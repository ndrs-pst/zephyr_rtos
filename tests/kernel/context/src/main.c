/*
 * Copyright (c) 2012-2015 Wind River Systems, Inc.
 *
 * SPDX-License-Identifier: Apache-2.0
 */

/*
 * @brief test context and thread APIs
 *
 * @defgroup kernel_context_tests Context Tests
 *
 * @ingroup all_tests
 *
 * This module tests the following CPU and thread related routines:
 * k_thread_create(), k_yield(), k_is_in_isr(),
 * k_current_get(), k_cpu_idle(), k_cpu_atomic_idle(),
 * irq_lock(), irq_unlock(),
 * irq_offload(), irq_enable(), irq_disable(),
 * @{
 * @}
 */

#include <stdlib.h>
#include <zephyr/ztest.h>
#include <zephyr/kernel_structs.h>
#include <zephyr/arch/cpu.h>
#include <zephyr/irq_offload.h>
#include <zephyr/sys_clock.h>

#if defined(CONFIG_SOC_POSIX)
/* TIMER_TICK_IRQ <soc.h> header for certain platforms */
#include <soc.h>
#endif

#define THREAD_STACKSIZE    (512 + CONFIG_TEST_EXTRA_STACK_SIZE)
#define THREAD_STACKSIZE2   (384 + CONFIG_TEST_EXTRA_STACK_SIZE)
#define THREAD_PRIORITY     4

#define THREAD_SELF_CMD    0
#define EXEC_CTX_TYPE_CMD  1

#define UNKNOWN_COMMAND    -1
#define INVALID_BEHAVIOUR  -2

/*
 * Get the timer type dependent IRQ number. If timer type
 * is not defined in platform, generate an error
 */

#if defined(CONFIG_APIC_TSC_DEADLINE_TIMER) || defined(CONFIG_APIC_TIMER_TSC)
#define TICK_IRQ z_loapic_irq_base() /* first LVT interrupt */
#elif defined(CONFIG_CPU_CORTEX_M)
/*
 * The Cortex-M use the SYSTICK exception for the system timer, which is
 * not considered an IRQ by the irq_enable/Disable APIs.
 */
#elif defined(CONFIG_SPARC)
#elif defined(CONFIG_MIPS)
#elif defined(CONFIG_ARCH_POSIX)
#if defined(CONFIG_BOARD_NATIVE_SIM)
#define TICK_IRQ TIMER_TICK_IRQ
#else
/*
 * Other POSIX arch boards will skip the irq_disable() and irq_enable() test
 * unless TICK_IRQ is defined here for them
 */
#endif /* defined(CONFIG_ARCH_POSIX) */
#else

extern const int32_t z_sys_timer_irq_for_test;
#define TICK_IRQ (z_sys_timer_irq_for_test)

#endif

/* Cortex-M1 does have a power saving instruction, so k_cpu_idle()
 * returns immediately
 */
#if !defined(CONFIG_CPU_CORTEX_M1)
#define HAS_POWERSAVE_INSTRUCTION
#endif



typedef struct {
	int command;            /* command to process   */
	int error;              /* error value (if any) */
	union {
		void *data;     /* pointer to data to use or return */
		int value;      /* value to be passed or returned   */
	};
} ISR_INFO;


typedef int (*disable_int_func) (int);
typedef void (*enable_int_func) (int);

static struct k_sem sem_thread;
static struct k_timer timer;
static struct k_sem reply_timeout;
struct k_fifo timeout_order_fifo;

static int thread_evidence;

static K_THREAD_STACK_DEFINE(thread_stack1, THREAD_STACKSIZE);
static K_THREAD_STACK_DEFINE(thread_stack2, THREAD_STACKSIZE);
static K_THREAD_STACK_DEFINE(thread_stack3, THREAD_STACKSIZE);
static struct k_thread thread_data1;
static struct k_thread thread_data2;
static struct k_thread thread_data3;

static ISR_INFO isr_info;

/**
 * @brief Handler to perform various actions from within an ISR context
 *
 * This routine is the ISR handler for isr_handler_trigger(). It performs
 * the command requested in <isr_info.command>.
 */
static void isr_handler(const void *data)
{
	ARG_UNUSED(data);

	if (k_can_yield()) {
		isr_info.error = INVALID_BEHAVIOUR;
	}

	switch (isr_info.command) {
	case THREAD_SELF_CMD:
		isr_info.data = (void *)k_current_get();
		break;

	case EXEC_CTX_TYPE_CMD:
		if (k_is_in_isr()) {
			isr_info.value = K_ISR;
			break;
		}

		if (_current->base.prio < 0) {
			isr_info.value = K_COOP_THREAD;
			break;
		}

		isr_info.value = K_PREEMPT_THREAD;

		break;

	default:
		isr_info.error = UNKNOWN_COMMAND;
		break;
	}
}

static void isr_handler_trigger(void)
{
	irq_offload(isr_handler, NULL);
}

/**
 *
 * @brief Initialize kernel objects
 *
 * This routine initializes the kernel objects used in this module's tests.
 *
 */
static void kernel_init_objects(void)
{
	k_sem_init(&reply_timeout, 0, UINT_MAX);
	k_timer_init(&timer, NULL, NULL);
	k_fifo_init(&timeout_order_fifo);
}

/**
 * @brief A wrapper for irq_lock()
 *
 * @return irq_lock() return value
 */
int irq_lock_wrapper(int unused)
{
	ARG_UNUSED(unused);

	return irq_lock();
}

/**
 * @brief A wrapper for irq_unlock()
 */
void irq_unlock_wrapper(int imask)
{
	irq_unlock(imask);
}

/**
 * @brief A wrapper for irq_disable()
 *
 * @return @a irq
 */
int irq_disable_wrapper(int irq)
{
	irq_disable(irq);
	return irq;
}

/**
 * @brief A wrapper for irq_enable()
 */
void irq_enable_wrapper(int irq)
{
	irq_enable(irq);
}

#if defined(HAS_POWERSAVE_INSTRUCTION)
#if defined(CONFIG_TICKLESS_KERNEL)
static struct k_timer idle_timer;

static volatile bool idle_timer_done;

static void idle_timer_expiry_function(struct k_timer *timer_id)
{
	k_timer_stop(&idle_timer);
	idle_timer_done = true;
}

static void _test_kernel_cpu_idle(int atomic)
{
	uint64_t t0, dt;
	unsigned int i, key;
	uint32_t dur = k_ms_to_ticks_ceil32(10);
	uint32_t slop = 1 + k_ms_to_ticks_ceil32(1);
	int idle_loops;

	/* Set up a time to trigger events to exit idle mode */
	k_timer_init(&idle_timer, idle_timer_expiry_function, NULL);

	for (i = 0; i < 5; i++) {
		k_usleep(1);
		t0 = k_uptime_ticks();
		idle_loops = 0;
		idle_timer_done = false;
		k_timer_start(&idle_timer, K_TICKS(dur), K_NO_WAIT);
		key = irq_lock();
		do {
			if (atomic) {
				k_cpu_atomic_idle(key);
			} else {
				k_cpu_idle();
			}
		} while ((idle_loops++ < CONFIG_MAX_IDLE_WAKES) && (idle_timer_done == false));
		zassert_true(idle_timer_done,
			     "The CPU was waken spuriously too many times (%d > %d)",
			     idle_loops, CONFIG_MAX_IDLE_WAKES);
		dt = k_uptime_ticks() - t0;
		zassert_true(abs((int32_t) (dt - dur)) <= slop,
			     "Inaccurate wakeup, idled for %d ticks, expected %d",
			     dt, dur);
	}
}

#else /* CONFIG_TICKLESS_KERNEL */
static void _test_kernel_cpu_idle(int atomic)
{
	int tms, tms2;
	int i;

	/* Align to a "ms boundary". */
	tms = k_uptime_get_32();
	while (tms == k_uptime_get_32()) {
		Z_SPIN_DELAY(50);
	}

	tms = k_uptime_get_32();
	for (i = 0; i < 5; i++) { /* Repeat the test five times */
		if (atomic) {
			unsigned int key = irq_lock();

			k_cpu_atomic_idle(key);
		} else {
			k_cpu_idle();
		}
		/* calculating milliseconds per tick*/
		tms += k_ticks_to_ms_floor64(1);
		tms2 = k_uptime_get_32();
		zassert_false(tms2 < tms, "Bad ms per tick value computed,"
			      "got %d which is less than %d\n",
			      tms2, tms);
	}
}
#endif /* CONFIG_TICKLESS_KERNEL */

/**
 * @brief Test cpu idle function
 *
 * @details
 * Test Objective:
 * - The kernel architecture provide an idle function to be run when the system
 *   has no work for the current CPU
 * - This routine tests the k_cpu_atomic_idle() routine
 *
 * Testing techniques
 * - Functional and black box testing
 * - Interface testing
 *
 * Prerequisite Condition:
 * - HAS_POWERSAVE_INSTRUCTION is set
 *
 * Input Specifications:
 * - N/A
 *
 * Test Procedure:
 * -# Record system time before cpu enters idle state
 * -# Enter cpu idle state by k_cpu_atomic_idle()
 * -# Record system time after cpu idle state is interrupted
 * -# Compare the two system time values.
 *
 * Expected Test Result:
 * - cpu enters idle state for a given time
 *
 * Pass/Fail criteria:
 * - Success if the cpu enters idle state, failure otherwise.
 *
 * Assumptions and Constraints
 * - N/A
 *
 * @see k_cpu_atomic_idle()
 * @ingroup kernel_context_tests
 */
ZTEST(context_cpu_idle, test_cpu_idle_atomic)
{
#if defined(CONFIG_ARM) || defined(CONFIG_ARM64)
	ztest_test_skip();
#else
	_test_kernel_cpu_idle(1);
#endif
}

/**
 * @brief Test cpu idle function
 *
 * @details
 * Test Objective:
 * - The kernel architecture provide an idle function to be run when the system
 *   has no work for the current CPU
 * - This routine tests the k_cpu_idle() routine
 *
 * Testing techniques
 * - Functional and black box testing
 * - Interface testing
 *
 * Prerequisite Condition:
 * - HAS_POWERSAVE_INSTRUCTION is set
 *
 * Input Specifications:
 * - N/A
 *
 * Test Procedure:
 * -# Record system time before cpu enters idle state
 * -# Enter cpu idle state by k_cpu_idle()
 * -# Record system time after cpu idle state is interrupted
 * -# Compare the two system time values.
 *
 * Expected Test Result:
 * - cpu enters idle state for a given time
 *
 * Pass/Fail criteria:
 * - Success if the cpu enters idle state, failure otherwise.
 *
 * Assumptions and Constraints
 * - N/A
 *
 * @see k_cpu_idle()
 * @ingroup kernel_context_tests
 */
ZTEST(context_cpu_idle, test_cpu_idle)
{
	_test_kernel_cpu_idle(0);
}

#else /* HAS_POWERSAVE_INSTRUCTION */
ZTEST(context_cpu_idle, test_cpu_idle)
{
	ztest_test_skip();
}
ZTEST(context_cpu_idle, test_cpu_idle_atomic)
{
	ztest_test_skip();
}
#endif

static void _test_kernel_interrupts(disable_int_func disable_int,
				    enable_int_func enable_int, int irq)
{
	unsigned long long count = 1ull;
	unsigned long long i = 0;
	int tick;
	int tick2;
	int imask;

	/* Align to a "tick boundary" */
	tick = sys_clock_tick_get_32();
	while (sys_clock_tick_get_32() == tick) {
		Z_SPIN_DELAY(1000);
	}

	tick++;
	while (sys_clock_tick_get_32() == tick) {
		Z_SPIN_DELAY(1000);
		count++;
	}

	/*
	 * Inflate <count> so that when we loop later, many ticks should have
	 * elapsed during the loop. This later loop will not exactly match the
	 * previous loop, but it should be close enough in structure that when
	 * combined with the inflated count, many ticks will have passed.
	 */

	count <<= 4;

	imask = disable_int(irq);
	tick = sys_clock_tick_get_32();
	for (i = 0; i < count; i++) {
		sys_clock_tick_get_32();
		Z_SPIN_DELAY(1000);
	}

	tick2 = sys_clock_tick_get_32();

	/*
	 * Re-enable interrupts before returning (for both success and failure
	 * cases).
	 */
	enable_int(imask);

	/* In TICKLESS, current time is retrieved from a hardware
	 * counter and ticks DO advance with interrupts locked!
	 */
	if (!IS_ENABLED(CONFIG_TICKLESS_KERNEL)) {
		zassert_equal(tick2, tick,
			      "tick advanced with interrupts locked");
	}

	/* Now repeat with interrupts unlocked. */
	for (i = 0; i < count; i++) {
		sys_clock_tick_get_32();
		Z_SPIN_DELAY(1000);
	}

	tick2 = sys_clock_tick_get_32();
	zassert_not_equal(tick, tick2,
			  "tick didn't advance as expected");
}

/**
 * @brief Test routines for disabling and enabling interrupts
 *
 * @ingroup kernel_context_tests
 *
 * @details
 * Test Objective:
 * - To verify kernel architecture layer shall provide a mechanism to
 *   selectively disable and enable specific numeric interrupts.
 * - This routine tests the routines for disabling and enabling interrupts.
 *   These include irq_lock() and irq_unlock().
 *
 * Testing techniques:
 * - Interface testing, function and black box testing,
 *   dynamic analysis and testing
 *
 * Prerequisite Conditions:
 * - CONFIG_TICKLESS_KERNEL is not set.
 *
 * Input Specifications:
 * - N/A
 *
 * Test Procedure:
 * -# Do action to align to a tick boundary.
 * -# Left shift 4 bits for the value of counts.
 * -# Call irq_lock() and restore its return value to imask.
 * -# Call sys_clock_tick_get_32() and store its return value to tick.
 * -# Repeat counts of calling sys_clock_tick_get_32().
 * -# Call sys_clock_tick_get_32() and store its return value to tick2.
 * -# Call irq_unlock() with parameter imask.
 * -# Check if tick is equal to tick2.
 * -# Repeat counts of calling sys_clock_tick_get_32().
 * -# Call sys_clock_tick_get_32() and store its return value to tick2.
 * -# Check if tick is NOT equal to tick2.
 *
 * Expected Test Result:
 * - The ticks shall not increase while interrupt locked.
 *
 * Pass/Fail Criteria:
 * - Successful if check points in test procedure are all passed, otherwise
 *   failure.
 *
 * Assumptions and Constraints:
 * - N/A
 *
 * @see irq_lock(), irq_unlock()
 */
ZTEST(context, test_interrupts)
{
	/* IRQ locks don't prevent ticks from advancing in tickless mode */
	if (IS_ENABLED(CONFIG_TICKLESS_KERNEL)) {
		ztest_test_skip();
	}

	_test_kernel_interrupts(irq_lock_wrapper, irq_unlock_wrapper, -1);
}

/**
 * @brief Test routines for disabling and enabling interrupts (disable timer)
 *
 * @ingroup kernel_context_tests
 *
 * @details
 * Test Objective:
 * - To verify the kernel architecture layer shall provide a mechanism to
 *   simultaneously mask all local CPU interrupts and return the previous mask
 *   state for restoration.
 * - This routine tests the routines for disabling and enabling interrupts.
 *   These include irq_disable() and irq_enable().
 *
 * Testing techniques:
 * - Interface testing, function and black box testing,
 *   dynamic analysis and testing
 *
 * Prerequisite Conditions:
 * - TICK_IRQ is defined.
 *
 * Input Specifications:
 * - N/A
 *
 * Test Procedure:
 * -# Do action to align to a tick boundary.
 * -# Left shift 4 bit for the value of counts.
 * -# Call irq_disable() and restore its return value to imask.
 * -# Call sys_clock_tick_get_32() and store its return value to tick.
 * -# Repeat counts of calling sys_clock_tick_get_32().
 * -# Call sys_clock_tick_get_32() and store its return value to tick2.
 * -# Call irq_enable() with parameter imask.
 * -# Check if tick is equal to tick2.
 * -# Repeat counts of calling sys_clock_tick_get_32().
 * -# Call sys_clock_tick_get_32() and store its return value to tick2.
 * -# Check if tick is NOT equal to tick2.
 *
 * Expected Test Result:
 * - The ticks shall not increase while interrupt locked.
 *
 * Pass/Fail Criteria:
 * - Successful if check points in test procedure are all passed, otherwise
 *   failure.
 *
 * Assumptions and Constraints:
 * - Note that this test works by disabling the timer interrupt
 *   directly, without any interaction with the timer driver or
 *   timeout subsystem.  NOT ALL ARCHITECTURES will latch and deliver
 *   a timer interrupt that arrives while the interrupt is disabled,
 *   which means that the timeout list will become corrupted (because
 *   it contains items that should have expired in the past).  Any use
 *   of kernel timeouts after completion of this test is disallowed.
 *   RUN THIS TEST LAST IN THE SUITE.
 *
 * @see irq_disable(), irq_enable()
 */
ZTEST(context_one_cpu, test_timer_interrupts)
{
#if (defined(TICK_IRQ) && defined(CONFIG_TICKLESS_KERNEL))
	/* Disable interrupts coming from the timer. */
	_test_kernel_interrupts(irq_disable_wrapper, irq_enable_wrapper, TICK_IRQ);
#else
	ztest_test_skip();
#endif
}

/**
 * @brief Test some context routines
 *
 * @details
 * Test Objective:
 * - Thread context handles derived from context switches must be able to be
 *   restored upon interrupt exit
 *
 * Testing techniques
 * - Functional and black box testing
 * - Interface testing
 *
 * Prerequisite Condition:
 * - N/A
 *
 * Input Specifications:
 * - N/A
 *
 * Test Procedure:
 * -# Set priority of current thread to 0 as a preemptible thread
 * -# Trap to interrupt context, get thread id of the interrupted thread and
 *  pass back to that thread.
 * -# Return to thread context and make sure this context is interrupted by
 *  comparing its thread ID and the thread ID passed by isr.
 * -# Pass command to isr to check whether the isr is executed in interrupt
 *  context
 * -# When return to thread context, check the return value of command.
 *
 * Expected Test Result:
 * - Thread context restored upon interrupt exit
 *
 * Pass/Fail criteria:
 * - Success if context of thread restored correctly, failure otherwise.
 *
 * Assumptions and Constraints
 * - N/A
 *
 * @ingroup kernel_context_tests
 * @see k_current_get(), k_is_in_isr()
 */
ZTEST(context, test_ctx_thread)
{
	k_tid_t self_thread_id;

	k_thread_priority_set(k_current_get(), 0);

	TC_PRINT("Testing k_current_get() from an ISR and thread\n");

	self_thread_id = k_current_get();
	isr_info.command = THREAD_SELF_CMD;
	isr_info.error = 0;
	/* isr_info is modified by the isr_handler routine */
	isr_handler_trigger();

	zassert_false(isr_info.error, "ISR detected an error");

	zassert_equal(isr_info.data, (void *)self_thread_id,
		      "ISR context ID mismatch");

	TC_PRINT("Testing k_is_in_isr() from an ISR\n");
	isr_info.command = EXEC_CTX_TYPE_CMD;
	isr_info.error = 0;
	isr_handler_trigger();

	zassert_false(isr_info.error, "ISR detected an error");

	zassert_equal(isr_info.value, K_ISR,
		      "isr_info.value was not K_ISR");

	TC_PRINT("Testing k_is_in_isr() from a preemptible thread\n");
	zassert_false(k_is_in_isr(), "Should not be in ISR context");

	zassert_false(_current->base.prio < 0,
		      "Current thread should have preemptible priority: %d",
		      _current->base.prio);

}

/**
 * @brief Test the various context/thread routines from a cooperative thread
 *
 * This routines tests the k_current_get() and k_is_in_isr() routines from both
 * a thread and an ISR (that interrupted a cooperative thread). Checking those
 * routines with preemptible threads are done elsewhere.
 *
 * @see k_current_get(), k_is_in_isr()
 */
static void _test_kernel_thread(k_tid_t _thread_id)
{
	k_tid_t self_thread_id;

	self_thread_id = k_current_get();
	zassert_true((self_thread_id != _thread_id), "thread id matches parent thread");

	isr_info.command = THREAD_SELF_CMD;
	isr_info.error = 0;
	isr_handler_trigger();
	/*
	 * Either the ISR detected an error, or the ISR context ID
	 * does not match the interrupted thread's ID.
	 */
	zassert_false((isr_info.error || (isr_info.data != (void *)self_thread_id)),
		      "Thread ID taken during ISR != calling thread");

	isr_info.command = EXEC_CTX_TYPE_CMD;
	isr_info.error = 0;
	isr_handler_trigger();
	zassert_false((isr_info.error || (isr_info.value != K_ISR)),
		      "k_is_in_isr() when called from an ISR is false");

	zassert_false(k_is_in_isr(), "k_is_in_isr() when called from a thread is true");

	zassert_false((_current->base.prio >= 0),
		      "thread is not a cooperative thread");
}

/**
 *
 * @brief Entry point to the thread's helper
 *
 * This routine is the entry point to the thread's helper thread. It is used to
 * help test the behavior of the k_yield() routine.
 *
 * @param arg1    unused
 * @param arg2    unused
 * @param arg3    unused
 *
 */

static void thread_helper(void *arg1, void *arg2, void *arg3)
{
	k_tid_t self_thread_id;

	ARG_UNUSED(arg1);
	ARG_UNUSED(arg2);
	ARG_UNUSED(arg3);

	/*
	 * This thread starts off at a higher priority than thread_entry().
	 * Thus, it should execute immediately.
	 */
	thread_evidence++;

	/* Test that helper will yield to a thread of equal priority */
	self_thread_id = k_current_get();

	/* Lower priority to that of thread_entry() */
	k_thread_priority_set(self_thread_id, self_thread_id->base.prio + 1);

	k_yield();      /* Yield to thread of equal priority */

	thread_evidence++;
	/* thread_evidence should now be 2 */

}

/**
 * @brief Entry point to thread started by another thread
 *
 * This routine is the entry point to the thread started by the thread.
 */
static void k_yield_entry(void *arg0, void *arg1, void *arg2)
{
	k_tid_t self_thread_id;

	ARG_UNUSED(arg0);
	ARG_UNUSED(arg1);
	ARG_UNUSED(arg2);

	thread_evidence++;      /* Prove that the thread has run */
	k_sem_take(&sem_thread, K_FOREVER);

	/*
	 * Start a thread of higher priority. Note that since the new thread is
	 * being started from a thread, it will not automatically switch to the
	 * thread as it would if done from another thread.
	 */
	self_thread_id = k_current_get();
	thread_evidence = 0;

	k_thread_create(&thread_data2, thread_stack2, THREAD_STACKSIZE,
			thread_helper, NULL, NULL, NULL,
			K_PRIO_COOP(THREAD_PRIORITY - 1), 0, K_NO_WAIT);

	zassert_equal(thread_evidence, 0,
		      "Helper created at higher priority ran prematurely.");

	/*
	 * Validate the thread is allowed to yield
	 */
	zassert_true(k_can_yield(), "Thread incorrectly detected it could not yield");

	/*
	 * Test that the thread will yield to the higher priority helper.
	 * thread_evidence is still 0.
	 */
	k_yield();

	zassert_not_equal(thread_evidence, 0,
			  "k_yield() did not yield to a higher priority thread: %d",
			  thread_evidence);

	zassert_false((thread_evidence > 1),
		      "k_yield() did not yield to an equal priority thread: %d",
		      thread_evidence);

	/*
	 * Raise the priority of thread_entry(). Calling k_yield() should
	 * not result in switching to the helper.
	 */
	k_thread_priority_set(self_thread_id, self_thread_id->base.prio - 1);
	k_yield();

	zassert_equal(thread_evidence, 1,
		      "k_yield() yielded to a lower priority thread");

	/*
	 * Block on sem_thread. This will allow the helper thread to
	 * complete. The main thread will wake this thread.
	 */
	k_sem_take(&sem_thread, K_FOREVER);
}

static void kernel_thread_entry(void *_thread_id, void *arg1, void *arg2)
{
	ARG_UNUSED(arg1);
	ARG_UNUSED(arg2);

	thread_evidence++;      /* Prove that the thread has run */
	k_sem_take(&sem_thread, K_FOREVER);

	_test_kernel_thread((k_tid_t) _thread_id);

}

/*
 * @brief Timeout tests
 *
 * Test the k_sleep() API, as well as the k_thread_create() ones.
 */
struct timeout_order {
	void *link_in_fifo;
	int32_t timeout;
	int timeout_order;
	int q_order;
};

struct timeout_order timeouts[] = {
	{ 0, 1000, 2, 0 },
	{ 0, 1500, 4, 1 },
	{ 0, 500, 0, 2 },
	{ 0, 750, 1, 3 },
	{ 0, 1750, 5, 4 },
	{ 0, 2000, 6, 5 },
	{ 0, 1250, 3, 6 },
};

#define NUM_TIMEOUT_THREADS ARRAY_SIZE(timeouts)
static K_THREAD_STACK_ARRAY_DEFINE(timeout_stacks, NUM_TIMEOUT_THREADS,
				   THREAD_STACKSIZE2);
static struct k_thread timeout_threads[NUM_TIMEOUT_THREADS];

/* a thread busy waits */
static void busy_wait_thread(void *mseconds, void *arg2, void *arg3)
{
	uint32_t usecs;

	ARG_UNUSED(arg2);
	ARG_UNUSED(arg3);

	usecs = POINTER_TO_INT(mseconds) * 1000;

	k_busy_wait(usecs);

<<<<<<< HEAD
	/* FIXME: Broken on Nios II, see #22956 */
#ifndef CONFIG_NIOS2
	unsigned int key = arch_irq_lock();
=======
	int key = arch_irq_lock();
>>>>>>> 6e34acc4

	k_busy_wait(usecs);
	arch_irq_unlock(key);

	/*
	 * Ideally the test should verify that the correct number of ticks
	 * have elapsed. However, when running under QEMU, the tick interrupt
	 * may be processed on a very irregular basis, meaning that far
	 * fewer than the expected number of ticks may occur for a given
	 * number of clock cycles vs. what would ordinarily be expected.
	 *
	 * Consequently, the best we can do for now to test busy waiting is
	 * to invoke the API and verify that it returns. (If it takes way
	 * too long, or never returns, the main test thread may be able to
	 * time out and report an error.)
	 */

	k_sem_give(&reply_timeout);
}

/* a thread sleeps and times out, then reports through a fifo */
static void thread_sleep(void *delta, void *arg2, void *arg3)
{
	int64_t timestamp;
	int timeout = POINTER_TO_INT(delta);

	ARG_UNUSED(arg2);
	ARG_UNUSED(arg3);

	timestamp = k_uptime_get();
	k_msleep(timeout);
	timestamp = k_uptime_get() - timestamp;

	int slop = MAX(k_ticks_to_ms_floor64(2), 1);

	if (timestamp < timeout || timestamp > timeout + slop) {
		TC_ERROR("timestamp out of range, got %d\n", (int)timestamp);
		return;
	}

	k_sem_give(&reply_timeout);
}

/* a thread is started with a delay, then it reports that it ran via a fifo */
static void delayed_thread(void *num, void *arg2, void *arg3)
{
	struct timeout_order *timeout = &timeouts[POINTER_TO_INT(num)];

	ARG_UNUSED(arg2);
	ARG_UNUSED(arg3);

	TC_PRINT(" thread (q order: %d, t/o: %d) is running\n",
		 timeout->q_order, timeout->timeout);

	k_fifo_put(&timeout_order_fifo, timeout);
}

/**
 * @brief Test timeouts
 *
 * @ingroup kernel_context_tests
 *
 * @see k_busy_wait(), k_sleep()
 */
ZTEST(context_one_cpu, test_busy_wait)
{
	int32_t timeout;
	int rv;

	timeout = 20;           /* in ms */

	k_thread_create(&timeout_threads[0], timeout_stacks[0],
			THREAD_STACKSIZE2, busy_wait_thread,
			INT_TO_POINTER(timeout), NULL,
			NULL, K_PRIO_COOP(THREAD_PRIORITY), 0, K_NO_WAIT);

	rv = k_sem_take(&reply_timeout, K_MSEC(timeout * 2 * 2));

	zassert_false(rv, " *** thread timed out waiting for " "k_busy_wait()");
}

/**
 * @brief Test timeouts
 *
 * @ingroup kernel_context_tests
 *
 * @see k_sleep()
 */
ZTEST(context_one_cpu, test_k_sleep)
{
	struct timeout_order *data;
	int32_t timeout;
	int rv;
	int i;


	timeout = 50;

	k_thread_create(&timeout_threads[0], timeout_stacks[0],
			THREAD_STACKSIZE2, thread_sleep,
			INT_TO_POINTER(timeout), NULL,
			NULL, K_PRIO_COOP(THREAD_PRIORITY), 0, K_NO_WAIT);

	rv = k_sem_take(&reply_timeout, K_MSEC(timeout * 2));
	zassert_equal(rv, 0, " *** thread timed out waiting for thread on "
		      "k_sleep().");

	/* test k_thread_create() without cancellation */
	TC_PRINT("Testing k_thread_create() without cancellation\n");

	for (i = 0; i < NUM_TIMEOUT_THREADS; i++) {
		k_thread_create(&timeout_threads[i], timeout_stacks[i],
				THREAD_STACKSIZE2,
				delayed_thread,
				INT_TO_POINTER(i), NULL, NULL,
				K_PRIO_COOP(5), 0,
				K_MSEC(timeouts[i].timeout));
	}
	for (i = 0; i < NUM_TIMEOUT_THREADS; i++) {
		data = k_fifo_get(&timeout_order_fifo, K_MSEC(750));
		zassert_not_null(data, " *** timeout while waiting for"
				 " delayed thread");

		zassert_equal(data->timeout_order, i,
			      " *** wrong delayed thread ran (got %d, "
			      "expected %d)\n", data->timeout_order, i);

		TC_PRINT(" got thread (q order: %d, t/o: %d) as expected\n",
			 data->q_order, data->timeout);
	}

	/* ensure no more thread fire */
	data = k_fifo_get(&timeout_order_fifo, K_MSEC(750));

	zassert_false(data, " *** got something unexpected in the fifo");

	/* test k_thread_create() with cancellation */
	TC_PRINT("Testing k_thread_create() with cancellations\n");

	int cancellations[] = { 0, 3, 4, 6 };
	int num_cancellations = ARRAY_SIZE(cancellations);
	int next_cancellation = 0;

	k_tid_t delayed_threads[NUM_TIMEOUT_THREADS];

	for (i = 0; i < NUM_TIMEOUT_THREADS; i++) {
		k_tid_t id;

		id = k_thread_create(&timeout_threads[i], timeout_stacks[i],
				     THREAD_STACKSIZE2, delayed_thread,
				     INT_TO_POINTER(i), NULL, NULL,
				     K_PRIO_COOP(5), 0,
				     K_MSEC(timeouts[i].timeout));

		delayed_threads[i] = id;
	}

	for (i = 0; i < NUM_TIMEOUT_THREADS; i++) {
		int j;

		if (i == cancellations[next_cancellation]) {
			TC_PRINT(" cancelling "
				 "[q order: %d, t/o: %d, t/o order: %d]\n",
				 timeouts[i].q_order, timeouts[i].timeout, i);

			for (j = 0; j < NUM_TIMEOUT_THREADS; j++) {
				if (timeouts[j].timeout_order == i) {
					break;
				}
			}

			if (j < NUM_TIMEOUT_THREADS) {
				k_thread_abort(delayed_threads[j]);
				++next_cancellation;
				continue;
			}
		}

		data = k_fifo_get(&timeout_order_fifo, K_MSEC(2750));

		zassert_not_null(data, " *** timeout while waiting for"
				 " delayed thread");

		zassert_equal(data->timeout_order, i,
			      " *** wrong delayed thread ran (got %d, "
			      "expected %d)\n", data->timeout_order, i);

		TC_PRINT(" got (q order: %d, t/o: %d, t/o order %d) "
			 "as expected\n", data->q_order, data->timeout,
			 data->timeout_order);
	}

	zassert_equal(num_cancellations, next_cancellation,
		      " *** wrong number of cancellations (expected %d, "
		      "got %d\n", num_cancellations, next_cancellation);

	/* ensure no more thread fire */
	data = k_fifo_get(&timeout_order_fifo, K_MSEC(750));
	zassert_false(data, " *** got something unexpected in the fifo");

}

/**
 *
 * @brief Test the k_yield() routine
 *
 * @ingroup kernel_context_tests
 *
 * Tests the k_yield() routine. It starts another thread
 * (thus also testing k_thread_create()) and checks that behavior of
 * k_yield() against the a higher priority thread,
 * a lower priority thread, and another thread of equal priority.
 *
 * @see k_yield()
 */
ZTEST(context_one_cpu, test_k_yield)
{
	thread_evidence = 0;
	k_thread_priority_set(k_current_get(), 0);

	k_sem_init(&sem_thread, 0, UINT_MAX);

	k_thread_create(&thread_data1, thread_stack1, THREAD_STACKSIZE,
			k_yield_entry, NULL, NULL,
			NULL, K_PRIO_COOP(THREAD_PRIORITY), 0, K_NO_WAIT);

	zassert_equal(thread_evidence, 1,
		      "Thread did not execute as expected!: %d", thread_evidence);

	k_sem_give(&sem_thread);
	k_sem_give(&sem_thread);
	k_sem_give(&sem_thread);
}

/**
 * @brief Test kernel thread creation
 *
 * @ingroup kernel_context_tests
 *
 * @see k_thread_create
 */

ZTEST(context_one_cpu, test_thread)
{

	k_thread_create(&thread_data3, thread_stack3, THREAD_STACKSIZE,
			kernel_thread_entry, NULL, NULL,
			NULL, K_PRIO_COOP(THREAD_PRIORITY), 0, K_NO_WAIT);

}

static void *context_setup(void)
{
	kernel_init_objects();

	return NULL;
}

ZTEST_SUITE(context_cpu_idle, NULL, context_setup, NULL, NULL, NULL);

ZTEST_SUITE(context, NULL, context_setup, NULL, NULL, NULL);

ZTEST_SUITE(context_one_cpu, NULL, context_setup,
		ztest_simple_1cpu_before, ztest_simple_1cpu_after, NULL);<|MERGE_RESOLUTION|>--- conflicted
+++ resolved
@@ -845,13 +845,7 @@
 
 	k_busy_wait(usecs);
 
-<<<<<<< HEAD
-	/* FIXME: Broken on Nios II, see #22956 */
-#ifndef CONFIG_NIOS2
 	unsigned int key = arch_irq_lock();
-=======
-	int key = arch_irq_lock();
->>>>>>> 6e34acc4
 
 	k_busy_wait(usecs);
 	arch_irq_unlock(key);
