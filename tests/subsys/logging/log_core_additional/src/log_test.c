/*
 * Copyright (c) 2020 Intel Corporation
 *
 * SPDX-License-Identifier: Apache-2.0
 */

/**
 * @file
 * @brief Additional test case for log core
 *
 */

#include <zephyr/tc_util.h>
#include <stdbool.h>
#include <zephyr/kernel.h>
#include <zephyr/ztest.h>
#include <zephyr/logging/log_backend.h>
#include <zephyr/logging/log_backend_std.h>
#include <zephyr/logging/log_ctrl.h>
#include <zephyr/logging/log.h>
#include <zephyr/logging/log_output.h>

#define LOG_MODULE_NAME log_test
LOG_MODULE_REGISTER(LOG_MODULE_NAME, LOG_LEVEL_INF);
static K_SEM_DEFINE(log_sem, 0, 1);

#define TIMESTAMP_FREC (2000000)
ZTEST_BMEM uint32_t source_id;
/* used when log_msg create in user space */
ZTEST_BMEM uint8_t domain, level;
ZTEST_DMEM uint32_t msg_data = 0x1234;
ZTEST_DMEM char *test_msg_usr = "test msg";

static uint8_t buf;
static int char_out(uint8_t *data, size_t length, void *ctx)
{
	ARG_UNUSED(data);
	ARG_UNUSED(ctx);
	return length;
}
LOG_OUTPUT_DEFINE(log_output, char_out, &buf, 1);

struct backend_cb {
	/* count log messages handled by this backend */
	size_t counter;
	/* count log messages handled immediately by this backend */
	size_t sync;
	/* inform put() to check timestamp of message against exp_timestamps */
	bool check_timestamp;
	uint32_t exp_timestamps[16];
	/* inform put() to check severity of message against exp_severity */
	bool check_severity;
	uint16_t exp_severity[4];
	/* inform put() to check domain_id of message */
	bool check_domain_id;
	/* How many messages have been logged.
	 * used in async mode, to make sure all logs have been handled by compare
	 * counter with total_logs
	 */
	size_t total_logs;
};

static void process(const struct log_backend *const backend,
		union log_msg_generic *msg)
{
	uint32_t flags;
	struct backend_cb *cb = (struct backend_cb *)backend->cb->ctx;

	if (IS_ENABLED(CONFIG_LOG_MODE_IMMEDIATE)) {
		cb->sync++;
	}

	if (cb->check_domain_id) {
		zassert_equal(log_msg_get_domain(&(msg->log)), Z_LOG_LOCAL_DOMAIN_ID,
				"Unexpected domain id");
	}

	if (cb->check_timestamp) {
		uint32_t exp_timestamp = cb->exp_timestamps[cb->counter];

		zassert_equal(log_msg_get_timestamp(&(msg->log)), exp_timestamp,
			      "Unexpected message index");
	}

	if (cb->check_severity) {
		zassert_equal(log_msg_get_level(&(msg->log)),
			      cb->exp_severity[cb->counter],
			      "Unexpected log severity");
	}

	cb->counter++;
	if (IS_ENABLED(CONFIG_LOG_PROCESS_THREAD)) {
		if (cb->counter == cb->total_logs) {
			k_sem_give(&log_sem);
		}
	}

	if (k_is_user_context()) {
		zassert_equal(log_msg_get_domain(&(msg->log)), domain,
				"Unexpected domain id");

		zassert_equal(log_msg_get_level(&(msg->log)), level,
			      "Unexpected log severity");
	}

	flags = log_backend_std_get_flags();
	log_output_msg_process(&log_output, &msg->log, flags);
}

static void panic(const struct log_backend *const backend)
{
	ARG_UNUSED(backend);
}

const struct log_backend_api log_backend_test_api = {
	.process = process,
	.panic = panic,
};

LOG_BACKEND_DEFINE(backend1, log_backend_test_api, false);
struct backend_cb backend1_cb;

LOG_BACKEND_DEFINE(backend2, log_backend_test_api, false);
struct backend_cb backend2_cb;

/* The logging system support user customize timestamping in log messages
 * by register a timestamp function, in timestamp_get() below, just return
 * a counter as timestamp for different messages.
 * when install this timestamp function, timestamping frequency is set to
 * 2000000, means 2 timestamp/us
 */
#ifndef CONFIG_USERSPACE
static uint32_t stamp;
static uint32_t timestamp_get(void)
{
	stamp++;
	return log_output_timestamp_to_us(stamp * 2);
}

static void log_setup(bool backend2_enable)
{
	stamp = 0U;

	log_init();
#ifndef CONFIG_LOG_PROCESS_THREAD
	log_thread_set(k_current_get());
#endif

	memset(&backend1_cb, 0, sizeof(backend1_cb));

	log_backend_enable(&backend1, &backend1_cb, LOG_LEVEL_DBG);

	if (backend2_enable) {
		memset(&backend2_cb, 0, sizeof(backend2_cb));

		log_backend_enable(&backend2, &backend2_cb, LOG_LEVEL_DBG);
	} else {
		log_backend_disable(&backend2);
	}
}

#endif

static bool log_test_process(void)
{
	if (IS_ENABLED(CONFIG_LOG_PROCESS_THREAD)) {
		/* waiting for all logs have been handled */
		k_sem_take(&log_sem, K_FOREVER);
		return false;
	} else {
		return log_process();
	}
}

/**
 * @brief Support multi-processor systems
 *
 * @details Logging system identify domain/processor by domain_id which is now
 *          statically configured by Z_LOG_LOCAL_DOMAIN_ID
 *
 * @addtogroup logging
 */

#ifndef CONFIG_USERSPACE

/**
 * @brief Create Tests for Dynamic Loadable Logging Backends
 *
 * @details Test the three APIs, log_backend_activate, log_backend_is_active and
 *          log_backend_deactivate.
 *
 * @addtogroup logging
 */
ZTEST(test_log_core_additional, test_log_backend)
{
	log_init();

	zassert_false(log_backend_is_active(&backend1));
	log_backend_activate(&backend1, NULL);
	zassert_true(log_backend_is_active(&backend1));
	log_backend_deactivate(&backend1);
	zassert_false(log_backend_is_active(&backend1));
}

ZTEST(test_log_core_additional, test_log_domain_id)
{
	log_setup(false);

	backend1_cb.check_domain_id = true;
	backend1_cb.total_logs = 1;

	LOG_INF("info message for domain id test");

	while (log_test_process()) {
	}

	zassert_equal(backend1_cb.total_logs, backend1_cb.counter,
		      "Unexpected amount of messages received by the backend");
}

/**
 * @brief Synchronous processing of logging messages.
 *
 * @details if CONFIG_LOG_MODE_IMMEDIATE is enabled, log message is
 *          handled immediately
 *
 * @addtogroup logging
 */
ZTEST(test_log_core_additional, test_log_sync)
{
	TC_PRINT("Logging synchronously\n");

	if (IS_ENABLED(CONFIG_LOG_MODE_IMMEDIATE)) {
		log_setup(false);
		LOG_INF("Log immediately");
		LOG_INF("Log immediately");

		/* log immediately, no log_process needed */
		zassert_equal(2, backend1_cb.sync,
			      "Unexpected amount of messages received by the backend.");
	} else {
		ztest_test_skip();
	}
}

/**
 * @brief Early logging
 * @details Handle log message attempts as well as creating new log contexts
 *         instance, before the backend are active
 *
 * @addtogroup logging
 */
ZTEST(test_log_core_additional, test_log_early_logging)
{
	if (IS_ENABLED(CONFIG_LOG_MODE_IMMEDIATE)) {
		ztest_test_skip();
	} else {
		log_init();

		/* deactivate other backends */
		STRUCT_SECTION_FOREACH(log_backend, backend) {
			if (strcmp(backend->name, "test")) {
				log_backend_deactivate(backend);
			}
		}

		TC_PRINT("Create log message before backend active\n");

		LOG_INF("log info before backend active");
		LOG_WRN("log warn before backend active");
		LOG_ERR("log error before backend active");

		TC_PRINT("Activate backend with context");
		memset(&backend1_cb, 0, sizeof(backend1_cb));
		backend1_cb.total_logs = 3;
		log_backend_enable(&backend1, &backend1_cb, LOG_LEVEL_DBG);

		while (log_test_process()) {
		}

		zassert_equal(backend1_cb.total_logs, backend1_cb.counter,
			      "Unexpected amount of messages received. %d",
			      backend1_cb.counter);
	}
}

/**
 * @brief Log severity
 *
 * @details This module is registered with LOG_LEVEL_INF, LOG_LEVEL_DBG will be
 *          filtered out at compile time, only 3 message handled
 *
 * @addtogroup logging
 */
ZTEST(test_log_core_additional, test_log_severity)
{
	log_setup(false);

	backend1_cb.check_severity = true;
	backend1_cb.exp_severity[0] = LOG_LEVEL_INF;
	backend1_cb.exp_severity[1] = LOG_LEVEL_WRN;
	backend1_cb.exp_severity[2] = LOG_LEVEL_ERR;

	LOG_INF("info message");
	LOG_WRN("warning message");
	LOG_ERR("error message");
	backend1_cb.total_logs = 3;

	while (log_test_process()) {
	}

	zassert_equal(backend1_cb.total_logs, backend1_cb.counter,
		      "Unexpected amount of messages received by the backend.");
}

/**
 * @brief Customizable timestamping in log messages
 *
 * @details Log core permit user to register customized timestamp function
 *
 * @addtogroup logging
 */
ZTEST(test_log_core_additional, test_log_timestamping)
{
	stamp = 0U;

	log_init();
	/* deactivate all other backend */
	STRUCT_SECTION_FOREACH(log_backend, backend) {
		log_backend_deactivate(backend);
	}

	TC_PRINT("Register timestamp function\n");
	zassert_equal(-EINVAL, log_set_timestamp_func(NULL, 0),
		      "Expects successful timestamp function setting.");
	zassert_equal(0, log_set_timestamp_func(timestamp_get, TIMESTAMP_FREC),
		      "Expects successful timestamp function setting.");

	memset(&backend1_cb, 0, sizeof(backend1_cb));
	log_backend_enable(&backend1, &backend1_cb, LOG_LEVEL_DBG);

	backend1_cb.check_timestamp = true;

	backend1_cb.exp_timestamps[0] = 1U;
	backend1_cb.exp_timestamps[1] = 2U;
	backend1_cb.exp_timestamps[2] = 3U;

	LOG_INF("test timestamp");
	LOG_INF("test timestamp");
	LOG_WRN("test timestamp");
	backend1_cb.total_logs = 3;

	while (log_test_process()) {
	}

	zassert_equal(backend1_cb.total_logs,
		      backend1_cb.counter,
		      "Unexpected amount of messages received by the backend.");
}

/**
 * @brief Multiple logging backends
 *
 * @details Enable two backends in this module and enable UART backend
 *          by CONFIG_LOG_BACKEND_UART, there are three backends at least.
 *
 * @addtogroup logging
 */

#define UART_BACKEND "log_backend_uart"
ZTEST(test_log_core_additional, test_multiple_backends)
{
	int cnt;

	TC_PRINT("Test multiple backends");
	/* enable both backend1 and backend2 */
	log_setup(true);
	STRUCT_SECTION_COUNT(log_backend, &cnt);
	zassert_true((cnt >= 2),
		     "There is no multi backends");

	if (IS_ENABLED(CONFIG_LOG_BACKEND_UART)) {
		bool have_uart = false;

		STRUCT_SECTION_FOREACH(log_backend, backend) {
			if (strcmp(backend->name, UART_BACKEND) == 0) {
				have_uart = true;
			}
		}
		zassert_true(have_uart, "There is no UART log backend found");
	}
}

/**
 * @brief Process all logging activities using a dedicated thread
 *
 * @addtogroup logging
 */

#ifdef CONFIG_LOG_PROCESS_THREAD
ZTEST(test_log_core_additional, test_log_thread)
{
	uint32_t slabs_free, used, max;

	TC_PRINT("Logging buffer is configured to %d bytes\n",
		 CONFIG_LOG_BUFFER_SIZE);

	TC_PRINT("Stack size of logging thread is configured by ");
	TC_PRINT("CONFIG_LOG_PROCESS_THREAD_STACK_SIZE: %d bytes\n",
		 CONFIG_LOG_PROCESS_THREAD_STACK_SIZE);

	log_setup(false);

	slabs_free = log_msg_mem_get_free();
	used = log_msg_mem_get_used();
	max = log_msg_mem_get_max_used();
	zassert_equal(used, 0);

	LOG_INF("log info to log thread");
	LOG_WRN("log warning to log thread");
	LOG_ERR("log error to log thread");

	zassert_equal(log_msg_mem_get_used(), 3);
	zassert_equal(log_msg_mem_get_free(), slabs_free - 3);
	zassert_equal(log_msg_mem_get_max_used(), max);

	TC_PRINT("after log, free: %d, used: %d, max: %d\n", slabs_free, used, max);
	/* wait 2 seconds for logging thread to handle this log message*/
	k_sleep(K_MSEC(2000));
	zassert_equal(3, backend1_cb.counter,
		      "Unexpected amount of messages received by the backend.");
	zassert_equal(log_msg_mem_get_used(), 0);
}
#else
ZTEST(test_log_core_additional, test_log_thread)
{
	ztest_test_skip();
}
#endif

static void call_log_generic(const char *fmt, ...)
{
	va_list ap;

	va_start(ap, fmt);
	log2_generic(LOG_LEVEL_INF, fmt, ap);
	va_end(ap);
}

ZTEST(test_log_core_additional, test_log_generic)
{
	char *log_msg = "log user space";
	int i = 100;

	log_setup(false);
	backend1_cb.total_logs = 4;

	call_log_generic("log generic");
	call_log_generic("log generic: %s", log_msg);
	call_log_generic("log generic %d\n", i);
	call_log_generic("log generic %d, %d\n", i, 1);
	while (log_test_process()) {
	}
}

ZTEST(test_log_core_additional, test_log_msg_create)
{
	log_setup(false);
	if (IS_ENABLED(CONFIG_LOG_MODE_DEFERRED)) {
		int mode;

		domain = 3;
		level = 2;

		z_log_msg_runtime_create(domain, __log_current_const_data,
					  level, &msg_data, 0,
					  sizeof(msg_data), NULL);
		/* try z_log_msg_static_create() */
		Z_LOG_MSG2_STACK_CREATE(0, domain, __log_current_const_data,
		                        level, &msg_data,
		                        sizeof(msg_data), NULL);

		Z_LOG_MSG2_CREATE(!IS_ENABLED(CONFIG_USERSPACE), mode,
<<<<<<< HEAD
			  Z_LOG_LOCAL_DOMAIN_ID, NULL,
			  LOG_LEVEL_INTERNAL_RAW_STRING, NULL, 0, test_msg_usr);
=======
		                  CONFIG_LOG_DOMAIN_ID, NULL,
		                  LOG_LEVEL_INTERNAL_RAW_STRING, NULL, 0, test_msg_usr);
>>>>>>> 5e28a68a

		while (log_test_process()) {
		}
	}
}

#else

ZTEST_USER(test_log_core_additional, test_log_msg_create_user)
{
	int mode;

	domain = 3;
	level = 2;

	z_log_msg_runtime_create(domain, NULL,
				  level, &msg_data, 0,
				  sizeof(msg_data), test_msg_usr);
	/* try z_log_msg_static_create() */
	Z_LOG_MSG2_STACK_CREATE(0, domain, NULL,
				level, &msg_data,
				sizeof(msg_data), test_msg_usr);

	Z_LOG_MSG2_CREATE(!IS_ENABLED(CONFIG_USERSPACE), mode,
			  Z_LOG_LOCAL_DOMAIN_ID, NULL,
		  LOG_LEVEL_INTERNAL_RAW_STRING, NULL, 0, test_msg_usr);

	while (log_test_process()) {
	}
}

#endif /** CONFIG_USERSPACE **/

/* The log process thread has the K_LOWEST_APPLICATION_THREAD_PRIO, adjust it
 * to a higher priority to increase the chances of being scheduled to handle
 * log message as soon as possible
 */
void promote_log_thread(const struct k_thread *thread, void *user_data)
{
	if (!(strcmp(thread->name, "logging"))) {
		k_thread_priority_set((k_tid_t)thread, -1);
	}
}

static void *test_log_core_additional_setup(void)
{
#ifdef CONFIG_LOG_PROCESS_THREAD
	k_thread_foreach(promote_log_thread, NULL);
#endif
	return NULL;
}

ZTEST_SUITE(test_log_core_additional, NULL, test_log_core_additional_setup, NULL, NULL, NULL);<|MERGE_RESOLUTION|>--- conflicted
+++ resolved
@@ -481,13 +481,8 @@
 		                        sizeof(msg_data), NULL);
 
 		Z_LOG_MSG2_CREATE(!IS_ENABLED(CONFIG_USERSPACE), mode,
-<<<<<<< HEAD
-			  Z_LOG_LOCAL_DOMAIN_ID, NULL,
-			  LOG_LEVEL_INTERNAL_RAW_STRING, NULL, 0, test_msg_usr);
-=======
-		                  CONFIG_LOG_DOMAIN_ID, NULL,
-		                  LOG_LEVEL_INTERNAL_RAW_STRING, NULL, 0, test_msg_usr);
->>>>>>> 5e28a68a
+                          Z_LOG_LOCAL_DOMAIN_ID, NULL,
+                          LOG_LEVEL_INTERNAL_RAW_STRING, NULL, 0, test_msg_usr);
 
 		while (log_test_process()) {
 		}
