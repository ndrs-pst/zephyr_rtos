--- conflicted
+++ resolved
@@ -86,7 +86,14 @@
     zassert_equal(crc24_pgp_update(0x00BA353A, test2 + 5, 4), 0x0021CF02);
 }
 
-<<<<<<< HEAD
+ZTEST(crc, test_crc24q_rtcm3) {
+    uint8_t test1[] = {0xD3, 0x00, 0x04, 0x4C, 0xE0, 0x00, 0x80};
+    uint8_t test2[] = {0xD3, 0x00, 0x04, 0x4C, 0xE0, 0x00, 0x80, 0xED, 0xED, 0xD6};
+
+    zassert_equal(crc24q_rtcm3(test1, sizeof(test1)), 0xEDEDD6);
+    zassert_equal(crc24q_rtcm3(test2, sizeof(test2)), 0x000000);
+}
+
 ZTEST(crc, test_crc16) {
     uint8_t test[] = {'1', '2', '3', '4', '5', '6', '7', '8', '9'};
 
@@ -102,33 +109,6 @@
      * check=0x007f
      */
     zassert_equal(crc16(0x0589, 0x0, test, sizeof(test)), 0x007f);
-=======
-ZTEST(crc, test_crc24q_rtcm3)
-{
-	uint8_t test1[] = {0xD3, 0x00, 0x04, 0x4C, 0xE0, 0x00, 0x80};
-	uint8_t test2[] = {0xD3, 0x00, 0x04, 0x4C, 0xE0, 0x00, 0x80, 0xED, 0xED, 0xD6};
-
-	zassert_equal(crc24q_rtcm3(test1, sizeof(test1)), 0xEDEDD6);
-	zassert_equal(crc24q_rtcm3(test2, sizeof(test2)), 0x000000);
-}
-
-ZTEST(crc, test_crc16)
-{
-	uint8_t test[] = { '1', '2', '3', '4', '5', '6', '7', '8', '9' };
-
-	/* CRC-16/CCITT, CRC-16/CCITT-TRUE, CRC-16/KERMIT
-	 * https://reveng.sourceforge.io/crc-catalogue/16.htm#crc.cat.crc-16-kermit
-	 * check=0x2189
-	 * poly is 0x1021, reflected 0x8408
-	 */
-	zassert_equal(crc16_reflect(0x8408, 0x0, test, sizeof(test)), 0x2189);
-
-	/* CRC-16/DECT-X
-	 * https://reveng.sourceforge.io/crc-catalogue/16.htm#crc.cat.crc-16-dect-x
-	 * check=0x007f
-	 */
-	zassert_equal(crc16(0x0589, 0x0, test, sizeof(test)), 0x007f);
->>>>>>> 1ee39b98
 }
 
 ZTEST(crc, test_crc16_ansi) {
