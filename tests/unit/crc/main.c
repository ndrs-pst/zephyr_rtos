/*
 * Copyright (c) 2017 Intel Corporation
 *
 * SPDX-License-Identifier: Apache-2.0
 */

#include <zephyr/ztest.h>
#include <zephyr/sys/crc.h>
#include "../../../lib/crc/crc8_sw.c"
#include "../../../lib/crc/crc16_sw.c"
#include "../../../lib/crc/crc32_sw.c"
#include "../../../lib/crc/crc32c_sw.c"
#include "../../../lib/crc/crc7_sw.c"
#include "../../../lib/crc/crc24_sw.c"
#include "../../../lib/crc/crc32k_4_2_sw.c"

ZTEST(crc, test_crc32_k_4_2)
{
	uint8_t test1[] = "A";
	uint8_t test2[] = "123456789";
	uint8_t test3[] = "Zephyr";

	const uint32_t TEST2_CRC = 0x3ee83603;

	zassert_equal(crc32_k_4_2_update(0xFFFFFFFF, test1, sizeof(test1) - 1), 0x2d098604);
	zassert_equal(crc32_k_4_2_update(0xFFFFFFFF, test2, sizeof(test2) - 1), TEST2_CRC);
	zassert_equal(crc32_k_4_2_update(0xFFFFFFFF, test3, sizeof(test3) - 1), 0xacf334b2);

	/* test iteration */
	uint32_t crc = 0xFFFFFFFF;

	for (size_t i = 0; i < sizeof(test2) - 1; i++) {
		crc = crc32_k_4_2_update(crc, &test2[i], 1);
	}
	zassert_equal(crc, TEST2_CRC);
}

<<<<<<< HEAD
ZTEST(crc, test_crc32c) {
    uint8_t test1[] = {'A'};
    uint8_t test2[] = {'1', '2', '3', '4', '5', '6', '7', '8', '9'};
    uint8_t test3[] = {'Z', 'e', 'p', 'h', 'y', 'r'};

    /* Single streams */
    zassert_equal(crc32_c(0, test1, sizeof(test1), true, true),
                  0xE16DCDEE, NULL);
    zassert_equal(crc32_c(0, test2, sizeof(test2), true, true),
                  0xE3069283, NULL);
    zassert_equal(crc32_c(0, test3, sizeof(test3), true, true),
                  0xFCDEB58D, NULL);

    /* Continuous streams - test1, test2 and test3 are considered part
     * of one big stream whose CRC needs to be calculated. Note that the
     * CRC of the first string is passed over to the second crc calculation,
     * second to third and so on.
     */
    zassert_equal(crc32_c(0, test1, sizeof(test1), true, false),
                  0x1E923211, NULL);
    zassert_equal(crc32_c(0x1E923211, test2, sizeof(test2), false, false),
                  0xB2983B83, NULL);
    zassert_equal(crc32_c(0xB2983B83, test3, sizeof(test3), false, true),
                  0x7D4F9D21, NULL);
=======
ZTEST(crc, test_crc32c)
{
	uint8_t test1[] = { 'A' };
	uint8_t test2[] = { '1', '2', '3', '4', '5', '6', '7', '8', '9' };
	uint8_t test3[] = { 'Z', 'e', 'p', 'h', 'y', 'r' };

	/* Single streams */
	zassert_equal(crc32_c(0, test1, sizeof(test1), true, true),
			0xE16DCDEE);
	zassert_equal(crc32_c(0, test2, sizeof(test2), true, true),
			0xE3069283);
	zassert_equal(crc32_c(0, test3, sizeof(test3), true, true),
			0xFCDEB58D);

	/* Continuous streams - test1, test2 and test3 are considered part
	 * of one big stream whose CRC needs to be calculated. Note that the
	 * CRC of the first string is passed over to the second crc calculation,
	 * second to third and so on.
	 */
	zassert_equal(crc32_c(0, test1, sizeof(test1), true, false),
			0x1E923211);
	zassert_equal(crc32_c(0x1E923211, test2, sizeof(test2), false, false),
			0xB2983B83);
	zassert_equal(crc32_c(0xB2983B83, test3, sizeof(test3), false, true),
			0x7D4F9D21);
>>>>>>> 75d50742
}

ZTEST(crc, test_crc32_ieee) {
    uint8_t test1[] = {'A'};
    uint8_t test2[] = {'1', '2', '3', '4', '5', '6', '7', '8', '9'};
    uint8_t test3[] = {'Z', 'e', 'p', 'h', 'y', 'r'};

    zassert_equal(crc32_ieee(test1, sizeof(test1)), 0xD3D99E8B);
    zassert_equal(crc32_ieee(test2, sizeof(test2)), 0xCBF43926);
    zassert_equal(crc32_ieee(test3, sizeof(test3)), 0x20089AA4);
}

ZTEST(crc, test_crc24_pgp) {
    uint8_t test1[] = { 'A' };
    uint8_t test2[] = { '1', '2', '3', '4', '5', '6', '7', '8', '9' };
    uint8_t test3[] = { 'Z', 'e', 'p', 'h', 'y', 'r' };

    zassert_equal(crc24_pgp(test1, sizeof(test1)), 0x00FE86FA);
    zassert_equal(crc24_pgp(test2, sizeof(test2)), 0x0021CF02);
    zassert_equal(crc24_pgp(test3, sizeof(test3)), 0x004662E9);

    /* Compute a CRC in several steps */
    zassert_equal(crc24_pgp_update(CRC24_PGP_INITIAL_VALUE, test2, 3), 0x0009DF67);
    zassert_equal(crc24_pgp_update(0x0009DF67, test2 + 3, 2), 0x00BA353A);
    zassert_equal(crc24_pgp_update(0x00BA353A, test2 + 5, 4), 0x0021CF02);
}

ZTEST(crc, test_crc16) {
    uint8_t test[] = {'1', '2', '3', '4', '5', '6', '7', '8', '9'};

    /* CRC-16/CCITT, CRC-16/CCITT-TRUE, CRC-16/KERMIT
     * https://reveng.sourceforge.io/crc-catalogue/16.htm#crc.cat.crc-16-kermit
     * check=0x2189
     * poly is 0x1021, reflected 0x8408
     */
    zassert_equal(crc16_reflect(0x8408, 0x0, test, sizeof(test)), 0x2189);

    /* CRC-16/DECT-X
     * https://reveng.sourceforge.io/crc-catalogue/16.htm#crc.cat.crc-16-dect-x
     * check=0x007f
     */
    zassert_equal(crc16(0x0589, 0x0, test, sizeof(test)), 0x007f);
}

ZTEST(crc, test_crc16_ansi) {
    uint8_t test[] = {'1', '2', '3', '4', '5', '6', '7', '8', '9'};

    uint16_t crc16_c = crc16_ansi(test, sizeof(test));

    /* CRC-16/ANSI, CRC-16/MODBUS, CRC-16/USB, CRC-16/IBM
     * https://reveng.sourceforge.io/crc-catalogue/16.htm#crc.cat.crc-16-modbus
     * check=0x4b37
     * poly is 0x1021, reflected 0xA001
     */
    zassert_equal(crc16_c, 0x4b37);
    zassert_equal(crc16_reflect(0xA001, 0xffff, test, sizeof(test)), crc16_c);
}

<<<<<<< HEAD
ZTEST(crc, test_crc16_ccitt) {
    uint8_t  test0[] = {};
    uint8_t  test1[] = {'A'};
    uint8_t  test2[] = {'1', '2', '3', '4', '5', '6', '7', '8', '9'};
    uint8_t  test3[] = {'Z', 'e', 'p', 'h', 'y', 'r', 0, 0};
    uint16_t crc;

    zassert_equal(crc16_ccitt(0, test0, sizeof(test0)), 0x0);
    zassert_equal(crc16_ccitt(0, test1, sizeof(test1)), 0x538d);
    /* CRC-16/CCITT, CRC-16/CCITT-TRUE, CRC-16/KERMIT
     * https://reveng.sourceforge.io/crc-catalogue/16.htm#crc.cat.crc-16-kermit
     * check=0x2189
     */
    zassert_equal(crc16_ccitt(0, test2, sizeof(test2)), 0x2189);
    /* CRC-16/X-25, CRC-16/IBM-SDLC, CRC-16/ISO-HDLC
     * https://reveng.sourceforge.io/crc-catalogue/16.htm#crc.cat.crc-16-ibm-sdlc
     * check=0x906e
     */
    zassert_equal(crc16_ccitt(0xffff, test2, sizeof(test2)) ^ 0xffff, 0x906e, NULL);

    /* Appending the CRC to a buffer and computing the CRC over
     * the extended buffer leaves a residual of zero.
     */
    crc                      = crc16_ccitt(0, test3, sizeof(test3) - sizeof(uint16_t));
    test3[sizeof(test3) - 2] = (uint8_t)(crc >> 0);
    test3[sizeof(test3) - 1] = (uint8_t)(crc >> 8);

    zassert_equal(crc16_ccitt(0, test3, sizeof(test3)), 0);
}

ZTEST(crc, test_crc16_ccitt_for_ppp) {
    /* Example capture including FCS from
     * https://www.horo.ch/techno/ppp-fcs/examples_en.html
     */
    uint8_t test0[] = {
        0xff, 0x03, 0xc0, 0x21, 0x01, 0x01, 0x00, 0x17,
        0x02, 0x06, 0x00, 0x0a, 0x00, 0x00, 0x05, 0x06,
        0x00, 0x2a, 0x2b, 0x78, 0x07, 0x02, 0x08, 0x02,
        0x0d, 0x03, 0x06, 0xa5, 0xf8
    };
    uint8_t test2[] = {'1', '2', '3', '4', '5', '6', '7', '8', '9'};

    zassert_equal(crc16_ccitt(0xffff, test0, sizeof(test0)),
                  0xf0b8, NULL);
    zassert_equal(crc16_ccitt(0xffff, test2, sizeof(test2)) ^ 0xFFFF,
                  0x906e, NULL);
=======
ZTEST(crc, test_crc16_ccitt)
{
	uint8_t test0[] = { };
	uint8_t test1[] = { 'A' };
	uint8_t test2[] = { '1', '2', '3', '4', '5', '6', '7', '8', '9' };
	uint8_t test3[] = { 'Z', 'e', 'p', 'h', 'y', 'r', 0, 0 };
	uint16_t crc;

	zassert_equal(crc16_ccitt(0, test0, sizeof(test0)), 0x0);
	zassert_equal(crc16_ccitt(0, test1, sizeof(test1)), 0x538d);
	/* CRC-16/CCITT, CRC-16/CCITT-TRUE, CRC-16/KERMIT
	 * https://reveng.sourceforge.io/crc-catalogue/16.htm#crc.cat.crc-16-kermit
	 * check=0x2189
	 */
	zassert_equal(crc16_ccitt(0, test2, sizeof(test2)), 0x2189);
	/* CRC-16/X-25, CRC-16/IBM-SDLC, CRC-16/ISO-HDLC
	 * https://reveng.sourceforge.io/crc-catalogue/16.htm#crc.cat.crc-16-ibm-sdlc
	 * check=0x906e
	 */
	zassert_equal(crc16_ccitt(0xffff, test2, sizeof(test2)) ^ 0xffff,
		      0x906e);

	/* Appending the CRC to a buffer and computing the CRC over
	 * the extended buffer leaves a residual of zero.
	 */
	crc = crc16_ccitt(0, test3, sizeof(test3) - sizeof(uint16_t));
	test3[sizeof(test3)-2] = (uint8_t)(crc >> 0);
	test3[sizeof(test3)-1] = (uint8_t)(crc >> 8);

	zassert_equal(crc16_ccitt(0, test3, sizeof(test3)), 0);
}

ZTEST(crc, test_crc16_ccitt_for_ppp)
{
	/* Example capture including FCS from
	 * https://www.horo.ch/techno/ppp-fcs/examples_en.html
	 */
	uint8_t test0[] = {
		0xff, 0x03, 0xc0, 0x21, 0x01, 0x01, 0x00, 0x17,
		0x02, 0x06, 0x00, 0x0a, 0x00, 0x00, 0x05, 0x06,
		0x00, 0x2a, 0x2b, 0x78, 0x07, 0x02, 0x08, 0x02,
		0x0d, 0x03, 0x06, 0xa5, 0xf8
	};
	uint8_t test2[] = { '1', '2', '3', '4', '5', '6', '7', '8', '9' };

	zassert_equal(crc16_ccitt(0xffff, test0, sizeof(test0)),
		      0xf0b8);
	zassert_equal(crc16_ccitt(0xffff, test2, sizeof(test2)) ^ 0xFFFF,
		      0x906e);
>>>>>>> 75d50742
}

ZTEST(crc, test_crc16_itu_t) {
    uint8_t test2[] = {'1', '2', '3', '4', '5', '6', '7', '8', '9'};

    /* CRC-16/XMODEM, CRC-16/ACORN, CRC-16/LTE
     * https://reveng.sourceforge.io/crc-catalogue/16.htm#crc.cat.crc-16-xmodem
     * check=0x31c3
     */
    zassert_equal(crc16_itu_t(0, test2, sizeof(test2)), 0x31c3);
    /* CRC16/CCITT-FALSE, CRC-16/IBM-3740, CRC-16/AUTOSAR
     * https://reveng.sourceforge.io/crc-catalogue/16.htm#crc.cat.crc-16-ibm-3740
     * check=0x29b1
     */
    zassert_equal(crc16_itu_t(0xffff, test2, sizeof(test2)), 0x29b1);
    /* CRC-16/GSM
     * https://reveng.sourceforge.io/crc-catalogue/16.htm#crc.cat.crc-16-gsm
     * check=0xce3c
     */
    zassert_equal(crc16_itu_t(0, test2, sizeof(test2)) ^ 0xffff, 0xce3c);
}

ZTEST(crc, test_crc8_ccitt) {
    uint8_t test0[] = {0};
    uint8_t test1[] = {'A'};
    uint8_t test2[] = {'1', '2', '3', '4', '5', '6', '7', '8', '9'};

    zassert_equal(crc8_ccitt(CRC8_CCITT_INITIAL_VALUE, test0, sizeof(test0)), 0xF3);
    zassert_equal(crc8_ccitt(CRC8_CCITT_INITIAL_VALUE, test1, sizeof(test1)), 0x33);
    zassert_equal(crc8_ccitt(CRC8_CCITT_INITIAL_VALUE, test2, sizeof(test2)), 0xFB);
}

ZTEST(crc, test_crc8_rohc) {
    uint8_t test0[] = { 0 };
    uint8_t test1[] = { 'A' };
    uint8_t test2[] = { '1', '2', '3', '4', '5', '6', '7', '8', '9' };
    uint8_t test3[] = { 0x07, 0x3F };        /* GSM 07.10 example */
    uint8_t test4[] = { 0x07, 0x3F, 0x89 };  /* GSM 07.10 example */
    uint8_t test5[] = { 0x03, 0x3F, 0x01, 0x1C };  /* Our GSM 07.10 calc */

    zassert_equal(crc8_rohc(CRC8_ROHC_INITIAL_VALUE, test0, sizeof(test0)), 0xCF);
    zassert_equal(crc8_rohc(CRC8_ROHC_INITIAL_VALUE, test1, sizeof(test1)), 0x2E);
    zassert_equal(crc8_rohc(CRC8_ROHC_INITIAL_VALUE, test2, sizeof(test2)), 0xD0);
    zassert_equal(crc8_rohc(CRC8_ROHC_INITIAL_VALUE, test3, sizeof(test3)), 0x76);
    zassert_equal(crc8_rohc(CRC8_ROHC_INITIAL_VALUE, test4, sizeof(test4)), 0xCF);
    zassert_equal(crc8_rohc(CRC8_ROHC_INITIAL_VALUE, test5, sizeof(test5)), 0xCF);
}

ZTEST(crc, test_crc7_be) {
    uint8_t test0[] = { 0 };
    uint8_t test1[] = { 'A' };
    uint8_t test2[] = { '1', '2', '3', '4', '5', '6', '7', '8', '9' };

    zassert_equal(crc7_be(0, test0, sizeof(test0)), 0);
    zassert_equal(crc7_be(0, test1, sizeof(test1)), 0xDA);
    zassert_equal(crc7_be(0, test2, sizeof(test2)), 0xEA);
}

ZTEST(crc, test_crc8) {
    uint8_t fcs, expected;

    uint8_t test0[] = {0x00};
    uint8_t test1[] = {0xBE, 0xEF};
    uint8_t test2[] = {0x07, 0x3F};       /* GSM 07.10 example */
    uint8_t test3[] = {0x07, 0x3F, 0x89}; /* GSM 07.10 example */
    uint8_t test4[] = {0x03, 0x02, 0x0A, 0x38, 0x17, 0x00};
    uint8_t test5[] = {0x03, 0x3F, 0x01, 0x1C}; /* Our GSM 07.10 calc */

    fcs      = crc8(test0, sizeof(test0), 0x00, 0x00, false);
    expected = 0x00;
    zassert_equal(fcs, expected, "0x%02x vs 0x%02x", fcs, expected);

    fcs      = crc8(test0, sizeof(test0), 0x31, 0x00, false);
    expected = 0x00;
    zassert_equal(fcs, expected, "0x%02x vs 0x%02x", fcs, expected);

    fcs      = crc8(test1, sizeof(test1), 0x07, 0x00, false);
    expected = 0x1a;
    zassert_equal(fcs, expected, "0x%02x vs 0x%02x", fcs, expected);

    fcs      = crc8(test1, sizeof(test1), 0x31, 0xff, false);
    expected = 0x92;
    zassert_equal(fcs, expected, "0x%02x vs 0x%02x", fcs, expected);

    fcs      = crc8(test1, sizeof(test1), 0x07, 0x00, false);
    expected = 0x1a;
    zassert_equal(fcs, expected, "0x%02x vs 0x%02x", fcs, expected);

    fcs      = crc8(test2, sizeof(test2), 0x31, 0x00, false);
    expected = 0x45;
    zassert_equal(fcs, expected, "0x%02x vs 0x%02x", fcs, expected);

    fcs      = crc8(test2, sizeof(test2), 0x31, 0xff, false);
    expected = 0xc4;
    zassert_equal(fcs, expected, "0x%02x vs 0x%02x", fcs, expected);

    fcs      = crc8(test2, sizeof(test2), 0x07, 0x00, false);
    expected = 0xd6;
    zassert_equal(fcs, expected, "0x%02x vs 0x%02x", fcs, expected);

    fcs      = crc8(test2, sizeof(test2), 0x07, 0xff, false);
    expected = 0x01;
    zassert_equal(fcs, expected, "0x%02x vs 0x%02x", fcs, expected);

    fcs      = crc8(test2, sizeof(test2), 0xe0, 0xff, true);
    expected = 0x76;
    zassert_equal(fcs, expected, "0x%02x vs 0x%02x", fcs, expected);

    fcs      = crc8(test3, sizeof(test3), 0xe0, 0xff, true);
    expected = 0xcf;
    zassert_equal(fcs, expected, "0x%02x vs 0x%02x", fcs, expected);

    fcs      = crc8(test3, sizeof(test3), 0x07, 0xff, false);
    expected = 0xb1;
    zassert_equal(fcs, expected, "0x%02x vs 0x%02x", fcs, expected);

    fcs      = crc8(test4, sizeof(test4), 0x31, 0x00, false);
    expected = 0x3a;
    zassert_equal(fcs, expected, "0x%02x vs 0x%02x", fcs, expected);

    fcs      = crc8(test4, sizeof(test4), 0x07, 0x00, false);
    expected = 0xaf;
    zassert_equal(fcs, expected, "0x%02x vs 0x%02x", fcs, expected);

    fcs      = crc8(test4, sizeof(test4), 0x9b, 0xff, false);
    expected = 0xf0;
    zassert_equal(fcs, expected, "0x%02x vs 0x%02x", fcs, expected);

    fcs      = crc8(test4, sizeof(test4), 0x1d, 0xfd, false);
    expected = 0x49;
    zassert_equal(fcs, expected, "0x%02x vs 0x%02x", fcs, expected);

    fcs      = crc8(test5, sizeof(test5), 0xe0, 0xff, true);
    expected = 0xcf;
    zassert_equal(fcs, expected, "0x%02x vs 0x%02x", fcs, expected);
}

ZTEST_SUITE(crc, NULL, NULL, NULL, NULL, NULL);<|MERGE_RESOLUTION|>--- conflicted
+++ resolved
@@ -14,28 +14,26 @@
 #include "../../../lib/crc/crc24_sw.c"
 #include "../../../lib/crc/crc32k_4_2_sw.c"
 
-ZTEST(crc, test_crc32_k_4_2)
-{
-	uint8_t test1[] = "A";
-	uint8_t test2[] = "123456789";
-	uint8_t test3[] = "Zephyr";
-
-	const uint32_t TEST2_CRC = 0x3ee83603;
-
-	zassert_equal(crc32_k_4_2_update(0xFFFFFFFF, test1, sizeof(test1) - 1), 0x2d098604);
-	zassert_equal(crc32_k_4_2_update(0xFFFFFFFF, test2, sizeof(test2) - 1), TEST2_CRC);
-	zassert_equal(crc32_k_4_2_update(0xFFFFFFFF, test3, sizeof(test3) - 1), 0xacf334b2);
-
-	/* test iteration */
-	uint32_t crc = 0xFFFFFFFF;
-
-	for (size_t i = 0; i < sizeof(test2) - 1; i++) {
-		crc = crc32_k_4_2_update(crc, &test2[i], 1);
-	}
-	zassert_equal(crc, TEST2_CRC);
-}
-
-<<<<<<< HEAD
+ZTEST(crc, test_crc32_k_4_2) {
+    uint8_t test1[] = "A";
+    uint8_t test2[] = "123456789";
+    uint8_t test3[] = "Zephyr";
+
+    const uint32_t TEST2_CRC = 0x3ee83603;
+
+    zassert_equal(crc32_k_4_2_update(0xFFFFFFFF, test1, sizeof(test1) - 1), 0x2d098604);
+    zassert_equal(crc32_k_4_2_update(0xFFFFFFFF, test2, sizeof(test2) - 1), TEST2_CRC);
+    zassert_equal(crc32_k_4_2_update(0xFFFFFFFF, test3, sizeof(test3) - 1), 0xacf334b2);
+
+    /* test iteration */
+    uint32_t crc = 0xFFFFFFFF;
+
+    for (size_t i = 0; i < sizeof(test2) - 1; i++) {
+        crc = crc32_k_4_2_update(crc, &test2[i], 1);
+    }
+    zassert_equal(crc, TEST2_CRC);
+}
+
 ZTEST(crc, test_crc32c) {
     uint8_t test1[] = {'A'};
     uint8_t test2[] = {'1', '2', '3', '4', '5', '6', '7', '8', '9'};
@@ -43,11 +41,11 @@
 
     /* Single streams */
     zassert_equal(crc32_c(0, test1, sizeof(test1), true, true),
-                  0xE16DCDEE, NULL);
+                  0xE16DCDEE);
     zassert_equal(crc32_c(0, test2, sizeof(test2), true, true),
-                  0xE3069283, NULL);
+                  0xE3069283);
     zassert_equal(crc32_c(0, test3, sizeof(test3), true, true),
-                  0xFCDEB58D, NULL);
+                  0xFCDEB58D);
 
     /* Continuous streams - test1, test2 and test3 are considered part
      * of one big stream whose CRC needs to be calculated. Note that the
@@ -55,38 +53,11 @@
      * second to third and so on.
      */
     zassert_equal(crc32_c(0, test1, sizeof(test1), true, false),
-                  0x1E923211, NULL);
+                  0x1E923211);
     zassert_equal(crc32_c(0x1E923211, test2, sizeof(test2), false, false),
-                  0xB2983B83, NULL);
+                  0xB2983B83);
     zassert_equal(crc32_c(0xB2983B83, test3, sizeof(test3), false, true),
-                  0x7D4F9D21, NULL);
-=======
-ZTEST(crc, test_crc32c)
-{
-	uint8_t test1[] = { 'A' };
-	uint8_t test2[] = { '1', '2', '3', '4', '5', '6', '7', '8', '9' };
-	uint8_t test3[] = { 'Z', 'e', 'p', 'h', 'y', 'r' };
-
-	/* Single streams */
-	zassert_equal(crc32_c(0, test1, sizeof(test1), true, true),
-			0xE16DCDEE);
-	zassert_equal(crc32_c(0, test2, sizeof(test2), true, true),
-			0xE3069283);
-	zassert_equal(crc32_c(0, test3, sizeof(test3), true, true),
-			0xFCDEB58D);
-
-	/* Continuous streams - test1, test2 and test3 are considered part
-	 * of one big stream whose CRC needs to be calculated. Note that the
-	 * CRC of the first string is passed over to the second crc calculation,
-	 * second to third and so on.
-	 */
-	zassert_equal(crc32_c(0, test1, sizeof(test1), true, false),
-			0x1E923211);
-	zassert_equal(crc32_c(0x1E923211, test2, sizeof(test2), false, false),
-			0xB2983B83);
-	zassert_equal(crc32_c(0xB2983B83, test3, sizeof(test3), false, true),
-			0x7D4F9D21);
->>>>>>> 75d50742
+                  0x7D4F9D21);
 }
 
 ZTEST(crc, test_crc32_ieee) {
@@ -145,7 +116,6 @@
     zassert_equal(crc16_reflect(0xA001, 0xffff, test, sizeof(test)), crc16_c);
 }
 
-<<<<<<< HEAD
 ZTEST(crc, test_crc16_ccitt) {
     uint8_t  test0[] = {};
     uint8_t  test1[] = {'A'};
@@ -164,7 +134,8 @@
      * https://reveng.sourceforge.io/crc-catalogue/16.htm#crc.cat.crc-16-ibm-sdlc
      * check=0x906e
      */
-    zassert_equal(crc16_ccitt(0xffff, test2, sizeof(test2)) ^ 0xffff, 0x906e, NULL);
+    zassert_equal(crc16_ccitt(0xffff, test2, sizeof(test2)) ^ 0xffff,
+                  0x906e);
 
     /* Appending the CRC to a buffer and computing the CRC over
      * the extended buffer leaves a residual of zero.
@@ -189,60 +160,9 @@
     uint8_t test2[] = {'1', '2', '3', '4', '5', '6', '7', '8', '9'};
 
     zassert_equal(crc16_ccitt(0xffff, test0, sizeof(test0)),
-                  0xf0b8, NULL);
+                  0xf0b8);
     zassert_equal(crc16_ccitt(0xffff, test2, sizeof(test2)) ^ 0xFFFF,
-                  0x906e, NULL);
-=======
-ZTEST(crc, test_crc16_ccitt)
-{
-	uint8_t test0[] = { };
-	uint8_t test1[] = { 'A' };
-	uint8_t test2[] = { '1', '2', '3', '4', '5', '6', '7', '8', '9' };
-	uint8_t test3[] = { 'Z', 'e', 'p', 'h', 'y', 'r', 0, 0 };
-	uint16_t crc;
-
-	zassert_equal(crc16_ccitt(0, test0, sizeof(test0)), 0x0);
-	zassert_equal(crc16_ccitt(0, test1, sizeof(test1)), 0x538d);
-	/* CRC-16/CCITT, CRC-16/CCITT-TRUE, CRC-16/KERMIT
-	 * https://reveng.sourceforge.io/crc-catalogue/16.htm#crc.cat.crc-16-kermit
-	 * check=0x2189
-	 */
-	zassert_equal(crc16_ccitt(0, test2, sizeof(test2)), 0x2189);
-	/* CRC-16/X-25, CRC-16/IBM-SDLC, CRC-16/ISO-HDLC
-	 * https://reveng.sourceforge.io/crc-catalogue/16.htm#crc.cat.crc-16-ibm-sdlc
-	 * check=0x906e
-	 */
-	zassert_equal(crc16_ccitt(0xffff, test2, sizeof(test2)) ^ 0xffff,
-		      0x906e);
-
-	/* Appending the CRC to a buffer and computing the CRC over
-	 * the extended buffer leaves a residual of zero.
-	 */
-	crc = crc16_ccitt(0, test3, sizeof(test3) - sizeof(uint16_t));
-	test3[sizeof(test3)-2] = (uint8_t)(crc >> 0);
-	test3[sizeof(test3)-1] = (uint8_t)(crc >> 8);
-
-	zassert_equal(crc16_ccitt(0, test3, sizeof(test3)), 0);
-}
-
-ZTEST(crc, test_crc16_ccitt_for_ppp)
-{
-	/* Example capture including FCS from
-	 * https://www.horo.ch/techno/ppp-fcs/examples_en.html
-	 */
-	uint8_t test0[] = {
-		0xff, 0x03, 0xc0, 0x21, 0x01, 0x01, 0x00, 0x17,
-		0x02, 0x06, 0x00, 0x0a, 0x00, 0x00, 0x05, 0x06,
-		0x00, 0x2a, 0x2b, 0x78, 0x07, 0x02, 0x08, 0x02,
-		0x0d, 0x03, 0x06, 0xa5, 0xf8
-	};
-	uint8_t test2[] = { '1', '2', '3', '4', '5', '6', '7', '8', '9' };
-
-	zassert_equal(crc16_ccitt(0xffff, test0, sizeof(test0)),
-		      0xf0b8);
-	zassert_equal(crc16_ccitt(0xffff, test2, sizeof(test2)) ^ 0xFFFF,
-		      0x906e);
->>>>>>> 75d50742
+                  0x906e);
 }
 
 ZTEST(crc, test_crc16_itu_t) {
