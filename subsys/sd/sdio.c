/*
 * Copyright 2022-2023 NXP
 *
 * SPDX-License-Identifier: Apache-2.0
 */

#include <zephyr/kernel.h>
#include <zephyr/drivers/sdhc.h>
#include <zephyr/sd/sd.h>
#include <zephyr/sd/sdmmc.h>
#include <zephyr/sd/sd_spec.h>
#include <zephyr/logging/log.h>

#include "sd_ops.h"
#include "sd_utils.h"

LOG_MODULE_DECLARE(sd, CONFIG_SD_LOG_LEVEL);

uint8_t cis_tuples[] = {
	SDIO_TPL_CODE_MANIFID,
	SDIO_TPL_CODE_FUNCID,
	SDIO_TPL_CODE_FUNCE,
};

/*
 * Send SDIO OCR using CMD5
 */
static int sdio_send_ocr(struct sd_card *card, uint32_t ocr)
{
	struct sdhc_command cmd = {0};
	int ret;
	int retries;

	cmd.opcode = SDIO_SEND_OP_COND;
	cmd.arg = ocr;
	cmd.response_type = (SD_RSP_TYPE_R4 | SD_SPI_RSP_TYPE_R4);
	cmd.timeout_ms = CONFIG_SD_CMD_TIMEOUT;
	/* Send OCR5 to initialize card */
	for (retries = 0; retries < CONFIG_SD_OCR_RETRY_COUNT; retries++) {
		ret = sdhc_request(card->sdhc, &cmd, NULL);
		if (ret) {
			if (ocr == 0) {
				/* Just probing card, likely not SDIO */
				return SD_NOT_SDIO;
			}
			return ret;
		}
		if (ocr == 0) {
			/* We are probing card, check number of IO functions */
			card->num_io = (cmd.response[0] & SDIO_OCR_IO_NUMBER)
				>> SDIO_OCR_IO_NUMBER_SHIFT;
			if ((card->num_io == 0) ||
				((cmd.response[0] & SDIO_IO_OCR_MASK) == 0)) {
				if (cmd.response[0] & SDIO_OCR_MEM_PRESENT_FLAG) {
					/* Card is not an SDIO card */
					return SD_NOT_SDIO;
				}
				/* Card is not a supported SD device */
				return -ENOTSUP;
			}
			/* Card has IO present, return zero to
			 * indicate SDIO card
			 */
			return 0;
		}
		/* Check to see if card is busy with power up */
		if (cmd.response[0] & SD_OCR_PWR_BUSY_FLAG) {
			break;
		}
		/* Delay before retrying command */
		sd_delay(10);
	}
	if (retries >= CONFIG_SD_OCR_RETRY_COUNT) {
		/* OCR timed out */
		LOG_ERR("Card never left busy state");
		return -ETIMEDOUT;
	}
	LOG_DBG("SDIO responded to CMD5 after %d attempts", retries);
	if (!card->host_props.is_spi) {
		/* Save OCR */
		card->ocr = cmd.response[0U];
	}
	return 0;
}

static int sdio_io_rw_direct(struct sd_card *card,
			     enum sdio_io_dir direction,
			     enum sdio_func_num func,
			     uint32_t reg_addr,
			     uint8_t data_in,
			     uint8_t *data_out)
{
	int ret;
	struct sdhc_command cmd = {0};

	cmd.opcode = SDIO_RW_DIRECT;
	cmd.arg = (func << SDIO_CMD_ARG_FUNC_NUM_SHIFT) |
		((reg_addr & SDIO_CMD_ARG_REG_ADDR_MASK) << SDIO_CMD_ARG_REG_ADDR_SHIFT);
	if (direction == SDIO_IO_WRITE) {
		cmd.arg |= data_in & SDIO_DIRECT_CMD_DATA_MASK;
		cmd.arg |= BIT(SDIO_CMD_ARG_RW_SHIFT);
		if (data_out) {
			cmd.arg |= BIT(SDIO_DIRECT_CMD_ARG_RAW_SHIFT);
		}
	}
	cmd.response_type = (SD_RSP_TYPE_R5 | SD_SPI_RSP_TYPE_R5);
	cmd.timeout_ms = CONFIG_SD_CMD_TIMEOUT;

	ret = sdhc_request(card->sdhc, &cmd, NULL);
	if (ret) {
		return ret;
	}
	if (data_out) {
		if (card->host_props.is_spi) {
			*data_out = (cmd.response[0U] >> 8) & SDIO_DIRECT_CMD_DATA_MASK;
		} else {
			*data_out = cmd.response[0U] & SDIO_DIRECT_CMD_DATA_MASK;
		}
	}
	return ret;
}


static int sdio_io_rw_extended(struct sd_card *card,
			       enum sdio_io_dir direction,
			       enum sdio_func_num func,
			       uint32_t reg_addr,
			       bool increment,
			       uint8_t *buf,
			       uint32_t blocks,
			       uint32_t block_size)
{
	struct sdhc_command cmd = {0};
	struct sdhc_data data = {0};

	cmd.opcode = SDIO_RW_EXTENDED;
	cmd.arg = (func << SDIO_CMD_ARG_FUNC_NUM_SHIFT) |
		((reg_addr & SDIO_CMD_ARG_REG_ADDR_MASK) << SDIO_CMD_ARG_REG_ADDR_SHIFT);
	cmd.arg |= (direction == SDIO_IO_WRITE) ? BIT(SDIO_CMD_ARG_RW_SHIFT) : 0;
	cmd.arg |= increment ? BIT(SDIO_EXTEND_CMD_ARG_OP_CODE_SHIFT) : 0;
	cmd.response_type = (SD_RSP_TYPE_R5 | SD_SPI_RSP_TYPE_R5);
	cmd.timeout_ms = CONFIG_SD_CMD_TIMEOUT;
	if (blocks == 0) {
		/* Byte mode */
		cmd.arg |= (block_size == 512) ? 0 : block_size;
	} else {
		/* Block mode */
		cmd.arg |= BIT(SDIO_EXTEND_CMD_ARG_BLK_SHIFT) | blocks;
	}

	data.block_size = block_size;
	/* Host expects blocks to be at least 1 */
	data.blocks = blocks ? blocks : 1;
	data.data = buf;
	data.timeout_ms = CONFIG_SD_DATA_TIMEOUT;
	return sdhc_request(card->sdhc, &cmd, &data);
}

/*
 * Helper for extended r/w. Splits the transfer into the minimum possible
 * number of block r/w, then uses byte transfers for remaining data
 */
static int sdio_io_rw_extended_helper(struct sdio_func *func,
				      enum sdio_io_dir direction,
				      uint32_t reg_addr,
				      bool increment,
				      uint8_t *buf,
				      uint32_t len)
{
	int ret;
	int remaining = len;
	uint32_t blocks, size;

	if (func->num > SDIO_MAX_IO_NUMS) {
		return -EINVAL;
	}

	if ((func->card->cccr_flags & SDIO_SUPPORT_MULTIBLOCK) &&
		((len > func->block_size))) {
		/* Use block I/O for r/w where possible */
		while (remaining >= func->block_size) {
			blocks = remaining / func->block_size;
			size = blocks * func->block_size;
			ret = sdio_io_rw_extended(func->card, direction,
				func->num, reg_addr, increment, buf, blocks,
				func->block_size);
			if (ret) {
				return ret;
			}
			/* Update remaining length and buffer pointer */
			remaining -= size;
			buf += size;
			if (increment) {
				reg_addr += size;
			}
		}
	}
	/* Remaining data must be written using byte I/O */
	while (remaining > 0) {
		size = MIN(remaining, func->cis.max_blk_size);

		ret = sdio_io_rw_extended(func->card, direction, func->num,
			reg_addr, increment, buf, 0, size);
		if (ret) {
			return ret;
		}
		remaining -= size;
		buf += size;
		if (increment) {
			reg_addr += size;
		}
	}
	return 0;
}

/*
 * Read card capability register to determine features card supports.
 */
static int sdio_read_cccr(struct sd_card *card)
{
	int ret;
	uint8_t data;
	uint32_t cccr_ver;

	ret = sdio_io_rw_direct(card, SDIO_IO_READ, SDIO_FUNC_NUM_0,
		SDIO_CCCR_CCCR, 0, &data);                      /* SD_INIT_SEQ19 */
	if (ret) {
		LOG_DBG("CCCR read failed: %d", ret);
		return ret;
	}
	cccr_ver = (data & SDIO_CCCR_CCCR_REV_MASK) >>
		SDIO_CCCR_CCCR_REV_SHIFT;
	LOG_DBG("SDIO cccr revision %u", cccr_ver);
	/* Read SD spec version */
	ret = sdio_io_rw_direct(card, SDIO_IO_READ, SDIO_FUNC_NUM_0,
		SDIO_CCCR_SD, 0, &data);                        /* SD_INIT_SEQ20 */
	if (ret) {
		return ret;
	}
	card->sd_version = (data & SDIO_CCCR_SD_SPEC_MASK) >> SDIO_CCCR_SD_SPEC_SHIFT;
	/* Read CCCR capability flags */
	ret = sdio_io_rw_direct(card, SDIO_IO_READ, SDIO_FUNC_NUM_0,
		SDIO_CCCR_CAPS, 0, &data);                      /* SD_INIT_SEQ21 */
	if (ret) {
		return ret;
	}
	card->cccr_flags = 0;
	if (data & SDIO_CCCR_CAPS_BLS) {
		card->cccr_flags |= SDIO_SUPPORT_4BIT_LS_BUS;
	}
	if (data & SDIO_CCCR_CAPS_SMB) {
		card->cccr_flags |= SDIO_SUPPORT_MULTIBLOCK;
	}
	if (cccr_ver >= SDIO_CCCR_CCCR_REV_2_00) {
		/* Read high speed properties */
		ret = sdio_io_rw_direct(card, SDIO_IO_READ, SDIO_FUNC_NUM_0,
			SDIO_CCCR_SPEED, 0, &data);             /* SD_INIT_SEQ22 */
		if (ret) {
			return ret;
		}
		if (data & SDIO_CCCR_SPEED_SHS) {
			card->cccr_flags |= SDIO_SUPPORT_HS;
		}
	}
	if (cccr_ver >= SDIO_CCCR_CCCR_REV_3_00 &&
		(card->flags & SD_1800MV_FLAG)) {
		/* Read UHS properties */
		ret = sdio_io_rw_direct(card, SDIO_IO_READ, SDIO_FUNC_NUM_0,
			SDIO_CCCR_UHS, 0, &data);               /* SD_INIT_SEQ23 */
		if (ret) {
			return ret;
		}
		if (sdmmc_host_uhs(&card->host_props)) {
			if (data & SDIO_CCCR_UHS_SDR50) {
				card->cccr_flags |= SDIO_SUPPORT_SDR50;
			}
			if (data & SDIO_CCCR_UHS_SDR104) {
				card->cccr_flags |= SDIO_SUPPORT_SDR104;
			}
			if (data & SDIO_CCCR_UHS_DDR50) {
				card->cccr_flags |= SDIO_SUPPORT_DDR50;
			}
		}

		ret = sdio_io_rw_direct(card, SDIO_IO_READ, SDIO_FUNC_NUM_0,
			SDIO_CCCR_DRIVE_STRENGTH, 0, &data);    /* SD_INIT_SEQ24 */
		if (ret) {
			return ret;
		}
		card->switch_caps.sd_drv_type = 0;
		if (data & SDIO_CCCR_DRIVE_STRENGTH_A) {
			card->switch_caps.sd_drv_type |= SD_DRIVER_TYPE_A;
		}
		if (data & SDIO_CCCR_DRIVE_STRENGTH_C) {
			card->switch_caps.sd_drv_type |= SD_DRIVER_TYPE_C;
		}
		if (data & SDIO_CCCR_DRIVE_STRENGTH_D) {
			card->switch_caps.sd_drv_type |= SD_DRIVER_TYPE_D;
		}
	}
	return 0;
}

static void sdio_decode_cis(struct sdio_cis *cis, enum sdio_func_num func,
			    uint8_t *data, uint8_t tpl_code, uint8_t tpl_link)
{
	switch (tpl_code) {
	case SDIO_TPL_CODE_MANIFID:
		cis->manf_id = data[0] | ((uint16_t)data[1] << 8);
		cis->manf_code = data[2] | ((uint16_t)data[3] << 8);
		break;
	case SDIO_TPL_CODE_FUNCID:
		cis->func_id = data[0];
		break;
	case SDIO_TPL_CODE_FUNCE:
		if (func == 0) {
			cis->max_blk_size = data[1] | ((uint16_t)data[2] << 8);
			cis->max_speed = data[3];
		} else {
			cis->max_blk_size = data[12] | ((uint16_t)data[13] << 8);
			cis->rdy_timeout = data[28] | ((uint16_t)data[29] << 8);
		}
		break;
	default:
		LOG_WRN("Unknown CIS tuple %d", tpl_code);
		break;
	}
}

/*
 * Read CIS for a given SDIO function.
 * Tuples provides a list of tuples that should be decoded.
 */
static int sdio_read_cis(struct sdio_func *func,
			 uint8_t *tuples,
			 uint32_t tuple_count)
{
	int ret;
	char *data = func->card->card_buffer;
	uint32_t cis_ptr = 0, num = 0;
	uint8_t tpl_code, tpl_link;
	bool match_tpl = false;

	memset(&func->cis, 0, sizeof(struct sdio_cis));
	/* First find the CIS pointer for this function */
	for (int i = 0; i < 3; i++) {
		ret = sdio_io_rw_direct(func->card, SDIO_IO_READ, SDIO_FUNC_NUM_0,
			SDIO_FBR_BASE(func->num) + SDIO_FBR_CIS + i, 0, data);
		if (ret) {
			return ret;
		}
		cis_ptr |= *data << (i * 8);
	}

	/* Read CIS tuples until we have read all requested CIS tuple codes */
	do {
		/* Read tuple code */
		ret = sdio_io_rw_direct(func->card, SDIO_IO_READ, SDIO_FUNC_NUM_0,
			cis_ptr++, 0, &tpl_code);
		if (ret) {
			return ret;
		}
		if (tpl_code == SDIO_TPL_CODE_END) {
			/* End of tuple chain */
			break;
		}
		if (tpl_code == SDIO_TPL_CODE_NULL) {
			/* Skip NULL tuple */
			continue;
		}
		/* Read tuple link */
		ret = sdio_io_rw_direct(func->card, SDIO_IO_READ, SDIO_FUNC_NUM_0,
			cis_ptr++, 0, &tpl_link);
		if (ret) {
			return ret;
		}
		if (tpl_link == SDIO_TPL_CODE_END) {
			/* End of tuple chain */
			break;
		}
		/* Check to see if read tuple matches any we should look for */
		for (int i = 0; i < tuple_count; i++) {
			if (tpl_code == tuples[i]) {
				match_tpl = true;
				break;
			}
		}
		if (match_tpl) {
			/* tuple chains may be maximum of 255 bytes long */
			memset(data, 0, 255);
			for (int i = 0; i < tpl_link; i++) {
				ret = sdio_io_rw_direct(func->card, SDIO_IO_READ,
					SDIO_FUNC_NUM_0, cis_ptr++, 0, data + i);
				if (ret) {
					return ret;
				}
			}
			num++;
			match_tpl = false;
			/* Decode the CIS data we read */
			sdio_decode_cis(&func->cis, func->num, data,
				tpl_code, tpl_link);
		} else {
			/* Advance CIS pointer */
			cis_ptr += tpl_link;
		}
	} while (num < tuple_count);
	LOG_DBG("SDIO CIS max block size for func %d: %d", func->num,
		func->cis.max_blk_size);
	return ret;
}

static int sdio_set_bus_width(struct sd_card *card, enum sdhc_bus_width width)
{
	uint8_t reg_bus_interface = 0U;
	int ret;

	ret = sdio_io_rw_direct(card, SDIO_IO_READ, SDIO_FUNC_NUM_0,
		SDIO_CCCR_BUS_IF, 0, &reg_bus_interface);
	if (ret) {
		return ret;
	}
	reg_bus_interface &= ~SDIO_CCCR_BUS_IF_WIDTH_MASK;
	switch (width) {
	case SDHC_BUS_WIDTH1BIT:
		reg_bus_interface |= SDIO_CCCR_BUS_IF_WIDTH_1_BIT;
		break;
	case SDHC_BUS_WIDTH4BIT:
		reg_bus_interface |= SDIO_CCCR_BUS_IF_WIDTH_4_BIT;
		break;
	case SDHC_BUS_WIDTH8BIT:
		reg_bus_interface |= SDIO_CCCR_BUS_IF_WIDTH_8_BIT;
		break;
	default:
		return -ENOTSUP;
	}
	ret = sdio_io_rw_direct(card, SDIO_IO_WRITE, SDIO_FUNC_NUM_0,
		SDIO_CCCR_BUS_IF, reg_bus_interface, &reg_bus_interface);
	if (ret) {
		return ret;
	}
	/* Card now has changed bus width. Change host bus width */
	card->bus_io.bus_width = width;
	ret = sdhc_set_io(card->sdhc, &card->bus_io);
	if (ret) {
		LOG_DBG("Could not change host bus width");
	}
	return ret;
}

static inline void sdio_select_bus_speed(struct sd_card *card)
{
	if (card->host_props.host_caps.sdr104_support &&
		(card->cccr_flags & SDIO_SUPPORT_SDR104)) {
		card->card_speed = SD_TIMING_SDR104;
		card->switch_caps.uhs_max_dtr = UHS_SDR104_MAX_DTR;
	} else if (card->host_props.host_caps.ddr50_support &&
		(card->cccr_flags & SDIO_SUPPORT_DDR50)) {
		card->card_speed = SD_TIMING_DDR50;
		card->switch_caps.uhs_max_dtr = UHS_DDR50_MAX_DTR;
	} else if (card->host_props.host_caps.sdr50_support &&
		(card->cccr_flags & SDIO_SUPPORT_SDR50)) {
		card->card_speed = SD_TIMING_SDR50;
		card->switch_caps.uhs_max_dtr = UHS_SDR50_MAX_DTR;
	} else if (card->host_props.host_caps.high_spd_support &&
		(card->cccr_flags & SDIO_SUPPORT_HS)) {
		card->card_speed = SD_TIMING_HIGH_SPEED;
		card->switch_caps.hs_max_dtr = HS_MAX_DTR;
	} else {
		card->card_speed = SD_TIMING_DEFAULT;
	}
}

/* Applies selected card bus speed to card and host */
static int sdio_set_bus_speed(struct sd_card *card)
{
	int ret, timing, retries = CONFIG_SD_RETRY_COUNT;
	uint32_t bus_clock;
	uint8_t speed_reg, target_speed;

	switch (card->card_speed) {
	/* Set bus clock speed */
	case SD_TIMING_SDR104:
		bus_clock = MIN(card->host_props.f_max, card->switch_caps.uhs_max_dtr);
		target_speed = SDIO_CCCR_SPEED_SDR104;
		timing = SDHC_TIMING_SDR104;
		break;
	case SD_TIMING_DDR50:
		bus_clock = MIN(card->host_props.f_max, card->switch_caps.uhs_max_dtr);
		target_speed = SDIO_CCCR_SPEED_DDR50;
		timing = SDHC_TIMING_DDR50;
		break;
	case SD_TIMING_SDR50:
		bus_clock = MIN(card->host_props.f_max, card->switch_caps.uhs_max_dtr);
		target_speed = SDIO_CCCR_SPEED_SDR50;
		timing = SDHC_TIMING_SDR50;
		break;
	case SD_TIMING_HIGH_SPEED:
		bus_clock = MIN(card->host_props.f_max, card->switch_caps.hs_max_dtr);
		target_speed = SDIO_CCCR_SPEED_SDR25;
		timing = SDHC_TIMING_HS;
		break;
	case SD_TIMING_DEFAULT:
		bus_clock = MIN(card->host_props.f_max, MHZ(25));
		target_speed = SDIO_CCCR_SPEED_SDR12;
		timing = SDHC_TIMING_LEGACY;
		break;
	default:
		/* No need to change bus speed */
		return 0;
	}
	/* Read the bus speed register */
	ret = sdio_io_rw_direct(card, SDIO_IO_READ, SDIO_FUNC_NUM_0,
		SDIO_CCCR_SPEED, 0, &speed_reg);
	if (ret) {
		return ret;
	}
	/* Attempt to set speed several times */
	do {
		/* Set new speed */
		speed_reg &= ~SDIO_CCCR_SPEED_MASK;
		speed_reg |= (target_speed << SDIO_CCCR_SPEED_SHIFT);
		ret = sdio_io_rw_direct(card, SDIO_IO_WRITE, SDIO_FUNC_NUM_0,
			SDIO_CCCR_SPEED, speed_reg, &speed_reg);
		if (ret) {
			return ret;
		}
	} while (((speed_reg & target_speed) != target_speed) && retries-- > 0);
	if (retries == 0) {
		/* Don't error out, as card can still work */
		LOG_WRN("Could not set target SDIO speed");
	} else {
		/* Set card bus clock and timing */
		card->bus_io.timing = timing;
		card->bus_io.clock = bus_clock;
		LOG_DBG("Setting bus clock to: %d", card->bus_io.clock);
		ret = sdhc_set_io(card->sdhc, &card->bus_io);
		if (ret) {
			LOG_ERR("Failed to change host bus speed");
			return ret;
		}
	}
	return ret;
}

/*
 * Initialize an SDIO card for use with subsystem
 */
int sdio_card_init(struct sd_card *card)
{
	int ret;
	uint32_t ocr_arg = 0U;

	/* Probe card with SDIO OCR CM5 */
	ret = sdio_send_ocr(card, ocr_arg);                     /* SD_INIT_SEQ12 */
	if (ret) {
		return ret;
	}
	/* Card responded to CMD5, type is SDIO */
	card->type = CARD_SDIO;
	/* Set voltage window */
	if (card->host_props.host_caps.vol_300_support) {
		ocr_arg |= SD_OCR_VDD29_30FLAG;
	}
	ocr_arg |= (SD_OCR_VDD32_33FLAG | SD_OCR_VDD33_34FLAG);
	if (IS_ENABLED(CONFIG_SDHC_SUPPORTS_NATIVE_MODE) &&
		card->host_props.host_caps.vol_180_support) {
		/* See if the card also supports 1.8V */
		ocr_arg |= SD_OCR_SWITCH_18_REQ_FLAG;
	}
	ret = sdio_send_ocr(card, ocr_arg);                     /* SD_INIT_SEQ13 */
	if (ret) {
		return ret;
	}
	if (card->ocr & SD_OCR_SWITCH_18_ACCEPT_FLAG) {
		LOG_DBG("Card supports 1.8V signalling");
		card->flags |= SD_1800MV_FLAG;
	}
	/* Check OCR voltage window */
	if (card->ocr & SD_OCR_VDD29_30FLAG) {
		card->flags |= SD_3000MV_FLAG;
	}
	/* Check mem present flag */
	if (card->ocr & SDIO_OCR_MEM_PRESENT_FLAG) {
		card->flags |= SD_MEM_PRESENT_FLAG;
	}
	/* Following steps are only required when using native SD mode */
	if (IS_ENABLED(CONFIG_SDHC_SUPPORTS_NATIVE_MODE)) {
		/*
		 * If card and host support 1.8V, perform voltage switch sequence now.
		 * note that we skip this switch if the UHS protocol is not enabled.
		 */
<<<<<<< HEAD
		if ((card->flags & SD_1800MV_FLAG) &&
			(!card->host_props.is_spi) &&
			(card->host_props.host_caps.vol_180_support) &&
			IS_ENABLED(CONFIG_SD_UHS_PROTOCOL)) {
			ret = sdmmc_switch_voltage(card);       /* SD_INIT_SEQ14 */
=======
		if (IS_ENABLED(CONFIG_SD_UHS_PROTOCOL) &&
		    (card->flags & SD_1800MV_FLAG) &&
		    (!card->host_props.is_spi) &&
		    (card->host_props.host_caps.vol_180_support)) {
			ret = sdmmc_switch_voltage(card);
>>>>>>> 62212512
			if (ret) {
				/* Disable host support for 1.8 V */
				card->host_props.host_caps.vol_180_support = false;
				/*
				 * The host or SD card may have already switched to
				 * 1.8V. Return SD_RESTART to indicate
				 * negotiation should be restarted.
				 */
				card->status = CARD_ERROR;
				return SD_RESTART;
			}
		}
		if ((card->flags & SD_MEM_PRESENT_FLAG) &&
			((card->flags & SD_SDHC_FLAG) == 0)) {
			/* We must send CMD2 to get card cid */
			ret = card_read_cid(card);              /* SD_INIT_SEQ15 */
			if (ret) {
				return ret;
			}
		}
		/* Send CMD3 to get card relative address */
		ret = sdmmc_request_rca(card);                  /* SD_INIT_SEQ16 */
		if (ret) {
			return ret;
		}
		/* Move the card to transfer state (with CMD7) to run
		 * remaining commands
		 */
		ret = sdmmc_select_card(card);                  /* SD_INIT_SEQ17 */
		if (ret) {
			return ret;
		}
	}
	/* Read SDIO card common control register */
	ret = sdio_read_cccr(card);                             /* SD_INIT_SEQ18 */
	if (ret) {
		return ret;
	}
	/* Initialize internal card function 0 structure */
	card->func0.num = SDIO_FUNC_NUM_0;
	card->func0.card = card;
	ret = sdio_read_cis(&card->func0, cis_tuples,
		ARRAY_SIZE(cis_tuples));                        /* SD_INIT_SEQ25 */
	if (ret) {
		return ret;
	}

	/* If card and host support 4 bit bus, enable it */
	if (IS_ENABLED(CONFIG_SDHC_SUPPORTS_NATIVE_MODE) &&
		((card->cccr_flags & SDIO_SUPPORT_HS) ||
		(card->cccr_flags & SDIO_SUPPORT_4BIT_LS_BUS))) {
		/* Raise bus width to 4 bits */
		ret = sdio_set_bus_width(card, SDHC_BUS_WIDTH4BIT);     /* SD_INIT_SEQ26 */
		if (ret) {
			return ret;
		}
		LOG_DBG("Raised card bus width to 4 bits");
	}

	/* Select and set bus speed */
	sdio_select_bus_speed(card);
	ret = sdio_set_bus_speed(card);                         /* SD_INIT_SEQ27 */
	if (ret) {
		return ret;
	}
	if (card->card_speed == SD_TIMING_SDR50 ||
		card->card_speed == SD_TIMING_SDR104) {
		/* SDR104, SDR50, and DDR50 mode need tuning */
		ret = sdhc_execute_tuning(card->sdhc);          /* SD_INIT_SEQ28 */
		if (ret) {
			LOG_ERR("SD tuning failed: %d", ret);
		}
	}
	return ret;
}

/**
 * @brief Initialize SDIO function.
 *
 * Initializes SDIO card function. The card function will not be enabled,
 * but after this call returns the SDIO function structure can be used to read
 * and write data from the card.
 * @param func: function structure to initialize
 * @param card: SD card to enable function on
 * @param num: function number to initialize
 * @retval 0 function was initialized successfully
 * @retval -EIO: I/O error
 */
int sdio_init_func(struct sd_card *card, struct sdio_func *func,
		   enum sdio_func_num num)
{
	/* Initialize function structure */
	func->num = num;
	func->card = card;
	func->block_size = 0;
	/* Read function properties from CCCR */
	return sdio_read_cis(func, cis_tuples, ARRAY_SIZE(cis_tuples));
}



/**
 * @brief Enable SDIO function
 *
 * Enables SDIO card function. @ref sdio_init_func must be called to
 * initialized the function structure before enabling it in the card.
 * @param func: function to enable
 * @retval 0 function was enabled successfully
 * @retval -ETIMEDOUT: card I/O timed out
 * @retval -EIO: I/O error
 */
int sdio_enable_func(struct sdio_func *func)
{
	int ret;
	uint8_t reg;
	uint16_t retries = CONFIG_SD_RETRY_COUNT;

	/* Enable the I/O function */
	ret = sdio_io_rw_direct(func->card, SDIO_IO_READ, SDIO_FUNC_NUM_0,
		SDIO_CCCR_IO_EN, 0, &reg);
	if (ret) {
		return ret;
	}
	reg |= BIT(func->num);
	ret = sdio_io_rw_direct(func->card, SDIO_IO_WRITE, SDIO_FUNC_NUM_0,
		SDIO_CCCR_IO_EN, reg, &reg);
	if (ret) {
		return ret;
	}
	/* Wait for I/O ready to be set */
	if (func->cis.rdy_timeout) {
		retries = 1U;
	}
	do {
		/* Timeout is in units of 10ms */
		sd_delay(((uint32_t)func->cis.rdy_timeout) * 10U);
		ret = sdio_io_rw_direct(func->card, SDIO_IO_READ,
			SDIO_FUNC_NUM_0, SDIO_CCCR_IO_RD, 0, &reg);
		if (ret) {
			return ret;
		}
		if (reg & BIT(func->num)) {
			return 0;
		}
	} while (retries-- != 0);
	return -ETIMEDOUT;
}

/**
 * @brief Set block size of SDIO function
 *
 * Set desired block size for SDIO function, used by block transfers
 * to SDIO registers.
 * @param func: function to set block size for
 * @param bsize: block size
 * @retval 0 block size was set
 * @retval -EINVAL: unsupported/invalid block size
 * @retval -EIO: I/O error
 */
int sdio_set_block_size(struct sdio_func *func, uint16_t bsize)
{
	int ret;
	uint8_t reg;

	if (func->cis.max_blk_size < bsize) {
		return -EINVAL;
	}
	for (int i = 0; i < 2; i++) {
		reg = (bsize >> (i * 8));
		ret = sdio_io_rw_direct(func->card, SDIO_IO_WRITE, SDIO_FUNC_NUM_0,
			SDIO_FBR_BASE(func->num) + SDIO_FBR_BLK_SIZE + i, reg, NULL);
		if (ret) {
			return ret;
		}
	}
	func->block_size = bsize;
	return 0;
}

/**
 * @brief Read byte from SDIO register
 *
 * Reads byte from SDIO register
 * @param func: function to read from
 * @param reg: register address to read from
 * @param val: filled with byte value read from register
 * @retval 0 read succeeded
 * @retval -EBUSY: card is busy with another request
 * @retval -ETIMEDOUT: card read timed out
 * @retval -EIO: I/O error
 */
int sdio_read_byte(struct sdio_func *func, uint32_t reg, uint8_t *val)
{
	int ret;

	if ((func->card->type != CARD_SDIO) && (func->card->type != CARD_COMBO)) {
		LOG_WRN("Card does not support SDIO commands");
		return -ENOTSUP;
	}
	ret = k_mutex_lock(&func->card->lock, K_MSEC(CONFIG_SD_DATA_TIMEOUT));
	if (ret) {
		LOG_WRN("Could not get SD card mutex");
		return -EBUSY;
	}
	ret = sdio_io_rw_direct(func->card, SDIO_IO_READ, func->num, reg, 0, val);
	k_mutex_unlock(&func->card->lock);
	return ret;
}

/**
 * @brief Write byte to SDIO register
 *
 * Writes byte to SDIO register
 * @param func: function to write to
 * @param reg: register address to write to
 * @param write_val: value to write to register
 * @retval 0 write succeeded
 * @retval -EBUSY: card is busy with another request
 * @retval -ETIMEDOUT: card write timed out
 * @retval -EIO: I/O error
 */
int sdio_write_byte(struct sdio_func *func, uint32_t reg, uint8_t write_val)
{
	int ret;

	if ((func->card->type != CARD_SDIO) && (func->card->type != CARD_COMBO)) {
		LOG_WRN("Card does not support SDIO commands");
		return -ENOTSUP;
	}
	ret = k_mutex_lock(&func->card->lock, K_MSEC(CONFIG_SD_DATA_TIMEOUT));
	if (ret) {
		LOG_WRN("Could not get SD card mutex");
		return -EBUSY;
	}
	ret = sdio_io_rw_direct(func->card, SDIO_IO_WRITE, func->num, reg,
		write_val, NULL);
	k_mutex_unlock(&func->card->lock);
	return ret;
}

/**
 * @brief Write byte to SDIO register, and read result
 *
 * Writes byte to SDIO register, and reads the register after write
 * @param func: function to write to
 * @param reg: register address to write to
 * @param write_val: value to write to register
 * @param read_val: filled with value read from register
 * @retval 0 write succeeded
 * @retval -EBUSY: card is busy with another request
 * @retval -ETIMEDOUT: card write timed out
 * @retval -EIO: I/O error
 */
int sdio_rw_byte(struct sdio_func *func, uint32_t reg, uint8_t write_val,
		 uint8_t *read_val)
{
	int ret;

	if ((func->card->type != CARD_SDIO) && (func->card->type != CARD_COMBO)) {
		LOG_WRN("Card does not support SDIO commands");
		return -ENOTSUP;
	}
	ret = k_mutex_lock(&func->card->lock, K_MSEC(CONFIG_SD_DATA_TIMEOUT));
	if (ret) {
		LOG_WRN("Could not get SD card mutex");
		return -EBUSY;
	}
	ret = sdio_io_rw_direct(func->card, SDIO_IO_WRITE, func->num, reg,
		write_val, read_val);
	k_mutex_unlock(&func->card->lock);
	return ret;
}

/**
 * @brief Read bytes from SDIO fifo
 *
 * Reads bytes from SDIO register, treating it as a fifo. Reads will
 * all be done from same address.
 * @param func: function to read from
 * @param reg: register address of fifo
 * @param data: filled with data read from fifo
 * @param len: length of data to read from card
 * @retval 0 read succeeded
 * @retval -EBUSY: card is busy with another request
 * @retval -ETIMEDOUT: card read timed out
 * @retval -EIO: I/O error
 */
int sdio_read_fifo(struct sdio_func *func, uint32_t reg, uint8_t *data,
		   uint32_t len)
{
	int ret;

	if ((func->card->type != CARD_SDIO) && (func->card->type != CARD_COMBO)) {
		LOG_WRN("Card does not support SDIO commands");
		return -ENOTSUP;
	}
	ret = k_mutex_lock(&func->card->lock, K_MSEC(CONFIG_SD_DATA_TIMEOUT));
	if (ret) {
		LOG_WRN("Could not get SD card mutex");
		return -EBUSY;
	}
	ret = sdio_io_rw_extended_helper(func, SDIO_IO_READ, reg, false,
		data, len);
	k_mutex_unlock(&func->card->lock);
	return ret;
}

/**
 * @brief Write bytes to SDIO fifo
 *
 * Writes bytes to SDIO register, treating it as a fifo. Writes will
 * all be done to same address.
 * @param func: function to write to
 * @param reg: register address of fifo
 * @param data: data to write to fifo
 * @param len: length of data to write to card
 * @retval 0 write succeeded
 * @retval -EBUSY: card is busy with another request
 * @retval -ETIMEDOUT: card write timed out
 * @retval -EIO: I/O error
 */
int sdio_write_fifo(struct sdio_func *func, uint32_t reg, uint8_t *data,
		    uint32_t len)
{
	int ret;

	if ((func->card->type != CARD_SDIO) && (func->card->type != CARD_COMBO)) {
		LOG_WRN("Card does not support SDIO commands");
		return -ENOTSUP;
	}
	ret = k_mutex_lock(&func->card->lock, K_MSEC(CONFIG_SD_DATA_TIMEOUT));
	if (ret) {
		LOG_WRN("Could not get SD card mutex");
		return -EBUSY;
	}
	ret = sdio_io_rw_extended_helper(func, SDIO_IO_WRITE, reg, false,
		data, len);
	k_mutex_unlock(&func->card->lock);
	return ret;
}

/**
 * @brief Read blocks from SDIO fifo
 *
 * Reads blocks from SDIO register, treating it as a fifo. Reads will
 * all be done from same address.
 * @param func: function to read from
 * @param reg: register address of fifo
 * @param data: filled with data read from fifo
 * @param blocks: number of blocks to read from fifo
 * @retval 0 read succeeded
 * @retval -EBUSY: card is busy with another request
 * @retval -ETIMEDOUT: card read timed out
 * @retval -EIO: I/O error
 */
int sdio_read_blocks_fifo(struct sdio_func *func, uint32_t reg, uint8_t *data,
			  uint32_t blocks)
{
	int ret;

	if ((func->card->type != CARD_SDIO) && (func->card->type != CARD_COMBO)) {
		LOG_WRN("Card does not support SDIO commands");
		return -ENOTSUP;
	}
	ret = k_mutex_lock(&func->card->lock, K_MSEC(CONFIG_SD_DATA_TIMEOUT));
	if (ret) {
		LOG_WRN("Could not get SD card mutex");
		return -EBUSY;
	}
	ret = sdio_io_rw_extended(func->card, SDIO_IO_READ, func->num, reg,
		false, data, blocks, func->block_size);
	k_mutex_unlock(&func->card->lock);
	return ret;
}

/**
 * @brief Write blocks to SDIO fifo
 *
 * Writes blocks from SDIO register, treating it as a fifo. Writes will
 * all be done to same address.
 * @param func: function to write to
 * @param reg: register address of fifo
 * @param data: data to write to fifo
 * @param blocks: number of blocks to write to fifo
 * @retval 0 write succeeded
 * @retval -EBUSY: card is busy with another request
 * @retval -ETIMEDOUT: card write timed out
 * @retval -EIO: I/O error
 */
int sdio_write_blocks_fifo(struct sdio_func *func, uint32_t reg, uint8_t *data,
			   uint32_t blocks)
{
	int ret;

	if ((func->card->type != CARD_SDIO) && (func->card->type != CARD_COMBO)) {
		LOG_WRN("Card does not support SDIO commands");
		return -ENOTSUP;
	}
	ret = k_mutex_lock(&func->card->lock, K_MSEC(CONFIG_SD_DATA_TIMEOUT));
	if (ret) {
		LOG_WRN("Could not get SD card mutex");
		return -EBUSY;
	}
	ret = sdio_io_rw_extended(func->card, SDIO_IO_WRITE, func->num, reg,
		false, data, blocks, func->block_size);
	k_mutex_unlock(&func->card->lock);
	return ret;
}

/**
 * @brief Copy bytes from an SDIO card
 *
 * Copies bytes from an SDIO card, starting from provided address.
 * @param func: function to read from
 * @param reg: register address to start copy at
 * @param data: buffer to copy data into
 * @param len: length of data to read
 * @retval 0 read succeeded
 * @retval -EBUSY: card is busy with another request
 * @retval -ETIMEDOUT: card read timed out
 * @retval -EIO: I/O error
 */
int sdio_read_addr(struct sdio_func *func, uint32_t reg, uint8_t *data,
		   uint32_t len)
{
	int ret;

	if ((func->card->type != CARD_SDIO) && (func->card->type != CARD_COMBO)) {
		LOG_WRN("Card does not support SDIO commands");
		return -ENOTSUP;
	}
	ret = k_mutex_lock(&func->card->lock, K_MSEC(CONFIG_SD_DATA_TIMEOUT));
	if (ret) {
		LOG_WRN("Could not get SD card mutex");
		return -EBUSY;
	}
	ret = sdio_io_rw_extended_helper(func, SDIO_IO_READ, reg, true,
		data, len);
	k_mutex_unlock(&func->card->lock);
	return ret;
}

/**
 * @brief Copy bytes to an SDIO card
 *
 * Copies bytes to an SDIO card, starting from provided address.
 *
 * @param func: function to write to
 * @param reg: register address to start copy at
 * @param data: buffer to copy data from
 * @param len: length of data to write
 * @retval 0 write succeeded
 * @retval -EBUSY: card is busy with another request
 * @retval -ETIMEDOUT: card write timed out
 * @retval -EIO: I/O error
 */
int sdio_write_addr(struct sdio_func *func, uint32_t reg, uint8_t *data,
		    uint32_t len)
{
	int ret;

	if ((func->card->type != CARD_SDIO) && (func->card->type != CARD_COMBO)) {
		LOG_WRN("Card does not support SDIO commands");
		return -ENOTSUP;
	}
	ret = k_mutex_lock(&func->card->lock, K_MSEC(CONFIG_SD_DATA_TIMEOUT));
	if (ret) {
		LOG_WRN("Could not get SD card mutex");
		return -EBUSY;
	}
	ret = sdio_io_rw_extended_helper(func, SDIO_IO_WRITE, reg, true,
		data, len);
	k_mutex_unlock(&func->card->lock);
	return ret;
}<|MERGE_RESOLUTION|>--- conflicted
+++ resolved
@@ -590,19 +590,11 @@
 		 * If card and host support 1.8V, perform voltage switch sequence now.
 		 * note that we skip this switch if the UHS protocol is not enabled.
 		 */
-<<<<<<< HEAD
-		if ((card->flags & SD_1800MV_FLAG) &&
-			(!card->host_props.is_spi) &&
-			(card->host_props.host_caps.vol_180_support) &&
-			IS_ENABLED(CONFIG_SD_UHS_PROTOCOL)) {
-			ret = sdmmc_switch_voltage(card);       /* SD_INIT_SEQ14 */
-=======
 		if (IS_ENABLED(CONFIG_SD_UHS_PROTOCOL) &&
 		    (card->flags & SD_1800MV_FLAG) &&
 		    (!card->host_props.is_spi) &&
 		    (card->host_props.host_caps.vol_180_support)) {
-			ret = sdmmc_switch_voltage(card);
->>>>>>> 62212512
+			ret = sdmmc_switch_voltage(card);       /* SD_INIT_SEQ14 */
 			if (ret) {
 				/* Disable host support for 1.8 V */
 				card->host_props.host_caps.vol_180_support = false;
