/*
 * Copyright (c) 2018 Nordic Semiconductor ASA
 * Copyright (c) 2015 Runtime Inc
 *
 * SPDX-License-Identifier: Apache-2.0
 */

#include <string.h>
#include <stdio.h>

#include <zephyr/types.h>
#include <stddef.h>
#include <sys/types.h>
#include <errno.h>
#include <zephyr/kernel.h>

#include <zephyr/settings/settings.h>
#include "settings_priv.h"

#include <zephyr/logging/log.h>
LOG_MODULE_DECLARE(settings, CONFIG_SETTINGS_LOG_LEVEL);

sys_slist_t settings_load_srcs;
struct settings_store* settings_save_dst;
extern struct k_mutex settings_lock;
extern struct settings_handler_static _settings_handler_static_list_start[];
extern struct settings_handler_static _settings_handler_static_list_end[];

void settings_src_register(struct settings_store* cs) {
    sys_slist_append(&settings_load_srcs, &cs->cs_next);
}

void settings_dst_register(struct settings_store* cs) {
    settings_save_dst = cs;
}

int settings_load(void) {
    return settings_load_subtree(NULL);
}

int settings_load_subtree(const char* subtree) {
    struct settings_store* cs;
    int rc;
    const struct settings_load_arg arg = {
        .subtree = subtree
    };

    /*
     * for every config store
     *    load config
     *    apply config
     *    commit all
     */
    k_mutex_lock(&settings_lock, K_FOREVER);
    SYS_SLIST_FOR_EACH_CONTAINER_WITH_TYPE(&settings_load_srcs, struct settings_store, cs, cs_next) {
        cs->cs_itf->csi_load(cs, &arg);
    }
    rc = settings_commit_subtree(subtree);
    k_mutex_unlock(&settings_lock);

    return (rc);
}

int settings_load_subtree_direct(const char* subtree,
                                 settings_load_direct_cb cb,
                                 void* param) {
    struct settings_store* cs;
    const struct settings_load_arg arg = {
        .subtree = subtree,
        .cb = cb,
        .param = param
    };

    /*
     * for every config store
     *    load config
     *    apply config
     *    commit all
     */
    k_mutex_lock(&settings_lock, K_FOREVER);
    SYS_SLIST_FOR_EACH_CONTAINER_WITH_TYPE(&settings_load_srcs, struct settings_store, cs, cs_next) {
        cs->cs_itf->csi_load(cs, &arg);
    }
    k_mutex_unlock(&settings_lock);

    return (0);
}

/*
 * Append a single value to persisted config. Don't store duplicate value.
 */
int settings_save_one(const char* name, const void* value, size_t val_len) {
    int rc;
    struct settings_store* cs;

    cs = settings_save_dst;
    if (cs == NULL) {
        return (-ENOENT);
    }

    k_mutex_lock(&settings_lock, K_FOREVER);

    rc = cs->cs_itf->csi_save(cs, name, (char*)value, val_len);

    k_mutex_unlock(&settings_lock);

    return (rc);
}

int settings_delete(const char* name) {
    return settings_save_one(name, NULL, 0);
}

int settings_save(void) {
    struct settings_store* cs;
    int rc;
    int rc2;

    cs = settings_save_dst;
    if (cs == NULL) {
        return (-ENOENT);
    }

    if (cs->cs_itf->csi_save_start) {
        cs->cs_itf->csi_save_start(cs);
    }
    rc = 0;

    for (struct settings_handler_static const* ch = _settings_handler_static_list_start;
         ch < _settings_handler_static_list_end; ch++) {
        if (ch->h_export) {
            rc2 = ch->h_export(settings_save_one);
            if (rc == 0) {
                rc = rc2;
            }
        }
    }

    #if defined(CONFIG_SETTINGS_DYNAMIC_HANDLERS)
    struct settings_handler* ch;
    SYS_SLIST_FOR_EACH_CONTAINER_WITH_TYPE(&settings_handlers, struct settings_handler, ch, node) {
        if (ch->h_export) {
            rc2 = ch->h_export(settings_save_one);
            if (rc == 0) {
                rc = rc2;
            }
        }
    }
    #endif /* CONFIG_SETTINGS_DYNAMIC_HANDLERS */

    if (cs->cs_itf->csi_save_end != NULL) {
        cs->cs_itf->csi_save_end(cs);
    }

    return (rc);
}

<<<<<<< HEAD
int settings_storage_get(void **storage)
{
	struct settings_store *cs = settings_save_dst;

	if (!cs) {
		return -ENOENT;
	}

	if (cs->cs_itf->csi_storage_get) {
		*storage = cs->cs_itf->csi_storage_get(cs);
	}

	return 0;
}

void settings_store_init(void)
{
	sys_slist_init(&settings_load_srcs);
=======
void settings_store_init(void) {
    sys_slist_init(&settings_load_srcs);
>>>>>>> 6e2b09dd
}<|MERGE_RESOLUTION|>--- conflicted
+++ resolved
@@ -155,7 +155,6 @@
     return (rc);
 }
 
-<<<<<<< HEAD
 int settings_storage_get(void **storage)
 {
 	struct settings_store *cs = settings_save_dst;
@@ -174,8 +173,4 @@
 void settings_store_init(void)
 {
 	sys_slist_init(&settings_load_srcs);
-=======
-void settings_store_init(void) {
-    sys_slist_init(&settings_load_srcs);
->>>>>>> 6e2b09dd
 }