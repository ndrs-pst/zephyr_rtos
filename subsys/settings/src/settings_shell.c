--- conflicted
+++ resolved
@@ -217,7 +217,6 @@
 }
 
 SHELL_STATIC_SUBCMD_SET_CREATE(settings_cmds,
-<<<<<<< HEAD
     SHELL_CMD_ARG(list, NULL,
                   "List all settings in a subtree (omit to list all)\n"
                   "Usage: settings list [subtree]",
@@ -236,36 +235,7 @@
                   "Delete a specific setting\n"
                   "Usage: settings delete <name>",
                   cmd_delete, 2, 0),
-    SHELL_SUBCMD_SET_END);
-
-static int cmd_settings(const struct shell* shell_ptr, size_t argc, char** argv) {
-    shell_error(shell_ptr, "%s unknown parameter: %s", argv[0], argv[1]);
-    return (-EINVAL);
-}
-
-SHELL_CMD_ARG_REGISTER(settings, &settings_cmds, "Settings shell commands",
-                       cmd_settings, 2, 0);
-=======
-	SHELL_CMD_ARG(list, NULL,
-		"List all settings in a subtree (omit to list all)\n"
-		"Usage: settings list [subtree]",
-		cmd_list, 1, 1),
-	SHELL_CMD_ARG(read, NULL,
-		"Read a specific setting\n"
-		"Usage: settings read [type] <name>\n"
-		"type: string or hex (default: hex)",
-		cmd_read, 2, 1),
-	SHELL_CMD_ARG(write, NULL,
-		"Write to a specific setting\n"
-		"Usage: settings write [type] <name> <value>\n"
-		"type: string or hex (default: hex)",
-		cmd_write, 3, 1),
-	SHELL_CMD_ARG(delete, NULL,
-		"Delete a specific setting\n"
-		"Usage: settings delete <name>",
-		cmd_delete, 2, 0),
-	SHELL_SUBCMD_SET_END /* Array terminated. */
+    SHELL_SUBCMD_SET_END /* Array terminated. */
 );
 
-SHELL_CMD_REGISTER(settings, &settings_cmds, "Settings commands", NULL);
->>>>>>> 8b5b6ca0
+SHELL_CMD_REGISTER(settings, &settings_cmds, "Settings commands", NULL);