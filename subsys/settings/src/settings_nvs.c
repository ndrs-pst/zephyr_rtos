/*
 * Copyright (c) 2019 Laczen
 * Copyright (c) 2019 Nordic Semiconductor ASA
 *
 * SPDX-License-Identifier: Apache-2.0
 */

#include <errno.h>
#include <string.h>

#include <zephyr/settings/settings.h>
#include "settings/settings_nvs.h"
#include "settings_priv.h"
#include <zephyr/storage/flash_map.h>

#include <zephyr/logging/log.h>
LOG_MODULE_DECLARE(settings, CONFIG_SETTINGS_LOG_LEVEL);

#if DT_HAS_CHOSEN(zephyr_settings_partition)
#define SETTINGS_PARTITION DT_FIXED_PARTITION_ID(DT_CHOSEN(zephyr_settings_partition))
#else
#define SETTINGS_PARTITION FLASH_AREA_ID(storage)
#endif

struct settings_nvs_read_fn_arg {
    struct nvs_fs* fs;
    uint16_t id;
};

static int settings_nvs_load(struct settings_store* cs,
                             const struct settings_load_arg* arg);
static int settings_nvs_save(struct settings_store* cs,
                             const char* name,
                             const char* value,
                             size_t val_len);

static struct settings_store_itf settings_nvs_itf = {
    .csi_load = settings_nvs_load,
    .csi_save = settings_nvs_save
};

static ssize_t settings_nvs_read_fn(void* back_end, void* data, size_t len) {
    struct settings_nvs_read_fn_arg* rd_fn_arg;
    ssize_t rc;

    rd_fn_arg = (struct settings_nvs_read_fn_arg*)back_end;

    rc = nvs_read(rd_fn_arg->fs, rd_fn_arg->id, data, len);
    if (rc > (ssize_t)len) {
        /* nvs_read signals that not all bytes were read
         * align read len to what was requested
         */
        rc = len;
    }

    return (rc);
}

int settings_nvs_src(struct settings_nvs* cf) {
    cf->cf_store.cs_itf = &settings_nvs_itf;
    settings_src_register(&cf->cf_store);

    return (0);
}

int settings_nvs_dst(struct settings_nvs* cf) {
    cf->cf_store.cs_itf = &settings_nvs_itf;
    settings_dst_register(&cf->cf_store);

    return (0);
}

static int settings_nvs_load(struct settings_store* cs,
                             const struct settings_load_arg* arg) {
    int ret = 0;
    struct settings_nvs* cf = (struct settings_nvs*)cs;
    struct settings_nvs_read_fn_arg read_fn_arg;
    char name[SETTINGS_MAX_NAME_LEN + SETTINGS_EXTRA_LEN + 1];
    char buf;
    ssize_t rc1;
    ssize_t rc2;
    uint16_t name_id;

    name_id = cf->last_name_id + 1;
    while (1) {
        name_id--;
        if (name_id == NVS_NAMECNT_ID) {
            break;
        }

        /* In the NVS backend, each setting item is stored in two NVS
         * entries one for the setting's name and one with the
         * setting's value.
         */
        rc1 = nvs_read(&cf->cf_nvs, name_id, &name, sizeof(name));
        rc2 = nvs_read(&cf->cf_nvs, name_id + NVS_NAME_ID_OFFSET, &buf, sizeof(buf));

        if ((rc1 <= 0) && (rc2 <= 0)) {
            continue;
        }

        if ((rc1 <= 0) || (rc2 <= 0)) {
            /* Settings item is not stored correctly in the NVS.
             * NVS entry for its name or value is either missing
             * or deleted. Clean dirty entries to make space for
             * future settings item.
             */
            if (name_id == cf->last_name_id) {
                cf->last_name_id--;
                nvs_write(&cf->cf_nvs, NVS_NAMECNT_ID, &cf->last_name_id, sizeof(uint16_t));
            }
            nvs_delete(&cf->cf_nvs, name_id);
            nvs_delete(&cf->cf_nvs, name_id + NVS_NAME_ID_OFFSET);
            continue;
        }

        /* Found a name, this might not include a trailing \0 */
        name[rc1] = '\0';
        read_fn_arg.fs = &cf->cf_nvs;
        read_fn_arg.id = name_id + NVS_NAME_ID_OFFSET;

        ret = settings_call_set_handler(name, rc2, settings_nvs_read_fn, &read_fn_arg, (void*)arg);
        if (ret != 0) {
            break;
        }
    }

    return (ret);
}

static int settings_nvs_save(struct settings_store* cs,
                             const char* name,
                             const char* value,
                             size_t val_len) {
    struct settings_nvs* cf = (struct settings_nvs*)cs;
    char rdname[SETTINGS_MAX_NAME_LEN + SETTINGS_EXTRA_LEN + 1];
    uint16_t name_id;
    uint16_t write_name_id;
    bool delete;
    bool write_name;
    int rc;

    if (name == NULL) {
        return (-EINVAL);
    }

    /* Find out if we are doing a delete */
    delete = ((value == NULL) || (val_len == 0));

    name_id       = cf->last_name_id + 1;
    write_name_id = cf->last_name_id + 1;
    write_name    = true;

    while (1) {
        name_id--;
        if (name_id == NVS_NAMECNT_ID) {
            break;
        }

        rc = nvs_read(&cf->cf_nvs, name_id, &rdname, sizeof(rdname));
        if (rc < 0) {
            /* Error or entry not found */
            if (rc == -ENOENT) {
                write_name_id = name_id;
            }
            continue;
        }

        rdname[rc] = '\0';

        if (strcmp(name, rdname)) {
            continue;
        }

        if ((delete == true) && (name_id == cf->last_name_id)) {
            cf->last_name_id--;
            rc = nvs_write(&cf->cf_nvs, NVS_NAMECNT_ID,
                           &cf->last_name_id, sizeof(uint16_t));
            if (rc < 0) {
                /* Error: can't to store
                 * the largest name ID in use.
                 */
                return (rc);
            }
        }

        if (delete == true) {
            rc = nvs_delete(&cf->cf_nvs, name_id);
            if (rc >= 0) {
                rc = nvs_delete(&cf->cf_nvs, (name_id + NVS_NAME_ID_OFFSET));
            }

            if (rc < 0) {
                return rc;
            }

            return (0);
        }
        write_name_id = name_id;
        write_name    = false;

        break;
    }

    if (delete == true) {
        return (0);
    }

    /* No free IDs left. */
    if (write_name_id == (NVS_NAMECNT_ID + NVS_NAME_ID_OFFSET)) {
        return (-ENOMEM);
    }

    /* write the value */
    rc = nvs_write(&cf->cf_nvs, (write_name_id + NVS_NAME_ID_OFFSET), value, val_len);
    if (rc >= 0) {
        /* write the name if required */
        if (write_name == true) {
            rc = nvs_write(&cf->cf_nvs, write_name_id, name, strlen(name));
            if (rc < 0) {
                return (rc);
            }
        }

        /* update the last_name_id and write to flash if required*/
        if (write_name_id > cf->last_name_id) {
            cf->last_name_id = write_name_id;
            rc = nvs_write(&cf->cf_nvs, NVS_NAMECNT_ID, &cf->last_name_id, sizeof(uint16_t));
        }
    }

    if (rc >= 0) {
        rc = 0;
    }

    return (rc);
}

/* Initialize the nvs backend. */
int settings_nvs_backend_init(struct settings_nvs* cf) {
    int rc;
    uint16_t last_name_id;

    cf->cf_nvs.flash_device = device_get_binding(cf->flash_dev_name);
    if (cf->cf_nvs.flash_device == NULL) {
        rc = -ENODEV;
    }
    else {
        rc = nvs_mount(&cf->cf_nvs);
        if (rc == 0) {
            rc = nvs_read(&cf->cf_nvs, NVS_NAMECNT_ID, &last_name_id, sizeof(last_name_id));
            if (rc < 0) {
                cf->last_name_id = NVS_NAMECNT_ID;
            }
            else {
                cf->last_name_id = last_name_id;
            }

            LOG_DBG("Initialized");

            rc = 0;
        }
    }

    return (rc);
}

<<<<<<< HEAD
int settings_backend_init(void)
{
	static struct settings_nvs default_settings_nvs;
	int rc;
	uint16_t cnt = 0;
	size_t nvs_sector_size, nvs_size = 0;
	const struct flash_area *fa;
	struct flash_sector hw_flash_sector;
	uint32_t sector_cnt = 1;

	rc = flash_area_open(SETTINGS_PARTITION, &fa);
	if (rc) {
		return rc;
	}

	rc = flash_area_get_sectors(SETTINGS_PARTITION, &sector_cnt,
				    &hw_flash_sector);
	if (rc == -ENODEV) {
		return rc;
	} else if (rc != 0 && rc != -ENOMEM) {
		k_panic();
	}

	nvs_sector_size = CONFIG_SETTINGS_NVS_SECTOR_SIZE_MULT *
			  hw_flash_sector.fs_size;

	if (nvs_sector_size > UINT16_MAX) {
		return -EDOM;
	}

	while (cnt < CONFIG_SETTINGS_NVS_SECTOR_COUNT) {
		nvs_size += nvs_sector_size;
		if (nvs_size > fa->fa_size) {
			break;
		}
		cnt++;
	}

	/* define the nvs file system using the page_info */
	default_settings_nvs.cf_nvs.sector_size = nvs_sector_size;
	default_settings_nvs.cf_nvs.sector_count = cnt;
	default_settings_nvs.cf_nvs.offset = fa->fa_off;
	default_settings_nvs.flash_dev_name = fa->fa_dev->name;

	rc = settings_nvs_backend_init(&default_settings_nvs);
	if (rc) {
		return rc;
	}

	rc = settings_nvs_src(&default_settings_nvs);

	if (rc) {
		return rc;
	}

	rc = settings_nvs_dst(&default_settings_nvs);

	return rc;
=======
int settings_backend_init(void) {
    static struct settings_nvs default_settings_nvs;
    int rc;
    uint16_t cnt;
    size_t nvs_sector_size;
    size_t nvs_size;
    const struct flash_area* fa;
    struct flash_sector hw_flash_sector;
    uint32_t sector_cnt;

    rc = flash_area_open(SETTINGS_PARTITION, &fa);
    if (rc == 0) {
        sector_cnt = 1;
        rc = flash_area_get_sectors(SETTINGS_PARTITION, &sector_cnt, &hw_flash_sector);
        if (rc == -ENODEV) {
            /* pass */
        }
        else if ((rc != 0) && (rc != -ENOMEM)) {
            k_panic();
        }
        else {
            nvs_sector_size = (CONFIG_SETTINGS_NVS_SECTOR_SIZE_MULT * hw_flash_sector.fs_size);
            if (nvs_sector_size > UINT16_MAX) {
                return (-EDOM);
            }

            cnt = 0;
            nvs_size = 0;
            while (cnt < CONFIG_SETTINGS_NVS_SECTOR_COUNT) {
                nvs_size += nvs_sector_size;
                if (nvs_size > fa->fa_size) {
                    break;
                }
                cnt++;
            }

            /* define the nvs file system using the page_info */
            default_settings_nvs.cf_nvs.sector_size  = (uint16_t)nvs_sector_size;
            default_settings_nvs.cf_nvs.sector_count = cnt;
            default_settings_nvs.cf_nvs.offset       = fa->fa_off;
            default_settings_nvs.flash_dev_name      = fa->fa_dev_name;

            rc = settings_nvs_backend_init(&default_settings_nvs);
            if (rc == 0) {
                rc = settings_nvs_src(&default_settings_nvs);
                if (rc == 0) {
                    rc = settings_nvs_dst(&default_settings_nvs);
                }
            }
        }
    }

    return (rc);
>>>>>>> 8f425d4a
}<|MERGE_RESOLUTION|>--- conflicted
+++ resolved
@@ -265,66 +265,6 @@
     return (rc);
 }
 
-<<<<<<< HEAD
-int settings_backend_init(void)
-{
-	static struct settings_nvs default_settings_nvs;
-	int rc;
-	uint16_t cnt = 0;
-	size_t nvs_sector_size, nvs_size = 0;
-	const struct flash_area *fa;
-	struct flash_sector hw_flash_sector;
-	uint32_t sector_cnt = 1;
-
-	rc = flash_area_open(SETTINGS_PARTITION, &fa);
-	if (rc) {
-		return rc;
-	}
-
-	rc = flash_area_get_sectors(SETTINGS_PARTITION, &sector_cnt,
-				    &hw_flash_sector);
-	if (rc == -ENODEV) {
-		return rc;
-	} else if (rc != 0 && rc != -ENOMEM) {
-		k_panic();
-	}
-
-	nvs_sector_size = CONFIG_SETTINGS_NVS_SECTOR_SIZE_MULT *
-			  hw_flash_sector.fs_size;
-
-	if (nvs_sector_size > UINT16_MAX) {
-		return -EDOM;
-	}
-
-	while (cnt < CONFIG_SETTINGS_NVS_SECTOR_COUNT) {
-		nvs_size += nvs_sector_size;
-		if (nvs_size > fa->fa_size) {
-			break;
-		}
-		cnt++;
-	}
-
-	/* define the nvs file system using the page_info */
-	default_settings_nvs.cf_nvs.sector_size = nvs_sector_size;
-	default_settings_nvs.cf_nvs.sector_count = cnt;
-	default_settings_nvs.cf_nvs.offset = fa->fa_off;
-	default_settings_nvs.flash_dev_name = fa->fa_dev->name;
-
-	rc = settings_nvs_backend_init(&default_settings_nvs);
-	if (rc) {
-		return rc;
-	}
-
-	rc = settings_nvs_src(&default_settings_nvs);
-
-	if (rc) {
-		return rc;
-	}
-
-	rc = settings_nvs_dst(&default_settings_nvs);
-
-	return rc;
-=======
 int settings_backend_init(void) {
     static struct settings_nvs default_settings_nvs;
     int rc;
@@ -377,6 +317,32 @@
         }
     }
 
-    return (rc);
->>>>>>> 8f425d4a
+	while (cnt < CONFIG_SETTINGS_NVS_SECTOR_COUNT) {
+		nvs_size += nvs_sector_size;
+		if (nvs_size > fa->fa_size) {
+			break;
+		}
+		cnt++;
+	}
+
+	/* define the nvs file system using the page_info */
+	default_settings_nvs.cf_nvs.sector_size = nvs_sector_size;
+	default_settings_nvs.cf_nvs.sector_count = cnt;
+	default_settings_nvs.cf_nvs.offset = fa->fa_off;
+	default_settings_nvs.flash_dev_name = fa->fa_dev->name;
+
+	rc = settings_nvs_backend_init(&default_settings_nvs);
+	if (rc) {
+		return rc;
+	}
+
+	rc = settings_nvs_src(&default_settings_nvs);
+
+	if (rc) {
+		return rc;
+	}
+
+	rc = settings_nvs_dst(&default_settings_nvs);
+
+	return rc;
 }