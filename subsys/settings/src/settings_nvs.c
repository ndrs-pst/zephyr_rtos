--- conflicted
+++ resolved
@@ -24,51 +24,51 @@
 #endif
 
 struct settings_nvs_read_fn_arg {
-    struct nvs_fs* fs;
-    uint16_t id;
+	struct nvs_fs *fs;
+	uint16_t id;
 };
 
-static int settings_nvs_load(struct settings_store* cs,
-                             const struct settings_load_arg* arg);
+static int settings_nvs_load(struct settings_store *cs,
+			     const struct settings_load_arg *arg);
 static int settings_nvs_save(struct settings_store* cs,
                              const char* name,
                              const char* value,
                              size_t val_len);
-static void* settings_nvs_storage_get(struct settings_store* cs);
+static void *settings_nvs_storage_get(struct settings_store *cs);
 
 static struct settings_store_itf settings_nvs_itf = {
-    .csi_load = settings_nvs_load,
+	.csi_load = settings_nvs_load,
     .csi_save = settings_nvs_save
 	.csi_storage_get = settings_nvs_storage_get
 };
 
 static ssize_t settings_nvs_read_fn(void* back_end, void* data, size_t len) {
-    struct settings_nvs_read_fn_arg* rd_fn_arg;
-    ssize_t rc;
-
-    rd_fn_arg = (struct settings_nvs_read_fn_arg*)back_end;
-
-    rc = nvs_read(rd_fn_arg->fs, rd_fn_arg->id, data, len);
-    if (rc > (ssize_t)len) {
-        /* nvs_read signals that not all bytes were read
-         * align read len to what was requested
-         */
-        rc = len;
-    }
+	struct settings_nvs_read_fn_arg *rd_fn_arg;
+	ssize_t rc;
+
+	rd_fn_arg = (struct settings_nvs_read_fn_arg *)back_end;
+
+	rc = nvs_read(rd_fn_arg->fs, rd_fn_arg->id, data, len);
+	if (rc > (ssize_t)len) {
+		/* nvs_read signals that not all bytes were read
+		 * align read len to what was requested
+		 */
+		rc = len;
+	}
 
     return (rc);
 }
 
 int settings_nvs_src(struct settings_nvs* cf) {
-    cf->cf_store.cs_itf = &settings_nvs_itf;
-    settings_src_register(&cf->cf_store);
+	cf->cf_store.cs_itf = &settings_nvs_itf;
+	settings_src_register(&cf->cf_store);
 
     return (0);
 }
 
 int settings_nvs_dst(struct settings_nvs* cf) {
-    cf->cf_store.cs_itf = &settings_nvs_itf;
-    settings_dst_register(&cf->cf_store);
+	cf->cf_store.cs_itf = &settings_nvs_itf;
+	settings_dst_register(&cf->cf_store);
 
     return (0);
 }
@@ -118,54 +118,54 @@
 }
 #endif /* CONFIG_SETTINGS_NVS_NAME_CACHE */
 
-static int settings_nvs_load(struct settings_store* cs,
+static int settings_nvs_load(struct settings_store *cs,
                              const struct settings_load_arg* arg) {
-    int ret = 0;
-    struct settings_nvs* cf = CONTAINER_OF(cs, struct settings_nvs, cf_store);
-    struct settings_nvs_read_fn_arg read_fn_arg;
-    char name[SETTINGS_MAX_NAME_LEN + SETTINGS_EXTRA_LEN + 1];
-    char buf;
+	int ret = 0;
+	struct settings_nvs *cf = CONTAINER_OF(cs, struct settings_nvs, cf_store);
+	struct settings_nvs_read_fn_arg read_fn_arg;
+	char name[SETTINGS_MAX_NAME_LEN + SETTINGS_EXTRA_LEN + 1];
+	char buf;
     ssize_t rc1;
     ssize_t rc2;
     uint16_t name_id;
 
-    name_id = cf->last_name_id + 1;
-    while (1) {
-        name_id--;
-        if (name_id == NVS_NAMECNT_ID) {
-            break;
-        }
-
-        /* In the NVS backend, each setting item is stored in two NVS
-         * entries one for the setting's name and one with the
-         * setting's value.
-         */
-        rc1 = nvs_read(&cf->cf_nvs, name_id, &name, sizeof(name));
+	name_id = cf->last_name_id + 1;
+	while (1) {
+		name_id--;
+		if (name_id == NVS_NAMECNT_ID) {
+			break;
+		}
+
+		/* In the NVS backend, each setting item is stored in two NVS
+		 * entries one for the setting's name and one with the
+		 * setting's value.
+		 */
+		rc1 = nvs_read(&cf->cf_nvs, name_id, &name, sizeof(name));
         rc2 = nvs_read(&cf->cf_nvs, name_id + NVS_NAME_ID_OFFSET, &buf, sizeof(buf));
 
-        if ((rc1 <= 0) && (rc2 <= 0)) {
-            continue;
-        }
-
-        if ((rc1 <= 0) || (rc2 <= 0)) {
-            /* Settings item is not stored correctly in the NVS.
-             * NVS entry for its name or value is either missing
-             * or deleted. Clean dirty entries to make space for
-             * future settings item.
-             */
-            if (name_id == cf->last_name_id) {
-                cf->last_name_id--;
+		if ((rc1 <= 0) && (rc2 <= 0)) {
+			continue;
+		}
+
+		if ((rc1 <= 0) || (rc2 <= 0)) {
+			/* Settings item is not stored correctly in the NVS.
+			 * NVS entry for its name or value is either missing
+			 * or deleted. Clean dirty entries to make space for
+			 * future settings item.
+			 */
+			if (name_id == cf->last_name_id) {
+				cf->last_name_id--;
                 nvs_write(&cf->cf_nvs, NVS_NAMECNT_ID, &cf->last_name_id, sizeof(uint16_t));
-            }
-            nvs_delete(&cf->cf_nvs, name_id);
-            nvs_delete(&cf->cf_nvs, name_id + NVS_NAME_ID_OFFSET);
-            continue;
-        }
-
-        /* Found a name, this might not include a trailing \0 */
-        name[rc1] = '\0';
-        read_fn_arg.fs = &cf->cf_nvs;
-        read_fn_arg.id = name_id + NVS_NAME_ID_OFFSET;
+			}
+			nvs_delete(&cf->cf_nvs, name_id);
+			nvs_delete(&cf->cf_nvs, name_id + NVS_NAME_ID_OFFSET);
+			continue;
+		}
+
+		/* Found a name, this might not include a trailing \0 */
+		name[rc1] = '\0';
+		read_fn_arg.fs = &cf->cf_nvs;
+		read_fn_arg.id = name_id + NVS_NAME_ID_OFFSET;
 
 #if CONFIG_SETTINGS_NVS_NAME_CACHE
 		settings_nvs_cache_add(cf, name, name_id);
@@ -173,8 +173,8 @@
 
         ret = settings_call_set_handler(name, rc2, settings_nvs_read_fn, &read_fn_arg, (void*)arg);
         if (ret != 0) {
-            break;
-        }
+			break;
+		}
 	}
 
     return (ret);
@@ -184,8 +184,8 @@
                              const char* name,
                              const char* value,
                              size_t val_len) {
-    struct settings_nvs* cf = CONTAINER_OF(cs, struct settings_nvs, cf_store);
-    char rdname[SETTINGS_MAX_NAME_LEN + SETTINGS_EXTRA_LEN + 1];
+	struct settings_nvs *cf = CONTAINER_OF(cs, struct settings_nvs, cf_store);
+	char rdname[SETTINGS_MAX_NAME_LEN + SETTINGS_EXTRA_LEN + 1];
     uint16_t name_id;
     uint16_t write_name_id;
     bool delete;
@@ -194,10 +194,10 @@
 
     if (name == NULL) {
         return (-EINVAL);
-    }
-
-    /* Find out if we are doing a delete */
-    delete = ((value == NULL) || (val_len == 0));
+	}
+
+	/* Find out if we are doing a delete */
+	delete = ((value == NULL) || (val_len == 0));
 
 #if CONFIG_SETTINGS_NVS_NAME_CACHE
 	name_id = settings_nvs_cache_match(cf, name, rdname, sizeof(rdname));
@@ -208,30 +208,30 @@
 	}
 #endif
 
-    name_id       = cf->last_name_id + 1;
-    write_name_id = cf->last_name_id + 1;
-    write_name    = true;
-
-    while (1) {
-        name_id--;
-        if (name_id == NVS_NAMECNT_ID) {
-            break;
-        }
-
-        rc = nvs_read(&cf->cf_nvs, name_id, &rdname, sizeof(rdname));
-        if (rc < 0) {
-            /* Error or entry not found */
-            if (rc == -ENOENT) {
-                write_name_id = name_id;
-            }
-            continue;
-        }
-
-        rdname[rc] = '\0';
-
-        if (strcmp(name, rdname)) {
-            continue;
-        }
+	name_id = cf->last_name_id + 1;
+	write_name_id = cf->last_name_id + 1;
+	write_name = true;
+
+	while (1) {
+		name_id--;
+		if (name_id == NVS_NAMECNT_ID) {
+			break;
+		}
+
+		rc = nvs_read(&cf->cf_nvs, name_id, &rdname, sizeof(rdname));
+		if (rc < 0) {
+			/* Error or entry not found */
+			if (rc == -ENOENT) {
+				write_name_id = name_id;
+			}
+			continue;
+		}
+
+		rdname[rc] = '\0';
+
+		if (strcmp(name, rdname)) {
+			continue;
+		}
 
 		if (!delete) {
 #if CONFIG_SETTINGS_NVS_NAME_CACHE
@@ -252,8 +252,8 @@
 
 		if (name_id == cf->last_name_id) {
 			cf->last_name_id--;
-            rc = nvs_write(&cf->cf_nvs, NVS_NAMECNT_ID,
-                           &cf->last_name_id, sizeof(uint16_t));
+			rc = nvs_write(&cf->cf_nvs, NVS_NAMECNT_ID,
+				       &cf->last_name_id, sizeof(uint16_t));
 			if (rc < 0) {
 				/* Error: can't to store
 				 * the largest name ID in use.
@@ -268,121 +268,95 @@
 			rc = nvs_delete(&cf->cf_nvs, (name_id + NVS_NAME_ID_OFFSET));
 		}
 
-        if (rc < 0) {
+		if (rc < 0) {
             return (rc);
-        }
+		}
 
 		return (0);
 	}
 
-    /* No free IDs left. */
+	/* No free IDs left. */
     if (write_name_id == (NVS_NAMECNT_ID + NVS_NAME_ID_OFFSET)) {
         return (-ENOMEM);
-    }
-
-    /* write the value */
+	}
+
+	/* write the value */
     rc = nvs_write(&cf->cf_nvs, (write_name_id + NVS_NAME_ID_OFFSET), value, val_len);
     if (rc >= 0) {
-        /* write the name if required */
+	/* write the name if required */
         if (write_name == true) {
-            rc = nvs_write(&cf->cf_nvs, write_name_id, name, strlen(name));
-            if (rc < 0) {
+		rc = nvs_write(&cf->cf_nvs, write_name_id, name, strlen(name));
+		if (rc < 0) {
                 return (rc);
-            }
-        }
-
-        /* update the last_name_id and write to flash if required*/
-        if (write_name_id > cf->last_name_id) {
-            cf->last_name_id = write_name_id;
+		}
+	}
+
+	/* update the last_name_id and write to flash if required*/
+	if (write_name_id > cf->last_name_id) {
+		cf->last_name_id = write_name_id;
             rc = nvs_write(&cf->cf_nvs, NVS_NAMECNT_ID, &cf->last_name_id, sizeof(uint16_t));
-        }
+	}
     }
 
     if (rc >= 0) {
         rc = 0;
-    }
+	}
 
     return (rc);
 }
 
 /* Initialize the nvs backend. */
 int settings_nvs_backend_init(struct settings_nvs* cf) {
-    int rc;
-    uint16_t last_name_id;
-
-    cf->cf_nvs.flash_device = cf->flash_dev;
-    if (cf->cf_nvs.flash_device == NULL) {
+	int rc;
+	uint16_t last_name_id;
+
+	cf->cf_nvs.flash_device = cf->flash_dev;
+	if (cf->cf_nvs.flash_device == NULL) {
         rc = -ENODEV;
-    }
+	}
     else {
-        rc = nvs_mount(&cf->cf_nvs);
+	rc = nvs_mount(&cf->cf_nvs);
         if (rc == 0) {
             rc = nvs_read(&cf->cf_nvs, NVS_NAMECNT_ID, &last_name_id, sizeof(last_name_id));
-            if (rc < 0) {
-                cf->last_name_id = NVS_NAMECNT_ID;
+	if (rc < 0) {
+		cf->last_name_id = NVS_NAMECNT_ID;
             }
             else {
-                cf->last_name_id = last_name_id;
-            }
-
-            LOG_DBG("Initialized");
+		cf->last_name_id = last_name_id;
+	}
+
+	LOG_DBG("Initialized");
 
             rc = 0;
-        }
+}
     }
 
     return (rc);
 }
 
-<<<<<<< HEAD
-int settings_backend_init(void)
-{
+int settings_backend_init(void) {
 	static struct settings_nvs default_settings_nvs;
 	int rc;
-	uint16_t cnt = 0;
-	size_t nvs_sector_size, nvs_size = 0;
-	const struct flash_area *fa;
-	struct flash_sector hw_flash_sector;
-	uint32_t sector_cnt = 1;
-
-	rc = flash_area_open(SETTINGS_PARTITION, &fa);
-	if (rc) {
-		return rc;
-	}
-
-	rc = flash_area_get_sectors(SETTINGS_PARTITION, &sector_cnt,
-				    &hw_flash_sector);
-	if (rc != 0 && rc != -ENOMEM) {
-		return rc;
-	}
-
-	nvs_sector_size = CONFIG_SETTINGS_NVS_SECTOR_SIZE_MULT *
-			  hw_flash_sector.fs_size;
-
-	if (nvs_sector_size > UINT16_MAX) {
-		return -EDOM;
-	}
-=======
-int settings_backend_init(void) {
-    static struct settings_nvs default_settings_nvs;
-    int rc;
     uint16_t cnt;
     size_t nvs_sector_size;
     size_t nvs_size;
-    const struct flash_area* fa;
-    struct flash_sector hw_flash_sector;
+	const struct flash_area *fa;
+	struct flash_sector hw_flash_sector;
     uint32_t sector_cnt;
 
-    rc = flash_area_open(SETTINGS_PARTITION, &fa);
+	rc = flash_area_open(SETTINGS_PARTITION, &fa);
     if (rc == 0) {
         sector_cnt = 1;
         rc = flash_area_get_sectors(SETTINGS_PARTITION, &sector_cnt, &hw_flash_sector);
         if (rc == -ENODEV) {
             /* pass */
-        }
-        else if ((rc != 0) && (rc != -ENOMEM)) {
-            k_panic();
-        }
+	}
+
+	rc = flash_area_get_sectors(SETTINGS_PARTITION, &sector_cnt,
+				    &hw_flash_sector);
+	if (rc != 0 && rc != -ENOMEM) {
+		return rc;
+	}
         else {
             nvs_sector_size = (CONFIG_SETTINGS_NVS_SECTOR_SIZE_MULT * hw_flash_sector.fs_size);
             if (nvs_sector_size > UINT16_MAX) {
@@ -410,11 +384,10 @@
                 rc = settings_nvs_src(&default_settings_nvs);
                 if (rc == 0) {
                     rc = settings_nvs_dst(&default_settings_nvs);
-                }
+	}
             }
         }
     }
->>>>>>> 2bc9ed69
 
 	while (cnt < CONFIG_SETTINGS_NVS_SECTOR_COUNT) {
 		nvs_size += nvs_sector_size;
@@ -447,7 +420,7 @@
 }
 
 static void* settings_nvs_storage_get(struct settings_store* cs) {
-    struct settings_nvs* cf = CONTAINER_OF(cs, struct settings_nvs, cf_store);
-
-    return &cf->cf_nvs;
+	struct settings_nvs *cf = CONTAINER_OF(cs, struct settings_nvs, cf_store);
+
+	return &cf->cf_nvs;
 }