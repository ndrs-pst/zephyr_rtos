/*
 * Copyright (c) 2018 Nordic Semiconductor ASA
 * Copyright (c) 2015 Runtime Inc
 *
 * SPDX-License-Identifier: Apache-2.0
 */
#include <stdlib.h>
#include <string.h>
#include <stdio.h>
#include <stdbool.h>
#include <errno.h>
#include <zephyr/kernel.h>

#include <zephyr/settings/settings.h>
#include "settings_priv.h"
#include <zephyr/types.h>

#include <zephyr/logging/log.h>
LOG_MODULE_REGISTER(settings, CONFIG_SETTINGS_LOG_LEVEL);

#if defined(CONFIG_SETTINGS_DYNAMIC_HANDLERS)
sys_slist_t settings_handlers;
#endif /* CONFIG_SETTINGS_DYNAMIC_HANDLERS */

K_MUTEX_DEFINE(settings_lock);

extern struct settings_handler_static _settings_handler_static_list_start[];
extern struct settings_handler_static _settings_handler_static_list_end[];

void settings_store_init(void);

void settings_init(void)
{
#if defined(CONFIG_SETTINGS_DYNAMIC_HANDLERS)
	sys_slist_init(&settings_handlers);
#endif /* CONFIG_SETTINGS_DYNAMIC_HANDLERS */
	settings_store_init();
}

#if defined(CONFIG_SETTINGS_DYNAMIC_HANDLERS)
int settings_register(struct settings_handler *handler)
{
	int rc = 0;

	for (struct settings_handler_static const* ch = _settings_handler_static_list_start;
		 ch < _settings_handler_static_list_end; ch++) {
		if (strcmp(handler->name, ch->name) == 0) {
			return -EEXIST;
		}
	}

	k_mutex_lock(&settings_lock, K_FOREVER);

	struct settings_handler *ch;
	SYS_SLIST_FOR_EACH_CONTAINER_WITH_TYPE(&settings_handlers, struct settings_handler, ch, node) {
		if (strcmp(handler->name, ch->name) == 0) {
			rc = -EEXIST;
			goto end;
		}
	}
	sys_slist_append(&settings_handlers, &handler->node);

end:
	k_mutex_unlock(&settings_lock);
	return rc;
}
#endif /* CONFIG_SETTINGS_DYNAMIC_HANDLERS */

int settings_name_steq(const char *name, const char *key, const char **next)
{
	if (next) {
		*next = NULL;
	}

	if ((!name) || (!key)) {
		return 0;
	}

	/* name might come from flash directly, in flash the name would end
	 * with '=' or '\0' depending how storage is done. Flash reading is
	 * limited to what can be read
	 */

	while ((*key != '\0') && (*key == *name) &&
	       (*name != '\0') && (*name != SETTINGS_NAME_END)) {
		key++;
		name++;
	}

	if (*key != '\0') {
		return 0;
	}

	if (*name == SETTINGS_NAME_SEPARATOR) {
		if (next) {
			*next = name + 1;
		}
		return 1;
	}

	if ((*name == SETTINGS_NAME_END) || (*name == '\0')) {
		return 1;
	}

	return 0;
}

int settings_name_next(const char *name, const char **next)
{
	int rc = 0;

	if (next) {
		*next = NULL;
	}

	if (!name) {
		return 0;
	}

	/* name might come from flash directly, in flash the name would end
	 * with '=' or '\0' depending how storage is done. Flash reading is
	 * limited to what can be read
	 */
	while ((*name != '\0') && (*name != SETTINGS_NAME_END) &&
	       (*name != SETTINGS_NAME_SEPARATOR)) {
		rc++;
		name++;
	}

	if (*name == SETTINGS_NAME_SEPARATOR) {
		if (next) {
			*next = name + 1;
		}
		return rc;
	}

	return rc;
}

struct settings_handler_static* settings_parse_and_lookup(const char *name, const char **next)
{
	struct settings_handler_static *bestmatch;
	const char *tmpnext;

	bestmatch = NULL;
	if (next) {
		*next = NULL;
	}

	for (struct settings_handler_static* ch = _settings_handler_static_list_start;
		 ch < _settings_handler_static_list_end; ch++) {
		if (!settings_name_steq(name, ch->name, &tmpnext)) {
			continue;
		}
		if (!bestmatch) {
			bestmatch = ch;
			if (next) {
				*next = tmpnext;
			}
			continue;
		}
		if (settings_name_steq(ch->name, bestmatch->name, NULL)) {
			bestmatch = ch;
			if (next) {
				*next = tmpnext;
			}
		}
	}

#if defined(CONFIG_SETTINGS_DYNAMIC_HANDLERS)
	struct settings_handler *ch;

	SYS_SLIST_FOR_EACH_CONTAINER_WITH_TYPE(&settings_handlers, struct settings_handler, ch, node) {
		if (!settings_name_steq(name, ch->name, &tmpnext)) {
			continue;
		}
		if (!bestmatch) {
			bestmatch = (struct settings_handler_static *)ch;
			if (next) {
				*next = tmpnext;
			}
			continue;
		}
		if (settings_name_steq(ch->name, bestmatch->name, NULL)) {
			bestmatch = (struct settings_handler_static *)ch;
			if (next) {
				*next = tmpnext;
			}
		}
	}
#endif /* CONFIG_SETTINGS_DYNAMIC_HANDLERS */
	return bestmatch;
}

int settings_call_set_handler(const char *name,
			      size_t len,
			      settings_read_cb read_cb,
			      void *read_cb_arg,
			      const struct settings_load_arg *load_arg)
{
	int rc;
	const char *name_key = name;

	if (load_arg && load_arg->subtree &&
	    !settings_name_steq(name, load_arg->subtree, &name_key)) {
		return 0;
	}

	if (load_arg && load_arg->cb) {
		rc = load_arg->cb(name_key, len, read_cb, read_cb_arg,
				  load_arg->param);
	} else {
		struct settings_handler_static const* ch;

		ch = settings_parse_and_lookup(name, &name_key);
		if (!ch) {
			return 0;
		}

		rc = ch->h_set(name_key, len, read_cb, read_cb_arg);

		if (rc != 0) {
<<<<<<< HEAD
			LOG_ERR("set-value failure. key: %s error(%d)",
				name, rc);
			/* Ignoring the error */
			rc = 0;
		} else {
			LOG_DBG("set-value OK. key: %s",
				name);
=======
			LOG_ERR("set-value failure. key: %s error(%d)", log_strdup(name), rc);
			/* Ignoring the error */
			rc = 0;
		} else {
			LOG_DBG("set-value OK. key: %s", log_strdup(name));
>>>>>>> 172916a0
		}
	}
	return rc;
}

int settings_commit(void)
{
	return settings_commit_subtree(NULL);
}

int settings_commit_subtree(const char *subtree)
{
	int rc;
	int rc2;

	rc = 0;

	for (struct settings_handler_static const* ch = _settings_handler_static_list_start;
		 ch < _settings_handler_static_list_end; ch++) {
		if (subtree && !settings_name_steq(ch->name, subtree, NULL)) {
			continue;
		}
		if (ch->h_commit) {
			rc2 = ch->h_commit();
			if (!rc) {
				rc = rc2;
			}
		}
	}

#if defined(CONFIG_SETTINGS_DYNAMIC_HANDLERS)
	struct settings_handler *ch;
	SYS_SLIST_FOR_EACH_CONTAINER_WITH_TYPE(&settings_handlers, struct settings_handler, ch, node) {
		if (subtree && !settings_name_steq(ch->name, subtree, NULL)) {
			continue;
		}
		if (ch->h_commit) {
			rc2 = ch->h_commit();
			if (!rc) {
				rc = rc2;
			}
		}
	}
#endif /* CONFIG_SETTINGS_DYNAMIC_HANDLERS */

	return rc;
}<|MERGE_RESOLUTION|>--- conflicted
+++ resolved
@@ -220,7 +220,6 @@
 		rc = ch->h_set(name_key, len, read_cb, read_cb_arg);
 
 		if (rc != 0) {
-<<<<<<< HEAD
 			LOG_ERR("set-value failure. key: %s error(%d)",
 				name, rc);
 			/* Ignoring the error */
@@ -228,13 +227,6 @@
 		} else {
 			LOG_DBG("set-value OK. key: %s",
 				name);
-=======
-			LOG_ERR("set-value failure. key: %s error(%d)", log_strdup(name), rc);
-			/* Ignoring the error */
-			rc = 0;
-		} else {
-			LOG_DBG("set-value OK. key: %s", log_strdup(name));
->>>>>>> 172916a0
 		}
 	}
 	return rc;
