--- conflicted
+++ resolved
@@ -1326,71 +1326,6 @@
     return (rc);
 }
 
-<<<<<<< HEAD
-ssize_t nvs_calc_free_space(struct nvs_fs *fs)
-{
-
-	int rc;
-	struct nvs_ate step_ate, wlk_ate;
-	uint32_t step_addr, wlk_addr;
-	size_t ate_size, free_space;
-
-	if (!fs->ready) {
-		LOG_ERR("NVS not initialized");
-		return -EACCES;
-	}
-
-	ate_size = nvs_al_size(fs, sizeof(struct nvs_ate));
-
-	free_space = 0;
-	for (uint16_t i = 1; i < fs->sector_count; i++) {
-		/*
-		 * There is always a closing ATE and a reserved ATE for
-		 * deletion in each sector
-		 */
-		free_space += (fs->sector_size - (2 * ate_size));
-	}
-
-	step_addr = fs->ate_wra;
-
-	while (1) {
-		rc = nvs_prev_ate(fs, &step_addr, &step_ate);
-		if (rc) {
-			return rc;
-		}
-
-		wlk_addr = fs->ate_wra;
-
-		while (1) {
-			rc = nvs_prev_ate(fs, &wlk_addr, &wlk_ate);
-			if (rc) {
-				return rc;
-			}
-			if ((wlk_ate.id == step_ate.id) ||
-			    (wlk_addr == fs->ate_wra)) {
-				break;
-			}
-		}
-
-		if (nvs_ate_valid(fs, &step_ate)) {
-			/* Take into account the GC done ATE if it is present */
-			if (step_ate.len == 0) {
-				if (step_ate.id == 0xFFFF) {
-					free_space -= ate_size;
-				}
-			} else if (wlk_addr == step_addr) {
-				/* count needed */
-				free_space -= nvs_al_size(fs, step_ate.len);
-				free_space -= ate_size;
-			}
-		}
-
-		if (step_addr == fs->ate_wra) {
-			break;
-		}
-	}
-	return free_space;
-=======
 ssize_t nvs_calc_free_space(struct nvs_fs* fs) {
     int rc;
     struct nvs_ate step_ate;
@@ -1409,7 +1344,11 @@
 
     free_space = 0U;
     for (uint_fast16_t i = 1U; i < fs->sector_count; i++) {
-        free_space += (fs->sector_size - ate_size);
+        /*
+         * There is always a closing ATE and a reserved ATE for
+         * deletion in each sector
+         */
+        free_space += (fs->sector_size - (2 * ate_size));
     }
 
     step_addr = fs->ate_wra;
@@ -1434,11 +1373,18 @@
             }
         }
 
-        if ((wlk_addr == step_addr) && step_ate.len &&
-            (nvs_ate_valid(fs, &step_ate))) {
-            /* count needed */
-            free_space -= nvs_al_size(fs, step_ate.len);
-            free_space -= ate_size;
+        if (nvs_ate_valid(fs, &step_ate)) {
+            /* Take into account the GC done ATE if it is present */
+            if (step_ate.len == 0) {
+                if (step_ate.id == 0xFFFF) {
+                    free_space -= ate_size;
+                }
+            }
+            else if (wlk_addr == step_addr) {
+                /* count needed */
+                free_space -= nvs_al_size(fs, step_ate.len);
+                free_space -= ate_size;
+            }
         }
 
         if (step_addr == fs->ate_wra) {
@@ -1447,5 +1393,4 @@
     }
 
     return ((ssize_t)free_space);
->>>>>>> 2d0d1fd6
 }