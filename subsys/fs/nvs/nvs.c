/*  NVS: non volatile storage in flash
 *
 * Copyright (c) 2018 Laczen
 *
 * SPDX-License-Identifier: Apache-2.0
 */

#include <zephyr/drivers/flash.h>
#include <string.h>
#include <errno.h>
#include <inttypes.h>
#include <zephyr/fs/nvs.h>
#include <zephyr/sys/crc.h>
#include "nvs_priv.h"

#include <zephyr/logging/log.h>
LOG_MODULE_REGISTER(fs_nvs, CONFIG_NVS_LOG_LEVEL);

static int nvs_prev_ate(struct nvs_fs* fs, uint32_t* addr, struct nvs_ate* ate);
static int nvs_ate_valid(struct nvs_fs* fs, const struct nvs_ate* entry);

#ifdef CONFIG_NVS_LOOKUP_CACHE

<<<<<<< HEAD
static inline size_t nvs_lookup_cache_pos(uint16_t id)
{
	uint16_t hash;

	/* 16-bit integer hash function found by https://github.com/skeeto/hash-prospector. */
	hash = id;
	hash ^= hash >> 8;
	hash *= 0x88b5U;
	hash ^= hash >> 7;
	hash *= 0xdb2dU;
	hash ^= hash >> 9;

	return hash % CONFIG_NVS_LOOKUP_CACHE_SIZE;
=======
static inline size_t nvs_lookup_cache_pos(uint16_t id) {
    size_t pos;

    #if CONFIG_NVS_LOOKUP_CACHE_SIZE <= (UINT8_MAX + 1)
    /*
     * CRC8-CCITT is used for ATE checksums and it also acts well as a hash
     * function, so it can be a good choice from the code size perspective.
     * However, other hash functions can be used as well if proved better
     * performance.
     */
    pos = crc8_ccitt(CRC8_CCITT_INITIAL_VALUE, &id, sizeof(id));
    #else
    pos = crc16_ccitt(0xffff, (uint8_t const*)&id, sizeof(id));
    #endif

    return (pos % CONFIG_NVS_LOOKUP_CACHE_SIZE);
>>>>>>> 0e3994c7
}

static int nvs_lookup_cache_rebuild(struct nvs_fs* fs) {
    int rc;
    uint32_t  addr;
    uint32_t  ate_addr;
    uint32_t* cache_entry;
    struct nvs_ate ate;

    (void) memset(fs->lookup_cache, 0xff, sizeof(fs->lookup_cache));
    addr = fs->ate_wra;

    while (true) {
        /* Make a copy of 'addr' as it will be advanced by nvs_pref_ate() */
        ate_addr = addr;
        rc = nvs_prev_ate(fs, &addr, &ate);

        if (rc) {
            return rc;
        }

        cache_entry = &fs->lookup_cache[nvs_lookup_cache_pos(ate.id)];

        if (ate.id != 0xFFFF && *cache_entry == NVS_LOOKUP_CACHE_NO_ADDR &&
            nvs_ate_valid(fs, &ate)) {
            *cache_entry = ate_addr;
        }

        if (addr == fs->ate_wra) {
            break;
        }
    }

    return (0);
}

static void nvs_lookup_cache_invalidate(struct nvs_fs* fs, uint32_t sector) {
    uint32_t* cache_entry = fs->lookup_cache;
    uint32_t* const cache_end = &fs->lookup_cache[CONFIG_NVS_LOOKUP_CACHE_SIZE];

    for (; cache_entry < cache_end; ++cache_entry) {
        if ((*cache_entry >> ADDR_SECT_SHIFT) == sector) {
            *cache_entry = NVS_LOOKUP_CACHE_NO_ADDR;
        }
    }
}

#endif /* CONFIG_NVS_LOOKUP_CACHE */

/* basic routines */
/* nvs_al_size returns size aligned to fs->write_block_size */
static inline size_t nvs_al_size(struct nvs_fs* fs, size_t len) {
    uint8_t write_block_size = (uint8_t)fs->flash_parameters->write_block_size;

    if (write_block_size <= 1U) {
        return (len);
    }

    return ((len + (write_block_size - 1U)) & ~(write_block_size - 1U));
}

/* end basic routines */

/* flash routines */
/* basic aligned flash write to nvs address */
static int nvs_flash_al_wrt(struct nvs_fs* fs, uint32_t addr, void const* data, size_t len) {
    uint8_t const* data8 = (uint8_t const*)data;
    int rc;
    off_t ofs;
    size_t blen;
    uint8_t buf[NVS_BLOCK_SIZE];
    const struct flash_parameters* param;

    if (len == 0U) {
        /* Nothing to write, avoid changing the flash protection */
        return (0);
    }

    ofs  = fs->offset;
    ofs += (fs->sector_size * (addr >> ADDR_SECT_SHIFT));
    ofs += (addr & ADDR_OFFS_MASK);

    param = fs->flash_parameters;
    blen  = (len & ~(param->write_block_size - 1U));
    if (blen > 0) {
        rc = flash_write(fs->flash_device, ofs, data8, blen);
        if (rc != 0) {
            /* flash write error */
            goto end;
        }

        len   -= blen;
        ofs   += blen;
        data8 += blen;
    }
    else {
        rc = 0;
    }

    if (len > 0U) {
        (void) memcpy(buf, data8, len);
        (void) memset(buf + len, param->erase_value, (param->write_block_size - len));

        rc = flash_write(fs->flash_device, ofs, buf, param->write_block_size);
    }

end:
    return (rc);
}

/* basic flash read from nvs address */
static int nvs_flash_rd(struct nvs_fs* fs, uint32_t addr,
                        void* data, size_t len) {
    int rc;
    off_t ofs;

    ofs  = fs->offset;
    ofs += fs->sector_size * (addr >> ADDR_SECT_SHIFT);
    ofs += addr & ADDR_OFFS_MASK;

    rc = flash_read(fs->flash_device, ofs, data, len);
    return (rc);
}

/* allocation entry write */
static int nvs_flash_ate_wrt(struct nvs_fs* fs, const struct nvs_ate* entry) {
    int rc;

    rc = nvs_flash_al_wrt(fs, fs->ate_wra, entry, sizeof(struct nvs_ate));
    #ifdef CONFIG_NVS_LOOKUP_CACHE
    /* 0xFFFF is a special-purpose identifier. Exclude it from the cache */
    if (entry->id != 0xFFFF) {
        fs->lookup_cache[nvs_lookup_cache_pos(entry->id)] = fs->ate_wra;
    }
    #endif
    fs->ate_wra -= nvs_al_size(fs, sizeof(struct nvs_ate));

    return (rc);
}

/* data write */
static int nvs_flash_data_wrt(struct nvs_fs* fs, void const* data, size_t len) {
    int rc;

    rc = nvs_flash_al_wrt(fs, fs->data_wra, data, len);
    fs->data_wra += nvs_al_size(fs, len);

    return (rc);
}

/* flash ate read */
static int nvs_flash_ate_rd(struct nvs_fs* fs, uint32_t addr, struct nvs_ate* entry) {
    int rc;

    rc = nvs_flash_rd(fs, addr, entry, sizeof(struct nvs_ate));

    return (rc);
}

/* end of basic flash routines */

/* advanced flash routines */

/* nvs_flash_block_cmp compares the data in flash at addr to data
 * in blocks of size NVS_BLOCK_SIZE aligned to fs->write_block_size
 * returns 0 if equal, 1 if not equal, errcode if error
 */
static int nvs_flash_block_cmp(struct nvs_fs* fs, uint32_t addr,
                               void const* data, size_t len) {
    uint8_t const* data8 = (uint8_t const*)data;
    int rc;
    size_t  bytes_to_cmp;
    size_t  block_size;
    uint8_t buf[NVS_BLOCK_SIZE];

    block_size = (NVS_BLOCK_SIZE & ~(fs->flash_parameters->write_block_size - 1U));

    while (len) {
        bytes_to_cmp = MIN(block_size, len);
        rc = nvs_flash_rd(fs, addr, buf, bytes_to_cmp);
        if (rc) {
            return (rc);
        }

        rc = memcmp(data8, buf, bytes_to_cmp);
        if (rc) {
            return (1);
        }

        len   -= bytes_to_cmp;
        addr  += bytes_to_cmp;
        data8 += bytes_to_cmp;
    }

    return (0);
}

/* nvs_flash_cmp_const compares the data in flash at addr to a constant
 * value. returns 0 if all data in flash is equal to value, 1 if not equal,
 * errcode if error
 */
static int nvs_flash_cmp_const(struct nvs_fs* fs, uint32_t addr, uint8_t value, size_t len) {
    int rc;
    size_t  bytes_to_cmp;
    size_t  block_size;
    uint8_t cmp[NVS_BLOCK_SIZE];

    block_size = (NVS_BLOCK_SIZE & ~(fs->flash_parameters->write_block_size - 1U));

    (void)memset(cmp, value, block_size);
    while (len) {
        bytes_to_cmp = MIN(block_size, len);
        rc = nvs_flash_block_cmp(fs, addr, cmp, bytes_to_cmp);
        if (rc != 0) {
            return rc;
        }

        len -= bytes_to_cmp;
        addr += bytes_to_cmp;
    }

    return (0);
}

/* flash block move: move a block at addr to the current data write location
 * and updates the data write location.
 */
static int nvs_flash_block_move(struct nvs_fs* fs, uint32_t addr, size_t len) {
    int rc;
    size_t  bytes_to_copy;
    size_t  block_size;
    uint8_t buf[NVS_BLOCK_SIZE];

    block_size = (NVS_BLOCK_SIZE & ~(fs->flash_parameters->write_block_size - 1U));

    while (len) {
        bytes_to_copy = MIN(block_size, len);
        rc = nvs_flash_rd(fs, addr, buf, bytes_to_copy);
        if (rc != 0) {
            return (rc);
        }

        rc = nvs_flash_data_wrt(fs, buf, bytes_to_copy);
        if (rc != 0) {
            return (rc);
        }

        len  -= bytes_to_copy;
        addr += bytes_to_copy;
    }

    return (0);
}

/* erase a sector and verify erase was OK.
 * return 0 if OK, errorcode on error.
 */
static int nvs_flash_erase_sector(struct nvs_fs* fs, uint32_t addr) {
    int rc;
    off_t offset;

    addr &= ADDR_SECT_MASK;

    offset  = fs->offset;
    offset += (fs->sector_size * (addr >> ADDR_SECT_SHIFT));

    LOG_DBG("Erasing flash at %lx, len %d", (long int)offset, fs->sector_size);

    #ifdef CONFIG_NVS_LOOKUP_CACHE
    nvs_lookup_cache_invalidate(fs, addr >> ADDR_SECT_SHIFT);
    #endif
    rc = flash_erase(fs->flash_device, offset, fs->sector_size);
    if (rc != 0) {
        return (rc);
    }

    if (nvs_flash_cmp_const(fs, addr, fs->flash_parameters->erase_value, fs->sector_size)) {
        rc = -ENXIO;
    }

    return (rc);
}

/* crc update on allocation entry */
static void nvs_ate_crc8_update(struct nvs_ate* entry) {
    uint8_t crc8;

    crc8 = crc8_ccitt(0xFF, entry, offsetof(struct nvs_ate, crc8));
    entry->crc8 = crc8;
}

/* crc check on allocation entry
 * returns 0 if OK, 1 on crc fail
 */
static int nvs_ate_crc8_check(const struct nvs_ate* entry) {
    uint8_t crc8;

    crc8 = crc8_ccitt(0xFF, entry, offsetof(struct nvs_ate, crc8));
    if (crc8 == entry->crc8) {
        return (0);
    }

    return (1);
}

/* nvs_ate_cmp_const compares an ATE to a constant value. returns 0 if
 * the whole ATE is equal to value, 1 if not equal.
 */
static int nvs_ate_cmp_const(const struct nvs_ate* entry, uint8_t value) {
    uint8_t const* data8 = (uint8_t const*)entry;

    for (int i = 0; i < sizeof(struct nvs_ate); i++) {
        if (data8[i] != value) {
            return (1);
        }
    }

    return (0);
}

/* nvs_ate_valid validates an ate:
 *     return 1 if crc8 and offset valid,
 *            0 otherwise
 */
static int nvs_ate_valid(struct nvs_fs* fs, const struct nvs_ate* entry) {
    size_t ate_size;

    ate_size = nvs_al_size(fs, sizeof(struct nvs_ate));
    if ((nvs_ate_crc8_check(entry)) ||
        (entry->offset >= (fs->sector_size - ate_size))) {
        return (0);
    }

    return (1);
}

/* nvs_close_ate_valid validates an sector close ate: a valid sector close ate:
 * - valid ate
 * - len = 0 and id = 0xFFFF
 * - offset points to location at ate multiple from sector size
 * return 1 if valid, 0 otherwise
 */
static int nvs_close_ate_valid(struct nvs_fs* fs, const struct nvs_ate* entry) {
    size_t ate_size;

    if ((!nvs_ate_valid(fs, entry)) ||
        (entry->len != 0U)          ||
        (entry->id != 0xFFFF)) {
        return 0;
    }

    ate_size = nvs_al_size(fs, sizeof(struct nvs_ate));
    if ((fs->sector_size - entry->offset) % ate_size) {
        return (0);
    }

    return (1);
}

/* store an entry in flash */
static int nvs_flash_wrt_entry(struct nvs_fs* fs, uint16_t id, void const* data, size_t len) {
    int rc;
    struct nvs_ate entry;

    entry.id     = id;
    entry.offset = (uint16_t)(fs->data_wra & ADDR_OFFS_MASK);
    entry.len    = (uint16_t)len;
    entry.part   = 0xFFU;

    nvs_ate_crc8_update(&entry);
    rc = nvs_flash_data_wrt(fs, data, len);
    if (rc == 0) {
        rc = nvs_flash_ate_wrt(fs, &entry);
    }

    return (rc);
}

/* end of flash routines */

/* If the closing ate is invalid, its offset cannot be trusted and
 * the last valid ate of the sector should instead try to be recovered by going
 * through all ate's.
 *
 * addr should point to the faulty closing ate and will be updated to the last
 * valid ate. If no valid ate is found it will be left untouched.
 */
static int nvs_recover_last_ate(struct nvs_fs* fs, uint32_t* addr) {
    uint32_t data_end_addr;
    uint32_t ate_end_addr;
    struct nvs_ate end_ate;
    size_t ate_size;
    int rc;

    LOG_DBG("Recovering last ate from sector %d", (*addr >> ADDR_SECT_SHIFT));

    ate_size = nvs_al_size(fs, sizeof(struct nvs_ate));

    *addr -= ate_size;
    ate_end_addr  = *addr;
    data_end_addr = (*addr & ADDR_SECT_MASK);

    rc = 0;
    while (ate_end_addr > data_end_addr) {
        rc = nvs_flash_ate_rd(fs, ate_end_addr, &end_ate);
        if (rc != 0) {
            break;
        }

        if (nvs_ate_valid(fs, &end_ate)) {
            /* found a valid ate, update data_end_addr and *addr */
            data_end_addr &= ADDR_SECT_MASK;
            data_end_addr += end_ate.offset + end_ate.len;
            *addr = ate_end_addr;
        }

        ate_end_addr -= ate_size;
    }

    return (rc);
}

/* walking through allocation entry list, from newest to oldest entries
 * read ate from addr, modify addr to the previous ate
 */
static int nvs_prev_ate(struct nvs_fs* fs, uint32_t* addr, struct nvs_ate* ate) {
    int rc;
    struct nvs_ate close_ate;
    size_t ate_size;

    ate_size = nvs_al_size(fs, sizeof(struct nvs_ate));

    rc = nvs_flash_ate_rd(fs, *addr, ate);
    if (rc) {
        return (rc);
    }

    *addr += ate_size;
    if (((*addr) & ADDR_OFFS_MASK) != (fs->sector_size - ate_size)) {
        return (0);
    }

    /* last ate in sector, do jump to previous sector */
    if (((*addr) >> ADDR_SECT_SHIFT) == 0U) {
        *addr += ((fs->sector_count - 1) << ADDR_SECT_SHIFT);
    }
    else {
        *addr -= (1 << ADDR_SECT_SHIFT);
    }

    rc = nvs_flash_ate_rd(fs, *addr, &close_ate);
    if (rc) {
        return (rc);
    }

    rc = nvs_ate_cmp_const(&close_ate, fs->flash_parameters->erase_value);
    /* at the end of filesystem */
    if (!rc) {
        *addr = fs->ate_wra;
        return (0);
    }

    /* Update the address if the close ate is valid.
     */
    if (nvs_close_ate_valid(fs, &close_ate)) {
        (*addr) &= ADDR_SECT_MASK;
        (*addr) += close_ate.offset;
        return (0);
    }

    /* The close_ate was invalid, `lets find out the last valid ate
     * and point the address to this found ate.
     *
     * remark: if there was absolutely no valid data in the sector *addr
     * is kept at sector_end - 2*ate_size, the next read will contain
     * invalid data and continue with a sector jump
     */
    return nvs_recover_last_ate(fs, addr);
}

static void nvs_sector_advance(struct nvs_fs const* fs, uint32_t* addr) {
    *addr += (1 << ADDR_SECT_SHIFT);
    if ((*addr >> ADDR_SECT_SHIFT) == fs->sector_count) {
        *addr -= (fs->sector_count << ADDR_SECT_SHIFT);
    }
}

/* allocation entry close (this closes the current sector) by writing offset
 * of last ate to the sector end.
 */
<<<<<<< HEAD
static int nvs_sector_close(struct nvs_fs *fs)
{
	struct nvs_ate close_ate;
	size_t ate_size;
=======
static int nvs_sector_close(struct nvs_fs* fs) {
    int rc;
    struct nvs_ate close_ate;
    size_t ate_size;
>>>>>>> 0e3994c7

    ate_size = nvs_al_size(fs, sizeof(struct nvs_ate));

    close_ate.id     = 0xFFFF;
    close_ate.len    = 0U;
    close_ate.offset = (uint16_t)((fs->ate_wra + ate_size) & ADDR_OFFS_MASK);
    close_ate.part   = 0xFFU;

    fs->ate_wra &= ADDR_SECT_MASK;
    fs->ate_wra += (fs->sector_size - ate_size);

    nvs_ate_crc8_update(&close_ate);

<<<<<<< HEAD
	(void)nvs_flash_ate_wrt(fs, &close_ate);
=======
    rc = nvs_flash_ate_wrt(fs, &close_ate);
>>>>>>> 0e3994c7

    nvs_sector_advance(fs, &fs->ate_wra);

    fs->data_wra = (fs->ate_wra & ADDR_SECT_MASK);

    return (0);
}

static int nvs_add_gc_done_ate(struct nvs_fs* fs) {
    struct nvs_ate gc_done_ate;
    int rc;

    LOG_DBG("Adding gc done ate at %x", fs->ate_wra & ADDR_OFFS_MASK);
    gc_done_ate.id     = 0xFFFFU;
    gc_done_ate.len    = 0U;
    gc_done_ate.part   = 0xFFU;
    gc_done_ate.offset = (uint16_t)(fs->data_wra & ADDR_OFFS_MASK);
    nvs_ate_crc8_update(&gc_done_ate);

    rc = nvs_flash_ate_wrt(fs, &gc_done_ate);

    return (rc);
}

/* garbage collection: the address ate_wra has been updated to the new sector
 * that has just been started. The data to gc is in the sector after this new
 * sector.
 */
static int nvs_gc(struct nvs_fs* fs) {
    int rc;
    struct nvs_ate close_ate;
    struct nvs_ate gc_ate;
    struct nvs_ate wlk_ate;
    uint32_t sec_addr;
    uint32_t gc_addr;
    uint32_t gc_prev_addr;
    uint32_t wlk_addr;
    uint32_t wlk_prev_addr;
    uint32_t data_addr;
    uint32_t stop_addr;
    size_t ate_size;

    ate_size = nvs_al_size(fs, sizeof(struct nvs_ate));
    sec_addr = (fs->ate_wra & ADDR_SECT_MASK);
    nvs_sector_advance(fs, &sec_addr);
    gc_addr = sec_addr + fs->sector_size - ate_size;

    /* if the sector is not closed don't do gc */
    rc = nvs_flash_ate_rd(fs, gc_addr, &close_ate);
    if (rc < 0) {
        /* flash error */
        return (rc);
    }

    rc = nvs_ate_cmp_const(&close_ate, fs->flash_parameters->erase_value);
    if (!rc) {
        goto gc_done;
    }

    stop_addr = gc_addr - ate_size;

    if (nvs_close_ate_valid(fs, &close_ate)) {
        gc_addr &= ADDR_SECT_MASK;
        gc_addr += close_ate.offset;
    }
    else {
        rc = nvs_recover_last_ate(fs, &gc_addr);
        if (rc) {
            return rc;
        }
    }

    do {
        gc_prev_addr = gc_addr;
        rc = nvs_prev_ate(fs, &gc_addr, &gc_ate);
        if (rc) {
            return (rc);
        }

        if (!nvs_ate_valid(fs, &gc_ate)) {
            continue;
        }

        #ifdef CONFIG_NVS_LOOKUP_CACHE
        wlk_addr = fs->lookup_cache[nvs_lookup_cache_pos(gc_ate.id)];

        if (wlk_addr == NVS_LOOKUP_CACHE_NO_ADDR) {
            wlk_addr = fs->ate_wra;
        }
        #else
        wlk_addr = fs->ate_wra;
        #endif

        do {
            wlk_prev_addr = wlk_addr;
            rc = nvs_prev_ate(fs, &wlk_addr, &wlk_ate);
            if (rc) {
                return (rc);
            }
            /* if ate with same id is reached we might need to copy.
             * only consider valid wlk_ate's. Something wrong might
             * have been written that has the same ate but is
             * invalid, don't consider these as a match.
             */
            if ((wlk_ate.id == gc_ate.id) && (nvs_ate_valid(fs, &wlk_ate))) {
                break;
            }
        } while (wlk_addr != fs->ate_wra);

        /* if walk has reached the same address as gc_addr copy is
         * needed unless it is a deleted item.
         */
        if ((wlk_prev_addr == gc_prev_addr) && gc_ate.len) {
            /* copy needed */
            LOG_DBG("Moving %d, len %d", gc_ate.id, gc_ate.len);

            data_addr = (gc_prev_addr & ADDR_SECT_MASK);
            data_addr += gc_ate.offset;

            gc_ate.offset = (uint16_t)(fs->data_wra & ADDR_OFFS_MASK);
            nvs_ate_crc8_update(&gc_ate);

            rc = nvs_flash_block_move(fs, data_addr, gc_ate.len);
            if (rc) {
                return (rc);
            }

            rc = nvs_flash_ate_wrt(fs, &gc_ate);
            if (rc) {
                return (rc);
            }
        }
    } while (gc_prev_addr != stop_addr);

gc_done:

    /* Make it possible to detect that gc has finished by writing a
     * gc done ate to the sector. In the field we might have nvs systems
     * that do not have sufficient space to add this ate, so for these
     * situations avoid adding the gc done ate.
     */

    if (fs->ate_wra >= (fs->data_wra + ate_size)) {
        rc = nvs_add_gc_done_ate(fs);
        if (rc) {
            return (rc);
        }
    }

    /* Erase the gc'ed sector */
    rc = nvs_flash_erase_sector(fs, sec_addr);

    return (rc);
}

<<<<<<< HEAD
static int nvs_startup(struct nvs_fs *fs)
{
	int rc;
	struct nvs_ate last_ate;
	size_t ate_size, empty_len;
	/* Initialize addr to 0 for the case fs->sector_count == 0. This
	 * should never happen as this is verified in nvs_mount() but both
	 * Coverity and GCC believe the contrary.
	 */
	uint32_t addr = 0U;
	uint16_t i, closed_sectors = 0;
	uint8_t erase_value = fs->flash_parameters->erase_value;

	k_mutex_lock(&fs->nvs_lock, K_FOREVER);

	ate_size = nvs_al_size(fs, sizeof(struct nvs_ate));
	/* step through the sectors to find a open sector following
	 * a closed sector, this is where NVS can write.
	 */
	for (i = 0; i < fs->sector_count; i++) {
		addr = (i << ADDR_SECT_SHIFT) +
		       (uint16_t)(fs->sector_size - ate_size);
		rc = nvs_flash_cmp_const(fs, addr, erase_value,
					 sizeof(struct nvs_ate));
		if (rc) {
			/* closed sector */
			closed_sectors++;
			nvs_sector_advance(fs, &addr);
			rc = nvs_flash_cmp_const(fs, addr, erase_value,
						 sizeof(struct nvs_ate));
			if (!rc) {
				/* open sector */
				break;
			}
		}
	}
	/* all sectors are closed, this is not a nvs fs */
	if (closed_sectors == fs->sector_count) {
		rc = -EDEADLK;
		goto end;
	}

	if (i == fs->sector_count) {
		/* none of the sectors where closed, in most cases we can set
		 * the address to the first sector, except when there are only
		 * two sectors. Then we can only set it to the first sector if
		 * the last sector contains no ate's. So we check this first
		 */
		rc = nvs_flash_cmp_const(fs, addr - ate_size, erase_value,
				sizeof(struct nvs_ate));
		if (!rc) {
			/* empty ate */
			nvs_sector_advance(fs, &addr);
		}
	}

	/* addr contains address of closing ate in the most recent sector,
	 * search for the last valid ate using the recover_last_ate routine
	 */

	rc = nvs_recover_last_ate(fs, &addr);
	if (rc) {
		goto end;
	}

	/* addr contains address of the last valid ate in the most recent sector
	 * search for the first ate containing all cells erased, in the process
	 * also update fs->data_wra.
	 */
	fs->ate_wra = addr;
	fs->data_wra = addr & ADDR_SECT_MASK;

	while (fs->ate_wra >= fs->data_wra) {
		rc = nvs_flash_ate_rd(fs, fs->ate_wra, &last_ate);
		if (rc) {
			goto end;
		}

		rc = nvs_ate_cmp_const(&last_ate, erase_value);

		if (!rc) {
			/* found ff empty location */
			break;
		}

		if (nvs_ate_valid(fs, &last_ate)) {
			/* complete write of ate was performed */
			fs->data_wra = addr & ADDR_SECT_MASK;
			/* Align the data write address to the current
			 * write block size so that it is possible to write to
			 * the sector even if the block size has changed after
			 * a software upgrade (unless the physical ATE size
			 * will change)."
			 */
			fs->data_wra += nvs_al_size(fs, last_ate.offset + last_ate.len);

			/* ate on the last position within the sector is
			 * reserved for deletion an entry
			 */
			if (fs->ate_wra == fs->data_wra && last_ate.len) {
				/* not a delete ate */
				rc = -ESPIPE;
				goto end;
			}
		}

		fs->ate_wra -= ate_size;
	}

	/* if the sector after the write sector is not empty gc was interrupted
	 * we might need to restart gc if it has not yet finished. Otherwise
	 * just erase the sector.
	 * When gc needs to be restarted, first erase the sector otherwise the
	 * data might not fit into the sector.
	 */
	addr = fs->ate_wra & ADDR_SECT_MASK;
	nvs_sector_advance(fs, &addr);
	rc = nvs_flash_cmp_const(fs, addr, erase_value, fs->sector_size);
	if (rc < 0) {
		goto end;
	}
	if (rc) {
		/* the sector after fs->ate_wrt is not empty, look for a marker
		 * (gc_done_ate) that indicates that gc was finished.
		 */
		bool gc_done_marker = false;
		struct nvs_ate gc_done_ate;

		addr = fs->ate_wra + ate_size;
		while ((addr & ADDR_OFFS_MASK) < (fs->sector_size - ate_size)) {
			rc = nvs_flash_ate_rd(fs, addr, &gc_done_ate);
			if (rc) {
				goto end;
			}
			if (nvs_ate_valid(fs, &gc_done_ate) &&
			    (gc_done_ate.id == 0xffff) &&
			    (gc_done_ate.len == 0U)) {
				gc_done_marker = true;
				break;
			}
			addr += ate_size;
		}

		if (gc_done_marker) {
			/* erase the next sector */
			LOG_INF("GC Done marker found");
			addr = fs->ate_wra & ADDR_SECT_MASK;
			nvs_sector_advance(fs, &addr);
			rc = nvs_flash_erase_sector(fs, addr);
			goto end;
		}
		LOG_INF("No GC Done marker found: restarting gc");
		rc = nvs_flash_erase_sector(fs, fs->ate_wra);
		if (rc) {
			goto end;
		}
		fs->ate_wra &= ADDR_SECT_MASK;
		fs->ate_wra += (fs->sector_size - 2 * ate_size);
		fs->data_wra = (fs->ate_wra & ADDR_SECT_MASK);
#ifdef CONFIG_NVS_LOOKUP_CACHE
		/**
		 * At this point, the lookup cache wasn't built but the gc function need to use it.
		 * So, temporarily, we set the lookup cache to the end of the fs.
		 * The cache will be rebuilt afterwards
		 **/
		for (i = 0; i < CONFIG_NVS_LOOKUP_CACHE_SIZE; i++) {
			fs->lookup_cache[i] = fs->ate_wra;
		}
#endif
		rc = nvs_gc(fs);
		goto end;
	}

	/* possible data write after last ate write, update data_wra */
	while (fs->ate_wra > fs->data_wra) {
		empty_len = fs->ate_wra - fs->data_wra;

		rc = nvs_flash_cmp_const(fs, fs->data_wra, erase_value,
				empty_len);
		if (rc < 0) {
			goto end;
		}
		if (!rc) {
			break;
		}

		fs->data_wra += fs->flash_parameters->write_block_size;
	}

	/* If the ate_wra is pointing to the first ate write location in a
	 * sector and data_wra is not 0, erase the sector as it contains no
	 * valid data (this also avoids closing a sector without any data).
	 */
	if (((fs->ate_wra + 2 * ate_size) == fs->sector_size) &&
	    (fs->data_wra != (fs->ate_wra & ADDR_SECT_MASK))) {
		rc = nvs_flash_erase_sector(fs, fs->ate_wra);
		if (rc) {
			goto end;
		}
		fs->data_wra = fs->ate_wra & ADDR_SECT_MASK;
	}
=======
static int nvs_startup(struct nvs_fs* fs) {
    int rc;
    struct nvs_ate last_ate;
    size_t ate_size;
    size_t empty_len;

    /* Initialize addr to 0 for the case fs->sector_count == 0. This
     * should never happen as this is verified in nvs_mount() but both
     * Coverity and GCC believe the contrary.
     */
    uint32_t addr = 0U;
    uint_fast16_t i;
    uint16_t closed_sectors = 0;
    uint8_t erase_value = fs->flash_parameters->erase_value;

    k_mutex_lock(&fs->nvs_lock, K_FOREVER);

    ate_size = nvs_al_size(fs, sizeof(struct nvs_ate));
    /* step through the sectors to find a open sector following
     * a closed sector, this is where NVS can write.
     */
    for (i = 0; i < fs->sector_count; i++) {
        addr = (i << ADDR_SECT_SHIFT) + (uint16_t)(fs->sector_size - ate_size);
        rc   = nvs_flash_cmp_const(fs, addr, erase_value, sizeof(struct nvs_ate));
        if (rc) {
            /* closed sector */
            closed_sectors++;
            nvs_sector_advance(fs, &addr);
            rc = nvs_flash_cmp_const(fs, addr, erase_value, sizeof(struct nvs_ate));
            if (rc == 0) {
                /* open sector */
                break;
            }
        }
    }

    /* all sectors are closed, this is not a nvs fs */
    if (closed_sectors == fs->sector_count) {
        rc = -EDEADLK;
        goto end;
    }

    if (i == fs->sector_count) {
        /* none of the sectors where closed, in most cases we can set
         * the address to the first sector, except when there are only
         * two sectors. Then we can only set it to the first sector if
         * the last sector contains no ate's. So we check this first
         */
        rc = nvs_flash_cmp_const(fs, addr - ate_size, erase_value, sizeof(struct nvs_ate));
        if (!rc) {
            /* empty ate */
            nvs_sector_advance(fs, &addr);
        }
    }

    /* addr contains address of closing ate in the most recent sector,
     * search for the last valid ate using the recover_last_ate routine
     */

    rc = nvs_recover_last_ate(fs, &addr);
    if (rc) {
        goto end;
    }

    /* addr contains address of the last valid ate in the most recent sector
     * search for the first ate containing all cells erased, in the process
     * also update fs->data_wra.
     */
    fs->ate_wra  = addr;
    fs->data_wra = addr & ADDR_SECT_MASK;

    while (fs->ate_wra >= fs->data_wra) {
        rc = nvs_flash_ate_rd(fs, fs->ate_wra, &last_ate);
        if (rc) {
            goto end;
        }

        rc = nvs_ate_cmp_const(&last_ate, erase_value);
        if (!rc) {
            /* found ff empty location */
            break;
        }

        if (nvs_ate_valid(fs, &last_ate)) {
            /* complete write of ate was performed */
            fs->data_wra = addr & ADDR_SECT_MASK;
            /* Align the data write address to the current
             * write block size so that it is possible to write to
             * the sector even if the block size has changed after
             * a software upgrade (unless the physical ATE size
             * will change)."
             */
            fs->data_wra += nvs_al_size(fs, last_ate.offset + last_ate.len);

            /* ate on the last position within the sector is
             * reserved for deletion an entry
             */
            if (fs->ate_wra == fs->data_wra && last_ate.len) {
                /* not a delete ate */
                rc = -ESPIPE;
                goto end;
            }
        }

        fs->ate_wra -= ate_size;
    }

    /* if the sector after the write sector is not empty gc was interrupted
     * we might need to restart gc if it has not yet finished. Otherwise
     * just erase the sector.
     * When gc needs to be restarted, first erase the sector otherwise the
     * data might not fit into the sector.
     */
    addr = fs->ate_wra & ADDR_SECT_MASK;
    nvs_sector_advance(fs, &addr);
    rc = nvs_flash_cmp_const(fs, addr, erase_value, fs->sector_size);
    if (rc < 0) {
        goto end;
    }

    if (rc) {
        /* the sector after fs->ate_wrt is not empty, look for a marker
         * (gc_done_ate) that indicates that gc was finished.
         */
        bool gc_done_marker = false;
        struct nvs_ate gc_done_ate;

        addr = fs->ate_wra + ate_size;
        while ((addr & ADDR_OFFS_MASK) < (fs->sector_size - ate_size)) {
            rc = nvs_flash_ate_rd(fs, addr, &gc_done_ate);
            if (rc) {
                goto end;
            }
            if (nvs_ate_valid(fs, &gc_done_ate) &&
                (gc_done_ate.id == 0xFFFFU) &&
                (gc_done_ate.len == 0U)) {
                gc_done_marker = true;
                break;
            }
            addr += ate_size;
        }

        if (gc_done_marker) {
            /* erase the next sector */
            LOG_INF("GC Done marker found");
            addr = fs->ate_wra & ADDR_SECT_MASK;
            nvs_sector_advance(fs, &addr);
            rc = nvs_flash_erase_sector(fs, addr);
            goto end;
        }

        LOG_INF("No GC Done marker found: restarting gc");
        rc = nvs_flash_erase_sector(fs, fs->ate_wra);
        if (rc) {
            goto end;
        }

        fs->ate_wra &= ADDR_SECT_MASK;
        fs->ate_wra += (fs->sector_size - 2 * ate_size);
        fs->data_wra = (fs->ate_wra & ADDR_SECT_MASK);
        #ifdef CONFIG_NVS_LOOKUP_CACHE
        /**
         * At this point, the lookup cache wasn't built but the gc function need to use it.
         * So, temporarily, we set the lookup cache to the end of the fs.
         * The cache will be rebuilt afterwards
         **/
        for (int i = 0; i < CONFIG_NVS_LOOKUP_CACHE_SIZE; i++) {
            fs->lookup_cache[i] = fs->ate_wra;
        }
        #endif
        rc = nvs_gc(fs);
        goto end;
    }

    /* possible data write after last ate write, update data_wra */
    while (fs->ate_wra > fs->data_wra) {
        empty_len = fs->ate_wra - fs->data_wra;

        rc = nvs_flash_cmp_const(fs, fs->data_wra, erase_value, empty_len);
        if (rc < 0) {
            goto end;
        }

        if (!rc) {
            break;
        }

        fs->data_wra += fs->flash_parameters->write_block_size;
    }

    /* If the ate_wra is pointing to the first ate write location in a
     * sector and data_wra is not 0, erase the sector as it contains no
     * valid data (this also avoids closing a sector without any data).
     */
    if (((fs->ate_wra + 2 * ate_size) == fs->sector_size) &&
        (fs->data_wra != (fs->ate_wra & ADDR_SECT_MASK))) {
        rc = nvs_flash_erase_sector(fs, fs->ate_wra);
        if (rc) {
            goto end;
        }
        fs->data_wra = fs->ate_wra & ADDR_SECT_MASK;
    }
>>>>>>> 0e3994c7

end:

    #ifdef CONFIG_NVS_LOOKUP_CACHE
    if (!rc) {
        rc = nvs_lookup_cache_rebuild(fs);
    }
    #endif
    /* If the sector is empty add a gc done ate to avoid having insufficient
     * space when doing gc.
     */
    if ((!rc) &&
        ((fs->ate_wra & ADDR_OFFS_MASK) == (fs->sector_size - 2 * ate_size))) {

        rc = nvs_add_gc_done_ate(fs);
    }

    k_mutex_unlock(&fs->nvs_lock);

    return (rc);
}

int nvs_clear(struct nvs_fs* fs) {
    int rc;
    uint32_t addr;

    if (fs->ready == false) {
        LOG_ERR("NVS not initialized");
        return (-EACCES);
    }

    for (uint_fast16_t i = 0U; i < fs->sector_count; i++) {
        addr = (i << ADDR_SECT_SHIFT);
        rc   = nvs_flash_erase_sector(fs, addr);
        if (rc != 0) {
            return (rc);
        }
    }

    /* nvs needs to be reinitialized after clearing */
    fs->ready = false;

    return (0);
}

int nvs_mount(struct nvs_fs* fs) {
    int rc;
    struct flash_pages_info info;
    size_t write_block_size;

    k_mutex_init(&fs->nvs_lock);

    fs->flash_parameters = flash_get_parameters(fs->flash_device);

    rc = -EINVAL;
    if (fs->flash_parameters == NULL) {
        LOG_ERR("Could not obtain flash parameters");
    }
    else {
        write_block_size = flash_get_write_block_size(fs->flash_device);

        /* check that the write block size is supported */
        if ((write_block_size > NVS_BLOCK_SIZE) || (write_block_size == 0)) {
            LOG_ERR("Unsupported write block size");
        }
        else {
            /* check that sector size is a multiple of pagesize */
            if (flash_get_page_info_by_offs(fs->flash_device, fs->offset, &info) == 0) {
                if (!fs->sector_size || (fs->sector_size % info.size)) {
                    LOG_ERR("Invalid sector size");
                }
                else {
                    /* check the number of sectors, it should be at least 2 */
                    if (fs->sector_count < 2) {
                        LOG_ERR("Configuration error - sector count");
                    }
                    else {
                        if (IS_ENABLED(__GTEST)) { /* #CUSTOM@NDRS */
                            rc = 0;
                        }
                        else {
                            rc = nvs_startup(fs);
                        }

                        if (rc == 0) {
                            /* nvs is ready for use */
                            fs->ready = true;

                            LOG_INF("%d Sectors of %d bytes", fs->sector_count, fs->sector_size);
                            LOG_INF("alloc wra: %d, %x", (fs->ate_wra  >> ADDR_SECT_SHIFT), (fs->ate_wra  & ADDR_OFFS_MASK));
                            LOG_INF("data wra: %d, %x" , (fs->data_wra >> ADDR_SECT_SHIFT), (fs->data_wra & ADDR_OFFS_MASK));
                        }
                    }
                }
            }
            else {
                LOG_ERR("Unable to get page info");
            }
        }
    }

    return (rc);
}

ssize_t nvs_write(struct nvs_fs* fs, uint16_t id, void const* data, size_t len) {
    int rc;
    int gc_count;
    size_t ate_size;
    size_t data_size;
    struct nvs_ate wlk_ate;
    uint32_t wlk_addr;
    uint32_t rd_addr;
    uint16_t required_space;
    bool prev_found;

    if (!fs->ready) {
        LOG_ERR("NVS not initialized");
        return (-EACCES);
    }

    ate_size  = nvs_al_size(fs, sizeof(struct nvs_ate));
    data_size = nvs_al_size(fs, len);

    /* The maximum data size is sector size - 4 ate
     * where: 1 ate for data, 1 ate for sector close, 1 ate for gc done,
     * and 1 ate to always allow a delete.
     */
    if ((len > (fs->sector_size - 4 * ate_size)) ||
        ((len > 0) && (data == NULL))) {
        return (-EINVAL);
    }

    /* find latest entry with same id */
    #ifdef CONFIG_NVS_LOOKUP_CACHE
    wlk_addr = fs->lookup_cache[nvs_lookup_cache_pos(id)];

    if (wlk_addr == NVS_LOOKUP_CACHE_NO_ADDR) {
        goto no_cached_entry;
    }
    #else
    wlk_addr = fs->ate_wra;
    #endif
    rd_addr = wlk_addr;

    prev_found = false;
    while (1) {
        rd_addr = wlk_addr;
        rc = nvs_prev_ate(fs, &wlk_addr, &wlk_ate);
        if (rc) {
            return rc;
        }

        if ((wlk_ate.id == id) && (nvs_ate_valid(fs, &wlk_ate))) {
            prev_found = true;
            break;
        }

        if (wlk_addr == fs->ate_wra) {
            break;
        }
    }

#ifdef CONFIG_NVS_LOOKUP_CACHE
no_cached_entry:
#endif

    if (prev_found) {
        /* previous entry found */
        rd_addr &= ADDR_SECT_MASK;
        rd_addr += wlk_ate.offset;

        if (len == 0) {
            /* do not try to compare with empty data */
            if (wlk_ate.len == 0U) {
                /* skip delete entry as it is already the
                 * last one
                 */
                return 0;
            }
        }
        else if (len == wlk_ate.len) {
            /* do not try to compare if lengths are not equal */
            /* compare the data and if equal return 0 */
            rc = nvs_flash_block_cmp(fs, rd_addr, data, len);
            if (rc <= 0) {
                return rc;
            }
        }
    }
    else {
        /* skip delete entry for non-existing entry */
        if (len == 0) {
            return 0;
        }
    }

    /* calculate required space if the entry contains data */
    if (data_size) {
        /* Leave space for delete ate */
        required_space = (uint16_t)(data_size + ate_size);
    }
    else {
        /* no space, appropriate for delete ate */
        required_space = 0U;
    }

    k_mutex_lock(&fs->nvs_lock, K_FOREVER);

    gc_count = 0;
    while (1) {
        if (gc_count == fs->sector_count) {
            /* gc'ed all sectors, no extra space will be created
             * by extra gc.
             */
            rc = -ENOSPC;
            goto end;
        }

        if (fs->ate_wra >= (fs->data_wra + required_space)) {
            rc = nvs_flash_wrt_entry(fs, id, data, len);
            if (rc != 0) {
                goto end;
            }
            break;
        }

        rc = nvs_sector_close(fs);
        if (rc != 0) {
            goto end;
        }

        rc = nvs_gc(fs);
        if (rc != 0) {
            goto end;
        }
        gc_count++;
    }
    rc = len;

end:
    k_mutex_unlock(&fs->nvs_lock);

    return (rc);
}

int nvs_delete(struct nvs_fs* fs, uint16_t id) {
    int rc;

    rc = nvs_write(fs, id, NULL, 0);

    return (rc);
}

ssize_t nvs_read_hist(struct nvs_fs* fs, uint16_t id,
                      void* data, size_t len, uint16_t cnt) {
    int rc;
    uint32_t wlk_addr;
    uint32_t rd_addr;
    uint16_t cnt_his;
    struct nvs_ate wlk_ate;
    size_t ate_size;

    if (!fs->ready) {
        LOG_ERR("NVS not initialized");
        return (-EACCES);
    }

    ate_size = nvs_al_size(fs, sizeof(struct nvs_ate));

    if (len > (fs->sector_size - 2 * ate_size)) {
        return (-EINVAL);
    }

    cnt_his = 0U;

    #ifdef CONFIG_NVS_LOOKUP_CACHE
    wlk_addr = fs->lookup_cache[nvs_lookup_cache_pos(id)];

    if (wlk_addr == NVS_LOOKUP_CACHE_NO_ADDR) {
        rc = -ENOENT;
        goto err;
    }
    #else
    wlk_addr = fs->ate_wra;
    #endif
    rd_addr = wlk_addr;

    while (cnt_his <= cnt) {
        rd_addr = wlk_addr;
        rc = nvs_prev_ate(fs, &wlk_addr, &wlk_ate);
        if (rc) {
            goto err;
        }

        if ((wlk_ate.id == id) && (nvs_ate_valid(fs, &wlk_ate))) {
            cnt_his++;
        }

        if (wlk_addr == fs->ate_wra) {
            break;
        }
    }

    if (((wlk_addr == fs->ate_wra) && (wlk_ate.id != id)) ||
        (wlk_ate.len == 0U) || (cnt_his < cnt)) {
        return (-ENOENT);
    }

    rd_addr &= ADDR_SECT_MASK;
    rd_addr += wlk_ate.offset;
    rc = nvs_flash_rd(fs, rd_addr, data, MIN(len, wlk_ate.len));
    if (rc) {
        goto err;
    }

    return (wlk_ate.len);

err:
    return (rc);
}

ssize_t nvs_read(struct nvs_fs* fs, uint16_t id, void* data, size_t len) {
    int rc;

    rc = nvs_read_hist(fs, id, data, len, 0);

    return (rc);
}

ssize_t nvs_calc_free_space(struct nvs_fs* fs) {
    int rc;
    struct nvs_ate step_ate;
    struct nvs_ate wlk_ate;
    uint32_t step_addr;
    uint32_t wlk_addr;
    size_t ate_size;
    size_t free_space;

    if (!fs->ready) {
        LOG_ERR("NVS not initialized");
        return (-EACCES);
    }

    ate_size = nvs_al_size(fs, sizeof(struct nvs_ate));

    free_space = 0U;
    for (uint_fast16_t i = 1U; i < fs->sector_count; i++) {
        free_space += (fs->sector_size - ate_size);
    }

    step_addr = fs->ate_wra;

    while (1) {
        rc = nvs_prev_ate(fs, &step_addr, &step_ate);
        if (rc) {
            return (rc);
        }

        wlk_addr = fs->ate_wra;

        while (1) {
            rc = nvs_prev_ate(fs, &wlk_addr, &wlk_ate);
            if (rc) {
                return (rc);
            }

            if ((wlk_ate.id == step_ate.id) || (wlk_addr == fs->ate_wra)) {
                break;
            }
        }

        if ((wlk_addr == step_addr) && step_ate.len && (nvs_ate_valid(fs, &step_ate))) {
            /* count needed */
            free_space -= nvs_al_size(fs, step_ate.len);
            free_space -= ate_size;
        }

        if (step_addr == fs->ate_wra) {
            break;
        }
    }

    return (free_space);
}<|MERGE_RESOLUTION|>--- conflicted
+++ resolved
@@ -21,38 +21,18 @@
 
 #ifdef CONFIG_NVS_LOOKUP_CACHE
 
-<<<<<<< HEAD
-static inline size_t nvs_lookup_cache_pos(uint16_t id)
-{
-	uint16_t hash;
-
-	/* 16-bit integer hash function found by https://github.com/skeeto/hash-prospector. */
-	hash = id;
-	hash ^= hash >> 8;
-	hash *= 0x88b5U;
-	hash ^= hash >> 7;
-	hash *= 0xdb2dU;
-	hash ^= hash >> 9;
-
-	return hash % CONFIG_NVS_LOOKUP_CACHE_SIZE;
-=======
 static inline size_t nvs_lookup_cache_pos(uint16_t id) {
-    size_t pos;
-
-    #if CONFIG_NVS_LOOKUP_CACHE_SIZE <= (UINT8_MAX + 1)
-    /*
-     * CRC8-CCITT is used for ATE checksums and it also acts well as a hash
-     * function, so it can be a good choice from the code size perspective.
-     * However, other hash functions can be used as well if proved better
-     * performance.
-     */
-    pos = crc8_ccitt(CRC8_CCITT_INITIAL_VALUE, &id, sizeof(id));
-    #else
-    pos = crc16_ccitt(0xffff, (uint8_t const*)&id, sizeof(id));
-    #endif
-
-    return (pos % CONFIG_NVS_LOOKUP_CACHE_SIZE);
->>>>>>> 0e3994c7
+    uint16_t hash;
+
+    /* 16-bit integer hash function found by https://github.com/skeeto/hash-prospector. */
+    hash = id;
+    hash ^= hash >> 8;
+    hash *= 0x88B5U;
+    hash ^= hash >> 7;
+    hash *= 0xDB2DU;
+    hash ^= hash >> 9;
+
+    return (hash % CONFIG_NVS_LOOKUP_CACHE_SIZE);
 }
 
 static int nvs_lookup_cache_rebuild(struct nvs_fs* fs) {
@@ -69,14 +49,14 @@
         /* Make a copy of 'addr' as it will be advanced by nvs_pref_ate() */
         ate_addr = addr;
         rc = nvs_prev_ate(fs, &addr, &ate);
-
         if (rc) {
             return rc;
         }
 
         cache_entry = &fs->lookup_cache[nvs_lookup_cache_pos(ate.id)];
 
-        if (ate.id != 0xFFFF && *cache_entry == NVS_LOOKUP_CACHE_NO_ADDR &&
+        if ((ate.id != 0xFFFF) &&
+            (*cache_entry == NVS_LOOKUP_CACHE_NO_ADDR) &&
             nvs_ate_valid(fs, &ate)) {
             *cache_entry = ate_addr;
         }
@@ -121,8 +101,8 @@
 static int nvs_flash_al_wrt(struct nvs_fs* fs, uint32_t addr, void const* data, size_t len) {
     uint8_t const* data8 = (uint8_t const*)data;
     int rc;
-    off_t ofs;
-    size_t blen;
+    off_t   ofs;
+    size_t  blen;
     uint8_t buf[NVS_BLOCK_SIZE];
     const struct flash_parameters* param;
 
@@ -543,17 +523,9 @@
 /* allocation entry close (this closes the current sector) by writing offset
  * of last ate to the sector end.
  */
-<<<<<<< HEAD
-static int nvs_sector_close(struct nvs_fs *fs)
-{
-	struct nvs_ate close_ate;
-	size_t ate_size;
-=======
 static int nvs_sector_close(struct nvs_fs* fs) {
-    int rc;
     struct nvs_ate close_ate;
     size_t ate_size;
->>>>>>> 0e3994c7
 
     ate_size = nvs_al_size(fs, sizeof(struct nvs_ate));
 
@@ -567,11 +539,7 @@
 
     nvs_ate_crc8_update(&close_ate);
 
-<<<<<<< HEAD
-	(void)nvs_flash_ate_wrt(fs, &close_ate);
-=======
-    rc = nvs_flash_ate_wrt(fs, &close_ate);
->>>>>>> 0e3994c7
+    (void) nvs_flash_ate_wrt(fs, &close_ate);
 
     nvs_sector_advance(fs, &fs->ate_wra);
 
@@ -676,7 +644,8 @@
              * have been written that has the same ate but is
              * invalid, don't consider these as a match.
              */
-            if ((wlk_ate.id == gc_ate.id) && (nvs_ate_valid(fs, &wlk_ate))) {
+            if ((wlk_ate.id == gc_ate.id) &&
+                (nvs_ate_valid(fs, &wlk_ate))) {
                 break;
             }
         } while (wlk_addr != fs->ate_wra);
@@ -727,209 +696,6 @@
     return (rc);
 }
 
-<<<<<<< HEAD
-static int nvs_startup(struct nvs_fs *fs)
-{
-	int rc;
-	struct nvs_ate last_ate;
-	size_t ate_size, empty_len;
-	/* Initialize addr to 0 for the case fs->sector_count == 0. This
-	 * should never happen as this is verified in nvs_mount() but both
-	 * Coverity and GCC believe the contrary.
-	 */
-	uint32_t addr = 0U;
-	uint16_t i, closed_sectors = 0;
-	uint8_t erase_value = fs->flash_parameters->erase_value;
-
-	k_mutex_lock(&fs->nvs_lock, K_FOREVER);
-
-	ate_size = nvs_al_size(fs, sizeof(struct nvs_ate));
-	/* step through the sectors to find a open sector following
-	 * a closed sector, this is where NVS can write.
-	 */
-	for (i = 0; i < fs->sector_count; i++) {
-		addr = (i << ADDR_SECT_SHIFT) +
-		       (uint16_t)(fs->sector_size - ate_size);
-		rc = nvs_flash_cmp_const(fs, addr, erase_value,
-					 sizeof(struct nvs_ate));
-		if (rc) {
-			/* closed sector */
-			closed_sectors++;
-			nvs_sector_advance(fs, &addr);
-			rc = nvs_flash_cmp_const(fs, addr, erase_value,
-						 sizeof(struct nvs_ate));
-			if (!rc) {
-				/* open sector */
-				break;
-			}
-		}
-	}
-	/* all sectors are closed, this is not a nvs fs */
-	if (closed_sectors == fs->sector_count) {
-		rc = -EDEADLK;
-		goto end;
-	}
-
-	if (i == fs->sector_count) {
-		/* none of the sectors where closed, in most cases we can set
-		 * the address to the first sector, except when there are only
-		 * two sectors. Then we can only set it to the first sector if
-		 * the last sector contains no ate's. So we check this first
-		 */
-		rc = nvs_flash_cmp_const(fs, addr - ate_size, erase_value,
-				sizeof(struct nvs_ate));
-		if (!rc) {
-			/* empty ate */
-			nvs_sector_advance(fs, &addr);
-		}
-	}
-
-	/* addr contains address of closing ate in the most recent sector,
-	 * search for the last valid ate using the recover_last_ate routine
-	 */
-
-	rc = nvs_recover_last_ate(fs, &addr);
-	if (rc) {
-		goto end;
-	}
-
-	/* addr contains address of the last valid ate in the most recent sector
-	 * search for the first ate containing all cells erased, in the process
-	 * also update fs->data_wra.
-	 */
-	fs->ate_wra = addr;
-	fs->data_wra = addr & ADDR_SECT_MASK;
-
-	while (fs->ate_wra >= fs->data_wra) {
-		rc = nvs_flash_ate_rd(fs, fs->ate_wra, &last_ate);
-		if (rc) {
-			goto end;
-		}
-
-		rc = nvs_ate_cmp_const(&last_ate, erase_value);
-
-		if (!rc) {
-			/* found ff empty location */
-			break;
-		}
-
-		if (nvs_ate_valid(fs, &last_ate)) {
-			/* complete write of ate was performed */
-			fs->data_wra = addr & ADDR_SECT_MASK;
-			/* Align the data write address to the current
-			 * write block size so that it is possible to write to
-			 * the sector even if the block size has changed after
-			 * a software upgrade (unless the physical ATE size
-			 * will change)."
-			 */
-			fs->data_wra += nvs_al_size(fs, last_ate.offset + last_ate.len);
-
-			/* ate on the last position within the sector is
-			 * reserved for deletion an entry
-			 */
-			if (fs->ate_wra == fs->data_wra && last_ate.len) {
-				/* not a delete ate */
-				rc = -ESPIPE;
-				goto end;
-			}
-		}
-
-		fs->ate_wra -= ate_size;
-	}
-
-	/* if the sector after the write sector is not empty gc was interrupted
-	 * we might need to restart gc if it has not yet finished. Otherwise
-	 * just erase the sector.
-	 * When gc needs to be restarted, first erase the sector otherwise the
-	 * data might not fit into the sector.
-	 */
-	addr = fs->ate_wra & ADDR_SECT_MASK;
-	nvs_sector_advance(fs, &addr);
-	rc = nvs_flash_cmp_const(fs, addr, erase_value, fs->sector_size);
-	if (rc < 0) {
-		goto end;
-	}
-	if (rc) {
-		/* the sector after fs->ate_wrt is not empty, look for a marker
-		 * (gc_done_ate) that indicates that gc was finished.
-		 */
-		bool gc_done_marker = false;
-		struct nvs_ate gc_done_ate;
-
-		addr = fs->ate_wra + ate_size;
-		while ((addr & ADDR_OFFS_MASK) < (fs->sector_size - ate_size)) {
-			rc = nvs_flash_ate_rd(fs, addr, &gc_done_ate);
-			if (rc) {
-				goto end;
-			}
-			if (nvs_ate_valid(fs, &gc_done_ate) &&
-			    (gc_done_ate.id == 0xffff) &&
-			    (gc_done_ate.len == 0U)) {
-				gc_done_marker = true;
-				break;
-			}
-			addr += ate_size;
-		}
-
-		if (gc_done_marker) {
-			/* erase the next sector */
-			LOG_INF("GC Done marker found");
-			addr = fs->ate_wra & ADDR_SECT_MASK;
-			nvs_sector_advance(fs, &addr);
-			rc = nvs_flash_erase_sector(fs, addr);
-			goto end;
-		}
-		LOG_INF("No GC Done marker found: restarting gc");
-		rc = nvs_flash_erase_sector(fs, fs->ate_wra);
-		if (rc) {
-			goto end;
-		}
-		fs->ate_wra &= ADDR_SECT_MASK;
-		fs->ate_wra += (fs->sector_size - 2 * ate_size);
-		fs->data_wra = (fs->ate_wra & ADDR_SECT_MASK);
-#ifdef CONFIG_NVS_LOOKUP_CACHE
-		/**
-		 * At this point, the lookup cache wasn't built but the gc function need to use it.
-		 * So, temporarily, we set the lookup cache to the end of the fs.
-		 * The cache will be rebuilt afterwards
-		 **/
-		for (i = 0; i < CONFIG_NVS_LOOKUP_CACHE_SIZE; i++) {
-			fs->lookup_cache[i] = fs->ate_wra;
-		}
-#endif
-		rc = nvs_gc(fs);
-		goto end;
-	}
-
-	/* possible data write after last ate write, update data_wra */
-	while (fs->ate_wra > fs->data_wra) {
-		empty_len = fs->ate_wra - fs->data_wra;
-
-		rc = nvs_flash_cmp_const(fs, fs->data_wra, erase_value,
-				empty_len);
-		if (rc < 0) {
-			goto end;
-		}
-		if (!rc) {
-			break;
-		}
-
-		fs->data_wra += fs->flash_parameters->write_block_size;
-	}
-
-	/* If the ate_wra is pointing to the first ate write location in a
-	 * sector and data_wra is not 0, erase the sector as it contains no
-	 * valid data (this also avoids closing a sector without any data).
-	 */
-	if (((fs->ate_wra + 2 * ate_size) == fs->sector_size) &&
-	    (fs->data_wra != (fs->ate_wra & ADDR_SECT_MASK))) {
-		rc = nvs_flash_erase_sector(fs, fs->ate_wra);
-		if (rc) {
-			goto end;
-		}
-		fs->data_wra = fs->ate_wra & ADDR_SECT_MASK;
-	}
-=======
 static int nvs_startup(struct nvs_fs* fs) {
     int rc;
     struct nvs_ate last_ate;
@@ -1064,7 +830,7 @@
                 goto end;
             }
             if (nvs_ate_valid(fs, &gc_done_ate) &&
-                (gc_done_ate.id == 0xFFFFU) &&
+                (gc_done_ate.id  == 0xFFFFU)    &&
                 (gc_done_ate.len == 0U)) {
                 gc_done_marker = true;
                 break;
@@ -1096,7 +862,7 @@
          * So, temporarily, we set the lookup cache to the end of the fs.
          * The cache will be rebuilt afterwards
          **/
-        for (int i = 0; i < CONFIG_NVS_LOOKUP_CACHE_SIZE; i++) {
+        for (i = 0; i < CONFIG_NVS_LOOKUP_CACHE_SIZE; i++) {
             fs->lookup_cache[i] = fs->ate_wra;
         }
         #endif
@@ -1132,7 +898,6 @@
         }
         fs->data_wra = fs->ate_wra & ADDR_SECT_MASK;
     }
->>>>>>> 0e3994c7
 
 end:
 
@@ -1146,7 +911,6 @@
      */
     if ((!rc) &&
         ((fs->ate_wra & ADDR_OFFS_MASK) == (fs->sector_size - 2 * ate_size))) {
-
         rc = nvs_add_gc_done_ate(fs);
     }
 
@@ -1499,12 +1263,14 @@
                 return (rc);
             }
 
-            if ((wlk_ate.id == step_ate.id) || (wlk_addr == fs->ate_wra)) {
+            if ((wlk_ate.id == step_ate.id) ||
+                (wlk_addr == fs->ate_wra)) {
                 break;
             }
         }
 
-        if ((wlk_addr == step_addr) && step_ate.len && (nvs_ate_valid(fs, &step_ate))) {
+        if ((wlk_addr == step_addr) && step_ate.len &&
+            (nvs_ate_valid(fs, &step_ate))) {
             /* count needed */
             free_space -= nvs_al_size(fs, step_ate.len);
             free_space -= ate_size;
