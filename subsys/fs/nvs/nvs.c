--- conflicted
+++ resolved
@@ -93,9 +93,9 @@
 static inline size_t nvs_al_size(struct nvs_fs* fs, size_t len) {
     uint8_t write_block_size = (uint8_t)fs->flash_parameters->write_block_size;
 
-    if (write_block_size <= 1U) {
+	if (write_block_size <= 1U) {
         return (len);
-    }
+	}
 
     return ((len + (write_block_size - 1U)) & ~(write_block_size - 1U));
 }
@@ -104,17 +104,17 @@
 /* flash routines */
 /* basic aligned flash write to nvs address */
 static int nvs_flash_al_wrt(struct nvs_fs* fs, uint32_t addr, const void* data, size_t len) {
-    const uint8_t* data8 = (const uint8_t*)data;
+	const uint8_t *data8 = (const uint8_t *)data;
     int rc;
     off_t ofs;
-    size_t blen;
-    uint8_t buf[NVS_BLOCK_SIZE];
+	size_t blen;
+	uint8_t buf[NVS_BLOCK_SIZE];
     const struct flash_parameters* param;
 
     if (len == 0U) {
-        /* Nothing to write, avoid changing the flash protection */
+		/* Nothing to write, avoid changing the flash protection */
         return (0);
-    }
+	}
 
     ofs  = fs->offset;
     ofs += (fs->sector_size * (addr >> ADDR_SECT_SHIFT));
@@ -122,59 +122,51 @@
 
     param = fs->flash_parameters;
     blen  = (len & ~(param->write_block_size - 1U));
-    if (blen > 0) {
+	if (blen > 0) {
         rc = flash_write(fs->flash_device, ofs, data8, blen);
         if (rc != 0) {
-            /* flash write error */
-            goto end;
-        }
-
-        len   -= blen;
+			/* flash write error */
+			goto end;
+		}
+
+		len -= blen;
         ofs   += blen;
-        data8 += blen;
-    }
+		data8 += blen;
+	}
     else {
         rc = 0;
     }
 
     if (len > 0U) {
-        memcpy(buf, data8, len);
+		memcpy(buf, data8, len);
         (void) memset(buf + len, param->erase_value, (param->write_block_size - len));
 
         rc = flash_write(fs->flash_device, ofs, buf, param->write_block_size);
-    }
+	}
 
 end:
-    return rc;
+	return rc;
 }
 
 /* basic flash read from nvs address */
 static int nvs_flash_rd(struct nvs_fs* fs, uint32_t addr,
                         void* data, size_t len) {
-    int rc;
+	int rc;
     off_t ofs;
 
     ofs  = fs->offset;
     ofs += fs->sector_size * (addr >> ADDR_SECT_SHIFT);
     ofs += addr & ADDR_OFFS_MASK;
 
-<<<<<<< HEAD
-	rc = flash_read(fs->flash_device, offset, data, len);
-	return rc;
-=======
     rc = flash_read(fs->flash_device, ofs, data, len);
-
-    return (rc);
->>>>>>> f4bbea33
+    return (rc);
 }
 
 /* allocation entry write */
 static int nvs_flash_ate_wrt(struct nvs_fs* fs, const struct nvs_ate* entry) {
-    int rc;
-
-<<<<<<< HEAD
-	rc = nvs_flash_al_wrt(fs, fs->ate_wra, entry,
-			       sizeof(struct nvs_ate));
+	int rc;
+
+    rc = nvs_flash_al_wrt(fs, fs->ate_wra, entry, sizeof(struct nvs_ate));
 #ifdef CONFIG_NVS_LOOKUP_CACHE
 	/* 0xFFFF is a special-purpose identifier. Exclude it from the cache */
 	if (entry->id != 0xFFFF) {
@@ -182,20 +174,16 @@
 	}
 #endif
 	fs->ate_wra -= nvs_al_size(fs, sizeof(struct nvs_ate));
-=======
-    rc = nvs_flash_al_wrt(fs, fs->ate_wra, entry, sizeof(struct nvs_ate));
-    fs->ate_wra -= nvs_al_size(fs, sizeof(struct nvs_ate));
->>>>>>> f4bbea33
 
     return (rc);
 }
 
 /* data write */
 static int nvs_flash_data_wrt(struct nvs_fs* fs, const void* data, size_t len) {
-    int rc;
-
-    rc = nvs_flash_al_wrt(fs, fs->data_wra, data, len);
-    fs->data_wra += nvs_al_size(fs, len);
+	int rc;
+
+	rc = nvs_flash_al_wrt(fs, fs->data_wra, data, len);
+	fs->data_wra += nvs_al_size(fs, len);
 
     return (rc);
 }
@@ -219,30 +207,30 @@
  */
 static int nvs_flash_block_cmp(struct nvs_fs* fs, uint32_t addr,
                                const void* data, size_t len) {
-    const uint8_t* data8 = (const uint8_t*)data;
-    int rc;
+	const uint8_t *data8 = (const uint8_t *)data;
+	int rc;
     size_t bytes_to_cmp;
     size_t block_size;
-    uint8_t buf[NVS_BLOCK_SIZE];
+	uint8_t buf[NVS_BLOCK_SIZE];
 
     block_size = (NVS_BLOCK_SIZE & ~(fs->flash_parameters->write_block_size - 1U));
 
-    while (len) {
-        bytes_to_cmp = MIN(block_size, len);
-        rc = nvs_flash_rd(fs, addr, buf, bytes_to_cmp);
-        if (rc) {
+	while (len) {
+		bytes_to_cmp = MIN(block_size, len);
+		rc = nvs_flash_rd(fs, addr, buf, bytes_to_cmp);
+		if (rc) {
             return (rc);
-        }
-
-        rc = memcmp(data8, buf, bytes_to_cmp);
-        if (rc) {
+		}
+
+		rc = memcmp(data8, buf, bytes_to_cmp);
+		if (rc) {
             return (1);
-        }
-
-        len   -= bytes_to_cmp;
-        addr  += bytes_to_cmp;
-        data8 += bytes_to_cmp;
-    }
+		}
+
+		len -= bytes_to_cmp;
+		addr += bytes_to_cmp;
+		data8 += bytes_to_cmp;
+	}
 
     return (0);
 }
@@ -252,24 +240,24 @@
  * errcode if error
  */
 static int nvs_flash_cmp_const(struct nvs_fs* fs, uint32_t addr, uint8_t value, size_t len) {
-    int rc;
+	int rc;
     size_t bytes_to_cmp;
     size_t block_size;
-    uint8_t cmp[NVS_BLOCK_SIZE];
+	uint8_t cmp[NVS_BLOCK_SIZE];
 
     block_size = (NVS_BLOCK_SIZE & ~(fs->flash_parameters->write_block_size - 1U));
 
-    (void) memset(cmp, value, block_size);
-    while (len) {
-        bytes_to_cmp = MIN(block_size, len);
-        rc = nvs_flash_block_cmp(fs, addr, cmp, bytes_to_cmp);
+	(void)memset(cmp, value, block_size);
+	while (len) {
+		bytes_to_cmp = MIN(block_size, len);
+		rc = nvs_flash_block_cmp(fs, addr, cmp, bytes_to_cmp);
         if (rc != 0) {
-            return rc;
-        }
-
-        len  -= bytes_to_cmp;
-        addr += bytes_to_cmp;
-    }
+			return rc;
+		}
+
+		len -= bytes_to_cmp;
+		addr += bytes_to_cmp;
+	}
 
     return (0);
 }
@@ -278,28 +266,28 @@
  * and updates the data write location.
  */
 static int nvs_flash_block_move(struct nvs_fs* fs, uint32_t addr, size_t len) {
-    int rc;
+	int rc;
     size_t bytes_to_copy;
     size_t block_size;
-    uint8_t buf[NVS_BLOCK_SIZE];
+	uint8_t buf[NVS_BLOCK_SIZE];
 
     block_size = (NVS_BLOCK_SIZE & ~(fs->flash_parameters->write_block_size - 1U));
 
-    while (len) {
-        bytes_to_copy = MIN(block_size, len);
-        rc = nvs_flash_rd(fs, addr, buf, bytes_to_copy);
+	while (len) {
+		bytes_to_copy = MIN(block_size, len);
+		rc = nvs_flash_rd(fs, addr, buf, bytes_to_copy);
         if (rc != 0) {
             return (rc);
-        }
-
-        rc = nvs_flash_data_wrt(fs, buf, bytes_to_copy);
+		}
+
+		rc = nvs_flash_data_wrt(fs, buf, bytes_to_copy);
         if (rc != 0) {
             return (rc);
-        }
-
-        len  -= bytes_to_copy;
-        addr += bytes_to_copy;
-    }
+		}
+
+		len -= bytes_to_copy;
+		addr += bytes_to_copy;
+	}
 
     return (0);
 }
@@ -308,55 +296,49 @@
  * return 0 if OK, errorcode on error.
  */
 static int nvs_flash_erase_sector(struct nvs_fs* fs, uint32_t addr) {
-    int rc;
-    off_t offset;
-
-    addr &= ADDR_SECT_MASK;
-
-<<<<<<< HEAD
-	LOG_DBG("Erasing flash at %lx, len %d", (long int) offset,
-		fs->sector_size);
+	int rc;
+	off_t offset;
+
+	addr &= ADDR_SECT_MASK;
+
+	offset = fs->offset;
+    offset += (fs->sector_size * (addr >> ADDR_SECT_SHIFT));
+
+    LOG_DBG("Erasing flash at %lx, len %d", (long int) offset, fs->sector_size);
 
 #ifdef CONFIG_NVS_LOOKUP_CACHE
 	nvs_lookup_cache_invalidate(fs, addr >> ADDR_SECT_SHIFT);
 #endif
 	rc = flash_erase(fs->flash_device, offset, fs->sector_size);
-=======
-    offset  = fs->offset;
-    offset += (fs->sector_size * (addr >> ADDR_SECT_SHIFT));
->>>>>>> f4bbea33
-
-    LOG_DBG("Erasing flash at %lx, len %d", (long int) offset, fs->sector_size);
-    rc = flash_erase(fs->flash_device, offset, fs->sector_size);
     if (rc != 0) {
         return (rc);
-    }
+	}
 
     if (nvs_flash_cmp_const(fs, addr, fs->flash_parameters->erase_value, fs->sector_size)) {
-        rc = -ENXIO;
-    }
+		rc = -ENXIO;
+	}
 
     return (rc);
 }
 
 /* crc update on allocation entry */
 static void nvs_ate_crc8_update(struct nvs_ate* entry) {
-    uint8_t crc8;
+	uint8_t crc8;
 
     crc8 = crc8_ccitt(0xFF, entry, offsetof(struct nvs_ate, crc8));
-    entry->crc8 = crc8;
+	entry->crc8 = crc8;
 }
 
 /* crc check on allocation entry
  * returns 0 if OK, 1 on crc fail
  */
 static int nvs_ate_crc8_check(const struct nvs_ate* entry) {
-    uint8_t crc8;
+	uint8_t crc8;
 
     crc8 = crc8_ccitt(0xFF, entry, offsetof(struct nvs_ate, crc8));
-    if (crc8 == entry->crc8) {
+	if (crc8 == entry->crc8) {
         return (0);
-    }
+	}
 
     return (1);
 }
@@ -365,14 +347,14 @@
  * the whole ATE is equal to value, 1 if not equal.
  */
 static int nvs_ate_cmp_const(const struct nvs_ate* entry, uint8_t value) {
-    const uint8_t* data8 = (const uint8_t*)entry;
-    int i;
-
-    for (i = 0; i < sizeof(struct nvs_ate); i++) {
-        if (data8[i] != value) {
+	const uint8_t *data8 = (const uint8_t *)entry;
+	int i;
+
+	for (i = 0; i < sizeof(struct nvs_ate); i++) {
+		if (data8[i] != value) {
             return (1);
-        }
-    }
+		}
+	}
 
     return (0);
 }
@@ -382,20 +364,15 @@
  *            0 otherwise
  */
 static int nvs_ate_valid(struct nvs_fs* fs, const struct nvs_ate* entry) {
-    size_t ate_size;
-
-    ate_size = nvs_al_size(fs, sizeof(struct nvs_ate));
-    if ((nvs_ate_crc8_check(entry)) ||
-        (entry->offset >= (fs->sector_size - ate_size))) {
+	size_t ate_size;
+
+	ate_size = nvs_al_size(fs, sizeof(struct nvs_ate));
+	if ((nvs_ate_crc8_check(entry)) ||
+	    (entry->offset >= (fs->sector_size - ate_size))) {
         return (0);
-    }
-
-<<<<<<< HEAD
-	return 1;
-=======
+	}
+
     return (1);
-
->>>>>>> f4bbea33
 }
 
 /* nvs_close_ate_valid validates an sector close ate: a valid sector close ate:
@@ -405,68 +382,39 @@
  * return 1 if valid, 0 otherwise
  */
 static int nvs_close_ate_valid(struct nvs_fs* fs, const struct nvs_ate* entry) {
-    size_t ate_size;
+	size_t ate_size;
 
     if ((!nvs_ate_valid(fs, entry)) ||
         (entry->len != 0U)          ||
-        (entry->id  != 0xFFFF)) {
-        return 0;
-    }
-
-    ate_size = nvs_al_size(fs, sizeof(struct nvs_ate));
-    if ((fs->sector_size - entry->offset) % ate_size) {
+	    (entry->id != 0xFFFF)) {
+		return 0;
+	}
+
+	ate_size = nvs_al_size(fs, sizeof(struct nvs_ate));
+	if ((fs->sector_size - entry->offset) % ate_size) {
         return (0);
-    }
+	}
 
     return (1);
 }
 
 /* store an entry in flash */
-<<<<<<< HEAD
-static int nvs_flash_wrt_entry(struct nvs_fs *fs, uint16_t id, const void *data,
-				size_t len)
-{
+static int nvs_flash_wrt_entry(struct nvs_fs* fs, uint16_t id, const void* data, size_t len) {
 	int rc;
 	struct nvs_ate entry;
 
 	entry.id = id;
 	entry.offset = (uint16_t)(fs->data_wra & ADDR_OFFS_MASK);
 	entry.len = (uint16_t)len;
-	entry.part = 0xff;
+    entry.part   = 0xFFU;
 
 	nvs_ate_crc8_update(&entry);
-
 	rc = nvs_flash_data_wrt(fs, data, len);
-	if (rc) {
-		return rc;
-	}
+    if (rc == 0) {
 	rc = nvs_flash_ate_wrt(fs, &entry);
-	if (rc) {
-		return rc;
-	}
-
-	return 0;
-=======
-static int nvs_flash_wrt_entry(struct nvs_fs* fs, uint16_t id, const void* data, size_t len) {
-    int rc;
-    struct nvs_ate entry;
-    size_t ate_size;
-
-    ate_size = nvs_al_size(fs, sizeof(struct nvs_ate));
-
-    entry.id     = id;
-    entry.offset = (uint16_t)(fs->data_wra & ADDR_OFFS_MASK);
-    entry.len    = (uint16_t)len;
-    entry.part   = 0xFFU;
-
-    nvs_ate_crc8_update(&entry);
-    rc = nvs_flash_data_wrt(fs, data, len);
-    if (rc == 0) {
-        rc = nvs_flash_ate_wrt(fs, &entry);
-    }
-
-    return (rc);
->>>>>>> f4bbea33
+	}
+
+    return (rc);
 }
 /* end of flash routines */
 
@@ -480,33 +428,33 @@
 static int nvs_recover_last_ate(struct nvs_fs* fs, uint32_t* addr) {
     uint32_t data_end_addr;
     uint32_t ate_end_addr;
-    struct nvs_ate end_ate;
-    size_t ate_size;
-    int rc;
+	struct nvs_ate end_ate;
+	size_t ate_size;
+	int rc;
 
     LOG_DBG("Recovering last ate from sector %d", (*addr >> ADDR_SECT_SHIFT));
 
-    ate_size = nvs_al_size(fs, sizeof(struct nvs_ate));
-
-    *addr -= ate_size;
-    ate_end_addr  = *addr;
+	ate_size = nvs_al_size(fs, sizeof(struct nvs_ate));
+
+	*addr -= ate_size;
+	ate_end_addr = *addr;
     data_end_addr = (*addr & ADDR_SECT_MASK);
 
     rc = 0;
-    while (ate_end_addr > data_end_addr) {
-        rc = nvs_flash_ate_rd(fs, ate_end_addr, &end_ate);
+	while (ate_end_addr > data_end_addr) {
+		rc = nvs_flash_ate_rd(fs, ate_end_addr, &end_ate);
         if (rc != 0) {
             break;
-        }
-
-        if (nvs_ate_valid(fs, &end_ate)) {
-            /* found a valid ate, update data_end_addr and *addr */
-            data_end_addr &= ADDR_SECT_MASK;
-            data_end_addr += end_ate.offset + end_ate.len;
-            *addr = ate_end_addr;
-        }
-        ate_end_addr -= ate_size;
-    }
+		}
+
+		if (nvs_ate_valid(fs, &end_ate)) {
+			/* found a valid ate, update data_end_addr and *addr */
+			data_end_addr &= ADDR_SECT_MASK;
+			data_end_addr += end_ate.offset + end_ate.len;
+			*addr = ate_end_addr;
+		}
+		ate_end_addr -= ate_size;
+	}
 
     return (rc);
 }
@@ -515,104 +463,104 @@
  * read ate from addr, modify addr to the previous ate
  */
 static int nvs_prev_ate(struct nvs_fs* fs, uint32_t* addr, struct nvs_ate* ate) {
-    int rc;
-    struct nvs_ate close_ate;
-    size_t ate_size;
-
-    ate_size = nvs_al_size(fs, sizeof(struct nvs_ate));
-
-    rc = nvs_flash_ate_rd(fs, *addr, ate);
-    if (rc) {
-        return rc;
-    }
-
-    *addr += ate_size;
-    if (((*addr) & ADDR_OFFS_MASK) != (fs->sector_size - ate_size)) {
-        return 0;
-    }
-
-    /* last ate in sector, do jump to previous sector */
-    if (((*addr) >> ADDR_SECT_SHIFT) == 0U) {
-        *addr += ((fs->sector_count - 1) << ADDR_SECT_SHIFT);
+	int rc;
+	struct nvs_ate close_ate;
+	size_t ate_size;
+
+	ate_size = nvs_al_size(fs, sizeof(struct nvs_ate));
+
+	rc = nvs_flash_ate_rd(fs, *addr, ate);
+	if (rc) {
+		return rc;
+	}
+
+	*addr += ate_size;
+	if (((*addr) & ADDR_OFFS_MASK) != (fs->sector_size - ate_size)) {
+		return 0;
+	}
+
+	/* last ate in sector, do jump to previous sector */
+	if (((*addr) >> ADDR_SECT_SHIFT) == 0U) {
+		*addr += ((fs->sector_count - 1) << ADDR_SECT_SHIFT);
     }
     else {
-        *addr -= (1 << ADDR_SECT_SHIFT);
-    }
-
-    rc = nvs_flash_ate_rd(fs, *addr, &close_ate);
-    if (rc) {
-        return rc;
-    }
-
-    rc = nvs_ate_cmp_const(&close_ate, fs->flash_parameters->erase_value);
-    /* at the end of filesystem */
-    if (!rc) {
-        *addr = fs->ate_wra;
-        return 0;
-    }
-
-    /* Update the address if the close ate is valid.
-     */
-    if (nvs_close_ate_valid(fs, &close_ate)) {
-        (*addr) &= ADDR_SECT_MASK;
-        (*addr) += close_ate.offset;
-        return 0;
-    }
-
-    /* The close_ate was invalid, `lets find out the last valid ate
-     * and point the address to this found ate.
-     *
-     * remark: if there was absolutely no valid data in the sector *addr
-     * is kept at sector_end - 2*ate_size, the next read will contain
-     * invalid data and continue with a sector jump
-     */
-    return nvs_recover_last_ate(fs, addr);
+		*addr -= (1 << ADDR_SECT_SHIFT);
+	}
+
+	rc = nvs_flash_ate_rd(fs, *addr, &close_ate);
+	if (rc) {
+		return rc;
+	}
+
+	rc = nvs_ate_cmp_const(&close_ate, fs->flash_parameters->erase_value);
+	/* at the end of filesystem */
+	if (!rc) {
+		*addr = fs->ate_wra;
+		return 0;
+	}
+
+	/* Update the address if the close ate is valid.
+	 */
+	if (nvs_close_ate_valid(fs, &close_ate)) {
+		(*addr) &= ADDR_SECT_MASK;
+		(*addr) += close_ate.offset;
+		return 0;
+	}
+
+	/* The close_ate was invalid, `lets find out the last valid ate
+	 * and point the address to this found ate.
+	 *
+	 * remark: if there was absolutely no valid data in the sector *addr
+	 * is kept at sector_end - 2*ate_size, the next read will contain
+	 * invalid data and continue with a sector jump
+	 */
+	return nvs_recover_last_ate(fs, addr);
 }
 
 static void nvs_sector_advance(struct nvs_fs* fs, uint32_t* addr) {
-    *addr += (1 << ADDR_SECT_SHIFT);
-    if ((*addr >> ADDR_SECT_SHIFT) == fs->sector_count) {
-        *addr -= (fs->sector_count << ADDR_SECT_SHIFT);
-    }
+	*addr += (1 << ADDR_SECT_SHIFT);
+	if ((*addr >> ADDR_SECT_SHIFT) == fs->sector_count) {
+		*addr -= (fs->sector_count << ADDR_SECT_SHIFT);
+	}
 }
 
 /* allocation entry close (this closes the current sector) by writing offset
  * of last ate to the sector end.
  */
 static int nvs_sector_close(struct nvs_fs* fs) {
+	int rc;
+	struct nvs_ate close_ate;
+	size_t ate_size;
+
+	ate_size = nvs_al_size(fs, sizeof(struct nvs_ate));
+
+	close_ate.id = 0xFFFF;
+	close_ate.len = 0U;
+	close_ate.offset = (uint16_t)((fs->ate_wra + ate_size) & ADDR_OFFS_MASK);
+
+	fs->ate_wra &= ADDR_SECT_MASK;
+	fs->ate_wra += (fs->sector_size - ate_size);
+
+	nvs_ate_crc8_update(&close_ate);
+
+	rc = nvs_flash_ate_wrt(fs, &close_ate);
+
+	nvs_sector_advance(fs, &fs->ate_wra);
+
+    fs->data_wra = (fs->ate_wra & ADDR_SECT_MASK);
+
+    return (0);
+}
+
+static int nvs_add_gc_done_ate(struct nvs_fs* fs) {
+	struct nvs_ate gc_done_ate;
     int rc;
-    struct nvs_ate close_ate;
-    size_t ate_size;
-
-    ate_size = nvs_al_size(fs, sizeof(struct nvs_ate));
-
-    close_ate.id     = 0xFFFF;
-    close_ate.len    = 0U;
-    close_ate.offset = (uint16_t)((fs->ate_wra + ate_size) & ADDR_OFFS_MASK);
-
-    fs->ate_wra &= ADDR_SECT_MASK;
-    fs->ate_wra += (fs->sector_size - ate_size);
-
-    nvs_ate_crc8_update(&close_ate);
-
-    rc = nvs_flash_ate_wrt(fs, &close_ate);
-
-    nvs_sector_advance(fs, &fs->ate_wra);
-
-    fs->data_wra = (fs->ate_wra & ADDR_SECT_MASK);
-
-    return (0);
-}
-
-static int nvs_add_gc_done_ate(struct nvs_fs* fs) {
-    struct nvs_ate gc_done_ate;
-    int rc;
-
-    LOG_DBG("Adding gc done ate at %x", fs->ate_wra & ADDR_OFFS_MASK);
-    gc_done_ate.id = 0xffff;
-    gc_done_ate.len = 0U;
-    gc_done_ate.offset = (uint16_t)(fs->data_wra & ADDR_OFFS_MASK);
-    nvs_ate_crc8_update(&gc_done_ate);
+
+	LOG_DBG("Adding gc done ate at %x", fs->ate_wra & ADDR_OFFS_MASK);
+	gc_done_ate.id = 0xffff;
+	gc_done_ate.len = 0U;
+	gc_done_ate.offset = (uint16_t)(fs->data_wra & ADDR_OFFS_MASK);
+	nvs_ate_crc8_update(&gc_done_ate);
 
     rc = nvs_flash_ate_wrt(fs, &gc_done_ate);
 
@@ -624,7 +572,7 @@
  * sector.
  */
 static int nvs_gc(struct nvs_fs* fs) {
-    int rc;
+	int rc;
     struct nvs_ate close_ate;
     struct nvs_ate gc_ate;
     struct nvs_ate wlk_ate;
@@ -635,124 +583,125 @@
     uint32_t wlk_prev_addr;
     uint32_t data_addr;
     uint32_t stop_addr;
-    size_t   ate_size;
-
-    ate_size = nvs_al_size(fs, sizeof(struct nvs_ate));
-    sec_addr = (fs->ate_wra & ADDR_SECT_MASK);
-    nvs_sector_advance(fs, &sec_addr);
-    gc_addr = sec_addr + fs->sector_size - ate_size;
-
-    /* if the sector is not closed don't do gc */
-    rc = nvs_flash_ate_rd(fs, gc_addr, &close_ate);
-    if (rc < 0) {
-        /* flash error */
-        return rc;
-    }
-
-    rc = nvs_ate_cmp_const(&close_ate, fs->flash_parameters->erase_value);
-    if (!rc) {
-        goto gc_done;
-    }
-
-    stop_addr = gc_addr - ate_size;
-
-    if (nvs_close_ate_valid(fs, &close_ate)) {
-        gc_addr &= ADDR_SECT_MASK;
-        gc_addr += close_ate.offset;
+	size_t ate_size;
+
+	ate_size = nvs_al_size(fs, sizeof(struct nvs_ate));
+	sec_addr = (fs->ate_wra & ADDR_SECT_MASK);
+	nvs_sector_advance(fs, &sec_addr);
+	gc_addr = sec_addr + fs->sector_size - ate_size;
+
+	/* if the sector is not closed don't do gc */
+	rc = nvs_flash_ate_rd(fs, gc_addr, &close_ate);
+	if (rc < 0) {
+		/* flash error */
+		return rc;
+	}
+
+	rc = nvs_ate_cmp_const(&close_ate, fs->flash_parameters->erase_value);
+	if (!rc) {
+		goto gc_done;
+	}
+
+	stop_addr = gc_addr - ate_size;
+
+	if (nvs_close_ate_valid(fs, &close_ate)) {
+		gc_addr &= ADDR_SECT_MASK;
+		gc_addr += close_ate.offset;
     }
     else {
-        rc = nvs_recover_last_ate(fs, &gc_addr);
-        if (rc) {
-            return rc;
-        }
-    }
-
-    do {
-        gc_prev_addr = gc_addr;
-        rc = nvs_prev_ate(fs, &gc_addr, &gc_ate);
-        if (rc) {
-            return rc;
-        }
-
-        if (!nvs_ate_valid(fs, &gc_ate)) {
-            continue;
-        }
-
-        wlk_addr = fs->ate_wra;
-        do {
-            wlk_prev_addr = wlk_addr;
-            rc = nvs_prev_ate(fs, &wlk_addr, &wlk_ate);
-            if (rc) {
-                return rc;
-            }
-            /* if ate with same id is reached we might need to copy.
-             * only consider valid wlk_ate's. Something wrong might
-             * have been written that has the same ate but is
-             * invalid, don't consider these as a match.
-             */
+		rc = nvs_recover_last_ate(fs, &gc_addr);
+		if (rc) {
+			return rc;
+		}
+	}
+
+	do {
+		gc_prev_addr = gc_addr;
+		rc = nvs_prev_ate(fs, &gc_addr, &gc_ate);
+		if (rc) {
+			return rc;
+		}
+
+		if (!nvs_ate_valid(fs, &gc_ate)) {
+			continue;
+		}
+
+		wlk_addr = fs->ate_wra;
+		do {
+			wlk_prev_addr = wlk_addr;
+			rc = nvs_prev_ate(fs, &wlk_addr, &wlk_ate);
+			if (rc) {
+				return rc;
+			}
+			/* if ate with same id is reached we might need to copy.
+			 * only consider valid wlk_ate's. Something wrong might
+			 * have been written that has the same ate but is
+			 * invalid, don't consider these as a match.
+			 */
             if ((wlk_ate.id == gc_ate.id) && (nvs_ate_valid(fs, &wlk_ate))) {
-                break;
-            }
-        } while (wlk_addr != fs->ate_wra);
-
-        /* if walk has reached the same address as gc_addr copy is
-         * needed unless it is a deleted item.
-         */
-        if ((wlk_prev_addr == gc_prev_addr) && gc_ate.len) {
-            /* copy needed */
-            LOG_DBG("Moving %d, len %d", gc_ate.id, gc_ate.len);
-
-            data_addr = (gc_prev_addr & ADDR_SECT_MASK);
-            data_addr += gc_ate.offset;
-
-            gc_ate.offset = (uint16_t)(fs->data_wra & ADDR_OFFS_MASK);
-            nvs_ate_crc8_update(&gc_ate);
-
-            rc = nvs_flash_block_move(fs, data_addr, gc_ate.len);
-            if (rc) {
-                return rc;
-            }
-
-            rc = nvs_flash_ate_wrt(fs, &gc_ate);
-            if (rc) {
-                return rc;
-            }
-        }
-    } while (gc_prev_addr != stop_addr);
-
-gc_done :
-
-    /* Make it possible to detect that gc has finished by writing a
-     * gc done ate to the sector. In the field we might have nvs systems
-     * that do not have sufficient space to add this ate, so for these
-     * situations avoid adding the gc done ate.
-     */
-
-    if (fs->ate_wra >= (fs->data_wra + ate_size)) {
-        rc = nvs_add_gc_done_ate(fs);
-        if (rc) {
-            return rc;
-        }
-    }
-
-    /* Erase the gc'ed sector */
-    rc = nvs_flash_erase_sector(fs, sec_addr);
-
-    return (rc);
-}
-
-<<<<<<< HEAD
-static int nvs_startup(struct nvs_fs *fs)
-{
+				break;
+			}
+		} while (wlk_addr != fs->ate_wra);
+
+		/* if walk has reached the same address as gc_addr copy is
+		 * needed unless it is a deleted item.
+		 */
+		if ((wlk_prev_addr == gc_prev_addr) && gc_ate.len) {
+			/* copy needed */
+			LOG_DBG("Moving %d, len %d", gc_ate.id, gc_ate.len);
+
+			data_addr = (gc_prev_addr & ADDR_SECT_MASK);
+			data_addr += gc_ate.offset;
+
+			gc_ate.offset = (uint16_t)(fs->data_wra & ADDR_OFFS_MASK);
+			nvs_ate_crc8_update(&gc_ate);
+
+			rc = nvs_flash_block_move(fs, data_addr, gc_ate.len);
+			if (rc) {
+				return rc;
+			}
+
+			rc = nvs_flash_ate_wrt(fs, &gc_ate);
+			if (rc) {
+				return rc;
+			}
+		}
+	} while (gc_prev_addr != stop_addr);
+
+gc_done:
+
+	/* Make it possible to detect that gc has finished by writing a
+	 * gc done ate to the sector. In the field we might have nvs systems
+	 * that do not have sufficient space to add this ate, so for these
+	 * situations avoid adding the gc done ate.
+	 */
+
+	if (fs->ate_wra >= (fs->data_wra + ate_size)) {
+		rc = nvs_add_gc_done_ate(fs);
+		if (rc) {
+			return rc;
+		}
+	}
+
+	/* Erase the gc'ed sector */
+	rc = nvs_flash_erase_sector(fs, sec_addr);
+
+    return (rc);
+	}
+
+static int nvs_startup(struct nvs_fs* fs) {
 	int rc;
 	struct nvs_ate last_ate;
-	size_t ate_size, empty_len;
+    size_t ate_size;
+    size_t empty_len;
+
 	/* Initialize addr to 0 for the case fs->sector_count == 0. This
 	 * should never happen as this is verified in nvs_mount() but both
 	 * Coverity and GCC believe the contrary.
 	 */
 	uint32_t addr = 0U;
-	uint16_t i, closed_sectors = 0;
+    uint_fast16_t i;
+    uint16_t closed_sectors = 0;
 	uint8_t erase_value = fs->flash_parameters->erase_value;
 
 	k_mutex_lock(&fs->nvs_lock, K_FOREVER);
@@ -762,22 +711,20 @@
 	 * a closed sector, this is where NVS can write.
 	 */
 	for (i = 0; i < fs->sector_count; i++) {
-		addr = (i << ADDR_SECT_SHIFT) +
-		       (uint16_t)(fs->sector_size - ate_size);
-		rc = nvs_flash_cmp_const(fs, addr, erase_value,
-					 sizeof(struct nvs_ate));
+        addr = (i << ADDR_SECT_SHIFT) + (uint16_t)(fs->sector_size - ate_size);
+        rc = nvs_flash_cmp_const(fs, addr, erase_value, sizeof(struct nvs_ate));
 		if (rc) {
 			/* closed sector */
 			closed_sectors++;
 			nvs_sector_advance(fs, &addr);
-			rc = nvs_flash_cmp_const(fs, addr, erase_value,
-						 sizeof(struct nvs_ate));
-			if (!rc) {
+            rc = nvs_flash_cmp_const(fs, addr, erase_value, sizeof(struct nvs_ate));
+            if (rc == 0) {
 				/* open sector */
 				break;
 			}
 		}
 	}
+
 	/* all sectors are closed, this is not a nvs fs */
 	if (closed_sectors == fs->sector_count) {
 		rc = -EDEADLK;
@@ -790,8 +737,7 @@
 		 * two sectors. Then we can only set it to the first sector if
 		 * the last sector contains no ate's. So we check this first
 		 */
-		rc = nvs_flash_cmp_const(fs, addr - ate_size, erase_value,
-				sizeof(struct nvs_ate));
+        rc = nvs_flash_cmp_const(fs, addr - ate_size, erase_value, sizeof(struct nvs_ate));
 		if (!rc) {
 			/* empty ate */
 			nvs_sector_advance(fs, &addr);
@@ -909,8 +855,7 @@
 	while (fs->ate_wra > fs->data_wra) {
 		empty_len = fs->ate_wra - fs->data_wra;
 
-		rc = nvs_flash_cmp_const(fs, fs->data_wra, erase_value,
-				empty_len);
+        rc = nvs_flash_cmp_const(fs, fs->data_wra, erase_value, empty_len);
 		if (rc < 0) {
 			goto end;
 		}
@@ -942,286 +887,82 @@
 	/* If the sector is empty add a gc done ate to avoid having insufficient
 	 * space when doing gc.
 	 */
-	if ((!rc) && ((fs->ate_wra & ADDR_OFFS_MASK) ==
-		      (fs->sector_size - 2 * ate_size))) {
-
-		rc = nvs_add_gc_done_ate(fs);
-	}
-	k_mutex_unlock(&fs->nvs_lock);
-	return rc;
-=======
-static int nvs_startup(struct nvs_fs* fs) {
-    int rc;
-    struct nvs_ate last_ate;
-    size_t ate_size;
-    size_t empty_len;
-
-    /* Initialize addr to 0 for the case fs->sector_count == 0. This
-     * should never happen as this is verified in nvs_mount() but both
-     * Coverity and GCC believe the contrary.
-     */
-    uint32_t addr = 0U;
-    uint_fast16_t i;
-    uint16_t closed_sectors = 0;
-    uint8_t erase_value = fs->flash_parameters->erase_value;
-
-    k_mutex_lock(&fs->nvs_lock, K_FOREVER);
-
-    ate_size = nvs_al_size(fs, sizeof(struct nvs_ate));
-    /* step through the sectors to find a open sector following
-     * a closed sector, this is where NVS can to write.
-     */
-    for (i = 0; i < fs->sector_count; i++) {
-        addr = (i << ADDR_SECT_SHIFT) + (uint16_t)(fs->sector_size - ate_size);
-        rc = nvs_flash_cmp_const(fs, addr, erase_value, sizeof(struct nvs_ate));
-        if (rc) {
-            /* closed sector */
-            closed_sectors++;
-            nvs_sector_advance(fs, &addr);
-            rc = nvs_flash_cmp_const(fs, addr, erase_value, sizeof(struct nvs_ate));
-            if (rc == 0) {
-                /* open sector */
-                break;
-            }
-        }
-    }
-
-    /* all sectors are closed, this is not a nvs fs */
-    if (closed_sectors == fs->sector_count) {
-        rc = -EDEADLK;
-        goto end;
-    }
-
-    if (i == fs->sector_count) {
-        /* none of the sectors where closed, in most cases we can set
-         * the address to the first sector, except when there are only
-         * two sectors. Then we can only set it to the first sector if
-         * the last sector contains no ate's. So we check this first
-         */
-        rc = nvs_flash_cmp_const(fs, addr - ate_size, erase_value, sizeof(struct nvs_ate));
-        if (!rc) {
-            /* empty ate */
-            nvs_sector_advance(fs, &addr);
-        }
-    }
-
-    /* addr contains address of closing ate in the most recent sector,
-     * search for the last valid ate using the recover_last_ate routine
-     */
-
-    rc = nvs_recover_last_ate(fs, &addr);
-    if (rc) {
-        goto end;
-    }
-
-
-    /* addr contains address of the last valid ate in the most recent sector
-     * search for the first ate containing all cells erased, in the process
-     * also update fs->data_wra.
-     */
-    fs->ate_wra = addr;
-    fs->data_wra = addr & ADDR_SECT_MASK;
-
-    while (fs->ate_wra >= fs->data_wra) {
-        rc = nvs_flash_ate_rd(fs, fs->ate_wra, &last_ate);
-        if (rc) {
-            goto end;
-        }
-
-        rc = nvs_ate_cmp_const(&last_ate, erase_value);
-
-        if (!rc) {
-            /* found ff empty location */
-            break;
-        }
-
-        if (nvs_ate_valid(fs, &last_ate)) {
-            /* complete write of ate was performed */
-            fs->data_wra = addr & ADDR_SECT_MASK;
-            /* Align the data write address to the current
-             * write block size so that it is possible to write to
-             * the sector even if the block size has changed after
-             * a software upgrade (unless the physical ATE size
-             * will change)."
-             */
-            fs->data_wra += nvs_al_size(fs, last_ate.offset + last_ate.len);
-
-            /* ate on the last position within the sector is
-             * reserved for deletion an entry
-             */
-            if (fs->ate_wra == fs->data_wra && last_ate.len) {
-                /* not a delete ate */
-                rc = -ESPIPE;
-                goto end;
-            }
-        }
-
-        fs->ate_wra -= ate_size;
-    }
-
-    /* if the sector after the write sector is not empty gc was interrupted
-     * we might need to restart gc if it has not yet finished. Otherwise
-     * just erase the sector.
-     * When gc needs to be restarted, first erase the sector otherwise the
-     * data might not fit into the sector.
-     */
-    addr = fs->ate_wra & ADDR_SECT_MASK;
-    nvs_sector_advance(fs, &addr);
-    rc = nvs_flash_cmp_const(fs, addr, erase_value, fs->sector_size);
-    if (rc < 0) {
-        goto end;
-    }
-    if (rc) {
-        /* the sector after fs->ate_wrt is not empty, look for a marker
-         * (gc_done_ate) that indicates that gc was finished.
-         */
-        bool gc_done_marker = false;
-        struct nvs_ate gc_done_ate;
-
-        addr = fs->ate_wra + ate_size;
-        while ((addr & ADDR_OFFS_MASK) < (fs->sector_size - ate_size)) {
-            rc = nvs_flash_ate_rd(fs, addr, &gc_done_ate);
-            if (rc) {
-                goto end;
-            }
-            if (nvs_ate_valid(fs, &gc_done_ate) &&
-                (gc_done_ate.id == 0xffff) &&
-                (gc_done_ate.len == 0U)) {
-                gc_done_marker = true;
-                break;
-            }
-            addr += ate_size;
-        }
-
-        if (gc_done_marker) {
-            /* erase the next sector */
-            LOG_INF("GC Done marker found");
-            addr = fs->ate_wra & ADDR_SECT_MASK;
-            nvs_sector_advance(fs, &addr);
-            rc = nvs_flash_erase_sector(fs, addr);
-            goto end;
-        }
-        LOG_INF("No GC Done marker found: restarting gc");
-        rc = nvs_flash_erase_sector(fs, fs->ate_wra);
-        if (rc) {
-            goto end;
-        }
-        fs->ate_wra &= ADDR_SECT_MASK;
-        fs->ate_wra += (fs->sector_size - 2 * ate_size);
-        fs->data_wra = (fs->ate_wra & ADDR_SECT_MASK);
-        rc = nvs_gc(fs);
-        goto end;
-    }
-
-    /* possible data write after last ate write, update data_wra */
-    while (fs->ate_wra > fs->data_wra) {
-        empty_len = fs->ate_wra - fs->data_wra;
-
-        rc = nvs_flash_cmp_const(fs, fs->data_wra, erase_value, empty_len);
-        if (rc < 0) {
-            goto end;
-        }
-        if (!rc) {
-            break;
-        }
-
-        fs->data_wra += fs->flash_parameters->write_block_size;
-    }
-
-    /* If the ate_wra is pointing to the first ate write location in a
-     * sector and data_wra is not 0, erase the sector as it contains no
-     * valid data (this also avoids closing a sector without any data).
-     */
-    if (((fs->ate_wra + 2 * ate_size) == fs->sector_size) &&
-        (fs->data_wra != (fs->ate_wra & ADDR_SECT_MASK))) {
-        rc = nvs_flash_erase_sector(fs, fs->ate_wra);
-        if (rc) {
-            goto end;
-        }
-        fs->data_wra = fs->ate_wra & ADDR_SECT_MASK;
-    }
-
-end :
-    /* If the sector is empty add a gc done ate to avoid having insufficient
-     * space when doing gc.
-     */
     if ((!rc) &&
         ((fs->ate_wra & ADDR_OFFS_MASK) == (fs->sector_size - 2 * ate_size))) {
 
-        rc = nvs_add_gc_done_ate(fs);
-    }
-
-    k_mutex_unlock(&fs->nvs_lock);
-
-    return (rc);
->>>>>>> f4bbea33
+		rc = nvs_add_gc_done_ate(fs);
+	}
+
+	k_mutex_unlock(&fs->nvs_lock);
+
+    return (rc);
 }
 
 int nvs_clear(struct nvs_fs* fs) {
-    int rc;
-    uint32_t addr;
+	int rc;
+	uint32_t addr;
 
     if (fs->ready == false) {
-        LOG_ERR("NVS not initialized");
+		LOG_ERR("NVS not initialized");
         return (-EACCES);
-    }
+	}
 
     for (uint_fast16_t i = 0U; i < fs->sector_count; i++) {
         addr = (i << ADDR_SECT_SHIFT);
-        rc = nvs_flash_erase_sector(fs, addr);
+		rc = nvs_flash_erase_sector(fs, addr);
         if (rc != 0) {
             return (rc);
-        }
-    }
-
-    /* nvs needs to be reinitialized after clearing */
-    fs->ready = false;
+		}
+	}
+
+	/* nvs needs to be reinitialized after clearing */
+	fs->ready = false;
 
     return (0);
 }
 
 int nvs_mount(struct nvs_fs* fs) {
-    int rc;
-    struct flash_pages_info info;
-    size_t write_block_size;
-
-    k_mutex_init(&fs->nvs_lock);
-
-    fs->flash_parameters = flash_get_parameters(fs->flash_device);
+	int rc;
+	struct flash_pages_info info;
+	size_t write_block_size;
+
+	k_mutex_init(&fs->nvs_lock);
+
+	fs->flash_parameters = flash_get_parameters(fs->flash_device);
 
     rc = -EINVAL;
-    if (fs->flash_parameters == NULL) {
-        LOG_ERR("Could not obtain flash parameters");
-    }
+	if (fs->flash_parameters == NULL) {
+		LOG_ERR("Could not obtain flash parameters");
+	}
     else {
-        write_block_size = flash_get_write_block_size(fs->flash_device);
-
-        /* check that the write block size is supported */
+	write_block_size = flash_get_write_block_size(fs->flash_device);
+
+	/* check that the write block size is supported */
         if ((write_block_size > NVS_BLOCK_SIZE) || (write_block_size == 0)) {
-            LOG_ERR("Unsupported write block size");
-        }
+		LOG_ERR("Unsupported write block size");
+	}
         else {
-            /* check that sector size is a multiple of pagesize */
+	/* check that sector size is a multiple of pagesize */
             if (flash_get_page_info_by_offs(fs->flash_device, fs->offset, &info) == 0) {
                 if (!fs->sector_size || (fs->sector_size % info.size)) {
-                    LOG_ERR("Invalid sector size");
-                }
+		LOG_ERR("Invalid sector size");
+	}
                 else {
-                    /* check the number of sectors, it should be at least 2 */
-                    if (fs->sector_count < 2) {
-                        LOG_ERR("Configuration error - sector count");
-                    }
+	/* check the number of sectors, it should be at least 2 */
+	if (fs->sector_count < 2) {
+		LOG_ERR("Configuration error - sector count");
+	}
                     else {
                         #if (__GTEST == 0U) /* #CUSTOM@NDRS */
-                        rc = nvs_startup(fs);
+	rc = nvs_startup(fs);
                         #else
                         rc = 0;
                         #endif
                         if (rc == 0) {
-                            /* nvs is ready for use */
-                            fs->ready = true;
-
-                            LOG_INF("%d Sectors of %d bytes", fs->sector_count, fs->sector_size);
+	/* nvs is ready for use */
+	fs->ready = true;
+
+	LOG_INF("%d Sectors of %d bytes", fs->sector_count, fs->sector_size);
                             LOG_INF("alloc wra: %d, %x", (fs->ate_wra  >> ADDR_SECT_SHIFT), (fs->ate_wra  & ADDR_OFFS_MASK));
                             LOG_INF("data wra: %d, %x" , (fs->data_wra >> ADDR_SECT_SHIFT), (fs->data_wra & ADDR_OFFS_MASK));
                         }
@@ -1242,127 +983,127 @@
     int gc_count;
     size_t ate_size;
     size_t data_size;
-    struct nvs_ate wlk_ate;
+	struct nvs_ate wlk_ate;
     uint32_t wlk_addr;
     uint32_t rd_addr;
     uint16_t required_space;
     bool prev_found;
 
-    if (!fs->ready) {
-        LOG_ERR("NVS not initialized");
+	if (!fs->ready) {
+		LOG_ERR("NVS not initialized");
         return (-EACCES);
-    }
-
-    ate_size  = nvs_al_size(fs, sizeof(struct nvs_ate));
-    data_size = nvs_al_size(fs, len);
-
-    /* The maximum data size is sector size - 4 ate
-     * where: 1 ate for data, 1 ate for sector close, 1 ate for gc done,
-     * and 1 ate to always allow a delete.
-     */
-    if ((len > (fs->sector_size - 4 * ate_size)) ||
-        ((len > 0) && (data == NULL))) {
+	}
+
+	ate_size = nvs_al_size(fs, sizeof(struct nvs_ate));
+	data_size = nvs_al_size(fs, len);
+
+	/* The maximum data size is sector size - 4 ate
+	 * where: 1 ate for data, 1 ate for sector close, 1 ate for gc done,
+	 * and 1 ate to always allow a delete.
+	 */
+	if ((len > (fs->sector_size - 4 * ate_size)) ||
+	    ((len > 0) && (data == NULL))) {
         return (-EINVAL);
-    }
-
-    /* find latest entry with same id */
-    wlk_addr = fs->ate_wra;
-    rd_addr  = wlk_addr;
+	}
+
+	/* find latest entry with same id */
+	wlk_addr = fs->ate_wra;
+	rd_addr = wlk_addr;
 
     prev_found = false;
-    while (1) {
-        rd_addr = wlk_addr;
-        rc = nvs_prev_ate(fs, &wlk_addr, &wlk_ate);
-        if (rc) {
-            return rc;
-        }
-
-        if ((wlk_ate.id == id) && (nvs_ate_valid(fs, &wlk_ate))) {
-            prev_found = true;
-            break;
-        }
-
-        if (wlk_addr == fs->ate_wra) {
-            break;
-        }
-    }
+	while (1) {
+		rd_addr = wlk_addr;
+		rc = nvs_prev_ate(fs, &wlk_addr, &wlk_ate);
+		if (rc) {
+			return rc;
+		}
+
+		if ((wlk_ate.id == id) && (nvs_ate_valid(fs, &wlk_ate))) {
+			prev_found = true;
+			break;
+		}
+
+		if (wlk_addr == fs->ate_wra) {
+			break;
+		}
+	}
 
     if (prev_found == true) {
-        /* previous entry found */
-        rd_addr &= ADDR_SECT_MASK;
-        rd_addr += wlk_ate.offset;
-
-        if (len == 0) {
-            /* do not try to compare with empty data */
-            if (wlk_ate.len == 0U) {
-                /* skip delete entry as it is already the
-                 * last one
-                 */
-                return 0;
-            }
+		/* previous entry found */
+		rd_addr &= ADDR_SECT_MASK;
+		rd_addr += wlk_ate.offset;
+
+		if (len == 0) {
+			/* do not try to compare with empty data */
+			if (wlk_ate.len == 0U) {
+				/* skip delete entry as it is already the
+				 * last one
+				 */
+				return 0;
+			}
         }
         else if (len == wlk_ate.len) {
-            /* do not try to compare if lengths are not equal */
-            /* compare the data and if equal return 0 */
-            rc = nvs_flash_block_cmp(fs, rd_addr, data, len);
-            if (rc <= 0) {
-                return rc;
-            }
-        }
+			/* do not try to compare if lengths are not equal */
+			/* compare the data and if equal return 0 */
+			rc = nvs_flash_block_cmp(fs, rd_addr, data, len);
+			if (rc <= 0) {
+				return rc;
+			}
+		}
     }
     else {
-        /* skip delete entry for non-existing entry */
-        if (len == 0) {
-            return 0;
-        }
-    }
-
-    /* calculate required space if the entry contains data */
-    if (data_size) {
-        /* Leave space for delete ate */
+		/* skip delete entry for non-existing entry */
+		if (len == 0) {
+			return 0;
+		}
+	}
+
+	/* calculate required space if the entry contains data */
+	if (data_size) {
+		/* Leave space for delete ate */
         required_space = (uint16_t)(data_size + ate_size);
-    }
+	}
     else {
         /* no space, appropriate for delete ate */
         required_space = 0U;
     }
 
-    k_mutex_lock(&fs->nvs_lock, K_FOREVER);
-
-    gc_count = 0;
-    while (1) {
-        if (gc_count == fs->sector_count) {
-            /* gc'ed all sectors, no extra space will be created
-             * by extra gc.
-             */
-            rc = -ENOSPC;
-            goto end;
-        }
-
-        if (fs->ate_wra >= (fs->data_wra + required_space)) {
-            rc = nvs_flash_wrt_entry(fs, id, data, len);
+	k_mutex_lock(&fs->nvs_lock, K_FOREVER);
+
+	gc_count = 0;
+	while (1) {
+		if (gc_count == fs->sector_count) {
+			/* gc'ed all sectors, no extra space will be created
+			 * by extra gc.
+			 */
+			rc = -ENOSPC;
+			goto end;
+		}
+
+		if (fs->ate_wra >= (fs->data_wra + required_space)) {
+			rc = nvs_flash_wrt_entry(fs, id, data, len);
             if (rc != 0) {
-                goto end;
-            }
-
-            break;
-        }
-
-        rc = nvs_sector_close(fs);
+				goto end;
+			}
+
+			break;
+		}
+
+		rc = nvs_sector_close(fs);
         if (rc != 0) {
-            goto end;
-        }
-
-        rc = nvs_gc(fs);
+			goto end;
+		}
+
+		rc = nvs_gc(fs);
         if (rc != 0) {
-            goto end;
-        }
-        gc_count++;
-    }
-    rc = len;
-
-end :
-    k_mutex_unlock(&fs->nvs_lock);
+			goto end;
+		}
+		gc_count++;
+	}
+	rc = len;
+
+end:
+	k_mutex_unlock(&fs->nvs_lock);
 
     return (rc);
 }
@@ -1375,12 +1116,11 @@
     return (rc);
 }
 
-<<<<<<< HEAD
-ssize_t nvs_read_hist(struct nvs_fs *fs, uint16_t id, void *data, size_t len,
-		      uint16_t cnt)
-{
-	int rc;
-	uint32_t wlk_addr, rd_addr;
+ssize_t nvs_read_hist(struct nvs_fs* fs, uint16_t id,
+                      void* data, size_t len, uint16_t cnt) {
+	int rc;
+    uint32_t wlk_addr;
+    uint32_t rd_addr;
 	uint16_t cnt_his;
 	struct nvs_ate wlk_ate;
 	size_t ate_size;
@@ -1416,9 +1156,11 @@
 		if (rc) {
 			goto err;
 		}
+
 		if ((wlk_ate.id == id) &&  (nvs_ate_valid(fs, &wlk_ate))) {
 			cnt_his++;
 		}
+
 		if (wlk_addr == fs->ate_wra) {
 			break;
 		}
@@ -1439,133 +1181,19 @@
 	return wlk_ate.len;
 
 err:
-	return rc;
-=======
-ssize_t nvs_read_hist(struct nvs_fs* fs, uint16_t id,
-                      void* data, size_t len, uint16_t cnt) {
-    int rc;
-    uint32_t wlk_addr;
-    uint32_t rd_addr;
-    uint16_t cnt_his;
-    struct nvs_ate wlk_ate;
-    size_t ate_size;
-
-    if (!fs->ready) {
-        LOG_ERR("NVS not initialized");
-        return -EACCES;
-    }
-
-    ate_size = nvs_al_size(fs, sizeof(struct nvs_ate));
-
-    if (len > (fs->sector_size - 2 * ate_size)) {
-        return -EINVAL;
-    }
-
-    cnt_his = 0U;
-
-    wlk_addr = fs->ate_wra;
-    rd_addr  = wlk_addr;
-
-    while (cnt_his <= cnt) {
-        rd_addr = wlk_addr;
-        rc = nvs_prev_ate(fs, &wlk_addr, &wlk_ate);
-        if (rc) {
-            goto err;
-        }
-
-        if ((wlk_ate.id == id) &&  (nvs_ate_valid(fs, &wlk_ate))) {
-            cnt_his++;
-        }
-
-        if (wlk_addr == fs->ate_wra) {
-            break;
-        }
-    }
-
-    if (((wlk_addr == fs->ate_wra) && (wlk_ate.id != id)) ||
-        (wlk_ate.len == 0U) || (cnt_his < cnt)) {
-        return -ENOENT;
-    }
-
-    rd_addr &= ADDR_SECT_MASK;
-    rd_addr += wlk_ate.offset;
-    rc = nvs_flash_rd(fs, rd_addr, data, MIN(len, wlk_ate.len));
-    if (rc) {
-        goto err;
-    }
-
-    return wlk_ate.len;
-
-err :
-    return (rc);
->>>>>>> f4bbea33
+    return (rc);
 }
 
 ssize_t nvs_read(struct nvs_fs* fs, uint16_t id, void* data, size_t len) {
-    int rc;
-
-    rc = nvs_read_hist(fs, id, data, len, 0);
-
-    return (rc);
-}
-
-<<<<<<< HEAD
-ssize_t nvs_calc_free_space(struct nvs_fs *fs)
-{
-
-	int rc;
-	struct nvs_ate step_ate, wlk_ate;
-	uint32_t step_addr, wlk_addr;
-	size_t ate_size, free_space;
-
-	if (!fs->ready) {
-		LOG_ERR("NVS not initialized");
-		return -EACCES;
-	}
-
-	ate_size = nvs_al_size(fs, sizeof(struct nvs_ate));
-
-	free_space = 0;
-	for (uint16_t i = 1; i < fs->sector_count; i++) {
-		free_space += (fs->sector_size - ate_size);
-	}
-
-	step_addr = fs->ate_wra;
-
-	while (1) {
-		rc = nvs_prev_ate(fs, &step_addr, &step_ate);
-		if (rc) {
-			return rc;
-		}
-
-		wlk_addr = fs->ate_wra;
-
-		while (1) {
-			rc = nvs_prev_ate(fs, &wlk_addr, &wlk_ate);
-			if (rc) {
-				return rc;
-			}
-			if ((wlk_ate.id == step_ate.id) ||
-			    (wlk_addr == fs->ate_wra)) {
-				break;
-			}
-		}
-
-		if ((wlk_addr == step_addr) && step_ate.len &&
-		    (nvs_ate_valid(fs, &step_ate))) {
-			/* count needed */
-			free_space -= nvs_al_size(fs, step_ate.len);
-			free_space -= ate_size;
-		}
-
-		if (step_addr == fs->ate_wra) {
-			break;
-		}
-	}
-	return free_space;
-=======
+	int rc;
+
+	rc = nvs_read_hist(fs, id, data, len, 0);
+
+    return (rc);
+}
+
 ssize_t nvs_calc_free_space(struct nvs_fs* fs) {
-    int rc;
+	int rc;
     struct nvs_ate step_ate;
     struct nvs_ate wlk_ate;
     uint32_t step_addr;
@@ -1573,51 +1201,49 @@
     size_t ate_size;
     size_t free_space;
 
-    if (!fs->ready) {
-        LOG_ERR("NVS not initialized");
+	if (!fs->ready) {
+		LOG_ERR("NVS not initialized");
         return (-EACCES);
-    }
-
-    ate_size = nvs_al_size(fs, sizeof(struct nvs_ate));
+	}
+
+	ate_size = nvs_al_size(fs, sizeof(struct nvs_ate));
 
     free_space = 0U;
     for (uint_fast16_t i = 1U; i < fs->sector_count; i++) {
-        free_space += (fs->sector_size - ate_size);
-    }
-
-    step_addr = fs->ate_wra;
-
-    while (1) {
-        rc = nvs_prev_ate(fs, &step_addr, &step_ate);
-        if (rc) {
+		free_space += (fs->sector_size - ate_size);
+	}
+
+	step_addr = fs->ate_wra;
+
+	while (1) {
+		rc = nvs_prev_ate(fs, &step_addr, &step_ate);
+		if (rc) {
             return (rc);
-        }
-
-        wlk_addr = fs->ate_wra;
-
-        while (1) {
-            rc = nvs_prev_ate(fs, &wlk_addr, &wlk_ate);
-            if (rc) {
+		}
+
+		wlk_addr = fs->ate_wra;
+
+		while (1) {
+			rc = nvs_prev_ate(fs, &wlk_addr, &wlk_ate);
+			if (rc) {
                 return (rc);
-            }
+			}
 
             if ((wlk_ate.id == step_ate.id) || (wlk_addr == fs->ate_wra)) {
-                break;
-            }
-        }
+				break;
+			}
+		}
 
         if ((wlk_addr == step_addr) && step_ate.len && (nvs_ate_valid(fs, &step_ate))) {
-            /* count needed */
-            free_space -= nvs_al_size(fs, step_ate.len);
-            free_space -= ate_size;
-        }
-
-        if (step_addr == fs->ate_wra) {
-            break;
-        }
-
-    }
+			/* count needed */
+			free_space -= nvs_al_size(fs, step_ate.len);
+			free_space -= ate_size;
+		}
+
+		if (step_addr == fs->ate_wra) {
+			break;
+		}
+	}
 
     return (free_space);
->>>>>>> f4bbea33
 }