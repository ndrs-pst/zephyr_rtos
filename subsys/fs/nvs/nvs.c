--- conflicted
+++ resolved
@@ -312,20 +312,13 @@
     offset  = fs->offset;
     offset += (fs->sector_size * (addr >> ADDR_SECT_SHIFT));
 
-<<<<<<< HEAD
-#ifdef CONFIG_NVS_LOOKUP_CACHE
-	nvs_lookup_cache_invalidate(fs, addr >> ADDR_SECT_SHIFT);
-#endif
-	rc = flash_flatten(fs->flash_device, offset, fs->sector_size);
-=======
     LOG_DBG("Erasing flash at %lx, len %d", (long int)offset,
             fs->sector_size);
->>>>>>> f04b1c3f
 
     #ifdef CONFIG_NVS_LOOKUP_CACHE
     nvs_lookup_cache_invalidate(fs, addr >> ADDR_SECT_SHIFT);
     #endif
-    rc = flash_erase(fs->flash_device, offset, fs->sector_size);
+    rc = flash_flatten(fs->flash_device, offset, fs->sector_size);
     if (rc != 0) {
         return (rc);
     }
