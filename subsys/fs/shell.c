/*
 * Copyright (c) 2016 Intel Corporation
 * Copyright (c) 2023 Nordic Semiconductor ASA
 *
 * SPDX-License-Identifier: Apache-2.0
 */

#include <errno.h>
#include <stdio.h>
#include <string.h>
#include <zephyr/shell/shell.h>
#include <zephyr/init.h>
#include <zephyr/fs/fs.h>
#include <zephyr/sd/sd_spec.h>
#include <stdio.h>
#include <stdlib.h>
#include <inttypes.h>
#include <limits.h>

#define STORAGE_PARTITION    storage_partition
#define STORAGE_PARTITION_ID FIXED_PARTITION_ID(STORAGE_PARTITION)

#ifdef CONFIG_FILE_SYSTEM_SHELL_MOUNT_COMMAND
/* FAT */
#ifdef CONFIG_FAT_FILESYSTEM_ELM
#include <ff.h>
#define FATFS_MNTP "/RAM:"
/* FatFs work area */
FATFS fat_fs;
/* mounting info */
static struct fs_mount_t fatfs_mnt = {
    .type    = FS_FATFS,
    .fs_data = &fat_fs,
};
#endif
/* LITTLEFS */
#ifdef CONFIG_FILE_SYSTEM_LITTLEFS
#include <zephyr/fs/littlefs.h>

/* TODO: Implement dynamic storage dev selection */
#ifdef CONFIG_FS_LITTLEFS_BLK_DEV

#if defined(CONFIG_DISK_DRIVER_SDMMC)
#define DISK_NAME "SD"
#elif defined(CONFIG_DISK_DRIVER_MMC)
#define DISK_NAME "SD2"
#else
#error "No disk device defined, is your board supported?"
#endif

FS_LITTLEFS_DECLARE_CUSTOM_CONFIG(
    lfs_data,
    CONFIG_SDHC_BUFFER_ALIGNMENT,
    SDMMC_DEFAULT_BLOCK_SIZE,
    SDMMC_DEFAULT_BLOCK_SIZE,
    SDMMC_DEFAULT_BLOCK_SIZE,
    2 * SDMMC_DEFAULT_BLOCK_SIZE);

static struct fs_mount_t littlefs_mnt = {
    .type        = FS_LITTLEFS,
    .fs_data     = &lfs_data,
    .flags       = FS_MOUNT_FLAG_USE_DISK_ACCESS,
    .storage_dev = DISK_NAME,
};
#else
#include <zephyr/storage/flash_map.h>

FS_LITTLEFS_DECLARE_DEFAULT_CONFIG(lfs_data);
static struct fs_mount_t littlefs_mnt = {
    .type        = FS_LITTLEFS,
    .fs_data     = &lfs_data,
    .storage_dev = (void*)STORAGE_PARTITION_ID,
};
#endif
#endif
#endif

#define BUF_CNT             64

#define MAX_PATH_LEN        128
#define MAX_FILENAME_LEN    128
#define MAX_INPUT_LEN       20

#define SHELL_FS            "fs"

/* Maintenance guarantees this begins with '/' and is NUL-terminated. */
static char cwd[MAX_PATH_LEN] = "/";

static void create_abs_path(char const* name, char* path, size_t len) {
    if (name[0] == '/') {
        strncpy(path, name, len);
        path[len - 1] = '\0';
    }
    else {
        if (cwd[1] == '\0') {
            __ASSERT_NO_MSG(len >= 2);
            *path++ = '/';
            --len;

            strncpy(path, name, len);
            path[len - 1] = '\0';
        }
        else {
            strncpy(path, cwd, len);
            path[len - 1] = '\0';

            size_t plen = strlen(path);

            if (plen < len) {
                path += plen;
                *path++ = '/';
                len -= plen + 1U;
                strncpy(path, name, len);
                path[len - 1] = '\0';
            }
        }
    }
}

static int cmd_cd(const struct shell* sh, size_t argc, char** argv) {
    char path[MAX_PATH_LEN];
    struct fs_dirent entry;
    int err;

    if (argc < 2) {
        strcpy(cwd, "/");
        return 0;
    }

    if (strcmp(argv[1], "..") == 0) {
        char* prev = strrchr(cwd, '/');

        if (!prev || prev == cwd) {
            strcpy(cwd, "/");
        }
        else {
            *prev = '\0';
        }

        /* No need to test that a parent exists */
        return 0;
    }

    create_abs_path(argv[1], path, sizeof(path));

    err = fs_stat(path, &entry);
    if (err) {
        shell_error(sh, "%s doesn't exist", path);
        return -ENOEXEC;
    }

    if (entry.type != FS_DIR_ENTRY_DIR) {
        shell_error(sh, "%s is not a directory", path);
        return -ENOEXEC;
    }

    strncpy(cwd, path, sizeof(cwd));
    cwd[sizeof(cwd) - 1] = '\0';

    return 0;
}

static int cmd_ls(const struct shell* sh, size_t argc, char** argv) {
    char path[MAX_PATH_LEN];
    struct fs_dir_t dir;
    int err;

    if (argc < 2) {
        strncpy(path, cwd, sizeof(path));
        path[sizeof(path) - 1] = '\0';
    }
    else {
        create_abs_path(argv[1], path, sizeof(path));
    }

    fs_dir_t_init(&dir);

    err = fs_opendir(&dir, path);
    if (err) {
        shell_error(sh, "Unable to open %s (err %d)", path, err);
        return -ENOEXEC;
    }

    while (true) {
        struct fs_dirent entry;

        err = fs_readdir(&dir, &entry);
        if (err) {
            shell_error(sh, "Unable to read directory");
            break;
        }

        /* Check for end of directory listing */
        if (entry.name[0] == '\0') {
            break;
        }

        shell_print(sh, "%s%s", entry.name, (entry.type == FS_DIR_ENTRY_DIR) ? "/" : "");
    }

    fs_closedir(&dir);

    return 0;
}

static int cmd_pwd(const struct shell* sh, size_t argc, char** argv) {
    shell_print(sh, "%s", cwd);

    return 0;
}

static int cmd_trunc(const struct shell* sh, size_t argc, char** argv) {
    char path[MAX_PATH_LEN];
    struct fs_file_t file;
    int length;
    int err;

    create_abs_path(argv[1], path, sizeof(path));

    if (argc > 2) {
        length = strtol(argv[2], NULL, 0);
    }
    else {
        length = 0;
    }

    fs_file_t_init(&file);
    err = fs_open(&file, path, FS_O_WRITE);
    if (err) {
        shell_error(sh, "Failed to open %s (%d)", path, err);
        return -ENOEXEC;
    }

    err = fs_truncate(&file, length);
    if (err) {
        shell_error(sh, "Failed to truncate %s (%d)", path, err);
        err = -ENOEXEC;
    }

    fs_close(&file);

    return err;
}

static int cmd_mkdir(const struct shell* sh, size_t argc, char** argv) {
    int  err;
    char path[MAX_PATH_LEN];

    create_abs_path(argv[1], path, sizeof(path));

    err = fs_mkdir(path);
    if (err) {
        shell_error(sh, "Error creating dir[%d]", err);
        err = -ENOEXEC;
    }

    return err;
}

static int cmd_rm(const struct shell* sh, size_t argc, char** argv) {
    int  err;
    char path[MAX_PATH_LEN];

    create_abs_path(argv[1], path, sizeof(path));

    err = fs_unlink(path);
    if (err) {
        shell_error(sh, "Failed to remove %s (%d)", path, err);
        err = -ENOEXEC;
    }

    return err;
}

<<<<<<< HEAD
static int cmd_read(const struct shell* sh, size_t argc, char** argv) {
    char path[MAX_PATH_LEN];
    struct fs_dirent dirent;
    struct fs_file_t file;
    int count;
    off_t offset;
    int err;

    create_abs_path(argv[1], path, sizeof(path));

    if (argc > 2) {
        count = strtol(argv[2], NULL, 0);
        if (count <= 0) {
            count = INT_MAX;
        }
    }
    else {
        count = INT_MAX;
    }

    if (argc > 3) {
        offset = strtol(argv[3], NULL, 0);
    }
    else {
        offset = 0;
    }

    err = fs_stat(path, &dirent);
    if (err) {
        shell_error(sh, "Failed to obtain file %s (err: %d)",
                    path, err);
        return -ENOEXEC;
    }

    if (dirent.type != FS_DIR_ENTRY_FILE) {
        shell_error(sh, "Not a file %s", path);
        return -ENOEXEC;
    }

    shell_print(sh, "File size: %zd", dirent.size);

    fs_file_t_init(&file);
    err = fs_open(&file, path, FS_O_READ);
    if (err) {
        shell_error(sh, "Failed to open %s (%d)", path, err);
        return -ENOEXEC;
    }

    if (offset > 0) {
        err = fs_seek(&file, offset, FS_SEEK_SET);
        if (err) {
            shell_error(sh, "Failed to seek %s (%d)",
                        path, err);
            fs_close(&file);
            return -ENOEXEC;
        }
    }

    while (count > 0) {
        ssize_t read;
        uint8_t buf[16];
        int     i;

        read = fs_read(&file, buf, MIN(count, sizeof(buf)));
        if (read <= 0) {
            break;
        }

        shell_fprintf_normal(sh, "%08X  ", (uint32_t)offset);
        for (i = 0; i < read; i++) {
            shell_fprintf_normal(sh, "%02X ", buf[i]);
        }

        for (; i < sizeof(buf); i++) {
            shell_fprintf_normal(sh, "   ");
        }

        i = sizeof(buf) - i;
        shell_fprintf_normal(sh, "%*c", i * 3, ' ');

        for (i = 0; i < read; i++) {
            shell_fprintf_normal(sh, "%c", buf[i] < 32 ||
                                 buf[i] > 127 ? '.' : buf[i]);
        }

        shell_print(sh, "");

        offset += read;
        count -= read;
    }

    fs_close(&file);

    return 0;
=======
static int cmd_cp(const struct shell *sh, size_t argc, char **argv)
{
	int err;
	int close_err;
	char path_src[MAX_PATH_LEN];
	char path_dst[MAX_PATH_LEN];
	struct fs_file_t file_src;
	struct fs_file_t file_dst;
	uint8_t buf[BUF_CNT];
	ssize_t buf_len;
	ssize_t num_written;

	create_abs_path(argv[1], path_src, sizeof(path_src));
	create_abs_path(argv[2], path_dst, sizeof(path_dst));

	fs_file_t_init(&file_src);
	fs_file_t_init(&file_dst);

	err = fs_open(&file_src, path_src, FS_O_READ);
	if (err) {
		shell_error(sh, "Failed to open %s (%d)", path_src, err);
		err = -EIO;
		goto exit;
	}

	err = fs_open(&file_dst, path_dst, FS_O_CREATE | FS_O_TRUNC | FS_O_WRITE);
	if (err) {
		shell_error(sh, "Failed to open %s (%d)", path_dst, err);
		err = -EIO;
		goto close_src;
	}

	while (true) {
		buf_len = fs_read(&file_src, buf, BUF_CNT);
		if (buf_len < 0) {
			shell_error(sh, "Failed to read %s (%d)", path_src, (int)buf_len);
			err = -EIO;
			goto close;
		}
		if (buf_len == 0) {
			break;
		}

		num_written = fs_write(&file_dst, buf, buf_len);
		if (num_written < 0) {
			shell_error(sh, "Failed to write %s (%d)", path_dst, (int)num_written);
			err = -EIO;
			goto close;
		}
		if (num_written != buf_len) {
			shell_error(sh, "Failed to write %s", path_dst);
			err = -EIO;
			goto close;
		}
	}

close:
	close_err = fs_close(&file_dst);
	if (close_err) {
		shell_error(sh, "Failed to close %s", path_dst);
		err = -EIO;
	}

close_src:
	close_err = fs_close(&file_src);
	if (close_err) {
		shell_error(sh, "Failed to close %s", path_src);
		err = -EIO;
	}

exit:
	return err;
}

static int cmd_read(const struct shell *sh, size_t argc, char **argv)
{
	char path[MAX_PATH_LEN];
	struct fs_dirent dirent;
	struct fs_file_t file;
	int count;
	off_t offset;
	int err;

	create_abs_path(argv[1], path, sizeof(path));

	if (argc > 2) {
		count = strtol(argv[2], NULL, 0);
		if (count <= 0) {
			count = INT_MAX;
		}
	} else {
		count = INT_MAX;
	}

	if (argc > 3) {
		offset = strtol(argv[3], NULL, 0);
	} else {
		offset = 0;
	}

	err = fs_stat(path, &dirent);
	if (err) {
		shell_error(sh, "Failed to obtain file %s (err: %d)",
			    path, err);
		return -ENOEXEC;
	}

	if (dirent.type != FS_DIR_ENTRY_FILE) {
		shell_error(sh, "Not a file %s", path);
		return -ENOEXEC;
	}

	shell_print(sh, "File size: %zd", dirent.size);

	fs_file_t_init(&file);
	err = fs_open(&file, path, FS_O_READ);
	if (err) {
		shell_error(sh, "Failed to open %s (%d)", path, err);
		return -ENOEXEC;
	}

	if (offset > 0) {
		err = fs_seek(&file, offset, FS_SEEK_SET);
		if (err) {
			shell_error(sh, "Failed to seek %s (%d)",
				    path, err);
			fs_close(&file);
			return -ENOEXEC;
		}
	}

	while (count > 0) {
		ssize_t read;
		uint8_t buf[16];
		int i;

		read = fs_read(&file, buf, MIN(count, sizeof(buf)));
		if (read <= 0) {
			break;
		}

		shell_fprintf(sh, SHELL_NORMAL, "%08X  ", (uint32_t)offset);

		for (i = 0; i < read; i++) {
			shell_fprintf(sh, SHELL_NORMAL, "%02X ", buf[i]);
		}
		for (; i < sizeof(buf); i++) {
			shell_fprintf(sh, SHELL_NORMAL, "   ");
		}
		i = sizeof(buf) - i;
		shell_fprintf(sh, SHELL_NORMAL, "%*c", i*3, ' ');

		for (i = 0; i < read; i++) {
			shell_fprintf(sh, SHELL_NORMAL, "%c", buf[i] < 32 ||
				      buf[i] > 127 ? '.' : buf[i]);
		}

		shell_print(sh, "");

		offset += read;
		count -= read;
	}

	fs_close(&file);

	return 0;
>>>>>>> 759e31d0
}

static int cmd_cat(const struct shell* sh, size_t argc, char** argv) {
    char path[MAX_PATH_LEN];
    uint8_t buf[BUF_CNT];
    struct fs_dirent dirent;
    struct fs_file_t file;
    int err;
    ssize_t read;

    fs_file_t_init(&file);

    for (size_t i = 1; i < argc; ++i) {
        create_abs_path(argv[i], path, sizeof(path));

        err = fs_stat(path, &dirent);
        if (err < 0) {
            shell_error(sh, "Failed to obtain file %s (err: %d)",
                        path, err);
            continue;
        }

        if (dirent.type != FS_DIR_ENTRY_FILE) {
            shell_error(sh, "Not a file %s", path);
            continue;
        }

        err = fs_open(&file, path, FS_O_READ);
        if (err < 0) {
            shell_error(sh, "Failed to open %s (%d)", path, err);
            continue;
        }

        while (true) {
            read = fs_read(&file, buf, sizeof(buf));
            if (read <= 0) {
                break;
            }

            for (int j = 0; j < read; j++) {
                shell_fprintf_normal(sh, "%c", buf[j]);
            }
        }

        if (read < 0) {
            shell_error(sh, "Failed to read from file %s (err: %zd)",
                        path, read);
        }

        fs_close(&file);
    }

    return 0;
}

static int cmd_statvfs(const struct shell* sh, size_t argc, char** argv) {
    int err;
    char path[MAX_PATH_LEN];
    struct fs_statvfs stat;

    create_abs_path(argv[1], path, sizeof(path));

    err = fs_statvfs(path, &stat);
    if (err < 0) {
        shell_error(sh, "Failed to statvfs %s (%d)", path, err);
        return -ENOEXEC;
    }

    shell_fprintf_normal(sh, "bsize %lu, frsize %lu, blocks %lu, bfree %lu\n",
                         stat.f_bsize, stat.f_frsize, stat.f_blocks, stat.f_bfree);

    return 0;
}

static int cmd_write(const struct shell* sh, size_t argc, char** argv) {
    char path[MAX_PATH_LEN];
    uint8_t buf[BUF_CNT];
    uint8_t buf_len;
    int arg_offset;
    struct fs_file_t file;
    off_t offset = -1;
    int err;

    create_abs_path(argv[1], path, sizeof(path));

    if (!strcmp(argv[2], "-o")) {
        if (argc < 4) {
            shell_error(sh, "Missing argument");
            return -ENOEXEC;
        }

        offset = strtol(argv[3], NULL, 0);

        arg_offset = 4;
    }
    else {
        arg_offset = 2;
    }

    fs_file_t_init(&file);
    err = fs_open(&file, path, FS_O_CREATE | FS_O_WRITE);
    if (err) {
        shell_error(sh, "Failed to open %s (%d)", path, err);
        return -ENOEXEC;
    }

    if (offset < 0) {
        err = fs_seek(&file, 0, FS_SEEK_END);
    }
    else {
        err = fs_seek(&file, offset, FS_SEEK_SET);
    }

    if (err) {
        shell_error(sh, "Failed to seek %s (%d)", path, err);
        fs_close(&file);
        return -ENOEXEC;
    }

    buf_len = 0U;
    while (arg_offset < argc) {
        buf[buf_len++] = strtol(argv[arg_offset++], NULL, 16);

        if ((buf_len == BUF_CNT) || (arg_offset == argc)) {
            err = fs_write(&file, buf, buf_len);
            if (err < 0) {
                shell_error(sh, "Failed to write %s (%d)",
                            path, err);
                fs_close(&file);
                return -ENOEXEC;
            }

            buf_len = 0U;
        }
    }

    fs_close(&file);

    return 0;
}

#ifdef CONFIG_FILE_SYSTEM_SHELL_TEST_COMMANDS
static uint8_t const  speed_types[][4] = {"B", "KiB", "MiB", "GiB"};
static uint32_t const speed_divisor = 1024;

static void file_size_output(const struct shell* sh, double size) {
    uint8_t speed_index = 0;

    while (size >= (double)speed_divisor && speed_index < ARRAY_SIZE(speed_types)) {
        size /= (double)speed_divisor;
        ++speed_index;
    }

    shell_print(sh, "File size: %.1f%s",
                size, speed_types[speed_index]);
}

static void speed_output(const struct shell* sh, uint64_t total_time, double loops, double size) {
    double  time_per_loop = (double)total_time / loops;
    double  throughput    = size;
    uint8_t speed_index   = 0;

    if (time_per_loop > 0) {
        throughput /= (time_per_loop / 1000.0);
    }

    while (throughput >= (double)speed_divisor && speed_index < ARRAY_SIZE(speed_types)) {
        throughput /= (double)speed_divisor;
        ++speed_index;
    }

    shell_print(sh, "Total: %llums, Per loop: ~%.0fms, Speed: ~%.1f%sps",
                total_time, time_per_loop, throughput, speed_types[speed_index]);
}

static int cmd_read_test(const struct shell* sh, size_t argc, char** argv) {
    char path[MAX_PATH_LEN];
    struct fs_dirent dirent;
    struct fs_file_t file;
    int err;
    uint32_t repeat;
    uint8_t random_data[CONFIG_FILE_SYSTEM_SHELL_BUFFER_SIZE];
    uint32_t i;
    uint64_t start_time;
    uint64_t loop_time;
    uint64_t total_time = 0;
    uint32_t loops = 0;
    uint32_t size;

    if (argc < 3) {
        shell_error(sh, "Missing parameters: read_test <path> <repeat>");
        return -EINVAL;
    }

    create_abs_path(argv[1], path, sizeof(path));
    repeat = strtol(argv[2], NULL, 0);

    if (repeat == 0 || repeat > 10) {
        shell_error(sh, "<repeat> must be between 1 and 10.");
        return -EINVAL;
    }

    err = fs_stat(path, &dirent);

    if (err != 0) {
        shell_error(sh, "File status failed: %d", err);
        return err;
    }

    if (dirent.type != FS_DIR_ENTRY_FILE) {
        shell_error(sh, "Provided path is not a file");
        return -ENOENT;
    }

    /* Store size of file so we can ensure it was fully read */
    size = dirent.size;
    file_size_output(sh, (double)size);

    while (loops < repeat) {
        start_time = k_uptime_get();

        fs_file_t_init(&file);
        err = fs_open(&file, path, FS_O_READ);
        if (err) {
            shell_error(sh, "Failed to open %s (%d)", path, err);
            return -ENOEXEC;
        }

        /* Read data in chunk by chunk until the full size has been read */
        i = 0;
        while (true) {
            err = fs_read(&file, random_data, sizeof(random_data));
            if (err < 0) {
                shell_error(sh, "Failed to write %s (%d)",
                            path, err);
                fs_close(&file);
                return -ENOEXEC;
            }

            i += err;

            if (err < sizeof(random_data)) {
                /* Read finished */
                break;
            }
        }

        /* Ensure file contents is fully written then close file */
        fs_close(&file);

        if (i != size) {
            shell_error(sh, "File read error, expected %d bytes but only read %d",
                        size, i);
            return -EINVAL;
        }

        ++loops;
        loop_time = k_uptime_delta(&start_time);
        total_time += loop_time;
        shell_print(sh, "Loop #%u done in %llums.", loops, loop_time);
    }

    speed_output(sh, total_time, (double)loops, (double)size);

    return 0;
}

static int cmd_erase_write_test(const struct shell* sh, size_t argc, char** argv) {
    char path[MAX_PATH_LEN];
    struct fs_file_t file;
    int err;
    uint32_t size;
    uint32_t repeat;
    uint8_t random_data[CONFIG_FILE_SYSTEM_SHELL_BUFFER_SIZE];
    uint32_t i;
    uint64_t start_time;
    uint64_t loop_time;
    uint64_t total_time = 0;
    uint32_t loops = 0;

    if (argc < 4) {
        shell_error(sh, "Missing parameters: erase_write_test <path> <size> <repeat>");
        return -EINVAL;
    }

    create_abs_path(argv[1], path, sizeof(path));
    size   = strtol(argv[2], NULL, 0);
    repeat = strtol(argv[3], NULL, 0);

    if (size == 0) {
        shell_error(sh, "<size> must be at least 1.");
        return -EINVAL;
    }

    if (repeat == 0 || repeat > 10) {
        shell_error(sh, "<repeat> must be between 1 and 10.");
        return -EINVAL;
    }

    /* Generate random data, the contents is not important */
    i = 0;
    while (i < sizeof(random_data)) {
        random_data[i] = (uint8_t)(i % 255);
        ++i;
    }

    while (loops < repeat) {
        start_time = k_uptime_get();

        fs_file_t_init(&file);
        err = fs_open(&file, path, FS_O_CREATE | FS_O_WRITE);
        if (err) {
            shell_error(sh, "Failed to open %s (%d)", path, err);
            return -ENOEXEC;
        }

        /* Truncate the file size to 0 (if supported, erase if not) */
        err = fs_truncate(&file, 0);

        if (err == -ENOTSUP) {
            fs_close(&file);

            err = fs_unlink(path);
            if (err) {
                shell_error(sh, "Failed to delete %s (%d)", path, err);
                return -ENOEXEC;
            }

            err = fs_open(&file, path, FS_O_CREATE | FS_O_WRITE);
            if (err) {
                shell_error(sh, "Failed to open %s (%d)", path, err);
                return -ENOEXEC;
            }
        }
        else if (err) {
            shell_error(sh, "Failed to truncate %s (%d)", path, err);
            fs_close(&file);
            return -ENOEXEC;
        }

        /* Write data out chunk by chunk until the full size has been written */
        i = 0;
        while (i < size) {
            uint32_t write_size = size - i;

            if (write_size > sizeof(random_data)) {
                write_size = sizeof(random_data);
            }

            err = fs_write(&file, random_data, write_size);
            if (err < 0) {
                shell_error(sh, "Failed to write %s (%d)",
                            path, err);
                fs_close(&file);
                return -ENOEXEC;
            }

            i += write_size;
        }

        /* Ensure file contents is fully written then close file */
        fs_sync(&file);
        fs_close(&file);

        ++loops;
        loop_time = k_uptime_delta(&start_time);
        total_time += loop_time;
        shell_print(sh, "Loop #%u done in %llums.", loops, loop_time);
    }

    speed_output(sh, total_time, (double)loops, (double)size);

    return 0;
}
#endif

#ifdef CONFIG_FILE_SYSTEM_SHELL_MOUNT_COMMAND

static char* mntpt_prepare(char* mntpt) {
    char* cpy_mntpt;

    cpy_mntpt = k_malloc(strlen(mntpt) + 1);
    if (cpy_mntpt) {
        strcpy(cpy_mntpt, mntpt);
    }
    return cpy_mntpt;
}

#if defined(CONFIG_FAT_FILESYSTEM_ELM)
static int cmd_mount_fat(const struct shell* sh, size_t argc, char** argv) {
    char* mntpt;
    int   res;

    mntpt = mntpt_prepare(argv[1]);
    if (!mntpt) {
        shell_error(sh,
                    "Failed to allocate  buffer for mount point");
        return -ENOEXEC;
    }

    fatfs_mnt.mnt_point = (char const*)mntpt;
    res = fs_mount(&fatfs_mnt);
    if (res != 0) {
        shell_error(sh,
                    "Error mounting FAT fs. Error Code [%d]", res);
        k_free((void*)fatfs_mnt.mnt_point);
        fatfs_mnt.mnt_point = NULL;
        return -ENOEXEC;
    }

    shell_print(sh, "Successfully mounted fat fs:%s",
                fatfs_mnt.mnt_point);

    return 0;
}
#endif

#if defined(CONFIG_FILE_SYSTEM_LITTLEFS)
static int cmd_mount_littlefs(const struct shell* sh, size_t argc, char** argv) {
    if (littlefs_mnt.mnt_point != NULL) {
        return -EBUSY;
    }

    char* mntpt = mntpt_prepare(argv[1]);

    if (!mntpt) {
        shell_error(sh, "Failed to allocate mount point");
        return -ENOEXEC; /* ?!? */
    }

    littlefs_mnt.mnt_point = mntpt;

    int rc = fs_mount(&littlefs_mnt);

    if (rc != 0) {
        shell_error(sh, "Error mounting as littlefs: %d", rc);
        k_free((void*)littlefs_mnt.mnt_point);
        littlefs_mnt.mnt_point = NULL;
        return -ENOEXEC;
    }

    return rc;
}
#endif

SHELL_STATIC_SUBCMD_SET_CREATE(sub_fs_mount,
    #if defined(CONFIG_FAT_FILESYSTEM_ELM)
    SHELL_CMD_ARG(fat, NULL,
                  "Mount fatfs. fs mount fat <mount-point>",
                  cmd_mount_fat, 2, 0),
    #endif

    #if defined(CONFIG_FILE_SYSTEM_LITTLEFS)
    SHELL_CMD_ARG(littlefs, NULL,
                  "Mount littlefs. fs mount littlefs <mount-point>",
                  cmd_mount_littlefs, 2, 0),
    #endif

    SHELL_SUBCMD_SET_END
);
#endif

SHELL_STATIC_SUBCMD_SET_CREATE(sub_fs,
<<<<<<< HEAD
    SHELL_CMD(cd, NULL, "Change working directory", cmd_cd),
    SHELL_CMD(ls, NULL, "List files in current directory", cmd_ls),
    SHELL_CMD_ARG(mkdir, NULL, "Create directory", cmd_mkdir, 2, 0),
    #ifdef CONFIG_FILE_SYSTEM_SHELL_MOUNT_COMMAND
    SHELL_CMD(mount, &sub_fs_mount,
              "<Mount fs, syntax:- fs mount <fs type> <mount-point>", NULL),
    #endif
    SHELL_CMD(pwd, NULL, "Print current working directory", cmd_pwd),
    SHELL_CMD_ARG(read, NULL, "Read from file", cmd_read, 2, 255),
    SHELL_CMD_ARG(cat, NULL,
                  "Concatenate files and print on the standard output",
                  cmd_cat, 2, 255),
    SHELL_CMD_ARG(rm, NULL, "Remove file", cmd_rm, 2, 0),
    SHELL_CMD_ARG(statvfs, NULL, "Show file system state", cmd_statvfs, 2, 0),
    SHELL_CMD_ARG(trunc, NULL, "Truncate file", cmd_trunc, 2, 255),
    SHELL_CMD_ARG(write, NULL, "Write file", cmd_write, 3, 255),
    #ifdef CONFIG_FILE_SYSTEM_SHELL_TEST_COMMANDS
    SHELL_CMD_ARG(read_test, NULL, "Read file test",
                  cmd_read_test, 2, 2),
    SHELL_CMD_ARG(erase_write_test, NULL, "Erase/write file test",
                  cmd_erase_write_test, 3, 3),
    #endif
    SHELL_SUBCMD_SET_END
=======
	SHELL_CMD(cd, NULL, "Change working directory", cmd_cd),
	SHELL_CMD(ls, NULL, "List files in current directory", cmd_ls),
	SHELL_CMD_ARG(mkdir, NULL, "Create directory", cmd_mkdir, 2, 0),
#ifdef CONFIG_FILE_SYSTEM_SHELL_MOUNT_COMMAND
	SHELL_CMD(mount, &sub_fs_mount,
		  "<Mount fs, syntax:- fs mount <fs type> <mount-point>", NULL),
#endif
	SHELL_CMD(pwd, NULL, "Print current working directory", cmd_pwd),
	SHELL_CMD_ARG(read, NULL, "Read from file", cmd_read, 2, 255),
	SHELL_CMD_ARG(cat, NULL,
		"Concatenate files and print on the standard output",
		cmd_cat, 2, 255),
	SHELL_CMD_ARG(rm, NULL, "Remove file", cmd_rm, 2, 0),
	SHELL_CMD_ARG(cp, NULL, "Copy file", cmd_cp, 3, 0),
	SHELL_CMD_ARG(statvfs, NULL, "Show file system state", cmd_statvfs, 2, 0),
	SHELL_CMD_ARG(trunc, NULL, "Truncate file", cmd_trunc, 2, 255),
	SHELL_CMD_ARG(write, NULL, "Write file", cmd_write, 3, 255),
#ifdef CONFIG_FILE_SYSTEM_SHELL_TEST_COMMANDS
	SHELL_CMD_ARG(read_test, NULL, "Read file test",
		      cmd_read_test, 2, 2),
	SHELL_CMD_ARG(erase_write_test, NULL, "Erase/write file test",
		      cmd_erase_write_test, 3, 3),
#endif
	SHELL_SUBCMD_SET_END
>>>>>>> 759e31d0
);

SHELL_CMD_REGISTER(fs, &sub_fs, "File system commands", NULL);<|MERGE_RESOLUTION|>--- conflicted
+++ resolved
@@ -272,7 +272,81 @@
     return err;
 }
 
-<<<<<<< HEAD
+static int cmd_cp(const struct shell* sh, size_t argc, char** argv) {
+    int err;
+    int close_err;
+    char path_src[MAX_PATH_LEN];
+    char path_dst[MAX_PATH_LEN];
+    struct fs_file_t file_src;
+    struct fs_file_t file_dst;
+    uint8_t buf[BUF_CNT];
+    ssize_t buf_len;
+    ssize_t num_written;
+
+    create_abs_path(argv[1], path_src, sizeof(path_src));
+    create_abs_path(argv[2], path_dst, sizeof(path_dst));
+
+    fs_file_t_init(&file_src);
+    fs_file_t_init(&file_dst);
+
+    err = fs_open(&file_src, path_src, FS_O_READ);
+    if (err) {
+        shell_error(sh, "Failed to open %s (%d)", path_src, err);
+        err = -EIO;
+        goto exit;
+    }
+
+    err = fs_open(&file_dst, path_dst, FS_O_CREATE | FS_O_TRUNC | FS_O_WRITE);
+    if (err) {
+        shell_error(sh, "Failed to open %s (%d)", path_dst, err);
+        err = -EIO;
+        goto close_src;
+    }
+
+    while (true) {
+        buf_len = fs_read(&file_src, buf, BUF_CNT);
+        if (buf_len < 0) {
+            shell_error(sh, "Failed to read %s (%d)", path_src, (int)buf_len);
+            err = -EIO;
+            goto close;
+        }
+
+        if (buf_len == 0) {
+            break;
+        }
+
+        num_written = fs_write(&file_dst, buf, buf_len);
+        if (num_written < 0) {
+            shell_error(sh, "Failed to write %s (%d)", path_dst, (int)num_written);
+            err = -EIO;
+            goto close;
+        }
+
+        if (num_written != buf_len) {
+            shell_error(sh, "Failed to write %s", path_dst);
+            err = -EIO;
+            goto close;
+        }
+    }
+
+close :
+    close_err = fs_close(&file_dst);
+    if (close_err) {
+        shell_error(sh, "Failed to close %s", path_dst);
+        err = -EIO;
+    }
+
+close_src :
+    close_err = fs_close(&file_src);
+    if (close_err) {
+        shell_error(sh, "Failed to close %s", path_src);
+        err = -EIO;
+    }
+
+exit :
+    return err;
+}
+
 static int cmd_read(const struct shell* sh, size_t argc, char** argv) {
     char path[MAX_PATH_LEN];
     struct fs_dirent dirent;
@@ -367,174 +441,6 @@
     fs_close(&file);
 
     return 0;
-=======
-static int cmd_cp(const struct shell *sh, size_t argc, char **argv)
-{
-	int err;
-	int close_err;
-	char path_src[MAX_PATH_LEN];
-	char path_dst[MAX_PATH_LEN];
-	struct fs_file_t file_src;
-	struct fs_file_t file_dst;
-	uint8_t buf[BUF_CNT];
-	ssize_t buf_len;
-	ssize_t num_written;
-
-	create_abs_path(argv[1], path_src, sizeof(path_src));
-	create_abs_path(argv[2], path_dst, sizeof(path_dst));
-
-	fs_file_t_init(&file_src);
-	fs_file_t_init(&file_dst);
-
-	err = fs_open(&file_src, path_src, FS_O_READ);
-	if (err) {
-		shell_error(sh, "Failed to open %s (%d)", path_src, err);
-		err = -EIO;
-		goto exit;
-	}
-
-	err = fs_open(&file_dst, path_dst, FS_O_CREATE | FS_O_TRUNC | FS_O_WRITE);
-	if (err) {
-		shell_error(sh, "Failed to open %s (%d)", path_dst, err);
-		err = -EIO;
-		goto close_src;
-	}
-
-	while (true) {
-		buf_len = fs_read(&file_src, buf, BUF_CNT);
-		if (buf_len < 0) {
-			shell_error(sh, "Failed to read %s (%d)", path_src, (int)buf_len);
-			err = -EIO;
-			goto close;
-		}
-		if (buf_len == 0) {
-			break;
-		}
-
-		num_written = fs_write(&file_dst, buf, buf_len);
-		if (num_written < 0) {
-			shell_error(sh, "Failed to write %s (%d)", path_dst, (int)num_written);
-			err = -EIO;
-			goto close;
-		}
-		if (num_written != buf_len) {
-			shell_error(sh, "Failed to write %s", path_dst);
-			err = -EIO;
-			goto close;
-		}
-	}
-
-close:
-	close_err = fs_close(&file_dst);
-	if (close_err) {
-		shell_error(sh, "Failed to close %s", path_dst);
-		err = -EIO;
-	}
-
-close_src:
-	close_err = fs_close(&file_src);
-	if (close_err) {
-		shell_error(sh, "Failed to close %s", path_src);
-		err = -EIO;
-	}
-
-exit:
-	return err;
-}
-
-static int cmd_read(const struct shell *sh, size_t argc, char **argv)
-{
-	char path[MAX_PATH_LEN];
-	struct fs_dirent dirent;
-	struct fs_file_t file;
-	int count;
-	off_t offset;
-	int err;
-
-	create_abs_path(argv[1], path, sizeof(path));
-
-	if (argc > 2) {
-		count = strtol(argv[2], NULL, 0);
-		if (count <= 0) {
-			count = INT_MAX;
-		}
-	} else {
-		count = INT_MAX;
-	}
-
-	if (argc > 3) {
-		offset = strtol(argv[3], NULL, 0);
-	} else {
-		offset = 0;
-	}
-
-	err = fs_stat(path, &dirent);
-	if (err) {
-		shell_error(sh, "Failed to obtain file %s (err: %d)",
-			    path, err);
-		return -ENOEXEC;
-	}
-
-	if (dirent.type != FS_DIR_ENTRY_FILE) {
-		shell_error(sh, "Not a file %s", path);
-		return -ENOEXEC;
-	}
-
-	shell_print(sh, "File size: %zd", dirent.size);
-
-	fs_file_t_init(&file);
-	err = fs_open(&file, path, FS_O_READ);
-	if (err) {
-		shell_error(sh, "Failed to open %s (%d)", path, err);
-		return -ENOEXEC;
-	}
-
-	if (offset > 0) {
-		err = fs_seek(&file, offset, FS_SEEK_SET);
-		if (err) {
-			shell_error(sh, "Failed to seek %s (%d)",
-				    path, err);
-			fs_close(&file);
-			return -ENOEXEC;
-		}
-	}
-
-	while (count > 0) {
-		ssize_t read;
-		uint8_t buf[16];
-		int i;
-
-		read = fs_read(&file, buf, MIN(count, sizeof(buf)));
-		if (read <= 0) {
-			break;
-		}
-
-		shell_fprintf(sh, SHELL_NORMAL, "%08X  ", (uint32_t)offset);
-
-		for (i = 0; i < read; i++) {
-			shell_fprintf(sh, SHELL_NORMAL, "%02X ", buf[i]);
-		}
-		for (; i < sizeof(buf); i++) {
-			shell_fprintf(sh, SHELL_NORMAL, "   ");
-		}
-		i = sizeof(buf) - i;
-		shell_fprintf(sh, SHELL_NORMAL, "%*c", i*3, ' ');
-
-		for (i = 0; i < read; i++) {
-			shell_fprintf(sh, SHELL_NORMAL, "%c", buf[i] < 32 ||
-				      buf[i] > 127 ? '.' : buf[i]);
-		}
-
-		shell_print(sh, "");
-
-		offset += read;
-		count -= read;
-	}
-
-	fs_close(&file);
-
-	return 0;
->>>>>>> 759e31d0
 }
 
 static int cmd_cat(const struct shell* sh, size_t argc, char** argv) {
@@ -998,7 +904,6 @@
 #endif
 
 SHELL_STATIC_SUBCMD_SET_CREATE(sub_fs,
-<<<<<<< HEAD
     SHELL_CMD(cd, NULL, "Change working directory", cmd_cd),
     SHELL_CMD(ls, NULL, "List files in current directory", cmd_ls),
     SHELL_CMD_ARG(mkdir, NULL, "Create directory", cmd_mkdir, 2, 0),
@@ -1022,32 +927,6 @@
                   cmd_erase_write_test, 3, 3),
     #endif
     SHELL_SUBCMD_SET_END
-=======
-	SHELL_CMD(cd, NULL, "Change working directory", cmd_cd),
-	SHELL_CMD(ls, NULL, "List files in current directory", cmd_ls),
-	SHELL_CMD_ARG(mkdir, NULL, "Create directory", cmd_mkdir, 2, 0),
-#ifdef CONFIG_FILE_SYSTEM_SHELL_MOUNT_COMMAND
-	SHELL_CMD(mount, &sub_fs_mount,
-		  "<Mount fs, syntax:- fs mount <fs type> <mount-point>", NULL),
-#endif
-	SHELL_CMD(pwd, NULL, "Print current working directory", cmd_pwd),
-	SHELL_CMD_ARG(read, NULL, "Read from file", cmd_read, 2, 255),
-	SHELL_CMD_ARG(cat, NULL,
-		"Concatenate files and print on the standard output",
-		cmd_cat, 2, 255),
-	SHELL_CMD_ARG(rm, NULL, "Remove file", cmd_rm, 2, 0),
-	SHELL_CMD_ARG(cp, NULL, "Copy file", cmd_cp, 3, 0),
-	SHELL_CMD_ARG(statvfs, NULL, "Show file system state", cmd_statvfs, 2, 0),
-	SHELL_CMD_ARG(trunc, NULL, "Truncate file", cmd_trunc, 2, 255),
-	SHELL_CMD_ARG(write, NULL, "Write file", cmd_write, 3, 255),
-#ifdef CONFIG_FILE_SYSTEM_SHELL_TEST_COMMANDS
-	SHELL_CMD_ARG(read_test, NULL, "Read file test",
-		      cmd_read_test, 2, 2),
-	SHELL_CMD_ARG(erase_write_test, NULL, "Erase/write file test",
-		      cmd_erase_write_test, 3, 3),
-#endif
-	SHELL_SUBCMD_SET_END
->>>>>>> 759e31d0
 );
 
 SHELL_CMD_REGISTER(fs, &sub_fs, "File system commands", NULL);