/*
 * Copyright (c) 2024 Trackunit Corporation
 *
 * SPDX-License-Identifier: Apache-2.0
 */

#include <zephyr/modem/pipelink.h>

static void try_callback(struct modem_pipelink *link, enum modem_pipelink_event event)
{
	if (link->callback == NULL) {
		return;
	}

	link->callback(link, event, link->user_data);
}

void modem_pipelink_attach(struct modem_pipelink *link,
			   modem_pipelink_callback callback,
			   void *user_data)
{
	K_SPINLOCK(&link->spinlock) {
		link->callback = callback;
		link->user_data = user_data;
	}
}

<<<<<<< HEAD
bool modem_pipelink_is_connected(struct modem_pipelink const* link) {
    bool connected;
=======
bool modem_pipelink_is_connected(struct modem_pipelink *link)
{
	bool connected = false;
>>>>>>> 64131856

    connected = link->connected;

    return connected;
}

struct modem_pipe *modem_pipelink_get_pipe(struct modem_pipelink *link)
{
	return link->pipe;
}

void modem_pipelink_release(struct modem_pipelink *link)
{
	K_SPINLOCK(&link->spinlock) {
		link->callback = NULL;
		link->user_data = NULL;
	}
}

void modem_pipelink_init(struct modem_pipelink *link, struct modem_pipe *pipe)
{
	link->pipe = pipe;
	link->callback = NULL;
	link->user_data = NULL;
	link->connected = false;
}

void modem_pipelink_notify_connected(struct modem_pipelink *link)
{
	K_SPINLOCK(&link->spinlock) {
		if (link->connected) {
			K_SPINLOCK_BREAK;
		}

		link->connected = true;
		try_callback(link, MODEM_PIPELINK_EVENT_CONNECTED);
	}
}

void modem_pipelink_notify_disconnected(struct modem_pipelink *link)
{
	K_SPINLOCK(&link->spinlock) {
		if (!link->connected) {
			K_SPINLOCK_BREAK;
		}

		link->connected = false;
		try_callback(link, MODEM_PIPELINK_EVENT_DISCONNECTED);
	}
}<|MERGE_RESOLUTION|>--- conflicted
+++ resolved
@@ -25,18 +25,14 @@
 	}
 }
 
-<<<<<<< HEAD
-bool modem_pipelink_is_connected(struct modem_pipelink const* link) {
-    bool connected;
-=======
-bool modem_pipelink_is_connected(struct modem_pipelink *link)
-{
+bool modem_pipelink_is_connected(struct modem_pipelink* link) {
 	bool connected = false;
->>>>>>> 64131856
 
-    connected = link->connected;
+	K_SPINLOCK(&link->spinlock) {
+		connected = link->connected;
+	}
 
-    return connected;
+	return connected;
 }
 
 struct modem_pipe *modem_pipelink_get_pipe(struct modem_pipelink *link)
