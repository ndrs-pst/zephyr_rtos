--- conflicted
+++ resolved
@@ -233,11 +233,7 @@
 	return 0;
 }
 
-<<<<<<< HEAD
-static const struct modem_pipe_api modem_backend_uart_isr_api = {
-=======
 static struct modem_pipe_api const modem_backend_uart_isr_api = {
->>>>>>> 3eed83a2
 	.open = modem_backend_uart_isr_open,
 	.transmit = modem_backend_uart_isr_transmit,
 	.receive = modem_backend_uart_isr_receive,
