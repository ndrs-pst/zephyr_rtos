--- conflicted
+++ resolved
@@ -1285,107 +1285,9 @@
     .close    = modem_cmux_dlci_pipe_api_close
 };
 
-<<<<<<< HEAD
 static void modem_cmux_dlci_open_handler(struct k_work* item) {
     struct k_work_delayable* dwork;
     struct modem_cmux_dlci* dlci;
-=======
-static void modem_cmux_dlci_open_handler(struct k_work *item)
-{
-	struct k_work_delayable *dwork;
-	struct modem_cmux_dlci *dlci;
-
-	if (item == NULL) {
-		return;
-	}
-
-	dwork = k_work_delayable_from_work(item);
-	dlci = CONTAINER_OF(dwork, struct modem_cmux_dlci, open_work);
-
-	dlci->state = MODEM_CMUX_DLCI_STATE_OPENING;
-
-	struct modem_cmux_frame frame = {
-		.dlci_address = dlci->dlci_address,
-		.cr = dlci->cmux->initiator,
-		.pf = true,
-		.type = MODEM_CMUX_FRAME_TYPE_SABM,
-		.data = NULL,
-		.data_len = 0,
-	};
-
-	LOG_DBG("Opening: %d", dlci->dlci_address);
-	modem_cmux_transmit_cmd_frame(dlci->cmux, &frame);
-	modem_work_schedule(&dlci->open_work, MODEM_CMUX_T1_TIMEOUT);
-}
-
-static void modem_cmux_dlci_close_handler(struct k_work *item)
-{
-	struct k_work_delayable *dwork;
-	struct modem_cmux_dlci *dlci;
-	struct modem_cmux *cmux;
-
-	if (item == NULL) {
-		return;
-	}
-
-	dwork = k_work_delayable_from_work(item);
-	dlci = CONTAINER_OF(dwork, struct modem_cmux_dlci, close_work);
-	cmux = dlci->cmux;
-
-	dlci->state = MODEM_CMUX_DLCI_STATE_CLOSING;
-
-	struct modem_cmux_frame frame = {
-		.dlci_address = dlci->dlci_address,
-		.cr = dlci->cmux->initiator,
-		.pf = true,
-		.type = MODEM_CMUX_FRAME_TYPE_DISC,
-		.data = NULL,
-		.data_len = 0,
-	};
-
-	LOG_DBG("Closing: %d", dlci->dlci_address);
-	modem_cmux_transmit_cmd_frame(cmux, &frame);
-	modem_work_schedule(&dlci->close_work, MODEM_CMUX_T1_TIMEOUT);
-}
-
-static void modem_cmux_dlci_pipes_release(struct modem_cmux *cmux)
-{
-	sys_snode_t *node;
-	struct modem_cmux_dlci *dlci;
-	struct k_work_sync sync;
-
-	SYS_SLIST_FOR_EACH_NODE(&cmux->dlcis, node) {
-		dlci = (struct modem_cmux_dlci *)node;
-		modem_pipe_notify_closed(&dlci->pipe);
-		k_work_cancel_delayable_sync(&dlci->open_work, &sync);
-		k_work_cancel_delayable_sync(&dlci->close_work, &sync);
-	}
-}
-
-void modem_cmux_init(struct modem_cmux *cmux, const struct modem_cmux_config *config)
-{
-	__ASSERT_NO_MSG(cmux != NULL);
-	__ASSERT_NO_MSG(config != NULL);
-	__ASSERT_NO_MSG(config->receive_buf != NULL);
-	__ASSERT_NO_MSG(config->receive_buf_size >= MODEM_CMUX_DATA_FRAME_SIZE_MAX);
-	__ASSERT_NO_MSG(config->transmit_buf != NULL);
-	__ASSERT_NO_MSG(config->transmit_buf_size >= MODEM_CMUX_DATA_FRAME_SIZE_MAX);
-
-	memset(cmux, 0x00, sizeof(*cmux));
-	cmux->callback = config->callback;
-	cmux->user_data = config->user_data;
-	cmux->receive_buf = config->receive_buf;
-	cmux->receive_buf_size = config->receive_buf_size;
-	sys_slist_init(&cmux->dlcis);
-	ring_buf_init(&cmux->transmit_rb, config->transmit_buf_size, config->transmit_buf);
-	k_mutex_init(&cmux->transmit_rb_lock);
-	k_work_init_delayable(&cmux->receive_work, modem_cmux_receive_handler);
-	k_work_init_delayable(&cmux->transmit_work, modem_cmux_transmit_handler);
-	k_work_init_delayable(&cmux->connect_work, modem_cmux_connect_handler);
-	k_work_init_delayable(&cmux->disconnect_work, modem_cmux_disconnect_handler);
-	k_event_init(&cmux->event);
-	set_state(cmux, MODEM_CMUX_STATE_DISCONNECTED);
->>>>>>> 31abf236
 
     if (item == NULL) {
         return;
@@ -1405,6 +1307,7 @@
         .data_len     = 0
     };
 
+    LOG_DBG("Opening: %d", dlci->dlci_address);
     modem_cmux_transmit_cmd_frame(dlci->cmux, &frame);
     modem_work_schedule(&dlci->open_work, MODEM_CMUX_T1_TIMEOUT);
 }
@@ -1433,6 +1336,7 @@
         .data_len     = 0
     };
 
+    LOG_DBG("Closing: %d", dlci->dlci_address);
     modem_cmux_transmit_cmd_frame(cmux, &frame);
     modem_work_schedule(&dlci->close_work, MODEM_CMUX_T1_TIMEOUT);
 }
