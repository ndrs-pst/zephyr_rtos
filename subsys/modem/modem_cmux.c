--- conflicted
+++ resolved
@@ -99,8 +99,8 @@
     return (struct modem_cmux_command*)data;
 }
 
-<<<<<<< HEAD
-static char const* modem_cmux_frame_type_to_str(enum modem_cmux_frame_types frame_type) {
+#if CONFIG_MODEM_CMUX_LOG_FRAMES
+static const char* modem_cmux_frame_type_to_str(enum modem_cmux_frame_types frame_type) {
     switch (frame_type) {
         case MODEM_CMUX_FRAME_TYPE_RR :
             return "RR";
@@ -137,47 +137,13 @@
                                  const char* action, size_t hexdump_len) {
     LOG_DBG("%s ch:%u cr:%u pf:%u type:%s dlen:%u", action, frame->dlci_address,
             frame->cr, frame->pf, modem_cmux_frame_type_to_str(frame->type), frame->data_len);
-    LOG_HEXDUMP_DBG(frame->data, hexdump_len, "data:");
-=======
-#if CONFIG_MODEM_CMUX_LOG_FRAMES
-static const char *modem_cmux_frame_type_to_str(enum modem_cmux_frame_types frame_type)
-{
-	switch (frame_type) {
-	case MODEM_CMUX_FRAME_TYPE_RR:
-		return "RR";
-	case MODEM_CMUX_FRAME_TYPE_UI:
-		return "UI";
-	case MODEM_CMUX_FRAME_TYPE_RNR:
-		return "RNR";
-	case MODEM_CMUX_FRAME_TYPE_REJ:
-		return "REJ";
-	case MODEM_CMUX_FRAME_TYPE_DM:
-		return "DM";
-	case MODEM_CMUX_FRAME_TYPE_SABM:
-		return "SABM";
-	case MODEM_CMUX_FRAME_TYPE_DISC:
-		return "DISC";
-	case MODEM_CMUX_FRAME_TYPE_UA:
-		return "UA";
-	case MODEM_CMUX_FRAME_TYPE_UIH:
-		return "UIH";
-	}
-	return "";
-}
-
-static void modem_cmux_log_frame(const struct modem_cmux_frame *frame,
-				 const char *action, size_t hexdump_len)
-{
-	LOG_DBG("%s ch:%u cr:%u pf:%u type:%s dlen:%u", action, frame->dlci_address,
-		frame->cr, frame->pf, modem_cmux_frame_type_to_str(frame->type), frame->data_len);
-	if (hexdump_len > 0) {
-		LOG_HEXDUMP_DBG(frame->data, hexdump_len, "data:");
-	}
->>>>>>> 5ad94948
+    if (hexdump_len > 0) {
+        LOG_HEXDUMP_DBG(frame->data, hexdump_len, "data:");
+    }
 }
 #else
 #define modem_cmux_log_frame(frame, action, hexdump_len) \
-	do { ARG_UNUSED(frame); ARG_UNUSED(action); ARG_UNUSED(hexdump_len); } while (0)
+    do { ARG_UNUSED(frame); ARG_UNUSED(action); ARG_UNUSED(hexdump_len); } while (0)
 #endif /* CONFIG_MODEM_CMUX_LOG_FRAMES */
 
 static void modem_cmux_log_transmit_frame(const struct modem_cmux_frame* frame) {
@@ -268,29 +234,14 @@
     return "";
 }
 
-<<<<<<< HEAD
 static void modem_cmux_log_transmit_command(const struct modem_cmux_command* command) {
     LOG_DBG("ea:%u,cr:%u,type:%s", command->type.ea, command->type.cr,
             modem_cmux_command_type_to_str(command->type.value));
-    LOG_HEXDUMP_DBG(command->value, command->length.value, "data:");
 }
 
 static void modem_cmux_log_received_command(const struct modem_cmux_command* command) {
     LOG_DBG("ea:%u,cr:%u,type:%s", command->type.ea, command->type.cr,
             modem_cmux_command_type_to_str(command->type.value));
-    LOG_HEXDUMP_DBG(command->value, command->length.value, "data:");
-=======
-static void modem_cmux_log_transmit_command(const struct modem_cmux_command *command)
-{
-	LOG_DBG("ea:%u,cr:%u,type:%s", command->type.ea, command->type.cr,
-		modem_cmux_command_type_to_str(command->type.value));
-}
-
-static void modem_cmux_log_received_command(const struct modem_cmux_command *command)
-{
-	LOG_DBG("ea:%u,cr:%u,type:%s", command->type.ea, command->type.cr,
-		modem_cmux_command_type_to_str(command->type.value));
->>>>>>> 5ad94948
 }
 
 static void modem_cmux_raise_event(struct modem_cmux* cmux, enum modem_cmux_event event) {
@@ -474,7 +425,6 @@
     modem_cmux_acknowledge_received_frame(cmux);
 }
 
-<<<<<<< HEAD
 static void modem_cmux_on_cld_command(struct modem_cmux* cmux, struct modem_cmux_command* command) {
     if (command->type.cr) {
         modem_cmux_acknowledge_received_frame(cmux);
@@ -490,6 +440,7 @@
         k_work_cancel_delayable(&cmux->disconnect_work);
     }
 
+    LOG_DBG("CMUX disconnected");
     cmux->state = MODEM_CMUX_STATE_DISCONNECTED;
     k_mutex_lock(&cmux->transmit_rb_lock, K_FOREVER);
     cmux->flow_control_on = false;
@@ -506,6 +457,7 @@
         return;
     }
 
+    LOG_DBG("CMUX connected");
     cmux->state = MODEM_CMUX_STATE_CONNECTED;
     k_mutex_lock(&cmux->transmit_rb_lock, K_FOREVER);
     cmux->flow_control_on = true;
@@ -514,51 +466,6 @@
     modem_cmux_raise_event(cmux, MODEM_CMUX_EVENT_CONNECTED);
     k_event_clear(&cmux->event, MODEM_CMUX_EVENT_DISCONNECTED_BIT);
     k_event_post(&cmux->event, MODEM_CMUX_EVENT_CONNECTED_BIT);
-=======
-static void modem_cmux_on_cld_command(struct modem_cmux *cmux, struct modem_cmux_command *command)
-{
-	if (command->type.cr) {
-		modem_cmux_acknowledge_received_frame(cmux);
-	}
-
-	if (cmux->state != MODEM_CMUX_STATE_DISCONNECTING &&
-	    cmux->state != MODEM_CMUX_STATE_CONNECTED) {
-		LOG_WRN("Unexpected close down");
-		return;
-	}
-
-	if (cmux->state == MODEM_CMUX_STATE_DISCONNECTING) {
-		k_work_cancel_delayable(&cmux->disconnect_work);
-	}
-
-	LOG_DBG("CMUX disconnected");
-	cmux->state = MODEM_CMUX_STATE_DISCONNECTED;
-	k_mutex_lock(&cmux->transmit_rb_lock, K_FOREVER);
-	cmux->flow_control_on = false;
-	k_mutex_unlock(&cmux->transmit_rb_lock);
-
-	modem_cmux_raise_event(cmux, MODEM_CMUX_EVENT_DISCONNECTED);
-	k_event_clear(&cmux->event, MODEM_CMUX_EVENT_CONNECTED_BIT);
-	k_event_post(&cmux->event, MODEM_CMUX_EVENT_DISCONNECTED_BIT);
-}
-
-static void modem_cmux_on_control_frame_ua(struct modem_cmux *cmux)
-{
-	if (cmux->state != MODEM_CMUX_STATE_CONNECTING) {
-		LOG_DBG("Unexpected UA frame");
-		return;
-	}
-
-	LOG_DBG("CMUX connected");
-	cmux->state = MODEM_CMUX_STATE_CONNECTED;
-	k_mutex_lock(&cmux->transmit_rb_lock, K_FOREVER);
-	cmux->flow_control_on = true;
-	k_mutex_unlock(&cmux->transmit_rb_lock);
-	k_work_cancel_delayable(&cmux->connect_work);
-	modem_cmux_raise_event(cmux, MODEM_CMUX_EVENT_CONNECTED);
-	k_event_clear(&cmux->event, MODEM_CMUX_EVENT_DISCONNECTED_BIT);
-	k_event_post(&cmux->event, MODEM_CMUX_EVENT_CONNECTED_BIT);
->>>>>>> 5ad94948
 }
 
 static void modem_cmux_on_control_frame_uih(struct modem_cmux* cmux) {
@@ -618,7 +525,6 @@
     modem_cmux_transmit_cmd_frame(cmux, &frame);
 }
 
-<<<<<<< HEAD
 static void modem_cmux_on_control_frame_sabm(struct modem_cmux* cmux) {
     modem_cmux_connect_response_transmit(cmux);
 
@@ -628,6 +534,7 @@
         return;
     }
 
+    LOG_DBG("CMUX connection request received");
     cmux->state = MODEM_CMUX_STATE_CONNECTED;
     k_mutex_lock(&cmux->transmit_rb_lock, K_FOREVER);
     cmux->flow_control_on = true;
@@ -635,26 +542,6 @@
     modem_cmux_raise_event(cmux, MODEM_CMUX_EVENT_CONNECTED);
     k_event_clear(&cmux->event, MODEM_CMUX_EVENT_DISCONNECTED_BIT);
     k_event_post(&cmux->event, MODEM_CMUX_EVENT_CONNECTED_BIT);
-=======
-static void modem_cmux_on_control_frame_sabm(struct modem_cmux *cmux)
-{
-	modem_cmux_connect_response_transmit(cmux);
-
-	if ((cmux->state == MODEM_CMUX_STATE_CONNECTED) ||
-	    (cmux->state == MODEM_CMUX_STATE_DISCONNECTING)) {
-		LOG_DBG("Connect request not accepted");
-		return;
-	}
-
-	LOG_DBG("CMUX connection request received");
-	cmux->state = MODEM_CMUX_STATE_CONNECTED;
-	k_mutex_lock(&cmux->transmit_rb_lock, K_FOREVER);
-	cmux->flow_control_on = true;
-	k_mutex_unlock(&cmux->transmit_rb_lock);
-	modem_cmux_raise_event(cmux, MODEM_CMUX_EVENT_CONNECTED);
-	k_event_clear(&cmux->event, MODEM_CMUX_EVENT_DISCONNECTED_BIT);
-	k_event_post(&cmux->event, MODEM_CMUX_EVENT_CONNECTED_BIT);
->>>>>>> 5ad94948
 }
 
 static void modem_cmux_on_control_frame(struct modem_cmux* cmux) {
@@ -673,17 +560,10 @@
             modem_cmux_on_control_frame_sabm(cmux);
             break;
 
-<<<<<<< HEAD
         default :
-            LOG_WRN("Unknown %s frame type", "control");
-            break;
-    }
-=======
-	default:
-		LOG_WRN("Unknown %s frame type %d", "control", cmux->frame.type);
-		break;
-	}
->>>>>>> 5ad94948
+            LOG_WRN("Unknown %s frame type %d", "control", cmux->frame.type);
+            break;
+    }
 }
 
 static struct modem_cmux_dlci* modem_cmux_find_dlci(struct modem_cmux* cmux) {
@@ -701,10 +581,10 @@
     return NULL;
 }
 
-<<<<<<< HEAD
 static void modem_cmux_on_dlci_frame_ua(struct modem_cmux_dlci* dlci) {
     switch (dlci->state) {
         case MODEM_CMUX_DLCI_STATE_OPENING :
+            LOG_DBG("DLCI %u opened", dlci->dlci_address);
             dlci->state = MODEM_CMUX_DLCI_STATE_OPEN;
             modem_pipe_notify_opened(&dlci->pipe);
             k_work_cancel_delayable(&dlci->open_work);
@@ -714,6 +594,7 @@
             break;
 
         case MODEM_CMUX_DLCI_STATE_CLOSING :
+            LOG_DBG("DLCI %u closed", dlci->dlci_address);
             dlci->state = MODEM_CMUX_DLCI_STATE_CLOSED;
             modem_pipe_notify_closed(&dlci->pipe);
             k_work_cancel_delayable(&dlci->close_work);
@@ -723,32 +604,6 @@
             LOG_DBG("Unexpected UA frame");
             break;
     }
-=======
-static void modem_cmux_on_dlci_frame_ua(struct modem_cmux_dlci *dlci)
-{
-	switch (dlci->state) {
-	case MODEM_CMUX_DLCI_STATE_OPENING:
-		LOG_DBG("DLCI %u opened", dlci->dlci_address);
-		dlci->state = MODEM_CMUX_DLCI_STATE_OPEN;
-		modem_pipe_notify_opened(&dlci->pipe);
-		k_work_cancel_delayable(&dlci->open_work);
-		k_mutex_lock(&dlci->receive_rb_lock, K_FOREVER);
-		ring_buf_reset(&dlci->receive_rb);
-		k_mutex_unlock(&dlci->receive_rb_lock);
-		break;
-
-	case MODEM_CMUX_DLCI_STATE_CLOSING:
-		LOG_DBG("DLCI %u closed", dlci->dlci_address);
-		dlci->state = MODEM_CMUX_DLCI_STATE_CLOSED;
-		modem_pipe_notify_closed(&dlci->pipe);
-		k_work_cancel_delayable(&dlci->close_work);
-		break;
-
-	default:
-		LOG_DBG("Unexpected UA frame");
-		break;
-	}
->>>>>>> 5ad94948
 }
 
 static void modem_cmux_on_dlci_frame_uih(struct modem_cmux_dlci* dlci) {
@@ -780,20 +635,12 @@
         return;
     }
 
-<<<<<<< HEAD
+    LOG_DBG("DLCI %u SABM request accepted, DLCI opened", dlci->dlci_address);
     dlci->state = MODEM_CMUX_DLCI_STATE_OPEN;
     modem_pipe_notify_opened(&dlci->pipe);
     k_mutex_lock(&dlci->receive_rb_lock, K_FOREVER);
     ring_buf_reset(&dlci->receive_rb);
     k_mutex_unlock(&dlci->receive_rb_lock);
-=======
-	LOG_DBG("DLCI %u SABM request accepted, DLCI opened", dlci->dlci_address);
-	dlci->state = MODEM_CMUX_DLCI_STATE_OPEN;
-	modem_pipe_notify_opened(&dlci->pipe);
-	k_mutex_lock(&dlci->receive_rb_lock, K_FOREVER);
-	ring_buf_reset(&dlci->receive_rb);
-	k_mutex_unlock(&dlci->receive_rb_lock);
->>>>>>> 5ad94948
 }
 
 static void modem_cmux_on_dlci_frame_disc(struct modem_cmux_dlci* dlci) {
@@ -806,14 +653,9 @@
         return;
     }
 
-<<<<<<< HEAD
+    LOG_DBG("DLCI %u disconnected", dlci->dlci_address);
     dlci->state = MODEM_CMUX_DLCI_STATE_CLOSED;
     modem_pipe_notify_closed(&dlci->pipe);
-=======
-	LOG_DBG("DLCI %u disconnected", dlci->dlci_address);
-	dlci->state = MODEM_CMUX_DLCI_STATE_CLOSED;
-	modem_pipe_notify_closed(&dlci->pipe);
->>>>>>> 5ad94948
 }
 
 static void modem_cmux_on_dlci_frame(struct modem_cmux* cmux) {
@@ -845,18 +687,11 @@
             modem_cmux_on_dlci_frame_disc(dlci);
             break;
 
-<<<<<<< HEAD
         default :
-            LOG_WRN("Unknown %s frame type", "DLCI");
-            break;
-    }
-=======
-	default:
-		LOG_WRN("Unknown %s frame type (%d, DLCI %d)", "DLCI", cmux->frame.type,
-			cmux->frame.dlci_address);
-		break;
-	}
->>>>>>> 5ad94948
+            LOG_WRN("Unknown %s frame type (%d, DLCI %d)", "DLCI", cmux->frame.type,
+            cmux->frame.dlci_address);
+            break;
+    }
 }
 
 static void modem_cmux_on_frame(struct modem_cmux* cmux) {
