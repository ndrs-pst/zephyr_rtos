--- conflicted
+++ resolved
@@ -628,210 +628,14 @@
     modem_cmux_on_dlci_frame(cmux);
 }
 
-<<<<<<< HEAD
-static void modem_cmux_transmit_resync(struct modem_cmux *cmux)
-{
-	static const uint8_t resync[3] = {0xF9, 0xF9, 0xF9};
-
-	modem_pipe_transmit(cmux->pipe, resync, sizeof(resync));
-}
-
-static void modem_cmux_process_received_byte(struct modem_cmux *cmux, uint8_t byte)
-{
-	uint8_t fcs;
-
-	switch (cmux->receive_state) {
-	case MODEM_CMUX_RECEIVE_STATE_SOF:
-		if (byte == 0xF9) {
-			cmux->receive_state = MODEM_CMUX_RECEIVE_STATE_ADDRESS;
-			break;
-		}
-
-		modem_cmux_transmit_resync(cmux);
-		cmux->receive_state = MODEM_CMUX_RECEIVE_STATE_RESYNC_0;
-		break;
-
-	case MODEM_CMUX_RECEIVE_STATE_RESYNC_0:
-		if (byte == 0xF9) {
-			cmux->receive_state = MODEM_CMUX_RECEIVE_STATE_RESYNC_1;
-		}
-
-		break;
-
-	case MODEM_CMUX_RECEIVE_STATE_RESYNC_1:
-		if (byte == 0xF9) {
-			cmux->receive_state = MODEM_CMUX_RECEIVE_STATE_RESYNC_2;
-		} else {
-			modem_cmux_transmit_resync(cmux);
-			cmux->receive_state = MODEM_CMUX_RECEIVE_STATE_RESYNC_0;
-		}
-
-		break;
-
-	case MODEM_CMUX_RECEIVE_STATE_RESYNC_2:
-		if (byte == 0xF9) {
-			cmux->receive_state = MODEM_CMUX_RECEIVE_STATE_RESYNC_3;
-		} else {
-			modem_cmux_transmit_resync(cmux);
-			cmux->receive_state = MODEM_CMUX_RECEIVE_STATE_RESYNC_0;
-		}
-
-		break;
-
-	case MODEM_CMUX_RECEIVE_STATE_RESYNC_3:
-		if (byte == 0xF9) {
-			break;
-		}
-
-	case MODEM_CMUX_RECEIVE_STATE_ADDRESS:
-		/* Initialize */
-		cmux->receive_buf_len = 0;
-		cmux->frame_header_len = 0;
-
-		/* Store header for FCS */
-		cmux->frame_header[cmux->frame_header_len] = byte;
-		cmux->frame_header_len++;
-
-		/* Get CR */
-		cmux->frame.cr = (byte & 0x02) ? true : false;
-
-		/* Get DLCI address */
-		cmux->frame.dlci_address = (byte >> 2) & 0x3F;
-
-		/* Await control */
-		cmux->receive_state = MODEM_CMUX_RECEIVE_STATE_CONTROL;
-		break;
-
-	case MODEM_CMUX_RECEIVE_STATE_CONTROL:
-		/* Store header for FCS */
-		cmux->frame_header[cmux->frame_header_len] = byte;
-		cmux->frame_header_len++;
-
-		/* Get PF */
-		cmux->frame.pf = (byte & MODEM_CMUX_PF) ? true : false;
-
-		/* Get frame type */
-		cmux->frame.type = byte & (~MODEM_CMUX_PF);
-
-		/* Await data length */
-		cmux->receive_state = MODEM_CMUX_RECEIVE_STATE_LENGTH;
-		break;
-
-	case MODEM_CMUX_RECEIVE_STATE_LENGTH:
-		/* Store header for FCS */
-		cmux->frame_header[cmux->frame_header_len] = byte;
-		cmux->frame_header_len++;
-
-		/* Get first 7 bits of data length */
-		cmux->frame.data_len = (byte >> 1);
-
-		/* Check if length field continues */
-		if ((byte & MODEM_CMUX_EA) == 0) {
-			/* Await continued length field */
-			cmux->receive_state = MODEM_CMUX_RECEIVE_STATE_LENGTH_CONT;
-			break;
-		}
-
-		/* Check if no data field */
-		if (cmux->frame.data_len == 0) {
-			/* Await FCS */
-			cmux->receive_state = MODEM_CMUX_RECEIVE_STATE_FCS;
-			break;
-		}
-
-		/* Await data */
-		cmux->receive_state = MODEM_CMUX_RECEIVE_STATE_DATA;
-		break;
-
-	case MODEM_CMUX_RECEIVE_STATE_LENGTH_CONT:
-		/* Store header for FCS */
-		cmux->frame_header[cmux->frame_header_len] = byte;
-		cmux->frame_header_len++;
-
-		/* Get last 8 bits of data length */
-		cmux->frame.data_len |= ((uint16_t)byte) << 7;
-
-		/* Await data */
-		cmux->receive_state = MODEM_CMUX_RECEIVE_STATE_DATA;
-		break;
-
-	case MODEM_CMUX_RECEIVE_STATE_DATA:
-		/* Copy byte to data */
-		cmux->receive_buf[cmux->receive_buf_len] = byte;
-		cmux->receive_buf_len++;
-
-		/* Check if datalen reached */
-		if (cmux->frame.data_len == cmux->receive_buf_len) {
-			/* Await FCS */
-			cmux->receive_state = MODEM_CMUX_RECEIVE_STATE_FCS;
-			break;
-		}
-
-		/* Check if receive buffer overrun */
-		if (cmux->receive_buf_len == cmux->receive_buf_size) {
-			LOG_WRN("Receive buf overrun");
-
-			/* Drop frame */
-			cmux->receive_state = MODEM_CMUX_RECEIVE_STATE_EOF;
-			break;
-		}
-
-		break;
-
-	case MODEM_CMUX_RECEIVE_STATE_FCS:
-		/* Compute FCS */
-		if (cmux->frame.type == MODEM_CMUX_FRAME_TYPE_UIH) {
-			fcs = 0xFF - crc8(cmux->frame_header, cmux->frame_header_len,
-					  MODEM_CMUX_FCS_POLYNOMIAL, MODEM_CMUX_FCS_INIT_VALUE,
-					  true);
-		} else {
-			fcs = crc8(cmux->frame_header, cmux->frame_header_len,
-				   MODEM_CMUX_FCS_POLYNOMIAL, MODEM_CMUX_FCS_INIT_VALUE, true);
-
-			fcs = 0xFF - crc8(cmux->frame.data, cmux->frame.data_len,
-					  MODEM_CMUX_FCS_POLYNOMIAL, fcs, true);
-		}
-
-		/* Validate FCS */
-		if (fcs != byte) {
-			LOG_WRN("Frame FCS error");
-
-			/* Drop frame */
-			cmux->receive_state = MODEM_CMUX_RECEIVE_STATE_DROP;
-			break;
-		}
-
-		cmux->receive_state = MODEM_CMUX_RECEIVE_STATE_EOF;
-		break;
-
-	case MODEM_CMUX_RECEIVE_STATE_DROP:
-		LOG_WRN("Dropped frame");
-		cmux->receive_state = MODEM_CMUX_RECEIVE_STATE_SOF;
-		break;
-
-	case MODEM_CMUX_RECEIVE_STATE_EOF:
-		/* Validate byte is EOF */
-		if (byte != 0xF9) {
-			/* Unexpected byte */
-			cmux->receive_state = MODEM_CMUX_RECEIVE_STATE_SOF;
-			break;
-		}
-
-		/* Process frame */
-		cmux->frame.data = cmux->receive_buf;
-		modem_cmux_on_frame(cmux);
-
-		/* Await start of next frame */
-		cmux->receive_state = MODEM_CMUX_RECEIVE_STATE_SOF;
-		break;
-
-	default:
-		break;
-	}
-=======
+static void modem_cmux_transmit_resync(struct modem_cmux* cmux) {
+    static const uint8_t resync[3] = {0xF9, 0xF9, 0xF9};
+
+    modem_pipe_transmit(cmux->pipe, resync, sizeof(resync));
+}
+
 static void modem_cmux_process_received_byte(struct modem_cmux* cmux, uint8_t byte) {
     uint8_t fcs;
-    static const uint8_t resync[3] = {0xF9, 0xF9, 0xF9};
 
     switch (cmux->receive_state) {
         case MODEM_CMUX_RECEIVE_STATE_SOF :
@@ -840,10 +644,7 @@
                 break;
             }
 
-            /* Send resync flags */
-            modem_pipe_transmit(cmux->pipe, resync, sizeof(resync));
-
-            /* Await resync flags */
+            modem_cmux_transmit_resync(cmux);
             cmux->receive_state = MODEM_CMUX_RECEIVE_STATE_RESYNC_0;
             break;
 
@@ -859,6 +660,7 @@
                 cmux->receive_state = MODEM_CMUX_RECEIVE_STATE_RESYNC_2;
             }
             else {
+                modem_cmux_transmit_resync(cmux);
                 cmux->receive_state = MODEM_CMUX_RECEIVE_STATE_RESYNC_0;
             }
 
@@ -869,6 +671,7 @@
                 cmux->receive_state = MODEM_CMUX_RECEIVE_STATE_RESYNC_3;
             }
             else {
+                modem_cmux_transmit_resync(cmux);
                 cmux->receive_state = MODEM_CMUX_RECEIVE_STATE_RESYNC_0;
             }
 
@@ -1020,7 +823,6 @@
         default :
             break;
     }
->>>>>>> 91139d19
 }
 
 static void modem_cmux_receive_handler(struct k_work* item) {
@@ -1305,7 +1107,8 @@
         return (ret);
     }
 
-    if (k_event_wait(&cmux->event, MODEM_CMUX_EVENT_CONNECTED_BIT, false, MODEM_CMUX_T2_TIMEOUT) == 0) {
+    if (k_event_wait(&cmux->event, MODEM_CMUX_EVENT_CONNECTED_BIT, false,
+                     MODEM_CMUX_T2_TIMEOUT) == 0) {
         return (-EAGAIN);
     }
 
@@ -1334,7 +1137,8 @@
         return (ret);
     }
 
-    if (k_event_wait(&cmux->event, MODEM_CMUX_EVENT_DISCONNECTED_BIT, false, MODEM_CMUX_T2_TIMEOUT) == 0) {
+    if (k_event_wait(&cmux->event, MODEM_CMUX_EVENT_DISCONNECTED_BIT, false,
+                     MODEM_CMUX_T2_TIMEOUT) == 0) {
         return (-EAGAIN);
     }
 
