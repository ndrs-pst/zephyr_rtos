--- conflicted
+++ resolved
@@ -43,17 +43,9 @@
 #define MODEM_CMUX_CMD_FRAME_SIZE_MAX   (MODEM_CMUX_HEADER_SIZE + \
                                          MODEM_CMUX_CMD_DATA_SIZE_MAX)
 
-<<<<<<< HEAD
 #define MODEM_CMUX_T1_TIMEOUT           (K_MSEC(330))
 #define MODEM_CMUX_T2_TIMEOUT           (K_MSEC(660))
-
-#define MODEM_CMUX_EVENT_CONNECTED_BIT      (BIT(0))
-#define MODEM_CMUX_EVENT_DISCONNECTED_BIT   (BIT(1))
-=======
-#define MODEM_CMUX_T1_TIMEOUT			(K_MSEC(330))
-#define MODEM_CMUX_T2_TIMEOUT			(K_MSEC(660))
-#define MODEM_CMUX_T3_TIMEOUT                   (K_SECONDS(CONFIG_MODEM_CMUX_T3_TIMEOUT))
->>>>>>> ab09c943
+#define MODEM_CMUX_T3_TIMEOUT           (K_SECONDS(CONFIG_MODEM_CMUX_T3_TIMEOUT))
 
 enum modem_cmux_frame_types {
     MODEM_CMUX_FRAME_TYPE_RR   = 0x01,
@@ -114,9 +106,10 @@
     uint8_t dlci_address : 6;   /**< DLCI channel address */
 };
 
-<<<<<<< HEAD
 static struct modem_cmux_dlci* modem_cmux_find_dlci(struct modem_cmux* cmux, uint8_t dlci_address);
 static void modem_cmux_dlci_notify_transmit_idle(struct modem_cmux* cmux);
+static void modem_cmux_tx_bypass(struct modem_cmux* cmux, const uint8_t* data, size_t len);
+static void runtime_pm_keepalive(struct modem_cmux* cmux);
 
 static void set_state(struct modem_cmux* cmux, enum modem_cmux_state state) {
     cmux->state = state;
@@ -129,6 +122,19 @@
 
 static bool is_connected(struct modem_cmux* cmux) {
     return (cmux->state == MODEM_CMUX_STATE_CONNECTED);
+}
+
+static bool is_powersaving(struct modem_cmux* cmux) {
+    return (cmux->state == MODEM_CMUX_STATE_POWERSAVE);
+}
+
+static bool is_waking_up(struct modem_cmux* cmux) {
+    return (cmux->state == MODEM_CMUX_STATE_WAKEUP);
+}
+
+static bool is_transitioning_to_powersave(struct modem_cmux* cmux) {
+    return ((cmux->state == MODEM_CMUX_STATE_ENTER_POWERSAVE) ||
+            (cmux->state == MODEM_CMUX_STATE_CONFIRM_POWERSAVE));
 }
 
 static bool modem_cmux_command_type_is_valid(const struct modem_cmux_command_type type) {
@@ -266,175 +272,6 @@
     memcpy(&command.value[0], &data[2], command.length.value);
 
     return (command);
-=======
-static struct modem_cmux_dlci *modem_cmux_find_dlci(struct modem_cmux *cmux, uint8_t dlci_address);
-static void modem_cmux_dlci_notify_transmit_idle(struct modem_cmux *cmux);
-static void modem_cmux_tx_bypass(struct modem_cmux *cmux, const uint8_t *data, size_t len);
-static void runtime_pm_keepalive(struct modem_cmux *cmux);
-
-static void set_state(struct modem_cmux *cmux, enum modem_cmux_state state)
-{
-	cmux->state = state;
-	k_event_set(&cmux->event, BIT(state));
-}
-
-static bool wait_state(struct modem_cmux *cmux, enum modem_cmux_state state, k_timeout_t timeout)
-{
-	return k_event_wait(&cmux->event, BIT(state), false, timeout) == BIT(state);
-}
-
-static bool is_connected(struct modem_cmux *cmux)
-{
-	return cmux->state == MODEM_CMUX_STATE_CONNECTED;
-}
-
-static bool is_powersaving(struct modem_cmux *cmux)
-{
-	return cmux->state == MODEM_CMUX_STATE_POWERSAVE;
-}
-
-static bool is_waking_up(struct modem_cmux *cmux)
-{
-	return cmux->state == MODEM_CMUX_STATE_WAKEUP;
-}
-
-static bool is_transitioning_to_powersave(struct modem_cmux *cmux)
-{
-	return (cmux->state == MODEM_CMUX_STATE_ENTER_POWERSAVE ||
-		cmux->state == MODEM_CMUX_STATE_CONFIRM_POWERSAVE);
-}
-
-static bool modem_cmux_command_type_is_valid(const struct modem_cmux_command_type type)
-{
-	/* All commands are only 7 bits, so EA is always set */
-	if (type.ea == 0) {
-		return false;
-	}
-	switch (type.value) {
-	case MODEM_CMUX_COMMAND_NSC:
-	case MODEM_CMUX_COMMAND_TEST:
-	case MODEM_CMUX_COMMAND_PSC:
-	case MODEM_CMUX_COMMAND_RLS:
-	case MODEM_CMUX_COMMAND_FCOFF:
-	case MODEM_CMUX_COMMAND_PN:
-	case MODEM_CMUX_COMMAND_RPN:
-	case MODEM_CMUX_COMMAND_FCON:
-	case MODEM_CMUX_COMMAND_CLD:
-	case MODEM_CMUX_COMMAND_SNC:
-	case MODEM_CMUX_COMMAND_MSC:
-		return true;
-	default:
-		return false;
-	}
-}
-
-static bool modem_cmux_command_length_is_valid(const struct modem_cmux_command_length length)
-{
-	/* All commands are shorter than 127 bytes, so EA is always set */
-	if (length.ea == 0) {
-		return false;
-	}
-	if (length.value > (MODEM_CMUX_CMD_DATA_SIZE_MAX - MODEM_CMUX_CMD_HEADER_SIZE)) {
-		return false;
-	}
-	return true;
-}
-
-static bool modem_cmux_command_is_valid(const struct modem_cmux_command *command)
-{
-	if (!modem_cmux_command_type_is_valid(command->type)) {
-		return false;
-	}
-	if (!modem_cmux_command_length_is_valid(command->length)) {
-		return false;
-	}
-	/* Verify known value sizes as specified in 3GPP TS 27.010
-	 * section 5.4.6.3 Message Type and Actions
-	 */
-	switch (command->type.value) {
-	case MODEM_CMUX_COMMAND_PN:
-		return command->length.value == 8;
-	case MODEM_CMUX_COMMAND_TEST:
-		return (command->length.value > 0 &&
-			command->length.value <= MODEM_CMUX_CMD_DATA_SIZE_MAX - 2);
-	case MODEM_CMUX_COMMAND_MSC:
-		return command->length.value == 2 || command->length.value == 3;
-	case MODEM_CMUX_COMMAND_NSC:
-		return command->length.value == 1;
-	case MODEM_CMUX_COMMAND_RPN:
-		return command->length.value == 1 || command->length.value == 8;
-	case MODEM_CMUX_COMMAND_RLS:
-		return command->length.value == 2;
-	case MODEM_CMUX_COMMAND_SNC:
-		return command->length.value == 1 || command->length.value == 3;
-	default:
-		return command->length.value == 0;
-	}
-}
-
-static struct modem_cmux_command_type modem_cmux_command_type_decode(const uint8_t byte)
-{
-	struct modem_cmux_command_type type = {
-		.ea = (byte & MODEM_CMUX_EA) ? 1 : 0,
-		.cr = (byte & MODEM_CMUX_CR) ? 1 : 0,
-		.value = (byte >> 2) & 0x3F,
-	};
-
-	if (type.ea == 0) {
-		return (struct modem_cmux_command_type){0};
-	}
-
-	return type;
-}
-
-static uint8_t modem_cmux_command_type_encode(const struct modem_cmux_command_type type)
-{
-	return (type.ea ? MODEM_CMUX_EA : 0) |
-	       (type.cr ? MODEM_CMUX_CR : 0) |
-	       ((type.value & 0x3F) << 2);
-}
-
-static struct modem_cmux_command_length modem_cmux_command_length_decode(const uint8_t byte)
-{
-	struct modem_cmux_command_length length = {
-		.ea = (byte & MODEM_CMUX_EA) ? 1 : 0,
-		.value = (byte >> 1) & 0x7F,
-	};
-
-	if (length.ea == 0) {
-		return (struct modem_cmux_command_length){0};
-	}
-
-	return length;
-}
-
-static uint8_t modem_cmux_command_length_encode(const struct modem_cmux_command_length length)
-{
-	return (length.ea ? MODEM_CMUX_EA : 0) |
-	       ((length.value & 0x7F) << 1);
-}
-
-static struct modem_cmux_command modem_cmux_command_decode(const uint8_t *data, size_t len)
-{
-	if (len < 2) {
-		return (struct modem_cmux_command){0};
-	}
-
-	struct modem_cmux_command command = {
-		.type = modem_cmux_command_type_decode(data[0]),
-		.length = modem_cmux_command_length_decode(data[1]),
-	};
-
-	if (command.type.ea == 0 || command.length.ea == 0 ||
-	    command.length.value > MODEM_CMUX_CMD_DATA_SIZE_MAX ||
-	    (2 + command.length.value) > len) {
-		return (struct modem_cmux_command){0};
-	}
-
-	memcpy(&command.value[0], &data[2], command.length.value);
-
-	return command;
->>>>>>> ab09c943
 }
 
 /**
@@ -570,14 +407,8 @@
     return (cmux->receive_buf_len);
 }
 
-<<<<<<< HEAD
 static uint32_t modem_cmux_get_receive_buf_size(struct modem_cmux* cmux) {
-    return (cmux->receive_buf_size);
-=======
-static uint32_t modem_cmux_get_receive_buf_size(struct modem_cmux *cmux)
-{
-	return cmux->config.receive_buf_size;
->>>>>>> ab09c943
+    return (cmux->config.receive_buf_size);
 }
 
 static uint32_t modem_cmux_get_transmit_buf_length(struct modem_cmux* cmux) {
@@ -612,7 +443,6 @@
 }
 #endif
 
-<<<<<<< HEAD
 static char const* modem_cmux_command_type_to_str(enum modem_cmux_command_types command_type) {
     switch (command_type) {
         case MODEM_CMUX_COMMAND_NSC :
@@ -620,804 +450,6 @@
 
         case MODEM_CMUX_COMMAND_TEST :
             return "TEST";
-=======
-static const char *modem_cmux_command_type_to_str(enum modem_cmux_command_types command_type)
-{
-	switch (command_type) {
-	case MODEM_CMUX_COMMAND_NSC:
-		return "NSC";
-	case MODEM_CMUX_COMMAND_TEST:
-		return "TEST";
-	case MODEM_CMUX_COMMAND_PSC:
-		return "PSC";
-	case MODEM_CMUX_COMMAND_RLS:
-		return "RLS";
-	case MODEM_CMUX_COMMAND_FCOFF:
-		return "FCOFF";
-	case MODEM_CMUX_COMMAND_PN:
-		return "PN";
-	case MODEM_CMUX_COMMAND_RPN:
-		return "RPN";
-	case MODEM_CMUX_COMMAND_FCON:
-		return "FCON";
-	case MODEM_CMUX_COMMAND_CLD:
-		return "CLD";
-	case MODEM_CMUX_COMMAND_SNC:
-		return "SNC";
-	case MODEM_CMUX_COMMAND_MSC:
-		return "MSC";
-	}
-	return "";
-}
-
-static void modem_cmux_log_transmit_command(const struct modem_cmux_command *command)
-{
-	LOG_DBG("ea:%u,cr:%u,type:%s", command->type.ea, command->type.cr,
-		modem_cmux_command_type_to_str(command->type.value));
-}
-
-static void modem_cmux_log_received_command(const struct modem_cmux_command *command)
-{
-	LOG_DBG("ea:%u,cr:%u,type:%s", command->type.ea, command->type.cr,
-		modem_cmux_command_type_to_str(command->type.value));
-}
-
-static void modem_cmux_raise_event(struct modem_cmux *cmux, enum modem_cmux_event event)
-{
-	if (cmux->config.callback == NULL) {
-		return;
-	}
-
-	cmux->config.callback(cmux, event, cmux->config.user_data);
-}
-
-static void modem_cmux_bus_callback(struct modem_pipe *pipe, enum modem_pipe_event event,
-				    void *user_data)
-{
-	struct modem_cmux *cmux = (struct modem_cmux *)user_data;
-
-	switch (event) {
-	case MODEM_PIPE_EVENT_RECEIVE_READY:
-		modem_work_schedule(&cmux->receive_work, K_NO_WAIT);
-		break;
-
-	case MODEM_PIPE_EVENT_OPENED:
-		cmux->receive_state = MODEM_CMUX_RECEIVE_STATE_SOF;
-		modem_work_schedule(&cmux->transmit_work, K_NO_WAIT);
-		break;
-	case MODEM_PIPE_EVENT_TRANSMIT_IDLE:
-		/* If we keep UART open in power-save, we should avoid waking up on RX idle */
-		if (!cmux->config.close_pipe_on_power_save && is_powersaving(cmux)) {
-			break;
-		}
-		modem_work_schedule(&cmux->transmit_work, K_NO_WAIT);
-		break;
-	default:
-		break;
-	}
-}
-
-static uint16_t modem_cmux_transmit_frame(struct modem_cmux *cmux,
-					  const struct modem_cmux_frame *frame)
-{
-	uint8_t buf[MODEM_CMUX_HEADER_SIZE];
-	uint8_t fcs;
-	uint16_t space;
-	uint16_t data_len;
-	uint16_t buf_idx;
-
-	space = ring_buf_space_get(&cmux->transmit_rb) - MODEM_CMUX_HEADER_SIZE;
-	data_len = MIN(space, frame->data_len);
-	data_len = MIN(data_len, CONFIG_MODEM_CMUX_MTU);
-
-	/* SOF */
-	buf[0] = MODEM_CMUX_SOF;
-
-	/* DLCI Address (Max 63) */
-	buf[1] = 0x01 | (frame->cr << 1) | (frame->dlci_address << 2);
-
-	/* Frame type and poll/final */
-	buf[2] = frame->type | (frame->pf << 4);
-
-	/* Data length */
-	if (data_len > 127) {
-		buf[3] = data_len << 1;
-		buf[4] = data_len >> 7;
-		buf_idx = 5;
-	} else {
-		buf[3] = 0x01 | (data_len << 1);
-		buf_idx = 4;
-	}
-
-	/* Compute FCS for the header (exclude SOF) */
-	fcs = crc8_rohc(MODEM_CMUX_FCS_INIT_VALUE, &buf[1], (buf_idx - 1));
-
-	/* FCS final */
-	if (frame->type == MODEM_CMUX_FRAME_TYPE_UIH) {
-		fcs = 0xFF - fcs;
-	} else {
-		fcs = 0xFF - crc8_rohc(fcs, frame->data, data_len);
-	}
-
-	/* Frame header */
-	ring_buf_put(&cmux->transmit_rb, buf, buf_idx);
-
-	/* Data */
-	ring_buf_put(&cmux->transmit_rb, frame->data, data_len);
-
-	/* FCS and EOF will be put on the same call */
-	buf[0] = fcs;
-	buf[1] = MODEM_CMUX_SOF;
-	ring_buf_put(&cmux->transmit_rb, buf, 2);
-	modem_work_schedule(&cmux->transmit_work, K_NO_WAIT);
-	return data_len;
-}
-
-static bool modem_cmux_transmit_cmd_frame(struct modem_cmux *cmux,
-					  const struct modem_cmux_frame *frame)
-{
-	uint16_t space;
-	struct modem_cmux_command command;
-
-	k_mutex_lock(&cmux->transmit_rb_lock, K_FOREVER);
-	space = ring_buf_space_get(&cmux->transmit_rb);
-
-	if (space < MODEM_CMUX_CMD_FRAME_SIZE_MAX) {
-		k_mutex_unlock(&cmux->transmit_rb_lock);
-		LOG_WRN("CMD buffer overflow");
-		return false;
-	}
-
-	modem_cmux_log_transmit_frame(frame);
-	command = modem_cmux_command_decode(frame->data, frame->data_len);
-	if (modem_cmux_command_is_valid(&command)) {
-		modem_cmux_log_transmit_command(&command);
-	}
-
-	modem_cmux_transmit_frame(cmux, frame);
-	k_mutex_unlock(&cmux->transmit_rb_lock);
-	return true;
-}
-
-static int16_t modem_cmux_transmit_data_frame(struct modem_cmux *cmux,
-					      const struct modem_cmux_frame *frame)
-{
-	uint16_t space;
-	int ret;
-
-	k_mutex_lock(&cmux->transmit_rb_lock, K_FOREVER);
-
-	if (cmux->flow_control_on == false || is_transitioning_to_powersave(cmux)) {
-		k_mutex_unlock(&cmux->transmit_rb_lock);
-		return 0;
-	}
-
-	space = ring_buf_space_get(&cmux->transmit_rb);
-
-	/*
-	 * One command frame is reserved for command channel, and we shall prefer
-	 * waiting for more than MODEM_CMUX_DATA_FRAME_SIZE_MIN bytes available in the
-	 * transmit buffer rather than transmitting a few bytes at a time. This avoids
-	 * excessive wrapping overhead, since transmitting a single byte will require 8
-	 * bytes of wrapping.
-	 */
-	if (space < (MODEM_CMUX_CMD_FRAME_SIZE_MAX + MODEM_CMUX_DATA_FRAME_SIZE_MIN)) {
-		k_mutex_unlock(&cmux->transmit_rb_lock);
-		return 0;
-	}
-
-	modem_cmux_log_transmit_frame(frame);
-	ret = modem_cmux_transmit_frame(cmux, frame);
-	k_mutex_unlock(&cmux->transmit_rb_lock);
-	return ret;
-}
-
-static void modem_cmux_acknowledge_received_frame(struct modem_cmux *cmux)
-{
-	struct modem_cmux_command_type command;
-	struct modem_cmux_frame frame;
-	uint8_t data[MODEM_CMUX_CMD_DATA_SIZE_MAX];
-
-	if (sizeof(data) < cmux->frame.data_len) {
-		LOG_WRN("Command acknowledge buffer overrun");
-		return;
-	}
-
-	memcpy(&frame, &cmux->frame, sizeof(cmux->frame));
-	memcpy(data, cmux->frame.data, cmux->frame.data_len);
-	command = modem_cmux_command_type_decode(data[0]);
-	command.cr = 0;
-	data[0] = modem_cmux_command_type_encode(command);
-	frame.data = data;
-	frame.data_len = cmux->frame.data_len;
-
-	if (modem_cmux_transmit_cmd_frame(cmux, &frame) == false) {
-		LOG_WRN("Command acknowledge buffer overrun");
-	}
-}
-
-static void modem_cmux_send_psc(struct modem_cmux *cmux)
-{
-	uint16_t len;
-	uint8_t *data = modem_cmux_command_encode(&(struct modem_cmux_command){
-		.type.ea = 1,
-		.type.cr = 1,
-		.type.value = MODEM_CMUX_COMMAND_PSC,
-		.length.ea = 1,
-		.length.value = 0,
-	}, &len);
-
-	if (data == NULL) {
-		return;
-	}
-
-	struct modem_cmux_frame frame = {
-		.dlci_address = 0,
-		.cr = cmux->initiator,
-		.pf = true,
-		.type = MODEM_CMUX_FRAME_TYPE_UIH,
-		.data = data,
-		.data_len = len,
-	};
-
-	LOG_DBG("Sending PSC command");
-	modem_cmux_transmit_cmd_frame(cmux, &frame);
-}
-
-static void modem_cmux_send_msc(struct modem_cmux *cmux, struct modem_cmux_dlci *dlci)
-{
-	if (cmux == NULL || dlci == NULL) {
-		return;
-	}
-
-	struct modem_cmux_msc_addr addr = {
-		.ea = 1,
-		.pad_one = 1,
-		.dlci_address = dlci->dlci_address,
-	};
-	struct modem_cmux_msc_signals signals = {
-		.ea = 1,
-		.fc = dlci->rx_full ? 1 : 0,
-		.rtc = dlci->state == MODEM_CMUX_DLCI_STATE_OPEN ? 1 : 0,
-		.rtr = dlci->state == MODEM_CMUX_DLCI_STATE_OPEN ? 1 : 0,
-		.dv = 1,
-	};
-	struct modem_cmux_command cmd = {
-		.type = {
-			.ea = 1,
-			.cr = 1,
-			.value = MODEM_CMUX_COMMAND_MSC,
-		},
-		.length = {
-			.ea = 1,
-			.value = 2,
-		},
-		.value[0] = modem_cmux_msc_addr_encode(addr),
-		.value[1] = modem_cmux_msc_signals_encode(signals),
-	};
-
-	uint16_t len;
-	uint8_t *data = modem_cmux_command_encode(&cmd, &len);
-
-	if (data == NULL) {
-		return;
-	}
-
-	struct modem_cmux_frame frame = {
-		.dlci_address = 0,
-		.cr = cmux->initiator,
-		.pf = false,
-		.type = MODEM_CMUX_FRAME_TYPE_UIH,
-		.data = data,
-		.data_len = len,
-	};
-
-	LOG_DBG("Sending MSC command for DLCI %u, FC:%d RTR: %d DV: %d", addr.dlci_address,
-		signals.fc, signals.rtr, signals.dv);
-	modem_cmux_transmit_cmd_frame(cmux, &frame);
-}
-
-static void modem_cmux_on_msc_command(struct modem_cmux *cmux, struct modem_cmux_command *command)
-{
-	if (!command->type.cr) {
-		return;
-	}
-
-	modem_cmux_acknowledge_received_frame(cmux);
-
-	uint8_t len = command->length.value;
-
-	if (len != 2 && len != 3) {
-		LOG_WRN("Unexpected MSC command length %d", (int)len);
-		return;
-	}
-
-	struct modem_cmux_msc_addr msc = modem_cmux_msc_addr_decode(command->value[0]);
-	struct modem_cmux_msc_signals signals = modem_cmux_msc_signals_decode(command->value[1]);
-	struct modem_cmux_dlci *dlci = modem_cmux_find_dlci(cmux, msc.dlci_address);
-
-	if (dlci) {
-		LOG_DBG("MSC command received for DLCI %u", msc.dlci_address);
-		bool fc_signal = signals.fc || !signals.rtr;
-
-		if (fc_signal != dlci->flow_control) {
-			if (fc_signal) {
-				dlci->flow_control = true;
-				LOG_DBG("DLCI %u flow control ON", dlci->dlci_address);
-			} else {
-				dlci->flow_control = false;
-				LOG_DBG("DLCI %u flow control OFF", dlci->dlci_address);
-				modem_pipe_notify_transmit_idle(&dlci->pipe);
-			}
-		}
-		/* As we have received MSC, send also our MSC */
-		if (!dlci->msc_sent && dlci->state == MODEM_CMUX_DLCI_STATE_OPEN) {
-			dlci->msc_sent = true;
-			modem_cmux_send_msc(cmux, dlci);
-		}
-	}
-}
-
-static void modem_cmux_on_fcon_command(struct modem_cmux *cmux)
-{
-	k_mutex_lock(&cmux->transmit_rb_lock, K_FOREVER);
-	cmux->flow_control_on = true;
-	k_mutex_unlock(&cmux->transmit_rb_lock);
-	modem_cmux_acknowledge_received_frame(cmux);
-	modem_cmux_dlci_notify_transmit_idle(cmux);
-}
-
-static void modem_cmux_on_fcoff_command(struct modem_cmux *cmux)
-{
-	k_mutex_lock(&cmux->transmit_rb_lock, K_FOREVER);
-	cmux->flow_control_on = false;
-	k_mutex_unlock(&cmux->transmit_rb_lock);
-	modem_cmux_acknowledge_received_frame(cmux);
-}
-
-static void disconnect(struct modem_cmux *cmux)
-{
-	LOG_DBG("CMUX disconnected");
-	k_work_cancel_delayable(&cmux->disconnect_work);
-	set_state(cmux, MODEM_CMUX_STATE_DISCONNECTED);
-	k_mutex_lock(&cmux->transmit_rb_lock, K_FOREVER);
-	cmux->flow_control_on = false;
-	k_mutex_unlock(&cmux->transmit_rb_lock);
-	modem_cmux_raise_event(cmux, MODEM_CMUX_EVENT_DISCONNECTED);
-}
-
-static void modem_cmux_on_cld_command(struct modem_cmux *cmux, struct modem_cmux_command *command)
-{
-	if (command->type.cr) {
-		modem_cmux_acknowledge_received_frame(cmux);
-	}
-
-	if (cmux->state != MODEM_CMUX_STATE_DISCONNECTING &&
-	    cmux->state != MODEM_CMUX_STATE_CONNECTED) {
-		LOG_WRN("Unexpected close down");
-		return;
-	}
-
-	if (cmux->state == MODEM_CMUX_STATE_DISCONNECTING) {
-		disconnect(cmux);
-	} else {
-		set_state(cmux, MODEM_CMUX_STATE_DISCONNECTING);
-		k_work_schedule(&cmux->disconnect_work, MODEM_CMUX_T1_TIMEOUT);
-	}
-}
-
-static void modem_cmux_on_control_frame_ua(struct modem_cmux *cmux)
-{
-	if (cmux->state != MODEM_CMUX_STATE_CONNECTING) {
-		LOG_DBG("Unexpected UA frame in state %d", cmux->state);
-		return;
-	}
-
-	LOG_DBG("CMUX connected");
-	set_state(cmux, MODEM_CMUX_STATE_CONNECTED);
-	cmux->initiator = true;
-	k_mutex_lock(&cmux->transmit_rb_lock, K_FOREVER);
-	cmux->flow_control_on = true;
-	k_mutex_unlock(&cmux->transmit_rb_lock);
-	k_work_cancel_delayable(&cmux->connect_work);
-	modem_cmux_raise_event(cmux, MODEM_CMUX_EVENT_CONNECTED);
-}
-
-static void modem_cmux_respond_unsupported_cmd(struct modem_cmux *cmux)
-{
-	struct modem_cmux_frame frame = cmux->frame;
-	struct modem_cmux_command cmd = modem_cmux_command_decode(frame.data, frame.data_len);
-
-	if (!modem_cmux_command_is_valid(&cmd)) {
-		LOG_WRN("Invalid command");
-		return;
-	}
-
-
-	/* 3GPP TS 27.010: 5.4.6.3.8 Non Supported Command Response (NSC) */
-	struct modem_cmux_command nsc_cmd = {
-		.type = {
-			.ea = 1,
-			.cr = 0,
-			.value = MODEM_CMUX_COMMAND_NSC,
-		},
-		.length = {
-			.ea = 1,
-			.value = 1,
-		},
-		.value[0] = modem_cmux_command_type_encode(cmd.type),
-	};
-
-	uint16_t len;
-	uint8_t *data = modem_cmux_command_encode(&nsc_cmd, &len);
-
-	if (data == NULL) {
-		return;
-	}
-
-	frame.data = data;
-	frame.data_len = len;
-
-	modem_cmux_transmit_cmd_frame(cmux, &frame);
-}
-
-static void modem_cmux_on_psc_command(struct modem_cmux *cmux)
-{
-	LOG_DBG("Received power saving command");
-	k_mutex_lock(&cmux->transmit_rb_lock, K_FOREVER);
-	set_state(cmux, MODEM_CMUX_STATE_CONFIRM_POWERSAVE);
-	modem_cmux_acknowledge_received_frame(cmux);
-	k_mutex_unlock(&cmux->transmit_rb_lock);
-}
-
-static void modem_cmux_on_psc_response(struct modem_cmux *cmux)
-{
-	LOG_DBG("Enter power saving");
-	k_mutex_lock(&cmux->transmit_rb_lock, K_FOREVER);
-	set_state(cmux, MODEM_CMUX_STATE_POWERSAVE);
-	k_mutex_unlock(&cmux->transmit_rb_lock);
-
-	if (cmux->config.close_pipe_on_power_save) {
-		modem_pipe_close_async(cmux->pipe);
-	}
-}
-
-static void modem_cmux_on_control_frame_uih(struct modem_cmux *cmux)
-{
-	struct modem_cmux_command command;
-
-	if (cmux->state < MODEM_CMUX_STATE_CONNECTED) {
-		LOG_DBG("Unexpected UIH frame");
-		return;
-	}
-
-	command = modem_cmux_command_decode(cmux->frame.data, cmux->frame.data_len);
-	if (!modem_cmux_command_is_valid(&command)) {
-		LOG_WRN("Invalid command");
-		return;
-	}
-
-	modem_cmux_log_received_command(&command);
-
-	if (!command.type.cr) {
-		LOG_DBG("Received response command");
-		switch (command.type.value) {
-		case MODEM_CMUX_COMMAND_CLD:
-			modem_cmux_on_cld_command(cmux, &command);
-			break;
-		case MODEM_CMUX_COMMAND_PSC:
-			modem_cmux_on_psc_response(cmux);
-			break;
-		default:
-			/* Responses to other commands are ignored */
-			break;
-		}
-		return;
-	}
-
-	switch (command.type.value) {
-	case MODEM_CMUX_COMMAND_CLD:
-		modem_cmux_on_cld_command(cmux, &command);
-		break;
-
-	case MODEM_CMUX_COMMAND_MSC:
-		modem_cmux_on_msc_command(cmux, &command);
-		break;
-
-	case MODEM_CMUX_COMMAND_FCON:
-		modem_cmux_on_fcon_command(cmux);
-		break;
-
-	case MODEM_CMUX_COMMAND_FCOFF:
-		modem_cmux_on_fcoff_command(cmux);
-		break;
-
-	case MODEM_CMUX_COMMAND_PSC:
-		modem_cmux_on_psc_command(cmux);
-		break;
-
-	default:
-		LOG_DBG("Unknown control command");
-		modem_cmux_respond_unsupported_cmd(cmux);
-		break;
-	}
-}
-
-static void modem_cmux_connect_response_transmit(struct modem_cmux *cmux)
-{
-	if (cmux == NULL) {
-		return;
-	}
-
-	struct modem_cmux_frame frame = {
-		.dlci_address = cmux->frame.dlci_address,
-		.cr = cmux->frame.cr,
-		.pf = cmux->frame.pf,
-		.type = MODEM_CMUX_FRAME_TYPE_UA,
-		.data = NULL,
-		.data_len = 0,
-	};
-
-	LOG_DBG("SABM/DISC request state send ack");
-	modem_cmux_transmit_cmd_frame(cmux, &frame);
-}
-
-static void modem_cmux_dm_response_transmit(struct modem_cmux *cmux)
-{
-	if (cmux == NULL) {
-		return;
-	}
-
-	/* 3GPP TS 27.010: 5.3.3 Disconnected Mode (DM) response */
-	struct modem_cmux_frame frame = {
-		.dlci_address = cmux->frame.dlci_address,
-		.cr = cmux->frame.cr,
-		.pf = 1,
-		.type = MODEM_CMUX_FRAME_TYPE_DM,
-		.data = NULL,
-		.data_len = 0,
-	};
-
-	LOG_DBG("Send DM response");
-	modem_cmux_transmit_cmd_frame(cmux, &frame);
-}
-
-static void modem_cmux_on_control_frame_sabm(struct modem_cmux *cmux)
-{
-	if ((cmux->state == MODEM_CMUX_STATE_CONNECTED) ||
-	    (cmux->state == MODEM_CMUX_STATE_DISCONNECTING)) {
-		LOG_DBG("Connect request not accepted");
-		return;
-	}
-
-	LOG_DBG("CMUX connection request received");
-	cmux->initiator = false;
-	set_state(cmux, MODEM_CMUX_STATE_CONNECTED);
-	modem_cmux_connect_response_transmit(cmux);
-	k_mutex_lock(&cmux->transmit_rb_lock, K_FOREVER);
-	cmux->flow_control_on = true;
-	k_mutex_unlock(&cmux->transmit_rb_lock);
-	modem_cmux_raise_event(cmux, MODEM_CMUX_EVENT_CONNECTED);
-}
-
-static void modem_cmux_on_control_frame(struct modem_cmux *cmux)
-{
-	modem_cmux_log_received_frame(&cmux->frame);
-
-	if (is_connected(cmux) && cmux->frame.cr == cmux->initiator) {
-		LOG_DBG("Received a response frame");
-	}
-
-	switch (cmux->frame.type) {
-	case MODEM_CMUX_FRAME_TYPE_UA:
-		modem_cmux_on_control_frame_ua(cmux);
-		break;
-
-	case MODEM_CMUX_FRAME_TYPE_UIH:
-		modem_cmux_on_control_frame_uih(cmux);
-		break;
-
-	case MODEM_CMUX_FRAME_TYPE_SABM:
-		modem_cmux_on_control_frame_sabm(cmux);
-		break;
-
-	default:
-		LOG_WRN("Unknown %s frame type %d", "control", cmux->frame.type);
-		break;
-	}
-}
-
-static struct modem_cmux_dlci *modem_cmux_find_dlci(struct modem_cmux *cmux, uint8_t dlci_address)
-{
-	sys_snode_t *node;
-	struct modem_cmux_dlci *dlci;
-
-	SYS_SLIST_FOR_EACH_NODE(&cmux->dlcis, node) {
-		dlci = (struct modem_cmux_dlci *)node;
-
-		if (dlci->dlci_address == dlci_address) {
-			return dlci;
-		}
-	}
-
-	return NULL;
-}
-
-static void modem_cmux_on_dlci_frame_dm(struct modem_cmux_dlci *dlci)
-{
-	dlci->state = MODEM_CMUX_DLCI_STATE_CLOSED;
-	modem_pipe_notify_closed(&dlci->pipe);
-	k_work_cancel_delayable(&dlci->close_work);
-}
-
-static void modem_cmux_on_dlci_frame_ua(struct modem_cmux_dlci *dlci)
-{
-	/* Drop invalid UA frames */
-	if (dlci->cmux->frame.cr != dlci->cmux->initiator) {
-		LOG_DBG("Received a response frame, dropping");
-		return;
-	}
-
-	switch (dlci->state) {
-	case MODEM_CMUX_DLCI_STATE_OPENING:
-		LOG_DBG("DLCI %u opened", dlci->dlci_address);
-		dlci->state = MODEM_CMUX_DLCI_STATE_OPEN;
-		modem_pipe_notify_opened(&dlci->pipe);
-		k_work_cancel_delayable(&dlci->open_work);
-		k_mutex_lock(&dlci->receive_rb_lock, K_FOREVER);
-		ring_buf_reset(&dlci->receive_rb);
-		k_mutex_unlock(&dlci->receive_rb_lock);
-		if (dlci->cmux->initiator) {
-			modem_cmux_send_msc(dlci->cmux, dlci);
-			dlci->msc_sent = true;
-		} else {
-			dlci->msc_sent = false;
-		}
-		break;
-
-	case MODEM_CMUX_DLCI_STATE_CLOSING:
-		LOG_DBG("DLCI %u closed", dlci->dlci_address);
-		modem_cmux_on_dlci_frame_dm(dlci);
-		break;
-
-	default:
-		LOG_DBG("Unexpected UA frame");
-		break;
-	}
-}
-
-
-
-static void modem_cmux_on_dlci_frame_uih(struct modem_cmux_dlci *dlci)
-{
-	struct modem_cmux *cmux = dlci->cmux;
-	uint32_t written;
-	bool previous_state = dlci->rx_full;
-
-	if (dlci->state != MODEM_CMUX_DLCI_STATE_OPEN) {
-		LOG_DBG("Unexpected UIH frame");
-		return;
-	}
-
-	k_mutex_lock(&dlci->receive_rb_lock, K_FOREVER);
-	written = ring_buf_put(&dlci->receive_rb, cmux->frame.data, cmux->frame.data_len);
-	k_mutex_unlock(&dlci->receive_rb_lock);
-	if (written < cmux->frame.data_len) {
-		LOG_ERR("DLCI %u receive buffer overrun (dropped %u out of %u bytes)",
-			dlci->dlci_address, cmux->frame.data_len - written, cmux->frame.data_len);
-		dlci->rx_full = true;
-	}
-	if ((CONFIG_MODEM_CMUX_MSC_FC_THRESHOLD > 0) &&
-	    (ring_buf_space_get(&dlci->receive_rb) < CONFIG_MODEM_CMUX_MSC_FC_THRESHOLD)) {
-		LOG_WRN("DLCI %u receive buffer low, set flow control", dlci->dlci_address);
-		dlci->rx_full = true;
-	}
-
-	if (previous_state != dlci->rx_full) {
-		modem_cmux_send_msc(cmux, dlci);
-	}
-	modem_pipe_notify_receive_ready(&dlci->pipe);
-}
-
-static void modem_cmux_on_dlci_frame_sabm(struct modem_cmux_dlci *dlci)
-{
-	struct modem_cmux *cmux = dlci->cmux;
-
-	modem_cmux_connect_response_transmit(cmux);
-
-	if (dlci->state == MODEM_CMUX_DLCI_STATE_OPEN) {
-		LOG_DBG("Unexpected SABM frame");
-		return;
-	}
-
-	LOG_DBG("DLCI %u SABM request accepted, DLCI opened", dlci->dlci_address);
-	dlci->state = MODEM_CMUX_DLCI_STATE_OPEN;
-	dlci->msc_sent = false;
-	modem_pipe_notify_opened(&dlci->pipe);
-	k_mutex_lock(&dlci->receive_rb_lock, K_FOREVER);
-	ring_buf_reset(&dlci->receive_rb);
-	k_mutex_unlock(&dlci->receive_rb_lock);
-}
-
-static void modem_cmux_on_dlci_frame_disc(struct modem_cmux_dlci *dlci)
-{
-	struct modem_cmux *cmux = dlci->cmux;
-
-	modem_cmux_connect_response_transmit(cmux);
-
-	if (dlci->state != MODEM_CMUX_DLCI_STATE_OPEN) {
-		modem_cmux_dm_response_transmit(cmux);
-		return;
-	}
-
-	LOG_DBG("DLCI %u disconnected", dlci->dlci_address);
-	dlci->state = MODEM_CMUX_DLCI_STATE_CLOSED;
-	modem_pipe_notify_closed(&dlci->pipe);
-}
-
-static void modem_cmux_on_dlci_frame(struct modem_cmux *cmux)
-{
-	struct modem_cmux_dlci *dlci;
-
-	modem_cmux_log_received_frame(&cmux->frame);
-
-	if (cmux->state != MODEM_CMUX_STATE_CONNECTED) {
-		LOG_DBG("Unexpected DLCI frame in state %d", cmux->state);
-		return;
-	}
-
-	dlci = modem_cmux_find_dlci(cmux, cmux->frame.dlci_address);
-	if (dlci == NULL) {
-		LOG_WRN("Frame intended for unconfigured DLCI %u.",
-			cmux->frame.dlci_address);
-		modem_cmux_dm_response_transmit(cmux);
-		return;
-	}
-
-	switch (cmux->frame.type) {
-	case MODEM_CMUX_FRAME_TYPE_UA:
-		modem_cmux_on_dlci_frame_ua(dlci);
-		break;
-
-	case MODEM_CMUX_FRAME_TYPE_UIH:
-		modem_cmux_on_dlci_frame_uih(dlci);
-		break;
-
-	case MODEM_CMUX_FRAME_TYPE_SABM:
-		modem_cmux_on_dlci_frame_sabm(dlci);
-		break;
-
-	case MODEM_CMUX_FRAME_TYPE_DISC:
-		modem_cmux_on_dlci_frame_disc(dlci);
-		break;
-	case MODEM_CMUX_FRAME_TYPE_DM:
-		modem_cmux_on_dlci_frame_dm(dlci);
-		break;
-	default:
-		LOG_WRN("Unknown %s frame type (%d, DLCI %d)", "DLCI", cmux->frame.type,
-			cmux->frame.dlci_address);
-		break;
-	}
-}
-
-static void modem_cmux_on_frame(struct modem_cmux *cmux)
-{
-#if CONFIG_MODEM_STATS
-	modem_cmux_advertise_receive_buf_stats(cmux);
-#endif
-
-	if (is_powersaving(cmux) || is_waking_up(cmux)) {
-		set_state(cmux, MODEM_CMUX_STATE_CONNECTED);
-		LOG_DBG("Exit powersave on received frame");
-	}
-
-	if (cmux->frame.dlci_address == 0) {
-		modem_cmux_on_control_frame(cmux);
-	} else {
-		modem_cmux_on_dlci_frame(cmux);
-	}
-}
->>>>>>> ab09c943
 
         case MODEM_CMUX_COMMAND_PSC :
             return "PSC";
@@ -1425,378 +457,17 @@
         case MODEM_CMUX_COMMAND_RLS :
             return "RLS";
 
-<<<<<<< HEAD
         case MODEM_CMUX_COMMAND_FCOFF :
             return "FCOFF";
 
         case MODEM_CMUX_COMMAND_PN :
             return "PN";
-=======
-	frame->data = cmux->config.receive_buf;
-	modem_cmux_log_frame(frame, "dropped", MIN(frame->data_len, cmux->config.receive_buf_size));
-#endif
-}
-
-static void modem_cmux_process_received_byte(struct modem_cmux *cmux, uint8_t byte)
-{
-	uint8_t fcs;
-
-	switch (cmux->receive_state) {
-	case MODEM_CMUX_RECEIVE_STATE_SOF:
-		cmux->frame_header_len = 0;
-		if (byte == MODEM_CMUX_SOF) {
-			cmux->receive_state = MODEM_CMUX_RECEIVE_STATE_RESYNC;
-			cmux->frame_header_len++;
-			break;
-		}
-
-		break;
-
-	case MODEM_CMUX_RECEIVE_STATE_RESYNC:
-		/*
-		 * Allow any number of consecutive flags (0xF9).
-		 * 0xF9 could also be a valid address field for DLCI 62.
-		 */
-		if (byte == MODEM_CMUX_SOF) {
-			/* Use "header_len" to count SOF bytes, only start transmitting
-			 * flag bytes after receiving more than 3 flags.
-			 * Don't reply flags if we are transitioning between modes or
-			 * if T3 timer is still active (suppress residual flags).
-			 */
-			cmux->frame_header_len++;
-			if ((is_powersaving(cmux) ||
-			     (is_connected(cmux) && sys_timepoint_expired(cmux->t3_timepoint))) &&
-			    cmux->frame_header_len > 3) {
-				modem_cmux_tx_bypass(cmux, &(char){MODEM_CMUX_SOF}, 1);
-			}
-			if (is_waking_up(cmux)) {
-				k_work_reschedule(&cmux->transmit_work, K_NO_WAIT);
-			}
-			break;
-		}
-
-		__fallthrough;
-
-	case MODEM_CMUX_RECEIVE_STATE_ADDRESS:
-		/* Initialize */
-		cmux->receive_buf_len = 0;
-		cmux->frame_header_len = 0;
-
-		/* Store header for FCS */
-		cmux->frame_header[cmux->frame_header_len] = byte;
-		cmux->frame_header_len++;
-
-		/* Get CR */
-		cmux->frame.cr = (byte & 0x02) ? true : false;
-
-		/* Get DLCI address */
-		cmux->frame.dlci_address = (byte >> 2) & 0x3F;
-
-		/* Await control */
-		cmux->receive_state = MODEM_CMUX_RECEIVE_STATE_CONTROL;
-		break;
-
-	case MODEM_CMUX_RECEIVE_STATE_CONTROL:
-		/* Store header for FCS */
-		cmux->frame_header[cmux->frame_header_len] = byte;
-		cmux->frame_header_len++;
-
-		/* Get PF */
-		cmux->frame.pf = (byte & MODEM_CMUX_PF) ? true : false;
-
-		/* Get frame type */
-		cmux->frame.type = byte & (~MODEM_CMUX_PF);
-
-		/* Await data length */
-		cmux->receive_state = MODEM_CMUX_RECEIVE_STATE_LENGTH;
-		break;
-
-	case MODEM_CMUX_RECEIVE_STATE_LENGTH:
-		/* Store header for FCS */
-		cmux->frame_header[cmux->frame_header_len] = byte;
-		cmux->frame_header_len++;
-
-		/* Get first 7 bits of data length */
-		cmux->frame.data_len = (byte >> 1);
-
-		/* Check if length field continues */
-		if ((byte & MODEM_CMUX_EA) == 0) {
-			/* Await continued length field */
-			cmux->receive_state = MODEM_CMUX_RECEIVE_STATE_LENGTH_CONT;
-			break;
-		}
-
-		if (cmux->frame.data_len > CONFIG_MODEM_CMUX_MTU) {
-			LOG_ERR("Too large frame");
-			modem_cmux_drop_frame(cmux);
-			break;
-		}
-
-		/* Check if no data field */
-		if (cmux->frame.data_len == 0) {
-			/* Await FCS */
-			cmux->receive_state = MODEM_CMUX_RECEIVE_STATE_FCS;
-			break;
-		}
-
-		/* Await data */
-		cmux->receive_state = MODEM_CMUX_RECEIVE_STATE_DATA;
-		break;
-
-	case MODEM_CMUX_RECEIVE_STATE_LENGTH_CONT:
-		/* Store header for FCS */
-		cmux->frame_header[cmux->frame_header_len] = byte;
-		cmux->frame_header_len++;
-
-		/* Get last 8 bits of data length */
-		cmux->frame.data_len |= ((uint16_t)byte) << 7;
-
-		if (cmux->frame.data_len > CONFIG_MODEM_CMUX_MTU) {
-			LOG_ERR("Too large frame");
-			modem_cmux_drop_frame(cmux);
-			break;
-		}
-
-		if (cmux->frame.data_len > cmux->config.receive_buf_size) {
-			LOG_ERR("Indicated frame data length %u exceeds receive buffer size %u",
-				cmux->frame.data_len, cmux->config.receive_buf_size);
-
-			modem_cmux_drop_frame(cmux);
-			break;
-		}
-
-		/* Await data */
-		cmux->receive_state = MODEM_CMUX_RECEIVE_STATE_DATA;
-		break;
-
-	case MODEM_CMUX_RECEIVE_STATE_DATA:
-		/* Copy byte to data */
-		if (cmux->receive_buf_len < cmux->config.receive_buf_size) {
-			cmux->config.receive_buf[cmux->receive_buf_len] = byte;
-		}
-		cmux->receive_buf_len++;
-
-		/* Check if datalen reached */
-		if (cmux->frame.data_len == cmux->receive_buf_len) {
-			/* Await FCS */
-			cmux->receive_state = MODEM_CMUX_RECEIVE_STATE_FCS;
-		}
-
-		break;
-
-	case MODEM_CMUX_RECEIVE_STATE_FCS:
-		if (cmux->receive_buf_len > cmux->config.receive_buf_size) {
-			LOG_WRN("Receive buffer overrun (%u > %u)", cmux->receive_buf_len,
-				cmux->config.receive_buf_size);
-			modem_cmux_drop_frame(cmux);
-			break;
-		}
-
-		/* Compute FCS */
-		fcs = crc8_rohc(MODEM_CMUX_FCS_INIT_VALUE, cmux->frame_header,
-				cmux->frame_header_len);
-		if (cmux->frame.type == MODEM_CMUX_FRAME_TYPE_UIH) {
-			fcs = 0xFF - fcs;
-		} else {
-			fcs = 0xFF - crc8_rohc(fcs, cmux->frame.data, cmux->frame.data_len);
-		}
-
-		/* Validate FCS */
-		if (fcs != byte) {
-			LOG_WRN("Frame FCS error");
-
-			modem_cmux_drop_frame(cmux);
-			break;
-		}
-
-		cmux->receive_state = MODEM_CMUX_RECEIVE_STATE_EOF;
-		break;
-
-	case MODEM_CMUX_RECEIVE_STATE_EOF:
-		/* Validate byte is EOF */
-		if (byte != MODEM_CMUX_SOF) {
-			/* Unexpected byte */
-			modem_cmux_drop_frame(cmux);
-			break;
-		}
-
-		/* Process frame */
-		cmux->frame.data = cmux->config.receive_buf;
-		modem_cmux_on_frame(cmux);
-
-		/* Await start of next frame */
-		cmux->receive_state = MODEM_CMUX_RECEIVE_STATE_SOF;
-		break;
-
-	default:
-		break;
-	}
-}
-
-static void modem_cmux_receive_handler(struct k_work *item)
-{
-	struct k_work_delayable *dwork = k_work_delayable_from_work(item);
-	struct modem_cmux *cmux = CONTAINER_OF(dwork, struct modem_cmux, receive_work);
-	int ret;
-
-	runtime_pm_keepalive(cmux);
-
-	/* Receive data from pipe */
-	while ((ret = modem_pipe_receive(cmux->pipe, cmux->work_buf, sizeof(cmux->work_buf))) > 0) {
-		/* Process received data */
-		for (int i = 0; i < ret; i++) {
-			modem_cmux_process_received_byte(cmux, cmux->work_buf[i]);
-		}
-	}
-	if (ret < 0) {
-		LOG_ERR("Pipe receiving error: %d", ret);
-	}
-}
-
-static void modem_cmux_dlci_notify_transmit_idle(struct modem_cmux *cmux)
-{
-	sys_snode_t *node;
-	struct modem_cmux_dlci *dlci;
-
-	SYS_SLIST_FOR_EACH_NODE(&cmux->dlcis, node) {
-		dlci = (struct modem_cmux_dlci *)node;
-		if (!dlci->flow_control) {
-			modem_pipe_notify_transmit_idle(&dlci->pipe);
-		}
-	}
-}
-
-static void modem_cmux_runtime_pm_handler(struct k_work *item)
-{
-	struct k_work_delayable *dwork = k_work_delayable_from_work(item);
-	struct modem_cmux *cmux = CONTAINER_OF(dwork, struct modem_cmux, runtime_pm_work);
-
-	if (!cmux->config.enable_runtime_power_management) {
-		return;
-	}
-
-	bool expired = sys_timepoint_expired(cmux->idle_timepoint);
-
-	if (!expired) {
-		return;
-	}
-
-	if (is_connected(cmux) && expired) {
-		LOG_DBG("Idle timeout, entering power saving mode");
-		set_state(cmux, MODEM_CMUX_STATE_ENTER_POWERSAVE);
-		modem_cmux_send_psc(cmux);
-		k_work_reschedule(&cmux->runtime_pm_work, MODEM_CMUX_T3_TIMEOUT);
-		return;
-	}
-	if (cmux->state == MODEM_CMUX_STATE_ENTER_POWERSAVE) {
-		LOG_WRN("PSC timeout, not entering power saving mode");
-		set_state(cmux, MODEM_CMUX_STATE_CONNECTED);
-		runtime_pm_keepalive(cmux);
-		return;
-	}
-}
-
-static void runtime_pm_keepalive(struct modem_cmux *cmux)
-{
-	if (cmux == NULL || !cmux->config.enable_runtime_power_management) {
-		return;
-	}
-
-	cmux->idle_timepoint = sys_timepoint_calc(cmux->config.idle_timeout);
-	k_work_reschedule(&cmux->runtime_pm_work, cmux->config.idle_timeout);
-}
-
-/** Transmit bytes bypassing the CMUX buffers.
- * Causes modem_cmux_transmit_handler() to be rescheduled as a result of TRANSMIT_IDLE event.
- */
-static void modem_cmux_tx_bypass(struct modem_cmux *cmux, const uint8_t *data, size_t len)
-{
-	if (cmux == NULL) {
-		return;
-	}
-
-	modem_pipe_transmit(cmux->pipe, data, len);
-}
-
-static bool powersave_wait_wakeup(struct modem_cmux *cmux)
-{
-	static const uint8_t wakeup_pattern[] = {MODEM_CMUX_SOF, MODEM_CMUX_SOF, MODEM_CMUX_SOF,
-						 MODEM_CMUX_SOF, MODEM_CMUX_SOF};
-	int ret;
-
-	if (is_powersaving(cmux)) {
-		LOG_DBG("Power saving mode, wake up first");
-		set_state(cmux, MODEM_CMUX_STATE_WAKEUP);
-
-		if (cmux->config.close_pipe_on_power_save) {
-			ret = modem_pipe_open(cmux->pipe, K_FOREVER);
-			if (ret < 0) {
-				LOG_ERR("Failed to open pipe for wake up (%d)", ret);
-				set_state(cmux, MODEM_CMUX_STATE_DISCONNECTED);
-				modem_cmux_raise_event(cmux, MODEM_CMUX_EVENT_DISCONNECTED);
-				return true;
-			}
-		}
-
-		cmux->t3_timepoint = sys_timepoint_calc(MODEM_CMUX_T3_TIMEOUT);
-		modem_cmux_tx_bypass(cmux, wakeup_pattern, sizeof(wakeup_pattern));
-		return true;
-	}
-
-	if (is_waking_up(cmux)) {
-		if (sys_timepoint_expired(cmux->t3_timepoint)) {
-			LOG_ERR("Wake up timed out, link dead");
-			set_state(cmux, MODEM_CMUX_STATE_DISCONNECTED);
-			modem_cmux_raise_event(cmux, MODEM_CMUX_EVENT_DISCONNECTED);
-			return true;
-		}
-		if (cmux->receive_state != MODEM_CMUX_RECEIVE_STATE_RESYNC) {
-			/* Retry single flag, until remote wakes up */
-			modem_cmux_tx_bypass(cmux, &(uint8_t){MODEM_CMUX_SOF}, 1);
-			return true;
-		}
-		set_state(cmux, MODEM_CMUX_STATE_CONNECTED);
-		LOG_DBG("Woke up from power saving mode");
-	}
-
-	return false;
-}
-
-static void modem_cmux_transmit_handler(struct k_work *item)
-{
-	struct k_work_delayable *dwork = k_work_delayable_from_work(item);
-	struct modem_cmux *cmux = CONTAINER_OF(dwork, struct modem_cmux, transmit_work);
-	uint8_t *reserved;
-	uint32_t reserved_size;
-	int ret;
-	bool transmit_rb_empty;
-
-	k_mutex_lock(&cmux->transmit_rb_lock, K_FOREVER);
->>>>>>> ab09c943
 
         case MODEM_CMUX_COMMAND_RPN :
             return "RPN";
 
-<<<<<<< HEAD
         case MODEM_CMUX_COMMAND_FCON :
             return "FCON";
-=======
-	if (!is_transitioning_to_powersave(cmux)) {
-		runtime_pm_keepalive(cmux);
-	}
-
-	while (true) {
-		transmit_rb_empty = ring_buf_is_empty(&cmux->transmit_rb);
-
-		if (powersave_wait_wakeup(cmux)) {
-			k_mutex_unlock(&cmux->transmit_rb_lock);
-			return;
-		}
-
-		if (transmit_rb_empty) {
-			break;
-		}
->>>>>>> ab09c943
 
         case MODEM_CMUX_COMMAND_CLD :
             return "CLD";
@@ -1811,7 +482,6 @@
     return "";
 }
 
-<<<<<<< HEAD
 static void modem_cmux_log_transmit_command(const struct modem_cmux_command* command) {
     LOG_DBG("ea:%u,cr:%u,type:%s", command->type.ea, command->type.cr,
             modem_cmux_command_type_to_str(command->type.value));
@@ -1820,27 +490,14 @@
 static void modem_cmux_log_received_command(const struct modem_cmux_command* command) {
     LOG_DBG("ea:%u,cr:%u,type:%s", command->type.ea, command->type.cr,
             modem_cmux_command_type_to_str(command->type.value));
-=======
-	if (transmit_rb_empty) {
-		if (cmux->state == MODEM_CMUX_STATE_CONFIRM_POWERSAVE) {
-			set_state(cmux, MODEM_CMUX_STATE_POWERSAVE);
-			LOG_DBG("Entered power saving mode");
-			if (cmux->config.close_pipe_on_power_save) {
-				modem_pipe_close_async(cmux->pipe);
-			}
-		}
-		modem_cmux_dlci_notify_transmit_idle(cmux);
-	}
-	k_mutex_unlock(&cmux->transmit_rb_lock);
->>>>>>> ab09c943
 }
 
 static void modem_cmux_raise_event(struct modem_cmux* cmux, enum modem_cmux_event event) {
-    if (cmux->callback == NULL) {
-        return;
-    }
-
-    cmux->callback(cmux, event, cmux->user_data);
+    if (cmux->config.callback == NULL) {
+        return;
+    }
+
+    cmux->config.callback(cmux, event, cmux->config.user_data);
 }
 
 static void modem_cmux_bus_callback(struct modem_pipe const* pipe, enum modem_pipe_event event,
@@ -1852,7 +509,16 @@
             modem_work_schedule(&cmux->receive_work, K_NO_WAIT);
             break;
 
+        case MODEM_PIPE_EVENT_OPENED :
+            cmux->receive_state = MODEM_CMUX_RECEIVE_STATE_SOF;
+            modem_work_schedule(&cmux->transmit_work, K_NO_WAIT);
+            break;
+
         case MODEM_PIPE_EVENT_TRANSMIT_IDLE :
+            /* If we keep UART open in power-save, we should avoid waking up on RX idle */
+            if (!cmux->config.close_pipe_on_power_save && is_powersaving(cmux)) {
+                break;
+            }
             modem_work_schedule(&cmux->transmit_work, K_NO_WAIT);
             break;
 
@@ -1930,7 +596,7 @@
     if (space < MODEM_CMUX_CMD_FRAME_SIZE_MAX) {
         k_mutex_unlock(&cmux->transmit_rb_lock);
         LOG_WRN("CMD buffer overflow");
-        return false;
+        return (false);
     }
 
     modem_cmux_log_transmit_frame(frame);
@@ -1941,7 +607,7 @@
 
     modem_cmux_transmit_frame(cmux, frame);
     k_mutex_unlock(&cmux->transmit_rb_lock);
-    return true;
+    return (true);
 }
 
 static int16_t modem_cmux_transmit_data_frame(struct modem_cmux* cmux,
@@ -1951,7 +617,7 @@
 
     k_mutex_lock(&cmux->transmit_rb_lock, K_FOREVER);
 
-    if (cmux->flow_control_on == false) {
+    if (cmux->flow_control_on == false || is_transitioning_to_powersave(cmux)) {
         k_mutex_unlock(&cmux->transmit_rb_lock);
         return (0);
     }
@@ -1998,6 +664,33 @@
     if (modem_cmux_transmit_cmd_frame(cmux, &frame) == false) {
         LOG_WRN("Command acknowledge buffer overrun");
     }
+}
+
+static void modem_cmux_send_psc(struct modem_cmux* cmux) {
+    uint16_t len;
+    uint8_t* data = modem_cmux_command_encode(&(struct modem_cmux_command){
+        .type.ea = 1,
+        .type.cr = 1,
+        .type.value = MODEM_CMUX_COMMAND_PSC,
+        .length.ea = 1,
+        .length.value = 0
+    }, &len);
+
+    if (data == NULL) {
+        return;
+    }
+
+    struct modem_cmux_frame frame = {
+        .dlci_address = 0,
+        .cr   = cmux->initiator,
+        .pf   = true,
+        .type = MODEM_CMUX_FRAME_TYPE_UIH,
+        .data = data,
+        .data_len = len,
+    };
+
+    LOG_DBG("Sending PSC command");
+    modem_cmux_transmit_cmd_frame(cmux, &frame);
 }
 
 static void modem_cmux_send_msc(struct modem_cmux* cmux, struct modem_cmux_dlci* dlci) {
@@ -2194,11 +887,31 @@
     modem_cmux_transmit_cmd_frame(cmux, &frame);
 }
 
+static void modem_cmux_on_psc_command(struct modem_cmux* cmux) {
+    LOG_DBG("Received power saving command");
+
+    k_mutex_lock(&cmux->transmit_rb_lock, K_FOREVER);
+    set_state(cmux, MODEM_CMUX_STATE_CONFIRM_POWERSAVE);
+    modem_cmux_acknowledge_received_frame(cmux);
+    k_mutex_unlock(&cmux->transmit_rb_lock);
+}
+
+static void modem_cmux_on_psc_response(struct modem_cmux* cmux) {
+    LOG_DBG("Enter power saving");
+
+    k_mutex_lock(&cmux->transmit_rb_lock, K_FOREVER);
+    set_state(cmux, MODEM_CMUX_STATE_POWERSAVE);
+    k_mutex_unlock(&cmux->transmit_rb_lock);
+
+    if (cmux->config.close_pipe_on_power_save) {
+        modem_pipe_close_async(cmux->pipe);
+    }
+}
+
 static void modem_cmux_on_control_frame_uih(struct modem_cmux* cmux) {
     struct modem_cmux_command command;
 
-    if ((cmux->state != MODEM_CMUX_STATE_CONNECTED) &&
-        (cmux->state != MODEM_CMUX_STATE_DISCONNECTING)) {
+    if (cmux->state < MODEM_CMUX_STATE_CONNECTED) {
         LOG_DBG("Unexpected UIH frame");
         return;
     }
@@ -2219,6 +932,10 @@
                 modem_cmux_on_cld_command(cmux, &command);
                 break;
 
+            case MODEM_CMUX_COMMAND_PSC :
+                modem_cmux_on_psc_response(cmux);
+                break;
+
             default :
                 /* Responses to other commands are ignored */
                 break;
@@ -2241,6 +958,10 @@
 
         case MODEM_CMUX_COMMAND_FCOFF :
             modem_cmux_on_fcoff_command(cmux);
+            break;
+
+        case MODEM_CMUX_COMMAND_PSC :
+            modem_cmux_on_psc_command(cmux);
             break;
 
         default :
@@ -2503,6 +1224,11 @@
     modem_cmux_advertise_receive_buf_stats(cmux);
     #endif
 
+    if (is_powersaving(cmux) || is_waking_up(cmux)) {
+        set_state(cmux, MODEM_CMUX_STATE_CONNECTED);
+        LOG_DBG("Exit powersave on received frame");
+    }
+
     if (cmux->frame.dlci_address == 0) {
         modem_cmux_on_control_frame(cmux);
     }
@@ -2522,8 +1248,8 @@
     #if defined(CONFIG_MODEM_CMUX_LOG_LEVEL_DBG)
     struct modem_cmux_frame* frame = &cmux->frame;
 
-    frame->data = cmux->receive_buf;
-    modem_cmux_log_frame(frame, "dropped", MIN(frame->data_len, cmux->receive_buf_size));
+    frame->data = cmux->config.receive_buf;
+    modem_cmux_log_frame(frame, "dropped", MIN(frame->data_len, cmux->config.receive_buf_size));
     #endif
 }
 
@@ -2532,8 +1258,10 @@
 
     switch (cmux->receive_state) {
         case MODEM_CMUX_RECEIVE_STATE_SOF :
+            cmux->frame_header_len = 0;
             if (byte == MODEM_CMUX_SOF) {
                 cmux->receive_state = MODEM_CMUX_RECEIVE_STATE_RESYNC;
+                cmux->frame_header_len++;
                 break;
             }
             break;
@@ -2544,6 +1272,22 @@
              * 0xF9 could also be a valid address field for DLCI 62.
              */
             if (byte == MODEM_CMUX_SOF) {
+                /* Use "header_len" to count SOF bytes, only start transmitting
+                 * flag bytes after receiving more than 3 flags.
+                 * Don't reply flags if we are transitioning between modes or
+                 * if T3 timer is still active (suppress residual flags).
+                 */
+                cmux->frame_header_len++;
+
+                if ((is_powersaving(cmux) ||
+                     (is_connected(cmux) && sys_timepoint_expired(cmux->t3_timepoint))) &&
+                    (cmux->frame_header_len > 3)) {
+                    modem_cmux_tx_bypass(cmux, &(char){MODEM_CMUX_SOF}, 1);
+                }
+
+                if (is_waking_up(cmux)) {
+                    k_work_reschedule(&cmux->transmit_work, K_NO_WAIT);
+                }
                 break;
             }
             __fallthrough;
@@ -2628,9 +1372,9 @@
                 break;
             }
 
-            if (cmux->frame.data_len > cmux->receive_buf_size) {
+            if (cmux->frame.data_len > cmux->config.receive_buf_size) {
                 LOG_ERR("Indicated frame data length %u exceeds receive buffer size %u",
-                        cmux->frame.data_len, cmux->receive_buf_size);
+                        cmux->frame.data_len, cmux->config.receive_buf_size);
 
                 modem_cmux_drop_frame(cmux);
                 break;
@@ -2642,8 +1386,8 @@
 
         case MODEM_CMUX_RECEIVE_STATE_DATA :
             /* Copy byte to data */
-            if (cmux->receive_buf_len < cmux->receive_buf_size) {
-                cmux->receive_buf[cmux->receive_buf_len] = byte;
+            if (cmux->receive_buf_len < cmux->config.receive_buf_size) {
+                cmux->config.receive_buf[cmux->receive_buf_len] = byte;
             }
             cmux->receive_buf_len++;
 
@@ -2655,9 +1399,9 @@
             break;
 
         case MODEM_CMUX_RECEIVE_STATE_FCS :
-            if (cmux->receive_buf_len > cmux->receive_buf_size) {
-                LOG_WRN("Receive buffer overrun (%u > %u)",
-                        cmux->receive_buf_len, cmux->receive_buf_size);
+            if (cmux->receive_buf_len > cmux->config.receive_buf_size) {
+                LOG_WRN("Receive buffer overrun (%u > %u)", cmux->receive_buf_len,
+                        cmux->config.receive_buf_size);
                 modem_cmux_drop_frame(cmux);
                 break;
             }
@@ -2692,7 +1436,7 @@
             }
 
             /* Process frame */
-            cmux->frame.data = cmux->receive_buf;
+            cmux->frame.data = cmux->config.receive_buf;
             modem_cmux_on_frame(cmux);
 
             /* Await start of next frame */
@@ -2709,22 +1453,19 @@
     struct modem_cmux* cmux = CONTAINER_OF(dwork, struct modem_cmux, receive_work);
     int ret;
 
+    runtime_pm_keepalive(cmux);
+
     /* Receive data from pipe */
-    ret = modem_pipe_receive(cmux->pipe, cmux->work_buf, sizeof(cmux->work_buf));
-    if (ret < 1) {
-        if (ret < 0) {
-            LOG_ERR("Pipe receiving error: %d", ret);
-        }
-        return;
-    }
-
-    /* Process received data */
-    for (int i = 0; i < ret; i++) {
-        modem_cmux_process_received_byte(cmux, cmux->work_buf[i]);
-    }
-
-    /* Reschedule received work */
-    modem_work_schedule(&cmux->receive_work, K_NO_WAIT);
+    while ((ret = modem_pipe_receive(cmux->pipe, cmux->work_buf, sizeof(cmux->work_buf))) > 0) {
+        /* Process received data */
+        for (int i = 0; i < ret; i++) {
+            modem_cmux_process_received_byte(cmux, cmux->work_buf[i]);
+        }
+    }
+
+    if (ret < 0) {
+        LOG_ERR("Pipe receiving error: %d", ret);
+    }
 }
 
 static void modem_cmux_dlci_notify_transmit_idle(struct modem_cmux* cmux) {
@@ -2737,6 +1478,103 @@
             modem_pipe_notify_transmit_idle(&dlci->pipe);
         }
     }
+}
+
+static void modem_cmux_runtime_pm_handler(struct k_work* item) {
+    struct k_work_delayable* dwork = k_work_delayable_from_work(item);
+    struct modem_cmux* cmux = CONTAINER_OF(dwork, struct modem_cmux, runtime_pm_work);
+
+    if (!cmux->config.enable_runtime_power_management) {
+        return;
+    }
+
+    bool expired = sys_timepoint_expired(cmux->idle_timepoint);
+
+    if (!expired) {
+        return;
+    }
+
+    if (is_connected(cmux) && expired) {
+        LOG_DBG("Idle timeout, entering power saving mode");
+        set_state(cmux, MODEM_CMUX_STATE_ENTER_POWERSAVE);
+        modem_cmux_send_psc(cmux);
+        k_work_reschedule(&cmux->runtime_pm_work, MODEM_CMUX_T3_TIMEOUT);
+        return;
+    }
+
+    if (cmux->state == MODEM_CMUX_STATE_ENTER_POWERSAVE) {
+        LOG_WRN("PSC timeout, not entering power saving mode");
+        set_state(cmux, MODEM_CMUX_STATE_CONNECTED);
+        runtime_pm_keepalive(cmux);
+        return;
+    }
+}
+
+static void runtime_pm_keepalive(struct modem_cmux* cmux) {
+    if ((cmux == NULL) || !cmux->config.enable_runtime_power_management) {
+        return;
+    }
+
+    cmux->idle_timepoint = sys_timepoint_calc(cmux->config.idle_timeout);
+    k_work_reschedule(&cmux->runtime_pm_work, cmux->config.idle_timeout);
+}
+
+/** Transmit bytes bypassing the CMUX buffers.
+ * Causes modem_cmux_transmit_handler() to be rescheduled as a result of TRANSMIT_IDLE event.
+ */
+static void modem_cmux_tx_bypass(struct modem_cmux* cmux, const uint8_t* data, size_t len) {
+    if (cmux == NULL) {
+        return;
+    }
+
+    modem_pipe_transmit(cmux->pipe, data, len);
+}
+
+static bool powersave_wait_wakeup(struct modem_cmux* cmux) {
+    static const uint8_t wakeup_pattern[] = {
+        MODEM_CMUX_SOF, MODEM_CMUX_SOF, MODEM_CMUX_SOF,
+        MODEM_CMUX_SOF, MODEM_CMUX_SOF
+    };
+    int ret;
+
+    if (is_powersaving(cmux)) {
+        LOG_DBG("Power saving mode, wake up first");
+        set_state(cmux, MODEM_CMUX_STATE_WAKEUP);
+
+        if (cmux->config.close_pipe_on_power_save) {
+            ret = modem_pipe_open(cmux->pipe, K_FOREVER);
+            if (ret < 0) {
+                LOG_ERR("Failed to open pipe for wake up (%d)", ret);
+                set_state(cmux, MODEM_CMUX_STATE_DISCONNECTED);
+                modem_cmux_raise_event(cmux, MODEM_CMUX_EVENT_DISCONNECTED);
+                return (true);
+            }
+        }
+
+        cmux->t3_timepoint = sys_timepoint_calc(MODEM_CMUX_T3_TIMEOUT);
+        modem_cmux_tx_bypass(cmux, wakeup_pattern, sizeof(wakeup_pattern));
+        return (true);
+    }
+
+    if (is_waking_up(cmux)) {
+        if (sys_timepoint_expired(cmux->t3_timepoint)) {
+            LOG_ERR("Wake up timed out, link dead");
+            set_state(cmux, MODEM_CMUX_STATE_DISCONNECTED);
+            modem_cmux_raise_event(cmux, MODEM_CMUX_EVENT_DISCONNECTED);
+            return (true);
+        }
+
+        if (cmux->receive_state != MODEM_CMUX_RECEIVE_STATE_RESYNC) {
+            /* Retry single flag, until remote wakes up */
+            modem_cmux_tx_bypass(cmux, &(uint8_t){MODEM_CMUX_SOF}, 1);
+            return (true);
+        }
+
+        set_state(cmux, MODEM_CMUX_STATE_CONNECTED);
+        LOG_DBG("Woke up from power saving mode");
+    }
+
+    return (false);
 }
 
 static void modem_cmux_transmit_handler(struct k_work* item) {
@@ -2753,8 +1591,17 @@
     modem_cmux_advertise_transmit_buf_stats(cmux);
     #endif
 
+    if (!is_transitioning_to_powersave(cmux)) {
+        runtime_pm_keepalive(cmux);
+    }
+
     while (true) {
         transmit_rb_empty = ring_buf_is_empty(&cmux->transmit_rb);
+
+        if (powersave_wait_wakeup(cmux)) {
+            k_mutex_unlock(&cmux->transmit_rb_lock);
+            return;
+        }
 
         if (transmit_rb_empty) {
             break;
@@ -2780,11 +1627,18 @@
         }
     }
 
+    if (transmit_rb_empty) {
+        if (cmux->state == MODEM_CMUX_STATE_CONFIRM_POWERSAVE) {
+            set_state(cmux, MODEM_CMUX_STATE_POWERSAVE);
+            LOG_DBG("Entered power saving mode");
+            if (cmux->config.close_pipe_on_power_save) {
+                modem_pipe_close_async(cmux->pipe);
+            }
+        }
+        modem_cmux_dlci_notify_transmit_idle(cmux);
+    }
+
     k_mutex_unlock(&cmux->transmit_rb_lock);
-
-    if (transmit_rb_empty) {
-        modem_cmux_dlci_notify_transmit_idle(cmux);
-    }
 }
 
 static void modem_cmux_connect_handler(struct k_work* item) {
@@ -2866,7 +1720,7 @@
 
 static void modem_cmux_dlci_init_buf_stats(struct modem_cmux_dlci* dlci) {
     uint32_t size;
-    char     name[sizeof("dlci_xxxxx_rx")];
+    char name[sizeof("dlci_xxxxx_rx")];
 
     size = modem_cmux_dlci_get_receive_buf_size(dlci);
     snprintk(name, sizeof(name), "dlci_%u_rx", dlci->dlci_address);
@@ -2909,22 +1763,16 @@
     struct modem_cmux* cmux = dlci->cmux;
     int ret;
 
-<<<<<<< HEAD
+    if ((size == 0) || (buf == NULL)) {
+        /* Allow empty transmit request to wake up CMUX */
+        runtime_pm_keepalive(cmux);
+        k_work_reschedule(&cmux->transmit_work, K_NO_WAIT);
+        return (0);
+    }
+
     if (dlci->flow_control) {
-        return 0;
-    }
-=======
-	if (size == 0 || buf == NULL) {
-		/* Allow empty transmit request to wake up CMUX */
-		runtime_pm_keepalive(cmux);
-		k_work_reschedule(&cmux->transmit_work, K_NO_WAIT);
-		return 0;
-	}
-
-	if (dlci->flow_control) {
-		return 0;
-	}
->>>>>>> ab09c943
+        return (0);
+    }
 
     ret = -EPERM;
     K_SPINLOCK(&cmux->work_lock) {
@@ -3001,109 +1849,9 @@
     .close    = modem_cmux_dlci_pipe_api_close
 };
 
-<<<<<<< HEAD
 static void modem_cmux_dlci_open_handler(struct k_work* item) {
     struct k_work_delayable* dwork;
     struct modem_cmux_dlci* dlci;
-=======
-static void modem_cmux_dlci_open_handler(struct k_work *item)
-{
-	struct k_work_delayable *dwork;
-	struct modem_cmux_dlci *dlci;
-
-	if (item == NULL) {
-		return;
-	}
-
-	dwork = k_work_delayable_from_work(item);
-	dlci = CONTAINER_OF(dwork, struct modem_cmux_dlci, open_work);
-
-	dlci->state = MODEM_CMUX_DLCI_STATE_OPENING;
-	dlci->msc_sent = false;
-
-	struct modem_cmux_frame frame = {
-		.dlci_address = dlci->dlci_address,
-		.cr = dlci->cmux->initiator,
-		.pf = true,
-		.type = MODEM_CMUX_FRAME_TYPE_SABM,
-		.data = NULL,
-		.data_len = 0,
-	};
-
-	LOG_DBG("Opening: %d", dlci->dlci_address);
-	modem_cmux_transmit_cmd_frame(dlci->cmux, &frame);
-	modem_work_schedule(&dlci->open_work, MODEM_CMUX_T1_TIMEOUT);
-}
-
-static void modem_cmux_dlci_close_handler(struct k_work *item)
-{
-	struct k_work_delayable *dwork;
-	struct modem_cmux_dlci *dlci;
-	struct modem_cmux *cmux;
-
-	if (item == NULL) {
-		return;
-	}
-
-	dwork = k_work_delayable_from_work(item);
-	dlci = CONTAINER_OF(dwork, struct modem_cmux_dlci, close_work);
-	cmux = dlci->cmux;
-
-	dlci->state = MODEM_CMUX_DLCI_STATE_CLOSING;
-
-	struct modem_cmux_frame frame = {
-		.dlci_address = dlci->dlci_address,
-		.cr = dlci->cmux->initiator,
-		.pf = true,
-		.type = MODEM_CMUX_FRAME_TYPE_DISC,
-		.data = NULL,
-		.data_len = 0,
-	};
-
-	LOG_DBG("Closing: %d", dlci->dlci_address);
-	modem_cmux_transmit_cmd_frame(cmux, &frame);
-	modem_work_schedule(&dlci->close_work, MODEM_CMUX_T1_TIMEOUT);
-}
-
-static void modem_cmux_dlci_pipes_release(struct modem_cmux *cmux)
-{
-	sys_snode_t *node;
-	struct modem_cmux_dlci *dlci;
-	struct k_work_sync sync;
-
-	SYS_SLIST_FOR_EACH_NODE(&cmux->dlcis, node) {
-		dlci = (struct modem_cmux_dlci *)node;
-		modem_pipe_notify_closed(&dlci->pipe);
-		k_work_cancel_delayable_sync(&dlci->open_work, &sync);
-		k_work_cancel_delayable_sync(&dlci->close_work, &sync);
-	}
-}
-
-void modem_cmux_init(struct modem_cmux *cmux, const struct modem_cmux_config *config)
-{
-	__ASSERT_NO_MSG(cmux != NULL);
-	__ASSERT_NO_MSG(config != NULL);
-	__ASSERT_NO_MSG(config->receive_buf != NULL);
-	__ASSERT_NO_MSG(config->receive_buf_size >= MODEM_CMUX_DATA_FRAME_SIZE_MAX);
-	__ASSERT_NO_MSG(config->transmit_buf != NULL);
-	__ASSERT_NO_MSG(config->transmit_buf_size >= MODEM_CMUX_DATA_FRAME_SIZE_MAX);
-
-	*cmux = (struct modem_cmux){
-		.t3_timepoint = sys_timepoint_calc(K_NO_WAIT),
-		.config = *config,
-	};
-	sys_slist_init(&cmux->dlcis);
-	ring_buf_init(&cmux->transmit_rb, cmux->config.transmit_buf_size,
-		      cmux->config.transmit_buf);
-	k_mutex_init(&cmux->transmit_rb_lock);
-	k_work_init_delayable(&cmux->receive_work, modem_cmux_receive_handler);
-	k_work_init_delayable(&cmux->transmit_work, modem_cmux_transmit_handler);
-	k_work_init_delayable(&cmux->connect_work, modem_cmux_connect_handler);
-	k_work_init_delayable(&cmux->disconnect_work, modem_cmux_disconnect_handler);
-	k_work_init_delayable(&cmux->runtime_pm_work, modem_cmux_runtime_pm_handler);
-	k_event_init(&cmux->event);
-	set_state(cmux, MODEM_CMUX_STATE_DISCONNECTED);
->>>>>>> ab09c943
 
     if (item == NULL) {
         return;
@@ -3179,22 +1927,21 @@
     __ASSERT_NO_MSG(config->transmit_buf != NULL);
     __ASSERT_NO_MSG(config->transmit_buf_size >= MODEM_CMUX_DATA_FRAME_SIZE_MAX);
 
-    (void) memset(cmux, 0x00, sizeof(*cmux));
-    cmux->callback         = config->callback;
-    cmux->user_data        = config->user_data;
-    cmux->receive_buf      = config->receive_buf;
-    cmux->receive_buf_size = config->receive_buf_size;
+    *cmux = (struct modem_cmux) {
+        .t3_timepoint = sys_timepoint_calc(K_NO_WAIT),
+        .config = *config,
+    };
 
     sys_slist_init(&cmux->dlcis);
-
-    ring_buf_init(&cmux->transmit_rb, config->transmit_buf_size, config->transmit_buf);
+    ring_buf_init(&cmux->transmit_rb, cmux->config.transmit_buf_size,
+                  cmux->config.transmit_buf);
     k_mutex_init(&cmux->transmit_rb_lock);
 
     k_work_init_delayable(&cmux->receive_work   , modem_cmux_receive_handler   );
     k_work_init_delayable(&cmux->transmit_work  , modem_cmux_transmit_handler  );
     k_work_init_delayable(&cmux->connect_work   , modem_cmux_connect_handler   );
     k_work_init_delayable(&cmux->disconnect_work, modem_cmux_disconnect_handler);
-
+    k_work_init_delayable(&cmux->runtime_pm_work, modem_cmux_runtime_pm_handler);
     k_event_init(&cmux->event);
     set_state(cmux, MODEM_CMUX_STATE_DISCONNECTED);
 
