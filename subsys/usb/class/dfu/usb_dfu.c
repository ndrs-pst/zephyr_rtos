/*******************************************************************************
 *
 * Copyright(c) 2015,2016 Intel Corporation.
 * Copyright(c) 2017 PHYTEC Messtechnik GmbH
 *
 * Redistribution and use in source and binary forms, with or without
 * modification, are permitted provided that the following conditions
 * are met:
 *
 * * Redistributions of source code must retain the above copyright
 * notice, this list of conditions and the following disclaimer.
 * * Redistributions in binary form must reproduce the above copyright
 * notice, this list of conditions and the following disclaimer in
 * the documentation and/or other materials provided with the
 * distribution.
 * * Neither the name of Intel Corporation nor the names of its
 * contributors may be used to endorse or promote products derived
 * from this software without specific prior written permission.
 *
 * THIS SOFTWARE IS PROVIDED BY THE COPYRIGHT HOLDERS AND CONTRIBUTORS
 * "AS IS" AND ANY EXPRESS OR IMPLIED WARRANTIES, INCLUDING, BUT NOT
 * LIMITED TO, THE IMPLIED WARRANTIES OF MERCHANTABILITY AND FITNESS FOR
 * A PARTICULAR PURPOSE ARE DISCLAIMED. IN NO EVENT SHALL THE COPYRIGHT
 * OWNER OR CONTRIBUTORS BE LIABLE FOR ANY DIRECT, INDIRECT, INCIDENTAL,
 * SPECIAL, EXEMPLARY, OR CONSEQUENTIAL DAMAGES (INCLUDING, BUT NOT
 * LIMITED TO, PROCUREMENT OF SUBSTITUTE GOODS OR SERVICES; LOSS OF USE,
 * DATA, OR PROFITS; OR BUSINESS INTERRUPTION) HOWEVER CAUSED AND ON ANY
 * THEORY OF LIABILITY, WHETHER IN CONTRACT, STRICT LIABILITY, OR TORT
 * (INCLUDING NEGLIGENCE OR OTHERWISE) ARISING IN ANY WAY OUT OF THE USE
 * OF THIS SOFTWARE, EVEN IF ADVISED OF THE POSSIBILITY OF SUCH DAMAGE.
 *
 ******************************************************************************/

/**
 * @brief DFU class driver
 *
 * USB DFU device class driver
 *
 */

#include <init.h>
#include <kernel.h>
#include <stdio.h>
#include <errno.h>
#include <drivers/flash.h>
#include <storage/flash_map.h>
#include <dfu/mcuboot.h>
#include <dfu/flash_img.h>
#include <sys/byteorder.h>
#include <usb/usb_device.h>
#include <usb/usb_common.h>
#include <usb/class/usb_dfu.h>
#include <usb_descriptor.h>
#include <usb_work_q.h>

#define LOG_LEVEL CONFIG_USB_DEVICE_LOG_LEVEL
#include <logging/log.h>
LOG_MODULE_REGISTER(usb_dfu);

#define USB_DFU_MAX_XFER_SIZE		CONFIG_USB_REQUEST_BUFFER_SIZE

#define FIRMWARE_IMAGE_0_LABEL FLASH_AREA_LABEL_STR(image_0)
#if FLASH_AREA_LABEL_EXISTS(image_1)
#define FIRMWARE_IMAGE_1_LABEL FLASH_AREA_LABEL_STR(image_1)
#endif

#define INTERMITTENT_CHECK_DELAY	50

static struct k_poll_event dfu_event;
static struct k_poll_signal dfu_signal;
static struct k_timer dfu_timer;

static struct k_work dfu_work;

struct dfu_worker_data_t {
	uint8_t buf[USB_DFU_MAX_XFER_SIZE];
	enum dfu_state worker_state;
	uint16_t worker_len;
};

static struct dfu_worker_data_t dfu_data_worker;

struct usb_dfu_config {
	struct usb_if_descriptor if0;
	struct dfu_runtime_descriptor dfu_descr;
} __packed;

USBD_CLASS_DESCR_DEFINE(primary, 0) struct usb_dfu_config dfu_cfg = {
	/* Interface descriptor */
	.if0 = {
		.bLength = sizeof(struct usb_if_descriptor),
		.bDescriptorType    = USB_INTERFACE_DESC,
		.bInterfaceNumber   = 0,
		.bAlternateSetting  = 0,
		.bNumEndpoints      = 0,
		.bInterfaceClass    = DFU_DEVICE_CLASS,
		.bInterfaceSubClass = DFU_SUBCLASS,
		.bInterfaceProtocol = DFU_RT_PROTOCOL,
		.iInterface         = 0,
	},

	.dfu_descr = {
		.bLength = sizeof(struct dfu_runtime_descriptor),
		.bDescriptorType = DFU_FUNC_DESC,
		.bmAttributes    = (DFU_ATTR_CAN_DNLOAD | DFU_ATTR_CAN_UPLOAD | DFU_ATTR_MANIFESTATION_TOLERANT),
		.wDetachTimeOut  = sys_cpu_to_le16(CONFIG_USB_DFU_DETACH_TIMEOUT),
		.wTransferSize   = sys_cpu_to_le16(USB_DFU_MAX_XFER_SIZE),
		.bcdDFUVersion   = sys_cpu_to_le16(DFU_VERSION),
	},
};

/* dfu mode device descriptor */

struct dev_dfu_mode_descriptor {
	struct usb_device_descriptor device_descriptor;
	struct usb_cfg_descriptor cfg_descr;
	struct usb_sec_dfu_config {
		struct usb_if_descriptor if0;
#if FLASH_AREA_LABEL_EXISTS(image_1)
		struct usb_if_descriptor if1;
#endif
		struct dfu_runtime_descriptor dfu_descr;
	} __packed sec_dfu_cfg;
} __packed;


USBD_DEVICE_DESCR_DEFINE(secondary)
struct dev_dfu_mode_descriptor dfu_mode_desc = {
	/* Device descriptor */
	.device_descriptor = {
		.bLength         = sizeof(struct usb_device_descriptor),
		.bDescriptorType = USB_DEVICE_DESC,
		.bcdUSB          = sys_cpu_to_le16(USB_2_0),
		.bDeviceClass    = 0,
		.bDeviceSubClass = 0,
		.bDeviceProtocol = 0,
		.bMaxPacketSize0 = USB_MAX_CTRL_MPS,
		.idVendor        = sys_cpu_to_le16((uint16_t)CONFIG_USB_DEVICE_VID),
		.idProduct       = sys_cpu_to_le16((uint16_t)CONFIG_USB_DEVICE_DFU_PID),
		.bcdDevice       = sys_cpu_to_le16(BCDDEVICE_RELNUM),
		.iManufacturer   = 1,
		.iProduct        = 2,
		.iSerialNumber   = 3,
		.bNumConfigurations = 1,
	},

	/* Configuration descriptor */
	.cfg_descr = {
		.bLength         = sizeof(struct usb_cfg_descriptor),
		.bDescriptorType = USB_CONFIGURATION_DESC,
		.wTotalLength    = 0,
		.bNumInterfaces  = 1,
		.bConfigurationValue = 1,
		.iConfiguration  = 0,
		.bmAttributes    = USB_CONFIGURATION_ATTRIBUTES,
		.bMaxPower       = CONFIG_USB_MAX_POWER,
	},

	.sec_dfu_cfg = {
		/* Interface descriptor */
		.if0 = {
			.bLength = sizeof(struct usb_if_descriptor),
			.bDescriptorType    = USB_INTERFACE_DESC,
			.bInterfaceNumber   = 0,
			.bAlternateSetting  = 0,
			.bNumEndpoints      = 0,
			.bInterfaceClass    = DFU_DEVICE_CLASS,
			.bInterfaceSubClass = DFU_SUBCLASS,
			.bInterfaceProtocol = DFU_MODE_PROTOCOL,
			.iInterface         = 4,
		},

        #if FLASH_AREA_LABEL_EXISTS(image_1)
		.if1 = {
			.bLength = sizeof(struct usb_if_descriptor),
			.bDescriptorType    = USB_INTERFACE_DESC,
			.bInterfaceNumber   = 0,
			.bAlternateSetting  = 1,
			.bNumEndpoints      = 0,
			.bInterfaceClass    = DFU_DEVICE_CLASS,
			.bInterfaceSubClass = DFU_SUBCLASS,
			.bInterfaceProtocol = DFU_MODE_PROTOCOL,
			.iInterface         = 5,
		},
        #endif

		.dfu_descr = {
			.bLength = sizeof(struct dfu_runtime_descriptor),
			.bDescriptorType = DFU_FUNC_DESC,
			.bmAttributes    = DFU_ATTR_CAN_DNLOAD | DFU_ATTR_CAN_UPLOAD | DFU_ATTR_MANIFESTATION_TOLERANT,
			.wDetachTimeOut  = sys_cpu_to_le16(CONFIG_USB_DFU_DETACH_TIMEOUT),
			.wTransferSize   = sys_cpu_to_le16(USB_DFU_MAX_XFER_SIZE),
			.bcdDFUVersion   = sys_cpu_to_le16(DFU_VERSION),
		},
	},
};

struct usb_string_desription {
	struct usb_string_descriptor lang_descr;
	struct usb_mfr_descriptor {
		uint8_t bLength;
		uint8_t bDescriptorType;
		uint8_t bString[USB_BSTRING_LENGTH(CONFIG_USB_DEVICE_MANUFACTURER)];
	} __packed utf16le_mfr;

	struct usb_product_descriptor {
		uint8_t bLength;
		uint8_t bDescriptorType;
		uint8_t bString[USB_BSTRING_LENGTH(CONFIG_USB_DEVICE_PRODUCT)];
	} __packed utf16le_product;

	struct usb_sn_descriptor {
		uint8_t bLength;
		uint8_t bDescriptorType;
		uint8_t bString[USB_BSTRING_LENGTH(CONFIG_USB_DEVICE_SN)];
	} __packed utf16le_sn;

	struct image_0_descriptor {
		uint8_t bLength;
		uint8_t bDescriptorType;
		uint8_t bString[USB_BSTRING_LENGTH(FIRMWARE_IMAGE_0_LABEL)];
	} __packed utf16le_image0;

#if FLASH_AREA_LABEL_EXISTS(image_1)
	struct image_1_descriptor {
		uint8_t bLength;
		uint8_t bDescriptorType;
		uint8_t bString[USB_BSTRING_LENGTH(FIRMWARE_IMAGE_1_LABEL)];
	} __packed utf16le_image1;
#endif
} __packed;

USBD_STRING_DESCR_DEFINE(secondary)
struct usb_string_desription string_descr = {
	.lang_descr = {
		.bLength = sizeof(struct usb_string_descriptor),
		.bDescriptorType = USB_STRING_DESC,
		.bString = sys_cpu_to_le16(0x0409),
	},
	/* Manufacturer String Descriptor */
	.utf16le_mfr = {
		.bLength         = USB_STRING_DESCRIPTOR_LENGTH(CONFIG_USB_DEVICE_MANUFACTURER),
		.bDescriptorType = USB_STRING_DESC,
		.bString         = CONFIG_USB_DEVICE_MANUFACTURER,
	},
	/* Product String Descriptor */
	.utf16le_product = {
		.bLength         = USB_STRING_DESCRIPTOR_LENGTH(CONFIG_USB_DEVICE_PRODUCT),
		.bDescriptorType = USB_STRING_DESC,
		.bString         = CONFIG_USB_DEVICE_PRODUCT,
	},
	/* Serial Number String Descriptor */
	.utf16le_sn = {
		.bLength = USB_STRING_DESCRIPTOR_LENGTH(CONFIG_USB_DEVICE_SN),
		.bDescriptorType = USB_STRING_DESC,
		.bString = CONFIG_USB_DEVICE_SN,
	},
	/* Image 0 String Descriptor */
	.utf16le_image0 = {
		.bLength = USB_STRING_DESCRIPTOR_LENGTH(
				FIRMWARE_IMAGE_0_LABEL),
		.bDescriptorType = USB_STRING_DESC,
		.bString = FIRMWARE_IMAGE_0_LABEL,
	},
#if FLASH_AREA_LABEL_EXISTS(image_1)
	/* Image 1 String Descriptor */
	.utf16le_image1 = {
		.bLength = USB_STRING_DESCRIPTOR_LENGTH(
				FIRMWARE_IMAGE_1_LABEL),
		.bDescriptorType = USB_STRING_DESC,
		.bString = FIRMWARE_IMAGE_1_LABEL,
	},
#endif
};

/* This element marks the end of the entire descriptor. */
USBD_TERM_DESCR_DEFINE(secondary) struct usb_desc_header term_descr = {
	.bLength = 0,
	.bDescriptorType = 0,
};

static struct usb_cfg_data dfu_config;

/* Device data structure */
struct dfu_data_t {
	uint8_t flash_area_id;
	uint32_t flash_upload_size;
	/* Number of bytes sent during upload */
	uint32_t bytes_sent;
	uint32_t alt_setting;              /* DFU alternate setting */
	struct flash_img_context ctx;
	enum dfu_state state;              /* State of the DFU device */
	enum dfu_status status;            /* Status of the DFU device */
	uint16_t block_nr;                 /* DFU block number */
	uint16_t bwPollTimeout;
};

#if FLASH_AREA_LABEL_EXISTS(image_1)
	#define UPLOAD_FLASH_AREA_ID FLASH_AREA_ID(image_1)
#else
	#define UPLOAD_FLASH_AREA_ID FLASH_AREA_ID(image_0)
#endif


static struct dfu_data_t dfu_data = {
	.state         = appIDLE,
	.status        = statusOK,
	.flash_area_id = UPLOAD_FLASH_AREA_ID,
	.alt_setting   = 0,
	.bwPollTimeout = CONFIG_USB_DFU_DEFAULT_POLLTIMEOUT,
};

/**
 * @brief Helper function to check if in DFU app state.
 *
 * @return  true if app state, false otherwise.
 */
static bool dfu_check_app_state(void) {
    if ((dfu_data.state == appIDLE) || (dfu_data.state == appDETACH)) {
        dfu_data.state = appIDLE;
        return (true);
    }

    return (false);
}

/**
 * @brief Helper function to reset DFU internal counters.
 */
static void dfu_reset_counters(void) {
    dfu_data.bytes_sent = 0U;
    dfu_data.block_nr   = 0U;

    if (flash_img_init(&dfu_data.ctx)) {
        LOG_ERR("flash img init error");
        dfu_data.state  = dfuERROR;
        dfu_data.status = errUNKNOWN;
    }
}

static void dfu_flash_write(uint8_t* data, size_t len) {
    bool flush = false;

    if (!len) {
        /* Download completed */
        flush = true;
    }

    if (flash_img_buffered_write(&dfu_data.ctx, data, len, flush)) {
        LOG_ERR("flash write error");
        dfu_data.state = dfuERROR;
        dfu_data.status = errWRITE;
    }
    else if (!len) {
        LOG_DBG("flash write done");
        dfu_data.state = dfuMANIFEST_SYNC;
        dfu_reset_counters();
        if (boot_request_upgrade(false)) {
            dfu_data.state = dfuERROR;
            dfu_data.status = errWRITE;
        }

        k_poll_signal_raise(&dfu_signal, 0);
    }
    else {
        dfu_data.state = dfuDNLOAD_IDLE;
    }

    LOG_DBG("bytes written 0x%x", flash_img_bytes_written(&dfu_data.ctx));
}

static void dfu_timer_expired(struct k_timer* timer) {
    if (dfu_data.state == appDETACH) {
        dfu_data.state = appIDLE;
    }
}

/**
 * @brief Handler called for DFU Class requests not handled by the USB stack.
 *
 * @param pSetup    Information about the request to execute.
 * @param len       Size of the buffer.
 * @param data      Buffer containing the request result.
 *
 * @return  0 on success, negative errno code on fail.
 */
static int dfu_class_handle_req(struct usb_setup_packet *pSetup,
		int32_t *data_len, uint8_t **data)
{
	int ret;
	uint32_t len, bytes_left;
	uint16_t timeout;

	switch (pSetup->bRequest) {
	case DFU_GETSTATUS:
		LOG_DBG("DFU_GETSTATUS: status %d, state %d",
			dfu_data.status, dfu_data.state);

		if (dfu_data.state == dfuMANIFEST_SYNC) {
			dfu_data.state = dfuIDLE;
		}

		/* bStatus */
		(*data)[0] = dfu_data.status;
		/* bwPollTimeout */
		sys_put_le16(dfu_data.bwPollTimeout, &(*data)[1]);
		(*data)[3] = 0U;
		/* bState */
		(*data)[4] = dfu_data.state;
		/* iString */
		(*data)[5] = 0U;
		*data_len = 6;
		break;

	case DFU_GETSTATE:
		LOG_DBG("DFU_GETSTATE");
		(*data)[0] = dfu_data.state;
		*data_len = 1;
		break;

	case DFU_ABORT:
		LOG_DBG("DFU_ABORT");

		if (dfu_check_app_state()) {
			return -EINVAL;
		}

		dfu_reset_counters();
		dfu_data.state = dfuIDLE;
		dfu_data.status = statusOK;
		break;

	case DFU_CLRSTATUS:
		LOG_DBG("DFU_CLRSTATUS");

		if (dfu_check_app_state()) {
			return -EINVAL;
		}

		dfu_data.state = dfuIDLE;
		dfu_data.status = statusOK;
		break;

	case DFU_DNLOAD:
		LOG_DBG("DFU_DNLOAD block %d, len %d, state %d",
			pSetup->wValue, pSetup->wLength, dfu_data.state);

		if (dfu_check_app_state()) {
			return -EINVAL;
		}

		switch (dfu_data.state) {
		case dfuIDLE:
			LOG_DBG("DFU_DNLOAD start");
			dfu_reset_counters();
			k_poll_signal_reset(&dfu_signal);

			if (dfu_data.flash_area_id !=
			    UPLOAD_FLASH_AREA_ID) {
				dfu_data.status = errWRITE;
				dfu_data.state = dfuERROR;
				LOG_ERR("This area can not be overwritten");
				break;
			}

			dfu_data.state = dfuDNBUSY;
			dfu_data_worker.worker_state = dfuIDLE;
			dfu_data_worker.worker_len  = pSetup->wLength;
			memcpy(dfu_data_worker.buf, *data, pSetup->wLength);
			k_work_submit_to_queue(&USB_WORK_Q, &dfu_work);
			break;
		case dfuDNLOAD_IDLE:
			dfu_data.state = dfuDNBUSY;
			dfu_data_worker.worker_state = dfuDNLOAD_IDLE;
			dfu_data_worker.worker_len  = pSetup->wLength;

			memcpy(dfu_data_worker.buf, *data, pSetup->wLength);
			k_work_submit_to_queue(&USB_WORK_Q, &dfu_work);
			break;
		default:
			LOG_ERR("DFU_DNLOAD wrong state %d", dfu_data.state);
			dfu_data.state = dfuERROR;
			dfu_data.status = errUNKNOWN;
			dfu_reset_counters();
			return -EINVAL;
		}
		break;
	case DFU_UPLOAD:
		LOG_DBG("DFU_UPLOAD block %d, len %d, state %d",
			pSetup->wValue, pSetup->wLength, dfu_data.state);

		if (dfu_check_app_state()) {
			return -EINVAL;
		}

		switch (dfu_data.state) {
		case dfuIDLE:
			dfu_reset_counters();
			LOG_DBG("DFU_UPLOAD start");
		case dfuUPLOAD_IDLE:
			if (!pSetup->wLength ||
			    dfu_data.block_nr != pSetup->wValue) {
				LOG_DBG("DFU_UPLOAD block %d, expected %d, "
					"len %d", pSetup->wValue,
					dfu_data.block_nr, pSetup->wLength);
				dfu_data.state = dfuERROR;
				dfu_data.status = errUNKNOWN;
				break;
			}

			/* Upload in progress */
			bytes_left = dfu_data.flash_upload_size -
				     dfu_data.bytes_sent;
			if (bytes_left < pSetup->wLength) {
				len = bytes_left;
			} else {
				len = pSetup->wLength;
			}

			if (len > USB_DFU_MAX_XFER_SIZE) {
				/*
				 * The host could requests more data as stated
				 * in wTransferSize. Limit upload length to the
				 * size of the request-buffer.
				 */
				len = USB_DFU_MAX_XFER_SIZE;
			}

			if (len) {
				const struct flash_area *fa;

				ret = flash_area_open(dfu_data.flash_area_id,
						      &fa);
				if (ret) {
					dfu_data.state = dfuERROR;
					dfu_data.status = errFILE;
					break;
				}
				ret = flash_area_read(fa, dfu_data.bytes_sent,
						      *data, len);
				flash_area_close(fa);
				if (ret) {
					dfu_data.state = dfuERROR;
					dfu_data.status = errFILE;
					break;
				}
			}
			*data_len = len;

			dfu_data.bytes_sent += len;
			dfu_data.block_nr++;

			if (dfu_data.bytes_sent == dfu_data.flash_upload_size &&
			    len < pSetup->wLength) {
				/* Upload completed when a
				 * short packet is received
				 */
				*data_len = 0;
				dfu_data.state = dfuIDLE;
			} else
				dfu_data.state = dfuUPLOAD_IDLE;

			break;
		default:
			LOG_ERR("DFU_UPLOAD wrong state %d", dfu_data.state);
			dfu_data.state = dfuERROR;
			dfu_data.status = errUNKNOWN;
			dfu_reset_counters();
			return -EINVAL;
		}
		break;
	case DFU_DETACH:
		LOG_DBG("DFU_DETACH timeout %d, state %d",
			pSetup->wValue, dfu_data.state);

		if (dfu_data.state != appIDLE) {
			dfu_data.state = appIDLE;
			return -EINVAL;
		}
		/* Move to appDETACH state */
		dfu_data.state = appDETACH;

		/* Begin detach timeout timer */
		timeout = MIN(pSetup->wValue, CONFIG_USB_DFU_DETACH_TIMEOUT);
		k_timer_start(&dfu_timer, K_MSEC(timeout), K_FOREVER);
		break;
	default:
		LOG_WRN("DFU UNKNOWN STATE: %d", pSetup->bRequest);
		return -EINVAL;
	}

	return 0;
}

/**
 * @brief Callback used to know the USB connection status
 *
 * @param status USB device status code.
 *
 * @return  N/A.
 */
static void dfu_status_cb(struct usb_cfg_data* cfg,
                          enum usb_dc_status_code status, const uint8_t* param) {
	ARG_UNUSED(param);
	ARG_UNUSED(cfg);

	/* Check the USB status and do needed action if required */
    switch (status) {
        case USB_DC_ERROR :
            LOG_DBG("USB device error");
            break;

        case USB_DC_RESET :
            LOG_DBG("USB device reset detected, state %d", dfu_data.state);
            /* Stop the appDETACH timeout timer */
            k_timer_stop(&dfu_timer);
            if (dfu_data.state == appDETACH) {
                dfu_data.state = dfuIDLE;

                /* Set the DFU mode descriptors to be used after
                 * reset
                 */
                dfu_config.usb_device_description = (uint8_t*)&dfu_mode_desc;
                if (usb_set_config(dfu_config.usb_device_description)) {
                    LOG_ERR("usb_set_config failed during USB "
                            "device reset");
                }
            }
            break;

        case USB_DC_CONNECTED :
            LOG_DBG("USB device connected");
            break;

        case USB_DC_CONFIGURED :
            LOG_DBG("USB device configured");
            break;

        case USB_DC_DISCONNECTED :
            LOG_DBG("USB device disconnected");
            break;

        case USB_DC_SUSPEND :
            LOG_DBG("USB device suspended");
            break;

        case USB_DC_RESUME :
            LOG_DBG("USB device resumed");
            break;

        case USB_DC_SOF :
            break;

        case USB_DC_UNKNOWN :
        default :
            LOG_DBG("USB unknown state");
            break;
    }
}

/**
 * @brief Custom handler for standard ('chapter 9') requests
 *        in order to catch the SET_INTERFACE request and
 *        extract the interface alternate setting
 *
 * @param pSetup    Information about the request to execute.
 * @param len       Size of the buffer.
 * @param data      Buffer containing the request result.
 *
 * @return  0 if SET_INTERFACE request, -ENOTSUP otherwise.
 */
static int dfu_custom_handle_req(struct usb_setup_packet* pSetup, int32_t* data_len, uint8_t** data) {
	ARG_UNUSED(data);

    if (REQTYPE_GET_RECIP(pSetup->bmRequestType) == REQTYPE_RECIP_INTERFACE) {
        if (pSetup->bRequest == REQ_SET_INTERFACE) {
            LOG_DBG("DFU alternate setting %d", pSetup->wValue);

            const struct flash_area* fa;

            switch (pSetup->wValue) {
                case 0 :
                    dfu_data.flash_area_id = FLASH_AREA_ID(image_0);
                    break;

                #if FLASH_AREA_LABEL_EXISTS(image_1)
                case 1 :
                    dfu_data.flash_area_id =
                    UPLOAD_FLASH_AREA_ID;
                    break;
                #endif

                default :
                    LOG_WRN("Invalid DFU alternate setting");
                    return (-ENOTSUP);
            }

            if (flash_area_open(dfu_data.flash_area_id, &fa)) {
                return (-EIO);
            }

            dfu_data.flash_upload_size = fa->fa_size;
            flash_area_close(fa);

            dfu_data.alt_setting = pSetup->wValue;
            *data_len = 0;

            return (0);
        }
	}

	/* Not handled by us */
	return (-EINVAL);
}

static void dfu_interface_config(struct usb_desc_header* head, uint8_t bInterfaceNumber) {
    ARG_UNUSED(head);

    dfu_cfg.if0.bInterfaceNumber = bInterfaceNumber;
}

/* Configuration of the DFU Device send to the USB Driver */
USBD_CFG_DATA_DEFINE(primary, dfu) struct usb_cfg_data dfu_config = {
	.usb_device_description = NULL,
	.interface_config       = dfu_interface_config,
	.interface_descriptor   = &dfu_cfg.if0,
	.cb_usb_status          = dfu_status_cb,
	.interface = {
		.class_handler  = dfu_class_handle_req,
		.custom_handler = dfu_custom_handle_req,
	},
	.num_endpoints = 0,
};

/*
 * Dummy configuration, this is necessary to configure DFU mode descriptor
 * which is an alternative (secondary) device descriptor.
 */
USBD_CFG_DATA_DEFINE(secondary, dfu) struct usb_cfg_data dfu_mode_config = {
	.usb_device_description = NULL,
	.interface_config       = NULL,
	.interface_descriptor   = &dfu_mode_desc.sec_dfu_cfg.if0,
	.cb_usb_status          = dfu_status_cb,
	.interface = {
		.class_handler  = dfu_class_handle_req,
		.custom_handler = dfu_custom_handle_req,
	},
	.num_endpoints = 0,
};

static void dfu_work_handler(struct k_work* item) {
    ARG_UNUSED(item);

    switch (dfu_data_worker.worker_state) {
        case dfuIDLE :
            /*
             * If progressive erase is enabled, then erase take place while
             * image collection, so not erase whole bank at DFU beginning
             */
            #ifndef CONFIG_IMG_ERASE_PROGRESSIVELY
            if (boot_erase_img_bank(UPLOAD_FLASH_AREA_ID)) {
                dfu_data.state  = dfuERROR;
                dfu_data.status = errERASE;
                break;
            }
            #endif

        case dfuDNLOAD_IDLE :
            dfu_flash_write(dfu_data_worker.buf, dfu_data_worker.worker_len);
            break;

        default :
            LOG_ERR("OUT of state machine");
            break;
    }
}

static int usb_dfu_init(const struct device* dev) {
    const struct flash_area* fa;

	ARG_UNUSED(dev);

	k_work_init(&dfu_work, dfu_work_handler);
	k_poll_signal_init(&dfu_signal);
	k_timer_init(&dfu_timer, dfu_timer_expired, NULL);

	if (flash_area_open(dfu_data.flash_area_id, &fa)) {
		return (-EIO);
	}

	dfu_data.flash_upload_size = fa->fa_size;
	flash_area_close(fa);

	return (0);
}

/**
 * @brief Function to check if DFU is started.
 *
 * @return  true if DNBUSY/DNLOAD_IDLE, false otherwise.
 */
static bool is_dfu_started(void) {
    if ((dfu_data.state == dfuDNBUSY) ||
        (dfu_data.state == dfuDNLOAD_IDLE)) {
        return (true);
    }

    return (false);
}

/**
 * @brief Function to check and wait while the USB DFU is in progress.
 *
 * @return  N/A
 */
<<<<<<< HEAD
void wait_for_usb_dfu(k_timeout_t delay)
{
	uint64_t end = z_timeout_end_calc(delay);

	/* Wait for a prescribed duration of time. If DFU hasn't started within
	 * that time, stop waiting and proceed further.
	 */
	while (end > k_uptime_ticks()) {
=======
void wait_for_usb_dfu(void) {
	/* Wait for a prescribed duration of time. If DFU hasn't started within
	 * that time, stop waiting and proceed further.
	 */
	for (int time = 0; time < (CONFIG_USB_DFU_WAIT_DELAY_MS / INTERMITTENT_CHECK_DELAY); time++) {
>>>>>>> b0ffa8a7
		if (is_dfu_started()) {
			k_poll_event_init(&dfu_event, K_POLL_TYPE_SIGNAL, K_POLL_MODE_NOTIFY_ONLY, &dfu_signal);

			/* Wait till DFU is complete */
			if (k_poll(&dfu_event, 1, K_FOREVER) != 0) {
				LOG_DBG("USB DFU Error");
			}

			LOG_INF("USB DFU Completed");
			break;
		}

		k_msleep(INTERMITTENT_CHECK_DELAY);
	}
}

SYS_INIT(usb_dfu_init, APPLICATION, CONFIG_KERNEL_INIT_PRIORITY_DEVICE);<|MERGE_RESOLUTION|>--- conflicted
+++ resolved
@@ -89,14 +89,14 @@
 	/* Interface descriptor */
 	.if0 = {
 		.bLength = sizeof(struct usb_if_descriptor),
-		.bDescriptorType    = USB_INTERFACE_DESC,
-		.bInterfaceNumber   = 0,
-		.bAlternateSetting  = 0,
-		.bNumEndpoints      = 0,
-		.bInterfaceClass    = DFU_DEVICE_CLASS,
+		.bDescriptorType = USB_INTERFACE_DESC,
+		.bInterfaceNumber = 0,
+		.bAlternateSetting = 0,
+		.bNumEndpoints = 0,
+		.bInterfaceClass = DFU_DEVICE_CLASS,
 		.bInterfaceSubClass = DFU_SUBCLASS,
 		.bInterfaceProtocol = DFU_RT_PROTOCOL,
-		.iInterface         = 0,
+		.iInterface = 0,
 	},
 
 	.dfu_descr = {
@@ -128,61 +128,61 @@
 struct dev_dfu_mode_descriptor dfu_mode_desc = {
 	/* Device descriptor */
 	.device_descriptor = {
-		.bLength         = sizeof(struct usb_device_descriptor),
+		.bLength = sizeof(struct usb_device_descriptor),
 		.bDescriptorType = USB_DEVICE_DESC,
-		.bcdUSB          = sys_cpu_to_le16(USB_2_0),
-		.bDeviceClass    = 0,
+		.bcdUSB = sys_cpu_to_le16(USB_2_0),
+		.bDeviceClass = 0,
 		.bDeviceSubClass = 0,
 		.bDeviceProtocol = 0,
 		.bMaxPacketSize0 = USB_MAX_CTRL_MPS,
-		.idVendor        = sys_cpu_to_le16((uint16_t)CONFIG_USB_DEVICE_VID),
+		.idVendor = sys_cpu_to_le16((uint16_t)CONFIG_USB_DEVICE_VID),
 		.idProduct       = sys_cpu_to_le16((uint16_t)CONFIG_USB_DEVICE_DFU_PID),
-		.bcdDevice       = sys_cpu_to_le16(BCDDEVICE_RELNUM),
-		.iManufacturer   = 1,
-		.iProduct        = 2,
-		.iSerialNumber   = 3,
+		.bcdDevice = sys_cpu_to_le16(BCDDEVICE_RELNUM),
+		.iManufacturer = 1,
+		.iProduct = 2,
+		.iSerialNumber = 3,
 		.bNumConfigurations = 1,
 	},
 
 	/* Configuration descriptor */
 	.cfg_descr = {
-		.bLength         = sizeof(struct usb_cfg_descriptor),
+		.bLength = sizeof(struct usb_cfg_descriptor),
 		.bDescriptorType = USB_CONFIGURATION_DESC,
-		.wTotalLength    = 0,
-		.bNumInterfaces  = 1,
+		.wTotalLength = 0,
+		.bNumInterfaces = 1,
 		.bConfigurationValue = 1,
-		.iConfiguration  = 0,
-		.bmAttributes    = USB_CONFIGURATION_ATTRIBUTES,
-		.bMaxPower       = CONFIG_USB_MAX_POWER,
+		.iConfiguration = 0,
+		.bmAttributes = USB_CONFIGURATION_ATTRIBUTES,
+		.bMaxPower = CONFIG_USB_MAX_POWER,
 	},
 
 	.sec_dfu_cfg = {
 		/* Interface descriptor */
 		.if0 = {
 			.bLength = sizeof(struct usb_if_descriptor),
-			.bDescriptorType    = USB_INTERFACE_DESC,
-			.bInterfaceNumber   = 0,
-			.bAlternateSetting  = 0,
-			.bNumEndpoints      = 0,
-			.bInterfaceClass    = DFU_DEVICE_CLASS,
+			.bDescriptorType = USB_INTERFACE_DESC,
+			.bInterfaceNumber = 0,
+			.bAlternateSetting = 0,
+			.bNumEndpoints = 0,
+			.bInterfaceClass = DFU_DEVICE_CLASS,
 			.bInterfaceSubClass = DFU_SUBCLASS,
 			.bInterfaceProtocol = DFU_MODE_PROTOCOL,
-			.iInterface         = 4,
+			.iInterface = 4,
 		},
 
-        #if FLASH_AREA_LABEL_EXISTS(image_1)
+#if FLASH_AREA_LABEL_EXISTS(image_1)
 		.if1 = {
 			.bLength = sizeof(struct usb_if_descriptor),
-			.bDescriptorType    = USB_INTERFACE_DESC,
-			.bInterfaceNumber   = 0,
-			.bAlternateSetting  = 1,
-			.bNumEndpoints      = 0,
-			.bInterfaceClass    = DFU_DEVICE_CLASS,
+			.bDescriptorType = USB_INTERFACE_DESC,
+			.bInterfaceNumber = 0,
+			.bAlternateSetting = 1,
+			.bNumEndpoints = 0,
+			.bInterfaceClass = DFU_DEVICE_CLASS,
 			.bInterfaceSubClass = DFU_SUBCLASS,
 			.bInterfaceProtocol = DFU_MODE_PROTOCOL,
-			.iInterface         = 5,
+			.iInterface = 5,
 		},
-        #endif
+#endif
 
 		.dfu_descr = {
 			.bLength = sizeof(struct dfu_runtime_descriptor),
@@ -241,13 +241,13 @@
 	.utf16le_mfr = {
 		.bLength         = USB_STRING_DESCRIPTOR_LENGTH(CONFIG_USB_DEVICE_MANUFACTURER),
 		.bDescriptorType = USB_STRING_DESC,
-		.bString         = CONFIG_USB_DEVICE_MANUFACTURER,
+		.bString = CONFIG_USB_DEVICE_MANUFACTURER,
 	},
 	/* Product String Descriptor */
 	.utf16le_product = {
 		.bLength         = USB_STRING_DESCRIPTOR_LENGTH(CONFIG_USB_DEVICE_PRODUCT),
 		.bDescriptorType = USB_STRING_DESC,
-		.bString         = CONFIG_USB_DEVICE_PRODUCT,
+		.bString = CONFIG_USB_DEVICE_PRODUCT,
 	},
 	/* Serial Number String Descriptor */
 	.utf16le_sn = {
@@ -303,10 +303,10 @@
 
 
 static struct dfu_data_t dfu_data = {
-	.state         = appIDLE,
-	.status        = statusOK,
+	.state = appIDLE,
+	.status = statusOK,
 	.flash_area_id = UPLOAD_FLASH_AREA_ID,
-	.alt_setting   = 0,
+	.alt_setting = 0,
 	.bwPollTimeout = CONFIG_USB_DFU_DEFAULT_POLLTIMEOUT,
 };
 
@@ -317,9 +317,9 @@
  */
 static bool dfu_check_app_state(void) {
     if ((dfu_data.state == appIDLE) || (dfu_data.state == appDETACH)) {
-        dfu_data.state = appIDLE;
+		dfu_data.state = appIDLE;
         return (true);
-    }
+	}
 
     return (false);
 }
@@ -328,51 +328,51 @@
  * @brief Helper function to reset DFU internal counters.
  */
 static void dfu_reset_counters(void) {
-    dfu_data.bytes_sent = 0U;
-    dfu_data.block_nr   = 0U;
-
-    if (flash_img_init(&dfu_data.ctx)) {
-        LOG_ERR("flash img init error");
-        dfu_data.state  = dfuERROR;
-        dfu_data.status = errUNKNOWN;
-    }
+	dfu_data.bytes_sent = 0U;
+	dfu_data.block_nr = 0U;
+
+	if (flash_img_init(&dfu_data.ctx)) {
+		LOG_ERR("flash img init error");
+		dfu_data.state = dfuERROR;
+		dfu_data.status = errUNKNOWN;
+	}
 }
 
 static void dfu_flash_write(uint8_t* data, size_t len) {
-    bool flush = false;
-
-    if (!len) {
-        /* Download completed */
-        flush = true;
-    }
-
-    if (flash_img_buffered_write(&dfu_data.ctx, data, len, flush)) {
-        LOG_ERR("flash write error");
-        dfu_data.state = dfuERROR;
-        dfu_data.status = errWRITE;
+	bool flush = false;
+
+	if (!len) {
+		/* Download completed */
+		flush = true;
+	}
+
+	if (flash_img_buffered_write(&dfu_data.ctx, data, len, flush)) {
+		LOG_ERR("flash write error");
+		dfu_data.state = dfuERROR;
+		dfu_data.status = errWRITE;
     }
     else if (!len) {
-        LOG_DBG("flash write done");
-        dfu_data.state = dfuMANIFEST_SYNC;
-        dfu_reset_counters();
-        if (boot_request_upgrade(false)) {
-            dfu_data.state = dfuERROR;
-            dfu_data.status = errWRITE;
-        }
-
-        k_poll_signal_raise(&dfu_signal, 0);
+		LOG_DBG("flash write done");
+		dfu_data.state = dfuMANIFEST_SYNC;
+		dfu_reset_counters();
+		if (boot_request_upgrade(false)) {
+			dfu_data.state = dfuERROR;
+			dfu_data.status = errWRITE;
+		}
+
+		k_poll_signal_raise(&dfu_signal, 0);
     }
     else {
-        dfu_data.state = dfuDNLOAD_IDLE;
-    }
-
-    LOG_DBG("bytes written 0x%x", flash_img_bytes_written(&dfu_data.ctx));
+		dfu_data.state = dfuDNLOAD_IDLE;
+	}
+
+	LOG_DBG("bytes written 0x%x", flash_img_bytes_written(&dfu_data.ctx));
 }
 
 static void dfu_timer_expired(struct k_timer* timer) {
-    if (dfu_data.state == appDETACH) {
-        dfu_data.state = appIDLE;
-    }
+	if (dfu_data.state == appDETACH) {
+		dfu_data.state = appIDLE;
+	}
 }
 
 /**
@@ -599,63 +599,63 @@
  *
  * @return  N/A.
  */
-static void dfu_status_cb(struct usb_cfg_data* cfg,
+static void dfu_status_cb(struct usb_cfg_data *cfg,
                           enum usb_dc_status_code status, const uint8_t* param) {
 	ARG_UNUSED(param);
 	ARG_UNUSED(cfg);
 
 	/* Check the USB status and do needed action if required */
-    switch (status) {
-        case USB_DC_ERROR :
-            LOG_DBG("USB device error");
-            break;
-
-        case USB_DC_RESET :
-            LOG_DBG("USB device reset detected, state %d", dfu_data.state);
-            /* Stop the appDETACH timeout timer */
-            k_timer_stop(&dfu_timer);
-            if (dfu_data.state == appDETACH) {
-                dfu_data.state = dfuIDLE;
-
-                /* Set the DFU mode descriptors to be used after
-                 * reset
-                 */
+	switch (status) {
+	case USB_DC_ERROR:
+		LOG_DBG("USB device error");
+		break;
+
+	case USB_DC_RESET:
+		LOG_DBG("USB device reset detected, state %d", dfu_data.state);
+		/* Stop the appDETACH timeout timer */
+		k_timer_stop(&dfu_timer);
+		if (dfu_data.state == appDETACH) {
+			dfu_data.state = dfuIDLE;
+
+			/* Set the DFU mode descriptors to be used after
+			 * reset
+			 */
                 dfu_config.usb_device_description = (uint8_t*)&dfu_mode_desc;
-                if (usb_set_config(dfu_config.usb_device_description)) {
-                    LOG_ERR("usb_set_config failed during USB "
-                            "device reset");
-                }
-            }
-            break;
-
-        case USB_DC_CONNECTED :
-            LOG_DBG("USB device connected");
-            break;
-
-        case USB_DC_CONFIGURED :
-            LOG_DBG("USB device configured");
-            break;
-
-        case USB_DC_DISCONNECTED :
-            LOG_DBG("USB device disconnected");
-            break;
-
-        case USB_DC_SUSPEND :
+			if (usb_set_config(dfu_config.usb_device_description)) {
+				LOG_ERR("usb_set_config failed during USB "
+					"device reset");
+			}
+		}
+		break;
+
+	case USB_DC_CONNECTED:
+		LOG_DBG("USB device connected");
+		break;
+
+	case USB_DC_CONFIGURED:
+		LOG_DBG("USB device configured");
+		break;
+
+	case USB_DC_DISCONNECTED:
+		LOG_DBG("USB device disconnected");
+		break;
+
+	case USB_DC_SUSPEND:
             LOG_DBG("USB device suspended");
-            break;
-
-        case USB_DC_RESUME :
-            LOG_DBG("USB device resumed");
-            break;
-
-        case USB_DC_SOF :
-            break;
-
-        case USB_DC_UNKNOWN :
-        default :
-            LOG_DBG("USB unknown state");
-            break;
-    }
+		break;
+
+	case USB_DC_RESUME:
+		LOG_DBG("USB device resumed");
+		break;
+
+	case USB_DC_SOF:
+		break;
+
+	case USB_DC_UNKNOWN:
+	default:
+		LOG_DBG("USB unknown state");
+		break;
+	}
 }
 
 /**
@@ -673,40 +673,40 @@
 	ARG_UNUSED(data);
 
     if (REQTYPE_GET_RECIP(pSetup->bmRequestType) == REQTYPE_RECIP_INTERFACE) {
-        if (pSetup->bRequest == REQ_SET_INTERFACE) {
-            LOG_DBG("DFU alternate setting %d", pSetup->wValue);
-
-            const struct flash_area* fa;
-
-            switch (pSetup->wValue) {
-                case 0 :
+		if (pSetup->bRequest == REQ_SET_INTERFACE) {
+			LOG_DBG("DFU alternate setting %d", pSetup->wValue);
+
+			const struct flash_area *fa;
+
+			switch (pSetup->wValue) {
+			case 0:
                     dfu_data.flash_area_id = FLASH_AREA_ID(image_0);
-                    break;
-
-                #if FLASH_AREA_LABEL_EXISTS(image_1)
-                case 1 :
-                    dfu_data.flash_area_id =
-                    UPLOAD_FLASH_AREA_ID;
-                    break;
-                #endif
-
-                default :
-                    LOG_WRN("Invalid DFU alternate setting");
+				break;
+
+#if FLASH_AREA_LABEL_EXISTS(image_1)
+			case 1:
+				dfu_data.flash_area_id =
+				    UPLOAD_FLASH_AREA_ID;
+				break;
+#endif
+
+			default:
+				LOG_WRN("Invalid DFU alternate setting");
                     return (-ENOTSUP);
-            }
-
-            if (flash_area_open(dfu_data.flash_area_id, &fa)) {
+			}
+
+			if (flash_area_open(dfu_data.flash_area_id, &fa)) {
                 return (-EIO);
-            }
-
-            dfu_data.flash_upload_size = fa->fa_size;
-            flash_area_close(fa);
-
-            dfu_data.alt_setting = pSetup->wValue;
-            *data_len = 0;
+			}
+
+			dfu_data.flash_upload_size = fa->fa_size;
+			flash_area_close(fa);
+
+			dfu_data.alt_setting = pSetup->wValue;
+			*data_len = 0;
 
             return (0);
-        }
+		}
 	}
 
 	/* Not handled by us */
@@ -714,19 +714,19 @@
 }
 
 static void dfu_interface_config(struct usb_desc_header* head, uint8_t bInterfaceNumber) {
-    ARG_UNUSED(head);
-
-    dfu_cfg.if0.bInterfaceNumber = bInterfaceNumber;
+	ARG_UNUSED(head);
+
+	dfu_cfg.if0.bInterfaceNumber = bInterfaceNumber;
 }
 
 /* Configuration of the DFU Device send to the USB Driver */
 USBD_CFG_DATA_DEFINE(primary, dfu) struct usb_cfg_data dfu_config = {
 	.usb_device_description = NULL,
-	.interface_config       = dfu_interface_config,
-	.interface_descriptor   = &dfu_cfg.if0,
-	.cb_usb_status          = dfu_status_cb,
+	.interface_config = dfu_interface_config,
+	.interface_descriptor = &dfu_cfg.if0,
+	.cb_usb_status = dfu_status_cb,
 	.interface = {
-		.class_handler  = dfu_class_handle_req,
+		.class_handler = dfu_class_handle_req,
 		.custom_handler = dfu_custom_handle_req,
 	},
 	.num_endpoints = 0,
@@ -738,45 +738,45 @@
  */
 USBD_CFG_DATA_DEFINE(secondary, dfu) struct usb_cfg_data dfu_mode_config = {
 	.usb_device_description = NULL,
-	.interface_config       = NULL,
-	.interface_descriptor   = &dfu_mode_desc.sec_dfu_cfg.if0,
-	.cb_usb_status          = dfu_status_cb,
+	.interface_config = NULL,
+	.interface_descriptor = &dfu_mode_desc.sec_dfu_cfg.if0,
+	.cb_usb_status = dfu_status_cb,
 	.interface = {
-		.class_handler  = dfu_class_handle_req,
+		.class_handler = dfu_class_handle_req,
 		.custom_handler = dfu_custom_handle_req,
 	},
 	.num_endpoints = 0,
 };
 
 static void dfu_work_handler(struct k_work* item) {
-    ARG_UNUSED(item);
-
-    switch (dfu_data_worker.worker_state) {
-        case dfuIDLE :
-            /*
-             * If progressive erase is enabled, then erase take place while
-             * image collection, so not erase whole bank at DFU beginning
-             */
-            #ifndef CONFIG_IMG_ERASE_PROGRESSIVELY
-            if (boot_erase_img_bank(UPLOAD_FLASH_AREA_ID)) {
-                dfu_data.state  = dfuERROR;
-                dfu_data.status = errERASE;
-                break;
-            }
-            #endif
-
-        case dfuDNLOAD_IDLE :
+	ARG_UNUSED(item);
+
+	switch (dfu_data_worker.worker_state) {
+	case dfuIDLE:
+/*
+ * If progressive erase is enabled, then erase take place while
+ * image collection, so not erase whole bank at DFU beginning
+ */
+#ifndef CONFIG_IMG_ERASE_PROGRESSIVELY
+		if (boot_erase_img_bank(UPLOAD_FLASH_AREA_ID)) {
+			dfu_data.state = dfuERROR;
+			dfu_data.status = errERASE;
+			break;
+		}
+#endif
+
+	case dfuDNLOAD_IDLE:
             dfu_flash_write(dfu_data_worker.buf, dfu_data_worker.worker_len);
-            break;
-
-        default :
-            LOG_ERR("OUT of state machine");
-            break;
-    }
+		break;
+
+	default:
+		LOG_ERR("OUT of state machine");
+		break;
+	}
 }
 
 static int usb_dfu_init(const struct device* dev) {
-    const struct flash_area* fa;
+	const struct flash_area *fa;
 
 	ARG_UNUSED(dev);
 
@@ -800,10 +800,10 @@
  * @return  true if DNBUSY/DNLOAD_IDLE, false otherwise.
  */
 static bool is_dfu_started(void) {
-    if ((dfu_data.state == dfuDNBUSY) ||
-        (dfu_data.state == dfuDNLOAD_IDLE)) {
+	if ((dfu_data.state == dfuDNBUSY) ||
+	    (dfu_data.state == dfuDNLOAD_IDLE)) {
         return (true);
-    }
+	}
 
     return (false);
 }
@@ -813,7 +813,6 @@
  *
  * @return  N/A
  */
-<<<<<<< HEAD
 void wait_for_usb_dfu(k_timeout_t delay)
 {
 	uint64_t end = z_timeout_end_calc(delay);
@@ -822,13 +821,6 @@
 	 * that time, stop waiting and proceed further.
 	 */
 	while (end > k_uptime_ticks()) {
-=======
-void wait_for_usb_dfu(void) {
-	/* Wait for a prescribed duration of time. If DFU hasn't started within
-	 * that time, stop waiting and proceed further.
-	 */
-	for (int time = 0; time < (CONFIG_USB_DFU_WAIT_DELAY_MS / INTERMITTENT_CHECK_DELAY); time++) {
->>>>>>> b0ffa8a7
 		if (is_dfu_started()) {
 			k_poll_event_init(&dfu_event, K_POLL_TYPE_SIGNAL, K_POLL_MODE_NOTIFY_ONLY, &dfu_signal);
 
