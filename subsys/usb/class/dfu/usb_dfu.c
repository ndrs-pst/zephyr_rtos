--- conflicted
+++ resolved
@@ -135,14 +135,8 @@
 		.bDeviceProtocol = 0,
 		.bMaxPacketSize0 = USB_MAX_CTRL_MPS,
 		.idVendor = sys_cpu_to_le16((uint16_t)CONFIG_USB_DEVICE_VID),
-<<<<<<< HEAD
-		.idProduct =
-			sys_cpu_to_le16((uint16_t)CONFIG_USB_DEVICE_DFU_PID),
+		.idProduct       = sys_cpu_to_le16((uint16_t)CONFIG_USB_DEVICE_DFU_PID),
 		.bcdDevice = sys_cpu_to_le16(USB_BCD_DRN),
-=======
-		.idProduct       = sys_cpu_to_le16((uint16_t)CONFIG_USB_DEVICE_DFU_PID),
-		.bcdDevice = sys_cpu_to_le16(BCDDEVICE_RELNUM),
->>>>>>> 90f74d1c
 		.iManufacturer = 1,
 		.iProduct = 2,
 		.iSerialNumber = 3,
@@ -244,26 +238,14 @@
 	},
 	/* Manufacturer String Descriptor */
 	.utf16le_mfr = {
-<<<<<<< HEAD
-		.bLength = USB_STRING_DESCRIPTOR_LENGTH(
-				CONFIG_USB_DEVICE_MANUFACTURER),
+		.bLength         = USB_STRING_DESCRIPTOR_LENGTH(CONFIG_USB_DEVICE_MANUFACTURER),
 		.bDescriptorType = USB_DESC_STRING,
-=======
-		.bLength         = USB_STRING_DESCRIPTOR_LENGTH(CONFIG_USB_DEVICE_MANUFACTURER),
-		.bDescriptorType = USB_STRING_DESC,
->>>>>>> 90f74d1c
 		.bString = CONFIG_USB_DEVICE_MANUFACTURER,
 	},
 	/* Product String Descriptor */
 	.utf16le_product = {
-<<<<<<< HEAD
-		.bLength = USB_STRING_DESCRIPTOR_LENGTH(
-				CONFIG_USB_DEVICE_PRODUCT),
+		.bLength         = USB_STRING_DESCRIPTOR_LENGTH(CONFIG_USB_DEVICE_PRODUCT),
 		.bDescriptorType = USB_DESC_STRING,
-=======
-		.bLength         = USB_STRING_DESCRIPTOR_LENGTH(CONFIG_USB_DEVICE_PRODUCT),
-		.bDescriptorType = USB_STRING_DESC,
->>>>>>> 90f74d1c
 		.bString = CONFIG_USB_DEVICE_PRODUCT,
 	},
 	/* Serial Number String Descriptor */
@@ -715,7 +697,6 @@
  *
  * @return          -ENOTSUP so that the stack can process control request.
  */
-<<<<<<< HEAD
 
 static int dfu_custom_handle_req(struct usb_setup_packet *setup,
 				 int32_t *data_len, uint8_t **data)
@@ -726,19 +707,10 @@
 	    setup->RequestType.recipient != USB_REQTYPE_RECIPIENT_INTERFACE) {
 		return -ENOTSUP;
 	}
-=======
-static int dfu_custom_handle_req(struct usb_setup_packet* pSetup, int32_t* data_len, uint8_t** data) {
-	ARG_UNUSED(data);
-
-    if (REQTYPE_GET_RECIP(pSetup->bmRequestType) == REQTYPE_RECIP_INTERFACE) {
-		if (pSetup->bRequest == REQ_SET_INTERFACE) {
-			LOG_DBG("DFU alternate setting %d", pSetup->wValue);
->>>>>>> 90f74d1c
 
 	if (setup->bRequest == USB_SREQ_SET_INTERFACE) {
 		LOG_DBG("DFU alternate setting %d", setup->wValue);
 
-<<<<<<< HEAD
 		const struct flash_area *fa;
 
 		switch (setup->wValue) {
@@ -746,20 +718,13 @@
 			dfu_data.flash_area_id =
 			    FLASH_AREA_ID(image_0);
 			break;
-=======
-			switch (pSetup->wValue) {
-			case 0:
-                    dfu_data.flash_area_id = FLASH_AREA_ID(image_0);
-				break;
-
->>>>>>> 90f74d1c
+
 #if FLASH_AREA_LABEL_EXISTS(image_1)
 		case 1:
 			dfu_data.flash_area_id =
 			    UPLOAD_FLASH_AREA_ID;
 			break;
 #endif
-<<<<<<< HEAD
 		default:
 			LOG_WRN("Invalid DFU alternate setting");
 			return -ENOTSUP;
@@ -767,25 +732,6 @@
 
 		if (flash_area_open(dfu_data.flash_area_id, &fa)) {
 			return -EIO;
-=======
-
-			default:
-				LOG_WRN("Invalid DFU alternate setting");
-                    return (-ENOTSUP);
-			}
-
-			if (flash_area_open(dfu_data.flash_area_id, &fa)) {
-                return (-EIO);
-			}
-
-			dfu_data.flash_upload_size = fa->fa_size;
-			flash_area_close(fa);
-
-			dfu_data.alt_setting = pSetup->wValue;
-			*data_len = 0;
-
-            return (0);
->>>>>>> 90f74d1c
 		}
 
 		dfu_data.flash_upload_size = fa->fa_size;
@@ -793,13 +739,8 @@
 		dfu_data.alt_setting = setup->wValue;
 	}
 
-<<<<<<< HEAD
 	/* Never handled by us */
-	return -EINVAL;
-=======
-	/* Not handled by us */
 	return (-EINVAL);
->>>>>>> 90f74d1c
 }
 
 static void dfu_interface_config(struct usb_desc_header* head, uint8_t bInterfaceNumber) {
