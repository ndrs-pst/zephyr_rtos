/*
 * Copyright (c) 2018 Oticon A/S
 *
 * SPDX-License-Identifier: Apache-2.0
 */

#ifndef _TRACE_CTF_H
#define _TRACE_CTF_H

#include <zephyr/kernel.h>
#include <zephyr/kernel_structs.h>
#include <zephyr/init.h>

#ifdef __cplusplus
extern "C" {
#endif


#define sys_port_trace_k_thread_foreach_enter()
#define sys_port_trace_k_thread_foreach_exit()
#define sys_port_trace_k_thread_foreach_unlocked_enter()
#define sys_port_trace_k_thread_foreach_unlocked_exit()

#define sys_port_trace_k_thread_create(new_thread)                             \
	sys_trace_k_thread_create(new_thread, stack_size, prio)

#define sys_port_trace_k_thread_user_mode_enter()                              \
	sys_trace_k_thread_user_mode_enter()

#define sys_port_trace_k_thread_heap_assign(thread, heap)
#define sys_port_trace_k_thread_join_enter(thread, timeout)
#define sys_port_trace_k_thread_join_blocking(thread, timeout)
#define sys_port_trace_k_thread_join_exit(thread, timeout, ret)

#define sys_port_trace_k_thread_sleep_enter(timeout)                           \
	sys_trace_k_thread_sleep_enter(timeout)
#define sys_port_trace_k_thread_sleep_exit(timeout, ret)                       \
	sys_trace_k_thread_sleep_exit(timeout, ret)

#define sys_port_trace_k_thread_msleep_enter(ms)
#define sys_port_trace_k_thread_msleep_exit(ms, ret)
#define sys_port_trace_k_thread_usleep_enter(us)
#define sys_port_trace_k_thread_usleep_exit(us, ret)
#define sys_port_trace_k_thread_busy_wait_enter(usec_to_wait)
#define sys_port_trace_k_thread_busy_wait_exit(usec_to_wait)
#define sys_port_trace_k_thread_yield()
#define sys_port_trace_k_thread_wakeup(thread) sys_trace_k_thread_wakeup(thread)
#define sys_port_trace_k_thread_start(thread) sys_trace_k_thread_start(thread)
#define sys_port_trace_k_thread_abort(thread) sys_trace_k_thread_abort(thread)
#define sys_port_trace_k_thread_suspend_enter(thread)                          \
	sys_trace_k_thread_suspend(thread)
#define sys_port_trace_k_thread_suspend_exit(thread)
#define sys_port_trace_k_thread_resume_enter(thread)                           \
	sys_trace_k_thread_resume(thread)

#define sys_port_trace_k_thread_sched_lock()

#define sys_port_trace_k_thread_sched_unlock()

#define sys_port_trace_k_thread_name_set(thread, ret)                          \
	sys_trace_k_thread_name_set(thread, ret)

#define sys_port_trace_k_thread_switched_out() sys_trace_k_thread_switched_out()

#define sys_port_trace_k_thread_switched_in() sys_trace_k_thread_switched_in()

#define sys_port_trace_k_thread_info(thread) sys_trace_k_thread_info(thread)

#define sys_port_trace_k_thread_sched_wakeup(thread)
#define sys_port_trace_k_thread_sched_abort(thread)
#define sys_port_trace_k_thread_sched_priority_set(thread, prio)
#define sys_port_trace_k_thread_sched_ready(thread)

#define sys_port_trace_k_thread_sched_pend(thread)

#define sys_port_trace_k_thread_sched_resume(thread)

#define sys_port_trace_k_thread_sched_suspend(thread)

#define sys_port_trace_k_work_init(work)
#define sys_port_trace_k_work_submit_to_queue_enter(queue, work)
#define sys_port_trace_k_work_submit_to_queue_exit(queue, work, ret)
#define sys_port_trace_k_work_submit_enter(work)
#define sys_port_trace_k_work_submit_exit(work, ret)
#define sys_port_trace_k_work_flush_enter(work)
#define sys_port_trace_k_work_flush_blocking(work, timeout)
#define sys_port_trace_k_work_flush_exit(work, ret)
#define sys_port_trace_k_work_cancel_enter(work)
#define sys_port_trace_k_work_cancel_exit(work, ret)
#define sys_port_trace_k_work_cancel_sync_enter(work, sync)
#define sys_port_trace_k_work_cancel_sync_blocking(work, sync)
#define sys_port_trace_k_work_cancel_sync_exit(work, sync, ret)

#define sys_port_trace_k_work_queue_init(queue)
#define sys_port_trace_k_work_queue_start_enter(queue)
#define sys_port_trace_k_work_queue_start_exit(queue)
#define sys_port_trace_k_work_queue_stop_enter(queue, timeout)
#define sys_port_trace_k_work_queue_stop_blocking(queue, timeout)
#define sys_port_trace_k_work_queue_stop_exit(queue, timeout, ret)
#define sys_port_trace_k_work_queue_drain_enter(queue)
#define sys_port_trace_k_work_queue_drain_exit(queue, ret)
#define sys_port_trace_k_work_queue_unplug_enter(queue)
#define sys_port_trace_k_work_queue_unplug_exit(queue, ret)

#define sys_port_trace_k_work_delayable_init(dwork)
#define sys_port_trace_k_work_schedule_for_queue_enter(queue, dwork, delay)
#define sys_port_trace_k_work_schedule_for_queue_exit(queue, dwork, delay,     \
						      ret)
#define sys_port_trace_k_work_schedule_enter(dwork, delay)
#define sys_port_trace_k_work_schedule_exit(dwork, delay, ret)
#define sys_port_trace_k_work_reschedule_for_queue_enter(queue, dwork, delay)
#define sys_port_trace_k_work_reschedule_for_queue_exit(queue, dwork, delay,   \
							ret)
#define sys_port_trace_k_work_reschedule_enter(dwork, delay)
#define sys_port_trace_k_work_reschedule_exit(dwork, delay, ret)
#define sys_port_trace_k_work_flush_delayable_enter(dwork, sync)
#define sys_port_trace_k_work_flush_delayable_exit(dwork, sync, ret)
#define sys_port_trace_k_work_cancel_delayable_enter(dwork)
#define sys_port_trace_k_work_cancel_delayable_exit(dwork, ret)
#define sys_port_trace_k_work_cancel_delayable_sync_enter(dwork, sync)
#define sys_port_trace_k_work_cancel_delayable_sync_exit(dwork, sync, ret)

#define sys_port_trace_k_work_poll_init_enter(work)
#define sys_port_trace_k_work_poll_init_exit(work)
#define sys_port_trace_k_work_poll_submit_to_queue_enter(work_q, work,         \
							 timeout)
#define sys_port_trace_k_work_poll_submit_to_queue_blocking(work_q, work,      \
							    timeout)
#define sys_port_trace_k_work_poll_submit_to_queue_exit(work_q, work, timeout, \
							ret)
#define sys_port_trace_k_work_poll_submit_enter(work, timeout)
#define sys_port_trace_k_work_poll_submit_exit(work, timeout, ret)
#define sys_port_trace_k_work_poll_cancel_enter(work)
#define sys_port_trace_k_work_poll_cancel_exit(work, ret)

#define sys_port_trace_k_poll_api_event_init(event)
#define sys_port_trace_k_poll_api_poll_enter(events)
#define sys_port_trace_k_poll_api_poll_exit(events, ret)
#define sys_port_trace_k_poll_api_signal_init(signal)
#define sys_port_trace_k_poll_api_signal_reset(signal)
#define sys_port_trace_k_poll_api_signal_check(signal)
#define sys_port_trace_k_poll_api_signal_raise(signal, ret)

#define sys_port_trace_k_sem_init(sem, ret)                                    \
	sys_trace_k_sem_init(sem, ret)

#define sys_port_trace_k_sem_give_enter(sem) sys_trace_k_sem_give_enter(sem)
#define sys_port_trace_k_sem_give_exit(sem) sys_trace_k_sem_give_exit(sem)
#define sys_port_trace_k_sem_take_enter(sem, timeout)                          \
	sys_trace_k_sem_take_enter(sem, timeout)
#define sys_port_trace_k_sem_take_blocking(sem, timeout)                       \
	sys_trace_k_sem_take_blocking(sem, timeout)
#define sys_port_trace_k_sem_take_exit(sem, timeout, ret)                      \
	sys_trace_k_sem_take_exit(sem, timeout, ret)
#define sys_port_trace_k_sem_reset(sem) sys_trace_k_sem_reset(sem)

#define sys_port_trace_k_mutex_init(mutex, ret)                                \
	sys_trace_k_mutex_init(mutex, ret)
#define sys_port_trace_k_mutex_lock_enter(mutex, timeout)                      \
	sys_trace_k_mutex_lock_enter(mutex, timeout)
#define sys_port_trace_k_mutex_lock_blocking(mutex, timeout)                   \
	sys_trace_k_mutex_lock_blocking(mutex, timeout)
#define sys_port_trace_k_mutex_lock_exit(mutex, timeout, ret)                  \
	sys_trace_k_mutex_lock_exit(mutex, timeout, ret)
#define sys_port_trace_k_mutex_unlock_enter(mutex)                             \
	sys_trace_k_mutex_unlock_enter(mutex)
#define sys_port_trace_k_mutex_unlock_exit(mutex, ret)                         \
	sys_trace_k_mutex_unlock_exit(mutex, ret)

/* Timer */
#define sys_port_trace_k_timer_init(timer)					\
	sys_trace_k_timer_init(timer)
#define sys_port_trace_k_timer_start(timer, duration, period)			\
	sys_trace_k_timer_start(timer, duration, period)
#define sys_port_trace_k_timer_stop(timer)					\
	sys_trace_k_timer_stop(timer)
#define sys_port_trace_k_timer_status_sync_enter(timer)				\
	sys_trace_k_timer_status_sync_enter(timer)
#define sys_port_trace_k_timer_status_sync_blocking(timer, timeout)		\
	sys_trace_k_timer_status_sync_blocking(timer, timeout)
#define sys_port_trace_k_timer_status_sync_exit(timer, result)			\
	sys_trace_k_timer_status_sync_exit(timer, result)

#define sys_port_trace_k_condvar_init(condvar, ret)
#define sys_port_trace_k_condvar_signal_enter(condvar)
#define sys_port_trace_k_condvar_signal_blocking(condvar, timeout)
#define sys_port_trace_k_condvar_signal_exit(condvar, ret)
#define sys_port_trace_k_condvar_broadcast_enter(condvar)
#define sys_port_trace_k_condvar_broadcast_exit(condvar, ret)
#define sys_port_trace_k_condvar_wait_enter(condvar)
#define sys_port_trace_k_condvar_wait_exit(condvar, ret)

#define sys_port_trace_k_queue_init(queue)
#define sys_port_trace_k_queue_cancel_wait(queue)
#define sys_port_trace_k_queue_queue_insert_enter(queue, alloc)
#define sys_port_trace_k_queue_queue_insert_blocking(queue, alloc, timeout)
#define sys_port_trace_k_queue_queue_insert_exit(queue, alloc, ret)
#define sys_port_trace_k_queue_append_enter(queue)
#define sys_port_trace_k_queue_append_exit(queue)
#define sys_port_trace_k_queue_alloc_append_enter(queue)
#define sys_port_trace_k_queue_alloc_append_exit(queue, ret)
#define sys_port_trace_k_queue_prepend_enter(queue)
#define sys_port_trace_k_queue_prepend_exit(queue)
#define sys_port_trace_k_queue_alloc_prepend_enter(queue)
#define sys_port_trace_k_queue_alloc_prepend_exit(queue, ret)
#define sys_port_trace_k_queue_insert_enter(queue)
#define sys_port_trace_k_queue_insert_blocking(queue, timeout)
#define sys_port_trace_k_queue_insert_exit(queue)
#define sys_port_trace_k_queue_append_list_enter(queue)
#define sys_port_trace_k_queue_append_list_exit(queue, ret)
#define sys_port_trace_k_queue_merge_slist_enter(queue)
#define sys_port_trace_k_queue_merge_slist_exit(queue, ret)
#define sys_port_trace_k_queue_get_enter(queue, timeout)
#define sys_port_trace_k_queue_get_blocking(queue, timeout)
#define sys_port_trace_k_queue_get_exit(queue, timeout, ret)
#define sys_port_trace_k_queue_remove_enter(queue)
#define sys_port_trace_k_queue_remove_exit(queue, ret)
#define sys_port_trace_k_queue_unique_append_enter(queue)
#define sys_port_trace_k_queue_unique_append_exit(queue, ret)
#define sys_port_trace_k_queue_peek_head(queue, ret)
#define sys_port_trace_k_queue_peek_tail(queue, ret)

#define sys_port_trace_k_fifo_init_enter(fifo)
#define sys_port_trace_k_fifo_init_exit(fifo)
#define sys_port_trace_k_fifo_cancel_wait_enter(fifo)
#define sys_port_trace_k_fifo_cancel_wait_exit(fifo)
#define sys_port_trace_k_fifo_put_enter(fifo, data)
#define sys_port_trace_k_fifo_put_exit(fifo, data)
#define sys_port_trace_k_fifo_alloc_put_enter(fifo, data)
#define sys_port_trace_k_fifo_alloc_put_exit(fifo, data, ret)
#define sys_port_trace_k_fifo_put_list_enter(fifo, head, tail)
#define sys_port_trace_k_fifo_put_list_exit(fifo, head, tail)
#define sys_port_trace_k_fifo_put_slist_enter(fifo, list)
#define sys_port_trace_k_fifo_put_slist_exit(fifo, list)
#define sys_port_trace_k_fifo_get_enter(fifo, timeout)
#define sys_port_trace_k_fifo_get_exit(fifo, timeout, ret)
#define sys_port_trace_k_fifo_peek_head_enter(fifo)
#define sys_port_trace_k_fifo_peek_head_exit(fifo, ret)
#define sys_port_trace_k_fifo_peek_tail_enter(fifo)
#define sys_port_trace_k_fifo_peek_tail_exit(fifo, ret)

#define sys_port_trace_k_lifo_init_enter(lifo)
#define sys_port_trace_k_lifo_init_exit(lifo)
#define sys_port_trace_k_lifo_put_enter(lifo, data)
#define sys_port_trace_k_lifo_put_exit(lifo, data)
#define sys_port_trace_k_lifo_alloc_put_enter(lifo, data)
#define sys_port_trace_k_lifo_alloc_put_exit(lifo, data, ret)
#define sys_port_trace_k_lifo_get_enter(lifo, timeout)
#define sys_port_trace_k_lifo_get_exit(lifo, timeout, ret)

#define sys_port_trace_k_stack_init(stack)
#define sys_port_trace_k_stack_alloc_init_enter(stack)
#define sys_port_trace_k_stack_alloc_init_exit(stack, ret)
#define sys_port_trace_k_stack_cleanup_enter(stack)
#define sys_port_trace_k_stack_cleanup_exit(stack, ret)
#define sys_port_trace_k_stack_push_enter(stack)
#define sys_port_trace_k_stack_push_exit(stack, ret)
#define sys_port_trace_k_stack_pop_enter(stack, timeout)
#define sys_port_trace_k_stack_pop_blocking(stack, timeout)
#define sys_port_trace_k_stack_pop_exit(stack, timeout, ret)

#define sys_port_trace_k_msgq_init(msgq)
#define sys_port_trace_k_msgq_alloc_init_enter(msgq)
#define sys_port_trace_k_msgq_alloc_init_exit(msgq, ret)
#define sys_port_trace_k_msgq_cleanup_enter(msgq)
#define sys_port_trace_k_msgq_cleanup_exit(msgq, ret)
#define sys_port_trace_k_msgq_put_enter(msgq, timeout)
#define sys_port_trace_k_msgq_put_blocking(msgq, timeout)
#define sys_port_trace_k_msgq_put_exit(msgq, timeout, ret)
#define sys_port_trace_k_msgq_put_front_enter(msgq, timeout)
#define sys_port_trace_k_msgq_put_front_blocking(msgq, timeout)
#define sys_port_trace_k_msgq_put_front_exit(msgq, timeout, ret)
#define sys_port_trace_k_msgq_get_enter(msgq, timeout)
#define sys_port_trace_k_msgq_get_blocking(msgq, timeout)
#define sys_port_trace_k_msgq_get_exit(msgq, timeout, ret)
#define sys_port_trace_k_msgq_peek(msgq, ret)
#define sys_port_trace_k_msgq_purge(msgq)

#define sys_port_trace_k_mbox_init(mbox)
#define sys_port_trace_k_mbox_message_put_enter(mbox, timeout)
#define sys_port_trace_k_mbox_message_put_blocking(mbox, timeout)
#define sys_port_trace_k_mbox_message_put_exit(mbox, timeout, ret)
#define sys_port_trace_k_mbox_put_enter(mbox, timeout)
#define sys_port_trace_k_mbox_put_exit(mbox, timeout, ret)
#define sys_port_trace_k_mbox_async_put_enter(mbox, sem)
#define sys_port_trace_k_mbox_async_put_exit(mbox, sem)
#define sys_port_trace_k_mbox_get_enter(mbox, timeout)
#define sys_port_trace_k_mbox_get_blocking(mbox, timeout)
#define sys_port_trace_k_mbox_get_exit(mbox, timeout, ret)
#define sys_port_trace_k_mbox_data_get(rx_msg)

#define sys_port_trace_k_pipe_init(pipe, buffer, size)
#define sys_port_trace_k_pipe_reset_enter(pipe)
#define sys_port_trace_k_pipe_reset_exit(pipe)
#define sys_port_trace_k_pipe_close_enter(pipe)
#define sys_port_trace_k_pipe_close_exit(pipe)
#define sys_port_trace_k_pipe_write_enter(pipe, data, len, timeout)
#define sys_port_trace_k_pipe_write_blocking(pipe, timeout)
#define sys_port_trace_k_pipe_write_exit(pipe, ret)
#define sys_port_trace_k_pipe_read_enter(pipe, data, len, timeout)
#define sys_port_trace_k_pipe_read_blocking(pipe, timeout)
#define sys_port_trace_k_pipe_read_exit(pipe, ret)

#define sys_port_trace_k_pipe_cleanup_enter(pipe)
#define sys_port_trace_k_pipe_cleanup_exit(pipe, ret)
#define sys_port_trace_k_pipe_alloc_init_enter(pipe)
#define sys_port_trace_k_pipe_alloc_init_exit(pipe, ret)
#define sys_port_trace_k_pipe_flush_enter(pipe)
#define sys_port_trace_k_pipe_flush_exit(pipe)
#define sys_port_trace_k_pipe_buffer_flush_enter(pipe)
#define sys_port_trace_k_pipe_buffer_flush_exit(pipe)
#define sys_port_trace_k_pipe_put_enter(pipe, timeout)
#define sys_port_trace_k_pipe_put_blocking(pipe, timeout)
#define sys_port_trace_k_pipe_put_exit(pipe, timeout, ret)
#define sys_port_trace_k_pipe_get_enter(pipe, timeout)
#define sys_port_trace_k_pipe_get_blocking(pipe, timeout)
#define sys_port_trace_k_pipe_get_exit(pipe, timeout, ret)

#define sys_port_trace_k_heap_init(heap)
#define sys_port_trace_k_heap_aligned_alloc_enter(heap, timeout)
#define sys_port_trace_k_heap_alloc_helper_blocking(heap, timeout)
#define sys_port_trace_k_heap_aligned_alloc_exit(heap, timeout, ret)
#define sys_port_trace_k_heap_alloc_enter(heap, timeout)
#define sys_port_trace_k_heap_alloc_exit(heap, timeout, ret)
#define sys_port_trace_k_heap_calloc_enter(heap, timeout)
#define sys_port_trace_k_heap_calloc_exit(heap, timeout, ret)
#define sys_port_trace_k_heap_free(heap)
#define sys_port_trace_k_heap_realloc_enter(h, ptr, bytes, timeout)
#define sys_port_trace_k_heap_realloc_exit(h, ptr, bytes, timeout, ret)
#define sys_port_trace_k_heap_sys_k_aligned_alloc_enter(heap)
#define sys_port_trace_k_heap_sys_k_aligned_alloc_exit(heap, ret)
#define sys_port_trace_k_heap_sys_k_malloc_enter(heap)
#define sys_port_trace_k_heap_sys_k_malloc_exit(heap, ret)
#define sys_port_trace_k_heap_sys_k_free_enter(heap, heap_ref)
#define sys_port_trace_k_heap_sys_k_free_exit(heap, heap_ref)
#define sys_port_trace_k_heap_sys_k_calloc_enter(heap)
#define sys_port_trace_k_heap_sys_k_calloc_exit(heap, ret)
#define sys_port_trace_k_heap_sys_k_realloc_enter(heap, ptr)
#define sys_port_trace_k_heap_sys_k_realloc_exit(heap, ptr, ret)

#define sys_port_trace_k_mem_slab_init(slab, rc)
#define sys_port_trace_k_mem_slab_alloc_enter(slab, timeout)
#define sys_port_trace_k_mem_slab_alloc_blocking(slab, timeout)
#define sys_port_trace_k_mem_slab_alloc_exit(slab, timeout, ret)
#define sys_port_trace_k_mem_slab_free_enter(slab)
#define sys_port_trace_k_mem_slab_free_exit(slab)

#define sys_port_trace_k_event_init(event)
#define sys_port_trace_k_event_post_enter(event, events, events_mask)
#define sys_port_trace_k_event_post_exit(event, events, events_mask)
#define sys_port_trace_k_event_wait_enter(event, events, options, timeout)
#define sys_port_trace_k_event_wait_blocking(event, events, options, timeout)
#define sys_port_trace_k_event_wait_exit(event, events, ret)

#define sys_port_trace_k_thread_abort_exit(thread)
#define sys_port_trace_k_thread_abort_enter(thread)
#define sys_port_trace_k_thread_resume_exit(thread)


#define sys_port_trace_pm_system_suspend_enter(ticks)
#define sys_port_trace_pm_system_suspend_exit(ticks, state)

#define sys_port_trace_pm_device_runtime_get_enter(dev)
#define sys_port_trace_pm_device_runtime_get_exit(dev, ret)
#define sys_port_trace_pm_device_runtime_put_enter(dev)
#define sys_port_trace_pm_device_runtime_put_exit(dev, ret)
#define sys_port_trace_pm_device_runtime_put_async_enter(dev, delay)
#define sys_port_trace_pm_device_runtime_put_async_exit(dev, delay, ret)
#define sys_port_trace_pm_device_runtime_enable_enter(dev)
#define sys_port_trace_pm_device_runtime_enable_exit(dev, ret)
#define sys_port_trace_pm_device_runtime_disable_enter(dev)
#define sys_port_trace_pm_device_runtime_disable_exit(dev, ret)

#define sys_trace_sys_init_enter(...)
#define sys_trace_sys_init_exit(...)

void sys_trace_idle(void);
void sys_trace_idle_exit(void);
void sys_trace_isr_enter(void);
void sys_trace_isr_exit(void);

void sys_trace_k_thread_abort_exit(struct k_thread *thread);
void sys_trace_k_thread_abort_enter(struct k_thread *thread);
void sys_trace_k_thread_resume_exit(struct k_thread *thread);
void sys_trace_k_thread_sched_abort(struct k_thread *thread);
void sys_trace_k_thread_sched_ready(struct k_thread *thread);

void sys_trace_k_thread_sched_resume(struct k_thread *thread);
void sys_trace_k_thread_sched_suspend(struct k_thread *thread);

void sys_trace_k_thread_foreach_enter(k_thread_user_cb_t user_cb,
				      void *user_data);
void sys_trace_k_thread_foreach_exit(k_thread_user_cb_t user_cb,
				     void *user_data);
void sys_trace_k_thread_foreach_unlocked_enter(k_thread_user_cb_t user_cb,
					       void *user_data);
void sys_trace_k_thread_foreach_unlocked_exit(k_thread_user_cb_t user_cb,
					      void *user_data);
void sys_trace_k_thread_create(struct k_thread *new_thread, size_t stack_size,
			       int prio);
void sys_trace_k_thread_user_mode_enter(void);
void sys_trace_k_thread_heap_assign(struct k_thread *thread,
				    struct k_heap *heap);
void sys_trace_k_thread_join_blocking(struct k_thread *thread,
				      k_timeout_t timeout);
void sys_trace_k_thread_join_exit(struct k_thread *thread, k_timeout_t timeout,
				  int ret);
void sys_trace_k_thread_sleep_enter(k_timeout_t timeout);
void sys_trace_k_thread_sleep_exit(k_timeout_t timeout, int ret);
void sys_trace_k_thread_msleep_enter(int32_t ms);
void sys_trace_k_thread_msleep_exit(int32_t ms, int ret);
void sys_trace_k_thread_usleep_enter(int32_t us);
void sys_trace_k_thread_usleep_exit(int32_t us, int ret);
void sys_trace_k_thread_busy_wait_enter(uint32_t usec_to_wait);
void sys_trace_k_thread_busy_wait_exit(uint32_t usec_to_wait);
void sys_trace_k_thread_yield(void);
void sys_trace_k_thread_wakeup(struct k_thread *thread);
void sys_trace_k_thread_abort(struct k_thread *thread);
void sys_trace_k_thread_start(struct k_thread *thread);
void sys_trace_k_thread_priority_set(struct k_thread *thread);
void sys_trace_k_thread_suspend(struct k_thread *thread);
void sys_trace_k_thread_resume(struct k_thread *thread);
void sys_trace_k_thread_sched_lock(void);
void sys_trace_k_thread_sched_unlock(void);
void sys_trace_k_thread_name_set(struct k_thread *thread, int ret);
void sys_trace_k_thread_switched_out(void);
void sys_trace_k_thread_switched_in(void);
void sys_trace_k_thread_ready(struct k_thread *thread);
void sys_trace_k_thread_pend(struct k_thread *thread);
void sys_trace_k_thread_info(struct k_thread *thread);

/* Semaphore */

void sys_trace_k_sem_init(struct k_sem *sem, int ret);
void sys_trace_k_sem_give_enter(struct k_sem *sem);

void sys_trace_k_sem_give_exit(struct k_sem *sem);

void sys_trace_k_sem_take_enter(struct k_sem *sem, k_timeout_t timeout);
void sys_trace_k_sem_take_blocking(struct k_sem *sem, k_timeout_t timeout);
void sys_trace_k_sem_take_exit(struct k_sem *sem, k_timeout_t timeout, int ret);
void sys_trace_k_sem_reset(struct k_sem *sem);

/* Mutex */
void sys_trace_k_mutex_init(struct k_mutex *mutex, int ret);
void sys_trace_k_mutex_lock_enter(struct k_mutex *mutex, k_timeout_t timeout);
void sys_trace_k_mutex_lock_blocking(struct k_mutex *mutex,
				     k_timeout_t timeout);
void sys_trace_k_mutex_lock_exit(struct k_mutex *mutex, k_timeout_t timeout,
				 int ret);
void sys_trace_k_mutex_unlock_enter(struct k_mutex *mutex);
void sys_trace_k_mutex_unlock_exit(struct k_mutex *mutex, int ret);

/* Timer */
void sys_trace_k_timer_init(struct k_timer *timer);

void sys_trace_k_timer_start(struct k_timer *timer, k_timeout_t duration,
			     k_timeout_t period);
void sys_trace_k_timer_stop(struct k_timer *timer);
void sys_trace_k_timer_status_sync_blocking(struct k_timer *timer, k_timeout_t timeout);
void sys_trace_k_timer_status_sync_enter(struct k_timer *timer);
void sys_trace_k_timer_status_sync_exit(struct k_timer *timer, uint32_t result);

void sys_trace_k_event_init(struct k_event *event);


#define sys_port_trace_socket_init(sock, family, type, proto)	\
	sys_trace_socket_init(sock, family, type, proto)
#define sys_port_trace_socket_close_enter(sock) \
	sys_trace_socket_close_enter(sock)
#define sys_port_trace_socket_close_exit(sock, ret) \
	sys_trace_socket_close_exit(sock, ret)
#define sys_port_trace_socket_shutdown_enter(sock, how) \
	sys_trace_socket_shutdown_enter(sock, how)
#define sys_port_trace_socket_shutdown_exit(sock, ret) \
	sys_trace_socket_shutdown_exit(sock, ret)
#define sys_port_trace_socket_bind_enter(sock, addr, addrlen) \
	sys_trace_socket_bind_enter(sock, addr, addrlen)
#define sys_port_trace_socket_bind_exit(sock, ret) \
	sys_trace_socket_bind_exit(sock, ret)
#define sys_port_trace_socket_connect_enter(sock, addr, addrlen) \
	sys_trace_socket_connect_enter(sock, addr, addrlen)
#define sys_port_trace_socket_connect_exit(sock, ret) \
	sys_trace_socket_connect_exit(sock, ret)
#define sys_port_trace_socket_listen_enter(sock, backlog) \
	sys_trace_socket_listen_enter(sock, backlog)
#define sys_port_trace_socket_listen_exit(sock, ret) \
	sys_trace_socket_listen_exit(sock, ret)
#define sys_port_trace_socket_accept_enter(sock) \
	sys_trace_socket_accept_enter(sock)
#define sys_port_trace_socket_accept_exit(sock, addr, addrlen, ret) \
	sys_trace_socket_accept_exit(sock, addr, addrlen, ret)
#define sys_port_trace_socket_sendto_enter(sock, len, flags, dest_addr, addrlen) \
	sys_trace_socket_sendto_enter(sock, len, flags, dest_addr, addrlen)
#define sys_port_trace_socket_sendto_exit(sock, ret) \
	sys_trace_socket_sendto_exit(sock, ret)
#define sys_port_trace_socket_sendmsg_enter(sock, msg, flags) \
	sys_trace_socket_sendmsg_enter(sock, msg, flags)
#define sys_port_trace_socket_sendmsg_exit(sock, ret) \
	sys_trace_socket_sendmsg_exit(sock, ret)
#define sys_port_trace_socket_recvfrom_enter(sock, max_len, flags, addr, addrlen) \
	sys_trace_socket_recvfrom_enter(sock, max_len, flags, addr, addrlen)
#define sys_port_trace_socket_recvfrom_exit(sock, src_addr, addrlen, ret) \
	sys_trace_socket_recvfrom_exit(sock, src_addr, addrlen, ret)
#define sys_port_trace_socket_recvmsg_enter(sock, msg, flags) \
	sys_trace_socket_recvmsg_enter(sock, msg, flags)
#define sys_port_trace_socket_recvmsg_exit(sock, msg, ret) \
	sys_trace_socket_recvmsg_exit(sock, msg, ret)
#define sys_port_trace_socket_fcntl_enter(sock, cmd, flags) \
	sys_trace_socket_fcntl_enter(sock, cmd, flags)
#define sys_port_trace_socket_fcntl_exit(sock, ret) \
	sys_trace_socket_fcntl_exit(sock, ret)
#define sys_port_trace_socket_ioctl_enter(sock, req) \
	sys_trace_socket_ioctl_enter(sock, req)
#define sys_port_trace_socket_ioctl_exit(sock, ret) \
	sys_trace_socket_ioctl_exit(sock, ret)
#define sys_port_trace_socket_poll_enter(fds, nfds, timeout) \
	sys_trace_socket_poll_enter(fds, nfds, timeout)
#define sys_port_trace_socket_poll_exit(fds, nfds, ret) \
	sys_trace_socket_poll_exit(fds, nfds, ret)
#define sys_port_trace_socket_getsockopt_enter(sock, level, optname) \
	sys_trace_socket_getsockopt_enter(sock, level, optname)
#define sys_port_trace_socket_getsockopt_exit(sock, level, optname, optval, optlen, ret) \
	sys_trace_socket_getsockopt_exit(sock, level, optname, optval, optlen, ret)
#define sys_port_trace_socket_setsockopt_enter(sock, level, optname, optval, optlen) \
	sys_trace_socket_setsockopt_enter(sock, level, optname, optval, optlen)
#define sys_port_trace_socket_setsockopt_exit(sock, ret) \
	sys_trace_socket_setsockopt_exit(sock, ret)
#define sys_port_trace_socket_getpeername_enter(sock) \
	sys_trace_socket_getpeername_enter(sock)
#define sys_port_trace_socket_getpeername_exit(sock, addr, addrlen, ret) \
	sys_trace_socket_getpeername_exit(sock, addr, addrlen, ret)
#define sys_port_trace_socket_getsockname_enter(sock) \
	sys_trace_socket_getsockname_enter(sock)
#define sys_port_trace_socket_getsockname_exit(sock, addr, addrlen, ret) \
	sys_trace_socket_getsockname_exit(sock, addr, addrlen, ret)
#define sys_port_trace_socket_socketpair_enter(family, type, proto, sv)	\
	sys_trace_socket_socketpair_enter(family, type, proto, sv)
#define sys_port_trace_socket_socketpair_exit(sockA, sockB, ret) \
	sys_trace_socket_socketpair_exit(sockA, sockB, ret)

/* Do not try to include network headers as it just leads to inclusion
 * nightmare, just declare couple of structs that are needed.
 */
struct net_sockaddr;
struct msghdr;
struct zvfs_pollfd;

void sys_trace_socket_init(int sock, int family, int type, int proto);
void sys_trace_socket_close_enter(int sock);
void sys_trace_socket_close_exit(int sock, int ret);
void sys_trace_socket_shutdown_enter(int sock, int how);
void sys_trace_socket_shutdown_exit(int sock, int ret);
void sys_trace_socket_bind_enter(int sock, const struct net_sockaddr *addr, size_t addrlen);
void sys_trace_socket_bind_exit(int sock, int ret);
void sys_trace_socket_connect_enter(int sock, const struct net_sockaddr *addr, size_t addrlen);
void sys_trace_socket_connect_exit(int sock, int ret);
void sys_trace_socket_listen_enter(int sock, int backlog);
void sys_trace_socket_listen_exit(int sock, int ret);
void sys_trace_socket_accept_enter(int sock);
<<<<<<< HEAD
void sys_trace_socket_accept_exit(int sock, const struct net_sockaddr *addr, const size_t *addrlen,
				  int ret);
void sys_trace_socket_sendto_enter(int sock, int len, int flags, const struct net_sockaddr *dest_addr,
				   size_t addrlen);
void sys_trace_socket_sendto_exit(int sock, int ret);
void sys_trace_socket_sendmsg_enter(int sock, const struct msghdr *msg, int flags);
void sys_trace_socket_sendmsg_exit(int sock, int ret);
void sys_trace_socket_recvfrom_enter(int sock, int max_len, int flags, struct net_sockaddr *addr,
				     size_t *addrlen);
void sys_trace_socket_recvfrom_exit(int sock, const struct net_sockaddr *src_addr,
				    const size_t *addrlen, int ret);
=======
void sys_trace_socket_accept_exit(int sock, const struct sockaddr *addr, const uint32_t *addrlen,
				  int ret);
void sys_trace_socket_sendto_enter(int sock, int len, int flags, const struct sockaddr *dest_addr,
				   uint32_t addrlen);
void sys_trace_socket_sendto_exit(int sock, int ret);
void sys_trace_socket_sendmsg_enter(int sock, const struct msghdr *msg, int flags);
void sys_trace_socket_sendmsg_exit(int sock, int ret);
void sys_trace_socket_recvfrom_enter(int sock, int max_len, int flags, struct sockaddr *addr,
				     uint32_t *addrlen);
void sys_trace_socket_recvfrom_exit(int sock, const struct sockaddr *src_addr,
				    const uint32_t *addrlen, int ret);
>>>>>>> 8f60b744
void sys_trace_socket_recvmsg_enter(int sock, const struct msghdr *msg, int flags);
void sys_trace_socket_recvmsg_exit(int sock, const struct msghdr *msg, int ret);
void sys_trace_socket_fcntl_enter(int sock, int cmd, int flags);
void sys_trace_socket_fcntl_exit(int sock, int ret);
void sys_trace_socket_ioctl_enter(int sock, int req);
void sys_trace_socket_ioctl_exit(int sock, int ret);
void sys_trace_socket_poll_enter(const struct zvfs_pollfd *fds, int nfds, int timeout);
void sys_trace_socket_poll_exit(const struct zvfs_pollfd *fds, int nfds, int ret);
void sys_trace_socket_getsockopt_enter(int sock, int level, int optname);
void sys_trace_socket_getsockopt_exit(int sock, int level, int optname, void *optval,
				      size_t optlen, int ret);
void sys_trace_socket_setsockopt_enter(int sock, int level, int optname, const void *optval,
				       size_t optlen);
void sys_trace_socket_setsockopt_exit(int sock, int ret);
void sys_trace_socket_getpeername_enter(int sock);
<<<<<<< HEAD
void sys_trace_socket_getpeername_exit(int sock,  struct net_sockaddr *addr, const size_t *addrlen,
				       int ret);
void sys_trace_socket_getsockname_enter(int sock);
void sys_trace_socket_getsockname_exit(int sock, const struct net_sockaddr *addr, const size_t *addrlen,
				       int ret);
=======
void sys_trace_socket_getpeername_exit(int sock, struct sockaddr *addr, const uint32_t *addrlen,
				       int ret);
void sys_trace_socket_getsockname_enter(int sock);
void sys_trace_socket_getsockname_exit(int sock, const struct sockaddr *addr,
				       const uint32_t *addrlen, int ret);
>>>>>>> 8f60b744
void sys_trace_socket_socketpair_enter(int family, int type, int proto, int *sv);
void sys_trace_socket_socketpair_exit(int sock_A, int sock_B, int ret);

#define sys_port_trace_net_recv_data_enter(iface, pkt)          \
	sys_trace_net_recv_data_enter(iface, pkt)
#define sys_port_trace_net_recv_data_exit(iface, pkt, ret)	\
	sys_trace_net_recv_data_exit(iface, pkt, ret)
#define sys_port_trace_net_send_data_enter(pkt)			\
	sys_trace_net_send_data_enter(pkt)
#define sys_port_trace_net_send_data_exit(pkt, ret)		\
	sys_trace_net_send_data_exit(pkt, ret)
#define sys_port_trace_net_rx_time(pkt, end_time)		\
	sys_trace_net_rx_time(pkt, end_time)
#define sys_port_trace_net_tx_time(pkt, end_time)		\
	sys_trace_net_tx_time(pkt, end_time)

struct net_if;
struct net_pkt;

void sys_trace_net_recv_data_enter(struct net_if *iface, struct net_pkt *pkt);
void sys_trace_net_recv_data_exit(struct net_if *iface, struct net_pkt *pkt, int ret);
void sys_trace_net_send_data_enter(struct net_pkt *pkt);
void sys_trace_net_send_data_exit(struct net_pkt *pkt, int ret);
void sys_trace_net_rx_time(struct net_pkt *pkt, uint32_t end_time);
void sys_trace_net_tx_time(struct net_pkt *pkt, uint32_t end_time);

void sys_trace_named_event(const char *name, uint32_t arg0, uint32_t arg1);

/* GPIO */
struct gpio_callback;
typedef uint8_t gpio_pin_t;
typedef uint32_t gpio_port_pins_t;
typedef uint32_t gpio_flags_t;
typedef uint32_t gpio_port_value_t;
typedef void (*gpio_callback_handler_t)(const struct device *port, struct gpio_callback *cb,
					gpio_port_pins_t pins);

void sys_trace_gpio_pin_interrupt_configure_enter(const struct device *port, gpio_pin_t pin,
						  gpio_flags_t flags);
void sys_trace_gpio_pin_interrupt_configure_exit(const struct device *port, gpio_pin_t pin,
						 int ret);
void sys_trace_gpio_pin_configure_enter(const struct device *port, gpio_pin_t pin,
					gpio_flags_t flags);
void sys_trace_gpio_pin_configure_exit(const struct device *port, gpio_pin_t pin, int ret);
void sys_trace_gpio_port_get_direction_enter(const struct device *port, gpio_port_pins_t map,
					     gpio_port_pins_t *inputs, gpio_port_pins_t *outputs);
void sys_trace_gpio_port_get_direction_exit(const struct device *port, int ret);
void sys_trace_gpio_pin_get_config_enter(const struct device *port, gpio_pin_t pin,
					 gpio_flags_t flags);
void sys_trace_gpio_pin_get_config_exit(const struct device *port, gpio_pin_t pin, int ret);
void sys_trace_gpio_port_get_raw_enter(const struct device *port, gpio_port_value_t *value);
void sys_trace_gpio_port_get_raw_exit(const struct device *port, int ret);
void sys_trace_gpio_port_set_masked_raw_enter(const struct device *port, gpio_port_pins_t mask,
					      gpio_port_value_t value);
void sys_trace_gpio_port_set_masked_raw_exit(const struct device *port, int ret);
void sys_trace_gpio_port_set_bits_raw_enter(const struct device *port, gpio_port_pins_t pins);
void sys_trace_gpio_port_set_bits_raw_exit(const struct device *port, int ret);
void sys_trace_gpio_port_clear_bits_raw_enter(const struct device *port, gpio_port_pins_t pins);
void sys_trace_gpio_port_clear_bits_raw_exit(const struct device *port, int ret);
void sys_trace_gpio_port_toggle_bits_enter(const struct device *port, gpio_port_pins_t pins);
void sys_trace_gpio_port_toggle_bits_exit(const struct device *port, int ret);
void sys_trace_gpio_init_callback_enter(struct gpio_callback *callback,
					gpio_callback_handler_t handler, gpio_port_pins_t pin_mask);
void sys_trace_gpio_init_callback_exit(struct gpio_callback *callback);
void sys_trace_gpio_add_callback_enter(const struct device *port, struct gpio_callback *callback);
void sys_trace_gpio_add_callback_exit(const struct device *port, int ret);
void sys_trace_gpio_remove_callback_enter(const struct device *port,
					  struct gpio_callback *callback);
void sys_trace_gpio_remove_callback_exit(const struct device *port, int ret);
void sys_trace_gpio_get_pending_int_enter(const struct device *dev);
void sys_trace_gpio_get_pending_int_exit(const struct device *dev, int ret);
void sys_trace_gpio_fire_callbacks_enter(sys_slist_t *list, const struct device *port,
					 gpio_port_pins_t pins);
void sys_trace_gpio_fire_callback(const struct device *port, struct gpio_callback *callback);

#define sys_port_trace_gpio_pin_interrupt_configure_enter(port, pin, flags)                        \
	sys_trace_gpio_pin_interrupt_configure_enter(port, pin, flags)
#define sys_port_trace_gpio_pin_interrupt_configure_exit(port, pin, ret)                           \
	sys_trace_gpio_pin_interrupt_configure_exit(port, pin, ret)
#define sys_port_trace_gpio_pin_configure_enter(port, pin, flags)                                  \
	sys_trace_gpio_pin_configure_enter(port, pin, flags)
#define sys_port_trace_gpio_pin_configure_exit(port, pin, ret)                                     \
	sys_trace_gpio_pin_configure_exit(port, pin, ret)
#define sys_port_trace_gpio_port_get_direction_enter(port, map, inputs, outputs)                   \
	sys_trace_gpio_port_get_direction_enter(port, map, inputs, outputs)
#define sys_port_trace_gpio_port_get_direction_exit(port, ret)                                     \
	sys_trace_gpio_port_get_direction_exit(port, ret)
#define sys_port_trace_gpio_pin_get_config_enter(port, pin, flags)                                 \
	sys_trace_gpio_pin_get_config_enter(port, pin, flags)
#define sys_port_trace_gpio_pin_get_config_exit(port, pin, ret)                                    \
	sys_trace_gpio_pin_get_config_exit(port, pin, ret)
#define sys_port_trace_gpio_port_get_raw_enter(port, value)                                        \
	sys_trace_gpio_port_get_raw_enter(port, value)
#define sys_port_trace_gpio_port_get_raw_exit(port, ret) sys_trace_gpio_port_get_raw_exit(port, ret)
#define sys_port_trace_gpio_port_set_masked_raw_enter(port, mask, value)                           \
	sys_trace_gpio_port_set_masked_raw_enter(port, mask, value)
#define sys_port_trace_gpio_port_set_masked_raw_exit(port, ret)                                    \
	sys_trace_gpio_port_set_masked_raw_exit(port, ret)
#define sys_port_trace_gpio_port_set_bits_raw_enter(port, pins)                                    \
	sys_trace_gpio_port_set_bits_raw_enter(port, pins)
#define sys_port_trace_gpio_port_set_bits_raw_exit(port, ret)                                      \
	sys_trace_gpio_port_set_bits_raw_exit(port, ret)
#define sys_port_trace_gpio_port_clear_bits_raw_enter(port, pins)                                  \
	sys_trace_gpio_port_clear_bits_raw_enter(port, pins)
#define sys_port_trace_gpio_port_clear_bits_raw_exit(port, ret)                                    \
	sys_trace_gpio_port_clear_bits_raw_exit(port, ret)
#define sys_port_trace_gpio_port_toggle_bits_enter(port, pins)                                     \
	sys_trace_gpio_port_toggle_bits_enter(port, pins)
#define sys_port_trace_gpio_port_toggle_bits_exit(port, ret)                                       \
	sys_trace_gpio_port_toggle_bits_exit(port, ret)
#define sys_port_trace_gpio_init_callback_enter(callback, handler, pin_mask)                       \
	sys_trace_gpio_init_callback_enter(callback, handler, pin_mask)
#define sys_port_trace_gpio_init_callback_exit(callback) sys_trace_gpio_init_callback_exit(callback)
#define sys_port_trace_gpio_add_callback_enter(port, callback)                                     \
	sys_trace_gpio_add_callback_enter(port, callback)
#define sys_port_trace_gpio_add_callback_exit(port, ret) sys_trace_gpio_add_callback_exit(port, ret)
#define sys_port_trace_gpio_remove_callback_enter(port, callback)                                  \
	sys_trace_gpio_remove_callback_enter(port, callback)
#define sys_port_trace_gpio_remove_callback_exit(port, ret)                                        \
	sys_trace_gpio_remove_callback_exit(port, ret)
#define sys_port_trace_gpio_get_pending_int_enter(dev) sys_trace_gpio_get_pending_int_enter(dev)
#define sys_port_trace_gpio_get_pending_int_exit(dev, ret)                                         \
	sys_trace_gpio_get_pending_int_exit(dev, ret)
#define sys_port_trace_gpio_fire_callbacks_enter(list, port, pins)                                 \
	sys_trace_gpio_fire_callbacks_enter(list, port, pins)
#define sys_port_trace_gpio_fire_callback(port, cb) sys_trace_gpio_fire_callback(port, cb)

#ifdef __cplusplus
}
#endif

#endif /* _TRACE_CTF_H */<|MERGE_RESOLUTION|>--- conflicted
+++ resolved
@@ -558,31 +558,17 @@
 void sys_trace_socket_listen_enter(int sock, int backlog);
 void sys_trace_socket_listen_exit(int sock, int ret);
 void sys_trace_socket_accept_enter(int sock);
-<<<<<<< HEAD
-void sys_trace_socket_accept_exit(int sock, const struct net_sockaddr *addr, const size_t *addrlen,
+void sys_trace_socket_accept_exit(int sock, const struct net_sockaddr *addr, const uint32_t *addrlen,
 				  int ret);
 void sys_trace_socket_sendto_enter(int sock, int len, int flags, const struct net_sockaddr *dest_addr,
-				   size_t addrlen);
+				   uint32_t addrlen);
 void sys_trace_socket_sendto_exit(int sock, int ret);
 void sys_trace_socket_sendmsg_enter(int sock, const struct msghdr *msg, int flags);
 void sys_trace_socket_sendmsg_exit(int sock, int ret);
 void sys_trace_socket_recvfrom_enter(int sock, int max_len, int flags, struct net_sockaddr *addr,
-				     size_t *addrlen);
+				     uint32_t *addrlen);
 void sys_trace_socket_recvfrom_exit(int sock, const struct net_sockaddr *src_addr,
-				    const size_t *addrlen, int ret);
-=======
-void sys_trace_socket_accept_exit(int sock, const struct sockaddr *addr, const uint32_t *addrlen,
-				  int ret);
-void sys_trace_socket_sendto_enter(int sock, int len, int flags, const struct sockaddr *dest_addr,
-				   uint32_t addrlen);
-void sys_trace_socket_sendto_exit(int sock, int ret);
-void sys_trace_socket_sendmsg_enter(int sock, const struct msghdr *msg, int flags);
-void sys_trace_socket_sendmsg_exit(int sock, int ret);
-void sys_trace_socket_recvfrom_enter(int sock, int max_len, int flags, struct sockaddr *addr,
-				     uint32_t *addrlen);
-void sys_trace_socket_recvfrom_exit(int sock, const struct sockaddr *src_addr,
 				    const uint32_t *addrlen, int ret);
->>>>>>> 8f60b744
 void sys_trace_socket_recvmsg_enter(int sock, const struct msghdr *msg, int flags);
 void sys_trace_socket_recvmsg_exit(int sock, const struct msghdr *msg, int ret);
 void sys_trace_socket_fcntl_enter(int sock, int cmd, int flags);
@@ -598,19 +584,11 @@
 				       size_t optlen);
 void sys_trace_socket_setsockopt_exit(int sock, int ret);
 void sys_trace_socket_getpeername_enter(int sock);
-<<<<<<< HEAD
-void sys_trace_socket_getpeername_exit(int sock,  struct net_sockaddr *addr, const size_t *addrlen,
+void sys_trace_socket_getpeername_exit(int sock, struct net_sockaddr *addr, const uint32_t *addrlen,
 				       int ret);
 void sys_trace_socket_getsockname_enter(int sock);
-void sys_trace_socket_getsockname_exit(int sock, const struct net_sockaddr *addr, const size_t *addrlen,
-				       int ret);
-=======
-void sys_trace_socket_getpeername_exit(int sock, struct sockaddr *addr, const uint32_t *addrlen,
-				       int ret);
-void sys_trace_socket_getsockname_enter(int sock);
-void sys_trace_socket_getsockname_exit(int sock, const struct sockaddr *addr,
+void sys_trace_socket_getsockname_exit(int sock, const struct net_sockaddr *addr,
 				       const uint32_t *addrlen, int ret);
->>>>>>> 8f60b744
 void sys_trace_socket_socketpair_enter(int family, int type, int proto, int *sv);
 void sys_trace_socket_socketpair_exit(int sock_A, int sock_B, int ret);
 
