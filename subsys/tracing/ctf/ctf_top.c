--- conflicted
+++ resolved
@@ -28,7 +28,7 @@
 
 void sys_trace_k_thread_switched_out(void)
 {
-	ctf_bounded_string_t name = {"unknown"};
+	ctf_bounded_string_t name = { "unknown" };
 	struct k_thread *thread;
 
 	thread = k_sched_current_thread_query();
@@ -40,7 +40,7 @@
 void sys_trace_k_thread_user_mode_enter(void)
 {
 	struct k_thread *thread;
-	ctf_bounded_string_t name = {"unknown"};
+	ctf_bounded_string_t name = { "unknown" };
 
 	thread = k_sched_current_thread_query();
 	_get_thread_name(thread, &name);
@@ -49,7 +49,7 @@
 
 void sys_trace_k_thread_wakeup(struct k_thread *thread)
 {
-	ctf_bounded_string_t name = {"unknown"};
+	ctf_bounded_string_t name = { "unknown" };
 
 	_get_thread_name(thread, &name);
 	ctf_top_thread_wakeup((uint32_t)(uintptr_t)thread, name);
@@ -58,7 +58,7 @@
 void sys_trace_k_thread_switched_in(void)
 {
 	struct k_thread *thread;
-	ctf_bounded_string_t name = {"unknown"};
+	ctf_bounded_string_t name = { "unknown" };
 
 	thread = k_sched_current_thread_query();
 	_get_thread_name(thread, &name);
@@ -68,7 +68,7 @@
 
 void sys_trace_k_thread_priority_set(struct k_thread *thread)
 {
-	ctf_bounded_string_t name = {"unknown"};
+	ctf_bounded_string_t name = { "unknown" };
 
 	_get_thread_name(thread, &name);
 	ctf_top_thread_priority_set((uint32_t)(uintptr_t)thread, thread->base.prio, name);
@@ -86,7 +86,7 @@
 
 void sys_trace_k_thread_create(struct k_thread *thread, size_t stack_size, int prio)
 {
-	ctf_bounded_string_t name = {"unknown"};
+	ctf_bounded_string_t name = { "unknown" };
 
 	_get_thread_name(thread, &name);
 	ctf_top_thread_create((uint32_t)(uintptr_t)thread, thread->base.prio, name);
@@ -99,7 +99,7 @@
 
 void sys_trace_k_thread_abort(struct k_thread *thread)
 {
-	ctf_bounded_string_t name = {"unknown"};
+	ctf_bounded_string_t name = { "unknown" };
 
 	_get_thread_name(thread, &name);
 	ctf_top_thread_abort((uint32_t)(uintptr_t)thread, name);
@@ -107,7 +107,7 @@
 
 void sys_trace_k_thread_suspend(struct k_thread *thread)
 {
-	ctf_bounded_string_t name = {"unknown"};
+	ctf_bounded_string_t name = { "unknown" };
 
 	_get_thread_name(thread, &name);
 	ctf_top_thread_suspend((uint32_t)(uintptr_t)thread, name);
@@ -115,7 +115,7 @@
 
 void sys_trace_k_thread_resume(struct k_thread *thread)
 {
-	ctf_bounded_string_t name = {"unknown"};
+	ctf_bounded_string_t name = { "unknown" };
 
 	_get_thread_name(thread, &name);
 
@@ -124,7 +124,7 @@
 
 void sys_trace_k_thread_ready(struct k_thread *thread)
 {
-	ctf_bounded_string_t name = {"unknown"};
+	ctf_bounded_string_t name = { "unknown" };
 
 	_get_thread_name(thread, &name);
 
@@ -137,7 +137,7 @@
 
 void sys_trace_k_thread_pend(struct k_thread *thread)
 {
-	ctf_bounded_string_t name = {"unknown"};
+	ctf_bounded_string_t name = { "unknown" };
 
 	_get_thread_name(thread, &name);
 	ctf_top_thread_pend((uint32_t)(uintptr_t)thread, name);
@@ -146,7 +146,7 @@
 void sys_trace_k_thread_info(struct k_thread *thread)
 {
 #if defined(CONFIG_THREAD_STACK_INFO)
-	ctf_bounded_string_t name = {"unknown"};
+	ctf_bounded_string_t name = { "unknown" };
 
 	_get_thread_name(thread, &name);
 	ctf_top_thread_info((uint32_t)(uintptr_t)thread, name, thread->stack_info.start,
@@ -156,7 +156,7 @@
 
 void sys_trace_k_thread_name_set(struct k_thread *thread, int ret)
 {
-	ctf_bounded_string_t name = {"unknown"};
+	ctf_bounded_string_t name = { "unknown" };
 
 	_get_thread_name(thread, &name);
 	ctf_top_thread_name_set((uint32_t)(uintptr_t)thread, name);
@@ -914,7 +914,7 @@
 void sys_trace_k_timer_start(struct k_timer *timer, k_timeout_t duration, k_timeout_t period)
 {
 	ctf_top_timer_start((uint32_t)(uintptr_t)timer,
-			    k_ticks_to_us_floor32((uint32_t)duration.ticks),
+		k_ticks_to_us_floor32((uint32_t)duration.ticks),
 			    k_ticks_to_us_floor32((uint32_t)period.ticks));
 }
 
@@ -1010,15 +1010,10 @@
 	ctf_top_socket_accept_enter(sock);
 }
 
-<<<<<<< HEAD
-void sys_trace_socket_accept_exit(int sock, const struct net_sockaddr *addr,
-				  const uint32_t *addrlen, int ret)
-=======
-void sys_trace_socket_accept_exit(int sock, const struct sockaddr *addr, const size_t *addrlen,
+void sys_trace_socket_accept_exit(int sock, const struct net_sockaddr *addr, const size_t *addrlen,
 				  int ret)
->>>>>>> 433893e5
-{
-	ctf_net_bounded_string_t addr_str = {"unknown"};
+{
+	ctf_net_bounded_string_t addr_str = { "unknown" };
 	uint32_t addr_len = 0U;
 	uint16_t port = 0U;
 
@@ -1038,7 +1033,7 @@
 void sys_trace_socket_sendto_enter(int sock, int len, int flags,
 				   const struct net_sockaddr *dest_addr, uint32_t addrlen)
 {
-	ctf_net_bounded_string_t addr_str = {"unknown"};
+	ctf_net_bounded_string_t addr_str = { "unknown" };
 
 	if (dest_addr != NULL) {
 		(void)net_addr_ntop(dest_addr->sa_family, &net_sin(dest_addr)->sin_addr,
@@ -1055,7 +1050,7 @@
 
 void sys_trace_socket_sendmsg_enter(int sock, const struct msghdr *msg, int flags)
 {
-	ctf_net_bounded_string_t addr = {"unknown"};
+	ctf_net_bounded_string_t addr = { "unknown" };
 	uint32_t len = 0;
 
 	for (int i = 0; msg->msg_iov != NULL && i < msg->msg_iovlen; i++) {
@@ -1063,15 +1058,9 @@
 	}
 
 	if (msg->msg_name != NULL) {
-<<<<<<< HEAD
 		(void)net_addr_ntop(((struct net_sockaddr *)msg->msg_name)->sa_family,
-				    &net_sin((struct net_sockaddr *)msg->msg_name)->sin_addr,
-				    addr.buf, sizeof(addr.buf));
-=======
-		(void)net_addr_ntop(((struct sockaddr *)msg->msg_name)->sa_family,
-				    &net_sin((struct sockaddr *)msg->msg_name)->sin_addr, addr.buf,
+				    &net_sin((struct net_sockaddr *)msg->msg_name)->sin_addr, addr.buf,
 				    sizeof(addr.buf));
->>>>>>> 433893e5
 	}
 
 	ctf_top_socket_sendmsg_enter(sock, flags, (uint32_t)(uintptr_t)msg, addr, len);
@@ -1092,7 +1081,7 @@
 void sys_trace_socket_recvfrom_exit(int sock, const struct net_sockaddr *src_addr,
 				    const uint32_t *addrlen, int ret)
 {
-	ctf_net_bounded_string_t addr_str = {"unknown"};
+	ctf_net_bounded_string_t addr_str = { "unknown" };
 	int len = 0;
 
 	if (src_addr != NULL) {
@@ -1121,22 +1110,16 @@
 void sys_trace_socket_recvmsg_exit(int sock, const struct msghdr *msg, int ret)
 {
 	uint32_t len = 0;
-	ctf_net_bounded_string_t addr = {"unknown"};
+	ctf_net_bounded_string_t addr = { "unknown" };
 
 	for (int i = 0; msg->msg_iov != NULL && i < msg->msg_iovlen; i++) {
 		len += msg->msg_iov[i].iov_len;
 	}
 
 	if (msg->msg_name != NULL) {
-<<<<<<< HEAD
 		(void)net_addr_ntop(((struct net_sockaddr *)msg->msg_name)->sa_family,
-				    &net_sin((struct net_sockaddr *)msg->msg_name)->sin_addr,
-				    addr.buf, sizeof(addr.buf));
-=======
-		(void)net_addr_ntop(((struct sockaddr *)msg->msg_name)->sa_family,
-				    &net_sin((struct sockaddr *)msg->msg_name)->sin_addr, addr.buf,
+				    &net_sin((struct net_sockaddr *)msg->msg_name)->sin_addr, addr.buf,
 				    sizeof(addr.buf));
->>>>>>> 433893e5
 	}
 
 	ctf_top_socket_recvmsg_exit(sock, len, addr, ret);
