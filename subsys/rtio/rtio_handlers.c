/*
 * Copyright (c) 2022 Intel Corporation
 *
 * SPDX-License-Identifier: Apache-2.0
 */

#include <zephyr/kernel.h>
#include <stdbool.h>
#include <zephyr/rtio/rtio.h>
#include <zephyr/internal/syscall_handler.h>

/**
 * Verify each SQE type operation and its fields ensuring
 * the iodev is a valid accessible k_object (if given) and
 * the buffer pointers are valid accessible memory by the calling
 * thread.
 *
 * Each op code that is acceptable from user mode must also be validated.
 */
static inline bool rtio_vrfy_sqe(struct rtio_sqe* sqe) {
    if (sqe->iodev != NULL && K_SYSCALL_OBJ(sqe->iodev, K_OBJ_RTIO_IODEV)) {
        return (false);
    }

    bool valid_sqe = true;

    switch (sqe->op) {
        case RTIO_OP_NOP :
            break;

        case RTIO_OP_TX :
            valid_sqe &= K_SYSCALL_MEMORY(sqe->buf, sqe->buf_len, false);
            break;

        case RTIO_OP_RX :
            if ((sqe->flags & RTIO_SQE_MEMPOOL_BUFFER) == 0) {
                valid_sqe &= K_SYSCALL_MEMORY(sqe->buf, sqe->buf_len, true);
            }
            break;

        case RTIO_OP_TINY_TX :
            break;

        case RTIO_OP_TXRX :
            valid_sqe &= K_SYSCALL_MEMORY(sqe->tx_buf, sqe->txrx_buf_len, true);
            valid_sqe &= K_SYSCALL_MEMORY(sqe->rx_buf, sqe->txrx_buf_len, true);
            break;

        default :
            /* RTIO OP must be known and allowable from user mode
             * otherwise it is invalid
             */
            valid_sqe = false;
    }

    return (valid_sqe);
}

static inline void z_vrfy_rtio_release_buffer(struct rtio* r, void* buff, uint32_t buff_len) {
    K_OOPS(K_SYSCALL_OBJ(r, K_OBJ_RTIO));
    z_impl_rtio_release_buffer(r, buff, buff_len);
}
<<<<<<< HEAD
#include <zephyr/syscalls/rtio_release_buffer_mrsh.c>
=======

#include <syscalls/rtio_release_buffer_mrsh.c>
>>>>>>> 5d07267a

static inline int z_vrfy_rtio_cqe_get_mempool_buffer(const struct rtio* r, struct rtio_cqe* cqe,
                                                     uint8_t** buff, uint32_t* buff_len) {
    K_OOPS(K_SYSCALL_OBJ(r, K_OBJ_RTIO));
    K_OOPS(K_SYSCALL_MEMORY_READ(cqe, sizeof(struct rtio_cqe)));
    K_OOPS(K_SYSCALL_MEMORY_READ(buff, sizeof(void*)));
    K_OOPS(K_SYSCALL_MEMORY_READ(buff_len, sizeof(uint32_t)));
    return z_impl_rtio_cqe_get_mempool_buffer(r, cqe, buff, buff_len);
}
<<<<<<< HEAD
#include <zephyr/syscalls/rtio_cqe_get_mempool_buffer_mrsh.c>
=======

#include <syscalls/rtio_cqe_get_mempool_buffer_mrsh.c>
>>>>>>> 5d07267a

static inline int z_vrfy_rtio_sqe_cancel(struct rtio_sqe* sqe) {
    return z_impl_rtio_sqe_cancel(sqe);
}
<<<<<<< HEAD
#include <zephyr/syscalls/rtio_sqe_cancel_mrsh.c>

static inline int z_vrfy_rtio_sqe_copy_in_get_handles(struct rtio *r, const struct rtio_sqe *sqes,
						      struct rtio_sqe **handle, size_t sqe_count)
{
	K_OOPS(K_SYSCALL_OBJ(r, K_OBJ_RTIO));

	K_OOPS(K_SYSCALL_MEMORY_ARRAY_READ(sqes, sqe_count, sizeof(struct rtio_sqe)));
	struct rtio_sqe *sqe;
	uint32_t acquirable = rtio_sqe_acquirable(r);

	if (acquirable < sqe_count) {
		return -ENOMEM;
	}
=======
>>>>>>> 5d07267a

#include <syscalls/rtio_sqe_cancel_mrsh.c>

static inline int z_vrfy_rtio_sqe_copy_in_get_handles(struct rtio* r, const struct rtio_sqe* sqes,
                                                      struct rtio_sqe** handle, size_t sqe_count) {
    K_OOPS(K_SYSCALL_OBJ(r, K_OBJ_RTIO));

    K_OOPS(K_SYSCALL_MEMORY_ARRAY_READ(sqes, sqe_count, sizeof(struct rtio_sqe)));
    struct rtio_sqe* sqe;
    uint32_t acquirable = rtio_sqe_acquirable(r);

    if (acquirable < sqe_count) {
        return (-ENOMEM);
    }

    for (int i = 0; i < sqe_count; i++) {
        sqe = rtio_sqe_acquire(r);
        __ASSERT_NO_MSG(sqe != NULL);
        if (handle != NULL && i == 0) {
            *handle = sqe;
        }
        *sqe = sqes[i];

        if (!rtio_vrfy_sqe(sqe)) {
            rtio_sqe_drop_all(r);
            K_OOPS(true);
        }
    }

    /* Already copied *and* verified, no need to redo */
    return z_impl_rtio_sqe_copy_in_get_handles(r, NULL, NULL, 0);
}
#include <zephyr/syscalls/rtio_sqe_copy_in_get_handles_mrsh.c>

static inline int z_vrfy_rtio_cqe_copy_out(struct rtio* r,
                                           struct rtio_cqe* cqes,
                                           size_t cqe_count,
                                           k_timeout_t timeout) {
    K_OOPS(K_SYSCALL_OBJ(r, K_OBJ_RTIO));

    K_OOPS(K_SYSCALL_MEMORY_ARRAY_WRITE(cqes, cqe_count, sizeof(struct rtio_cqe)));

    return z_impl_rtio_cqe_copy_out(r, cqes, cqe_count, timeout);
}
<<<<<<< HEAD
#include <zephyr/syscalls/rtio_cqe_copy_out_mrsh.c>
=======

#include <syscalls/rtio_cqe_copy_out_mrsh.c>
>>>>>>> 5d07267a

static inline int z_vrfy_rtio_submit(struct rtio* r, uint32_t wait_count) {
    K_OOPS(K_SYSCALL_OBJ(r, K_OBJ_RTIO));

    #ifdef CONFIG_RTIO_SUBMIT_SEM
    K_OOPS(K_SYSCALL_OBJ(r->submit_sem, K_OBJ_SEM));
    #endif

    return z_impl_rtio_submit(r, wait_count);
}
<<<<<<< HEAD
#include <zephyr/syscalls/rtio_submit_mrsh.c>
=======

#include <syscalls/rtio_submit_mrsh.c>
>>>>>>> 5d07267a
<|MERGE_RESOLUTION|>--- conflicted
+++ resolved
@@ -60,12 +60,7 @@
     K_OOPS(K_SYSCALL_OBJ(r, K_OBJ_RTIO));
     z_impl_rtio_release_buffer(r, buff, buff_len);
 }
-<<<<<<< HEAD
 #include <zephyr/syscalls/rtio_release_buffer_mrsh.c>
-=======
-
-#include <syscalls/rtio_release_buffer_mrsh.c>
->>>>>>> 5d07267a
 
 static inline int z_vrfy_rtio_cqe_get_mempool_buffer(const struct rtio* r, struct rtio_cqe* cqe,
                                                      uint8_t** buff, uint32_t* buff_len) {
@@ -75,35 +70,12 @@
     K_OOPS(K_SYSCALL_MEMORY_READ(buff_len, sizeof(uint32_t)));
     return z_impl_rtio_cqe_get_mempool_buffer(r, cqe, buff, buff_len);
 }
-<<<<<<< HEAD
 #include <zephyr/syscalls/rtio_cqe_get_mempool_buffer_mrsh.c>
-=======
-
-#include <syscalls/rtio_cqe_get_mempool_buffer_mrsh.c>
->>>>>>> 5d07267a
 
 static inline int z_vrfy_rtio_sqe_cancel(struct rtio_sqe* sqe) {
     return z_impl_rtio_sqe_cancel(sqe);
 }
-<<<<<<< HEAD
 #include <zephyr/syscalls/rtio_sqe_cancel_mrsh.c>
-
-static inline int z_vrfy_rtio_sqe_copy_in_get_handles(struct rtio *r, const struct rtio_sqe *sqes,
-						      struct rtio_sqe **handle, size_t sqe_count)
-{
-	K_OOPS(K_SYSCALL_OBJ(r, K_OBJ_RTIO));
-
-	K_OOPS(K_SYSCALL_MEMORY_ARRAY_READ(sqes, sqe_count, sizeof(struct rtio_sqe)));
-	struct rtio_sqe *sqe;
-	uint32_t acquirable = rtio_sqe_acquirable(r);
-
-	if (acquirable < sqe_count) {
-		return -ENOMEM;
-	}
-=======
->>>>>>> 5d07267a
-
-#include <syscalls/rtio_sqe_cancel_mrsh.c>
 
 static inline int z_vrfy_rtio_sqe_copy_in_get_handles(struct rtio* r, const struct rtio_sqe* sqes,
                                                       struct rtio_sqe** handle, size_t sqe_count) {
@@ -146,12 +118,7 @@
 
     return z_impl_rtio_cqe_copy_out(r, cqes, cqe_count, timeout);
 }
-<<<<<<< HEAD
 #include <zephyr/syscalls/rtio_cqe_copy_out_mrsh.c>
-=======
-
-#include <syscalls/rtio_cqe_copy_out_mrsh.c>
->>>>>>> 5d07267a
 
 static inline int z_vrfy_rtio_submit(struct rtio* r, uint32_t wait_count) {
     K_OOPS(K_SYSCALL_OBJ(r, K_OBJ_RTIO));
@@ -162,9 +129,4 @@
 
     return z_impl_rtio_submit(r, wait_count);
 }
-<<<<<<< HEAD
-#include <zephyr/syscalls/rtio_submit_mrsh.c>
-=======
-
-#include <syscalls/rtio_submit_mrsh.c>
->>>>>>> 5d07267a
+#include <zephyr/syscalls/rtio_submit_mrsh.c>