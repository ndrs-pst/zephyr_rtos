--- conflicted
+++ resolved
@@ -17,41 +17,6 @@
  *
  * Each op code that is acceptable from user mode must also be validated.
  */
-<<<<<<< HEAD
-static inline bool rtio_vrfy_sqe(struct rtio_sqe *sqe)
-{
-	if (sqe->iodev != NULL && K_SYSCALL_OBJ(sqe->iodev, K_OBJ_RTIO_IODEV)) {
-		return false;
-	}
-
-	bool valid_sqe = true;
-
-	switch (sqe->op) {
-	case RTIO_OP_NOP:
-		break;
-	case RTIO_OP_TX:
-		valid_sqe &= K_SYSCALL_MEMORY(sqe->tx.buf, sqe->tx.buf_len, false);
-		break;
-	case RTIO_OP_RX:
-		if ((sqe->flags & RTIO_SQE_MEMPOOL_BUFFER) == 0) {
-			valid_sqe &= K_SYSCALL_MEMORY(sqe->rx.buf, sqe->rx.buf_len, true);
-		}
-		break;
-	case RTIO_OP_TINY_TX:
-		break;
-	case RTIO_OP_TXRX:
-		valid_sqe &= K_SYSCALL_MEMORY(sqe->txrx.tx_buf, sqe->txrx.buf_len, true);
-		valid_sqe &= K_SYSCALL_MEMORY(sqe->txrx.rx_buf, sqe->txrx.buf_len, true);
-		break;
-	default:
-		/* RTIO OP must be known and allowable from user mode
-		 * otherwise it is invalid
-		 */
-		valid_sqe = false;
-	}
-
-	return valid_sqe;
-=======
 static inline bool rtio_vrfy_sqe(struct rtio_sqe* sqe) {
     if (sqe->iodev != NULL && K_SYSCALL_OBJ(sqe->iodev, K_OBJ_RTIO_IODEV)) {
         return (false);
@@ -64,12 +29,12 @@
             break;
 
         case RTIO_OP_TX :
-            valid_sqe &= K_SYSCALL_MEMORY(sqe->buf, sqe->buf_len, false);
+            valid_sqe &= K_SYSCALL_MEMORY(sqe->tx.buf, sqe->tx.buf_len, false);
             break;
 
         case RTIO_OP_RX :
             if ((sqe->flags & RTIO_SQE_MEMPOOL_BUFFER) == 0) {
-                valid_sqe &= K_SYSCALL_MEMORY(sqe->buf, sqe->buf_len, true);
+                valid_sqe &= K_SYSCALL_MEMORY(sqe->rx.buf, sqe->rx.buf_len, true);
             }
             break;
 
@@ -77,8 +42,8 @@
             break;
 
         case RTIO_OP_TXRX :
-            valid_sqe &= K_SYSCALL_MEMORY(sqe->tx_buf, sqe->txrx_buf_len, true);
-            valid_sqe &= K_SYSCALL_MEMORY(sqe->rx_buf, sqe->txrx_buf_len, true);
+            valid_sqe &= K_SYSCALL_MEMORY(sqe->txrx.tx_buf, sqe->txrx.buf_len, true);
+            valid_sqe &= K_SYSCALL_MEMORY(sqe->txrx.rx_buf, sqe->txrx.buf_len, true);
             break;
 
         default :
@@ -89,7 +54,6 @@
     }
 
     return (valid_sqe);
->>>>>>> 7f3899f4
 }
 
 static inline void z_vrfy_rtio_release_buffer(struct rtio* r, void* buff, uint32_t buff_len) {
