--- conflicted
+++ resolved
@@ -17,49 +17,8 @@
  *
  * Each op code that is acceptable from user mode must also be validated.
  */
-<<<<<<< HEAD
-static inline bool rtio_vrfy_sqe(struct rtio_sqe *sqe)
-{
-	if (sqe->iodev != NULL && K_SYSCALL_OBJ(sqe->iodev, K_OBJ_RTIO_IODEV)) {
-		return false;
-	}
-
-	bool valid_sqe = true;
-
-	switch (sqe->op) {
-	case RTIO_OP_NOP:
-		break;
-	case RTIO_OP_TX:
-		valid_sqe &= K_SYSCALL_MEMORY(sqe->buf, sqe->buf_len, false);
-		break;
-	case RTIO_OP_RX:
-		if ((sqe->flags & RTIO_SQE_MEMPOOL_BUFFER) == 0) {
-			valid_sqe &= K_SYSCALL_MEMORY(sqe->buf, sqe->buf_len, true);
-		}
-		break;
-	case RTIO_OP_TINY_TX:
-		break;
-	case RTIO_OP_TXRX:
-		valid_sqe &= K_SYSCALL_MEMORY(sqe->tx_buf, sqe->txrx_buf_len, true);
-		valid_sqe &= K_SYSCALL_MEMORY(sqe->rx_buf, sqe->txrx_buf_len, true);
-		break;
-	default:
-		/* RTIO OP must be known and allowable from user mode
-		 * otherwise it is invalid
-		 */
-		valid_sqe = false;
-	}
-
-	return valid_sqe;
-}
-
-static inline void z_vrfy_rtio_release_buffer(struct rtio *r, void *buff, uint32_t buff_len)
-{
-	K_OOPS(K_SYSCALL_OBJ(r, K_OBJ_RTIO));
-	z_impl_rtio_release_buffer(r, buff, buff_len);
-=======
 static inline bool rtio_vrfy_sqe(struct rtio_sqe* sqe) {
-    if (sqe->iodev != NULL && Z_SYSCALL_OBJ(sqe->iodev, K_OBJ_RTIO_IODEV)) {
+    if (sqe->iodev != NULL && K_SYSCALL_OBJ(sqe->iodev, K_OBJ_RTIO_IODEV)) {
         return (false);
     }
 
@@ -70,12 +29,12 @@
             break;
 
         case RTIO_OP_TX :
-            valid_sqe &= Z_SYSCALL_MEMORY(sqe->buf, sqe->buf_len, false);
+            valid_sqe &= K_SYSCALL_MEMORY(sqe->buf, sqe->buf_len, false);
             break;
 
         case RTIO_OP_RX :
             if ((sqe->flags & RTIO_SQE_MEMPOOL_BUFFER) == 0) {
-                valid_sqe &= Z_SYSCALL_MEMORY(sqe->buf, sqe->buf_len, true);
+                valid_sqe &= K_SYSCALL_MEMORY(sqe->buf, sqe->buf_len, true);
             }
             break;
 
@@ -83,8 +42,8 @@
             break;
 
         case RTIO_OP_TXRX :
-            valid_sqe &= Z_SYSCALL_MEMORY(sqe->tx_buf, sqe->txrx_buf_len, true);
-            valid_sqe &= Z_SYSCALL_MEMORY(sqe->rx_buf, sqe->txrx_buf_len, true);
+            valid_sqe &= K_SYSCALL_MEMORY(sqe->tx_buf, sqe->txrx_buf_len, true);
+            valid_sqe &= K_SYSCALL_MEMORY(sqe->rx_buf, sqe->txrx_buf_len, true);
             break;
 
         default :
@@ -98,31 +57,19 @@
 }
 
 static inline void z_vrfy_rtio_release_buffer(struct rtio* r, void* buff, uint32_t buff_len) {
-    Z_OOPS(Z_SYSCALL_OBJ(r, K_OBJ_RTIO));
+    K_OOPS(K_SYSCALL_OBJ(r, K_OBJ_RTIO));
     z_impl_rtio_release_buffer(r, buff, buff_len);
->>>>>>> 02f3f096
 }
 
 #include <syscalls/rtio_release_buffer_mrsh.c>
 
-<<<<<<< HEAD
-static inline int z_vrfy_rtio_cqe_get_mempool_buffer(const struct rtio *r, struct rtio_cqe *cqe,
-						     uint8_t **buff, uint32_t *buff_len)
-{
-	K_OOPS(K_SYSCALL_OBJ(r, K_OBJ_RTIO));
-	K_OOPS(K_SYSCALL_MEMORY_READ(cqe, sizeof(struct rtio_cqe)));
-	K_OOPS(K_SYSCALL_MEMORY_READ(buff, sizeof(void *)));
-	K_OOPS(K_SYSCALL_MEMORY_READ(buff_len, sizeof(uint32_t)));
-	return z_impl_rtio_cqe_get_mempool_buffer(r, cqe, buff, buff_len);
-=======
 static inline int z_vrfy_rtio_cqe_get_mempool_buffer(const struct rtio* r, struct rtio_cqe* cqe,
                                                      uint8_t** buff, uint32_t* buff_len) {
-    Z_OOPS(Z_SYSCALL_OBJ(r, K_OBJ_RTIO));
-    Z_OOPS(Z_SYSCALL_MEMORY_READ(cqe, sizeof(struct rtio_cqe)));
-    Z_OOPS(Z_SYSCALL_MEMORY_READ(buff, sizeof(void*)));
-    Z_OOPS(Z_SYSCALL_MEMORY_READ(buff_len, sizeof(uint32_t)));
+    K_OOPS(K_SYSCALL_OBJ(r, K_OBJ_RTIO));
+    K_OOPS(K_SYSCALL_MEMORY_READ(cqe, sizeof(struct rtio_cqe)));
+    K_OOPS(K_SYSCALL_MEMORY_READ(buff, sizeof(void*)));
+    K_OOPS(K_SYSCALL_MEMORY_READ(buff_len, sizeof(uint32_t)));
     return z_impl_rtio_cqe_get_mempool_buffer(r, cqe, buff, buff_len);
->>>>>>> 02f3f096
 }
 
 #include <syscalls/rtio_cqe_get_mempool_buffer_mrsh.c>
@@ -130,49 +77,14 @@
 static inline int z_vrfy_rtio_sqe_cancel(struct rtio_sqe* sqe) {
     return z_impl_rtio_sqe_cancel(sqe);
 }
-<<<<<<< HEAD
-#include <syscalls/rtio_sqe_cancel_mrsh.c>
-
-static inline int z_vrfy_rtio_sqe_copy_in_get_handles(struct rtio *r, const struct rtio_sqe *sqes,
-						      struct rtio_sqe **handle, size_t sqe_count)
-{
-	K_OOPS(K_SYSCALL_OBJ(r, K_OBJ_RTIO));
-
-	K_OOPS(K_SYSCALL_MEMORY_ARRAY_READ(sqes, sqe_count, sizeof(struct rtio_sqe)));
-	struct rtio_sqe *sqe;
-	uint32_t acquirable = rtio_sqe_acquirable(r);
-
-	if (acquirable < sqe_count) {
-		return -ENOMEM;
-	}
-=======
->>>>>>> 02f3f096
 
 #include <syscalls/rtio_sqe_cancel_mrsh.c>
 
-<<<<<<< HEAD
-	for (int i = 0; i < sqe_count; i++) {
-		sqe = rtio_sqe_acquire(r);
-		__ASSERT_NO_MSG(sqe != NULL);
-		if (handle != NULL && i == 0) {
-			*handle = sqe;
-		}
-		*sqe = sqes[i];
-
-		if (!rtio_vrfy_sqe(sqe)) {
-			rtio_sqe_drop_all(r);
-			K_OOPS(true);
-		}
-	}
-
-	/* Already copied *and* verified, no need to redo */
-	return z_impl_rtio_sqe_copy_in_get_handles(r, NULL, NULL, 0);
-=======
 static inline int z_vrfy_rtio_sqe_copy_in_get_handles(struct rtio* r, const struct rtio_sqe* sqes,
                                                       struct rtio_sqe** handle, size_t sqe_count) {
-    Z_OOPS(Z_SYSCALL_OBJ(r, K_OBJ_RTIO));
+    K_OOPS(K_SYSCALL_OBJ(r, K_OBJ_RTIO));
 
-    Z_OOPS(Z_SYSCALL_MEMORY_ARRAY_READ(sqes, sqe_count, sizeof(struct rtio_sqe)));
+    K_OOPS(K_SYSCALL_MEMORY_ARRAY_READ(sqes, sqe_count, sizeof(struct rtio_sqe)));
     struct rtio_sqe* sqe;
     uint32_t acquirable = rtio_sqe_acquirable(r);
 
@@ -190,57 +102,34 @@
 
         if (!rtio_vrfy_sqe(sqe)) {
             rtio_sqe_drop_all(r);
-            Z_OOPS(true);
+            K_OOPS(true);
         }
     }
 
     /* Already copied *and* verified, no need to redo */
     return z_impl_rtio_sqe_copy_in_get_handles(r, NULL, NULL, 0);
->>>>>>> 02f3f096
 }
-
 #include <syscalls/rtio_sqe_copy_in_get_handles_mrsh.c>
 
-<<<<<<< HEAD
-static inline int z_vrfy_rtio_cqe_copy_out(struct rtio *r,
-					   struct rtio_cqe *cqes,
-					   size_t cqe_count,
-					   k_timeout_t timeout)
-{
-	K_OOPS(K_SYSCALL_OBJ(r, K_OBJ_RTIO));
-
-	K_OOPS(K_SYSCALL_MEMORY_ARRAY_WRITE(cqes, cqe_count, sizeof(struct rtio_cqe)));
-=======
 static inline int z_vrfy_rtio_cqe_copy_out(struct rtio* r,
                                            struct rtio_cqe* cqes,
                                            size_t cqe_count,
                                            k_timeout_t timeout) {
-    Z_OOPS(Z_SYSCALL_OBJ(r, K_OBJ_RTIO));
+    K_OOPS(K_SYSCALL_OBJ(r, K_OBJ_RTIO));
 
-    Z_OOPS(Z_SYSCALL_MEMORY_ARRAY_WRITE(cqes, cqe_count, sizeof(struct rtio_cqe)));
->>>>>>> 02f3f096
+    K_OOPS(K_SYSCALL_MEMORY_ARRAY_WRITE(cqes, cqe_count, sizeof(struct rtio_cqe)));
 
     return z_impl_rtio_cqe_copy_out(r, cqes, cqe_count, timeout);
 }
 
 #include <syscalls/rtio_cqe_copy_out_mrsh.c>
 
-<<<<<<< HEAD
-static inline int z_vrfy_rtio_submit(struct rtio *r, uint32_t wait_count)
-{
-	K_OOPS(K_SYSCALL_OBJ(r, K_OBJ_RTIO));
-
-#ifdef CONFIG_RTIO_SUBMIT_SEM
-	K_OOPS(K_SYSCALL_OBJ(r->submit_sem, K_OBJ_SEM));
-#endif
-=======
 static inline int z_vrfy_rtio_submit(struct rtio* r, uint32_t wait_count) {
-    Z_OOPS(Z_SYSCALL_OBJ(r, K_OBJ_RTIO));
+    K_OOPS(K_SYSCALL_OBJ(r, K_OBJ_RTIO));
 
     #ifdef CONFIG_RTIO_SUBMIT_SEM
-    Z_OOPS(Z_SYSCALL_OBJ(r->submit_sem, K_OBJ_SEM));
+    K_OOPS(K_SYSCALL_OBJ(r->submit_sem, K_OBJ_SEM));
     #endif
->>>>>>> 02f3f096
 
     return z_impl_rtio_submit(r, wait_count);
 }
