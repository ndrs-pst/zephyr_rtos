--- conflicted
+++ resolved
@@ -30,13 +30,12 @@
 /**
  * @brief Executor handled submissions
  */
-<<<<<<< HEAD
-static void rtio_executor_op(struct rtio_iodev_sqe* iodev_sqe) {
+static void rtio_executor_op(struct rtio_iodev_sqe* iodev_sqe, int last_result) {
     const struct rtio_sqe* sqe = &iodev_sqe->sqe;
 
     switch (sqe->op) {
         case RTIO_OP_CALLBACK :
-            sqe->callback.callback(iodev_sqe->r, sqe, sqe->callback.arg0);
+            sqe->callback.callback(iodev_sqe->r, sqe, last_result, sqe->callback.arg0);
             rtio_iodev_sqe_ok(iodev_sqe, 0);
             break;
 
@@ -51,26 +50,6 @@
         default :
             rtio_iodev_sqe_err(iodev_sqe, -EINVAL);
     }
-=======
-static void rtio_executor_op(struct rtio_iodev_sqe *iodev_sqe, int last_result)
-{
-	const struct rtio_sqe *sqe = &iodev_sqe->sqe;
-
-	switch (sqe->op) {
-	case RTIO_OP_CALLBACK:
-		sqe->callback.callback(iodev_sqe->r, sqe, last_result, sqe->callback.arg0);
-		rtio_iodev_sqe_ok(iodev_sqe, 0);
-		break;
-	case RTIO_OP_DELAY:
-		rtio_sched_alarm(iodev_sqe, sqe->delay.timeout);
-		break;
-	case RTIO_OP_AWAIT:
-		rtio_iodev_sqe_await_signal(iodev_sqe, rtio_executor_sqe_signaled, NULL);
-		break;
-	default:
-		rtio_iodev_sqe_err(iodev_sqe, -EINVAL);
-	}
->>>>>>> 0748b4e4
 }
 
 /**
@@ -81,8 +60,7 @@
  *
  * @param iodev_sqe Submission to work on
  */
-<<<<<<< HEAD
-static inline void rtio_iodev_submit(struct rtio_iodev_sqe* iodev_sqe) {
+static inline void rtio_iodev_submit(struct rtio_iodev_sqe* iodev_sqe, int last_result) {
     if (FIELD_GET(RTIO_SQE_CANCELED, iodev_sqe->sqe.flags)) {
         rtio_iodev_sqe_err(iodev_sqe, -ECANCELED);
         return;
@@ -90,27 +68,11 @@
 
     /* No iodev means its an executor specific operation */
     if (iodev_sqe->sqe.iodev == NULL) {
-        rtio_executor_op(iodev_sqe);
+        rtio_executor_op(iodev_sqe, last_result);
         return;
     }
 
     iodev_sqe->sqe.iodev->api->submit(iodev_sqe);
-=======
-static inline void rtio_iodev_submit(struct rtio_iodev_sqe *iodev_sqe, int last_result)
-{
-	if (FIELD_GET(RTIO_SQE_CANCELED, iodev_sqe->sqe.flags)) {
-		rtio_iodev_sqe_err(iodev_sqe, -ECANCELED);
-		return;
-	}
-
-	/* No iodev means its an executor specific operation */
-	if (iodev_sqe->sqe.iodev == NULL) {
-		rtio_executor_op(iodev_sqe, last_result);
-		return;
-	}
-
-	iodev_sqe->sqe.iodev->api->submit(iodev_sqe);
->>>>>>> 0748b4e4
 }
 
 /**
@@ -120,7 +82,6 @@
  *
  * @retval 0 Always succeeds
  */
-<<<<<<< HEAD
 void rtio_executor_submit(struct rtio* r) {
     const uint16_t cancel_no_response = (RTIO_SQE_CANCELED | RTIO_SQE_NO_RESPONSE);
     struct mpsc_node* node = mpsc_pop(&r->sq);
@@ -172,69 +133,10 @@
         curr->next = NULL;
         curr->r    = r;
 
-        rtio_iodev_submit(iodev_sqe);
+        rtio_iodev_submit(iodev_sqe, 0);
 
         node = mpsc_pop(&r->sq);
     }
-=======
-void rtio_executor_submit(struct rtio *r)
-{
-	const uint16_t cancel_no_response = (RTIO_SQE_CANCELED | RTIO_SQE_NO_RESPONSE);
-	struct mpsc_node *node = mpsc_pop(&r->sq);
-
-	while (node != NULL) {
-		struct rtio_iodev_sqe *iodev_sqe = CONTAINER_OF(node, struct rtio_iodev_sqe, q);
-
-		/* If this submission was cancelled before submit, then generate no response */
-		if (iodev_sqe->sqe.flags  & RTIO_SQE_CANCELED) {
-			iodev_sqe->sqe.flags |= cancel_no_response;
-		}
-		iodev_sqe->r = r;
-
-		struct rtio_iodev_sqe *curr = iodev_sqe, *next;
-
-		/* Link up transaction or queue list if needed */
-		while (curr->sqe.flags & (RTIO_SQE_TRANSACTION | RTIO_SQE_CHAINED)) {
-#ifdef CONFIG_ASSERT
-			bool transaction = iodev_sqe->sqe.flags & RTIO_SQE_TRANSACTION;
-			bool chained = iodev_sqe->sqe.flags & RTIO_SQE_CHAINED;
-			bool multishot = iodev_sqe->sqe.flags & RTIO_SQE_MULTISHOT;
-
-			__ASSERT((transaction ^ chained ^ multishot) &&
-				 !(transaction && chained && multishot),
-				 "Cannot have more than one of these flags"
-				 " enabled: transaction, chained or multishot");
-#endif
-			node = mpsc_pop(&iodev_sqe->r->sq);
-
-			__ASSERT(node != NULL,
-				    "Expected a valid submission in the queue while in a transaction or chain");
-
-			next = CONTAINER_OF(node, struct rtio_iodev_sqe, q);
-
-			/* If the current submission was cancelled before submit,
-			 * then cancel the next one and generate no response
-			 */
-			if (curr->sqe.flags  & RTIO_SQE_CANCELED) {
-				next->sqe.flags |= cancel_no_response;
-			}
-			curr->next = next;
-			curr = next;
-			curr->r = r;
-
-			__ASSERT(
-				curr != NULL,
-				"Expected a valid sqe following transaction or chain flag");
-		}
-
-		curr->next = NULL;
-		curr->r = r;
-
-		rtio_iodev_submit(iodev_sqe, 0);
-
-		node = mpsc_pop(&r->sq);
-	}
->>>>>>> 0748b4e4
 }
 
 /**
@@ -288,13 +190,13 @@
  * @param[in] result The result of the latest request iteration
  * @param[in] is_ok Whether or not the SQE's result was successful
  */
-<<<<<<< HEAD
 static inline void rtio_executor_handle_oneshot(struct rtio_iodev_sqe* iodev_sqe,
-                                                int result, bool is_ok) {
+                                                int last_result, bool is_ok) {
     const bool is_canceled = (FIELD_GET(RTIO_SQE_CANCELED, iodev_sqe->sqe.flags) == 1);
     struct rtio_iodev_sqe* curr = iodev_sqe;
     struct rtio* r = iodev_sqe->r;
     uint32_t sqe_flags;
+    int result = last_result;
 
     /** Single-shot items may be linked as transactions or be chained together.
      * Untangle the set of SQEs and act accordingly on each one.
@@ -322,47 +224,8 @@
 
     /* curr should now be the last sqe in the transaction if that is what completed */
     if (FIELD_GET(RTIO_SQE_CHAINED, sqe_flags) == 1) {
-        rtio_iodev_submit(curr);
-    }
-=======
-static inline void rtio_executor_handle_oneshot(struct rtio_iodev_sqe *iodev_sqe,
-						int last_result, bool is_ok)
-{
-	const bool is_canceled = FIELD_GET(RTIO_SQE_CANCELED, iodev_sqe->sqe.flags) == 1;
-	struct rtio_iodev_sqe *curr = iodev_sqe;
-	struct rtio *r = iodev_sqe->r;
-	uint32_t sqe_flags;
-	int result = last_result;
-
-	/** Single-shot items may be linked as transactions or be chained together.
-	 * Untangle the set of SQEs and act accordingly on each one.
-	 */
-	do {
-		void *userdata = curr->sqe.userdata;
-		uint32_t cqe_flags = rtio_cqe_compute_flags(iodev_sqe);
-		struct rtio_iodev_sqe *next = rtio_iodev_sqe_next(curr);
-
-		sqe_flags = curr->sqe.flags;
-
-		if (!is_canceled && FIELD_GET(RTIO_SQE_NO_RESPONSE, sqe_flags) == 0) {
-			/* Generate a result back to the client if need be.*/
-			rtio_cqe_submit(r, result, userdata, cqe_flags);
-		}
-
-		rtio_sqe_pool_free(r->sqe_pool, curr);
-		curr = next;
-
-		if (!is_ok) {
-			/* This is an error path, so cancel any chained SQEs */
-			result = -ECANCELED;
-		}
-	} while (FIELD_GET(RTIO_SQE_TRANSACTION, sqe_flags) == 1);
-
-	/* curr should now be the last sqe in the transaction if that is what completed */
-	if (FIELD_GET(RTIO_SQE_CHAINED, sqe_flags) == 1) {
-		rtio_iodev_submit(curr, last_result);
-	}
->>>>>>> 0748b4e4
+        rtio_iodev_submit(curr, last_result);
+    }
 }
 
 static inline void rtio_executor_done(struct rtio_iodev_sqe* iodev_sqe, int result, bool is_ok) {
