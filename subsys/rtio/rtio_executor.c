/*
 * Copyright (c) 2022 Intel Corporation.
 *
 * SPDX-License-Identifier: Apache-2.0
 */

#include <zephyr/rtio/rtio.h>
#include <zephyr/kernel.h>

#include "rtio_sched.h"

#include <zephyr/logging/log.h>
LOG_MODULE_REGISTER(rtio_executor, CONFIG_RTIO_LOG_LEVEL);

/**
 * @brief Executor handled submissions
 */
static void rtio_executor_op(struct rtio_iodev_sqe* iodev_sqe) {
    const struct rtio_sqe* sqe = &iodev_sqe->sqe;

    switch (sqe->op) {
        case RTIO_OP_CALLBACK :
            sqe->callback.callback(iodev_sqe->r, sqe, sqe->callback.arg0);
            rtio_iodev_sqe_ok(iodev_sqe, 0);
            break;

        case RTIO_OP_DELAY :
            rtio_sched_alarm(iodev_sqe, sqe->delay.timeout);
            break;

        default :
            rtio_iodev_sqe_err(iodev_sqe, -EINVAL);
    }
}

/**
 * @brief Submit to an iodev a submission to work on
 *
 * Should be called by the executor when it wishes to submit work
 * to an iodev.
 *
 * @param iodev_sqe Submission to work on
 */
static inline void rtio_iodev_submit(struct rtio_iodev_sqe* iodev_sqe) {
    if (FIELD_GET(RTIO_SQE_CANCELED, iodev_sqe->sqe.flags)) {
        rtio_iodev_sqe_err(iodev_sqe, -ECANCELED);
        return;
    }

    /* No iodev means its an executor specific operation */
    if (iodev_sqe->sqe.iodev == NULL) {
        rtio_executor_op(iodev_sqe);
        return;
    }

    iodev_sqe->sqe.iodev->api->submit(iodev_sqe);
}

/**
 * @brief Submit operations in the queue to iodevs
 *
 * @param r RTIO context
 *
 * @retval 0 Always succeeds
 */
<<<<<<< HEAD
void rtio_executor_submit(struct rtio* r) {
    const uint16_t cancel_no_response = (RTIO_SQE_CANCELED | RTIO_SQE_NO_RESPONSE);
    struct mpsc_node* node = mpsc_pop(&r->sq);

    while (node != NULL) {
        struct rtio_iodev_sqe* iodev_sqe = CONTAINER_OF(node, struct rtio_iodev_sqe, q);

        /* If this submission was cancelled before submit, then generate no response */
        if (iodev_sqe->sqe.flags & RTIO_SQE_CANCELED) {
            iodev_sqe->sqe.flags |= cancel_no_response;
        }
        iodev_sqe->r = r;

        struct rtio_iodev_sqe *curr = iodev_sqe, *next;

        /* Link up transaction or queue list if needed */
        while (curr->sqe.flags & (RTIO_SQE_TRANSACTION | RTIO_SQE_CHAINED)) {
            #ifdef CONFIG_ASSERT
            bool transaction = iodev_sqe->sqe.flags & RTIO_SQE_TRANSACTION;
            bool chained     = iodev_sqe->sqe.flags & RTIO_SQE_CHAINED;

            __ASSERT(transaction != chained,
                     "Expected chained or transaction flag, not both");
            #endif
            node = mpsc_pop(&iodev_sqe->r->sq);

            __ASSERT(node != NULL,
                     "Expected a valid submission in the queue while in a transaction or chain");

            next = CONTAINER_OF(node, struct rtio_iodev_sqe, q);

            /* If the current submission was cancelled before submit,
             * then cancel the next one and generate no response
             */
            if (curr->sqe.flags & RTIO_SQE_CANCELED) {
                next->sqe.flags |= cancel_no_response;
            }
            curr->next = next;
            curr       = next;
            curr->r    = r;

            __ASSERT(curr != NULL,
                     "Expected a valid sqe following transaction or chain flag");
        }

        curr->next = NULL;
        curr->r    = r;

        rtio_iodev_submit(iodev_sqe);

        node = mpsc_pop(&r->sq);
    }
=======
void rtio_executor_submit(struct rtio *r)
{
	const uint16_t cancel_no_response = (RTIO_SQE_CANCELED | RTIO_SQE_NO_RESPONSE);
	struct mpsc_node *node = mpsc_pop(&r->sq);

	while (node != NULL) {
		struct rtio_iodev_sqe *iodev_sqe = CONTAINER_OF(node, struct rtio_iodev_sqe, q);

		/* If this submission was cancelled before submit, then generate no response */
		if (iodev_sqe->sqe.flags  & RTIO_SQE_CANCELED) {
			iodev_sqe->sqe.flags |= cancel_no_response;
		}
		iodev_sqe->r = r;

		struct rtio_iodev_sqe *curr = iodev_sqe, *next;

		/* Link up transaction or queue list if needed */
		while (curr->sqe.flags & (RTIO_SQE_TRANSACTION | RTIO_SQE_CHAINED)) {
#ifdef CONFIG_ASSERT
			bool transaction = iodev_sqe->sqe.flags & RTIO_SQE_TRANSACTION;
			bool chained = iodev_sqe->sqe.flags & RTIO_SQE_CHAINED;
			bool multishot = iodev_sqe->sqe.flags & RTIO_SQE_MULTISHOT;

			__ASSERT((transaction ^ chained ^ multishot) &&
				 !(transaction && chained && multishot),
				 "Cannot have more than one of these flags"
				 " enabled: transaction, chained or multishot");
#endif
			node = mpsc_pop(&iodev_sqe->r->sq);

			__ASSERT(node != NULL,
				    "Expected a valid submission in the queue while in a transaction or chain");

			next = CONTAINER_OF(node, struct rtio_iodev_sqe, q);

			/* If the current submission was cancelled before submit,
			 * then cancel the next one and generate no response
			 */
			if (curr->sqe.flags  & RTIO_SQE_CANCELED) {
				next->sqe.flags |= cancel_no_response;
			}
			curr->next = next;
			curr = next;
			curr->r = r;

			__ASSERT(
				curr != NULL,
				"Expected a valid sqe following transaction or chain flag");
		}

		curr->next = NULL;
		curr->r = r;

		rtio_iodev_submit(iodev_sqe);

		node = mpsc_pop(&r->sq);
	}
>>>>>>> 96d062ad
}

/**
 * @brief Handle common logic when :c:macro:`RTIO_SQE_MULTISHOT` is set
 *
 * @param[in] iodev_sqe IODEV SQE that's being marked as finished.
 * @param[in] result The result of the latest request iteration
 * @param[in] is_ok Whether or not the SQE's result was successful
 */
<<<<<<< HEAD
static inline void rtio_executor_handle_multishot(struct rtio* r, struct rtio_iodev_sqe* curr,
                                                  bool is_canceled) {
    /* Reset the mempool if needed */
    if ((curr->sqe.op == RTIO_OP_RX) && FIELD_GET(RTIO_SQE_MEMPOOL_BUFFER, curr->sqe.flags)) {
        if (is_canceled) {
            /* Free the memory first since no CQE will be generated */
            LOG_DBG("Releasing memory @%p size=%u", (void*)curr->sqe.rx.buf,
                    curr->sqe.rx.buf_len);
            rtio_release_buffer(r, curr->sqe.rx.buf, curr->sqe.rx.buf_len);
        }

        /* Reset the buffer info so the next request can get a new one */
        curr->sqe.rx.buf     = NULL;
        curr->sqe.rx.buf_len = 0;
    }

    if (!is_canceled) {
        /* Request was not canceled, put the SQE back in the queue */
        mpsc_push(&r->sq, &curr->q);
        rtio_executor_submit(r);
    }
}

static inline void rtio_executor_done(struct rtio_iodev_sqe* iodev_sqe, int result, bool is_ok) {
    bool const is_multishot = (FIELD_GET(RTIO_SQE_MULTISHOT, iodev_sqe->sqe.flags) == 1);
    bool const is_canceled  = (FIELD_GET(RTIO_SQE_CANCELED , iodev_sqe->sqe.flags) == 1);
    struct rtio* r = iodev_sqe->r;
    struct rtio_iodev_sqe* curr = iodev_sqe;
    struct rtio_iodev_sqe* next;
    void* userdata;
    uint32_t sqe_flags;
    uint32_t cqe_flags;

    do {
        userdata  = curr->sqe.userdata;
        sqe_flags = curr->sqe.flags;
        cqe_flags = rtio_cqe_compute_flags(iodev_sqe);

        next = rtio_iodev_sqe_next(curr);
        if (is_multishot) {
            rtio_executor_handle_multishot(r, curr, is_canceled);
        }

        if (!is_multishot || is_canceled) {
            /* SQE is no longer needed, release it */
            rtio_sqe_pool_free(r->sqe_pool, curr);
        }

        if (!is_canceled && (FIELD_GET(RTIO_SQE_NO_RESPONSE, sqe_flags) == 0)) {
            /* Request was not canceled, generate a CQE */
            rtio_cqe_submit(r, result, userdata, cqe_flags);
        }

        curr = next;
        if (!is_ok) {
            /* This is an error path, so cancel any chained SQEs */
            result = -ECANCELED;
        }
    } while (sqe_flags & RTIO_SQE_TRANSACTION);

    /* curr should now be the last sqe in the transaction if that is what completed */
    if (sqe_flags & RTIO_SQE_CHAINED) {
        rtio_iodev_submit(curr);
    }
=======
static inline void rtio_executor_handle_multishot(struct rtio_iodev_sqe *iodev_sqe,
						  int result, bool is_ok)
{
	struct rtio *r = iodev_sqe->r;
	const bool is_canceled = FIELD_GET(RTIO_SQE_CANCELED, iodev_sqe->sqe.flags) == 1;
	const bool uses_mempool = FIELD_GET(RTIO_SQE_MEMPOOL_BUFFER, iodev_sqe->sqe.flags) == 1;
	const bool requires_response = FIELD_GET(RTIO_SQE_NO_RESPONSE, iodev_sqe->sqe.flags) == 0;
	uint32_t cqe_flags = rtio_cqe_compute_flags(iodev_sqe);
	void *userdata = iodev_sqe->sqe.userdata;

	if (iodev_sqe->sqe.op == RTIO_OP_RX && uses_mempool) {
		/* Reset the buffer info so the next request can get a new one */
		iodev_sqe->sqe.rx.buf = NULL;
		iodev_sqe->sqe.rx.buf_len = 0;
	}

	/** We're releasing reasources when erroring as an error handling scheme of multi-shot
	 * submissions by requiring to stop re-submitting if something goes wrong. Let the
	 * application decide what's best for handling the corresponding error: whether
	 * re-submitting, rebooting or anything else.
	 */
	if (is_canceled || !is_ok) {
		LOG_DBG("Releasing memory @%p size=%u", (void *)iodev_sqe->sqe.rx.buf,
			iodev_sqe->sqe.rx.buf_len);
		rtio_release_buffer(r, iodev_sqe->sqe.rx.buf, iodev_sqe->sqe.rx.buf_len);
		rtio_sqe_pool_free(r->sqe_pool, iodev_sqe);
	} else {
		/* Request was not canceled, put the SQE back in the queue */
		mpsc_push(&r->sq, &iodev_sqe->q);
		rtio_executor_submit(r);
	}

	if (requires_response) {
		rtio_cqe_submit(r, result, userdata, cqe_flags);
	}
}

/**
 * @brief Handle common logic one-shot items
 *
 * @param[in] iodev_sqe IODEV SQE that's being marked as finished.
 * @param[in] result The result of the latest request iteration
 * @param[in] is_ok Whether or not the SQE's result was successful
 */
static inline void rtio_executor_handle_oneshot(struct rtio_iodev_sqe *iodev_sqe,
						int result, bool is_ok)
{
	const bool is_canceled = FIELD_GET(RTIO_SQE_CANCELED, iodev_sqe->sqe.flags) == 1;
	struct rtio_iodev_sqe *curr = iodev_sqe;
	struct rtio *r = iodev_sqe->r;
	uint32_t sqe_flags;

	/** Single-shot items may be linked as transactions or be chained together.
	 * Untangle the set of SQEs and act accordingly on each one.
	 */
	do {
		void *userdata = curr->sqe.userdata;
		uint32_t cqe_flags = rtio_cqe_compute_flags(iodev_sqe);
		struct rtio_iodev_sqe *next = rtio_iodev_sqe_next(curr);

		sqe_flags = curr->sqe.flags;

		if (!is_canceled && FIELD_GET(RTIO_SQE_NO_RESPONSE, sqe_flags) == 0) {
			/* Generate a result back to the client if need be.*/
			rtio_cqe_submit(r, result, userdata, cqe_flags);
		}

		rtio_sqe_pool_free(r->sqe_pool, curr);
		curr = next;

		if (!is_ok) {
			/* This is an error path, so cancel any chained SQEs */
			result = -ECANCELED;
		}
	} while (FIELD_GET(RTIO_SQE_TRANSACTION, sqe_flags) == 1);

	/* curr should now be the last sqe in the transaction if that is what completed */
	if (FIELD_GET(RTIO_SQE_CHAINED, sqe_flags) == 1) {
		rtio_iodev_submit(curr);
	}
>>>>>>> 96d062ad
}

static inline void rtio_executor_done(struct rtio_iodev_sqe *iodev_sqe, int result, bool is_ok)
{
	const bool is_multishot = FIELD_GET(RTIO_SQE_MULTISHOT, iodev_sqe->sqe.flags) == 1;

	if (is_multishot) {
		rtio_executor_handle_multishot(iodev_sqe, result, is_ok);
	} else {
		rtio_executor_handle_oneshot(iodev_sqe, result, is_ok);
	}
}

/**
 * @brief Callback from an iodev describing success
 */
void rtio_executor_ok(struct rtio_iodev_sqe* iodev_sqe, int result) {
    rtio_executor_done(iodev_sqe, result, true);
}

/**
 * @brief Callback from an iodev describing error
 *
 * Some assumptions are made and should have been validated on rtio_submit
 * - a sqe marked as chained or transaction has a next sqe
 * - a sqe is marked either chained or transaction but not both
 */
void rtio_executor_err(struct rtio_iodev_sqe* iodev_sqe, int result) {
    rtio_executor_done(iodev_sqe, result, false);
}<|MERGE_RESOLUTION|>--- conflicted
+++ resolved
@@ -63,7 +63,6 @@
  *
  * @retval 0 Always succeeds
  */
-<<<<<<< HEAD
 void rtio_executor_submit(struct rtio* r) {
     const uint16_t cancel_no_response = (RTIO_SQE_CANCELED | RTIO_SQE_NO_RESPONSE);
     struct mpsc_node* node = mpsc_pop(&r->sq);
@@ -84,9 +83,12 @@
             #ifdef CONFIG_ASSERT
             bool transaction = iodev_sqe->sqe.flags & RTIO_SQE_TRANSACTION;
             bool chained     = iodev_sqe->sqe.flags & RTIO_SQE_CHAINED;
-
-            __ASSERT(transaction != chained,
-                     "Expected chained or transaction flag, not both");
+            bool multishot   = iodev_sqe->sqe.flags & RTIO_SQE_MULTISHOT;
+
+            __ASSERT((transaction ^ chained ^ multishot) &&
+                     !(transaction && chained && multishot),
+                     "Cannot have more than one of these flags"
+                     " enabled: transaction, chained or multishot");
             #endif
             node = mpsc_pop(&iodev_sqe->r->sq);
 
@@ -116,65 +118,6 @@
 
         node = mpsc_pop(&r->sq);
     }
-=======
-void rtio_executor_submit(struct rtio *r)
-{
-	const uint16_t cancel_no_response = (RTIO_SQE_CANCELED | RTIO_SQE_NO_RESPONSE);
-	struct mpsc_node *node = mpsc_pop(&r->sq);
-
-	while (node != NULL) {
-		struct rtio_iodev_sqe *iodev_sqe = CONTAINER_OF(node, struct rtio_iodev_sqe, q);
-
-		/* If this submission was cancelled before submit, then generate no response */
-		if (iodev_sqe->sqe.flags  & RTIO_SQE_CANCELED) {
-			iodev_sqe->sqe.flags |= cancel_no_response;
-		}
-		iodev_sqe->r = r;
-
-		struct rtio_iodev_sqe *curr = iodev_sqe, *next;
-
-		/* Link up transaction or queue list if needed */
-		while (curr->sqe.flags & (RTIO_SQE_TRANSACTION | RTIO_SQE_CHAINED)) {
-#ifdef CONFIG_ASSERT
-			bool transaction = iodev_sqe->sqe.flags & RTIO_SQE_TRANSACTION;
-			bool chained = iodev_sqe->sqe.flags & RTIO_SQE_CHAINED;
-			bool multishot = iodev_sqe->sqe.flags & RTIO_SQE_MULTISHOT;
-
-			__ASSERT((transaction ^ chained ^ multishot) &&
-				 !(transaction && chained && multishot),
-				 "Cannot have more than one of these flags"
-				 " enabled: transaction, chained or multishot");
-#endif
-			node = mpsc_pop(&iodev_sqe->r->sq);
-
-			__ASSERT(node != NULL,
-				    "Expected a valid submission in the queue while in a transaction or chain");
-
-			next = CONTAINER_OF(node, struct rtio_iodev_sqe, q);
-
-			/* If the current submission was cancelled before submit,
-			 * then cancel the next one and generate no response
-			 */
-			if (curr->sqe.flags  & RTIO_SQE_CANCELED) {
-				next->sqe.flags |= cancel_no_response;
-			}
-			curr->next = next;
-			curr = next;
-			curr->r = r;
-
-			__ASSERT(
-				curr != NULL,
-				"Expected a valid sqe following transaction or chain flag");
-		}
-
-		curr->next = NULL;
-		curr->r = r;
-
-		rtio_iodev_submit(iodev_sqe);
-
-		node = mpsc_pop(&r->sq);
-	}
->>>>>>> 96d062ad
 }
 
 /**
@@ -184,164 +127,96 @@
  * @param[in] result The result of the latest request iteration
  * @param[in] is_ok Whether or not the SQE's result was successful
  */
-<<<<<<< HEAD
-static inline void rtio_executor_handle_multishot(struct rtio* r, struct rtio_iodev_sqe* curr,
-                                                  bool is_canceled) {
-    /* Reset the mempool if needed */
-    if ((curr->sqe.op == RTIO_OP_RX) && FIELD_GET(RTIO_SQE_MEMPOOL_BUFFER, curr->sqe.flags)) {
-        if (is_canceled) {
-            /* Free the memory first since no CQE will be generated */
-            LOG_DBG("Releasing memory @%p size=%u", (void*)curr->sqe.rx.buf,
-                    curr->sqe.rx.buf_len);
-            rtio_release_buffer(r, curr->sqe.rx.buf, curr->sqe.rx.buf_len);
-        }
-
+static inline void rtio_executor_handle_multishot(struct rtio_iodev_sqe* iodev_sqe,
+                                                  int result, bool is_ok) {
+    struct rtio* r = iodev_sqe->r;
+    const bool is_canceled = (FIELD_GET(RTIO_SQE_CANCELED, iodev_sqe->sqe.flags) == 1);
+    const bool uses_mempool = (FIELD_GET(RTIO_SQE_MEMPOOL_BUFFER, iodev_sqe->sqe.flags) == 1);
+    const bool requires_response = (FIELD_GET(RTIO_SQE_NO_RESPONSE, iodev_sqe->sqe.flags) == 0);
+    uint32_t cqe_flags = rtio_cqe_compute_flags(iodev_sqe);
+    void* userdata = iodev_sqe->sqe.userdata;
+
+    if (iodev_sqe->sqe.op == RTIO_OP_RX && uses_mempool) {
         /* Reset the buffer info so the next request can get a new one */
-        curr->sqe.rx.buf     = NULL;
-        curr->sqe.rx.buf_len = 0;
-    }
-
-    if (!is_canceled) {
+        iodev_sqe->sqe.rx.buf = NULL;
+        iodev_sqe->sqe.rx.buf_len = 0;
+    }
+
+    /** We're releasing reasources when erroring as an error handling scheme of multi-shot
+     * submissions by requiring to stop re-submitting if something goes wrong. Let the
+     * application decide what's best for handling the corresponding error: whether
+     * re-submitting, rebooting or anything else.
+     */
+    if (is_canceled || !is_ok) {
+        LOG_DBG("Releasing memory @%p size=%u", (void *)iodev_sqe->sqe.rx.buf,
+                iodev_sqe->sqe.rx.buf_len);
+        rtio_release_buffer(r, iodev_sqe->sqe.rx.buf, iodev_sqe->sqe.rx.buf_len);
+        rtio_sqe_pool_free(r->sqe_pool, iodev_sqe);
+    }
+    else {
         /* Request was not canceled, put the SQE back in the queue */
-        mpsc_push(&r->sq, &curr->q);
+        mpsc_push(&r->sq, &iodev_sqe->q);
         rtio_executor_submit(r);
     }
-}
-
-static inline void rtio_executor_done(struct rtio_iodev_sqe* iodev_sqe, int result, bool is_ok) {
-    bool const is_multishot = (FIELD_GET(RTIO_SQE_MULTISHOT, iodev_sqe->sqe.flags) == 1);
-    bool const is_canceled  = (FIELD_GET(RTIO_SQE_CANCELED , iodev_sqe->sqe.flags) == 1);
+
+    if (requires_response) {
+        rtio_cqe_submit(r, result, userdata, cqe_flags);
+    }
+}
+
+/**
+ * @brief Handle common logic one-shot items
+ *
+ * @param[in] iodev_sqe IODEV SQE that's being marked as finished.
+ * @param[in] result The result of the latest request iteration
+ * @param[in] is_ok Whether or not the SQE's result was successful
+ */
+static inline void rtio_executor_handle_oneshot(struct rtio_iodev_sqe* iodev_sqe,
+                                                int result, bool is_ok) {
+    const bool is_canceled = (FIELD_GET(RTIO_SQE_CANCELED, iodev_sqe->sqe.flags) == 1);
+    struct rtio_iodev_sqe* curr = iodev_sqe;
     struct rtio* r = iodev_sqe->r;
-    struct rtio_iodev_sqe* curr = iodev_sqe;
-    struct rtio_iodev_sqe* next;
-    void* userdata;
     uint32_t sqe_flags;
-    uint32_t cqe_flags;
-
+
+    /** Single-shot items may be linked as transactions or be chained together.
+     * Untangle the set of SQEs and act accordingly on each one.
+     */
     do {
-        userdata  = curr->sqe.userdata;
+        void* userdata = curr->sqe.userdata;
+        uint32_t cqe_flags = rtio_cqe_compute_flags(iodev_sqe);
+        struct rtio_iodev_sqe* next = rtio_iodev_sqe_next(curr);
+
         sqe_flags = curr->sqe.flags;
-        cqe_flags = rtio_cqe_compute_flags(iodev_sqe);
-
-        next = rtio_iodev_sqe_next(curr);
-        if (is_multishot) {
-            rtio_executor_handle_multishot(r, curr, is_canceled);
-        }
-
-        if (!is_multishot || is_canceled) {
-            /* SQE is no longer needed, release it */
-            rtio_sqe_pool_free(r->sqe_pool, curr);
-        }
-
-        if (!is_canceled && (FIELD_GET(RTIO_SQE_NO_RESPONSE, sqe_flags) == 0)) {
-            /* Request was not canceled, generate a CQE */
+
+        if (!is_canceled && FIELD_GET(RTIO_SQE_NO_RESPONSE, sqe_flags) == 0) {
+            /* Generate a result back to the client if need be.*/
             rtio_cqe_submit(r, result, userdata, cqe_flags);
         }
 
+        rtio_sqe_pool_free(r->sqe_pool, curr);
         curr = next;
+
         if (!is_ok) {
             /* This is an error path, so cancel any chained SQEs */
             result = -ECANCELED;
         }
-    } while (sqe_flags & RTIO_SQE_TRANSACTION);
+    } while (FIELD_GET(RTIO_SQE_TRANSACTION, sqe_flags) == 1);
 
     /* curr should now be the last sqe in the transaction if that is what completed */
-    if (sqe_flags & RTIO_SQE_CHAINED) {
+    if (FIELD_GET(RTIO_SQE_CHAINED, sqe_flags) == 1) {
         rtio_iodev_submit(curr);
     }
-=======
-static inline void rtio_executor_handle_multishot(struct rtio_iodev_sqe *iodev_sqe,
-						  int result, bool is_ok)
-{
-	struct rtio *r = iodev_sqe->r;
-	const bool is_canceled = FIELD_GET(RTIO_SQE_CANCELED, iodev_sqe->sqe.flags) == 1;
-	const bool uses_mempool = FIELD_GET(RTIO_SQE_MEMPOOL_BUFFER, iodev_sqe->sqe.flags) == 1;
-	const bool requires_response = FIELD_GET(RTIO_SQE_NO_RESPONSE, iodev_sqe->sqe.flags) == 0;
-	uint32_t cqe_flags = rtio_cqe_compute_flags(iodev_sqe);
-	void *userdata = iodev_sqe->sqe.userdata;
-
-	if (iodev_sqe->sqe.op == RTIO_OP_RX && uses_mempool) {
-		/* Reset the buffer info so the next request can get a new one */
-		iodev_sqe->sqe.rx.buf = NULL;
-		iodev_sqe->sqe.rx.buf_len = 0;
-	}
-
-	/** We're releasing reasources when erroring as an error handling scheme of multi-shot
-	 * submissions by requiring to stop re-submitting if something goes wrong. Let the
-	 * application decide what's best for handling the corresponding error: whether
-	 * re-submitting, rebooting or anything else.
-	 */
-	if (is_canceled || !is_ok) {
-		LOG_DBG("Releasing memory @%p size=%u", (void *)iodev_sqe->sqe.rx.buf,
-			iodev_sqe->sqe.rx.buf_len);
-		rtio_release_buffer(r, iodev_sqe->sqe.rx.buf, iodev_sqe->sqe.rx.buf_len);
-		rtio_sqe_pool_free(r->sqe_pool, iodev_sqe);
-	} else {
-		/* Request was not canceled, put the SQE back in the queue */
-		mpsc_push(&r->sq, &iodev_sqe->q);
-		rtio_executor_submit(r);
-	}
-
-	if (requires_response) {
-		rtio_cqe_submit(r, result, userdata, cqe_flags);
-	}
-}
-
-/**
- * @brief Handle common logic one-shot items
- *
- * @param[in] iodev_sqe IODEV SQE that's being marked as finished.
- * @param[in] result The result of the latest request iteration
- * @param[in] is_ok Whether or not the SQE's result was successful
- */
-static inline void rtio_executor_handle_oneshot(struct rtio_iodev_sqe *iodev_sqe,
-						int result, bool is_ok)
-{
-	const bool is_canceled = FIELD_GET(RTIO_SQE_CANCELED, iodev_sqe->sqe.flags) == 1;
-	struct rtio_iodev_sqe *curr = iodev_sqe;
-	struct rtio *r = iodev_sqe->r;
-	uint32_t sqe_flags;
-
-	/** Single-shot items may be linked as transactions or be chained together.
-	 * Untangle the set of SQEs and act accordingly on each one.
-	 */
-	do {
-		void *userdata = curr->sqe.userdata;
-		uint32_t cqe_flags = rtio_cqe_compute_flags(iodev_sqe);
-		struct rtio_iodev_sqe *next = rtio_iodev_sqe_next(curr);
-
-		sqe_flags = curr->sqe.flags;
-
-		if (!is_canceled && FIELD_GET(RTIO_SQE_NO_RESPONSE, sqe_flags) == 0) {
-			/* Generate a result back to the client if need be.*/
-			rtio_cqe_submit(r, result, userdata, cqe_flags);
-		}
-
-		rtio_sqe_pool_free(r->sqe_pool, curr);
-		curr = next;
-
-		if (!is_ok) {
-			/* This is an error path, so cancel any chained SQEs */
-			result = -ECANCELED;
-		}
-	} while (FIELD_GET(RTIO_SQE_TRANSACTION, sqe_flags) == 1);
-
-	/* curr should now be the last sqe in the transaction if that is what completed */
-	if (FIELD_GET(RTIO_SQE_CHAINED, sqe_flags) == 1) {
-		rtio_iodev_submit(curr);
-	}
->>>>>>> 96d062ad
-}
-
-static inline void rtio_executor_done(struct rtio_iodev_sqe *iodev_sqe, int result, bool is_ok)
-{
-	const bool is_multishot = FIELD_GET(RTIO_SQE_MULTISHOT, iodev_sqe->sqe.flags) == 1;
-
-	if (is_multishot) {
-		rtio_executor_handle_multishot(iodev_sqe, result, is_ok);
-	} else {
-		rtio_executor_handle_oneshot(iodev_sqe, result, is_ok);
-	}
+}
+
+static inline void rtio_executor_done(struct rtio_iodev_sqe* iodev_sqe, int result, bool is_ok) {
+    const bool is_multishot = (FIELD_GET(RTIO_SQE_MULTISHOT, iodev_sqe->sqe.flags) == 1);
+
+    if (is_multishot) {
+        rtio_executor_handle_multishot(iodev_sqe, result, is_ok);
+    }
+    else {
+        rtio_executor_handle_oneshot(iodev_sqe, result, is_ok);
+    }
 }
 
 /**
