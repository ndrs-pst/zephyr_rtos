--- conflicted
+++ resolved
@@ -43,10 +43,10 @@
 #define BOOT_HEADER_SIZE_V1     32
 
 enum IMAGE_INDEXES {
-	IMAGE_INDEX_INVALID = -1,
-	IMAGE_INDEX_0,
-	IMAGE_INDEX_1,
-	IMAGE_INDEX_2
+    IMAGE_INDEX_INVALID = -1,
+    IMAGE_INDEX_0,
+    IMAGE_INDEX_1,
+    IMAGE_INDEX_2
 };
 
 #if defined(CONFIG_MCUBOOT_BOOTLOADER_MODE_RAM_LOAD)
@@ -84,92 +84,93 @@
  */
 
 #if defined(CONFIG_MCUBOOT_BOOTLOADER_MODE_RAM_LOAD)
-uint8_t boot_fetch_active_slot(void)
-{
-	int rc;
-	uint8_t slot;
-
-	rc = blinfo_lookup(BLINFO_RUNNING_SLOT, &slot, sizeof(slot));
-
-	if (rc <= 0) {
-		LOG_ERR("Failed to fetch active slot: %d", rc);
-
-		return INVALID_SLOT_ID;
-	}
-
-	LOG_DBG("Active slot: %d", slot);
-
-	return slot;
+uint8_t boot_fetch_active_slot(void) {
+    int rc;
+    uint8_t slot;
+
+    rc = blinfo_lookup(BLINFO_RUNNING_SLOT, &slot, sizeof(slot));
+
+    if (rc <= 0) {
+        LOG_ERR("Failed to fetch active slot: %d", rc);
+
+        return (INVALID_SLOT_ID);
+    }
+
+    LOG_DBG("Active slot: %d", slot);
+
+    return (slot);
 }
 #else  /* CONFIG_MCUBOOT_BOOTLOADER_MODE_RAM_LOAD */
-uint8_t boot_fetch_active_slot(void)
-{
-	return ACTIVE_SLOT_FLASH_AREA_ID;
+uint8_t boot_fetch_active_slot(void) {
+    return ACTIVE_SLOT_FLASH_AREA_ID;
 }
 #endif /* CONFIG_MCUBOOT_BOOTLOADER_MODE_RAM_LOAD */
 
 #if defined(CONFIG_MCUBOOT_BOOTLOADER_MODE_SWAP_USING_OFFSET)
-size_t boot_get_image_start_offset(uint8_t area_id)
-{
-	size_t off = 0;
-	int image = IMAGE_INDEX_INVALID;
-
-	if (area_id == FIXED_PARTITION_ID(slot1_partition)) {
-		image = IMAGE_INDEX_0;
-#if FIXED_PARTITION_EXISTS(slot3_partition)
-	} else if (area_id == FIXED_PARTITION_ID(slot3_partition)) {
-		image = IMAGE_INDEX_1;
-#endif
-#if FIXED_PARTITION_EXISTS(slot5_partition)
-	} else if (area_id == FIXED_PARTITION_ID(slot5_partition)) {
-		image = IMAGE_INDEX_2;
-#endif
-	}
-
-	if (image != IMAGE_INDEX_INVALID) {
-		/* Need to check status from primary slot to get correct offset for secondary
-		 * slot image header
-		 */
-		const struct flash_area *fa;
-		uint32_t num_sectors = SWAP_USING_OFFSET_SECTOR_UPDATE_BEGIN;
-		struct flash_sector sector_data;
-		int rc;
-
-		rc = flash_area_open(area_id, &fa);
-		if (rc) {
-			LOG_ERR("Flash open area %u failed: %d", area_id, rc);
-			goto done;
-		}
-
-		if (mcuboot_swap_type_multi(image) != BOOT_SWAP_TYPE_REVERT) {
-			/* For swap using offset mode, the image starts in the second sector of
-			 * the upgrade slot, so apply the offset when this is needed, do this by
-			 * getting information on first sector only, this is expected to return an
-			 * error as there are more slots, so allow the not enough memory error
-			 */
-			rc = flash_area_get_sectors(area_id, &num_sectors, &sector_data);
-			if ((rc != 0 && rc != -ENOMEM) ||
-			    num_sectors != SWAP_USING_OFFSET_SECTOR_UPDATE_BEGIN) {
-				LOG_ERR("Failed to get sector details: %d", rc);
-			} else {
-				off = sector_data.fs_size;
-			}
-		}
-
-		flash_area_close(fa);
-	}
-
-done:
-	LOG_DBG("Start offset for area %u: 0x%x", area_id, off);
-	return off;
+size_t boot_get_image_start_offset(uint8_t area_id) {
+    size_t off = 0;
+    int image = IMAGE_INDEX_INVALID;
+
+    if (area_id == FIXED_PARTITION_ID(slot1_partition)) {
+        image = IMAGE_INDEX_0;
+    #if FIXED_PARTITION_EXISTS(slot3_partition)
+    }
+    else if (area_id == FIXED_PARTITION_ID(slot3_partition)) {
+        image = IMAGE_INDEX_1;
+    #endif
+    #if FIXED_PARTITION_EXISTS(slot5_partition)
+    }
+    else if (area_id == FIXED_PARTITION_ID(slot5_partition)) {
+        image = IMAGE_INDEX_2;
+    #endif
+    }
+
+    if (image != IMAGE_INDEX_INVALID) {
+        /* Need to check status from primary slot to get correct offset for secondary
+         * slot image header
+         */
+        const struct flash_area *fa;
+        uint32_t num_sectors = SWAP_USING_OFFSET_SECTOR_UPDATE_BEGIN;
+        struct flash_sector sector_data;
+        int rc;
+
+        rc = flash_area_open(area_id, &fa);
+        if (rc) {
+            LOG_ERR("Flash open area %u failed: %d", area_id, rc);
+            goto done;
+        }
+
+        if (mcuboot_swap_type_multi(image) != BOOT_SWAP_TYPE_REVERT) {
+            /* For swap using offset mode, the image starts in the second sector of
+             * the upgrade slot, so apply the offset when this is needed, do this by
+             * getting information on first sector only, this is expected to return an
+             * error as there are more slots, so allow the not enough memory error
+             */
+            rc = flash_area_get_sectors(area_id, &num_sectors, &sector_data);
+            if (((rc != 0) && (rc != -ENOMEM)) ||
+                num_sectors != SWAP_USING_OFFSET_SECTOR_UPDATE_BEGIN) {
+                LOG_ERR("Failed to get sector details: %d", rc);
+            }
+            else {
+                off = sector_data.fs_size;
+            }
+        }
+
+        flash_area_close(fa);
+    }
+
+done :
+    LOG_DBG("Start offset for area %u: 0x%x", area_id, off);
+
+    return (off);
 }
 #endif /* CONFIG_MCUBOOT_BOOTLOADER_MODE_SWAP_USING_OFFSET */
 
 static int boot_read_v1_header(uint8_t area_id,
-<<<<<<< HEAD
                                struct mcuboot_v1_raw_header* v1_raw) {
     const struct flash_area* fa;
     int rc;
+    size_t off = boot_get_image_start_offset(area_id);
 
     rc = flash_area_open(area_id, &fa);
     if (rc) {
@@ -177,15 +178,29 @@
     }
 
     /*
-     * Read and sanity-check the raw header.
+     * Read and validty-check the raw header.
      */
-    rc = flash_area_read(fa, 0, v1_raw, sizeof(*v1_raw));
+    rc = flash_area_read(fa, off, v1_raw, sizeof(*v1_raw));
     flash_area_close(fa);
     if (rc) {
         return (rc);
     }
 
-    v1_raw->header_magic       = sys_le32_to_cpu(v1_raw->header_magic);
+    v1_raw->header_magic = sys_le32_to_cpu(v1_raw->header_magic);
+    v1_raw->header_size  = sys_le16_to_cpu(v1_raw->header_size);
+
+    /*
+     * Validity checks.
+     *
+     * Larger values in header_size than BOOT_HEADER_SIZE_V1 are
+     * possible, e.g. if Zephyr was linked with
+     * CONFIG_ROM_START_OFFSET > BOOT_HEADER_SIZE_V1.
+     */
+    if ((v1_raw->header_magic != BOOT_HEADER_MAGIC_V1) ||
+        (v1_raw->header_size < BOOT_HEADER_SIZE_V1)) {
+        return (-EIO);
+    }
+
     v1_raw->image_load_address = sys_le32_to_cpu(v1_raw->image_load_address);
     v1_raw->header_size        = sys_le16_to_cpu(v1_raw->header_size);
     v1_raw->image_size         = sys_le32_to_cpu(v1_raw->image_size);
@@ -193,67 +208,7 @@
     v1_raw->version.revision   = sys_le16_to_cpu(v1_raw->version.revision);
     v1_raw->version.build_num  = sys_le32_to_cpu(v1_raw->version.build_num);
 
-    /*
-     * Sanity checks.
-     *
-     * Larger values in header_size than BOOT_HEADER_SIZE_V1 are
-     * possible, e.g. if Zephyr was linked with
-     * CONFIG_ROM_START_OFFSET > BOOT_HEADER_SIZE_V1.
-     */
-    if ((v1_raw->header_magic != BOOT_HEADER_MAGIC_V1) ||
-        (v1_raw->header_size   < BOOT_HEADER_SIZE_V1 )) {
-        return (-EIO);
-    }
-
-    return (0);
-=======
-			       struct mcuboot_v1_raw_header *v1_raw)
-{
-	const struct flash_area *fa;
-	int rc;
-	size_t off = boot_get_image_start_offset(area_id);
-
-	rc = flash_area_open(area_id, &fa);
-	if (rc) {
-		return rc;
-	}
-
-	/*
-	 * Read and validty-check the raw header.
-	 */
-	rc = flash_area_read(fa, off, v1_raw, sizeof(*v1_raw));
-	flash_area_close(fa);
-	if (rc) {
-		return rc;
-	}
-
-	v1_raw->header_magic = sys_le32_to_cpu(v1_raw->header_magic);
-	v1_raw->header_size = sys_le16_to_cpu(v1_raw->header_size);
-
-	/*
-	 * Validity checks.
-	 *
-	 * Larger values in header_size than BOOT_HEADER_SIZE_V1 are
-	 * possible, e.g. if Zephyr was linked with
-	 * CONFIG_ROM_START_OFFSET > BOOT_HEADER_SIZE_V1.
-	 */
-	if ((v1_raw->header_magic != BOOT_HEADER_MAGIC_V1) ||
-	    (v1_raw->header_size < BOOT_HEADER_SIZE_V1)) {
-		return -EIO;
-	}
-
-	v1_raw->image_load_address =
-		sys_le32_to_cpu(v1_raw->image_load_address);
-	v1_raw->header_size = sys_le16_to_cpu(v1_raw->header_size);
-	v1_raw->image_size = sys_le32_to_cpu(v1_raw->image_size);
-	v1_raw->image_flags = sys_le32_to_cpu(v1_raw->image_flags);
-	v1_raw->version.revision =
-		sys_le16_to_cpu(v1_raw->version.revision);
-	v1_raw->version.build_num =
-		sys_le32_to_cpu(v1_raw->version.build_num);
-
-	return 0;
->>>>>>> e9eee4eb
+    return (0);
 }
 
 int boot_read_bank_header(uint8_t area_id,
