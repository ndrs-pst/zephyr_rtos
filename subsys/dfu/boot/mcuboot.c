--- conflicted
+++ resolved
@@ -207,32 +207,19 @@
     return (state.image_ok == BOOT_FLAG_SET);
 }
 
-<<<<<<< HEAD
-int boot_write_img_confirmed(void)
-{
-	const struct flash_area *fa;
-	int rc = 0;
-
-	if (flash_area_open(ACTIVE_SLOT_FLASH_AREA_ID, &fa) != 0) {
-		return -EIO;
-	}
-
-	rc = boot_set_next(fa, true, true);
-
-	flash_area_close(fa);
-
-	return rc;
-=======
 int boot_write_img_confirmed(void) {
-    int rc;
-
-    rc = boot_set_confirmed();
-    if (rc) {
+    const struct flash_area* fa;
+    int rc = 0;
+
+    if (flash_area_open(ACTIVE_SLOT_FLASH_AREA_ID, &fa) != 0) {
         return (-EIO);
     }
 
-    return (0);
->>>>>>> 261f3fef
+    rc = boot_set_next(fa, true, true);
+
+    flash_area_close(fa);
+
+    return (rc);
 }
 
 int boot_write_img_confirmed_multi(int image_index) {
