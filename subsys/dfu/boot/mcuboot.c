/*
 * Copyright (c) 2017 Nordic Semiconductor ASA
 * Copyright (c) 2016-2017 Linaro Limited
 *
 * SPDX-License-Identifier: Apache-2.0
 */

#include <stddef.h>
#include <errno.h>
#include <string.h>
#include <zephyr/drivers/flash.h>
#include <zephyr/storage/flash_map.h>
#include <zephyr/kernel.h>
#include <zephyr/init.h>
#include <zephyr/logging/log.h>

#include <zephyr/sys/__assert.h>
#include <zephyr/sys/byteorder.h>

#include "bootutil/bootutil_public.h"
#include <zephyr/dfu/mcuboot.h>

#if defined(CONFIG_MCUBOOT_BOOTLOADER_MODE_RAM_LOAD) || \
    defined(CONFIG_MCUBOOT_BOOTLOADER_MODE_RAM_LOAD_WITH_REVERT)
/* For RAM LOAD mode, the active image must be fetched from the bootloader */
#include <bootutil/boot_status.h>
#include <zephyr/retention/blinfo.h>

#define SLOT0_PARTITION         slot0_partition
#define SLOT1_PARTITION         slot1_partition
#define SLOT2_PARTITION         slot2_partition
#define SLOT3_PARTITION         slot3_partition
#define SLOT4_PARTITION         slot4_partition
#define SLOT5_PARTITION         slot5_partition
#endif

#include "mcuboot_priv.h"

LOG_MODULE_REGISTER(mcuboot_dfu, LOG_LEVEL_DBG);

/*
 * Helpers for image headers and trailers, as defined by mcuboot.
 */

/*
 * Strict defines: the definitions in the following block contain
 * values which are MCUboot implementation requirements.
 */

/* Header: */
#define BOOT_HEADER_MAGIC_V1    0x96F3B83D
#define BOOT_HEADER_SIZE_V1     32

enum IMAGE_INDEXES {
    IMAGE_INDEX_INVALID = -1,
    IMAGE_INDEX_0,
    IMAGE_INDEX_1,
    IMAGE_INDEX_2
};

#if defined(CONFIG_MCUBOOT_BOOTLOADER_MODE_RAM_LOAD) || \
    defined(CONFIG_MCUBOOT_BOOTLOADER_MODE_RAM_LOAD_WITH_REVERT)
/* For RAM LOAD mode, the active image must be fetched from the bootloader */
#define ACTIVE_SLOT_FLASH_AREA_ID boot_fetch_active_slot()
#define INVALID_SLOT_ID 255
#else
/* Get active partition. zephyr,code-partition chosen node must be defined */
#define ACTIVE_SLOT_FLASH_AREA_ID DT_FIXED_PARTITION_ID(DT_CHOSEN(zephyr_code_partition))
#endif

/*
 * Raw (on-flash) representation of the v1 image header.
 */
struct mcuboot_v1_raw_header {
    uint32_t header_magic;
    uint32_t image_load_address;
    uint16_t header_size;
    uint16_t pad;
    uint32_t image_size;
    uint32_t image_flags;

    struct {
        uint8_t  major;
        uint8_t  minor;
        uint16_t revision;
        uint32_t build_num;
    } version;

    uint32_t pad2;
} __packed;

/*
 * End of strict defines
 */

#if defined(CONFIG_MCUBOOT_BOOTLOADER_MODE_RAM_LOAD) || \
<<<<<<< HEAD
    defined(CONFIG_MCUBOOT_BOOTLOADER_MODE_RAM_LOAD_WITH_REVERT)
uint8_t boot_fetch_active_slot(void) {
    int rc;
    uint8_t slot;
    uint8_t fa_id;

    rc = blinfo_lookup(BLINFO_RUNNING_SLOT, &slot, sizeof(slot));

    if (rc <= 0) {
        LOG_ERR("Failed to fetch active slot: %d", rc);

        return (INVALID_SLOT_ID);
    }

    LOG_DBG("Active slot: %d", slot);
    /* Map slot number back to flash area ID */
    switch (slot) {
        case 0 :
            fa_id = FIXED_PARTITION_ID(SLOT0_PARTITION);
            break;

        #if FIXED_PARTITION_EXISTS(SLOT1_PARTITION)
        case 1 :
            fa_id = FIXED_PARTITION_ID(SLOT1_PARTITION);
            break;
        #endif

        #if FIXED_PARTITION_EXISTS(SLOT2_PARTITION)
        case 2 :
            fa_id = FIXED_PARTITION_ID(SLOT2_PARTITION);
            break;
        #endif

        #if FIXED_PARTITION_EXISTS(SLOT3_PARTITION)
        case 3 :
            fa_id = FIXED_PARTITION_ID(SLOT3_PARTITION);
            break;
        #endif

        #if FIXED_PARTITION_EXISTS(SLOT4_PARTITION)
        case 4 :
            fa_id = FIXED_PARTITION_ID(SLOT4_PARTITION);
            break;
        #endif

        #if FIXED_PARTITION_EXISTS(SLOT5_PARTITION)
        case 5 :
            fa_id = FIXED_PARTITION_ID(SLOT5_PARTITION);
            break;
        #endif

        default :
            fa_id = INVALID_SLOT_ID;
            break;
    }

    return (fa_id);
=======
	defined(CONFIG_MCUBOOT_BOOTLOADER_MODE_RAM_LOAD_WITH_REVERT)
uint8_t boot_fetch_active_slot(void)
{
	int rc;
	uint8_t slot;

	rc = blinfo_lookup(BLINFO_RUNNING_SLOT, &slot, sizeof(slot));

	if (rc <= 0) {
		LOG_ERR("Failed to fetch active slot: %d", rc);

		return INVALID_SLOT_ID;
	}

	LOG_DBG("Active slot: %d", slot);
	/* Map slot number back to flash area ID */
	switch (slot) {
	case 0:
		return FIXED_PARTITION_ID(SLOT0_PARTITION);

#if FIXED_PARTITION_EXISTS(SLOT1_PARTITION)
	case 1:
		return FIXED_PARTITION_ID(SLOT1_PARTITION);
#endif

#if FIXED_PARTITION_EXISTS(SLOT2_PARTITION)
	case 2:
		return FIXED_PARTITION_ID(SLOT2_PARTITION);
#endif

#if FIXED_PARTITION_EXISTS(SLOT3_PARTITION)
	case 3:
		return FIXED_PARTITION_ID(SLOT3_PARTITION);
#endif

#if FIXED_PARTITION_EXISTS(SLOT4_PARTITION)
	case 4:
		return FIXED_PARTITION_ID(SLOT4_PARTITION);
#endif

#if FIXED_PARTITION_EXISTS(SLOT5_PARTITION)
	case 5:
		return FIXED_PARTITION_ID(SLOT5_PARTITION);
#endif

	default:
		break;
	}

	return INVALID_SLOT_ID;
>>>>>>> 86ad7b34
}
#else /* CONFIG_MCUBOOT_BOOTLOADER_MODE_RAM_LOAD ||
       * CONFIG_MCUBOOT_BOOTLOADER_MODE_RAM_LOAD_WITH_REVERT
       */
uint8_t boot_fetch_active_slot(void) {
    return ACTIVE_SLOT_FLASH_AREA_ID;
}
#endif /* CONFIG_MCUBOOT_BOOTLOADER_MODE_RAM_LOAD ||
        * CONFIG_MCUBOOT_BOOTLOADER_MODE_RAM_LOAD_WITH_REVERT
        */

#if defined(CONFIG_MCUBOOT_BOOTLOADER_MODE_SWAP_USING_OFFSET)
size_t boot_get_image_start_offset(uint8_t area_id) {
    size_t off = 0;
    int image = IMAGE_INDEX_INVALID;

    if (area_id == FIXED_PARTITION_ID(slot1_partition)) {
        image = IMAGE_INDEX_0;
    #if FIXED_PARTITION_EXISTS(slot3_partition)
    }
    else if (area_id == FIXED_PARTITION_ID(slot3_partition)) {
        image = IMAGE_INDEX_1;
    #endif
    #if FIXED_PARTITION_EXISTS(slot5_partition)
    }
    else if (area_id == FIXED_PARTITION_ID(slot5_partition)) {
        image = IMAGE_INDEX_2;
    #endif
    }

    if (image != IMAGE_INDEX_INVALID) {
        /* Need to check status from primary slot to get correct offset for secondary
         * slot image header
         */
        const struct flash_area *fa;
        uint32_t num_sectors = SWAP_USING_OFFSET_SECTOR_UPDATE_BEGIN;
        struct flash_sector sector_data;
        int rc;

        rc = flash_area_open(area_id, &fa);
        if (rc) {
            LOG_ERR("Flash open area %u failed: %d", area_id, rc);
            goto done;
        }

        if (mcuboot_swap_type_multi(image) != BOOT_SWAP_TYPE_REVERT) {
            /* For swap using offset mode, the image starts in the second sector of
             * the upgrade slot, so apply the offset when this is needed, do this by
             * getting information on first sector only, this is expected to return an
             * error as there are more slots, so allow the not enough memory error
             */
            rc = flash_area_get_sectors(area_id, &num_sectors, &sector_data);
            if (((rc != 0) && (rc != -ENOMEM)) ||
                num_sectors != SWAP_USING_OFFSET_SECTOR_UPDATE_BEGIN) {
                LOG_ERR("Failed to get sector details: %d", rc);
            }
            else {
                off = sector_data.fs_size;
            }
        }

        flash_area_close(fa);
    }

done :
    LOG_DBG("Start offset for area %u: 0x%x", area_id, off);

    return (off);
}
#endif /* CONFIG_MCUBOOT_BOOTLOADER_MODE_SWAP_USING_OFFSET */

static int boot_read_v1_header(uint8_t area_id,
                               struct mcuboot_v1_raw_header* v1_raw) {
    const struct flash_area* fa;
    int rc;
    size_t off = boot_get_image_start_offset(area_id);

    rc = flash_area_open(area_id, &fa);
    if (rc) {
        return (rc);
    }

    /*
     * Read and validty-check the raw header.
     */
    rc = flash_area_read(fa, off, v1_raw, sizeof(*v1_raw));
    flash_area_close(fa);
    if (rc) {
        return (rc);
    }

    v1_raw->header_magic = sys_le32_to_cpu(v1_raw->header_magic);
    v1_raw->header_size  = sys_le16_to_cpu(v1_raw->header_size);

    /*
     * Validity checks.
     *
     * Larger values in header_size than BOOT_HEADER_SIZE_V1 are
     * possible, e.g. if Zephyr was linked with
     * CONFIG_ROM_START_OFFSET > BOOT_HEADER_SIZE_V1.
     */
    if ((v1_raw->header_magic != BOOT_HEADER_MAGIC_V1) ||
        (v1_raw->header_size < BOOT_HEADER_SIZE_V1)) {
        return (-EIO);
    }

    v1_raw->image_load_address = sys_le32_to_cpu(v1_raw->image_load_address);
    v1_raw->header_size        = sys_le16_to_cpu(v1_raw->header_size);
    v1_raw->image_size         = sys_le32_to_cpu(v1_raw->image_size);
    v1_raw->image_flags        = sys_le32_to_cpu(v1_raw->image_flags);
    v1_raw->version.revision   = sys_le16_to_cpu(v1_raw->version.revision);
    v1_raw->version.build_num  = sys_le32_to_cpu(v1_raw->version.build_num);

    return (0);
}

int boot_read_bank_header(uint8_t area_id,
                          struct mcuboot_img_header* header,
                          size_t header_size) {
    int rc;
    struct mcuboot_v1_raw_header v1_raw;
    struct mcuboot_img_sem_ver*  sem_ver;
    size_t v1_min_size = (sizeof(uint32_t) + sizeof(struct mcuboot_img_header_v1));

    /*
     * Only version 1 image headers are supported.
     */
    if (header_size < v1_min_size) {
        return (-ENOMEM);
    }

    rc = boot_read_v1_header(area_id, &v1_raw);
    if (rc) {
        return (rc);
    }

    /*
     * Copy just the fields we care about into the return parameter.
     *
     * - header_magic:       skip (only used to check format)
     * - image_load_address: skip (only matters for PIC code)
     * - header_size:        skip (only used to check format)
     * - image_size:         include
     * - image_flags:        skip (all unsupported or not relevant)
     * - version:            include
     */
    header->mcuboot_version = 1U;
    header->h.v1.image_size = v1_raw.image_size;
    sem_ver                 = &header->h.v1.sem_ver;
    sem_ver->major          = v1_raw.version.major;
    sem_ver->minor          = v1_raw.version.minor;
    sem_ver->revision       = v1_raw.version.revision;
    sem_ver->build_num      = v1_raw.version.build_num;
    return (0);
}

int mcuboot_swap_type_multi(int image_index) {
    return (boot_swap_type_multi(image_index));
}

int mcuboot_swap_type(void) {
    #ifdef FLASH_AREA_IMAGE_SECONDARY
    return (boot_swap_type());
    #else
    return (BOOT_SWAP_TYPE_NONE);
    #endif
}

int boot_request_upgrade(int permanent) {
    #ifdef FLASH_AREA_IMAGE_SECONDARY
    int rc;

    rc = boot_set_pending(permanent);
    if (rc) {
        return (-EFAULT);
    }
    #endif /* FLASH_AREA_IMAGE_SECONDARY */

    return (0);
}

int boot_request_upgrade_multi(int image_index, int permanent) {
    int rc;

    rc = boot_set_pending_multi(image_index, permanent);
    if (rc) {
        return (-EFAULT);
    }

    return (0);
}

bool boot_is_img_confirmed(void) {
    struct boot_swap_state state;
    const struct flash_area* fa;
    int rc;

    rc = flash_area_open(ACTIVE_SLOT_FLASH_AREA_ID, &fa);
    if (rc) {
        return (false);
    }

    rc = boot_read_swap_state(fa, &state);
    if (rc != 0) {
        return (false);
    }

    if (state.magic == BOOT_MAGIC_UNSET) {
        /* This is initial/preprogramed image.
         * Such image can neither be reverted nor physically confirmed.
         * Treat this image as confirmed which ensures consistency
         * with `boot_write_img_confirmed...()` procedures.
         */
        return (true);
    }

    return (state.image_ok == BOOT_FLAG_SET);
}

int boot_write_img_confirmed(void) {
    const struct flash_area* fa;
    int rc = 0;

    if (flash_area_open(ACTIVE_SLOT_FLASH_AREA_ID, &fa) != 0) {
        return (-EIO);
    }

    rc = boot_set_next(fa, true, true);

    flash_area_close(fa);

    return (rc);
}

int boot_write_img_confirmed_multi(int image_index) {
    int rc;

    rc = boot_set_confirmed_multi(image_index);
    if (rc) {
        return (-EIO);
    }

    return (0);
}

int boot_erase_img_bank(uint8_t area_id) {
    const struct flash_area* fa;
    int rc;

    rc = flash_area_open(area_id, &fa);
    if (rc) {
        return (rc);
    }

    rc = flash_area_flatten(fa, 0, fa->fa_size);

    flash_area_close(fa);

    return (rc);
}

ssize_t boot_get_trailer_status_offset(size_t area_size) {
    return ((ssize_t)area_size - BOOT_MAGIC_SZ - (BOOT_MAX_ALIGN * 2));
}

ssize_t boot_get_area_trailer_status_offset(uint8_t area_id) {
    int rc;
    const struct flash_area* fa;
    ssize_t offset;

    rc = flash_area_open(area_id, &fa);
    if (rc) {
        return (rc);
    }

    offset = boot_get_trailer_status_offset(fa->fa_size);

    flash_area_close(fa);

    if (offset < 0) {
        return (-EFAULT);
    }

    return (offset);
}<|MERGE_RESOLUTION|>--- conflicted
+++ resolved
@@ -94,12 +94,10 @@
  */
 
 #if defined(CONFIG_MCUBOOT_BOOTLOADER_MODE_RAM_LOAD) || \
-<<<<<<< HEAD
     defined(CONFIG_MCUBOOT_BOOTLOADER_MODE_RAM_LOAD_WITH_REVERT)
 uint8_t boot_fetch_active_slot(void) {
     int rc;
     uint8_t slot;
-    uint8_t fa_id;
 
     rc = blinfo_lookup(BLINFO_RUNNING_SLOT, &slot, sizeof(slot));
 
@@ -113,97 +111,38 @@
     /* Map slot number back to flash area ID */
     switch (slot) {
         case 0 :
-            fa_id = FIXED_PARTITION_ID(SLOT0_PARTITION);
-            break;
+            return FIXED_PARTITION_ID(SLOT0_PARTITION);
 
         #if FIXED_PARTITION_EXISTS(SLOT1_PARTITION)
         case 1 :
-            fa_id = FIXED_PARTITION_ID(SLOT1_PARTITION);
-            break;
+            return FIXED_PARTITION_ID(SLOT1_PARTITION);
         #endif
 
         #if FIXED_PARTITION_EXISTS(SLOT2_PARTITION)
         case 2 :
-            fa_id = FIXED_PARTITION_ID(SLOT2_PARTITION);
-            break;
+            return FIXED_PARTITION_ID(SLOT2_PARTITION);
         #endif
 
         #if FIXED_PARTITION_EXISTS(SLOT3_PARTITION)
         case 3 :
-            fa_id = FIXED_PARTITION_ID(SLOT3_PARTITION);
-            break;
+            return FIXED_PARTITION_ID(SLOT3_PARTITION);
         #endif
 
         #if FIXED_PARTITION_EXISTS(SLOT4_PARTITION)
         case 4 :
-            fa_id = FIXED_PARTITION_ID(SLOT4_PARTITION);
-            break;
+            return FIXED_PARTITION_ID(SLOT4_PARTITION);
         #endif
 
         #if FIXED_PARTITION_EXISTS(SLOT5_PARTITION)
         case 5 :
-            fa_id = FIXED_PARTITION_ID(SLOT5_PARTITION);
+            return FIXED_PARTITION_ID(SLOT5_PARTITION);
+        #endif
+
+        default :
             break;
-        #endif
-
-        default :
-            fa_id = INVALID_SLOT_ID;
-            break;
-    }
-
-    return (fa_id);
-=======
-	defined(CONFIG_MCUBOOT_BOOTLOADER_MODE_RAM_LOAD_WITH_REVERT)
-uint8_t boot_fetch_active_slot(void)
-{
-	int rc;
-	uint8_t slot;
-
-	rc = blinfo_lookup(BLINFO_RUNNING_SLOT, &slot, sizeof(slot));
-
-	if (rc <= 0) {
-		LOG_ERR("Failed to fetch active slot: %d", rc);
-
-		return INVALID_SLOT_ID;
-	}
-
-	LOG_DBG("Active slot: %d", slot);
-	/* Map slot number back to flash area ID */
-	switch (slot) {
-	case 0:
-		return FIXED_PARTITION_ID(SLOT0_PARTITION);
-
-#if FIXED_PARTITION_EXISTS(SLOT1_PARTITION)
-	case 1:
-		return FIXED_PARTITION_ID(SLOT1_PARTITION);
-#endif
-
-#if FIXED_PARTITION_EXISTS(SLOT2_PARTITION)
-	case 2:
-		return FIXED_PARTITION_ID(SLOT2_PARTITION);
-#endif
-
-#if FIXED_PARTITION_EXISTS(SLOT3_PARTITION)
-	case 3:
-		return FIXED_PARTITION_ID(SLOT3_PARTITION);
-#endif
-
-#if FIXED_PARTITION_EXISTS(SLOT4_PARTITION)
-	case 4:
-		return FIXED_PARTITION_ID(SLOT4_PARTITION);
-#endif
-
-#if FIXED_PARTITION_EXISTS(SLOT5_PARTITION)
-	case 5:
-		return FIXED_PARTITION_ID(SLOT5_PARTITION);
-#endif
-
-	default:
-		break;
-	}
-
-	return INVALID_SLOT_ID;
->>>>>>> 86ad7b34
+    }
+
+    return INVALID_SLOT_ID;
 }
 #else /* CONFIG_MCUBOOT_BOOTLOADER_MODE_RAM_LOAD ||
        * CONFIG_MCUBOOT_BOOTLOADER_MODE_RAM_LOAD_WITH_REVERT
