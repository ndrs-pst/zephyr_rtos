--- conflicted
+++ resolved
@@ -186,9 +186,6 @@
 static int sntp_query_send(struct sntp_ctx *ctx)
 {
 	struct sntp_pkt tx_pkt = { 0 };
-<<<<<<< HEAD
-	int64_t ts_us;
-=======
 	struct timespec ts;
 	int ret;
 
@@ -196,25 +193,16 @@
 	if (ret < 0) {
 		return ret;
 	}
->>>>>>> e57676a4
 
 	/* prepare request pkt */
 	tx_pkt.li = 0;
 	tx_pkt.vn = SNTP_VERSION_NUMBER;
 	tx_pkt.mode = SNTP_MODE_CLIENT;
-<<<<<<< HEAD
-	ts_us = k_ticks_to_us_near64(k_uptime_ticks());
-	ctx->expected_orig_ts.seconds = ts_us / USEC_PER_SEC;
-	ctx->expected_orig_ts.fraction = (ts_us % USEC_PER_SEC) * (UINT32_MAX / USEC_PER_SEC);
-	tx_pkt.tx_tm_s = net_htonl(ctx->expected_orig_ts.seconds);
-	tx_pkt.tx_tm_f = net_htonl(ctx->expected_orig_ts.fraction);
-=======
 	ctx->expected_orig_ts.seconds = (uint32_t)(ts.tv_sec + OFFSET_1970_JAN_1);
 	ctx->expected_orig_ts.fraction =
 		(uint32_t)((uint64_t)ts.tv_nsec * UINT32_MAX / NSEC_PER_SEC);
-	tx_pkt.tx_tm_s = htonl(ctx->expected_orig_ts.seconds);
-	tx_pkt.tx_tm_f = htonl(ctx->expected_orig_ts.fraction);
->>>>>>> e57676a4
+	tx_pkt.tx_tm_s = net_htonl(ctx->expected_orig_ts.seconds);
+	tx_pkt.tx_tm_f = net_htonl(ctx->expected_orig_ts.fraction);
 
 	return zsock_send(ctx->sock.fd, (uint8_t*)&tx_pkt, sizeof(tx_pkt), 0);
 }
