--- conflicted
+++ resolved
@@ -1056,16 +1056,9 @@
 #if defined(CONFIG_DNS_RESOLVER)
 		case DHCPV4_OPTIONS_DNS_SERVER: {
 			struct dns_resolve_context *ctx;
-<<<<<<< HEAD
-			struct sockaddr_in dnses[CONFIG_DNS_RESOLVER_MAX_SERVERS] = { 0 };
-			const struct sockaddr *dns_servers[CONFIG_DNS_RESOLVER_MAX_SERVERS];
+			struct net_sockaddr_in dnses[CONFIG_DNS_RESOLVER_MAX_SERVERS] = { 0 };
+			const struct net_sockaddr *dns_servers[CONFIG_DNS_RESOLVER_MAX_SERVERS];
 			const uint8_t addr_size = 4U;
-=======
-			struct net_sockaddr_in dns;
-			const struct net_sockaddr *dns_servers[] = {
-				(struct net_sockaddr *)&dns, NULL
-			};
->>>>>>> 3eed83a2
 			int status;
 
 			for (uint8_t i = 0; i < CONFIG_DNS_RESOLVER_MAX_SERVERS; i++) {
@@ -1111,13 +1104,9 @@
 			}
 
 			ctx = dns_resolve_get_default();
-<<<<<<< HEAD
 			for (uint8_t i = 0; i < dns_servers_cnt; i++) {
-				dnses[i].sin_family = AF_INET;
-			}
-=======
-			dns.sin_family = NET_AF_INET;
->>>>>>> 3eed83a2
+				dnses[i].sin_family = NET_AF_INET;
+			}
 			status = dns_resolve_reconfigure(ctx, NULL, dns_servers);
 			if (status < 0) {
 				NET_DBG("options_dns, failed to set "
