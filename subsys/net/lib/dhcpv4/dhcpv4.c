--- conflicted
+++ resolved
@@ -1057,23 +1057,13 @@
 #define MAX_DNS_SERVERS CONFIG_DNS_RESOLVER_MAX_SERVERS
 		case DHCPV4_OPTIONS_DNS_SERVER: {
 			struct dns_resolve_context *ctx;
-<<<<<<< HEAD
-			struct net_sockaddr_in dnses[CONFIG_DNS_RESOLVER_MAX_SERVERS] = { 0 };
-			const struct net_sockaddr *dns_servers[CONFIG_DNS_RESOLVER_MAX_SERVERS];
+			struct net_sockaddr_in dnses[MAX_DNS_SERVERS] = { 0 };
+			const struct net_sockaddr *dns_servers[MAX_DNS_SERVERS + 1] = { 0 };
 			const uint8_t addr_size = 4U;
 			int status;
 
-			for (uint8_t i = 0; i < CONFIG_DNS_RESOLVER_MAX_SERVERS; i++) {
+			for (uint8_t i = 0; i < MAX_DNS_SERVERS; i++) {
 				dns_servers[i] = (struct net_sockaddr *)&dnses[i];
-=======
-			struct sockaddr_in dnses[MAX_DNS_SERVERS] = { 0 };
-			const struct sockaddr *dns_servers[MAX_DNS_SERVERS + 1] = { 0 };
-			const uint8_t addr_size = 4U;
-			int status;
-
-			for (uint8_t i = 0; i < MAX_DNS_SERVERS; i++) {
-				dns_servers[i] = (struct sockaddr *)&dnses[i];
->>>>>>> 4bb94530
 			}
 
 			/* DNS server option may present 1 or more
