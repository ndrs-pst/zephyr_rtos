--- conflicted
+++ resolved
@@ -38,13 +38,8 @@
 #define LLMNR_TTL CONFIG_LLMNR_RESPONDER_TTL /* In seconds */
 
 #if defined(CONFIG_NET_IPV4)
-<<<<<<< HEAD
 static int ipv4;
-static struct sockaddr_in local_addr4;
-=======
-static struct net_context *ipv4;
 static struct net_sockaddr_in local_addr4;
->>>>>>> 3c1b4db2
 #endif
 
 #if defined(CONFIG_NET_IPV6)
@@ -87,26 +82,11 @@
 			     0xff02, 0, 0, 0, 0, 0, 0x01, 0x03);
 }
 
-<<<<<<< HEAD
-static void create_ipv6_dst_addr(struct sockaddr_in6 *src_addr,
-				 struct sockaddr_in6 *addr)
-{
-	addr->sin6_family = AF_INET6;
+static void create_ipv6_dst_addr(struct net_sockaddr_in6 *src_addr,
+				 struct net_sockaddr_in6 *addr)
+{
+	addr->sin6_family = NET_AF_INET6;
 	addr->sin6_port = src_addr->sin6_port;
-=======
-static void create_ipv6_dst_addr(struct net_pkt *pkt,
-				 struct net_sockaddr_in6 *addr)
-{
-	struct net_udp_hdr *udp_hdr, hdr;
-
-	udp_hdr = net_udp_get_hdr(pkt, &hdr);
-	if (!udp_hdr) {
-		return;
-	}
-
-	addr->sin6_family = NET_AF_INET6;
-	addr->sin6_port = udp_hdr->src_port;
->>>>>>> 3c1b4db2
 
 	net_ipv6_addr_copy_raw((uint8_t *)&addr->sin6_addr,
 			       (uint8_t *)&src_addr->sin6_addr);
@@ -123,27 +103,11 @@
 	addr->sin_addr.s_addr_be = htonl(0xE00000FC);
 }
 
-<<<<<<< HEAD
-static void create_ipv4_dst_addr(struct sockaddr_in *src_addr,
-				 struct sockaddr_in *addr)
-{
-	addr->sin_family = AF_INET;
+static void create_ipv4_dst_addr(struct net_sockaddr_in *src_addr,
+				 struct net_sockaddr_in *addr)
+{
+	addr->sin_family = NET_AF_INET;
 	addr->sin_port = src_addr->sin_port;
-=======
-static void create_ipv4_dst_addr(struct net_pkt *pkt,
-				 struct net_sockaddr_in *addr)
-{
-	struct net_udp_hdr *udp_hdr, hdr;
-
-	udp_hdr = net_udp_get_hdr(pkt, &hdr);
-	if (!udp_hdr) {
-		NET_ERR("could not get UDP header");
-		return;
-	}
-
-	addr->sin_family = NET_AF_INET;
-	addr->sin_port = udp_hdr->src_port;
->>>>>>> 3c1b4db2
 
 	net_ipv4_addr_copy_raw((uint8_t *)&addr->sin_addr,
 			       (uint8_t *)&src_addr->sin_addr);
@@ -169,11 +133,7 @@
 {
 	int ret;
 
-<<<<<<< HEAD
-	ret = zsock_socket(family, SOCK_DGRAM, IPPROTO_UDP);
-=======
-	ret = net_context_get(family, NET_SOCK_DGRAM, NET_IPPROTO_UDP, &ctx);
->>>>>>> 3c1b4db2
+	ret = zsock_socket(family, NET_SOCK_DGRAM, NET_IPPROTO_UDP);
 	if (ret < 0) {
 		NET_DBG("Cannot get context (%d)", ret);
 	}
@@ -181,13 +141,8 @@
 	return ret;
 }
 
-<<<<<<< HEAD
 static int bind_ctx(int sock,
-		    struct sockaddr *local_addr,
-=======
-static int bind_ctx(struct net_context *ctx,
 		    struct net_sockaddr *local_addr,
->>>>>>> 3c1b4db2
 		    socklen_t addrlen)
 {
 	int ret;
@@ -198,13 +153,8 @@
 
 	ret = zsock_bind(sock, local_addr, addrlen);
 	if (ret < 0) {
-<<<<<<< HEAD
 		NET_DBG("Cannot bind to %s %s port (%d)", "LLMNR",
-			local_addr->sa_family == AF_INET ?
-=======
-		NET_DBG("Cannot bind to LLMNR %s port (%d)",
 			local_addr->sa_family == NET_AF_INET ?
->>>>>>> 3c1b4db2
 			"IPv4" : "IPv6", ret);
 		return ret;
 	}
@@ -347,7 +297,7 @@
 
 #if defined(CONFIG_NET_IPV4)
 static int create_ipv4_answer(int sock,
-			      struct sockaddr_in *src_addr,
+			      struct net_sockaddr_in *src_addr,
 			      enum dns_rr_type qtype,
 			      struct net_buf *query,
 			      uint16_t dns_id,
@@ -357,61 +307,30 @@
 	const uint8_t *addr;
 	int addr_len;
 
-<<<<<<< HEAD
 	create_ipv4_dst_addr(src_addr, net_sin(dst));
 
-	*dst_len = sizeof(struct sockaddr_in);
+	*dst_len = sizeof(struct net_sockaddr_in);
 
 	/* Select proper address according to destination */
 	addr = get_ipv4_src(NULL, &net_sin(dst)->sin_addr);
 	if (!addr) {
 		return -ENOENT;
-=======
-	create_ipv4_dst_addr(pkt, net_sin(dst));
-	*dst_len = sizeof(struct net_sockaddr_in);
-
-	if (qtype == DNS_RR_TYPE_A) {
-		/* Select proper address according to destination */
-		addr = get_ipv4_src(net_pkt_iface(pkt),
-				    &net_sin(dst)->sin_addr);
-		if (!addr) {
-			return -ENOENT;
-		}
+	}
 
 		addr_len = sizeof(struct net_in_addr);
-
-	} else if (qtype == DNS_RR_TYPE_AAAA) {
-#if defined(CONFIG_NET_IPV6)
-		addr = get_ipv6_src(net_pkt_iface(pkt),
-				    (struct net_in6_addr *)ip_hdr->ipv6->src);
-		if (!addr) {
-			return -ENOENT;
-		}
-
-		addr_len = sizeof(struct net_in6_addr);
-#else
-		addr = NULL;
-		addr_len = 0;
-#endif
-	} else {
-		return -EINVAL;
->>>>>>> 3c1b4db2
-	}
-
-	addr_len = sizeof(struct in_addr);
 
 	if (create_answer(qtype, query, dns_id, addr_len, addr)) {
 		return -ENOMEM;
 	}
 
-	(void)set_ttl_hop_limit(sock, IPPROTO_IP, IP_MULTICAST_TTL, 255);
+	(void)set_ttl_hop_limit(sock, NET_IPPROTO_IP, IP_MULTICAST_TTL, 255);
 
 	return 0;
 }
 #endif /* CONFIG_NET_IPV4 */
 
 static int create_ipv6_answer(int sock,
-			      struct sockaddr_in6 *src_addr,
+			      struct net_sockaddr_in6 *src_addr,
 			      enum dns_rr_type qtype,
 			      struct net_buf *query,
 			      uint16_t dns_id,
@@ -422,44 +341,16 @@
 	const uint8_t *addr;
 	int addr_len;
 
-<<<<<<< HEAD
 	create_ipv6_dst_addr(src_addr, net_sin6(dst));
 
-	*dst_len = sizeof(struct sockaddr_in6);
+	*dst_len = sizeof(struct net_sockaddr_in6);
 
 	addr = get_ipv6_src(NULL, &src_addr->sin6_addr);
 	if (!addr) {
 		return -ENOENT;
-=======
-	create_ipv6_dst_addr(pkt, net_sin6(dst));
-	*dst_len = sizeof(struct net_sockaddr_in6);
-
-	if (qtype == DNS_RR_TYPE_AAAA) {
-		addr = get_ipv6_src(net_pkt_iface(pkt),
-				    (struct net_in6_addr *)ip_hdr->ipv6->src);
-		if (!addr) {
-			return -ENOENT;
-		}
+	}
 
 		addr_len = sizeof(struct net_in6_addr);
-	} else if (qtype == DNS_RR_TYPE_A) {
-#if defined(CONFIG_NET_IPV4)
-		addr = get_ipv4_src(net_pkt_iface(pkt),
-				    (struct net_in_addr *)ip_hdr->ipv4->src);
-		if (!addr) {
-			return -ENOENT;
-		}
-
-		addr_len = sizeof(struct net_in_addr);
-#else
-		addr_len = 0;
-#endif
-	} else {
-		return -EINVAL;
->>>>>>> 3c1b4db2
-	}
-
-	addr_len = sizeof(struct in6_addr);
 
 	if (create_answer(qtype, query, dns_id, addr_len, addr)) {
 		return -ENOMEM;
@@ -478,40 +369,22 @@
 			 enum dns_rr_type qtype,
 			 uint16_t dns_id)
 {
-<<<<<<< HEAD
-=======
-	struct net_sockaddr dst;
->>>>>>> 3c1b4db2
 	socklen_t dst_len;
 	int ret;
 	COND_CODE_1(IS_ENABLED(CONFIG_NET_IPV6),
-		    (struct sockaddr_in6), (struct sockaddr_in)) dst;
-
-<<<<<<< HEAD
+		    (struct net_sockaddr_in6), (struct net_sockaddr_in)) dst;
+
 	if (IS_ENABLED(CONFIG_NET_IPV4) && src_addr->sa_family == AF_INET) {
-		ret = create_ipv4_answer(sock, (struct sockaddr_in *)src_addr,
+		ret = create_ipv4_answer(sock, (struct net_sockaddr_in *)src_addr,
 					 qtype, reply, dns_id,
 					 (struct sockaddr *)&dst, &dst_len);
 		if (ret < 0) {
 			return ret;
 		}
-	} else if (IS_ENABLED(CONFIG_NET_IPV6) && src_addr->sa_family == AF_INET6) {
-		ret = create_ipv6_answer(sock, (struct sockaddr_in6 *)src_addr,
+	} else if (IS_ENABLED(CONFIG_NET_IPV6) && src_addr->sa_family == NET_AF_INET6) {
+		ret = create_ipv6_answer(sock, (struct net_sockaddr_in6 *)src_addr,
 					 qtype, reply, dns_id,
 					 (struct sockaddr *)&dst, &dst_len);
-=======
-	if (IS_ENABLED(CONFIG_NET_IPV4) &&
-	    net_pkt_family(pkt) == NET_AF_INET) {
-		ret = create_ipv4_answer(ctx, pkt, ip_hdr, qtype, reply,
-					 dns_id, &dst, &dst_len);
-		if (ret < 0) {
-			return ret;
-		}
-	} else if (IS_ENABLED(CONFIG_NET_IPV6) &&
-		   net_pkt_family(pkt) == NET_AF_INET6) {
-		ret = create_ipv6_answer(ctx, pkt, ip_hdr, qtype, reply,
-					 dns_id, &dst, &dst_len);
->>>>>>> 3c1b4db2
 		if (ret < 0) {
 			return ret;
 		}
@@ -523,17 +396,10 @@
 	ret = zsock_sendto(sock, reply->data, reply->len, 0,
 			   (struct sockaddr *)&dst, dst_len);
 	if (ret < 0) {
-<<<<<<< HEAD
 		NET_DBG("Cannot send %s reply to %s (%d)", "LLMNR",
-			src_addr->sa_family == AF_INET ?
+			src_addr->sa_family == NET_AF_INET ?
 			net_sprint_ipv4_addr(&net_sin((struct sockaddr *)&dst)->sin_addr) :
 			net_sprint_ipv6_addr(&net_sin6((struct sockaddr *)&dst)->sin6_addr),
-=======
-		NET_DBG("Cannot send LLMNR reply to %s (%d)",
-			net_pkt_family(pkt) == NET_AF_INET ?
-			net_sprint_ipv4_addr(&net_sin(&dst)->sin_addr) :
-			net_sprint_ipv6_addr(&net_sin6(&dst)->sin6_addr),
->>>>>>> 3c1b4db2
 			ret);
 	}
 
@@ -586,15 +452,9 @@
 
 	NET_DBG("Received %d %s from %s (id 0x%04x)", queries,
 		queries > 1 ? "queries" : "query",
-<<<<<<< HEAD
-		family == AF_INET ?
+		family == NET_AF_INET ?
 		net_sprint_ipv4_addr(&net_sin(src_addr)->sin_addr) :
 		net_sprint_ipv6_addr(&net_sin6(src_addr)->sin6_addr),
-=======
-		net_pkt_family(pkt) == NET_AF_INET ?
-		net_sprint_ipv4_addr(&ip_hdr->ipv4->src) :
-		net_sprint_ipv6_addr(&ip_hdr->ipv6->src),
->>>>>>> 3c1b4db2
 		dns_id);
 
 	do {
@@ -639,7 +499,7 @@
 static int recv_data(struct net_socket_service_event *pev)
 {
 	COND_CODE_1(IS_ENABLED(CONFIG_NET_IPV6),
-		    (struct sockaddr_in6), (struct sockaddr_in)) addr;
+		    (struct net_sockaddr_in6), (struct net_sockaddr_in)) addr;
 	struct net_buf *dns_data = NULL;
 	struct dns_addrinfo info = { 0 };
 	size_t addrlen = sizeof(addr);
