/*
 * Copyright (c) 2020 Friedt Professional Engineering Services, Inc
 *
 * SPDX-License-Identifier: Apache-2.0
 */

#include <ctype.h>
#include <errno.h>
#include <stdbool.h>
#include <stdint.h>
#include <stdio.h>
#include <string.h>
#include <strings.h>

#include <zephyr/net/net_context.h>
#include <zephyr/net/net_core.h>
#include <zephyr/net/dns_sd.h>
#include <zephyr/sys/util.h>
#include <zephyr/kernel.h>

#include "dns_pack.h"
#include "dns_sd.h"

#include <zephyr/logging/log.h>
LOG_MODULE_REGISTER(net_dns_sd, CONFIG_DNS_SD_LOG_LEVEL);

const char dns_sd_empty_txt[1];
const uint16_t dns_sd_port_zero;

#ifndef CONFIG_NET_TEST

static size_t service_proto_size(const struct dns_sd_rec *inst);
static bool label_is_valid(const char *label, size_t label_size);
static int add_a_record(const struct dns_sd_rec *inst, uint32_t ttl,
			uint16_t host_offset, uint32_t addr,
			uint8_t *buf,
			uint16_t buf_offset, uint16_t buf_size);
static int add_ptr_record(const struct dns_sd_rec *inst, uint32_t ttl,
			  uint8_t *buf, uint16_t buf_offset,
			  uint16_t buf_size,
			  uint16_t *service_offset,
			  uint16_t *instance_offset,
			  uint16_t *domain_offset);
static int add_txt_record(const struct dns_sd_rec *inst, uint32_t ttl,
			  uint16_t instance_offset, uint8_t *buf,
			  uint16_t buf_offset, uint16_t buf_size);
static int add_aaaa_record(const struct dns_sd_rec *inst, uint32_t ttl,
			   uint16_t host_offset, const uint8_t addr[16],
			   uint8_t *buf, uint16_t buf_offset,
			   uint16_t buf_size);
static int add_srv_record(const struct dns_sd_rec *inst, uint32_t ttl,
			  uint16_t instance_offset,
			  uint16_t domain_offset,
			  uint8_t *buf, uint16_t buf_offset,
			  uint16_t buf_size,
			  uint16_t *host_offset);
static bool rec_is_valid(const struct dns_sd_rec *inst);

#endif /* CONFIG_NET_TEST */

/**
 * Calculate the size of a DNS-SD service
 *
 * This macro calculates the size of the DNS-SD service for a DNS
 * Resource Record (RR).
 *
 * For example, if there is a service called 'My Foo'._http._tcp.local.,
 * then the returned size is 18. That is broken down as shown below.
 *
 * - 1 byte for the size of "_http"
 * - 5 bytes for the value of "_http"
 * - 1 byte for the size of "_tcp"
 * - 4 bytes for the value of "_tcp"
 * - 1 byte for the size of "local"
 * - 5 bytes for the value of "local"
 * - 1 byte for the trailing NUL terminator '\0'
 *
 * @param ref the DNS-SD record
 * @return the size of the DNS-SD service for a DNS Resource Record
 */
size_t service_proto_size(const struct dns_sd_rec *ref)
{
	return 0
	       + DNS_LABEL_LEN_SIZE + strlen(ref->service)
	       + DNS_LABEL_LEN_SIZE + strlen(ref->proto)
	       + DNS_LABEL_LEN_SIZE + strlen(ref->domain)
	       + DNS_LABEL_LEN_SIZE
	;
}

/**
 * Check Label Validity according to RFC 1035, Section 3.5
 *
 * <label> ::= <letter> [ [ <ldh-str> ] <let-dig> ]
 * <ldh-str> ::= <let-dig-hyp> | <let-dig-hyp> <ldh-str>
 * <let-dig-hyp> ::= <let-dig> | -
 * <let-dig> ::= <letter> | <digit>
 * <letter> ::= [a-zA-Z]
 * <digit> ::= [0-9]
 */
bool label_is_valid(const char *label, size_t label_size)
{
	size_t i;

	if (label == NULL) {
		NET_DBG("label is NULL");
		return false;
	}

	if (label_size == 0) {
		/* automatically calculate the length of the string */
		label_size = strlen(label);
	}

	if (label_size < DNS_LABEL_MIN_SIZE ||
	    label_size > DNS_LABEL_MAX_SIZE) {
		NET_DBG("label invalid size (%zu, min: %u, max: %u)",
			 label_size,
			 DNS_LABEL_MIN_SIZE,
			 DNS_LABEL_MAX_SIZE);
		return false;
	}

	for (i = 0; i < label_size; ++i) {
		if (isalpha((int)label[i]) != 0) {
			continue;
		}

		if (i > 0) {
			if (isdigit((int)label[i]) != 0) {
				continue;
			}

			if ('-' == label[i]) {
				continue;
			}
		}

		NET_DBG("label '%s' contains illegal byte 0x%02x", label, label[i]);
		return false;
	}

	return true;
}

static bool instance_is_valid(const char *instance)
{
	size_t i;
	size_t instance_size;

	if (instance == NULL) {
		NET_DBG("instance is NULL");
		return false;
	}

	instance_size = strlen(instance);
	if (instance_size < DNS_SD_INSTANCE_MIN_SIZE) {
		NET_DBG("instance '%s' is too small (%zu, min: %u)",
			instance, instance_size,
			DNS_SD_INSTANCE_MIN_SIZE);
		return false;
	}

	if (instance_size > DNS_SD_INSTANCE_MAX_SIZE) {
		NET_DBG("instance '%s' is too big (%zu, max: %u)",
			instance, instance_size,
			DNS_SD_INSTANCE_MAX_SIZE);
		return false;
	}

	for (i = 0; i < instance_size; ++i) {
		/* RFC 6763 Section 4.1.1 */
		if (instance[i] <= 0x1f ||
		    instance[i] == 0x7f) {
			NET_DBG(
				"instance '%s' contains illegal byte 0x%02x",
				instance, instance[i]);
			return false;
		}
	}

	return instance_size;
}

static bool service_is_valid(const char *service)
{
	size_t service_size;

	if (service == NULL) {
		NET_DBG("service is NULL");
		return false;
	}

	service_size = strlen(service);
	if (service_size < DNS_SD_SERVICE_MIN_SIZE) {
		NET_DBG("service '%s' is too small (%zu, min: %u)",
			service, service_size, DNS_SD_SERVICE_MIN_SIZE);
		return false;
	}

	if (service_size > DNS_SD_SERVICE_MAX_SIZE) {
		NET_DBG("service '%s' is too big (%zu, max: %u)",
			service, service_size, DNS_SD_SERVICE_MAX_SIZE);
		return false;
	}

	if (service[0] != DNS_SD_SERVICE_PREFIX) {
		NET_DBG("service '%s' invalid (no leading underscore)",
			service);
		return false;
	}

	if (!label_is_valid(&service[1], service_size - 1)) {
		NET_DBG("service '%s' contains invalid characters",
			service);
		return false;
	}

	return service_size;
}

static bool proto_is_valid(const char *proto)
{
	size_t proto_size;

	if (proto == NULL) {
		NET_DBG("proto is NULL");
		return false;
	}

	proto_size = strlen(proto);
	if (proto_size != DNS_SD_PROTO_SIZE) {
		NET_DBG("proto '%s' wrong size (%zu, exp: %u)",
			proto, proto_size, DNS_SD_PROTO_SIZE);
		return false;
	}

	if (!(strncasecmp("_tcp", proto, DNS_SD_PROTO_SIZE) == 0 ||
	      strncasecmp("_udp", proto, DNS_SD_PROTO_SIZE) == 0)) {
		/* RFC 1034 Section 3.1 */
		NET_DBG("proto '%s' is invalid (not _tcp or _udp)",
			proto);
		return false;
	}

	return proto_size;
}

static bool domain_is_valid(const char *domain)
{
	size_t domain_size;

	if (domain == NULL) {
		NET_DBG("domain is NULL");
		return false;
	}

	domain_size = strlen(domain);
	if (domain_size < DNS_SD_DOMAIN_MIN_SIZE) {
		NET_DBG("domain '%s' is too small (%zu, min: %u)",
			domain, domain_size, DNS_SD_DOMAIN_MIN_SIZE);
		return false;
	}

	if (domain_size > DNS_SD_DOMAIN_MAX_SIZE) {
		NET_DBG("domain '%s' is too big (%zu, max: %u)",
			domain, domain_size, DNS_SD_DOMAIN_MAX_SIZE);
		return false;
	}

	if (!label_is_valid(domain, domain_size)) {
		NET_DBG("domain '%s' contains invalid characters",
			domain);
		return false;
	}

	return domain_size;
}

/**
 * Check DNS SD Record for validity
 *
 * Our records are in the form <Instance>.<Service>.<Proto>.<Domain>
 *
 * Currently, <Subdomain>.<Domain> services are not supported.
 */
bool rec_is_valid(const struct dns_sd_rec *inst)
{
	return true
	       && inst != NULL
	       && instance_is_valid(inst->instance)
	       && service_is_valid(inst->service)
	       && proto_is_valid(inst->proto)
	       && domain_is_valid(inst->domain)
	       && inst->text != NULL
	       && inst->port != NULL
	;
}

int add_a_record(const struct dns_sd_rec *inst, uint32_t ttl,
		 uint16_t host_offset, uint32_t addr, uint8_t *buf,
		 uint16_t buf_offset, uint16_t buf_size)
{
	uint16_t total_size;
	struct dns_rr *rr;
	struct dns_a_rdata *rdata;
	uint16_t inst_offs;
	uint16_t offset = buf_offset;

	if ((DNS_SD_PTR_MASK & host_offset) != 0) {
		NET_DBG("offset %u too big for message compression",
			host_offset);
		return -E2BIG;
	}

	/* First, calculate that there is enough space in the buffer */
	total_size =
		/* pointer to .<Instance>.local. */
		2 + sizeof(*rr) + sizeof(*rdata);

	if (offset > buf_size || total_size >= buf_size - offset) {
		NET_DBG("Buffer too small. required: %u available: %d",
			total_size, (int)buf_size - (int)offset);
		return -ENOSPC;
	}

	/* insert a pointer to the instance + service name */
	inst_offs = host_offset;
	inst_offs |= DNS_SD_PTR_MASK;
	inst_offs = htons(inst_offs);
	memcpy(&buf[offset], &inst_offs, sizeof(inst_offs));
	offset += sizeof(inst_offs);

	rr = (struct dns_rr *)&buf[offset];
	rr->type = htons(DNS_RR_TYPE_A);
	rr->class_ = htons(DNS_CLASS_IN | DNS_CLASS_FLUSH);
	rr->ttl = htonl(ttl);
	rr->rdlength = htons(sizeof(*rdata));
	offset += sizeof(*rr);

	rdata = (struct dns_a_rdata *)&buf[offset];
	rdata->address = htonl(addr);
	offset += sizeof(*rdata);

	__ASSERT_NO_MSG(total_size == offset - buf_offset);

	return offset - buf_offset;
}

int add_ptr_record(const struct dns_sd_rec *inst, uint32_t ttl,
		   uint8_t *buf, uint16_t buf_offset, uint16_t buf_size,
		   uint16_t *service_offset, uint16_t *instance_offset,
		   uint16_t *domain_offset)
{
	uint8_t i;
	int name_size;
	struct dns_rr *rr;
	uint16_t svc_offs;
	uint16_t inst_offs;
	uint16_t dom_offs;
	size_t label_size;
	uint16_t sp_size;
	uint16_t offset = buf_offset;
	const char *labels[] = {
		inst->instance,
		inst->service,
		inst->proto,
		inst->domain,
	};

	/* First, ensure that labels and full name are within spec */
	if (!rec_is_valid(inst)) {
		return -EINVAL;
	}

	sp_size = service_proto_size(inst);

	/*
	 * Next, calculate that there is enough space in the buffer.
	 *
	 * We require that this is the first time names will appear in the
	 * DNS message. Message Compression is used in subsequent
	 * calculations.
	 *
	 * That is the reason there is an output variable for
	 * service_offset and instance_offset.
	 *
	 * For more information on DNS Message Compression, see
	 * RFC 1035, Section 4.1.4.
	 */
	name_size =
		/* uncompressed. e.g. "._foo._tcp.local." */
		sp_size +
		sizeof(*rr)
		/* compressed e.g. .My Foo" followed by (DNS_SD_PTR_MASK | 0x0abc) */
		+ 1 + strlen(inst->instance) + 2;

	if (offset > buf_size || name_size >= buf_size - offset) {
		NET_DBG("Buffer too small. required: %u available: %d",
			name_size, (int)buf_size - (int)offset);
		return -ENOSPC;
	}

	svc_offs = offset;
	if ((svc_offs & DNS_SD_PTR_MASK) != 0) {
		NET_DBG("offset %u too big for message compression",
			svc_offs);
		return -E2BIG;
	}

	inst_offs = offset + sp_size + sizeof(*rr);
	if ((inst_offs & DNS_SD_PTR_MASK) != 0) {
		NET_DBG("offset %u too big for message compression",
			inst_offs);
		return -E2BIG;
	}

	dom_offs = offset + sp_size - 1 -
		   strlen(inst->domain) - 1;

	/* Finally, write output with confidence that doing so is safe */

	*service_offset = svc_offs;
	*instance_offset = inst_offs;
	*domain_offset = dom_offs;

	/* copy the service name. e.g. "._foo._tcp.local." */
	for (i = 1; i < ARRAY_SIZE(labels); ++i) {
		label_size = strlen(labels[i]);
		buf[offset++] = strlen(labels[i]);
		memcpy(&buf[offset], labels[i], label_size);
		offset += label_size;
		if (i == ARRAY_SIZE(labels) - 1) {
			/* terminator */
			buf[offset++] = '\0';
		}
	}

	__ASSERT_NO_MSG(svc_offs + sp_size == offset);

	rr = (struct dns_rr *)&buf[offset];
	rr->type = htons(DNS_RR_TYPE_PTR);
	rr->class_ = htons(DNS_CLASS_IN);
	rr->ttl = htonl(ttl);
	rr->rdlength = htons(
		DNS_LABEL_LEN_SIZE +
		strlen(inst->instance)
		+ DNS_POINTER_SIZE);
	offset += sizeof(*rr);

	__ASSERT_NO_MSG(inst_offs == offset);

	/* copy the instance size, value, and add a pointer */
	label_size = strlen(inst->instance);
	buf[offset++] = label_size;
	memcpy(&buf[offset], inst->instance, label_size);
	offset += label_size;

	svc_offs |= DNS_SD_PTR_MASK;
	svc_offs = htons(svc_offs);
	memcpy(&buf[offset], &svc_offs, sizeof(svc_offs));
	offset += sizeof(svc_offs);

	__ASSERT_NO_MSG(name_size == offset - buf_offset);

	return offset - buf_offset;
}

int add_txt_record(const struct dns_sd_rec *inst, uint32_t ttl,
		   uint16_t instance_offset, uint8_t *buf,
		   uint16_t buf_offset, uint16_t buf_size)
{
	uint16_t total_size;
	struct dns_rr *rr;
	uint16_t inst_offs;
	uint16_t offset = buf_offset;

	if ((DNS_SD_PTR_MASK & instance_offset) != 0) {
		NET_DBG("offset %u too big for message compression",
			instance_offset);
		return -E2BIG;
	}

	/* First, calculate that there is enough space in the buffer */
	total_size =
		/* pointer to .<Instance>.<Service>.<Protocol>.local. */
		DNS_POINTER_SIZE + sizeof(*rr) + dns_sd_txt_size(inst);

	if (offset > buf_size || total_size >= buf_size - offset) {
		NET_DBG("Buffer too small. required: %u available: %d",
			total_size, (int)buf_size - (int)offset);
		return -ENOSPC;
	}

	/* insert a pointer to the instance + service name */
	inst_offs = instance_offset;
	inst_offs |= DNS_SD_PTR_MASK;
	inst_offs = htons(inst_offs);
	memcpy(&buf[offset], &inst_offs, sizeof(inst_offs));
	offset += sizeof(inst_offs);

	rr = (struct dns_rr *)&buf[offset];
	rr->type = htons(DNS_RR_TYPE_TXT);
	rr->class_ = htons(DNS_CLASS_IN | DNS_CLASS_FLUSH);
	rr->ttl = htonl(ttl);
	rr->rdlength = htons(dns_sd_txt_size(inst));
	offset += sizeof(*rr);

	memcpy(&buf[offset], inst->text, dns_sd_txt_size(inst));
	offset += dns_sd_txt_size(inst);

	__ASSERT_NO_MSG(total_size == offset - buf_offset);

	return offset - buf_offset;
}

int add_aaaa_record(const struct dns_sd_rec *inst, uint32_t ttl,
		    uint16_t host_offset, const uint8_t addr[16],
		    uint8_t *buf, uint16_t buf_offset, uint16_t buf_size)
{
	uint16_t total_size;
	struct dns_rr *rr;
	struct dns_aaaa_rdata *rdata;
	uint16_t inst_offs;
	uint16_t offset = buf_offset;

	if ((DNS_SD_PTR_MASK & host_offset) != 0) {
		NET_DBG("offset %u too big for message compression",
			host_offset);
		return -E2BIG;
	}

	/* First, calculate that there is enough space in the buffer */
	total_size =
		/* pointer to .<Instance>.local. */
		DNS_POINTER_SIZE + sizeof(*rr) + sizeof(*rdata);

	if (offset > buf_size || total_size >= buf_size - offset) {
		NET_DBG("Buffer too small. required: %u available: %d",
			total_size, (int)buf_size - (int)offset);
		return -ENOSPC;
	}

	/* insert a pointer to the instance + service name */
	inst_offs = host_offset;
	inst_offs |= DNS_SD_PTR_MASK;
	inst_offs = htons(inst_offs);
	memcpy(&buf[offset], &inst_offs, sizeof(inst_offs));
	offset += sizeof(inst_offs);

	rr = (struct dns_rr *)&buf[offset];
	rr->type = htons(DNS_RR_TYPE_AAAA);
	rr->class_ = htons(DNS_CLASS_IN | DNS_CLASS_FLUSH);
	rr->ttl = htonl(ttl);
	rr->rdlength = htons(sizeof(*rdata));
	offset += sizeof(*rr);

	rdata = (struct dns_aaaa_rdata *)&buf[offset];
	memcpy(rdata->address, addr, sizeof(*rdata));
	offset += sizeof(*rdata);

	__ASSERT_NO_MSG(total_size == offset - buf_offset);

	return offset - buf_offset;
}

int add_srv_record(const struct dns_sd_rec *inst, uint32_t ttl,
		   uint16_t instance_offset, uint16_t domain_offset,
		   uint8_t *buf, uint16_t buf_offset, uint16_t buf_size,
		   uint16_t *host_offset)
{
	uint16_t total_size;
	struct dns_rr *rr;
	struct dns_srv_rdata *rdata;
	size_t label_size;
	uint16_t inst_offs;
	uint16_t offset = buf_offset;

	if ((DNS_SD_PTR_MASK & instance_offset) != 0) {
		NET_DBG("offset %u too big for message compression",
			instance_offset);
		return -E2BIG;
	}

	if ((DNS_SD_PTR_MASK & domain_offset) != 0) {
		NET_DBG("offset %u too big for message compression",
			domain_offset);
		return -E2BIG;
	}

	/* First, calculate that there is enough space in the buffer */
	total_size =
		/* pointer to .<Instance>.<Service>.<Protocol>.local. */
		DNS_POINTER_SIZE + sizeof(*rr)
		+ sizeof(*rdata)
		/* .<Instance> */
		+ DNS_LABEL_LEN_SIZE
		+ strlen(inst->instance)
		/* pointer to .local. */
		+ DNS_POINTER_SIZE;

	if (offset > buf_size || total_size >= buf_size - offset) {
		NET_DBG("Buffer too small. required: %u available: %d",
			total_size, (int)buf_size - (int)offset);
		return -ENOSPC;
	}

	/* insert a pointer to the instance + service name */
	inst_offs = instance_offset;
	inst_offs |= DNS_SD_PTR_MASK;
	inst_offs = htons(inst_offs);
	memcpy(&buf[offset], &inst_offs, sizeof(inst_offs));
	offset += sizeof(inst_offs);

	rr = (struct dns_rr *)&buf[offset];
	rr->type = htons(DNS_RR_TYPE_SRV);
	rr->class_ = htons(DNS_CLASS_IN | DNS_CLASS_FLUSH);
	rr->ttl = htonl(ttl);
	/* .<Instance>.local. */
	rr->rdlength = htons(sizeof(*rdata) + DNS_LABEL_LEN_SIZE
			     + strlen(inst->instance) +
			     DNS_POINTER_SIZE);
	offset += sizeof(*rr);

	rdata = (struct dns_srv_rdata *)&buf[offset];
	rdata->priority = 0;
	rdata->weight = 0;
	rdata->port = *(inst->port);
	offset += sizeof(*rdata);

	*host_offset = offset;

	label_size = strlen(inst->instance);
	buf[offset++] = label_size;
	memcpy(&buf[offset], inst->instance, label_size);
	offset += label_size;

	domain_offset |= DNS_SD_PTR_MASK;
	domain_offset = htons(domain_offset);
	memcpy(&buf[offset], &domain_offset, sizeof(domain_offset));
	offset += sizeof(domain_offset);

	__ASSERT_NO_MSG(total_size == offset - buf_offset);

	return offset - buf_offset;
}

#ifndef CONFIG_NET_TEST
static bool port_in_use_sockaddr(uint16_t proto, uint16_t port,
	const struct net_sockaddr *addr)
{
	const struct net_sockaddr_in any = {
		.sin_family = NET_AF_INET,
		.sin_addr.s_addr_be = NET_INADDR_ANY,
	};
	const struct net_sockaddr_in6 any6 = {
		.sin6_family = NET_AF_INET6,
		.sin6_addr = in6addr_any,
	};
	const struct net_sockaddr *anyp =
		(addr->sa_family == NET_AF_INET)
		? (const struct net_sockaddr *) &any
		: (const struct net_sockaddr *) &any6;

	return
		net_context_port_in_use(proto, port, addr)
		|| net_context_port_in_use(proto, port, anyp);
}

<<<<<<< HEAD
static bool port_in_use(uint16_t proto, uint16_t port,
			const struct in_addr *addr4,
			const struct in6_addr *addr6)
{
	bool ret = false;

	if (addr4 != NULL) {
		struct sockaddr_in sa = { 0 };

		sa.sin_family = AF_INET;
		sa.sin_addr = *addr4;
=======
static bool port_in_use(uint16_t proto, uint16_t port, const struct net_in_addr *addr4,
	const struct net_in6_addr *addr6)
{
	bool r;
	struct net_sockaddr sa;

	if (addr4 != NULL) {
		net_sin(&sa)->sin_family = NET_AF_INET;
		net_sin(&sa)->sin_addr = *addr4;
>>>>>>> 153d5a46

		ret = port_in_use_sockaddr(proto, port,
					   (struct sockaddr *)&sa);
		if (ret) {
			goto out;
		}
	}

	if (addr6 != NULL) {
<<<<<<< HEAD
		struct sockaddr_in6 sa = { 0 };

		sa.sin6_family = AF_INET6;
		sa.sin6_addr = *addr6;
=======
		net_sin6(&sa)->sin6_family = NET_AF_INET6;
		net_sin6(&sa)->sin6_addr = *addr6;
>>>>>>> 153d5a46

		ret = port_in_use_sockaddr(proto, port,
					   (struct sockaddr *)&sa);
		if (ret) {
			goto out;
		}
	}

out:
	return ret;
}
#else /* CONFIG_NET_TEST */
static inline bool port_in_use(uint16_t proto, uint16_t port, const struct net_in_addr *addr4,
	const struct net_in6_addr *addr6)
{
	ARG_UNUSED(port);
	ARG_UNUSED(addr4);
	ARG_UNUSED(addr6);
	return true;
}
#endif /* CONFIG_NET_TEST */


int dns_sd_handle_ptr_query(const struct dns_sd_rec *inst, const struct net_in_addr *addr4,
			    const struct net_in6_addr *addr6, uint8_t *buf, uint16_t buf_size)
{
	/*
	 * RFC 6763 Section 12.1
	 *
	 * When including a DNS-SD Service Instance Enumeration or Selective
	 * Instance Enumeration (subtype) PTR record in a response packet, the
	 * server/responder SHOULD include the following additional records:
	 *
	 * o  The SRV record(s) named in the PTR rdata.
	 * o  The TXT record(s) named in the PTR rdata.
	 * o  All address records (type "A" and "AAAA") named in the SRV rdata.
	 *	contain the SRV record(s), the TXT record(s), and the address
	 *      records (A or AAAA)
	 */

	uint16_t instance_offset;
	uint16_t service_offset;
	uint16_t domain_offset;
	uint16_t host_offset;
	uint16_t proto;
	uint16_t offset = sizeof(struct dns_header);
	struct dns_header *rsp = (struct dns_header *)buf;
	uint32_t tmp;
	int r;

	memset(rsp, 0, sizeof(*rsp));

	if (!rec_is_valid(inst)) {
		return -EINVAL;
	}

	if (*(inst->port) == 0) {
		NET_DBG("Ephemeral port %u for %s.%s.%s.%s not initialized",
			ntohs(*(inst->port)), inst->instance, inst->service, inst->proto,
			inst->domain);
		return -EHOSTDOWN;
	}

	if (strncmp("_tcp", inst->proto, DNS_SD_PROTO_SIZE) == 0) {
		proto = NET_IPPROTO_TCP;
	} else if (strncmp("_udp", inst->proto, DNS_SD_PROTO_SIZE) == 0) {
		proto = NET_IPPROTO_UDP;
	} else {
		NET_DBG("invalid protocol %s", inst->proto);
		return -EINVAL;
	}

	if (!port_in_use(proto, net_ntohs(*(inst->port)), addr4, addr6)) {
		/* Service is not yet bound, so do not advertise */
		return -EHOSTDOWN;
	}

	/* first add the answer record */
	r = add_ptr_record(inst, DNS_SD_PTR_TTL, buf, offset, buf_size - offset, &service_offset,
			   &instance_offset, &domain_offset);
	if (r < 0) {
		return r; /* LCOV_EXCL_LINE */
	}

	rsp->ancount++;
	offset += r;

	/* then add the additional records */
	r = add_txt_record(inst, DNS_SD_TXT_TTL, instance_offset, buf, offset, buf_size - offset);
	if (r < 0) {
		return r; /* LCOV_EXCL_LINE */
	}

	rsp->arcount++;
	offset += r;

	r = add_srv_record(inst, DNS_SD_SRV_TTL, instance_offset, domain_offset, buf, offset,
			   buf_size - offset, &host_offset);
	if (r < 0) {
		return r; /* LCOV_EXCL_LINE */
	}

	rsp->arcount++;
	offset += r;

	if (addr6 != NULL) {
		r = add_aaaa_record(inst, DNS_SD_AAAA_TTL, host_offset, addr6->s6_addr, buf, offset,
				    buf_size - offset); /* LCOV_EXCL_LINE */
		if (r < 0) {
			return r; /* LCOV_EXCL_LINE */
		}

		rsp->arcount++;
		offset += r;
	}

	if (addr4 != NULL) {
		tmp = htonl(*(addr4->s4_addr32));
		r = add_a_record(inst, DNS_SD_A_TTL, host_offset, tmp, buf, offset,
				 buf_size - offset);
		if (r < 0) {
			return r; /* LCOV_EXCL_LINE */
		}

		rsp->arcount++;
		offset += r;
	}

	/* Set the Response and AA bits */
	rsp->flags = htons(BIT(15) | BIT(10));
	rsp->ancount = htons(rsp->ancount);
	rsp->arcount = htons(rsp->arcount);

	return offset;
}

int dns_sd_handle_service_type_enum(const struct dns_sd_rec *inst,
				    const struct net_in_addr *addr4, const struct net_in6_addr *addr6,
				    uint8_t *buf, uint16_t buf_size)
{
	static const char query[] = { "\x09_services\x07_dns-sd\x04_udp\x05local" };
	/* offset of '.local' in the above */
	uint16_t domain_offset = DNS_SD_PTR_MASK | 35;
	uint16_t proto;
	int name_size;
	uint16_t service_size;
	uint16_t offset = sizeof(struct dns_header);
	struct dns_rr *rr;
	struct dns_header *const rsp = (struct dns_header *)buf;

	if (!rec_is_valid(inst)) {
		return -EINVAL;
	}

	if (*(inst->port) == 0) {
		NET_DBG("Ephemeral port %u for %s.%s.%s.%s "
			"not initialized",
			ntohs(*(inst->port)), inst->instance, inst->service, inst->proto,
			inst->domain);
		return -EHOSTDOWN;
	}

	if (strncmp("_tcp", inst->proto, DNS_SD_PROTO_SIZE) == 0) {
		proto = NET_IPPROTO_TCP;
	} else if (strncmp("_udp", inst->proto, DNS_SD_PROTO_SIZE) == 0) {
		proto = NET_IPPROTO_UDP;
	} else {
		NET_DBG("invalid protocol %s", inst->proto);
		return -EINVAL;
	}

	if (!port_in_use(proto, net_ntohs(*(inst->port)), addr4, addr6)) {
		/* Service is not yet bound, so do not advertise */
		NET_DBG("service not bound");
		return -EHOSTDOWN;
	}

	service_size = strlen(inst->service);
	name_size =
		/* uncompressed. e.g. "._foo._tcp.local." */
		sizeof(query)
		+ sizeof(*rr)
		/* compressed e.g. ._googlecast._tcp" followed by (DNS_SD_PTR_MASK | 0x0abc) */
		+ DNS_LABEL_LEN_SIZE + service_size
		+ DNS_LABEL_LEN_SIZE + DNS_SD_PROTO_SIZE
		+ DNS_POINTER_SIZE;

	if (offset > buf_size || name_size >= buf_size - offset) {
		NET_DBG("Buffer too small. required: %u available: %d", name_size,
			(int)buf_size - (int)offset);
		return -ENOSPC;
	}

	memset(rsp, 0, sizeof(*rsp));
	memcpy(&buf[offset], query, sizeof(query));
	offset += sizeof(query);

	rr = (struct dns_rr *)&buf[offset];
	rr->type = htons(DNS_RR_TYPE_PTR);
	rr->class_ = htons(DNS_CLASS_IN);
	rr->ttl = htonl(DNS_SD_PTR_TTL);
	rr->rdlength = htons(0
		+ DNS_LABEL_LEN_SIZE + service_size
		+ DNS_LABEL_LEN_SIZE + DNS_SD_PROTO_SIZE
		+ DNS_POINTER_SIZE);
	offset += sizeof(*rr);

	buf[offset++] = service_size;
	memcpy(&buf[offset], inst->service, service_size);
	offset += service_size;
	buf[offset++] = DNS_SD_PROTO_SIZE;
	memcpy(&buf[offset], inst->proto, DNS_SD_PROTO_SIZE);
	offset += DNS_SD_PROTO_SIZE;
	domain_offset = htons(domain_offset);
	memcpy(&buf[offset], &domain_offset, sizeof(domain_offset));
	offset += sizeof(domain_offset);

	/* Set the Response and AA bits */
	rsp->flags = htons(BIT(15) | BIT(10));
	rsp->ancount = htons(1);

	return offset;
}

/* TODO: dns_sd_handle_srv_query() */
/* TODO: dns_sd_handle_txt_query() */

bool dns_sd_rec_match(const struct dns_sd_rec *record,
		      const struct dns_sd_rec *filter)
{
	size_t i;
	const char *rec_label;
	const char *filt_label;

	static bool (*checkers[])(const char *) = {
		instance_is_valid,
		service_is_valid,
		proto_is_valid,
		domain_is_valid,
	};

	static const char *names[] = {
		"instance",
		"service",
		"protocol",
		"domain",
	};

	if (!rec_is_valid(record)) {
		LOG_DBG("DNS SD record at %p is invalid", record);
		return false;
	}

	if (filter == NULL) {
		return false;
	}

	/* Deref only after it is deemed safe to do so */
	const char *const pairs[] = {
		record->instance, filter->instance,
		record->service, filter->service,
		record->proto, filter->proto,
		record->domain, filter->domain,
	};

	BUILD_ASSERT(ARRAY_SIZE(pairs) == 2 * ARRAY_SIZE(checkers));
	BUILD_ASSERT(ARRAY_SIZE(names) == ARRAY_SIZE(checkers));

	for (i = 0; i < ARRAY_SIZE(checkers); ++i) {
		rec_label = pairs[2 * i];
		filt_label = pairs[2 * i + 1];

		/* check for the "wildcard" pointer */
		if (filt_label != NULL) {
			if (!checkers[i](rec_label)) {
				LOG_WRN("invalid %s label: '%s'",
					names[i], rec_label);
				return false;
			}

			if (strncasecmp(rec_label, filt_label,
					DNS_LABEL_MAX_SIZE) != 0) {
				return false;
			}
		}
	}

	/* check for the "wildcard" port */
	if (filter->port != NULL && *(filter->port) != 0) {
		if (*(record->port) != *(filter->port)) {
			return false;
		}
	}

	return true;
}

int dns_sd_query_extract(const uint8_t *query, size_t query_size, struct dns_sd_rec *record,
			 char **label, size_t *size, size_t *n)
{
	size_t i;
	size_t offset;
	size_t qlabels;
	size_t qsize;
	const size_t N = (n) ? (*n) : 0;

	/*
	 * See RFC 6763, 7.2. Service Name Length Limits
	 *
	 *            <sn>._tcp.<servicedomain>.<parentdomain>.
	 * <Instance>.<sn>._tcp.<servicedomain>.<parentdomain>.
	 * <sub>._sub.<sn>._tcp.<servicedomain>.<parentdomain>.
	 */
	__ASSERT(DNS_SD_MIN_LABELS <= N, "invalid number of labels %zu", N);
	__ASSERT(!(query == NULL || label == NULL || size == NULL || n == NULL),
		 "one or more required arguments are NULL");
	__ASSERT(query + query_size >= query, "query %p + query_size %zu  wraps NULL", query,
		 query_size);
	__ASSERT(label + N >= label, "label %p + n %zu  wraps NULL", label, N);
	__ASSERT(size + N >= size, "size %p + n %zu  wraps NULL", size, N);
	for (i = 0; i < N; ++i) {
		if (label[i] == NULL) {
			__ASSERT(label[i] != NULL, "label[%zu] is NULL", i);
		}
	}

	if (query_size <= DNS_MSG_HEADER_SIZE) {
		NET_DBG("query size %zu is less than DNS_MSG_HEADER_SIZE %d", query_size,
			DNS_MSG_HEADER_SIZE);
		return -EINVAL;
	}

	query += DNS_MSG_HEADER_SIZE;
	query_size -= DNS_MSG_HEADER_SIZE;
	offset = DNS_MSG_HEADER_SIZE;
	dns_sd_create_wildcard_filter(record);
	/* valid record must have non-NULL port */
	record->port = &dns_sd_port_zero;

	/* also counts labels */
	for (i = 0, qlabels = 0; query_size > 0;) {
		qsize = *query;
		++offset;
		++query;
		--query_size;

		if (qsize == 0) {
			break;
		}

		++qlabels;
		if (qsize >= query_size) {
			NET_DBG("claimed query size %zu > query buffer size %zu", qsize,
				query_size);
			return -EINVAL;
		}

		if (qsize > size[i]) {
			NET_DBG("qsize %zu > size[%zu] %zu", qsize, i, size[i]);
			return -ENOBUFS;
		}

		if (i < N) {
			/* only extract the label if there is storage for it */
			memcpy(label[i], query, qsize);
			label[i][qsize] = '\0';
			size[i] = qsize;
			++i;
		}

		offset += qsize;
		query += qsize;
		query_size -= qsize;
	}

	/* write-out the actual number of labels in 'n' */
	for (*n = i; i < N; ++i) {
		label[i] = NULL;
		size[i] = 0;
	}

	if (qlabels > N) {
		NET_DBG("too few buffers to extract query: qlabels: %zu, N: %zu",
			qlabels, N);
		return -ENOBUFS;
	}

	if (qlabels < DNS_SD_MIN_LABELS) {
		NET_DBG("too few labels in query %zu, DNS_SD_MIN_LABELS: %d", qlabels,
			DNS_SD_MIN_LABELS);
		return -EINVAL;
	} else if (qlabels == DNS_SD_MIN_LABELS) {
		/* e.g. _zephyr._tcp.local */
		record->service = label[0];
		record->proto = label[1];
		record->domain = label[2];

		if (!service_is_valid(record->service)) {
			NET_DBG("service '%s' is invalid", record->service);
			return -EINVAL;
		}

		if (!proto_is_valid(record->proto)) {
			NET_DBG("proto '%s' is invalid", record->proto);
			return -EINVAL;
		}

		if (!domain_is_valid(record->domain)) {
			NET_DBG("domain '%s' is invalid", record->domain);
			return -EINVAL;
		}
	} else if (qlabels > DNS_SD_MIN_LABELS && qlabels < DNS_SD_MAX_LABELS) {
		NET_DBG("unsupported number of labels %zu", qlabels);
		return -EINVAL;
	} else if (qlabels >= DNS_SD_MAX_LABELS) {
		/* e.g.
		 * "Zephyr 42"._zephyr._tcp.local, or
		 * _domains._dns-sd._udp.local
		 */
		record->instance = label[0];
		record->service = label[1];
		record->proto = label[2];
		record->domain = label[3];

		if (!instance_is_valid(record->instance)) {
			NET_DBG("service '%s' is invalid", record->instance);
			return -EINVAL;
		}

		if (!service_is_valid(record->service)) {
			NET_DBG("service '%s' is invalid", record->service);
			return -EINVAL;
		}

		if (!proto_is_valid(record->proto)) {
			NET_DBG("proto '%s' is invalid", record->proto);
			return -EINVAL;
		}

		if (!domain_is_valid(record->domain)) {
			NET_DBG("domain '%s' is invalid", record->domain);
			return -EINVAL;
		}
	}

	return offset;
}

int dns_sd_extract_service_proto_domain(const uint8_t *query, size_t query_size,
					struct dns_sd_rec *record, char *service,
					size_t service_size, char *proto, size_t proto_size,
					char *domain, size_t domain_size)
{
	char instance[DNS_SD_INSTANCE_MAX_SIZE + 1];
	char *label[4];
	size_t size[] = {
		ARRAY_SIZE(instance),
		service_size,
		proto_size,
		domain_size,
	};
	size_t n = ARRAY_SIZE(label);

	BUILD_ASSERT(ARRAY_SIZE(label) == ARRAY_SIZE(size),
		"label and size arrays are different size");

	/*
	 * work around for bug in compliance scripts which say that the array
	 * should be static const (incorrect)
	 */
	label[0] = instance;
	label[1] = service;
	label[2] = proto;
	label[3] = domain;

	return dns_sd_query_extract(query, query_size, record, label, size, &n);
}

bool dns_sd_is_service_type_enumeration(const struct dns_sd_rec *rec)
{
	static const struct dns_sd_rec filter = {
		.instance = "_services",
		.service = "_dns-sd",
		.proto = "_udp",
		.domain = "local",
	};

	return dns_sd_rec_match(rec, &filter);
}

void dns_sd_create_wildcard_filter(struct dns_sd_rec *filter)
{
	if (filter != NULL) {
		memset(filter, 0, sizeof(*filter));
		filter->text = dns_sd_empty_txt;
		filter->text_size = sizeof(dns_sd_empty_txt);
	}
}<|MERGE_RESOLUTION|>--- conflicted
+++ resolved
@@ -647,77 +647,60 @@
 
 #ifndef CONFIG_NET_TEST
 static bool port_in_use_sockaddr(uint16_t proto, uint16_t port,
-	const struct net_sockaddr *addr)
-{
-	const struct net_sockaddr_in any = {
-		.sin_family = NET_AF_INET,
-		.sin_addr.s_addr_be = NET_INADDR_ANY,
-	};
-	const struct net_sockaddr_in6 any6 = {
-		.sin6_family = NET_AF_INET6,
-		.sin6_addr = in6addr_any,
-	};
-	const struct net_sockaddr *anyp =
-		(addr->sa_family == NET_AF_INET)
-		? (const struct net_sockaddr *) &any
-		: (const struct net_sockaddr *) &any6;
-
-	return
-		net_context_port_in_use(proto, port, addr)
-		|| net_context_port_in_use(proto, port, anyp);
-}
-
-<<<<<<< HEAD
+                                 const struct net_sockaddr *addr)
+{
+    const struct net_sockaddr_in any = {
+        .sin_family = NET_AF_INET,
+        .sin_addr.s_addr_be = NET_INADDR_ANY,
+    };
+    const struct net_sockaddr_in6 any6 = {
+        .sin6_family = NET_AF_INET6,
+        .sin6_addr = in6addr_any,
+    };
+    const struct net_sockaddr *anyp =
+        (addr->sa_family == NET_AF_INET)
+        ? (const struct net_sockaddr *) &any
+        : (const struct net_sockaddr *) &any6;
+
+    return
+        net_context_port_in_use(proto, port, addr)
+        || net_context_port_in_use(proto, port, anyp);
+}
+
 static bool port_in_use(uint16_t proto, uint16_t port,
-			const struct in_addr *addr4,
-			const struct in6_addr *addr6)
-{
-	bool ret = false;
-
-	if (addr4 != NULL) {
-		struct sockaddr_in sa = { 0 };
-
-		sa.sin_family = AF_INET;
-		sa.sin_addr = *addr4;
-=======
-static bool port_in_use(uint16_t proto, uint16_t port, const struct net_in_addr *addr4,
-	const struct net_in6_addr *addr6)
-{
-	bool r;
-	struct net_sockaddr sa;
-
-	if (addr4 != NULL) {
-		net_sin(&sa)->sin_family = NET_AF_INET;
-		net_sin(&sa)->sin_addr = *addr4;
->>>>>>> 153d5a46
-
-		ret = port_in_use_sockaddr(proto, port,
-					   (struct sockaddr *)&sa);
-		if (ret) {
-			goto out;
-		}
-	}
-
-	if (addr6 != NULL) {
-<<<<<<< HEAD
-		struct sockaddr_in6 sa = { 0 };
-
-		sa.sin6_family = AF_INET6;
-		sa.sin6_addr = *addr6;
-=======
-		net_sin6(&sa)->sin6_family = NET_AF_INET6;
-		net_sin6(&sa)->sin6_addr = *addr6;
->>>>>>> 153d5a46
-
-		ret = port_in_use_sockaddr(proto, port,
-					   (struct sockaddr *)&sa);
-		if (ret) {
-			goto out;
-		}
-	}
-
-out:
-	return ret;
+                        const struct net_in_addr*  addr4,
+                        const struct net_in6_addr* addr6)
+{
+    bool ret = false;
+
+    if (addr4 != NULL) {
+        struct net_sockaddr_in sa = { 0 };
+
+        sa.sin_family = NET_AF_INET;
+        sa.sin_addr   = *addr4;
+
+        ret = port_in_use_sockaddr(proto, port,
+                                   (struct sockaddr*)&sa);
+        if (ret) {
+            goto out;
+        }
+    }
+
+    if (addr6 != NULL) {
+        struct net_sockaddr_in6 sa = { 0 };
+
+        sa.sin6_family = NET_AF_INET6;
+        sa.sin6_addr = *addr6;
+
+        ret = port_in_use_sockaddr(proto, port,
+                                   (struct sockaddr*)&sa);
+        if (ret) {
+            goto out;
+        }
+    }
+
+out :
+    return ret;
 }
 #else /* CONFIG_NET_TEST */
 static inline bool port_in_use(uint16_t proto, uint16_t port, const struct net_in_addr *addr4,
