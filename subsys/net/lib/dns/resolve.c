/** @file
 * @brief DNS resolve API
 *
 * An API for applications to do DNS query.
 */

/*
 * Copyright (c) 2017 Intel Corporation
 * Copyright (c) 2024 Nordic Semiconductor
 *
 * SPDX-License-Identifier: Apache-2.0
 */

#include <zephyr/logging/log.h>
LOG_MODULE_REGISTER(net_dns_resolve, CONFIG_DNS_RESOLVER_LOG_LEVEL);

#include <zephyr/types.h>
#include <zephyr/random/random.h>
#include <string.h>
#include <errno.h>
#include <stdlib.h>
#include <ctype.h>

#include <zephyr/sys/crc.h>
#include <zephyr/net/net_ip.h>
#include <zephyr/net/net_pkt.h>
#include <zephyr/net/net_mgmt.h>
#include <zephyr/net/igmp.h>
#include <zephyr/net/mld.h>
#include <zephyr/net/dns_resolve.h>
#include <zephyr/net/socket_service.h>
#include "../../ip/net_private.h"
#include "dns_pack.h"
#include "dns_internal.h"
#include "dns_cache.h"
#include "../../ip/net_stats.h"

#define DNS_SERVER_COUNT CONFIG_DNS_RESOLVER_MAX_SERVERS
#define SERVER_COUNT     (DNS_SERVER_COUNT + DNS_MAX_MCAST_SERVERS)

extern void dns_dispatcher_svc_handler(struct net_socket_service_event *pev);

NET_SOCKET_SERVICE_SYNC_DEFINE_STATIC(resolve_svc, dns_dispatcher_svc_handler,
				      DNS_RESOLVER_MAX_POLL);

#define MDNS_IPV4_ADDR "224.0.0.251:5353"
#define MDNS_IPV6_ADDR "[ff02::fb]:5353"

#define LLMNR_IPV4_ADDR "224.0.0.252:5355"
#define LLMNR_IPV6_ADDR "[ff02::1:3]:5355"

#define DNS_QUERY_MAX_SIZE	(DNS_MSG_HEADER_SIZE + CONFIG_DNS_RESOLVER_MAX_QUERY_LEN + \
				 DNS_QTYPE_LEN + DNS_QCLASS_LEN)

/* Compressed RR uses a pointer to another RR. So, min size is 12 bytes without
 * considering RR payload.
 * See https://tools.ietf.org/html/rfc1035#section-4.1.4
 */
#define DNS_ANSWER_PTR_LEN	12

/* See dns_unpack_answer, and also see:
 * https://tools.ietf.org/html/rfc1035#section-4.1.2
 */
#define DNS_QUERY_POS       0x0C

#define DNS_IPV4_LEN        sizeof(struct net_in_addr)
#define DNS_IPV6_LEN        sizeof(struct net_in6_addr)

#define DNS_RESOLVER_MIN_BUF	1
#define DNS_RESOLVER_BUF_CTR	(DNS_RESOLVER_MIN_BUF + \
				 CONFIG_DNS_RESOLVER_ADDITIONAL_BUF_CTR)

#if defined(_MSC_VER) /* #CUSTOM@NDRS, _ud_size from 0 -> 4 */
NET_BUF_POOL_DEFINE(dns_msg_pool, DNS_RESOLVER_BUF_CTR,
                    DNS_RESOLVER_MAX_BUF_SIZE, 4, NULL);

NET_BUF_POOL_DEFINE(dns_qname_pool, DNS_RESOLVER_BUF_CTR,
                    CONFIG_DNS_RESOLVER_MAX_QUERY_LEN, 4, NULL);
#else
NET_BUF_POOL_DEFINE(dns_msg_pool, DNS_RESOLVER_BUF_CTR,
                    DNS_RESOLVER_MAX_BUF_SIZE, 0, NULL);

NET_BUF_POOL_DEFINE(dns_qname_pool, DNS_RESOLVER_BUF_CTR,
                    CONFIG_DNS_RESOLVER_MAX_QUERY_LEN,
                    0, NULL);
#endif

#ifdef CONFIG_DNS_RESOLVER_CACHE
DNS_CACHE_DEFINE(dns_cache, CONFIG_DNS_RESOLVER_CACHE_MAX_ENTRIES);
#endif /* CONFIG_DNS_RESOLVER_CACHE */

static K_MUTEX_DEFINE(lock);
static int init_called;
static struct dns_resolve_context dns_default_ctx;

/* Must be invoked with context lock held */
static int dns_write(struct dns_resolve_context *ctx,
		     int server_idx,
		     int query_idx,
		     uint8_t *buf, size_t buf_len, size_t max_len,
		     struct net_buf *dns_qname,
		     int hop_limit);
static int dns_read(struct dns_resolve_context *ctx,
		    struct net_buf *dns_data, size_t buf_len,
		    uint16_t *dns_id,
		    struct net_buf *dns_cname,
		    uint16_t *query_hash);
static inline int get_slot_by_id(struct dns_resolve_context *ctx,
				 uint16_t dns_id,
				 uint16_t query_hash);
static inline void invoke_query_callback(int status,
					 struct dns_addrinfo *info,
					 struct dns_pending_query *pending_query);
static void release_query(struct dns_pending_query *pending_query);

static bool server_is_mdns(sa_family_t family, struct net_sockaddr *addr)
{
	if (family == NET_AF_INET) {
		if (net_ipv4_is_addr_mcast(&net_sin(addr)->sin_addr) &&
		    net_sin(addr)->sin_addr.s4_addr[3] == 251U) {
			return true;
		}

		return false;
	}

	if (family == NET_AF_INET6) {
		if (net_ipv6_is_addr_mcast(&net_sin6(addr)->sin6_addr) &&
		    net_sin6(addr)->sin6_addr.s6_addr[15] == 0xfb) {
			return true;
		}

		return false;
	}

	return false;
}

static bool server_is_llmnr(sa_family_t family, struct net_sockaddr *addr)
{
	if (family == NET_AF_INET) {
		if (net_ipv4_is_addr_mcast(&net_sin(addr)->sin_addr) &&
		    net_sin(addr)->sin_addr.s4_addr[3] == 252U) {
			return true;
		}

		return false;
	}

	if (family == NET_AF_INET6) {
		if (net_ipv6_is_addr_mcast(&net_sin6(addr)->sin6_addr) &&
		    net_sin6(addr)->sin6_addr.s6_addr[15] == 0x03) {
			return true;
		}

		return false;
	}

	return false;
}

static void join_ipv4_mcast_group(struct net_if *iface, void *user_data)
{
	struct net_sockaddr *addr = user_data;
	int ret;

	ret = net_ipv4_igmp_join(iface, &net_sin(addr)->sin_addr, NULL);
	if (ret < 0 && ret != -EALREADY) {
		NET_DBG("Cannot join %s mDNS group (%d)", "IPv4", ret);
	} else {
		NET_DBG("Joined %s mDNS group %s", "IPv4",
			net_sprint_ipv4_addr(&net_sin(addr)->sin_addr));
	}
}

static void join_ipv6_mcast_group(struct net_if *iface, void *user_data)
{
	struct net_sockaddr *addr = user_data;
	int ret;

	ret = net_ipv6_mld_join(iface, &net_sin6(addr)->sin6_addr);
	if (ret < 0 && ret != -EALREADY) {
		NET_DBG("Cannot join %s mDNS group (%d)", "IPv6", ret);
	} else {
		NET_DBG("Joined %s mDNS group %s", "IPv6",
			net_sprint_ipv6_addr(&net_sin6(addr)->sin6_addr));
	}
}

static void dns_postprocess_server(struct dns_resolve_context *ctx, int idx)
{
	struct net_sockaddr *addr = &ctx->servers[idx].dns_server;

	if (addr->sa_family == NET_AF_INET) {
		ctx->servers[idx].is_mdns = server_is_mdns(NET_AF_INET, addr);
		if (!ctx->servers[idx].is_mdns) {
			ctx->servers[idx].is_llmnr =
				server_is_llmnr(NET_AF_INET, addr);
		}

		if (net_sin(addr)->sin_port == 0U) {
			if (IS_ENABLED(CONFIG_MDNS_RESOLVER) &&
			    ctx->servers[idx].is_mdns) {
				/* We only use 5353 as a default port
				 * if mDNS support is enabled. User can
				 * override this by defining the port
				 * in config file.
				 */
				net_sin(addr)->sin_port = net_htons(5353);
			} else if (IS_ENABLED(CONFIG_LLMNR_RESOLVER) &&
				   ctx->servers[idx].is_llmnr) {
				/* We only use 5355 as a default port
				 * if LLMNR support is enabled. User can
				 * override this by defining the port
				 * in config file.
				 */
				net_sin(addr)->sin_port = net_htons(5355);
			} else {
				net_sin(addr)->sin_port = net_htons(53);
			}
		}

		/* Join the mDNS multicast group if responder is not enabled,
		 * because it will join the group itself.
		 */
		if (!IS_ENABLED(CONFIG_MDNS_RESPONDER) && ctx->servers[idx].is_mdns) {
			struct net_in_addr mcast_addr = { { { 224, 0, 0, 251 } } };

			if (net_sin(addr)->sin_addr.s_addr_be == mcast_addr.s_addr_be) {
				struct net_if *iface;

				iface = net_if_get_by_index(ctx->servers[idx].if_index);
				if (iface == NULL) {
					/* Join all interfaces */
					net_if_foreach(join_ipv4_mcast_group, addr);
				} else {
					/* Join specific interface */
					join_ipv4_mcast_group(iface, addr);
				}
			}
		}
	} else {
		ctx->servers[idx].is_mdns = server_is_mdns(NET_AF_INET6, addr);
		if (!ctx->servers[idx].is_mdns) {
			ctx->servers[idx].is_llmnr =
				server_is_llmnr(NET_AF_INET6, addr);
		}

		if (net_sin6(addr)->sin6_port == 0U) {
			if (IS_ENABLED(CONFIG_MDNS_RESOLVER) &&
			    ctx->servers[idx].is_mdns) {
				net_sin6(addr)->sin6_port = net_htons(5353);
			} else if (IS_ENABLED(CONFIG_LLMNR_RESOLVER) &&
				   ctx->servers[idx].is_llmnr) {
				net_sin6(addr)->sin6_port = net_htons(5355);
			} else {
				net_sin6(addr)->sin6_port = net_htons(53);
			}
		}

		if (!IS_ENABLED(CONFIG_MDNS_RESPONDER) && ctx->servers[idx].is_mdns) {
			struct net_in6_addr mcast_addr = { { { 0xff, 0x02, 0, 0, 0, 0, 0, 0,
						0, 0, 0, 0, 0, 0, 0, 0xfb } } };

			if (memcmp(&net_sin6(addr)->sin6_addr, &mcast_addr,
				   sizeof(struct net_in6_addr)) == 0) {
				struct net_if *iface;

				iface = net_if_get_by_index(ctx->servers[idx].if_index);
				if (iface == NULL) {
					/* Join all interfaces */
					net_if_foreach(join_ipv6_mcast_group, addr);
				} else {
					/* Join specific interface */
					join_ipv6_mcast_group(iface, addr);
				}
			}
		}
	}
}

static int dispatcher_cb(struct dns_socket_dispatcher *my_ctx, int sock,
			 struct net_sockaddr *addr, size_t addrlen,
			 struct net_buf *dns_data, size_t len)
{
	struct dns_resolve_context *ctx = my_ctx->resolve_ctx;
	struct net_buf *dns_cname = NULL;
	uint16_t query_hash = 0U;
	uint16_t dns_id = 0U;
	int ret = 0, i;

	k_mutex_lock(&ctx->lock, K_FOREVER);

	if (ctx->state != DNS_RESOLVE_CONTEXT_ACTIVE) {
		goto unlock;
	}

	dns_cname = net_buf_alloc(&dns_qname_pool, ctx->buf_timeout);
	if (!dns_cname) {
		ret = DNS_EAI_MEMORY;
		goto free_buf;
	}

	ret = dns_read(ctx, dns_data, len, &dns_id, dns_cname, &query_hash);
	if (!ret) {
		/* We called the callback already in dns_read() if there
		 * were no errors.
		 */
		goto free_buf;
	}

	/* Query again if we got CNAME */
	if (ret == DNS_EAI_AGAIN) {
		int ntry = 0, nfail = 0;
		int j;

		i = get_slot_by_id(ctx, dns_id, query_hash);
		if (i < 0) {
			goto free_buf;
		}

		for (j = 0; j < SERVER_COUNT; j++) {
			if (ctx->servers[j].sock < 0) {
				continue;
			}

			ntry++;
			ret = dns_write(ctx, j, i, dns_data->data, len,
					net_buf_max_len(dns_data),
					dns_cname, 0);
			if (ret < 0) {
				nfail++;
			}
		}

		if (nfail > 0) {
			NET_DBG("DNS cname query %d fails on %d attempts",
				nfail, ntry);
		}
		if ((ntry == 0) || (ntry == nfail)) {
			ret = DNS_EAI_SYSTEM;
			goto quit;
		}

		goto free_buf;
	}

quit:
	i = get_slot_by_id(ctx, dns_id, query_hash);
	if (i < 0) {
		goto free_buf;
	}

	invoke_query_callback(ret, NULL, &ctx->queries[i]);

	/* Marks the end of the results */
	release_query(&ctx->queries[i]);

free_buf:
	if (dns_cname) {
		net_buf_unref(dns_cname);
	}

unlock:
	k_mutex_unlock(&ctx->lock);

	return ret;
}

static int register_dispatcher(struct dns_resolve_context *ctx,
			       const struct net_socket_service_desc *svc,
			       struct dns_server *server,
			       struct net_sockaddr *local,
			       const struct net_in6_addr *addr6,
			       const struct net_in_addr *addr4)
{
	server->dispatcher.type = DNS_SOCKET_RESOLVER;
	server->dispatcher.cb = dispatcher_cb;
	server->dispatcher.fds = ctx->fds;
	server->dispatcher.fds_len = ARRAY_SIZE(ctx->fds);
	server->dispatcher.sock = server->sock;
	server->dispatcher.svc = svc;
	server->dispatcher.resolve_ctx = ctx;

	if (IS_ENABLED(CONFIG_NET_IPV6) &&
	    server->dns_server.sa_family == NET_AF_INET6) {
		memcpy(&server->dispatcher.local_addr,
		       local,
		       sizeof(struct net_sockaddr_in6));
	} else if (IS_ENABLED(CONFIG_NET_IPV4) &&
		   server->dns_server.sa_family == NET_AF_INET) {
		memcpy(&server->dispatcher.local_addr,
		       local,
		       sizeof(struct net_sockaddr_in));
	} else {
		return -ENOTSUP;
	}

	return dns_dispatcher_register(&server->dispatcher);
}

static int bind_to_iface(int sock, const struct net_sockaddr *addr, int if_index)
{
	struct ifreq ifreq = { 0 };
	int ret;

	ret = net_if_get_name(net_if_get_by_index(if_index), ifreq.ifr_name,
			      sizeof(ifreq.ifr_name));
	if (ret < 0) {
		LOG_DBG("Cannot get interface name for %d (%d)", if_index, ret);
		return ret;
	}

	ret = zsock_setsockopt(sock, NET_SOL_SOCKET, NET_SO_BINDTODEVICE,
			       &ifreq, sizeof(ifreq));
	if (ret < 0) {
		ret = -errno;

		NET_DBG("Cannot bind %s to %d (%d)",
			net_sprint_addr(addr->sa_family, &net_sin(addr)->sin_addr),
			if_index, ret);
	}

	return ret;
}

static bool is_server_name_found(struct dns_resolve_context *ctx,
				 const char *server, size_t server_len,
				 const char *iface_str)
{
	ARRAY_FOR_EACH(ctx->servers, i) {
		if (ctx->servers[i].dns_server.sa_family == NET_AF_INET ||
		    ctx->servers[i].dns_server.sa_family == NET_AF_INET6) {
			char addr_str[NET_INET6_ADDRSTRLEN];
			size_t addr_len;

			if (net_addr_ntop(ctx->servers[i].dns_server.sa_family,
					  &net_sin(&ctx->servers[i].dns_server)->sin_addr,
					  addr_str, sizeof(addr_str)) == NULL) {
				continue;
			}

			addr_len = strlen(addr_str);
			if (addr_len != server_len ||
			    strncmp(addr_str, server, server_len) != 0) {
				continue;
			}

			if (iface_str != NULL && ctx->servers[i].if_index > 0) {
				char iface_name[IFNAMSIZ];

				net_if_get_name(net_if_get_by_index(
						ctx->servers[i].if_index),
						iface_name, sizeof(iface_name));

				if (strcmp(iface_name, iface_str) != 0) {
					continue;
				}
			}

			return true;
		}
	}

	return false;
}

static bool is_server_addr_found(struct dns_resolve_context *ctx,
				 const struct net_sockaddr *addr,
				 int if_index)
{
	ARRAY_FOR_EACH(ctx->servers, i) {
		if (ctx->servers[i].dns_server.sa_family == addr->sa_family &&
		    memcmp(&ctx->servers[i].dns_server, addr,
			   sizeof(ctx->servers[i].dns_server)) == 0) {
			if (if_index == 0 ||
			    (if_index > 0 &&
			     ctx->servers[i].if_index != if_index)) {
				continue;
			}

			return true;
		}
	}

	return false;
}

static int get_free_slot(struct dns_resolve_context *ctx)
{
	ARRAY_FOR_EACH(ctx->servers, i) {
		if (ctx->servers[i].dns_server.sa_family == 0) {
			return i;
		}
	}

	return -ENOENT;
}

const char *dns_get_source_str(enum dns_server_source source)
{
	switch (source) {
	case DNS_SOURCE_UNKNOWN:
		return "unknown";
	case DNS_SOURCE_MANUAL:
		return "manual";
	case DNS_SOURCE_DHCPV4:
		__fallthrough;
	case DNS_SOURCE_DHCPV6:
		return "DHCP";
	case DNS_SOURCE_IPV6_RA:
		return "IPv6 RA";
	case DNS_SOURCE_PPP:
		return "PPP";
	}

	return "";
}

/* Must be invoked with context lock held */
static int dns_resolve_init_locked(struct dns_resolve_context *ctx,
				   const char *servers[],
				   const struct net_sockaddr *servers_sa[],
				   const struct net_socket_service_desc *svc,
				   uint16_t port, int interfaces[],
				   bool do_cleanup,
				   enum dns_server_source source)
{
#if defined(CONFIG_NET_IPV6)
	struct net_sockaddr_in6 local_addr6 = {
		.sin6_family = NET_AF_INET6,
		.sin6_port = net_htons(port),
	};
#endif
#if defined(CONFIG_NET_IPV4)
	struct net_sockaddr_in local_addr4 = {
		.sin_family = NET_AF_INET,
		.sin_port = net_htons(port),
	};
#endif
	struct net_sockaddr *local_addr = NULL;
	socklen_t addr_len = 0;
	int i = 0, idx = 0;
	const struct net_in6_addr *addr6 = NULL;
	const struct net_in_addr *addr4 = NULL;
	struct net_if *iface;
	int ret, count;

	if (!ctx) {
		return -ENOENT;
	}

	if (do_cleanup) {
		if (ctx->state != DNS_RESOLVE_CONTEXT_INACTIVE) {
			ret = -ENOTEMPTY;
			NET_DBG("DNS resolver context is not inactive (%d)", ctx->state);
			goto fail;
		}

		ARRAY_FOR_EACH(ctx->servers, j) {
			ctx->servers[j].sock = -1;
		}

		ARRAY_FOR_EACH(ctx->fds, j) {
			ctx->fds[j].fd = -1;
		}
	}

	/* If user has provided a list of servers in string format, then
	 * figure out the network interface from that list. If user used
	 * list of sockaddr servers, then use the interfaces parameter.
	 * The interfaces parameter should point to an array that is the
	 * the same length as the servers_sa parameter array.
	 */
	for (i = 0; servers != NULL && idx < SERVER_COUNT && servers[i] != NULL; i++) {
		const char *iface_str;
		size_t server_len;
		struct net_sockaddr *addr;
		bool found;

		iface_str = strstr(servers[i], "%");
		if (iface_str != NULL) {
			server_len = iface_str - servers[i];
			iface_str++;

			if (server_len == 0) {
				NET_DBG("Empty server name");
				continue;
			}

			found = is_server_name_found(ctx, servers[i],
						     server_len, iface_str);
			if (found) {
				NET_DBG("Server %.*s already exists",
					(int)server_len, servers[i]);
				continue;
			}

			/* Figure out if there are free slots where to add
			 * the server.
			 */
			idx = get_free_slot(ctx);
			if (idx < 0) {
				NET_DBG("No free slots for server %.*s",
					(int)server_len, servers[i]);
				break;
			}

			/* Skip empty interface name */
			if (iface_str[0] == '\0') {
				ctx->servers[idx].if_index = 0;
				iface_str = NULL;
			} else {
				ctx->servers[idx].if_index =
					net_if_get_by_name(iface_str);
			}

		} else {
			server_len = strlen(servers[i]);
			if (server_len == 0) {
				NET_DBG("Empty server name");
				continue;
			}

			found = is_server_name_found(ctx, servers[i],
						     server_len, NULL);
			if (found) {
				NET_DBG("Server %.*s already exists",
					(int)server_len, servers[i]);
				continue;
			}

			idx = get_free_slot(ctx);
			if (idx < 0) {
				NET_DBG("No free slots for server %.*s",
					(int)server_len, servers[i]);
				break;
			}
		}

		ctx->servers[idx].source = source;

		addr = &ctx->servers[idx].dns_server;

		(void)memset(addr, 0, sizeof(*addr));

		ret = net_ipaddr_parse(servers[i], server_len, addr);
		if (!ret) {
			if (servers[i][0] != '\0') {
				NET_DBG("Invalid server address %.*s",
					(int)server_len, servers[i]);
			}

			continue;
		}

		dns_postprocess_server(ctx, idx);

		NET_DBG("[%d] %.*s%s%s%s%s%s%s%s", i, (int)server_len, servers[i],
			IS_ENABLED(CONFIG_MDNS_RESOLVER) ?
			(ctx->servers[i].is_mdns ? " mDNS" : "") : "",
			IS_ENABLED(CONFIG_LLMNR_RESOLVER) ?
			(ctx->servers[i].is_llmnr ? " LLMNR" : "") : "",
			iface_str != NULL ? " via " : "",
			iface_str != NULL ? iface_str : "",
			source != DNS_SOURCE_UNKNOWN ? " (" : "",
			source != DNS_SOURCE_UNKNOWN ? dns_get_source_str(source) : "",
			source != DNS_SOURCE_UNKNOWN ? ")" : "");
		idx++;
	}

	for (i = 0; servers_sa != NULL && idx < SERVER_COUNT && servers_sa[i] != NULL; i++) {
		char iface_str[IFNAMSIZ] = { 0 };
		bool found;

		found = is_server_addr_found(ctx, servers_sa[i],
					     interfaces == NULL ? 0 : interfaces[i]);
		if (found) {
			NET_DBG("Server %s already exists",
				net_sprint_addr(ctx->servers[i].dns_server.sa_family,
						&net_sin(&ctx->servers[i].dns_server)->sin_addr));
			continue;
		}

		/* Figure out if there are free slots where to add the server.
		 */
		idx = get_free_slot(ctx);
		if (idx < 0) {
			NET_DBG("No free slots for server %s",
				net_sprint_addr(ctx->servers[i].dns_server.sa_family,
						&net_sin(&ctx->servers[i].dns_server)->sin_addr));
			break;
		}

		ctx->servers[idx].source = source;

		memcpy(&ctx->servers[idx].dns_server, servers_sa[i],
		       sizeof(ctx->servers[idx].dns_server));

		if (interfaces != NULL) {
			ctx->servers[idx].if_index = interfaces[i];

			net_if_get_name(net_if_get_by_index(ctx->servers[idx].if_index),
					iface_str, sizeof(iface_str));
		}

		dns_postprocess_server(ctx, idx);

		NET_DBG("[%d] %s%s%s%s%s%s%s%s", i,
			net_sprint_addr(servers_sa[i]->sa_family,
					&net_sin(servers_sa[i])->sin_addr),
			IS_ENABLED(CONFIG_MDNS_RESOLVER) ?
			(ctx->servers[i].is_mdns ? " mDNS" : "") : "",
			IS_ENABLED(CONFIG_LLMNR_RESOLVER) ?
			(ctx->servers[i].is_llmnr ? " LLMNR" : "") : "",
			interfaces != NULL ? " via " : "",
			interfaces != NULL ? iface_str : "",
			source != DNS_SOURCE_UNKNOWN ? " (" : "",
			source != DNS_SOURCE_UNKNOWN ? dns_get_source_str(source) : "",
			source != DNS_SOURCE_UNKNOWN ? ")" : "");
		idx++;
	}

	for (i = 0, count = 0;
	     i < SERVER_COUNT && ctx->servers[i].dns_server.sa_family != 0; i++) {

		if (ctx->servers[i].dns_server.sa_family == NET_AF_INET6) {
#if defined(CONFIG_NET_IPV6)
			local_addr = (struct net_sockaddr *)&local_addr6;
			addr_len = sizeof(struct net_sockaddr_in6);

			if (IS_ENABLED(CONFIG_MDNS_RESOLVER) &&
			    ctx->servers[i].is_mdns && port == 0) {
				local_addr6.sin6_port = net_htons(5353);
			}
#else
			continue;
#endif
		}

		if (ctx->servers[i].dns_server.sa_family == NET_AF_INET) {
#if defined(CONFIG_NET_IPV4)
			local_addr = (struct net_sockaddr *)&local_addr4;
			addr_len = sizeof(struct net_sockaddr_in);

			if (IS_ENABLED(CONFIG_MDNS_RESOLVER) &&
			    ctx->servers[i].is_mdns && port == 0) {
				local_addr4.sin_port = net_htons(5353);
			}
#else
			continue;
#endif
		}

		if (!local_addr) {
			NET_DBG("Local address not set");
			ret = -EAFNOSUPPORT;
			goto fail;
		}

		if (ctx->servers[i].sock >= 0) {
			/* Socket already exists, so skip it */
			NET_DBG("Socket %d already exists for %s",
				ctx->servers[i].sock,
				net_sprint_addr(ctx->servers[i].dns_server.sa_family,
						&net_sin(&ctx->servers[i].dns_server)->sin_addr));
			count++;
			continue;
		}

		ret = zsock_socket(ctx->servers[i].dns_server.sa_family,
				   NET_SOCK_DGRAM, NET_IPPROTO_UDP);
		if (ret < 0) {
			ret = -errno;
			NET_ERR("Cannot get socket (%d)", ret);
			goto fail;
		}

		ctx->servers[i].sock = ret;

		/* Try to bind to the interface if it is set */
		if (ctx->servers[i].if_index > 0) {
			ret = bind_to_iface(ctx->servers[i].sock,
					    &ctx->servers[i].dns_server,
					    ctx->servers[i].if_index);
			if (ret < 0) {
				zsock_close(ctx->servers[i].sock);
				ctx->servers[i].sock = -1;
				ctx->servers[i].dns_server.sa_family = 0;
				continue;
			}

			iface = net_if_get_by_index(ctx->servers[i].if_index);
			NET_DBG("Binding %s to %d",
				net_sprint_addr(ctx->servers[i].dns_server.sa_family,
						&net_sin(&ctx->servers[i].dns_server)->sin_addr),
				ctx->servers[i].if_index);
		} else {
			iface = NULL;
		}

		if (ctx->servers[i].dns_server.sa_family == NET_AF_INET6) {
			if (iface == NULL) {
				iface = net_if_ipv6_select_src_iface(
					&net_sin6(&ctx->servers[i].dns_server)->sin6_addr);
			}

			addr6 = net_if_ipv6_select_src_addr(iface,
					&net_sin6(&ctx->servers[i].dns_server)->sin6_addr);
		} else {
			if (iface == NULL) {
				iface = net_if_ipv4_select_src_iface(
					&net_sin(&ctx->servers[i].dns_server)->sin_addr);
			}

			addr4 = net_if_ipv4_select_src_addr(iface,
					&net_sin(&ctx->servers[i].dns_server)->sin_addr);
		}

		ARRAY_FOR_EACH(ctx->fds, j) {
			if (ctx->fds[j].fd == ctx->servers[i].sock) {
				/* There was query to this server already */
				ret = 0;
				break;
			}

			if (ctx->fds[j].fd < 0) {
				ctx->fds[j].fd = ctx->servers[i].sock;
				ctx->fds[j].events = ZSOCK_POLLIN;
				ret = 0;
				break;
			}
		}

		if (ret < 0) {
			NET_DBG("Cannot set %s to socket (%d)", "polling", ret);
			zsock_close(ctx->servers[i].sock);
			ctx->servers[i].sock = -1;
			ctx->servers[i].dns_server.sa_family = 0;
			continue;
		}

		ret = register_dispatcher(ctx, svc, &ctx->servers[i], local_addr,
					  addr6, addr4);
		if (ret < 0) {
			if (ret == -EALREADY) {
				goto skip_event;
			}

			NET_DBG("Cannot register dispatcher for %s (%d)",
				ctx->servers[i].is_mdns ? "mDNS" : "DNS", ret);
			goto fail;
		}

		if (IS_ENABLED(CONFIG_NET_MGMT_EVENT_INFO)) {
			net_mgmt_event_notify_with_info(
				NET_EVENT_DNS_SERVER_ADD,
				iface, (void *)&ctx->servers[i].dns_server,
				sizeof(struct net_sockaddr));
		} else {
			net_mgmt_event_notify(NET_EVENT_DNS_SERVER_ADD, iface);
		}

skip_event:

#if defined(CONFIG_NET_IPV6)
		local_addr6.sin6_port = net_htons(port);
#endif

#if defined(CONFIG_NET_IPV4)
		local_addr4.sin_port = net_htons(port);
#endif

		count++;
	}

	if (count == 0) {
		/* No servers defined */
		NET_DBG("No DNS servers defined.");
		ret = -EINVAL;
		goto fail;
	}

	init_called++;
	ctx->state = DNS_RESOLVE_CONTEXT_ACTIVE;
	ctx->buf_timeout = DNS_BUF_TIMEOUT;
	ret = 0;

fail:
	return ret;
}

int dns_resolve_init_with_svc(struct dns_resolve_context *ctx, const char *servers[],
			      const struct net_sockaddr *servers_sa[],
			      const struct net_socket_service_desc *svc,
			      uint16_t port, int interfaces[])
{
	int ret;

	if (!ctx) {
		return -ENOENT;
	}

	k_mutex_lock(&lock, K_FOREVER);

	/* Do cleanup only if we are starting the context for the first time */
	if (init_called == 0) {
		(void)memset(ctx, 0, sizeof(*ctx));

		(void)k_mutex_init(&ctx->lock);
		ctx->state = DNS_RESOLVE_CONTEXT_INACTIVE;
	}

	ret = dns_resolve_init_locked(ctx, servers, servers_sa, svc, port,
				      interfaces, true, DNS_SOURCE_UNKNOWN);

	k_mutex_unlock(&lock);

	return ret;
}

int dns_resolve_init(struct dns_resolve_context *ctx, const char *servers[],
		     const struct net_sockaddr *servers_sa[])
{
	return dns_resolve_init_with_svc(ctx, servers, servers_sa,
					 &resolve_svc, 0, NULL);
}

/* Check whether a slot is available for use, or optionally whether it can be
 * reclaimed.
 *
 * @param pending_query the query slot in question
 *
 * @param reclaim_if_available if the slot is marked in use, but the query has
 * been completed and the work item is no longer pending, complete the release
 * of the slot.
 *
 * @return true if and only if the slot can be used for a new query.
 */
static inline bool check_query_active(struct dns_pending_query *pending_query,
				      bool reclaim_if_available)
{
	int ret = false;

	if (pending_query->cb != NULL) {
		ret = true;
		if (reclaim_if_available
		    && pending_query->query == NULL
		    && k_work_delayable_busy_get(&pending_query->timer) == 0) {
			pending_query->cb = NULL;
			ret = false;
		}
	}

	return ret;
}

/* Must be invoked with context lock held */
static inline int get_cb_slot(struct dns_resolve_context *ctx)
{
	int i;

	for (i = 0; i < CONFIG_DNS_NUM_CONCUR_QUERIES; i++) {
		if (!check_query_active(&ctx->queries[i], true)) {
			return i;
		}
	}

	return -ENOENT;
}

/* Invoke the callback associated with a query slot, if still relevant.
 *
 * Must be invoked with context lock held.
 *
 * @param status the query status value
 * @param info the query result structure
 * @param pending_query the query slot that will provide the callback
 **/
static inline void invoke_query_callback(int status,
					 struct dns_addrinfo *info,
					 struct dns_pending_query *pending_query)
{
	/* Only notify if the slot is neither released nor in the process of
	 * being released.
	 */
	if (pending_query->query != NULL && pending_query->cb != NULL)  {
		pending_query->cb(status, info, pending_query->user_data);
	}
}

/* Release a query slot reserved by get_cb_slot().
 *
 * Must be invoked with context lock held.
 *
 * @param pending_query the query slot to be released
 */
static void release_query(struct dns_pending_query *pending_query)
{
	int busy = k_work_cancel_delayable(&pending_query->timer);

	/* If the work item is no longer pending we're done. */
	if (busy == 0) {
		/* All done. */
		pending_query->cb = NULL;
	} else {
		/* Work item is still pending.  Set a secondary condition that
		 * can be checked by get_cb_slot() to complete release of the
		 * slot once the work item has been confirmed to be completed.
		 */
		pending_query->query = NULL;
	}
}

/* Must be invoked with context lock held */
static inline int get_slot_by_id(struct dns_resolve_context *ctx,
				 uint16_t dns_id,
				 uint16_t query_hash)
{
	int i;

	for (i = 0; i < CONFIG_DNS_NUM_CONCUR_QUERIES; i++) {
		if (check_query_active(&ctx->queries[i], false) &&
		    ctx->queries[i].id == dns_id &&
		    (query_hash == 0 ||
		     ctx->queries[i].query_hash == query_hash)) {
			return i;
		}
	}

	return -ENOENT;
}

static int update_query_idx(struct dns_resolve_context *ctx,
			    struct dns_msg_t *dns_msg,
			    uint16_t *dns_id,
			    int *query_idx,
			    uint16_t *query_hash)
{
	int ret;
	char *query_name;
	int query_name_len;

	query_name = dns_msg->msg + dns_msg->query_offset;
	query_name_len = strlen(query_name);

	/* Convert the query name to small case so that our
	 * hash checker can find it.
	 */
	for (size_t i = 0, n = query_name_len; i < n; i++) {
		query_name[i] = tolower(query_name[i]);
	}

	/* Hash the name with \0 and query type */
	*query_hash = crc16_ansi(query_name,
				 query_name_len + 1 + 2);

	*query_idx = get_slot_by_id(ctx, *dns_id, *query_hash);
	if (*query_idx < 0) {
		/* Re-check if this was a mDNS probe query */
		if (IS_ENABLED(CONFIG_MDNS_RESPONDER_PROBE) && *dns_id == 0) {
			uint16_t orig_qtype;

			orig_qtype = sys_get_be16(&query_name[query_name_len + 1]);

			/* Replace the query type with ANY as that was used
			 * when creating the hash.
			 */
			sys_put_be16(DNS_RR_TYPE_ANY,
				     &query_name[query_name_len + 1]);

			*query_hash = crc16_ansi(query_name,
						 query_name_len + 1 + 2);

			sys_put_be16(orig_qtype, &query_name[query_name_len + 1]);

			*query_idx = get_slot_by_id(ctx, *dns_id, *query_hash);
			if (*query_idx < 0) {
				ret = -ENOENT;
				goto quit;
			}
		} else {
			ret = -ENOENT;
			goto quit;
		}
	}

	ret = 0;
quit:
	return ret;
}

/* Unit test needs to be able to call this function */
#if !defined(CONFIG_NET_TEST)
static
#endif
int dns_validate_msg(struct dns_resolve_context *ctx,
		     struct dns_msg_t *dns_msg,
		     uint16_t *dns_id,
		     int *query_idx,
		     struct net_buf *dns_cname,
		     uint16_t *query_hash)
{
	struct dns_addrinfo info = { 0 };
	uint32_t ttl; /* RR ttl, so far it is not passed to caller */
<<<<<<< HEAD
	uint8_t *src;
	uint8_t *addr = NULL;
	char *query_name;
=======
	uint8_t *src, *addr;
>>>>>>> 36f78b52
	int address_size;
	/* index that points to the current answer being analyzed */
	int answer_ptr;
	int items;
	int server_idx;
	int ret = 0;

	/* Make sure that we can read DNS id, flags and rcode */
	if (dns_msg->msg_size < (sizeof(*dns_id) + sizeof(uint16_t))) {
		ret = DNS_EAI_FAIL;
		goto quit;
	}

	/* The dns_unpack_response_header() has design flaw as it expects
	 * dns id to be given instead of returning the id to the caller.
	 * In our case we would like to get it returned instead so that we
	 * can match the DNS query that we sent. When dns_read() is called,
	 * we do not know what the DNS id is yet.
	 */
	*dns_id = dns_unpack_header_id(dns_msg->msg);

	if (dns_header_rcode(dns_msg->msg) == DNS_HEADER_REFUSED) {
		ret = DNS_EAI_FAIL;
		goto quit;
	}

	/* We might receive a query while we are waiting for a response, in that
	 * case we just ignore the query instead of making the resolving fail.
	 */
	if (dns_header_qr(dns_msg->msg) == DNS_QUERY) {
		ret = 0;
		goto quit;
	}

	ret = dns_unpack_response_header(dns_msg, *dns_id);
	if (ret < 0) {
		errno = -ret;
		ret = DNS_EAI_SYSTEM;
		goto quit;
	}

	if (dns_header_qdcount(dns_msg->msg) != 1) {
		/* For mDNS (when dns_id == 0) the query count is 0 */
		if (*dns_id > 0) {
			ret = DNS_EAI_FAIL;
			goto quit;
		}
	}

	ret = dns_unpack_response_query(dns_msg);
	if (ret < 0) {
		if (ret == -ENOMEM) {
			errno = -ret;
			ret = DNS_EAI_SYSTEM;
			goto quit;
		}

		/* Check mDNS like above */
		if (*dns_id > 0) {
			ret = DNS_EAI_FAIL;
			goto quit;
		}
	}

	if (dns_header_qdcount(dns_msg->msg) < 1 && *dns_id == 0) {
		/* mDNS responses to do not have the query part so the
		 * answer starts immediately after the header.
		 */
		dns_msg->answer_offset = dns_msg->query_offset;
	}

	/* Because in mDNS the DNS id is set to 0 and must be ignored
	 * on reply, we need to figure out the answer in order to find
	 * the proper query. To simplify things, the normal DNS responses
	 * are handled the same way.
	 */

	answer_ptr = DNS_QUERY_POS;
	items = 0;
	server_idx = 0;
	enum dns_rr_type answer_type = DNS_RR_TYPE_INVALID;

	while (server_idx < dns_header_ancount(dns_msg->msg)) {
		ret = dns_unpack_answer(dns_msg, answer_ptr, &ttl,
					&answer_type);
		if (ret < 0) {
			errno = -ret;
			ret = DNS_EAI_SYSTEM;
			goto quit;
		}

		switch (dns_msg->response_type) {
		case DNS_RESPONSE_DATA:
		case DNS_RESPONSE_IP:
			if (*query_idx < 0) {
				ret = update_query_idx(ctx, dns_msg, dns_id,
							query_idx, query_hash);
				if (ret < 0) {
					errno = -ret;
					ret = DNS_EAI_SYSTEM;
					goto quit;
				}
			}

			if (ctx->queries[*query_idx].query_type ==
							DNS_QUERY_TYPE_A) {
				if (answer_type != DNS_RR_TYPE_A) {
					ret = DNS_EAI_ADDRFAMILY;
					goto quit;
				}

rr_qtype_a:
				address_size = DNS_IPV4_LEN;
				addr = (uint8_t *)&net_sin(&info.ai_addr)->
								sin_addr;
				info.ai_family = NET_AF_INET;
				info.ai_addr.sa_family = NET_AF_INET;
				info.ai_addrlen = sizeof(struct net_sockaddr_in);

			} else if (ctx->queries[*query_idx].query_type ==
							DNS_QUERY_TYPE_AAAA) {
				if (answer_type != DNS_RR_TYPE_AAAA) {
					ret = DNS_EAI_ADDRFAMILY;
					goto quit;
				}

rr_qtype_aaaa:
				/* We cannot resolve IPv6 address if IPv6 is
				 * disabled. The reason being that
				 * "struct net_sockaddr" does not have enough space
				 * for IPv6 address in that case.
				 */
#if defined(CONFIG_NET_IPV6)
				address_size = DNS_IPV6_LEN;
				addr = (uint8_t *)&net_sin6(&info.ai_addr)->
								sin6_addr;
				info.ai_family = NET_AF_INET6;
				info.ai_addr.sa_family = NET_AF_INET6;
				info.ai_addrlen = sizeof(struct net_sockaddr_in6);
#else
				ret = DNS_EAI_FAMILY;
				goto quit;
#endif
			} else if (ctx->queries[*query_idx].query_type ==
				   (enum dns_query_type)DNS_RR_TYPE_ANY) {
				/* If we did ANY query, we need to check what
				 * type of answer we got. Currently only A or AAAA
				 * are supported.
				 */
				if (answer_type == DNS_RR_TYPE_A) {
					goto rr_qtype_a;
				} else if (answer_type == DNS_RR_TYPE_AAAA) {
					goto rr_qtype_aaaa;
				} else {
					ret = DNS_EAI_ADDRFAMILY;
					goto quit;
				}

			} else if (ctx->queries[*query_idx].query_type ==
							DNS_QUERY_TYPE_PTR) {
				/* Synthesize a reply and place the returned info
				 * in to the ai_canonname field. Use AF_LOCAL address
				 * family as this is not a real address.
				 */
				struct net_buf *result;
				uint8_t *pos;

				address_size = MIN(dns_msg->response_length,
						   DNS_MAX_NAME_SIZE);

				/* Temporary buffer that is needed by dns_unpack_name()
				 * to unpack the resolved name.
				 */
				result = net_buf_alloc(&dns_qname_pool, ctx->buf_timeout);
				if (result == NULL) {
					NET_DBG("Cannot allocate buffer for DNS query result");
					ret = DNS_EAI_MEMORY;
					goto quit;
				}

				pos = dns_msg->msg + dns_msg->response_position;
				ret = dns_unpack_name(dns_msg->msg, dns_msg->msg_size, pos,
						      result, NULL);
				if (ret < 0) {
					errno = -ret;
					ret = DNS_EAI_SYSTEM;
					net_buf_unref(result);
					goto quit;
				}

				info.ai_family = NET_AF_LOCAL;
				info.ai_addrlen = MIN(result->len, DNS_MAX_NAME_SIZE);
				memcpy(info.ai_canonname, result->data, info.ai_addrlen);
				info.ai_canonname[info.ai_addrlen] = '\0';

				net_buf_unref(result);

			} else {
				ret = DNS_EAI_FAMILY;
				goto quit;
			}

			if (ctx->queries[*query_idx].query_type ==
							DNS_QUERY_TYPE_A ||
			    ctx->queries[*query_idx].query_type ==
							DNS_QUERY_TYPE_AAAA) {
				if (dns_msg->response_length < address_size) {
					/* it seems this is a malformed message */
					errno = EMSGSIZE;
					ret = DNS_EAI_SYSTEM;
					goto quit;
				}

				if ((dns_msg->response_position + address_size) >
				    dns_msg->msg_size) {
					/* Too short message */
					errno = EMSGSIZE;
					ret = DNS_EAI_SYSTEM;
					goto quit;
				}

				if (addr == NULL) {
					/* This should not happen, but just in case */
					errno = EINVAL;
					ret = DNS_EAI_SYSTEM;
					goto quit;
				}

				src = dns_msg->msg + dns_msg->response_position;
				memcpy(addr, src, address_size);
			}

			invoke_query_callback(DNS_EAI_INPROGRESS, &info,
					      &ctx->queries[*query_idx]);
#ifdef CONFIG_DNS_RESOLVER_CACHE
			dns_cache_add(&dns_cache,
				ctx->queries[*query_idx].query, &info, ttl);
#endif /* CONFIG_DNS_RESOLVER_CACHE */
			items++;
			break;

		case DNS_RESPONSE_TXT: {
			uint8_t *pos;

			if (*query_idx < 0) {
				ret = update_query_idx(ctx, dns_msg, dns_id,
							query_idx, query_hash);
				if (ret < 0) {
					errno = -ret;
					ret = DNS_EAI_SYSTEM;
					goto quit;
				}
			}

			pos = dns_msg->msg + dns_msg->response_position;

			info.ai_family = AF_UNSPEC;
			info.ai_extension = DNS_RESOLVE_TXT;
			info.ai_txt.textlen = MIN(dns_msg->response_length,
						  DNS_MAX_TEXT_SIZE);
			memcpy(info.ai_txt.text, pos, info.ai_txt.textlen);
			info.ai_txt.text[info.ai_txt.textlen] = '\0';

			invoke_query_callback(DNS_EAI_INPROGRESS, &info,
					      &ctx->queries[*query_idx]);
			break;
		}
		case DNS_RESPONSE_SRV: {
			int priority;
			int weight;
			int port;
			struct net_buf *target;
			uint8_t *pos;

			if (*query_idx < 0) {
				ret = update_query_idx(ctx, dns_msg, dns_id,
							query_idx, query_hash);
				if (ret < 0) {
					errno = -ret;
					ret = DNS_EAI_SYSTEM;
					goto quit;
				}
			}

			address_size = MIN(dns_msg->response_length,
					   6 + DNS_MAX_NAME_SIZE);
			if (address_size < 6) {
				/* 3 tuples of be16 - priority, weight, port */
				errno = EMSGSIZE;
				ret = DNS_EAI_SYSTEM;
				goto quit;
			}

			/* Temporary buffer that is needed by dns_unpack_name()
			 * to unpack the target.
			 */
			target = net_buf_alloc(&dns_qname_pool, ctx->buf_timeout);
			if (target == NULL) {
				NET_DBG("Cannot allocate buffer for DNS query target");
				ret = DNS_EAI_MEMORY;
				goto quit;
			}

			pos = dns_msg->msg + dns_msg->response_position;

			priority = dns_unpack_srv_priority(pos);
			weight = dns_unpack_srv_weight(pos);
			port = dns_unpack_srv_port(pos);

			ret = dns_unpack_name(dns_msg->msg, dns_msg->msg_size, pos + 6,
					      target, NULL);
			if (ret < 0) {
				errno = -ret;
				ret = DNS_EAI_SYSTEM;
				net_buf_unref(target);
				goto quit;
			}

			info.ai_family = AF_UNSPEC;
			info.ai_extension = DNS_RESOLVE_SRV;
			info.ai_srv.priority = priority;
			info.ai_srv.weight = weight;
			info.ai_srv.port = port;
			info.ai_srv.targetlen = MIN(target->len, DNS_MAX_NAME_SIZE);
			memcpy(info.ai_srv.target, target->data, info.ai_srv.targetlen);
			info.ai_srv.target[info.ai_srv.targetlen] = '\0';

			net_buf_unref(target);

			invoke_query_callback(DNS_EAI_INPROGRESS, &info,
					      &ctx->queries[*query_idx]);
#ifdef CONFIG_DNS_RESOLVER_CACHE
			dns_cache_add(&dns_cache,
				ctx->queries[*query_idx].query, &info, ttl);
#endif /* CONFIG_DNS_RESOLVER_CACHE */
			items++;
			break;
		}
		case DNS_RESPONSE_CNAME_NO_IP:
			/* Instead of using the QNAME at DNS_QUERY_POS,
			 * we will use this CNAME
			 */
			answer_ptr = dns_msg->response_position;
			break;

		default:
			ret = DNS_EAI_FAIL;
			goto quit;
		}

		/* Update the answer offset to point to the next RR (answer) */
		dns_msg->answer_offset += dns_msg->response_position -
							dns_msg->answer_offset;
		dns_msg->answer_offset += dns_msg->response_length;

		server_idx++;
	}

	if (*query_idx < 0) {
		/* If the query_idx is still unknown, try to get it here
		 * and hope it is found.
		 */
		ret = update_query_idx(ctx, dns_msg, dns_id,
					query_idx, query_hash);
		if (ret < 0) {
			errno = -ret;
			ret = DNS_EAI_SYSTEM;
			goto quit;
		}
	}

	/* No IP addresses were found, so we take the last CNAME to generate
	 * another query. Number of additional queries is controlled via Kconfig
	 */
	if (items == 0) {
		if (dns_msg->response_type == DNS_RESPONSE_CNAME_NO_IP) {
			uint16_t pos = dns_msg->response_position;

			/* The dns_cname should always be set. As a special
			 * case, it might not be set for unit tests that call
			 * this function directly.
			 */
			if (dns_cname) {
				ret = dns_copy_qname(dns_cname->data,
						     &dns_cname->len,
						     net_buf_max_len(dns_cname),
						     dns_msg, pos);
				if (ret < 0) {
					errno = -ret;
					ret = DNS_EAI_SYSTEM;
					goto quit;
				}
			}

			ret = DNS_EAI_AGAIN;
			goto quit;
		}
	}

	if (items == 0) {
		ret = DNS_EAI_NODATA;
	} else {
		ret = DNS_EAI_ALLDONE;
	}

quit:
	return ret;
}

/* Must be invoked with context lock held */
static int dns_read(struct dns_resolve_context *ctx,
		    struct net_buf *dns_data, size_t buf_len,
		    uint16_t *dns_id,
		    struct net_buf *dns_cname,
		    uint16_t *query_hash)
{
	/* Helper struct to track the dns msg received from the server */
	struct dns_msg_t dns_msg;
	int data_len;
	int ret;
	int query_idx = -1;

	data_len = MIN(buf_len, DNS_RESOLVER_MAX_BUF_SIZE);

	dns_msg.msg = dns_data->data;
	dns_msg.msg_size = data_len;

	ret = dns_validate_msg(ctx, &dns_msg, dns_id, &query_idx,
			       dns_cname, query_hash);
	if (ret == DNS_EAI_AGAIN) {
		goto finished;
	}

	if ((ret < 0 && ret != DNS_EAI_ALLDONE) || query_idx < 0 ||
	    query_idx > CONFIG_DNS_NUM_CONCUR_QUERIES) {
		goto quit;
	}

	invoke_query_callback(ret, NULL, &ctx->queries[query_idx]);

	/* Marks the end of the results */
	release_query(&ctx->queries[query_idx]);

	return 0;

finished:
	dns_resolve_cancel_with_name(ctx, *dns_id,
				     ctx->queries[query_idx].query,
				     ctx->queries[query_idx].query_type);
quit:
	return ret;
}

static int set_ttl_hop_limit(int sock, int level, int option, int new_limit)
{
	return zsock_setsockopt(sock, level, option, &new_limit, sizeof(new_limit));
}

/* Must be invoked with context lock held */
static int dns_write(struct dns_resolve_context *ctx,
		     int server_idx,
		     int query_idx,
		     uint8_t *buf, size_t buf_len, size_t max_len,
		     struct net_buf *dns_qname,
		     int hop_limit)
{
	enum dns_query_type query_type;
	struct net_sockaddr *server;
	int server_addr_len;
	uint16_t dns_id, len;
	int ret, sock, family;
	char *query_name;

	sock = ctx->servers[server_idx].sock;
	family = ctx->servers[server_idx].dns_server.sa_family;
	server = &ctx->servers[server_idx].dns_server;
	dns_id = ctx->queries[query_idx].id;
	query_type = ctx->queries[query_idx].query_type;

	len = (uint16_t)buf_len;

	ret = dns_msg_pack_query(buf, &len, (uint16_t)max_len,
				 dns_qname->data, dns_qname->len, dns_id,
				 (enum dns_rr_type)query_type);
	if (ret < 0) {
		return -EINVAL;
	}

	query_name = buf + DNS_MSG_HEADER_SIZE;

	/* Convert the query name to small case so that our
	 * hash checker can find it later when we get the answer.
	 */
	for (int i = 0; i < dns_qname->len; i++) {
		query_name[i] = tolower(query_name[i]);
	}

	/* Add \0 and query type (A or AAAA) to the hash. Note that
	 * the dns_qname->len contains the length of \0
	 */
	ctx->queries[query_idx].query_hash =
		crc16_ansi(query_name, dns_qname->len + 2);

	if (hop_limit > 0) {
		if (IS_ENABLED(CONFIG_NET_IPV6) && family == NET_AF_INET6) {
			ret = set_ttl_hop_limit(sock, NET_IPPROTO_IPV6,
						IPV6_UNICAST_HOPS,
						hop_limit);
		} else if (IS_ENABLED(CONFIG_NET_IPV4) && family == NET_AF_INET) {
			ret = set_ttl_hop_limit(sock, NET_IPPROTO_IP, NET_IP_TTL,
						hop_limit);
		} else {
			ret = -ENOTSUP;
		}

		if (ret < 0) {
			NET_DBG("Cannot set %s to socket (%d)",
				family == NET_AF_INET6 ? "hop limit" :
				(family == NET_AF_INET ? "TTL" : "<unknown>"),
				ret);
			return ret;
		}
	}

	ret = -ENOENT;

	ARRAY_FOR_EACH(ctx->fds, i) {
		if (ctx->fds[i].fd == sock) {
			/* There was query to this server already */
			ret = 0;
			break;
		}

		if (ctx->fds[i].fd < 0) {
			ctx->fds[i].fd = sock;
			ctx->fds[i].events = ZSOCK_POLLIN;
			ret = 0;
			break;
		}
	}

	if (ret < 0) {
		NET_DBG("Cannot set %s to socket (%d)", "polling", ret);
		return ret;
	}

	if (family == NET_AF_INET) {
		server_addr_len = sizeof(struct net_sockaddr_in);
	} else {
		server_addr_len = sizeof(struct net_sockaddr_in6);
	}

	ret = k_work_reschedule(&ctx->queries[query_idx].timer,
				ctx->queries[query_idx].timeout);
	if (ret < 0) {
		NET_DBG("[%u] cannot submit work to server idx %d for id %u "
			"ret %d", query_idx, server_idx, dns_id, ret);
		return ret;
	}

	NET_DBG("[%u] submitting work to server idx %d for id %u "
		"hash %u", query_idx, server_idx, dns_id,
		ctx->queries[query_idx].query_hash);

	ret = zsock_sendto(sock, buf, len, 0, server, server_addr_len);
	if (ret < 0) {
		NET_DBG("Cannot send query (%d)", -errno);
		return ret;
	} else {
		if (IS_ENABLED(CONFIG_NET_STATISTICS_DNS)) {
			struct net_if *iface = NULL;

			if (IS_ENABLED(CONFIG_NET_IPV6) && server->sa_family == NET_AF_INET6) {
				iface = net_if_ipv6_select_src_iface(&net_sin6(server)->sin6_addr);
			} else if (IS_ENABLED(CONFIG_NET_IPV4) && server->sa_family == NET_AF_INET) {
				iface = net_if_ipv4_select_src_iface(&net_sin(server)->sin_addr);
			}

			if (iface != NULL) {
				net_stats_update_dns_sent(iface);
			}
		}
	}

	return 0;
}

/* Must be invoked with context lock held */
static void dns_resolve_cancel_slot(struct dns_resolve_context *ctx, int slot)
{
	invoke_query_callback(DNS_EAI_CANCELED, NULL, &ctx->queries[slot]);

	release_query(&ctx->queries[slot]);
}

/* Must be invoked with context lock held */
static void dns_resolve_cancel_all(struct dns_resolve_context *ctx)
{
	int i;

	for (i = 0; i < CONFIG_DNS_NUM_CONCUR_QUERIES; i++) {
		if (ctx->queries[i].cb && ctx->queries[i].query) {
			dns_resolve_cancel_slot(ctx, i);
		}
	}
}

static int dns_resolve_cancel_with_hash(struct dns_resolve_context *ctx,
					uint16_t dns_id,
					uint16_t query_hash,
					const char *query_name)
{
	int ret = 0;
	int i;

	k_mutex_lock(&ctx->lock, K_FOREVER);

	if (ctx->state == DNS_RESOLVE_CONTEXT_DEACTIVATING) {
		/*
		 * Cancel is part of context "deactivating" process, so no need
		 * to do anything more.
		 */
		goto unlock;
	}

	i = get_slot_by_id(ctx, dns_id, query_hash);
	if (i < 0) {
		ret = -ENOENT;
		goto unlock;
	}

	NET_DBG("Cancelling DNS req %u (name %s type %d hash %u)", dns_id,
		query_name == NULL ? "<unknown>" : query_name,
		ctx->queries[i].query_type, query_hash);

	dns_resolve_cancel_slot(ctx, i);

unlock:
	k_mutex_unlock(&ctx->lock);

	return ret;
}

int dns_resolve_cancel_with_name(struct dns_resolve_context *ctx,
				 uint16_t dns_id,
				 const char *query_name,
				 enum dns_query_type query_type)
{
	uint16_t query_hash = 0;

	if (query_name) {
		struct net_buf *buf;
		uint16_t len;
		int ret;

		/* Use net_buf as a temporary buffer to store the packed
		 * DNS name.
		 */
		buf = net_buf_alloc(&dns_msg_pool, ctx->buf_timeout);
		if (!buf) {
			return -ENOMEM;
		}

		ret = dns_msg_pack_qname(&len, buf->data,
					 net_buf_max_len(buf),
					 query_name);
		if (ret >= 0) {
			/* If the query string + \0 + query type (A or AAAA)
			 * does not fit the tmp buf, then bail out
			 */
			if ((len + 2) > net_buf_max_len(buf)) {
				net_buf_unref(buf);
				return -ENOMEM;
			}

			net_buf_add(buf, len);
			net_buf_add_be16(buf, query_type);

			query_hash = crc16_ansi(buf->data, len + 2);
		}

		net_buf_unref(buf);

		if (ret < 0) {
			return ret;
		}
	}

	return dns_resolve_cancel_with_hash(ctx, dns_id, query_hash,
					    query_name);
}

int dns_resolve_cancel(struct dns_resolve_context *ctx, uint16_t dns_id)
{
	return dns_resolve_cancel_with_name(ctx, dns_id, NULL, 0);
}

static void query_timeout(struct k_work *work)
{
	struct k_work_delayable *dwork = k_work_delayable_from_work(work);
	struct dns_pending_query *pending_query =
		CONTAINER_OF(dwork, struct dns_pending_query, timer);
	int ret;

	/* We have to take the lock as we're inspecting protected content
	 * associated with the query.  But don't block the system work queue:
	 * if the lock can't be taken immediately, reschedule the work item to
	 * be run again after everything else has had a chance.
	 *
	 * Note that it's OK to use the k_work API on the delayable work
	 * without holding the lock: it's only the associated state in the
	 * containing structure that must be protected.
	 */
	ret = k_mutex_lock(&pending_query->ctx->lock, K_NO_WAIT);
	if (ret != 0) {
		struct k_work_delayable *dwork2 = k_work_delayable_from_work(work);

		/*
		 * Reschedule query timeout handler with some delay, so that all
		 * threads (including those with lower priorities) have a chance
		 * to move forward and release DNS context lock.
		 *
		 * Timeout value was arbitrarily chosen and can be updated in
		 * future if needed.
		 */
		k_work_reschedule(dwork2, K_MSEC(10));
		return;
	}

	NET_DBG("Query timeout DNS req %u type %d hash %u", pending_query->id,
		pending_query->query_type, pending_query->query_hash);

	/* The resolve cancel will invoke release_query(), but release will
	 * not be completed because the work item is still pending.  Instead
	 * the release will be completed when check_query_active() confirms
	 * the work item is no longer active.
	 */
	(void)dns_resolve_cancel_with_hash(pending_query->ctx,
					   pending_query->id,
					   pending_query->query_hash,
					   pending_query->query);

	k_mutex_unlock(&pending_query->ctx->lock);
}

int dns_resolve_name_internal(struct dns_resolve_context *ctx,
			      const char *query,
			      enum dns_query_type type,
			      uint16_t *dns_id,
			      dns_resolve_cb_t cb,
			      void *user_data,
			      int32_t timeout,
			      bool use_cache)
{
	k_timeout_t tout;
	struct net_buf *dns_data = NULL;
	struct net_buf *dns_qname = NULL;
	struct net_sockaddr addr;
	int ret, i = -1, j = 0;
	int ntry = 0, nfail = 0;
	bool mdns_query = false;
	uint8_t hop_limit;
#ifdef CONFIG_DNS_RESOLVER_CACHE
	struct dns_addrinfo cached_info[CONFIG_DNS_RESOLVER_AI_MAX_ENTRIES] = {0};
#endif /* CONFIG_DNS_RESOLVER_CACHE */

	if (!ctx || !query || !cb) {
		return -EINVAL;
	}

	tout = SYS_TIMEOUT_MS(timeout);

	/* Timeout cannot be 0 as we cannot resolve name that fast.
	 */
	if (K_TIMEOUT_EQ(tout, K_NO_WAIT)) {
		return -EINVAL;
	}

	ret = net_ipaddr_parse(query, strlen(query), &addr);
	if (ret) {
		/* The query name was already in numeric form, no
		 * need to continue further.
		 */
		struct dns_addrinfo info = { 0 };

		if (type == DNS_QUERY_TYPE_A) {
			if (net_sin(&addr)->sin_family == NET_AF_INET6) {
				return -EPFNOSUPPORT;
			}

			memcpy(net_sin(&info.ai_addr), net_sin(&addr),
			       sizeof(struct net_sockaddr_in));
			info.ai_family = NET_AF_INET;
			info.ai_addr.sa_family = NET_AF_INET;
			info.ai_addrlen = sizeof(struct net_sockaddr_in);
		} else if (type == DNS_QUERY_TYPE_AAAA) {
			/* We do not support AI_V4MAPPED atm, so if the user
			 * asks an IPv6 address but it is an IPv4 one, then
			 * return an error. Note that getaddrinfo() will swap
			 * the error to EINVAL, the EPFNOSUPPORT is returned
			 * here so that we can find it easily.
			 */
			if (net_sin(&addr)->sin_family == NET_AF_INET) {
				return -EPFNOSUPPORT;
			}

#if defined(CONFIG_NET_IPV6)
			memcpy(net_sin6(&info.ai_addr), net_sin6(&addr),
			       sizeof(struct net_sockaddr_in6));
			info.ai_family = NET_AF_INET6;
			info.ai_addr.sa_family = NET_AF_INET6;
			info.ai_addrlen = sizeof(struct net_sockaddr_in6);
#else
			return -EAFNOSUPPORT;
#endif
		} else {
			goto try_resolve;
		}

		cb(DNS_EAI_INPROGRESS, &info, user_data);
		cb(DNS_EAI_ALLDONE, NULL, user_data);

		return 0;
	}

try_resolve:
#ifdef CONFIG_DNS_RESOLVER_CACHE
	if (use_cache) {
		ret = dns_cache_find(&dns_cache, query, type, cached_info,
				     ARRAY_SIZE(cached_info));
		if (ret > 0) {
			/* The query was cached, no
			 * need to continue further.
			 */
			for (size_t cache_index = 0; cache_index < ret; cache_index++) {
				cb(DNS_EAI_INPROGRESS, &cached_info[cache_index], user_data);
			}

			cb(DNS_EAI_ALLDONE, NULL, user_data);

			return 0;
		}
	}
#else
	ARG_UNUSED(use_cache);
#endif /* CONFIG_DNS_RESOLVER_CACHE */

	/* If we get a query to localhost, then short circuit early */
	if ((IS_ENABLED(CONFIG_NET_LOOPBACK) || IS_ENABLED(CONFIG_NET_TEST)) &&
	    strcmp(query, "localhost") == 0) {
		struct dns_addrinfo info = { 0 };

		if (type == DNS_QUERY_TYPE_A) {
			if (!IS_ENABLED(CONFIG_NET_IPV4)) {
				return -EAFNOSUPPORT;
			}

			struct net_in_addr addr4 = NET_INADDR_LOOPBACK_INIT;

			memcpy(&net_sin(&info.ai_addr)->sin_addr, &addr4,
			       sizeof(struct net_in_addr));

			info.ai_family = NET_AF_INET;
			info.ai_addr.sa_family = NET_AF_INET;
			info.ai_addrlen = sizeof(struct net_sockaddr_in);

		} else if (type == DNS_QUERY_TYPE_AAAA) {
			if (!IS_ENABLED(CONFIG_NET_IPV6)) {
				return -EAFNOSUPPORT;
			}

			struct net_in6_addr addr6 = IN6ADDR_LOOPBACK_INIT;

			memcpy(&net_sin6(&info.ai_addr)->sin6_addr, &addr6,
			       sizeof(struct net_in6_addr));

			info.ai_family = NET_AF_INET6;
			info.ai_addr.sa_family = NET_AF_INET6;
			info.ai_addrlen = sizeof(struct net_sockaddr_in6);
		} else {
			return -EINVAL;
		}

		cb(DNS_EAI_INPROGRESS, &info, user_data);
		cb(DNS_EAI_ALLDONE, NULL, user_data);

		return 0;
	}

	if (IS_ENABLED(CONFIG_NET_HOSTNAME_ENABLE)) {
		const char *hostname = net_hostname_get();
		struct dns_addrinfo info = { 0 };

		/* If the hostname is the same as the query, then
		 * return a local address.
		 */
		if (strcmp(hostname, query) == 0) {

			if (type == DNS_QUERY_TYPE_A) {
				if (!IS_ENABLED(CONFIG_NET_IPV4)) {
					return -EAFNOSUPPORT;
				}

				struct net_in_addr addr4 = NET_INADDR_LOOPBACK_INIT;
				const struct net_in_addr *paddr;

				paddr = net_if_ipv4_select_src_addr(NULL, &addr4);
				if (paddr == NULL) {
					return -ENOENT;
				}

				memcpy(&net_sin(&info.ai_addr)->sin_addr, paddr,
				       sizeof(struct net_in_addr));

				info.ai_family = NET_AF_INET;
				info.ai_addr.sa_family = NET_AF_INET;
				info.ai_addrlen = sizeof(struct net_sockaddr_in);

			} else if (type == DNS_QUERY_TYPE_AAAA) {
				if (!IS_ENABLED(CONFIG_NET_IPV6)) {
					return -EAFNOSUPPORT;
				}

				struct net_in6_addr addr6 = IN6ADDR_LOOPBACK_INIT;
				const struct net_in6_addr *paddr;

				paddr = net_if_ipv6_select_src_addr(NULL, &addr6);
				if (paddr == NULL) {
					return -ENOENT;
				}

				memcpy(&net_sin6(&info.ai_addr)->sin6_addr, paddr,
				       sizeof(struct net_in6_addr));

				info.ai_family = NET_AF_INET6;
				info.ai_addr.sa_family = NET_AF_INET6;
				info.ai_addrlen = sizeof(struct net_sockaddr_in6);
			} else {
				return -EINVAL;
			}

			cb(DNS_EAI_INPROGRESS, &info, user_data);
			cb(DNS_EAI_ALLDONE, NULL, user_data);

			return 0;
		}
	}

	k_mutex_lock(&ctx->lock, K_FOREVER);

	if (ctx->state != DNS_RESOLVE_CONTEXT_ACTIVE) {
		ret = -EINVAL;
		goto fail;
	}

	i = get_cb_slot(ctx);
	if (i < 0) {
		ret = -EAGAIN;
		goto fail;
	}

	ctx->queries[i].cb = cb;
	ctx->queries[i].timeout = tout;
	ctx->queries[i].query = query;
	ctx->queries[i].query_type = type;
	ctx->queries[i].user_data = user_data;
	ctx->queries[i].ctx = ctx;
	ctx->queries[i].query_hash = 0;

	k_work_init_delayable(&ctx->queries[i].timer, query_timeout);

	dns_data = net_buf_alloc(&dns_msg_pool, ctx->buf_timeout);
	if (!dns_data) {
		ret = -ENOMEM;
		goto quit;
	}

	dns_qname = net_buf_alloc(&dns_qname_pool, ctx->buf_timeout);
	if (!dns_qname) {
		ret = -ENOMEM;
		goto quit;
	}

	ret = dns_msg_pack_qname(&dns_qname->len, dns_qname->data,
				CONFIG_DNS_RESOLVER_MAX_QUERY_LEN, ctx->queries[i].query);
	if (ret < 0) {
		goto quit;
	}

	ctx->queries[i].id = sys_rand16_get();

	/* If mDNS is enabled, then send .local queries only to multicast
	 * address. For mDNS the id should be set to 0, see RFC 6762 ch. 18.1
	 * for details.
	 */
	if (IS_ENABLED(CONFIG_MDNS_RESOLVER)) {
		const char *ptr = strrchr(query, '.');

		/* Note that we memcmp() the \0 here too */
		if (ptr && !memcmp(ptr, (const void *){ ".local" }, 7)) {
			mdns_query = true;

			ctx->queries[i].id = 0;
		}
	}

	/* Do this immediately after calculating the Id so that the unit
	 * test will work properly.
	 */
	if (dns_id) {
		*dns_id = ctx->queries[i].id;

		NET_DBG("DNS id will be %u", *dns_id);
	}

	for (j = 0; j < SERVER_COUNT; j++) {
		hop_limit = 0U;

		if (ctx->servers[j].sock < 0) {
			continue;
		}

		/* If mDNS is enabled, then send .local queries only to
		 * a well known multicast mDNS server address.
		 */
		if (IS_ENABLED(CONFIG_MDNS_RESOLVER) && mdns_query &&
		    !ctx->servers[j].is_mdns) {
			continue;
		}

		/* If llmnr is enabled, then all the queries are sent to
		 * LLMNR multicast address unless it is a mDNS query.
		 */
		if (!mdns_query && IS_ENABLED(CONFIG_LLMNR_RESOLVER)) {
			if (!ctx->servers[j].is_llmnr) {
				continue;
			}

			hop_limit = 1U;
		}

		ntry++;
		ret = dns_write(ctx, j, i, dns_data->data,
				net_buf_max_len(dns_data),
				net_buf_max_len(dns_data),
				dns_qname, hop_limit);
		if (ret < 0) {
			nfail++;
			continue;
		}

		/* Do one concurrent query only for each name resolve.
		 * TODO: Change the i (query index) to do multiple concurrent
		 *       to each server.
		 */
		break;
	}

	if (nfail > 0) {
		NET_DBG("DNS query %d fails on %d attempts", nfail, ntry);
	}
	if ((ntry == 0) || (ntry == nfail)) {
		ret = -ENOENT;
		goto quit;
	}

	ret = 0;

quit:
	if (ret < 0) {
		if (i >= 0) {
			release_query(&ctx->queries[i]);
		}

		if (dns_id) {
			*dns_id = 0U;
		}
	}

	if (dns_data) {
		net_buf_unref(dns_data);
	}

	if (dns_qname) {
		net_buf_unref(dns_qname);
	}

fail:
	k_mutex_unlock(&ctx->lock);

	return ret;
}

int dns_resolve_name(struct dns_resolve_context *ctx,
		     const char *query,
		     enum dns_query_type type,
		     uint16_t *dns_id,
		     dns_resolve_cb_t cb,
		     void *user_data,
		     int32_t timeout)
{
	return dns_resolve_name_internal(ctx, query, type, dns_id, cb,
					 user_data, timeout, true);
}

static int dns_server_close(struct dns_resolve_context *ctx,
			    int server_idx)
{
	struct net_if *iface;

	if (ctx->servers[server_idx].sock < 0) {
		return -ENOENT;
	}

	(void)dns_dispatcher_unregister(&ctx->servers[server_idx].dispatcher);

	if (ctx->servers[server_idx].dns_server.sa_family == NET_AF_INET6) {
		iface = net_if_ipv6_select_src_iface(
			&net_sin6(&ctx->servers[server_idx].dns_server)->sin6_addr);
	} else {
		iface = net_if_ipv4_select_src_iface(
			&net_sin(&ctx->servers[server_idx].dns_server)->sin_addr);
	}

	if (IS_ENABLED(CONFIG_NET_MGMT_EVENT_INFO)) {
		net_mgmt_event_notify_with_info(
			NET_EVENT_DNS_SERVER_DEL,
			iface,
			(void *)&ctx->servers[server_idx].dns_server,
			sizeof(struct net_sockaddr));
	} else {
		net_mgmt_event_notify(NET_EVENT_DNS_SERVER_DEL, iface);
	}

	zsock_close(ctx->servers[server_idx].sock);

	ctx->servers[server_idx].sock = -1;
	ctx->servers[server_idx].dns_server.sa_family = 0;

	ARRAY_FOR_EACH(ctx->fds, j) {
		ctx->fds[j].fd = -1;
	}

	return 0;
}

/* Must be invoked with context lock held */
static int dns_resolve_close_locked(struct dns_resolve_context *ctx)
{
	int i, ret;

	if (ctx->state != DNS_RESOLVE_CONTEXT_ACTIVE) {
		return -ENOENT;
	}

	ctx->state = DNS_RESOLVE_CONTEXT_DEACTIVATING;

	/* ctx->net_ctx is never used in "deactivating" state. Additionally
	 * following code is guaranteed to be executed only by one thread at a
	 * time, due to required "active" -> "deactivating" state change. This
	 * means that it is safe to put net_ctx with mutex released.
	 *
	 * Released mutex will prevent lower networking layers from deadlock
	 * when calling cb_recv() (which acquires ctx->lock) just before closing
	 * network context.
	 */
	k_mutex_unlock(&ctx->lock);

	for (i = 0; i < SERVER_COUNT; i++) {
		ret = dns_server_close(ctx, i);
		if (ret < 0) {
			NET_DBG("Cannot close DNS server %d (%d)", i, ret);
		}
	}

	if (--init_called <= 0) {
		init_called = 0;
	}

	k_mutex_lock(&ctx->lock, K_FOREVER);

	ctx->state = DNS_RESOLVE_CONTEXT_INACTIVE;

	return 0;
}

int dns_resolve_close(struct dns_resolve_context *ctx)
{
	int ret;

	k_mutex_lock(&ctx->lock, K_FOREVER);
	ret = dns_resolve_close_locked(ctx);
	k_mutex_unlock(&ctx->lock);

	return ret;
}

static bool dns_server_exists(struct dns_resolve_context *ctx,
			      const struct net_sockaddr *addr)
{
	for (int i = 0; i < SERVER_COUNT; i++) {
		if (IS_ENABLED(CONFIG_NET_IPV4) && (addr->sa_family == NET_AF_INET) &&
		    (ctx->servers[i].dns_server.sa_family == NET_AF_INET)) {
			if (net_ipv4_addr_cmp(&net_sin(addr)->sin_addr,
					      &net_sin(&ctx->servers[i].dns_server)->sin_addr)) {
				return true;
			}
		}

		if (IS_ENABLED(CONFIG_NET_IPV6) && (addr->sa_family == NET_AF_INET6) &&
		    (ctx->servers[i].dns_server.sa_family == NET_AF_INET6)) {
			if (net_ipv6_addr_cmp(&net_sin6(addr)->sin6_addr,
					      &net_sin6(&ctx->servers[i].dns_server)->sin6_addr)) {
				return true;
			}
		}
	}

	return false;
}

static bool dns_servers_exists(struct dns_resolve_context *ctx,
			       const char *servers[],
			       const struct net_sockaddr *servers_sa[])
{
	if (servers) {
		for (int i = 0; i < SERVER_COUNT && servers[i]; i++) {
			struct net_sockaddr addr;

			if (!net_ipaddr_parse(servers[i], strlen(servers[i]), &addr)) {
				continue;
			}

			if (!dns_server_exists(ctx, &addr)) {
				return false;
			}
		}
	}

	if (servers_sa) {
		for (int i = 0; i < SERVER_COUNT && servers_sa[i]; i++) {
			if (!dns_server_exists(ctx, servers_sa[i])) {
				return false;
			}
		}
	}

	return true;
}

static int do_dns_resolve_reconfigure(struct dns_resolve_context *ctx,
				      const char *servers[],
				      const struct net_sockaddr *servers_sa[],
				      int interfaces[],
				      bool do_close,
				      enum dns_server_source source)
{
	int err;

	if (!ctx) {
		return -ENOENT;
	}

	k_mutex_lock(&lock, K_FOREVER);
	k_mutex_lock(&ctx->lock, K_FOREVER);

	if (dns_servers_exists(ctx, servers, servers_sa)) {
		/* DNS servers did not change. */
		err = 0;
		goto unlock;
	}

	if (ctx->state == DNS_RESOLVE_CONTEXT_DEACTIVATING) {
		err = -EBUSY;
		goto unlock;
	}

	if (ctx->state == DNS_RESOLVE_CONTEXT_ACTIVE &&
	    (do_close || init_called == 0)) {
		dns_resolve_cancel_all(ctx);

		err = dns_resolve_close_locked(ctx);
		if (err) {
			goto unlock;
		}

		/* Make sure we do fresh start once */
		do_close = true;
	}

	err = dns_resolve_init_locked(ctx, servers, servers_sa,
				      &resolve_svc, 0, interfaces,
				      do_close,
				      source);

unlock:
	k_mutex_unlock(&ctx->lock);
	k_mutex_unlock(&lock);

	return err;
}

int dns_resolve_reconfigure_with_interfaces(struct dns_resolve_context *ctx,
					    const char *servers[],
					    const struct net_sockaddr *servers_sa[],
					    int interfaces[],
					    enum dns_server_source source)
{
	return do_dns_resolve_reconfigure(ctx,
					  servers,
					  servers_sa,
					  interfaces,
					  IS_ENABLED(CONFIG_DNS_RECONFIGURE_CLEANUP) ?
					  true : false,
					  source);
}

int dns_resolve_reconfigure(struct dns_resolve_context *ctx,
			    const char *servers[],
			    const struct net_sockaddr *servers_sa[],
			    enum dns_server_source source)
{
	return do_dns_resolve_reconfigure(ctx,
					  servers,
					  servers_sa,
					  NULL,
					  IS_ENABLED(CONFIG_DNS_RECONFIGURE_CLEANUP) ?
					  true : false,
					  source);
}

static int dns_resolve_remove_and_check_source(struct dns_resolve_context *ctx, int if_index,
					       bool check_source,
					       enum dns_server_source source)
{
	int i;
	int ret = -ENOENT;
	int st = 0;

	if (!ctx) {
		return -ENOENT;
	}

	if (if_index <= 0) {
		/* If network interface index is 0, then do nothing.
		 * If your want to remove all the servers, then just call
		 * dns_resolve_close() directly.
		 */
		return -EINVAL;
	}

	k_mutex_lock(&ctx->lock, K_FOREVER);

	for (i = 0; i < SERVER_COUNT; i++) {
		if (ctx->servers[i].if_index != if_index) {
			continue;
		}

		if (check_source && ctx->servers[i].source != source) {
			continue;
		}

		ctx->servers[i].if_index = 0;

		/* See comment in dns_resolve_close_locked() about
		 * releasing the lock before closing the server socket.
		 */
		k_mutex_unlock(&ctx->lock);

		ret = dns_server_close(ctx, i);

		k_mutex_lock(&ctx->lock, K_FOREVER);

		if (ret < 0) {
			st = ret;
		}
	}

	k_mutex_unlock(&ctx->lock);

	return st;
}

int dns_resolve_remove(struct dns_resolve_context *ctx, int if_index)
{
	return dns_resolve_remove_and_check_source(ctx, if_index, false,
						   DNS_SOURCE_UNKNOWN);
}

int dns_resolve_remove_source(struct dns_resolve_context *ctx, int if_index,
			      enum dns_server_source source)
{
	return dns_resolve_remove_and_check_source(ctx, if_index, true, source);
}

struct dns_resolve_context *dns_resolve_get_default(void)
{
	return &dns_default_ctx;
}

int dns_resolve_init_default(struct dns_resolve_context *ctx)
{
	int ret = 0;
#if defined(CONFIG_DNS_SERVER_IP_ADDRESSES)
	static const char *dns_servers[SERVER_COUNT + 1];
	int count = DNS_SERVER_COUNT;

	if (count > 5) {
		count = 5;
	}

	switch (count) {
#if DNS_SERVER_COUNT > 4
	case 5:
		dns_servers[4] = CONFIG_DNS_SERVER5;
		__fallthrough;
#endif
#if DNS_SERVER_COUNT > 3
	case 4:
		dns_servers[3] = CONFIG_DNS_SERVER4;
		__fallthrough;
#endif
#if DNS_SERVER_COUNT > 2
	case 3:
		dns_servers[2] = CONFIG_DNS_SERVER3;
		__fallthrough;
#endif
#if DNS_SERVER_COUNT > 1
	case 2:
		dns_servers[1] = CONFIG_DNS_SERVER2;
		__fallthrough;
#endif
#if DNS_SERVER_COUNT > 0
	case 1:
		dns_servers[0] = CONFIG_DNS_SERVER1;
		__fallthrough;
#endif
	case 0:
		break;
	}

#if defined(CONFIG_MDNS_RESOLVER) && (MDNS_SERVER_COUNT > 0)
#if defined(CONFIG_NET_IPV6) && defined(CONFIG_NET_IPV4)
	dns_servers[DNS_SERVER_COUNT + 1] = MDNS_IPV6_ADDR;
	dns_servers[DNS_SERVER_COUNT] = MDNS_IPV4_ADDR;
#else /* CONFIG_NET_IPV6 && CONFIG_NET_IPV4 */
#if defined(CONFIG_NET_IPV6)
	dns_servers[DNS_SERVER_COUNT] = MDNS_IPV6_ADDR;
#endif
#if defined(CONFIG_NET_IPV4)
	dns_servers[DNS_SERVER_COUNT] = MDNS_IPV4_ADDR;
#endif
#endif /* CONFIG_NET_IPV6 && CONFIG_NET_IPV4 */
#endif /* MDNS_RESOLVER && MDNS_SERVER_COUNT > 0 */

#if defined(CONFIG_LLMNR_RESOLVER) && (LLMNR_SERVER_COUNT > 0)
#if defined(CONFIG_NET_IPV6) && defined(CONFIG_NET_IPV4)
	dns_servers[DNS_SERVER_COUNT + MDNS_SERVER_COUNT + 1] =
							LLMNR_IPV6_ADDR;
	dns_servers[DNS_SERVER_COUNT + MDNS_SERVER_COUNT] = LLMNR_IPV4_ADDR;
#else /* CONFIG_NET_IPV6 && CONFIG_NET_IPV4 */
#if defined(CONFIG_NET_IPV6)
	dns_servers[DNS_SERVER_COUNT + MDNS_SERVER_COUNT] = LLMNR_IPV6_ADDR;
#endif
#if defined(CONFIG_NET_IPV4)
	dns_servers[DNS_SERVER_COUNT + MDNS_SERVER_COUNT] = LLMNR_IPV4_ADDR;
#endif
#endif /* CONFIG_NET_IPV6 && CONFIG_NET_IPV4 */
#endif /* LLMNR_RESOLVER && LLMNR_SERVER_COUNT > 0 */

	dns_servers[SERVER_COUNT] = NULL;

	ret = dns_resolve_init(ctx, dns_servers, NULL);
	if (ret < 0) {
		NET_WARN("Cannot initialize DNS resolver (%d)", ret);
	}
#else
	/* We must always call init even if there are no servers configured so
	 * that DNS mutex gets initialized properly.
	 */
	(void)dns_resolve_init(dns_resolve_get_default(), NULL, NULL);
#endif
	return ret;
}

#ifdef CONFIG_DNS_RESOLVER_AUTO_INIT
void dns_init_resolver(void)
{
	dns_resolve_init_default(dns_resolve_get_default());
}
#endif /* CONFIG_DNS_RESOLVER_AUTO_INIT */<|MERGE_RESOLUTION|>--- conflicted
+++ resolved
@@ -1103,13 +1103,8 @@
 {
 	struct dns_addrinfo info = { 0 };
 	uint32_t ttl; /* RR ttl, so far it is not passed to caller */
-<<<<<<< HEAD
 	uint8_t *src;
 	uint8_t *addr = NULL;
-	char *query_name;
-=======
-	uint8_t *src, *addr;
->>>>>>> 36f78b52
 	int address_size;
 	/* index that points to the current answer being analyzed */
 	int answer_ptr;
@@ -1366,7 +1361,7 @@
 
 			pos = dns_msg->msg + dns_msg->response_position;
 
-			info.ai_family = AF_UNSPEC;
+			info.ai_family = NET_AF_UNSPEC;
 			info.ai_extension = DNS_RESOLVE_TXT;
 			info.ai_txt.textlen = MIN(dns_msg->response_length,
 						  DNS_MAX_TEXT_SIZE);
@@ -1377,6 +1372,7 @@
 					      &ctx->queries[*query_idx]);
 			break;
 		}
+
 		case DNS_RESPONSE_SRV: {
 			int priority;
 			int weight;
@@ -1428,7 +1424,7 @@
 				goto quit;
 			}
 
-			info.ai_family = AF_UNSPEC;
+			info.ai_family = NET_AF_UNSPEC;
 			info.ai_extension = DNS_RESOLVE_SRV;
 			info.ai_srv.priority = priority;
 			info.ai_srv.weight = weight;
@@ -1448,6 +1444,7 @@
 			items++;
 			break;
 		}
+
 		case DNS_RESPONSE_CNAME_NO_IP:
 			/* Instead of using the QNAME at DNS_QUERY_POS,
 			 * we will use this CNAME
