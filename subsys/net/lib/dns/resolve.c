--- conflicted
+++ resolved
@@ -790,11 +790,6 @@
 
 static int recv_data(struct net_socket_service_event *pev)
 {
-<<<<<<< HEAD
-=======
-	COND_CODE_1(IS_ENABLED(CONFIG_NET_IPV6),
-		    (struct net_sockaddr_in6), (struct net_sockaddr_in)) addr;
->>>>>>> 8c324504
 	struct dns_resolve_context *ctx = pev->user_data;
 	socklen_t optlen = sizeof(int);
 	struct net_buf *dns_cname = NULL;
@@ -836,11 +831,7 @@
 
 	ret = zsock_recvfrom(pev->event.fd, dns_data->data,
 			     net_buf_max_len(dns_data), 0,
-<<<<<<< HEAD
 			     NULL, NULL);
-=======
-			     (struct net_sockaddr*)&addr, &addrlen);
->>>>>>> 8c324504
 	if (ret < 0) {
 		ret = -errno;
 		NET_ERR("recv failed on IPv%d socket (%d)",
