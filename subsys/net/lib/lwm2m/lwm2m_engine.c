--- conflicted
+++ resolved
@@ -819,36 +819,22 @@
 		now = k_uptime_get();
 		next = lwm2m_engine_service(now);
 
-<<<<<<< HEAD
-		for (i = 0; i < sock_nfds; ++i) {
-			struct lwm2m_ctx *ctx = sock_ctx[i];
-=======
 		for (i = 0; i < engine->sock_nfds; ++i) {
 			struct lwm2m_ctx *ctx = engine->sock_ctx[i];
->>>>>>> afb39a4a
 
 			if (ctx == NULL) {
 				continue;
 			}
-<<<<<<< HEAD
+
 			if (!sys_slist_is_empty(&ctx->pending_sends)) {
 				continue;
 			}
-=======
-
-			if (!sys_slist_is_empty(&ctx->pending_sends)) {
-				continue;
-			}
-
->>>>>>> afb39a4a
+
 			next_tx = retransmit_request(ctx, now);
 			if (next_tx < next) {
 				next = next_tx;
 			}
-<<<<<<< HEAD
-=======
-
->>>>>>> afb39a4a
+
 			if (lwm2m_rd_client_is_registred(ctx)) {
 				next_tx = check_notifications(ctx, now);
 				if (next_tx < next) {
@@ -876,19 +862,12 @@
 		}
 
 		for (i = 0; i < MAX_POLL_FD; i++) {
-<<<<<<< HEAD
-			short revents = sock_fds[i].revents;
-
-			if ((revents & ZSOCK_POLLIN) && sock_fds[i].fd != -1 &&
-			    sock_ctx[i] == NULL) {
-=======
 			struct lwm2m_ctx *ctx = engine->sock_ctx[i];
 			short revents = engine->sock_fds[i].revents;
 
 			if ((revents & ZSOCK_POLLIN) &&
 			    (engine->sock_fds[i].fd != -1) &&
 			    (ctx == NULL)) {
->>>>>>> afb39a4a
 				/* This is the control socket, just read and ignore the data */
 				char tmp;
 
@@ -902,25 +881,15 @@
 
 			if (revents & (ZSOCK_POLLERR | ZSOCK_POLLNVAL | ZSOCK_POLLHUP)) {
 				LOG_ERR("Poll reported a socket error, %02x.", revents);
-<<<<<<< HEAD
-				if (sock_ctx[i] != NULL && sock_ctx[i]->fault_cb != NULL) {
-					sock_ctx[i]->fault_cb(EIO);
-=======
 				if ((ctx != NULL) && (ctx->fault_cb != NULL)) {
 					ctx->fault_cb(EIO);
->>>>>>> afb39a4a
 				}
 				continue;
 			}
 
 			if (revents & ZSOCK_POLLIN) {
-<<<<<<< HEAD
-				while (sock_ctx[i]) {
-					rc = socket_recv_message(sock_ctx[i]);
-=======
 				while (ctx) {
 					rc = socket_recv_message(ctx);
->>>>>>> afb39a4a
 					if (rc) {
 						break;
 					}
@@ -930,11 +899,7 @@
 			}
 
 			if (revents & ZSOCK_POLLOUT) {
-<<<<<<< HEAD
-				rc = socket_send_message(sock_ctx[i]);
-=======
 				rc = socket_send_message(ctx);
->>>>>>> afb39a4a
 				/* Drop packets that cannot be send, CoAP layer handles retry */
 				/* Other fatal errors should trigger a recovery */
 				if ((rc < 0) && (rc != -EAGAIN)) {
