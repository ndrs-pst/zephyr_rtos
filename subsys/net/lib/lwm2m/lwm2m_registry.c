/*
 * Copyright (c) 2017 Linaro Limited
 * Copyright (c) 2018-2019 Foundries.io
 *
 * SPDX-License-Identifier: Apache-2.0
 */

/*
 * Uses some original concepts by:
 *         Joakim Eriksson <joakime@sics.se>
 *         Niclas Finne <nfi@sics.se>
 *         Joel Hoglund <joel@sics.se>
 */

#define LOG_MODULE_NAME net_lwm2m_registry
#define LOG_LEVEL	CONFIG_LWM2M_LOG_LEVEL

#include <zephyr/logging/log.h>
#include <zephyr/sys/ring_buffer.h>
LOG_MODULE_REGISTER(LOG_MODULE_NAME);

#include "lwm2m_engine.h"
#include "lwm2m_object.h"
#include "lwm2m_obj_access_control.h"
#include "lwm2m_util.h"
#include "lwm2m_rd_client.h"

#include <ctype.h>
#include <errno.h>
#include <stddef.h>
#include <stdio.h>
#include <stdlib.h>
#include <string.h>
#include <time.h>

#include <zephyr/types.h>

#define BINDING_OPT_MAX_LEN 3 /* "UQ" */
#define QUEUE_OPT_MAX_LEN   2 /* "Q" */

/* Thread safety */
static K_MUTEX_DEFINE(registry_lock);

void lwm2m_registry_lock(void)
{
	(void)k_mutex_lock(&registry_lock, K_FOREVER);
}

void lwm2m_registry_unlock(void)
{
	(void)k_mutex_unlock(&registry_lock);
}

/* Default core object version */
struct default_obj_version {
	uint16_t obj_id;
	uint8_t version_major;
	uint8_t version_minor;
};

/* Based on Appendix E of the respective LwM2M specification. */
static const struct default_obj_version default_obj_versions[] = {
#if defined(CONFIG_LWM2M_VERSION_1_0)
	{ LWM2M_OBJECT_SECURITY_ID, 1, 0 },
	{ LWM2M_OBJECT_SERVER_ID, 1, 0 },
	{ LWM2M_OBJECT_ACCESS_CONTROL_ID, 1, 0 },
	{ LWM2M_OBJECT_DEVICE_ID, 1, 0 },
	{ LWM2M_OBJECT_CONNECTIVITY_MONITORING_ID, 1, 0 },
	{ LWM2M_OBJECT_FIRMWARE_ID, 1, 0 },
	{ LWM2M_OBJECT_LOCATION_ID, 1, 0 },
	{ LWM2M_OBJECT_CONNECTIVITY_STATISTICS_ID, 1, 0 },
#elif defined(CONFIG_LWM2M_VERSION_1_1)
	{ LWM2M_OBJECT_SECURITY_ID, 1, 1 },
	{ LWM2M_OBJECT_SERVER_ID, 1, 1 },
	{ LWM2M_OBJECT_ACCESS_CONTROL_ID, 1, 0 },
	{ LWM2M_OBJECT_DEVICE_ID, 1, 1 },
	{ LWM2M_OBJECT_CONNECTIVITY_MONITORING_ID, 1, 2 },
	{ LWM2M_OBJECT_FIRMWARE_ID, 1, 0 },
	{ LWM2M_OBJECT_LOCATION_ID, 1, 0 },
	{ LWM2M_OBJECT_CONNECTIVITY_STATISTICS_ID, 1, 0 },
	/* OSCORE object not implemented yet, but include it for completeness */
	{ LWM2M_OBJECT_OSCORE_ID, 1, 0 },
#else
#error "Default core object versions not defined for LwM2M version"
#endif
};

/* Resources */
static sys_slist_t engine_obj_list;
static sys_slist_t engine_obj_inst_list;

/* Resource wrappers */
sys_slist_t* lwm2m_engine_obj_list(void) {
	return &engine_obj_list;
}

sys_slist_t* lwm2m_engine_obj_inst_list(void) {
	return &engine_obj_inst_list;
}

#if defined(CONFIG_LWM2M_RESOURCE_DATA_CACHE_SUPPORT)
static void lwm2m_engine_cache_write(const struct lwm2m_engine_obj_field *obj_field,
				     const struct lwm2m_obj_path *path, const void *value,
				     uint16_t len);
#endif
/* Engine object */

void lwm2m_register_obj(struct lwm2m_engine_obj *obj)
{
	k_mutex_lock(&registry_lock, K_FOREVER);
#if defined(CONFIG_LWM2M_ACCESS_CONTROL_ENABLE)
	/* If bootstrap, then bootstrap server should create the ac obj instances */
#if !defined(CONFIG_LWM2M_RD_CLIENT_SUPPORT_BOOTSTRAP)
	int server_obj_inst_id = lwm2m_server_short_id_to_inst(CONFIG_LWM2M_SERVER_DEFAULT_SSID);

	access_control_add_obj(obj->obj_id, server_obj_inst_id);
#endif /* CONFIG_LWM2M_RD_CLIENT_SUPPORT_BOOTSTRAP */
#endif /* CONFIG_LWM2M_ACCESS_CONTROL_ENABLE */
	sys_slist_append(&engine_obj_list, &obj->node);
	k_mutex_unlock(&registry_lock);
}

void lwm2m_unregister_obj(struct lwm2m_engine_obj *obj)
{
	k_mutex_lock(&registry_lock, K_FOREVER);
#if defined(CONFIG_LWM2M_ACCESS_CONTROL_ENABLE)
	access_control_remove_obj(obj->obj_id);
#endif
	engine_remove_observer_by_id(obj->obj_id, -1);
	sys_slist_find_and_remove(&engine_obj_list, &obj->node);
	k_mutex_unlock(&registry_lock);
}

struct lwm2m_engine_obj *get_engine_obj(int obj_id)
{
	struct lwm2m_engine_obj *obj;

	SYS_SLIST_FOR_EACH_CONTAINER(&engine_obj_list, obj, node) {
		if (obj->obj_id == obj_id) {
			return obj;
		}
	}

	return NULL;
}

struct lwm2m_engine_obj_field *lwm2m_get_engine_obj_field(struct lwm2m_engine_obj *obj, int res_id)
{
	if (obj && obj->fields && (obj->field_count > 0)) {
		for (int i = 0; i < obj->field_count; i++) {
			if (obj->fields[i].res_id == res_id) {
				return &obj->fields[i];
			}
		}
	}

	return NULL;
}

struct lwm2m_engine_obj *lwm2m_engine_get_obj(const struct lwm2m_obj_path *path)
{
	if (path->level < LWM2M_PATH_LEVEL_OBJECT) {
		return NULL;
	}

	return get_engine_obj(path->obj_id);
}
/* Engine object instance */

static void engine_register_obj_inst(struct lwm2m_engine_obj_inst *obj_inst)
{
#if defined(CONFIG_LWM2M_ACCESS_CONTROL_ENABLE)
	/* If bootstrap, then bootstrap server should create the ac obj instances */
#if !defined(CONFIG_LWM2M_RD_CLIENT_SUPPORT_BOOTSTRAP)
	int server_obj_inst_id = lwm2m_server_short_id_to_inst(CONFIG_LWM2M_SERVER_DEFAULT_SSID);

	access_control_add(obj_inst->obj->obj_id, obj_inst->obj_inst_id, server_obj_inst_id);
#endif /* CONFIG_LWM2M_RD_CLIENT_SUPPORT_BOOTSTRAP */
#endif /* CONFIG_LWM2M_ACCESS_CONTROL_ENABLE */
	sys_slist_append(&engine_obj_inst_list, &obj_inst->node);
}

static void engine_unregister_obj_inst(struct lwm2m_engine_obj_inst *obj_inst)
{
#if defined(CONFIG_LWM2M_ACCESS_CONTROL_ENABLE)
	access_control_remove(obj_inst->obj->obj_id, obj_inst->obj_inst_id);
#endif
	engine_remove_observer_by_id(obj_inst->obj->obj_id, obj_inst->obj_inst_id);
	sys_slist_find_and_remove(&engine_obj_inst_list, &obj_inst->node);
}

struct lwm2m_engine_obj_inst *get_engine_obj_inst(int obj_id, int obj_inst_id)
{
	struct lwm2m_engine_obj_inst *obj_inst;

	SYS_SLIST_FOR_EACH_CONTAINER(&engine_obj_inst_list, obj_inst, node) {
		if ((obj_inst->obj->obj_id == obj_id) &&
		    (obj_inst->obj_inst_id == obj_inst_id)) {
			return obj_inst;
		}
	}

	return NULL;
}

struct lwm2m_engine_obj_inst *next_engine_obj_inst(int obj_id, int obj_inst_id)
{
	struct lwm2m_engine_obj_inst *obj_inst, *next = NULL;

	SYS_SLIST_FOR_EACH_CONTAINER(&engine_obj_inst_list, obj_inst, node) {
		if ((obj_inst->obj->obj_id == obj_id) &&
		    (obj_inst->obj_inst_id > obj_inst_id) &&
		    (!next || (next->obj_inst_id > obj_inst->obj_inst_id))) {
			next = obj_inst;
		}
	}

	return next;
}

int lwm2m_create_obj_inst(uint16_t obj_id, uint16_t obj_inst_id,
			  struct lwm2m_engine_obj_inst **obj_inst)
{
	struct lwm2m_engine_obj *obj;
	int ret;

	k_mutex_lock(&registry_lock, K_FOREVER);
	*obj_inst = NULL;
	obj = get_engine_obj(obj_id);
	if (!obj) {
		LOG_ERR("unable to find obj: %u", obj_id);
		k_mutex_unlock(&registry_lock);
		return -ENOENT;
	}

	if (!obj->create_cb) {
		LOG_ERR("obj %u has no create_cb", obj_id);
		k_mutex_unlock(&registry_lock);
		return -EINVAL;
	}

	if (obj->instance_count + 1 > obj->max_instance_count) {
		LOG_ERR("no more instances available for obj %u", obj_id);
		k_mutex_unlock(&registry_lock);
		return -ENOMEM;
	}

	*obj_inst = obj->create_cb(obj_inst_id);
	if (!*obj_inst) {
		LOG_ERR("unable to create obj %u instance %u", obj_id, obj_inst_id);
		/*
		 * Already checked for instance count total.
		 * This can only be an error if the object instance exists.
		 */
		k_mutex_unlock(&registry_lock);
		return -EEXIST;
	}

	obj->instance_count++;
	(*obj_inst)->obj = obj;
	(*obj_inst)->obj_inst_id = obj_inst_id;
	engine_register_obj_inst(*obj_inst);

	if (obj->user_create_cb) {
		ret = obj->user_create_cb(obj_inst_id);
		if (ret < 0) {
			LOG_ERR("Error in user obj create %u/%u: %d", obj_id, obj_inst_id, ret);
			k_mutex_unlock(&registry_lock);
			lwm2m_delete_obj_inst(obj_id, obj_inst_id);
			return ret;
		}
	}

	k_mutex_unlock(&registry_lock);
	return 0;
}

int lwm2m_delete_obj_inst(uint16_t obj_id, uint16_t obj_inst_id)
{
	int ret = 0;
	struct lwm2m_engine_obj *obj;
	struct lwm2m_engine_obj_inst *obj_inst;

	k_mutex_lock(&registry_lock, K_FOREVER);
	obj = get_engine_obj(obj_id);
	if (!obj) {
		k_mutex_unlock(&registry_lock);
		return -ENOENT;
	}

	obj_inst = get_engine_obj_inst(obj_id, obj_inst_id);
	if (!obj_inst) {
		k_mutex_unlock(&registry_lock);
		return -ENOENT;
	}

	if (obj->user_delete_cb) {
		ret = obj->user_delete_cb(obj_inst_id);
		if (ret < 0) {
			LOG_ERR("Error in user obj delete %u/%u: %d", obj_id, obj_inst_id, ret);
			/* don't return error */
		}
	}

	engine_unregister_obj_inst(obj_inst);
	obj->instance_count--;

	if (obj->delete_cb) {
		ret = obj->delete_cb(obj_inst_id);
	}

	/* reset obj_inst and res_inst data structure */
<<<<<<< HEAD
	for (int i = 0; i < obj_inst->resource_count; i++) {
		clear_attrs(&obj_inst->resources[i]);
		(void) memset(obj_inst->resources + i, 0, sizeof(struct lwm2m_engine_res));
	}

	clear_attrs(obj_inst);
	(void) memset(obj_inst, 0, sizeof(struct lwm2m_engine_obj_inst));
=======
	for (i = 0; i < obj_inst->resource_count; i++) {
		clear_attrs(LWM2M_PATH_LEVEL_RESOURCE, &obj_inst->resources[i]);
		(void)memset(obj_inst->resources + i, 0, sizeof(struct lwm2m_engine_res));
	}

	clear_attrs(LWM2M_PATH_LEVEL_OBJECT_INST, obj_inst);
	(void)memset(obj_inst, 0, sizeof(struct lwm2m_engine_obj_inst));
>>>>>>> bb20f35e
	k_mutex_unlock(&registry_lock);

	return ret;
}

int lwm2m_create_object_inst(const struct lwm2m_obj_path *path)
{
	struct lwm2m_engine_obj_inst *obj_inst;
	int ret = 0;

	if (path->level != LWM2M_PATH_LEVEL_OBJECT_INST) {
		LOG_ERR("path must have 2 parts");
		return -EINVAL;
	}

	ret = lwm2m_create_obj_inst(path->obj_id, path->obj_inst_id, &obj_inst);
	if (ret < 0) {
		return ret;
	}

	engine_trigger_update(true);

	return 0;
}

int lwm2m_delete_object_inst(const struct lwm2m_obj_path *path)
{
	int ret = 0;

	if (path->level != LWM2M_PATH_LEVEL_OBJECT_INST) {
		LOG_ERR("path must have 2 parts");
		return -EINVAL;
	}

	ret = lwm2m_delete_obj_inst(path->obj_id, path->obj_inst_id);
	if (ret < 0) {
		return ret;
	}

	engine_trigger_update(true);

	return 0;
}

struct lwm2m_engine_obj_inst *lwm2m_engine_get_obj_inst(const struct lwm2m_obj_path *path)
{
	if (path->level < LWM2M_PATH_LEVEL_OBJECT_INST) {
		return NULL;
	}

	return get_engine_obj_inst(path->obj_id, path->obj_inst_id);
}

int path_to_objs(const struct lwm2m_obj_path *path, struct lwm2m_engine_obj_inst **obj_inst,
		 struct lwm2m_engine_obj_field **obj_field, struct lwm2m_engine_res **res,
		 struct lwm2m_engine_res_inst **res_inst)
{
	struct lwm2m_engine_obj_inst *oi;
	struct lwm2m_engine_obj_field *of;
	struct lwm2m_engine_res *r = NULL;
	struct lwm2m_engine_res_inst *ri = NULL;
	int i;

	if (!path) {
		return -EINVAL;
	}

	oi = get_engine_obj_inst(path->obj_id, path->obj_inst_id);
	if (!oi) {
		LOG_ERR("obj instance %d/%d not found", path->obj_id, path->obj_inst_id);
		return -ENOENT;
	}

	if (!oi->resources || oi->resource_count == 0U) {
		LOG_ERR("obj instance has no resources");
		return -EINVAL;
	}

	of = lwm2m_get_engine_obj_field(oi->obj, path->res_id);
	if (!of) {
		LOG_ERR("obj field %d not found", path->res_id);
		return -ENOENT;
	}

	for (i = 0; i < oi->resource_count; i++) {
		if (oi->resources[i].res_id == path->res_id) {
			r = &oi->resources[i];
			break;
		}
	}

	if (!r) {
		if (LWM2M_HAS_PERM(of, BIT(LWM2M_FLAG_OPTIONAL))) {
			LOG_DBG("resource %d not found", path->res_id);
		} else {
			LOG_ERR("resource %d not found", path->res_id);
		}

		return -ENOENT;
	}

	for (i = 0; i < r->res_inst_count; i++) {
		if (r->res_instances[i].res_inst_id == path->res_inst_id) {
			ri = &r->res_instances[i];
			break;
		}
	}

	/* specifically don't complain about missing resource instance */

	if (obj_inst) {
		*obj_inst = oi;
	}

	if (obj_field) {
		*obj_field = of;
	}

	if (res) {
		*res = r;
	}

	if (ri && res_inst) {
		*res_inst = ri;
	}

	return 0;
}

static bool is_string(const struct lwm2m_obj_path *path)
{
	struct lwm2m_engine_obj_field *obj_field;
	int ret;

	ret = path_to_objs(path, NULL, &obj_field, NULL, NULL);
	if (ret < 0 || !obj_field) {
		return false;
	}
	if (obj_field->data_type == LWM2M_RES_TYPE_STRING) {
		return true;
	}
	return false;
}

/* User data setter functions */

int lwm2m_set_res_buf(const struct lwm2m_obj_path *path, void *buffer_ptr, uint16_t buffer_len,
		      uint16_t data_len, uint8_t data_flags)
{
	int ret;
	struct lwm2m_engine_res_inst *res_inst = NULL;

	if (path->level < LWM2M_PATH_LEVEL_RESOURCE) {
		LOG_ERR("path must have at least 3 parts");
		return -EINVAL;
	}

	k_mutex_lock(&registry_lock, K_FOREVER);
	/* look up resource obj */
	ret = path_to_objs(path, NULL, NULL, NULL, &res_inst);
	if (ret < 0) {
		k_mutex_unlock(&registry_lock);
		return ret;
	}

	if (!res_inst) {
		LOG_ERR("res instance %d not found", path->res_inst_id);
		k_mutex_unlock(&registry_lock);
		return -ENOENT;
	}

	/* assign data elements */
	res_inst->data_ptr = buffer_ptr;
	res_inst->data_len = data_len;
	res_inst->max_data_len = buffer_len;
	res_inst->data_flags = data_flags;

	k_mutex_unlock(&registry_lock);
	return ret;
}

static bool lwm2m_validate_time_resource_lenghts(uint16_t resource_length, uint16_t buf_length)
{
	if ((resource_length != sizeof(time_t)) &&
	    (resource_length != sizeof(uint32_t))) {
		return false;
	}

	if ((buf_length != sizeof(time_t)) &&
	    (buf_length != sizeof(uint32_t))) {
		return false;
	}

	return true;
}

static int lwm2m_check_buf_sizes(uint8_t data_type, uint16_t resource_length, uint16_t buf_length)
{
	switch (data_type) {
	case LWM2M_RES_TYPE_OPAQUE:
	case LWM2M_RES_TYPE_STRING:
		if (resource_length > buf_length) {
			return -ENOMEM;
		}
		break;
	case LWM2M_RES_TYPE_U32:
	case LWM2M_RES_TYPE_U16:
	case LWM2M_RES_TYPE_U8:
	case LWM2M_RES_TYPE_S64:
	case LWM2M_RES_TYPE_S32:
	case LWM2M_RES_TYPE_S16:
	case LWM2M_RES_TYPE_S8:
	case LWM2M_RES_TYPE_BOOL:
	case LWM2M_RES_TYPE_FLOAT:
	case LWM2M_RES_TYPE_OBJLNK:
		if (resource_length != buf_length) {
			return -EINVAL;
		}
		break;
	default:
		return 0;
	}
	return 0;
}

static int lwm2m_engine_set(const struct lwm2m_obj_path *path, const void *value, uint16_t len)
{
	struct lwm2m_engine_obj_inst *obj_inst;
	struct lwm2m_engine_obj_field *obj_field;
	struct lwm2m_engine_res *res = NULL;
	struct lwm2m_engine_res_inst *res_inst = NULL;
	void *data_ptr;
	size_t max_data_len;
	int ret;
	bool changed = false;

	if (path->level < LWM2M_PATH_LEVEL_RESOURCE) {
		LOG_ERR("path must have at least 3 parts");
		return -EINVAL;
	}

	LOG_DBG("path:%u/%u/%u, buf:%p, len:%d", path->obj_id, path->obj_inst_id,
		path->res_id, value, len);

	k_mutex_lock(&registry_lock, K_FOREVER);
	/* look up resource obj */
	ret = path_to_objs(path, &obj_inst, &obj_field, &res, &res_inst);
	if (ret < 0) {
		k_mutex_unlock(&registry_lock);
		return ret;
	}

	if (!res_inst) {
		LOG_ERR("res instance %d not found", path->res_inst_id);
		k_mutex_unlock(&registry_lock);
		return -ENOENT;
	}

	if (LWM2M_HAS_RES_FLAG(res_inst, LWM2M_RES_DATA_FLAG_RO)) {
		LOG_ERR("res instance data pointer is read-only "
			"[%u/%u/%u/%u:lvl%u]", path->obj_id, path->obj_inst_id, path->res_id,
			path->res_inst_id, path->level);
		k_mutex_unlock(&registry_lock);
		return -EACCES;
	}

	/* setup initial data elements */
	data_ptr = res_inst->data_ptr;
	max_data_len = res_inst->max_data_len;

	/* allow user to override data elements via callback */
	if (res->pre_write_cb) {
		data_ptr = res->pre_write_cb(obj_inst->obj_inst_id, res->res_id,
					     res_inst->res_inst_id, &max_data_len);
	}

	if (!data_ptr) {
		LOG_ERR("res instance data pointer is NULL [%u/%u/%u/%u:%u]", path->obj_id,
			path->obj_inst_id, path->res_id, path->res_inst_id, path->level);
		k_mutex_unlock(&registry_lock);
		return -EINVAL;
	}

	ret = lwm2m_check_buf_sizes(obj_field->data_type, len, max_data_len);
	if (ret) {
		LOG_ERR("Incorrect buffer length %u for res data length %zu", len,
			max_data_len);
		k_mutex_unlock(&registry_lock);
		return ret;
	}

	if ((memcmp(data_ptr, value, len) != 0) ||
	    (res_inst->data_len != len)) {
		changed = true;
	}

#if CONFIG_LWM2M_ENGINE_VALIDATION_BUFFER_SIZE > 0
	if (res->validate_cb) {
		ret = res->validate_cb(obj_inst->obj_inst_id, res->res_id, res_inst->res_inst_id,
				       (uint8_t *)value, len, false, 0, 0);
		if (ret < 0) {
			k_mutex_unlock(&registry_lock);
			return -EINVAL;
		}
	}
#endif /* CONFIG_LWM2M_ENGINE_VALIDATION_BUFFER_SIZE > 0 */

	switch (obj_field->data_type) {

	case LWM2M_RES_TYPE_OPAQUE:
		if (len) {
			memcpy((uint8_t *)data_ptr, value, len);
		}
		break;

	case LWM2M_RES_TYPE_STRING:
		if (len) {
			strncpy(data_ptr, value, len - 1);
			((char*)data_ptr)[len - 1] = '\0';
		} else {
			((char*)data_ptr)[0] = '\0';
		}
		break;

	case LWM2M_RES_TYPE_U32:
		*((uint32_t*)data_ptr) = *(uint32_t*)value;
		break;

	case LWM2M_RES_TYPE_U16:
		*((uint16_t*)data_ptr) = *(uint16_t*)value;
		break;

	case LWM2M_RES_TYPE_U8:
		*((uint8_t*)data_ptr) = *(uint8_t*)value;
		break;

	case LWM2M_RES_TYPE_TIME:
		if (!lwm2m_validate_time_resource_lenghts(max_data_len, len)) {
			LOG_ERR("Time Set: buffer length %u  max data len %zu not supported", len,
				max_data_len);
			k_mutex_unlock(&registry_lock);
			return -EINVAL;
		}

		if (max_data_len == sizeof(time_t)) {
			if (len == sizeof(time_t)) {
				*((time_t*)data_ptr) = *(time_t*)value;
			} else {
				*((time_t*)data_ptr) = (time_t)*((uint32_t*)value);
			}
		} else {
			LOG_WRN("Converting time to 32bit may cause integer overflow on resource "
				"[%u/%u/%u/%u:%u]", path->obj_id, path->obj_inst_id, path->res_id,
				path->res_inst_id, path->level);
			if (len == sizeof(uint32_t)) {
				*((uint32_t*)data_ptr) = *(uint32_t*)value;
			} else {
				*((uint32_t*)data_ptr) = (uint32_t)*((time_t*)value);
			}
		}

		break;

	case LWM2M_RES_TYPE_S64:
	*((int64_t*)data_ptr) = *(int64_t*)value;
		break;

	case LWM2M_RES_TYPE_S32:
	*((int32_t*)data_ptr) = *(int32_t*)value;
		break;

	case LWM2M_RES_TYPE_S16:
	*((int16_t*)data_ptr) = *(int16_t*)value;
		break;

	case LWM2M_RES_TYPE_S8:
	*((int8_t*)data_ptr) = *(int8_t*)value;
		break;

	case LWM2M_RES_TYPE_BOOL:
	*((bool*)data_ptr) = *(bool*)value;
		break;

	case LWM2M_RES_TYPE_FLOAT:
	*(double*)data_ptr = *(double*)value;
		break;

	case LWM2M_RES_TYPE_OBJLNK:
	*((struct lwm2m_objlnk*)data_ptr) = *(struct lwm2m_objlnk*)value;
		break;

	default:
		LOG_ERR("unknown obj data_type %d", obj_field->data_type);
		k_mutex_unlock(&registry_lock);
		return -EINVAL;
	}

	res_inst->data_len = len;

	/* Cache Data Write */
#if defined(CONFIG_LWM2M_RESOURCE_DATA_CACHE_SUPPORT)
	lwm2m_engine_cache_write(obj_field, path, value, len);
#endif

	if (res->post_write_cb) {
		ret = res->post_write_cb(obj_inst->obj_inst_id, res->res_id, res_inst->res_inst_id,
					 data_ptr, len, false, 0, 0);
	}

	if (changed && LWM2M_HAS_PERM(obj_field, LWM2M_PERM_R)) {
		lwm2m_notify_observer_path(path);
	}
	k_mutex_unlock(&registry_lock);
	return ret;
}

int lwm2m_set_opaque(const struct lwm2m_obj_path *path, const char *data_ptr, uint16_t data_len)
{
	return lwm2m_engine_set(path, data_ptr, data_len);
}

int lwm2m_set_string(const struct lwm2m_obj_path *path, const char *data_ptr)
{
	uint16_t len = strlen(data_ptr);

	/* String resources contain terminator as well, opaque resources don't */
	if (is_string(path)) {
		len += 1;
	}

	return lwm2m_engine_set(path, data_ptr, len);
}

int lwm2m_set_u8(const struct lwm2m_obj_path *path, uint8_t value)
{
	return lwm2m_engine_set(path, &value, 1);
}

int lwm2m_set_u16(const struct lwm2m_obj_path *path, uint16_t value)
{
	return lwm2m_engine_set(path, &value, 2);
}

int lwm2m_set_u32(const struct lwm2m_obj_path *path, uint32_t value)
{
	return lwm2m_engine_set(path, &value, 4);
}

int lwm2m_set_s8(const struct lwm2m_obj_path *path, int8_t value)
{
	return lwm2m_engine_set(path, &value, 1);
}

int lwm2m_set_s16(const struct lwm2m_obj_path *path, int16_t value)
{
	return lwm2m_engine_set(path, &value, 2);

}

int lwm2m_set_s32(const struct lwm2m_obj_path *path, int32_t value)
{
	return lwm2m_engine_set(path, &value, 4);
}

int lwm2m_set_s64(const struct lwm2m_obj_path *path, int64_t value)
{
	return lwm2m_engine_set(path, &value, 8);
}

int lwm2m_set_bool(const struct lwm2m_obj_path *path, bool value)
{
	uint8_t temp = (value != 0 ? 1 : 0);

	return lwm2m_engine_set(path, &temp, 1);
}

int lwm2m_set_f64(const struct lwm2m_obj_path *path, const double value)
{
	return lwm2m_engine_set(path, &value, sizeof(double));
}

int lwm2m_set_objlnk(const struct lwm2m_obj_path *path, const struct lwm2m_objlnk *value)
{
	return lwm2m_engine_set(path, value, sizeof(struct lwm2m_objlnk));
}

int lwm2m_set_time(const struct lwm2m_obj_path *path, time_t value)
{
	return lwm2m_engine_set(path, &value, sizeof(time_t));
}

int lwm2m_set_res_data_len(const struct lwm2m_obj_path *path, uint16_t data_len)
{
	int ret;
	void *buffer_ptr;
	uint16_t buffer_len;
	uint16_t old_len;
	uint8_t data_flags;

	ret = lwm2m_get_res_buf(path, &buffer_ptr, &buffer_len, &old_len, &data_flags);
	if (ret) {
		return ret;
	}
	return lwm2m_set_res_buf(path, buffer_ptr, buffer_len, data_len, data_flags);
}
/* User data getter functions */

int lwm2m_get_res_buf(const struct lwm2m_obj_path *path, void **buffer_ptr, uint16_t *buffer_len,
		      uint16_t *data_len, uint8_t *data_flags)
{
	int ret;
	struct lwm2m_engine_res_inst *res_inst = NULL;

	if (path->level < LWM2M_PATH_LEVEL_RESOURCE) {
		LOG_ERR("path must have at least 3 parts");
		return -EINVAL;
	}

	k_mutex_lock(&registry_lock, K_FOREVER);
	/* look up resource obj */
	ret = path_to_objs(path, NULL, NULL, NULL, &res_inst);
	if (ret < 0) {
		k_mutex_unlock(&registry_lock);
		return ret;
	}

	if (!res_inst) {
		LOG_ERR("res instance %d not found", path->res_inst_id);
		k_mutex_unlock(&registry_lock);
		return -ENOENT;
	}

	if (buffer_ptr) {
		*buffer_ptr = res_inst->data_ptr;
	}
	if (buffer_len) {
		*buffer_len = res_inst->max_data_len;
	}
	if (data_len) {
		*data_len = res_inst->data_len;
	}
	if (data_flags) {
		*data_flags = res_inst->data_flags;
	}

	k_mutex_unlock(&registry_lock);
	return 0;
}

static int lwm2m_engine_get(const struct lwm2m_obj_path *path, void *buf, uint16_t buflen)
{
	int ret = 0;
	struct lwm2m_engine_obj_inst *obj_inst;
	struct lwm2m_engine_obj_field *obj_field;
	struct lwm2m_engine_res *res = NULL;
	struct lwm2m_engine_res_inst *res_inst = NULL;
	void *data_ptr = NULL;
	size_t data_len = 0;

	if (path->level < LWM2M_PATH_LEVEL_RESOURCE) {
		LOG_ERR("path must have at least 3 parts");
		return -EINVAL;
	}
	LOG_DBG("path:%u/%u/%u/%u, level %u, buf:%p, buflen:%d", path->obj_id, path->obj_inst_id,
		path->res_id, path->res_inst_id, path->level, buf, buflen);

	k_mutex_lock(&registry_lock, K_FOREVER);
	/* look up resource obj */
	ret = path_to_objs(path, &obj_inst, &obj_field, &res, &res_inst);
	if (ret < 0) {
		k_mutex_unlock(&registry_lock);
		return ret;
	}

	if (!res_inst) {
		LOG_ERR("res instance %d not found", path->res_inst_id);
		k_mutex_unlock(&registry_lock);
		return -ENOENT;
	}

	/* setup initial data elements */
	data_ptr = res_inst->data_ptr;
	data_len = res_inst->data_len;

	/* allow user to override data elements via callback */
	if (res->read_cb) {
		data_ptr = res->read_cb(obj_inst->obj_inst_id, res->res_id, res_inst->res_inst_id,
					&data_len);
	}

	if (data_ptr && data_len > 0) {
		ret = lwm2m_check_buf_sizes(obj_field->data_type, data_len, buflen);
		if (ret) {
			LOG_ERR("Incorrect resource data length %zu. Buffer length %u", data_len,
				buflen);
			k_mutex_unlock(&registry_lock);
			return ret;
		}

		switch (obj_field->data_type) {

		case LWM2M_RES_TYPE_OPAQUE:
			memcpy(buf, data_ptr, data_len);
			break;

		case LWM2M_RES_TYPE_STRING:
			strncpy(buf, data_ptr, data_len - 1);
			((char *)buf)[data_len - 1] = '\0';
			break;

		case LWM2M_RES_TYPE_U32:
			*(uint32_t *)buf = *(uint32_t *)data_ptr;
			break;
		case LWM2M_RES_TYPE_TIME:
			if (!lwm2m_validate_time_resource_lenghts(data_len, buflen)) {
				LOG_ERR("Time get buffer length %u  data len %zu not supported",
					buflen, data_len);
				k_mutex_unlock(&registry_lock);
				return -EINVAL;
			}

			if (data_len == sizeof(time_t)) {
				if (buflen == sizeof(time_t)) {
					*((time_t *)buf) = *(time_t *)data_ptr;
				} else {
					/* In this case get operation may not got correct value */
					LOG_WRN("Converting time to 32bit may cause integer "
						"overflow");
					*((uint32_t *)buf) = (uint32_t) *((time_t *)data_ptr);
				}
			} else {
				LOG_WRN("Converting time to 32bit may cause integer overflow");
				if (buflen == sizeof(uint32_t)) {
					*((uint32_t *)buf) = *(uint32_t *)data_ptr;
				} else {
					*((time_t *)buf) = (time_t) *((uint32_t *)data_ptr);
				}
			}
			break;

		case LWM2M_RES_TYPE_U16:
			*(uint16_t *)buf = *(uint16_t *)data_ptr;
			break;

		case LWM2M_RES_TYPE_U8:
			*(uint8_t *)buf = *(uint8_t *)data_ptr;
			break;

		case LWM2M_RES_TYPE_S64:
			*(int64_t *)buf = *(int64_t *)data_ptr;
			break;

		case LWM2M_RES_TYPE_S32:
			*(int32_t *)buf = *(int32_t *)data_ptr;
			break;

		case LWM2M_RES_TYPE_S16:
			*(int16_t *)buf = *(int16_t *)data_ptr;
			break;

		case LWM2M_RES_TYPE_S8:
			*(int8_t *)buf = *(int8_t *)data_ptr;
			break;

		case LWM2M_RES_TYPE_BOOL:
			*(bool *)buf = *(bool *)data_ptr;
			break;

		case LWM2M_RES_TYPE_FLOAT:
			*(double *)buf = *(double *)data_ptr;
			break;

		case LWM2M_RES_TYPE_OBJLNK:
			*(struct lwm2m_objlnk *)buf = *(struct lwm2m_objlnk *)data_ptr;
			break;

		default:
			LOG_ERR("unknown obj data_type %d", obj_field->data_type);
			k_mutex_unlock(&registry_lock);
			return -EINVAL;
		}
	} else if (obj_field->data_type == LWM2M_RES_TYPE_STRING) {
		/* Ensure empty string when there is no data */
		((char *)buf)[0] = '\0';
	}
	k_mutex_unlock(&registry_lock);
	return 0;
}

int lwm2m_get_opaque(const struct lwm2m_obj_path *path, void *buf, uint16_t buflen)
{
	return lwm2m_engine_get(path, buf, buflen);
}

int lwm2m_get_string(const struct lwm2m_obj_path *path, void *str, uint16_t buflen)
{
	/* Ensure termination, in case resource is not a string type */
	if (!is_string(path)) {
		memset(str, 0, buflen);
		buflen -= 1; /* Last terminator cannot be overwritten */
	}

	return lwm2m_engine_get(path, str, buflen);
}

int lwm2m_get_u8(const struct lwm2m_obj_path *path, uint8_t *value)
{
	return lwm2m_engine_get(path, value, 1);
}

int lwm2m_get_u16(const struct lwm2m_obj_path *path, uint16_t *value)
{
	return lwm2m_engine_get(path, value, 2);
}

int lwm2m_get_u32(const struct lwm2m_obj_path *path, uint32_t *value)
{
	return lwm2m_engine_get(path, value, 4);
}

int lwm2m_get_s8(const struct lwm2m_obj_path *path, int8_t *value)
{
	return lwm2m_engine_get(path, value, 1);
}

int lwm2m_get_s16(const struct lwm2m_obj_path *path, int16_t *value)
{
	return lwm2m_engine_get(path, value, 2);
}

int lwm2m_get_s32(const struct lwm2m_obj_path *path, int32_t *value)
{
	return lwm2m_engine_get(path, value, 4);
}

int lwm2m_get_s64(const struct lwm2m_obj_path *path, int64_t *value)
{
	return lwm2m_engine_get(path, value, 8);
}

int lwm2m_get_bool(const struct lwm2m_obj_path *path, bool *value)
{
	int ret = 0;
	int8_t temp = 0;

	ret = lwm2m_get_s8(path, &temp);
	if (!ret) {
		*value = temp != 0;
	}

	return ret;
}

int lwm2m_get_f64(const struct lwm2m_obj_path *path, double *value)
{
	return lwm2m_engine_get(path, value, sizeof(double));
}

int lwm2m_get_objlnk(const struct lwm2m_obj_path *path, struct lwm2m_objlnk *buf)
{
	return lwm2m_engine_get(path, buf, sizeof(struct lwm2m_objlnk));
}

int lwm2m_get_time(const struct lwm2m_obj_path *path, time_t *buf)
{
	return lwm2m_engine_get(path, buf, sizeof(time_t));
}

int lwm2m_get_resource(const struct lwm2m_obj_path *path, struct lwm2m_engine_res **res)
{
	if (path->level < LWM2M_PATH_LEVEL_RESOURCE) {
		LOG_ERR("path must have 3 parts");
		return -EINVAL;
	}

	return path_to_objs(path, NULL, NULL, res, NULL);
}

size_t lwm2m_engine_get_opaque_more(struct lwm2m_input_context *in, uint8_t *buf, size_t buflen,
				    struct lwm2m_opaque_context *opaque, bool *last_block)
{
	uint32_t in_len = opaque->len - opaque->offset;
	uint16_t remaining = in->in_cpkt->max_len - in->offset;

	if (in_len > buflen) {
		in_len = buflen;
	}

	if (in_len > remaining) {
		in_len = remaining;
	}

	remaining -= in_len;
	if (opaque->offset + in_len >= opaque->len) {
		*last_block = true;
	}

	if (buf_read(buf, in_len, CPKT_BUF_READ(in->in_cpkt), &in->offset) < 0) {
		*last_block = true;
		return 0;
	}

	return (size_t)in_len;
}

void lwm2m_engine_get_queue_mode(char *queue)
{
	if (IS_ENABLED(CONFIG_LWM2M_QUEUE_MODE_ENABLED)) {
		strncpy(queue, "Q", QUEUE_OPT_MAX_LEN);
	} else {
		strncpy(queue, "", QUEUE_OPT_MAX_LEN);
	}
}

void lwm2m_engine_get_binding(char *binding)
{
	/* Defaults to UDP. */
	strncpy(binding, "U", BINDING_OPT_MAX_LEN);
#if CONFIG_LWM2M_VERSION_1_0
	/* In LwM2M 1.0 binding and queue mode are in same parameter */
	char queue[QUEUE_OPT_MAX_LEN];

	lwm2m_engine_get_queue_mode(queue);
	strncat(binding, queue, QUEUE_OPT_MAX_LEN);
#endif
}
/* Engine resource instance */

static int lwm2m_engine_allocate_resource_instance(struct lwm2m_engine_res *res,
						   struct lwm2m_engine_res_inst **res_inst,
						   uint8_t resource_instance_id)
{
	int i;

	if (!res->res_instances || res->res_inst_count == 0) {
		return -ENOMEM;
	}

	for (i = 0; i < res->res_inst_count; i++) {
		if (res->res_instances[i].res_inst_id == RES_INSTANCE_NOT_CREATED) {
			break;
		}
	}

	if (i >= res->res_inst_count) {
		return -ENOMEM;
	}

	res->res_instances[i].res_inst_id = resource_instance_id;
	*res_inst = &res->res_instances[i];
	return 0;
}

int lwm2m_engine_get_create_res_inst(const struct lwm2m_obj_path *path,
				     struct lwm2m_engine_res **res,
				     struct lwm2m_engine_res_inst **res_inst)
{
	int ret;
	struct lwm2m_engine_res *r = NULL;
	struct lwm2m_engine_res_inst *r_i = NULL;

	ret = path_to_objs(path, NULL, NULL, &r, &r_i);
	if (ret < 0) {
		return ret;
	}

	if (!r) {
		return -ENOENT;
	}
	/* Store resource pointer */
	*res = r;

	if (!r_i) {
		if (path->level < LWM2M_PATH_LEVEL_RESOURCE_INST) {
			return -EINVAL;
		}

		ret = lwm2m_engine_allocate_resource_instance(r, &r_i, path->res_inst_id);
		if (ret < 0) {
			return ret;
		}
	}

	/* Store resource instance pointer */
	*res_inst = r_i;
	return 0;
}

int lwm2m_create_res_inst(const struct lwm2m_obj_path *path)
{
	int ret;
	struct lwm2m_engine_res *res = NULL;
	struct lwm2m_engine_res_inst *res_inst = NULL;

	if (path->level < LWM2M_PATH_LEVEL_RESOURCE_INST) {
		LOG_ERR("path must have 4 parts");
		return -EINVAL;
	}
	k_mutex_lock(&registry_lock, K_FOREVER);
	ret = path_to_objs(path, NULL, NULL, &res, &res_inst);
	if (ret < 0) {
		k_mutex_unlock(&registry_lock);
		return ret;
	}

	if (!res) {
		LOG_ERR("resource %u not found", path->res_id);
		k_mutex_unlock(&registry_lock);
		return -ENOENT;
	}

	if (res_inst && res_inst->res_inst_id != RES_INSTANCE_NOT_CREATED) {
		LOG_ERR("res instance %u already exists", path->res_inst_id);
		k_mutex_unlock(&registry_lock);
		return -EINVAL;
	}
	k_mutex_unlock(&registry_lock);
	return lwm2m_engine_allocate_resource_instance(res, &res_inst, path->res_inst_id);
}

int lwm2m_delete_res_inst(const struct lwm2m_obj_path *path)
{
	int ret;
	struct lwm2m_engine_res_inst *res_inst = NULL;

	if (path->level < LWM2M_PATH_LEVEL_RESOURCE_INST) {
		LOG_ERR("path must have 4 parts");
		return -EINVAL;
	}
	k_mutex_lock(&registry_lock, K_FOREVER);
	ret = path_to_objs(path, NULL, NULL, NULL, &res_inst);
	if (ret < 0) {
		k_mutex_unlock(&registry_lock);
		return ret;
	}

	if (!res_inst) {
		LOG_ERR("res instance %u not found", path->res_inst_id);
		k_mutex_unlock(&registry_lock);
		return -ENOENT;
	}

	res_inst->data_ptr = NULL;
	res_inst->max_data_len = 0U;
	res_inst->data_len = 0U;
	res_inst->res_inst_id = RES_INSTANCE_NOT_CREATED;
	k_mutex_unlock(&registry_lock);
	return 0;
}
/* Register callbacks */

int lwm2m_register_read_callback(const struct lwm2m_obj_path *path, lwm2m_engine_get_data_cb_t cb)
{
	int ret;
	struct lwm2m_engine_res *res = NULL;

	ret = lwm2m_get_resource(path, &res);
	if (ret < 0) {
		return ret;
	}

	res->read_cb = cb;
	return 0;
}

int lwm2m_register_pre_write_callback(const struct lwm2m_obj_path *path,
				      lwm2m_engine_get_data_cb_t cb)
{
	int ret;
	struct lwm2m_engine_res *res = NULL;

	ret = lwm2m_get_resource(path, &res);
	if (ret < 0) {
		return ret;
	}

	res->pre_write_cb = cb;
	return 0;
}

int lwm2m_register_validate_callback(const struct lwm2m_obj_path *path,
				     lwm2m_engine_set_data_cb_t cb)
{
#if CONFIG_LWM2M_ENGINE_VALIDATION_BUFFER_SIZE > 0
	int ret;
	struct lwm2m_engine_res *res = NULL;

	ret = lwm2m_get_resource(path, &res);
	if (ret < 0) {
		return ret;
	}

	res->validate_cb = cb;
	return 0;
#else
	ARG_UNUSED(path);
	ARG_UNUSED(cb);

	LOG_ERR("Validation disabled. Set "
		"CONFIG_LWM2M_ENGINE_VALIDATION_BUFFER_SIZE > 0 to "
		"enable validation support.");
	return -ENOTSUP;
#endif /* CONFIG_LWM2M_ENGINE_VALIDATION_BUFFER_SIZE > 0 */
}

int lwm2m_register_post_write_callback(const struct lwm2m_obj_path *path,
				       lwm2m_engine_set_data_cb_t cb)
{
	int ret;
	struct lwm2m_engine_res *res = NULL;

	ret = lwm2m_get_resource(path, &res);
	if (ret < 0) {
		return ret;
	}

	res->post_write_cb = cb;
	return 0;
}

int lwm2m_register_exec_callback(const struct lwm2m_obj_path *path, lwm2m_engine_execute_cb_t cb)
{
	int ret;
	struct lwm2m_engine_res *res = NULL;

	ret = lwm2m_get_resource(path, &res);
	if (ret < 0) {
		return ret;
	}

	res->execute_cb = cb;
	return 0;
}

int lwm2m_register_create_callback(uint16_t obj_id, lwm2m_engine_user_cb_t cb)
{
	struct lwm2m_engine_obj *obj = NULL;

	obj = get_engine_obj(obj_id);
	if (!obj) {
		LOG_ERR("unable to find obj: %u", obj_id);
		return -ENOENT;
	}

	obj->user_create_cb = cb;
	return 0;
}

int lwm2m_register_delete_callback(uint16_t obj_id, lwm2m_engine_user_cb_t cb)
{
	struct lwm2m_engine_obj *obj = NULL;

	obj = get_engine_obj(obj_id);
	if (!obj) {
		LOG_ERR("unable to find obj: %u", obj_id);
		return -ENOENT;
	}

	obj->user_delete_cb = cb;
	return 0;
}
/* Generic data handlers */

int lwm2m_get_or_create_engine_obj(struct lwm2m_message *msg,
				   struct lwm2m_engine_obj_inst **obj_inst, uint8_t *created)
{
	int ret = 0;

	if (created) {
		*created = 0U;
	}

	*obj_inst = get_engine_obj_inst(msg->path.obj_id, msg->path.obj_inst_id);
	if (!*obj_inst) {
		ret = lwm2m_create_obj_inst(msg->path.obj_id, msg->path.obj_inst_id, obj_inst);
		if (ret < 0) {
			return ret;
		}

		/* set created flag to one */
		if (created) {
			*created = 1U;
		}

		if (!msg->ctx->bootstrap_mode) {
			engine_trigger_update(true);
		}
	}

	return ret;
}

struct lwm2m_engine_res *lwm2m_engine_get_res(const struct lwm2m_obj_path *path)
{
	struct lwm2m_engine_res *res = NULL;
	int ret;

	if (path->level < LWM2M_PATH_LEVEL_RESOURCE) {
		return NULL;
	}

	ret = path_to_objs(path, NULL, NULL, &res, NULL);
	if (ret < 0) {
		return NULL;
	}

	return res;
}

struct lwm2m_engine_res_inst *lwm2m_engine_get_res_inst(const struct lwm2m_obj_path *path)
{
	struct lwm2m_engine_res_inst *res_inst = NULL;
	int ret;

	if (path->level != LWM2M_PATH_LEVEL_RESOURCE_INST) {
		return NULL;
	}

	ret = path_to_objs(path, NULL, NULL, NULL, &res_inst);
	if (ret < 0) {
		return NULL;
	}

	return res_inst;
}

bool lwm2m_engine_shall_report_obj_version(const struct lwm2m_engine_obj *obj)
{
	if (IS_ENABLED(CONFIG_LWM2M_ENGINE_ALWAYS_REPORT_OBJ_VERSION)) {
		return true;
	}

	/* For non-core objects, report version other than 1.0 */
	if (!obj->is_core) {
		return obj->version_major != 1 || obj->version_minor != 0;
	}

	/* For core objects, report version based on default version array. */
	for (size_t i = 0; i < ARRAY_SIZE(default_obj_versions); i++) {
		if (obj->obj_id != default_obj_versions[i].obj_id) {
			continue;
		}

		return obj->version_major != default_obj_versions[i].version_major ||
		       obj->version_minor != default_obj_versions[i].version_minor;
	}

	return true;
}

#if defined(CONFIG_LWM2M_RESOURCE_DATA_CACHE_SUPPORT)
static sys_slist_t lwm2m_timed_cache_list;
static struct lwm2m_time_series_resource lwm2m_cache_entries[CONFIG_LWM2M_MAX_CACHED_RESOURCES];

static struct lwm2m_time_series_resource *
lwm2m_cache_entry_allocate(const struct lwm2m_obj_path *path)
{
	int i;
	struct lwm2m_time_series_resource *entry;

	entry = lwm2m_cache_entry_get_by_object(path);
	if (entry) {
		return entry;
	}

	for (i = 0; i < ARRAY_SIZE(lwm2m_cache_entries); i++) {
		if (lwm2m_cache_entries[i].path.level == 0) {
			lwm2m_cache_entries[i].path = *path;
			sys_slist_append(&lwm2m_timed_cache_list, &lwm2m_cache_entries[i].node);
			return &lwm2m_cache_entries[i];
		}
	}

	return NULL;
}

static void lwm2m_engine_cache_write(const struct lwm2m_engine_obj_field *obj_field,
				     const struct lwm2m_obj_path *path, const void *value,
				     uint16_t len)
{
	struct lwm2m_time_series_resource *cache_entry;
	struct lwm2m_time_series_elem elements;

	cache_entry = lwm2m_cache_entry_get_by_object(path);
	if (!cache_entry) {
		return;
	}

	elements.t = time(NULL);

	if (elements.t  <= 0) {
		LOG_WRN("Time() not available");
		return;
	}

	switch (obj_field->data_type) {
	case LWM2M_RES_TYPE_U32:
		elements.u32 = *(uint32_t *)value;
		break;

	case LWM2M_RES_TYPE_U16:
		elements.u16 = *(uint16_t *)value;
		break;

	case LWM2M_RES_TYPE_U8:
		elements.u8 = *(uint8_t *)value;
		break;

	case LWM2M_RES_TYPE_S64:
		elements.i64 = *(int64_t *)value;
		break;

	case LWM2M_RES_TYPE_TIME:
		if (len == sizeof(time_t)) {
			elements.time = *(time_t *)value;
		} else if (len == sizeof(uint32_t)) {
			elements.time = (time_t) *((uint32_t *)value);
		} else {
			LOG_ERR("Not supporting size %d bytes for time", len);
			return;
		}
		break;

	case LWM2M_RES_TYPE_S32:
		elements.i32 = *(int32_t *)value;
		break;

	case LWM2M_RES_TYPE_S16:
		elements.i16 = *(int16_t *)value;
		break;

	case LWM2M_RES_TYPE_S8:
		elements.i8 = *(int8_t *)value;
		break;

	case LWM2M_RES_TYPE_BOOL:
		elements.b = *(bool *)value;
		break;

	default:
		elements.f = *(double *)value;
		break;
	}

	if (!lwm2m_cache_write(cache_entry, &elements)) {
		LOG_WRN("Data cache full");
	}
}
#endif /* CONFIG_LWM2M_RESOURCE_DATA_CACHE_SUPPORT */

struct lwm2m_time_series_resource *
lwm2m_cache_entry_get_by_object(const struct lwm2m_obj_path *obj_path)
{
#if defined(CONFIG_LWM2M_RESOURCE_DATA_CACHE_SUPPORT)
	struct lwm2m_time_series_resource *entry;

	if (obj_path->level < LWM2M_PATH_LEVEL_RESOURCE) {
		LOG_ERR("Path level wrong for cache %u", obj_path->level);
		return NULL;
	}

	if (sys_slist_is_empty(&lwm2m_timed_cache_list)) {
		return NULL;
	}

	SYS_SLIST_FOR_EACH_CONTAINER(&lwm2m_timed_cache_list, entry, node) {
		if (lwm2m_obj_path_equal(&entry->path, obj_path)) {
			return entry;
		}
	}
#endif /* CONFIG_LWM2M_RESOURCE_DATA_CACHE_SUPPORT */
	return NULL;

}

int lwm2m_enable_cache(const struct lwm2m_obj_path *path, struct lwm2m_time_series_elem *data_cache,
		       size_t cache_len)
{
#if defined(CONFIG_LWM2M_RESOURCE_DATA_CACHE_SUPPORT)
	struct lwm2m_engine_obj_inst *obj_inst;
	struct lwm2m_engine_obj_field *obj_field;
	struct lwm2m_engine_res_inst *res_inst = NULL;
	struct lwm2m_time_series_resource *cache_entry;
	int ret = 0;
	size_t cache_entry_size = sizeof(struct lwm2m_time_series_elem);

	/* look up resource obj */
	ret = path_to_objs(path, &obj_inst, &obj_field, NULL, &res_inst);
	if (ret < 0) {
		return ret;
	}

	if (!res_inst) {
		LOG_ERR("res instance %d not found", path->res_inst_id);
		return -ENOENT;
	}

	switch (obj_field->data_type) {
	case LWM2M_RES_TYPE_U32:
	case LWM2M_RES_TYPE_TIME:
	case LWM2M_RES_TYPE_U16:
	case LWM2M_RES_TYPE_U8:
	case LWM2M_RES_TYPE_S64:
	case LWM2M_RES_TYPE_S32:
	case LWM2M_RES_TYPE_S16:
	case LWM2M_RES_TYPE_S8:
	case LWM2M_RES_TYPE_BOOL:
	case LWM2M_RES_TYPE_FLOAT:
		/* Support only fixed width resource types */
		cache_entry = lwm2m_cache_entry_allocate(path);
		break;
	default:
		cache_entry = NULL;
		break;
	}

	if (!cache_entry) {
		return -ENODATA;
	}

	ring_buf_init(&cache_entry->rb, cache_entry_size * cache_len, (uint8_t *)data_cache);

	return 0;
#else
	LOG_ERR("LwM2M resource cache is only supported for "
		"CONFIG_LWM2M_RESOURCE_DATA_CACHE_SUPPORT");
	return -ENOTSUP;
#endif /* CONFIG_LWM2M_RESOURCE_DATA_CACHE_SUPPORT */
}

#if defined(CONFIG_LWM2M_RESOURCE_DATA_CACHE_SUPPORT)
static int lwm2m_engine_data_cache_init(void)
{
	int i;

	sys_slist_init(&lwm2m_timed_cache_list);

	for (i = 0; i < ARRAY_SIZE(lwm2m_cache_entries); i++) {
		lwm2m_cache_entries[i].path.level = LWM2M_PATH_LEVEL_NONE;
	}
	return 0;
}
LWM2M_ENGINE_INIT(lwm2m_engine_data_cache_init);
#endif

bool lwm2m_cache_write(struct lwm2m_time_series_resource *cache_entry,
		       struct lwm2m_time_series_elem *buf)
{
#if defined(CONFIG_LWM2M_RESOURCE_DATA_CACHE_SUPPORT)
	uint32_t length;
	uint8_t *buf_ptr;
	uint32_t element_size = sizeof(struct lwm2m_time_series_elem);

	if (ring_buf_space_get(&cache_entry->rb) < element_size) {
		/* No space  */
		if (IS_ENABLED(CONFIG_LWM2M_CACHE_DROP_LATEST)) {
			return false;
		}
		/* Free entry */
		length = ring_buf_get_claim(&cache_entry->rb, &buf_ptr, element_size);
		ring_buf_get_finish(&cache_entry->rb, length);
	}

	length = ring_buf_put_claim(&cache_entry->rb, &buf_ptr, element_size);

	if (length != element_size) {
		ring_buf_put_finish(&cache_entry->rb, 0);
		LOG_ERR("Allocation failed %u", length);
		return false;
	}

	ring_buf_put_finish(&cache_entry->rb, length);
	/* Store data */
	memcpy(buf_ptr, buf, element_size);
	return true;
#else
	return NULL;
#endif
}

bool lwm2m_cache_read(struct lwm2m_time_series_resource *cache_entry,
		      struct lwm2m_time_series_elem *buf)
{
#if defined(CONFIG_LWM2M_RESOURCE_DATA_CACHE_SUPPORT)
	uint32_t length;
	uint8_t *buf_ptr;
	uint32_t element_size = sizeof(struct lwm2m_time_series_elem);

	if (ring_buf_is_empty(&cache_entry->rb)) {
		return false;
	}

	length = ring_buf_get_claim(&cache_entry->rb, &buf_ptr, element_size);

	if (length != element_size) {
		LOG_ERR("Cache read fail %u", length);
		ring_buf_get_finish(&cache_entry->rb, 0);
		return false;
	}

	/* Read Data */
	memcpy(buf, buf_ptr, element_size);
	ring_buf_get_finish(&cache_entry->rb, length);
	return true;

#else
	return NULL;
#endif
}

size_t lwm2m_cache_size(const struct lwm2m_time_series_resource *cache_entry)
{
#if defined(CONFIG_LWM2M_RESOURCE_DATA_CACHE_SUPPORT)
	uint32_t bytes_available;

	if (ring_buf_is_empty(&cache_entry->rb)) {
		return 0;
	}

	bytes_available = ring_buf_size_get(&cache_entry->rb);

	return (bytes_available / sizeof(struct lwm2m_time_series_elem));
#else
	return 0;
#endif
}

int lwm2m_set_bulk(const struct lwm2m_res_item res_list[], size_t res_list_size)
{
	int ret;

	k_mutex_lock(&registry_lock, K_FOREVER);
	for (int i = 0; i < res_list_size; i++) {

		ret = lwm2m_engine_set(res_list[i].path, res_list[i].value, res_list[i].size);

		if (ret) {
			k_mutex_unlock(&registry_lock);
			return ret;
		}
	}
	k_mutex_unlock(&registry_lock);

	return 0;
}<|MERGE_RESOLUTION|>--- conflicted
+++ resolved
@@ -310,23 +310,13 @@
 	}
 
 	/* reset obj_inst and res_inst data structure */
-<<<<<<< HEAD
 	for (int i = 0; i < obj_inst->resource_count; i++) {
-		clear_attrs(&obj_inst->resources[i]);
+		clear_attrs(LWM2M_PATH_LEVEL_RESOURCE, &obj_inst->resources[i]);
 		(void) memset(obj_inst->resources + i, 0, sizeof(struct lwm2m_engine_res));
 	}
 
-	clear_attrs(obj_inst);
+	clear_attrs(LWM2M_PATH_LEVEL_OBJECT_INST, obj_inst);
 	(void) memset(obj_inst, 0, sizeof(struct lwm2m_engine_obj_inst));
-=======
-	for (i = 0; i < obj_inst->resource_count; i++) {
-		clear_attrs(LWM2M_PATH_LEVEL_RESOURCE, &obj_inst->resources[i]);
-		(void)memset(obj_inst->resources + i, 0, sizeof(struct lwm2m_engine_res));
-	}
-
-	clear_attrs(LWM2M_PATH_LEVEL_OBJECT_INST, obj_inst);
-	(void)memset(obj_inst, 0, sizeof(struct lwm2m_engine_obj_inst));
->>>>>>> bb20f35e
 	k_mutex_unlock(&registry_lock);
 
 	return ret;
