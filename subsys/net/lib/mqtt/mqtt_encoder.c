/*
 * Copyright (c) 2018 Nordic Semiconductor ASA
 *
 * SPDX-License-Identifier: Apache-2.0
 */

/** @file mqtt_encoder.c
 *
 * @brief Encoding functions needed to create packet to be sent to the broker.
 */

#include <zephyr/logging/log.h>
LOG_MODULE_REGISTER(net_mqtt_enc, CONFIG_MQTT_LOG_LEVEL);

#include "mqtt_internal.h"
#include "mqtt_os.h"

static const struct mqtt_utf8 mqtt_3_1_0_proto_desc =
    MQTT_UTF8_LITERAL("MQIsdp");

static const struct mqtt_utf8 mqtt_3_1_1_proto_desc =
    MQTT_UTF8_LITERAL("MQTT");

/** Never changing ping request, needed for Keep Alive. */
static const uint8_t ping_packet[MQTT_FIXED_HEADER_MIN_SIZE] = {
    MQTT_PKT_TYPE_PINGREQ,
    0x00
};

/** Never changing disconnect request. */
static const uint8_t disc_packet[MQTT_FIXED_HEADER_MIN_SIZE] = {
    MQTT_PKT_TYPE_DISCONNECT,
    0x00
};

/**
 * @brief Packs unsigned 8 bit value to the buffer at the offset requested.
 *
 * @param[in] val Value to be packed.
 * @param[inout] buf A pointer to the buf_ctx structure containing current
 *                   buffer position.
 *
 * @retval 0 if procedure is successful.
 * @retval -ENOMEM if there is no place in the buffer to store the value.
 */
<<<<<<< HEAD
static int pack_uint8(uint8_t val, struct buf_ctx *buf)
{
	uint8_t *cur = buf->cur;
	uint8_t *end = buf->end;

	if ((end - cur) < sizeof(uint8_t)) {
		return -ENOMEM;
	}

	NET_DBG(">> val:%02x cur:%p, end:%p", val, (void *)cur, (void *)end);

	/* Pack value. */
	cur[0] = val;
	buf->cur = (cur + sizeof(uint8_t));
=======
static int pack_uint8(uint8_t val, struct buf_ctx* buf) {
    uint8_t* cur = buf->cur;
    uint8_t const* end = buf->end;

    if ((end - cur) < sizeof(uint8_t)) {
        return (-ENOMEM);
    }

    NET_DBG(">> val:%02x cur:%p, end:%p", val, (void*)cur, (void*)end);
>>>>>>> d41f9103

    /* Pack value. */
    cur[0]   = val;
    buf->cur = (cur + sizeof(uint8_t));

    return (0);
}

/**
 * @brief Packs unsigned 16 bit value to the buffer at the offset requested.
 *
 * @param[in] val Value to be packed.
 * @param[inout] buf A pointer to the buf_ctx structure containing current
 *                   buffer position.
 *
 * @retval 0 if the procedure is successful.
 * @retval -ENOMEM if there is no place in the buffer to store the value.
 */
<<<<<<< HEAD
static int pack_uint16(uint16_t val, struct buf_ctx *buf)
{
	uint8_t *cur = buf->cur;
	uint8_t *end = buf->end;

	if ((end - cur) < sizeof(uint16_t)) {
		return -ENOMEM;
	}

	NET_DBG(">> val:%04x cur:%p, end:%p", val, (void *)cur, (void *)end);

	/* Pack value. */
	sys_put_be16(val, cur);
	buf->cur = (cur + sizeof(uint16_t));
=======
static int pack_uint16(uint16_t val, struct buf_ctx* buf) {
    uint8_t* cur = buf->cur;
    uint8_t const* end = buf->end;

    if ((end - cur) < sizeof(uint16_t)) {
        return (-ENOMEM);
    }

    NET_DBG(">> val:%04x cur:%p, end:%p", val, (void*)cur, (void*)end);

    sys_put_be16(val, cur);
    buf->cur = (cur + sizeof(uint16_t));
>>>>>>> d41f9103

    return (0);
}

/**
 * @brief Packs utf8 string to the buffer at the offset requested.
 *
 * @param[in] str UTF-8 string and its length to be packed.
 * @param[inout] buf A pointer to the buf_ctx structure containing current
 *                   buffer position.
 *
 * @retval 0 if the procedure is successful.
 * @retval -ENOMEM if there is no place in the buffer to store the string.
 */
static int pack_utf8_str(const struct mqtt_utf8* str, struct buf_ctx* buf) {
    uint8_t* cur = buf->cur;
    uint8_t const* end = buf->end;

    if ((uintptr_t)(end - cur) < GET_UT8STR_BUFFER_SIZE(str)) {
        return (-ENOMEM);
    }

    NET_DBG(">> str_size:%08x cur:%p, end:%p",
            (uint32_t)GET_UT8STR_BUFFER_SIZE(str), (void*)cur, (void*)end);

    /* Pack length followed by string. */
    sys_put_be16((uint16_t)str->size, cur);

    /* Since pack_uint16 already increments buf->cur by 2 so (cur + 2) */
    memcpy((cur + sizeof(uint16_t)), str->utf8, str->size);
    buf->cur = (cur + sizeof(uint16_t) + str->size);

    return (0);
}

/**
 * @brief Computes and encodes length for the MQTT fixed header.
 *
 * @note The remaining length is not packed as a fixed unsigned 32 bit integer.
 *       Instead it is packed on algorithm below:
 *
 * @code
 * do
 *            encodedByte = X MOD 128
 *            X = X DIV 128
 *            // if there are more data to encode, set the top bit of this byte
 *            if ( X > 0 )
 *                encodedByte = encodedByte OR 128
 *            endif
 *                'output' encodedByte
 *       while ( X > 0 )
 * @endcode
 *
 * @param[in] length Length of variable header and payload in the MQTT message.
 * @param[inout] buf A pointer to the buf_ctx structure containing current
 *                   buffer position. May be NULL (in this case function will
 *                   only calculate number of bytes needed).
 *
 * @return Number of bytes needed to encode length value.
 */
static uint8_t packet_length_encode(uint32_t length, struct buf_ctx* buf) {
    uint_fast8_t encoded_bytes = 0U;
    uint8_t byte;

    NET_DBG(">> length:0x%08x cur:%p, end:%p", length,
        (buf == NULL) ? 0 : (void*)buf->cur, (buf == NULL) ? 0 : (void*)buf->end);

    do {
        encoded_bytes++;

        byte = length & MQTT_LENGTH_VALUE_MASK;
        length >>= MQTT_LENGTH_SHIFT;

        if (length > 0) {
            byte |= MQTT_LENGTH_CONTINUATION_BIT;
        }

        if (buf != NULL) {
            *(buf->cur++) = byte;
        }
    } while (length > 0);

    return (encoded_bytes);
}

/**
 * @brief Encodes fixed header for the MQTT message and provides pointer to
 *        start of the header.
 *
 * @param[in] message_type Message type containing packet type and the flags.
 *                         Use @ref MQTT_MESSAGES_OPTIONS to construct the
 *                         message_type.
 * @param[in] start  Pointer to the start of the variable header.
 * @param[inout] buf Buffer context used to encode the frame.
 *                   The 5 bytes before the start of the message are assumed
 *                   by the routine to be available to pack the fixed header.
 *                   However, since the fixed header length is variable
 *                   length, the pointer to the start of the MQTT message
 *                   along with encoded fixed header is supplied as output
 *                   parameter if the procedure was successful.
 *                   As output, the pointers will point to beginning and the end
 *                   of the frame.
 *
 * @retval 0 if the procedure is successful.
 * @retval -EMSGSIZE if the message is too big for MQTT.
 */
static uint32_t mqtt_encode_fixed_header(uint8_t message_type, uint8_t* start,
                                         struct buf_ctx* buf) {
    uint32_t length = (buf->cur - start);
    uint8_t  fixed_header_length;

    if (length > MQTT_MAX_PAYLOAD_SIZE) {
        return (-EMSGSIZE);
    }

    NET_DBG("<< msg type:0x%02x length:0x%08x", message_type, length);

    fixed_header_length = packet_length_encode(length, NULL);
    fixed_header_length += sizeof(uint8_t);

    NET_DBG("Fixed header length = %02x", fixed_header_length);

    /* Set the pointer at the start of the frame before encoding. */
    buf->cur = (start - fixed_header_length);

    (void) pack_uint8(message_type, buf);
    (void) packet_length_encode(length, buf);

    /* Set the cur pointer back at the start of the frame,
     * and end pointer to the end of the frame.
     */
    buf->cur = (buf->cur - fixed_header_length);
    buf->end = (buf->cur + length + fixed_header_length);

    return (0);
}

/**
 * @brief Encodes a string of a zero length.
 *
 * @param[in] buffer_len Total size of the buffer on which string will be
 *                       encoded. This shall not be zero.
 * @param[inout] buf A pointer to the buf_ctx structure containing current
 *                   buffer position.
 *
 * @retval 0 if the procedure is successful.
 * @retval -ENOMEM if there is no place in the buffer to store the binary
 *                 string.
 */
static int zero_len_str_encode(struct buf_ctx* buf) {
    return pack_uint16(0x0000, buf);
}

/**
 * @brief Encodes and sends messages that contain only message id in
 *        the variable header.
 *
 * @param[in] message_type Message type and reserved bit fields.
 * @param[in] message_id Message id to be encoded in the variable header.
 * @param[inout] buf_ctx Pointer to the buffer context structure,
 *                       containing buffer for the encoded message.
 *
 * @retval 0 or an error code indicating a reason for failure.
 */
static int mqtt_message_id_only_enc(uint8_t message_type, uint16_t message_id,
                                    struct buf_ctx* buf) {
    int err_code;
    uint8_t* start;

    /* Message id zero is not permitted by spec. */
    if (message_id == 0U) {
        return (-EINVAL);
    }

    /* Reserve space for fixed header. */
    buf->cur += MQTT_FIXED_HEADER_MAX_SIZE;
    start = buf->cur;

    err_code = pack_uint16(message_id, buf);
    if (err_code != 0) {
        return (err_code);
    }

    return mqtt_encode_fixed_header(message_type, start, buf);
}

int connect_request_encode(const struct mqtt_client* client,
                           struct buf_ctx* buf) {
    uint8_t connect_flags = (uint8_t)(client->clean_session << 1);
    const uint8_t message_type =
                MQTT_MESSAGES_OPTIONS(MQTT_PKT_TYPE_CONNECT, 0, 0, 0);
    const struct mqtt_utf8* mqtt_proto_desc;
    uint8_t* connect_flags_pos;
    int err_code;
    uint8_t* start;

    if (client->protocol_version == MQTT_VERSION_3_1_1) {
        mqtt_proto_desc = &mqtt_3_1_1_proto_desc;
    }
    else {
        mqtt_proto_desc = &mqtt_3_1_0_proto_desc;
    }

    /* Reserve space for fixed header. */
    buf->cur += MQTT_FIXED_HEADER_MAX_SIZE;
    start = buf->cur;

    NET_HEXDUMP_DBG(mqtt_proto_desc->utf8, mqtt_proto_desc->size,
                    "Encoding Protocol Description.");

    err_code = pack_utf8_str(mqtt_proto_desc, buf);
    if (err_code != 0) {
        return (err_code);
    }

    NET_DBG("Encoding Protocol Version %02x.", client->protocol_version);
    err_code = pack_uint8(client->protocol_version, buf);
    if (err_code != 0) {
        return (err_code);
    }

    /* Remember position of connect flag and leave one byte for it to
     * be packed once we determine its value.
     */
    connect_flags_pos = buf->cur;

    err_code = pack_uint8(0, buf);
    if (err_code != 0) {
        return (err_code);
    }

    NET_DBG("Encoding Keep Alive Time %04x.", client->keepalive);
    err_code = pack_uint16(client->keepalive, buf);
    if (err_code != 0) {
        return (err_code);
    }

    NET_HEXDUMP_DBG(client->client_id.utf8, client->client_id.size,
                    "Encoding Client Id.");
    err_code = pack_utf8_str(&client->client_id, buf);
    if (err_code != 0) {
        return (err_code);
    }

    /* Pack will topic and QoS */
    if (client->will_topic != NULL) {
        connect_flags |= MQTT_CONNECT_FLAG_WILL_TOPIC;
        /* QoS is always 1 as of now. */
        connect_flags |= ((client->will_topic->qos & 0x03) << 3);
        connect_flags |= client->will_retain << 5;

        NET_HEXDUMP_DBG(client->will_topic->topic.utf8,
                        client->will_topic->topic.size,
                        "Encoding Will Topic.");
        err_code = pack_utf8_str(&client->will_topic->topic, buf);
        if (err_code != 0) {
            return (err_code);
        }

        if (client->will_message != NULL) {
            NET_HEXDUMP_DBG(client->will_message->utf8,
                            client->will_message->size,
                            "Encoding Will Message.");
            err_code = pack_utf8_str(client->will_message, buf);
            if (err_code != 0) {
                return (err_code);
            }
        }
        else {
            NET_DBG("Encoding Zero Length Will Message.");
            err_code = zero_len_str_encode(buf);
            if (err_code != 0) {
                return (err_code);
            }
        }
    }

    /* Pack Username if any. */
    if (client->user_name != NULL) {
        connect_flags |= MQTT_CONNECT_FLAG_USERNAME;

        NET_HEXDUMP_DBG(client->user_name->utf8,
                        client->user_name->size,
                        "Encoding Username.");
        err_code = pack_utf8_str(client->user_name, buf);
        if (err_code != 0) {
            return (err_code);
        }
    }

    /* Pack Password if any. */
    if (client->password != NULL) {
        connect_flags |= MQTT_CONNECT_FLAG_PASSWORD;

        NET_HEXDUMP_DBG(client->password->utf8,
                        client->password->size,
                        "Encoding Password.");
        err_code = pack_utf8_str(client->password, buf);
        if (err_code != 0) {
            return (err_code);
        }
    }

    /* Write the flags the connect flags. */
    *connect_flags_pos = connect_flags;

    return mqtt_encode_fixed_header(message_type, start, buf);
}

int publish_encode(const struct mqtt_publish_param* param, struct buf_ctx* buf) {
    const uint8_t message_type = MQTT_MESSAGES_OPTIONS(
            MQTT_PKT_TYPE_PUBLISH, param->dup_flag,
            param->message.topic.qos, param->retain_flag);
    int err_code;
    uint8_t* start;

    /* Message id zero is not permitted by spec. */
    if ((param->message.topic.qos) && (param->message_id == 0U)) {
        return (-EINVAL);
    }

    /* Reserve space for fixed header. */
    buf->cur += MQTT_FIXED_HEADER_MAX_SIZE;
    start = buf->cur;

    err_code = pack_utf8_str(&param->message.topic.topic, buf);
    if (err_code != 0) {
        return (err_code);
    }

    if (param->message.topic.qos) {
        err_code = pack_uint16(param->message_id, buf);
        if (err_code != 0) {
            return (err_code);
        }
    }

    /* Do not copy payload. We move the buffer pointer to ensure that
     * message length in fixed header is encoded correctly.
     */
    buf->cur += param->message.payload.len;

    err_code = mqtt_encode_fixed_header(message_type, start, buf);
    if (err_code != 0) {
        return (err_code);
    }

    buf->end -= param->message.payload.len;

    return (0);
}

int publish_ack_encode(const struct mqtt_puback_param* param,
                       struct buf_ctx* buf) {
    const uint8_t message_type =
        MQTT_MESSAGES_OPTIONS(MQTT_PKT_TYPE_PUBACK, 0, 0, 0);

    return mqtt_message_id_only_enc(message_type, param->message_id, buf);
}

int publish_receive_encode(const struct mqtt_pubrec_param* param,
                           struct buf_ctx* buf) {
    const uint8_t message_type =
        MQTT_MESSAGES_OPTIONS(MQTT_PKT_TYPE_PUBREC, 0, 0, 0);

    return mqtt_message_id_only_enc(message_type, param->message_id, buf);
}

int publish_release_encode(const struct mqtt_pubrel_param* param,
                           struct buf_ctx* buf) {
    const uint8_t message_type =
        MQTT_MESSAGES_OPTIONS(MQTT_PKT_TYPE_PUBREL, 0, 1, 0);

    return mqtt_message_id_only_enc(message_type, param->message_id, buf);
}

int publish_complete_encode(const struct mqtt_pubcomp_param* param,
                            struct buf_ctx* buf) {
    const uint8_t message_type =
        MQTT_MESSAGES_OPTIONS(MQTT_PKT_TYPE_PUBCOMP, 0, 0, 0);

    return mqtt_message_id_only_enc(message_type, param->message_id, buf);
}

<<<<<<< HEAD
int disconnect_encode(struct buf_ctx *buf)
{
	uint8_t *cur = buf->cur;
	uint8_t *end = buf->end;

	if ((end - cur) < sizeof(disc_packet)) {
		return -ENOMEM;
	}

	memcpy(cur, disc_packet, sizeof(disc_packet));
	buf->end = (cur + sizeof(disc_packet));
=======
int disconnect_encode(struct buf_ctx* buf) {
    uint8_t* cur = buf->cur;
    uint8_t const* end = buf->end;

    if ((end - cur) < sizeof(disc_packet)) {
        return (-ENOMEM);
    }
>>>>>>> d41f9103

    memcpy(cur, disc_packet, sizeof(disc_packet));
    buf->end = (cur + sizeof(disc_packet));

    return (0);
}

int subscribe_encode(const struct mqtt_subscription_list* param,
                     struct buf_ctx* buf) {
    const uint8_t message_type = MQTT_MESSAGES_OPTIONS(
                    MQTT_PKT_TYPE_SUBSCRIBE, 0, 1, 0);
    int err_code;
    uint8_t* start;

    /* Message id zero is not permitted by spec. */
    if (param->message_id == 0U) {
        return (-EINVAL);
    }

    /* Reserve space for fixed header. */
    buf->cur += MQTT_FIXED_HEADER_MAX_SIZE;
    start = buf->cur;

    err_code = pack_uint16(param->message_id, buf);
    if (err_code != 0) {
        return (err_code);
    }

    for (int i = 0; i < param->list_count; i++) {
        err_code = pack_utf8_str(&param->list[i].topic, buf);
        if (err_code != 0) {
            return (err_code);
        }

        err_code = pack_uint8(param->list[i].qos, buf);
        if (err_code != 0) {
            return (err_code);
        }
    }

    return mqtt_encode_fixed_header(message_type, start, buf);
}

int unsubscribe_encode(const struct mqtt_subscription_list* param,
                       struct buf_ctx* buf) {
    const uint8_t message_type = MQTT_MESSAGES_OPTIONS(
            MQTT_PKT_TYPE_UNSUBSCRIBE, 0, MQTT_QOS_1_AT_LEAST_ONCE, 0);
    int err_code;
    uint8_t* start;

    /* Reserve space for fixed header. */
    buf->cur += MQTT_FIXED_HEADER_MAX_SIZE;
    start = buf->cur;

    err_code = pack_uint16(param->message_id, buf);
    if (err_code != 0) {
        return (err_code);
    }

    for (int i = 0; i < param->list_count; i++) {
        err_code = pack_utf8_str(&param->list[i].topic, buf);
        if (err_code != 0) {
            return (err_code);
        }
    }

    return mqtt_encode_fixed_header(message_type, start, buf);
}

<<<<<<< HEAD
int ping_request_encode(struct buf_ctx *buf)
{
	uint8_t *cur = buf->cur;
	uint8_t *end = buf->end;

	if ((end - cur) < sizeof(ping_packet)) {
		return -ENOMEM;
	}

	memcpy(cur, ping_packet, sizeof(ping_packet));
	buf->end = (cur + sizeof(ping_packet));
=======
int ping_request_encode(struct buf_ctx* buf) {
    uint8_t* cur = buf->cur;
    uint8_t const* end = buf->end;

    if ((end - cur) < sizeof(ping_packet)) {
        return (-ENOMEM);
    }

    memcpy(cur, ping_packet, sizeof(ping_packet));
    buf->end = (cur + sizeof(ping_packet));
>>>>>>> d41f9103

    return (0);
}<|MERGE_RESOLUTION|>--- conflicted
+++ resolved
@@ -43,22 +43,6 @@
  * @retval 0 if procedure is successful.
  * @retval -ENOMEM if there is no place in the buffer to store the value.
  */
-<<<<<<< HEAD
-static int pack_uint8(uint8_t val, struct buf_ctx *buf)
-{
-	uint8_t *cur = buf->cur;
-	uint8_t *end = buf->end;
-
-	if ((end - cur) < sizeof(uint8_t)) {
-		return -ENOMEM;
-	}
-
-	NET_DBG(">> val:%02x cur:%p, end:%p", val, (void *)cur, (void *)end);
-
-	/* Pack value. */
-	cur[0] = val;
-	buf->cur = (cur + sizeof(uint8_t));
-=======
 static int pack_uint8(uint8_t val, struct buf_ctx* buf) {
     uint8_t* cur = buf->cur;
     uint8_t const* end = buf->end;
@@ -68,7 +52,6 @@
     }
 
     NET_DBG(">> val:%02x cur:%p, end:%p", val, (void*)cur, (void*)end);
->>>>>>> d41f9103
 
     /* Pack value. */
     cur[0]   = val;
@@ -87,22 +70,6 @@
  * @retval 0 if the procedure is successful.
  * @retval -ENOMEM if there is no place in the buffer to store the value.
  */
-<<<<<<< HEAD
-static int pack_uint16(uint16_t val, struct buf_ctx *buf)
-{
-	uint8_t *cur = buf->cur;
-	uint8_t *end = buf->end;
-
-	if ((end - cur) < sizeof(uint16_t)) {
-		return -ENOMEM;
-	}
-
-	NET_DBG(">> val:%04x cur:%p, end:%p", val, (void *)cur, (void *)end);
-
-	/* Pack value. */
-	sys_put_be16(val, cur);
-	buf->cur = (cur + sizeof(uint16_t));
-=======
 static int pack_uint16(uint16_t val, struct buf_ctx* buf) {
     uint8_t* cur = buf->cur;
     uint8_t const* end = buf->end;
@@ -115,7 +82,6 @@
 
     sys_put_be16(val, cur);
     buf->cur = (cur + sizeof(uint16_t));
->>>>>>> d41f9103
 
     return (0);
 }
@@ -500,19 +466,6 @@
     return mqtt_message_id_only_enc(message_type, param->message_id, buf);
 }
 
-<<<<<<< HEAD
-int disconnect_encode(struct buf_ctx *buf)
-{
-	uint8_t *cur = buf->cur;
-	uint8_t *end = buf->end;
-
-	if ((end - cur) < sizeof(disc_packet)) {
-		return -ENOMEM;
-	}
-
-	memcpy(cur, disc_packet, sizeof(disc_packet));
-	buf->end = (cur + sizeof(disc_packet));
-=======
 int disconnect_encode(struct buf_ctx* buf) {
     uint8_t* cur = buf->cur;
     uint8_t const* end = buf->end;
@@ -520,7 +473,6 @@
     if ((end - cur) < sizeof(disc_packet)) {
         return (-ENOMEM);
     }
->>>>>>> d41f9103
 
     memcpy(cur, disc_packet, sizeof(disc_packet));
     buf->end = (cur + sizeof(disc_packet));
@@ -590,19 +542,6 @@
     return mqtt_encode_fixed_header(message_type, start, buf);
 }
 
-<<<<<<< HEAD
-int ping_request_encode(struct buf_ctx *buf)
-{
-	uint8_t *cur = buf->cur;
-	uint8_t *end = buf->end;
-
-	if ((end - cur) < sizeof(ping_packet)) {
-		return -ENOMEM;
-	}
-
-	memcpy(cur, ping_packet, sizeof(ping_packet));
-	buf->end = (cur + sizeof(ping_packet));
-=======
 int ping_request_encode(struct buf_ctx* buf) {
     uint8_t* cur = buf->cur;
     uint8_t const* end = buf->end;
@@ -613,7 +552,6 @@
 
     memcpy(cur, ping_packet, sizeof(ping_packet));
     buf->end = (cur + sizeof(ping_packet));
->>>>>>> d41f9103
 
     return (0);
 }