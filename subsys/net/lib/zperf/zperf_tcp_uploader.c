--- conflicted
+++ resolved
@@ -133,27 +133,12 @@
 	}
 
 	sock = zperf_prepare_upload_sock(&param->peer_addr, param->options.tos,
-<<<<<<< HEAD
 					 param->options.priority, param->options.tcp_nodelay,
-					 IPPROTO_TCP);
-=======
-					 param->options.priority, NET_IPPROTO_TCP);
->>>>>>> aae25861
+					 NET_IPPROTO_TCP);
 	if (sock < 0) {
 		return sock;
 	}
 
-<<<<<<< HEAD
-=======
-	if (param->options.tcp_nodelay &&
-	    zsock_setsockopt(sock, NET_IPPROTO_TCP, TCP_NODELAY,
-			     &param->options.tcp_nodelay,
-			     sizeof(param->options.tcp_nodelay)) != 0) {
-		NET_WARN("Failed to set NET_IPPROTO_TCP - TCP_NODELAY socket option.");
-		return -EINVAL;
-	}
-
->>>>>>> aae25861
 	ret = tcp_upload(sock, param->duration_ms, param->packet_size, result);
 
 	zsock_close(sock);
