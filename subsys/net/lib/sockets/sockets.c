--- conflicted
+++ resolved
@@ -91,112 +91,7 @@
 #include <zephyr/syscalls/zsock_get_context_object_mrsh.c>
 #endif
 
-<<<<<<< HEAD
-static void zsock_received_cb(struct net_context *ctx,
-			      struct net_pkt *pkt,
-			      union net_ip_header *ip_hdr,
-			      union net_proto_header *proto_hdr,
-			      int status,
-			      void *user_data);
-
-static int fifo_wait_non_empty(struct k_fifo *fifo, k_timeout_t timeout)
-{
-	struct k_poll_event events[] = {
-		K_POLL_EVENT_INITIALIZER(K_POLL_TYPE_FIFO_DATA_AVAILABLE,
-					 K_POLL_MODE_NOTIFY_ONLY, fifo),
-	};
-
-	return k_poll(events, ARRAY_SIZE(events), timeout);
-}
-
-static void zsock_flush_queue(struct net_context *ctx)
-{
-	bool is_listen = net_context_get_state(ctx) == NET_CONTEXT_LISTENING;
-	void *p;
-
-	/* recv_q and accept_q are shared via a union */
-	while ((p = k_fifo_get(&ctx->recv_q, K_NO_WAIT)) != NULL) {
-		if (is_listen) {
-			NET_DBG("discarding ctx %p", p);
-			net_context_put(p);
-		} else {
-			NET_DBG("discarding pkt %p", p);
-			net_pkt_unref(p);
-		}
-	}
-
-	/* Some threads might be waiting on recv, cancel the wait */
-	k_fifo_cancel_wait(&ctx->recv_q);
-
-	/* Wake reader if it was sleeping */
-	(void)k_condvar_signal(&ctx->cond.recv);
-}
-
-#if defined(CONFIG_NET_NATIVE)
-static int zsock_socket_internal(int family, int type, int proto)
-{
-	int fd = zvfs_reserve_fd();
-	struct net_context *ctx;
-	int res;
-
-	if (fd < 0) {
-		return -1;
-	}
-
-	if (proto == 0) {
-		if (family == NET_AF_INET || family == NET_AF_INET6) {
-			if (type == NET_SOCK_DGRAM) {
-				proto = NET_IPPROTO_UDP;
-			} else if (type == NET_SOCK_STREAM) {
-				proto = NET_IPPROTO_TCP;
-			}
-		}
-	}
-
-	res = net_context_get(family, type, proto, &ctx);
-	if (res < 0) {
-		zvfs_free_fd(fd);
-		errno = -res;
-		return -1;
-	}
-
-	/* Initialize user_data, all other calls will preserve it */
-	ctx->user_data = NULL;
-
-	/* The socket flags are stored here */
-	ctx->socket_data = NULL;
-
-	/* recv_q and accept_q are in union */
-	k_fifo_init(&ctx->recv_q);
-
-	/* Condition variable is used to avoid keeping lock for a long time
-	 * when waiting data to be received
-	 */
-	k_condvar_init(&ctx->cond.recv);
-
-	/* TCP context is effectively owned by both application
-	 * and the stack: stack may detect that peer closed/aborted
-	 * connection, but it must not dispose of the context behind
-	 * the application back. Likewise, when application "closes"
-	 * context, it's not disposed of immediately - there's yet
-	 * closing handshake for stack to perform.
-	 */
-	if (proto == NET_IPPROTO_TCP) {
-		net_context_ref(ctx);
-	}
-
-	zvfs_finalize_typed_fd(fd, ctx, (const struct fd_op_vtable *)&sock_fd_op_vtable,
-			    ZVFS_MODE_IFSOCK);
-
-	NET_DBG("socket: ctx=%p, fd=%d", ctx, fd);
-
-	return fd;
-}
-#endif /* CONFIG_NET_NATIVE */
-
 /* @see NET_SOCKET_REGISTER(...) for the instance of net_socket_register */
-=======
->>>>>>> 7773fe8d
 int z_impl_zsock_socket(int family, int type, int proto)
 {
 	STRUCT_SECTION_FOREACH(net_socket_register, sock_family) {
@@ -323,129 +218,6 @@
 }
 #include <zephyr/syscalls/zsock_shutdown_mrsh.c>
 #endif /* CONFIG_USERSPACE */
-
-<<<<<<< HEAD
-static void zsock_accepted_cb(struct net_context *new_ctx,
-			      struct net_sockaddr *addr, socklen_t addrlen,
-			      int status, void *user_data) {
-	struct net_context *parent = user_data;
-
-	NET_DBG("parent=%p, ctx=%p, st=%d", parent, new_ctx, status);
-
-	if (status == 0) {
-		/* This just installs a callback, so cannot fail. */
-		(void)net_context_recv(new_ctx, zsock_received_cb, K_NO_WAIT,
-				       NULL);
-		k_fifo_init(&new_ctx->recv_q);
-		k_condvar_init(&new_ctx->cond.recv);
-
-		k_fifo_put(&parent->accept_q, new_ctx);
-
-		/* TCP context is effectively owned by both application
-		 * and the stack: stack may detect that peer closed/aborted
-		 * connection, but it must not dispose of the context behind
-		 * the application back. Likewise, when application "closes"
-		 * context, it's not disposed of immediately - there's yet
-		 * closing handshake for stack to perform.
-		 */
-		net_context_ref(new_ctx);
-
-		(void)k_condvar_signal(&parent->cond.recv);
-	}
-
-}
-
-static void zsock_received_cb(struct net_context *ctx,
-			      struct net_pkt *pkt,
-			      union net_ip_header *ip_hdr,
-			      union net_proto_header *proto_hdr,
-			      int status,
-			      void *user_data)
-{
-	if (ctx->cond.lock) {
-		(void)k_mutex_lock(ctx->cond.lock, K_FOREVER);
-	}
-
-	NET_DBG("ctx=%p, pkt=%p, st=%d, user_data=%p", ctx, pkt, status,
-		user_data);
-
-	if (status < 0) {
-		ctx->user_data = INT_TO_POINTER(-status);
-		sock_set_error(ctx);
-	}
-
-	/* if pkt is NULL, EOF */
-	if (!pkt) {
-		struct net_pkt *last_pkt = k_fifo_peek_tail(&ctx->recv_q);
-
-		if (!last_pkt) {
-			/* If there're no packets in the queue, recv() may
-			 * be blocked waiting on it to become non-empty,
-			 * so cancel that wait.
-			 */
-			sock_set_eof(ctx);
-			k_fifo_cancel_wait(&ctx->recv_q);
-			NET_DBG("Marked socket %p as peer-closed", ctx);
-		} else {
-			net_pkt_set_eof(last_pkt, true);
-			NET_DBG("Set EOF flag on pkt %p", last_pkt);
-		}
-
-		goto unlock;
-	}
-
-	/* Normal packet */
-	net_pkt_set_eof(pkt, false);
-
-	net_pkt_set_rx_stats_tick(pkt, k_cycle_get_32());
-
-	k_fifo_put(&ctx->recv_q, pkt);
-
-unlock:
-	/* Wake reader if it was sleeping */
-	(void)k_condvar_signal(&ctx->cond.recv);
-
-	if (ctx->cond.lock) {
-		(void)k_mutex_unlock(ctx->cond.lock);
-	}
-}
-
-int zsock_shutdown_ctx(struct net_context *ctx, int how)
-{
-	if (how == ZSOCK_SHUT_RD) {
-		if (net_context_get_state(ctx) == NET_CONTEXT_LISTENING) {
-			SET_ERRNO(net_context_accept(ctx, NULL, K_NO_WAIT, NULL));
-		} else {
-			SET_ERRNO(net_context_recv(ctx, NULL, K_NO_WAIT, NULL));
-		}
-
-		sock_set_eof(ctx);
-
-		zsock_flush_queue(ctx);
-	} else if (how == ZSOCK_SHUT_WR || how == ZSOCK_SHUT_RDWR) {
-		SET_ERRNO(-ENOTSUP);
-	} else {
-		SET_ERRNO(-EINVAL);
-	}
-
-	return 0;
-}
-
-int zsock_bind_ctx(struct net_context *ctx, const struct net_sockaddr *addr,
-		   socklen_t addrlen)
-{
-	SET_ERRNO(net_context_bind(ctx, addr, addrlen));
-	/* For DGRAM socket, we expect to receive packets after call to
-	 * bind(), but for STREAM socket, next expected operation is
-	 * listen(), which doesn't work if recv callback is set.
-	 */
-	if (net_context_get_type(ctx) == NET_SOCK_DGRAM) {
-		SET_ERRNO(net_context_recv(ctx, zsock_received_cb, K_NO_WAIT,
-					   ctx->user_data));
-	}
-
-	return 0;
-}
 
 int z_impl_zsock_bind(int sock, const struct net_sockaddr *addr, socklen_t addrlen) {
 	#if defined(_MSC_VER) /* #CUSTOM@NDRS */
@@ -472,10 +244,6 @@
 
 	return (ret);
 	#else
-=======
-int z_impl_zsock_bind(int sock, const struct sockaddr *addr, socklen_t addrlen)
-{
->>>>>>> 7773fe8d
 	int ret;
 
 	SYS_PORT_TRACING_OBJ_FUNC_ENTER(socket, bind, sock, addr, addrlen);
@@ -502,65 +270,6 @@
 }
 #include <zephyr/syscalls/zsock_bind_mrsh.c>
 #endif /* CONFIG_USERSPACE */
-
-<<<<<<< HEAD
-static void zsock_connected_cb(struct net_context *ctx, int status, void *user_data)
-{
-	if (status < 0) {
-		ctx->user_data = INT_TO_POINTER(-status);
-		sock_set_error(ctx);
-	}
-}
-
-int zsock_connect_ctx(struct net_context *ctx, const struct net_sockaddr *addr,
-		      socklen_t addrlen)
-{
-
-#if defined(CONFIG_SOCKS)
-	if (net_context_is_proxy_enabled(ctx)) {
-		SET_ERRNO(net_socks5_connect(ctx, addr, addrlen));
-		SET_ERRNO(net_context_recv(ctx, zsock_received_cb,
-					   K_NO_WAIT, ctx->user_data));
-		return 0;
-	}
-#endif
-	if (net_context_get_state(ctx) == NET_CONTEXT_CONNECTED) {
-		return 0;
-	} else if (net_context_get_state(ctx) == NET_CONTEXT_CONNECTING) {
-		if (sock_is_error(ctx)) {
-			SET_ERRNO(-POINTER_TO_INT(ctx->user_data));
-		} else {
-			SET_ERRNO(-EALREADY);
-		}
-	} else {
-		k_timeout_t timeout = K_MSEC(CONFIG_NET_SOCKETS_CONNECT_TIMEOUT);
-		net_context_connect_cb_t cb = NULL;
-
-		if (sock_is_nonblock(ctx)) {
-			timeout = K_NO_WAIT;
-			cb = zsock_connected_cb;
-		}
-
-		if (net_context_get_type(ctx) == NET_SOCK_STREAM) {
-			/* For STREAM sockets net_context_recv() only installs
-			 * recv callback w/o side effects, and it has to be done
-			 * first to avoid race condition, when TCP stream data
-			 * arrives right after connect.
-			 */
-			SET_ERRNO(net_context_recv(ctx, zsock_received_cb,
-						   K_NO_WAIT, ctx->user_data));
-			SET_ERRNO(net_context_connect(ctx, addr, addrlen, cb,
-						      timeout, ctx->user_data));
-		} else {
-			SET_ERRNO(net_context_connect(ctx, addr, addrlen, cb,
-						      timeout, ctx->user_data));
-			SET_ERRNO(net_context_recv(ctx, zsock_received_cb,
-						   K_NO_WAIT, ctx->user_data));
-		}
-	}
-
-	return 0;
-}
 
 int z_impl_zsock_connect(int sock, const struct net_sockaddr *addr,
 			 socklen_t addrlen) {
@@ -588,11 +297,6 @@
 
 	return (ret);
 	#else
-=======
-int z_impl_zsock_connect(int sock, const struct sockaddr *addr,
-			socklen_t addrlen)
-{
->>>>>>> 7773fe8d
 	int ret;
 
 	SYS_PORT_TRACING_OBJ_FUNC_ENTER(socket, connect, sock, addr, addrlen);
@@ -619,15 +323,6 @@
 }
 #include <zephyr/syscalls/zsock_connect_mrsh.c>
 #endif /* CONFIG_USERSPACE */
-
-<<<<<<< HEAD
-int zsock_listen_ctx(struct net_context *ctx, int backlog)
-{
-	SET_ERRNO(net_context_listen(ctx, backlog));
-	SET_ERRNO(net_context_accept(ctx, zsock_accepted_cb, K_NO_WAIT, ctx));
-
-	return 0;
-}
 
 int z_impl_zsock_listen(int sock, int backlog) {
 	#if defined(_MSC_VER) /* #CUSTOM@NDRS */
@@ -654,10 +349,6 @@
 
 	return (ret);
 	#else
-=======
-int z_impl_zsock_listen(int sock, int backlog)
-{
->>>>>>> 7773fe8d
 	int ret;
 
 	SYS_PORT_TRACING_OBJ_FUNC_ENTER(socket, listen, sock, backlog);
@@ -678,97 +369,7 @@
 #include <zephyr/syscalls/zsock_listen_mrsh.c>
 #endif /* CONFIG_USERSPACE */
 
-<<<<<<< HEAD
-int zsock_accept_ctx(struct net_context *parent, struct net_sockaddr *addr,
-		     socklen_t *addrlen)
-{
-	struct net_context *ctx;
-	struct net_pkt *last_pkt;
-	int fd;
-	int ret;
-
-	if (!sock_is_nonblock(parent)) {
-		k_timeout_t timeout = K_FOREVER;
-
-		/* accept() can reuse zsock_wait_data(), as underneath it's
-		 * monitoring the same queue (accept_q is an alias for recv_q).
-		 */
-		ret = zsock_wait_data(parent, &timeout);
-		if (ret < 0) {
-			errno = -ret;
-			return -1;
-		}
-	}
-
-	ctx = k_fifo_get(&parent->accept_q, K_NO_WAIT);
-	if (ctx == NULL) {
-		errno = EAGAIN;
-		return -1;
-	}
-
-	fd = zvfs_reserve_fd();
-	if (fd < 0) {
-		zsock_flush_queue(ctx);
-		net_context_put(ctx);
-		return -1;
-	}
-
-	/* Check if the connection is already disconnected */
-	last_pkt = k_fifo_peek_tail(&ctx->recv_q);
-	if (last_pkt) {
-		if (net_pkt_eof(last_pkt)) {
-			sock_set_eof(ctx);
-			zvfs_free_fd(fd);
-			zsock_flush_queue(ctx);
-			net_context_put(ctx);
-			errno = ECONNABORTED;
-			return -1;
-		}
-	}
-
-	if (net_context_is_closing(ctx)) {
-		errno = ECONNABORTED;
-		zvfs_free_fd(fd);
-		zsock_flush_queue(ctx);
-		net_context_put(ctx);
-		return -1;
-	}
-
-	net_context_set_accepting(ctx, false);
-
-
-	if (addr != NULL && addrlen != NULL) {
-		int len = MIN(*addrlen, sizeof(ctx->remote));
-
-		memcpy(addr, &ctx->remote, len);
-		/* addrlen is a value-result argument, set to actual
-		 * size of source address
-		 */
-		if (ctx->remote.sa_family == NET_AF_INET) {
-			*addrlen = sizeof(struct net_sockaddr_in);
-		} else if (ctx->remote.sa_family == NET_AF_INET6) {
-			*addrlen = sizeof(struct net_sockaddr_in6);
-		} else {
-			zvfs_free_fd(fd);
-			errno = ENOTSUP;
-			zsock_flush_queue(ctx);
-			net_context_put(ctx);
-			return -1;
-		}
-	}
-
-	NET_DBG("accept: ctx=%p, fd=%d", ctx, fd);
-
-	zvfs_finalize_typed_fd(fd, ctx, (const struct fd_op_vtable *)&sock_fd_op_vtable,
-			    ZVFS_MODE_IFSOCK);
-
-	return fd;
-}
-
 int z_impl_zsock_accept(int sock, struct net_sockaddr *addr, socklen_t *addrlen)
-=======
-int z_impl_zsock_accept(int sock, struct sockaddr *addr, socklen_t *addrlen)
->>>>>>> 7773fe8d
 {
 	int new_sock;
 
@@ -831,146 +432,6 @@
 #include <zephyr/syscalls/zsock_accept_mrsh.c>
 #endif /* CONFIG_USERSPACE */
 
-<<<<<<< HEAD
-#define WAIT_BUFS_INITIAL_MS 10
-#define WAIT_BUFS_MAX_MS 100
-#define MAX_WAIT_BUFS K_MSEC(CONFIG_NET_SOCKET_MAX_SEND_WAIT)
-
-static int send_check_and_wait(struct net_context *ctx, int status,
-			       k_timepoint_t buf_timeout, k_timeout_t timeout,
-			       uint32_t *retry_timeout)
-{
-	if (K_TIMEOUT_EQ(timeout, K_NO_WAIT)) {
-		goto out;
-	}
-
-	if (status != -ENOBUFS && status != -EAGAIN) {
-		goto out;
-	}
-
-	/* If we cannot get any buffers in reasonable
-	 * amount of time, then do not wait forever as
-	 * there might be some bigger issue.
-	 * If we get -EAGAIN and cannot recover, then
-	 * it means that the sending window is blocked
-	 * and we just cannot send anything.
-	 */
-	if (sys_timepoint_expired(buf_timeout)) {
-		if (status == -ENOBUFS) {
-			status = -ENOMEM;
-		} else {
-			status = -ENOBUFS;
-		}
-
-		goto out;
-	}
-
-	if (!K_TIMEOUT_EQ(timeout, K_FOREVER)) {
-		*retry_timeout =
-			MIN(*retry_timeout, k_ticks_to_ms_floor32(timeout.ticks));
-	}
-
-	if (ctx->cond.lock) {
-		(void)k_mutex_unlock(ctx->cond.lock);
-	}
-
-	if (status == -ENOBUFS) {
-		/* We can monitor net_pkt/net_buf availability, so just wait. */
-		k_sleep(K_MSEC(*retry_timeout));
-	}
-
-	if (status == -EAGAIN) {
-		if (IS_ENABLED(CONFIG_NET_NATIVE_TCP) &&
-		    net_context_get_type(ctx) == NET_SOCK_STREAM &&
-		    !net_if_is_ip_offloaded(net_context_get_iface(ctx))) {
-			struct k_poll_event event;
-
-			k_poll_event_init(&event,
-					  K_POLL_TYPE_SEM_AVAILABLE,
-					  K_POLL_MODE_NOTIFY_ONLY,
-					  net_tcp_tx_sem_get(ctx));
-
-			k_poll(&event, 1, K_MSEC(*retry_timeout));
-		} else {
-			k_sleep(K_MSEC(*retry_timeout));
-		}
-	}
-	/* Exponentially increase the retry timeout
-	 * Cap the value to WAIT_BUFS_MAX_MS
-	 */
-	*retry_timeout = MIN(WAIT_BUFS_MAX_MS, *retry_timeout << 1);
-
-	if (ctx->cond.lock) {
-		(void)k_mutex_lock(ctx->cond.lock, K_FOREVER);
-	}
-
-	return 0;
-
-out:
-	errno = -status;
-	return -1;
-}
-
-ssize_t zsock_sendto_ctx(struct net_context *ctx, const void *buf, size_t len,
-			 int flags,
-			 const struct net_sockaddr *dest_addr, socklen_t addrlen)
-{
-	k_timeout_t timeout = K_FOREVER;
-	uint32_t retry_timeout = WAIT_BUFS_INITIAL_MS;
-	k_timepoint_t buf_timeout;
-	k_timepoint_t end;
-	int status;
-
-	if ((flags & ZSOCK_MSG_DONTWAIT) || sock_is_nonblock(ctx)) {
-		timeout = K_NO_WAIT;
-		buf_timeout = sys_timepoint_calc(K_NO_WAIT);
-	} else {
-		net_context_get_option(ctx, NET_OPT_SNDTIMEO, &timeout, NULL);
-		buf_timeout = sys_timepoint_calc(MAX_WAIT_BUFS);
-	}
-	end = sys_timepoint_calc(timeout);
-
-	/* Register the callback before sending in order to receive the response
-	 * from the peer.
-	 */
-	status = net_context_recv(ctx, zsock_received_cb,
-				  K_NO_WAIT, ctx->user_data);
-	if (status < 0) {
-		errno = -status;
-		return -1;
-	}
-
-	while (1) {
-		if (dest_addr) {
-			status = net_context_sendto(ctx, buf, len, dest_addr,
-						    addrlen, NULL, timeout,
-						    ctx->user_data);
-		} else {
-			status = net_context_send(ctx, buf, len, NULL, timeout,
-						  ctx->user_data);
-		}
-
-		if (status < 0) {
-			status = send_check_and_wait(ctx, status, buf_timeout,
-						     timeout, &retry_timeout);
-			if (status < 0) {
-				return status;
-			}
-
-			/* Update the timeout value in case loop is repeated. */
-			timeout = sys_timepoint_timeout(end);
-
-			continue;
-		}
-
-		break;
-	}
-
-	return status;
-}
-
-=======
->>>>>>> 7773fe8d
 ssize_t z_impl_zsock_sendto(int sock, const void *buf, size_t len, int flags,
 			    const struct net_sockaddr *dest_addr, socklen_t addrlen)
 {
@@ -1034,62 +495,6 @@
 #include <zephyr/syscalls/zsock_sendto_mrsh.c>
 #endif /* CONFIG_USERSPACE */
 
-<<<<<<< HEAD
-size_t msghdr_non_empty_iov_count(const struct msghdr *msg)
-{
-	size_t non_empty_iov_count = 0;
-
-	for (size_t i = 0; i < msg->msg_iovlen; i++) {
-		if (msg->msg_iov[i].iov_len) {
-			non_empty_iov_count++;
-		}
-	}
-
-	return non_empty_iov_count;
-}
-
-ssize_t zsock_sendmsg_ctx(struct net_context *ctx, const struct msghdr *msg,
-			  int flags)
-{
-	k_timeout_t timeout = K_FOREVER;
-	uint32_t retry_timeout = WAIT_BUFS_INITIAL_MS;
-	k_timepoint_t buf_timeout;
-	k_timepoint_t end;
-	int status;
-
-	if ((flags & ZSOCK_MSG_DONTWAIT) || sock_is_nonblock(ctx)) {
-		timeout = K_NO_WAIT;
-		buf_timeout = sys_timepoint_calc(K_NO_WAIT);
-	} else {
-		net_context_get_option(ctx, NET_OPT_SNDTIMEO, &timeout, NULL);
-		buf_timeout = sys_timepoint_calc(MAX_WAIT_BUFS);
-	}
-	end = sys_timepoint_calc(timeout);
-
-	while (1) {
-		status = net_context_sendmsg(ctx, msg, flags, NULL, timeout, NULL);
-		if (status < 0) {
-			status = send_check_and_wait(ctx, status,
-						     buf_timeout,
-						     timeout, &retry_timeout);
-			if (status < 0) {
-				return status;
-			}
-
-			/* Update the timeout value in case loop is repeated. */
-			timeout = sys_timepoint_timeout(end);
-
-			continue;
-		}
-
-		break;
-	}
-
-	return status;
-}
-
-=======
->>>>>>> 7773fe8d
 ssize_t z_impl_zsock_sendmsg(int sock, const struct msghdr *msg, int flags)
 {
 	int bytes_sent;
@@ -1220,71 +625,44 @@
 #include <zephyr/syscalls/zsock_sendmsg_mrsh.c>
 #endif /* CONFIG_USERSPACE */
 
-<<<<<<< HEAD
-static int sock_get_pkt_src_addr(struct net_pkt *pkt,
-				 enum net_ip_protocol proto,
-				 struct net_sockaddr *addr,
-				 socklen_t addrlen)
-=======
 ssize_t z_impl_zsock_recvfrom(int sock, void *buf, size_t max_len, int flags,
-			     struct sockaddr *src_addr, socklen_t *addrlen)
->>>>>>> 7773fe8d
+			     struct net_sockaddr *src_addr, socklen_t *addrlen)
 {
 	int bytes_received;
 
 	SYS_PORT_TRACING_OBJ_FUNC_ENTER(socket, recvfrom, sock, max_len, flags, src_addr, addrlen);
 
-	bytes_received = VTABLE_CALL(recvfrom, sock, buf, max_len, flags, src_addr, addrlen);
+	#if defined(_MSC_VER) /* #CUSTOM@NDRS */
+	const struct socket_op_vtable* vtable;
+	struct k_mutex* lock;
+	void* obj;
+	int ret;
+
+	obj = get_sock_vtable(sock, &vtable, &lock);
+	if (obj == NULL) {
+		errno = EBADF;
+		return (-1);
+	}
+
+	if (vtable->recvfrom == NULL) {
+		errno = EOPNOTSUPP;
+		return (-1);
+	}
+
+	(void) k_mutex_lock(lock, K_FOREVER);
+	ret = vtable->recvfrom(obj, buf, max_len, flags, src_addr, addrlen);
+
+	k_mutex_unlock(lock);
+
+	bytes_received = ret;
+	#else
+	bytes_received = VTABLE_CALL(recvfrom, sock, buf, max_len, flags, src_addr, addrlen); /* @see sock_recvfrom_vmeth */
+	#endif
 
 	SYS_PORT_TRACING_OBJ_FUNC_EXIT(socket, recvfrom, sock,
 				       src_addr, addrlen,
 				       bytes_received < 0 ? -errno : bytes_received);
 
-<<<<<<< HEAD
-	if (IS_ENABLED(CONFIG_NET_IPV4) &&
-	    net_pkt_family(pkt) == NET_AF_INET) {
-		NET_PKT_DATA_ACCESS_CONTIGUOUS_DEFINE(ipv4_access,
-						      struct net_ipv4_hdr);
-		struct net_sockaddr_in *addr4 = net_sin(addr);
-		struct net_ipv4_hdr *ipv4_hdr;
-
-		if (addrlen < sizeof(struct net_sockaddr_in)) {
-			ret = -EINVAL;
-			goto error;
-		}
-
-		ipv4_hdr = (struct net_ipv4_hdr *)net_pkt_get_data(
-							pkt, &ipv4_access);
-		if (!ipv4_hdr ||
-		    net_pkt_acknowledge_data(pkt, &ipv4_access) ||
-		    net_pkt_skip(pkt, net_pkt_ipv4_opts_len(pkt))) {
-			ret = -ENOBUFS;
-			goto error;
-		}
-
-		net_ipv4_addr_copy_raw((uint8_t *)&addr4->sin_addr, ipv4_hdr->src);
-		port = &addr4->sin_port;
-	} else if (IS_ENABLED(CONFIG_NET_IPV6) &&
-		   net_pkt_family(pkt) == NET_AF_INET6) {
-		NET_PKT_DATA_ACCESS_CONTIGUOUS_DEFINE(ipv6_access,
-						      struct net_ipv6_hdr);
-		struct net_sockaddr_in6 *addr6 = net_sin6(addr);
-		const struct net_ipv6_hdr *ipv6_hdr;
-
-		if (addrlen < sizeof(struct net_sockaddr_in6)) {
-			ret = -EINVAL;
-			goto error;
-		}
-
-		ipv6_hdr = (struct net_ipv6_hdr *)net_pkt_get_data(
-							pkt, &ipv6_access);
-		if (!ipv6_hdr ||
-		    net_pkt_acknowledge_data(pkt, &ipv6_access) ||
-		    net_pkt_skip(pkt, net_pkt_ipv6_ext_len(pkt))) {
-			ret = -ENOBUFS;
-			goto error;
-		}
-=======
 	sock_obj_core_update_recv_stats(sock, bytes_received);
 
 	return bytes_received;
@@ -1292,66 +670,29 @@
 
 #ifdef CONFIG_USERSPACE
 ssize_t z_vrfy_zsock_recvfrom(int sock, void *buf, size_t max_len, int flags,
-			      struct sockaddr *src_addr, socklen_t *addrlen)
+			      struct net_sockaddr *src_addr, socklen_t *addrlen)
 {
 	socklen_t addrlen_copy;
 	ssize_t ret;
->>>>>>> 7773fe8d
 
 	if (K_SYSCALL_MEMORY_WRITE(buf, max_len)) {
 		errno = EFAULT;
 		return -1;
 	}
 
-<<<<<<< HEAD
-	if (IS_ENABLED(CONFIG_NET_UDP) && proto == NET_IPPROTO_UDP) {
-		NET_PKT_DATA_ACCESS_DEFINE(udp_access, struct net_udp_hdr);
-		const struct net_udp_hdr *udp_hdr;
-
-		udp_hdr = (struct net_udp_hdr *)net_pkt_get_data(pkt,
-								 &udp_access);
-		if (!udp_hdr) {
-			ret = -ENOBUFS;
-			goto error;
-		}
-
-		*port = udp_hdr->src_port;
-	} else if (IS_ENABLED(CONFIG_NET_TCP) && proto == NET_IPPROTO_TCP) {
-		NET_PKT_DATA_ACCESS_DEFINE(tcp_access, struct net_tcp_hdr);
-		const struct net_tcp_hdr *tcp_hdr;
-
-		tcp_hdr = (struct net_tcp_hdr *)net_pkt_get_data(pkt,
-								 &tcp_access);
-		if (!tcp_hdr) {
-			ret = -ENOBUFS;
-			goto error;
-		}
-
-		*port = tcp_hdr->src_port;
-	} else {
-		ret = -ENOTSUP;
-=======
 	if (addrlen) {
 		K_OOPS(k_usermode_from_copy(&addrlen_copy, addrlen,
 					sizeof(socklen_t)));
->>>>>>> 7773fe8d
 	}
 	K_OOPS(src_addr && K_SYSCALL_MEMORY_WRITE(src_addr, addrlen_copy));
 
 	ret = z_impl_zsock_recvfrom(sock, (void *)buf, max_len, flags,
-				   (struct sockaddr *)src_addr,
+				   (struct net_sockaddr *)src_addr,
 				   addrlen ? &addrlen_copy : NULL);
 
-<<<<<<< HEAD
-	if (net_pkt_family(pkt) == NET_AF_INET) {
-		ret = net_ipv4_is_addr_unspecified(&net_sin(&pkt->remote)->sin_addr);
-	} else if (net_pkt_family(pkt) == NET_AF_INET6) {
-		ret = net_ipv6_is_addr_unspecified(&net_sin6(&pkt->remote)->sin6_addr);
-=======
 	if (addrlen) {
 		K_OOPS(k_usermode_to_copy(addrlen, &addrlen_copy,
 				      sizeof(socklen_t)));
->>>>>>> 7773fe8d
 	}
 
 	return ret;
@@ -1359,65 +700,49 @@
 #include <zephyr/syscalls/zsock_recvfrom_mrsh.c>
 #endif /* CONFIG_USERSPACE */
 
-<<<<<<< HEAD
-static int sock_get_offload_pkt_src_addr(struct net_pkt *pkt,
-					 struct net_context *ctx,
-					 struct net_sockaddr *addr,
-					 socklen_t addrlen)
-=======
 ssize_t z_impl_zsock_recvmsg(int sock, struct msghdr *msg, int flags)
->>>>>>> 7773fe8d
 {
 	int bytes_received;
 
 	SYS_PORT_TRACING_OBJ_FUNC_ENTER(socket, recvmsg, sock, msg, flags);
 
-<<<<<<< HEAD
-	if (!net_pkt_remote_addr_is_unspecified(pkt)) {
-		if (IS_ENABLED(CONFIG_NET_IPV4) &&
-		    net_pkt_family(pkt) == NET_AF_INET) {
-			if (addrlen < sizeof(struct net_sockaddr_in)) {
-				ret = -EINVAL;
-				goto error;
-			}
-
-			memcpy(addr, &pkt->remote, sizeof(struct net_sockaddr_in));
-		} else if (IS_ENABLED(CONFIG_NET_IPV6) &&
-			   net_pkt_family(pkt) == NET_AF_INET6) {
-			if (addrlen < sizeof(struct net_sockaddr_in6)) {
-				ret = -EINVAL;
-				goto error;
-			}
-
-			memcpy(addr, &pkt->remote, sizeof(struct net_sockaddr_in6));
-		}
-	} else if (ctx->flags & NET_CONTEXT_REMOTE_ADDR_SET) {
-		memcpy(addr, &ctx->remote, MIN(addrlen, sizeof(ctx->remote)));
-	} else {
-		ret = -ENOTSUP;
-	}
-=======
-	bytes_received = VTABLE_CALL(recvmsg, sock, msg, flags);
+	#if defined(_MSC_VER) /* #CUSTOM@NDRS */
+	const struct socket_op_vtable* vtable;
+	struct k_mutex* lock;
+	void* obj;
+	int ret;
+
+	obj = get_sock_vtable(sock, &vtable, &lock);
+	if (obj == NULL) {
+		errno = EBADF;
+		return (-1);
+	}
+
+	if (vtable->recvmsg == NULL) {
+		errno = EOPNOTSUPP;
+		return (-1);
+	}
+
+	(void) k_mutex_lock(lock, K_FOREVER);
+	ret = vtable->recvmsg(obj, msg, flags);
+
+	k_mutex_unlock(lock);
+
+	bytes_received = ret;
+	#else
+	bytes_received = VTABLE_CALL(recvmsg, sock, msg, flags);    /* @see sock_recvmsg_vmeth */
+	#endif
 
 	SYS_PORT_TRACING_OBJ_FUNC_EXIT(socket, recvmsg, sock, msg,
 				       bytes_received < 0 ? -errno : bytes_received);
 
 	sock_obj_core_update_recv_stats(sock, bytes_received);
->>>>>>> 7773fe8d
 
 	return bytes_received;
 }
-<<<<<<< HEAD
-#else
-static int sock_get_offload_pkt_src_addr(struct net_pkt *pkt,
-					 struct net_context *ctx,
-					 struct net_sockaddr *addr,
-					 socklen_t addrlen)
-=======
 
 #ifdef CONFIG_USERSPACE
 ssize_t z_vrfy_zsock_recvmsg(int sock, struct msghdr *msg, int flags)
->>>>>>> 7773fe8d
 {
 	struct msghdr msg_copy;
 	size_t iovlen;
@@ -1438,17 +763,6 @@
 
 	k_usermode_from_copy(&iovlen, &msg->msg_iovlen, sizeof(iovlen));
 
-<<<<<<< HEAD
-	if (IS_ENABLED(CONFIG_NET_PKT_RXTIME_STATS_DETAIL)) {
-		uint32_t val;
-		uint32_t prev;
-
-		prev = net_pkt_create_time(pkt);
-		for (int i = 0; i < net_pkt_stats_tick_count(pkt); i++) {
-			if (!net_pkt_stats_tick(pkt)[i]) {
-				break;
-			}
-=======
 	msg_copy.msg_name = NULL;
 	msg_copy.msg_control = NULL;
 
@@ -1464,7 +778,6 @@
 	 * in fail branch.
 	 */
 	memset(msg_copy.msg_iov, 0, msg->msg_iovlen * sizeof(struct iovec));
->>>>>>> 7773fe8d
 
 	for (i = 0; i < iovlen; i++) {
 		/* TODO: In practice we do not need to copy the actual data
@@ -1515,12 +828,6 @@
 
 	ret = z_impl_zsock_recvmsg(sock, &msg_copy, flags);
 
-<<<<<<< HEAD
-static int insert_pktinfo(struct msghdr *msg, int level, int type,
-			  const void *pktinfo, size_t pktinfo_len)
-{
-	struct cmsghdr *cmsg;
-=======
 	/* Do not copy anything back if there was an error or nothing was
 	 * received.
 	 */
@@ -1530,7 +837,6 @@
 						  msg_copy.msg_name,
 						  msg_copy.msg_namelen));
 		}
->>>>>>> 7773fe8d
 
 		if (msg->msg_controllen > 0 &&
 		    msg->msg_control != NULL) {
@@ -1579,11 +885,7 @@
 
 	k_free(msg_copy.msg_iov);
 
-<<<<<<< HEAD
-	memcpy(NET_CMSG_DATA(cmsg), pktinfo, pktinfo_len);
-=======
-	return ret;
->>>>>>> 7773fe8d
+	return ret;
 
 fail:
 	if (msg_copy.msg_name) {
@@ -1601,13 +903,7 @@
 			}
 		}
 
-<<<<<<< HEAD
-	if (timestamping) {
-		return insert_pktinfo(msg, NET_SOL_SOCKET, NET_SO_TIMESTAMPING,
-				      net_pkt_timestamp(pkt), sizeof(struct net_ptp_time));
-=======
 		k_free(msg_copy.msg_iov);
->>>>>>> 7773fe8d
 	}
 
 	return -1;
@@ -1615,40 +911,6 @@
 #include <zephyr/syscalls/zsock_recvmsg_mrsh.c>
 #endif /* CONFIG_USERSPACE */
 
-<<<<<<< HEAD
-static int add_pktinfo(const struct net_context *ctx,
-			struct net_pkt *pkt,
-			struct msghdr *msg)
-{
-	int ret = -ENOTSUP;
-	struct net_pkt_cursor backup;
-
-	net_pkt_cursor_backup(pkt, &backup);
-	net_pkt_cursor_init(pkt);
-
-	if (IS_ENABLED(CONFIG_NET_IPV4) && net_pkt_family(pkt) == NET_AF_INET) {
-		NET_PKT_DATA_ACCESS_CONTIGUOUS_DEFINE(ipv4_access,
-						      struct net_ipv4_hdr);
-		struct in_pktinfo info;
-		const struct net_ipv4_hdr *ipv4_hdr;
-
-		ipv4_hdr = (struct net_ipv4_hdr *)net_pkt_get_data(
-							pkt, &ipv4_access);
-		if (ipv4_hdr == NULL ||
-		    net_pkt_acknowledge_data(pkt, &ipv4_access) ||
-		    net_pkt_skip(pkt, net_pkt_ipv4_opts_len(pkt))) {
-			ret = -ENOBUFS;
-			goto out;
-		}
-
-		net_ipv4_addr_copy_raw((uint8_t *)&info.ipi_addr, ipv4_hdr->dst);
-		net_ipv4_addr_copy_raw((uint8_t *)&info.ipi_spec_dst,
-				       (uint8_t *)net_sin_ptr(&ctx->local)->sin_addr);
-		info.ipi_ifindex = ctx->iface;
-
-		ret = insert_pktinfo(msg, NET_IPPROTO_IP, NET_IP_PKTINFO,
-				     &info, sizeof(info));
-=======
 /* As this is limited function, we don't follow POSIX signature, with
  * "..." instead of last arg.
  */
@@ -1660,7 +922,6 @@
 	int ret;
 
 	SYS_PORT_TRACING_OBJ_FUNC_ENTER(socket, fcntl, sock, cmd, flags);
->>>>>>> 7773fe8d
 
 	obj = get_sock_vtable(sock, &vtable, &lock);
 	if (obj == NULL) {
@@ -1669,30 +930,7 @@
 		return -1;
 	}
 
-<<<<<<< HEAD
-	if (IS_ENABLED(CONFIG_NET_IPV6) && net_pkt_family(pkt) == NET_AF_INET6) {
-		NET_PKT_DATA_ACCESS_CONTIGUOUS_DEFINE(ipv6_access,
-						      struct net_ipv6_hdr);
-		struct in6_pktinfo info;
-		const struct net_ipv6_hdr *ipv6_hdr;
-
-		ipv6_hdr = (struct net_ipv6_hdr *)net_pkt_get_data(
-							pkt, &ipv6_access);
-		if (ipv6_hdr == NULL ||
-		    net_pkt_acknowledge_data(pkt, &ipv6_access) ||
-		    net_pkt_skip(pkt, net_pkt_ipv6_ext_len(pkt))) {
-			ret = -ENOBUFS;
-			goto out;
-		}
-
-		net_ipv6_addr_copy_raw((uint8_t *)&info.ipi6_addr, ipv6_hdr->dst);
-		info.ipi6_ifindex = ctx->iface;
-
-		ret = insert_pktinfo(msg, NET_IPPROTO_IPV6, IPV6_RECVPKTINFO,
-				     &info, sizeof(info));
-=======
 	(void)k_mutex_lock(lock, K_FOREVER);
->>>>>>> 7773fe8d
 
 	ret = zvfs_fdtable_call_ioctl((const struct fd_op_vtable *)vtable,
 				   obj, cmd, flags);
@@ -1712,17 +950,7 @@
 #include <zephyr/syscalls/zsock_fcntl_impl_mrsh.c>
 #endif
 
-<<<<<<< HEAD
-static inline ssize_t zsock_recv_dgram(struct net_context *ctx,
-				       struct msghdr *msg,
-				       void *buf,
-				       size_t max_len,
-				       int flags,
-				       struct net_sockaddr *src_addr,
-				       socklen_t *addrlen)
-=======
 int z_impl_zsock_ioctl_impl(int sock, unsigned long request, va_list args)
->>>>>>> 7773fe8d
 {
 	const struct socket_op_vtable *vtable;
 	struct k_mutex *lock;
@@ -1742,776 +970,6 @@
 
 	NET_DBG("ioctl: ctx=%p, fd=%d, request=%lu", ctx, sock, request);
 
-<<<<<<< HEAD
-		pkt = k_fifo_peek_head(&ctx->recv_q);
-	} else {
-		pkt = k_fifo_get(&ctx->recv_q, timeout);
-	}
-
-	if (!pkt) {
-		errno = EAGAIN;
-		return -1;
-	}
-
-	net_pkt_cursor_backup(pkt, &backup);
-
-	if (src_addr && addrlen) {
-		if (IS_ENABLED(CONFIG_NET_OFFLOAD) &&
-		    net_if_is_ip_offloaded(net_context_get_iface(ctx))) {
-			int ret;
-
-			ret = sock_get_offload_pkt_src_addr(pkt, ctx, src_addr,
-							    *addrlen);
-			if (ret < 0) {
-				errno = -ret;
-				NET_DBG("sock_get_offload_pkt_src_addr %d", ret);
-				goto fail;
-			}
-		} else {
-			int ret;
-
-			ret = sock_get_pkt_src_addr(pkt, net_context_get_proto(ctx),
-						   src_addr, *addrlen);
-			if (ret < 0) {
-				errno = -ret;
-				NET_DBG("sock_get_pkt_src_addr %d", ret);
-				goto fail;
-			}
-		}
-
-		/* addrlen is a value-result argument, set to actual
-		 * size of source address
-		 */
-		if (src_addr->sa_family == NET_AF_INET) {
-			*addrlen = sizeof(struct net_sockaddr_in);
-		} else if (src_addr->sa_family == NET_AF_INET6) {
-			*addrlen = sizeof(struct net_sockaddr_in6);
-		} else {
-			errno = ENOTSUP;
-			goto fail;
-		}
-	}
-
-	if (msg != NULL) {
-		int iovec = 0;
-		size_t tmp_read_len;
-
-		if (msg->msg_iovlen < 1 || msg->msg_iov == NULL) {
-			errno = ENOMEM;
-			return -1;
-		}
-
-		recv_len = net_pkt_remaining_data(pkt);
-		tmp_read_len = read_len = MIN(recv_len, max_len);
-
-		while (tmp_read_len > 0) {
-			size_t len;
-
-			buf = msg->msg_iov[iovec].iov_base;
-			if (buf == NULL) {
-				errno = EINVAL;
-				return -1;
-			}
-
-			len = MIN(tmp_read_len, msg->msg_iov[iovec].iov_len);
-
-			if (net_pkt_read(pkt, buf, len)) {
-				errno = ENOBUFS;
-				goto fail;
-			}
-
-			if (len <= tmp_read_len) {
-				tmp_read_len -= len;
-				msg->msg_iov[iovec].iov_len = len;
-				iovec++;
-			} else {
-				errno = EINVAL;
-				return -1;
-			}
-		}
-
-		msg->msg_iovlen = iovec;
-
-		if (recv_len != read_len) {
-			msg->msg_flags |= ZSOCK_MSG_TRUNC;
-		}
-
-	} else {
-		recv_len = net_pkt_remaining_data(pkt);
-		read_len = MIN(recv_len, max_len);
-
-		if (net_pkt_read(pkt, buf, read_len)) {
-			errno = ENOBUFS;
-			goto fail;
-		}
-	}
-
-	if (msg != NULL) {
-		if (msg->msg_control != NULL) {
-			if (msg->msg_controllen > 0) {
-				if (IS_ENABLED(CONFIG_NET_CONTEXT_TIMESTAMPING) &&
-				    net_context_is_timestamping_set(ctx)) {
-					if (add_timestamping(ctx, pkt, msg) < 0) {
-						msg->msg_flags |= ZSOCK_MSG_CTRUNC;
-					}
-				}
-
-				if (IS_ENABLED(CONFIG_NET_CONTEXT_RECV_PKTINFO) &&
-				    net_context_is_recv_pktinfo_set(ctx)) {
-					if (add_pktinfo(ctx, pkt, msg) < 0) {
-						msg->msg_flags |= ZSOCK_MSG_CTRUNC;
-					}
-				}
-
-				/* msg_controllen must be updated to reflect the total length of all
-				 * control messages in the buffer. If there are no control data,
-				 * msg_controllen will be cleared as expected It will also take into
-				 * account pre-existing control data
-				 */
-				update_msg_controllen(msg);
-			}
-		} else {
-			msg->msg_controllen = 0U;
-		}
-	}
-
-	if ((IS_ENABLED(CONFIG_NET_PKT_RXTIME_STATS) ||
-	     IS_ENABLED(CONFIG_TRACING_NET_CORE)) &&
-	    !(flags & ZSOCK_MSG_PEEK)) {
-		net_socket_update_tc_rx_time(pkt, k_cycle_get_32());
-	}
-
-	if (!(flags & ZSOCK_MSG_PEEK)) {
-		net_pkt_unref(pkt);
-	} else {
-		net_pkt_cursor_restore(pkt, &backup);
-	}
-
-	return (flags & ZSOCK_MSG_TRUNC) ? recv_len : read_len;
-
-fail:
-	if (!(flags & ZSOCK_MSG_PEEK)) {
-		net_pkt_unref(pkt);
-	}
-
-	return -1;
-}
-
-static size_t zsock_recv_stream_immediate(struct net_context *ctx, uint8_t **buf, size_t *max_len,
-					  int flags)
-{
-	size_t len;
-	size_t pkt_len;
-	size_t recv_len = 0;
-	struct net_pkt *pkt;
-	struct net_pkt_cursor backup;
-	const struct net_pkt *origin = NULL;
-	const bool do_recv = !(buf == NULL || max_len == NULL);
-	size_t _max_len = (max_len == NULL) ? SIZE_MAX : *max_len;
-	const bool peek = (flags & ZSOCK_MSG_PEEK) == ZSOCK_MSG_PEEK;
-
-	while (_max_len > 0) {
-		/* only peek until we know we can dequeue and / or requeue buffer */
-		pkt = k_fifo_peek_head(&ctx->recv_q);
-		if (pkt == NULL || pkt == origin) {
-			break;
-		}
-
-		if (origin == NULL) {
-			/* mark first pkt to avoid cycles when observing */
-			origin = pkt;
-		}
-
-		pkt_len = net_pkt_remaining_data(pkt);
-		len = MIN(_max_len, pkt_len);
-		recv_len += len;
-		_max_len -= len;
-
-		if (do_recv && len > 0) {
-			if (peek) {
-				net_pkt_cursor_backup(pkt, &backup);
-			}
-
-			net_pkt_read(pkt, *buf, len);
-			/* update buffer position for caller */
-			*buf += len;
-
-			if (peek) {
-				net_pkt_cursor_restore(pkt, &backup);
-			}
-		}
-
-		if (do_recv && !peek) {
-			if (len == pkt_len) {
-				/* dequeue empty packets when not observing */
-				pkt = k_fifo_get(&ctx->recv_q, K_NO_WAIT);
-				if (net_pkt_eof(pkt)) {
-					sock_set_eof(ctx);
-				}
-
-				if (IS_ENABLED(CONFIG_NET_PKT_RXTIME_STATS) ||
-				    IS_ENABLED(CONFIG_TRACING_NET_CORE)) {
-					net_socket_update_tc_rx_time(pkt, k_cycle_get_32());
-				}
-
-				net_pkt_unref(pkt);
-			}
-		} else if (!do_recv || peek) {
-			/* requeue packets when observing */
-			k_fifo_put(&ctx->recv_q, k_fifo_get(&ctx->recv_q, K_NO_WAIT));
-		}
-	}
-
-	if (do_recv) {
-		/* convey remaining buffer size back to caller */
-		*max_len = _max_len;
-	}
-
-	return recv_len;
-}
-
-static int zsock_fionread_ctx(struct net_context *ctx)
-{
-	size_t ret = zsock_recv_stream_immediate(ctx, NULL, NULL, 0);
-
-	return MIN(ret, INT_MAX);
-}
-
-static ssize_t zsock_recv_stream_timed(struct net_context *ctx, struct msghdr *msg,
-				       uint8_t *buf, size_t max_len,
-				       int flags, k_timeout_t timeout)
-{
-	int res;
-	k_timepoint_t end;
-	size_t recv_len = 0, iovec = 0, available_len, max_iovlen = 0;
-	const bool waitall = (flags & ZSOCK_MSG_WAITALL) == ZSOCK_MSG_WAITALL;
-
-	if (msg != NULL && buf == NULL) {
-		if (msg->msg_iovlen < 1) {
-			return -EINVAL;
-		}
-
-		buf = msg->msg_iov[iovec].iov_base;
-		available_len = msg->msg_iov[iovec].iov_len;
-		msg->msg_iov[iovec].iov_len = 0;
-		max_iovlen = msg->msg_iovlen;
-	}
-
-	for (end = sys_timepoint_calc(timeout); max_len > 0; timeout = sys_timepoint_timeout(end)) {
-
-		if (sock_is_error(ctx)) {
-			return -POINTER_TO_INT(ctx->user_data);
-		}
-
-		if (sock_is_eof(ctx)) {
-			return 0;
-		}
-
-		if (!K_TIMEOUT_EQ(timeout, K_NO_WAIT)) {
-			res = zsock_wait_data(ctx, &timeout);
-			if (res < 0) {
-				return res;
-			}
-		}
-
-		if (msg != NULL) {
-again:
-			res = zsock_recv_stream_immediate(ctx, &buf, &available_len, flags);
-			recv_len += res;
-
-			if (res == 0 && recv_len == 0 && K_TIMEOUT_EQ(timeout, K_NO_WAIT)) {
-				return -EAGAIN;
-			}
-
-			msg->msg_iov[iovec].iov_len += res;
-			buf = (uint8_t *)(msg->msg_iov[iovec].iov_base) + res;
-			max_len -= res;
-
-			if (available_len == 0) {
-				/* All data to this iovec was written */
-				iovec++;
-
-				if (iovec == max_iovlen) {
-					break;
-				}
-
-				msg->msg_iovlen = iovec;
-				buf = msg->msg_iov[iovec].iov_base;
-				available_len = msg->msg_iov[iovec].iov_len;
-				msg->msg_iov[iovec].iov_len = 0;
-
-				/* If there is more data, read it now and do not wait */
-				if (buf != NULL && available_len > 0) {
-					goto again;
-				}
-
-				continue;
-			}
-
-		} else {
-			res = zsock_recv_stream_immediate(ctx, &buf, &max_len, flags);
-			recv_len += res;
-
-			if (res == 0) {
-				if (recv_len == 0 && K_TIMEOUT_EQ(timeout, K_NO_WAIT)) {
-					return -EAGAIN;
-				}
-			}
-		}
-
-		if (!waitall) {
-			break;
-		}
-	}
-
-	return recv_len;
-}
-
-static ssize_t zsock_recv_stream(struct net_context *ctx, struct msghdr *msg,
-				 void *buf, size_t max_len, int flags)
-{
-	ssize_t res;
-	size_t recv_len = 0;
-	k_timeout_t timeout = K_FOREVER;
-
-	if (!net_context_is_used(ctx)) {
-		errno = EBADF;
-		return -1;
-	}
-
-	if (net_context_get_state(ctx) != NET_CONTEXT_CONNECTED) {
-		errno = ENOTCONN;
-		return -1;
-	}
-
-	if ((flags & ZSOCK_MSG_DONTWAIT) || sock_is_nonblock(ctx)) {
-		timeout = K_NO_WAIT;
-	} else if (!sock_is_eof(ctx) && !sock_is_error(ctx)) {
-		net_context_get_option(ctx, NET_OPT_RCVTIMEO, &timeout, NULL);
-	}
-
-	if (max_len == 0) {
-		/* no bytes requested - done! */
-		return 0;
-	}
-
-	res = zsock_recv_stream_timed(ctx, msg, buf, max_len, flags, timeout);
-	recv_len += MAX(0, res);
-
-	if (res < 0) {
-		errno = -res;
-		return -1;
-	}
-
-	if (!(flags & ZSOCK_MSG_PEEK)) {
-		net_context_update_recv_wnd(ctx, recv_len);
-	}
-
-	return recv_len;
-}
-
-ssize_t zsock_recvfrom_ctx(struct net_context *ctx, void *buf, size_t max_len,
-			   int flags,
-			   struct net_sockaddr *src_addr, socklen_t *addrlen)
-{
-	enum net_sock_type sock_type = net_context_get_type(ctx);
-
-	if (max_len == 0) {
-		return 0;
-	}
-
-	if (sock_type == NET_SOCK_DGRAM) {
-		return zsock_recv_dgram(ctx, NULL, buf, max_len, flags, src_addr, addrlen);
-	} else if (sock_type == NET_SOCK_STREAM) {
-		return zsock_recv_stream(ctx, NULL, buf, max_len, flags);
-	}
-
-	__ASSERT(0, "Unknown socket type");
-
-	errno = ENOTSUP;
-
-	return -1;
-}
-
-ssize_t z_impl_zsock_recvfrom(int sock, void *buf, size_t max_len, int flags,
-			     struct net_sockaddr *src_addr, socklen_t *addrlen)
-{
-	int bytes_received;
-
-	SYS_PORT_TRACING_OBJ_FUNC_ENTER(socket, recvfrom, sock, max_len, flags, src_addr, addrlen);
-
-	#if defined(_MSC_VER) /* #CUSTOM@NDRS */
-	const struct socket_op_vtable* vtable;
-	struct k_mutex* lock;
-	void* obj;
-	int ret;
-
-	obj = get_sock_vtable(sock, &vtable, &lock);
-	if (obj == NULL) {
-		errno = EBADF;
-		return (-1);
-	}
-
-	if (vtable->recvfrom == NULL) {
-		errno = EOPNOTSUPP;
-		return (-1);
-	}
-
-	(void) k_mutex_lock(lock, K_FOREVER);
-	ret = vtable->recvfrom(obj, buf, max_len, flags, src_addr, addrlen);
-
-	k_mutex_unlock(lock);
-
-	bytes_received = ret;
-	#else
-	bytes_received = VTABLE_CALL(recvfrom, sock, buf, max_len, flags, src_addr, addrlen); /* @see sock_recvfrom_vmeth */
-	#endif
-
-	SYS_PORT_TRACING_OBJ_FUNC_EXIT(socket, recvfrom, sock,
-				       src_addr, addrlen,
-				       bytes_received < 0 ? -errno : bytes_received);
-
-	sock_obj_core_update_recv_stats(sock, bytes_received);
-
-	return bytes_received;
-}
-
-#ifdef CONFIG_USERSPACE
-ssize_t z_vrfy_zsock_recvfrom(int sock, void *buf, size_t max_len, int flags,
-			      struct net_sockaddr *src_addr, socklen_t *addrlen)
-{
-	socklen_t addrlen_copy;
-	ssize_t ret;
-
-	if (K_SYSCALL_MEMORY_WRITE(buf, max_len)) {
-		errno = EFAULT;
-		return -1;
-	}
-
-	if (addrlen) {
-		K_OOPS(k_usermode_from_copy(&addrlen_copy, addrlen,
-					sizeof(socklen_t)));
-	}
-	K_OOPS(src_addr && K_SYSCALL_MEMORY_WRITE(src_addr, addrlen_copy));
-
-	ret = z_impl_zsock_recvfrom(sock, (void *)buf, max_len, flags,
-				   (struct net_sockaddr *)src_addr,
-				   addrlen ? &addrlen_copy : NULL);
-
-	if (addrlen) {
-		K_OOPS(k_usermode_to_copy(addrlen, &addrlen_copy,
-				      sizeof(socklen_t)));
-	}
-
-	return ret;
-}
-#include <zephyr/syscalls/zsock_recvfrom_mrsh.c>
-#endif /* CONFIG_USERSPACE */
-
-ssize_t zsock_recvmsg_ctx(struct net_context *ctx, struct msghdr *msg,
-			  int flags)
-{
-	enum net_sock_type sock_type = net_context_get_type(ctx);
-	size_t max_len = 0;
-
-	if (msg == NULL) {
-		errno = EINVAL;
-		return -1;
-	}
-
-	if (msg->msg_iov == NULL) {
-		errno = ENOMEM;
-		return -1;
-	}
-
-	for (size_t i = 0; i < msg->msg_iovlen; i++) {
-		max_len += msg->msg_iov[i].iov_len;
-	}
-
-	if (sock_type == NET_SOCK_DGRAM) {
-		return zsock_recv_dgram(ctx, msg, NULL, max_len, flags,
-					msg->msg_name, &msg->msg_namelen);
-	} else if (sock_type == NET_SOCK_STREAM) {
-		return zsock_recv_stream(ctx, msg, NULL, max_len, flags);
-	}
-
-	__ASSERT(0, "Unknown socket type");
-
-	errno = ENOTSUP;
-
-	return -1;
-}
-
-ssize_t z_impl_zsock_recvmsg(int sock, struct msghdr *msg, int flags)
-{
-	int bytes_received;
-
-	SYS_PORT_TRACING_OBJ_FUNC_ENTER(socket, recvmsg, sock, msg, flags);
-
-	#if defined(_MSC_VER) /* #CUSTOM@NDRS */
-	const struct socket_op_vtable* vtable;
-	struct k_mutex* lock;
-	void* obj;
-	int ret;
-
-	obj = get_sock_vtable(sock, &vtable, &lock);
-	if (obj == NULL) {
-		errno = EBADF;
-		return (-1);
-	}
-
-	if (vtable->recvmsg == NULL) {
-		errno = EOPNOTSUPP;
-		return (-1);
-	}
-
-	(void) k_mutex_lock(lock, K_FOREVER);
-	ret = vtable->recvmsg(obj, msg, flags);
-
-	k_mutex_unlock(lock);
-
-	bytes_received = ret;
-	#else
-	bytes_received = VTABLE_CALL(recvmsg, sock, msg, flags);    /* @see sock_recvmsg_vmeth */
-	#endif
-
-	SYS_PORT_TRACING_OBJ_FUNC_EXIT(socket, recvmsg, sock, msg,
-				       bytes_received < 0 ? -errno : bytes_received);
-
-	sock_obj_core_update_recv_stats(sock, bytes_received);
-
-	return bytes_received;
-}
-
-#ifdef CONFIG_USERSPACE
-ssize_t z_vrfy_zsock_recvmsg(int sock, struct msghdr *msg, int flags)
-{
-	struct msghdr msg_copy;
-	size_t iovlen;
-	size_t i;
-	int ret;
-
-	if (msg == NULL) {
-		errno = EINVAL;
-		return -1;
-	}
-
-	if (msg->msg_iov == NULL) {
-		errno = ENOMEM;
-		return -1;
-	}
-
-	K_OOPS(k_usermode_from_copy(&msg_copy, (void *)msg, sizeof(msg_copy)));
-
-	k_usermode_from_copy(&iovlen, &msg->msg_iovlen, sizeof(iovlen));
-
-	msg_copy.msg_name = NULL;
-	msg_copy.msg_control = NULL;
-
-	msg_copy.msg_iov = k_usermode_alloc_from_copy(msg->msg_iov,
-				       msg->msg_iovlen * sizeof(struct iovec));
-	if (!msg_copy.msg_iov) {
-		errno = ENOMEM;
-		goto fail;
-	}
-
-	/* Clear the pointers in the copy so that if the allocation in the
-	 * next loop fails, we do not try to free non allocated memory
-	 * in fail branch.
-	 */
-	memset(msg_copy.msg_iov, 0, msg->msg_iovlen * sizeof(struct iovec));
-
-	for (i = 0; i < iovlen; i++) {
-		/* TODO: In practice we do not need to copy the actual data
-		 * in msghdr when receiving data but currently there is no
-		 * ready made function to do just that (unless we want to call
-		 * relevant malloc function here ourselves). So just use
-		 * the copying variant for now.
-		 */
-		msg_copy.msg_iov[i].iov_base =
-			k_usermode_alloc_from_copy(msg->msg_iov[i].iov_base,
-						   msg->msg_iov[i].iov_len);
-		if (!msg_copy.msg_iov[i].iov_base) {
-			errno = ENOMEM;
-			goto fail;
-		}
-
-		msg_copy.msg_iov[i].iov_len = msg->msg_iov[i].iov_len;
-	}
-
-	if (msg->msg_namelen > 0) {
-		if (msg->msg_name == NULL) {
-			errno = EINVAL;
-			goto fail;
-		}
-
-		msg_copy.msg_name = k_usermode_alloc_from_copy(msg->msg_name,
-							   msg->msg_namelen);
-		if (msg_copy.msg_name == NULL) {
-			errno = ENOMEM;
-			goto fail;
-		}
-	}
-
-	if (msg->msg_controllen > 0) {
-		if (msg->msg_control == NULL) {
-			errno = EINVAL;
-			goto fail;
-		}
-
-		msg_copy.msg_control =
-			k_usermode_alloc_from_copy(msg->msg_control,
-						   msg->msg_controllen);
-		if (msg_copy.msg_control == NULL) {
-			errno = ENOMEM;
-			goto fail;
-		}
-	}
-
-	ret = z_impl_zsock_recvmsg(sock, &msg_copy, flags);
-
-	/* Do not copy anything back if there was an error or nothing was
-	 * received.
-	 */
-	if (ret > 0) {
-		if (msg->msg_namelen > 0 && msg->msg_name != NULL) {
-			K_OOPS(k_usermode_to_copy(msg->msg_name,
-						  msg_copy.msg_name,
-						  msg_copy.msg_namelen));
-		}
-
-		if (msg->msg_controllen > 0 &&
-		    msg->msg_control != NULL) {
-			K_OOPS(k_usermode_to_copy(msg->msg_control,
-						  msg_copy.msg_control,
-						  msg_copy.msg_controllen));
-
-			msg->msg_controllen = msg_copy.msg_controllen;
-		} else {
-			msg->msg_controllen = 0U;
-		}
-
-		k_usermode_to_copy(&msg->msg_iovlen,
-				   &msg_copy.msg_iovlen,
-				   sizeof(msg->msg_iovlen));
-
-		/* The new iovlen cannot be bigger than the original one */
-		NET_ASSERT(msg_copy.msg_iovlen <= iovlen);
-
-		for (i = 0; i < iovlen; i++) {
-			if (i < msg_copy.msg_iovlen) {
-				K_OOPS(k_usermode_to_copy(msg->msg_iov[i].iov_base,
-							  msg_copy.msg_iov[i].iov_base,
-							  msg_copy.msg_iov[i].iov_len));
-				K_OOPS(k_usermode_to_copy(&msg->msg_iov[i].iov_len,
-							  &msg_copy.msg_iov[i].iov_len,
-							  sizeof(msg->msg_iov[i].iov_len)));
-			} else {
-				/* Clear out those vectors that we could not populate */
-				msg->msg_iov[i].iov_len = 0;
-			}
-		}
-
-		k_usermode_to_copy(&msg->msg_flags,
-				   &msg_copy.msg_flags,
-				   sizeof(msg->msg_flags));
-	}
-
-	k_free(msg_copy.msg_name);
-	k_free(msg_copy.msg_control);
-
-	/* Note that we need to free according to original iovlen */
-	for (i = 0; i < iovlen; i++) {
-		k_free(msg_copy.msg_iov[i].iov_base);
-	}
-
-	k_free(msg_copy.msg_iov);
-
-	return ret;
-
-fail:
-	if (msg_copy.msg_name) {
-		k_free(msg_copy.msg_name);
-	}
-
-	if (msg_copy.msg_control) {
-		k_free(msg_copy.msg_control);
-	}
-
-	if (msg_copy.msg_iov) {
-		for (i = 0; i < msg_copy.msg_iovlen; i++) {
-			if (msg_copy.msg_iov[i].iov_base) {
-				k_free(msg_copy.msg_iov[i].iov_base);
-			}
-		}
-
-		k_free(msg_copy.msg_iov);
-	}
-
-	return -1;
-}
-#include <zephyr/syscalls/zsock_recvmsg_mrsh.c>
-#endif /* CONFIG_USERSPACE */
-
-/* As this is limited function, we don't follow POSIX signature, with
- * "..." instead of last arg.
- */
-int z_impl_zsock_fcntl_impl(int sock, int cmd, int flags)
-{
-	const struct socket_op_vtable *vtable;
-	struct k_mutex *lock;
-	void *obj;
-	int ret;
-
-	SYS_PORT_TRACING_OBJ_FUNC_ENTER(socket, fcntl, sock, cmd, flags);
-
-	obj = get_sock_vtable(sock, &vtable, &lock);
-	if (obj == NULL) {
-		errno = EBADF;
-		SYS_PORT_TRACING_OBJ_FUNC_EXIT(socket, fcntl, sock, -errno);
-		return -1;
-	}
-
-	(void)k_mutex_lock(lock, K_FOREVER);
-
-	ret = zvfs_fdtable_call_ioctl((const struct fd_op_vtable *)vtable,
-				   obj, cmd, flags);
-
-	k_mutex_unlock(lock);
-
-	SYS_PORT_TRACING_OBJ_FUNC_EXIT(socket, fcntl, sock,
-				       ret < 0 ? -errno : ret);
-	return ret;
-}
-
-#ifdef CONFIG_USERSPACE
-static inline int z_vrfy_zsock_fcntl_impl(int sock, int cmd, int flags)
-{
-	return z_impl_zsock_fcntl_impl(sock, cmd, flags);
-}
-#include <zephyr/syscalls/zsock_fcntl_impl_mrsh.c>
-#endif
-
-int z_impl_zsock_ioctl_impl(int sock, unsigned long request, va_list args)
-{
-	const struct socket_op_vtable *vtable;
-	struct k_mutex *lock;
-	void *ctx;
-	int ret;
-
-	SYS_PORT_TRACING_OBJ_FUNC_ENTER(socket, ioctl, sock, request);
-
-	ctx = get_sock_vtable(sock, &vtable, &lock);
-	if (ctx == NULL) {
-		errno = EBADF;
-		SYS_PORT_TRACING_OBJ_FUNC_EXIT(socket, ioctl, sock, -errno);
-		return -1;
-	}
-
-	(void)k_mutex_lock(lock, K_FOREVER);
-
-	NET_DBG("ioctl: ctx=%p, fd=%d, request=%lu", ctx, sock, request);
-
 	ret = vtable->fd_vtable.ioctl(ctx, request, args);
 
 	k_mutex_unlock(lock);
@@ -2547,102 +1005,6 @@
 }
 #include <zephyr/syscalls/zsock_ioctl_impl_mrsh.c>
 #endif
-
-static int zsock_poll_prepare_ctx(struct net_context *ctx,
-				  struct zsock_pollfd *pfd,
-				  struct k_poll_event **pev,
-				  struct k_poll_event *pev_end)
-{
-	if (pfd->events & ZSOCK_POLLIN) {
-		if (*pev == pev_end) {
-			return -ENOMEM;
-		}
-
-		(*pev)->obj = &ctx->recv_q;
-		(*pev)->type = K_POLL_TYPE_FIFO_DATA_AVAILABLE;
-		(*pev)->mode = K_POLL_MODE_NOTIFY_ONLY;
-		(*pev)->state = K_POLL_STATE_NOT_READY;
-		(*pev)++;
-	}
-
-	if (pfd->events & ZSOCK_POLLOUT) {
-		if (IS_ENABLED(CONFIG_NET_NATIVE_TCP) &&
-		    net_context_get_type(ctx) == NET_SOCK_STREAM &&
-		    !net_if_is_ip_offloaded(net_context_get_iface(ctx))) {
-			if (*pev == pev_end) {
-				return -ENOMEM;
-			}
-
-			if (net_context_get_state(ctx) == NET_CONTEXT_CONNECTING) {
-				(*pev)->obj = net_tcp_conn_sem_get(ctx);
-			} else {
-				(*pev)->obj = net_tcp_tx_sem_get(ctx);
-			}
-
-			(*pev)->type = K_POLL_TYPE_SEM_AVAILABLE;
-			(*pev)->mode = K_POLL_MODE_NOTIFY_ONLY;
-			(*pev)->state = K_POLL_STATE_NOT_READY;
-			(*pev)++;
-		} else {
-			return -EALREADY;
-		}
-
-	}
-
-	/* If socket is already in EOF or error, it can be reported
-	 * immediately, so we tell poll() to short-circuit wait.
-	 */
-	if (sock_is_eof(ctx) || sock_is_error(ctx)) {
-		return -EALREADY;
-	}
-
-	return 0;
-}
-
-static int zsock_poll_update_ctx(struct net_context *ctx,
-				 struct zsock_pollfd *pfd,
-				 struct k_poll_event **pev)
-{
-	ARG_UNUSED(ctx);
-
-	if (pfd->events & ZSOCK_POLLIN) {
-		if ((*pev)->state != K_POLL_STATE_NOT_READY || sock_is_eof(ctx)) {
-			pfd->revents |= ZSOCK_POLLIN;
-		}
-		(*pev)++;
-	}
-	if (pfd->events & ZSOCK_POLLOUT) {
-		if (IS_ENABLED(CONFIG_NET_NATIVE_TCP) &&
-		    net_context_get_type(ctx) == NET_SOCK_STREAM &&
-		    !net_if_is_ip_offloaded(net_context_get_iface(ctx))) {
-			if ((*pev)->state != K_POLL_STATE_NOT_READY &&
-			    !sock_is_eof(ctx) &&
-			    (net_context_get_state(ctx) == NET_CONTEXT_CONNECTED)) {
-				pfd->revents |= ZSOCK_POLLOUT;
-			}
-			(*pev)++;
-		} else {
-			pfd->revents |= ZSOCK_POLLOUT;
-		}
-	}
-
-	if (sock_is_error(ctx)) {
-		pfd->revents |= ZSOCK_POLLERR;
-	}
-
-	if (sock_is_eof(ctx)) {
-		pfd->revents |= ZSOCK_POLLHUP;
-	}
-
-	return 0;
-}
-
-static inline int time_left(uint32_t start, uint32_t timeout)
-{
-	uint32_t elapsed = k_uptime_get_32() - start;
-
-	return timeout - elapsed;
-}
 
 int zsock_poll_internal(struct zsock_pollfd *fds, int nfds, k_timeout_t timeout)
 {
@@ -2894,332 +1256,6 @@
 #include <zephyr/syscalls/zsock_inet_pton_mrsh.c>
 #endif
 
-static enum tcp_conn_option get_tcp_option(int optname)
-{
-	switch (optname) {
-	case NET_TCP_KEEPIDLE:
-		return TCP_OPT_KEEPIDLE;
-	case NET_TCP_KEEPINTVL:
-		return TCP_OPT_KEEPINTVL;
-	case NET_TCP_KEEPCNT:
-		return TCP_OPT_KEEPCNT;
-	}
-
-	return -EINVAL;
-}
-
-int zsock_getsockopt_ctx(struct net_context *ctx, int level, int optname,
-			 void *optval, socklen_t *optlen)
-{
-	int ret;
-
-	switch (level) {
-	case NET_SOL_SOCKET:
-		switch (optname) {
-		case NET_SO_ERROR: {
-			if (*optlen != sizeof(int)) {
-				errno = EINVAL;
-				return -1;
-			}
-
-			*(int *)optval = POINTER_TO_INT(ctx->user_data);
-
-			return 0;
-		}
-
-		case NET_SO_TYPE: {
-			int type = (int)net_context_get_type(ctx);
-
-			if (*optlen != sizeof(type)) {
-				errno = EINVAL;
-				return -1;
-			}
-
-			*(int *)optval = type;
-
-			return 0;
-		}
-
-		case NET_SO_TXTIME:
-			if (IS_ENABLED(CONFIG_NET_CONTEXT_TXTIME)) {
-				ret = net_context_get_option(ctx,
-							     NET_OPT_TXTIME,
-							     optval, optlen);
-				if (ret < 0) {
-					errno = -ret;
-					return -1;
-				}
-
-				return 0;
-			}
-			break;
-
-		case NET_SO_PROTOCOL: {
-			int proto = (int)net_context_get_proto(ctx);
-
-			if (*optlen != sizeof(proto)) {
-				errno = EINVAL;
-				return -1;
-			}
-
-			*(int *)optval = proto;
-
-			return 0;
-		}
-
-		case NET_SO_DOMAIN: {
-			if (*optlen != sizeof(int)) {
-				errno = EINVAL;
-				return -1;
-			}
-
-			*(int *)optval = net_context_get_family(ctx);
-
-			return 0;
-		}
-
-		break;
-
-		case NET_SO_RCVBUF:
-			if (IS_ENABLED(CONFIG_NET_CONTEXT_RCVBUF)) {
-				ret = net_context_get_option(ctx,
-							     NET_OPT_RCVBUF,
-							     optval, optlen);
-				if (ret < 0) {
-					errno = -ret;
-					return -1;
-				}
-
-				return 0;
-			}
-			break;
-
-		case NET_SO_SNDBUF:
-			if (IS_ENABLED(CONFIG_NET_CONTEXT_SNDBUF)) {
-				ret = net_context_get_option(ctx,
-							     NET_OPT_SNDBUF,
-							     optval, optlen);
-				if (ret < 0) {
-					errno = -ret;
-					return -1;
-				}
-
-				return 0;
-			}
-			break;
-
-		case NET_SO_REUSEADDR:
-			if (IS_ENABLED(CONFIG_NET_CONTEXT_REUSEADDR)) {
-				ret = net_context_get_option(ctx,
-							     NET_OPT_REUSEADDR,
-							     optval, optlen);
-				if (ret < 0) {
-					errno = -ret;
-					return -1;
-				}
-
-				return 0;
-			}
-			break;
-
-		case NET_SO_REUSEPORT:
-			if (IS_ENABLED(CONFIG_NET_CONTEXT_REUSEPORT)) {
-				ret = net_context_get_option(ctx,
-							     NET_OPT_REUSEPORT,
-							     optval, optlen);
-				if (ret < 0) {
-					errno = -ret;
-					return -1;
-				}
-
-				return 0;
-			}
-			break;
-
-		case NET_SO_KEEPALIVE:
-			if (IS_ENABLED(CONFIG_NET_TCP_KEEPALIVE) &&
-			    net_context_get_proto(ctx) == NET_IPPROTO_TCP) {
-				ret = net_tcp_get_option(ctx,
-							 TCP_OPT_KEEPALIVE,
-							 optval, optlen);
-				if (ret < 0) {
-					errno = -ret;
-					return -1;
-				}
-
-				return 0;
-			}
-
-			break;
-
-		case NET_SO_TIMESTAMPING:
-			if (IS_ENABLED(CONFIG_NET_CONTEXT_TIMESTAMPING)) {
-				ret = net_context_get_option(ctx,
-							     NET_OPT_TIMESTAMPING,
-							     optval, optlen);
-
-				if (ret < 0) {
-					errno = -ret;
-					return -1;
-				}
-
-				return 0;
-			}
-
-			break;
-		}
-
-		break;
-
-	case NET_IPPROTO_TCP:
-		switch (optname) {
-		case NET_TCP_NODELAY:
-			ret = net_tcp_get_option(ctx, TCP_OPT_NODELAY, optval, optlen);
-			return ret;
-
-		case NET_TCP_KEEPIDLE:
-			__fallthrough;
-		case NET_TCP_KEEPINTVL:
-			__fallthrough;
-		case NET_TCP_KEEPCNT:
-			if (IS_ENABLED(CONFIG_NET_TCP_KEEPALIVE)) {
-				ret = net_tcp_get_option(ctx,
-							 get_tcp_option(optname),
-							 optval, optlen);
-				if (ret < 0) {
-					errno = -ret;
-					return -1;
-				}
-
-				return 0;
-			}
-
-			break;
-		}
-
-		break;
-
-	case NET_IPPROTO_IP:
-		switch (optname) {
-		case NET_IP_TOS:
-			if (IS_ENABLED(CONFIG_NET_CONTEXT_DSCP_ECN)) {
-				ret = net_context_get_option(ctx,
-							     NET_OPT_DSCP_ECN,
-							     optval,
-							     optlen);
-				if (ret < 0) {
-					errno  = -ret;
-					return -1;
-				}
-
-				return 0;
-			}
-
-			break;
-
-		case NET_IP_TTL:
-			ret = net_context_get_option(ctx, NET_OPT_TTL,
-						     optval, optlen);
-			if (ret < 0) {
-				errno  = -ret;
-				return -1;
-			}
-
-			return 0;
-
-		case NET_IP_MULTICAST_TTL:
-			ret = net_context_get_option(ctx, NET_OPT_MCAST_TTL,
-						     optval, optlen);
-			if (ret < 0) {
-				errno  = -ret;
-				return -1;
-			}
-
-			return 0;
-		}
-
-		break;
-
-	case NET_IPPROTO_IPV6:
-		switch (optname) {
-		case IPV6_V6ONLY:
-			if (IS_ENABLED(CONFIG_NET_IPV4_MAPPING_TO_IPV6)) {
-				ret = net_context_get_option(ctx,
-							     NET_OPT_IPV6_V6ONLY,
-							     optval,
-							     optlen);
-				if (ret < 0) {
-					errno  = -ret;
-					return -1;
-				}
-
-				return 0;
-			}
-
-			break;
-
-		case IPV6_ADDR_PREFERENCES:
-			if (IS_ENABLED(CONFIG_NET_IPV6)) {
-				ret = net_context_get_option(ctx,
-							     NET_OPT_ADDR_PREFERENCES,
-							     optval,
-							     optlen);
-				if (ret < 0) {
-					errno  = -ret;
-					return -1;
-				}
-
-				return 0;
-			}
-
-			break;
-
-		case IPV6_TCLASS:
-			if (IS_ENABLED(CONFIG_NET_CONTEXT_DSCP_ECN)) {
-				ret = net_context_get_option(ctx,
-							     NET_OPT_DSCP_ECN,
-							     optval,
-							     optlen);
-				if (ret < 0) {
-					errno  = -ret;
-					return -1;
-				}
-
-				return 0;
-			}
-
-			break;
-
-		case IPV6_UNICAST_HOPS:
-			ret = net_context_get_option(ctx,
-						     NET_OPT_UNICAST_HOP_LIMIT,
-						     optval, optlen);
-			if (ret < 0) {
-				errno  = -ret;
-				return -1;
-			}
-
-			return 0;
-
-		case IPV6_MULTICAST_HOPS:
-			ret = net_context_get_option(ctx,
-						     NET_OPT_MCAST_HOP_LIMIT,
-						     optval, optlen);
-			if (ret < 0) {
-				errno  = -ret;
-				return -1;
-			}
-
-			return 0;
-		}
-
-		break;
-	}
-
-	errno = ENOPROTOOPT;
-	return -1;
-}
-
 int z_impl_zsock_getsockopt(int sock, int level, int optname,
 			    void *optval, socklen_t *optlen)
 {
@@ -3282,696 +1318,6 @@
 	K_OOPS(k_usermode_to_copy((void *)optval, kernel_optval, kernel_optlen));
 	K_OOPS(k_usermode_to_copy((void *)optlen, &kernel_optlen,
 			      sizeof(socklen_t)));
-=======
-	ret = vtable->fd_vtable.ioctl(ctx, request, args);
->>>>>>> 7773fe8d
-
-	k_mutex_unlock(lock);
-
-	SYS_PORT_TRACING_OBJ_FUNC_EXIT(socket, ioctl, sock,
-				       ret < 0 ? -errno : ret);
-	return ret;
-
-}
-
-#ifdef CONFIG_USERSPACE
-static inline int z_vrfy_zsock_ioctl_impl(int sock, unsigned long request, va_list args)
-{
-<<<<<<< HEAD
-	const struct ip_mreqn *mreqn;
-	struct net_if *iface;
-	int ifindex;
-	int ret;
-
-	if (optval == NULL || optlen != sizeof(struct ip_mreqn)) {
-		errno = EINVAL;
-		return -1;
-	}
-
-	mreqn = (struct ip_mreqn *)optval;
-
-	if (mreqn->imr_multiaddr.s_addr_be == NET_INADDR_ANY) {
-		errno = EINVAL;
-		return -1;
-	}
-
-	if (mreqn->imr_ifindex != 0) {
-		iface = net_if_get_by_index(mreqn->imr_ifindex);
-	} else {
-		ifindex = net_if_ipv4_addr_lookup_by_index(&mreqn->imr_address);
-		iface = net_if_get_by_index(ifindex);
-	}
-=======
-	switch (request) {
-	case ZFD_IOCTL_FIONBIO:
-		break;
->>>>>>> 7773fe8d
-
-	case ZFD_IOCTL_FIONREAD: {
-		int *avail;
-
-		avail = va_arg(args, int *);
-		K_OOPS(K_SYSCALL_MEMORY_WRITE(avail, sizeof(*avail)));
-
-		break;
-	}
-
-	default:
-		errno = EOPNOTSUPP;
-		return -1;
-	}
-
-	return z_impl_zsock_ioctl_impl(sock, request, args);
-}
-#include <zephyr/syscalls/zsock_ioctl_impl_mrsh.c>
-#endif
-
-int zsock_poll_internal(struct zsock_pollfd *fds, int nfds, k_timeout_t timeout)
-{
-<<<<<<< HEAD
-	const struct ipv6_mreq *mreq;
-	struct net_if *iface;
-	int ret;
-
-	if (optval == NULL || optlen != sizeof(struct ipv6_mreq)) {
-		errno = EINVAL;
-		return -1;
-	}
-=======
-	bool retry;
-	int ret = 0;
-	int i;
-	struct zsock_pollfd *pfd;
-	struct k_poll_event poll_events[CONFIG_NET_SOCKETS_POLL_MAX];
-	struct k_poll_event *pev;
-	struct k_poll_event *pev_end = poll_events + ARRAY_SIZE(poll_events);
-	const struct fd_op_vtable *vtable;
-	struct k_mutex *lock;
-	k_timepoint_t end;
-	bool offload = false;
-	const struct fd_op_vtable *offl_vtable = NULL;
-	void *offl_ctx = NULL;
->>>>>>> 7773fe8d
-
-	end = sys_timepoint_calc(timeout);
-
-	pev = poll_events;
-	for (pfd = fds, i = nfds; i--; pfd++) {
-		void *ctx;
-		int result;
-
-		/* Per POSIX, negative fd's are just ignored */
-		if (pfd->fd < 0) {
-			continue;
-		}
-
-		ctx = get_sock_vtable(pfd->fd,
-				      (const struct socket_op_vtable **)&vtable,
-				      &lock);
-		if (ctx == NULL) {
-			/* Will set POLLNVAL in return loop */
-			continue;
-		}
-
-<<<<<<< HEAD
-	if (do_join) {
-		ret = net_ipv6_mld_join(iface, &mreq->ipv6mr_multiaddr);
-	} else {
-		ret = net_ipv6_mld_leave(iface, &mreq->ipv6mr_multiaddr);
-	}
-
-	if (ret < 0) {
-		errno  = -ret;
-		return -1;
-	}
-
-	return 0;
-}
-
-int zsock_setsockopt_ctx(struct net_context *ctx, int level, int optname,
-			 const void *optval, socklen_t optlen)
-{
-	int ret;
-
-	switch (level) {
-	case NET_SOL_SOCKET:
-		switch (optname) {
-		case NET_SO_RCVBUF:
-			if (IS_ENABLED(CONFIG_NET_CONTEXT_RCVBUF)) {
-				ret = net_context_set_option(ctx,
-							     NET_OPT_RCVBUF,
-							     optval, optlen);
-				if (ret < 0) {
-					errno = -ret;
-					return -1;
-				}
-
-				return 0;
-			}
-
-			break;
-
-		case NET_SO_SNDBUF:
-			if (IS_ENABLED(CONFIG_NET_CONTEXT_SNDBUF)) {
-				ret = net_context_set_option(ctx,
-							     NET_OPT_SNDBUF,
-							     optval, optlen);
-				if (ret < 0) {
-					errno = -ret;
-					return -1;
-				}
-
-				return 0;
-			}
-
-			break;
-
-		case NET_SO_REUSEADDR:
-			if (IS_ENABLED(CONFIG_NET_CONTEXT_REUSEADDR)) {
-				ret = net_context_set_option(ctx,
-							     NET_OPT_REUSEADDR,
-							     optval, optlen);
-				if (ret < 0) {
-					errno = -ret;
-					return -1;
-				}
-
-				return 0;
-			}
-
-			break;
-
-		case NET_SO_REUSEPORT:
-			if (IS_ENABLED(CONFIG_NET_CONTEXT_REUSEPORT)) {
-				ret = net_context_set_option(ctx,
-							     NET_OPT_REUSEPORT,
-							     optval, optlen);
-				if (ret < 0) {
-					errno = -ret;
-					return -1;
-				}
-=======
-		(void)k_mutex_lock(lock, K_FOREVER);
->>>>>>> 7773fe8d
-
-		result = zvfs_fdtable_call_ioctl(vtable, ctx,
-					      ZFD_IOCTL_POLL_PREPARE,
-					      pfd, &pev, pev_end);
-		if (result == -EALREADY) {
-			/* If POLL_PREPARE returned with EALREADY, it means
-			 * it already detected that some socket is ready. In
-			 * this case, we still perform a k_poll to pick up
-			 * as many events as possible, but without any wait.
-			 */
-			timeout = K_NO_WAIT;
-			end = sys_timepoint_calc(timeout);
-			result = 0;
-		} else if (result == -EXDEV) {
-			/* If POLL_PREPARE returned EXDEV, it means
-			 * it detected an offloaded socket.
-			 * If offloaded socket is used with native TLS, the TLS
-			 * wrapper for the offloaded poll will be used.
-			 * In case the fds array contains a mixup of offloaded
-			 * and non-offloaded sockets, the offloaded poll handler
-			 * shall return an error.
-			 */
-			offload = true;
-			if (offl_vtable == NULL || net_socket_is_tls(ctx)) {
-				offl_vtable = vtable;
-				offl_ctx = ctx;
-			}
-
-<<<<<<< HEAD
-			break;
-
-		case NET_SO_PRIORITY:
-			if (IS_ENABLED(CONFIG_NET_CONTEXT_PRIORITY)) {
-				ret = net_context_set_option(ctx,
-							     NET_OPT_PRIORITY,
-							     optval, optlen);
-				if (ret < 0) {
-					errno = -ret;
-					return -1;
-				}
-
-				return 0;
-			}
-=======
-			result = 0;
-		}
->>>>>>> 7773fe8d
-
-		k_mutex_unlock(lock);
-
-<<<<<<< HEAD
-		case NET_SO_RCVTIMEO:
-			if (IS_ENABLED(CONFIG_NET_CONTEXT_RCVTIMEO)) {
-				const struct zsock_timeval *tv = optval;
-				k_timeout_t timeout;
-=======
-		if (result < 0) {
-			errno = -result;
-			return -1;
-		}
-	}
->>>>>>> 7773fe8d
-
-	if (offload) {
-		int poll_timeout;
-
-		if (K_TIMEOUT_EQ(timeout, K_FOREVER)) {
-			poll_timeout = SYS_FOREVER_MS;
-		} else {
-			poll_timeout = k_ticks_to_ms_floor32(timeout.ticks);
-		}
-
-		return zvfs_fdtable_call_ioctl(offl_vtable, offl_ctx,
-					    ZFD_IOCTL_POLL_OFFLOAD,
-					    fds, nfds, poll_timeout);
-	}
-
-	timeout = sys_timepoint_timeout(end);
-
-	do {
-		ret = k_poll(poll_events, pev - poll_events, timeout);
-		/* EAGAIN when timeout expired, EINTR when cancelled (i.e. EOF) */
-		if (ret != 0 && ret != -EAGAIN && ret != -EINTR) {
-			errno = -ret;
-			return -1;
-		}
-
-<<<<<<< HEAD
-			break;
-
-		case NET_SO_SNDTIMEO:
-			if (IS_ENABLED(CONFIG_NET_CONTEXT_SNDTIMEO)) {
-				const struct zsock_timeval *tv = optval;
-				k_timeout_t timeout;
-
-				if (optlen != sizeof(struct zsock_timeval)) {
-					errno = EINVAL;
-					return -1;
-				}
-
-				if (tv->tv_sec == 0 && tv->tv_usec == 0) {
-					timeout = K_FOREVER;
-				} else {
-					timeout = K_USEC(tv->tv_sec * 1000000ULL
-							 + tv->tv_usec);
-				}
-
-				ret = net_context_set_option(ctx,
-							     NET_OPT_SNDTIMEO,
-							     &timeout,
-							     sizeof(timeout));
-				if (ret < 0) {
-					errno = -ret;
-					return -1;
-				}
-
-				return 0;
-			}
-=======
-		retry = false;
-		ret = 0;
->>>>>>> 7773fe8d
-
-		pev = poll_events;
-		for (pfd = fds, i = nfds; i--; pfd++) {
-			void *ctx;
-			int result;
-
-<<<<<<< HEAD
-		case NET_SO_TXTIME:
-			if (IS_ENABLED(CONFIG_NET_CONTEXT_TXTIME)) {
-				ret = net_context_set_option(ctx,
-							     NET_OPT_TXTIME,
-							     optval, optlen);
-				if (ret < 0) {
-					errno = -ret;
-					return -1;
-				}
-=======
-			pfd->revents = 0;
->>>>>>> 7773fe8d
-
-			if (pfd->fd < 0) {
-				continue;
-			}
-
-<<<<<<< HEAD
-			break;
-
-		case NET_SO_SOCKS5:
-			if (IS_ENABLED(CONFIG_SOCKS)) {
-				ret = net_context_set_option(ctx,
-							     NET_OPT_SOCKS5,
-							     optval, optlen);
-				if (ret < 0) {
-					errno = -ret;
-					return -1;
-				}
-
-				net_context_set_proxy_enabled(ctx, true);
-
-				return 0;
-			}
-
-			break;
-
-		case NET_SO_BINDTODEVICE: {
-			struct net_if *iface;
-			const struct ifreq *ifreq = optval;
-
-			if (net_context_get_family(ctx) != NET_AF_INET &&
-			    net_context_get_family(ctx) != NET_AF_INET6) {
-				errno = EAFNOSUPPORT;
-				return -1;
-			}
-=======
-			ctx = get_sock_vtable(
-				pfd->fd,
-				(const struct socket_op_vtable **)&vtable,
-				&lock);
-			if (ctx == NULL) {
-				pfd->revents = ZSOCK_POLLNVAL;
-				ret++;
-				continue;
-			}
-
-			(void)k_mutex_lock(lock, K_FOREVER);
->>>>>>> 7773fe8d
-
-			result = zvfs_fdtable_call_ioctl(vtable, ctx,
-						      ZFD_IOCTL_POLL_UPDATE,
-						      pfd, &pev);
-			k_mutex_unlock(lock);
-
-			if (result == -EAGAIN) {
-				retry = true;
-				continue;
-			} else if (result != 0) {
-				errno = -result;
-				return -1;
-			}
-
-			if (pfd->revents != 0) {
-				ret++;
-			}
-		}
-
-<<<<<<< HEAD
-		case NET_SO_LINGER:
-			/* ignored. for compatibility purposes only */
-			return 0;
-
-		case NET_SO_KEEPALIVE:
-			if (IS_ENABLED(CONFIG_NET_TCP_KEEPALIVE) &&
-			    net_context_get_proto(ctx) == NET_IPPROTO_TCP) {
-				ret = net_tcp_set_option(ctx,
-							 TCP_OPT_KEEPALIVE,
-							 optval, optlen);
-				if (ret < 0) {
-					errno = -ret;
-					return -1;
-				}
-
-				return 0;
-			}
-
-			break;
-
-		case NET_SO_TIMESTAMPING:
-			if (IS_ENABLED(CONFIG_NET_CONTEXT_TIMESTAMPING)) {
-				ret = net_context_set_option(ctx,
-							     NET_OPT_TIMESTAMPING,
-							     optval, optlen);
-
-				if (ret < 0) {
-					errno = -ret;
-					return -1;
-				}
-
-				return 0;
-=======
-		if (retry) {
-			if (ret > 0) {
-				break;
->>>>>>> 7773fe8d
-			}
-
-			timeout = sys_timepoint_timeout(end);
-
-<<<<<<< HEAD
-	case NET_IPPROTO_TCP:
-		switch (optname) {
-		case NET_TCP_NODELAY:
-			ret = net_tcp_set_option(ctx,
-						 TCP_OPT_NODELAY, optval, optlen);
-			return ret;
-
-		case NET_TCP_KEEPIDLE:
-			__fallthrough;
-		case NET_TCP_KEEPINTVL:
-			__fallthrough;
-		case NET_TCP_KEEPCNT:
-			if (IS_ENABLED(CONFIG_NET_TCP_KEEPALIVE)) {
-				ret = net_tcp_set_option(ctx,
-							 get_tcp_option(optname),
-							 optval, optlen);
-				if (ret < 0) {
-					errno = -ret;
-					return -1;
-				}
-
-				return 0;
-=======
-			if (K_TIMEOUT_EQ(timeout, K_NO_WAIT)) {
-				break;
->>>>>>> 7773fe8d
-			}
-		}
-<<<<<<< HEAD
-		break;
-
-	case NET_IPPROTO_IP:
-		switch (optname) {
-		case NET_IP_TOS:
-			if (IS_ENABLED(CONFIG_NET_CONTEXT_DSCP_ECN)) {
-				ret = net_context_set_option(ctx,
-							     NET_OPT_DSCP_ECN,
-							     optval,
-							     optlen);
-				if (ret < 0) {
-					errno  = -ret;
-					return -1;
-				}
-
-				return 0;
-			}
-
-			break;
-
-		case NET_IP_PKTINFO:
-			if (IS_ENABLED(CONFIG_NET_IPV4) &&
-			    IS_ENABLED(CONFIG_NET_CONTEXT_RECV_PKTINFO)) {
-				ret = net_context_set_option(ctx,
-							     NET_OPT_RECV_PKTINFO,
-							     optval,
-							     optlen);
-				if (ret < 0) {
-					errno  = -ret;
-					return -1;
-				}
-
-				return 0;
-			}
-
-			break;
-
-		case NET_IP_MULTICAST_TTL:
-			ret = net_context_set_option(ctx, NET_OPT_MCAST_TTL,
-						     optval, optlen);
-			if (ret < 0) {
-				errno  = -ret;
-				return -1;
-			}
-=======
-	} while (retry);
->>>>>>> 7773fe8d
-
-	return ret;
-}
-
-<<<<<<< HEAD
-		case NET_IP_TTL:
-			ret = net_context_set_option(ctx, NET_OPT_TTL,
-						     optval, optlen);
-			if (ret < 0) {
-				errno  = -ret;
-				return -1;
-			}
-=======
-int z_impl_zsock_poll(struct zsock_pollfd *fds, int nfds, int poll_timeout)
-{
-	k_timeout_t timeout;
-	int ret;
->>>>>>> 7773fe8d
-
-	SYS_PORT_TRACING_OBJ_FUNC_ENTER(socket, poll, fds, nfds, poll_timeout);
-
-<<<<<<< HEAD
-		case NET_IP_ADD_MEMBERSHIP:
-			if (IS_ENABLED(CONFIG_NET_IPV4)) {
-				return ipv4_multicast_group(ctx, optval,
-							    optlen, true);
-			}
-=======
-	if (poll_timeout < 0) {
-		timeout = K_FOREVER;
-	} else {
-		timeout = K_MSEC(poll_timeout);
-	}
->>>>>>> 7773fe8d
-
-	ret = zsock_poll_internal(fds, nfds, timeout);
-
-<<<<<<< HEAD
-		case NET_IP_DROP_MEMBERSHIP:
-			if (IS_ENABLED(CONFIG_NET_IPV4)) {
-				return ipv4_multicast_group(ctx, optval,
-							    optlen, false);
-			}
-=======
-	SYS_PORT_TRACING_OBJ_FUNC_EXIT(socket, poll, fds, nfds,
-				       ret < 0 ? -errno : ret);
-	return ret;
-}
->>>>>>> 7773fe8d
-
-#ifdef CONFIG_USERSPACE
-static inline int z_vrfy_zsock_poll(struct zsock_pollfd *fds,
-				    int nfds, int timeout)
-{
-	struct zsock_pollfd *fds_copy;
-	size_t fds_size;
-	int ret;
-
-	/* Copy fds array from user mode */
-	if (size_mul_overflow(nfds, sizeof(struct zsock_pollfd), &fds_size)) {
-		errno = EFAULT;
-		return -1;
-	}
-	fds_copy = k_usermode_alloc_from_copy((void *)fds, fds_size);
-	if (!fds_copy) {
-		errno = ENOMEM;
-		return -1;
-	}
-
-<<<<<<< HEAD
-	case NET_IPPROTO_IPV6:
-		switch (optname) {
-		case IPV6_V6ONLY:
-			if (IS_ENABLED(CONFIG_NET_IPV4_MAPPING_TO_IPV6)) {
-				ret = net_context_set_option(ctx,
-							     NET_OPT_IPV6_V6ONLY,
-							     optval,
-							     optlen);
-				if (ret < 0) {
-					errno  = -ret;
-					return -1;
-				}
-			}
-=======
-	ret = z_impl_zsock_poll(fds_copy, nfds, timeout);
->>>>>>> 7773fe8d
-
-	if (ret >= 0) {
-		k_usermode_to_copy((void *)fds, fds_copy, fds_size);
-	}
-	k_free(fds_copy);
-
-	return ret;
-}
-#include <zephyr/syscalls/zsock_poll_mrsh.c>
-#endif
-
-int z_impl_zsock_inet_pton(sa_family_t family, const char *src, void *dst)
-{
-	if (net_addr_pton(family, src, dst) == 0) {
-		return 1;
-	} else {
-		return 0;
-	}
-}
-
-#ifdef CONFIG_USERSPACE
-static inline int z_vrfy_zsock_inet_pton(sa_family_t family,
-					 const char *src, void *dst)
-{
-	int dst_size;
-	char src_copy[NET_IPV6_ADDR_LEN];
-	char dst_copy[sizeof(struct in6_addr)];
-	int ret;
-
-	switch (family) {
-	case AF_INET:
-		dst_size = sizeof(struct in_addr);
-		break;
-	case AF_INET6:
-		dst_size = sizeof(struct in6_addr);
-		break;
-	default:
-		errno = EAFNOSUPPORT;
-		return -1;
-	}
-
-	K_OOPS(k_usermode_string_copy(src_copy, (char *)src, sizeof(src_copy)));
-	ret = z_impl_zsock_inet_pton(family, src_copy, dst_copy);
-	K_OOPS(k_usermode_to_copy(dst, dst_copy, dst_size));
-
-	return ret;
-}
-#include <zephyr/syscalls/zsock_inet_pton_mrsh.c>
-#endif
-
-int z_impl_zsock_getsockopt(int sock, int level, int optname,
-			    void *optval, socklen_t *optlen)
-{
-	int ret;
-
-	SYS_PORT_TRACING_OBJ_FUNC_ENTER(socket, getsockopt, sock, level, optname);
-
-	ret = VTABLE_CALL(getsockopt, sock, level, optname, optval, optlen);
-
-	SYS_PORT_TRACING_OBJ_FUNC_EXIT(socket, getsockopt, sock, level, optname,
-				       optval, *optlen, ret < 0 ? -errno : ret);
-	return ret;
-}
-
-#ifdef CONFIG_USERSPACE
-int z_vrfy_zsock_getsockopt(int sock, int level, int optname,
-			    void *optval, socklen_t *optlen)
-{
-	socklen_t kernel_optlen = *(socklen_t *)optlen;
-	void *kernel_optval;
-	int ret;
-
-	if (K_SYSCALL_MEMORY_WRITE(optval, kernel_optlen)) {
-		errno = -EPERM;
-		return -1;
-	}
-
-	kernel_optval = k_usermode_alloc_from_copy((const void *)optval,
-					       kernel_optlen);
-	K_OOPS(!kernel_optval);
-
-	ret = z_impl_zsock_getsockopt(sock, level, optname,
-				      kernel_optval, &kernel_optlen);
-
-	K_OOPS(k_usermode_to_copy((void *)optval, kernel_optval, kernel_optlen));
-	K_OOPS(k_usermode_to_copy((void *)optlen, &kernel_optlen,
-			      sizeof(socklen_t)));
 
 	k_free(kernel_optval);
 
@@ -4040,59 +1386,7 @@
 #include <zephyr/syscalls/zsock_setsockopt_mrsh.c>
 #endif /* CONFIG_USERSPACE */
 
-<<<<<<< HEAD
-int zsock_getpeername_ctx(struct net_context *ctx, struct net_sockaddr *addr,
-			  socklen_t *addrlen)
-{
-	socklen_t newlen = 0;
-
-	if (addr == NULL || addrlen == NULL) {
-		SET_ERRNO(-EINVAL);
-	}
-
-	if (!(ctx->flags & NET_CONTEXT_REMOTE_ADDR_SET)) {
-		SET_ERRNO(-ENOTCONN);
-	}
-
-	if (net_context_get_type(ctx) == NET_SOCK_STREAM &&
-	    net_context_get_state(ctx) != NET_CONTEXT_CONNECTED) {
-		SET_ERRNO(-ENOTCONN);
-	}
-
-	if (IS_ENABLED(CONFIG_NET_IPV4) && ctx->remote.sa_family == NET_AF_INET) {
-		struct net_sockaddr_in addr4 = { 0 };
-
-		addr4.sin_family = NET_AF_INET;
-		addr4.sin_port = net_sin(&ctx->remote)->sin_port;
-		memcpy(&addr4.sin_addr, &net_sin(&ctx->remote)->sin_addr,
-		       sizeof(struct net_in_addr));
-		newlen = sizeof(struct net_sockaddr_in);
-
-		memcpy(addr, &addr4, MIN(*addrlen, newlen));
-	} else if (IS_ENABLED(CONFIG_NET_IPV6) &&
-		   ctx->remote.sa_family == NET_AF_INET6) {
-		struct net_sockaddr_in6 addr6 = { 0 };
-
-		addr6.sin6_family = NET_AF_INET6;
-		addr6.sin6_port = net_sin6(&ctx->remote)->sin6_port;
-		memcpy(&addr6.sin6_addr, &net_sin6(&ctx->remote)->sin6_addr,
-		       sizeof(struct net_in6_addr));
-		newlen = sizeof(struct net_sockaddr_in6);
-
-		memcpy(addr, &addr6, MIN(*addrlen, newlen));
-	} else {
-		SET_ERRNO(-EINVAL);
-	}
-
-	*addrlen = newlen;
-
-	return 0;
-}
-
 int z_impl_zsock_getpeername(int sock, struct net_sockaddr *addr,
-=======
-int z_impl_zsock_getpeername(int sock, struct sockaddr *addr,
->>>>>>> 7773fe8d
 			     socklen_t *addrlen)
 {
 	#if defined(_MSC_VER) /* #CUSTOM@NDRS */
@@ -4162,61 +1456,7 @@
 #include <zephyr/syscalls/zsock_getpeername_mrsh.c>
 #endif /* CONFIG_USERSPACE */
 
-<<<<<<< HEAD
-int zsock_getsockname_ctx(struct net_context *ctx, struct net_sockaddr *addr,
-			  socklen_t *addrlen)
-{
-	socklen_t newlen = 0;
-	int ret;
-
-	if (IS_ENABLED(CONFIG_NET_IPV4) && ctx->local.family == NET_AF_INET) {
-		struct net_sockaddr_in addr4 = { 0 };
-
-		if (net_sin_ptr(&ctx->local)->sin_addr == NULL) {
-			SET_ERRNO(-EINVAL);
-		}
-
-		newlen = sizeof(struct net_sockaddr_in);
-
-		ret = net_context_get_local_addr(ctx,
-						 (struct net_sockaddr*)&addr4,
-						 &newlen);
-		if (ret < 0) {
-			SET_ERRNO(-ret);
-		}
-
-		memcpy(addr, &addr4, MIN(*addrlen, newlen));
-
-	} else if (IS_ENABLED(CONFIG_NET_IPV6) && ctx->local.family == NET_AF_INET6) {
-		struct net_sockaddr_in6 addr6 = { 0 };
-
-		if (net_sin6_ptr(&ctx->local)->sin6_addr == NULL) {
-			SET_ERRNO(-EINVAL);
-		}
-
-		newlen = sizeof(struct net_sockaddr_in6);
-
-		ret = net_context_get_local_addr(ctx,
-						 (struct net_sockaddr*)&addr6,
-						 &newlen);
-		if (ret < 0) {
-			SET_ERRNO(-ret);
-		}
-
-		memcpy(addr, &addr6, MIN(*addrlen, newlen));
-	} else {
-		SET_ERRNO(-EINVAL);
-	}
-
-	*addrlen = newlen;
-
-	return 0;
-}
-
 int z_impl_zsock_getsockname(int sock, struct net_sockaddr *addr,
-=======
-int z_impl_zsock_getsockname(int sock, struct sockaddr *addr,
->>>>>>> 7773fe8d
 			     socklen_t *addrlen)
 {
 	#if defined(_MSC_VER) /* #CUSTOM@NDRS */
@@ -4284,215 +1524,4 @@
 	return ret;
 }
 #include <zephyr/syscalls/zsock_getsockname_mrsh.c>
-<<<<<<< HEAD
-#endif /* CONFIG_USERSPACE */
-
-static ssize_t sock_read_vmeth(void *obj, void *buffer, size_t count)
-{
-	return zsock_recvfrom_ctx(obj, buffer, count, 0, NULL, 0);
-}
-
-static ssize_t sock_write_vmeth(void *obj, const void *buffer, size_t count)
-{
-	return zsock_sendto_ctx(obj, buffer, count, 0, NULL, 0);
-}
-
-static void zsock_ctx_set_lock(struct net_context *ctx, struct k_mutex *lock)
-{
-	ctx->cond.lock = lock;
-}
-
-static int sock_ioctl_vmeth(void *obj, unsigned int request, va_list args)
-{
-	switch (request) {
-
-	/* In Zephyr, fcntl() is just an alias of ioctl(). */
-	case F_GETFL:
-		if (sock_is_nonblock(obj)) {
-		    return O_NONBLOCK;
-		}
-
-		return 0;
-
-	case F_SETFL: {
-		int flags;
-
-		flags = va_arg(args, int);
-
-		if (flags & O_NONBLOCK) {
-			sock_set_flag(obj, SOCK_NONBLOCK, SOCK_NONBLOCK);
-		} else {
-			sock_set_flag(obj, SOCK_NONBLOCK, 0);
-		}
-
-		return 0;
-	}
-
-	case ZFD_IOCTL_POLL_PREPARE: {
-		struct zsock_pollfd *pfd;
-		struct k_poll_event **pev;
-		struct k_poll_event *pev_end;
-
-		pfd = va_arg(args, struct zsock_pollfd *);
-		pev = va_arg(args, struct k_poll_event **);
-		pev_end = va_arg(args, struct k_poll_event *);
-
-		return zsock_poll_prepare_ctx(obj, pfd, pev, pev_end);
-	}
-
-	case ZFD_IOCTL_POLL_UPDATE: {
-		struct zsock_pollfd *pfd;
-		struct k_poll_event **pev;
-
-		pfd = va_arg(args, struct zsock_pollfd *);
-		pev = va_arg(args, struct k_poll_event **);
-
-		return zsock_poll_update_ctx(obj, pfd, pev);
-	}
-
-	case ZFD_IOCTL_SET_LOCK: {
-		struct k_mutex *lock;
-
-		lock = va_arg(args, struct k_mutex *);
-
-		zsock_ctx_set_lock(obj, lock);
-		return 0;
-	}
-
-	case ZFD_IOCTL_FIONBIO:
-		sock_set_flag(obj, SOCK_NONBLOCK, SOCK_NONBLOCK);
-		return 0;
-
-	case ZFD_IOCTL_FIONREAD: {
-		int *avail = va_arg(args, int *);
-
-		*avail = zsock_fionread_ctx(obj);
-		return 0;
-	}
-
-	default:
-		errno = EOPNOTSUPP;
-		return -1;
-	}
-}
-
-static int sock_shutdown_vmeth(void *obj, int how)
-{
-	return zsock_shutdown_ctx(obj, how);
-}
-
-static int sock_bind_vmeth(void *obj, const struct net_sockaddr *addr,
-			   socklen_t addrlen)
-{
-	return zsock_bind_ctx(obj, addr, addrlen);
-}
-
-static int sock_connect_vmeth(void *obj, const struct net_sockaddr *addr,
-			      socklen_t addrlen)
-{
-	return zsock_connect_ctx(obj, addr, addrlen);
-}
-
-static int sock_listen_vmeth(void *obj, int backlog)
-{
-	return zsock_listen_ctx(obj, backlog);
-}
-
-static int sock_accept_vmeth(void *obj, struct net_sockaddr *addr,
-			     socklen_t *addrlen)
-{
-	return zsock_accept_ctx(obj, addr, addrlen);
-}
-
-static ssize_t sock_sendto_vmeth(void *obj, const void *buf, size_t len,
-				 int flags, const struct net_sockaddr *dest_addr,
-				 socklen_t addrlen)
-{
-	return zsock_sendto_ctx(obj, buf, len, flags, dest_addr, addrlen);
-}
-
-static ssize_t sock_sendmsg_vmeth(void *obj, const struct msghdr *msg,
-				  int flags)
-{
-	return zsock_sendmsg_ctx(obj, msg, flags);
-}
-
-static ssize_t sock_recvmsg_vmeth(void *obj, struct msghdr *msg, int flags)
-{
-	return zsock_recvmsg_ctx(obj, msg, flags);
-}
-
-static ssize_t sock_recvfrom_vmeth(void *obj, void *buf, size_t max_len,
-				   int flags, struct net_sockaddr *src_addr,
-				   socklen_t *addrlen)
-{
-	return zsock_recvfrom_ctx(obj, buf, max_len, flags,
-				  src_addr, addrlen);
-}
-
-static int sock_getsockopt_vmeth(void *obj, int level, int optname,
-				 void *optval, socklen_t *optlen)
-{
-	return zsock_getsockopt_ctx(obj, level, optname, optval, optlen);
-}
-
-static int sock_setsockopt_vmeth(void *obj, int level, int optname,
-				 const void *optval, socklen_t optlen)
-{
-	return zsock_setsockopt_ctx(obj, level, optname, optval, optlen);
-}
-
-static int sock_close_vmeth(void *obj)
-{
-	return zsock_close_ctx(obj);
-}
-static int sock_getpeername_vmeth(void *obj, struct net_sockaddr *addr,
-				  socklen_t *addrlen)
-{
-	return zsock_getpeername_ctx(obj, addr, addrlen);
-}
-
-static int sock_getsockname_vmeth(void *obj, struct net_sockaddr *addr,
-				  socklen_t *addrlen)
-{
-	return zsock_getsockname_ctx(obj, addr, addrlen);
-}
-
-const struct socket_op_vtable sock_fd_op_vtable = {
-	.fd_vtable = {
-		.read = sock_read_vmeth,
-		.write = sock_write_vmeth,
-		.close = sock_close_vmeth,
-		.ioctl = sock_ioctl_vmeth,
-	},
-	.shutdown = sock_shutdown_vmeth,
-	.bind = sock_bind_vmeth,
-	.connect = sock_connect_vmeth,
-	.listen = sock_listen_vmeth,
-	.accept = sock_accept_vmeth,
-	.sendto = sock_sendto_vmeth,
-	.sendmsg = sock_sendmsg_vmeth,
-	.recvmsg = sock_recvmsg_vmeth,
-	.recvfrom = sock_recvfrom_vmeth,
-	.getsockopt = sock_getsockopt_vmeth,
-	.setsockopt = sock_setsockopt_vmeth,
-	.getpeername = sock_getpeername_vmeth,
-	.getsockname = sock_getsockname_vmeth,
-};
-
-#if defined(CONFIG_NET_NATIVE)
-static bool inet_is_supported(int family, int type, int proto)
-{
-	if (family != NET_AF_INET && family != NET_AF_INET6) {
-		return false;
-	}
-
-	return true;
-}
-
-NET_SOCKET_REGISTER(af_inet46, NET_SOCKET_DEFAULT_PRIO, NET_AF_UNSPEC,
-		    inet_is_supported, zsock_socket_internal);
-#endif /* CONFIG_NET_NATIVE */
-=======
-#endif /* CONFIG_USERSPACE */
->>>>>>> 7773fe8d
+#endif /* CONFIG_USERSPACE */