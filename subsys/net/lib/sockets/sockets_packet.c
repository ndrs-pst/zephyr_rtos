--- conflicted
+++ resolved
@@ -51,15 +51,7 @@
 		return -1;
 	}
 
-<<<<<<< HEAD
-	if (proto == 0) {
-		if (type == NET_SOCK_RAW) {
-			proto = NET_IPPROTO_RAW;
-		}
-	} else {
-=======
 	if (proto != 0) {
->>>>>>> acfe49d7
 		/* For example in Linux, the protocol parameter can be given
 		 * as htons(ETH_P_ALL) to receive all the network packets.
 		 * So convert the proto field back to host byte order so that
@@ -496,18 +488,10 @@
 		proto = ntohs(proto);
 		return proto == ETH_P_ALL
 		  || proto == ETH_P_ECAT
-<<<<<<< HEAD
-		  || proto == ETH_P_IEEE802154
-		  || proto == NET_IPPROTO_RAW;
+		  || proto == ETH_P_IEEE802154;
 
 	case NET_SOCK_DGRAM:
-		return proto > 0;
-=======
-		  || proto == ETH_P_IEEE802154;
-
-	case SOCK_DGRAM:
 		return true;
->>>>>>> acfe49d7
 
 	default:
 		return false;
