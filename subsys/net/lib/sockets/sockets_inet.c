--- conflicted
+++ resolved
@@ -1052,23 +1052,13 @@
 	return 0;
 }
 
-<<<<<<< HEAD
-static inline ssize_t zsock_recv_dgram(struct net_context *ctx,
-				       struct msghdr *msg,
-				       void *buf,
-				       size_t max_len,
-				       int flags,
-				       struct net_sockaddr *src_addr,
-				       socklen_t *addrlen)
-=======
 static ssize_t zsock_recv_dgram(struct net_context *ctx,
 				struct msghdr *msg,
 				void *buf,
 				size_t max_len,
 				int flags,
-				struct sockaddr *src_addr,
+				struct net_sockaddr *src_addr,
 				socklen_t *addrlen)
->>>>>>> a85eb146
 {
 	k_timeout_t timeout = K_FOREVER;
 	size_t recv_len = 0;
