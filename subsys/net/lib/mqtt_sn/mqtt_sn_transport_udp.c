/*
 * Copyright (c) 2022 René Beckmann
 *
 * SPDX-License-Identifier: Apache-2.0
 */

/** @file mqtt_sn_transport_udp.c
 *
 * @brief MQTT-SN UDP transport.
 */

#include <errno.h>

#include <zephyr/net/mqtt_sn.h>
#include <zephyr/net/net_ip.h>
#include <zephyr/net/socket.h>
#include <zephyr/net/igmp.h>

#include <zephyr/posix/fcntl.h>

#include <zephyr/logging/log.h>
LOG_MODULE_DECLARE(net_mqtt_sn, CONFIG_MQTT_SN_LOG_LEVEL);

static char *get_ip_str(const struct net_sockaddr *sa, char *s, size_t maxlen)
{
	switch (sa->sa_family) {
	case NET_AF_INET:
		inet_ntop(AF_INET, &(((struct net_sockaddr_in *)sa)->sin_addr), s, maxlen);
		break;

	case NET_AF_INET6:
		inet_ntop(AF_INET6, &(((struct net_sockaddr_in6 *)sa)->sin6_addr), s, maxlen);
		break;

	default:
		strncpy(s, "Unknown AF", maxlen);
		break;
	}

	return s;
}

static int tp_udp_init(struct mqtt_sn_transport *transport)
{
	struct mqtt_sn_transport_udp *udp = UDP_TRANSPORT(transport);
	int err;
	struct sockaddr addrm;
	struct ip_mreqn mreqn;
	int optval;
	struct net_if *iface;

<<<<<<< HEAD
	udp->sock = zsock_socket(udp->gwaddr.sa_family, NET_SOCK_DGRAM, 0);
=======
	udp->sock = zsock_socket(udp->bcaddr.sa_family, SOCK_DGRAM, 0);
>>>>>>> 68361eac
	if (udp->sock < 0) {
		return errno;
	}

	LOG_DBG("Socket %d", udp->sock);

	optval = 1;
	err = zsock_setsockopt(udp->sock, SOL_SOCKET, SO_REUSEADDR, &optval, sizeof(optval));
	if (err < 0) {
		return errno;
	}

	if (IS_ENABLED(CONFIG_MQTT_SN_LOG_LEVEL_DBG)) {
		char ip[30], *out;
		uint16_t port;

		out = get_ip_str((struct sockaddr *)&udp->bcaddr, ip, sizeof(ip));
		switch (udp->bcaddr.sa_family) {
		case AF_INET:
			port = ntohs(((struct sockaddr_in *)&udp->bcaddr)->sin_port);
			break;
		case AF_INET6:
			port = ntohs(((struct sockaddr_in6 *)&udp->bcaddr)->sin6_port);
			break;
		default:
			break;
		}

		if (out != NULL) {
			LOG_DBG("Binding to Brodcast IP %s:%u", out, port);
		}
	}

	switch (udp->bcaddr.sa_family) {
	case AF_INET:
		if (IS_ENABLED(CONFIG_NET_IPV4)) {
			addrm.sa_family = AF_INET;
			((struct sockaddr_in *)&addrm)->sin_port =
				((struct sockaddr_in *)&udp->bcaddr)->sin_port;
			((struct sockaddr_in *)&addrm)->sin_addr.s_addr = INADDR_ANY;
		}
		break;
	case AF_INET6:
		if (IS_ENABLED(CONFIG_NET_IPV6)) {
			addrm.sa_family = AF_INET6;
			((struct sockaddr_in6 *)&addrm)->sin6_port =
				((struct sockaddr_in6 *)&udp->bcaddr)->sin6_port;
			memcpy(&((struct sockaddr_in6 *)&addrm)->sin6_addr, &in6addr_any,
			       sizeof(struct in6_addr));
			break;
		}
	default:
		LOG_ERR("Unknown AF");
		return -EINVAL;
	}

	err = zsock_bind(udp->sock, &addrm, sizeof(addrm));
	if (err) {
		LOG_ERR("Error during bind: %d", errno);
		return errno;
	}

<<<<<<< HEAD
	out = get_ip_str((struct net_sockaddr *)&udp->gwaddr, ip, sizeof(ip));
	if (out != NULL) {
		LOG_DBG("Connecting to IP %s:%u", out,
			ntohs(((struct net_sockaddr_in *)&udp->gwaddr)->sin_port));
=======
	memcpy(&mreqn.imr_multiaddr, &udp->bcaddr.data[2], sizeof(udp->bcaddr.data) - 2);
	if (udp->bcaddr.sa_family == AF_INET && IS_ENABLED(CONFIG_NET_IPV4)) {
		iface = net_if_ipv4_select_src_iface(
			&((struct sockaddr_in *)&udp->bcaddr)->sin_addr);
	} else if (udp->bcaddr.sa_family == AF_INET6 && IS_ENABLED(CONFIG_NET_IPV6)) {
		iface = net_if_ipv6_select_src_iface(&((struct sockaddr_in6 *)&addrm)->sin6_addr);
	} else {
		LOG_ERR("Unknown AF");
		return -EINVAL;
>>>>>>> 68361eac
	}
	mreqn.imr_ifindex = net_if_get_by_iface(iface);

<<<<<<< HEAD
	err = zsock_connect(udp->sock, (struct net_sockaddr *)&udp->gwaddr, udp->gwaddrlen);
=======
	err = zsock_setsockopt(udp->sock, IPPROTO_IP, IP_ADD_MEMBERSHIP, &mreqn, sizeof(mreqn));
	if (err < 0) {
		return errno;
	}

	optval = CONFIG_MQTT_SN_LIB_BROADCAST_RADIUS;
	err = zsock_setsockopt(udp->sock, IPPROTO_IP, IP_MULTICAST_TTL, &optval, sizeof(optval));
>>>>>>> 68361eac
	if (err < 0) {
		return errno;
	}

	return 0;
}

static void tp_udp_deinit(struct mqtt_sn_transport *transport)
{
	struct mqtt_sn_transport_udp *udp = UDP_TRANSPORT(transport);

	zsock_close(udp->sock);
}

static int tp_udp_sendto(struct mqtt_sn_client *client, void *buf, size_t sz, const void *dest_addr,
			 size_t addrlen)
{
	struct mqtt_sn_transport_udp *udp = UDP_TRANSPORT(client->transport);
	int rc;
	int ttl;
	socklen_t ttl_len;

	if (dest_addr == NULL) {
		LOG_HEXDUMP_DBG(buf, sz, "Sending Broadcast UDP packet");

		/* Set ttl if requested value does not match existing*/
		rc = zsock_getsockopt(udp->sock, IPPROTO_IP, IP_MULTICAST_TTL, &ttl, &ttl_len);
		if (rc < 0) {
			return -errno;
		}
		if (ttl != addrlen) {
			ttl = addrlen;
			rc = zsock_setsockopt(udp->sock, IPPROTO_IP, IP_MULTICAST_TTL, &ttl,
					      sizeof(ttl));
			if (rc < 0) {
				return -errno;
			}
		}

		rc = zsock_sendto(udp->sock, buf, sz, 0, &udp->bcaddr, udp->bcaddrlen);
	} else {
		LOG_HEXDUMP_DBG(buf, sz, "Sending Addressed UDP packet");
		rc = zsock_sendto(udp->sock, buf, sz, 0, dest_addr, addrlen);
	}

	if (rc < 0) {
		return -errno;
	}

	if (rc != sz) {
		return -EIO;
	}

	return 0;
}

static ssize_t tp_udp_recvfrom(struct mqtt_sn_client *client, void *buffer, size_t length,
			       void *src_addr, size_t *addrlen)
{
	struct mqtt_sn_transport_udp *udp = UDP_TRANSPORT(client->transport);
	int rc;
	struct sockaddr *srcaddr = src_addr;

	rc = zsock_recvfrom(udp->sock, buffer, length, 0, src_addr, addrlen);
	LOG_DBG("recv %d", rc);
	if (rc < 0) {
		return -errno;
	}

	LOG_HEXDUMP_DBG(buffer, rc, "recv");

	if (*addrlen != udp->bcaddrlen) {
		return rc;
	}

	if (memcmp(srcaddr->data, udp->bcaddr.data, *addrlen) != 0) {
		return rc;
	}

	src_addr = NULL;
	*addrlen = 1;
	return rc;
}

static int tp_udp_poll(struct mqtt_sn_client *client)
{
	struct mqtt_sn_transport_udp *udp = UDP_TRANSPORT(client->transport);
	int rc;

	struct zsock_pollfd pollfd = {
		.fd = udp->sock,
		.events = ZSOCK_POLLIN,
	};

	rc = zsock_poll(&pollfd, 1, 0);
	if (rc < 1) {
		return rc;
	}

	LOG_DBG("revents %d", pollfd.revents & ZSOCK_POLLIN);

	return pollfd.revents & ZSOCK_POLLIN;
}

<<<<<<< HEAD
int mqtt_sn_transport_udp_init(struct mqtt_sn_transport_udp *udp, struct net_sockaddr *gwaddr,
=======
int mqtt_sn_transport_udp_init(struct mqtt_sn_transport_udp *udp, struct sockaddr *bcaddr,
>>>>>>> 68361eac
			       socklen_t addrlen)
{
	if (!udp || !bcaddr || !addrlen) {
		return -EINVAL;
	}

	memset(udp, 0, sizeof(*udp));

	udp->tp = (struct mqtt_sn_transport){.init = tp_udp_init,
					     .deinit = tp_udp_deinit,
					     .sendto = tp_udp_sendto,
					     .poll = tp_udp_poll,
					     .recvfrom = tp_udp_recvfrom};

	udp->sock = 0;

	memcpy(&udp->bcaddr, bcaddr, addrlen);
	udp->bcaddrlen = addrlen;

	return 0;
}<|MERGE_RESOLUTION|>--- conflicted
+++ resolved
@@ -49,11 +49,7 @@
 	int optval;
 	struct net_if *iface;
 
-<<<<<<< HEAD
-	udp->sock = zsock_socket(udp->gwaddr.sa_family, NET_SOCK_DGRAM, 0);
-=======
-	udp->sock = zsock_socket(udp->bcaddr.sa_family, SOCK_DGRAM, 0);
->>>>>>> 68361eac
+	udp->sock = zsock_socket(udp->bcaddr.sa_family, NET_SOCK_DGRAM, 0);
 	if (udp->sock < 0) {
 		return errno;
 	}
@@ -70,7 +66,7 @@
 		char ip[30], *out;
 		uint16_t port;
 
-		out = get_ip_str((struct sockaddr *)&udp->bcaddr, ip, sizeof(ip));
+		out = get_ip_str((struct net_sockaddr *)&udp->bcaddr, ip, sizeof(ip));
 		switch (udp->bcaddr.sa_family) {
 		case AF_INET:
 			port = ntohs(((struct sockaddr_in *)&udp->bcaddr)->sin_port);
@@ -88,17 +84,17 @@
 	}
 
 	switch (udp->bcaddr.sa_family) {
-	case AF_INET:
+	case NET_AF_INET:
 		if (IS_ENABLED(CONFIG_NET_IPV4)) {
-			addrm.sa_family = AF_INET;
+			addrm.sa_family = NET_AF_INET;
 			((struct sockaddr_in *)&addrm)->sin_port =
 				((struct sockaddr_in *)&udp->bcaddr)->sin_port;
-			((struct sockaddr_in *)&addrm)->sin_addr.s_addr = INADDR_ANY;
-		}
-		break;
-	case AF_INET6:
+			((struct sockaddr_in *)&addrm)->sin_addr.s_addr = NET_INADDR_ANY;
+		}
+		break;
+	case NET_AF_INET6:
 		if (IS_ENABLED(CONFIG_NET_IPV6)) {
-			addrm.sa_family = AF_INET6;
+			addrm.sa_family = NET_AF_INET6;
 			((struct sockaddr_in6 *)&addrm)->sin6_port =
 				((struct sockaddr_in6 *)&udp->bcaddr)->sin6_port;
 			memcpy(&((struct sockaddr_in6 *)&addrm)->sin6_addr, &in6addr_any,
@@ -116,28 +112,18 @@
 		return errno;
 	}
 
-<<<<<<< HEAD
-	out = get_ip_str((struct net_sockaddr *)&udp->gwaddr, ip, sizeof(ip));
-	if (out != NULL) {
-		LOG_DBG("Connecting to IP %s:%u", out,
-			ntohs(((struct net_sockaddr_in *)&udp->gwaddr)->sin_port));
-=======
 	memcpy(&mreqn.imr_multiaddr, &udp->bcaddr.data[2], sizeof(udp->bcaddr.data) - 2);
-	if (udp->bcaddr.sa_family == AF_INET && IS_ENABLED(CONFIG_NET_IPV4)) {
+	if (udp->bcaddr.sa_family == NET_AF_INET && IS_ENABLED(CONFIG_NET_IPV4)) {
 		iface = net_if_ipv4_select_src_iface(
 			&((struct sockaddr_in *)&udp->bcaddr)->sin_addr);
-	} else if (udp->bcaddr.sa_family == AF_INET6 && IS_ENABLED(CONFIG_NET_IPV6)) {
+	} else if (udp->bcaddr.sa_family == NET_AF_INET6 && IS_ENABLED(CONFIG_NET_IPV6)) {
 		iface = net_if_ipv6_select_src_iface(&((struct sockaddr_in6 *)&addrm)->sin6_addr);
 	} else {
 		LOG_ERR("Unknown AF");
 		return -EINVAL;
->>>>>>> 68361eac
 	}
 	mreqn.imr_ifindex = net_if_get_by_iface(iface);
 
-<<<<<<< HEAD
-	err = zsock_connect(udp->sock, (struct net_sockaddr *)&udp->gwaddr, udp->gwaddrlen);
-=======
 	err = zsock_setsockopt(udp->sock, IPPROTO_IP, IP_ADD_MEMBERSHIP, &mreqn, sizeof(mreqn));
 	if (err < 0) {
 		return errno;
@@ -145,7 +131,6 @@
 
 	optval = CONFIG_MQTT_SN_LIB_BROADCAST_RADIUS;
 	err = zsock_setsockopt(udp->sock, IPPROTO_IP, IP_MULTICAST_TTL, &optval, sizeof(optval));
->>>>>>> 68361eac
 	if (err < 0) {
 		return errno;
 	}
@@ -250,11 +235,7 @@
 	return pollfd.revents & ZSOCK_POLLIN;
 }
 
-<<<<<<< HEAD
-int mqtt_sn_transport_udp_init(struct mqtt_sn_transport_udp *udp, struct net_sockaddr *gwaddr,
-=======
-int mqtt_sn_transport_udp_init(struct mqtt_sn_transport_udp *udp, struct sockaddr *bcaddr,
->>>>>>> 68361eac
+int mqtt_sn_transport_udp_init(struct mqtt_sn_transport_udp *udp, struct net_sockaddr *bcaddr,
 			       socklen_t addrlen)
 {
 	if (!udp || !bcaddr || !addrlen) {
