--- conflicted
+++ resolved
@@ -34,18 +34,12 @@
 		if (info->ai_family == NET_AF_INET) {
 			net_addr_ntop(NET_AF_INET,
 				      &net_sin(&info->ai_addr)->sin_addr,
-<<<<<<< HEAD
-				      addr, NET_IPV4_ADDR_LEN);
+				      str, NET_IPV4_ADDR_LEN);
 		} else if (info->ai_family == NET_AF_INET6) {
 			net_addr_ntop(NET_AF_INET6,
-=======
-				      str, NET_IPV4_ADDR_LEN);
-		} else if (info->ai_family == AF_INET6) {
-			net_addr_ntop(AF_INET6,
->>>>>>> a626d865
 				      &net_sin6(&info->ai_addr)->sin6_addr,
 				      str, NET_IPV6_ADDR_LEN);
-		} else if (info->ai_family == AF_LOCAL) {
+		} else if (info->ai_family == NET_AF_LOCAL) {
 			/* service discovery */
 			memset(str, 0, MAX_STR_LEN);
 			memcpy(str, info->ai_canonname,
