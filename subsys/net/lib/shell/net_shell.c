/** @file
 * @brief Network shell module
 *
 * Provide some networking shell commands that can be useful to applications.
 */

/*
 * Copyright (c) 2016 Intel Corporation
 * Copyright (c) 2023 Nordic Semiconductor ASA
 *
 * SPDX-License-Identifier: Apache-2.0
 */

#include <zephyr/logging/log.h>
LOG_MODULE_REGISTER(net_shell, LOG_LEVEL_DBG);

#include <zephyr/kernel.h>
#include <zephyr/random/random.h>
#include <stdlib.h>

#include <zephyr/net/ethernet.h>

#include "net_shell_private.h"
#include "net_shell.h"

int get_iface_idx(const struct shell* sh, char* index_str) {
    char* endptr;
    int idx;

    if (index_str == NULL) {
        PR_WARNING("Interface index is missing.\n");
        return (-EINVAL);
    }

    idx = strtol(index_str, &endptr, 10);
    if (*endptr != '\0') {
        PR_WARNING("Invalid index %s\n", index_str);
        return (-ENOENT);
    }

    if ((idx < 0) || (idx > 255)) {
        PR_WARNING("Invalid index %d\n", idx);
        return (-ERANGE);
    }

    return (idx);
}

char const* addrtype2str(enum net_addr_type addr_type) {
    switch (addr_type) {
        case NET_ADDR_ANY :
            return "<unknown type>";

        case NET_ADDR_AUTOCONF :
            return "autoconf";

        case NET_ADDR_DHCP :
            return "DHCP";

        case NET_ADDR_MANUAL :
            return "manual";

        case NET_ADDR_OVERRIDABLE :
            return "overridable";
    }

    return "<invalid type>";
}

char const* addrstate2str(enum net_addr_state addr_state) {
    switch (addr_state) {
        case NET_ADDR_ANY_STATE :
            return "<unknown state>";

        case NET_ADDR_TENTATIVE :
            return "tentative";

<<<<<<< HEAD
#ifdef CONFIG_NET_OFFLOAD
	if (net_if_is_ip_offloaded(iface)) {
		if (extra) {
			*extra = "==========";
		}
=======
        case NET_ADDR_PREFERRED :
            return "preferred";

        case NET_ADDR_DEPRECATED :
            return "deprecated";
    }

    return "<invalid state>";
}
>>>>>>> 153d5a46

#if defined(CONFIG_NET_OFFLOAD) || defined(CONFIG_NET_NATIVE)
void get_addresses(struct net_context const* context,
                   char addr_local[], int local_len,
                   char addr_remote[], int remote_len) {
    if (IS_ENABLED(CONFIG_NET_IPV6) && context->local.family == NET_AF_INET6) {
        snprintk(addr_local, local_len, "[%s]:%u",
                 net_sprint_ipv6_addr(
                        net_sin6_ptr(&context->local)->sin6_addr),
                 net_ntohs(net_sin6_ptr(&context->local)->sin6_port));
        snprintk(addr_remote, remote_len, "[%s]:%u",
                 net_sprint_ipv6_addr(
                        &net_sin6(&context->remote)->sin6_addr),
                 net_ntohs(net_sin6(&context->remote)->sin6_port));
    }
    else if (IS_ENABLED(CONFIG_NET_IPV4) && context->local.family == NET_AF_INET) {
        snprintk(addr_local, local_len, "%s:%d",
                 net_sprint_ipv4_addr(
                        net_sin_ptr(&context->local)->sin_addr),
                 net_ntohs(net_sin_ptr(&context->local)->sin_port));

        /* Check if we need to print the v4-mapping-to-v6 address */
        if (IS_ENABLED(CONFIG_NET_IPV4_MAPPING_TO_IPV6)       &&
            net_sin(&context->remote)->sin_family == NET_AF_INET6 &&
            net_ipv6_addr_is_v4_mapped(&net_sin6(&context->remote)->sin6_addr)) {
            snprintk(addr_remote, remote_len, "[%s]:%d",
                     net_sprint_ipv6_addr(
                            &net_sin6(&context->remote)->sin6_addr),
                     net_ntohs(net_sin6(&context->remote)->sin6_port));
        }
        else {
            snprintk(addr_remote, remote_len, "%s:%d",
                     net_sprint_ipv4_addr(
                            &net_sin(&context->remote)->sin_addr),
                     net_ntohs(net_sin(&context->remote)->sin_port));
        }
    }
    else if (context->local.family == NET_AF_UNSPEC) {
        snprintk(addr_local, local_len, "AF_UNSPEC");
    }
    else if (context->local.family == NET_AF_PACKET) {
        snprintk(addr_local, local_len, "AF_PACKET");
    }
    else if (context->local.family == NET_AF_CAN) {
        snprintk(addr_local, local_len, "AF_CAN");
    }
    else {
        snprintk(addr_local, local_len, "AF_UNK(%d)",
                 context->local.family);
    }
}
#endif /* CONFIG_NET_OFFLOAD || CONFIG_NET_NATIVE */

char const* iface2str(struct net_if* iface, char const** extra) {
#ifdef CONFIG_NET_L2_IEEE802154
    if (net_if_l2(iface) == &NET_L2_GET_NAME(IEEE802154)) {
        if (extra) {
            *extra = "=============";
        }

        return "IEEE 802.15.4";
    }
#endif

    #ifdef CONFIG_NET_L2_ETHERNET
    if (net_if_l2(iface) == &NET_L2_GET_NAME(ETHERNET)) {
        struct ethernet_context const* eth_ctx = net_if_l2_data(iface);

        if (eth_ctx->eth_if_type == L2_ETH_IF_TYPE_WIFI) {
            if (extra) {
                *extra = "====";
            }

            return "WiFi";
        }

        if (extra) {
            *extra = "========";
        }

        return "Ethernet";
    }
    #endif

    #ifdef CONFIG_NET_L2_VIRTUAL
    if (net_if_l2(iface) == &NET_L2_GET_NAME(VIRTUAL)) {
        if (extra) {
            *extra = "=======";
        }

        return "Virtual";
    }
    #endif

    #ifdef CONFIG_NET_L2_PPP
    if (net_if_l2(iface) == &NET_L2_GET_NAME(PPP)) {
        if (extra) {
            *extra = "===";
        }

        return "PPP";
    }
    #endif

    #ifdef CONFIG_NET_L2_DUMMY
    if (net_if_l2(iface) == &NET_L2_GET_NAME(DUMMY)) {
        if (extra) {
            *extra = "=====";
        }

        return "Dummy";
    }
    #endif

    #ifdef CONFIG_NET_L2_OPENTHREAD
    if (net_if_l2(iface) == &NET_L2_GET_NAME(OPENTHREAD)) {
        if (extra) {
            *extra = "==========";
        }

        return "OpenThread";
    }
    #endif

    #ifdef CONFIG_NET_L2_BT
    if (net_if_l2(iface) == &NET_L2_GET_NAME(BLUETOOTH)) {
        if (extra) {
            *extra = "=========";
        }

        return "Bluetooth";
    }
    #endif

    #ifdef CONFIG_NET_OFFLOAD
    if (net_if_is_ip_offloaded(iface)) {
        if (extra) {
            *extra = "==========";
        }

        return "IP Offload";
    }
    #endif

    #ifdef CONFIG_NET_L2_CANBUS_RAW
    if (net_if_l2(iface) == &NET_L2_GET_NAME(CANBUS_RAW)) {
        if (extra) {
            *extra = "==========";
        }

        return "CANBUS_RAW";
    }
    #endif

    if (extra) {
        *extra = "==============";
    }

    return "<unknown type>";
}

/* Placeholder for net commands that are configured in the rest of the .c files */
SHELL_SUBCMD_SET_CREATE(net_cmds, (net));

SHELL_CMD_REGISTER(net, &net_cmds, "Networking commands", NULL);

int net_shell_init(void) {
    if (IS_ENABLED(CONFIG_NET_MGMT_EVENT_MONITOR_AUTO_START)) {
        events_enable();
    }

    return (0);
}<|MERGE_RESOLUTION|>--- conflicted
+++ resolved
@@ -75,13 +75,6 @@
         case NET_ADDR_TENTATIVE :
             return "tentative";
 
-<<<<<<< HEAD
-#ifdef CONFIG_NET_OFFLOAD
-	if (net_if_is_ip_offloaded(iface)) {
-		if (extra) {
-			*extra = "==========";
-		}
-=======
         case NET_ADDR_PREFERRED :
             return "preferred";
 
@@ -91,13 +84,12 @@
 
     return "<invalid state>";
 }
->>>>>>> 153d5a46
 
 #if defined(CONFIG_NET_OFFLOAD) || defined(CONFIG_NET_NATIVE)
 void get_addresses(struct net_context const* context,
                    char addr_local[], int local_len,
                    char addr_remote[], int remote_len) {
-    if (IS_ENABLED(CONFIG_NET_IPV6) && context->local.family == NET_AF_INET6) {
+    if (IS_ENABLED(CONFIG_NET_IPV6) && (context->local.family == NET_AF_INET6)) {
         snprintk(addr_local, local_len, "[%s]:%u",
                  net_sprint_ipv6_addr(
                         net_sin6_ptr(&context->local)->sin6_addr),
@@ -107,7 +99,7 @@
                         &net_sin6(&context->remote)->sin6_addr),
                  net_ntohs(net_sin6(&context->remote)->sin6_port));
     }
-    else if (IS_ENABLED(CONFIG_NET_IPV4) && context->local.family == NET_AF_INET) {
+    else if (IS_ENABLED(CONFIG_NET_IPV4) && (context->local.family == NET_AF_INET)) {
         snprintk(addr_local, local_len, "%s:%d",
                  net_sprint_ipv4_addr(
                         net_sin_ptr(&context->local)->sin_addr),
@@ -146,7 +138,7 @@
 #endif /* CONFIG_NET_OFFLOAD || CONFIG_NET_NATIVE */
 
 char const* iface2str(struct net_if* iface, char const** extra) {
-#ifdef CONFIG_NET_L2_IEEE802154
+    #ifdef CONFIG_NET_L2_IEEE802154
     if (net_if_l2(iface) == &NET_L2_GET_NAME(IEEE802154)) {
         if (extra) {
             *extra = "=============";
@@ -154,7 +146,7 @@
 
         return "IEEE 802.15.4";
     }
-#endif
+    #endif
 
     #ifdef CONFIG_NET_L2_ETHERNET
     if (net_if_l2(iface) == &NET_L2_GET_NAME(ETHERNET)) {
@@ -216,16 +208,6 @@
     }
     #endif
 
-    #ifdef CONFIG_NET_L2_BT
-    if (net_if_l2(iface) == &NET_L2_GET_NAME(BLUETOOTH)) {
-        if (extra) {
-            *extra = "=========";
-        }
-
-        return "Bluetooth";
-    }
-    #endif
-
     #ifdef CONFIG_NET_OFFLOAD
     if (net_if_is_ip_offloaded(iface)) {
         if (extra) {
