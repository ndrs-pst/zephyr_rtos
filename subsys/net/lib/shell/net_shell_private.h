--- conflicted
+++ resolved
@@ -8,52 +8,6 @@
 #include <zephyr/shell/shell.h>
 #include <zephyr/net/net_ip.h>
 
-<<<<<<< HEAD
-#define PR(fmt, ...)                                                            \
-	do {                                                                    \
-		if (sh) {                                                       \
-			shell_fprintf_normal(sh, fmt, ##__VA_ARGS__);           \
-		} else {                                                        \
-			printk(fmt, ##__VA_ARGS__);                             \
-		}                                                               \
-	} while (false)
-
-#define PR_SHELL(sh, fmt, ...)                                                  \
-	do {                                                                    \
-		if (sh) {                                                       \
-			shell_fprintf_normal(sh, fmt, ##__VA_ARGS__);           \
-		} else {                                                        \
-			printk(fmt, ##__VA_ARGS__);                             \
-		}                                                               \
-	} while (false)
-
-#define PR_ERROR(fmt, ...)                                                      \
-	do {                                                                    \
-		if (sh) {                                                       \
-			shell_fprintf_error(sh, fmt, ##__VA_ARGS__);            \
-		} else {                                                        \
-			printk(fmt, ##__VA_ARGS__);                             \
-		}                                                               \
-	} while (false)
-
-#define PR_INFO(fmt, ...)                                                       \
-	do {                                                                    \
-		if (sh) {                                                       \
-			shell_fprintf_info(sh, fmt, ##__VA_ARGS__);             \
-		} else {                                                        \
-			printk(fmt, ##__VA_ARGS__);                             \
-		}                                                               \
-	} while (false)
-
-#define PR_WARNING(fmt, ...)                                                    \
-	do {                                                                    \
-		if (sh) {                                                       \
-			shell_fprintf_warn(sh, fmt, ##__VA_ARGS__);             \
-		} else {                                                        \
-			printk(fmt, ##__VA_ARGS__);                             \
-		}                                                               \
-	} while (false)
-=======
 #define PR(fmt, ...)            \
     shell_fprintf_normal(sh, fmt, ##__VA_ARGS__)
 
@@ -68,7 +22,6 @@
 
 #define PR_WARNING(fmt, ...)    \
     shell_fprintf_warn(sh, fmt, ##__VA_ARGS__)
->>>>>>> 1913fc8a
 
 #include "net_private.h"
 #include "../ip/ipv6.h"
