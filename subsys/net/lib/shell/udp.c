/*
 * Copyright (c) 2016 Intel Corporation
 * Copyright (c) 2023 Nordic Semiconductor ASA
 *
 * SPDX-License-Identifier: Apache-2.0
 */

#include <zephyr/logging/log.h>
LOG_MODULE_DECLARE(net_shell);

#include <stdlib.h>

#include "net_shell_private.h"

#if defined(CONFIG_NET_UDP) && defined(CONFIG_NET_NATIVE_UDP)
static struct net_context *udp_ctx;
static const struct shell *udp_shell;
K_SEM_DEFINE(udp_send_wait, 0, 1);

static void udp_rcvd(struct net_context *context, struct net_pkt *pkt,
		     union net_ip_header *ip_hdr,
		     union net_proto_header *proto_hdr, int status,
		     void *user_data)
{
	if (pkt) {
		size_t len = net_pkt_remaining_data(pkt);
		uint8_t byte;

		PR_SHELL(udp_shell, "Received UDP packet: ");
		for (size_t i = 0; i < len; ++i) {
			if (net_pkt_read_u8(pkt, &byte) < 0) {
				break;
			}

			PR_SHELL(udp_shell, "%02x ", byte);
		}
		PR_SHELL(udp_shell, "\n");

		net_pkt_unref(pkt);
	}
}

static void udp_sent(struct net_context *context, int status, void *user_data)
{
	ARG_UNUSED(context);
	ARG_UNUSED(status);
	ARG_UNUSED(user_data);

	PR_SHELL(udp_shell, "Message sent\n");
	k_sem_give(&udp_send_wait);
}
#endif

static int cmd_net_udp_bind(const struct shell *sh, size_t argc, char *argv[])
{
#if !defined(CONFIG_NET_UDP) || !defined(CONFIG_NET_NATIVE_UDP)
	ARG_UNUSED(sh);
	ARG_UNUSED(argc);
	ARG_UNUSED(argv);

	return -EOPNOTSUPP;
#else
	char *addr_str = NULL;
	char *endptr = NULL;
	uint16_t port;
	int ret;

	struct net_if *iface;
	struct net_sockaddr addr;
	int addrlen;

	if (argc < 3) {
		PR_WARNING("Not enough arguments given for udp bind command\n");
		return -EINVAL;
	}

	addr_str = argv[1];
	port = strtol(argv[2], &endptr, 0);

	if (endptr == argv[2]) {
		PR_WARNING("Invalid port number\n");
		return -EINVAL;
	}

	if (udp_ctx != NULL && net_context_is_used(udp_ctx)) {
		PR_WARNING("Network context already in use\n");
		return -EALREADY;
	}

	memset(&addr, 0, sizeof(addr));

	ret = net_ipaddr_parse(addr_str, strlen(addr_str), &addr);
	if (ret < 0) {
		PR_WARNING("Cannot parse address \"%s\"\n", addr_str);
		return ret;
	}

	ret = net_context_get(addr.sa_family, NET_SOCK_DGRAM, NET_IPPROTO_UDP,
			      &udp_ctx);
	if (ret < 0) {
		PR_WARNING("Cannot get UDP context (%d)\n", ret);
		return ret;
	}

	udp_shell = sh;

	if (IS_ENABLED(CONFIG_NET_IPV6) && addr.sa_family == NET_AF_INET6) {
		net_sin6(&addr)->sin6_port = net_htons(port);
		addrlen = sizeof(struct net_sockaddr_in6);

		iface = net_if_ipv6_select_src_iface(
				&net_sin6(&addr)->sin6_addr);
	} else if (IS_ENABLED(CONFIG_NET_IPV4) && addr.sa_family == NET_AF_INET) {
		net_sin(&addr)->sin_port = net_htons(port);
		addrlen = sizeof(struct net_sockaddr_in);

		iface = net_if_ipv4_select_src_iface(
				&net_sin(&addr)->sin_addr);
	} else {
		PR_WARNING("IPv6 and IPv4 are disabled, cannot %s.\n", "bind");
		goto release_ctx;
	}

	if (!iface) {
		PR_WARNING("No interface to send to given host\n");
		goto release_ctx;
	}

	net_context_set_iface(udp_ctx, iface);

	ret = net_context_bind(udp_ctx, &addr, addrlen);
	if (ret < 0) {
		PR_WARNING("Binding to UDP port failed (%d)\n", ret);
		goto release_ctx;
	}

	ret = net_context_recv(udp_ctx, udp_rcvd, K_NO_WAIT, NULL);
	if (ret < 0) {
		PR_WARNING("Receiving from UDP port failed (%d)\n", ret);
		goto release_ctx;
	}

	return 0;

release_ctx:
	ret = net_context_put(udp_ctx);
	if (ret < 0) {
		PR_WARNING("Cannot put UDP context (%d)\n", ret);
	}

	return 0;
#endif
}

static int cmd_net_udp_close(const struct shell *sh, size_t argc, char *argv[])
{
#if !defined(CONFIG_NET_UDP) || !defined(CONFIG_NET_NATIVE_UDP)
	ARG_UNUSED(sh);
	ARG_UNUSED(argc);
	ARG_UNUSED(argv);

	return -EOPNOTSUPP;
#else
	int ret;

	if (!udp_ctx || !net_context_is_used(udp_ctx)) {
		PR_WARNING("Network context is not used. Cannot close.\n");
		return -EINVAL;
	}

	ret = net_context_put(udp_ctx);
	if (ret < 0) {
		PR_WARNING("Cannot close UDP port (%d)\n", ret);
	}

	return 0;
#endif
}

static int cmd_net_udp_send(const struct shell *sh, size_t argc, char *argv[])
{
#if !defined(CONFIG_NET_UDP) || !defined(CONFIG_NET_NATIVE_UDP)
	ARG_UNUSED(sh);
	ARG_UNUSED(argc);
	ARG_UNUSED(argv);

	return -EOPNOTSUPP;
#else
	char *host = NULL;
	char *endptr = NULL;
	uint16_t port;
	uint8_t *payload = NULL;
	int ret;
	bool should_release_ctx = false;

	struct net_if *iface;
	struct net_sockaddr addr;
	int addrlen;

	if (argc < 4) {
		PR_WARNING("Not enough arguments given for udp send command\n");
		return -EINVAL;
	}

	host = argv[1];
	port = strtol(argv[2], &endptr, 0);
	payload = argv[3];

	if (endptr == argv[2]) {
		PR_WARNING("Invalid port number\n");
		return -EINVAL;
	}

	memset(&addr, 0, sizeof(addr));
	ret = net_ipaddr_parse(host, strlen(host), &addr);
	if (ret < 0) {
		PR_WARNING("Cannot parse address \"%s\"\n", host);
		return ret;
	}

<<<<<<< HEAD
	ret = net_context_get(addr.sa_family, NET_SOCK_DGRAM, NET_IPPROTO_UDP,
			      &udp_ctx);
	if (ret < 0) {
		PR_WARNING("Cannot get UDP context (%d)\n", ret);
		return ret;
=======
	/* Re-use already bound context if possible, or allocate temporary one. */
	if (udp_ctx == NULL || !net_context_is_used(udp_ctx)) {
		ret = net_context_get(addr.sa_family, SOCK_DGRAM, IPPROTO_UDP, &udp_ctx);
		if (ret < 0) {
			PR_WARNING("Cannot get UDP context (%d)\n", ret);
			return ret;
		}
		should_release_ctx = true;
>>>>>>> b513e082
	}

	udp_shell = sh;

	if (IS_ENABLED(CONFIG_NET_IPV6) && addr.sa_family == NET_AF_INET6) {
		net_sin6(&addr)->sin6_port = net_htons(port);
		addrlen = sizeof(struct net_sockaddr_in6);

		iface = net_if_ipv6_select_src_iface(
				&net_sin6(&addr)->sin6_addr);
	} else if (IS_ENABLED(CONFIG_NET_IPV4) && addr.sa_family == NET_AF_INET) {
		net_sin(&addr)->sin_port = net_htons(port);
		addrlen = sizeof(struct net_sockaddr_in);

		iface = net_if_ipv4_select_src_iface(
				&net_sin(&addr)->sin_addr);
	} else {
		PR_WARNING("IPv6 and IPv4 are disabled, cannot %s.\n", "send");
		goto release_ctx;
	}

	if (!iface) {
		PR_WARNING("No interface to send to given host\n");
		goto release_ctx;
	}

	net_context_set_iface(udp_ctx, iface);

	ret = net_context_recv(udp_ctx, udp_rcvd, K_NO_WAIT, NULL);
	if (ret < 0) {
		PR_WARNING("Setting rcv callback failed (%d)\n", ret);
		goto release_ctx;
	}

	ret = net_context_sendto(udp_ctx, payload, strlen(payload), &addr,
				 addrlen, udp_sent, K_FOREVER, NULL);
	if (ret < 0) {
		PR_WARNING("Sending packet failed (%d)\n", ret);
		goto release_ctx;
	}

	ret = k_sem_take(&udp_send_wait, K_SECONDS(2));
	if (ret == -EAGAIN) {
		PR_WARNING("UDP packet sending failed\n");
	}

release_ctx:
	if (should_release_ctx) {
		ret = net_context_put(udp_ctx);
		if (ret < 0) {
			PR_WARNING("Cannot put UDP context (%d)\n", ret);
		}
	}

	return 0;
#endif
}

static int cmd_net_udp(const struct shell *sh, size_t argc, char *argv[])
{
	ARG_UNUSED(sh);
	ARG_UNUSED(argc);
	ARG_UNUSED(argv);

	return 0;
}

SHELL_STATIC_SUBCMD_SET_CREATE(net_cmd_udp,
	SHELL_CMD(bind, NULL,
		  "'net udp bind <addr> <port>' binds to UDP local port.",
		  cmd_net_udp_bind),
	SHELL_CMD(close, NULL,
		  "'net udp close' closes previously bound port.",
		  cmd_net_udp_close),
	SHELL_CMD(send, NULL,
		  "'net udp send <host> <port> <payload>' "
		  "sends UDP packet to a network host.",
		  cmd_net_udp_send),
	SHELL_SUBCMD_SET_END
);

SHELL_SUBCMD_ADD((net), udp, &net_cmd_udp,
		 "Send/recv UDP packet",
		 cmd_net_udp, 1, 0);<|MERGE_RESOLUTION|>--- conflicted
+++ resolved
@@ -218,13 +218,6 @@
 		return ret;
 	}
 
-<<<<<<< HEAD
-	ret = net_context_get(addr.sa_family, NET_SOCK_DGRAM, NET_IPPROTO_UDP,
-			      &udp_ctx);
-	if (ret < 0) {
-		PR_WARNING("Cannot get UDP context (%d)\n", ret);
-		return ret;
-=======
 	/* Re-use already bound context if possible, or allocate temporary one. */
 	if (udp_ctx == NULL || !net_context_is_used(udp_ctx)) {
 		ret = net_context_get(addr.sa_family, SOCK_DGRAM, IPPROTO_UDP, &udp_ctx);
@@ -233,7 +226,6 @@
 			return ret;
 		}
 		should_release_ctx = true;
->>>>>>> b513e082
 	}
 
 	udp_shell = sh;
