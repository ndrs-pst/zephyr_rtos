--- conflicted
+++ resolved
@@ -13,45 +13,7 @@
 #include "net_shell_private.h"
 #include "../ip/ipv4.h"
 
-<<<<<<< HEAD
 #if defined(CONFIG_NET_IPV4)
-static void ip_address_lifetime_cb(struct net_if *iface, void *user_data)
-{
-	struct net_shell_user_data *data = user_data;
-	const struct shell *sh = data->sh;
-	struct net_if_ipv4 *ipv4 = iface->config.ip.ipv4;
-	const char *extra;
-
-	ARG_UNUSED(user_data);
-
-	PR("\nIPv4 addresses for interface %d (%p) (%s)\n",
-	   net_if_get_by_iface(iface), iface, iface2str(iface, &extra));
-	PR("============================================%s\n", extra);
-
-	if (!ipv4) {
-		PR("No IPv4 config found for this interface.\n");
-		return;
-	}
-
-	PR("Type      \tState    \tRef\tAddress\n");
-
-	ARRAY_FOR_EACH(ipv4->unicast, i) {
-		if (!ipv4->unicast[i].ipv4.is_used ||
-		    ipv4->unicast[i].ipv4.address.family != AF_INET) {
-			continue;
-		}
-
-		PR("%s  \t%s    \t%ld\t%s/%s\n",
-		   addrtype2str(ipv4->unicast[i].ipv4.addr_type),
-		   addrstate2str(ipv4->unicast[i].ipv4.addr_state),
-		   atomic_get(&ipv4->unicast[i].ipv4.atomic_ref),
-		   net_sprint_ipv4_addr(
-			   &ipv4->unicast[i].ipv4.address.in_addr),
-		   net_sprint_ipv4_addr(
-			   &ipv4->unicast[i].netmask));
-	}
-=======
-#if defined(CONFIG_NET_NATIVE_IPV4)
 static void ip_address_lifetime_cb(struct net_if* iface, void* user_data) {
     struct net_shell_user_data const* data = user_data;
     const struct shell* sh = data->sh;
@@ -83,205 +45,12 @@
            atomic_get(&ipv4->unicast[i].ipv4.atomic_ref),
            net_sprint_ipv4_addr(
                 &ipv4->unicast[i].ipv4.address.in_addr),
-           net_sprint_ipv4_addr(&ipv4->unicast[i].netmask));
-    }
->>>>>>> 5e49c5ed
+           net_sprint_ipv4_addr(
+                    &ipv4->unicast[i].netmask));
+    }
 }
 #endif /* CONFIG_NET_IPV4 */
 
-<<<<<<< HEAD
-static int cmd_net_ipv4(const struct shell *sh, size_t argc, char *argv[])
-{
-	PR("IPv4 support                              : %s\n",
-	   IS_ENABLED(CONFIG_NET_IPV4) ?
-	   "enabled" : "disabled");
-	if (!IS_ENABLED(CONFIG_NET_IPV4)) {
-		return -ENOEXEC;
-	}
-
-#if defined(CONFIG_NET_NATIVE_IPV4)
-	PR("IPv4 fragmentation support                : %s\n",
-	   IS_ENABLED(CONFIG_NET_IPV4_FRAGMENT) ? "enabled" :
-	   "disabled");
-	PR("IPv4 conflict detection support           : %s\n",
-	   IS_ENABLED(CONFIG_NET_IPV4_ACD) ? "enabled" :
-	   "disabled");
-#endif /* CONFIG_NET_NATIVE_IPV4 */
-
-#if defined(CONFIG_NET_IPV4)
-	struct net_shell_user_data user_data;
-
-	PR("Max number of IPv4 network interfaces "
-	   "in the system          : %d\n",
-	   CONFIG_NET_IF_MAX_IPV4_COUNT);
-	PR("Max number of unicast IPv4 addresses "
-	   "per network interface   : %d\n",
-	   CONFIG_NET_IF_UNICAST_IPV4_ADDR_COUNT);
-	PR("Max number of multicast IPv4 addresses "
-	   "per network interface : %d\n",
-	   CONFIG_NET_IF_MCAST_IPV4_ADDR_COUNT);
-
-	user_data.sh = sh;
-	user_data.user_data = NULL;
-
-	/* Print information about address lifetime */
-	net_if_foreach(ip_address_lifetime_cb, &user_data);
-#endif /* CONFIG_NET_IPV4 */
-
-	return 0;
-}
-
-static int cmd_net_ip_add(const struct shell *sh, size_t argc, char *argv[])
-{
-#if defined(CONFIG_NET_IPV4)
-	struct net_if *iface = NULL;
-	int idx;
-	struct in_addr addr;
-
-	if (argc < 3) {
-		PR_ERROR("Correct usage: net ipv4 add <index> <address> [<netmask>]\n");
-		return -EINVAL;
-	}
-
-	idx = get_iface_idx(sh, argv[1]);
-	if (idx < 0) {
-		return -ENOEXEC;
-	}
-
-	iface = net_if_get_by_index(idx);
-	if (!iface) {
-		PR_WARNING("No such interface in index %d\n", idx);
-		return -ENOEXEC;
-	}
-
-	if (net_addr_pton(AF_INET, argv[2], &addr)) {
-		PR_ERROR("Invalid address: %s\n", argv[2]);
-		return -EINVAL;
-	}
-
-	if (net_ipv4_is_addr_mcast(&addr)) {
-		int ret;
-
-		ret = net_ipv4_igmp_join(iface, &addr, NULL);
-		if (ret < 0) {
-			PR_ERROR("Cannot %s multicast group %s for interface %d (%d)\n",
-				 "join", net_sprint_ipv4_addr(&addr), idx, ret);
-			return ret;
-		}
-	} else {
-		struct net_if_addr *ifaddr;
-		struct in_addr netmask;
-
-		if (argc < 4) {
-			PR_ERROR("Netmask is missing.\n");
-			return -EINVAL;
-		}
-
-		ifaddr = net_if_ipv4_addr_add(iface, &addr, NET_ADDR_MANUAL, 0);
-		if (ifaddr == NULL) {
-			PR_ERROR("Cannot add address %s to interface %d\n",
-				 net_sprint_ipv4_addr(&addr), idx);
-			return -ENOMEM;
-		}
-
-		if (net_addr_pton(AF_INET, argv[3], &netmask)) {
-			PR_ERROR("Invalid netmask: %s", argv[3]);
-			return -EINVAL;
-		}
-
-		net_if_ipv4_set_netmask_by_addr(iface, &addr, &netmask);
-	}
-
-#else /* CONFIG_NET_IPV4 */
-	PR_INFO("Set %s to enable %s support.\n", "CONFIG_NET_IPV4", "IPv4");
-#endif /* CONFIG_NET_IPV4 */
-	return 0;
-}
-
-static int cmd_net_ip_del(const struct shell *sh, size_t argc, char *argv[])
-{
-#if defined(CONFIG_NET_IPV4)
-	struct net_if *iface = NULL;
-	int idx;
-	struct in_addr addr;
-
-	if (argc != 3) {
-		PR_ERROR("Correct usage: net ipv4 del <index> <address>");
-		return -EINVAL;
-	}
-
-	idx = get_iface_idx(sh, argv[1]);
-	if (idx < 0) {
-		return -ENOEXEC;
-	}
-
-	iface = net_if_get_by_index(idx);
-	if (!iface) {
-		PR_WARNING("No such interface in index %d\n", idx);
-		return -ENOEXEC;
-	}
-
-	if (net_addr_pton(AF_INET, argv[2], &addr)) {
-		PR_ERROR("Invalid address: %s\n", argv[2]);
-		return -EINVAL;
-	}
-
-	if (net_ipv4_is_addr_mcast(&addr)) {
-		int ret;
-
-		ret = net_ipv4_igmp_leave(iface, &addr);
-		if (ret < 0) {
-			PR_ERROR("Cannot %s multicast group %s for interface %d (%d)\n",
-				 "leave", net_sprint_ipv4_addr(&addr), idx, ret);
-			return ret;
-		}
-	} else {
-		if (!net_if_ipv4_addr_rm(iface, &addr)) {
-			PR_ERROR("Failed to delete %s\n", argv[2]);
-			return -ENOEXEC;
-		}
-	}
-#else /* CONFIG_NET_IPV4 */
-	PR_INFO("Set %s to enable %s support.\n", "CONFIG_NET_IPV4", "IPv4");
-#endif /* CONFIG_NET_IPV4 */
-	return 0;
-}
-
-static int cmd_net_ip_gateway(const struct shell *sh, size_t argc, char *argv[])
-{
-#if defined(CONFIG_NET_IPV4)
-	struct net_if *iface;
-	int idx;
-	struct in_addr addr;
-
-	if (argc != 3) {
-		PR_ERROR("Correct usage: net ipv4 gateway <index> <gateway_ip>\n");
-		return -ENOEXEC;
-	}
-
-	idx = get_iface_idx(sh, argv[1]);
-	if (idx < 0) {
-		return -ENOEXEC;
-	}
-
-	iface = net_if_get_by_index(idx);
-	if (!iface) {
-		PR_WARNING("No such interface in index %d\n", idx);
-		return -ENOEXEC;
-	}
-
-	if (net_addr_pton(AF_INET, argv[2], &addr)) {
-		PR_ERROR("Invalid address: %s\n", argv[2]);
-		return -EINVAL;
-	}
-
-	net_if_ipv4_set_gw(iface, &addr);
-
-#else /* CONFIG_NET_IPV4 */
-	PR_INFO("Set %s to enable %s support.\n", "CONFIG_NET_IPV4", "IPv4");
-#endif /* CONFIG_NET_IPV4 */
-	return 0;
-=======
 static int cmd_net_ipv4(const struct shell* sh, size_t argc, char* argv[]) {
     PR("IPv4 support                              : %s\n",
        IS_ENABLED(CONFIG_NET_IPV4) ?
@@ -291,14 +60,17 @@
     }
 
     #if defined(CONFIG_NET_NATIVE_IPV4)
-    struct net_shell_user_data user_data;
-
     PR("IPv4 fragmentation support                : %s\n",
        IS_ENABLED(CONFIG_NET_IPV4_FRAGMENT) ? "enabled" :
        "disabled");
     PR("IPv4 conflict detection support           : %s\n",
        IS_ENABLED(CONFIG_NET_IPV4_ACD) ? "enabled" :
        "disabled");
+    #endif /* CONFIG_NET_NATIVE_IPV4 */
+
+    #if defined(CONFIG_NET_IPV4)
+    struct net_shell_user_data user_data;
+
     PR("Max number of IPv4 network interfaces "
        "in the system          : %d\n",
        CONFIG_NET_IF_MAX_IPV4_COUNT);
@@ -314,13 +86,13 @@
 
     /* Print information about address lifetime */
     net_if_foreach(ip_address_lifetime_cb, &user_data);
-    #endif
+    #endif /* CONFIG_NET_IPV4 */
 
     return (0);
 }
 
 static int cmd_net_ip_add(const struct shell* sh, size_t argc, char* argv[]) {
-    #if defined(CONFIG_NET_NATIVE_IPV4)
+    #if defined(CONFIG_NET_IPV4)
     struct net_if* iface = NULL;
     int idx;
     struct net_in_addr addr;
@@ -380,16 +152,15 @@
         net_if_ipv4_set_netmask_by_addr(iface, &addr, &netmask);
     }
 
-    #else  /* CONFIG_NET_NATIVE_IPV4 */
-    PR_INFO("Set %s and %s to enable native %s support.\n",
-            "CONFIG_NET_NATIVE", "CONFIG_NET_IPV4", "IPv4");
-    #endif /* CONFIG_NET_NATIVE_IPV4 */
+    #else /* CONFIG_NET_IPV4 */
+    PR_INFO("Set %s to enable %s support.\n", "CONFIG_NET_IPV4", "IPv4");
+    #endif /* CONFIG_NET_IPV4 */
 
     return (0);
 }
 
 static int cmd_net_ip_del(const struct shell* sh, size_t argc, char* argv[]) {
-    #if defined(CONFIG_NET_NATIVE_IPV4)
+    #if defined(CONFIG_NET_IPV4)
     struct net_if* iface = NULL;
     int idx;
     struct net_in_addr addr;
@@ -431,16 +202,15 @@
             return (-ENOEXEC);
         }
     }
-    #else  /* CONFIG_NET_NATIVE_IPV4 */
-    PR_INFO("Set %s and %s to enable native %s support.\n",
-            "CONFIG_NET_NATIVE", "CONFIG_NET_IPV4", "IPv4");
-    #endif /* CONFIG_NET_NATIVE_IPV4 */
+    #else /* CONFIG_NET_IPV4 */
+    PR_INFO("Set %s to enable %s support.\n", "CONFIG_NET_IPV4", "IPv4");
+    #endif /* CONFIG_NET_IPV4 */
 
     return (0);
 }
 
 static int cmd_net_ip_gateway(const struct shell* sh, size_t argc, char* argv[]) {
-    #if defined(CONFIG_NET_NATIVE_IPV4)
+    #if defined(CONFIG_NET_IPV4)
     struct net_if* iface;
     int idx;
     struct net_in_addr addr;
@@ -468,13 +238,11 @@
 
     net_if_ipv4_set_gw(iface, &addr);
 
-    #else  /* CONFIG_NET_NATIVE_IPV4 */
-    PR_INFO("Set %s and %s to enable native %s support.\n",
-            "CONFIG_NET_NATIVE", "CONFIG_NET_IPV4", "IPv4");
-    #endif /* CONFIG_NET_NATIVE_IPV4 */
-
-    return (0);
->>>>>>> 5e49c5ed
+    #else /* CONFIG_NET_IPV4 */
+    PR_INFO("Set %s to enable %s support.\n", "CONFIG_NET_IPV4", "IPv4");
+    #endif /* CONFIG_NET_IPV4 */
+
+    return (0);
 }
 
 SHELL_STATIC_SUBCMD_SET_CREATE(net_cmd_ip,
