--- conflicted
+++ resolved
@@ -97,9 +97,8 @@
 
 static struct net_mgmt_event_callback mgmt4_cb;
 
-<<<<<<< HEAD
 static void ipv4_addr_add_handler(struct net_mgmt_event_callback* cb,
-                                  uint32_t mgmt_event,
+                                  uint64_t mgmt_event,
                                   struct net_if* iface) {
     if (mgmt_event == NET_EVENT_IPV4_ADDR_ADD) {
         print_dhcpv4_info(iface);
@@ -112,23 +111,6 @@
     if (mgmt_event == NET_EVENT_IPV4_ACD_SUCCEED) {
         services_notify_ready(NET_CONFIG_NEED_IPV4);
     }
-=======
-static void ipv4_addr_add_handler(struct net_mgmt_event_callback *cb,
-				  uint64_t mgmt_event,
-				  struct net_if *iface)
-{
-	if (mgmt_event == NET_EVENT_IPV4_ADDR_ADD) {
-		print_dhcpv4_info(iface);
-
-		if (!IS_ENABLED(CONFIG_NET_IPV4_ACD)) {
-			services_notify_ready(NET_CONFIG_NEED_IPV4);
-		}
-	}
-
-	if (mgmt_event == NET_EVENT_IPV4_ACD_SUCCEED) {
-		services_notify_ready(NET_CONFIG_NEED_IPV4);
-	}
->>>>>>> a626d865
 }
 
 #if defined(CONFIG_NET_VLAN) && (CONFIG_NET_CONFIG_MY_VLAN_ID > 0)
@@ -253,11 +235,10 @@
 #endif
 
 static struct net_mgmt_event_callback mgmt6_cb;
-<<<<<<< HEAD
 static struct net_in6_addr laddr;
 
 static void ipv6_event_handler(struct net_mgmt_event_callback* cb,
-                               uint32_t mgmt_event, struct net_if* iface) {
+                               uint64_t mgmt_event, struct net_if* iface) {
     struct net_if_ipv6* ipv6 = iface->config.ip.ipv6;
     int i;
 
@@ -278,33 +259,6 @@
     }
 
     if (mgmt_event == NET_EVENT_IPV6_DAD_SUCCEED) {
-=======
-static struct in6_addr laddr;
-
-static void ipv6_event_handler(struct net_mgmt_event_callback *cb,
-			       uint64_t mgmt_event, struct net_if *iface)
-{
-	struct net_if_ipv6 *ipv6 = iface->config.ip.ipv6;
-	int i;
-
-	if (!ipv6) {
-		return;
-	}
-
-	if (mgmt_event == NET_EVENT_IPV6_ADDR_ADD) {
-		/* save the last added IP address for this interface */
-		for (i = NET_IF_MAX_IPV6_ADDR - 1; i >= 0; i--) {
-			if (ipv6->unicast[i].is_used) {
-				memcpy(&laddr,
-				       &ipv6->unicast[i].address.in6_addr,
-				       sizeof(laddr));
-				break;
-			}
-		}
-	}
-
-	if (mgmt_event == NET_EVENT_IPV6_DAD_SUCCEED) {
->>>>>>> a626d865
 #if CONFIG_NET_CONFIG_LOG_LEVEL >= LOG_LEVEL_INF
         char hr_addr[NET_IPV6_ADDR_LEN];
 #endif
@@ -346,10 +300,9 @@
     }
 }
 
-<<<<<<< HEAD
 static void setup_ipv6(struct net_if* iface, uint32_t flags) {
     struct net_if_addr* ifaddr;
-    uint32_t            mask = NET_EVENT_IPV6_DAD_SUCCEED;
+    uint64_t mask = NET_EVENT_IPV6_DAD_SUCCEED;
 
     if (sizeof(CONFIG_NET_CONFIG_MY_IPV6_ADDR) == 1) {
         /* Empty address, skip setting ANY address in this case */
@@ -369,20 +322,10 @@
     net_mgmt_init_event_callback(&mgmt6_cb, ipv6_event_handler, mask);
     net_mgmt_add_event_callback(&mgmt6_cb);
 
-    /*
-     * check for CMD_ADDR_ADD bit here, NET_EVENT_IPV6_ADDR_ADD is
-     * a combination of _NET_EVENT_IPV6_BASE | NET_EVENT_IPV6_CMD_ADDR_ADD
-     * so it will always return != NET_EVENT_IPV6_CMD_ADDR_ADD if any other
-     * event is set (for instance NET_EVENT_IPV6_ROUTER_ADD)
-     */
-    if ((mask & NET_EVENT_IPV6_CMD_ADDR_ADD) ==
-        NET_EVENT_IPV6_CMD_ADDR_ADD) {
-        ifaddr = net_if_ipv6_addr_add(iface, &laddr,
-                                      NET_ADDR_MANUAL, 0);
-        if (!ifaddr) {
-            NET_ERR("Cannot add %s to interface",
-                    CONFIG_NET_CONFIG_MY_IPV6_ADDR);
-        }
+    ifaddr = net_if_ipv6_addr_add(iface, &laddr, NET_ADDR_MANUAL, 0);
+    if (!ifaddr) {
+        NET_ERR("Cannot add %s to interface",
+            CONFIG_NET_CONFIG_MY_IPV6_ADDR);
     }
 
 exit :
@@ -393,45 +336,6 @@
     }
 
     return;
-=======
-static void setup_ipv6(struct net_if *iface, uint32_t flags)
-{
-	struct net_if_addr *ifaddr;
-	uint64_t mask = NET_EVENT_IPV6_DAD_SUCCEED;
-
-	if (sizeof(CONFIG_NET_CONFIG_MY_IPV6_ADDR) == 1) {
-		/* Empty address, skip setting ANY address in this case */
-		goto exit;
-	}
-
-	if (net_addr_pton(AF_INET6, CONFIG_NET_CONFIG_MY_IPV6_ADDR, &laddr)) {
-		NET_ERR("Invalid address: %s", CONFIG_NET_CONFIG_MY_IPV6_ADDR);
-		/* some interfaces may add IP address later */
-		mask |= NET_EVENT_IPV6_ADDR_ADD;
-	}
-
-	if (flags & NET_CONFIG_NEED_ROUTER) {
-		mask |= NET_EVENT_IPV6_ROUTER_ADD;
-	}
-
-	net_mgmt_init_event_callback(&mgmt6_cb, ipv6_event_handler, mask);
-	net_mgmt_add_event_callback(&mgmt6_cb);
-
-	ifaddr = net_if_ipv6_addr_add(iface, &laddr, NET_ADDR_MANUAL, 0);
-	if (!ifaddr) {
-		NET_ERR("Cannot add %s to interface",
-			CONFIG_NET_CONFIG_MY_IPV6_ADDR);
-	}
-
-exit:
-
-	if (!IS_ENABLED(CONFIG_NET_IPV6_DAD) ||
-	    net_if_flag_is_set(iface, NET_IF_IPV6_NO_ND)) {
-		services_notify_ready(NET_CONFIG_NEED_IPV6);
-	}
-
-	return;
->>>>>>> a626d865
 }
 
 #else
@@ -440,9 +344,8 @@
 #endif /* CONFIG_NET_IPV6 */
 
 #if defined(CONFIG_NET_NATIVE)
-<<<<<<< HEAD
 static void iface_up_handler(struct net_mgmt_event_callback* cb,
-                             uint32_t mgmt_event, struct net_if* iface) {
+                             uint64_t mgmt_event, struct net_if* iface) {
     if (mgmt_event == NET_EVENT_IF_UP) {
         NET_INFO("Interface %d (%p) coming up",
                  net_if_get_by_iface(iface), iface);
@@ -450,18 +353,6 @@
         k_sem_reset(&counter);
         k_sem_give(&waiter);
     }
-=======
-static void iface_up_handler(struct net_mgmt_event_callback *cb,
-			     uint64_t mgmt_event, struct net_if *iface)
-{
-	if (mgmt_event == NET_EVENT_IF_UP) {
-		NET_INFO("Interface %d (%p) coming up",
-			 net_if_get_by_iface(iface), iface);
-
-		k_sem_reset(&counter);
-		k_sem_give(&waiter);
-	}
->>>>>>> a626d865
 }
 
 static bool check_interface(struct net_if* iface) {
