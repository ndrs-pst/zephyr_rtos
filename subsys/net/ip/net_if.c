/*
 * Copyright (c) 2016 Intel Corporation.
 * Copyright (c) 2023 Nordic Semiconductor ASA
 *
 * SPDX-License-Identifier: Apache-2.0
 */

#include <zephyr/logging/log.h>
LOG_MODULE_REGISTER(net_if, CONFIG_NET_IF_LOG_LEVEL);

#include <zephyr/init.h>
#include <zephyr/kernel.h>
#include <zephyr/linker/sections.h>
#include <zephyr/random/random.h>
#include <zephyr/internal/syscall_handler.h>
#include <stdlib.h>
#include <string.h>
#include <zephyr/net/igmp.h>
#include <zephyr/net/ipv4_autoconf.h>
#include <zephyr/net/net_core.h>
#include <zephyr/net/net_event.h>
#include <zephyr/net/net_pkt.h>
#include <zephyr/net/net_if.h>
#include <zephyr/net/net_mgmt.h>
#include <zephyr/net/ethernet.h>
#ifdef CONFIG_WIFI_NM
#include <zephyr/net/wifi_nm.h>
#endif
#include <zephyr/net/offloaded_netdev.h>
#include <zephyr/net/virtual.h>
#include <zephyr/net/socket.h>
#include <zephyr/sys/iterable_sections.h>

#include "net_private.h"
#include "ipv4.h"
#include "ipv6.h"

#include "net_stats.h"

#define REACHABLE_TIME (MSEC_PER_SEC * 30) /* in ms */
/*
 * split the min/max random reachable factors into numerator/denominator
 * so that integer-based math works better
 */
#define MIN_RANDOM_NUMER (1)
#define MIN_RANDOM_DENOM (2)
#define MAX_RANDOM_NUMER (3)
#define MAX_RANDOM_DENOM (2)

static K_MUTEX_DEFINE(lock);

/* net_if dedicated section limiters */
extern struct net_if _net_if_list_start[];
extern struct net_if _net_if_list_end[];

static struct net_if* default_iface;

#if defined(CONFIG_NET_NATIVE_IPV4) || defined(CONFIG_NET_NATIVE_IPV6)
static struct net_if_router routers[CONFIG_NET_MAX_ROUTERS];
static struct k_work_delayable router_timer;
static sys_slist_t active_router_timers;
#endif

#if defined(CONFIG_NET_NATIVE_IPV6)
/* Timer that triggers network address renewal */
static struct k_work_delayable address_lifetime_timer;

/* Track currently active address lifetime timers */
static sys_slist_t active_address_lifetime_timers;

/* Timer that triggers IPv6 prefix lifetime */
static struct k_work_delayable prefix_lifetime_timer;

/* Track currently active IPv6 prefix lifetime timers */
static sys_slist_t active_prefix_lifetime_timers;

#if defined(CONFIG_NET_IPV6_DAD)
/** Duplicate address detection (DAD) timer */
static struct k_work_delayable dad_timer;
static sys_slist_t active_dad_timers;
#endif

#if defined(CONFIG_NET_IPV6_ND)
static struct k_work_delayable rs_timer;
static sys_slist_t active_rs_timers;
#endif

static struct {
    struct net_if_ipv6 ipv6;
    struct net_if* iface;
} ipv6_addresses[CONFIG_NET_IF_MAX_IPV6_COUNT];
#endif /* CONFIG_NET_NATIVE_IPV6 */

#if defined(CONFIG_NET_NATIVE_IPV4)
static struct {
    struct net_if_ipv4 ipv4;
    struct net_if* iface;
} ipv4_addresses[CONFIG_NET_IF_MAX_IPV4_COUNT];
#endif /* CONFIG_NET_NATIVE_IPV4 */

/* We keep track of the link callbacks in this list.
 */
static sys_slist_t link_callbacks;

#if defined(CONFIG_NET_NATIVE_IPV4) || defined(CONFIG_NET_NATIVE_IPV6)
/* Multicast join/leave tracking.
 */
static sys_slist_t mcast_monitor_callbacks;
#endif

#if defined(CONFIG_NET_PKT_TIMESTAMP_THREAD)
#if !defined(CONFIG_NET_PKT_TIMESTAMP_STACK_SIZE)
#define CONFIG_NET_PKT_TIMESTAMP_STACK_SIZE 1024
#endif

K_KERNEL_STACK_DEFINE(tx_ts_stack, CONFIG_NET_PKT_TIMESTAMP_STACK_SIZE);
K_FIFO_DEFINE(tx_ts_queue);

static struct k_thread tx_thread_ts;

/* We keep track of the timestamp callbacks in this list.
 */
static sys_slist_t timestamp_callbacks;
#endif /* CONFIG_NET_PKT_TIMESTAMP_THREAD */

#if CONFIG_NET_IF_LOG_LEVEL >= LOG_LEVEL_DBG
#define debug_check_packet(pkt)                                 \
    do {                                                        \
        NET_DBG("Processing (pkt %p, prio %d) network packet "  \
                "iface %d (%p)",                                \
                pkt, net_pkt_priority(pkt),                     \
                net_if_get_by_iface(net_pkt_iface(pkt)),        \
                net_pkt_iface(pkt));                            \
                                                                \
        NET_ASSERT(pkt->frags);                                 \
    } while (false)
#else
#define debug_check_packet(...)
#endif /* CONFIG_NET_IF_LOG_LEVEL >= LOG_LEVEL_DBG */

struct net_if* z_impl_net_if_get_by_index(int index) {
    struct net_if* iface;

    if (index <= 0) {
        return (NULL);
    }

    iface = &_net_if_list_start[index - 1];
    if (iface >= _net_if_list_end) {
        NET_DBG("Index %d is too large", index);
        return (NULL);
    }

    return (iface);
}

#ifdef CONFIG_USERSPACE
struct net_if* z_vrfy_net_if_get_by_index(int index) {
    struct net_if* iface;

    iface = net_if_get_by_index(index);
    if (iface == NULL) {
        return (NULL);
    }

    if (!k_object_is_valid(iface, K_OBJ_NET_IF)) {
        return (NULL);
    }

    return (iface);
}

#include <zephyr/syscalls/net_if_get_by_index_mrsh.c>
#endif

static inline void net_context_send_cb(struct net_context* context,
                                       int status) {
    if (context == NULL) {
        return;
    }

    if (context->send_cb) {
        context->send_cb(context, status, context->user_data);
    }

    if (IS_ENABLED(CONFIG_NET_UDP) &&
        (net_context_get_proto(context) == NET_IPPROTO_UDP)) {
        net_stats_update_udp_sent(net_context_get_iface(context));
    }
    else if (IS_ENABLED(CONFIG_NET_TCP) &&
             (net_context_get_proto(context) == NET_IPPROTO_TCP)) {
        net_stats_update_tcp_seg_sent(net_context_get_iface(context));
    }
}

static void update_txtime_stats_detail(struct net_pkt* pkt,
                                       uint32_t start_time, uint32_t stop_time) {
    uint32_t val;
    uint32_t prev;

    ARG_UNUSED(stop_time);

    prev = start_time;
    for (int i = 0; i < net_pkt_stats_tick_count(pkt); i++) {
        if (!net_pkt_stats_tick(pkt)[i]) {
            break;
        }

        val  = net_pkt_stats_tick(pkt)[i] - prev;
        prev = net_pkt_stats_tick(pkt)[i];
        net_pkt_stats_tick(pkt)[i] = val;
    }
}

static bool net_if_tx(struct net_if* iface, struct net_pkt* pkt) {
    struct net_linkaddr ll_dst = {
        .addr = NULL
    };
    struct net_linkaddr_storage ll_dst_storage;
    struct net_context* context;
    int status;

    /* We collect send statistics for each socket priority if enabled */
    uint8_t pkt_priority;

    if (pkt == NULL) {
        return (false);
    }

    debug_check_packet(pkt);

    /* If there're any link callbacks, with such a callback receiving
     * a destination address, copy that address out of packet, just in
     * case packet is freed before callback is called.
     */
    if (!sys_slist_is_empty(&link_callbacks)) {
        if (net_linkaddr_set(&ll_dst_storage,
                             net_pkt_lladdr_dst(pkt)->addr,
                             net_pkt_lladdr_dst(pkt)->len) == 0) {
            ll_dst.addr = ll_dst_storage.addr;
            ll_dst.len  = ll_dst_storage.len;
            ll_dst.type = net_pkt_lladdr_dst(pkt)->type;
        }
    }

    context = net_pkt_context(pkt);

    if (net_if_flag_is_set(iface, NET_IF_LOWER_UP)) {
        if (IS_ENABLED(CONFIG_NET_PKT_TXTIME_STATS)) {
            pkt_priority = net_pkt_priority(pkt);

            if (IS_ENABLED(CONFIG_NET_PKT_TXTIME_STATS_DETAIL)) {
                /* Make sure the statistics information is not
                 * lost by keeping the net_pkt over L2 send.
                 */
                net_pkt_ref(pkt);
            }
        }

        net_if_tx_lock(iface);
        status = net_if_l2(iface)->send(iface, pkt);
        net_if_tx_unlock(iface);

        if (IS_ENABLED(CONFIG_NET_PKT_TXTIME_STATS)) {
            uint32_t end_tick    = k_cycle_get_32();
            uint32_t create_time = net_pkt_create_time(pkt);

            net_pkt_set_tx_stats_tick(pkt, end_tick);

            net_stats_update_tc_tx_time(iface,
                                        pkt_priority,
                                        create_time,
                                        end_tick);

            if (IS_ENABLED(CONFIG_NET_PKT_TXTIME_STATS_DETAIL)) {
                update_txtime_stats_detail(pkt,
                                           create_time,
                                           end_tick);

                net_stats_update_tc_tx_time_detail(
                        iface, pkt_priority,
                        net_pkt_stats_tick(pkt));

                /* For TCP connections, we might keep the pkt
                 * longer so that we can resend it if needed.
                 * Because of that we need to clear the
                 * statistics here.
                 */
                net_pkt_stats_tick_reset(pkt);

                net_pkt_unref(pkt);
            }
        }
    }
    else {
        /* Drop packet if interface is not up */
        NET_WARN("iface %p is down", iface);
        status = -ENETDOWN;
    }

    if (status < 0) {
        net_pkt_unref(pkt);
    }
    else {
        net_stats_update_bytes_sent(iface, status);
    }

    if (context != NULL) {
        NET_DBG("Calling context send cb %p status %d",
                context, status);

        net_context_send_cb(context, status);
    }

    if (ll_dst.addr) {
        net_if_call_link_cb(iface, &ll_dst, status);
    }

    return (true);
}

void net_process_tx_packet(struct net_pkt* pkt) {
    struct net_if* iface;

    net_pkt_set_tx_stats_tick(pkt, k_cycle_get_32());

    iface = net_pkt_iface(pkt);

    net_if_tx(iface, pkt);

    #if defined(CONFIG_NET_POWER_MANAGEMENT)
    iface->tx_pending--;
    #endif
}

void net_if_queue_tx(struct net_if* iface, struct net_pkt* pkt) {
    if (!net_pkt_filter_send_ok(pkt)) {
        /* silently drop the packet */
        net_pkt_unref(pkt);
        return;
    }

    uint8_t prio = net_pkt_priority(pkt);
    uint8_t tc   = (uint8_t)net_tx_priority2tc(prio);

    net_stats_update_tc_sent_pkt(iface, tc);
    net_stats_update_tc_sent_bytes(iface, tc, net_pkt_get_len(pkt));
    net_stats_update_tc_sent_priority(iface, tc, prio);

    /* For highest priority packet, skip the TX queue and push directly to
     * the driver. Also if there are no TX queue/thread, push the packet
     * directly to the driver.
     */
    if ((IS_ENABLED(CONFIG_NET_TC_SKIP_FOR_HIGH_PRIO) &&
        (prio >= NET_PRIORITY_CA)) || (NET_TC_TX_COUNT == 0)) {
        net_pkt_set_tx_stats_tick(pkt, k_cycle_get_32());

        net_if_tx(net_pkt_iface(pkt), pkt);
        return;
    }

    #if (NET_TC_TX_COUNT > 1)
    NET_DBG("TC %d with prio %d pkt %p", tc, prio, pkt);
    #endif

    #if defined(CONFIG_NET_POWER_MANAGEMENT)
    iface->tx_pending++;
    #endif

    if (!net_tc_submit_to_tx_queue(tc, pkt)) {
        #if defined(CONFIG_NET_POWER_MANAGEMENT)
        iface->tx_pending--
        #endif
        ;
    }
}

void net_if_stats_reset(struct net_if* iface) {
    #if defined(CONFIG_NET_STATISTICS_PER_INTERFACE)
    STRUCT_SECTION_FOREACH(net_if, tmp) {
        if (iface == tmp) {
            net_if_lock(iface);
            memset(&iface->stats, 0, sizeof(iface->stats));
            net_if_unlock(iface);
            return;
        }
    }
    #else
    ARG_UNUSED(iface);
    #endif
}

void net_if_stats_reset_all(void) {
    #if defined(CONFIG_NET_STATISTICS_PER_INTERFACE)
    STRUCT_SECTION_FOREACH(net_if, iface) {
        net_if_lock(iface);
        memset(&iface->stats, 0, sizeof(iface->stats));
        net_if_unlock(iface);
    }
    #endif
}

static inline void init_iface(struct net_if* iface) {
    const struct net_if_api* api = net_if_get_device(iface)->api;

    if (!api || !api->init) {
        NET_ERR("Iface %p driver API init NULL", iface);
        return;
    }

    /* By default IPv4 and IPv6 are enabled for a given network interface.
     * These can be turned off later if needed.
     */
    #if defined(CONFIG_NET_NATIVE_IPV4)
    net_if_flag_set(iface, NET_IF_IPV4);
    #endif

    #if defined(CONFIG_NET_NATIVE_IPV6)
    net_if_flag_set(iface, NET_IF_IPV6);
    #endif

    net_virtual_init(iface);

    NET_DBG("On iface %p", iface);

    #ifdef CONFIG_USERSPACE
    k_object_init(iface);
    #endif

    k_mutex_init(&iface->lock);
    k_mutex_init(&iface->tx_lock);

    api->init(iface);

    net_ipv6_pe_init(iface);
}

enum net_verdict net_if_send_data(struct net_if* iface, struct net_pkt* pkt) {
    struct net_context* context = net_pkt_context(pkt);
    struct net_linkaddr* dst = net_pkt_lladdr_dst(pkt);
    enum net_verdict verdict = NET_OK;
    int status = -EIO;

    if (!net_if_flag_is_set(iface, NET_IF_LOWER_UP) ||
        net_if_flag_is_set(iface, NET_IF_SUSPENDED)) {
        /* Drop packet if interface is not up */
        NET_WARN("iface %p is down", iface);
        verdict = NET_DROP;
        status  = -ENETDOWN;
        goto done;
    }

    if (IS_ENABLED(CONFIG_NET_OFFLOAD) && !net_if_l2(iface)) {
        NET_WARN("no l2 for iface %p, discard pkt", iface);
        verdict = NET_DROP;
        goto done;
    }

    /* If the ll address is not set at all, then we must set
     * it here.
     * Workaround Linux bug, see:
     * https://github.com/zephyrproject-rtos/zephyr/issues/3111
     */
    if (!net_if_flag_is_set(iface, NET_IF_POINTOPOINT) &&
        !net_pkt_lladdr_src(pkt)->addr) {
        net_pkt_lladdr_src(pkt)->addr = net_pkt_lladdr_if(pkt)->addr;
        net_pkt_lladdr_src(pkt)->len  = net_pkt_lladdr_if(pkt)->len;
    }

    #if defined(CONFIG_NET_LOOPBACK)
    /* If the packet is destined back to us, then there is no need to do
     * additional checks, so let the packet through.
     */
    if (net_if_l2(iface) == &NET_L2_GET_NAME(DUMMY)) {
        goto done;
    }
    #endif

    /* Bypass the IP stack with SOCK_RAW/IPPROTO_RAW sockets */
    if (IS_ENABLED(CONFIG_NET_SOCKETS_PACKET) &&
        (context != NULL) && (net_context_get_type(context) == NET_SOCK_RAW) &&
        (net_context_get_proto(context) == NET_IPPROTO_RAW)) {
        goto done;
    }

    /* If the ll dst address is not set check if it is present in the nbr
     * cache.
     */
    if (IS_ENABLED(CONFIG_NET_IPV6) && net_pkt_family(pkt) == NET_AF_INET6) {
        verdict = net_ipv6_prepare_for_send(pkt);
    }

    #if defined(CONFIG_NET_IPV4_FRAGMENT)
    if (net_pkt_family(pkt) == NET_AF_INET) {
        verdict = net_ipv4_prepare_for_send(pkt);
    }
    #endif

done :
    /*   NET_OK in which case packet has checked successfully. In this case
     *   the net_context callback is called after successful delivery in
     *   net_if_tx_thread().
     *
     *   NET_DROP in which case we call net_context callback that will
     *   give the status to user application.
     *
     *   NET_CONTINUE in which case the sending of the packet is delayed.
     *   This can happen for example if we need to do IPv6 ND to figure
     *   out link layer address.
     */
    if (verdict == NET_DROP) {
        if (context != NULL) {
            NET_DBG("Calling ctx send cb %p verdict %d",
                    context, verdict);
            net_context_send_cb(context, status);
        }

        if (dst->addr != NULL) {
            net_if_call_link_cb(iface, dst, status);
        }
    }
    else if (verdict == NET_OK) {
        /* Packet is ready to be sent by L2, let's queue */
        net_if_queue_tx(iface, pkt);
    }

    return (verdict);
}

int net_if_set_link_addr_locked(struct net_if* iface,
                                uint8_t* addr, uint8_t len,
                                enum net_link_type type) {
    int ret;

    net_if_lock(iface);

    ret = net_if_set_link_addr_unlocked(iface, addr, len, type);

    net_if_unlock(iface);

    return (ret);
}

struct net_if* net_if_get_by_link_addr(struct net_linkaddr* ll_addr) {
    STRUCT_SECTION_FOREACH(net_if, iface) {
        net_if_lock(iface);
        if (!memcmp(net_if_get_link_addr(iface)->addr, ll_addr->addr,
            ll_addr->len)) {
            net_if_unlock(iface);
            return (iface);
        }
        net_if_unlock(iface);
    }

    return (NULL);
}

struct net_if* net_if_lookup_by_dev(const struct device* dev) {
    STRUCT_SECTION_FOREACH(net_if, iface) {
        if (net_if_get_device(iface) == dev) {
            return (iface);
        }
    }

    return (NULL);
}

void net_if_set_default(struct net_if* iface) {
    default_iface = iface;
}

struct net_if* net_if_get_default(void) {
    struct net_if* iface = NULL;

    if (&_net_if_list_start[0] == &_net_if_list_end[0]) {
        NET_WARN("No default interface found!");
        return (NULL);
    }

    if (default_iface != NULL) {
        return (default_iface);
    }

    #if defined(CONFIG_NET_DEFAULT_IF_ETHERNET)
    iface = net_if_get_first_by_type(&NET_L2_GET_NAME(ETHERNET));
    #endif

    #if defined(CONFIG_NET_DEFAULT_IF_IEEE802154)
    iface = net_if_get_first_by_type(&NET_L2_GET_NAME(IEEE802154));
    #endif

    #if defined(CONFIG_NET_DEFAULT_IF_DUMMY)
    iface = net_if_get_first_by_type(&NET_L2_GET_NAME(DUMMY));
    #endif

    #if defined(CONFIG_NET_DEFAULT_IF_OFFLOAD)
    iface = net_if_get_first_by_type(NULL);
    #endif

    #if defined(CONFIG_NET_DEFAULT_IF_CANBUS_RAW)
    iface = net_if_get_first_by_type(&NET_L2_GET_NAME(CANBUS_RAW));
    #endif

    #if defined(CONFIG_NET_DEFAULT_IF_PPP)
    iface = net_if_get_first_by_type(&NET_L2_GET_NAME(PPP));
    #endif

    #if defined(CONFIG_NET_DEFAULT_IF_UP)
    iface = net_if_get_first_up();
    #endif

    #if defined(CONFIG_NET_DEFAULT_IF_WIFI)
    iface = net_if_get_first_wifi();
    #endif

    return (iface ? iface : _net_if_list_start);
}

<<<<<<< HEAD
enum net_verdict net_if_send_data(struct net_if *iface, struct net_pkt *pkt)
{
	const struct net_l2 *l2;
	struct net_context *context = net_pkt_context(pkt);
	struct net_linkaddr *dst = net_pkt_lladdr_dst(pkt);
	enum net_verdict verdict = NET_OK;
	int status = -EIO;

	if (!net_if_flag_is_set(iface, NET_IF_LOWER_UP) ||
	    net_if_flag_is_set(iface, NET_IF_SUSPENDED)) {
		/* Drop packet if interface is not up */
		NET_WARN("iface %p is down", iface);
		verdict = NET_DROP;
		status = -ENETDOWN;
		goto done;
	}

	/* The check for CONFIG_NET_*_OFFLOAD here is an optimization;
	 * This is currently the only way for net_if_l2 to be NULL or missing send().
	 */
	if (IS_ENABLED(CONFIG_NET_OFFLOAD) || IS_ENABLED(CONFIG_NET_SOCKETS_OFFLOAD)) {
		l2 = net_if_l2(iface);
		if (l2 == NULL) {
			/* Offloaded ifaces may choose not to use an L2 at all. */
			NET_WARN("no l2 for iface %p, discard pkt", iface);
			verdict = NET_DROP;
			goto done;
		} else if (l2->send == NULL) {
			/* Or, their chosen L2 (for example, OFFLOADED_NETDEV_L2)
			 * might simply not implement send.
			 */
			NET_WARN("l2 for iface %p cannot send, discard pkt", iface);
			verdict = NET_DROP;
			goto done;
		}
	}

	/* If the ll address is not set at all, then we must set
	 * it here.
	 * Workaround Linux bug, see:
	 * https://github.com/zephyrproject-rtos/zephyr/issues/3111
	 */
	if (!net_if_flag_is_set(iface, NET_IF_POINTOPOINT) &&
	    !net_pkt_lladdr_src(pkt)->addr) {
		net_pkt_lladdr_src(pkt)->addr = net_pkt_lladdr_if(pkt)->addr;
		net_pkt_lladdr_src(pkt)->len = net_pkt_lladdr_if(pkt)->len;
	}

#if defined(CONFIG_NET_LOOPBACK)
	/* If the packet is destined back to us, then there is no need to do
	 * additional checks, so let the packet through.
	 */
	if (net_if_l2(iface) == &NET_L2_GET_NAME(DUMMY)) {
		goto done;
	}
#endif

	/* Bypass the IP stack with SOCK_RAW/IPPROTO_RAW sockets */
	if (IS_ENABLED(CONFIG_NET_SOCKETS_PACKET) &&
	    context && net_context_get_type(context) == SOCK_RAW &&
	    net_context_get_proto(context) == IPPROTO_RAW) {
		goto done;
	}

	/* If the ll dst address is not set check if it is present in the nbr
	 * cache.
	 */
	if (IS_ENABLED(CONFIG_NET_IPV6) && net_pkt_family(pkt) == AF_INET6) {
		verdict = net_ipv6_prepare_for_send(pkt);
	}

#if defined(CONFIG_NET_IPV4_FRAGMENT)
	if (net_pkt_family(pkt) == AF_INET) {
		verdict = net_ipv4_prepare_for_send(pkt);
	}
#endif

done:
	/*   NET_OK in which case packet has checked successfully. In this case
	 *   the net_context callback is called after successful delivery in
	 *   net_if_tx_thread().
	 *
	 *   NET_DROP in which case we call net_context callback that will
	 *   give the status to user application.
	 *
	 *   NET_CONTINUE in which case the sending of the packet is delayed.
	 *   This can happen for example if we need to do IPv6 ND to figure
	 *   out link layer address.
	 */
	if (verdict == NET_DROP) {
		if (context) {
			NET_DBG("Calling ctx send cb %p verdict %d",
				context, verdict);
			net_context_send_cb(context, status);
		}

		if (dst->addr) {
			net_if_call_link_cb(iface, dst, status);
		}
	} else if (verdict == NET_OK) {
		/* Packet is ready to be sent by L2, let's queue */
		net_if_queue_tx(iface, pkt);
	}

	return verdict;
}

int net_if_set_link_addr_locked(struct net_if *iface,
				uint8_t *addr, uint8_t len,
				enum net_link_type type)
{
	int ret;

	net_if_lock(iface);
=======
struct net_if* net_if_get_first_by_type(const struct net_l2* l2) {
    STRUCT_SECTION_FOREACH(net_if, iface) {
        if (IS_ENABLED(CONFIG_NET_OFFLOAD) &&
            !l2 && net_if_offload(iface)) {
            return (iface);
        }
>>>>>>> 7291cafb

        if (net_if_l2(iface) == l2) {
            return (iface);
        }
    }

    return (NULL);
}

struct net_if* net_if_get_first_up(void) {
    STRUCT_SECTION_FOREACH(net_if, iface) {
        if (net_if_flag_is_set(iface, NET_IF_UP)) {
            return (iface);
        }
    }

    return (NULL);
}

static enum net_l2_flags l2_flags_get(struct net_if* iface) {
    enum net_l2_flags flags = 0;
    struct net_l2 const* l2;

    l2 = net_if_l2(iface);
    if ((l2 != NULL) && (l2->get_flags != NULL)) {
        flags = l2->get_flags(iface);
    }

    return (flags);
}

#if defined(CONFIG_NET_NATIVE_IPV4) || defined(CONFIG_NET_NATIVE_IPV6)
/* Return how many bits are shared between two IP addresses */
static uint8_t get_ipaddr_diff(uint8_t const* src, uint8_t const* dst, int addr_len) {
    uint8_t xor;
    uint8_t len = 0U;

    for (uint8_t j = 0U; j < addr_len; j++) {
        if (src[j] == dst[j]) {
            len += 8U;
        }
        else {
            xor = src[j] ^ dst[j];
            for (uint8_t k = 0U; k < 8; k++) {
                if (!(xor & 0x80)) {
                    len++;
                    xor <<= 1;
                }
                else {
                    break;
                }
            }
            break;
        }
    }

    return (len);
}

static struct net_if_router* iface_router_lookup(struct net_if const* iface,
                                                 uint8_t family, void* addr) {
    struct net_if_router* router = NULL;

    k_mutex_lock(&lock, K_FOREVER);

    for (int i = 0; i < CONFIG_NET_MAX_ROUTERS; i++) {
        if (!routers[i].is_used ||
            routers[i].address.family != family ||
            routers[i].iface != iface) {
            continue;
        }

        if ((IS_ENABLED(CONFIG_NET_IPV6) && family == NET_AF_INET6 &&
             net_ipv6_addr_cmp(net_if_router_ipv6(&routers[i]),
                               (struct net_in6_addr*)addr)) ||
            (IS_ENABLED(CONFIG_NET_IPV4) && family == NET_AF_INET &&
             net_ipv4_addr_cmp(net_if_router_ipv4(&routers[i]),
                               (struct net_in_addr*)addr))) {
            router = &routers[i];
            goto out;
        }
    }

out :
    k_mutex_unlock(&lock);

    return (router);
}

static void iface_router_notify_deletion(struct net_if_router* router,
                                         char const* delete_reason) {
    if (IS_ENABLED(CONFIG_NET_IPV6) &&
        (router->address.family == NET_AF_INET6)) {
        NET_DBG("IPv6 router %s %s",
                net_sprint_ipv6_addr(net_if_router_ipv6(router)),
                delete_reason);

        net_mgmt_event_notify_with_info(NET_EVENT_IPV6_ROUTER_DEL,
                                        router->iface,
                                        &router->address.in6_addr,
                                        sizeof(struct net_in6_addr));
    }
    else if (IS_ENABLED(CONFIG_NET_IPV4) &&
             (router->address.family == NET_AF_INET)) {
        NET_DBG("IPv4 router %s %s",
                net_sprint_ipv4_addr(net_if_router_ipv4(router)),
                delete_reason);

        net_mgmt_event_notify_with_info(NET_EVENT_IPV4_ROUTER_DEL,
                                        router->iface,
                                        &router->address.in_addr,
                                        sizeof(struct net_in6_addr));
    }
}

static inline int32_t iface_router_ends(const struct net_if_router* router,
                                        uint32_t now) {
    uint32_t ends = router->life_start;

    ends += (MSEC_PER_SEC * router->lifetime);

    /* Signed number of ms until router lifetime ends */
    return (int32_t)(ends - now);
}

static void iface_router_update_timer(uint32_t now) {
    struct net_if_router* router;
    struct net_if_router* next;
    uint32_t new_delay = UINT32_MAX;

    k_mutex_lock(&lock, K_FOREVER);

    SYS_SLIST_FOR_EACH_CONTAINER_SAFE_WITH_TYPE(&active_router_timers,
                                                struct net_if_router,
                                                router, next, node) {
        int32_t ends = iface_router_ends(router, now);

        if (ends <= 0) {
            new_delay = 0;
            break;
        }

        new_delay = MIN((uint32_t)ends, new_delay);
    }

    if (new_delay == UINT32_MAX) {
        k_work_cancel_delayable(&router_timer);
    }
    else {
        k_work_reschedule(&router_timer, K_MSEC(new_delay));
    }

    k_mutex_unlock(&lock);
}

static void iface_router_expired(struct k_work* work) {
    uint32_t current_time = k_uptime_get_32();
    struct net_if_router* router;
    struct net_if_router* next;
    sys_snode_t* prev_node = NULL;

    ARG_UNUSED(work);

    k_mutex_lock(&lock, K_FOREVER);

    SYS_SLIST_FOR_EACH_CONTAINER_SAFE_WITH_TYPE(&active_router_timers,
                                                struct net_if_router,
                                                router, next, node) {
        int32_t ends = iface_router_ends(router, current_time);

        if (ends > 0) {
            /* We have to loop on all active routers as their
             * lifetime differ from each other.
             */
            prev_node = &router->node;
            continue;
        }

        iface_router_notify_deletion(router, "has expired");
        sys_slist_remove(&active_router_timers,
                         prev_node, &router->node);
        router->is_used = false;
    }

    iface_router_update_timer(current_time);

    k_mutex_unlock(&lock);
}

static struct net_if_router* iface_router_add(struct net_if* iface,
                                              uint8_t family, void const* addr,
                                              bool is_default,
                                              uint16_t lifetime) {
    struct net_if_router* router = NULL;

    k_mutex_lock(&lock, K_FOREVER);

    for (int i = 0; i < CONFIG_NET_MAX_ROUTERS; i++) {
        if (routers[i].is_used) {
            continue;
        }

        router = &routers[i];
        router->is_used        = true;
        router->iface          = iface;
        router->address.family = family;

        if (lifetime) {
            router->is_default  = true;
            router->is_infinite = false;
            router->lifetime    = lifetime;
            router->life_start  = k_uptime_get_32();

            sys_slist_append(&active_router_timers,
                             &router->node);

            iface_router_update_timer(router->life_start);
        }
        else {
            router->is_default  = false;
            router->is_infinite = true;
            router->lifetime    = 0;
        }

        if (IS_ENABLED(CONFIG_NET_IPV6) && family == NET_AF_INET6) {
            memcpy(net_if_router_ipv6(router), addr,
                   sizeof(struct net_in6_addr));
            net_mgmt_event_notify_with_info(
                            NET_EVENT_IPV6_ROUTER_ADD, iface,
                            &router->address.in6_addr,
                            sizeof(struct net_in6_addr));

            NET_DBG("interface %p router %s lifetime %u default %d "
                    "added", iface,
                    net_sprint_ipv6_addr((struct net_in6_addr*)addr),
                    lifetime, router->is_default);
        }
        else if (IS_ENABLED(CONFIG_NET_IPV4) && (family == NET_AF_INET)) {
            memcpy(net_if_router_ipv4(router), addr,
                   sizeof(struct net_in_addr));
            router->is_default = is_default;

            net_mgmt_event_notify_with_info(
                            NET_EVENT_IPV4_ROUTER_ADD, iface,
                            &router->address.in_addr,
                            sizeof(struct net_in_addr));

            NET_DBG("interface %p router %s lifetime %u default %d "
                    "added", iface,
                    net_sprint_ipv4_addr((struct net_in_addr*)addr),
                    lifetime, is_default);
        }

        goto out;
    }

out :
    k_mutex_unlock(&lock);

    return (router);
}

static bool iface_router_rm(struct net_if_router* router) {
    bool ret = false;

    k_mutex_lock(&lock, K_FOREVER);

    if (!router->is_used) {
        goto out;
    }

    iface_router_notify_deletion(router, "has been removed");

    /* We recompute the timer if only the router was time limited */
    if (sys_slist_find_and_remove(&active_router_timers, &router->node)) {
        iface_router_update_timer(k_uptime_get_32());
    }

    router->is_used = false;
    ret = true;

out :
    k_mutex_unlock(&lock);

    return (ret);
}

void net_if_router_rm(struct net_if_router* router) {
    k_mutex_lock(&lock, K_FOREVER);

    router->is_used = false;

    /* FIXME - remove timer */

    k_mutex_unlock(&lock);
}

static struct net_if_router* iface_router_find_default(struct net_if const* iface,
                                                       uint8_t family, void const* addr) {
    struct net_if_router* router = NULL;

    /* TODO: addr will need to be handled */
    ARG_UNUSED(addr);

    k_mutex_lock(&lock, K_FOREVER);

    for (int i = 0; i < CONFIG_NET_MAX_ROUTERS; i++) {
        if (!routers[i].is_used    ||
            !routers[i].is_default ||
            routers[i].address.family != family) {
            continue;
        }

        if (iface && (iface != routers[i].iface)) {
            continue;
        }

        router = &routers[i];
        goto out;
    }

out :
    k_mutex_unlock(&lock);

    return (router);
}

static void iface_router_init(void) {
    k_work_init_delayable(&router_timer, iface_router_expired);
    sys_slist_init(&active_router_timers);
}
#else
#define iface_router_init(...)
#endif /* CONFIG_NET_NATIVE_IPV4 || CONFIG_NET_NATIVE_IPV6 */

#if defined(CONFIG_NET_NATIVE_IPV4) || defined(CONFIG_NET_NATIVE_IPV6)
void net_if_mcast_mon_register(struct net_if_mcast_monitor* mon,
                               struct net_if* iface,
                               net_if_mcast_callback_t cb) {
    k_mutex_lock(&lock, K_FOREVER);

    sys_slist_find_and_remove(&mcast_monitor_callbacks, &mon->node);
    sys_slist_prepend(&mcast_monitor_callbacks, &mon->node);

    mon->iface = iface;
    mon->cb    = cb;

    k_mutex_unlock(&lock);
}

void net_if_mcast_mon_unregister(struct net_if_mcast_monitor* mon) {
    k_mutex_lock(&lock, K_FOREVER);

    sys_slist_find_and_remove(&mcast_monitor_callbacks, &mon->node);

    k_mutex_unlock(&lock);
}

void net_if_mcast_monitor(struct net_if* iface,
                          const struct net_addr* addr,
                          bool is_joined) {
    struct net_if_mcast_monitor* mon;
    struct net_if_mcast_monitor* tmp;

    k_mutex_lock(&lock, K_FOREVER);

    SYS_SLIST_FOR_EACH_CONTAINER_SAFE_WITH_TYPE(&mcast_monitor_callbacks,
                                                struct net_if_mcast_monitor,
                                                mon, tmp, node) {
        if ((iface == mon->iface) || (mon->iface == NULL)) {
            mon->cb(iface, addr, is_joined);
        }
    }

    k_mutex_unlock(&lock);
}
#else
#define net_if_mcast_mon_register(...)
#define net_if_mcast_mon_unregister(...)
#define net_if_mcast_monitor(...)
#endif /* CONFIG_NET_NATIVE_IPV4 || CONFIG_NET_NATIVE_IPV6 */

#if defined(CONFIG_NET_NATIVE_IPV6)
int net_if_config_ipv6_get(struct net_if* iface, struct net_if_ipv6** ipv6) {
    int ret = 0;

    net_if_lock(iface);

    if (!net_if_flag_is_set(iface, NET_IF_IPV6)) {
        ret = -ENOTSUP;
        goto out;
    }

    if (iface->config.ip.ipv6) {
        if (ipv6) {
            *ipv6 = iface->config.ip.ipv6;
        }

        goto out;
    }

    k_mutex_lock(&lock, K_FOREVER);

    for (int i = 0; i < ARRAY_SIZE(ipv6_addresses); i++) {
        if (ipv6_addresses[i].iface) {
            continue;
        }

        iface->config.ip.ipv6   = &ipv6_addresses[i].ipv6;
        ipv6_addresses[i].iface = iface;

        if (ipv6) {
            *ipv6 = &ipv6_addresses[i].ipv6;
        }

        k_mutex_unlock(&lock);
        goto out;
    }

    k_mutex_unlock(&lock);

    ret = -ESRCH;

out :
    net_if_unlock(iface);

    return (ret);
}

int net_if_config_ipv6_put(struct net_if* iface) {
    int ret = 0;

    net_if_lock(iface);

    if (!net_if_flag_is_set(iface, NET_IF_IPV6)) {
        ret = -ENOTSUP;
        goto out;
    }

    if (!iface->config.ip.ipv6) {
        ret = -EALREADY;
        goto out;
    }

    k_mutex_lock(&lock, K_FOREVER);

    for (int i = 0; i < ARRAY_SIZE(ipv6_addresses); i++) {
        if (ipv6_addresses[i].iface != iface) {
            continue;
        }

        iface->config.ip.ipv6   = NULL;
        ipv6_addresses[i].iface = NULL;

        k_mutex_unlock(&lock);
        goto out;
    }

    k_mutex_unlock(&lock);

    ret = -ESRCH;

out :
    net_if_unlock(iface);

    return (ret);
}

#if defined(CONFIG_NET_IPV6_MLD)
static void join_mcast_allnodes(struct net_if* iface) {
    struct net_in6_addr addr;
    int ret;

    if (iface->config.ip.ipv6 == NULL) {
        return;
    }

    net_ipv6_addr_create_ll_allnodes_mcast(&addr);

    ret = net_ipv6_mld_join(iface, &addr);
    if ((ret < 0) && (ret != -EALREADY) && (ret != -ENETDOWN)) {
        NET_ERR("Cannot join all nodes address %s for %d (%d)",
                net_sprint_ipv6_addr(&addr),
                net_if_get_by_iface(iface), ret);
    }
}

static void join_mcast_solicit_node(struct net_if* iface,
                                    struct net_in6_addr const* my_addr) {
    struct net_in6_addr addr;
    int ret;

    if (iface->config.ip.ipv6 == NULL) {
        return;
    }

    /* Join to needed multicast groups, RFC 4291 ch 2.8 */
    net_ipv6_addr_create_solicited_node(my_addr, &addr);

    ret = net_ipv6_mld_join(iface, &addr);
    if (ret < 0) {
        if (ret != -EALREADY && ret != -ENETDOWN) {
            NET_ERR("Cannot join solicit node address %s for %d (%d)",
                    net_sprint_ipv6_addr(&addr),
                    net_if_get_by_iface(iface), ret);
        }
    }
    else {
        NET_DBG("Join solicit node address %s (ifindex %d)",
                net_sprint_ipv6_addr(&addr),
                net_if_get_by_iface(iface));
    }
}

static void leave_mcast_all(struct net_if* iface) {
    struct net_if_ipv6 const* ipv6;

    ipv6 = iface->config.ip.ipv6;
    if (ipv6 == NULL) {
        return;
    }

    for (int i = 0; i < NET_IF_MAX_IPV6_MADDR; i++) {
        if (!ipv6->mcast[i].is_used ||
            !ipv6->mcast[i].is_joined) {
            continue;
        }

        net_ipv6_mld_leave(iface, &ipv6->mcast[i].address.in6_addr);
    }
}

static void join_mcast_nodes(struct net_if* iface, struct net_in6_addr const* addr) {
    enum net_l2_flags flags;

    if (iface->config.ip.ipv6 == NULL) {
        return;
    }

    flags = l2_flags_get(iface);
    if (flags & NET_L2_MULTICAST) {
        join_mcast_allnodes(iface);

        if (!(flags & NET_L2_MULTICAST_SKIP_JOIN_SOLICIT_NODE)) {
            join_mcast_solicit_node(iface, addr);
        }
    }
}
#else
#define join_mcast_allnodes(...)
#define join_mcast_solicit_node(...)
#define leave_mcast_all(...)
#define join_mcast_nodes(...)
#endif /* CONFIG_NET_IPV6_MLD */

#if defined(CONFIG_NET_IPV6_DAD)
#define DAD_TIMEOUT 100U /* ms */

static void dad_timeout(struct k_work* work) {
    uint32_t current_time = k_uptime_get_32();
    struct net_if_addr* ifaddr;
    struct net_if_addr* next;
    int32_t delay = -1;
    sys_slist_t expired_list;

    ARG_UNUSED(work);

    sys_slist_init(&expired_list);

    k_mutex_lock(&lock, K_FOREVER);

    SYS_SLIST_FOR_EACH_CONTAINER_SAFE(&active_dad_timers,
                                      ifaddr, next, dad_node) {
        /* DAD entries are ordered by construction.  Stop when
         * we find one that hasn't expired.
         */
        delay = (int32_t)(ifaddr->dad_start +
                          DAD_TIMEOUT - current_time);
        if (delay > 0) {
            break;
        }

        /* Removing the ifaddr from active_dad_timers list */
        sys_slist_remove(&active_dad_timers, NULL, &ifaddr->dad_node);
        sys_slist_append(&expired_list, &ifaddr->dad_node);

        ifaddr = NULL;
    }

    if ((ifaddr != NULL) && (delay > 0)) {
        k_work_reschedule(&dad_timer, K_MSEC((uint32_t)delay));
    }

    k_mutex_unlock(&lock);

    SYS_SLIST_FOR_EACH_CONTAINER(&expired_list, ifaddr, dad_node) {
        struct net_if* iface;

        NET_DBG("DAD succeeded for %s at interface %d",
            net_sprint_ipv6_addr(&ifaddr->address.in6_addr),
            ifaddr->ifindex);

        ifaddr->addr_state = NET_ADDR_PREFERRED;
        iface = net_if_get_by_index(ifaddr->ifindex);

        net_mgmt_event_notify_with_info(NET_EVENT_IPV6_DAD_SUCCEED,
                                        iface,
                                        &ifaddr->address.in6_addr,
                                        sizeof(struct net_in6_addr));

        /* The address gets added to neighbor cache which is not
         * needed in this case as the address is our own one.
         */
        net_ipv6_nbr_rm(iface, &ifaddr->address.in6_addr);
    }
}

void net_if_ipv6_start_dad(struct net_if* iface,
                           struct net_if_addr* ifaddr) {
    ifaddr->addr_state = NET_ADDR_TENTATIVE;

    if (net_if_is_up(iface)) {
        NET_DBG("Interface %p ll addr %s tentative IPv6 addr %s",
                iface,
                net_sprint_ll_addr(net_if_get_link_addr(iface)->addr,
                                   net_if_get_link_addr(iface)->len),
                net_sprint_ipv6_addr(&ifaddr->address.in6_addr));

        ifaddr->dad_count = 1U;

        if (!net_ipv6_start_dad(iface, ifaddr)) {
            ifaddr->dad_start = k_uptime_get_32();
            ifaddr->ifindex   = (uint8_t)net_if_get_by_iface(iface);

            k_mutex_lock(&lock, K_FOREVER);
            sys_slist_find_and_remove(&active_dad_timers,
                                      &ifaddr->dad_node);
            sys_slist_append(&active_dad_timers, &ifaddr->dad_node);
            k_mutex_unlock(&lock);

            /* FUTURE: use schedule, not reschedule. */
            if (!k_work_delayable_remaining_get(&dad_timer)) {
                k_work_reschedule(&dad_timer,
                                  K_MSEC(DAD_TIMEOUT));
            }
        }
    }
    else {
        NET_DBG("Interface %p is down, starting DAD for %s later.",
                iface,
                net_sprint_ipv6_addr(&ifaddr->address.in6_addr));
    }
}

void net_if_start_dad(struct net_if* iface) {
    struct net_if_addr const* ifaddr;
    struct net_if_ipv6* ipv6;
    struct net_in6_addr addr = {0};
    int ret;

    net_if_lock(iface);

    NET_DBG("Starting DAD for iface %p", iface);

    ret = net_if_config_ipv6_get(iface, &ipv6);
    if (ret < 0) {
        if (ret != -ENOTSUP) {
            NET_WARN("Cannot do DAD IPv6 config is not valid.");
        }

        goto out;
    }

    if (ipv6 == NULL) {
        goto out;
    }

    net_ipv6_addr_create_iid(&addr, net_if_get_link_addr(iface));

    ifaddr = net_if_ipv6_addr_add(iface, &addr, NET_ADDR_AUTOCONF, 0);
    if (ifaddr == NULL) {
        NET_ERR("Cannot add %s address to interface %p, DAD fails",
                net_sprint_ipv6_addr(&addr), iface);
    }

    /* Start DAD for all the addresses that were added earlier when
     * the interface was down.
     */
    ARRAY_FOR_EACH(ipv6->unicast, i) {
        if (!ipv6->unicast[i].is_used ||
            (ipv6->unicast[i].address.family != NET_AF_INET6) ||
            (&ipv6->unicast[i] == ifaddr) ||
            net_ipv6_is_addr_loopback(
                    &ipv6->unicast[i].address.in6_addr)) {
            continue;
        }

        net_if_ipv6_start_dad(iface, &ipv6->unicast[i]);
    }

out :
    net_if_unlock(iface);
}

void net_if_ipv6_dad_failed(struct net_if* iface, const struct net_in6_addr* addr) {
    struct net_if_addr* ifaddr;
    uint32_t timeout;
    uint32_t preferred_lifetime;

    net_if_lock(iface);

    ifaddr = net_if_ipv6_addr_lookup(addr, &iface);
    if (ifaddr == NULL) {
        NET_ERR("Cannot find %s address in interface %p",
                net_sprint_ipv6_addr(addr), iface);
        goto out;
    }

    if (IS_ENABLED(CONFIG_NET_IPV6_PE)) {
        ifaddr->dad_count++;

        timeout = COND_CODE_1(CONFIG_NET_IPV6_PE,
                              (ifaddr->addr_timeout), (0));
        preferred_lifetime = COND_CODE_1(CONFIG_NET_IPV6_PE,
                                         (ifaddr->addr_preferred_lifetime), (0U));

        if (!net_ipv6_pe_check_dad(ifaddr->dad_count)) {
            NET_ERR("Cannot generate PE address for interface %p",
                    iface);
            iface->pe_enabled = false;
            net_mgmt_event_notify(NET_EVENT_IPV6_PE_DISABLED, iface);
        }
    }

    net_mgmt_event_notify_with_info(NET_EVENT_IPV6_DAD_FAILED, iface,
                                    &ifaddr->address.in6_addr,
                                    sizeof(struct net_in6_addr));

    /* The old address needs to be removed from the interface before we can
     * start new DAD for the new PE address as the amount of address slots
     * is limited.
     */
    net_if_ipv6_addr_rm(iface, addr);

    if (IS_ENABLED(CONFIG_NET_IPV6_PE) && iface->pe_enabled) {
        net_ipv6_pe_start(iface, addr, timeout, preferred_lifetime);
    }

out :
    net_if_unlock(iface);
}

static inline void iface_ipv6_dad_init(void) {
    k_work_init_delayable(&dad_timer, dad_timeout);
    sys_slist_init(&active_dad_timers);
}

#else
static inline void net_if_ipv6_start_dad(struct net_if* iface,
                                         struct net_if_addr* ifaddr) {
    ifaddr->addr_state = NET_ADDR_PREFERRED;
}

#define iface_ipv6_dad_init(...)
#endif /* CONFIG_NET_IPV6_DAD */

#if defined(CONFIG_NET_IPV6_ND)
#define RS_TIMEOUT (1U * MSEC_PER_SEC)
#define RS_COUNT   3

static void rs_timeout(struct k_work* work) {
    uint32_t current_time = k_uptime_get_32();
    struct net_if_ipv6* ipv6;
    struct net_if_ipv6* next;
    int32_t delay = -1;
    sys_slist_t expired_list;

    ARG_UNUSED(work);

    sys_slist_init(&expired_list);

    k_mutex_lock(&lock, K_FOREVER);

    SYS_SLIST_FOR_EACH_CONTAINER_SAFE(&active_rs_timers,
                                      ipv6, next, rs_node) {
        /* RS entries are ordered by construction.  Stop when
         * we find one that hasn't expired.
         */
        delay = (int32_t)(ipv6->rs_start + RS_TIMEOUT - current_time);
        if (delay > 0) {
            break;
        }

        /* Removing the ipv6 from active_rs_timers list */
        sys_slist_remove(&active_rs_timers, NULL, &ipv6->rs_node);
        sys_slist_append(&expired_list, &ipv6->rs_node);

        ipv6 = NULL;
    }

    if ((ipv6 != NULL) && (delay > 0)) {
        k_work_reschedule(&rs_timer, K_MSEC(ipv6->rs_start +
                                            RS_TIMEOUT - current_time));
    }

    k_mutex_unlock(&lock);

    SYS_SLIST_FOR_EACH_CONTAINER(&expired_list, ipv6, rs_node) {
        struct net_if* iface = NULL;

        /* Did not receive RA yet. */
        ipv6->rs_count++;

        STRUCT_SECTION_FOREACH(net_if, tmp) {
            if (tmp->config.ip.ipv6 == ipv6) {
                iface = tmp;
                break;
            }
        }

        if (iface) {
            NET_DBG("RS no respond iface %p count %d",
                    iface, ipv6->rs_count);
            if (ipv6->rs_count < RS_COUNT) {
                net_if_start_rs(iface);
            }
        }
        else {
            NET_DBG("Interface IPv6 config %p not found", ipv6);
        }
    }
}

void net_if_start_rs(struct net_if* iface) {
    struct net_if_ipv6* ipv6;

    net_if_lock(iface);

    if (net_if_flag_is_set(iface, NET_IF_IPV6_NO_ND)) {
        goto out;
    }

    ipv6 = iface->config.ip.ipv6;
    if (ipv6 == NULL) {
        goto out;
    }

    NET_DBG("Starting ND/RS for iface %p", iface);

    if (!net_ipv6_start_rs(iface)) {
        ipv6->rs_start = k_uptime_get_32();

        k_mutex_lock(&lock, K_FOREVER);
        sys_slist_append(&active_rs_timers, &ipv6->rs_node);
        k_mutex_unlock(&lock);

        /* FUTURE: use schedule, not reschedule. */
        if (!k_work_delayable_remaining_get(&rs_timer)) {
            k_work_reschedule(&rs_timer, K_MSEC(RS_TIMEOUT));
        }
    }

out :
    net_if_unlock(iface);
}

void net_if_stop_rs(struct net_if* iface) {
    struct net_if_ipv6* ipv6;

    net_if_lock(iface);

    ipv6 = iface->config.ip.ipv6;
    if (ipv6 == NULL) {
        goto out;
    }

    NET_DBG("Stopping ND/RS for iface %p", iface);

    k_mutex_lock(&lock, K_FOREVER);
    sys_slist_find_and_remove(&active_rs_timers, &ipv6->rs_node);
    k_mutex_unlock(&lock);

out :
    net_if_unlock(iface);
}

static inline void iface_ipv6_nd_init(void) {
    k_work_init_delayable(&rs_timer, rs_timeout);
    sys_slist_init(&active_rs_timers);
}

#else
#define net_if_start_rs(...)
#define net_if_stop_rs(...)
#define iface_ipv6_nd_init(...)
#endif /* CONFIG_NET_IPV6_ND */

#if defined(CONFIG_NET_IPV6_ND) && defined(CONFIG_NET_NATIVE_IPV6)

void net_if_nbr_reachability_hint(struct net_if* iface, const struct net_in6_addr* ipv6_addr) {
    net_if_lock(iface);

    if (net_if_flag_is_set(iface, NET_IF_IPV6_NO_ND)) {
        goto out;
    }

    if (iface->config.ip.ipv6 == NULL) {
        goto out;
    }

    net_ipv6_nbr_reachability_hint(iface, ipv6_addr);

out :
    net_if_unlock(iface);
}

#endif

struct net_if_addr* net_if_ipv6_addr_lookup(const struct net_in6_addr* addr,
                                            struct net_if** ret) {
    struct net_if_addr* ifaddr = NULL;

    STRUCT_SECTION_FOREACH(net_if, iface) {
        struct net_if_ipv6* ipv6;

        net_if_lock(iface);

        ipv6 = iface->config.ip.ipv6;
        if (ipv6 == NULL) {
            net_if_unlock(iface);
            continue;
        }

        ARRAY_FOR_EACH(ipv6->unicast, i) {
            if (!ipv6->unicast[i].is_used ||
                ipv6->unicast[i].address.family != NET_AF_INET6) {
                continue;
            }

            if (net_ipv6_is_prefix(
                        addr->s6_addr,
                        ipv6->unicast[i].address.in6_addr.s6_addr,
                        128)) {

                if (ret != NULL) {
                    *ret = iface;
                }

                ifaddr = &ipv6->unicast[i];
                net_if_unlock(iface);
                goto out;
            }
        }

        net_if_unlock(iface);
    }

out :
    return (ifaddr);
}

struct net_if_addr* net_if_ipv6_addr_lookup_by_iface(struct net_if* iface,
                                                     struct net_in6_addr const* addr) {
    struct net_if_addr* ifaddr = NULL;
    struct net_if_ipv6* ipv6;

    net_if_lock(iface);

    ipv6 = iface->config.ip.ipv6;
    if (ipv6 == NULL) {
        goto out;
    }

    ARRAY_FOR_EACH(ipv6->unicast, i) {
        if (!ipv6->unicast[i].is_used ||
            (ipv6->unicast[i].address.family != NET_AF_INET6)) {
            continue;
        }

        if (net_ipv6_is_prefix(
                    addr->s6_addr,
                    ipv6->unicast[i].address.in6_addr.s6_addr,
                    128)) {
            ifaddr = &ipv6->unicast[i];
            goto out;
        }
    }

out :
    net_if_unlock(iface);

    return (ifaddr);
}

int z_impl_net_if_ipv6_addr_lookup_by_index(const struct net_in6_addr* addr) {
    struct net_if* iface;
    struct net_if_addr const* if_addr;

    if_addr = net_if_ipv6_addr_lookup(addr, &iface);
    if (if_addr == NULL) {
        return (0);
    }

    return net_if_get_by_iface(iface);
}

#ifdef CONFIG_USERSPACE
static inline int z_vrfy_net_if_ipv6_addr_lookup_by_index(
                                            const struct net_in6_addr* addr) {
    struct net_in6_addr addr_v6;

    K_OOPS(k_usermode_from_copy(&addr_v6, (void*)addr, sizeof(addr_v6)));

    return z_impl_net_if_ipv6_addr_lookup_by_index(&addr_v6);
}
#include <zephyr/syscalls/net_if_ipv6_addr_lookup_by_index_mrsh.c>
#endif

/* To be called when interface comes up so that all the non-joined multicast
 * groups are joined.
 */
static void rejoin_ipv6_mcast_groups(struct net_if* iface) {
    struct net_if_ipv6* ipv6;

    net_if_lock(iface);

    if (!net_if_flag_is_set(iface, NET_IF_IPV6) ||
        net_if_flag_is_set(iface, NET_IF_IPV6_NO_ND)) {
        goto out;
    }

    if (net_if_config_ipv6_get(iface, &ipv6) < 0) {
        goto out;
    }

    /* Rejoin solicited node multicasts. */
    ARRAY_FOR_EACH(ipv6->unicast, i) {
        if (!ipv6->unicast[i].is_used) {
            continue;
        }

        join_mcast_nodes(iface, &ipv6->unicast[i].address.in6_addr);
    }

    /* Rejoin any mcast address present on the interface, but marked as not joined. */
    ARRAY_FOR_EACH(ipv6->mcast, i) {
        int ret;

        if (!ipv6->mcast[i].is_used ||
            net_if_ipv4_maddr_is_joined(&ipv6->mcast[i])) {
            continue;
        }

        ret = net_ipv6_mld_join(iface, &ipv6->mcast[i].address.in6_addr);
        if (ret < 0) {
            NET_ERR("Cannot join mcast address %s for %d (%d)",
                    net_sprint_ipv6_addr(&ipv6->mcast[i].address.in6_addr),
                    net_if_get_by_iface(iface), ret);
        }
    }

out :
    net_if_unlock(iface);
}

/* To be called when interface comes operational down so that multicast
 * groups are rejoined when back up.
 */
static void clear_joined_ipv6_mcast_groups(struct net_if* iface) {
    struct net_if_ipv6* ipv6;

    net_if_lock(iface);

    if (!net_if_flag_is_set(iface, NET_IF_IPV6)) {
        goto out;
    }

    if (net_if_config_ipv6_get(iface, &ipv6) < 0) {
        goto out;
    }

    ARRAY_FOR_EACH(ipv6->mcast, i) {
        if (!ipv6->mcast[i].is_used) {
            continue;
        }

        net_if_ipv6_maddr_leave(iface, &ipv6->mcast[i]);
    }

out :
    net_if_unlock(iface);
}

static void address_expired(struct net_if_addr* ifaddr) {
    NET_DBG("IPv6 address %s is expired",
        net_sprint_ipv6_addr(&ifaddr->address.in6_addr));

    sys_slist_find_and_remove(&active_address_lifetime_timers,
                              &ifaddr->lifetime.node);

    net_timeout_set(&ifaddr->lifetime, 0, 0);

    STRUCT_SECTION_FOREACH(net_if, iface) {
        ARRAY_FOR_EACH(iface->config.ip.ipv6->unicast, i) {
            if (&iface->config.ip.ipv6->unicast[i] == ifaddr) {
                net_if_ipv6_addr_rm(iface,
                        &iface->config.ip.ipv6->unicast[i].address.in6_addr);
                return;
            }
        }
    }
}

static void address_lifetime_timeout(struct k_work* work) {
    uint32_t next_update  = UINT32_MAX;
    uint32_t current_time = k_uptime_get_32();
    struct net_if_addr* current;
    struct net_if_addr* next;

    ARG_UNUSED(work);

    k_mutex_lock(&lock, K_FOREVER);

    SYS_SLIST_FOR_EACH_CONTAINER_SAFE(&active_address_lifetime_timers,
                                      current, next, lifetime.node) {
        struct net_timeout* timeout = &current->lifetime;
        uint32_t this_update = net_timeout_evaluate(timeout,
                                                    current_time);

        if (this_update == 0U) {
            address_expired(current);
            continue;
        }

        if (this_update < next_update) {
            next_update = this_update;
        }

        if (current == next) {
            break;
        }
    }

    if (next_update != UINT32_MAX) {
        NET_DBG("Waiting for %d ms", (int32_t)next_update);

        k_work_reschedule(&address_lifetime_timer, K_MSEC(next_update));
    }

    k_mutex_unlock(&lock);
}

#if defined(CONFIG_NET_TEST)
void net_address_lifetime_timeout(void) {
    address_lifetime_timeout(NULL);
}
#endif

static void address_start_timer(struct net_if_addr* ifaddr, uint32_t vlifetime) {
    /* Make sure that we do not insert the address twice to
     * the lifetime timer list.
     */
    sys_slist_find_and_remove(&active_address_lifetime_timers,
                              &ifaddr->lifetime.node);

    sys_slist_append(&active_address_lifetime_timers,
                     &ifaddr->lifetime.node);

    net_timeout_set(&ifaddr->lifetime, vlifetime, k_uptime_get_32());
    k_work_reschedule(&address_lifetime_timer, K_NO_WAIT);
}

void net_if_ipv6_addr_update_lifetime(struct net_if_addr* ifaddr,
                                      uint32_t vlifetime) {
    k_mutex_lock(&lock, K_FOREVER);

    NET_DBG("Updating expire time of %s by %u secs",
            net_sprint_ipv6_addr(&ifaddr->address.in6_addr),
            vlifetime);

    ifaddr->addr_state = NET_ADDR_PREFERRED;

    address_start_timer(ifaddr, vlifetime);

    k_mutex_unlock(&lock);
}

static struct net_if_addr* ipv6_addr_find(struct net_if* iface,
                                          struct net_in6_addr const* addr) {
    struct net_if_ipv6* ipv6 = iface->config.ip.ipv6;

    ARRAY_FOR_EACH(ipv6->unicast, i) {
        if (!ipv6->unicast[i].is_used) {
            continue;
        }

        if (net_ipv6_addr_cmp(
                    addr, &ipv6->unicast[i].address.in6_addr)) {

            return (&ipv6->unicast[i]);
        }
    }

    return (NULL);
}

static inline void net_if_addr_init(struct net_if_addr* ifaddr,
                                    struct net_in6_addr const* addr,
                                    enum net_addr_type addr_type,
                                    uint32_t vlifetime) {
    ifaddr->is_used        = true;
    ifaddr->is_temporary   = false;
    ifaddr->address.family = NET_AF_INET6;
    ifaddr->addr_type      = addr_type;
    ifaddr->atomic_ref     = ATOMIC_INIT(1);

    net_ipaddr_copy(&ifaddr->address.in6_addr, addr);

    /* FIXME - set the mcast addr for this node */

    if (vlifetime) {
        ifaddr->is_infinite = false;

        NET_DBG("Expiring %s in %u secs",
                net_sprint_ipv6_addr(addr),
                vlifetime);

        net_if_ipv6_addr_update_lifetime(ifaddr, vlifetime);
    }
    else {
        ifaddr->is_infinite = true;
    }
}

struct net_if_addr* net_if_ipv6_addr_add(struct net_if* iface,
                                         struct net_in6_addr* addr,
                                         enum net_addr_type addr_type,
                                         uint32_t vlifetime) {
    struct net_if_addr* ifaddr = NULL;
    struct net_if_ipv6* ipv6;

    net_if_lock(iface);

    if (net_if_config_ipv6_get(iface, &ipv6) < 0) {
        goto out;
    }

    ifaddr = ipv6_addr_find(iface, addr);
    if (ifaddr) {
        goto out;
    }

    ARRAY_FOR_EACH(ipv6->unicast, i) {
        if (ipv6->unicast[i].is_used) {
            continue;
        }

        net_if_addr_init(&ipv6->unicast[i], addr, addr_type,
                         vlifetime);

        NET_DBG("[%zu] interface %d (%p) address %s type %s added", i,
                net_if_get_by_iface(iface), iface,
                net_sprint_ipv6_addr(addr),
                net_addr_type2str(addr_type));

        if (!(l2_flags_get(iface) & NET_L2_POINT_TO_POINT) &&
            !net_ipv6_is_addr_loopback(addr) &&
            !net_if_flag_is_set(iface, NET_IF_IPV6_NO_ND)) {
            /* RFC 4862 5.4.2
             * Before sending a Neighbor Solicitation, an interface
             * MUST join the all-nodes multicast address and the
             * solicited-node multicast address of the tentative
             * address.
             */
            /* The allnodes multicast group is only joined once as
             * net_ipv6_mld_join() checks if we have already
             * joined.
             */
            join_mcast_nodes(iface,
                             &ipv6->unicast[i].address.in6_addr);

            net_if_ipv6_start_dad(iface, &ipv6->unicast[i]);
        }
        else {
            /* If DAD is not done for point-to-point links, then
             * the address is usable immediately.
             */
            ipv6->unicast[i].addr_state = NET_ADDR_PREFERRED;
        }

        net_mgmt_event_notify_with_info(
                NET_EVENT_IPV6_ADDR_ADD, iface,
                &ipv6->unicast[i].address.in6_addr,
                sizeof(struct net_in6_addr));

        ifaddr = &ipv6->unicast[i];
        goto out;
    }

out :
    net_if_unlock(iface);

    return (ifaddr);
}

bool net_if_ipv6_addr_rm(struct net_if* iface, const struct net_in6_addr* addr) {
    struct net_if_ipv6 const* ipv6;
    int ret;

    NET_ASSERT(addr);

    ipv6 = iface->config.ip.ipv6;
    if (ipv6 == NULL) {
        return (false);
    }

    ret = net_if_addr_unref(iface, NET_AF_INET6, addr);
    if (ret > 0) {
        NET_DBG("Address %s still in use (ref %d)",
                net_sprint_ipv6_addr(addr), ret);
        return (false);
    }
    else if (ret < 0) {
        NET_DBG("Address %s not found (%d)",
                net_sprint_ipv6_addr(addr), ret);
    }

    return (true);
}

bool z_impl_net_if_ipv6_addr_add_by_index(int index,
                                          struct net_in6_addr* addr,
                                          enum net_addr_type addr_type,
                                          uint32_t vlifetime) {
    struct net_if* iface;

    iface = net_if_get_by_index(index);
    if (iface == NULL) {
        return (false);
    }

    return net_if_ipv6_addr_add(iface, addr, addr_type, vlifetime) ?
           true : false;
}

#ifdef CONFIG_USERSPACE
bool z_vrfy_net_if_ipv6_addr_add_by_index(int index,
                                          struct net_in6_addr* addr,
                                          enum net_addr_type addr_type,
                                          uint32_t vlifetime) {
    struct net_in6_addr addr_v6;
    struct net_if* iface;

    iface = z_vrfy_net_if_get_by_index(index);
    if (iface == NULL) {
        return (false);
    }

    K_OOPS(k_usermode_from_copy(&addr_v6, (void*)addr, sizeof(addr_v6)));

    return z_impl_net_if_ipv6_addr_add_by_index(index,
                                                &addr_v6,
                                                addr_type,
                                                vlifetime);
}

#include <zephyr/syscalls/net_if_ipv6_addr_add_by_index_mrsh.c>
#endif /* CONFIG_USERSPACE */

bool z_impl_net_if_ipv6_addr_rm_by_index(int index,
                                         const struct net_in6_addr* addr) {
    struct net_if* iface;

    iface = net_if_get_by_index(index);
    if (iface == NULL) {
        return (false);
    }

    return net_if_ipv6_addr_rm(iface, addr);
}

#ifdef CONFIG_USERSPACE
bool z_vrfy_net_if_ipv6_addr_rm_by_index(int index,
                                         const struct net_in6_addr* addr) {
    struct net_in6_addr addr_v6;
    struct net_if* iface;

    iface = z_vrfy_net_if_get_by_index(index);
    if (iface == NULL) {
        return (false);
    }

    K_OOPS(k_usermode_from_copy(&addr_v6, (void*)addr, sizeof(addr_v6)));

    return z_impl_net_if_ipv6_addr_rm_by_index(index, &addr_v6);
}

#include <zephyr/syscalls/net_if_ipv6_addr_rm_by_index_mrsh.c>
#endif /* CONFIG_USERSPACE */

void net_if_ipv6_addr_foreach(struct net_if* iface, net_if_ip_addr_cb_t cb,
                              void* user_data) {
    struct net_if_ipv6* ipv6;

    if (iface == NULL) {
        return;
    }

    net_if_lock(iface);

    ipv6 = iface->config.ip.ipv6;
    if (ipv6 == NULL) {
        goto out;
    }

    ARRAY_FOR_EACH(ipv6->unicast, i) {
        struct net_if_addr* if_addr = &ipv6->unicast[i];

        if (!if_addr->is_used) {
            continue;
        }

        cb(iface, if_addr, user_data);
    }

out :
    net_if_unlock(iface);
}

struct net_if_mcast_addr* net_if_ipv6_maddr_add(struct net_if* iface,
                                                const struct net_in6_addr* addr) {
    struct net_if_mcast_addr* ifmaddr = NULL;
    struct net_if_ipv6* ipv6;

    net_if_lock(iface);

    if (net_if_config_ipv6_get(iface, &ipv6) < 0) {
        goto out;
    }

    if (!net_ipv6_is_addr_mcast(addr)) {
        NET_DBG("Address %s is not a multicast address.",
                net_sprint_ipv6_addr(addr));
        goto out;
    }

    if (net_if_ipv6_maddr_lookup(addr, &iface)) {
        NET_WARN("Multicast address %s is already registered.",
                 net_sprint_ipv6_addr(addr));
        goto out;
    }

    ARRAY_FOR_EACH(ipv6->mcast, i) {
        if (ipv6->mcast[i].is_used) {
            continue;
        }

        ipv6->mcast[i].is_used        = true;
        ipv6->mcast[i].address.family = NET_AF_INET6;
        memcpy(&ipv6->mcast[i].address.in6_addr, addr, 16);

        NET_DBG("[%zu] interface %d (%p) address %s added", i,
                net_if_get_by_iface(iface), iface,
                net_sprint_ipv6_addr(addr));

        net_mgmt_event_notify_with_info(
                NET_EVENT_IPV6_MADDR_ADD, iface,
                &ipv6->mcast[i].address.in6_addr,
                sizeof(struct net_in6_addr));

        ifmaddr = &ipv6->mcast[i];
        goto out;
    }

out :
    net_if_unlock(iface);

    return (ifmaddr);
}

bool net_if_ipv6_maddr_rm(struct net_if* iface, const struct net_in6_addr* addr) {
    bool ret = false;
    struct net_if_ipv6* ipv6;

    net_if_lock(iface);

    ipv6 = iface->config.ip.ipv6;
    if (ipv6 == NULL) {
        goto out;
    }

    ARRAY_FOR_EACH(ipv6->mcast, i) {
        if (!ipv6->mcast[i].is_used) {
            continue;
        }

        if (!net_ipv6_addr_cmp(&ipv6->mcast[i].address.in6_addr,
                               addr)) {
            continue;
        }

        ipv6->mcast[i].is_used = false;

        NET_DBG("[%zu] interface %d (%p) address %s removed",
                i, net_if_get_by_iface(iface), iface,
                net_sprint_ipv6_addr(addr));

        net_mgmt_event_notify_with_info(
                NET_EVENT_IPV6_MADDR_DEL, iface,
                &ipv6->mcast[i].address.in6_addr,
                sizeof(struct net_in6_addr));

        ret = true;
        goto out;
    }

out :
    net_if_unlock(iface);

    return (ret);
}

void net_if_ipv6_maddr_foreach(struct net_if* iface, net_if_ip_maddr_cb_t cb,
                               void* user_data) {
    struct net_if_ipv6* ipv6;

    NET_ASSERT(iface);
    NET_ASSERT(cb);

    net_if_lock(iface);

    ipv6 = iface->config.ip.ipv6;
    if (ipv6 == NULL) {
        goto out;
    }

    for (int i = 0; i < NET_IF_MAX_IPV6_MADDR; i++) {
        if (!ipv6->mcast[i].is_used) {
            continue;
        }

        cb(iface, &ipv6->mcast[i], user_data);
    }

out :
    net_if_unlock(iface);
}

struct net_if_mcast_addr* net_if_ipv6_maddr_lookup(const struct net_in6_addr* maddr,
                                                   struct net_if** ret) {
    struct net_if_mcast_addr* ifmaddr = NULL;

    STRUCT_SECTION_FOREACH(net_if, iface) {
        struct net_if_ipv6* ipv6;

        if (ret && *ret && (iface != *ret)) {
            continue;
        }

        net_if_lock(iface);

        ipv6 = iface->config.ip.ipv6;
        if (ipv6 == NULL) {
            net_if_unlock(iface);
            continue;
        }

        ARRAY_FOR_EACH(ipv6->mcast, i) {
            if (!ipv6->mcast[i].is_used ||
                (ipv6->mcast[i].address.family != NET_AF_INET6)) {
                continue;
            }

            if (net_ipv6_is_prefix(
                        maddr->s6_addr,
                        ipv6->mcast[i].address.in6_addr.s6_addr,
                        128)) {
                if (ret) {
                    *ret = iface;
                }

                ifmaddr = &ipv6->mcast[i];
                net_if_unlock(iface);
                goto out;
            }
        }

        net_if_unlock(iface);
    }

out :
    return (ifmaddr);
}

void net_if_ipv6_maddr_leave(struct net_if* iface, struct net_if_mcast_addr* addr) {
    NET_ASSERT(iface);
    NET_ASSERT(addr);

    net_if_lock(iface);
    addr->is_joined = false;
    net_if_unlock(iface);
}

void net_if_ipv6_maddr_join(struct net_if* iface, struct net_if_mcast_addr* addr) {
    NET_ASSERT(iface);
    NET_ASSERT(addr);

    net_if_lock(iface);
    addr->is_joined = true;
    net_if_unlock(iface);
}

static void remove_prefix_addresses(struct net_if* iface,
                                    struct net_if_ipv6 const* ipv6,
                                    struct net_in6_addr const* addr,
                                    uint8_t len) {
    ARRAY_FOR_EACH(ipv6->unicast, i) {
        if (!ipv6->unicast[i].is_used ||
            (ipv6->unicast[i].address.family != NET_AF_INET6) ||
            (ipv6->unicast[i].addr_type != NET_ADDR_AUTOCONF)) {
            continue;
        }

        if (net_ipv6_is_prefix(
                        addr->s6_addr,
                        ipv6->unicast[i].address.in6_addr.s6_addr,
                        len)) {
            net_if_ipv6_addr_rm(iface,
                                &ipv6->unicast[i].address.in6_addr);
        }
    }
}

static void prefix_lifetime_expired(struct net_if_ipv6_prefix* ifprefix) {
    struct net_if_ipv6* ipv6;

    net_if_lock(ifprefix->iface);

    NET_DBG("Prefix %s/%d expired",
            net_sprint_ipv6_addr(&ifprefix->prefix),
            ifprefix->len);

    ifprefix->is_used = false;

    if (net_if_config_ipv6_get(ifprefix->iface, &ipv6) < 0) {
        return;
    }

    /* Remove also all auto addresses if the they have the same prefix.
     */
    remove_prefix_addresses(ifprefix->iface, ipv6, &ifprefix->prefix,
                            ifprefix->len);

    if (IS_ENABLED(CONFIG_NET_MGMT_EVENT_INFO)) {
        struct net_event_ipv6_prefix info;

        net_ipaddr_copy(&info.addr, &ifprefix->prefix);
        info.len      = ifprefix->len;
        info.lifetime = 0;

        net_mgmt_event_notify_with_info(NET_EVENT_IPV6_PREFIX_DEL,
                                        ifprefix->iface,
                                        (void const*)&info,
                                        sizeof(struct net_event_ipv6_prefix));
    }
    else {
        net_mgmt_event_notify(NET_EVENT_IPV6_PREFIX_DEL, ifprefix->iface);
    }

    net_if_unlock(ifprefix->iface);
}

static void prefix_timer_remove(struct net_if_ipv6_prefix* ifprefix) {
    k_mutex_lock(&lock, K_FOREVER);

    NET_DBG("IPv6 prefix %s/%d removed",
            net_sprint_ipv6_addr(&ifprefix->prefix),
            ifprefix->len);

    sys_slist_find_and_remove(&active_prefix_lifetime_timers,
                              &ifprefix->lifetime.node);

    net_timeout_set(&ifprefix->lifetime, 0, 0);

    k_mutex_unlock(&lock);
}

static void prefix_lifetime_timeout(struct k_work* work) {
    uint32_t next_update  = UINT32_MAX;
    uint32_t current_time = k_uptime_get_32();
    struct net_if_ipv6_prefix* current;
    struct net_if_ipv6_prefix* next;
    sys_slist_t expired_list;

    ARG_UNUSED(work);

    sys_slist_init(&expired_list);

    k_mutex_lock(&lock, K_FOREVER);

    SYS_SLIST_FOR_EACH_CONTAINER_SAFE(&active_prefix_lifetime_timers,
                                      current, next, lifetime.node) {
        struct net_timeout* timeout = &current->lifetime;
        uint32_t this_update = net_timeout_evaluate(timeout,
                                                    current_time);

        if (this_update == 0U) {
            sys_slist_find_and_remove(
                    &active_prefix_lifetime_timers,
                    &current->lifetime.node);
            sys_slist_append(&expired_list,
                             &current->lifetime.node);
            continue;
        }

        if (this_update < next_update) {
            next_update = this_update;
        }

        if (current == next) {
            break;
        }
    }

    if (next_update != UINT32_MAX) {
        k_work_reschedule(&prefix_lifetime_timer, K_MSEC(next_update));
    }

    k_mutex_unlock(&lock);

    SYS_SLIST_FOR_EACH_CONTAINER(&expired_list, current, lifetime.node) {
        prefix_lifetime_expired(current);
    }
}

static void prefix_start_timer(struct net_if_ipv6_prefix* ifprefix,
                               uint32_t lifetime) {
    k_mutex_lock(&lock, K_FOREVER);

    (void) sys_slist_find_and_remove(&active_prefix_lifetime_timers,
                                     &ifprefix->lifetime.node);
    sys_slist_append(&active_prefix_lifetime_timers,
                     &ifprefix->lifetime.node);

    net_timeout_set(&ifprefix->lifetime, lifetime, k_uptime_get_32());
    k_work_reschedule(&prefix_lifetime_timer, K_NO_WAIT);

    k_mutex_unlock(&lock);
}

static struct net_if_ipv6_prefix* ipv6_prefix_find(struct net_if* iface,
                                                   struct net_in6_addr const* prefix,
                                                   uint8_t prefix_len) {
    struct net_if_ipv6* ipv6 = iface->config.ip.ipv6;

    if (ipv6 == NULL) {
        return (NULL);
    }

    ARRAY_FOR_EACH(ipv6->prefix, i) {
        if (!ipv6->prefix[i].is_used) {
            continue;
        }

        if (net_ipv6_addr_cmp(prefix, &ipv6->prefix[i].prefix) &&
            (prefix_len == ipv6->prefix[i].len)) {
            return (&ipv6->prefix[i]);
        }
    }

    return (NULL);
}

static void net_if_ipv6_prefix_init(struct net_if* iface,
                                    struct net_if_ipv6_prefix* ifprefix,
                                    struct net_in6_addr const* addr, uint8_t len,
                                    uint32_t lifetime) {
    ifprefix->is_used = true;
    ifprefix->len     = len;
    ifprefix->iface   = iface;
    net_ipaddr_copy(&ifprefix->prefix, addr);

    if (lifetime == NET_IPV6_ND_INFINITE_LIFETIME) {
        ifprefix->is_infinite = true;
    }
    else {
        ifprefix->is_infinite = false;
    }
}

struct net_if_ipv6_prefix* net_if_ipv6_prefix_add(struct net_if* iface,
                                                  struct net_in6_addr const* prefix,
                                                  uint8_t len,
                                                  uint32_t lifetime) {
    struct net_if_ipv6_prefix* ifprefix = NULL;
    struct net_if_ipv6* ipv6;

    net_if_lock(iface);

    if (net_if_config_ipv6_get(iface, &ipv6) < 0) {
        goto out;
    }

    ifprefix = ipv6_prefix_find(iface, prefix, len);
    if (ifprefix) {
        goto out;
    }

    if (ipv6 == NULL) {
        goto out;
    }

    ARRAY_FOR_EACH(ipv6->prefix, i) {
        if (ipv6->prefix[i].is_used) {
            continue;
        }

        net_if_ipv6_prefix_init(iface, &ipv6->prefix[i], prefix,
                                len, lifetime);

        NET_DBG("[%zu] interface %p prefix %s/%d added", i, iface,
                net_sprint_ipv6_addr(prefix), len);

        if (IS_ENABLED(CONFIG_NET_MGMT_EVENT_INFO)) {
            struct net_event_ipv6_prefix info;

            net_ipaddr_copy(&info.addr, prefix);
            info.len      = len;
            info.lifetime = lifetime;

            net_mgmt_event_notify_with_info(NET_EVENT_IPV6_PREFIX_ADD,
                                            iface, (void const*)&info,
                                            sizeof(struct net_event_ipv6_prefix));
        }
        else {
            net_mgmt_event_notify(NET_EVENT_IPV6_PREFIX_ADD, iface);
        }

        ifprefix = &ipv6->prefix[i];
        goto out;
    }

out :
    net_if_unlock(iface);

    return (ifprefix);
}

bool net_if_ipv6_prefix_rm(struct net_if* iface, struct net_in6_addr* addr,
                           uint8_t len) {
    bool ret = false;
    struct net_if_ipv6* ipv6;

    net_if_lock(iface);

    ipv6 = iface->config.ip.ipv6;
    if (ipv6 == NULL) {
        goto out;
    }

    ARRAY_FOR_EACH(ipv6->prefix, i) {
        if (!ipv6->prefix[i].is_used) {
            continue;
        }

        if (!net_ipv6_addr_cmp(&ipv6->prefix[i].prefix, addr) ||
            (ipv6->prefix[i].len != len)) {
            continue;
        }

        net_if_ipv6_prefix_unset_timer(&ipv6->prefix[i]);

        ipv6->prefix[i].is_used = false;

        /* Remove also all auto addresses if the they have the same
         * prefix.
         */
        remove_prefix_addresses(iface, ipv6, addr, len);

        if (IS_ENABLED(CONFIG_NET_MGMT_EVENT_INFO)) {
            struct net_event_ipv6_prefix info;

            net_ipaddr_copy(&info.addr, addr);
            info.len      = len;
            info.lifetime = 0;

            net_mgmt_event_notify_with_info(NET_EVENT_IPV6_PREFIX_DEL,
                                            iface, (void const*)&info,
                                            sizeof(struct net_event_ipv6_prefix));
        }
        else {
            net_mgmt_event_notify(NET_EVENT_IPV6_PREFIX_DEL, iface);
        }

        ret = true;
        goto out;
    }

out :
    net_if_unlock(iface);

    return (ret);
}

struct net_if_ipv6_prefix* net_if_ipv6_prefix_get(struct net_if* iface,
                                                  struct net_in6_addr const* addr) {
    struct net_if_ipv6_prefix* prefix = NULL;
    struct net_if_ipv6* ipv6;

    if (iface == NULL) {
        iface = net_if_get_default();
    }

    if (iface == NULL) {
        return (NULL);
    }

    net_if_lock(iface);

    ipv6 = iface->config.ip.ipv6;
    if (ipv6 == NULL) {
        goto out;
    }

    ARRAY_FOR_EACH(ipv6->prefix, i) {
        if (!ipv6->prefix[i].is_used) {
            continue;
        }

        if (net_ipv6_is_prefix(ipv6->prefix[i].prefix.s6_addr,
                               addr->s6_addr,
                               ipv6->prefix[i].len)) {
            if (!prefix || prefix->len > ipv6->prefix[i].len) {
                prefix = &ipv6->prefix[i];
            }
        }
    }

out :
    net_if_unlock(iface);

    return (prefix);
}

struct net_if_ipv6_prefix* net_if_ipv6_prefix_lookup(struct net_if* iface,
                                                     struct net_in6_addr* addr,
                                                     uint8_t len) {
    struct net_if_ipv6_prefix* prefix = NULL;
    struct net_if_ipv6* ipv6;

    net_if_lock(iface);

    ipv6 = iface->config.ip.ipv6;
    if (ipv6 == NULL) {
        goto out;
    }

    ARRAY_FOR_EACH(ipv6->prefix, i) {
        if (!ipv6->prefix[i].is_used) {
            continue;
        }

        if (net_ipv6_is_prefix(ipv6->prefix[i].prefix.s6_addr,
                               addr->s6_addr, len)) {
            prefix = &ipv6->prefix[i];
            goto out;
        }
    }

out :
    net_if_unlock(iface);

    return (prefix);
}

bool net_if_ipv6_addr_onlink(struct net_if** iface, struct net_in6_addr const* addr) {
    bool ret = false;

    STRUCT_SECTION_FOREACH(net_if, tmp) {
        struct net_if_ipv6 const* ipv6;

        if (iface && *iface && *iface != tmp) {
            continue;
        }

        net_if_lock(tmp);

        ipv6 = tmp->config.ip.ipv6;
        if (ipv6 == NULL) {
            net_if_unlock(tmp);
            continue;
        }

        ARRAY_FOR_EACH(ipv6->prefix, i) {
            if (ipv6->prefix[i].is_used &&
                net_ipv6_is_prefix(ipv6->prefix[i].prefix.s6_addr,
                                   addr->s6_addr,
                                   ipv6->prefix[i].len)) {
                if (iface != NULL) {
                    *iface = tmp;
                }

                ret = true;
                net_if_unlock(tmp);
                goto out;
            }
        }

        net_if_unlock(tmp);
    }

out :
    return (ret);
}

void net_if_ipv6_prefix_set_timer(struct net_if_ipv6_prefix* prefix,
                                  uint32_t lifetime) {
    /* No need to set a timer for infinite timeout */
    if (lifetime == 0xFFFFFFFFUL) {
        return;
    }

    NET_DBG("Prefix lifetime %u sec", lifetime);

    prefix_start_timer(prefix, lifetime);
}

void net_if_ipv6_prefix_unset_timer(struct net_if_ipv6_prefix* prefix) {
    if (!prefix->is_used) {
        return;
    }

    prefix_timer_remove(prefix);
}

struct net_if_router* net_if_ipv6_router_lookup(struct net_if const* iface,
                                                struct net_in6_addr* addr) {
    return iface_router_lookup(iface, NET_AF_INET6, addr);
}

struct net_if_router* net_if_ipv6_router_find_default(struct net_if const* iface,
                                                      struct net_in6_addr const* addr) {
    return iface_router_find_default(iface, NET_AF_INET6, addr);
}

void net_if_ipv6_router_update_lifetime(struct net_if_router* router,
                                        uint16_t lifetime) {
    NET_DBG("Updating expire time of %s by %u secs",
            net_sprint_ipv6_addr(&router->address.in6_addr),
            lifetime);

    router->life_start = k_uptime_get_32();
    router->lifetime   = lifetime;

    iface_router_update_timer(router->life_start);
}

struct net_if_router* net_if_ipv6_router_add(struct net_if* iface,
                                             struct net_in6_addr* addr,
                                             uint16_t lifetime) {
    return iface_router_add(iface, NET_AF_INET6, addr, false, lifetime);
}

bool net_if_ipv6_router_rm(struct net_if_router* router) {
    return iface_router_rm(router);
}

uint8_t net_if_ipv6_get_mcast_hop_limit(struct net_if* iface) {
    uint8_t ret = 0;

    net_if_lock(iface);

    if (net_if_config_ipv6_get(iface, NULL) < 0) {
        goto out;
    }

    if (!iface->config.ip.ipv6) {
        goto out;
    }

    ret = iface->config.ip.ipv6->mcast_hop_limit;

out :
    net_if_unlock(iface);

    return (ret);
}

void net_if_ipv6_set_mcast_hop_limit(struct net_if* iface, uint8_t hop_limit) {
    net_if_lock(iface);

    if (net_if_config_ipv6_get(iface, NULL) < 0) {
        goto out;
    }

    if (!iface->config.ip.ipv6) {
        goto out;
    }

    iface->config.ip.ipv6->mcast_hop_limit = hop_limit;
out :
    net_if_unlock(iface);
}

uint8_t net_if_ipv6_get_hop_limit(struct net_if* iface) {
    uint8_t ret = 0;

    net_if_lock(iface);

    if (net_if_config_ipv6_get(iface, NULL) < 0) {
        goto out;
    }

    if (!iface->config.ip.ipv6) {
        goto out;
    }

    ret = iface->config.ip.ipv6->hop_limit;

out :
    net_if_unlock(iface);

    return (ret);
}

void net_if_ipv6_set_hop_limit(struct net_if* iface, uint8_t hop_limit) {
    net_if_lock(iface);

    if (net_if_config_ipv6_get(iface, NULL) < 0) {
        goto out;
    }

    if (!iface->config.ip.ipv6) {
        goto out;
    }

    iface->config.ip.ipv6->hop_limit = hop_limit;

out :
    net_if_unlock(iface);
}

struct net_in6_addr* net_if_ipv6_get_ll(struct net_if* iface,
                                    enum net_addr_state addr_state) {
    struct net_in6_addr* addr = NULL;
    struct net_if_ipv6* ipv6;

    net_if_lock(iface);

    ipv6 = iface->config.ip.ipv6;
    if (ipv6 == NULL) {
        goto out;
    }

    ARRAY_FOR_EACH(ipv6->unicast, i) {
        if (!ipv6->unicast[i].is_used ||
            ((addr_state != NET_ADDR_ANY_STATE) &&
             (ipv6->unicast[i].addr_state != addr_state)) ||
            (ipv6->unicast[i].address.family != NET_AF_INET6)) {
            continue;
        }

        if (net_ipv6_is_ll_addr(&ipv6->unicast[i].address.in6_addr)) {
            addr = &ipv6->unicast[i].address.in6_addr;
            goto out;
        }
    }

out :
    net_if_unlock(iface);

    return (addr);
}

struct net_in6_addr* net_if_ipv6_get_ll_addr(enum net_addr_state state,
                                         struct net_if** iface) {
    struct net_in6_addr* addr = NULL;

    STRUCT_SECTION_FOREACH(net_if, tmp) {
        net_if_lock(tmp);

        addr = net_if_ipv6_get_ll(tmp, state);
        if (addr) {
            if (iface) {
                *iface = tmp;
            }

            net_if_unlock(tmp);
            goto out;
        }

        net_if_unlock(tmp);
    }

out :
    return (addr);
}

static inline struct net_in6_addr* check_global_addr(struct net_if* iface,
                                                 enum net_addr_state state) {
    struct net_if_ipv6* ipv6;

    ipv6 = iface->config.ip.ipv6;
    if (ipv6 == NULL) {
        return (NULL);
    }

    ARRAY_FOR_EACH(ipv6->unicast, i) {
        if (!ipv6->unicast[i].is_used ||
            (ipv6->unicast[i].addr_state != state) ||
            (ipv6->unicast[i].address.family != NET_AF_INET6)) {
            continue;
        }

        if (!net_ipv6_is_ll_addr(&ipv6->unicast[i].address.in6_addr)) {
            return (&ipv6->unicast[i].address.in6_addr);
        }
    }

    return (NULL);
}

struct net_in6_addr* net_if_ipv6_get_global_addr(enum net_addr_state state,
                                             struct net_if** iface) {
    struct net_in6_addr* addr = NULL;

    STRUCT_SECTION_FOREACH(net_if, tmp) {
        if (iface && *iface && tmp != *iface) {
            continue;
        }

        net_if_lock(tmp);
        addr = check_global_addr(tmp, state);
        if (addr) {
            if (iface) {
                *iface = tmp;
            }

            net_if_unlock(tmp);
            goto out;
        }

        net_if_unlock(tmp);
    }

out :

    return (addr);
}

static uint8_t get_diff_ipv6(const struct net_in6_addr* src,
                             const struct net_in6_addr* dst) {
    return get_ipaddr_diff((uint8_t const*)src, (uint8_t const*)dst, 16);
}

static inline bool is_proper_ipv6_address(struct net_if_addr const* addr) {
    if (addr->is_used && (addr->addr_state == NET_ADDR_PREFERRED) &&
        (addr->address.family == NET_AF_INET6) &&
        !net_ipv6_is_ll_addr(&addr->address.in6_addr)) {
        return (true);
    }

    return (false);
}

static bool use_public_address(bool prefer_public, bool is_temporary,
                               int flags) {
    if (IS_ENABLED(CONFIG_NET_IPV6_PE)) {
        if (!prefer_public && is_temporary) {

            /* Allow socket to override the kconfig option */
            if (flags & IPV6_PREFER_SRC_PUBLIC) {
                return (true);
            }

            return (false);
        }
    }

    if (flags & IPV6_PREFER_SRC_TMP) {
        return (false);
    }

    return (true);
}

static struct net_in6_addr* net_if_ipv6_get_best_match(struct net_if* iface,
                                                       const struct net_in6_addr* dst,
                                                       uint8_t prefix_len,
                                                       uint8_t* best_so_far,
                                                       int flags) {
    struct net_if_ipv6*  ipv6 = iface->config.ip.ipv6;
    struct net_if_addr*  public_addr = NULL;
    struct net_in6_addr* src = NULL;
    uint8_t public_addr_len = 0;
    struct net_in6_addr* temp_addr = NULL;
    uint8_t len;
    uint8_t temp_addr_len = 0;
    bool ret;

    net_if_lock(iface);

    ipv6 = iface->config.ip.ipv6;
    if (ipv6 == NULL) {
        goto out;
    }

    ARRAY_FOR_EACH(ipv6->unicast, i) {
        if (!is_proper_ipv6_address(&ipv6->unicast[i])) {
            continue;
        }

        len = get_diff_ipv6(dst, &ipv6->unicast[i].address.in6_addr);
        if (len >= prefix_len) {
            len = prefix_len;
        }

        if (len >= *best_so_far) {
            /* Mesh local address can only be selected for the same
             * subnet.
             */
            if (ipv6->unicast[i].is_mesh_local && len < 64 &&
                !net_ipv6_is_addr_mcast_mesh(dst)) {
                continue;
            }

            ret = use_public_address(iface->pe_prefer_public,
                                     ipv6->unicast[i].is_temporary,
                                     flags);
            if (!ret) {
                temp_addr     = &ipv6->unicast[i].address.in6_addr;
                temp_addr_len = len;

                *best_so_far = len;
                src = &ipv6->unicast[i].address.in6_addr;
                continue;
            }

            if (!ipv6->unicast[i].is_temporary) {
                public_addr     = &ipv6->unicast[i];
                public_addr_len = len;
            }

            *best_so_far = len;
            src = &ipv6->unicast[i].address.in6_addr;
        }
    }

    if (IS_ENABLED(CONFIG_NET_IPV6_PE) && !iface->pe_prefer_public && temp_addr) {
        if (temp_addr_len >= *best_so_far) {
            *best_so_far = temp_addr_len;
            src = temp_addr;
        }
    }
    else {
        /* By default prefer always public address if found */
        if (flags & IPV6_PREFER_SRC_PUBLIC) {
        use_public:
            if (public_addr &&
                !net_ipv6_addr_cmp(&public_addr->address.in6_addr, src)) {
                src = &public_addr->address.in6_addr;
                *best_so_far = public_addr_len;
            }
        }
        else if (flags & IPV6_PREFER_SRC_TMP) {
            if (temp_addr && !net_ipv6_addr_cmp(temp_addr, src)) {
                src = temp_addr;
                *best_so_far = temp_addr_len;
            }
        }
        else if (flags & IPV6_PREFER_SRC_PUBTMP_DEFAULT) {
            goto use_public;
        }
    }

out :
    net_if_unlock(iface);

    return (src);
}

const struct net_in6_addr* net_if_ipv6_select_src_addr_hint(struct net_if* dst_iface,
                                                            const struct net_in6_addr* dst,
                                                            int flags) {
    const struct net_in6_addr* src = NULL;
    uint8_t best_match = 0U;

    NET_ASSERT(dst);

    if (!net_ipv6_is_ll_addr(dst) && !net_ipv6_is_addr_mcast_link(dst)) {
        struct net_if_ipv6_prefix const* prefix;
        uint8_t prefix_len = 128;

        prefix = net_if_ipv6_prefix_get(dst_iface, dst);
        if (prefix) {
            prefix_len = prefix->len;
        }

        /* If caller has supplied interface, then use that */
        if (dst_iface) {
            src = net_if_ipv6_get_best_match(dst_iface, dst,
                                             prefix_len,
                                             &best_match,
                                             flags);
        }
        else {
            STRUCT_SECTION_FOREACH(net_if, iface) {
                struct net_in6_addr const* addr;

                addr = net_if_ipv6_get_best_match(iface, dst,
                                                  prefix_len,
                                                  &best_match,
                                                  flags);
                if (addr) {
                    src = addr;
                }
            }
        }
    }
    else {
        if (dst_iface) {
            src = net_if_ipv6_get_ll(dst_iface, NET_ADDR_PREFERRED);
        }
        else {
            struct net_in6_addr const* addr;

            addr = net_if_ipv6_get_ll(net_if_get_default(), NET_ADDR_PREFERRED);
            if (addr != NULL) {
                src = addr;
                goto out;
            }

            STRUCT_SECTION_FOREACH(net_if, iface) {
                addr = net_if_ipv6_get_ll(iface,
                                          NET_ADDR_PREFERRED);
                if (addr != NULL) {
                    src = addr;
                    break;
                }
            }
        }
    }

    if (src == NULL) {
        src = net_ipv6_unspecified_address();
    }

out :
    return (src);
}

const struct net_in6_addr* net_if_ipv6_select_src_addr(struct net_if* dst_iface,
                                                       const struct net_in6_addr* dst) {
    return net_if_ipv6_select_src_addr_hint(dst_iface,
                                            dst,
                                            IPV6_PREFER_SRC_PUBTMP_DEFAULT);
}

struct net_if* net_if_ipv6_select_src_iface(const struct net_in6_addr* dst) {
    struct net_if* iface = NULL;
    const struct net_in6_addr* src;

    src = net_if_ipv6_select_src_addr(NULL, dst);
    if (src != net_ipv6_unspecified_address()) {
        net_if_ipv6_addr_lookup(src, &iface);
    }

    if (iface == NULL) {
        iface = net_if_get_default();
    }

    return (iface);
}

uint32_t net_if_ipv6_calc_reachable_time(struct net_if_ipv6 const* ipv6) {
    uint32_t min_reachable;
    uint32_t max_reachable;

    min_reachable = (MIN_RANDOM_NUMER * ipv6->base_reachable_time)
                    / MIN_RANDOM_DENOM;
    max_reachable = (MAX_RANDOM_NUMER * ipv6->base_reachable_time)
                    / MAX_RANDOM_DENOM;

    NET_DBG("min_reachable:%u max_reachable:%u", min_reachable,
            max_reachable);

    return (min_reachable +
            sys_rand32_get() % (max_reachable - min_reachable));
}

static void iface_ipv6_start(struct net_if* iface) {
    if (!net_if_flag_is_set(iface, NET_IF_IPV6) ||
        net_if_flag_is_set(iface, NET_IF_IPV6_NO_ND)) {
        return;
    }

    if (IS_ENABLED(CONFIG_NET_IPV6_DAD)) {
        net_if_start_dad(iface);
    }
    else {
        struct net_if_ipv6 const* ipv6 = iface->config.ip.ipv6;

        if (ipv6 != NULL) {
            join_mcast_nodes(iface,
                             &ipv6->mcast[0].address.in6_addr);
        }
    }

    net_if_start_rs(iface);
}

static void iface_ipv6_stop(struct net_if* iface) {
    struct net_in6_addr addr = {0};

    if (!net_if_flag_is_set(iface, NET_IF_IPV6) ||
        net_if_flag_is_set(iface, NET_IF_IPV6_NO_ND)) {
        return;
    }

    net_ipv6_addr_create_iid(&addr, net_if_get_link_addr(iface));

    (void) net_if_ipv6_addr_rm(iface, &addr);
}

static void iface_ipv6_init(int if_count) {
    iface_ipv6_dad_init();
    iface_ipv6_nd_init();

    k_work_init_delayable(&address_lifetime_timer,
                          address_lifetime_timeout);
    k_work_init_delayable(&prefix_lifetime_timer, prefix_lifetime_timeout);

    if (if_count > ARRAY_SIZE(ipv6_addresses)) {
        NET_WARN("You have %zu IPv6 net_if addresses but %d "
                 "network interfaces", ARRAY_SIZE(ipv6_addresses),
                 if_count);
        NET_WARN("Consider increasing CONFIG_NET_IF_MAX_IPV6_COUNT "
                 "value.");
    }

    ARRAY_FOR_EACH(ipv6_addresses, i) {
        ipv6_addresses[i].ipv6.hop_limit           = CONFIG_NET_INITIAL_HOP_LIMIT;
        ipv6_addresses[i].ipv6.mcast_hop_limit     = CONFIG_NET_INITIAL_MCAST_HOP_LIMIT;
        ipv6_addresses[i].ipv6.base_reachable_time = REACHABLE_TIME;

        net_if_ipv6_set_reachable_time(&ipv6_addresses[i].ipv6);
    }
}

#else /* CONFIG_NET_NATIVE_IPV6 */
#define join_mcast_allnodes(...)
#define join_mcast_solicit_node(...)
#define leave_mcast_all(...)
#define clear_joined_ipv6_mcast_groups(...)
#define join_mcast_nodes(...)
#define iface_ipv6_start(...)
#define iface_ipv6_stop(...)
#define iface_ipv6_init(...)

struct net_if_mcast_addr* net_if_ipv6_maddr_lookup(const struct net_in6_addr* addr,
                                                   struct net_if** iface) {
    ARG_UNUSED(addr);
    ARG_UNUSED(iface);

    return (NULL);
}

struct net_if_addr* net_if_ipv6_addr_lookup(const struct net_in6_addr* addr,
                                            struct net_if** ret) {
    ARG_UNUSED(addr);
    ARG_UNUSED(ret);

    return (NULL);
}

struct net_in6_addr* net_if_ipv6_get_global_addr(enum net_addr_state state,
                                             struct net_if** iface) {
    ARG_UNUSED(state);
    ARG_UNUSED(iface);

    return (NULL);
}
#endif /* CONFIG_NET_NATIVE_IPV6 */

#if defined(CONFIG_NET_NATIVE_IPV4)
int net_if_config_ipv4_get(struct net_if* iface, struct net_if_ipv4** ipv4) {
    int ret = 0;

    net_if_lock(iface);

    if (!net_if_flag_is_set(iface, NET_IF_IPV4)) {
        ret = -ENOTSUP;
        goto out;
    }

    if (iface->config.ip.ipv4) {
        if (ipv4) {
            *ipv4 = iface->config.ip.ipv4;
        }

        goto out;
    }

    k_mutex_lock(&lock, K_FOREVER);

    ARRAY_FOR_EACH(ipv4_addresses, i) {
        if (ipv4_addresses[i].iface) {
            continue;
        }

        iface->config.ip.ipv4   = &ipv4_addresses[i].ipv4;
        ipv4_addresses[i].iface = iface;

        if (ipv4 != NULL) {
            *ipv4 = &ipv4_addresses[i].ipv4;
        }

        k_mutex_unlock(&lock);
        goto out;
    }

    k_mutex_unlock(&lock);

    ret = -ESRCH;

out :
    net_if_unlock(iface);

    return (ret);
}

int net_if_config_ipv4_put(struct net_if* iface) {
    int ret = 0;

    net_if_lock(iface);

    if (!net_if_flag_is_set(iface, NET_IF_IPV4)) {
        ret = -ENOTSUP;
        goto out;
    }

    if (!iface->config.ip.ipv4) {
        ret = -EALREADY;
        goto out;
    }

    k_mutex_lock(&lock, K_FOREVER);

    ARRAY_FOR_EACH(ipv4_addresses, i) {
        if (ipv4_addresses[i].iface != iface) {
            continue;
        }

        iface->config.ip.ipv4   = NULL;
        ipv4_addresses[i].iface = NULL;

        k_mutex_unlock(&lock);
        goto out;
    }

    k_mutex_unlock(&lock);

    ret = -ESRCH;

out :
    net_if_unlock(iface);

    return (ret);
}

uint8_t net_if_ipv4_get_ttl(struct net_if* iface) {
    uint8_t ret = 0;

    net_if_lock(iface);

    if (net_if_config_ipv4_get(iface, NULL) < 0) {
        goto out;
    }

    if (!iface->config.ip.ipv4) {
        goto out;
    }

    ret = iface->config.ip.ipv4->ttl;

out :
    net_if_unlock(iface);

    return (ret);
}

void net_if_ipv4_set_ttl(struct net_if* iface, uint8_t ttl) {
    net_if_lock(iface);

    if (net_if_config_ipv4_get(iface, NULL) < 0) {
        goto out;
    }

    if (!iface->config.ip.ipv4) {
        goto out;
    }

    iface->config.ip.ipv4->ttl = ttl;
out :
    net_if_unlock(iface);
}

uint8_t net_if_ipv4_get_mcast_ttl(struct net_if* iface) {
    uint8_t ret = 0;

    net_if_lock(iface);

    if (net_if_config_ipv4_get(iface, NULL) < 0) {
        goto out;
    }

    if (!iface->config.ip.ipv4) {
        goto out;
    }

    ret = iface->config.ip.ipv4->mcast_ttl;
out :
    net_if_unlock(iface);

    return (ret);
}

void net_if_ipv4_set_mcast_ttl(struct net_if* iface, uint8_t ttl) {
    net_if_lock(iface);

    if (net_if_config_ipv4_get(iface, NULL) < 0) {
        goto out;
    }

    if (!iface->config.ip.ipv4) {
        goto out;
    }

    iface->config.ip.ipv4->mcast_ttl = ttl;
out :
    net_if_unlock(iface);
}

struct net_if_router* net_if_ipv4_router_lookup(struct net_if* iface,
                                                struct net_in_addr* addr) {
    return iface_router_lookup(iface, NET_AF_INET, addr);
}

struct net_if_router* net_if_ipv4_router_find_default(struct net_if* iface,
                                                      struct net_in_addr* addr) {
    return iface_router_find_default(iface, NET_AF_INET, addr);
}

struct net_if_router* net_if_ipv4_router_add(struct net_if* iface,
                                             struct net_in_addr* addr,
                                             bool is_default,
                                             uint16_t lifetime) {
    return iface_router_add(iface, NET_AF_INET, addr, is_default, lifetime);
}

bool net_if_ipv4_router_rm(struct net_if_router* router) {
    return iface_router_rm(router);
}

bool net_if_ipv4_addr_mask_cmp(struct net_if* iface,
                               const struct net_in_addr* addr) {
    bool ret = false;
    struct net_if_ipv4 const* ipv4;
    uint32_t subnet;

    net_if_lock(iface);

    ipv4 = iface->config.ip.ipv4;
    if (ipv4 == NULL) {
        goto out;
    }

    ARRAY_FOR_EACH(ipv4->unicast, i) {
        if (!ipv4->unicast[i].ipv4.is_used ||
            ipv4->unicast[i].ipv4.address.family != NET_AF_INET) {
            continue;
        }

        subnet = UNALIGNED_GET(&addr->s_addr_be) &
                 ipv4->unicast[i].netmask.s_addr_be;

        if ((ipv4->unicast[i].ipv4.address.in_addr.s_addr_be &
            ipv4->unicast[i].netmask.s_addr_be) == subnet) {
            ret = true;
            goto out;
        }
    }

out :
    net_if_unlock(iface);

    return (ret);
}

static bool ipv4_is_broadcast_address(struct net_if* iface,
                                      const struct net_in_addr* addr) {
    struct net_if_ipv4 const* ipv4;
    bool ret = false;
    struct net_in_addr bcast;

    net_if_lock(iface);

    ipv4 = iface->config.ip.ipv4;
    if (ipv4 == NULL) {
        goto out;
    }

    ARRAY_FOR_EACH(ipv4->unicast, i) {
        if (!ipv4->unicast[i].ipv4.is_used ||
            ipv4->unicast[i].ipv4.address.family != NET_AF_INET) {
            continue;
        }

        bcast.s_addr_be = ipv4->unicast[i].ipv4.address.in_addr.s_addr_be |
                          ~ipv4->unicast[i].netmask.s_addr_be;

        if (bcast.s_addr_be == UNALIGNED_GET(&addr->s_addr_be)) {
            ret = true;
            goto out;
        }
    }

out :
    net_if_unlock(iface);
    return (ret);
}

bool net_if_ipv4_is_addr_bcast(struct net_if* iface,
                               const struct net_in_addr* addr) {
    bool ret = false;

    if (iface != NULL) {
        ret = ipv4_is_broadcast_address(iface, addr);
        goto out;
    }

    STRUCT_SECTION_FOREACH(net_if, one_iface) {
        ret = ipv4_is_broadcast_address(one_iface, addr);
        if (ret == true) {
            goto out;
        }
    }

out :
    return (ret);
}

struct net_if* net_if_ipv4_select_src_iface(const struct net_in_addr* dst) {
    struct net_if* selected = NULL;

    STRUCT_SECTION_FOREACH(net_if, iface) {
        bool ret;

        ret = net_if_ipv4_addr_mask_cmp(iface, dst);
        if (ret == true) {
            selected = iface;
            goto out;
        }
    }

    if (selected == NULL) {
        selected = net_if_get_default();
    }

out :
    return (selected);
}

static uint8_t get_diff_ipv4(const struct net_in_addr* src,
                             const struct net_in_addr* dst) {
    return get_ipaddr_diff((uint8_t const*)src, (uint8_t const*)dst, 4);
}

static inline bool is_proper_ipv4_address(struct net_if_addr const* addr) {
    if (addr->is_used && (addr->addr_state == NET_ADDR_PREFERRED) &&
        (addr->address.family == NET_AF_INET) &&
        !net_ipv4_is_ll_addr(&addr->address.in_addr)) {
        return (true);
    }

    return (false);
}

static struct net_in_addr* net_if_ipv4_get_best_match(struct net_if* iface,
                                                      const struct net_in_addr* dst,
                                                      uint8_t* best_so_far) {
    struct net_if_ipv4* ipv4;
    struct net_in_addr* src = NULL;
    uint8_t len;

    net_if_lock(iface);

    ipv4 = iface->config.ip.ipv4;
    if (ipv4 == NULL) {
        goto out;
    }

    ARRAY_FOR_EACH(ipv4->unicast, i) {
        if (!is_proper_ipv4_address(&ipv4->unicast[i].ipv4)) {
            continue;
        }

        len = get_diff_ipv4(dst, &ipv4->unicast[i].ipv4.address.in_addr);
        if (len >= *best_so_far) {
            *best_so_far = len;
            src = &ipv4->unicast[i].ipv4.address.in_addr;
        }
    }

out :
    net_if_unlock(iface);

    return (src);
}

static struct net_in_addr* if_ipv4_get_addr(struct net_if* iface,
                                            enum net_addr_state addr_state, bool ll) {
    struct net_in_addr* addr = NULL;
    struct net_if_ipv4* ipv4;

    if (iface == NULL) {
        return (NULL);
    }

    net_if_lock(iface);

    ipv4 = iface->config.ip.ipv4;
    if (ipv4 == NULL) {
        goto out;
    }

    ARRAY_FOR_EACH(ipv4->unicast, i) {
        if (!ipv4->unicast[i].ipv4.is_used ||
            ((addr_state != NET_ADDR_ANY_STATE) &&
             (ipv4->unicast[i].ipv4.addr_state != addr_state)) ||
            (ipv4->unicast[i].ipv4.address.family != NET_AF_INET)) {
            continue;
        }

        if (net_ipv4_is_ll_addr(&ipv4->unicast[i].ipv4.address.in_addr)) {
            if (ll == false) {
                continue;
            }
        }
        else {
            if (ll == true) {
                continue;
            }
        }

        addr = &ipv4->unicast[i].ipv4.address.in_addr;
        goto out;
    }

out :
    net_if_unlock(iface);

    return (addr);
}

struct net_in_addr* net_if_ipv4_get_ll(struct net_if* iface,
                                       enum net_addr_state addr_state) {
    return if_ipv4_get_addr(iface, addr_state, true);
}

struct net_in_addr* net_if_ipv4_get_global_addr(struct net_if* iface,
                                                enum net_addr_state addr_state) {
    return if_ipv4_get_addr(iface, addr_state, false);
}

const struct net_in_addr* net_if_ipv4_select_src_addr(struct net_if* dst_iface,
                                                      const struct net_in_addr* dst) {
    const struct net_in_addr* src = NULL;
    uint8_t best_match = 0U;

    NET_ASSERT(dst);

    if (!net_ipv4_is_ll_addr(dst)) {

        /* If caller has supplied interface, then use that */
        if (dst_iface) {
            src = net_if_ipv4_get_best_match(dst_iface, dst,
                                             &best_match);
        }
        else {
            STRUCT_SECTION_FOREACH(net_if, iface) {
                struct net_in_addr const* addr;

                addr = net_if_ipv4_get_best_match(iface, dst,
                                                  &best_match);
                if (addr != NULL) {
                    src = addr;
                }
            }
        }
    }
    else {
        if (dst_iface) {
            src = net_if_ipv4_get_ll(dst_iface, NET_ADDR_PREFERRED);
        }
        else {
            struct net_in_addr const* addr;

            addr = net_if_ipv4_get_ll(net_if_get_default(), NET_ADDR_PREFERRED);
            if (addr) {
                src = addr;
                goto out;
            }

            STRUCT_SECTION_FOREACH(net_if, iface) {
                addr = net_if_ipv4_get_ll(iface,
                                          NET_ADDR_PREFERRED);
                if (addr != NULL) {
                    src = addr;
                    break;
                }
            }
        }
    }

    if (src == NULL) {
        src = net_if_ipv4_get_global_addr(dst_iface,
                                          NET_ADDR_PREFERRED);

        if (IS_ENABLED(CONFIG_NET_IPV4_AUTO) && !src) {
            /* Try to use LL address if there's really no other
             * address available.
             */
            src = net_if_ipv4_get_ll(dst_iface, NET_ADDR_PREFERRED);
        }

        if (src == NULL) {
            src = net_ipv4_unspecified_address();
        }
    }

out :
    return (src);
}

struct net_if_addr* net_if_ipv4_addr_lookup(const struct net_in_addr* addr,
                                            struct net_if** ret) {
    struct net_if_addr* ifaddr = NULL;

    STRUCT_SECTION_FOREACH(net_if, iface) {
        struct net_if_ipv4* ipv4;

        net_if_lock(iface);

        ipv4 = iface->config.ip.ipv4;
        if (ipv4 == NULL) {
            net_if_unlock(iface);
            continue;
        }

        ARRAY_FOR_EACH(ipv4->unicast, i) {
            if (!ipv4->unicast[i].ipv4.is_used ||
                (ipv4->unicast[i].ipv4.address.family != NET_AF_INET)) {
                continue;
            }

            if (UNALIGNED_GET(&addr->s4_addr32[0]) ==
                ipv4->unicast[i].ipv4.address.in_addr.s_addr_be) {

                if (ret != NULL) {
                    *ret = iface;
                }

                ifaddr = &ipv4->unicast[i].ipv4;
                net_if_unlock(iface);
                goto out;
            }
        }

        net_if_unlock(iface);
    }

out :
    return (ifaddr);
}

int z_impl_net_if_ipv4_addr_lookup_by_index(const struct net_in_addr* addr) {
    struct net_if_addr const* if_addr;
    struct net_if* iface;

    if_addr = net_if_ipv4_addr_lookup(addr, &iface);
    if (if_addr == NULL) {
        return (0);
    }

    return net_if_get_by_iface(iface);
}

#ifdef CONFIG_USERSPACE
static inline int z_vrfy_net_if_ipv4_addr_lookup_by_index(
                                            const struct net_in_addr* addr) {
    struct net_in_addr addr_v4;

    K_OOPS(k_usermode_from_copy(&addr_v4, (void*)addr, sizeof(addr_v4)));

    return z_impl_net_if_ipv4_addr_lookup_by_index(&addr_v4);
}
#include <zephyr/syscalls/net_if_ipv4_addr_lookup_by_index_mrsh.c>
#endif

struct net_in_addr net_if_ipv4_get_netmask_by_addr(struct net_if* iface,
                                                   const struct net_in_addr* addr) {
    struct net_in_addr netmask = {0};
    struct net_if_ipv4 const* ipv4;
    uint32_t subnet;

    net_if_lock(iface);

    if (net_if_config_ipv4_get(iface, NULL) < 0) {
        goto out;
    }

    ipv4 = iface->config.ip.ipv4;
    if (ipv4 == NULL) {
        goto out;
    }

    ARRAY_FOR_EACH(ipv4->unicast, i) {
        if (!ipv4->unicast[i].ipv4.is_used ||
            ipv4->unicast[i].ipv4.address.family != NET_AF_INET) {
            continue;
        }

        subnet = UNALIGNED_GET(&addr->s_addr_be) &
                 ipv4->unicast[i].netmask.s_addr_be;

        if ((ipv4->unicast[i].ipv4.address.in_addr.s_addr_be &
            ipv4->unicast[i].netmask.s_addr_be) == subnet) {
            netmask = ipv4->unicast[i].netmask;
            goto out;
        }
    }

out :
    net_if_unlock(iface);

    return (netmask);
}

bool net_if_ipv4_set_netmask_by_addr(struct net_if* iface,
                                     const struct net_in_addr* addr,
                                     const struct net_in_addr* netmask) {
    struct net_if_ipv4* ipv4;
    uint32_t subnet;
    bool ret = false;

    net_if_lock(iface);

    if (net_if_config_ipv4_get(iface, NULL) < 0) {
        goto out;
    }

    ipv4 = iface->config.ip.ipv4;
    if (ipv4 == NULL) {
        goto out;
    }

    ARRAY_FOR_EACH(ipv4->unicast, i) {
        if (!ipv4->unicast[i].ipv4.is_used ||
            (ipv4->unicast[i].ipv4.address.family != NET_AF_INET)) {
            continue;
        }

        subnet = UNALIGNED_GET(&addr->s_addr_be) &
                 ipv4->unicast[i].netmask.s_addr_be;

        if ((ipv4->unicast[i].ipv4.address.in_addr.s_addr_be &
            ipv4->unicast[i].netmask.s_addr_be) == subnet) {
            ipv4->unicast[i].netmask = *netmask;
            ret = true;
            goto out;
        }
    }

out :
    net_if_unlock(iface);

    return (ret);
}

/* Using this function is problematic as if we have multiple
 * addresses configured, which one to return. Use heuristic
 * in this case and return the first one found. Please use
 * net_if_ipv4_get_netmask_by_addr() instead.
 */
struct net_in_addr net_if_ipv4_get_netmask(struct net_if* iface) {
    struct net_in_addr netmask = {0};
    struct net_if_ipv4 const* ipv4;

    net_if_lock(iface);

    if (net_if_config_ipv4_get(iface, NULL) < 0) {
        goto out;
    }

    ipv4 = iface->config.ip.ipv4;
    if (ipv4 == NULL) {
        goto out;
    }

    ARRAY_FOR_EACH(ipv4->unicast, i) {
        if (!ipv4->unicast[i].ipv4.is_used ||
            (ipv4->unicast[i].ipv4.address.family != NET_AF_INET)) {
            continue;
        }

        netmask = iface->config.ip.ipv4->unicast[i].netmask;
        break;
    }

out :
    net_if_unlock(iface);

    return (netmask);
}

/* Using this function is problematic as if we have multiple
 * addresses configured, which one to set. Use heuristic
 * in this case and set the first one found. Please use
 * net_if_ipv4_set_netmask_by_addr() instead.
 */
static void net_if_ipv4_set_netmask_deprecated(struct net_if* iface,
                                               const struct net_in_addr* netmask) {
    struct net_if_ipv4* ipv4;

    net_if_lock(iface);

    if (net_if_config_ipv4_get(iface, NULL) < 0) {
        goto out;
    }

    ipv4 = iface->config.ip.ipv4;
    if (ipv4 == NULL) {
        goto out;
    }

    ARRAY_FOR_EACH(ipv4->unicast, i) {
        if (!ipv4->unicast[i].ipv4.is_used ||
            (ipv4->unicast[i].ipv4.address.family != NET_AF_INET)) {
            continue;
        }

        net_ipaddr_copy(&ipv4->unicast[i].netmask, netmask);
        break;
    }

out :
    net_if_unlock(iface);
}

void net_if_ipv4_set_netmask(struct net_if* iface,
                             const struct net_in_addr* netmask) {
    net_if_ipv4_set_netmask_deprecated(iface, netmask);
}

bool z_impl_net_if_ipv4_set_netmask_by_index(int index,
                                             const struct net_in_addr* netmask) {
    struct net_if* iface;

    iface = net_if_get_by_index(index);
    if (iface == NULL) {
        return (false);
    }

    net_if_ipv4_set_netmask_deprecated(iface, netmask);

    return (true);
}

bool z_impl_net_if_ipv4_set_netmask_by_addr_by_index(int index,
                                                     const struct net_in_addr* addr,
                                                     const struct net_in_addr* netmask) {
    struct net_if* iface;

    iface = net_if_get_by_index(index);
    if (iface == NULL) {
        return (false);
    }

    net_if_ipv4_set_netmask_by_addr(iface, addr, netmask);

    return (true);
}

#ifdef CONFIG_USERSPACE
bool z_vrfy_net_if_ipv4_set_netmask_by_index(int index,
                                             const struct net_in_addr* netmask) {
    struct net_in_addr netmask_addr;
    struct net_if* iface;

    iface = z_vrfy_net_if_get_by_index(index);
    if (iface == NULL) {
        return (false);
    }

    K_OOPS(k_usermode_from_copy(&netmask_addr, (void*)netmask,
                                sizeof(netmask_addr)));

    return z_impl_net_if_ipv4_set_netmask_by_index(index, &netmask_addr);
}

#include <zephyr/syscalls/net_if_ipv4_set_netmask_by_index_mrsh.c>

bool z_vrfy_net_if_ipv4_set_netmask_by_addr_by_index(int index,
                                                     const struct net_in_addr* addr,
                                                     const struct net_in_addr* netmask) {
    struct net_in_addr ipv4_addr;
    struct net_in_addr netmask_addr;
    struct net_if* iface;

    iface = z_vrfy_net_if_get_by_index(index);
    if (iface == NULL) {
        return (false);
    }

    K_OOPS(k_usermode_from_copy(&ipv4_addr, (void*)addr,
                                sizeof(ipv4_addr)));
    K_OOPS(k_usermode_from_copy(&netmask_addr, (void*)netmask,
                                sizeof(netmask_addr)));

    return z_impl_net_if_ipv4_set_netmask_by_addr_by_index(index,
                                                           &ipv4_addr,
                                                           &netmask_addr);
}

#include <zephyr/syscalls/net_if_ipv4_set_netmask_by_addr_by_index_mrsh.c>
#endif /* CONFIG_USERSPACE */

struct net_in_addr net_if_ipv4_get_gw(struct net_if* iface) {
    struct net_in_addr gw = {0};

    net_if_lock(iface);

    if (net_if_config_ipv4_get(iface, NULL) < 0) {
        goto out;
    }

    if (!iface->config.ip.ipv4) {
        goto out;
    }

    gw = iface->config.ip.ipv4->gw;

out :
    net_if_unlock(iface);

    return (gw);
}

void net_if_ipv4_set_gw(struct net_if* iface, const struct net_in_addr* gw) {
    net_if_lock(iface);

    if (net_if_config_ipv4_get(iface, NULL) < 0) {
        goto out;
    }

    if (!iface->config.ip.ipv4) {
        goto out;
    }

    net_ipaddr_copy(&iface->config.ip.ipv4->gw, gw);

out :
    net_if_unlock(iface);
}

bool z_impl_net_if_ipv4_set_gw_by_index(int index,
                                        const struct net_in_addr* gw) {
    struct net_if* iface;

    iface = net_if_get_by_index(index);
    if (iface == NULL) {
        return (false);
    }

    net_if_ipv4_set_gw(iface, gw);

    return (true);
}

#ifdef CONFIG_USERSPACE
bool z_vrfy_net_if_ipv4_set_gw_by_index(int index,
                                        const struct net_in_addr* gw) {
    struct net_in_addr gw_addr;
    struct net_if* iface;

    iface = z_vrfy_net_if_get_by_index(index);
    if (iface == NULL) {
        return (false);
    }

    K_OOPS(k_usermode_from_copy(&gw_addr, (void*)gw, sizeof(gw_addr)));

    return z_impl_net_if_ipv4_set_gw_by_index(index, &gw_addr);
}

#include <zephyr/syscalls/net_if_ipv4_set_gw_by_index_mrsh.c>
#endif /* CONFIG_USERSPACE */

static struct net_if_addr* ipv4_addr_find(struct net_if* iface,
                                          struct net_in_addr const* addr) {
    struct net_if_ipv4* ipv4 = iface->config.ip.ipv4;

    ARRAY_FOR_EACH(ipv4->unicast, i) {
        if (!ipv4->unicast[i].ipv4.is_used) {
            continue;
        }

        if (net_ipv4_addr_cmp(addr,
                              &ipv4->unicast[i].ipv4.address.in_addr)) {
            return &ipv4->unicast[i].ipv4;
        }
    }

    return (NULL);
}

#if defined(CONFIG_NET_IPV4_ACD)
void net_if_ipv4_acd_succeeded(struct net_if* iface, struct net_if_addr* ifaddr) {
    net_if_lock(iface);

    NET_DBG("ACD succeeded for %s at interface %d",
            net_sprint_ipv4_addr(&ifaddr->address.in_addr),
            ifaddr->ifindex);

    ifaddr->addr_state = NET_ADDR_PREFERRED;

    net_mgmt_event_notify_with_info(NET_EVENT_IPV4_ACD_SUCCEED, iface,
                                    &ifaddr->address.in_addr,
                                    sizeof(struct net_in_addr));

    net_if_unlock(iface);
}

void net_if_ipv4_acd_failed(struct net_if* iface, struct net_if_addr* ifaddr) {
    net_if_lock(iface);

    NET_DBG("ACD failed for %s at interface %d",
            net_sprint_ipv4_addr(&ifaddr->address.in_addr),
            ifaddr->ifindex);

    net_mgmt_event_notify_with_info(NET_EVENT_IPV4_ACD_FAILED, iface,
                                    &ifaddr->address.in_addr,
                                    sizeof(struct net_in_addr));

    net_if_ipv4_addr_rm(iface, &ifaddr->address.in_addr);

    net_if_unlock(iface);
}

void net_if_ipv4_start_acd(struct net_if* iface, struct net_if_addr* ifaddr) {
    ifaddr->addr_state = NET_ADDR_TENTATIVE;

    if (net_if_is_up(iface)) {
        NET_DBG("Interface %p ll addr %s tentative IPv4 addr %s",
                iface,
                net_sprint_ll_addr(net_if_get_link_addr(iface)->addr,
                                   net_if_get_link_addr(iface)->len),
                                   net_sprint_ipv4_addr(&ifaddr->address.in_addr));

        if (net_ipv4_acd_start(iface, ifaddr) != 0) {
            NET_DBG("Failed to start ACD for %s on iface %p.",
                    net_sprint_ipv4_addr(&ifaddr->address.in_addr),
                    iface);

            /* Just act as if no conflict was detected. */
            net_if_ipv4_acd_succeeded(iface, ifaddr);
        }
    }
    else {
        NET_DBG("Interface %p is down, starting ACD for %s later.",
            iface, net_sprint_ipv4_addr(&ifaddr->address.in_addr));
    }
}

void net_if_start_acd(struct net_if* iface) {
    struct net_if_ipv4* ipv4;
    int ret;

    net_if_lock(iface);

    NET_DBG("Starting ACD for iface %p", iface);

    ret = net_if_config_ipv4_get(iface, &ipv4);
    if (ret < 0) {
        if (ret != -ENOTSUP) {
            NET_WARN("Cannot do ACD IPv4 config is not valid.");
        }

        goto out;
    }

    if (!ipv4) {
        goto out;
    }

    ipv4->conflict_cnt = 0;

    /* Start ACD for all the addresses that were added earlier when
     * the interface was down.
     */
    ARRAY_FOR_EACH(ipv4->unicast, i) {
        if (!ipv4->unicast[i].ipv4.is_used ||
            ipv4->unicast[i].ipv4.address.family != AF_INET ||
            net_ipv4_is_addr_loopback(
                &ipv4->unicast[i].ipv4.address.in_addr)) {
            continue;
        }

        net_if_ipv4_start_acd(iface, &ipv4->unicast[i].ipv4);
    }

out :
    net_if_unlock(iface);
}
#else
void net_if_ipv4_start_acd(struct net_if* iface, struct net_if_addr* ifaddr) {
    ARG_UNUSED(iface);

    ifaddr->addr_state = NET_ADDR_PREFERRED;
}

#define net_if_start_acd(...)
#endif /* CONFIG_NET_IPV4_ACD */

struct net_if_addr* net_if_ipv4_addr_add(struct net_if* iface,
                                         struct net_in_addr* addr,
                                         enum net_addr_type addr_type,
                                         uint32_t vlifetime) {
    struct net_if_addr* ifaddr = NULL;
    struct net_if_ipv4* ipv4;
    int idx;

    net_if_lock(iface);

    if (net_if_config_ipv4_get(iface, &ipv4) < 0) {
        goto out;
    }

    ifaddr = ipv4_addr_find(iface, addr);
    if (ifaddr) {
        /* TODO: should set addr_type/vlifetime */
        goto out;
    }

    ARRAY_FOR_EACH(ipv4->unicast, i) {
        struct net_if_addr* cur = &ipv4->unicast[i].ipv4;

        if ((addr_type == NET_ADDR_DHCP) &&
            (cur->addr_type == NET_ADDR_OVERRIDABLE)) {
            ifaddr = cur;
            idx    = i;
            break;
        }

        if (!ipv4->unicast[i].ipv4.is_used) {
            ifaddr = cur;
            idx    = i;
            break;
        }
    }

    if (ifaddr) {
        ifaddr->is_used = true;
        ifaddr->address.family = NET_AF_INET;
        ifaddr->address.in_addr.s4_addr32[0] = addr->s4_addr32[0];
        ifaddr->addr_type  = addr_type;
        ifaddr->atomic_ref = ATOMIC_INIT(1);

        /* Caller has to take care of timers and their expiry */
        if (vlifetime) {
            ifaddr->is_infinite = false;
        }
        else {
            ifaddr->is_infinite = true;
        }

        /**
         *  TODO: Handle properly PREFERRED/DEPRECATED state when
         *  address in use, expired and renewal state.
         */

        NET_DBG("[%d] interface %d (%p) address %s type %s added",
                idx, net_if_get_by_iface(iface), iface,
                net_sprint_ipv4_addr(addr),
                net_addr_type2str(addr_type));

        if (!(l2_flags_get(iface) & NET_L2_POINT_TO_POINT) &&
            !net_ipv4_is_addr_loopback(addr)) {
            net_if_ipv4_start_acd(iface, ifaddr);
        }
        else {
            ifaddr->addr_state = NET_ADDR_PREFERRED;
        }

        net_mgmt_event_notify_with_info(NET_EVENT_IPV4_ADDR_ADD, iface,
                                        &ifaddr->address.in_addr,
                                        sizeof(struct net_in_addr));
        goto out;
    }

out :
    net_if_unlock(iface);

    return (ifaddr);
}

bool net_if_ipv4_addr_rm(struct net_if* iface, const struct net_in_addr* addr) {
    struct net_if_ipv4 const* ipv4;
    int ret;

    NET_ASSERT(addr);

    ipv4 = iface->config.ip.ipv4;
    if (ipv4 == NULL) {
        return (false);
    }

    ret = net_if_addr_unref(iface, NET_AF_INET, addr);
    if (ret > 0) {
        NET_DBG("Address %s still in use (ref %d)",
                net_sprint_ipv4_addr(addr), ret);
        return (false);
    }
    else if (ret < 0) {
        NET_DBG("Address %s not found (%d)",
                net_sprint_ipv4_addr(addr), ret);
    }

    return (true);
}

bool z_impl_net_if_ipv4_addr_add_by_index(int index,
                                          struct net_in_addr* addr,
                                          enum net_addr_type addr_type,
                                          uint32_t vlifetime) {
    struct net_if* iface;
    struct net_if_addr const* if_addr;

    iface = net_if_get_by_index(index);
    if (iface == NULL) {
        return (false);
    }

    if_addr = net_if_ipv4_addr_add(iface, addr, addr_type, vlifetime);
    return if_addr ? true : false;
}

#ifdef CONFIG_USERSPACE
bool z_vrfy_net_if_ipv4_addr_add_by_index(int index,
                                          struct net_in_addr* addr,
                                          enum net_addr_type addr_type,
                                          uint32_t vlifetime) {
    struct net_in_addr addr_v4;
    struct net_if* iface;

    iface = z_vrfy_net_if_get_by_index(index);
    if (iface == NULL) {
        return (false);
    }

    K_OOPS(k_usermode_from_copy(&addr_v4, (void*)addr, sizeof(addr_v4)));

    return z_impl_net_if_ipv4_addr_add_by_index(index,
                                                &addr_v4,
                                                addr_type,
                                                vlifetime);
}

#include <zephyr/syscalls/net_if_ipv4_addr_add_by_index_mrsh.c>
#endif /* CONFIG_USERSPACE */

bool z_impl_net_if_ipv4_addr_rm_by_index(int index,
                                         const struct net_in_addr* addr) {
    struct net_if* iface;

    iface = net_if_get_by_index(index);
    if (iface == NULL) {
        return (false);
    }

    return net_if_ipv4_addr_rm(iface, addr);
}

#ifdef CONFIG_USERSPACE
bool z_vrfy_net_if_ipv4_addr_rm_by_index(int index,
                                         const struct net_in_addr* addr) {
    struct net_in_addr addr_v4;
    struct net_if* iface;

    iface = z_vrfy_net_if_get_by_index(index);
    if (iface == NULL) {
        return (false);
    }

    K_OOPS(k_usermode_from_copy(&addr_v4, (void*)addr, sizeof(addr_v4)));

    return (uint32_t)z_impl_net_if_ipv4_addr_rm_by_index(index, &addr_v4);
}

#include <zephyr/syscalls/net_if_ipv4_addr_rm_by_index_mrsh.c>
#endif /* CONFIG_USERSPACE */

void net_if_ipv4_addr_foreach(struct net_if* iface, net_if_ip_addr_cb_t cb,
                              void* user_data) {
    struct net_if_ipv4* ipv4;

    if (iface == NULL) {
        return;
    }

    net_if_lock(iface);

    ipv4 = iface->config.ip.ipv4;
    if (ipv4 == NULL) {
        goto out;
    }

    ARRAY_FOR_EACH(ipv4->unicast, i) {
        struct net_if_addr* if_addr = &ipv4->unicast[i].ipv4;

        if (!if_addr->is_used) {
            continue;
        }

        cb(iface, if_addr, user_data);
    }

out :
    net_if_unlock(iface);
}

static struct net_if_mcast_addr* ipv4_maddr_find(struct net_if* iface,
                                                 bool is_used,
                                                 const struct net_in_addr* addr) {
    struct net_if_ipv4* ipv4;

    ipv4 = iface->config.ip.ipv4;
    if (ipv4 == NULL) {
        return (NULL);
    }

    ARRAY_FOR_EACH(ipv4->mcast, i) {
        if ((is_used && !ipv4->mcast[i].is_used) ||
            (!is_used && ipv4->mcast[i].is_used)) {
            continue;
        }

        if (addr != NULL) {
            if (!net_ipv4_addr_cmp(&ipv4->mcast[i].address.in_addr,
                                   addr)) {
                continue;
            }
        }

        return &ipv4->mcast[i];
    }

    return (NULL);
}

struct net_if_mcast_addr* net_if_ipv4_maddr_add(struct net_if* iface,
                                                const struct net_in_addr* addr) {
    struct net_if_mcast_addr* maddr = NULL;

    net_if_lock(iface);

    if (net_if_config_ipv4_get(iface, NULL) < 0) {
        goto out;
    }

    if (!net_ipv4_is_addr_mcast(addr)) {
        NET_DBG("Address %s is not a multicast address.",
                net_sprint_ipv4_addr(addr));
        goto out;
    }

    maddr = ipv4_maddr_find(iface, false, NULL);
    if (maddr != NULL) {
        maddr->is_used = true;
        maddr->address.family = NET_AF_INET;
        maddr->address.in_addr.s4_addr32[0] = addr->s4_addr32[0];

        NET_DBG("interface %d (%p) address %s added",
                net_if_get_by_iface(iface), iface,
                net_sprint_ipv4_addr(addr));

        net_mgmt_event_notify_with_info(
                NET_EVENT_IPV4_MADDR_ADD, iface,
                &maddr->address.in_addr,
                sizeof(struct net_in_addr));
    }

out :
    net_if_unlock(iface);

    return (maddr);
}

bool net_if_ipv4_maddr_rm(struct net_if* iface, const struct net_in_addr* addr) {
    struct net_if_mcast_addr* maddr;
    bool ret = false;

    net_if_lock(iface);

    maddr = ipv4_maddr_find(iface, true, addr);
    if (maddr != NULL) {
        maddr->is_used = false;

        NET_DBG("interface %d (%p) address %s removed",
                net_if_get_by_iface(iface), iface,
                net_sprint_ipv4_addr(addr));

        net_mgmt_event_notify_with_info(
                NET_EVENT_IPV4_MADDR_DEL, iface,
                &maddr->address.in_addr,
                sizeof(struct net_in_addr));

        ret = true;
    }

    net_if_unlock(iface);

    return (ret);
}

void net_if_ipv4_maddr_foreach(struct net_if* iface, net_if_ip_maddr_cb_t cb,
                               void* user_data) {
    struct net_if_ipv4* ipv4;

    NET_ASSERT(iface);
    NET_ASSERT(cb);

    net_if_lock(iface);

    ipv4 = iface->config.ip.ipv4;
    if (ipv4 == NULL) {
        goto out;
    }

    for (int i = 0; i < NET_IF_MAX_IPV4_MADDR; i++) {
        if (!ipv4->mcast[i].is_used) {
            continue;
        }

        cb(iface, &ipv4->mcast[i], user_data);
    }

out :
    net_if_unlock(iface);
}

struct net_if_mcast_addr* net_if_ipv4_maddr_lookup(const struct net_in_addr* maddr,
                                                   struct net_if** ret) {
    struct net_if_mcast_addr* addr = NULL;

    STRUCT_SECTION_FOREACH(net_if, iface) {
        if (ret && *ret && iface != *ret) {
            continue;
        }

        net_if_lock(iface);

        addr = ipv4_maddr_find(iface, true, maddr);
        if (addr) {
            if (ret) {
                *ret = iface;
            }

            net_if_unlock(iface);
            goto out;
        }

        net_if_unlock(iface);
    }

out :
    return (addr);
}

void net_if_ipv4_maddr_leave(struct net_if* iface, struct net_if_mcast_addr* addr) {
    NET_ASSERT(iface);
    NET_ASSERT(addr);

    net_if_lock(iface);
    addr->is_joined = false;
    net_if_unlock(iface);
}

void net_if_ipv4_maddr_join(struct net_if* iface, struct net_if_mcast_addr* addr) {
    NET_ASSERT(iface);
    NET_ASSERT(addr);

    net_if_lock(iface);
    addr->is_joined = true;
    net_if_unlock(iface);
}

static void iface_ipv4_init(int if_count) {
    if (if_count > ARRAY_SIZE(ipv4_addresses)) {
        NET_WARN("You have %zu IPv4 net_if addresses but %d "
                 "network interfaces", ARRAY_SIZE(ipv4_addresses),
                 if_count);
        NET_WARN("Consider increasing CONFIG_NET_IF_MAX_IPV4_COUNT "
                 "value.");
    }

    for (int i = 0; i < ARRAY_SIZE(ipv4_addresses); i++) {
        ipv4_addresses[i].ipv4.ttl       = CONFIG_NET_INITIAL_TTL;
        ipv4_addresses[i].ipv4.mcast_ttl = CONFIG_NET_INITIAL_MCAST_TTL;
    }
}

static void leave_ipv4_mcast_all(struct net_if* iface) {
    struct net_if_ipv4 const* ipv4;

    ipv4 = iface->config.ip.ipv4;
    if (ipv4 == NULL) {
        return;
    }

    ARRAY_FOR_EACH(ipv4->mcast, i) {
        if (!ipv4->mcast[i].is_used ||
            !ipv4->mcast[i].is_joined) {
            continue;
        }

        net_ipv4_igmp_leave(iface, &ipv4->mcast[i].address.in_addr);
    }
}

static void iface_ipv4_start(struct net_if* iface) {
    if (!net_if_flag_is_set(iface, NET_IF_IPV4)) {
        return;
    }

    if (IS_ENABLED(CONFIG_NET_IPV4_ACD)) {
        net_if_start_acd(iface);
    }
}


#else /* CONFIG_NET_NATIVE_IPV4 */
#define leave_ipv4_mcast_all(...)
#define iface_ipv4_init(...)
#define iface_ipv4_start(...)

struct net_if_mcast_addr* net_if_ipv4_maddr_lookup(const struct net_in_addr* addr,
                                                   struct net_if** iface) {
    ARG_UNUSED(addr);
    ARG_UNUSED(iface);

    return (NULL);
}

struct net_if_addr* net_if_ipv4_addr_lookup(const struct net_in_addr* addr,
                                            struct net_if** ret) {
    ARG_UNUSED(addr);
    ARG_UNUSED(ret);

    return (NULL);
}

struct net_in_addr* net_if_ipv4_get_global_addr(struct net_if* iface,
                                            enum net_addr_state addr_state) {
    ARG_UNUSED(addr_state);
    ARG_UNUSED(iface);

    return (NULL);
}
#endif /* CONFIG_NET_NATIVE_IPV4 */

struct net_if* net_if_select_src_iface(const struct net_sockaddr* dst) {
    struct net_if* iface = NULL;

    if (dst == NULL) {
        goto out;
    }

    if (IS_ENABLED(CONFIG_NET_IPV6) && (dst->sa_family == NET_AF_INET6)) {
        iface = net_if_ipv6_select_src_iface(&net_sin6(dst)->sin6_addr);
        goto out;
    }

    if (IS_ENABLED(CONFIG_NET_IPV4) && (dst->sa_family == NET_AF_INET)) {
        iface = net_if_ipv4_select_src_iface(&net_sin(dst)->sin_addr);
        goto out;
    }

out :
    if (iface == NULL) {
        iface = net_if_get_default();
    }

    return (iface);
}

static struct net_if_addr* get_ifaddr(struct net_if* iface,
                                      sa_family_t family,
                                      void const* addr,
                                      unsigned int* mcast_addr_count) {
    struct net_if_addr* ifaddr = NULL;

    net_if_lock(iface);

    if (IS_ENABLED(CONFIG_NET_IPV6) && family == NET_AF_INET6) {
        struct net_if_ipv6* ipv6 =
                COND_CODE_1(CONFIG_NET_NATIVE_IPV6, (iface->config.ip.ipv6), (NULL));

        struct net_in6_addr maddr;
        unsigned int maddr_count = 0;
        int found = -1;

        net_ipv6_addr_create_solicited_node((struct net_in6_addr const*)addr,
                                            &maddr);

        ARRAY_FOR_EACH(ipv6->unicast, i) {
            struct net_in6_addr unicast_maddr;

            if (!ipv6->unicast[i].is_used) {
                continue;
            }

            /* Count how many times this solicited-node multicast address is identical
             * for all the used unicast addresses
             */
            net_ipv6_addr_create_solicited_node(
                    &ipv6->unicast[i].address.in6_addr,
                    &unicast_maddr);

            if (net_ipv6_addr_cmp(&maddr, &unicast_maddr)) {
                maddr_count++;
            }

            if (!net_ipv6_addr_cmp(&ipv6->unicast[i].address.in6_addr, addr)) {
                continue;
            }

            found = i;
        }

        if (found >= 0) {
            ifaddr = &ipv6->unicast[found];

            if (mcast_addr_count != NULL) {
                *mcast_addr_count = maddr_count;
            }
        }

        goto out;
    }

    if (IS_ENABLED(CONFIG_NET_IPV4) && (family == NET_AF_INET)) {
        struct net_if_ipv4* ipv4 =
                COND_CODE_1(CONFIG_NET_NATIVE_IPV4, (iface->config.ip.ipv4), (NULL));

        ARRAY_FOR_EACH(ipv4->unicast, i) {
            if (!ipv4->unicast[i].ipv4.is_used) {
                continue;
            }

            if (!net_ipv4_addr_cmp(&ipv4->unicast[i].ipv4.address.in_addr,
                                   addr)) {
                continue;
            }

            ifaddr = &ipv4->unicast[i].ipv4;

            goto out;
        }
    }

out :
    net_if_unlock(iface);

    return (ifaddr);
}

static void remove_ipv6_ifaddr(struct net_if* iface,
                               struct net_if_addr* ifaddr,
                               unsigned int maddr_count) {
    struct net_if_ipv6 const* ipv6;

    net_if_lock(iface);

    ipv6 = COND_CODE_1(CONFIG_NET_NATIVE_IPV6, (iface->config.ip.ipv6), (NULL));
    if (!ipv6) {
        goto out;
    }

    if (!ifaddr->is_infinite) {
        k_mutex_lock(&lock, K_FOREVER);

        #if defined(CONFIG_NET_NATIVE_IPV6)
        sys_slist_find_and_remove(&active_address_lifetime_timers,
                                  &ifaddr->lifetime.node);

        if (sys_slist_is_empty(&active_address_lifetime_timers)) {
            k_work_cancel_delayable(&address_lifetime_timer);
        }
        #endif

        k_mutex_unlock(&lock);
    }

    #if defined(CONFIG_NET_IPV6_DAD)
    if (!net_if_flag_is_set(iface, NET_IF_IPV6_NO_ND)) {
        k_mutex_lock(&lock, K_FOREVER);
        sys_slist_find_and_remove(&active_dad_timers,
                                  &ifaddr->dad_node);
        k_mutex_unlock(&lock);
    }
    #endif

    if (maddr_count == 1) {
        /* Remove the solicited-node multicast address only if no other
         * unicast address is also using it
         */
        struct net_in6_addr maddr;

        net_ipv6_addr_create_solicited_node(&ifaddr->address.in6_addr,
                                            &maddr);
        net_if_ipv6_maddr_rm(iface, &maddr);
    }

    /* Using the IPv6 address pointer here can give false
     * info if someone adds a new IP address into this position
     * in the address array. This is quite unlikely thou.
     */
    net_mgmt_event_notify_with_info(NET_EVENT_IPV6_ADDR_DEL,
                                    iface,
                                    &ifaddr->address.in6_addr,
                                    sizeof(struct net_in6_addr));

out :
    net_if_unlock(iface);
}

static void remove_ipv4_ifaddr(struct net_if* iface,
                               struct net_if_addr const* ifaddr) {
    struct net_if_ipv4 const* ipv4;

    net_if_lock(iface);

    ipv4 = COND_CODE_1(CONFIG_NET_NATIVE_IPV4, (iface->config.ip.ipv4), (NULL));
    if (!ipv4) {
        goto out;
    }

    #if defined(CONFIG_NET_IPV4_ACD)
    net_ipv4_acd_cancel(iface, ifaddr);
    #endif

    net_mgmt_event_notify_with_info(NET_EVENT_IPV4_ADDR_DEL,
                                    iface,
                                    &ifaddr->address.in_addr,
                                    sizeof(struct net_in_addr));
out :
    net_if_unlock(iface);
}

#if defined(CONFIG_NET_IF_LOG_LEVEL)
#define NET_LOG_LEVEL CONFIG_NET_IF_LOG_LEVEL
#else
#define NET_LOG_LEVEL 0
#endif

#if NET_LOG_LEVEL >= LOG_LEVEL_DBG
struct net_if_addr* net_if_addr_ref_debug(struct net_if* iface,
                                          sa_family_t family,
                                          void const* addr,
                                          char const* caller,
                                          int line)
#else
struct net_if_addr* net_if_addr_ref(struct net_if* iface,
                                    sa_family_t family,
                                    void const* addr)
#endif /* NET_LOG_LEVEL >= LOG_LEVEL_DBG */
{
    struct net_if_addr* ifaddr;
    atomic_val_t ref;

    #if NET_LOG_LEVEL >= LOG_LEVEL_DBG
    char addr_str[IS_ENABLED(CONFIG_NET_IPV6) ?
                  INET6_ADDRSTRLEN : INET_ADDRSTRLEN];

    __ASSERT(iface, "iface is NULL (%s():%d)", caller, line);
    #endif

    ifaddr = get_ifaddr(iface, family, addr, NULL);

    do {
        ref = ifaddr ? atomic_get(&ifaddr->atomic_ref) : 0;
        if (!ref) {
            #if NET_LOG_LEVEL >= LOG_LEVEL_DBG
            NET_ERR("iface %d addr %s (%s():%d)",
                    net_if_get_by_iface(iface),
                    net_addr_ntop(family,
                                  addr,
                                  addr_str, sizeof(addr_str)),
                                  caller, line);
            #endif
            return NULL;
        }
    } while (!atomic_cas(&ifaddr->atomic_ref, ref, ref + 1));

    #if NET_LOG_LEVEL >= LOG_LEVEL_DBG
    NET_DBG("[%d] ifaddr %s state %d ref %ld (%s():%d)",
            net_if_get_by_iface(iface),
            net_addr_ntop(ifaddr->address.family,
                          (void*)&ifaddr->address.in_addr,
                          addr_str, sizeof(addr_str)),
            ifaddr->addr_state,
            ref + 1,
            caller, line);
    #endif

    return ifaddr;
}

#if NET_LOG_LEVEL >= LOG_LEVEL_DBG
int net_if_addr_unref_debug(struct net_if* iface,
                            sa_family_t family,
                            void const* addr,
                            char const* caller, int line)
#else
int net_if_addr_unref(struct net_if* iface,
                      sa_family_t family,
                      void const* addr)
#endif /* NET_LOG_LEVEL >= LOG_LEVEL_DBG */
{
    struct net_if_addr* ifaddr;
    unsigned int        maddr_count = 0;
    atomic_val_t        ref;

#if NET_LOG_LEVEL >= LOG_LEVEL_DBG
    char addr_str[IS_ENABLED(CONFIG_NET_IPV6) ?
                  INET6_ADDRSTRLEN : INET_ADDRSTRLEN];

    __ASSERT(iface, "iface is NULL (%s():%d)", caller, line);
#endif

    ifaddr = get_ifaddr(iface, family, addr, &maddr_count);

    if (!ifaddr) {
#if NET_LOG_LEVEL >= LOG_LEVEL_DBG
        NET_ERR("iface %d addr %s (%s():%d)",
                net_if_get_by_iface(iface),
                net_addr_ntop(family,
                              addr,
                              addr_str, sizeof(addr_str)),
                caller, line);
#endif
        return -EINVAL;
    }

    do {
        ref = atomic_get(&ifaddr->atomic_ref);
        if (!ref) {
#if NET_LOG_LEVEL >= LOG_LEVEL_DBG
            NET_ERR("*** ERROR *** iface %d ifaddr %p "
                    "is freed already (%s():%d)",
                    net_if_get_by_iface(iface),
                    ifaddr,
                    caller, line);
#endif
            return -EINVAL;
        }

    } while (!atomic_cas(&ifaddr->atomic_ref, ref, ref - 1));

#if NET_LOG_LEVEL >= LOG_LEVEL_DBG
    NET_DBG("[%d] ifaddr %s state %d ref %ld (%s():%d)",
            net_if_get_by_iface(iface),
            net_addr_ntop(ifaddr->address.family,
                          (void*)&ifaddr->address.in_addr,
                          addr_str, sizeof(addr_str)),
            ifaddr->addr_state,
            ref - 1, caller, line);
#endif

    if (ref > 1) {
        return ref - 1;
    }

    ifaddr->is_used = false;

    if (IS_ENABLED(CONFIG_NET_IPV6) && (family == NET_AF_INET6) && (addr != NULL)) {
        remove_ipv6_ifaddr(iface, ifaddr, maddr_count);
    }

    if (IS_ENABLED(CONFIG_NET_IPV4) && (family == NET_AF_INET) && (addr != NULL)) {
        remove_ipv4_ifaddr(iface, ifaddr);
    }

    return 0;
}

enum net_verdict net_if_recv_data(struct net_if* iface, struct net_pkt* pkt) {
    if (IS_ENABLED(CONFIG_NET_PROMISCUOUS_MODE) &&
        net_if_is_promisc(iface)) {
        struct net_pkt* new_pkt;

        new_pkt = net_pkt_clone(pkt, K_NO_WAIT);

        if (net_promisc_mode_input(new_pkt) == NET_DROP) {
            net_pkt_unref(new_pkt);
        }
    }

    return net_if_l2(iface)->recv(iface, pkt);
}

void net_if_register_link_cb(struct net_if_link_cb* link,
                             net_if_link_callback_t cb) {
    k_mutex_lock(&lock, K_FOREVER);

    sys_slist_find_and_remove(&link_callbacks, &link->node);
    sys_slist_prepend(&link_callbacks, &link->node);

    link->cb = cb;

    k_mutex_unlock(&lock);
}

void net_if_unregister_link_cb(struct net_if_link_cb* link) {
    k_mutex_lock(&lock, K_FOREVER);

    sys_slist_find_and_remove(&link_callbacks, &link->node);

    k_mutex_unlock(&lock);
}

void net_if_call_link_cb(struct net_if* iface, struct net_linkaddr* lladdr,
                         int status) {
    struct net_if_link_cb* link;
    struct net_if_link_cb* tmp;

    k_mutex_lock(&lock, K_FOREVER);

    SYS_SLIST_FOR_EACH_CONTAINER_SAFE_WITH_TYPE(&link_callbacks,
                                                struct net_if_link_cb,
                                                link, tmp, node) {
        link->cb(iface, lladdr, status);
    }

    k_mutex_unlock(&lock);
}

static bool need_calc_checksum(struct net_if* iface, enum ethernet_hw_caps caps,
                               enum net_if_checksum_type chksum_type) {
    #if defined(CONFIG_NET_L2_ETHERNET)
    struct ethernet_config config;
    enum ethernet_config_type config_type;

    if (net_if_l2(iface) != &NET_L2_GET_NAME(ETHERNET)) {
        return (true);
    }

    if (!(net_eth_get_hw_capabilities(iface) & caps)) {
        return (true);                      /* No checksum offload*/
    }

    if (caps == ETHERNET_HW_RX_CHKSUM_OFFLOAD) {
        config_type = ETHERNET_CONFIG_TYPE_RX_CHECKSUM_SUPPORT;
    }
    else {
        config_type = ETHERNET_CONFIG_TYPE_TX_CHECKSUM_SUPPORT;
    }

    if (net_eth_get_hw_config(iface, config_type, &config) != 0) {
        return (false);                     /* No extra info, assume all offloaded. */
    }

    /* bitmaps are encoded such that this works */
    return !((config.chksum_support & chksum_type) == chksum_type);
    #else
    ARG_UNUSED(iface);
    ARG_UNUSED(caps);

    return (true);
    #endif
}

bool net_if_need_calc_tx_checksum(struct net_if* iface, enum net_if_checksum_type chksum_type) {
    return need_calc_checksum(iface, ETHERNET_HW_TX_CHKSUM_OFFLOAD, chksum_type);
}

bool net_if_need_calc_rx_checksum(struct net_if* iface, enum net_if_checksum_type chksum_type) {
    return need_calc_checksum(iface, ETHERNET_HW_RX_CHKSUM_OFFLOAD, chksum_type);
}

int net_if_get_by_iface(struct net_if* iface) {
    if (!((iface >= _net_if_list_start) &&
          (iface <  _net_if_list_end  ))) {
        return (-1);
    }

    return ((iface - _net_if_list_start) + 1);
}

void net_if_foreach(net_if_cb_t cb, void* user_data) {
    STRUCT_SECTION_FOREACH(net_if, iface) {
        cb(iface, user_data);
    }
}

bool net_if_is_offloaded(struct net_if* iface) {
    return (IS_ENABLED(CONFIG_NET_OFFLOAD) &&
            net_if_is_ip_offloaded(iface)) ||
           (IS_ENABLED(CONFIG_NET_SOCKETS_OFFLOAD) &&
            net_if_is_socket_offloaded(iface));
}

static void rejoin_multicast_groups(struct net_if* iface) {
#if defined(CONFIG_NET_NATIVE_IPV6)
    rejoin_ipv6_mcast_groups(iface);
    if (l2_flags_get(iface) & NET_L2_MULTICAST) {
        join_mcast_allnodes(iface);
    }
#else
    ARG_UNUSED(iface);
#endif
}

static void notify_iface_up(struct net_if* iface) {
    /* In many places it's assumed that link address was set with
     * net_if_set_link_addr(). Better check that now.
     */
    if (IS_ENABLED(CONFIG_NET_L2_CANBUS_RAW) &&
        IS_ENABLED(CONFIG_NET_SOCKETS_CAN) &&
        (net_if_l2(iface) == &NET_L2_GET_NAME(CANBUS_RAW))) {
        /* CAN does not require link address. */
    }
    else {
        if (!net_if_is_offloaded(iface)) {
            NET_ASSERT(net_if_get_link_addr(iface)->addr != NULL);
        }
    }

    net_if_flag_set(iface, NET_IF_RUNNING);
    net_mgmt_event_notify(NET_EVENT_IF_UP, iface);
    net_virtual_enable(iface);

    /* If the interface is only having point-to-point traffic then we do
     * not need to run DAD etc for it.
     */
    if (!net_if_is_offloaded(iface) &&
        !(l2_flags_get(iface) & NET_L2_POINT_TO_POINT)) {
        /* Make sure that we update the IPv6 addresses and join the
         * multicast groups.
         */
        rejoin_multicast_groups(iface);
        iface_ipv6_start(iface);
        iface_ipv4_start(iface);
        net_ipv4_autoconf_start(iface);
    }
}

static void notify_iface_down(struct net_if* iface) {
    net_if_flag_clear(iface, NET_IF_RUNNING);
    net_mgmt_event_notify(NET_EVENT_IF_DOWN, iface);
    net_virtual_disable(iface);

    if (!net_if_is_offloaded(iface) &&
        !(l2_flags_get(iface) & NET_L2_POINT_TO_POINT)) {
        iface_ipv6_stop(iface);
        clear_joined_ipv6_mcast_groups(iface);
        net_ipv4_autoconf_reset(iface);
    }
}

static inline char const* net_if_oper_state2str(enum net_if_oper_state state) {
    #if (CONFIG_NET_IF_LOG_LEVEL >= LOG_LEVEL_DBG)
    switch (state) {
        case NET_IF_OPER_UNKNOWN :
            return "UNKNOWN";

        case NET_IF_OPER_NOTPRESENT :
            return "NOTPRESENT";

        case NET_IF_OPER_DOWN :
            return "DOWN";

        case NET_IF_OPER_LOWERLAYERDOWN :
            return "LOWERLAYERDOWN";

        case NET_IF_OPER_TESTING :
            return "TESTING";

        case NET_IF_OPER_DORMANT :
            return "DORMANT";

        case NET_IF_OPER_UP :
            return "UP";

        default :
            break;
    }

    return "<invalid>";
    #else
    ARG_UNUSED(state);

    return "";
    #endif /* CONFIG_NET_IF_LOG_LEVEL >= LOG_LEVEL_DBG */
}

static void update_operational_state(struct net_if* iface) {
    enum net_if_oper_state prev_state = iface->if_dev->oper_state;
    enum net_if_oper_state new_state  = NET_IF_OPER_UNKNOWN;

    if (!net_if_is_admin_up(iface)) {
        new_state = NET_IF_OPER_DOWN;
        goto exit;
    }

    if (!device_is_ready(net_if_get_device(iface))) {
        new_state = NET_IF_OPER_LOWERLAYERDOWN;
        goto exit;
    }

    if (!net_if_is_carrier_ok(iface)) {
        #if defined(CONFIG_NET_L2_VIRTUAL)
        if (net_if_l2(iface) == &NET_L2_GET_NAME(VIRTUAL)) {
            new_state = NET_IF_OPER_LOWERLAYERDOWN;
        }
        else
        #endif /* CONFIG_NET_L2_VIRTUAL */
        {
            new_state = NET_IF_OPER_DOWN;
        }

        goto exit;
    }

    if (net_if_is_dormant(iface)) {
        new_state = NET_IF_OPER_DORMANT;
        goto exit;
    }

    new_state = NET_IF_OPER_UP;

exit :
    if (net_if_oper_state_set(iface, new_state) != new_state) {
        NET_ERR("Failed to update oper state to %d", new_state);
        return;
    }

    NET_DBG("iface %d (%p), oper state %s admin %s carrier %s dormant %s",
            net_if_get_by_iface(iface), iface,
            net_if_oper_state2str(net_if_oper_state(iface)),
            net_if_is_admin_up(iface) ? "UP" : "DOWN",
            net_if_is_carrier_ok(iface) ? "ON" : "OFF",
            net_if_is_dormant(iface) ? "ON" : "OFF");

    if (net_if_oper_state(iface) == NET_IF_OPER_UP) {
        if (prev_state != NET_IF_OPER_UP) {
            notify_iface_up(iface);
        }
    }
    else {
        if (prev_state == NET_IF_OPER_UP) {
            notify_iface_down(iface);
        }
    }
}

static void init_igmp(struct net_if* iface) {
    #if defined(CONFIG_NET_IPV4_IGMP)
    /* Ensure IPv4 is enabled for this interface. */
    if (net_if_config_ipv4_get(iface, NULL)) {
        return;
    }

    net_ipv4_igmp_init(iface);
    #else
    ARG_UNUSED(iface);
    return;
    #endif
}

int net_if_up(struct net_if* iface) {
    struct net_l2 const* l2;
    int status = 0;

    NET_DBG("iface %d (%p)", net_if_get_by_iface(iface), iface);

    net_if_lock(iface);

    if (net_if_flag_is_set(iface, NET_IF_UP)) {
        status = -EALREADY;
        goto out;
    }

    /* If the L2 does not support enable just set the flag */
    l2 = net_if_l2(iface);
    if ((l2 == NULL) || (l2->enable == NULL)) {
        goto done;
    }
    else {
        /* If the L2 does not implement enable(), then the network
         * device driver cannot implement start(), in which case
         * we can do simple check here and not try to bring interface
         * up as the device is not ready.
         *
         * If the network device driver does implement start(), then
         * it could bring the interface up when the enable() is called
         * few lines below.
         */
        const struct device* dev;

        dev = net_if_get_device(iface);
        NET_ASSERT(dev);

        /* If the device is not ready it is pointless trying to take it up. */
        if (!device_is_ready(dev)) {
            NET_DBG("Device %s (%p) is not ready", dev->name, dev);
            status = -ENXIO;
            goto out;
        }
    }

    /* Notify L2 to enable the interface. Note that the interface is still down
     * at this point from network interface point of view i.e., the NET_IF_UP
     * flag has not been set yet.
     */
    status = l2->enable(iface, true);
    if (status < 0) {
        NET_DBG("Cannot take interface %d up (%d)",
                net_if_get_by_iface(iface), status);
        goto out;
    }

    init_igmp(iface);

done :
    net_if_flag_set(iface, NET_IF_UP);
    net_mgmt_event_notify(NET_EVENT_IF_ADMIN_UP, iface);
    update_operational_state(iface);

out :
    net_if_unlock(iface);

    return (status);
}

int net_if_down(struct net_if* iface) {
    struct net_l2 const* l2;
    int status = 0;

    NET_DBG("iface %p", iface);

    net_if_lock(iface);

    if (!net_if_flag_is_set(iface, NET_IF_UP)) {
        status = -EALREADY;
        goto out;
    }

    leave_mcast_all(iface);
    leave_ipv4_mcast_all(iface);

    /* If the L2 does not support enable just clear the flag */
    l2 = net_if_l2(iface);
    if ((l2 == NULL) || (l2->enable == NULL)) {
        goto done;
    }

    /* Notify L2 to disable the interface */
    status = l2->enable(iface, false);
    if (status < 0) {
        goto out;
    }

done :
    net_if_flag_clear(iface, NET_IF_UP);
    net_mgmt_event_notify(NET_EVENT_IF_ADMIN_DOWN, iface);
    update_operational_state(iface);

out :
    net_if_unlock(iface);

    return (status);
}

void net_if_carrier_on(struct net_if* iface) {
    NET_ASSERT(iface);

    net_if_lock(iface);

    if (!net_if_flag_test_and_set(iface, NET_IF_LOWER_UP)) {
        update_operational_state(iface);
    }

    net_if_unlock(iface);
}

void net_if_carrier_off(struct net_if* iface) {
    NET_ASSERT(iface);

    net_if_lock(iface);

    if (net_if_flag_test_and_clear(iface, NET_IF_LOWER_UP)) {
        update_operational_state(iface);
    }

    net_if_unlock(iface);
}

void net_if_dormant_on(struct net_if* iface) {
    NET_ASSERT(iface);

    net_if_lock(iface);

    if (!net_if_flag_test_and_set(iface, NET_IF_DORMANT)) {
        update_operational_state(iface);
    }

    net_if_unlock(iface);
}

void net_if_dormant_off(struct net_if* iface) {
    NET_ASSERT(iface);

    net_if_lock(iface);

    if (net_if_flag_test_and_clear(iface, NET_IF_DORMANT)) {
        update_operational_state(iface);
    }

    net_if_unlock(iface);
}

#if defined(CONFIG_NET_PROMISCUOUS_MODE)
static int promisc_mode_set(struct net_if* iface, bool enable) {
    enum net_l2_flags l2_flags;

    NET_ASSERT(iface);

    l2_flags = l2_flags_get(iface);
    if (!(l2_flags & NET_L2_PROMISC_MODE)) {
        return (-ENOTSUP);
    }

    #if defined(CONFIG_NET_L2_ETHERNET)
    if (net_if_l2(iface) == &NET_L2_GET_NAME(ETHERNET)) {
        int ret = net_eth_promisc_mode(iface, enable);

        if (ret < 0) {
            return (ret);
        }
    }
    #else
    ARG_UNUSED(enable);

    return (-ENOTSUP);
    #endif

    return (0);
}

int net_if_set_promisc(struct net_if* iface) {
    int ret;

    net_if_lock(iface);

    ret = promisc_mode_set(iface, true);
    if (ret < 0) {
        goto out;
    }

    ret = net_if_flag_test_and_set(iface, NET_IF_PROMISC);
    if (ret) {
        ret = -EALREADY;
        goto out;
    }

out :
    net_if_unlock(iface);

    return (ret);
}

void net_if_unset_promisc(struct net_if* iface) {
    int ret;

    net_if_lock(iface);

    ret = promisc_mode_set(iface, false);
    if (ret < 0) {
        goto out;
    }

    net_if_flag_clear(iface, NET_IF_PROMISC);

out :
    net_if_unlock(iface);
}

bool net_if_is_promisc(struct net_if* iface) {
    NET_ASSERT(iface);

    return net_if_flag_is_set(iface, NET_IF_PROMISC);
}
#endif /* CONFIG_NET_PROMISCUOUS_MODE */

#ifdef CONFIG_NET_POWER_MANAGEMENT

int net_if_suspend(struct net_if* iface) {
    int ret = 0;

    net_if_lock(iface);

    if (net_if_are_pending_tx_packets(iface)) {
        ret = -EBUSY;
        goto out;
    }

    if (net_if_flag_test_and_set(iface, NET_IF_SUSPENDED)) {
        ret = -EALREADY;
        goto out;
    }

    net_stats_add_suspend_start_time(iface, k_cycle_get_32());

out :
    net_if_unlock(iface);

    return (ret);
}

int net_if_resume(struct net_if* iface) {
    int ret = 0;

    net_if_lock(iface);

    if (!net_if_flag_is_set(iface, NET_IF_SUSPENDED)) {
        ret = -EALREADY;
        goto out;
    }

    net_if_flag_clear(iface, NET_IF_SUSPENDED);

    net_stats_add_suspend_end_time(iface, k_cycle_get_32());

out :
    net_if_unlock(iface);

    return (ret);
}

bool net_if_is_suspended(struct net_if* iface) {
    return net_if_flag_is_set(iface, NET_IF_SUSPENDED);
}

#endif /* CONFIG_NET_POWER_MANAGEMENT */

#if defined(CONFIG_NET_PKT_TIMESTAMP_THREAD)
static void net_tx_ts_thread(void* p1, void* p2, void* p3) {
    ARG_UNUSED(p1);
    ARG_UNUSED(p2);
    ARG_UNUSED(p3);

    struct net_pkt* pkt;

    NET_DBG("Starting TX timestamp callback thread");

    while (1) {
        pkt = k_fifo_get(&tx_ts_queue, K_FOREVER);
        if (pkt) {
            net_if_call_timestamp_cb(pkt);
        }
        net_pkt_unref(pkt);
    }
}

void net_if_register_timestamp_cb(struct net_if_timestamp_cb* handle,
                                  struct net_pkt* pkt,
                                  struct net_if* iface,
                                  net_if_timestamp_callback_t cb) {
    k_mutex_lock(&lock, K_FOREVER);

    sys_slist_find_and_remove(&timestamp_callbacks, &handle->node);
    sys_slist_prepend(&timestamp_callbacks, &handle->node);

    handle->iface = iface;
    handle->cb    = cb;
    handle->pkt   = pkt;

    k_mutex_unlock(&lock);
}

void net_if_unregister_timestamp_cb(struct net_if_timestamp_cb* handle) {
    k_mutex_lock(&lock, K_FOREVER);

    sys_slist_find_and_remove(&timestamp_callbacks, &handle->node);

    k_mutex_unlock(&lock);
}

void net_if_call_timestamp_cb(struct net_pkt* pkt) {
    sys_snode_t* sn;
    sys_snode_t* sns;

    k_mutex_lock(&lock, K_FOREVER);

    SYS_SLIST_FOR_EACH_NODE_SAFE(&timestamp_callbacks, sn, sns) {
        struct net_if_timestamp_cb* handle =
                CONTAINER_OF(sn, struct net_if_timestamp_cb, node);

        if (((handle->iface == NULL) ||
            (handle->iface == net_pkt_iface(pkt))) &&
            (handle->pkt == NULL || handle->pkt == pkt)) {
            handle->cb(pkt);
        }
    }

    k_mutex_unlock(&lock);
}

void net_if_add_tx_timestamp(struct net_pkt* pkt) {
    k_fifo_put(&tx_ts_queue, pkt);
    net_pkt_ref(pkt);
}
#endif /* CONFIG_NET_PKT_TIMESTAMP_THREAD */

bool net_if_is_wifi(struct net_if* iface) {
    if (net_if_is_offloaded(iface)) {
        return net_off_is_wifi_offloaded(iface);
    }

    if (IS_ENABLED(CONFIG_NET_L2_ETHERNET)) {
        return net_if_l2(iface) == &NET_L2_GET_NAME(ETHERNET) &&
               net_eth_type_is_wifi(iface);
    }

    return (false);
}

struct net_if* net_if_get_first_wifi(void) {
    STRUCT_SECTION_FOREACH(net_if, iface) {
        if (net_if_is_wifi(iface)) {
            return (iface);
        }
    }

    return (NULL);
}

struct net_if* net_if_get_wifi_sta(void) {
    STRUCT_SECTION_FOREACH(net_if, iface) {
        if (net_if_is_wifi(iface)
            #ifdef CONFIG_WIFI_NM
            && wifi_nm_iface_is_sta(iface)
            #endif
        ) {
            return (iface);
        }
    }

    /* If no STA interface is found, return the first WiFi interface */
    return net_if_get_first_wifi();
}

struct net_if* net_if_get_wifi_sap(void) {
    STRUCT_SECTION_FOREACH(net_if, iface) {
        if (net_if_is_wifi(iface)
            #ifdef CONFIG_WIFI_NM
            && wifi_nm_iface_is_sap(iface)
            #endif
            ) {
            return (iface);
        }
    }

    /* If no STA interface is found, return the first WiFi interface */
    return net_if_get_first_wifi();
}

int net_if_get_name(struct net_if* iface, char* buf, int len) {
    #if defined(CONFIG_NET_INTERFACE_NAME)
    int name_len;

    if ((iface == NULL) || (buf == NULL) || (len <= 0)) {
        return (-EINVAL);
    }

    name_len = strlen(net_if_get_config(iface)->name);
    if (name_len >= len) {
        return (-ERANGE);
    }

    /* Copy string and null terminator */
    memcpy(buf, net_if_get_config(iface)->name, name_len + 1);

    return (name_len);
    #else
    return (-ENOTSUP);
    #endif
}

int net_if_set_name(struct net_if* iface, char const* buf) {
    #if defined(CONFIG_NET_INTERFACE_NAME)
    int name_len;

    if ((iface == NULL) || (buf == NULL)) {
        return (-EINVAL);
    }

    name_len = strlen(buf);
    if (name_len >= sizeof(iface->config.name)) {
        return (-ENAMETOOLONG);
    }

    STRUCT_SECTION_FOREACH(net_if, iface_check) {
        if (iface_check == iface) {
            continue;
        }

        if (memcmp(net_if_get_config(iface_check)->name,
                   buf,
                   name_len + 1) == 0) {
            return (-EALREADY);
        }
    }

    /* Copy string and null terminator */
    (void) memcpy(net_if_get_config(iface)->name, buf, name_len + 1);

    return (0);
    #else
    return (-ENOTSUP);
    #endif
}

int net_if_get_by_name(char const* name) {
    #if defined(CONFIG_NET_INTERFACE_NAME)
    if (name == NULL) {
        return (-EINVAL);
    }

    STRUCT_SECTION_FOREACH(net_if, iface) {
        if (strncmp(net_if_get_config(iface)->name, name, strlen(name)) == 0) {
            return net_if_get_by_iface(iface);
        }
    }

    return (-ENOENT);
    #else
    return (-ENOTSUP);
    #endif
}

#if defined(CONFIG_NET_INTERFACE_NAME)
static void set_default_name(struct net_if* iface) {
    char name[CONFIG_NET_INTERFACE_NAME_LEN + 1];
    int  ret;

    if (net_if_is_wifi(iface)) {
        static int wlan_count;

        snprintk(name, sizeof(name), "wlan%d", wlan_count++);
    }
    else if (IS_ENABLED(CONFIG_NET_L2_ETHERNET) &&
             (net_if_l2(iface) == &NET_L2_GET_NAME(ETHERNET))) {
        static int eth_count;

        snprintk(name, sizeof(name), "eth%d", eth_count++);
    }
    else if (IS_ENABLED(CONFIG_NET_L2_IEEE802154) &&
             (net_if_l2(iface) == &NET_L2_GET_NAME(IEEE802154))) {
        static int ieee_count;

        snprintk(name, sizeof(name), "ieee%d", ieee_count++);
    }
    else if (IS_ENABLED(CONFIG_NET_L2_DUMMY) &&
             (net_if_l2(iface) == &NET_L2_GET_NAME(DUMMY))) {
        static int dummy_count;

        snprintk(name, sizeof(name), "dummy%d", dummy_count++);
    }
    else if (IS_ENABLED(CONFIG_NET_L2_CANBUS_RAW) &&
             (net_if_l2(iface) == &NET_L2_GET_NAME(CANBUS_RAW))) {
        static int can_count;

        snprintk(name, sizeof(name), "can%d", can_count++);
    }
    else if (IS_ENABLED(CONFIG_NET_L2_PPP) &&
             (net_if_l2(iface) == &NET_L2_GET_NAME(PPP))) {
        static int ppp_count;

        snprintk(name, sizeof(name), "ppp%d", ppp_count++);
    }
    else if (IS_ENABLED(CONFIG_NET_L2_OPENTHREAD) &&
             (net_if_l2(iface) == &NET_L2_GET_NAME(OPENTHREAD))) {
        static int thread_count;

        snprintk(name, sizeof(name), "thread%d", thread_count++);
    }
    else {
        static int net_count;

        snprintk(name, sizeof(name), "net%d", net_count++);
    }

    ret = net_if_set_name(iface, name);
    if (ret < 0) {
        NET_WARN("Cannot set default name for interface %d (%p) (%d)",
                 net_if_get_by_iface(iface), iface, ret);
    }
}
#endif /* CONFIG_NET_INTERFACE_NAME */

void net_if_init(void) {
    int if_count = 0;

    NET_DBG("");

    k_mutex_lock(&lock, K_FOREVER);

    net_tc_tx_init();

    STRUCT_SECTION_FOREACH(net_if, iface) {
        #if defined(CONFIG_NET_INTERFACE_NAME)
        memset(net_if_get_config(iface)->name, 0,
               sizeof(iface->config.name));
        #endif

        init_iface(iface);

        #if defined(CONFIG_NET_INTERFACE_NAME)
        /* If the driver did not set the name, then set
         * a default name for the network interface.
         */
        if (net_if_get_config(iface)->name[0] == '\0') {
            set_default_name(iface);
        }
        #endif

        if_count++;
    }

    if (if_count == 0) {
        NET_ERR("There is no network interface to work with!");
        goto out;
    }

    #if defined(CONFIG_ASSERT)
    /* Do extra check that verifies that interface count is properly
     * done.
     */
    int count_if;

    NET_IFACE_COUNT(&count_if);
    NET_ASSERT(count_if == if_count);
    #endif

    iface_ipv6_init(if_count);
    iface_ipv4_init(if_count);
    iface_router_init();

    #if defined(CONFIG_NET_PKT_TIMESTAMP_THREAD)
    k_thread_create(&tx_thread_ts, tx_ts_stack,
                    K_KERNEL_STACK_SIZEOF(tx_ts_stack),
                    net_tx_ts_thread,
                    NULL, NULL, NULL, K_PRIO_COOP(1), 0, K_NO_WAIT);
    k_thread_name_set(&tx_thread_ts, "tx_tstamp");
    #endif /* CONFIG_NET_PKT_TIMESTAMP_THREAD */

out :
    k_mutex_unlock(&lock);
}

void net_if_post_init(void) {
    bool is_set;

    NET_DBG("");

    /* After TX is running, attempt to bring the interface up */
    STRUCT_SECTION_FOREACH(net_if, iface) {
        is_set = net_if_flag_is_set(iface, NET_IF_NO_AUTO_START);
        if (is_set == false) {
            net_if_up(iface);
        }
    }
}<|MERGE_RESOLUTION|>--- conflicted
+++ resolved
@@ -436,6 +436,7 @@
 }
 
 enum net_verdict net_if_send_data(struct net_if* iface, struct net_pkt* pkt) {
+    struct net_l2 const* l2;
     struct net_context* context = net_pkt_context(pkt);
     struct net_linkaddr* dst = net_pkt_lladdr_dst(pkt);
     enum net_verdict verdict = NET_OK;
@@ -450,10 +451,25 @@
         goto done;
     }
 
-    if (IS_ENABLED(CONFIG_NET_OFFLOAD) && !net_if_l2(iface)) {
-        NET_WARN("no l2 for iface %p, discard pkt", iface);
-        verdict = NET_DROP;
-        goto done;
+    /* The check for CONFIG_NET_*_OFFLOAD here is an optimization;
+     * This is currently the only way for net_if_l2 to be NULL or missing send().
+     */
+    if (IS_ENABLED(CONFIG_NET_OFFLOAD) || IS_ENABLED(CONFIG_NET_SOCKETS_OFFLOAD)) {
+        l2 = net_if_l2(iface);
+        if (l2 == NULL) {
+            /* Offloaded ifaces may choose not to use an L2 at all. */
+            NET_WARN("no l2 for iface %p, discard pkt", iface);
+            verdict = NET_DROP;
+            goto done;
+        }
+        else if (l2->send == NULL) {
+            /* Or, their chosen L2 (for example, OFFLOADED_NETDEV_L2)
+             * might simply not implement send.
+             */
+            NET_WARN("l2 for iface %p cannot send, discard pkt", iface);
+            verdict = NET_DROP;
+            goto done;
+        }
     }
 
     /* If the ll address is not set at all, then we must set
@@ -616,129 +632,12 @@
     return (iface ? iface : _net_if_list_start);
 }
 
-<<<<<<< HEAD
-enum net_verdict net_if_send_data(struct net_if *iface, struct net_pkt *pkt)
-{
-	const struct net_l2 *l2;
-	struct net_context *context = net_pkt_context(pkt);
-	struct net_linkaddr *dst = net_pkt_lladdr_dst(pkt);
-	enum net_verdict verdict = NET_OK;
-	int status = -EIO;
-
-	if (!net_if_flag_is_set(iface, NET_IF_LOWER_UP) ||
-	    net_if_flag_is_set(iface, NET_IF_SUSPENDED)) {
-		/* Drop packet if interface is not up */
-		NET_WARN("iface %p is down", iface);
-		verdict = NET_DROP;
-		status = -ENETDOWN;
-		goto done;
-	}
-
-	/* The check for CONFIG_NET_*_OFFLOAD here is an optimization;
-	 * This is currently the only way for net_if_l2 to be NULL or missing send().
-	 */
-	if (IS_ENABLED(CONFIG_NET_OFFLOAD) || IS_ENABLED(CONFIG_NET_SOCKETS_OFFLOAD)) {
-		l2 = net_if_l2(iface);
-		if (l2 == NULL) {
-			/* Offloaded ifaces may choose not to use an L2 at all. */
-			NET_WARN("no l2 for iface %p, discard pkt", iface);
-			verdict = NET_DROP;
-			goto done;
-		} else if (l2->send == NULL) {
-			/* Or, their chosen L2 (for example, OFFLOADED_NETDEV_L2)
-			 * might simply not implement send.
-			 */
-			NET_WARN("l2 for iface %p cannot send, discard pkt", iface);
-			verdict = NET_DROP;
-			goto done;
-		}
-	}
-
-	/* If the ll address is not set at all, then we must set
-	 * it here.
-	 * Workaround Linux bug, see:
-	 * https://github.com/zephyrproject-rtos/zephyr/issues/3111
-	 */
-	if (!net_if_flag_is_set(iface, NET_IF_POINTOPOINT) &&
-	    !net_pkt_lladdr_src(pkt)->addr) {
-		net_pkt_lladdr_src(pkt)->addr = net_pkt_lladdr_if(pkt)->addr;
-		net_pkt_lladdr_src(pkt)->len = net_pkt_lladdr_if(pkt)->len;
-	}
-
-#if defined(CONFIG_NET_LOOPBACK)
-	/* If the packet is destined back to us, then there is no need to do
-	 * additional checks, so let the packet through.
-	 */
-	if (net_if_l2(iface) == &NET_L2_GET_NAME(DUMMY)) {
-		goto done;
-	}
-#endif
-
-	/* Bypass the IP stack with SOCK_RAW/IPPROTO_RAW sockets */
-	if (IS_ENABLED(CONFIG_NET_SOCKETS_PACKET) &&
-	    context && net_context_get_type(context) == SOCK_RAW &&
-	    net_context_get_proto(context) == IPPROTO_RAW) {
-		goto done;
-	}
-
-	/* If the ll dst address is not set check if it is present in the nbr
-	 * cache.
-	 */
-	if (IS_ENABLED(CONFIG_NET_IPV6) && net_pkt_family(pkt) == AF_INET6) {
-		verdict = net_ipv6_prepare_for_send(pkt);
-	}
-
-#if defined(CONFIG_NET_IPV4_FRAGMENT)
-	if (net_pkt_family(pkt) == AF_INET) {
-		verdict = net_ipv4_prepare_for_send(pkt);
-	}
-#endif
-
-done:
-	/*   NET_OK in which case packet has checked successfully. In this case
-	 *   the net_context callback is called after successful delivery in
-	 *   net_if_tx_thread().
-	 *
-	 *   NET_DROP in which case we call net_context callback that will
-	 *   give the status to user application.
-	 *
-	 *   NET_CONTINUE in which case the sending of the packet is delayed.
-	 *   This can happen for example if we need to do IPv6 ND to figure
-	 *   out link layer address.
-	 */
-	if (verdict == NET_DROP) {
-		if (context) {
-			NET_DBG("Calling ctx send cb %p verdict %d",
-				context, verdict);
-			net_context_send_cb(context, status);
-		}
-
-		if (dst->addr) {
-			net_if_call_link_cb(iface, dst, status);
-		}
-	} else if (verdict == NET_OK) {
-		/* Packet is ready to be sent by L2, let's queue */
-		net_if_queue_tx(iface, pkt);
-	}
-
-	return verdict;
-}
-
-int net_if_set_link_addr_locked(struct net_if *iface,
-				uint8_t *addr, uint8_t len,
-				enum net_link_type type)
-{
-	int ret;
-
-	net_if_lock(iface);
-=======
 struct net_if* net_if_get_first_by_type(const struct net_l2* l2) {
     STRUCT_SECTION_FOREACH(net_if, iface) {
         if (IS_ENABLED(CONFIG_NET_OFFLOAD) &&
             !l2 && net_if_offload(iface)) {
             return (iface);
         }
->>>>>>> 7291cafb
 
         if (net_if_l2(iface) == l2) {
             return (iface);
