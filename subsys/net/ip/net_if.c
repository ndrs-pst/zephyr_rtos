--- conflicted
+++ resolved
@@ -1930,16 +1930,10 @@
         goto out;
     }
 
-<<<<<<< HEAD
     ifaddr = ipv6_addr_find(iface, addr);
     if (ifaddr) {
         goto out;
     }
-=======
-	if (iface == NULL || addr == NULL) {
-		return false;
-	}
->>>>>>> 5dfd41e5
 
     ARRAY_FOR_EACH(ipv6->unicast, i) {
         if (ipv6->unicast[i].is_used) {
@@ -1999,7 +1993,9 @@
     bool result = true;
     int ret;
 
-    NET_ASSERT(addr);
+    if ((iface == NULL) || (addr == NULL)) {
+        return (false);
+    }
 
     net_if_lock(iface);
 
@@ -2223,14 +2219,9 @@
                                void* user_data) {
     struct net_if_ipv6* ipv6;
 
-<<<<<<< HEAD
-    NET_ASSERT(iface);
-    NET_ASSERT(cb);
-=======
-	if (iface == NULL || cb == NULL) {
-		return;
-	}
->>>>>>> 5dfd41e5
+    if ((iface == NULL) || (cb == NULL)) {
+        return;
+    }
 
     net_if_lock(iface);
 
@@ -2297,34 +2288,20 @@
     return (ifmaddr);
 }
 
-<<<<<<< HEAD
 void net_if_ipv6_maddr_leave(struct net_if* iface, struct net_if_mcast_addr* addr) {
-    NET_ASSERT(iface);
-    NET_ASSERT(addr);
-=======
-void net_if_ipv6_maddr_leave(struct net_if *iface, struct net_if_mcast_addr *addr)
-{
-	if (iface == NULL || addr == NULL) {
-		return;
-	}
->>>>>>> 5dfd41e5
+    if ((iface == NULL) || (addr == NULL)) {
+        return;
+    }
 
     net_if_lock(iface);
     addr->is_joined = false;
     net_if_unlock(iface);
 }
 
-<<<<<<< HEAD
 void net_if_ipv6_maddr_join(struct net_if* iface, struct net_if_mcast_addr* addr) {
-    NET_ASSERT(iface);
-    NET_ASSERT(addr);
-=======
-void net_if_ipv6_maddr_join(struct net_if *iface, struct net_if_mcast_addr *addr)
-{
-	if (iface == NULL || addr == NULL) {
-		return;
-	}
->>>>>>> 5dfd41e5
+    if ((iface == NULL) || (addr == NULL)) {
+        return;
+    }
 
     net_if_lock(iface);
     addr->is_joined = true;
@@ -2970,182 +2947,10 @@
     net_if_unlock(iface);
 }
 
-<<<<<<< HEAD
 #endif /* CONFIG_NET_NATIVE_IPV6 */
 static uint8_t get_diff_ipv6(const struct net_in6_addr* src,
                              const struct net_in6_addr* dst) {
     return get_ipaddr_diff((uint8_t const*)src, (uint8_t const*)dst, 16);
-=======
-static struct in6_addr *net_if_ipv6_get_best_match(struct net_if *iface,
-						   const struct in6_addr *dst,
-						   uint8_t prefix_len,
-						   uint8_t *best_so_far,
-						   int flags)
-{
-	struct net_if_ipv6 *ipv6 = iface->config.ip.ipv6;
-	struct net_if_addr *public_addr = NULL;
-	struct in6_addr *src = NULL;
-	uint8_t public_addr_len = 0;
-	struct in6_addr *temp_addr = NULL;
-	uint8_t len, temp_addr_len = 0;
-	bool ret;
-
-	net_if_lock(iface);
-
-	ipv6 = iface->config.ip.ipv6;
-	if (!ipv6) {
-		goto out;
-	}
-
-	ARRAY_FOR_EACH(ipv6->unicast, i) {
-		if (!is_proper_ipv6_address(&ipv6->unicast[i])) {
-			continue;
-		}
-
-		len = get_diff_ipv6(dst, &ipv6->unicast[i].address.in6_addr);
-		if (len >= prefix_len) {
-			len = prefix_len;
-		}
-
-		if (len >= *best_so_far) {
-			/* Mesh local address can only be selected for the same
-			 * subnet.
-			 */
-			if (ipv6->unicast[i].is_mesh_local && len < 64 &&
-			    !net_ipv6_is_addr_mcast_mesh(dst)) {
-				continue;
-			}
-
-			ret = use_public_address(iface->pe_prefer_public,
-						 ipv6->unicast[i].is_temporary,
-						 flags);
-			if (!ret) {
-				temp_addr = &ipv6->unicast[i].address.in6_addr;
-				temp_addr_len = len;
-
-				*best_so_far = len;
-				src = &ipv6->unicast[i].address.in6_addr;
-				continue;
-			}
-
-			if (!ipv6->unicast[i].is_temporary) {
-				public_addr = &ipv6->unicast[i];
-				public_addr_len = len;
-			}
-
-			*best_so_far = len;
-			src = &ipv6->unicast[i].address.in6_addr;
-		}
-	}
-
-	if (IS_ENABLED(CONFIG_NET_IPV6_PE) && !iface->pe_prefer_public && temp_addr) {
-		if (temp_addr_len >= *best_so_far) {
-			*best_so_far = temp_addr_len;
-			src = temp_addr;
-		}
-	} else {
-		/* By default prefer always public address if found */
-		if (flags & IPV6_PREFER_SRC_PUBLIC) {
-use_public:
-			if (public_addr &&
-			    !net_ipv6_addr_cmp(&public_addr->address.in6_addr, src)) {
-				src = &public_addr->address.in6_addr;
-				*best_so_far = public_addr_len;
-			}
-		} else if (flags & IPV6_PREFER_SRC_TMP) {
-			if (temp_addr && !net_ipv6_addr_cmp(temp_addr, src)) {
-				src = temp_addr;
-				*best_so_far = temp_addr_len;
-			}
-		} else if (flags & IPV6_PREFER_SRC_PUBTMP_DEFAULT) {
-			goto use_public;
-		}
-	}
-
-out:
-	net_if_unlock(iface);
-
-	return src;
-}
-
-const struct in6_addr *net_if_ipv6_select_src_addr_hint(struct net_if *dst_iface,
-							const struct in6_addr *dst,
-							int flags)
-{
-	const struct in6_addr *src = NULL;
-	uint8_t best_match = 0U;
-
-	if (dst == NULL) {
-		return NULL;
-	}
-
-	if (!net_ipv6_is_ll_addr(dst) && !net_ipv6_is_addr_mcast_link(dst)) {
-		struct net_if_ipv6_prefix *prefix;
-		uint8_t prefix_len = 128;
-
-		prefix = net_if_ipv6_prefix_get(dst_iface, dst);
-		if (prefix) {
-			prefix_len = prefix->len;
-		}
-
-		/* If caller has supplied interface, then use that */
-		if (dst_iface) {
-			src = net_if_ipv6_get_best_match(dst_iface, dst,
-							 prefix_len,
-							 &best_match,
-							 flags);
-		} else {
-			STRUCT_SECTION_FOREACH(net_if, iface) {
-				struct in6_addr *addr;
-
-				addr = net_if_ipv6_get_best_match(iface, dst,
-								  prefix_len,
-								  &best_match,
-								  flags);
-				if (addr) {
-					src = addr;
-				}
-			}
-		}
-
-	} else {
-		if (dst_iface) {
-			src = net_if_ipv6_get_ll(dst_iface, NET_ADDR_PREFERRED);
-		} else {
-			struct in6_addr *addr;
-
-			addr = net_if_ipv6_get_ll(net_if_get_default(), NET_ADDR_PREFERRED);
-			if (addr) {
-				src = addr;
-				goto out;
-			}
-
-			STRUCT_SECTION_FOREACH(net_if, iface) {
-				addr = net_if_ipv6_get_ll(iface,
-							  NET_ADDR_PREFERRED);
-				if (addr) {
-					src = addr;
-					break;
-				}
-			}
-		}
-	}
-
-	if (!src) {
-		src = net_ipv6_unspecified_address();
-	}
-
-out:
-	return src;
-}
-
-const struct in6_addr *net_if_ipv6_select_src_addr(struct net_if *dst_iface,
-						   const struct in6_addr *dst)
-{
-	return net_if_ipv6_select_src_addr_hint(dst_iface,
-						dst,
-						IPV6_PREFER_SRC_PUBTMP_DEFAULT);
->>>>>>> 5dfd41e5
 }
 
 static inline bool is_proper_ipv6_address(struct net_if_addr const* addr) {
@@ -3280,7 +3085,9 @@
     const struct net_in6_addr* src = NULL;
     uint8_t best_match = 0U;
 
-    NET_ASSERT(dst);
+    if (dst == NULL) {
+        return (NULL);
+    }
 
     if (!net_ipv6_is_ll_addr(dst) && !net_ipv6_is_addr_mcast_link(dst)) {
         struct net_if_ipv6_prefix const* prefix;
@@ -3736,7 +3543,6 @@
     return (src);
 }
 
-<<<<<<< HEAD
 static struct net_in_addr* if_ipv4_get_addr(struct net_if* iface,
                                             enum net_addr_state addr_state, bool ll) {
     struct net_in_addr* addr = NULL;
@@ -3797,7 +3603,9 @@
     const struct net_in_addr* src = NULL;
     uint8_t best_match = 0U;
 
-    NET_ASSERT(dst);
+    if (dst == NULL) {
+        return (NULL);
+    }
 
     if (!net_ipv4_is_ll_addr(dst)) {
 
@@ -3863,82 +3671,6 @@
     }
 
     return (src);
-=======
-const struct in_addr *net_if_ipv4_select_src_addr(struct net_if *dst_iface,
-						  const struct in_addr *dst)
-{
-	const struct in_addr *src = NULL;
-	uint8_t best_match = 0U;
-
-	if (dst == NULL) {
-		return NULL;
-	}
-
-	if (!net_ipv4_is_ll_addr(dst)) {
-
-		/* If caller has supplied interface, then use that */
-		if (dst_iface) {
-			src = net_if_ipv4_get_best_match(dst_iface, dst,
-							 &best_match, false);
-		} else {
-			STRUCT_SECTION_FOREACH(net_if, iface) {
-				struct in_addr *addr;
-
-				addr = net_if_ipv4_get_best_match(iface, dst,
-								  &best_match,
-								  false);
-				if (addr) {
-					src = addr;
-				}
-			}
-		}
-
-	} else {
-		if (dst_iface) {
-			src = net_if_ipv4_get_ll(dst_iface, NET_ADDR_PREFERRED);
-		} else {
-			struct in_addr *addr;
-
-			STRUCT_SECTION_FOREACH(net_if, iface) {
-				addr = net_if_ipv4_get_best_match(iface, dst,
-								  &best_match,
-								  true);
-				if (addr) {
-					src = addr;
-				}
-			}
-
-			/* Check the default interface again. It will only
-			 * be used if it has a valid LL address, and there was
-			 * no better match on any other interface.
-			 */
-			addr = net_if_ipv4_get_best_match(net_if_get_default(),
-							  dst, &best_match,
-							  true);
-			if (addr) {
-				src = addr;
-			}
-		}
-	}
-
-	if (!src) {
-		src = net_if_ipv4_get_global_addr(dst_iface,
-						  NET_ADDR_PREFERRED);
-
-		if (IS_ENABLED(CONFIG_NET_IPV4_AUTO) && !src) {
-			/* Try to use LL address if there's really no other
-			 * address available.
-			 */
-			src = net_if_ipv4_get_ll(dst_iface, NET_ADDR_PREFERRED);
-		}
-
-		if (!src) {
-			src = net_ipv4_unspecified_address();
-		}
-	}
-
-	return src;
->>>>>>> 5dfd41e5
 }
 
 /* Internal function to get the first IPv4 address of the interface */
@@ -4464,7 +4196,6 @@
 #define net_if_start_acd(...)
 #endif /* CONFIG_NET_IPV4_ACD */
 
-<<<<<<< HEAD
 struct net_if_addr* net_if_ipv4_addr_add(struct net_if* iface,
                                          struct net_in_addr* addr,
                                          enum net_addr_type addr_type,
@@ -4556,7 +4287,9 @@
     bool result = true;
     int ret;
 
-    NET_ASSERT(addr);
+    if ((iface == NULL) || (addr == NULL)) {
+        return (false);
+    }
 
     net_if_lock(iface);
 
@@ -4582,127 +4315,6 @@
     net_if_unlock(iface);
 
     return (result);
-=======
-struct net_if_addr *net_if_ipv4_addr_add(struct net_if *iface,
-					 struct in_addr *addr,
-					 enum net_addr_type addr_type,
-					 uint32_t vlifetime)
-{
-	uint32_t default_netmask = UINT32_MAX << (32 - CONFIG_NET_IPV4_DEFAULT_NETMASK);
-	struct net_if_addr *ifaddr = NULL;
-	struct net_if_addr_ipv4 *cur;
-	struct net_if_ipv4 *ipv4;
-	int idx;
-
-	net_if_lock(iface);
-
-	if (net_if_config_ipv4_get(iface, &ipv4) < 0) {
-		goto out;
-	}
-
-	ifaddr = ipv4_addr_find(iface, addr);
-	if (ifaddr) {
-		/* TODO: should set addr_type/vlifetime */
-		goto out;
-	}
-
-	ARRAY_FOR_EACH(ipv4->unicast, i) {
-		cur = &ipv4->unicast[i];
-
-		if (addr_type == NET_ADDR_DHCP
-		    && cur->ipv4.addr_type == NET_ADDR_OVERRIDABLE) {
-			ifaddr = &cur->ipv4;
-			idx = i;
-			break;
-		}
-
-		if (!ipv4->unicast[i].ipv4.is_used) {
-			ifaddr = &cur->ipv4;
-			idx = i;
-			break;
-		}
-	}
-
-	if (ifaddr) {
-		ifaddr->is_used = true;
-		ifaddr->address.family = AF_INET;
-		ifaddr->address.in_addr.s4_addr32[0] =
-						addr->s4_addr32[0];
-		ifaddr->addr_type = addr_type;
-		ifaddr->atomic_ref = ATOMIC_INIT(1);
-
-		/* Caller has to take care of timers and their expiry */
-		if (vlifetime) {
-			ifaddr->is_infinite = false;
-		} else {
-			ifaddr->is_infinite = true;
-		}
-
-		/**
-		 *  TODO: Handle properly PREFERRED/DEPRECATED state when
-		 *  address in use, expired and renewal state.
-		 */
-
-		NET_DBG("[%d] interface %d (%p) address %s type %s added",
-			idx, net_if_get_by_iface(iface), iface,
-			net_sprint_ipv4_addr(addr),
-			net_addr_type2str(addr_type));
-
-		if (!(l2_flags_get(iface) & NET_L2_POINT_TO_POINT) &&
-		    !net_ipv4_is_addr_loopback(addr)) {
-			net_if_ipv4_start_acd(iface, ifaddr);
-		} else {
-			ifaddr->addr_state = NET_ADDR_PREFERRED;
-		}
-
-		cur->netmask.s_addr = htonl(default_netmask);
-
-		net_mgmt_event_notify_with_info(NET_EVENT_IPV4_ADDR_ADD, iface,
-						&ifaddr->address.in_addr,
-						sizeof(struct in_addr));
-		goto out;
-	}
-
-out:
-	net_if_unlock(iface);
-
-	return ifaddr;
-}
-
-bool net_if_ipv4_addr_rm(struct net_if *iface, const struct in_addr *addr)
-{
-	struct net_if_ipv4 *ipv4;
-	bool result = true;
-	int ret;
-
-	if (iface == NULL || addr == NULL) {
-		return false;
-	}
-
-	net_if_lock(iface);
-
-	ipv4 = iface->config.ip.ipv4;
-	if (!ipv4) {
-		result = false;
-		goto out;
-	}
-
-	ret = net_if_addr_unref(iface, AF_INET, addr);
-	if (ret > 0) {
-		NET_DBG("Address %s still in use (ref %d)",
-			net_sprint_ipv4_addr(addr), ret);
-		result = false;
-		goto out;
-	} else if (ret < 0) {
-		NET_DBG("Address %s not found (%d)",
-			net_sprint_ipv4_addr(addr), ret);
-	}
-
-out:
-	net_if_unlock(iface);
-
-	return result;
->>>>>>> 5dfd41e5
 }
 
 bool z_impl_net_if_ipv4_addr_add_by_index(int index,
@@ -4903,14 +4515,9 @@
                                void* user_data) {
     struct net_if_ipv4* ipv4;
 
-<<<<<<< HEAD
-    NET_ASSERT(iface);
-    NET_ASSERT(cb);
-=======
-	if (iface == NULL || cb == NULL) {
-		return;
-	}
->>>>>>> 5dfd41e5
+    if ((iface == NULL) || (cb == NULL)) {
+        return;
+    }
 
     net_if_lock(iface);
 
@@ -4959,34 +4566,20 @@
     return (addr);
 }
 
-<<<<<<< HEAD
 void net_if_ipv4_maddr_leave(struct net_if* iface, struct net_if_mcast_addr* addr) {
-    NET_ASSERT(iface);
-    NET_ASSERT(addr);
-=======
-void net_if_ipv4_maddr_leave(struct net_if *iface, struct net_if_mcast_addr *addr)
-{
-	if (iface == NULL || addr == NULL) {
-		return;
-	}
->>>>>>> 5dfd41e5
+    if ((iface == NULL) || (addr == NULL)) {
+        return;
+    }
 
     net_if_lock(iface);
     addr->is_joined = false;
     net_if_unlock(iface);
 }
 
-<<<<<<< HEAD
 void net_if_ipv4_maddr_join(struct net_if* iface, struct net_if_mcast_addr* addr) {
-    NET_ASSERT(iface);
-    NET_ASSERT(addr);
-=======
-void net_if_ipv4_maddr_join(struct net_if *iface, struct net_if_mcast_addr *addr)
-{
-	if (iface == NULL || addr == NULL) {
-		return;
-	}
->>>>>>> 5dfd41e5
+    if ((iface == NULL) || (addr == NULL)) {
+        return;
+    }
 
     net_if_lock(iface);
     addr->is_joined = true;
@@ -5899,16 +5492,10 @@
     return (status);
 }
 
-<<<<<<< HEAD
 void net_if_carrier_on(struct net_if* iface) {
-    NET_ASSERT(iface);
-=======
-void net_if_carrier_on(struct net_if *iface)
-{
-	if (iface == NULL) {
-		return;
-	}
->>>>>>> 5dfd41e5
+    if (iface == NULL) {
+        return;
+    }
 
     net_if_lock(iface);
 
@@ -5919,16 +5506,10 @@
     net_if_unlock(iface);
 }
 
-<<<<<<< HEAD
 void net_if_carrier_off(struct net_if* iface) {
-    NET_ASSERT(iface);
-=======
-void net_if_carrier_off(struct net_if *iface)
-{
-	if (iface == NULL) {
-		return;
-	}
->>>>>>> 5dfd41e5
+    if (iface == NULL) {
+        return;
+    }
 
     net_if_lock(iface);
 
@@ -5939,16 +5520,10 @@
     net_if_unlock(iface);
 }
 
-<<<<<<< HEAD
 void net_if_dormant_on(struct net_if* iface) {
-    NET_ASSERT(iface);
-=======
-void net_if_dormant_on(struct net_if *iface)
-{
-	if (iface == NULL) {
-		return;
-	}
->>>>>>> 5dfd41e5
+    if (iface == NULL) {
+        return;
+    }
 
     net_if_lock(iface);
 
@@ -5959,16 +5534,10 @@
     net_if_unlock(iface);
 }
 
-<<<<<<< HEAD
 void net_if_dormant_off(struct net_if* iface) {
-    NET_ASSERT(iface);
-=======
-void net_if_dormant_off(struct net_if *iface)
-{
-	if (iface == NULL) {
-		return;
-	}
->>>>>>> 5dfd41e5
+    if (iface == NULL) {
+        return;
+    }
 
     net_if_lock(iface);
 
@@ -5983,13 +5552,9 @@
 static int promisc_mode_set(struct net_if* iface, bool enable) {
     enum net_l2_flags l2_flags;
 
-<<<<<<< HEAD
-    NET_ASSERT(iface);
-=======
-	if (iface == NULL) {
-		return -EINVAL;
-	}
->>>>>>> 5dfd41e5
+    if (iface == NULL) {
+        return (-EINVAL);
+    }
 
     l2_flags = l2_flags_get(iface);
     if (!(l2_flags & NET_L2_PROMISC_MODE)) {
@@ -6051,16 +5616,10 @@
     net_if_unlock(iface);
 }
 
-<<<<<<< HEAD
 bool net_if_is_promisc(struct net_if* iface) {
-    NET_ASSERT(iface);
-=======
-bool net_if_is_promisc(struct net_if *iface)
-{
-	if (iface == NULL) {
-		return false;
-	}
->>>>>>> 5dfd41e5
+    if (iface == NULL) {
+        return (false);
+    }
 
     return net_if_flag_is_set(iface, NET_IF_PROMISC);
 }
