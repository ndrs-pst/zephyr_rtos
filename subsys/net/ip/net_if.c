--- conflicted
+++ resolved
@@ -994,16 +994,10 @@
 
 	k_mutex_lock(&lock, K_FOREVER);
 
-<<<<<<< HEAD
-	SYS_SLIST_FOR_EACH_CONTAINER_SAFE(&mcast_monitor_callbacks,
-					  mon, tmp, node) {
-		if (iface == mon->iface || mon->iface == NULL) {
-=======
 	SYS_SLIST_FOR_EACH_CONTAINER_SAFE_WITH_TYPE(&mcast_monitor_callbacks,
 						    struct net_if_mcast_monitor,
 						    mon, tmp, node) {
-		if (iface == mon->iface) {
->>>>>>> 27651d06
+		if (iface == mon->iface || mon->iface == NULL) {
 			mon->cb(iface, addr, is_joined);
 		}
 	}
