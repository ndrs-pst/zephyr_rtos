/*
 * Copyright (c) 2016 Intel Corporation.
 * Copyright (c) 2023 Nordic Semiconductor ASA
 *
 * SPDX-License-Identifier: Apache-2.0
 */

#include <zephyr/logging/log.h>
LOG_MODULE_REGISTER(net_if, CONFIG_NET_IF_LOG_LEVEL);

#include <zephyr/init.h>
#include <zephyr/kernel.h>
#include <zephyr/linker/sections.h>
#include <zephyr/random/random.h>
#include <zephyr/internal/syscall_handler.h>
#include <stdlib.h>
#include <string.h>
#include <zephyr/net/igmp.h>
#include <zephyr/net/ipv4_autoconf.h>
#include <zephyr/net/mld.h>
#include <zephyr/net/net_core.h>
#include <zephyr/net/net_event.h>
#include <zephyr/net/net_pkt.h>
#include <zephyr/net/net_if.h>
#include <zephyr/net/net_mgmt.h>
#include <zephyr/net/ethernet.h>
#ifdef CONFIG_WIFI_NM
#include <zephyr/net/wifi_nm.h>
#endif
#include <zephyr/net/offloaded_netdev.h>
#include <zephyr/net/virtual.h>
#include <zephyr/net/socket.h>
#include <zephyr/sys/iterable_sections.h>

#include "net_private.h"
#include "ipv4.h"
#include "ipv6.h"

#include "net_stats.h"

#define REACHABLE_TIME (MSEC_PER_SEC * 30) /* in ms */
/*
 * split the min/max random reachable factors into numerator/denominator
 * so that integer-based math works better
 */
#define MIN_RANDOM_NUMER (1)
#define MIN_RANDOM_DENOM (2)
#define MAX_RANDOM_NUMER (3)
#define MAX_RANDOM_DENOM (2)

static K_MUTEX_DEFINE(lock);

/* net_if dedicated section limiters */
extern struct net_if _net_if_list_start[];
extern struct net_if _net_if_list_end[];

static struct net_if* default_iface;

#if defined(CONFIG_NET_NATIVE_IPV4) || defined(CONFIG_NET_NATIVE_IPV6)
static struct net_if_router routers[CONFIG_NET_MAX_ROUTERS];
static struct k_work_delayable router_timer;
static sys_slist_t active_router_timers;
#endif

#if defined(CONFIG_NET_NATIVE_IPV6)
/* Timer that triggers network address renewal */
static struct k_work_delayable address_lifetime_timer;

/* Track currently active address lifetime timers */
static sys_slist_t active_address_lifetime_timers;

/* Timer that triggers IPv6 prefix lifetime */
static struct k_work_delayable prefix_lifetime_timer;

/* Track currently active IPv6 prefix lifetime timers */
static sys_slist_t active_prefix_lifetime_timers;

#if defined(CONFIG_NET_IPV6_DAD)
/** Duplicate address detection (DAD) timer */
static struct k_work_delayable dad_timer;
static sys_slist_t active_dad_timers;
#endif

#if defined(CONFIG_NET_IPV6_ND)
static struct k_work_delayable rs_timer;
static sys_slist_t active_rs_timers;
#endif
#endif /* CONFIG_NET_NATIVE_IPV6 */

#if defined(CONFIG_NET_IPV6)
static struct {
    struct net_if_ipv6 ipv6;
    struct net_if* iface;
} ipv6_addresses[CONFIG_NET_IF_MAX_IPV6_COUNT];
#endif /* CONFIG_NET_NATIVE_IPV6 */

#if defined(CONFIG_NET_IPV4)
static struct {
    struct net_if_ipv4 ipv4;
    struct net_if* iface;
} ipv4_addresses[CONFIG_NET_IF_MAX_IPV4_COUNT];
#endif /* CONFIG_NET_NATIVE_IPV4 */

/* We keep track of the link callbacks in this list.
 */
static sys_slist_t link_callbacks;

#if defined(CONFIG_NET_NATIVE_IPV4) || defined(CONFIG_NET_NATIVE_IPV6)
/* Multicast join/leave tracking.
 */
static sys_slist_t mcast_monitor_callbacks;
#endif

#if defined(CONFIG_NET_PKT_TIMESTAMP_THREAD)
#if !defined(CONFIG_NET_PKT_TIMESTAMP_STACK_SIZE)
#define CONFIG_NET_PKT_TIMESTAMP_STACK_SIZE 1024
#endif

K_KERNEL_STACK_DEFINE(tx_ts_stack, CONFIG_NET_PKT_TIMESTAMP_STACK_SIZE);
K_FIFO_DEFINE(tx_ts_queue);

static struct k_thread tx_thread_ts;

/* We keep track of the timestamp callbacks in this list.
 */
static sys_slist_t timestamp_callbacks;
#endif /* CONFIG_NET_PKT_TIMESTAMP_THREAD */

#if CONFIG_NET_IF_LOG_LEVEL >= LOG_LEVEL_DBG
#define debug_check_packet(pkt)                                 \
    do {                                                        \
        NET_DBG("Processing (pkt %p, prio %d) network packet "  \
                "iface %d (%p)",                                \
                pkt, net_pkt_priority(pkt),                     \
                net_if_get_by_iface(net_pkt_iface(pkt)),        \
                net_pkt_iface(pkt));                            \
                                                                \
        NET_ASSERT(pkt->frags);                                 \
    } while (false)
#else
#define debug_check_packet(...)
#endif /* CONFIG_NET_IF_LOG_LEVEL >= LOG_LEVEL_DBG */

struct net_if* z_impl_net_if_get_by_index(int index) {
    struct net_if* iface;

    if (index <= 0) {
        return (NULL);
    }

    iface = &_net_if_list_start[index - 1];
    if (iface >= _net_if_list_end) {
        NET_DBG("Index %d is too large", index);
        return (NULL);
    }

    return (iface);
}

#ifdef CONFIG_USERSPACE
struct net_if* z_vrfy_net_if_get_by_index(int index) {
    struct net_if* iface;

    iface = net_if_get_by_index(index);
    if (iface == NULL) {
        return (NULL);
    }

    if (!k_object_is_valid(iface, K_OBJ_NET_IF)) {
        return (NULL);
    }

    return (iface);
}

#include <zephyr/syscalls/net_if_get_by_index_mrsh.c>
#endif

#if defined(CONFIG_NET_NATIVE)
static inline void net_context_send_cb(struct net_context* context,
                                       int status) {
    if (context == NULL) {
        return;
    }

    if (context->send_cb) {
        context->send_cb(context, status, context->user_data);
    }

    if (IS_ENABLED(CONFIG_NET_UDP) &&
        (net_context_get_proto(context) == NET_IPPROTO_UDP)) {
        net_stats_update_udp_sent(net_context_get_iface(context));
    }
    else if (IS_ENABLED(CONFIG_NET_TCP) &&
             (net_context_get_proto(context) == NET_IPPROTO_TCP)) {
        net_stats_update_tcp_seg_sent(net_context_get_iface(context));
    }
}

static void update_txtime_stats_detail(struct net_pkt* pkt,
                                       uint32_t start_time, uint32_t stop_time) {
    uint32_t val;
    uint32_t prev;

    ARG_UNUSED(stop_time);

    prev = start_time;
    for (int i = 0; i < net_pkt_stats_tick_count(pkt); i++) {
        if (!net_pkt_stats_tick(pkt)[i]) {
            break;
        }

        val  = net_pkt_stats_tick(pkt)[i] - prev;
        prev = net_pkt_stats_tick(pkt)[i];
        net_pkt_stats_tick(pkt)[i] = val;
    }
}

static bool net_if_tx(struct net_if* iface, struct net_pkt* pkt) {
    struct net_linkaddr ll_dst = {
        .addr = NULL
    };
    struct net_linkaddr_storage ll_dst_storage;
    struct net_context* context;
    int status;

    /* We collect send statistics for each socket priority if enabled */
    uint8_t pkt_priority;

    if (pkt == NULL) {
        return (false);
    }

    debug_check_packet(pkt);

    /* If there're any link callbacks, with such a callback receiving
     * a destination address, copy that address out of packet, just in
     * case packet is freed before callback is called.
     */
    if (!sys_slist_is_empty(&link_callbacks)) {
        if (net_linkaddr_set(&ll_dst_storage,
                             net_pkt_lladdr_dst(pkt)->addr,
                             net_pkt_lladdr_dst(pkt)->len) == 0) {
            ll_dst.addr = ll_dst_storage.addr;
            ll_dst.len  = ll_dst_storage.len;
            ll_dst.type = net_pkt_lladdr_dst(pkt)->type;
        }
    }

    context = net_pkt_context(pkt);

    if (net_if_flag_is_set(iface, NET_IF_LOWER_UP)) {
        if (IS_ENABLED(CONFIG_NET_PKT_TXTIME_STATS) ||
            IS_ENABLED(CONFIG_TRACING_NET_CORE)) {
            pkt_priority = net_pkt_priority(pkt);

            if (IS_ENABLED(CONFIG_NET_PKT_TXTIME_STATS_DETAIL)) {
                /* Make sure the statistics information is not
                 * lost by keeping the net_pkt over L2 send.
                 */
                net_pkt_ref(pkt);
            }
        }

        net_if_tx_lock(iface);
        status = net_if_l2(iface)->send(iface, pkt);
        net_if_tx_unlock(iface);

        if (IS_ENABLED(CONFIG_NET_PKT_TXTIME_STATS) ||
            IS_ENABLED(CONFIG_TRACING_NET_CORE)) {
            uint32_t end_tick    = k_cycle_get_32();
            uint32_t create_time = net_pkt_create_time(pkt);

            net_pkt_set_tx_stats_tick(pkt, end_tick);

            net_stats_update_tc_tx_time(iface,
                                        pkt_priority,
                                        create_time,
                                        end_tick);

            SYS_PORT_TRACING_FUNC(net, tx_time, pkt, end_tick);

            if (IS_ENABLED(CONFIG_NET_PKT_TXTIME_STATS_DETAIL)) {
                update_txtime_stats_detail(pkt,
                                           create_time,
                                           end_tick);

                net_stats_update_tc_tx_time_detail(
                        iface, pkt_priority,
                        net_pkt_stats_tick(pkt));

                /* For TCP connections, we might keep the pkt
                 * longer so that we can resend it if needed.
                 * Because of that we need to clear the
                 * statistics here.
                 */
                net_pkt_stats_tick_reset(pkt);

                net_pkt_unref(pkt);
            }
        }
    }
    else {
        /* Drop packet if interface is not up */
        NET_WARN("iface %p is down", iface);
        status = -ENETDOWN;
    }

    if (status < 0) {
        net_pkt_unref(pkt);
    }
    else {
        net_stats_update_bytes_sent(iface, status);
    }

    if (context != NULL) {
        NET_DBG("Calling context send cb %p status %d",
                context, status);

        net_context_send_cb(context, status);
    }

    if (ll_dst.addr) {
        net_if_call_link_cb(iface, &ll_dst, status);
    }

    return (true);
}

void net_process_tx_packet(struct net_pkt* pkt) {
    struct net_if* iface;

    net_pkt_set_tx_stats_tick(pkt, k_cycle_get_32());

    iface = net_pkt_iface(pkt);

    net_if_tx(iface, pkt);

    #if defined(CONFIG_NET_POWER_MANAGEMENT)
    iface->tx_pending--;
    #endif
}

void net_if_queue_tx(struct net_if* iface, struct net_pkt* pkt) {
    if (!net_pkt_filter_send_ok(pkt)) {
        /* silently drop the packet */
        net_pkt_unref(pkt);
        return;
    }

    uint8_t prio = net_pkt_priority(pkt);
    uint8_t tc   = (uint8_t)net_tx_priority2tc(prio);

    net_stats_update_tc_sent_pkt(iface, tc);
    net_stats_update_tc_sent_bytes(iface, tc, net_pkt_get_len(pkt));
    net_stats_update_tc_sent_priority(iface, tc, prio);

    /* For highest priority packet, skip the TX queue and push directly to
     * the driver. Also if there are no TX queue/thread, push the packet
     * directly to the driver.
     */
    if ((IS_ENABLED(CONFIG_NET_TC_SKIP_FOR_HIGH_PRIO) &&
        (prio >= NET_PRIORITY_CA)) || (NET_TC_TX_COUNT == 0)) {
        net_pkt_set_tx_stats_tick(pkt, k_cycle_get_32());

        net_if_tx(net_pkt_iface(pkt), pkt);
        return;
    }

    #if (NET_TC_TX_COUNT > 1)
    NET_DBG("TC %d with prio %d pkt %p", tc, prio, pkt);
    #endif

    #if defined(CONFIG_NET_POWER_MANAGEMENT)
    iface->tx_pending++;
    #endif

    if (!net_tc_submit_to_tx_queue(tc, pkt)) {
        #if defined(CONFIG_NET_POWER_MANAGEMENT)
        iface->tx_pending--
        #endif
        ;
    }
}
#endif /* CONFIG_NET_NATIVE */

void net_if_stats_reset(struct net_if* iface) {
    #if defined(CONFIG_NET_STATISTICS_PER_INTERFACE)
    STRUCT_SECTION_FOREACH(net_if, tmp) {
        if (iface == tmp) {
            net_if_lock(iface);
            memset(&iface->stats, 0, sizeof(iface->stats));
            net_if_unlock(iface);
            return;
        }
    }
    #else
    ARG_UNUSED(iface);
    #endif
}

void net_if_stats_reset_all(void) {
    #if defined(CONFIG_NET_STATISTICS_PER_INTERFACE)
    STRUCT_SECTION_FOREACH(net_if, iface) {
        net_if_lock(iface);
        memset(&iface->stats, 0, sizeof(iface->stats));
        net_if_unlock(iface);
    }
    #endif
}

static inline void init_iface(struct net_if* iface) {
    const struct net_if_api* api = net_if_get_device(iface)->api;

    if (!api || !api->init) {
        NET_ERR("Iface %p driver API init NULL", iface);
        return;
    }

    /* By default IPv4 and IPv6 are enabled for a given network interface.
     * These can be turned off later if needed.
     */
    #if defined(CONFIG_NET_NATIVE_IPV4)
    net_if_flag_set(iface, NET_IF_IPV4);
    #endif

    #if defined(CONFIG_NET_NATIVE_IPV6)
    net_if_flag_set(iface, NET_IF_IPV6);
    #endif

    net_virtual_init(iface);

    NET_DBG("On iface %p", iface);

    #ifdef CONFIG_USERSPACE
    k_object_init(iface);
    #endif

    k_mutex_init(&iface->lock);
    k_mutex_init(&iface->tx_lock);

    api->init(iface);

    net_ipv6_pe_init(iface);
}

#if defined(CONFIG_NET_NATIVE)
enum net_verdict net_if_send_data(struct net_if* iface, struct net_pkt* pkt) {
    struct net_l2 const* l2;
    struct net_context* context = net_pkt_context(pkt);
    struct net_linkaddr* dst = net_pkt_lladdr_dst(pkt);
    enum net_verdict verdict = NET_OK;
    int status = -EIO;

    if (!net_if_flag_is_set(iface, NET_IF_LOWER_UP) ||
        net_if_flag_is_set(iface, NET_IF_SUSPENDED)) {
        /* Drop packet if interface is not up */
        NET_WARN("iface %p is down", iface);
        verdict = NET_DROP;
        status  = -ENETDOWN;
        goto done;
    }

    /* The check for CONFIG_NET_*_OFFLOAD here is an optimization;
     * This is currently the only way for net_if_l2 to be NULL or missing send().
     */
    if (IS_ENABLED(CONFIG_NET_OFFLOAD) || IS_ENABLED(CONFIG_NET_SOCKETS_OFFLOAD)) {
        l2 = net_if_l2(iface);
        if (l2 == NULL) {
            /* Offloaded ifaces may choose not to use an L2 at all. */
            NET_WARN("no l2 for iface %p, discard pkt", iface);
            verdict = NET_DROP;
            goto done;
        }
        else if (l2->send == NULL) {
            /* Or, their chosen L2 (for example, OFFLOADED_NETDEV_L2)
             * might simply not implement send.
             */
            NET_WARN("l2 for iface %p cannot send, discard pkt", iface);
            verdict = NET_DROP;
            goto done;
        }
    }

    /* If the ll address is not set at all, then we must set
     * it here.
     * Workaround Linux bug, see:
     * https://github.com/zephyrproject-rtos/zephyr/issues/3111
     */
    if (!net_if_flag_is_set(iface, NET_IF_POINTOPOINT) &&
        !net_pkt_lladdr_src(pkt)->addr) {
        net_pkt_lladdr_src(pkt)->addr = net_pkt_lladdr_if(pkt)->addr;
        net_pkt_lladdr_src(pkt)->len  = net_pkt_lladdr_if(pkt)->len;
    }

    #if defined(CONFIG_NET_LOOPBACK)
    /* If the packet is destined back to us, then there is no need to do
     * additional checks, so let the packet through.
     */
    if (net_if_l2(iface) == &NET_L2_GET_NAME(DUMMY)) {
        goto done;
    }
    #endif

    /* Bypass the IP stack with SOCK_RAW/IPPROTO_RAW sockets */
    if (IS_ENABLED(CONFIG_NET_SOCKETS_PACKET) &&
        (context != NULL) && (net_context_get_type(context) == NET_SOCK_RAW) &&
        (net_context_get_proto(context) == NET_IPPROTO_RAW)) {
        goto done;
    }

    /* If the ll dst address is not set check if it is present in the nbr
     * cache.
     */
    if (IS_ENABLED(CONFIG_NET_IPV6) && net_pkt_family(pkt) == NET_AF_INET6) {
        verdict = net_ipv6_prepare_for_send(pkt);
    }

    #if defined(CONFIG_NET_IPV4_FRAGMENT)
    if (net_pkt_family(pkt) == NET_AF_INET) {
        verdict = net_ipv4_prepare_for_send(pkt);
    }
    #endif

done :
    /*   NET_OK in which case packet has checked successfully. In this case
     *   the net_context callback is called after successful delivery in
     *   net_if_tx_thread().
     *
     *   NET_DROP in which case we call net_context callback that will
     *   give the status to user application.
     *
     *   NET_CONTINUE in which case the sending of the packet is delayed.
     *   This can happen for example if we need to do IPv6 ND to figure
     *   out link layer address.
     */
    if (verdict == NET_DROP) {
        if (context != NULL) {
            NET_DBG("Calling ctx send cb %p verdict %d",
                    context, verdict);
            net_context_send_cb(context, status);
        }

        if (dst->addr != NULL) {
            net_if_call_link_cb(iface, dst, status);
        }
    }
    else if (verdict == NET_OK) {
        /* Packet is ready to be sent by L2, let's queue */
        net_if_queue_tx(iface, pkt);
    }

    return (verdict);
}
#endif /* CONFIG_NET_NATIVE */

int net_if_set_link_addr_locked(struct net_if* iface,
                                uint8_t* addr, uint8_t len,
                                enum net_link_type type) {
    int ret;

    net_if_lock(iface);

    ret = net_if_set_link_addr_unlocked(iface, addr, len, type);

    net_if_unlock(iface);

    return (ret);
}

struct net_if* net_if_get_by_link_addr(struct net_linkaddr* ll_addr) {
    STRUCT_SECTION_FOREACH(net_if, iface) {
        net_if_lock(iface);
        if (!memcmp(net_if_get_link_addr(iface)->addr, ll_addr->addr,
            ll_addr->len)) {
            net_if_unlock(iface);
            return (iface);
        }
        net_if_unlock(iface);
    }

    return (NULL);
}

struct net_if* net_if_lookup_by_dev(const struct device* dev) {
    STRUCT_SECTION_FOREACH(net_if, iface) {
        if (net_if_get_device(iface) == dev) {
            return (iface);
        }
    }

<<<<<<< HEAD
    return (NULL);
=======
	/* Bypass the IP stack with SOCK_RAW/IPPROTO_RAW sockets */
	if (IS_ENABLED(CONFIG_NET_SOCKETS_PACKET) &&
	    context && net_context_get_type(context) == SOCK_RAW &&
	    net_context_get_proto(context) == IPPROTO_RAW) {
		goto done;
	}

	/* If the ll dst address is not set check if it is present in the nbr
	 * cache.
	 */
	if (IS_ENABLED(CONFIG_NET_IPV6) && net_pkt_family(pkt) == AF_INET6) {
		verdict = net_ipv6_prepare_for_send(pkt);
	}

	if (IS_ENABLED(CONFIG_NET_IPV4) && net_pkt_family(pkt) == AF_INET) {
		verdict = net_ipv4_prepare_for_send(pkt);
	}

done:
	/*   NET_OK in which case packet has checked successfully. In this case
	 *   the net_context callback is called after successful delivery in
	 *   net_if_tx_thread().
	 *
	 *   NET_DROP in which case we call net_context callback that will
	 *   give the status to user application.
	 *
	 *   NET_CONTINUE in which case the sending of the packet is delayed.
	 *   This can happen for example if we need to do IPv6 ND to figure
	 *   out link layer address.
	 */
	if (verdict == NET_DROP) {
		if (context) {
			NET_DBG("Calling ctx send cb %p verdict %d",
				context, verdict);
			net_context_send_cb(context, status);
		}

		if (dst->addr) {
			net_if_call_link_cb(iface, dst, status);
		}
	} else if (verdict == NET_OK) {
		/* Packet is ready to be sent by L2, let's queue */
		net_if_queue_tx(iface, pkt);
	}

	return verdict;
>>>>>>> 2f800cea
}

void net_if_set_default(struct net_if* iface) {
    default_iface = iface;
}

struct net_if* net_if_get_default(void) {
    struct net_if* iface = NULL;

    if (&_net_if_list_start[0] == &_net_if_list_end[0]) {
        NET_WARN("No default interface found!");
        return (NULL);
    }

    if (default_iface != NULL) {
        return (default_iface);
    }

    #if defined(CONFIG_NET_DEFAULT_IF_ETHERNET)
    iface = net_if_get_first_by_type(&NET_L2_GET_NAME(ETHERNET));
    #endif

    #if defined(CONFIG_NET_DEFAULT_IF_IEEE802154)
    iface = net_if_get_first_by_type(&NET_L2_GET_NAME(IEEE802154));
    #endif

    #if defined(CONFIG_NET_DEFAULT_IF_DUMMY)
    iface = net_if_get_first_by_type(&NET_L2_GET_NAME(DUMMY));
    #endif

    #if defined(CONFIG_NET_DEFAULT_IF_OFFLOAD)
    iface = net_if_get_first_by_type(NULL);
    #endif

    #if defined(CONFIG_NET_DEFAULT_IF_CANBUS_RAW)
    iface = net_if_get_first_by_type(&NET_L2_GET_NAME(CANBUS_RAW));
    #endif

    #if defined(CONFIG_NET_DEFAULT_IF_PPP)
    iface = net_if_get_first_by_type(&NET_L2_GET_NAME(PPP));
    #endif

    #if defined(CONFIG_NET_DEFAULT_IF_UP)
    iface = net_if_get_first_up();
    #endif

    #if defined(CONFIG_NET_DEFAULT_IF_WIFI)
    iface = net_if_get_first_wifi();
    #endif

    return (iface ? iface : _net_if_list_start);
}

struct net_if* net_if_get_first_by_type(const struct net_l2* l2) {
    STRUCT_SECTION_FOREACH(net_if, iface) {
        if (IS_ENABLED(CONFIG_NET_OFFLOAD) &&
            !l2 && net_if_offload(iface)) {
            return (iface);
        }

        if (net_if_l2(iface) == l2) {
            return (iface);
        }
    }

    return (NULL);
}

struct net_if* net_if_get_first_up(void) {
    STRUCT_SECTION_FOREACH(net_if, iface) {
        if (net_if_flag_is_set(iface, NET_IF_UP)) {
            return (iface);
        }
    }

    return (NULL);
}

static enum net_l2_flags l2_flags_get(struct net_if* iface) {
    enum net_l2_flags flags = 0;
    struct net_l2 const* l2;

    l2 = net_if_l2(iface);
    if ((l2 != NULL) && (l2->get_flags != NULL)) {
        flags = l2->get_flags(iface);
    }

    return (flags);
}

#if defined(CONFIG_NET_IP)
/* Return how many bits are shared between two IP addresses */
static uint8_t get_ipaddr_diff(uint8_t const* src, uint8_t const* dst, int addr_len) {
    uint8_t xor;
    uint8_t len = 0U;

    for (uint8_t j = 0U; j < addr_len; j++) {
        if (src[j] == dst[j]) {
            len += 8U;
        }
        else {
            xor = src[j] ^ dst[j];
            for (uint8_t k = 0U; k < 8; k++) {
                if (!(xor & 0x80)) {
                    len++;
                    xor <<= 1;
                }
                else {
                    break;
                }
            }
            break;
        }
    }

    return (len);
}
#endif /* CONFIG_NET_IP */

#if defined(CONFIG_NET_NATIVE_IPV4) || defined(CONFIG_NET_NATIVE_IPV6)
static struct net_if_router* iface_router_lookup(struct net_if const* iface,
                                                 uint8_t family, void* addr) {
    struct net_if_router* router = NULL;

    k_mutex_lock(&lock, K_FOREVER);

    for (int i = 0; i < CONFIG_NET_MAX_ROUTERS; i++) {
        if (!routers[i].is_used ||
            routers[i].address.family != family ||
            routers[i].iface != iface) {
            continue;
        }

        if ((IS_ENABLED(CONFIG_NET_IPV6) && family == NET_AF_INET6 &&
             net_ipv6_addr_cmp(net_if_router_ipv6(&routers[i]),
                               (struct net_in6_addr*)addr)) ||
            (IS_ENABLED(CONFIG_NET_IPV4) && family == NET_AF_INET &&
             net_ipv4_addr_cmp(net_if_router_ipv4(&routers[i]),
                               (struct net_in_addr*)addr))) {
            router = &routers[i];
            goto out;
        }
    }

out :
    k_mutex_unlock(&lock);

    return (router);
}

static void iface_router_notify_deletion(struct net_if_router* router,
                                         char const* delete_reason) {
    if (IS_ENABLED(CONFIG_NET_IPV6) &&
        (router->address.family == NET_AF_INET6)) {
        NET_DBG("IPv6 router %s %s",
                net_sprint_ipv6_addr(net_if_router_ipv6(router)),
                delete_reason);

        net_mgmt_event_notify_with_info(NET_EVENT_IPV6_ROUTER_DEL,
                                        router->iface,
                                        &router->address.in6_addr,
                                        sizeof(struct net_in6_addr));
    }
    else if (IS_ENABLED(CONFIG_NET_IPV4) &&
             (router->address.family == NET_AF_INET)) {
        NET_DBG("IPv4 router %s %s",
                net_sprint_ipv4_addr(net_if_router_ipv4(router)),
                delete_reason);

        net_mgmt_event_notify_with_info(NET_EVENT_IPV4_ROUTER_DEL,
                                        router->iface,
                                        &router->address.in_addr,
                                        sizeof(struct net_in6_addr));
    }
}

static inline int32_t iface_router_ends(const struct net_if_router* router,
                                        uint32_t now) {
    uint32_t ends = router->life_start;

    ends += (MSEC_PER_SEC * router->lifetime);

    /* Signed number of ms until router lifetime ends */
    return (int32_t)(ends - now);
}

static void iface_router_update_timer(uint32_t now) {
    struct net_if_router* router;
    struct net_if_router* next;
    uint32_t new_delay = UINT32_MAX;

    k_mutex_lock(&lock, K_FOREVER);

    SYS_SLIST_FOR_EACH_CONTAINER_SAFE_WITH_TYPE(&active_router_timers,
                                                struct net_if_router,
                                                router, next, node) {
        int32_t ends = iface_router_ends(router, now);

        if (ends <= 0) {
            new_delay = 0;
            break;
        }

        new_delay = MIN((uint32_t)ends, new_delay);
    }

    if (new_delay == UINT32_MAX) {
        k_work_cancel_delayable(&router_timer);
    }
    else {
        k_work_reschedule(&router_timer, K_MSEC(new_delay));
    }

    k_mutex_unlock(&lock);
}

static void iface_router_expired(struct k_work* work) {
    uint32_t current_time = k_uptime_get_32();
    struct net_if_router* router;
    struct net_if_router* next;
    sys_snode_t* prev_node = NULL;

    ARG_UNUSED(work);

    k_mutex_lock(&lock, K_FOREVER);

    SYS_SLIST_FOR_EACH_CONTAINER_SAFE_WITH_TYPE(&active_router_timers,
                                                struct net_if_router,
                                                router, next, node) {
        int32_t ends = iface_router_ends(router, current_time);

        if (ends > 0) {
            /* We have to loop on all active routers as their
             * lifetime differ from each other.
             */
            prev_node = &router->node;
            continue;
        }

        iface_router_notify_deletion(router, "has expired");
        sys_slist_remove(&active_router_timers,
                         prev_node, &router->node);
        router->is_used = false;
    }

    iface_router_update_timer(current_time);

    k_mutex_unlock(&lock);
}

static struct net_if_router* iface_router_add(struct net_if* iface,
                                              uint8_t family, void const* addr,
                                              bool is_default,
                                              uint16_t lifetime) {
    struct net_if_router* router = NULL;

    k_mutex_lock(&lock, K_FOREVER);

    for (int i = 0; i < CONFIG_NET_MAX_ROUTERS; i++) {
        if (routers[i].is_used) {
            continue;
        }

        router = &routers[i];
        router->is_used        = true;
        router->iface          = iface;
        router->address.family = family;

        if (lifetime) {
            router->is_default  = true;
            router->is_infinite = false;
            router->lifetime    = lifetime;
            router->life_start  = k_uptime_get_32();

            sys_slist_append(&active_router_timers,
                             &router->node);

            iface_router_update_timer(router->life_start);
        }
        else {
            router->is_default  = false;
            router->is_infinite = true;
            router->lifetime    = 0;
        }

        if (IS_ENABLED(CONFIG_NET_IPV6) && family == NET_AF_INET6) {
            memcpy(net_if_router_ipv6(router), addr,
                   sizeof(struct net_in6_addr));
            net_mgmt_event_notify_with_info(
                            NET_EVENT_IPV6_ROUTER_ADD, iface,
                            &router->address.in6_addr,
                            sizeof(struct net_in6_addr));

            NET_DBG("interface %p router %s lifetime %u default %d "
                    "added", iface,
                    net_sprint_ipv6_addr((struct net_in6_addr*)addr),
                    lifetime, router->is_default);
        }
        else if (IS_ENABLED(CONFIG_NET_IPV4) && (family == NET_AF_INET)) {
            memcpy(net_if_router_ipv4(router), addr,
                   sizeof(struct net_in_addr));
            router->is_default = is_default;

            net_mgmt_event_notify_with_info(
                            NET_EVENT_IPV4_ROUTER_ADD, iface,
                            &router->address.in_addr,
                            sizeof(struct net_in_addr));

            NET_DBG("interface %p router %s lifetime %u default %d "
                    "added", iface,
                    net_sprint_ipv4_addr((struct net_in_addr*)addr),
                    lifetime, is_default);
        }

        goto out;
    }

out :
    k_mutex_unlock(&lock);

    return (router);
}

static bool iface_router_rm(struct net_if_router* router) {
    bool ret = false;

    k_mutex_lock(&lock, K_FOREVER);

    if (!router->is_used) {
        goto out;
    }

    iface_router_notify_deletion(router, "has been removed");

    /* We recompute the timer if only the router was time limited */
    if (sys_slist_find_and_remove(&active_router_timers, &router->node)) {
        iface_router_update_timer(k_uptime_get_32());
    }

    router->is_used = false;
    ret = true;

out :
    k_mutex_unlock(&lock);

    return (ret);
}

void net_if_router_rm(struct net_if_router* router) {
    k_mutex_lock(&lock, K_FOREVER);

    router->is_used = false;

    /* FIXME - remove timer */

    k_mutex_unlock(&lock);
}

static struct net_if_router* iface_router_find_default(struct net_if const* iface,
                                                       uint8_t family, void const* addr) {
    struct net_if_router* router = NULL;

    /* TODO: addr will need to be handled */
    ARG_UNUSED(addr);

    k_mutex_lock(&lock, K_FOREVER);

    for (int i = 0; i < CONFIG_NET_MAX_ROUTERS; i++) {
        if (!routers[i].is_used    ||
            !routers[i].is_default ||
            routers[i].address.family != family) {
            continue;
        }

        if (iface && (iface != routers[i].iface)) {
            continue;
        }

        router = &routers[i];
        goto out;
    }

out :
    k_mutex_unlock(&lock);

    return (router);
}

static void iface_router_init(void) {
    k_work_init_delayable(&router_timer, iface_router_expired);
    sys_slist_init(&active_router_timers);
}
#else
#define iface_router_init(...)
#endif /* CONFIG_NET_NATIVE_IPV4 || CONFIG_NET_NATIVE_IPV6 */

#if defined(CONFIG_NET_NATIVE_IPV4) || defined(CONFIG_NET_NATIVE_IPV6)
void net_if_mcast_mon_register(struct net_if_mcast_monitor* mon,
                               struct net_if* iface,
                               net_if_mcast_callback_t cb) {
    k_mutex_lock(&lock, K_FOREVER);

    sys_slist_find_and_remove(&mcast_monitor_callbacks, &mon->node);
    sys_slist_prepend(&mcast_monitor_callbacks, &mon->node);

    mon->iface = iface;
    mon->cb    = cb;

    k_mutex_unlock(&lock);
}

void net_if_mcast_mon_unregister(struct net_if_mcast_monitor* mon) {
    k_mutex_lock(&lock, K_FOREVER);

    sys_slist_find_and_remove(&mcast_monitor_callbacks, &mon->node);

    k_mutex_unlock(&lock);
}

void net_if_mcast_monitor(struct net_if* iface,
                          const struct net_addr* addr,
                          bool is_joined) {
    struct net_if_mcast_monitor* mon;
    struct net_if_mcast_monitor* tmp;

    k_mutex_lock(&lock, K_FOREVER);

    SYS_SLIST_FOR_EACH_CONTAINER_SAFE_WITH_TYPE(&mcast_monitor_callbacks,
                                                struct net_if_mcast_monitor,
                                                mon, tmp, node) {
        if ((iface == mon->iface) || (mon->iface == NULL)) {
            mon->cb(iface, addr, is_joined);
        }
    }

    k_mutex_unlock(&lock);
}
#else
#define net_if_mcast_mon_register(...)
#define net_if_mcast_mon_unregister(...)
#define net_if_mcast_monitor(...)
#endif /* CONFIG_NET_NATIVE_IPV4 || CONFIG_NET_NATIVE_IPV6 */

#if defined(CONFIG_NET_IPV6)
int net_if_config_ipv6_get(struct net_if* iface, struct net_if_ipv6** ipv6) {
    int ret = 0;

    net_if_lock(iface);

    if (!net_if_flag_is_set(iface, NET_IF_IPV6)) {
        ret = -ENOTSUP;
        goto out;
    }

    if (iface->config.ip.ipv6) {
        if (ipv6) {
            *ipv6 = iface->config.ip.ipv6;
        }

        goto out;
    }

    k_mutex_lock(&lock, K_FOREVER);

    for (int i = 0; i < ARRAY_SIZE(ipv6_addresses); i++) {
        if (ipv6_addresses[i].iface) {
            continue;
        }

        iface->config.ip.ipv6   = &ipv6_addresses[i].ipv6;
        ipv6_addresses[i].iface = iface;

        if (ipv6) {
            *ipv6 = &ipv6_addresses[i].ipv6;
        }

        k_mutex_unlock(&lock);
        goto out;
    }

    k_mutex_unlock(&lock);

    ret = -ESRCH;

out :
    net_if_unlock(iface);

    return (ret);
}

int net_if_config_ipv6_put(struct net_if* iface) {
    int ret = 0;

    net_if_lock(iface);

    if (!net_if_flag_is_set(iface, NET_IF_IPV6)) {
        ret = -ENOTSUP;
        goto out;
    }

    if (!iface->config.ip.ipv6) {
        ret = -EALREADY;
        goto out;
    }

    k_mutex_lock(&lock, K_FOREVER);

    for (int i = 0; i < ARRAY_SIZE(ipv6_addresses); i++) {
        if (ipv6_addresses[i].iface != iface) {
            continue;
        }

        iface->config.ip.ipv6   = NULL;
        ipv6_addresses[i].iface = NULL;

        k_mutex_unlock(&lock);
        goto out;
    }

    k_mutex_unlock(&lock);

    ret = -ESRCH;

out :
    net_if_unlock(iface);

    return (ret);
}

#if defined(CONFIG_NET_NATIVE_IPV6)
#if defined(CONFIG_NET_IPV6_MLD)
static void join_mcast_allnodes(struct net_if* iface) {
    struct net_in6_addr addr;
    int ret;

    if (iface->config.ip.ipv6 == NULL) {
        return;
    }

    net_ipv6_addr_create_ll_allnodes_mcast(&addr);

    ret = net_ipv6_mld_join(iface, &addr);
    if ((ret < 0) && (ret != -EALREADY) && (ret != -ENETDOWN)) {
        NET_ERR("Cannot join all nodes address %s for %d (%d)",
                net_sprint_ipv6_addr(&addr),
                net_if_get_by_iface(iface), ret);
    }
}

static void join_mcast_solicit_node(struct net_if* iface,
                                    struct net_in6_addr const* my_addr) {
    struct net_in6_addr addr;
    int ret;

    if (iface->config.ip.ipv6 == NULL) {
        return;
    }

    /* Join to needed multicast groups, RFC 4291 ch 2.8 */
    net_ipv6_addr_create_solicited_node(my_addr, &addr);

    ret = net_ipv6_mld_join(iface, &addr);
    if (ret < 0) {
        if (ret != -EALREADY && ret != -ENETDOWN) {
            NET_ERR("Cannot join solicit node address %s for %d (%d)",
                    net_sprint_ipv6_addr(&addr),
                    net_if_get_by_iface(iface), ret);
        }
    }
    else {
        NET_DBG("Join solicit node address %s (ifindex %d)",
                net_sprint_ipv6_addr(&addr),
                net_if_get_by_iface(iface));
    }
}

static void leave_mcast_all(struct net_if* iface) {
    struct net_if_ipv6 const* ipv6;

    ipv6 = iface->config.ip.ipv6;
    if (ipv6 == NULL) {
        return;
    }

    for (int i = 0; i < NET_IF_MAX_IPV6_MADDR; i++) {
        if (!ipv6->mcast[i].is_used ||
            !ipv6->mcast[i].is_joined) {
            continue;
        }

        net_ipv6_mld_leave(iface, &ipv6->mcast[i].address.in6_addr);
    }
}

static void join_mcast_nodes(struct net_if* iface, struct net_in6_addr const* addr) {
    enum net_l2_flags flags;

    if (iface->config.ip.ipv6 == NULL) {
        return;
    }

    flags = l2_flags_get(iface);
    if (flags & NET_L2_MULTICAST) {
        join_mcast_allnodes(iface);

        if (!(flags & NET_L2_MULTICAST_SKIP_JOIN_SOLICIT_NODE)) {
            join_mcast_solicit_node(iface, addr);
        }
    }
}
#else
#define join_mcast_allnodes(...)
#define join_mcast_solicit_node(...)
#define leave_mcast_all(...)
#define join_mcast_nodes(...)
#endif /* CONFIG_NET_IPV6_MLD */

#if defined(CONFIG_NET_IPV6_DAD)
#define DAD_TIMEOUT 100U /* ms */

static void dad_timeout(struct k_work* work) {
    uint32_t current_time = k_uptime_get_32();
    struct net_if_addr* ifaddr;
    struct net_if_addr* next;
    int32_t delay = -1;
    sys_slist_t expired_list;

    ARG_UNUSED(work);

    sys_slist_init(&expired_list);

    k_mutex_lock(&lock, K_FOREVER);

    SYS_SLIST_FOR_EACH_CONTAINER_SAFE(&active_dad_timers,
                                      ifaddr, next, dad_node) {
        /* DAD entries are ordered by construction.  Stop when
         * we find one that hasn't expired.
         */
        delay = (int32_t)(ifaddr->dad_start +
                          DAD_TIMEOUT - current_time);
        if (delay > 0) {
            break;
        }

        /* Removing the ifaddr from active_dad_timers list */
        sys_slist_remove(&active_dad_timers, NULL, &ifaddr->dad_node);
        sys_slist_append(&expired_list, &ifaddr->dad_node);

        ifaddr = NULL;
    }

    if ((ifaddr != NULL) && (delay > 0)) {
        k_work_reschedule(&dad_timer, K_MSEC((uint32_t)delay));
    }

    k_mutex_unlock(&lock);

    SYS_SLIST_FOR_EACH_CONTAINER(&expired_list, ifaddr, dad_node) {
        struct net_if* iface;

        NET_DBG("DAD succeeded for %s at interface %d",
            net_sprint_ipv6_addr(&ifaddr->address.in6_addr),
            ifaddr->ifindex);

        ifaddr->addr_state = NET_ADDR_PREFERRED;
        iface = net_if_get_by_index(ifaddr->ifindex);

        net_mgmt_event_notify_with_info(NET_EVENT_IPV6_DAD_SUCCEED,
                                        iface,
                                        &ifaddr->address.in6_addr,
                                        sizeof(struct net_in6_addr));

        /* The address gets added to neighbor cache which is not
         * needed in this case as the address is our own one.
         */
        net_ipv6_nbr_rm(iface, &ifaddr->address.in6_addr);
    }
}

void net_if_ipv6_start_dad(struct net_if* iface,
                           struct net_if_addr* ifaddr) {
    ifaddr->addr_state = NET_ADDR_TENTATIVE;

    if (net_if_is_up(iface)) {
        NET_DBG("Interface %p ll addr %s tentative IPv6 addr %s",
                iface,
                net_sprint_ll_addr(net_if_get_link_addr(iface)->addr,
                                   net_if_get_link_addr(iface)->len),
                net_sprint_ipv6_addr(&ifaddr->address.in6_addr));

        ifaddr->dad_count = 1U;

        if (!net_ipv6_start_dad(iface, ifaddr)) {
            ifaddr->dad_start = k_uptime_get_32();
            ifaddr->ifindex   = (uint8_t)net_if_get_by_iface(iface);

            k_mutex_lock(&lock, K_FOREVER);
            sys_slist_find_and_remove(&active_dad_timers,
                                      &ifaddr->dad_node);
            sys_slist_append(&active_dad_timers, &ifaddr->dad_node);
            k_mutex_unlock(&lock);

            /* FUTURE: use schedule, not reschedule. */
            if (!k_work_delayable_remaining_get(&dad_timer)) {
                k_work_reschedule(&dad_timer,
                                  K_MSEC(DAD_TIMEOUT));
            }
        }
    }
    else {
        NET_DBG("Interface %p is down, starting DAD for %s later.",
                iface,
                net_sprint_ipv6_addr(&ifaddr->address.in6_addr));
    }
}

void net_if_start_dad(struct net_if* iface) {
    struct net_if_addr const* ifaddr;
    struct net_if_ipv6* ipv6;
    struct net_in6_addr addr = {0};
    int ret;

    net_if_lock(iface);

    NET_DBG("Starting DAD for iface %p", iface);

    ret = net_if_config_ipv6_get(iface, &ipv6);
    if (ret < 0) {
        if (ret != -ENOTSUP) {
            NET_WARN("Cannot do DAD IPv6 config is not valid.");
        }

        goto out;
    }

    if (ipv6 == NULL) {
        goto out;
    }

    ret = net_ipv6_addr_generate_iid(iface, NULL,
                                     COND_CODE_1(CONFIG_NET_IPV6_IID_STABLE,
                                                 ((uint8_t*)&ipv6->network_counter),
                                                 (NULL)),
                                     COND_CODE_1(CONFIG_NET_IPV6_IID_STABLE,
                                                 (sizeof(ipv6->network_counter)),
                                                 (0U)),
                                     COND_CODE_1(CONFIG_NET_IPV6_IID_STABLE,
                                                 (ipv6->iid ? ipv6->iid->dad_count : 0U),
                                                 (0U)),
                                     &addr,
                                     net_if_get_link_addr(iface));
    if (ret < 0) {
        NET_WARN("IPv6 IID generation issue (%d)", ret);
        goto out;
    }

    ifaddr = net_if_ipv6_addr_add(iface, &addr, NET_ADDR_AUTOCONF, 0);
    if (ifaddr == NULL) {
        NET_ERR("Cannot add %s address to interface %p, DAD fails",
                net_sprint_ipv6_addr(&addr), iface);
        goto out;
    }

    IF_ENABLED(CONFIG_NET_IPV6_IID_STABLE, (ipv6->iid = ifaddr));

    /* Start DAD for all the addresses that were added earlier when
     * the interface was down.
     */
    ARRAY_FOR_EACH(ipv6->unicast, i) {
        if (!ipv6->unicast[i].is_used ||
            (ipv6->unicast[i].address.family != NET_AF_INET6) ||
            (&ipv6->unicast[i] == ifaddr) ||
            net_ipv6_is_addr_loopback(
                    &ipv6->unicast[i].address.in6_addr)) {
            continue;
        }

        net_if_ipv6_start_dad(iface, &ipv6->unicast[i]);
    }

out :
    net_if_unlock(iface);
}

void net_if_ipv6_dad_failed(struct net_if* iface, const struct net_in6_addr* addr) {
    struct net_if_addr* ifaddr;
    uint32_t timeout;
    uint32_t preferred_lifetime;

    net_if_lock(iface);

    ifaddr = net_if_ipv6_addr_lookup(addr, &iface);
    if (ifaddr == NULL) {
        NET_ERR("Cannot find %s address in interface %p",
                net_sprint_ipv6_addr(addr), iface);
        goto out;
    }

    if (IS_ENABLED(CONFIG_NET_IPV6_IID_STABLE) || IS_ENABLED(CONFIG_NET_IPV6_PE)) {
        ifaddr->dad_count++;
    }

    if (IS_ENABLED(CONFIG_NET_IPV6_PE)) {
        timeout = COND_CODE_1(CONFIG_NET_IPV6_PE,
                              (ifaddr->addr_timeout), (0));
        preferred_lifetime = COND_CODE_1(CONFIG_NET_IPV6_PE,
                                         (ifaddr->addr_preferred_lifetime), (0U));

        if (!net_ipv6_pe_check_dad(ifaddr->dad_count)) {
            NET_ERR("Cannot generate PE address for interface %p",
                    iface);
            iface->pe_enabled = false;
            net_mgmt_event_notify(NET_EVENT_IPV6_PE_DISABLED, iface);
        }
    }

    net_mgmt_event_notify_with_info(NET_EVENT_IPV6_DAD_FAILED, iface,
                                    &ifaddr->address.in6_addr,
                                    sizeof(struct net_in6_addr));

    /* The old address needs to be removed from the interface before we can
     * start new DAD for the new PE address as the amount of address slots
     * is limited.
     */
    net_if_ipv6_addr_rm(iface, addr);

    if (IS_ENABLED(CONFIG_NET_IPV6_PE) && iface->pe_enabled) {
        net_ipv6_pe_start(iface, addr, timeout, preferred_lifetime);
    }

out :
    net_if_unlock(iface);
}

static inline void iface_ipv6_dad_init(void) {
    k_work_init_delayable(&dad_timer, dad_timeout);
    sys_slist_init(&active_dad_timers);
}

#else
static inline void net_if_ipv6_start_dad(struct net_if* iface,
                                         struct net_if_addr* ifaddr) {
    ifaddr->addr_state = NET_ADDR_PREFERRED;
}

#define iface_ipv6_dad_init(...)
#endif /* CONFIG_NET_IPV6_DAD */

#if defined(CONFIG_NET_IPV6_ND)
#define RS_TIMEOUT (CONFIG_NET_IPV6_RS_TIMEOUT * MSEC_PER_SEC)
#define RS_COUNT   3

static void rs_timeout(struct k_work* work) {
    uint32_t current_time = k_uptime_get_32();
    struct net_if_ipv6* ipv6;
    struct net_if_ipv6* next;
    int32_t delay = -1;
    sys_slist_t expired_list;

    ARG_UNUSED(work);

    sys_slist_init(&expired_list);

    k_mutex_lock(&lock, K_FOREVER);

    SYS_SLIST_FOR_EACH_CONTAINER_SAFE(&active_rs_timers,
                                      ipv6, next, rs_node) {
        /* RS entries are ordered by construction.  Stop when
         * we find one that hasn't expired.
         */
        delay = (int32_t)(ipv6->rs_start + RS_TIMEOUT - current_time);
        if (delay > 0) {
            break;
        }

        /* Removing the ipv6 from active_rs_timers list */
        sys_slist_remove(&active_rs_timers, NULL, &ipv6->rs_node);
        sys_slist_append(&expired_list, &ipv6->rs_node);

        ipv6 = NULL;
    }

    if ((ipv6 != NULL) && (delay > 0)) {
        k_work_reschedule(&rs_timer, K_MSEC(ipv6->rs_start +
                                            RS_TIMEOUT - current_time));
    }

    k_mutex_unlock(&lock);

    SYS_SLIST_FOR_EACH_CONTAINER(&expired_list, ipv6, rs_node) {
        struct net_if* iface = NULL;

        /* Did not receive RA yet. */
        ipv6->rs_count++;

        STRUCT_SECTION_FOREACH(net_if, tmp) {
            if (tmp->config.ip.ipv6 == ipv6) {
                iface = tmp;
                break;
            }
        }

        if (iface) {
            NET_DBG("RS no respond iface %p count %d",
                    iface, ipv6->rs_count);
            if (ipv6->rs_count < RS_COUNT) {
                net_if_start_rs(iface);
            }
        }
        else {
            NET_DBG("Interface IPv6 config %p not found", ipv6);
        }
    }
}

void net_if_start_rs(struct net_if* iface) {
    struct net_if_ipv6* ipv6;

    net_if_lock(iface);

    if (net_if_flag_is_set(iface, NET_IF_IPV6_NO_ND)) {
        goto out;
    }

    ipv6 = iface->config.ip.ipv6;
    if (ipv6 == NULL) {
        goto out;
    }

    NET_DBG("Starting ND/RS for iface %p", iface);

    if (!net_ipv6_start_rs(iface)) {
        ipv6->rs_start = k_uptime_get_32();

        k_mutex_lock(&lock, K_FOREVER);
        sys_slist_append(&active_rs_timers, &ipv6->rs_node);
        k_mutex_unlock(&lock);

        /* FUTURE: use schedule, not reschedule. */
        if (!k_work_delayable_remaining_get(&rs_timer)) {
            k_work_reschedule(&rs_timer, K_MSEC(RS_TIMEOUT));
        }
    }

out :
    net_if_unlock(iface);
}

void net_if_stop_rs(struct net_if* iface) {
    struct net_if_ipv6* ipv6;

    net_if_lock(iface);

    ipv6 = iface->config.ip.ipv6;
    if (ipv6 == NULL) {
        goto out;
    }

    NET_DBG("Stopping ND/RS for iface %p", iface);

    k_mutex_lock(&lock, K_FOREVER);
    sys_slist_find_and_remove(&active_rs_timers, &ipv6->rs_node);
    k_mutex_unlock(&lock);

out :
    net_if_unlock(iface);
}

static inline void iface_ipv6_nd_init(void) {
    k_work_init_delayable(&rs_timer, rs_timeout);
    sys_slist_init(&active_rs_timers);
}

#else
#define net_if_start_rs(...)
#define net_if_stop_rs(...)
#define iface_ipv6_nd_init(...)
#endif /* CONFIG_NET_IPV6_ND */

#if defined(CONFIG_NET_IPV6_ND) && defined(CONFIG_NET_NATIVE_IPV6)

void net_if_nbr_reachability_hint(struct net_if* iface, const struct net_in6_addr* ipv6_addr) {
    net_if_lock(iface);

    if (net_if_flag_is_set(iface, NET_IF_IPV6_NO_ND)) {
        goto out;
    }

    if (iface->config.ip.ipv6 == NULL) {
        goto out;
    }

    net_ipv6_nbr_reachability_hint(iface, ipv6_addr);

out :
    net_if_unlock(iface);
}

#endif

/* To be called when interface comes up so that all the non-joined multicast
 * groups are joined.
 */
static void rejoin_ipv6_mcast_groups(struct net_if* iface) {
    struct net_if_ipv6* ipv6;

    net_if_lock(iface);

    if (!net_if_flag_is_set(iface, NET_IF_IPV6) ||
        net_if_flag_is_set(iface, NET_IF_IPV6_NO_ND)) {
        goto out;
    }

    if (net_if_config_ipv6_get(iface, &ipv6) < 0) {
        goto out;
    }

    /* Rejoin solicited node multicasts. */
    ARRAY_FOR_EACH(ipv6->unicast, i) {
        if (!ipv6->unicast[i].is_used) {
            continue;
        }

        join_mcast_nodes(iface, &ipv6->unicast[i].address.in6_addr);
    }

    /* Rejoin any mcast address present on the interface, but marked as not joined. */
    ARRAY_FOR_EACH(ipv6->mcast, i) {
        int ret;

        if (!ipv6->mcast[i].is_used ||
            net_if_ipv6_maddr_is_joined(&ipv6->mcast[i])) {
            continue;
        }

        ret = net_ipv6_mld_join(iface, &ipv6->mcast[i].address.in6_addr);
        if (ret < 0) {
            NET_ERR("Cannot join mcast address %s for %d (%d)",
                    net_sprint_ipv6_addr(&ipv6->mcast[i].address.in6_addr),
                    net_if_get_by_iface(iface), ret);
        }
        else {
            NET_DBG("Rejoined mcast address %s for %d",
                    net_sprint_ipv6_addr(&ipv6->mcast[i].address.in6_addr),
                    net_if_get_by_iface(iface));
        }
    }

out :
    net_if_unlock(iface);
}

/* To be called when interface comes operational down so that multicast
 * groups are rejoined when back up.
 */
static void clear_joined_ipv6_mcast_groups(struct net_if* iface) {
    struct net_if_ipv6* ipv6;

    net_if_lock(iface);

    if (!net_if_flag_is_set(iface, NET_IF_IPV6)) {
        goto out;
    }

    if (net_if_config_ipv6_get(iface, &ipv6) < 0) {
        goto out;
    }

    ARRAY_FOR_EACH(ipv6->mcast, i) {
        if (!ipv6->mcast[i].is_used) {
            continue;
        }

        net_if_ipv6_maddr_leave(iface, &ipv6->mcast[i]);
    }

out :
    net_if_unlock(iface);
}

static void address_expired(struct net_if_addr* ifaddr) {
    NET_DBG("IPv6 address %s is expired",
        net_sprint_ipv6_addr(&ifaddr->address.in6_addr));

    sys_slist_find_and_remove(&active_address_lifetime_timers,
                              &ifaddr->lifetime.node);

    net_timeout_set(&ifaddr->lifetime, 0, 0);

    STRUCT_SECTION_FOREACH(net_if, iface) {
        ARRAY_FOR_EACH(iface->config.ip.ipv6->unicast, i) {
            if (&iface->config.ip.ipv6->unicast[i] == ifaddr) {
                net_if_ipv6_addr_rm(iface,
                        &iface->config.ip.ipv6->unicast[i].address.in6_addr);
                return;
            }
        }
    }
}

static void address_lifetime_timeout(struct k_work* work) {
    uint32_t next_update  = UINT32_MAX;
    uint32_t current_time = k_uptime_get_32();
    struct net_if_addr* current;
    struct net_if_addr* next;

    ARG_UNUSED(work);

    k_mutex_lock(&lock, K_FOREVER);

    SYS_SLIST_FOR_EACH_CONTAINER_SAFE(&active_address_lifetime_timers,
                                      current, next, lifetime.node) {
        struct net_timeout* timeout = &current->lifetime;
        uint32_t this_update = net_timeout_evaluate(timeout,
                                                    current_time);

        if (this_update == 0U) {
            address_expired(current);
            continue;
        }

        if (this_update < next_update) {
            next_update = this_update;
        }

        if (current == next) {
            break;
        }
    }

    if (next_update != UINT32_MAX) {
        NET_DBG("Waiting for %d ms", (int32_t)next_update);

        k_work_reschedule(&address_lifetime_timer, K_MSEC(next_update));
    }

    k_mutex_unlock(&lock);
}

#if defined(CONFIG_NET_TEST)
void net_address_lifetime_timeout(void) {
    address_lifetime_timeout(NULL);
}
#endif

static void address_start_timer(struct net_if_addr* ifaddr, uint32_t vlifetime) {
    /* Make sure that we do not insert the address twice to
     * the lifetime timer list.
     */
    sys_slist_find_and_remove(&active_address_lifetime_timers,
                              &ifaddr->lifetime.node);

    sys_slist_append(&active_address_lifetime_timers,
                     &ifaddr->lifetime.node);

    net_timeout_set(&ifaddr->lifetime, vlifetime, k_uptime_get_32());
    k_work_reschedule(&address_lifetime_timer, K_NO_WAIT);
}
#else /* CONFIG_NET_NATIVE_IPV6 */
#define address_start_timer(...)
static inline void net_if_ipv6_start_dad(struct net_if* iface,
                                         struct net_if_addr* ifaddr) {
    ifaddr->addr_state = NET_ADDR_PREFERRED;
}
#define join_mcast_nodes(...)
#endif /* CONFIG_NET_NATIVE_IPV6 */

struct net_if_addr* net_if_ipv6_addr_lookup(const struct net_in6_addr* addr,
                                            struct net_if** ret) {
    struct net_if_addr* ifaddr = NULL;

    STRUCT_SECTION_FOREACH(net_if, iface) {
        struct net_if_ipv6* ipv6;

        net_if_lock(iface);

        ipv6 = iface->config.ip.ipv6;
        if (ipv6 == NULL) {
            net_if_unlock(iface);
            continue;
        }

        ARRAY_FOR_EACH(ipv6->unicast, i) {
            if (!ipv6->unicast[i].is_used ||
                (ipv6->unicast[i].address.family != NET_AF_INET6)) {
                continue;
            }

            if (net_ipv6_is_prefix(
                        addr->s6_addr,
                        ipv6->unicast[i].address.in6_addr.s6_addr,
                        128)) {

                if (ret != NULL) {
                    *ret = iface;
                }

                ifaddr = &ipv6->unicast[i];
                net_if_unlock(iface);
                goto out;
            }
        }

        net_if_unlock(iface);
    }

out :
    return (ifaddr);
}

struct net_if_addr* net_if_ipv6_addr_lookup_by_iface(struct net_if* iface,
                                                     struct net_in6_addr const* addr) {
    struct net_if_addr* ifaddr = NULL;
    struct net_if_ipv6* ipv6;

    net_if_lock(iface);

    ipv6 = iface->config.ip.ipv6;
    if (ipv6 == NULL) {
        goto out;
    }

    ARRAY_FOR_EACH(ipv6->unicast, i) {
        if (!ipv6->unicast[i].is_used ||
            (ipv6->unicast[i].address.family != NET_AF_INET6)) {
            continue;
        }

        if (net_ipv6_is_prefix(
                    addr->s6_addr,
                    ipv6->unicast[i].address.in6_addr.s6_addr,
                    128)) {
            ifaddr = &ipv6->unicast[i];
            goto out;
        }
    }

out :
    net_if_unlock(iface);

    return (ifaddr);
}

int z_impl_net_if_ipv6_addr_lookup_by_index(const struct net_in6_addr* addr) {
    struct net_if* iface;
    struct net_if_addr const* if_addr;

    if_addr = net_if_ipv6_addr_lookup(addr, &iface);
    if (if_addr == NULL) {
        return (0);
    }

    return net_if_get_by_iface(iface);
}

#ifdef CONFIG_USERSPACE
static inline int z_vrfy_net_if_ipv6_addr_lookup_by_index(
                                            const struct net_in6_addr* addr) {
    struct net_in6_addr addr_v6;

    K_OOPS(k_usermode_from_copy(&addr_v6, (void*)addr, sizeof(addr_v6)));

    return z_impl_net_if_ipv6_addr_lookup_by_index(&addr_v6);
}
#include <zephyr/syscalls/net_if_ipv6_addr_lookup_by_index_mrsh.c>
#endif

void net_if_ipv6_addr_update_lifetime(struct net_if_addr* ifaddr,
                                      uint32_t vlifetime) {
    k_mutex_lock(&lock, K_FOREVER);

    NET_DBG("Updating expire time of %s by %u secs",
            net_sprint_ipv6_addr(&ifaddr->address.in6_addr),
            vlifetime);

    ifaddr->addr_state = NET_ADDR_PREFERRED;

    address_start_timer(ifaddr, vlifetime);

    k_mutex_unlock(&lock);
}

static struct net_if_addr* ipv6_addr_find(struct net_if* iface,
                                          struct net_in6_addr const* addr) {
    struct net_if_ipv6* ipv6 = iface->config.ip.ipv6;

    ARRAY_FOR_EACH(ipv6->unicast, i) {
        if (!ipv6->unicast[i].is_used) {
            continue;
        }

        if (net_ipv6_addr_cmp(
                addr, &ipv6->unicast[i].address.in6_addr)) {

            return (&ipv6->unicast[i]);
        }
    }

    return (NULL);
}

static inline void net_if_addr_init(struct net_if_addr* ifaddr,
                                    struct net_in6_addr const* addr,
                                    enum net_addr_type addr_type,
                                    uint32_t vlifetime) {
    ifaddr->is_used        = true;
    ifaddr->is_temporary   = false;
    ifaddr->address.family = NET_AF_INET6;
    ifaddr->addr_type      = addr_type;
    ifaddr->atomic_ref     = ATOMIC_INIT(1);

    net_ipaddr_copy(&ifaddr->address.in6_addr, addr);

    /* FIXME - set the mcast addr for this node */

    if (vlifetime) {
        ifaddr->is_infinite = false;

        NET_DBG("Expiring %s in %u secs",
                net_sprint_ipv6_addr(addr),
                vlifetime);

        net_if_ipv6_addr_update_lifetime(ifaddr, vlifetime);
    }
    else {
        ifaddr->is_infinite = true;
    }
}

struct net_if_addr* net_if_ipv6_addr_add(struct net_if* iface,
                                         struct net_in6_addr* addr,
                                         enum net_addr_type addr_type,
                                         uint32_t vlifetime) {
    struct net_if_addr* ifaddr = NULL;
    struct net_if_ipv6* ipv6;

    net_if_lock(iface);

    if (net_if_config_ipv6_get(iface, &ipv6) < 0) {
        goto out;
    }

    ifaddr = ipv6_addr_find(iface, addr);
    if (ifaddr) {
        goto out;
    }

    ARRAY_FOR_EACH(ipv6->unicast, i) {
        if (ipv6->unicast[i].is_used) {
            continue;
        }

        net_if_addr_init(&ipv6->unicast[i], addr, addr_type,
                         vlifetime);

        NET_DBG("[%zu] interface %d (%p) address %s type %s added", i,
                net_if_get_by_iface(iface), iface,
                net_sprint_ipv6_addr(addr),
                net_addr_type2str(addr_type));

        if (!(l2_flags_get(iface) & NET_L2_POINT_TO_POINT) &&
            !net_ipv6_is_addr_loopback(addr) &&
            !net_if_flag_is_set(iface, NET_IF_IPV6_NO_ND)) {
            /* RFC 4862 5.4.2
             * Before sending a Neighbor Solicitation, an interface
             * MUST join the all-nodes multicast address and the
             * solicited-node multicast address of the tentative
             * address.
             */
            /* The allnodes multicast group is only joined once as
             * net_ipv6_mld_join() checks if we have already
             * joined.
             */
            join_mcast_nodes(iface,
                             &ipv6->unicast[i].address.in6_addr);

            net_if_ipv6_start_dad(iface, &ipv6->unicast[i]);
        }
        else {
            /* If DAD is not done for point-to-point links, then
             * the address is usable immediately.
             */
            ipv6->unicast[i].addr_state = NET_ADDR_PREFERRED;
        }

        net_mgmt_event_notify_with_info(
                NET_EVENT_IPV6_ADDR_ADD, iface,
                &ipv6->unicast[i].address.in6_addr,
                sizeof(struct net_in6_addr));

        ifaddr = &ipv6->unicast[i];
        goto out;
    }

out :
    net_if_unlock(iface);

    return (ifaddr);
}

bool net_if_ipv6_addr_rm(struct net_if* iface, const struct net_in6_addr* addr) {
    struct net_if_ipv6 const* ipv6;
    bool result = true;
    int ret;

    NET_ASSERT(addr);

    net_if_lock(iface);

    ipv6 = iface->config.ip.ipv6;
    if (!ipv6) {
        result = false;
        goto out;
    }

    ret = net_if_addr_unref(iface, NET_AF_INET6, addr);
    if (ret > 0) {
        NET_DBG("Address %s still in use (ref %d)",
                net_sprint_ipv6_addr(addr), ret);
        result = false;
        goto out;
    }
    else if (ret < 0) {
        NET_DBG("Address %s not found (%d)",
                net_sprint_ipv6_addr(addr), ret);
    }

out :
    net_if_unlock(iface);

    return (result);
}

bool z_impl_net_if_ipv6_addr_add_by_index(int index,
                                          struct net_in6_addr* addr,
                                          enum net_addr_type addr_type,
                                          uint32_t vlifetime) {
    struct net_if* iface;

    iface = net_if_get_by_index(index);
    if (iface == NULL) {
        return (false);
    }

    return net_if_ipv6_addr_add(iface, addr, addr_type, vlifetime) ?
           true : false;
}

#ifdef CONFIG_USERSPACE
bool z_vrfy_net_if_ipv6_addr_add_by_index(int index,
                                          struct net_in6_addr* addr,
                                          enum net_addr_type addr_type,
                                          uint32_t vlifetime) {
    struct net_in6_addr addr_v6;
    struct net_if* iface;

    iface = z_vrfy_net_if_get_by_index(index);
    if (iface == NULL) {
        return (false);
    }

    K_OOPS(k_usermode_from_copy(&addr_v6, (void*)addr, sizeof(addr_v6)));

    return z_impl_net_if_ipv6_addr_add_by_index(index,
                                                &addr_v6,
                                                addr_type,
                                                vlifetime);
}

#include <zephyr/syscalls/net_if_ipv6_addr_add_by_index_mrsh.c>
#endif /* CONFIG_USERSPACE */

bool z_impl_net_if_ipv6_addr_rm_by_index(int index,
                                         const struct net_in6_addr* addr) {
    struct net_if* iface;

    iface = net_if_get_by_index(index);
    if (iface == NULL) {
        return (false);
    }

    return net_if_ipv6_addr_rm(iface, addr);
}

#ifdef CONFIG_USERSPACE
bool z_vrfy_net_if_ipv6_addr_rm_by_index(int index,
                                         const struct net_in6_addr* addr) {
    struct net_in6_addr addr_v6;
    struct net_if* iface;

    iface = z_vrfy_net_if_get_by_index(index);
    if (iface == NULL) {
        return (false);
    }

    K_OOPS(k_usermode_from_copy(&addr_v6, (void*)addr, sizeof(addr_v6)));

    return z_impl_net_if_ipv6_addr_rm_by_index(index, &addr_v6);
}

#include <zephyr/syscalls/net_if_ipv6_addr_rm_by_index_mrsh.c>
#endif /* CONFIG_USERSPACE */

void net_if_ipv6_addr_foreach(struct net_if* iface, net_if_ip_addr_cb_t cb,
                              void* user_data) {
    struct net_if_ipv6* ipv6;

    if (iface == NULL) {
        return;
    }

    net_if_lock(iface);

    ipv6 = iface->config.ip.ipv6;
    if (ipv6 == NULL) {
        goto out;
    }

    ARRAY_FOR_EACH(ipv6->unicast, i) {
        struct net_if_addr* if_addr = &ipv6->unicast[i];

        if (!if_addr->is_used) {
            continue;
        }

        cb(iface, if_addr, user_data);
    }

out :
    net_if_unlock(iface);
}

struct net_if_mcast_addr* net_if_ipv6_maddr_add(struct net_if* iface,
                                                const struct net_in6_addr* addr) {
    struct net_if_mcast_addr* ifmaddr = NULL;
    struct net_if_ipv6* ipv6;

    net_if_lock(iface);

    if (net_if_config_ipv6_get(iface, &ipv6) < 0) {
        goto out;
    }

    if (!net_ipv6_is_addr_mcast(addr)) {
        NET_DBG("Address %s is not a multicast address.",
                net_sprint_ipv6_addr(addr));
        goto out;
    }

    if (net_if_ipv6_maddr_lookup(addr, &iface)) {
        NET_WARN("Multicast address %s is already registered.",
                 net_sprint_ipv6_addr(addr));
        goto out;
    }

    ARRAY_FOR_EACH(ipv6->mcast, i) {
        if (ipv6->mcast[i].is_used) {
            continue;
        }

        ipv6->mcast[i].is_used        = true;
        ipv6->mcast[i].address.family = NET_AF_INET6;
        memcpy(&ipv6->mcast[i].address.in6_addr, addr, 16);

        NET_DBG("[%zu] interface %d (%p) address %s added", i,
                net_if_get_by_iface(iface), iface,
                net_sprint_ipv6_addr(addr));

        net_mgmt_event_notify_with_info(
                NET_EVENT_IPV6_MADDR_ADD, iface,
                &ipv6->mcast[i].address.in6_addr,
                sizeof(struct net_in6_addr));

        ifmaddr = &ipv6->mcast[i];
        goto out;
    }

out :
    net_if_unlock(iface);

    return (ifmaddr);
}

bool net_if_ipv6_maddr_rm(struct net_if* iface, const struct net_in6_addr* addr) {
    bool ret = false;
    struct net_if_ipv6* ipv6;

    net_if_lock(iface);

    ipv6 = iface->config.ip.ipv6;
    if (ipv6 == NULL) {
        goto out;
    }

    ARRAY_FOR_EACH(ipv6->mcast, i) {
        if (!ipv6->mcast[i].is_used) {
            continue;
        }

        if (!net_ipv6_addr_cmp(&ipv6->mcast[i].address.in6_addr,
                               addr)) {
            continue;
        }

        ipv6->mcast[i].is_used = false;

        NET_DBG("[%zu] interface %d (%p) address %s removed",
                i, net_if_get_by_iface(iface), iface,
                net_sprint_ipv6_addr(addr));

        net_mgmt_event_notify_with_info(
                NET_EVENT_IPV6_MADDR_DEL, iface,
                &ipv6->mcast[i].address.in6_addr,
                sizeof(struct net_in6_addr));

        ret = true;
        goto out;
    }

out :
    net_if_unlock(iface);

    return (ret);
}

void net_if_ipv6_maddr_foreach(struct net_if* iface, net_if_ip_maddr_cb_t cb,
                               void* user_data) {
    struct net_if_ipv6* ipv6;

    NET_ASSERT(iface);
    NET_ASSERT(cb);

    net_if_lock(iface);

    ipv6 = iface->config.ip.ipv6;
    if (ipv6 == NULL) {
        goto out;
    }

    for (int i = 0; i < NET_IF_MAX_IPV6_MADDR; i++) {
        if (!ipv6->mcast[i].is_used) {
            continue;
        }

        cb(iface, &ipv6->mcast[i], user_data);
    }

out :
    net_if_unlock(iface);
}

struct net_if_mcast_addr* net_if_ipv6_maddr_lookup(const struct net_in6_addr* maddr,
                                                   struct net_if** ret) {
    struct net_if_mcast_addr* ifmaddr = NULL;

    STRUCT_SECTION_FOREACH(net_if, iface) {
        struct net_if_ipv6* ipv6;

        if (ret && *ret && (iface != *ret)) {
            continue;
        }

        net_if_lock(iface);

        ipv6 = iface->config.ip.ipv6;
        if (ipv6 == NULL) {
            net_if_unlock(iface);
            continue;
        }

        ARRAY_FOR_EACH(ipv6->mcast, i) {
            if (!ipv6->mcast[i].is_used ||
                (ipv6->mcast[i].address.family != NET_AF_INET6)) {
                continue;
            }

            if (net_ipv6_is_prefix(
                        maddr->s6_addr,
                        ipv6->mcast[i].address.in6_addr.s6_addr,
                        128)) {
                if (ret) {
                    *ret = iface;
                }

                ifmaddr = &ipv6->mcast[i];
                net_if_unlock(iface);
                goto out;
            }
        }

        net_if_unlock(iface);
    }

out :
    return (ifmaddr);
}

void net_if_ipv6_maddr_leave(struct net_if* iface, struct net_if_mcast_addr* addr) {
    NET_ASSERT(iface);
    NET_ASSERT(addr);

    net_if_lock(iface);
    addr->is_joined = false;
    net_if_unlock(iface);
}

void net_if_ipv6_maddr_join(struct net_if* iface, struct net_if_mcast_addr* addr) {
    NET_ASSERT(iface);
    NET_ASSERT(addr);

    net_if_lock(iface);
    addr->is_joined = true;
    net_if_unlock(iface);
}

struct net_in6_addr* net_if_ipv6_get_ll(struct net_if* iface,
                                    enum net_addr_state addr_state) {
    struct net_in6_addr* addr = NULL;
    struct net_if_ipv6* ipv6;

    net_if_lock(iface);

    ipv6 = iface->config.ip.ipv6;
    if (ipv6 == NULL) {
        goto out;
    }

    ARRAY_FOR_EACH(ipv6->unicast, i) {
        if (!ipv6->unicast[i].is_used ||
            ((addr_state != NET_ADDR_ANY_STATE) &&
             (ipv6->unicast[i].addr_state != addr_state)) ||
            (ipv6->unicast[i].address.family != NET_AF_INET6)) {
            continue;
        }

        if (net_ipv6_is_ll_addr(&ipv6->unicast[i].address.in6_addr)) {
            addr = &ipv6->unicast[i].address.in6_addr;
            goto out;
        }
    }

out :
    net_if_unlock(iface);

    return (addr);
}

struct net_in6_addr* net_if_ipv6_get_ll_addr(enum net_addr_state state,
                                              struct net_if** iface) {
    struct net_in6_addr* addr = NULL;

    STRUCT_SECTION_FOREACH(net_if, tmp) {
        net_if_lock(tmp);

        addr = net_if_ipv6_get_ll(tmp, state);
        if (addr) {
            if (iface) {
                *iface = tmp;
            }

            net_if_unlock(tmp);
            goto out;
        }

        net_if_unlock(tmp);
    }

out :
    return (addr);
}

static inline struct net_in6_addr* check_global_addr(struct net_if* iface,
                                                     enum net_addr_state state) {
    struct net_if_ipv6* ipv6;

    ipv6 = iface->config.ip.ipv6;
    if (ipv6 == NULL) {
        return (NULL);
    }

    ARRAY_FOR_EACH(ipv6->unicast, i) {
        if (!ipv6->unicast[i].is_used ||
            (ipv6->unicast[i].addr_state != state) ||
            (ipv6->unicast[i].address.family != NET_AF_INET6)) {
            continue;
        }

        if (!net_ipv6_is_ll_addr(&ipv6->unicast[i].address.in6_addr)) {
            return (&ipv6->unicast[i].address.in6_addr);
        }
    }

    return (NULL);
}

struct net_in6_addr* net_if_ipv6_get_global_addr(enum net_addr_state state,
                                                 struct net_if** iface) {
    struct net_in6_addr* addr = NULL;

    STRUCT_SECTION_FOREACH(net_if, tmp) {
        if (iface && *iface && tmp != *iface) {
            continue;
        }

        net_if_lock(tmp);
        addr = check_global_addr(tmp, state);
        if (addr) {
            if (iface) {
                *iface = tmp;
            }

            net_if_unlock(tmp);
            goto out;
        }

        net_if_unlock(tmp);
    }

out :

    return (addr);
}

#if defined(CONFIG_NET_NATIVE_IPV6)
static void remove_prefix_addresses(struct net_if* iface,
                                    struct net_if_ipv6 const* ipv6,
                                    struct net_in6_addr const* addr,
                                    uint8_t len) {
    ARRAY_FOR_EACH(ipv6->unicast, i) {
        if (!ipv6->unicast[i].is_used ||
            (ipv6->unicast[i].address.family != NET_AF_INET6) ||
            (ipv6->unicast[i].addr_type != NET_ADDR_AUTOCONF)) {
            continue;
        }

        if (net_ipv6_is_prefix(
                        addr->s6_addr,
                        ipv6->unicast[i].address.in6_addr.s6_addr,
                        len)) {
            net_if_ipv6_addr_rm(iface,
                                &ipv6->unicast[i].address.in6_addr);
        }
    }
}

static void prefix_lifetime_expired(struct net_if_ipv6_prefix* ifprefix) {
    struct net_if_ipv6* ipv6;

    net_if_lock(ifprefix->iface);

    NET_DBG("Prefix %s/%d expired",
            net_sprint_ipv6_addr(&ifprefix->prefix),
            ifprefix->len);

    ifprefix->is_used = false;

    if (net_if_config_ipv6_get(ifprefix->iface, &ipv6) < 0) {
        return;
    }

    /* Remove also all auto addresses if the they have the same prefix.
     */
    remove_prefix_addresses(ifprefix->iface, ipv6, &ifprefix->prefix,
                            ifprefix->len);

    if (IS_ENABLED(CONFIG_NET_MGMT_EVENT_INFO)) {
        struct net_event_ipv6_prefix info;

        net_ipaddr_copy(&info.addr, &ifprefix->prefix);
        info.len      = ifprefix->len;
        info.lifetime = 0;

        net_mgmt_event_notify_with_info(NET_EVENT_IPV6_PREFIX_DEL,
                                        ifprefix->iface,
                                        (void const*)&info,
                                        sizeof(struct net_event_ipv6_prefix));
    }
    else {
        net_mgmt_event_notify(NET_EVENT_IPV6_PREFIX_DEL, ifprefix->iface);
    }

    net_if_unlock(ifprefix->iface);
}

static void prefix_timer_remove(struct net_if_ipv6_prefix* ifprefix) {
    k_mutex_lock(&lock, K_FOREVER);

    NET_DBG("IPv6 prefix %s/%d removed",
            net_sprint_ipv6_addr(&ifprefix->prefix),
            ifprefix->len);

    sys_slist_find_and_remove(&active_prefix_lifetime_timers,
                              &ifprefix->lifetime.node);

    net_timeout_set(&ifprefix->lifetime, 0, 0);

    k_mutex_unlock(&lock);
}

static void prefix_lifetime_timeout(struct k_work* work) {
    uint32_t next_update  = UINT32_MAX;
    uint32_t current_time = k_uptime_get_32();
    struct net_if_ipv6_prefix* current;
    struct net_if_ipv6_prefix* next;
    sys_slist_t expired_list;

    ARG_UNUSED(work);

    sys_slist_init(&expired_list);

    k_mutex_lock(&lock, K_FOREVER);

    SYS_SLIST_FOR_EACH_CONTAINER_SAFE(&active_prefix_lifetime_timers,
                                      current, next, lifetime.node) {
        struct net_timeout* timeout = &current->lifetime;
        uint32_t this_update = net_timeout_evaluate(timeout,
                                                    current_time);

        if (this_update == 0U) {
            sys_slist_find_and_remove(
                    &active_prefix_lifetime_timers,
                    &current->lifetime.node);
            sys_slist_append(&expired_list,
                             &current->lifetime.node);
            continue;
        }

        if (this_update < next_update) {
            next_update = this_update;
        }

        if (current == next) {
            break;
        }
    }

    if (next_update != UINT32_MAX) {
        k_work_reschedule(&prefix_lifetime_timer, K_MSEC(next_update));
    }

    k_mutex_unlock(&lock);

    SYS_SLIST_FOR_EACH_CONTAINER(&expired_list, current, lifetime.node) {
        prefix_lifetime_expired(current);
    }
}

static void prefix_start_timer(struct net_if_ipv6_prefix* ifprefix,
                               uint32_t lifetime) {
    k_mutex_lock(&lock, K_FOREVER);

    (void) sys_slist_find_and_remove(&active_prefix_lifetime_timers,
                                     &ifprefix->lifetime.node);
    sys_slist_append(&active_prefix_lifetime_timers,
                     &ifprefix->lifetime.node);

    net_timeout_set(&ifprefix->lifetime, lifetime, k_uptime_get_32());
    k_work_reschedule(&prefix_lifetime_timer, K_NO_WAIT);

    k_mutex_unlock(&lock);
}

static struct net_if_ipv6_prefix* ipv6_prefix_find(struct net_if* iface,
                                                   struct net_in6_addr const* prefix,
                                                   uint8_t prefix_len) {
    struct net_if_ipv6* ipv6 = iface->config.ip.ipv6;

    if (ipv6 == NULL) {
        return (NULL);
    }

    ARRAY_FOR_EACH(ipv6->prefix, i) {
        if (!ipv6->prefix[i].is_used) {
            continue;
        }

        if (net_ipv6_addr_cmp(prefix, &ipv6->prefix[i].prefix) &&
            (prefix_len == ipv6->prefix[i].len)) {
            return (&ipv6->prefix[i]);
        }
    }

    return (NULL);
}

static void net_if_ipv6_prefix_init(struct net_if* iface,
                                    struct net_if_ipv6_prefix* ifprefix,
                                    struct net_in6_addr const* addr, uint8_t len,
                                    uint32_t lifetime) {
    ifprefix->is_used = true;
    ifprefix->len     = len;
    ifprefix->iface   = iface;
    net_ipaddr_copy(&ifprefix->prefix, addr);

    if (lifetime == NET_IPV6_ND_INFINITE_LIFETIME) {
        ifprefix->is_infinite = true;
    }
    else {
        ifprefix->is_infinite = false;
    }
}

struct net_if_ipv6_prefix* net_if_ipv6_prefix_add(struct net_if* iface,
                                                  struct net_in6_addr const* prefix,
                                                  uint8_t len,
                                                  uint32_t lifetime) {
    struct net_if_ipv6_prefix* ifprefix = NULL;
    struct net_if_ipv6* ipv6;

    net_if_lock(iface);

    if (net_if_config_ipv6_get(iface, &ipv6) < 0) {
        goto out;
    }

    ifprefix = ipv6_prefix_find(iface, prefix, len);
    if (ifprefix) {
        goto out;
    }

    if (ipv6 == NULL) {
        goto out;
    }

    ARRAY_FOR_EACH(ipv6->prefix, i) {
        if (ipv6->prefix[i].is_used) {
            continue;
        }

        net_if_ipv6_prefix_init(iface, &ipv6->prefix[i], prefix,
                                len, lifetime);

        NET_DBG("[%zu] interface %p prefix %s/%d added", i, iface,
                net_sprint_ipv6_addr(prefix), len);

        if (IS_ENABLED(CONFIG_NET_MGMT_EVENT_INFO)) {
            struct net_event_ipv6_prefix info;

            net_ipaddr_copy(&info.addr, prefix);
            info.len      = len;
            info.lifetime = lifetime;

            net_mgmt_event_notify_with_info(NET_EVENT_IPV6_PREFIX_ADD,
                                            iface, (void const*)&info,
                                            sizeof(struct net_event_ipv6_prefix));
        }
        else {
            net_mgmt_event_notify(NET_EVENT_IPV6_PREFIX_ADD, iface);
        }

        ifprefix = &ipv6->prefix[i];
        goto out;
    }

out :
    net_if_unlock(iface);

    return (ifprefix);
}

bool net_if_ipv6_prefix_rm(struct net_if* iface, struct net_in6_addr* addr,
                           uint8_t len) {
    bool ret = false;
    struct net_if_ipv6* ipv6;

    net_if_lock(iface);

    ipv6 = iface->config.ip.ipv6;
    if (ipv6 == NULL) {
        goto out;
    }

    ARRAY_FOR_EACH(ipv6->prefix, i) {
        if (!ipv6->prefix[i].is_used) {
            continue;
        }

        if (!net_ipv6_addr_cmp(&ipv6->prefix[i].prefix, addr) ||
            (ipv6->prefix[i].len != len)) {
            continue;
        }

        net_if_ipv6_prefix_unset_timer(&ipv6->prefix[i]);

        ipv6->prefix[i].is_used = false;

        /* Remove also all auto addresses if the they have the same
         * prefix.
         */
        remove_prefix_addresses(iface, ipv6, addr, len);

        if (IS_ENABLED(CONFIG_NET_MGMT_EVENT_INFO)) {
            struct net_event_ipv6_prefix info;

            net_ipaddr_copy(&info.addr, addr);
            info.len      = len;
            info.lifetime = 0;

            net_mgmt_event_notify_with_info(NET_EVENT_IPV6_PREFIX_DEL,
                                            iface, (void const*)&info,
                                            sizeof(struct net_event_ipv6_prefix));
        }
        else {
            net_mgmt_event_notify(NET_EVENT_IPV6_PREFIX_DEL, iface);
        }

        ret = true;
        goto out;
    }

out :
    net_if_unlock(iface);

    return (ret);
}

struct net_if_ipv6_prefix* net_if_ipv6_prefix_get(struct net_if* iface,
                                                  struct net_in6_addr const* addr) {
    struct net_if_ipv6_prefix* prefix = NULL;
    struct net_if_ipv6* ipv6;

    if (iface == NULL) {
        iface = net_if_get_default();
    }

    if (iface == NULL) {
        return (NULL);
    }

    net_if_lock(iface);

    ipv6 = iface->config.ip.ipv6;
    if (ipv6 == NULL) {
        goto out;
    }

    ARRAY_FOR_EACH(ipv6->prefix, i) {
        if (!ipv6->prefix[i].is_used) {
            continue;
        }

        if (net_ipv6_is_prefix(ipv6->prefix[i].prefix.s6_addr,
                               addr->s6_addr,
                               ipv6->prefix[i].len)) {
            if (!prefix || prefix->len > ipv6->prefix[i].len) {
                prefix = &ipv6->prefix[i];
            }
        }
    }

out :
    net_if_unlock(iface);

    return (prefix);
}

struct net_if_ipv6_prefix* net_if_ipv6_prefix_lookup(struct net_if* iface,
                                                     struct net_in6_addr* addr,
                                                     uint8_t len) {
    struct net_if_ipv6_prefix* prefix = NULL;
    struct net_if_ipv6* ipv6;

    net_if_lock(iface);

    ipv6 = iface->config.ip.ipv6;
    if (ipv6 == NULL) {
        goto out;
    }

    ARRAY_FOR_EACH(ipv6->prefix, i) {
        if (!ipv6->prefix[i].is_used) {
            continue;
        }

        if (net_ipv6_is_prefix(ipv6->prefix[i].prefix.s6_addr,
                               addr->s6_addr, len)) {
            prefix = &ipv6->prefix[i];
            goto out;
        }
    }

out :
    net_if_unlock(iface);

    return (prefix);
}

bool net_if_ipv6_addr_onlink(struct net_if** iface, struct net_in6_addr const* addr) {
    bool ret = false;

    STRUCT_SECTION_FOREACH(net_if, tmp) {
        struct net_if_ipv6 const* ipv6;

        if (iface && *iface && *iface != tmp) {
            continue;
        }

        net_if_lock(tmp);

        ipv6 = tmp->config.ip.ipv6;
        if (ipv6 == NULL) {
            net_if_unlock(tmp);
            continue;
        }

        ARRAY_FOR_EACH(ipv6->prefix, i) {
            if (ipv6->prefix[i].is_used &&
                net_ipv6_is_prefix(ipv6->prefix[i].prefix.s6_addr,
                                   addr->s6_addr,
                                   ipv6->prefix[i].len)) {
                if (iface != NULL) {
                    *iface = tmp;
                }

                ret = true;
                net_if_unlock(tmp);
                goto out;
            }
        }

        net_if_unlock(tmp);
    }

out :
    return (ret);
}

void net_if_ipv6_prefix_set_timer(struct net_if_ipv6_prefix* prefix,
                                  uint32_t lifetime) {
    /* No need to set a timer for infinite timeout */
    if (lifetime == 0xFFFFFFFFUL) {
        return;
    }

    NET_DBG("Prefix lifetime %u sec", lifetime);

    prefix_start_timer(prefix, lifetime);
}

void net_if_ipv6_prefix_unset_timer(struct net_if_ipv6_prefix* prefix) {
    if (!prefix->is_used) {
        return;
    }

    prefix_timer_remove(prefix);
}

struct net_if_router* net_if_ipv6_router_lookup(struct net_if const* iface,
                                                struct net_in6_addr* addr) {
    return iface_router_lookup(iface, NET_AF_INET6, addr);
}

struct net_if_router* net_if_ipv6_router_find_default(struct net_if const* iface,
                                                      struct net_in6_addr const* addr) {
    return iface_router_find_default(iface, NET_AF_INET6, addr);
}

void net_if_ipv6_router_update_lifetime(struct net_if_router* router,
                                        uint16_t lifetime) {
    NET_DBG("Updating expire time of %s by %u secs",
            net_sprint_ipv6_addr(&router->address.in6_addr),
            lifetime);

    router->life_start = k_uptime_get_32();
    router->lifetime   = lifetime;

    iface_router_update_timer(router->life_start);
}

struct net_if_router* net_if_ipv6_router_add(struct net_if* iface,
                                             struct net_in6_addr* addr,
                                             uint16_t lifetime) {
    return iface_router_add(iface, NET_AF_INET6, addr, false, lifetime);
}

bool net_if_ipv6_router_rm(struct net_if_router* router) {
    return iface_router_rm(router);
}

uint8_t net_if_ipv6_get_mcast_hop_limit(struct net_if* iface) {
    uint8_t ret = 0;

    net_if_lock(iface);

    if (net_if_config_ipv6_get(iface, NULL) < 0) {
        goto out;
    }

    if (!iface->config.ip.ipv6) {
        goto out;
    }

    ret = iface->config.ip.ipv6->mcast_hop_limit;

out :
    net_if_unlock(iface);

    return (ret);
}

void net_if_ipv6_set_mcast_hop_limit(struct net_if* iface, uint8_t hop_limit) {
    net_if_lock(iface);

    if (net_if_config_ipv6_get(iface, NULL) < 0) {
        goto out;
    }

    if (!iface->config.ip.ipv6) {
        goto out;
    }

    iface->config.ip.ipv6->mcast_hop_limit = hop_limit;
out :
    net_if_unlock(iface);
}

uint8_t net_if_ipv6_get_hop_limit(struct net_if* iface) {
    uint8_t ret = 0;

    net_if_lock(iface);

    if (net_if_config_ipv6_get(iface, NULL) < 0) {
        goto out;
    }

    if (!iface->config.ip.ipv6) {
        goto out;
    }

    ret = iface->config.ip.ipv6->hop_limit;

out :
    net_if_unlock(iface);

    return (ret);
}

void net_if_ipv6_set_hop_limit(struct net_if* iface, uint8_t hop_limit) {
    net_if_lock(iface);

    if (net_if_config_ipv6_get(iface, NULL) < 0) {
        goto out;
    }

    if (!iface->config.ip.ipv6) {
        goto out;
    }

    iface->config.ip.ipv6->hop_limit = hop_limit;

out :
    net_if_unlock(iface);
}

#endif /* CONFIG_NET_NATIVE_IPV6 */
static uint8_t get_diff_ipv6(const struct net_in6_addr* src,
                             const struct net_in6_addr* dst) {
    return get_ipaddr_diff((uint8_t const*)src, (uint8_t const*)dst, 16);
}

static inline bool is_proper_ipv6_address(struct net_if_addr const* addr) {
    if (addr->is_used && (addr->addr_state == NET_ADDR_PREFERRED) &&
        (addr->address.family == NET_AF_INET6) &&
        !net_ipv6_is_ll_addr(&addr->address.in6_addr)) {
        return (true);
    }

    return (false);
}

static bool use_public_address(bool prefer_public, bool is_temporary,
                               int flags) {
    if (IS_ENABLED(CONFIG_NET_IPV6_PE)) {
        if (!prefer_public && is_temporary) {

            /* Allow socket to override the kconfig option */
            if (flags & IPV6_PREFER_SRC_PUBLIC) {
                return (true);
            }

            return (false);
        }
    }

    if (flags & IPV6_PREFER_SRC_TMP) {
        return (false);
    }

    return (true);
}

static struct net_in6_addr* net_if_ipv6_get_best_match(struct net_if* iface,
                                                       const struct net_in6_addr* dst,
                                                       uint8_t prefix_len,
                                                       uint8_t* best_so_far,
                                                       int flags) {
    struct net_if_ipv6*  ipv6 = iface->config.ip.ipv6;
    struct net_if_addr*  public_addr = NULL;
    struct net_in6_addr* src = NULL;
    uint8_t public_addr_len = 0;
    struct net_in6_addr* temp_addr = NULL;
    uint8_t len;
    uint8_t temp_addr_len = 0;
    bool ret;

    net_if_lock(iface);

    ipv6 = iface->config.ip.ipv6;
    if (ipv6 == NULL) {
        goto out;
    }

    ARRAY_FOR_EACH(ipv6->unicast, i) {
        if (!is_proper_ipv6_address(&ipv6->unicast[i])) {
            continue;
        }

        len = get_diff_ipv6(dst, &ipv6->unicast[i].address.in6_addr);
        if (len >= prefix_len) {
            len = prefix_len;
        }

        if (len >= *best_so_far) {
            /* Mesh local address can only be selected for the same
             * subnet.
             */
            if (ipv6->unicast[i].is_mesh_local && len < 64 &&
                !net_ipv6_is_addr_mcast_mesh(dst)) {
                continue;
            }

            ret = use_public_address(iface->pe_prefer_public,
                                     ipv6->unicast[i].is_temporary,
                                     flags);
            if (!ret) {
                temp_addr     = &ipv6->unicast[i].address.in6_addr;
                temp_addr_len = len;

                *best_so_far = len;
                src = &ipv6->unicast[i].address.in6_addr;
                continue;
            }

            if (!ipv6->unicast[i].is_temporary) {
                public_addr     = &ipv6->unicast[i];
                public_addr_len = len;
            }

            *best_so_far = len;
            src = &ipv6->unicast[i].address.in6_addr;
        }
    }

    if (IS_ENABLED(CONFIG_NET_IPV6_PE) && !iface->pe_prefer_public && temp_addr) {
        if (temp_addr_len >= *best_so_far) {
            *best_so_far = temp_addr_len;
            src = temp_addr;
        }
    }
    else {
        /* By default prefer always public address if found */
        if (flags & IPV6_PREFER_SRC_PUBLIC) {
        use_public:
            if (public_addr &&
                !net_ipv6_addr_cmp(&public_addr->address.in6_addr, src)) {
                src = &public_addr->address.in6_addr;
                *best_so_far = public_addr_len;
            }
        }
        else if (flags & IPV6_PREFER_SRC_TMP) {
            if (temp_addr && !net_ipv6_addr_cmp(temp_addr, src)) {
                src = temp_addr;
                *best_so_far = temp_addr_len;
            }
        }
        else if (flags & IPV6_PREFER_SRC_PUBTMP_DEFAULT) {
            goto use_public;
        }
    }

out :
    net_if_unlock(iface);

    return (src);
}

const struct net_in6_addr* net_if_ipv6_select_src_addr_hint(struct net_if* dst_iface,
                                                            const struct net_in6_addr* dst,
                                                            int flags) {
    const struct net_in6_addr* src = NULL;
    uint8_t best_match = 0U;

    NET_ASSERT(dst);

    if (!net_ipv6_is_ll_addr(dst) && !net_ipv6_is_addr_mcast_link(dst)) {
        struct net_if_ipv6_prefix const* prefix;
        uint8_t prefix_len = 128;

        prefix = net_if_ipv6_prefix_get(dst_iface, dst);
        if (prefix) {
            prefix_len = prefix->len;
        }

        /* If caller has supplied interface, then use that */
        if (dst_iface) {
            src = net_if_ipv6_get_best_match(dst_iface, dst,
                                             prefix_len,
                                             &best_match,
                                             flags);
        }
        else {
            STRUCT_SECTION_FOREACH(net_if, iface) {
                struct net_in6_addr const* addr;

                addr = net_if_ipv6_get_best_match(iface, dst,
                                                  prefix_len,
                                                  &best_match,
                                                  flags);
                if (addr) {
                    src = addr;
                }
            }
        }
    }
    else {
        if (dst_iface) {
            src = net_if_ipv6_get_ll(dst_iface, NET_ADDR_PREFERRED);
        }
        else {
            struct net_in6_addr const* addr;

            addr = net_if_ipv6_get_ll(net_if_get_default(), NET_ADDR_PREFERRED);
            if (addr != NULL) {
                src = addr;
                goto out;
            }

            STRUCT_SECTION_FOREACH(net_if, iface) {
                addr = net_if_ipv6_get_ll(iface,
                                          NET_ADDR_PREFERRED);
                if (addr != NULL) {
                    src = addr;
                    break;
                }
            }
        }
    }

    if (src == NULL) {
        src = net_ipv6_unspecified_address();
    }

out :
    return (src);
}

const struct net_in6_addr* net_if_ipv6_select_src_addr(struct net_if* dst_iface,
                                                       const struct net_in6_addr* dst) {
    return net_if_ipv6_select_src_addr_hint(dst_iface,
                                            dst,
                                            IPV6_PREFER_SRC_PUBTMP_DEFAULT);
}

struct net_if* net_if_ipv6_select_src_iface(const struct net_in6_addr* dst) {
    struct net_if* iface = NULL;
    const struct net_in6_addr* src;

    src = net_if_ipv6_select_src_addr(NULL, dst);
    if (src != net_ipv6_unspecified_address()) {
        net_if_ipv6_addr_lookup(src, &iface);
    }

    if (iface == NULL) {
        iface = net_if_get_default();
    }

    return (iface);
}

#if defined(CONFIG_NET_NATIVE_IPV6)

uint32_t net_if_ipv6_calc_reachable_time(struct net_if_ipv6 const* ipv6) {
    uint32_t min_reachable;
    uint32_t max_reachable;

    min_reachable = (MIN_RANDOM_NUMER * ipv6->base_reachable_time)
                    / MIN_RANDOM_DENOM;
    max_reachable = (MAX_RANDOM_NUMER * ipv6->base_reachable_time)
                    / MAX_RANDOM_DENOM;

    NET_DBG("min_reachable:%u max_reachable:%u", min_reachable,
            max_reachable);

    return (min_reachable +
            sys_rand32_get() % (max_reachable - min_reachable));
}

static void iface_ipv6_start(struct net_if* iface) {
    if (!net_if_flag_is_set(iface, NET_IF_IPV6) ||
        net_if_flag_is_set(iface, NET_IF_IPV6_NO_ND)) {
        return;
    }

    if (IS_ENABLED(CONFIG_NET_IPV6_DAD)) {
        net_if_start_dad(iface);
    }
    else {
        struct net_if_ipv6 const* ipv6 = iface->config.ip.ipv6;

        if (ipv6 != NULL) {
            join_mcast_nodes(iface,
                             &ipv6->mcast[0].address.in6_addr);
        }
    }

    net_if_start_rs(iface);
}

static void iface_ipv6_stop(struct net_if* iface) {
    struct net_if_ipv6* ipv6 = iface->config.ip.ipv6;

    if (!net_if_flag_is_set(iface, NET_IF_IPV6) ||
        net_if_flag_is_set(iface, NET_IF_IPV6_NO_ND)) {
        return;
    }

    if (ipv6 == NULL) {
        return;
    }

    IF_ENABLED(CONFIG_NET_IPV6_IID_STABLE, (ipv6->network_counter++));
    IF_ENABLED(CONFIG_NET_IPV6_IID_STABLE, (ipv6->iid = NULL));

    /* Remove all autoconf addresses */
    ARRAY_FOR_EACH(ipv6->unicast, i) {
        if (ipv6->unicast[i].is_used &&
            (ipv6->unicast[i].address.family == NET_AF_INET6) &&
            (ipv6->unicast[i].addr_type == NET_ADDR_AUTOCONF)) {
            (void) net_if_ipv6_addr_rm(iface,
                                       &ipv6->unicast[i].address.in6_addr);
        }
    }
}

static void iface_ipv6_init(int if_count) {
    iface_ipv6_dad_init();
    iface_ipv6_nd_init();

    k_work_init_delayable(&address_lifetime_timer,
                          address_lifetime_timeout);
    k_work_init_delayable(&prefix_lifetime_timer, prefix_lifetime_timeout);

    if (if_count > ARRAY_SIZE(ipv6_addresses)) {
        NET_WARN("You have %zu IPv6 net_if addresses but %d "
                 "network interfaces", ARRAY_SIZE(ipv6_addresses),
                 if_count);
        NET_WARN("Consider increasing CONFIG_NET_IF_MAX_IPV6_COUNT "
                 "value.");
    }

    ARRAY_FOR_EACH(ipv6_addresses, i) {
        ipv6_addresses[i].ipv6.hop_limit           = CONFIG_NET_INITIAL_HOP_LIMIT;
        ipv6_addresses[i].ipv6.mcast_hop_limit     = CONFIG_NET_INITIAL_MCAST_HOP_LIMIT;
        ipv6_addresses[i].ipv6.base_reachable_time = REACHABLE_TIME;

        net_if_ipv6_set_reachable_time(&ipv6_addresses[i].ipv6);
    }
}
#endif /* CONFIG_NET_NATIVE_IPV6 */
#else /* CONFIG_NET_IPV6 */
struct net_if_mcast_addr* net_if_ipv6_maddr_lookup(const struct net_in6_addr* addr,
                                                   struct net_if** iface) {
    ARG_UNUSED(addr);
    ARG_UNUSED(iface);

    return (NULL);
}

struct net_if_addr* net_if_ipv6_addr_lookup(const struct net_in6_addr* addr,
                                            struct net_if** ret) {
    ARG_UNUSED(addr);
    ARG_UNUSED(ret);

    return (NULL);
}

struct net_in6_addr* net_if_ipv6_get_global_addr(enum net_addr_state state,
                                             struct net_if** iface) {
    ARG_UNUSED(state);
    ARG_UNUSED(iface);

    return (NULL);
}
#endif /* CONFIG_NET_IPV6 */

#if !defined(CONFIG_NET_NATIVE_IPV6)
#define join_mcast_allnodes(...)
#define leave_mcast_all(...)
#define clear_joined_ipv6_mcast_groups(...)
#define iface_ipv6_start(...)
#define iface_ipv6_stop(...)
#define iface_ipv6_init(...)
#endif /* !CONFIG_NET_NATIVE_IPV4 */

#if defined(CONFIG_NET_IPV4)
int net_if_config_ipv4_get(struct net_if* iface, struct net_if_ipv4** ipv4) {
    int ret = 0;

    net_if_lock(iface);

    if (!net_if_flag_is_set(iface, NET_IF_IPV4)) {
        ret = -ENOTSUP;
        goto out;
    }

    if (iface->config.ip.ipv4) {
        if (ipv4) {
            *ipv4 = iface->config.ip.ipv4;
        }

        goto out;
    }

    k_mutex_lock(&lock, K_FOREVER);

    ARRAY_FOR_EACH(ipv4_addresses, i) {
        if (ipv4_addresses[i].iface) {
            continue;
        }

        iface->config.ip.ipv4   = &ipv4_addresses[i].ipv4;
        ipv4_addresses[i].iface = iface;

        if (ipv4 != NULL) {
            *ipv4 = &ipv4_addresses[i].ipv4;
        }

        k_mutex_unlock(&lock);
        goto out;
    }

    k_mutex_unlock(&lock);

    ret = -ESRCH;

out :
    net_if_unlock(iface);

    return (ret);
}

int net_if_config_ipv4_put(struct net_if* iface) {
    int ret = 0;

    net_if_lock(iface);

    if (!net_if_flag_is_set(iface, NET_IF_IPV4)) {
        ret = -ENOTSUP;
        goto out;
    }

    if (!iface->config.ip.ipv4) {
        ret = -EALREADY;
        goto out;
    }

    k_mutex_lock(&lock, K_FOREVER);

    ARRAY_FOR_EACH(ipv4_addresses, i) {
        if (ipv4_addresses[i].iface != iface) {
            continue;
        }

        iface->config.ip.ipv4   = NULL;
        ipv4_addresses[i].iface = NULL;

        k_mutex_unlock(&lock);
        goto out;
    }

    k_mutex_unlock(&lock);

    ret = -ESRCH;

out :
    net_if_unlock(iface);

    return (ret);
}

bool net_if_ipv4_addr_mask_cmp(struct net_if* iface,
                               const struct net_in_addr* addr) {
    bool ret = false;
    struct net_if_ipv4 const* ipv4;
    uint32_t subnet;

    net_if_lock(iface);

    ipv4 = iface->config.ip.ipv4;
    if (ipv4 == NULL) {
        goto out;
    }

    ARRAY_FOR_EACH(ipv4->unicast, i) {
        if (!ipv4->unicast[i].ipv4.is_used ||
            ipv4->unicast[i].ipv4.address.family != NET_AF_INET) {
            continue;
        }

        subnet = UNALIGNED_GET(&addr->s_addr_be) &
                 ipv4->unicast[i].netmask.s_addr_be;

        if ((ipv4->unicast[i].ipv4.address.in_addr.s_addr_be &
            ipv4->unicast[i].netmask.s_addr_be) == subnet) {
            ret = true;
            goto out;
        }
    }

out :
    net_if_unlock(iface);

    return (ret);
}

static bool ipv4_is_broadcast_address(struct net_if* iface,
                                      const struct net_in_addr* addr) {
    struct net_if_ipv4 const* ipv4;
    bool ret = false;
    struct net_in_addr bcast;

    net_if_lock(iface);

    ipv4 = iface->config.ip.ipv4;
    if (ipv4 == NULL) {
        goto out;
    }

    ARRAY_FOR_EACH(ipv4->unicast, i) {
        if (!ipv4->unicast[i].ipv4.is_used ||
            ipv4->unicast[i].ipv4.address.family != NET_AF_INET) {
            continue;
        }

        bcast.s_addr_be = ipv4->unicast[i].ipv4.address.in_addr.s_addr_be |
                          ~ipv4->unicast[i].netmask.s_addr_be;

        if (bcast.s_addr_be == UNALIGNED_GET(&addr->s_addr_be)) {
            ret = true;
            goto out;
        }
    }

out :
    net_if_unlock(iface);
    return (ret);
}

bool net_if_ipv4_is_addr_bcast(struct net_if* iface,
                               const struct net_in_addr* addr) {
    bool ret = false;

    if (iface != NULL) {
        ret = ipv4_is_broadcast_address(iface, addr);
        goto out;
    }

    STRUCT_SECTION_FOREACH(net_if, one_iface) {
        ret = ipv4_is_broadcast_address(one_iface, addr);
        if (ret == true) {
            goto out;
        }
    }

out :
    return (ret);
}

struct net_if* net_if_ipv4_select_src_iface(const struct net_in_addr* dst) {
    struct net_if* selected = NULL;

    STRUCT_SECTION_FOREACH(net_if, iface) {
        bool ret;

        ret = net_if_ipv4_addr_mask_cmp(iface, dst);
        if (ret == true) {
            selected = iface;
            goto out;
        }
    }

    if (selected == NULL) {
        selected = net_if_get_default();
    }

out :
    return (selected);
}

static uint8_t get_diff_ipv4(const struct net_in_addr* src,
                             const struct net_in_addr* dst) {
    return get_ipaddr_diff((uint8_t const*)src, (uint8_t const*)dst, 4);
}

static inline bool is_proper_ipv4_address(struct net_if_addr const* addr) {
    if (addr->is_used && (addr->addr_state == NET_ADDR_PREFERRED) &&
        (addr->address.family == NET_AF_INET) &&
        !net_ipv4_is_ll_addr(&addr->address.in_addr)) {
        return (true);
    }

    return (false);
}

static struct net_in_addr* net_if_ipv4_get_best_match(struct net_if* iface,
                                                      const struct net_in_addr* dst,
                                                      uint8_t* best_so_far) {
    struct net_if_ipv4* ipv4;
    struct net_in_addr* src = NULL;
    uint8_t len;

    net_if_lock(iface);

    ipv4 = iface->config.ip.ipv4;
    if (ipv4 == NULL) {
        goto out;
    }

    ARRAY_FOR_EACH(ipv4->unicast, i) {
        if (!is_proper_ipv4_address(&ipv4->unicast[i].ipv4)) {
            continue;
        }

        len = get_diff_ipv4(dst, &ipv4->unicast[i].ipv4.address.in_addr);
        if (len >= *best_so_far) {
            *best_so_far = len;
            src = &ipv4->unicast[i].ipv4.address.in_addr;
        }
    }

out :
    net_if_unlock(iface);

    return (src);
}

static struct net_in_addr* if_ipv4_get_addr(struct net_if* iface,
                                            enum net_addr_state addr_state, bool ll) {
    struct net_in_addr* addr = NULL;
    struct net_if_ipv4* ipv4;

    if (iface == NULL) {
        return (NULL);
    }

    net_if_lock(iface);

    ipv4 = iface->config.ip.ipv4;
    if (ipv4 == NULL) {
        goto out;
    }

    ARRAY_FOR_EACH(ipv4->unicast, i) {
        if (!ipv4->unicast[i].ipv4.is_used ||
            ((addr_state != NET_ADDR_ANY_STATE) &&
             (ipv4->unicast[i].ipv4.addr_state != addr_state)) ||
            (ipv4->unicast[i].ipv4.address.family != NET_AF_INET)) {
            continue;
        }

        if (net_ipv4_is_ll_addr(&ipv4->unicast[i].ipv4.address.in_addr)) {
            if (ll == false) {
                continue;
            }
        }
        else {
            if (ll == true) {
                continue;
            }
        }

        addr = &ipv4->unicast[i].ipv4.address.in_addr;
        goto out;
    }

out :
    net_if_unlock(iface);

    return (addr);
}

struct net_in_addr* net_if_ipv4_get_ll(struct net_if* iface,
                                       enum net_addr_state addr_state) {
    return if_ipv4_get_addr(iface, addr_state, true);
}

struct net_in_addr* net_if_ipv4_get_global_addr(struct net_if* iface,
                                                enum net_addr_state addr_state) {
    return if_ipv4_get_addr(iface, addr_state, false);
}

const struct net_in_addr* net_if_ipv4_select_src_addr(struct net_if* dst_iface,
                                                      const struct net_in_addr* dst) {
    const struct net_in_addr* src = NULL;
    uint8_t best_match = 0U;

    NET_ASSERT(dst);

    if (!net_ipv4_is_ll_addr(dst)) {

        /* If caller has supplied interface, then use that */
        if (dst_iface) {
            src = net_if_ipv4_get_best_match(dst_iface, dst,
                                             &best_match);
        }
        else {
            STRUCT_SECTION_FOREACH(net_if, iface) {
                struct net_in_addr const* addr;

                addr = net_if_ipv4_get_best_match(iface, dst,
                                                  &best_match);
                if (addr != NULL) {
                    src = addr;
                }
            }
        }
    }
    else {
        if (dst_iface) {
            src = net_if_ipv4_get_ll(dst_iface, NET_ADDR_PREFERRED);
        }
        else {
            struct net_in_addr const* addr;

            addr = net_if_ipv4_get_ll(net_if_get_default(), NET_ADDR_PREFERRED);
            if (addr) {
                src = addr;
                goto out;
            }

            STRUCT_SECTION_FOREACH(net_if, iface) {
                addr = net_if_ipv4_get_ll(iface,
                                          NET_ADDR_PREFERRED);
                if (addr != NULL) {
                    src = addr;
                    break;
                }
            }
        }
    }

    if (src == NULL) {
        src = net_if_ipv4_get_global_addr(dst_iface,
                                          NET_ADDR_PREFERRED);

        if (IS_ENABLED(CONFIG_NET_IPV4_AUTO) && !src) {
            /* Try to use LL address if there's really no other
             * address available.
             */
            src = net_if_ipv4_get_ll(dst_iface, NET_ADDR_PREFERRED);
        }

        if (src == NULL) {
            src = net_ipv4_unspecified_address();
        }
    }

out :
    return (src);
}

struct net_if_addr* net_if_ipv4_addr_lookup(const struct net_in_addr* addr,
                                            struct net_if** ret) {
    struct net_if_addr* ifaddr = NULL;

    STRUCT_SECTION_FOREACH(net_if, iface) {
        struct net_if_ipv4* ipv4;

        net_if_lock(iface);

        ipv4 = iface->config.ip.ipv4;
        if (ipv4 == NULL) {
            net_if_unlock(iface);
            continue;
        }

        ARRAY_FOR_EACH(ipv4->unicast, i) {
            if (!ipv4->unicast[i].ipv4.is_used ||
                (ipv4->unicast[i].ipv4.address.family != NET_AF_INET)) {
                continue;
            }

            if (UNALIGNED_GET(&addr->s4_addr32[0]) ==
                ipv4->unicast[i].ipv4.address.in_addr.s_addr_be) {

                if (ret != NULL) {
                    *ret = iface;
                }

                ifaddr = &ipv4->unicast[i].ipv4;
                net_if_unlock(iface);
                goto out;
            }
        }

        net_if_unlock(iface);
    }

out :
    return (ifaddr);
}

int z_impl_net_if_ipv4_addr_lookup_by_index(const struct net_in_addr* addr) {
    struct net_if_addr const* if_addr;
    struct net_if* iface;

    if_addr = net_if_ipv4_addr_lookup(addr, &iface);
    if (if_addr == NULL) {
        return (0);
    }

    return net_if_get_by_iface(iface);
}

#ifdef CONFIG_USERSPACE
static inline int z_vrfy_net_if_ipv4_addr_lookup_by_index(
                                            const struct net_in_addr* addr) {
    struct net_in_addr addr_v4;

    K_OOPS(k_usermode_from_copy(&addr_v4, (void*)addr, sizeof(addr_v4)));

    return z_impl_net_if_ipv4_addr_lookup_by_index(&addr_v4);
}
#include <zephyr/syscalls/net_if_ipv4_addr_lookup_by_index_mrsh.c>
#endif

struct net_in_addr net_if_ipv4_get_netmask_by_addr(struct net_if* iface,
                                                   const struct net_in_addr* addr) {
    struct net_in_addr netmask = {0};
    struct net_if_ipv4 const* ipv4;
    uint32_t subnet;

    net_if_lock(iface);

    if (net_if_config_ipv4_get(iface, NULL) < 0) {
        goto out;
    }

    ipv4 = iface->config.ip.ipv4;
    if (ipv4 == NULL) {
        goto out;
    }

    ARRAY_FOR_EACH(ipv4->unicast, i) {
        if (!ipv4->unicast[i].ipv4.is_used ||
            ipv4->unicast[i].ipv4.address.family != NET_AF_INET) {
            continue;
        }

        subnet = UNALIGNED_GET(&addr->s_addr_be) &
                 ipv4->unicast[i].netmask.s_addr_be;

        if ((ipv4->unicast[i].ipv4.address.in_addr.s_addr_be &
            ipv4->unicast[i].netmask.s_addr_be) == subnet) {
            netmask = ipv4->unicast[i].netmask;
            goto out;
        }
    }

out :
    net_if_unlock(iface);

    return (netmask);
}

bool net_if_ipv4_set_netmask_by_addr(struct net_if* iface,
                                     const struct net_in_addr* addr,
                                     const struct net_in_addr* netmask) {
    struct net_if_ipv4* ipv4;
    uint32_t subnet;
    bool ret = false;

    net_if_lock(iface);

    if (net_if_config_ipv4_get(iface, NULL) < 0) {
        goto out;
    }

    ipv4 = iface->config.ip.ipv4;
    if (ipv4 == NULL) {
        goto out;
    }

    ARRAY_FOR_EACH(ipv4->unicast, i) {
        if (!ipv4->unicast[i].ipv4.is_used ||
            (ipv4->unicast[i].ipv4.address.family != NET_AF_INET)) {
            continue;
        }

        subnet = UNALIGNED_GET(&addr->s_addr_be) &
                 ipv4->unicast[i].netmask.s_addr_be;

        if ((ipv4->unicast[i].ipv4.address.in_addr.s_addr_be &
            ipv4->unicast[i].netmask.s_addr_be) == subnet) {
            ipv4->unicast[i].netmask = *netmask;
            ret = true;
            goto out;
        }
    }

out :
    net_if_unlock(iface);

    return (ret);
}

/* Using this function is problematic as if we have multiple
 * addresses configured, which one to return. Use heuristic
 * in this case and return the first one found. Please use
 * net_if_ipv4_get_netmask_by_addr() instead.
 */
struct net_in_addr net_if_ipv4_get_netmask(struct net_if* iface) {
    struct net_in_addr netmask = {0};
    struct net_if_ipv4 const* ipv4;

    net_if_lock(iface);

    if (net_if_config_ipv4_get(iface, NULL) < 0) {
        goto out;
    }

    ipv4 = iface->config.ip.ipv4;
    if (ipv4 == NULL) {
        goto out;
    }

    ARRAY_FOR_EACH(ipv4->unicast, i) {
        if (!ipv4->unicast[i].ipv4.is_used ||
            (ipv4->unicast[i].ipv4.address.family != NET_AF_INET)) {
            continue;
        }

        netmask = iface->config.ip.ipv4->unicast[i].netmask;
        break;
    }

out :
    net_if_unlock(iface);

    return (netmask);
}

/* Using this function is problematic as if we have multiple
 * addresses configured, which one to set. Use heuristic
 * in this case and set the first one found. Please use
 * net_if_ipv4_set_netmask_by_addr() instead.
 */
static void net_if_ipv4_set_netmask_deprecated(struct net_if* iface,
                                               const struct net_in_addr* netmask) {
    struct net_if_ipv4* ipv4;

    net_if_lock(iface);

    if (net_if_config_ipv4_get(iface, NULL) < 0) {
        goto out;
    }

    ipv4 = iface->config.ip.ipv4;
    if (ipv4 == NULL) {
        goto out;
    }

    ARRAY_FOR_EACH(ipv4->unicast, i) {
        if (!ipv4->unicast[i].ipv4.is_used ||
            (ipv4->unicast[i].ipv4.address.family != NET_AF_INET)) {
            continue;
        }

        net_ipaddr_copy(&ipv4->unicast[i].netmask, netmask);
        break;
    }

out :
    net_if_unlock(iface);
}

void net_if_ipv4_set_netmask(struct net_if* iface,
                             const struct net_in_addr* netmask) {
    net_if_ipv4_set_netmask_deprecated(iface, netmask);
}

bool z_impl_net_if_ipv4_set_netmask_by_index(int index,
                                             const struct net_in_addr* netmask) {
    struct net_if* iface;

    iface = net_if_get_by_index(index);
    if (iface == NULL) {
        return (false);
    }

    net_if_ipv4_set_netmask_deprecated(iface, netmask);

    return (true);
}

bool z_impl_net_if_ipv4_set_netmask_by_addr_by_index(int index,
                                                     const struct net_in_addr* addr,
                                                     const struct net_in_addr* netmask) {
    struct net_if* iface;

    iface = net_if_get_by_index(index);
    if (iface == NULL) {
        return (false);
    }

    net_if_ipv4_set_netmask_by_addr(iface, addr, netmask);

    return (true);
}

#ifdef CONFIG_USERSPACE
bool z_vrfy_net_if_ipv4_set_netmask_by_index(int index,
                                             const struct net_in_addr* netmask) {
    struct net_in_addr netmask_addr;
    struct net_if* iface;

    iface = z_vrfy_net_if_get_by_index(index);
    if (iface == NULL) {
        return (false);
    }

    K_OOPS(k_usermode_from_copy(&netmask_addr, (void*)netmask,
                                sizeof(netmask_addr)));

    return z_impl_net_if_ipv4_set_netmask_by_index(index, &netmask_addr);
}

#include <zephyr/syscalls/net_if_ipv4_set_netmask_by_index_mrsh.c>

bool z_vrfy_net_if_ipv4_set_netmask_by_addr_by_index(int index,
                                                     const struct net_in_addr* addr,
                                                     const struct net_in_addr* netmask) {
    struct net_in_addr ipv4_addr;
    struct net_in_addr netmask_addr;
    struct net_if* iface;

    iface = z_vrfy_net_if_get_by_index(index);
    if (iface == NULL) {
        return (false);
    }

    K_OOPS(k_usermode_from_copy(&ipv4_addr, (void*)addr,
                                sizeof(ipv4_addr)));
    K_OOPS(k_usermode_from_copy(&netmask_addr, (void*)netmask,
                                sizeof(netmask_addr)));

    return z_impl_net_if_ipv4_set_netmask_by_addr_by_index(index,
                                                           &ipv4_addr,
                                                           &netmask_addr);
}

#include <zephyr/syscalls/net_if_ipv4_set_netmask_by_addr_by_index_mrsh.c>
#endif /* CONFIG_USERSPACE */

struct net_in_addr net_if_ipv4_get_gw(struct net_if* iface) {
    struct net_in_addr gw = {0};

    net_if_lock(iface);

    if (net_if_config_ipv4_get(iface, NULL) < 0) {
        goto out;
    }

    if (!iface->config.ip.ipv4) {
        goto out;
    }

    gw = iface->config.ip.ipv4->gw;

out :
    net_if_unlock(iface);

    return (gw);
}

void net_if_ipv4_set_gw(struct net_if* iface, const struct net_in_addr* gw) {
    net_if_lock(iface);

    if (net_if_config_ipv4_get(iface, NULL) < 0) {
        goto out;
    }

    if (!iface->config.ip.ipv4) {
        goto out;
    }

    net_ipaddr_copy(&iface->config.ip.ipv4->gw, gw);

out :
    net_if_unlock(iface);
}

bool z_impl_net_if_ipv4_set_gw_by_index(int index,
                                        const struct net_in_addr* gw) {
    struct net_if* iface;

    iface = net_if_get_by_index(index);
    if (iface == NULL) {
        return (false);
    }

    net_if_ipv4_set_gw(iface, gw);

    return (true);
}

#ifdef CONFIG_USERSPACE
bool z_vrfy_net_if_ipv4_set_gw_by_index(int index,
                                        const struct net_in_addr* gw) {
    struct net_in_addr gw_addr;
    struct net_if* iface;

    iface = z_vrfy_net_if_get_by_index(index);
    if (iface == NULL) {
        return (false);
    }

    K_OOPS(k_usermode_from_copy(&gw_addr, (void*)gw, sizeof(gw_addr)));

    return z_impl_net_if_ipv4_set_gw_by_index(index, &gw_addr);
}

#include <zephyr/syscalls/net_if_ipv4_set_gw_by_index_mrsh.c>
#endif /* CONFIG_USERSPACE */

static struct net_if_addr* ipv4_addr_find(struct net_if* iface,
                                          struct net_in_addr const* addr) {
    struct net_if_ipv4* ipv4 = iface->config.ip.ipv4;

    ARRAY_FOR_EACH(ipv4->unicast, i) {
        if (!ipv4->unicast[i].ipv4.is_used) {
            continue;
        }

        if (net_ipv4_addr_cmp(addr,
                              &ipv4->unicast[i].ipv4.address.in_addr)) {
            return &ipv4->unicast[i].ipv4;
        }
    }

    return (NULL);
}

#if defined(CONFIG_NET_IPV4_ACD)
void net_if_ipv4_acd_succeeded(struct net_if* iface, struct net_if_addr* ifaddr) {
    net_if_lock(iface);

    NET_DBG("ACD succeeded for %s at interface %d",
            net_sprint_ipv4_addr(&ifaddr->address.in_addr),
            ifaddr->ifindex);

    ifaddr->addr_state = NET_ADDR_PREFERRED;

    net_mgmt_event_notify_with_info(NET_EVENT_IPV4_ACD_SUCCEED, iface,
                                    &ifaddr->address.in_addr,
                                    sizeof(struct net_in_addr));

    net_if_unlock(iface);
}

void net_if_ipv4_acd_failed(struct net_if* iface, struct net_if_addr* ifaddr) {
    net_if_lock(iface);

    NET_DBG("ACD failed for %s at interface %d",
            net_sprint_ipv4_addr(&ifaddr->address.in_addr),
            ifaddr->ifindex);

    net_mgmt_event_notify_with_info(NET_EVENT_IPV4_ACD_FAILED, iface,
                                    &ifaddr->address.in_addr,
                                    sizeof(struct net_in_addr));

    net_if_ipv4_addr_rm(iface, &ifaddr->address.in_addr);

    net_if_unlock(iface);
}

void net_if_ipv4_start_acd(struct net_if* iface, struct net_if_addr* ifaddr) {
    ifaddr->addr_state = NET_ADDR_TENTATIVE;

    if (net_if_is_up(iface)) {
        NET_DBG("Interface %p ll addr %s tentative IPv4 addr %s",
                iface,
                net_sprint_ll_addr(net_if_get_link_addr(iface)->addr,
                                   net_if_get_link_addr(iface)->len),
                                   net_sprint_ipv4_addr(&ifaddr->address.in_addr));

        if (net_ipv4_acd_start(iface, ifaddr) != 0) {
            NET_DBG("Failed to start ACD for %s on iface %p.",
                    net_sprint_ipv4_addr(&ifaddr->address.in_addr),
                    iface);

            /* Just act as if no conflict was detected. */
            net_if_ipv4_acd_succeeded(iface, ifaddr);
        }
    }
    else {
        NET_DBG("Interface %p is down, starting ACD for %s later.",
            iface, net_sprint_ipv4_addr(&ifaddr->address.in_addr));
    }
}

void net_if_start_acd(struct net_if* iface) {
    struct net_if_ipv4* ipv4;
    int ret;

    net_if_lock(iface);

    NET_DBG("Starting ACD for iface %p", iface);

    ret = net_if_config_ipv4_get(iface, &ipv4);
    if (ret < 0) {
        if (ret != -ENOTSUP) {
            NET_WARN("Cannot do ACD IPv4 config is not valid.");
        }

        goto out;
    }

    if (!ipv4) {
        goto out;
    }

    ipv4->conflict_cnt = 0;

    /* Start ACD for all the addresses that were added earlier when
     * the interface was down.
     */
    ARRAY_FOR_EACH(ipv4->unicast, i) {
        if (!ipv4->unicast[i].ipv4.is_used ||
            ipv4->unicast[i].ipv4.address.family != AF_INET ||
            net_ipv4_is_addr_loopback(
                &ipv4->unicast[i].ipv4.address.in_addr)) {
            continue;
        }

        net_if_ipv4_start_acd(iface, &ipv4->unicast[i].ipv4);
    }

out :
    net_if_unlock(iface);
}
#else
void net_if_ipv4_start_acd(struct net_if* iface, struct net_if_addr* ifaddr) {
    ARG_UNUSED(iface);

    ifaddr->addr_state = NET_ADDR_PREFERRED;
}

#define net_if_start_acd(...)
#endif /* CONFIG_NET_IPV4_ACD */

struct net_if_addr* net_if_ipv4_addr_add(struct net_if* iface,
                                         struct net_in_addr* addr,
                                         enum net_addr_type addr_type,
                                         uint32_t vlifetime) {
    struct net_if_addr* ifaddr = NULL;
    struct net_if_ipv4* ipv4;
    int idx;

    net_if_lock(iface);

    if (net_if_config_ipv4_get(iface, &ipv4) < 0) {
        goto out;
    }

    ifaddr = ipv4_addr_find(iface, addr);
    if (ifaddr) {
        /* TODO: should set addr_type/vlifetime */
        goto out;
    }

    ARRAY_FOR_EACH(ipv4->unicast, i) {
        struct net_if_addr* cur = &ipv4->unicast[i].ipv4;

        if ((addr_type == NET_ADDR_DHCP) &&
            (cur->addr_type == NET_ADDR_OVERRIDABLE)) {
            ifaddr = cur;
            idx    = i;
            break;
        }

        if (!ipv4->unicast[i].ipv4.is_used) {
            ifaddr = cur;
            idx    = i;
            break;
        }
    }

    if (ifaddr) {
        ifaddr->is_used = true;
        ifaddr->address.family = NET_AF_INET;
        ifaddr->address.in_addr.s4_addr32[0] = addr->s4_addr32[0];
        ifaddr->addr_type  = addr_type;
        ifaddr->atomic_ref = ATOMIC_INIT(1);

        /* Caller has to take care of timers and their expiry */
        if (vlifetime) {
            ifaddr->is_infinite = false;
        }
        else {
            ifaddr->is_infinite = true;
        }

        /**
         *  TODO: Handle properly PREFERRED/DEPRECATED state when
         *  address in use, expired and renewal state.
         */

        NET_DBG("[%d] interface %d (%p) address %s type %s added",
                idx, net_if_get_by_iface(iface), iface,
                net_sprint_ipv4_addr(addr),
                net_addr_type2str(addr_type));

        if (!(l2_flags_get(iface) & NET_L2_POINT_TO_POINT) &&
            !net_ipv4_is_addr_loopback(addr)) {
            net_if_ipv4_start_acd(iface, ifaddr);
        }
        else {
            ifaddr->addr_state = NET_ADDR_PREFERRED;
        }

        net_mgmt_event_notify_with_info(NET_EVENT_IPV4_ADDR_ADD, iface,
                                        &ifaddr->address.in_addr,
                                        sizeof(struct net_in_addr));
        goto out;
    }

out :
    net_if_unlock(iface);

    return (ifaddr);
}

bool net_if_ipv4_addr_rm(struct net_if* iface, const struct net_in_addr* addr) {
    struct net_if_ipv4 *ipv4;
    bool result = true;
    int ret;

    NET_ASSERT(addr);

    net_if_lock(iface);

    ipv4 = iface->config.ip.ipv4;
    if (ipv4 == NULL) {
        result = false;
        goto out;
    }

    ret = net_if_addr_unref(iface, NET_AF_INET, addr);
    if (ret > 0) {
        NET_DBG("Address %s still in use (ref %d)",
                net_sprint_ipv4_addr(addr), ret);
        result = false;
        goto out;
    }
    else if (ret < 0) {
        NET_DBG("Address %s not found (%d)",
                net_sprint_ipv4_addr(addr), ret);
    }

out :
    net_if_unlock(iface);

    return (result);
}

bool z_impl_net_if_ipv4_addr_add_by_index(int index,
                                          struct net_in_addr* addr,
                                          enum net_addr_type addr_type,
                                          uint32_t vlifetime) {
    struct net_if* iface;
    struct net_if_addr const* if_addr;

    iface = net_if_get_by_index(index);
    if (iface == NULL) {
        return (false);
    }

    if_addr = net_if_ipv4_addr_add(iface, addr, addr_type, vlifetime);
    return if_addr ? true : false;
}

#ifdef CONFIG_USERSPACE
bool z_vrfy_net_if_ipv4_addr_add_by_index(int index,
                                          struct net_in_addr* addr,
                                          enum net_addr_type addr_type,
                                          uint32_t vlifetime) {
    struct net_in_addr addr_v4;
    struct net_if* iface;

    iface = z_vrfy_net_if_get_by_index(index);
    if (iface == NULL) {
        return (false);
    }

    K_OOPS(k_usermode_from_copy(&addr_v4, (void*)addr, sizeof(addr_v4)));

    return z_impl_net_if_ipv4_addr_add_by_index(index,
                                                &addr_v4,
                                                addr_type,
                                                vlifetime);
}

#include <zephyr/syscalls/net_if_ipv4_addr_add_by_index_mrsh.c>
#endif /* CONFIG_USERSPACE */

bool z_impl_net_if_ipv4_addr_rm_by_index(int index,
                                         const struct net_in_addr* addr) {
    struct net_if* iface;

    iface = net_if_get_by_index(index);
    if (iface == NULL) {
        return (false);
    }

    return net_if_ipv4_addr_rm(iface, addr);
}

#ifdef CONFIG_USERSPACE
bool z_vrfy_net_if_ipv4_addr_rm_by_index(int index,
                                         const struct net_in_addr* addr) {
    struct net_in_addr addr_v4;
    struct net_if* iface;

    iface = z_vrfy_net_if_get_by_index(index);
    if (iface == NULL) {
        return (false);
    }

    K_OOPS(k_usermode_from_copy(&addr_v4, (void*)addr, sizeof(addr_v4)));

    return (uint32_t)z_impl_net_if_ipv4_addr_rm_by_index(index, &addr_v4);
}

#include <zephyr/syscalls/net_if_ipv4_addr_rm_by_index_mrsh.c>
#endif /* CONFIG_USERSPACE */

void net_if_ipv4_addr_foreach(struct net_if* iface, net_if_ip_addr_cb_t cb,
                              void* user_data) {
    struct net_if_ipv4* ipv4;

    if (iface == NULL) {
        return;
    }

    net_if_lock(iface);

    ipv4 = iface->config.ip.ipv4;
    if (ipv4 == NULL) {
        goto out;
    }

    ARRAY_FOR_EACH(ipv4->unicast, i) {
        struct net_if_addr* if_addr = &ipv4->unicast[i].ipv4;

        if (!if_addr->is_used) {
            continue;
        }

        cb(iface, if_addr, user_data);
    }

out :
    net_if_unlock(iface);
}

static struct net_if_mcast_addr* ipv4_maddr_find(struct net_if* iface,
                                                 bool is_used,
                                                 const struct net_in_addr* addr) {
    struct net_if_ipv4* ipv4;

    ipv4 = iface->config.ip.ipv4;
    if (ipv4 == NULL) {
        return (NULL);
    }

    ARRAY_FOR_EACH(ipv4->mcast, i) {
        if ((is_used && !ipv4->mcast[i].is_used) ||
            (!is_used && ipv4->mcast[i].is_used)) {
            continue;
        }

        if (addr != NULL) {
            if (!net_ipv4_addr_cmp(&ipv4->mcast[i].address.in_addr,
                                   addr)) {
                continue;
            }
        }

        return &ipv4->mcast[i];
    }

    return (NULL);
}

struct net_if_mcast_addr* net_if_ipv4_maddr_add(struct net_if* iface,
                                                const struct net_in_addr* addr) {
    struct net_if_mcast_addr* maddr = NULL;

    net_if_lock(iface);

    if (net_if_config_ipv4_get(iface, NULL) < 0) {
        goto out;
    }

    if (!net_ipv4_is_addr_mcast(addr)) {
        NET_DBG("Address %s is not a multicast address.",
                net_sprint_ipv4_addr(addr));
        goto out;
    }

    maddr = ipv4_maddr_find(iface, false, NULL);
    if (maddr != NULL) {
        maddr->is_used = true;
        maddr->address.family = NET_AF_INET;
        maddr->address.in_addr.s4_addr32[0] = addr->s4_addr32[0];

        NET_DBG("interface %d (%p) address %s added",
                net_if_get_by_iface(iface), iface,
                net_sprint_ipv4_addr(addr));

        net_mgmt_event_notify_with_info(
                NET_EVENT_IPV4_MADDR_ADD, iface,
                &maddr->address.in_addr,
                sizeof(struct net_in_addr));
    }

out :
    net_if_unlock(iface);

    return (maddr);
}

bool net_if_ipv4_maddr_rm(struct net_if* iface, const struct net_in_addr* addr) {
    struct net_if_mcast_addr* maddr;
    bool ret = false;

    net_if_lock(iface);

    maddr = ipv4_maddr_find(iface, true, addr);
    if (maddr != NULL) {
        maddr->is_used = false;

        NET_DBG("interface %d (%p) address %s removed",
                net_if_get_by_iface(iface), iface,
                net_sprint_ipv4_addr(addr));

        net_mgmt_event_notify_with_info(
                NET_EVENT_IPV4_MADDR_DEL, iface,
                &maddr->address.in_addr,
                sizeof(struct net_in_addr));

        ret = true;
    }

    net_if_unlock(iface);

    return (ret);
}

void net_if_ipv4_maddr_foreach(struct net_if* iface, net_if_ip_maddr_cb_t cb,
                               void* user_data) {
    struct net_if_ipv4* ipv4;

    NET_ASSERT(iface);
    NET_ASSERT(cb);

    net_if_lock(iface);

    ipv4 = iface->config.ip.ipv4;
    if (ipv4 == NULL) {
        goto out;
    }

    for (int i = 0; i < NET_IF_MAX_IPV4_MADDR; i++) {
        if (!ipv4->mcast[i].is_used) {
            continue;
        }

        cb(iface, &ipv4->mcast[i], user_data);
    }

out :
    net_if_unlock(iface);
}

struct net_if_mcast_addr* net_if_ipv4_maddr_lookup(const struct net_in_addr* maddr,
                                                   struct net_if** ret) {
    struct net_if_mcast_addr* addr = NULL;

    STRUCT_SECTION_FOREACH(net_if, iface) {
        if (ret && *ret && iface != *ret) {
            continue;
        }

        net_if_lock(iface);

        addr = ipv4_maddr_find(iface, true, maddr);
        if (addr) {
            if (ret) {
                *ret = iface;
            }

            net_if_unlock(iface);
            goto out;
        }

        net_if_unlock(iface);
    }

out :
    return (addr);
}

void net_if_ipv4_maddr_leave(struct net_if* iface, struct net_if_mcast_addr* addr) {
    NET_ASSERT(iface);
    NET_ASSERT(addr);

    net_if_lock(iface);
    addr->is_joined = false;
    net_if_unlock(iface);
}

void net_if_ipv4_maddr_join(struct net_if* iface, struct net_if_mcast_addr* addr) {
    NET_ASSERT(iface);
    NET_ASSERT(addr);

    net_if_lock(iface);
    addr->is_joined = true;
    net_if_unlock(iface);
}

#if defined(CONFIG_NET_NATIVE_IPV4)
uint8_t net_if_ipv4_get_ttl(struct net_if* iface) {
    uint8_t ret = 0;

    net_if_lock(iface);

    if (net_if_config_ipv4_get(iface, NULL) < 0) {
        goto out;
    }

    if (!iface->config.ip.ipv4) {
        goto out;
    }

    ret = iface->config.ip.ipv4->ttl;

out :
    net_if_unlock(iface);

    return (ret);
}

void net_if_ipv4_set_ttl(struct net_if* iface, uint8_t ttl) {
    net_if_lock(iface);

    if (net_if_config_ipv4_get(iface, NULL) < 0) {
        goto out;
    }

    if (!iface->config.ip.ipv4) {
        goto out;
    }

    iface->config.ip.ipv4->ttl = ttl;
out :
    net_if_unlock(iface);
}

uint8_t net_if_ipv4_get_mcast_ttl(struct net_if* iface) {
    uint8_t ret = 0;

    net_if_lock(iface);

    if (net_if_config_ipv4_get(iface, NULL) < 0) {
        goto out;
    }

    if (!iface->config.ip.ipv4) {
        goto out;
    }

    ret = iface->config.ip.ipv4->mcast_ttl;
out :
    net_if_unlock(iface);

    return (ret);
}

void net_if_ipv4_set_mcast_ttl(struct net_if* iface, uint8_t ttl) {
    net_if_lock(iface);

    if (net_if_config_ipv4_get(iface, NULL) < 0) {
        goto out;
    }

    if (!iface->config.ip.ipv4) {
        goto out;
    }

    iface->config.ip.ipv4->mcast_ttl = ttl;
out :
    net_if_unlock(iface);
}

struct net_if_router* net_if_ipv4_router_lookup(struct net_if* iface,
                                                struct net_in_addr* addr) {
    return iface_router_lookup(iface, NET_AF_INET, addr);
}

struct net_if_router* net_if_ipv4_router_find_default(struct net_if* iface,
                                                      struct net_in_addr* addr) {
    return iface_router_find_default(iface, NET_AF_INET, addr);
}

struct net_if_router* net_if_ipv4_router_add(struct net_if* iface,
                                             struct net_in_addr* addr,
                                             bool is_default,
                                             uint16_t lifetime) {
    return iface_router_add(iface, NET_AF_INET, addr, is_default, lifetime);
}

bool net_if_ipv4_router_rm(struct net_if_router* router) {
    return iface_router_rm(router);
}


static void iface_ipv4_init(int if_count) {
    if (if_count > ARRAY_SIZE(ipv4_addresses)) {
        NET_WARN("You have %zu IPv4 net_if addresses but %d "
                 "network interfaces", ARRAY_SIZE(ipv4_addresses),
                 if_count);
        NET_WARN("Consider increasing CONFIG_NET_IF_MAX_IPV4_COUNT "
                 "value.");
    }

    for (int i = 0; i < ARRAY_SIZE(ipv4_addresses); i++) {
        ipv4_addresses[i].ipv4.ttl       = CONFIG_NET_INITIAL_TTL;
        ipv4_addresses[i].ipv4.mcast_ttl = CONFIG_NET_INITIAL_MCAST_TTL;
    }
}

static void leave_ipv4_mcast_all(struct net_if* iface) {
    struct net_if_ipv4 const* ipv4;

    ipv4 = iface->config.ip.ipv4;
    if (ipv4 == NULL) {
        return;
    }

    ARRAY_FOR_EACH(ipv4->mcast, i) {
        if (!ipv4->mcast[i].is_used ||
            !ipv4->mcast[i].is_joined) {
            continue;
        }

        net_ipv4_igmp_leave(iface, &ipv4->mcast[i].address.in_addr);
    }
}

static void iface_ipv4_start(struct net_if* iface) {
    if (!net_if_flag_is_set(iface, NET_IF_IPV4)) {
        return;
    }

    if (IS_ENABLED(CONFIG_NET_IPV4_ACD)) {
        net_if_start_acd(iface);
    }
}
#endif /* CONFIG_NET_NATIVE_IPV4 */
#else  /* CONFIG_NET_IPV4 */
struct net_if_mcast_addr* net_if_ipv4_maddr_lookup(const struct net_in_addr* addr,
                                                   struct net_if** iface) {
    ARG_UNUSED(addr);
    ARG_UNUSED(iface);

    return (NULL);
}

struct net_if_addr* net_if_ipv4_addr_lookup(const struct net_in_addr* addr,
                                            struct net_if** ret) {
    ARG_UNUSED(addr);
    ARG_UNUSED(ret);

    return (NULL);
}

struct net_in_addr* net_if_ipv4_get_global_addr(struct net_if* iface,
                                            enum net_addr_state addr_state) {
    ARG_UNUSED(addr_state);
    ARG_UNUSED(iface);

    return (NULL);
}
#endif /* CONFIG_NET_IPV4 */

#if !defined(CONFIG_NET_NATIVE_IPV4)
#define leave_ipv4_mcast_all(...)
#define iface_ipv4_init(...)
#define iface_ipv4_start(...)
#endif /* !CONFIG_NET_NATIVE_IPV4 */

struct net_if* net_if_select_src_iface(const struct net_sockaddr* dst) {
    struct net_if* iface = NULL;

    if (dst == NULL) {
        goto out;
    }

    if (IS_ENABLED(CONFIG_NET_IPV6) && (dst->sa_family == NET_AF_INET6)) {
        iface = net_if_ipv6_select_src_iface(&net_sin6(dst)->sin6_addr);
        goto out;
    }

    if (IS_ENABLED(CONFIG_NET_IPV4) && (dst->sa_family == NET_AF_INET)) {
        iface = net_if_ipv4_select_src_iface(&net_sin(dst)->sin_addr);
        goto out;
    }

out :
    if (iface == NULL) {
        iface = net_if_get_default();
    }

    return (iface);
}

static struct net_if_addr* get_ifaddr(struct net_if* iface,
                                      sa_family_t family,
                                      void const* addr,
                                      unsigned int* mcast_addr_count) {
    struct net_if_addr* ifaddr = NULL;

    net_if_lock(iface);

    if (IS_ENABLED(CONFIG_NET_IPV6) && family == NET_AF_INET6) {
        struct net_if_ipv6* ipv6 =
                COND_CODE_1(CONFIG_NET_IPV6, (iface->config.ip.ipv6), (NULL));

        struct net_in6_addr maddr;
        unsigned int maddr_count = 0;
        int found = -1;

        if (ipv6 == NULL) {
            goto out;
        }

        net_ipv6_addr_create_solicited_node((struct net_in6_addr *)addr,
                                            &maddr);

        ARRAY_FOR_EACH(ipv6->unicast, i) {
            struct net_in6_addr unicast_maddr;

            if (!ipv6->unicast[i].is_used) {
                continue;
            }

            /* Count how many times this solicited-node multicast address is identical
             * for all the used unicast addresses
             */
            net_ipv6_addr_create_solicited_node(
                    &ipv6->unicast[i].address.in6_addr,
                    &unicast_maddr);

            if (net_ipv6_addr_cmp(&maddr, &unicast_maddr)) {
                maddr_count++;
            }

            if (!net_ipv6_addr_cmp(&ipv6->unicast[i].address.in6_addr, addr)) {
                continue;
            }

            found = i;
        }

        if (found >= 0) {
            ifaddr = &ipv6->unicast[found];

            if (mcast_addr_count != NULL) {
                *mcast_addr_count = maddr_count;
            }
        }

        goto out;
    }

    if (IS_ENABLED(CONFIG_NET_IPV4) && (family == NET_AF_INET)) {
        struct net_if_ipv4* ipv4 =
                COND_CODE_1(CONFIG_NET_IPV4, (iface->config.ip.ipv4), (NULL));

        if (ipv4 == NULL) {
            goto out;
        }

        ARRAY_FOR_EACH(ipv4->unicast, i) {
            if (!ipv4->unicast[i].ipv4.is_used) {
                continue;
            }

            if (!net_ipv4_addr_cmp(&ipv4->unicast[i].ipv4.address.in_addr,
                                   addr)) {
                continue;
            }

            ifaddr = &ipv4->unicast[i].ipv4;

            goto out;
        }
    }

out :
    net_if_unlock(iface);

    return (ifaddr);
}

static void remove_ipv6_ifaddr(struct net_if* iface,
                               struct net_if_addr* ifaddr,
                               unsigned int maddr_count) {
    struct net_if_ipv6 const* ipv6;

    net_if_lock(iface);

    ipv6 = COND_CODE_1(CONFIG_NET_IPV6, (iface->config.ip.ipv6), (NULL));
    if (!ipv6) {
        goto out;
    }

    if (!ifaddr->is_infinite) {
        k_mutex_lock(&lock, K_FOREVER);

        #if defined(CONFIG_NET_NATIVE_IPV6)
        sys_slist_find_and_remove(&active_address_lifetime_timers,
                                  &ifaddr->lifetime.node);

        if (sys_slist_is_empty(&active_address_lifetime_timers)) {
            k_work_cancel_delayable(&address_lifetime_timer);
        }
        #endif

        k_mutex_unlock(&lock);
    }

    #if defined(CONFIG_NET_IPV6_DAD)
    if (!net_if_flag_is_set(iface, NET_IF_IPV6_NO_ND)) {
        k_mutex_lock(&lock, K_FOREVER);
        sys_slist_find_and_remove(&active_dad_timers,
                                  &ifaddr->dad_node);
        k_mutex_unlock(&lock);
    }
    #endif

    if (maddr_count == 1) {
        /* Remove the solicited-node multicast address only if no other
         * unicast address is also using it
         */
        struct net_in6_addr maddr;

        net_ipv6_addr_create_solicited_node(&ifaddr->address.in6_addr,
                                            &maddr);
        net_if_ipv6_maddr_rm(iface, &maddr);
    }

    /* Using the IPv6 address pointer here can give false
     * info if someone adds a new IP address into this position
     * in the address array. This is quite unlikely thou.
     */
    net_mgmt_event_notify_with_info(NET_EVENT_IPV6_ADDR_DEL,
                                    iface,
                                    &ifaddr->address.in6_addr,
                                    sizeof(struct net_in6_addr));

out :
    net_if_unlock(iface);
}

static void remove_ipv4_ifaddr(struct net_if* iface,
                               struct net_if_addr const* ifaddr) {
    struct net_if_ipv4 const* ipv4;

    net_if_lock(iface);

    ipv4 = COND_CODE_1(CONFIG_NET_IPV4, (iface->config.ip.ipv4), (NULL));
    if (!ipv4) {
        goto out;
    }

    #if defined(CONFIG_NET_IPV4_ACD)
    net_ipv4_acd_cancel(iface, ifaddr);
    #endif

    net_mgmt_event_notify_with_info(NET_EVENT_IPV4_ADDR_DEL,
                                    iface,
                                    &ifaddr->address.in_addr,
                                    sizeof(struct net_in_addr));
out :
    net_if_unlock(iface);
}

#if defined(CONFIG_NET_IF_LOG_LEVEL)
#define NET_LOG_LEVEL CONFIG_NET_IF_LOG_LEVEL
#else
#define NET_LOG_LEVEL 0
#endif

#if NET_LOG_LEVEL >= LOG_LEVEL_DBG
struct net_if_addr* net_if_addr_ref_debug(struct net_if* iface,
                                          sa_family_t family,
                                          void const* addr,
                                          char const* caller,
                                          int line)
#else
struct net_if_addr* net_if_addr_ref(struct net_if* iface,
                                    sa_family_t family,
                                    void const* addr)
#endif /* NET_LOG_LEVEL >= LOG_LEVEL_DBG */
{
    struct net_if_addr* ifaddr;
    atomic_val_t ref;

    #if NET_LOG_LEVEL >= LOG_LEVEL_DBG
    char addr_str[IS_ENABLED(CONFIG_NET_IPV6) ?
                  INET6_ADDRSTRLEN : INET_ADDRSTRLEN];

    __ASSERT(iface, "iface is NULL (%s():%d)", caller, line);
    #endif

    ifaddr = get_ifaddr(iface, family, addr, NULL);

    do {
        ref = ifaddr ? atomic_get(&ifaddr->atomic_ref) : 0;
        if (!ref) {
            #if NET_LOG_LEVEL >= LOG_LEVEL_DBG
            NET_ERR("iface %d addr %s (%s():%d)",
                    net_if_get_by_iface(iface),
                    net_addr_ntop(family,
                                  addr,
                                  addr_str, sizeof(addr_str)),
                                  caller, line);
            #endif
            return NULL;
        }
    } while (!atomic_cas(&ifaddr->atomic_ref, ref, ref + 1));

    #if NET_LOG_LEVEL >= LOG_LEVEL_DBG
    NET_DBG("[%d] ifaddr %s state %d ref %ld (%s():%d)",
            net_if_get_by_iface(iface),
            net_addr_ntop(ifaddr->address.family,
                          (void*)&ifaddr->address.in_addr,
                          addr_str, sizeof(addr_str)),
            ifaddr->addr_state,
            ref + 1,
            caller, line);
    #endif

    return ifaddr;
}

#if NET_LOG_LEVEL >= LOG_LEVEL_DBG
int net_if_addr_unref_debug(struct net_if* iface,
                            sa_family_t family,
                            void const* addr,
                            char const* caller, int line)
#else
int net_if_addr_unref(struct net_if* iface,
                      sa_family_t family,
                      void const* addr)
#endif /* NET_LOG_LEVEL >= LOG_LEVEL_DBG */
{
    struct net_if_addr* ifaddr;
    unsigned int        maddr_count = 0;
    atomic_val_t        ref;

#if NET_LOG_LEVEL >= LOG_LEVEL_DBG
    char addr_str[IS_ENABLED(CONFIG_NET_IPV6) ?
                  INET6_ADDRSTRLEN : INET_ADDRSTRLEN];

    __ASSERT(iface, "iface is NULL (%s():%d)", caller, line);
#endif

    ifaddr = get_ifaddr(iface, family, addr, &maddr_count);

    if (!ifaddr) {
#if NET_LOG_LEVEL >= LOG_LEVEL_DBG
        NET_ERR("iface %d addr %s (%s():%d)",
                net_if_get_by_iface(iface),
                net_addr_ntop(family,
                              addr,
                              addr_str, sizeof(addr_str)),
                caller, line);
#endif
        return -EINVAL;
    }

    do {
        ref = atomic_get(&ifaddr->atomic_ref);
        if (!ref) {
#if NET_LOG_LEVEL >= LOG_LEVEL_DBG
            NET_ERR("*** ERROR *** iface %d ifaddr %p "
                    "is freed already (%s():%d)",
                    net_if_get_by_iface(iface),
                    ifaddr,
                    caller, line);
#endif
            return -EINVAL;
        }

    } while (!atomic_cas(&ifaddr->atomic_ref, ref, ref - 1));

#if NET_LOG_LEVEL >= LOG_LEVEL_DBG
    NET_DBG("[%d] ifaddr %s state %d ref %ld (%s():%d)",
            net_if_get_by_iface(iface),
            net_addr_ntop(ifaddr->address.family,
                          (void*)&ifaddr->address.in_addr,
                          addr_str, sizeof(addr_str)),
            ifaddr->addr_state,
            ref - 1, caller, line);
#endif

    if (ref > 1) {
        return ref - 1;
    }

    ifaddr->is_used = false;

    if (IS_ENABLED(CONFIG_NET_IPV6) && (family == NET_AF_INET6) && (addr != NULL)) {
        remove_ipv6_ifaddr(iface, ifaddr, maddr_count);
    }

    if (IS_ENABLED(CONFIG_NET_IPV4) && (family == NET_AF_INET) && (addr != NULL)) {
        remove_ipv4_ifaddr(iface, ifaddr);
    }

    return 0;
}

enum net_verdict net_if_recv_data(struct net_if* iface, struct net_pkt* pkt) {
    if (IS_ENABLED(CONFIG_NET_PROMISCUOUS_MODE) &&
        net_if_is_promisc(iface)) {
        struct net_pkt* new_pkt;

        new_pkt = net_pkt_clone(pkt, K_NO_WAIT);

        if (net_promisc_mode_input(new_pkt) == NET_DROP) {
            net_pkt_unref(new_pkt);
        }
    }

    return net_if_l2(iface)->recv(iface, pkt);
}

void net_if_register_link_cb(struct net_if_link_cb* link,
                             net_if_link_callback_t cb) {
    k_mutex_lock(&lock, K_FOREVER);

    sys_slist_find_and_remove(&link_callbacks, &link->node);
    sys_slist_prepend(&link_callbacks, &link->node);

    link->cb = cb;

    k_mutex_unlock(&lock);
}

void net_if_unregister_link_cb(struct net_if_link_cb* link) {
    k_mutex_lock(&lock, K_FOREVER);

    sys_slist_find_and_remove(&link_callbacks, &link->node);

    k_mutex_unlock(&lock);
}

void net_if_call_link_cb(struct net_if* iface, struct net_linkaddr* lladdr,
                         int status) {
    struct net_if_link_cb* link;
    struct net_if_link_cb* tmp;

    k_mutex_lock(&lock, K_FOREVER);

    SYS_SLIST_FOR_EACH_CONTAINER_SAFE_WITH_TYPE(&link_callbacks,
                                                struct net_if_link_cb,
                                                link, tmp, node) {
        link->cb(iface, lladdr, status);
    }

    k_mutex_unlock(&lock);
}

static bool need_calc_checksum(struct net_if* iface, enum ethernet_hw_caps caps,
                               enum net_if_checksum_type chksum_type) {
    #if defined(CONFIG_NET_L2_ETHERNET)
    struct ethernet_config config;
    enum ethernet_config_type config_type;

    if (net_if_l2(iface) != &NET_L2_GET_NAME(ETHERNET)) {
        /* For VLANs, figure out the main Ethernet interface and
         * get the offloading capabilities from it.
         */
        if (IS_ENABLED(CONFIG_NET_VLAN) && net_eth_is_vlan_interface(iface)) {
            iface = net_eth_get_vlan_main(iface);
            if (iface == NULL) {
                return (true);
            }

            NET_ASSERT(net_if_l2(iface) == &NET_L2_GET_NAME(ETHERNET));
        }
        else {
            return (true);
        }
    }

    if (!(net_eth_get_hw_capabilities(iface) & caps)) {
        return (true);                      /* No checksum offload*/
    }

    if (caps == ETHERNET_HW_RX_CHKSUM_OFFLOAD) {
        config_type = ETHERNET_CONFIG_TYPE_RX_CHECKSUM_SUPPORT;
    }
    else {
        config_type = ETHERNET_CONFIG_TYPE_TX_CHECKSUM_SUPPORT;
    }

    if (net_eth_get_hw_config(iface, config_type, &config) != 0) {
        return (false);                     /* No extra info, assume all offloaded. */
    }

    /* bitmaps are encoded such that this works */
    return !((config.chksum_support & chksum_type) == chksum_type);
    #else
    ARG_UNUSED(iface);
    ARG_UNUSED(caps);

    return (true);
    #endif
}

bool net_if_need_calc_tx_checksum(struct net_if* iface, enum net_if_checksum_type chksum_type) {
    return need_calc_checksum(iface, ETHERNET_HW_TX_CHKSUM_OFFLOAD, chksum_type);
}

bool net_if_need_calc_rx_checksum(struct net_if* iface, enum net_if_checksum_type chksum_type) {
    return need_calc_checksum(iface, ETHERNET_HW_RX_CHKSUM_OFFLOAD, chksum_type);
}

int net_if_get_by_iface(struct net_if* iface) {
    if (!((iface >= _net_if_list_start) &&
          (iface <  _net_if_list_end  ))) {
        return (-1);
    }

    return ((iface - _net_if_list_start) + 1);
}

void net_if_foreach(net_if_cb_t cb, void* user_data) {
    STRUCT_SECTION_FOREACH(net_if, iface) {
        cb(iface, user_data);
    }
}

bool net_if_is_offloaded(struct net_if* iface) {
    return (IS_ENABLED(CONFIG_NET_OFFLOAD) &&
            net_if_is_ip_offloaded(iface)) ||
           (IS_ENABLED(CONFIG_NET_SOCKETS_OFFLOAD) &&
            net_if_is_socket_offloaded(iface));
}

static void rejoin_multicast_groups(struct net_if* iface) {
#if defined(CONFIG_NET_NATIVE_IPV6)
    rejoin_ipv6_mcast_groups(iface);
    if (l2_flags_get(iface) & NET_L2_MULTICAST) {
        join_mcast_allnodes(iface);
    }
#else
    ARG_UNUSED(iface);
#endif
}

static void notify_iface_up(struct net_if* iface) {
    /* In many places it's assumed that link address was set with
     * net_if_set_link_addr(). Better check that now.
     */
    if (IS_ENABLED(CONFIG_NET_L2_CANBUS_RAW) &&
        IS_ENABLED(CONFIG_NET_SOCKETS_CAN) &&
        (net_if_l2(iface) == &NET_L2_GET_NAME(CANBUS_RAW))) {
        /* CAN does not require link address. */
    }
    else {
        if (!net_if_is_offloaded(iface)) {
            NET_ASSERT(net_if_get_link_addr(iface)->addr != NULL);
        }
    }

    net_if_flag_set(iface, NET_IF_RUNNING);
    net_mgmt_event_notify(NET_EVENT_IF_UP, iface);
    net_virtual_enable(iface);

    /* If the interface is only having point-to-point traffic then we do
     * not need to run DAD etc for it.
     */
    if (!net_if_is_offloaded(iface) &&
        !(l2_flags_get(iface) & NET_L2_POINT_TO_POINT)) {
        /* Make sure that we update the IPv6 addresses and join the
         * multicast groups.
         */
        rejoin_multicast_groups(iface);
        iface_ipv6_start(iface);
        iface_ipv4_start(iface);
        net_ipv4_autoconf_start(iface);
    }
}

static void notify_iface_down(struct net_if* iface) {
    net_if_flag_clear(iface, NET_IF_RUNNING);
    net_mgmt_event_notify(NET_EVENT_IF_DOWN, iface);
    net_virtual_disable(iface);

    if (!net_if_is_offloaded(iface) &&
        !(l2_flags_get(iface) & NET_L2_POINT_TO_POINT)) {
        iface_ipv6_stop(iface);
        clear_joined_ipv6_mcast_groups(iface);
        net_ipv4_autoconf_reset(iface);
    }
}

static inline char const* net_if_oper_state2str(enum net_if_oper_state state) {
    #if (CONFIG_NET_IF_LOG_LEVEL >= LOG_LEVEL_DBG)
    switch (state) {
        case NET_IF_OPER_UNKNOWN :
            return "UNKNOWN";

        case NET_IF_OPER_NOTPRESENT :
            return "NOTPRESENT";

        case NET_IF_OPER_DOWN :
            return "DOWN";

        case NET_IF_OPER_LOWERLAYERDOWN :
            return "LOWERLAYERDOWN";

        case NET_IF_OPER_TESTING :
            return "TESTING";

        case NET_IF_OPER_DORMANT :
            return "DORMANT";

        case NET_IF_OPER_UP :
            return "UP";

        default :
            break;
    }

    return "<invalid>";
    #else
    ARG_UNUSED(state);

    return "";
    #endif /* CONFIG_NET_IF_LOG_LEVEL >= LOG_LEVEL_DBG */
}

static void update_operational_state(struct net_if* iface) {
    enum net_if_oper_state prev_state = iface->if_dev->oper_state;
    enum net_if_oper_state new_state  = NET_IF_OPER_UNKNOWN;

    if (!net_if_is_admin_up(iface)) {
        new_state = NET_IF_OPER_DOWN;
        goto exit;
    }

    if (!device_is_ready(net_if_get_device(iface))) {
        new_state = NET_IF_OPER_LOWERLAYERDOWN;
        goto exit;
    }

    if (!net_if_is_carrier_ok(iface)) {
        #if defined(CONFIG_NET_L2_VIRTUAL)
        if (net_if_l2(iface) == &NET_L2_GET_NAME(VIRTUAL)) {
            new_state = NET_IF_OPER_LOWERLAYERDOWN;
        }
        else
        #endif /* CONFIG_NET_L2_VIRTUAL */
        {
            new_state = NET_IF_OPER_DOWN;
        }

        goto exit;
    }

    if (net_if_is_dormant(iface)) {
        new_state = NET_IF_OPER_DORMANT;
        goto exit;
    }

    new_state = NET_IF_OPER_UP;

exit :
    if (net_if_oper_state_set(iface, new_state) != new_state) {
        NET_ERR("Failed to update oper state to %d", new_state);
        return;
    }

    NET_DBG("iface %d (%p), oper state %s admin %s carrier %s dormant %s",
            net_if_get_by_iface(iface), iface,
            net_if_oper_state2str(net_if_oper_state(iface)),
            net_if_is_admin_up(iface) ? "UP" : "DOWN",
            net_if_is_carrier_ok(iface) ? "ON" : "OFF",
            net_if_is_dormant(iface) ? "ON" : "OFF");

    if (net_if_oper_state(iface) == NET_IF_OPER_UP) {
        if (prev_state != NET_IF_OPER_UP) {
            notify_iface_up(iface);
        }
    }
    else {
        if (prev_state == NET_IF_OPER_UP) {
            notify_iface_down(iface);
        }
    }
}

static void init_igmp(struct net_if* iface) {
    #if defined(CONFIG_NET_IPV4_IGMP)
    /* Ensure IPv4 is enabled for this interface. */
    if (net_if_config_ipv4_get(iface, NULL)) {
        return;
    }

    net_ipv4_igmp_init(iface);
    #else
    ARG_UNUSED(iface);
    return;
    #endif
}

int net_if_up(struct net_if* iface) {
    struct net_l2 const* l2;
    int status = 0;

    NET_DBG("iface %d (%p)", net_if_get_by_iface(iface), iface);

    net_if_lock(iface);

    if (net_if_flag_is_set(iface, NET_IF_UP)) {
        status = -EALREADY;
        goto out;
    }

    /* If the L2 does not support enable just set the flag */
    l2 = net_if_l2(iface);
    if ((l2 == NULL) || (l2->enable == NULL)) {
        goto done;
    }
    else {
        /* If the L2 does not implement enable(), then the network
         * device driver cannot implement start(), in which case
         * we can do simple check here and not try to bring interface
         * up as the device is not ready.
         *
         * If the network device driver does implement start(), then
         * it could bring the interface up when the enable() is called
         * few lines below.
         */
        const struct device* dev;

        dev = net_if_get_device(iface);
        NET_ASSERT(dev);

        /* If the device is not ready it is pointless trying to take it up. */
        if (!device_is_ready(dev)) {
            NET_DBG("Device %s (%p) is not ready", dev->name, dev);
            status = -ENXIO;
            goto out;
        }
    }

    /* Notify L2 to enable the interface. Note that the interface is still down
     * at this point from network interface point of view i.e., the NET_IF_UP
     * flag has not been set yet.
     */
    status = l2->enable(iface, true);
    if (status < 0) {
        NET_DBG("Cannot take interface %d up (%d)",
                net_if_get_by_iface(iface), status);
        goto out;
    }

    init_igmp(iface);

done :
    net_if_flag_set(iface, NET_IF_UP);
    net_mgmt_event_notify(NET_EVENT_IF_ADMIN_UP, iface);
    update_operational_state(iface);

out :
    net_if_unlock(iface);

    return (status);
}

int net_if_down(struct net_if* iface) {
    struct net_l2 const* l2;
    int status = 0;

    NET_DBG("iface %p", iface);

    net_if_lock(iface);

    if (!net_if_flag_is_set(iface, NET_IF_UP)) {
        status = -EALREADY;
        goto out;
    }

    leave_mcast_all(iface);
    leave_ipv4_mcast_all(iface);

    /* If the L2 does not support enable just clear the flag */
    l2 = net_if_l2(iface);
    if ((l2 == NULL) || (l2->enable == NULL)) {
        goto done;
    }

    /* Notify L2 to disable the interface */
    status = l2->enable(iface, false);
    if (status < 0) {
        goto out;
    }

done :
    net_if_flag_clear(iface, NET_IF_UP);
    net_mgmt_event_notify(NET_EVENT_IF_ADMIN_DOWN, iface);
    update_operational_state(iface);

out :
    net_if_unlock(iface);

    return (status);
}

void net_if_carrier_on(struct net_if* iface) {
    NET_ASSERT(iface);

    net_if_lock(iface);

    if (!net_if_flag_test_and_set(iface, NET_IF_LOWER_UP)) {
        update_operational_state(iface);
    }

    net_if_unlock(iface);
}

void net_if_carrier_off(struct net_if* iface) {
    NET_ASSERT(iface);

    net_if_lock(iface);

    if (net_if_flag_test_and_clear(iface, NET_IF_LOWER_UP)) {
        update_operational_state(iface);
    }

    net_if_unlock(iface);
}

void net_if_dormant_on(struct net_if* iface) {
    NET_ASSERT(iface);

    net_if_lock(iface);

    if (!net_if_flag_test_and_set(iface, NET_IF_DORMANT)) {
        update_operational_state(iface);
    }

    net_if_unlock(iface);
}

void net_if_dormant_off(struct net_if* iface) {
    NET_ASSERT(iface);

    net_if_lock(iface);

    if (net_if_flag_test_and_clear(iface, NET_IF_DORMANT)) {
        update_operational_state(iface);
    }

    net_if_unlock(iface);
}

#if defined(CONFIG_NET_PROMISCUOUS_MODE)
static int promisc_mode_set(struct net_if* iface, bool enable) {
    enum net_l2_flags l2_flags;

    NET_ASSERT(iface);

    l2_flags = l2_flags_get(iface);
    if (!(l2_flags & NET_L2_PROMISC_MODE)) {
        return (-ENOTSUP);
    }

    #if defined(CONFIG_NET_L2_ETHERNET)
    if (net_if_l2(iface) == &NET_L2_GET_NAME(ETHERNET)) {
        int ret = net_eth_promisc_mode(iface, enable);

        if (ret < 0) {
            return (ret);
        }
    }
    #else
    ARG_UNUSED(enable);

    return (-ENOTSUP);
    #endif

    return (0);
}

int net_if_set_promisc(struct net_if* iface) {
    int ret;

    net_if_lock(iface);

    ret = promisc_mode_set(iface, true);
    if (ret < 0) {
        goto out;
    }

    ret = net_if_flag_test_and_set(iface, NET_IF_PROMISC);
    if (ret) {
        ret = -EALREADY;
        goto out;
    }

out :
    net_if_unlock(iface);

    return (ret);
}

void net_if_unset_promisc(struct net_if* iface) {
    int ret;

    net_if_lock(iface);

    ret = promisc_mode_set(iface, false);
    if (ret < 0) {
        goto out;
    }

    net_if_flag_clear(iface, NET_IF_PROMISC);

out :
    net_if_unlock(iface);
}

bool net_if_is_promisc(struct net_if* iface) {
    NET_ASSERT(iface);

    return net_if_flag_is_set(iface, NET_IF_PROMISC);
}
#endif /* CONFIG_NET_PROMISCUOUS_MODE */

#ifdef CONFIG_NET_POWER_MANAGEMENT

int net_if_suspend(struct net_if* iface) {
    int ret = 0;

    net_if_lock(iface);

    if (net_if_are_pending_tx_packets(iface)) {
        ret = -EBUSY;
        goto out;
    }

    if (net_if_flag_test_and_set(iface, NET_IF_SUSPENDED)) {
        ret = -EALREADY;
        goto out;
    }

    net_stats_add_suspend_start_time(iface, k_cycle_get_32());

out :
    net_if_unlock(iface);

    return (ret);
}

int net_if_resume(struct net_if* iface) {
    int ret = 0;

    net_if_lock(iface);

    if (!net_if_flag_is_set(iface, NET_IF_SUSPENDED)) {
        ret = -EALREADY;
        goto out;
    }

    net_if_flag_clear(iface, NET_IF_SUSPENDED);

    net_stats_add_suspend_end_time(iface, k_cycle_get_32());

out :
    net_if_unlock(iface);

    return (ret);
}

bool net_if_is_suspended(struct net_if* iface) {
    return net_if_flag_is_set(iface, NET_IF_SUSPENDED);
}

#endif /* CONFIG_NET_POWER_MANAGEMENT */

#if defined(CONFIG_NET_PKT_TIMESTAMP_THREAD)
static void net_tx_ts_thread(void* p1, void* p2, void* p3) {
    ARG_UNUSED(p1);
    ARG_UNUSED(p2);
    ARG_UNUSED(p3);

    struct net_pkt* pkt;

    NET_DBG("Starting TX timestamp callback thread");

    while (1) {
        pkt = k_fifo_get(&tx_ts_queue, K_FOREVER);
        if (pkt) {
            net_if_call_timestamp_cb(pkt);
        }
        net_pkt_unref(pkt);
    }
}

void net_if_register_timestamp_cb(struct net_if_timestamp_cb* handle,
                                  struct net_pkt* pkt,
                                  struct net_if* iface,
                                  net_if_timestamp_callback_t cb) {
    k_mutex_lock(&lock, K_FOREVER);

    sys_slist_find_and_remove(&timestamp_callbacks, &handle->node);
    sys_slist_prepend(&timestamp_callbacks, &handle->node);

    handle->iface = iface;
    handle->cb    = cb;
    handle->pkt   = pkt;

    k_mutex_unlock(&lock);
}

void net_if_unregister_timestamp_cb(struct net_if_timestamp_cb* handle) {
    k_mutex_lock(&lock, K_FOREVER);

    sys_slist_find_and_remove(&timestamp_callbacks, &handle->node);

    k_mutex_unlock(&lock);
}

void net_if_call_timestamp_cb(struct net_pkt* pkt) {
    sys_snode_t* sn;
    sys_snode_t* sns;

    k_mutex_lock(&lock, K_FOREVER);

    SYS_SLIST_FOR_EACH_NODE_SAFE(&timestamp_callbacks, sn, sns) {
        struct net_if_timestamp_cb* handle =
                CONTAINER_OF(sn, struct net_if_timestamp_cb, node);

        if (((handle->iface == NULL) ||
            (handle->iface == net_pkt_iface(pkt))) &&
            (handle->pkt == NULL || handle->pkt == pkt)) {
            handle->cb(pkt);
        }
    }

    k_mutex_unlock(&lock);
}

void net_if_add_tx_timestamp(struct net_pkt* pkt) {
    k_fifo_put(&tx_ts_queue, pkt);
    net_pkt_ref(pkt);
}
#endif /* CONFIG_NET_PKT_TIMESTAMP_THREAD */

bool net_if_is_wifi(struct net_if* iface) {
    if (net_if_is_offloaded(iface)) {
        return net_off_is_wifi_offloaded(iface);
    }

    if (IS_ENABLED(CONFIG_NET_L2_ETHERNET)) {
        return net_if_l2(iface) == &NET_L2_GET_NAME(ETHERNET) &&
               net_eth_type_is_wifi(iface);
    }

    return (false);
}

struct net_if* net_if_get_first_wifi(void) {
    STRUCT_SECTION_FOREACH(net_if, iface) {
        if (net_if_is_wifi(iface)) {
            return (iface);
        }
    }

    return (NULL);
}

struct net_if* net_if_get_wifi_sta(void) {
    STRUCT_SECTION_FOREACH(net_if, iface) {
        if (net_if_is_wifi(iface)
            #ifdef CONFIG_WIFI_NM
            && wifi_nm_iface_is_sta(iface)
            #endif
        ) {
            return (iface);
        }
    }

    /* If no STA interface is found, return the first WiFi interface */
    return net_if_get_first_wifi();
}

struct net_if* net_if_get_wifi_sap(void) {
    STRUCT_SECTION_FOREACH(net_if, iface) {
        if (net_if_is_wifi(iface)
            #ifdef CONFIG_WIFI_NM
            && wifi_nm_iface_is_sap(iface)
            #endif
            ) {
            return (iface);
        }
    }

    /* If no STA interface is found, return the first WiFi interface */
    return net_if_get_first_wifi();
}

int net_if_get_name(struct net_if* iface, char* buf, int len) {
    #if defined(CONFIG_NET_INTERFACE_NAME)
    int name_len;

    if ((iface == NULL) || (buf == NULL) || (len <= 0)) {
        return (-EINVAL);
    }

    name_len = strlen(net_if_get_config(iface)->name);
    if (name_len >= len) {
        return (-ERANGE);
    }

    /* Copy string and null terminator */
    memcpy(buf, net_if_get_config(iface)->name, name_len + 1);

    return (name_len);
    #else
    return (-ENOTSUP);
    #endif
}

int net_if_set_name(struct net_if* iface, char const* buf) {
    #if defined(CONFIG_NET_INTERFACE_NAME)
    int name_len;

    if ((iface == NULL) || (buf == NULL)) {
        return (-EINVAL);
    }

    name_len = strlen(buf);
    if (name_len >= sizeof(iface->config.name)) {
        return (-ENAMETOOLONG);
    }

    STRUCT_SECTION_FOREACH(net_if, iface_check) {
        if (iface_check == iface) {
            continue;
        }

        if (memcmp(net_if_get_config(iface_check)->name,
                   buf,
                   name_len + 1) == 0) {
            return (-EALREADY);
        }
    }

    /* Copy string and null terminator */
    (void) memcpy(net_if_get_config(iface)->name, buf, name_len + 1);

    return (0);
    #else
    return (-ENOTSUP);
    #endif
}

int net_if_get_by_name(char const* name) {
    #if defined(CONFIG_NET_INTERFACE_NAME)
    if (name == NULL) {
        return (-EINVAL);
    }

    STRUCT_SECTION_FOREACH(net_if, iface) {
        if (strncmp(net_if_get_config(iface)->name, name, strlen(name)) == 0) {
            return net_if_get_by_iface(iface);
        }
    }

    return (-ENOENT);
    #else
    return (-ENOTSUP);
    #endif
}

#if defined(CONFIG_NET_INTERFACE_NAME)
static void set_default_name(struct net_if* iface) {
    char name[CONFIG_NET_INTERFACE_NAME_LEN + 1];
    int  ret;

    if (net_if_is_wifi(iface)) {
        static int wlan_count;

        snprintk(name, sizeof(name), "wlan%d", wlan_count++);
    }
    else if (IS_ENABLED(CONFIG_NET_L2_ETHERNET) &&
             (net_if_l2(iface) == &NET_L2_GET_NAME(ETHERNET))) {
        static int eth_count;

        snprintk(name, sizeof(name), "eth%d", eth_count++);
    }
    else if (IS_ENABLED(CONFIG_NET_L2_IEEE802154) &&
             (net_if_l2(iface) == &NET_L2_GET_NAME(IEEE802154))) {
        static int ieee_count;

        snprintk(name, sizeof(name), "ieee%d", ieee_count++);
    }
    else if (IS_ENABLED(CONFIG_NET_L2_DUMMY) &&
             (net_if_l2(iface) == &NET_L2_GET_NAME(DUMMY))) {
        static int dummy_count;

        snprintk(name, sizeof(name), "dummy%d", dummy_count++);
    }
    else if (IS_ENABLED(CONFIG_NET_L2_CANBUS_RAW) &&
             (net_if_l2(iface) == &NET_L2_GET_NAME(CANBUS_RAW))) {
        static int can_count;

        snprintk(name, sizeof(name), "can%d", can_count++);
    }
    else if (IS_ENABLED(CONFIG_NET_L2_PPP) &&
             (net_if_l2(iface) == &NET_L2_GET_NAME(PPP))) {
        static int ppp_count;

        snprintk(name, sizeof(name), "ppp%d", ppp_count++);
    }
    else if (IS_ENABLED(CONFIG_NET_L2_OPENTHREAD) &&
             (net_if_l2(iface) == &NET_L2_GET_NAME(OPENTHREAD))) {
        static int thread_count;

        snprintk(name, sizeof(name), "thread%d", thread_count++);
    }
    else {
        static int net_count;

        snprintk(name, sizeof(name), "net%d", net_count++);
    }

    ret = net_if_set_name(iface, name);
    if (ret < 0) {
        NET_WARN("Cannot set default name for interface %d (%p) (%d)",
                 net_if_get_by_iface(iface), iface, ret);
    }
}
#endif /* CONFIG_NET_INTERFACE_NAME */

void net_if_init(void) {
    int if_count = 0;

    NET_DBG("");

    k_mutex_lock(&lock, K_FOREVER);

    net_tc_tx_init();

    STRUCT_SECTION_FOREACH(net_if, iface) {
        #if defined(CONFIG_NET_INTERFACE_NAME)
        memset(net_if_get_config(iface)->name, 0,
               sizeof(iface->config.name));
        #endif

        init_iface(iface);

        #if defined(CONFIG_NET_INTERFACE_NAME)
        /* If the driver did not set the name, then set
         * a default name for the network interface.
         */
        if (net_if_get_config(iface)->name[0] == '\0') {
            set_default_name(iface);
        }
        #endif

        if_count++;
    }

    if (if_count == 0) {
        NET_ERR("There is no network interface to work with!");
        goto out;
    }

    #if defined(CONFIG_ASSERT)
    /* Do extra check that verifies that interface count is properly
     * done.
     */
    int count_if;

    NET_IFACE_COUNT(&count_if);
    NET_ASSERT(count_if == if_count);
    #endif

    iface_ipv6_init(if_count);
    iface_ipv4_init(if_count);
    iface_router_init();

    #if defined(CONFIG_NET_PKT_TIMESTAMP_THREAD)
    k_thread_create(&tx_thread_ts, tx_ts_stack,
                    K_KERNEL_STACK_SIZEOF(tx_ts_stack),
                    net_tx_ts_thread,
                    NULL, NULL, NULL, K_PRIO_COOP(1), 0, K_NO_WAIT);
    k_thread_name_set(&tx_thread_ts, "tx_tstamp");
    #endif /* CONFIG_NET_PKT_TIMESTAMP_THREAD */

out :
    k_mutex_unlock(&lock);
}

void net_if_post_init(void) {
    bool is_set;

    NET_DBG("");

    /* After TX is running, attempt to bring the interface up */
    STRUCT_SECTION_FOREACH(net_if, iface) {
        is_set = net_if_flag_is_set(iface, NET_IF_NO_AUTO_START);
        if (is_set == false) {
            net_if_up(iface);
        }
    }
}<|MERGE_RESOLUTION|>--- conflicted
+++ resolved
@@ -516,11 +516,9 @@
         verdict = net_ipv6_prepare_for_send(pkt);
     }
 
-    #if defined(CONFIG_NET_IPV4_FRAGMENT)
-    if (net_pkt_family(pkt) == NET_AF_INET) {
+    if (IS_ENABLED(CONFIG_NET_IPV4) && net_pkt_family(pkt) == NET_AF_INET) {
         verdict = net_ipv4_prepare_for_send(pkt);
     }
-    #endif
 
 done :
     /*   NET_OK in which case packet has checked successfully. In this case
@@ -589,56 +587,7 @@
         }
     }
 
-<<<<<<< HEAD
     return (NULL);
-=======
-	/* Bypass the IP stack with SOCK_RAW/IPPROTO_RAW sockets */
-	if (IS_ENABLED(CONFIG_NET_SOCKETS_PACKET) &&
-	    context && net_context_get_type(context) == SOCK_RAW &&
-	    net_context_get_proto(context) == IPPROTO_RAW) {
-		goto done;
-	}
-
-	/* If the ll dst address is not set check if it is present in the nbr
-	 * cache.
-	 */
-	if (IS_ENABLED(CONFIG_NET_IPV6) && net_pkt_family(pkt) == AF_INET6) {
-		verdict = net_ipv6_prepare_for_send(pkt);
-	}
-
-	if (IS_ENABLED(CONFIG_NET_IPV4) && net_pkt_family(pkt) == AF_INET) {
-		verdict = net_ipv4_prepare_for_send(pkt);
-	}
-
-done:
-	/*   NET_OK in which case packet has checked successfully. In this case
-	 *   the net_context callback is called after successful delivery in
-	 *   net_if_tx_thread().
-	 *
-	 *   NET_DROP in which case we call net_context callback that will
-	 *   give the status to user application.
-	 *
-	 *   NET_CONTINUE in which case the sending of the packet is delayed.
-	 *   This can happen for example if we need to do IPv6 ND to figure
-	 *   out link layer address.
-	 */
-	if (verdict == NET_DROP) {
-		if (context) {
-			NET_DBG("Calling ctx send cb %p verdict %d",
-				context, verdict);
-			net_context_send_cb(context, status);
-		}
-
-		if (dst->addr) {
-			net_if_call_link_cb(iface, dst, status);
-		}
-	} else if (verdict == NET_OK) {
-		/* Packet is ready to be sent by L2, let's queue */
-		net_if_queue_tx(iface, pkt);
-	}
-
-	return verdict;
->>>>>>> 2f800cea
 }
 
 void net_if_set_default(struct net_if* iface) {
