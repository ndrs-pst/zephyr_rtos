/*
 * Copyright (c) 2016 Intel Corporation.
 * Copyright (c) 2023 Nordic Semiconductor ASA
 *
 * SPDX-License-Identifier: Apache-2.0
 */

#include <zephyr/logging/log.h>
LOG_MODULE_REGISTER(net_if, CONFIG_NET_IF_LOG_LEVEL);

#include <zephyr/init.h>
#include <zephyr/kernel.h>
#include <zephyr/linker/sections.h>
#include <zephyr/random/random.h>
#include <zephyr/internal/syscall_handler.h>
#include <stdlib.h>
#include <string.h>
#include <zephyr/net/igmp.h>
#include <zephyr/net/ipv4_autoconf.h>
#include <zephyr/net/net_core.h>
#include <zephyr/net/net_event.h>
#include <zephyr/net/net_pkt.h>
#include <zephyr/net/net_if.h>
#include <zephyr/net/net_mgmt.h>
#include <zephyr/net/ethernet.h>
#ifdef CONFIG_WIFI_NM
#include <zephyr/net/wifi_nm.h>
#endif
#include <zephyr/net/offloaded_netdev.h>
#include <zephyr/net/virtual.h>
#include <zephyr/net/socket.h>
#include <zephyr/sys/iterable_sections.h>

#include "net_private.h"
#include "ipv4.h"
#include "ipv6.h"

#include "net_stats.h"

#define REACHABLE_TIME (MSEC_PER_SEC * 30) /* in ms */
/*
 * split the min/max random reachable factors into numerator/denominator
 * so that integer-based math works better
 */
#define MIN_RANDOM_NUMER (1)
#define MIN_RANDOM_DENOM (2)
#define MAX_RANDOM_NUMER (3)
#define MAX_RANDOM_DENOM (2)

static K_MUTEX_DEFINE(lock);

/* net_if dedicated section limiters */
extern struct net_if _net_if_list_start[];
extern struct net_if _net_if_list_end[];

static struct net_if* default_iface;

#if defined(CONFIG_NET_NATIVE_IPV4) || defined(CONFIG_NET_NATIVE_IPV6)
static struct net_if_router routers[CONFIG_NET_MAX_ROUTERS];
static struct k_work_delayable router_timer;
static sys_slist_t active_router_timers;
#endif

#if defined(CONFIG_NET_NATIVE_IPV6)
/* Timer that triggers network address renewal */
static struct k_work_delayable address_lifetime_timer;

/* Track currently active address lifetime timers */
static sys_slist_t active_address_lifetime_timers;

/* Timer that triggers IPv6 prefix lifetime */
static struct k_work_delayable prefix_lifetime_timer;

/* Track currently active IPv6 prefix lifetime timers */
static sys_slist_t active_prefix_lifetime_timers;

#if defined(CONFIG_NET_IPV6_DAD)
/** Duplicate address detection (DAD) timer */
static struct k_work_delayable dad_timer;
static sys_slist_t active_dad_timers;
#endif

#if defined(CONFIG_NET_IPV6_ND)
static struct k_work_delayable rs_timer;
static sys_slist_t active_rs_timers;
#endif

static struct {
    struct net_if_ipv6 ipv6;
    struct net_if* iface;
} ipv6_addresses[CONFIG_NET_IF_MAX_IPV6_COUNT];
#endif /* CONFIG_NET_NATIVE_IPV6 */

#if defined(CONFIG_NET_NATIVE_IPV4)
static struct {
    struct net_if_ipv4 ipv4;
    struct net_if* iface;
} ipv4_addresses[CONFIG_NET_IF_MAX_IPV4_COUNT];
#endif /* CONFIG_NET_NATIVE_IPV4 */

/* We keep track of the link callbacks in this list.
 */
static sys_slist_t link_callbacks;

#if defined(CONFIG_NET_NATIVE_IPV4) || defined(CONFIG_NET_NATIVE_IPV6)
/* Multicast join/leave tracking.
 */
static sys_slist_t mcast_monitor_callbacks;
#endif

#if defined(CONFIG_NET_PKT_TIMESTAMP_THREAD)
#if !defined(CONFIG_NET_PKT_TIMESTAMP_STACK_SIZE)
#define CONFIG_NET_PKT_TIMESTAMP_STACK_SIZE 1024
#endif

K_KERNEL_STACK_DEFINE(tx_ts_stack, CONFIG_NET_PKT_TIMESTAMP_STACK_SIZE);
K_FIFO_DEFINE(tx_ts_queue);

static struct k_thread tx_thread_ts;

/* We keep track of the timestamp callbacks in this list.
 */
static sys_slist_t timestamp_callbacks;
#endif /* CONFIG_NET_PKT_TIMESTAMP_THREAD */

#if CONFIG_NET_IF_LOG_LEVEL >= LOG_LEVEL_DBG
#define debug_check_packet(pkt)                                 \
    do {                                                        \
        NET_DBG("Processing (pkt %p, prio %d) network packet "  \
                "iface %d (%p)",                                \
                pkt, net_pkt_priority(pkt),                     \
                net_if_get_by_iface(net_pkt_iface(pkt)),        \
                net_pkt_iface(pkt));                            \
                                                                \
        NET_ASSERT(pkt->frags);                                 \
    } while (false)
#else
#define debug_check_packet(...)
#endif /* CONFIG_NET_IF_LOG_LEVEL >= LOG_LEVEL_DBG */

struct net_if* z_impl_net_if_get_by_index(int index) {
    struct net_if* iface;

    if (index <= 0) {
        return (NULL);
    }

    iface = &_net_if_list_start[index - 1];
    if (iface >= _net_if_list_end) {
        NET_DBG("Index %d is too large", index);
        return (NULL);
    }

    return (iface);
}

#ifdef CONFIG_USERSPACE
struct net_if* z_vrfy_net_if_get_by_index(int index) {
    struct net_if* iface;

    iface = net_if_get_by_index(index);
    if (iface == NULL) {
        return (NULL);
    }

    if (!k_object_is_valid(iface, K_OBJ_NET_IF)) {
        return (NULL);
    }

    return (iface);
}

#include <zephyr/syscalls/net_if_get_by_index_mrsh.c>
#endif

static inline void net_context_send_cb(struct net_context* context,
                                       int status) {
    if (context == NULL) {
        return;
    }

    if (context->send_cb) {
        context->send_cb(context, status, context->user_data);
    }

    if (IS_ENABLED(CONFIG_NET_UDP) &&
        (net_context_get_proto(context) == NET_IPPROTO_UDP)) {
        net_stats_update_udp_sent(net_context_get_iface(context));
    }
    else if (IS_ENABLED(CONFIG_NET_TCP) &&
             (net_context_get_proto(context) == NET_IPPROTO_TCP)) {
        net_stats_update_tcp_seg_sent(net_context_get_iface(context));
    }
}

static void update_txtime_stats_detail(struct net_pkt* pkt,
                                       uint32_t start_time, uint32_t stop_time) {
    uint32_t val;
    uint32_t prev;

    ARG_UNUSED(stop_time);

    prev = start_time;
    for (int i = 0; i < net_pkt_stats_tick_count(pkt); i++) {
        if (!net_pkt_stats_tick(pkt)[i]) {
            break;
        }

        val  = net_pkt_stats_tick(pkt)[i] - prev;
        prev = net_pkt_stats_tick(pkt)[i];
        net_pkt_stats_tick(pkt)[i] = val;
    }
}

static bool net_if_tx(struct net_if* iface, struct net_pkt* pkt) {
    struct net_linkaddr ll_dst = {
        .addr = NULL
    };
    struct net_linkaddr_storage ll_dst_storage;
    struct net_context* context;
    int status;

    /* We collect send statistics for each socket priority if enabled */
    uint8_t pkt_priority;

    if (pkt == NULL) {
        return (false);
    }

    debug_check_packet(pkt);

    /* If there're any link callbacks, with such a callback receiving
     * a destination address, copy that address out of packet, just in
     * case packet is freed before callback is called.
     */
    if (!sys_slist_is_empty(&link_callbacks)) {
        if (net_linkaddr_set(&ll_dst_storage,
                             net_pkt_lladdr_dst(pkt)->addr,
                             net_pkt_lladdr_dst(pkt)->len) == 0) {
            ll_dst.addr = ll_dst_storage.addr;
            ll_dst.len  = ll_dst_storage.len;
            ll_dst.type = net_pkt_lladdr_dst(pkt)->type;
        }
    }

    context = net_pkt_context(pkt);

    if (net_if_flag_is_set(iface, NET_IF_LOWER_UP)) {
        if (IS_ENABLED(CONFIG_NET_PKT_TXTIME_STATS)) {
            pkt_priority = net_pkt_priority(pkt);

            if (IS_ENABLED(CONFIG_NET_PKT_TXTIME_STATS_DETAIL)) {
                /* Make sure the statistics information is not
                 * lost by keeping the net_pkt over L2 send.
                 */
                net_pkt_ref(pkt);
            }
        }

        net_if_tx_lock(iface);
        status = net_if_l2(iface)->send(iface, pkt);
        net_if_tx_unlock(iface);

        if (IS_ENABLED(CONFIG_NET_PKT_TXTIME_STATS)) {
            uint32_t end_tick    = k_cycle_get_32();
            uint32_t create_time = net_pkt_create_time(pkt);

            net_pkt_set_tx_stats_tick(pkt, end_tick);

            net_stats_update_tc_tx_time(iface,
                                        pkt_priority,
                                        create_time,
                                        end_tick);

            if (IS_ENABLED(CONFIG_NET_PKT_TXTIME_STATS_DETAIL)) {
                update_txtime_stats_detail(pkt,
                                           create_time,
                                           end_tick);

                net_stats_update_tc_tx_time_detail(
                        iface, pkt_priority,
                        net_pkt_stats_tick(pkt));

                /* For TCP connections, we might keep the pkt
                 * longer so that we can resend it if needed.
                 * Because of that we need to clear the
                 * statistics here.
                 */
                net_pkt_stats_tick_reset(pkt);

                net_pkt_unref(pkt);
            }
        }
    }
    else {
        /* Drop packet if interface is not up */
        NET_WARN("iface %p is down", iface);
        status = -ENETDOWN;
    }

    if (status < 0) {
        net_pkt_unref(pkt);
    }
    else {
        net_stats_update_bytes_sent(iface, status);
    }

    if (context != NULL) {
        NET_DBG("Calling context send cb %p status %d",
                context, status);

        net_context_send_cb(context, status);
    }

    if (ll_dst.addr) {
        net_if_call_link_cb(iface, &ll_dst, status);
    }

    return (true);
}

void net_process_tx_packet(struct net_pkt* pkt) {
    struct net_if* iface;

    net_pkt_set_tx_stats_tick(pkt, k_cycle_get_32());

    iface = net_pkt_iface(pkt);

    net_if_tx(iface, pkt);

    #if defined(CONFIG_NET_POWER_MANAGEMENT)
    iface->tx_pending--;
    #endif
}

void net_if_queue_tx(struct net_if* iface, struct net_pkt* pkt) {
    if (!net_pkt_filter_send_ok(pkt)) {
        /* silently drop the packet */
        net_pkt_unref(pkt);
        return;
    }

    uint8_t prio = net_pkt_priority(pkt);
    uint8_t tc   = (uint8_t)net_tx_priority2tc(prio);

    net_stats_update_tc_sent_pkt(iface, tc);
    net_stats_update_tc_sent_bytes(iface, tc, net_pkt_get_len(pkt));
    net_stats_update_tc_sent_priority(iface, tc, prio);

    /* For highest priority packet, skip the TX queue and push directly to
     * the driver. Also if there are no TX queue/thread, push the packet
     * directly to the driver.
     */
    if ((IS_ENABLED(CONFIG_NET_TC_SKIP_FOR_HIGH_PRIO) &&
        (prio >= NET_PRIORITY_CA)) || (NET_TC_TX_COUNT == 0)) {
        net_pkt_set_tx_stats_tick(pkt, k_cycle_get_32());

        net_if_tx(net_pkt_iface(pkt), pkt);
        return;
    }

    #if (NET_TC_TX_COUNT > 1)
    NET_DBG("TC %d with prio %d pkt %p", tc, prio, pkt);
    #endif

    #if defined(CONFIG_NET_POWER_MANAGEMENT)
    iface->tx_pending++;
    #endif

    if (!net_tc_submit_to_tx_queue(tc, pkt)) {
        #if defined(CONFIG_NET_POWER_MANAGEMENT)
        iface->tx_pending--
        #endif
        ;
    }
}

void net_if_stats_reset(struct net_if* iface) {
    #if defined(CONFIG_NET_STATISTICS_PER_INTERFACE)
    STRUCT_SECTION_FOREACH(net_if, tmp) {
        if (iface == tmp) {
            net_if_lock(iface);
            memset(&iface->stats, 0, sizeof(iface->stats));
            net_if_unlock(iface);
            return;
        }
    }
    #else
    ARG_UNUSED(iface);
    #endif
}

void net_if_stats_reset_all(void) {
    #if defined(CONFIG_NET_STATISTICS_PER_INTERFACE)
    STRUCT_SECTION_FOREACH(net_if, iface) {
        net_if_lock(iface);
        memset(&iface->stats, 0, sizeof(iface->stats));
        net_if_unlock(iface);
    }
    #endif
}

static inline void init_iface(struct net_if* iface) {
    const struct net_if_api* api = net_if_get_device(iface)->api;

    if (!api || !api->init) {
        NET_ERR("Iface %p driver API init NULL", iface);
        return;
    }

    /* By default IPv4 and IPv6 are enabled for a given network interface.
     * These can be turned off later if needed.
     */
    #if defined(CONFIG_NET_NATIVE_IPV4)
    net_if_flag_set(iface, NET_IF_IPV4);
    #endif

    #if defined(CONFIG_NET_NATIVE_IPV6)
    net_if_flag_set(iface, NET_IF_IPV6);
    #endif

    net_virtual_init(iface);

    NET_DBG("On iface %p", iface);

    #ifdef CONFIG_USERSPACE
    k_object_init(iface);
    #endif

    k_mutex_init(&iface->lock);
    k_mutex_init(&iface->tx_lock);

    api->init(iface);

    net_ipv6_pe_init(iface);
}

enum net_verdict net_if_send_data(struct net_if* iface, struct net_pkt* pkt) {
    struct net_l2 const* l2;
    struct net_context* context = net_pkt_context(pkt);
    struct net_linkaddr* dst = net_pkt_lladdr_dst(pkt);
    enum net_verdict verdict = NET_OK;
    int status = -EIO;

    if (!net_if_flag_is_set(iface, NET_IF_LOWER_UP) ||
        net_if_flag_is_set(iface, NET_IF_SUSPENDED)) {
        /* Drop packet if interface is not up */
        NET_WARN("iface %p is down", iface);
        verdict = NET_DROP;
        status  = -ENETDOWN;
        goto done;
    }

    /* The check for CONFIG_NET_*_OFFLOAD here is an optimization;
     * This is currently the only way for net_if_l2 to be NULL or missing send().
     */
    if (IS_ENABLED(CONFIG_NET_OFFLOAD) || IS_ENABLED(CONFIG_NET_SOCKETS_OFFLOAD)) {
        l2 = net_if_l2(iface);
        if (l2 == NULL) {
            /* Offloaded ifaces may choose not to use an L2 at all. */
            NET_WARN("no l2 for iface %p, discard pkt", iface);
            verdict = NET_DROP;
            goto done;
        }
        else if (l2->send == NULL) {
            /* Or, their chosen L2 (for example, OFFLOADED_NETDEV_L2)
             * might simply not implement send.
             */
            NET_WARN("l2 for iface %p cannot send, discard pkt", iface);
            verdict = NET_DROP;
            goto done;
        }
    }

    /* If the ll address is not set at all, then we must set
     * it here.
     * Workaround Linux bug, see:
     * https://github.com/zephyrproject-rtos/zephyr/issues/3111
     */
    if (!net_if_flag_is_set(iface, NET_IF_POINTOPOINT) &&
        !net_pkt_lladdr_src(pkt)->addr) {
        net_pkt_lladdr_src(pkt)->addr = net_pkt_lladdr_if(pkt)->addr;
        net_pkt_lladdr_src(pkt)->len  = net_pkt_lladdr_if(pkt)->len;
    }

    #if defined(CONFIG_NET_LOOPBACK)
    /* If the packet is destined back to us, then there is no need to do
     * additional checks, so let the packet through.
     */
    if (net_if_l2(iface) == &NET_L2_GET_NAME(DUMMY)) {
        goto done;
    }
    #endif

    /* Bypass the IP stack with SOCK_RAW/IPPROTO_RAW sockets */
    if (IS_ENABLED(CONFIG_NET_SOCKETS_PACKET) &&
        (context != NULL) && (net_context_get_type(context) == NET_SOCK_RAW) &&
        (net_context_get_proto(context) == NET_IPPROTO_RAW)) {
        goto done;
    }

    /* If the ll dst address is not set check if it is present in the nbr
     * cache.
     */
    if (IS_ENABLED(CONFIG_NET_IPV6) && net_pkt_family(pkt) == NET_AF_INET6) {
        verdict = net_ipv6_prepare_for_send(pkt);
    }

    #if defined(CONFIG_NET_IPV4_FRAGMENT)
    if (net_pkt_family(pkt) == NET_AF_INET) {
        verdict = net_ipv4_prepare_for_send(pkt);
    }
    #endif

done :
    /*   NET_OK in which case packet has checked successfully. In this case
     *   the net_context callback is called after successful delivery in
     *   net_if_tx_thread().
     *
     *   NET_DROP in which case we call net_context callback that will
     *   give the status to user application.
     *
     *   NET_CONTINUE in which case the sending of the packet is delayed.
     *   This can happen for example if we need to do IPv6 ND to figure
     *   out link layer address.
     */
    if (verdict == NET_DROP) {
        if (context != NULL) {
            NET_DBG("Calling ctx send cb %p verdict %d",
                    context, verdict);
            net_context_send_cb(context, status);
        }

        if (dst->addr != NULL) {
            net_if_call_link_cb(iface, dst, status);
        }
    }
    else if (verdict == NET_OK) {
        /* Packet is ready to be sent by L2, let's queue */
        net_if_queue_tx(iface, pkt);
    }

    return (verdict);
}

int net_if_set_link_addr_locked(struct net_if* iface,
                                uint8_t* addr, uint8_t len,
                                enum net_link_type type) {
    int ret;

    net_if_lock(iface);

    ret = net_if_set_link_addr_unlocked(iface, addr, len, type);

    net_if_unlock(iface);

    return (ret);
}

struct net_if* net_if_get_by_link_addr(struct net_linkaddr* ll_addr) {
    STRUCT_SECTION_FOREACH(net_if, iface) {
        net_if_lock(iface);
        if (!memcmp(net_if_get_link_addr(iface)->addr, ll_addr->addr,
            ll_addr->len)) {
            net_if_unlock(iface);
            return (iface);
        }
        net_if_unlock(iface);
    }

    return (NULL);
}

struct net_if* net_if_lookup_by_dev(const struct device* dev) {
    STRUCT_SECTION_FOREACH(net_if, iface) {
        if (net_if_get_device(iface) == dev) {
            return (iface);
        }
    }

    return (NULL);
}

void net_if_set_default(struct net_if* iface) {
    default_iface = iface;
}

<<<<<<< HEAD
static bool net_if_tx(struct net_if *iface, struct net_pkt *pkt)
{
	struct net_linkaddr ll_dst = {
		.addr = NULL
	};
	struct net_linkaddr_storage ll_dst_storage;
	struct net_context *context;
	uint32_t create_time;
	int status;

	/* We collect send statistics for each socket priority if enabled */
	uint8_t pkt_priority;

	if (!pkt) {
		return false;
	}

	create_time = net_pkt_create_time(pkt);

	debug_check_packet(pkt);

	/* If there're any link callbacks, with such a callback receiving
	 * a destination address, copy that address out of packet, just in
	 * case packet is freed before callback is called.
	 */
	if (!sys_slist_is_empty(&link_callbacks)) {
		if (net_linkaddr_set(&ll_dst_storage,
				     net_pkt_lladdr_dst(pkt)->addr,
				     net_pkt_lladdr_dst(pkt)->len) == 0) {
			ll_dst.addr = ll_dst_storage.addr;
			ll_dst.len = ll_dst_storage.len;
			ll_dst.type = net_pkt_lladdr_dst(pkt)->type;
		}
	}

	context = net_pkt_context(pkt);

	if (net_if_flag_is_set(iface, NET_IF_LOWER_UP)) {
		if (IS_ENABLED(CONFIG_NET_PKT_TXTIME_STATS) ||
		    IS_ENABLED(CONFIG_TRACING_NET_CORE)) {
			pkt_priority = net_pkt_priority(pkt);

			if (IS_ENABLED(CONFIG_NET_PKT_TXTIME_STATS_DETAIL)) {
				/* Make sure the statistics information is not
				 * lost by keeping the net_pkt over L2 send.
				 */
				net_pkt_ref(pkt);
			}
		}

		net_if_tx_lock(iface);
		status = net_if_l2(iface)->send(iface, pkt);
		net_if_tx_unlock(iface);

		if (IS_ENABLED(CONFIG_NET_PKT_TXTIME_STATS) ||
		    IS_ENABLED(CONFIG_TRACING_NET_CORE)) {
			uint32_t end_tick = k_cycle_get_32();

			net_pkt_set_tx_stats_tick(pkt, end_tick);

			net_stats_update_tc_tx_time(iface,
						    pkt_priority,
						    create_time,
						    end_tick);

			SYS_PORT_TRACING_FUNC(net, tx_time, pkt, end_tick);

			if (IS_ENABLED(CONFIG_NET_PKT_TXTIME_STATS_DETAIL)) {
				update_txtime_stats_detail(
					pkt,
					create_time,
					end_tick);

				net_stats_update_tc_tx_time_detail(
					iface, pkt_priority,
					net_pkt_stats_tick(pkt));

				/* For TCP connections, we might keep the pkt
				 * longer so that we can resend it if needed.
				 * Because of that we need to clear the
				 * statistics here.
				 */
				net_pkt_stats_tick_reset(pkt);

				net_pkt_unref(pkt);
			}
		}

	} else {
		/* Drop packet if interface is not up */
		NET_WARN("iface %p is down", iface);
		status = -ENETDOWN;
	}

	if (status < 0) {
		net_pkt_unref(pkt);
	} else {
		net_stats_update_bytes_sent(iface, status);
	}

	if (context) {
		NET_DBG("Calling context send cb %p status %d",
			context, status);

		net_context_send_cb(context, status);
	}

	if (ll_dst.addr) {
		net_if_call_link_cb(iface, &ll_dst, status);
	}

	return true;
}

void net_process_tx_packet(struct net_pkt *pkt)
{
	struct net_if *iface;
=======
struct net_if* net_if_get_default(void) {
    struct net_if* iface = NULL;
>>>>>>> 7f3899f4

    if (&_net_if_list_start[0] == &_net_if_list_end[0]) {
        NET_WARN("No default interface found!");
        return (NULL);
    }

    if (default_iface != NULL) {
        return (default_iface);
    }

    #if defined(CONFIG_NET_DEFAULT_IF_ETHERNET)
    iface = net_if_get_first_by_type(&NET_L2_GET_NAME(ETHERNET));
    #endif

    #if defined(CONFIG_NET_DEFAULT_IF_IEEE802154)
    iface = net_if_get_first_by_type(&NET_L2_GET_NAME(IEEE802154));
    #endif

    #if defined(CONFIG_NET_DEFAULT_IF_DUMMY)
    iface = net_if_get_first_by_type(&NET_L2_GET_NAME(DUMMY));
    #endif

    #if defined(CONFIG_NET_DEFAULT_IF_OFFLOAD)
    iface = net_if_get_first_by_type(NULL);
    #endif

    #if defined(CONFIG_NET_DEFAULT_IF_CANBUS_RAW)
    iface = net_if_get_first_by_type(&NET_L2_GET_NAME(CANBUS_RAW));
    #endif

    #if defined(CONFIG_NET_DEFAULT_IF_PPP)
    iface = net_if_get_first_by_type(&NET_L2_GET_NAME(PPP));
    #endif

    #if defined(CONFIG_NET_DEFAULT_IF_UP)
    iface = net_if_get_first_up();
    #endif

    #if defined(CONFIG_NET_DEFAULT_IF_WIFI)
    iface = net_if_get_first_wifi();
    #endif

    return (iface ? iface : _net_if_list_start);
}

struct net_if* net_if_get_first_by_type(const struct net_l2* l2) {
    STRUCT_SECTION_FOREACH(net_if, iface) {
        if (IS_ENABLED(CONFIG_NET_OFFLOAD) &&
            !l2 && net_if_offload(iface)) {
            return (iface);
        }

        if (net_if_l2(iface) == l2) {
            return (iface);
        }
    }

    return (NULL);
}

struct net_if* net_if_get_first_up(void) {
    STRUCT_SECTION_FOREACH(net_if, iface) {
        if (net_if_flag_is_set(iface, NET_IF_UP)) {
            return (iface);
        }
    }

    return (NULL);
}

static enum net_l2_flags l2_flags_get(struct net_if* iface) {
    enum net_l2_flags flags = 0;
    struct net_l2 const* l2;

    l2 = net_if_l2(iface);
    if ((l2 != NULL) && (l2->get_flags != NULL)) {
        flags = l2->get_flags(iface);
    }

    return (flags);
}

#if defined(CONFIG_NET_NATIVE_IPV4) || defined(CONFIG_NET_NATIVE_IPV6)
/* Return how many bits are shared between two IP addresses */
static uint8_t get_ipaddr_diff(uint8_t const* src, uint8_t const* dst, int addr_len) {
    uint8_t xor;
    uint8_t len = 0U;

    for (uint8_t j = 0U; j < addr_len; j++) {
        if (src[j] == dst[j]) {
            len += 8U;
        }
        else {
            xor = src[j] ^ dst[j];
            for (uint8_t k = 0U; k < 8; k++) {
                if (!(xor & 0x80)) {
                    len++;
                    xor <<= 1;
                }
                else {
                    break;
                }
            }
            break;
        }
    }

    return (len);
}

static struct net_if_router* iface_router_lookup(struct net_if const* iface,
                                                 uint8_t family, void* addr) {
    struct net_if_router* router = NULL;

    k_mutex_lock(&lock, K_FOREVER);

    for (int i = 0; i < CONFIG_NET_MAX_ROUTERS; i++) {
        if (!routers[i].is_used ||
            routers[i].address.family != family ||
            routers[i].iface != iface) {
            continue;
        }

        if ((IS_ENABLED(CONFIG_NET_IPV6) && family == NET_AF_INET6 &&
             net_ipv6_addr_cmp(net_if_router_ipv6(&routers[i]),
                               (struct net_in6_addr*)addr)) ||
            (IS_ENABLED(CONFIG_NET_IPV4) && family == NET_AF_INET &&
             net_ipv4_addr_cmp(net_if_router_ipv4(&routers[i]),
                               (struct net_in_addr*)addr))) {
            router = &routers[i];
            goto out;
        }
    }

out :
    k_mutex_unlock(&lock);

    return (router);
}

static void iface_router_notify_deletion(struct net_if_router* router,
                                         char const* delete_reason) {
    if (IS_ENABLED(CONFIG_NET_IPV6) &&
        (router->address.family == NET_AF_INET6)) {
        NET_DBG("IPv6 router %s %s",
                net_sprint_ipv6_addr(net_if_router_ipv6(router)),
                delete_reason);

        net_mgmt_event_notify_with_info(NET_EVENT_IPV6_ROUTER_DEL,
                                        router->iface,
                                        &router->address.in6_addr,
                                        sizeof(struct net_in6_addr));
    }
    else if (IS_ENABLED(CONFIG_NET_IPV4) &&
             (router->address.family == NET_AF_INET)) {
        NET_DBG("IPv4 router %s %s",
                net_sprint_ipv4_addr(net_if_router_ipv4(router)),
                delete_reason);

        net_mgmt_event_notify_with_info(NET_EVENT_IPV4_ROUTER_DEL,
                                        router->iface,
                                        &router->address.in_addr,
                                        sizeof(struct net_in6_addr));
    }
}

static inline int32_t iface_router_ends(const struct net_if_router* router,
                                        uint32_t now) {
    uint32_t ends = router->life_start;

    ends += (MSEC_PER_SEC * router->lifetime);

    /* Signed number of ms until router lifetime ends */
    return (int32_t)(ends - now);
}

static void iface_router_update_timer(uint32_t now) {
    struct net_if_router* router;
    struct net_if_router* next;
    uint32_t new_delay = UINT32_MAX;

    k_mutex_lock(&lock, K_FOREVER);

    SYS_SLIST_FOR_EACH_CONTAINER_SAFE_WITH_TYPE(&active_router_timers,
                                                struct net_if_router,
                                                router, next, node) {
        int32_t ends = iface_router_ends(router, now);

        if (ends <= 0) {
            new_delay = 0;
            break;
        }

        new_delay = MIN((uint32_t)ends, new_delay);
    }

    if (new_delay == UINT32_MAX) {
        k_work_cancel_delayable(&router_timer);
    }
    else {
        k_work_reschedule(&router_timer, K_MSEC(new_delay));
    }

    k_mutex_unlock(&lock);
}

static void iface_router_expired(struct k_work* work) {
    uint32_t current_time = k_uptime_get_32();
    struct net_if_router* router;
    struct net_if_router* next;
    sys_snode_t* prev_node = NULL;

    ARG_UNUSED(work);

    k_mutex_lock(&lock, K_FOREVER);

    SYS_SLIST_FOR_EACH_CONTAINER_SAFE_WITH_TYPE(&active_router_timers,
                                                struct net_if_router,
                                                router, next, node) {
        int32_t ends = iface_router_ends(router, current_time);

        if (ends > 0) {
            /* We have to loop on all active routers as their
             * lifetime differ from each other.
             */
            prev_node = &router->node;
            continue;
        }

        iface_router_notify_deletion(router, "has expired");
        sys_slist_remove(&active_router_timers,
                         prev_node, &router->node);
        router->is_used = false;
    }

    iface_router_update_timer(current_time);

    k_mutex_unlock(&lock);
}

static struct net_if_router* iface_router_add(struct net_if* iface,
                                              uint8_t family, void const* addr,
                                              bool is_default,
                                              uint16_t lifetime) {
    struct net_if_router* router = NULL;

    k_mutex_lock(&lock, K_FOREVER);

    for (int i = 0; i < CONFIG_NET_MAX_ROUTERS; i++) {
        if (routers[i].is_used) {
            continue;
        }

        router = &routers[i];
        router->is_used        = true;
        router->iface          = iface;
        router->address.family = family;

        if (lifetime) {
            router->is_default  = true;
            router->is_infinite = false;
            router->lifetime    = lifetime;
            router->life_start  = k_uptime_get_32();

            sys_slist_append(&active_router_timers,
                             &router->node);

            iface_router_update_timer(router->life_start);
        }
        else {
            router->is_default  = false;
            router->is_infinite = true;
            router->lifetime    = 0;
        }

        if (IS_ENABLED(CONFIG_NET_IPV6) && family == NET_AF_INET6) {
            memcpy(net_if_router_ipv6(router), addr,
                   sizeof(struct net_in6_addr));
            net_mgmt_event_notify_with_info(
                            NET_EVENT_IPV6_ROUTER_ADD, iface,
                            &router->address.in6_addr,
                            sizeof(struct net_in6_addr));

            NET_DBG("interface %p router %s lifetime %u default %d "
                    "added", iface,
                    net_sprint_ipv6_addr((struct net_in6_addr*)addr),
                    lifetime, router->is_default);
        }
        else if (IS_ENABLED(CONFIG_NET_IPV4) && (family == NET_AF_INET)) {
            memcpy(net_if_router_ipv4(router), addr,
                   sizeof(struct net_in_addr));
            router->is_default = is_default;

            net_mgmt_event_notify_with_info(
                            NET_EVENT_IPV4_ROUTER_ADD, iface,
                            &router->address.in_addr,
                            sizeof(struct net_in_addr));

            NET_DBG("interface %p router %s lifetime %u default %d "
                    "added", iface,
                    net_sprint_ipv4_addr((struct net_in_addr*)addr),
                    lifetime, is_default);
        }

        goto out;
    }

out :
    k_mutex_unlock(&lock);

    return (router);
}

static bool iface_router_rm(struct net_if_router* router) {
    bool ret = false;

    k_mutex_lock(&lock, K_FOREVER);

    if (!router->is_used) {
        goto out;
    }

    iface_router_notify_deletion(router, "has been removed");

    /* We recompute the timer if only the router was time limited */
    if (sys_slist_find_and_remove(&active_router_timers, &router->node)) {
        iface_router_update_timer(k_uptime_get_32());
    }

    router->is_used = false;
    ret = true;

out :
    k_mutex_unlock(&lock);

    return (ret);
}

void net_if_router_rm(struct net_if_router* router) {
    k_mutex_lock(&lock, K_FOREVER);

    router->is_used = false;

    /* FIXME - remove timer */

    k_mutex_unlock(&lock);
}

static struct net_if_router* iface_router_find_default(struct net_if const* iface,
                                                       uint8_t family, void const* addr) {
    struct net_if_router* router = NULL;

    /* TODO: addr will need to be handled */
    ARG_UNUSED(addr);

    k_mutex_lock(&lock, K_FOREVER);

    for (int i = 0; i < CONFIG_NET_MAX_ROUTERS; i++) {
        if (!routers[i].is_used    ||
            !routers[i].is_default ||
            routers[i].address.family != family) {
            continue;
        }

        if (iface && (iface != routers[i].iface)) {
            continue;
        }

        router = &routers[i];
        goto out;
    }

out :
    k_mutex_unlock(&lock);

    return (router);
}

static void iface_router_init(void) {
    k_work_init_delayable(&router_timer, iface_router_expired);
    sys_slist_init(&active_router_timers);
}
#else
#define iface_router_init(...)
#endif /* CONFIG_NET_NATIVE_IPV4 || CONFIG_NET_NATIVE_IPV6 */

#if defined(CONFIG_NET_NATIVE_IPV4) || defined(CONFIG_NET_NATIVE_IPV6)
void net_if_mcast_mon_register(struct net_if_mcast_monitor* mon,
                               struct net_if* iface,
                               net_if_mcast_callback_t cb) {
    k_mutex_lock(&lock, K_FOREVER);

    sys_slist_find_and_remove(&mcast_monitor_callbacks, &mon->node);
    sys_slist_prepend(&mcast_monitor_callbacks, &mon->node);

    mon->iface = iface;
    mon->cb    = cb;

    k_mutex_unlock(&lock);
}

void net_if_mcast_mon_unregister(struct net_if_mcast_monitor* mon) {
    k_mutex_lock(&lock, K_FOREVER);

    sys_slist_find_and_remove(&mcast_monitor_callbacks, &mon->node);

    k_mutex_unlock(&lock);
}

void net_if_mcast_monitor(struct net_if* iface,
                          const struct net_addr* addr,
                          bool is_joined) {
    struct net_if_mcast_monitor* mon;
    struct net_if_mcast_monitor* tmp;

    k_mutex_lock(&lock, K_FOREVER);

    SYS_SLIST_FOR_EACH_CONTAINER_SAFE_WITH_TYPE(&mcast_monitor_callbacks,
                                                struct net_if_mcast_monitor,
                                                mon, tmp, node) {
        if ((iface == mon->iface) || (mon->iface == NULL)) {
            mon->cb(iface, addr, is_joined);
        }
    }

    k_mutex_unlock(&lock);
}
#else
#define net_if_mcast_mon_register(...)
#define net_if_mcast_mon_unregister(...)
#define net_if_mcast_monitor(...)
#endif /* CONFIG_NET_NATIVE_IPV4 || CONFIG_NET_NATIVE_IPV6 */

#if defined(CONFIG_NET_NATIVE_IPV6)
int net_if_config_ipv6_get(struct net_if* iface, struct net_if_ipv6** ipv6) {
    int ret = 0;

    net_if_lock(iface);

    if (!net_if_flag_is_set(iface, NET_IF_IPV6)) {
        ret = -ENOTSUP;
        goto out;
    }

    if (iface->config.ip.ipv6) {
        if (ipv6) {
            *ipv6 = iface->config.ip.ipv6;
        }

        goto out;
    }

    k_mutex_lock(&lock, K_FOREVER);

    for (int i = 0; i < ARRAY_SIZE(ipv6_addresses); i++) {
        if (ipv6_addresses[i].iface) {
            continue;
        }

        iface->config.ip.ipv6   = &ipv6_addresses[i].ipv6;
        ipv6_addresses[i].iface = iface;

        if (ipv6) {
            *ipv6 = &ipv6_addresses[i].ipv6;
        }

        k_mutex_unlock(&lock);
        goto out;
    }

    k_mutex_unlock(&lock);

    ret = -ESRCH;

out :
    net_if_unlock(iface);

    return (ret);
}

int net_if_config_ipv6_put(struct net_if* iface) {
    int ret = 0;

    net_if_lock(iface);

    if (!net_if_flag_is_set(iface, NET_IF_IPV6)) {
        ret = -ENOTSUP;
        goto out;
    }

    if (!iface->config.ip.ipv6) {
        ret = -EALREADY;
        goto out;
    }

    k_mutex_lock(&lock, K_FOREVER);

    for (int i = 0; i < ARRAY_SIZE(ipv6_addresses); i++) {
        if (ipv6_addresses[i].iface != iface) {
            continue;
        }

        iface->config.ip.ipv6   = NULL;
        ipv6_addresses[i].iface = NULL;

        k_mutex_unlock(&lock);
        goto out;
    }

    k_mutex_unlock(&lock);

    ret = -ESRCH;

out :
    net_if_unlock(iface);

    return (ret);
}

#if defined(CONFIG_NET_IPV6_MLD)
static void join_mcast_allnodes(struct net_if* iface) {
    struct net_in6_addr addr;
    int ret;

    if (iface->config.ip.ipv6 == NULL) {
        return;
    }

    net_ipv6_addr_create_ll_allnodes_mcast(&addr);

    ret = net_ipv6_mld_join(iface, &addr);
    if ((ret < 0) && (ret != -EALREADY) && (ret != -ENETDOWN)) {
        NET_ERR("Cannot join all nodes address %s for %d (%d)",
                net_sprint_ipv6_addr(&addr),
                net_if_get_by_iface(iface), ret);
    }
}

static void join_mcast_solicit_node(struct net_if* iface,
                                    struct net_in6_addr const* my_addr) {
    struct net_in6_addr addr;
    int ret;

    if (iface->config.ip.ipv6 == NULL) {
        return;
    }

    /* Join to needed multicast groups, RFC 4291 ch 2.8 */
    net_ipv6_addr_create_solicited_node(my_addr, &addr);

    ret = net_ipv6_mld_join(iface, &addr);
    if (ret < 0) {
        if (ret != -EALREADY && ret != -ENETDOWN) {
            NET_ERR("Cannot join solicit node address %s for %d (%d)",
                    net_sprint_ipv6_addr(&addr),
                    net_if_get_by_iface(iface), ret);
        }
    }
    else {
        NET_DBG("Join solicit node address %s (ifindex %d)",
                net_sprint_ipv6_addr(&addr),
                net_if_get_by_iface(iface));
    }
}

static void leave_mcast_all(struct net_if* iface) {
    struct net_if_ipv6 const* ipv6;

    ipv6 = iface->config.ip.ipv6;
    if (ipv6 == NULL) {
        return;
    }

    for (int i = 0; i < NET_IF_MAX_IPV6_MADDR; i++) {
        if (!ipv6->mcast[i].is_used ||
            !ipv6->mcast[i].is_joined) {
            continue;
        }

        net_ipv6_mld_leave(iface, &ipv6->mcast[i].address.in6_addr);
    }
}

static void join_mcast_nodes(struct net_if* iface, struct net_in6_addr const* addr) {
    enum net_l2_flags flags;

    if (iface->config.ip.ipv6 == NULL) {
        return;
    }

    flags = l2_flags_get(iface);
    if (flags & NET_L2_MULTICAST) {
        join_mcast_allnodes(iface);

        if (!(flags & NET_L2_MULTICAST_SKIP_JOIN_SOLICIT_NODE)) {
            join_mcast_solicit_node(iface, addr);
        }
    }
}
#else
#define join_mcast_allnodes(...)
#define join_mcast_solicit_node(...)
#define leave_mcast_all(...)
#define join_mcast_nodes(...)
#endif /* CONFIG_NET_IPV6_MLD */

#if defined(CONFIG_NET_IPV6_DAD)
#define DAD_TIMEOUT 100U /* ms */

static void dad_timeout(struct k_work* work) {
    uint32_t current_time = k_uptime_get_32();
    struct net_if_addr* ifaddr;
    struct net_if_addr* next;
    int32_t delay = -1;
    sys_slist_t expired_list;

    ARG_UNUSED(work);

    sys_slist_init(&expired_list);

    k_mutex_lock(&lock, K_FOREVER);

    SYS_SLIST_FOR_EACH_CONTAINER_SAFE(&active_dad_timers,
                                      ifaddr, next, dad_node) {
        /* DAD entries are ordered by construction.  Stop when
         * we find one that hasn't expired.
         */
        delay = (int32_t)(ifaddr->dad_start +
                          DAD_TIMEOUT - current_time);
        if (delay > 0) {
            break;
        }

        /* Removing the ifaddr from active_dad_timers list */
        sys_slist_remove(&active_dad_timers, NULL, &ifaddr->dad_node);
        sys_slist_append(&expired_list, &ifaddr->dad_node);

        ifaddr = NULL;
    }

    if ((ifaddr != NULL) && (delay > 0)) {
        k_work_reschedule(&dad_timer, K_MSEC((uint32_t)delay));
    }

    k_mutex_unlock(&lock);

    SYS_SLIST_FOR_EACH_CONTAINER(&expired_list, ifaddr, dad_node) {
        struct net_if* iface;

        NET_DBG("DAD succeeded for %s at interface %d",
            net_sprint_ipv6_addr(&ifaddr->address.in6_addr),
            ifaddr->ifindex);

        ifaddr->addr_state = NET_ADDR_PREFERRED;
        iface = net_if_get_by_index(ifaddr->ifindex);

        net_mgmt_event_notify_with_info(NET_EVENT_IPV6_DAD_SUCCEED,
                                        iface,
                                        &ifaddr->address.in6_addr,
                                        sizeof(struct net_in6_addr));

        /* The address gets added to neighbor cache which is not
         * needed in this case as the address is our own one.
         */
        net_ipv6_nbr_rm(iface, &ifaddr->address.in6_addr);
    }
}

void net_if_ipv6_start_dad(struct net_if* iface,
                           struct net_if_addr* ifaddr) {
    ifaddr->addr_state = NET_ADDR_TENTATIVE;

    if (net_if_is_up(iface)) {
        NET_DBG("Interface %p ll addr %s tentative IPv6 addr %s",
                iface,
                net_sprint_ll_addr(net_if_get_link_addr(iface)->addr,
                                   net_if_get_link_addr(iface)->len),
                net_sprint_ipv6_addr(&ifaddr->address.in6_addr));

        ifaddr->dad_count = 1U;

        if (!net_ipv6_start_dad(iface, ifaddr)) {
            ifaddr->dad_start = k_uptime_get_32();
            ifaddr->ifindex   = (uint8_t)net_if_get_by_iface(iface);

            k_mutex_lock(&lock, K_FOREVER);
            sys_slist_find_and_remove(&active_dad_timers,
                                      &ifaddr->dad_node);
            sys_slist_append(&active_dad_timers, &ifaddr->dad_node);
            k_mutex_unlock(&lock);

            /* FUTURE: use schedule, not reschedule. */
            if (!k_work_delayable_remaining_get(&dad_timer)) {
                k_work_reschedule(&dad_timer,
                                  K_MSEC(DAD_TIMEOUT));
            }
        }
    }
    else {
        NET_DBG("Interface %p is down, starting DAD for %s later.",
                iface,
                net_sprint_ipv6_addr(&ifaddr->address.in6_addr));
    }
}

void net_if_start_dad(struct net_if* iface) {
    struct net_if_addr const* ifaddr;
    struct net_if_ipv6* ipv6;
    struct net_in6_addr addr = {0};
    int ret;

    net_if_lock(iface);

    NET_DBG("Starting DAD for iface %p", iface);

    ret = net_if_config_ipv6_get(iface, &ipv6);
    if (ret < 0) {
        if (ret != -ENOTSUP) {
            NET_WARN("Cannot do DAD IPv6 config is not valid.");
        }

        goto out;
    }

    if (ipv6 == NULL) {
        goto out;
    }

    net_ipv6_addr_create_iid(&addr, net_if_get_link_addr(iface));

    ifaddr = net_if_ipv6_addr_add(iface, &addr, NET_ADDR_AUTOCONF, 0);
    if (ifaddr == NULL) {
        NET_ERR("Cannot add %s address to interface %p, DAD fails",
                net_sprint_ipv6_addr(&addr), iface);
    }

    /* Start DAD for all the addresses that were added earlier when
     * the interface was down.
     */
    ARRAY_FOR_EACH(ipv6->unicast, i) {
        if (!ipv6->unicast[i].is_used ||
            (ipv6->unicast[i].address.family != NET_AF_INET6) ||
            (&ipv6->unicast[i] == ifaddr) ||
            net_ipv6_is_addr_loopback(
                    &ipv6->unicast[i].address.in6_addr)) {
            continue;
        }

        net_if_ipv6_start_dad(iface, &ipv6->unicast[i]);
    }

out :
    net_if_unlock(iface);
}

void net_if_ipv6_dad_failed(struct net_if* iface, const struct net_in6_addr* addr) {
    struct net_if_addr* ifaddr;
    uint32_t timeout;
    uint32_t preferred_lifetime;

    net_if_lock(iface);

    ifaddr = net_if_ipv6_addr_lookup(addr, &iface);
    if (ifaddr == NULL) {
        NET_ERR("Cannot find %s address in interface %p",
                net_sprint_ipv6_addr(addr), iface);
        goto out;
    }

    if (IS_ENABLED(CONFIG_NET_IPV6_PE)) {
        ifaddr->dad_count++;

        timeout = COND_CODE_1(CONFIG_NET_IPV6_PE,
                              (ifaddr->addr_timeout), (0));
        preferred_lifetime = COND_CODE_1(CONFIG_NET_IPV6_PE,
                                         (ifaddr->addr_preferred_lifetime), (0U));

        if (!net_ipv6_pe_check_dad(ifaddr->dad_count)) {
            NET_ERR("Cannot generate PE address for interface %p",
                    iface);
            iface->pe_enabled = false;
            net_mgmt_event_notify(NET_EVENT_IPV6_PE_DISABLED, iface);
        }
    }

    net_mgmt_event_notify_with_info(NET_EVENT_IPV6_DAD_FAILED, iface,
                                    &ifaddr->address.in6_addr,
                                    sizeof(struct net_in6_addr));

    /* The old address needs to be removed from the interface before we can
     * start new DAD for the new PE address as the amount of address slots
     * is limited.
     */
    net_if_ipv6_addr_rm(iface, addr);

    if (IS_ENABLED(CONFIG_NET_IPV6_PE) && iface->pe_enabled) {
        net_ipv6_pe_start(iface, addr, timeout, preferred_lifetime);
    }

out :
    net_if_unlock(iface);
}

static inline void iface_ipv6_dad_init(void) {
    k_work_init_delayable(&dad_timer, dad_timeout);
    sys_slist_init(&active_dad_timers);
}

#else
static inline void net_if_ipv6_start_dad(struct net_if* iface,
                                         struct net_if_addr* ifaddr) {
    ifaddr->addr_state = NET_ADDR_PREFERRED;
}

#define iface_ipv6_dad_init(...)
#endif /* CONFIG_NET_IPV6_DAD */

#if defined(CONFIG_NET_IPV6_ND)
#define RS_TIMEOUT (1U * MSEC_PER_SEC)
#define RS_COUNT   3

static void rs_timeout(struct k_work* work) {
    uint32_t current_time = k_uptime_get_32();
    struct net_if_ipv6* ipv6;
    struct net_if_ipv6* next;
    int32_t delay = -1;
    sys_slist_t expired_list;

    ARG_UNUSED(work);

    sys_slist_init(&expired_list);

    k_mutex_lock(&lock, K_FOREVER);

    SYS_SLIST_FOR_EACH_CONTAINER_SAFE(&active_rs_timers,
                                      ipv6, next, rs_node) {
        /* RS entries are ordered by construction.  Stop when
         * we find one that hasn't expired.
         */
        delay = (int32_t)(ipv6->rs_start + RS_TIMEOUT - current_time);
        if (delay > 0) {
            break;
        }

        /* Removing the ipv6 from active_rs_timers list */
        sys_slist_remove(&active_rs_timers, NULL, &ipv6->rs_node);
        sys_slist_append(&expired_list, &ipv6->rs_node);

        ipv6 = NULL;
    }

    if ((ipv6 != NULL) && (delay > 0)) {
        k_work_reschedule(&rs_timer, K_MSEC(ipv6->rs_start +
                                            RS_TIMEOUT - current_time));
    }

    k_mutex_unlock(&lock);

    SYS_SLIST_FOR_EACH_CONTAINER(&expired_list, ipv6, rs_node) {
        struct net_if* iface = NULL;

        /* Did not receive RA yet. */
        ipv6->rs_count++;

        STRUCT_SECTION_FOREACH(net_if, tmp) {
            if (tmp->config.ip.ipv6 == ipv6) {
                iface = tmp;
                break;
            }
        }

        if (iface) {
            NET_DBG("RS no respond iface %p count %d",
                    iface, ipv6->rs_count);
            if (ipv6->rs_count < RS_COUNT) {
                net_if_start_rs(iface);
            }
        }
        else {
            NET_DBG("Interface IPv6 config %p not found", ipv6);
        }
    }
}

void net_if_start_rs(struct net_if* iface) {
    struct net_if_ipv6* ipv6;

    net_if_lock(iface);

    if (net_if_flag_is_set(iface, NET_IF_IPV6_NO_ND)) {
        goto out;
    }

    ipv6 = iface->config.ip.ipv6;
    if (ipv6 == NULL) {
        goto out;
    }

    NET_DBG("Starting ND/RS for iface %p", iface);

    if (!net_ipv6_start_rs(iface)) {
        ipv6->rs_start = k_uptime_get_32();

        k_mutex_lock(&lock, K_FOREVER);
        sys_slist_append(&active_rs_timers, &ipv6->rs_node);
        k_mutex_unlock(&lock);

        /* FUTURE: use schedule, not reschedule. */
        if (!k_work_delayable_remaining_get(&rs_timer)) {
            k_work_reschedule(&rs_timer, K_MSEC(RS_TIMEOUT));
        }
    }

out :
    net_if_unlock(iface);
}

void net_if_stop_rs(struct net_if* iface) {
    struct net_if_ipv6* ipv6;

    net_if_lock(iface);

    ipv6 = iface->config.ip.ipv6;
    if (ipv6 == NULL) {
        goto out;
    }

    NET_DBG("Stopping ND/RS for iface %p", iface);

    k_mutex_lock(&lock, K_FOREVER);
    sys_slist_find_and_remove(&active_rs_timers, &ipv6->rs_node);
    k_mutex_unlock(&lock);

out :
    net_if_unlock(iface);
}

static inline void iface_ipv6_nd_init(void) {
    k_work_init_delayable(&rs_timer, rs_timeout);
    sys_slist_init(&active_rs_timers);
}

#else
#define net_if_start_rs(...)
#define net_if_stop_rs(...)
#define iface_ipv6_nd_init(...)
#endif /* CONFIG_NET_IPV6_ND */

#if defined(CONFIG_NET_IPV6_ND) && defined(CONFIG_NET_NATIVE_IPV6)

void net_if_nbr_reachability_hint(struct net_if* iface, const struct net_in6_addr* ipv6_addr) {
    net_if_lock(iface);

    if (net_if_flag_is_set(iface, NET_IF_IPV6_NO_ND)) {
        goto out;
    }

    if (iface->config.ip.ipv6 == NULL) {
        goto out;
    }

    net_ipv6_nbr_reachability_hint(iface, ipv6_addr);

out :
    net_if_unlock(iface);
}

#endif

struct net_if_addr* net_if_ipv6_addr_lookup(const struct net_in6_addr* addr,
                                            struct net_if** ret) {
    struct net_if_addr* ifaddr = NULL;

    STRUCT_SECTION_FOREACH(net_if, iface) {
        struct net_if_ipv6* ipv6;

        net_if_lock(iface);

        ipv6 = iface->config.ip.ipv6;
        if (ipv6 == NULL) {
            net_if_unlock(iface);
            continue;
        }

        ARRAY_FOR_EACH(ipv6->unicast, i) {
            if (!ipv6->unicast[i].is_used ||
                ipv6->unicast[i].address.family != NET_AF_INET6) {
                continue;
            }

            if (net_ipv6_is_prefix(
                        addr->s6_addr,
                        ipv6->unicast[i].address.in6_addr.s6_addr,
                        128)) {

                if (ret != NULL) {
                    *ret = iface;
                }

                ifaddr = &ipv6->unicast[i];
                net_if_unlock(iface);
                goto out;
            }
        }

        net_if_unlock(iface);
    }

out :
    return (ifaddr);
}

struct net_if_addr* net_if_ipv6_addr_lookup_by_iface(struct net_if* iface,
                                                     struct net_in6_addr const* addr) {
    struct net_if_addr* ifaddr = NULL;
    struct net_if_ipv6* ipv6;

    net_if_lock(iface);

    ipv6 = iface->config.ip.ipv6;
    if (ipv6 == NULL) {
        goto out;
    }

    ARRAY_FOR_EACH(ipv6->unicast, i) {
        if (!ipv6->unicast[i].is_used ||
            (ipv6->unicast[i].address.family != NET_AF_INET6)) {
            continue;
        }

        if (net_ipv6_is_prefix(
                    addr->s6_addr,
                    ipv6->unicast[i].address.in6_addr.s6_addr,
                    128)) {
            ifaddr = &ipv6->unicast[i];
            goto out;
        }
    }

out :
    net_if_unlock(iface);

    return (ifaddr);
}

int z_impl_net_if_ipv6_addr_lookup_by_index(const struct net_in6_addr* addr) {
    struct net_if* iface;
    struct net_if_addr const* if_addr;

    if_addr = net_if_ipv6_addr_lookup(addr, &iface);
    if (if_addr == NULL) {
        return (0);
    }

    return net_if_get_by_iface(iface);
}

#ifdef CONFIG_USERSPACE
static inline int z_vrfy_net_if_ipv6_addr_lookup_by_index(
                                            const struct net_in6_addr* addr) {
    struct net_in6_addr addr_v6;

    K_OOPS(k_usermode_from_copy(&addr_v6, (void*)addr, sizeof(addr_v6)));

    return z_impl_net_if_ipv6_addr_lookup_by_index(&addr_v6);
}
#include <zephyr/syscalls/net_if_ipv6_addr_lookup_by_index_mrsh.c>
#endif

/* To be called when interface comes up so that all the non-joined multicast
 * groups are joined.
 */
static void rejoin_ipv6_mcast_groups(struct net_if* iface) {
    struct net_if_ipv6* ipv6;

    net_if_lock(iface);

    if (!net_if_flag_is_set(iface, NET_IF_IPV6) ||
        net_if_flag_is_set(iface, NET_IF_IPV6_NO_ND)) {
        goto out;
    }

    if (net_if_config_ipv6_get(iface, &ipv6) < 0) {
        goto out;
    }

    /* Rejoin solicited node multicasts. */
    ARRAY_FOR_EACH(ipv6->unicast, i) {
        if (!ipv6->unicast[i].is_used) {
            continue;
        }

        join_mcast_nodes(iface, &ipv6->unicast[i].address.in6_addr);
    }

    /* Rejoin any mcast address present on the interface, but marked as not joined. */
    ARRAY_FOR_EACH(ipv6->mcast, i) {
        int ret;

        if (!ipv6->mcast[i].is_used ||
            net_if_ipv4_maddr_is_joined(&ipv6->mcast[i])) {
            continue;
        }

        ret = net_ipv6_mld_join(iface, &ipv6->mcast[i].address.in6_addr);
        if (ret < 0) {
            NET_ERR("Cannot join mcast address %s for %d (%d)",
                    net_sprint_ipv6_addr(&ipv6->mcast[i].address.in6_addr),
                    net_if_get_by_iface(iface), ret);
        }
    }

out :
    net_if_unlock(iface);
}

/* To be called when interface comes operational down so that multicast
 * groups are rejoined when back up.
 */
static void clear_joined_ipv6_mcast_groups(struct net_if* iface) {
    struct net_if_ipv6* ipv6;

    net_if_lock(iface);

    if (!net_if_flag_is_set(iface, NET_IF_IPV6)) {
        goto out;
    }

    if (net_if_config_ipv6_get(iface, &ipv6) < 0) {
        goto out;
    }

    ARRAY_FOR_EACH(ipv6->mcast, i) {
        if (!ipv6->mcast[i].is_used) {
            continue;
        }

        net_if_ipv6_maddr_leave(iface, &ipv6->mcast[i]);
    }

out :
    net_if_unlock(iface);
}

static void address_expired(struct net_if_addr* ifaddr) {
    NET_DBG("IPv6 address %s is expired",
        net_sprint_ipv6_addr(&ifaddr->address.in6_addr));

    sys_slist_find_and_remove(&active_address_lifetime_timers,
                              &ifaddr->lifetime.node);

    net_timeout_set(&ifaddr->lifetime, 0, 0);

    STRUCT_SECTION_FOREACH(net_if, iface) {
        ARRAY_FOR_EACH(iface->config.ip.ipv6->unicast, i) {
            if (&iface->config.ip.ipv6->unicast[i] == ifaddr) {
                net_if_ipv6_addr_rm(iface,
                        &iface->config.ip.ipv6->unicast[i].address.in6_addr);
                return;
            }
        }
    }
}

static void address_lifetime_timeout(struct k_work* work) {
    uint32_t next_update  = UINT32_MAX;
    uint32_t current_time = k_uptime_get_32();
    struct net_if_addr* current;
    struct net_if_addr* next;

    ARG_UNUSED(work);

    k_mutex_lock(&lock, K_FOREVER);

    SYS_SLIST_FOR_EACH_CONTAINER_SAFE(&active_address_lifetime_timers,
                                      current, next, lifetime.node) {
        struct net_timeout* timeout = &current->lifetime;
        uint32_t this_update = net_timeout_evaluate(timeout,
                                                    current_time);

        if (this_update == 0U) {
            address_expired(current);
            continue;
        }

        if (this_update < next_update) {
            next_update = this_update;
        }

        if (current == next) {
            break;
        }
    }

    if (next_update != UINT32_MAX) {
        NET_DBG("Waiting for %d ms", (int32_t)next_update);

        k_work_reschedule(&address_lifetime_timer, K_MSEC(next_update));
    }

    k_mutex_unlock(&lock);
}

#if defined(CONFIG_NET_TEST)
void net_address_lifetime_timeout(void) {
    address_lifetime_timeout(NULL);
}
#endif

static void address_start_timer(struct net_if_addr* ifaddr, uint32_t vlifetime) {
    /* Make sure that we do not insert the address twice to
     * the lifetime timer list.
     */
    sys_slist_find_and_remove(&active_address_lifetime_timers,
                              &ifaddr->lifetime.node);

    sys_slist_append(&active_address_lifetime_timers,
                     &ifaddr->lifetime.node);

    net_timeout_set(&ifaddr->lifetime, vlifetime, k_uptime_get_32());
    k_work_reschedule(&address_lifetime_timer, K_NO_WAIT);
}

void net_if_ipv6_addr_update_lifetime(struct net_if_addr* ifaddr,
                                      uint32_t vlifetime) {
    k_mutex_lock(&lock, K_FOREVER);

    NET_DBG("Updating expire time of %s by %u secs",
            net_sprint_ipv6_addr(&ifaddr->address.in6_addr),
            vlifetime);

    ifaddr->addr_state = NET_ADDR_PREFERRED;

    address_start_timer(ifaddr, vlifetime);

    k_mutex_unlock(&lock);
}

static struct net_if_addr* ipv6_addr_find(struct net_if* iface,
                                          struct net_in6_addr const* addr) {
    struct net_if_ipv6* ipv6 = iface->config.ip.ipv6;

    ARRAY_FOR_EACH(ipv6->unicast, i) {
        if (!ipv6->unicast[i].is_used) {
            continue;
        }

        if (net_ipv6_addr_cmp(
                    addr, &ipv6->unicast[i].address.in6_addr)) {

            return (&ipv6->unicast[i]);
        }
    }

    return (NULL);
}

static inline void net_if_addr_init(struct net_if_addr* ifaddr,
                                    struct net_in6_addr const* addr,
                                    enum net_addr_type addr_type,
                                    uint32_t vlifetime) {
    ifaddr->is_used        = true;
    ifaddr->is_temporary   = false;
    ifaddr->address.family = NET_AF_INET6;
    ifaddr->addr_type      = addr_type;
    ifaddr->atomic_ref     = ATOMIC_INIT(1);

    net_ipaddr_copy(&ifaddr->address.in6_addr, addr);

    /* FIXME - set the mcast addr for this node */

    if (vlifetime) {
        ifaddr->is_infinite = false;

        NET_DBG("Expiring %s in %u secs",
                net_sprint_ipv6_addr(addr),
                vlifetime);

        net_if_ipv6_addr_update_lifetime(ifaddr, vlifetime);
    }
    else {
        ifaddr->is_infinite = true;
    }
}

struct net_if_addr* net_if_ipv6_addr_add(struct net_if* iface,
                                         struct net_in6_addr* addr,
                                         enum net_addr_type addr_type,
                                         uint32_t vlifetime) {
    struct net_if_addr* ifaddr = NULL;
    struct net_if_ipv6* ipv6;

    net_if_lock(iface);

    if (net_if_config_ipv6_get(iface, &ipv6) < 0) {
        goto out;
    }

    ifaddr = ipv6_addr_find(iface, addr);
    if (ifaddr) {
        goto out;
    }

    ARRAY_FOR_EACH(ipv6->unicast, i) {
        if (ipv6->unicast[i].is_used) {
            continue;
        }

        net_if_addr_init(&ipv6->unicast[i], addr, addr_type,
                         vlifetime);

        NET_DBG("[%zu] interface %d (%p) address %s type %s added", i,
                net_if_get_by_iface(iface), iface,
                net_sprint_ipv6_addr(addr),
                net_addr_type2str(addr_type));

        if (!(l2_flags_get(iface) & NET_L2_POINT_TO_POINT) &&
            !net_ipv6_is_addr_loopback(addr) &&
            !net_if_flag_is_set(iface, NET_IF_IPV6_NO_ND)) {
            /* RFC 4862 5.4.2
             * Before sending a Neighbor Solicitation, an interface
             * MUST join the all-nodes multicast address and the
             * solicited-node multicast address of the tentative
             * address.
             */
            /* The allnodes multicast group is only joined once as
             * net_ipv6_mld_join() checks if we have already
             * joined.
             */
            join_mcast_nodes(iface,
                             &ipv6->unicast[i].address.in6_addr);

            net_if_ipv6_start_dad(iface, &ipv6->unicast[i]);
        }
        else {
            /* If DAD is not done for point-to-point links, then
             * the address is usable immediately.
             */
            ipv6->unicast[i].addr_state = NET_ADDR_PREFERRED;
        }

        net_mgmt_event_notify_with_info(
                NET_EVENT_IPV6_ADDR_ADD, iface,
                &ipv6->unicast[i].address.in6_addr,
                sizeof(struct net_in6_addr));

        ifaddr = &ipv6->unicast[i];
        goto out;
    }

out :
    net_if_unlock(iface);

    return (ifaddr);
}

bool net_if_ipv6_addr_rm(struct net_if* iface, const struct net_in6_addr* addr) {
    struct net_if_ipv6 const* ipv6;
    int ret;

    NET_ASSERT(addr);

    ipv6 = iface->config.ip.ipv6;
    if (ipv6 == NULL) {
        return (false);
    }

    ret = net_if_addr_unref(iface, NET_AF_INET6, addr);
    if (ret > 0) {
        NET_DBG("Address %s still in use (ref %d)",
                net_sprint_ipv6_addr(addr), ret);
        return (false);
    }
    else if (ret < 0) {
        NET_DBG("Address %s not found (%d)",
                net_sprint_ipv6_addr(addr), ret);
    }

    return (true);
}

bool z_impl_net_if_ipv6_addr_add_by_index(int index,
                                          struct net_in6_addr* addr,
                                          enum net_addr_type addr_type,
                                          uint32_t vlifetime) {
    struct net_if* iface;

    iface = net_if_get_by_index(index);
    if (iface == NULL) {
        return (false);
    }

    return net_if_ipv6_addr_add(iface, addr, addr_type, vlifetime) ?
           true : false;
}

#ifdef CONFIG_USERSPACE
bool z_vrfy_net_if_ipv6_addr_add_by_index(int index,
                                          struct net_in6_addr* addr,
                                          enum net_addr_type addr_type,
                                          uint32_t vlifetime) {
    struct net_in6_addr addr_v6;
    struct net_if* iface;

    iface = z_vrfy_net_if_get_by_index(index);
    if (iface == NULL) {
        return (false);
    }

    K_OOPS(k_usermode_from_copy(&addr_v6, (void*)addr, sizeof(addr_v6)));

    return z_impl_net_if_ipv6_addr_add_by_index(index,
                                                &addr_v6,
                                                addr_type,
                                                vlifetime);
}

#include <zephyr/syscalls/net_if_ipv6_addr_add_by_index_mrsh.c>
#endif /* CONFIG_USERSPACE */

bool z_impl_net_if_ipv6_addr_rm_by_index(int index,
                                         const struct net_in6_addr* addr) {
    struct net_if* iface;

    iface = net_if_get_by_index(index);
    if (iface == NULL) {
        return (false);
    }

    return net_if_ipv6_addr_rm(iface, addr);
}

#ifdef CONFIG_USERSPACE
bool z_vrfy_net_if_ipv6_addr_rm_by_index(int index,
                                         const struct net_in6_addr* addr) {
    struct net_in6_addr addr_v6;
    struct net_if* iface;

    iface = z_vrfy_net_if_get_by_index(index);
    if (iface == NULL) {
        return (false);
    }

    K_OOPS(k_usermode_from_copy(&addr_v6, (void*)addr, sizeof(addr_v6)));

    return z_impl_net_if_ipv6_addr_rm_by_index(index, &addr_v6);
}

#include <zephyr/syscalls/net_if_ipv6_addr_rm_by_index_mrsh.c>
#endif /* CONFIG_USERSPACE */

void net_if_ipv6_addr_foreach(struct net_if* iface, net_if_ip_addr_cb_t cb,
                              void* user_data) {
    struct net_if_ipv6* ipv6;

    if (iface == NULL) {
        return;
    }

    net_if_lock(iface);

    ipv6 = iface->config.ip.ipv6;
    if (ipv6 == NULL) {
        goto out;
    }

    ARRAY_FOR_EACH(ipv6->unicast, i) {
        struct net_if_addr* if_addr = &ipv6->unicast[i];

        if (!if_addr->is_used) {
            continue;
        }

        cb(iface, if_addr, user_data);
    }

out :
    net_if_unlock(iface);
}

struct net_if_mcast_addr* net_if_ipv6_maddr_add(struct net_if* iface,
                                                const struct net_in6_addr* addr) {
    struct net_if_mcast_addr* ifmaddr = NULL;
    struct net_if_ipv6* ipv6;

    net_if_lock(iface);

    if (net_if_config_ipv6_get(iface, &ipv6) < 0) {
        goto out;
    }

    if (!net_ipv6_is_addr_mcast(addr)) {
        NET_DBG("Address %s is not a multicast address.",
                net_sprint_ipv6_addr(addr));
        goto out;
    }

    if (net_if_ipv6_maddr_lookup(addr, &iface)) {
        NET_WARN("Multicast address %s is already registered.",
                 net_sprint_ipv6_addr(addr));
        goto out;
    }

    ARRAY_FOR_EACH(ipv6->mcast, i) {
        if (ipv6->mcast[i].is_used) {
            continue;
        }

        ipv6->mcast[i].is_used        = true;
        ipv6->mcast[i].address.family = NET_AF_INET6;
        memcpy(&ipv6->mcast[i].address.in6_addr, addr, 16);

        NET_DBG("[%zu] interface %d (%p) address %s added", i,
                net_if_get_by_iface(iface), iface,
                net_sprint_ipv6_addr(addr));

        net_mgmt_event_notify_with_info(
                NET_EVENT_IPV6_MADDR_ADD, iface,
                &ipv6->mcast[i].address.in6_addr,
                sizeof(struct net_in6_addr));

        ifmaddr = &ipv6->mcast[i];
        goto out;
    }

out :
    net_if_unlock(iface);

    return (ifmaddr);
}

bool net_if_ipv6_maddr_rm(struct net_if* iface, const struct net_in6_addr* addr) {
    bool ret = false;
    struct net_if_ipv6* ipv6;

    net_if_lock(iface);

    ipv6 = iface->config.ip.ipv6;
    if (ipv6 == NULL) {
        goto out;
    }

    ARRAY_FOR_EACH(ipv6->mcast, i) {
        if (!ipv6->mcast[i].is_used) {
            continue;
        }

        if (!net_ipv6_addr_cmp(&ipv6->mcast[i].address.in6_addr,
                               addr)) {
            continue;
        }

        ipv6->mcast[i].is_used = false;

        NET_DBG("[%zu] interface %d (%p) address %s removed",
                i, net_if_get_by_iface(iface), iface,
                net_sprint_ipv6_addr(addr));

        net_mgmt_event_notify_with_info(
                NET_EVENT_IPV6_MADDR_DEL, iface,
                &ipv6->mcast[i].address.in6_addr,
                sizeof(struct net_in6_addr));

        ret = true;
        goto out;
    }

out :
    net_if_unlock(iface);

    return (ret);
}

void net_if_ipv6_maddr_foreach(struct net_if* iface, net_if_ip_maddr_cb_t cb,
                               void* user_data) {
    struct net_if_ipv6* ipv6;

    NET_ASSERT(iface);
    NET_ASSERT(cb);

    net_if_lock(iface);

    ipv6 = iface->config.ip.ipv6;
    if (ipv6 == NULL) {
        goto out;
    }

    for (int i = 0; i < NET_IF_MAX_IPV6_MADDR; i++) {
        if (!ipv6->mcast[i].is_used) {
            continue;
        }

        cb(iface, &ipv6->mcast[i], user_data);
    }

out :
    net_if_unlock(iface);
}

struct net_if_mcast_addr* net_if_ipv6_maddr_lookup(const struct net_in6_addr* maddr,
                                                   struct net_if** ret) {
    struct net_if_mcast_addr* ifmaddr = NULL;

    STRUCT_SECTION_FOREACH(net_if, iface) {
        struct net_if_ipv6* ipv6;

        if (ret && *ret && (iface != *ret)) {
            continue;
        }

        net_if_lock(iface);

        ipv6 = iface->config.ip.ipv6;
        if (ipv6 == NULL) {
            net_if_unlock(iface);
            continue;
        }

        ARRAY_FOR_EACH(ipv6->mcast, i) {
            if (!ipv6->mcast[i].is_used ||
                (ipv6->mcast[i].address.family != NET_AF_INET6)) {
                continue;
            }

            if (net_ipv6_is_prefix(
                        maddr->s6_addr,
                        ipv6->mcast[i].address.in6_addr.s6_addr,
                        128)) {
                if (ret) {
                    *ret = iface;
                }

                ifmaddr = &ipv6->mcast[i];
                net_if_unlock(iface);
                goto out;
            }
        }

        net_if_unlock(iface);
    }

out :
    return (ifmaddr);
}

void net_if_ipv6_maddr_leave(struct net_if* iface, struct net_if_mcast_addr* addr) {
    NET_ASSERT(iface);
    NET_ASSERT(addr);

    net_if_lock(iface);
    addr->is_joined = false;
    net_if_unlock(iface);
}

void net_if_ipv6_maddr_join(struct net_if* iface, struct net_if_mcast_addr* addr) {
    NET_ASSERT(iface);
    NET_ASSERT(addr);

    net_if_lock(iface);
    addr->is_joined = true;
    net_if_unlock(iface);
}

static void remove_prefix_addresses(struct net_if* iface,
                                    struct net_if_ipv6 const* ipv6,
                                    struct net_in6_addr const* addr,
                                    uint8_t len) {
    ARRAY_FOR_EACH(ipv6->unicast, i) {
        if (!ipv6->unicast[i].is_used ||
            (ipv6->unicast[i].address.family != NET_AF_INET6) ||
            (ipv6->unicast[i].addr_type != NET_ADDR_AUTOCONF)) {
            continue;
        }

        if (net_ipv6_is_prefix(
                        addr->s6_addr,
                        ipv6->unicast[i].address.in6_addr.s6_addr,
                        len)) {
            net_if_ipv6_addr_rm(iface,
                                &ipv6->unicast[i].address.in6_addr);
        }
    }
}

static void prefix_lifetime_expired(struct net_if_ipv6_prefix* ifprefix) {
    struct net_if_ipv6* ipv6;

    net_if_lock(ifprefix->iface);

    NET_DBG("Prefix %s/%d expired",
            net_sprint_ipv6_addr(&ifprefix->prefix),
            ifprefix->len);

    ifprefix->is_used = false;

    if (net_if_config_ipv6_get(ifprefix->iface, &ipv6) < 0) {
        return;
    }

    /* Remove also all auto addresses if the they have the same prefix.
     */
    remove_prefix_addresses(ifprefix->iface, ipv6, &ifprefix->prefix,
                            ifprefix->len);

    if (IS_ENABLED(CONFIG_NET_MGMT_EVENT_INFO)) {
        struct net_event_ipv6_prefix info;

        net_ipaddr_copy(&info.addr, &ifprefix->prefix);
        info.len      = ifprefix->len;
        info.lifetime = 0;

        net_mgmt_event_notify_with_info(NET_EVENT_IPV6_PREFIX_DEL,
                                        ifprefix->iface,
                                        (void const*)&info,
                                        sizeof(struct net_event_ipv6_prefix));
    }
    else {
        net_mgmt_event_notify(NET_EVENT_IPV6_PREFIX_DEL, ifprefix->iface);
    }

    net_if_unlock(ifprefix->iface);
}

static void prefix_timer_remove(struct net_if_ipv6_prefix* ifprefix) {
    k_mutex_lock(&lock, K_FOREVER);

    NET_DBG("IPv6 prefix %s/%d removed",
            net_sprint_ipv6_addr(&ifprefix->prefix),
            ifprefix->len);

    sys_slist_find_and_remove(&active_prefix_lifetime_timers,
                              &ifprefix->lifetime.node);

    net_timeout_set(&ifprefix->lifetime, 0, 0);

    k_mutex_unlock(&lock);
}

static void prefix_lifetime_timeout(struct k_work* work) {
    uint32_t next_update  = UINT32_MAX;
    uint32_t current_time = k_uptime_get_32();
    struct net_if_ipv6_prefix* current;
    struct net_if_ipv6_prefix* next;
    sys_slist_t expired_list;

    ARG_UNUSED(work);

    sys_slist_init(&expired_list);

    k_mutex_lock(&lock, K_FOREVER);

    SYS_SLIST_FOR_EACH_CONTAINER_SAFE(&active_prefix_lifetime_timers,
                                      current, next, lifetime.node) {
        struct net_timeout* timeout = &current->lifetime;
        uint32_t this_update = net_timeout_evaluate(timeout,
                                                    current_time);

        if (this_update == 0U) {
            sys_slist_find_and_remove(
                    &active_prefix_lifetime_timers,
                    &current->lifetime.node);
            sys_slist_append(&expired_list,
                             &current->lifetime.node);
            continue;
        }

        if (this_update < next_update) {
            next_update = this_update;
        }

        if (current == next) {
            break;
        }
    }

    if (next_update != UINT32_MAX) {
        k_work_reschedule(&prefix_lifetime_timer, K_MSEC(next_update));
    }

    k_mutex_unlock(&lock);

    SYS_SLIST_FOR_EACH_CONTAINER(&expired_list, current, lifetime.node) {
        prefix_lifetime_expired(current);
    }
}

static void prefix_start_timer(struct net_if_ipv6_prefix* ifprefix,
                               uint32_t lifetime) {
    k_mutex_lock(&lock, K_FOREVER);

    (void) sys_slist_find_and_remove(&active_prefix_lifetime_timers,
                                     &ifprefix->lifetime.node);
    sys_slist_append(&active_prefix_lifetime_timers,
                     &ifprefix->lifetime.node);

    net_timeout_set(&ifprefix->lifetime, lifetime, k_uptime_get_32());
    k_work_reschedule(&prefix_lifetime_timer, K_NO_WAIT);

    k_mutex_unlock(&lock);
}

static struct net_if_ipv6_prefix* ipv6_prefix_find(struct net_if* iface,
                                                   struct net_in6_addr const* prefix,
                                                   uint8_t prefix_len) {
    struct net_if_ipv6* ipv6 = iface->config.ip.ipv6;

    if (ipv6 == NULL) {
        return (NULL);
    }

    ARRAY_FOR_EACH(ipv6->prefix, i) {
        if (!ipv6->prefix[i].is_used) {
            continue;
        }

        if (net_ipv6_addr_cmp(prefix, &ipv6->prefix[i].prefix) &&
            (prefix_len == ipv6->prefix[i].len)) {
            return (&ipv6->prefix[i]);
        }
    }

    return (NULL);
}

static void net_if_ipv6_prefix_init(struct net_if* iface,
                                    struct net_if_ipv6_prefix* ifprefix,
                                    struct net_in6_addr const* addr, uint8_t len,
                                    uint32_t lifetime) {
    ifprefix->is_used = true;
    ifprefix->len     = len;
    ifprefix->iface   = iface;
    net_ipaddr_copy(&ifprefix->prefix, addr);

    if (lifetime == NET_IPV6_ND_INFINITE_LIFETIME) {
        ifprefix->is_infinite = true;
    }
    else {
        ifprefix->is_infinite = false;
    }
}

struct net_if_ipv6_prefix* net_if_ipv6_prefix_add(struct net_if* iface,
                                                  struct net_in6_addr const* prefix,
                                                  uint8_t len,
                                                  uint32_t lifetime) {
    struct net_if_ipv6_prefix* ifprefix = NULL;
    struct net_if_ipv6* ipv6;

    net_if_lock(iface);

    if (net_if_config_ipv6_get(iface, &ipv6) < 0) {
        goto out;
    }

    ifprefix = ipv6_prefix_find(iface, prefix, len);
    if (ifprefix) {
        goto out;
    }

    if (ipv6 == NULL) {
        goto out;
    }

    ARRAY_FOR_EACH(ipv6->prefix, i) {
        if (ipv6->prefix[i].is_used) {
            continue;
        }

        net_if_ipv6_prefix_init(iface, &ipv6->prefix[i], prefix,
                                len, lifetime);

        NET_DBG("[%zu] interface %p prefix %s/%d added", i, iface,
                net_sprint_ipv6_addr(prefix), len);

        if (IS_ENABLED(CONFIG_NET_MGMT_EVENT_INFO)) {
            struct net_event_ipv6_prefix info;

            net_ipaddr_copy(&info.addr, prefix);
            info.len      = len;
            info.lifetime = lifetime;

            net_mgmt_event_notify_with_info(NET_EVENT_IPV6_PREFIX_ADD,
                                            iface, (void const*)&info,
                                            sizeof(struct net_event_ipv6_prefix));
        }
        else {
            net_mgmt_event_notify(NET_EVENT_IPV6_PREFIX_ADD, iface);
        }

        ifprefix = &ipv6->prefix[i];
        goto out;
    }

out :
    net_if_unlock(iface);

    return (ifprefix);
}

bool net_if_ipv6_prefix_rm(struct net_if* iface, struct net_in6_addr* addr,
                           uint8_t len) {
    bool ret = false;
    struct net_if_ipv6* ipv6;

    net_if_lock(iface);

    ipv6 = iface->config.ip.ipv6;
    if (ipv6 == NULL) {
        goto out;
    }

    ARRAY_FOR_EACH(ipv6->prefix, i) {
        if (!ipv6->prefix[i].is_used) {
            continue;
        }

        if (!net_ipv6_addr_cmp(&ipv6->prefix[i].prefix, addr) ||
            (ipv6->prefix[i].len != len)) {
            continue;
        }

        net_if_ipv6_prefix_unset_timer(&ipv6->prefix[i]);

        ipv6->prefix[i].is_used = false;

        /* Remove also all auto addresses if the they have the same
         * prefix.
         */
        remove_prefix_addresses(iface, ipv6, addr, len);

        if (IS_ENABLED(CONFIG_NET_MGMT_EVENT_INFO)) {
            struct net_event_ipv6_prefix info;

            net_ipaddr_copy(&info.addr, addr);
            info.len      = len;
            info.lifetime = 0;

            net_mgmt_event_notify_with_info(NET_EVENT_IPV6_PREFIX_DEL,
                                            iface, (void const*)&info,
                                            sizeof(struct net_event_ipv6_prefix));
        }
        else {
            net_mgmt_event_notify(NET_EVENT_IPV6_PREFIX_DEL, iface);
        }

        ret = true;
        goto out;
    }

out :
    net_if_unlock(iface);

    return (ret);
}

struct net_if_ipv6_prefix* net_if_ipv6_prefix_get(struct net_if* iface,
                                                  struct net_in6_addr const* addr) {
    struct net_if_ipv6_prefix* prefix = NULL;
    struct net_if_ipv6* ipv6;

    if (iface == NULL) {
        iface = net_if_get_default();
    }

    if (iface == NULL) {
        return (NULL);
    }

    net_if_lock(iface);

    ipv6 = iface->config.ip.ipv6;
    if (ipv6 == NULL) {
        goto out;
    }

    ARRAY_FOR_EACH(ipv6->prefix, i) {
        if (!ipv6->prefix[i].is_used) {
            continue;
        }

        if (net_ipv6_is_prefix(ipv6->prefix[i].prefix.s6_addr,
                               addr->s6_addr,
                               ipv6->prefix[i].len)) {
            if (!prefix || prefix->len > ipv6->prefix[i].len) {
                prefix = &ipv6->prefix[i];
            }
        }
    }

out :
    net_if_unlock(iface);

    return (prefix);
}

struct net_if_ipv6_prefix* net_if_ipv6_prefix_lookup(struct net_if* iface,
                                                     struct net_in6_addr* addr,
                                                     uint8_t len) {
    struct net_if_ipv6_prefix* prefix = NULL;
    struct net_if_ipv6* ipv6;

    net_if_lock(iface);

    ipv6 = iface->config.ip.ipv6;
    if (ipv6 == NULL) {
        goto out;
    }

    ARRAY_FOR_EACH(ipv6->prefix, i) {
        if (!ipv6->prefix[i].is_used) {
            continue;
        }

        if (net_ipv6_is_prefix(ipv6->prefix[i].prefix.s6_addr,
                               addr->s6_addr, len)) {
            prefix = &ipv6->prefix[i];
            goto out;
        }
    }

out :
    net_if_unlock(iface);

    return (prefix);
}

bool net_if_ipv6_addr_onlink(struct net_if** iface, struct net_in6_addr const* addr) {
    bool ret = false;

    STRUCT_SECTION_FOREACH(net_if, tmp) {
        struct net_if_ipv6 const* ipv6;

        if (iface && *iface && *iface != tmp) {
            continue;
        }

        net_if_lock(tmp);

        ipv6 = tmp->config.ip.ipv6;
        if (ipv6 == NULL) {
            net_if_unlock(tmp);
            continue;
        }

        ARRAY_FOR_EACH(ipv6->prefix, i) {
            if (ipv6->prefix[i].is_used &&
                net_ipv6_is_prefix(ipv6->prefix[i].prefix.s6_addr,
                                   addr->s6_addr,
                                   ipv6->prefix[i].len)) {
                if (iface != NULL) {
                    *iface = tmp;
                }

                ret = true;
                net_if_unlock(tmp);
                goto out;
            }
        }

        net_if_unlock(tmp);
    }

out :
    return (ret);
}

void net_if_ipv6_prefix_set_timer(struct net_if_ipv6_prefix* prefix,
                                  uint32_t lifetime) {
    /* No need to set a timer for infinite timeout */
    if (lifetime == 0xFFFFFFFFUL) {
        return;
    }

    NET_DBG("Prefix lifetime %u sec", lifetime);

    prefix_start_timer(prefix, lifetime);
}

void net_if_ipv6_prefix_unset_timer(struct net_if_ipv6_prefix* prefix) {
    if (!prefix->is_used) {
        return;
    }

    prefix_timer_remove(prefix);
}

struct net_if_router* net_if_ipv6_router_lookup(struct net_if const* iface,
                                                struct net_in6_addr* addr) {
    return iface_router_lookup(iface, NET_AF_INET6, addr);
}

struct net_if_router* net_if_ipv6_router_find_default(struct net_if const* iface,
                                                      struct net_in6_addr const* addr) {
    return iface_router_find_default(iface, NET_AF_INET6, addr);
}

void net_if_ipv6_router_update_lifetime(struct net_if_router* router,
                                        uint16_t lifetime) {
    NET_DBG("Updating expire time of %s by %u secs",
            net_sprint_ipv6_addr(&router->address.in6_addr),
            lifetime);

    router->life_start = k_uptime_get_32();
    router->lifetime   = lifetime;

    iface_router_update_timer(router->life_start);
}

struct net_if_router* net_if_ipv6_router_add(struct net_if* iface,
                                             struct net_in6_addr* addr,
                                             uint16_t lifetime) {
    return iface_router_add(iface, NET_AF_INET6, addr, false, lifetime);
}

bool net_if_ipv6_router_rm(struct net_if_router* router) {
    return iface_router_rm(router);
}

uint8_t net_if_ipv6_get_mcast_hop_limit(struct net_if* iface) {
    uint8_t ret = 0;

    net_if_lock(iface);

    if (net_if_config_ipv6_get(iface, NULL) < 0) {
        goto out;
    }

    if (!iface->config.ip.ipv6) {
        goto out;
    }

    ret = iface->config.ip.ipv6->mcast_hop_limit;

out :
    net_if_unlock(iface);

    return (ret);
}

void net_if_ipv6_set_mcast_hop_limit(struct net_if* iface, uint8_t hop_limit) {
    net_if_lock(iface);

    if (net_if_config_ipv6_get(iface, NULL) < 0) {
        goto out;
    }

    if (!iface->config.ip.ipv6) {
        goto out;
    }

    iface->config.ip.ipv6->mcast_hop_limit = hop_limit;
out :
    net_if_unlock(iface);
}

uint8_t net_if_ipv6_get_hop_limit(struct net_if* iface) {
    uint8_t ret = 0;

    net_if_lock(iface);

    if (net_if_config_ipv6_get(iface, NULL) < 0) {
        goto out;
    }

    if (!iface->config.ip.ipv6) {
        goto out;
    }

    ret = iface->config.ip.ipv6->hop_limit;

out :
    net_if_unlock(iface);

    return (ret);
}

void net_if_ipv6_set_hop_limit(struct net_if* iface, uint8_t hop_limit) {
    net_if_lock(iface);

    if (net_if_config_ipv6_get(iface, NULL) < 0) {
        goto out;
    }

    if (!iface->config.ip.ipv6) {
        goto out;
    }

    iface->config.ip.ipv6->hop_limit = hop_limit;

out :
    net_if_unlock(iface);
}

struct net_in6_addr* net_if_ipv6_get_ll(struct net_if* iface,
                                    enum net_addr_state addr_state) {
    struct net_in6_addr* addr = NULL;
    struct net_if_ipv6* ipv6;

    net_if_lock(iface);

    ipv6 = iface->config.ip.ipv6;
    if (ipv6 == NULL) {
        goto out;
    }

    ARRAY_FOR_EACH(ipv6->unicast, i) {
        if (!ipv6->unicast[i].is_used ||
            ((addr_state != NET_ADDR_ANY_STATE) &&
             (ipv6->unicast[i].addr_state != addr_state)) ||
            (ipv6->unicast[i].address.family != NET_AF_INET6)) {
            continue;
        }

        if (net_ipv6_is_ll_addr(&ipv6->unicast[i].address.in6_addr)) {
            addr = &ipv6->unicast[i].address.in6_addr;
            goto out;
        }
    }

out :
    net_if_unlock(iface);

    return (addr);
}

struct net_in6_addr* net_if_ipv6_get_ll_addr(enum net_addr_state state,
                                         struct net_if** iface) {
    struct net_in6_addr* addr = NULL;

    STRUCT_SECTION_FOREACH(net_if, tmp) {
        net_if_lock(tmp);

        addr = net_if_ipv6_get_ll(tmp, state);
        if (addr) {
            if (iface) {
                *iface = tmp;
            }

            net_if_unlock(tmp);
            goto out;
        }

        net_if_unlock(tmp);
    }

out :
    return (addr);
}

static inline struct net_in6_addr* check_global_addr(struct net_if* iface,
                                                 enum net_addr_state state) {
    struct net_if_ipv6* ipv6;

    ipv6 = iface->config.ip.ipv6;
    if (ipv6 == NULL) {
        return (NULL);
    }

    ARRAY_FOR_EACH(ipv6->unicast, i) {
        if (!ipv6->unicast[i].is_used ||
            (ipv6->unicast[i].addr_state != state) ||
            (ipv6->unicast[i].address.family != NET_AF_INET6)) {
            continue;
        }

        if (!net_ipv6_is_ll_addr(&ipv6->unicast[i].address.in6_addr)) {
            return (&ipv6->unicast[i].address.in6_addr);
        }
    }

    return (NULL);
}

struct net_in6_addr* net_if_ipv6_get_global_addr(enum net_addr_state state,
                                             struct net_if** iface) {
    struct net_in6_addr* addr = NULL;

    STRUCT_SECTION_FOREACH(net_if, tmp) {
        if (iface && *iface && tmp != *iface) {
            continue;
        }

        net_if_lock(tmp);
        addr = check_global_addr(tmp, state);
        if (addr) {
            if (iface) {
                *iface = tmp;
            }

            net_if_unlock(tmp);
            goto out;
        }

        net_if_unlock(tmp);
    }

out :

    return (addr);
}

static uint8_t get_diff_ipv6(const struct net_in6_addr* src,
                             const struct net_in6_addr* dst) {
    return get_ipaddr_diff((uint8_t const*)src, (uint8_t const*)dst, 16);
}

static inline bool is_proper_ipv6_address(struct net_if_addr const* addr) {
    if (addr->is_used && (addr->addr_state == NET_ADDR_PREFERRED) &&
        (addr->address.family == NET_AF_INET6) &&
        !net_ipv6_is_ll_addr(&addr->address.in6_addr)) {
        return (true);
    }

    return (false);
}

static bool use_public_address(bool prefer_public, bool is_temporary,
                               int flags) {
    if (IS_ENABLED(CONFIG_NET_IPV6_PE)) {
        if (!prefer_public && is_temporary) {

            /* Allow socket to override the kconfig option */
            if (flags & IPV6_PREFER_SRC_PUBLIC) {
                return (true);
            }

            return (false);
        }
    }

    if (flags & IPV6_PREFER_SRC_TMP) {
        return (false);
    }

    return (true);
}

static struct net_in6_addr* net_if_ipv6_get_best_match(struct net_if* iface,
                                                       const struct net_in6_addr* dst,
                                                       uint8_t prefix_len,
                                                       uint8_t* best_so_far,
                                                       int flags) {
    struct net_if_ipv6*  ipv6 = iface->config.ip.ipv6;
    struct net_if_addr*  public_addr = NULL;
    struct net_in6_addr* src = NULL;
    uint8_t public_addr_len = 0;
    struct net_in6_addr* temp_addr = NULL;
    uint8_t len;
    uint8_t temp_addr_len = 0;
    bool ret;

    net_if_lock(iface);

    ipv6 = iface->config.ip.ipv6;
    if (ipv6 == NULL) {
        goto out;
    }

    ARRAY_FOR_EACH(ipv6->unicast, i) {
        if (!is_proper_ipv6_address(&ipv6->unicast[i])) {
            continue;
        }

        len = get_diff_ipv6(dst, &ipv6->unicast[i].address.in6_addr);
        if (len >= prefix_len) {
            len = prefix_len;
        }

        if (len >= *best_so_far) {
            /* Mesh local address can only be selected for the same
             * subnet.
             */
            if (ipv6->unicast[i].is_mesh_local && len < 64 &&
                !net_ipv6_is_addr_mcast_mesh(dst)) {
                continue;
            }

            ret = use_public_address(iface->pe_prefer_public,
                                     ipv6->unicast[i].is_temporary,
                                     flags);
            if (!ret) {
                temp_addr     = &ipv6->unicast[i].address.in6_addr;
                temp_addr_len = len;

                *best_so_far = len;
                src = &ipv6->unicast[i].address.in6_addr;
                continue;
            }

            if (!ipv6->unicast[i].is_temporary) {
                public_addr     = &ipv6->unicast[i];
                public_addr_len = len;
            }

            *best_so_far = len;
            src = &ipv6->unicast[i].address.in6_addr;
        }
    }

    if (IS_ENABLED(CONFIG_NET_IPV6_PE) && !iface->pe_prefer_public && temp_addr) {
        if (temp_addr_len >= *best_so_far) {
            *best_so_far = temp_addr_len;
            src = temp_addr;
        }
    }
    else {
        /* By default prefer always public address if found */
        if (flags & IPV6_PREFER_SRC_PUBLIC) {
        use_public:
            if (public_addr &&
                !net_ipv6_addr_cmp(&public_addr->address.in6_addr, src)) {
                src = &public_addr->address.in6_addr;
                *best_so_far = public_addr_len;
            }
        }
        else if (flags & IPV6_PREFER_SRC_TMP) {
            if (temp_addr && !net_ipv6_addr_cmp(temp_addr, src)) {
                src = temp_addr;
                *best_so_far = temp_addr_len;
            }
        }
        else if (flags & IPV6_PREFER_SRC_PUBTMP_DEFAULT) {
            goto use_public;
        }
    }

out :
    net_if_unlock(iface);

    return (src);
}

const struct net_in6_addr* net_if_ipv6_select_src_addr_hint(struct net_if* dst_iface,
                                                            const struct net_in6_addr* dst,
                                                            int flags) {
    const struct net_in6_addr* src = NULL;
    uint8_t best_match = 0U;

    NET_ASSERT(dst);

    if (!net_ipv6_is_ll_addr(dst) && !net_ipv6_is_addr_mcast_link(dst)) {
        struct net_if_ipv6_prefix const* prefix;
        uint8_t prefix_len = 128;

        prefix = net_if_ipv6_prefix_get(dst_iface, dst);
        if (prefix) {
            prefix_len = prefix->len;
        }

        /* If caller has supplied interface, then use that */
        if (dst_iface) {
            src = net_if_ipv6_get_best_match(dst_iface, dst,
                                             prefix_len,
                                             &best_match,
                                             flags);
        }
        else {
            STRUCT_SECTION_FOREACH(net_if, iface) {
                struct net_in6_addr const* addr;

                addr = net_if_ipv6_get_best_match(iface, dst,
                                                  prefix_len,
                                                  &best_match,
                                                  flags);
                if (addr) {
                    src = addr;
                }
            }
        }
    }
    else {
        if (dst_iface) {
            src = net_if_ipv6_get_ll(dst_iface, NET_ADDR_PREFERRED);
        }
        else {
            struct net_in6_addr const* addr;

            addr = net_if_ipv6_get_ll(net_if_get_default(), NET_ADDR_PREFERRED);
            if (addr != NULL) {
                src = addr;
                goto out;
            }

            STRUCT_SECTION_FOREACH(net_if, iface) {
                addr = net_if_ipv6_get_ll(iface,
                                          NET_ADDR_PREFERRED);
                if (addr != NULL) {
                    src = addr;
                    break;
                }
            }
        }
    }

    if (src == NULL) {
        src = net_ipv6_unspecified_address();
    }

out :
    return (src);
}

const struct net_in6_addr* net_if_ipv6_select_src_addr(struct net_if* dst_iface,
                                                       const struct net_in6_addr* dst) {
    return net_if_ipv6_select_src_addr_hint(dst_iface,
                                            dst,
                                            IPV6_PREFER_SRC_PUBTMP_DEFAULT);
}

struct net_if* net_if_ipv6_select_src_iface(const struct net_in6_addr* dst) {
    struct net_if* iface = NULL;
    const struct net_in6_addr* src;

    src = net_if_ipv6_select_src_addr(NULL, dst);
    if (src != net_ipv6_unspecified_address()) {
        net_if_ipv6_addr_lookup(src, &iface);
    }

    if (iface == NULL) {
        iface = net_if_get_default();
    }

    return (iface);
}

uint32_t net_if_ipv6_calc_reachable_time(struct net_if_ipv6 const* ipv6) {
    uint32_t min_reachable;
    uint32_t max_reachable;

    min_reachable = (MIN_RANDOM_NUMER * ipv6->base_reachable_time)
                    / MIN_RANDOM_DENOM;
    max_reachable = (MAX_RANDOM_NUMER * ipv6->base_reachable_time)
                    / MAX_RANDOM_DENOM;

    NET_DBG("min_reachable:%u max_reachable:%u", min_reachable,
            max_reachable);

    return (min_reachable +
            sys_rand32_get() % (max_reachable - min_reachable));
}

static void iface_ipv6_start(struct net_if* iface) {
    if (!net_if_flag_is_set(iface, NET_IF_IPV6) ||
        net_if_flag_is_set(iface, NET_IF_IPV6_NO_ND)) {
        return;
    }

    if (IS_ENABLED(CONFIG_NET_IPV6_DAD)) {
        net_if_start_dad(iface);
    }
    else {
        struct net_if_ipv6 const* ipv6 = iface->config.ip.ipv6;

        if (ipv6 != NULL) {
            join_mcast_nodes(iface,
                             &ipv6->mcast[0].address.in6_addr);
        }
    }

    net_if_start_rs(iface);
}

static void iface_ipv6_stop(struct net_if* iface) {
    struct net_in6_addr addr = {0};

    if (!net_if_flag_is_set(iface, NET_IF_IPV6) ||
        net_if_flag_is_set(iface, NET_IF_IPV6_NO_ND)) {
        return;
    }

    net_ipv6_addr_create_iid(&addr, net_if_get_link_addr(iface));

    (void) net_if_ipv6_addr_rm(iface, &addr);
}

static void iface_ipv6_init(int if_count) {
    iface_ipv6_dad_init();
    iface_ipv6_nd_init();

    k_work_init_delayable(&address_lifetime_timer,
                          address_lifetime_timeout);
    k_work_init_delayable(&prefix_lifetime_timer, prefix_lifetime_timeout);

    if (if_count > ARRAY_SIZE(ipv6_addresses)) {
        NET_WARN("You have %zu IPv6 net_if addresses but %d "
                 "network interfaces", ARRAY_SIZE(ipv6_addresses),
                 if_count);
        NET_WARN("Consider increasing CONFIG_NET_IF_MAX_IPV6_COUNT "
                 "value.");
    }

    ARRAY_FOR_EACH(ipv6_addresses, i) {
        ipv6_addresses[i].ipv6.hop_limit           = CONFIG_NET_INITIAL_HOP_LIMIT;
        ipv6_addresses[i].ipv6.mcast_hop_limit     = CONFIG_NET_INITIAL_MCAST_HOP_LIMIT;
        ipv6_addresses[i].ipv6.base_reachable_time = REACHABLE_TIME;

        net_if_ipv6_set_reachable_time(&ipv6_addresses[i].ipv6);
    }
}

#else /* CONFIG_NET_NATIVE_IPV6 */
#define join_mcast_allnodes(...)
#define join_mcast_solicit_node(...)
#define leave_mcast_all(...)
#define clear_joined_ipv6_mcast_groups(...)
#define join_mcast_nodes(...)
#define iface_ipv6_start(...)
#define iface_ipv6_stop(...)
#define iface_ipv6_init(...)

struct net_if_mcast_addr* net_if_ipv6_maddr_lookup(const struct net_in6_addr* addr,
                                                   struct net_if** iface) {
    ARG_UNUSED(addr);
    ARG_UNUSED(iface);

    return (NULL);
}

struct net_if_addr* net_if_ipv6_addr_lookup(const struct net_in6_addr* addr,
                                            struct net_if** ret) {
    ARG_UNUSED(addr);
    ARG_UNUSED(ret);

    return (NULL);
}

struct net_in6_addr* net_if_ipv6_get_global_addr(enum net_addr_state state,
                                             struct net_if** iface) {
    ARG_UNUSED(state);
    ARG_UNUSED(iface);

    return (NULL);
}
#endif /* CONFIG_NET_NATIVE_IPV6 */

#if defined(CONFIG_NET_NATIVE_IPV4)
int net_if_config_ipv4_get(struct net_if* iface, struct net_if_ipv4** ipv4) {
    int ret = 0;

    net_if_lock(iface);

    if (!net_if_flag_is_set(iface, NET_IF_IPV4)) {
        ret = -ENOTSUP;
        goto out;
    }

    if (iface->config.ip.ipv4) {
        if (ipv4) {
            *ipv4 = iface->config.ip.ipv4;
        }

        goto out;
    }

    k_mutex_lock(&lock, K_FOREVER);

    ARRAY_FOR_EACH(ipv4_addresses, i) {
        if (ipv4_addresses[i].iface) {
            continue;
        }

        iface->config.ip.ipv4   = &ipv4_addresses[i].ipv4;
        ipv4_addresses[i].iface = iface;

        if (ipv4 != NULL) {
            *ipv4 = &ipv4_addresses[i].ipv4;
        }

        k_mutex_unlock(&lock);
        goto out;
    }

    k_mutex_unlock(&lock);

    ret = -ESRCH;

out :
    net_if_unlock(iface);

    return (ret);
}

int net_if_config_ipv4_put(struct net_if* iface) {
    int ret = 0;

    net_if_lock(iface);

    if (!net_if_flag_is_set(iface, NET_IF_IPV4)) {
        ret = -ENOTSUP;
        goto out;
    }

    if (!iface->config.ip.ipv4) {
        ret = -EALREADY;
        goto out;
    }

    k_mutex_lock(&lock, K_FOREVER);

    ARRAY_FOR_EACH(ipv4_addresses, i) {
        if (ipv4_addresses[i].iface != iface) {
            continue;
        }

        iface->config.ip.ipv4   = NULL;
        ipv4_addresses[i].iface = NULL;

        k_mutex_unlock(&lock);
        goto out;
    }

    k_mutex_unlock(&lock);

    ret = -ESRCH;

out :
    net_if_unlock(iface);

    return (ret);
}

uint8_t net_if_ipv4_get_ttl(struct net_if* iface) {
    uint8_t ret = 0;

    net_if_lock(iface);

    if (net_if_config_ipv4_get(iface, NULL) < 0) {
        goto out;
    }

    if (!iface->config.ip.ipv4) {
        goto out;
    }

    ret = iface->config.ip.ipv4->ttl;

out :
    net_if_unlock(iface);

    return (ret);
}

void net_if_ipv4_set_ttl(struct net_if* iface, uint8_t ttl) {
    net_if_lock(iface);

    if (net_if_config_ipv4_get(iface, NULL) < 0) {
        goto out;
    }

    if (!iface->config.ip.ipv4) {
        goto out;
    }

    iface->config.ip.ipv4->ttl = ttl;
out :
    net_if_unlock(iface);
}

uint8_t net_if_ipv4_get_mcast_ttl(struct net_if* iface) {
    uint8_t ret = 0;

    net_if_lock(iface);

    if (net_if_config_ipv4_get(iface, NULL) < 0) {
        goto out;
    }

    if (!iface->config.ip.ipv4) {
        goto out;
    }

    ret = iface->config.ip.ipv4->mcast_ttl;
out :
    net_if_unlock(iface);

    return (ret);
}

void net_if_ipv4_set_mcast_ttl(struct net_if* iface, uint8_t ttl) {
    net_if_lock(iface);

    if (net_if_config_ipv4_get(iface, NULL) < 0) {
        goto out;
    }

    if (!iface->config.ip.ipv4) {
        goto out;
    }

    iface->config.ip.ipv4->mcast_ttl = ttl;
out :
    net_if_unlock(iface);
}

struct net_if_router* net_if_ipv4_router_lookup(struct net_if* iface,
                                                struct net_in_addr* addr) {
    return iface_router_lookup(iface, NET_AF_INET, addr);
}

struct net_if_router* net_if_ipv4_router_find_default(struct net_if* iface,
                                                      struct net_in_addr* addr) {
    return iface_router_find_default(iface, NET_AF_INET, addr);
}

struct net_if_router* net_if_ipv4_router_add(struct net_if* iface,
                                             struct net_in_addr* addr,
                                             bool is_default,
                                             uint16_t lifetime) {
    return iface_router_add(iface, NET_AF_INET, addr, is_default, lifetime);
}

bool net_if_ipv4_router_rm(struct net_if_router* router) {
    return iface_router_rm(router);
}

bool net_if_ipv4_addr_mask_cmp(struct net_if* iface,
                               const struct net_in_addr* addr) {
    bool ret = false;
    struct net_if_ipv4 const* ipv4;
    uint32_t subnet;

    net_if_lock(iface);

    ipv4 = iface->config.ip.ipv4;
    if (ipv4 == NULL) {
        goto out;
    }

    ARRAY_FOR_EACH(ipv4->unicast, i) {
        if (!ipv4->unicast[i].ipv4.is_used ||
            ipv4->unicast[i].ipv4.address.family != NET_AF_INET) {
            continue;
        }

        subnet = UNALIGNED_GET(&addr->s_addr_be) &
                 ipv4->unicast[i].netmask.s_addr_be;

        if ((ipv4->unicast[i].ipv4.address.in_addr.s_addr_be &
            ipv4->unicast[i].netmask.s_addr_be) == subnet) {
            ret = true;
            goto out;
        }
    }

out :
    net_if_unlock(iface);

    return (ret);
}

static bool ipv4_is_broadcast_address(struct net_if* iface,
                                      const struct net_in_addr* addr) {
    struct net_if_ipv4 const* ipv4;
    bool ret = false;
    struct net_in_addr bcast;

    net_if_lock(iface);

    ipv4 = iface->config.ip.ipv4;
    if (ipv4 == NULL) {
        goto out;
    }

    ARRAY_FOR_EACH(ipv4->unicast, i) {
        if (!ipv4->unicast[i].ipv4.is_used ||
            ipv4->unicast[i].ipv4.address.family != NET_AF_INET) {
            continue;
        }

        bcast.s_addr_be = ipv4->unicast[i].ipv4.address.in_addr.s_addr_be |
                          ~ipv4->unicast[i].netmask.s_addr_be;

        if (bcast.s_addr_be == UNALIGNED_GET(&addr->s_addr_be)) {
            ret = true;
            goto out;
        }
    }

out :
    net_if_unlock(iface);
    return (ret);
}

bool net_if_ipv4_is_addr_bcast(struct net_if* iface,
                               const struct net_in_addr* addr) {
    bool ret = false;

    if (iface != NULL) {
        ret = ipv4_is_broadcast_address(iface, addr);
        goto out;
    }

    STRUCT_SECTION_FOREACH(net_if, one_iface) {
        ret = ipv4_is_broadcast_address(one_iface, addr);
        if (ret == true) {
            goto out;
        }
    }

out :
    return (ret);
}

struct net_if* net_if_ipv4_select_src_iface(const struct net_in_addr* dst) {
    struct net_if* selected = NULL;

    STRUCT_SECTION_FOREACH(net_if, iface) {
        bool ret;

        ret = net_if_ipv4_addr_mask_cmp(iface, dst);
        if (ret == true) {
            selected = iface;
            goto out;
        }
    }

    if (selected == NULL) {
        selected = net_if_get_default();
    }

out :
    return (selected);
}

static uint8_t get_diff_ipv4(const struct net_in_addr* src,
                             const struct net_in_addr* dst) {
    return get_ipaddr_diff((uint8_t const*)src, (uint8_t const*)dst, 4);
}

static inline bool is_proper_ipv4_address(struct net_if_addr const* addr) {
    if (addr->is_used && (addr->addr_state == NET_ADDR_PREFERRED) &&
        (addr->address.family == NET_AF_INET) &&
        !net_ipv4_is_ll_addr(&addr->address.in_addr)) {
        return (true);
    }

    return (false);
}

static struct net_in_addr* net_if_ipv4_get_best_match(struct net_if* iface,
                                                      const struct net_in_addr* dst,
                                                      uint8_t* best_so_far) {
    struct net_if_ipv4* ipv4;
    struct net_in_addr* src = NULL;
    uint8_t len;

    net_if_lock(iface);

    ipv4 = iface->config.ip.ipv4;
    if (ipv4 == NULL) {
        goto out;
    }

    ARRAY_FOR_EACH(ipv4->unicast, i) {
        if (!is_proper_ipv4_address(&ipv4->unicast[i].ipv4)) {
            continue;
        }

        len = get_diff_ipv4(dst, &ipv4->unicast[i].ipv4.address.in_addr);
        if (len >= *best_so_far) {
            *best_so_far = len;
            src = &ipv4->unicast[i].ipv4.address.in_addr;
        }
    }

out :
    net_if_unlock(iface);

    return (src);
}

static struct net_in_addr* if_ipv4_get_addr(struct net_if* iface,
                                            enum net_addr_state addr_state, bool ll) {
    struct net_in_addr* addr = NULL;
    struct net_if_ipv4* ipv4;

    if (iface == NULL) {
        return (NULL);
    }

    net_if_lock(iface);

    ipv4 = iface->config.ip.ipv4;
    if (ipv4 == NULL) {
        goto out;
    }

    ARRAY_FOR_EACH(ipv4->unicast, i) {
        if (!ipv4->unicast[i].ipv4.is_used ||
            ((addr_state != NET_ADDR_ANY_STATE) &&
             (ipv4->unicast[i].ipv4.addr_state != addr_state)) ||
            (ipv4->unicast[i].ipv4.address.family != NET_AF_INET)) {
            continue;
        }

        if (net_ipv4_is_ll_addr(&ipv4->unicast[i].ipv4.address.in_addr)) {
            if (ll == false) {
                continue;
            }
        }
        else {
            if (ll == true) {
                continue;
            }
        }

        addr = &ipv4->unicast[i].ipv4.address.in_addr;
        goto out;
    }

out :
    net_if_unlock(iface);

    return (addr);
}

struct net_in_addr* net_if_ipv4_get_ll(struct net_if* iface,
                                       enum net_addr_state addr_state) {
    return if_ipv4_get_addr(iface, addr_state, true);
}

struct net_in_addr* net_if_ipv4_get_global_addr(struct net_if* iface,
                                                enum net_addr_state addr_state) {
    return if_ipv4_get_addr(iface, addr_state, false);
}

const struct net_in_addr* net_if_ipv4_select_src_addr(struct net_if* dst_iface,
                                                      const struct net_in_addr* dst) {
    const struct net_in_addr* src = NULL;
    uint8_t best_match = 0U;

    NET_ASSERT(dst);

    if (!net_ipv4_is_ll_addr(dst)) {

        /* If caller has supplied interface, then use that */
        if (dst_iface) {
            src = net_if_ipv4_get_best_match(dst_iface, dst,
                                             &best_match);
        }
        else {
            STRUCT_SECTION_FOREACH(net_if, iface) {
                struct net_in_addr const* addr;

                addr = net_if_ipv4_get_best_match(iface, dst,
                                                  &best_match);
                if (addr != NULL) {
                    src = addr;
                }
            }
        }
    }
    else {
        if (dst_iface) {
            src = net_if_ipv4_get_ll(dst_iface, NET_ADDR_PREFERRED);
        }
        else {
            struct net_in_addr const* addr;

            addr = net_if_ipv4_get_ll(net_if_get_default(), NET_ADDR_PREFERRED);
            if (addr) {
                src = addr;
                goto out;
            }

            STRUCT_SECTION_FOREACH(net_if, iface) {
                addr = net_if_ipv4_get_ll(iface,
                                          NET_ADDR_PREFERRED);
                if (addr != NULL) {
                    src = addr;
                    break;
                }
            }
        }
    }

    if (src == NULL) {
        src = net_if_ipv4_get_global_addr(dst_iface,
                                          NET_ADDR_PREFERRED);

        if (IS_ENABLED(CONFIG_NET_IPV4_AUTO) && !src) {
            /* Try to use LL address if there's really no other
             * address available.
             */
            src = net_if_ipv4_get_ll(dst_iface, NET_ADDR_PREFERRED);
        }

        if (src == NULL) {
            src = net_ipv4_unspecified_address();
        }
    }

out :
    return (src);
}

struct net_if_addr* net_if_ipv4_addr_lookup(const struct net_in_addr* addr,
                                            struct net_if** ret) {
    struct net_if_addr* ifaddr = NULL;

    STRUCT_SECTION_FOREACH(net_if, iface) {
        struct net_if_ipv4* ipv4;

        net_if_lock(iface);

        ipv4 = iface->config.ip.ipv4;
        if (ipv4 == NULL) {
            net_if_unlock(iface);
            continue;
        }

        ARRAY_FOR_EACH(ipv4->unicast, i) {
            if (!ipv4->unicast[i].ipv4.is_used ||
                (ipv4->unicast[i].ipv4.address.family != NET_AF_INET)) {
                continue;
            }

            if (UNALIGNED_GET(&addr->s4_addr32[0]) ==
                ipv4->unicast[i].ipv4.address.in_addr.s_addr_be) {

                if (ret != NULL) {
                    *ret = iface;
                }

                ifaddr = &ipv4->unicast[i].ipv4;
                net_if_unlock(iface);
                goto out;
            }
        }

        net_if_unlock(iface);
    }

out :
    return (ifaddr);
}

int z_impl_net_if_ipv4_addr_lookup_by_index(const struct net_in_addr* addr) {
    struct net_if_addr const* if_addr;
    struct net_if* iface;

    if_addr = net_if_ipv4_addr_lookup(addr, &iface);
    if (if_addr == NULL) {
        return (0);
    }

    return net_if_get_by_iface(iface);
}

#ifdef CONFIG_USERSPACE
static inline int z_vrfy_net_if_ipv4_addr_lookup_by_index(
                                            const struct net_in_addr* addr) {
    struct net_in_addr addr_v4;

    K_OOPS(k_usermode_from_copy(&addr_v4, (void*)addr, sizeof(addr_v4)));

    return z_impl_net_if_ipv4_addr_lookup_by_index(&addr_v4);
}
#include <zephyr/syscalls/net_if_ipv4_addr_lookup_by_index_mrsh.c>
#endif

struct net_in_addr net_if_ipv4_get_netmask_by_addr(struct net_if* iface,
                                                   const struct net_in_addr* addr) {
    struct net_in_addr netmask = {0};
    struct net_if_ipv4 const* ipv4;
    uint32_t subnet;

    net_if_lock(iface);

    if (net_if_config_ipv4_get(iface, NULL) < 0) {
        goto out;
    }

    ipv4 = iface->config.ip.ipv4;
    if (ipv4 == NULL) {
        goto out;
    }

    ARRAY_FOR_EACH(ipv4->unicast, i) {
        if (!ipv4->unicast[i].ipv4.is_used ||
            ipv4->unicast[i].ipv4.address.family != NET_AF_INET) {
            continue;
        }

        subnet = UNALIGNED_GET(&addr->s_addr_be) &
                 ipv4->unicast[i].netmask.s_addr_be;

        if ((ipv4->unicast[i].ipv4.address.in_addr.s_addr_be &
            ipv4->unicast[i].netmask.s_addr_be) == subnet) {
            netmask = ipv4->unicast[i].netmask;
            goto out;
        }
    }

out :
    net_if_unlock(iface);

    return (netmask);
}

bool net_if_ipv4_set_netmask_by_addr(struct net_if* iface,
                                     const struct net_in_addr* addr,
                                     const struct net_in_addr* netmask) {
    struct net_if_ipv4* ipv4;
    uint32_t subnet;
    bool ret = false;

    net_if_lock(iface);

    if (net_if_config_ipv4_get(iface, NULL) < 0) {
        goto out;
    }

    ipv4 = iface->config.ip.ipv4;
    if (ipv4 == NULL) {
        goto out;
    }

    ARRAY_FOR_EACH(ipv4->unicast, i) {
        if (!ipv4->unicast[i].ipv4.is_used ||
            (ipv4->unicast[i].ipv4.address.family != NET_AF_INET)) {
            continue;
        }

        subnet = UNALIGNED_GET(&addr->s_addr_be) &
                 ipv4->unicast[i].netmask.s_addr_be;

        if ((ipv4->unicast[i].ipv4.address.in_addr.s_addr_be &
            ipv4->unicast[i].netmask.s_addr_be) == subnet) {
            ipv4->unicast[i].netmask = *netmask;
            ret = true;
            goto out;
        }
    }

out :
    net_if_unlock(iface);

    return (ret);
}

/* Using this function is problematic as if we have multiple
 * addresses configured, which one to return. Use heuristic
 * in this case and return the first one found. Please use
 * net_if_ipv4_get_netmask_by_addr() instead.
 */
struct net_in_addr net_if_ipv4_get_netmask(struct net_if* iface) {
    struct net_in_addr netmask = {0};
    struct net_if_ipv4 const* ipv4;

    net_if_lock(iface);

    if (net_if_config_ipv4_get(iface, NULL) < 0) {
        goto out;
    }

    ipv4 = iface->config.ip.ipv4;
    if (ipv4 == NULL) {
        goto out;
    }

    ARRAY_FOR_EACH(ipv4->unicast, i) {
        if (!ipv4->unicast[i].ipv4.is_used ||
            (ipv4->unicast[i].ipv4.address.family != NET_AF_INET)) {
            continue;
        }

        netmask = iface->config.ip.ipv4->unicast[i].netmask;
        break;
    }

out :
    net_if_unlock(iface);

    return (netmask);
}

/* Using this function is problematic as if we have multiple
 * addresses configured, which one to set. Use heuristic
 * in this case and set the first one found. Please use
 * net_if_ipv4_set_netmask_by_addr() instead.
 */
static void net_if_ipv4_set_netmask_deprecated(struct net_if* iface,
                                               const struct net_in_addr* netmask) {
    struct net_if_ipv4* ipv4;

    net_if_lock(iface);

    if (net_if_config_ipv4_get(iface, NULL) < 0) {
        goto out;
    }

    ipv4 = iface->config.ip.ipv4;
    if (ipv4 == NULL) {
        goto out;
    }

    ARRAY_FOR_EACH(ipv4->unicast, i) {
        if (!ipv4->unicast[i].ipv4.is_used ||
            (ipv4->unicast[i].ipv4.address.family != NET_AF_INET)) {
            continue;
        }

        net_ipaddr_copy(&ipv4->unicast[i].netmask, netmask);
        break;
    }

out :
    net_if_unlock(iface);
}

void net_if_ipv4_set_netmask(struct net_if* iface,
                             const struct net_in_addr* netmask) {
    net_if_ipv4_set_netmask_deprecated(iface, netmask);
}

bool z_impl_net_if_ipv4_set_netmask_by_index(int index,
                                             const struct net_in_addr* netmask) {
    struct net_if* iface;

    iface = net_if_get_by_index(index);
    if (iface == NULL) {
        return (false);
    }

    net_if_ipv4_set_netmask_deprecated(iface, netmask);

    return (true);
}

bool z_impl_net_if_ipv4_set_netmask_by_addr_by_index(int index,
                                                     const struct net_in_addr* addr,
                                                     const struct net_in_addr* netmask) {
    struct net_if* iface;

    iface = net_if_get_by_index(index);
    if (iface == NULL) {
        return (false);
    }

    net_if_ipv4_set_netmask_by_addr(iface, addr, netmask);

    return (true);
}

#ifdef CONFIG_USERSPACE
bool z_vrfy_net_if_ipv4_set_netmask_by_index(int index,
                                             const struct net_in_addr* netmask) {
    struct net_in_addr netmask_addr;
    struct net_if* iface;

    iface = z_vrfy_net_if_get_by_index(index);
    if (iface == NULL) {
        return (false);
    }

    K_OOPS(k_usermode_from_copy(&netmask_addr, (void*)netmask,
                                sizeof(netmask_addr)));

    return z_impl_net_if_ipv4_set_netmask_by_index(index, &netmask_addr);
}

#include <zephyr/syscalls/net_if_ipv4_set_netmask_by_index_mrsh.c>

bool z_vrfy_net_if_ipv4_set_netmask_by_addr_by_index(int index,
                                                     const struct net_in_addr* addr,
                                                     const struct net_in_addr* netmask) {
    struct net_in_addr ipv4_addr;
    struct net_in_addr netmask_addr;
    struct net_if* iface;

    iface = z_vrfy_net_if_get_by_index(index);
    if (iface == NULL) {
        return (false);
    }

    K_OOPS(k_usermode_from_copy(&ipv4_addr, (void*)addr,
                                sizeof(ipv4_addr)));
    K_OOPS(k_usermode_from_copy(&netmask_addr, (void*)netmask,
                                sizeof(netmask_addr)));

    return z_impl_net_if_ipv4_set_netmask_by_addr_by_index(index,
                                                           &ipv4_addr,
                                                           &netmask_addr);
}

#include <zephyr/syscalls/net_if_ipv4_set_netmask_by_addr_by_index_mrsh.c>
#endif /* CONFIG_USERSPACE */

struct net_in_addr net_if_ipv4_get_gw(struct net_if* iface) {
    struct net_in_addr gw = {0};

    net_if_lock(iface);

    if (net_if_config_ipv4_get(iface, NULL) < 0) {
        goto out;
    }

    if (!iface->config.ip.ipv4) {
        goto out;
    }

    gw = iface->config.ip.ipv4->gw;

out :
    net_if_unlock(iface);

    return (gw);
}

void net_if_ipv4_set_gw(struct net_if* iface, const struct net_in_addr* gw) {
    net_if_lock(iface);

    if (net_if_config_ipv4_get(iface, NULL) < 0) {
        goto out;
    }

    if (!iface->config.ip.ipv4) {
        goto out;
    }

    net_ipaddr_copy(&iface->config.ip.ipv4->gw, gw);

out :
    net_if_unlock(iface);
}

bool z_impl_net_if_ipv4_set_gw_by_index(int index,
                                        const struct net_in_addr* gw) {
    struct net_if* iface;

    iface = net_if_get_by_index(index);
    if (iface == NULL) {
        return (false);
    }

    net_if_ipv4_set_gw(iface, gw);

    return (true);
}

#ifdef CONFIG_USERSPACE
bool z_vrfy_net_if_ipv4_set_gw_by_index(int index,
                                        const struct net_in_addr* gw) {
    struct net_in_addr gw_addr;
    struct net_if* iface;

    iface = z_vrfy_net_if_get_by_index(index);
    if (iface == NULL) {
        return (false);
    }

    K_OOPS(k_usermode_from_copy(&gw_addr, (void*)gw, sizeof(gw_addr)));

    return z_impl_net_if_ipv4_set_gw_by_index(index, &gw_addr);
}

#include <zephyr/syscalls/net_if_ipv4_set_gw_by_index_mrsh.c>
#endif /* CONFIG_USERSPACE */

static struct net_if_addr* ipv4_addr_find(struct net_if* iface,
                                          struct net_in_addr const* addr) {
    struct net_if_ipv4* ipv4 = iface->config.ip.ipv4;

    ARRAY_FOR_EACH(ipv4->unicast, i) {
        if (!ipv4->unicast[i].ipv4.is_used) {
            continue;
        }

        if (net_ipv4_addr_cmp(addr,
                              &ipv4->unicast[i].ipv4.address.in_addr)) {
            return &ipv4->unicast[i].ipv4;
        }
    }

    return (NULL);
}

#if defined(CONFIG_NET_IPV4_ACD)
void net_if_ipv4_acd_succeeded(struct net_if* iface, struct net_if_addr* ifaddr) {
    net_if_lock(iface);

    NET_DBG("ACD succeeded for %s at interface %d",
            net_sprint_ipv4_addr(&ifaddr->address.in_addr),
            ifaddr->ifindex);

    ifaddr->addr_state = NET_ADDR_PREFERRED;

    net_mgmt_event_notify_with_info(NET_EVENT_IPV4_ACD_SUCCEED, iface,
                                    &ifaddr->address.in_addr,
                                    sizeof(struct net_in_addr));

    net_if_unlock(iface);
}

void net_if_ipv4_acd_failed(struct net_if* iface, struct net_if_addr* ifaddr) {
    net_if_lock(iface);

    NET_DBG("ACD failed for %s at interface %d",
            net_sprint_ipv4_addr(&ifaddr->address.in_addr),
            ifaddr->ifindex);

    net_mgmt_event_notify_with_info(NET_EVENT_IPV4_ACD_FAILED, iface,
                                    &ifaddr->address.in_addr,
                                    sizeof(struct net_in_addr));

    net_if_ipv4_addr_rm(iface, &ifaddr->address.in_addr);

    net_if_unlock(iface);
}

void net_if_ipv4_start_acd(struct net_if* iface, struct net_if_addr* ifaddr) {
    ifaddr->addr_state = NET_ADDR_TENTATIVE;

    if (net_if_is_up(iface)) {
        NET_DBG("Interface %p ll addr %s tentative IPv4 addr %s",
                iface,
                net_sprint_ll_addr(net_if_get_link_addr(iface)->addr,
                                   net_if_get_link_addr(iface)->len),
                                   net_sprint_ipv4_addr(&ifaddr->address.in_addr));

        if (net_ipv4_acd_start(iface, ifaddr) != 0) {
            NET_DBG("Failed to start ACD for %s on iface %p.",
                    net_sprint_ipv4_addr(&ifaddr->address.in_addr),
                    iface);

            /* Just act as if no conflict was detected. */
            net_if_ipv4_acd_succeeded(iface, ifaddr);
        }
    }
    else {
        NET_DBG("Interface %p is down, starting ACD for %s later.",
            iface, net_sprint_ipv4_addr(&ifaddr->address.in_addr));
    }
}

void net_if_start_acd(struct net_if* iface) {
    struct net_if_ipv4* ipv4;
    int ret;

    net_if_lock(iface);

    NET_DBG("Starting ACD for iface %p", iface);

    ret = net_if_config_ipv4_get(iface, &ipv4);
    if (ret < 0) {
        if (ret != -ENOTSUP) {
            NET_WARN("Cannot do ACD IPv4 config is not valid.");
        }

        goto out;
    }

    if (!ipv4) {
        goto out;
    }

    ipv4->conflict_cnt = 0;

    /* Start ACD for all the addresses that were added earlier when
     * the interface was down.
     */
    ARRAY_FOR_EACH(ipv4->unicast, i) {
        if (!ipv4->unicast[i].ipv4.is_used ||
            ipv4->unicast[i].ipv4.address.family != AF_INET ||
            net_ipv4_is_addr_loopback(
                &ipv4->unicast[i].ipv4.address.in_addr)) {
            continue;
        }

        net_if_ipv4_start_acd(iface, &ipv4->unicast[i].ipv4);
    }

out :
    net_if_unlock(iface);
}
#else
void net_if_ipv4_start_acd(struct net_if* iface, struct net_if_addr* ifaddr) {
    ARG_UNUSED(iface);

    ifaddr->addr_state = NET_ADDR_PREFERRED;
}

#define net_if_start_acd(...)
#endif /* CONFIG_NET_IPV4_ACD */

struct net_if_addr* net_if_ipv4_addr_add(struct net_if* iface,
                                         struct net_in_addr* addr,
                                         enum net_addr_type addr_type,
                                         uint32_t vlifetime) {
    struct net_if_addr* ifaddr = NULL;
    struct net_if_ipv4* ipv4;
    int idx;

    net_if_lock(iface);

    if (net_if_config_ipv4_get(iface, &ipv4) < 0) {
        goto out;
    }

    ifaddr = ipv4_addr_find(iface, addr);
    if (ifaddr) {
        /* TODO: should set addr_type/vlifetime */
        goto out;
    }

    ARRAY_FOR_EACH(ipv4->unicast, i) {
        struct net_if_addr* cur = &ipv4->unicast[i].ipv4;

        if ((addr_type == NET_ADDR_DHCP) &&
            (cur->addr_type == NET_ADDR_OVERRIDABLE)) {
            ifaddr = cur;
            idx    = i;
            break;
        }

        if (!ipv4->unicast[i].ipv4.is_used) {
            ifaddr = cur;
            idx    = i;
            break;
        }
    }

    if (ifaddr) {
        ifaddr->is_used = true;
        ifaddr->address.family = NET_AF_INET;
        ifaddr->address.in_addr.s4_addr32[0] = addr->s4_addr32[0];
        ifaddr->addr_type  = addr_type;
        ifaddr->atomic_ref = ATOMIC_INIT(1);

        /* Caller has to take care of timers and their expiry */
        if (vlifetime) {
            ifaddr->is_infinite = false;
        }
        else {
            ifaddr->is_infinite = true;
        }

        /**
         *  TODO: Handle properly PREFERRED/DEPRECATED state when
         *  address in use, expired and renewal state.
         */

        NET_DBG("[%d] interface %d (%p) address %s type %s added",
                idx, net_if_get_by_iface(iface), iface,
                net_sprint_ipv4_addr(addr),
                net_addr_type2str(addr_type));

        if (!(l2_flags_get(iface) & NET_L2_POINT_TO_POINT) &&
            !net_ipv4_is_addr_loopback(addr)) {
            net_if_ipv4_start_acd(iface, ifaddr);
        }
        else {
            ifaddr->addr_state = NET_ADDR_PREFERRED;
        }

        net_mgmt_event_notify_with_info(NET_EVENT_IPV4_ADDR_ADD, iface,
                                        &ifaddr->address.in_addr,
                                        sizeof(struct net_in_addr));
        goto out;
    }

out :
    net_if_unlock(iface);

    return (ifaddr);
}

bool net_if_ipv4_addr_rm(struct net_if* iface, const struct net_in_addr* addr) {
    struct net_if_ipv4 const* ipv4;
    int ret;

    NET_ASSERT(addr);

    ipv4 = iface->config.ip.ipv4;
    if (ipv4 == NULL) {
        return (false);
    }

    ret = net_if_addr_unref(iface, NET_AF_INET, addr);
    if (ret > 0) {
        NET_DBG("Address %s still in use (ref %d)",
                net_sprint_ipv4_addr(addr), ret);
        return (false);
    }
    else if (ret < 0) {
        NET_DBG("Address %s not found (%d)",
                net_sprint_ipv4_addr(addr), ret);
    }

    return (true);
}

bool z_impl_net_if_ipv4_addr_add_by_index(int index,
                                          struct net_in_addr* addr,
                                          enum net_addr_type addr_type,
                                          uint32_t vlifetime) {
    struct net_if* iface;
    struct net_if_addr const* if_addr;

    iface = net_if_get_by_index(index);
    if (iface == NULL) {
        return (false);
    }

    if_addr = net_if_ipv4_addr_add(iface, addr, addr_type, vlifetime);
    return if_addr ? true : false;
}

#ifdef CONFIG_USERSPACE
bool z_vrfy_net_if_ipv4_addr_add_by_index(int index,
                                          struct net_in_addr* addr,
                                          enum net_addr_type addr_type,
                                          uint32_t vlifetime) {
    struct net_in_addr addr_v4;
    struct net_if* iface;

    iface = z_vrfy_net_if_get_by_index(index);
    if (iface == NULL) {
        return (false);
    }

    K_OOPS(k_usermode_from_copy(&addr_v4, (void*)addr, sizeof(addr_v4)));

    return z_impl_net_if_ipv4_addr_add_by_index(index,
                                                &addr_v4,
                                                addr_type,
                                                vlifetime);
}

#include <zephyr/syscalls/net_if_ipv4_addr_add_by_index_mrsh.c>
#endif /* CONFIG_USERSPACE */

bool z_impl_net_if_ipv4_addr_rm_by_index(int index,
                                         const struct net_in_addr* addr) {
    struct net_if* iface;

    iface = net_if_get_by_index(index);
    if (iface == NULL) {
        return (false);
    }

    return net_if_ipv4_addr_rm(iface, addr);
}

#ifdef CONFIG_USERSPACE
bool z_vrfy_net_if_ipv4_addr_rm_by_index(int index,
                                         const struct net_in_addr* addr) {
    struct net_in_addr addr_v4;
    struct net_if* iface;

    iface = z_vrfy_net_if_get_by_index(index);
    if (iface == NULL) {
        return (false);
    }

    K_OOPS(k_usermode_from_copy(&addr_v4, (void*)addr, sizeof(addr_v4)));

    return (uint32_t)z_impl_net_if_ipv4_addr_rm_by_index(index, &addr_v4);
}

#include <zephyr/syscalls/net_if_ipv4_addr_rm_by_index_mrsh.c>
#endif /* CONFIG_USERSPACE */

void net_if_ipv4_addr_foreach(struct net_if* iface, net_if_ip_addr_cb_t cb,
                              void* user_data) {
    struct net_if_ipv4* ipv4;

    if (iface == NULL) {
        return;
    }

    net_if_lock(iface);

    ipv4 = iface->config.ip.ipv4;
    if (ipv4 == NULL) {
        goto out;
    }

    ARRAY_FOR_EACH(ipv4->unicast, i) {
        struct net_if_addr* if_addr = &ipv4->unicast[i].ipv4;

        if (!if_addr->is_used) {
            continue;
        }

        cb(iface, if_addr, user_data);
    }

out :
    net_if_unlock(iface);
}

static struct net_if_mcast_addr* ipv4_maddr_find(struct net_if* iface,
                                                 bool is_used,
                                                 const struct net_in_addr* addr) {
    struct net_if_ipv4* ipv4;

    ipv4 = iface->config.ip.ipv4;
    if (ipv4 == NULL) {
        return (NULL);
    }

    ARRAY_FOR_EACH(ipv4->mcast, i) {
        if ((is_used && !ipv4->mcast[i].is_used) ||
            (!is_used && ipv4->mcast[i].is_used)) {
            continue;
        }

        if (addr != NULL) {
            if (!net_ipv4_addr_cmp(&ipv4->mcast[i].address.in_addr,
                                   addr)) {
                continue;
            }
        }

        return &ipv4->mcast[i];
    }

    return (NULL);
}

struct net_if_mcast_addr* net_if_ipv4_maddr_add(struct net_if* iface,
                                                const struct net_in_addr* addr) {
    struct net_if_mcast_addr* maddr = NULL;

    net_if_lock(iface);

    if (net_if_config_ipv4_get(iface, NULL) < 0) {
        goto out;
    }

    if (!net_ipv4_is_addr_mcast(addr)) {
        NET_DBG("Address %s is not a multicast address.",
                net_sprint_ipv4_addr(addr));
        goto out;
    }

    maddr = ipv4_maddr_find(iface, false, NULL);
    if (maddr != NULL) {
        maddr->is_used = true;
        maddr->address.family = NET_AF_INET;
        maddr->address.in_addr.s4_addr32[0] = addr->s4_addr32[0];

        NET_DBG("interface %d (%p) address %s added",
                net_if_get_by_iface(iface), iface,
                net_sprint_ipv4_addr(addr));

        net_mgmt_event_notify_with_info(
                NET_EVENT_IPV4_MADDR_ADD, iface,
                &maddr->address.in_addr,
                sizeof(struct net_in_addr));
    }

out :
    net_if_unlock(iface);

    return (maddr);
}

bool net_if_ipv4_maddr_rm(struct net_if* iface, const struct net_in_addr* addr) {
    struct net_if_mcast_addr* maddr;
    bool ret = false;

    net_if_lock(iface);

    maddr = ipv4_maddr_find(iface, true, addr);
    if (maddr != NULL) {
        maddr->is_used = false;

        NET_DBG("interface %d (%p) address %s removed",
                net_if_get_by_iface(iface), iface,
                net_sprint_ipv4_addr(addr));

        net_mgmt_event_notify_with_info(
                NET_EVENT_IPV4_MADDR_DEL, iface,
                &maddr->address.in_addr,
                sizeof(struct net_in_addr));

        ret = true;
    }

    net_if_unlock(iface);

    return (ret);
}

void net_if_ipv4_maddr_foreach(struct net_if* iface, net_if_ip_maddr_cb_t cb,
                               void* user_data) {
    struct net_if_ipv4* ipv4;

    NET_ASSERT(iface);
    NET_ASSERT(cb);

    net_if_lock(iface);

    ipv4 = iface->config.ip.ipv4;
    if (ipv4 == NULL) {
        goto out;
    }

    for (int i = 0; i < NET_IF_MAX_IPV4_MADDR; i++) {
        if (!ipv4->mcast[i].is_used) {
            continue;
        }

        cb(iface, &ipv4->mcast[i], user_data);
    }

out :
    net_if_unlock(iface);
}

struct net_if_mcast_addr* net_if_ipv4_maddr_lookup(const struct net_in_addr* maddr,
                                                   struct net_if** ret) {
    struct net_if_mcast_addr* addr = NULL;

    STRUCT_SECTION_FOREACH(net_if, iface) {
        if (ret && *ret && iface != *ret) {
            continue;
        }

        net_if_lock(iface);

        addr = ipv4_maddr_find(iface, true, maddr);
        if (addr) {
            if (ret) {
                *ret = iface;
            }

            net_if_unlock(iface);
            goto out;
        }

        net_if_unlock(iface);
    }

out :
    return (addr);
}

void net_if_ipv4_maddr_leave(struct net_if* iface, struct net_if_mcast_addr* addr) {
    NET_ASSERT(iface);
    NET_ASSERT(addr);

    net_if_lock(iface);
    addr->is_joined = false;
    net_if_unlock(iface);
}

void net_if_ipv4_maddr_join(struct net_if* iface, struct net_if_mcast_addr* addr) {
    NET_ASSERT(iface);
    NET_ASSERT(addr);

    net_if_lock(iface);
    addr->is_joined = true;
    net_if_unlock(iface);
}

static void iface_ipv4_init(int if_count) {
    if (if_count > ARRAY_SIZE(ipv4_addresses)) {
        NET_WARN("You have %zu IPv4 net_if addresses but %d "
                 "network interfaces", ARRAY_SIZE(ipv4_addresses),
                 if_count);
        NET_WARN("Consider increasing CONFIG_NET_IF_MAX_IPV4_COUNT "
                 "value.");
    }

    for (int i = 0; i < ARRAY_SIZE(ipv4_addresses); i++) {
        ipv4_addresses[i].ipv4.ttl       = CONFIG_NET_INITIAL_TTL;
        ipv4_addresses[i].ipv4.mcast_ttl = CONFIG_NET_INITIAL_MCAST_TTL;
    }
}

static void leave_ipv4_mcast_all(struct net_if* iface) {
    struct net_if_ipv4 const* ipv4;

    ipv4 = iface->config.ip.ipv4;
    if (ipv4 == NULL) {
        return;
    }

    ARRAY_FOR_EACH(ipv4->mcast, i) {
        if (!ipv4->mcast[i].is_used ||
            !ipv4->mcast[i].is_joined) {
            continue;
        }

        net_ipv4_igmp_leave(iface, &ipv4->mcast[i].address.in_addr);
    }
}

static void iface_ipv4_start(struct net_if* iface) {
    if (!net_if_flag_is_set(iface, NET_IF_IPV4)) {
        return;
    }

    if (IS_ENABLED(CONFIG_NET_IPV4_ACD)) {
        net_if_start_acd(iface);
    }
}


#else /* CONFIG_NET_NATIVE_IPV4 */
#define leave_ipv4_mcast_all(...)
#define iface_ipv4_init(...)
#define iface_ipv4_start(...)

struct net_if_mcast_addr* net_if_ipv4_maddr_lookup(const struct net_in_addr* addr,
                                                   struct net_if** iface) {
    ARG_UNUSED(addr);
    ARG_UNUSED(iface);

    return (NULL);
}

struct net_if_addr* net_if_ipv4_addr_lookup(const struct net_in_addr* addr,
                                            struct net_if** ret) {
    ARG_UNUSED(addr);
    ARG_UNUSED(ret);

    return (NULL);
}

struct net_in_addr* net_if_ipv4_get_global_addr(struct net_if* iface,
                                            enum net_addr_state addr_state) {
    ARG_UNUSED(addr_state);
    ARG_UNUSED(iface);

    return (NULL);
}
#endif /* CONFIG_NET_NATIVE_IPV4 */

struct net_if* net_if_select_src_iface(const struct net_sockaddr* dst) {
    struct net_if* iface = NULL;

    if (dst == NULL) {
        goto out;
    }

    if (IS_ENABLED(CONFIG_NET_IPV6) && (dst->sa_family == NET_AF_INET6)) {
        iface = net_if_ipv6_select_src_iface(&net_sin6(dst)->sin6_addr);
        goto out;
    }

    if (IS_ENABLED(CONFIG_NET_IPV4) && (dst->sa_family == NET_AF_INET)) {
        iface = net_if_ipv4_select_src_iface(&net_sin(dst)->sin_addr);
        goto out;
    }

out :
    if (iface == NULL) {
        iface = net_if_get_default();
    }

    return (iface);
}

static struct net_if_addr* get_ifaddr(struct net_if* iface,
                                      sa_family_t family,
                                      void const* addr,
                                      unsigned int* mcast_addr_count) {
    struct net_if_addr* ifaddr = NULL;

    net_if_lock(iface);

    if (IS_ENABLED(CONFIG_NET_IPV6) && family == NET_AF_INET6) {
        struct net_if_ipv6* ipv6 =
                COND_CODE_1(CONFIG_NET_NATIVE_IPV6, (iface->config.ip.ipv6), (NULL));

        struct net_in6_addr maddr;
        unsigned int maddr_count = 0;
        int found = -1;

        net_ipv6_addr_create_solicited_node((struct net_in6_addr const*)addr,
                                            &maddr);

        ARRAY_FOR_EACH(ipv6->unicast, i) {
            struct net_in6_addr unicast_maddr;

            if (!ipv6->unicast[i].is_used) {
                continue;
            }

            /* Count how many times this solicited-node multicast address is identical
             * for all the used unicast addresses
             */
            net_ipv6_addr_create_solicited_node(
                    &ipv6->unicast[i].address.in6_addr,
                    &unicast_maddr);

            if (net_ipv6_addr_cmp(&maddr, &unicast_maddr)) {
                maddr_count++;
            }

            if (!net_ipv6_addr_cmp(&ipv6->unicast[i].address.in6_addr, addr)) {
                continue;
            }

            found = i;
        }

        if (found >= 0) {
            ifaddr = &ipv6->unicast[found];

            if (mcast_addr_count != NULL) {
                *mcast_addr_count = maddr_count;
            }
        }

        goto out;
    }

    if (IS_ENABLED(CONFIG_NET_IPV4) && (family == NET_AF_INET)) {
        struct net_if_ipv4* ipv4 =
                COND_CODE_1(CONFIG_NET_NATIVE_IPV4, (iface->config.ip.ipv4), (NULL));

        ARRAY_FOR_EACH(ipv4->unicast, i) {
            if (!ipv4->unicast[i].ipv4.is_used) {
                continue;
            }

            if (!net_ipv4_addr_cmp(&ipv4->unicast[i].ipv4.address.in_addr,
                                   addr)) {
                continue;
            }

            ifaddr = &ipv4->unicast[i].ipv4;

            goto out;
        }
    }

out :
    net_if_unlock(iface);

    return (ifaddr);
}

static void remove_ipv6_ifaddr(struct net_if* iface,
                               struct net_if_addr* ifaddr,
                               unsigned int maddr_count) {
    struct net_if_ipv6 const* ipv6;

    net_if_lock(iface);

    ipv6 = COND_CODE_1(CONFIG_NET_NATIVE_IPV6, (iface->config.ip.ipv6), (NULL));
    if (!ipv6) {
        goto out;
    }

    if (!ifaddr->is_infinite) {
        k_mutex_lock(&lock, K_FOREVER);

        #if defined(CONFIG_NET_NATIVE_IPV6)
        sys_slist_find_and_remove(&active_address_lifetime_timers,
                                  &ifaddr->lifetime.node);

        if (sys_slist_is_empty(&active_address_lifetime_timers)) {
            k_work_cancel_delayable(&address_lifetime_timer);
        }
        #endif

        k_mutex_unlock(&lock);
    }

    #if defined(CONFIG_NET_IPV6_DAD)
    if (!net_if_flag_is_set(iface, NET_IF_IPV6_NO_ND)) {
        k_mutex_lock(&lock, K_FOREVER);
        sys_slist_find_and_remove(&active_dad_timers,
                                  &ifaddr->dad_node);
        k_mutex_unlock(&lock);
    }
    #endif

    if (maddr_count == 1) {
        /* Remove the solicited-node multicast address only if no other
         * unicast address is also using it
         */
        struct net_in6_addr maddr;

        net_ipv6_addr_create_solicited_node(&ifaddr->address.in6_addr,
                                            &maddr);
        net_if_ipv6_maddr_rm(iface, &maddr);
    }

    /* Using the IPv6 address pointer here can give false
     * info if someone adds a new IP address into this position
     * in the address array. This is quite unlikely thou.
     */
    net_mgmt_event_notify_with_info(NET_EVENT_IPV6_ADDR_DEL,
                                    iface,
                                    &ifaddr->address.in6_addr,
                                    sizeof(struct net_in6_addr));

out :
    net_if_unlock(iface);
}

static void remove_ipv4_ifaddr(struct net_if* iface,
                               struct net_if_addr const* ifaddr) {
    struct net_if_ipv4 const* ipv4;

    net_if_lock(iface);

    ipv4 = COND_CODE_1(CONFIG_NET_NATIVE_IPV4, (iface->config.ip.ipv4), (NULL));
    if (!ipv4) {
        goto out;
    }

    #if defined(CONFIG_NET_IPV4_ACD)
    net_ipv4_acd_cancel(iface, ifaddr);
    #endif

    net_mgmt_event_notify_with_info(NET_EVENT_IPV4_ADDR_DEL,
                                    iface,
                                    &ifaddr->address.in_addr,
                                    sizeof(struct net_in_addr));
out :
    net_if_unlock(iface);
}

#if defined(CONFIG_NET_IF_LOG_LEVEL)
#define NET_LOG_LEVEL CONFIG_NET_IF_LOG_LEVEL
#else
#define NET_LOG_LEVEL 0
#endif

#if NET_LOG_LEVEL >= LOG_LEVEL_DBG
struct net_if_addr* net_if_addr_ref_debug(struct net_if* iface,
                                          sa_family_t family,
                                          void const* addr,
                                          char const* caller,
                                          int line)
#else
struct net_if_addr* net_if_addr_ref(struct net_if* iface,
                                    sa_family_t family,
                                    void const* addr)
#endif /* NET_LOG_LEVEL >= LOG_LEVEL_DBG */
{
    struct net_if_addr* ifaddr;
    atomic_val_t ref;

    #if NET_LOG_LEVEL >= LOG_LEVEL_DBG
    char addr_str[IS_ENABLED(CONFIG_NET_IPV6) ?
                  INET6_ADDRSTRLEN : INET_ADDRSTRLEN];

    __ASSERT(iface, "iface is NULL (%s():%d)", caller, line);
    #endif

    ifaddr = get_ifaddr(iface, family, addr, NULL);

    do {
        ref = ifaddr ? atomic_get(&ifaddr->atomic_ref) : 0;
        if (!ref) {
            #if NET_LOG_LEVEL >= LOG_LEVEL_DBG
            NET_ERR("iface %d addr %s (%s():%d)",
                    net_if_get_by_iface(iface),
                    net_addr_ntop(family,
                                  addr,
                                  addr_str, sizeof(addr_str)),
                                  caller, line);
            #endif
            return NULL;
        }
    } while (!atomic_cas(&ifaddr->atomic_ref, ref, ref + 1));

    #if NET_LOG_LEVEL >= LOG_LEVEL_DBG
    NET_DBG("[%d] ifaddr %s state %d ref %ld (%s():%d)",
            net_if_get_by_iface(iface),
            net_addr_ntop(ifaddr->address.family,
                          (void*)&ifaddr->address.in_addr,
                          addr_str, sizeof(addr_str)),
            ifaddr->addr_state,
            ref + 1,
            caller, line);
    #endif

    return ifaddr;
}

#if NET_LOG_LEVEL >= LOG_LEVEL_DBG
int net_if_addr_unref_debug(struct net_if* iface,
                            sa_family_t family,
                            void const* addr,
                            char const* caller, int line)
#else
int net_if_addr_unref(struct net_if* iface,
                      sa_family_t family,
                      void const* addr)
#endif /* NET_LOG_LEVEL >= LOG_LEVEL_DBG */
{
    struct net_if_addr* ifaddr;
    unsigned int        maddr_count = 0;
    atomic_val_t        ref;

#if NET_LOG_LEVEL >= LOG_LEVEL_DBG
    char addr_str[IS_ENABLED(CONFIG_NET_IPV6) ?
                  INET6_ADDRSTRLEN : INET_ADDRSTRLEN];

    __ASSERT(iface, "iface is NULL (%s():%d)", caller, line);
#endif

    ifaddr = get_ifaddr(iface, family, addr, &maddr_count);

    if (!ifaddr) {
#if NET_LOG_LEVEL >= LOG_LEVEL_DBG
        NET_ERR("iface %d addr %s (%s():%d)",
                net_if_get_by_iface(iface),
                net_addr_ntop(family,
                              addr,
                              addr_str, sizeof(addr_str)),
                caller, line);
#endif
        return -EINVAL;
    }

    do {
        ref = atomic_get(&ifaddr->atomic_ref);
        if (!ref) {
#if NET_LOG_LEVEL >= LOG_LEVEL_DBG
            NET_ERR("*** ERROR *** iface %d ifaddr %p "
                    "is freed already (%s():%d)",
                    net_if_get_by_iface(iface),
                    ifaddr,
                    caller, line);
#endif
            return -EINVAL;
        }

    } while (!atomic_cas(&ifaddr->atomic_ref, ref, ref - 1));

#if NET_LOG_LEVEL >= LOG_LEVEL_DBG
    NET_DBG("[%d] ifaddr %s state %d ref %ld (%s():%d)",
            net_if_get_by_iface(iface),
            net_addr_ntop(ifaddr->address.family,
                          (void*)&ifaddr->address.in_addr,
                          addr_str, sizeof(addr_str)),
            ifaddr->addr_state,
            ref - 1, caller, line);
#endif

    if (ref > 1) {
        return ref - 1;
    }

    ifaddr->is_used = false;

    if (IS_ENABLED(CONFIG_NET_IPV6) && (family == NET_AF_INET6) && (addr != NULL)) {
        remove_ipv6_ifaddr(iface, ifaddr, maddr_count);
    }

    if (IS_ENABLED(CONFIG_NET_IPV4) && (family == NET_AF_INET) && (addr != NULL)) {
        remove_ipv4_ifaddr(iface, ifaddr);
    }

    return 0;
}

enum net_verdict net_if_recv_data(struct net_if* iface, struct net_pkt* pkt) {
    if (IS_ENABLED(CONFIG_NET_PROMISCUOUS_MODE) &&
        net_if_is_promisc(iface)) {
        struct net_pkt* new_pkt;

        new_pkt = net_pkt_clone(pkt, K_NO_WAIT);

        if (net_promisc_mode_input(new_pkt) == NET_DROP) {
            net_pkt_unref(new_pkt);
        }
    }

    return net_if_l2(iface)->recv(iface, pkt);
}

void net_if_register_link_cb(struct net_if_link_cb* link,
                             net_if_link_callback_t cb) {
    k_mutex_lock(&lock, K_FOREVER);

    sys_slist_find_and_remove(&link_callbacks, &link->node);
    sys_slist_prepend(&link_callbacks, &link->node);

    link->cb = cb;

    k_mutex_unlock(&lock);
}

void net_if_unregister_link_cb(struct net_if_link_cb* link) {
    k_mutex_lock(&lock, K_FOREVER);

    sys_slist_find_and_remove(&link_callbacks, &link->node);

    k_mutex_unlock(&lock);
}

void net_if_call_link_cb(struct net_if* iface, struct net_linkaddr* lladdr,
                         int status) {
    struct net_if_link_cb* link;
    struct net_if_link_cb* tmp;

    k_mutex_lock(&lock, K_FOREVER);

    SYS_SLIST_FOR_EACH_CONTAINER_SAFE_WITH_TYPE(&link_callbacks,
                                                struct net_if_link_cb,
                                                link, tmp, node) {
        link->cb(iface, lladdr, status);
    }

    k_mutex_unlock(&lock);
}

static bool need_calc_checksum(struct net_if* iface, enum ethernet_hw_caps caps,
                               enum net_if_checksum_type chksum_type) {
    #if defined(CONFIG_NET_L2_ETHERNET)
    struct ethernet_config config;
    enum ethernet_config_type config_type;

    if (net_if_l2(iface) != &NET_L2_GET_NAME(ETHERNET)) {
        return (true);
    }

    if (!(net_eth_get_hw_capabilities(iface) & caps)) {
        return (true);                      /* No checksum offload*/
    }

    if (caps == ETHERNET_HW_RX_CHKSUM_OFFLOAD) {
        config_type = ETHERNET_CONFIG_TYPE_RX_CHECKSUM_SUPPORT;
    }
    else {
        config_type = ETHERNET_CONFIG_TYPE_TX_CHECKSUM_SUPPORT;
    }

    if (net_eth_get_hw_config(iface, config_type, &config) != 0) {
        return (false);                     /* No extra info, assume all offloaded. */
    }

    /* bitmaps are encoded such that this works */
    return !((config.chksum_support & chksum_type) == chksum_type);
    #else
    ARG_UNUSED(iface);
    ARG_UNUSED(caps);

    return (true);
    #endif
}

bool net_if_need_calc_tx_checksum(struct net_if* iface, enum net_if_checksum_type chksum_type) {
    return need_calc_checksum(iface, ETHERNET_HW_TX_CHKSUM_OFFLOAD, chksum_type);
}

bool net_if_need_calc_rx_checksum(struct net_if* iface, enum net_if_checksum_type chksum_type) {
    return need_calc_checksum(iface, ETHERNET_HW_RX_CHKSUM_OFFLOAD, chksum_type);
}

int net_if_get_by_iface(struct net_if* iface) {
    if (!((iface >= _net_if_list_start) &&
          (iface <  _net_if_list_end  ))) {
        return (-1);
    }

    return ((iface - _net_if_list_start) + 1);
}

void net_if_foreach(net_if_cb_t cb, void* user_data) {
    STRUCT_SECTION_FOREACH(net_if, iface) {
        cb(iface, user_data);
    }
}

bool net_if_is_offloaded(struct net_if* iface) {
    return (IS_ENABLED(CONFIG_NET_OFFLOAD) &&
            net_if_is_ip_offloaded(iface)) ||
           (IS_ENABLED(CONFIG_NET_SOCKETS_OFFLOAD) &&
            net_if_is_socket_offloaded(iface));
}

static void rejoin_multicast_groups(struct net_if* iface) {
#if defined(CONFIG_NET_NATIVE_IPV6)
    rejoin_ipv6_mcast_groups(iface);
    if (l2_flags_get(iface) & NET_L2_MULTICAST) {
        join_mcast_allnodes(iface);
    }
#else
    ARG_UNUSED(iface);
#endif
}

static void notify_iface_up(struct net_if* iface) {
    /* In many places it's assumed that link address was set with
     * net_if_set_link_addr(). Better check that now.
     */
    if (IS_ENABLED(CONFIG_NET_L2_CANBUS_RAW) &&
        IS_ENABLED(CONFIG_NET_SOCKETS_CAN) &&
        (net_if_l2(iface) == &NET_L2_GET_NAME(CANBUS_RAW))) {
        /* CAN does not require link address. */
    }
    else {
        if (!net_if_is_offloaded(iface)) {
            NET_ASSERT(net_if_get_link_addr(iface)->addr != NULL);
        }
    }

    net_if_flag_set(iface, NET_IF_RUNNING);
    net_mgmt_event_notify(NET_EVENT_IF_UP, iface);
    net_virtual_enable(iface);

    /* If the interface is only having point-to-point traffic then we do
     * not need to run DAD etc for it.
     */
    if (!net_if_is_offloaded(iface) &&
        !(l2_flags_get(iface) & NET_L2_POINT_TO_POINT)) {
        /* Make sure that we update the IPv6 addresses and join the
         * multicast groups.
         */
        rejoin_multicast_groups(iface);
        iface_ipv6_start(iface);
        iface_ipv4_start(iface);
        net_ipv4_autoconf_start(iface);
    }
}

static void notify_iface_down(struct net_if* iface) {
    net_if_flag_clear(iface, NET_IF_RUNNING);
    net_mgmt_event_notify(NET_EVENT_IF_DOWN, iface);
    net_virtual_disable(iface);

    if (!net_if_is_offloaded(iface) &&
        !(l2_flags_get(iface) & NET_L2_POINT_TO_POINT)) {
        iface_ipv6_stop(iface);
        clear_joined_ipv6_mcast_groups(iface);
        net_ipv4_autoconf_reset(iface);
    }
}

static inline char const* net_if_oper_state2str(enum net_if_oper_state state) {
    #if (CONFIG_NET_IF_LOG_LEVEL >= LOG_LEVEL_DBG)
    switch (state) {
        case NET_IF_OPER_UNKNOWN :
            return "UNKNOWN";

        case NET_IF_OPER_NOTPRESENT :
            return "NOTPRESENT";

        case NET_IF_OPER_DOWN :
            return "DOWN";

        case NET_IF_OPER_LOWERLAYERDOWN :
            return "LOWERLAYERDOWN";

        case NET_IF_OPER_TESTING :
            return "TESTING";

        case NET_IF_OPER_DORMANT :
            return "DORMANT";

        case NET_IF_OPER_UP :
            return "UP";

        default :
            break;
    }

    return "<invalid>";
    #else
    ARG_UNUSED(state);

    return "";
    #endif /* CONFIG_NET_IF_LOG_LEVEL >= LOG_LEVEL_DBG */
}

static void update_operational_state(struct net_if* iface) {
    enum net_if_oper_state prev_state = iface->if_dev->oper_state;
    enum net_if_oper_state new_state  = NET_IF_OPER_UNKNOWN;

    if (!net_if_is_admin_up(iface)) {
        new_state = NET_IF_OPER_DOWN;
        goto exit;
    }

    if (!device_is_ready(net_if_get_device(iface))) {
        new_state = NET_IF_OPER_LOWERLAYERDOWN;
        goto exit;
    }

    if (!net_if_is_carrier_ok(iface)) {
        #if defined(CONFIG_NET_L2_VIRTUAL)
        if (net_if_l2(iface) == &NET_L2_GET_NAME(VIRTUAL)) {
            new_state = NET_IF_OPER_LOWERLAYERDOWN;
        }
        else
        #endif /* CONFIG_NET_L2_VIRTUAL */
        {
            new_state = NET_IF_OPER_DOWN;
        }

        goto exit;
    }

    if (net_if_is_dormant(iface)) {
        new_state = NET_IF_OPER_DORMANT;
        goto exit;
    }

    new_state = NET_IF_OPER_UP;

exit :
    if (net_if_oper_state_set(iface, new_state) != new_state) {
        NET_ERR("Failed to update oper state to %d", new_state);
        return;
    }

    NET_DBG("iface %d (%p), oper state %s admin %s carrier %s dormant %s",
            net_if_get_by_iface(iface), iface,
            net_if_oper_state2str(net_if_oper_state(iface)),
            net_if_is_admin_up(iface) ? "UP" : "DOWN",
            net_if_is_carrier_ok(iface) ? "ON" : "OFF",
            net_if_is_dormant(iface) ? "ON" : "OFF");

    if (net_if_oper_state(iface) == NET_IF_OPER_UP) {
        if (prev_state != NET_IF_OPER_UP) {
            notify_iface_up(iface);
        }
    }
    else {
        if (prev_state == NET_IF_OPER_UP) {
            notify_iface_down(iface);
        }
    }
}

static void init_igmp(struct net_if* iface) {
    #if defined(CONFIG_NET_IPV4_IGMP)
    /* Ensure IPv4 is enabled for this interface. */
    if (net_if_config_ipv4_get(iface, NULL)) {
        return;
    }

    net_ipv4_igmp_init(iface);
    #else
    ARG_UNUSED(iface);
    return;
    #endif
}

int net_if_up(struct net_if* iface) {
    struct net_l2 const* l2;
    int status = 0;

    NET_DBG("iface %d (%p)", net_if_get_by_iface(iface), iface);

    net_if_lock(iface);

    if (net_if_flag_is_set(iface, NET_IF_UP)) {
        status = -EALREADY;
        goto out;
    }

    /* If the L2 does not support enable just set the flag */
    l2 = net_if_l2(iface);
    if ((l2 == NULL) || (l2->enable == NULL)) {
        goto done;
    }
    else {
        /* If the L2 does not implement enable(), then the network
         * device driver cannot implement start(), in which case
         * we can do simple check here and not try to bring interface
         * up as the device is not ready.
         *
         * If the network device driver does implement start(), then
         * it could bring the interface up when the enable() is called
         * few lines below.
         */
        const struct device* dev;

        dev = net_if_get_device(iface);
        NET_ASSERT(dev);

        /* If the device is not ready it is pointless trying to take it up. */
        if (!device_is_ready(dev)) {
            NET_DBG("Device %s (%p) is not ready", dev->name, dev);
            status = -ENXIO;
            goto out;
        }
    }

    /* Notify L2 to enable the interface. Note that the interface is still down
     * at this point from network interface point of view i.e., the NET_IF_UP
     * flag has not been set yet.
     */
    status = l2->enable(iface, true);
    if (status < 0) {
        NET_DBG("Cannot take interface %d up (%d)",
                net_if_get_by_iface(iface), status);
        goto out;
    }

    init_igmp(iface);

done :
    net_if_flag_set(iface, NET_IF_UP);
    net_mgmt_event_notify(NET_EVENT_IF_ADMIN_UP, iface);
    update_operational_state(iface);

out :
    net_if_unlock(iface);

    return (status);
}

int net_if_down(struct net_if* iface) {
    struct net_l2 const* l2;
    int status = 0;

    NET_DBG("iface %p", iface);

    net_if_lock(iface);

    if (!net_if_flag_is_set(iface, NET_IF_UP)) {
        status = -EALREADY;
        goto out;
    }

    leave_mcast_all(iface);
    leave_ipv4_mcast_all(iface);

    /* If the L2 does not support enable just clear the flag */
    l2 = net_if_l2(iface);
    if ((l2 == NULL) || (l2->enable == NULL)) {
        goto done;
    }

    /* Notify L2 to disable the interface */
    status = l2->enable(iface, false);
    if (status < 0) {
        goto out;
    }

done :
    net_if_flag_clear(iface, NET_IF_UP);
    net_mgmt_event_notify(NET_EVENT_IF_ADMIN_DOWN, iface);
    update_operational_state(iface);

out :
    net_if_unlock(iface);

    return (status);
}

void net_if_carrier_on(struct net_if* iface) {
    NET_ASSERT(iface);

    net_if_lock(iface);

    if (!net_if_flag_test_and_set(iface, NET_IF_LOWER_UP)) {
        update_operational_state(iface);
    }

    net_if_unlock(iface);
}

void net_if_carrier_off(struct net_if* iface) {
    NET_ASSERT(iface);

    net_if_lock(iface);

    if (net_if_flag_test_and_clear(iface, NET_IF_LOWER_UP)) {
        update_operational_state(iface);
    }

    net_if_unlock(iface);
}

void net_if_dormant_on(struct net_if* iface) {
    NET_ASSERT(iface);

    net_if_lock(iface);

    if (!net_if_flag_test_and_set(iface, NET_IF_DORMANT)) {
        update_operational_state(iface);
    }

    net_if_unlock(iface);
}

void net_if_dormant_off(struct net_if* iface) {
    NET_ASSERT(iface);

    net_if_lock(iface);

    if (net_if_flag_test_and_clear(iface, NET_IF_DORMANT)) {
        update_operational_state(iface);
    }

    net_if_unlock(iface);
}

#if defined(CONFIG_NET_PROMISCUOUS_MODE)
static int promisc_mode_set(struct net_if* iface, bool enable) {
    enum net_l2_flags l2_flags;

    NET_ASSERT(iface);

    l2_flags = l2_flags_get(iface);
    if (!(l2_flags & NET_L2_PROMISC_MODE)) {
        return (-ENOTSUP);
    }

    #if defined(CONFIG_NET_L2_ETHERNET)
    if (net_if_l2(iface) == &NET_L2_GET_NAME(ETHERNET)) {
        int ret = net_eth_promisc_mode(iface, enable);

        if (ret < 0) {
            return (ret);
        }
    }
    #else
    ARG_UNUSED(enable);

    return (-ENOTSUP);
    #endif

    return (0);
}

int net_if_set_promisc(struct net_if* iface) {
    int ret;

    net_if_lock(iface);

    ret = promisc_mode_set(iface, true);
    if (ret < 0) {
        goto out;
    }

    ret = net_if_flag_test_and_set(iface, NET_IF_PROMISC);
    if (ret) {
        ret = -EALREADY;
        goto out;
    }

out :
    net_if_unlock(iface);

    return (ret);
}

void net_if_unset_promisc(struct net_if* iface) {
    int ret;

    net_if_lock(iface);

    ret = promisc_mode_set(iface, false);
    if (ret < 0) {
        goto out;
    }

    net_if_flag_clear(iface, NET_IF_PROMISC);

out :
    net_if_unlock(iface);
}

bool net_if_is_promisc(struct net_if* iface) {
    NET_ASSERT(iface);

    return net_if_flag_is_set(iface, NET_IF_PROMISC);
}
#endif /* CONFIG_NET_PROMISCUOUS_MODE */

#ifdef CONFIG_NET_POWER_MANAGEMENT

int net_if_suspend(struct net_if* iface) {
    int ret = 0;

    net_if_lock(iface);

    if (net_if_are_pending_tx_packets(iface)) {
        ret = -EBUSY;
        goto out;
    }

    if (net_if_flag_test_and_set(iface, NET_IF_SUSPENDED)) {
        ret = -EALREADY;
        goto out;
    }

    net_stats_add_suspend_start_time(iface, k_cycle_get_32());

out :
    net_if_unlock(iface);

    return (ret);
}

int net_if_resume(struct net_if* iface) {
    int ret = 0;

    net_if_lock(iface);

    if (!net_if_flag_is_set(iface, NET_IF_SUSPENDED)) {
        ret = -EALREADY;
        goto out;
    }

    net_if_flag_clear(iface, NET_IF_SUSPENDED);

    net_stats_add_suspend_end_time(iface, k_cycle_get_32());

out :
    net_if_unlock(iface);

    return (ret);
}

bool net_if_is_suspended(struct net_if* iface) {
    return net_if_flag_is_set(iface, NET_IF_SUSPENDED);
}

#endif /* CONFIG_NET_POWER_MANAGEMENT */

#if defined(CONFIG_NET_PKT_TIMESTAMP_THREAD)
static void net_tx_ts_thread(void* p1, void* p2, void* p3) {
    ARG_UNUSED(p1);
    ARG_UNUSED(p2);
    ARG_UNUSED(p3);

    struct net_pkt* pkt;

    NET_DBG("Starting TX timestamp callback thread");

    while (1) {
        pkt = k_fifo_get(&tx_ts_queue, K_FOREVER);
        if (pkt) {
            net_if_call_timestamp_cb(pkt);
        }
        net_pkt_unref(pkt);
    }
}

void net_if_register_timestamp_cb(struct net_if_timestamp_cb* handle,
                                  struct net_pkt* pkt,
                                  struct net_if* iface,
                                  net_if_timestamp_callback_t cb) {
    k_mutex_lock(&lock, K_FOREVER);

    sys_slist_find_and_remove(&timestamp_callbacks, &handle->node);
    sys_slist_prepend(&timestamp_callbacks, &handle->node);

    handle->iface = iface;
    handle->cb    = cb;
    handle->pkt   = pkt;

    k_mutex_unlock(&lock);
}

void net_if_unregister_timestamp_cb(struct net_if_timestamp_cb* handle) {
    k_mutex_lock(&lock, K_FOREVER);

    sys_slist_find_and_remove(&timestamp_callbacks, &handle->node);

    k_mutex_unlock(&lock);
}

void net_if_call_timestamp_cb(struct net_pkt* pkt) {
    sys_snode_t* sn;
    sys_snode_t* sns;

    k_mutex_lock(&lock, K_FOREVER);

    SYS_SLIST_FOR_EACH_NODE_SAFE(&timestamp_callbacks, sn, sns) {
        struct net_if_timestamp_cb* handle =
                CONTAINER_OF(sn, struct net_if_timestamp_cb, node);

        if (((handle->iface == NULL) ||
            (handle->iface == net_pkt_iface(pkt))) &&
            (handle->pkt == NULL || handle->pkt == pkt)) {
            handle->cb(pkt);
        }
    }

    k_mutex_unlock(&lock);
}

void net_if_add_tx_timestamp(struct net_pkt* pkt) {
    k_fifo_put(&tx_ts_queue, pkt);
    net_pkt_ref(pkt);
}
#endif /* CONFIG_NET_PKT_TIMESTAMP_THREAD */

bool net_if_is_wifi(struct net_if* iface) {
    if (net_if_is_offloaded(iface)) {
        return net_off_is_wifi_offloaded(iface);
    }

    if (IS_ENABLED(CONFIG_NET_L2_ETHERNET)) {
        return net_if_l2(iface) == &NET_L2_GET_NAME(ETHERNET) &&
               net_eth_type_is_wifi(iface);
    }

    return (false);
}

struct net_if* net_if_get_first_wifi(void) {
    STRUCT_SECTION_FOREACH(net_if, iface) {
        if (net_if_is_wifi(iface)) {
            return (iface);
        }
    }

    return (NULL);
}

struct net_if* net_if_get_wifi_sta(void) {
    STRUCT_SECTION_FOREACH(net_if, iface) {
        if (net_if_is_wifi(iface)
            #ifdef CONFIG_WIFI_NM
            && wifi_nm_iface_is_sta(iface)
            #endif
        ) {
            return (iface);
        }
    }

    /* If no STA interface is found, return the first WiFi interface */
    return net_if_get_first_wifi();
}

struct net_if* net_if_get_wifi_sap(void) {
    STRUCT_SECTION_FOREACH(net_if, iface) {
        if (net_if_is_wifi(iface)
            #ifdef CONFIG_WIFI_NM
            && wifi_nm_iface_is_sap(iface)
            #endif
            ) {
            return (iface);
        }
    }

    /* If no STA interface is found, return the first WiFi interface */
    return net_if_get_first_wifi();
}

int net_if_get_name(struct net_if* iface, char* buf, int len) {
    #if defined(CONFIG_NET_INTERFACE_NAME)
    int name_len;

    if ((iface == NULL) || (buf == NULL) || (len <= 0)) {
        return (-EINVAL);
    }

    name_len = strlen(net_if_get_config(iface)->name);
    if (name_len >= len) {
        return (-ERANGE);
    }

    /* Copy string and null terminator */
    memcpy(buf, net_if_get_config(iface)->name, name_len + 1);

    return (name_len);
    #else
    return (-ENOTSUP);
    #endif
}

int net_if_set_name(struct net_if* iface, char const* buf) {
    #if defined(CONFIG_NET_INTERFACE_NAME)
    int name_len;

    if ((iface == NULL) || (buf == NULL)) {
        return (-EINVAL);
    }

    name_len = strlen(buf);
    if (name_len >= sizeof(iface->config.name)) {
        return (-ENAMETOOLONG);
    }

    STRUCT_SECTION_FOREACH(net_if, iface_check) {
        if (iface_check == iface) {
            continue;
        }

        if (memcmp(net_if_get_config(iface_check)->name,
                   buf,
                   name_len + 1) == 0) {
            return (-EALREADY);
        }
    }

    /* Copy string and null terminator */
    (void) memcpy(net_if_get_config(iface)->name, buf, name_len + 1);

    return (0);
    #else
    return (-ENOTSUP);
    #endif
}

int net_if_get_by_name(char const* name) {
    #if defined(CONFIG_NET_INTERFACE_NAME)
    if (name == NULL) {
        return (-EINVAL);
    }

    STRUCT_SECTION_FOREACH(net_if, iface) {
        if (strncmp(net_if_get_config(iface)->name, name, strlen(name)) == 0) {
            return net_if_get_by_iface(iface);
        }
    }

    return (-ENOENT);
    #else
    return (-ENOTSUP);
    #endif
}

#if defined(CONFIG_NET_INTERFACE_NAME)
static void set_default_name(struct net_if* iface) {
    char name[CONFIG_NET_INTERFACE_NAME_LEN + 1];
    int  ret;

    if (net_if_is_wifi(iface)) {
        static int wlan_count;

        snprintk(name, sizeof(name), "wlan%d", wlan_count++);
    }
    else if (IS_ENABLED(CONFIG_NET_L2_ETHERNET) &&
             (net_if_l2(iface) == &NET_L2_GET_NAME(ETHERNET))) {
        static int eth_count;

        snprintk(name, sizeof(name), "eth%d", eth_count++);
    }
    else if (IS_ENABLED(CONFIG_NET_L2_IEEE802154) &&
             (net_if_l2(iface) == &NET_L2_GET_NAME(IEEE802154))) {
        static int ieee_count;

        snprintk(name, sizeof(name), "ieee%d", ieee_count++);
    }
    else if (IS_ENABLED(CONFIG_NET_L2_DUMMY) &&
             (net_if_l2(iface) == &NET_L2_GET_NAME(DUMMY))) {
        static int dummy_count;

        snprintk(name, sizeof(name), "dummy%d", dummy_count++);
    }
    else if (IS_ENABLED(CONFIG_NET_L2_CANBUS_RAW) &&
             (net_if_l2(iface) == &NET_L2_GET_NAME(CANBUS_RAW))) {
        static int can_count;

        snprintk(name, sizeof(name), "can%d", can_count++);
    }
    else if (IS_ENABLED(CONFIG_NET_L2_PPP) &&
             (net_if_l2(iface) == &NET_L2_GET_NAME(PPP))) {
        static int ppp_count;

        snprintk(name, sizeof(name), "ppp%d", ppp_count++);
    }
    else if (IS_ENABLED(CONFIG_NET_L2_OPENTHREAD) &&
             (net_if_l2(iface) == &NET_L2_GET_NAME(OPENTHREAD))) {
        static int thread_count;

        snprintk(name, sizeof(name), "thread%d", thread_count++);
    }
    else {
        static int net_count;

        snprintk(name, sizeof(name), "net%d", net_count++);
    }

    ret = net_if_set_name(iface, name);
    if (ret < 0) {
        NET_WARN("Cannot set default name for interface %d (%p) (%d)",
                 net_if_get_by_iface(iface), iface, ret);
    }
}
#endif /* CONFIG_NET_INTERFACE_NAME */

void net_if_init(void) {
    int if_count = 0;

    NET_DBG("");

    k_mutex_lock(&lock, K_FOREVER);

    net_tc_tx_init();

    STRUCT_SECTION_FOREACH(net_if, iface) {
        #if defined(CONFIG_NET_INTERFACE_NAME)
        memset(net_if_get_config(iface)->name, 0,
               sizeof(iface->config.name));
        #endif

        init_iface(iface);

        #if defined(CONFIG_NET_INTERFACE_NAME)
        /* If the driver did not set the name, then set
         * a default name for the network interface.
         */
        if (net_if_get_config(iface)->name[0] == '\0') {
            set_default_name(iface);
        }
        #endif

        if_count++;
    }

    if (if_count == 0) {
        NET_ERR("There is no network interface to work with!");
        goto out;
    }

    #if defined(CONFIG_ASSERT)
    /* Do extra check that verifies that interface count is properly
     * done.
     */
    int count_if;

    NET_IFACE_COUNT(&count_if);
    NET_ASSERT(count_if == if_count);
    #endif

    iface_ipv6_init(if_count);
    iface_ipv4_init(if_count);
    iface_router_init();

    #if defined(CONFIG_NET_PKT_TIMESTAMP_THREAD)
    k_thread_create(&tx_thread_ts, tx_ts_stack,
                    K_KERNEL_STACK_SIZEOF(tx_ts_stack),
                    net_tx_ts_thread,
                    NULL, NULL, NULL, K_PRIO_COOP(1), 0, K_NO_WAIT);
    k_thread_name_set(&tx_thread_ts, "tx_tstamp");
    #endif /* CONFIG_NET_PKT_TIMESTAMP_THREAD */

out :
    k_mutex_unlock(&lock);
}

void net_if_post_init(void) {
    bool is_set;

    NET_DBG("");

    /* After TX is running, attempt to bring the interface up */
    STRUCT_SECTION_FOREACH(net_if, iface) {
        is_set = net_if_flag_is_set(iface, NET_IF_NO_AUTO_START);
        if (is_set == false) {
            net_if_up(iface);
        }
    }
}<|MERGE_RESOLUTION|>--- conflicted
+++ resolved
@@ -246,7 +246,8 @@
     context = net_pkt_context(pkt);
 
     if (net_if_flag_is_set(iface, NET_IF_LOWER_UP)) {
-        if (IS_ENABLED(CONFIG_NET_PKT_TXTIME_STATS)) {
+        if (IS_ENABLED(CONFIG_NET_PKT_TXTIME_STATS) ||
+            IS_ENABLED(CONFIG_TRACING_NET_CORE)) {
             pkt_priority = net_pkt_priority(pkt);
 
             if (IS_ENABLED(CONFIG_NET_PKT_TXTIME_STATS_DETAIL)) {
@@ -261,7 +262,8 @@
         status = net_if_l2(iface)->send(iface, pkt);
         net_if_tx_unlock(iface);
 
-        if (IS_ENABLED(CONFIG_NET_PKT_TXTIME_STATS)) {
+        if (IS_ENABLED(CONFIG_NET_PKT_TXTIME_STATS) ||
+            IS_ENABLED(CONFIG_TRACING_NET_CORE)) {
             uint32_t end_tick    = k_cycle_get_32();
             uint32_t create_time = net_pkt_create_time(pkt);
 
@@ -271,6 +273,9 @@
                                         pkt_priority,
                                         create_time,
                                         end_tick);
+
+            SYS_PORT_TRACING_FUNC(net, tx_time, pkt, end_tick);
+
 
             if (IS_ENABLED(CONFIG_NET_PKT_TXTIME_STATS_DETAIL)) {
                 update_txtime_stats_detail(pkt,
@@ -585,128 +590,8 @@
     default_iface = iface;
 }
 
-<<<<<<< HEAD
-static bool net_if_tx(struct net_if *iface, struct net_pkt *pkt)
-{
-	struct net_linkaddr ll_dst = {
-		.addr = NULL
-	};
-	struct net_linkaddr_storage ll_dst_storage;
-	struct net_context *context;
-	uint32_t create_time;
-	int status;
-
-	/* We collect send statistics for each socket priority if enabled */
-	uint8_t pkt_priority;
-
-	if (!pkt) {
-		return false;
-	}
-
-	create_time = net_pkt_create_time(pkt);
-
-	debug_check_packet(pkt);
-
-	/* If there're any link callbacks, with such a callback receiving
-	 * a destination address, copy that address out of packet, just in
-	 * case packet is freed before callback is called.
-	 */
-	if (!sys_slist_is_empty(&link_callbacks)) {
-		if (net_linkaddr_set(&ll_dst_storage,
-				     net_pkt_lladdr_dst(pkt)->addr,
-				     net_pkt_lladdr_dst(pkt)->len) == 0) {
-			ll_dst.addr = ll_dst_storage.addr;
-			ll_dst.len = ll_dst_storage.len;
-			ll_dst.type = net_pkt_lladdr_dst(pkt)->type;
-		}
-	}
-
-	context = net_pkt_context(pkt);
-
-	if (net_if_flag_is_set(iface, NET_IF_LOWER_UP)) {
-		if (IS_ENABLED(CONFIG_NET_PKT_TXTIME_STATS) ||
-		    IS_ENABLED(CONFIG_TRACING_NET_CORE)) {
-			pkt_priority = net_pkt_priority(pkt);
-
-			if (IS_ENABLED(CONFIG_NET_PKT_TXTIME_STATS_DETAIL)) {
-				/* Make sure the statistics information is not
-				 * lost by keeping the net_pkt over L2 send.
-				 */
-				net_pkt_ref(pkt);
-			}
-		}
-
-		net_if_tx_lock(iface);
-		status = net_if_l2(iface)->send(iface, pkt);
-		net_if_tx_unlock(iface);
-
-		if (IS_ENABLED(CONFIG_NET_PKT_TXTIME_STATS) ||
-		    IS_ENABLED(CONFIG_TRACING_NET_CORE)) {
-			uint32_t end_tick = k_cycle_get_32();
-
-			net_pkt_set_tx_stats_tick(pkt, end_tick);
-
-			net_stats_update_tc_tx_time(iface,
-						    pkt_priority,
-						    create_time,
-						    end_tick);
-
-			SYS_PORT_TRACING_FUNC(net, tx_time, pkt, end_tick);
-
-			if (IS_ENABLED(CONFIG_NET_PKT_TXTIME_STATS_DETAIL)) {
-				update_txtime_stats_detail(
-					pkt,
-					create_time,
-					end_tick);
-
-				net_stats_update_tc_tx_time_detail(
-					iface, pkt_priority,
-					net_pkt_stats_tick(pkt));
-
-				/* For TCP connections, we might keep the pkt
-				 * longer so that we can resend it if needed.
-				 * Because of that we need to clear the
-				 * statistics here.
-				 */
-				net_pkt_stats_tick_reset(pkt);
-
-				net_pkt_unref(pkt);
-			}
-		}
-
-	} else {
-		/* Drop packet if interface is not up */
-		NET_WARN("iface %p is down", iface);
-		status = -ENETDOWN;
-	}
-
-	if (status < 0) {
-		net_pkt_unref(pkt);
-	} else {
-		net_stats_update_bytes_sent(iface, status);
-	}
-
-	if (context) {
-		NET_DBG("Calling context send cb %p status %d",
-			context, status);
-
-		net_context_send_cb(context, status);
-	}
-
-	if (ll_dst.addr) {
-		net_if_call_link_cb(iface, &ll_dst, status);
-	}
-
-	return true;
-}
-
-void net_process_tx_packet(struct net_pkt *pkt)
-{
-	struct net_if *iface;
-=======
 struct net_if* net_if_get_default(void) {
     struct net_if* iface = NULL;
->>>>>>> 7f3899f4
 
     if (&_net_if_list_start[0] == &_net_if_list_end[0]) {
         NET_WARN("No default interface found!");
