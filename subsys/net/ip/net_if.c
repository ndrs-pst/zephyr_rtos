/*
 * Copyright (c) 2016 Intel Corporation.
 * Copyright (c) 2023 Nordic Semiconductor ASA
 *
 * SPDX-License-Identifier: Apache-2.0
 */

#include <zephyr/logging/log.h>
LOG_MODULE_REGISTER(net_if, CONFIG_NET_IF_LOG_LEVEL);

#include <zephyr/init.h>
#include <zephyr/kernel.h>
#include <zephyr/linker/sections.h>
#include <zephyr/random/random.h>
#include <zephyr/internal/syscall_handler.h>
#include <stdlib.h>
#include <string.h>
#include <zephyr/net/igmp.h>
#include <zephyr/net/net_core.h>
#include <zephyr/net/net_event.h>
#include <zephyr/net/net_pkt.h>
#include <zephyr/net/net_if.h>
#include <zephyr/net/net_mgmt.h>
#include <zephyr/net/ethernet.h>
#include <zephyr/net/offloaded_netdev.h>
#include <zephyr/net/virtual.h>
#include <zephyr/sys/iterable_sections.h>

#include "net_private.h"
#include "ipv4.h"
#include "ipv6.h"
#include "ipv4_autoconf_internal.h"

#include "net_stats.h"

#define REACHABLE_TIME (MSEC_PER_SEC * 30) /* in ms */
/*
 * split the min/max random reachable factors into numerator/denominator
 * so that integer-based math works better
 */
#define MIN_RANDOM_NUMER (1)
#define MIN_RANDOM_DENOM (2)
#define MAX_RANDOM_NUMER (3)
#define MAX_RANDOM_DENOM (2)

static K_MUTEX_DEFINE(lock);

/* net_if dedicated section limiters */
extern struct net_if _net_if_list_start[];
extern struct net_if _net_if_list_end[];

static struct net_if* default_iface;

#if defined(CONFIG_NET_NATIVE_IPV4) || defined(CONFIG_NET_NATIVE_IPV6)
static struct net_if_router routers[CONFIG_NET_MAX_ROUTERS];
static struct k_work_delayable router_timer;
static sys_slist_t active_router_timers;
#endif

#if defined(CONFIG_NET_NATIVE_IPV6)
/* Timer that triggers network address renewal */
static struct k_work_delayable address_lifetime_timer;

/* Track currently active address lifetime timers */
static sys_slist_t active_address_lifetime_timers;

/* Timer that triggers IPv6 prefix lifetime */
static struct k_work_delayable prefix_lifetime_timer;

/* Track currently active IPv6 prefix lifetime timers */
static sys_slist_t active_prefix_lifetime_timers;

#if defined(CONFIG_NET_IPV6_DAD)
/** Duplicate address detection (DAD) timer */
static struct k_work_delayable dad_timer;
static sys_slist_t active_dad_timers;
#endif

#if defined(CONFIG_NET_IPV6_ND)
static struct k_work_delayable rs_timer;
static sys_slist_t active_rs_timers;
#endif

static struct {
    struct net_if_ipv6 ipv6;
    struct net_if* iface;
} ipv6_addresses[CONFIG_NET_IF_MAX_IPV6_COUNT];
#endif /* CONFIG_NET_IPV6 */

#if defined(CONFIG_NET_NATIVE_IPV4)
static struct {
    struct net_if_ipv4 ipv4;
    struct net_if* iface;
} ipv4_addresses[CONFIG_NET_IF_MAX_IPV4_COUNT];
#endif /* CONFIG_NET_IPV4 */

/* We keep track of the link callbacks in this list.
 */
static sys_slist_t link_callbacks;

#if defined(CONFIG_NET_NATIVE_IPV4) || defined(CONFIG_NET_NATIVE_IPV6)
/* Multicast join/leave tracking.
 */
static sys_slist_t mcast_monitor_callbacks;
#endif

#if defined(CONFIG_NET_PKT_TIMESTAMP_THREAD)
#if !defined(CONFIG_NET_PKT_TIMESTAMP_STACK_SIZE)
#define CONFIG_NET_PKT_TIMESTAMP_STACK_SIZE 1024
#endif

K_KERNEL_STACK_DEFINE(tx_ts_stack, CONFIG_NET_PKT_TIMESTAMP_STACK_SIZE);
K_FIFO_DEFINE(tx_ts_queue);

static struct k_thread tx_thread_ts;

/* We keep track of the timestamp callbacks in this list.
 */
static sys_slist_t timestamp_callbacks;
#endif /* CONFIG_NET_PKT_TIMESTAMP_THREAD */

#if CONFIG_NET_IF_LOG_LEVEL >= LOG_LEVEL_DBG
<<<<<<< HEAD
#define debug_check_packet(pkt)						\
	do {								\
		NET_DBG("Processing (pkt %p, prio %d) network packet "	\
			"iface %d (%p)",				\
			pkt, net_pkt_priority(pkt),			\
			net_if_get_by_iface(net_pkt_iface(pkt)),	\
			net_pkt_iface(pkt));				\
									\
		NET_ASSERT(pkt->frags);					\
	} while (0)
=======
#define debug_check_packet(pkt)                                 \
    do {                                                        \
        NET_DBG("Processing (pkt %p, prio %d) network packet "  \
                "iface %p/%d",                                  \
                pkt, net_pkt_priority(pkt),                     \
                net_pkt_iface(pkt),                             \
                net_if_get_by_iface(net_pkt_iface(pkt)));       \
                                                                \
        NET_ASSERT(pkt->frags);                                 \
    } while (0)
>>>>>>> ebb15ee6
#else
#define debug_check_packet(...)
#endif /* CONFIG_NET_IF_LOG_LEVEL >= LOG_LEVEL_DBG */

struct net_if* z_impl_net_if_get_by_index(int index) {
    struct net_if* iface;

    if (index <= 0) {
        return (NULL);
    }

    iface = &_net_if_list_start[index - 1];
    if (iface >= _net_if_list_end) {
        NET_DBG("Index %d is too large", index);
        return (NULL);
    }

    return (iface);
}

#ifdef CONFIG_USERSPACE
struct net_if* z_vrfy_net_if_get_by_index(int index) {
    struct net_if* iface;

    iface = net_if_get_by_index(index);
    if (iface == NULL) {
        return (NULL);
    }

    if (!k_object_is_valid(iface, K_OBJ_NET_IF)) {
        return (NULL);
    }

    return (iface);
}

#include <syscalls/net_if_get_by_index_mrsh.c>
#endif

static inline void net_context_send_cb(struct net_context* context,
                                       int status) {
    if (context == NULL) {
        return;
    }

    if (context->send_cb) {
        context->send_cb(context, status, context->user_data);
    }

    if (IS_ENABLED(CONFIG_NET_UDP) &&
        (net_context_get_proto(context) == IPPROTO_UDP)) {
        net_stats_update_udp_sent(net_context_get_iface(context));
    }
    else if (IS_ENABLED(CONFIG_NET_TCP) &&
             (net_context_get_proto(context) == IPPROTO_TCP)) {
        net_stats_update_tcp_seg_sent(net_context_get_iface(context));
    }
}

static void update_txtime_stats_detail(struct net_pkt* pkt,
                                       uint32_t start_time, uint32_t stop_time) {
    uint32_t val;
    uint32_t prev;

    ARG_UNUSED(stop_time);

    prev = start_time;
    for (int i = 0; i < net_pkt_stats_tick_count(pkt); i++) {
        if (!net_pkt_stats_tick(pkt)[i]) {
            break;
        }

        val  = net_pkt_stats_tick(pkt)[i] - prev;
        prev = net_pkt_stats_tick(pkt)[i];
        net_pkt_stats_tick(pkt)[i] = val;
    }
}

static bool net_if_tx(struct net_if* iface, struct net_pkt* pkt) {
    struct net_linkaddr ll_dst = {
        .addr = NULL
    };
    struct net_linkaddr_storage ll_dst_storage;
    struct net_context* context;
    int status;

    /* We collect send statistics for each socket priority if enabled */
    uint8_t pkt_priority;

    if (pkt == NULL) {
        return (false);
    }

    debug_check_packet(pkt);

    /* If there're any link callbacks, with such a callback receiving
     * a destination address, copy that address out of packet, just in
     * case packet is freed before callback is called.
     */
    if (!sys_slist_is_empty(&link_callbacks)) {
        if (net_linkaddr_set(&ll_dst_storage,
                             net_pkt_lladdr_dst(pkt)->addr,
                             net_pkt_lladdr_dst(pkt)->len) == 0) {
            ll_dst.addr = ll_dst_storage.addr;
            ll_dst.len  = ll_dst_storage.len;
            ll_dst.type = net_pkt_lladdr_dst(pkt)->type;
        }
    }

    context = net_pkt_context(pkt);

    if (net_if_flag_is_set(iface, NET_IF_LOWER_UP)) {
        if (IS_ENABLED(CONFIG_NET_PKT_TXTIME_STATS)) {
            pkt_priority = net_pkt_priority(pkt);

            if (IS_ENABLED(CONFIG_NET_PKT_TXTIME_STATS_DETAIL)) {
                /* Make sure the statistics information is not
                 * lost by keeping the net_pkt over L2 send.
                 */
                net_pkt_ref(pkt);
            }
        }

        net_if_tx_lock(iface);
        status = net_if_l2(iface)->send(iface, pkt);
        net_if_tx_unlock(iface);

        if (IS_ENABLED(CONFIG_NET_PKT_TXTIME_STATS)) {
            uint32_t end_tick = k_cycle_get_32();
            uint32_t create_time = net_pkt_create_time(pkt);

            net_pkt_set_tx_stats_tick(pkt, end_tick);

            net_stats_update_tc_tx_time(iface,
                                        pkt_priority,
                                        create_time,
                                        end_tick);

            if (IS_ENABLED(CONFIG_NET_PKT_TXTIME_STATS_DETAIL)) {
                update_txtime_stats_detail(pkt,
                                           create_time,
                                           end_tick);

                net_stats_update_tc_tx_time_detail(
                        iface, pkt_priority,
                        net_pkt_stats_tick(pkt));

                /* For TCP connections, we might keep the pkt
                 * longer so that we can resend it if needed.
                 * Because of that we need to clear the
                 * statistics here.
                 */
                net_pkt_stats_tick_reset(pkt);

                net_pkt_unref(pkt);
            }
        }
    }
    else {
        /* Drop packet if interface is not up */
        NET_WARN("iface %p is down", iface);
        status = -ENETDOWN;
    }

    if (status < 0) {
        net_pkt_unref(pkt);
    }
    else {
        net_stats_update_bytes_sent(iface, status);
    }

    if (context != NULL) {
        NET_DBG("Calling context send cb %p status %d",
                context, status);

        net_context_send_cb(context, status);
    }

    if (ll_dst.addr) {
        net_if_call_link_cb(iface, &ll_dst, status);
    }

    return (true);
}

void net_process_tx_packet(struct net_pkt* pkt) {
    struct net_if* iface;

    net_pkt_set_tx_stats_tick(pkt, k_cycle_get_32());

    iface = net_pkt_iface(pkt);

    net_if_tx(iface, pkt);

    #if defined(CONFIG_NET_POWER_MANAGEMENT)
    iface->tx_pending--;
    #endif
}

void net_if_queue_tx(struct net_if const* iface, struct net_pkt* pkt) {
    if (!net_pkt_filter_send_ok(pkt)) {
        /* silently drop the packet */
        net_pkt_unref(pkt);
        return;
    }

    uint8_t prio = net_pkt_priority(pkt);
    uint8_t tc   = (uint8_t)net_tx_priority2tc(prio);

    net_stats_update_tc_sent_pkt(iface, tc);
    net_stats_update_tc_sent_bytes(iface, tc, net_pkt_get_len(pkt));
    net_stats_update_tc_sent_priority(iface, tc, prio);

    /* For highest priority packet, skip the TX queue and push directly to
     * the driver. Also if there are no TX queue/thread, push the packet
     * directly to the driver.
     */
    if ((IS_ENABLED(CONFIG_NET_TC_SKIP_FOR_HIGH_PRIO) &&
        (prio >= NET_PRIORITY_CA)) || (NET_TC_TX_COUNT == 0)) {
        net_pkt_set_tx_stats_tick(pkt, k_cycle_get_32());

        net_if_tx(net_pkt_iface(pkt), pkt);
        return;
    }

    #if (NET_TC_TX_COUNT > 1)
    NET_DBG("TC %d with prio %d pkt %p", tc, prio, pkt);
    #endif

    #if defined(CONFIG_NET_POWER_MANAGEMENT)
    iface->tx_pending++;
    #endif

    if (!net_tc_submit_to_tx_queue(tc, pkt)) {
        #if defined(CONFIG_NET_POWER_MANAGEMENT)
        iface->tx_pending--
        #endif
        ;
    }
}

void net_if_stats_reset(struct net_if const* iface) {
    #if defined(CONFIG_NET_STATISTICS_PER_INTERFACE)
    STRUCT_SECTION_FOREACH(net_if, tmp) {
        if (iface == tmp) {
            net_if_lock(iface);
            memset(&iface->stats, 0, sizeof(iface->stats));
            net_if_unlock(iface);
            return;
        }
    }
    #else
    ARG_UNUSED(iface);
    #endif
}

void net_if_stats_reset_all(void) {
    #if defined(CONFIG_NET_STATISTICS_PER_INTERFACE)
    STRUCT_SECTION_FOREACH(net_if, iface) {
        net_if_lock(iface);
        memset(&iface->stats, 0, sizeof(iface->stats));
        net_if_unlock(iface);
    }
    #endif
}

static inline void init_iface(struct net_if* iface) {
    const struct net_if_api* api = net_if_get_device(iface)->api;

    if (!api || !api->init) {
        NET_ERR("Iface %p driver API init NULL", iface);
        return;
    }

    /* By default IPv4 and IPv6 are enabled for a given network interface.
     * These can be turned off later if needed.
     */
    #if defined(CONFIG_NET_NATIVE_IPV4)
    net_if_flag_set(iface, NET_IF_IPV4);
    #endif

    #if defined(CONFIG_NET_NATIVE_IPV6)
    net_if_flag_set(iface, NET_IF_IPV6);
    #endif

    net_virtual_init(iface);

    NET_DBG("On iface %p", iface);

    #ifdef CONFIG_USERSPACE
    k_object_init(iface);
    #endif

    k_mutex_init(&iface->lock);
    k_mutex_init(&iface->tx_lock);

    api->init(iface);
}

enum net_verdict net_if_send_data(struct net_if* iface, struct net_pkt* pkt) {
    struct net_context*  context = net_pkt_context(pkt);
    struct net_linkaddr* dst = net_pkt_lladdr_dst(pkt);
    enum net_verdict verdict = NET_OK;
    int status = -EIO;

    if (!net_if_flag_is_set(iface, NET_IF_LOWER_UP) ||
        net_if_flag_is_set(iface, NET_IF_SUSPENDED)) {
        /* Drop packet if interface is not up */
        NET_WARN("iface %p is down", iface);
        verdict = NET_DROP;
        status  = -ENETDOWN;
        goto done;
    }

    if (IS_ENABLED(CONFIG_NET_OFFLOAD) && !net_if_l2(iface)) {
        NET_WARN("no l2 for iface %p, discard pkt", iface);
        verdict = NET_DROP;
        goto done;
    }

    /* If the ll address is not set at all, then we must set
     * it here.
     * Workaround Linux bug, see:
     * https://github.com/zephyrproject-rtos/zephyr/issues/3111
     */
    if (!net_if_flag_is_set(iface, NET_IF_POINTOPOINT) &&
        !net_pkt_lladdr_src(pkt)->addr) {
        net_pkt_lladdr_src(pkt)->addr = net_pkt_lladdr_if(pkt)->addr;
        net_pkt_lladdr_src(pkt)->len  = net_pkt_lladdr_if(pkt)->len;
    }

    #if defined(CONFIG_NET_LOOPBACK)
    /* If the packet is destined back to us, then there is no need to do
     * additional checks, so let the packet through.
     */
    if (net_if_l2(iface) == &NET_L2_GET_NAME(DUMMY)) {
        goto done;
    }
    #endif

    /* Bypass the IP stack with SOCK_RAW/IPPROTO_RAW sockets */
    if (IS_ENABLED(CONFIG_NET_SOCKETS_PACKET) &&
        (context != NULL) && (net_context_get_type(context) == SOCK_RAW) &&
        (net_context_get_proto(context) == IPPROTO_RAW)) {
        goto done;
    }

    /* If the ll dst address is not set check if it is present in the nbr
     * cache.
     */
    if (IS_ENABLED(CONFIG_NET_IPV6) && net_pkt_family(pkt) == AF_INET6) {
        verdict = net_ipv6_prepare_for_send(pkt);
    }

    #if defined(CONFIG_NET_IPV4_FRAGMENT)
    if (net_pkt_family(pkt) == AF_INET) {
        verdict = net_ipv4_prepare_for_send(pkt);
    }
    #endif

done :
    /*   NET_OK in which case packet has checked successfully. In this case
     *   the net_context callback is called after successful delivery in
     *   net_if_tx_thread().
     *
     *   NET_DROP in which case we call net_context callback that will
     *   give the status to user application.
     *
     *   NET_CONTINUE in which case the sending of the packet is delayed.
     *   This can happen for example if we need to do IPv6 ND to figure
     *   out link layer address.
     */
    if (verdict == NET_DROP) {
        if (context != NULL) {
            NET_DBG("Calling ctx send cb %p verdict %d",
                    context, verdict);
            net_context_send_cb(context, status);
        }

        if (dst->addr != NULL) {
            net_if_call_link_cb(iface, dst, status);
        }
    }
    else if (verdict == NET_OK) {
        /* Packet is ready to be sent by L2, let's queue */
        net_if_queue_tx(iface, pkt);
    }

    return (verdict);
}

int net_if_set_link_addr_locked(struct net_if* iface,
                                uint8_t* addr, uint8_t len,
                                enum net_link_type type) {
    int ret;

    net_if_lock(iface);

    ret = net_if_set_link_addr_unlocked(iface, addr, len, type);

    net_if_unlock(iface);

    return (ret);
}

struct net_if* net_if_get_by_link_addr(struct net_linkaddr const* ll_addr) {
    STRUCT_SECTION_FOREACH(net_if, iface) {
        net_if_lock(iface);
        if (!memcmp(net_if_get_link_addr(iface)->addr, ll_addr->addr,
            ll_addr->len)) {
            net_if_unlock(iface);
            return (iface);
        }
        net_if_unlock(iface);
    }

    return (NULL);
}

struct net_if* net_if_lookup_by_dev(const struct device* dev) {
    STRUCT_SECTION_FOREACH(net_if, iface) {
        if (net_if_get_device(iface) == dev) {
            return (iface);
        }
    }

    return (NULL);
}

void net_if_set_default(struct net_if* iface) {
    default_iface = iface;
}

struct net_if* net_if_get_default(void) {
    struct net_if* iface = NULL;

    if (&_net_if_list_start[0] == &_net_if_list_end[0]) {
        return (NULL);
    }

    if (default_iface != NULL) {
        return (default_iface);
    }

    #if defined(CONFIG_NET_DEFAULT_IF_ETHERNET)
    iface = net_if_get_first_by_type(&NET_L2_GET_NAME(ETHERNET));
    #endif

    #if defined(CONFIG_NET_DEFAULT_IF_IEEE802154)
    iface = net_if_get_first_by_type(&NET_L2_GET_NAME(IEEE802154));
    #endif

    #if defined(CONFIG_NET_DEFAULT_IF_BLUETOOTH)
    iface = net_if_get_first_by_type(&NET_L2_GET_NAME(BLUETOOTH));
    #endif

    #if defined(CONFIG_NET_DEFAULT_IF_DUMMY)
    iface = net_if_get_first_by_type(&NET_L2_GET_NAME(DUMMY));
    #endif

    #if defined(CONFIG_NET_DEFAULT_IF_OFFLOAD)
    iface = net_if_get_first_by_type(NULL);
    #endif

    #if defined(CONFIG_NET_DEFAULT_IF_CANBUS_RAW)
    iface = net_if_get_first_by_type(&NET_L2_GET_NAME(CANBUS_RAW));
    #endif

    #if defined(CONFIG_NET_DEFAULT_IF_PPP)
    iface = net_if_get_first_by_type(&NET_L2_GET_NAME(PPP));
    #endif

    #if defined(CONFIG_NET_DEFAULT_IF_UP)
    iface = net_if_get_first_up();
    #endif

    #if defined(CONFIG_NET_DEFAULT_IF_WIFI)
    iface = net_if_get_first_wifi();
    #endif

    return iface ? iface : _net_if_list_start;
}

struct net_if* net_if_get_first_by_type(const struct net_l2* l2) {
    STRUCT_SECTION_FOREACH(net_if, iface) {
        if (IS_ENABLED(CONFIG_NET_OFFLOAD) &&
            !l2 && net_if_offload(iface)) {
            return (iface);
        }

        if (net_if_l2(iface) == l2) {
            return (iface);
        }
    }

    return (NULL);
}

struct net_if* net_if_get_first_up(void) {
    STRUCT_SECTION_FOREACH(net_if, iface) {
        if (net_if_flag_is_set(iface, NET_IF_UP)) {
            return (iface);
        }
    }

    return (NULL);
}

static enum net_l2_flags l2_flags_get(struct net_if* iface) {
    enum net_l2_flags flags = 0;
    struct net_l2 const* l2;

    l2 = net_if_l2(iface);
    if ((l2 != NULL) && (l2->get_flags != NULL)) {
        flags = l2->get_flags(iface);
    }

    return (flags);
}

#if defined(CONFIG_NET_NATIVE_IPV4) || defined(CONFIG_NET_NATIVE_IPV6)
/* Return how many bits are shared between two IP addresses */
static uint8_t get_ipaddr_diff(uint8_t const* src, uint8_t const* dst, int addr_len) {
    uint8_t xor;
    uint8_t len = 0U;

    for (uint8_t j = 0U; j < addr_len; j++) {
        if (src[j] == dst[j]) {
            len += 8U;
        }
        else {
            xor = src[j] ^ dst[j];
            for (uint8_t k = 0U; k < 8; k++) {
                if (!(xor & 0x80)) {
                    len++;
                    xor <<= 1;
                }
                else {
                    break;
                }
            }
            break;
        }
    }

    return (len);
}

static struct net_if_router* iface_router_lookup(struct net_if const* iface,
                                                 uint8_t family, void* addr) {
    struct net_if_router* router = NULL;

    k_mutex_lock(&lock, K_FOREVER);

    for (int i = 0; i < CONFIG_NET_MAX_ROUTERS; i++) {
        if (!routers[i].is_used ||
            routers[i].address.family != family ||
            routers[i].iface != iface) {
            continue;
        }

        if ((IS_ENABLED(CONFIG_NET_IPV6) && family == AF_INET6 &&
             net_ipv6_addr_cmp(net_if_router_ipv6(&routers[i]),
                               (struct in6_addr*)addr)) ||
            (IS_ENABLED(CONFIG_NET_IPV4) && family == AF_INET &&
             net_ipv4_addr_cmp(net_if_router_ipv4(&routers[i]),
                               (struct in_addr*)addr))) {
            router = &routers[i];
            goto out;
        }
    }

out :
    k_mutex_unlock(&lock);

    return (router);
}

static void iface_router_notify_deletion(struct net_if_router* router,
                                         char const* delete_reason) {
    if (IS_ENABLED(CONFIG_NET_IPV6) &&
        (router->address.family == AF_INET6)) {
        NET_DBG("IPv6 router %s %s",
                net_sprint_ipv6_addr(net_if_router_ipv6(router)),
                delete_reason);

        net_mgmt_event_notify_with_info(NET_EVENT_IPV6_ROUTER_DEL,
                                        router->iface,
                                        &router->address.in6_addr,
                                        sizeof(struct in6_addr));
    }
    else if (IS_ENABLED(CONFIG_NET_IPV4) &&
             (router->address.family == AF_INET)) {
        NET_DBG("IPv4 router %s %s",
                net_sprint_ipv4_addr(net_if_router_ipv4(router)),
                delete_reason);

        net_mgmt_event_notify_with_info(NET_EVENT_IPV4_ROUTER_DEL,
                                        router->iface,
                                        &router->address.in_addr,
                                        sizeof(struct in6_addr));
    }
}

static inline int32_t iface_router_ends(const struct net_if_router* router,
                                        uint32_t now) {
    uint32_t ends = router->life_start;

    ends += (MSEC_PER_SEC * router->lifetime);

    /* Signed number of ms until router lifetime ends */
    return (int32_t)(ends - now);
}

static void iface_router_update_timer(uint32_t now) {
    struct net_if_router* router;
    struct net_if_router* next;
    uint32_t new_delay = UINT32_MAX;

    k_mutex_lock(&lock, K_FOREVER);

    SYS_SLIST_FOR_EACH_CONTAINER_SAFE_WITH_TYPE(&active_router_timers,
                                                struct net_if_router,
                                                router, next, node) {
        int32_t ends = iface_router_ends(router, now);

        if (ends <= 0) {
            new_delay = 0;
            break;
        }

        new_delay = MIN((uint32_t)ends, new_delay);
    }

    if (new_delay == UINT32_MAX) {
        k_work_cancel_delayable(&router_timer);
    }
    else {
        k_work_reschedule(&router_timer, K_MSEC(new_delay));
    }

    k_mutex_unlock(&lock);
}

static void iface_router_expired(struct k_work* work) {
    uint32_t current_time = k_uptime_get_32();
    struct net_if_router* router;
    struct net_if_router* next;
    sys_snode_t* prev_node = NULL;

    ARG_UNUSED(work);

    k_mutex_lock(&lock, K_FOREVER);

    SYS_SLIST_FOR_EACH_CONTAINER_SAFE_WITH_TYPE(&active_router_timers,
                                                struct net_if_router,
                                                router, next, node) {
        int32_t ends = iface_router_ends(router, current_time);

        if (ends > 0) {
            /* We have to loop on all active routers as their
             * lifetime differ from each other.
             */
            prev_node = &router->node;
            continue;
        }

        iface_router_notify_deletion(router, "has expired");
        sys_slist_remove(&active_router_timers,
                         prev_node, &router->node);
        router->is_used = false;
    }

    iface_router_update_timer(current_time);

    k_mutex_unlock(&lock);
}

static struct net_if_router* iface_router_add(struct net_if* iface,
                                              uint8_t family, void* addr,
                                              bool is_default,
                                              uint16_t lifetime) {
    struct net_if_router* router = NULL;

    k_mutex_lock(&lock, K_FOREVER);

    for (int i = 0; i < CONFIG_NET_MAX_ROUTERS; i++) {
        if (routers[i].is_used) {
            continue;
        }

        routers[i].is_used        = true;
        routers[i].iface          = iface;
        routers[i].address.family = family;

        if (lifetime) {
            routers[i].is_default  = true;
            routers[i].is_infinite = false;
            routers[i].lifetime    = lifetime;
            routers[i].life_start  = k_uptime_get_32();

            sys_slist_append(&active_router_timers,
                             &routers[i].node);

            iface_router_update_timer(routers[i].life_start);
        }
        else {
            routers[i].is_default  = false;
            routers[i].is_infinite = true;
            routers[i].lifetime    = 0;
        }

        if (IS_ENABLED(CONFIG_NET_IPV6) && family == AF_INET6) {
            memcpy(net_if_router_ipv6(&routers[i]), addr,
                   sizeof(struct in6_addr));
            net_mgmt_event_notify_with_info(
                            NET_EVENT_IPV6_ROUTER_ADD, iface,
                            &routers[i].address.in6_addr,
                            sizeof(struct in6_addr));

            NET_DBG("interface %p router %s lifetime %u default %d "
                    "added", iface,
                    net_sprint_ipv6_addr((struct in6_addr*)addr),
                    lifetime, routers[i].is_default);
        }
        else if (IS_ENABLED(CONFIG_NET_IPV4) && (family == AF_INET)) {
            memcpy(net_if_router_ipv4(&routers[i]), addr,
                   sizeof(struct in_addr));
            routers[i].is_default = is_default;

            net_mgmt_event_notify_with_info(
                            NET_EVENT_IPV4_ROUTER_ADD, iface,
                            &routers[i].address.in_addr,
                            sizeof(struct in_addr));

            NET_DBG("interface %p router %s lifetime %u default %d "
                    "added", iface,
                    net_sprint_ipv4_addr((struct in_addr*)addr),
                    lifetime, is_default);
        }

        router = &routers[i];
        goto out;
    }

out :
    k_mutex_unlock(&lock);

    return (router);
}

static bool iface_router_rm(struct net_if_router* router) {
    bool ret = false;

    k_mutex_lock(&lock, K_FOREVER);

    if (!router->is_used) {
        goto out;
    }

    iface_router_notify_deletion(router, "has been removed");

    /* We recompute the timer if only the router was time limited */
    if (sys_slist_find_and_remove(&active_router_timers, &router->node)) {
        iface_router_update_timer(k_uptime_get_32());
    }

    router->is_used = false;
    ret = true;

out :
    k_mutex_unlock(&lock);

    return (ret);
}

void net_if_router_rm(struct net_if_router* router) {
    k_mutex_lock(&lock, K_FOREVER);

    router->is_used = false;

    /* FIXME - remove timer */

    k_mutex_unlock(&lock);
}

static struct net_if_router* iface_router_find_default(struct net_if const* iface,
                                                       uint8_t family, void const* addr) {
    struct net_if_router* router = NULL;

    /* TODO: addr will need to be handled */
    ARG_UNUSED(addr);

    k_mutex_lock(&lock, K_FOREVER);

    for (int i = 0; i < CONFIG_NET_MAX_ROUTERS; i++) {
        if (!routers[i].is_used    ||
            !routers[i].is_default ||
            routers[i].address.family != family) {
            continue;
        }

        if (iface && (iface != routers[i].iface)) {
            continue;
        }

        router = &routers[i];
        goto out;
    }

out :
    k_mutex_unlock(&lock);

    return (router);
}

static void iface_router_init(void) {
    k_work_init_delayable(&router_timer, iface_router_expired);
    sys_slist_init(&active_router_timers);
}
#else
#define iface_router_init(...)
#endif

#if defined(CONFIG_NET_NATIVE_IPV4) || defined(CONFIG_NET_NATIVE_IPV6)
void net_if_mcast_mon_register(struct net_if_mcast_monitor* mon,
                               struct net_if* iface,
                               net_if_mcast_callback_t cb) {
    k_mutex_lock(&lock, K_FOREVER);

    sys_slist_find_and_remove(&mcast_monitor_callbacks, &mon->node);
    sys_slist_prepend(&mcast_monitor_callbacks, &mon->node);

    mon->iface = iface;
    mon->cb    = cb;

    k_mutex_unlock(&lock);
}

void net_if_mcast_mon_unregister(struct net_if_mcast_monitor* mon) {
    k_mutex_lock(&lock, K_FOREVER);

    sys_slist_find_and_remove(&mcast_monitor_callbacks, &mon->node);

    k_mutex_unlock(&lock);
}

void net_if_mcast_monitor(struct net_if* iface,
                          const struct net_addr* addr,
                          bool is_joined) {
    struct net_if_mcast_monitor* mon;
    struct net_if_mcast_monitor* tmp;

    k_mutex_lock(&lock, K_FOREVER);

    SYS_SLIST_FOR_EACH_CONTAINER_SAFE_WITH_TYPE(&mcast_monitor_callbacks,
                                                struct net_if_mcast_monitor,
                                                mon, tmp, node) {
        if ((iface == mon->iface) || (mon->iface == NULL)) {
            mon->cb(iface, addr, is_joined);
        }
    }

    k_mutex_unlock(&lock);
}
#else
#define net_if_mcast_mon_register(...)
#define net_if_mcast_mon_unregister(...)
#define net_if_mcast_monitor(...)
#endif

#if defined(CONFIG_NET_NATIVE_IPV6)
int net_if_config_ipv6_get(struct net_if* iface, struct net_if_ipv6** ipv6) {
    int ret = 0;

    net_if_lock(iface);

    if (!net_if_flag_is_set(iface, NET_IF_IPV6)) {
        ret = -ENOTSUP;
        goto out;
    }

    if (iface->config.ip.ipv6) {
        if (ipv6) {
            *ipv6 = iface->config.ip.ipv6;
        }

        goto out;
    }

    k_mutex_lock(&lock, K_FOREVER);

    for (int i = 0; i < ARRAY_SIZE(ipv6_addresses); i++) {
        if (ipv6_addresses[i].iface) {
            continue;
        }

        iface->config.ip.ipv6   = &ipv6_addresses[i].ipv6;
        ipv6_addresses[i].iface = iface;

        if (ipv6) {
            *ipv6 = &ipv6_addresses[i].ipv6;
        }

        k_mutex_unlock(&lock);
        goto out;
    }

    k_mutex_unlock(&lock);

    ret = -ESRCH;

out :
    net_if_unlock(iface);

    return (ret);
}

int net_if_config_ipv6_put(struct net_if* iface) {
    int ret = 0;

    net_if_lock(iface);

    if (!net_if_flag_is_set(iface, NET_IF_IPV6)) {
        ret = -ENOTSUP;
        goto out;
    }

    if (!iface->config.ip.ipv6) {
        ret = -EALREADY;
        goto out;
    }

    k_mutex_lock(&lock, K_FOREVER);

    for (int i = 0; i < ARRAY_SIZE(ipv6_addresses); i++) {
        if (ipv6_addresses[i].iface != iface) {
            continue;
        }

        iface->config.ip.ipv6   = NULL;
        ipv6_addresses[i].iface = NULL;

        k_mutex_unlock(&lock);
        goto out;
    }

    k_mutex_unlock(&lock);

    ret = -ESRCH;

out :
    net_if_unlock(iface);

    return (ret);
}

#if defined(CONFIG_NET_IPV6_MLD)
static void join_mcast_allnodes(struct net_if* iface) {
    struct in6_addr addr;
    int ret;

    net_ipv6_addr_create_ll_allnodes_mcast(&addr);

<<<<<<< HEAD
	ret = net_ipv6_mld_join(iface, &addr);
	if (ret < 0 && ret != -EALREADY) {
		NET_ERR("Cannot join all nodes address %s for %d (%d)",
			net_sprint_ipv6_addr(&addr),
			net_if_get_by_iface(iface), ret);
	}
=======
    ret = net_ipv6_mld_join(iface, &addr);
    if ((ret < 0) && (ret != -EALREADY)) {
        NET_ERR("Cannot join all nodes address %s (%d)",
                net_sprint_ipv6_addr(&addr), ret);
    }
>>>>>>> ebb15ee6
}

static void join_mcast_solicit_node(struct net_if* iface,
                                    struct in6_addr const* my_addr) {
    struct in6_addr addr;
    int ret;

    /* Join to needed multicast groups, RFC 4291 ch 2.8 */
    net_ipv6_addr_create_solicited_node(my_addr, &addr);

<<<<<<< HEAD
	ret = net_ipv6_mld_join(iface, &addr);
	if (ret < 0 && ret != -EALREADY) {
		NET_ERR("Cannot join solicit node address %s for %d (%d)",
			net_sprint_ipv6_addr(&addr),
			net_if_get_by_iface(iface), ret);
	} else {
		NET_DBG("Join solicit node address %s (ifindex %d)",
			net_sprint_ipv6_addr(&addr),
			net_if_get_by_iface(iface));
	}
=======
    ret = net_ipv6_mld_join(iface, &addr);
    if ((ret < 0) && (ret != -EALREADY)) {
        NET_ERR("Cannot join solicit node address %s (%d)",
                net_sprint_ipv6_addr(&addr), ret);
    }
>>>>>>> ebb15ee6
}

static void leave_mcast_all(struct net_if* iface) {
    struct net_if_ipv6 const* ipv6;

    ipv6 = iface->config.ip.ipv6;
    if (ipv6 == NULL) {
        return;
    }

    for (int i = 0; i < NET_IF_MAX_IPV6_MADDR; i++) {
        if (!ipv6->mcast[i].is_used ||
            !ipv6->mcast[i].is_joined) {
            continue;
        }

        net_ipv6_mld_leave(iface, &ipv6->mcast[i].address.in6_addr);
    }
}

static void join_mcast_nodes(struct net_if* iface, struct in6_addr const* addr) {
    enum net_l2_flags flags;

    flags = l2_flags_get(iface);
    if (flags & NET_L2_MULTICAST) {
        join_mcast_allnodes(iface);

        if (!(flags & NET_L2_MULTICAST_SKIP_JOIN_SOLICIT_NODE)) {
            join_mcast_solicit_node(iface, addr);
        }
    }
}
#else
#define join_mcast_allnodes(...)
#define join_mcast_solicit_node(...)
#define leave_mcast_all(...)
#define join_mcast_nodes(...)
#endif /* CONFIG_NET_IPV6_MLD */

#if defined(CONFIG_NET_IPV6_DAD)
#define DAD_TIMEOUT 100U /* ms */

<<<<<<< HEAD
static void dad_timeout(struct k_work *work)
{
	uint32_t current_time = k_uptime_get_32();
	struct net_if_addr *ifaddr, *next;
	int32_t delay = -1;
	sys_slist_t expired_list;

	ARG_UNUSED(work);

	sys_slist_init(&expired_list);

	k_mutex_lock(&lock, K_FOREVER);

	SYS_SLIST_FOR_EACH_CONTAINER_SAFE(&active_dad_timers,
					  ifaddr, next, dad_node) {
		/* DAD entries are ordered by construction.  Stop when
		 * we find one that hasn't expired.
		 */
		delay = (int32_t)(ifaddr->dad_start +
				  DAD_TIMEOUT - current_time);
		if (delay > 0) {
			break;
		}

		/* Removing the ifaddr from active_dad_timers list */
		sys_slist_remove(&active_dad_timers, NULL, &ifaddr->dad_node);
		sys_slist_append(&expired_list, &ifaddr->dad_node);

		ifaddr = NULL;
	}

	if ((ifaddr != NULL) && (delay > 0)) {
		k_work_reschedule(&dad_timer, K_MSEC((uint32_t)delay));
	}

	k_mutex_unlock(&lock);

	SYS_SLIST_FOR_EACH_CONTAINER(&expired_list, ifaddr, dad_node) {
		struct net_if *iface;

		NET_DBG("DAD succeeded for %s at interface %d",
			net_sprint_ipv6_addr(&ifaddr->address.in6_addr),
			ifaddr->ifindex);

		ifaddr->addr_state = NET_ADDR_PREFERRED;
		iface = net_if_get_by_index(ifaddr->ifindex);

		net_mgmt_event_notify_with_info(NET_EVENT_IPV6_DAD_SUCCEED,
						iface,
						&ifaddr->address.in6_addr,
						sizeof(struct in6_addr));

		/* The address gets added to neighbor cache which is not
		 * needed in this case as the address is our own one.
		 */
		net_ipv6_nbr_rm(iface, &ifaddr->address.in6_addr);
	}
}

static void net_if_ipv6_start_dad(struct net_if *iface,
				  struct net_if_addr *ifaddr)
{
	ifaddr->addr_state = NET_ADDR_TENTATIVE;

	if (net_if_is_up(iface)) {
		NET_DBG("Interface %p ll addr %s tentative IPv6 addr %s",
			iface,
			net_sprint_ll_addr(
					   net_if_get_link_addr(iface)->addr,
					   net_if_get_link_addr(iface)->len),
			net_sprint_ipv6_addr(&ifaddr->address.in6_addr));

		ifaddr->dad_count = 1U;

		if (!net_ipv6_start_dad(iface, ifaddr)) {
			ifaddr->dad_start = k_uptime_get_32();
			ifaddr->ifindex = net_if_get_by_iface(iface);

			k_mutex_lock(&lock, K_FOREVER);
			sys_slist_find_and_remove(&active_dad_timers,
						  &ifaddr->dad_node);
			sys_slist_append(&active_dad_timers, &ifaddr->dad_node);
			k_mutex_unlock(&lock);
=======
static void dad_timeout(struct k_work* work) {
    uint32_t current_time = k_uptime_get_32();
    struct net_if_addr* ifaddr;
    struct net_if_addr* next;
    int32_t delay = -1;
    sys_slist_t expired_list;

    ARG_UNUSED(work);

    sys_slist_init(&expired_list);

    k_mutex_lock(&lock, K_FOREVER);

    SYS_SLIST_FOR_EACH_CONTAINER_SAFE(&active_dad_timers,
                                      ifaddr, next, dad_node) {
        /* DAD entries are ordered by construction.  Stop when
         * we find one that hasn't expired.
         */
        delay = (int32_t)(ifaddr->dad_start +
                          DAD_TIMEOUT - current_time);
        if (delay > 0) {
            break;
        }

        /* Removing the ifaddr from active_dad_timers list */
        sys_slist_remove(&active_dad_timers, NULL, &ifaddr->dad_node);
        sys_slist_append(&expired_list, &ifaddr->dad_node);

        ifaddr = NULL;
    }

    if ((ifaddr != NULL) && (delay > 0)) {
        k_work_reschedule(&dad_timer, K_MSEC((uint32_t)delay));
    }

    k_mutex_unlock(&lock);

    SYS_SLIST_FOR_EACH_CONTAINER(&expired_list, ifaddr, dad_node) {
        struct net_if_addr const* tmp;
        struct net_if* iface;

        NET_DBG("DAD succeeded for %s",
                net_sprint_ipv6_addr(&ifaddr->address.in6_addr));

        ifaddr->addr_state = NET_ADDR_PREFERRED;

        /* Because we do not know the interface at this point,
         * we need to lookup for it.
         */
        iface = NULL;
        tmp   = net_if_ipv6_addr_lookup(&ifaddr->address.in6_addr,
                                        &iface);
        if (tmp == ifaddr) {
            net_mgmt_event_notify_with_info(
                            NET_EVENT_IPV6_DAD_SUCCEED,
                            iface, &ifaddr->address.in6_addr,
                            sizeof(struct in6_addr));

            /* The address gets added to neighbor cache which is not
             * needed in this case as the address is our own one.
             */
            net_ipv6_nbr_rm(iface, &ifaddr->address.in6_addr);
        }
    }
}

static void net_if_ipv6_start_dad(struct net_if* iface,
                                  struct net_if_addr* ifaddr) {
    ifaddr->addr_state = NET_ADDR_TENTATIVE;

    if (net_if_is_up(iface)) {
        NET_DBG("Interface %p ll addr %s tentative IPv6 addr %s",
                iface,
                net_sprint_ll_addr(net_if_get_link_addr(iface)->addr,
                                   net_if_get_link_addr(iface)->len),
                net_sprint_ipv6_addr(&ifaddr->address.in6_addr));

        ifaddr->dad_count = 1U;
>>>>>>> ebb15ee6

        if (!net_ipv6_start_dad(iface, ifaddr)) {
            ifaddr->dad_start = k_uptime_get_32();

            k_mutex_lock(&lock, K_FOREVER);
            sys_slist_append(&active_dad_timers, &ifaddr->dad_node);
            k_mutex_unlock(&lock);

            /* FUTURE: use schedule, not reschedule. */
            if (!k_work_delayable_remaining_get(&dad_timer)) {
                k_work_reschedule(&dad_timer,
                                  K_MSEC(DAD_TIMEOUT));
            }
        }
    }
    else {
        NET_DBG("Interface %p is down, starting DAD for %s later.",
                iface,
                net_sprint_ipv6_addr(&ifaddr->address.in6_addr));
    }
}

void net_if_start_dad(struct net_if* iface) {
    struct net_if_addr const* ifaddr;
    struct net_if_ipv6* ipv6;
    struct in6_addr addr = {};
    int ret;

    net_if_lock(iface);

    NET_DBG("Starting DAD for iface %p", iface);

    ret = net_if_config_ipv6_get(iface, &ipv6);
    if (ret < 0) {
        if (ret != -ENOTSUP) {
            NET_WARN("Cannot do DAD IPv6 config is not valid.");
        }

        goto out;
    }

    if (ipv6 == NULL) {
        goto out;
    }

    net_ipv6_addr_create_iid(&addr, net_if_get_link_addr(iface));

    ifaddr = net_if_ipv6_addr_add(iface, &addr, NET_ADDR_AUTOCONF, 0);
    if (ifaddr == NULL) {
        NET_ERR("Cannot add %s address to interface %p, DAD fails",
                net_sprint_ipv6_addr(&addr), iface);
    }

    /* Start DAD for all the addresses that were added earlier when
     * the interface was down.
     */
    ARRAY_FOR_EACH(ipv6->unicast, i) {
        if (!ipv6->unicast[i].is_used ||
            (ipv6->unicast[i].address.family != AF_INET6) ||
            (&ipv6->unicast[i] == ifaddr) ||
            net_ipv6_is_addr_loopback(
                    &ipv6->unicast[i].address.in6_addr)) {
            continue;
        }

        net_if_ipv6_start_dad(iface, &ipv6->unicast[i]);
    }

out :
    net_if_unlock(iface);
}

void net_if_ipv6_dad_failed(struct net_if* iface, const struct in6_addr* addr) {
    struct net_if_addr const* ifaddr;

    net_if_lock(iface);

    ifaddr = net_if_ipv6_addr_lookup(addr, &iface);
    if (ifaddr == NULL) {
        NET_ERR("Cannot find %s address in interface %p",
                net_sprint_ipv6_addr(addr), iface);
        goto out;
    }

    net_mgmt_event_notify_with_info(NET_EVENT_IPV6_DAD_FAILED, iface,
                                    &ifaddr->address.in6_addr,
                                    sizeof(struct in6_addr));

    net_if_ipv6_addr_rm(iface, addr);

out :
    net_if_unlock(iface);
}

static inline void iface_ipv6_dad_init(void) {
    k_work_init_delayable(&dad_timer, dad_timeout);
    sys_slist_init(&active_dad_timers);
}

#else
static inline void net_if_ipv6_start_dad(struct net_if* iface,
                                         struct net_if_addr* ifaddr) {
    ifaddr->addr_state = NET_ADDR_PREFERRED;
}

#define iface_ipv6_dad_init(...)
#endif /* CONFIG_NET_IPV6_DAD */

#if defined(CONFIG_NET_IPV6_ND)
#define RS_TIMEOUT (1U * MSEC_PER_SEC)
#define RS_COUNT   3

static void rs_timeout(struct k_work* work) {
    uint32_t current_time = k_uptime_get_32();
    struct net_if_ipv6* ipv6;
    struct net_if_ipv6* next;
    int32_t delay = -1;
    sys_slist_t expired_list;

    ARG_UNUSED(work);

    sys_slist_init(&expired_list);

    k_mutex_lock(&lock, K_FOREVER);

    SYS_SLIST_FOR_EACH_CONTAINER_SAFE(&active_rs_timers,
                                      ipv6, next, rs_node) {
        /* RS entries are ordered by construction.  Stop when
         * we find one that hasn't expired.
         */
        delay = (int32_t)(ipv6->rs_start + RS_TIMEOUT - current_time);
        if (delay > 0) {
            break;
        }

        /* Removing the ipv6 from active_rs_timers list */
        sys_slist_remove(&active_rs_timers, NULL, &ipv6->rs_node);
        sys_slist_append(&expired_list, &ipv6->rs_node);

        ipv6 = NULL;
    }

    if ((ipv6 != NULL) && (delay > 0)) {
        k_work_reschedule(&rs_timer, K_MSEC(ipv6->rs_start +
                                            RS_TIMEOUT - current_time));
    }

    k_mutex_unlock(&lock);

    SYS_SLIST_FOR_EACH_CONTAINER(&expired_list, ipv6, rs_node) {
        struct net_if* iface = NULL;

        /* Did not receive RA yet. */
        ipv6->rs_count++;

        STRUCT_SECTION_FOREACH(net_if, tmp) {
            if (tmp->config.ip.ipv6 == ipv6) {
                iface = tmp;
                break;
            }
        }

        if (iface) {
            NET_DBG("RS no respond iface %p count %d",
                    iface, ipv6->rs_count);
            if (ipv6->rs_count < RS_COUNT) {
                net_if_start_rs(iface);
            }
        }
        else {
            NET_DBG("Interface IPv6 config %p not found", ipv6);
        }
    }
}

void net_if_start_rs(struct net_if* iface) {
    struct net_if_ipv6* ipv6;

    net_if_lock(iface);

    if (net_if_flag_is_set(iface, NET_IF_IPV6_NO_ND)) {
        goto out;
    }

    ipv6 = iface->config.ip.ipv6;
    if (ipv6 == NULL) {
        goto out;
    }

    NET_DBG("Starting ND/RS for iface %p", iface);

    if (!net_ipv6_start_rs(iface)) {
        ipv6->rs_start = k_uptime_get_32();

        k_mutex_lock(&lock, K_FOREVER);
        sys_slist_append(&active_rs_timers, &ipv6->rs_node);
        k_mutex_unlock(&lock);

        /* FUTURE: use schedule, not reschedule. */
        if (!k_work_delayable_remaining_get(&rs_timer)) {
            k_work_reschedule(&rs_timer, K_MSEC(RS_TIMEOUT));
        }
    }

out :
    net_if_unlock(iface);
}

void net_if_stop_rs(struct net_if* iface) {
    struct net_if_ipv6* ipv6;

    net_if_lock(iface);

    ipv6 = iface->config.ip.ipv6;
    if (ipv6 == NULL) {
        goto out;
    }

    NET_DBG("Stopping ND/RS for iface %p", iface);

    k_mutex_lock(&lock, K_FOREVER);
    sys_slist_find_and_remove(&active_rs_timers, &ipv6->rs_node);
    k_mutex_unlock(&lock);

out :
    net_if_unlock(iface);
}

static inline void iface_ipv6_nd_init(void) {
    k_work_init_delayable(&rs_timer, rs_timeout);
    sys_slist_init(&active_rs_timers);
}

#else
#define net_if_start_rs(...)
#define net_if_stop_rs(...)
#define iface_ipv6_nd_init(...)
#endif /* CONFIG_NET_IPV6_ND */

#if defined(CONFIG_NET_IPV6_ND) && defined(CONFIG_NET_NATIVE_IPV6)

void net_if_nbr_reachability_hint(struct net_if* iface, const struct in6_addr* ipv6_addr) {
    net_if_lock(iface);

    if (net_if_flag_is_set(iface, NET_IF_IPV6_NO_ND)) {
        goto out;
    }

    if (iface->config.ip.ipv6 == NULL) {
        goto out;
    }

    net_ipv6_nbr_reachability_hint(iface, ipv6_addr);

out :
    net_if_unlock(iface);
}

#endif

struct net_if_addr* net_if_ipv6_addr_lookup(const struct in6_addr* addr,
                                            struct net_if** ret) {
    struct net_if_addr* ifaddr = NULL;

    STRUCT_SECTION_FOREACH(net_if, iface) {
        struct net_if_ipv6* ipv6;

        net_if_lock(iface);

        ipv6 = iface->config.ip.ipv6;
        if (ipv6 == NULL) {
            net_if_unlock(iface);
            continue;
        }

        ARRAY_FOR_EACH(ipv6->unicast, i) {
            if (!ipv6->unicast[i].is_used ||
                ipv6->unicast[i].address.family != AF_INET6) {
                continue;
            }

            if (net_ipv6_is_prefix(
                        addr->s6_addr,
                        ipv6->unicast[i].address.in6_addr.s6_addr,
                        128)) {

                if (ret != NULL) {
                    *ret = iface;
                }

                ifaddr = &ipv6->unicast[i];
                net_if_unlock(iface);
                goto out;
            }
        }

        net_if_unlock(iface);
    }

out :
    return (ifaddr);
}

struct net_if_addr* net_if_ipv6_addr_lookup_by_iface(struct net_if* iface,
                                                     struct in6_addr const* addr) {
    struct net_if_addr* ifaddr = NULL;
    struct net_if_ipv6* ipv6;

    net_if_lock(iface);

    ipv6 = iface->config.ip.ipv6;
    if (ipv6 == NULL) {
        goto out;
    }

    ARRAY_FOR_EACH(ipv6->unicast, i) {
        if (!ipv6->unicast[i].is_used ||
            (ipv6->unicast[i].address.family != AF_INET6)) {
            continue;
        }

        if (net_ipv6_is_prefix(
                    addr->s6_addr,
                    ipv6->unicast[i].address.in6_addr.s6_addr,
                    128)) {
            ifaddr = &ipv6->unicast[i];
            goto out;
        }
    }

out :
    net_if_unlock(iface);

    return (ifaddr);
}

int z_impl_net_if_ipv6_addr_lookup_by_index(const struct in6_addr* addr) {
    struct net_if* iface;
    struct net_if_addr const* if_addr;

    if_addr = net_if_ipv6_addr_lookup(addr, &iface);
    if (if_addr == NULL) {
        return (0);
    }

    return net_if_get_by_iface(iface);
}

#ifdef CONFIG_USERSPACE
static inline int z_vrfy_net_if_ipv6_addr_lookup_by_index(
                                            const struct in6_addr* addr) {
    struct in6_addr addr_v6;

    K_OOPS(k_usermode_from_copy(&addr_v6, (void*)addr, sizeof(addr_v6)));

    return z_impl_net_if_ipv6_addr_lookup_by_index(&addr_v6);
}

#include <syscalls/net_if_ipv6_addr_lookup_by_index_mrsh.c>
#endif

<<<<<<< HEAD
/* To be called when interface comes up so that all the non-joined multicast
 * groups are joined.
 */
static void rejoin_ipv6_mcast_groups(struct net_if *iface)
{
	struct net_if_ipv6 *ipv6;

	net_if_lock(iface);

	if (net_if_config_ipv6_get(iface, &ipv6) < 0) {
		goto out;
	}

	ARRAY_FOR_EACH(ipv6->unicast, i) {
		struct net_if_mcast_addr *maddr;
		struct in6_addr addr;
		int ret;

		if (!ipv6->unicast[i].is_used) {
			continue;
		}

		net_ipv6_addr_create_solicited_node(
			&ipv6->unicast[i].address.in6_addr,
			&addr);

		maddr = net_if_ipv6_maddr_lookup(&addr, &iface);
		if (!maddr) {
			continue;
		}

		if (net_if_ipv4_maddr_is_joined(maddr)) {
			continue;
		}

		ret = net_ipv6_mld_join(iface, &addr);
		if (ret < 0 && ret != EALREADY) {
			NET_DBG("Cannot rejoin multicast group %s (%d)",
				net_sprint_ipv6_addr(&addr), ret);
		}
	}

out:
	net_if_unlock(iface);
}

static void address_expired(struct net_if_addr *ifaddr)
{
	NET_DBG("IPv6 address %s is deprecated",
		net_sprint_ipv6_addr(&ifaddr->address.in6_addr));
=======
static void address_expired(struct net_if_addr* ifaddr) {
    NET_DBG("IPv6 address %s is deprecated",
            net_sprint_ipv6_addr(&ifaddr->address.in6_addr));
>>>>>>> ebb15ee6

    ifaddr->addr_state = NET_ADDR_DEPRECATED;

    sys_slist_find_and_remove(&active_address_lifetime_timers,
                              &ifaddr->lifetime.node);

    net_timeout_set(&ifaddr->lifetime, 0, 0);
}

static void address_lifetime_timeout(struct k_work* work) {
    uint32_t next_update  = UINT32_MAX;
    uint32_t current_time = k_uptime_get_32();
    struct net_if_addr* current;
    struct net_if_addr* next;

    ARG_UNUSED(work);

    k_mutex_lock(&lock, K_FOREVER);

    SYS_SLIST_FOR_EACH_CONTAINER_SAFE(&active_address_lifetime_timers,
                                      current, next, lifetime.node) {
        struct net_timeout* timeout = &current->lifetime;
        uint32_t this_update = net_timeout_evaluate(timeout,
                                                    current_time);

        if (this_update == 0U) {
            address_expired(current);
            continue;
        }

        if (this_update < next_update) {
            next_update = this_update;
        }

        if (current == next) {
            break;
        }
    }

    if (next_update != UINT32_MAX) {
        NET_DBG("Waiting for %d ms", (int32_t)next_update);

        k_work_reschedule(&address_lifetime_timer, K_MSEC(next_update));
    }

    k_mutex_unlock(&lock);
}

#if defined(CONFIG_NET_TEST)
void net_address_lifetime_timeout(void) {
    address_lifetime_timeout(NULL);
}
#endif

static void address_start_timer(struct net_if_addr* ifaddr, uint32_t vlifetime) {
    sys_slist_append(&active_address_lifetime_timers,
                     &ifaddr->lifetime.node);

    net_timeout_set(&ifaddr->lifetime, vlifetime, k_uptime_get_32());
    k_work_reschedule(&address_lifetime_timer, K_NO_WAIT);
}

void net_if_ipv6_addr_update_lifetime(struct net_if_addr* ifaddr,
                                      uint32_t vlifetime) {
    k_mutex_lock(&lock, K_FOREVER);

    NET_DBG("Updating expire time of %s by %u secs",
            net_sprint_ipv6_addr(&ifaddr->address.in6_addr),
            vlifetime);

    ifaddr->addr_state = NET_ADDR_PREFERRED;

    address_start_timer(ifaddr, vlifetime);

    k_mutex_unlock(&lock);
}

static struct net_if_addr* ipv6_addr_find(struct net_if* iface,
                                          struct in6_addr const* addr) {
    struct net_if_ipv6* ipv6 = iface->config.ip.ipv6;

    ARRAY_FOR_EACH(ipv6->unicast, i) {
        if (!ipv6->unicast[i].is_used) {
            continue;
        }

        if (net_ipv6_addr_cmp(
                    addr, &ipv6->unicast[i].address.in6_addr)) {

            return (&ipv6->unicast[i]);
        }
    }

    return (NULL);
}

static inline void net_if_addr_init(struct net_if_addr* ifaddr,
                                    struct in6_addr const* addr,
                                    enum net_addr_type addr_type,
                                    uint32_t vlifetime) {
    ifaddr->is_used        = true;
    ifaddr->address.family = AF_INET6;
    ifaddr->addr_type      = addr_type;
    net_ipaddr_copy(&ifaddr->address.in6_addr, addr);

    /* FIXME - set the mcast addr for this node */

    if (vlifetime) {
        ifaddr->is_infinite = false;

        NET_DBG("Expiring %s in %u secs",
                net_sprint_ipv6_addr(addr),
                vlifetime);

        net_if_ipv6_addr_update_lifetime(ifaddr, vlifetime);
    }
    else {
        ifaddr->is_infinite = true;
    }
}

struct net_if_addr* net_if_ipv6_addr_add(struct net_if* iface,
                                         struct in6_addr* addr,
                                         enum net_addr_type addr_type,
                                         uint32_t vlifetime) {
    struct net_if_addr* ifaddr = NULL;
    struct net_if_ipv6* ipv6;

<<<<<<< HEAD
		NET_DBG("[%zu] interface %d (%p) address %s type %s added", i,
			net_if_get_by_iface(iface), iface,
			net_sprint_ipv6_addr(addr),
			net_addr_type2str(addr_type));

		if (!(l2_flags_get(iface) & NET_L2_POINT_TO_POINT) &&
		    !net_ipv6_is_addr_loopback(addr) &&
		    !net_if_flag_is_set(iface, NET_IF_IPV6_NO_ND)) {
			/* RFC 4862 5.4.2
			 * Before sending a Neighbor Solicitation, an interface
			 * MUST join the all-nodes multicast address and the
			 * solicited-node multicast address of the tentative
			 * address.
			 */
			/* The allnodes multicast group is only joined once as
			 * net_ipv6_mld_join() checks if we have already
			 * joined.
			 */
			join_mcast_nodes(iface,
					 &ipv6->unicast[i].address.in6_addr);

			net_if_ipv6_start_dad(iface, &ipv6->unicast[i]);
		} else {
			/* If DAD is not done for point-to-point links, then
			 * the address is usable immediately.
			 */
			ipv6->unicast[i].addr_state = NET_ADDR_PREFERRED;
		}

		net_mgmt_event_notify_with_info(
			NET_EVENT_IPV6_ADDR_ADD, iface,
			&ipv6->unicast[i].address.in6_addr,
			sizeof(struct in6_addr));

		ifaddr = &ipv6->unicast[i];
		goto out;
	}

out:
	net_if_unlock(iface);

	return ifaddr;
}

bool net_if_ipv6_addr_rm(struct net_if *iface, const struct in6_addr *addr)
{
	bool ret = false;
	struct net_if_ipv6 *ipv6;
	struct in6_addr maddr;
	int found = -1;
	unsigned int maddr_count = 0;

	NET_ASSERT(addr);

	net_if_lock(iface);

	ipv6 = iface->config.ip.ipv6;
	if (!ipv6) {
		goto out;
	}

	net_ipv6_addr_create_solicited_node(addr, &maddr);

	ARRAY_FOR_EACH(ipv6->unicast, i) {
		struct in6_addr unicast_maddr;

		if (!ipv6->unicast[i].is_used) {
			continue;
		}

		/* count how many times this solicited-node multicast address is identical
		 * for all the used unicast addresses
		 */
		net_ipv6_addr_create_solicited_node(&ipv6->unicast[i].address.in6_addr,
						    &unicast_maddr);
		if (net_ipv6_addr_cmp(&maddr, &unicast_maddr)) {
			maddr_count++;
		}

		if (!net_ipv6_addr_cmp(&ipv6->unicast[i].address.in6_addr,
				       addr)) {
			continue;
		}

		found = i;
	}

	if (found >= 0) {
		if (!ipv6->unicast[found].is_infinite) {
			k_mutex_lock(&lock, K_FOREVER);

			sys_slist_find_and_remove(
				&active_address_lifetime_timers,
				&ipv6->unicast[found].lifetime.node);

			if (sys_slist_is_empty(
				    &active_address_lifetime_timers)) {
				k_work_cancel_delayable(
					&address_lifetime_timer);
			}

			k_mutex_unlock(&lock);
		}
=======
    net_if_lock(iface);
>>>>>>> ebb15ee6

    if (net_if_config_ipv6_get(iface, &ipv6) < 0) {
        goto out;
    }

    ifaddr = ipv6_addr_find(iface, addr);
    if (ifaddr) {
        goto out;
    }

    ARRAY_FOR_EACH(ipv6->unicast, i) {
        if (ipv6->unicast[i].is_used) {
            continue;
        }

<<<<<<< HEAD
		NET_DBG("[%d] interface %d (%p) address %s type %s removed",
			found, net_if_get_by_iface(iface), iface,
			net_sprint_ipv6_addr(addr),
			net_addr_type2str(ipv6->unicast[found].addr_type));
=======
        net_if_addr_init(&ipv6->unicast[i], addr, addr_type,
                         vlifetime);
>>>>>>> ebb15ee6

        NET_DBG("[%zu] interface %p address %s type %s added", i,
                iface, net_sprint_ipv6_addr(addr),
                net_addr_type2str(addr_type));

        if (!(l2_flags_get(iface) & NET_L2_POINT_TO_POINT) &&
            !net_ipv6_is_addr_loopback(addr) &&
            !net_if_flag_is_set(iface, NET_IF_IPV6_NO_ND)) {
            /* RFC 4862 5.4.2
             * Before sending a Neighbor Solicitation, an interface
             * MUST join the all-nodes multicast address and the
             * solicited-node multicast address of the tentative
             * address.
             */
            /* The allnodes multicast group is only joined once as
             * net_ipv6_mld_join() checks if we have already
             * joined.
             */
            join_mcast_nodes(iface,
                             &ipv6->unicast[i].address.in6_addr);

            net_if_ipv6_start_dad(iface, &ipv6->unicast[i]);
        }
        else {
            /* If DAD is not done for point-to-point links, then
             * the address is usable immediately.
             */
            ipv6->unicast[i].addr_state = NET_ADDR_PREFERRED;
        }

        net_mgmt_event_notify_with_info(
                NET_EVENT_IPV6_ADDR_ADD, iface,
                &ipv6->unicast[i].address.in6_addr,
                sizeof(struct in6_addr));

        ifaddr = &ipv6->unicast[i];
        goto out;
    }

out :
    net_if_unlock(iface);

    return (ifaddr);
}

bool net_if_ipv6_addr_rm(struct net_if* iface, const struct in6_addr* addr) {
    bool ret = false;
    struct net_if_ipv6* ipv6;
    struct in6_addr maddr;
    int found = -1;
    unsigned int maddr_count = 0;

    NET_ASSERT(addr);

    net_if_lock(iface);

    ipv6 = iface->config.ip.ipv6;
    if (ipv6 == NULL) {
        goto out;
    }

    net_ipv6_addr_create_solicited_node(addr, &maddr);

    ARRAY_FOR_EACH(ipv6->unicast, i) {
        struct in6_addr unicast_maddr;

        if (!ipv6->unicast[i].is_used) {
            continue;
        }

        /* count how many times this solicited-node multicast address is identical
         * for all the used unicast addresses
         */
        net_ipv6_addr_create_solicited_node(&ipv6->unicast[i].address.in6_addr,
                                            &unicast_maddr);
        if (net_ipv6_addr_cmp(&maddr, &unicast_maddr)) {
            maddr_count++;
        }

        if (!net_ipv6_addr_cmp(&ipv6->unicast[i].address.in6_addr,
                               addr)) {
            continue;
        }

        found = i;
    }

    if (found >= 0) {
        if (!ipv6->unicast[found].is_infinite) {
            k_mutex_lock(&lock, K_FOREVER);

            sys_slist_find_and_remove(
                    &active_address_lifetime_timers,
                    &ipv6->unicast[found].lifetime.node);

            if (sys_slist_is_empty(
                        &active_address_lifetime_timers)) {
                k_work_cancel_delayable(
                        &address_lifetime_timer);
            }

            k_mutex_unlock(&lock);
        }

        #if defined(CONFIG_NET_IPV6_DAD)
        if (!net_if_flag_is_set(iface, NET_IF_IPV6_NO_ND)) {
            k_mutex_lock(&lock, K_FOREVER);
            sys_slist_find_and_remove(&active_dad_timers,
                                      &ipv6->unicast[found].dad_node);
            k_mutex_unlock(&lock);
        }
        #endif

        ipv6->unicast[found].is_used = false;

        if (maddr_count == 1) {
            /* remove the solicited-node multicast address only if no other
             * unicast address is also using it
             */
            net_if_ipv6_maddr_rm(iface, &maddr);
        }

        NET_DBG("[%d] interface %p address %s type %s removed",
                found, iface, net_sprint_ipv6_addr(addr),
                net_addr_type2str(ipv6->unicast[found].addr_type));

        /* Using the IPv6 address pointer here can give false
         * info if someone adds a new IP address into this position
         * in the address array. This is quite unlikely thou.
         */
        net_mgmt_event_notify_with_info(
                NET_EVENT_IPV6_ADDR_DEL,
                iface,
                &ipv6->unicast[found].address.in6_addr,
                sizeof(struct in6_addr));

        ret = true;
        goto out;
    }

out :
    net_if_unlock(iface);

    return (ret);
}

bool z_impl_net_if_ipv6_addr_add_by_index(int index,
                                          struct in6_addr* addr,
                                          enum net_addr_type addr_type,
                                          uint32_t vlifetime) {
    struct net_if* iface;

    iface = net_if_get_by_index(index);
    if (iface == NULL) {
        return (false);
    }

    return net_if_ipv6_addr_add(iface, addr, addr_type, vlifetime) ?
           true : false;
}

#ifdef CONFIG_USERSPACE
bool z_vrfy_net_if_ipv6_addr_add_by_index(int index,
                                          struct in6_addr* addr,
                                          enum net_addr_type addr_type,
                                          uint32_t vlifetime) {
    struct in6_addr addr_v6;
    struct net_if*  iface;

    iface = z_vrfy_net_if_get_by_index(index);
    if (iface == NULL) {
        return (false);
    }

    K_OOPS(k_usermode_from_copy(&addr_v6, (void*)addr, sizeof(addr_v6)));

    return z_impl_net_if_ipv6_addr_add_by_index(index,
                                                &addr_v6,
                                                addr_type,
                                                vlifetime);
}

#include <syscalls/net_if_ipv6_addr_add_by_index_mrsh.c>
#endif /* CONFIG_USERSPACE */

bool z_impl_net_if_ipv6_addr_rm_by_index(int index,
                                         const struct in6_addr* addr) {
    struct net_if* iface;

    iface = net_if_get_by_index(index);
    if (iface == NULL) {
        return (false);
    }

    return net_if_ipv6_addr_rm(iface, addr);
}

#ifdef CONFIG_USERSPACE
bool z_vrfy_net_if_ipv6_addr_rm_by_index(int index,
                                         const struct in6_addr* addr) {
    struct in6_addr addr_v6;
    struct net_if* iface;

    iface = z_vrfy_net_if_get_by_index(index);
    if (iface == NULL) {
        return (false);
    }

    K_OOPS(k_usermode_from_copy(&addr_v6, (void*)addr, sizeof(addr_v6)));

    return z_impl_net_if_ipv6_addr_rm_by_index(index, &addr_v6);
}

#include <syscalls/net_if_ipv6_addr_rm_by_index_mrsh.c>
#endif /* CONFIG_USERSPACE */

void net_if_ipv6_addr_foreach(struct net_if* iface, net_if_ip_addr_cb_t cb,
                              void* user_data) {
    struct net_if_ipv6* ipv6;

    if (iface == NULL) {
        return;
    }

    net_if_lock(iface);

    ipv6 = iface->config.ip.ipv6;
    if (ipv6 == NULL) {
        goto out;
    }

    ARRAY_FOR_EACH(ipv6->unicast, i) {
        struct net_if_addr* if_addr = &ipv6->unicast[i];

        if (!if_addr->is_used) {
            continue;
        }

        cb(iface, if_addr, user_data);
    }

out :
    net_if_unlock(iface);
}

struct net_if_mcast_addr* net_if_ipv6_maddr_add(struct net_if* iface,
                                                const struct in6_addr* addr) {
    struct net_if_mcast_addr* ifmaddr = NULL;
    struct net_if_ipv6* ipv6;

    net_if_lock(iface);

    if (net_if_config_ipv6_get(iface, &ipv6) < 0) {
        goto out;
    }

    if (!net_ipv6_is_addr_mcast(addr)) {
        NET_DBG("Address %s is not a multicast address.",
                net_sprint_ipv6_addr(addr));
        goto out;
    }

    if (net_if_ipv6_maddr_lookup(addr, &iface)) {
        NET_WARN("Multicast address %s is is already registered.",
                 net_sprint_ipv6_addr(addr));
        goto out;
    }

    ARRAY_FOR_EACH(ipv6->mcast, i) {
        if (ipv6->mcast[i].is_used) {
            continue;
        }

        ipv6->mcast[i].is_used        = true;
        ipv6->mcast[i].address.family = AF_INET6;
        memcpy(&ipv6->mcast[i].address.in6_addr, addr, 16);

<<<<<<< HEAD
		NET_DBG("[%zu] interface %d (%p) address %s added", i,
			net_if_get_by_iface(iface), iface,
			net_sprint_ipv6_addr(addr));
=======
        NET_DBG("[%zu] interface %p address %s added", i, iface,
                net_sprint_ipv6_addr(addr));
>>>>>>> ebb15ee6

        net_mgmt_event_notify_with_info(
                NET_EVENT_IPV6_MADDR_ADD, iface,
                &ipv6->mcast[i].address.in6_addr,
                sizeof(struct in6_addr));

        ifmaddr = &ipv6->mcast[i];
        goto out;
    }

out :
    net_if_unlock(iface);

    return (ifmaddr);
}

bool net_if_ipv6_maddr_rm(struct net_if* iface, const struct in6_addr* addr) {
    bool ret = false;
    struct net_if_ipv6* ipv6;

    net_if_lock(iface);

    ipv6 = iface->config.ip.ipv6;
    if (ipv6 == NULL) {
        goto out;
    }

    ARRAY_FOR_EACH(ipv6->mcast, i) {
        if (!ipv6->mcast[i].is_used) {
            continue;
        }

        if (!net_ipv6_addr_cmp(&ipv6->mcast[i].address.in6_addr,
                               addr)) {
            continue;
        }

        ipv6->mcast[i].is_used = false;

<<<<<<< HEAD
		NET_DBG("[%zu] interface %d (%p) address %s removed",
			i, net_if_get_by_iface(iface), iface,
			net_sprint_ipv6_addr(addr));
=======
        NET_DBG("[%zu] interface %p address %s removed",
                i, iface, net_sprint_ipv6_addr(addr));
>>>>>>> ebb15ee6

        net_mgmt_event_notify_with_info(
                NET_EVENT_IPV6_MADDR_DEL, iface,
                &ipv6->mcast[i].address.in6_addr,
                sizeof(struct in6_addr));

        ret = true;
        goto out;
    }

out :
    net_if_unlock(iface);

    return (ret);
}

void net_if_ipv6_maddr_foreach(struct net_if* iface, net_if_ip_maddr_cb_t cb,
                               void* user_data) {
    struct net_if_ipv6* ipv6;

    NET_ASSERT(iface);
    NET_ASSERT(cb);

    net_if_lock(iface);

    ipv6 = iface->config.ip.ipv6;
    if (ipv6 == NULL) {
        goto out;
    }

    for (int i = 0; i < NET_IF_MAX_IPV6_MADDR; i++) {
        if (!ipv6->mcast[i].is_used) {
            continue;
        }

        cb(iface, &ipv6->mcast[i], user_data);
    }

out :
    net_if_unlock(iface);
}

struct net_if_mcast_addr* net_if_ipv6_maddr_lookup(const struct in6_addr* maddr,
                                                   struct net_if** ret) {
    struct net_if_mcast_addr* ifmaddr = NULL;

    STRUCT_SECTION_FOREACH(net_if, iface) {
        struct net_if_ipv6* ipv6;

        if (ret && *ret && (iface != *ret)) {
            continue;
        }

        net_if_lock(iface);

        ipv6 = iface->config.ip.ipv6;
        if (ipv6 == NULL) {
            net_if_unlock(iface);
            continue;
        }

        ARRAY_FOR_EACH(ipv6->mcast, i) {
            if (!ipv6->mcast[i].is_used ||
                (ipv6->mcast[i].address.family != AF_INET6)) {
                continue;
            }

            if (net_ipv6_is_prefix(
                        maddr->s6_addr,
                        ipv6->mcast[i].address.in6_addr.s6_addr,
                        128)) {
                if (ret) {
                    *ret = iface;
                }

                ifmaddr = &ipv6->mcast[i];
                net_if_unlock(iface);
                goto out;
            }
        }

        net_if_unlock(iface);
    }

out :
    return (ifmaddr);
}

void net_if_ipv6_maddr_leave(struct net_if* iface, struct net_if_mcast_addr* addr) {
    NET_ASSERT(iface);
    NET_ASSERT(addr);

    net_if_lock(iface);
    addr->is_joined = false;
    net_if_unlock(iface);
}

void net_if_ipv6_maddr_join(struct net_if* iface, struct net_if_mcast_addr* addr) {
    NET_ASSERT(iface);
    NET_ASSERT(addr);

    net_if_lock(iface);
    addr->is_joined = true;
    net_if_unlock(iface);
}

static void remove_prefix_addresses(struct net_if* iface,
                                    struct net_if_ipv6 const* ipv6,
                                    struct in6_addr const* addr,
                                    uint8_t len) {
    ARRAY_FOR_EACH(ipv6->unicast, i) {
        if (!ipv6->unicast[i].is_used ||
            (ipv6->unicast[i].address.family != AF_INET6) ||
            (ipv6->unicast[i].addr_type != NET_ADDR_AUTOCONF)) {
            continue;
        }

        if (net_ipv6_is_prefix(
                        addr->s6_addr,
                        ipv6->unicast[i].address.in6_addr.s6_addr,
                        len)) {
            net_if_ipv6_addr_rm(iface,
                                &ipv6->unicast[i].address.in6_addr);
        }
    }
}

static void prefix_lifetime_expired(struct net_if_ipv6_prefix* ifprefix) {
    struct net_if_ipv6* ipv6;

    net_if_lock(ifprefix->iface);

    NET_DBG("Prefix %s/%d expired",
            net_sprint_ipv6_addr(&ifprefix->prefix),
            ifprefix->len);

    ifprefix->is_used = false;

    if (net_if_config_ipv6_get(ifprefix->iface, &ipv6) < 0) {
        return;
    }

    /* Remove also all auto addresses if the they have the same prefix.
     */
    remove_prefix_addresses(ifprefix->iface, ipv6, &ifprefix->prefix,
                            ifprefix->len);

    if (IS_ENABLED(CONFIG_NET_MGMT_EVENT_INFO)) {
        struct net_event_ipv6_prefix info;

        net_ipaddr_copy(&info.addr, &ifprefix->prefix);
        info.len      = ifprefix->len;
        info.lifetime = 0;

        net_mgmt_event_notify_with_info(NET_EVENT_IPV6_PREFIX_DEL,
                                        ifprefix->iface,
                                        (void const*)&info,
                                        sizeof(struct net_event_ipv6_prefix));
    }
    else {
        net_mgmt_event_notify(NET_EVENT_IPV6_PREFIX_DEL, ifprefix->iface);
    }

    net_if_unlock(ifprefix->iface);
}

static void prefix_timer_remove(struct net_if_ipv6_prefix* ifprefix) {
    k_mutex_lock(&lock, K_FOREVER);

    NET_DBG("IPv6 prefix %s/%d removed",
            net_sprint_ipv6_addr(&ifprefix->prefix),
            ifprefix->len);

    sys_slist_find_and_remove(&active_prefix_lifetime_timers,
                              &ifprefix->lifetime.node);

    net_timeout_set(&ifprefix->lifetime, 0, 0);

    k_mutex_unlock(&lock);
}

static void prefix_lifetime_timeout(struct k_work* work) {
    uint32_t next_update  = UINT32_MAX;
    uint32_t current_time = k_uptime_get_32();
    struct net_if_ipv6_prefix* current;
    struct net_if_ipv6_prefix* next;
    sys_slist_t expired_list;

    ARG_UNUSED(work);

    sys_slist_init(&expired_list);

    k_mutex_lock(&lock, K_FOREVER);

    SYS_SLIST_FOR_EACH_CONTAINER_SAFE(&active_prefix_lifetime_timers,
                                      current, next, lifetime.node) {
        struct net_timeout* timeout = &current->lifetime;
        uint32_t this_update = net_timeout_evaluate(timeout,
                                                    current_time);

        if (this_update == 0U) {
            sys_slist_find_and_remove(
                    &active_prefix_lifetime_timers,
                    &current->lifetime.node);
            sys_slist_append(&expired_list,
                             &current->lifetime.node);
            continue;
        }

        if (this_update < next_update) {
            next_update = this_update;
        }

        if (current == next) {
            break;
        }
    }

    if (next_update != UINT32_MAX) {
        k_work_reschedule(&prefix_lifetime_timer, K_MSEC(next_update));
    }

    k_mutex_unlock(&lock);

    SYS_SLIST_FOR_EACH_CONTAINER(&expired_list, current, lifetime.node) {
        prefix_lifetime_expired(current);
    }
}

static void prefix_start_timer(struct net_if_ipv6_prefix* ifprefix,
                               uint32_t lifetime) {
    k_mutex_lock(&lock, K_FOREVER);

    (void) sys_slist_find_and_remove(&active_prefix_lifetime_timers,
                                     &ifprefix->lifetime.node);
    sys_slist_append(&active_prefix_lifetime_timers,
                     &ifprefix->lifetime.node);

    net_timeout_set(&ifprefix->lifetime, lifetime, k_uptime_get_32());
    k_work_reschedule(&prefix_lifetime_timer, K_NO_WAIT);

    k_mutex_unlock(&lock);
}

static struct net_if_ipv6_prefix* ipv6_prefix_find(struct net_if* iface,
                                                   struct in6_addr const* prefix,
                                                   uint8_t prefix_len) {
    struct net_if_ipv6* ipv6 = iface->config.ip.ipv6;

    if (ipv6 == NULL) {
        return (NULL);
    }

    ARRAY_FOR_EACH(ipv6->prefix, i) {
        if (!ipv6->prefix[i].is_used) {
            continue;
        }

        if (net_ipv6_addr_cmp(prefix, &ipv6->prefix[i].prefix) &&
            (prefix_len == ipv6->prefix[i].len)) {
            return &ipv6->prefix[i];
        }
    }

    return (NULL);
}

static void net_if_ipv6_prefix_init(struct net_if* iface,
                                    struct net_if_ipv6_prefix* ifprefix,
                                    struct in6_addr const* addr, uint8_t len,
                                    uint32_t lifetime) {
    ifprefix->is_used = true;
    ifprefix->len     = len;
    ifprefix->iface   = iface;
    net_ipaddr_copy(&ifprefix->prefix, addr);

    if (lifetime == NET_IPV6_ND_INFINITE_LIFETIME) {
        ifprefix->is_infinite = true;
    }
    else {
        ifprefix->is_infinite = false;
    }
}

struct net_if_ipv6_prefix* net_if_ipv6_prefix_add(struct net_if* iface,
                                                  struct in6_addr const* prefix,
                                                  uint8_t len,
                                                  uint32_t lifetime) {
    struct net_if_ipv6_prefix* ifprefix = NULL;
    struct net_if_ipv6* ipv6;

    net_if_lock(iface);

    if (net_if_config_ipv6_get(iface, &ipv6) < 0) {
        goto out;
    }

    ifprefix = ipv6_prefix_find(iface, prefix, len);
    if (ifprefix) {
        goto out;
    }

    if (ipv6 == NULL) {
        goto out;
    }

    ARRAY_FOR_EACH(ipv6->prefix, i) {
        if (ipv6->prefix[i].is_used) {
            continue;
        }

        net_if_ipv6_prefix_init(iface, &ipv6->prefix[i], prefix,
                                len, lifetime);

        NET_DBG("[%zu] interface %p prefix %s/%d added", i, iface,
                net_sprint_ipv6_addr(prefix), len);

        if (IS_ENABLED(CONFIG_NET_MGMT_EVENT_INFO)) {
            struct net_event_ipv6_prefix info;

            net_ipaddr_copy(&info.addr, prefix);
            info.len      = len;
            info.lifetime = lifetime;

            net_mgmt_event_notify_with_info(NET_EVENT_IPV6_PREFIX_ADD,
                                            iface, (void const*)&info,
                                            sizeof(struct net_event_ipv6_prefix));
        }
        else {
            net_mgmt_event_notify(NET_EVENT_IPV6_PREFIX_ADD, iface);
        }

        ifprefix = &ipv6->prefix[i];
        goto out;
    }

out :
    net_if_unlock(iface);

    return (ifprefix);
}

bool net_if_ipv6_prefix_rm(struct net_if* iface, struct in6_addr* addr,
                           uint8_t len) {
    bool ret = false;
    struct net_if_ipv6* ipv6;

    net_if_lock(iface);

    ipv6 = iface->config.ip.ipv6;
    if (ipv6 == NULL) {
        goto out;
    }

    ARRAY_FOR_EACH(ipv6->prefix, i) {
        if (!ipv6->prefix[i].is_used) {
            continue;
        }

        if (!net_ipv6_addr_cmp(&ipv6->prefix[i].prefix, addr) ||
            (ipv6->prefix[i].len != len)) {
            continue;
        }

        net_if_ipv6_prefix_unset_timer(&ipv6->prefix[i]);

        ipv6->prefix[i].is_used = false;

        /* Remove also all auto addresses if the they have the same
         * prefix.
         */
        remove_prefix_addresses(iface, ipv6, addr, len);

        if (IS_ENABLED(CONFIG_NET_MGMT_EVENT_INFO)) {
            struct net_event_ipv6_prefix info;

            net_ipaddr_copy(&info.addr, addr);
            info.len      = len;
            info.lifetime = 0;

            net_mgmt_event_notify_with_info(NET_EVENT_IPV6_PREFIX_DEL,
                                            iface, (void const*)&info,
                                            sizeof(struct net_event_ipv6_prefix));
        }
        else {
            net_mgmt_event_notify(NET_EVENT_IPV6_PREFIX_DEL, iface);
        }

        ret = true;
        goto out;
    }

out :
    net_if_unlock(iface);

    return (ret);
}

struct net_if_ipv6_prefix* net_if_ipv6_prefix_get(struct net_if* iface,
                                                  struct in6_addr const* addr) {
    struct net_if_ipv6_prefix* prefix = NULL;
    struct net_if_ipv6* ipv6;

    if (iface == NULL) {
        iface = net_if_get_default();
    }

    net_if_lock(iface);

    ipv6 = iface->config.ip.ipv6;
    if (ipv6 == NULL) {
        goto out;
    }

    ARRAY_FOR_EACH(ipv6->prefix, i) {
        if (!ipv6->prefix[i].is_used) {
            continue;
        }

        if (net_ipv6_is_prefix(ipv6->prefix[i].prefix.s6_addr,
                               addr->s6_addr,
                               ipv6->prefix[i].len)) {
            if (!prefix || prefix->len > ipv6->prefix[i].len) {
                prefix = &ipv6->prefix[i];
            }
        }
    }

out :
    net_if_unlock(iface);

    return (prefix);
}

struct net_if_ipv6_prefix* net_if_ipv6_prefix_lookup(struct net_if* iface,
                                                     struct in6_addr* addr,
                                                     uint8_t len) {
    struct net_if_ipv6_prefix* prefix = NULL;
    struct net_if_ipv6* ipv6;

    net_if_lock(iface);

    ipv6 = iface->config.ip.ipv6;
    if (ipv6 == NULL) {
        goto out;
    }

    ARRAY_FOR_EACH(ipv6->prefix, i) {
        if (!ipv6->prefix[i].is_used) {
            continue;
        }

        if (net_ipv6_is_prefix(ipv6->prefix[i].prefix.s6_addr,
                               addr->s6_addr, len)) {
            prefix = &ipv6->prefix[i];
            goto out;
        }
    }

out :
    net_if_unlock(iface);

    return (prefix);
}

bool net_if_ipv6_addr_onlink(struct net_if** iface, struct in6_addr const* addr) {
    bool ret = false;

    STRUCT_SECTION_FOREACH(net_if, tmp) {
        struct net_if_ipv6 const* ipv6;

        if (iface && *iface && *iface != tmp) {
            continue;
        }

        net_if_lock(tmp);

        ipv6 = tmp->config.ip.ipv6;
        if (ipv6 == NULL) {
            net_if_unlock(tmp);
            continue;
        }

        ARRAY_FOR_EACH(ipv6->prefix, i) {
            if (ipv6->prefix[i].is_used &&
                net_ipv6_is_prefix(ipv6->prefix[i].prefix.s6_addr,
                                   addr->s6_addr,
                                   ipv6->prefix[i].len)) {
                if (iface != NULL) {
                    *iface = tmp;
                }

                ret = true;
                net_if_unlock(tmp);
                goto out;
            }
        }

        net_if_unlock(tmp);
    }

out :

    return (ret);
}

void net_if_ipv6_prefix_set_timer(struct net_if_ipv6_prefix* prefix,
                                  uint32_t lifetime) {
    /* No need to set a timer for infinite timeout */
    if (lifetime == 0xFFFFFFFFUL) {
        return;
    }

    NET_DBG("Prefix lifetime %u sec", lifetime);

    prefix_start_timer(prefix, lifetime);
}

void net_if_ipv6_prefix_unset_timer(struct net_if_ipv6_prefix* prefix) {
    if (!prefix->is_used) {
        return;
    }

    prefix_timer_remove(prefix);
}

struct net_if_router* net_if_ipv6_router_lookup(struct net_if const* iface,
                                                struct in6_addr* addr) {
    return iface_router_lookup(iface, AF_INET6, addr);
}

struct net_if_router* net_if_ipv6_router_find_default(struct net_if const* iface,
                                                      struct in6_addr const* addr) {
    return iface_router_find_default(iface, AF_INET6, addr);
}

void net_if_ipv6_router_update_lifetime(struct net_if_router* router,
                                        uint16_t lifetime) {
    NET_DBG("Updating expire time of %s by %u secs",
            net_sprint_ipv6_addr(&router->address.in6_addr),
            lifetime);

    router->life_start = k_uptime_get_32();
    router->lifetime   = lifetime;

    iface_router_update_timer(router->life_start);
}

struct net_if_router* net_if_ipv6_router_add(struct net_if* iface,
                                             struct in6_addr* addr,
                                             uint16_t lifetime) {
    return iface_router_add(iface, AF_INET6, addr, false, lifetime);
}

bool net_if_ipv6_router_rm(struct net_if_router* router) {
    return iface_router_rm(router);
}

uint8_t net_if_ipv6_get_mcast_hop_limit(struct net_if* iface) {
    #if defined(CONFIG_NET_NATIVE_IPV6)
    uint8_t ret = 0;

    net_if_lock(iface);

    if (net_if_config_ipv6_get(iface, NULL) < 0) {
        goto out;
    }

    if (!iface->config.ip.ipv6) {
        goto out;
    }

    ret = iface->config.ip.ipv6->mcast_hop_limit;

out :
    net_if_unlock(iface);

    return (ret);
    #else
    ARG_UNUSED(iface);

    return (0);
    #endif
}

void net_if_ipv6_set_mcast_hop_limit(struct net_if* iface, uint8_t hop_limit) {
    #if defined(CONFIG_NET_NATIVE_IPV6)
    net_if_lock(iface);

    if (net_if_config_ipv6_get(iface, NULL) < 0) {
        goto out;
    }

    if (!iface->config.ip.ipv6) {
        goto out;
    }

    iface->config.ip.ipv6->mcast_hop_limit = hop_limit;

out :
    net_if_unlock(iface);
    #else
    ARG_UNUSED(iface);
    ARG_UNUSED(hop_limit);
    #endif
}

uint8_t net_if_ipv6_get_hop_limit(struct net_if* iface) {
    #if defined(CONFIG_NET_NATIVE_IPV6)
    uint8_t ret = 0;

    net_if_lock(iface);

    if (net_if_config_ipv6_get(iface, NULL) < 0) {
        goto out;
    }

    if (!iface->config.ip.ipv6) {
        goto out;
    }

    ret = iface->config.ip.ipv6->hop_limit;

out :
    net_if_unlock(iface);

    return (ret);
    #else
    ARG_UNUSED(iface);

    return (0);
    #endif
}

void net_if_ipv6_set_hop_limit(struct net_if* iface, uint8_t hop_limit) {
    #if defined(CONFIG_NET_NATIVE_IPV6)
    net_if_lock(iface);

    if (net_if_config_ipv6_get(iface, NULL) < 0) {
        goto out;
    }

    if (!iface->config.ip.ipv6) {
        goto out;
    }

    iface->config.ip.ipv6->hop_limit = hop_limit;

out :
    net_if_unlock(iface);
    #else
    ARG_UNUSED(iface);
    ARG_UNUSED(hop_limit);
    #endif
}

struct in6_addr* net_if_ipv6_get_ll(struct net_if* iface,
                                    enum net_addr_state addr_state) {
    struct in6_addr* addr = NULL;
    struct net_if_ipv6* ipv6;

    net_if_lock(iface);

    ipv6 = iface->config.ip.ipv6;
    if (ipv6 == NULL) {
        goto out;
    }

    ARRAY_FOR_EACH(ipv6->unicast, i) {
        if (!ipv6->unicast[i].is_used ||
            ((addr_state != NET_ADDR_ANY_STATE) &&
             (ipv6->unicast[i].addr_state != addr_state)) ||
            (ipv6->unicast[i].address.family != AF_INET6)) {
            continue;
        }

        if (net_ipv6_is_ll_addr(&ipv6->unicast[i].address.in6_addr)) {
            addr = &ipv6->unicast[i].address.in6_addr;
            goto out;
        }
    }

out :
    net_if_unlock(iface);

    return (addr);
}

struct in6_addr* net_if_ipv6_get_ll_addr(enum net_addr_state state,
                                         struct net_if** iface) {
    struct in6_addr* addr = NULL;

    STRUCT_SECTION_FOREACH(net_if, tmp) {
        net_if_lock(tmp);

        addr = net_if_ipv6_get_ll(tmp, state);
        if (addr) {
            if (iface) {
                *iface = tmp;
            }

            net_if_unlock(tmp);
            goto out;
        }

        net_if_unlock(tmp);
    }

out :
    return (addr);
}

static inline struct in6_addr* check_global_addr(struct net_if* iface,
                                                 enum net_addr_state state) {
    struct net_if_ipv6* ipv6;

    ipv6 = iface->config.ip.ipv6;
    if (ipv6 == NULL) {
        return (NULL);
    }

    ARRAY_FOR_EACH(ipv6->unicast, i) {
        if (!ipv6->unicast[i].is_used ||
            (ipv6->unicast[i].addr_state != state) ||
            ipv6->unicast[i].address.family != AF_INET6) {
            continue;
        }

        if (!net_ipv6_is_ll_addr(&ipv6->unicast[i].address.in6_addr)) {
            return &ipv6->unicast[i].address.in6_addr;
        }
    }

    return (NULL);
}

struct in6_addr* net_if_ipv6_get_global_addr(enum net_addr_state state,
                                             struct net_if** iface) {
    struct in6_addr* addr = NULL;

    STRUCT_SECTION_FOREACH(net_if, tmp) {
        if (iface && *iface && tmp != *iface) {
            continue;
        }

        net_if_lock(tmp);
        addr = check_global_addr(tmp, state);
        if (addr) {
            if (iface) {
                *iface = tmp;
            }

            net_if_unlock(tmp);
            goto out;
        }

        net_if_unlock(tmp);
    }

out :

    return (addr);
}

static uint8_t get_diff_ipv6(const struct in6_addr* src,
                             const struct in6_addr* dst) {
    return get_ipaddr_diff((uint8_t const*)src, (uint8_t const*)dst, 16);
}

static inline bool is_proper_ipv6_address(struct net_if_addr const* addr) {
    if (addr->is_used && (addr->addr_state == NET_ADDR_PREFERRED) &&
        (addr->address.family == AF_INET6) &&
        !net_ipv6_is_ll_addr(&addr->address.in6_addr)) {
        return (true);
    }

    return (false);
}

static struct in6_addr* net_if_ipv6_get_best_match(struct net_if* iface,
                                                   const struct in6_addr* dst,
                                                   uint8_t* best_so_far) {
    struct net_if_ipv6* ipv6;
    struct in6_addr* src = NULL;
    uint8_t len;

    net_if_lock(iface);

    ipv6 = iface->config.ip.ipv6;
    if (ipv6 == NULL) {
        goto out;
    }

    ARRAY_FOR_EACH(ipv6->unicast, i) {
        if (!is_proper_ipv6_address(&ipv6->unicast[i])) {
            continue;
        }

        len = get_diff_ipv6(dst, &ipv6->unicast[i].address.in6_addr);
        if (len >= *best_so_far) {
            /* Mesh local address can only be selected for the same
             * subnet.
             */
            if (ipv6->unicast[i].is_mesh_local && len < 64 &&
                !net_ipv6_is_addr_mcast_mesh(dst)) {
                continue;
            }

            *best_so_far = len;
            src = &ipv6->unicast[i].address.in6_addr;
        }
    }

out :
    net_if_unlock(iface);

    return (src);
}

const struct in6_addr* net_if_ipv6_select_src_addr(struct net_if* dst_iface,
                                                   const struct in6_addr* dst) {
    const struct in6_addr* src = NULL;
    uint8_t best_match = 0U;

    NET_ASSERT(dst);

    if (!net_ipv6_is_ll_addr(dst) && !net_ipv6_is_addr_mcast_link(dst)) {
        /* If caller has supplied interface, then use that */
        if (dst_iface) {
            src = net_if_ipv6_get_best_match(dst_iface, dst,
                                             &best_match);
        }
        else {
            STRUCT_SECTION_FOREACH(net_if, iface) {
                struct in6_addr const* addr;

                addr = net_if_ipv6_get_best_match(iface, dst,
                                                  &best_match);
                if (addr != NULL) {
                    src = addr;
                }
            }
        }
    }
    else {
        if (dst_iface != NULL) {
            src = net_if_ipv6_get_ll(dst_iface, NET_ADDR_PREFERRED);
        }
        else {
            struct in6_addr const* addr;

            addr = net_if_ipv6_get_ll(net_if_get_default(), NET_ADDR_PREFERRED);
            if (addr != NULL) {
                src = addr;
                goto out;
            }

            STRUCT_SECTION_FOREACH(net_if, iface) {
                addr = net_if_ipv6_get_ll(iface,
                                          NET_ADDR_PREFERRED);
                if (addr != NULL) {
                    src = addr;
                    break;
                }
            }
        }
    }

    if (src == NULL) {
        src = net_ipv6_unspecified_address();
    }

out :
    return (src);
}

struct net_if* net_if_ipv6_select_src_iface(const struct in6_addr* dst) {
    struct net_if* iface = NULL;
    const struct in6_addr* src;

    src = net_if_ipv6_select_src_addr(NULL, dst);
    if (src != net_ipv6_unspecified_address()) {
        net_if_ipv6_addr_lookup(src, &iface);
    }

    if (iface == NULL) {
        iface = net_if_get_default();
    }

    return (iface);
}

uint32_t net_if_ipv6_calc_reachable_time(struct net_if_ipv6 const* ipv6) {
    uint32_t min_reachable;
    uint32_t max_reachable;

    min_reachable = (MIN_RANDOM_NUMER * ipv6->base_reachable_time)
                    / MIN_RANDOM_DENOM;
    max_reachable = (MAX_RANDOM_NUMER * ipv6->base_reachable_time)
                    / MAX_RANDOM_DENOM;

    NET_DBG("min_reachable:%u max_reachable:%u", min_reachable,
            max_reachable);

    return min_reachable +
           sys_rand32_get() % (max_reachable - min_reachable);
}

static void iface_ipv6_start(struct net_if* iface) {
    if (!net_if_flag_is_set(iface, NET_IF_IPV6) ||
        net_if_flag_is_set(iface, NET_IF_IPV6_NO_ND)) {
        return;
    }

    if (IS_ENABLED(CONFIG_NET_IPV6_DAD)) {
        net_if_start_dad(iface);
    }
    else {
        struct net_if_ipv6 const* ipv6 = iface->config.ip.ipv6;

        if (ipv6 != NULL) {
            join_mcast_nodes(iface,
                             &ipv6->mcast[0].address.in6_addr);
        }
    }

    net_if_start_rs(iface);
}

static void iface_ipv6_init(int if_count) {
    iface_ipv6_dad_init();
    iface_ipv6_nd_init();

    k_work_init_delayable(&address_lifetime_timer,
                          address_lifetime_timeout);
    k_work_init_delayable(&prefix_lifetime_timer, prefix_lifetime_timeout);

    if (if_count > ARRAY_SIZE(ipv6_addresses)) {
        NET_WARN("You have %zu IPv6 net_if addresses but %d "
                 "network interfaces", ARRAY_SIZE(ipv6_addresses),
                 if_count);
        NET_WARN("Consider increasing CONFIG_NET_IF_MAX_IPV6_COUNT "
                 "value.");
    }

    ARRAY_FOR_EACH(ipv6_addresses, i) {
        ipv6_addresses[i].ipv6.hop_limit           = CONFIG_NET_INITIAL_HOP_LIMIT;
        ipv6_addresses[i].ipv6.mcast_hop_limit     = CONFIG_NET_INITIAL_MCAST_HOP_LIMIT;
        ipv6_addresses[i].ipv6.base_reachable_time = REACHABLE_TIME;

        net_if_ipv6_set_reachable_time(&ipv6_addresses[i].ipv6);
    }
}

#else
#define join_mcast_allnodes(...)
#define join_mcast_solicit_node(...)
#define leave_mcast_all(...)
#define join_mcast_nodes(...)
#define iface_ipv6_start(...)
#define iface_ipv6_init(...)

struct net_if_mcast_addr* net_if_ipv6_maddr_lookup(const struct in6_addr* addr,
                                                   struct net_if** iface) {
    ARG_UNUSED(addr);
    ARG_UNUSED(iface);

    return (NULL);
}

struct net_if_addr* net_if_ipv6_addr_lookup(const struct in6_addr* addr,
                                            struct net_if** ret) {
    ARG_UNUSED(addr);
    ARG_UNUSED(ret);

    return (NULL);
}

struct in6_addr* net_if_ipv6_get_global_addr(enum net_addr_state state,
                                             struct net_if** iface) {
    ARG_UNUSED(state);
    ARG_UNUSED(iface);

    return (NULL);
}
#endif /* CONFIG_NET_IPV6 */

#if defined(CONFIG_NET_NATIVE_IPV4)
int net_if_config_ipv4_get(struct net_if* iface, struct net_if_ipv4** ipv4) {
    int ret = 0;

    net_if_lock(iface);

    if (!net_if_flag_is_set(iface, NET_IF_IPV4)) {
        ret = -ENOTSUP;
        goto out;
    }

    if (iface->config.ip.ipv4) {
        if (ipv4) {
            *ipv4 = iface->config.ip.ipv4;
        }

        goto out;
    }

    k_mutex_lock(&lock, K_FOREVER);

    ARRAY_FOR_EACH(ipv4_addresses, i) {
        if (ipv4_addresses[i].iface) {
            continue;
        }

        iface->config.ip.ipv4   = &ipv4_addresses[i].ipv4;
        ipv4_addresses[i].iface = iface;

        if (ipv4 != NULL) {
            *ipv4 = &ipv4_addresses[i].ipv4;
        }

        k_mutex_unlock(&lock);
        goto out;
    }

    k_mutex_unlock(&lock);

    ret = -ESRCH;

out :
    net_if_unlock(iface);

    return (ret);
}

int net_if_config_ipv4_put(struct net_if* iface) {
    int ret = 0;

    net_if_lock(iface);

    if (!net_if_flag_is_set(iface, NET_IF_IPV4)) {
        ret = -ENOTSUP;
        goto out;
    }

    if (!iface->config.ip.ipv4) {
        ret = -EALREADY;
        goto out;
    }

    k_mutex_lock(&lock, K_FOREVER);

    ARRAY_FOR_EACH(ipv4_addresses, i) {
        if (ipv4_addresses[i].iface != iface) {
            continue;
        }

        iface->config.ip.ipv4   = NULL;
        ipv4_addresses[i].iface = NULL;

        k_mutex_unlock(&lock);
        goto out;
    }

    k_mutex_unlock(&lock);

    ret = -ESRCH;

out :
    net_if_unlock(iface);

    return (ret);
}

uint8_t net_if_ipv4_get_ttl(struct net_if* iface) {
    #if defined(CONFIG_NET_NATIVE_IPV4)
    uint8_t ret = 0;

    net_if_lock(iface);

    if (net_if_config_ipv4_get(iface, NULL) < 0) {
        goto out;
    }

    if (!iface->config.ip.ipv4) {
        goto out;
    }

    ret = iface->config.ip.ipv4->ttl;

out :
    net_if_unlock(iface);

    return (ret);
    #else
    ARG_UNUSED(iface);

    return (0);
    #endif
}

void net_if_ipv4_set_ttl(struct net_if* iface, uint8_t ttl) {
    #if defined(CONFIG_NET_NATIVE_IPV4)
    net_if_lock(iface);

    if (net_if_config_ipv4_get(iface, NULL) < 0) {
        goto out;
    }

    if (!iface->config.ip.ipv4) {
        goto out;
    }

    iface->config.ip.ipv4->ttl = ttl;

out :
    net_if_unlock(iface);
    #else
    ARG_UNUSED(iface);
    ARG_UNUSED(ttl);
    #endif
}

uint8_t net_if_ipv4_get_mcast_ttl(struct net_if* iface) {
    #if defined(CONFIG_NET_NATIVE_IPV4)
    uint8_t ret = 0;

    net_if_lock(iface);

    if (net_if_config_ipv4_get(iface, NULL) < 0) {
        goto out;
    }

    if (!iface->config.ip.ipv4) {
        goto out;
    }

    ret = iface->config.ip.ipv4->mcast_ttl;

out :
    net_if_unlock(iface);

    return (ret);
    #else
    ARG_UNUSED(iface);

    return (0);
    #endif
}

void net_if_ipv4_set_mcast_ttl(struct net_if* iface, uint8_t ttl) {
    #if defined(CONFIG_NET_NATIVE_IPV4)
    net_if_lock(iface);

    if (net_if_config_ipv4_get(iface, NULL) < 0) {
        goto out;
    }

    if (!iface->config.ip.ipv4) {
        goto out;
    }

    iface->config.ip.ipv4->mcast_ttl = ttl;

out :
    net_if_unlock(iface);
    #else
    ARG_UNUSED(iface);
    ARG_UNUSED(ttl);
    #endif
}

struct net_if_router* net_if_ipv4_router_lookup(struct net_if const* iface,
                                                struct in_addr* addr) {
    return iface_router_lookup(iface, AF_INET, addr);
}

struct net_if_router* net_if_ipv4_router_find_default(struct net_if const* iface,
                                                      struct in_addr const* addr) {
    return iface_router_find_default(iface, AF_INET, addr);
}

struct net_if_router* net_if_ipv4_router_add(struct net_if* iface,
                                             struct in_addr* addr,
                                             bool is_default,
                                             uint16_t lifetime) {
    return iface_router_add(iface, AF_INET, addr, is_default, lifetime);
}

bool net_if_ipv4_router_rm(struct net_if_router* router) {
    return iface_router_rm(router);
}

bool net_if_ipv4_addr_mask_cmp(struct net_if* iface,
                               const struct in_addr* addr) {
    bool ret = false;
    struct net_if_ipv4 const* ipv4;
    uint32_t subnet;

    net_if_lock(iface);

    ipv4 = iface->config.ip.ipv4;
    if (ipv4 == NULL) {
        goto out;
    }

    ARRAY_FOR_EACH(ipv4->unicast, i) {
        if (!ipv4->unicast[i].ipv4.is_used ||
            ipv4->unicast[i].ipv4.address.family != AF_INET) {
            continue;
        }

        subnet = UNALIGNED_GET(&addr->s_addr) &
                 ipv4->unicast[i].netmask.s_addr;

        if ((ipv4->unicast[i].ipv4.address.in_addr.s_addr &
            ipv4->unicast[i].netmask.s_addr) == subnet) {
            ret = true;
            goto out;
        }
    }

out :
    net_if_unlock(iface);

    return (ret);
}

static bool ipv4_is_broadcast_address(struct net_if* iface,
                                      const struct in_addr* addr) {
    struct net_if_ipv4 const* ipv4;
    bool ret = false;
    struct in_addr bcast;

    net_if_lock(iface);

    ipv4 = iface->config.ip.ipv4;
    if (ipv4 == NULL) {
        goto out;
    }

    ARRAY_FOR_EACH(ipv4->unicast, i) {
        if (!ipv4->unicast[i].ipv4.is_used ||
            ipv4->unicast[i].ipv4.address.family != AF_INET) {
            continue;
        }

        bcast.s_addr = ipv4->unicast[i].ipv4.address.in_addr.s_addr |
                       ~ipv4->unicast[i].netmask.s_addr;

        if (bcast.s_addr == addr->s_addr) {
            ret = true;
            goto out;
        }
    }

out :
    net_if_unlock(iface);
    return (ret);
}

bool net_if_ipv4_is_addr_bcast(struct net_if* iface,
                               const struct in_addr* addr) {
    bool ret = false;

    if (iface != NULL) {
        ret = ipv4_is_broadcast_address(iface, addr);
        goto out;
    }

    STRUCT_SECTION_FOREACH(net_if, one_iface) {
        ret = ipv4_is_broadcast_address(one_iface, addr);
        if (ret == true) {
            goto out;
        }
    }

out :
    return (ret);
}

struct net_if* net_if_ipv4_select_src_iface(const struct in_addr* dst) {
    struct net_if* selected = NULL;

    STRUCT_SECTION_FOREACH(net_if, iface) {
        bool ret;

        ret = net_if_ipv4_addr_mask_cmp(iface, dst);
        if (ret == true) {
            selected = iface;
            goto out;
        }
    }

    if (selected == NULL) {
        selected = net_if_get_default();
    }

out :
    return (selected);
}

static uint8_t get_diff_ipv4(const struct in_addr* src,
                             const struct in_addr* dst) {
    return get_ipaddr_diff((uint8_t const*)src, (uint8_t const*)dst, 4);
}

static inline bool is_proper_ipv4_address(struct net_if_addr const* addr) {
    if (addr->is_used && (addr->addr_state == NET_ADDR_PREFERRED) &&
        (addr->address.family == AF_INET) &&
        !net_ipv4_is_ll_addr(&addr->address.in_addr)) {
        return (true);
    }

    return (false);
}

static struct in_addr* net_if_ipv4_get_best_match(struct net_if* iface,
                                                  const struct in_addr* dst,
                                                  uint8_t* best_so_far) {
    struct net_if_ipv4* ipv4;
    struct in_addr* src = NULL;
    uint8_t len;

    net_if_lock(iface);

    ipv4 = iface->config.ip.ipv4;
    if (ipv4 == NULL) {
        goto out;
    }

    ARRAY_FOR_EACH(ipv4->unicast, i) {
        if (!is_proper_ipv4_address(&ipv4->unicast[i].ipv4)) {
            continue;
        }

        len = get_diff_ipv4(dst, &ipv4->unicast[i].ipv4.address.in_addr);
        if (len >= *best_so_far) {
            *best_so_far = len;
            src = &ipv4->unicast[i].ipv4.address.in_addr;
        }
    }

out :
    net_if_unlock(iface);

    return (src);
}

static struct in_addr* if_ipv4_get_addr(struct net_if* iface,
                                        enum net_addr_state addr_state, bool ll) {
    struct in_addr* addr = NULL;
    struct net_if_ipv4* ipv4;

    if (iface == NULL) {
        return (NULL);
    }

    net_if_lock(iface);

    ipv4 = iface->config.ip.ipv4;
    if (ipv4 == NULL) {
        goto out;
    }

    ARRAY_FOR_EACH(ipv4->unicast, i) {
        if (!ipv4->unicast[i].ipv4.is_used ||
            ((addr_state != NET_ADDR_ANY_STATE) &&
             (ipv4->unicast[i].ipv4.addr_state != addr_state)) ||
            ipv4->unicast[i].ipv4.address.family != AF_INET) {
            continue;
        }

        if (net_ipv4_is_ll_addr(&ipv4->unicast[i].ipv4.address.in_addr)) {
            if (ll == false) {
                continue;
            }
        }
        else {
            if (ll == true) {
                continue;
            }
        }

        addr = &ipv4->unicast[i].ipv4.address.in_addr;
        goto out;
    }

out :
    net_if_unlock(iface);

    return (addr);
}

struct in_addr* net_if_ipv4_get_ll(struct net_if* iface,
                                   enum net_addr_state addr_state) {
    return if_ipv4_get_addr(iface, addr_state, true);
}

struct in_addr* net_if_ipv4_get_global_addr(struct net_if* iface,
                                            enum net_addr_state addr_state) {
    return if_ipv4_get_addr(iface, addr_state, false);
}

const struct in_addr* net_if_ipv4_select_src_addr(struct net_if* dst_iface,
                                                  const struct in_addr* dst) {
    const struct in_addr* src = NULL;
    uint8_t best_match = 0U;

    NET_ASSERT(dst);

    if (!net_ipv4_is_ll_addr(dst)) {

        /* If caller has supplied interface, then use that */
        if (dst_iface) {
            src = net_if_ipv4_get_best_match(dst_iface, dst,
                                             &best_match);
        }
        else {
            STRUCT_SECTION_FOREACH(net_if, iface) {
                struct in_addr const* addr;

                addr = net_if_ipv4_get_best_match(iface, dst,
                                                  &best_match);
                if (addr != NULL) {
                    src = addr;
                }
            }
        }
    }
    else {
        if (dst_iface) {
            src = net_if_ipv4_get_ll(dst_iface, NET_ADDR_PREFERRED);
        }
        else {
            struct in_addr const* addr;

            addr = net_if_ipv4_get_ll(net_if_get_default(), NET_ADDR_PREFERRED);
            if (addr) {
                src = addr;
                goto out;
            }

            STRUCT_SECTION_FOREACH(net_if, iface) {
                addr = net_if_ipv4_get_ll(iface,
                                          NET_ADDR_PREFERRED);
                if (addr != NULL) {
                    src = addr;
                    break;
                }
            }
        }
    }

    if (src == NULL) {
        src = net_if_ipv4_get_global_addr(dst_iface,
                                          NET_ADDR_PREFERRED);

        if (IS_ENABLED(CONFIG_NET_IPV4_AUTO) && !src) {
            /* Try to use LL address if there's really no other
             * address available.
             */
            src = net_if_ipv4_get_ll(dst_iface, NET_ADDR_PREFERRED);
        }

        if (src == NULL) {
            src = net_ipv4_unspecified_address();
        }
    }

out :
    return (src);
}

struct net_if_addr* net_if_ipv4_addr_lookup(const struct in_addr* addr,
                                            struct net_if** ret) {
    struct net_if_addr* ifaddr = NULL;

    STRUCT_SECTION_FOREACH(net_if, iface) {
        struct net_if_ipv4* ipv4;

        net_if_lock(iface);

        ipv4 = iface->config.ip.ipv4;
        if (ipv4 == NULL) {
            net_if_unlock(iface);
            continue;
        }

        ARRAY_FOR_EACH(ipv4->unicast, i) {
            if (!ipv4->unicast[i].ipv4.is_used ||
                ipv4->unicast[i].ipv4.address.family != AF_INET) {
                continue;
            }

            if (UNALIGNED_GET(&addr->s4_addr32[0]) ==
                ipv4->unicast[i].ipv4.address.in_addr.s_addr) {

                if (ret != NULL) {
                    *ret = iface;
                }

                ifaddr = &ipv4->unicast[i].ipv4;
                net_if_unlock(iface);
                goto out;
            }
        }

        net_if_unlock(iface);
    }

out :
    return (ifaddr);
}

int z_impl_net_if_ipv4_addr_lookup_by_index(const struct in_addr* addr) {
    struct net_if_addr const* if_addr;
    struct net_if* iface;

    if_addr = net_if_ipv4_addr_lookup(addr, &iface);
    if (if_addr == NULL) {
        return (0);
    }

    return net_if_get_by_iface(iface);
}

#ifdef CONFIG_USERSPACE
static inline int z_vrfy_net_if_ipv4_addr_lookup_by_index(
                                            const struct in_addr* addr) {
    struct in_addr addr_v4;

    K_OOPS(k_usermode_from_copy(&addr_v4, (void*)addr, sizeof(addr_v4)));

    return z_impl_net_if_ipv4_addr_lookup_by_index(&addr_v4);
}

#include <syscalls/net_if_ipv4_addr_lookup_by_index_mrsh.c>
#endif

struct in_addr net_if_ipv4_get_netmask_by_addr(struct net_if* iface,
                                               const struct in_addr* addr) {
    struct in_addr netmask = {0};
    struct net_if_ipv4 const* ipv4;
    uint32_t subnet;

    net_if_lock(iface);

    if (net_if_config_ipv4_get(iface, NULL) < 0) {
        goto out;
    }

    ipv4 = iface->config.ip.ipv4;
    if (ipv4 == NULL) {
        goto out;
    }

    ARRAY_FOR_EACH(ipv4->unicast, i) {
        if (!ipv4->unicast[i].ipv4.is_used ||
            ipv4->unicast[i].ipv4.address.family != AF_INET) {
            continue;
        }

        subnet = UNALIGNED_GET(&addr->s_addr) &
                 ipv4->unicast[i].netmask.s_addr;

        if ((ipv4->unicast[i].ipv4.address.in_addr.s_addr &
            ipv4->unicast[i].netmask.s_addr) == subnet) {
            netmask = ipv4->unicast[i].netmask;
            goto out;
        }
    }

out :
    net_if_unlock(iface);

    return (netmask);
}

bool net_if_ipv4_set_netmask_by_addr(struct net_if* iface,
                                     const struct in_addr* addr,
                                     const struct in_addr* netmask) {
    struct net_if_ipv4* ipv4;
    uint32_t subnet;
    bool ret = false;

    net_if_lock(iface);

    if (net_if_config_ipv4_get(iface, NULL) < 0) {
        goto out;
    }

    ipv4 = iface->config.ip.ipv4;
    if (ipv4 == NULL) {
        goto out;
    }

    ARRAY_FOR_EACH(ipv4->unicast, i) {
        if (!ipv4->unicast[i].ipv4.is_used ||
            ipv4->unicast[i].ipv4.address.family != AF_INET) {
            continue;
        }

        subnet = UNALIGNED_GET(&addr->s_addr) &
                 ipv4->unicast[i].netmask.s_addr;

        if ((ipv4->unicast[i].ipv4.address.in_addr.s_addr &
            ipv4->unicast[i].netmask.s_addr) == subnet) {
            ipv4->unicast[i].netmask = *netmask;
            ret = true;
            goto out;
        }
    }

out :
    net_if_unlock(iface);

    return (ret);
}

/* Using this function is problematic as if we have multiple
 * addresses configured, which one to return. Use heuristic
 * in this case and return the first one found. Please use
 * net_if_ipv4_get_netmask_by_addr() instead.
 */
struct in_addr net_if_ipv4_get_netmask(struct net_if* iface) {
    struct in_addr netmask = {0};
    struct net_if_ipv4 const* ipv4;

    net_if_lock(iface);

    if (net_if_config_ipv4_get(iface, NULL) < 0) {
        goto out;
    }

    ipv4 = iface->config.ip.ipv4;
    if (ipv4 == NULL) {
        goto out;
    }

    ARRAY_FOR_EACH(ipv4->unicast, i) {
        if (!ipv4->unicast[i].ipv4.is_used ||
            ipv4->unicast[i].ipv4.address.family != AF_INET) {
            continue;
        }

        netmask = iface->config.ip.ipv4->unicast[i].netmask;
        break;
    }

out :
    net_if_unlock(iface);

    return (netmask);
}

/* Using this function is problematic as if we have multiple
 * addresses configured, which one to set. Use heuristic
 * in this case and set the first one found. Please use
 * net_if_ipv4_set_netmask_by_addr() instead.
 */
static void net_if_ipv4_set_netmask_deprecated(struct net_if* iface,
                                               const struct in_addr* netmask) {
    struct net_if_ipv4* ipv4;

    net_if_lock(iface);

    if (net_if_config_ipv4_get(iface, NULL) < 0) {
        goto out;
    }

    ipv4 = iface->config.ip.ipv4;
    if (ipv4 == NULL) {
        goto out;
    }

    ARRAY_FOR_EACH(ipv4->unicast, i) {
        if (!ipv4->unicast[i].ipv4.is_used ||
            ipv4->unicast[i].ipv4.address.family != AF_INET) {
            continue;
        }

        net_ipaddr_copy(&ipv4->unicast[i].netmask, netmask);
        break;
    }

out :
    net_if_unlock(iface);
}

void net_if_ipv4_set_netmask(struct net_if* iface,
                             const struct in_addr* netmask) {
    net_if_ipv4_set_netmask_deprecated(iface, netmask);
}

bool z_impl_net_if_ipv4_set_netmask_by_index(int index,
                                             const struct in_addr* netmask) {
    struct net_if* iface;

    iface = net_if_get_by_index(index);
    if (iface == NULL) {
        return (false);
    }

    net_if_ipv4_set_netmask_deprecated(iface, netmask);

    return (true);
}

bool z_impl_net_if_ipv4_set_netmask_by_addr_by_index(int index,
                                                     const struct in_addr* addr,
                                                     const struct in_addr* netmask) {
    struct net_if* iface;

    iface = net_if_get_by_index(index);
    if (iface == NULL) {
        return (false);
    }

    net_if_ipv4_set_netmask_by_addr(iface, addr, netmask);

    return (true);
}

#ifdef CONFIG_USERSPACE
bool z_vrfy_net_if_ipv4_set_netmask_by_index(int index,
                                             const struct in_addr* netmask) {
    struct in_addr netmask_addr;
    struct net_if* iface;

    iface = z_vrfy_net_if_get_by_index(index);
    if (iface == NULL) {
        return (false);
    }

    K_OOPS(k_usermode_from_copy(&netmask_addr, (void*)netmask,
                                sizeof(netmask_addr)));

    return z_impl_net_if_ipv4_set_netmask_by_index(index, &netmask_addr);
}

#include <syscalls/net_if_ipv4_set_netmask_by_index_mrsh.c>

bool z_vrfy_net_if_ipv4_set_netmask_by_addr_by_index(int index,
                                                     const struct in_addr* addr,
                                                     const struct in_addr* netmask) {
    struct in_addr ipv4_addr, netmask_addr;
    struct net_if* iface;

    iface = z_vrfy_net_if_get_by_index(index);
    if (iface == NULL) {
        return (false);
    }

    K_OOPS(k_usermode_from_copy(&ipv4_addr, (void*)addr,
                                sizeof(ipv4_addr)));
    K_OOPS(k_usermode_from_copy(&netmask_addr, (void*)netmask,
                                sizeof(netmask_addr)));

    return z_impl_net_if_ipv4_set_netmask_by_addr_by_index(index,
                                                           &ipv4_addr,
                                                           &netmask_addr);
}

#include <syscalls/net_if_ipv4_set_netmask_by_addr_by_index_mrsh.c>
#endif /* CONFIG_USERSPACE */

void net_if_ipv4_set_gw(struct net_if* iface, const struct in_addr* gw) {
    net_if_lock(iface);

    if (net_if_config_ipv4_get(iface, NULL) < 0) {
        goto out;
    }

    if (!iface->config.ip.ipv4) {
        goto out;
    }

    net_ipaddr_copy(&iface->config.ip.ipv4->gw, gw);
out :
    net_if_unlock(iface);
}

bool z_impl_net_if_ipv4_set_gw_by_index(int index,
                                        const struct in_addr* gw) {
    struct net_if* iface;

    iface = net_if_get_by_index(index);
    if (iface == NULL) {
        return (false);
    }

    net_if_ipv4_set_gw(iface, gw);

    return (true);
}

#ifdef CONFIG_USERSPACE
bool z_vrfy_net_if_ipv4_set_gw_by_index(int index,
                                        const struct in_addr* gw) {
    struct in_addr gw_addr;
    struct net_if* iface;

    iface = z_vrfy_net_if_get_by_index(index);
    if (iface == NULL) {
        return (false);
    }

    K_OOPS(k_usermode_from_copy(&gw_addr, (void*)gw, sizeof(gw_addr)));

    return z_impl_net_if_ipv4_set_gw_by_index(index, &gw_addr);
}

#include <syscalls/net_if_ipv4_set_gw_by_index_mrsh.c>
#endif /* CONFIG_USERSPACE */

<<<<<<< HEAD
static struct net_if_addr *ipv4_addr_find(struct net_if *iface,
					  struct in_addr *addr)
{
	struct net_if_ipv4 *ipv4 = iface->config.ip.ipv4;

	ARRAY_FOR_EACH(ipv4->unicast, i) {
		if (!ipv4->unicast[i].ipv4.is_used) {
			continue;
		}

		if (net_ipv4_addr_cmp(addr,
				      &ipv4->unicast[i].ipv4.address.in_addr)) {
			return &ipv4->unicast[i].ipv4;
		}
	}

	return NULL;
}

struct net_if_addr *net_if_ipv4_addr_add(struct net_if *iface,
					 struct in_addr *addr,
					 enum net_addr_type addr_type,
					 uint32_t vlifetime)
{
	struct net_if_addr *ifaddr = NULL;
	struct net_if_ipv4 *ipv4;
	int idx;

	net_if_lock(iface);

	if (net_if_config_ipv4_get(iface, &ipv4) < 0) {
		goto out;
	}

	ifaddr = ipv4_addr_find(iface, addr);
	if (ifaddr) {
		/* TODO: should set addr_type/vlifetime */
		goto out;
	}

	ARRAY_FOR_EACH(ipv4->unicast, i) {
		struct net_if_addr *cur = &ipv4->unicast[i].ipv4;

		if (addr_type == NET_ADDR_DHCP
		    && cur->addr_type == NET_ADDR_OVERRIDABLE) {
			ifaddr = cur;
			idx = i;
			break;
		}

		if (!ipv4->unicast[i].ipv4.is_used) {
			ifaddr = cur;
			idx = i;
			break;
		}
	}

	if (ifaddr) {
		ifaddr->is_used = true;
		ifaddr->address.family = AF_INET;
		ifaddr->address.in_addr.s4_addr32[0] =
						addr->s4_addr32[0];
		ifaddr->addr_type = addr_type;

		/* Caller has to take care of timers and their expiry */
		if (vlifetime) {
			ifaddr->is_infinite = false;
		} else {
			ifaddr->is_infinite = true;
		}

		/**
		 *  TODO: Handle properly PREFERRED/DEPRECATED state when
		 *  address in use, expired and renewal state.
		 */
		ifaddr->addr_state = NET_ADDR_PREFERRED;

		NET_DBG("[%d] interface %d (%p) address %s type %s added",
			idx, net_if_get_by_iface(iface), iface,
			net_sprint_ipv4_addr(addr),
			net_addr_type2str(addr_type));

		net_mgmt_event_notify_with_info(NET_EVENT_IPV4_ADDR_ADD, iface,
						&ifaddr->address.in_addr,
						sizeof(struct in_addr));
		goto out;
	}

out:
	net_if_unlock(iface);

	return ifaddr;
}

bool net_if_ipv4_addr_rm(struct net_if *iface, const struct in_addr *addr)
{
	struct net_if_ipv4 *ipv4;
	bool ret = false;

	net_if_lock(iface);

	ipv4 = iface->config.ip.ipv4;
	if (!ipv4) {
		goto out;
	}
=======
static struct net_if_addr* ipv4_addr_find(struct net_if* iface,
                                          struct in_addr const* addr) {
    struct net_if_ipv4* ipv4 = iface->config.ip.ipv4;

    ARRAY_FOR_EACH(ipv4->unicast, i) {
        if (!ipv4->unicast[i].ipv4.is_used) {
            continue;
        }

        if (net_ipv4_addr_cmp(addr,
                              &ipv4->unicast[i].ipv4.address.in_addr)) {
            return &ipv4->unicast[i].ipv4;
        }
    }

    return (NULL);
}

struct net_if_addr* net_if_ipv4_addr_add(struct net_if* iface,
                                         struct in_addr const* addr,
                                         enum net_addr_type addr_type,
                                         uint32_t vlifetime) {
    struct net_if_addr* ifaddr = NULL;
    struct net_if_ipv4* ipv4;
    int idx;

    net_if_lock(iface);

    if (net_if_config_ipv4_get(iface, &ipv4) < 0) {
        goto out;
    }

    ifaddr = ipv4_addr_find(iface, addr);
    if (ifaddr) {
        /* TODO: should set addr_type/vlifetime */
        goto out;
    }

    ARRAY_FOR_EACH(ipv4->unicast, i) {
        struct net_if_addr* cur = &ipv4->unicast[i].ipv4;

        if ((addr_type == NET_ADDR_DHCP) &&
            (cur->addr_type == NET_ADDR_OVERRIDABLE)) {
            ifaddr = cur;
            idx    = i;
            break;
        }

        if (!ipv4->unicast[i].ipv4.is_used) {
            ifaddr = cur;
            idx    = i;
            break;
        }
    }
>>>>>>> ebb15ee6

    if (ifaddr) {
        ifaddr->is_used = true;
        ifaddr->address.family = AF_INET;
        ifaddr->address.in_addr.s4_addr32[0] =
                                        addr->s4_addr32[0];
        ifaddr->addr_type = addr_type;

        /* Caller has to take care of timers and their expiry */
        if (vlifetime) {
            ifaddr->is_infinite = false;
        }
        else {
            ifaddr->is_infinite = true;
        }

        /**
         *  TODO: Handle properly PREFERRED/DEPRECATED state when
         *  address in use, expired and renewal state.
         */
        ifaddr->addr_state = NET_ADDR_PREFERRED;

<<<<<<< HEAD
		NET_DBG("[%zu] interface %d (%p) address %s removed",
			i, net_if_get_by_iface(iface), iface,
			net_sprint_ipv4_addr(addr));

		net_mgmt_event_notify_with_info(
			NET_EVENT_IPV4_ADDR_DEL, iface,
			&ipv4->unicast[i].ipv4.address.in_addr,
			sizeof(struct in_addr));
=======
        NET_DBG("[%d] interface %p address %s type %s added",
                idx, iface, net_sprint_ipv4_addr(addr),
                net_addr_type2str(addr_type));
>>>>>>> ebb15ee6

        net_mgmt_event_notify_with_info(NET_EVENT_IPV4_ADDR_ADD, iface,
                                        &ifaddr->address.in_addr,
                                        sizeof(struct in_addr));
        goto out;
    }

out :
    net_if_unlock(iface);

    return (ifaddr);
}

bool net_if_ipv4_addr_rm(struct net_if* iface, const struct in_addr* addr) {
    struct net_if_ipv4* ipv4;
    bool ret = false;

    net_if_lock(iface);

    ipv4 = iface->config.ip.ipv4;
    if (ipv4 == NULL) {
        goto out;
    }

    ARRAY_FOR_EACH(ipv4->unicast, i) {
        if (!ipv4->unicast[i].ipv4.is_used) {
            continue;
        }

        if (!net_ipv4_addr_cmp(&ipv4->unicast[i].ipv4.address.in_addr,
                               addr)) {
            continue;
        }

        ipv4->unicast[i].ipv4.is_used = false;

        NET_DBG("[%zu] interface %p address %s removed",
                i, iface, net_sprint_ipv4_addr(addr));

        net_mgmt_event_notify_with_info(
                NET_EVENT_IPV4_ADDR_DEL, iface,
                &ipv4->unicast[i].ipv4.address.in_addr,
                sizeof(struct in_addr));

        ret = true;
        goto out;
    }

out :
    net_if_unlock(iface);

    return (ret);
}

bool z_impl_net_if_ipv4_addr_add_by_index(int index,
                                          struct in_addr* addr,
                                          enum net_addr_type addr_type,
                                          uint32_t vlifetime) {
    struct net_if* iface;
    struct net_if_addr const* if_addr;

    iface = net_if_get_by_index(index);
    if (iface == NULL) {
        return (false);
    }

    if_addr = net_if_ipv4_addr_add(iface, addr, addr_type, vlifetime);
    return if_addr ? true : false;
}

#ifdef CONFIG_USERSPACE
bool z_vrfy_net_if_ipv4_addr_add_by_index(int index,
                                          struct in_addr* addr,
                                          enum net_addr_type addr_type,
                                          uint32_t vlifetime) {
    struct in_addr addr_v4;
    struct net_if* iface;

    iface = z_vrfy_net_if_get_by_index(index);
    if (iface == NULL) {
        return (false);
    }

    K_OOPS(k_usermode_from_copy(&addr_v4, (void*)addr, sizeof(addr_v4)));

    return z_impl_net_if_ipv4_addr_add_by_index(index,
                                                &addr_v4,
                                                addr_type,
                                                vlifetime);
}

#include <syscalls/net_if_ipv4_addr_add_by_index_mrsh.c>
#endif /* CONFIG_USERSPACE */

bool z_impl_net_if_ipv4_addr_rm_by_index(int index,
                                         const struct in_addr* addr) {
    struct net_if* iface;

    iface = net_if_get_by_index(index);
    if (iface == NULL) {
        return (false);
    }

    return net_if_ipv4_addr_rm(iface, addr);
}

#ifdef CONFIG_USERSPACE
bool z_vrfy_net_if_ipv4_addr_rm_by_index(int index,
                                         const struct in_addr* addr) {
    struct in_addr addr_v4;
    struct net_if* iface;

    iface = z_vrfy_net_if_get_by_index(index);
    if (iface == NULL) {
        return (false);
    }

    K_OOPS(k_usermode_from_copy(&addr_v4, (void*)addr, sizeof(addr_v4)));

    return (uint32_t)z_impl_net_if_ipv4_addr_rm_by_index(index, &addr_v4);
}

#include <syscalls/net_if_ipv4_addr_rm_by_index_mrsh.c>
#endif /* CONFIG_USERSPACE */

void net_if_ipv4_addr_foreach(struct net_if* iface, net_if_ip_addr_cb_t cb,
                              void* user_data) {
    struct net_if_ipv4* ipv4;

    if (iface == NULL) {
        return;
    }

    net_if_lock(iface);

    ipv4 = iface->config.ip.ipv4;
    if (ipv4 == NULL) {
        goto out;
    }

    ARRAY_FOR_EACH(ipv4->unicast, i) {
        struct net_if_addr* if_addr = &ipv4->unicast[i].ipv4;

        if (!if_addr->is_used) {
            continue;
        }

        cb(iface, if_addr, user_data);
    }

out :
    net_if_unlock(iface);
}

static struct net_if_mcast_addr* ipv4_maddr_find(struct net_if* iface,
                                                 bool is_used,
                                                 const struct in_addr* addr) {
    struct net_if_ipv4* ipv4;

    ipv4 = iface->config.ip.ipv4;
    if (ipv4 == NULL) {
        return (NULL);
    }

    ARRAY_FOR_EACH(ipv4->mcast, i) {
        if ((is_used && !ipv4->mcast[i].is_used) ||
            (!is_used && ipv4->mcast[i].is_used)) {
            continue;
        }

        if (addr != NULL) {
            if (!net_ipv4_addr_cmp(&ipv4->mcast[i].address.in_addr,
                                   addr)) {
                continue;
            }
        }

        return &ipv4->mcast[i];
    }

    return (NULL);
}

struct net_if_mcast_addr* net_if_ipv4_maddr_add(struct net_if* iface,
                                                const struct in_addr* addr) {
    struct net_if_mcast_addr* maddr = NULL;

    net_if_lock(iface);

    if (net_if_config_ipv4_get(iface, NULL) < 0) {
        goto out;
    }

    if (!net_ipv4_is_addr_mcast(addr)) {
        NET_DBG("Address %s is not a multicast address.",
                net_sprint_ipv4_addr(addr));
        goto out;
    }

    maddr = ipv4_maddr_find(iface, false, NULL);
    if (maddr != NULL) {
        maddr->is_used = true;
        maddr->address.family = AF_INET;
        maddr->address.in_addr.s4_addr32[0] = addr->s4_addr32[0];

<<<<<<< HEAD
		NET_DBG("interface %d (%p) address %s added",
			net_if_get_by_iface(iface), iface,
			net_sprint_ipv4_addr(addr));
=======
        NET_DBG("interface %p address %s added", iface,
                net_sprint_ipv4_addr(addr));
>>>>>>> ebb15ee6

        net_mgmt_event_notify_with_info(
                NET_EVENT_IPV4_MADDR_ADD, iface,
                &maddr->address.in_addr,
                sizeof(struct in_addr));
    }

out :
    net_if_unlock(iface);

    return (maddr);
}

bool net_if_ipv4_maddr_rm(struct net_if* iface, const struct in_addr* addr) {
    struct net_if_mcast_addr* maddr;
    bool ret = false;

    net_if_lock(iface);

    maddr = ipv4_maddr_find(iface, true, addr);
    if (maddr != NULL) {
        maddr->is_used = false;

<<<<<<< HEAD
		NET_DBG("interface %d (%p) address %s removed",
			net_if_get_by_iface(iface), iface,
			net_sprint_ipv4_addr(addr));
=======
        NET_DBG("interface %p address %s removed",
                iface, net_sprint_ipv4_addr(addr));
>>>>>>> ebb15ee6

        net_mgmt_event_notify_with_info(
                NET_EVENT_IPV4_MADDR_DEL, iface,
                &maddr->address.in_addr,
                sizeof(struct in_addr));

        ret = true;
    }

    net_if_unlock(iface);

    return (ret);
}

void net_if_ipv4_maddr_foreach(struct net_if* iface, net_if_ip_maddr_cb_t cb,
                               void* user_data) {
    struct net_if_ipv4* ipv4;

    NET_ASSERT(iface);
    NET_ASSERT(cb);

    net_if_lock(iface);

    ipv4 = iface->config.ip.ipv4;
    if (ipv4 == NULL) {
        goto out;
    }

    for (int i = 0; i < NET_IF_MAX_IPV4_MADDR; i++) {
        if (!ipv4->mcast[i].is_used) {
            continue;
        }

        cb(iface, &ipv4->mcast[i], user_data);
    }

out :
    net_if_unlock(iface);
}

struct net_if_mcast_addr* net_if_ipv4_maddr_lookup(const struct in_addr* maddr,
                                                   struct net_if** ret) {
    struct net_if_mcast_addr* addr = NULL;

    STRUCT_SECTION_FOREACH(net_if, iface) {
        if (ret && *ret && iface != *ret) {
            continue;
        }

        net_if_lock(iface);

        addr = ipv4_maddr_find(iface, true, maddr);
        if (addr) {
            if (ret) {
                *ret = iface;
            }

            net_if_unlock(iface);
            goto out;
        }

        net_if_unlock(iface);
    }

out :
    return (addr);
}

void net_if_ipv4_maddr_leave(struct net_if* iface, struct net_if_mcast_addr* addr) {
    NET_ASSERT(iface);
    NET_ASSERT(addr);

    net_if_lock(iface);
    addr->is_joined = false;
    net_if_unlock(iface);
}

void net_if_ipv4_maddr_join(struct net_if* iface, struct net_if_mcast_addr* addr) {
    NET_ASSERT(iface);
    NET_ASSERT(addr);

    net_if_lock(iface);
    addr->is_joined = true;
    net_if_unlock(iface);
}

static void iface_ipv4_init(int if_count) {
    if (if_count > ARRAY_SIZE(ipv4_addresses)) {
        NET_WARN("You have %zu IPv4 net_if addresses but %d "
                 "network interfaces", ARRAY_SIZE(ipv4_addresses),
                 if_count);
        NET_WARN("Consider increasing CONFIG_NET_IF_MAX_IPV4_COUNT "
                 "value.");
    }

    for (int i = 0; i < ARRAY_SIZE(ipv4_addresses); i++) {
        ipv4_addresses[i].ipv4.ttl       = CONFIG_NET_INITIAL_TTL;
        ipv4_addresses[i].ipv4.mcast_ttl = CONFIG_NET_INITIAL_MCAST_TTL;
    }
}

static void leave_ipv4_mcast_all(struct net_if* iface) {
    struct net_if_ipv4 const* ipv4;

    ipv4 = iface->config.ip.ipv4;
    if (ipv4 == NULL) {
        return;
    }

    ARRAY_FOR_EACH(ipv4->mcast, i) {
        if (!ipv4->mcast[i].is_used ||
            !ipv4->mcast[i].is_joined) {
            continue;
        }

        net_ipv4_igmp_leave(iface, &ipv4->mcast[i].address.in_addr);
    }
}

#else
#define leave_ipv4_mcast_all(...)
#define iface_ipv4_init(...)

struct net_if_mcast_addr* net_if_ipv4_maddr_lookup(const struct in_addr* addr,
                                                   struct net_if** iface) {
    ARG_UNUSED(addr);
    ARG_UNUSED(iface);

    return (NULL);
}

struct net_if_addr* net_if_ipv4_addr_lookup(const struct in_addr* addr,
                                            struct net_if** ret) {
    ARG_UNUSED(addr);
    ARG_UNUSED(ret);

    return (NULL);
}

struct in_addr* net_if_ipv4_get_global_addr(struct net_if* iface,
                                            enum net_addr_state addr_state) {
    ARG_UNUSED(addr_state);
    ARG_UNUSED(iface);

    return (NULL);
}
#endif /* CONFIG_NET_IPV4 */

struct net_if* net_if_select_src_iface(const struct sockaddr* dst) {
    struct net_if* iface = NULL;

    if (dst == NULL) {
        goto out;
    }

    if (IS_ENABLED(CONFIG_NET_IPV6) && (dst->sa_family == AF_INET6)) {
        iface = net_if_ipv6_select_src_iface(&net_sin6(dst)->sin6_addr);
        goto out;
    }

    if (IS_ENABLED(CONFIG_NET_IPV4) && (dst->sa_family == AF_INET)) {
        iface = net_if_ipv4_select_src_iface(&net_sin(dst)->sin_addr);
        goto out;
    }

out :
    if (iface == NULL) {
        iface = net_if_get_default();
    }

    return (iface);
}

enum net_verdict net_if_recv_data(struct net_if* iface, struct net_pkt* pkt) {
    if (IS_ENABLED(CONFIG_NET_PROMISCUOUS_MODE) &&
        net_if_is_promisc(iface)) {
        struct net_pkt* new_pkt;

        new_pkt = net_pkt_clone(pkt, K_NO_WAIT);

        if (net_promisc_mode_input(new_pkt) == NET_DROP) {
            net_pkt_unref(new_pkt);
        }
    }

    return net_if_l2(iface)->recv(iface, pkt);
}

void net_if_register_link_cb(struct net_if_link_cb* link,
                             net_if_link_callback_t cb) {
    k_mutex_lock(&lock, K_FOREVER);

    sys_slist_find_and_remove(&link_callbacks, &link->node);
    sys_slist_prepend(&link_callbacks, &link->node);

    link->cb = cb;

    k_mutex_unlock(&lock);
}

void net_if_unregister_link_cb(struct net_if_link_cb* link) {
    k_mutex_lock(&lock, K_FOREVER);

    sys_slist_find_and_remove(&link_callbacks, &link->node);

    k_mutex_unlock(&lock);
}

void net_if_call_link_cb(struct net_if* iface, struct net_linkaddr* lladdr,
                         int status) {
    struct net_if_link_cb* link;
    struct net_if_link_cb* tmp;

    k_mutex_lock(&lock, K_FOREVER);

    SYS_SLIST_FOR_EACH_CONTAINER_SAFE_WITH_TYPE(&link_callbacks,
                                                struct net_if_link_cb,
                                                link, tmp, node) {
        link->cb(iface, lladdr, status);
    }

    k_mutex_unlock(&lock);
}

static bool need_calc_checksum(struct net_if* iface, enum ethernet_hw_caps caps) {
    #if defined(CONFIG_NET_L2_ETHERNET)
    if (net_if_l2(iface) != &NET_L2_GET_NAME(ETHERNET)) {
        return (true);
    }

    return !(net_eth_get_hw_capabilities(iface) & caps);
    #else
    ARG_UNUSED(iface);
    ARG_UNUSED(caps);

    return (true);
    #endif
}

bool net_if_need_calc_tx_checksum(struct net_if* iface) {
    return need_calc_checksum(iface, ETHERNET_HW_TX_CHKSUM_OFFLOAD);
}

bool net_if_need_calc_rx_checksum(struct net_if* iface) {
    return need_calc_checksum(iface, ETHERNET_HW_RX_CHKSUM_OFFLOAD);
}

int net_if_get_by_iface(struct net_if const* iface) {
    if (!((iface >= _net_if_list_start) &&
          (iface <  _net_if_list_end  ))) {
        return (-1);
    }

    return (iface - _net_if_list_start) + 1;
}

void net_if_foreach(net_if_cb_t cb, void* user_data) {
    STRUCT_SECTION_FOREACH(net_if, iface) {
        cb(iface, user_data);
    }
}

bool net_if_is_offloaded(struct net_if* iface) {
    return (IS_ENABLED(CONFIG_NET_OFFLOAD) &&
            net_if_is_ip_offloaded(iface)) ||
           (IS_ENABLED(CONFIG_NET_SOCKETS_OFFLOAD) &&
            net_if_is_socket_offloaded(iface));
}

static void notify_iface_up(struct net_if* iface) {
    /* In many places it's assumed that link address was set with
     * net_if_set_link_addr(). Better check that now.
     */
    #if defined(CONFIG_NET_L2_CANBUS_RAW)
    if (IS_ENABLED(CONFIG_NET_SOCKETS_CAN) &&
        (net_if_l2(iface) == &NET_L2_GET_NAME(CANBUS_RAW))) {
        /* CAN does not require link address. */
    }
    else
    #endif /* CONFIG_NET_L2_CANBUS_RAW */
    {
        if (!net_if_is_offloaded(iface)) {
            NET_ASSERT(net_if_get_link_addr(iface)->addr != NULL);
        }
    }

    net_if_flag_set(iface, NET_IF_RUNNING);
    net_mgmt_event_notify(NET_EVENT_IF_UP, iface);
    net_virtual_enable(iface);

    /* If the interface is only having point-to-point traffic then we do
     * not need to run DAD etc for it.
     */
    if (!net_if_is_offloaded(iface) &&
        !(l2_flags_get(iface) & NET_L2_POINT_TO_POINT)) {
        iface_ipv6_start(iface);
        net_ipv4_autoconf_start(iface);
    }
}

static void notify_iface_down(struct net_if* iface) {
    net_if_flag_clear(iface, NET_IF_RUNNING);
    net_mgmt_event_notify(NET_EVENT_IF_DOWN, iface);
    net_virtual_disable(iface);

    if (!net_if_is_offloaded(iface) &&
        !(l2_flags_get(iface) & NET_L2_POINT_TO_POINT)) {
        net_ipv4_autoconf_reset(iface);
    }
}

static inline char const* net_if_oper_state2str(enum net_if_oper_state state) {
    #if (CONFIG_NET_IF_LOG_LEVEL >= LOG_LEVEL_DBG)
    switch (state) {
        case NET_IF_OPER_UNKNOWN :
            return "UNKNOWN";

        case NET_IF_OPER_NOTPRESENT :
            return "NOTPRESENT";

        case NET_IF_OPER_DOWN :
            return "DOWN";

        case NET_IF_OPER_LOWERLAYERDOWN :
            return "LOWERLAYERDOWN";

        case NET_IF_OPER_TESTING :
            return "TESTING";

        case NET_IF_OPER_DORMANT :
            return "DORMANT";

        case NET_IF_OPER_UP :
            return "UP";

<<<<<<< HEAD
static void update_operational_state(struct net_if *iface)
{
	enum net_if_oper_state prev_state = iface->if_dev->oper_state;
	enum net_if_oper_state new_state = NET_IF_OPER_UNKNOWN;

	if (!net_if_is_admin_up(iface)) {
		new_state = NET_IF_OPER_DOWN;
		goto exit;
	}

	if (!device_is_ready(net_if_get_device(iface))) {
		new_state = NET_IF_OPER_LOWERLAYERDOWN;
		goto exit;
	}

	if (!net_if_is_carrier_ok(iface)) {
#if defined(CONFIG_NET_L2_VIRTUAL)
		if (net_if_l2(iface) == &NET_L2_GET_NAME(VIRTUAL)) {
			new_state = NET_IF_OPER_LOWERLAYERDOWN;
		} else
#endif /* CONFIG_NET_L2_VIRTUAL */
		{
			new_state = NET_IF_OPER_DOWN;
		}

		goto exit;
	}

	if (net_if_is_dormant(iface)) {
		new_state = NET_IF_OPER_DORMANT;
		goto exit;
	}

	new_state = NET_IF_OPER_UP;

exit:
	if (net_if_oper_state_set(iface, new_state) != new_state) {
		NET_ERR("Failed to update oper state to %d", new_state);
		return;
	}

	NET_DBG("iface %d (%p), oper state %s admin %s carrier %s dormant %s",
		net_if_get_by_iface(iface), iface,
		net_if_oper_state2str(net_if_oper_state(iface)),
		net_if_is_admin_up(iface) ? "UP" : "DOWN",
		net_if_is_carrier_ok(iface) ? "ON" : "OFF",
		net_if_is_dormant(iface) ? "ON" : "OFF");

	if (net_if_oper_state(iface) == NET_IF_OPER_UP) {
		if (prev_state != NET_IF_OPER_UP) {
			notify_iface_up(iface);
		}
	} else {
		if (prev_state == NET_IF_OPER_UP) {
			notify_iface_down(iface);
		}
	}
}

static void init_igmp(struct net_if *iface)
{
#if defined(CONFIG_NET_IPV4_IGMP)
	/* Ensure IPv4 is enabled for this interface. */
	if (net_if_config_ipv4_get(iface, NULL)) {
		return;
	}

	net_ipv4_igmp_init(iface);
#else
	ARG_UNUSED(iface);
	return;
#endif
}

static void rejoin_multicast_groups(struct net_if *iface)
{
#if defined(CONFIG_NET_NATIVE_IPV6)
	rejoin_ipv6_mcast_groups(iface);
#endif
}

int net_if_up(struct net_if *iface)
{
	int status = 0;

	NET_DBG("iface %d (%p)", net_if_get_by_iface(iface), iface);
=======
        default :
            break;
    }

    return "<invalid>";
    #else
    ARG_UNUSED(state);

    return "";
    #endif /* CONFIG_NET_IF_LOG_LEVEL >= LOG_LEVEL_DBG */
}

static void update_operational_state(struct net_if* iface) {
    enum net_if_oper_state prev_state = iface->if_dev->oper_state;
    enum net_if_oper_state new_state  = NET_IF_OPER_UNKNOWN;

    if (!net_if_is_admin_up(iface)) {
        new_state = NET_IF_OPER_DOWN;
        goto exit;
    }

    if (!device_is_ready(net_if_get_device(iface))) {
        new_state = NET_IF_OPER_LOWERLAYERDOWN;
        goto exit;
    }

    if (!net_if_is_carrier_ok(iface)) {
        #if defined(CONFIG_NET_L2_VIRTUAL)
        if (net_if_l2(iface) == &NET_L2_GET_NAME(VIRTUAL)) {
            new_state = NET_IF_OPER_LOWERLAYERDOWN;
        }
        else
        #endif /* CONFIG_NET_L2_VIRTUAL */
        {
            new_state = NET_IF_OPER_DOWN;
        }

        goto exit;
    }

    if (net_if_is_dormant(iface)) {
        new_state = NET_IF_OPER_DORMANT;
        goto exit;
    }

    new_state = NET_IF_OPER_UP;

exit :
    if (net_if_oper_state_set(iface, new_state) != new_state) {
        NET_ERR("Failed to update oper state to %d", new_state);
        return;
    }

    NET_DBG("iface %p, oper state %s admin %s carrier %s dormant %s",
            iface, net_if_oper_state2str(net_if_oper_state(iface)),
            net_if_is_admin_up(iface) ? "UP" : "DOWN",
            net_if_is_carrier_ok(iface) ? "ON" : "OFF",
            net_if_is_dormant(iface) ? "ON" : "OFF");

    if (net_if_oper_state(iface) == NET_IF_OPER_UP) {
        if (prev_state != NET_IF_OPER_UP) {
            notify_iface_up(iface);
        }
    }
    else {
        if (prev_state == NET_IF_OPER_UP) {
            notify_iface_down(iface);
        }
    }
}

static void init_igmp(struct net_if* iface) {
    #if defined(CONFIG_NET_IPV4_IGMP)
    /* Ensure IPv4 is enabled for this interface. */
    if (net_if_config_ipv4_get(iface, NULL)) {
        return;
    }

    net_ipv4_igmp_init(iface);
    #else
    ARG_UNUSED(iface);
    return;
    #endif
}

int net_if_up(struct net_if* iface) {
    struct net_l2 const* l2;
    int status = 0;

    NET_DBG("iface %p", iface);

    net_if_lock(iface);

    if (net_if_flag_is_set(iface, NET_IF_UP)) {
        status = -EALREADY;
        goto out;
    }

    /* If the L2 does not support enable just set the flag */
    l2 = net_if_l2(iface);
    if ((l2 == NULL) || (l2->enable == NULL)) {
        goto done;
    }
    else {
        /* If the L2 does not implement enable(), then the network
         * device driver cannot implement start(), in which case
         * we can do simple check here and not try to bring interface
         * up as the device is not ready.
         *
         * If the network device driver does implement start(), then
         * it could bring the interface up when the enable() is called
         * few lines below.
         */
        const struct device* dev;

        dev = net_if_get_device(iface);
        NET_ASSERT(dev);

        /* If the device is not ready it is pointless trying to take it up. */
        if (!device_is_ready(dev)) {
            NET_DBG("Device %s (%p) is not ready", dev->name, dev);
            status = -ENXIO;
            goto out;
        }
    }
>>>>>>> ebb15ee6

    /* Notify L2 to enable the interface */
    status = l2->enable(iface, true);
    if (status < 0) {
        goto out;
    }

    init_igmp(iface);

done :
    net_if_flag_set(iface, NET_IF_UP);
    net_mgmt_event_notify(NET_EVENT_IF_ADMIN_UP, iface);
    update_operational_state(iface);

out :
    net_if_unlock(iface);

<<<<<<< HEAD
		/* If the device is not ready it is pointless trying to take it up. */
		if (!device_is_ready(dev)) {
			NET_DBG("Device %s (%p) is not ready", dev->name, dev);
			status = -ENXIO;
			goto out;
		}
	}

	/* Notify L2 to enable the interface. Note that the interface is still down
	 * at this point from network interface point of view i.e., the NET_IF_UP
	 * flag has not been set yet.
	 */
	status = net_if_l2(iface)->enable(iface, true);
	if (status < 0) {
		NET_DBG("Cannot take interface %d up (%d)",
			net_if_get_by_iface(iface), status);
		goto out;
	}

	init_igmp(iface);

done:
	net_if_flag_set(iface, NET_IF_UP);
	net_mgmt_event_notify(NET_EVENT_IF_ADMIN_UP, iface);
	update_operational_state(iface);

	if (!net_if_is_offloaded(iface)) {
		/* Make sure that we update the IPv6 addresses and join the
		 * multicast groups.
		 */
		rejoin_multicast_groups(iface);
		net_if_start_dad(iface);
	}

out:
	net_if_unlock(iface);

	return status;
=======
    return (status);
>>>>>>> ebb15ee6
}

int net_if_down(struct net_if* iface) {
    struct net_l2 const* l2;
    int status = 0;

    NET_DBG("iface %p", iface);

    net_if_lock(iface);

    if (!net_if_flag_is_set(iface, NET_IF_UP)) {
        status = -EALREADY;
        goto out;
    }

    leave_mcast_all(iface);
    leave_ipv4_mcast_all(iface);

    /* If the L2 does not support enable just clear the flag */
    l2 = net_if_l2(iface);
    if ((l2 == NULL) || (l2->enable == NULL)) {
        goto done;
    }

    /* Notify L2 to disable the interface */
    status = l2->enable(iface, false);
    if (status < 0) {
        goto out;
    }

done :
    net_if_flag_clear(iface, NET_IF_UP);
    net_mgmt_event_notify(NET_EVENT_IF_ADMIN_DOWN, iface);
    update_operational_state(iface);

out :
    net_if_unlock(iface);

    return (status);
}

void net_if_carrier_on(struct net_if* iface) {
    NET_ASSERT(iface);

    net_if_lock(iface);

    if (!net_if_flag_test_and_set(iface, NET_IF_LOWER_UP)) {
        update_operational_state(iface);
    }

    net_if_unlock(iface);
}

void net_if_carrier_off(struct net_if* iface) {
    NET_ASSERT(iface);

    net_if_lock(iface);

    if (net_if_flag_test_and_clear(iface, NET_IF_LOWER_UP)) {
        update_operational_state(iface);
    }

    net_if_unlock(iface);
}

void net_if_dormant_on(struct net_if* iface) {
    NET_ASSERT(iface);

    net_if_lock(iface);

    if (!net_if_flag_test_and_set(iface, NET_IF_DORMANT)) {
        update_operational_state(iface);
    }

    net_if_unlock(iface);
}

void net_if_dormant_off(struct net_if* iface) {
    NET_ASSERT(iface);

    net_if_lock(iface);

    if (net_if_flag_test_and_clear(iface, NET_IF_DORMANT)) {
        update_operational_state(iface);
    }

    net_if_unlock(iface);
}

#if defined(CONFIG_NET_PROMISCUOUS_MODE)
static int promisc_mode_set(struct net_if* iface, bool enable) {
    enum net_l2_flags l2_flags;

    NET_ASSERT(iface);

    l2_flags = l2_flags_get(iface);
    if (!(l2_flags & NET_L2_PROMISC_MODE)) {
        return (-ENOTSUP);
    }

    #if defined(CONFIG_NET_L2_ETHERNET)
    if (net_if_l2(iface) == &NET_L2_GET_NAME(ETHERNET)) {
        int ret = net_eth_promisc_mode(iface, enable);

        if (ret < 0) {
            return (ret);
        }
    }
    #else
    ARG_UNUSED(enable);

    return (-ENOTSUP);
    #endif

    return (0);
}

int net_if_set_promisc(struct net_if* iface) {
    int ret;

    net_if_lock(iface);

    ret = promisc_mode_set(iface, true);
    if (ret < 0) {
        goto out;
    }

    ret = net_if_flag_test_and_set(iface, NET_IF_PROMISC);
    if (ret) {
        ret = -EALREADY;
        goto out;
    }

out :
    net_if_unlock(iface);

    return (ret);
}

void net_if_unset_promisc(struct net_if* iface) {
    int ret;

    net_if_lock(iface);

    ret = promisc_mode_set(iface, false);
    if (ret < 0) {
        goto out;
    }

    net_if_flag_clear(iface, NET_IF_PROMISC);

out :
    net_if_unlock(iface);
}

bool net_if_is_promisc(struct net_if* iface) {
    NET_ASSERT(iface);

    return net_if_flag_is_set(iface, NET_IF_PROMISC);
}
#endif /* CONFIG_NET_PROMISCUOUS_MODE */

#ifdef CONFIG_NET_POWER_MANAGEMENT

int net_if_suspend(struct net_if* iface) {
    int ret = 0;

    net_if_lock(iface);

    if (net_if_are_pending_tx_packets(iface)) {
        ret = -EBUSY;
        goto out;
    }

    if (net_if_flag_test_and_set(iface, NET_IF_SUSPENDED)) {
        ret = -EALREADY;
        goto out;
    }

    net_stats_add_suspend_start_time(iface, k_cycle_get_32());

out :
    net_if_unlock(iface);

    return (ret);
}

int net_if_resume(struct net_if* iface) {
    int ret = 0;

    net_if_lock(iface);

    if (!net_if_flag_is_set(iface, NET_IF_SUSPENDED)) {
        ret = -EALREADY;
        goto out;
    }

    net_if_flag_clear(iface, NET_IF_SUSPENDED);

    net_stats_add_suspend_end_time(iface, k_cycle_get_32());

out :
    net_if_unlock(iface);

    return (ret);
}

bool net_if_is_suspended(struct net_if* iface) {
    return net_if_flag_is_set(iface, NET_IF_SUSPENDED);
}

#endif /* CONFIG_NET_POWER_MANAGEMENT */

#if defined(CONFIG_NET_PKT_TIMESTAMP_THREAD)
static void net_tx_ts_thread(void* p1, void* p2, void* p3) {
    ARG_UNUSED(p1);
    ARG_UNUSED(p2);
    ARG_UNUSED(p3);

    struct net_pkt* pkt;

    NET_DBG("Starting TX timestamp callback thread");

    while (1) {
        pkt = k_fifo_get(&tx_ts_queue, K_FOREVER);
        if (pkt) {
            net_if_call_timestamp_cb(pkt);
        }
    }
}

void net_if_register_timestamp_cb(struct net_if_timestamp_cb* handle,
                                  struct net_pkt* pkt,
                                  struct net_if* iface,
                                  net_if_timestamp_callback_t cb) {
    k_mutex_lock(&lock, K_FOREVER);

    sys_slist_find_and_remove(&timestamp_callbacks, &handle->node);
    sys_slist_prepend(&timestamp_callbacks, &handle->node);

    handle->iface = iface;
    handle->cb    = cb;
    handle->pkt   = pkt;

    k_mutex_unlock(&lock);
}

void net_if_unregister_timestamp_cb(struct net_if_timestamp_cb* handle) {
    k_mutex_lock(&lock, K_FOREVER);

    sys_slist_find_and_remove(&timestamp_callbacks, &handle->node);

    k_mutex_unlock(&lock);
}

void net_if_call_timestamp_cb(struct net_pkt* pkt) {
    sys_snode_t* sn;
    sys_snode_t* sns;

    k_mutex_lock(&lock, K_FOREVER);

    SYS_SLIST_FOR_EACH_NODE_SAFE(&timestamp_callbacks, sn, sns) {
        struct net_if_timestamp_cb* handle =
                CONTAINER_OF(sn, struct net_if_timestamp_cb, node);

        if (((handle->iface == NULL) ||
            (handle->iface == net_pkt_iface(pkt))) &&
            (handle->pkt == NULL || handle->pkt == pkt)) {
            handle->cb(pkt);
        }
    }

    k_mutex_unlock(&lock);
}

void net_if_add_tx_timestamp(struct net_pkt* pkt) {
    k_fifo_put(&tx_ts_queue, pkt);
}
#endif /* CONFIG_NET_PKT_TIMESTAMP_THREAD */

bool net_if_is_wifi(struct net_if* iface) {
    if (net_if_is_offloaded(iface)) {
        return net_off_is_wifi_offloaded(iface);
    }

    #if defined(CONFIG_NET_L2_ETHERNET)
    return net_if_l2(iface) == &NET_L2_GET_NAME(ETHERNET) &&
           net_eth_type_is_wifi(iface);
    #endif

    return (false);
}

struct net_if* net_if_get_first_wifi(void) {
    STRUCT_SECTION_FOREACH(net_if, iface) {
        if (net_if_is_wifi(iface)) {
            return (iface);
        }
    }

    return (NULL);
}

int net_if_get_name(struct net_if* iface, char* buf, int len) {
    #if defined(CONFIG_NET_INTERFACE_NAME)
    int name_len;

    if ((iface == NULL) || (buf == NULL) || (len <= 0)) {
        return (-EINVAL);
    }

    name_len = strlen(net_if_get_config(iface)->name);
    if (name_len >= len) {
        return (-ERANGE);
    }

    /* Copy string and null terminator */
    memcpy(buf, net_if_get_config(iface)->name, name_len + 1);

    return (name_len);
    #else
    return (-ENOTSUP);
    #endif
}

int net_if_set_name(struct net_if* iface, char const* buf) {
    #if defined(CONFIG_NET_INTERFACE_NAME)
    int name_len;

    if ((iface == NULL) || (buf == NULL)) {
        return (-EINVAL);
    }

    name_len = strlen(buf);
    if (name_len >= sizeof(iface->config.name)) {
        return -ENAMETOOLONG;
    }

    STRUCT_SECTION_FOREACH(net_if, iface_check) {
        if (iface_check == iface) {
            continue;
        }

        if (memcmp(net_if_get_config(iface_check)->name,
                   buf,
                   name_len + 1) == 0) {
            return (-EALREADY);
        }
    }

    /* Copy string and null terminator */
    (void) memcpy(net_if_get_config(iface)->name, buf, name_len + 1);

    return (0);
    #else
    return (-ENOTSUP);
    #endif
}

int net_if_get_by_name(char const* name) {
    #if defined(CONFIG_NET_INTERFACE_NAME)
    if (name == NULL) {
        return (-EINVAL);
    }

    STRUCT_SECTION_FOREACH(net_if, iface) {
        if (strncmp(net_if_get_config(iface)->name, name, strlen(name)) == 0) {
            return net_if_get_by_iface(iface);
        }
    }

    return (-ENOENT);
    #else
    return (-ENOTSUP);
    #endif
}

#if defined(CONFIG_NET_INTERFACE_NAME)
static void set_default_name(struct net_if* iface) {
    char name[CONFIG_NET_INTERFACE_NAME_LEN + 1] = {0};
    int  ret;

    if (net_if_is_wifi(iface)) {
        static int count;

        snprintk(name, sizeof(name) - 1, "wlan%d", count++);
    }
    else if (IS_ENABLED(CONFIG_NET_L2_ETHERNET)) {
        #if defined(CONFIG_NET_L2_ETHERNET)
        if (net_if_l2(iface) == &NET_L2_GET_NAME(ETHERNET)) {
            static int count;

            snprintk(name, sizeof(name) - 1, "eth%d", count++);
        }
        #endif /* CONFIG_NET_L2_ETHERNET */
    }

    if (IS_ENABLED(CONFIG_NET_L2_IEEE802154)) {
        #if defined(CONFIG_NET_L2_IEEE802154)
        if (net_if_l2(iface) == &NET_L2_GET_NAME(IEEE802154)) {
            static int count;

            snprintk(name, sizeof(name) - 1, "ieee%d", count++);
        }
        #endif /* CONFIG_NET_L2_IEEE802154 */
    }

    if (IS_ENABLED(CONFIG_NET_L2_DUMMY)) {
        #if defined(CONFIG_NET_L2_DUMMY)
        if (net_if_l2(iface) == &NET_L2_GET_NAME(DUMMY)) {
            static int count;

            snprintk(name, sizeof(name) - 1, "dummy%d", count++);
        }
        #endif /* CONFIG_NET_L2_DUMMY */
    }

    if (IS_ENABLED(CONFIG_NET_L2_CANBUS_RAW)) {
        #if defined(CONFIG_NET_L2_CANBUS_RAW)
        if (net_if_l2(iface) == &NET_L2_GET_NAME(CANBUS_RAW)) {
            static int count;

            snprintk(name, sizeof(name) - 1, "can%d", count++);
        }
        #endif /* CONFIG_NET_L2_CANBUS_RAW */
    }

    if (IS_ENABLED(CONFIG_NET_L2_PPP)) {
        #if defined(CONFIG_NET_L2_PPP)
        if (net_if_l2(iface) == &NET_L2_GET_NAME(PPP)) {
            static int count;

            snprintk(name, sizeof(name) - 1, "ppp%d", count++);
        }
        #endif /* CONFIG_NET_L2_PPP */
    }

    if (name[0] == '\0') {
        static int count;

        snprintk(name, sizeof(name) - 1, "net%d", count++);
    }

    ret = net_if_set_name(iface, name);
    if (ret < 0) {
        NET_WARN("Cannot set default name for interface %d (%p) (%d)",
                 net_if_get_by_iface(iface), iface, ret);
    }
}
#endif /* CONFIG_NET_INTERFACE_NAME */

<<<<<<< HEAD
void net_if_init(void)
{
	int if_count = 0;

	NET_DBG("");

	k_mutex_lock(&lock, K_FOREVER);

	net_tc_tx_init();

	STRUCT_SECTION_FOREACH(net_if, iface) {
#if defined(CONFIG_NET_INTERFACE_NAME)
		memset(net_if_get_config(iface)->name, 0,
		       sizeof(iface->config.name));
#endif

		init_iface(iface);

#if defined(CONFIG_NET_INTERFACE_NAME)
		/* If the driver did not set the name, then set
		 * a default name for the network interface.
		 */
		if (net_if_get_config(iface)->name[0] == '\0') {
			set_default_name(iface);
		}
#endif

		if_count++;
	}

	if (if_count == 0) {
		NET_ERR("There is no network interface to work with!");
		goto out;
	}

#if defined(CONFIG_ASSERT)
	/* Do extra check that verifies that interface count is properly
	 * done.
	 */
	int count_if;

	NET_IFACE_COUNT(&count_if);
	NET_ASSERT(count_if == if_count);
#endif

	iface_ipv6_init(if_count);
	iface_ipv4_init(if_count);
	iface_router_init();

#if defined(CONFIG_NET_PKT_TIMESTAMP_THREAD)
	k_thread_create(&tx_thread_ts, tx_ts_stack,
			K_KERNEL_STACK_SIZEOF(tx_ts_stack),
			net_tx_ts_thread,
			NULL, NULL, NULL, K_PRIO_COOP(1), 0, K_NO_WAIT);
	k_thread_name_set(&tx_thread_ts, "tx_tstamp");
#endif /* CONFIG_NET_PKT_TIMESTAMP_THREAD */

out:
	k_mutex_unlock(&lock);
}

void net_if_post_init(void)
{
	NET_DBG("");

	/* After TX is running, attempt to bring the interface up */
	STRUCT_SECTION_FOREACH(net_if, iface) {
		if (!net_if_flag_is_set(iface, NET_IF_NO_AUTO_START)) {
			net_if_up(iface);
		}
	}
=======
void net_if_init(void) {
    int if_count = 0;

    NET_DBG("");

    k_mutex_lock(&lock, K_FOREVER);

    net_tc_tx_init();

    STRUCT_SECTION_FOREACH(net_if, iface) {
        #if defined(CONFIG_NET_INTERFACE_NAME)
        memset(net_if_get_config(iface)->name, 0,
               sizeof(iface->config.name));
        #endif

        init_iface(iface);

        #if defined(CONFIG_NET_INTERFACE_NAME)
        /* If the driver did not set the name, then set
         * a default name for the network interface.
         */
        if (net_if_get_config(iface)->name[0] == '\0') {
            set_default_name(iface);
        }
        #endif

        if_count++;
    }

    if (if_count == 0) {
        NET_ERR("There is no network interface to work with!");
        goto out;
    }

    #if defined(CONFIG_ASSERT)
    /* Do extra check that verifies that interface count is properly
     * done.
     */
    int count_if;

    NET_IFACE_COUNT(&count_if);
    NET_ASSERT(count_if == if_count);
    #endif

    iface_ipv6_init(if_count);
    iface_ipv4_init(if_count);
    iface_router_init();

    #if defined(CONFIG_NET_PKT_TIMESTAMP_THREAD)
    k_thread_create(&tx_thread_ts, tx_ts_stack,
                    K_KERNEL_STACK_SIZEOF(tx_ts_stack),
                    net_tx_ts_thread,
                    NULL, NULL, NULL, K_PRIO_COOP(1), 0, K_NO_WAIT);
    k_thread_name_set(&tx_thread_ts, "tx_tstamp");
    #endif /* CONFIG_NET_PKT_TIMESTAMP_THREAD */

    #if defined(CONFIG_NET_VLAN)
    /* Make sure that we do not have too many network interfaces
     * compared to the number of VLAN interfaces.
     */
    if_count = 0;

    STRUCT_SECTION_FOREACH(net_if, iface) {
        if (net_if_l2(iface) == &NET_L2_GET_NAME(ETHERNET)) {
            if_count++;
        }
    }

    if (if_count > CONFIG_NET_VLAN_COUNT) {
        NET_WARN("You have configured only %d VLAN interfaces"
                 " but you have %d network interfaces.",
                 CONFIG_NET_VLAN_COUNT, if_count);
    }
    #endif

out :
    k_mutex_unlock(&lock);
}

void net_if_post_init(void) {
    bool is_set;

    NET_DBG("");

    /* After TX is running, attempt to bring the interface up */
    STRUCT_SECTION_FOREACH(net_if, iface) {
        is_set = net_if_flag_is_set(iface, NET_IF_NO_AUTO_START);
        if (is_set == false) {
            net_if_up(iface);
        }
    }
>>>>>>> ebb15ee6
}<|MERGE_RESOLUTION|>--- conflicted
+++ resolved
@@ -120,29 +120,16 @@
 #endif /* CONFIG_NET_PKT_TIMESTAMP_THREAD */
 
 #if CONFIG_NET_IF_LOG_LEVEL >= LOG_LEVEL_DBG
-<<<<<<< HEAD
-#define debug_check_packet(pkt)						\
-	do {								\
-		NET_DBG("Processing (pkt %p, prio %d) network packet "	\
-			"iface %d (%p)",				\
-			pkt, net_pkt_priority(pkt),			\
-			net_if_get_by_iface(net_pkt_iface(pkt)),	\
-			net_pkt_iface(pkt));				\
-									\
-		NET_ASSERT(pkt->frags);					\
-	} while (0)
-=======
 #define debug_check_packet(pkt)                                 \
     do {                                                        \
         NET_DBG("Processing (pkt %p, prio %d) network packet "  \
-                "iface %p/%d",                                  \
+                "iface %d (%p)",                                \
                 pkt, net_pkt_priority(pkt),                     \
-                net_pkt_iface(pkt),                             \
-                net_if_get_by_iface(net_pkt_iface(pkt)));       \
+                net_if_get_by_iface(net_pkt_iface(pkt)),        \
+                net_pkt_iface(pkt));                            \
                                                                 \
         NET_ASSERT(pkt->frags);                                 \
     } while (0)
->>>>>>> ebb15ee6
 #else
 #define debug_check_packet(...)
 #endif /* CONFIG_NET_IF_LOG_LEVEL >= LOG_LEVEL_DBG */
@@ -1107,20 +1094,12 @@
 
     net_ipv6_addr_create_ll_allnodes_mcast(&addr);
 
-<<<<<<< HEAD
-	ret = net_ipv6_mld_join(iface, &addr);
-	if (ret < 0 && ret != -EALREADY) {
-		NET_ERR("Cannot join all nodes address %s for %d (%d)",
-			net_sprint_ipv6_addr(&addr),
-			net_if_get_by_iface(iface), ret);
-	}
-=======
     ret = net_ipv6_mld_join(iface, &addr);
     if ((ret < 0) && (ret != -EALREADY)) {
-        NET_ERR("Cannot join all nodes address %s (%d)",
-                net_sprint_ipv6_addr(&addr), ret);
-    }
->>>>>>> ebb15ee6
+        NET_ERR("Cannot join all nodes address %s for %d (%d)",
+                net_sprint_ipv6_addr(&addr),
+                net_if_get_by_iface(iface), ret);
+    }
 }
 
 static void join_mcast_solicit_node(struct net_if* iface,
@@ -1131,24 +1110,17 @@
     /* Join to needed multicast groups, RFC 4291 ch 2.8 */
     net_ipv6_addr_create_solicited_node(my_addr, &addr);
 
-<<<<<<< HEAD
-	ret = net_ipv6_mld_join(iface, &addr);
-	if (ret < 0 && ret != -EALREADY) {
-		NET_ERR("Cannot join solicit node address %s for %d (%d)",
-			net_sprint_ipv6_addr(&addr),
-			net_if_get_by_iface(iface), ret);
-	} else {
-		NET_DBG("Join solicit node address %s (ifindex %d)",
-			net_sprint_ipv6_addr(&addr),
-			net_if_get_by_iface(iface));
-	}
-=======
     ret = net_ipv6_mld_join(iface, &addr);
     if ((ret < 0) && (ret != -EALREADY)) {
-        NET_ERR("Cannot join solicit node address %s (%d)",
-                net_sprint_ipv6_addr(&addr), ret);
-    }
->>>>>>> ebb15ee6
+        NET_ERR("Cannot join solicit node address %s for %d (%d)",
+                net_sprint_ipv6_addr(&addr),
+                net_if_get_by_iface(iface), ret);
+    }
+    else {
+        NET_DBG("Join solicit node address %s (ifindex %d)",
+                net_sprint_ipv6_addr(&addr),
+                net_if_get_by_iface(iface));
+    }
 }
 
 static void leave_mcast_all(struct net_if* iface) {
@@ -1191,91 +1163,6 @@
 #if defined(CONFIG_NET_IPV6_DAD)
 #define DAD_TIMEOUT 100U /* ms */
 
-<<<<<<< HEAD
-static void dad_timeout(struct k_work *work)
-{
-	uint32_t current_time = k_uptime_get_32();
-	struct net_if_addr *ifaddr, *next;
-	int32_t delay = -1;
-	sys_slist_t expired_list;
-
-	ARG_UNUSED(work);
-
-	sys_slist_init(&expired_list);
-
-	k_mutex_lock(&lock, K_FOREVER);
-
-	SYS_SLIST_FOR_EACH_CONTAINER_SAFE(&active_dad_timers,
-					  ifaddr, next, dad_node) {
-		/* DAD entries are ordered by construction.  Stop when
-		 * we find one that hasn't expired.
-		 */
-		delay = (int32_t)(ifaddr->dad_start +
-				  DAD_TIMEOUT - current_time);
-		if (delay > 0) {
-			break;
-		}
-
-		/* Removing the ifaddr from active_dad_timers list */
-		sys_slist_remove(&active_dad_timers, NULL, &ifaddr->dad_node);
-		sys_slist_append(&expired_list, &ifaddr->dad_node);
-
-		ifaddr = NULL;
-	}
-
-	if ((ifaddr != NULL) && (delay > 0)) {
-		k_work_reschedule(&dad_timer, K_MSEC((uint32_t)delay));
-	}
-
-	k_mutex_unlock(&lock);
-
-	SYS_SLIST_FOR_EACH_CONTAINER(&expired_list, ifaddr, dad_node) {
-		struct net_if *iface;
-
-		NET_DBG("DAD succeeded for %s at interface %d",
-			net_sprint_ipv6_addr(&ifaddr->address.in6_addr),
-			ifaddr->ifindex);
-
-		ifaddr->addr_state = NET_ADDR_PREFERRED;
-		iface = net_if_get_by_index(ifaddr->ifindex);
-
-		net_mgmt_event_notify_with_info(NET_EVENT_IPV6_DAD_SUCCEED,
-						iface,
-						&ifaddr->address.in6_addr,
-						sizeof(struct in6_addr));
-
-		/* The address gets added to neighbor cache which is not
-		 * needed in this case as the address is our own one.
-		 */
-		net_ipv6_nbr_rm(iface, &ifaddr->address.in6_addr);
-	}
-}
-
-static void net_if_ipv6_start_dad(struct net_if *iface,
-				  struct net_if_addr *ifaddr)
-{
-	ifaddr->addr_state = NET_ADDR_TENTATIVE;
-
-	if (net_if_is_up(iface)) {
-		NET_DBG("Interface %p ll addr %s tentative IPv6 addr %s",
-			iface,
-			net_sprint_ll_addr(
-					   net_if_get_link_addr(iface)->addr,
-					   net_if_get_link_addr(iface)->len),
-			net_sprint_ipv6_addr(&ifaddr->address.in6_addr));
-
-		ifaddr->dad_count = 1U;
-
-		if (!net_ipv6_start_dad(iface, ifaddr)) {
-			ifaddr->dad_start = k_uptime_get_32();
-			ifaddr->ifindex = net_if_get_by_iface(iface);
-
-			k_mutex_lock(&lock, K_FOREVER);
-			sys_slist_find_and_remove(&active_dad_timers,
-						  &ifaddr->dad_node);
-			sys_slist_append(&active_dad_timers, &ifaddr->dad_node);
-			k_mutex_unlock(&lock);
-=======
 static void dad_timeout(struct k_work* work) {
     uint32_t current_time = k_uptime_get_32();
     struct net_if_addr* ifaddr;
@@ -1314,31 +1201,24 @@
     k_mutex_unlock(&lock);
 
     SYS_SLIST_FOR_EACH_CONTAINER(&expired_list, ifaddr, dad_node) {
-        struct net_if_addr const* tmp;
         struct net_if* iface;
 
-        NET_DBG("DAD succeeded for %s",
-                net_sprint_ipv6_addr(&ifaddr->address.in6_addr));
+        NET_DBG("DAD succeeded for %s at interface %d",
+            net_sprint_ipv6_addr(&ifaddr->address.in6_addr),
+            ifaddr->ifindex);
 
         ifaddr->addr_state = NET_ADDR_PREFERRED;
-
-        /* Because we do not know the interface at this point,
-         * we need to lookup for it.
+		iface = net_if_get_by_index(ifaddr->ifindex);
+
+        net_mgmt_event_notify_with_info(NET_EVENT_IPV6_DAD_SUCCEED,
+                                        iface,
+                                        &ifaddr->address.in6_addr,
+                                        sizeof(struct in6_addr));
+
+        /* The address gets added to neighbor cache which is not
+         * needed in this case as the address is our own one.
          */
-        iface = NULL;
-        tmp   = net_if_ipv6_addr_lookup(&ifaddr->address.in6_addr,
-                                        &iface);
-        if (tmp == ifaddr) {
-            net_mgmt_event_notify_with_info(
-                            NET_EVENT_IPV6_DAD_SUCCEED,
-                            iface, &ifaddr->address.in6_addr,
-                            sizeof(struct in6_addr));
-
-            /* The address gets added to neighbor cache which is not
-             * needed in this case as the address is our own one.
-             */
-            net_ipv6_nbr_rm(iface, &ifaddr->address.in6_addr);
-        }
+        net_ipv6_nbr_rm(iface, &ifaddr->address.in6_addr);
     }
 }
 
@@ -1354,12 +1234,14 @@
                 net_sprint_ipv6_addr(&ifaddr->address.in6_addr));
 
         ifaddr->dad_count = 1U;
->>>>>>> ebb15ee6
 
         if (!net_ipv6_start_dad(iface, ifaddr)) {
             ifaddr->dad_start = k_uptime_get_32();
+			ifaddr->ifindex = net_if_get_by_iface(iface);
 
             k_mutex_lock(&lock, K_FOREVER);
+            sys_slist_find_and_remove(&active_dad_timers,
+                                      &ifaddr->dad_node);
             sys_slist_append(&active_dad_timers, &ifaddr->dad_node);
             k_mutex_unlock(&lock);
 
@@ -1716,62 +1598,55 @@
 #include <syscalls/net_if_ipv6_addr_lookup_by_index_mrsh.c>
 #endif
 
-<<<<<<< HEAD
 /* To be called when interface comes up so that all the non-joined multicast
  * groups are joined.
  */
-static void rejoin_ipv6_mcast_groups(struct net_if *iface)
-{
-	struct net_if_ipv6 *ipv6;
-
-	net_if_lock(iface);
-
-	if (net_if_config_ipv6_get(iface, &ipv6) < 0) {
-		goto out;
-	}
-
-	ARRAY_FOR_EACH(ipv6->unicast, i) {
-		struct net_if_mcast_addr *maddr;
-		struct in6_addr addr;
-		int ret;
-
-		if (!ipv6->unicast[i].is_used) {
-			continue;
-		}
-
-		net_ipv6_addr_create_solicited_node(
-			&ipv6->unicast[i].address.in6_addr,
-			&addr);
-
-		maddr = net_if_ipv6_maddr_lookup(&addr, &iface);
-		if (!maddr) {
-			continue;
-		}
-
-		if (net_if_ipv4_maddr_is_joined(maddr)) {
-			continue;
-		}
-
-		ret = net_ipv6_mld_join(iface, &addr);
-		if (ret < 0 && ret != EALREADY) {
-			NET_DBG("Cannot rejoin multicast group %s (%d)",
-				net_sprint_ipv6_addr(&addr), ret);
-		}
-	}
-
-out:
-	net_if_unlock(iface);
+static void rejoin_ipv6_mcast_groups(struct net_if* iface) {
+    struct net_if_ipv6* ipv6;
+
+    net_if_lock(iface);
+
+    if (net_if_config_ipv6_get(iface, &ipv6) < 0) {
+        goto out;
+    }
+
+    ARRAY_FOR_EACH(ipv6->unicast, i) {
+        struct net_if_mcast_addr *maddr;
+        struct in6_addr addr;
+        int ret;
+
+        if (!ipv6->unicast[i].is_used) {
+            continue;
+        }
+
+        net_ipv6_addr_create_solicited_node(
+                &ipv6->unicast[i].address.in6_addr,
+                &addr);
+
+        maddr = net_if_ipv6_maddr_lookup(&addr, &iface);
+        if (maddr == NULL) {
+            continue;
+        }
+
+        if (net_if_ipv4_maddr_is_joined(maddr)) {
+            continue;
+        }
+
+        ret = net_ipv6_mld_join(iface, &addr);
+        if ((ret < 0) && (ret != EALREADY)) {
+            NET_DBG("Cannot rejoin multicast group %s (%d)",
+                    net_sprint_ipv6_addr(&addr), ret);
+        }
+    }
+
+out :
+    net_if_unlock(iface);
 }
 
 static void address_expired(struct net_if_addr *ifaddr)
 {
 	NET_DBG("IPv6 address %s is deprecated",
 		net_sprint_ipv6_addr(&ifaddr->address.in6_addr));
-=======
-static void address_expired(struct net_if_addr* ifaddr) {
-    NET_DBG("IPv6 address %s is deprecated",
-            net_sprint_ipv6_addr(&ifaddr->address.in6_addr));
->>>>>>> ebb15ee6
 
     ifaddr->addr_state = NET_ADDR_DEPRECATED;
 
@@ -1900,113 +1775,7 @@
     struct net_if_addr* ifaddr = NULL;
     struct net_if_ipv6* ipv6;
 
-<<<<<<< HEAD
-		NET_DBG("[%zu] interface %d (%p) address %s type %s added", i,
-			net_if_get_by_iface(iface), iface,
-			net_sprint_ipv6_addr(addr),
-			net_addr_type2str(addr_type));
-
-		if (!(l2_flags_get(iface) & NET_L2_POINT_TO_POINT) &&
-		    !net_ipv6_is_addr_loopback(addr) &&
-		    !net_if_flag_is_set(iface, NET_IF_IPV6_NO_ND)) {
-			/* RFC 4862 5.4.2
-			 * Before sending a Neighbor Solicitation, an interface
-			 * MUST join the all-nodes multicast address and the
-			 * solicited-node multicast address of the tentative
-			 * address.
-			 */
-			/* The allnodes multicast group is only joined once as
-			 * net_ipv6_mld_join() checks if we have already
-			 * joined.
-			 */
-			join_mcast_nodes(iface,
-					 &ipv6->unicast[i].address.in6_addr);
-
-			net_if_ipv6_start_dad(iface, &ipv6->unicast[i]);
-		} else {
-			/* If DAD is not done for point-to-point links, then
-			 * the address is usable immediately.
-			 */
-			ipv6->unicast[i].addr_state = NET_ADDR_PREFERRED;
-		}
-
-		net_mgmt_event_notify_with_info(
-			NET_EVENT_IPV6_ADDR_ADD, iface,
-			&ipv6->unicast[i].address.in6_addr,
-			sizeof(struct in6_addr));
-
-		ifaddr = &ipv6->unicast[i];
-		goto out;
-	}
-
-out:
-	net_if_unlock(iface);
-
-	return ifaddr;
-}
-
-bool net_if_ipv6_addr_rm(struct net_if *iface, const struct in6_addr *addr)
-{
-	bool ret = false;
-	struct net_if_ipv6 *ipv6;
-	struct in6_addr maddr;
-	int found = -1;
-	unsigned int maddr_count = 0;
-
-	NET_ASSERT(addr);
-
-	net_if_lock(iface);
-
-	ipv6 = iface->config.ip.ipv6;
-	if (!ipv6) {
-		goto out;
-	}
-
-	net_ipv6_addr_create_solicited_node(addr, &maddr);
-
-	ARRAY_FOR_EACH(ipv6->unicast, i) {
-		struct in6_addr unicast_maddr;
-
-		if (!ipv6->unicast[i].is_used) {
-			continue;
-		}
-
-		/* count how many times this solicited-node multicast address is identical
-		 * for all the used unicast addresses
-		 */
-		net_ipv6_addr_create_solicited_node(&ipv6->unicast[i].address.in6_addr,
-						    &unicast_maddr);
-		if (net_ipv6_addr_cmp(&maddr, &unicast_maddr)) {
-			maddr_count++;
-		}
-
-		if (!net_ipv6_addr_cmp(&ipv6->unicast[i].address.in6_addr,
-				       addr)) {
-			continue;
-		}
-
-		found = i;
-	}
-
-	if (found >= 0) {
-		if (!ipv6->unicast[found].is_infinite) {
-			k_mutex_lock(&lock, K_FOREVER);
-
-			sys_slist_find_and_remove(
-				&active_address_lifetime_timers,
-				&ipv6->unicast[found].lifetime.node);
-
-			if (sys_slist_is_empty(
-				    &active_address_lifetime_timers)) {
-				k_work_cancel_delayable(
-					&address_lifetime_timer);
-			}
-
-			k_mutex_unlock(&lock);
-		}
-=======
-    net_if_lock(iface);
->>>>>>> ebb15ee6
+    net_if_lock(iface);
 
     if (net_if_config_ipv6_get(iface, &ipv6) < 0) {
         goto out;
@@ -2022,18 +1791,12 @@
             continue;
         }
 
-<<<<<<< HEAD
-		NET_DBG("[%d] interface %d (%p) address %s type %s removed",
-			found, net_if_get_by_iface(iface), iface,
-			net_sprint_ipv6_addr(addr),
-			net_addr_type2str(ipv6->unicast[found].addr_type));
-=======
         net_if_addr_init(&ipv6->unicast[i], addr, addr_type,
                          vlifetime);
->>>>>>> ebb15ee6
-
-        NET_DBG("[%zu] interface %p address %s type %s added", i,
-                iface, net_sprint_ipv6_addr(addr),
+
+        NET_DBG("[%zu] interface %d (%p) address %s type %s added", i,
+                net_if_get_by_iface(iface), iface,
+                net_sprint_ipv6_addr(addr),
                 net_addr_type2str(addr_type));
 
         if (!(l2_flags_get(iface) & NET_L2_POINT_TO_POINT) &&
@@ -2153,8 +1916,9 @@
             net_if_ipv6_maddr_rm(iface, &maddr);
         }
 
-        NET_DBG("[%d] interface %p address %s type %s removed",
-                found, iface, net_sprint_ipv6_addr(addr),
+        NET_DBG("[%d] interface %d (%p) address %s type %s removed",
+                found, net_if_get_by_iface(iface), iface,
+                net_sprint_ipv6_addr(addr),
                 net_addr_type2str(ipv6->unicast[found].addr_type));
 
         /* Using the IPv6 address pointer here can give false
@@ -2308,14 +2072,9 @@
         ipv6->mcast[i].address.family = AF_INET6;
         memcpy(&ipv6->mcast[i].address.in6_addr, addr, 16);
 
-<<<<<<< HEAD
-		NET_DBG("[%zu] interface %d (%p) address %s added", i,
-			net_if_get_by_iface(iface), iface,
-			net_sprint_ipv6_addr(addr));
-=======
-        NET_DBG("[%zu] interface %p address %s added", i, iface,
+        NET_DBG("[%zu] interface %d (%p) address %s added", i,
+                net_if_get_by_iface(iface), iface,
                 net_sprint_ipv6_addr(addr));
->>>>>>> ebb15ee6
 
         net_mgmt_event_notify_with_info(
                 NET_EVENT_IPV6_MADDR_ADD, iface,
@@ -2355,14 +2114,9 @@
 
         ipv6->mcast[i].is_used = false;
 
-<<<<<<< HEAD
-		NET_DBG("[%zu] interface %d (%p) address %s removed",
-			i, net_if_get_by_iface(iface), iface,
-			net_sprint_ipv6_addr(addr));
-=======
-        NET_DBG("[%zu] interface %p address %s removed",
-                i, iface, net_sprint_ipv6_addr(addr));
->>>>>>> ebb15ee6
+        NET_DBG("[%zu] interface %d (%p) address %s removed",
+                i, net_if_get_by_iface(iface), iface,
+                net_sprint_ipv6_addr(addr));
 
         net_mgmt_event_notify_with_info(
                 NET_EVENT_IPV6_MADDR_DEL, iface,
@@ -4178,113 +3932,6 @@
 #include <syscalls/net_if_ipv4_set_gw_by_index_mrsh.c>
 #endif /* CONFIG_USERSPACE */
 
-<<<<<<< HEAD
-static struct net_if_addr *ipv4_addr_find(struct net_if *iface,
-					  struct in_addr *addr)
-{
-	struct net_if_ipv4 *ipv4 = iface->config.ip.ipv4;
-
-	ARRAY_FOR_EACH(ipv4->unicast, i) {
-		if (!ipv4->unicast[i].ipv4.is_used) {
-			continue;
-		}
-
-		if (net_ipv4_addr_cmp(addr,
-				      &ipv4->unicast[i].ipv4.address.in_addr)) {
-			return &ipv4->unicast[i].ipv4;
-		}
-	}
-
-	return NULL;
-}
-
-struct net_if_addr *net_if_ipv4_addr_add(struct net_if *iface,
-					 struct in_addr *addr,
-					 enum net_addr_type addr_type,
-					 uint32_t vlifetime)
-{
-	struct net_if_addr *ifaddr = NULL;
-	struct net_if_ipv4 *ipv4;
-	int idx;
-
-	net_if_lock(iface);
-
-	if (net_if_config_ipv4_get(iface, &ipv4) < 0) {
-		goto out;
-	}
-
-	ifaddr = ipv4_addr_find(iface, addr);
-	if (ifaddr) {
-		/* TODO: should set addr_type/vlifetime */
-		goto out;
-	}
-
-	ARRAY_FOR_EACH(ipv4->unicast, i) {
-		struct net_if_addr *cur = &ipv4->unicast[i].ipv4;
-
-		if (addr_type == NET_ADDR_DHCP
-		    && cur->addr_type == NET_ADDR_OVERRIDABLE) {
-			ifaddr = cur;
-			idx = i;
-			break;
-		}
-
-		if (!ipv4->unicast[i].ipv4.is_used) {
-			ifaddr = cur;
-			idx = i;
-			break;
-		}
-	}
-
-	if (ifaddr) {
-		ifaddr->is_used = true;
-		ifaddr->address.family = AF_INET;
-		ifaddr->address.in_addr.s4_addr32[0] =
-						addr->s4_addr32[0];
-		ifaddr->addr_type = addr_type;
-
-		/* Caller has to take care of timers and their expiry */
-		if (vlifetime) {
-			ifaddr->is_infinite = false;
-		} else {
-			ifaddr->is_infinite = true;
-		}
-
-		/**
-		 *  TODO: Handle properly PREFERRED/DEPRECATED state when
-		 *  address in use, expired and renewal state.
-		 */
-		ifaddr->addr_state = NET_ADDR_PREFERRED;
-
-		NET_DBG("[%d] interface %d (%p) address %s type %s added",
-			idx, net_if_get_by_iface(iface), iface,
-			net_sprint_ipv4_addr(addr),
-			net_addr_type2str(addr_type));
-
-		net_mgmt_event_notify_with_info(NET_EVENT_IPV4_ADDR_ADD, iface,
-						&ifaddr->address.in_addr,
-						sizeof(struct in_addr));
-		goto out;
-	}
-
-out:
-	net_if_unlock(iface);
-
-	return ifaddr;
-}
-
-bool net_if_ipv4_addr_rm(struct net_if *iface, const struct in_addr *addr)
-{
-	struct net_if_ipv4 *ipv4;
-	bool ret = false;
-
-	net_if_lock(iface);
-
-	ipv4 = iface->config.ip.ipv4;
-	if (!ipv4) {
-		goto out;
-	}
-=======
 static struct net_if_addr* ipv4_addr_find(struct net_if* iface,
                                           struct in_addr const* addr) {
     struct net_if_ipv4* ipv4 = iface->config.ip.ipv4;
@@ -4339,7 +3986,6 @@
             break;
         }
     }
->>>>>>> ebb15ee6
 
     if (ifaddr) {
         ifaddr->is_used = true;
@@ -4362,20 +4008,10 @@
          */
         ifaddr->addr_state = NET_ADDR_PREFERRED;
 
-<<<<<<< HEAD
-		NET_DBG("[%zu] interface %d (%p) address %s removed",
-			i, net_if_get_by_iface(iface), iface,
-			net_sprint_ipv4_addr(addr));
-
-		net_mgmt_event_notify_with_info(
-			NET_EVENT_IPV4_ADDR_DEL, iface,
-			&ipv4->unicast[i].ipv4.address.in_addr,
-			sizeof(struct in_addr));
-=======
-        NET_DBG("[%d] interface %p address %s type %s added",
-                idx, iface, net_sprint_ipv4_addr(addr),
+        NET_DBG("[%d] interface %d (%p) address %s type %s added",
+                idx, net_if_get_by_iface(iface), iface,
+                net_sprint_ipv4_addr(addr),
                 net_addr_type2str(addr_type));
->>>>>>> ebb15ee6
 
         net_mgmt_event_notify_with_info(NET_EVENT_IPV4_ADDR_ADD, iface,
                                         &ifaddr->address.in_addr,
@@ -4412,8 +4048,9 @@
 
         ipv4->unicast[i].ipv4.is_used = false;
 
-        NET_DBG("[%zu] interface %p address %s removed",
-                i, iface, net_sprint_ipv4_addr(addr));
+        NET_DBG("[%zu] interface %d (%p) address %s removed",
+                i, net_if_get_by_iface(iface), iface,
+                net_sprint_ipv4_addr(addr));
 
         net_mgmt_event_notify_with_info(
                 NET_EVENT_IPV4_ADDR_DEL, iface,
@@ -4581,14 +4218,9 @@
         maddr->address.family = AF_INET;
         maddr->address.in_addr.s4_addr32[0] = addr->s4_addr32[0];
 
-<<<<<<< HEAD
-		NET_DBG("interface %d (%p) address %s added",
-			net_if_get_by_iface(iface), iface,
-			net_sprint_ipv4_addr(addr));
-=======
-        NET_DBG("interface %p address %s added", iface,
+        NET_DBG("interface %d (%p) address %s added",
+                net_if_get_by_iface(iface), iface,
                 net_sprint_ipv4_addr(addr));
->>>>>>> ebb15ee6
 
         net_mgmt_event_notify_with_info(
                 NET_EVENT_IPV4_MADDR_ADD, iface,
@@ -4612,14 +4244,9 @@
     if (maddr != NULL) {
         maddr->is_used = false;
 
-<<<<<<< HEAD
-		NET_DBG("interface %d (%p) address %s removed",
-			net_if_get_by_iface(iface), iface,
-			net_sprint_ipv4_addr(addr));
-=======
-        NET_DBG("interface %p address %s removed",
-                iface, net_sprint_ipv4_addr(addr));
->>>>>>> ebb15ee6
+        NET_DBG("interface %d (%p) address %s removed",
+                net_if_get_by_iface(iface), iface,
+                net_sprint_ipv4_addr(addr));
 
         net_mgmt_event_notify_with_info(
                 NET_EVENT_IPV4_MADDR_DEL, iface,
@@ -4955,94 +4582,6 @@
         case NET_IF_OPER_UP :
             return "UP";
 
-<<<<<<< HEAD
-static void update_operational_state(struct net_if *iface)
-{
-	enum net_if_oper_state prev_state = iface->if_dev->oper_state;
-	enum net_if_oper_state new_state = NET_IF_OPER_UNKNOWN;
-
-	if (!net_if_is_admin_up(iface)) {
-		new_state = NET_IF_OPER_DOWN;
-		goto exit;
-	}
-
-	if (!device_is_ready(net_if_get_device(iface))) {
-		new_state = NET_IF_OPER_LOWERLAYERDOWN;
-		goto exit;
-	}
-
-	if (!net_if_is_carrier_ok(iface)) {
-#if defined(CONFIG_NET_L2_VIRTUAL)
-		if (net_if_l2(iface) == &NET_L2_GET_NAME(VIRTUAL)) {
-			new_state = NET_IF_OPER_LOWERLAYERDOWN;
-		} else
-#endif /* CONFIG_NET_L2_VIRTUAL */
-		{
-			new_state = NET_IF_OPER_DOWN;
-		}
-
-		goto exit;
-	}
-
-	if (net_if_is_dormant(iface)) {
-		new_state = NET_IF_OPER_DORMANT;
-		goto exit;
-	}
-
-	new_state = NET_IF_OPER_UP;
-
-exit:
-	if (net_if_oper_state_set(iface, new_state) != new_state) {
-		NET_ERR("Failed to update oper state to %d", new_state);
-		return;
-	}
-
-	NET_DBG("iface %d (%p), oper state %s admin %s carrier %s dormant %s",
-		net_if_get_by_iface(iface), iface,
-		net_if_oper_state2str(net_if_oper_state(iface)),
-		net_if_is_admin_up(iface) ? "UP" : "DOWN",
-		net_if_is_carrier_ok(iface) ? "ON" : "OFF",
-		net_if_is_dormant(iface) ? "ON" : "OFF");
-
-	if (net_if_oper_state(iface) == NET_IF_OPER_UP) {
-		if (prev_state != NET_IF_OPER_UP) {
-			notify_iface_up(iface);
-		}
-	} else {
-		if (prev_state == NET_IF_OPER_UP) {
-			notify_iface_down(iface);
-		}
-	}
-}
-
-static void init_igmp(struct net_if *iface)
-{
-#if defined(CONFIG_NET_IPV4_IGMP)
-	/* Ensure IPv4 is enabled for this interface. */
-	if (net_if_config_ipv4_get(iface, NULL)) {
-		return;
-	}
-
-	net_ipv4_igmp_init(iface);
-#else
-	ARG_UNUSED(iface);
-	return;
-#endif
-}
-
-static void rejoin_multicast_groups(struct net_if *iface)
-{
-#if defined(CONFIG_NET_NATIVE_IPV6)
-	rejoin_ipv6_mcast_groups(iface);
-#endif
-}
-
-int net_if_up(struct net_if *iface)
-{
-	int status = 0;
-
-	NET_DBG("iface %d (%p)", net_if_get_by_iface(iface), iface);
-=======
         default :
             break;
     }
@@ -5096,8 +4635,9 @@
         return;
     }
 
-    NET_DBG("iface %p, oper state %s admin %s carrier %s dormant %s",
-            iface, net_if_oper_state2str(net_if_oper_state(iface)),
+    NET_DBG("iface %d (%p), oper state %s admin %s carrier %s dormant %s",
+            net_if_get_by_iface(iface), iface,
+            net_if_oper_state2str(net_if_oper_state(iface)),
             net_if_is_admin_up(iface) ? "UP" : "DOWN",
             net_if_is_carrier_ok(iface) ? "ON" : "OFF",
             net_if_is_dormant(iface) ? "ON" : "OFF");
@@ -5128,11 +4668,17 @@
     #endif
 }
 
+static void rejoin_multicast_groups(struct net_if* iface) {
+    #if defined(CONFIG_NET_NATIVE_IPV6)
+    rejoin_ipv6_mcast_groups(iface);
+    #endif
+}
+
 int net_if_up(struct net_if* iface) {
     struct net_l2 const* l2;
     int status = 0;
 
-    NET_DBG("iface %p", iface);
+    NET_DBG("iface %d (%p)", net_if_get_by_iface(iface), iface);
 
     net_if_lock(iface);
 
@@ -5168,11 +4714,15 @@
             goto out;
         }
     }
->>>>>>> ebb15ee6
-
-    /* Notify L2 to enable the interface */
-    status = l2->enable(iface, true);
+
+    /* Notify L2 to enable the interface. Note that the interface is still down
+     * at this point from network interface point of view i.e., the NET_IF_UP
+     * flag has not been set yet.
+     */
+    status = net_if_l2(iface)->enable(iface, true);
     if (status < 0) {
+        NET_DBG("Cannot take interface %d up (%d)",
+                net_if_get_by_iface(iface), status);
         goto out;
     }
 
@@ -5183,51 +4733,18 @@
     net_mgmt_event_notify(NET_EVENT_IF_ADMIN_UP, iface);
     update_operational_state(iface);
 
-out :
-    net_if_unlock(iface);
-
-<<<<<<< HEAD
-		/* If the device is not ready it is pointless trying to take it up. */
-		if (!device_is_ready(dev)) {
-			NET_DBG("Device %s (%p) is not ready", dev->name, dev);
-			status = -ENXIO;
-			goto out;
-		}
-	}
-
-	/* Notify L2 to enable the interface. Note that the interface is still down
-	 * at this point from network interface point of view i.e., the NET_IF_UP
-	 * flag has not been set yet.
-	 */
-	status = net_if_l2(iface)->enable(iface, true);
-	if (status < 0) {
-		NET_DBG("Cannot take interface %d up (%d)",
-			net_if_get_by_iface(iface), status);
-		goto out;
-	}
-
-	init_igmp(iface);
-
-done:
-	net_if_flag_set(iface, NET_IF_UP);
-	net_mgmt_event_notify(NET_EVENT_IF_ADMIN_UP, iface);
-	update_operational_state(iface);
-
-	if (!net_if_is_offloaded(iface)) {
-		/* Make sure that we update the IPv6 addresses and join the
-		 * multicast groups.
-		 */
-		rejoin_multicast_groups(iface);
-		net_if_start_dad(iface);
-	}
-
-out:
-	net_if_unlock(iface);
-
-	return status;
-=======
+    if (!net_if_is_offloaded(iface)) {
+        /* Make sure that we update the IPv6 addresses and join the
+         * multicast groups.
+         */
+        rejoin_multicast_groups(iface);
+        net_if_start_dad(iface);
+    }
+
+out :
+    net_if_unlock(iface);
+
     return (status);
->>>>>>> ebb15ee6
 }
 
 int net_if_down(struct net_if* iface) {
@@ -5679,79 +5196,6 @@
 }
 #endif /* CONFIG_NET_INTERFACE_NAME */
 
-<<<<<<< HEAD
-void net_if_init(void)
-{
-	int if_count = 0;
-
-	NET_DBG("");
-
-	k_mutex_lock(&lock, K_FOREVER);
-
-	net_tc_tx_init();
-
-	STRUCT_SECTION_FOREACH(net_if, iface) {
-#if defined(CONFIG_NET_INTERFACE_NAME)
-		memset(net_if_get_config(iface)->name, 0,
-		       sizeof(iface->config.name));
-#endif
-
-		init_iface(iface);
-
-#if defined(CONFIG_NET_INTERFACE_NAME)
-		/* If the driver did not set the name, then set
-		 * a default name for the network interface.
-		 */
-		if (net_if_get_config(iface)->name[0] == '\0') {
-			set_default_name(iface);
-		}
-#endif
-
-		if_count++;
-	}
-
-	if (if_count == 0) {
-		NET_ERR("There is no network interface to work with!");
-		goto out;
-	}
-
-#if defined(CONFIG_ASSERT)
-	/* Do extra check that verifies that interface count is properly
-	 * done.
-	 */
-	int count_if;
-
-	NET_IFACE_COUNT(&count_if);
-	NET_ASSERT(count_if == if_count);
-#endif
-
-	iface_ipv6_init(if_count);
-	iface_ipv4_init(if_count);
-	iface_router_init();
-
-#if defined(CONFIG_NET_PKT_TIMESTAMP_THREAD)
-	k_thread_create(&tx_thread_ts, tx_ts_stack,
-			K_KERNEL_STACK_SIZEOF(tx_ts_stack),
-			net_tx_ts_thread,
-			NULL, NULL, NULL, K_PRIO_COOP(1), 0, K_NO_WAIT);
-	k_thread_name_set(&tx_thread_ts, "tx_tstamp");
-#endif /* CONFIG_NET_PKT_TIMESTAMP_THREAD */
-
-out:
-	k_mutex_unlock(&lock);
-}
-
-void net_if_post_init(void)
-{
-	NET_DBG("");
-
-	/* After TX is running, attempt to bring the interface up */
-	STRUCT_SECTION_FOREACH(net_if, iface) {
-		if (!net_if_flag_is_set(iface, NET_IF_NO_AUTO_START)) {
-			net_if_up(iface);
-		}
-	}
-=======
 void net_if_init(void) {
     int if_count = 0;
 
@@ -5808,25 +5252,6 @@
     k_thread_name_set(&tx_thread_ts, "tx_tstamp");
     #endif /* CONFIG_NET_PKT_TIMESTAMP_THREAD */
 
-    #if defined(CONFIG_NET_VLAN)
-    /* Make sure that we do not have too many network interfaces
-     * compared to the number of VLAN interfaces.
-     */
-    if_count = 0;
-
-    STRUCT_SECTION_FOREACH(net_if, iface) {
-        if (net_if_l2(iface) == &NET_L2_GET_NAME(ETHERNET)) {
-            if_count++;
-        }
-    }
-
-    if (if_count > CONFIG_NET_VLAN_COUNT) {
-        NET_WARN("You have configured only %d VLAN interfaces"
-                 " but you have %d network interfaces.",
-                 CONFIG_NET_VLAN_COUNT, if_count);
-    }
-    #endif
-
 out :
     k_mutex_unlock(&lock);
 }
@@ -5843,5 +5268,4 @@
             net_if_up(iface);
         }
     }
->>>>>>> ebb15ee6
 }