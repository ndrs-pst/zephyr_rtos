/*
 * Copyright (c) 2016 Intel Corporation.
 * Copyright (c) 2023 Nordic Semiconductor ASA
 *
 * SPDX-License-Identifier: Apache-2.0
 */

#include <zephyr/logging/log.h>
LOG_MODULE_REGISTER(net_if, CONFIG_NET_IF_LOG_LEVEL);

#include <zephyr/init.h>
#include <zephyr/kernel.h>
#include <zephyr/linker/sections.h>
#include <zephyr/random/random.h>
#include <zephyr/internal/syscall_handler.h>
#include <stdlib.h>
#include <string.h>
#include <zephyr/net/igmp.h>
#include <zephyr/net/ipv4_autoconf.h>
#include <zephyr/net/mld.h>
#include <zephyr/net/net_core.h>
#include <zephyr/net/net_event.h>
#include <zephyr/net/net_pkt.h>
#include <zephyr/net/net_if.h>
#include <zephyr/net/net_mgmt.h>
#include <zephyr/net/ethernet.h>
#ifdef CONFIG_WIFI_NM
#include <zephyr/net/wifi_nm.h>
#endif
#include <zephyr/net/offloaded_netdev.h>
#include <zephyr/net/virtual.h>
#include <zephyr/net/socket.h>
#include <zephyr/sys/iterable_sections.h>

#include "net_private.h"
#include "ipv4.h"
#include "ipv6.h"

#include "net_stats.h"

#define REACHABLE_TIME (MSEC_PER_SEC * 30) /* in ms */
/*
 * split the min/max random reachable factors into numerator/denominator
 * so that integer-based math works better
 */
#define MIN_RANDOM_NUMER (1)
#define MIN_RANDOM_DENOM (2)
#define MAX_RANDOM_NUMER (3)
#define MAX_RANDOM_DENOM (2)

static K_MUTEX_DEFINE(lock);

/* net_if dedicated section limiters */
extern struct net_if _net_if_list_start[];
extern struct net_if _net_if_list_end[];

static struct net_if* default_iface;

#if defined(CONFIG_NET_NATIVE_IPV4) || defined(CONFIG_NET_NATIVE_IPV6)
static struct net_if_router routers[CONFIG_NET_MAX_ROUTERS];
static struct k_work_delayable router_timer;
static sys_slist_t active_router_timers;
#endif

#if defined(CONFIG_NET_NATIVE_IPV6)
/* Timer that triggers network address renewal */
static struct k_work_delayable address_lifetime_timer;

/* Track currently active address lifetime timers */
static sys_slist_t active_address_lifetime_timers;

/* Timer that triggers IPv6 prefix lifetime */
static struct k_work_delayable prefix_lifetime_timer;

/* Track currently active IPv6 prefix lifetime timers */
static sys_slist_t active_prefix_lifetime_timers;

#if defined(CONFIG_NET_IPV6_DAD)
/** Duplicate address detection (DAD) timer */
static struct k_work_delayable dad_timer;
static sys_slist_t active_dad_timers;
#endif

#if defined(CONFIG_NET_IPV6_ND)
static struct k_work_delayable rs_timer;
static sys_slist_t active_rs_timers;
#endif
#endif /* CONFIG_NET_NATIVE_IPV6 */

#if defined(CONFIG_NET_IPV6)
static struct {
    struct net_if_ipv6 ipv6;
    struct net_if* iface;
} ipv6_addresses[CONFIG_NET_IF_MAX_IPV6_COUNT];
#endif /* CONFIG_NET_NATIVE_IPV6 */

#if defined(CONFIG_NET_IPV4)
static struct {
    struct net_if_ipv4 ipv4;
    struct net_if* iface;
} ipv4_addresses[CONFIG_NET_IF_MAX_IPV4_COUNT];
#endif /* CONFIG_NET_NATIVE_IPV4 */

/* We keep track of the link callbacks in this list.
 */
static sys_slist_t link_callbacks;

#if defined(CONFIG_NET_NATIVE_IPV4) || defined(CONFIG_NET_NATIVE_IPV6)
/* Multicast join/leave tracking.
 */
static sys_slist_t mcast_monitor_callbacks;
#endif

#if defined(CONFIG_NET_PKT_TIMESTAMP_THREAD)
#if !defined(CONFIG_NET_PKT_TIMESTAMP_STACK_SIZE)
#define CONFIG_NET_PKT_TIMESTAMP_STACK_SIZE 1024
#endif

K_KERNEL_STACK_DEFINE(tx_ts_stack, CONFIG_NET_PKT_TIMESTAMP_STACK_SIZE);
K_FIFO_DEFINE(tx_ts_queue);

static struct k_thread tx_thread_ts;

/* We keep track of the timestamp callbacks in this list.
 */
static sys_slist_t timestamp_callbacks;
#endif /* CONFIG_NET_PKT_TIMESTAMP_THREAD */

#if CONFIG_NET_IF_LOG_LEVEL >= LOG_LEVEL_DBG
#define debug_check_packet(pkt)                                 \
    do {                                                        \
        NET_DBG("Processing (pkt %p, prio %d) network packet "  \
                "iface %d (%p)",                                \
                pkt, net_pkt_priority(pkt),                     \
                net_if_get_by_iface(net_pkt_iface(pkt)),        \
                net_pkt_iface(pkt));                            \
                                                                \
        NET_ASSERT(pkt->frags);                                 \
    } while (false)
#else
#define debug_check_packet(...)
#endif /* CONFIG_NET_IF_LOG_LEVEL >= LOG_LEVEL_DBG */

struct net_if* z_impl_net_if_get_by_index(int index) {
    struct net_if* iface;

    if (index <= 0) {
        return (NULL);
    }

    iface = &_net_if_list_start[index - 1];
    if (iface >= _net_if_list_end) {
        NET_DBG("Index %d is too large", index);
        return (NULL);
    }

    return (iface);
}

#ifdef CONFIG_USERSPACE
struct net_if* z_vrfy_net_if_get_by_index(int index) {
    struct net_if* iface;

    iface = net_if_get_by_index(index);
    if (iface == NULL) {
        return (NULL);
    }

    if (!k_object_is_valid(iface, K_OBJ_NET_IF)) {
        return (NULL);
    }

    return (iface);
}

#include <zephyr/syscalls/net_if_get_by_index_mrsh.c>
#endif

#if defined(CONFIG_NET_NATIVE)
static inline void net_context_send_cb(struct net_context* context,
                                       int status) {
    if (context == NULL) {
        return;
    }

    if (context->send_cb) {
        context->send_cb(context, status, context->user_data);
    }

    if (IS_ENABLED(CONFIG_NET_UDP) &&
        (net_context_get_proto(context) == NET_IPPROTO_UDP)) {
        net_stats_update_udp_sent(net_context_get_iface(context));
    }
    else if (IS_ENABLED(CONFIG_NET_TCP) &&
             (net_context_get_proto(context) == NET_IPPROTO_TCP)) {
        net_stats_update_tcp_seg_sent(net_context_get_iface(context));
    }
}

static void update_txtime_stats_detail(struct net_pkt* pkt,
                                       uint32_t start_time, uint32_t stop_time) {
    uint32_t val;
    uint32_t prev;

    ARG_UNUSED(stop_time);

    prev = start_time;
    for (int i = 0; i < net_pkt_stats_tick_count(pkt); i++) {
        if (!net_pkt_stats_tick(pkt)[i]) {
            break;
        }

        val  = net_pkt_stats_tick(pkt)[i] - prev;
        prev = net_pkt_stats_tick(pkt)[i];
        net_pkt_stats_tick(pkt)[i] = val;
    }
}

static bool net_if_tx(struct net_if* iface, struct net_pkt* pkt) {
    struct net_linkaddr ll_dst = {0};
    struct net_context* context;
    int status;

    /* We collect send statistics for each socket priority if enabled */
    uint8_t pkt_priority;

    if (pkt == NULL) {
        return (false);
    }

    debug_check_packet(pkt);

    /* If there're any link callbacks, with such a callback receiving
     * a destination address, copy that address out of packet, just in
     * case packet is freed before callback is called.
     */
    if (!sys_slist_is_empty(&link_callbacks)) {
        if (net_linkaddr_set(&ll_dst,
                             net_pkt_lladdr_dst(pkt)->addr,
                             net_pkt_lladdr_dst(pkt)->len) < 0) {
            return (false);
        }
    }

    context = net_pkt_context(pkt);

    if (net_if_flag_is_set(iface, NET_IF_LOWER_UP)) {
        if (IS_ENABLED(CONFIG_NET_PKT_TXTIME_STATS) ||
            IS_ENABLED(CONFIG_TRACING_NET_CORE)) {
            pkt_priority = net_pkt_priority(pkt);

            if (IS_ENABLED(CONFIG_NET_PKT_TXTIME_STATS_DETAIL)) {
                /* Make sure the statistics information is not
                 * lost by keeping the net_pkt over L2 send.
                 */
                net_pkt_ref(pkt);
            }
        }

        net_if_tx_lock(iface);
        status = net_if_l2(iface)->send(iface, pkt);
        net_if_tx_unlock(iface);

        if (IS_ENABLED(CONFIG_NET_PKT_TXTIME_STATS) ||
            IS_ENABLED(CONFIG_TRACING_NET_CORE)) {
            uint32_t end_tick    = k_cycle_get_32();
            uint32_t create_time = net_pkt_create_time(pkt);

            net_pkt_set_tx_stats_tick(pkt, end_tick);

            net_stats_update_tc_tx_time(iface,
                                        pkt_priority,
                                        create_time,
                                        end_tick);

            SYS_PORT_TRACING_FUNC(net, tx_time, pkt, end_tick);

            if (IS_ENABLED(CONFIG_NET_PKT_TXTIME_STATS_DETAIL)) {
                update_txtime_stats_detail(pkt,
                                           create_time,
                                           end_tick);

                net_stats_update_tc_tx_time_detail(
                        iface, pkt_priority,
                        net_pkt_stats_tick(pkt));

                /* For TCP connections, we might keep the pkt
                 * longer so that we can resend it if needed.
                 * Because of that we need to clear the
                 * statistics here.
                 */
                net_pkt_stats_tick_reset(pkt);

                net_pkt_unref(pkt);
            }
        }
    }
    else {
        /* Drop packet if interface is not up */
        NET_WARN("iface %p is down", iface);
        status = -ENETDOWN;
    }

    if (status < 0) {
        net_pkt_unref(pkt);
    }
    else {
        net_stats_update_bytes_sent(iface, status);
    }

    if (context != NULL) {
        NET_DBG("Calling context send cb %p status %d",
                context, status);

        net_context_send_cb(context, status);
    }

    if (ll_dst.len > 0) {
        net_if_call_link_cb(iface, &ll_dst, status);
    }

    return (true);
}

void net_process_tx_packet(struct net_pkt* pkt) {
    struct net_if* iface;

    net_pkt_set_tx_stats_tick(pkt, k_cycle_get_32());

    iface = net_pkt_iface(pkt);

    net_if_tx(iface, pkt);

    #if defined(CONFIG_NET_POWER_MANAGEMENT)
    iface->tx_pending--;
    #endif
}

void net_if_try_queue_tx(struct net_if* iface, struct net_pkt* pkt, k_timeout_t timeout) {
    if (!net_pkt_filter_send_ok(pkt)) {
        /* Silently drop the packet, but update the statistics in order
         * to be able to monitor filter activity.
         */
        net_stats_update_filter_tx_drop(net_pkt_iface(pkt));
        net_pkt_unref(pkt);
        return;
    }

    size_t  len  = net_pkt_get_len(pkt);
    uint8_t prio = net_pkt_priority(pkt);
    uint8_t tc   = (uint8_t)net_tx_priority2tc(prio);

    #if (NET_TC_TX_COUNT > 1)
    NET_DBG("TC %d with prio %d pkt %p", tc, prio, pkt);
    #endif

    /* For highest priority packet, skip the TX queue and push directly to
     * the driver. Also if there are no TX queue/thread, push the packet
     * directly to the driver.
     */
    if ((IS_ENABLED(CONFIG_NET_TC_TX_SKIP_FOR_HIGH_PRIO) &&
        (prio >= NET_PRIORITY_CA)) || (NET_TC_TX_COUNT == 0)) {
        net_pkt_set_tx_stats_tick(pkt, k_cycle_get_32());

        net_if_tx(net_pkt_iface(pkt), pkt);
    }
    else {
        if (net_tc_try_submit_to_tx_queue(tc, pkt, timeout) != NET_OK) {
            goto drop;
        }

        #if defined(CONFIG_NET_POWER_MANAGEMENT)
        iface->tx_pending++;
        #endif
    }

    net_stats_update_tc_sent_pkt(iface, tc);
    net_stats_update_tc_sent_bytes(iface, tc, len);
    net_stats_update_tc_sent_priority(iface, tc, prio);

    return;

drop :
    net_pkt_unref(pkt);
    net_stats_update_tc_sent_dropped(iface, tc);

    return;
}
#endif /* CONFIG_NET_NATIVE */

void net_if_stats_reset(struct net_if* iface) {
    #if defined(CONFIG_NET_STATISTICS_PER_INTERFACE)
    STRUCT_SECTION_FOREACH(net_if, tmp) {
        if (iface == tmp) {
            net_if_lock(iface);
            memset(&iface->stats, 0, sizeof(iface->stats));
            net_if_unlock(iface);
            return;
        }
    }
    #else
    ARG_UNUSED(iface);
    #endif
}

void net_if_stats_reset_all(void) {
    #if defined(CONFIG_NET_STATISTICS_PER_INTERFACE)
    STRUCT_SECTION_FOREACH(net_if, iface) {
        net_if_lock(iface);
        memset(&iface->stats, 0, sizeof(iface->stats));
        net_if_unlock(iface);
    }
    #endif
}

<<<<<<< HEAD
static inline void init_iface(struct net_if* iface) {
    const struct net_if_api* api = net_if_get_device(iface)->api;
=======
static bool net_if_tx(struct net_if *iface, struct net_pkt *pkt)
{
	struct net_linkaddr ll_dst = { 0 };
	struct net_context *context;
	uint32_t create_time;
	int status;

	/* We collect send statistics for each socket priority if enabled */
	uint8_t pkt_priority;

	if (!pkt) {
		return false;
	}

	create_time = net_pkt_create_time(pkt);

	debug_check_packet(pkt);

	/* If there're any link callbacks, with such a callback receiving
	 * a destination address, copy that address out of packet, just in
	 * case packet is freed before callback is called.
	 */
	if (!sys_slist_is_empty(&link_callbacks)) {
		if (net_linkaddr_set(&ll_dst,
				     net_pkt_lladdr_dst(pkt)->addr,
				     net_pkt_lladdr_dst(pkt)->len) < 0) {
			return false;
		}
	}

	context = net_pkt_context(pkt);

	if (net_if_flag_is_set(iface, NET_IF_LOWER_UP)) {
		if (IS_ENABLED(CONFIG_NET_PKT_TXTIME_STATS) ||
		    IS_ENABLED(CONFIG_TRACING_NET_CORE)) {
			pkt_priority = net_pkt_priority(pkt);

			if (IS_ENABLED(CONFIG_NET_PKT_TXTIME_STATS_DETAIL)) {
				/* Make sure the statistics information is not
				 * lost by keeping the net_pkt over L2 send.
				 */
				net_pkt_ref(pkt);
			}
		}

		net_if_tx_lock(iface);
		status = net_if_l2(iface)->send(iface, pkt);
		net_if_tx_unlock(iface);
		if (status < 0) {
			NET_WARN("iface %d pkt %p send failure status %d",
				 net_if_get_by_iface(iface), pkt, status);
		}

		if (IS_ENABLED(CONFIG_NET_PKT_TXTIME_STATS) ||
		    IS_ENABLED(CONFIG_TRACING_NET_CORE)) {
			uint32_t end_tick = k_cycle_get_32();

			net_pkt_set_tx_stats_tick(pkt, end_tick);

			net_stats_update_tc_tx_time(iface,
						    pkt_priority,
						    create_time,
						    end_tick);

			SYS_PORT_TRACING_FUNC(net, tx_time, pkt, end_tick);

			if (IS_ENABLED(CONFIG_NET_PKT_TXTIME_STATS_DETAIL)) {
				update_txtime_stats_detail(
					pkt,
					create_time,
					end_tick);

				net_stats_update_tc_tx_time_detail(
					iface, pkt_priority,
					net_pkt_stats_tick(pkt));

				/* For TCP connections, we might keep the pkt
				 * longer so that we can resend it if needed.
				 * Because of that we need to clear the
				 * statistics here.
				 */
				net_pkt_stats_tick_reset(pkt);

				net_pkt_unref(pkt);
			}
		}

	} else {
		/* Drop packet if interface is not up */
		NET_WARN("iface %d is down", net_if_get_by_iface(iface));
		status = -ENETDOWN;
	}

	if (status < 0) {
		net_pkt_unref(pkt);
	} else {
		net_stats_update_bytes_sent(iface, status);
	}

	if (context) {
		NET_DBG("Calling context send cb %p status %d",
			context, status);

		net_context_send_cb(context, status);
	}

	if (ll_dst.len > 0) {
		net_if_call_link_cb(iface, &ll_dst, status);
	}

	return true;
}

void net_process_tx_packet(struct net_pkt *pkt)
{
	struct net_if *iface;
>>>>>>> c9f149cf

    if (!api || !api->init) {
        NET_ERR("Iface %p driver API init NULL", iface);
        return;
    }

    /* By default IPv4 and IPv6 are enabled for a given network interface.
     * These can be turned off later if needed.
     */
    #if defined(CONFIG_NET_NATIVE_IPV4)
    net_if_flag_set(iface, NET_IF_IPV4);
    #endif

    #if defined(CONFIG_NET_NATIVE_IPV6)
    net_if_flag_set(iface, NET_IF_IPV6);
    #endif

    net_virtual_init(iface);

    NET_DBG("On iface %p", iface);

    #ifdef CONFIG_USERSPACE
    k_object_init(iface);
    #endif

    k_mutex_init(&iface->lock);
    k_mutex_init(&iface->tx_lock);

    api->init(iface);

    net_ipv6_pe_init(iface);
}

#if defined(CONFIG_NET_NATIVE)
enum net_verdict net_if_try_send_data(struct net_if* iface, struct net_pkt* pkt,
                                      k_timeout_t timeout) {
    struct net_l2 const* l2;
    struct net_context* context = net_pkt_context(pkt);
    struct net_linkaddr* dst = net_pkt_lladdr_dst(pkt);
    enum net_verdict verdict = NET_OK;
    int status = -EIO;

    if (!net_if_flag_is_set(iface, NET_IF_LOWER_UP) ||
        net_if_flag_is_set(iface, NET_IF_SUSPENDED)) {
        /* Drop packet if interface is not up */
        NET_WARN("iface %p is down", iface);
        verdict = NET_DROP;
        status  = -ENETDOWN;
        goto done;
    }

    /* The check for CONFIG_NET_*_OFFLOAD here is an optimization;
     * This is currently the only way for net_if_l2 to be NULL or missing send().
     */
    if (IS_ENABLED(CONFIG_NET_OFFLOAD) || IS_ENABLED(CONFIG_NET_SOCKETS_OFFLOAD)) {
        l2 = net_if_l2(iface);
        if (l2 == NULL) {
            /* Offloaded ifaces may choose not to use an L2 at all. */
            NET_WARN("no l2 for iface %p, discard pkt", iface);
            verdict = NET_DROP;
            goto done;
        }
        else if (l2->send == NULL) {
            /* Or, their chosen L2 (for example, OFFLOADED_NETDEV_L2)
             * might simply not implement send.
             */
            NET_WARN("l2 for iface %p cannot send, discard pkt", iface);
            verdict = NET_DROP;
            goto done;
        }
    }

    /* If the ll address is not set at all, then we must set
     * it here.
     * Workaround Linux bug, see:
     * https://github.com/zephyrproject-rtos/zephyr/issues/3111
     */
    if (!net_if_flag_is_set(iface, NET_IF_POINTOPOINT) &&
        net_pkt_lladdr_src(pkt)->len == 0) {
        (void)net_linkaddr_set(net_pkt_lladdr_src(pkt),
                               net_pkt_lladdr_if(pkt)->addr,
                               net_pkt_lladdr_if(pkt)->len);
    }

    #if defined(CONFIG_NET_LOOPBACK)
    /* If the packet is destined back to us, then there is no need to do
     * additional checks, so let the packet through.
     */
    if (net_if_l2(iface) == &NET_L2_GET_NAME(DUMMY)) {
        goto done;
    }
    #endif

    /* Bypass the IP stack with NET_AF_INET(6)/NET_SOCK_RAW */
    if (context && (net_context_get_type(context) == NET_SOCK_RAW) &&
        ((net_context_get_family(context) == NET_AF_INET) ||
         (net_context_get_family(context) == NET_AF_INET6))) {
        goto done;
    }

    /* If the ll dst address is not set check if it is present in the nbr
     * cache.
     */
    if (IS_ENABLED(CONFIG_NET_IPV6) && net_pkt_family(pkt) == NET_AF_INET6) {
        verdict = net_ipv6_prepare_for_send(pkt);
    }

    if (IS_ENABLED(CONFIG_NET_IPV4) && net_pkt_family(pkt) == NET_AF_INET) {
        verdict = net_ipv4_prepare_for_send(pkt);
    }

done :
    /*   NET_OK in which case packet has checked successfully. In this case
     *   the net_context callback is called after successful delivery in
     *   net_if_tx_thread().
     *
     *   NET_DROP in which case we call net_context callback that will
     *   give the status to user application.
     *
     *   NET_CONTINUE in which case the sending of the packet is delayed.
     *   This can happen for example if we need to do IPv6 ND to figure
     *   out link layer address.
     */
    if (verdict == NET_DROP) {
        if (context != NULL) {
            NET_DBG("Calling ctx send cb %p verdict %d",
                    context, verdict);
            net_context_send_cb(context, status);
        }

        if (dst->len > 0) {
            net_if_call_link_cb(iface, dst, status);
        }
    }
    else if (verdict == NET_OK) {
        /* Packet is ready to be sent by L2, let's queue */
        net_if_try_queue_tx(iface, pkt, timeout);
    }

    return (verdict);
}
#endif /* CONFIG_NET_NATIVE */

int net_if_set_link_addr_locked(struct net_if* iface,
                                uint8_t* addr, uint8_t len,
                                enum net_link_type type) {
    int ret;

    net_if_lock(iface);

    ret = net_if_set_link_addr_unlocked(iface, addr, len, type);

    net_if_unlock(iface);

<<<<<<< HEAD
    return (ret);
}
=======
	NET_DBG("On iface %d", net_if_get_by_iface(iface));

#ifdef CONFIG_USERSPACE
	k_object_init(iface);
#endif

	k_mutex_init(&iface->lock);
	k_mutex_init(&iface->tx_lock);
>>>>>>> c9f149cf

struct net_if* net_if_get_by_link_addr(struct net_linkaddr* ll_addr) {
    STRUCT_SECTION_FOREACH(net_if, iface) {
        net_if_lock(iface);
        if (!memcmp(net_if_get_link_addr(iface)->addr, ll_addr->addr,
            ll_addr->len)) {
            net_if_unlock(iface);
            return (iface);
        }
        net_if_unlock(iface);
    }

    return (NULL);
}

<<<<<<< HEAD
struct net_if* net_if_lookup_by_dev(const struct device* dev) {
    STRUCT_SECTION_FOREACH(net_if, iface) {
        if (net_if_get_device(iface) == dev) {
            return (iface);
        }
    }
=======
#if defined(CONFIG_NET_NATIVE)
enum net_verdict net_if_try_send_data(struct net_if *iface, struct net_pkt *pkt,
				      k_timeout_t timeout)
{
	const struct net_l2 *l2;
	struct net_context *context = net_pkt_context(pkt);
	struct net_linkaddr *dst = net_pkt_lladdr_dst(pkt);
	enum net_verdict verdict = NET_OK;
	int status = -EIO;

	if (!net_if_flag_is_set(iface, NET_IF_LOWER_UP) ||
	    net_if_flag_is_set(iface, NET_IF_SUSPENDED)) {
		/* Drop packet if interface is not up */
		NET_WARN("iface %d is down", net_if_get_by_iface(iface));
		verdict = NET_DROP;
		status = -ENETDOWN;
		goto done;
	}

	/* The check for CONFIG_NET_*_OFFLOAD here is an optimization;
	 * This is currently the only way for net_if_l2 to be NULL or missing send().
	 */
	if (IS_ENABLED(CONFIG_NET_OFFLOAD) || IS_ENABLED(CONFIG_NET_SOCKETS_OFFLOAD)) {
		l2 = net_if_l2(iface);
		if (l2 == NULL) {
			/* Offloaded ifaces may choose not to use an L2 at all. */
			NET_WARN("no l2 for iface %d, discard pkt", net_if_get_by_iface(iface));
			verdict = NET_DROP;
			goto done;
		} else if (l2->send == NULL) {
			/* Or, their chosen L2 (for example, OFFLOADED_NETDEV_L2)
			 * might simply not implement send.
			 */
			NET_WARN("l2 for iface %d cannot send, discard pkt",
				 net_if_get_by_iface(iface));
			verdict = NET_DROP;
			goto done;
		}
	}

	/* If the ll address is not set at all, then we must set
	 * it here.
	 * Workaround Linux bug, see:
	 * https://github.com/zephyrproject-rtos/zephyr/issues/3111
	 */
	if (!net_if_flag_is_set(iface, NET_IF_POINTOPOINT) &&
	    net_pkt_lladdr_src(pkt)->len == 0) {
		(void)net_linkaddr_set(net_pkt_lladdr_src(pkt),
				       net_pkt_lladdr_if(pkt)->addr,
				       net_pkt_lladdr_if(pkt)->len);
	}

#if defined(CONFIG_NET_LOOPBACK)
	/* If the packet is destined back to us, then there is no need to do
	 * additional checks, so let the packet through.
	 */
	if (net_if_l2(iface) == &NET_L2_GET_NAME(DUMMY)) {
		goto done;
	}
#endif
>>>>>>> c9f149cf

    return (NULL);
}

void net_if_set_default(struct net_if* iface) {
    default_iface = iface;
}

struct net_if* net_if_get_default(void) {
    struct net_if* iface = NULL;

    if (&_net_if_list_start[0] == &_net_if_list_end[0]) {
        NET_WARN("No default interface found!");
        return (NULL);
    }

    if (default_iface != NULL) {
        return (default_iface);
    }

    #if defined(CONFIG_NET_DEFAULT_IF_ETHERNET)
    iface = net_if_get_first_by_type(&NET_L2_GET_NAME(ETHERNET));
    #endif

    #if defined(CONFIG_NET_DEFAULT_IF_IEEE802154)
    iface = net_if_get_first_by_type(&NET_L2_GET_NAME(IEEE802154));
    #endif

    #if defined(CONFIG_NET_DEFAULT_IF_DUMMY)
    iface = net_if_get_first_by_type(&NET_L2_GET_NAME(DUMMY));
    #endif

    #if defined(CONFIG_NET_DEFAULT_IF_OFFLOAD)
    iface = net_if_get_first_by_type(NULL);
    #endif

    #if defined(CONFIG_NET_DEFAULT_IF_CANBUS_RAW)
    iface = net_if_get_first_by_type(&NET_L2_GET_NAME(CANBUS_RAW));
    #endif

    #if defined(CONFIG_NET_DEFAULT_IF_PPP)
    iface = net_if_get_first_by_type(&NET_L2_GET_NAME(PPP));
    #endif

    #if defined(CONFIG_NET_DEFAULT_IF_OFFLOADED_NETDEV)
    iface = net_if_get_first_by_type(&NET_L2_GET_NAME(OFFLOADED_NETDEV));
    #endif

    #if defined(CONFIG_NET_DEFAULT_IF_UP)
    iface = net_if_get_first_up();
    #endif

    #if defined(CONFIG_NET_DEFAULT_IF_WIFI)
    iface = net_if_get_first_wifi();
    #endif

    return (iface ? iface : _net_if_list_start);
}

struct net_if* net_if_get_first_by_type(const struct net_l2* l2) {
    STRUCT_SECTION_FOREACH(net_if, iface) {
        if (IS_ENABLED(CONFIG_NET_OFFLOAD) &&
            !l2 && net_if_offload(iface)) {
            return (iface);
        }

        if (net_if_l2(iface) == l2) {
            return (iface);
        }
    }

    return (NULL);
}

struct net_if* net_if_get_first_up(void) {
    STRUCT_SECTION_FOREACH(net_if, iface) {
        if (net_if_flag_is_set(iface, NET_IF_UP)) {
            return (iface);
        }
    }

    return (NULL);
}

static enum net_l2_flags l2_flags_get(struct net_if* iface) {
    enum net_l2_flags flags = 0;
    struct net_l2 const* l2;

    l2 = net_if_l2(iface);
    if ((l2 != NULL) && (l2->get_flags != NULL)) {
        flags = l2->get_flags(iface);
    }

    return (flags);
}

#if defined(CONFIG_NET_IP)
/* Return how many bits are shared between two IP addresses */
static uint8_t get_ipaddr_diff(uint8_t const* src, uint8_t const* dst, int addr_len) {
    uint8_t xor;
    uint8_t len = 0U;

    for (uint8_t j = 0U; j < addr_len; j++) {
        if (src[j] == dst[j]) {
            len += 8U;
        }
        else {
            xor = src[j] ^ dst[j];
            for (uint8_t k = 0U; k < 8; k++) {
                if (!(xor & 0x80)) {
                    len++;
                    xor <<= 1;
                }
                else {
                    break;
                }
            }
            break;
        }
    }

    return (len);
}
#endif /* CONFIG_NET_IP */

#if defined(CONFIG_NET_NATIVE_IPV4) || defined(CONFIG_NET_NATIVE_IPV6)
static struct net_if_router* iface_router_lookup(struct net_if const* iface,
                                                 uint8_t family, void* addr) {
    struct net_if_router* router = NULL;

    k_mutex_lock(&lock, K_FOREVER);

    for (int i = 0; i < CONFIG_NET_MAX_ROUTERS; i++) {
        if (!routers[i].is_used ||
            routers[i].address.family != family ||
            routers[i].iface != iface) {
            continue;
        }

        if ((IS_ENABLED(CONFIG_NET_IPV6) && family == NET_AF_INET6 &&
             net_ipv6_addr_cmp(net_if_router_ipv6(&routers[i]),
                               (struct net_in6_addr*)addr)) ||
            (IS_ENABLED(CONFIG_NET_IPV4) && family == NET_AF_INET &&
             net_ipv4_addr_cmp(net_if_router_ipv4(&routers[i]),
                               (struct net_in_addr*)addr))) {
            router = &routers[i];
            goto out;
        }
    }

out :
    k_mutex_unlock(&lock);

    return (router);
}

static void iface_router_notify_deletion(struct net_if_router* router,
                                         char const* delete_reason) {
    if (IS_ENABLED(CONFIG_NET_IPV6) &&
        (router->address.family == NET_AF_INET6)) {
        NET_DBG("IPv6 router %s %s",
                net_sprint_ipv6_addr(net_if_router_ipv6(router)),
                delete_reason);

        net_mgmt_event_notify_with_info(NET_EVENT_IPV6_ROUTER_DEL,
                                        router->iface,
                                        &router->address.in6_addr,
                                        sizeof(struct net_in6_addr));
    }
    else if (IS_ENABLED(CONFIG_NET_IPV4) &&
             (router->address.family == NET_AF_INET)) {
        NET_DBG("IPv4 router %s %s",
                net_sprint_ipv4_addr(net_if_router_ipv4(router)),
                delete_reason);

        net_mgmt_event_notify_with_info(NET_EVENT_IPV4_ROUTER_DEL,
                                        router->iface,
                                        &router->address.in_addr,
                                        sizeof(struct net_in6_addr));
    }
}

static inline int32_t iface_router_ends(const struct net_if_router* router,
                                        uint32_t now) {
    uint32_t ends = router->life_start;

    ends += (MSEC_PER_SEC * router->lifetime);

    /* Signed number of ms until router lifetime ends */
    return (int32_t)(ends - now);
}

static void iface_router_update_timer(uint32_t now) {
    struct net_if_router* router;
    struct net_if_router* next;
    uint32_t new_delay = UINT32_MAX;

    k_mutex_lock(&lock, K_FOREVER);

    SYS_SLIST_FOR_EACH_CONTAINER_SAFE_WITH_TYPE(&active_router_timers,
                                                struct net_if_router,
                                                router, next, node) {
        int32_t ends = iface_router_ends(router, now);

        if (ends <= 0) {
            new_delay = 0;
            break;
        }

        new_delay = MIN((uint32_t)ends, new_delay);
    }

    if (new_delay == UINT32_MAX) {
        k_work_cancel_delayable(&router_timer);
    }
    else {
        k_work_reschedule(&router_timer, K_MSEC(new_delay));
    }

    k_mutex_unlock(&lock);
}

static void iface_router_expired(struct k_work* work) {
    uint32_t current_time = k_uptime_get_32();
    struct net_if_router* router;
    struct net_if_router* next;
    sys_snode_t* prev_node = NULL;

    ARG_UNUSED(work);

    k_mutex_lock(&lock, K_FOREVER);

    SYS_SLIST_FOR_EACH_CONTAINER_SAFE_WITH_TYPE(&active_router_timers,
                                                struct net_if_router,
                                                router, next, node) {
        int32_t ends = iface_router_ends(router, current_time);

        if (ends > 0) {
            /* We have to loop on all active routers as their
             * lifetime differ from each other.
             */
            prev_node = &router->node;
            continue;
        }

        iface_router_notify_deletion(router, "has expired");
        sys_slist_remove(&active_router_timers,
                         prev_node, &router->node);
        router->is_used = false;
    }

    iface_router_update_timer(current_time);

    k_mutex_unlock(&lock);
}

static struct net_if_router* iface_router_add(struct net_if* iface,
                                              uint8_t family, void const* addr,
                                              bool is_default,
                                              uint16_t lifetime) {
    struct net_if_router* router = NULL;

    k_mutex_lock(&lock, K_FOREVER);

    for (int i = 0; i < CONFIG_NET_MAX_ROUTERS; i++) {
        if (routers[i].is_used) {
            continue;
        }

        router = &routers[i];
        router->is_used        = true;
        router->iface          = iface;
        router->address.family = family;

        if (lifetime) {
            router->is_default  = true;
            router->is_infinite = false;
            router->lifetime    = lifetime;
            router->life_start  = k_uptime_get_32();

            sys_slist_append(&active_router_timers,
                             &router->node);

            iface_router_update_timer(router->life_start);
        }
        else {
            router->is_default  = false;
            router->is_infinite = true;
            router->lifetime    = 0;
        }

        if (IS_ENABLED(CONFIG_NET_IPV6) && family == NET_AF_INET6) {
            memcpy(net_if_router_ipv6(router), addr,
                   sizeof(struct net_in6_addr));
            net_mgmt_event_notify_with_info(
                            NET_EVENT_IPV6_ROUTER_ADD, iface,
                            &router->address.in6_addr,
                            sizeof(struct net_in6_addr));

            NET_DBG("interface %p router %s lifetime %u default %d "
                    "added", iface,
                    net_sprint_ipv6_addr((struct net_in6_addr*)addr),
                    lifetime, router->is_default);
        }
        else if (IS_ENABLED(CONFIG_NET_IPV4) && (family == NET_AF_INET)) {
            memcpy(net_if_router_ipv4(router), addr,
                   sizeof(struct net_in_addr));
            router->is_default = is_default;

            net_mgmt_event_notify_with_info(
                            NET_EVENT_IPV4_ROUTER_ADD, iface,
                            &router->address.in_addr,
                            sizeof(struct net_in_addr));

            NET_DBG("interface %p router %s lifetime %u default %d "
                    "added", iface,
                    net_sprint_ipv4_addr((struct net_in_addr*)addr),
                    lifetime, is_default);
        }

        goto out;
    }

out :
    k_mutex_unlock(&lock);

    return (router);
}

static bool iface_router_rm(struct net_if_router* router) {
    bool ret = false;

    k_mutex_lock(&lock, K_FOREVER);

    if (!router->is_used) {
        goto out;
    }

    iface_router_notify_deletion(router, "has been removed");

    /* We recompute the timer if only the router was time limited */
    if (sys_slist_find_and_remove(&active_router_timers, &router->node)) {
        iface_router_update_timer(k_uptime_get_32());
    }

    router->is_used = false;
    ret = true;

out :
    k_mutex_unlock(&lock);

    return (ret);
}

void net_if_router_rm(struct net_if_router* router) {
    k_mutex_lock(&lock, K_FOREVER);

    router->is_used = false;

    /* FIXME - remove timer */

    k_mutex_unlock(&lock);
}

static struct net_if_router* iface_router_find_default(struct net_if const* iface,
                                                       uint8_t family, void const* addr) {
    struct net_if_router* router = NULL;

    /* TODO: addr will need to be handled */
    ARG_UNUSED(addr);

    k_mutex_lock(&lock, K_FOREVER);

    for (int i = 0; i < CONFIG_NET_MAX_ROUTERS; i++) {
        if (!routers[i].is_used    ||
            !routers[i].is_default ||
            routers[i].address.family != family) {
            continue;
        }

        if (iface && (iface != routers[i].iface)) {
            continue;
        }

        router = &routers[i];
        goto out;
    }

out :
    k_mutex_unlock(&lock);

    return (router);
}

static void iface_router_init(void) {
    k_work_init_delayable(&router_timer, iface_router_expired);
    sys_slist_init(&active_router_timers);
}
#else
#define iface_router_init(...)
#endif /* CONFIG_NET_NATIVE_IPV4 || CONFIG_NET_NATIVE_IPV6 */

#if defined(CONFIG_NET_NATIVE_IPV4) || defined(CONFIG_NET_NATIVE_IPV6)
void net_if_mcast_mon_register(struct net_if_mcast_monitor* mon,
                               struct net_if* iface,
                               net_if_mcast_callback_t cb) {
    k_mutex_lock(&lock, K_FOREVER);

    sys_slist_find_and_remove(&mcast_monitor_callbacks, &mon->node);
    sys_slist_prepend(&mcast_monitor_callbacks, &mon->node);

    mon->iface = iface;
    mon->cb    = cb;

    k_mutex_unlock(&lock);
}

void net_if_mcast_mon_unregister(struct net_if_mcast_monitor* mon) {
    k_mutex_lock(&lock, K_FOREVER);

    sys_slist_find_and_remove(&mcast_monitor_callbacks, &mon->node);

    k_mutex_unlock(&lock);
}

void net_if_mcast_monitor(struct net_if* iface,
                          const struct net_addr* addr,
                          bool is_joined) {
    struct net_if_mcast_monitor* mon;
    struct net_if_mcast_monitor* tmp;

    k_mutex_lock(&lock, K_FOREVER);

    SYS_SLIST_FOR_EACH_CONTAINER_SAFE_WITH_TYPE(&mcast_monitor_callbacks,
                                                struct net_if_mcast_monitor,
                                                mon, tmp, node) {
        if ((iface == mon->iface) || (mon->iface == NULL)) {
            mon->cb(iface, addr, is_joined);
        }
    }

    k_mutex_unlock(&lock);
}
#else
#define net_if_mcast_mon_register(...)
#define net_if_mcast_mon_unregister(...)
#define net_if_mcast_monitor(...)
#endif /* CONFIG_NET_NATIVE_IPV4 || CONFIG_NET_NATIVE_IPV6 */

#if defined(CONFIG_NET_IPV6)
int net_if_config_ipv6_get(struct net_if* iface, struct net_if_ipv6** ipv6) {
    int ret = 0;

    net_if_lock(iface);

    if (!net_if_flag_is_set(iface, NET_IF_IPV6)) {
        ret = -ENOTSUP;
        goto out;
    }

    if (iface->config.ip.ipv6) {
        if (ipv6) {
            *ipv6 = iface->config.ip.ipv6;
        }

        goto out;
    }

    k_mutex_lock(&lock, K_FOREVER);

    for (int i = 0; i < ARRAY_SIZE(ipv6_addresses); i++) {
        if (ipv6_addresses[i].iface) {
            continue;
        }

        iface->config.ip.ipv6   = &ipv6_addresses[i].ipv6;
        ipv6_addresses[i].iface = iface;

        if (ipv6) {
            *ipv6 = &ipv6_addresses[i].ipv6;
        }

        k_mutex_unlock(&lock);
        goto out;
    }

    k_mutex_unlock(&lock);

    ret = -ESRCH;

out :
    net_if_unlock(iface);

    return (ret);
}

int net_if_config_ipv6_put(struct net_if* iface) {
    int ret = 0;

    net_if_lock(iface);

    if (!net_if_flag_is_set(iface, NET_IF_IPV6)) {
        ret = -ENOTSUP;
        goto out;
    }

    if (!iface->config.ip.ipv6) {
        ret = -EALREADY;
        goto out;
    }

    k_mutex_lock(&lock, K_FOREVER);

    for (int i = 0; i < ARRAY_SIZE(ipv6_addresses); i++) {
        if (ipv6_addresses[i].iface != iface) {
            continue;
        }

        iface->config.ip.ipv6   = NULL;
        ipv6_addresses[i].iface = NULL;

        k_mutex_unlock(&lock);
        goto out;
    }

    k_mutex_unlock(&lock);

    ret = -ESRCH;

out :
    net_if_unlock(iface);

    return (ret);
}

#if defined(CONFIG_NET_NATIVE_IPV6)
#if defined(CONFIG_NET_IPV6_MLD)
static void join_mcast_allnodes(struct net_if* iface) {
    struct net_in6_addr addr;
    int ret;

    if (iface->config.ip.ipv6 == NULL) {
        return;
    }

    net_ipv6_addr_create_ll_allnodes_mcast(&addr);

    ret = net_ipv6_mld_join(iface, &addr);
    if ((ret < 0) && (ret != -EALREADY) && (ret != -ENETDOWN)) {
        NET_ERR("Cannot join all nodes address %s for %d (%d)",
                net_sprint_ipv6_addr(&addr),
                net_if_get_by_iface(iface), ret);
    }
}

static void join_mcast_solicit_node(struct net_if* iface,
                                    struct net_in6_addr const* my_addr) {
    struct net_in6_addr addr;
    int ret;

    if (iface->config.ip.ipv6 == NULL) {
        return;
    }

    /* Join to needed multicast groups, RFC 4291 ch 2.8 */
    net_ipv6_addr_create_solicited_node(my_addr, &addr);

    ret = net_ipv6_mld_join(iface, &addr);
    if (ret < 0) {
        if (ret != -EALREADY && ret != -ENETDOWN) {
            NET_ERR("Cannot join solicit node address %s for %d (%d)",
                    net_sprint_ipv6_addr(&addr),
                    net_if_get_by_iface(iface), ret);
        }
    }
    else {
        NET_DBG("Join solicit node address %s (ifindex %d)",
                net_sprint_ipv6_addr(&addr),
                net_if_get_by_iface(iface));
    }
}

static void leave_mcast_all(struct net_if* iface) {
    struct net_if_ipv6 const* ipv6;

    ipv6 = iface->config.ip.ipv6;
    if (ipv6 == NULL) {
        return;
    }

    for (int i = 0; i < NET_IF_MAX_IPV6_MADDR; i++) {
        if (!ipv6->mcast[i].is_used ||
            !ipv6->mcast[i].is_joined) {
            continue;
        }

        net_ipv6_mld_leave(iface, &ipv6->mcast[i].address.in6_addr);
    }
}

static void join_mcast_nodes(struct net_if* iface, struct net_in6_addr const* addr) {
    enum net_l2_flags flags;

    if (iface->config.ip.ipv6 == NULL) {
        return;
    }

    flags = l2_flags_get(iface);
    if (flags & NET_L2_MULTICAST) {
        join_mcast_allnodes(iface);

        if (!(flags & NET_L2_MULTICAST_SKIP_JOIN_SOLICIT_NODE)) {
            join_mcast_solicit_node(iface, addr);
        }
    }
}
#else
#define join_mcast_allnodes(...)
#define join_mcast_solicit_node(...)
#define leave_mcast_all(...)
#define join_mcast_nodes(...)
#endif /* CONFIG_NET_IPV6_MLD */

#if defined(CONFIG_NET_IPV6_DAD)
#define DAD_TIMEOUT 100U /* ms */

static void dad_timeout(struct k_work* work) {
    uint32_t current_time = k_uptime_get_32();
    struct net_if_addr* ifaddr;
    struct net_if_addr* next;
    int32_t delay = -1;
    sys_slist_t expired_list;

    ARG_UNUSED(work);

    sys_slist_init(&expired_list);

    k_mutex_lock(&lock, K_FOREVER);

    SYS_SLIST_FOR_EACH_CONTAINER_SAFE(&active_dad_timers,
                                      ifaddr, next, dad_node) {
        /* DAD entries are ordered by construction.  Stop when
         * we find one that hasn't expired.
         */
        delay = (int32_t)(ifaddr->dad_start +
                          DAD_TIMEOUT - current_time);
        if (delay > 0) {
            break;
        }

        /* Removing the ifaddr from active_dad_timers list */
        sys_slist_remove(&active_dad_timers, NULL, &ifaddr->dad_node);
        sys_slist_append(&expired_list, &ifaddr->dad_node);

        ifaddr = NULL;
    }

    if ((ifaddr != NULL) && (delay > 0)) {
        k_work_reschedule(&dad_timer, K_MSEC((uint32_t)delay));
    }

    k_mutex_unlock(&lock);

    SYS_SLIST_FOR_EACH_CONTAINER(&expired_list, ifaddr, dad_node) {
        struct net_if* iface;

        NET_DBG("DAD succeeded for %s at interface %d",
            net_sprint_ipv6_addr(&ifaddr->address.in6_addr),
            ifaddr->ifindex);

        ifaddr->addr_state = NET_ADDR_PREFERRED;
        iface = net_if_get_by_index(ifaddr->ifindex);

        net_mgmt_event_notify_with_info(NET_EVENT_IPV6_DAD_SUCCEED,
                                        iface,
                                        &ifaddr->address.in6_addr,
                                        sizeof(struct net_in6_addr));

        /* The address gets added to neighbor cache which is not
         * needed in this case as the address is our own one.
         */
        net_ipv6_nbr_rm(iface, &ifaddr->address.in6_addr);
    }
}

void net_if_ipv6_start_dad(struct net_if* iface,
                           struct net_if_addr* ifaddr) {
    ifaddr->addr_state = NET_ADDR_TENTATIVE;

    if (net_if_is_up(iface)) {
        NET_DBG("Interface %p ll addr %s tentative IPv6 addr %s",
                iface,
                net_sprint_ll_addr(net_if_get_link_addr(iface)->addr,
                                   net_if_get_link_addr(iface)->len),
                net_sprint_ipv6_addr(&ifaddr->address.in6_addr));

        ifaddr->dad_count = 1U;

        if (net_ipv6_start_dad(iface, ifaddr) != 0) {
            NET_ERR("Interface %p failed to send DAD query for %s",
                    iface,
                    net_sprint_ipv6_addr(&ifaddr->address.in6_addr));
        }

        ifaddr->dad_start = k_uptime_get_32();
        ifaddr->ifindex   = (uint8_t)net_if_get_by_iface(iface);

        k_mutex_lock(&lock, K_FOREVER);
        sys_slist_find_and_remove(&active_dad_timers,
                                      &ifaddr->dad_node);
        sys_slist_append(&active_dad_timers, &ifaddr->dad_node);
        k_mutex_unlock(&lock);

        /* FUTURE: use schedule, not reschedule. */
        if (!k_work_delayable_remaining_get(&dad_timer)) {
            k_work_reschedule(&dad_timer,
                              K_MSEC(DAD_TIMEOUT));
        }
    }
    else {
        NET_DBG("Interface %p is down, starting DAD for %s later.",
                iface,
                net_sprint_ipv6_addr(&ifaddr->address.in6_addr));
    }
}

void net_if_start_dad(struct net_if* iface) {
    struct net_if_addr* ifaddr;
    struct net_if_addr* next;
    struct net_if_ipv6* ipv6;
    sys_slist_t dad_needed;
    struct net_in6_addr addr = {0};
    int ret;

    net_if_lock(iface);

    NET_DBG("Starting DAD for iface %p", iface);

    ret = net_if_config_ipv6_get(iface, &ipv6);
    if (ret < 0) {
        if (ret != -ENOTSUP) {
            NET_WARN("Cannot do DAD IPv6 config is not valid.");
        }

        goto out;
    }

    if (ipv6 == NULL) {
        goto out;
    }

    ret = net_ipv6_addr_generate_iid(iface, NULL,
                                     COND_CODE_1(CONFIG_NET_IPV6_IID_STABLE,
                                                 ((uint8_t*)&ipv6->network_counter),
                                                 (NULL)),
                                     COND_CODE_1(CONFIG_NET_IPV6_IID_STABLE,
                                                 (sizeof(ipv6->network_counter)),
                                                 (0U)),
                                     COND_CODE_1(CONFIG_NET_IPV6_IID_STABLE,
                                                 (ipv6->iid ? ipv6->iid->dad_count : 0U),
                                                 (0U)),
                                     &addr,
                                     net_if_get_link_addr(iface));
    if (ret < 0) {
        NET_WARN("IPv6 IID generation issue (%d)", ret);
        goto out;
    }

    ifaddr = net_if_ipv6_addr_add(iface, &addr, NET_ADDR_AUTOCONF, 0);
    if (ifaddr == NULL) {
        NET_ERR("Cannot add %s address to interface %p, DAD fails",
                net_sprint_ipv6_addr(&addr), iface);
        goto out;
    }

    IF_ENABLED(CONFIG_NET_IPV6_IID_STABLE, (ipv6->iid = ifaddr));

    /* Start DAD for all the addresses that were added earlier when
     * the interface was down.
     */
    sys_slist_init(&dad_needed);

    ARRAY_FOR_EACH(ipv6->unicast, i) {
        if (!ipv6->unicast[i].is_used ||
            (ipv6->unicast[i].address.family != NET_AF_INET6) ||
            (&ipv6->unicast[i] == ifaddr) ||
            net_ipv6_is_addr_loopback(
                    &ipv6->unicast[i].address.in6_addr)) {
            continue;
        }

        sys_slist_prepend(&dad_needed, &ipv6->unicast[i].dad_need_node);
    }

    net_if_unlock(iface);

    /* Start DAD for all the addresses without holding the iface lock
     * to avoid any possible mutex deadlock issues.
     */
    SYS_SLIST_FOR_EACH_CONTAINER_SAFE(&dad_needed,
                                      ifaddr, next, dad_need_node) {
        net_if_ipv6_start_dad(iface, ifaddr);
    }

    return;

out :
    net_if_unlock(iface);
}

void net_if_ipv6_dad_failed(struct net_if* iface, const struct net_in6_addr* addr) {
    struct net_if_addr* ifaddr;
    uint32_t timeout;
    uint32_t preferred_lifetime;

    net_if_lock(iface);

    ifaddr = net_if_ipv6_addr_lookup(addr, &iface);
    if (ifaddr == NULL) {
        NET_ERR("Cannot find %s address in interface %p",
                net_sprint_ipv6_addr(addr), iface);
        goto out;
    }

    if (IS_ENABLED(CONFIG_NET_IPV6_IID_STABLE) || IS_ENABLED(CONFIG_NET_IPV6_PE)) {
        ifaddr->dad_count++;
    }

    if (IS_ENABLED(CONFIG_NET_IPV6_PE)) {
        timeout = COND_CODE_1(CONFIG_NET_IPV6_PE,
                              (ifaddr->addr_timeout), (0));
        preferred_lifetime = COND_CODE_1(CONFIG_NET_IPV6_PE,
                                         (ifaddr->addr_preferred_lifetime), (0U));

        if (!net_ipv6_pe_check_dad(ifaddr->dad_count)) {
            NET_ERR("Cannot generate PE address for interface %p",
                    iface);
            iface->pe_enabled = false;
            net_mgmt_event_notify(NET_EVENT_IPV6_PE_DISABLED, iface);
        }
    }

    net_mgmt_event_notify_with_info(NET_EVENT_IPV6_DAD_FAILED, iface,
                                    &ifaddr->address.in6_addr,
                                    sizeof(struct net_in6_addr));

    /* The old address needs to be removed from the interface before we can
     * start new DAD for the new PE address as the amount of address slots
     * is limited.
     */
    net_if_ipv6_addr_rm(iface, addr);

    if (IS_ENABLED(CONFIG_NET_IPV6_PE) && iface->pe_enabled) {
        net_if_unlock(iface);

        net_ipv6_pe_start(iface, addr, timeout, preferred_lifetime);
        return;
    }

out :
    net_if_unlock(iface);
}

static inline void iface_ipv6_dad_init(void) {
    k_work_init_delayable(&dad_timer, dad_timeout);
    sys_slist_init(&active_dad_timers);
}

#else
#define net_if_ipv6_start_dad(...)
#define iface_ipv6_dad_init(...)
#endif /* CONFIG_NET_IPV6_DAD */

#if defined(CONFIG_NET_IPV6_ND)
#define RS_TIMEOUT (CONFIG_NET_IPV6_RS_TIMEOUT * MSEC_PER_SEC)
#define RS_COUNT   3

static void rs_timeout(struct k_work* work) {
    uint32_t current_time = k_uptime_get_32();
    struct net_if_ipv6* ipv6;
    struct net_if_ipv6* next;
    int32_t delay = -1;
    sys_slist_t expired_list;

    ARG_UNUSED(work);

    sys_slist_init(&expired_list);

    k_mutex_lock(&lock, K_FOREVER);

    SYS_SLIST_FOR_EACH_CONTAINER_SAFE(&active_rs_timers,
                                      ipv6, next, rs_node) {
        /* RS entries are ordered by construction.  Stop when
         * we find one that hasn't expired.
         */
        delay = (int32_t)(ipv6->rs_start + RS_TIMEOUT - current_time);
        if (delay > 0) {
            break;
        }

        /* Removing the ipv6 from active_rs_timers list */
        sys_slist_remove(&active_rs_timers, NULL, &ipv6->rs_node);
        sys_slist_append(&expired_list, &ipv6->rs_node);

        ipv6 = NULL;
    }

    if ((ipv6 != NULL) && (delay > 0)) {
        k_work_reschedule(&rs_timer, K_MSEC(ipv6->rs_start +
                                            RS_TIMEOUT - current_time));
    }

    k_mutex_unlock(&lock);

    SYS_SLIST_FOR_EACH_CONTAINER(&expired_list, ipv6, rs_node) {
        struct net_if* iface = NULL;

<<<<<<< HEAD
        /* Did not receive RA yet. */
        ipv6->rs_count++;
=======
void net_if_ipv6_start_dad(struct net_if *iface,
			   struct net_if_addr *ifaddr)
{
	ifaddr->addr_state = NET_ADDR_TENTATIVE;

	if (net_if_is_up(iface)) {
		NET_DBG("Interface %p ll addr %s tentative IPv6 addr %s",
			iface,
			net_sprint_ll_addr(
					   net_if_get_link_addr(iface)->addr,
					   net_if_get_link_addr(iface)->len),
			net_sprint_ipv6_addr(&ifaddr->address.in6_addr));

		ifaddr->dad_count = 1U;

		if (net_ipv6_start_dad(iface, ifaddr) != 0) {
			NET_ERR("Interface %p failed to send DAD query for %s",
				iface,
				net_sprint_ipv6_addr(&ifaddr->address.in6_addr));
		}

		ifaddr->dad_start = k_uptime_get_32();
		ifaddr->ifindex = net_if_get_by_iface(iface);

		k_mutex_lock(&lock, K_FOREVER);
		sys_slist_find_and_remove(&active_dad_timers,
					  &ifaddr->dad_node);
		sys_slist_append(&active_dad_timers, &ifaddr->dad_node);
		k_mutex_unlock(&lock);

		/* FUTURE: use schedule, not reschedule. */
		if (!k_work_delayable_remaining_get(&dad_timer)) {
			k_work_reschedule(&dad_timer,
					  K_MSEC(DAD_TIMEOUT));
		}
	} else {
		NET_DBG("Interface %p is down, starting DAD for %s later.",
			iface,
			net_sprint_ipv6_addr(&ifaddr->address.in6_addr));
	}
}

void net_if_start_dad(struct net_if *iface)
{
	struct net_if_addr *ifaddr, *next;
	struct net_if_ipv6 *ipv6;
	sys_slist_t dad_needed;
	struct in6_addr addr = { };
	int ret;

	net_if_lock(iface);

	NET_DBG("Starting DAD for iface %d", net_if_get_by_iface(iface));

	ret = net_if_config_ipv6_get(iface, &ipv6);
	if (ret < 0) {
		if (ret != -ENOTSUP) {
			NET_WARN("Cannot do DAD IPv6 config is not valid.");
		}

		goto out;
	}

	if (!ipv6) {
		goto out;
	}

	ret = net_ipv6_addr_generate_iid(iface, NULL,
					 COND_CODE_1(CONFIG_NET_IPV6_IID_STABLE,
						     ((uint8_t *)&ipv6->network_counter),
						     (NULL)),
					 COND_CODE_1(CONFIG_NET_IPV6_IID_STABLE,
						     (sizeof(ipv6->network_counter)),
						     (0U)),
					 COND_CODE_1(CONFIG_NET_IPV6_IID_STABLE,
						     (ipv6->iid ? ipv6->iid->dad_count : 0U),
						     (0U)),
					 &addr,
					 net_if_get_link_addr(iface));
	if (ret < 0) {
		NET_WARN("IPv6 IID generation issue (%d)", ret);
		goto out;
	}

	ifaddr = net_if_ipv6_addr_add(iface, &addr, NET_ADDR_AUTOCONF, 0);
	if (!ifaddr) {
		NET_ERR("Cannot add %s address to interface %p, DAD fails",
			net_sprint_ipv6_addr(&addr), iface);
		goto out;
	}

	IF_ENABLED(CONFIG_NET_IPV6_IID_STABLE, (ipv6->iid = ifaddr));

	/* Start DAD for all the addresses that were added earlier when
	 * the interface was down.
	 */
	sys_slist_init(&dad_needed);

	ARRAY_FOR_EACH(ipv6->unicast, i) {
		if (!ipv6->unicast[i].is_used ||
		    ipv6->unicast[i].address.family != AF_INET6 ||
		    &ipv6->unicast[i] == ifaddr ||
		    net_ipv6_is_addr_loopback(
			    &ipv6->unicast[i].address.in6_addr)) {
			continue;
		}

		sys_slist_prepend(&dad_needed, &ipv6->unicast[i].dad_need_node);
	}

	net_if_unlock(iface);

	/* Start DAD for all the addresses without holding the iface lock
	 * to avoid any possible mutex deadlock issues.
	 */
	SYS_SLIST_FOR_EACH_CONTAINER_SAFE(&dad_needed,
					  ifaddr, next, dad_need_node) {
		net_if_ipv6_start_dad(iface, ifaddr);
	}

	return;

out:
	net_if_unlock(iface);
}

void net_if_ipv6_dad_failed(struct net_if *iface, const struct in6_addr *addr)
{
	struct net_if_addr *ifaddr;
	uint32_t timeout, preferred_lifetime;

	net_if_lock(iface);

	ifaddr = net_if_ipv6_addr_lookup(addr, &iface);
	if (!ifaddr) {
		NET_ERR("Cannot find %s address in interface %p",
			net_sprint_ipv6_addr(addr), iface);
		goto out;
	}

	if (IS_ENABLED(CONFIG_NET_IPV6_IID_STABLE) || IS_ENABLED(CONFIG_NET_IPV6_PE)) {
		ifaddr->dad_count++;
	}

	if (IS_ENABLED(CONFIG_NET_IPV6_PE)) {
		timeout = COND_CODE_1(CONFIG_NET_IPV6_PE,
				      (ifaddr->addr_timeout), (0));
		preferred_lifetime = COND_CODE_1(CONFIG_NET_IPV6_PE,
						 (ifaddr->addr_preferred_lifetime), (0U));

		if (!net_ipv6_pe_check_dad(ifaddr->dad_count)) {
			NET_ERR("Cannot generate PE address for interface %p",
				iface);
			iface->pe_enabled = false;
			net_mgmt_event_notify(NET_EVENT_IPV6_PE_DISABLED, iface);
		}
	}

	net_mgmt_event_notify_with_info(NET_EVENT_IPV6_DAD_FAILED, iface,
					&ifaddr->address.in6_addr,
					sizeof(struct in6_addr));

	/* The old address needs to be removed from the interface before we can
	 * start new DAD for the new PE address as the amount of address slots
	 * is limited.
	 */
	net_if_ipv6_addr_rm(iface, addr);

	if (IS_ENABLED(CONFIG_NET_IPV6_PE) && iface->pe_enabled) {
		net_if_unlock(iface);

		net_ipv6_pe_start(iface, addr, timeout, preferred_lifetime);
		return;
	}

out:
	net_if_unlock(iface);
}

static inline void iface_ipv6_dad_init(void)
{
	k_work_init_delayable(&dad_timer, dad_timeout);
	sys_slist_init(&active_dad_timers);
}
>>>>>>> c9f149cf

        STRUCT_SECTION_FOREACH(net_if, tmp) {
            if (tmp->config.ip.ipv6 == ipv6) {
                iface = tmp;
                break;
            }
        }

        if (iface) {
            NET_DBG("RS no respond iface %p count %d",
                    iface, ipv6->rs_count);
            if (ipv6->rs_count < RS_COUNT) {
                net_if_start_rs(iface);
            }
        }
        else {
            NET_DBG("Interface IPv6 config %p not found", ipv6);
        }
    }
}

<<<<<<< HEAD
void net_if_start_rs(struct net_if* iface) {
    struct net_if_ipv6* ipv6;
=======
static void rs_timeout(struct k_work *work)
{
	uint32_t current_time = k_uptime_get_32();
	struct net_if_ipv6 *ipv6, *next;
	int32_t delay = -1;
	sys_slist_t expired_list;

	ARG_UNUSED(work);

	sys_slist_init(&expired_list);

	k_mutex_lock(&lock, K_FOREVER);

	SYS_SLIST_FOR_EACH_CONTAINER_SAFE(&active_rs_timers,
					  ipv6, next, rs_node) {
		/* RS entries are ordered by construction.  Stop when
		 * we find one that hasn't expired.
		 */
		delay = (int32_t)(ipv6->rs_start + RS_TIMEOUT - current_time);
		if (delay > 0) {
			break;
		}

		/* Removing the ipv6 from active_rs_timers list */
		sys_slist_remove(&active_rs_timers, NULL, &ipv6->rs_node);
		sys_slist_append(&expired_list, &ipv6->rs_node);

		ipv6 = NULL;
	}

	if ((ipv6 != NULL) && (delay > 0)) {
		k_work_reschedule(&rs_timer, K_MSEC(ipv6->rs_start +
						    RS_TIMEOUT - current_time));
	}

	k_mutex_unlock(&lock);

	SYS_SLIST_FOR_EACH_CONTAINER(&expired_list, ipv6, rs_node) {
		struct net_if *iface = NULL;

		/* Did not receive RA yet. */
		ipv6->rs_count++;

		STRUCT_SECTION_FOREACH(net_if, tmp) {
			if (tmp->config.ip.ipv6 == ipv6) {
				iface = tmp;
				break;
			}
		}

		if (iface) {
			NET_DBG("RS no respond iface %d count %d",
				net_if_get_by_iface(iface), ipv6->rs_count);
			if (ipv6->rs_count < RS_COUNT) {
				net_if_start_rs(iface);
			}
		} else {
			NET_DBG("Interface IPv6 config %p not found", ipv6);
		}
	}
}

void net_if_start_rs(struct net_if *iface)
{
	struct net_if_ipv6 *ipv6;
>>>>>>> c9f149cf

    net_if_lock(iface);

    if (net_if_flag_is_set(iface, NET_IF_IPV6_NO_ND)) {
        goto out;
    }

    ipv6 = iface->config.ip.ipv6;
    if (ipv6 == NULL) {
        goto out;
    }

    net_if_unlock(iface);

<<<<<<< HEAD
    NET_DBG("Starting ND/RS for iface %p", iface);
=======
	NET_DBG("Starting ND/RS for iface %d", net_if_get_by_iface(iface));
>>>>>>> c9f149cf

    if (!net_ipv6_start_rs(iface)) {
        ipv6->rs_start = k_uptime_get_32();

        k_mutex_lock(&lock, K_FOREVER);
        sys_slist_append(&active_rs_timers, &ipv6->rs_node);
        k_mutex_unlock(&lock);

        /* FUTURE: use schedule, not reschedule. */
        if (!k_work_delayable_remaining_get(&rs_timer)) {
            k_work_reschedule(&rs_timer, K_MSEC(RS_TIMEOUT));
        }
    }

    return;
out :
    net_if_unlock(iface);
}

void net_if_stop_rs(struct net_if* iface) {
    struct net_if_ipv6* ipv6;

    net_if_lock(iface);

    ipv6 = iface->config.ip.ipv6;
    if (ipv6 == NULL) {
        goto out;
    }

<<<<<<< HEAD
    NET_DBG("Stopping ND/RS for iface %p", iface);
=======
	NET_DBG("Stopping ND/RS for iface %d", net_if_get_by_iface(iface));
>>>>>>> c9f149cf

    k_mutex_lock(&lock, K_FOREVER);
    sys_slist_find_and_remove(&active_rs_timers, &ipv6->rs_node);
    k_mutex_unlock(&lock);

out :
    net_if_unlock(iface);
}

static inline void iface_ipv6_nd_init(void) {
    k_work_init_delayable(&rs_timer, rs_timeout);
    sys_slist_init(&active_rs_timers);
}

#else
#define net_if_start_rs(...)
#define net_if_stop_rs(...)
#define iface_ipv6_nd_init(...)
#endif /* CONFIG_NET_IPV6_ND */

#if defined(CONFIG_NET_IPV6_ND) && defined(CONFIG_NET_NATIVE_IPV6)

void net_if_nbr_reachability_hint(struct net_if* iface, const struct net_in6_addr* ipv6_addr) {
    net_if_lock(iface);

    if (net_if_flag_is_set(iface, NET_IF_IPV6_NO_ND)) {
        goto out;
    }

    if (iface->config.ip.ipv6 == NULL) {
        goto out;
    }

    net_ipv6_nbr_reachability_hint(iface, ipv6_addr);

out :
    net_if_unlock(iface);
}

#endif

/* To be called when interface comes up so that all the non-joined multicast
 * groups are joined.
 */
static void rejoin_ipv6_mcast_groups(struct net_if* iface) {
    struct net_if_mcast_addr* ifaddr;
    struct net_if_mcast_addr* next;
    struct net_if_ipv6* ipv6;
    sys_slist_t rejoin_needed;

    net_if_lock(iface);

    if (!net_if_flag_is_set(iface, NET_IF_IPV6) ||
        net_if_flag_is_set(iface, NET_IF_IPV6_NO_ND)) {
        goto out;
    }

    if (net_if_config_ipv6_get(iface, &ipv6) < 0) {
        goto out;
    }

    /* Rejoin solicited node multicasts. */
    ARRAY_FOR_EACH(ipv6->unicast, i) {
        if (!ipv6->unicast[i].is_used) {
            continue;
        }

        join_mcast_nodes(iface, &ipv6->unicast[i].address.in6_addr);
    }

    sys_slist_init(&rejoin_needed);

    /* Rejoin any mcast address present on the interface, but marked as not joined. */
    ARRAY_FOR_EACH(ipv6->mcast, i) {
        if (!ipv6->mcast[i].is_used ||
            net_if_ipv6_maddr_is_joined(&ipv6->mcast[i])) {
            continue;
        }

        sys_slist_prepend(&rejoin_needed, &ipv6->mcast[i].rejoin_node);
    }

    net_if_unlock(iface);

    /* Start DAD for all the addresses without holding the iface lock
     * to avoid any possible mutex deadlock issues.
     */
    SYS_SLIST_FOR_EACH_CONTAINER_SAFE(&rejoin_needed,
                                      ifaddr, next, rejoin_node) {
        int ret;

        ret = net_ipv6_mld_join(iface, &ifaddr->address.in6_addr);
        if (ret < 0) {
            NET_ERR("Cannot join mcast address %s for %d (%d)",
                    net_sprint_ipv6_addr(&ifaddr->address.in6_addr),
                    net_if_get_by_iface(iface), ret);
        }
        else {
            NET_DBG("Rejoined mcast address %s for %d",
                    net_sprint_ipv6_addr(&ifaddr->address.in6_addr),
                    net_if_get_by_iface(iface));
        }
    }

    return;

out :
    net_if_unlock(iface);
}

/* To be called when interface comes operational down so that multicast
 * groups are rejoined when back up.
 */
static void clear_joined_ipv6_mcast_groups(struct net_if* iface) {
    struct net_if_ipv6* ipv6;

    net_if_lock(iface);

    if (!net_if_flag_is_set(iface, NET_IF_IPV6)) {
        goto out;
    }

    if (net_if_config_ipv6_get(iface, &ipv6) < 0) {
        goto out;
    }

    ARRAY_FOR_EACH(ipv6->mcast, i) {
        if (!ipv6->mcast[i].is_used) {
            continue;
        }

        net_if_ipv6_maddr_leave(iface, &ipv6->mcast[i]);
    }

out :
    net_if_unlock(iface);
}

static void address_expired(struct net_if_addr* ifaddr) {
    NET_DBG("IPv6 address %s is expired",
        net_sprint_ipv6_addr(&ifaddr->address.in6_addr));

    sys_slist_find_and_remove(&active_address_lifetime_timers,
                              &ifaddr->lifetime.node);

    net_timeout_set(&ifaddr->lifetime, 0, 0);

    STRUCT_SECTION_FOREACH(net_if, iface) {
        ARRAY_FOR_EACH(iface->config.ip.ipv6->unicast, i) {
            if (&iface->config.ip.ipv6->unicast[i] == ifaddr) {
                net_if_ipv6_addr_rm(iface,
                        &iface->config.ip.ipv6->unicast[i].address.in6_addr);
                return;
            }
        }
    }
}

static void address_lifetime_timeout(struct k_work* work) {
    uint32_t next_update  = UINT32_MAX;
    uint32_t current_time = k_uptime_get_32();
    struct net_if_addr* current;
    struct net_if_addr* next;

    ARG_UNUSED(work);

    k_mutex_lock(&lock, K_FOREVER);

    SYS_SLIST_FOR_EACH_CONTAINER_SAFE(&active_address_lifetime_timers,
                                      current, next, lifetime.node) {
        struct net_timeout* timeout = &current->lifetime;
        uint32_t this_update = net_timeout_evaluate(timeout,
                                                    current_time);

        if (this_update == 0U) {
            address_expired(current);
            continue;
        }

        if (this_update < next_update) {
            next_update = this_update;
        }

        if (current == next) {
            break;
        }
    }

    if (next_update != UINT32_MAX) {
        NET_DBG("Waiting for %d ms", (int32_t)next_update);

        k_work_reschedule(&address_lifetime_timer, K_MSEC(next_update));
    }

    k_mutex_unlock(&lock);
}

#if defined(CONFIG_NET_TEST)
void net_address_lifetime_timeout(void) {
    address_lifetime_timeout(NULL);
}
#endif

static void address_start_timer(struct net_if_addr* ifaddr, uint32_t vlifetime) {
    /* Make sure that we do not insert the address twice to
     * the lifetime timer list.
     */
    sys_slist_find_and_remove(&active_address_lifetime_timers,
                              &ifaddr->lifetime.node);

    sys_slist_append(&active_address_lifetime_timers,
                     &ifaddr->lifetime.node);

    net_timeout_set(&ifaddr->lifetime, vlifetime, k_uptime_get_32());
    k_work_reschedule(&address_lifetime_timer, K_NO_WAIT);
}
#else /* CONFIG_NET_NATIVE_IPV6 */
#define address_start_timer(...)
#define net_if_ipv6_start_dad(...)
#define join_mcast_nodes(...)
#endif /* CONFIG_NET_NATIVE_IPV6 */

struct net_if_addr* net_if_ipv6_addr_lookup(const struct net_in6_addr* addr,
                                            struct net_if** ret) {
    struct net_if_addr* ifaddr = NULL;

    STRUCT_SECTION_FOREACH(net_if, iface) {
        struct net_if_ipv6* ipv6;

        net_if_lock(iface);

        ipv6 = iface->config.ip.ipv6;
        if (ipv6 == NULL) {
            net_if_unlock(iface);
            continue;
        }

        ARRAY_FOR_EACH(ipv6->unicast, i) {
            if (!ipv6->unicast[i].is_used ||
                (ipv6->unicast[i].address.family != NET_AF_INET6)) {
                continue;
            }

            if (net_ipv6_is_prefix(
                        addr->s6_addr,
                        ipv6->unicast[i].address.in6_addr.s6_addr,
                        128)) {

                if (ret != NULL) {
                    *ret = iface;
                }

                ifaddr = &ipv6->unicast[i];
                net_if_unlock(iface);
                goto out;
            }
        }

        net_if_unlock(iface);
    }

out :
    return (ifaddr);
}

struct net_if_addr* net_if_ipv6_addr_lookup_by_iface(struct net_if* iface,
                                                     struct net_in6_addr const* addr) {
    struct net_if_addr* ifaddr = NULL;
    struct net_if_ipv6* ipv6;

    net_if_lock(iface);

    ipv6 = iface->config.ip.ipv6;
    if (ipv6 == NULL) {
        goto out;
    }

    ARRAY_FOR_EACH(ipv6->unicast, i) {
        if (!ipv6->unicast[i].is_used ||
            (ipv6->unicast[i].address.family != NET_AF_INET6)) {
            continue;
        }

        if (net_ipv6_is_prefix(
                    addr->s6_addr,
                    ipv6->unicast[i].address.in6_addr.s6_addr,
                    128)) {
            ifaddr = &ipv6->unicast[i];
            goto out;
        }
    }

out :
    net_if_unlock(iface);

    return (ifaddr);
}

int z_impl_net_if_ipv6_addr_lookup_by_index(const struct net_in6_addr* addr) {
    struct net_if* iface;
    struct net_if_addr const* if_addr;

    if_addr = net_if_ipv6_addr_lookup(addr, &iface);
    if (if_addr == NULL) {
        return (0);
    }

    return net_if_get_by_iface(iface);
}

#ifdef CONFIG_USERSPACE
static inline int z_vrfy_net_if_ipv6_addr_lookup_by_index(
                                            const struct net_in6_addr* addr) {
    struct net_in6_addr addr_v6;

    K_OOPS(k_usermode_from_copy(&addr_v6, (void*)addr, sizeof(addr_v6)));

    return z_impl_net_if_ipv6_addr_lookup_by_index(&addr_v6);
}
#include <zephyr/syscalls/net_if_ipv6_addr_lookup_by_index_mrsh.c>
#endif

void net_if_ipv6_addr_update_lifetime(struct net_if_addr* ifaddr,
                                      uint32_t vlifetime) {
    k_mutex_lock(&lock, K_FOREVER);

    NET_DBG("Updating expire time of %s by %u secs",
            net_sprint_ipv6_addr(&ifaddr->address.in6_addr),
            vlifetime);

    ifaddr->addr_state = NET_ADDR_PREFERRED;

    address_start_timer(ifaddr, vlifetime);

    k_mutex_unlock(&lock);
}

static struct net_if_addr* ipv6_addr_find(struct net_if* iface,
                                          struct net_in6_addr const* addr) {
    struct net_if_ipv6* ipv6 = iface->config.ip.ipv6;

    ARRAY_FOR_EACH(ipv6->unicast, i) {
        if (!ipv6->unicast[i].is_used) {
            continue;
        }

        if (net_ipv6_addr_cmp(
                addr, &ipv6->unicast[i].address.in6_addr)) {

            return (&ipv6->unicast[i]);
        }
    }

    return (NULL);
}

static inline void net_if_addr_init(struct net_if_addr* ifaddr,
                                    struct net_in6_addr const* addr,
                                    enum net_addr_type addr_type,
                                    uint32_t vlifetime) {
    ifaddr->is_used        = true;
    ifaddr->is_added       = true;
    ifaddr->is_temporary   = false;
    ifaddr->address.family = NET_AF_INET6;
    ifaddr->addr_type      = addr_type;
    ifaddr->atomic_ref     = ATOMIC_INIT(1);

    net_ipaddr_copy(&ifaddr->address.in6_addr, addr);

    /* FIXME - set the mcast addr for this node */

    if (vlifetime) {
        ifaddr->is_infinite = false;

        NET_DBG("Expiring %s in %u secs",
                net_sprint_ipv6_addr(addr),
                vlifetime);

        net_if_ipv6_addr_update_lifetime(ifaddr, vlifetime);
    }
    else {
        ifaddr->is_infinite = true;
    }
}

struct net_if_addr* net_if_ipv6_addr_add(struct net_if* iface,
                                         struct net_in6_addr* addr,
                                         enum net_addr_type addr_type,
                                         uint32_t vlifetime) {
    struct net_if_addr* ifaddr = NULL;
    struct net_if_ipv6* ipv6;
    bool do_dad = false;

    net_if_lock(iface);

    if (net_if_config_ipv6_get(iface, &ipv6) < 0) {
        goto out;
    }

    ifaddr = ipv6_addr_find(iface, addr);
    if (ifaddr) {
        /* Address already exists, just return it but update ref count
         * if it was not updated. This could happen if the address was
         * added and then removed but for example an active connection
         * was still using it. In this case we must update the ref count
         * so that the address is not removed if the connection is closed.
         */
        if (!ifaddr->is_added) {
            atomic_inc(&ifaddr->atomic_ref);
            ifaddr->is_added = true;
        }

        goto out;
    }

    ARRAY_FOR_EACH(ipv6->unicast, i) {
        if (ipv6->unicast[i].is_used) {
            continue;
        }

        net_if_addr_init(&ipv6->unicast[i], addr, addr_type,
                         vlifetime);

        NET_DBG("[%zu] interface %d (%p) address %s type %s added", i,
                net_if_get_by_iface(iface), iface,
                net_sprint_ipv6_addr(addr),
                net_addr_type2str(addr_type));

        if (IS_ENABLED(CONFIG_NET_IPV6_DAD) &&
            !(l2_flags_get(iface) & NET_L2_POINT_TO_POINT) &&
            !net_ipv6_is_addr_loopback(addr) &&
            !net_if_flag_is_set(iface, NET_IF_IPV6_NO_ND)) {
            /* The groups are joined without locks held */
            do_dad = true;
        }
        else {
            /* If DAD is not done for point-to-point links, then
             * the address is usable immediately.
             */
            ipv6->unicast[i].addr_state = NET_ADDR_PREFERRED;
        }

        net_mgmt_event_notify_with_info(
                NET_EVENT_IPV6_ADDR_ADD, iface,
                &ipv6->unicast[i].address.in6_addr,
                sizeof(struct net_in6_addr));

        ifaddr = &ipv6->unicast[i];
        break;
    }

    net_if_unlock(iface);

    if (ifaddr != NULL && do_dad) {
        /* RFC 4862 5.4.2
         * Before sending a Neighbor Solicitation, an interface
         * MUST join the all-nodes multicast address and the
         * solicited-node multicast address of the tentative
         * address.
         */
        /* The allnodes multicast group is only joined once as
         * net_ipv6_mld_join() checks if we have already
         * joined.
         */
        join_mcast_nodes(iface, &ifaddr->address.in6_addr);

        net_if_ipv6_start_dad(iface, ifaddr);
    }

    return ifaddr;

out :
    net_if_unlock(iface);

    return (ifaddr);
}

bool net_if_ipv6_addr_rm(struct net_if* iface, const struct net_in6_addr* addr) {
    struct net_if_addr* ifaddr;
    struct net_if_ipv6 const* ipv6;
    bool result = true;
    int ret;

    if ((iface == NULL) || (addr == NULL)) {
        return (false);
    }

    net_if_lock(iface);

    ipv6 = iface->config.ip.ipv6;
    if (!ipv6) {
        result = false;
        goto out;
    }

    ret = net_if_addr_unref(iface, NET_AF_INET6, addr, &ifaddr);
    if (ret > 0) {
        NET_DBG("Address %s still in use (ref %d)",
                net_sprint_ipv6_addr(addr), ret);
        result = false;
        ifaddr->is_added = false;
        goto out;
    }
    else if (ret < 0) {
        NET_DBG("Address %s not found (%d)",
                net_sprint_ipv6_addr(addr), ret);
    }

out :
    net_if_unlock(iface);

    return (result);
}

bool z_impl_net_if_ipv6_addr_add_by_index(int index,
                                          struct net_in6_addr* addr,
                                          enum net_addr_type addr_type,
                                          uint32_t vlifetime) {
    struct net_if* iface;

    iface = net_if_get_by_index(index);
    if (iface == NULL) {
        return (false);
    }

    return net_if_ipv6_addr_add(iface, addr, addr_type, vlifetime) ?
           true : false;
}

#ifdef CONFIG_USERSPACE
bool z_vrfy_net_if_ipv6_addr_add_by_index(int index,
                                          struct net_in6_addr* addr,
                                          enum net_addr_type addr_type,
                                          uint32_t vlifetime) {
    struct net_in6_addr addr_v6;
    struct net_if* iface;

    iface = z_vrfy_net_if_get_by_index(index);
    if (iface == NULL) {
        return (false);
    }

    K_OOPS(k_usermode_from_copy(&addr_v6, (void*)addr, sizeof(addr_v6)));

    return z_impl_net_if_ipv6_addr_add_by_index(index,
                                                &addr_v6,
                                                addr_type,
                                                vlifetime);
}

#include <zephyr/syscalls/net_if_ipv6_addr_add_by_index_mrsh.c>
#endif /* CONFIG_USERSPACE */

bool z_impl_net_if_ipv6_addr_rm_by_index(int index,
                                         const struct net_in6_addr* addr) {
    struct net_if* iface;

    iface = net_if_get_by_index(index);
    if (iface == NULL) {
        return (false);
    }

    return net_if_ipv6_addr_rm(iface, addr);
}

#ifdef CONFIG_USERSPACE
bool z_vrfy_net_if_ipv6_addr_rm_by_index(int index,
                                         const struct net_in6_addr* addr) {
    struct net_in6_addr addr_v6;
    struct net_if* iface;

    iface = z_vrfy_net_if_get_by_index(index);
    if (iface == NULL) {
        return (false);
    }

    K_OOPS(k_usermode_from_copy(&addr_v6, (void*)addr, sizeof(addr_v6)));

    return z_impl_net_if_ipv6_addr_rm_by_index(index, &addr_v6);
}

#include <zephyr/syscalls/net_if_ipv6_addr_rm_by_index_mrsh.c>
#endif /* CONFIG_USERSPACE */

void net_if_ipv6_addr_foreach(struct net_if* iface, net_if_ip_addr_cb_t cb,
                              void* user_data) {
    struct net_if_ipv6* ipv6;

    if (iface == NULL) {
        return;
    }

    net_if_lock(iface);

    ipv6 = iface->config.ip.ipv6;
    if (ipv6 == NULL) {
        goto out;
    }

    ARRAY_FOR_EACH(ipv6->unicast, i) {
        struct net_if_addr* if_addr = &ipv6->unicast[i];

        if (!if_addr->is_used) {
            continue;
        }

        cb(iface, if_addr, user_data);
    }

out :
    net_if_unlock(iface);
}

struct net_if_mcast_addr* net_if_ipv6_maddr_add(struct net_if* iface,
                                                const struct net_in6_addr* addr) {
    struct net_if_mcast_addr* ifmaddr = NULL;
    struct net_if_ipv6* ipv6;

    net_if_lock(iface);

    if (net_if_config_ipv6_get(iface, &ipv6) < 0) {
        goto out;
    }

    if (!net_ipv6_is_addr_mcast(addr)) {
        NET_DBG("Address %s is not a multicast address.",
                net_sprint_ipv6_addr(addr));
        goto out;
    }

    if (net_if_ipv6_maddr_lookup(addr, &iface)) {
        NET_WARN("Multicast address %s is already registered.",
                 net_sprint_ipv6_addr(addr));
        goto out;
    }

    ARRAY_FOR_EACH(ipv6->mcast, i) {
        if (ipv6->mcast[i].is_used) {
            continue;
        }

        ipv6->mcast[i].is_used        = true;
        ipv6->mcast[i].address.family = NET_AF_INET6;
        memcpy(&ipv6->mcast[i].address.in6_addr, addr, 16);

        NET_DBG("[%zu] interface %d (%p) address %s added", i,
                net_if_get_by_iface(iface), iface,
                net_sprint_ipv6_addr(addr));

        net_mgmt_event_notify_with_info(
                NET_EVENT_IPV6_MADDR_ADD, iface,
                &ipv6->mcast[i].address.in6_addr,
                sizeof(struct net_in6_addr));

        ifmaddr = &ipv6->mcast[i];
        goto out;
    }

out :
    net_if_unlock(iface);

    return (ifmaddr);
}

bool net_if_ipv6_maddr_rm(struct net_if* iface, const struct net_in6_addr* addr) {
    bool ret = false;
    struct net_if_ipv6* ipv6;

    net_if_lock(iface);

    ipv6 = iface->config.ip.ipv6;
    if (ipv6 == NULL) {
        goto out;
    }

    ARRAY_FOR_EACH(ipv6->mcast, i) {
        if (!ipv6->mcast[i].is_used) {
            continue;
        }

        if (!net_ipv6_addr_cmp(&ipv6->mcast[i].address.in6_addr,
                               addr)) {
            continue;
        }

        ipv6->mcast[i].is_used = false;

        NET_DBG("[%zu] interface %d (%p) address %s removed",
                i, net_if_get_by_iface(iface), iface,
                net_sprint_ipv6_addr(addr));

        net_mgmt_event_notify_with_info(
                NET_EVENT_IPV6_MADDR_DEL, iface,
                &ipv6->mcast[i].address.in6_addr,
                sizeof(struct net_in6_addr));

        ret = true;
        goto out;
    }

out :
    net_if_unlock(iface);

    return (ret);
}

void net_if_ipv6_maddr_foreach(struct net_if* iface, net_if_ip_maddr_cb_t cb,
                               void* user_data) {
    struct net_if_ipv6* ipv6;

    if ((iface == NULL) || (cb == NULL)) {
        return;
    }

    net_if_lock(iface);

    ipv6 = iface->config.ip.ipv6;
    if (ipv6 == NULL) {
        goto out;
    }

    for (int i = 0; i < NET_IF_MAX_IPV6_MADDR; i++) {
        if (!ipv6->mcast[i].is_used) {
            continue;
        }

        cb(iface, &ipv6->mcast[i], user_data);
    }

out :
    net_if_unlock(iface);
}

struct net_if_mcast_addr* net_if_ipv6_maddr_lookup(const struct net_in6_addr* maddr,
                                                   struct net_if** ret) {
    struct net_if_mcast_addr* ifmaddr = NULL;

    STRUCT_SECTION_FOREACH(net_if, iface) {
        struct net_if_ipv6* ipv6;

        if (ret && *ret && (iface != *ret)) {
            continue;
        }

        net_if_lock(iface);

        ipv6 = iface->config.ip.ipv6;
        if (ipv6 == NULL) {
            net_if_unlock(iface);
            continue;
        }

        ARRAY_FOR_EACH(ipv6->mcast, i) {
            if (!ipv6->mcast[i].is_used ||
                (ipv6->mcast[i].address.family != NET_AF_INET6)) {
                continue;
            }

            if (net_ipv6_is_prefix(
                        maddr->s6_addr,
                        ipv6->mcast[i].address.in6_addr.s6_addr,
                        128)) {
                if (ret) {
                    *ret = iface;
                }

                ifmaddr = &ipv6->mcast[i];
                net_if_unlock(iface);
                goto out;
            }
        }

        net_if_unlock(iface);
    }

out :
    return (ifmaddr);
}

void net_if_ipv6_maddr_leave(struct net_if* iface, struct net_if_mcast_addr* addr) {
    if ((iface == NULL) || (addr == NULL)) {
        return;
    }

    net_if_lock(iface);
    addr->is_joined = false;
    net_if_unlock(iface);
}

void net_if_ipv6_maddr_join(struct net_if* iface, struct net_if_mcast_addr* addr) {
    if ((iface == NULL) || (addr == NULL)) {
        return;
    }

    net_if_lock(iface);
    addr->is_joined = true;
    net_if_unlock(iface);
}

struct net_in6_addr* net_if_ipv6_get_ll(struct net_if* iface,
                                    enum net_addr_state addr_state) {
    struct net_in6_addr* addr = NULL;
    struct net_if_ipv6* ipv6;

    net_if_lock(iface);

    ipv6 = iface->config.ip.ipv6;
    if (ipv6 == NULL) {
        goto out;
    }

    ARRAY_FOR_EACH(ipv6->unicast, i) {
        if (!ipv6->unicast[i].is_used ||
            ((addr_state != NET_ADDR_ANY_STATE) &&
             (ipv6->unicast[i].addr_state != addr_state)) ||
            (ipv6->unicast[i].address.family != NET_AF_INET6)) {
            continue;
        }

        if (net_ipv6_is_ll_addr(&ipv6->unicast[i].address.in6_addr)) {
            addr = &ipv6->unicast[i].address.in6_addr;
            goto out;
        }
    }

out :
    net_if_unlock(iface);

    return (addr);
}

struct net_in6_addr* net_if_ipv6_get_ll_addr(enum net_addr_state state,
                                              struct net_if** iface) {
    struct net_in6_addr* addr = NULL;

    STRUCT_SECTION_FOREACH(net_if, tmp) {
        net_if_lock(tmp);

        addr = net_if_ipv6_get_ll(tmp, state);
        if (addr) {
            if (iface) {
                *iface = tmp;
            }

            net_if_unlock(tmp);
            goto out;
        }

        net_if_unlock(tmp);
    }

out :
    return (addr);
}

static inline struct net_in6_addr* check_global_addr(struct net_if* iface,
                                                     enum net_addr_state state) {
    struct net_if_ipv6* ipv6;

    ipv6 = iface->config.ip.ipv6;
    if (ipv6 == NULL) {
        return (NULL);
    }

    ARRAY_FOR_EACH(ipv6->unicast, i) {
        if (!ipv6->unicast[i].is_used ||
            (ipv6->unicast[i].addr_state != state) ||
            (ipv6->unicast[i].address.family != NET_AF_INET6)) {
            continue;
        }

        if (!net_ipv6_is_ll_addr(&ipv6->unicast[i].address.in6_addr)) {
            return (&ipv6->unicast[i].address.in6_addr);
        }
    }

    return (NULL);
}

struct net_in6_addr* net_if_ipv6_get_global_addr(enum net_addr_state state,
                                                 struct net_if** iface) {
    struct net_in6_addr* addr = NULL;

    STRUCT_SECTION_FOREACH(net_if, tmp) {
        if (iface && *iface && tmp != *iface) {
            continue;
        }

        net_if_lock(tmp);
        addr = check_global_addr(tmp, state);
        if (addr) {
            if (iface) {
                *iface = tmp;
            }

            net_if_unlock(tmp);
            goto out;
        }

        net_if_unlock(tmp);
    }

out :

    return (addr);
}

#if defined(CONFIG_NET_NATIVE_IPV6)
static void remove_prefix_addresses(struct net_if* iface,
                                    struct net_if_ipv6 const* ipv6,
                                    struct net_in6_addr const* addr,
                                    uint8_t len) {
    ARRAY_FOR_EACH(ipv6->unicast, i) {
        if (!ipv6->unicast[i].is_used ||
            (ipv6->unicast[i].address.family != NET_AF_INET6) ||
            (ipv6->unicast[i].addr_type != NET_ADDR_AUTOCONF)) {
            continue;
        }

        if (net_ipv6_is_prefix(
                        addr->s6_addr,
                        ipv6->unicast[i].address.in6_addr.s6_addr,
                        len)) {
            net_if_ipv6_addr_rm(iface,
                                &ipv6->unicast[i].address.in6_addr);
        }
    }
}

static void prefix_lifetime_expired(struct net_if_ipv6_prefix* ifprefix) {
    struct net_if_ipv6* ipv6;

    net_if_lock(ifprefix->iface);

    NET_DBG("Prefix %s/%d expired",
            net_sprint_ipv6_addr(&ifprefix->prefix),
            ifprefix->len);

    ifprefix->is_used = false;

    if (net_if_config_ipv6_get(ifprefix->iface, &ipv6) < 0) {
        return;
    }

    /* Remove also all auto addresses if the they have the same prefix.
     */
    remove_prefix_addresses(ifprefix->iface, ipv6, &ifprefix->prefix,
                            ifprefix->len);

    if (IS_ENABLED(CONFIG_NET_MGMT_EVENT_INFO)) {
        struct net_event_ipv6_prefix info;

        net_ipaddr_copy(&info.addr, &ifprefix->prefix);
        info.len      = ifprefix->len;
        info.lifetime = 0;

        net_mgmt_event_notify_with_info(NET_EVENT_IPV6_PREFIX_DEL,
                                        ifprefix->iface,
                                        (void const*)&info,
                                        sizeof(struct net_event_ipv6_prefix));
    }
    else {
        net_mgmt_event_notify(NET_EVENT_IPV6_PREFIX_DEL, ifprefix->iface);
    }

    net_if_unlock(ifprefix->iface);
}

static void prefix_timer_remove(struct net_if_ipv6_prefix* ifprefix) {
    k_mutex_lock(&lock, K_FOREVER);

    NET_DBG("IPv6 prefix %s/%d removed",
            net_sprint_ipv6_addr(&ifprefix->prefix),
            ifprefix->len);

    sys_slist_find_and_remove(&active_prefix_lifetime_timers,
                              &ifprefix->lifetime.node);

    net_timeout_set(&ifprefix->lifetime, 0, 0);

    k_mutex_unlock(&lock);
}

static void prefix_lifetime_timeout(struct k_work* work) {
    uint32_t next_update  = UINT32_MAX;
    uint32_t current_time = k_uptime_get_32();
    struct net_if_ipv6_prefix* current;
    struct net_if_ipv6_prefix* next;
    sys_slist_t expired_list;

    ARG_UNUSED(work);

    sys_slist_init(&expired_list);

    k_mutex_lock(&lock, K_FOREVER);

    SYS_SLIST_FOR_EACH_CONTAINER_SAFE(&active_prefix_lifetime_timers,
                                      current, next, lifetime.node) {
        struct net_timeout* timeout = &current->lifetime;
        uint32_t this_update = net_timeout_evaluate(timeout,
                                                    current_time);

        if (this_update == 0U) {
            sys_slist_find_and_remove(
                    &active_prefix_lifetime_timers,
                    &current->lifetime.node);
            sys_slist_append(&expired_list,
                             &current->lifetime.node);
            continue;
        }

        if (this_update < next_update) {
            next_update = this_update;
        }

        if (current == next) {
            break;
        }
    }

    if (next_update != UINT32_MAX) {
        k_work_reschedule(&prefix_lifetime_timer, K_MSEC(next_update));
    }

    k_mutex_unlock(&lock);

    SYS_SLIST_FOR_EACH_CONTAINER(&expired_list, current, lifetime.node) {
        prefix_lifetime_expired(current);
    }
}

static void prefix_start_timer(struct net_if_ipv6_prefix* ifprefix,
                               uint32_t lifetime) {
    k_mutex_lock(&lock, K_FOREVER);

    (void) sys_slist_find_and_remove(&active_prefix_lifetime_timers,
                                     &ifprefix->lifetime.node);
    sys_slist_append(&active_prefix_lifetime_timers,
                     &ifprefix->lifetime.node);

    net_timeout_set(&ifprefix->lifetime, lifetime, k_uptime_get_32());
    k_work_reschedule(&prefix_lifetime_timer, K_NO_WAIT);

    k_mutex_unlock(&lock);
}

static struct net_if_ipv6_prefix* ipv6_prefix_find(struct net_if* iface,
                                                   struct net_in6_addr const* prefix,
                                                   uint8_t prefix_len) {
    struct net_if_ipv6* ipv6 = iface->config.ip.ipv6;

    if (ipv6 == NULL) {
        return (NULL);
    }

    ARRAY_FOR_EACH(ipv6->prefix, i) {
        if (!ipv6->prefix[i].is_used) {
            continue;
        }

        if (net_ipv6_addr_cmp(prefix, &ipv6->prefix[i].prefix) &&
            (prefix_len == ipv6->prefix[i].len)) {
            return (&ipv6->prefix[i]);
        }
    }

    return (NULL);
}

static void net_if_ipv6_prefix_init(struct net_if* iface,
                                    struct net_if_ipv6_prefix* ifprefix,
                                    struct net_in6_addr const* addr, uint8_t len,
                                    uint32_t lifetime) {
    ifprefix->is_used = true;
    ifprefix->len     = len;
    ifprefix->iface   = iface;
    net_ipaddr_copy(&ifprefix->prefix, addr);

    if (lifetime == NET_IPV6_ND_INFINITE_LIFETIME) {
        ifprefix->is_infinite = true;
    }
    else {
        ifprefix->is_infinite = false;
    }
}

struct net_if_ipv6_prefix* net_if_ipv6_prefix_add(struct net_if* iface,
                                                  struct net_in6_addr const* prefix,
                                                  uint8_t len,
                                                  uint32_t lifetime) {
    struct net_if_ipv6_prefix* ifprefix = NULL;
    struct net_if_ipv6* ipv6;

    net_if_lock(iface);

    if (net_if_config_ipv6_get(iface, &ipv6) < 0) {
        goto out;
    }

    ifprefix = ipv6_prefix_find(iface, prefix, len);
    if (ifprefix) {
        goto out;
    }

    if (ipv6 == NULL) {
        goto out;
    }

    ARRAY_FOR_EACH(ipv6->prefix, i) {
        if (ipv6->prefix[i].is_used) {
            continue;
        }

        net_if_ipv6_prefix_init(iface, &ipv6->prefix[i], prefix,
                                len, lifetime);

        NET_DBG("[%zu] interface %p prefix %s/%d added", i, iface,
                net_sprint_ipv6_addr(prefix), len);

        if (IS_ENABLED(CONFIG_NET_MGMT_EVENT_INFO)) {
            struct net_event_ipv6_prefix info;

            net_ipaddr_copy(&info.addr, prefix);
            info.len      = len;
            info.lifetime = lifetime;

            net_mgmt_event_notify_with_info(NET_EVENT_IPV6_PREFIX_ADD,
                                            iface, (void const*)&info,
                                            sizeof(struct net_event_ipv6_prefix));
        }
        else {
            net_mgmt_event_notify(NET_EVENT_IPV6_PREFIX_ADD, iface);
        }

        ifprefix = &ipv6->prefix[i];
        goto out;
    }

out :
    net_if_unlock(iface);

    return (ifprefix);
}

bool net_if_ipv6_prefix_rm(struct net_if* iface, struct net_in6_addr* addr,
                           uint8_t len) {
    bool ret = false;
    struct net_if_ipv6* ipv6;

    net_if_lock(iface);

    ipv6 = iface->config.ip.ipv6;
    if (ipv6 == NULL) {
        goto out;
    }

    ARRAY_FOR_EACH(ipv6->prefix, i) {
        if (!ipv6->prefix[i].is_used) {
            continue;
        }

        if (!net_ipv6_addr_cmp(&ipv6->prefix[i].prefix, addr) ||
            (ipv6->prefix[i].len != len)) {
            continue;
        }

        net_if_ipv6_prefix_unset_timer(&ipv6->prefix[i]);

        ipv6->prefix[i].is_used = false;

        /* Remove also all auto addresses if the they have the same
         * prefix.
         */
        remove_prefix_addresses(iface, ipv6, addr, len);

        if (IS_ENABLED(CONFIG_NET_MGMT_EVENT_INFO)) {
            struct net_event_ipv6_prefix info;

            net_ipaddr_copy(&info.addr, addr);
            info.len      = len;
            info.lifetime = 0;

            net_mgmt_event_notify_with_info(NET_EVENT_IPV6_PREFIX_DEL,
                                            iface, (void const*)&info,
                                            sizeof(struct net_event_ipv6_prefix));
        }
        else {
            net_mgmt_event_notify(NET_EVENT_IPV6_PREFIX_DEL, iface);
        }

        ret = true;
        goto out;
    }

out :
    net_if_unlock(iface);

    return (ret);
}

struct net_if_ipv6_prefix* net_if_ipv6_prefix_get(struct net_if* iface,
                                                  struct net_in6_addr const* addr) {
    struct net_if_ipv6_prefix* prefix = NULL;
    struct net_if_ipv6* ipv6;

    if (iface == NULL) {
        iface = net_if_get_default();
    }

    if (iface == NULL) {
        return (NULL);
    }

    net_if_lock(iface);

    ipv6 = iface->config.ip.ipv6;
    if (ipv6 == NULL) {
        goto out;
    }

    ARRAY_FOR_EACH(ipv6->prefix, i) {
        if (!ipv6->prefix[i].is_used) {
            continue;
        }

        if (net_ipv6_is_prefix(ipv6->prefix[i].prefix.s6_addr,
                               addr->s6_addr,
                               ipv6->prefix[i].len)) {
            if (!prefix || prefix->len > ipv6->prefix[i].len) {
                prefix = &ipv6->prefix[i];
            }
        }
    }

out :
    net_if_unlock(iface);

    return (prefix);
}

struct net_if_ipv6_prefix* net_if_ipv6_prefix_lookup(struct net_if* iface,
                                                     struct net_in6_addr* addr,
                                                     uint8_t len) {
    struct net_if_ipv6_prefix* prefix = NULL;
    struct net_if_ipv6* ipv6;

    net_if_lock(iface);

    ipv6 = iface->config.ip.ipv6;
    if (ipv6 == NULL) {
        goto out;
    }

    ARRAY_FOR_EACH(ipv6->prefix, i) {
        if (!ipv6->prefix[i].is_used) {
            continue;
        }

        if (net_ipv6_is_prefix(ipv6->prefix[i].prefix.s6_addr,
                               addr->s6_addr, len)) {
            prefix = &ipv6->prefix[i];
            goto out;
        }
    }

out :
    net_if_unlock(iface);

    return (prefix);
}

bool net_if_ipv6_addr_onlink(struct net_if** iface, struct net_in6_addr const* addr) {
    bool ret = false;

    STRUCT_SECTION_FOREACH(net_if, tmp) {
        struct net_if_ipv6 const* ipv6;

        if (iface && *iface && *iface != tmp) {
            continue;
        }

        net_if_lock(tmp);

        ipv6 = tmp->config.ip.ipv6;
        if (ipv6 == NULL) {
            net_if_unlock(tmp);
            continue;
        }

        ARRAY_FOR_EACH(ipv6->prefix, i) {
            if (ipv6->prefix[i].is_used &&
                net_ipv6_is_prefix(ipv6->prefix[i].prefix.s6_addr,
                                   addr->s6_addr,
                                   ipv6->prefix[i].len)) {
                if (iface != NULL) {
                    *iface = tmp;
                }

                ret = true;
                net_if_unlock(tmp);
                goto out;
            }
        }

        net_if_unlock(tmp);
    }

out :
    return (ret);
}

void net_if_ipv6_prefix_set_timer(struct net_if_ipv6_prefix* prefix,
                                  uint32_t lifetime) {
    /* No need to set a timer for infinite timeout */
    if (lifetime == 0xFFFFFFFFUL) {
        return;
    }

    NET_DBG("Prefix lifetime %u sec", lifetime);

    prefix_start_timer(prefix, lifetime);
}

void net_if_ipv6_prefix_unset_timer(struct net_if_ipv6_prefix* prefix) {
    if (!prefix->is_used) {
        return;
    }

    prefix_timer_remove(prefix);
}

struct net_if_router* net_if_ipv6_router_lookup(struct net_if const* iface,
                                                struct net_in6_addr* addr) {
    return iface_router_lookup(iface, NET_AF_INET6, addr);
}

struct net_if_router* net_if_ipv6_router_find_default(struct net_if const* iface,
                                                      struct net_in6_addr const* addr) {
    return iface_router_find_default(iface, NET_AF_INET6, addr);
}

void net_if_ipv6_router_update_lifetime(struct net_if_router* router,
                                        uint16_t lifetime) {
    NET_DBG("Updating expire time of %s by %u secs",
            net_sprint_ipv6_addr(&router->address.in6_addr),
            lifetime);

    router->life_start = k_uptime_get_32();
    router->lifetime   = lifetime;

    iface_router_update_timer(router->life_start);
}

struct net_if_router* net_if_ipv6_router_add(struct net_if* iface,
                                             struct net_in6_addr* addr,
                                             uint16_t lifetime) {
    return iface_router_add(iface, NET_AF_INET6, addr, false, lifetime);
}

bool net_if_ipv6_router_rm(struct net_if_router* router) {
    return iface_router_rm(router);
}

uint8_t net_if_ipv6_get_mcast_hop_limit(struct net_if* iface) {
    uint8_t ret = 0;

    net_if_lock(iface);

    if (net_if_config_ipv6_get(iface, NULL) < 0) {
        goto out;
    }

    if (!iface->config.ip.ipv6) {
        goto out;
    }

    ret = iface->config.ip.ipv6->mcast_hop_limit;

out :
    net_if_unlock(iface);

    return (ret);
}

void net_if_ipv6_set_mcast_hop_limit(struct net_if* iface, uint8_t hop_limit) {
    net_if_lock(iface);

    if (net_if_config_ipv6_get(iface, NULL) < 0) {
        goto out;
    }

    if (!iface->config.ip.ipv6) {
        goto out;
    }

    iface->config.ip.ipv6->mcast_hop_limit = hop_limit;
out :
    net_if_unlock(iface);
}

uint8_t net_if_ipv6_get_hop_limit(struct net_if* iface) {
    uint8_t ret = 0;

    net_if_lock(iface);

    if (net_if_config_ipv6_get(iface, NULL) < 0) {
        goto out;
    }

    if (!iface->config.ip.ipv6) {
        goto out;
    }

    ret = iface->config.ip.ipv6->hop_limit;

out :
    net_if_unlock(iface);

    return (ret);
}

void net_if_ipv6_set_hop_limit(struct net_if* iface, uint8_t hop_limit) {
    net_if_lock(iface);

    if (net_if_config_ipv6_get(iface, NULL) < 0) {
        goto out;
    }

    if (!iface->config.ip.ipv6) {
        goto out;
    }

    iface->config.ip.ipv6->hop_limit = hop_limit;

out :
    net_if_unlock(iface);
}

#endif /* CONFIG_NET_NATIVE_IPV6 */
static uint8_t get_diff_ipv6(const struct net_in6_addr* src,
                             const struct net_in6_addr* dst) {
    return get_ipaddr_diff((uint8_t const*)src, (uint8_t const*)dst, 16);
}

static inline bool is_proper_ipv6_address(struct net_if_addr const* addr) {
    if (addr->is_used && (addr->addr_state == NET_ADDR_PREFERRED) &&
        (addr->address.family == NET_AF_INET6) &&
        !net_ipv6_is_ll_addr(&addr->address.in6_addr)) {
        return (true);
    }

    return (false);
}

static bool use_public_address(bool prefer_public, bool is_temporary,
                               int flags) {
    if (IS_ENABLED(CONFIG_NET_IPV6_PE)) {
        if (!prefer_public && is_temporary) {

            /* Allow socket to override the kconfig option */
            if (flags & IPV6_PREFER_SRC_PUBLIC) {
                return (true);
            }

            return (false);
        }
    }

    if (flags & IPV6_PREFER_SRC_TMP) {
        return (false);
    }

    return (true);
}

static struct net_in6_addr* net_if_ipv6_get_best_match(struct net_if* iface,
                                                       const struct net_in6_addr* dst,
                                                       uint8_t prefix_len,
                                                       uint8_t* best_so_far,
                                                       int flags) {
    struct net_if_ipv6*  ipv6 = iface->config.ip.ipv6;
    struct net_if_addr*  public_addr = NULL;
    struct net_in6_addr* src = NULL;
    uint8_t public_addr_len = 0;
    struct net_in6_addr* temp_addr = NULL;
    uint8_t len;
    uint8_t temp_addr_len = 0;
    bool ret;

    net_if_lock(iface);

    ipv6 = iface->config.ip.ipv6;
    if (ipv6 == NULL) {
        goto out;
    }

    ARRAY_FOR_EACH(ipv6->unicast, i) {
        if (!is_proper_ipv6_address(&ipv6->unicast[i])) {
            continue;
        }

        /* This is a dirty hack until we have proper IPv6 routing.
         * Without this the IPv6 packets might go to VPN interface for
         * subnets that are not on the same subnet as the VPN interface
         * which typically is not desired.
         * TODO: Implement IPv6 routing support and remove this hack.
         */
        if (IS_ENABLED(CONFIG_NET_VPN)) {
            /* For the VPN interface, we need to check if
             * address matches exactly the address of the interface.
             */
            if ((net_if_l2(iface) == &NET_L2_GET_NAME(VIRTUAL)) &&
                (net_virtual_get_iface_capabilities(iface) == VIRTUAL_INTERFACE_VPN)) {
                /* FIXME: Do not hard code the prefix length */
                if (!net_ipv6_is_prefix(
                        (const uint8_t*)&ipv6->unicast[i].address.in6_addr,
                        (const uint8_t*)dst,
                        64)) {
                    /* Skip this address as it is no match */
                    continue;
                }
            }
        }

        len = get_diff_ipv6(dst, &ipv6->unicast[i].address.in6_addr);
        if (len >= prefix_len) {
            len = prefix_len;
        }

        if (len >= *best_so_far) {
            /* Mesh local address can only be selected for the same
             * subnet.
             */
            if (ipv6->unicast[i].is_mesh_local && len < 64 &&
                !net_ipv6_is_addr_mcast_mesh(dst)) {
                continue;
            }

            ret = use_public_address(iface->pe_prefer_public,
                                     ipv6->unicast[i].is_temporary,
                                     flags);
            if (!ret) {
                temp_addr     = &ipv6->unicast[i].address.in6_addr;
                temp_addr_len = len;

                *best_so_far = len;
                src = &ipv6->unicast[i].address.in6_addr;
                continue;
            }

            if (!ipv6->unicast[i].is_temporary) {
                public_addr     = &ipv6->unicast[i];
                public_addr_len = len;
            }

            *best_so_far = len;
            src = &ipv6->unicast[i].address.in6_addr;
        }
    }

    if (IS_ENABLED(CONFIG_NET_IPV6_PE) && !iface->pe_prefer_public && temp_addr) {
        if (temp_addr_len >= *best_so_far) {
            *best_so_far = temp_addr_len;
            src = temp_addr;
        }
    }
    else {
        /* By default prefer always public address if found */
        if (flags & IPV6_PREFER_SRC_PUBLIC) {
        use_public:
            if (public_addr &&
                !net_ipv6_addr_cmp(&public_addr->address.in6_addr, src)) {
                src = &public_addr->address.in6_addr;
                *best_so_far = public_addr_len;
            }
        }
        else if (flags & IPV6_PREFER_SRC_TMP) {
            if (temp_addr && !net_ipv6_addr_cmp(temp_addr, src)) {
                src = temp_addr;
                *best_so_far = temp_addr_len;
            }
        }
        else if (flags & IPV6_PREFER_SRC_PUBTMP_DEFAULT) {
            goto use_public;
        }
    }

out :
    net_if_unlock(iface);

    return (src);
}

const struct net_in6_addr* net_if_ipv6_select_src_addr_hint(struct net_if* dst_iface,
                                                            const struct net_in6_addr* dst,
                                                            int flags) {
    const struct net_in6_addr* src = NULL;
    uint8_t best_match = 0U;

    if (dst == NULL) {
        return (NULL);
    }

    if (!net_ipv6_is_ll_addr(dst) && !net_ipv6_is_addr_mcast_link(dst)) {
        struct net_if_ipv6_prefix const* prefix;
        uint8_t prefix_len = 128;

        prefix = net_if_ipv6_prefix_get(dst_iface, dst);
        if (prefix) {
            prefix_len = prefix->len;
        }

        /* If caller has supplied interface, then use that */
        if (dst_iface) {
            src = net_if_ipv6_get_best_match(dst_iface, dst,
                                             prefix_len,
                                             &best_match,
                                             flags);
        }
        else {
            STRUCT_SECTION_FOREACH(net_if, iface) {
                struct net_in6_addr const* addr;

                addr = net_if_ipv6_get_best_match(iface, dst,
                                                  prefix_len,
                                                  &best_match,
                                                  flags);
                if (addr) {
                    src = addr;
                }
            }
        }
    }
    else {
        if (dst_iface) {
            src = net_if_ipv6_get_ll(dst_iface, NET_ADDR_PREFERRED);
        }
        else {
            struct net_in6_addr const* addr;

            addr = net_if_ipv6_get_ll(net_if_get_default(), NET_ADDR_PREFERRED);
            if (addr != NULL) {
                src = addr;
                goto out;
            }

            STRUCT_SECTION_FOREACH(net_if, iface) {
                addr = net_if_ipv6_get_ll(iface,
                                          NET_ADDR_PREFERRED);
                if (addr != NULL) {
                    src = addr;
                    break;
                }
            }
        }
    }

    if (src == NULL) {
        src = net_ipv6_unspecified_address();
    }

out :
    return (src);
}

const struct net_in6_addr* net_if_ipv6_select_src_addr(struct net_if* dst_iface,
                                                       const struct net_in6_addr* dst) {
    return net_if_ipv6_select_src_addr_hint(dst_iface,
                                            dst,
                                            IPV6_PREFER_SRC_PUBTMP_DEFAULT);
}

struct net_if* net_if_ipv6_select_src_iface_addr(const struct net_in6_addr* dst,
                                                 const struct net_in6_addr** src_addr) {
    struct net_if* iface = NULL;
    const struct net_in6_addr* src;

    src = net_if_ipv6_select_src_addr(NULL, dst);
    if (src != net_ipv6_unspecified_address()) {
        net_if_ipv6_addr_lookup(src, &iface);
    }

    if (src_addr != NULL) {
        *src_addr = src;
    }

    if (iface == NULL) {
        iface = net_if_get_default();
    }

    return (iface);
}

struct net_if* net_if_ipv6_select_src_iface(const struct net_in6_addr* dst) {
    return net_if_ipv6_select_src_iface_addr(dst, NULL);
}

#if defined(CONFIG_NET_NATIVE_IPV6)

uint32_t net_if_ipv6_calc_reachable_time(struct net_if_ipv6 const* ipv6) {
    uint32_t min_reachable;
    uint32_t max_reachable;

    min_reachable = (MIN_RANDOM_NUMER * ipv6->base_reachable_time)
                    / MIN_RANDOM_DENOM;
    max_reachable = (MAX_RANDOM_NUMER * ipv6->base_reachable_time)
                    / MAX_RANDOM_DENOM;

    NET_DBG("min_reachable:%u max_reachable:%u", min_reachable,
            max_reachable);

    return (min_reachable +
            sys_rand32_get() % (max_reachable - min_reachable));
}

static void iface_ipv6_start(struct net_if* iface) {
    if (!net_if_flag_is_set(iface, NET_IF_IPV6) ||
        net_if_flag_is_set(iface, NET_IF_IPV6_NO_ND)) {
        return;
    }

    if (IS_ENABLED(CONFIG_NET_IPV6_DAD)) {
        net_if_start_dad(iface);
    }
    else {
        struct net_if_ipv6 const* ipv6 = iface->config.ip.ipv6;

        if (ipv6 != NULL) {
            join_mcast_nodes(iface,
                             &ipv6->mcast[0].address.in6_addr);
        }
    }

    net_if_start_rs(iface);
}

static void iface_ipv6_stop(struct net_if* iface) {
    struct net_if_ipv6* ipv6 = iface->config.ip.ipv6;

    if (!net_if_flag_is_set(iface, NET_IF_IPV6) ||
        net_if_flag_is_set(iface, NET_IF_IPV6_NO_ND)) {
        return;
    }

    if (ipv6 == NULL) {
        return;
    }

    IF_ENABLED(CONFIG_NET_IPV6_IID_STABLE, (ipv6->network_counter++));
    IF_ENABLED(CONFIG_NET_IPV6_IID_STABLE, (ipv6->iid = NULL));

    /* Remove all autoconf addresses */
    ARRAY_FOR_EACH(ipv6->unicast, i) {
        if (ipv6->unicast[i].is_used &&
            (ipv6->unicast[i].address.family == NET_AF_INET6) &&
            (ipv6->unicast[i].addr_type == NET_ADDR_AUTOCONF)) {
            (void) net_if_ipv6_addr_rm(iface,
                                       &ipv6->unicast[i].address.in6_addr);
        }
    }
}

static void iface_ipv6_init(int if_count) {
    iface_ipv6_dad_init();
    iface_ipv6_nd_init();

    k_work_init_delayable(&address_lifetime_timer,
                          address_lifetime_timeout);
    k_work_init_delayable(&prefix_lifetime_timer, prefix_lifetime_timeout);

    if (if_count > ARRAY_SIZE(ipv6_addresses)) {
        NET_WARN("You have %zu IPv6 net_if addresses but %d "
                 "network interfaces", ARRAY_SIZE(ipv6_addresses),
                 if_count);
        NET_WARN("Consider increasing CONFIG_NET_IF_MAX_IPV6_COUNT "
                 "value.");
    }

    ARRAY_FOR_EACH(ipv6_addresses, i) {
        ipv6_addresses[i].ipv6.hop_limit           = CONFIG_NET_INITIAL_HOP_LIMIT;
        ipv6_addresses[i].ipv6.mcast_hop_limit     = CONFIG_NET_INITIAL_MCAST_HOP_LIMIT;
        ipv6_addresses[i].ipv6.base_reachable_time = REACHABLE_TIME;

        net_if_ipv6_set_reachable_time(&ipv6_addresses[i].ipv6);
    }
}
#endif /* CONFIG_NET_NATIVE_IPV6 */
#else /* CONFIG_NET_IPV6 */
struct net_if_mcast_addr* net_if_ipv6_maddr_lookup(const struct net_in6_addr* addr,
                                                   struct net_if** iface) {
    ARG_UNUSED(addr);
    ARG_UNUSED(iface);

    return (NULL);
}

struct net_if_addr* net_if_ipv6_addr_lookup(const struct net_in6_addr* addr,
                                            struct net_if** ret) {
    ARG_UNUSED(addr);
    ARG_UNUSED(ret);

    return (NULL);
}

struct net_in6_addr* net_if_ipv6_get_global_addr(enum net_addr_state state,
                                             struct net_if** iface) {
    ARG_UNUSED(state);
    ARG_UNUSED(iface);

    return (NULL);
}
#endif /* CONFIG_NET_IPV6 */

#if !defined(CONFIG_NET_NATIVE_IPV6)
#define join_mcast_allnodes(...)
#define leave_mcast_all(...)
#define clear_joined_ipv6_mcast_groups(...)
#define iface_ipv6_start(...)
#define iface_ipv6_stop(...)
#define iface_ipv6_init(...)
#endif /* !CONFIG_NET_NATIVE_IPV4 */

#if defined(CONFIG_NET_IPV4)
int net_if_config_ipv4_get(struct net_if* iface, struct net_if_ipv4** ipv4) {
    int ret = 0;

    net_if_lock(iface);

    if (!net_if_flag_is_set(iface, NET_IF_IPV4)) {
        ret = -ENOTSUP;
        goto out;
    }

    if (iface->config.ip.ipv4) {
        if (ipv4) {
            *ipv4 = iface->config.ip.ipv4;
        }

        goto out;
    }

    k_mutex_lock(&lock, K_FOREVER);

    ARRAY_FOR_EACH(ipv4_addresses, i) {
        if (ipv4_addresses[i].iface) {
            continue;
        }

        iface->config.ip.ipv4   = &ipv4_addresses[i].ipv4;
        ipv4_addresses[i].iface = iface;

        if (ipv4 != NULL) {
            *ipv4 = &ipv4_addresses[i].ipv4;
        }

        k_mutex_unlock(&lock);
        goto out;
    }

    k_mutex_unlock(&lock);

    ret = -ESRCH;

out :
    net_if_unlock(iface);

    return (ret);
}

int net_if_config_ipv4_put(struct net_if* iface) {
    int ret = 0;

    net_if_lock(iface);

    if (!net_if_flag_is_set(iface, NET_IF_IPV4)) {
        ret = -ENOTSUP;
        goto out;
    }

    if (!iface->config.ip.ipv4) {
        ret = -EALREADY;
        goto out;
    }

    k_mutex_lock(&lock, K_FOREVER);

    ARRAY_FOR_EACH(ipv4_addresses, i) {
        if (ipv4_addresses[i].iface != iface) {
            continue;
        }

        iface->config.ip.ipv4   = NULL;
        ipv4_addresses[i].iface = NULL;

        k_mutex_unlock(&lock);
        goto out;
    }

    k_mutex_unlock(&lock);

    ret = -ESRCH;

out :
    net_if_unlock(iface);

    return (ret);
}

bool net_if_ipv4_addr_mask_cmp(struct net_if* iface,
                               const struct net_in_addr* addr) {
    bool ret = false;
    struct net_if_ipv4 const* ipv4;
    uint32_t subnet;

    net_if_lock(iface);

    ipv4 = iface->config.ip.ipv4;
    if (ipv4 == NULL) {
        goto out;
    }

    ARRAY_FOR_EACH(ipv4->unicast, i) {
        if (!ipv4->unicast[i].ipv4.is_used ||
            ipv4->unicast[i].ipv4.address.family != NET_AF_INET) {
            continue;
        }

        subnet = UNALIGNED_GET(&addr->s_addr_be) &
                 ipv4->unicast[i].netmask.s_addr_be;

        if ((ipv4->unicast[i].ipv4.address.in_addr.s_addr_be &
            ipv4->unicast[i].netmask.s_addr_be) == subnet) {
            ret = true;
            goto out;
        }
    }

out :
    net_if_unlock(iface);

    return (ret);
}

static bool ipv4_is_broadcast_address(struct net_if* iface,
                                      const struct net_in_addr* addr) {
    struct net_if_ipv4 const* ipv4;
    bool ret = false;
    struct net_in_addr bcast;

    net_if_lock(iface);

    ipv4 = iface->config.ip.ipv4;
    if (ipv4 == NULL) {
        goto out;
    }

    ARRAY_FOR_EACH(ipv4->unicast, i) {
        if (!ipv4->unicast[i].ipv4.is_used ||
            ipv4->unicast[i].ipv4.address.family != NET_AF_INET) {
            continue;
        }

        bcast.s_addr_be = ipv4->unicast[i].ipv4.address.in_addr.s_addr_be |
                          ~ipv4->unicast[i].netmask.s_addr_be;

        if (bcast.s_addr_be == UNALIGNED_GET(&addr->s_addr_be)) {
            ret = true;
            goto out;
        }
    }

out :
    net_if_unlock(iface);
    return (ret);
}

bool net_if_ipv4_is_addr_bcast(struct net_if* iface,
                               const struct net_in_addr* addr) {
    bool ret = false;

    if (iface != NULL) {
        ret = ipv4_is_broadcast_address(iface, addr);
        goto out;
    }

    STRUCT_SECTION_FOREACH(net_if, one_iface) {
        ret = ipv4_is_broadcast_address(one_iface, addr);
        if (ret == true) {
            goto out;
        }
    }

out :
    return (ret);
}

struct net_if* net_if_ipv4_select_src_iface_addr(const struct net_in_addr* dst,
                                                 const struct net_in_addr** src_addr) {
    struct net_if* selected = NULL;
    const struct net_in_addr* src;

    src = net_if_ipv4_select_src_addr(NULL, dst);
    if (src != net_ipv4_unspecified_address()) {
        net_if_ipv4_addr_lookup(src, &selected);
    }

    if (selected == NULL) {
        selected = net_if_get_default();
    }

    if (src_addr != NULL) {
        *src_addr = src;
    }

    return (selected);
}

static uint8_t get_diff_ipv4(const struct net_in_addr* src,
                             const struct net_in_addr* dst) {
    return get_ipaddr_diff((uint8_t const*)src, (uint8_t const*)dst, 4);
}

struct net_if* net_if_ipv4_select_src_iface(const struct net_in_addr *dst) {
    return net_if_ipv4_select_src_iface_addr(dst, NULL);
}

static inline bool is_proper_ipv4_address(struct net_if_addr const* addr) {
    if (addr->is_used && (addr->addr_state == NET_ADDR_PREFERRED) &&
        (addr->address.family == NET_AF_INET)) {
        return (true);
    }

    return (false);
}

static struct net_in_addr* net_if_ipv4_get_best_match(struct net_if* iface,
                                                      const struct net_in_addr* dst,
                                                      uint8_t* best_so_far, bool ll) {
    struct net_if_ipv4* ipv4;
    struct net_in_addr* src = NULL;
    uint8_t len;

    net_if_lock(iface);

    ipv4 = iface->config.ip.ipv4;
    if (ipv4 == NULL) {
        goto out;
    }

    ARRAY_FOR_EACH(ipv4->unicast, i) {
        struct net_in_addr subnet;

        if (!is_proper_ipv4_address(&ipv4->unicast[i].ipv4)) {
            continue;
        }

        if (net_ipv4_is_ll_addr(&ipv4->unicast[i].ipv4.address.in_addr) != ll) {
            continue;
        }

        /* This is a dirty hack until we have proper IPv4 routing.
         * Without this the IPv4 packets might go to VPN interface for
         * subnets that are not on the same subnet as the VPN interface
         * which typically is not desired.
         * TODO: Implement IPv4 routing support and remove this hack.
         */
        if (IS_ENABLED(CONFIG_NET_VPN)) {
            /* For the VPN interface, we need to check if
             * address matches exactly the address of the interface.
             */
            if ((net_if_l2(iface) == &NET_L2_GET_NAME(VIRTUAL)) &&
                (net_virtual_get_iface_capabilities(iface) == VIRTUAL_INTERFACE_VPN)) {
                subnet.s_addr_be = ipv4->unicast[i].ipv4.address.in_addr.s_addr_be &
                    ipv4->unicast[i].netmask.s_addr_be;

                if (subnet.s_addr_be !=
                    (dst->s_addr_be & ipv4->unicast[i].netmask.s_addr_be)) {
                    /* Skip this address as it is no match */
                    continue;
                }
            }
        }

        subnet.s_addr_be = ipv4->unicast[i].ipv4.address.in_addr.s_addr_be &
                           ipv4->unicast[i].netmask.s_addr_be;
        len = get_diff_ipv4(dst, &subnet);
        if (len >= *best_so_far) {
            *best_so_far = len;
            src = &ipv4->unicast[i].ipv4.address.in_addr;
        }
    }

out :
    net_if_unlock(iface);

    return (src);
}

static struct net_in_addr* if_ipv4_get_addr(struct net_if* iface,
                                            enum net_addr_state addr_state, bool ll) {
    struct net_in_addr* addr = NULL;
    struct net_if_ipv4* ipv4;

    if (iface == NULL) {
        return (NULL);
    }

    net_if_lock(iface);

    ipv4 = iface->config.ip.ipv4;
    if (ipv4 == NULL) {
        goto out;
    }

    ARRAY_FOR_EACH(ipv4->unicast, i) {
        if (!ipv4->unicast[i].ipv4.is_used ||
            ((addr_state != NET_ADDR_ANY_STATE) &&
             (ipv4->unicast[i].ipv4.addr_state != addr_state)) ||
            (ipv4->unicast[i].ipv4.address.family != NET_AF_INET)) {
            continue;
        }

        if (net_ipv4_is_ll_addr(&ipv4->unicast[i].ipv4.address.in_addr)) {
            if (ll == false) {
                continue;
            }
        }
        else {
            if (ll == true) {
                continue;
            }
        }

        addr = &ipv4->unicast[i].ipv4.address.in_addr;
        goto out;
    }

out :
    net_if_unlock(iface);

    return (addr);
}

struct net_in_addr* net_if_ipv4_get_ll(struct net_if* iface,
                                       enum net_addr_state addr_state) {
    return if_ipv4_get_addr(iface, addr_state, true);
}

struct net_in_addr* net_if_ipv4_get_global_addr(struct net_if* iface,
                                                enum net_addr_state addr_state) {
    return if_ipv4_get_addr(iface, addr_state, false);
}

const struct net_in_addr* net_if_ipv4_select_src_addr(struct net_if* dst_iface,
                                                      const struct net_in_addr* dst) {
    const struct net_in_addr* src = NULL;
    uint8_t best_match = 0U;

    if (dst == NULL) {
        return (NULL);
    }

    if (!net_ipv4_is_ll_addr(dst)) {

        /* If caller has supplied interface, then use that */
        if (dst_iface) {
            src = net_if_ipv4_get_best_match(dst_iface, dst,
                                             &best_match, false);
        }
        else {
            STRUCT_SECTION_FOREACH(net_if, iface) {
                struct net_in_addr const* addr;

                addr = net_if_ipv4_get_best_match(iface, dst,
                                                  &best_match, false);
                if (addr != NULL) {
                    src = addr;
                }
            }
        }
    }
    else {
        if (dst_iface) {
            src = net_if_ipv4_get_ll(dst_iface, NET_ADDR_PREFERRED);
        }
        else {
            struct net_in_addr const* addr;


            STRUCT_SECTION_FOREACH(net_if, iface) {
                addr = net_if_ipv4_get_best_match(iface, dst,
                                                  &best_match, true);
                if (addr != NULL) {
                    src = addr;
                }
            }

            /* Check the default interface again. It will only
             * be used if it has a valid LL address, and there was
             * no better match on any other interface.
             */
            addr = net_if_ipv4_get_best_match(net_if_get_default(), dst,
                                              &best_match, true);
            if (addr) {
                src = addr;
            }
        }
    }

    if (src == NULL) {
        src = net_if_ipv4_get_global_addr(dst_iface,
                                          NET_ADDR_PREFERRED);

        if (IS_ENABLED(CONFIG_NET_IPV4_AUTO) && !src) {
            /* Try to use LL address if there's really no other
             * address available.
             */
            src = net_if_ipv4_get_ll(dst_iface, NET_ADDR_PREFERRED);
        }

        if (src == NULL) {
            src = net_ipv4_unspecified_address();
        }
    }

    return (src);
}

/* Internal function to get the first IPv4 address of the interface */
struct net_if_addr *net_if_ipv4_addr_get_first_by_index(int ifindex) {
    struct net_if* iface = net_if_get_by_index(ifindex);
    struct net_if_addr* ifaddr = NULL;
    struct net_if_ipv4* ipv4;

    if (iface == NULL) {
        return (NULL);
    }

    net_if_lock(iface);

    ipv4 = iface->config.ip.ipv4;
    if (ipv4 == NULL) {
        goto out;
    }

    ARRAY_FOR_EACH(ipv4->unicast, i) {
        if (!ipv4->unicast[i].ipv4.is_used ||
            ipv4->unicast[i].ipv4.address.family != NET_AF_INET) {
            continue;
        }

        ifaddr = &ipv4->unicast[i].ipv4;
        break;
    }

out :
    net_if_unlock(iface);

    return (ifaddr);
}

struct net_if_addr* net_if_ipv4_addr_lookup(const struct net_in_addr* addr,
                                            struct net_if** ret) {
    struct net_if_addr* ifaddr = NULL;

    STRUCT_SECTION_FOREACH(net_if, iface) {
        struct net_if_ipv4* ipv4;

        net_if_lock(iface);

        ipv4 = iface->config.ip.ipv4;
        if (ipv4 == NULL) {
            net_if_unlock(iface);
            continue;
        }

        ARRAY_FOR_EACH(ipv4->unicast, i) {
            if (!ipv4->unicast[i].ipv4.is_used ||
                (ipv4->unicast[i].ipv4.address.family != NET_AF_INET)) {
                continue;
            }

            if (UNALIGNED_GET(&addr->s4_addr32[0]) ==
                ipv4->unicast[i].ipv4.address.in_addr.s_addr_be) {

                if (ret != NULL) {
                    *ret = iface;
                }

                ifaddr = &ipv4->unicast[i].ipv4;
                net_if_unlock(iface);
                goto out;
            }
        }

        net_if_unlock(iface);
    }

out :
    return (ifaddr);
}

int z_impl_net_if_ipv4_addr_lookup_by_index(const struct net_in_addr* addr) {
    struct net_if_addr const* if_addr;
    struct net_if* iface;

    if_addr = net_if_ipv4_addr_lookup(addr, &iface);
    if (if_addr == NULL) {
        return (0);
    }

    return net_if_get_by_iface(iface);
}

#ifdef CONFIG_USERSPACE
static inline int z_vrfy_net_if_ipv4_addr_lookup_by_index(
                                            const struct net_in_addr* addr) {
    struct net_in_addr addr_v4;

    K_OOPS(k_usermode_from_copy(&addr_v4, (void*)addr, sizeof(addr_v4)));

    return z_impl_net_if_ipv4_addr_lookup_by_index(&addr_v4);
}
#include <zephyr/syscalls/net_if_ipv4_addr_lookup_by_index_mrsh.c>
#endif

struct net_in_addr net_if_ipv4_get_netmask_by_addr(struct net_if* iface,
                                                   const struct net_in_addr* addr) {
    struct net_in_addr netmask = {0};
    struct net_if_ipv4 const* ipv4;
    uint32_t subnet;

    net_if_lock(iface);

    if (net_if_config_ipv4_get(iface, NULL) < 0) {
        goto out;
    }

    ipv4 = iface->config.ip.ipv4;
    if (ipv4 == NULL) {
        goto out;
    }

    ARRAY_FOR_EACH(ipv4->unicast, i) {
        if (!ipv4->unicast[i].ipv4.is_used ||
            ipv4->unicast[i].ipv4.address.family != NET_AF_INET) {
            continue;
        }

        subnet = UNALIGNED_GET(&addr->s_addr_be) &
                 ipv4->unicast[i].netmask.s_addr_be;

        if ((ipv4->unicast[i].ipv4.address.in_addr.s_addr_be &
            ipv4->unicast[i].netmask.s_addr_be) == subnet) {
            netmask = ipv4->unicast[i].netmask;
            goto out;
        }
    }

out :
    net_if_unlock(iface);

    return (netmask);
}

bool net_if_ipv4_set_netmask_by_addr(struct net_if* iface,
                                     const struct net_in_addr* addr,
                                     const struct net_in_addr* netmask) {
    struct net_if_ipv4* ipv4;
    uint32_t subnet;
    bool ret = false;

    net_if_lock(iface);

    if (net_if_config_ipv4_get(iface, NULL) < 0) {
        goto out;
    }

    ipv4 = iface->config.ip.ipv4;
    if (ipv4 == NULL) {
        goto out;
    }

    ARRAY_FOR_EACH(ipv4->unicast, i) {
        if (!ipv4->unicast[i].ipv4.is_used ||
            (ipv4->unicast[i].ipv4.address.family != NET_AF_INET)) {
            continue;
        }

        subnet = UNALIGNED_GET(&addr->s_addr_be) &
                 ipv4->unicast[i].netmask.s_addr_be;

        if ((ipv4->unicast[i].ipv4.address.in_addr.s_addr_be &
            ipv4->unicast[i].netmask.s_addr_be) == subnet) {
            ipv4->unicast[i].netmask = *netmask;
            ret = true;
            goto out;
        }
    }

out :
    net_if_unlock(iface);

    return (ret);
}

/* Using this function is problematic as if we have multiple
 * addresses configured, which one to return. Use heuristic
 * in this case and return the first one found. Please use
 * net_if_ipv4_get_netmask_by_addr() instead.
 */
struct net_in_addr net_if_ipv4_get_netmask(struct net_if* iface) {
    struct net_in_addr netmask = {0};
    struct net_if_ipv4 const* ipv4;

    net_if_lock(iface);

    if (net_if_config_ipv4_get(iface, NULL) < 0) {
        goto out;
    }

    ipv4 = iface->config.ip.ipv4;
    if (ipv4 == NULL) {
        goto out;
    }

    ARRAY_FOR_EACH(ipv4->unicast, i) {
        if (!ipv4->unicast[i].ipv4.is_used ||
            (ipv4->unicast[i].ipv4.address.family != NET_AF_INET)) {
            continue;
        }

        netmask = iface->config.ip.ipv4->unicast[i].netmask;
        break;
    }

out :
    net_if_unlock(iface);

    return (netmask);
}

/* Using this function is problematic as if we have multiple
 * addresses configured, which one to set. Use heuristic
 * in this case and set the first one found. Please use
 * net_if_ipv4_set_netmask_by_addr() instead.
 */
static void net_if_ipv4_set_netmask_deprecated(struct net_if* iface,
                                               const struct net_in_addr* netmask) {
    struct net_if_ipv4* ipv4;

    net_if_lock(iface);

    if (net_if_config_ipv4_get(iface, NULL) < 0) {
        goto out;
    }

    ipv4 = iface->config.ip.ipv4;
    if (ipv4 == NULL) {
        goto out;
    }

    ARRAY_FOR_EACH(ipv4->unicast, i) {
        if (!ipv4->unicast[i].ipv4.is_used ||
            (ipv4->unicast[i].ipv4.address.family != NET_AF_INET)) {
            continue;
        }

        net_ipaddr_copy(&ipv4->unicast[i].netmask, netmask);
        break;
    }

out :
    net_if_unlock(iface);
}

void net_if_ipv4_set_netmask(struct net_if* iface,
                             const struct net_in_addr* netmask) {
    net_if_ipv4_set_netmask_deprecated(iface, netmask);
}

bool z_impl_net_if_ipv4_set_netmask_by_index(int index,
                                             const struct net_in_addr* netmask) {
    struct net_if* iface;

    iface = net_if_get_by_index(index);
    if (iface == NULL) {
        return (false);
    }

    net_if_ipv4_set_netmask_deprecated(iface, netmask);

    return (true);
}

bool z_impl_net_if_ipv4_set_netmask_by_addr_by_index(int index,
                                                     const struct net_in_addr* addr,
                                                     const struct net_in_addr* netmask) {
    struct net_if* iface;

    iface = net_if_get_by_index(index);
    if (iface == NULL) {
        return (false);
    }

    net_if_ipv4_set_netmask_by_addr(iface, addr, netmask);

    return (true);
}

#ifdef CONFIG_USERSPACE
bool z_vrfy_net_if_ipv4_set_netmask_by_index(int index,
                                             const struct net_in_addr* netmask) {
    struct net_in_addr netmask_addr;
    struct net_if* iface;

    iface = z_vrfy_net_if_get_by_index(index);
    if (iface == NULL) {
        return (false);
    }

    K_OOPS(k_usermode_from_copy(&netmask_addr, (void*)netmask,
                                sizeof(netmask_addr)));

    return z_impl_net_if_ipv4_set_netmask_by_index(index, &netmask_addr);
}

#include <zephyr/syscalls/net_if_ipv4_set_netmask_by_index_mrsh.c>

bool z_vrfy_net_if_ipv4_set_netmask_by_addr_by_index(int index,
                                                     const struct net_in_addr* addr,
                                                     const struct net_in_addr* netmask) {
    struct net_in_addr ipv4_addr;
    struct net_in_addr netmask_addr;
    struct net_if* iface;

    iface = z_vrfy_net_if_get_by_index(index);
    if (iface == NULL) {
        return (false);
    }

    K_OOPS(k_usermode_from_copy(&ipv4_addr, (void*)addr,
                                sizeof(ipv4_addr)));
    K_OOPS(k_usermode_from_copy(&netmask_addr, (void*)netmask,
                                sizeof(netmask_addr)));

    return z_impl_net_if_ipv4_set_netmask_by_addr_by_index(index,
                                                           &ipv4_addr,
                                                           &netmask_addr);
}

#include <zephyr/syscalls/net_if_ipv4_set_netmask_by_addr_by_index_mrsh.c>
#endif /* CONFIG_USERSPACE */

struct net_in_addr net_if_ipv4_get_gw(struct net_if* iface) {
    struct net_in_addr gw = {0};

    net_if_lock(iface);

    if (net_if_config_ipv4_get(iface, NULL) < 0) {
        goto out;
    }

    if (!iface->config.ip.ipv4) {
        goto out;
    }

    gw = iface->config.ip.ipv4->gw;

out :
    net_if_unlock(iface);

    return (gw);
}

void net_if_ipv4_set_gw(struct net_if* iface, const struct net_in_addr* gw) {
    net_if_lock(iface);

    if (net_if_config_ipv4_get(iface, NULL) < 0) {
        goto out;
    }

    if (!iface->config.ip.ipv4) {
        goto out;
    }

    net_ipaddr_copy(&iface->config.ip.ipv4->gw, gw);

out :
    net_if_unlock(iface);
}

bool z_impl_net_if_ipv4_set_gw_by_index(int index,
                                        const struct net_in_addr* gw) {
    struct net_if* iface;

    iface = net_if_get_by_index(index);
    if (iface == NULL) {
        return (false);
    }

    net_if_ipv4_set_gw(iface, gw);

    return (true);
}

#ifdef CONFIG_USERSPACE
bool z_vrfy_net_if_ipv4_set_gw_by_index(int index,
                                        const struct net_in_addr* gw) {
    struct net_in_addr gw_addr;
    struct net_if* iface;

    iface = z_vrfy_net_if_get_by_index(index);
    if (iface == NULL) {
        return (false);
    }

    K_OOPS(k_usermode_from_copy(&gw_addr, (void*)gw, sizeof(gw_addr)));

    return z_impl_net_if_ipv4_set_gw_by_index(index, &gw_addr);
}

#include <zephyr/syscalls/net_if_ipv4_set_gw_by_index_mrsh.c>
#endif /* CONFIG_USERSPACE */

static struct net_if_addr* ipv4_addr_find(struct net_if* iface,
                                          struct net_in_addr const* addr) {
    struct net_if_ipv4* ipv4 = iface->config.ip.ipv4;

    ARRAY_FOR_EACH(ipv4->unicast, i) {
        if (!ipv4->unicast[i].ipv4.is_used) {
            continue;
        }

        if (net_ipv4_addr_cmp(addr,
                              &ipv4->unicast[i].ipv4.address.in_addr)) {
            return &ipv4->unicast[i].ipv4;
        }
    }

    return (NULL);
}

#if defined(CONFIG_NET_IPV4_ACD)
void net_if_ipv4_acd_succeeded(struct net_if* iface, struct net_if_addr* ifaddr) {
    net_if_lock(iface);

    NET_DBG("ACD succeeded for %s at interface %d",
            net_sprint_ipv4_addr(&ifaddr->address.in_addr),
            ifaddr->ifindex);

    ifaddr->addr_state = NET_ADDR_PREFERRED;

    net_mgmt_event_notify_with_info(NET_EVENT_IPV4_ACD_SUCCEED, iface,
                                    &ifaddr->address.in_addr,
                                    sizeof(struct net_in_addr));

    net_if_unlock(iface);
}

void net_if_ipv4_acd_failed(struct net_if* iface, struct net_if_addr* ifaddr) {
    net_if_lock(iface);

    NET_DBG("ACD failed for %s at interface %d",
            net_sprint_ipv4_addr(&ifaddr->address.in_addr),
            ifaddr->ifindex);

    net_mgmt_event_notify_with_info(NET_EVENT_IPV4_ACD_FAILED, iface,
                                    &ifaddr->address.in_addr,
                                    sizeof(struct net_in_addr));

    net_if_ipv4_addr_rm(iface, &ifaddr->address.in_addr);

    net_if_unlock(iface);
}

<<<<<<< HEAD
void net_if_ipv4_start_acd(struct net_if* iface, struct net_if_addr* ifaddr) {
    ifaddr->addr_state = NET_ADDR_TENTATIVE;
=======
void net_if_ipv4_start_acd(struct net_if *iface, struct net_if_addr *ifaddr)
{
	ifaddr->addr_state = NET_ADDR_TENTATIVE;

	if (net_if_is_up(iface)) {
		NET_DBG("Interface %p ll addr %s tentative IPv4 addr %s",
			iface,
			net_sprint_ll_addr(net_if_get_link_addr(iface)->addr,
					   net_if_get_link_addr(iface)->len),
			net_sprint_ipv4_addr(&ifaddr->address.in_addr));

		if (net_ipv4_acd_start(iface, ifaddr) != 0) {
			NET_DBG("Failed to start ACD for %s on iface %d.",
				net_sprint_ipv4_addr(&ifaddr->address.in_addr),
				net_if_get_by_iface(iface));

			/* Just act as if no conflict was detected. */
			net_if_ipv4_acd_succeeded(iface, ifaddr);
		}
	} else {
		NET_DBG("Interface %p is down, starting ACD for %s later.",
			iface, net_sprint_ipv4_addr(&ifaddr->address.in_addr));
	}
}

void net_if_start_acd(struct net_if *iface)
{
	struct net_if_addr *ifaddr, *next;
	struct net_if_ipv4 *ipv4;
	sys_slist_t acd_needed;
	int ret;
>>>>>>> c9f149cf

    if (net_if_is_up(iface)) {
        NET_DBG("Interface %p ll addr %s tentative IPv4 addr %s",
                iface,
                net_sprint_ll_addr(net_if_get_link_addr(iface)->addr,
                                   net_if_get_link_addr(iface)->len),
                                   net_sprint_ipv4_addr(&ifaddr->address.in_addr));

<<<<<<< HEAD
        if (net_ipv4_acd_start(iface, ifaddr) != 0) {
            NET_DBG("Failed to start ACD for %s on iface %p.",
                    net_sprint_ipv4_addr(&ifaddr->address.in_addr),
                    iface);

            /* Just act as if no conflict was detected. */
            net_if_ipv4_acd_succeeded(iface, ifaddr);
        }
    }
    else {
        NET_DBG("Interface %p is down, starting ACD for %s later.",
            iface, net_sprint_ipv4_addr(&ifaddr->address.in_addr));
    }
}
=======
	NET_DBG("Starting ACD for iface %d", net_if_get_by_iface(iface));
>>>>>>> c9f149cf

void net_if_start_acd(struct net_if* iface) {
    struct net_if_addr* ifaddr;
    struct net_if_addr* next;
    struct net_if_ipv4* ipv4;
    sys_slist_t acd_needed;
    int ret;

    net_if_lock(iface);

    NET_DBG("Starting ACD for iface %p", iface);

    ret = net_if_config_ipv4_get(iface, &ipv4);
    if (ret < 0) {
        if (ret != -ENOTSUP) {
            NET_WARN("Cannot do ACD IPv4 config is not valid.");
        }

        goto out;
    }

    if (!ipv4) {
        goto out;
    }

    ipv4->conflict_cnt = 0;

    /* Start ACD for all the addresses that were added earlier when
     * the interface was down.
     */
    sys_slist_init(&acd_needed);

    /* Start ACD for all the addresses that were added earlier when
     * the interface was down.
     */
    ARRAY_FOR_EACH(ipv4->unicast, i) {
        if (!ipv4->unicast[i].ipv4.is_used ||
            ipv4->unicast[i].ipv4.address.family != AF_INET ||
            net_ipv4_is_addr_loopback(
                &ipv4->unicast[i].ipv4.address.in_addr)) {
            continue;
        }

        sys_slist_prepend(&acd_needed, &ipv4->unicast[i].ipv4.acd_need_node);
    }

    net_if_unlock(iface);

    /* Start ACD for all the addresses without holding the iface lock
     * to avoid any possible mutex deadlock issues.
     */
    SYS_SLIST_FOR_EACH_CONTAINER_SAFE(&acd_needed,
                                      ifaddr, next, acd_need_node) {
        net_if_ipv4_start_acd(iface, ifaddr);
    }

    return;

out :
    net_if_unlock(iface);
}
#else
#define net_if_ipv4_start_acd(...)
#define net_if_start_acd(...)
#endif /* CONFIG_NET_IPV4_ACD */

struct net_if_addr* net_if_ipv4_addr_add(struct net_if* iface,
                                         struct net_in_addr* addr,
                                         enum net_addr_type addr_type,
                                         uint32_t vlifetime) {
    uint32_t default_netmask = UINT32_MAX << (32 - CONFIG_NET_IPV4_DEFAULT_NETMASK);
    struct net_if_addr* ifaddr = NULL;
    struct net_if_addr_ipv4* cur;
    struct net_if_ipv4* ipv4;
    int idx;

    net_if_lock(iface);

    if (net_if_config_ipv4_get(iface, &ipv4) < 0) {
        goto out;
    }

    ifaddr = ipv4_addr_find(iface, addr);
    if (ifaddr) {
        /* TODO: should set addr_type/vlifetime */
        /* Address already exists, just return it but update ref count
         * if it was not updated. This could happen if the address was
         * added and then removed but for example an active connection
         * was still using it. In this case we must update the ref count
         * so that the address is not removed if the connection is closed.
         */
        if (!ifaddr->is_added) {
            atomic_inc(&ifaddr->atomic_ref);
            ifaddr->is_added = true;
        }

        goto out;
    }

    ARRAY_FOR_EACH(ipv4->unicast, i) {
        cur = &ipv4->unicast[i];

        if ((addr_type == NET_ADDR_DHCP) &&
            (cur->ipv4.addr_type == NET_ADDR_OVERRIDABLE)) {
            ifaddr = &cur->ipv4;
            idx    = i;
            break;
        }

        if (!ipv4->unicast[i].ipv4.is_used) {
            ifaddr = &cur->ipv4;
            idx    = i;
            break;
        }
    }

    if (ifaddr) {
        ifaddr->is_used = true;
        ifaddr->is_added = true;
        ifaddr->address.family = NET_AF_INET;
        ifaddr->address.in_addr.s4_addr32[0] = addr->s4_addr32[0];
        ifaddr->addr_type  = addr_type;
        ifaddr->atomic_ref = ATOMIC_INIT(1);

        /* Caller has to take care of timers and their expiry */
        if (vlifetime) {
            ifaddr->is_infinite = false;
        }
        else {
            ifaddr->is_infinite = true;
        }

        /**
         *  TODO: Handle properly PREFERRED/DEPRECATED state when
         *  address in use, expired and renewal state.
         */

        NET_DBG("[%d] interface %d (%p) address %s type %s added",
                idx, net_if_get_by_iface(iface), iface,
                net_sprint_ipv4_addr(addr),
                net_addr_type2str(addr_type));

        if (IS_ENABLED(CONFIG_NET_IPV4_ACD) &&
            !(l2_flags_get(iface) & NET_L2_POINT_TO_POINT) &&
            !net_ipv4_is_addr_loopback(addr)) {
            /* ACD is started after the lock is released. */
            ;
        }
        else {
            ifaddr->addr_state = NET_ADDR_PREFERRED;
        }

        cur->netmask.s_addr_be = net_htonl(default_netmask);

        net_mgmt_event_notify_with_info(NET_EVENT_IPV4_ADDR_ADD, iface,
                                        &ifaddr->address.in_addr,
                                        sizeof(struct net_in_addr));

        net_if_unlock(iface);

        net_if_ipv4_start_acd(iface, ifaddr);

        return ifaddr;
    }

out :
    net_if_unlock(iface);

    return (ifaddr);
}

bool net_if_ipv4_addr_rm(struct net_if* iface, const struct net_in_addr* addr) {
    struct net_if_addr* ifaddr;
    struct net_if_ipv4* ipv4;
    bool result = true;
    int ret;

    if ((iface == NULL) || (addr == NULL)) {
        return (false);
    }

    net_if_lock(iface);

    ipv4 = iface->config.ip.ipv4;
    if (ipv4 == NULL) {
        result = false;
        goto out;
    }

    ret = net_if_addr_unref(iface, NET_AF_INET, addr, &ifaddr);
    if (ret > 0) {
        NET_DBG("Address %s still in use (ref %d)",
                net_sprint_ipv4_addr(addr), ret);
        result = false;
        ifaddr->is_added = false;
        goto out;
    }
    else if (ret < 0) {
        NET_DBG("Address %s not found (%d)",
                net_sprint_ipv4_addr(addr), ret);
    }

out :
    net_if_unlock(iface);

    return (result);
}

bool z_impl_net_if_ipv4_addr_add_by_index(int index,
                                          struct net_in_addr* addr,
                                          enum net_addr_type addr_type,
                                          uint32_t vlifetime) {
    struct net_if* iface;
    struct net_if_addr const* if_addr;

    iface = net_if_get_by_index(index);
    if (iface == NULL) {
        return (false);
    }

    if_addr = net_if_ipv4_addr_add(iface, addr, addr_type, vlifetime);
    return if_addr ? true : false;
}

#ifdef CONFIG_USERSPACE
bool z_vrfy_net_if_ipv4_addr_add_by_index(int index,
                                          struct net_in_addr* addr,
                                          enum net_addr_type addr_type,
                                          uint32_t vlifetime) {
    struct net_in_addr addr_v4;
    struct net_if* iface;

    iface = z_vrfy_net_if_get_by_index(index);
    if (iface == NULL) {
        return (false);
    }

    K_OOPS(k_usermode_from_copy(&addr_v4, (void*)addr, sizeof(addr_v4)));

    return z_impl_net_if_ipv4_addr_add_by_index(index,
                                                &addr_v4,
                                                addr_type,
                                                vlifetime);
}

#include <zephyr/syscalls/net_if_ipv4_addr_add_by_index_mrsh.c>
#endif /* CONFIG_USERSPACE */

bool z_impl_net_if_ipv4_addr_rm_by_index(int index,
                                         const struct net_in_addr* addr) {
    struct net_if* iface;

    iface = net_if_get_by_index(index);
    if (iface == NULL) {
        return (false);
    }

    return net_if_ipv4_addr_rm(iface, addr);
}

#ifdef CONFIG_USERSPACE
bool z_vrfy_net_if_ipv4_addr_rm_by_index(int index,
                                         const struct net_in_addr* addr) {
    struct net_in_addr addr_v4;
    struct net_if* iface;

    iface = z_vrfy_net_if_get_by_index(index);
    if (iface == NULL) {
        return (false);
    }

    K_OOPS(k_usermode_from_copy(&addr_v4, (void*)addr, sizeof(addr_v4)));

    return (uint32_t)z_impl_net_if_ipv4_addr_rm_by_index(index, &addr_v4);
}

#include <zephyr/syscalls/net_if_ipv4_addr_rm_by_index_mrsh.c>
#endif /* CONFIG_USERSPACE */

void net_if_ipv4_addr_foreach(struct net_if* iface, net_if_ip_addr_cb_t cb,
                              void* user_data) {
    struct net_if_ipv4* ipv4;

    if (iface == NULL) {
        return;
    }

    net_if_lock(iface);

    ipv4 = iface->config.ip.ipv4;
    if (ipv4 == NULL) {
        goto out;
    }

    ARRAY_FOR_EACH(ipv4->unicast, i) {
        struct net_if_addr* if_addr = &ipv4->unicast[i].ipv4;

        if (!if_addr->is_used) {
            continue;
        }

        cb(iface, if_addr, user_data);
    }

out :
    net_if_unlock(iface);
}

static struct net_if_mcast_addr* ipv4_maddr_find(struct net_if* iface,
                                                 bool is_used,
                                                 const struct net_in_addr* addr) {
    struct net_if_ipv4* ipv4;

    ipv4 = iface->config.ip.ipv4;
    if (ipv4 == NULL) {
        return (NULL);
    }

    ARRAY_FOR_EACH(ipv4->mcast, i) {
        if ((is_used && !ipv4->mcast[i].is_used) ||
            (!is_used && ipv4->mcast[i].is_used)) {
            continue;
        }

        if (addr != NULL) {
            if (!net_ipv4_addr_cmp(&ipv4->mcast[i].address.in_addr,
                                   addr)) {
                continue;
            }
        }

        return &ipv4->mcast[i];
    }

    return (NULL);
}

struct net_if_mcast_addr* net_if_ipv4_maddr_add(struct net_if* iface,
                                                const struct net_in_addr* addr) {
    struct net_if_mcast_addr* maddr = NULL;

    net_if_lock(iface);

    if (net_if_config_ipv4_get(iface, NULL) < 0) {
        goto out;
    }

    if (!net_ipv4_is_addr_mcast(addr)) {
        NET_DBG("Address %s is not a multicast address.",
                net_sprint_ipv4_addr(addr));
        goto out;
    }

    maddr = ipv4_maddr_find(iface, false, NULL);
    if (maddr != NULL) {
        maddr->is_used = true;
        maddr->address.family = NET_AF_INET;
        maddr->address.in_addr.s4_addr32[0] = addr->s4_addr32[0];

        NET_DBG("interface %d (%p) address %s added",
                net_if_get_by_iface(iface), iface,
                net_sprint_ipv4_addr(addr));

        net_mgmt_event_notify_with_info(
                NET_EVENT_IPV4_MADDR_ADD, iface,
                &maddr->address.in_addr,
                sizeof(struct net_in_addr));
    }

out :
    net_if_unlock(iface);

    return (maddr);
}

bool net_if_ipv4_maddr_rm(struct net_if* iface, const struct net_in_addr* addr) {
    struct net_if_mcast_addr* maddr;
    bool ret = false;

    net_if_lock(iface);

    maddr = ipv4_maddr_find(iface, true, addr);
    if (maddr != NULL) {
        maddr->is_used = false;

        NET_DBG("interface %d (%p) address %s removed",
                net_if_get_by_iface(iface), iface,
                net_sprint_ipv4_addr(addr));

        net_mgmt_event_notify_with_info(
                NET_EVENT_IPV4_MADDR_DEL, iface,
                &maddr->address.in_addr,
                sizeof(struct net_in_addr));

        ret = true;
    }

    net_if_unlock(iface);

    return (ret);
}

void net_if_ipv4_maddr_foreach(struct net_if* iface, net_if_ip_maddr_cb_t cb,
                               void* user_data) {
    struct net_if_ipv4* ipv4;

    if ((iface == NULL) || (cb == NULL)) {
        return;
    }

    net_if_lock(iface);

    ipv4 = iface->config.ip.ipv4;
    if (ipv4 == NULL) {
        goto out;
    }

    for (int i = 0; i < NET_IF_MAX_IPV4_MADDR; i++) {
        if (!ipv4->mcast[i].is_used) {
            continue;
        }

        cb(iface, &ipv4->mcast[i], user_data);
    }

out :
    net_if_unlock(iface);
}

struct net_if_mcast_addr* net_if_ipv4_maddr_lookup(const struct net_in_addr* maddr,
                                                   struct net_if** ret) {
    struct net_if_mcast_addr* addr = NULL;

    STRUCT_SECTION_FOREACH(net_if, iface) {
        if (ret && *ret && iface != *ret) {
            continue;
        }

        net_if_lock(iface);

        addr = ipv4_maddr_find(iface, true, maddr);
        if (addr) {
            if (ret) {
                *ret = iface;
            }

            net_if_unlock(iface);
            goto out;
        }

        net_if_unlock(iface);
    }

out :
    return (addr);
}

void net_if_ipv4_maddr_leave(struct net_if* iface, struct net_if_mcast_addr* addr) {
    if ((iface == NULL) || (addr == NULL)) {
        return;
    }

    net_if_lock(iface);
    addr->is_joined = false;
    net_if_unlock(iface);
}

void net_if_ipv4_maddr_join(struct net_if* iface, struct net_if_mcast_addr* addr) {
    if ((iface == NULL) || (addr == NULL)) {
        return;
    }

    net_if_lock(iface);
    addr->is_joined = true;
    net_if_unlock(iface);
}

#if defined(CONFIG_NET_NATIVE_IPV4)
uint8_t net_if_ipv4_get_ttl(struct net_if* iface) {
    uint8_t ret = 0;

    net_if_lock(iface);

    if (net_if_config_ipv4_get(iface, NULL) < 0) {
        goto out;
    }

    if (!iface->config.ip.ipv4) {
        goto out;
    }

    ret = iface->config.ip.ipv4->ttl;

out :
    net_if_unlock(iface);

    return (ret);
}

void net_if_ipv4_set_ttl(struct net_if* iface, uint8_t ttl) {
    net_if_lock(iface);

    if (net_if_config_ipv4_get(iface, NULL) < 0) {
        goto out;
    }

    if (!iface->config.ip.ipv4) {
        goto out;
    }

    iface->config.ip.ipv4->ttl = ttl;
out :
    net_if_unlock(iface);
}

uint8_t net_if_ipv4_get_mcast_ttl(struct net_if* iface) {
    uint8_t ret = 0;

    net_if_lock(iface);

    if (net_if_config_ipv4_get(iface, NULL) < 0) {
        goto out;
    }

    if (!iface->config.ip.ipv4) {
        goto out;
    }

    ret = iface->config.ip.ipv4->mcast_ttl;
out :
    net_if_unlock(iface);

    return (ret);
}

void net_if_ipv4_set_mcast_ttl(struct net_if* iface, uint8_t ttl) {
    net_if_lock(iface);

    if (net_if_config_ipv4_get(iface, NULL) < 0) {
        goto out;
    }

    if (!iface->config.ip.ipv4) {
        goto out;
    }

    iface->config.ip.ipv4->mcast_ttl = ttl;
out :
    net_if_unlock(iface);
}

struct net_if_router* net_if_ipv4_router_lookup(struct net_if* iface,
                                                struct net_in_addr* addr) {
    return iface_router_lookup(iface, NET_AF_INET, addr);
}

struct net_if_router* net_if_ipv4_router_find_default(struct net_if* iface,
                                                      struct net_in_addr* addr) {
    return iface_router_find_default(iface, NET_AF_INET, addr);
}

struct net_if_router* net_if_ipv4_router_add(struct net_if* iface,
                                             struct net_in_addr* addr,
                                             bool is_default,
                                             uint16_t lifetime) {
    return iface_router_add(iface, NET_AF_INET, addr, is_default, lifetime);
}

bool net_if_ipv4_router_rm(struct net_if_router* router) {
    return iface_router_rm(router);
}


static void iface_ipv4_init(int if_count) {
    if (if_count > ARRAY_SIZE(ipv4_addresses)) {
        NET_WARN("You have %zu IPv4 net_if addresses but %d "
                 "network interfaces", ARRAY_SIZE(ipv4_addresses),
                 if_count);
        NET_WARN("Consider increasing CONFIG_NET_IF_MAX_IPV4_COUNT "
                 "value.");
    }

    for (int i = 0; i < ARRAY_SIZE(ipv4_addresses); i++) {
        ipv4_addresses[i].ipv4.ttl       = CONFIG_NET_INITIAL_TTL;
        ipv4_addresses[i].ipv4.mcast_ttl = CONFIG_NET_INITIAL_MCAST_TTL;
    }
}

static void leave_ipv4_mcast_all(struct net_if* iface) {
    struct net_if_ipv4 const* ipv4;

    ipv4 = iface->config.ip.ipv4;
    if (ipv4 == NULL) {
        return;
    }

    ARRAY_FOR_EACH(ipv4->mcast, i) {
        if (!ipv4->mcast[i].is_used ||
            !ipv4->mcast[i].is_joined) {
            continue;
        }

        net_ipv4_igmp_leave(iface, &ipv4->mcast[i].address.in_addr);
    }
}

static void iface_ipv4_start(struct net_if* iface) {
    if (!net_if_flag_is_set(iface, NET_IF_IPV4)) {
        return;
    }

    if (IS_ENABLED(CONFIG_NET_IPV4_ACD)) {
        net_if_start_acd(iface);
    }
}

/* To be called when interface comes up so that all the non-joined multicast
 * groups are joined.
 */
static void rejoin_ipv4_mcast_groups(struct net_if* iface) {
    struct net_if_mcast_addr* ifaddr;
    struct net_if_mcast_addr* next;
    struct net_if_ipv4* ipv4;
    sys_slist_t rejoin_needed;

    net_if_lock(iface);

    if (!net_if_flag_is_set(iface, NET_IF_IPV4)) {
        goto out;
    }

    if (net_if_config_ipv4_get(iface, &ipv4) < 0) {
        goto out;
    }

    sys_slist_init(&rejoin_needed);

    /* Rejoin any mcast address present on the interface, but marked as not joined. */
    ARRAY_FOR_EACH(ipv4->mcast, i) {
        if (!ipv4->mcast[i].is_used ||
            net_if_ipv4_maddr_is_joined(&ipv4->mcast[i])) {
            continue;
        }

        sys_slist_prepend(&rejoin_needed, &ipv4->mcast[i].rejoin_node);
    }

    net_if_unlock(iface);

    SYS_SLIST_FOR_EACH_CONTAINER_SAFE(&rejoin_needed, ifaddr, next, rejoin_node) {
        int ret;

        ret = net_ipv4_igmp_join(iface, &ifaddr->address.in_addr, NULL);
        if (ret < 0) {
            NET_ERR("Cannot join mcast address %s for %d (%d)",
                    net_sprint_ipv4_addr(&ifaddr->address.in_addr),
                    net_if_get_by_iface(iface), ret);
        }
        else {
            NET_DBG("Rejoined mcast address %s for %d",
                    net_sprint_ipv4_addr(&ifaddr->address.in_addr),
                    net_if_get_by_iface(iface));
        }
    }

    return;

out :
    net_if_unlock(iface);
}

/* To be called when interface comes operational down so that multicast
 * groups are rejoined when back up.
 */
static void clear_joined_ipv4_mcast_groups(struct net_if* iface) {
    struct net_if_ipv4* ipv4;

    net_if_lock(iface);

    if (!net_if_flag_is_set(iface, NET_IF_IPV4)) {
        goto out;
    }

    if (net_if_config_ipv4_get(iface, &ipv4) < 0) {
        goto out;
    }

    ARRAY_FOR_EACH(ipv4->mcast, i) {
        if (!ipv4->mcast[i].is_used) {
            continue;
        }

        net_if_ipv4_maddr_leave(iface, &ipv4->mcast[i]);
    }

out :
    net_if_unlock(iface);
}

#endif /* CONFIG_NET_NATIVE_IPV4 */
#else  /* CONFIG_NET_IPV4 */
struct net_if_mcast_addr* net_if_ipv4_maddr_lookup(const struct net_in_addr* addr,
                                                   struct net_if** iface) {
    ARG_UNUSED(addr);
    ARG_UNUSED(iface);

    return (NULL);
}

struct net_if_addr* net_if_ipv4_addr_lookup(const struct net_in_addr* addr,
                                            struct net_if** ret) {
    ARG_UNUSED(addr);
    ARG_UNUSED(ret);

    return (NULL);
}

struct net_in_addr* net_if_ipv4_get_global_addr(struct net_if* iface,
                                            enum net_addr_state addr_state) {
    ARG_UNUSED(addr_state);
    ARG_UNUSED(iface);

    return (NULL);
}
#endif /* CONFIG_NET_IPV4 */

#if !defined(CONFIG_NET_NATIVE_IPV4)
#define leave_ipv4_mcast_all(...)
#define clear_joined_ipv4_mcast_groups(...)
#define iface_ipv4_init(...)
#define iface_ipv4_start(...)
#endif /* !CONFIG_NET_NATIVE_IPV4 */

struct net_if* net_if_select_src_iface(const struct net_sockaddr* dst) {
    struct net_if* iface = NULL;

    if (dst == NULL) {
        goto out;
    }

    if (IS_ENABLED(CONFIG_NET_IPV6) && (dst->sa_family == NET_AF_INET6)) {
        iface = net_if_ipv6_select_src_iface(&net_sin6(dst)->sin6_addr);
        goto out;
    }

    if (IS_ENABLED(CONFIG_NET_IPV4) && (dst->sa_family == NET_AF_INET)) {
        iface = net_if_ipv4_select_src_iface(&net_sin(dst)->sin_addr);
        goto out;
    }

out :
    if (iface == NULL) {
        iface = net_if_get_default();
    }

    return (iface);
}

static struct net_if_addr* get_ifaddr(struct net_if* iface,
                                      sa_family_t family,
                                      void const* addr,
                                      unsigned int* mcast_addr_count) {
    struct net_if_addr* ifaddr = NULL;

    net_if_lock(iface);

    if (IS_ENABLED(CONFIG_NET_IPV6) && family == NET_AF_INET6) {
        struct net_if_ipv6* ipv6 =
                COND_CODE_1(CONFIG_NET_IPV6, (iface->config.ip.ipv6), (NULL));

        struct net_in6_addr maddr;
        unsigned int maddr_count = 0;
        int found = -1;

        if (ipv6 == NULL) {
            goto out;
        }

        net_ipv6_addr_create_solicited_node((struct net_in6_addr *)addr,
                                            &maddr);

        ARRAY_FOR_EACH(ipv6->unicast, i) {
            struct net_in6_addr unicast_maddr;

            if (!ipv6->unicast[i].is_used) {
                continue;
            }

            /* Count how many times this solicited-node multicast address is identical
             * for all the used unicast addresses
             */
            net_ipv6_addr_create_solicited_node(
                    &ipv6->unicast[i].address.in6_addr,
                    &unicast_maddr);

            if (net_ipv6_addr_cmp(&maddr, &unicast_maddr)) {
                maddr_count++;
            }

            if (!net_ipv6_addr_cmp(&ipv6->unicast[i].address.in6_addr, addr)) {
                continue;
            }

            found = i;
        }

        if (found >= 0) {
            ifaddr = &ipv6->unicast[found];

            if (mcast_addr_count != NULL) {
                *mcast_addr_count = maddr_count;
            }
        }

        goto out;
    }

    if (IS_ENABLED(CONFIG_NET_IPV4) && (family == NET_AF_INET)) {
        struct net_if_ipv4* ipv4 =
                COND_CODE_1(CONFIG_NET_IPV4, (iface->config.ip.ipv4), (NULL));

        if (ipv4 == NULL) {
            goto out;
        }

        ARRAY_FOR_EACH(ipv4->unicast, i) {
            if (!ipv4->unicast[i].ipv4.is_used) {
                continue;
            }

            if (!net_ipv4_addr_cmp(&ipv4->unicast[i].ipv4.address.in_addr,
                                   addr)) {
                continue;
            }

            ifaddr = &ipv4->unicast[i].ipv4;

            goto out;
        }
    }

out :
    net_if_unlock(iface);

    return (ifaddr);
}

static void remove_ipv6_ifaddr(struct net_if* iface,
                               struct net_if_addr* ifaddr,
                               unsigned int maddr_count) {
    struct net_if_ipv6 const* ipv6;

    net_if_lock(iface);

    ipv6 = COND_CODE_1(CONFIG_NET_IPV6, (iface->config.ip.ipv6), (NULL));
    if (!ipv6) {
        goto out;
    }

    if (!ifaddr->is_infinite) {
        k_mutex_lock(&lock, K_FOREVER);

        #if defined(CONFIG_NET_NATIVE_IPV6)
        sys_slist_find_and_remove(&active_address_lifetime_timers,
                                  &ifaddr->lifetime.node);

        if (sys_slist_is_empty(&active_address_lifetime_timers)) {
            k_work_cancel_delayable(&address_lifetime_timer);
        }
        #endif

        k_mutex_unlock(&lock);
    }

    #if defined(CONFIG_NET_IPV6_DAD)
    if (!net_if_flag_is_set(iface, NET_IF_IPV6_NO_ND)) {
        k_mutex_lock(&lock, K_FOREVER);
        if (sys_slist_find_and_remove(&active_dad_timers,
                                      &ifaddr->dad_node)) {
            /* Addreess with active DAD timer would still have
             * stale entry in the neighbor cache.
             */
            net_ipv6_nbr_rm(iface, &ifaddr->address.in6_addr);
        }
        k_mutex_unlock(&lock);
    }
    #endif

    if (maddr_count == 1) {
        /* Remove the solicited-node multicast address only if no other
         * unicast address is also using it
         */
        struct net_in6_addr maddr;

        net_ipv6_addr_create_solicited_node(&ifaddr->address.in6_addr,
                                            &maddr);
        net_if_ipv6_maddr_rm(iface, &maddr);
    }

    /* Using the IPv6 address pointer here can give false
     * info if someone adds a new IP address into this position
     * in the address array. This is quite unlikely thou.
     */
    net_mgmt_event_notify_with_info(NET_EVENT_IPV6_ADDR_DEL,
                                    iface,
                                    &ifaddr->address.in6_addr,
                                    sizeof(struct net_in6_addr));

out :
    net_if_unlock(iface);
}

static void remove_ipv4_ifaddr(struct net_if* iface,
                               struct net_if_addr const* ifaddr) {
    struct net_if_ipv4 const* ipv4;

    net_if_lock(iface);

    ipv4 = COND_CODE_1(CONFIG_NET_IPV4, (iface->config.ip.ipv4), (NULL));
    if (!ipv4) {
        goto out;
    }

    #if defined(CONFIG_NET_IPV4_ACD)
    net_ipv4_acd_cancel(iface, ifaddr);
    #endif

    net_mgmt_event_notify_with_info(NET_EVENT_IPV4_ADDR_DEL,
                                    iface,
                                    &ifaddr->address.in_addr,
                                    sizeof(struct net_in_addr));
out :
    net_if_unlock(iface);
}

#if defined(CONFIG_NET_IF_LOG_LEVEL)
#define NET_LOG_LEVEL CONFIG_NET_IF_LOG_LEVEL
#else
#define NET_LOG_LEVEL 0
#endif

#if NET_LOG_LEVEL >= LOG_LEVEL_DBG
struct net_if_addr* net_if_addr_ref_debug(struct net_if* iface,
                                          sa_family_t family,
                                          void const* addr,
                                          char const* caller,
                                          int line)
#else
struct net_if_addr* net_if_addr_ref(struct net_if* iface,
                                    sa_family_t family,
                                    void const* addr)
#endif /* NET_LOG_LEVEL >= LOG_LEVEL_DBG */
{
    struct net_if_addr* ifaddr;
    atomic_val_t ref;

    #if NET_LOG_LEVEL >= LOG_LEVEL_DBG
    char addr_str[IS_ENABLED(CONFIG_NET_IPV6) ?
                  INET6_ADDRSTRLEN : INET_ADDRSTRLEN];

    __ASSERT(iface, "iface is NULL (%s():%d)", caller, line);
    #endif

    ifaddr = get_ifaddr(iface, family, addr, NULL);

    do {
        ref = ifaddr ? atomic_get(&ifaddr->atomic_ref) : 0;
        if (!ref) {
            #if NET_LOG_LEVEL >= LOG_LEVEL_DBG
            NET_ERR("iface %d addr %s (%s():%d)",
                    net_if_get_by_iface(iface),
                    net_addr_ntop(family,
                                  addr,
                                  addr_str, sizeof(addr_str)),
                                  caller, line);
            #endif
            return NULL;
        }
    } while (!atomic_cas(&ifaddr->atomic_ref, ref, ref + 1));

    #if NET_LOG_LEVEL >= LOG_LEVEL_DBG
    NET_DBG("[%d] ifaddr %s state %d ref %ld (%s():%d)",
            net_if_get_by_iface(iface),
            net_addr_ntop(ifaddr->address.family,
                          (void*)&ifaddr->address.in_addr,
                          addr_str, sizeof(addr_str)),
            ifaddr->addr_state,
            ref + 1,
            caller, line);
    #endif

    return ifaddr;
}

#if NET_LOG_LEVEL >= LOG_LEVEL_DBG
int net_if_addr_unref_debug(struct net_if* iface,
                            sa_family_t family,
                            void const* addr,
                            struct net_if_addr** ret_ifaddr,
                            char const* caller, int line)
#else
int net_if_addr_unref(struct net_if* iface,
                      sa_family_t family,
                      void const* addr,
                      struct net_if_addr** ret_ifaddr)
#endif /* NET_LOG_LEVEL >= LOG_LEVEL_DBG */
{
    struct net_if_addr* ifaddr;
    unsigned int        maddr_count = 0;
    atomic_val_t        ref;

#if NET_LOG_LEVEL >= LOG_LEVEL_DBG
    char addr_str[IS_ENABLED(CONFIG_NET_IPV6) ?
                  INET6_ADDRSTRLEN : INET_ADDRSTRLEN];

    __ASSERT(iface, "iface is NULL (%s():%d)", caller, line);
#endif

    ifaddr = get_ifaddr(iface, family, addr, &maddr_count);

    if (!ifaddr) {
#if NET_LOG_LEVEL >= LOG_LEVEL_DBG
        NET_ERR("iface %d addr %s (%s():%d)",
                net_if_get_by_iface(iface),
                net_addr_ntop(family,
                              addr,
                              addr_str, sizeof(addr_str)),
                caller, line);
#endif
        return -EINVAL;
    }

    do {
        ref = atomic_get(&ifaddr->atomic_ref);
        if (!ref) {
#if NET_LOG_LEVEL >= LOG_LEVEL_DBG
            NET_ERR("*** ERROR *** iface %d ifaddr %p "
                    "is freed already (%s():%d)",
                    net_if_get_by_iface(iface),
                    ifaddr,
                    caller, line);
#endif
            return -EINVAL;
        }

    } while (!atomic_cas(&ifaddr->atomic_ref, ref, ref - 1));

#if NET_LOG_LEVEL >= LOG_LEVEL_DBG
    NET_DBG("[%d] ifaddr %s state %d ref %ld (%s():%d)",
            net_if_get_by_iface(iface),
            net_addr_ntop(ifaddr->address.family,
                          (void*)&ifaddr->address.in_addr,
                          addr_str, sizeof(addr_str)),
            ifaddr->addr_state,
            ref - 1, caller, line);
#endif

    if (ref > 1) {
        if (ret_ifaddr) {
            *ret_ifaddr = ifaddr;
        }

        return ref - 1;
    }

    ifaddr->is_used = false;

    if (IS_ENABLED(CONFIG_NET_IPV6) && (family == NET_AF_INET6) && (addr != NULL)) {
        remove_ipv6_ifaddr(iface, ifaddr, maddr_count);
    }

    if (IS_ENABLED(CONFIG_NET_IPV4) && (family == NET_AF_INET) && (addr != NULL)) {
        remove_ipv4_ifaddr(iface, ifaddr);
    }

    return 0;
}

enum net_verdict net_if_recv_data(struct net_if* iface, struct net_pkt* pkt) {
    if (IS_ENABLED(CONFIG_NET_PROMISCUOUS_MODE) &&
        net_if_is_promisc(iface)) {
        struct net_pkt* new_pkt;

        new_pkt = net_pkt_clone(pkt, K_NO_WAIT);

        if (net_promisc_mode_input(new_pkt) == NET_DROP) {
            net_pkt_unref(new_pkt);
        }
    }

    return net_if_l2(iface)->recv(iface, pkt);
}

void net_if_register_link_cb(struct net_if_link_cb* link,
                             net_if_link_callback_t cb) {
    k_mutex_lock(&lock, K_FOREVER);

    sys_slist_find_and_remove(&link_callbacks, &link->node);
    sys_slist_prepend(&link_callbacks, &link->node);

    link->cb = cb;

    k_mutex_unlock(&lock);
}

void net_if_unregister_link_cb(struct net_if_link_cb* link) {
    k_mutex_lock(&lock, K_FOREVER);

    sys_slist_find_and_remove(&link_callbacks, &link->node);

    k_mutex_unlock(&lock);
}

void net_if_call_link_cb(struct net_if* iface, struct net_linkaddr* lladdr,
                         int status) {
    struct net_if_link_cb* link;
    struct net_if_link_cb* tmp;

    k_mutex_lock(&lock, K_FOREVER);

    SYS_SLIST_FOR_EACH_CONTAINER_SAFE_WITH_TYPE(&link_callbacks,
                                                struct net_if_link_cb,
                                                link, tmp, node) {
        link->cb(iface, lladdr, status);
    }

    k_mutex_unlock(&lock);
}

static bool need_calc_checksum(struct net_if* iface, enum ethernet_hw_caps caps,
                               enum net_if_checksum_type chksum_type) {
    #if defined(CONFIG_NET_L2_ETHERNET)
    struct ethernet_config config;
    enum ethernet_config_type config_type;

    if (net_if_l2(iface) != &NET_L2_GET_NAME(ETHERNET)) {
        /* For VLANs, figure out the main Ethernet interface and
         * get the offloading capabilities from it.
         */
        if (IS_ENABLED(CONFIG_NET_VLAN) && net_eth_is_vlan_interface(iface)) {
            iface = net_eth_get_vlan_main(iface);
            if (iface == NULL) {
                return (true);
            }

            NET_ASSERT(net_if_l2(iface) == &NET_L2_GET_NAME(ETHERNET));
        }
        else {
            return (true);
        }
    }

    if (!(net_eth_get_hw_capabilities(iface) & caps)) {
        return (true);                      /* No checksum offload*/
    }

    if (caps == ETHERNET_HW_RX_CHKSUM_OFFLOAD) {
        config_type = ETHERNET_CONFIG_TYPE_RX_CHECKSUM_SUPPORT;
    }
    else {
        config_type = ETHERNET_CONFIG_TYPE_TX_CHECKSUM_SUPPORT;
    }

    if (net_eth_get_hw_config(iface, config_type, &config) != 0) {
        return (false);                     /* No extra info, assume all offloaded. */
    }

    /* bitmaps are encoded such that this works */
    return !((config.chksum_support & chksum_type) == chksum_type);
    #else
    ARG_UNUSED(iface);
    ARG_UNUSED(caps);

    return (true);
    #endif
}

bool net_if_need_calc_tx_checksum(struct net_if* iface, enum net_if_checksum_type chksum_type) {
    return need_calc_checksum(iface, ETHERNET_HW_TX_CHKSUM_OFFLOAD, chksum_type);
}

bool net_if_need_calc_rx_checksum(struct net_if* iface, enum net_if_checksum_type chksum_type) {
    return need_calc_checksum(iface, ETHERNET_HW_RX_CHKSUM_OFFLOAD, chksum_type);
}

int net_if_get_by_iface(struct net_if* iface) {
    if (!((iface >= _net_if_list_start) &&
          (iface <  _net_if_list_end  ))) {
        return (-1);
    }

    return ((iface - _net_if_list_start) + 1);
}

void net_if_foreach(net_if_cb_t cb, void* user_data) {
    STRUCT_SECTION_FOREACH(net_if, iface) {
        cb(iface, user_data);
    }
}

bool net_if_is_offloaded(struct net_if* iface) {
    return (IS_ENABLED(CONFIG_NET_OFFLOAD) &&
            net_if_is_ip_offloaded(iface)) ||
           (IS_ENABLED(CONFIG_NET_SOCKETS_OFFLOAD) &&
            net_if_is_socket_offloaded(iface));
}

static void rejoin_multicast_groups(struct net_if* iface) {
#if defined(CONFIG_NET_NATIVE_IPV6)
    rejoin_ipv6_mcast_groups(iface);
    if (l2_flags_get(iface) & NET_L2_MULTICAST) {
        join_mcast_allnodes(iface);
    }
#endif
#if defined(CONFIG_NET_NATIVE_IPV4)
    rejoin_ipv4_mcast_groups(iface);
#endif
#if !defined(CONFIG_NET_NATIVE_IPV6) && !defined(CONFIG_NET_NATIVE_IPV4)
    ARG_UNUSED(iface);
#endif
}

static void notify_iface_up(struct net_if* iface) {
    /* In many places it's assumed that link address was set with
     * net_if_set_link_addr(). Better check that now.
     */
    if (IS_ENABLED(CONFIG_NET_L2_CANBUS_RAW) &&
        IS_ENABLED(CONFIG_NET_SOCKETS_CAN) &&
        (net_if_l2(iface) == &NET_L2_GET_NAME(CANBUS_RAW))) {
        /* CAN does not require link address. */
    }
    else {
        if (!net_if_is_offloaded(iface)) {
            NET_ASSERT(net_if_get_link_addr(iface)->addr != NULL);
        }
    }

    net_if_flag_set(iface, NET_IF_RUNNING);
    net_mgmt_event_notify(NET_EVENT_IF_UP, iface);
    net_virtual_enable(iface);

    /* If the interface is only having point-to-point traffic then we do
     * not need to run DAD etc for it.
     */
    if (!net_if_is_offloaded(iface) &&
        !(l2_flags_get(iface) & NET_L2_POINT_TO_POINT)) {
        /* Make sure that we update the IPv6 addresses and join the
         * multicast groups.
         */
        rejoin_multicast_groups(iface);
        iface_ipv6_start(iface);
        iface_ipv4_start(iface);
        net_ipv4_autoconf_start(iface);
    }
}

static void notify_iface_down(struct net_if* iface) {
    net_if_flag_clear(iface, NET_IF_RUNNING);
    net_mgmt_event_notify(NET_EVENT_IF_DOWN, iface);
    net_virtual_disable(iface);

    if (!net_if_is_offloaded(iface) &&
        !(l2_flags_get(iface) & NET_L2_POINT_TO_POINT)) {
        iface_ipv6_stop(iface);
        clear_joined_ipv6_mcast_groups(iface);
        clear_joined_ipv4_mcast_groups(iface);
        net_ipv4_autoconf_reset(iface);
    }
}

char const* net_if_oper_state2str(enum net_if_oper_state state) {
    switch (state) {
        case NET_IF_OPER_UNKNOWN :
            return "UNKNOWN";

        case NET_IF_OPER_NOTPRESENT :
            return "NOTPRESENT";

        case NET_IF_OPER_DOWN :
            return "DOWN";

        case NET_IF_OPER_LOWERLAYERDOWN :
            return "LOWERLAYERDOWN";

        case NET_IF_OPER_TESTING :
            return "TESTING";

        case NET_IF_OPER_DORMANT :
            return "DORMANT";

        case NET_IF_OPER_UP :
            return "UP";

        default :
            break;
    }

    return "<invalid>";
}

static void update_operational_state(struct net_if* iface) {
    enum net_if_oper_state prev_state = iface->if_dev->oper_state;
    enum net_if_oper_state new_state  = NET_IF_OPER_UNKNOWN;

    if (!net_if_is_admin_up(iface)) {
        new_state = NET_IF_OPER_DOWN;
        goto exit;
    }

    if (!device_is_ready(net_if_get_device(iface))) {
        new_state = NET_IF_OPER_LOWERLAYERDOWN;
        goto exit;
    }

    if (!net_if_is_carrier_ok(iface)) {
        #if defined(CONFIG_NET_L2_VIRTUAL)
        if (net_if_l2(iface) == &NET_L2_GET_NAME(VIRTUAL)) {
            new_state = NET_IF_OPER_LOWERLAYERDOWN;
        }
        else
        #endif /* CONFIG_NET_L2_VIRTUAL */
        {
            new_state = NET_IF_OPER_DOWN;
        }

        goto exit;
    }

    if (net_if_is_dormant(iface)) {
        new_state = NET_IF_OPER_DORMANT;
        goto exit;
    }

    new_state = NET_IF_OPER_UP;

exit :
    if (net_if_oper_state_set(iface, new_state) != new_state) {
        NET_ERR("Failed to update oper state to %d", new_state);
        return;
    }

    NET_DBG("iface %d (%p), oper state %s admin %s carrier %s dormant %s",
            net_if_get_by_iface(iface), iface,
            net_if_oper_state2str(net_if_oper_state(iface)),
            net_if_is_admin_up(iface) ? "UP" : "DOWN",
            net_if_is_carrier_ok(iface) ? "ON" : "OFF",
            net_if_is_dormant(iface) ? "ON" : "OFF");

    if (net_if_oper_state(iface) == NET_IF_OPER_UP) {
        if (prev_state != NET_IF_OPER_UP) {
            notify_iface_up(iface);
        }
    }
    else {
        if (prev_state == NET_IF_OPER_UP) {
            notify_iface_down(iface);
        }
    }
}

static void init_igmp(struct net_if* iface) {
    #if defined(CONFIG_NET_IPV4_IGMP)
    /* Ensure IPv4 is enabled for this interface. */
    if (net_if_config_ipv4_get(iface, NULL)) {
        return;
    }

    net_ipv4_igmp_init(iface);
    #else
    ARG_UNUSED(iface);
    return;
    #endif
}

int net_if_up(struct net_if* iface) {
    struct net_l2 const* l2;
    int status = 0;

    NET_DBG("iface %d (%p)", net_if_get_by_iface(iface), iface);

    net_if_lock(iface);

    if (net_if_flag_is_set(iface, NET_IF_UP)) {
        status = -EALREADY;
        goto out;
    }

    /* If the L2 does not support enable just set the flag */
    l2 = net_if_l2(iface);
    if ((l2 == NULL) || (l2->enable == NULL)) {
        goto done;
    }
    else {
        /* If the L2 does not implement enable(), then the network
         * device driver cannot implement start(), in which case
         * we can do simple check here and not try to bring interface
         * up as the device is not ready.
         *
         * If the network device driver does implement start(), then
         * it could bring the interface up when the enable() is called
         * few lines below.
         */
        const struct device* dev;

        dev = net_if_get_device(iface);
        NET_ASSERT(dev);

        /* If the device is not ready it is pointless trying to take it up. */
        if (!device_is_ready(dev)) {
            NET_DBG("Device %s (%p) is not ready", dev->name, dev);
            status = -ENXIO;
            goto out;
        }
    }

    /* Notify L2 to enable the interface. Note that the interface is still down
     * at this point from network interface point of view i.e., the NET_IF_UP
     * flag has not been set yet.
     */
    status = l2->enable(iface, true);
    if (status < 0) {
        NET_DBG("Cannot take interface %d up (%d)",
                net_if_get_by_iface(iface), status);
        goto out;
    }

    init_igmp(iface);

done :
    net_if_flag_set(iface, NET_IF_UP);
    net_mgmt_event_notify(NET_EVENT_IF_ADMIN_UP, iface);
    update_operational_state(iface);

out :
    net_if_unlock(iface);

    return (status);
}

int net_if_down(struct net_if* iface) {
    struct net_l2 const* l2;
    int status = 0;

<<<<<<< HEAD
    NET_DBG("iface %p", iface);
=======
	NET_DBG("iface %d", net_if_get_by_iface(iface));
>>>>>>> c9f149cf

    net_if_lock(iface);

    if (!net_if_flag_is_set(iface, NET_IF_UP)) {
        status = -EALREADY;
        goto out;
    }

    leave_mcast_all(iface);
    leave_ipv4_mcast_all(iface);

    /* If the L2 does not support enable just clear the flag */
    l2 = net_if_l2(iface);
    if ((l2 == NULL) || (l2->enable == NULL)) {
        goto done;
    }

    /* Notify L2 to disable the interface */
    status = l2->enable(iface, false);
    if (status < 0) {
        goto out;
    }

done :
    net_if_flag_clear(iface, NET_IF_UP);
    net_mgmt_event_notify(NET_EVENT_IF_ADMIN_DOWN, iface);
    update_operational_state(iface);

out :
    net_if_unlock(iface);

    return (status);
}

void net_if_carrier_on(struct net_if* iface) {
    if (iface == NULL) {
        return;
    }

    net_if_lock(iface);

    if (!net_if_flag_test_and_set(iface, NET_IF_LOWER_UP)) {
        update_operational_state(iface);
    }

    net_if_unlock(iface);
}

void net_if_carrier_off(struct net_if* iface) {
    if (iface == NULL) {
        return;
    }

    net_if_lock(iface);

    if (net_if_flag_test_and_clear(iface, NET_IF_LOWER_UP)) {
        update_operational_state(iface);
    }

    net_if_unlock(iface);
}

void net_if_dormant_on(struct net_if* iface) {
    if (iface == NULL) {
        return;
    }

    net_if_lock(iface);

    if (!net_if_flag_test_and_set(iface, NET_IF_DORMANT)) {
        update_operational_state(iface);
    }

    net_if_unlock(iface);
}

void net_if_dormant_off(struct net_if* iface) {
    if (iface == NULL) {
        return;
    }

    net_if_lock(iface);

    if (net_if_flag_test_and_clear(iface, NET_IF_DORMANT)) {
        update_operational_state(iface);
    }

    net_if_unlock(iface);
}

#if defined(CONFIG_NET_PROMISCUOUS_MODE)
static int promisc_mode_set(struct net_if* iface, bool enable) {
    enum net_l2_flags l2_flags;

    if (iface == NULL) {
        return (-EINVAL);
    }

    l2_flags = l2_flags_get(iface);
    if (!(l2_flags & NET_L2_PROMISC_MODE)) {
        return (-ENOTSUP);
    }

    #if defined(CONFIG_NET_L2_ETHERNET)
    if (net_if_l2(iface) == &NET_L2_GET_NAME(ETHERNET)) {
        int ret = net_eth_promisc_mode(iface, enable);

        if (ret < 0) {
            return (ret);
        }
    }
    #else
    ARG_UNUSED(enable);

    return (-ENOTSUP);
    #endif

    return (0);
}

int net_if_set_promisc(struct net_if* iface) {
    int ret;

    net_if_lock(iface);

    ret = promisc_mode_set(iface, true);
    if ((ret < 0) && (ret != -EALREADY)) {
        goto out;
    }

    ret = net_if_flag_test_and_set(iface, NET_IF_PROMISC);
    if (ret) {
        ret = -EALREADY;
        goto out;
    }

out :
    net_if_unlock(iface);

    return (ret);
}

void net_if_unset_promisc(struct net_if* iface) {
    int ret;

    net_if_lock(iface);

    ret = promisc_mode_set(iface, false);
    if (ret < 0) {
        goto out;
    }

    net_if_flag_clear(iface, NET_IF_PROMISC);

out :
    net_if_unlock(iface);
}

bool net_if_is_promisc(struct net_if* iface) {
    if (iface == NULL) {
        return (false);
    }

    return net_if_flag_is_set(iface, NET_IF_PROMISC);
}
#endif /* CONFIG_NET_PROMISCUOUS_MODE */

#ifdef CONFIG_NET_POWER_MANAGEMENT

int net_if_suspend(struct net_if* iface) {
    int ret = 0;

    net_if_lock(iface);

    if (net_if_are_pending_tx_packets(iface)) {
        ret = -EBUSY;
        goto out;
    }

    if (net_if_flag_test_and_set(iface, NET_IF_SUSPENDED)) {
        ret = -EALREADY;
        goto out;
    }

    net_stats_add_suspend_start_time(iface, k_cycle_get_32());

out :
    net_if_unlock(iface);

    return (ret);
}

int net_if_resume(struct net_if* iface) {
    int ret = 0;

    net_if_lock(iface);

    if (!net_if_flag_is_set(iface, NET_IF_SUSPENDED)) {
        ret = -EALREADY;
        goto out;
    }

    net_if_flag_clear(iface, NET_IF_SUSPENDED);

    net_stats_add_suspend_end_time(iface, k_cycle_get_32());

out :
    net_if_unlock(iface);

    return (ret);
}

bool net_if_is_suspended(struct net_if* iface) {
    return net_if_flag_is_set(iface, NET_IF_SUSPENDED);
}

#endif /* CONFIG_NET_POWER_MANAGEMENT */

#if defined(CONFIG_NET_PKT_TIMESTAMP_THREAD)
static void net_tx_ts_thread(void* p1, void* p2, void* p3) {
    ARG_UNUSED(p1);
    ARG_UNUSED(p2);
    ARG_UNUSED(p3);

    struct net_pkt* pkt;

    NET_DBG("Starting TX timestamp callback thread");

    while (1) {
        pkt = k_fifo_get(&tx_ts_queue, K_FOREVER);
        if (pkt) {
            net_if_call_timestamp_cb(pkt);
        }
        net_pkt_unref(pkt);
    }
}

void net_if_register_timestamp_cb(struct net_if_timestamp_cb* handle,
                                  struct net_pkt* pkt,
                                  struct net_if* iface,
                                  net_if_timestamp_callback_t cb) {
    k_mutex_lock(&lock, K_FOREVER);

    sys_slist_find_and_remove(&timestamp_callbacks, &handle->node);
    sys_slist_prepend(&timestamp_callbacks, &handle->node);

    handle->iface = iface;
    handle->cb    = cb;
    handle->pkt   = pkt;

    k_mutex_unlock(&lock);
}

void net_if_unregister_timestamp_cb(struct net_if_timestamp_cb* handle) {
    k_mutex_lock(&lock, K_FOREVER);

    sys_slist_find_and_remove(&timestamp_callbacks, &handle->node);

    k_mutex_unlock(&lock);
}

void net_if_call_timestamp_cb(struct net_pkt* pkt) {
    sys_snode_t* sn;
    sys_snode_t* sns;

    k_mutex_lock(&lock, K_FOREVER);

    SYS_SLIST_FOR_EACH_NODE_SAFE(&timestamp_callbacks, sn, sns) {
        struct net_if_timestamp_cb* handle =
                CONTAINER_OF(sn, struct net_if_timestamp_cb, node);

        if (((handle->iface == NULL) ||
            (handle->iface == net_pkt_iface(pkt))) &&
            (handle->pkt == NULL || handle->pkt == pkt)) {
            handle->cb(pkt);
        }
    }

    k_mutex_unlock(&lock);
}

void net_if_add_tx_timestamp(struct net_pkt* pkt) {
    k_fifo_put(&tx_ts_queue, pkt);
    net_pkt_ref(pkt);
}
#endif /* CONFIG_NET_PKT_TIMESTAMP_THREAD */

bool net_if_is_wifi(struct net_if* iface) {
    if (net_if_is_offloaded(iface)) {
        return net_off_is_wifi_offloaded(iface);
    }

    if (IS_ENABLED(CONFIG_NET_L2_ETHERNET)) {
        return net_if_l2(iface) == &NET_L2_GET_NAME(ETHERNET) &&
               net_eth_type_is_wifi(iface);
    }

    return (false);
}

struct net_if* net_if_get_first_wifi(void) {
    STRUCT_SECTION_FOREACH(net_if, iface) {
        if (net_if_is_wifi(iface)) {
            return (iface);
        }
    }

    return (NULL);
}

struct net_if* net_if_get_wifi_sta(void) {
    STRUCT_SECTION_FOREACH(net_if, iface) {
        if (net_if_is_wifi(iface)
            #ifdef CONFIG_WIFI_NM
            && wifi_nm_iface_is_sta(iface)
            #endif
        ) {
            return (iface);
        }
    }

    /* If no STA interface is found, return the first WiFi interface */
    return net_if_get_first_wifi();
}

struct net_if* net_if_get_wifi_sap(void) {
    STRUCT_SECTION_FOREACH(net_if, iface) {
        if (net_if_is_wifi(iface)
            #ifdef CONFIG_WIFI_NM
            && wifi_nm_iface_is_sap(iface)
            #endif
            ) {
            return (iface);
        }
    }

    /* If no STA interface is found, return the first WiFi interface */
    return net_if_get_first_wifi();
}

int net_if_get_name(struct net_if* iface, char* buf, int len) {
    #if defined(CONFIG_NET_INTERFACE_NAME)
    int name_len;

    if ((iface == NULL) || (buf == NULL) || (len <= 0)) {
        return (-EINVAL);
    }

    name_len = strlen(net_if_get_config(iface)->name);
    if (name_len >= len) {
        return (-ERANGE);
    }

    /* Copy string and null terminator */
    memcpy(buf, net_if_get_config(iface)->name, name_len + 1);

    return (name_len);
    #else
    return (-ENOTSUP);
    #endif
}

int net_if_set_name(struct net_if* iface, char const* buf) {
    #if defined(CONFIG_NET_INTERFACE_NAME)
    int name_len;

    if ((iface == NULL) || (buf == NULL)) {
        return (-EINVAL);
    }

    name_len = strlen(buf);
    if (name_len >= sizeof(iface->config.name)) {
        return (-ENAMETOOLONG);
    }

    STRUCT_SECTION_FOREACH(net_if, iface_check) {
        if (iface_check == iface) {
            continue;
        }

        if (memcmp(net_if_get_config(iface_check)->name,
                   buf,
                   name_len + 1) == 0) {
            return (-EALREADY);
        }
    }

    /* Copy string and null terminator */
    (void) memcpy(net_if_get_config(iface)->name, buf, name_len + 1);

    return (0);
    #else
    return (-ENOTSUP);
    #endif
}

int net_if_get_by_name(char const* name) {
    #if defined(CONFIG_NET_INTERFACE_NAME)
    if (name == NULL) {
        return (-EINVAL);
    }

    STRUCT_SECTION_FOREACH(net_if, iface) {
        if (strncmp(net_if_get_config(iface)->name, name, strlen(name)) == 0) {
            return net_if_get_by_iface(iface);
        }
    }

    return (-ENOENT);
    #else
    return (-ENOTSUP);
    #endif
}

#if defined(CONFIG_NET_INTERFACE_NAME)
static void set_default_name(struct net_if* iface) {
    char name[CONFIG_NET_INTERFACE_NAME_LEN + 1];
    int  ret;

    if (net_if_is_wifi(iface)) {
        static int wlan_count;

        snprintk(name, sizeof(name), "wlan%d", wlan_count++);
    }
    else if (IS_ENABLED(CONFIG_NET_L2_ETHERNET) &&
             (net_if_l2(iface) == &NET_L2_GET_NAME(ETHERNET))) {
        static int eth_count;

        snprintk(name, sizeof(name), "eth%d", eth_count++);
    }
    else if (IS_ENABLED(CONFIG_NET_L2_IEEE802154) &&
             (net_if_l2(iface) == &NET_L2_GET_NAME(IEEE802154))) {
        static int ieee_count;

        snprintk(name, sizeof(name), "ieee%d", ieee_count++);
    }
    else if (IS_ENABLED(CONFIG_NET_L2_DUMMY) &&
             (net_if_l2(iface) == &NET_L2_GET_NAME(DUMMY))) {
        static int dummy_count;

        snprintk(name, sizeof(name), "dummy%d", dummy_count++);
    }
    else if (IS_ENABLED(CONFIG_NET_L2_CANBUS_RAW) &&
             (net_if_l2(iface) == &NET_L2_GET_NAME(CANBUS_RAW))) {
        static int can_count;

        snprintk(name, sizeof(name), "can%d", can_count++);
    }
    else if (IS_ENABLED(CONFIG_NET_L2_PPP) &&
             (net_if_l2(iface) == &NET_L2_GET_NAME(PPP))) {
        static int ppp_count;

        snprintk(name, sizeof(name), "ppp%d", ppp_count++);
    }
    else if (IS_ENABLED(CONFIG_NET_L2_OPENTHREAD) &&
             (net_if_l2(iface) == &NET_L2_GET_NAME(OPENTHREAD))) {
        static int thread_count;

        snprintk(name, sizeof(name), "thread%d", thread_count++);
    }
    else {
        static int net_count;

        snprintk(name, sizeof(name), "net%d", net_count++);
    }

    ret = net_if_set_name(iface, name);
    if (ret < 0) {
        NET_WARN("Cannot set default name for interface %d (%p) (%d)",
                 net_if_get_by_iface(iface), iface, ret);
    }
}
#endif /* CONFIG_NET_INTERFACE_NAME */

void net_if_init(void) {
    int if_count = 0;

    NET_DBG("");

    k_mutex_lock(&lock, K_FOREVER);

    net_tc_tx_init();

    STRUCT_SECTION_FOREACH(net_if, iface) {
        #if defined(CONFIG_NET_INTERFACE_NAME)
        memset(net_if_get_config(iface)->name, 0,
               sizeof(iface->config.name));
        #endif

        init_iface(iface);

        #if defined(CONFIG_NET_INTERFACE_NAME)
        /* If the driver did not set the name, then set
         * a default name for the network interface.
         */
        if (net_if_get_config(iface)->name[0] == '\0') {
            set_default_name(iface);
        }
        #endif

        net_stats_prometheus_init(iface);

        if_count++;
    }

    if (if_count == 0) {
        NET_ERR("There is no network interface to work with!");
        goto out;
    }

    #if defined(CONFIG_ASSERT)
    /* Do extra check that verifies that interface count is properly
     * done.
     */
    int count_if;

    NET_IFACE_COUNT(&count_if);
    NET_ASSERT(count_if == if_count);
    #endif

    iface_ipv6_init(if_count);
    iface_ipv4_init(if_count);
    iface_router_init();

    #if defined(CONFIG_NET_PKT_TIMESTAMP_THREAD)
    k_thread_create(&tx_thread_ts, tx_ts_stack,
                    K_KERNEL_STACK_SIZEOF(tx_ts_stack),
                    net_tx_ts_thread,
                    NULL, NULL, NULL, K_PRIO_COOP(1), 0, K_NO_WAIT);
    k_thread_name_set(&tx_thread_ts, "tx_tstamp");
    #endif /* CONFIG_NET_PKT_TIMESTAMP_THREAD */

out :
    k_mutex_unlock(&lock);
}

void net_if_post_init(void) {
    bool is_set;

    NET_DBG("");

    /* After TX is running, attempt to bring the interface up */
    STRUCT_SECTION_FOREACH(net_if, iface) {
        is_set = net_if_flag_is_set(iface, NET_IF_NO_AUTO_START);
        if (is_set == false) {
            net_if_up(iface);
        }
    }
}<|MERGE_RESOLUTION|>--- conflicted
+++ resolved
@@ -266,6 +266,11 @@
             uint32_t end_tick    = k_cycle_get_32();
             uint32_t create_time = net_pkt_create_time(pkt);
 
+            if (status < 0) {
+                NET_WARN("iface %d pkt %p send failure status %d",
+                         net_if_get_by_iface(iface), pkt, status);
+            }
+
             net_pkt_set_tx_stats_tick(pkt, end_tick);
 
             net_stats_update_tc_tx_time(iface,
@@ -297,7 +302,7 @@
     }
     else {
         /* Drop packet if interface is not up */
-        NET_WARN("iface %p is down", iface);
+        NET_WARN("iface %d is down", net_if_get_by_iface(iface));
         status = -ENETDOWN;
     }
 
@@ -413,127 +418,8 @@
     #endif
 }
 
-<<<<<<< HEAD
 static inline void init_iface(struct net_if* iface) {
     const struct net_if_api* api = net_if_get_device(iface)->api;
-=======
-static bool net_if_tx(struct net_if *iface, struct net_pkt *pkt)
-{
-	struct net_linkaddr ll_dst = { 0 };
-	struct net_context *context;
-	uint32_t create_time;
-	int status;
-
-	/* We collect send statistics for each socket priority if enabled */
-	uint8_t pkt_priority;
-
-	if (!pkt) {
-		return false;
-	}
-
-	create_time = net_pkt_create_time(pkt);
-
-	debug_check_packet(pkt);
-
-	/* If there're any link callbacks, with such a callback receiving
-	 * a destination address, copy that address out of packet, just in
-	 * case packet is freed before callback is called.
-	 */
-	if (!sys_slist_is_empty(&link_callbacks)) {
-		if (net_linkaddr_set(&ll_dst,
-				     net_pkt_lladdr_dst(pkt)->addr,
-				     net_pkt_lladdr_dst(pkt)->len) < 0) {
-			return false;
-		}
-	}
-
-	context = net_pkt_context(pkt);
-
-	if (net_if_flag_is_set(iface, NET_IF_LOWER_UP)) {
-		if (IS_ENABLED(CONFIG_NET_PKT_TXTIME_STATS) ||
-		    IS_ENABLED(CONFIG_TRACING_NET_CORE)) {
-			pkt_priority = net_pkt_priority(pkt);
-
-			if (IS_ENABLED(CONFIG_NET_PKT_TXTIME_STATS_DETAIL)) {
-				/* Make sure the statistics information is not
-				 * lost by keeping the net_pkt over L2 send.
-				 */
-				net_pkt_ref(pkt);
-			}
-		}
-
-		net_if_tx_lock(iface);
-		status = net_if_l2(iface)->send(iface, pkt);
-		net_if_tx_unlock(iface);
-		if (status < 0) {
-			NET_WARN("iface %d pkt %p send failure status %d",
-				 net_if_get_by_iface(iface), pkt, status);
-		}
-
-		if (IS_ENABLED(CONFIG_NET_PKT_TXTIME_STATS) ||
-		    IS_ENABLED(CONFIG_TRACING_NET_CORE)) {
-			uint32_t end_tick = k_cycle_get_32();
-
-			net_pkt_set_tx_stats_tick(pkt, end_tick);
-
-			net_stats_update_tc_tx_time(iface,
-						    pkt_priority,
-						    create_time,
-						    end_tick);
-
-			SYS_PORT_TRACING_FUNC(net, tx_time, pkt, end_tick);
-
-			if (IS_ENABLED(CONFIG_NET_PKT_TXTIME_STATS_DETAIL)) {
-				update_txtime_stats_detail(
-					pkt,
-					create_time,
-					end_tick);
-
-				net_stats_update_tc_tx_time_detail(
-					iface, pkt_priority,
-					net_pkt_stats_tick(pkt));
-
-				/* For TCP connections, we might keep the pkt
-				 * longer so that we can resend it if needed.
-				 * Because of that we need to clear the
-				 * statistics here.
-				 */
-				net_pkt_stats_tick_reset(pkt);
-
-				net_pkt_unref(pkt);
-			}
-		}
-
-	} else {
-		/* Drop packet if interface is not up */
-		NET_WARN("iface %d is down", net_if_get_by_iface(iface));
-		status = -ENETDOWN;
-	}
-
-	if (status < 0) {
-		net_pkt_unref(pkt);
-	} else {
-		net_stats_update_bytes_sent(iface, status);
-	}
-
-	if (context) {
-		NET_DBG("Calling context send cb %p status %d",
-			context, status);
-
-		net_context_send_cb(context, status);
-	}
-
-	if (ll_dst.len > 0) {
-		net_if_call_link_cb(iface, &ll_dst, status);
-	}
-
-	return true;
-}
-
-void net_process_tx_packet(struct net_pkt *pkt)
-{
-	struct net_if *iface;
->>>>>>> c9f149cf
 
     if (!api || !api->init) {
         NET_ERR("Iface %p driver API init NULL", iface);
@@ -553,7 +439,7 @@
 
     net_virtual_init(iface);
 
-    NET_DBG("On iface %p", iface);
+    NET_DBG("On iface %d", net_if_get_by_iface(iface));
 
     #ifdef CONFIG_USERSPACE
     k_object_init(iface);
@@ -579,7 +465,7 @@
     if (!net_if_flag_is_set(iface, NET_IF_LOWER_UP) ||
         net_if_flag_is_set(iface, NET_IF_SUSPENDED)) {
         /* Drop packet if interface is not up */
-        NET_WARN("iface %p is down", iface);
+        NET_WARN("iface %d is down", net_if_get_by_iface(iface));
         verdict = NET_DROP;
         status  = -ENETDOWN;
         goto done;
@@ -592,7 +478,7 @@
         l2 = net_if_l2(iface);
         if (l2 == NULL) {
             /* Offloaded ifaces may choose not to use an L2 at all. */
-            NET_WARN("no l2 for iface %p, discard pkt", iface);
+            NET_WARN("no l2 for iface %d, discard pkt", net_if_get_by_iface(iface));
             verdict = NET_DROP;
             goto done;
         }
@@ -600,7 +486,8 @@
             /* Or, their chosen L2 (for example, OFFLOADED_NETDEV_L2)
              * might simply not implement send.
              */
-            NET_WARN("l2 for iface %p cannot send, discard pkt", iface);
+            NET_WARN("l2 for iface %d cannot send, discard pkt",
+                     net_if_get_by_iface(iface));
             verdict = NET_DROP;
             goto done;
         }
@@ -688,19 +575,8 @@
 
     net_if_unlock(iface);
 
-<<<<<<< HEAD
     return (ret);
 }
-=======
-	NET_DBG("On iface %d", net_if_get_by_iface(iface));
-
-#ifdef CONFIG_USERSPACE
-	k_object_init(iface);
-#endif
-
-	k_mutex_init(&iface->lock);
-	k_mutex_init(&iface->tx_lock);
->>>>>>> c9f149cf
 
 struct net_if* net_if_get_by_link_addr(struct net_linkaddr* ll_addr) {
     STRUCT_SECTION_FOREACH(net_if, iface) {
@@ -716,75 +592,12 @@
     return (NULL);
 }
 
-<<<<<<< HEAD
 struct net_if* net_if_lookup_by_dev(const struct device* dev) {
     STRUCT_SECTION_FOREACH(net_if, iface) {
         if (net_if_get_device(iface) == dev) {
             return (iface);
         }
     }
-=======
-#if defined(CONFIG_NET_NATIVE)
-enum net_verdict net_if_try_send_data(struct net_if *iface, struct net_pkt *pkt,
-				      k_timeout_t timeout)
-{
-	const struct net_l2 *l2;
-	struct net_context *context = net_pkt_context(pkt);
-	struct net_linkaddr *dst = net_pkt_lladdr_dst(pkt);
-	enum net_verdict verdict = NET_OK;
-	int status = -EIO;
-
-	if (!net_if_flag_is_set(iface, NET_IF_LOWER_UP) ||
-	    net_if_flag_is_set(iface, NET_IF_SUSPENDED)) {
-		/* Drop packet if interface is not up */
-		NET_WARN("iface %d is down", net_if_get_by_iface(iface));
-		verdict = NET_DROP;
-		status = -ENETDOWN;
-		goto done;
-	}
-
-	/* The check for CONFIG_NET_*_OFFLOAD here is an optimization;
-	 * This is currently the only way for net_if_l2 to be NULL or missing send().
-	 */
-	if (IS_ENABLED(CONFIG_NET_OFFLOAD) || IS_ENABLED(CONFIG_NET_SOCKETS_OFFLOAD)) {
-		l2 = net_if_l2(iface);
-		if (l2 == NULL) {
-			/* Offloaded ifaces may choose not to use an L2 at all. */
-			NET_WARN("no l2 for iface %d, discard pkt", net_if_get_by_iface(iface));
-			verdict = NET_DROP;
-			goto done;
-		} else if (l2->send == NULL) {
-			/* Or, their chosen L2 (for example, OFFLOADED_NETDEV_L2)
-			 * might simply not implement send.
-			 */
-			NET_WARN("l2 for iface %d cannot send, discard pkt",
-				 net_if_get_by_iface(iface));
-			verdict = NET_DROP;
-			goto done;
-		}
-	}
-
-	/* If the ll address is not set at all, then we must set
-	 * it here.
-	 * Workaround Linux bug, see:
-	 * https://github.com/zephyrproject-rtos/zephyr/issues/3111
-	 */
-	if (!net_if_flag_is_set(iface, NET_IF_POINTOPOINT) &&
-	    net_pkt_lladdr_src(pkt)->len == 0) {
-		(void)net_linkaddr_set(net_pkt_lladdr_src(pkt),
-				       net_pkt_lladdr_if(pkt)->addr,
-				       net_pkt_lladdr_if(pkt)->len);
-	}
-
-#if defined(CONFIG_NET_LOOPBACK)
-	/* If the packet is destined back to us, then there is no need to do
-	 * additional checks, so let the packet through.
-	 */
-	if (net_if_l2(iface) == &NET_L2_GET_NAME(DUMMY)) {
-		goto done;
-	}
-#endif
->>>>>>> c9f149cf
 
     return (NULL);
 }
@@ -1521,7 +1334,7 @@
 
     net_if_lock(iface);
 
-    NET_DBG("Starting DAD for iface %p", iface);
+    NET_DBG("Starting DAD for iface %d", net_if_get_by_iface(iface));
 
     ret = net_if_config_ipv6_get(iface, &ipv6);
     if (ret < 0) {
@@ -1702,195 +1515,8 @@
     SYS_SLIST_FOR_EACH_CONTAINER(&expired_list, ipv6, rs_node) {
         struct net_if* iface = NULL;
 
-<<<<<<< HEAD
         /* Did not receive RA yet. */
         ipv6->rs_count++;
-=======
-void net_if_ipv6_start_dad(struct net_if *iface,
-			   struct net_if_addr *ifaddr)
-{
-	ifaddr->addr_state = NET_ADDR_TENTATIVE;
-
-	if (net_if_is_up(iface)) {
-		NET_DBG("Interface %p ll addr %s tentative IPv6 addr %s",
-			iface,
-			net_sprint_ll_addr(
-					   net_if_get_link_addr(iface)->addr,
-					   net_if_get_link_addr(iface)->len),
-			net_sprint_ipv6_addr(&ifaddr->address.in6_addr));
-
-		ifaddr->dad_count = 1U;
-
-		if (net_ipv6_start_dad(iface, ifaddr) != 0) {
-			NET_ERR("Interface %p failed to send DAD query for %s",
-				iface,
-				net_sprint_ipv6_addr(&ifaddr->address.in6_addr));
-		}
-
-		ifaddr->dad_start = k_uptime_get_32();
-		ifaddr->ifindex = net_if_get_by_iface(iface);
-
-		k_mutex_lock(&lock, K_FOREVER);
-		sys_slist_find_and_remove(&active_dad_timers,
-					  &ifaddr->dad_node);
-		sys_slist_append(&active_dad_timers, &ifaddr->dad_node);
-		k_mutex_unlock(&lock);
-
-		/* FUTURE: use schedule, not reschedule. */
-		if (!k_work_delayable_remaining_get(&dad_timer)) {
-			k_work_reschedule(&dad_timer,
-					  K_MSEC(DAD_TIMEOUT));
-		}
-	} else {
-		NET_DBG("Interface %p is down, starting DAD for %s later.",
-			iface,
-			net_sprint_ipv6_addr(&ifaddr->address.in6_addr));
-	}
-}
-
-void net_if_start_dad(struct net_if *iface)
-{
-	struct net_if_addr *ifaddr, *next;
-	struct net_if_ipv6 *ipv6;
-	sys_slist_t dad_needed;
-	struct in6_addr addr = { };
-	int ret;
-
-	net_if_lock(iface);
-
-	NET_DBG("Starting DAD for iface %d", net_if_get_by_iface(iface));
-
-	ret = net_if_config_ipv6_get(iface, &ipv6);
-	if (ret < 0) {
-		if (ret != -ENOTSUP) {
-			NET_WARN("Cannot do DAD IPv6 config is not valid.");
-		}
-
-		goto out;
-	}
-
-	if (!ipv6) {
-		goto out;
-	}
-
-	ret = net_ipv6_addr_generate_iid(iface, NULL,
-					 COND_CODE_1(CONFIG_NET_IPV6_IID_STABLE,
-						     ((uint8_t *)&ipv6->network_counter),
-						     (NULL)),
-					 COND_CODE_1(CONFIG_NET_IPV6_IID_STABLE,
-						     (sizeof(ipv6->network_counter)),
-						     (0U)),
-					 COND_CODE_1(CONFIG_NET_IPV6_IID_STABLE,
-						     (ipv6->iid ? ipv6->iid->dad_count : 0U),
-						     (0U)),
-					 &addr,
-					 net_if_get_link_addr(iface));
-	if (ret < 0) {
-		NET_WARN("IPv6 IID generation issue (%d)", ret);
-		goto out;
-	}
-
-	ifaddr = net_if_ipv6_addr_add(iface, &addr, NET_ADDR_AUTOCONF, 0);
-	if (!ifaddr) {
-		NET_ERR("Cannot add %s address to interface %p, DAD fails",
-			net_sprint_ipv6_addr(&addr), iface);
-		goto out;
-	}
-
-	IF_ENABLED(CONFIG_NET_IPV6_IID_STABLE, (ipv6->iid = ifaddr));
-
-	/* Start DAD for all the addresses that were added earlier when
-	 * the interface was down.
-	 */
-	sys_slist_init(&dad_needed);
-
-	ARRAY_FOR_EACH(ipv6->unicast, i) {
-		if (!ipv6->unicast[i].is_used ||
-		    ipv6->unicast[i].address.family != AF_INET6 ||
-		    &ipv6->unicast[i] == ifaddr ||
-		    net_ipv6_is_addr_loopback(
-			    &ipv6->unicast[i].address.in6_addr)) {
-			continue;
-		}
-
-		sys_slist_prepend(&dad_needed, &ipv6->unicast[i].dad_need_node);
-	}
-
-	net_if_unlock(iface);
-
-	/* Start DAD for all the addresses without holding the iface lock
-	 * to avoid any possible mutex deadlock issues.
-	 */
-	SYS_SLIST_FOR_EACH_CONTAINER_SAFE(&dad_needed,
-					  ifaddr, next, dad_need_node) {
-		net_if_ipv6_start_dad(iface, ifaddr);
-	}
-
-	return;
-
-out:
-	net_if_unlock(iface);
-}
-
-void net_if_ipv6_dad_failed(struct net_if *iface, const struct in6_addr *addr)
-{
-	struct net_if_addr *ifaddr;
-	uint32_t timeout, preferred_lifetime;
-
-	net_if_lock(iface);
-
-	ifaddr = net_if_ipv6_addr_lookup(addr, &iface);
-	if (!ifaddr) {
-		NET_ERR("Cannot find %s address in interface %p",
-			net_sprint_ipv6_addr(addr), iface);
-		goto out;
-	}
-
-	if (IS_ENABLED(CONFIG_NET_IPV6_IID_STABLE) || IS_ENABLED(CONFIG_NET_IPV6_PE)) {
-		ifaddr->dad_count++;
-	}
-
-	if (IS_ENABLED(CONFIG_NET_IPV6_PE)) {
-		timeout = COND_CODE_1(CONFIG_NET_IPV6_PE,
-				      (ifaddr->addr_timeout), (0));
-		preferred_lifetime = COND_CODE_1(CONFIG_NET_IPV6_PE,
-						 (ifaddr->addr_preferred_lifetime), (0U));
-
-		if (!net_ipv6_pe_check_dad(ifaddr->dad_count)) {
-			NET_ERR("Cannot generate PE address for interface %p",
-				iface);
-			iface->pe_enabled = false;
-			net_mgmt_event_notify(NET_EVENT_IPV6_PE_DISABLED, iface);
-		}
-	}
-
-	net_mgmt_event_notify_with_info(NET_EVENT_IPV6_DAD_FAILED, iface,
-					&ifaddr->address.in6_addr,
-					sizeof(struct in6_addr));
-
-	/* The old address needs to be removed from the interface before we can
-	 * start new DAD for the new PE address as the amount of address slots
-	 * is limited.
-	 */
-	net_if_ipv6_addr_rm(iface, addr);
-
-	if (IS_ENABLED(CONFIG_NET_IPV6_PE) && iface->pe_enabled) {
-		net_if_unlock(iface);
-
-		net_ipv6_pe_start(iface, addr, timeout, preferred_lifetime);
-		return;
-	}
-
-out:
-	net_if_unlock(iface);
-}
-
-static inline void iface_ipv6_dad_init(void)
-{
-	k_work_init_delayable(&dad_timer, dad_timeout);
-	sys_slist_init(&active_dad_timers);
-}
->>>>>>> c9f149cf
 
         STRUCT_SECTION_FOREACH(net_if, tmp) {
             if (tmp->config.ip.ipv6 == ipv6) {
@@ -1900,8 +1526,8 @@
         }
 
         if (iface) {
-            NET_DBG("RS no respond iface %p count %d",
-                    iface, ipv6->rs_count);
+            NET_DBG("RS no respond iface %d count %d",
+                    net_if_get_by_iface(iface), ipv6->rs_count);
             if (ipv6->rs_count < RS_COUNT) {
                 net_if_start_rs(iface);
             }
@@ -1912,76 +1538,8 @@
     }
 }
 
-<<<<<<< HEAD
 void net_if_start_rs(struct net_if* iface) {
     struct net_if_ipv6* ipv6;
-=======
-static void rs_timeout(struct k_work *work)
-{
-	uint32_t current_time = k_uptime_get_32();
-	struct net_if_ipv6 *ipv6, *next;
-	int32_t delay = -1;
-	sys_slist_t expired_list;
-
-	ARG_UNUSED(work);
-
-	sys_slist_init(&expired_list);
-
-	k_mutex_lock(&lock, K_FOREVER);
-
-	SYS_SLIST_FOR_EACH_CONTAINER_SAFE(&active_rs_timers,
-					  ipv6, next, rs_node) {
-		/* RS entries are ordered by construction.  Stop when
-		 * we find one that hasn't expired.
-		 */
-		delay = (int32_t)(ipv6->rs_start + RS_TIMEOUT - current_time);
-		if (delay > 0) {
-			break;
-		}
-
-		/* Removing the ipv6 from active_rs_timers list */
-		sys_slist_remove(&active_rs_timers, NULL, &ipv6->rs_node);
-		sys_slist_append(&expired_list, &ipv6->rs_node);
-
-		ipv6 = NULL;
-	}
-
-	if ((ipv6 != NULL) && (delay > 0)) {
-		k_work_reschedule(&rs_timer, K_MSEC(ipv6->rs_start +
-						    RS_TIMEOUT - current_time));
-	}
-
-	k_mutex_unlock(&lock);
-
-	SYS_SLIST_FOR_EACH_CONTAINER(&expired_list, ipv6, rs_node) {
-		struct net_if *iface = NULL;
-
-		/* Did not receive RA yet. */
-		ipv6->rs_count++;
-
-		STRUCT_SECTION_FOREACH(net_if, tmp) {
-			if (tmp->config.ip.ipv6 == ipv6) {
-				iface = tmp;
-				break;
-			}
-		}
-
-		if (iface) {
-			NET_DBG("RS no respond iface %d count %d",
-				net_if_get_by_iface(iface), ipv6->rs_count);
-			if (ipv6->rs_count < RS_COUNT) {
-				net_if_start_rs(iface);
-			}
-		} else {
-			NET_DBG("Interface IPv6 config %p not found", ipv6);
-		}
-	}
-}
-
-void net_if_start_rs(struct net_if *iface)
-{
-	struct net_if_ipv6 *ipv6;
->>>>>>> c9f149cf
 
     net_if_lock(iface);
 
@@ -1996,11 +1554,7 @@
 
     net_if_unlock(iface);
 
-<<<<<<< HEAD
-    NET_DBG("Starting ND/RS for iface %p", iface);
-=======
-	NET_DBG("Starting ND/RS for iface %d", net_if_get_by_iface(iface));
->>>>>>> c9f149cf
+    NET_DBG("Starting ND/RS for iface %d", net_if_get_by_iface(iface));
 
     if (!net_ipv6_start_rs(iface)) {
         ipv6->rs_start = k_uptime_get_32();
@@ -2030,11 +1584,7 @@
         goto out;
     }
 
-<<<<<<< HEAD
-    NET_DBG("Stopping ND/RS for iface %p", iface);
-=======
-	NET_DBG("Stopping ND/RS for iface %d", net_if_get_by_iface(iface));
->>>>>>> c9f149cf
+    NET_DBG("Stopping ND/RS for iface %d", net_if_get_by_iface(iface));
 
     k_mutex_lock(&lock, K_FOREVER);
     sys_slist_find_and_remove(&active_rs_timers, &ipv6->rs_node);
@@ -4711,42 +4261,8 @@
     net_if_unlock(iface);
 }
 
-<<<<<<< HEAD
 void net_if_ipv4_start_acd(struct net_if* iface, struct net_if_addr* ifaddr) {
     ifaddr->addr_state = NET_ADDR_TENTATIVE;
-=======
-void net_if_ipv4_start_acd(struct net_if *iface, struct net_if_addr *ifaddr)
-{
-	ifaddr->addr_state = NET_ADDR_TENTATIVE;
-
-	if (net_if_is_up(iface)) {
-		NET_DBG("Interface %p ll addr %s tentative IPv4 addr %s",
-			iface,
-			net_sprint_ll_addr(net_if_get_link_addr(iface)->addr,
-					   net_if_get_link_addr(iface)->len),
-			net_sprint_ipv4_addr(&ifaddr->address.in_addr));
-
-		if (net_ipv4_acd_start(iface, ifaddr) != 0) {
-			NET_DBG("Failed to start ACD for %s on iface %d.",
-				net_sprint_ipv4_addr(&ifaddr->address.in_addr),
-				net_if_get_by_iface(iface));
-
-			/* Just act as if no conflict was detected. */
-			net_if_ipv4_acd_succeeded(iface, ifaddr);
-		}
-	} else {
-		NET_DBG("Interface %p is down, starting ACD for %s later.",
-			iface, net_sprint_ipv4_addr(&ifaddr->address.in_addr));
-	}
-}
-
-void net_if_start_acd(struct net_if *iface)
-{
-	struct net_if_addr *ifaddr, *next;
-	struct net_if_ipv4 *ipv4;
-	sys_slist_t acd_needed;
-	int ret;
->>>>>>> c9f149cf
 
     if (net_if_is_up(iface)) {
         NET_DBG("Interface %p ll addr %s tentative IPv4 addr %s",
@@ -4755,11 +4271,10 @@
                                    net_if_get_link_addr(iface)->len),
                                    net_sprint_ipv4_addr(&ifaddr->address.in_addr));
 
-<<<<<<< HEAD
         if (net_ipv4_acd_start(iface, ifaddr) != 0) {
-            NET_DBG("Failed to start ACD for %s on iface %p.",
+            NET_DBG("Failed to start ACD for %s on iface %d.",
                     net_sprint_ipv4_addr(&ifaddr->address.in_addr),
-                    iface);
+                    net_if_get_by_iface(iface));
 
             /* Just act as if no conflict was detected. */
             net_if_ipv4_acd_succeeded(iface, ifaddr);
@@ -4770,9 +4285,6 @@
             iface, net_sprint_ipv4_addr(&ifaddr->address.in_addr));
     }
 }
-=======
-	NET_DBG("Starting ACD for iface %d", net_if_get_by_iface(iface));
->>>>>>> c9f149cf
 
 void net_if_start_acd(struct net_if* iface) {
     struct net_if_addr* ifaddr;
@@ -4783,7 +4295,7 @@
 
     net_if_lock(iface);
 
-    NET_DBG("Starting ACD for iface %p", iface);
+    NET_DBG("Starting ACD for iface %d", net_if_get_by_iface(iface));
 
     ret = net_if_config_ipv4_get(iface, &ipv4);
     if (ret < 0) {
@@ -6216,11 +5728,7 @@
     struct net_l2 const* l2;
     int status = 0;
 
-<<<<<<< HEAD
-    NET_DBG("iface %p", iface);
-=======
-	NET_DBG("iface %d", net_if_get_by_iface(iface));
->>>>>>> c9f149cf
+    NET_DBG("iface %d", net_if_get_by_iface(iface));
 
     net_if_lock(iface);
 
