/*
 * Copyright (c) 2016 Intel Corporation.
 * Copyright (c) 2023 Nordic Semiconductor ASA
 *
 * SPDX-License-Identifier: Apache-2.0
 */

#include <zephyr/logging/log.h>
LOG_MODULE_REGISTER(net_if, CONFIG_NET_IF_LOG_LEVEL);

#include <zephyr/init.h>
#include <zephyr/kernel.h>
#include <zephyr/linker/sections.h>
#include <zephyr/random/random.h>
#include <zephyr/internal/syscall_handler.h>
#include <stdlib.h>
#include <string.h>
#include <zephyr/net/igmp.h>
#include <zephyr/net/net_core.h>
#include <zephyr/net/net_event.h>
#include <zephyr/net/net_pkt.h>
#include <zephyr/net/net_if.h>
#include <zephyr/net/net_mgmt.h>
#include <zephyr/net/ethernet.h>
#include <zephyr/net/offloaded_netdev.h>
#include <zephyr/net/virtual.h>
#include <zephyr/net/socket.h>
#include <zephyr/sys/iterable_sections.h>

#include "net_private.h"
#include "ipv4.h"
#include "ipv6.h"
#include "ipv4_autoconf_internal.h"

#include "net_stats.h"

#define REACHABLE_TIME (MSEC_PER_SEC * 30) /* in ms */
/*
 * split the min/max random reachable factors into numerator/denominator
 * so that integer-based math works better
 */
#define MIN_RANDOM_NUMER (1)
#define MIN_RANDOM_DENOM (2)
#define MAX_RANDOM_NUMER (3)
#define MAX_RANDOM_DENOM (2)

static K_MUTEX_DEFINE(lock);

/* net_if dedicated section limiters */
extern struct net_if _net_if_list_start[];
extern struct net_if _net_if_list_end[];

static struct net_if* default_iface;

#if defined(CONFIG_NET_NATIVE_IPV4) || defined(CONFIG_NET_NATIVE_IPV6)
static struct net_if_router routers[CONFIG_NET_MAX_ROUTERS];
static struct k_work_delayable router_timer;
static sys_slist_t active_router_timers;
#endif

#if defined(CONFIG_NET_NATIVE_IPV6)
/* Timer that triggers network address renewal */
static struct k_work_delayable address_lifetime_timer;

/* Track currently active address lifetime timers */
static sys_slist_t active_address_lifetime_timers;

/* Timer that triggers IPv6 prefix lifetime */
static struct k_work_delayable prefix_lifetime_timer;

/* Track currently active IPv6 prefix lifetime timers */
static sys_slist_t active_prefix_lifetime_timers;

#if defined(CONFIG_NET_IPV6_DAD)
/** Duplicate address detection (DAD) timer */
static struct k_work_delayable dad_timer;
static sys_slist_t active_dad_timers;
#endif

#if defined(CONFIG_NET_IPV6_ND)
static struct k_work_delayable rs_timer;
static sys_slist_t active_rs_timers;
#endif

static struct {
    struct net_if_ipv6 ipv6;
    struct net_if* iface;
} ipv6_addresses[CONFIG_NET_IF_MAX_IPV6_COUNT];
#endif /* CONFIG_NET_IPV6 */

#if defined(CONFIG_NET_NATIVE_IPV4)
static struct {
    struct net_if_ipv4 ipv4;
    struct net_if* iface;
} ipv4_addresses[CONFIG_NET_IF_MAX_IPV4_COUNT];
#endif /* CONFIG_NET_IPV4 */

/* We keep track of the link callbacks in this list.
 */
static sys_slist_t link_callbacks;

#if defined(CONFIG_NET_NATIVE_IPV4) || defined(CONFIG_NET_NATIVE_IPV6)
/* Multicast join/leave tracking.
 */
static sys_slist_t mcast_monitor_callbacks;
#endif

#if defined(CONFIG_NET_PKT_TIMESTAMP_THREAD)
#if !defined(CONFIG_NET_PKT_TIMESTAMP_STACK_SIZE)
#define CONFIG_NET_PKT_TIMESTAMP_STACK_SIZE 1024
#endif

K_KERNEL_STACK_DEFINE(tx_ts_stack, CONFIG_NET_PKT_TIMESTAMP_STACK_SIZE);
K_FIFO_DEFINE(tx_ts_queue);

static struct k_thread tx_thread_ts;

/* We keep track of the timestamp callbacks in this list.
 */
static sys_slist_t timestamp_callbacks;
#endif /* CONFIG_NET_PKT_TIMESTAMP_THREAD */

#if CONFIG_NET_IF_LOG_LEVEL >= LOG_LEVEL_DBG
#define debug_check_packet(pkt)                                 \
    do {                                                        \
        NET_DBG("Processing (pkt %p, prio %d) network packet "  \
                "iface %d (%p)",                                \
                pkt, net_pkt_priority(pkt),                     \
                net_if_get_by_iface(net_pkt_iface(pkt)),        \
                net_pkt_iface(pkt));                            \
                                                                \
        NET_ASSERT(pkt->frags);                                 \
    } while (0)
#else
#define debug_check_packet(...)
#endif /* CONFIG_NET_IF_LOG_LEVEL >= LOG_LEVEL_DBG */

struct net_if* z_impl_net_if_get_by_index(int index) {
    struct net_if* iface;

    if (index <= 0) {
        return (NULL);
    }

    iface = &_net_if_list_start[index - 1];
    if (iface >= _net_if_list_end) {
        NET_DBG("Index %d is too large", index);
        return (NULL);
    }

    return (iface);
}

#ifdef CONFIG_USERSPACE
struct net_if* z_vrfy_net_if_get_by_index(int index) {
    struct net_if* iface;

    iface = net_if_get_by_index(index);
    if (iface == NULL) {
        return (NULL);
    }

    if (!k_object_is_valid(iface, K_OBJ_NET_IF)) {
        return (NULL);
    }

    return (iface);
}

#include <syscalls/net_if_get_by_index_mrsh.c>
#endif

static inline void net_context_send_cb(struct net_context* context,
                                       int status) {
    if (context == NULL) {
        return;
    }

    if (context->send_cb) {
        context->send_cb(context, status, context->user_data);
    }

    if (IS_ENABLED(CONFIG_NET_UDP) &&
        (net_context_get_proto(context) == NET_IPPROTO_UDP)) {
        net_stats_update_udp_sent(net_context_get_iface(context));
    }
    else if (IS_ENABLED(CONFIG_NET_TCP) &&
             (net_context_get_proto(context) == NET_IPPROTO_TCP)) {
        net_stats_update_tcp_seg_sent(net_context_get_iface(context));
    }
}

static void update_txtime_stats_detail(struct net_pkt* pkt,
                                       uint32_t start_time, uint32_t stop_time) {
    uint32_t val;
    uint32_t prev;

    ARG_UNUSED(stop_time);

    prev = start_time;
    for (int i = 0; i < net_pkt_stats_tick_count(pkt); i++) {
        if (!net_pkt_stats_tick(pkt)[i]) {
            break;
        }

        val  = net_pkt_stats_tick(pkt)[i] - prev;
        prev = net_pkt_stats_tick(pkt)[i];
        net_pkt_stats_tick(pkt)[i] = val;
    }
}

static bool net_if_tx(struct net_if* iface, struct net_pkt* pkt) {
    struct net_linkaddr ll_dst = {
        .addr = NULL
    };
    struct net_linkaddr_storage ll_dst_storage;
    struct net_context* context;
    int status;

    /* We collect send statistics for each socket priority if enabled */
    uint8_t pkt_priority;

    if (pkt == NULL) {
        return (false);
    }

    debug_check_packet(pkt);

    /* If there're any link callbacks, with such a callback receiving
     * a destination address, copy that address out of packet, just in
     * case packet is freed before callback is called.
     */
    if (!sys_slist_is_empty(&link_callbacks)) {
        if (net_linkaddr_set(&ll_dst_storage,
                             net_pkt_lladdr_dst(pkt)->addr,
                             net_pkt_lladdr_dst(pkt)->len) == 0) {
            ll_dst.addr = ll_dst_storage.addr;
            ll_dst.len  = ll_dst_storage.len;
            ll_dst.type = net_pkt_lladdr_dst(pkt)->type;
        }
    }

    context = net_pkt_context(pkt);

    if (net_if_flag_is_set(iface, NET_IF_LOWER_UP)) {
        if (IS_ENABLED(CONFIG_NET_PKT_TXTIME_STATS)) {
            pkt_priority = net_pkt_priority(pkt);

            if (IS_ENABLED(CONFIG_NET_PKT_TXTIME_STATS_DETAIL)) {
                /* Make sure the statistics information is not
                 * lost by keeping the net_pkt over L2 send.
                 */
                net_pkt_ref(pkt);
            }
        }

        net_if_tx_lock(iface);
        status = net_if_l2(iface)->send(iface, pkt);
        net_if_tx_unlock(iface);

        if (IS_ENABLED(CONFIG_NET_PKT_TXTIME_STATS)) {
            uint32_t end_tick = k_cycle_get_32();
            uint32_t create_time = net_pkt_create_time(pkt);

            net_pkt_set_tx_stats_tick(pkt, end_tick);

            net_stats_update_tc_tx_time(iface,
                                        pkt_priority,
                                        create_time,
                                        end_tick);

            if (IS_ENABLED(CONFIG_NET_PKT_TXTIME_STATS_DETAIL)) {
                update_txtime_stats_detail(pkt,
                                           create_time,
                                           end_tick);

                net_stats_update_tc_tx_time_detail(
                        iface, pkt_priority,
                        net_pkt_stats_tick(pkt));

                /* For TCP connections, we might keep the pkt
                 * longer so that we can resend it if needed.
                 * Because of that we need to clear the
                 * statistics here.
                 */
                net_pkt_stats_tick_reset(pkt);

                net_pkt_unref(pkt);
            }
        }
    }
    else {
        /* Drop packet if interface is not up */
        NET_WARN("iface %p is down", iface);
        status = -ENETDOWN;
    }

    if (status < 0) {
        net_pkt_unref(pkt);
    }
    else {
        net_stats_update_bytes_sent(iface, status);
    }

    if (context != NULL) {
        NET_DBG("Calling context send cb %p status %d",
                context, status);

        net_context_send_cb(context, status);
    }

    if (ll_dst.addr) {
        net_if_call_link_cb(iface, &ll_dst, status);
    }

    return (true);
}

void net_process_tx_packet(struct net_pkt* pkt) {
    struct net_if* iface;

    net_pkt_set_tx_stats_tick(pkt, k_cycle_get_32());

    iface = net_pkt_iface(pkt);

    net_if_tx(iface, pkt);

    #if defined(CONFIG_NET_POWER_MANAGEMENT)
    iface->tx_pending--;
    #endif
}

void net_if_queue_tx(struct net_if const* iface, struct net_pkt* pkt) {
    if (!net_pkt_filter_send_ok(pkt)) {
        /* silently drop the packet */
        net_pkt_unref(pkt);
        return;
    }

    uint8_t prio = net_pkt_priority(pkt);
    uint8_t tc   = (uint8_t)net_tx_priority2tc(prio);

    net_stats_update_tc_sent_pkt(iface, tc);
    net_stats_update_tc_sent_bytes(iface, tc, net_pkt_get_len(pkt));
    net_stats_update_tc_sent_priority(iface, tc, prio);

    /* For highest priority packet, skip the TX queue and push directly to
     * the driver. Also if there are no TX queue/thread, push the packet
     * directly to the driver.
     */
    if ((IS_ENABLED(CONFIG_NET_TC_SKIP_FOR_HIGH_PRIO) &&
        (prio >= NET_PRIORITY_CA)) || (NET_TC_TX_COUNT == 0)) {
        net_pkt_set_tx_stats_tick(pkt, k_cycle_get_32());

        net_if_tx(net_pkt_iface(pkt), pkt);
        return;
    }

    #if (NET_TC_TX_COUNT > 1)
    NET_DBG("TC %d with prio %d pkt %p", tc, prio, pkt);
    #endif

    #if defined(CONFIG_NET_POWER_MANAGEMENT)
    iface->tx_pending++;
    #endif

    if (!net_tc_submit_to_tx_queue(tc, pkt)) {
        #if defined(CONFIG_NET_POWER_MANAGEMENT)
        iface->tx_pending--
        #endif
        ;
    }
}

void net_if_stats_reset(struct net_if const* iface) {
    #if defined(CONFIG_NET_STATISTICS_PER_INTERFACE)
    STRUCT_SECTION_FOREACH(net_if, tmp) {
        if (iface == tmp) {
            net_if_lock(iface);
            memset(&iface->stats, 0, sizeof(iface->stats));
            net_if_unlock(iface);
            return;
        }
    }
    #else
    ARG_UNUSED(iface);
    #endif
}

void net_if_stats_reset_all(void) {
    #if defined(CONFIG_NET_STATISTICS_PER_INTERFACE)
    STRUCT_SECTION_FOREACH(net_if, iface) {
        net_if_lock(iface);
        memset(&iface->stats, 0, sizeof(iface->stats));
        net_if_unlock(iface);
    }
    #endif
}

static inline void init_iface(struct net_if* iface) {
    const struct net_if_api* api = net_if_get_device(iface)->api;

    if (!api || !api->init) {
        NET_ERR("Iface %p driver API init NULL", iface);
        return;
    }

    /* By default IPv4 and IPv6 are enabled for a given network interface.
     * These can be turned off later if needed.
     */
    #if defined(CONFIG_NET_NATIVE_IPV4)
    net_if_flag_set(iface, NET_IF_IPV4);
    #endif

    #if defined(CONFIG_NET_NATIVE_IPV6)
    net_if_flag_set(iface, NET_IF_IPV6);
    #endif

    net_virtual_init(iface);

    NET_DBG("On iface %p", iface);

    #ifdef CONFIG_USERSPACE
    k_object_init(iface);
    #endif

    k_mutex_init(&iface->lock);
    k_mutex_init(&iface->tx_lock);

    api->init(iface);
}

enum net_verdict net_if_send_data(struct net_if* iface, struct net_pkt* pkt) {
    struct net_context*  context = net_pkt_context(pkt);
    struct net_linkaddr* dst = net_pkt_lladdr_dst(pkt);
    enum net_verdict verdict = NET_OK;
    int status = -EIO;

    if (!net_if_flag_is_set(iface, NET_IF_LOWER_UP) ||
        net_if_flag_is_set(iface, NET_IF_SUSPENDED)) {
        /* Drop packet if interface is not up */
        NET_WARN("iface %p is down", iface);
        verdict = NET_DROP;
        status  = -ENETDOWN;
        goto done;
    }

    if (IS_ENABLED(CONFIG_NET_OFFLOAD) && !net_if_l2(iface)) {
        NET_WARN("no l2 for iface %p, discard pkt", iface);
        verdict = NET_DROP;
        goto done;
    }

    /* If the ll address is not set at all, then we must set
     * it here.
     * Workaround Linux bug, see:
     * https://github.com/zephyrproject-rtos/zephyr/issues/3111
     */
    if (!net_if_flag_is_set(iface, NET_IF_POINTOPOINT) &&
        !net_pkt_lladdr_src(pkt)->addr) {
        net_pkt_lladdr_src(pkt)->addr = net_pkt_lladdr_if(pkt)->addr;
        net_pkt_lladdr_src(pkt)->len  = net_pkt_lladdr_if(pkt)->len;
    }

    #if defined(CONFIG_NET_LOOPBACK)
    /* If the packet is destined back to us, then there is no need to do
     * additional checks, so let the packet through.
     */
    if (net_if_l2(iface) == &NET_L2_GET_NAME(DUMMY)) {
        goto done;
    }
    #endif

    /* Bypass the IP stack with SOCK_RAW/IPPROTO_RAW sockets */
    if (IS_ENABLED(CONFIG_NET_SOCKETS_PACKET) &&
        (context != NULL) && (net_context_get_type(context) == NET_SOCK_RAW) &&
        (net_context_get_proto(context) == NET_IPPROTO_RAW)) {
        goto done;
    }

    /* If the ll dst address is not set check if it is present in the nbr
     * cache.
     */
    if (IS_ENABLED(CONFIG_NET_IPV6) && net_pkt_family(pkt) == NET_AF_INET6) {
        verdict = net_ipv6_prepare_for_send(pkt);
    }

    #if defined(CONFIG_NET_IPV4_FRAGMENT)
    if (net_pkt_family(pkt) == NET_AF_INET) {
        verdict = net_ipv4_prepare_for_send(pkt);
    }
    #endif

done :
    /*   NET_OK in which case packet has checked successfully. In this case
     *   the net_context callback is called after successful delivery in
     *   net_if_tx_thread().
     *
     *   NET_DROP in which case we call net_context callback that will
     *   give the status to user application.
     *
     *   NET_CONTINUE in which case the sending of the packet is delayed.
     *   This can happen for example if we need to do IPv6 ND to figure
     *   out link layer address.
     */
    if (verdict == NET_DROP) {
        if (context != NULL) {
            NET_DBG("Calling ctx send cb %p verdict %d",
                    context, verdict);
            net_context_send_cb(context, status);
        }

        if (dst->addr != NULL) {
            net_if_call_link_cb(iface, dst, status);
        }
    }
    else if (verdict == NET_OK) {
        /* Packet is ready to be sent by L2, let's queue */
        net_if_queue_tx(iface, pkt);
    }

    return (verdict);
}

int net_if_set_link_addr_locked(struct net_if* iface,
                                uint8_t* addr, uint8_t len,
                                enum net_link_type type) {
    int ret;

    net_if_lock(iface);

    ret = net_if_set_link_addr_unlocked(iface, addr, len, type);

    net_if_unlock(iface);

    return (ret);
}

struct net_if* net_if_get_by_link_addr(struct net_linkaddr const* ll_addr) {
    STRUCT_SECTION_FOREACH(net_if, iface) {
        net_if_lock(iface);
        if (!memcmp(net_if_get_link_addr(iface)->addr, ll_addr->addr,
            ll_addr->len)) {
            net_if_unlock(iface);
            return (iface);
        }
        net_if_unlock(iface);
    }

    return (NULL);
}

struct net_if* net_if_lookup_by_dev(const struct device* dev) {
    STRUCT_SECTION_FOREACH(net_if, iface) {
        if (net_if_get_device(iface) == dev) {
            return (iface);
        }
    }

    return (NULL);
}

void net_if_set_default(struct net_if* iface) {
    default_iface = iface;
}

struct net_if* net_if_get_default(void) {
    struct net_if* iface = NULL;

    if (&_net_if_list_start[0] == &_net_if_list_end[0]) {
        return (NULL);
    }

    if (default_iface != NULL) {
        return (default_iface);
    }

    #if defined(CONFIG_NET_DEFAULT_IF_ETHERNET)
    iface = net_if_get_first_by_type(&NET_L2_GET_NAME(ETHERNET));
    #endif

    #if defined(CONFIG_NET_DEFAULT_IF_IEEE802154)
    iface = net_if_get_first_by_type(&NET_L2_GET_NAME(IEEE802154));
    #endif

    #if defined(CONFIG_NET_DEFAULT_IF_DUMMY)
    iface = net_if_get_first_by_type(&NET_L2_GET_NAME(DUMMY));
    #endif

    #if defined(CONFIG_NET_DEFAULT_IF_OFFLOAD)
    iface = net_if_get_first_by_type(NULL);
    #endif

    #if defined(CONFIG_NET_DEFAULT_IF_CANBUS_RAW)
    iface = net_if_get_first_by_type(&NET_L2_GET_NAME(CANBUS_RAW));
    #endif

    #if defined(CONFIG_NET_DEFAULT_IF_PPP)
    iface = net_if_get_first_by_type(&NET_L2_GET_NAME(PPP));
    #endif

    #if defined(CONFIG_NET_DEFAULT_IF_UP)
    iface = net_if_get_first_up();
    #endif

    #if defined(CONFIG_NET_DEFAULT_IF_WIFI)
    iface = net_if_get_first_wifi();
    #endif

<<<<<<< HEAD
	/* By default IPv4 and IPv6 are enabled for a given network interface.
	 * These can be turned off later if needed.
	 */
#if defined(CONFIG_NET_NATIVE_IPV4)
	net_if_flag_set(iface, NET_IF_IPV4);
#endif
#if defined(CONFIG_NET_NATIVE_IPV6)
	net_if_flag_set(iface, NET_IF_IPV6);
#endif

	net_virtual_init(iface);

	NET_DBG("On iface %p", iface);

#ifdef CONFIG_USERSPACE
	k_object_init(iface);
#endif

	k_mutex_init(&iface->lock);
	k_mutex_init(&iface->tx_lock);

	api->init(iface);

	net_ipv6_pe_init(iface);
=======
    return iface ? iface : _net_if_list_start;
>>>>>>> c5b45624
}

struct net_if* net_if_get_first_by_type(const struct net_l2* l2) {
    STRUCT_SECTION_FOREACH(net_if, iface) {
        if (IS_ENABLED(CONFIG_NET_OFFLOAD) &&
            !l2 && net_if_offload(iface)) {
            return (iface);
        }

        if (net_if_l2(iface) == l2) {
            return (iface);
        }
    }

    return (NULL);
}

struct net_if* net_if_get_first_up(void) {
    STRUCT_SECTION_FOREACH(net_if, iface) {
        if (net_if_flag_is_set(iface, NET_IF_UP)) {
            return (iface);
        }
    }

    return (NULL);
}

static enum net_l2_flags l2_flags_get(struct net_if* iface) {
    enum net_l2_flags flags = 0;
    struct net_l2 const* l2;

    l2 = net_if_l2(iface);
    if ((l2 != NULL) && (l2->get_flags != NULL)) {
        flags = l2->get_flags(iface);
    }

<<<<<<< HEAD
void net_if_set_default(struct net_if *iface)
{
	default_iface = iface;
}

struct net_if *net_if_get_default(void)
{
	struct net_if *iface = NULL;

	if (&_net_if_list_start[0] == &_net_if_list_end[0]) {
		NET_WARN("No default interface found!");
		return NULL;
	}

	if (default_iface != NULL) {
		return default_iface;
	}

#if defined(CONFIG_NET_DEFAULT_IF_ETHERNET)
	iface = net_if_get_first_by_type(&NET_L2_GET_NAME(ETHERNET));
#endif
#if defined(CONFIG_NET_DEFAULT_IF_IEEE802154)
	iface = net_if_get_first_by_type(&NET_L2_GET_NAME(IEEE802154));
#endif
#if defined(CONFIG_NET_DEFAULT_IF_DUMMY)
	iface = net_if_get_first_by_type(&NET_L2_GET_NAME(DUMMY));
#endif
#if defined(CONFIG_NET_DEFAULT_IF_OFFLOAD)
	iface = net_if_get_first_by_type(NULL);
#endif
#if defined(CONFIG_NET_DEFAULT_IF_CANBUS_RAW)
	iface = net_if_get_first_by_type(&NET_L2_GET_NAME(CANBUS_RAW));
#endif
#if defined(CONFIG_NET_DEFAULT_IF_PPP)
	iface = net_if_get_first_by_type(&NET_L2_GET_NAME(PPP));
#endif
#if defined(CONFIG_NET_DEFAULT_IF_UP)
	iface = net_if_get_first_up();
#endif
#if defined(CONFIG_NET_DEFAULT_IF_WIFI)
	iface = net_if_get_first_wifi();
#endif
	return iface ? iface : _net_if_list_start;
}

struct net_if *net_if_get_first_by_type(const struct net_l2 *l2)
{
	STRUCT_SECTION_FOREACH(net_if, iface) {
		if (IS_ENABLED(CONFIG_NET_OFFLOAD) &&
		    !l2 && net_if_offload(iface)) {
			return iface;
		}

		if (net_if_l2(iface) == l2) {
			return iface;
		}
	}

	return NULL;
}

struct net_if *net_if_get_first_up(void)
{
	STRUCT_SECTION_FOREACH(net_if, iface) {
		if (net_if_flag_is_set(iface, NET_IF_UP)) {
			return iface;
		}
	}

	return NULL;
}

static enum net_l2_flags l2_flags_get(struct net_if *iface)
{
	enum net_l2_flags flags = 0;

	if (net_if_l2(iface) && net_if_l2(iface)->get_flags) {
		flags = net_if_l2(iface)->get_flags(iface);
	}

	return flags;
=======
    return (flags);
>>>>>>> c5b45624
}

#if defined(CONFIG_NET_NATIVE_IPV4) || defined(CONFIG_NET_NATIVE_IPV6)
/* Return how many bits are shared between two IP addresses */
static uint8_t get_ipaddr_diff(uint8_t const* src, uint8_t const* dst, int addr_len) {
    uint8_t xor;
    uint8_t len = 0U;

    for (uint8_t j = 0U; j < addr_len; j++) {
        if (src[j] == dst[j]) {
            len += 8U;
        }
        else {
            xor = src[j] ^ dst[j];
            for (uint8_t k = 0U; k < 8; k++) {
                if (!(xor & 0x80)) {
                    len++;
                    xor <<= 1;
                }
                else {
                    break;
                }
            }
            break;
        }
    }

    return (len);
}

static struct net_if_router* iface_router_lookup(struct net_if const* iface,
                                                 uint8_t family, void* addr) {
    struct net_if_router* router = NULL;

    k_mutex_lock(&lock, K_FOREVER);

    for (int i = 0; i < CONFIG_NET_MAX_ROUTERS; i++) {
        if (!routers[i].is_used ||
            routers[i].address.family != family ||
            routers[i].iface != iface) {
            continue;
        }

        if ((IS_ENABLED(CONFIG_NET_IPV6) && family == NET_AF_INET6 &&
             net_ipv6_addr_cmp(net_if_router_ipv6(&routers[i]),
                               (struct net_in6_addr*)addr)) ||
            (IS_ENABLED(CONFIG_NET_IPV4) && family == NET_AF_INET &&
             net_ipv4_addr_cmp(net_if_router_ipv4(&routers[i]),
                               (struct net_in_addr*)addr))) {
            router = &routers[i];
            goto out;
        }
    }

out :
    k_mutex_unlock(&lock);

    return (router);
}

static void iface_router_notify_deletion(struct net_if_router* router,
                                         char const* delete_reason) {
    if (IS_ENABLED(CONFIG_NET_IPV6) &&
        (router->address.family == NET_AF_INET6)) {
        NET_DBG("IPv6 router %s %s",
                net_sprint_ipv6_addr(net_if_router_ipv6(router)),
                delete_reason);

        net_mgmt_event_notify_with_info(NET_EVENT_IPV6_ROUTER_DEL,
                                        router->iface,
                                        &router->address.in6_addr,
                                        sizeof(struct net_in6_addr));
    }
    else if (IS_ENABLED(CONFIG_NET_IPV4) &&
             (router->address.family == NET_AF_INET)) {
        NET_DBG("IPv4 router %s %s",
                net_sprint_ipv4_addr(net_if_router_ipv4(router)),
                delete_reason);

        net_mgmt_event_notify_with_info(NET_EVENT_IPV4_ROUTER_DEL,
                                        router->iface,
                                        &router->address.in_addr,
                                        sizeof(struct net_in6_addr));
    }
}

static inline int32_t iface_router_ends(const struct net_if_router* router,
                                        uint32_t now) {
    uint32_t ends = router->life_start;

    ends += (MSEC_PER_SEC * router->lifetime);

    /* Signed number of ms until router lifetime ends */
    return (int32_t)(ends - now);
}

static void iface_router_update_timer(uint32_t now) {
    struct net_if_router* router;
    struct net_if_router* next;
    uint32_t new_delay = UINT32_MAX;

    k_mutex_lock(&lock, K_FOREVER);

    SYS_SLIST_FOR_EACH_CONTAINER_SAFE_WITH_TYPE(&active_router_timers,
                                                struct net_if_router,
                                                router, next, node) {
        int32_t ends = iface_router_ends(router, now);

        if (ends <= 0) {
            new_delay = 0;
            break;
        }

        new_delay = MIN((uint32_t)ends, new_delay);
    }

    if (new_delay == UINT32_MAX) {
        k_work_cancel_delayable(&router_timer);
    }
    else {
        k_work_reschedule(&router_timer, K_MSEC(new_delay));
    }

    k_mutex_unlock(&lock);
}

static void iface_router_expired(struct k_work* work) {
    uint32_t current_time = k_uptime_get_32();
    struct net_if_router* router;
    struct net_if_router* next;
    sys_snode_t* prev_node = NULL;

    ARG_UNUSED(work);

    k_mutex_lock(&lock, K_FOREVER);

    SYS_SLIST_FOR_EACH_CONTAINER_SAFE_WITH_TYPE(&active_router_timers,
                                                struct net_if_router,
                                                router, next, node) {
        int32_t ends = iface_router_ends(router, current_time);

        if (ends > 0) {
            /* We have to loop on all active routers as their
             * lifetime differ from each other.
             */
            prev_node = &router->node;
            continue;
        }

        iface_router_notify_deletion(router, "has expired");
        sys_slist_remove(&active_router_timers,
                         prev_node, &router->node);
        router->is_used = false;
    }

    iface_router_update_timer(current_time);

    k_mutex_unlock(&lock);
}

static struct net_if_router* iface_router_add(struct net_if* iface,
                                              uint8_t family, void* addr,
                                              bool is_default,
                                              uint16_t lifetime) {
    struct net_if_router* router = NULL;

    k_mutex_lock(&lock, K_FOREVER);

    for (int i = 0; i < CONFIG_NET_MAX_ROUTERS; i++) {
        if (routers[i].is_used) {
            continue;
        }

        routers[i].is_used        = true;
        routers[i].iface          = iface;
        routers[i].address.family = family;

        if (lifetime) {
            routers[i].is_default  = true;
            routers[i].is_infinite = false;
            routers[i].lifetime    = lifetime;
            routers[i].life_start  = k_uptime_get_32();

            sys_slist_append(&active_router_timers,
                             &routers[i].node);

            iface_router_update_timer(routers[i].life_start);
        }
        else {
            routers[i].is_default  = false;
            routers[i].is_infinite = true;
            routers[i].lifetime    = 0;
        }

        if (IS_ENABLED(CONFIG_NET_IPV6) && family == NET_AF_INET6) {
            memcpy(net_if_router_ipv6(&routers[i]), addr,
                   sizeof(struct net_in6_addr));
            net_mgmt_event_notify_with_info(
                            NET_EVENT_IPV6_ROUTER_ADD, iface,
                            &routers[i].address.in6_addr,
                            sizeof(struct net_in6_addr));

            NET_DBG("interface %p router %s lifetime %u default %d "
                    "added", iface,
                    net_sprint_ipv6_addr((struct net_in6_addr*)addr),
                    lifetime, routers[i].is_default);
        }
        else if (IS_ENABLED(CONFIG_NET_IPV4) && (family == NET_AF_INET)) {
            memcpy(net_if_router_ipv4(&routers[i]), addr,
                   sizeof(struct net_in_addr));
            routers[i].is_default = is_default;

            net_mgmt_event_notify_with_info(
                            NET_EVENT_IPV4_ROUTER_ADD, iface,
                            &routers[i].address.in_addr,
                            sizeof(struct net_in_addr));

            NET_DBG("interface %p router %s lifetime %u default %d "
                    "added", iface,
                    net_sprint_ipv4_addr((struct net_in_addr*)addr),
                    lifetime, is_default);
        }

        router = &routers[i];
        goto out;
    }

out :
    k_mutex_unlock(&lock);

    return (router);
}

static bool iface_router_rm(struct net_if_router* router) {
    bool ret = false;

    k_mutex_lock(&lock, K_FOREVER);

    if (!router->is_used) {
        goto out;
    }

    iface_router_notify_deletion(router, "has been removed");

    /* We recompute the timer if only the router was time limited */
    if (sys_slist_find_and_remove(&active_router_timers, &router->node)) {
        iface_router_update_timer(k_uptime_get_32());
    }

    router->is_used = false;
    ret = true;

out :
    k_mutex_unlock(&lock);

    return (ret);
}

void net_if_router_rm(struct net_if_router* router) {
    k_mutex_lock(&lock, K_FOREVER);

    router->is_used = false;

    /* FIXME - remove timer */

    k_mutex_unlock(&lock);
}

static struct net_if_router* iface_router_find_default(struct net_if const* iface,
                                                       uint8_t family, void const* addr) {
    struct net_if_router* router = NULL;

    /* TODO: addr will need to be handled */
    ARG_UNUSED(addr);

    k_mutex_lock(&lock, K_FOREVER);

    for (int i = 0; i < CONFIG_NET_MAX_ROUTERS; i++) {
        if (!routers[i].is_used    ||
            !routers[i].is_default ||
            routers[i].address.family != family) {
            continue;
        }

        if (iface && (iface != routers[i].iface)) {
            continue;
        }

        router = &routers[i];
        goto out;
    }

out :
    k_mutex_unlock(&lock);

    return (router);
}

static void iface_router_init(void) {
    k_work_init_delayable(&router_timer, iface_router_expired);
    sys_slist_init(&active_router_timers);
}
#else
#define iface_router_init(...)
#endif

#if defined(CONFIG_NET_NATIVE_IPV4) || defined(CONFIG_NET_NATIVE_IPV6)
void net_if_mcast_mon_register(struct net_if_mcast_monitor* mon,
                               struct net_if* iface,
                               net_if_mcast_callback_t cb) {
    k_mutex_lock(&lock, K_FOREVER);

    sys_slist_find_and_remove(&mcast_monitor_callbacks, &mon->node);
    sys_slist_prepend(&mcast_monitor_callbacks, &mon->node);

    mon->iface = iface;
    mon->cb    = cb;

    k_mutex_unlock(&lock);
}

void net_if_mcast_mon_unregister(struct net_if_mcast_monitor* mon) {
    k_mutex_lock(&lock, K_FOREVER);

    sys_slist_find_and_remove(&mcast_monitor_callbacks, &mon->node);

    k_mutex_unlock(&lock);
}

void net_if_mcast_monitor(struct net_if* iface,
                          const struct net_addr* addr,
                          bool is_joined) {
    struct net_if_mcast_monitor* mon;
    struct net_if_mcast_monitor* tmp;

    k_mutex_lock(&lock, K_FOREVER);

    SYS_SLIST_FOR_EACH_CONTAINER_SAFE_WITH_TYPE(&mcast_monitor_callbacks,
                                                struct net_if_mcast_monitor,
                                                mon, tmp, node) {
        if ((iface == mon->iface) || (mon->iface == NULL)) {
            mon->cb(iface, addr, is_joined);
        }
    }

    k_mutex_unlock(&lock);
}
#else
#define net_if_mcast_mon_register(...)
#define net_if_mcast_mon_unregister(...)
#define net_if_mcast_monitor(...)
#endif

#if defined(CONFIG_NET_NATIVE_IPV6)
int net_if_config_ipv6_get(struct net_if* iface, struct net_if_ipv6** ipv6) {
    int ret = 0;

    net_if_lock(iface);

    if (!net_if_flag_is_set(iface, NET_IF_IPV6)) {
        ret = -ENOTSUP;
        goto out;
    }

    if (iface->config.ip.ipv6) {
        if (ipv6) {
            *ipv6 = iface->config.ip.ipv6;
        }

        goto out;
    }

    k_mutex_lock(&lock, K_FOREVER);

    for (int i = 0; i < ARRAY_SIZE(ipv6_addresses); i++) {
        if (ipv6_addresses[i].iface) {
            continue;
        }

        iface->config.ip.ipv6   = &ipv6_addresses[i].ipv6;
        ipv6_addresses[i].iface = iface;

        if (ipv6) {
            *ipv6 = &ipv6_addresses[i].ipv6;
        }

        k_mutex_unlock(&lock);
        goto out;
    }

    k_mutex_unlock(&lock);

    ret = -ESRCH;

out :
    net_if_unlock(iface);

    return (ret);
}

int net_if_config_ipv6_put(struct net_if* iface) {
    int ret = 0;

    net_if_lock(iface);

    if (!net_if_flag_is_set(iface, NET_IF_IPV6)) {
        ret = -ENOTSUP;
        goto out;
    }

    if (!iface->config.ip.ipv6) {
        ret = -EALREADY;
        goto out;
    }

    k_mutex_lock(&lock, K_FOREVER);

    for (int i = 0; i < ARRAY_SIZE(ipv6_addresses); i++) {
        if (ipv6_addresses[i].iface != iface) {
            continue;
        }

        iface->config.ip.ipv6   = NULL;
        ipv6_addresses[i].iface = NULL;

        k_mutex_unlock(&lock);
        goto out;
    }

    k_mutex_unlock(&lock);

    ret = -ESRCH;

out :
    net_if_unlock(iface);

    return (ret);
}

#if defined(CONFIG_NET_IPV6_MLD)
static void join_mcast_allnodes(struct net_if* iface) {
    struct net_in6_addr addr;
    int ret;

    net_ipv6_addr_create_ll_allnodes_mcast(&addr);

    ret = net_ipv6_mld_join(iface, &addr);
    if ((ret < 0) && (ret != -EALREADY) && (ret != -ENETDOWN)) {
        NET_ERR("Cannot join all nodes address %s for %d (%d)",
                net_sprint_ipv6_addr(&addr),
                net_if_get_by_iface(iface), ret);
    }
}

static void join_mcast_solicit_node(struct net_if* iface,
                                    struct net_in6_addr const* my_addr) {
    struct net_in6_addr addr;
    int ret;

    /* Join to needed multicast groups, RFC 4291 ch 2.8 */
    net_ipv6_addr_create_solicited_node(my_addr, &addr);

    ret = net_ipv6_mld_join(iface, &addr);
    if (ret < 0) {
        if (ret != -EALREADY && ret != -ENETDOWN) {
            NET_ERR("Cannot join solicit node address %s for %d (%d)",
                    net_sprint_ipv6_addr(&addr),
                    net_if_get_by_iface(iface), ret);
        }
    }
    else {
        NET_DBG("Join solicit node address %s (ifindex %d)",
                net_sprint_ipv6_addr(&addr),
                net_if_get_by_iface(iface));
    }
}

static void leave_mcast_all(struct net_if* iface) {
    struct net_if_ipv6 const* ipv6;

    ipv6 = iface->config.ip.ipv6;
    if (ipv6 == NULL) {
        return;
    }

    for (int i = 0; i < NET_IF_MAX_IPV6_MADDR; i++) {
        if (!ipv6->mcast[i].is_used ||
            !ipv6->mcast[i].is_joined) {
            continue;
        }

        net_ipv6_mld_leave(iface, &ipv6->mcast[i].address.in6_addr);
    }
}

static void join_mcast_nodes(struct net_if* iface, struct net_in6_addr const* addr) {
    enum net_l2_flags flags;

    flags = l2_flags_get(iface);
    if (flags & NET_L2_MULTICAST) {
        join_mcast_allnodes(iface);

        if (!(flags & NET_L2_MULTICAST_SKIP_JOIN_SOLICIT_NODE)) {
            join_mcast_solicit_node(iface, addr);
        }
    }
}
#else
#define join_mcast_allnodes(...)
#define join_mcast_solicit_node(...)
#define leave_mcast_all(...)
#define join_mcast_nodes(...)
#endif /* CONFIG_NET_IPV6_MLD */

#if defined(CONFIG_NET_IPV6_DAD)
#define DAD_TIMEOUT 100U /* ms */

static void dad_timeout(struct k_work* work) {
    uint32_t current_time = k_uptime_get_32();
    struct net_if_addr* ifaddr;
    struct net_if_addr* next;
    int32_t delay = -1;
    sys_slist_t expired_list;

    ARG_UNUSED(work);

    sys_slist_init(&expired_list);

    k_mutex_lock(&lock, K_FOREVER);

    SYS_SLIST_FOR_EACH_CONTAINER_SAFE(&active_dad_timers,
                                      ifaddr, next, dad_node) {
        /* DAD entries are ordered by construction.  Stop when
         * we find one that hasn't expired.
         */
        delay = (int32_t)(ifaddr->dad_start +
                          DAD_TIMEOUT - current_time);
        if (delay > 0) {
            break;
        }

        /* Removing the ifaddr from active_dad_timers list */
        sys_slist_remove(&active_dad_timers, NULL, &ifaddr->dad_node);
        sys_slist_append(&expired_list, &ifaddr->dad_node);

        ifaddr = NULL;
    }

    if ((ifaddr != NULL) && (delay > 0)) {
        k_work_reschedule(&dad_timer, K_MSEC((uint32_t)delay));
    }

    k_mutex_unlock(&lock);

    SYS_SLIST_FOR_EACH_CONTAINER(&expired_list, ifaddr, dad_node) {
        struct net_if* iface;

        NET_DBG("DAD succeeded for %s at interface %d",
            net_sprint_ipv6_addr(&ifaddr->address.in6_addr),
            ifaddr->ifindex);

        ifaddr->addr_state = NET_ADDR_PREFERRED;
        iface = net_if_get_by_index(ifaddr->ifindex);

        net_mgmt_event_notify_with_info(NET_EVENT_IPV6_DAD_SUCCEED,
                                        iface,
                                        &ifaddr->address.in6_addr,
                                        sizeof(struct net_in6_addr));

        /* The address gets added to neighbor cache which is not
         * needed in this case as the address is our own one.
         */
        net_ipv6_nbr_rm(iface, &ifaddr->address.in6_addr);
    }
}

static void net_if_ipv6_start_dad(struct net_if* iface,
                                  struct net_if_addr* ifaddr) {
    ifaddr->addr_state = NET_ADDR_TENTATIVE;

    if (net_if_is_up(iface)) {
        NET_DBG("Interface %p ll addr %s tentative IPv6 addr %s",
                iface,
                net_sprint_ll_addr(net_if_get_link_addr(iface)->addr,
                                   net_if_get_link_addr(iface)->len),
                net_sprint_ipv6_addr(&ifaddr->address.in6_addr));

        ifaddr->dad_count = 1U;

        if (!net_ipv6_start_dad(iface, ifaddr)) {
            ifaddr->dad_start = k_uptime_get_32();
            ifaddr->ifindex = net_if_get_by_iface(iface);

            k_mutex_lock(&lock, K_FOREVER);
            sys_slist_find_and_remove(&active_dad_timers,
                                      &ifaddr->dad_node);
            sys_slist_append(&active_dad_timers, &ifaddr->dad_node);
            k_mutex_unlock(&lock);

            /* FUTURE: use schedule, not reschedule. */
            if (!k_work_delayable_remaining_get(&dad_timer)) {
                k_work_reschedule(&dad_timer,
                                  K_MSEC(DAD_TIMEOUT));
            }
        }
    }
    else {
        NET_DBG("Interface %p is down, starting DAD for %s later.",
                iface,
                net_sprint_ipv6_addr(&ifaddr->address.in6_addr));
    }
}

void net_if_start_dad(struct net_if* iface) {
    struct net_if_addr const* ifaddr;
    struct net_if_ipv6* ipv6;
    struct net_in6_addr addr = {};
    int ret;

    net_if_lock(iface);

    NET_DBG("Starting DAD for iface %p", iface);

    ret = net_if_config_ipv6_get(iface, &ipv6);
    if (ret < 0) {
        if (ret != -ENOTSUP) {
            NET_WARN("Cannot do DAD IPv6 config is not valid.");
        }

        goto out;
    }

    if (ipv6 == NULL) {
        goto out;
    }

    net_ipv6_addr_create_iid(&addr, net_if_get_link_addr(iface));

    ifaddr = net_if_ipv6_addr_add(iface, &addr, NET_ADDR_AUTOCONF, 0);
    if (ifaddr == NULL) {
        NET_ERR("Cannot add %s address to interface %p, DAD fails",
                net_sprint_ipv6_addr(&addr), iface);
    }

    /* Start DAD for all the addresses that were added earlier when
     * the interface was down.
     */
    ARRAY_FOR_EACH(ipv6->unicast, i) {
        if (!ipv6->unicast[i].is_used ||
            (ipv6->unicast[i].address.family != NET_AF_INET6) ||
            (&ipv6->unicast[i] == ifaddr) ||
            net_ipv6_is_addr_loopback(
                    &ipv6->unicast[i].address.in6_addr)) {
            continue;
        }

        net_if_ipv6_start_dad(iface, &ipv6->unicast[i]);
    }

out :
    net_if_unlock(iface);
}

<<<<<<< HEAD
void net_if_ipv6_start_dad(struct net_if *iface,
			   struct net_if_addr *ifaddr)
{
	ifaddr->addr_state = NET_ADDR_TENTATIVE;

	if (net_if_is_up(iface)) {
		NET_DBG("Interface %p ll addr %s tentative IPv6 addr %s",
			iface,
			net_sprint_ll_addr(
					   net_if_get_link_addr(iface)->addr,
					   net_if_get_link_addr(iface)->len),
			net_sprint_ipv6_addr(&ifaddr->address.in6_addr));

		ifaddr->dad_count = 1U;

		if (!net_ipv6_start_dad(iface, ifaddr)) {
			ifaddr->dad_start = k_uptime_get_32();
			ifaddr->ifindex = net_if_get_by_iface(iface);

			k_mutex_lock(&lock, K_FOREVER);
			sys_slist_find_and_remove(&active_dad_timers,
						  &ifaddr->dad_node);
			sys_slist_append(&active_dad_timers, &ifaddr->dad_node);
			k_mutex_unlock(&lock);

			/* FUTURE: use schedule, not reschedule. */
			if (!k_work_delayable_remaining_get(&dad_timer)) {
				k_work_reschedule(&dad_timer,
						  K_MSEC(DAD_TIMEOUT));
			}
		}
	} else {
		NET_DBG("Interface %p is down, starting DAD for %s later.",
			iface,
			net_sprint_ipv6_addr(&ifaddr->address.in6_addr));
	}
}

void net_if_start_dad(struct net_if *iface)
{
	struct net_if_addr *ifaddr;
	struct net_if_ipv6 *ipv6;
	struct in6_addr addr = { };
	int ret;
=======
void net_if_ipv6_dad_failed(struct net_if* iface, const struct net_in6_addr* addr) {
    struct net_if_addr const* ifaddr;
>>>>>>> c5b45624

    net_if_lock(iface);

    ifaddr = net_if_ipv6_addr_lookup(addr, &iface);
    if (ifaddr == NULL) {
        NET_ERR("Cannot find %s address in interface %p",
                net_sprint_ipv6_addr(addr), iface);
        goto out;
    }

    net_mgmt_event_notify_with_info(NET_EVENT_IPV6_DAD_FAILED, iface,
                                    &ifaddr->address.in6_addr,
                                    sizeof(struct net_in6_addr));

    net_if_ipv6_addr_rm(iface, addr);

out :
    net_if_unlock(iface);
}

static inline void iface_ipv6_dad_init(void) {
    k_work_init_delayable(&dad_timer, dad_timeout);
    sys_slist_init(&active_dad_timers);
}

#else
static inline void net_if_ipv6_start_dad(struct net_if* iface,
                                         struct net_if_addr* ifaddr) {
    ifaddr->addr_state = NET_ADDR_PREFERRED;
}

#define iface_ipv6_dad_init(...)
#endif /* CONFIG_NET_IPV6_DAD */

#if defined(CONFIG_NET_IPV6_ND)
#define RS_TIMEOUT (1U * MSEC_PER_SEC)
#define RS_COUNT   3

static void rs_timeout(struct k_work* work) {
    uint32_t current_time = k_uptime_get_32();
    struct net_if_ipv6* ipv6;
    struct net_if_ipv6* next;
    int32_t delay = -1;
    sys_slist_t expired_list;

<<<<<<< HEAD
void net_if_ipv6_dad_failed(struct net_if *iface, const struct in6_addr *addr)
{
	struct net_if_addr *ifaddr;
	uint32_t timeout, preferred_lifetime;
=======
    ARG_UNUSED(work);
>>>>>>> c5b45624

    sys_slist_init(&expired_list);

    k_mutex_lock(&lock, K_FOREVER);

    SYS_SLIST_FOR_EACH_CONTAINER_SAFE(&active_rs_timers,
                                      ipv6, next, rs_node) {
        /* RS entries are ordered by construction.  Stop when
         * we find one that hasn't expired.
         */
        delay = (int32_t)(ipv6->rs_start + RS_TIMEOUT - current_time);
        if (delay > 0) {
            break;
        }

<<<<<<< HEAD
	if (IS_ENABLED(CONFIG_NET_IPV6_PE)) {
		ifaddr->dad_count++;

		timeout = COND_CODE_1(CONFIG_NET_IPV6_PE,
				      (ifaddr->addr_timeout), (0));
		preferred_lifetime = COND_CODE_1(CONFIG_NET_IPV6_PE,
						 (ifaddr->addr_preferred_lifetime), (0U));

		if (!net_ipv6_pe_check_dad(ifaddr->dad_count)) {
			NET_ERR("Cannot generate PE address for interface %p",
				iface);
			iface->pe_enabled = false;
			net_mgmt_event_notify(NET_EVENT_IPV6_PE_DISABLED, iface);
		}
	}

	net_mgmt_event_notify_with_info(NET_EVENT_IPV6_DAD_FAILED, iface,
					&ifaddr->address.in6_addr,
					sizeof(struct in6_addr));

	/* The old address needs to be removed from the interface before we can
	 * start new DAD for the new PE address as the amount of address slots
	 * is limited.
	 */
	net_if_ipv6_addr_rm(iface, addr);

	if (IS_ENABLED(CONFIG_NET_IPV6_PE) && iface->pe_enabled) {
		net_ipv6_pe_start(iface, addr, timeout, preferred_lifetime);
	}

out:
	net_if_unlock(iface);
}
=======
        /* Removing the ipv6 from active_rs_timers list */
        sys_slist_remove(&active_rs_timers, NULL, &ipv6->rs_node);
        sys_slist_append(&expired_list, &ipv6->rs_node);

        ipv6 = NULL;
    }

    if ((ipv6 != NULL) && (delay > 0)) {
        k_work_reschedule(&rs_timer, K_MSEC(ipv6->rs_start +
                                            RS_TIMEOUT - current_time));
    }
>>>>>>> c5b45624

    k_mutex_unlock(&lock);

    SYS_SLIST_FOR_EACH_CONTAINER(&expired_list, ipv6, rs_node) {
        struct net_if* iface = NULL;

        /* Did not receive RA yet. */
        ipv6->rs_count++;

        STRUCT_SECTION_FOREACH(net_if, tmp) {
            if (tmp->config.ip.ipv6 == ipv6) {
                iface = tmp;
                break;
            }
        }

        if (iface) {
            NET_DBG("RS no respond iface %p count %d",
                    iface, ipv6->rs_count);
            if (ipv6->rs_count < RS_COUNT) {
                net_if_start_rs(iface);
            }
        }
        else {
            NET_DBG("Interface IPv6 config %p not found", ipv6);
        }
    }
}

void net_if_start_rs(struct net_if* iface) {
    struct net_if_ipv6* ipv6;

    net_if_lock(iface);

    if (net_if_flag_is_set(iface, NET_IF_IPV6_NO_ND)) {
        goto out;
    }

    ipv6 = iface->config.ip.ipv6;
    if (ipv6 == NULL) {
        goto out;
    }

    NET_DBG("Starting ND/RS for iface %p", iface);

    if (!net_ipv6_start_rs(iface)) {
        ipv6->rs_start = k_uptime_get_32();

        k_mutex_lock(&lock, K_FOREVER);
        sys_slist_append(&active_rs_timers, &ipv6->rs_node);
        k_mutex_unlock(&lock);

        /* FUTURE: use schedule, not reschedule. */
        if (!k_work_delayable_remaining_get(&rs_timer)) {
            k_work_reschedule(&rs_timer, K_MSEC(RS_TIMEOUT));
        }
    }

out :
    net_if_unlock(iface);
}

void net_if_stop_rs(struct net_if* iface) {
    struct net_if_ipv6* ipv6;

    net_if_lock(iface);

    ipv6 = iface->config.ip.ipv6;
    if (ipv6 == NULL) {
        goto out;
    }

    NET_DBG("Stopping ND/RS for iface %p", iface);

    k_mutex_lock(&lock, K_FOREVER);
    sys_slist_find_and_remove(&active_rs_timers, &ipv6->rs_node);
    k_mutex_unlock(&lock);

out :
    net_if_unlock(iface);
}

static inline void iface_ipv6_nd_init(void) {
    k_work_init_delayable(&rs_timer, rs_timeout);
    sys_slist_init(&active_rs_timers);
}

#else
#define net_if_start_rs(...)
#define net_if_stop_rs(...)
#define iface_ipv6_nd_init(...)
#endif /* CONFIG_NET_IPV6_ND */

#if defined(CONFIG_NET_IPV6_ND) && defined(CONFIG_NET_NATIVE_IPV6)

void net_if_nbr_reachability_hint(struct net_if* iface, const struct net_in6_addr* ipv6_addr) {
    net_if_lock(iface);

    if (net_if_flag_is_set(iface, NET_IF_IPV6_NO_ND)) {
        goto out;
    }

    if (iface->config.ip.ipv6 == NULL) {
        goto out;
    }

    net_ipv6_nbr_reachability_hint(iface, ipv6_addr);

out :
    net_if_unlock(iface);
}

#endif

struct net_if_addr* net_if_ipv6_addr_lookup(const struct net_in6_addr* addr,
                                            struct net_if** ret) {
    struct net_if_addr* ifaddr = NULL;

    STRUCT_SECTION_FOREACH(net_if, iface) {
        struct net_if_ipv6* ipv6;

        net_if_lock(iface);

        ipv6 = iface->config.ip.ipv6;
        if (ipv6 == NULL) {
            net_if_unlock(iface);
            continue;
        }

        ARRAY_FOR_EACH(ipv6->unicast, i) {
            if (!ipv6->unicast[i].is_used ||
                ipv6->unicast[i].address.family != NET_AF_INET6) {
                continue;
            }

            if (net_ipv6_is_prefix(
                        addr->s6_addr,
                        ipv6->unicast[i].address.in6_addr.s6_addr,
                        128)) {

                if (ret != NULL) {
                    *ret = iface;
                }

                ifaddr = &ipv6->unicast[i];
                net_if_unlock(iface);
                goto out;
            }
        }

        net_if_unlock(iface);
    }

out :
    return (ifaddr);
}

struct net_if_addr* net_if_ipv6_addr_lookup_by_iface(struct net_if* iface,
                                                     struct net_in6_addr const* addr) {
    struct net_if_addr* ifaddr = NULL;
    struct net_if_ipv6* ipv6;

    net_if_lock(iface);

    ipv6 = iface->config.ip.ipv6;
    if (ipv6 == NULL) {
        goto out;
    }

    ARRAY_FOR_EACH(ipv6->unicast, i) {
        if (!ipv6->unicast[i].is_used ||
            (ipv6->unicast[i].address.family != NET_AF_INET6)) {
            continue;
        }

        if (net_ipv6_is_prefix(
                    addr->s6_addr,
                    ipv6->unicast[i].address.in6_addr.s6_addr,
                    128)) {
            ifaddr = &ipv6->unicast[i];
            goto out;
        }
    }

out :
    net_if_unlock(iface);

    return (ifaddr);
}

int z_impl_net_if_ipv6_addr_lookup_by_index(const struct net_in6_addr* addr) {
    struct net_if* iface;
    struct net_if_addr const* if_addr;

    if_addr = net_if_ipv6_addr_lookup(addr, &iface);
    if (if_addr == NULL) {
        return (0);
    }

    return net_if_get_by_iface(iface);
}

#ifdef CONFIG_USERSPACE
static inline int z_vrfy_net_if_ipv6_addr_lookup_by_index(
                                            const struct net_in6_addr* addr) {
    struct net_in6_addr addr_v6;

    K_OOPS(k_usermode_from_copy(&addr_v6, (void*)addr, sizeof(addr_v6)));

    return z_impl_net_if_ipv6_addr_lookup_by_index(&addr_v6);
}

#include <syscalls/net_if_ipv6_addr_lookup_by_index_mrsh.c>
#endif

/* To be called when interface comes up so that all the non-joined multicast
 * groups are joined.
 */
static void rejoin_ipv6_mcast_groups(struct net_if* iface) {
    struct net_if_ipv6* ipv6;

    net_if_lock(iface);

    if (net_if_config_ipv6_get(iface, &ipv6) < 0) {
        goto out;
    }

    ARRAY_FOR_EACH(ipv6->unicast, i) {
        struct net_if_mcast_addr *maddr;
        struct net_in6_addr addr;
        int ret;

        if (!ipv6->unicast[i].is_used) {
            continue;
        }

        net_ipv6_addr_create_solicited_node(
                &ipv6->unicast[i].address.in6_addr,
                &addr);

        maddr = net_if_ipv6_maddr_lookup(&addr, &iface);
        if (maddr == NULL) {
            continue;
        }

        if (net_if_ipv4_maddr_is_joined(maddr)) {
            continue;
        }

        ret = net_ipv6_mld_join(iface, &addr);
        if ((ret < 0) && (ret != EALREADY)) {
            NET_DBG("Cannot rejoin multicast group %s (%d)",
                    net_sprint_ipv6_addr(&addr), ret);
        }
    }

out :
    net_if_unlock(iface);
}

static void address_expired(struct net_if_addr *ifaddr)
{
<<<<<<< HEAD
	NET_DBG("IPv6 address %s is expired",
		net_sprint_ipv6_addr(&ifaddr->address.in6_addr));

	sys_slist_find_and_remove(&active_address_lifetime_timers,
				  &ifaddr->lifetime.node);

	net_timeout_set(&ifaddr->lifetime, 0, 0);

	STRUCT_SECTION_FOREACH(net_if, iface) {
		ARRAY_FOR_EACH(iface->config.ip.ipv6->unicast, i) {
			if (&iface->config.ip.ipv6->unicast[i] == ifaddr) {
				net_if_ipv6_addr_rm(iface,
					&iface->config.ip.ipv6->unicast[i].address.in6_addr);
				return;
			}
		}
	}
=======
    NET_DBG("IPv6 address %s is deprecated",
        net_sprint_ipv6_addr(&ifaddr->address.in6_addr));

    ifaddr->addr_state = NET_ADDR_DEPRECATED;

    sys_slist_find_and_remove(&active_address_lifetime_timers,
                              &ifaddr->lifetime.node);

    net_timeout_set(&ifaddr->lifetime, 0, 0);
>>>>>>> c5b45624
}

static void address_lifetime_timeout(struct k_work* work) {
    uint32_t next_update  = UINT32_MAX;
    uint32_t current_time = k_uptime_get_32();
    struct net_if_addr* current;
    struct net_if_addr* next;

    ARG_UNUSED(work);

    k_mutex_lock(&lock, K_FOREVER);

    SYS_SLIST_FOR_EACH_CONTAINER_SAFE(&active_address_lifetime_timers,
                                      current, next, lifetime.node) {
        struct net_timeout* timeout = &current->lifetime;
        uint32_t this_update = net_timeout_evaluate(timeout,
                                                    current_time);

        if (this_update == 0U) {
            address_expired(current);
            continue;
        }

        if (this_update < next_update) {
            next_update = this_update;
        }

        if (current == next) {
            break;
        }
    }

    if (next_update != UINT32_MAX) {
        NET_DBG("Waiting for %d ms", (int32_t)next_update);

        k_work_reschedule(&address_lifetime_timer, K_MSEC(next_update));
    }

    k_mutex_unlock(&lock);
}

#if defined(CONFIG_NET_TEST)
void net_address_lifetime_timeout(void) {
    address_lifetime_timeout(NULL);
}
#endif

static void address_start_timer(struct net_if_addr* ifaddr, uint32_t vlifetime) {
    /* Make sure that we do not insert the address twice to
     * the lifetime timer list.
     */
    sys_slist_find_and_remove(&active_address_lifetime_timers,
                              &ifaddr->lifetime.node);

    sys_slist_append(&active_address_lifetime_timers,
                     &ifaddr->lifetime.node);

    net_timeout_set(&ifaddr->lifetime, vlifetime, k_uptime_get_32());
    k_work_reschedule(&address_lifetime_timer, K_NO_WAIT);
}

void net_if_ipv6_addr_update_lifetime(struct net_if_addr* ifaddr,
                                      uint32_t vlifetime) {
    k_mutex_lock(&lock, K_FOREVER);

    NET_DBG("Updating expire time of %s by %u secs",
            net_sprint_ipv6_addr(&ifaddr->address.in6_addr),
            vlifetime);

    ifaddr->addr_state = NET_ADDR_PREFERRED;

    address_start_timer(ifaddr, vlifetime);

    k_mutex_unlock(&lock);
}

static struct net_if_addr* ipv6_addr_find(struct net_if* iface,
                                          struct net_in6_addr const* addr) {
    struct net_if_ipv6* ipv6 = iface->config.ip.ipv6;

    ARRAY_FOR_EACH(ipv6->unicast, i) {
        if (!ipv6->unicast[i].is_used) {
            continue;
        }

        if (net_ipv6_addr_cmp(
                    addr, &ipv6->unicast[i].address.in6_addr)) {

            return (&ipv6->unicast[i]);
        }
    }

    return (NULL);
}

<<<<<<< HEAD
static inline void net_if_addr_init(struct net_if_addr *ifaddr,
				    struct in6_addr *addr,
				    enum net_addr_type addr_type,
				    uint32_t vlifetime)
{
	ifaddr->is_used = true;
	ifaddr->is_temporary = false;
	ifaddr->address.family = AF_INET6;
	ifaddr->addr_type = addr_type;
	ifaddr->atomic_ref = ATOMIC_INIT(1);

	net_ipaddr_copy(&ifaddr->address.in6_addr, addr);
=======
static inline void net_if_addr_init(struct net_if_addr* ifaddr,
                                    struct net_in6_addr const* addr,
                                    enum net_addr_type addr_type,
                                    uint32_t vlifetime) {
    ifaddr->is_used        = true;
    ifaddr->address.family = NET_AF_INET6;
    ifaddr->addr_type      = addr_type;
    net_ipaddr_copy(&ifaddr->address.in6_addr, addr);
>>>>>>> c5b45624

    /* FIXME - set the mcast addr for this node */

    if (vlifetime) {
        ifaddr->is_infinite = false;

        NET_DBG("Expiring %s in %u secs",
                net_sprint_ipv6_addr(addr),
                vlifetime);

        net_if_ipv6_addr_update_lifetime(ifaddr, vlifetime);
    }
    else {
        ifaddr->is_infinite = true;
    }
}

<<<<<<< HEAD
struct net_if_addr *net_if_ipv6_addr_add(struct net_if *iface,
					 struct in6_addr *addr,
					 enum net_addr_type addr_type,
					 uint32_t vlifetime)
{
	struct net_if_addr *ifaddr = NULL;
	struct net_if_ipv6 *ipv6;

	net_if_lock(iface);

	if (net_if_config_ipv6_get(iface, &ipv6) < 0) {
		goto out;
	}

	ifaddr = ipv6_addr_find(iface, addr);
	if (ifaddr) {
		goto out;
	}

	ARRAY_FOR_EACH(ipv6->unicast, i) {
		if (ipv6->unicast[i].is_used) {
			continue;
		}

		net_if_addr_init(&ipv6->unicast[i], addr, addr_type,
				 vlifetime);

		NET_DBG("[%zu] interface %d (%p) address %s type %s added", i,
			net_if_get_by_iface(iface), iface,
			net_sprint_ipv6_addr(addr),
			net_addr_type2str(addr_type));

		if (!(l2_flags_get(iface) & NET_L2_POINT_TO_POINT) &&
		    !net_ipv6_is_addr_loopback(addr) &&
		    !net_if_flag_is_set(iface, NET_IF_IPV6_NO_ND)) {
			/* RFC 4862 5.4.2
			 * Before sending a Neighbor Solicitation, an interface
			 * MUST join the all-nodes multicast address and the
			 * solicited-node multicast address of the tentative
			 * address.
			 */
			/* The allnodes multicast group is only joined once as
			 * net_ipv6_mld_join() checks if we have already
			 * joined.
			 */
			join_mcast_nodes(iface,
					 &ipv6->unicast[i].address.in6_addr);

			net_if_ipv6_start_dad(iface, &ipv6->unicast[i]);
		} else {
			/* If DAD is not done for point-to-point links, then
			 * the address is usable immediately.
			 */
			ipv6->unicast[i].addr_state = NET_ADDR_PREFERRED;
		}

		net_mgmt_event_notify_with_info(
			NET_EVENT_IPV6_ADDR_ADD, iface,
			&ipv6->unicast[i].address.in6_addr,
			sizeof(struct in6_addr));

		ifaddr = &ipv6->unicast[i];
		goto out;
	}

out:
	net_if_unlock(iface);

	return ifaddr;
}

bool net_if_ipv6_addr_rm(struct net_if *iface, const struct in6_addr *addr)
{
	struct net_if_ipv6 *ipv6;
	int ret;

	NET_ASSERT(addr);

	ipv6 = iface->config.ip.ipv6;
	if (!ipv6) {
		return false;
	}

	ret = net_if_addr_unref(iface, AF_INET6, addr);
	if (ret > 0) {
		NET_DBG("Address %s still in use (ref %d)",
			net_sprint_ipv6_addr(addr), ret);
		return false;

	} else if (ret < 0) {
		NET_DBG("Address %s not found (%d)",
			net_sprint_ipv6_addr(addr), ret);
	}

	return true;
=======
struct net_if_addr* net_if_ipv6_addr_add(struct net_if* iface,
                                         struct net_in6_addr* addr,
                                         enum net_addr_type addr_type,
                                         uint32_t vlifetime) {
    struct net_if_addr* ifaddr = NULL;
    struct net_if_ipv6* ipv6;

    net_if_lock(iface);

    if (net_if_config_ipv6_get(iface, &ipv6) < 0) {
        goto out;
    }

    ifaddr = ipv6_addr_find(iface, addr);
    if (ifaddr) {
        goto out;
    }

    ARRAY_FOR_EACH(ipv6->unicast, i) {
        if (ipv6->unicast[i].is_used) {
            continue;
        }

        net_if_addr_init(&ipv6->unicast[i], addr, addr_type,
                         vlifetime);

        NET_DBG("[%zu] interface %d (%p) address %s type %s added", i,
                net_if_get_by_iface(iface), iface,
                net_sprint_ipv6_addr(addr),
                net_addr_type2str(addr_type));

        if (!(l2_flags_get(iface) & NET_L2_POINT_TO_POINT) &&
            !net_ipv6_is_addr_loopback(addr) &&
            !net_if_flag_is_set(iface, NET_IF_IPV6_NO_ND)) {
            /* RFC 4862 5.4.2
             * Before sending a Neighbor Solicitation, an interface
             * MUST join the all-nodes multicast address and the
             * solicited-node multicast address of the tentative
             * address.
             */
            /* The allnodes multicast group is only joined once as
             * net_ipv6_mld_join() checks if we have already
             * joined.
             */
            join_mcast_nodes(iface,
                             &ipv6->unicast[i].address.in6_addr);

            net_if_ipv6_start_dad(iface, &ipv6->unicast[i]);
        }
        else {
            /* If DAD is not done for point-to-point links, then
             * the address is usable immediately.
             */
            ipv6->unicast[i].addr_state = NET_ADDR_PREFERRED;
        }

        net_mgmt_event_notify_with_info(
                NET_EVENT_IPV6_ADDR_ADD, iface,
                &ipv6->unicast[i].address.in6_addr,
                sizeof(struct net_in6_addr));

        ifaddr = &ipv6->unicast[i];
        goto out;
    }

out :
    net_if_unlock(iface);

    return (ifaddr);
}

bool net_if_ipv6_addr_rm(struct net_if* iface, const struct net_in6_addr* addr) {
    bool ret = false;
    struct net_if_ipv6* ipv6;
    struct net_in6_addr maddr;
    int found = -1;
    unsigned int maddr_count = 0;

    NET_ASSERT(addr);

    net_if_lock(iface);

    ipv6 = iface->config.ip.ipv6;
    if (ipv6 == NULL) {
        goto out;
    }

    net_ipv6_addr_create_solicited_node(addr, &maddr);

    ARRAY_FOR_EACH(ipv6->unicast, i) {
        struct net_in6_addr unicast_maddr;

        if (!ipv6->unicast[i].is_used) {
            continue;
        }

        /* count how many times this solicited-node multicast address is identical
         * for all the used unicast addresses
         */
        net_ipv6_addr_create_solicited_node(&ipv6->unicast[i].address.in6_addr,
                                            &unicast_maddr);
        if (net_ipv6_addr_cmp(&maddr, &unicast_maddr)) {
            maddr_count++;
        }

        if (!net_ipv6_addr_cmp(&ipv6->unicast[i].address.in6_addr,
                               addr)) {
            continue;
        }

        found = i;
    }

    if (found >= 0) {
        if (!ipv6->unicast[found].is_infinite) {
            k_mutex_lock(&lock, K_FOREVER);

            sys_slist_find_and_remove(
                    &active_address_lifetime_timers,
                    &ipv6->unicast[found].lifetime.node);

            if (sys_slist_is_empty(
                        &active_address_lifetime_timers)) {
                k_work_cancel_delayable(
                        &address_lifetime_timer);
            }

            k_mutex_unlock(&lock);
        }

        #if defined(CONFIG_NET_IPV6_DAD)
        if (!net_if_flag_is_set(iface, NET_IF_IPV6_NO_ND)) {
            k_mutex_lock(&lock, K_FOREVER);
            sys_slist_find_and_remove(&active_dad_timers,
                                      &ipv6->unicast[found].dad_node);
            k_mutex_unlock(&lock);
        }
        #endif

        ipv6->unicast[found].is_used = false;

        if (maddr_count == 1) {
            /* remove the solicited-node multicast address only if no other
             * unicast address is also using it
             */
            net_if_ipv6_maddr_rm(iface, &maddr);
        }

        NET_DBG("[%d] interface %d (%p) address %s type %s removed",
                found, net_if_get_by_iface(iface), iface,
                net_sprint_ipv6_addr(addr),
                net_addr_type2str(ipv6->unicast[found].addr_type));

        /* Using the IPv6 address pointer here can give false
         * info if someone adds a new IP address into this position
         * in the address array. This is quite unlikely thou.
         */
        net_mgmt_event_notify_with_info(
                NET_EVENT_IPV6_ADDR_DEL,
                iface,
                &ipv6->unicast[found].address.in6_addr,
                sizeof(struct net_in6_addr));

        ret = true;
        goto out;
    }

out :
    net_if_unlock(iface);

    return (ret);
>>>>>>> c5b45624
}

bool z_impl_net_if_ipv6_addr_add_by_index(int index,
                                          struct net_in6_addr* addr,
                                          enum net_addr_type addr_type,
                                          uint32_t vlifetime) {
    struct net_if* iface;

    iface = net_if_get_by_index(index);
    if (iface == NULL) {
        return (false);
    }

    return net_if_ipv6_addr_add(iface, addr, addr_type, vlifetime) ?
           true : false;
}

#ifdef CONFIG_USERSPACE
bool z_vrfy_net_if_ipv6_addr_add_by_index(int index,
                                          struct net_in6_addr* addr,
                                          enum net_addr_type addr_type,
                                          uint32_t vlifetime) {
    struct net_in6_addr addr_v6;
    struct net_if*  iface;

    iface = z_vrfy_net_if_get_by_index(index);
    if (iface == NULL) {
        return (false);
    }

    K_OOPS(k_usermode_from_copy(&addr_v6, (void*)addr, sizeof(addr_v6)));

    return z_impl_net_if_ipv6_addr_add_by_index(index,
                                                &addr_v6,
                                                addr_type,
                                                vlifetime);
}

#include <syscalls/net_if_ipv6_addr_add_by_index_mrsh.c>
#endif /* CONFIG_USERSPACE */

bool z_impl_net_if_ipv6_addr_rm_by_index(int index,
                                         const struct net_in6_addr* addr) {
    struct net_if* iface;

    iface = net_if_get_by_index(index);
    if (iface == NULL) {
        return (false);
    }

    return net_if_ipv6_addr_rm(iface, addr);
}

#ifdef CONFIG_USERSPACE
bool z_vrfy_net_if_ipv6_addr_rm_by_index(int index,
                                         const struct net_in6_addr* addr) {
    struct net_in6_addr addr_v6;
    struct net_if* iface;

    iface = z_vrfy_net_if_get_by_index(index);
    if (iface == NULL) {
        return (false);
    }

    K_OOPS(k_usermode_from_copy(&addr_v6, (void*)addr, sizeof(addr_v6)));

    return z_impl_net_if_ipv6_addr_rm_by_index(index, &addr_v6);
}

#include <syscalls/net_if_ipv6_addr_rm_by_index_mrsh.c>
#endif /* CONFIG_USERSPACE */

void net_if_ipv6_addr_foreach(struct net_if* iface, net_if_ip_addr_cb_t cb,
                              void* user_data) {
    struct net_if_ipv6* ipv6;

    if (iface == NULL) {
        return;
    }

    net_if_lock(iface);

    ipv6 = iface->config.ip.ipv6;
    if (ipv6 == NULL) {
        goto out;
    }

    ARRAY_FOR_EACH(ipv6->unicast, i) {
        struct net_if_addr* if_addr = &ipv6->unicast[i];

        if (!if_addr->is_used) {
            continue;
        }

        cb(iface, if_addr, user_data);
    }

out :
    net_if_unlock(iface);
}

struct net_if_mcast_addr* net_if_ipv6_maddr_add(struct net_if* iface,
                                                const struct net_in6_addr* addr) {
    struct net_if_mcast_addr* ifmaddr = NULL;
    struct net_if_ipv6* ipv6;

    net_if_lock(iface);

    if (net_if_config_ipv6_get(iface, &ipv6) < 0) {
        goto out;
    }

    if (!net_ipv6_is_addr_mcast(addr)) {
        NET_DBG("Address %s is not a multicast address.",
                net_sprint_ipv6_addr(addr));
        goto out;
    }

    if (net_if_ipv6_maddr_lookup(addr, &iface)) {
        NET_WARN("Multicast address %s is is already registered.",
                 net_sprint_ipv6_addr(addr));
        goto out;
    }

    ARRAY_FOR_EACH(ipv6->mcast, i) {
        if (ipv6->mcast[i].is_used) {
            continue;
        }

        ipv6->mcast[i].is_used        = true;
        ipv6->mcast[i].address.family = NET_AF_INET6;
        memcpy(&ipv6->mcast[i].address.in6_addr, addr, 16);

        NET_DBG("[%zu] interface %d (%p) address %s added", i,
                net_if_get_by_iface(iface), iface,
                net_sprint_ipv6_addr(addr));

        net_mgmt_event_notify_with_info(
                NET_EVENT_IPV6_MADDR_ADD, iface,
                &ipv6->mcast[i].address.in6_addr,
                sizeof(struct net_in6_addr));

        ifmaddr = &ipv6->mcast[i];
        goto out;
    }

out :
    net_if_unlock(iface);

    return (ifmaddr);
}

bool net_if_ipv6_maddr_rm(struct net_if* iface, const struct net_in6_addr* addr) {
    bool ret = false;
    struct net_if_ipv6* ipv6;

    net_if_lock(iface);

    ipv6 = iface->config.ip.ipv6;
    if (ipv6 == NULL) {
        goto out;
    }

    ARRAY_FOR_EACH(ipv6->mcast, i) {
        if (!ipv6->mcast[i].is_used) {
            continue;
        }

        if (!net_ipv6_addr_cmp(&ipv6->mcast[i].address.in6_addr,
                               addr)) {
            continue;
        }

        ipv6->mcast[i].is_used = false;

        NET_DBG("[%zu] interface %d (%p) address %s removed",
                i, net_if_get_by_iface(iface), iface,
                net_sprint_ipv6_addr(addr));

        net_mgmt_event_notify_with_info(
                NET_EVENT_IPV6_MADDR_DEL, iface,
                &ipv6->mcast[i].address.in6_addr,
                sizeof(struct net_in6_addr));

        ret = true;
        goto out;
    }

out :
    net_if_unlock(iface);

    return (ret);
}

void net_if_ipv6_maddr_foreach(struct net_if* iface, net_if_ip_maddr_cb_t cb,
                               void* user_data) {
    struct net_if_ipv6* ipv6;

    NET_ASSERT(iface);
    NET_ASSERT(cb);

    net_if_lock(iface);

    ipv6 = iface->config.ip.ipv6;
    if (ipv6 == NULL) {
        goto out;
    }

    for (int i = 0; i < NET_IF_MAX_IPV6_MADDR; i++) {
        if (!ipv6->mcast[i].is_used) {
            continue;
        }

        cb(iface, &ipv6->mcast[i], user_data);
    }

out :
    net_if_unlock(iface);
}

struct net_if_mcast_addr* net_if_ipv6_maddr_lookup(const struct net_in6_addr* maddr,
                                                   struct net_if** ret) {
    struct net_if_mcast_addr* ifmaddr = NULL;

    STRUCT_SECTION_FOREACH(net_if, iface) {
        struct net_if_ipv6* ipv6;

        if (ret && *ret && (iface != *ret)) {
            continue;
        }

        net_if_lock(iface);

        ipv6 = iface->config.ip.ipv6;
        if (ipv6 == NULL) {
            net_if_unlock(iface);
            continue;
        }

        ARRAY_FOR_EACH(ipv6->mcast, i) {
            if (!ipv6->mcast[i].is_used ||
                (ipv6->mcast[i].address.family != NET_AF_INET6)) {
                continue;
            }

            if (net_ipv6_is_prefix(
                        maddr->s6_addr,
                        ipv6->mcast[i].address.in6_addr.s6_addr,
                        128)) {
                if (ret) {
                    *ret = iface;
                }

                ifmaddr = &ipv6->mcast[i];
                net_if_unlock(iface);
                goto out;
            }
        }

        net_if_unlock(iface);
    }

out :
    return (ifmaddr);
}

void net_if_ipv6_maddr_leave(struct net_if* iface, struct net_if_mcast_addr* addr) {
    NET_ASSERT(iface);
    NET_ASSERT(addr);

    net_if_lock(iface);
    addr->is_joined = false;
    net_if_unlock(iface);
}

void net_if_ipv6_maddr_join(struct net_if* iface, struct net_if_mcast_addr* addr) {
    NET_ASSERT(iface);
    NET_ASSERT(addr);

    net_if_lock(iface);
    addr->is_joined = true;
    net_if_unlock(iface);
}

static void remove_prefix_addresses(struct net_if* iface,
                                    struct net_if_ipv6 const* ipv6,
                                    struct net_in6_addr const* addr,
                                    uint8_t len) {
    ARRAY_FOR_EACH(ipv6->unicast, i) {
        if (!ipv6->unicast[i].is_used ||
            (ipv6->unicast[i].address.family != NET_AF_INET6) ||
            (ipv6->unicast[i].addr_type != NET_ADDR_AUTOCONF)) {
            continue;
        }

        if (net_ipv6_is_prefix(
                        addr->s6_addr,
                        ipv6->unicast[i].address.in6_addr.s6_addr,
                        len)) {
            net_if_ipv6_addr_rm(iface,
                                &ipv6->unicast[i].address.in6_addr);
        }
    }
}

static void prefix_lifetime_expired(struct net_if_ipv6_prefix* ifprefix) {
    struct net_if_ipv6* ipv6;

    net_if_lock(ifprefix->iface);

    NET_DBG("Prefix %s/%d expired",
            net_sprint_ipv6_addr(&ifprefix->prefix),
            ifprefix->len);

    ifprefix->is_used = false;

    if (net_if_config_ipv6_get(ifprefix->iface, &ipv6) < 0) {
        return;
    }

    /* Remove also all auto addresses if the they have the same prefix.
     */
    remove_prefix_addresses(ifprefix->iface, ipv6, &ifprefix->prefix,
                            ifprefix->len);

    if (IS_ENABLED(CONFIG_NET_MGMT_EVENT_INFO)) {
        struct net_event_ipv6_prefix info;

        net_ipaddr_copy(&info.addr, &ifprefix->prefix);
        info.len      = ifprefix->len;
        info.lifetime = 0;

        net_mgmt_event_notify_with_info(NET_EVENT_IPV6_PREFIX_DEL,
                                        ifprefix->iface,
                                        (void const*)&info,
                                        sizeof(struct net_event_ipv6_prefix));
    }
    else {
        net_mgmt_event_notify(NET_EVENT_IPV6_PREFIX_DEL, ifprefix->iface);
    }

    net_if_unlock(ifprefix->iface);
}

static void prefix_timer_remove(struct net_if_ipv6_prefix* ifprefix) {
    k_mutex_lock(&lock, K_FOREVER);

    NET_DBG("IPv6 prefix %s/%d removed",
            net_sprint_ipv6_addr(&ifprefix->prefix),
            ifprefix->len);

    sys_slist_find_and_remove(&active_prefix_lifetime_timers,
                              &ifprefix->lifetime.node);

    net_timeout_set(&ifprefix->lifetime, 0, 0);

    k_mutex_unlock(&lock);
}

static void prefix_lifetime_timeout(struct k_work* work) {
    uint32_t next_update  = UINT32_MAX;
    uint32_t current_time = k_uptime_get_32();
    struct net_if_ipv6_prefix* current;
    struct net_if_ipv6_prefix* next;
    sys_slist_t expired_list;

    ARG_UNUSED(work);

    sys_slist_init(&expired_list);

    k_mutex_lock(&lock, K_FOREVER);

    SYS_SLIST_FOR_EACH_CONTAINER_SAFE(&active_prefix_lifetime_timers,
                                      current, next, lifetime.node) {
        struct net_timeout* timeout = &current->lifetime;
        uint32_t this_update = net_timeout_evaluate(timeout,
                                                    current_time);

        if (this_update == 0U) {
            sys_slist_find_and_remove(
                    &active_prefix_lifetime_timers,
                    &current->lifetime.node);
            sys_slist_append(&expired_list,
                             &current->lifetime.node);
            continue;
        }

        if (this_update < next_update) {
            next_update = this_update;
        }

        if (current == next) {
            break;
        }
    }

    if (next_update != UINT32_MAX) {
        k_work_reschedule(&prefix_lifetime_timer, K_MSEC(next_update));
    }

    k_mutex_unlock(&lock);

    SYS_SLIST_FOR_EACH_CONTAINER(&expired_list, current, lifetime.node) {
        prefix_lifetime_expired(current);
    }
}

static void prefix_start_timer(struct net_if_ipv6_prefix* ifprefix,
                               uint32_t lifetime) {
    k_mutex_lock(&lock, K_FOREVER);

    (void) sys_slist_find_and_remove(&active_prefix_lifetime_timers,
                                     &ifprefix->lifetime.node);
    sys_slist_append(&active_prefix_lifetime_timers,
                     &ifprefix->lifetime.node);

    net_timeout_set(&ifprefix->lifetime, lifetime, k_uptime_get_32());
    k_work_reschedule(&prefix_lifetime_timer, K_NO_WAIT);

    k_mutex_unlock(&lock);
}

static struct net_if_ipv6_prefix* ipv6_prefix_find(struct net_if* iface,
                                                   struct net_in6_addr const* prefix,
                                                   uint8_t prefix_len) {
    struct net_if_ipv6* ipv6 = iface->config.ip.ipv6;

    if (ipv6 == NULL) {
        return (NULL);
    }

    ARRAY_FOR_EACH(ipv6->prefix, i) {
        if (!ipv6->prefix[i].is_used) {
            continue;
        }

        if (net_ipv6_addr_cmp(prefix, &ipv6->prefix[i].prefix) &&
            (prefix_len == ipv6->prefix[i].len)) {
            return &ipv6->prefix[i];
        }
    }

    return (NULL);
}

static void net_if_ipv6_prefix_init(struct net_if* iface,
                                    struct net_if_ipv6_prefix* ifprefix,
                                    struct net_in6_addr const* addr, uint8_t len,
                                    uint32_t lifetime) {
    ifprefix->is_used = true;
    ifprefix->len     = len;
    ifprefix->iface   = iface;
    net_ipaddr_copy(&ifprefix->prefix, addr);

    if (lifetime == NET_IPV6_ND_INFINITE_LIFETIME) {
        ifprefix->is_infinite = true;
    }
    else {
        ifprefix->is_infinite = false;
    }
}

struct net_if_ipv6_prefix* net_if_ipv6_prefix_add(struct net_if* iface,
                                                  struct net_in6_addr const* prefix,
                                                  uint8_t len,
                                                  uint32_t lifetime) {
    struct net_if_ipv6_prefix* ifprefix = NULL;
    struct net_if_ipv6* ipv6;

    net_if_lock(iface);

    if (net_if_config_ipv6_get(iface, &ipv6) < 0) {
        goto out;
    }

    ifprefix = ipv6_prefix_find(iface, prefix, len);
    if (ifprefix) {
        goto out;
    }

    if (ipv6 == NULL) {
        goto out;
    }

    ARRAY_FOR_EACH(ipv6->prefix, i) {
        if (ipv6->prefix[i].is_used) {
            continue;
        }

        net_if_ipv6_prefix_init(iface, &ipv6->prefix[i], prefix,
                                len, lifetime);

        NET_DBG("[%zu] interface %p prefix %s/%d added", i, iface,
                net_sprint_ipv6_addr(prefix), len);

        if (IS_ENABLED(CONFIG_NET_MGMT_EVENT_INFO)) {
            struct net_event_ipv6_prefix info;

            net_ipaddr_copy(&info.addr, prefix);
            info.len      = len;
            info.lifetime = lifetime;

            net_mgmt_event_notify_with_info(NET_EVENT_IPV6_PREFIX_ADD,
                                            iface, (void const*)&info,
                                            sizeof(struct net_event_ipv6_prefix));
        }
        else {
            net_mgmt_event_notify(NET_EVENT_IPV6_PREFIX_ADD, iface);
        }

        ifprefix = &ipv6->prefix[i];
        goto out;
    }

out :
    net_if_unlock(iface);

    return (ifprefix);
}

bool net_if_ipv6_prefix_rm(struct net_if* iface, struct net_in6_addr* addr,
                           uint8_t len) {
    bool ret = false;
    struct net_if_ipv6* ipv6;

    net_if_lock(iface);

    ipv6 = iface->config.ip.ipv6;
    if (ipv6 == NULL) {
        goto out;
    }

    ARRAY_FOR_EACH(ipv6->prefix, i) {
        if (!ipv6->prefix[i].is_used) {
            continue;
        }

        if (!net_ipv6_addr_cmp(&ipv6->prefix[i].prefix, addr) ||
            (ipv6->prefix[i].len != len)) {
            continue;
        }

        net_if_ipv6_prefix_unset_timer(&ipv6->prefix[i]);

        ipv6->prefix[i].is_used = false;

        /* Remove also all auto addresses if the they have the same
         * prefix.
         */
        remove_prefix_addresses(iface, ipv6, addr, len);

        if (IS_ENABLED(CONFIG_NET_MGMT_EVENT_INFO)) {
            struct net_event_ipv6_prefix info;

            net_ipaddr_copy(&info.addr, addr);
            info.len      = len;
            info.lifetime = 0;

            net_mgmt_event_notify_with_info(NET_EVENT_IPV6_PREFIX_DEL,
                                            iface, (void const*)&info,
                                            sizeof(struct net_event_ipv6_prefix));
        }
        else {
            net_mgmt_event_notify(NET_EVENT_IPV6_PREFIX_DEL, iface);
        }

        ret = true;
        goto out;
    }

out :
    net_if_unlock(iface);

    return (ret);
}

<<<<<<< HEAD
struct net_if_ipv6_prefix *net_if_ipv6_prefix_get(struct net_if *iface,
						  const struct in6_addr *addr)
{
	struct net_if_ipv6_prefix *prefix = NULL;
	struct net_if_ipv6 *ipv6;
=======
struct net_if_ipv6_prefix* net_if_ipv6_prefix_get(struct net_if* iface,
                                                  struct net_in6_addr const* addr) {
    struct net_if_ipv6_prefix* prefix = NULL;
    struct net_if_ipv6* ipv6;
>>>>>>> c5b45624

    if (iface == NULL) {
        iface = net_if_get_default();
    }

<<<<<<< HEAD
	if (!iface) {
		return NULL;
	}

	net_if_lock(iface);
=======
    net_if_lock(iface);
>>>>>>> c5b45624

    ipv6 = iface->config.ip.ipv6;
    if (ipv6 == NULL) {
        goto out;
    }

    ARRAY_FOR_EACH(ipv6->prefix, i) {
        if (!ipv6->prefix[i].is_used) {
            continue;
        }

        if (net_ipv6_is_prefix(ipv6->prefix[i].prefix.s6_addr,
                               addr->s6_addr,
                               ipv6->prefix[i].len)) {
            if (!prefix || prefix->len > ipv6->prefix[i].len) {
                prefix = &ipv6->prefix[i];
            }
        }
    }

out :
    net_if_unlock(iface);

    return (prefix);
}

struct net_if_ipv6_prefix* net_if_ipv6_prefix_lookup(struct net_if* iface,
                                                     struct net_in6_addr* addr,
                                                     uint8_t len) {
    struct net_if_ipv6_prefix* prefix = NULL;
    struct net_if_ipv6* ipv6;

    net_if_lock(iface);

    ipv6 = iface->config.ip.ipv6;
    if (ipv6 == NULL) {
        goto out;
    }

    ARRAY_FOR_EACH(ipv6->prefix, i) {
        if (!ipv6->prefix[i].is_used) {
            continue;
        }

        if (net_ipv6_is_prefix(ipv6->prefix[i].prefix.s6_addr,
                               addr->s6_addr, len)) {
            prefix = &ipv6->prefix[i];
            goto out;
        }
    }

out :
    net_if_unlock(iface);

    return (prefix);
}

bool net_if_ipv6_addr_onlink(struct net_if** iface, struct net_in6_addr const* addr) {
    bool ret = false;

    STRUCT_SECTION_FOREACH(net_if, tmp) {
        struct net_if_ipv6 const* ipv6;

        if (iface && *iface && *iface != tmp) {
            continue;
        }

        net_if_lock(tmp);

        ipv6 = tmp->config.ip.ipv6;
        if (ipv6 == NULL) {
            net_if_unlock(tmp);
            continue;
        }

        ARRAY_FOR_EACH(ipv6->prefix, i) {
            if (ipv6->prefix[i].is_used &&
                net_ipv6_is_prefix(ipv6->prefix[i].prefix.s6_addr,
                                   addr->s6_addr,
                                   ipv6->prefix[i].len)) {
                if (iface != NULL) {
                    *iface = tmp;
                }

                ret = true;
                net_if_unlock(tmp);
                goto out;
            }
        }

        net_if_unlock(tmp);
    }

out :

    return (ret);
}

void net_if_ipv6_prefix_set_timer(struct net_if_ipv6_prefix* prefix,
                                  uint32_t lifetime) {
    /* No need to set a timer for infinite timeout */
    if (lifetime == 0xFFFFFFFFUL) {
        return;
    }

    NET_DBG("Prefix lifetime %u sec", lifetime);

    prefix_start_timer(prefix, lifetime);
}

void net_if_ipv6_prefix_unset_timer(struct net_if_ipv6_prefix* prefix) {
    if (!prefix->is_used) {
        return;
    }

    prefix_timer_remove(prefix);
}

struct net_if_router* net_if_ipv6_router_lookup(struct net_if const* iface,
                                                struct net_in6_addr* addr) {
    return iface_router_lookup(iface, NET_AF_INET6, addr);
}

struct net_if_router* net_if_ipv6_router_find_default(struct net_if const* iface,
                                                      struct net_in6_addr const* addr) {
    return iface_router_find_default(iface, NET_AF_INET6, addr);
}

void net_if_ipv6_router_update_lifetime(struct net_if_router* router,
                                        uint16_t lifetime) {
    NET_DBG("Updating expire time of %s by %u secs",
            net_sprint_ipv6_addr(&router->address.in6_addr),
            lifetime);

    router->life_start = k_uptime_get_32();
    router->lifetime   = lifetime;

    iface_router_update_timer(router->life_start);
}

struct net_if_router* net_if_ipv6_router_add(struct net_if* iface,
                                             struct net_in6_addr* addr,
                                             uint16_t lifetime) {
    return iface_router_add(iface, NET_AF_INET6, addr, false, lifetime);
}

bool net_if_ipv6_router_rm(struct net_if_router* router) {
    return iface_router_rm(router);
}

uint8_t net_if_ipv6_get_mcast_hop_limit(struct net_if* iface) {
    #if defined(CONFIG_NET_NATIVE_IPV6)
    uint8_t ret = 0;

    net_if_lock(iface);

    if (net_if_config_ipv6_get(iface, NULL) < 0) {
        goto out;
    }

    if (!iface->config.ip.ipv6) {
        goto out;
    }

    ret = iface->config.ip.ipv6->mcast_hop_limit;

out :
    net_if_unlock(iface);

    return (ret);
    #else
    ARG_UNUSED(iface);

    return (0);
    #endif
}

void net_if_ipv6_set_mcast_hop_limit(struct net_if* iface, uint8_t hop_limit) {
    #if defined(CONFIG_NET_NATIVE_IPV6)
    net_if_lock(iface);

    if (net_if_config_ipv6_get(iface, NULL) < 0) {
        goto out;
    }

    if (!iface->config.ip.ipv6) {
        goto out;
    }

    iface->config.ip.ipv6->mcast_hop_limit = hop_limit;

out :
    net_if_unlock(iface);
    #else
    ARG_UNUSED(iface);
    ARG_UNUSED(hop_limit);
    #endif
}

uint8_t net_if_ipv6_get_hop_limit(struct net_if* iface) {
    #if defined(CONFIG_NET_NATIVE_IPV6)
    uint8_t ret = 0;

    net_if_lock(iface);

    if (net_if_config_ipv6_get(iface, NULL) < 0) {
        goto out;
    }

    if (!iface->config.ip.ipv6) {
        goto out;
    }

    ret = iface->config.ip.ipv6->hop_limit;

out :
    net_if_unlock(iface);

    return (ret);
    #else
    ARG_UNUSED(iface);

    return (0);
    #endif
}

void net_if_ipv6_set_hop_limit(struct net_if* iface, uint8_t hop_limit) {
    #if defined(CONFIG_NET_NATIVE_IPV6)
    net_if_lock(iface);

    if (net_if_config_ipv6_get(iface, NULL) < 0) {
        goto out;
    }

    if (!iface->config.ip.ipv6) {
        goto out;
    }

    iface->config.ip.ipv6->hop_limit = hop_limit;

out :
    net_if_unlock(iface);
    #else
    ARG_UNUSED(iface);
    ARG_UNUSED(hop_limit);
    #endif
}

struct net_in6_addr* net_if_ipv6_get_ll(struct net_if* iface,
                                    enum net_addr_state addr_state) {
    struct net_in6_addr* addr = NULL;
    struct net_if_ipv6* ipv6;

    net_if_lock(iface);

    ipv6 = iface->config.ip.ipv6;
    if (ipv6 == NULL) {
        goto out;
    }

    ARRAY_FOR_EACH(ipv6->unicast, i) {
        if (!ipv6->unicast[i].is_used ||
            ((addr_state != NET_ADDR_ANY_STATE) &&
             (ipv6->unicast[i].addr_state != addr_state)) ||
            (ipv6->unicast[i].address.family != NET_AF_INET6)) {
            continue;
        }

        if (net_ipv6_is_ll_addr(&ipv6->unicast[i].address.in6_addr)) {
            addr = &ipv6->unicast[i].address.in6_addr;
            goto out;
        }
    }

out :
    net_if_unlock(iface);

    return (addr);
}

struct net_in6_addr* net_if_ipv6_get_ll_addr(enum net_addr_state state,
                                         struct net_if** iface) {
    struct net_in6_addr* addr = NULL;

<<<<<<< HEAD
static bool use_public_address(bool prefer_public, bool is_temporary,
			       int flags)
{
	if (IS_ENABLED(CONFIG_NET_IPV6_PE)) {
		if (!prefer_public && is_temporary) {

			/* Allow socket to override the kconfig option */
			if (flags & IPV6_PREFER_SRC_PUBLIC) {
				return true;
			}

			return false;
		}
	}

	if (flags & IPV6_PREFER_SRC_TMP) {
		return false;
	}

	return true;
}

static struct in6_addr *net_if_ipv6_get_best_match(struct net_if *iface,
						   const struct in6_addr *dst,
						   uint8_t prefix_len,
						   uint8_t *best_so_far,
						   int flags)
{
	struct net_if_ipv6 *ipv6 = iface->config.ip.ipv6;
	struct net_if_addr *public_addr = NULL;
	struct in6_addr *src = NULL;
	uint8_t public_addr_len = 0;
	struct in6_addr *temp_addr = NULL;
	uint8_t len, temp_addr_len = 0;
	bool ret;
=======
    STRUCT_SECTION_FOREACH(net_if, tmp) {
        net_if_lock(tmp);
>>>>>>> c5b45624

        addr = net_if_ipv6_get_ll(tmp, state);
        if (addr) {
            if (iface) {
                *iface = tmp;
            }

            net_if_unlock(tmp);
            goto out;
        }

        net_if_unlock(tmp);
    }

<<<<<<< HEAD
		len = get_diff_ipv6(dst, &ipv6->unicast[i].address.in6_addr);
		if (len >= prefix_len) {
			len = prefix_len;
		}

		if (len >= *best_so_far) {
			/* Mesh local address can only be selected for the same
			 * subnet.
			 */
			if (ipv6->unicast[i].is_mesh_local && len < 64 &&
			    !net_ipv6_is_addr_mcast_mesh(dst)) {
				continue;
			}

			ret = use_public_address(iface->pe_prefer_public,
						 ipv6->unicast[i].is_temporary,
						 flags);
			if (!ret) {
				temp_addr = &ipv6->unicast[i].address.in6_addr;
				temp_addr_len = len;

				*best_so_far = len;
				src = &ipv6->unicast[i].address.in6_addr;
				continue;
			}

			if (!ipv6->unicast[i].is_temporary) {
				public_addr = &ipv6->unicast[i];
				public_addr_len = len;
			}

			*best_so_far = len;
			src = &ipv6->unicast[i].address.in6_addr;
		}
	}

	if (IS_ENABLED(CONFIG_NET_IPV6_PE) && !iface->pe_prefer_public && temp_addr) {
		if (temp_addr_len >= *best_so_far) {
			*best_so_far = temp_addr_len;
			src = temp_addr;
		}
	} else {
		/* By default prefer always public address if found */
		if (flags & IPV6_PREFER_SRC_PUBLIC) {
use_public:
			if (public_addr &&
			    !net_ipv6_addr_cmp(&public_addr->address.in6_addr, src)) {
				src = &public_addr->address.in6_addr;
				*best_so_far = public_addr_len;
			}
		} else if (flags & IPV6_PREFER_SRC_TMP) {
			if (temp_addr && !net_ipv6_addr_cmp(temp_addr, src)) {
				src = temp_addr;
				*best_so_far = temp_addr_len;
			}
		} else if (flags & IPV6_PREFER_SRC_PUBTMP_DEFAULT) {
			goto use_public;
		}
	}

out:
	net_if_unlock(iface);

	return src;
}

const struct in6_addr *net_if_ipv6_select_src_addr_hint(struct net_if *dst_iface,
							const struct in6_addr *dst,
							int flags)
{
	const struct in6_addr *src = NULL;
	uint8_t best_match = 0U;

	NET_ASSERT(dst);

	if (!net_ipv6_is_ll_addr(dst) && !net_ipv6_is_addr_mcast_link(dst)) {
		struct net_if_ipv6_prefix *prefix;
		uint8_t prefix_len = 128;

		prefix = net_if_ipv6_prefix_get(dst_iface, dst);
		if (prefix) {
			prefix_len = prefix->len;
		}

		/* If caller has supplied interface, then use that */
		if (dst_iface) {
			src = net_if_ipv6_get_best_match(dst_iface, dst,
							 prefix_len,
							 &best_match,
							 flags);
		} else {
			STRUCT_SECTION_FOREACH(net_if, iface) {
				struct in6_addr *addr;

				addr = net_if_ipv6_get_best_match(iface, dst,
								  prefix_len,
								  &best_match,
								  flags);
				if (addr) {
					src = addr;
				}
			}
		}

	} else {
		if (dst_iface) {
			src = net_if_ipv6_get_ll(dst_iface, NET_ADDR_PREFERRED);
		} else {
			struct in6_addr *addr;

			addr = net_if_ipv6_get_ll(net_if_get_default(), NET_ADDR_PREFERRED);
			if (addr) {
				src = addr;
				goto out;
			}

			STRUCT_SECTION_FOREACH(net_if, iface) {
				addr = net_if_ipv6_get_ll(iface,
							  NET_ADDR_PREFERRED);
				if (addr) {
					src = addr;
					break;
				}
			}
		}
	}

	if (!src) {
		src = net_ipv6_unspecified_address();
	}

out:
	return src;
}

const struct in6_addr *net_if_ipv6_select_src_addr(struct net_if *dst_iface,
						   const struct in6_addr *dst)
{
	return net_if_ipv6_select_src_addr_hint(dst_iface,
						dst,
						IPV6_PREFER_SRC_PUBTMP_DEFAULT);
}

struct net_if *net_if_ipv6_select_src_iface(const struct in6_addr *dst)
{
	struct net_if *iface = NULL;
	const struct in6_addr *src;
=======
out :
    return (addr);
}

static inline struct net_in6_addr* check_global_addr(struct net_if* iface,
                                                 enum net_addr_state state) {
    struct net_if_ipv6* ipv6;
>>>>>>> c5b45624

    ipv6 = iface->config.ip.ipv6;
    if (ipv6 == NULL) {
        return (NULL);
    }

    ARRAY_FOR_EACH(ipv6->unicast, i) {
        if (!ipv6->unicast[i].is_used ||
            (ipv6->unicast[i].addr_state != state) ||
            ipv6->unicast[i].address.family != NET_AF_INET6) {
            continue;
        }

        if (!net_ipv6_is_ll_addr(&ipv6->unicast[i].address.in6_addr)) {
            return &ipv6->unicast[i].address.in6_addr;
        }
    }

    return (NULL);
}

struct net_in6_addr* net_if_ipv6_get_global_addr(enum net_addr_state state,
                                             struct net_if** iface) {
    struct net_in6_addr* addr = NULL;

    STRUCT_SECTION_FOREACH(net_if, tmp) {
        if (iface && *iface && tmp != *iface) {
            continue;
        }

        net_if_lock(tmp);
        addr = check_global_addr(tmp, state);
        if (addr) {
            if (iface) {
                *iface = tmp;
            }

            net_if_unlock(tmp);
            goto out;
        }

        net_if_unlock(tmp);
    }

out :

    return (addr);
}

static uint8_t get_diff_ipv6(const struct net_in6_addr* src,
                             const struct net_in6_addr* dst) {
    return get_ipaddr_diff((uint8_t const*)src, (uint8_t const*)dst, 16);
}

static inline bool is_proper_ipv6_address(struct net_if_addr const* addr) {
    if (addr->is_used && (addr->addr_state == NET_ADDR_PREFERRED) &&
        (addr->address.family == NET_AF_INET6) &&
        !net_ipv6_is_ll_addr(&addr->address.in6_addr)) {
        return (true);
    }

    return (false);
}

static struct net_in6_addr* net_if_ipv6_get_best_match(struct net_if* iface,
                                                   const struct net_in6_addr* dst,
                                                   uint8_t* best_so_far) {
    struct net_if_ipv6* ipv6;
    struct net_in6_addr* src = NULL;
    uint8_t len;

    net_if_lock(iface);

    ipv6 = iface->config.ip.ipv6;
    if (ipv6 == NULL) {
        goto out;
    }

    ARRAY_FOR_EACH(ipv6->unicast, i) {
        if (!is_proper_ipv6_address(&ipv6->unicast[i])) {
            continue;
        }

        len = get_diff_ipv6(dst, &ipv6->unicast[i].address.in6_addr);
        if (len >= *best_so_far) {
            /* Mesh local address can only be selected for the same
             * subnet.
             */
            if (ipv6->unicast[i].is_mesh_local && len < 64 &&
                !net_ipv6_is_addr_mcast_mesh(dst)) {
                continue;
            }

            *best_so_far = len;
            src = &ipv6->unicast[i].address.in6_addr;
        }
    }

out :
    net_if_unlock(iface);

    return (src);
}

const struct net_in6_addr* net_if_ipv6_select_src_addr(struct net_if* dst_iface,
                                                   const struct net_in6_addr* dst) {
    const struct net_in6_addr* src = NULL;
    uint8_t best_match = 0U;

    NET_ASSERT(dst);

    if (!net_ipv6_is_ll_addr(dst) && !net_ipv6_is_addr_mcast_link(dst)) {
        /* If caller has supplied interface, then use that */
        if (dst_iface) {
            src = net_if_ipv6_get_best_match(dst_iface, dst,
                                             &best_match);
        }
        else {
            STRUCT_SECTION_FOREACH(net_if, iface) {
                struct net_in6_addr const* addr;

                addr = net_if_ipv6_get_best_match(iface, dst,
                                                  &best_match);
                if (addr != NULL) {
                    src = addr;
                }
            }
        }
    }
    else {
        if (dst_iface != NULL) {
            src = net_if_ipv6_get_ll(dst_iface, NET_ADDR_PREFERRED);
        }
        else {
            struct net_in6_addr const* addr;

            addr = net_if_ipv6_get_ll(net_if_get_default(), NET_ADDR_PREFERRED);
            if (addr != NULL) {
                src = addr;
                goto out;
            }

            STRUCT_SECTION_FOREACH(net_if, iface) {
                addr = net_if_ipv6_get_ll(iface,
                                          NET_ADDR_PREFERRED);
                if (addr != NULL) {
                    src = addr;
                    break;
                }
            }
        }
    }

    if (src == NULL) {
        src = net_ipv6_unspecified_address();
    }

out :
    return (src);
}

struct net_if* net_if_ipv6_select_src_iface(const struct net_in6_addr* dst) {
    struct net_if* iface = NULL;
    const struct net_in6_addr* src;

    src = net_if_ipv6_select_src_addr(NULL, dst);
    if (src != net_ipv6_unspecified_address()) {
        net_if_ipv6_addr_lookup(src, &iface);
    }

    if (iface == NULL) {
        iface = net_if_get_default();
    }

    return (iface);
}

uint32_t net_if_ipv6_calc_reachable_time(struct net_if_ipv6 const* ipv6) {
    uint32_t min_reachable;
    uint32_t max_reachable;

    min_reachable = (MIN_RANDOM_NUMER * ipv6->base_reachable_time)
                    / MIN_RANDOM_DENOM;
    max_reachable = (MAX_RANDOM_NUMER * ipv6->base_reachable_time)
                    / MAX_RANDOM_DENOM;

    NET_DBG("min_reachable:%u max_reachable:%u", min_reachable,
            max_reachable);

    return min_reachable +
           sys_rand32_get() % (max_reachable - min_reachable);
}

static void iface_ipv6_start(struct net_if* iface) {
    if (!net_if_flag_is_set(iface, NET_IF_IPV6) ||
        net_if_flag_is_set(iface, NET_IF_IPV6_NO_ND)) {
        return;
    }

    if (IS_ENABLED(CONFIG_NET_IPV6_DAD)) {
        net_if_start_dad(iface);
    }
    else {
        struct net_if_ipv6 const* ipv6 = iface->config.ip.ipv6;

        if (ipv6 != NULL) {
            join_mcast_nodes(iface,
                             &ipv6->mcast[0].address.in6_addr);
        }
    }

    net_if_start_rs(iface);
}

static void iface_ipv6_init(int if_count) {
    iface_ipv6_dad_init();
    iface_ipv6_nd_init();

    k_work_init_delayable(&address_lifetime_timer,
                          address_lifetime_timeout);
    k_work_init_delayable(&prefix_lifetime_timer, prefix_lifetime_timeout);

    if (if_count > ARRAY_SIZE(ipv6_addresses)) {
        NET_WARN("You have %zu IPv6 net_if addresses but %d "
                 "network interfaces", ARRAY_SIZE(ipv6_addresses),
                 if_count);
        NET_WARN("Consider increasing CONFIG_NET_IF_MAX_IPV6_COUNT "
                 "value.");
    }

    ARRAY_FOR_EACH(ipv6_addresses, i) {
        ipv6_addresses[i].ipv6.hop_limit           = CONFIG_NET_INITIAL_HOP_LIMIT;
        ipv6_addresses[i].ipv6.mcast_hop_limit     = CONFIG_NET_INITIAL_MCAST_HOP_LIMIT;
        ipv6_addresses[i].ipv6.base_reachable_time = REACHABLE_TIME;

        net_if_ipv6_set_reachable_time(&ipv6_addresses[i].ipv6);
    }
}

#else
#define join_mcast_allnodes(...)
#define join_mcast_solicit_node(...)
#define leave_mcast_all(...)
#define join_mcast_nodes(...)
#define iface_ipv6_start(...)
#define iface_ipv6_init(...)

struct net_if_mcast_addr* net_if_ipv6_maddr_lookup(const struct net_in6_addr* addr,
                                                   struct net_if** iface) {
    ARG_UNUSED(addr);
    ARG_UNUSED(iface);

    return (NULL);
}

struct net_if_addr* net_if_ipv6_addr_lookup(const struct net_in6_addr* addr,
                                            struct net_if** ret) {
    ARG_UNUSED(addr);
    ARG_UNUSED(ret);

    return (NULL);
}

struct net_in6_addr* net_if_ipv6_get_global_addr(enum net_addr_state state,
                                             struct net_if** iface) {
    ARG_UNUSED(state);
    ARG_UNUSED(iface);

    return (NULL);
}
#endif /* CONFIG_NET_IPV6 */

#if defined(CONFIG_NET_NATIVE_IPV4)
int net_if_config_ipv4_get(struct net_if* iface, struct net_if_ipv4** ipv4) {
    int ret = 0;

    net_if_lock(iface);

    if (!net_if_flag_is_set(iface, NET_IF_IPV4)) {
        ret = -ENOTSUP;
        goto out;
    }

    if (iface->config.ip.ipv4) {
        if (ipv4) {
            *ipv4 = iface->config.ip.ipv4;
        }

        goto out;
    }

    k_mutex_lock(&lock, K_FOREVER);

    ARRAY_FOR_EACH(ipv4_addresses, i) {
        if (ipv4_addresses[i].iface) {
            continue;
        }

        iface->config.ip.ipv4   = &ipv4_addresses[i].ipv4;
        ipv4_addresses[i].iface = iface;

        if (ipv4 != NULL) {
            *ipv4 = &ipv4_addresses[i].ipv4;
        }

        k_mutex_unlock(&lock);
        goto out;
    }

    k_mutex_unlock(&lock);

    ret = -ESRCH;

out :
    net_if_unlock(iface);

    return (ret);
}

int net_if_config_ipv4_put(struct net_if* iface) {
    int ret = 0;

    net_if_lock(iface);

    if (!net_if_flag_is_set(iface, NET_IF_IPV4)) {
        ret = -ENOTSUP;
        goto out;
    }

    if (!iface->config.ip.ipv4) {
        ret = -EALREADY;
        goto out;
    }

    k_mutex_lock(&lock, K_FOREVER);

    ARRAY_FOR_EACH(ipv4_addresses, i) {
        if (ipv4_addresses[i].iface != iface) {
            continue;
        }

        iface->config.ip.ipv4   = NULL;
        ipv4_addresses[i].iface = NULL;

        k_mutex_unlock(&lock);
        goto out;
    }

    k_mutex_unlock(&lock);

    ret = -ESRCH;

out :
    net_if_unlock(iface);

    return (ret);
}

uint8_t net_if_ipv4_get_ttl(struct net_if* iface) {
    #if defined(CONFIG_NET_NATIVE_IPV4)
    uint8_t ret = 0;

    net_if_lock(iface);

    if (net_if_config_ipv4_get(iface, NULL) < 0) {
        goto out;
    }

    if (!iface->config.ip.ipv4) {
        goto out;
    }

    ret = iface->config.ip.ipv4->ttl;

out :
    net_if_unlock(iface);

    return (ret);
    #else
    ARG_UNUSED(iface);

    return (0);
    #endif
}

void net_if_ipv4_set_ttl(struct net_if* iface, uint8_t ttl) {
    #if defined(CONFIG_NET_NATIVE_IPV4)
    net_if_lock(iface);

    if (net_if_config_ipv4_get(iface, NULL) < 0) {
        goto out;
    }

    if (!iface->config.ip.ipv4) {
        goto out;
    }

    iface->config.ip.ipv4->ttl = ttl;

out :
    net_if_unlock(iface);
    #else
    ARG_UNUSED(iface);
    ARG_UNUSED(ttl);
    #endif
}

uint8_t net_if_ipv4_get_mcast_ttl(struct net_if* iface) {
    #if defined(CONFIG_NET_NATIVE_IPV4)
    uint8_t ret = 0;

    net_if_lock(iface);

    if (net_if_config_ipv4_get(iface, NULL) < 0) {
        goto out;
    }

    if (!iface->config.ip.ipv4) {
        goto out;
    }

    ret = iface->config.ip.ipv4->mcast_ttl;

out :
    net_if_unlock(iface);

    return (ret);
    #else
    ARG_UNUSED(iface);

    return (0);
    #endif
}

void net_if_ipv4_set_mcast_ttl(struct net_if* iface, uint8_t ttl) {
    #if defined(CONFIG_NET_NATIVE_IPV4)
    net_if_lock(iface);

    if (net_if_config_ipv4_get(iface, NULL) < 0) {
        goto out;
    }

    if (!iface->config.ip.ipv4) {
        goto out;
    }

    iface->config.ip.ipv4->mcast_ttl = ttl;

out :
    net_if_unlock(iface);
    #else
    ARG_UNUSED(iface);
    ARG_UNUSED(ttl);
    #endif
}

struct net_if_router* net_if_ipv4_router_lookup(struct net_if const* iface,
                                                struct net_in_addr* addr) {
    return iface_router_lookup(iface, NET_AF_INET, addr);
}

struct net_if_router* net_if_ipv4_router_find_default(struct net_if const* iface,
                                                      struct net_in_addr const* addr) {
    return iface_router_find_default(iface, NET_AF_INET, addr);
}

struct net_if_router* net_if_ipv4_router_add(struct net_if* iface,
                                             struct net_in_addr* addr,
                                             bool is_default,
                                             uint16_t lifetime) {
    return iface_router_add(iface, NET_AF_INET, addr, is_default, lifetime);
}

bool net_if_ipv4_router_rm(struct net_if_router* router) {
    return iface_router_rm(router);
}

bool net_if_ipv4_addr_mask_cmp(struct net_if* iface,
                               const struct net_in_addr* addr) {
    bool ret = false;
    struct net_if_ipv4 const* ipv4;
    uint32_t subnet;

    net_if_lock(iface);

    ipv4 = iface->config.ip.ipv4;
    if (ipv4 == NULL) {
        goto out;
    }

    ARRAY_FOR_EACH(ipv4->unicast, i) {
        if (!ipv4->unicast[i].ipv4.is_used ||
            ipv4->unicast[i].ipv4.address.family != NET_AF_INET) {
            continue;
        }

        subnet = UNALIGNED_GET(&addr->s_addr_be) &
                 ipv4->unicast[i].netmask.s_addr_be;

        if ((ipv4->unicast[i].ipv4.address.in_addr.s_addr_be &
            ipv4->unicast[i].netmask.s_addr_be) == subnet) {
            ret = true;
            goto out;
        }
    }

out :
    net_if_unlock(iface);

    return (ret);
}

static bool ipv4_is_broadcast_address(struct net_if* iface,
                                      const struct net_in_addr* addr) {
    struct net_if_ipv4 const* ipv4;
    bool ret = false;
    struct net_in_addr bcast;

    net_if_lock(iface);

    ipv4 = iface->config.ip.ipv4;
    if (ipv4 == NULL) {
        goto out;
    }

    ARRAY_FOR_EACH(ipv4->unicast, i) {
        if (!ipv4->unicast[i].ipv4.is_used ||
            ipv4->unicast[i].ipv4.address.family != NET_AF_INET) {
            continue;
        }

        bcast.s_addr_be = ipv4->unicast[i].ipv4.address.in_addr.s_addr_be |
                          ~ipv4->unicast[i].netmask.s_addr_be;

        if (bcast.s_addr_be == addr->s_addr_be) {
            ret = true;
            goto out;
        }
    }

out :
    net_if_unlock(iface);
    return (ret);
}

bool net_if_ipv4_is_addr_bcast(struct net_if* iface,
                               const struct net_in_addr* addr) {
    bool ret = false;

    if (iface != NULL) {
        ret = ipv4_is_broadcast_address(iface, addr);
        goto out;
    }

    STRUCT_SECTION_FOREACH(net_if, one_iface) {
        ret = ipv4_is_broadcast_address(one_iface, addr);
        if (ret == true) {
            goto out;
        }
    }

out :
    return (ret);
}

struct net_if* net_if_ipv4_select_src_iface(const struct net_in_addr* dst) {
    struct net_if* selected = NULL;

    STRUCT_SECTION_FOREACH(net_if, iface) {
        bool ret;

        ret = net_if_ipv4_addr_mask_cmp(iface, dst);
        if (ret == true) {
            selected = iface;
            goto out;
        }
    }

    if (selected == NULL) {
        selected = net_if_get_default();
    }

out :
    return (selected);
}

static uint8_t get_diff_ipv4(const struct net_in_addr* src,
                             const struct net_in_addr* dst) {
    return get_ipaddr_diff((uint8_t const*)src, (uint8_t const*)dst, 4);
}

static inline bool is_proper_ipv4_address(struct net_if_addr const* addr) {
    if (addr->is_used && (addr->addr_state == NET_ADDR_PREFERRED) &&
        (addr->address.family == NET_AF_INET) &&
        !net_ipv4_is_ll_addr(&addr->address.in_addr)) {
        return (true);
    }

    return (false);
}

static struct net_in_addr* net_if_ipv4_get_best_match(struct net_if* iface,
                                                      const struct net_in_addr* dst,
                                                      uint8_t* best_so_far) {
    struct net_if_ipv4* ipv4;
    struct net_in_addr* src = NULL;
    uint8_t len;

    net_if_lock(iface);

    ipv4 = iface->config.ip.ipv4;
    if (ipv4 == NULL) {
        goto out;
    }

    ARRAY_FOR_EACH(ipv4->unicast, i) {
        if (!is_proper_ipv4_address(&ipv4->unicast[i].ipv4)) {
            continue;
        }

        len = get_diff_ipv4(dst, &ipv4->unicast[i].ipv4.address.in_addr);
        if (len >= *best_so_far) {
            *best_so_far = len;
            src = &ipv4->unicast[i].ipv4.address.in_addr;
        }
    }

out :
    net_if_unlock(iface);

    return (src);
}

static struct net_in_addr* if_ipv4_get_addr(struct net_if* iface,
                                            enum net_addr_state addr_state, bool ll) {
    struct net_in_addr* addr = NULL;
    struct net_if_ipv4* ipv4;

    if (iface == NULL) {
        return (NULL);
    }

    net_if_lock(iface);

    ipv4 = iface->config.ip.ipv4;
    if (ipv4 == NULL) {
        goto out;
    }

    ARRAY_FOR_EACH(ipv4->unicast, i) {
        if (!ipv4->unicast[i].ipv4.is_used ||
            ((addr_state != NET_ADDR_ANY_STATE) &&
             (ipv4->unicast[i].ipv4.addr_state != addr_state)) ||
            ipv4->unicast[i].ipv4.address.family != NET_AF_INET) {
            continue;
        }

        if (net_ipv4_is_ll_addr(&ipv4->unicast[i].ipv4.address.in_addr)) {
            if (ll == false) {
                continue;
            }
        }
        else {
            if (ll == true) {
                continue;
            }
        }

        addr = &ipv4->unicast[i].ipv4.address.in_addr;
        goto out;
    }

out :
    net_if_unlock(iface);

    return (addr);
}

struct net_in_addr* net_if_ipv4_get_ll(struct net_if* iface,
                                   enum net_addr_state addr_state) {
    return if_ipv4_get_addr(iface, addr_state, true);
}

struct net_in_addr* net_if_ipv4_get_global_addr(struct net_if* iface,
                                            enum net_addr_state addr_state) {
    return if_ipv4_get_addr(iface, addr_state, false);
}

const struct net_in_addr* net_if_ipv4_select_src_addr(struct net_if* dst_iface,
                                                  const struct net_in_addr* dst) {
    const struct net_in_addr* src = NULL;
    uint8_t best_match = 0U;

    NET_ASSERT(dst);

    if (!net_ipv4_is_ll_addr(dst)) {

        /* If caller has supplied interface, then use that */
        if (dst_iface) {
            src = net_if_ipv4_get_best_match(dst_iface, dst,
                                             &best_match);
        }
        else {
            STRUCT_SECTION_FOREACH(net_if, iface) {
                struct net_in_addr const* addr;

                addr = net_if_ipv4_get_best_match(iface, dst,
                                                  &best_match);
                if (addr != NULL) {
                    src = addr;
                }
            }
        }
    }
    else {
        if (dst_iface) {
            src = net_if_ipv4_get_ll(dst_iface, NET_ADDR_PREFERRED);
        }
        else {
            struct net_in_addr const* addr;

            addr = net_if_ipv4_get_ll(net_if_get_default(), NET_ADDR_PREFERRED);
            if (addr) {
                src = addr;
                goto out;
            }

            STRUCT_SECTION_FOREACH(net_if, iface) {
                addr = net_if_ipv4_get_ll(iface,
                                          NET_ADDR_PREFERRED);
                if (addr != NULL) {
                    src = addr;
                    break;
                }
            }
        }
    }

    if (src == NULL) {
        src = net_if_ipv4_get_global_addr(dst_iface,
                                          NET_ADDR_PREFERRED);

        if (IS_ENABLED(CONFIG_NET_IPV4_AUTO) && !src) {
            /* Try to use LL address if there's really no other
             * address available.
             */
            src = net_if_ipv4_get_ll(dst_iface, NET_ADDR_PREFERRED);
        }

        if (src == NULL) {
            src = net_ipv4_unspecified_address();
        }
    }

out :
    return (src);
}

struct net_if_addr* net_if_ipv4_addr_lookup(const struct net_in_addr* addr,
                                            struct net_if** ret) {
    struct net_if_addr* ifaddr = NULL;

    STRUCT_SECTION_FOREACH(net_if, iface) {
        struct net_if_ipv4* ipv4;

        net_if_lock(iface);

        ipv4 = iface->config.ip.ipv4;
        if (ipv4 == NULL) {
            net_if_unlock(iface);
            continue;
        }

        ARRAY_FOR_EACH(ipv4->unicast, i) {
            if (!ipv4->unicast[i].ipv4.is_used ||
                ipv4->unicast[i].ipv4.address.family != NET_AF_INET) {
                continue;
            }

            if (UNALIGNED_GET(&addr->s4_addr32[0]) ==
                ipv4->unicast[i].ipv4.address.in_addr.s_addr_be) {

                if (ret != NULL) {
                    *ret = iface;
                }

                ifaddr = &ipv4->unicast[i].ipv4;
                net_if_unlock(iface);
                goto out;
            }
        }

        net_if_unlock(iface);
    }

out :
    return (ifaddr);
}

int z_impl_net_if_ipv4_addr_lookup_by_index(const struct net_in_addr* addr) {
    struct net_if_addr const* if_addr;
    struct net_if* iface;

    if_addr = net_if_ipv4_addr_lookup(addr, &iface);
    if (if_addr == NULL) {
        return (0);
    }

    return net_if_get_by_iface(iface);
}

#ifdef CONFIG_USERSPACE
static inline int z_vrfy_net_if_ipv4_addr_lookup_by_index(
                                            const struct net_in_addr* addr) {
    struct net_in_addr addr_v4;

    K_OOPS(k_usermode_from_copy(&addr_v4, (void*)addr, sizeof(addr_v4)));

    return z_impl_net_if_ipv4_addr_lookup_by_index(&addr_v4);
}

#include <syscalls/net_if_ipv4_addr_lookup_by_index_mrsh.c>
#endif

struct net_in_addr net_if_ipv4_get_netmask_by_addr(struct net_if* iface,
                                               const struct net_in_addr* addr) {
    struct net_in_addr netmask = {0};
    struct net_if_ipv4 const* ipv4;
    uint32_t subnet;

    net_if_lock(iface);

    if (net_if_config_ipv4_get(iface, NULL) < 0) {
        goto out;
    }

    ipv4 = iface->config.ip.ipv4;
    if (ipv4 == NULL) {
        goto out;
    }

    ARRAY_FOR_EACH(ipv4->unicast, i) {
        if (!ipv4->unicast[i].ipv4.is_used ||
            ipv4->unicast[i].ipv4.address.family != NET_AF_INET) {
            continue;
        }

        subnet = UNALIGNED_GET(&addr->s_addr_be) &
                 ipv4->unicast[i].netmask.s_addr_be;

        if ((ipv4->unicast[i].ipv4.address.in_addr.s_addr_be &
            ipv4->unicast[i].netmask.s_addr_be) == subnet) {
            netmask = ipv4->unicast[i].netmask;
            goto out;
        }
    }

out :
    net_if_unlock(iface);

    return (netmask);
}

bool net_if_ipv4_set_netmask_by_addr(struct net_if* iface,
                                     const struct net_in_addr* addr,
                                     const struct net_in_addr* netmask) {
    struct net_if_ipv4* ipv4;
    uint32_t subnet;
    bool ret = false;

    net_if_lock(iface);

    if (net_if_config_ipv4_get(iface, NULL) < 0) {
        goto out;
    }

    ipv4 = iface->config.ip.ipv4;
    if (ipv4 == NULL) {
        goto out;
    }

    ARRAY_FOR_EACH(ipv4->unicast, i) {
        if (!ipv4->unicast[i].ipv4.is_used ||
            ipv4->unicast[i].ipv4.address.family != NET_AF_INET) {
            continue;
        }

        subnet = UNALIGNED_GET(&addr->s_addr_be) &
                 ipv4->unicast[i].netmask.s_addr_be;

        if ((ipv4->unicast[i].ipv4.address.in_addr.s_addr_be &
            ipv4->unicast[i].netmask.s_addr_be) == subnet) {
            ipv4->unicast[i].netmask = *netmask;
            ret = true;
            goto out;
        }
    }

out :
    net_if_unlock(iface);

    return (ret);
}

/* Using this function is problematic as if we have multiple
 * addresses configured, which one to return. Use heuristic
 * in this case and return the first one found. Please use
 * net_if_ipv4_get_netmask_by_addr() instead.
 */
struct net_in_addr net_if_ipv4_get_netmask(struct net_if* iface) {
    struct net_in_addr netmask = {0};
    struct net_if_ipv4 const* ipv4;

    net_if_lock(iface);

    if (net_if_config_ipv4_get(iface, NULL) < 0) {
        goto out;
    }

    ipv4 = iface->config.ip.ipv4;
    if (ipv4 == NULL) {
        goto out;
    }

    ARRAY_FOR_EACH(ipv4->unicast, i) {
        if (!ipv4->unicast[i].ipv4.is_used ||
            ipv4->unicast[i].ipv4.address.family != NET_AF_INET) {
            continue;
        }

        netmask = iface->config.ip.ipv4->unicast[i].netmask;
        break;
    }

out :
    net_if_unlock(iface);

    return (netmask);
}

/* Using this function is problematic as if we have multiple
 * addresses configured, which one to set. Use heuristic
 * in this case and set the first one found. Please use
 * net_if_ipv4_set_netmask_by_addr() instead.
 */
static void net_if_ipv4_set_netmask_deprecated(struct net_if* iface,
                                               const struct net_in_addr* netmask) {
    struct net_if_ipv4* ipv4;

    net_if_lock(iface);

    if (net_if_config_ipv4_get(iface, NULL) < 0) {
        goto out;
    }

    ipv4 = iface->config.ip.ipv4;
    if (ipv4 == NULL) {
        goto out;
    }

    ARRAY_FOR_EACH(ipv4->unicast, i) {
        if (!ipv4->unicast[i].ipv4.is_used ||
            ipv4->unicast[i].ipv4.address.family != NET_AF_INET) {
            continue;
        }

        net_ipaddr_copy(&ipv4->unicast[i].netmask, netmask);
        break;
    }

out :
    net_if_unlock(iface);
}

void net_if_ipv4_set_netmask(struct net_if* iface,
                             const struct net_in_addr* netmask) {
    net_if_ipv4_set_netmask_deprecated(iface, netmask);
}

bool z_impl_net_if_ipv4_set_netmask_by_index(int index,
                                             const struct net_in_addr* netmask) {
    struct net_if* iface;

    iface = net_if_get_by_index(index);
    if (iface == NULL) {
        return (false);
    }

    net_if_ipv4_set_netmask_deprecated(iface, netmask);

    return (true);
}

bool z_impl_net_if_ipv4_set_netmask_by_addr_by_index(int index,
                                                     const struct net_in_addr* addr,
                                                     const struct net_in_addr* netmask) {
    struct net_if* iface;

    iface = net_if_get_by_index(index);
    if (iface == NULL) {
        return (false);
    }

    net_if_ipv4_set_netmask_by_addr(iface, addr, netmask);

    return (true);
}

#ifdef CONFIG_USERSPACE
bool z_vrfy_net_if_ipv4_set_netmask_by_index(int index,
                                             const struct net_in_addr* netmask) {
    struct net_in_addr netmask_addr;
    struct net_if* iface;

    iface = z_vrfy_net_if_get_by_index(index);
    if (iface == NULL) {
        return (false);
    }

    K_OOPS(k_usermode_from_copy(&netmask_addr, (void*)netmask,
                                sizeof(netmask_addr)));

    return z_impl_net_if_ipv4_set_netmask_by_index(index, &netmask_addr);
}

#include <syscalls/net_if_ipv4_set_netmask_by_index_mrsh.c>

bool z_vrfy_net_if_ipv4_set_netmask_by_addr_by_index(int index,
                                                     const struct net_in_addr* addr,
                                                     const struct net_in_addr* netmask) {
    struct net_in_addr ipv4_addr, netmask_addr;
    struct net_if* iface;

    iface = z_vrfy_net_if_get_by_index(index);
    if (iface == NULL) {
        return (false);
    }

    K_OOPS(k_usermode_from_copy(&ipv4_addr, (void*)addr,
                                sizeof(ipv4_addr)));
    K_OOPS(k_usermode_from_copy(&netmask_addr, (void*)netmask,
                                sizeof(netmask_addr)));

    return z_impl_net_if_ipv4_set_netmask_by_addr_by_index(index,
                                                           &ipv4_addr,
                                                           &netmask_addr);
}

#include <syscalls/net_if_ipv4_set_netmask_by_addr_by_index_mrsh.c>
#endif /* CONFIG_USERSPACE */

void net_if_ipv4_set_gw(struct net_if* iface, const struct net_in_addr* gw) {
    net_if_lock(iface);

    if (net_if_config_ipv4_get(iface, NULL) < 0) {
        goto out;
    }

    if (!iface->config.ip.ipv4) {
        goto out;
    }

    net_ipaddr_copy(&iface->config.ip.ipv4->gw, gw);
out :
    net_if_unlock(iface);
}

bool z_impl_net_if_ipv4_set_gw_by_index(int index,
                                        const struct net_in_addr* gw) {
    struct net_if* iface;

    iface = net_if_get_by_index(index);
    if (iface == NULL) {
        return (false);
    }

    net_if_ipv4_set_gw(iface, gw);

    return (true);
}

#ifdef CONFIG_USERSPACE
bool z_vrfy_net_if_ipv4_set_gw_by_index(int index,
                                        const struct net_in_addr* gw) {
    struct net_in_addr gw_addr;
    struct net_if* iface;

    iface = z_vrfy_net_if_get_by_index(index);
    if (iface == NULL) {
        return (false);
    }

    K_OOPS(k_usermode_from_copy(&gw_addr, (void*)gw, sizeof(gw_addr)));

    return z_impl_net_if_ipv4_set_gw_by_index(index, &gw_addr);
}

#include <syscalls/net_if_ipv4_set_gw_by_index_mrsh.c>
#endif /* CONFIG_USERSPACE */

static struct net_if_addr* ipv4_addr_find(struct net_if* iface,
                                          struct net_in_addr const* addr) {
    struct net_if_ipv4* ipv4 = iface->config.ip.ipv4;

    ARRAY_FOR_EACH(ipv4->unicast, i) {
        if (!ipv4->unicast[i].ipv4.is_used) {
            continue;
        }

        if (net_ipv4_addr_cmp(addr,
                              &ipv4->unicast[i].ipv4.address.in_addr)) {
            return &ipv4->unicast[i].ipv4;
        }
    }

    return (NULL);
}

struct net_if_addr* net_if_ipv4_addr_add(struct net_if* iface,
                                         struct net_in_addr const* addr,
                                         enum net_addr_type addr_type,
                                         uint32_t vlifetime) {
    struct net_if_addr* ifaddr = NULL;
    struct net_if_ipv4* ipv4;
    int idx;

    net_if_lock(iface);

    if (net_if_config_ipv4_get(iface, &ipv4) < 0) {
        goto out;
    }

    ifaddr = ipv4_addr_find(iface, addr);
    if (ifaddr) {
        /* TODO: should set addr_type/vlifetime */
        goto out;
    }

    ARRAY_FOR_EACH(ipv4->unicast, i) {
        struct net_if_addr* cur = &ipv4->unicast[i].ipv4;

        if ((addr_type == NET_ADDR_DHCP) &&
            (cur->addr_type == NET_ADDR_OVERRIDABLE)) {
            ifaddr = cur;
            idx    = i;
            break;
        }

        if (!ipv4->unicast[i].ipv4.is_used) {
            ifaddr = cur;
            idx    = i;
            break;
        }
    }

    if (ifaddr) {
        ifaddr->is_used = true;
        ifaddr->address.family = NET_AF_INET;
        ifaddr->address.in_addr.s4_addr32[0] =
                                        addr->s4_addr32[0];
        ifaddr->addr_type = addr_type;

        /* Caller has to take care of timers and their expiry */
        if (vlifetime) {
            ifaddr->is_infinite = false;
        }
        else {
            ifaddr->is_infinite = true;
        }

        /**
         *  TODO: Handle properly PREFERRED/DEPRECATED state when
         *  address in use, expired and renewal state.
         */
        ifaddr->addr_state = NET_ADDR_PREFERRED;

        NET_DBG("[%d] interface %d (%p) address %s type %s added",
                idx, net_if_get_by_iface(iface), iface,
                net_sprint_ipv4_addr(addr),
                net_addr_type2str(addr_type));

        net_mgmt_event_notify_with_info(NET_EVENT_IPV4_ADDR_ADD, iface,
                                        &ifaddr->address.in_addr,
                                        sizeof(struct net_in_addr));
        goto out;
    }

out :
    net_if_unlock(iface);

    return (ifaddr);
}

bool net_if_ipv4_addr_rm(struct net_if* iface, const struct net_in_addr* addr) {
    struct net_if_ipv4* ipv4;
    bool ret = false;

    net_if_lock(iface);

    ipv4 = iface->config.ip.ipv4;
    if (ipv4 == NULL) {
        goto out;
    }

    ARRAY_FOR_EACH(ipv4->unicast, i) {
        if (!ipv4->unicast[i].ipv4.is_used) {
            continue;
        }

        if (!net_ipv4_addr_cmp(&ipv4->unicast[i].ipv4.address.in_addr,
                               addr)) {
            continue;
        }

        ipv4->unicast[i].ipv4.is_used = false;

        NET_DBG("[%zu] interface %d (%p) address %s removed",
                i, net_if_get_by_iface(iface), iface,
                net_sprint_ipv4_addr(addr));

        net_mgmt_event_notify_with_info(
                NET_EVENT_IPV4_ADDR_DEL, iface,
                &ipv4->unicast[i].ipv4.address.in_addr,
                sizeof(struct net_in_addr));

<<<<<<< HEAD
	return NULL;
}

struct net_if_addr *net_if_ipv4_addr_add(struct net_if *iface,
					 struct in_addr *addr,
					 enum net_addr_type addr_type,
					 uint32_t vlifetime)
{
	struct net_if_addr *ifaddr = NULL;
	struct net_if_ipv4 *ipv4;
	int idx;

	net_if_lock(iface);

	if (net_if_config_ipv4_get(iface, &ipv4) < 0) {
		goto out;
	}

	ifaddr = ipv4_addr_find(iface, addr);
	if (ifaddr) {
		/* TODO: should set addr_type/vlifetime */
		goto out;
	}

	ARRAY_FOR_EACH(ipv4->unicast, i) {
		struct net_if_addr *cur = &ipv4->unicast[i].ipv4;

		if (addr_type == NET_ADDR_DHCP
		    && cur->addr_type == NET_ADDR_OVERRIDABLE) {
			ifaddr = cur;
			idx = i;
			break;
		}

		if (!ipv4->unicast[i].ipv4.is_used) {
			ifaddr = cur;
			idx = i;
			break;
		}
	}

	if (ifaddr) {
		ifaddr->is_used = true;
		ifaddr->address.family = AF_INET;
		ifaddr->address.in_addr.s4_addr32[0] =
						addr->s4_addr32[0];
		ifaddr->addr_type = addr_type;
		ifaddr->atomic_ref = ATOMIC_INIT(1);

		/* Caller has to take care of timers and their expiry */
		if (vlifetime) {
			ifaddr->is_infinite = false;
		} else {
			ifaddr->is_infinite = true;
		}

		/**
		 *  TODO: Handle properly PREFERRED/DEPRECATED state when
		 *  address in use, expired and renewal state.
		 */
		ifaddr->addr_state = NET_ADDR_PREFERRED;

		NET_DBG("[%d] interface %d (%p) address %s type %s added",
			idx, net_if_get_by_iface(iface), iface,
			net_sprint_ipv4_addr(addr),
			net_addr_type2str(addr_type));

		net_mgmt_event_notify_with_info(NET_EVENT_IPV4_ADDR_ADD, iface,
						&ifaddr->address.in_addr,
						sizeof(struct in_addr));
		goto out;
	}

out:
	net_if_unlock(iface);

	return ifaddr;
}

bool net_if_ipv4_addr_rm(struct net_if *iface, const struct in_addr *addr)
{
	struct net_if_ipv4 *ipv4;
	int ret;

	NET_ASSERT(addr);

	ipv4 = iface->config.ip.ipv4;
	if (!ipv4) {
		return false;
	}

	ret = net_if_addr_unref(iface, AF_INET, addr);
	if (ret > 0) {
		NET_DBG("Address %s still in use (ref %d)",
			net_sprint_ipv4_addr(addr), ret);
		return false;

	} else if (ret < 0) {
		NET_DBG("Address %s not found (%d)",
			net_sprint_ipv4_addr(addr), ret);
	}

	return true;
=======
        ret = true;
        goto out;
    }

out :
    net_if_unlock(iface);

    return (ret);
>>>>>>> c5b45624
}

bool z_impl_net_if_ipv4_addr_add_by_index(int index,
                                          struct net_in_addr* addr,
                                          enum net_addr_type addr_type,
                                          uint32_t vlifetime) {
    struct net_if* iface;
    struct net_if_addr const* if_addr;

    iface = net_if_get_by_index(index);
    if (iface == NULL) {
        return (false);
    }

    if_addr = net_if_ipv4_addr_add(iface, addr, addr_type, vlifetime);
    return if_addr ? true : false;
}

#ifdef CONFIG_USERSPACE
bool z_vrfy_net_if_ipv4_addr_add_by_index(int index,
                                          struct net_in_addr* addr,
                                          enum net_addr_type addr_type,
                                          uint32_t vlifetime) {
    struct net_in_addr addr_v4;
    struct net_if* iface;

    iface = z_vrfy_net_if_get_by_index(index);
    if (iface == NULL) {
        return (false);
    }

    K_OOPS(k_usermode_from_copy(&addr_v4, (void*)addr, sizeof(addr_v4)));

    return z_impl_net_if_ipv4_addr_add_by_index(index,
                                                &addr_v4,
                                                addr_type,
                                                vlifetime);
}

#include <syscalls/net_if_ipv4_addr_add_by_index_mrsh.c>
#endif /* CONFIG_USERSPACE */

bool z_impl_net_if_ipv4_addr_rm_by_index(int index,
                                         const struct net_in_addr* addr) {
    struct net_if* iface;

    iface = net_if_get_by_index(index);
    if (iface == NULL) {
        return (false);
    }

    return net_if_ipv4_addr_rm(iface, addr);
}

#ifdef CONFIG_USERSPACE
bool z_vrfy_net_if_ipv4_addr_rm_by_index(int index,
                                         const struct net_in_addr* addr) {
    struct net_in_addr addr_v4;
    struct net_if* iface;

    iface = z_vrfy_net_if_get_by_index(index);
    if (iface == NULL) {
        return (false);
    }

    K_OOPS(k_usermode_from_copy(&addr_v4, (void*)addr, sizeof(addr_v4)));

    return (uint32_t)z_impl_net_if_ipv4_addr_rm_by_index(index, &addr_v4);
}

#include <syscalls/net_if_ipv4_addr_rm_by_index_mrsh.c>
#endif /* CONFIG_USERSPACE */

void net_if_ipv4_addr_foreach(struct net_if* iface, net_if_ip_addr_cb_t cb,
                              void* user_data) {
    struct net_if_ipv4* ipv4;

    if (iface == NULL) {
        return;
    }

    net_if_lock(iface);

    ipv4 = iface->config.ip.ipv4;
    if (ipv4 == NULL) {
        goto out;
    }

    ARRAY_FOR_EACH(ipv4->unicast, i) {
        struct net_if_addr* if_addr = &ipv4->unicast[i].ipv4;

        if (!if_addr->is_used) {
            continue;
        }

        cb(iface, if_addr, user_data);
    }

out :
    net_if_unlock(iface);
}

static struct net_if_mcast_addr* ipv4_maddr_find(struct net_if* iface,
                                                 bool is_used,
                                                 const struct net_in_addr* addr) {
    struct net_if_ipv4* ipv4;

    ipv4 = iface->config.ip.ipv4;
    if (ipv4 == NULL) {
        return (NULL);
    }

    ARRAY_FOR_EACH(ipv4->mcast, i) {
        if ((is_used && !ipv4->mcast[i].is_used) ||
            (!is_used && ipv4->mcast[i].is_used)) {
            continue;
        }

        if (addr != NULL) {
            if (!net_ipv4_addr_cmp(&ipv4->mcast[i].address.in_addr,
                                   addr)) {
                continue;
            }
        }

        return &ipv4->mcast[i];
    }

    return (NULL);
}

struct net_if_mcast_addr* net_if_ipv4_maddr_add(struct net_if* iface,
                                                const struct net_in_addr* addr) {
    struct net_if_mcast_addr* maddr = NULL;

    net_if_lock(iface);

    if (net_if_config_ipv4_get(iface, NULL) < 0) {
        goto out;
    }

    if (!net_ipv4_is_addr_mcast(addr)) {
        NET_DBG("Address %s is not a multicast address.",
                net_sprint_ipv4_addr(addr));
        goto out;
    }

    maddr = ipv4_maddr_find(iface, false, NULL);
    if (maddr != NULL) {
        maddr->is_used = true;
        maddr->address.family = NET_AF_INET;
        maddr->address.in_addr.s4_addr32[0] = addr->s4_addr32[0];

        NET_DBG("interface %d (%p) address %s added",
                net_if_get_by_iface(iface), iface,
                net_sprint_ipv4_addr(addr));

        net_mgmt_event_notify_with_info(
                NET_EVENT_IPV4_MADDR_ADD, iface,
                &maddr->address.in_addr,
                sizeof(struct net_in_addr));
    }

out :
    net_if_unlock(iface);

    return (maddr);
}

bool net_if_ipv4_maddr_rm(struct net_if* iface, const struct net_in_addr* addr) {
    struct net_if_mcast_addr* maddr;
    bool ret = false;

    net_if_lock(iface);

    maddr = ipv4_maddr_find(iface, true, addr);
    if (maddr != NULL) {
        maddr->is_used = false;

        NET_DBG("interface %d (%p) address %s removed",
                net_if_get_by_iface(iface), iface,
                net_sprint_ipv4_addr(addr));

        net_mgmt_event_notify_with_info(
                NET_EVENT_IPV4_MADDR_DEL, iface,
                &maddr->address.in_addr,
                sizeof(struct net_in_addr));

        ret = true;
    }

    net_if_unlock(iface);

    return (ret);
}

void net_if_ipv4_maddr_foreach(struct net_if* iface, net_if_ip_maddr_cb_t cb,
                               void* user_data) {
    struct net_if_ipv4* ipv4;

    NET_ASSERT(iface);
    NET_ASSERT(cb);

    net_if_lock(iface);

    ipv4 = iface->config.ip.ipv4;
    if (ipv4 == NULL) {
        goto out;
    }

    for (int i = 0; i < NET_IF_MAX_IPV4_MADDR; i++) {
        if (!ipv4->mcast[i].is_used) {
            continue;
        }

        cb(iface, &ipv4->mcast[i], user_data);
    }

out :
    net_if_unlock(iface);
}

struct net_if_mcast_addr* net_if_ipv4_maddr_lookup(const struct net_in_addr* maddr,
                                                   struct net_if** ret) {
    struct net_if_mcast_addr* addr = NULL;

    STRUCT_SECTION_FOREACH(net_if, iface) {
        if (ret && *ret && iface != *ret) {
            continue;
        }

        net_if_lock(iface);

        addr = ipv4_maddr_find(iface, true, maddr);
        if (addr) {
            if (ret) {
                *ret = iface;
            }

            net_if_unlock(iface);
            goto out;
        }

        net_if_unlock(iface);
    }

out :
    return (addr);
}

void net_if_ipv4_maddr_leave(struct net_if* iface, struct net_if_mcast_addr* addr) {
    NET_ASSERT(iface);
    NET_ASSERT(addr);

    net_if_lock(iface);
    addr->is_joined = false;
    net_if_unlock(iface);
}

void net_if_ipv4_maddr_join(struct net_if* iface, struct net_if_mcast_addr* addr) {
    NET_ASSERT(iface);
    NET_ASSERT(addr);

    net_if_lock(iface);
    addr->is_joined = true;
    net_if_unlock(iface);
}

static void iface_ipv4_init(int if_count) {
    if (if_count > ARRAY_SIZE(ipv4_addresses)) {
        NET_WARN("You have %zu IPv4 net_if addresses but %d "
                 "network interfaces", ARRAY_SIZE(ipv4_addresses),
                 if_count);
        NET_WARN("Consider increasing CONFIG_NET_IF_MAX_IPV4_COUNT "
                 "value.");
    }

    for (int i = 0; i < ARRAY_SIZE(ipv4_addresses); i++) {
        ipv4_addresses[i].ipv4.ttl       = CONFIG_NET_INITIAL_TTL;
        ipv4_addresses[i].ipv4.mcast_ttl = CONFIG_NET_INITIAL_MCAST_TTL;
    }
}

static void leave_ipv4_mcast_all(struct net_if* iface) {
    struct net_if_ipv4 const* ipv4;

    ipv4 = iface->config.ip.ipv4;
    if (ipv4 == NULL) {
        return;
    }

    ARRAY_FOR_EACH(ipv4->mcast, i) {
        if (!ipv4->mcast[i].is_used ||
            !ipv4->mcast[i].is_joined) {
            continue;
        }

        net_ipv4_igmp_leave(iface, &ipv4->mcast[i].address.in_addr);
    }
}

#else
#define leave_ipv4_mcast_all(...)
#define iface_ipv4_init(...)

struct net_if_mcast_addr* net_if_ipv4_maddr_lookup(const struct net_in_addr* addr,
                                                   struct net_if** iface) {
    ARG_UNUSED(addr);
    ARG_UNUSED(iface);

    return (NULL);
}

struct net_if_addr* net_if_ipv4_addr_lookup(const struct net_in_addr* addr,
                                            struct net_if** ret) {
    ARG_UNUSED(addr);
    ARG_UNUSED(ret);

    return (NULL);
}

struct net_in_addr* net_if_ipv4_get_global_addr(struct net_if* iface,
                                            enum net_addr_state addr_state) {
    ARG_UNUSED(addr_state);
    ARG_UNUSED(iface);

    return (NULL);
}
#endif /* CONFIG_NET_IPV4 */

struct net_if* net_if_select_src_iface(const struct net_sockaddr* dst) {
    struct net_if* iface = NULL;

    if (dst == NULL) {
        goto out;
    }

    if (IS_ENABLED(CONFIG_NET_IPV6) && (dst->sa_family == NET_AF_INET6)) {
        iface = net_if_ipv6_select_src_iface(&net_sin6(dst)->sin6_addr);
        goto out;
    }

    if (IS_ENABLED(CONFIG_NET_IPV4) && (dst->sa_family == NET_AF_INET)) {
        iface = net_if_ipv4_select_src_iface(&net_sin(dst)->sin_addr);
        goto out;
    }

out :
    if (iface == NULL) {
        iface = net_if_get_default();
    }

    return (iface);
}

<<<<<<< HEAD
static struct net_if_addr *get_ifaddr(struct net_if *iface,
				      sa_family_t family,
				      const void *addr,
				      unsigned int *mcast_addr_count)
{
	struct net_if_addr *ifaddr = NULL;

	net_if_lock(iface);

	if (IS_ENABLED(CONFIG_NET_IPV6) && family == AF_INET6) {
		struct net_if_ipv6 *ipv6 =
			COND_CODE_1(CONFIG_NET_NATIVE_IPV6, (iface->config.ip.ipv6), (NULL));

		struct in6_addr maddr;
		unsigned int maddr_count = 0;
		int found = -1;

		net_ipv6_addr_create_solicited_node((struct in6_addr *)addr,
						    &maddr);

		ARRAY_FOR_EACH(ipv6->unicast, i) {
			struct in6_addr unicast_maddr;

			if (!ipv6->unicast[i].is_used) {
				continue;
			}

			/* Count how many times this solicited-node multicast address is identical
			 * for all the used unicast addresses
			 */
			net_ipv6_addr_create_solicited_node(
				&ipv6->unicast[i].address.in6_addr,
				&unicast_maddr);

			if (net_ipv6_addr_cmp(&maddr, &unicast_maddr)) {
				maddr_count++;
			}

			if (!net_ipv6_addr_cmp(&ipv6->unicast[i].address.in6_addr, addr)) {
				continue;
			}

			found = i;
		}

		if (found >= 0) {
			ifaddr = &ipv6->unicast[found];

			if (mcast_addr_count != NULL) {
				*mcast_addr_count = maddr_count;
			}
		}

		goto out;
	}

	if (IS_ENABLED(CONFIG_NET_IPV4) && family == AF_INET) {
		struct net_if_ipv4 *ipv4 =
			COND_CODE_1(CONFIG_NET_NATIVE_IPV4, (iface->config.ip.ipv4), (NULL));

		ARRAY_FOR_EACH(ipv4->unicast, i) {
			if (!ipv4->unicast[i].ipv4.is_used) {
				continue;
			}

			if (!net_ipv4_addr_cmp(&ipv4->unicast[i].ipv4.address.in_addr,
					       addr)) {
				continue;
			}

			ifaddr = &ipv4->unicast[i].ipv4;

			goto out;
		}
	}

out:
	net_if_unlock(iface);

	return ifaddr;
}

static void remove_ipv6_ifaddr(struct net_if *iface,
			       struct net_if_addr *ifaddr,
			       unsigned int maddr_count)
{
	struct net_if_ipv6 *ipv6;

	net_if_lock(iface);

	ipv6 = COND_CODE_1(CONFIG_NET_NATIVE_IPV6, (iface->config.ip.ipv6), (NULL));
	if (!ipv6) {
		goto out;
	}

	if (!ifaddr->is_infinite) {
		k_mutex_lock(&lock, K_FOREVER);

#if defined(CONFIG_NET_NATIVE_IPV6)
		sys_slist_find_and_remove(&active_address_lifetime_timers,
					  &ifaddr->lifetime.node);

		if (sys_slist_is_empty(&active_address_lifetime_timers)) {
			k_work_cancel_delayable(&address_lifetime_timer);
		}
#endif
		k_mutex_unlock(&lock);
	}

#if defined(CONFIG_NET_IPV6_DAD)
	if (!net_if_flag_is_set(iface, NET_IF_IPV6_NO_ND)) {
		k_mutex_lock(&lock, K_FOREVER);
		sys_slist_find_and_remove(&active_dad_timers,
					  &ifaddr->dad_node);
		k_mutex_unlock(&lock);
	}
#endif

	if (maddr_count == 1) {
		/* Remove the solicited-node multicast address only if no other
		 * unicast address is also using it
		 */
		struct in6_addr maddr;

		net_ipv6_addr_create_solicited_node(&ifaddr->address.in6_addr,
						    &maddr);
		net_if_ipv6_maddr_rm(iface, &maddr);
	}

	/* Using the IPv6 address pointer here can give false
	 * info if someone adds a new IP address into this position
	 * in the address array. This is quite unlikely thou.
	 */
	net_mgmt_event_notify_with_info(NET_EVENT_IPV6_ADDR_DEL,
					iface,
					&ifaddr->address.in6_addr,
					sizeof(struct in6_addr));
out:
	net_if_unlock(iface);
}

static void remove_ipv4_ifaddr(struct net_if *iface,
			       struct net_if_addr *ifaddr)
{
	struct net_if_ipv4 *ipv4;

	net_if_lock(iface);

	ipv4 = COND_CODE_1(CONFIG_NET_NATIVE_IPV4, (iface->config.ip.ipv4), (NULL));
	if (!ipv4) {
		goto out;
	}

	net_mgmt_event_notify_with_info(NET_EVENT_IPV4_ADDR_DEL,
					iface,
					&ifaddr->address.in_addr,
					sizeof(struct in_addr));
out:
	net_if_unlock(iface);
}

#if defined(CONFIG_NET_IF_LOG_LEVEL)
#define NET_LOG_LEVEL CONFIG_NET_IF_LOG_LEVEL
#else
#define NET_LOG_LEVEL 0
#endif

#if NET_LOG_LEVEL >= LOG_LEVEL_DBG
struct net_if_addr *net_if_addr_ref_debug(struct net_if *iface,
					  sa_family_t family,
					  const void *addr,
					  const char *caller,
					  int line)
#else
struct net_if_addr *net_if_addr_ref(struct net_if *iface,
				    sa_family_t family,
				    const void *addr)
#endif /* NET_LOG_LEVEL >= LOG_LEVEL_DBG */
{
	struct net_if_addr *ifaddr;
	atomic_val_t ref;

#if NET_LOG_LEVEL >= LOG_LEVEL_DBG
	char addr_str[IS_ENABLED(CONFIG_NET_IPV6) ?
		      INET6_ADDRSTRLEN : INET_ADDRSTRLEN];

	__ASSERT(iface, "iface is NULL (%s():%d)", caller, line);
#endif

	ifaddr = get_ifaddr(iface, family, addr, NULL);

	do {
		ref = ifaddr ? atomic_get(&ifaddr->atomic_ref) : 0;
		if (!ref) {
#if NET_LOG_LEVEL >= LOG_LEVEL_DBG
			NET_ERR("iface %d addr %s (%s():%d)",
				net_if_get_by_iface(iface),
				net_addr_ntop(family,
					      addr,
					      addr_str, sizeof(addr_str)),
				caller, line);
#endif
			return NULL;
		}
	} while (!atomic_cas(&ifaddr->atomic_ref, ref, ref + 1));

#if NET_LOG_LEVEL >= LOG_LEVEL_DBG
	NET_DBG("[%d] ifaddr %s state %d ref %ld (%s():%d)",
		net_if_get_by_iface(iface),
		net_addr_ntop(ifaddr->address.family,
			      (void *)&ifaddr->address.in_addr,
			      addr_str, sizeof(addr_str)),
		ifaddr->addr_state,
		ref + 1,
		caller, line);
#endif

	return ifaddr;
}

#if NET_LOG_LEVEL >= LOG_LEVEL_DBG
int net_if_addr_unref_debug(struct net_if *iface,
			    sa_family_t family,
			    const void *addr,
			    const char *caller, int line)
#else
int net_if_addr_unref(struct net_if *iface,
		      sa_family_t family,
		      const void *addr)
#endif /* NET_LOG_LEVEL >= LOG_LEVEL_DBG */
{
	struct net_if_addr *ifaddr;
	unsigned int maddr_count = 0;
	atomic_val_t ref;

#if NET_LOG_LEVEL >= LOG_LEVEL_DBG
	char addr_str[IS_ENABLED(CONFIG_NET_IPV6) ?
		      INET6_ADDRSTRLEN : INET_ADDRSTRLEN];

	__ASSERT(iface, "iface is NULL (%s():%d)", caller, line);
#endif

	ifaddr = get_ifaddr(iface, family, addr, &maddr_count);

	if (!ifaddr) {
#if NET_LOG_LEVEL >= LOG_LEVEL_DBG
		NET_ERR("iface %d addr %s (%s():%d)",
			net_if_get_by_iface(iface),
			net_addr_ntop(family,
				      addr,
				      addr_str, sizeof(addr_str)),
			caller, line);
#endif
		return -EINVAL;
	}

	do {
		ref = atomic_get(&ifaddr->atomic_ref);
		if (!ref) {
#if NET_LOG_LEVEL >= LOG_LEVEL_DBG
			NET_ERR("*** ERROR *** iface %d ifaddr %p "
				"is freed already (%s():%d)",
				net_if_get_by_iface(iface),
				ifaddr,
				caller, line);
#endif
			return -EINVAL;
		}

	} while (!atomic_cas(&ifaddr->atomic_ref, ref, ref - 1));

#if NET_LOG_LEVEL >= LOG_LEVEL_DBG
	NET_DBG("[%d] ifaddr %s state %d ref %ld (%s():%d)",
		net_if_get_by_iface(iface),
		net_addr_ntop(ifaddr->address.family,
			      (void *)&ifaddr->address.in_addr,
			      addr_str, sizeof(addr_str)),
		ifaddr->addr_state,
		ref - 1, caller, line);
#endif

	if (ref > 1) {
		return ref - 1;
	}

	ifaddr->is_used = false;

	if (IS_ENABLED(CONFIG_NET_IPV6) && family == AF_INET6 && addr != NULL) {
		remove_ipv6_ifaddr(iface, ifaddr, maddr_count);
	}

	if (IS_ENABLED(CONFIG_NET_IPV4) && family == AF_INET && addr != NULL) {
		remove_ipv4_ifaddr(iface, ifaddr);
	}

	return 0;
}

enum net_verdict net_if_recv_data(struct net_if *iface, struct net_pkt *pkt)
{
	if (IS_ENABLED(CONFIG_NET_PROMISCUOUS_MODE) &&
	    net_if_is_promisc(iface)) {
		struct net_pkt *new_pkt;
=======
enum net_verdict net_if_recv_data(struct net_if* iface, struct net_pkt* pkt) {
    if (IS_ENABLED(CONFIG_NET_PROMISCUOUS_MODE) &&
        net_if_is_promisc(iface)) {
        struct net_pkt* new_pkt;
>>>>>>> c5b45624

        new_pkt = net_pkt_clone(pkt, K_NO_WAIT);

        if (net_promisc_mode_input(new_pkt) == NET_DROP) {
            net_pkt_unref(new_pkt);
        }
    }

    return net_if_l2(iface)->recv(iface, pkt);
}

void net_if_register_link_cb(struct net_if_link_cb* link,
                             net_if_link_callback_t cb) {
    k_mutex_lock(&lock, K_FOREVER);

    sys_slist_find_and_remove(&link_callbacks, &link->node);
    sys_slist_prepend(&link_callbacks, &link->node);

    link->cb = cb;

    k_mutex_unlock(&lock);
}

void net_if_unregister_link_cb(struct net_if_link_cb* link) {
    k_mutex_lock(&lock, K_FOREVER);

    sys_slist_find_and_remove(&link_callbacks, &link->node);

    k_mutex_unlock(&lock);
}

void net_if_call_link_cb(struct net_if* iface, struct net_linkaddr* lladdr,
                         int status) {
    struct net_if_link_cb* link;
    struct net_if_link_cb* tmp;

    k_mutex_lock(&lock, K_FOREVER);

    SYS_SLIST_FOR_EACH_CONTAINER_SAFE_WITH_TYPE(&link_callbacks,
                                                struct net_if_link_cb,
                                                link, tmp, node) {
        link->cb(iface, lladdr, status);
    }

    k_mutex_unlock(&lock);
}

static bool need_calc_checksum(struct net_if* iface, enum ethernet_hw_caps caps) {
    #if defined(CONFIG_NET_L2_ETHERNET)
    if (net_if_l2(iface) != &NET_L2_GET_NAME(ETHERNET)) {
        return (true);
    }

    return !(net_eth_get_hw_capabilities(iface) & caps);
    #else
    ARG_UNUSED(iface);
    ARG_UNUSED(caps);

    return (true);
    #endif
}

bool net_if_need_calc_tx_checksum(struct net_if* iface) {
    return need_calc_checksum(iface, ETHERNET_HW_TX_CHKSUM_OFFLOAD);
}

bool net_if_need_calc_rx_checksum(struct net_if* iface) {
    return need_calc_checksum(iface, ETHERNET_HW_RX_CHKSUM_OFFLOAD);
}

int net_if_get_by_iface(struct net_if const* iface) {
    if (!((iface >= _net_if_list_start) &&
          (iface <  _net_if_list_end  ))) {
        return (-1);
    }

    return (iface - _net_if_list_start) + 1;
}

void net_if_foreach(net_if_cb_t cb, void* user_data) {
    STRUCT_SECTION_FOREACH(net_if, iface) {
        cb(iface, user_data);
    }
}

bool net_if_is_offloaded(struct net_if* iface) {
    return (IS_ENABLED(CONFIG_NET_OFFLOAD) &&
            net_if_is_ip_offloaded(iface)) ||
           (IS_ENABLED(CONFIG_NET_SOCKETS_OFFLOAD) &&
            net_if_is_socket_offloaded(iface));
}

<<<<<<< HEAD
static void rejoin_multicast_groups(struct net_if *iface)
{
#if defined(CONFIG_NET_NATIVE_IPV6)
	rejoin_ipv6_mcast_groups(iface);
	if (l2_flags_get(iface) & NET_L2_MULTICAST) {
		join_mcast_allnodes(iface);
	}
#else
	ARG_UNUSED(iface);
#endif
}

static void notify_iface_up(struct net_if *iface)
{
	/* In many places it's assumed that link address was set with
	 * net_if_set_link_addr(). Better check that now.
	 */
#if defined(CONFIG_NET_L2_CANBUS_RAW)
	if (IS_ENABLED(CONFIG_NET_SOCKETS_CAN) &&
	    (net_if_l2(iface) == &NET_L2_GET_NAME(CANBUS_RAW)))	{
		/* CAN does not require link address. */
	} else
#endif	/* CONFIG_NET_L2_CANBUS_RAW */
	{
		if (!net_if_is_offloaded(iface)) {
			NET_ASSERT(net_if_get_link_addr(iface)->addr != NULL);
		}
	}

	net_if_flag_set(iface, NET_IF_RUNNING);
	net_mgmt_event_notify(NET_EVENT_IF_UP, iface);
	net_virtual_enable(iface);

	/* If the interface is only having point-to-point traffic then we do
	 * not need to run DAD etc for it.
	 */
	if (!net_if_is_offloaded(iface) &&
	    !(l2_flags_get(iface) & NET_L2_POINT_TO_POINT)) {
		/* Make sure that we update the IPv6 addresses and join the
		 * multicast groups.
		 */
		rejoin_multicast_groups(iface);
		iface_ipv6_start(iface);
		net_ipv4_autoconf_start(iface);
	}
}

static void notify_iface_down(struct net_if *iface)
{
	net_if_flag_clear(iface, NET_IF_RUNNING);
	net_mgmt_event_notify(NET_EVENT_IF_DOWN, iface);
	net_virtual_disable(iface);
=======
static void notify_iface_up(struct net_if* iface) {
    /* In many places it's assumed that link address was set with
     * net_if_set_link_addr(). Better check that now.
     */
    #if defined(CONFIG_NET_L2_CANBUS_RAW)
    if (IS_ENABLED(CONFIG_NET_SOCKETS_CAN) &&
        (net_if_l2(iface) == &NET_L2_GET_NAME(CANBUS_RAW))) {
        /* CAN does not require link address. */
    }
    else
    #endif /* CONFIG_NET_L2_CANBUS_RAW */
    {
        if (!net_if_is_offloaded(iface)) {
            NET_ASSERT(net_if_get_link_addr(iface)->addr != NULL);
        }
    }
>>>>>>> c5b45624

    net_if_flag_set(iface, NET_IF_RUNNING);
    net_mgmt_event_notify(NET_EVENT_IF_UP, iface);
    net_virtual_enable(iface);

    /* If the interface is only having point-to-point traffic then we do
     * not need to run DAD etc for it.
     */
    if (!net_if_is_offloaded(iface) &&
        !(l2_flags_get(iface) & NET_L2_POINT_TO_POINT)) {
        iface_ipv6_start(iface);
        net_ipv4_autoconf_start(iface);
    }
}

static void notify_iface_down(struct net_if* iface) {
    net_if_flag_clear(iface, NET_IF_RUNNING);
    net_mgmt_event_notify(NET_EVENT_IF_DOWN, iface);
    net_virtual_disable(iface);

    if (!net_if_is_offloaded(iface) &&
        !(l2_flags_get(iface) & NET_L2_POINT_TO_POINT)) {
        net_ipv4_autoconf_reset(iface);
    }
}

static inline char const* net_if_oper_state2str(enum net_if_oper_state state) {
    #if (CONFIG_NET_IF_LOG_LEVEL >= LOG_LEVEL_DBG)
    switch (state) {
        case NET_IF_OPER_UNKNOWN :
            return "UNKNOWN";

        case NET_IF_OPER_NOTPRESENT :
            return "NOTPRESENT";

        case NET_IF_OPER_DOWN :
            return "DOWN";

        case NET_IF_OPER_LOWERLAYERDOWN :
            return "LOWERLAYERDOWN";

        case NET_IF_OPER_TESTING :
            return "TESTING";

        case NET_IF_OPER_DORMANT :
            return "DORMANT";

        case NET_IF_OPER_UP :
            return "UP";

        default :
            break;
    }

    return "<invalid>";
    #else
    ARG_UNUSED(state);

    return "";
    #endif /* CONFIG_NET_IF_LOG_LEVEL >= LOG_LEVEL_DBG */
}

static void update_operational_state(struct net_if* iface) {
    enum net_if_oper_state prev_state = iface->if_dev->oper_state;
    enum net_if_oper_state new_state  = NET_IF_OPER_UNKNOWN;

    if (!net_if_is_admin_up(iface)) {
        new_state = NET_IF_OPER_DOWN;
        goto exit;
    }

    if (!device_is_ready(net_if_get_device(iface))) {
        new_state = NET_IF_OPER_LOWERLAYERDOWN;
        goto exit;
    }

    if (!net_if_is_carrier_ok(iface)) {
        #if defined(CONFIG_NET_L2_VIRTUAL)
        if (net_if_l2(iface) == &NET_L2_GET_NAME(VIRTUAL)) {
            new_state = NET_IF_OPER_LOWERLAYERDOWN;
        }
        else
        #endif /* CONFIG_NET_L2_VIRTUAL */
        {
            new_state = NET_IF_OPER_DOWN;
        }

        goto exit;
    }

    if (net_if_is_dormant(iface)) {
        new_state = NET_IF_OPER_DORMANT;
        goto exit;
    }

    new_state = NET_IF_OPER_UP;

exit :
    if (net_if_oper_state_set(iface, new_state) != new_state) {
        NET_ERR("Failed to update oper state to %d", new_state);
        return;
    }

    NET_DBG("iface %d (%p), oper state %s admin %s carrier %s dormant %s",
            net_if_get_by_iface(iface), iface,
            net_if_oper_state2str(net_if_oper_state(iface)),
            net_if_is_admin_up(iface) ? "UP" : "DOWN",
            net_if_is_carrier_ok(iface) ? "ON" : "OFF",
            net_if_is_dormant(iface) ? "ON" : "OFF");

    if (net_if_oper_state(iface) == NET_IF_OPER_UP) {
        if (prev_state != NET_IF_OPER_UP) {
            notify_iface_up(iface);
        }
    }
    else {
        if (prev_state == NET_IF_OPER_UP) {
            notify_iface_down(iface);
        }
    }
}

static void init_igmp(struct net_if* iface) {
    #if defined(CONFIG_NET_IPV4_IGMP)
    /* Ensure IPv4 is enabled for this interface. */
    if (net_if_config_ipv4_get(iface, NULL)) {
        return;
    }

    net_ipv4_igmp_init(iface);
    #else
    ARG_UNUSED(iface);
    return;
    #endif
}

static void rejoin_multicast_groups(struct net_if* iface) {
    #if defined(CONFIG_NET_NATIVE_IPV6)
    rejoin_ipv6_mcast_groups(iface);
    #endif
}

int net_if_up(struct net_if* iface) {
    struct net_l2 const* l2;
    int status = 0;

    NET_DBG("iface %d (%p)", net_if_get_by_iface(iface), iface);

    net_if_lock(iface);

    if (net_if_flag_is_set(iface, NET_IF_UP)) {
        status = -EALREADY;
        goto out;
    }

    /* If the L2 does not support enable just set the flag */
    l2 = net_if_l2(iface);
    if ((l2 == NULL) || (l2->enable == NULL)) {
        goto done;
    }
    else {
        /* If the L2 does not implement enable(), then the network
         * device driver cannot implement start(), in which case
         * we can do simple check here and not try to bring interface
         * up as the device is not ready.
         *
         * If the network device driver does implement start(), then
         * it could bring the interface up when the enable() is called
         * few lines below.
         */
        const struct device* dev;

        dev = net_if_get_device(iface);
        NET_ASSERT(dev);

        /* If the device is not ready it is pointless trying to take it up. */
        if (!device_is_ready(dev)) {
            NET_DBG("Device %s (%p) is not ready", dev->name, dev);
            status = -ENXIO;
            goto out;
        }
    }

    /* Notify L2 to enable the interface. Note that the interface is still down
     * at this point from network interface point of view i.e., the NET_IF_UP
     * flag has not been set yet.
     */
    status = net_if_l2(iface)->enable(iface, true);
    if (status < 0) {
        NET_DBG("Cannot take interface %d up (%d)",
                net_if_get_by_iface(iface), status);
        goto out;
    }

<<<<<<< HEAD
int net_if_up(struct net_if *iface)
{
	int status = 0;

	NET_DBG("iface %d (%p)", net_if_get_by_iface(iface), iface);

	net_if_lock(iface);

	if (net_if_flag_is_set(iface, NET_IF_UP)) {
		status = -EALREADY;
		goto out;
	}

	/* If the L2 does not support enable just set the flag */
	if (!net_if_l2(iface) || !net_if_l2(iface)->enable) {
		goto done;
	} else {
		/* If the L2 does not implement enable(), then the network
		 * device driver cannot implement start(), in which case
		 * we can do simple check here and not try to bring interface
		 * up as the device is not ready.
		 *
		 * If the network device driver does implement start(), then
		 * it could bring the interface up when the enable() is called
		 * few lines below.
		 */
		const struct device *dev;

		dev = net_if_get_device(iface);
		NET_ASSERT(dev);

		/* If the device is not ready it is pointless trying to take it up. */
		if (!device_is_ready(dev)) {
			NET_DBG("Device %s (%p) is not ready", dev->name, dev);
			status = -ENXIO;
			goto out;
		}
	}

	/* Notify L2 to enable the interface. Note that the interface is still down
	 * at this point from network interface point of view i.e., the NET_IF_UP
	 * flag has not been set yet.
	 */
	status = net_if_l2(iface)->enable(iface, true);
	if (status < 0) {
		NET_DBG("Cannot take interface %d up (%d)",
			net_if_get_by_iface(iface), status);
		goto out;
	}

	init_igmp(iface);

done:
	net_if_flag_set(iface, NET_IF_UP);
	net_mgmt_event_notify(NET_EVENT_IF_ADMIN_UP, iface);
	update_operational_state(iface);

out:
	net_if_unlock(iface);

	return status;
}

int net_if_down(struct net_if *iface)
{
	int status = 0;
=======
    init_igmp(iface);

done :
    net_if_flag_set(iface, NET_IF_UP);
    net_mgmt_event_notify(NET_EVENT_IF_ADMIN_UP, iface);
    update_operational_state(iface);

    if (!net_if_is_offloaded(iface)) {
        /* Make sure that we update the IPv6 addresses and join the
         * multicast groups.
         */
        rejoin_multicast_groups(iface);
        net_if_start_dad(iface);
    }

out :
    net_if_unlock(iface);

    return (status);
}

int net_if_down(struct net_if* iface) {
    struct net_l2 const* l2;
    int status = 0;
>>>>>>> c5b45624

    NET_DBG("iface %p", iface);

    net_if_lock(iface);

    if (!net_if_flag_is_set(iface, NET_IF_UP)) {
        status = -EALREADY;
        goto out;
    }

    leave_mcast_all(iface);
    leave_ipv4_mcast_all(iface);

    /* If the L2 does not support enable just clear the flag */
    l2 = net_if_l2(iface);
    if ((l2 == NULL) || (l2->enable == NULL)) {
        goto done;
    }

    /* Notify L2 to disable the interface */
    status = l2->enable(iface, false);
    if (status < 0) {
        goto out;
    }

done :
    net_if_flag_clear(iface, NET_IF_UP);
    net_mgmt_event_notify(NET_EVENT_IF_ADMIN_DOWN, iface);
    update_operational_state(iface);

out :
    net_if_unlock(iface);

    return (status);
}

void net_if_carrier_on(struct net_if* iface) {
    NET_ASSERT(iface);

    net_if_lock(iface);

    if (!net_if_flag_test_and_set(iface, NET_IF_LOWER_UP)) {
        update_operational_state(iface);
    }

    net_if_unlock(iface);
}

void net_if_carrier_off(struct net_if* iface) {
    NET_ASSERT(iface);

    net_if_lock(iface);

    if (net_if_flag_test_and_clear(iface, NET_IF_LOWER_UP)) {
        update_operational_state(iface);
    }

    net_if_unlock(iface);
}

void net_if_dormant_on(struct net_if* iface) {
    NET_ASSERT(iface);

    net_if_lock(iface);

    if (!net_if_flag_test_and_set(iface, NET_IF_DORMANT)) {
        update_operational_state(iface);
    }

    net_if_unlock(iface);
}

void net_if_dormant_off(struct net_if* iface) {
    NET_ASSERT(iface);

    net_if_lock(iface);

    if (net_if_flag_test_and_clear(iface, NET_IF_DORMANT)) {
        update_operational_state(iface);
    }

    net_if_unlock(iface);
}

#if defined(CONFIG_NET_PROMISCUOUS_MODE)
static int promisc_mode_set(struct net_if* iface, bool enable) {
    enum net_l2_flags l2_flags;

    NET_ASSERT(iface);

    l2_flags = l2_flags_get(iface);
    if (!(l2_flags & NET_L2_PROMISC_MODE)) {
        return (-ENOTSUP);
    }

    #if defined(CONFIG_NET_L2_ETHERNET)
    if (net_if_l2(iface) == &NET_L2_GET_NAME(ETHERNET)) {
        int ret = net_eth_promisc_mode(iface, enable);

        if (ret < 0) {
            return (ret);
        }
    }
    #else
    ARG_UNUSED(enable);

    return (-ENOTSUP);
    #endif

    return (0);
}

int net_if_set_promisc(struct net_if* iface) {
    int ret;

    net_if_lock(iface);

    ret = promisc_mode_set(iface, true);
    if (ret < 0) {
        goto out;
    }

    ret = net_if_flag_test_and_set(iface, NET_IF_PROMISC);
    if (ret) {
        ret = -EALREADY;
        goto out;
    }

out :
    net_if_unlock(iface);

    return (ret);
}

void net_if_unset_promisc(struct net_if* iface) {
    int ret;

    net_if_lock(iface);

    ret = promisc_mode_set(iface, false);
    if (ret < 0) {
        goto out;
    }

    net_if_flag_clear(iface, NET_IF_PROMISC);

out :
    net_if_unlock(iface);
}

bool net_if_is_promisc(struct net_if* iface) {
    NET_ASSERT(iface);

    return net_if_flag_is_set(iface, NET_IF_PROMISC);
}
#endif /* CONFIG_NET_PROMISCUOUS_MODE */

#ifdef CONFIG_NET_POWER_MANAGEMENT

int net_if_suspend(struct net_if* iface) {
    int ret = 0;

    net_if_lock(iface);

    if (net_if_are_pending_tx_packets(iface)) {
        ret = -EBUSY;
        goto out;
    }

    if (net_if_flag_test_and_set(iface, NET_IF_SUSPENDED)) {
        ret = -EALREADY;
        goto out;
    }

    net_stats_add_suspend_start_time(iface, k_cycle_get_32());

out :
    net_if_unlock(iface);

    return (ret);
}

int net_if_resume(struct net_if* iface) {
    int ret = 0;

    net_if_lock(iface);

    if (!net_if_flag_is_set(iface, NET_IF_SUSPENDED)) {
        ret = -EALREADY;
        goto out;
    }

    net_if_flag_clear(iface, NET_IF_SUSPENDED);

    net_stats_add_suspend_end_time(iface, k_cycle_get_32());

out :
    net_if_unlock(iface);

    return (ret);
}

bool net_if_is_suspended(struct net_if* iface) {
    return net_if_flag_is_set(iface, NET_IF_SUSPENDED);
}

#endif /* CONFIG_NET_POWER_MANAGEMENT */

#if defined(CONFIG_NET_PKT_TIMESTAMP_THREAD)
static void net_tx_ts_thread(void* p1, void* p2, void* p3) {
    ARG_UNUSED(p1);
    ARG_UNUSED(p2);
    ARG_UNUSED(p3);

    struct net_pkt* pkt;

    NET_DBG("Starting TX timestamp callback thread");

    while (1) {
        pkt = k_fifo_get(&tx_ts_queue, K_FOREVER);
        if (pkt) {
            net_if_call_timestamp_cb(pkt);
        }
    }
}

void net_if_register_timestamp_cb(struct net_if_timestamp_cb* handle,
                                  struct net_pkt* pkt,
                                  struct net_if* iface,
                                  net_if_timestamp_callback_t cb) {
    k_mutex_lock(&lock, K_FOREVER);

    sys_slist_find_and_remove(&timestamp_callbacks, &handle->node);
    sys_slist_prepend(&timestamp_callbacks, &handle->node);

    handle->iface = iface;
    handle->cb    = cb;
    handle->pkt   = pkt;

    k_mutex_unlock(&lock);
}

void net_if_unregister_timestamp_cb(struct net_if_timestamp_cb* handle) {
    k_mutex_lock(&lock, K_FOREVER);

    sys_slist_find_and_remove(&timestamp_callbacks, &handle->node);

    k_mutex_unlock(&lock);
}

void net_if_call_timestamp_cb(struct net_pkt* pkt) {
    sys_snode_t* sn;
    sys_snode_t* sns;

    k_mutex_lock(&lock, K_FOREVER);

    SYS_SLIST_FOR_EACH_NODE_SAFE(&timestamp_callbacks, sn, sns) {
        struct net_if_timestamp_cb* handle =
                CONTAINER_OF(sn, struct net_if_timestamp_cb, node);

        if (((handle->iface == NULL) ||
            (handle->iface == net_pkt_iface(pkt))) &&
            (handle->pkt == NULL || handle->pkt == pkt)) {
            handle->cb(pkt);
        }
    }

    k_mutex_unlock(&lock);
}

void net_if_add_tx_timestamp(struct net_pkt* pkt) {
    k_fifo_put(&tx_ts_queue, pkt);
}
#endif /* CONFIG_NET_PKT_TIMESTAMP_THREAD */

bool net_if_is_wifi(struct net_if* iface) {
    if (net_if_is_offloaded(iface)) {
        return net_off_is_wifi_offloaded(iface);
    }

    #if defined(CONFIG_NET_L2_ETHERNET)
    return net_if_l2(iface) == &NET_L2_GET_NAME(ETHERNET) &&
           net_eth_type_is_wifi(iface);
    #endif

    return (false);
}

struct net_if* net_if_get_first_wifi(void) {
    STRUCT_SECTION_FOREACH(net_if, iface) {
        if (net_if_is_wifi(iface)) {
            return (iface);
        }
    }

    return (NULL);
}

int net_if_get_name(struct net_if* iface, char* buf, int len) {
    #if defined(CONFIG_NET_INTERFACE_NAME)
    int name_len;

    if ((iface == NULL) || (buf == NULL) || (len <= 0)) {
        return (-EINVAL);
    }

    name_len = strlen(net_if_get_config(iface)->name);
    if (name_len >= len) {
        return (-ERANGE);
    }

    /* Copy string and null terminator */
    memcpy(buf, net_if_get_config(iface)->name, name_len + 1);

    return (name_len);
    #else
    return (-ENOTSUP);
    #endif
}

int net_if_set_name(struct net_if* iface, char const* buf) {
    #if defined(CONFIG_NET_INTERFACE_NAME)
    int name_len;

    if ((iface == NULL) || (buf == NULL)) {
        return (-EINVAL);
    }

    name_len = strlen(buf);
    if (name_len >= sizeof(iface->config.name)) {
        return -ENAMETOOLONG;
    }

    STRUCT_SECTION_FOREACH(net_if, iface_check) {
        if (iface_check == iface) {
            continue;
        }

        if (memcmp(net_if_get_config(iface_check)->name,
                   buf,
                   name_len + 1) == 0) {
            return (-EALREADY);
        }
    }

    /* Copy string and null terminator */
    (void) memcpy(net_if_get_config(iface)->name, buf, name_len + 1);

    return (0);
    #else
    return (-ENOTSUP);
    #endif
}

int net_if_get_by_name(char const* name) {
    #if defined(CONFIG_NET_INTERFACE_NAME)
    if (name == NULL) {
        return (-EINVAL);
    }

    STRUCT_SECTION_FOREACH(net_if, iface) {
        if (strncmp(net_if_get_config(iface)->name, name, strlen(name)) == 0) {
            return net_if_get_by_iface(iface);
        }
    }

    return (-ENOENT);
    #else
    return (-ENOTSUP);
    #endif
}

#if defined(CONFIG_NET_INTERFACE_NAME)
static void set_default_name(struct net_if* iface) {
    char name[CONFIG_NET_INTERFACE_NAME_LEN + 1] = {0};
    int  ret;

    if (net_if_is_wifi(iface)) {
        static int count;

        snprintk(name, sizeof(name) - 1, "wlan%d", count++);
    }
    else if (IS_ENABLED(CONFIG_NET_L2_ETHERNET)) {
        #if defined(CONFIG_NET_L2_ETHERNET)
        if (net_if_l2(iface) == &NET_L2_GET_NAME(ETHERNET)) {
            static int count;

            snprintk(name, sizeof(name) - 1, "eth%d", count++);
        }
        #endif /* CONFIG_NET_L2_ETHERNET */
    }

    if (IS_ENABLED(CONFIG_NET_L2_IEEE802154)) {
        #if defined(CONFIG_NET_L2_IEEE802154)
        if (net_if_l2(iface) == &NET_L2_GET_NAME(IEEE802154)) {
            static int count;

            snprintk(name, sizeof(name) - 1, "ieee%d", count++);
        }
        #endif /* CONFIG_NET_L2_IEEE802154 */
    }

    if (IS_ENABLED(CONFIG_NET_L2_DUMMY)) {
        #if defined(CONFIG_NET_L2_DUMMY)
        if (net_if_l2(iface) == &NET_L2_GET_NAME(DUMMY)) {
            static int count;

            snprintk(name, sizeof(name) - 1, "dummy%d", count++);
        }
        #endif /* CONFIG_NET_L2_DUMMY */
    }

    if (IS_ENABLED(CONFIG_NET_L2_CANBUS_RAW)) {
        #if defined(CONFIG_NET_L2_CANBUS_RAW)
        if (net_if_l2(iface) == &NET_L2_GET_NAME(CANBUS_RAW)) {
            static int count;

            snprintk(name, sizeof(name) - 1, "can%d", count++);
        }
        #endif /* CONFIG_NET_L2_CANBUS_RAW */
    }

    if (IS_ENABLED(CONFIG_NET_L2_PPP)) {
        #if defined(CONFIG_NET_L2_PPP)
        if (net_if_l2(iface) == &NET_L2_GET_NAME(PPP)) {
            static int count;

            snprintk(name, sizeof(name) - 1, "ppp%d", count++);
        }
        #endif /* CONFIG_NET_L2_PPP */
    }

    if (name[0] == '\0') {
        static int count;

        snprintk(name, sizeof(name) - 1, "net%d", count++);
    }

    ret = net_if_set_name(iface, name);
    if (ret < 0) {
        NET_WARN("Cannot set default name for interface %d (%p) (%d)",
                 net_if_get_by_iface(iface), iface, ret);
    }
}
#endif /* CONFIG_NET_INTERFACE_NAME */

void net_if_init(void) {
    int if_count = 0;

    NET_DBG("");

    k_mutex_lock(&lock, K_FOREVER);

    net_tc_tx_init();

    STRUCT_SECTION_FOREACH(net_if, iface) {
        #if defined(CONFIG_NET_INTERFACE_NAME)
        memset(net_if_get_config(iface)->name, 0,
               sizeof(iface->config.name));
        #endif

        init_iface(iface);

        #if defined(CONFIG_NET_INTERFACE_NAME)
        /* If the driver did not set the name, then set
         * a default name for the network interface.
         */
        if (net_if_get_config(iface)->name[0] == '\0') {
            set_default_name(iface);
        }
        #endif

        if_count++;
    }

    if (if_count == 0) {
        NET_ERR("There is no network interface to work with!");
        goto out;
    }

    #if defined(CONFIG_ASSERT)
    /* Do extra check that verifies that interface count is properly
     * done.
     */
    int count_if;

    NET_IFACE_COUNT(&count_if);
    NET_ASSERT(count_if == if_count);
    #endif

    iface_ipv6_init(if_count);
    iface_ipv4_init(if_count);
    iface_router_init();

    #if defined(CONFIG_NET_PKT_TIMESTAMP_THREAD)
    k_thread_create(&tx_thread_ts, tx_ts_stack,
                    K_KERNEL_STACK_SIZEOF(tx_ts_stack),
                    net_tx_ts_thread,
                    NULL, NULL, NULL, K_PRIO_COOP(1), 0, K_NO_WAIT);
    k_thread_name_set(&tx_thread_ts, "tx_tstamp");
    #endif /* CONFIG_NET_PKT_TIMESTAMP_THREAD */

out :
    k_mutex_unlock(&lock);
}

void net_if_post_init(void) {
    bool is_set;

    NET_DBG("");

    /* After TX is running, attempt to bring the interface up */
    STRUCT_SECTION_FOREACH(net_if, iface) {
        is_set = net_if_flag_is_set(iface, NET_IF_NO_AUTO_START);
        if (is_set == false) {
            net_if_up(iface);
        }
    }
}<|MERGE_RESOLUTION|>--- conflicted
+++ resolved
@@ -428,10 +428,12 @@
     k_mutex_init(&iface->tx_lock);
 
     api->init(iface);
+
+    net_ipv6_pe_init(iface);
 }
 
 enum net_verdict net_if_send_data(struct net_if* iface, struct net_pkt* pkt) {
-    struct net_context*  context = net_pkt_context(pkt);
+    struct net_context* context = net_pkt_context(pkt);
     struct net_linkaddr* dst = net_pkt_lladdr_dst(pkt);
     enum net_verdict verdict = NET_OK;
     int status = -EIO;
@@ -568,6 +570,7 @@
     struct net_if* iface = NULL;
 
     if (&_net_if_list_start[0] == &_net_if_list_end[0]) {
+        NET_WARN("No default interface found!");
         return (NULL);
     }
 
@@ -607,34 +610,7 @@
     iface = net_if_get_first_wifi();
     #endif
 
-<<<<<<< HEAD
-	/* By default IPv4 and IPv6 are enabled for a given network interface.
-	 * These can be turned off later if needed.
-	 */
-#if defined(CONFIG_NET_NATIVE_IPV4)
-	net_if_flag_set(iface, NET_IF_IPV4);
-#endif
-#if defined(CONFIG_NET_NATIVE_IPV6)
-	net_if_flag_set(iface, NET_IF_IPV6);
-#endif
-
-	net_virtual_init(iface);
-
-	NET_DBG("On iface %p", iface);
-
-#ifdef CONFIG_USERSPACE
-	k_object_init(iface);
-#endif
-
-	k_mutex_init(&iface->lock);
-	k_mutex_init(&iface->tx_lock);
-
-	api->init(iface);
-
-	net_ipv6_pe_init(iface);
-=======
     return iface ? iface : _net_if_list_start;
->>>>>>> c5b45624
 }
 
 struct net_if* net_if_get_first_by_type(const struct net_l2* l2) {
@@ -671,91 +647,7 @@
         flags = l2->get_flags(iface);
     }
 
-<<<<<<< HEAD
-void net_if_set_default(struct net_if *iface)
-{
-	default_iface = iface;
-}
-
-struct net_if *net_if_get_default(void)
-{
-	struct net_if *iface = NULL;
-
-	if (&_net_if_list_start[0] == &_net_if_list_end[0]) {
-		NET_WARN("No default interface found!");
-		return NULL;
-	}
-
-	if (default_iface != NULL) {
-		return default_iface;
-	}
-
-#if defined(CONFIG_NET_DEFAULT_IF_ETHERNET)
-	iface = net_if_get_first_by_type(&NET_L2_GET_NAME(ETHERNET));
-#endif
-#if defined(CONFIG_NET_DEFAULT_IF_IEEE802154)
-	iface = net_if_get_first_by_type(&NET_L2_GET_NAME(IEEE802154));
-#endif
-#if defined(CONFIG_NET_DEFAULT_IF_DUMMY)
-	iface = net_if_get_first_by_type(&NET_L2_GET_NAME(DUMMY));
-#endif
-#if defined(CONFIG_NET_DEFAULT_IF_OFFLOAD)
-	iface = net_if_get_first_by_type(NULL);
-#endif
-#if defined(CONFIG_NET_DEFAULT_IF_CANBUS_RAW)
-	iface = net_if_get_first_by_type(&NET_L2_GET_NAME(CANBUS_RAW));
-#endif
-#if defined(CONFIG_NET_DEFAULT_IF_PPP)
-	iface = net_if_get_first_by_type(&NET_L2_GET_NAME(PPP));
-#endif
-#if defined(CONFIG_NET_DEFAULT_IF_UP)
-	iface = net_if_get_first_up();
-#endif
-#if defined(CONFIG_NET_DEFAULT_IF_WIFI)
-	iface = net_if_get_first_wifi();
-#endif
-	return iface ? iface : _net_if_list_start;
-}
-
-struct net_if *net_if_get_first_by_type(const struct net_l2 *l2)
-{
-	STRUCT_SECTION_FOREACH(net_if, iface) {
-		if (IS_ENABLED(CONFIG_NET_OFFLOAD) &&
-		    !l2 && net_if_offload(iface)) {
-			return iface;
-		}
-
-		if (net_if_l2(iface) == l2) {
-			return iface;
-		}
-	}
-
-	return NULL;
-}
-
-struct net_if *net_if_get_first_up(void)
-{
-	STRUCT_SECTION_FOREACH(net_if, iface) {
-		if (net_if_flag_is_set(iface, NET_IF_UP)) {
-			return iface;
-		}
-	}
-
-	return NULL;
-}
-
-static enum net_l2_flags l2_flags_get(struct net_if *iface)
-{
-	enum net_l2_flags flags = 0;
-
-	if (net_if_l2(iface) && net_if_l2(iface)->get_flags) {
-		flags = net_if_l2(iface)->get_flags(iface);
-	}
-
-	return flags;
-=======
     return (flags);
->>>>>>> c5b45624
 }
 
 #if defined(CONFIG_NET_NATIVE_IPV4) || defined(CONFIG_NET_NATIVE_IPV6)
@@ -1332,8 +1224,8 @@
     }
 }
 
-static void net_if_ipv6_start_dad(struct net_if* iface,
-                                  struct net_if_addr* ifaddr) {
+void net_if_ipv6_start_dad(struct net_if* iface,
+                           struct net_if_addr* ifaddr) {
     ifaddr->addr_state = NET_ADDR_TENTATIVE;
 
     if (net_if_is_up(iface)) {
@@ -1419,55 +1311,10 @@
     net_if_unlock(iface);
 }
 
-<<<<<<< HEAD
-void net_if_ipv6_start_dad(struct net_if *iface,
-			   struct net_if_addr *ifaddr)
-{
-	ifaddr->addr_state = NET_ADDR_TENTATIVE;
-
-	if (net_if_is_up(iface)) {
-		NET_DBG("Interface %p ll addr %s tentative IPv6 addr %s",
-			iface,
-			net_sprint_ll_addr(
-					   net_if_get_link_addr(iface)->addr,
-					   net_if_get_link_addr(iface)->len),
-			net_sprint_ipv6_addr(&ifaddr->address.in6_addr));
-
-		ifaddr->dad_count = 1U;
-
-		if (!net_ipv6_start_dad(iface, ifaddr)) {
-			ifaddr->dad_start = k_uptime_get_32();
-			ifaddr->ifindex = net_if_get_by_iface(iface);
-
-			k_mutex_lock(&lock, K_FOREVER);
-			sys_slist_find_and_remove(&active_dad_timers,
-						  &ifaddr->dad_node);
-			sys_slist_append(&active_dad_timers, &ifaddr->dad_node);
-			k_mutex_unlock(&lock);
-
-			/* FUTURE: use schedule, not reschedule. */
-			if (!k_work_delayable_remaining_get(&dad_timer)) {
-				k_work_reschedule(&dad_timer,
-						  K_MSEC(DAD_TIMEOUT));
-			}
-		}
-	} else {
-		NET_DBG("Interface %p is down, starting DAD for %s later.",
-			iface,
-			net_sprint_ipv6_addr(&ifaddr->address.in6_addr));
-	}
-}
-
-void net_if_start_dad(struct net_if *iface)
-{
-	struct net_if_addr *ifaddr;
-	struct net_if_ipv6 *ipv6;
-	struct in6_addr addr = { };
-	int ret;
-=======
 void net_if_ipv6_dad_failed(struct net_if* iface, const struct net_in6_addr* addr) {
-    struct net_if_addr const* ifaddr;
->>>>>>> c5b45624
+    struct net_if_addr* ifaddr;
+    uint32_t timeout;
+    uint32_t preferred_lifetime;
 
     net_if_lock(iface);
 
@@ -1478,11 +1325,36 @@
         goto out;
     }
 
+
+    if (IS_ENABLED(CONFIG_NET_IPV6_PE)) {
+        ifaddr->dad_count++;
+
+        timeout = COND_CODE_1(CONFIG_NET_IPV6_PE,
+                              (ifaddr->addr_timeout), (0));
+        preferred_lifetime = COND_CODE_1(CONFIG_NET_IPV6_PE,
+                                         (ifaddr->addr_preferred_lifetime), (0U));
+
+        if (!net_ipv6_pe_check_dad(ifaddr->dad_count)) {
+            NET_ERR("Cannot generate PE address for interface %p",
+                    iface);
+            iface->pe_enabled = false;
+            net_mgmt_event_notify(NET_EVENT_IPV6_PE_DISABLED, iface);
+        }
+    }
+
     net_mgmt_event_notify_with_info(NET_EVENT_IPV6_DAD_FAILED, iface,
                                     &ifaddr->address.in6_addr,
                                     sizeof(struct net_in6_addr));
 
+    /* The old address needs to be removed from the interface before we can
+     * start new DAD for the new PE address as the amount of address slots
+     * is limited.
+     */
     net_if_ipv6_addr_rm(iface, addr);
+
+    if (IS_ENABLED(CONFIG_NET_IPV6_PE) && iface->pe_enabled) {
+        net_ipv6_pe_start(iface, addr, timeout, preferred_lifetime);
+    }
 
 out :
     net_if_unlock(iface);
@@ -1513,14 +1385,7 @@
     int32_t delay = -1;
     sys_slist_t expired_list;
 
-<<<<<<< HEAD
-void net_if_ipv6_dad_failed(struct net_if *iface, const struct in6_addr *addr)
-{
-	struct net_if_addr *ifaddr;
-	uint32_t timeout, preferred_lifetime;
-=======
     ARG_UNUSED(work);
->>>>>>> c5b45624
 
     sys_slist_init(&expired_list);
 
@@ -1536,41 +1401,6 @@
             break;
         }
 
-<<<<<<< HEAD
-	if (IS_ENABLED(CONFIG_NET_IPV6_PE)) {
-		ifaddr->dad_count++;
-
-		timeout = COND_CODE_1(CONFIG_NET_IPV6_PE,
-				      (ifaddr->addr_timeout), (0));
-		preferred_lifetime = COND_CODE_1(CONFIG_NET_IPV6_PE,
-						 (ifaddr->addr_preferred_lifetime), (0U));
-
-		if (!net_ipv6_pe_check_dad(ifaddr->dad_count)) {
-			NET_ERR("Cannot generate PE address for interface %p",
-				iface);
-			iface->pe_enabled = false;
-			net_mgmt_event_notify(NET_EVENT_IPV6_PE_DISABLED, iface);
-		}
-	}
-
-	net_mgmt_event_notify_with_info(NET_EVENT_IPV6_DAD_FAILED, iface,
-					&ifaddr->address.in6_addr,
-					sizeof(struct in6_addr));
-
-	/* The old address needs to be removed from the interface before we can
-	 * start new DAD for the new PE address as the amount of address slots
-	 * is limited.
-	 */
-	net_if_ipv6_addr_rm(iface, addr);
-
-	if (IS_ENABLED(CONFIG_NET_IPV6_PE) && iface->pe_enabled) {
-		net_ipv6_pe_start(iface, addr, timeout, preferred_lifetime);
-	}
-
-out:
-	net_if_unlock(iface);
-}
-=======
         /* Removing the ipv6 from active_rs_timers list */
         sys_slist_remove(&active_rs_timers, NULL, &ipv6->rs_node);
         sys_slist_append(&expired_list, &ipv6->rs_node);
@@ -1582,7 +1412,6 @@
         k_work_reschedule(&rs_timer, K_MSEC(ipv6->rs_start +
                                             RS_TIMEOUT - current_time));
     }
->>>>>>> c5b45624
 
     k_mutex_unlock(&lock);
 
@@ -1845,35 +1674,23 @@
 
 static void address_expired(struct net_if_addr *ifaddr)
 {
-<<<<<<< HEAD
-	NET_DBG("IPv6 address %s is expired",
-		net_sprint_ipv6_addr(&ifaddr->address.in6_addr));
-
-	sys_slist_find_and_remove(&active_address_lifetime_timers,
-				  &ifaddr->lifetime.node);
-
-	net_timeout_set(&ifaddr->lifetime, 0, 0);
-
-	STRUCT_SECTION_FOREACH(net_if, iface) {
-		ARRAY_FOR_EACH(iface->config.ip.ipv6->unicast, i) {
-			if (&iface->config.ip.ipv6->unicast[i] == ifaddr) {
-				net_if_ipv6_addr_rm(iface,
-					&iface->config.ip.ipv6->unicast[i].address.in6_addr);
-				return;
-			}
-		}
-	}
-=======
-    NET_DBG("IPv6 address %s is deprecated",
+    NET_DBG("IPv6 address %s is expired",
         net_sprint_ipv6_addr(&ifaddr->address.in6_addr));
-
-    ifaddr->addr_state = NET_ADDR_DEPRECATED;
 
     sys_slist_find_and_remove(&active_address_lifetime_timers,
                               &ifaddr->lifetime.node);
 
     net_timeout_set(&ifaddr->lifetime, 0, 0);
->>>>>>> c5b45624
+
+    STRUCT_SECTION_FOREACH(net_if, iface) {
+        ARRAY_FOR_EACH(iface->config.ip.ipv6->unicast, i) {
+            if (&iface->config.ip.ipv6->unicast[i] == ifaddr) {
+                net_if_ipv6_addr_rm(iface,
+                                    &iface->config.ip.ipv6->unicast[i].address.in6_addr);
+                return;
+            }
+        }
+    }
 }
 
 static void address_lifetime_timeout(struct k_work* work) {
@@ -1969,29 +1786,17 @@
     return (NULL);
 }
 
-<<<<<<< HEAD
-static inline void net_if_addr_init(struct net_if_addr *ifaddr,
-				    struct in6_addr *addr,
-				    enum net_addr_type addr_type,
-				    uint32_t vlifetime)
-{
-	ifaddr->is_used = true;
-	ifaddr->is_temporary = false;
-	ifaddr->address.family = AF_INET6;
-	ifaddr->addr_type = addr_type;
-	ifaddr->atomic_ref = ATOMIC_INIT(1);
-
-	net_ipaddr_copy(&ifaddr->address.in6_addr, addr);
-=======
 static inline void net_if_addr_init(struct net_if_addr* ifaddr,
                                     struct net_in6_addr const* addr,
                                     enum net_addr_type addr_type,
                                     uint32_t vlifetime) {
     ifaddr->is_used        = true;
+    ifaddr->is_temporary   = false;
     ifaddr->address.family = NET_AF_INET6;
     ifaddr->addr_type      = addr_type;
+    ifaddr->atomic_ref     = ATOMIC_INIT(1);
+
     net_ipaddr_copy(&ifaddr->address.in6_addr, addr);
->>>>>>> c5b45624
 
     /* FIXME - set the mcast addr for this node */
 
@@ -2009,103 +1814,6 @@
     }
 }
 
-<<<<<<< HEAD
-struct net_if_addr *net_if_ipv6_addr_add(struct net_if *iface,
-					 struct in6_addr *addr,
-					 enum net_addr_type addr_type,
-					 uint32_t vlifetime)
-{
-	struct net_if_addr *ifaddr = NULL;
-	struct net_if_ipv6 *ipv6;
-
-	net_if_lock(iface);
-
-	if (net_if_config_ipv6_get(iface, &ipv6) < 0) {
-		goto out;
-	}
-
-	ifaddr = ipv6_addr_find(iface, addr);
-	if (ifaddr) {
-		goto out;
-	}
-
-	ARRAY_FOR_EACH(ipv6->unicast, i) {
-		if (ipv6->unicast[i].is_used) {
-			continue;
-		}
-
-		net_if_addr_init(&ipv6->unicast[i], addr, addr_type,
-				 vlifetime);
-
-		NET_DBG("[%zu] interface %d (%p) address %s type %s added", i,
-			net_if_get_by_iface(iface), iface,
-			net_sprint_ipv6_addr(addr),
-			net_addr_type2str(addr_type));
-
-		if (!(l2_flags_get(iface) & NET_L2_POINT_TO_POINT) &&
-		    !net_ipv6_is_addr_loopback(addr) &&
-		    !net_if_flag_is_set(iface, NET_IF_IPV6_NO_ND)) {
-			/* RFC 4862 5.4.2
-			 * Before sending a Neighbor Solicitation, an interface
-			 * MUST join the all-nodes multicast address and the
-			 * solicited-node multicast address of the tentative
-			 * address.
-			 */
-			/* The allnodes multicast group is only joined once as
-			 * net_ipv6_mld_join() checks if we have already
-			 * joined.
-			 */
-			join_mcast_nodes(iface,
-					 &ipv6->unicast[i].address.in6_addr);
-
-			net_if_ipv6_start_dad(iface, &ipv6->unicast[i]);
-		} else {
-			/* If DAD is not done for point-to-point links, then
-			 * the address is usable immediately.
-			 */
-			ipv6->unicast[i].addr_state = NET_ADDR_PREFERRED;
-		}
-
-		net_mgmt_event_notify_with_info(
-			NET_EVENT_IPV6_ADDR_ADD, iface,
-			&ipv6->unicast[i].address.in6_addr,
-			sizeof(struct in6_addr));
-
-		ifaddr = &ipv6->unicast[i];
-		goto out;
-	}
-
-out:
-	net_if_unlock(iface);
-
-	return ifaddr;
-}
-
-bool net_if_ipv6_addr_rm(struct net_if *iface, const struct in6_addr *addr)
-{
-	struct net_if_ipv6 *ipv6;
-	int ret;
-
-	NET_ASSERT(addr);
-
-	ipv6 = iface->config.ip.ipv6;
-	if (!ipv6) {
-		return false;
-	}
-
-	ret = net_if_addr_unref(iface, AF_INET6, addr);
-	if (ret > 0) {
-		NET_DBG("Address %s still in use (ref %d)",
-			net_sprint_ipv6_addr(addr), ret);
-		return false;
-
-	} else if (ret < 0) {
-		NET_DBG("Address %s not found (%d)",
-			net_sprint_ipv6_addr(addr), ret);
-	}
-
-	return true;
-=======
 struct net_if_addr* net_if_ipv6_addr_add(struct net_if* iface,
                                          struct net_in6_addr* addr,
                                          enum net_addr_type addr_type,
@@ -2178,106 +1886,29 @@
 }
 
 bool net_if_ipv6_addr_rm(struct net_if* iface, const struct net_in6_addr* addr) {
-    bool ret = false;
     struct net_if_ipv6* ipv6;
-    struct net_in6_addr maddr;
-    int found = -1;
-    unsigned int maddr_count = 0;
+    int ret;
 
     NET_ASSERT(addr);
 
-    net_if_lock(iface);
-
     ipv6 = iface->config.ip.ipv6;
-    if (ipv6 == NULL) {
-        goto out;
-    }
-
-    net_ipv6_addr_create_solicited_node(addr, &maddr);
-
-    ARRAY_FOR_EACH(ipv6->unicast, i) {
-        struct net_in6_addr unicast_maddr;
-
-        if (!ipv6->unicast[i].is_used) {
-            continue;
-        }
-
-        /* count how many times this solicited-node multicast address is identical
-         * for all the used unicast addresses
-         */
-        net_ipv6_addr_create_solicited_node(&ipv6->unicast[i].address.in6_addr,
-                                            &unicast_maddr);
-        if (net_ipv6_addr_cmp(&maddr, &unicast_maddr)) {
-            maddr_count++;
-        }
-
-        if (!net_ipv6_addr_cmp(&ipv6->unicast[i].address.in6_addr,
-                               addr)) {
-            continue;
-        }
-
-        found = i;
-    }
-
-    if (found >= 0) {
-        if (!ipv6->unicast[found].is_infinite) {
-            k_mutex_lock(&lock, K_FOREVER);
-
-            sys_slist_find_and_remove(
-                    &active_address_lifetime_timers,
-                    &ipv6->unicast[found].lifetime.node);
-
-            if (sys_slist_is_empty(
-                        &active_address_lifetime_timers)) {
-                k_work_cancel_delayable(
-                        &address_lifetime_timer);
-            }
-
-            k_mutex_unlock(&lock);
-        }
-
-        #if defined(CONFIG_NET_IPV6_DAD)
-        if (!net_if_flag_is_set(iface, NET_IF_IPV6_NO_ND)) {
-            k_mutex_lock(&lock, K_FOREVER);
-            sys_slist_find_and_remove(&active_dad_timers,
-                                      &ipv6->unicast[found].dad_node);
-            k_mutex_unlock(&lock);
-        }
-        #endif
-
-        ipv6->unicast[found].is_used = false;
-
-        if (maddr_count == 1) {
-            /* remove the solicited-node multicast address only if no other
-             * unicast address is also using it
-             */
-            net_if_ipv6_maddr_rm(iface, &maddr);
-        }
-
-        NET_DBG("[%d] interface %d (%p) address %s type %s removed",
-                found, net_if_get_by_iface(iface), iface,
-                net_sprint_ipv6_addr(addr),
-                net_addr_type2str(ipv6->unicast[found].addr_type));
-
-        /* Using the IPv6 address pointer here can give false
-         * info if someone adds a new IP address into this position
-         * in the address array. This is quite unlikely thou.
-         */
-        net_mgmt_event_notify_with_info(
-                NET_EVENT_IPV6_ADDR_DEL,
-                iface,
-                &ipv6->unicast[found].address.in6_addr,
-                sizeof(struct net_in6_addr));
-
-        ret = true;
-        goto out;
-    }
-
-out :
-    net_if_unlock(iface);
-
-    return (ret);
->>>>>>> c5b45624
+    if (!ipv6) {
+        return false;
+    }
+
+    ret = net_if_addr_unref(iface, NET_AF_INET6, addr);
+    if (ret > 0) {
+        NET_DBG("Address %s still in use (ref %d)",
+                net_sprint_ipv6_addr(addr), ret);
+        return (false);
+
+    }
+    else if (ret < 0) {
+        NET_DBG("Address %s not found (%d)",
+                net_sprint_ipv6_addr(addr), ret);
+    }
+
+    return (true);
 }
 
 bool z_impl_net_if_ipv6_addr_add_by_index(int index,
@@ -2854,32 +2485,20 @@
     return (ret);
 }
 
-<<<<<<< HEAD
-struct net_if_ipv6_prefix *net_if_ipv6_prefix_get(struct net_if *iface,
-						  const struct in6_addr *addr)
-{
-	struct net_if_ipv6_prefix *prefix = NULL;
-	struct net_if_ipv6 *ipv6;
-=======
 struct net_if_ipv6_prefix* net_if_ipv6_prefix_get(struct net_if* iface,
-                                                  struct net_in6_addr const* addr) {
+                                                  const struct net_in6_addr* addr) {
     struct net_if_ipv6_prefix* prefix = NULL;
-    struct net_if_ipv6* ipv6;
->>>>>>> c5b45624
+    struct net_if_ipv6 *ipv6;
 
     if (iface == NULL) {
         iface = net_if_get_default();
     }
 
-<<<<<<< HEAD
-	if (!iface) {
-		return NULL;
-	}
-
-	net_if_lock(iface);
-=======
-    net_if_lock(iface);
->>>>>>> c5b45624
+    if (!iface) {
+        return (NULL);
+    }
+
+    net_if_lock(iface);
 
     ipv6 = iface->config.ip.ipv6;
     if (ipv6 == NULL) {
@@ -3129,7 +2748,7 @@
 }
 
 struct net_in6_addr* net_if_ipv6_get_ll(struct net_if* iface,
-                                    enum net_addr_state addr_state) {
+                                        enum net_addr_state addr_state) {
     struct net_in6_addr* addr = NULL;
     struct net_if_ipv6* ipv6;
 
@@ -3161,49 +2780,11 @@
 }
 
 struct net_in6_addr* net_if_ipv6_get_ll_addr(enum net_addr_state state,
-                                         struct net_if** iface) {
+                                             struct net_if** iface) {
     struct net_in6_addr* addr = NULL;
 
-<<<<<<< HEAD
-static bool use_public_address(bool prefer_public, bool is_temporary,
-			       int flags)
-{
-	if (IS_ENABLED(CONFIG_NET_IPV6_PE)) {
-		if (!prefer_public && is_temporary) {
-
-			/* Allow socket to override the kconfig option */
-			if (flags & IPV6_PREFER_SRC_PUBLIC) {
-				return true;
-			}
-
-			return false;
-		}
-	}
-
-	if (flags & IPV6_PREFER_SRC_TMP) {
-		return false;
-	}
-
-	return true;
-}
-
-static struct in6_addr *net_if_ipv6_get_best_match(struct net_if *iface,
-						   const struct in6_addr *dst,
-						   uint8_t prefix_len,
-						   uint8_t *best_so_far,
-						   int flags)
-{
-	struct net_if_ipv6 *ipv6 = iface->config.ip.ipv6;
-	struct net_if_addr *public_addr = NULL;
-	struct in6_addr *src = NULL;
-	uint8_t public_addr_len = 0;
-	struct in6_addr *temp_addr = NULL;
-	uint8_t len, temp_addr_len = 0;
-	bool ret;
-=======
     STRUCT_SECTION_FOREACH(net_if, tmp) {
         net_if_lock(tmp);
->>>>>>> c5b45624
 
         addr = net_if_ipv6_get_ll(tmp, state);
         if (addr) {
@@ -3218,163 +2799,13 @@
         net_if_unlock(tmp);
     }
 
-<<<<<<< HEAD
-		len = get_diff_ipv6(dst, &ipv6->unicast[i].address.in6_addr);
-		if (len >= prefix_len) {
-			len = prefix_len;
-		}
-
-		if (len >= *best_so_far) {
-			/* Mesh local address can only be selected for the same
-			 * subnet.
-			 */
-			if (ipv6->unicast[i].is_mesh_local && len < 64 &&
-			    !net_ipv6_is_addr_mcast_mesh(dst)) {
-				continue;
-			}
-
-			ret = use_public_address(iface->pe_prefer_public,
-						 ipv6->unicast[i].is_temporary,
-						 flags);
-			if (!ret) {
-				temp_addr = &ipv6->unicast[i].address.in6_addr;
-				temp_addr_len = len;
-
-				*best_so_far = len;
-				src = &ipv6->unicast[i].address.in6_addr;
-				continue;
-			}
-
-			if (!ipv6->unicast[i].is_temporary) {
-				public_addr = &ipv6->unicast[i];
-				public_addr_len = len;
-			}
-
-			*best_so_far = len;
-			src = &ipv6->unicast[i].address.in6_addr;
-		}
-	}
-
-	if (IS_ENABLED(CONFIG_NET_IPV6_PE) && !iface->pe_prefer_public && temp_addr) {
-		if (temp_addr_len >= *best_so_far) {
-			*best_so_far = temp_addr_len;
-			src = temp_addr;
-		}
-	} else {
-		/* By default prefer always public address if found */
-		if (flags & IPV6_PREFER_SRC_PUBLIC) {
-use_public:
-			if (public_addr &&
-			    !net_ipv6_addr_cmp(&public_addr->address.in6_addr, src)) {
-				src = &public_addr->address.in6_addr;
-				*best_so_far = public_addr_len;
-			}
-		} else if (flags & IPV6_PREFER_SRC_TMP) {
-			if (temp_addr && !net_ipv6_addr_cmp(temp_addr, src)) {
-				src = temp_addr;
-				*best_so_far = temp_addr_len;
-			}
-		} else if (flags & IPV6_PREFER_SRC_PUBTMP_DEFAULT) {
-			goto use_public;
-		}
-	}
-
-out:
-	net_if_unlock(iface);
-
-	return src;
-}
-
-const struct in6_addr *net_if_ipv6_select_src_addr_hint(struct net_if *dst_iface,
-							const struct in6_addr *dst,
-							int flags)
-{
-	const struct in6_addr *src = NULL;
-	uint8_t best_match = 0U;
-
-	NET_ASSERT(dst);
-
-	if (!net_ipv6_is_ll_addr(dst) && !net_ipv6_is_addr_mcast_link(dst)) {
-		struct net_if_ipv6_prefix *prefix;
-		uint8_t prefix_len = 128;
-
-		prefix = net_if_ipv6_prefix_get(dst_iface, dst);
-		if (prefix) {
-			prefix_len = prefix->len;
-		}
-
-		/* If caller has supplied interface, then use that */
-		if (dst_iface) {
-			src = net_if_ipv6_get_best_match(dst_iface, dst,
-							 prefix_len,
-							 &best_match,
-							 flags);
-		} else {
-			STRUCT_SECTION_FOREACH(net_if, iface) {
-				struct in6_addr *addr;
-
-				addr = net_if_ipv6_get_best_match(iface, dst,
-								  prefix_len,
-								  &best_match,
-								  flags);
-				if (addr) {
-					src = addr;
-				}
-			}
-		}
-
-	} else {
-		if (dst_iface) {
-			src = net_if_ipv6_get_ll(dst_iface, NET_ADDR_PREFERRED);
-		} else {
-			struct in6_addr *addr;
-
-			addr = net_if_ipv6_get_ll(net_if_get_default(), NET_ADDR_PREFERRED);
-			if (addr) {
-				src = addr;
-				goto out;
-			}
-
-			STRUCT_SECTION_FOREACH(net_if, iface) {
-				addr = net_if_ipv6_get_ll(iface,
-							  NET_ADDR_PREFERRED);
-				if (addr) {
-					src = addr;
-					break;
-				}
-			}
-		}
-	}
-
-	if (!src) {
-		src = net_ipv6_unspecified_address();
-	}
-
-out:
-	return src;
-}
-
-const struct in6_addr *net_if_ipv6_select_src_addr(struct net_if *dst_iface,
-						   const struct in6_addr *dst)
-{
-	return net_if_ipv6_select_src_addr_hint(dst_iface,
-						dst,
-						IPV6_PREFER_SRC_PUBTMP_DEFAULT);
-}
-
-struct net_if *net_if_ipv6_select_src_iface(const struct in6_addr *dst)
-{
-	struct net_if *iface = NULL;
-	const struct in6_addr *src;
-=======
 out :
     return (addr);
 }
 
 static inline struct net_in6_addr* check_global_addr(struct net_if* iface,
-                                                 enum net_addr_state state) {
+                                                     enum net_addr_state state) {
     struct net_if_ipv6* ipv6;
->>>>>>> c5b45624
 
     ipv6 = iface->config.ip.ipv6;
     if (ipv6 == NULL) {
@@ -3384,7 +2815,7 @@
     ARRAY_FOR_EACH(ipv6->unicast, i) {
         if (!ipv6->unicast[i].is_used ||
             (ipv6->unicast[i].addr_state != state) ||
-            ipv6->unicast[i].address.family != NET_AF_INET6) {
+            (ipv6->unicast[i].address.family != NET_AF_INET6)) {
             continue;
         }
 
@@ -3397,7 +2828,7 @@
 }
 
 struct net_in6_addr* net_if_ipv6_get_global_addr(enum net_addr_state state,
-                                             struct net_if** iface) {
+                                                 struct net_if** iface) {
     struct net_in6_addr* addr = NULL;
 
     STRUCT_SECTION_FOREACH(net_if, tmp) {
@@ -3439,12 +2870,39 @@
     return (false);
 }
 
+static bool use_public_address(bool prefer_public, bool is_temporary,
+                               int flags) {
+    if (IS_ENABLED(CONFIG_NET_IPV6_PE)) {
+        if (!prefer_public && is_temporary) {
+
+            /* Allow socket to override the kconfig option */
+            if (flags & IPV6_PREFER_SRC_PUBLIC) {
+                return (true);
+            }
+
+            return (false);
+        }
+    }
+
+    if (flags & IPV6_PREFER_SRC_TMP) {
+        return (false);
+    }
+
+    return (true);
+}
+
 static struct net_in6_addr* net_if_ipv6_get_best_match(struct net_if* iface,
-                                                   const struct net_in6_addr* dst,
-                                                   uint8_t* best_so_far) {
-    struct net_if_ipv6* ipv6;
+                                                       const struct net_in6_addr* dst,
+                                                       uint8_t prefix_len,
+                                                       uint8_t* best_so_far,
+                                                       int flags) {
+    struct net_if_ipv6* ipv6 = iface->config.ip.ipv6;
+    struct net_if_addr* public_addr = NULL;
     struct net_in6_addr* src = NULL;
-    uint8_t len;
+    uint8_t public_addr_len = 0;
+    struct net_in6_addr* temp_addr = NULL;
+    uint8_t len, temp_addr_len = 0;
+    bool ret;
 
     net_if_lock(iface);
 
@@ -3459,6 +2917,10 @@
         }
 
         len = get_diff_ipv6(dst, &ipv6->unicast[i].address.in6_addr);
+        if (len >= prefix_len) {
+            len = prefix_len;
+        }
+
         if (len >= *best_so_far) {
             /* Mesh local address can only be selected for the same
              * subnet.
@@ -3468,48 +2930,106 @@
                 continue;
             }
 
+            ret = use_public_address(iface->pe_prefer_public,
+                                     ipv6->unicast[i].is_temporary,
+                                     flags);
+            if (!ret) {
+                temp_addr = &ipv6->unicast[i].address.in6_addr;
+                temp_addr_len = len;
+
+                *best_so_far = len;
+                src = &ipv6->unicast[i].address.in6_addr;
+                continue;
+            }
+
+            if (!ipv6->unicast[i].is_temporary) {
+                public_addr = &ipv6->unicast[i];
+                public_addr_len = len;
+            }
+
             *best_so_far = len;
             src = &ipv6->unicast[i].address.in6_addr;
         }
     }
 
+    if (IS_ENABLED(CONFIG_NET_IPV6_PE) && !iface->pe_prefer_public && temp_addr) {
+        if (temp_addr_len >= *best_so_far) {
+            *best_so_far = temp_addr_len;
+            src = temp_addr;
+        }
+    }
+    else {
+        /* By default prefer always public address if found */
+        if (flags & IPV6_PREFER_SRC_PUBLIC) {
+use_public :
+            if (public_addr &&
+                !net_ipv6_addr_cmp(&public_addr->address.in6_addr, src)) {
+                src = &public_addr->address.in6_addr;
+                *best_so_far = public_addr_len;
+            }
+        }
+        else if (flags & IPV6_PREFER_SRC_TMP) {
+            if (temp_addr && !net_ipv6_addr_cmp(temp_addr, src)) {
+                src = temp_addr;
+                *best_so_far = temp_addr_len;
+            }
+        }
+        else if (flags & IPV6_PREFER_SRC_PUBTMP_DEFAULT) {
+            goto use_public;
+        }
+    }
+
 out :
     net_if_unlock(iface);
 
     return (src);
 }
 
-const struct net_in6_addr* net_if_ipv6_select_src_addr(struct net_if* dst_iface,
-                                                   const struct net_in6_addr* dst) {
+const struct net_in6_addr* net_if_ipv6_select_src_addr_hint(struct net_if* dst_iface,
+                                                            const struct net_in6_addr* dst,
+                                                            int flags) {
     const struct net_in6_addr* src = NULL;
     uint8_t best_match = 0U;
 
     NET_ASSERT(dst);
 
     if (!net_ipv6_is_ll_addr(dst) && !net_ipv6_is_addr_mcast_link(dst)) {
+        struct net_if_ipv6_prefix *prefix;
+        uint8_t prefix_len = 128;
+
+        prefix = net_if_ipv6_prefix_get(dst_iface, dst);
+        if (prefix) {
+            prefix_len = prefix->len;
+        }
+
         /* If caller has supplied interface, then use that */
         if (dst_iface) {
             src = net_if_ipv6_get_best_match(dst_iface, dst,
-                                             &best_match);
+                                             prefix_len,
+                                             &best_match,
+                                             flags);
         }
         else {
             STRUCT_SECTION_FOREACH(net_if, iface) {
-                struct net_in6_addr const* addr;
+                struct net_in6_addr* addr;
 
                 addr = net_if_ipv6_get_best_match(iface, dst,
-                                                  &best_match);
-                if (addr != NULL) {
+                                                  prefix_len,
+                                                  &best_match,
+                                                  flags);
+                if (addr) {
                     src = addr;
                 }
             }
         }
+
     }
     else {
-        if (dst_iface != NULL) {
+        if (dst_iface) {
             src = net_if_ipv6_get_ll(dst_iface, NET_ADDR_PREFERRED);
         }
         else {
-            struct net_in6_addr const* addr;
+            struct net_in6_addr* addr;
 
             addr = net_if_ipv6_get_ll(net_if_get_default(), NET_ADDR_PREFERRED);
             if (addr != NULL) {
@@ -3536,6 +3056,13 @@
     return (src);
 }
 
+const struct net_in6_addr* net_if_ipv6_select_src_addr(struct net_if* dst_iface,
+                                                       const struct net_in6_addr* dst) {
+    return net_if_ipv6_select_src_addr_hint(dst_iface,
+                                            dst,
+                                            IPV6_PREFER_SRC_PUBTMP_DEFAULT);
+}
+
 struct net_if* net_if_ipv6_select_src_iface(const struct net_in6_addr* dst) {
     struct net_if* iface = NULL;
     const struct net_in6_addr* src;
@@ -3639,7 +3166,7 @@
 }
 
 struct net_in6_addr* net_if_ipv6_get_global_addr(enum net_addr_state state,
-                                             struct net_if** iface) {
+                                                 struct net_if** iface) {
     ARG_UNUSED(state);
     ARG_UNUSED(iface);
 
@@ -4028,7 +3555,7 @@
         if (!ipv4->unicast[i].ipv4.is_used ||
             ((addr_state != NET_ADDR_ANY_STATE) &&
              (ipv4->unicast[i].ipv4.addr_state != addr_state)) ||
-            ipv4->unicast[i].ipv4.address.family != NET_AF_INET) {
+            (ipv4->unicast[i].ipv4.address.family != NET_AF_INET)) {
             continue;
         }
 
@@ -4054,17 +3581,17 @@
 }
 
 struct net_in_addr* net_if_ipv4_get_ll(struct net_if* iface,
-                                   enum net_addr_state addr_state) {
+                                       enum net_addr_state addr_state) {
     return if_ipv4_get_addr(iface, addr_state, true);
 }
 
 struct net_in_addr* net_if_ipv4_get_global_addr(struct net_if* iface,
-                                            enum net_addr_state addr_state) {
+                                                enum net_addr_state addr_state) {
     return if_ipv4_get_addr(iface, addr_state, false);
 }
 
 const struct net_in_addr* net_if_ipv4_select_src_addr(struct net_if* dst_iface,
-                                                  const struct net_in_addr* dst) {
+                                                      const struct net_in_addr* dst) {
     const struct net_in_addr* src = NULL;
     uint8_t best_match = 0U;
 
@@ -4150,7 +3677,7 @@
 
         ARRAY_FOR_EACH(ipv4->unicast, i) {
             if (!ipv4->unicast[i].ipv4.is_used ||
-                ipv4->unicast[i].ipv4.address.family != NET_AF_INET) {
+                (ipv4->unicast[i].ipv4.address.family != NET_AF_INET)) {
                 continue;
             }
 
@@ -4200,7 +3727,7 @@
 #endif
 
 struct net_in_addr net_if_ipv4_get_netmask_by_addr(struct net_if* iface,
-                                               const struct net_in_addr* addr) {
+                                                   const struct net_in_addr* addr) {
     struct net_in_addr netmask = {0};
     struct net_if_ipv4 const* ipv4;
     uint32_t subnet;
@@ -4226,7 +3753,7 @@
                  ipv4->unicast[i].netmask.s_addr_be;
 
         if ((ipv4->unicast[i].ipv4.address.in_addr.s_addr_be &
-            ipv4->unicast[i].netmask.s_addr_be) == subnet) {
+             ipv4->unicast[i].netmask.s_addr_be) == subnet) {
             netmask = ipv4->unicast[i].netmask;
             goto out;
         }
@@ -4258,7 +3785,7 @@
 
     ARRAY_FOR_EACH(ipv4->unicast, i) {
         if (!ipv4->unicast[i].ipv4.is_used ||
-            ipv4->unicast[i].ipv4.address.family != NET_AF_INET) {
+            (ipv4->unicast[i].ipv4.address.family != NET_AF_INET)) {
             continue;
         }
 
@@ -4266,7 +3793,7 @@
                  ipv4->unicast[i].netmask.s_addr_be;
 
         if ((ipv4->unicast[i].ipv4.address.in_addr.s_addr_be &
-            ipv4->unicast[i].netmask.s_addr_be) == subnet) {
+             ipv4->unicast[i].netmask.s_addr_be) == subnet) {
             ipv4->unicast[i].netmask = *netmask;
             ret = true;
             goto out;
@@ -4301,7 +3828,7 @@
 
     ARRAY_FOR_EACH(ipv4->unicast, i) {
         if (!ipv4->unicast[i].ipv4.is_used ||
-            ipv4->unicast[i].ipv4.address.family != NET_AF_INET) {
+            (ipv4->unicast[i].ipv4.address.family != NET_AF_INET)) {
             continue;
         }
 
@@ -4337,7 +3864,7 @@
 
     ARRAY_FOR_EACH(ipv4->unicast, i) {
         if (!ipv4->unicast[i].ipv4.is_used ||
-            ipv4->unicast[i].ipv4.address.family != NET_AF_INET) {
+            (ipv4->unicast[i].ipv4.address.family != NET_AF_INET)) {
             continue;
         }
 
@@ -4405,7 +3932,8 @@
 bool z_vrfy_net_if_ipv4_set_netmask_by_addr_by_index(int index,
                                                      const struct net_in_addr* addr,
                                                      const struct net_in_addr* netmask) {
-    struct net_in_addr ipv4_addr, netmask_addr;
+    struct net_in_addr ipv4_addr;
+    struct net_in_addr netmask_addr;
     struct net_if* iface;
 
     iface = z_vrfy_net_if_get_by_index(index);
@@ -4536,6 +4064,7 @@
         ifaddr->address.in_addr.s4_addr32[0] =
                                         addr->s4_addr32[0];
         ifaddr->addr_type = addr_type;
+        ifaddr->atomic_ref = ATOMIC_INIT(1);
 
         /* Caller has to take care of timers and their expiry */
         if (vlifetime) {
@@ -4570,150 +4099,28 @@
 
 bool net_if_ipv4_addr_rm(struct net_if* iface, const struct net_in_addr* addr) {
     struct net_if_ipv4* ipv4;
-    bool ret = false;
-
-    net_if_lock(iface);
+    int ret;
+
+    NET_ASSERT(addr);
 
     ipv4 = iface->config.ip.ipv4;
     if (ipv4 == NULL) {
-        goto out;
-    }
-
-    ARRAY_FOR_EACH(ipv4->unicast, i) {
-        if (!ipv4->unicast[i].ipv4.is_used) {
-            continue;
-        }
-
-        if (!net_ipv4_addr_cmp(&ipv4->unicast[i].ipv4.address.in_addr,
-                               addr)) {
-            continue;
-        }
-
-        ipv4->unicast[i].ipv4.is_used = false;
-
-        NET_DBG("[%zu] interface %d (%p) address %s removed",
-                i, net_if_get_by_iface(iface), iface,
-                net_sprint_ipv4_addr(addr));
-
-        net_mgmt_event_notify_with_info(
-                NET_EVENT_IPV4_ADDR_DEL, iface,
-                &ipv4->unicast[i].ipv4.address.in_addr,
-                sizeof(struct net_in_addr));
-
-<<<<<<< HEAD
-	return NULL;
-}
-
-struct net_if_addr *net_if_ipv4_addr_add(struct net_if *iface,
-					 struct in_addr *addr,
-					 enum net_addr_type addr_type,
-					 uint32_t vlifetime)
-{
-	struct net_if_addr *ifaddr = NULL;
-	struct net_if_ipv4 *ipv4;
-	int idx;
-
-	net_if_lock(iface);
-
-	if (net_if_config_ipv4_get(iface, &ipv4) < 0) {
-		goto out;
-	}
-
-	ifaddr = ipv4_addr_find(iface, addr);
-	if (ifaddr) {
-		/* TODO: should set addr_type/vlifetime */
-		goto out;
-	}
-
-	ARRAY_FOR_EACH(ipv4->unicast, i) {
-		struct net_if_addr *cur = &ipv4->unicast[i].ipv4;
-
-		if (addr_type == NET_ADDR_DHCP
-		    && cur->addr_type == NET_ADDR_OVERRIDABLE) {
-			ifaddr = cur;
-			idx = i;
-			break;
-		}
-
-		if (!ipv4->unicast[i].ipv4.is_used) {
-			ifaddr = cur;
-			idx = i;
-			break;
-		}
-	}
-
-	if (ifaddr) {
-		ifaddr->is_used = true;
-		ifaddr->address.family = AF_INET;
-		ifaddr->address.in_addr.s4_addr32[0] =
-						addr->s4_addr32[0];
-		ifaddr->addr_type = addr_type;
-		ifaddr->atomic_ref = ATOMIC_INIT(1);
-
-		/* Caller has to take care of timers and their expiry */
-		if (vlifetime) {
-			ifaddr->is_infinite = false;
-		} else {
-			ifaddr->is_infinite = true;
-		}
-
-		/**
-		 *  TODO: Handle properly PREFERRED/DEPRECATED state when
-		 *  address in use, expired and renewal state.
-		 */
-		ifaddr->addr_state = NET_ADDR_PREFERRED;
-
-		NET_DBG("[%d] interface %d (%p) address %s type %s added",
-			idx, net_if_get_by_iface(iface), iface,
-			net_sprint_ipv4_addr(addr),
-			net_addr_type2str(addr_type));
-
-		net_mgmt_event_notify_with_info(NET_EVENT_IPV4_ADDR_ADD, iface,
-						&ifaddr->address.in_addr,
-						sizeof(struct in_addr));
-		goto out;
-	}
-
-out:
-	net_if_unlock(iface);
-
-	return ifaddr;
-}
-
-bool net_if_ipv4_addr_rm(struct net_if *iface, const struct in_addr *addr)
-{
-	struct net_if_ipv4 *ipv4;
-	int ret;
-
-	NET_ASSERT(addr);
-
-	ipv4 = iface->config.ip.ipv4;
-	if (!ipv4) {
-		return false;
-	}
-
-	ret = net_if_addr_unref(iface, AF_INET, addr);
-	if (ret > 0) {
-		NET_DBG("Address %s still in use (ref %d)",
-			net_sprint_ipv4_addr(addr), ret);
-		return false;
-
-	} else if (ret < 0) {
-		NET_DBG("Address %s not found (%d)",
-			net_sprint_ipv4_addr(addr), ret);
-	}
-
-	return true;
-=======
-        ret = true;
-        goto out;
-    }
-
-out :
-    net_if_unlock(iface);
-
-    return (ret);
->>>>>>> c5b45624
+        return (false);
+    }
+
+    ret = net_if_addr_unref(iface, NET_AF_INET, addr);
+    if (ret > 0) {
+        NET_DBG("Address %s still in use (ref %d)",
+                net_sprint_ipv4_addr(addr), ret);
+        return (false);
+
+    }
+    else if (ret < 0) {
+        NET_DBG("Address %s not found (%d)",
+                net_sprint_ipv4_addr(addr), ret);
+    }
+
+    return (true);
 }
 
 bool z_impl_net_if_ipv4_addr_add_by_index(int index,
@@ -5069,166 +4476,162 @@
     return (iface);
 }
 
-<<<<<<< HEAD
-static struct net_if_addr *get_ifaddr(struct net_if *iface,
-				      sa_family_t family,
-				      const void *addr,
-				      unsigned int *mcast_addr_count)
-{
-	struct net_if_addr *ifaddr = NULL;
-
-	net_if_lock(iface);
-
-	if (IS_ENABLED(CONFIG_NET_IPV6) && family == AF_INET6) {
-		struct net_if_ipv6 *ipv6 =
-			COND_CODE_1(CONFIG_NET_NATIVE_IPV6, (iface->config.ip.ipv6), (NULL));
-
-		struct in6_addr maddr;
-		unsigned int maddr_count = 0;
-		int found = -1;
-
-		net_ipv6_addr_create_solicited_node((struct in6_addr *)addr,
-						    &maddr);
-
-		ARRAY_FOR_EACH(ipv6->unicast, i) {
-			struct in6_addr unicast_maddr;
-
-			if (!ipv6->unicast[i].is_used) {
-				continue;
-			}
-
-			/* Count how many times this solicited-node multicast address is identical
-			 * for all the used unicast addresses
-			 */
-			net_ipv6_addr_create_solicited_node(
-				&ipv6->unicast[i].address.in6_addr,
-				&unicast_maddr);
-
-			if (net_ipv6_addr_cmp(&maddr, &unicast_maddr)) {
-				maddr_count++;
-			}
-
-			if (!net_ipv6_addr_cmp(&ipv6->unicast[i].address.in6_addr, addr)) {
-				continue;
-			}
-
-			found = i;
-		}
-
-		if (found >= 0) {
-			ifaddr = &ipv6->unicast[found];
-
-			if (mcast_addr_count != NULL) {
-				*mcast_addr_count = maddr_count;
-			}
-		}
-
-		goto out;
-	}
-
-	if (IS_ENABLED(CONFIG_NET_IPV4) && family == AF_INET) {
-		struct net_if_ipv4 *ipv4 =
-			COND_CODE_1(CONFIG_NET_NATIVE_IPV4, (iface->config.ip.ipv4), (NULL));
-
-		ARRAY_FOR_EACH(ipv4->unicast, i) {
-			if (!ipv4->unicast[i].ipv4.is_used) {
-				continue;
-			}
-
-			if (!net_ipv4_addr_cmp(&ipv4->unicast[i].ipv4.address.in_addr,
-					       addr)) {
-				continue;
-			}
-
-			ifaddr = &ipv4->unicast[i].ipv4;
-
-			goto out;
-		}
-	}
-
-out:
-	net_if_unlock(iface);
-
-	return ifaddr;
-}
-
-static void remove_ipv6_ifaddr(struct net_if *iface,
-			       struct net_if_addr *ifaddr,
-			       unsigned int maddr_count)
-{
-	struct net_if_ipv6 *ipv6;
-
-	net_if_lock(iface);
-
-	ipv6 = COND_CODE_1(CONFIG_NET_NATIVE_IPV6, (iface->config.ip.ipv6), (NULL));
-	if (!ipv6) {
-		goto out;
-	}
-
-	if (!ifaddr->is_infinite) {
-		k_mutex_lock(&lock, K_FOREVER);
-
-#if defined(CONFIG_NET_NATIVE_IPV6)
-		sys_slist_find_and_remove(&active_address_lifetime_timers,
-					  &ifaddr->lifetime.node);
-
-		if (sys_slist_is_empty(&active_address_lifetime_timers)) {
-			k_work_cancel_delayable(&address_lifetime_timer);
-		}
-#endif
-		k_mutex_unlock(&lock);
-	}
-
-#if defined(CONFIG_NET_IPV6_DAD)
-	if (!net_if_flag_is_set(iface, NET_IF_IPV6_NO_ND)) {
-		k_mutex_lock(&lock, K_FOREVER);
-		sys_slist_find_and_remove(&active_dad_timers,
-					  &ifaddr->dad_node);
-		k_mutex_unlock(&lock);
-	}
-#endif
-
-	if (maddr_count == 1) {
-		/* Remove the solicited-node multicast address only if no other
-		 * unicast address is also using it
-		 */
-		struct in6_addr maddr;
-
-		net_ipv6_addr_create_solicited_node(&ifaddr->address.in6_addr,
-						    &maddr);
-		net_if_ipv6_maddr_rm(iface, &maddr);
-	}
-
-	/* Using the IPv6 address pointer here can give false
-	 * info if someone adds a new IP address into this position
-	 * in the address array. This is quite unlikely thou.
-	 */
-	net_mgmt_event_notify_with_info(NET_EVENT_IPV6_ADDR_DEL,
-					iface,
-					&ifaddr->address.in6_addr,
-					sizeof(struct in6_addr));
-out:
-	net_if_unlock(iface);
-}
-
-static void remove_ipv4_ifaddr(struct net_if *iface,
-			       struct net_if_addr *ifaddr)
-{
-	struct net_if_ipv4 *ipv4;
-
-	net_if_lock(iface);
-
-	ipv4 = COND_CODE_1(CONFIG_NET_NATIVE_IPV4, (iface->config.ip.ipv4), (NULL));
-	if (!ipv4) {
-		goto out;
-	}
-
-	net_mgmt_event_notify_with_info(NET_EVENT_IPV4_ADDR_DEL,
-					iface,
-					&ifaddr->address.in_addr,
-					sizeof(struct in_addr));
-out:
-	net_if_unlock(iface);
+static struct net_if_addr* get_ifaddr(struct net_if* iface,
+                                      sa_family_t family,
+                                      const void* addr,
+                                      unsigned int* mcast_addr_count) {
+    struct net_if_addr* ifaddr = NULL;
+
+    net_if_lock(iface);
+
+    if (IS_ENABLED(CONFIG_NET_IPV6) && family == NET_AF_INET6) {
+        struct net_if_ipv6* ipv6 =
+            COND_CODE_1(CONFIG_NET_NATIVE_IPV6, (iface->config.ip.ipv6), (NULL));
+
+        struct net_in6_addr maddr;
+        unsigned int maddr_count = 0;
+        int found = -1;
+
+        net_ipv6_addr_create_solicited_node((struct net_in6_addr *)addr,
+                                            &maddr);
+
+        ARRAY_FOR_EACH(ipv6->unicast, i) {
+            struct net_in6_addr unicast_maddr;
+
+            if (!ipv6->unicast[i].is_used) {
+                continue;
+            }
+
+            /* Count how many times this solicited-node multicast address is identical
+             * for all the used unicast addresses
+             */
+            net_ipv6_addr_create_solicited_node(
+                    &ipv6->unicast[i].address.in6_addr,
+                    &unicast_maddr);
+
+            if (net_ipv6_addr_cmp(&maddr, &unicast_maddr)) {
+                maddr_count++;
+            }
+
+            if (!net_ipv6_addr_cmp(&ipv6->unicast[i].address.in6_addr, addr)) {
+                continue;
+            }
+
+            found = i;
+        }
+
+        if (found >= 0) {
+            ifaddr = &ipv6->unicast[found];
+
+            if (mcast_addr_count != NULL) {
+                *mcast_addr_count = maddr_count;
+            }
+        }
+
+        goto out;
+    }
+
+    if (IS_ENABLED(CONFIG_NET_IPV4) && (family == NET_AF_INET)) {
+        struct net_if_ipv4* ipv4 =
+            COND_CODE_1(CONFIG_NET_NATIVE_IPV4, (iface->config.ip.ipv4), (NULL));
+
+        ARRAY_FOR_EACH(ipv4->unicast, i) {
+            if (!ipv4->unicast[i].ipv4.is_used) {
+                continue;
+            }
+
+            if (!net_ipv4_addr_cmp(&ipv4->unicast[i].ipv4.address.in_addr,
+                                   addr)) {
+                continue;
+            }
+
+            ifaddr = &ipv4->unicast[i].ipv4;
+
+            goto out;
+        }
+    }
+
+out :
+    net_if_unlock(iface);
+
+    return (ifaddr);
+}
+
+static void remove_ipv6_ifaddr(struct net_if* iface,
+                               struct net_if_addr* ifaddr,
+                               unsigned int maddr_count) {
+    struct net_if_ipv6* ipv6;
+
+    net_if_lock(iface);
+
+    ipv6 = COND_CODE_1(CONFIG_NET_NATIVE_IPV6, (iface->config.ip.ipv6), (NULL));
+    if (!ipv6) {
+        goto out;
+    }
+
+    if (!ifaddr->is_infinite) {
+        k_mutex_lock(&lock, K_FOREVER);
+
+        #if defined(CONFIG_NET_NATIVE_IPV6)
+        sys_slist_find_and_remove(&active_address_lifetime_timers,
+                                  &ifaddr->lifetime.node);
+
+        if (sys_slist_is_empty(&active_address_lifetime_timers)) {
+            k_work_cancel_delayable(&address_lifetime_timer);
+        }
+        #endif
+        k_mutex_unlock(&lock);
+    }
+
+    #if defined(CONFIG_NET_IPV6_DAD)
+    if (!net_if_flag_is_set(iface, NET_IF_IPV6_NO_ND)) {
+        k_mutex_lock(&lock, K_FOREVER);
+        sys_slist_find_and_remove(&active_dad_timers,
+                                  &ifaddr->dad_node);
+        k_mutex_unlock(&lock);
+    }
+    #endif
+
+    if (maddr_count == 1) {
+        /* Remove the solicited-node multicast address only if no other
+         * unicast address is also using it
+         */
+        struct net_in6_addr maddr;
+
+        net_ipv6_addr_create_solicited_node(&ifaddr->address.in6_addr,
+                                            &maddr);
+        net_if_ipv6_maddr_rm(iface, &maddr);
+    }
+
+    /* Using the IPv6 address pointer here can give false
+     * info if someone adds a new IP address into this position
+     * in the address array. This is quite unlikely thou.
+     */
+    net_mgmt_event_notify_with_info(NET_EVENT_IPV6_ADDR_DEL,
+                                    iface,
+                                    &ifaddr->address.in6_addr,
+                                    sizeof(struct net_in6_addr));
+out :
+    net_if_unlock(iface);
+}
+
+static void remove_ipv4_ifaddr(struct net_if* iface,
+                               struct net_if_addr* ifaddr) {
+    struct net_if_ipv4* ipv4;
+
+    net_if_lock(iface);
+
+    ipv4 = COND_CODE_1(CONFIG_NET_NATIVE_IPV4, (iface->config.ip.ipv4), (NULL));
+    if (!ipv4) {
+        goto out;
+    }
+
+    net_mgmt_event_notify_with_info(NET_EVENT_IPV4_ADDR_DEL,
+                                    iface,
+                                    &ifaddr->address.in_addr,
+                                    sizeof(struct net_in_addr));
+out :
+    net_if_unlock(iface);
 }
 
 #if defined(CONFIG_NET_IF_LOG_LEVEL)
@@ -5238,147 +4641,140 @@
 #endif
 
 #if NET_LOG_LEVEL >= LOG_LEVEL_DBG
-struct net_if_addr *net_if_addr_ref_debug(struct net_if *iface,
-					  sa_family_t family,
-					  const void *addr,
-					  const char *caller,
-					  int line)
+struct net_if_addr* net_if_addr_ref_debug(struct net_if* iface,
+                                          sa_family_t family,
+                                          const void* addr,
+                                          const char* caller,
+                                          int line)
 #else
-struct net_if_addr *net_if_addr_ref(struct net_if *iface,
-				    sa_family_t family,
-				    const void *addr)
+struct net_if_addr* net_if_addr_ref(struct net_if* iface,
+                                    sa_family_t family,
+                                    const void* addr)
 #endif /* NET_LOG_LEVEL >= LOG_LEVEL_DBG */
 {
-	struct net_if_addr *ifaddr;
-	atomic_val_t ref;
+    struct net_if_addr* ifaddr;
+    atomic_val_t ref;
+
+    #if NET_LOG_LEVEL >= LOG_LEVEL_DBG
+    char addr_str[IS_ENABLED(CONFIG_NET_IPV6) ?
+                  INET6_ADDRSTRLEN : INET_ADDRSTRLEN];
+
+    __ASSERT(iface, "iface is NULL (%s():%d)", caller, line);
+    #endif
+
+    ifaddr = get_ifaddr(iface, family, addr, NULL);
+
+    do {
+        ref = ifaddr ? atomic_get(&ifaddr->atomic_ref) : 0;
+        if (!ref) {
+            #if NET_LOG_LEVEL >= LOG_LEVEL_DBG
+            NET_ERR("iface %d addr %s (%s():%d)",
+                    net_if_get_by_iface(iface),
+                    net_addr_ntop(family,
+                                  addr,
+                                  addr_str, sizeof(addr_str)),
+                    caller, line);
+            #endif
+            return NULL;
+        }
+    } while (!atomic_cas(&ifaddr->atomic_ref, ref, ref + 1));
+
+    #if NET_LOG_LEVEL >= LOG_LEVEL_DBG
+    NET_DBG("[%d] ifaddr %s state %d ref %ld (%s():%d)",
+            net_if_get_by_iface(iface),
+            net_addr_ntop(ifaddr->address.family,
+                          (void *)&ifaddr->address.in_addr,
+                          addr_str, sizeof(addr_str)),
+            ifaddr->addr_state,
+            ref + 1,
+            caller, line);
+    #endif
+
+    return ifaddr;
+}
 
 #if NET_LOG_LEVEL >= LOG_LEVEL_DBG
-	char addr_str[IS_ENABLED(CONFIG_NET_IPV6) ?
-		      INET6_ADDRSTRLEN : INET_ADDRSTRLEN];
-
-	__ASSERT(iface, "iface is NULL (%s():%d)", caller, line);
-#endif
-
-	ifaddr = get_ifaddr(iface, family, addr, NULL);
-
-	do {
-		ref = ifaddr ? atomic_get(&ifaddr->atomic_ref) : 0;
-		if (!ref) {
-#if NET_LOG_LEVEL >= LOG_LEVEL_DBG
-			NET_ERR("iface %d addr %s (%s():%d)",
-				net_if_get_by_iface(iface),
-				net_addr_ntop(family,
-					      addr,
-					      addr_str, sizeof(addr_str)),
-				caller, line);
-#endif
-			return NULL;
-		}
-	} while (!atomic_cas(&ifaddr->atomic_ref, ref, ref + 1));
-
-#if NET_LOG_LEVEL >= LOG_LEVEL_DBG
-	NET_DBG("[%d] ifaddr %s state %d ref %ld (%s():%d)",
-		net_if_get_by_iface(iface),
-		net_addr_ntop(ifaddr->address.family,
-			      (void *)&ifaddr->address.in_addr,
-			      addr_str, sizeof(addr_str)),
-		ifaddr->addr_state,
-		ref + 1,
-		caller, line);
-#endif
-
-	return ifaddr;
-}
-
-#if NET_LOG_LEVEL >= LOG_LEVEL_DBG
-int net_if_addr_unref_debug(struct net_if *iface,
-			    sa_family_t family,
-			    const void *addr,
-			    const char *caller, int line)
+int net_if_addr_unref_debug(struct net_if* iface,
+                            sa_family_t family,
+                            const void* addr,
+                            const char* caller, int line)
 #else
-int net_if_addr_unref(struct net_if *iface,
-		      sa_family_t family,
-		      const void *addr)
+int net_if_addr_unref(struct net_if* iface,
+                      sa_family_t family,
+                      const void* addr)
 #endif /* NET_LOG_LEVEL >= LOG_LEVEL_DBG */
 {
-	struct net_if_addr *ifaddr;
-	unsigned int maddr_count = 0;
-	atomic_val_t ref;
-
-#if NET_LOG_LEVEL >= LOG_LEVEL_DBG
-	char addr_str[IS_ENABLED(CONFIG_NET_IPV6) ?
-		      INET6_ADDRSTRLEN : INET_ADDRSTRLEN];
-
-	__ASSERT(iface, "iface is NULL (%s():%d)", caller, line);
-#endif
-
-	ifaddr = get_ifaddr(iface, family, addr, &maddr_count);
-
-	if (!ifaddr) {
-#if NET_LOG_LEVEL >= LOG_LEVEL_DBG
-		NET_ERR("iface %d addr %s (%s():%d)",
-			net_if_get_by_iface(iface),
-			net_addr_ntop(family,
-				      addr,
-				      addr_str, sizeof(addr_str)),
-			caller, line);
-#endif
-		return -EINVAL;
-	}
-
-	do {
-		ref = atomic_get(&ifaddr->atomic_ref);
-		if (!ref) {
-#if NET_LOG_LEVEL >= LOG_LEVEL_DBG
-			NET_ERR("*** ERROR *** iface %d ifaddr %p "
-				"is freed already (%s():%d)",
-				net_if_get_by_iface(iface),
-				ifaddr,
-				caller, line);
-#endif
-			return -EINVAL;
-		}
-
-	} while (!atomic_cas(&ifaddr->atomic_ref, ref, ref - 1));
-
-#if NET_LOG_LEVEL >= LOG_LEVEL_DBG
-	NET_DBG("[%d] ifaddr %s state %d ref %ld (%s():%d)",
-		net_if_get_by_iface(iface),
-		net_addr_ntop(ifaddr->address.family,
-			      (void *)&ifaddr->address.in_addr,
-			      addr_str, sizeof(addr_str)),
-		ifaddr->addr_state,
-		ref - 1, caller, line);
-#endif
-
-	if (ref > 1) {
-		return ref - 1;
-	}
-
-	ifaddr->is_used = false;
-
-	if (IS_ENABLED(CONFIG_NET_IPV6) && family == AF_INET6 && addr != NULL) {
-		remove_ipv6_ifaddr(iface, ifaddr, maddr_count);
-	}
-
-	if (IS_ENABLED(CONFIG_NET_IPV4) && family == AF_INET && addr != NULL) {
-		remove_ipv4_ifaddr(iface, ifaddr);
-	}
-
-	return 0;
-}
-
-enum net_verdict net_if_recv_data(struct net_if *iface, struct net_pkt *pkt)
-{
-	if (IS_ENABLED(CONFIG_NET_PROMISCUOUS_MODE) &&
-	    net_if_is_promisc(iface)) {
-		struct net_pkt *new_pkt;
-=======
+    struct net_if_addr* ifaddr;
+    unsigned int maddr_count = 0;
+    atomic_val_t ref;
+
+    #if NET_LOG_LEVEL >= LOG_LEVEL_DBG
+    char addr_str[IS_ENABLED(CONFIG_NET_IPV6) ?
+                  INET6_ADDRSTRLEN : INET_ADDRSTRLEN];
+
+    __ASSERT(iface, "iface is NULL (%s():%d)", caller, line);
+    #endif
+
+    ifaddr = get_ifaddr(iface, family, addr, &maddr_count);
+
+    if (!ifaddr) {
+        #if NET_LOG_LEVEL >= LOG_LEVEL_DBG
+        NET_ERR("iface %d addr %s (%s():%d)",
+                net_if_get_by_iface(iface),
+                net_addr_ntop(family,
+                              addr,
+                              addr_str, sizeof(addr_str)),
+                caller, line);
+        #endif
+        return -EINVAL;
+    }
+
+    do {
+        ref = atomic_get(&ifaddr->atomic_ref);
+        if (!ref) {
+            #if NET_LOG_LEVEL >= LOG_LEVEL_DBG
+            NET_ERR("*** ERROR *** iface %d ifaddr %p "
+                    "is freed already (%s():%d)",
+                    net_if_get_by_iface(iface),
+                    ifaddr,
+                    caller, line);
+            #endif
+            return -EINVAL;
+        }
+
+    } while (!atomic_cas(&ifaddr->atomic_ref, ref, ref - 1));
+
+    #if NET_LOG_LEVEL >= LOG_LEVEL_DBG
+    NET_DBG("[%d] ifaddr %s state %d ref %ld (%s():%d)",
+            net_if_get_by_iface(iface),
+            net_addr_ntop(ifaddr->address.family,
+                          (void *)&ifaddr->address.in_addr,
+                          addr_str, sizeof(addr_str)),
+            ifaddr->addr_state,
+            ref - 1, caller, line);
+    #endif
+
+    if (ref > 1) {
+        return ref - 1;
+    }
+
+    ifaddr->is_used = false;
+
+    if (IS_ENABLED(CONFIG_NET_IPV6) && (family == NET_AF_INET6) && (addr != NULL)) {
+        remove_ipv6_ifaddr(iface, ifaddr, maddr_count);
+    }
+
+    if (IS_ENABLED(CONFIG_NET_IPV4) && (family == NET_AF_INET) && (addr != NULL)) {
+        remove_ipv4_ifaddr(iface, ifaddr);
+    }
+
+    return 0;
+}
+
 enum net_verdict net_if_recv_data(struct net_if* iface, struct net_pkt* pkt) {
     if (IS_ENABLED(CONFIG_NET_PROMISCUOUS_MODE) &&
         net_if_is_promisc(iface)) {
-        struct net_pkt* new_pkt;
->>>>>>> c5b45624
+        struct net_pkt *new_pkt;
 
         new_pkt = net_pkt_clone(pkt, K_NO_WAIT);
 
@@ -5471,77 +4867,32 @@
             net_if_is_socket_offloaded(iface));
 }
 
-<<<<<<< HEAD
-static void rejoin_multicast_groups(struct net_if *iface)
-{
-#if defined(CONFIG_NET_NATIVE_IPV6)
-	rejoin_ipv6_mcast_groups(iface);
-	if (l2_flags_get(iface) & NET_L2_MULTICAST) {
-		join_mcast_allnodes(iface);
-	}
-#else
-	ARG_UNUSED(iface);
-#endif
-}
-
-static void notify_iface_up(struct net_if *iface)
-{
-	/* In many places it's assumed that link address was set with
-	 * net_if_set_link_addr(). Better check that now.
-	 */
-#if defined(CONFIG_NET_L2_CANBUS_RAW)
-	if (IS_ENABLED(CONFIG_NET_SOCKETS_CAN) &&
-	    (net_if_l2(iface) == &NET_L2_GET_NAME(CANBUS_RAW)))	{
-		/* CAN does not require link address. */
-	} else
-#endif	/* CONFIG_NET_L2_CANBUS_RAW */
-	{
-		if (!net_if_is_offloaded(iface)) {
-			NET_ASSERT(net_if_get_link_addr(iface)->addr != NULL);
-		}
-	}
-
-	net_if_flag_set(iface, NET_IF_RUNNING);
-	net_mgmt_event_notify(NET_EVENT_IF_UP, iface);
-	net_virtual_enable(iface);
-
-	/* If the interface is only having point-to-point traffic then we do
-	 * not need to run DAD etc for it.
-	 */
-	if (!net_if_is_offloaded(iface) &&
-	    !(l2_flags_get(iface) & NET_L2_POINT_TO_POINT)) {
-		/* Make sure that we update the IPv6 addresses and join the
-		 * multicast groups.
-		 */
-		rejoin_multicast_groups(iface);
-		iface_ipv6_start(iface);
-		net_ipv4_autoconf_start(iface);
-	}
-}
-
-static void notify_iface_down(struct net_if *iface)
-{
-	net_if_flag_clear(iface, NET_IF_RUNNING);
-	net_mgmt_event_notify(NET_EVENT_IF_DOWN, iface);
-	net_virtual_disable(iface);
-=======
+static void rejoin_multicast_groups(struct net_if* iface) {
+    #if defined(CONFIG_NET_NATIVE_IPV6)
+    rejoin_ipv6_mcast_groups(iface);
+    if (l2_flags_get(iface) & NET_L2_MULTICAST) {
+        join_mcast_allnodes(iface);
+    }
+    #else
+    ARG_UNUSED(iface);
+    #endif
+}
+
 static void notify_iface_up(struct net_if* iface) {
     /* In many places it's assumed that link address was set with
      * net_if_set_link_addr(). Better check that now.
      */
     #if defined(CONFIG_NET_L2_CANBUS_RAW)
     if (IS_ENABLED(CONFIG_NET_SOCKETS_CAN) &&
-        (net_if_l2(iface) == &NET_L2_GET_NAME(CANBUS_RAW))) {
+        (net_if_l2(iface) == &NET_L2_GET_NAME(CANBUS_RAW)))    {
         /* CAN does not require link address. */
-    }
-    else
-    #endif /* CONFIG_NET_L2_CANBUS_RAW */
+    } else
+    #endif    /* CONFIG_NET_L2_CANBUS_RAW */
     {
         if (!net_if_is_offloaded(iface)) {
             NET_ASSERT(net_if_get_link_addr(iface)->addr != NULL);
         }
     }
->>>>>>> c5b45624
 
     net_if_flag_set(iface, NET_IF_RUNNING);
     net_mgmt_event_notify(NET_EVENT_IF_UP, iface);
@@ -5552,6 +4903,10 @@
      */
     if (!net_if_is_offloaded(iface) &&
         !(l2_flags_get(iface) & NET_L2_POINT_TO_POINT)) {
+        /* Make sure that we update the IPv6 addresses and join the
+         * multicast groups.
+         */
+        rejoin_multicast_groups(iface);
         iface_ipv6_start(iface);
         net_ipv4_autoconf_start(iface);
     }
@@ -5675,12 +5030,6 @@
     #else
     ARG_UNUSED(iface);
     return;
-    #endif
-}
-
-static void rejoin_multicast_groups(struct net_if* iface) {
-    #if defined(CONFIG_NET_NATIVE_IPV6)
-    rejoin_ipv6_mcast_groups(iface);
     #endif
 }
 
@@ -5736,74 +5085,6 @@
         goto out;
     }
 
-<<<<<<< HEAD
-int net_if_up(struct net_if *iface)
-{
-	int status = 0;
-
-	NET_DBG("iface %d (%p)", net_if_get_by_iface(iface), iface);
-
-	net_if_lock(iface);
-
-	if (net_if_flag_is_set(iface, NET_IF_UP)) {
-		status = -EALREADY;
-		goto out;
-	}
-
-	/* If the L2 does not support enable just set the flag */
-	if (!net_if_l2(iface) || !net_if_l2(iface)->enable) {
-		goto done;
-	} else {
-		/* If the L2 does not implement enable(), then the network
-		 * device driver cannot implement start(), in which case
-		 * we can do simple check here and not try to bring interface
-		 * up as the device is not ready.
-		 *
-		 * If the network device driver does implement start(), then
-		 * it could bring the interface up when the enable() is called
-		 * few lines below.
-		 */
-		const struct device *dev;
-
-		dev = net_if_get_device(iface);
-		NET_ASSERT(dev);
-
-		/* If the device is not ready it is pointless trying to take it up. */
-		if (!device_is_ready(dev)) {
-			NET_DBG("Device %s (%p) is not ready", dev->name, dev);
-			status = -ENXIO;
-			goto out;
-		}
-	}
-
-	/* Notify L2 to enable the interface. Note that the interface is still down
-	 * at this point from network interface point of view i.e., the NET_IF_UP
-	 * flag has not been set yet.
-	 */
-	status = net_if_l2(iface)->enable(iface, true);
-	if (status < 0) {
-		NET_DBG("Cannot take interface %d up (%d)",
-			net_if_get_by_iface(iface), status);
-		goto out;
-	}
-
-	init_igmp(iface);
-
-done:
-	net_if_flag_set(iface, NET_IF_UP);
-	net_mgmt_event_notify(NET_EVENT_IF_ADMIN_UP, iface);
-	update_operational_state(iface);
-
-out:
-	net_if_unlock(iface);
-
-	return status;
-}
-
-int net_if_down(struct net_if *iface)
-{
-	int status = 0;
-=======
     init_igmp(iface);
 
 done :
@@ -5811,14 +5092,6 @@
     net_mgmt_event_notify(NET_EVENT_IF_ADMIN_UP, iface);
     update_operational_state(iface);
 
-    if (!net_if_is_offloaded(iface)) {
-        /* Make sure that we update the IPv6 addresses and join the
-         * multicast groups.
-         */
-        rejoin_multicast_groups(iface);
-        net_if_start_dad(iface);
-    }
-
 out :
     net_if_unlock(iface);
 
@@ -5828,7 +5101,6 @@
 int net_if_down(struct net_if* iface) {
     struct net_l2 const* l2;
     int status = 0;
->>>>>>> c5b45624
 
     NET_DBG("iface %p", iface);
 
