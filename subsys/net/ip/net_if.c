--- conflicted
+++ resolved
@@ -1458,11 +1458,7 @@
 }
 
 #else
-static inline void net_if_ipv6_start_dad(struct net_if* iface,
-                                         struct net_if_addr* ifaddr) {
-    ifaddr->addr_state = NET_ADDR_PREFERRED;
-}
-
+#define net_if_ipv6_start_dad(...)
 #define iface_ipv6_dad_init(...)
 #endif /* CONFIG_NET_IPV6_DAD */
 
@@ -1513,7 +1509,6 @@
         /* Did not receive RA yet. */
         ipv6->rs_count++;
 
-<<<<<<< HEAD
         STRUCT_SECTION_FOREACH(net_if, tmp) {
             if (tmp->config.ip.ipv6 == ipv6) {
                 iface = tmp;
@@ -1533,16 +1528,6 @@
         }
     }
 }
-=======
-#else
-#define net_if_ipv6_start_dad(...)
-#define iface_ipv6_dad_init(...)
-#endif /* CONFIG_NET_IPV6_DAD */
-
-#if defined(CONFIG_NET_IPV6_ND)
-#define RS_TIMEOUT (CONFIG_NET_IPV6_RS_TIMEOUT * MSEC_PER_SEC)
-#define RS_COUNT 3
->>>>>>> d45396a6
 
 void net_if_start_rs(struct net_if* iface) {
     struct net_if_ipv6* ipv6;
@@ -1809,14 +1794,7 @@
 }
 #else /* CONFIG_NET_NATIVE_IPV6 */
 #define address_start_timer(...)
-<<<<<<< HEAD
-static inline void net_if_ipv6_start_dad(struct net_if* iface,
-                                         struct net_if_addr* ifaddr) {
-    ifaddr->addr_state = NET_ADDR_PREFERRED;
-}
-=======
 #define net_if_ipv6_start_dad(...)
->>>>>>> d45396a6
 #define join_mcast_nodes(...)
 #endif /* CONFIG_NET_NATIVE_IPV6 */
 
@@ -1935,7 +1913,6 @@
     k_mutex_unlock(&lock);
 }
 
-<<<<<<< HEAD
 static struct net_if_addr* ipv6_addr_find(struct net_if* iface,
                                           struct net_in6_addr const* addr) {
     struct net_if_ipv6* ipv6 = iface->config.ip.ipv6;
@@ -2027,7 +2004,8 @@
                 net_sprint_ipv6_addr(addr),
                 net_addr_type2str(addr_type));
 
-        if (!(l2_flags_get(iface) & NET_L2_POINT_TO_POINT) &&
+        if (IS_ENABLED(CONFIG_NET_IPV6_DAD) &&
+            !(l2_flags_get(iface) & NET_L2_POINT_TO_POINT) &&
             !net_ipv6_is_addr_loopback(addr) &&
             !net_if_flag_is_set(iface, NET_IF_IPV6_NO_ND)) {
             /* The groups are joined without locks held */
@@ -2110,135 +2088,6 @@
     net_if_unlock(iface);
 
     return (result);
-=======
-struct net_if_addr *net_if_ipv6_addr_add(struct net_if *iface,
-					 struct in6_addr *addr,
-					 enum net_addr_type addr_type,
-					 uint32_t vlifetime)
-{
-	struct net_if_addr *ifaddr = NULL;
-	struct net_if_ipv6 *ipv6;
-	bool do_dad = false;
-
-	net_if_lock(iface);
-
-	if (net_if_config_ipv6_get(iface, &ipv6) < 0) {
-		goto out;
-	}
-
-	ifaddr = ipv6_addr_find(iface, addr);
-	if (ifaddr) {
-		/* Address already exists, just return it but update ref count
-		 * if it was not updated. This could happen if the address was
-		 * added and then removed but for example an active connection
-		 * was still using it. In this case we must update the ref count
-		 * so that the address is not removed if the connection is closed.
-		 */
-		if (!ifaddr->is_added) {
-			atomic_inc(&ifaddr->atomic_ref);
-			ifaddr->is_added = true;
-		}
-
-		goto out;
-	}
-
-	ARRAY_FOR_EACH(ipv6->unicast, i) {
-		if (ipv6->unicast[i].is_used) {
-			continue;
-		}
-
-		net_if_addr_init(&ipv6->unicast[i], addr, addr_type,
-				 vlifetime);
-
-		NET_DBG("[%zu] interface %d (%p) address %s type %s added", i,
-			net_if_get_by_iface(iface), iface,
-			net_sprint_ipv6_addr(addr),
-			net_addr_type2str(addr_type));
-
-		if (IS_ENABLED(CONFIG_NET_IPV6_DAD) &&
-		    !(l2_flags_get(iface) & NET_L2_POINT_TO_POINT) &&
-		    !net_ipv6_is_addr_loopback(addr) &&
-		    !net_if_flag_is_set(iface, NET_IF_IPV6_NO_ND)) {
-			/* The groups are joined without locks held */
-			do_dad = true;
-		} else {
-			/* If DAD is not done for point-to-point links, then
-			 * the address is usable immediately.
-			 */
-			ipv6->unicast[i].addr_state = NET_ADDR_PREFERRED;
-		}
-
-		net_mgmt_event_notify_with_info(
-			NET_EVENT_IPV6_ADDR_ADD, iface,
-			&ipv6->unicast[i].address.in6_addr,
-			sizeof(struct in6_addr));
-
-		ifaddr = &ipv6->unicast[i];
-		break;
-	}
-
-	net_if_unlock(iface);
-
-	if (ifaddr != NULL && do_dad) {
-		/* RFC 4862 5.4.2
-		 * Before sending a Neighbor Solicitation, an interface
-		 * MUST join the all-nodes multicast address and the
-		 * solicited-node multicast address of the tentative
-		 * address.
-		 */
-		/* The allnodes multicast group is only joined once as
-		 * net_ipv6_mld_join() checks if we have already
-		 * joined.
-		 */
-		join_mcast_nodes(iface, &ifaddr->address.in6_addr);
-
-		net_if_ipv6_start_dad(iface, ifaddr);
-	}
-
-	return ifaddr;
-
-out:
-	net_if_unlock(iface);
-
-	return ifaddr;
-}
-
-bool net_if_ipv6_addr_rm(struct net_if *iface, const struct in6_addr *addr)
-{
-	struct net_if_addr *ifaddr;
-	struct net_if_ipv6 *ipv6;
-	bool result = true;
-	int ret;
-
-	if (iface == NULL || addr == NULL) {
-		return false;
-	}
-
-	net_if_lock(iface);
-
-	ipv6 = iface->config.ip.ipv6;
-	if (!ipv6) {
-		result = false;
-		goto out;
-	}
-
-	ret = net_if_addr_unref(iface, AF_INET6, addr, &ifaddr);
-	if (ret > 0) {
-		NET_DBG("Address %s still in use (ref %d)",
-			net_sprint_ipv6_addr(addr), ret);
-		result = false;
-		ifaddr->is_added = false;
-		goto out;
-	} else if (ret < 0) {
-		NET_DBG("Address %s not found (%d)",
-			net_sprint_ipv6_addr(addr), ret);
-	}
-
-out:
-	net_if_unlock(iface);
-
-	return result;
->>>>>>> d45396a6
 }
 
 bool z_impl_net_if_ipv6_addr_add_by_index(int index,
@@ -4425,13 +4274,7 @@
     net_if_unlock(iface);
 }
 #else
-<<<<<<< HEAD
-void net_if_ipv4_start_acd(struct net_if* iface, struct net_if_addr* ifaddr) {
-    ARG_UNUSED(iface);
-
-    ifaddr->addr_state = NET_ADDR_PREFERRED;
-}
-
+#define net_if_ipv4_start_acd(...)
 #define net_if_start_acd(...)
 #endif /* CONFIG_NET_IPV4_ACD */
 
@@ -4511,7 +4354,8 @@
                 net_sprint_ipv4_addr(addr),
                 net_addr_type2str(addr_type));
 
-        if (!(l2_flags_get(iface) & NET_L2_POINT_TO_POINT) &&
+        if (IS_ENABLED(CONFIG_NET_IPV4_ACD) &&
+            !(l2_flags_get(iface) & NET_L2_POINT_TO_POINT) &&
             !net_ipv4_is_addr_loopback(addr)) {
             /* ACD is started after the lock is released. */
             ;
@@ -4574,152 +4418,6 @@
     net_if_unlock(iface);
 
     return (result);
-=======
-#define net_if_ipv4_start_acd(...)
-#define net_if_start_acd(...)
-#endif /* CONFIG_NET_IPV4_ACD */
-
-struct net_if_addr *net_if_ipv4_addr_add(struct net_if *iface,
-					 struct in_addr *addr,
-					 enum net_addr_type addr_type,
-					 uint32_t vlifetime)
-{
-	uint32_t default_netmask = UINT32_MAX << (32 - CONFIG_NET_IPV4_DEFAULT_NETMASK);
-	struct net_if_addr *ifaddr = NULL;
-	struct net_if_addr_ipv4 *cur;
-	struct net_if_ipv4 *ipv4;
-	int idx;
-
-	net_if_lock(iface);
-
-	if (net_if_config_ipv4_get(iface, &ipv4) < 0) {
-		goto out;
-	}
-
-	ifaddr = ipv4_addr_find(iface, addr);
-	if (ifaddr) {
-		/* TODO: should set addr_type/vlifetime */
-		/* Address already exists, just return it but update ref count
-		 * if it was not updated. This could happen if the address was
-		 * added and then removed but for example an active connection
-		 * was still using it. In this case we must update the ref count
-		 * so that the address is not removed if the connection is closed.
-		 */
-		if (!ifaddr->is_added) {
-			atomic_inc(&ifaddr->atomic_ref);
-			ifaddr->is_added = true;
-		}
-
-		goto out;
-	}
-
-	ARRAY_FOR_EACH(ipv4->unicast, i) {
-		cur = &ipv4->unicast[i];
-
-		if (addr_type == NET_ADDR_DHCP
-		    && cur->ipv4.addr_type == NET_ADDR_OVERRIDABLE) {
-			ifaddr = &cur->ipv4;
-			idx = i;
-			break;
-		}
-
-		if (!ipv4->unicast[i].ipv4.is_used) {
-			ifaddr = &cur->ipv4;
-			idx = i;
-			break;
-		}
-	}
-
-	if (ifaddr) {
-		ifaddr->is_used = true;
-		ifaddr->is_added = true;
-		ifaddr->address.family = AF_INET;
-		ifaddr->address.in_addr.s4_addr32[0] =
-						addr->s4_addr32[0];
-		ifaddr->addr_type = addr_type;
-		ifaddr->atomic_ref = ATOMIC_INIT(1);
-
-		/* Caller has to take care of timers and their expiry */
-		if (vlifetime) {
-			ifaddr->is_infinite = false;
-		} else {
-			ifaddr->is_infinite = true;
-		}
-
-		/**
-		 *  TODO: Handle properly PREFERRED/DEPRECATED state when
-		 *  address in use, expired and renewal state.
-		 */
-
-		NET_DBG("[%d] interface %d (%p) address %s type %s added",
-			idx, net_if_get_by_iface(iface), iface,
-			net_sprint_ipv4_addr(addr),
-			net_addr_type2str(addr_type));
-
-		if (IS_ENABLED(CONFIG_NET_IPV4_ACD) &&
-		    !(l2_flags_get(iface) & NET_L2_POINT_TO_POINT) &&
-		    !net_ipv4_is_addr_loopback(addr)) {
-			/* ACD is started after the lock is released. */
-			;
-		} else {
-			ifaddr->addr_state = NET_ADDR_PREFERRED;
-		}
-
-		cur->netmask.s_addr = htonl(default_netmask);
-
-		net_mgmt_event_notify_with_info(NET_EVENT_IPV4_ADDR_ADD, iface,
-						&ifaddr->address.in_addr,
-						sizeof(struct in_addr));
-
-		net_if_unlock(iface);
-
-		net_if_ipv4_start_acd(iface, ifaddr);
-
-		return ifaddr;
-	}
-
-out:
-	net_if_unlock(iface);
-
-	return ifaddr;
-}
-
-bool net_if_ipv4_addr_rm(struct net_if *iface, const struct in_addr *addr)
-{
-	struct net_if_addr *ifaddr;
-	struct net_if_ipv4 *ipv4;
-	bool result = true;
-	int ret;
-
-	if (iface == NULL || addr == NULL) {
-		return false;
-	}
-
-	net_if_lock(iface);
-
-	ipv4 = iface->config.ip.ipv4;
-	if (!ipv4) {
-		result = false;
-		goto out;
-	}
-
-	ret = net_if_addr_unref(iface, AF_INET, addr, &ifaddr);
-	if (ret > 0) {
-		NET_DBG("Address %s still in use (ref %d)",
-			net_sprint_ipv4_addr(addr), ret);
-		result = false;
-		ifaddr->is_added = false;
-		goto out;
-	} else if (ret < 0) {
-		NET_DBG("Address %s not found (%d)",
-			net_sprint_ipv4_addr(addr), ret);
-	}
-
-out:
-	net_if_unlock(iface);
-
-	return result;
->>>>>>> d45396a6
 }
 
 bool z_impl_net_if_ipv4_addr_add_by_index(int index,
