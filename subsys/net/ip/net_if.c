/*
 * Copyright (c) 2016 Intel Corporation.
 * Copyright (c) 2023 Nordic Semiconductor ASA
 *
 * SPDX-License-Identifier: Apache-2.0
 */

#include <zephyr/logging/log.h>
LOG_MODULE_REGISTER(net_if, CONFIG_NET_IF_LOG_LEVEL);

#include <zephyr/init.h>
#include <zephyr/kernel.h>
#include <zephyr/linker/sections.h>
#include <zephyr/random/random.h>
#include <zephyr/internal/syscall_handler.h>
#include <stdlib.h>
#include <string.h>
#include <zephyr/net/igmp.h>
#include <zephyr/net/ipv4_autoconf.h>
#include <zephyr/net/net_core.h>
#include <zephyr/net/net_event.h>
#include <zephyr/net/net_pkt.h>
#include <zephyr/net/net_if.h>
#include <zephyr/net/net_mgmt.h>
#include <zephyr/net/ethernet.h>
#ifdef CONFIG_WIFI_NM
#include <zephyr/net/wifi_nm.h>
#endif
#include <zephyr/net/offloaded_netdev.h>
#include <zephyr/net/virtual.h>
#include <zephyr/net/socket.h>
#include <zephyr/sys/iterable_sections.h>

#include "net_private.h"
#include "ipv4.h"
#include "ipv6.h"

#include "net_stats.h"

#define REACHABLE_TIME (MSEC_PER_SEC * 30) /* in ms */
/*
 * split the min/max random reachable factors into numerator/denominator
 * so that integer-based math works better
 */
#define MIN_RANDOM_NUMER (1)
#define MIN_RANDOM_DENOM (2)
#define MAX_RANDOM_NUMER (3)
#define MAX_RANDOM_DENOM (2)

static K_MUTEX_DEFINE(lock);

/* net_if dedicated section limiters */
extern struct net_if _net_if_list_start[];
extern struct net_if _net_if_list_end[];

static struct net_if* default_iface;

#if defined(CONFIG_NET_NATIVE_IPV4) || defined(CONFIG_NET_NATIVE_IPV6)
static struct net_if_router routers[CONFIG_NET_MAX_ROUTERS];
static struct k_work_delayable router_timer;
static sys_slist_t active_router_timers;
#endif

#if defined(CONFIG_NET_NATIVE_IPV6)
/* Timer that triggers network address renewal */
static struct k_work_delayable address_lifetime_timer;

/* Track currently active address lifetime timers */
static sys_slist_t active_address_lifetime_timers;

/* Timer that triggers IPv6 prefix lifetime */
static struct k_work_delayable prefix_lifetime_timer;

/* Track currently active IPv6 prefix lifetime timers */
static sys_slist_t active_prefix_lifetime_timers;

#if defined(CONFIG_NET_IPV6_DAD)
/** Duplicate address detection (DAD) timer */
static struct k_work_delayable dad_timer;
static sys_slist_t active_dad_timers;
#endif

#if defined(CONFIG_NET_IPV6_ND)
static struct k_work_delayable rs_timer;
static sys_slist_t active_rs_timers;
#endif

static struct {
    struct net_if_ipv6 ipv6;
    struct net_if* iface;
} ipv6_addresses[CONFIG_NET_IF_MAX_IPV6_COUNT];
#endif /* CONFIG_NET_NATIVE_IPV6 */

#if defined(CONFIG_NET_NATIVE_IPV4)
static struct {
    struct net_if_ipv4 ipv4;
    struct net_if* iface;
} ipv4_addresses[CONFIG_NET_IF_MAX_IPV4_COUNT];
#endif /* CONFIG_NET_NATIVE_IPV4 */

/* We keep track of the link callbacks in this list.
 */
static sys_slist_t link_callbacks;

#if defined(CONFIG_NET_NATIVE_IPV4) || defined(CONFIG_NET_NATIVE_IPV6)
/* Multicast join/leave tracking.
 */
static sys_slist_t mcast_monitor_callbacks;
#endif

#if defined(CONFIG_NET_PKT_TIMESTAMP_THREAD)
#if !defined(CONFIG_NET_PKT_TIMESTAMP_STACK_SIZE)
#define CONFIG_NET_PKT_TIMESTAMP_STACK_SIZE 1024
#endif

K_KERNEL_STACK_DEFINE(tx_ts_stack, CONFIG_NET_PKT_TIMESTAMP_STACK_SIZE);
K_FIFO_DEFINE(tx_ts_queue);

static struct k_thread tx_thread_ts;

/* We keep track of the timestamp callbacks in this list.
 */
static sys_slist_t timestamp_callbacks;
#endif /* CONFIG_NET_PKT_TIMESTAMP_THREAD */

#if CONFIG_NET_IF_LOG_LEVEL >= LOG_LEVEL_DBG
#define debug_check_packet(pkt)                                 \
    do {                                                        \
        NET_DBG("Processing (pkt %p, prio %d) network packet "  \
                "iface %d (%p)",                                \
                pkt, net_pkt_priority(pkt),                     \
                net_if_get_by_iface(net_pkt_iface(pkt)),        \
                net_pkt_iface(pkt));                            \
                                                                \
        NET_ASSERT(pkt->frags);                                 \
    } while (false)
#else
#define debug_check_packet(...)
#endif /* CONFIG_NET_IF_LOG_LEVEL >= LOG_LEVEL_DBG */

struct net_if* z_impl_net_if_get_by_index(int index) {
    struct net_if* iface;

    if (index <= 0) {
        return (NULL);
    }

    iface = &_net_if_list_start[index - 1];
    if (iface >= _net_if_list_end) {
        NET_DBG("Index %d is too large", index);
        return (NULL);
    }

    return (iface);
}

#ifdef CONFIG_USERSPACE
struct net_if* z_vrfy_net_if_get_by_index(int index) {
    struct net_if* iface;

    iface = net_if_get_by_index(index);
    if (iface == NULL) {
        return (NULL);
    }

    if (!k_object_is_valid(iface, K_OBJ_NET_IF)) {
        return (NULL);
    }

    return (iface);
}

#include <zephyr/syscalls/net_if_get_by_index_mrsh.c>
#endif

static inline void net_context_send_cb(struct net_context* context,
                                       int status) {
    if (context == NULL) {
        return;
    }

    if (context->send_cb) {
        context->send_cb(context, status, context->user_data);
    }

    if (IS_ENABLED(CONFIG_NET_UDP) &&
        (net_context_get_proto(context) == NET_IPPROTO_UDP)) {
        net_stats_update_udp_sent(net_context_get_iface(context));
    }
    else if (IS_ENABLED(CONFIG_NET_TCP) &&
             (net_context_get_proto(context) == NET_IPPROTO_TCP)) {
        net_stats_update_tcp_seg_sent(net_context_get_iface(context));
    }
}

static void update_txtime_stats_detail(struct net_pkt* pkt,
                                       uint32_t start_time, uint32_t stop_time) {
    uint32_t val;
    uint32_t prev;

    ARG_UNUSED(stop_time);

    prev = start_time;
    for (int i = 0; i < net_pkt_stats_tick_count(pkt); i++) {
        if (!net_pkt_stats_tick(pkt)[i]) {
            break;
        }

        val  = net_pkt_stats_tick(pkt)[i] - prev;
        prev = net_pkt_stats_tick(pkt)[i];
        net_pkt_stats_tick(pkt)[i] = val;
    }
}

static bool net_if_tx(struct net_if* iface, struct net_pkt* pkt) {
    struct net_linkaddr ll_dst = {
        .addr = NULL
    };
    struct net_linkaddr_storage ll_dst_storage;
    struct net_context* context;
    int status;

    /* We collect send statistics for each socket priority if enabled */
    uint8_t pkt_priority;

    if (pkt == NULL) {
        return (false);
    }

    debug_check_packet(pkt);

    /* If there're any link callbacks, with such a callback receiving
     * a destination address, copy that address out of packet, just in
     * case packet is freed before callback is called.
     */
    if (!sys_slist_is_empty(&link_callbacks)) {
        if (net_linkaddr_set(&ll_dst_storage,
                             net_pkt_lladdr_dst(pkt)->addr,
                             net_pkt_lladdr_dst(pkt)->len) == 0) {
            ll_dst.addr = ll_dst_storage.addr;
            ll_dst.len  = ll_dst_storage.len;
            ll_dst.type = net_pkt_lladdr_dst(pkt)->type;
        }
    }

    context = net_pkt_context(pkt);

    if (net_if_flag_is_set(iface, NET_IF_LOWER_UP)) {
        if (IS_ENABLED(CONFIG_NET_PKT_TXTIME_STATS)) {
            pkt_priority = net_pkt_priority(pkt);

            if (IS_ENABLED(CONFIG_NET_PKT_TXTIME_STATS_DETAIL)) {
                /* Make sure the statistics information is not
                 * lost by keeping the net_pkt over L2 send.
                 */
                net_pkt_ref(pkt);
            }
        }

        net_if_tx_lock(iface);
        status = net_if_l2(iface)->send(iface, pkt);
        net_if_tx_unlock(iface);

        if (IS_ENABLED(CONFIG_NET_PKT_TXTIME_STATS)) {
            uint32_t end_tick    = k_cycle_get_32();
            uint32_t create_time = net_pkt_create_time(pkt);

            net_pkt_set_tx_stats_tick(pkt, end_tick);

            net_stats_update_tc_tx_time(iface,
                                        pkt_priority,
                                        create_time,
                                        end_tick);

            if (IS_ENABLED(CONFIG_NET_PKT_TXTIME_STATS_DETAIL)) {
                update_txtime_stats_detail(pkt,
                                           create_time,
                                           end_tick);

                net_stats_update_tc_tx_time_detail(
                        iface, pkt_priority,
                        net_pkt_stats_tick(pkt));

                /* For TCP connections, we might keep the pkt
                 * longer so that we can resend it if needed.
                 * Because of that we need to clear the
                 * statistics here.
                 */
                net_pkt_stats_tick_reset(pkt);

                net_pkt_unref(pkt);
            }
        }
    }
    else {
        /* Drop packet if interface is not up */
        NET_WARN("iface %p is down", iface);
        status = -ENETDOWN;
    }

    if (status < 0) {
        net_pkt_unref(pkt);
    }
    else {
        net_stats_update_bytes_sent(iface, status);
    }

    if (context != NULL) {
        NET_DBG("Calling context send cb %p status %d",
                context, status);

        net_context_send_cb(context, status);
    }

    if (ll_dst.addr) {
        net_if_call_link_cb(iface, &ll_dst, status);
    }

    return (true);
}

void net_process_tx_packet(struct net_pkt* pkt) {
    struct net_if* iface;

    net_pkt_set_tx_stats_tick(pkt, k_cycle_get_32());

    iface = net_pkt_iface(pkt);

    net_if_tx(iface, pkt);

    #if defined(CONFIG_NET_POWER_MANAGEMENT)
    iface->tx_pending--;
    #endif
}

void net_if_queue_tx(struct net_if const* iface, struct net_pkt* pkt) {
    if (!net_pkt_filter_send_ok(pkt)) {
        /* silently drop the packet */
        net_pkt_unref(pkt);
        return;
    }

    uint8_t prio = net_pkt_priority(pkt);
    uint8_t tc   = (uint8_t)net_tx_priority2tc(prio);

    net_stats_update_tc_sent_pkt(iface, tc);
    net_stats_update_tc_sent_bytes(iface, tc, net_pkt_get_len(pkt));
    net_stats_update_tc_sent_priority(iface, tc, prio);

    /* For highest priority packet, skip the TX queue and push directly to
     * the driver. Also if there are no TX queue/thread, push the packet
     * directly to the driver.
     */
    if ((IS_ENABLED(CONFIG_NET_TC_SKIP_FOR_HIGH_PRIO) &&
        (prio >= NET_PRIORITY_CA)) || (NET_TC_TX_COUNT == 0)) {
        net_pkt_set_tx_stats_tick(pkt, k_cycle_get_32());

        net_if_tx(net_pkt_iface(pkt), pkt);
        return;
    }

    #if (NET_TC_TX_COUNT > 1)
    NET_DBG("TC %d with prio %d pkt %p", tc, prio, pkt);
    #endif

    #if defined(CONFIG_NET_POWER_MANAGEMENT)
    iface->tx_pending++;
    #endif

    if (!net_tc_submit_to_tx_queue(tc, pkt)) {
        #if defined(CONFIG_NET_POWER_MANAGEMENT)
        iface->tx_pending--
        #endif
        ;
    }
}

void net_if_stats_reset(struct net_if* iface) {
    #if defined(CONFIG_NET_STATISTICS_PER_INTERFACE)
    STRUCT_SECTION_FOREACH(net_if, tmp) {
        if (iface == tmp) {
            net_if_lock(iface);
            memset(&iface->stats, 0, sizeof(iface->stats));
            net_if_unlock(iface);
            return;
        }
    }
    #else
    ARG_UNUSED(iface);
    #endif
}

void net_if_stats_reset_all(void) {
    #if defined(CONFIG_NET_STATISTICS_PER_INTERFACE)
    STRUCT_SECTION_FOREACH(net_if, iface) {
        net_if_lock(iface);
        memset(&iface->stats, 0, sizeof(iface->stats));
        net_if_unlock(iface);
    }
    #endif
}

static inline void init_iface(struct net_if* iface) {
    const struct net_if_api* api = net_if_get_device(iface)->api;

    if (!api || !api->init) {
        NET_ERR("Iface %p driver API init NULL", iface);
        return;
    }

    /* By default IPv4 and IPv6 are enabled for a given network interface.
     * These can be turned off later if needed.
     */
    #if defined(CONFIG_NET_NATIVE_IPV4)
    net_if_flag_set(iface, NET_IF_IPV4);
    #endif

    #if defined(CONFIG_NET_NATIVE_IPV6)
    net_if_flag_set(iface, NET_IF_IPV6);
    #endif

    net_virtual_init(iface);

    NET_DBG("On iface %p", iface);

    #ifdef CONFIG_USERSPACE
    k_object_init(iface);
    #endif

    k_mutex_init(&iface->lock);
    k_mutex_init(&iface->tx_lock);

    api->init(iface);

    net_ipv6_pe_init(iface);
}

enum net_verdict net_if_send_data(struct net_if* iface, struct net_pkt* pkt) {
    struct net_context* context = net_pkt_context(pkt);
    struct net_linkaddr* dst = net_pkt_lladdr_dst(pkt);
    enum net_verdict verdict = NET_OK;
    int status = -EIO;

    if (!net_if_flag_is_set(iface, NET_IF_LOWER_UP) ||
        net_if_flag_is_set(iface, NET_IF_SUSPENDED)) {
        /* Drop packet if interface is not up */
        NET_WARN("iface %p is down", iface);
        verdict = NET_DROP;
        status  = -ENETDOWN;
        goto done;
    }

    if (IS_ENABLED(CONFIG_NET_OFFLOAD) && !net_if_l2(iface)) {
        NET_WARN("no l2 for iface %p, discard pkt", iface);
        verdict = NET_DROP;
        goto done;
    }

    /* If the ll address is not set at all, then we must set
     * it here.
     * Workaround Linux bug, see:
     * https://github.com/zephyrproject-rtos/zephyr/issues/3111
     */
    if (!net_if_flag_is_set(iface, NET_IF_POINTOPOINT) &&
        !net_pkt_lladdr_src(pkt)->addr) {
        net_pkt_lladdr_src(pkt)->addr = net_pkt_lladdr_if(pkt)->addr;
        net_pkt_lladdr_src(pkt)->len  = net_pkt_lladdr_if(pkt)->len;
    }

    #if defined(CONFIG_NET_LOOPBACK)
    /* If the packet is destined back to us, then there is no need to do
     * additional checks, so let the packet through.
     */
    if (net_if_l2(iface) == &NET_L2_GET_NAME(DUMMY)) {
        goto done;
    }
    #endif

    /* Bypass the IP stack with SOCK_RAW/IPPROTO_RAW sockets */
    if (IS_ENABLED(CONFIG_NET_SOCKETS_PACKET) &&
        (context != NULL) && (net_context_get_type(context) == NET_SOCK_RAW) &&
        (net_context_get_proto(context) == NET_IPPROTO_RAW)) {
        goto done;
    }

    /* If the ll dst address is not set check if it is present in the nbr
     * cache.
     */
    if (IS_ENABLED(CONFIG_NET_IPV6) && net_pkt_family(pkt) == NET_AF_INET6) {
        verdict = net_ipv6_prepare_for_send(pkt);
    }

    #if defined(CONFIG_NET_IPV4_FRAGMENT)
    if (net_pkt_family(pkt) == NET_AF_INET) {
        verdict = net_ipv4_prepare_for_send(pkt);
    }
    #endif

done :
    /*   NET_OK in which case packet has checked successfully. In this case
     *   the net_context callback is called after successful delivery in
     *   net_if_tx_thread().
     *
     *   NET_DROP in which case we call net_context callback that will
     *   give the status to user application.
     *
     *   NET_CONTINUE in which case the sending of the packet is delayed.
     *   This can happen for example if we need to do IPv6 ND to figure
     *   out link layer address.
     */
    if (verdict == NET_DROP) {
        if (context != NULL) {
            NET_DBG("Calling ctx send cb %p verdict %d",
                    context, verdict);
            net_context_send_cb(context, status);
        }

        if (dst->addr != NULL) {
            net_if_call_link_cb(iface, dst, status);
        }
    }
    else if (verdict == NET_OK) {
        /* Packet is ready to be sent by L2, let's queue */
        net_if_queue_tx(iface, pkt);
    }

    return (verdict);
}

int net_if_set_link_addr_locked(struct net_if* iface,
                                uint8_t* addr, uint8_t len,
                                enum net_link_type type) {
    int ret;

    net_if_lock(iface);

    ret = net_if_set_link_addr_unlocked(iface, addr, len, type);

    net_if_unlock(iface);

    return (ret);
}

struct net_if* net_if_get_by_link_addr(struct net_linkaddr const* ll_addr) {
    STRUCT_SECTION_FOREACH(net_if, iface) {
        net_if_lock(iface);
        if (!memcmp(net_if_get_link_addr(iface)->addr, ll_addr->addr,
            ll_addr->len)) {
            net_if_unlock(iface);
            return (iface);
        }
        net_if_unlock(iface);
    }

    return (NULL);
}

struct net_if* net_if_lookup_by_dev(const struct device* dev) {
    STRUCT_SECTION_FOREACH(net_if, iface) {
        if (net_if_get_device(iface) == dev) {
            return (iface);
        }
    }

    return (NULL);
}

void net_if_set_default(struct net_if* iface) {
    default_iface = iface;
}

struct net_if* net_if_get_default(void) {
    struct net_if* iface = NULL;

    if (&_net_if_list_start[0] == &_net_if_list_end[0]) {
        NET_WARN("No default interface found!");
        return (NULL);
    }

    if (default_iface != NULL) {
        return (default_iface);
    }

    #if defined(CONFIG_NET_DEFAULT_IF_ETHERNET)
    iface = net_if_get_first_by_type(&NET_L2_GET_NAME(ETHERNET));
    #endif

    #if defined(CONFIG_NET_DEFAULT_IF_IEEE802154)
    iface = net_if_get_first_by_type(&NET_L2_GET_NAME(IEEE802154));
    #endif

    #if defined(CONFIG_NET_DEFAULT_IF_DUMMY)
    iface = net_if_get_first_by_type(&NET_L2_GET_NAME(DUMMY));
    #endif

    #if defined(CONFIG_NET_DEFAULT_IF_OFFLOAD)
    iface = net_if_get_first_by_type(NULL);
    #endif

    #if defined(CONFIG_NET_DEFAULT_IF_CANBUS_RAW)
    iface = net_if_get_first_by_type(&NET_L2_GET_NAME(CANBUS_RAW));
    #endif

    #if defined(CONFIG_NET_DEFAULT_IF_PPP)
    iface = net_if_get_first_by_type(&NET_L2_GET_NAME(PPP));
    #endif

    #if defined(CONFIG_NET_DEFAULT_IF_UP)
    iface = net_if_get_first_up();
    #endif

    #if defined(CONFIG_NET_DEFAULT_IF_WIFI)
    iface = net_if_get_first_wifi();
    #endif

    return (iface ? iface : _net_if_list_start);
}

struct net_if* net_if_get_first_by_type(const struct net_l2* l2) {
    STRUCT_SECTION_FOREACH(net_if, iface) {
        if (IS_ENABLED(CONFIG_NET_OFFLOAD) &&
            !l2 && net_if_offload(iface)) {
            return (iface);
        }

        if (net_if_l2(iface) == l2) {
            return (iface);
        }
    }

    return (NULL);
}

struct net_if* net_if_get_first_up(void) {
    STRUCT_SECTION_FOREACH(net_if, iface) {
        if (net_if_flag_is_set(iface, NET_IF_UP)) {
            return (iface);
        }
    }

    return (NULL);
}

static enum net_l2_flags l2_flags_get(struct net_if* iface) {
    enum net_l2_flags flags = 0;
    struct net_l2 const* l2;

    l2 = net_if_l2(iface);
    if ((l2 != NULL) && (l2->get_flags != NULL)) {
        flags = l2->get_flags(iface);
    }

    return (flags);
}

#if defined(CONFIG_NET_NATIVE_IPV4) || defined(CONFIG_NET_NATIVE_IPV6)
/* Return how many bits are shared between two IP addresses */
static uint8_t get_ipaddr_diff(uint8_t const* src, uint8_t const* dst, int addr_len) {
    uint8_t xor;
    uint8_t len = 0U;

    for (uint8_t j = 0U; j < addr_len; j++) {
        if (src[j] == dst[j]) {
            len += 8U;
        }
        else {
            xor = src[j] ^ dst[j];
            for (uint8_t k = 0U; k < 8; k++) {
                if (!(xor & 0x80)) {
                    len++;
                    xor <<= 1;
                }
                else {
                    break;
                }
            }
            break;
        }
    }

    return (len);
}

static struct net_if_router* iface_router_lookup(struct net_if const* iface,
                                                 uint8_t family, void* addr) {
    struct net_if_router* router = NULL;

    k_mutex_lock(&lock, K_FOREVER);

    for (int i = 0; i < CONFIG_NET_MAX_ROUTERS; i++) {
        if (!routers[i].is_used ||
            routers[i].address.family != family ||
            routers[i].iface != iface) {
            continue;
        }

        if ((IS_ENABLED(CONFIG_NET_IPV6) && family == NET_AF_INET6 &&
             net_ipv6_addr_cmp(net_if_router_ipv6(&routers[i]),
                               (struct net_in6_addr*)addr)) ||
            (IS_ENABLED(CONFIG_NET_IPV4) && family == NET_AF_INET &&
             net_ipv4_addr_cmp(net_if_router_ipv4(&routers[i]),
                               (struct net_in_addr*)addr))) {
            router = &routers[i];
            goto out;
        }
    }

out :
    k_mutex_unlock(&lock);

    return (router);
}

static void iface_router_notify_deletion(struct net_if_router* router,
                                         char const* delete_reason) {
    if (IS_ENABLED(CONFIG_NET_IPV6) &&
        (router->address.family == NET_AF_INET6)) {
        NET_DBG("IPv6 router %s %s",
                net_sprint_ipv6_addr(net_if_router_ipv6(router)),
                delete_reason);

        net_mgmt_event_notify_with_info(NET_EVENT_IPV6_ROUTER_DEL,
                                        router->iface,
                                        &router->address.in6_addr,
                                        sizeof(struct net_in6_addr));
    }
    else if (IS_ENABLED(CONFIG_NET_IPV4) &&
             (router->address.family == NET_AF_INET)) {
        NET_DBG("IPv4 router %s %s",
                net_sprint_ipv4_addr(net_if_router_ipv4(router)),
                delete_reason);

        net_mgmt_event_notify_with_info(NET_EVENT_IPV4_ROUTER_DEL,
                                        router->iface,
                                        &router->address.in_addr,
                                        sizeof(struct net_in6_addr));
    }
}

static inline int32_t iface_router_ends(const struct net_if_router* router,
                                        uint32_t now) {
    uint32_t ends = router->life_start;

    ends += (MSEC_PER_SEC * router->lifetime);

    /* Signed number of ms until router lifetime ends */
    return (int32_t)(ends - now);
}

static void iface_router_update_timer(uint32_t now) {
    struct net_if_router* router;
    struct net_if_router* next;
    uint32_t new_delay = UINT32_MAX;

    k_mutex_lock(&lock, K_FOREVER);

    SYS_SLIST_FOR_EACH_CONTAINER_SAFE_WITH_TYPE(&active_router_timers,
                                                struct net_if_router,
                                                router, next, node) {
        int32_t ends = iface_router_ends(router, now);

        if (ends <= 0) {
            new_delay = 0;
            break;
        }

        new_delay = MIN((uint32_t)ends, new_delay);
    }

    if (new_delay == UINT32_MAX) {
        k_work_cancel_delayable(&router_timer);
    }
    else {
        k_work_reschedule(&router_timer, K_MSEC(new_delay));
    }

    k_mutex_unlock(&lock);
}

static void iface_router_expired(struct k_work* work) {
    uint32_t current_time = k_uptime_get_32();
    struct net_if_router* router;
    struct net_if_router* next;
    sys_snode_t* prev_node = NULL;

    ARG_UNUSED(work);

    k_mutex_lock(&lock, K_FOREVER);

    SYS_SLIST_FOR_EACH_CONTAINER_SAFE_WITH_TYPE(&active_router_timers,
                                                struct net_if_router,
                                                router, next, node) {
        int32_t ends = iface_router_ends(router, current_time);

        if (ends > 0) {
            /* We have to loop on all active routers as their
             * lifetime differ from each other.
             */
            prev_node = &router->node;
            continue;
        }

        iface_router_notify_deletion(router, "has expired");
        sys_slist_remove(&active_router_timers,
                         prev_node, &router->node);
        router->is_used = false;
    }

    iface_router_update_timer(current_time);

    k_mutex_unlock(&lock);
}

static struct net_if_router* iface_router_add(struct net_if* iface,
                                              uint8_t family, void const* addr,
                                              bool is_default,
                                              uint16_t lifetime) {
    struct net_if_router* router = NULL;

    k_mutex_lock(&lock, K_FOREVER);

    for (int i = 0; i < CONFIG_NET_MAX_ROUTERS; i++) {
        if (routers[i].is_used) {
            continue;
        }

        router = &routers[i];
        router->is_used        = true;
        router->iface          = iface;
        router->address.family = family;

        if (lifetime) {
            router->is_default  = true;
            router->is_infinite = false;
            router->lifetime    = lifetime;
            router->life_start  = k_uptime_get_32();

            sys_slist_append(&active_router_timers,
                             &router->node);

            iface_router_update_timer(router->life_start);
        }
        else {
            router->is_default  = false;
            router->is_infinite = true;
            router->lifetime    = 0;
        }

        if (IS_ENABLED(CONFIG_NET_IPV6) && family == NET_AF_INET6) {
            memcpy(net_if_router_ipv6(router), addr,
                   sizeof(struct net_in6_addr));
            net_mgmt_event_notify_with_info(
                            NET_EVENT_IPV6_ROUTER_ADD, iface,
                            &router->address.in6_addr,
                            sizeof(struct net_in6_addr));

            NET_DBG("interface %p router %s lifetime %u default %d "
                    "added", iface,
                    net_sprint_ipv6_addr((struct net_in6_addr*)addr),
                    lifetime, router->is_default);
        }
        else if (IS_ENABLED(CONFIG_NET_IPV4) && (family == NET_AF_INET)) {
            memcpy(net_if_router_ipv4(router), addr,
                   sizeof(struct net_in_addr));
            router->is_default = is_default;

            net_mgmt_event_notify_with_info(
                            NET_EVENT_IPV4_ROUTER_ADD, iface,
                            &router->address.in_addr,
                            sizeof(struct net_in_addr));

            NET_DBG("interface %p router %s lifetime %u default %d "
                    "added", iface,
                    net_sprint_ipv4_addr((struct net_in_addr*)addr),
                    lifetime, is_default);
        }

        goto out;
    }

out :
    k_mutex_unlock(&lock);

    return (router);
}

static bool iface_router_rm(struct net_if_router* router) {
    bool ret = false;

    k_mutex_lock(&lock, K_FOREVER);

    if (!router->is_used) {
        goto out;
    }

    iface_router_notify_deletion(router, "has been removed");

    /* We recompute the timer if only the router was time limited */
    if (sys_slist_find_and_remove(&active_router_timers, &router->node)) {
        iface_router_update_timer(k_uptime_get_32());
    }

    router->is_used = false;
    ret = true;

out :
    k_mutex_unlock(&lock);

    return (ret);
}

void net_if_router_rm(struct net_if_router* router) {
    k_mutex_lock(&lock, K_FOREVER);

    router->is_used = false;

    /* FIXME - remove timer */

    k_mutex_unlock(&lock);
}

static struct net_if_router* iface_router_find_default(struct net_if const* iface,
                                                       uint8_t family, void const* addr) {
    struct net_if_router* router = NULL;

    /* TODO: addr will need to be handled */
    ARG_UNUSED(addr);

    k_mutex_lock(&lock, K_FOREVER);

    for (int i = 0; i < CONFIG_NET_MAX_ROUTERS; i++) {
        if (!routers[i].is_used    ||
            !routers[i].is_default ||
            routers[i].address.family != family) {
            continue;
        }

        if (iface && (iface != routers[i].iface)) {
            continue;
        }

        router = &routers[i];
        goto out;
    }

out :
    k_mutex_unlock(&lock);

    return (router);
}

static void iface_router_init(void) {
    k_work_init_delayable(&router_timer, iface_router_expired);
    sys_slist_init(&active_router_timers);
}
#else
#define iface_router_init(...)
#endif /* CONFIG_NET_NATIVE_IPV4 || CONFIG_NET_NATIVE_IPV6 */

#if defined(CONFIG_NET_NATIVE_IPV4) || defined(CONFIG_NET_NATIVE_IPV6)
void net_if_mcast_mon_register(struct net_if_mcast_monitor* mon,
                               struct net_if* iface,
                               net_if_mcast_callback_t cb) {
    k_mutex_lock(&lock, K_FOREVER);

    sys_slist_find_and_remove(&mcast_monitor_callbacks, &mon->node);
    sys_slist_prepend(&mcast_monitor_callbacks, &mon->node);

    mon->iface = iface;
    mon->cb    = cb;

    k_mutex_unlock(&lock);
}

void net_if_mcast_mon_unregister(struct net_if_mcast_monitor* mon) {
    k_mutex_lock(&lock, K_FOREVER);

    sys_slist_find_and_remove(&mcast_monitor_callbacks, &mon->node);

    k_mutex_unlock(&lock);
}

void net_if_mcast_monitor(struct net_if* iface,
                          const struct net_addr* addr,
                          bool is_joined) {
    struct net_if_mcast_monitor* mon;
    struct net_if_mcast_monitor* tmp;

    k_mutex_lock(&lock, K_FOREVER);

    SYS_SLIST_FOR_EACH_CONTAINER_SAFE_WITH_TYPE(&mcast_monitor_callbacks,
                                                struct net_if_mcast_monitor,
                                                mon, tmp, node) {
        if ((iface == mon->iface) || (mon->iface == NULL)) {
            mon->cb(iface, addr, is_joined);
        }
    }

    k_mutex_unlock(&lock);
}
#else
#define net_if_mcast_mon_register(...)
#define net_if_mcast_mon_unregister(...)
#define net_if_mcast_monitor(...)
#endif /* CONFIG_NET_NATIVE_IPV4 || CONFIG_NET_NATIVE_IPV6 */

#if defined(CONFIG_NET_NATIVE_IPV6)
int net_if_config_ipv6_get(struct net_if* iface, struct net_if_ipv6** ipv6) {
    int ret = 0;

    net_if_lock(iface);

    if (!net_if_flag_is_set(iface, NET_IF_IPV6)) {
        ret = -ENOTSUP;
        goto out;
    }

    if (iface->config.ip.ipv6) {
        if (ipv6) {
            *ipv6 = iface->config.ip.ipv6;
        }

        goto out;
    }

    k_mutex_lock(&lock, K_FOREVER);

    for (int i = 0; i < ARRAY_SIZE(ipv6_addresses); i++) {
        if (ipv6_addresses[i].iface) {
            continue;
        }

        iface->config.ip.ipv6   = &ipv6_addresses[i].ipv6;
        ipv6_addresses[i].iface = iface;

        if (ipv6) {
            *ipv6 = &ipv6_addresses[i].ipv6;
        }

        k_mutex_unlock(&lock);
        goto out;
    }

    k_mutex_unlock(&lock);

    ret = -ESRCH;

out :
    net_if_unlock(iface);

    return (ret);
}

int net_if_config_ipv6_put(struct net_if* iface) {
    int ret = 0;

    net_if_lock(iface);

    if (!net_if_flag_is_set(iface, NET_IF_IPV6)) {
        ret = -ENOTSUP;
        goto out;
    }

    if (!iface->config.ip.ipv6) {
        ret = -EALREADY;
        goto out;
    }

    k_mutex_lock(&lock, K_FOREVER);

    for (int i = 0; i < ARRAY_SIZE(ipv6_addresses); i++) {
        if (ipv6_addresses[i].iface != iface) {
            continue;
        }

        iface->config.ip.ipv6   = NULL;
        ipv6_addresses[i].iface = NULL;

        k_mutex_unlock(&lock);
        goto out;
    }

    k_mutex_unlock(&lock);

    ret = -ESRCH;

out :
    net_if_unlock(iface);

    return (ret);
}

#if defined(CONFIG_NET_IPV6_MLD)
static void join_mcast_allnodes(struct net_if* iface) {
    struct net_in6_addr addr;
    int ret;

    net_ipv6_addr_create_ll_allnodes_mcast(&addr);

    ret = net_ipv6_mld_join(iface, &addr);
    if ((ret < 0) && (ret != -EALREADY) && (ret != -ENETDOWN)) {
        NET_ERR("Cannot join all nodes address %s for %d (%d)",
                net_sprint_ipv6_addr(&addr),
                net_if_get_by_iface(iface), ret);
    }
}

static void join_mcast_solicit_node(struct net_if* iface,
                                    struct net_in6_addr const* my_addr) {
    struct net_in6_addr addr;
    int ret;

    /* Join to needed multicast groups, RFC 4291 ch 2.8 */
    net_ipv6_addr_create_solicited_node(my_addr, &addr);

    ret = net_ipv6_mld_join(iface, &addr);
    if (ret < 0) {
        if (ret != -EALREADY && ret != -ENETDOWN) {
            NET_ERR("Cannot join solicit node address %s for %d (%d)",
                    net_sprint_ipv6_addr(&addr),
                    net_if_get_by_iface(iface), ret);
        }
    }
    else {
        NET_DBG("Join solicit node address %s (ifindex %d)",
                net_sprint_ipv6_addr(&addr),
                net_if_get_by_iface(iface));
    }
}

static void leave_mcast_all(struct net_if* iface) {
    struct net_if_ipv6 const* ipv6;

    ipv6 = iface->config.ip.ipv6;
    if (ipv6 == NULL) {
        return;
    }

    for (int i = 0; i < NET_IF_MAX_IPV6_MADDR; i++) {
        if (!ipv6->mcast[i].is_used ||
            !ipv6->mcast[i].is_joined) {
            continue;
        }

        net_ipv6_mld_leave(iface, &ipv6->mcast[i].address.in6_addr);
    }
}

static void join_mcast_nodes(struct net_if* iface, struct net_in6_addr const* addr) {
    enum net_l2_flags flags;

    flags = l2_flags_get(iface);
    if (flags & NET_L2_MULTICAST) {
        join_mcast_allnodes(iface);

        if (!(flags & NET_L2_MULTICAST_SKIP_JOIN_SOLICIT_NODE)) {
            join_mcast_solicit_node(iface, addr);
        }
    }
}
#else
#define join_mcast_allnodes(...)
#define join_mcast_solicit_node(...)
#define leave_mcast_all(...)
#define join_mcast_nodes(...)
#endif /* CONFIG_NET_IPV6_MLD */

#if defined(CONFIG_NET_IPV6_DAD)
#define DAD_TIMEOUT 100U /* ms */

static void dad_timeout(struct k_work* work) {
    uint32_t current_time = k_uptime_get_32();
    struct net_if_addr* ifaddr;
    struct net_if_addr* next;
    int32_t delay = -1;
    sys_slist_t expired_list;

    ARG_UNUSED(work);

    sys_slist_init(&expired_list);

    k_mutex_lock(&lock, K_FOREVER);

    SYS_SLIST_FOR_EACH_CONTAINER_SAFE(&active_dad_timers,
                                      ifaddr, next, dad_node) {
        /* DAD entries are ordered by construction.  Stop when
         * we find one that hasn't expired.
         */
        delay = (int32_t)(ifaddr->dad_start +
                          DAD_TIMEOUT - current_time);
        if (delay > 0) {
            break;
        }

        /* Removing the ifaddr from active_dad_timers list */
        sys_slist_remove(&active_dad_timers, NULL, &ifaddr->dad_node);
        sys_slist_append(&expired_list, &ifaddr->dad_node);

        ifaddr = NULL;
    }

    if ((ifaddr != NULL) && (delay > 0)) {
        k_work_reschedule(&dad_timer, K_MSEC((uint32_t)delay));
    }

    k_mutex_unlock(&lock);

    SYS_SLIST_FOR_EACH_CONTAINER(&expired_list, ifaddr, dad_node) {
        struct net_if* iface;

        NET_DBG("DAD succeeded for %s at interface %d",
            net_sprint_ipv6_addr(&ifaddr->address.in6_addr),
            ifaddr->ifindex);

        ifaddr->addr_state = NET_ADDR_PREFERRED;
        iface = net_if_get_by_index(ifaddr->ifindex);

        net_mgmt_event_notify_with_info(NET_EVENT_IPV6_DAD_SUCCEED,
                                        iface,
                                        &ifaddr->address.in6_addr,
                                        sizeof(struct net_in6_addr));

        /* The address gets added to neighbor cache which is not
         * needed in this case as the address is our own one.
         */
        net_ipv6_nbr_rm(iface, &ifaddr->address.in6_addr);
    }
}

void net_if_ipv6_start_dad(struct net_if* iface,
                           struct net_if_addr* ifaddr) {
    ifaddr->addr_state = NET_ADDR_TENTATIVE;

    if (net_if_is_up(iface)) {
        NET_DBG("Interface %p ll addr %s tentative IPv6 addr %s",
                iface,
                net_sprint_ll_addr(net_if_get_link_addr(iface)->addr,
                                   net_if_get_link_addr(iface)->len),
                net_sprint_ipv6_addr(&ifaddr->address.in6_addr));

        ifaddr->dad_count = 1U;

        if (!net_ipv6_start_dad(iface, ifaddr)) {
            ifaddr->dad_start = k_uptime_get_32();
            ifaddr->ifindex   = (uint8_t)net_if_get_by_iface(iface);

            k_mutex_lock(&lock, K_FOREVER);
            sys_slist_find_and_remove(&active_dad_timers,
                                      &ifaddr->dad_node);
            sys_slist_append(&active_dad_timers, &ifaddr->dad_node);
            k_mutex_unlock(&lock);

            /* FUTURE: use schedule, not reschedule. */
            if (!k_work_delayable_remaining_get(&dad_timer)) {
                k_work_reschedule(&dad_timer,
                                  K_MSEC(DAD_TIMEOUT));
            }
        }
    }
    else {
        NET_DBG("Interface %p is down, starting DAD for %s later.",
                iface,
                net_sprint_ipv6_addr(&ifaddr->address.in6_addr));
    }
}

void net_if_start_dad(struct net_if* iface) {
    struct net_if_addr const* ifaddr;
    struct net_if_ipv6* ipv6;
    struct net_in6_addr addr = {0};
    int ret;

    net_if_lock(iface);

    NET_DBG("Starting DAD for iface %p", iface);

    ret = net_if_config_ipv6_get(iface, &ipv6);
    if (ret < 0) {
        if (ret != -ENOTSUP) {
            NET_WARN("Cannot do DAD IPv6 config is not valid.");
        }

        goto out;
    }

    if (ipv6 == NULL) {
        goto out;
    }

    net_ipv6_addr_create_iid(&addr, net_if_get_link_addr(iface));

    ifaddr = net_if_ipv6_addr_add(iface, &addr, NET_ADDR_AUTOCONF, 0);
    if (ifaddr == NULL) {
        NET_ERR("Cannot add %s address to interface %p, DAD fails",
                net_sprint_ipv6_addr(&addr), iface);
    }

    /* Start DAD for all the addresses that were added earlier when
     * the interface was down.
     */
    ARRAY_FOR_EACH(ipv6->unicast, i) {
        if (!ipv6->unicast[i].is_used ||
            (ipv6->unicast[i].address.family != NET_AF_INET6) ||
            (&ipv6->unicast[i] == ifaddr) ||
            net_ipv6_is_addr_loopback(
                    &ipv6->unicast[i].address.in6_addr)) {
            continue;
        }

        net_if_ipv6_start_dad(iface, &ipv6->unicast[i]);
    }

out :
    net_if_unlock(iface);
}

void net_if_ipv6_dad_failed(struct net_if* iface, const struct net_in6_addr* addr) {
    struct net_if_addr* ifaddr;
    uint32_t timeout;
    uint32_t preferred_lifetime;

    net_if_lock(iface);

    ifaddr = net_if_ipv6_addr_lookup(addr, &iface);
    if (ifaddr == NULL) {
        NET_ERR("Cannot find %s address in interface %p",
                net_sprint_ipv6_addr(addr), iface);
        goto out;
    }

    if (IS_ENABLED(CONFIG_NET_IPV6_PE)) {
        ifaddr->dad_count++;

        timeout = COND_CODE_1(CONFIG_NET_IPV6_PE,
                              (ifaddr->addr_timeout), (0));
        preferred_lifetime = COND_CODE_1(CONFIG_NET_IPV6_PE,
                                         (ifaddr->addr_preferred_lifetime), (0U));

        if (!net_ipv6_pe_check_dad(ifaddr->dad_count)) {
            NET_ERR("Cannot generate PE address for interface %p",
                    iface);
            iface->pe_enabled = false;
            net_mgmt_event_notify(NET_EVENT_IPV6_PE_DISABLED, iface);
        }
    }

    net_mgmt_event_notify_with_info(NET_EVENT_IPV6_DAD_FAILED, iface,
                                    &ifaddr->address.in6_addr,
                                    sizeof(struct net_in6_addr));

    /* The old address needs to be removed from the interface before we can
     * start new DAD for the new PE address as the amount of address slots
     * is limited.
     */
    net_if_ipv6_addr_rm(iface, addr);

    if (IS_ENABLED(CONFIG_NET_IPV6_PE) && iface->pe_enabled) {
        net_ipv6_pe_start(iface, addr, timeout, preferred_lifetime);
    }

out :
    net_if_unlock(iface);
}

static inline void iface_ipv6_dad_init(void) {
    k_work_init_delayable(&dad_timer, dad_timeout);
    sys_slist_init(&active_dad_timers);
}

#else
static inline void net_if_ipv6_start_dad(struct net_if* iface,
                                         struct net_if_addr* ifaddr) {
    ifaddr->addr_state = NET_ADDR_PREFERRED;
}

#define iface_ipv6_dad_init(...)
#endif /* CONFIG_NET_IPV6_DAD */

#if defined(CONFIG_NET_IPV6_ND)
#define RS_TIMEOUT (1U * MSEC_PER_SEC)
#define RS_COUNT   3

static void rs_timeout(struct k_work* work) {
    uint32_t current_time = k_uptime_get_32();
    struct net_if_ipv6* ipv6;
    struct net_if_ipv6* next;
    int32_t delay = -1;
    sys_slist_t expired_list;

    ARG_UNUSED(work);

    sys_slist_init(&expired_list);

    k_mutex_lock(&lock, K_FOREVER);

    SYS_SLIST_FOR_EACH_CONTAINER_SAFE(&active_rs_timers,
                                      ipv6, next, rs_node) {
        /* RS entries are ordered by construction.  Stop when
         * we find one that hasn't expired.
         */
        delay = (int32_t)(ipv6->rs_start + RS_TIMEOUT - current_time);
        if (delay > 0) {
            break;
        }

        /* Removing the ipv6 from active_rs_timers list */
        sys_slist_remove(&active_rs_timers, NULL, &ipv6->rs_node);
        sys_slist_append(&expired_list, &ipv6->rs_node);

        ipv6 = NULL;
    }

    if ((ipv6 != NULL) && (delay > 0)) {
        k_work_reschedule(&rs_timer, K_MSEC(ipv6->rs_start +
                                            RS_TIMEOUT - current_time));
    }

    k_mutex_unlock(&lock);

    SYS_SLIST_FOR_EACH_CONTAINER(&expired_list, ipv6, rs_node) {
        struct net_if* iface = NULL;

        /* Did not receive RA yet. */
        ipv6->rs_count++;

        STRUCT_SECTION_FOREACH(net_if, tmp) {
            if (tmp->config.ip.ipv6 == ipv6) {
                iface = tmp;
                break;
            }
        }

        if (iface) {
            NET_DBG("RS no respond iface %p count %d",
                    iface, ipv6->rs_count);
            if (ipv6->rs_count < RS_COUNT) {
                net_if_start_rs(iface);
            }
        }
        else {
            NET_DBG("Interface IPv6 config %p not found", ipv6);
        }
    }
}

void net_if_start_rs(struct net_if* iface) {
    struct net_if_ipv6* ipv6;

    net_if_lock(iface);

    if (net_if_flag_is_set(iface, NET_IF_IPV6_NO_ND)) {
        goto out;
    }

    ipv6 = iface->config.ip.ipv6;
    if (ipv6 == NULL) {
        goto out;
    }

    NET_DBG("Starting ND/RS for iface %p", iface);

    if (!net_ipv6_start_rs(iface)) {
        ipv6->rs_start = k_uptime_get_32();

        k_mutex_lock(&lock, K_FOREVER);
        sys_slist_append(&active_rs_timers, &ipv6->rs_node);
        k_mutex_unlock(&lock);

        /* FUTURE: use schedule, not reschedule. */
        if (!k_work_delayable_remaining_get(&rs_timer)) {
            k_work_reschedule(&rs_timer, K_MSEC(RS_TIMEOUT));
        }
    }

out :
    net_if_unlock(iface);
}

void net_if_stop_rs(struct net_if* iface) {
    struct net_if_ipv6* ipv6;

    net_if_lock(iface);

    ipv6 = iface->config.ip.ipv6;
    if (ipv6 == NULL) {
        goto out;
    }

    NET_DBG("Stopping ND/RS for iface %p", iface);

    k_mutex_lock(&lock, K_FOREVER);
    sys_slist_find_and_remove(&active_rs_timers, &ipv6->rs_node);
    k_mutex_unlock(&lock);

out :
    net_if_unlock(iface);
}

static inline void iface_ipv6_nd_init(void) {
    k_work_init_delayable(&rs_timer, rs_timeout);
    sys_slist_init(&active_rs_timers);
}

#else
#define net_if_start_rs(...)
#define net_if_stop_rs(...)
#define iface_ipv6_nd_init(...)
#endif /* CONFIG_NET_IPV6_ND */

#if defined(CONFIG_NET_IPV6_ND) && defined(CONFIG_NET_NATIVE_IPV6)

void net_if_nbr_reachability_hint(struct net_if* iface, const struct net_in6_addr* ipv6_addr) {
    net_if_lock(iface);

    if (net_if_flag_is_set(iface, NET_IF_IPV6_NO_ND)) {
        goto out;
    }

    if (iface->config.ip.ipv6 == NULL) {
        goto out;
    }

    net_ipv6_nbr_reachability_hint(iface, ipv6_addr);

out :
    net_if_unlock(iface);
}

#endif

struct net_if_addr* net_if_ipv6_addr_lookup(const struct net_in6_addr* addr,
                                            struct net_if** ret) {
    struct net_if_addr* ifaddr = NULL;

    STRUCT_SECTION_FOREACH(net_if, iface) {
        struct net_if_ipv6* ipv6;

        net_if_lock(iface);

        ipv6 = iface->config.ip.ipv6;
        if (ipv6 == NULL) {
            net_if_unlock(iface);
            continue;
        }

        ARRAY_FOR_EACH(ipv6->unicast, i) {
            if (!ipv6->unicast[i].is_used ||
                ipv6->unicast[i].address.family != NET_AF_INET6) {
                continue;
            }

            if (net_ipv6_is_prefix(
                        addr->s6_addr,
                        ipv6->unicast[i].address.in6_addr.s6_addr,
                        128)) {

                if (ret != NULL) {
                    *ret = iface;
                }

                ifaddr = &ipv6->unicast[i];
                net_if_unlock(iface);
                goto out;
            }
        }

        net_if_unlock(iface);
    }

out :
    return (ifaddr);
}

struct net_if_addr* net_if_ipv6_addr_lookup_by_iface(struct net_if* iface,
                                                     struct net_in6_addr const* addr) {
    struct net_if_addr* ifaddr = NULL;
    struct net_if_ipv6* ipv6;

    net_if_lock(iface);

    ipv6 = iface->config.ip.ipv6;
    if (ipv6 == NULL) {
        goto out;
    }

    ARRAY_FOR_EACH(ipv6->unicast, i) {
        if (!ipv6->unicast[i].is_used ||
            (ipv6->unicast[i].address.family != NET_AF_INET6)) {
            continue;
        }

        if (net_ipv6_is_prefix(
                    addr->s6_addr,
                    ipv6->unicast[i].address.in6_addr.s6_addr,
                    128)) {
            ifaddr = &ipv6->unicast[i];
            goto out;
        }
    }

out :
    net_if_unlock(iface);

    return (ifaddr);
}

int z_impl_net_if_ipv6_addr_lookup_by_index(const struct net_in6_addr* addr) {
    struct net_if* iface;
    struct net_if_addr const* if_addr;

    if_addr = net_if_ipv6_addr_lookup(addr, &iface);
    if (if_addr == NULL) {
        return (0);
    }

    return net_if_get_by_iface(iface);
}

#ifdef CONFIG_USERSPACE
static inline int z_vrfy_net_if_ipv6_addr_lookup_by_index(
                                            const struct net_in6_addr* addr) {
    struct net_in6_addr addr_v6;

    K_OOPS(k_usermode_from_copy(&addr_v6, (void*)addr, sizeof(addr_v6)));

    return z_impl_net_if_ipv6_addr_lookup_by_index(&addr_v6);
}
#include <zephyr/syscalls/net_if_ipv6_addr_lookup_by_index_mrsh.c>
#endif

/* To be called when interface comes up so that all the non-joined multicast
 * groups are joined.
 */
static void rejoin_ipv6_mcast_groups(struct net_if* iface) {
    struct net_if_ipv6* ipv6;

    net_if_lock(iface);

    if (!net_if_flag_is_set(iface, NET_IF_IPV6) ||
        net_if_flag_is_set(iface, NET_IF_IPV6_NO_ND)) {
        goto out;
    }

    if (net_if_config_ipv6_get(iface, &ipv6) < 0) {
        goto out;
    }

    /* Rejoin solicited node multicasts. */
    ARRAY_FOR_EACH(ipv6->unicast, i) {
        if (!ipv6->unicast[i].is_used) {
            continue;
        }

        join_mcast_nodes(iface, &ipv6->unicast[i].address.in6_addr);
    }

    /* Rejoin any mcast address present on the interface, but marked as not joined. */
    ARRAY_FOR_EACH(ipv6->mcast, i) {
        int ret;

        if (!ipv6->mcast[i].is_used ||
            net_if_ipv4_maddr_is_joined(&ipv6->mcast[i])) {
            continue;
        }

        ret = net_ipv6_mld_join(iface, &ipv6->mcast[i].address.in6_addr);
        if (ret < 0) {
            NET_ERR("Cannot join mcast address %s for %d (%d)",
                    net_sprint_ipv6_addr(&ipv6->mcast[i].address.in6_addr),
                    net_if_get_by_iface(iface), ret);
        }
    }

out :
    net_if_unlock(iface);
}

/* To be called when interface comes operational down so that multicast
 * groups are rejoined when back up.
 */
static void clear_joined_ipv6_mcast_groups(struct net_if* iface) {
    struct net_if_ipv6* ipv6;

    net_if_lock(iface);

    if (!net_if_flag_is_set(iface, NET_IF_IPV6)) {
        goto out;
    }

    if (net_if_config_ipv6_get(iface, &ipv6) < 0) {
        goto out;
    }

    ARRAY_FOR_EACH(ipv6->mcast, i) {
        if (!ipv6->mcast[i].is_used) {
            continue;
        }

        net_if_ipv6_maddr_leave(iface, &ipv6->mcast[i]);
    }

out :
    net_if_unlock(iface);
}

static void address_expired(struct net_if_addr* ifaddr) {
    NET_DBG("IPv6 address %s is expired",
        net_sprint_ipv6_addr(&ifaddr->address.in6_addr));

    sys_slist_find_and_remove(&active_address_lifetime_timers,
                              &ifaddr->lifetime.node);

    net_timeout_set(&ifaddr->lifetime, 0, 0);

    STRUCT_SECTION_FOREACH(net_if, iface) {
        ARRAY_FOR_EACH(iface->config.ip.ipv6->unicast, i) {
            if (&iface->config.ip.ipv6->unicast[i] == ifaddr) {
                net_if_ipv6_addr_rm(iface,
                        &iface->config.ip.ipv6->unicast[i].address.in6_addr);
                return;
            }
        }
    }
}

static void address_lifetime_timeout(struct k_work* work) {
    uint32_t next_update  = UINT32_MAX;
    uint32_t current_time = k_uptime_get_32();
    struct net_if_addr* current;
    struct net_if_addr* next;

    ARG_UNUSED(work);

    k_mutex_lock(&lock, K_FOREVER);

    SYS_SLIST_FOR_EACH_CONTAINER_SAFE(&active_address_lifetime_timers,
                                      current, next, lifetime.node) {
        struct net_timeout* timeout = &current->lifetime;
        uint32_t this_update = net_timeout_evaluate(timeout,
                                                    current_time);

        if (this_update == 0U) {
            address_expired(current);
            continue;
        }

        if (this_update < next_update) {
            next_update = this_update;
        }

        if (current == next) {
            break;
        }
    }

    if (next_update != UINT32_MAX) {
        NET_DBG("Waiting for %d ms", (int32_t)next_update);

        k_work_reschedule(&address_lifetime_timer, K_MSEC(next_update));
    }

    k_mutex_unlock(&lock);
}

#if defined(CONFIG_NET_TEST)
void net_address_lifetime_timeout(void) {
    address_lifetime_timeout(NULL);
}
#endif

static void address_start_timer(struct net_if_addr* ifaddr, uint32_t vlifetime) {
    /* Make sure that we do not insert the address twice to
     * the lifetime timer list.
     */
    sys_slist_find_and_remove(&active_address_lifetime_timers,
                              &ifaddr->lifetime.node);

    sys_slist_append(&active_address_lifetime_timers,
                     &ifaddr->lifetime.node);

    net_timeout_set(&ifaddr->lifetime, vlifetime, k_uptime_get_32());
    k_work_reschedule(&address_lifetime_timer, K_NO_WAIT);
}

void net_if_ipv6_addr_update_lifetime(struct net_if_addr* ifaddr,
                                      uint32_t vlifetime) {
    k_mutex_lock(&lock, K_FOREVER);

    NET_DBG("Updating expire time of %s by %u secs",
            net_sprint_ipv6_addr(&ifaddr->address.in6_addr),
            vlifetime);

    ifaddr->addr_state = NET_ADDR_PREFERRED;

    address_start_timer(ifaddr, vlifetime);

    k_mutex_unlock(&lock);
}

static struct net_if_addr* ipv6_addr_find(struct net_if* iface,
                                          struct net_in6_addr const* addr) {
    struct net_if_ipv6* ipv6 = iface->config.ip.ipv6;

    ARRAY_FOR_EACH(ipv6->unicast, i) {
        if (!ipv6->unicast[i].is_used) {
            continue;
        }

        if (net_ipv6_addr_cmp(
                    addr, &ipv6->unicast[i].address.in6_addr)) {

            return (&ipv6->unicast[i]);
        }
    }

    return (NULL);
}

static inline void net_if_addr_init(struct net_if_addr* ifaddr,
                                    struct net_in6_addr const* addr,
                                    enum net_addr_type addr_type,
                                    uint32_t vlifetime) {
    ifaddr->is_used        = true;
    ifaddr->is_temporary   = false;
    ifaddr->address.family = NET_AF_INET6;
    ifaddr->addr_type      = addr_type;
    ifaddr->atomic_ref     = ATOMIC_INIT(1);

    net_ipaddr_copy(&ifaddr->address.in6_addr, addr);

    /* FIXME - set the mcast addr for this node */

    if (vlifetime) {
        ifaddr->is_infinite = false;

        NET_DBG("Expiring %s in %u secs",
                net_sprint_ipv6_addr(addr),
                vlifetime);

        net_if_ipv6_addr_update_lifetime(ifaddr, vlifetime);
    }
    else {
        ifaddr->is_infinite = true;
    }
}

struct net_if_addr* net_if_ipv6_addr_add(struct net_if* iface,
                                         struct net_in6_addr* addr,
                                         enum net_addr_type addr_type,
                                         uint32_t vlifetime) {
    struct net_if_addr* ifaddr = NULL;
    struct net_if_ipv6* ipv6;

    net_if_lock(iface);

    if (net_if_config_ipv6_get(iface, &ipv6) < 0) {
        goto out;
    }

    ifaddr = ipv6_addr_find(iface, addr);
    if (ifaddr) {
        goto out;
    }

    ARRAY_FOR_EACH(ipv6->unicast, i) {
        if (ipv6->unicast[i].is_used) {
            continue;
        }

        net_if_addr_init(&ipv6->unicast[i], addr, addr_type,
                         vlifetime);

        NET_DBG("[%zu] interface %d (%p) address %s type %s added", i,
                net_if_get_by_iface(iface), iface,
                net_sprint_ipv6_addr(addr),
                net_addr_type2str(addr_type));

        if (!(l2_flags_get(iface) & NET_L2_POINT_TO_POINT) &&
            !net_ipv6_is_addr_loopback(addr) &&
            !net_if_flag_is_set(iface, NET_IF_IPV6_NO_ND)) {
            /* RFC 4862 5.4.2
             * Before sending a Neighbor Solicitation, an interface
             * MUST join the all-nodes multicast address and the
             * solicited-node multicast address of the tentative
             * address.
             */
            /* The allnodes multicast group is only joined once as
             * net_ipv6_mld_join() checks if we have already
             * joined.
             */
            join_mcast_nodes(iface,
                             &ipv6->unicast[i].address.in6_addr);

            net_if_ipv6_start_dad(iface, &ipv6->unicast[i]);
        }
        else {
            /* If DAD is not done for point-to-point links, then
             * the address is usable immediately.
             */
            ipv6->unicast[i].addr_state = NET_ADDR_PREFERRED;
        }

        net_mgmt_event_notify_with_info(
                NET_EVENT_IPV6_ADDR_ADD, iface,
                &ipv6->unicast[i].address.in6_addr,
                sizeof(struct net_in6_addr));

        ifaddr = &ipv6->unicast[i];
        goto out;
    }

out :
    net_if_unlock(iface);

    return (ifaddr);
}

bool net_if_ipv6_addr_rm(struct net_if* iface, const struct net_in6_addr* addr) {
    struct net_if_ipv6 const* ipv6;
    int ret;

    NET_ASSERT(addr);

    ipv6 = iface->config.ip.ipv6;
    if (ipv6 == NULL) {
        return (false);
    }

    ret = net_if_addr_unref(iface, NET_AF_INET6, addr);
    if (ret > 0) {
        NET_DBG("Address %s still in use (ref %d)",
                net_sprint_ipv6_addr(addr), ret);
        return (false);
    }
    else if (ret < 0) {
        NET_DBG("Address %s not found (%d)",
                net_sprint_ipv6_addr(addr), ret);
    }

    return (true);
}

bool z_impl_net_if_ipv6_addr_add_by_index(int index,
                                          struct net_in6_addr* addr,
                                          enum net_addr_type addr_type,
                                          uint32_t vlifetime) {
    struct net_if* iface;

    iface = net_if_get_by_index(index);
    if (iface == NULL) {
        return (false);
    }

    return net_if_ipv6_addr_add(iface, addr, addr_type, vlifetime) ?
           true : false;
}

#ifdef CONFIG_USERSPACE
bool z_vrfy_net_if_ipv6_addr_add_by_index(int index,
                                          struct net_in6_addr* addr,
                                          enum net_addr_type addr_type,
                                          uint32_t vlifetime) {
    struct net_in6_addr addr_v6;
    struct net_if* iface;

    iface = z_vrfy_net_if_get_by_index(index);
    if (iface == NULL) {
        return (false);
    }

    K_OOPS(k_usermode_from_copy(&addr_v6, (void*)addr, sizeof(addr_v6)));

    return z_impl_net_if_ipv6_addr_add_by_index(index,
                                                &addr_v6,
                                                addr_type,
                                                vlifetime);
}

#include <zephyr/syscalls/net_if_ipv6_addr_add_by_index_mrsh.c>
#endif /* CONFIG_USERSPACE */

bool z_impl_net_if_ipv6_addr_rm_by_index(int index,
                                         const struct net_in6_addr* addr) {
    struct net_if* iface;

    iface = net_if_get_by_index(index);
    if (iface == NULL) {
        return (false);
    }

    return net_if_ipv6_addr_rm(iface, addr);
}

#ifdef CONFIG_USERSPACE
bool z_vrfy_net_if_ipv6_addr_rm_by_index(int index,
                                         const struct net_in6_addr* addr) {
    struct net_in6_addr addr_v6;
    struct net_if* iface;

    iface = z_vrfy_net_if_get_by_index(index);
    if (iface == NULL) {
        return (false);
    }

    K_OOPS(k_usermode_from_copy(&addr_v6, (void*)addr, sizeof(addr_v6)));

    return z_impl_net_if_ipv6_addr_rm_by_index(index, &addr_v6);
}

#include <zephyr/syscalls/net_if_ipv6_addr_rm_by_index_mrsh.c>
#endif /* CONFIG_USERSPACE */

void net_if_ipv6_addr_foreach(struct net_if* iface, net_if_ip_addr_cb_t cb,
                              void* user_data) {
    struct net_if_ipv6* ipv6;

    if (iface == NULL) {
        return;
    }

    net_if_lock(iface);

    ipv6 = iface->config.ip.ipv6;
    if (ipv6 == NULL) {
        goto out;
    }

    ARRAY_FOR_EACH(ipv6->unicast, i) {
        struct net_if_addr* if_addr = &ipv6->unicast[i];

        if (!if_addr->is_used) {
            continue;
        }

        cb(iface, if_addr, user_data);
    }

out :
    net_if_unlock(iface);
}

struct net_if_mcast_addr* net_if_ipv6_maddr_add(struct net_if* iface,
                                                const struct net_in6_addr* addr) {
    struct net_if_mcast_addr* ifmaddr = NULL;
    struct net_if_ipv6* ipv6;

    net_if_lock(iface);

    if (net_if_config_ipv6_get(iface, &ipv6) < 0) {
        goto out;
    }

    if (!net_ipv6_is_addr_mcast(addr)) {
        NET_DBG("Address %s is not a multicast address.",
                net_sprint_ipv6_addr(addr));
        goto out;
    }

    if (net_if_ipv6_maddr_lookup(addr, &iface)) {
        NET_WARN("Multicast address %s is already registered.",
                 net_sprint_ipv6_addr(addr));
        goto out;
    }

    ARRAY_FOR_EACH(ipv6->mcast, i) {
        if (ipv6->mcast[i].is_used) {
            continue;
        }

        ipv6->mcast[i].is_used        = true;
        ipv6->mcast[i].address.family = NET_AF_INET6;
        memcpy(&ipv6->mcast[i].address.in6_addr, addr, 16);

        NET_DBG("[%zu] interface %d (%p) address %s added", i,
                net_if_get_by_iface(iface), iface,
                net_sprint_ipv6_addr(addr));

        net_mgmt_event_notify_with_info(
                NET_EVENT_IPV6_MADDR_ADD, iface,
                &ipv6->mcast[i].address.in6_addr,
                sizeof(struct net_in6_addr));

        ifmaddr = &ipv6->mcast[i];
        goto out;
    }

out :
    net_if_unlock(iface);

    return (ifmaddr);
}

bool net_if_ipv6_maddr_rm(struct net_if* iface, const struct net_in6_addr* addr) {
    bool ret = false;
    struct net_if_ipv6* ipv6;

    net_if_lock(iface);

    ipv6 = iface->config.ip.ipv6;
    if (ipv6 == NULL) {
        goto out;
    }

    ARRAY_FOR_EACH(ipv6->mcast, i) {
        if (!ipv6->mcast[i].is_used) {
            continue;
        }

        if (!net_ipv6_addr_cmp(&ipv6->mcast[i].address.in6_addr,
                               addr)) {
            continue;
        }

        ipv6->mcast[i].is_used = false;

        NET_DBG("[%zu] interface %d (%p) address %s removed",
                i, net_if_get_by_iface(iface), iface,
                net_sprint_ipv6_addr(addr));

        net_mgmt_event_notify_with_info(
                NET_EVENT_IPV6_MADDR_DEL, iface,
                &ipv6->mcast[i].address.in6_addr,
                sizeof(struct net_in6_addr));

        ret = true;
        goto out;
    }

out :
    net_if_unlock(iface);

    return (ret);
}

void net_if_ipv6_maddr_foreach(struct net_if* iface, net_if_ip_maddr_cb_t cb,
                               void* user_data) {
    struct net_if_ipv6* ipv6;

    NET_ASSERT(iface);
    NET_ASSERT(cb);

    net_if_lock(iface);

    ipv6 = iface->config.ip.ipv6;
    if (ipv6 == NULL) {
        goto out;
    }

    for (int i = 0; i < NET_IF_MAX_IPV6_MADDR; i++) {
        if (!ipv6->mcast[i].is_used) {
            continue;
        }

        cb(iface, &ipv6->mcast[i], user_data);
    }

out :
    net_if_unlock(iface);
}

struct net_if_mcast_addr* net_if_ipv6_maddr_lookup(const struct net_in6_addr* maddr,
                                                   struct net_if** ret) {
    struct net_if_mcast_addr* ifmaddr = NULL;

    STRUCT_SECTION_FOREACH(net_if, iface) {
        struct net_if_ipv6* ipv6;

        if (ret && *ret && (iface != *ret)) {
            continue;
        }

        net_if_lock(iface);

        ipv6 = iface->config.ip.ipv6;
        if (ipv6 == NULL) {
            net_if_unlock(iface);
            continue;
        }

        ARRAY_FOR_EACH(ipv6->mcast, i) {
            if (!ipv6->mcast[i].is_used ||
                (ipv6->mcast[i].address.family != NET_AF_INET6)) {
                continue;
            }

            if (net_ipv6_is_prefix(
                        maddr->s6_addr,
                        ipv6->mcast[i].address.in6_addr.s6_addr,
                        128)) {
                if (ret) {
                    *ret = iface;
                }

                ifmaddr = &ipv6->mcast[i];
                net_if_unlock(iface);
                goto out;
            }
        }

        net_if_unlock(iface);
    }

out :
    return (ifmaddr);
}

void net_if_ipv6_maddr_leave(struct net_if* iface, struct net_if_mcast_addr* addr) {
    NET_ASSERT(iface);
    NET_ASSERT(addr);

    net_if_lock(iface);
    addr->is_joined = false;
    net_if_unlock(iface);
}

void net_if_ipv6_maddr_join(struct net_if* iface, struct net_if_mcast_addr* addr) {
    NET_ASSERT(iface);
    NET_ASSERT(addr);

    net_if_lock(iface);
    addr->is_joined = true;
    net_if_unlock(iface);
}

static void remove_prefix_addresses(struct net_if* iface,
                                    struct net_if_ipv6 const* ipv6,
                                    struct net_in6_addr const* addr,
                                    uint8_t len) {
    ARRAY_FOR_EACH(ipv6->unicast, i) {
        if (!ipv6->unicast[i].is_used ||
            (ipv6->unicast[i].address.family != NET_AF_INET6) ||
            (ipv6->unicast[i].addr_type != NET_ADDR_AUTOCONF)) {
            continue;
        }

        if (net_ipv6_is_prefix(
                        addr->s6_addr,
                        ipv6->unicast[i].address.in6_addr.s6_addr,
                        len)) {
            net_if_ipv6_addr_rm(iface,
                                &ipv6->unicast[i].address.in6_addr);
        }
    }
}

static void prefix_lifetime_expired(struct net_if_ipv6_prefix* ifprefix) {
    struct net_if_ipv6* ipv6;

    net_if_lock(ifprefix->iface);

    NET_DBG("Prefix %s/%d expired",
            net_sprint_ipv6_addr(&ifprefix->prefix),
            ifprefix->len);

    ifprefix->is_used = false;

    if (net_if_config_ipv6_get(ifprefix->iface, &ipv6) < 0) {
        return;
    }

    /* Remove also all auto addresses if the they have the same prefix.
     */
    remove_prefix_addresses(ifprefix->iface, ipv6, &ifprefix->prefix,
                            ifprefix->len);

    if (IS_ENABLED(CONFIG_NET_MGMT_EVENT_INFO)) {
        struct net_event_ipv6_prefix info;

        net_ipaddr_copy(&info.addr, &ifprefix->prefix);
        info.len      = ifprefix->len;
        info.lifetime = 0;

        net_mgmt_event_notify_with_info(NET_EVENT_IPV6_PREFIX_DEL,
                                        ifprefix->iface,
                                        (void const*)&info,
                                        sizeof(struct net_event_ipv6_prefix));
    }
    else {
        net_mgmt_event_notify(NET_EVENT_IPV6_PREFIX_DEL, ifprefix->iface);
    }

    net_if_unlock(ifprefix->iface);
}

static void prefix_timer_remove(struct net_if_ipv6_prefix* ifprefix) {
    k_mutex_lock(&lock, K_FOREVER);

    NET_DBG("IPv6 prefix %s/%d removed",
            net_sprint_ipv6_addr(&ifprefix->prefix),
            ifprefix->len);

    sys_slist_find_and_remove(&active_prefix_lifetime_timers,
                              &ifprefix->lifetime.node);

    net_timeout_set(&ifprefix->lifetime, 0, 0);

    k_mutex_unlock(&lock);
}

static void prefix_lifetime_timeout(struct k_work* work) {
    uint32_t next_update  = UINT32_MAX;
    uint32_t current_time = k_uptime_get_32();
    struct net_if_ipv6_prefix* current;
    struct net_if_ipv6_prefix* next;
    sys_slist_t expired_list;

    ARG_UNUSED(work);

    sys_slist_init(&expired_list);

    k_mutex_lock(&lock, K_FOREVER);

    SYS_SLIST_FOR_EACH_CONTAINER_SAFE(&active_prefix_lifetime_timers,
                                      current, next, lifetime.node) {
        struct net_timeout* timeout = &current->lifetime;
        uint32_t this_update = net_timeout_evaluate(timeout,
                                                    current_time);

        if (this_update == 0U) {
            sys_slist_find_and_remove(
                    &active_prefix_lifetime_timers,
                    &current->lifetime.node);
            sys_slist_append(&expired_list,
                             &current->lifetime.node);
            continue;
        }

        if (this_update < next_update) {
            next_update = this_update;
        }

        if (current == next) {
            break;
        }
    }

    if (next_update != UINT32_MAX) {
        k_work_reschedule(&prefix_lifetime_timer, K_MSEC(next_update));
    }

    k_mutex_unlock(&lock);

    SYS_SLIST_FOR_EACH_CONTAINER(&expired_list, current, lifetime.node) {
        prefix_lifetime_expired(current);
    }
}

static void prefix_start_timer(struct net_if_ipv6_prefix* ifprefix,
                               uint32_t lifetime) {
    k_mutex_lock(&lock, K_FOREVER);

    (void) sys_slist_find_and_remove(&active_prefix_lifetime_timers,
                                     &ifprefix->lifetime.node);
    sys_slist_append(&active_prefix_lifetime_timers,
                     &ifprefix->lifetime.node);

    net_timeout_set(&ifprefix->lifetime, lifetime, k_uptime_get_32());
    k_work_reschedule(&prefix_lifetime_timer, K_NO_WAIT);

    k_mutex_unlock(&lock);
}

static struct net_if_ipv6_prefix* ipv6_prefix_find(struct net_if* iface,
                                                   struct net_in6_addr const* prefix,
                                                   uint8_t prefix_len) {
    struct net_if_ipv6* ipv6 = iface->config.ip.ipv6;

    if (ipv6 == NULL) {
        return (NULL);
    }

    ARRAY_FOR_EACH(ipv6->prefix, i) {
        if (!ipv6->prefix[i].is_used) {
            continue;
        }

        if (net_ipv6_addr_cmp(prefix, &ipv6->prefix[i].prefix) &&
            (prefix_len == ipv6->prefix[i].len)) {
            return (&ipv6->prefix[i]);
        }
    }

    return (NULL);
}

static void net_if_ipv6_prefix_init(struct net_if* iface,
                                    struct net_if_ipv6_prefix* ifprefix,
                                    struct net_in6_addr const* addr, uint8_t len,
                                    uint32_t lifetime) {
    ifprefix->is_used = true;
    ifprefix->len     = len;
    ifprefix->iface   = iface;
    net_ipaddr_copy(&ifprefix->prefix, addr);

    if (lifetime == NET_IPV6_ND_INFINITE_LIFETIME) {
        ifprefix->is_infinite = true;
    }
    else {
        ifprefix->is_infinite = false;
    }
}

struct net_if_ipv6_prefix* net_if_ipv6_prefix_add(struct net_if* iface,
                                                  struct net_in6_addr const* prefix,
                                                  uint8_t len,
                                                  uint32_t lifetime) {
    struct net_if_ipv6_prefix* ifprefix = NULL;
    struct net_if_ipv6* ipv6;

    net_if_lock(iface);

    if (net_if_config_ipv6_get(iface, &ipv6) < 0) {
        goto out;
    }

    ifprefix = ipv6_prefix_find(iface, prefix, len);
    if (ifprefix) {
        goto out;
    }

    if (ipv6 == NULL) {
        goto out;
    }

    ARRAY_FOR_EACH(ipv6->prefix, i) {
        if (ipv6->prefix[i].is_used) {
            continue;
        }

        net_if_ipv6_prefix_init(iface, &ipv6->prefix[i], prefix,
                                len, lifetime);

        NET_DBG("[%zu] interface %p prefix %s/%d added", i, iface,
                net_sprint_ipv6_addr(prefix), len);

        if (IS_ENABLED(CONFIG_NET_MGMT_EVENT_INFO)) {
            struct net_event_ipv6_prefix info;

            net_ipaddr_copy(&info.addr, prefix);
            info.len      = len;
            info.lifetime = lifetime;

            net_mgmt_event_notify_with_info(NET_EVENT_IPV6_PREFIX_ADD,
                                            iface, (void const*)&info,
                                            sizeof(struct net_event_ipv6_prefix));
        }
        else {
            net_mgmt_event_notify(NET_EVENT_IPV6_PREFIX_ADD, iface);
        }

        ifprefix = &ipv6->prefix[i];
        goto out;
    }

out :
    net_if_unlock(iface);

    return (ifprefix);
}

bool net_if_ipv6_prefix_rm(struct net_if* iface, struct net_in6_addr* addr,
                           uint8_t len) {
    bool ret = false;
    struct net_if_ipv6* ipv6;

    net_if_lock(iface);

    ipv6 = iface->config.ip.ipv6;
    if (ipv6 == NULL) {
        goto out;
    }

    ARRAY_FOR_EACH(ipv6->prefix, i) {
        if (!ipv6->prefix[i].is_used) {
            continue;
        }

        if (!net_ipv6_addr_cmp(&ipv6->prefix[i].prefix, addr) ||
            (ipv6->prefix[i].len != len)) {
            continue;
        }

        net_if_ipv6_prefix_unset_timer(&ipv6->prefix[i]);

        ipv6->prefix[i].is_used = false;

        /* Remove also all auto addresses if the they have the same
         * prefix.
         */
        remove_prefix_addresses(iface, ipv6, addr, len);

        if (IS_ENABLED(CONFIG_NET_MGMT_EVENT_INFO)) {
            struct net_event_ipv6_prefix info;

            net_ipaddr_copy(&info.addr, addr);
            info.len      = len;
            info.lifetime = 0;

            net_mgmt_event_notify_with_info(NET_EVENT_IPV6_PREFIX_DEL,
                                            iface, (void const*)&info,
                                            sizeof(struct net_event_ipv6_prefix));
        }
        else {
            net_mgmt_event_notify(NET_EVENT_IPV6_PREFIX_DEL, iface);
        }

        ret = true;
        goto out;
    }

out :
    net_if_unlock(iface);

    return (ret);
}

struct net_if_ipv6_prefix* net_if_ipv6_prefix_get(struct net_if* iface,
                                                  struct net_in6_addr const* addr) {
    struct net_if_ipv6_prefix* prefix = NULL;
    struct net_if_ipv6* ipv6;

    if (iface == NULL) {
        iface = net_if_get_default();
    }

    if (iface == NULL) {
        return (NULL);
    }

    net_if_lock(iface);

    ipv6 = iface->config.ip.ipv6;
    if (ipv6 == NULL) {
        goto out;
    }

    ARRAY_FOR_EACH(ipv6->prefix, i) {
        if (!ipv6->prefix[i].is_used) {
            continue;
        }

        if (net_ipv6_is_prefix(ipv6->prefix[i].prefix.s6_addr,
                               addr->s6_addr,
                               ipv6->prefix[i].len)) {
            if (!prefix || prefix->len > ipv6->prefix[i].len) {
                prefix = &ipv6->prefix[i];
            }
        }
    }

out :
    net_if_unlock(iface);

    return (prefix);
}

struct net_if_ipv6_prefix* net_if_ipv6_prefix_lookup(struct net_if* iface,
                                                     struct net_in6_addr* addr,
                                                     uint8_t len) {
    struct net_if_ipv6_prefix* prefix = NULL;
    struct net_if_ipv6* ipv6;

    net_if_lock(iface);

    ipv6 = iface->config.ip.ipv6;
    if (ipv6 == NULL) {
        goto out;
    }

    ARRAY_FOR_EACH(ipv6->prefix, i) {
        if (!ipv6->prefix[i].is_used) {
            continue;
        }

        if (net_ipv6_is_prefix(ipv6->prefix[i].prefix.s6_addr,
                               addr->s6_addr, len)) {
            prefix = &ipv6->prefix[i];
            goto out;
        }
    }

out :
    net_if_unlock(iface);

    return (prefix);
}

bool net_if_ipv6_addr_onlink(struct net_if** iface, struct net_in6_addr const* addr) {
    bool ret = false;

    STRUCT_SECTION_FOREACH(net_if, tmp) {
        struct net_if_ipv6 const* ipv6;

        if (iface && *iface && *iface != tmp) {
            continue;
        }

        net_if_lock(tmp);

        ipv6 = tmp->config.ip.ipv6;
        if (ipv6 == NULL) {
            net_if_unlock(tmp);
            continue;
        }

        ARRAY_FOR_EACH(ipv6->prefix, i) {
            if (ipv6->prefix[i].is_used &&
                net_ipv6_is_prefix(ipv6->prefix[i].prefix.s6_addr,
                                   addr->s6_addr,
                                   ipv6->prefix[i].len)) {
                if (iface != NULL) {
                    *iface = tmp;
                }

                ret = true;
                net_if_unlock(tmp);
                goto out;
            }
        }

        net_if_unlock(tmp);
    }

out :
    return (ret);
}

void net_if_ipv6_prefix_set_timer(struct net_if_ipv6_prefix* prefix,
                                  uint32_t lifetime) {
    /* No need to set a timer for infinite timeout */
    if (lifetime == 0xFFFFFFFFUL) {
        return;
    }

    NET_DBG("Prefix lifetime %u sec", lifetime);

    prefix_start_timer(prefix, lifetime);
}

void net_if_ipv6_prefix_unset_timer(struct net_if_ipv6_prefix* prefix) {
    if (!prefix->is_used) {
        return;
    }

    prefix_timer_remove(prefix);
}

struct net_if_router* net_if_ipv6_router_lookup(struct net_if const* iface,
                                                struct net_in6_addr* addr) {
    return iface_router_lookup(iface, NET_AF_INET6, addr);
}

struct net_if_router* net_if_ipv6_router_find_default(struct net_if const* iface,
                                                      struct net_in6_addr const* addr) {
    return iface_router_find_default(iface, NET_AF_INET6, addr);
}

void net_if_ipv6_router_update_lifetime(struct net_if_router* router,
                                        uint16_t lifetime) {
    NET_DBG("Updating expire time of %s by %u secs",
            net_sprint_ipv6_addr(&router->address.in6_addr),
            lifetime);

    router->life_start = k_uptime_get_32();
    router->lifetime   = lifetime;

    iface_router_update_timer(router->life_start);
}

struct net_if_router* net_if_ipv6_router_add(struct net_if* iface,
                                             struct net_in6_addr* addr,
                                             uint16_t lifetime) {
    return iface_router_add(iface, NET_AF_INET6, addr, false, lifetime);
}

bool net_if_ipv6_router_rm(struct net_if_router* router) {
    return iface_router_rm(router);
}

uint8_t net_if_ipv6_get_mcast_hop_limit(struct net_if* iface) {
    uint8_t ret = 0;

    net_if_lock(iface);

    if (net_if_config_ipv6_get(iface, NULL) < 0) {
        goto out;
    }

    if (!iface->config.ip.ipv6) {
        goto out;
    }

    ret = iface->config.ip.ipv6->mcast_hop_limit;

out :
    net_if_unlock(iface);

    return (ret);
}

void net_if_ipv6_set_mcast_hop_limit(struct net_if* iface, uint8_t hop_limit) {
    net_if_lock(iface);

    if (net_if_config_ipv6_get(iface, NULL) < 0) {
        goto out;
    }

    if (!iface->config.ip.ipv6) {
        goto out;
    }

    iface->config.ip.ipv6->mcast_hop_limit = hop_limit;
out :
    net_if_unlock(iface);
}

uint8_t net_if_ipv6_get_hop_limit(struct net_if* iface) {
    uint8_t ret = 0;

    net_if_lock(iface);

    if (net_if_config_ipv6_get(iface, NULL) < 0) {
        goto out;
    }

    if (!iface->config.ip.ipv6) {
        goto out;
    }

    ret = iface->config.ip.ipv6->hop_limit;

out :
    net_if_unlock(iface);

    return (ret);
}

void net_if_ipv6_set_hop_limit(struct net_if* iface, uint8_t hop_limit) {
    net_if_lock(iface);

    if (net_if_config_ipv6_get(iface, NULL) < 0) {
        goto out;
    }

    if (!iface->config.ip.ipv6) {
        goto out;
    }

    iface->config.ip.ipv6->hop_limit = hop_limit;

out :
    net_if_unlock(iface);
}

struct net_in6_addr* net_if_ipv6_get_ll(struct net_if* iface,
                                    enum net_addr_state addr_state) {
    struct net_in6_addr* addr = NULL;
    struct net_if_ipv6* ipv6;

    net_if_lock(iface);

    ipv6 = iface->config.ip.ipv6;
    if (ipv6 == NULL) {
        goto out;
    }

    ARRAY_FOR_EACH(ipv6->unicast, i) {
        if (!ipv6->unicast[i].is_used ||
            ((addr_state != NET_ADDR_ANY_STATE) &&
             (ipv6->unicast[i].addr_state != addr_state)) ||
            (ipv6->unicast[i].address.family != NET_AF_INET6)) {
            continue;
        }

        if (net_ipv6_is_ll_addr(&ipv6->unicast[i].address.in6_addr)) {
            addr = &ipv6->unicast[i].address.in6_addr;
            goto out;
        }
    }

out :
    net_if_unlock(iface);

    return (addr);
}

struct net_in6_addr* net_if_ipv6_get_ll_addr(enum net_addr_state state,
                                         struct net_if** iface) {
    struct net_in6_addr* addr = NULL;

    STRUCT_SECTION_FOREACH(net_if, tmp) {
        net_if_lock(tmp);

        addr = net_if_ipv6_get_ll(tmp, state);
        if (addr) {
            if (iface) {
                *iface = tmp;
            }

            net_if_unlock(tmp);
            goto out;
        }

        net_if_unlock(tmp);
    }

out :
    return (addr);
}

static inline struct net_in6_addr* check_global_addr(struct net_if* iface,
                                                 enum net_addr_state state) {
    struct net_if_ipv6* ipv6;

    ipv6 = iface->config.ip.ipv6;
    if (ipv6 == NULL) {
        return (NULL);
    }

    ARRAY_FOR_EACH(ipv6->unicast, i) {
        if (!ipv6->unicast[i].is_used ||
            (ipv6->unicast[i].addr_state != state) ||
            (ipv6->unicast[i].address.family != NET_AF_INET6)) {
            continue;
        }

        if (!net_ipv6_is_ll_addr(&ipv6->unicast[i].address.in6_addr)) {
            return (&ipv6->unicast[i].address.in6_addr);
        }
    }

    return (NULL);
}

struct net_in6_addr* net_if_ipv6_get_global_addr(enum net_addr_state state,
                                             struct net_if** iface) {
    struct net_in6_addr* addr = NULL;

    STRUCT_SECTION_FOREACH(net_if, tmp) {
        if (iface && *iface && tmp != *iface) {
            continue;
        }

        net_if_lock(tmp);
        addr = check_global_addr(tmp, state);
        if (addr) {
            if (iface) {
                *iface = tmp;
            }

            net_if_unlock(tmp);
            goto out;
        }

        net_if_unlock(tmp);
    }

out :

    return (addr);
}

static uint8_t get_diff_ipv6(const struct net_in6_addr* src,
                             const struct net_in6_addr* dst) {
    return get_ipaddr_diff((uint8_t const*)src, (uint8_t const*)dst, 16);
}

static inline bool is_proper_ipv6_address(struct net_if_addr const* addr) {
    if (addr->is_used && (addr->addr_state == NET_ADDR_PREFERRED) &&
        (addr->address.family == NET_AF_INET6) &&
        !net_ipv6_is_ll_addr(&addr->address.in6_addr)) {
        return (true);
    }

    return (false);
}

static bool use_public_address(bool prefer_public, bool is_temporary,
                               int flags) {
    if (IS_ENABLED(CONFIG_NET_IPV6_PE)) {
        if (!prefer_public && is_temporary) {

            /* Allow socket to override the kconfig option */
            if (flags & IPV6_PREFER_SRC_PUBLIC) {
                return (true);
            }

            return (false);
        }
    }

    if (flags & IPV6_PREFER_SRC_TMP) {
        return (false);
    }

    return (true);
}

static struct net_in6_addr* net_if_ipv6_get_best_match(struct net_if* iface,
                                                       const struct net_in6_addr* dst,
                                                       uint8_t prefix_len,
                                                       uint8_t* best_so_far,
                                                       int flags) {
    struct net_if_ipv6*  ipv6 = iface->config.ip.ipv6;
    struct net_if_addr*  public_addr = NULL;
    struct net_in6_addr* src = NULL;
    uint8_t public_addr_len = 0;
    struct net_in6_addr* temp_addr = NULL;
    uint8_t len;
    uint8_t temp_addr_len = 0;
    bool ret;

    net_if_lock(iface);

    ipv6 = iface->config.ip.ipv6;
    if (ipv6 == NULL) {
        goto out;
    }

    ARRAY_FOR_EACH(ipv6->unicast, i) {
        if (!is_proper_ipv6_address(&ipv6->unicast[i])) {
            continue;
        }

        len = get_diff_ipv6(dst, &ipv6->unicast[i].address.in6_addr);
        if (len >= prefix_len) {
            len = prefix_len;
        }

        if (len >= *best_so_far) {
            /* Mesh local address can only be selected for the same
             * subnet.
             */
            if (ipv6->unicast[i].is_mesh_local && len < 64 &&
                !net_ipv6_is_addr_mcast_mesh(dst)) {
                continue;
            }

            ret = use_public_address(iface->pe_prefer_public,
                                     ipv6->unicast[i].is_temporary,
                                     flags);
            if (!ret) {
                temp_addr     = &ipv6->unicast[i].address.in6_addr;
                temp_addr_len = len;

                *best_so_far = len;
                src = &ipv6->unicast[i].address.in6_addr;
                continue;
            }

            if (!ipv6->unicast[i].is_temporary) {
                public_addr     = &ipv6->unicast[i];
                public_addr_len = len;
            }

            *best_so_far = len;
            src = &ipv6->unicast[i].address.in6_addr;
        }
    }

    if (IS_ENABLED(CONFIG_NET_IPV6_PE) && !iface->pe_prefer_public && temp_addr) {
        if (temp_addr_len >= *best_so_far) {
            *best_so_far = temp_addr_len;
            src = temp_addr;
        }
    }
    else {
        /* By default prefer always public address if found */
        if (flags & IPV6_PREFER_SRC_PUBLIC) {
        use_public:
            if (public_addr &&
                !net_ipv6_addr_cmp(&public_addr->address.in6_addr, src)) {
                src = &public_addr->address.in6_addr;
                *best_so_far = public_addr_len;
            }
        }
        else if (flags & IPV6_PREFER_SRC_TMP) {
            if (temp_addr && !net_ipv6_addr_cmp(temp_addr, src)) {
                src = temp_addr;
                *best_so_far = temp_addr_len;
            }
        }
        else if (flags & IPV6_PREFER_SRC_PUBTMP_DEFAULT) {
            goto use_public;
        }
    }

out :
    net_if_unlock(iface);

    return (src);
}

const struct net_in6_addr* net_if_ipv6_select_src_addr_hint(struct net_if* dst_iface,
                                                            const struct net_in6_addr* dst,
                                                            int flags) {
    const struct net_in6_addr* src = NULL;
    uint8_t best_match = 0U;

    NET_ASSERT(dst);

    if (!net_ipv6_is_ll_addr(dst) && !net_ipv6_is_addr_mcast_link(dst)) {
        struct net_if_ipv6_prefix const* prefix;
        uint8_t prefix_len = 128;

        prefix = net_if_ipv6_prefix_get(dst_iface, dst);
        if (prefix) {
            prefix_len = prefix->len;
        }

        /* If caller has supplied interface, then use that */
        if (dst_iface) {
            src = net_if_ipv6_get_best_match(dst_iface, dst,
                                             prefix_len,
                                             &best_match,
                                             flags);
        }
        else {
            STRUCT_SECTION_FOREACH(net_if, iface) {
                struct net_in6_addr const* addr;

                addr = net_if_ipv6_get_best_match(iface, dst,
                                                  prefix_len,
                                                  &best_match,
                                                  flags);
                if (addr) {
                    src = addr;
                }
            }
        }
    }
    else {
        if (dst_iface) {
            src = net_if_ipv6_get_ll(dst_iface, NET_ADDR_PREFERRED);
        }
        else {
            struct net_in6_addr const* addr;

            addr = net_if_ipv6_get_ll(net_if_get_default(), NET_ADDR_PREFERRED);
            if (addr != NULL) {
                src = addr;
                goto out;
            }

            STRUCT_SECTION_FOREACH(net_if, iface) {
                addr = net_if_ipv6_get_ll(iface,
                                          NET_ADDR_PREFERRED);
                if (addr != NULL) {
                    src = addr;
                    break;
                }
            }
        }
    }

    if (src == NULL) {
        src = net_ipv6_unspecified_address();
    }

out :
    return (src);
}

const struct net_in6_addr* net_if_ipv6_select_src_addr(struct net_if* dst_iface,
                                                       const struct net_in6_addr* dst) {
    return net_if_ipv6_select_src_addr_hint(dst_iface,
                                            dst,
                                            IPV6_PREFER_SRC_PUBTMP_DEFAULT);
}

struct net_if* net_if_ipv6_select_src_iface(const struct net_in6_addr* dst) {
    struct net_if* iface = NULL;
    const struct net_in6_addr* src;

    src = net_if_ipv6_select_src_addr(NULL, dst);
    if (src != net_ipv6_unspecified_address()) {
        net_if_ipv6_addr_lookup(src, &iface);
    }

    if (iface == NULL) {
        iface = net_if_get_default();
    }

    return (iface);
}

uint32_t net_if_ipv6_calc_reachable_time(struct net_if_ipv6 const* ipv6) {
    uint32_t min_reachable;
    uint32_t max_reachable;

    min_reachable = (MIN_RANDOM_NUMER * ipv6->base_reachable_time)
                    / MIN_RANDOM_DENOM;
    max_reachable = (MAX_RANDOM_NUMER * ipv6->base_reachable_time)
                    / MAX_RANDOM_DENOM;

    NET_DBG("min_reachable:%u max_reachable:%u", min_reachable,
            max_reachable);

    return (min_reachable +
            sys_rand32_get() % (max_reachable - min_reachable));
}

static void iface_ipv6_start(struct net_if* iface) {
    if (!net_if_flag_is_set(iface, NET_IF_IPV6) ||
        net_if_flag_is_set(iface, NET_IF_IPV6_NO_ND)) {
        return;
    }

    if (IS_ENABLED(CONFIG_NET_IPV6_DAD)) {
        net_if_start_dad(iface);
    }
    else {
        struct net_if_ipv6 const* ipv6 = iface->config.ip.ipv6;

        if (ipv6 != NULL) {
            join_mcast_nodes(iface,
                             &ipv6->mcast[0].address.in6_addr);
        }
    }

    net_if_start_rs(iface);
}

static void iface_ipv6_stop(struct net_if* iface) {
    struct net_in6_addr addr = {0};

    if (!net_if_flag_is_set(iface, NET_IF_IPV6) ||
        net_if_flag_is_set(iface, NET_IF_IPV6_NO_ND)) {
        return;
    }

    net_ipv6_addr_create_iid(&addr, net_if_get_link_addr(iface));

    (void) net_if_ipv6_addr_rm(iface, &addr);
}

static void iface_ipv6_init(int if_count) {
    iface_ipv6_dad_init();
    iface_ipv6_nd_init();

    k_work_init_delayable(&address_lifetime_timer,
                          address_lifetime_timeout);
    k_work_init_delayable(&prefix_lifetime_timer, prefix_lifetime_timeout);

    if (if_count > ARRAY_SIZE(ipv6_addresses)) {
        NET_WARN("You have %zu IPv6 net_if addresses but %d "
                 "network interfaces", ARRAY_SIZE(ipv6_addresses),
                 if_count);
        NET_WARN("Consider increasing CONFIG_NET_IF_MAX_IPV6_COUNT "
                 "value.");
    }

    ARRAY_FOR_EACH(ipv6_addresses, i) {
        ipv6_addresses[i].ipv6.hop_limit           = CONFIG_NET_INITIAL_HOP_LIMIT;
        ipv6_addresses[i].ipv6.mcast_hop_limit     = CONFIG_NET_INITIAL_MCAST_HOP_LIMIT;
        ipv6_addresses[i].ipv6.base_reachable_time = REACHABLE_TIME;

        net_if_ipv6_set_reachable_time(&ipv6_addresses[i].ipv6);
    }
}

#else /* CONFIG_NET_NATIVE_IPV6 */
#define join_mcast_allnodes(...)
#define join_mcast_solicit_node(...)
#define leave_mcast_all(...)
#define clear_joined_ipv6_mcast_groups(...)
#define join_mcast_nodes(...)
#define iface_ipv6_start(...)
#define iface_ipv6_stop(...)
#define iface_ipv6_init(...)

struct net_if_mcast_addr* net_if_ipv6_maddr_lookup(const struct net_in6_addr* addr,
                                                   struct net_if** iface) {
    ARG_UNUSED(addr);
    ARG_UNUSED(iface);

    return (NULL);
}

struct net_if_addr* net_if_ipv6_addr_lookup(const struct net_in6_addr* addr,
                                            struct net_if** ret) {
    ARG_UNUSED(addr);
    ARG_UNUSED(ret);

    return (NULL);
}

struct net_in6_addr* net_if_ipv6_get_global_addr(enum net_addr_state state,
                                             struct net_if** iface) {
    ARG_UNUSED(state);
    ARG_UNUSED(iface);

    return (NULL);
}
#endif /* CONFIG_NET_NATIVE_IPV6 */

#if defined(CONFIG_NET_NATIVE_IPV4)
int net_if_config_ipv4_get(struct net_if* iface, struct net_if_ipv4** ipv4) {
    int ret = 0;

    net_if_lock(iface);

    if (!net_if_flag_is_set(iface, NET_IF_IPV4)) {
        ret = -ENOTSUP;
        goto out;
    }

    if (iface->config.ip.ipv4) {
        if (ipv4) {
            *ipv4 = iface->config.ip.ipv4;
        }

        goto out;
    }

    k_mutex_lock(&lock, K_FOREVER);

    ARRAY_FOR_EACH(ipv4_addresses, i) {
        if (ipv4_addresses[i].iface) {
            continue;
        }

        iface->config.ip.ipv4   = &ipv4_addresses[i].ipv4;
        ipv4_addresses[i].iface = iface;

        if (ipv4 != NULL) {
            *ipv4 = &ipv4_addresses[i].ipv4;
        }

        k_mutex_unlock(&lock);
        goto out;
    }

    k_mutex_unlock(&lock);

    ret = -ESRCH;

out :
    net_if_unlock(iface);

    return (ret);
}

int net_if_config_ipv4_put(struct net_if* iface) {
    int ret = 0;

    net_if_lock(iface);

    if (!net_if_flag_is_set(iface, NET_IF_IPV4)) {
        ret = -ENOTSUP;
        goto out;
    }

    if (!iface->config.ip.ipv4) {
        ret = -EALREADY;
        goto out;
    }

    k_mutex_lock(&lock, K_FOREVER);

    ARRAY_FOR_EACH(ipv4_addresses, i) {
        if (ipv4_addresses[i].iface != iface) {
            continue;
        }

        iface->config.ip.ipv4   = NULL;
        ipv4_addresses[i].iface = NULL;

        k_mutex_unlock(&lock);
        goto out;
    }

    k_mutex_unlock(&lock);

    ret = -ESRCH;

out :
    net_if_unlock(iface);

    return (ret);
}

uint8_t net_if_ipv4_get_ttl(struct net_if* iface) {
    uint8_t ret = 0;

    net_if_lock(iface);

    if (net_if_config_ipv4_get(iface, NULL) < 0) {
        goto out;
    }

    if (!iface->config.ip.ipv4) {
        goto out;
    }

    ret = iface->config.ip.ipv4->ttl;

out :
    net_if_unlock(iface);

    return (ret);
}

void net_if_ipv4_set_ttl(struct net_if* iface, uint8_t ttl) {
    net_if_lock(iface);

    if (net_if_config_ipv4_get(iface, NULL) < 0) {
        goto out;
    }

    if (!iface->config.ip.ipv4) {
        goto out;
    }

    iface->config.ip.ipv4->ttl = ttl;
out :
    net_if_unlock(iface);
}

uint8_t net_if_ipv4_get_mcast_ttl(struct net_if* iface) {
    uint8_t ret = 0;

    net_if_lock(iface);

    if (net_if_config_ipv4_get(iface, NULL) < 0) {
        goto out;
    }

    if (!iface->config.ip.ipv4) {
        goto out;
    }

    ret = iface->config.ip.ipv4->mcast_ttl;
out :
    net_if_unlock(iface);

    return (ret);
}

void net_if_ipv4_set_mcast_ttl(struct net_if* iface, uint8_t ttl) {
    net_if_lock(iface);

    if (net_if_config_ipv4_get(iface, NULL) < 0) {
        goto out;
    }

    if (!iface->config.ip.ipv4) {
        goto out;
    }

    iface->config.ip.ipv4->mcast_ttl = ttl;
out :
    net_if_unlock(iface);
}

struct net_if_router* net_if_ipv4_router_lookup(struct net_if const* iface,
                                                struct net_in_addr* addr) {
    return iface_router_lookup(iface, NET_AF_INET, addr);
}

struct net_if_router* net_if_ipv4_router_find_default(struct net_if const* iface,
                                                      struct net_in_addr const* addr) {
    return iface_router_find_default(iface, NET_AF_INET, addr);
}

struct net_if_router* net_if_ipv4_router_add(struct net_if* iface,
                                             struct net_in_addr* addr,
                                             bool is_default,
                                             uint16_t lifetime) {
    return iface_router_add(iface, NET_AF_INET, addr, is_default, lifetime);
}

bool net_if_ipv4_router_rm(struct net_if_router* router) {
    return iface_router_rm(router);
}

bool net_if_ipv4_addr_mask_cmp(struct net_if* iface,
                               const struct net_in_addr* addr) {
    bool ret = false;
    struct net_if_ipv4 const* ipv4;
    uint32_t subnet;

    net_if_lock(iface);

    ipv4 = iface->config.ip.ipv4;
    if (ipv4 == NULL) {
        goto out;
    }

    ARRAY_FOR_EACH(ipv4->unicast, i) {
        if (!ipv4->unicast[i].ipv4.is_used ||
            ipv4->unicast[i].ipv4.address.family != NET_AF_INET) {
            continue;
        }

        subnet = UNALIGNED_GET(&addr->s_addr_be) &
                 ipv4->unicast[i].netmask.s_addr_be;

        if ((ipv4->unicast[i].ipv4.address.in_addr.s_addr_be &
            ipv4->unicast[i].netmask.s_addr_be) == subnet) {
            ret = true;
            goto out;
        }
    }

out :
    net_if_unlock(iface);

    return (ret);
}

static bool ipv4_is_broadcast_address(struct net_if* iface,
                                      const struct net_in_addr* addr) {
    struct net_if_ipv4 const* ipv4;
    bool ret = false;
    struct net_in_addr bcast;

    net_if_lock(iface);

    ipv4 = iface->config.ip.ipv4;
    if (ipv4 == NULL) {
        goto out;
    }

    ARRAY_FOR_EACH(ipv4->unicast, i) {
        if (!ipv4->unicast[i].ipv4.is_used ||
            ipv4->unicast[i].ipv4.address.family != NET_AF_INET) {
            continue;
        }

        bcast.s_addr_be = ipv4->unicast[i].ipv4.address.in_addr.s_addr_be |
                          ~ipv4->unicast[i].netmask.s_addr_be;

        if (bcast.s_addr_be == UNALIGNED_GET(&addr->s_addr_be)) {
            ret = true;
            goto out;
        }
    }

out :
    net_if_unlock(iface);
    return (ret);
}

bool net_if_ipv4_is_addr_bcast(struct net_if* iface,
                               const struct net_in_addr* addr) {
    bool ret = false;

    if (iface != NULL) {
        ret = ipv4_is_broadcast_address(iface, addr);
        goto out;
    }

    STRUCT_SECTION_FOREACH(net_if, one_iface) {
        ret = ipv4_is_broadcast_address(one_iface, addr);
        if (ret == true) {
            goto out;
        }
    }

out :
    return (ret);
}

struct net_if* net_if_ipv4_select_src_iface(const struct net_in_addr* dst) {
    struct net_if* selected = NULL;

    STRUCT_SECTION_FOREACH(net_if, iface) {
        bool ret;

        ret = net_if_ipv4_addr_mask_cmp(iface, dst);
        if (ret == true) {
            selected = iface;
            goto out;
        }
    }

    if (selected == NULL) {
        selected = net_if_get_default();
    }

out :
    return (selected);
}

static uint8_t get_diff_ipv4(const struct net_in_addr* src,
                             const struct net_in_addr* dst) {
    return get_ipaddr_diff((uint8_t const*)src, (uint8_t const*)dst, 4);
}

static inline bool is_proper_ipv4_address(struct net_if_addr const* addr) {
    if (addr->is_used && (addr->addr_state == NET_ADDR_PREFERRED) &&
        (addr->address.family == NET_AF_INET) &&
        !net_ipv4_is_ll_addr(&addr->address.in_addr)) {
        return (true);
    }

    return (false);
}

static struct net_in_addr* net_if_ipv4_get_best_match(struct net_if* iface,
                                                      const struct net_in_addr* dst,
                                                      uint8_t* best_so_far) {
    struct net_if_ipv4* ipv4;
    struct net_in_addr* src = NULL;
    uint8_t len;

    net_if_lock(iface);

    ipv4 = iface->config.ip.ipv4;
    if (ipv4 == NULL) {
        goto out;
    }

    ARRAY_FOR_EACH(ipv4->unicast, i) {
        if (!is_proper_ipv4_address(&ipv4->unicast[i].ipv4)) {
            continue;
        }

        len = get_diff_ipv4(dst, &ipv4->unicast[i].ipv4.address.in_addr);
        if (len >= *best_so_far) {
            *best_so_far = len;
            src = &ipv4->unicast[i].ipv4.address.in_addr;
        }
    }

out :
    net_if_unlock(iface);

    return (src);
}

static struct net_in_addr* if_ipv4_get_addr(struct net_if* iface,
                                            enum net_addr_state addr_state, bool ll) {
    struct net_in_addr* addr = NULL;
    struct net_if_ipv4* ipv4;

    if (iface == NULL) {
        return (NULL);
    }

    net_if_lock(iface);

    ipv4 = iface->config.ip.ipv4;
    if (ipv4 == NULL) {
        goto out;
    }

    ARRAY_FOR_EACH(ipv4->unicast, i) {
        if (!ipv4->unicast[i].ipv4.is_used ||
            ((addr_state != NET_ADDR_ANY_STATE) &&
             (ipv4->unicast[i].ipv4.addr_state != addr_state)) ||
            (ipv4->unicast[i].ipv4.address.family != NET_AF_INET)) {
            continue;
        }

        if (net_ipv4_is_ll_addr(&ipv4->unicast[i].ipv4.address.in_addr)) {
            if (ll == false) {
                continue;
            }
        }
        else {
            if (ll == true) {
                continue;
            }
        }

        addr = &ipv4->unicast[i].ipv4.address.in_addr;
        goto out;
    }

out :
    net_if_unlock(iface);

    return (addr);
}

struct net_in_addr* net_if_ipv4_get_ll(struct net_if* iface,
                                       enum net_addr_state addr_state) {
    return if_ipv4_get_addr(iface, addr_state, true);
}

struct net_in_addr* net_if_ipv4_get_global_addr(struct net_if* iface,
                                                enum net_addr_state addr_state) {
    return if_ipv4_get_addr(iface, addr_state, false);
}

const struct net_in_addr* net_if_ipv4_select_src_addr(struct net_if* dst_iface,
                                                      const struct net_in_addr* dst) {
    const struct net_in_addr* src = NULL;
    uint8_t best_match = 0U;

    NET_ASSERT(dst);

    if (!net_ipv4_is_ll_addr(dst)) {

        /* If caller has supplied interface, then use that */
        if (dst_iface) {
            src = net_if_ipv4_get_best_match(dst_iface, dst,
                                             &best_match);
        }
        else {
            STRUCT_SECTION_FOREACH(net_if, iface) {
                struct net_in_addr const* addr;

                addr = net_if_ipv4_get_best_match(iface, dst,
                                                  &best_match);
                if (addr != NULL) {
                    src = addr;
                }
            }
        }
    }
    else {
        if (dst_iface) {
            src = net_if_ipv4_get_ll(dst_iface, NET_ADDR_PREFERRED);
        }
        else {
            struct net_in_addr const* addr;

            addr = net_if_ipv4_get_ll(net_if_get_default(), NET_ADDR_PREFERRED);
            if (addr) {
                src = addr;
                goto out;
            }

            STRUCT_SECTION_FOREACH(net_if, iface) {
                addr = net_if_ipv4_get_ll(iface,
                                          NET_ADDR_PREFERRED);
                if (addr != NULL) {
                    src = addr;
                    break;
                }
            }
        }
    }

    if (src == NULL) {
        src = net_if_ipv4_get_global_addr(dst_iface,
                                          NET_ADDR_PREFERRED);

        if (IS_ENABLED(CONFIG_NET_IPV4_AUTO) && !src) {
            /* Try to use LL address if there's really no other
             * address available.
             */
            src = net_if_ipv4_get_ll(dst_iface, NET_ADDR_PREFERRED);
        }

        if (src == NULL) {
            src = net_ipv4_unspecified_address();
        }
    }

out :
    return (src);
}

struct net_if_addr* net_if_ipv4_addr_lookup(const struct net_in_addr* addr,
                                            struct net_if** ret) {
    struct net_if_addr* ifaddr = NULL;

    STRUCT_SECTION_FOREACH(net_if, iface) {
        struct net_if_ipv4* ipv4;

        net_if_lock(iface);

        ipv4 = iface->config.ip.ipv4;
        if (ipv4 == NULL) {
            net_if_unlock(iface);
            continue;
        }

        ARRAY_FOR_EACH(ipv4->unicast, i) {
            if (!ipv4->unicast[i].ipv4.is_used ||
                (ipv4->unicast[i].ipv4.address.family != NET_AF_INET)) {
                continue;
            }

            if (UNALIGNED_GET(&addr->s4_addr32[0]) ==
                ipv4->unicast[i].ipv4.address.in_addr.s_addr_be) {

                if (ret != NULL) {
                    *ret = iface;
                }

                ifaddr = &ipv4->unicast[i].ipv4;
                net_if_unlock(iface);
                goto out;
            }
        }

        net_if_unlock(iface);
    }

out :
    return (ifaddr);
}

int z_impl_net_if_ipv4_addr_lookup_by_index(const struct net_in_addr* addr) {
    struct net_if_addr const* if_addr;
    struct net_if* iface;

    if_addr = net_if_ipv4_addr_lookup(addr, &iface);
    if (if_addr == NULL) {
        return (0);
    }

    return net_if_get_by_iface(iface);
}

#ifdef CONFIG_USERSPACE
static inline int z_vrfy_net_if_ipv4_addr_lookup_by_index(
                                            const struct net_in_addr* addr) {
    struct net_in_addr addr_v4;

    K_OOPS(k_usermode_from_copy(&addr_v4, (void*)addr, sizeof(addr_v4)));

    return z_impl_net_if_ipv4_addr_lookup_by_index(&addr_v4);
}
#include <zephyr/syscalls/net_if_ipv4_addr_lookup_by_index_mrsh.c>
#endif

struct net_in_addr net_if_ipv4_get_netmask_by_addr(struct net_if* iface,
                                                   const struct net_in_addr* addr) {
    struct net_in_addr netmask = {0};
    struct net_if_ipv4 const* ipv4;
    uint32_t subnet;

    net_if_lock(iface);

    if (net_if_config_ipv4_get(iface, NULL) < 0) {
        goto out;
    }

    ipv4 = iface->config.ip.ipv4;
    if (ipv4 == NULL) {
        goto out;
    }

    ARRAY_FOR_EACH(ipv4->unicast, i) {
        if (!ipv4->unicast[i].ipv4.is_used ||
            ipv4->unicast[i].ipv4.address.family != NET_AF_INET) {
            continue;
        }

        subnet = UNALIGNED_GET(&addr->s_addr_be) &
                 ipv4->unicast[i].netmask.s_addr_be;

        if ((ipv4->unicast[i].ipv4.address.in_addr.s_addr_be &
            ipv4->unicast[i].netmask.s_addr_be) == subnet) {
            netmask = ipv4->unicast[i].netmask;
            goto out;
        }
    }

out :
    net_if_unlock(iface);

    return (netmask);
}

bool net_if_ipv4_set_netmask_by_addr(struct net_if* iface,
                                     const struct net_in_addr* addr,
                                     const struct net_in_addr* netmask) {
    struct net_if_ipv4* ipv4;
    uint32_t subnet;
    bool ret = false;

    net_if_lock(iface);

    if (net_if_config_ipv4_get(iface, NULL) < 0) {
        goto out;
    }

    ipv4 = iface->config.ip.ipv4;
    if (ipv4 == NULL) {
        goto out;
    }

    ARRAY_FOR_EACH(ipv4->unicast, i) {
        if (!ipv4->unicast[i].ipv4.is_used ||
            (ipv4->unicast[i].ipv4.address.family != NET_AF_INET)) {
            continue;
        }

        subnet = UNALIGNED_GET(&addr->s_addr_be) &
                 ipv4->unicast[i].netmask.s_addr_be;

        if ((ipv4->unicast[i].ipv4.address.in_addr.s_addr_be &
            ipv4->unicast[i].netmask.s_addr_be) == subnet) {
            ipv4->unicast[i].netmask = *netmask;
            ret = true;
            goto out;
        }
    }

out :
    net_if_unlock(iface);

    return (ret);
}

/* Using this function is problematic as if we have multiple
 * addresses configured, which one to return. Use heuristic
 * in this case and return the first one found. Please use
 * net_if_ipv4_get_netmask_by_addr() instead.
 */
struct net_in_addr net_if_ipv4_get_netmask(struct net_if* iface) {
    struct net_in_addr netmask = {0};
    struct net_if_ipv4 const* ipv4;

    net_if_lock(iface);

    if (net_if_config_ipv4_get(iface, NULL) < 0) {
        goto out;
    }

    ipv4 = iface->config.ip.ipv4;
    if (ipv4 == NULL) {
        goto out;
    }

    ARRAY_FOR_EACH(ipv4->unicast, i) {
        if (!ipv4->unicast[i].ipv4.is_used ||
            (ipv4->unicast[i].ipv4.address.family != NET_AF_INET)) {
            continue;
        }

        netmask = iface->config.ip.ipv4->unicast[i].netmask;
        break;
    }

out :
    net_if_unlock(iface);

    return (netmask);
}

/* Using this function is problematic as if we have multiple
 * addresses configured, which one to set. Use heuristic
 * in this case and set the first one found. Please use
 * net_if_ipv4_set_netmask_by_addr() instead.
 */
static void net_if_ipv4_set_netmask_deprecated(struct net_if* iface,
                                               const struct net_in_addr* netmask) {
    struct net_if_ipv4* ipv4;

    net_if_lock(iface);

    if (net_if_config_ipv4_get(iface, NULL) < 0) {
        goto out;
    }

    ipv4 = iface->config.ip.ipv4;
    if (ipv4 == NULL) {
        goto out;
    }

    ARRAY_FOR_EACH(ipv4->unicast, i) {
        if (!ipv4->unicast[i].ipv4.is_used ||
            (ipv4->unicast[i].ipv4.address.family != NET_AF_INET)) {
            continue;
        }

        net_ipaddr_copy(&ipv4->unicast[i].netmask, netmask);
        break;
    }

out :
    net_if_unlock(iface);
}

void net_if_ipv4_set_netmask(struct net_if* iface,
                             const struct net_in_addr* netmask) {
    net_if_ipv4_set_netmask_deprecated(iface, netmask);
}

bool z_impl_net_if_ipv4_set_netmask_by_index(int index,
                                             const struct net_in_addr* netmask) {
    struct net_if* iface;

    iface = net_if_get_by_index(index);
    if (iface == NULL) {
        return (false);
    }

    net_if_ipv4_set_netmask_deprecated(iface, netmask);

    return (true);
}

bool z_impl_net_if_ipv4_set_netmask_by_addr_by_index(int index,
                                                     const struct net_in_addr* addr,
                                                     const struct net_in_addr* netmask) {
    struct net_if* iface;

    iface = net_if_get_by_index(index);
    if (iface == NULL) {
        return (false);
    }

    net_if_ipv4_set_netmask_by_addr(iface, addr, netmask);

    return (true);
}

#ifdef CONFIG_USERSPACE
bool z_vrfy_net_if_ipv4_set_netmask_by_index(int index,
                                             const struct net_in_addr* netmask) {
    struct net_in_addr netmask_addr;
    struct net_if* iface;

    iface = z_vrfy_net_if_get_by_index(index);
    if (iface == NULL) {
        return (false);
    }

    K_OOPS(k_usermode_from_copy(&netmask_addr, (void*)netmask,
                                sizeof(netmask_addr)));

    return z_impl_net_if_ipv4_set_netmask_by_index(index, &netmask_addr);
}

#include <zephyr/syscalls/net_if_ipv4_set_netmask_by_index_mrsh.c>

bool z_vrfy_net_if_ipv4_set_netmask_by_addr_by_index(int index,
                                                     const struct net_in_addr* addr,
                                                     const struct net_in_addr* netmask) {
    struct net_in_addr ipv4_addr;
    struct net_in_addr netmask_addr;
    struct net_if* iface;

    iface = z_vrfy_net_if_get_by_index(index);
    if (iface == NULL) {
        return (false);
    }

    K_OOPS(k_usermode_from_copy(&ipv4_addr, (void*)addr,
                                sizeof(ipv4_addr)));
    K_OOPS(k_usermode_from_copy(&netmask_addr, (void*)netmask,
                                sizeof(netmask_addr)));

    return z_impl_net_if_ipv4_set_netmask_by_addr_by_index(index,
                                                           &ipv4_addr,
                                                           &netmask_addr);
}

#include <zephyr/syscalls/net_if_ipv4_set_netmask_by_addr_by_index_mrsh.c>
#endif /* CONFIG_USERSPACE */

void net_if_ipv4_set_gw(struct net_if* iface, const struct net_in_addr* gw) {
    net_if_lock(iface);

    if (net_if_config_ipv4_get(iface, NULL) < 0) {
        goto out;
    }

    if (!iface->config.ip.ipv4) {
        goto out;
    }

    net_ipaddr_copy(&iface->config.ip.ipv4->gw, gw);
out :
    net_if_unlock(iface);
}

bool z_impl_net_if_ipv4_set_gw_by_index(int index,
                                        const struct net_in_addr* gw) {
    struct net_if* iface;

    iface = net_if_get_by_index(index);
    if (iface == NULL) {
        return (false);
    }

    net_if_ipv4_set_gw(iface, gw);

    return (true);
}

#ifdef CONFIG_USERSPACE
bool z_vrfy_net_if_ipv4_set_gw_by_index(int index,
                                        const struct net_in_addr* gw) {
    struct net_in_addr gw_addr;
    struct net_if* iface;

    iface = z_vrfy_net_if_get_by_index(index);
    if (iface == NULL) {
        return (false);
    }

    K_OOPS(k_usermode_from_copy(&gw_addr, (void*)gw, sizeof(gw_addr)));

    return z_impl_net_if_ipv4_set_gw_by_index(index, &gw_addr);
}

#include <zephyr/syscalls/net_if_ipv4_set_gw_by_index_mrsh.c>
#endif /* CONFIG_USERSPACE */

static struct net_if_addr* ipv4_addr_find(struct net_if* iface,
                                          struct net_in_addr const* addr) {
    struct net_if_ipv4* ipv4 = iface->config.ip.ipv4;

    ARRAY_FOR_EACH(ipv4->unicast, i) {
        if (!ipv4->unicast[i].ipv4.is_used) {
            continue;
        }

        if (net_ipv4_addr_cmp(addr,
                              &ipv4->unicast[i].ipv4.address.in_addr)) {
            return &ipv4->unicast[i].ipv4;
        }
    }

    return (NULL);
}

#if defined(CONFIG_NET_IPV4_ACD)
void net_if_ipv4_acd_succeeded(struct net_if* iface, struct net_if_addr* ifaddr) {
    net_if_lock(iface);

    NET_DBG("ACD succeeded for %s at interface %d",
            net_sprint_ipv4_addr(&ifaddr->address.in_addr),
            ifaddr->ifindex);

    ifaddr->addr_state = NET_ADDR_PREFERRED;

    net_mgmt_event_notify_with_info(NET_EVENT_IPV4_ACD_SUCCEED, iface,
                                    &ifaddr->address.in_addr,
                                    sizeof(struct net_in_addr));

    net_if_unlock(iface);
}

void net_if_ipv4_acd_failed(struct net_if* iface, struct net_if_addr* ifaddr) {
    net_if_lock(iface);

    NET_DBG("ACD failed for %s at interface %d",
            net_sprint_ipv4_addr(&ifaddr->address.in_addr),
            ifaddr->ifindex);

    net_mgmt_event_notify_with_info(NET_EVENT_IPV4_ACD_FAILED, iface,
                                    &ifaddr->address.in_addr,
                                    sizeof(struct net_in_addr));

    net_if_ipv4_addr_rm(iface, &ifaddr->address.in_addr);

    net_if_unlock(iface);
}

void net_if_ipv4_start_acd(struct net_if* iface, struct net_if_addr* ifaddr) {
    ifaddr->addr_state = NET_ADDR_TENTATIVE;

    if (net_if_is_up(iface)) {
        NET_DBG("Interface %p ll addr %s tentative IPv4 addr %s",
                iface,
                net_sprint_ll_addr(net_if_get_link_addr(iface)->addr,
                                   net_if_get_link_addr(iface)->len),
                                   net_sprint_ipv4_addr(&ifaddr->address.in_addr));

        if (net_ipv4_acd_start(iface, ifaddr) != 0) {
            NET_DBG("Failed to start ACD for %s on iface %p.",
                    net_sprint_ipv4_addr(&ifaddr->address.in_addr),
                    iface);

            /* Just act as if no conflict was detected. */
            net_if_ipv4_acd_succeeded(iface, ifaddr);
        }
    }
    else {
        NET_DBG("Interface %p is down, starting ACD for %s later.",
            iface, net_sprint_ipv4_addr(&ifaddr->address.in_addr));
    }
}

void net_if_start_acd(struct net_if* iface) {
    struct net_if_ipv4* ipv4;
    int ret;

    net_if_lock(iface);

    NET_DBG("Starting ACD for iface %p", iface);

    ret = net_if_config_ipv4_get(iface, &ipv4);
    if (ret < 0) {
        if (ret != -ENOTSUP) {
            NET_WARN("Cannot do ACD IPv4 config is not valid.");
        }

        goto out;
    }

    if (!ipv4) {
        goto out;
    }

    ipv4->conflict_cnt = 0;

    /* Start ACD for all the addresses that were added earlier when
     * the interface was down.
     */
    ARRAY_FOR_EACH(ipv4->unicast, i) {
        if (!ipv4->unicast[i].ipv4.is_used ||
            ipv4->unicast[i].ipv4.address.family != AF_INET ||
            net_ipv4_is_addr_loopback(
                &ipv4->unicast[i].ipv4.address.in_addr)) {
            continue;
        }

        net_if_ipv4_start_acd(iface, &ipv4->unicast[i].ipv4);
    }

out :
    net_if_unlock(iface);
}
#else
void net_if_ipv4_start_acd(struct net_if* iface, struct net_if_addr* ifaddr) {
    ARG_UNUSED(iface);

    ifaddr->addr_state = NET_ADDR_PREFERRED;
}

#define net_if_start_acd(...)
#endif /* CONFIG_NET_IPV4_ACD */

struct net_if_addr* net_if_ipv4_addr_add(struct net_if* iface,
                                         struct net_in_addr const* addr,
                                         enum net_addr_type addr_type,
                                         uint32_t vlifetime) {
    struct net_if_addr* ifaddr = NULL;
    struct net_if_ipv4* ipv4;
    int idx;

    net_if_lock(iface);

    if (net_if_config_ipv4_get(iface, &ipv4) < 0) {
        goto out;
    }

    ifaddr = ipv4_addr_find(iface, addr);
    if (ifaddr) {
        /* TODO: should set addr_type/vlifetime */
        goto out;
    }

    ARRAY_FOR_EACH(ipv4->unicast, i) {
        struct net_if_addr* cur = &ipv4->unicast[i].ipv4;

        if ((addr_type == NET_ADDR_DHCP) &&
            (cur->addr_type == NET_ADDR_OVERRIDABLE)) {
            ifaddr = cur;
            idx    = i;
            break;
        }

        if (!ipv4->unicast[i].ipv4.is_used) {
            ifaddr = cur;
            idx    = i;
            break;
        }
    }

    if (ifaddr) {
        ifaddr->is_used = true;
        ifaddr->address.family = NET_AF_INET;
        ifaddr->address.in_addr.s4_addr32[0] = addr->s4_addr32[0];
        ifaddr->addr_type  = addr_type;
        ifaddr->atomic_ref = ATOMIC_INIT(1);

        /* Caller has to take care of timers and their expiry */
        if (vlifetime) {
            ifaddr->is_infinite = false;
        }
        else {
            ifaddr->is_infinite = true;
        }

        /**
         *  TODO: Handle properly PREFERRED/DEPRECATED state when
         *  address in use, expired and renewal state.
         */

        NET_DBG("[%d] interface %d (%p) address %s type %s added",
                idx, net_if_get_by_iface(iface), iface,
                net_sprint_ipv4_addr(addr),
                net_addr_type2str(addr_type));

        if (!(l2_flags_get(iface) & NET_L2_POINT_TO_POINT) &&
            !net_ipv4_is_addr_loopback(addr)) {
            net_if_ipv4_start_acd(iface, ifaddr);
        }
        else {
            ifaddr->addr_state = NET_ADDR_PREFERRED;
        }

        net_mgmt_event_notify_with_info(NET_EVENT_IPV4_ADDR_ADD, iface,
                                        &ifaddr->address.in_addr,
                                        sizeof(struct net_in_addr));
        goto out;
    }

out :
    net_if_unlock(iface);

    return (ifaddr);
}

bool net_if_ipv4_addr_rm(struct net_if* iface, const struct net_in_addr* addr) {
    struct net_if_ipv4 const* ipv4;
    int ret;

    NET_ASSERT(addr);

    ipv4 = iface->config.ip.ipv4;
    if (ipv4 == NULL) {
        return (false);
    }

    ret = net_if_addr_unref(iface, NET_AF_INET, addr);
    if (ret > 0) {
        NET_DBG("Address %s still in use (ref %d)",
                net_sprint_ipv4_addr(addr), ret);
        return (false);
    }
    else if (ret < 0) {
        NET_DBG("Address %s not found (%d)",
                net_sprint_ipv4_addr(addr), ret);
    }

    return (true);
}

bool z_impl_net_if_ipv4_addr_add_by_index(int index,
                                          struct net_in_addr* addr,
                                          enum net_addr_type addr_type,
                                          uint32_t vlifetime) {
    struct net_if* iface;
    struct net_if_addr const* if_addr;

    iface = net_if_get_by_index(index);
    if (iface == NULL) {
        return (false);
    }

    if_addr = net_if_ipv4_addr_add(iface, addr, addr_type, vlifetime);
    return if_addr ? true : false;
}

#ifdef CONFIG_USERSPACE
bool z_vrfy_net_if_ipv4_addr_add_by_index(int index,
                                          struct net_in_addr* addr,
                                          enum net_addr_type addr_type,
                                          uint32_t vlifetime) {
    struct net_in_addr addr_v4;
    struct net_if* iface;

    iface = z_vrfy_net_if_get_by_index(index);
    if (iface == NULL) {
        return (false);
    }

    K_OOPS(k_usermode_from_copy(&addr_v4, (void*)addr, sizeof(addr_v4)));

    return z_impl_net_if_ipv4_addr_add_by_index(index,
                                                &addr_v4,
                                                addr_type,
                                                vlifetime);
}

#include <zephyr/syscalls/net_if_ipv4_addr_add_by_index_mrsh.c>
#endif /* CONFIG_USERSPACE */

bool z_impl_net_if_ipv4_addr_rm_by_index(int index,
                                         const struct net_in_addr* addr) {
    struct net_if* iface;

    iface = net_if_get_by_index(index);
    if (iface == NULL) {
        return (false);
    }

    return net_if_ipv4_addr_rm(iface, addr);
}

#ifdef CONFIG_USERSPACE
bool z_vrfy_net_if_ipv4_addr_rm_by_index(int index,
                                         const struct net_in_addr* addr) {
    struct net_in_addr addr_v4;
    struct net_if* iface;

    iface = z_vrfy_net_if_get_by_index(index);
    if (iface == NULL) {
        return (false);
    }

    K_OOPS(k_usermode_from_copy(&addr_v4, (void*)addr, sizeof(addr_v4)));

    return (uint32_t)z_impl_net_if_ipv4_addr_rm_by_index(index, &addr_v4);
}

#include <zephyr/syscalls/net_if_ipv4_addr_rm_by_index_mrsh.c>
#endif /* CONFIG_USERSPACE */

void net_if_ipv4_addr_foreach(struct net_if* iface, net_if_ip_addr_cb_t cb,
                              void* user_data) {
    struct net_if_ipv4* ipv4;

    if (iface == NULL) {
        return;
    }

    net_if_lock(iface);

    ipv4 = iface->config.ip.ipv4;
    if (ipv4 == NULL) {
        goto out;
    }

    ARRAY_FOR_EACH(ipv4->unicast, i) {
        struct net_if_addr* if_addr = &ipv4->unicast[i].ipv4;

        if (!if_addr->is_used) {
            continue;
        }

        cb(iface, if_addr, user_data);
    }

out :
    net_if_unlock(iface);
}

static struct net_if_mcast_addr* ipv4_maddr_find(struct net_if* iface,
                                                 bool is_used,
                                                 const struct net_in_addr* addr) {
    struct net_if_ipv4* ipv4;

    ipv4 = iface->config.ip.ipv4;
    if (ipv4 == NULL) {
        return (NULL);
    }

    ARRAY_FOR_EACH(ipv4->mcast, i) {
        if ((is_used && !ipv4->mcast[i].is_used) ||
            (!is_used && ipv4->mcast[i].is_used)) {
            continue;
        }

        if (addr != NULL) {
            if (!net_ipv4_addr_cmp(&ipv4->mcast[i].address.in_addr,
                                   addr)) {
                continue;
            }
        }

        return &ipv4->mcast[i];
    }

    return (NULL);
}

struct net_if_mcast_addr* net_if_ipv4_maddr_add(struct net_if* iface,
                                                const struct net_in_addr* addr) {
    struct net_if_mcast_addr* maddr = NULL;

    net_if_lock(iface);

    if (net_if_config_ipv4_get(iface, NULL) < 0) {
        goto out;
    }

    if (!net_ipv4_is_addr_mcast(addr)) {
        NET_DBG("Address %s is not a multicast address.",
                net_sprint_ipv4_addr(addr));
        goto out;
    }

    maddr = ipv4_maddr_find(iface, false, NULL);
    if (maddr != NULL) {
        maddr->is_used = true;
        maddr->address.family = NET_AF_INET;
        maddr->address.in_addr.s4_addr32[0] = addr->s4_addr32[0];

        NET_DBG("interface %d (%p) address %s added",
                net_if_get_by_iface(iface), iface,
                net_sprint_ipv4_addr(addr));

        net_mgmt_event_notify_with_info(
                NET_EVENT_IPV4_MADDR_ADD, iface,
                &maddr->address.in_addr,
                sizeof(struct net_in_addr));
    }

out :
    net_if_unlock(iface);

    return (maddr);
}

bool net_if_ipv4_maddr_rm(struct net_if* iface, const struct net_in_addr* addr) {
    struct net_if_mcast_addr* maddr;
    bool ret = false;

    net_if_lock(iface);

    maddr = ipv4_maddr_find(iface, true, addr);
    if (maddr != NULL) {
        maddr->is_used = false;

        NET_DBG("interface %d (%p) address %s removed",
                net_if_get_by_iface(iface), iface,
                net_sprint_ipv4_addr(addr));

        net_mgmt_event_notify_with_info(
                NET_EVENT_IPV4_MADDR_DEL, iface,
                &maddr->address.in_addr,
                sizeof(struct net_in_addr));

        ret = true;
    }

    net_if_unlock(iface);

    return (ret);
}

void net_if_ipv4_maddr_foreach(struct net_if* iface, net_if_ip_maddr_cb_t cb,
                               void* user_data) {
    struct net_if_ipv4* ipv4;

    NET_ASSERT(iface);
    NET_ASSERT(cb);

    net_if_lock(iface);

    ipv4 = iface->config.ip.ipv4;
    if (ipv4 == NULL) {
        goto out;
    }

    for (int i = 0; i < NET_IF_MAX_IPV4_MADDR; i++) {
        if (!ipv4->mcast[i].is_used) {
            continue;
        }

        cb(iface, &ipv4->mcast[i], user_data);
    }

out :
    net_if_unlock(iface);
}

struct net_if_mcast_addr* net_if_ipv4_maddr_lookup(const struct net_in_addr* maddr,
                                                   struct net_if** ret) {
    struct net_if_mcast_addr* addr = NULL;

    STRUCT_SECTION_FOREACH(net_if, iface) {
        if (ret && *ret && iface != *ret) {
            continue;
        }

        net_if_lock(iface);

        addr = ipv4_maddr_find(iface, true, maddr);
        if (addr) {
            if (ret) {
                *ret = iface;
            }

            net_if_unlock(iface);
            goto out;
        }

        net_if_unlock(iface);
    }

out :
    return (addr);
}

void net_if_ipv4_maddr_leave(struct net_if* iface, struct net_if_mcast_addr* addr) {
    NET_ASSERT(iface);
    NET_ASSERT(addr);

    net_if_lock(iface);
    addr->is_joined = false;
    net_if_unlock(iface);
}

void net_if_ipv4_maddr_join(struct net_if* iface, struct net_if_mcast_addr* addr) {
    NET_ASSERT(iface);
    NET_ASSERT(addr);

    net_if_lock(iface);
    addr->is_joined = true;
    net_if_unlock(iface);
}

static void iface_ipv4_init(int if_count) {
    if (if_count > ARRAY_SIZE(ipv4_addresses)) {
        NET_WARN("You have %zu IPv4 net_if addresses but %d "
                 "network interfaces", ARRAY_SIZE(ipv4_addresses),
                 if_count);
        NET_WARN("Consider increasing CONFIG_NET_IF_MAX_IPV4_COUNT "
                 "value.");
    }

    for (int i = 0; i < ARRAY_SIZE(ipv4_addresses); i++) {
        ipv4_addresses[i].ipv4.ttl       = CONFIG_NET_INITIAL_TTL;
        ipv4_addresses[i].ipv4.mcast_ttl = CONFIG_NET_INITIAL_MCAST_TTL;
    }
}

static void leave_ipv4_mcast_all(struct net_if* iface) {
    struct net_if_ipv4 const* ipv4;

    ipv4 = iface->config.ip.ipv4;
    if (ipv4 == NULL) {
        return;
    }

    ARRAY_FOR_EACH(ipv4->mcast, i) {
        if (!ipv4->mcast[i].is_used ||
            !ipv4->mcast[i].is_joined) {
            continue;
        }

        net_ipv4_igmp_leave(iface, &ipv4->mcast[i].address.in_addr);
    }
}

static void iface_ipv4_start(struct net_if* iface) {
    if (!net_if_flag_is_set(iface, NET_IF_IPV4)) {
        return;
    }

    if (IS_ENABLED(CONFIG_NET_IPV4_ACD)) {
        net_if_start_acd(iface);
    }
}


#else /* CONFIG_NET_NATIVE_IPV4 */
#define leave_ipv4_mcast_all(...)
#define iface_ipv4_init(...)
#define iface_ipv4_start(...)

struct net_if_mcast_addr* net_if_ipv4_maddr_lookup(const struct net_in_addr* addr,
                                                   struct net_if** iface) {
    ARG_UNUSED(addr);
    ARG_UNUSED(iface);

    return (NULL);
}

struct net_if_addr* net_if_ipv4_addr_lookup(const struct net_in_addr* addr,
                                            struct net_if** ret) {
    ARG_UNUSED(addr);
    ARG_UNUSED(ret);

    return (NULL);
}

struct net_in_addr* net_if_ipv4_get_global_addr(struct net_if* iface,
                                            enum net_addr_state addr_state) {
    ARG_UNUSED(addr_state);
    ARG_UNUSED(iface);

    return (NULL);
}
#endif /* CONFIG_NET_NATIVE_IPV4 */

struct net_if* net_if_select_src_iface(const struct net_sockaddr* dst) {
    struct net_if* iface = NULL;

    if (dst == NULL) {
        goto out;
    }

    if (IS_ENABLED(CONFIG_NET_IPV6) && (dst->sa_family == NET_AF_INET6)) {
        iface = net_if_ipv6_select_src_iface(&net_sin6(dst)->sin6_addr);
        goto out;
    }

    if (IS_ENABLED(CONFIG_NET_IPV4) && (dst->sa_family == NET_AF_INET)) {
        iface = net_if_ipv4_select_src_iface(&net_sin(dst)->sin_addr);
        goto out;
    }

out :
    if (iface == NULL) {
        iface = net_if_get_default();
    }

    return (iface);
}

static struct net_if_addr* get_ifaddr(struct net_if* iface,
                                      sa_family_t family,
                                      void const* addr,
                                      unsigned int* mcast_addr_count) {
    struct net_if_addr* ifaddr = NULL;

    net_if_lock(iface);

    if (IS_ENABLED(CONFIG_NET_IPV6) && family == NET_AF_INET6) {
        struct net_if_ipv6* ipv6 =
                COND_CODE_1(CONFIG_NET_NATIVE_IPV6, (iface->config.ip.ipv6), (NULL));

        struct net_in6_addr maddr;
        unsigned int maddr_count = 0;
        int found = -1;

        net_ipv6_addr_create_solicited_node((struct net_in6_addr const*)addr,
                                            &maddr);

        ARRAY_FOR_EACH(ipv6->unicast, i) {
            struct net_in6_addr unicast_maddr;

            if (!ipv6->unicast[i].is_used) {
                continue;
            }

            /* Count how many times this solicited-node multicast address is identical
             * for all the used unicast addresses
             */
            net_ipv6_addr_create_solicited_node(
                    &ipv6->unicast[i].address.in6_addr,
                    &unicast_maddr);

            if (net_ipv6_addr_cmp(&maddr, &unicast_maddr)) {
                maddr_count++;
            }

            if (!net_ipv6_addr_cmp(&ipv6->unicast[i].address.in6_addr, addr)) {
                continue;
            }

            found = i;
        }

        if (found >= 0) {
            ifaddr = &ipv6->unicast[found];

            if (mcast_addr_count != NULL) {
                *mcast_addr_count = maddr_count;
            }
        }

        goto out;
    }

    if (IS_ENABLED(CONFIG_NET_IPV4) && (family == NET_AF_INET)) {
        struct net_if_ipv4* ipv4 =
                COND_CODE_1(CONFIG_NET_NATIVE_IPV4, (iface->config.ip.ipv4), (NULL));

        ARRAY_FOR_EACH(ipv4->unicast, i) {
            if (!ipv4->unicast[i].ipv4.is_used) {
                continue;
            }

            if (!net_ipv4_addr_cmp(&ipv4->unicast[i].ipv4.address.in_addr,
                                   addr)) {
                continue;
            }

            ifaddr = &ipv4->unicast[i].ipv4;

            goto out;
        }
    }

out :
    net_if_unlock(iface);

    return (ifaddr);
}

static void remove_ipv6_ifaddr(struct net_if* iface,
                               struct net_if_addr* ifaddr,
                               unsigned int maddr_count) {
    struct net_if_ipv6 const* ipv6;

    net_if_lock(iface);

    ipv6 = COND_CODE_1(CONFIG_NET_NATIVE_IPV6, (iface->config.ip.ipv6), (NULL));
    if (!ipv6) {
        goto out;
    }

    if (!ifaddr->is_infinite) {
        k_mutex_lock(&lock, K_FOREVER);

        #if defined(CONFIG_NET_NATIVE_IPV6)
        sys_slist_find_and_remove(&active_address_lifetime_timers,
                                  &ifaddr->lifetime.node);

        if (sys_slist_is_empty(&active_address_lifetime_timers)) {
            k_work_cancel_delayable(&address_lifetime_timer);
        }
        #endif

        k_mutex_unlock(&lock);
    }

    #if defined(CONFIG_NET_IPV6_DAD)
    if (!net_if_flag_is_set(iface, NET_IF_IPV6_NO_ND)) {
        k_mutex_lock(&lock, K_FOREVER);
        sys_slist_find_and_remove(&active_dad_timers,
                                  &ifaddr->dad_node);
        k_mutex_unlock(&lock);
    }
    #endif

    if (maddr_count == 1) {
        /* Remove the solicited-node multicast address only if no other
         * unicast address is also using it
         */
        struct net_in6_addr maddr;

        net_ipv6_addr_create_solicited_node(&ifaddr->address.in6_addr,
                                            &maddr);
        net_if_ipv6_maddr_rm(iface, &maddr);
    }

    /* Using the IPv6 address pointer here can give false
     * info if someone adds a new IP address into this position
     * in the address array. This is quite unlikely thou.
     */
    net_mgmt_event_notify_with_info(NET_EVENT_IPV6_ADDR_DEL,
                                    iface,
                                    &ifaddr->address.in6_addr,
                                    sizeof(struct net_in6_addr));

out :
    net_if_unlock(iface);
}

static void remove_ipv4_ifaddr(struct net_if* iface,
                               struct net_if_addr const* ifaddr) {
    struct net_if_ipv4 const* ipv4;

    net_if_lock(iface);

    ipv4 = COND_CODE_1(CONFIG_NET_NATIVE_IPV4, (iface->config.ip.ipv4), (NULL));
    if (!ipv4) {
        goto out;
    }

    #if defined(CONFIG_NET_IPV4_ACD)
    net_ipv4_acd_cancel(iface, ifaddr);
    #endif

    net_mgmt_event_notify_with_info(NET_EVENT_IPV4_ADDR_DEL,
                                    iface,
                                    &ifaddr->address.in_addr,
                                    sizeof(struct net_in_addr));
out :
    net_if_unlock(iface);
}

#if defined(CONFIG_NET_IF_LOG_LEVEL)
#define NET_LOG_LEVEL CONFIG_NET_IF_LOG_LEVEL
#else
#define NET_LOG_LEVEL 0
#endif

#if NET_LOG_LEVEL >= LOG_LEVEL_DBG
struct net_if_addr* net_if_addr_ref_debug(struct net_if* iface,
                                          sa_family_t family,
                                          void const* addr,
                                          char const* caller,
                                          int line)
#else
struct net_if_addr* net_if_addr_ref(struct net_if* iface,
                                    sa_family_t family,
                                    void const* addr)
#endif /* NET_LOG_LEVEL >= LOG_LEVEL_DBG */
{
    struct net_if_addr* ifaddr;
    atomic_val_t ref;

    #if NET_LOG_LEVEL >= LOG_LEVEL_DBG
    char addr_str[IS_ENABLED(CONFIG_NET_IPV6) ?
                  INET6_ADDRSTRLEN : INET_ADDRSTRLEN];

    __ASSERT(iface, "iface is NULL (%s():%d)", caller, line);
    #endif

    ifaddr = get_ifaddr(iface, family, addr, NULL);

    do {
        ref = ifaddr ? atomic_get(&ifaddr->atomic_ref) : 0;
        if (!ref) {
            #if NET_LOG_LEVEL >= LOG_LEVEL_DBG
            NET_ERR("iface %d addr %s (%s():%d)",
                    net_if_get_by_iface(iface),
                    net_addr_ntop(family,
                                  addr,
                                  addr_str, sizeof(addr_str)),
                                  caller, line);
            #endif
            return NULL;
        }
    } while (!atomic_cas(&ifaddr->atomic_ref, ref, ref + 1));

    #if NET_LOG_LEVEL >= LOG_LEVEL_DBG
    NET_DBG("[%d] ifaddr %s state %d ref %ld (%s():%d)",
            net_if_get_by_iface(iface),
            net_addr_ntop(ifaddr->address.family,
                          (void*)&ifaddr->address.in_addr,
                          addr_str, sizeof(addr_str)),
            ifaddr->addr_state,
            ref + 1,
            caller, line);
    #endif

    return ifaddr;
}

#if NET_LOG_LEVEL >= LOG_LEVEL_DBG
int net_if_addr_unref_debug(struct net_if* iface,
                            sa_family_t family,
                            void const* addr,
                            char const* caller, int line)
#else
int net_if_addr_unref(struct net_if* iface,
                      sa_family_t family,
                      void const* addr)
#endif /* NET_LOG_LEVEL >= LOG_LEVEL_DBG */
{
    struct net_if_addr* ifaddr;
    unsigned int        maddr_count = 0;
    atomic_val_t        ref;

#if NET_LOG_LEVEL >= LOG_LEVEL_DBG
    char addr_str[IS_ENABLED(CONFIG_NET_IPV6) ?
                  INET6_ADDRSTRLEN : INET_ADDRSTRLEN];

    __ASSERT(iface, "iface is NULL (%s():%d)", caller, line);
#endif

    ifaddr = get_ifaddr(iface, family, addr, &maddr_count);

    if (!ifaddr) {
#if NET_LOG_LEVEL >= LOG_LEVEL_DBG
        NET_ERR("iface %d addr %s (%s():%d)",
                net_if_get_by_iface(iface),
                net_addr_ntop(family,
                              addr,
                              addr_str, sizeof(addr_str)),
                caller, line);
#endif
        return -EINVAL;
    }

    do {
        ref = atomic_get(&ifaddr->atomic_ref);
        if (!ref) {
#if NET_LOG_LEVEL >= LOG_LEVEL_DBG
            NET_ERR("*** ERROR *** iface %d ifaddr %p "
                    "is freed already (%s():%d)",
                    net_if_get_by_iface(iface),
                    ifaddr,
                    caller, line);
#endif
            return -EINVAL;
        }

    } while (!atomic_cas(&ifaddr->atomic_ref, ref, ref - 1));

#if NET_LOG_LEVEL >= LOG_LEVEL_DBG
    NET_DBG("[%d] ifaddr %s state %d ref %ld (%s():%d)",
            net_if_get_by_iface(iface),
            net_addr_ntop(ifaddr->address.family,
                          (void*)&ifaddr->address.in_addr,
                          addr_str, sizeof(addr_str)),
            ifaddr->addr_state,
            ref - 1, caller, line);
#endif

    if (ref > 1) {
        return ref - 1;
    }

    ifaddr->is_used = false;

    if (IS_ENABLED(CONFIG_NET_IPV6) && (family == NET_AF_INET6) && (addr != NULL)) {
        remove_ipv6_ifaddr(iface, ifaddr, maddr_count);
    }

    if (IS_ENABLED(CONFIG_NET_IPV4) && (family == NET_AF_INET) && (addr != NULL)) {
        remove_ipv4_ifaddr(iface, ifaddr);
    }

    return 0;
}

enum net_verdict net_if_recv_data(struct net_if* iface, struct net_pkt* pkt) {
    if (IS_ENABLED(CONFIG_NET_PROMISCUOUS_MODE) &&
        net_if_is_promisc(iface)) {
        struct net_pkt* new_pkt;

        new_pkt = net_pkt_clone(pkt, K_NO_WAIT);

        if (net_promisc_mode_input(new_pkt) == NET_DROP) {
            net_pkt_unref(new_pkt);
        }
    }

    return net_if_l2(iface)->recv(iface, pkt);
}

void net_if_register_link_cb(struct net_if_link_cb* link,
                             net_if_link_callback_t cb) {
    k_mutex_lock(&lock, K_FOREVER);

    sys_slist_find_and_remove(&link_callbacks, &link->node);
    sys_slist_prepend(&link_callbacks, &link->node);

    link->cb = cb;

    k_mutex_unlock(&lock);
}

void net_if_unregister_link_cb(struct net_if_link_cb* link) {
    k_mutex_lock(&lock, K_FOREVER);

    sys_slist_find_and_remove(&link_callbacks, &link->node);

    k_mutex_unlock(&lock);
}

void net_if_call_link_cb(struct net_if* iface, struct net_linkaddr* lladdr,
                         int status) {
    struct net_if_link_cb* link;
    struct net_if_link_cb* tmp;

    k_mutex_lock(&lock, K_FOREVER);

    SYS_SLIST_FOR_EACH_CONTAINER_SAFE_WITH_TYPE(&link_callbacks,
                                                struct net_if_link_cb,
                                                link, tmp, node) {
        link->cb(iface, lladdr, status);
    }

    k_mutex_unlock(&lock);
}

static bool need_calc_checksum(struct net_if* iface, enum ethernet_hw_caps caps,
                               enum net_if_checksum_type chksum_type) {
    #if defined(CONFIG_NET_L2_ETHERNET)
    struct ethernet_config config;
    enum ethernet_config_type config_type;

    if (net_if_l2(iface) != &NET_L2_GET_NAME(ETHERNET)) {
        return (true);
    }

    if (!(net_eth_get_hw_capabilities(iface) & caps)) {
        return (true);                      /* No checksum offload*/
    }

    if (caps == ETHERNET_HW_RX_CHKSUM_OFFLOAD) {
        config_type = ETHERNET_CONFIG_TYPE_RX_CHECKSUM_SUPPORT;
    }
    else {
        config_type = ETHERNET_CONFIG_TYPE_TX_CHECKSUM_SUPPORT;
    }

    if (net_eth_get_hw_config(iface, config_type, &config) != 0) {
        return (false);                     /* No extra info, assume all offloaded. */
    }

    /* bitmaps are encoded such that this works */
    return !((config.chksum_support & chksum_type) == chksum_type);
    #else
    ARG_UNUSED(iface);
    ARG_UNUSED(caps);

    return (true);
    #endif
}

bool net_if_need_calc_tx_checksum(struct net_if* iface, enum net_if_checksum_type chksum_type) {
    return need_calc_checksum(iface, ETHERNET_HW_TX_CHKSUM_OFFLOAD, chksum_type);
}

bool net_if_need_calc_rx_checksum(struct net_if* iface, enum net_if_checksum_type chksum_type) {
    return need_calc_checksum(iface, ETHERNET_HW_RX_CHKSUM_OFFLOAD, chksum_type);
}

int net_if_get_by_iface(struct net_if const* iface) {
    if (!((iface >= _net_if_list_start) &&
          (iface <  _net_if_list_end  ))) {
        return (-1);
    }

    return ((iface - _net_if_list_start) + 1);
}

void net_if_foreach(net_if_cb_t cb, void* user_data) {
    STRUCT_SECTION_FOREACH(net_if, iface) {
        cb(iface, user_data);
    }
}

bool net_if_is_offloaded(struct net_if* iface) {
    return (IS_ENABLED(CONFIG_NET_OFFLOAD) &&
            net_if_is_ip_offloaded(iface)) ||
           (IS_ENABLED(CONFIG_NET_SOCKETS_OFFLOAD) &&
            net_if_is_socket_offloaded(iface));
}

static void rejoin_multicast_groups(struct net_if* iface) {
#if defined(CONFIG_NET_NATIVE_IPV6)
    rejoin_ipv6_mcast_groups(iface);
    if (l2_flags_get(iface) & NET_L2_MULTICAST) {
        join_mcast_allnodes(iface);
    }
#else
    ARG_UNUSED(iface);
#endif
}

static void notify_iface_up(struct net_if* iface) {
    /* In many places it's assumed that link address was set with
     * net_if_set_link_addr(). Better check that now.
     */
    if (IS_ENABLED(CONFIG_NET_L2_CANBUS_RAW) &&
        IS_ENABLED(CONFIG_NET_SOCKETS_CAN) &&
        (net_if_l2(iface) == &NET_L2_GET_NAME(CANBUS_RAW))) {
        /* CAN does not require link address. */
    }
    else {
        if (!net_if_is_offloaded(iface)) {
            NET_ASSERT(net_if_get_link_addr(iface)->addr != NULL);
        }
    }

    net_if_flag_set(iface, NET_IF_RUNNING);
    net_mgmt_event_notify(NET_EVENT_IF_UP, iface);
    net_virtual_enable(iface);

    /* If the interface is only having point-to-point traffic then we do
     * not need to run DAD etc for it.
     */
    if (!net_if_is_offloaded(iface) &&
        !(l2_flags_get(iface) & NET_L2_POINT_TO_POINT)) {
        /* Make sure that we update the IPv6 addresses and join the
         * multicast groups.
         */
        rejoin_multicast_groups(iface);
        iface_ipv6_start(iface);
        iface_ipv4_start(iface);
        net_ipv4_autoconf_start(iface);
    }
}

static void notify_iface_down(struct net_if* iface) {
    net_if_flag_clear(iface, NET_IF_RUNNING);
    net_mgmt_event_notify(NET_EVENT_IF_DOWN, iface);
    net_virtual_disable(iface);

    if (!net_if_is_offloaded(iface) &&
        !(l2_flags_get(iface) & NET_L2_POINT_TO_POINT)) {
        iface_ipv6_stop(iface);
        clear_joined_ipv6_mcast_groups(iface);
        net_ipv4_autoconf_reset(iface);
    }
}

static inline char const* net_if_oper_state2str(enum net_if_oper_state state) {
    #if (CONFIG_NET_IF_LOG_LEVEL >= LOG_LEVEL_DBG)
    switch (state) {
        case NET_IF_OPER_UNKNOWN :
            return "UNKNOWN";

        case NET_IF_OPER_NOTPRESENT :
            return "NOTPRESENT";

        case NET_IF_OPER_DOWN :
            return "DOWN";

        case NET_IF_OPER_LOWERLAYERDOWN :
            return "LOWERLAYERDOWN";

        case NET_IF_OPER_TESTING :
            return "TESTING";

        case NET_IF_OPER_DORMANT :
            return "DORMANT";

        case NET_IF_OPER_UP :
            return "UP";

        default :
            break;
    }

    return "<invalid>";
    #else
    ARG_UNUSED(state);

    return "";
    #endif /* CONFIG_NET_IF_LOG_LEVEL >= LOG_LEVEL_DBG */
}

static void update_operational_state(struct net_if* iface) {
    enum net_if_oper_state prev_state = iface->if_dev->oper_state;
    enum net_if_oper_state new_state  = NET_IF_OPER_UNKNOWN;

    if (!net_if_is_admin_up(iface)) {
        new_state = NET_IF_OPER_DOWN;
        goto exit;
    }

    if (!device_is_ready(net_if_get_device(iface))) {
        new_state = NET_IF_OPER_LOWERLAYERDOWN;
        goto exit;
    }

    if (!net_if_is_carrier_ok(iface)) {
        #if defined(CONFIG_NET_L2_VIRTUAL)
        if (net_if_l2(iface) == &NET_L2_GET_NAME(VIRTUAL)) {
            new_state = NET_IF_OPER_LOWERLAYERDOWN;
        }
        else
        #endif /* CONFIG_NET_L2_VIRTUAL */
        {
            new_state = NET_IF_OPER_DOWN;
        }

        goto exit;
    }

    if (net_if_is_dormant(iface)) {
        new_state = NET_IF_OPER_DORMANT;
        goto exit;
    }

    new_state = NET_IF_OPER_UP;

exit :
    if (net_if_oper_state_set(iface, new_state) != new_state) {
        NET_ERR("Failed to update oper state to %d", new_state);
        return;
    }

    NET_DBG("iface %d (%p), oper state %s admin %s carrier %s dormant %s",
            net_if_get_by_iface(iface), iface,
            net_if_oper_state2str(net_if_oper_state(iface)),
            net_if_is_admin_up(iface) ? "UP" : "DOWN",
            net_if_is_carrier_ok(iface) ? "ON" : "OFF",
            net_if_is_dormant(iface) ? "ON" : "OFF");

    if (net_if_oper_state(iface) == NET_IF_OPER_UP) {
        if (prev_state != NET_IF_OPER_UP) {
            notify_iface_up(iface);
        }
    }
    else {
        if (prev_state == NET_IF_OPER_UP) {
            notify_iface_down(iface);
        }
    }
}

static void init_igmp(struct net_if* iface) {
    #if defined(CONFIG_NET_IPV4_IGMP)
    /* Ensure IPv4 is enabled for this interface. */
    if (net_if_config_ipv4_get(iface, NULL)) {
        return;
    }

    net_ipv4_igmp_init(iface);
    #else
    ARG_UNUSED(iface);
    return;
    #endif
}

int net_if_up(struct net_if* iface) {
    struct net_l2 const* l2;
    int status = 0;

    NET_DBG("iface %d (%p)", net_if_get_by_iface(iface), iface);

    net_if_lock(iface);

    if (net_if_flag_is_set(iface, NET_IF_UP)) {
        status = -EALREADY;
        goto out;
    }

    /* If the L2 does not support enable just set the flag */
    l2 = net_if_l2(iface);
    if ((l2 == NULL) || (l2->enable == NULL)) {
        goto done;
    }
    else {
        /* If the L2 does not implement enable(), then the network
         * device driver cannot implement start(), in which case
         * we can do simple check here and not try to bring interface
         * up as the device is not ready.
         *
         * If the network device driver does implement start(), then
         * it could bring the interface up when the enable() is called
         * few lines below.
         */
        const struct device* dev;

        dev = net_if_get_device(iface);
        NET_ASSERT(dev);

        /* If the device is not ready it is pointless trying to take it up. */
        if (!device_is_ready(dev)) {
            NET_DBG("Device %s (%p) is not ready", dev->name, dev);
            status = -ENXIO;
            goto out;
        }
    }

    /* Notify L2 to enable the interface. Note that the interface is still down
     * at this point from network interface point of view i.e., the NET_IF_UP
     * flag has not been set yet.
     */
    status = l2->enable(iface, true);
    if (status < 0) {
        NET_DBG("Cannot take interface %d up (%d)",
                net_if_get_by_iface(iface), status);
        goto out;
    }

    init_igmp(iface);

done :
    net_if_flag_set(iface, NET_IF_UP);
    net_mgmt_event_notify(NET_EVENT_IF_ADMIN_UP, iface);
    update_operational_state(iface);

out :
    net_if_unlock(iface);

    return (status);
}

int net_if_down(struct net_if* iface) {
    struct net_l2 const* l2;
    int status = 0;

    NET_DBG("iface %p", iface);

    net_if_lock(iface);

    if (!net_if_flag_is_set(iface, NET_IF_UP)) {
        status = -EALREADY;
        goto out;
    }

    leave_mcast_all(iface);
    leave_ipv4_mcast_all(iface);

    /* If the L2 does not support enable just clear the flag */
    l2 = net_if_l2(iface);
    if ((l2 == NULL) || (l2->enable == NULL)) {
        goto done;
    }

    /* Notify L2 to disable the interface */
    status = l2->enable(iface, false);
    if (status < 0) {
        goto out;
    }

done :
    net_if_flag_clear(iface, NET_IF_UP);
    net_mgmt_event_notify(NET_EVENT_IF_ADMIN_DOWN, iface);
    update_operational_state(iface);

out :
    net_if_unlock(iface);

    return (status);
}

void net_if_carrier_on(struct net_if* iface) {
    NET_ASSERT(iface);

    net_if_lock(iface);

    if (!net_if_flag_test_and_set(iface, NET_IF_LOWER_UP)) {
        update_operational_state(iface);
    }

    net_if_unlock(iface);
}

void net_if_carrier_off(struct net_if* iface) {
    NET_ASSERT(iface);

    net_if_lock(iface);

    if (net_if_flag_test_and_clear(iface, NET_IF_LOWER_UP)) {
        update_operational_state(iface);
    }

    net_if_unlock(iface);
}

void net_if_dormant_on(struct net_if* iface) {
    NET_ASSERT(iface);

    net_if_lock(iface);

    if (!net_if_flag_test_and_set(iface, NET_IF_DORMANT)) {
        update_operational_state(iface);
    }

    net_if_unlock(iface);
}

void net_if_dormant_off(struct net_if* iface) {
    NET_ASSERT(iface);

    net_if_lock(iface);

    if (net_if_flag_test_and_clear(iface, NET_IF_DORMANT)) {
        update_operational_state(iface);
    }

    net_if_unlock(iface);
}

#if defined(CONFIG_NET_PROMISCUOUS_MODE)
static int promisc_mode_set(struct net_if* iface, bool enable) {
    enum net_l2_flags l2_flags;

    NET_ASSERT(iface);

    l2_flags = l2_flags_get(iface);
    if (!(l2_flags & NET_L2_PROMISC_MODE)) {
        return (-ENOTSUP);
    }

    #if defined(CONFIG_NET_L2_ETHERNET)
    if (net_if_l2(iface) == &NET_L2_GET_NAME(ETHERNET)) {
        int ret = net_eth_promisc_mode(iface, enable);

        if (ret < 0) {
            return (ret);
        }
    }
    #else
    ARG_UNUSED(enable);

    return (-ENOTSUP);
    #endif

    return (0);
}

int net_if_set_promisc(struct net_if* iface) {
    int ret;

    net_if_lock(iface);

    ret = promisc_mode_set(iface, true);
    if (ret < 0) {
        goto out;
    }

    ret = net_if_flag_test_and_set(iface, NET_IF_PROMISC);
    if (ret) {
        ret = -EALREADY;
        goto out;
    }

out :
    net_if_unlock(iface);

    return (ret);
}

void net_if_unset_promisc(struct net_if* iface) {
    int ret;

    net_if_lock(iface);

    ret = promisc_mode_set(iface, false);
    if (ret < 0) {
        goto out;
    }

    net_if_flag_clear(iface, NET_IF_PROMISC);

out :
    net_if_unlock(iface);
}

bool net_if_is_promisc(struct net_if* iface) {
    NET_ASSERT(iface);

    return net_if_flag_is_set(iface, NET_IF_PROMISC);
}
#endif /* CONFIG_NET_PROMISCUOUS_MODE */

#ifdef CONFIG_NET_POWER_MANAGEMENT

int net_if_suspend(struct net_if* iface) {
    int ret = 0;

    net_if_lock(iface);

    if (net_if_are_pending_tx_packets(iface)) {
        ret = -EBUSY;
        goto out;
    }

    if (net_if_flag_test_and_set(iface, NET_IF_SUSPENDED)) {
        ret = -EALREADY;
        goto out;
    }

    net_stats_add_suspend_start_time(iface, k_cycle_get_32());

out :
    net_if_unlock(iface);

    return (ret);
}

int net_if_resume(struct net_if* iface) {
    int ret = 0;

    net_if_lock(iface);

    if (!net_if_flag_is_set(iface, NET_IF_SUSPENDED)) {
        ret = -EALREADY;
        goto out;
    }

    net_if_flag_clear(iface, NET_IF_SUSPENDED);

    net_stats_add_suspend_end_time(iface, k_cycle_get_32());

out :
    net_if_unlock(iface);

    return (ret);
}

bool net_if_is_suspended(struct net_if* iface) {
    return net_if_flag_is_set(iface, NET_IF_SUSPENDED);
}

#endif /* CONFIG_NET_POWER_MANAGEMENT */

#if defined(CONFIG_NET_PKT_TIMESTAMP_THREAD)
static void net_tx_ts_thread(void* p1, void* p2, void* p3) {
    ARG_UNUSED(p1);
    ARG_UNUSED(p2);
    ARG_UNUSED(p3);

    struct net_pkt* pkt;

    NET_DBG("Starting TX timestamp callback thread");

    while (1) {
        pkt = k_fifo_get(&tx_ts_queue, K_FOREVER);
        if (pkt) {
            net_if_call_timestamp_cb(pkt);
        }
        net_pkt_unref(pkt);
    }
}

void net_if_register_timestamp_cb(struct net_if_timestamp_cb* handle,
                                  struct net_pkt* pkt,
                                  struct net_if* iface,
                                  net_if_timestamp_callback_t cb) {
    k_mutex_lock(&lock, K_FOREVER);

    sys_slist_find_and_remove(&timestamp_callbacks, &handle->node);
    sys_slist_prepend(&timestamp_callbacks, &handle->node);

    handle->iface = iface;
    handle->cb    = cb;
    handle->pkt   = pkt;

    k_mutex_unlock(&lock);
}

void net_if_unregister_timestamp_cb(struct net_if_timestamp_cb* handle) {
    k_mutex_lock(&lock, K_FOREVER);

    sys_slist_find_and_remove(&timestamp_callbacks, &handle->node);

    k_mutex_unlock(&lock);
}

void net_if_call_timestamp_cb(struct net_pkt* pkt) {
    sys_snode_t* sn;
    sys_snode_t* sns;

    k_mutex_lock(&lock, K_FOREVER);

    SYS_SLIST_FOR_EACH_NODE_SAFE(&timestamp_callbacks, sn, sns) {
        struct net_if_timestamp_cb* handle =
                CONTAINER_OF(sn, struct net_if_timestamp_cb, node);

        if (((handle->iface == NULL) ||
            (handle->iface == net_pkt_iface(pkt))) &&
            (handle->pkt == NULL || handle->pkt == pkt)) {
            handle->cb(pkt);
        }
    }

    k_mutex_unlock(&lock);
}

void net_if_add_tx_timestamp(struct net_pkt* pkt) {
    k_fifo_put(&tx_ts_queue, pkt);
    net_pkt_ref(pkt);
}
#endif /* CONFIG_NET_PKT_TIMESTAMP_THREAD */

bool net_if_is_wifi(struct net_if* iface) {
    if (net_if_is_offloaded(iface)) {
        return net_off_is_wifi_offloaded(iface);
    }

    if (IS_ENABLED(CONFIG_NET_L2_ETHERNET)) {
        return net_if_l2(iface) == &NET_L2_GET_NAME(ETHERNET) &&
               net_eth_type_is_wifi(iface);
    }

    return (false);
}

struct net_if* net_if_get_first_wifi(void) {
    STRUCT_SECTION_FOREACH(net_if, iface) {
        if (net_if_is_wifi(iface)) {
            return (iface);
        }
    }

    return (NULL);
}

<<<<<<< HEAD
struct net_if *net_if_get_wifi_sta(void)
{
	STRUCT_SECTION_FOREACH(net_if, iface) {
		if (net_if_is_wifi(iface)
#ifdef CONFIG_WIFI_NM
			&& wifi_nm_iface_is_sta(iface)
#endif
			) {
			return iface;
		}
	}

	/* If no STA interface is found, return the first WiFi interface */
	return net_if_get_first_wifi();
}

struct net_if *net_if_get_wifi_sap(void)
{
	STRUCT_SECTION_FOREACH(net_if, iface) {
		if (net_if_is_wifi(iface)
#ifdef CONFIG_WIFI_NM
			&& wifi_nm_iface_is_sap(iface)
#endif
			) {
			return iface;
		}
	}

	/* If no STA interface is found, return the first WiFi interface */
	return net_if_get_first_wifi();
=======
struct net_if* net_if_get_wifi_sta(void) {
    STRUCT_SECTION_FOREACH(net_if, iface) {
        if (net_if_is_wifi(iface)
            #ifdef CONFIG_WIFI_NM
            && (wifi_nm_get_type_iface(iface) == (1 << WIFI_TYPE_STA))
            #endif
        ) {
            return (iface);
        }
    }

    return (NULL);
}

struct net_if* net_if_get_wifi_sap(void) {
    STRUCT_SECTION_FOREACH(net_if, iface) {
        if (net_if_is_wifi(iface)
            #ifdef CONFIG_WIFI_NM
            && (wifi_nm_get_type_iface(iface) == (1 << WIFI_TYPE_SAP))
            #endif
            ) {
            return (iface);
        }
    }

    return (NULL);
>>>>>>> a53dbacb
}

int net_if_get_name(struct net_if* iface, char* buf, int len) {
    #if defined(CONFIG_NET_INTERFACE_NAME)
    int name_len;

    if ((iface == NULL) || (buf == NULL) || (len <= 0)) {
        return (-EINVAL);
    }

    name_len = strlen(net_if_get_config(iface)->name);
    if (name_len >= len) {
        return (-ERANGE);
    }

    /* Copy string and null terminator */
    memcpy(buf, net_if_get_config(iface)->name, name_len + 1);

    return (name_len);
    #else
    return (-ENOTSUP);
    #endif
}

int net_if_set_name(struct net_if* iface, char const* buf) {
    #if defined(CONFIG_NET_INTERFACE_NAME)
    int name_len;

    if ((iface == NULL) || (buf == NULL)) {
        return (-EINVAL);
    }

    name_len = strlen(buf);
    if (name_len >= sizeof(iface->config.name)) {
        return (-ENAMETOOLONG);
    }

    STRUCT_SECTION_FOREACH(net_if, iface_check) {
        if (iface_check == iface) {
            continue;
        }

        if (memcmp(net_if_get_config(iface_check)->name,
                   buf,
                   name_len + 1) == 0) {
            return (-EALREADY);
        }
    }

    /* Copy string and null terminator */
    (void) memcpy(net_if_get_config(iface)->name, buf, name_len + 1);

    return (0);
    #else
    return (-ENOTSUP);
    #endif
}

int net_if_get_by_name(char const* name) {
    #if defined(CONFIG_NET_INTERFACE_NAME)
    if (name == NULL) {
        return (-EINVAL);
    }

    STRUCT_SECTION_FOREACH(net_if, iface) {
        if (strncmp(net_if_get_config(iface)->name, name, strlen(name)) == 0) {
            return net_if_get_by_iface(iface);
        }
    }

    return (-ENOENT);
    #else
    return (-ENOTSUP);
    #endif
}

#if defined(CONFIG_NET_INTERFACE_NAME)
static void set_default_name(struct net_if* iface) {
    char name[CONFIG_NET_INTERFACE_NAME_LEN + 1];
    int  ret;

    if (net_if_is_wifi(iface)) {
        static int wlan_count;

        snprintk(name, sizeof(name), "wlan%d", wlan_count++);
    }
    else if (IS_ENABLED(CONFIG_NET_L2_ETHERNET) &&
             (net_if_l2(iface) == &NET_L2_GET_NAME(ETHERNET))) {
        static int eth_count;

        snprintk(name, sizeof(name), "eth%d", eth_count++);
    }
    else if (IS_ENABLED(CONFIG_NET_L2_IEEE802154) &&
             (net_if_l2(iface) == &NET_L2_GET_NAME(IEEE802154))) {
        static int ieee_count;

        snprintk(name, sizeof(name), "ieee%d", ieee_count++);
    }
    else if (IS_ENABLED(CONFIG_NET_L2_DUMMY) &&
             (net_if_l2(iface) == &NET_L2_GET_NAME(DUMMY))) {
        static int dummy_count;

        snprintk(name, sizeof(name), "dummy%d", dummy_count++);
    }
    else if (IS_ENABLED(CONFIG_NET_L2_CANBUS_RAW) &&
             (net_if_l2(iface) == &NET_L2_GET_NAME(CANBUS_RAW))) {
        static int can_count;

        snprintk(name, sizeof(name), "can%d", can_count++);
    }
    else if (IS_ENABLED(CONFIG_NET_L2_PPP) &&
             (net_if_l2(iface) == &NET_L2_GET_NAME(PPP))) {
        static int ppp_count;

        snprintk(name, sizeof(name), "ppp%d", ppp_count++);
    }
    else if (IS_ENABLED(CONFIG_NET_L2_OPENTHREAD) &&
             (net_if_l2(iface) == &NET_L2_GET_NAME(OPENTHREAD))) {
        static int thread_count;

        snprintk(name, sizeof(name), "thread%d", thread_count++);
    }
    else {
        static int net_count;

        snprintk(name, sizeof(name), "net%d", net_count++);
    }

    ret = net_if_set_name(iface, name);
    if (ret < 0) {
        NET_WARN("Cannot set default name for interface %d (%p) (%d)",
                 net_if_get_by_iface(iface), iface, ret);
    }
}
#endif /* CONFIG_NET_INTERFACE_NAME */

void net_if_init(void) {
    int if_count = 0;

    NET_DBG("");

    k_mutex_lock(&lock, K_FOREVER);

    net_tc_tx_init();

    STRUCT_SECTION_FOREACH(net_if, iface) {
        #if defined(CONFIG_NET_INTERFACE_NAME)
        memset(net_if_get_config(iface)->name, 0,
               sizeof(iface->config.name));
        #endif

        init_iface(iface);

        #if defined(CONFIG_NET_INTERFACE_NAME)
        /* If the driver did not set the name, then set
         * a default name for the network interface.
         */
        if (net_if_get_config(iface)->name[0] == '\0') {
            set_default_name(iface);
        }
        #endif

        if_count++;
    }

    if (if_count == 0) {
        NET_ERR("There is no network interface to work with!");
        goto out;
    }

    #if defined(CONFIG_ASSERT)
    /* Do extra check that verifies that interface count is properly
     * done.
     */
    int count_if;

    NET_IFACE_COUNT(&count_if);
    NET_ASSERT(count_if == if_count);
    #endif

    iface_ipv6_init(if_count);
    iface_ipv4_init(if_count);
    iface_router_init();

    #if defined(CONFIG_NET_PKT_TIMESTAMP_THREAD)
    k_thread_create(&tx_thread_ts, tx_ts_stack,
                    K_KERNEL_STACK_SIZEOF(tx_ts_stack),
                    net_tx_ts_thread,
                    NULL, NULL, NULL, K_PRIO_COOP(1), 0, K_NO_WAIT);
    k_thread_name_set(&tx_thread_ts, "tx_tstamp");
    #endif /* CONFIG_NET_PKT_TIMESTAMP_THREAD */

out :
    k_mutex_unlock(&lock);
}

void net_if_post_init(void) {
    bool is_set;

    NET_DBG("");

    /* After TX is running, attempt to bring the interface up */
    STRUCT_SECTION_FOREACH(net_if, iface) {
        is_set = net_if_flag_is_set(iface, NET_IF_NO_AUTO_START);
        if (is_set == false) {
            net_if_up(iface);
        }
    }
}<|MERGE_RESOLUTION|>--- conflicted
+++ resolved
@@ -5548,65 +5548,34 @@
     return (NULL);
 }
 
-<<<<<<< HEAD
-struct net_if *net_if_get_wifi_sta(void)
-{
-	STRUCT_SECTION_FOREACH(net_if, iface) {
-		if (net_if_is_wifi(iface)
-#ifdef CONFIG_WIFI_NM
-			&& wifi_nm_iface_is_sta(iface)
-#endif
-			) {
-			return iface;
-		}
-	}
-
-	/* If no STA interface is found, return the first WiFi interface */
-	return net_if_get_first_wifi();
-}
-
-struct net_if *net_if_get_wifi_sap(void)
-{
-	STRUCT_SECTION_FOREACH(net_if, iface) {
-		if (net_if_is_wifi(iface)
-#ifdef CONFIG_WIFI_NM
-			&& wifi_nm_iface_is_sap(iface)
-#endif
-			) {
-			return iface;
-		}
-	}
-
-	/* If no STA interface is found, return the first WiFi interface */
-	return net_if_get_first_wifi();
-=======
 struct net_if* net_if_get_wifi_sta(void) {
     STRUCT_SECTION_FOREACH(net_if, iface) {
         if (net_if_is_wifi(iface)
             #ifdef CONFIG_WIFI_NM
-            && (wifi_nm_get_type_iface(iface) == (1 << WIFI_TYPE_STA))
+            && wifi_nm_iface_is_sta(iface)
             #endif
         ) {
             return (iface);
         }
     }
 
-    return (NULL);
+    /* If no STA interface is found, return the first WiFi interface */
+    return net_if_get_first_wifi();
 }
 
 struct net_if* net_if_get_wifi_sap(void) {
     STRUCT_SECTION_FOREACH(net_if, iface) {
         if (net_if_is_wifi(iface)
             #ifdef CONFIG_WIFI_NM
-            && (wifi_nm_get_type_iface(iface) == (1 << WIFI_TYPE_SAP))
+            && wifi_nm_iface_is_sap(iface)
             #endif
             ) {
             return (iface);
         }
     }
 
-    return (NULL);
->>>>>>> a53dbacb
+    /* If no STA interface is found, return the first WiFi interface */
+    return net_if_get_first_wifi();
 }
 
 int net_if_get_name(struct net_if* iface, char* buf, int len) {
