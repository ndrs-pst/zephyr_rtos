/*
 * Copyright (c) 2016 Intel Corporation.
 * Copyright (c) 2023 Nordic Semiconductor ASA
 *
 * SPDX-License-Identifier: Apache-2.0
 */

#include <zephyr/logging/log.h>
LOG_MODULE_REGISTER(net_if, CONFIG_NET_IF_LOG_LEVEL);

#include <zephyr/init.h>
#include <zephyr/kernel.h>
#include <zephyr/linker/sections.h>
#include <zephyr/random/random.h>
#include <zephyr/internal/syscall_handler.h>
#include <stdlib.h>
#include <string.h>
#include <zephyr/net/igmp.h>
#include <zephyr/net/ipv4_autoconf.h>
#include <zephyr/net/net_core.h>
#include <zephyr/net/net_event.h>
#include <zephyr/net/net_pkt.h>
#include <zephyr/net/net_if.h>
#include <zephyr/net/net_mgmt.h>
#include <zephyr/net/ethernet.h>
#ifdef CONFIG_WIFI_NM
#include <zephyr/net/wifi_nm.h>
#endif
#include <zephyr/net/offloaded_netdev.h>
#include <zephyr/net/virtual.h>
#include <zephyr/net/socket.h>
#include <zephyr/sys/iterable_sections.h>

#include "net_private.h"
#include "ipv4.h"
#include "ipv6.h"

#include "net_stats.h"

#define REACHABLE_TIME (MSEC_PER_SEC * 30) /* in ms */
/*
 * split the min/max random reachable factors into numerator/denominator
 * so that integer-based math works better
 */
#define MIN_RANDOM_NUMER (1)
#define MIN_RANDOM_DENOM (2)
#define MAX_RANDOM_NUMER (3)
#define MAX_RANDOM_DENOM (2)

static K_MUTEX_DEFINE(lock);

/* net_if dedicated section limiters */
extern struct net_if _net_if_list_start[];
extern struct net_if _net_if_list_end[];

static struct net_if* default_iface;

#if defined(CONFIG_NET_NATIVE_IPV4) || defined(CONFIG_NET_NATIVE_IPV6)
static struct net_if_router routers[CONFIG_NET_MAX_ROUTERS];
static struct k_work_delayable router_timer;
static sys_slist_t active_router_timers;
#endif

#if defined(CONFIG_NET_NATIVE_IPV6)
/* Timer that triggers network address renewal */
static struct k_work_delayable address_lifetime_timer;

/* Track currently active address lifetime timers */
static sys_slist_t active_address_lifetime_timers;

/* Timer that triggers IPv6 prefix lifetime */
static struct k_work_delayable prefix_lifetime_timer;

/* Track currently active IPv6 prefix lifetime timers */
static sys_slist_t active_prefix_lifetime_timers;

#if defined(CONFIG_NET_IPV6_DAD)
/** Duplicate address detection (DAD) timer */
static struct k_work_delayable dad_timer;
static sys_slist_t active_dad_timers;
#endif

#if defined(CONFIG_NET_IPV6_ND)
static struct k_work_delayable rs_timer;
static sys_slist_t active_rs_timers;
#endif

static struct {
    struct net_if_ipv6 ipv6;
    struct net_if* iface;
} ipv6_addresses[CONFIG_NET_IF_MAX_IPV6_COUNT];
#endif /* CONFIG_NET_NATIVE_IPV6 */

#if defined(CONFIG_NET_NATIVE_IPV4)
static struct {
    struct net_if_ipv4 ipv4;
    struct net_if* iface;
} ipv4_addresses[CONFIG_NET_IF_MAX_IPV4_COUNT];
#endif /* CONFIG_NET_NATIVE_IPV4 */

/* We keep track of the link callbacks in this list.
 */
static sys_slist_t link_callbacks;

#if defined(CONFIG_NET_NATIVE_IPV4) || defined(CONFIG_NET_NATIVE_IPV6)
/* Multicast join/leave tracking.
 */
static sys_slist_t mcast_monitor_callbacks;
#endif

#if defined(CONFIG_NET_PKT_TIMESTAMP_THREAD)
#if !defined(CONFIG_NET_PKT_TIMESTAMP_STACK_SIZE)
#define CONFIG_NET_PKT_TIMESTAMP_STACK_SIZE 1024
#endif

K_KERNEL_STACK_DEFINE(tx_ts_stack, CONFIG_NET_PKT_TIMESTAMP_STACK_SIZE);
K_FIFO_DEFINE(tx_ts_queue);

static struct k_thread tx_thread_ts;

/* We keep track of the timestamp callbacks in this list.
 */
static sys_slist_t timestamp_callbacks;
#endif /* CONFIG_NET_PKT_TIMESTAMP_THREAD */

#if CONFIG_NET_IF_LOG_LEVEL >= LOG_LEVEL_DBG
#define debug_check_packet(pkt)                                 \
    do {                                                        \
        NET_DBG("Processing (pkt %p, prio %d) network packet "  \
                "iface %d (%p)",                                \
                pkt, net_pkt_priority(pkt),                     \
                net_if_get_by_iface(net_pkt_iface(pkt)),        \
                net_pkt_iface(pkt));                            \
                                                                \
        NET_ASSERT(pkt->frags);                                 \
    } while (false)
#else
#define debug_check_packet(...)
#endif /* CONFIG_NET_IF_LOG_LEVEL >= LOG_LEVEL_DBG */

struct net_if* z_impl_net_if_get_by_index(int index) {
    struct net_if* iface;

    if (index <= 0) {
        return (NULL);
    }

    iface = &_net_if_list_start[index - 1];
    if (iface >= _net_if_list_end) {
        NET_DBG("Index %d is too large", index);
        return (NULL);
    }

    return (iface);
}

#ifdef CONFIG_USERSPACE
struct net_if* z_vrfy_net_if_get_by_index(int index) {
    struct net_if* iface;

    iface = net_if_get_by_index(index);
    if (iface == NULL) {
        return (NULL);
    }

    if (!k_object_is_valid(iface, K_OBJ_NET_IF)) {
        return (NULL);
    }

    return (iface);
}

#include <zephyr/syscalls/net_if_get_by_index_mrsh.c>
#endif

static inline void net_context_send_cb(struct net_context* context,
                                       int status) {
    if (context == NULL) {
        return;
    }

    if (context->send_cb) {
        context->send_cb(context, status, context->user_data);
    }

    if (IS_ENABLED(CONFIG_NET_UDP) &&
        (net_context_get_proto(context) == NET_IPPROTO_UDP)) {
        net_stats_update_udp_sent(net_context_get_iface(context));
    }
    else if (IS_ENABLED(CONFIG_NET_TCP) &&
             (net_context_get_proto(context) == NET_IPPROTO_TCP)) {
        net_stats_update_tcp_seg_sent(net_context_get_iface(context));
    }
}

static void update_txtime_stats_detail(struct net_pkt* pkt,
                                       uint32_t start_time, uint32_t stop_time) {
    uint32_t val;
    uint32_t prev;

    ARG_UNUSED(stop_time);

    prev = start_time;
    for (int i = 0; i < net_pkt_stats_tick_count(pkt); i++) {
        if (!net_pkt_stats_tick(pkt)[i]) {
            break;
        }

        val  = net_pkt_stats_tick(pkt)[i] - prev;
        prev = net_pkt_stats_tick(pkt)[i];
        net_pkt_stats_tick(pkt)[i] = val;
    }
}

static bool net_if_tx(struct net_if* iface, struct net_pkt* pkt) {
    struct net_linkaddr ll_dst = {
        .addr = NULL
    };
    struct net_linkaddr_storage ll_dst_storage;
    struct net_context* context;
    int status;

    /* We collect send statistics for each socket priority if enabled */
    uint8_t pkt_priority;

    if (pkt == NULL) {
        return (false);
    }

    debug_check_packet(pkt);

    /* If there're any link callbacks, with such a callback receiving
     * a destination address, copy that address out of packet, just in
     * case packet is freed before callback is called.
     */
    if (!sys_slist_is_empty(&link_callbacks)) {
        if (net_linkaddr_set(&ll_dst_storage,
                             net_pkt_lladdr_dst(pkt)->addr,
                             net_pkt_lladdr_dst(pkt)->len) == 0) {
            ll_dst.addr = ll_dst_storage.addr;
            ll_dst.len  = ll_dst_storage.len;
            ll_dst.type = net_pkt_lladdr_dst(pkt)->type;
        }
    }

    context = net_pkt_context(pkt);

    if (net_if_flag_is_set(iface, NET_IF_LOWER_UP)) {
        if (IS_ENABLED(CONFIG_NET_PKT_TXTIME_STATS)) {
            pkt_priority = net_pkt_priority(pkt);

            if (IS_ENABLED(CONFIG_NET_PKT_TXTIME_STATS_DETAIL)) {
                /* Make sure the statistics information is not
                 * lost by keeping the net_pkt over L2 send.
                 */
                net_pkt_ref(pkt);
            }
        }

        net_if_tx_lock(iface);
        status = net_if_l2(iface)->send(iface, pkt);
        net_if_tx_unlock(iface);

        if (IS_ENABLED(CONFIG_NET_PKT_TXTIME_STATS)) {
            uint32_t end_tick    = k_cycle_get_32();
            uint32_t create_time = net_pkt_create_time(pkt);

            net_pkt_set_tx_stats_tick(pkt, end_tick);

            net_stats_update_tc_tx_time(iface,
                                        pkt_priority,
                                        create_time,
                                        end_tick);

            if (IS_ENABLED(CONFIG_NET_PKT_TXTIME_STATS_DETAIL)) {
                update_txtime_stats_detail(pkt,
                                           create_time,
                                           end_tick);

                net_stats_update_tc_tx_time_detail(
                        iface, pkt_priority,
                        net_pkt_stats_tick(pkt));

                /* For TCP connections, we might keep the pkt
                 * longer so that we can resend it if needed.
                 * Because of that we need to clear the
                 * statistics here.
                 */
                net_pkt_stats_tick_reset(pkt);

                net_pkt_unref(pkt);
            }
        }
    }
    else {
        /* Drop packet if interface is not up */
        NET_WARN("iface %p is down", iface);
        status = -ENETDOWN;
    }

    if (status < 0) {
        net_pkt_unref(pkt);
    }
    else {
        net_stats_update_bytes_sent(iface, status);
    }

    if (context != NULL) {
        NET_DBG("Calling context send cb %p status %d",
                context, status);

        net_context_send_cb(context, status);
    }

    if (ll_dst.addr) {
        net_if_call_link_cb(iface, &ll_dst, status);
    }

    return (true);
}

void net_process_tx_packet(struct net_pkt* pkt) {
    struct net_if* iface;

    net_pkt_set_tx_stats_tick(pkt, k_cycle_get_32());

    iface = net_pkt_iface(pkt);

    net_if_tx(iface, pkt);

    #if defined(CONFIG_NET_POWER_MANAGEMENT)
    iface->tx_pending--;
    #endif
}

void net_if_queue_tx(struct net_if const* iface, struct net_pkt* pkt) {
    if (!net_pkt_filter_send_ok(pkt)) {
        /* silently drop the packet */
        net_pkt_unref(pkt);
        return;
    }

    uint8_t prio = net_pkt_priority(pkt);
    uint8_t tc   = (uint8_t)net_tx_priority2tc(prio);

    net_stats_update_tc_sent_pkt(iface, tc);
    net_stats_update_tc_sent_bytes(iface, tc, net_pkt_get_len(pkt));
    net_stats_update_tc_sent_priority(iface, tc, prio);

    /* For highest priority packet, skip the TX queue and push directly to
     * the driver. Also if there are no TX queue/thread, push the packet
     * directly to the driver.
     */
    if ((IS_ENABLED(CONFIG_NET_TC_SKIP_FOR_HIGH_PRIO) &&
        (prio >= NET_PRIORITY_CA)) || (NET_TC_TX_COUNT == 0)) {
        net_pkt_set_tx_stats_tick(pkt, k_cycle_get_32());

        net_if_tx(net_pkt_iface(pkt), pkt);
        return;
    }

    #if (NET_TC_TX_COUNT > 1)
    NET_DBG("TC %d with prio %d pkt %p", tc, prio, pkt);
    #endif

    #if defined(CONFIG_NET_POWER_MANAGEMENT)
    iface->tx_pending++;
    #endif

    if (!net_tc_submit_to_tx_queue(tc, pkt)) {
        #if defined(CONFIG_NET_POWER_MANAGEMENT)
        iface->tx_pending--
        #endif
        ;
    }
}

void net_if_stats_reset(struct net_if const* iface) {
    #if defined(CONFIG_NET_STATISTICS_PER_INTERFACE)
    STRUCT_SECTION_FOREACH(net_if, tmp) {
        if (iface == tmp) {
            net_if_lock(iface);
            memset(&iface->stats, 0, sizeof(iface->stats));
            net_if_unlock(iface);
            return;
        }
    }
    #else
    ARG_UNUSED(iface);
    #endif
}

void net_if_stats_reset_all(void) {
    #if defined(CONFIG_NET_STATISTICS_PER_INTERFACE)
    STRUCT_SECTION_FOREACH(net_if, iface) {
        net_if_lock(iface);
        memset(&iface->stats, 0, sizeof(iface->stats));
        net_if_unlock(iface);
    }
    #endif
}

static inline void init_iface(struct net_if* iface) {
    const struct net_if_api* api = net_if_get_device(iface)->api;

    if (!api || !api->init) {
        NET_ERR("Iface %p driver API init NULL", iface);
        return;
    }

    /* By default IPv4 and IPv6 are enabled for a given network interface.
     * These can be turned off later if needed.
     */
    #if defined(CONFIG_NET_NATIVE_IPV4)
    net_if_flag_set(iface, NET_IF_IPV4);
    #endif

    #if defined(CONFIG_NET_NATIVE_IPV6)
    net_if_flag_set(iface, NET_IF_IPV6);
    #endif

    net_virtual_init(iface);

    NET_DBG("On iface %p", iface);

    #ifdef CONFIG_USERSPACE
    k_object_init(iface);
    #endif

    k_mutex_init(&iface->lock);
    k_mutex_init(&iface->tx_lock);

    api->init(iface);

    net_ipv6_pe_init(iface);
}

enum net_verdict net_if_send_data(struct net_if* iface, struct net_pkt* pkt) {
    struct net_context* context = net_pkt_context(pkt);
    struct net_linkaddr* dst = net_pkt_lladdr_dst(pkt);
    enum net_verdict verdict = NET_OK;
    int status = -EIO;

    if (!net_if_flag_is_set(iface, NET_IF_LOWER_UP) ||
        net_if_flag_is_set(iface, NET_IF_SUSPENDED)) {
        /* Drop packet if interface is not up */
        NET_WARN("iface %p is down", iface);
        verdict = NET_DROP;
        status  = -ENETDOWN;
        goto done;
    }

    if (IS_ENABLED(CONFIG_NET_OFFLOAD) && !net_if_l2(iface)) {
        NET_WARN("no l2 for iface %p, discard pkt", iface);
        verdict = NET_DROP;
        goto done;
    }

    /* If the ll address is not set at all, then we must set
     * it here.
     * Workaround Linux bug, see:
     * https://github.com/zephyrproject-rtos/zephyr/issues/3111
     */
    if (!net_if_flag_is_set(iface, NET_IF_POINTOPOINT) &&
        !net_pkt_lladdr_src(pkt)->addr) {
        net_pkt_lladdr_src(pkt)->addr = net_pkt_lladdr_if(pkt)->addr;
        net_pkt_lladdr_src(pkt)->len  = net_pkt_lladdr_if(pkt)->len;
    }

    #if defined(CONFIG_NET_LOOPBACK)
    /* If the packet is destined back to us, then there is no need to do
     * additional checks, so let the packet through.
     */
    if (net_if_l2(iface) == &NET_L2_GET_NAME(DUMMY)) {
        goto done;
    }
    #endif

    /* Bypass the IP stack with SOCK_RAW/IPPROTO_RAW sockets */
    if (IS_ENABLED(CONFIG_NET_SOCKETS_PACKET) &&
        (context != NULL) && (net_context_get_type(context) == NET_SOCK_RAW) &&
        (net_context_get_proto(context) == NET_IPPROTO_RAW)) {
        goto done;
    }

    /* If the ll dst address is not set check if it is present in the nbr
     * cache.
     */
    if (IS_ENABLED(CONFIG_NET_IPV6) && net_pkt_family(pkt) == NET_AF_INET6) {
        verdict = net_ipv6_prepare_for_send(pkt);
    }

    #if defined(CONFIG_NET_IPV4_FRAGMENT)
    if (net_pkt_family(pkt) == NET_AF_INET) {
        verdict = net_ipv4_prepare_for_send(pkt);
    }
    #endif

done :
    /*   NET_OK in which case packet has checked successfully. In this case
     *   the net_context callback is called after successful delivery in
     *   net_if_tx_thread().
     *
     *   NET_DROP in which case we call net_context callback that will
     *   give the status to user application.
     *
     *   NET_CONTINUE in which case the sending of the packet is delayed.
     *   This can happen for example if we need to do IPv6 ND to figure
     *   out link layer address.
     */
    if (verdict == NET_DROP) {
        if (context != NULL) {
            NET_DBG("Calling ctx send cb %p verdict %d",
                    context, verdict);
            net_context_send_cb(context, status);
        }

        if (dst->addr != NULL) {
            net_if_call_link_cb(iface, dst, status);
        }
    }
    else if (verdict == NET_OK) {
        /* Packet is ready to be sent by L2, let's queue */
        net_if_queue_tx(iface, pkt);
    }

    return (verdict);
}

int net_if_set_link_addr_locked(struct net_if* iface,
                                uint8_t* addr, uint8_t len,
                                enum net_link_type type) {
    int ret;

    net_if_lock(iface);

    ret = net_if_set_link_addr_unlocked(iface, addr, len, type);

    net_if_unlock(iface);

    return (ret);
}

struct net_if* net_if_get_by_link_addr(struct net_linkaddr const* ll_addr) {
    STRUCT_SECTION_FOREACH(net_if, iface) {
        net_if_lock(iface);
        if (!memcmp(net_if_get_link_addr(iface)->addr, ll_addr->addr,
            ll_addr->len)) {
            net_if_unlock(iface);
            return (iface);
        }
        net_if_unlock(iface);
    }

    return (NULL);
}

struct net_if* net_if_lookup_by_dev(const struct device* dev) {
    STRUCT_SECTION_FOREACH(net_if, iface) {
        if (net_if_get_device(iface) == dev) {
            return (iface);
        }
    }

    return (NULL);
}

void net_if_set_default(struct net_if* iface) {
    default_iface = iface;
}

struct net_if* net_if_get_default(void) {
    struct net_if* iface = NULL;

    if (&_net_if_list_start[0] == &_net_if_list_end[0]) {
        NET_WARN("No default interface found!");
        return (NULL);
    }

    if (default_iface != NULL) {
        return (default_iface);
    }

    #if defined(CONFIG_NET_DEFAULT_IF_ETHERNET)
    iface = net_if_get_first_by_type(&NET_L2_GET_NAME(ETHERNET));
    #endif

    #if defined(CONFIG_NET_DEFAULT_IF_IEEE802154)
    iface = net_if_get_first_by_type(&NET_L2_GET_NAME(IEEE802154));
    #endif

    #if defined(CONFIG_NET_DEFAULT_IF_DUMMY)
    iface = net_if_get_first_by_type(&NET_L2_GET_NAME(DUMMY));
    #endif

    #if defined(CONFIG_NET_DEFAULT_IF_OFFLOAD)
    iface = net_if_get_first_by_type(NULL);
    #endif

    #if defined(CONFIG_NET_DEFAULT_IF_CANBUS_RAW)
    iface = net_if_get_first_by_type(&NET_L2_GET_NAME(CANBUS_RAW));
    #endif

    #if defined(CONFIG_NET_DEFAULT_IF_PPP)
    iface = net_if_get_first_by_type(&NET_L2_GET_NAME(PPP));
    #endif

    #if defined(CONFIG_NET_DEFAULT_IF_UP)
    iface = net_if_get_first_up();
    #endif

    #if defined(CONFIG_NET_DEFAULT_IF_WIFI)
    iface = net_if_get_first_wifi();
    #endif

    return iface ? iface : _net_if_list_start;
}

struct net_if* net_if_get_first_by_type(const struct net_l2* l2) {
    STRUCT_SECTION_FOREACH(net_if, iface) {
        if (IS_ENABLED(CONFIG_NET_OFFLOAD) &&
            !l2 && net_if_offload(iface)) {
            return (iface);
        }

        if (net_if_l2(iface) == l2) {
            return (iface);
        }
    }

    return (NULL);
}

struct net_if* net_if_get_first_up(void) {
    STRUCT_SECTION_FOREACH(net_if, iface) {
        if (net_if_flag_is_set(iface, NET_IF_UP)) {
            return (iface);
        }
    }

    return (NULL);
}

static enum net_l2_flags l2_flags_get(struct net_if* iface) {
    enum net_l2_flags flags = 0;
    struct net_l2 const* l2;

    l2 = net_if_l2(iface);
    if ((l2 != NULL) && (l2->get_flags != NULL)) {
        flags = l2->get_flags(iface);
    }

    return (flags);
}

#if defined(CONFIG_NET_NATIVE_IPV4) || defined(CONFIG_NET_NATIVE_IPV6)
/* Return how many bits are shared between two IP addresses */
static uint8_t get_ipaddr_diff(uint8_t const* src, uint8_t const* dst, int addr_len) {
    uint8_t xor;
    uint8_t len = 0U;

    for (uint8_t j = 0U; j < addr_len; j++) {
        if (src[j] == dst[j]) {
            len += 8U;
        }
        else {
            xor = src[j] ^ dst[j];
            for (uint8_t k = 0U; k < 8; k++) {
                if (!(xor & 0x80)) {
                    len++;
                    xor <<= 1;
                }
                else {
                    break;
                }
            }
            break;
        }
    }

    return (len);
}

static struct net_if_router* iface_router_lookup(struct net_if const* iface,
                                                 uint8_t family, void* addr) {
    struct net_if_router* router = NULL;

    k_mutex_lock(&lock, K_FOREVER);

    for (int i = 0; i < CONFIG_NET_MAX_ROUTERS; i++) {
        if (!routers[i].is_used ||
            routers[i].address.family != family ||
            routers[i].iface != iface) {
            continue;
        }

        if ((IS_ENABLED(CONFIG_NET_IPV6) && family == NET_AF_INET6 &&
             net_ipv6_addr_cmp(net_if_router_ipv6(&routers[i]),
                               (struct net_in6_addr*)addr)) ||
            (IS_ENABLED(CONFIG_NET_IPV4) && family == NET_AF_INET &&
             net_ipv4_addr_cmp(net_if_router_ipv4(&routers[i]),
                               (struct net_in_addr*)addr))) {
            router = &routers[i];
            goto out;
        }
    }

out :
    k_mutex_unlock(&lock);

    return (router);
}

static void iface_router_notify_deletion(struct net_if_router* router,
                                         char const* delete_reason) {
    if (IS_ENABLED(CONFIG_NET_IPV6) &&
        (router->address.family == NET_AF_INET6)) {
        NET_DBG("IPv6 router %s %s",
                net_sprint_ipv6_addr(net_if_router_ipv6(router)),
                delete_reason);

        net_mgmt_event_notify_with_info(NET_EVENT_IPV6_ROUTER_DEL,
                                        router->iface,
                                        &router->address.in6_addr,
                                        sizeof(struct net_in6_addr));
    }
    else if (IS_ENABLED(CONFIG_NET_IPV4) &&
             (router->address.family == NET_AF_INET)) {
        NET_DBG("IPv4 router %s %s",
                net_sprint_ipv4_addr(net_if_router_ipv4(router)),
                delete_reason);

        net_mgmt_event_notify_with_info(NET_EVENT_IPV4_ROUTER_DEL,
                                        router->iface,
                                        &router->address.in_addr,
                                        sizeof(struct net_in6_addr));
    }
}

static inline int32_t iface_router_ends(const struct net_if_router* router,
                                        uint32_t now) {
    uint32_t ends = router->life_start;

    ends += (MSEC_PER_SEC * router->lifetime);

    /* Signed number of ms until router lifetime ends */
    return (int32_t)(ends - now);
}

static void iface_router_update_timer(uint32_t now) {
    struct net_if_router* router;
    struct net_if_router* next;
    uint32_t new_delay = UINT32_MAX;

    k_mutex_lock(&lock, K_FOREVER);

    SYS_SLIST_FOR_EACH_CONTAINER_SAFE_WITH_TYPE(&active_router_timers,
                                                struct net_if_router,
                                                router, next, node) {
        int32_t ends = iface_router_ends(router, now);

        if (ends <= 0) {
            new_delay = 0;
            break;
        }

        new_delay = MIN((uint32_t)ends, new_delay);
    }

    if (new_delay == UINT32_MAX) {
        k_work_cancel_delayable(&router_timer);
    }
    else {
        k_work_reschedule(&router_timer, K_MSEC(new_delay));
    }

    k_mutex_unlock(&lock);
}

static void iface_router_expired(struct k_work* work) {
    uint32_t current_time = k_uptime_get_32();
    struct net_if_router* router;
    struct net_if_router* next;
    sys_snode_t* prev_node = NULL;

    ARG_UNUSED(work);

    k_mutex_lock(&lock, K_FOREVER);

    SYS_SLIST_FOR_EACH_CONTAINER_SAFE_WITH_TYPE(&active_router_timers,
                                                struct net_if_router,
                                                router, next, node) {
        int32_t ends = iface_router_ends(router, current_time);

        if (ends > 0) {
            /* We have to loop on all active routers as their
             * lifetime differ from each other.
             */
            prev_node = &router->node;
            continue;
        }

        iface_router_notify_deletion(router, "has expired");
        sys_slist_remove(&active_router_timers,
                         prev_node, &router->node);
        router->is_used = false;
    }

    iface_router_update_timer(current_time);

    k_mutex_unlock(&lock);
}

static struct net_if_router* iface_router_add(struct net_if* iface,
                                              uint8_t family, void* addr,
                                              bool is_default,
                                              uint16_t lifetime) {
    struct net_if_router* router = NULL;

    k_mutex_lock(&lock, K_FOREVER);

    for (int i = 0; i < CONFIG_NET_MAX_ROUTERS; i++) {
        if (routers[i].is_used) {
            continue;
        }

        routers[i].is_used        = true;
        routers[i].iface          = iface;
        routers[i].address.family = family;

        if (lifetime) {
            routers[i].is_default  = true;
            routers[i].is_infinite = false;
            routers[i].lifetime    = lifetime;
            routers[i].life_start  = k_uptime_get_32();

            sys_slist_append(&active_router_timers,
                             &routers[i].node);

            iface_router_update_timer(routers[i].life_start);
        }
        else {
            routers[i].is_default  = false;
            routers[i].is_infinite = true;
            routers[i].lifetime    = 0;
        }

        if (IS_ENABLED(CONFIG_NET_IPV6) && family == NET_AF_INET6) {
            memcpy(net_if_router_ipv6(&routers[i]), addr,
                   sizeof(struct net_in6_addr));
            net_mgmt_event_notify_with_info(
                            NET_EVENT_IPV6_ROUTER_ADD, iface,
                            &routers[i].address.in6_addr,
                            sizeof(struct net_in6_addr));

            NET_DBG("interface %p router %s lifetime %u default %d "
                    "added", iface,
                    net_sprint_ipv6_addr((struct net_in6_addr*)addr),
                    lifetime, routers[i].is_default);
        }
        else if (IS_ENABLED(CONFIG_NET_IPV4) && (family == NET_AF_INET)) {
            memcpy(net_if_router_ipv4(&routers[i]), addr,
                   sizeof(struct net_in_addr));
            routers[i].is_default = is_default;

            net_mgmt_event_notify_with_info(
                            NET_EVENT_IPV4_ROUTER_ADD, iface,
                            &routers[i].address.in_addr,
                            sizeof(struct net_in_addr));

            NET_DBG("interface %p router %s lifetime %u default %d "
                    "added", iface,
                    net_sprint_ipv4_addr((struct net_in_addr*)addr),
                    lifetime, is_default);
        }

        router = &routers[i];
        goto out;
    }

out :
    k_mutex_unlock(&lock);

    return (router);
}

static bool iface_router_rm(struct net_if_router* router) {
    bool ret = false;

    k_mutex_lock(&lock, K_FOREVER);

    if (!router->is_used) {
        goto out;
    }

    iface_router_notify_deletion(router, "has been removed");

    /* We recompute the timer if only the router was time limited */
    if (sys_slist_find_and_remove(&active_router_timers, &router->node)) {
        iface_router_update_timer(k_uptime_get_32());
    }

    router->is_used = false;
    ret = true;

out :
    k_mutex_unlock(&lock);

    return (ret);
}

void net_if_router_rm(struct net_if_router* router) {
    k_mutex_lock(&lock, K_FOREVER);

    router->is_used = false;

    /* FIXME - remove timer */

    k_mutex_unlock(&lock);
}

static struct net_if_router* iface_router_find_default(struct net_if const* iface,
                                                       uint8_t family, void const* addr) {
    struct net_if_router* router = NULL;

    /* TODO: addr will need to be handled */
    ARG_UNUSED(addr);

    k_mutex_lock(&lock, K_FOREVER);

    for (int i = 0; i < CONFIG_NET_MAX_ROUTERS; i++) {
        if (!routers[i].is_used    ||
            !routers[i].is_default ||
            routers[i].address.family != family) {
            continue;
        }

        if (iface && (iface != routers[i].iface)) {
            continue;
        }

        router = &routers[i];
        goto out;
    }

out :
    k_mutex_unlock(&lock);

    return (router);
}

static void iface_router_init(void) {
    k_work_init_delayable(&router_timer, iface_router_expired);
    sys_slist_init(&active_router_timers);
}
#else
#define iface_router_init(...)
#endif /* CONFIG_NET_NATIVE_IPV4 || CONFIG_NET_NATIVE_IPV6 */

#if defined(CONFIG_NET_NATIVE_IPV4) || defined(CONFIG_NET_NATIVE_IPV6)
void net_if_mcast_mon_register(struct net_if_mcast_monitor* mon,
                               struct net_if* iface,
                               net_if_mcast_callback_t cb) {
    k_mutex_lock(&lock, K_FOREVER);

    sys_slist_find_and_remove(&mcast_monitor_callbacks, &mon->node);
    sys_slist_prepend(&mcast_monitor_callbacks, &mon->node);

    mon->iface = iface;
    mon->cb    = cb;

    k_mutex_unlock(&lock);
}

void net_if_mcast_mon_unregister(struct net_if_mcast_monitor* mon) {
    k_mutex_lock(&lock, K_FOREVER);

    sys_slist_find_and_remove(&mcast_monitor_callbacks, &mon->node);

    k_mutex_unlock(&lock);
}

void net_if_mcast_monitor(struct net_if* iface,
                          const struct net_addr* addr,
                          bool is_joined) {
    struct net_if_mcast_monitor* mon;
    struct net_if_mcast_monitor* tmp;

    k_mutex_lock(&lock, K_FOREVER);

    SYS_SLIST_FOR_EACH_CONTAINER_SAFE_WITH_TYPE(&mcast_monitor_callbacks,
                                                struct net_if_mcast_monitor,
                                                mon, tmp, node) {
        if ((iface == mon->iface) || (mon->iface == NULL)) {
            mon->cb(iface, addr, is_joined);
        }
    }

    k_mutex_unlock(&lock);
}
#else
#define net_if_mcast_mon_register(...)
#define net_if_mcast_mon_unregister(...)
#define net_if_mcast_monitor(...)
#endif /* CONFIG_NET_NATIVE_IPV4 || CONFIG_NET_NATIVE_IPV6 */

#if defined(CONFIG_NET_NATIVE_IPV6)
int net_if_config_ipv6_get(struct net_if* iface, struct net_if_ipv6** ipv6) {
    int ret = 0;

    net_if_lock(iface);

    if (!net_if_flag_is_set(iface, NET_IF_IPV6)) {
        ret = -ENOTSUP;
        goto out;
    }

    if (iface->config.ip.ipv6) {
        if (ipv6) {
            *ipv6 = iface->config.ip.ipv6;
        }

        goto out;
    }

    k_mutex_lock(&lock, K_FOREVER);

    for (int i = 0; i < ARRAY_SIZE(ipv6_addresses); i++) {
        if (ipv6_addresses[i].iface) {
            continue;
        }

        iface->config.ip.ipv6   = &ipv6_addresses[i].ipv6;
        ipv6_addresses[i].iface = iface;

        if (ipv6) {
            *ipv6 = &ipv6_addresses[i].ipv6;
        }

        k_mutex_unlock(&lock);
        goto out;
    }

    k_mutex_unlock(&lock);

    ret = -ESRCH;

out :
    net_if_unlock(iface);

    return (ret);
}

int net_if_config_ipv6_put(struct net_if* iface) {
    int ret = 0;

    net_if_lock(iface);

    if (!net_if_flag_is_set(iface, NET_IF_IPV6)) {
        ret = -ENOTSUP;
        goto out;
    }

    if (!iface->config.ip.ipv6) {
        ret = -EALREADY;
        goto out;
    }

    k_mutex_lock(&lock, K_FOREVER);

    for (int i = 0; i < ARRAY_SIZE(ipv6_addresses); i++) {
        if (ipv6_addresses[i].iface != iface) {
            continue;
        }

        iface->config.ip.ipv6   = NULL;
        ipv6_addresses[i].iface = NULL;

        k_mutex_unlock(&lock);
        goto out;
    }

    k_mutex_unlock(&lock);

    ret = -ESRCH;

out :
    net_if_unlock(iface);

    return (ret);
}

#if defined(CONFIG_NET_IPV6_MLD)
static void join_mcast_allnodes(struct net_if* iface) {
    struct net_in6_addr addr;
    int ret;

    net_ipv6_addr_create_ll_allnodes_mcast(&addr);

    ret = net_ipv6_mld_join(iface, &addr);
    if ((ret < 0) && (ret != -EALREADY) && (ret != -ENETDOWN)) {
        NET_ERR("Cannot join all nodes address %s for %d (%d)",
                net_sprint_ipv6_addr(&addr),
                net_if_get_by_iface(iface), ret);
    }
}

static void join_mcast_solicit_node(struct net_if* iface,
                                    struct net_in6_addr const* my_addr) {
    struct net_in6_addr addr;
    int ret;

    /* Join to needed multicast groups, RFC 4291 ch 2.8 */
    net_ipv6_addr_create_solicited_node(my_addr, &addr);

    ret = net_ipv6_mld_join(iface, &addr);
    if (ret < 0) {
        if (ret != -EALREADY && ret != -ENETDOWN) {
            NET_ERR("Cannot join solicit node address %s for %d (%d)",
                    net_sprint_ipv6_addr(&addr),
                    net_if_get_by_iface(iface), ret);
        }
    }
    else {
        NET_DBG("Join solicit node address %s (ifindex %d)",
                net_sprint_ipv6_addr(&addr),
                net_if_get_by_iface(iface));
    }
}

static void leave_mcast_all(struct net_if* iface) {
    struct net_if_ipv6 const* ipv6;

    ipv6 = iface->config.ip.ipv6;
    if (ipv6 == NULL) {
        return;
    }

    for (int i = 0; i < NET_IF_MAX_IPV6_MADDR; i++) {
        if (!ipv6->mcast[i].is_used ||
            !ipv6->mcast[i].is_joined) {
            continue;
        }

        net_ipv6_mld_leave(iface, &ipv6->mcast[i].address.in6_addr);
    }
}

static void join_mcast_nodes(struct net_if* iface, struct net_in6_addr const* addr) {
    enum net_l2_flags flags;

    flags = l2_flags_get(iface);
    if (flags & NET_L2_MULTICAST) {
        join_mcast_allnodes(iface);

        if (!(flags & NET_L2_MULTICAST_SKIP_JOIN_SOLICIT_NODE)) {
            join_mcast_solicit_node(iface, addr);
        }
    }
}
#else
#define join_mcast_allnodes(...)
#define join_mcast_solicit_node(...)
#define leave_mcast_all(...)
#define join_mcast_nodes(...)
#endif /* CONFIG_NET_IPV6_MLD */

#if defined(CONFIG_NET_IPV6_DAD)
#define DAD_TIMEOUT 100U /* ms */

static void dad_timeout(struct k_work* work) {
    uint32_t current_time = k_uptime_get_32();
    struct net_if_addr* ifaddr;
    struct net_if_addr* next;
    int32_t delay = -1;
    sys_slist_t expired_list;

    ARG_UNUSED(work);

    sys_slist_init(&expired_list);

    k_mutex_lock(&lock, K_FOREVER);

    SYS_SLIST_FOR_EACH_CONTAINER_SAFE(&active_dad_timers,
                                      ifaddr, next, dad_node) {
        /* DAD entries are ordered by construction.  Stop when
         * we find one that hasn't expired.
         */
        delay = (int32_t)(ifaddr->dad_start +
                          DAD_TIMEOUT - current_time);
        if (delay > 0) {
            break;
        }

        /* Removing the ifaddr from active_dad_timers list */
        sys_slist_remove(&active_dad_timers, NULL, &ifaddr->dad_node);
        sys_slist_append(&expired_list, &ifaddr->dad_node);

        ifaddr = NULL;
    }

    if ((ifaddr != NULL) && (delay > 0)) {
        k_work_reschedule(&dad_timer, K_MSEC((uint32_t)delay));
    }

    k_mutex_unlock(&lock);

    SYS_SLIST_FOR_EACH_CONTAINER(&expired_list, ifaddr, dad_node) {
        struct net_if* iface;

        NET_DBG("DAD succeeded for %s at interface %d",
            net_sprint_ipv6_addr(&ifaddr->address.in6_addr),
            ifaddr->ifindex);

        ifaddr->addr_state = NET_ADDR_PREFERRED;
        iface = net_if_get_by_index(ifaddr->ifindex);

        net_mgmt_event_notify_with_info(NET_EVENT_IPV6_DAD_SUCCEED,
                                        iface,
                                        &ifaddr->address.in6_addr,
                                        sizeof(struct net_in6_addr));

        /* The address gets added to neighbor cache which is not
         * needed in this case as the address is our own one.
         */
        net_ipv6_nbr_rm(iface, &ifaddr->address.in6_addr);
    }
}

void net_if_ipv6_start_dad(struct net_if* iface,
                           struct net_if_addr* ifaddr) {
    ifaddr->addr_state = NET_ADDR_TENTATIVE;

    if (net_if_is_up(iface)) {
        NET_DBG("Interface %p ll addr %s tentative IPv6 addr %s",
                iface,
                net_sprint_ll_addr(net_if_get_link_addr(iface)->addr,
                                   net_if_get_link_addr(iface)->len),
                net_sprint_ipv6_addr(&ifaddr->address.in6_addr));

        ifaddr->dad_count = 1U;

        if (!net_ipv6_start_dad(iface, ifaddr)) {
            ifaddr->dad_start = k_uptime_get_32();
            ifaddr->ifindex   = net_if_get_by_iface(iface);

            k_mutex_lock(&lock, K_FOREVER);
            sys_slist_find_and_remove(&active_dad_timers,
                                      &ifaddr->dad_node);
            sys_slist_append(&active_dad_timers, &ifaddr->dad_node);
            k_mutex_unlock(&lock);

            /* FUTURE: use schedule, not reschedule. */
            if (!k_work_delayable_remaining_get(&dad_timer)) {
                k_work_reschedule(&dad_timer,
                                  K_MSEC(DAD_TIMEOUT));
            }
        }
    }
    else {
        NET_DBG("Interface %p is down, starting DAD for %s later.",
                iface,
                net_sprint_ipv6_addr(&ifaddr->address.in6_addr));
    }
}

void net_if_start_dad(struct net_if* iface) {
    struct net_if_addr const* ifaddr;
    struct net_if_ipv6* ipv6;
    struct net_in6_addr addr = {};
    int ret;

    net_if_lock(iface);

    NET_DBG("Starting DAD for iface %p", iface);

    ret = net_if_config_ipv6_get(iface, &ipv6);
    if (ret < 0) {
        if (ret != -ENOTSUP) {
            NET_WARN("Cannot do DAD IPv6 config is not valid.");
        }

        goto out;
    }

    if (ipv6 == NULL) {
        goto out;
    }

    net_ipv6_addr_create_iid(&addr, net_if_get_link_addr(iface));

    ifaddr = net_if_ipv6_addr_add(iface, &addr, NET_ADDR_AUTOCONF, 0);
    if (ifaddr == NULL) {
        NET_ERR("Cannot add %s address to interface %p, DAD fails",
                net_sprint_ipv6_addr(&addr), iface);
    }

    /* Start DAD for all the addresses that were added earlier when
     * the interface was down.
     */
    ARRAY_FOR_EACH(ipv6->unicast, i) {
        if (!ipv6->unicast[i].is_used ||
            (ipv6->unicast[i].address.family != NET_AF_INET6) ||
            (&ipv6->unicast[i] == ifaddr) ||
            net_ipv6_is_addr_loopback(
                    &ipv6->unicast[i].address.in6_addr)) {
            continue;
        }

        net_if_ipv6_start_dad(iface, &ipv6->unicast[i]);
    }

out :
    net_if_unlock(iface);
}

void net_if_ipv6_dad_failed(struct net_if* iface, const struct net_in6_addr* addr) {
    struct net_if_addr* ifaddr;
    uint32_t timeout;
    uint32_t preferred_lifetime;

    net_if_lock(iface);

    ifaddr = net_if_ipv6_addr_lookup(addr, &iface);
    if (ifaddr == NULL) {
        NET_ERR("Cannot find %s address in interface %p",
                net_sprint_ipv6_addr(addr), iface);
        goto out;
    }

    if (IS_ENABLED(CONFIG_NET_IPV6_PE)) {
        ifaddr->dad_count++;

        timeout = COND_CODE_1(CONFIG_NET_IPV6_PE,
                              (ifaddr->addr_timeout), (0));
        preferred_lifetime = COND_CODE_1(CONFIG_NET_IPV6_PE,
                                         (ifaddr->addr_preferred_lifetime), (0U));

        if (!net_ipv6_pe_check_dad(ifaddr->dad_count)) {
            NET_ERR("Cannot generate PE address for interface %p",
                    iface);
            iface->pe_enabled = false;
            net_mgmt_event_notify(NET_EVENT_IPV6_PE_DISABLED, iface);
        }
    }

    net_mgmt_event_notify_with_info(NET_EVENT_IPV6_DAD_FAILED, iface,
                                    &ifaddr->address.in6_addr,
                                    sizeof(struct net_in6_addr));

    /* The old address needs to be removed from the interface before we can
     * start new DAD for the new PE address as the amount of address slots
     * is limited.
     */
    net_if_ipv6_addr_rm(iface, addr);

    if (IS_ENABLED(CONFIG_NET_IPV6_PE) && iface->pe_enabled) {
        net_ipv6_pe_start(iface, addr, timeout, preferred_lifetime);
    }

out :
    net_if_unlock(iface);
}

static inline void iface_ipv6_dad_init(void) {
    k_work_init_delayable(&dad_timer, dad_timeout);
    sys_slist_init(&active_dad_timers);
}

#else
static inline void net_if_ipv6_start_dad(struct net_if* iface,
                                         struct net_if_addr* ifaddr) {
    ifaddr->addr_state = NET_ADDR_PREFERRED;
}

#define iface_ipv6_dad_init(...)
#endif /* CONFIG_NET_IPV6_DAD */

#if defined(CONFIG_NET_IPV6_ND)
#define RS_TIMEOUT (1U * MSEC_PER_SEC)
#define RS_COUNT   3

static void rs_timeout(struct k_work* work) {
    uint32_t current_time = k_uptime_get_32();
    struct net_if_ipv6* ipv6;
    struct net_if_ipv6* next;
    int32_t delay = -1;
    sys_slist_t expired_list;

    ARG_UNUSED(work);

    sys_slist_init(&expired_list);

    k_mutex_lock(&lock, K_FOREVER);

    SYS_SLIST_FOR_EACH_CONTAINER_SAFE(&active_rs_timers,
                                      ipv6, next, rs_node) {
        /* RS entries are ordered by construction.  Stop when
         * we find one that hasn't expired.
         */
        delay = (int32_t)(ipv6->rs_start + RS_TIMEOUT - current_time);
        if (delay > 0) {
            break;
        }

        /* Removing the ipv6 from active_rs_timers list */
        sys_slist_remove(&active_rs_timers, NULL, &ipv6->rs_node);
        sys_slist_append(&expired_list, &ipv6->rs_node);

        ipv6 = NULL;
    }

    if ((ipv6 != NULL) && (delay > 0)) {
        k_work_reschedule(&rs_timer, K_MSEC(ipv6->rs_start +
                                            RS_TIMEOUT - current_time));
    }

    k_mutex_unlock(&lock);

    SYS_SLIST_FOR_EACH_CONTAINER(&expired_list, ipv6, rs_node) {
        struct net_if* iface = NULL;

        /* Did not receive RA yet. */
        ipv6->rs_count++;

        STRUCT_SECTION_FOREACH(net_if, tmp) {
            if (tmp->config.ip.ipv6 == ipv6) {
                iface = tmp;
                break;
            }
        }

        if (iface) {
            NET_DBG("RS no respond iface %p count %d",
                    iface, ipv6->rs_count);
            if (ipv6->rs_count < RS_COUNT) {
                net_if_start_rs(iface);
            }
        }
        else {
            NET_DBG("Interface IPv6 config %p not found", ipv6);
        }
    }
}

void net_if_start_rs(struct net_if* iface) {
    struct net_if_ipv6* ipv6;

    net_if_lock(iface);

    if (net_if_flag_is_set(iface, NET_IF_IPV6_NO_ND)) {
        goto out;
    }

    ipv6 = iface->config.ip.ipv6;
    if (ipv6 == NULL) {
        goto out;
    }

    NET_DBG("Starting ND/RS for iface %p", iface);

    if (!net_ipv6_start_rs(iface)) {
        ipv6->rs_start = k_uptime_get_32();

        k_mutex_lock(&lock, K_FOREVER);
        sys_slist_append(&active_rs_timers, &ipv6->rs_node);
        k_mutex_unlock(&lock);

        /* FUTURE: use schedule, not reschedule. */
        if (!k_work_delayable_remaining_get(&rs_timer)) {
            k_work_reschedule(&rs_timer, K_MSEC(RS_TIMEOUT));
        }
    }

out :
    net_if_unlock(iface);
}

void net_if_stop_rs(struct net_if* iface) {
    struct net_if_ipv6* ipv6;

    net_if_lock(iface);

    ipv6 = iface->config.ip.ipv6;
    if (ipv6 == NULL) {
        goto out;
    }

    NET_DBG("Stopping ND/RS for iface %p", iface);

    k_mutex_lock(&lock, K_FOREVER);
    sys_slist_find_and_remove(&active_rs_timers, &ipv6->rs_node);
    k_mutex_unlock(&lock);

out :
    net_if_unlock(iface);
}

static inline void iface_ipv6_nd_init(void) {
    k_work_init_delayable(&rs_timer, rs_timeout);
    sys_slist_init(&active_rs_timers);
}

#else
#define net_if_start_rs(...)
#define net_if_stop_rs(...)
#define iface_ipv6_nd_init(...)
#endif /* CONFIG_NET_IPV6_ND */

#if defined(CONFIG_NET_IPV6_ND) && defined(CONFIG_NET_NATIVE_IPV6)

void net_if_nbr_reachability_hint(struct net_if* iface, const struct net_in6_addr* ipv6_addr) {
    net_if_lock(iface);

    if (net_if_flag_is_set(iface, NET_IF_IPV6_NO_ND)) {
        goto out;
    }

    if (iface->config.ip.ipv6 == NULL) {
        goto out;
    }

    net_ipv6_nbr_reachability_hint(iface, ipv6_addr);

out :
    net_if_unlock(iface);
}

#endif

struct net_if_addr* net_if_ipv6_addr_lookup(const struct net_in6_addr* addr,
                                            struct net_if** ret) {
    struct net_if_addr* ifaddr = NULL;

    STRUCT_SECTION_FOREACH(net_if, iface) {
        struct net_if_ipv6* ipv6;

        net_if_lock(iface);

        ipv6 = iface->config.ip.ipv6;
        if (ipv6 == NULL) {
            net_if_unlock(iface);
            continue;
        }

        ARRAY_FOR_EACH(ipv6->unicast, i) {
            if (!ipv6->unicast[i].is_used ||
                ipv6->unicast[i].address.family != NET_AF_INET6) {
                continue;
            }

            if (net_ipv6_is_prefix(
                        addr->s6_addr,
                        ipv6->unicast[i].address.in6_addr.s6_addr,
                        128)) {

                if (ret != NULL) {
                    *ret = iface;
                }

                ifaddr = &ipv6->unicast[i];
                net_if_unlock(iface);
                goto out;
            }
        }

        net_if_unlock(iface);
    }

out :
    return (ifaddr);
}

struct net_if_addr* net_if_ipv6_addr_lookup_by_iface(struct net_if* iface,
                                                     struct net_in6_addr const* addr) {
    struct net_if_addr* ifaddr = NULL;
    struct net_if_ipv6* ipv6;

    net_if_lock(iface);

    ipv6 = iface->config.ip.ipv6;
    if (ipv6 == NULL) {
        goto out;
    }

    ARRAY_FOR_EACH(ipv6->unicast, i) {
        if (!ipv6->unicast[i].is_used ||
            (ipv6->unicast[i].address.family != NET_AF_INET6)) {
            continue;
        }

        if (net_ipv6_is_prefix(
                    addr->s6_addr,
                    ipv6->unicast[i].address.in6_addr.s6_addr,
                    128)) {
            ifaddr = &ipv6->unicast[i];
            goto out;
        }
    }

out :
    net_if_unlock(iface);

    return (ifaddr);
}

int z_impl_net_if_ipv6_addr_lookup_by_index(const struct net_in6_addr* addr) {
    struct net_if* iface;
    struct net_if_addr const* if_addr;

    if_addr = net_if_ipv6_addr_lookup(addr, &iface);
    if (if_addr == NULL) {
        return (0);
    }

    return net_if_get_by_iface(iface);
}

#ifdef CONFIG_USERSPACE
static inline int z_vrfy_net_if_ipv6_addr_lookup_by_index(
                                            const struct net_in6_addr* addr) {
    struct net_in6_addr addr_v6;

    K_OOPS(k_usermode_from_copy(&addr_v6, (void*)addr, sizeof(addr_v6)));

    return z_impl_net_if_ipv6_addr_lookup_by_index(&addr_v6);
}
#include <zephyr/syscalls/net_if_ipv6_addr_lookup_by_index_mrsh.c>
#endif

/* To be called when interface comes up so that all the non-joined multicast
 * groups are joined.
 */
static void rejoin_ipv6_mcast_groups(struct net_if* iface) {
    struct net_if_ipv6* ipv6;

    net_if_lock(iface);

    if (!net_if_flag_is_set(iface, NET_IF_IPV6) ||
        net_if_flag_is_set(iface, NET_IF_IPV6_NO_ND)) {
        goto out;
    }

    if (net_if_config_ipv6_get(iface, &ipv6) < 0) {
        goto out;
    }

    /* Rejoin solicited node multicasts. */
    ARRAY_FOR_EACH(ipv6->unicast, i) {
        if (!ipv6->unicast[i].is_used) {
            continue;
        }

        join_mcast_nodes(iface, &ipv6->unicast[i].address.in6_addr);
    }

    /* Rejoin any mcast address present on the interface, but marked as not joined. */
    ARRAY_FOR_EACH(ipv6->mcast, i) {
        int ret;

        if (!ipv6->mcast[i].is_used ||
            net_if_ipv4_maddr_is_joined(&ipv6->mcast[i])) {
            continue;
        }

        ret = net_ipv6_mld_join(iface, &ipv6->mcast[i].address.in6_addr);
        if (ret < 0) {
            NET_ERR("Cannot join mcast address %s for %d (%d)",
                    net_sprint_ipv6_addr(&ipv6->mcast[i].address.in6_addr),
                    net_if_get_by_iface(iface), ret);
        }
    }

out :
    net_if_unlock(iface);
}

/* To be called when interface comes operational down so that multicast
 * groups are rejoined when back up.
 */
static void clear_joined_ipv6_mcast_groups(struct net_if* iface) {
    struct net_if_ipv6* ipv6;

    net_if_lock(iface);

    if (!net_if_flag_is_set(iface, NET_IF_IPV6)) {
        goto out;
    }

    if (net_if_config_ipv6_get(iface, &ipv6) < 0) {
        goto out;
    }

    ARRAY_FOR_EACH(ipv6->mcast, i) {
        if (!ipv6->mcast[i].is_used) {
            continue;
        }

        net_if_ipv6_maddr_leave(iface, &ipv6->mcast[i]);
    }

out :
    net_if_unlock(iface);
}

static void address_expired(struct net_if_addr* ifaddr) {
    NET_DBG("IPv6 address %s is expired",
        net_sprint_ipv6_addr(&ifaddr->address.in6_addr));

    sys_slist_find_and_remove(&active_address_lifetime_timers,
                              &ifaddr->lifetime.node);

    net_timeout_set(&ifaddr->lifetime, 0, 0);

    STRUCT_SECTION_FOREACH(net_if, iface) {
        ARRAY_FOR_EACH(iface->config.ip.ipv6->unicast, i) {
            if (&iface->config.ip.ipv6->unicast[i] == ifaddr) {
                net_if_ipv6_addr_rm(iface,
                        &iface->config.ip.ipv6->unicast[i].address.in6_addr);
                return;
            }
        }
    }
}

static void address_lifetime_timeout(struct k_work* work) {
    uint32_t next_update  = UINT32_MAX;
    uint32_t current_time = k_uptime_get_32();
    struct net_if_addr* current;
    struct net_if_addr* next;

    ARG_UNUSED(work);

    k_mutex_lock(&lock, K_FOREVER);

    SYS_SLIST_FOR_EACH_CONTAINER_SAFE(&active_address_lifetime_timers,
                                      current, next, lifetime.node) {
        struct net_timeout* timeout = &current->lifetime;
        uint32_t this_update = net_timeout_evaluate(timeout,
                                                    current_time);

        if (this_update == 0U) {
            address_expired(current);
            continue;
        }

        if (this_update < next_update) {
            next_update = this_update;
        }

        if (current == next) {
            break;
        }
    }

    if (next_update != UINT32_MAX) {
        NET_DBG("Waiting for %d ms", (int32_t)next_update);

        k_work_reschedule(&address_lifetime_timer, K_MSEC(next_update));
    }

    k_mutex_unlock(&lock);
}

#if defined(CONFIG_NET_TEST)
void net_address_lifetime_timeout(void) {
    address_lifetime_timeout(NULL);
}
#endif

static void address_start_timer(struct net_if_addr* ifaddr, uint32_t vlifetime) {
    /* Make sure that we do not insert the address twice to
     * the lifetime timer list.
     */
    sys_slist_find_and_remove(&active_address_lifetime_timers,
                              &ifaddr->lifetime.node);

    sys_slist_append(&active_address_lifetime_timers,
                     &ifaddr->lifetime.node);

    net_timeout_set(&ifaddr->lifetime, vlifetime, k_uptime_get_32());
    k_work_reschedule(&address_lifetime_timer, K_NO_WAIT);
}

void net_if_ipv6_addr_update_lifetime(struct net_if_addr* ifaddr,
                                      uint32_t vlifetime) {
    k_mutex_lock(&lock, K_FOREVER);

    NET_DBG("Updating expire time of %s by %u secs",
            net_sprint_ipv6_addr(&ifaddr->address.in6_addr),
            vlifetime);

    ifaddr->addr_state = NET_ADDR_PREFERRED;

    address_start_timer(ifaddr, vlifetime);

    k_mutex_unlock(&lock);
}

static struct net_if_addr* ipv6_addr_find(struct net_if* iface,
                                          struct net_in6_addr const* addr) {
    struct net_if_ipv6* ipv6 = iface->config.ip.ipv6;

    ARRAY_FOR_EACH(ipv6->unicast, i) {
        if (!ipv6->unicast[i].is_used) {
            continue;
        }

        if (net_ipv6_addr_cmp(
                    addr, &ipv6->unicast[i].address.in6_addr)) {

            return (&ipv6->unicast[i]);
        }
    }

    return (NULL);
}

static inline void net_if_addr_init(struct net_if_addr* ifaddr,
                                    struct net_in6_addr const* addr,
                                    enum net_addr_type addr_type,
                                    uint32_t vlifetime) {
    ifaddr->is_used        = true;
    ifaddr->is_temporary   = false;
    ifaddr->address.family = NET_AF_INET6;
    ifaddr->addr_type      = addr_type;
    ifaddr->atomic_ref     = ATOMIC_INIT(1);

    net_ipaddr_copy(&ifaddr->address.in6_addr, addr);

    /* FIXME - set the mcast addr for this node */

    if (vlifetime) {
        ifaddr->is_infinite = false;

        NET_DBG("Expiring %s in %u secs",
                net_sprint_ipv6_addr(addr),
                vlifetime);

        net_if_ipv6_addr_update_lifetime(ifaddr, vlifetime);
    }
    else {
        ifaddr->is_infinite = true;
    }
}

struct net_if_addr* net_if_ipv6_addr_add(struct net_if* iface,
                                         struct net_in6_addr* addr,
                                         enum net_addr_type addr_type,
                                         uint32_t vlifetime) {
    struct net_if_addr* ifaddr = NULL;
    struct net_if_ipv6* ipv6;

    net_if_lock(iface);

    if (net_if_config_ipv6_get(iface, &ipv6) < 0) {
        goto out;
    }

    ifaddr = ipv6_addr_find(iface, addr);
    if (ifaddr) {
        goto out;
    }

    ARRAY_FOR_EACH(ipv6->unicast, i) {
        if (ipv6->unicast[i].is_used) {
            continue;
        }

        net_if_addr_init(&ipv6->unicast[i], addr, addr_type,
                         vlifetime);

        NET_DBG("[%zu] interface %d (%p) address %s type %s added", i,
                net_if_get_by_iface(iface), iface,
                net_sprint_ipv6_addr(addr),
                net_addr_type2str(addr_type));

        if (!(l2_flags_get(iface) & NET_L2_POINT_TO_POINT) &&
            !net_ipv6_is_addr_loopback(addr) &&
            !net_if_flag_is_set(iface, NET_IF_IPV6_NO_ND)) {
            /* RFC 4862 5.4.2
             * Before sending a Neighbor Solicitation, an interface
             * MUST join the all-nodes multicast address and the
             * solicited-node multicast address of the tentative
             * address.
             */
            /* The allnodes multicast group is only joined once as
             * net_ipv6_mld_join() checks if we have already
             * joined.
             */
            join_mcast_nodes(iface,
                             &ipv6->unicast[i].address.in6_addr);

            net_if_ipv6_start_dad(iface, &ipv6->unicast[i]);
        }
        else {
            /* If DAD is not done for point-to-point links, then
             * the address is usable immediately.
             */
            ipv6->unicast[i].addr_state = NET_ADDR_PREFERRED;
        }

        net_mgmt_event_notify_with_info(
                NET_EVENT_IPV6_ADDR_ADD, iface,
                &ipv6->unicast[i].address.in6_addr,
                sizeof(struct net_in6_addr));

        ifaddr = &ipv6->unicast[i];
        goto out;
    }

out :
    net_if_unlock(iface);

    return (ifaddr);
}

bool net_if_ipv6_addr_rm(struct net_if* iface, const struct net_in6_addr* addr) {
    struct net_if_ipv6* ipv6;
    int ret;

    NET_ASSERT(addr);

    ipv6 = iface->config.ip.ipv6;
    if (ipv6 == NULL) {
        return false;
    }

    ret = net_if_addr_unref(iface, NET_AF_INET6, addr);
    if (ret > 0) {
        NET_DBG("Address %s still in use (ref %d)",
                net_sprint_ipv6_addr(addr), ret);
        return (false);
    }
    else if (ret < 0) {
        NET_DBG("Address %s not found (%d)",
                net_sprint_ipv6_addr(addr), ret);
    }

    return (true);
}

bool z_impl_net_if_ipv6_addr_add_by_index(int index,
                                          struct net_in6_addr* addr,
                                          enum net_addr_type addr_type,
                                          uint32_t vlifetime) {
    struct net_if* iface;

    iface = net_if_get_by_index(index);
    if (iface == NULL) {
        return (false);
    }

    return net_if_ipv6_addr_add(iface, addr, addr_type, vlifetime) ?
           true : false;
}

#ifdef CONFIG_USERSPACE
bool z_vrfy_net_if_ipv6_addr_add_by_index(int index,
                                          struct net_in6_addr* addr,
                                          enum net_addr_type addr_type,
                                          uint32_t vlifetime) {
    struct net_in6_addr addr_v6;
    struct net_if* iface;

    iface = z_vrfy_net_if_get_by_index(index);
    if (iface == NULL) {
        return (false);
    }

    K_OOPS(k_usermode_from_copy(&addr_v6, (void*)addr, sizeof(addr_v6)));

    return z_impl_net_if_ipv6_addr_add_by_index(index,
                                                &addr_v6,
                                                addr_type,
                                                vlifetime);
}

#include <zephyr/syscalls/net_if_ipv6_addr_add_by_index_mrsh.c>
#endif /* CONFIG_USERSPACE */

bool z_impl_net_if_ipv6_addr_rm_by_index(int index,
                                         const struct net_in6_addr* addr) {
    struct net_if* iface;

    iface = net_if_get_by_index(index);
    if (iface == NULL) {
        return (false);
    }

    return net_if_ipv6_addr_rm(iface, addr);
}

#ifdef CONFIG_USERSPACE
bool z_vrfy_net_if_ipv6_addr_rm_by_index(int index,
                                         const struct net_in6_addr* addr) {
    struct net_in6_addr addr_v6;
    struct net_if* iface;

    iface = z_vrfy_net_if_get_by_index(index);
    if (iface == NULL) {
        return (false);
    }

    K_OOPS(k_usermode_from_copy(&addr_v6, (void*)addr, sizeof(addr_v6)));

    return z_impl_net_if_ipv6_addr_rm_by_index(index, &addr_v6);
}

#include <zephyr/syscalls/net_if_ipv6_addr_rm_by_index_mrsh.c>
#endif /* CONFIG_USERSPACE */

void net_if_ipv6_addr_foreach(struct net_if* iface, net_if_ip_addr_cb_t cb,
                              void* user_data) {
    struct net_if_ipv6* ipv6;

    if (iface == NULL) {
        return;
    }

    net_if_lock(iface);

    ipv6 = iface->config.ip.ipv6;
    if (ipv6 == NULL) {
        goto out;
    }

    ARRAY_FOR_EACH(ipv6->unicast, i) {
        struct net_if_addr* if_addr = &ipv6->unicast[i];

        if (!if_addr->is_used) {
            continue;
        }

        cb(iface, if_addr, user_data);
    }

out :
    net_if_unlock(iface);
}

struct net_if_mcast_addr* net_if_ipv6_maddr_add(struct net_if* iface,
                                                const struct net_in6_addr* addr) {
    struct net_if_mcast_addr* ifmaddr = NULL;
    struct net_if_ipv6* ipv6;

    net_if_lock(iface);

    if (net_if_config_ipv6_get(iface, &ipv6) < 0) {
        goto out;
    }

    if (!net_ipv6_is_addr_mcast(addr)) {
        NET_DBG("Address %s is not a multicast address.",
                net_sprint_ipv6_addr(addr));
        goto out;
    }

<<<<<<< HEAD
	if (net_if_ipv6_maddr_lookup(addr, &iface)) {
		NET_WARN("Multicast address %s is already registered.",
			net_sprint_ipv6_addr(addr));
		goto out;
	}
=======
    if (net_if_ipv6_maddr_lookup(addr, &iface)) {
        NET_WARN("Multicast address %s is is already registered.",
                 net_sprint_ipv6_addr(addr));
        goto out;
    }
>>>>>>> f1687e04

    ARRAY_FOR_EACH(ipv6->mcast, i) {
        if (ipv6->mcast[i].is_used) {
            continue;
        }

        ipv6->mcast[i].is_used        = true;
        ipv6->mcast[i].address.family = NET_AF_INET6;
        memcpy(&ipv6->mcast[i].address.in6_addr, addr, 16);

        NET_DBG("[%zu] interface %d (%p) address %s added", i,
                net_if_get_by_iface(iface), iface,
                net_sprint_ipv6_addr(addr));

        net_mgmt_event_notify_with_info(
                NET_EVENT_IPV6_MADDR_ADD, iface,
                &ipv6->mcast[i].address.in6_addr,
                sizeof(struct net_in6_addr));

        ifmaddr = &ipv6->mcast[i];
        goto out;
    }

out :
    net_if_unlock(iface);

    return (ifmaddr);
}

bool net_if_ipv6_maddr_rm(struct net_if* iface, const struct net_in6_addr* addr) {
    bool ret = false;
    struct net_if_ipv6* ipv6;

    net_if_lock(iface);

    ipv6 = iface->config.ip.ipv6;
    if (ipv6 == NULL) {
        goto out;
    }

    ARRAY_FOR_EACH(ipv6->mcast, i) {
        if (!ipv6->mcast[i].is_used) {
            continue;
        }

        if (!net_ipv6_addr_cmp(&ipv6->mcast[i].address.in6_addr,
                               addr)) {
            continue;
        }

        ipv6->mcast[i].is_used = false;

        NET_DBG("[%zu] interface %d (%p) address %s removed",
                i, net_if_get_by_iface(iface), iface,
                net_sprint_ipv6_addr(addr));

        net_mgmt_event_notify_with_info(
                NET_EVENT_IPV6_MADDR_DEL, iface,
                &ipv6->mcast[i].address.in6_addr,
                sizeof(struct net_in6_addr));

        ret = true;
        goto out;
    }

out :
    net_if_unlock(iface);

    return (ret);
}

void net_if_ipv6_maddr_foreach(struct net_if* iface, net_if_ip_maddr_cb_t cb,
                               void* user_data) {
    struct net_if_ipv6* ipv6;

    NET_ASSERT(iface);
    NET_ASSERT(cb);

    net_if_lock(iface);

    ipv6 = iface->config.ip.ipv6;
    if (ipv6 == NULL) {
        goto out;
    }

    for (int i = 0; i < NET_IF_MAX_IPV6_MADDR; i++) {
        if (!ipv6->mcast[i].is_used) {
            continue;
        }

        cb(iface, &ipv6->mcast[i], user_data);
    }

out :
    net_if_unlock(iface);
}

struct net_if_mcast_addr* net_if_ipv6_maddr_lookup(const struct net_in6_addr* maddr,
                                                   struct net_if** ret) {
    struct net_if_mcast_addr* ifmaddr = NULL;

    STRUCT_SECTION_FOREACH(net_if, iface) {
        struct net_if_ipv6* ipv6;

        if (ret && *ret && (iface != *ret)) {
            continue;
        }

        net_if_lock(iface);

        ipv6 = iface->config.ip.ipv6;
        if (ipv6 == NULL) {
            net_if_unlock(iface);
            continue;
        }

        ARRAY_FOR_EACH(ipv6->mcast, i) {
            if (!ipv6->mcast[i].is_used ||
                (ipv6->mcast[i].address.family != NET_AF_INET6)) {
                continue;
            }

            if (net_ipv6_is_prefix(
                        maddr->s6_addr,
                        ipv6->mcast[i].address.in6_addr.s6_addr,
                        128)) {
                if (ret) {
                    *ret = iface;
                }

                ifmaddr = &ipv6->mcast[i];
                net_if_unlock(iface);
                goto out;
            }
        }

        net_if_unlock(iface);
    }

out :
    return (ifmaddr);
}

void net_if_ipv6_maddr_leave(struct net_if* iface, struct net_if_mcast_addr* addr) {
    NET_ASSERT(iface);
    NET_ASSERT(addr);

    net_if_lock(iface);
    addr->is_joined = false;
    net_if_unlock(iface);
}

void net_if_ipv6_maddr_join(struct net_if* iface, struct net_if_mcast_addr* addr) {
    NET_ASSERT(iface);
    NET_ASSERT(addr);

    net_if_lock(iface);
    addr->is_joined = true;
    net_if_unlock(iface);
}

static void remove_prefix_addresses(struct net_if* iface,
                                    struct net_if_ipv6 const* ipv6,
                                    struct net_in6_addr const* addr,
                                    uint8_t len) {
    ARRAY_FOR_EACH(ipv6->unicast, i) {
        if (!ipv6->unicast[i].is_used ||
            (ipv6->unicast[i].address.family != NET_AF_INET6) ||
            (ipv6->unicast[i].addr_type != NET_ADDR_AUTOCONF)) {
            continue;
        }

        if (net_ipv6_is_prefix(
                        addr->s6_addr,
                        ipv6->unicast[i].address.in6_addr.s6_addr,
                        len)) {
            net_if_ipv6_addr_rm(iface,
                                &ipv6->unicast[i].address.in6_addr);
        }
    }
}

static void prefix_lifetime_expired(struct net_if_ipv6_prefix* ifprefix) {
    struct net_if_ipv6* ipv6;

    net_if_lock(ifprefix->iface);

    NET_DBG("Prefix %s/%d expired",
            net_sprint_ipv6_addr(&ifprefix->prefix),
            ifprefix->len);

    ifprefix->is_used = false;

    if (net_if_config_ipv6_get(ifprefix->iface, &ipv6) < 0) {
        return;
    }

    /* Remove also all auto addresses if the they have the same prefix.
     */
    remove_prefix_addresses(ifprefix->iface, ipv6, &ifprefix->prefix,
                            ifprefix->len);

    if (IS_ENABLED(CONFIG_NET_MGMT_EVENT_INFO)) {
        struct net_event_ipv6_prefix info;

        net_ipaddr_copy(&info.addr, &ifprefix->prefix);
        info.len      = ifprefix->len;
        info.lifetime = 0;

        net_mgmt_event_notify_with_info(NET_EVENT_IPV6_PREFIX_DEL,
                                        ifprefix->iface,
                                        (void const*)&info,
                                        sizeof(struct net_event_ipv6_prefix));
    }
    else {
        net_mgmt_event_notify(NET_EVENT_IPV6_PREFIX_DEL, ifprefix->iface);
    }

    net_if_unlock(ifprefix->iface);
}

static void prefix_timer_remove(struct net_if_ipv6_prefix* ifprefix) {
    k_mutex_lock(&lock, K_FOREVER);

    NET_DBG("IPv6 prefix %s/%d removed",
            net_sprint_ipv6_addr(&ifprefix->prefix),
            ifprefix->len);

    sys_slist_find_and_remove(&active_prefix_lifetime_timers,
                              &ifprefix->lifetime.node);

    net_timeout_set(&ifprefix->lifetime, 0, 0);

    k_mutex_unlock(&lock);
}

static void prefix_lifetime_timeout(struct k_work* work) {
    uint32_t next_update  = UINT32_MAX;
    uint32_t current_time = k_uptime_get_32();
    struct net_if_ipv6_prefix* current;
    struct net_if_ipv6_prefix* next;
    sys_slist_t expired_list;

    ARG_UNUSED(work);

    sys_slist_init(&expired_list);

    k_mutex_lock(&lock, K_FOREVER);

    SYS_SLIST_FOR_EACH_CONTAINER_SAFE(&active_prefix_lifetime_timers,
                                      current, next, lifetime.node) {
        struct net_timeout* timeout = &current->lifetime;
        uint32_t this_update = net_timeout_evaluate(timeout,
                                                    current_time);

        if (this_update == 0U) {
            sys_slist_find_and_remove(
                    &active_prefix_lifetime_timers,
                    &current->lifetime.node);
            sys_slist_append(&expired_list,
                             &current->lifetime.node);
            continue;
        }

        if (this_update < next_update) {
            next_update = this_update;
        }

        if (current == next) {
            break;
        }
    }

    if (next_update != UINT32_MAX) {
        k_work_reschedule(&prefix_lifetime_timer, K_MSEC(next_update));
    }

    k_mutex_unlock(&lock);

    SYS_SLIST_FOR_EACH_CONTAINER(&expired_list, current, lifetime.node) {
        prefix_lifetime_expired(current);
    }
}

static void prefix_start_timer(struct net_if_ipv6_prefix* ifprefix,
                               uint32_t lifetime) {
    k_mutex_lock(&lock, K_FOREVER);

    (void) sys_slist_find_and_remove(&active_prefix_lifetime_timers,
                                     &ifprefix->lifetime.node);
    sys_slist_append(&active_prefix_lifetime_timers,
                     &ifprefix->lifetime.node);

    net_timeout_set(&ifprefix->lifetime, lifetime, k_uptime_get_32());
    k_work_reschedule(&prefix_lifetime_timer, K_NO_WAIT);

    k_mutex_unlock(&lock);
}

static struct net_if_ipv6_prefix* ipv6_prefix_find(struct net_if* iface,
                                                   struct net_in6_addr const* prefix,
                                                   uint8_t prefix_len) {
    struct net_if_ipv6* ipv6 = iface->config.ip.ipv6;

    if (ipv6 == NULL) {
        return (NULL);
    }

    ARRAY_FOR_EACH(ipv6->prefix, i) {
        if (!ipv6->prefix[i].is_used) {
            continue;
        }

        if (net_ipv6_addr_cmp(prefix, &ipv6->prefix[i].prefix) &&
            (prefix_len == ipv6->prefix[i].len)) {
            return &ipv6->prefix[i];
        }
    }

    return (NULL);
}

static void net_if_ipv6_prefix_init(struct net_if* iface,
                                    struct net_if_ipv6_prefix* ifprefix,
                                    struct net_in6_addr const* addr, uint8_t len,
                                    uint32_t lifetime) {
    ifprefix->is_used = true;
    ifprefix->len     = len;
    ifprefix->iface   = iface;
    net_ipaddr_copy(&ifprefix->prefix, addr);

    if (lifetime == NET_IPV6_ND_INFINITE_LIFETIME) {
        ifprefix->is_infinite = true;
    }
    else {
        ifprefix->is_infinite = false;
    }
}

struct net_if_ipv6_prefix* net_if_ipv6_prefix_add(struct net_if* iface,
                                                  struct net_in6_addr const* prefix,
                                                  uint8_t len,
                                                  uint32_t lifetime) {
    struct net_if_ipv6_prefix* ifprefix = NULL;
    struct net_if_ipv6* ipv6;

    net_if_lock(iface);

    if (net_if_config_ipv6_get(iface, &ipv6) < 0) {
        goto out;
    }

    ifprefix = ipv6_prefix_find(iface, prefix, len);
    if (ifprefix) {
        goto out;
    }

    if (ipv6 == NULL) {
        goto out;
    }

    ARRAY_FOR_EACH(ipv6->prefix, i) {
        if (ipv6->prefix[i].is_used) {
            continue;
        }

        net_if_ipv6_prefix_init(iface, &ipv6->prefix[i], prefix,
                                len, lifetime);

        NET_DBG("[%zu] interface %p prefix %s/%d added", i, iface,
                net_sprint_ipv6_addr(prefix), len);

        if (IS_ENABLED(CONFIG_NET_MGMT_EVENT_INFO)) {
            struct net_event_ipv6_prefix info;

            net_ipaddr_copy(&info.addr, prefix);
            info.len      = len;
            info.lifetime = lifetime;

            net_mgmt_event_notify_with_info(NET_EVENT_IPV6_PREFIX_ADD,
                                            iface, (void const*)&info,
                                            sizeof(struct net_event_ipv6_prefix));
        }
        else {
            net_mgmt_event_notify(NET_EVENT_IPV6_PREFIX_ADD, iface);
        }

        ifprefix = &ipv6->prefix[i];
        goto out;
    }

out :
    net_if_unlock(iface);

    return (ifprefix);
}

bool net_if_ipv6_prefix_rm(struct net_if* iface, struct net_in6_addr* addr,
                           uint8_t len) {
    bool ret = false;
    struct net_if_ipv6* ipv6;

    net_if_lock(iface);

    ipv6 = iface->config.ip.ipv6;
    if (ipv6 == NULL) {
        goto out;
    }

    ARRAY_FOR_EACH(ipv6->prefix, i) {
        if (!ipv6->prefix[i].is_used) {
            continue;
        }

        if (!net_ipv6_addr_cmp(&ipv6->prefix[i].prefix, addr) ||
            (ipv6->prefix[i].len != len)) {
            continue;
        }

        net_if_ipv6_prefix_unset_timer(&ipv6->prefix[i]);

        ipv6->prefix[i].is_used = false;

        /* Remove also all auto addresses if the they have the same
         * prefix.
         */
        remove_prefix_addresses(iface, ipv6, addr, len);

        if (IS_ENABLED(CONFIG_NET_MGMT_EVENT_INFO)) {
            struct net_event_ipv6_prefix info;

            net_ipaddr_copy(&info.addr, addr);
            info.len      = len;
            info.lifetime = 0;

            net_mgmt_event_notify_with_info(NET_EVENT_IPV6_PREFIX_DEL,
                                            iface, (void const*)&info,
                                            sizeof(struct net_event_ipv6_prefix));
        }
        else {
            net_mgmt_event_notify(NET_EVENT_IPV6_PREFIX_DEL, iface);
        }

        ret = true;
        goto out;
    }

out :
    net_if_unlock(iface);

    return (ret);
}

struct net_if_ipv6_prefix* net_if_ipv6_prefix_get(struct net_if* iface,
                                                  struct net_in6_addr const* addr) {
    struct net_if_ipv6_prefix* prefix = NULL;
    struct net_if_ipv6* ipv6;

    if (iface == NULL) {
        iface = net_if_get_default();
    }

    if (iface == NULL) {
        return (NULL);
    }

    net_if_lock(iface);

    ipv6 = iface->config.ip.ipv6;
    if (ipv6 == NULL) {
        goto out;
    }

    ARRAY_FOR_EACH(ipv6->prefix, i) {
        if (!ipv6->prefix[i].is_used) {
            continue;
        }

        if (net_ipv6_is_prefix(ipv6->prefix[i].prefix.s6_addr,
                               addr->s6_addr,
                               ipv6->prefix[i].len)) {
            if (!prefix || prefix->len > ipv6->prefix[i].len) {
                prefix = &ipv6->prefix[i];
            }
        }
    }

out :
    net_if_unlock(iface);

    return (prefix);
}

struct net_if_ipv6_prefix* net_if_ipv6_prefix_lookup(struct net_if* iface,
                                                     struct net_in6_addr* addr,
                                                     uint8_t len) {
    struct net_if_ipv6_prefix* prefix = NULL;
    struct net_if_ipv6* ipv6;

    net_if_lock(iface);

    ipv6 = iface->config.ip.ipv6;
    if (ipv6 == NULL) {
        goto out;
    }

    ARRAY_FOR_EACH(ipv6->prefix, i) {
        if (!ipv6->prefix[i].is_used) {
            continue;
        }

        if (net_ipv6_is_prefix(ipv6->prefix[i].prefix.s6_addr,
                               addr->s6_addr, len)) {
            prefix = &ipv6->prefix[i];
            goto out;
        }
    }

out :
    net_if_unlock(iface);

    return (prefix);
}

bool net_if_ipv6_addr_onlink(struct net_if** iface, struct net_in6_addr const* addr) {
    bool ret = false;

    STRUCT_SECTION_FOREACH(net_if, tmp) {
        struct net_if_ipv6 const* ipv6;

        if (iface && *iface && *iface != tmp) {
            continue;
        }

        net_if_lock(tmp);

        ipv6 = tmp->config.ip.ipv6;
        if (ipv6 == NULL) {
            net_if_unlock(tmp);
            continue;
        }

        ARRAY_FOR_EACH(ipv6->prefix, i) {
            if (ipv6->prefix[i].is_used &&
                net_ipv6_is_prefix(ipv6->prefix[i].prefix.s6_addr,
                                   addr->s6_addr,
                                   ipv6->prefix[i].len)) {
                if (iface != NULL) {
                    *iface = tmp;
                }

                ret = true;
                net_if_unlock(tmp);
                goto out;
            }
        }

        net_if_unlock(tmp);
    }

out :
    return (ret);
}

void net_if_ipv6_prefix_set_timer(struct net_if_ipv6_prefix* prefix,
                                  uint32_t lifetime) {
    /* No need to set a timer for infinite timeout */
    if (lifetime == 0xFFFFFFFFUL) {
        return;
    }

    NET_DBG("Prefix lifetime %u sec", lifetime);

    prefix_start_timer(prefix, lifetime);
}

void net_if_ipv6_prefix_unset_timer(struct net_if_ipv6_prefix* prefix) {
    if (!prefix->is_used) {
        return;
    }

    prefix_timer_remove(prefix);
}

struct net_if_router* net_if_ipv6_router_lookup(struct net_if const* iface,
                                                struct net_in6_addr* addr) {
    return iface_router_lookup(iface, NET_AF_INET6, addr);
}

struct net_if_router* net_if_ipv6_router_find_default(struct net_if const* iface,
                                                      struct net_in6_addr const* addr) {
    return iface_router_find_default(iface, NET_AF_INET6, addr);
}

void net_if_ipv6_router_update_lifetime(struct net_if_router* router,
                                        uint16_t lifetime) {
    NET_DBG("Updating expire time of %s by %u secs",
            net_sprint_ipv6_addr(&router->address.in6_addr),
            lifetime);

    router->life_start = k_uptime_get_32();
    router->lifetime   = lifetime;

    iface_router_update_timer(router->life_start);
}

struct net_if_router* net_if_ipv6_router_add(struct net_if* iface,
                                             struct net_in6_addr* addr,
                                             uint16_t lifetime) {
    return iface_router_add(iface, NET_AF_INET6, addr, false, lifetime);
}

bool net_if_ipv6_router_rm(struct net_if_router* router) {
    return iface_router_rm(router);
}

uint8_t net_if_ipv6_get_mcast_hop_limit(struct net_if* iface) {
    uint8_t ret = 0;

    net_if_lock(iface);

    if (net_if_config_ipv6_get(iface, NULL) < 0) {
        goto out;
    }

    if (!iface->config.ip.ipv6) {
        goto out;
    }

    ret = iface->config.ip.ipv6->mcast_hop_limit;

out :
    net_if_unlock(iface);

    return (ret);
}

void net_if_ipv6_set_mcast_hop_limit(struct net_if* iface, uint8_t hop_limit) {
    net_if_lock(iface);

    if (net_if_config_ipv6_get(iface, NULL) < 0) {
        goto out;
    }

    if (!iface->config.ip.ipv6) {
        goto out;
    }

    iface->config.ip.ipv6->mcast_hop_limit = hop_limit;
out :
    net_if_unlock(iface);
}

uint8_t net_if_ipv6_get_hop_limit(struct net_if* iface) {
    uint8_t ret = 0;

    net_if_lock(iface);

    if (net_if_config_ipv6_get(iface, NULL) < 0) {
        goto out;
    }

    if (!iface->config.ip.ipv6) {
        goto out;
    }

    ret = iface->config.ip.ipv6->hop_limit;

out :
    net_if_unlock(iface);

    return (ret);
}

void net_if_ipv6_set_hop_limit(struct net_if* iface, uint8_t hop_limit) {
    net_if_lock(iface);

    if (net_if_config_ipv6_get(iface, NULL) < 0) {
        goto out;
    }

    if (!iface->config.ip.ipv6) {
        goto out;
    }

    iface->config.ip.ipv6->hop_limit = hop_limit;

out :
    net_if_unlock(iface);
}

struct net_in6_addr* net_if_ipv6_get_ll(struct net_if* iface,
                                    enum net_addr_state addr_state) {
    struct net_in6_addr* addr = NULL;
    struct net_if_ipv6* ipv6;

    net_if_lock(iface);

    ipv6 = iface->config.ip.ipv6;
    if (ipv6 == NULL) {
        goto out;
    }

    ARRAY_FOR_EACH(ipv6->unicast, i) {
        if (!ipv6->unicast[i].is_used ||
            ((addr_state != NET_ADDR_ANY_STATE) &&
             (ipv6->unicast[i].addr_state != addr_state)) ||
            (ipv6->unicast[i].address.family != NET_AF_INET6)) {
            continue;
        }

        if (net_ipv6_is_ll_addr(&ipv6->unicast[i].address.in6_addr)) {
            addr = &ipv6->unicast[i].address.in6_addr;
            goto out;
        }
    }

out :
    net_if_unlock(iface);

    return (addr);
}

struct net_in6_addr* net_if_ipv6_get_ll_addr(enum net_addr_state state,
                                         struct net_if** iface) {
    struct net_in6_addr* addr = NULL;

    STRUCT_SECTION_FOREACH(net_if, tmp) {
        net_if_lock(tmp);

        addr = net_if_ipv6_get_ll(tmp, state);
        if (addr) {
            if (iface) {
                *iface = tmp;
            }

            net_if_unlock(tmp);
            goto out;
        }

        net_if_unlock(tmp);
    }

out :
    return (addr);
}

static inline struct net_in6_addr* check_global_addr(struct net_if* iface,
                                                 enum net_addr_state state) {
    struct net_if_ipv6* ipv6;

    ipv6 = iface->config.ip.ipv6;
    if (ipv6 == NULL) {
        return (NULL);
    }

    ARRAY_FOR_EACH(ipv6->unicast, i) {
        if (!ipv6->unicast[i].is_used ||
            (ipv6->unicast[i].addr_state != state) ||
            (ipv6->unicast[i].address.family != NET_AF_INET6)) {
            continue;
        }

        if (!net_ipv6_is_ll_addr(&ipv6->unicast[i].address.in6_addr)) {
            return &ipv6->unicast[i].address.in6_addr;
        }
    }

    return (NULL);
}

struct net_in6_addr* net_if_ipv6_get_global_addr(enum net_addr_state state,
                                             struct net_if** iface) {
    struct net_in6_addr* addr = NULL;

    STRUCT_SECTION_FOREACH(net_if, tmp) {
        if (iface && *iface && tmp != *iface) {
            continue;
        }

        net_if_lock(tmp);
        addr = check_global_addr(tmp, state);
        if (addr) {
            if (iface) {
                *iface = tmp;
            }

            net_if_unlock(tmp);
            goto out;
        }

        net_if_unlock(tmp);
    }

out :

    return (addr);
}

static uint8_t get_diff_ipv6(const struct net_in6_addr* src,
                             const struct net_in6_addr* dst) {
    return get_ipaddr_diff((uint8_t const*)src, (uint8_t const*)dst, 16);
}

static inline bool is_proper_ipv6_address(struct net_if_addr const* addr) {
    if (addr->is_used && (addr->addr_state == NET_ADDR_PREFERRED) &&
        (addr->address.family == NET_AF_INET6) &&
        !net_ipv6_is_ll_addr(&addr->address.in6_addr)) {
        return (true);
    }

    return (false);
}

static bool use_public_address(bool prefer_public, bool is_temporary,
                               int flags) {
    if (IS_ENABLED(CONFIG_NET_IPV6_PE)) {
        if (!prefer_public && is_temporary) {

            /* Allow socket to override the kconfig option */
            if (flags & IPV6_PREFER_SRC_PUBLIC) {
                return (true);
            }

            return (false);
        }
    }

    if (flags & IPV6_PREFER_SRC_TMP) {
        return (false);
    }

    return (true);
}

static struct net_in6_addr* net_if_ipv6_get_best_match(struct net_if* iface,
                                                       const struct net_in6_addr* dst,
                                                       uint8_t prefix_len,
                                                       uint8_t* best_so_far,
                                                       int flags) {
    struct net_if_ipv6*  ipv6 = iface->config.ip.ipv6;
    struct net_if_addr*  public_addr = NULL;
    struct net_in6_addr* src = NULL;
    uint8_t public_addr_len = 0;
    struct net_in6_addr* temp_addr = NULL;
    uint8_t len, temp_addr_len = 0;
    bool ret;

    net_if_lock(iface);

    ipv6 = iface->config.ip.ipv6;
    if (ipv6 == NULL) {
        goto out;
    }

    ARRAY_FOR_EACH(ipv6->unicast, i) {
        if (!is_proper_ipv6_address(&ipv6->unicast[i])) {
            continue;
        }

        len = get_diff_ipv6(dst, &ipv6->unicast[i].address.in6_addr);
        if (len >= prefix_len) {
            len = prefix_len;
        }

        if (len >= *best_so_far) {
            /* Mesh local address can only be selected for the same
             * subnet.
             */
            if (ipv6->unicast[i].is_mesh_local && len < 64 &&
                !net_ipv6_is_addr_mcast_mesh(dst)) {
                continue;
            }

            ret = use_public_address(iface->pe_prefer_public,
                                     ipv6->unicast[i].is_temporary,
                                     flags);
            if (!ret) {
                temp_addr     = &ipv6->unicast[i].address.in6_addr;
                temp_addr_len = len;

                *best_so_far = len;
                src          = &ipv6->unicast[i].address.in6_addr;
                continue;
            }

            if (!ipv6->unicast[i].is_temporary) {
                public_addr     = &ipv6->unicast[i];
                public_addr_len = len;
            }

            *best_so_far = len;
            src = &ipv6->unicast[i].address.in6_addr;
        }
    }

    if (IS_ENABLED(CONFIG_NET_IPV6_PE) && !iface->pe_prefer_public && temp_addr) {
        if (temp_addr_len >= *best_so_far) {
            *best_so_far = temp_addr_len;
            src          = temp_addr;
        }
    }
    else {
        /* By default prefer always public address if found */
        if (flags & IPV6_PREFER_SRC_PUBLIC) {
        use_public:
            if (public_addr &&
                !net_ipv6_addr_cmp(&public_addr->address.in6_addr, src)) {
                src          = &public_addr->address.in6_addr;
                *best_so_far = public_addr_len;
            }
        }
        else if (flags & IPV6_PREFER_SRC_TMP) {
            if (temp_addr && !net_ipv6_addr_cmp(temp_addr, src)) {
                src          = temp_addr;
                *best_so_far = temp_addr_len;
            }
        }
        else if (flags & IPV6_PREFER_SRC_PUBTMP_DEFAULT) {
            goto use_public;
        }
    }

out :
    net_if_unlock(iface);

    return (src);
}

const struct net_in6_addr* net_if_ipv6_select_src_addr_hint(struct net_if* dst_iface,
                                                            const struct net_in6_addr* dst,
                                                            int flags) {
    const struct net_in6_addr* src = NULL;
    uint8_t best_match = 0U;

    NET_ASSERT(dst);

    if (!net_ipv6_is_ll_addr(dst) && !net_ipv6_is_addr_mcast_link(dst)) {
        struct net_if_ipv6_prefix* prefix;
        uint8_t prefix_len = 128;

        prefix = net_if_ipv6_prefix_get(dst_iface, dst);
        if (prefix) {
            prefix_len = prefix->len;
        }

        /* If caller has supplied interface, then use that */
        if (dst_iface) {
            src = net_if_ipv6_get_best_match(dst_iface, dst,
                                             prefix_len,
                                             &best_match,
                                             flags);
        }
        else {
            STRUCT_SECTION_FOREACH(net_if, iface) {
                struct net_in6_addr* addr;

                addr = net_if_ipv6_get_best_match(iface, dst,
                                                  prefix_len,
                                                  &best_match,
                                                  flags);
                if (addr) {
                    src = addr;
                }
            }
        }
    }
    else {
        if (dst_iface) {
            src = net_if_ipv6_get_ll(dst_iface, NET_ADDR_PREFERRED);
        }
        else {
            struct net_in6_addr const* addr;

            addr = net_if_ipv6_get_ll(net_if_get_default(), NET_ADDR_PREFERRED);
            if (addr != NULL) {
                src = addr;
                goto out;
            }

            STRUCT_SECTION_FOREACH(net_if, iface) {
                addr = net_if_ipv6_get_ll(iface,
                                          NET_ADDR_PREFERRED);
                if (addr != NULL) {
                    src = addr;
                    break;
                }
            }
        }
    }

    if (src == NULL) {
        src = net_ipv6_unspecified_address();
    }

out :
    return (src);
}

const struct net_in6_addr* net_if_ipv6_select_src_addr(struct net_if* dst_iface,
                                                       const struct net_in6_addr* dst) {
    return net_if_ipv6_select_src_addr_hint(dst_iface,
                                            dst,
                                            IPV6_PREFER_SRC_PUBTMP_DEFAULT);
}

struct net_if* net_if_ipv6_select_src_iface(const struct net_in6_addr* dst) {
    struct net_if* iface = NULL;
    const struct net_in6_addr* src;

    src = net_if_ipv6_select_src_addr(NULL, dst);
    if (src != net_ipv6_unspecified_address()) {
        net_if_ipv6_addr_lookup(src, &iface);
    }

    if (iface == NULL) {
        iface = net_if_get_default();
    }

    return (iface);
}

uint32_t net_if_ipv6_calc_reachable_time(struct net_if_ipv6 const* ipv6) {
    uint32_t min_reachable;
    uint32_t max_reachable;

    min_reachable = (MIN_RANDOM_NUMER * ipv6->base_reachable_time)
                    / MIN_RANDOM_DENOM;
    max_reachable = (MAX_RANDOM_NUMER * ipv6->base_reachable_time)
                    / MAX_RANDOM_DENOM;

    NET_DBG("min_reachable:%u max_reachable:%u", min_reachable,
            max_reachable);

    return min_reachable +
           sys_rand32_get() % (max_reachable - min_reachable);
}

static void iface_ipv6_start(struct net_if* iface) {
    if (!net_if_flag_is_set(iface, NET_IF_IPV6) ||
        net_if_flag_is_set(iface, NET_IF_IPV6_NO_ND)) {
        return;
    }

    if (IS_ENABLED(CONFIG_NET_IPV6_DAD)) {
        net_if_start_dad(iface);
    }
    else {
        struct net_if_ipv6 const* ipv6 = iface->config.ip.ipv6;

        if (ipv6 != NULL) {
            join_mcast_nodes(iface,
                             &ipv6->mcast[0].address.in6_addr);
        }
    }

    net_if_start_rs(iface);
}

static void iface_ipv6_stop(struct net_if* iface) {
    struct net_in6_addr addr = {};

    if (!net_if_flag_is_set(iface, NET_IF_IPV6) ||
        net_if_flag_is_set(iface, NET_IF_IPV6_NO_ND)) {
        return;
    }

    net_ipv6_addr_create_iid(&addr, net_if_get_link_addr(iface));

    (void) net_if_ipv6_addr_rm(iface, &addr);
}

static void iface_ipv6_init(int if_count) {
    iface_ipv6_dad_init();
    iface_ipv6_nd_init();

    k_work_init_delayable(&address_lifetime_timer,
                          address_lifetime_timeout);
    k_work_init_delayable(&prefix_lifetime_timer, prefix_lifetime_timeout);

    if (if_count > ARRAY_SIZE(ipv6_addresses)) {
        NET_WARN("You have %zu IPv6 net_if addresses but %d "
                 "network interfaces", ARRAY_SIZE(ipv6_addresses),
                 if_count);
        NET_WARN("Consider increasing CONFIG_NET_IF_MAX_IPV6_COUNT "
                 "value.");
    }

    ARRAY_FOR_EACH(ipv6_addresses, i) {
        ipv6_addresses[i].ipv6.hop_limit           = CONFIG_NET_INITIAL_HOP_LIMIT;
        ipv6_addresses[i].ipv6.mcast_hop_limit     = CONFIG_NET_INITIAL_MCAST_HOP_LIMIT;
        ipv6_addresses[i].ipv6.base_reachable_time = REACHABLE_TIME;

        net_if_ipv6_set_reachable_time(&ipv6_addresses[i].ipv6);
    }
}

#else /* CONFIG_NET_NATIVE_IPV6 */
#define join_mcast_allnodes(...)
#define join_mcast_solicit_node(...)
#define leave_mcast_all(...)
#define clear_joined_ipv6_mcast_groups(...)
#define join_mcast_nodes(...)
#define iface_ipv6_start(...)
#define iface_ipv6_stop(...)
#define iface_ipv6_init(...)

struct net_if_mcast_addr* net_if_ipv6_maddr_lookup(const struct net_in6_addr* addr,
                                                   struct net_if** iface) {
    ARG_UNUSED(addr);
    ARG_UNUSED(iface);

    return (NULL);
}

struct net_if_addr* net_if_ipv6_addr_lookup(const struct net_in6_addr* addr,
                                            struct net_if** ret) {
    ARG_UNUSED(addr);
    ARG_UNUSED(ret);

    return (NULL);
}

struct net_in6_addr* net_if_ipv6_get_global_addr(enum net_addr_state state,
                                             struct net_if** iface) {
    ARG_UNUSED(state);
    ARG_UNUSED(iface);

    return (NULL);
}
#endif /* CONFIG_NET_NATIVE_IPV6 */

#if defined(CONFIG_NET_NATIVE_IPV4)
int net_if_config_ipv4_get(struct net_if* iface, struct net_if_ipv4** ipv4) {
    int ret = 0;

    net_if_lock(iface);

    if (!net_if_flag_is_set(iface, NET_IF_IPV4)) {
        ret = -ENOTSUP;
        goto out;
    }

    if (iface->config.ip.ipv4) {
        if (ipv4) {
            *ipv4 = iface->config.ip.ipv4;
        }

        goto out;
    }

    k_mutex_lock(&lock, K_FOREVER);

    ARRAY_FOR_EACH(ipv4_addresses, i) {
        if (ipv4_addresses[i].iface) {
            continue;
        }

        iface->config.ip.ipv4   = &ipv4_addresses[i].ipv4;
        ipv4_addresses[i].iface = iface;

        if (ipv4 != NULL) {
            *ipv4 = &ipv4_addresses[i].ipv4;
        }

        k_mutex_unlock(&lock);
        goto out;
    }

    k_mutex_unlock(&lock);

    ret = -ESRCH;

out :
    net_if_unlock(iface);

    return (ret);
}

int net_if_config_ipv4_put(struct net_if* iface) {
    int ret = 0;

    net_if_lock(iface);

    if (!net_if_flag_is_set(iface, NET_IF_IPV4)) {
        ret = -ENOTSUP;
        goto out;
    }

    if (!iface->config.ip.ipv4) {
        ret = -EALREADY;
        goto out;
    }

    k_mutex_lock(&lock, K_FOREVER);

    ARRAY_FOR_EACH(ipv4_addresses, i) {
        if (ipv4_addresses[i].iface != iface) {
            continue;
        }

        iface->config.ip.ipv4   = NULL;
        ipv4_addresses[i].iface = NULL;

        k_mutex_unlock(&lock);
        goto out;
    }

    k_mutex_unlock(&lock);

    ret = -ESRCH;

out :
    net_if_unlock(iface);

    return (ret);
}

uint8_t net_if_ipv4_get_ttl(struct net_if* iface) {
    uint8_t ret = 0;

    net_if_lock(iface);

    if (net_if_config_ipv4_get(iface, NULL) < 0) {
        goto out;
    }

    if (!iface->config.ip.ipv4) {
        goto out;
    }

    ret = iface->config.ip.ipv4->ttl;

out :
    net_if_unlock(iface);

    return (ret);
}

void net_if_ipv4_set_ttl(struct net_if* iface, uint8_t ttl) {
    net_if_lock(iface);

    if (net_if_config_ipv4_get(iface, NULL) < 0) {
        goto out;
    }

    if (!iface->config.ip.ipv4) {
        goto out;
    }

    iface->config.ip.ipv4->ttl = ttl;
out :
    net_if_unlock(iface);
}

uint8_t net_if_ipv4_get_mcast_ttl(struct net_if* iface) {
    uint8_t ret = 0;

    net_if_lock(iface);

    if (net_if_config_ipv4_get(iface, NULL) < 0) {
        goto out;
    }

    if (!iface->config.ip.ipv4) {
        goto out;
    }

    ret = iface->config.ip.ipv4->mcast_ttl;
out :
    net_if_unlock(iface);

    return (ret);
}

void net_if_ipv4_set_mcast_ttl(struct net_if* iface, uint8_t ttl) {
    net_if_lock(iface);

    if (net_if_config_ipv4_get(iface, NULL) < 0) {
        goto out;
    }

    if (!iface->config.ip.ipv4) {
        goto out;
    }

    iface->config.ip.ipv4->mcast_ttl = ttl;
out :
    net_if_unlock(iface);
}

struct net_if_router* net_if_ipv4_router_lookup(struct net_if const* iface,
                                                struct net_in_addr* addr) {
    return iface_router_lookup(iface, NET_AF_INET, addr);
}

struct net_if_router* net_if_ipv4_router_find_default(struct net_if const* iface,
                                                      struct net_in_addr const* addr) {
    return iface_router_find_default(iface, NET_AF_INET, addr);
}

struct net_if_router* net_if_ipv4_router_add(struct net_if* iface,
                                             struct net_in_addr* addr,
                                             bool is_default,
                                             uint16_t lifetime) {
    return iface_router_add(iface, NET_AF_INET, addr, is_default, lifetime);
}

bool net_if_ipv4_router_rm(struct net_if_router* router) {
    return iface_router_rm(router);
}

bool net_if_ipv4_addr_mask_cmp(struct net_if* iface,
                               const struct net_in_addr* addr) {
    bool ret = false;
    struct net_if_ipv4 const* ipv4;
    uint32_t subnet;

    net_if_lock(iface);

    ipv4 = iface->config.ip.ipv4;
    if (ipv4 == NULL) {
        goto out;
    }

    ARRAY_FOR_EACH(ipv4->unicast, i) {
        if (!ipv4->unicast[i].ipv4.is_used ||
            ipv4->unicast[i].ipv4.address.family != NET_AF_INET) {
            continue;
        }

        subnet = UNALIGNED_GET(&addr->s_addr_be) &
                 ipv4->unicast[i].netmask.s_addr_be;

        if ((ipv4->unicast[i].ipv4.address.in_addr.s_addr_be &
            ipv4->unicast[i].netmask.s_addr_be) == subnet) {
            ret = true;
            goto out;
        }
    }

out :
    net_if_unlock(iface);

    return (ret);
}

static bool ipv4_is_broadcast_address(struct net_if* iface,
                                      const struct net_in_addr* addr) {
    struct net_if_ipv4 const* ipv4;
    bool ret = false;
    struct net_in_addr bcast;

    net_if_lock(iface);

    ipv4 = iface->config.ip.ipv4;
    if (ipv4 == NULL) {
        goto out;
    }

    ARRAY_FOR_EACH(ipv4->unicast, i) {
        if (!ipv4->unicast[i].ipv4.is_used ||
            ipv4->unicast[i].ipv4.address.family != NET_AF_INET) {
            continue;
        }

        bcast.s_addr_be = ipv4->unicast[i].ipv4.address.in_addr.s_addr_be |
                          ~ipv4->unicast[i].netmask.s_addr_be;

        if (bcast.s_addr_be == UNALIGNED_GET(&addr->s_addr_be)) {
            ret = true;
            goto out;
        }
    }

out :
    net_if_unlock(iface);
    return (ret);
}

bool net_if_ipv4_is_addr_bcast(struct net_if* iface,
                               const struct net_in_addr* addr) {
    bool ret = false;

    if (iface != NULL) {
        ret = ipv4_is_broadcast_address(iface, addr);
        goto out;
    }

    STRUCT_SECTION_FOREACH(net_if, one_iface) {
        ret = ipv4_is_broadcast_address(one_iface, addr);
        if (ret == true) {
            goto out;
        }
    }

out :
    return (ret);
}

struct net_if* net_if_ipv4_select_src_iface(const struct net_in_addr* dst) {
    struct net_if* selected = NULL;

    STRUCT_SECTION_FOREACH(net_if, iface) {
        bool ret;

        ret = net_if_ipv4_addr_mask_cmp(iface, dst);
        if (ret == true) {
            selected = iface;
            goto out;
        }
    }

    if (selected == NULL) {
        selected = net_if_get_default();
    }

out :
    return (selected);
}

static uint8_t get_diff_ipv4(const struct net_in_addr* src,
                             const struct net_in_addr* dst) {
    return get_ipaddr_diff((uint8_t const*)src, (uint8_t const*)dst, 4);
}

static inline bool is_proper_ipv4_address(struct net_if_addr const* addr) {
    if (addr->is_used && (addr->addr_state == NET_ADDR_PREFERRED) &&
        (addr->address.family == NET_AF_INET) &&
        !net_ipv4_is_ll_addr(&addr->address.in_addr)) {
        return (true);
    }

    return (false);
}

static struct net_in_addr* net_if_ipv4_get_best_match(struct net_if* iface,
                                                      const struct net_in_addr* dst,
                                                      uint8_t* best_so_far) {
    struct net_if_ipv4* ipv4;
    struct net_in_addr* src = NULL;
    uint8_t len;

    net_if_lock(iface);

    ipv4 = iface->config.ip.ipv4;
    if (ipv4 == NULL) {
        goto out;
    }

    ARRAY_FOR_EACH(ipv4->unicast, i) {
        if (!is_proper_ipv4_address(&ipv4->unicast[i].ipv4)) {
            continue;
        }

        len = get_diff_ipv4(dst, &ipv4->unicast[i].ipv4.address.in_addr);
        if (len >= *best_so_far) {
            *best_so_far = len;
            src = &ipv4->unicast[i].ipv4.address.in_addr;
        }
    }

out :
    net_if_unlock(iface);

    return (src);
}

static struct net_in_addr* if_ipv4_get_addr(struct net_if* iface,
                                            enum net_addr_state addr_state, bool ll) {
    struct net_in_addr* addr = NULL;
    struct net_if_ipv4* ipv4;

    if (iface == NULL) {
        return (NULL);
    }

    net_if_lock(iface);

    ipv4 = iface->config.ip.ipv4;
    if (ipv4 == NULL) {
        goto out;
    }

    ARRAY_FOR_EACH(ipv4->unicast, i) {
        if (!ipv4->unicast[i].ipv4.is_used ||
            ((addr_state != NET_ADDR_ANY_STATE) &&
             (ipv4->unicast[i].ipv4.addr_state != addr_state)) ||
            (ipv4->unicast[i].ipv4.address.family != NET_AF_INET)) {
            continue;
        }

        if (net_ipv4_is_ll_addr(&ipv4->unicast[i].ipv4.address.in_addr)) {
            if (ll == false) {
                continue;
            }
        }
        else {
            if (ll == true) {
                continue;
            }
        }

        addr = &ipv4->unicast[i].ipv4.address.in_addr;
        goto out;
    }

out :
    net_if_unlock(iface);

    return (addr);
}

struct net_in_addr* net_if_ipv4_get_ll(struct net_if* iface,
                                       enum net_addr_state addr_state) {
    return if_ipv4_get_addr(iface, addr_state, true);
}

struct net_in_addr* net_if_ipv4_get_global_addr(struct net_if* iface,
                                                enum net_addr_state addr_state) {
    return if_ipv4_get_addr(iface, addr_state, false);
}

const struct net_in_addr* net_if_ipv4_select_src_addr(struct net_if* dst_iface,
                                                      const struct net_in_addr* dst) {
    const struct net_in_addr* src = NULL;
    uint8_t best_match = 0U;

    NET_ASSERT(dst);

    if (!net_ipv4_is_ll_addr(dst)) {

        /* If caller has supplied interface, then use that */
        if (dst_iface) {
            src = net_if_ipv4_get_best_match(dst_iface, dst,
                                             &best_match);
        }
        else {
            STRUCT_SECTION_FOREACH(net_if, iface) {
                struct net_in_addr const* addr;

                addr = net_if_ipv4_get_best_match(iface, dst,
                                                  &best_match);
                if (addr != NULL) {
                    src = addr;
                }
            }
        }
    }
    else {
        if (dst_iface) {
            src = net_if_ipv4_get_ll(dst_iface, NET_ADDR_PREFERRED);
        }
        else {
            struct net_in_addr const* addr;

            addr = net_if_ipv4_get_ll(net_if_get_default(), NET_ADDR_PREFERRED);
            if (addr) {
                src = addr;
                goto out;
            }

            STRUCT_SECTION_FOREACH(net_if, iface) {
                addr = net_if_ipv4_get_ll(iface,
                                          NET_ADDR_PREFERRED);
                if (addr != NULL) {
                    src = addr;
                    break;
                }
            }
        }
    }

    if (src == NULL) {
        src = net_if_ipv4_get_global_addr(dst_iface,
                                          NET_ADDR_PREFERRED);

        if (IS_ENABLED(CONFIG_NET_IPV4_AUTO) && !src) {
            /* Try to use LL address if there's really no other
             * address available.
             */
            src = net_if_ipv4_get_ll(dst_iface, NET_ADDR_PREFERRED);
        }

        if (src == NULL) {
            src = net_ipv4_unspecified_address();
        }
    }

out :
    return (src);
}

struct net_if_addr* net_if_ipv4_addr_lookup(const struct net_in_addr* addr,
                                            struct net_if** ret) {
    struct net_if_addr* ifaddr = NULL;

    STRUCT_SECTION_FOREACH(net_if, iface) {
        struct net_if_ipv4* ipv4;

        net_if_lock(iface);

        ipv4 = iface->config.ip.ipv4;
        if (ipv4 == NULL) {
            net_if_unlock(iface);
            continue;
        }

        ARRAY_FOR_EACH(ipv4->unicast, i) {
            if (!ipv4->unicast[i].ipv4.is_used ||
                (ipv4->unicast[i].ipv4.address.family != NET_AF_INET)) {
                continue;
            }

            if (UNALIGNED_GET(&addr->s4_addr32[0]) ==
                ipv4->unicast[i].ipv4.address.in_addr.s_addr_be) {

                if (ret != NULL) {
                    *ret = iface;
                }

                ifaddr = &ipv4->unicast[i].ipv4;
                net_if_unlock(iface);
                goto out;
            }
        }

        net_if_unlock(iface);
    }

out :
    return (ifaddr);
}

int z_impl_net_if_ipv4_addr_lookup_by_index(const struct net_in_addr* addr) {
    struct net_if_addr const* if_addr;
    struct net_if* iface;

    if_addr = net_if_ipv4_addr_lookup(addr, &iface);
    if (if_addr == NULL) {
        return (0);
    }

    return net_if_get_by_iface(iface);
}

#ifdef CONFIG_USERSPACE
static inline int z_vrfy_net_if_ipv4_addr_lookup_by_index(
                                            const struct net_in_addr* addr) {
    struct net_in_addr addr_v4;

    K_OOPS(k_usermode_from_copy(&addr_v4, (void*)addr, sizeof(addr_v4)));

    return z_impl_net_if_ipv4_addr_lookup_by_index(&addr_v4);
}
#include <zephyr/syscalls/net_if_ipv4_addr_lookup_by_index_mrsh.c>
#endif

struct net_in_addr net_if_ipv4_get_netmask_by_addr(struct net_if* iface,
                                                   const struct net_in_addr* addr) {
    struct net_in_addr netmask = {0};
    struct net_if_ipv4 const* ipv4;
    uint32_t subnet;

    net_if_lock(iface);

    if (net_if_config_ipv4_get(iface, NULL) < 0) {
        goto out;
    }

    ipv4 = iface->config.ip.ipv4;
    if (ipv4 == NULL) {
        goto out;
    }

    ARRAY_FOR_EACH(ipv4->unicast, i) {
        if (!ipv4->unicast[i].ipv4.is_used ||
            ipv4->unicast[i].ipv4.address.family != NET_AF_INET) {
            continue;
        }

        subnet = UNALIGNED_GET(&addr->s_addr_be) &
                 ipv4->unicast[i].netmask.s_addr_be;

        if ((ipv4->unicast[i].ipv4.address.in_addr.s_addr_be &
            ipv4->unicast[i].netmask.s_addr_be) == subnet) {
            netmask = ipv4->unicast[i].netmask;
            goto out;
        }
    }

out :
    net_if_unlock(iface);

    return (netmask);
}

bool net_if_ipv4_set_netmask_by_addr(struct net_if* iface,
                                     const struct net_in_addr* addr,
                                     const struct net_in_addr* netmask) {
    struct net_if_ipv4* ipv4;
    uint32_t subnet;
    bool ret = false;

    net_if_lock(iface);

    if (net_if_config_ipv4_get(iface, NULL) < 0) {
        goto out;
    }

    ipv4 = iface->config.ip.ipv4;
    if (ipv4 == NULL) {
        goto out;
    }

    ARRAY_FOR_EACH(ipv4->unicast, i) {
        if (!ipv4->unicast[i].ipv4.is_used ||
            (ipv4->unicast[i].ipv4.address.family != NET_AF_INET)) {
            continue;
        }

        subnet = UNALIGNED_GET(&addr->s_addr_be) &
                 ipv4->unicast[i].netmask.s_addr_be;

        if ((ipv4->unicast[i].ipv4.address.in_addr.s_addr_be &
            ipv4->unicast[i].netmask.s_addr_be) == subnet) {
            ipv4->unicast[i].netmask = *netmask;
            ret = true;
            goto out;
        }
    }

out :
    net_if_unlock(iface);

    return (ret);
}

/* Using this function is problematic as if we have multiple
 * addresses configured, which one to return. Use heuristic
 * in this case and return the first one found. Please use
 * net_if_ipv4_get_netmask_by_addr() instead.
 */
struct net_in_addr net_if_ipv4_get_netmask(struct net_if* iface) {
    struct net_in_addr netmask = {0};
    struct net_if_ipv4 const* ipv4;

    net_if_lock(iface);

    if (net_if_config_ipv4_get(iface, NULL) < 0) {
        goto out;
    }

    ipv4 = iface->config.ip.ipv4;
    if (ipv4 == NULL) {
        goto out;
    }

    ARRAY_FOR_EACH(ipv4->unicast, i) {
        if (!ipv4->unicast[i].ipv4.is_used ||
            (ipv4->unicast[i].ipv4.address.family != NET_AF_INET)) {
            continue;
        }

        netmask = iface->config.ip.ipv4->unicast[i].netmask;
        break;
    }

out :
    net_if_unlock(iface);

    return (netmask);
}

/* Using this function is problematic as if we have multiple
 * addresses configured, which one to set. Use heuristic
 * in this case and set the first one found. Please use
 * net_if_ipv4_set_netmask_by_addr() instead.
 */
static void net_if_ipv4_set_netmask_deprecated(struct net_if* iface,
                                               const struct net_in_addr* netmask) {
    struct net_if_ipv4* ipv4;

    net_if_lock(iface);

    if (net_if_config_ipv4_get(iface, NULL) < 0) {
        goto out;
    }

    ipv4 = iface->config.ip.ipv4;
    if (ipv4 == NULL) {
        goto out;
    }

    ARRAY_FOR_EACH(ipv4->unicast, i) {
        if (!ipv4->unicast[i].ipv4.is_used ||
            (ipv4->unicast[i].ipv4.address.family != NET_AF_INET)) {
            continue;
        }

        net_ipaddr_copy(&ipv4->unicast[i].netmask, netmask);
        break;
    }

out :
    net_if_unlock(iface);
}

void net_if_ipv4_set_netmask(struct net_if* iface,
                             const struct net_in_addr* netmask) {
    net_if_ipv4_set_netmask_deprecated(iface, netmask);
}

bool z_impl_net_if_ipv4_set_netmask_by_index(int index,
                                             const struct net_in_addr* netmask) {
    struct net_if* iface;

    iface = net_if_get_by_index(index);
    if (iface == NULL) {
        return (false);
    }

    net_if_ipv4_set_netmask_deprecated(iface, netmask);

    return (true);
}

bool z_impl_net_if_ipv4_set_netmask_by_addr_by_index(int index,
                                                     const struct net_in_addr* addr,
                                                     const struct net_in_addr* netmask) {
    struct net_if* iface;

    iface = net_if_get_by_index(index);
    if (iface == NULL) {
        return (false);
    }

    net_if_ipv4_set_netmask_by_addr(iface, addr, netmask);

    return (true);
}

#ifdef CONFIG_USERSPACE
bool z_vrfy_net_if_ipv4_set_netmask_by_index(int index,
                                             const struct net_in_addr* netmask) {
    struct net_in_addr netmask_addr;
    struct net_if* iface;

    iface = z_vrfy_net_if_get_by_index(index);
    if (iface == NULL) {
        return (false);
    }

    K_OOPS(k_usermode_from_copy(&netmask_addr, (void*)netmask,
                                sizeof(netmask_addr)));

    return z_impl_net_if_ipv4_set_netmask_by_index(index, &netmask_addr);
}

#include <zephyr/syscalls/net_if_ipv4_set_netmask_by_index_mrsh.c>

bool z_vrfy_net_if_ipv4_set_netmask_by_addr_by_index(int index,
                                                     const struct net_in_addr* addr,
                                                     const struct net_in_addr* netmask) {
    struct net_in_addr ipv4_addr;
    struct net_in_addr netmask_addr;
    struct net_if* iface;

    iface = z_vrfy_net_if_get_by_index(index);
    if (iface == NULL) {
        return (false);
    }

    K_OOPS(k_usermode_from_copy(&ipv4_addr, (void*)addr,
                                sizeof(ipv4_addr)));
    K_OOPS(k_usermode_from_copy(&netmask_addr, (void*)netmask,
                                sizeof(netmask_addr)));

    return z_impl_net_if_ipv4_set_netmask_by_addr_by_index(index,
                                                           &ipv4_addr,
                                                           &netmask_addr);
}

#include <zephyr/syscalls/net_if_ipv4_set_netmask_by_addr_by_index_mrsh.c>
#endif /* CONFIG_USERSPACE */

void net_if_ipv4_set_gw(struct net_if* iface, const struct net_in_addr* gw) {
    net_if_lock(iface);

    if (net_if_config_ipv4_get(iface, NULL) < 0) {
        goto out;
    }

    if (!iface->config.ip.ipv4) {
        goto out;
    }

    net_ipaddr_copy(&iface->config.ip.ipv4->gw, gw);
out :
    net_if_unlock(iface);
}

bool z_impl_net_if_ipv4_set_gw_by_index(int index,
                                        const struct net_in_addr* gw) {
    struct net_if* iface;

    iface = net_if_get_by_index(index);
    if (iface == NULL) {
        return (false);
    }

    net_if_ipv4_set_gw(iface, gw);

    return (true);
}

#ifdef CONFIG_USERSPACE
bool z_vrfy_net_if_ipv4_set_gw_by_index(int index,
                                        const struct net_in_addr* gw) {
    struct net_in_addr gw_addr;
    struct net_if* iface;

    iface = z_vrfy_net_if_get_by_index(index);
    if (iface == NULL) {
        return (false);
    }

    K_OOPS(k_usermode_from_copy(&gw_addr, (void*)gw, sizeof(gw_addr)));

    return z_impl_net_if_ipv4_set_gw_by_index(index, &gw_addr);
}

#include <zephyr/syscalls/net_if_ipv4_set_gw_by_index_mrsh.c>
#endif /* CONFIG_USERSPACE */

static struct net_if_addr* ipv4_addr_find(struct net_if* iface,
                                          struct net_in_addr const* addr) {
    struct net_if_ipv4* ipv4 = iface->config.ip.ipv4;

    ARRAY_FOR_EACH(ipv4->unicast, i) {
        if (!ipv4->unicast[i].ipv4.is_used) {
            continue;
        }

        if (net_ipv4_addr_cmp(addr,
                              &ipv4->unicast[i].ipv4.address.in_addr)) {
            return &ipv4->unicast[i].ipv4;
        }
    }

    return (NULL);
}

#if defined(CONFIG_NET_IPV4_ACD)
void net_if_ipv4_acd_succeeded(struct net_if* iface, struct net_if_addr* ifaddr) {
    net_if_lock(iface);

    NET_DBG("ACD succeeded for %s at interface %d",
            net_sprint_ipv4_addr(&ifaddr->address.in_addr),
            ifaddr->ifindex);

    ifaddr->addr_state = NET_ADDR_PREFERRED;

    net_mgmt_event_notify_with_info(NET_EVENT_IPV4_ACD_SUCCEED, iface,
                                    &ifaddr->address.in_addr,
                                    sizeof(struct net_in_addr));

    net_if_unlock(iface);
}

void net_if_ipv4_acd_failed(struct net_if* iface, struct net_if_addr* ifaddr) {
    net_if_lock(iface);

    NET_DBG("ACD failed for %s at interface %d",
            net_sprint_ipv4_addr(&ifaddr->address.in_addr),
            ifaddr->ifindex);

    net_mgmt_event_notify_with_info(NET_EVENT_IPV4_ACD_FAILED, iface,
                                    &ifaddr->address.in_addr,
                                    sizeof(struct net_in_addr));

    net_if_ipv4_addr_rm(iface, &ifaddr->address.in_addr);

    net_if_unlock(iface);
}

void net_if_ipv4_start_acd(struct net_if* iface, struct net_if_addr* ifaddr) {
    ifaddr->addr_state = NET_ADDR_TENTATIVE;

    if (net_if_is_up(iface)) {
        NET_DBG("Interface %p ll addr %s tentative IPv4 addr %s",
                iface,
                net_sprint_ll_addr(net_if_get_link_addr(iface)->addr,
                                   net_if_get_link_addr(iface)->len),
                                   net_sprint_ipv4_addr(&ifaddr->address.in_addr));

        if (net_ipv4_acd_start(iface, ifaddr) != 0) {
            NET_DBG("Failed to start ACD for %s on iface %p.",
                    net_sprint_ipv4_addr(&ifaddr->address.in_addr),
                    iface);

            /* Just act as if no conflict was detected. */
            net_if_ipv4_acd_succeeded(iface, ifaddr);
        }
    }
    else {
        NET_DBG("Interface %p is down, starting ACD for %s later.",
            iface, net_sprint_ipv4_addr(&ifaddr->address.in_addr));
    }
}

void net_if_start_acd(struct net_if* iface) {
    struct net_if_ipv4* ipv4;
    int ret;

    net_if_lock(iface);

    NET_DBG("Starting ACD for iface %p", iface);

    ret = net_if_config_ipv4_get(iface, &ipv4);
    if (ret < 0) {
        if (ret != -ENOTSUP) {
            NET_WARN("Cannot do ACD IPv4 config is not valid.");
        }

        goto out;
    }

    if (!ipv4) {
        goto out;
    }

    ipv4->conflict_cnt = 0;

    /* Start ACD for all the addresses that were added earlier when
     * the interface was down.
     */
    ARRAY_FOR_EACH(ipv4->unicast, i) {
        if (!ipv4->unicast[i].ipv4.is_used ||
            ipv4->unicast[i].ipv4.address.family != AF_INET ||
            net_ipv4_is_addr_loopback(
                &ipv4->unicast[i].ipv4.address.in_addr)) {
            continue;
        }

        net_if_ipv4_start_acd(iface, &ipv4->unicast[i].ipv4);
    }

out :
    net_if_unlock(iface);
}
#else
void net_if_ipv4_start_acd(struct net_if* iface, struct net_if_addr* ifaddr) {
    ARG_UNUSED(iface);

    ifaddr->addr_state = NET_ADDR_PREFERRED;
}

#define net_if_start_acd(...)
#endif /* CONFIG_NET_IPV4_ACD */

struct net_if_addr* net_if_ipv4_addr_add(struct net_if* iface,
                                         struct net_in_addr const* addr,
                                         enum net_addr_type addr_type,
                                         uint32_t vlifetime) {
    struct net_if_addr* ifaddr = NULL;
    struct net_if_ipv4* ipv4;
    int idx;

    net_if_lock(iface);

    if (net_if_config_ipv4_get(iface, &ipv4) < 0) {
        goto out;
    }

    ifaddr = ipv4_addr_find(iface, addr);
    if (ifaddr) {
        /* TODO: should set addr_type/vlifetime */
        goto out;
    }

    ARRAY_FOR_EACH(ipv4->unicast, i) {
        struct net_if_addr* cur = &ipv4->unicast[i].ipv4;

        if ((addr_type == NET_ADDR_DHCP) &&
            (cur->addr_type == NET_ADDR_OVERRIDABLE)) {
            ifaddr = cur;
            idx    = i;
            break;
        }

        if (!ipv4->unicast[i].ipv4.is_used) {
            ifaddr = cur;
            idx    = i;
            break;
        }
    }

    if (ifaddr) {
        ifaddr->is_used = true;
        ifaddr->address.family = NET_AF_INET;
        ifaddr->address.in_addr.s4_addr32[0] = addr->s4_addr32[0];
        ifaddr->addr_type  = addr_type;
        ifaddr->atomic_ref = ATOMIC_INIT(1);

        /* Caller has to take care of timers and their expiry */
        if (vlifetime) {
            ifaddr->is_infinite = false;
        }
        else {
            ifaddr->is_infinite = true;
        }

        /**
         *  TODO: Handle properly PREFERRED/DEPRECATED state when
         *  address in use, expired and renewal state.
         */

        NET_DBG("[%d] interface %d (%p) address %s type %s added",
                idx, net_if_get_by_iface(iface), iface,
                net_sprint_ipv4_addr(addr),
                net_addr_type2str(addr_type));

        if (!(l2_flags_get(iface) & NET_L2_POINT_TO_POINT) &&
            !net_ipv4_is_addr_loopback(addr)) {
            net_if_ipv4_start_acd(iface, ifaddr);
        }
        else {
            ifaddr->addr_state = NET_ADDR_PREFERRED;
        }

        net_mgmt_event_notify_with_info(NET_EVENT_IPV4_ADDR_ADD, iface,
                                        &ifaddr->address.in_addr,
                                        sizeof(struct net_in_addr));
        goto out;
    }

out :
    net_if_unlock(iface);

    return (ifaddr);
}

bool net_if_ipv4_addr_rm(struct net_if* iface, const struct net_in_addr* addr) {
    struct net_if_ipv4* ipv4;
    int ret;

    NET_ASSERT(addr);

    ipv4 = iface->config.ip.ipv4;
    if (ipv4 == NULL) {
        return (false);
    }

    ret = net_if_addr_unref(iface, NET_AF_INET, addr);
    if (ret > 0) {
        NET_DBG("Address %s still in use (ref %d)",
                net_sprint_ipv4_addr(addr), ret);
        return (false);
    }
    else if (ret < 0) {
        NET_DBG("Address %s not found (%d)",
                net_sprint_ipv4_addr(addr), ret);
    }

    return (true);
}

bool z_impl_net_if_ipv4_addr_add_by_index(int index,
                                          struct net_in_addr* addr,
                                          enum net_addr_type addr_type,
                                          uint32_t vlifetime) {
    struct net_if* iface;
    struct net_if_addr const* if_addr;

    iface = net_if_get_by_index(index);
    if (iface == NULL) {
        return (false);
    }

    if_addr = net_if_ipv4_addr_add(iface, addr, addr_type, vlifetime);
    return if_addr ? true : false;
}

#ifdef CONFIG_USERSPACE
bool z_vrfy_net_if_ipv4_addr_add_by_index(int index,
                                          struct net_in_addr* addr,
                                          enum net_addr_type addr_type,
                                          uint32_t vlifetime) {
    struct net_in_addr addr_v4;
    struct net_if* iface;

    iface = z_vrfy_net_if_get_by_index(index);
    if (iface == NULL) {
        return (false);
    }

    K_OOPS(k_usermode_from_copy(&addr_v4, (void*)addr, sizeof(addr_v4)));

    return z_impl_net_if_ipv4_addr_add_by_index(index,
                                                &addr_v4,
                                                addr_type,
                                                vlifetime);
}

#include <zephyr/syscalls/net_if_ipv4_addr_add_by_index_mrsh.c>
#endif /* CONFIG_USERSPACE */

bool z_impl_net_if_ipv4_addr_rm_by_index(int index,
                                         const struct net_in_addr* addr) {
    struct net_if* iface;

    iface = net_if_get_by_index(index);
    if (iface == NULL) {
        return (false);
    }

    return net_if_ipv4_addr_rm(iface, addr);
}

#ifdef CONFIG_USERSPACE
bool z_vrfy_net_if_ipv4_addr_rm_by_index(int index,
                                         const struct net_in_addr* addr) {
    struct net_in_addr addr_v4;
    struct net_if* iface;

    iface = z_vrfy_net_if_get_by_index(index);
    if (iface == NULL) {
        return (false);
    }

    K_OOPS(k_usermode_from_copy(&addr_v4, (void*)addr, sizeof(addr_v4)));

    return (uint32_t)z_impl_net_if_ipv4_addr_rm_by_index(index, &addr_v4);
}

#include <zephyr/syscalls/net_if_ipv4_addr_rm_by_index_mrsh.c>
#endif /* CONFIG_USERSPACE */

void net_if_ipv4_addr_foreach(struct net_if* iface, net_if_ip_addr_cb_t cb,
                              void* user_data) {
    struct net_if_ipv4* ipv4;

    if (iface == NULL) {
        return;
    }

    net_if_lock(iface);

    ipv4 = iface->config.ip.ipv4;
    if (ipv4 == NULL) {
        goto out;
    }

    ARRAY_FOR_EACH(ipv4->unicast, i) {
        struct net_if_addr* if_addr = &ipv4->unicast[i].ipv4;

        if (!if_addr->is_used) {
            continue;
        }

        cb(iface, if_addr, user_data);
    }

out :
    net_if_unlock(iface);
}

static struct net_if_mcast_addr* ipv4_maddr_find(struct net_if* iface,
                                                 bool is_used,
                                                 const struct net_in_addr* addr) {
    struct net_if_ipv4* ipv4;

    ipv4 = iface->config.ip.ipv4;
    if (ipv4 == NULL) {
        return (NULL);
    }

    ARRAY_FOR_EACH(ipv4->mcast, i) {
        if ((is_used && !ipv4->mcast[i].is_used) ||
            (!is_used && ipv4->mcast[i].is_used)) {
            continue;
        }

        if (addr != NULL) {
            if (!net_ipv4_addr_cmp(&ipv4->mcast[i].address.in_addr,
                                   addr)) {
                continue;
            }
        }

        return &ipv4->mcast[i];
    }

    return (NULL);
}

struct net_if_mcast_addr* net_if_ipv4_maddr_add(struct net_if* iface,
                                                const struct net_in_addr* addr) {
    struct net_if_mcast_addr* maddr = NULL;

    net_if_lock(iface);

    if (net_if_config_ipv4_get(iface, NULL) < 0) {
        goto out;
    }

    if (!net_ipv4_is_addr_mcast(addr)) {
        NET_DBG("Address %s is not a multicast address.",
                net_sprint_ipv4_addr(addr));
        goto out;
    }

    maddr = ipv4_maddr_find(iface, false, NULL);
    if (maddr != NULL) {
        maddr->is_used = true;
        maddr->address.family = NET_AF_INET;
        maddr->address.in_addr.s4_addr32[0] = addr->s4_addr32[0];

        NET_DBG("interface %d (%p) address %s added",
                net_if_get_by_iface(iface), iface,
                net_sprint_ipv4_addr(addr));

        net_mgmt_event_notify_with_info(
                NET_EVENT_IPV4_MADDR_ADD, iface,
                &maddr->address.in_addr,
                sizeof(struct net_in_addr));
    }

out :
    net_if_unlock(iface);

    return (maddr);
}

bool net_if_ipv4_maddr_rm(struct net_if* iface, const struct net_in_addr* addr) {
    struct net_if_mcast_addr* maddr;
    bool ret = false;

    net_if_lock(iface);

    maddr = ipv4_maddr_find(iface, true, addr);
    if (maddr != NULL) {
        maddr->is_used = false;

        NET_DBG("interface %d (%p) address %s removed",
                net_if_get_by_iface(iface), iface,
                net_sprint_ipv4_addr(addr));

        net_mgmt_event_notify_with_info(
                NET_EVENT_IPV4_MADDR_DEL, iface,
                &maddr->address.in_addr,
                sizeof(struct net_in_addr));

        ret = true;
    }

    net_if_unlock(iface);

    return (ret);
}

void net_if_ipv4_maddr_foreach(struct net_if* iface, net_if_ip_maddr_cb_t cb,
                               void* user_data) {
    struct net_if_ipv4* ipv4;

    NET_ASSERT(iface);
    NET_ASSERT(cb);

    net_if_lock(iface);

    ipv4 = iface->config.ip.ipv4;
    if (ipv4 == NULL) {
        goto out;
    }

    for (int i = 0; i < NET_IF_MAX_IPV4_MADDR; i++) {
        if (!ipv4->mcast[i].is_used) {
            continue;
        }

        cb(iface, &ipv4->mcast[i], user_data);
    }

out :
    net_if_unlock(iface);
}

struct net_if_mcast_addr* net_if_ipv4_maddr_lookup(const struct net_in_addr* maddr,
                                                   struct net_if** ret) {
    struct net_if_mcast_addr* addr = NULL;

    STRUCT_SECTION_FOREACH(net_if, iface) {
        if (ret && *ret && iface != *ret) {
            continue;
        }

        net_if_lock(iface);

        addr = ipv4_maddr_find(iface, true, maddr);
        if (addr) {
            if (ret) {
                *ret = iface;
            }

            net_if_unlock(iface);
            goto out;
        }

        net_if_unlock(iface);
    }

out :
    return (addr);
}

void net_if_ipv4_maddr_leave(struct net_if* iface, struct net_if_mcast_addr* addr) {
    NET_ASSERT(iface);
    NET_ASSERT(addr);

    net_if_lock(iface);
    addr->is_joined = false;
    net_if_unlock(iface);
}

void net_if_ipv4_maddr_join(struct net_if* iface, struct net_if_mcast_addr* addr) {
    NET_ASSERT(iface);
    NET_ASSERT(addr);

    net_if_lock(iface);
    addr->is_joined = true;
    net_if_unlock(iface);
}

static void iface_ipv4_init(int if_count) {
    if (if_count > ARRAY_SIZE(ipv4_addresses)) {
        NET_WARN("You have %zu IPv4 net_if addresses but %d "
                 "network interfaces", ARRAY_SIZE(ipv4_addresses),
                 if_count);
        NET_WARN("Consider increasing CONFIG_NET_IF_MAX_IPV4_COUNT "
                 "value.");
    }

    for (int i = 0; i < ARRAY_SIZE(ipv4_addresses); i++) {
        ipv4_addresses[i].ipv4.ttl       = CONFIG_NET_INITIAL_TTL;
        ipv4_addresses[i].ipv4.mcast_ttl = CONFIG_NET_INITIAL_MCAST_TTL;
    }
}

static void leave_ipv4_mcast_all(struct net_if* iface) {
    struct net_if_ipv4 const* ipv4;

    ipv4 = iface->config.ip.ipv4;
    if (ipv4 == NULL) {
        return;
    }

    ARRAY_FOR_EACH(ipv4->mcast, i) {
        if (!ipv4->mcast[i].is_used ||
            !ipv4->mcast[i].is_joined) {
            continue;
        }

        net_ipv4_igmp_leave(iface, &ipv4->mcast[i].address.in_addr);
    }
}

static void iface_ipv4_start(struct net_if* iface) {
    if (!net_if_flag_is_set(iface, NET_IF_IPV4)) {
        return;
    }

    if (IS_ENABLED(CONFIG_NET_IPV4_ACD)) {
        net_if_start_acd(iface);
    }
}


#else /* CONFIG_NET_NATIVE_IPV4 */
#define leave_ipv4_mcast_all(...)
#define iface_ipv4_init(...)
#define iface_ipv4_start(...)

struct net_if_mcast_addr* net_if_ipv4_maddr_lookup(const struct net_in_addr* addr,
                                                   struct net_if** iface) {
    ARG_UNUSED(addr);
    ARG_UNUSED(iface);

    return (NULL);
}

struct net_if_addr* net_if_ipv4_addr_lookup(const struct net_in_addr* addr,
                                            struct net_if** ret) {
    ARG_UNUSED(addr);
    ARG_UNUSED(ret);

    return (NULL);
}

struct net_in_addr* net_if_ipv4_get_global_addr(struct net_if* iface,
                                            enum net_addr_state addr_state) {
    ARG_UNUSED(addr_state);
    ARG_UNUSED(iface);

    return (NULL);
}
#endif /* CONFIG_NET_NATIVE_IPV4 */

struct net_if* net_if_select_src_iface(const struct net_sockaddr* dst) {
    struct net_if* iface = NULL;

    if (dst == NULL) {
        goto out;
    }

    if (IS_ENABLED(CONFIG_NET_IPV6) && (dst->sa_family == NET_AF_INET6)) {
        iface = net_if_ipv6_select_src_iface(&net_sin6(dst)->sin6_addr);
        goto out;
    }

    if (IS_ENABLED(CONFIG_NET_IPV4) && (dst->sa_family == NET_AF_INET)) {
        iface = net_if_ipv4_select_src_iface(&net_sin(dst)->sin_addr);
        goto out;
    }

out :
    if (iface == NULL) {
        iface = net_if_get_default();
    }

    return (iface);
}

static struct net_if_addr* get_ifaddr(struct net_if* iface,
                                      sa_family_t family,
                                      void const* addr,
                                      unsigned int* mcast_addr_count) {
    struct net_if_addr* ifaddr = NULL;

    net_if_lock(iface);

    if (IS_ENABLED(CONFIG_NET_IPV6) && family == NET_AF_INET6) {
        struct net_if_ipv6* ipv6 =
                COND_CODE_1(CONFIG_NET_NATIVE_IPV6, (iface->config.ip.ipv6), (NULL));

        struct net_in6_addr maddr;
        unsigned int maddr_count = 0;
        int found = -1;

        net_ipv6_addr_create_solicited_node((struct net_in6_addr*)addr,
                                            &maddr);

        ARRAY_FOR_EACH(ipv6->unicast, i) {
            struct net_in6_addr unicast_maddr;

            if (!ipv6->unicast[i].is_used) {
                continue;
            }

            /* Count how many times this solicited-node multicast address is identical
             * for all the used unicast addresses
             */
            net_ipv6_addr_create_solicited_node(
                    &ipv6->unicast[i].address.in6_addr,
                    &unicast_maddr);

            if (net_ipv6_addr_cmp(&maddr, &unicast_maddr)) {
                maddr_count++;
            }

            if (!net_ipv6_addr_cmp(&ipv6->unicast[i].address.in6_addr, addr)) {
                continue;
            }

            found = i;
        }

        if (found >= 0) {
            ifaddr = &ipv6->unicast[found];

            if (mcast_addr_count != NULL) {
                *mcast_addr_count = maddr_count;
            }
        }

        goto out;
    }

    if (IS_ENABLED(CONFIG_NET_IPV4) && (family == NET_AF_INET)) {
        struct net_if_ipv4* ipv4 =
                COND_CODE_1(CONFIG_NET_NATIVE_IPV4, (iface->config.ip.ipv4), (NULL));

        ARRAY_FOR_EACH(ipv4->unicast, i) {
            if (!ipv4->unicast[i].ipv4.is_used) {
                continue;
            }

            if (!net_ipv4_addr_cmp(&ipv4->unicast[i].ipv4.address.in_addr,
                                   addr)) {
                continue;
            }

            ifaddr = &ipv4->unicast[i].ipv4;

            goto out;
        }
    }

out :
    net_if_unlock(iface);

    return (ifaddr);
}

static void remove_ipv6_ifaddr(struct net_if* iface,
                               struct net_if_addr* ifaddr,
                               unsigned int maddr_count) {
    struct net_if_ipv6* ipv6;

    net_if_lock(iface);

    ipv6 = COND_CODE_1(CONFIG_NET_NATIVE_IPV6, (iface->config.ip.ipv6), (NULL));
    if (!ipv6) {
        goto out;
    }

    if (!ifaddr->is_infinite) {
        k_mutex_lock(&lock, K_FOREVER);

        #if defined(CONFIG_NET_NATIVE_IPV6)
        sys_slist_find_and_remove(&active_address_lifetime_timers,
                                  &ifaddr->lifetime.node);

        if (sys_slist_is_empty(&active_address_lifetime_timers)) {
            k_work_cancel_delayable(&address_lifetime_timer);
        }
        #endif

        k_mutex_unlock(&lock);
    }

    #if defined(CONFIG_NET_IPV6_DAD)
    if (!net_if_flag_is_set(iface, NET_IF_IPV6_NO_ND)) {
        k_mutex_lock(&lock, K_FOREVER);
        sys_slist_find_and_remove(&active_dad_timers,
                                  &ifaddr->dad_node);
        k_mutex_unlock(&lock);
    }
    #endif

    if (maddr_count == 1) {
        /* Remove the solicited-node multicast address only if no other
         * unicast address is also using it
         */
        struct net_in6_addr maddr;

        net_ipv6_addr_create_solicited_node(&ifaddr->address.in6_addr,
                                            &maddr);
        net_if_ipv6_maddr_rm(iface, &maddr);
    }

    /* Using the IPv6 address pointer here can give false
     * info if someone adds a new IP address into this position
     * in the address array. This is quite unlikely thou.
     */
    net_mgmt_event_notify_with_info(NET_EVENT_IPV6_ADDR_DEL,
                                    iface,
                                    &ifaddr->address.in6_addr,
                                    sizeof(struct net_in6_addr));

out :
    net_if_unlock(iface);
}

static void remove_ipv4_ifaddr(struct net_if* iface,
                               struct net_if_addr* ifaddr) {
    struct net_if_ipv4* ipv4;

    net_if_lock(iface);

    ipv4 = COND_CODE_1(CONFIG_NET_NATIVE_IPV4, (iface->config.ip.ipv4), (NULL));
    if (!ipv4) {
        goto out;
    }

    #if defined(CONFIG_NET_IPV4_ACD)
    net_ipv4_acd_cancel(iface, ifaddr);
    #endif

    net_mgmt_event_notify_with_info(NET_EVENT_IPV4_ADDR_DEL,
                                    iface,
                                    &ifaddr->address.in_addr,
                                    sizeof(struct net_in_addr));
out :
    net_if_unlock(iface);
}

#if defined(CONFIG_NET_IF_LOG_LEVEL)
#define NET_LOG_LEVEL CONFIG_NET_IF_LOG_LEVEL
#else
#define NET_LOG_LEVEL 0
#endif

#if NET_LOG_LEVEL >= LOG_LEVEL_DBG
struct net_if_addr* net_if_addr_ref_debug(struct net_if* iface,
                                          sa_family_t family,
                                          void const* addr,
                                          char const* caller,
                                          int line)
#else
struct net_if_addr* net_if_addr_ref(struct net_if* iface,
                                    sa_family_t family,
                                    void const* addr)
#endif /* NET_LOG_LEVEL >= LOG_LEVEL_DBG */
{
    struct net_if_addr* ifaddr;
    atomic_val_t        ref;

    #if NET_LOG_LEVEL >= LOG_LEVEL_DBG
    char addr_str[IS_ENABLED(CONFIG_NET_IPV6) ?
                  INET6_ADDRSTRLEN : INET_ADDRSTRLEN];

    __ASSERT(iface, "iface is NULL (%s():%d)", caller, line);
    #endif

    ifaddr = get_ifaddr(iface, family, addr, NULL);

    do {
        ref = ifaddr ? atomic_get(&ifaddr->atomic_ref) : 0;
        if (!ref) {
            #if NET_LOG_LEVEL >= LOG_LEVEL_DBG
            NET_ERR("iface %d addr %s (%s():%d)",
                    net_if_get_by_iface(iface),
                    net_addr_ntop(family,
                                  addr,
                                  addr_str, sizeof(addr_str)),
                                  caller, line);
            #endif
            return NULL;
        }
    } while (!atomic_cas(&ifaddr->atomic_ref, ref, ref + 1));

    #if NET_LOG_LEVEL >= LOG_LEVEL_DBG
    NET_DBG("[%d] ifaddr %s state %d ref %ld (%s():%d)",
            net_if_get_by_iface(iface),
            net_addr_ntop(ifaddr->address.family,
                          (void*)&ifaddr->address.in_addr,
                          addr_str, sizeof(addr_str)),
            ifaddr->addr_state,
            ref + 1,
            caller, line);
    #endif

    return ifaddr;
}

#if NET_LOG_LEVEL >= LOG_LEVEL_DBG
int net_if_addr_unref_debug(struct net_if* iface,
                            sa_family_t family,
                            void const* addr,
                            char const* caller, int line)
#else
int net_if_addr_unref(struct net_if* iface,
                      sa_family_t family,
                      void const* addr)
#endif /* NET_LOG_LEVEL >= LOG_LEVEL_DBG */
{
    struct net_if_addr* ifaddr;
    unsigned int        maddr_count = 0;
    atomic_val_t        ref;

#if NET_LOG_LEVEL >= LOG_LEVEL_DBG
    char addr_str[IS_ENABLED(CONFIG_NET_IPV6) ?
                  INET6_ADDRSTRLEN : INET_ADDRSTRLEN];

    __ASSERT(iface, "iface is NULL (%s():%d)", caller, line);
#endif

    ifaddr = get_ifaddr(iface, family, addr, &maddr_count);

    if (!ifaddr) {
#if NET_LOG_LEVEL >= LOG_LEVEL_DBG
        NET_ERR("iface %d addr %s (%s():%d)",
                net_if_get_by_iface(iface),
                net_addr_ntop(family,
                              addr,
                              addr_str, sizeof(addr_str)),
                caller, line);
#endif
        return -EINVAL;
    }

    do {
        ref = atomic_get(&ifaddr->atomic_ref);
        if (!ref) {
#if NET_LOG_LEVEL >= LOG_LEVEL_DBG
            NET_ERR("*** ERROR *** iface %d ifaddr %p "
                    "is freed already (%s():%d)",
                    net_if_get_by_iface(iface),
                    ifaddr,
                    caller, line);
#endif
            return -EINVAL;
        }

    } while (!atomic_cas(&ifaddr->atomic_ref, ref, ref - 1));

#if NET_LOG_LEVEL >= LOG_LEVEL_DBG
    NET_DBG("[%d] ifaddr %s state %d ref %ld (%s():%d)",
            net_if_get_by_iface(iface),
            net_addr_ntop(ifaddr->address.family,
                          (void*)&ifaddr->address.in_addr,
                          addr_str, sizeof(addr_str)),
            ifaddr->addr_state,
            ref - 1, caller, line);
#endif

    if (ref > 1) {
        return ref - 1;
    }

    ifaddr->is_used = false;

    if (IS_ENABLED(CONFIG_NET_IPV6) && (family == NET_AF_INET6) && (addr != NULL)) {
        remove_ipv6_ifaddr(iface, ifaddr, maddr_count);
    }

    if (IS_ENABLED(CONFIG_NET_IPV4) && (family == NET_AF_INET) && (addr != NULL)) {
        remove_ipv4_ifaddr(iface, ifaddr);
    }

    return 0;
}

enum net_verdict net_if_recv_data(struct net_if* iface, struct net_pkt* pkt) {
    if (IS_ENABLED(CONFIG_NET_PROMISCUOUS_MODE) &&
        net_if_is_promisc(iface)) {
        struct net_pkt* new_pkt;

        new_pkt = net_pkt_clone(pkt, K_NO_WAIT);

        if (net_promisc_mode_input(new_pkt) == NET_DROP) {
            net_pkt_unref(new_pkt);
        }
    }

    return net_if_l2(iface)->recv(iface, pkt);
}

void net_if_register_link_cb(struct net_if_link_cb* link,
                             net_if_link_callback_t cb) {
    k_mutex_lock(&lock, K_FOREVER);

    sys_slist_find_and_remove(&link_callbacks, &link->node);
    sys_slist_prepend(&link_callbacks, &link->node);

    link->cb = cb;

    k_mutex_unlock(&lock);
}

void net_if_unregister_link_cb(struct net_if_link_cb* link) {
    k_mutex_lock(&lock, K_FOREVER);

    sys_slist_find_and_remove(&link_callbacks, &link->node);

    k_mutex_unlock(&lock);
}

void net_if_call_link_cb(struct net_if* iface, struct net_linkaddr* lladdr,
                         int status) {
    struct net_if_link_cb* link;
    struct net_if_link_cb* tmp;

    k_mutex_lock(&lock, K_FOREVER);

    SYS_SLIST_FOR_EACH_CONTAINER_SAFE_WITH_TYPE(&link_callbacks,
                                                struct net_if_link_cb,
                                                link, tmp, node) {
        link->cb(iface, lladdr, status);
    }

    k_mutex_unlock(&lock);
}

static bool need_calc_checksum(struct net_if* iface, enum ethernet_hw_caps caps,
                               enum net_if_checksum_type chksum_type) {
    #if defined(CONFIG_NET_L2_ETHERNET)
    struct ethernet_config config;
    enum ethernet_config_type config_type;

    if (net_if_l2(iface) != &NET_L2_GET_NAME(ETHERNET)) {
        return (true);
    }

    if (!(net_eth_get_hw_capabilities(iface) & caps)) {
        return (true);                      /* No checksum offload*/
    }

    if (caps == ETHERNET_HW_RX_CHKSUM_OFFLOAD) {
        config_type = ETHERNET_CONFIG_TYPE_RX_CHECKSUM_SUPPORT;
    }
    else {
        config_type = ETHERNET_CONFIG_TYPE_TX_CHECKSUM_SUPPORT;
    }

    if (net_eth_get_hw_config(iface, config_type, &config) != 0) {
        return (false);                     /* No extra info, assume all offloaded. */
    }

    /* bitmaps are encoded such that this works */
    return !((config.chksum_support & chksum_type) == chksum_type);
    #else
    ARG_UNUSED(iface);
    ARG_UNUSED(caps);

    return (true);
    #endif
}

bool net_if_need_calc_tx_checksum(struct net_if* iface, enum net_if_checksum_type chksum_type) {
    return need_calc_checksum(iface, ETHERNET_HW_TX_CHKSUM_OFFLOAD, chksum_type);
}

bool net_if_need_calc_rx_checksum(struct net_if* iface, enum net_if_checksum_type chksum_type) {
    return need_calc_checksum(iface, ETHERNET_HW_RX_CHKSUM_OFFLOAD, chksum_type);
}

int net_if_get_by_iface(struct net_if const* iface) {
    if (!((iface >= _net_if_list_start) &&
          (iface <  _net_if_list_end  ))) {
        return (-1);
    }

    return ((iface - _net_if_list_start) + 1);
}

void net_if_foreach(net_if_cb_t cb, void* user_data) {
    STRUCT_SECTION_FOREACH(net_if, iface) {
        cb(iface, user_data);
    }
}

bool net_if_is_offloaded(struct net_if* iface) {
    return (IS_ENABLED(CONFIG_NET_OFFLOAD) &&
            net_if_is_ip_offloaded(iface)) ||
           (IS_ENABLED(CONFIG_NET_SOCKETS_OFFLOAD) &&
            net_if_is_socket_offloaded(iface));
}

static void rejoin_multicast_groups(struct net_if* iface) {
#if defined(CONFIG_NET_NATIVE_IPV6)
    rejoin_ipv6_mcast_groups(iface);
    if (l2_flags_get(iface) & NET_L2_MULTICAST) {
        join_mcast_allnodes(iface);
    }
#else
    ARG_UNUSED(iface);
#endif
}

static void notify_iface_up(struct net_if* iface) {
    /* In many places it's assumed that link address was set with
     * net_if_set_link_addr(). Better check that now.
     */
    #if defined(CONFIG_NET_L2_CANBUS_RAW)
    if (IS_ENABLED(CONFIG_NET_SOCKETS_CAN) &&
        (net_if_l2(iface) == &NET_L2_GET_NAME(CANBUS_RAW))) {
        /* CAN does not require link address. */
    }
    else
    #endif /* CONFIG_NET_L2_CANBUS_RAW */
    {
        if (!net_if_is_offloaded(iface)) {
            NET_ASSERT(net_if_get_link_addr(iface)->addr != NULL);
        }
    }

    net_if_flag_set(iface, NET_IF_RUNNING);
    net_mgmt_event_notify(NET_EVENT_IF_UP, iface);
    net_virtual_enable(iface);

    /* If the interface is only having point-to-point traffic then we do
     * not need to run DAD etc for it.
     */
    if (!net_if_is_offloaded(iface) &&
        !(l2_flags_get(iface) & NET_L2_POINT_TO_POINT)) {
        /* Make sure that we update the IPv6 addresses and join the
         * multicast groups.
         */
        rejoin_multicast_groups(iface);
        iface_ipv6_start(iface);
        iface_ipv4_start(iface);
        net_ipv4_autoconf_start(iface);
    }
}

static void notify_iface_down(struct net_if* iface) {
    net_if_flag_clear(iface, NET_IF_RUNNING);
    net_mgmt_event_notify(NET_EVENT_IF_DOWN, iface);
    net_virtual_disable(iface);

    if (!net_if_is_offloaded(iface) &&
        !(l2_flags_get(iface) & NET_L2_POINT_TO_POINT)) {
        iface_ipv6_stop(iface);
        clear_joined_ipv6_mcast_groups(iface);
        net_ipv4_autoconf_reset(iface);
    }
}

static inline char const* net_if_oper_state2str(enum net_if_oper_state state) {
    #if (CONFIG_NET_IF_LOG_LEVEL >= LOG_LEVEL_DBG)
    switch (state) {
        case NET_IF_OPER_UNKNOWN :
            return "UNKNOWN";

        case NET_IF_OPER_NOTPRESENT :
            return "NOTPRESENT";

        case NET_IF_OPER_DOWN :
            return "DOWN";

        case NET_IF_OPER_LOWERLAYERDOWN :
            return "LOWERLAYERDOWN";

        case NET_IF_OPER_TESTING :
            return "TESTING";

        case NET_IF_OPER_DORMANT :
            return "DORMANT";

        case NET_IF_OPER_UP :
            return "UP";

        default :
            break;
    }

    return "<invalid>";
    #else
    ARG_UNUSED(state);

    return "";
    #endif /* CONFIG_NET_IF_LOG_LEVEL >= LOG_LEVEL_DBG */
}

static void update_operational_state(struct net_if* iface) {
    enum net_if_oper_state prev_state = iface->if_dev->oper_state;
    enum net_if_oper_state new_state  = NET_IF_OPER_UNKNOWN;

    if (!net_if_is_admin_up(iface)) {
        new_state = NET_IF_OPER_DOWN;
        goto exit;
    }

    if (!device_is_ready(net_if_get_device(iface))) {
        new_state = NET_IF_OPER_LOWERLAYERDOWN;
        goto exit;
    }

    if (!net_if_is_carrier_ok(iface)) {
        #if defined(CONFIG_NET_L2_VIRTUAL)
        if (net_if_l2(iface) == &NET_L2_GET_NAME(VIRTUAL)) {
            new_state = NET_IF_OPER_LOWERLAYERDOWN;
        }
        else
        #endif /* CONFIG_NET_L2_VIRTUAL */
        {
            new_state = NET_IF_OPER_DOWN;
        }

        goto exit;
    }

    if (net_if_is_dormant(iface)) {
        new_state = NET_IF_OPER_DORMANT;
        goto exit;
    }

    new_state = NET_IF_OPER_UP;

exit :
    if (net_if_oper_state_set(iface, new_state) != new_state) {
        NET_ERR("Failed to update oper state to %d", new_state);
        return;
    }

    NET_DBG("iface %d (%p), oper state %s admin %s carrier %s dormant %s",
            net_if_get_by_iface(iface), iface,
            net_if_oper_state2str(net_if_oper_state(iface)),
            net_if_is_admin_up(iface) ? "UP" : "DOWN",
            net_if_is_carrier_ok(iface) ? "ON" : "OFF",
            net_if_is_dormant(iface) ? "ON" : "OFF");

    if (net_if_oper_state(iface) == NET_IF_OPER_UP) {
        if (prev_state != NET_IF_OPER_UP) {
            notify_iface_up(iface);
        }
    }
    else {
        if (prev_state == NET_IF_OPER_UP) {
            notify_iface_down(iface);
        }
    }
}

static void init_igmp(struct net_if* iface) {
    #if defined(CONFIG_NET_IPV4_IGMP)
    /* Ensure IPv4 is enabled for this interface. */
    if (net_if_config_ipv4_get(iface, NULL)) {
        return;
    }

    net_ipv4_igmp_init(iface);
    #else
    ARG_UNUSED(iface);
    return;
    #endif
}

int net_if_up(struct net_if* iface) {
    struct net_l2 const* l2;
    int status = 0;

    NET_DBG("iface %d (%p)", net_if_get_by_iface(iface), iface);

    net_if_lock(iface);

    if (net_if_flag_is_set(iface, NET_IF_UP)) {
        status = -EALREADY;
        goto out;
    }

    /* If the L2 does not support enable just set the flag */
    l2 = net_if_l2(iface);
    if ((l2 == NULL) || (l2->enable == NULL)) {
        goto done;
    }
    else {
        /* If the L2 does not implement enable(), then the network
         * device driver cannot implement start(), in which case
         * we can do simple check here and not try to bring interface
         * up as the device is not ready.
         *
         * If the network device driver does implement start(), then
         * it could bring the interface up when the enable() is called
         * few lines below.
         */
        const struct device* dev;

        dev = net_if_get_device(iface);
        NET_ASSERT(dev);

        /* If the device is not ready it is pointless trying to take it up. */
        if (!device_is_ready(dev)) {
            NET_DBG("Device %s (%p) is not ready", dev->name, dev);
            status = -ENXIO;
            goto out;
        }
    }

    /* Notify L2 to enable the interface. Note that the interface is still down
     * at this point from network interface point of view i.e., the NET_IF_UP
     * flag has not been set yet.
     */
    status = net_if_l2(iface)->enable(iface, true);
    if (status < 0) {
        NET_DBG("Cannot take interface %d up (%d)",
                net_if_get_by_iface(iface), status);
        goto out;
    }

    init_igmp(iface);

done :
    net_if_flag_set(iface, NET_IF_UP);
    net_mgmt_event_notify(NET_EVENT_IF_ADMIN_UP, iface);
    update_operational_state(iface);

out :
    net_if_unlock(iface);

    return (status);
}

int net_if_down(struct net_if* iface) {
    struct net_l2 const* l2;
    int status = 0;

    NET_DBG("iface %p", iface);

    net_if_lock(iface);

    if (!net_if_flag_is_set(iface, NET_IF_UP)) {
        status = -EALREADY;
        goto out;
    }

    leave_mcast_all(iface);
    leave_ipv4_mcast_all(iface);

    /* If the L2 does not support enable just clear the flag */
    l2 = net_if_l2(iface);
    if ((l2 == NULL) || (l2->enable == NULL)) {
        goto done;
    }

    /* Notify L2 to disable the interface */
    status = l2->enable(iface, false);
    if (status < 0) {
        goto out;
    }

done :
    net_if_flag_clear(iface, NET_IF_UP);
    net_mgmt_event_notify(NET_EVENT_IF_ADMIN_DOWN, iface);
    update_operational_state(iface);

out :
    net_if_unlock(iface);

    return (status);
}

void net_if_carrier_on(struct net_if* iface) {
    NET_ASSERT(iface);

    net_if_lock(iface);

    if (!net_if_flag_test_and_set(iface, NET_IF_LOWER_UP)) {
        update_operational_state(iface);
    }

    net_if_unlock(iface);
}

void net_if_carrier_off(struct net_if* iface) {
    NET_ASSERT(iface);

    net_if_lock(iface);

    if (net_if_flag_test_and_clear(iface, NET_IF_LOWER_UP)) {
        update_operational_state(iface);
    }

    net_if_unlock(iface);
}

void net_if_dormant_on(struct net_if* iface) {
    NET_ASSERT(iface);

    net_if_lock(iface);

    if (!net_if_flag_test_and_set(iface, NET_IF_DORMANT)) {
        update_operational_state(iface);
    }

    net_if_unlock(iface);
}

void net_if_dormant_off(struct net_if* iface) {
    NET_ASSERT(iface);

    net_if_lock(iface);

    if (net_if_flag_test_and_clear(iface, NET_IF_DORMANT)) {
        update_operational_state(iface);
    }

    net_if_unlock(iface);
}

#if defined(CONFIG_NET_PROMISCUOUS_MODE)
static int promisc_mode_set(struct net_if* iface, bool enable) {
    enum net_l2_flags l2_flags;

    NET_ASSERT(iface);

    l2_flags = l2_flags_get(iface);
    if (!(l2_flags & NET_L2_PROMISC_MODE)) {
        return (-ENOTSUP);
    }

    #if defined(CONFIG_NET_L2_ETHERNET)
    if (net_if_l2(iface) == &NET_L2_GET_NAME(ETHERNET)) {
        int ret = net_eth_promisc_mode(iface, enable);

        if (ret < 0) {
            return (ret);
        }
    }
    #else
    ARG_UNUSED(enable);

    return (-ENOTSUP);
    #endif

    return (0);
}

int net_if_set_promisc(struct net_if* iface) {
    int ret;

    net_if_lock(iface);

    ret = promisc_mode_set(iface, true);
    if (ret < 0) {
        goto out;
    }

    ret = net_if_flag_test_and_set(iface, NET_IF_PROMISC);
    if (ret) {
        ret = -EALREADY;
        goto out;
    }

out :
    net_if_unlock(iface);

    return (ret);
}

void net_if_unset_promisc(struct net_if* iface) {
    int ret;

    net_if_lock(iface);

    ret = promisc_mode_set(iface, false);
    if (ret < 0) {
        goto out;
    }

    net_if_flag_clear(iface, NET_IF_PROMISC);

out :
    net_if_unlock(iface);
}

bool net_if_is_promisc(struct net_if* iface) {
    NET_ASSERT(iface);

    return net_if_flag_is_set(iface, NET_IF_PROMISC);
}
#endif /* CONFIG_NET_PROMISCUOUS_MODE */

#ifdef CONFIG_NET_POWER_MANAGEMENT

int net_if_suspend(struct net_if* iface) {
    int ret = 0;

    net_if_lock(iface);

    if (net_if_are_pending_tx_packets(iface)) {
        ret = -EBUSY;
        goto out;
    }

    if (net_if_flag_test_and_set(iface, NET_IF_SUSPENDED)) {
        ret = -EALREADY;
        goto out;
    }

    net_stats_add_suspend_start_time(iface, k_cycle_get_32());

out :
    net_if_unlock(iface);

    return (ret);
}

int net_if_resume(struct net_if* iface) {
    int ret = 0;

    net_if_lock(iface);

    if (!net_if_flag_is_set(iface, NET_IF_SUSPENDED)) {
        ret = -EALREADY;
        goto out;
    }

    net_if_flag_clear(iface, NET_IF_SUSPENDED);

    net_stats_add_suspend_end_time(iface, k_cycle_get_32());

out :
    net_if_unlock(iface);

    return (ret);
}

bool net_if_is_suspended(struct net_if* iface) {
    return net_if_flag_is_set(iface, NET_IF_SUSPENDED);
}

#endif /* CONFIG_NET_POWER_MANAGEMENT */

#if defined(CONFIG_NET_PKT_TIMESTAMP_THREAD)
static void net_tx_ts_thread(void* p1, void* p2, void* p3) {
    ARG_UNUSED(p1);
    ARG_UNUSED(p2);
    ARG_UNUSED(p3);

    struct net_pkt* pkt;

    NET_DBG("Starting TX timestamp callback thread");

    while (1) {
        pkt = k_fifo_get(&tx_ts_queue, K_FOREVER);
        if (pkt) {
            net_if_call_timestamp_cb(pkt);
        }
        net_pkt_unref(pkt);
    }
}

void net_if_register_timestamp_cb(struct net_if_timestamp_cb* handle,
                                  struct net_pkt* pkt,
                                  struct net_if* iface,
                                  net_if_timestamp_callback_t cb) {
    k_mutex_lock(&lock, K_FOREVER);

    sys_slist_find_and_remove(&timestamp_callbacks, &handle->node);
    sys_slist_prepend(&timestamp_callbacks, &handle->node);

    handle->iface = iface;
    handle->cb    = cb;
    handle->pkt   = pkt;

    k_mutex_unlock(&lock);
}

void net_if_unregister_timestamp_cb(struct net_if_timestamp_cb* handle) {
    k_mutex_lock(&lock, K_FOREVER);

    sys_slist_find_and_remove(&timestamp_callbacks, &handle->node);

    k_mutex_unlock(&lock);
}

void net_if_call_timestamp_cb(struct net_pkt* pkt) {
    sys_snode_t* sn;
    sys_snode_t* sns;

    k_mutex_lock(&lock, K_FOREVER);

    SYS_SLIST_FOR_EACH_NODE_SAFE(&timestamp_callbacks, sn, sns) {
        struct net_if_timestamp_cb* handle =
                CONTAINER_OF(sn, struct net_if_timestamp_cb, node);

        if (((handle->iface == NULL) ||
            (handle->iface == net_pkt_iface(pkt))) &&
            (handle->pkt == NULL || handle->pkt == pkt)) {
            handle->cb(pkt);
        }
    }

    k_mutex_unlock(&lock);
}

void net_if_add_tx_timestamp(struct net_pkt* pkt) {
    k_fifo_put(&tx_ts_queue, pkt);
    net_pkt_ref(pkt);
}
#endif /* CONFIG_NET_PKT_TIMESTAMP_THREAD */

bool net_if_is_wifi(struct net_if* iface) {
    if (net_if_is_offloaded(iface)) {
        return net_off_is_wifi_offloaded(iface);
    }

    #if defined(CONFIG_NET_L2_ETHERNET)
    return net_if_l2(iface) == &NET_L2_GET_NAME(ETHERNET) &&
           net_eth_type_is_wifi(iface);
    #endif

    return (false);
}

struct net_if* net_if_get_first_wifi(void) {
    STRUCT_SECTION_FOREACH(net_if, iface) {
        if (net_if_is_wifi(iface)) {
            return (iface);
        }
    }

    return (NULL);
}

struct net_if* net_if_get_wifi_sta(void) {
    struct ethernet_context* eth_ctx = NULL;

    STRUCT_SECTION_FOREACH(net_if, iface) {
        eth_ctx = net_if_l2_data(iface);
        if (net_if_is_wifi(iface)
            #ifdef CONFIG_WIFI_NM
            && (wifi_nm_get_type_iface(iface) == (1 << WIFI_TYPE_STA))
            #endif
        ) {
            return (iface);
        }
    }

    return (NULL);
}

struct net_if* net_if_get_wifi_sap(void) {
    struct ethernet_context* eth_ctx = NULL;

    STRUCT_SECTION_FOREACH(net_if, iface) {
        eth_ctx = net_if_l2_data(iface);
        if (net_if_is_wifi(iface)
            #ifdef CONFIG_WIFI_NM
            && (wifi_nm_get_type_iface(iface) == (1 << WIFI_TYPE_SAP))
            #endif
            ) {
            return (iface);
        }
    }

    return (NULL);
}

int net_if_get_name(struct net_if* iface, char* buf, int len) {
    #if defined(CONFIG_NET_INTERFACE_NAME)
    int name_len;

    if ((iface == NULL) || (buf == NULL) || (len <= 0)) {
        return (-EINVAL);
    }

    name_len = strlen(net_if_get_config(iface)->name);
    if (name_len >= len) {
        return (-ERANGE);
    }

    /* Copy string and null terminator */
    memcpy(buf, net_if_get_config(iface)->name, name_len + 1);

    return (name_len);
    #else
    return (-ENOTSUP);
    #endif
}

int net_if_set_name(struct net_if* iface, char const* buf) {
    #if defined(CONFIG_NET_INTERFACE_NAME)
    int name_len;

    if ((iface == NULL) || (buf == NULL)) {
        return (-EINVAL);
    }

    name_len = strlen(buf);
    if (name_len >= sizeof(iface->config.name)) {
        return -ENAMETOOLONG;
    }

    STRUCT_SECTION_FOREACH(net_if, iface_check) {
        if (iface_check == iface) {
            continue;
        }

        if (memcmp(net_if_get_config(iface_check)->name,
                   buf,
                   name_len + 1) == 0) {
            return (-EALREADY);
        }
    }

    /* Copy string and null terminator */
    (void) memcpy(net_if_get_config(iface)->name, buf, name_len + 1);

    return (0);
    #else
    return (-ENOTSUP);
    #endif
}

int net_if_get_by_name(char const* name) {
    #if defined(CONFIG_NET_INTERFACE_NAME)
    if (name == NULL) {
        return (-EINVAL);
    }

    STRUCT_SECTION_FOREACH(net_if, iface) {
        if (strncmp(net_if_get_config(iface)->name, name, strlen(name)) == 0) {
            return net_if_get_by_iface(iface);
        }
    }

    return (-ENOENT);
    #else
    return (-ENOTSUP);
    #endif
}

#if defined(CONFIG_NET_INTERFACE_NAME)
static void set_default_name(struct net_if* iface) {
    char name[CONFIG_NET_INTERFACE_NAME_LEN + 1] = {0};
    int  ret;

    if (net_if_is_wifi(iface)) {
        static int count;

        snprintk(name, sizeof(name) - 1, "wlan%d", count++);
    }
    else if (IS_ENABLED(CONFIG_NET_L2_ETHERNET)) {
        #if defined(CONFIG_NET_L2_ETHERNET)
        if (net_if_l2(iface) == &NET_L2_GET_NAME(ETHERNET)) {
            static int count;

            snprintk(name, sizeof(name) - 1, "eth%d", count++);
        }
        #endif /* CONFIG_NET_L2_ETHERNET */
    }

    if (IS_ENABLED(CONFIG_NET_L2_IEEE802154)) {
        #if defined(CONFIG_NET_L2_IEEE802154)
        if (net_if_l2(iface) == &NET_L2_GET_NAME(IEEE802154)) {
            static int count;

            snprintk(name, sizeof(name) - 1, "ieee%d", count++);
        }
        #endif /* CONFIG_NET_L2_IEEE802154 */
    }

    if (IS_ENABLED(CONFIG_NET_L2_DUMMY)) {
        #if defined(CONFIG_NET_L2_DUMMY)
        if (net_if_l2(iface) == &NET_L2_GET_NAME(DUMMY)) {
            static int count;

            snprintk(name, sizeof(name) - 1, "dummy%d", count++);
        }
        #endif /* CONFIG_NET_L2_DUMMY */
    }

    if (IS_ENABLED(CONFIG_NET_L2_CANBUS_RAW)) {
        #if defined(CONFIG_NET_L2_CANBUS_RAW)
        if (net_if_l2(iface) == &NET_L2_GET_NAME(CANBUS_RAW)) {
            static int count;

            snprintk(name, sizeof(name) - 1, "can%d", count++);
        }
        #endif /* CONFIG_NET_L2_CANBUS_RAW */
    }

    if (IS_ENABLED(CONFIG_NET_L2_PPP)) {
        #if defined(CONFIG_NET_L2_PPP)
        if (net_if_l2(iface) == &NET_L2_GET_NAME(PPP)) {
            static int count;

            snprintk(name, sizeof(name) - 1, "ppp%d", count++);
        }
        #endif /* CONFIG_NET_L2_PPP */
    }

    if (name[0] == '\0') {
        static int count;

        snprintk(name, sizeof(name) - 1, "net%d", count++);
    }

    ret = net_if_set_name(iface, name);
    if (ret < 0) {
        NET_WARN("Cannot set default name for interface %d (%p) (%d)",
                 net_if_get_by_iface(iface), iface, ret);
    }
}
#endif /* CONFIG_NET_INTERFACE_NAME */

void net_if_init(void) {
    int if_count = 0;

    NET_DBG("");

    k_mutex_lock(&lock, K_FOREVER);

    net_tc_tx_init();

    STRUCT_SECTION_FOREACH(net_if, iface) {
        #if defined(CONFIG_NET_INTERFACE_NAME)
        memset(net_if_get_config(iface)->name, 0,
               sizeof(iface->config.name));
        #endif

        init_iface(iface);

        #if defined(CONFIG_NET_INTERFACE_NAME)
        /* If the driver did not set the name, then set
         * a default name for the network interface.
         */
        if (net_if_get_config(iface)->name[0] == '\0') {
            set_default_name(iface);
        }
        #endif

        if_count++;
    }

    if (if_count == 0) {
        NET_ERR("There is no network interface to work with!");
        goto out;
    }

    #if defined(CONFIG_ASSERT)
    /* Do extra check that verifies that interface count is properly
     * done.
     */
    int count_if;

    NET_IFACE_COUNT(&count_if);
    NET_ASSERT(count_if == if_count);
    #endif

    iface_ipv6_init(if_count);
    iface_ipv4_init(if_count);
    iface_router_init();

    #if defined(CONFIG_NET_PKT_TIMESTAMP_THREAD)
    k_thread_create(&tx_thread_ts, tx_ts_stack,
                    K_KERNEL_STACK_SIZEOF(tx_ts_stack),
                    net_tx_ts_thread,
                    NULL, NULL, NULL, K_PRIO_COOP(1), 0, K_NO_WAIT);
    k_thread_name_set(&tx_thread_ts, "tx_tstamp");
    #endif /* CONFIG_NET_PKT_TIMESTAMP_THREAD */

out :
    k_mutex_unlock(&lock);
}

void net_if_post_init(void) {
    bool is_set;

    NET_DBG("");

    /* After TX is running, attempt to bring the interface up */
    STRUCT_SECTION_FOREACH(net_if, iface) {
        is_set = net_if_flag_is_set(iface, NET_IF_NO_AUTO_START);
        if (is_set == false) {
            net_if_up(iface);
        }
    }
}<|MERGE_RESOLUTION|>--- conflicted
+++ resolved
@@ -2056,19 +2056,11 @@
         goto out;
     }
 
-<<<<<<< HEAD
-	if (net_if_ipv6_maddr_lookup(addr, &iface)) {
-		NET_WARN("Multicast address %s is already registered.",
-			net_sprint_ipv6_addr(addr));
-		goto out;
-	}
-=======
     if (net_if_ipv6_maddr_lookup(addr, &iface)) {
-        NET_WARN("Multicast address %s is is already registered.",
+        NET_WARN("Multicast address %s is already registered.",
                  net_sprint_ipv6_addr(addr));
         goto out;
     }
->>>>>>> f1687e04
 
     ARRAY_FOR_EACH(ipv6->mcast, i) {
         if (ipv6->mcast[i].is_used) {
