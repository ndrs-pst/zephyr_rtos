/*
 * Copyright (c) 2016 Intel Corporation.
 * Copyright (c) 2023 Nordic Semiconductor ASA
 *
 * SPDX-License-Identifier: Apache-2.0
 */

#include <zephyr/logging/log.h>
LOG_MODULE_REGISTER(net_if, CONFIG_NET_IF_LOG_LEVEL);

#include <zephyr/init.h>
#include <zephyr/kernel.h>
#include <zephyr/linker/sections.h>
#include <zephyr/random/random.h>
#include <zephyr/internal/syscall_handler.h>
#include <stdlib.h>
#include <string.h>
#include <zephyr/net/igmp.h>
#include <zephyr/net/ipv4_autoconf.h>
#include <zephyr/net/mld.h>
#include <zephyr/net/net_core.h>
#include <zephyr/net/net_event.h>
#include <zephyr/net/net_pkt.h>
#include <zephyr/net/net_if.h>
#include <zephyr/net/net_mgmt.h>
#include <zephyr/net/ethernet.h>
#ifdef CONFIG_WIFI_NM
#include <zephyr/net/wifi_nm.h>
#endif
#include <zephyr/net/offloaded_netdev.h>
#include <zephyr/net/virtual.h>
#include <zephyr/net/socket.h>
#include <zephyr/sys/iterable_sections.h>

#include "net_private.h"
#include "ipv4.h"
#include "ipv6.h"

#include "net_stats.h"

#define REACHABLE_TIME (MSEC_PER_SEC * 30) /* in ms */
/*
 * split the min/max random reachable factors into numerator/denominator
 * so that integer-based math works better
 */
#define MIN_RANDOM_NUMER (1)
#define MIN_RANDOM_DENOM (2)
#define MAX_RANDOM_NUMER (3)
#define MAX_RANDOM_DENOM (2)

static K_MUTEX_DEFINE(lock);

/* net_if dedicated section limiters */
extern struct net_if _net_if_list_start[];
extern struct net_if _net_if_list_end[];

static struct net_if* default_iface;

#if defined(CONFIG_NET_NATIVE_IPV4) || defined(CONFIG_NET_NATIVE_IPV6)
static struct net_if_router routers[CONFIG_NET_MAX_ROUTERS];
static struct k_work_delayable router_timer;
static sys_slist_t active_router_timers;
#endif

#if defined(CONFIG_NET_NATIVE_IPV6)
/* Timer that triggers network address renewal */
static struct k_work_delayable address_lifetime_timer;

/* Track currently active address lifetime timers */
static sys_slist_t active_address_lifetime_timers;

/* Timer that triggers IPv6 prefix lifetime */
static struct k_work_delayable prefix_lifetime_timer;

/* Track currently active IPv6 prefix lifetime timers */
static sys_slist_t active_prefix_lifetime_timers;

#if defined(CONFIG_NET_IPV6_DAD)
/** Duplicate address detection (DAD) timer */
static struct k_work_delayable dad_timer;
static sys_slist_t active_dad_timers;
#endif

#if defined(CONFIG_NET_IPV6_ND)
static struct k_work_delayable rs_timer;
static sys_slist_t active_rs_timers;
#endif
#endif /* CONFIG_NET_NATIVE_IPV6 */

#if defined(CONFIG_NET_IPV6)
static struct {
    struct net_if_ipv6 ipv6;
    struct net_if* iface;
} ipv6_addresses[CONFIG_NET_IF_MAX_IPV6_COUNT];
#endif /* CONFIG_NET_NATIVE_IPV6 */

#if defined(CONFIG_NET_IPV4)
static struct {
    struct net_if_ipv4 ipv4;
    struct net_if* iface;
} ipv4_addresses[CONFIG_NET_IF_MAX_IPV4_COUNT];
#endif /* CONFIG_NET_NATIVE_IPV4 */

/* We keep track of the link callbacks in this list.
 */
static sys_slist_t link_callbacks;

#if defined(CONFIG_NET_NATIVE_IPV4) || defined(CONFIG_NET_NATIVE_IPV6)
/* Multicast join/leave tracking.
 */
static sys_slist_t mcast_monitor_callbacks;
#endif

#if defined(CONFIG_NET_PKT_TIMESTAMP_THREAD)
#if !defined(CONFIG_NET_PKT_TIMESTAMP_STACK_SIZE)
#define CONFIG_NET_PKT_TIMESTAMP_STACK_SIZE 1024
#endif

K_KERNEL_STACK_DEFINE(tx_ts_stack, CONFIG_NET_PKT_TIMESTAMP_STACK_SIZE);
K_FIFO_DEFINE(tx_ts_queue);

static struct k_thread tx_thread_ts;

/* We keep track of the timestamp callbacks in this list.
 */
static sys_slist_t timestamp_callbacks;
#endif /* CONFIG_NET_PKT_TIMESTAMP_THREAD */

#if CONFIG_NET_IF_LOG_LEVEL >= LOG_LEVEL_DBG
#define debug_check_packet(pkt)                                 \
    do {                                                        \
        NET_DBG("Processing (pkt %p, prio %d) network packet "  \
                "iface %d (%p)",                                \
                pkt, net_pkt_priority(pkt),                     \
                net_if_get_by_iface(net_pkt_iface(pkt)),        \
                net_pkt_iface(pkt));                            \
                                                                \
        NET_ASSERT(pkt->frags);                                 \
    } while (false)
#else
#define debug_check_packet(...)
#endif /* CONFIG_NET_IF_LOG_LEVEL >= LOG_LEVEL_DBG */

struct net_if* z_impl_net_if_get_by_index(int index) {
    struct net_if* iface;

    if (index <= 0) {
        return (NULL);
    }

    iface = &_net_if_list_start[index - 1];
    if (iface >= _net_if_list_end) {
        NET_DBG("Index %d is too large", index);
        return (NULL);
    }

    return (iface);
}

#ifdef CONFIG_USERSPACE
struct net_if* z_vrfy_net_if_get_by_index(int index) {
    struct net_if* iface;

    iface = net_if_get_by_index(index);
    if (iface == NULL) {
        return (NULL);
    }

    if (!k_object_is_valid(iface, K_OBJ_NET_IF)) {
        return (NULL);
    }

    return (iface);
}

#include <zephyr/syscalls/net_if_get_by_index_mrsh.c>
#endif

#if defined(CONFIG_NET_NATIVE)
static inline void net_context_send_cb(struct net_context* context,
                                       int status) {
    if (context == NULL) {
        return;
    }

    if (context->send_cb) {
        context->send_cb(context, status, context->user_data);
    }

    if (IS_ENABLED(CONFIG_NET_UDP) &&
        (net_context_get_proto(context) == NET_IPPROTO_UDP)) {
        net_stats_update_udp_sent(net_context_get_iface(context));
    }
    else if (IS_ENABLED(CONFIG_NET_TCP) &&
             (net_context_get_proto(context) == NET_IPPROTO_TCP)) {
        net_stats_update_tcp_seg_sent(net_context_get_iface(context));
    }
}

static void update_txtime_stats_detail(struct net_pkt* pkt,
                                       uint32_t start_time, uint32_t stop_time) {
    uint32_t val;
    uint32_t prev;

    ARG_UNUSED(stop_time);

    prev = start_time;
    for (int i = 0; i < net_pkt_stats_tick_count(pkt); i++) {
        if (!net_pkt_stats_tick(pkt)[i]) {
            break;
        }

        val  = net_pkt_stats_tick(pkt)[i] - prev;
        prev = net_pkt_stats_tick(pkt)[i];
        net_pkt_stats_tick(pkt)[i] = val;
    }
}

static bool net_if_tx(struct net_if* iface, struct net_pkt* pkt) {
    struct net_linkaddr ll_dst = {0};
    struct net_context* context;
    int status;

    /* We collect send statistics for each socket priority if enabled */
    uint8_t pkt_priority;

    if (pkt == NULL) {
        return (false);
    }

    debug_check_packet(pkt);

    /* If there're any link callbacks, with such a callback receiving
     * a destination address, copy that address out of packet, just in
     * case packet is freed before callback is called.
     */
    if (!sys_slist_is_empty(&link_callbacks)) {
        if (net_linkaddr_set(&ll_dst,
                             net_pkt_lladdr_dst(pkt)->addr,
                             net_pkt_lladdr_dst(pkt)->len) < 0) {
            return (false);
        }
    }

    context = net_pkt_context(pkt);

    if (net_if_flag_is_set(iface, NET_IF_LOWER_UP)) {
        if (IS_ENABLED(CONFIG_NET_PKT_TXTIME_STATS) ||
            IS_ENABLED(CONFIG_TRACING_NET_CORE)) {
            pkt_priority = net_pkt_priority(pkt);

            if (IS_ENABLED(CONFIG_NET_PKT_TXTIME_STATS_DETAIL)) {
                /* Make sure the statistics information is not
                 * lost by keeping the net_pkt over L2 send.
                 */
                net_pkt_ref(pkt);
            }
        }

        net_if_tx_lock(iface);
        status = net_if_l2(iface)->send(iface, pkt);
        net_if_tx_unlock(iface);

        if (IS_ENABLED(CONFIG_NET_PKT_TXTIME_STATS) ||
            IS_ENABLED(CONFIG_TRACING_NET_CORE)) {
            uint32_t end_tick    = k_cycle_get_32();
            uint32_t create_time = net_pkt_create_time(pkt);

            if (status < 0) {
                NET_WARN("iface %d pkt %p send failure status %d",
                         net_if_get_by_iface(iface), pkt, status);
            }

            net_pkt_set_tx_stats_tick(pkt, end_tick);

            net_stats_update_tc_tx_time(iface,
                                        pkt_priority,
                                        create_time,
                                        end_tick);

            SYS_PORT_TRACING_FUNC(net, tx_time, pkt, end_tick);

            if (IS_ENABLED(CONFIG_NET_PKT_TXTIME_STATS_DETAIL)) {
                update_txtime_stats_detail(pkt,
                                           create_time,
                                           end_tick);

                net_stats_update_tc_tx_time_detail(
                        iface, pkt_priority,
                        net_pkt_stats_tick(pkt));

                /* For TCP connections, we might keep the pkt
                 * longer so that we can resend it if needed.
                 * Because of that we need to clear the
                 * statistics here.
                 */
                net_pkt_stats_tick_reset(pkt);

                net_pkt_unref(pkt);
            }
        }
    }
    else {
        /* Drop packet if interface is not up */
        NET_WARN("iface %d is down", net_if_get_by_iface(iface));
        status = -ENETDOWN;
    }

    if (status < 0) {
        net_pkt_unref(pkt);
    }
    else {
        net_stats_update_bytes_sent(iface, status);
    }

    if (context != NULL) {
        NET_DBG("Calling context send cb %p status %d",
                context, status);

        net_context_send_cb(context, status);
    }

    if (ll_dst.len > 0) {
        net_if_call_link_cb(iface, &ll_dst, status);
    }

    return (true);
}

void net_process_tx_packet(struct net_pkt* pkt) {
    struct net_if* iface;

    net_pkt_set_tx_stats_tick(pkt, k_cycle_get_32());

    iface = net_pkt_iface(pkt);

    net_if_tx(iface, pkt);

    #if defined(CONFIG_NET_POWER_MANAGEMENT)
    iface->tx_pending--;
    #endif
}

void net_if_try_queue_tx(struct net_if* iface, struct net_pkt* pkt, k_timeout_t timeout) {
    if (!net_pkt_filter_send_ok(pkt)) {
        /* Silently drop the packet, but update the statistics in order
         * to be able to monitor filter activity.
         */
        net_stats_update_filter_tx_drop(net_pkt_iface(pkt));
        net_pkt_unref(pkt);
        return;
    }

    size_t  len  = net_pkt_get_len(pkt);
    uint8_t prio = net_pkt_priority(pkt);
    uint8_t tc   = (uint8_t)net_tx_priority2tc(prio);

    #if (NET_TC_TX_COUNT > 1)
    NET_DBG("TC %d with prio %d pkt %p", tc, prio, pkt);
    #endif

    /* For highest priority packet, skip the TX queue and push directly to
     * the driver. Also if there are no TX queue/thread, push the packet
     * directly to the driver.
     */
    if ((IS_ENABLED(CONFIG_NET_TC_TX_SKIP_FOR_HIGH_PRIO) &&
        (prio >= NET_PRIORITY_CA)) || (NET_TC_TX_COUNT == 0)) {
        net_pkt_set_tx_stats_tick(pkt, k_cycle_get_32());

        net_if_tx(net_pkt_iface(pkt), pkt);
    }
    else {
        if (net_tc_try_submit_to_tx_queue(tc, pkt, timeout) != NET_OK) {
            goto drop;
        }

        #if defined(CONFIG_NET_POWER_MANAGEMENT)
        iface->tx_pending++;
        #endif
    }

    net_stats_update_tc_sent_pkt(iface, tc);
    net_stats_update_tc_sent_bytes(iface, tc, len);
    net_stats_update_tc_sent_priority(iface, tc, prio);

    return;

drop :
    net_pkt_unref(pkt);
    net_stats_update_tc_sent_dropped(iface, tc);

    return;
}
#endif /* CONFIG_NET_NATIVE */

void net_if_stats_reset(struct net_if* iface) {
    #if defined(CONFIG_NET_STATISTICS_PER_INTERFACE)
    STRUCT_SECTION_FOREACH(net_if, tmp) {
        if (iface == tmp) {
            net_if_lock(iface);
            memset(&iface->stats, 0, sizeof(iface->stats));
            net_if_unlock(iface);
            return;
        }
    }
    #else
    ARG_UNUSED(iface);
    #endif
}

void net_if_stats_reset_all(void) {
    #if defined(CONFIG_NET_STATISTICS_PER_INTERFACE)
    STRUCT_SECTION_FOREACH(net_if, iface) {
        net_if_lock(iface);
        memset(&iface->stats, 0, sizeof(iface->stats));
        net_if_unlock(iface);
    }
    #endif
}

static inline void init_iface(struct net_if* iface) {
    const struct net_if_api* api = net_if_get_device(iface)->api;

    if (!api || !api->init) {
        NET_ERR("Iface %p driver API init NULL", iface);
        return;
    }

    /* By default IPv4 and IPv6 are enabled for a given network interface.
     * These can be turned off later if needed.
     */
    #if defined(CONFIG_NET_NATIVE_IPV4)
    net_if_flag_set(iface, NET_IF_IPV4);
    #endif

    #if defined(CONFIG_NET_NATIVE_IPV6)
    net_if_flag_set(iface, NET_IF_IPV6);
    #endif

    net_virtual_init(iface);

    NET_DBG("On iface %d", net_if_get_by_iface(iface));

    #ifdef CONFIG_USERSPACE
    k_object_init(iface);
    #endif

    k_mutex_init(&iface->lock);
    k_mutex_init(&iface->tx_lock);

    api->init(iface);

    net_ipv6_pe_init(iface);
}

#if defined(CONFIG_NET_NATIVE)
enum net_verdict net_if_try_send_data(struct net_if* iface, struct net_pkt* pkt,
                                      k_timeout_t timeout) {
    struct net_l2 const* l2;
    struct net_context* context = net_pkt_context(pkt);
    struct net_linkaddr* dst = net_pkt_lladdr_dst(pkt);
    enum net_verdict verdict = NET_OK;
    int status = -EIO;

    if (!net_if_flag_is_set(iface, NET_IF_LOWER_UP) ||
        net_if_flag_is_set(iface, NET_IF_SUSPENDED)) {
        /* Drop packet if interface is not up */
        NET_WARN("iface %d is down", net_if_get_by_iface(iface));
        verdict = NET_DROP;
        status  = -ENETDOWN;
        goto done;
    }

    /* The check for CONFIG_NET_*_OFFLOAD here is an optimization;
     * This is currently the only way for net_if_l2 to be NULL or missing send().
     */
    if (IS_ENABLED(CONFIG_NET_OFFLOAD) || IS_ENABLED(CONFIG_NET_SOCKETS_OFFLOAD)) {
        l2 = net_if_l2(iface);
        if (l2 == NULL) {
            /* Offloaded ifaces may choose not to use an L2 at all. */
            NET_WARN("no l2 for iface %d, discard pkt", net_if_get_by_iface(iface));
            verdict = NET_DROP;
            goto done;
        }
        else if (l2->send == NULL) {
            /* Or, their chosen L2 (for example, OFFLOADED_NETDEV_L2)
             * might simply not implement send.
             */
            NET_WARN("l2 for iface %d cannot send, discard pkt",
                     net_if_get_by_iface(iface));
            verdict = NET_DROP;
            goto done;
        }
    }

    /* If the ll address is not set at all, then we must set
     * it here.
     * Workaround Linux bug, see:
     * https://github.com/zephyrproject-rtos/zephyr/issues/3111
     */
    if (!net_if_flag_is_set(iface, NET_IF_POINTOPOINT) &&
        net_pkt_lladdr_src(pkt)->len == 0) {
        (void)net_linkaddr_set(net_pkt_lladdr_src(pkt),
                               net_pkt_lladdr_if(pkt)->addr,
                               net_pkt_lladdr_if(pkt)->len);
    }

    #if defined(CONFIG_NET_LOOPBACK)
    /* If the packet is destined back to us, then there is no need to do
     * additional checks, so let the packet through.
     */
    if (net_if_l2(iface) == &NET_L2_GET_NAME(DUMMY)) {
        goto done;
    }
    #endif

    /* Bypass the IP stack with NET_AF_INET(6)/NET_SOCK_RAW */
    if (context && (net_context_get_type(context) == NET_SOCK_RAW) &&
        ((net_context_get_family(context) == NET_AF_INET) ||
         (net_context_get_family(context) == NET_AF_INET6))) {
        goto done;
    }

    /* If the ll dst address is not set check if it is present in the nbr
     * cache.
     */
    if (IS_ENABLED(CONFIG_NET_IPV6) && net_pkt_family(pkt) == NET_AF_INET6) {
        verdict = net_ipv6_prepare_for_send(pkt);
    }

    if (IS_ENABLED(CONFIG_NET_IPV4) && net_pkt_family(pkt) == NET_AF_INET) {
        verdict = net_ipv4_prepare_for_send(pkt);
    }

done :
    /*   NET_OK in which case packet has checked successfully. In this case
     *   the net_context callback is called after successful delivery in
     *   net_if_tx_thread().
     *
     *   NET_DROP in which case we call net_context callback that will
     *   give the status to user application.
     *
     *   NET_CONTINUE in which case the sending of the packet is delayed.
     *   This can happen for example if we need to do IPv6 ND to figure
     *   out link layer address.
     */
    if (verdict == NET_DROP) {
        if (context != NULL) {
            NET_DBG("Calling ctx send cb %p verdict %d",
                    context, verdict);
            net_context_send_cb(context, status);
        }

        if (dst->len > 0) {
            net_if_call_link_cb(iface, dst, status);
        }
    }
    else if (verdict == NET_OK) {
        /* Packet is ready to be sent by L2, let's queue */
        net_if_try_queue_tx(iface, pkt, timeout);
    }

    return (verdict);
}
#endif /* CONFIG_NET_NATIVE */

int net_if_set_link_addr_locked(struct net_if* iface,
                                uint8_t* addr, uint8_t len,
                                enum net_link_type type) {
    int ret;

    net_if_lock(iface);

    ret = net_if_set_link_addr_unlocked(iface, addr, len, type);

    net_if_unlock(iface);

    return (ret);
}

struct net_if* net_if_get_by_link_addr(struct net_linkaddr* ll_addr) {
    STRUCT_SECTION_FOREACH(net_if, iface) {
        net_if_lock(iface);
        if (!memcmp(net_if_get_link_addr(iface)->addr, ll_addr->addr,
            ll_addr->len)) {
            net_if_unlock(iface);
            return (iface);
        }
        net_if_unlock(iface);
    }

    return (NULL);
}

struct net_if* net_if_lookup_by_dev(const struct device* dev) {
    STRUCT_SECTION_FOREACH(net_if, iface) {
        if (net_if_get_device(iface) == dev) {
            return (iface);
        }
    }

    return (NULL);
}

void net_if_set_default(struct net_if* iface) {
    default_iface = iface;
}

struct net_if* net_if_get_default(void) {
    struct net_if* iface = NULL;

    if (&_net_if_list_start[0] == &_net_if_list_end[0]) {
        NET_WARN("No default interface found!");
        return (NULL);
    }

    if (default_iface != NULL) {
        return (default_iface);
    }

    #if defined(CONFIG_NET_DEFAULT_IF_ETHERNET)
    iface = net_if_get_first_by_type(&NET_L2_GET_NAME(ETHERNET));
    #endif

    #if defined(CONFIG_NET_DEFAULT_IF_IEEE802154)
    iface = net_if_get_first_by_type(&NET_L2_GET_NAME(IEEE802154));
    #endif

    #if defined(CONFIG_NET_DEFAULT_IF_DUMMY)
    iface = net_if_get_first_by_type(&NET_L2_GET_NAME(DUMMY));
    #endif

    #if defined(CONFIG_NET_DEFAULT_IF_OFFLOAD)
    iface = net_if_get_first_by_type(NULL);
    #endif

    #if defined(CONFIG_NET_DEFAULT_IF_CANBUS_RAW)
    iface = net_if_get_first_by_type(&NET_L2_GET_NAME(CANBUS_RAW));
    #endif

    #if defined(CONFIG_NET_DEFAULT_IF_PPP)
    iface = net_if_get_first_by_type(&NET_L2_GET_NAME(PPP));
    #endif

    #if defined(CONFIG_NET_DEFAULT_IF_OFFLOADED_NETDEV)
    iface = net_if_get_first_by_type(&NET_L2_GET_NAME(OFFLOADED_NETDEV));
    #endif

    #if defined(CONFIG_NET_DEFAULT_IF_UP)
    iface = net_if_get_first_up();
    #endif

    #if defined(CONFIG_NET_DEFAULT_IF_WIFI)
    iface = net_if_get_first_wifi();
    #endif

    return (iface ? iface : _net_if_list_start);
}

struct net_if* net_if_get_first_by_type(const struct net_l2* l2) {
    STRUCT_SECTION_FOREACH(net_if, iface) {
        if (IS_ENABLED(CONFIG_NET_OFFLOAD) &&
            !l2 && net_if_offload(iface)) {
            return (iface);
        }

        if (net_if_l2(iface) == l2) {
            return (iface);
        }
    }

    return (NULL);
}

struct net_if* net_if_get_first_up(void) {
    STRUCT_SECTION_FOREACH(net_if, iface) {
        if (net_if_flag_is_set(iface, NET_IF_UP)) {
            return (iface);
        }
    }

    return (NULL);
}

static enum net_l2_flags l2_flags_get(struct net_if* iface) {
    enum net_l2_flags flags = 0;
    struct net_l2 const* l2;

    l2 = net_if_l2(iface);
    if ((l2 != NULL) && (l2->get_flags != NULL)) {
        flags = l2->get_flags(iface);
    }

    return (flags);
}

#if defined(CONFIG_NET_IP)
/* Return how many bits are shared between two IP addresses */
static uint8_t get_ipaddr_diff(uint8_t const* src, uint8_t const* dst, int addr_len) {
    uint8_t xor;
    uint8_t len = 0U;

    for (uint8_t j = 0U; j < addr_len; j++) {
        if (src[j] == dst[j]) {
            len += 8U;
        }
        else {
            xor = src[j] ^ dst[j];
            for (uint8_t k = 0U; k < 8; k++) {
                if (!(xor & 0x80)) {
                    len++;
                    xor <<= 1;
                }
                else {
                    break;
                }
            }
            break;
        }
    }

    return (len);
}
#endif /* CONFIG_NET_IP */

#if defined(CONFIG_NET_NATIVE_IPV4) || defined(CONFIG_NET_NATIVE_IPV6)
static struct net_if_router* iface_router_lookup(struct net_if const* iface,
                                                 uint8_t family, void* addr) {
    struct net_if_router* router = NULL;

    k_mutex_lock(&lock, K_FOREVER);

    for (int i = 0; i < CONFIG_NET_MAX_ROUTERS; i++) {
        if (!routers[i].is_used ||
            routers[i].address.family != family ||
            routers[i].iface != iface) {
            continue;
        }

        if ((IS_ENABLED(CONFIG_NET_IPV6) && family == NET_AF_INET6 &&
             net_ipv6_addr_cmp(net_if_router_ipv6(&routers[i]),
                               (struct net_in6_addr*)addr)) ||
            (IS_ENABLED(CONFIG_NET_IPV4) && family == NET_AF_INET &&
             net_ipv4_addr_cmp(net_if_router_ipv4(&routers[i]),
                               (struct net_in_addr*)addr))) {
            router = &routers[i];
            goto out;
        }
    }

out :
    k_mutex_unlock(&lock);

    return (router);
}

static void iface_router_notify_deletion(struct net_if_router* router,
                                         char const* delete_reason) {
    if (IS_ENABLED(CONFIG_NET_IPV6) &&
        (router->address.family == NET_AF_INET6)) {
        NET_DBG("IPv6 router %s %s",
                net_sprint_ipv6_addr(net_if_router_ipv6(router)),
                delete_reason);

        net_mgmt_event_notify_with_info(NET_EVENT_IPV6_ROUTER_DEL,
                                        router->iface,
                                        &router->address.in6_addr,
                                        sizeof(struct net_in6_addr));
    }
    else if (IS_ENABLED(CONFIG_NET_IPV4) &&
             (router->address.family == NET_AF_INET)) {
        NET_DBG("IPv4 router %s %s",
                net_sprint_ipv4_addr(net_if_router_ipv4(router)),
                delete_reason);

        net_mgmt_event_notify_with_info(NET_EVENT_IPV4_ROUTER_DEL,
                                        router->iface,
                                        &router->address.in_addr,
                                        sizeof(struct net_in6_addr));
    }
}

static inline int32_t iface_router_ends(const struct net_if_router* router,
                                        uint32_t now) {
    uint32_t ends = router->life_start;

    ends += (MSEC_PER_SEC * router->lifetime);

    /* Signed number of ms until router lifetime ends */
    return (int32_t)(ends - now);
}

static void iface_router_update_timer(uint32_t now) {
    struct net_if_router* router;
    struct net_if_router* next;
    uint32_t new_delay = UINT32_MAX;

    k_mutex_lock(&lock, K_FOREVER);

    SYS_SLIST_FOR_EACH_CONTAINER_SAFE_WITH_TYPE(&active_router_timers,
                                                struct net_if_router,
                                                router, next, node) {
        int32_t ends = iface_router_ends(router, now);

        if (ends <= 0) {
            new_delay = 0;
            break;
        }

        new_delay = MIN((uint32_t)ends, new_delay);
    }

    if (new_delay == UINT32_MAX) {
        k_work_cancel_delayable(&router_timer);
    }
    else {
        k_work_reschedule(&router_timer, K_MSEC(new_delay));
    }

    k_mutex_unlock(&lock);
}

static void iface_router_expired(struct k_work* work) {
    uint32_t current_time = k_uptime_get_32();
    struct net_if_router* router;
    struct net_if_router* next;
    sys_snode_t* prev_node = NULL;

    ARG_UNUSED(work);

    k_mutex_lock(&lock, K_FOREVER);

    SYS_SLIST_FOR_EACH_CONTAINER_SAFE_WITH_TYPE(&active_router_timers,
                                                struct net_if_router,
                                                router, next, node) {
        int32_t ends = iface_router_ends(router, current_time);

        if (ends > 0) {
            /* We have to loop on all active routers as their
             * lifetime differ from each other.
             */
            prev_node = &router->node;
            continue;
        }

        iface_router_notify_deletion(router, "has expired");
        sys_slist_remove(&active_router_timers,
                         prev_node, &router->node);
        router->is_used = false;
    }

    iface_router_update_timer(current_time);

    k_mutex_unlock(&lock);
}

static struct net_if_router* iface_router_add(struct net_if* iface,
                                              uint8_t family, void const* addr,
                                              bool is_default,
                                              uint16_t lifetime) {
    struct net_if_router* router = NULL;

    k_mutex_lock(&lock, K_FOREVER);

    for (int i = 0; i < CONFIG_NET_MAX_ROUTERS; i++) {
        if (routers[i].is_used) {
            continue;
        }

        router = &routers[i];
        router->is_used        = true;
        router->iface          = iface;
        router->address.family = family;

        if (lifetime) {
            router->is_default  = true;
            router->is_infinite = false;
            router->lifetime    = lifetime;
            router->life_start  = k_uptime_get_32();

            sys_slist_append(&active_router_timers,
                             &router->node);

            iface_router_update_timer(router->life_start);
        }
        else {
            router->is_default  = false;
            router->is_infinite = true;
            router->lifetime    = 0;
        }

        if (IS_ENABLED(CONFIG_NET_IPV6) && family == NET_AF_INET6) {
            memcpy(net_if_router_ipv6(router), addr,
                   sizeof(struct net_in6_addr));
            net_mgmt_event_notify_with_info(
                            NET_EVENT_IPV6_ROUTER_ADD, iface,
                            &router->address.in6_addr,
                            sizeof(struct net_in6_addr));

            NET_DBG("interface %p router %s lifetime %u default %d "
                    "added", iface,
                    net_sprint_ipv6_addr((struct net_in6_addr*)addr),
                    lifetime, router->is_default);
        }
        else if (IS_ENABLED(CONFIG_NET_IPV4) && (family == NET_AF_INET)) {
            memcpy(net_if_router_ipv4(router), addr,
                   sizeof(struct net_in_addr));
            router->is_default = is_default;

            net_mgmt_event_notify_with_info(
                            NET_EVENT_IPV4_ROUTER_ADD, iface,
                            &router->address.in_addr,
                            sizeof(struct net_in_addr));

            NET_DBG("interface %p router %s lifetime %u default %d "
                    "added", iface,
                    net_sprint_ipv4_addr((struct net_in_addr*)addr),
                    lifetime, is_default);
        }

        goto out;
    }

out :
    k_mutex_unlock(&lock);

    return (router);
}

static bool iface_router_rm(struct net_if_router* router) {
    bool ret = false;

    k_mutex_lock(&lock, K_FOREVER);

    if (!router->is_used) {
        goto out;
    }

    iface_router_notify_deletion(router, "has been removed");

    /* We recompute the timer if only the router was time limited */
    if (sys_slist_find_and_remove(&active_router_timers, &router->node)) {
        iface_router_update_timer(k_uptime_get_32());
    }

    router->is_used = false;
    ret = true;

out :
    k_mutex_unlock(&lock);

    return (ret);
}

void net_if_router_rm(struct net_if_router* router) {
    k_mutex_lock(&lock, K_FOREVER);

    router->is_used = false;

    /* FIXME - remove timer */

    k_mutex_unlock(&lock);
}

static struct net_if_router* iface_router_find_default(struct net_if const* iface,
                                                       uint8_t family, void const* addr) {
    struct net_if_router* router = NULL;

    /* TODO: addr will need to be handled */
    ARG_UNUSED(addr);

    k_mutex_lock(&lock, K_FOREVER);

    for (int i = 0; i < CONFIG_NET_MAX_ROUTERS; i++) {
        if (!routers[i].is_used    ||
            !routers[i].is_default ||
            routers[i].address.family != family) {
            continue;
        }

        if (iface && (iface != routers[i].iface)) {
            continue;
        }

        router = &routers[i];
        goto out;
    }

out :
    k_mutex_unlock(&lock);

    return (router);
}

static void iface_router_init(void) {
    k_work_init_delayable(&router_timer, iface_router_expired);
    sys_slist_init(&active_router_timers);
}
#else
#define iface_router_init(...)
#endif /* CONFIG_NET_NATIVE_IPV4 || CONFIG_NET_NATIVE_IPV6 */

#if defined(CONFIG_NET_NATIVE_IPV4) || defined(CONFIG_NET_NATIVE_IPV6)
void net_if_mcast_mon_register(struct net_if_mcast_monitor* mon,
                               struct net_if* iface,
                               net_if_mcast_callback_t cb) {
    k_mutex_lock(&lock, K_FOREVER);

    sys_slist_find_and_remove(&mcast_monitor_callbacks, &mon->node);
    sys_slist_prepend(&mcast_monitor_callbacks, &mon->node);

    mon->iface = iface;
    mon->cb    = cb;

    k_mutex_unlock(&lock);
}

void net_if_mcast_mon_unregister(struct net_if_mcast_monitor* mon) {
    k_mutex_lock(&lock, K_FOREVER);

    sys_slist_find_and_remove(&mcast_monitor_callbacks, &mon->node);

    k_mutex_unlock(&lock);
}

void net_if_mcast_monitor(struct net_if* iface,
                          const struct net_addr* addr,
                          bool is_joined) {
    struct net_if_mcast_monitor* mon;
    struct net_if_mcast_monitor* tmp;

    k_mutex_lock(&lock, K_FOREVER);

    SYS_SLIST_FOR_EACH_CONTAINER_SAFE_WITH_TYPE(&mcast_monitor_callbacks,
                                                struct net_if_mcast_monitor,
                                                mon, tmp, node) {
        if ((iface == mon->iface) || (mon->iface == NULL)) {
            mon->cb(iface, addr, is_joined);
        }
    }

    k_mutex_unlock(&lock);
}
#else
#define net_if_mcast_mon_register(...)
#define net_if_mcast_mon_unregister(...)
#define net_if_mcast_monitor(...)
#endif /* CONFIG_NET_NATIVE_IPV4 || CONFIG_NET_NATIVE_IPV6 */

#if defined(CONFIG_NET_IPV6)
int net_if_config_ipv6_get(struct net_if* iface, struct net_if_ipv6** ipv6) {
    int ret = 0;

    net_if_lock(iface);

    if (!net_if_flag_is_set(iface, NET_IF_IPV6)) {
        ret = -ENOTSUP;
        goto out;
    }

    if (iface->config.ip.ipv6) {
        if (ipv6) {
            *ipv6 = iface->config.ip.ipv6;
        }

        goto out;
    }

    k_mutex_lock(&lock, K_FOREVER);

    for (int i = 0; i < ARRAY_SIZE(ipv6_addresses); i++) {
        if (ipv6_addresses[i].iface) {
            continue;
        }

        iface->config.ip.ipv6   = &ipv6_addresses[i].ipv6;
        ipv6_addresses[i].iface = iface;

        if (ipv6) {
            *ipv6 = &ipv6_addresses[i].ipv6;
        }

        k_mutex_unlock(&lock);
        goto out;
    }

    k_mutex_unlock(&lock);

    ret = -ESRCH;

out :
    net_if_unlock(iface);

    return (ret);
}

int net_if_config_ipv6_put(struct net_if* iface) {
    int ret = 0;

    net_if_lock(iface);

    if (!net_if_flag_is_set(iface, NET_IF_IPV6)) {
        ret = -ENOTSUP;
        goto out;
    }

    if (!iface->config.ip.ipv6) {
        ret = -EALREADY;
        goto out;
    }

    k_mutex_lock(&lock, K_FOREVER);

    for (int i = 0; i < ARRAY_SIZE(ipv6_addresses); i++) {
        if (ipv6_addresses[i].iface != iface) {
            continue;
        }

        iface->config.ip.ipv6   = NULL;
        ipv6_addresses[i].iface = NULL;

        k_mutex_unlock(&lock);
        goto out;
    }

    k_mutex_unlock(&lock);

    ret = -ESRCH;

out :
    net_if_unlock(iface);

    return (ret);
}

#if defined(CONFIG_NET_NATIVE_IPV6)
#if defined(CONFIG_NET_IPV6_MLD)
static void join_mcast_allnodes(struct net_if* iface) {
    struct net_in6_addr addr;
    int ret;

    if (iface->config.ip.ipv6 == NULL) {
        return;
    }

    net_ipv6_addr_create_ll_allnodes_mcast(&addr);

    ret = net_ipv6_mld_join(iface, &addr);
    if ((ret < 0) && (ret != -EALREADY) && (ret != -ENETDOWN)) {
        NET_ERR("Cannot join all nodes address %s for %d (%d)",
                net_sprint_ipv6_addr(&addr),
                net_if_get_by_iface(iface), ret);
    }
}

static void join_mcast_solicit_node(struct net_if* iface,
                                    struct net_in6_addr const* my_addr) {
    struct net_in6_addr addr;
    int ret;

    if (iface->config.ip.ipv6 == NULL) {
        return;
    }

    /* Join to needed multicast groups, RFC 4291 ch 2.8 */
    net_ipv6_addr_create_solicited_node(my_addr, &addr);

    ret = net_ipv6_mld_join(iface, &addr);
    if (ret < 0) {
        if (ret != -EALREADY && ret != -ENETDOWN) {
            NET_ERR("Cannot join solicit node address %s for %d (%d)",
                    net_sprint_ipv6_addr(&addr),
                    net_if_get_by_iface(iface), ret);
        }
    }
    else {
        NET_DBG("Join solicit node address %s (ifindex %d)",
                net_sprint_ipv6_addr(&addr),
                net_if_get_by_iface(iface));
    }
}

static void leave_mcast_all(struct net_if* iface) {
    struct net_if_ipv6 const* ipv6;

    ipv6 = iface->config.ip.ipv6;
    if (ipv6 == NULL) {
        return;
    }

    for (int i = 0; i < NET_IF_MAX_IPV6_MADDR; i++) {
        if (!ipv6->mcast[i].is_used ||
            !ipv6->mcast[i].is_joined) {
            continue;
        }

        net_ipv6_mld_leave(iface, &ipv6->mcast[i].address.in6_addr);
    }
}

static void join_mcast_nodes(struct net_if* iface, struct net_in6_addr const* addr) {
    enum net_l2_flags flags;

    if (iface->config.ip.ipv6 == NULL) {
        return;
    }

    flags = l2_flags_get(iface);
    if (flags & NET_L2_MULTICAST) {
        join_mcast_allnodes(iface);

        if (!(flags & NET_L2_MULTICAST_SKIP_JOIN_SOLICIT_NODE)) {
            join_mcast_solicit_node(iface, addr);
        }
    }
}
#else
#define join_mcast_allnodes(...)
#define join_mcast_solicit_node(...)
#define leave_mcast_all(...)
#define join_mcast_nodes(...)
#endif /* CONFIG_NET_IPV6_MLD */

#if defined(CONFIG_NET_IPV6_DAD)
#define DAD_TIMEOUT 100U /* ms */

static void dad_timeout(struct k_work* work) {
    uint32_t current_time = k_uptime_get_32();
    struct net_if_addr* ifaddr;
    struct net_if_addr* next;
    int32_t delay = -1;
    sys_slist_t expired_list;

    ARG_UNUSED(work);

    sys_slist_init(&expired_list);

    k_mutex_lock(&lock, K_FOREVER);

    SYS_SLIST_FOR_EACH_CONTAINER_SAFE(&active_dad_timers,
                                      ifaddr, next, dad_node) {
        /* DAD entries are ordered by construction.  Stop when
         * we find one that hasn't expired.
         */
        delay = (int32_t)(ifaddr->dad_start +
                          DAD_TIMEOUT - current_time);
        if (delay > 0) {
            break;
        }

        /* Removing the ifaddr from active_dad_timers list */
        sys_slist_remove(&active_dad_timers, NULL, &ifaddr->dad_node);
        sys_slist_append(&expired_list, &ifaddr->dad_node);

        ifaddr = NULL;
    }

    if ((ifaddr != NULL) && (delay > 0)) {
        k_work_reschedule(&dad_timer, K_MSEC((uint32_t)delay));
    }

    k_mutex_unlock(&lock);

    SYS_SLIST_FOR_EACH_CONTAINER(&expired_list, ifaddr, dad_node) {
        struct net_if* iface;

        NET_DBG("DAD succeeded for %s at interface %d",
            net_sprint_ipv6_addr(&ifaddr->address.in6_addr),
            ifaddr->ifindex);

        ifaddr->addr_state = NET_ADDR_PREFERRED;
        iface = net_if_get_by_index(ifaddr->ifindex);

        net_mgmt_event_notify_with_info(NET_EVENT_IPV6_DAD_SUCCEED,
                                        iface,
                                        &ifaddr->address.in6_addr,
                                        sizeof(struct net_in6_addr));

        /* The address gets added to neighbor cache which is not
         * needed in this case as the address is our own one.
         */
        net_ipv6_nbr_rm(iface, &ifaddr->address.in6_addr);
    }
}

void net_if_ipv6_start_dad(struct net_if* iface,
                           struct net_if_addr* ifaddr) {
    ifaddr->addr_state = NET_ADDR_TENTATIVE;

    if (net_if_is_up(iface)) {
        NET_DBG("Interface %p ll addr %s tentative IPv6 addr %s",
                iface,
                net_sprint_ll_addr(net_if_get_link_addr(iface)->addr,
                                   net_if_get_link_addr(iface)->len),
                net_sprint_ipv6_addr(&ifaddr->address.in6_addr));

        ifaddr->dad_count = 1U;

        if (net_ipv6_start_dad(iface, ifaddr) != 0) {
            NET_ERR("Interface %p failed to send DAD query for %s",
                    iface,
                    net_sprint_ipv6_addr(&ifaddr->address.in6_addr));
        }

        ifaddr->dad_start = k_uptime_get_32();
        ifaddr->ifindex   = (uint8_t)net_if_get_by_iface(iface);

        k_mutex_lock(&lock, K_FOREVER);
        sys_slist_find_and_remove(&active_dad_timers,
                                      &ifaddr->dad_node);
        sys_slist_append(&active_dad_timers, &ifaddr->dad_node);
        k_mutex_unlock(&lock);

        /* FUTURE: use schedule, not reschedule. */
        if (!k_work_delayable_remaining_get(&dad_timer)) {
            k_work_reschedule(&dad_timer,
                              K_MSEC(DAD_TIMEOUT));
        }
    }
    else {
        NET_DBG("Interface %p is down, starting DAD for %s later.",
                iface,
                net_sprint_ipv6_addr(&ifaddr->address.in6_addr));
    }
}

void net_if_start_dad(struct net_if* iface) {
    struct net_if_addr* ifaddr;
    struct net_if_addr* next;
    struct net_if_ipv6* ipv6;
    sys_slist_t dad_needed;
    struct net_in6_addr addr = {0};
    int ret;

    net_if_lock(iface);

    NET_DBG("Starting DAD for iface %d", net_if_get_by_iface(iface));

    ret = net_if_config_ipv6_get(iface, &ipv6);
    if (ret < 0) {
        if (ret != -ENOTSUP) {
            NET_WARN("Cannot do DAD IPv6 config is not valid.");
        }

        goto out;
    }

    if (ipv6 == NULL) {
        goto out;
    }

    ret = net_ipv6_addr_generate_iid(iface, NULL,
                                     COND_CODE_1(CONFIG_NET_IPV6_IID_STABLE,
                                                 ((uint8_t*)&ipv6->network_counter),
                                                 (NULL)),
                                     COND_CODE_1(CONFIG_NET_IPV6_IID_STABLE,
                                                 (sizeof(ipv6->network_counter)),
                                                 (0U)),
                                     COND_CODE_1(CONFIG_NET_IPV6_IID_STABLE,
                                                 (ipv6->iid ? ipv6->iid->dad_count : 0U),
                                                 (0U)),
                                     &addr,
                                     net_if_get_link_addr(iface));
    if (ret < 0) {
        NET_WARN("IPv6 IID generation issue (%d)", ret);
        goto out;
    }

    ifaddr = net_if_ipv6_addr_add(iface, &addr, NET_ADDR_AUTOCONF, 0);
    if (ifaddr == NULL) {
        NET_ERR("Cannot add %s address to interface %p, DAD fails",
                net_sprint_ipv6_addr(&addr), iface);
        goto out;
    }

    IF_ENABLED(CONFIG_NET_IPV6_IID_STABLE, (ipv6->iid = ifaddr));

    /* Start DAD for all the addresses that were added earlier when
     * the interface was down.
     */
    sys_slist_init(&dad_needed);

    ARRAY_FOR_EACH(ipv6->unicast, i) {
        if (!ipv6->unicast[i].is_used ||
            (ipv6->unicast[i].address.family != NET_AF_INET6) ||
            (&ipv6->unicast[i] == ifaddr) ||
            net_ipv6_is_addr_loopback(
                    &ipv6->unicast[i].address.in6_addr)) {
            continue;
        }

        sys_slist_prepend(&dad_needed, &ipv6->unicast[i].dad_need_node);
    }

    net_if_unlock(iface);

    /* Start DAD for all the addresses without holding the iface lock
     * to avoid any possible mutex deadlock issues.
     */
    SYS_SLIST_FOR_EACH_CONTAINER_SAFE(&dad_needed,
                                      ifaddr, next, dad_need_node) {
        net_if_ipv6_start_dad(iface, ifaddr);
    }

    return;

out :
    net_if_unlock(iface);
}

void net_if_ipv6_dad_failed(struct net_if* iface, const struct net_in6_addr* addr) {
    struct net_if_addr* ifaddr;
    uint32_t timeout;
    uint32_t preferred_lifetime;

    net_if_lock(iface);

    ifaddr = net_if_ipv6_addr_lookup(addr, &iface);
    if (ifaddr == NULL) {
        NET_ERR("Cannot find %s address in interface %p",
                net_sprint_ipv6_addr(addr), iface);
        goto out;
    }

    if (IS_ENABLED(CONFIG_NET_IPV6_IID_STABLE) || IS_ENABLED(CONFIG_NET_IPV6_PE)) {
        ifaddr->dad_count++;
    }

    if (IS_ENABLED(CONFIG_NET_IPV6_PE)) {
        timeout = COND_CODE_1(CONFIG_NET_IPV6_PE,
                              (ifaddr->addr_timeout), (0));
        preferred_lifetime = COND_CODE_1(CONFIG_NET_IPV6_PE,
                                         (ifaddr->addr_preferred_lifetime), (0U));

        if (!net_ipv6_pe_check_dad(ifaddr->dad_count)) {
            NET_ERR("Cannot generate PE address for interface %p",
                    iface);
            iface->pe_enabled = false;
            net_mgmt_event_notify(NET_EVENT_IPV6_PE_DISABLED, iface);
        }
    }

    net_mgmt_event_notify_with_info(NET_EVENT_IPV6_DAD_FAILED, iface,
                                    &ifaddr->address.in6_addr,
                                    sizeof(struct net_in6_addr));

    /* The old address needs to be removed from the interface before we can
     * start new DAD for the new PE address as the amount of address slots
     * is limited.
     */
    net_if_ipv6_addr_rm(iface, addr);

    if (IS_ENABLED(CONFIG_NET_IPV6_PE) && iface->pe_enabled) {
        net_if_unlock(iface);

        net_ipv6_pe_start(iface, addr, timeout, preferred_lifetime);
        return;
    }

out :
    net_if_unlock(iface);
}

static inline void iface_ipv6_dad_init(void) {
    k_work_init_delayable(&dad_timer, dad_timeout);
    sys_slist_init(&active_dad_timers);
}

#else
#define net_if_ipv6_start_dad(...)
#define iface_ipv6_dad_init(...)
#endif /* CONFIG_NET_IPV6_DAD */

#if defined(CONFIG_NET_IPV6_ND)
#define RS_TIMEOUT (CONFIG_NET_IPV6_RS_TIMEOUT * MSEC_PER_SEC)
#define RS_COUNT   3

static void rs_timeout(struct k_work* work) {
    uint32_t current_time = k_uptime_get_32();
    struct net_if_ipv6* ipv6;
    struct net_if_ipv6* next;
    int32_t delay = -1;
    sys_slist_t expired_list;

    ARG_UNUSED(work);

    sys_slist_init(&expired_list);

    k_mutex_lock(&lock, K_FOREVER);

    SYS_SLIST_FOR_EACH_CONTAINER_SAFE(&active_rs_timers,
                                      ipv6, next, rs_node) {
        /* RS entries are ordered by construction.  Stop when
         * we find one that hasn't expired.
         */
        delay = (int32_t)(ipv6->rs_start + RS_TIMEOUT - current_time);
        if (delay > 0) {
            break;
        }

        /* Removing the ipv6 from active_rs_timers list */
        sys_slist_remove(&active_rs_timers, NULL, &ipv6->rs_node);
        sys_slist_append(&expired_list, &ipv6->rs_node);

        ipv6 = NULL;
    }

    if ((ipv6 != NULL) && (delay > 0)) {
        k_work_reschedule(&rs_timer, K_MSEC(ipv6->rs_start +
                                            RS_TIMEOUT - current_time));
    }

    k_mutex_unlock(&lock);

    SYS_SLIST_FOR_EACH_CONTAINER(&expired_list, ipv6, rs_node) {
        struct net_if* iface = NULL;

        /* Did not receive RA yet. */
        ipv6->rs_count++;

        STRUCT_SECTION_FOREACH(net_if, tmp) {
            if (tmp->config.ip.ipv6 == ipv6) {
                iface = tmp;
                break;
            }
        }

        if (iface) {
            NET_DBG("RS no respond iface %d count %d",
                    net_if_get_by_iface(iface), ipv6->rs_count);
            if (ipv6->rs_count < RS_COUNT) {
                net_if_start_rs(iface);
            }
        }
        else {
            NET_DBG("Interface IPv6 config %p not found", ipv6);
        }
    }
}

void net_if_start_rs(struct net_if* iface) {
    struct net_if_ipv6* ipv6;

    net_if_lock(iface);

    if (net_if_flag_is_set(iface, NET_IF_IPV6_NO_ND)) {
        goto out;
    }

    ipv6 = iface->config.ip.ipv6;
    if (ipv6 == NULL) {
        goto out;
    }

    net_if_unlock(iface);

    NET_DBG("Starting ND/RS for iface %d", net_if_get_by_iface(iface));

    if (!net_ipv6_start_rs(iface)) {
        ipv6->rs_start = k_uptime_get_32();

<<<<<<< HEAD
        k_mutex_lock(&lock, K_FOREVER);
        sys_slist_append(&active_rs_timers, &ipv6->rs_node);
        k_mutex_unlock(&lock);
=======
		k_mutex_lock(&lock, K_FOREVER);

		/* Make sure that the RS timer is not in the list twice */
		(void)sys_slist_find_and_remove(&active_rs_timers, &ipv6->rs_node);
		sys_slist_append(&active_rs_timers, &ipv6->rs_node);

		k_mutex_unlock(&lock);
>>>>>>> f412cc64

        /* FUTURE: use schedule, not reschedule. */
        if (!k_work_delayable_remaining_get(&rs_timer)) {
            k_work_reschedule(&rs_timer, K_MSEC(RS_TIMEOUT));
        }
    }

    return;
out :
    net_if_unlock(iface);
}

void net_if_stop_rs(struct net_if* iface) {
    struct net_if_ipv6* ipv6;

    net_if_lock(iface);

    ipv6 = iface->config.ip.ipv6;
    if (ipv6 == NULL) {
        goto out;
    }

    NET_DBG("Stopping ND/RS for iface %d", net_if_get_by_iface(iface));

    k_mutex_lock(&lock, K_FOREVER);
    sys_slist_find_and_remove(&active_rs_timers, &ipv6->rs_node);
    k_mutex_unlock(&lock);

out :
    net_if_unlock(iface);
}

static inline void iface_ipv6_nd_init(void) {
    k_work_init_delayable(&rs_timer, rs_timeout);
    sys_slist_init(&active_rs_timers);
}

#else
#define net_if_start_rs(...)
#define net_if_stop_rs(...)
#define iface_ipv6_nd_init(...)
#endif /* CONFIG_NET_IPV6_ND */

#if defined(CONFIG_NET_IPV6_ND) && defined(CONFIG_NET_NATIVE_IPV6)

void net_if_nbr_reachability_hint(struct net_if* iface, const struct net_in6_addr* ipv6_addr) {
    net_if_lock(iface);

    if (net_if_flag_is_set(iface, NET_IF_IPV6_NO_ND)) {
        goto out;
    }

    if (iface->config.ip.ipv6 == NULL) {
        goto out;
    }

    net_ipv6_nbr_reachability_hint(iface, ipv6_addr);

out :
    net_if_unlock(iface);
}

#endif

/* To be called when interface comes up so that all the non-joined multicast
 * groups are joined.
 */
static void rejoin_ipv6_mcast_groups(struct net_if* iface) {
    struct net_if_mcast_addr* ifaddr;
    struct net_if_mcast_addr* next;
    struct net_if_ipv6* ipv6;
    sys_slist_t rejoin_needed;

    net_if_lock(iface);

    if (!net_if_flag_is_set(iface, NET_IF_IPV6) ||
        net_if_flag_is_set(iface, NET_IF_IPV6_NO_ND)) {
        goto out;
    }

    if (net_if_config_ipv6_get(iface, &ipv6) < 0) {
        goto out;
    }

    /* Rejoin solicited node multicasts. */
    ARRAY_FOR_EACH(ipv6->unicast, i) {
        if (!ipv6->unicast[i].is_used) {
            continue;
        }

        join_mcast_nodes(iface, &ipv6->unicast[i].address.in6_addr);
    }

    sys_slist_init(&rejoin_needed);

    /* Rejoin any mcast address present on the interface, but marked as not joined. */
    ARRAY_FOR_EACH(ipv6->mcast, i) {
        if (!ipv6->mcast[i].is_used ||
            net_if_ipv6_maddr_is_joined(&ipv6->mcast[i])) {
            continue;
        }

        sys_slist_prepend(&rejoin_needed, &ipv6->mcast[i].rejoin_node);
    }

    net_if_unlock(iface);

    /* Start DAD for all the addresses without holding the iface lock
     * to avoid any possible mutex deadlock issues.
     */
    SYS_SLIST_FOR_EACH_CONTAINER_SAFE(&rejoin_needed,
                                      ifaddr, next, rejoin_node) {
        int ret;

        ret = net_ipv6_mld_join(iface, &ifaddr->address.in6_addr);
        if (ret < 0) {
            NET_ERR("Cannot join mcast address %s for %d (%d)",
                    net_sprint_ipv6_addr(&ifaddr->address.in6_addr),
                    net_if_get_by_iface(iface), ret);
        }
        else {
            NET_DBG("Rejoined mcast address %s for %d",
                    net_sprint_ipv6_addr(&ifaddr->address.in6_addr),
                    net_if_get_by_iface(iface));
        }
    }

    return;

out :
    net_if_unlock(iface);
}

/* To be called when interface comes operational down so that multicast
 * groups are rejoined when back up.
 */
static void clear_joined_ipv6_mcast_groups(struct net_if* iface) {
    struct net_if_ipv6* ipv6;

    net_if_lock(iface);

    if (!net_if_flag_is_set(iface, NET_IF_IPV6)) {
        goto out;
    }

    if (net_if_config_ipv6_get(iface, &ipv6) < 0) {
        goto out;
    }

    ARRAY_FOR_EACH(ipv6->mcast, i) {
        if (!ipv6->mcast[i].is_used) {
            continue;
        }

        net_if_ipv6_maddr_leave(iface, &ipv6->mcast[i]);
    }

out :
    net_if_unlock(iface);
}

static void address_expired(struct net_if_addr* ifaddr) {
    NET_DBG("IPv6 address %s is expired",
        net_sprint_ipv6_addr(&ifaddr->address.in6_addr));

    sys_slist_find_and_remove(&active_address_lifetime_timers,
                              &ifaddr->lifetime.node);

    net_timeout_set(&ifaddr->lifetime, 0, 0);

    STRUCT_SECTION_FOREACH(net_if, iface) {
        ARRAY_FOR_EACH(iface->config.ip.ipv6->unicast, i) {
            if (&iface->config.ip.ipv6->unicast[i] == ifaddr) {
                net_if_ipv6_addr_rm(iface,
                        &iface->config.ip.ipv6->unicast[i].address.in6_addr);
                return;
            }
        }
    }
}

static void address_lifetime_timeout(struct k_work* work) {
    uint32_t next_update  = UINT32_MAX;
    uint32_t current_time = k_uptime_get_32();
    struct net_if_addr* current;
    struct net_if_addr* next;

    ARG_UNUSED(work);

    k_mutex_lock(&lock, K_FOREVER);

    SYS_SLIST_FOR_EACH_CONTAINER_SAFE(&active_address_lifetime_timers,
                                      current, next, lifetime.node) {
        struct net_timeout* timeout = &current->lifetime;
        uint32_t this_update = net_timeout_evaluate(timeout,
                                                    current_time);

        if (this_update == 0U) {
            address_expired(current);
            continue;
        }

        if (this_update < next_update) {
            next_update = this_update;
        }

        if (current == next) {
            break;
        }
    }

    if (next_update != UINT32_MAX) {
        NET_DBG("Waiting for %d ms", (int32_t)next_update);

        k_work_reschedule(&address_lifetime_timer, K_MSEC(next_update));
    }

    k_mutex_unlock(&lock);
}

#if defined(CONFIG_NET_TEST)
void net_address_lifetime_timeout(void) {
    address_lifetime_timeout(NULL);
}
#endif

static void address_start_timer(struct net_if_addr* ifaddr, uint32_t vlifetime) {
    /* Make sure that we do not insert the address twice to
     * the lifetime timer list.
     */
    sys_slist_find_and_remove(&active_address_lifetime_timers,
                              &ifaddr->lifetime.node);

    sys_slist_append(&active_address_lifetime_timers,
                     &ifaddr->lifetime.node);

    net_timeout_set(&ifaddr->lifetime, vlifetime, k_uptime_get_32());
    k_work_reschedule(&address_lifetime_timer, K_NO_WAIT);
}
#else /* CONFIG_NET_NATIVE_IPV6 */
#define address_start_timer(...)
#define net_if_ipv6_start_dad(...)
#define join_mcast_nodes(...)
#endif /* CONFIG_NET_NATIVE_IPV6 */

struct net_if_addr* net_if_ipv6_addr_lookup(const struct net_in6_addr* addr,
                                            struct net_if** ret) {
    struct net_if_addr* ifaddr = NULL;

    STRUCT_SECTION_FOREACH(net_if, iface) {
        struct net_if_ipv6* ipv6;

        net_if_lock(iface);

        ipv6 = iface->config.ip.ipv6;
        if (ipv6 == NULL) {
            net_if_unlock(iface);
            continue;
        }

        ARRAY_FOR_EACH(ipv6->unicast, i) {
            if (!ipv6->unicast[i].is_used ||
                (ipv6->unicast[i].address.family != NET_AF_INET6)) {
                continue;
            }

            if (net_ipv6_is_prefix(
                        addr->s6_addr,
                        ipv6->unicast[i].address.in6_addr.s6_addr,
                        128)) {

                if (ret != NULL) {
                    *ret = iface;
                }

                ifaddr = &ipv6->unicast[i];
                net_if_unlock(iface);
                goto out;
            }
        }

        net_if_unlock(iface);
    }

out :
    return (ifaddr);
}

struct net_if_addr* net_if_ipv6_addr_lookup_by_iface(struct net_if* iface,
                                                     struct net_in6_addr const* addr) {
    struct net_if_addr* ifaddr = NULL;
    struct net_if_ipv6* ipv6;

    net_if_lock(iface);

    ipv6 = iface->config.ip.ipv6;
    if (ipv6 == NULL) {
        goto out;
    }

    ARRAY_FOR_EACH(ipv6->unicast, i) {
        if (!ipv6->unicast[i].is_used ||
            (ipv6->unicast[i].address.family != NET_AF_INET6)) {
            continue;
        }

        if (net_ipv6_is_prefix(
                    addr->s6_addr,
                    ipv6->unicast[i].address.in6_addr.s6_addr,
                    128)) {
            ifaddr = &ipv6->unicast[i];
            goto out;
        }
    }

out :
    net_if_unlock(iface);

    return (ifaddr);
}

int z_impl_net_if_ipv6_addr_lookup_by_index(const struct net_in6_addr* addr) {
    struct net_if* iface;
    struct net_if_addr const* if_addr;

    if_addr = net_if_ipv6_addr_lookup(addr, &iface);
    if (if_addr == NULL) {
        return (0);
    }

    return net_if_get_by_iface(iface);
}

#ifdef CONFIG_USERSPACE
static inline int z_vrfy_net_if_ipv6_addr_lookup_by_index(
                                            const struct net_in6_addr* addr) {
    struct net_in6_addr addr_v6;

    K_OOPS(k_usermode_from_copy(&addr_v6, (void*)addr, sizeof(addr_v6)));

    return z_impl_net_if_ipv6_addr_lookup_by_index(&addr_v6);
}
#include <zephyr/syscalls/net_if_ipv6_addr_lookup_by_index_mrsh.c>
#endif

void net_if_ipv6_addr_update_lifetime(struct net_if_addr* ifaddr,
                                      uint32_t vlifetime) {
    k_mutex_lock(&lock, K_FOREVER);

    NET_DBG("Updating expire time of %s by %u secs",
            net_sprint_ipv6_addr(&ifaddr->address.in6_addr),
            vlifetime);

    ifaddr->addr_state = NET_ADDR_PREFERRED;

    address_start_timer(ifaddr, vlifetime);

    k_mutex_unlock(&lock);
}

static struct net_if_addr* ipv6_addr_find(struct net_if* iface,
                                          struct net_in6_addr const* addr) {
    struct net_if_ipv6* ipv6 = iface->config.ip.ipv6;

    ARRAY_FOR_EACH(ipv6->unicast, i) {
        if (!ipv6->unicast[i].is_used) {
            continue;
        }

        if (net_ipv6_addr_cmp(
                addr, &ipv6->unicast[i].address.in6_addr)) {

            return (&ipv6->unicast[i]);
        }
    }

    return (NULL);
}

static inline void net_if_addr_init(struct net_if_addr* ifaddr,
                                    struct net_in6_addr const* addr,
                                    enum net_addr_type addr_type,
                                    uint32_t vlifetime) {
    ifaddr->is_used        = true;
    ifaddr->is_added       = true;
    ifaddr->is_temporary   = false;
    ifaddr->address.family = NET_AF_INET6;
    ifaddr->addr_type      = addr_type;
    ifaddr->atomic_ref     = ATOMIC_INIT(1);

    net_ipaddr_copy(&ifaddr->address.in6_addr, addr);

    /* FIXME - set the mcast addr for this node */

    if (vlifetime) {
        ifaddr->is_infinite = false;

        NET_DBG("Expiring %s in %u secs",
                net_sprint_ipv6_addr(addr),
                vlifetime);

        net_if_ipv6_addr_update_lifetime(ifaddr, vlifetime);
    }
    else {
        ifaddr->is_infinite = true;
    }
}

struct net_if_addr* net_if_ipv6_addr_add(struct net_if* iface,
                                         struct net_in6_addr* addr,
                                         enum net_addr_type addr_type,
                                         uint32_t vlifetime) {
    struct net_if_addr* ifaddr = NULL;
    struct net_if_ipv6* ipv6;
    bool do_dad = false;

    net_if_lock(iface);

    if (net_if_config_ipv6_get(iface, &ipv6) < 0) {
        goto out;
    }

    ifaddr = ipv6_addr_find(iface, addr);
    if (ifaddr) {
        /* Address already exists, just return it but update ref count
         * if it was not updated. This could happen if the address was
         * added and then removed but for example an active connection
         * was still using it. In this case we must update the ref count
         * so that the address is not removed if the connection is closed.
         */
        if (!ifaddr->is_added) {
            atomic_inc(&ifaddr->atomic_ref);
            ifaddr->is_added = true;
        }

        goto out;
    }

    ARRAY_FOR_EACH(ipv6->unicast, i) {
        if (ipv6->unicast[i].is_used) {
            continue;
        }

        net_if_addr_init(&ipv6->unicast[i], addr, addr_type,
                         vlifetime);

        NET_DBG("[%zu] interface %d (%p) address %s type %s added", i,
                net_if_get_by_iface(iface), iface,
                net_sprint_ipv6_addr(addr),
                net_addr_type2str(addr_type));

        if (IS_ENABLED(CONFIG_NET_IPV6_DAD) &&
            !(l2_flags_get(iface) & NET_L2_POINT_TO_POINT) &&
            !net_ipv6_is_addr_loopback(addr) &&
            !net_if_flag_is_set(iface, NET_IF_IPV6_NO_ND)) {
            /* The groups are joined without locks held */
            do_dad = true;
        }
        else {
            /* If DAD is not done for point-to-point links, then
             * the address is usable immediately.
             */
            ipv6->unicast[i].addr_state = NET_ADDR_PREFERRED;
        }

        net_mgmt_event_notify_with_info(
                NET_EVENT_IPV6_ADDR_ADD, iface,
                &ipv6->unicast[i].address.in6_addr,
                sizeof(struct net_in6_addr));

        ifaddr = &ipv6->unicast[i];
        break;
    }

    net_if_unlock(iface);

    if (ifaddr != NULL && do_dad) {
        /* RFC 4862 5.4.2
         * Before sending a Neighbor Solicitation, an interface
         * MUST join the all-nodes multicast address and the
         * solicited-node multicast address of the tentative
         * address.
         */
        /* The allnodes multicast group is only joined once as
         * net_ipv6_mld_join() checks if we have already
         * joined.
         */
        join_mcast_nodes(iface, &ifaddr->address.in6_addr);

        net_if_ipv6_start_dad(iface, ifaddr);
    }

    return ifaddr;

out :
    net_if_unlock(iface);

    return (ifaddr);
}

bool net_if_ipv6_addr_rm(struct net_if* iface, const struct net_in6_addr* addr) {
    struct net_if_addr* ifaddr;
    struct net_if_ipv6 const* ipv6;
    bool result = true;
    int ret;

    if ((iface == NULL) || (addr == NULL)) {
        return (false);
    }

    net_if_lock(iface);

    ipv6 = iface->config.ip.ipv6;
    if (!ipv6) {
        result = false;
        goto out;
    }

    ret = net_if_addr_unref(iface, NET_AF_INET6, addr, &ifaddr);
    if (ret > 0) {
        NET_DBG("Address %s still in use (ref %d)",
                net_sprint_ipv6_addr(addr), ret);
        result = false;
        ifaddr->is_added = false;
        goto out;
    }
    else if (ret < 0) {
        NET_DBG("Address %s not found (%d)",
                net_sprint_ipv6_addr(addr), ret);
    }

out :
    net_if_unlock(iface);

    return (result);
}

bool z_impl_net_if_ipv6_addr_add_by_index(int index,
                                          struct net_in6_addr* addr,
                                          enum net_addr_type addr_type,
                                          uint32_t vlifetime) {
    struct net_if* iface;

    iface = net_if_get_by_index(index);
    if (iface == NULL) {
        return (false);
    }

    return net_if_ipv6_addr_add(iface, addr, addr_type, vlifetime) ?
           true : false;
}

#ifdef CONFIG_USERSPACE
bool z_vrfy_net_if_ipv6_addr_add_by_index(int index,
                                          struct net_in6_addr* addr,
                                          enum net_addr_type addr_type,
                                          uint32_t vlifetime) {
    struct net_in6_addr addr_v6;
    struct net_if* iface;

    iface = z_vrfy_net_if_get_by_index(index);
    if (iface == NULL) {
        return (false);
    }

    K_OOPS(k_usermode_from_copy(&addr_v6, (void*)addr, sizeof(addr_v6)));

    return z_impl_net_if_ipv6_addr_add_by_index(index,
                                                &addr_v6,
                                                addr_type,
                                                vlifetime);
}

#include <zephyr/syscalls/net_if_ipv6_addr_add_by_index_mrsh.c>
#endif /* CONFIG_USERSPACE */

bool z_impl_net_if_ipv6_addr_rm_by_index(int index,
                                         const struct net_in6_addr* addr) {
    struct net_if* iface;

    iface = net_if_get_by_index(index);
    if (iface == NULL) {
        return (false);
    }

    return net_if_ipv6_addr_rm(iface, addr);
}

#ifdef CONFIG_USERSPACE
bool z_vrfy_net_if_ipv6_addr_rm_by_index(int index,
                                         const struct net_in6_addr* addr) {
    struct net_in6_addr addr_v6;
    struct net_if* iface;

    iface = z_vrfy_net_if_get_by_index(index);
    if (iface == NULL) {
        return (false);
    }

    K_OOPS(k_usermode_from_copy(&addr_v6, (void*)addr, sizeof(addr_v6)));

    return z_impl_net_if_ipv6_addr_rm_by_index(index, &addr_v6);
}

#include <zephyr/syscalls/net_if_ipv6_addr_rm_by_index_mrsh.c>
#endif /* CONFIG_USERSPACE */

void net_if_ipv6_addr_foreach(struct net_if* iface, net_if_ip_addr_cb_t cb,
                              void* user_data) {
    struct net_if_ipv6* ipv6;

    if (iface == NULL) {
        return;
    }

    net_if_lock(iface);

    ipv6 = iface->config.ip.ipv6;
    if (ipv6 == NULL) {
        goto out;
    }

    ARRAY_FOR_EACH(ipv6->unicast, i) {
        struct net_if_addr* if_addr = &ipv6->unicast[i];

        if (!if_addr->is_used) {
            continue;
        }

        cb(iface, if_addr, user_data);
    }

out :
    net_if_unlock(iface);
}

struct net_if_mcast_addr* net_if_ipv6_maddr_add(struct net_if* iface,
                                                const struct net_in6_addr* addr) {
    struct net_if_mcast_addr* ifmaddr = NULL;
    struct net_if_ipv6* ipv6;

    net_if_lock(iface);

    if (net_if_config_ipv6_get(iface, &ipv6) < 0) {
        goto out;
    }

    if (!net_ipv6_is_addr_mcast(addr)) {
        NET_DBG("Address %s is not a multicast address.",
                net_sprint_ipv6_addr(addr));
        goto out;
    }

    if (net_if_ipv6_maddr_lookup(addr, &iface)) {
        NET_WARN("Multicast address %s is already registered.",
                 net_sprint_ipv6_addr(addr));
        goto out;
    }

    ARRAY_FOR_EACH(ipv6->mcast, i) {
        if (ipv6->mcast[i].is_used) {
            continue;
        }

        ipv6->mcast[i].is_used        = true;
        ipv6->mcast[i].address.family = NET_AF_INET6;
        memcpy(&ipv6->mcast[i].address.in6_addr, addr, 16);

        NET_DBG("[%zu] interface %d (%p) address %s added", i,
                net_if_get_by_iface(iface), iface,
                net_sprint_ipv6_addr(addr));

        net_mgmt_event_notify_with_info(
                NET_EVENT_IPV6_MADDR_ADD, iface,
                &ipv6->mcast[i].address.in6_addr,
                sizeof(struct net_in6_addr));

        ifmaddr = &ipv6->mcast[i];
        goto out;
    }

out :
    net_if_unlock(iface);

    return (ifmaddr);
}

bool net_if_ipv6_maddr_rm(struct net_if* iface, const struct net_in6_addr* addr) {
    bool ret = false;
    struct net_if_ipv6* ipv6;

    net_if_lock(iface);

    ipv6 = iface->config.ip.ipv6;
    if (ipv6 == NULL) {
        goto out;
    }

    ARRAY_FOR_EACH(ipv6->mcast, i) {
        if (!ipv6->mcast[i].is_used) {
            continue;
        }

        if (!net_ipv6_addr_cmp(&ipv6->mcast[i].address.in6_addr,
                               addr)) {
            continue;
        }

        ipv6->mcast[i].is_used = false;

        NET_DBG("[%zu] interface %d (%p) address %s removed",
                i, net_if_get_by_iface(iface), iface,
                net_sprint_ipv6_addr(addr));

        net_mgmt_event_notify_with_info(
                NET_EVENT_IPV6_MADDR_DEL, iface,
                &ipv6->mcast[i].address.in6_addr,
                sizeof(struct net_in6_addr));

        ret = true;
        goto out;
    }

out :
    net_if_unlock(iface);

    return (ret);
}

void net_if_ipv6_maddr_foreach(struct net_if* iface, net_if_ip_maddr_cb_t cb,
                               void* user_data) {
    struct net_if_ipv6* ipv6;

    if ((iface == NULL) || (cb == NULL)) {
        return;
    }

    net_if_lock(iface);

    ipv6 = iface->config.ip.ipv6;
    if (ipv6 == NULL) {
        goto out;
    }

    for (int i = 0; i < NET_IF_MAX_IPV6_MADDR; i++) {
        if (!ipv6->mcast[i].is_used) {
            continue;
        }

        cb(iface, &ipv6->mcast[i], user_data);
    }

out :
    net_if_unlock(iface);
}

struct net_if_mcast_addr* net_if_ipv6_maddr_lookup(const struct net_in6_addr* maddr,
                                                   struct net_if** ret) {
    struct net_if_mcast_addr* ifmaddr = NULL;

    STRUCT_SECTION_FOREACH(net_if, iface) {
        struct net_if_ipv6* ipv6;

        if (ret && *ret && (iface != *ret)) {
            continue;
        }

        net_if_lock(iface);

        ipv6 = iface->config.ip.ipv6;
        if (ipv6 == NULL) {
            net_if_unlock(iface);
            continue;
        }

        ARRAY_FOR_EACH(ipv6->mcast, i) {
            if (!ipv6->mcast[i].is_used ||
                (ipv6->mcast[i].address.family != NET_AF_INET6)) {
                continue;
            }

            if (net_ipv6_is_prefix(
                        maddr->s6_addr,
                        ipv6->mcast[i].address.in6_addr.s6_addr,
                        128)) {
                if (ret) {
                    *ret = iface;
                }

                ifmaddr = &ipv6->mcast[i];
                net_if_unlock(iface);
                goto out;
            }
        }

        net_if_unlock(iface);
    }

out :
    return (ifmaddr);
}

void net_if_ipv6_maddr_leave(struct net_if* iface, struct net_if_mcast_addr* addr) {
    if ((iface == NULL) || (addr == NULL)) {
        return;
    }

    net_if_lock(iface);
    addr->is_joined = false;
    net_if_unlock(iface);
}

void net_if_ipv6_maddr_join(struct net_if* iface, struct net_if_mcast_addr* addr) {
    if ((iface == NULL) || (addr == NULL)) {
        return;
    }

    net_if_lock(iface);
    addr->is_joined = true;
    net_if_unlock(iface);
}

struct net_in6_addr* net_if_ipv6_get_ll(struct net_if* iface,
                                    enum net_addr_state addr_state) {
    struct net_in6_addr* addr = NULL;
    struct net_if_ipv6* ipv6;

    net_if_lock(iface);

    ipv6 = iface->config.ip.ipv6;
    if (ipv6 == NULL) {
        goto out;
    }

    ARRAY_FOR_EACH(ipv6->unicast, i) {
        if (!ipv6->unicast[i].is_used ||
            ((addr_state != NET_ADDR_ANY_STATE) &&
             (ipv6->unicast[i].addr_state != addr_state)) ||
            (ipv6->unicast[i].address.family != NET_AF_INET6)) {
            continue;
        }

        if (net_ipv6_is_ll_addr(&ipv6->unicast[i].address.in6_addr)) {
            addr = &ipv6->unicast[i].address.in6_addr;
            goto out;
        }
    }

out :
    net_if_unlock(iface);

    return (addr);
}

struct net_in6_addr* net_if_ipv6_get_ll_addr(enum net_addr_state state,
                                              struct net_if** iface) {
    struct net_in6_addr* addr = NULL;

    STRUCT_SECTION_FOREACH(net_if, tmp) {
        net_if_lock(tmp);

        addr = net_if_ipv6_get_ll(tmp, state);
        if (addr) {
            if (iface) {
                *iface = tmp;
            }

            net_if_unlock(tmp);
            goto out;
        }

        net_if_unlock(tmp);
    }

out :
    return (addr);
}

static inline struct net_in6_addr* check_global_addr(struct net_if* iface,
                                                     enum net_addr_state state) {
    struct net_if_ipv6* ipv6;

    ipv6 = iface->config.ip.ipv6;
    if (ipv6 == NULL) {
        return (NULL);
    }

    ARRAY_FOR_EACH(ipv6->unicast, i) {
        if (!ipv6->unicast[i].is_used ||
            (ipv6->unicast[i].addr_state != state) ||
            (ipv6->unicast[i].address.family != NET_AF_INET6)) {
            continue;
        }

        if (!net_ipv6_is_ll_addr(&ipv6->unicast[i].address.in6_addr)) {
            return (&ipv6->unicast[i].address.in6_addr);
        }
    }

    return (NULL);
}

struct net_in6_addr* net_if_ipv6_get_global_addr(enum net_addr_state state,
                                                 struct net_if** iface) {
    struct net_in6_addr* addr = NULL;

    STRUCT_SECTION_FOREACH(net_if, tmp) {
        if (iface && *iface && tmp != *iface) {
            continue;
        }

        net_if_lock(tmp);
        addr = check_global_addr(tmp, state);
        if (addr) {
            if (iface) {
                *iface = tmp;
            }

            net_if_unlock(tmp);
            goto out;
        }

        net_if_unlock(tmp);
    }

out :

    return (addr);
}

#if defined(CONFIG_NET_NATIVE_IPV6)
static void remove_prefix_addresses(struct net_if* iface,
                                    struct net_if_ipv6 const* ipv6,
                                    struct net_in6_addr const* addr,
                                    uint8_t len) {
    ARRAY_FOR_EACH(ipv6->unicast, i) {
        if (!ipv6->unicast[i].is_used ||
            (ipv6->unicast[i].address.family != NET_AF_INET6) ||
            (ipv6->unicast[i].addr_type != NET_ADDR_AUTOCONF)) {
            continue;
        }

        if (net_ipv6_is_prefix(
                        addr->s6_addr,
                        ipv6->unicast[i].address.in6_addr.s6_addr,
                        len)) {
            net_if_ipv6_addr_rm(iface,
                                &ipv6->unicast[i].address.in6_addr);
        }
    }
}

static void prefix_lifetime_expired(struct net_if_ipv6_prefix* ifprefix) {
    struct net_if_ipv6* ipv6;

    net_if_lock(ifprefix->iface);

    NET_DBG("Prefix %s/%d expired",
            net_sprint_ipv6_addr(&ifprefix->prefix),
            ifprefix->len);

    ifprefix->is_used = false;

    if (net_if_config_ipv6_get(ifprefix->iface, &ipv6) < 0) {
        return;
    }

    /* Remove also all auto addresses if the they have the same prefix.
     */
    remove_prefix_addresses(ifprefix->iface, ipv6, &ifprefix->prefix,
                            ifprefix->len);

    if (IS_ENABLED(CONFIG_NET_MGMT_EVENT_INFO)) {
        struct net_event_ipv6_prefix info;

        net_ipaddr_copy(&info.addr, &ifprefix->prefix);
        info.len      = ifprefix->len;
        info.lifetime = 0;

        net_mgmt_event_notify_with_info(NET_EVENT_IPV6_PREFIX_DEL,
                                        ifprefix->iface,
                                        (void const*)&info,
                                        sizeof(struct net_event_ipv6_prefix));
    }
    else {
        net_mgmt_event_notify(NET_EVENT_IPV6_PREFIX_DEL, ifprefix->iface);
    }

    net_if_unlock(ifprefix->iface);
}

static void prefix_timer_remove(struct net_if_ipv6_prefix* ifprefix) {
    k_mutex_lock(&lock, K_FOREVER);

    NET_DBG("IPv6 prefix %s/%d removed",
            net_sprint_ipv6_addr(&ifprefix->prefix),
            ifprefix->len);

    sys_slist_find_and_remove(&active_prefix_lifetime_timers,
                              &ifprefix->lifetime.node);

    net_timeout_set(&ifprefix->lifetime, 0, 0);

    k_mutex_unlock(&lock);
}

static void prefix_lifetime_timeout(struct k_work* work) {
    uint32_t next_update  = UINT32_MAX;
    uint32_t current_time = k_uptime_get_32();
    struct net_if_ipv6_prefix* current;
    struct net_if_ipv6_prefix* next;
    sys_slist_t expired_list;

    ARG_UNUSED(work);

    sys_slist_init(&expired_list);

    k_mutex_lock(&lock, K_FOREVER);

    SYS_SLIST_FOR_EACH_CONTAINER_SAFE(&active_prefix_lifetime_timers,
                                      current, next, lifetime.node) {
        struct net_timeout* timeout = &current->lifetime;
        uint32_t this_update = net_timeout_evaluate(timeout,
                                                    current_time);

        if (this_update == 0U) {
            sys_slist_find_and_remove(
                    &active_prefix_lifetime_timers,
                    &current->lifetime.node);
            sys_slist_append(&expired_list,
                             &current->lifetime.node);
            continue;
        }

        if (this_update < next_update) {
            next_update = this_update;
        }

        if (current == next) {
            break;
        }
    }

    if (next_update != UINT32_MAX) {
        k_work_reschedule(&prefix_lifetime_timer, K_MSEC(next_update));
    }

    k_mutex_unlock(&lock);

    SYS_SLIST_FOR_EACH_CONTAINER(&expired_list, current, lifetime.node) {
        prefix_lifetime_expired(current);
    }
}

static void prefix_start_timer(struct net_if_ipv6_prefix* ifprefix,
                               uint32_t lifetime) {
    k_mutex_lock(&lock, K_FOREVER);

    (void) sys_slist_find_and_remove(&active_prefix_lifetime_timers,
                                     &ifprefix->lifetime.node);
    sys_slist_append(&active_prefix_lifetime_timers,
                     &ifprefix->lifetime.node);

    net_timeout_set(&ifprefix->lifetime, lifetime, k_uptime_get_32());
    k_work_reschedule(&prefix_lifetime_timer, K_NO_WAIT);

    k_mutex_unlock(&lock);
}

static struct net_if_ipv6_prefix* ipv6_prefix_find(struct net_if* iface,
                                                   struct net_in6_addr const* prefix,
                                                   uint8_t prefix_len) {
    struct net_if_ipv6* ipv6 = iface->config.ip.ipv6;

    if (ipv6 == NULL) {
        return (NULL);
    }

    ARRAY_FOR_EACH(ipv6->prefix, i) {
        if (!ipv6->prefix[i].is_used) {
            continue;
        }

        if (net_ipv6_addr_cmp(prefix, &ipv6->prefix[i].prefix) &&
            (prefix_len == ipv6->prefix[i].len)) {
            return (&ipv6->prefix[i]);
        }
    }

    return (NULL);
}

static void net_if_ipv6_prefix_init(struct net_if* iface,
                                    struct net_if_ipv6_prefix* ifprefix,
                                    struct net_in6_addr const* addr, uint8_t len,
                                    uint32_t lifetime) {
    ifprefix->is_used = true;
    ifprefix->len     = len;
    ifprefix->iface   = iface;
    net_ipaddr_copy(&ifprefix->prefix, addr);

    if (lifetime == NET_IPV6_ND_INFINITE_LIFETIME) {
        ifprefix->is_infinite = true;
    }
    else {
        ifprefix->is_infinite = false;
    }
}

struct net_if_ipv6_prefix* net_if_ipv6_prefix_add(struct net_if* iface,
                                                  struct net_in6_addr const* prefix,
                                                  uint8_t len,
                                                  uint32_t lifetime) {
    struct net_if_ipv6_prefix* ifprefix = NULL;
    struct net_if_ipv6* ipv6;

    net_if_lock(iface);

    if (net_if_config_ipv6_get(iface, &ipv6) < 0) {
        goto out;
    }

    ifprefix = ipv6_prefix_find(iface, prefix, len);
    if (ifprefix) {
        goto out;
    }

    if (ipv6 == NULL) {
        goto out;
    }

    ARRAY_FOR_EACH(ipv6->prefix, i) {
        if (ipv6->prefix[i].is_used) {
            continue;
        }

        net_if_ipv6_prefix_init(iface, &ipv6->prefix[i], prefix,
                                len, lifetime);

        NET_DBG("[%zu] interface %p prefix %s/%d added", i, iface,
                net_sprint_ipv6_addr(prefix), len);

        if (IS_ENABLED(CONFIG_NET_MGMT_EVENT_INFO)) {
            struct net_event_ipv6_prefix info;

            net_ipaddr_copy(&info.addr, prefix);
            info.len      = len;
            info.lifetime = lifetime;

            net_mgmt_event_notify_with_info(NET_EVENT_IPV6_PREFIX_ADD,
                                            iface, (void const*)&info,
                                            sizeof(struct net_event_ipv6_prefix));
        }
        else {
            net_mgmt_event_notify(NET_EVENT_IPV6_PREFIX_ADD, iface);
        }

        ifprefix = &ipv6->prefix[i];
        goto out;
    }

out :
    net_if_unlock(iface);

    return (ifprefix);
}

bool net_if_ipv6_prefix_rm(struct net_if* iface, struct net_in6_addr* addr,
                           uint8_t len) {
    bool ret = false;
    struct net_if_ipv6* ipv6;

    net_if_lock(iface);

    ipv6 = iface->config.ip.ipv6;
    if (ipv6 == NULL) {
        goto out;
    }

    ARRAY_FOR_EACH(ipv6->prefix, i) {
        if (!ipv6->prefix[i].is_used) {
            continue;
        }

        if (!net_ipv6_addr_cmp(&ipv6->prefix[i].prefix, addr) ||
            (ipv6->prefix[i].len != len)) {
            continue;
        }

        net_if_ipv6_prefix_unset_timer(&ipv6->prefix[i]);

        ipv6->prefix[i].is_used = false;

        /* Remove also all auto addresses if the they have the same
         * prefix.
         */
        remove_prefix_addresses(iface, ipv6, addr, len);

        if (IS_ENABLED(CONFIG_NET_MGMT_EVENT_INFO)) {
            struct net_event_ipv6_prefix info;

            net_ipaddr_copy(&info.addr, addr);
            info.len      = len;
            info.lifetime = 0;

            net_mgmt_event_notify_with_info(NET_EVENT_IPV6_PREFIX_DEL,
                                            iface, (void const*)&info,
                                            sizeof(struct net_event_ipv6_prefix));
        }
        else {
            net_mgmt_event_notify(NET_EVENT_IPV6_PREFIX_DEL, iface);
        }

        ret = true;
        goto out;
    }

out :
    net_if_unlock(iface);

    return (ret);
}

struct net_if_ipv6_prefix* net_if_ipv6_prefix_get(struct net_if* iface,
                                                  struct net_in6_addr const* addr) {
    struct net_if_ipv6_prefix* prefix = NULL;
    struct net_if_ipv6* ipv6;

    if (iface == NULL) {
        iface = net_if_get_default();
    }

    if (iface == NULL) {
        return (NULL);
    }

    net_if_lock(iface);

    ipv6 = iface->config.ip.ipv6;
    if (ipv6 == NULL) {
        goto out;
    }

    ARRAY_FOR_EACH(ipv6->prefix, i) {
        if (!ipv6->prefix[i].is_used) {
            continue;
        }

        if (net_ipv6_is_prefix(ipv6->prefix[i].prefix.s6_addr,
                               addr->s6_addr,
                               ipv6->prefix[i].len)) {
            if (!prefix || prefix->len > ipv6->prefix[i].len) {
                prefix = &ipv6->prefix[i];
            }
        }
    }

out :
    net_if_unlock(iface);

    return (prefix);
}

struct net_if_ipv6_prefix* net_if_ipv6_prefix_lookup(struct net_if* iface,
                                                     struct net_in6_addr* addr,
                                                     uint8_t len) {
    struct net_if_ipv6_prefix* prefix = NULL;
    struct net_if_ipv6* ipv6;

    net_if_lock(iface);

    ipv6 = iface->config.ip.ipv6;
    if (ipv6 == NULL) {
        goto out;
    }

    ARRAY_FOR_EACH(ipv6->prefix, i) {
        if (!ipv6->prefix[i].is_used) {
            continue;
        }

        if (net_ipv6_is_prefix(ipv6->prefix[i].prefix.s6_addr,
                               addr->s6_addr, len)) {
            prefix = &ipv6->prefix[i];
            goto out;
        }
    }

out :
    net_if_unlock(iface);

    return (prefix);
}

bool net_if_ipv6_addr_onlink(struct net_if** iface, struct net_in6_addr const* addr) {
    bool ret = false;

    STRUCT_SECTION_FOREACH(net_if, tmp) {
        struct net_if_ipv6 const* ipv6;

        if (iface && *iface && *iface != tmp) {
            continue;
        }

        net_if_lock(tmp);

        ipv6 = tmp->config.ip.ipv6;
        if (ipv6 == NULL) {
            net_if_unlock(tmp);
            continue;
        }

        ARRAY_FOR_EACH(ipv6->prefix, i) {
            if (ipv6->prefix[i].is_used &&
                net_ipv6_is_prefix(ipv6->prefix[i].prefix.s6_addr,
                                   addr->s6_addr,
                                   ipv6->prefix[i].len)) {
                if (iface != NULL) {
                    *iface = tmp;
                }

                ret = true;
                net_if_unlock(tmp);
                goto out;
            }
        }

        net_if_unlock(tmp);
    }

out :
    return (ret);
}

void net_if_ipv6_prefix_set_timer(struct net_if_ipv6_prefix* prefix,
                                  uint32_t lifetime) {
    /* No need to set a timer for infinite timeout */
    if (lifetime == 0xFFFFFFFFUL) {
        return;
    }

    NET_DBG("Prefix lifetime %u sec", lifetime);

    prefix_start_timer(prefix, lifetime);
}

void net_if_ipv6_prefix_unset_timer(struct net_if_ipv6_prefix* prefix) {
    if (!prefix->is_used) {
        return;
    }

    prefix_timer_remove(prefix);
}

struct net_if_router* net_if_ipv6_router_lookup(struct net_if const* iface,
                                                struct net_in6_addr* addr) {
    return iface_router_lookup(iface, NET_AF_INET6, addr);
}

struct net_if_router* net_if_ipv6_router_find_default(struct net_if const* iface,
                                                      struct net_in6_addr const* addr) {
    return iface_router_find_default(iface, NET_AF_INET6, addr);
}

void net_if_ipv6_router_update_lifetime(struct net_if_router* router,
                                        uint16_t lifetime) {
    NET_DBG("Updating expire time of %s by %u secs",
            net_sprint_ipv6_addr(&router->address.in6_addr),
            lifetime);

    router->life_start = k_uptime_get_32();
    router->lifetime   = lifetime;

    iface_router_update_timer(router->life_start);
}

struct net_if_router* net_if_ipv6_router_add(struct net_if* iface,
                                             struct net_in6_addr* addr,
                                             uint16_t lifetime) {
    return iface_router_add(iface, NET_AF_INET6, addr, false, lifetime);
}

bool net_if_ipv6_router_rm(struct net_if_router* router) {
    return iface_router_rm(router);
}

uint8_t net_if_ipv6_get_mcast_hop_limit(struct net_if* iface) {
    uint8_t ret = 0;

    net_if_lock(iface);

    if (net_if_config_ipv6_get(iface, NULL) < 0) {
        goto out;
    }

    if (!iface->config.ip.ipv6) {
        goto out;
    }

    ret = iface->config.ip.ipv6->mcast_hop_limit;

out :
    net_if_unlock(iface);

    return (ret);
}

void net_if_ipv6_set_mcast_hop_limit(struct net_if* iface, uint8_t hop_limit) {
    net_if_lock(iface);

    if (net_if_config_ipv6_get(iface, NULL) < 0) {
        goto out;
    }

    if (!iface->config.ip.ipv6) {
        goto out;
    }

    iface->config.ip.ipv6->mcast_hop_limit = hop_limit;
out :
    net_if_unlock(iface);
}

uint8_t net_if_ipv6_get_hop_limit(struct net_if* iface) {
    uint8_t ret = 0;

    net_if_lock(iface);

    if (net_if_config_ipv6_get(iface, NULL) < 0) {
        goto out;
    }

    if (!iface->config.ip.ipv6) {
        goto out;
    }

    ret = iface->config.ip.ipv6->hop_limit;

<<<<<<< HEAD
out :
    net_if_unlock(iface);
=======
static inline bool is_proper_ipv6_address(struct net_if_addr *addr)
{
	if (addr->is_used && addr->address.family == AF_INET6 &&
	    !net_ipv6_is_ll_addr(&addr->address.in6_addr)) {
		if (addr->addr_state == NET_ADDR_PREFERRED ||
		    addr->addr_state == NET_ADDR_DEPRECATED) {
			return true;
		}
	}
>>>>>>> f412cc64

    return (ret);
}

void net_if_ipv6_set_hop_limit(struct net_if* iface, uint8_t hop_limit) {
    net_if_lock(iface);

    if (net_if_config_ipv6_get(iface, NULL) < 0) {
        goto out;
    }

    if (!iface->config.ip.ipv6) {
        goto out;
    }

    iface->config.ip.ipv6->hop_limit = hop_limit;

out :
    net_if_unlock(iface);
}

<<<<<<< HEAD
#endif /* CONFIG_NET_NATIVE_IPV6 */
static uint8_t get_diff_ipv6(const struct net_in6_addr* src,
                             const struct net_in6_addr* dst) {
    return get_ipaddr_diff((uint8_t const*)src, (uint8_t const*)dst, 16);
=======
static struct in6_addr *net_if_ipv6_get_best_match(struct net_if *iface,
						   const struct in6_addr *dst,
						   uint8_t prefix_len,
						   uint8_t *best_so_far,
						   int flags)
{
	enum net_addr_state addr_state = NET_ADDR_ANY_STATE;
	struct net_if_ipv6 *ipv6 = iface->config.ip.ipv6;
	struct net_if_addr *public_addr = NULL;
	struct in6_addr *src = NULL;
	uint8_t public_addr_len = 0;
	struct in6_addr *temp_addr = NULL;
	uint8_t len, temp_addr_len = 0;
	bool ret;

	net_if_lock(iface);

	ipv6 = iface->config.ip.ipv6;
	if (!ipv6) {
		goto out;
	}

	ARRAY_FOR_EACH(ipv6->unicast, i) {
		if (!is_proper_ipv6_address(&ipv6->unicast[i])) {
			continue;
		}

		/* This is a dirty hack until we have proper IPv6 routing.
		 * Without this the IPv6 packets might go to VPN interface for
		 * subnets that are not on the same subnet as the VPN interface
		 * which typically is not desired.
		 * TODO: Implement IPv6 routing support and remove this hack.
		 */
		if (IS_ENABLED(CONFIG_NET_VPN)) {
			/* For the VPN interface, we need to check if
			 * address matches exactly the address of the interface.
			 */
			if (net_if_l2(iface) == &NET_L2_GET_NAME(VIRTUAL) &&
			    net_virtual_get_iface_capabilities(iface) == VIRTUAL_INTERFACE_VPN) {
				/* FIXME: Do not hard code the prefix length */
				if (!net_ipv6_is_prefix(
					    (const uint8_t *)&ipv6->unicast[i].address.in6_addr,
					    (const uint8_t *)dst,
					    64)) {
					/* Skip this address as it is no match */
					continue;
				}
			}
		}

		len = get_diff_ipv6(dst, &ipv6->unicast[i].address.in6_addr);
		if (len >= prefix_len) {
			len = prefix_len;
		}

		if (len >= *best_so_far) {
			/* Mesh local address can only be selected for the same
			 * subnet.
			 */
			if (ipv6->unicast[i].is_mesh_local && len < 64 &&
			    !net_ipv6_is_addr_mcast_mesh(dst)) {
				continue;
			}

			if (len == *best_so_far &&
			    ipv6->unicast[i].addr_state == NET_ADDR_DEPRECATED &&
			    addr_state == NET_ADDR_PREFERRED) {
				/* We have a preferred address and a deprecated
				 * address. We prefer the preferred address if the
				 * prefix lengths are the same.
				 * See RFC 6724 chapter 5.
				 */
				continue;
			}

			addr_state = ipv6->unicast[i].addr_state;

			NET_DBG("[%zd] Checking %s (%s) dst %s/%d", i,
				net_sprint_ipv6_addr(&ipv6->unicast[i].address.in6_addr),
				addr_state == NET_ADDR_PREFERRED ? "preferred" :
				addr_state == NET_ADDR_DEPRECATED ? "deprecated" : "?",
				net_sprint_ipv6_addr(dst), prefix_len);

			ret = use_public_address(iface->pe_prefer_public,
						 ipv6->unicast[i].is_temporary,
						 flags);
			if (!ret) {
				temp_addr = &ipv6->unicast[i].address.in6_addr;
				temp_addr_len = len;

				*best_so_far = len;
				src = &ipv6->unicast[i].address.in6_addr;
				continue;
			}

			if (!ipv6->unicast[i].is_temporary) {
				public_addr = &ipv6->unicast[i];
				public_addr_len = len;
			}

			*best_so_far = len;
			src = &ipv6->unicast[i].address.in6_addr;
		}
	}

	if (IS_ENABLED(CONFIG_NET_IPV6_PE) && !iface->pe_prefer_public && temp_addr) {
		if (temp_addr_len >= *best_so_far) {
			*best_so_far = temp_addr_len;
			src = temp_addr;
		}
	} else {
		/* By default prefer always public address if found */
		if (flags & IPV6_PREFER_SRC_PUBLIC) {
use_public:
			if (public_addr &&
			    !net_ipv6_addr_cmp(&public_addr->address.in6_addr, src)) {
				src = &public_addr->address.in6_addr;
				*best_so_far = public_addr_len;
			}
		} else if (flags & IPV6_PREFER_SRC_TMP) {
			if (temp_addr && !net_ipv6_addr_cmp(temp_addr, src)) {
				src = temp_addr;
				*best_so_far = temp_addr_len;
			}
		} else if (flags & IPV6_PREFER_SRC_PUBTMP_DEFAULT) {
			goto use_public;
		}
	}

out:
	net_if_unlock(iface);

	if (src != NULL) {
		NET_DBG("Selected %s (%s) dst %s/%d",
			net_sprint_ipv6_addr(src),
			addr_state == NET_ADDR_PREFERRED ? "preferred" :
			addr_state == NET_ADDR_DEPRECATED ? "deprecated" : "?",
			net_sprint_ipv6_addr(dst), prefix_len);
	}

	return src;
}

const struct in6_addr *net_if_ipv6_select_src_addr_hint(struct net_if *dst_iface,
							const struct in6_addr *dst,
							int flags)
{
	const struct in6_addr *src = NULL;
	uint8_t best_match = 0U;

	if (dst == NULL) {
		return NULL;
	}

	if (!net_ipv6_is_ll_addr(dst) && !net_ipv6_is_addr_mcast_link(dst)) {
		struct net_if_ipv6_prefix *prefix;
		uint8_t prefix_len = 128;

		prefix = net_if_ipv6_prefix_get(dst_iface, dst);
		if (prefix) {
			prefix_len = prefix->len;
		}

		/* If caller has supplied interface, then use that */
		if (dst_iface) {
			src = net_if_ipv6_get_best_match(dst_iface, dst,
							 prefix_len,
							 &best_match,
							 flags);
		} else {
			STRUCT_SECTION_FOREACH(net_if, iface) {
				struct in6_addr *addr;

				addr = net_if_ipv6_get_best_match(iface, dst,
								  prefix_len,
								  &best_match,
								  flags);
				if (addr) {
					src = addr;
				}
			}
		}

	} else {
		if (dst_iface) {
			src = net_if_ipv6_get_ll(dst_iface, NET_ADDR_PREFERRED);
		} else {
			struct in6_addr *addr;

			addr = net_if_ipv6_get_ll(net_if_get_default(), NET_ADDR_PREFERRED);
			if (addr) {
				src = addr;
				goto out;
			}

			STRUCT_SECTION_FOREACH(net_if, iface) {
				addr = net_if_ipv6_get_ll(iface,
							  NET_ADDR_PREFERRED);
				if (addr) {
					src = addr;
					break;
				}
			}
		}
	}

	if (!src) {
		src = net_ipv6_unspecified_address();
	}

out:
	return src;
}

const struct in6_addr *net_if_ipv6_select_src_addr(struct net_if *dst_iface,
						   const struct in6_addr *dst)
{
	return net_if_ipv6_select_src_addr_hint(dst_iface,
						dst,
						IPV6_PREFER_SRC_PUBTMP_DEFAULT);
>>>>>>> f412cc64
}

static inline bool is_proper_ipv6_address(struct net_if_addr const* addr) {
    if (addr->is_used && (addr->addr_state == NET_ADDR_PREFERRED) &&
        (addr->address.family == NET_AF_INET6) &&
        !net_ipv6_is_ll_addr(&addr->address.in6_addr)) {
        return (true);
    }

    return (false);
}

static bool use_public_address(bool prefer_public, bool is_temporary,
                               int flags) {
    if (IS_ENABLED(CONFIG_NET_IPV6_PE)) {
        if (!prefer_public && is_temporary) {

            /* Allow socket to override the kconfig option */
            if (flags & IPV6_PREFER_SRC_PUBLIC) {
                return (true);
            }

            return (false);
        }
    }

    if (flags & IPV6_PREFER_SRC_TMP) {
        return (false);
    }

    return (true);
}

static struct net_in6_addr* net_if_ipv6_get_best_match(struct net_if* iface,
                                                       const struct net_in6_addr* dst,
                                                       uint8_t prefix_len,
                                                       uint8_t* best_so_far,
                                                       int flags) {
    struct net_if_ipv6*  ipv6 = iface->config.ip.ipv6;
    struct net_if_addr*  public_addr = NULL;
    struct net_in6_addr* src = NULL;
    uint8_t public_addr_len = 0;
    struct net_in6_addr* temp_addr = NULL;
    uint8_t len;
    uint8_t temp_addr_len = 0;
    bool ret;

    net_if_lock(iface);

    ipv6 = iface->config.ip.ipv6;
    if (ipv6 == NULL) {
        goto out;
    }

    ARRAY_FOR_EACH(ipv6->unicast, i) {
        if (!is_proper_ipv6_address(&ipv6->unicast[i])) {
            continue;
        }

        /* This is a dirty hack until we have proper IPv6 routing.
         * Without this the IPv6 packets might go to VPN interface for
         * subnets that are not on the same subnet as the VPN interface
         * which typically is not desired.
         * TODO: Implement IPv6 routing support and remove this hack.
         */
        if (IS_ENABLED(CONFIG_NET_VPN)) {
            /* For the VPN interface, we need to check if
             * address matches exactly the address of the interface.
             */
            if ((net_if_l2(iface) == &NET_L2_GET_NAME(VIRTUAL)) &&
                (net_virtual_get_iface_capabilities(iface) == VIRTUAL_INTERFACE_VPN)) {
                /* FIXME: Do not hard code the prefix length */
                if (!net_ipv6_is_prefix(
                        (const uint8_t*)&ipv6->unicast[i].address.in6_addr,
                        (const uint8_t*)dst,
                        64)) {
                    /* Skip this address as it is no match */
                    continue;
                }
            }
        }

        len = get_diff_ipv6(dst, &ipv6->unicast[i].address.in6_addr);
        if (len >= prefix_len) {
            len = prefix_len;
        }

        if (len >= *best_so_far) {
            /* Mesh local address can only be selected for the same
             * subnet.
             */
            if (ipv6->unicast[i].is_mesh_local && len < 64 &&
                !net_ipv6_is_addr_mcast_mesh(dst)) {
                continue;
            }

            ret = use_public_address(iface->pe_prefer_public,
                                     ipv6->unicast[i].is_temporary,
                                     flags);
            if (!ret) {
                temp_addr     = &ipv6->unicast[i].address.in6_addr;
                temp_addr_len = len;

                *best_so_far = len;
                src = &ipv6->unicast[i].address.in6_addr;
                continue;
            }

            if (!ipv6->unicast[i].is_temporary) {
                public_addr     = &ipv6->unicast[i];
                public_addr_len = len;
            }

            *best_so_far = len;
            src = &ipv6->unicast[i].address.in6_addr;
        }
    }

    if (IS_ENABLED(CONFIG_NET_IPV6_PE) && !iface->pe_prefer_public && temp_addr) {
        if (temp_addr_len >= *best_so_far) {
            *best_so_far = temp_addr_len;
            src = temp_addr;
        }
    }
    else {
        /* By default prefer always public address if found */
        if (flags & IPV6_PREFER_SRC_PUBLIC) {
        use_public:
            if (public_addr &&
                !net_ipv6_addr_cmp(&public_addr->address.in6_addr, src)) {
                src = &public_addr->address.in6_addr;
                *best_so_far = public_addr_len;
            }
        }
        else if (flags & IPV6_PREFER_SRC_TMP) {
            if (temp_addr && !net_ipv6_addr_cmp(temp_addr, src)) {
                src = temp_addr;
                *best_so_far = temp_addr_len;
            }
        }
        else if (flags & IPV6_PREFER_SRC_PUBTMP_DEFAULT) {
            goto use_public;
        }
    }

out :
    net_if_unlock(iface);

    return (src);
}

const struct net_in6_addr* net_if_ipv6_select_src_addr_hint(struct net_if* dst_iface,
                                                            const struct net_in6_addr* dst,
                                                            int flags) {
    const struct net_in6_addr* src = NULL;
    uint8_t best_match = 0U;

    if (dst == NULL) {
        return (NULL);
    }

    if (!net_ipv6_is_ll_addr(dst) && !net_ipv6_is_addr_mcast_link(dst)) {
        struct net_if_ipv6_prefix const* prefix;
        uint8_t prefix_len = 128;

        prefix = net_if_ipv6_prefix_get(dst_iface, dst);
        if (prefix) {
            prefix_len = prefix->len;
        }

        /* If caller has supplied interface, then use that */
        if (dst_iface) {
            src = net_if_ipv6_get_best_match(dst_iface, dst,
                                             prefix_len,
                                             &best_match,
                                             flags);
        }
        else {
            STRUCT_SECTION_FOREACH(net_if, iface) {
                struct net_in6_addr const* addr;

                addr = net_if_ipv6_get_best_match(iface, dst,
                                                  prefix_len,
                                                  &best_match,
                                                  flags);
                if (addr) {
                    src = addr;
                }
            }
        }
    }
    else {
        if (dst_iface) {
            src = net_if_ipv6_get_ll(dst_iface, NET_ADDR_PREFERRED);
        }
        else {
            struct net_in6_addr const* addr;

            addr = net_if_ipv6_get_ll(net_if_get_default(), NET_ADDR_PREFERRED);
            if (addr != NULL) {
                src = addr;
                goto out;
            }

            STRUCT_SECTION_FOREACH(net_if, iface) {
                addr = net_if_ipv6_get_ll(iface,
                                          NET_ADDR_PREFERRED);
                if (addr != NULL) {
                    src = addr;
                    break;
                }
            }
        }
    }

    if (src == NULL) {
        src = net_ipv6_unspecified_address();
    }

out :
    return (src);
}

const struct net_in6_addr* net_if_ipv6_select_src_addr(struct net_if* dst_iface,
                                                       const struct net_in6_addr* dst) {
    return net_if_ipv6_select_src_addr_hint(dst_iface,
                                            dst,
                                            IPV6_PREFER_SRC_PUBTMP_DEFAULT);
}

struct net_if* net_if_ipv6_select_src_iface_addr(const struct net_in6_addr* dst,
                                                 const struct net_in6_addr** src_addr) {
    struct net_if* iface = NULL;
    const struct net_in6_addr* src;

    src = net_if_ipv6_select_src_addr(NULL, dst);
    if (src != net_ipv6_unspecified_address()) {
        net_if_ipv6_addr_lookup(src, &iface);
    }

    if (src_addr != NULL) {
        *src_addr = src;
    }

    if (iface == NULL) {
        iface = net_if_get_default();
    }

    return (iface);
}

struct net_if* net_if_ipv6_select_src_iface(const struct net_in6_addr* dst) {
    return net_if_ipv6_select_src_iface_addr(dst, NULL);
}

#if defined(CONFIG_NET_NATIVE_IPV6)

uint32_t net_if_ipv6_calc_reachable_time(struct net_if_ipv6 const* ipv6) {
    uint32_t min_reachable;
    uint32_t max_reachable;

    min_reachable = (MIN_RANDOM_NUMER * ipv6->base_reachable_time)
                    / MIN_RANDOM_DENOM;
    max_reachable = (MAX_RANDOM_NUMER * ipv6->base_reachable_time)
                    / MAX_RANDOM_DENOM;

    NET_DBG("min_reachable:%u max_reachable:%u", min_reachable,
            max_reachable);

    return (min_reachable +
            sys_rand32_get() % (max_reachable - min_reachable));
}

static void iface_ipv6_start(struct net_if* iface) {
    if (!net_if_flag_is_set(iface, NET_IF_IPV6) ||
        net_if_flag_is_set(iface, NET_IF_IPV6_NO_ND)) {
        return;
    }

    if (IS_ENABLED(CONFIG_NET_IPV6_DAD)) {
        net_if_start_dad(iface);
    }
    else {
        struct net_if_ipv6 const* ipv6 = iface->config.ip.ipv6;

        if (ipv6 != NULL) {
            join_mcast_nodes(iface,
                             &ipv6->mcast[0].address.in6_addr);
        }
    }

    net_if_start_rs(iface);
}

static void iface_ipv6_stop(struct net_if* iface) {
    struct net_if_ipv6* ipv6 = iface->config.ip.ipv6;

    if (!net_if_flag_is_set(iface, NET_IF_IPV6) ||
        net_if_flag_is_set(iface, NET_IF_IPV6_NO_ND)) {
        return;
    }

    if (ipv6 == NULL) {
        return;
    }

    IF_ENABLED(CONFIG_NET_IPV6_IID_STABLE, (ipv6->network_counter++));
    IF_ENABLED(CONFIG_NET_IPV6_IID_STABLE, (ipv6->iid = NULL));

<<<<<<< HEAD
    /* Remove all autoconf addresses */
    ARRAY_FOR_EACH(ipv6->unicast, i) {
        if (ipv6->unicast[i].is_used &&
            (ipv6->unicast[i].address.family == NET_AF_INET6) &&
            (ipv6->unicast[i].addr_type == NET_ADDR_AUTOCONF)) {
            (void) net_if_ipv6_addr_rm(iface,
                                       &ipv6->unicast[i].address.in6_addr);
        }
    }
=======
	net_if_stop_rs(iface);

	/* Remove all autoconf addresses */
	ARRAY_FOR_EACH(ipv6->unicast, i) {
		if (ipv6->unicast[i].is_used &&
		    ipv6->unicast[i].address.family == AF_INET6 &&
		    ipv6->unicast[i].addr_type == NET_ADDR_AUTOCONF) {
			(void)net_if_ipv6_addr_rm(iface,
						  &ipv6->unicast[i].address.in6_addr);
		}
	}
>>>>>>> f412cc64
}

static void iface_ipv6_init(int if_count) {
    iface_ipv6_dad_init();
    iface_ipv6_nd_init();

    k_work_init_delayable(&address_lifetime_timer,
                          address_lifetime_timeout);
    k_work_init_delayable(&prefix_lifetime_timer, prefix_lifetime_timeout);

    if (if_count > ARRAY_SIZE(ipv6_addresses)) {
        NET_WARN("You have %zu IPv6 net_if addresses but %d "
                 "network interfaces", ARRAY_SIZE(ipv6_addresses),
                 if_count);
        NET_WARN("Consider increasing CONFIG_NET_IF_MAX_IPV6_COUNT "
                 "value.");
    }

    ARRAY_FOR_EACH(ipv6_addresses, i) {
        ipv6_addresses[i].ipv6.hop_limit           = CONFIG_NET_INITIAL_HOP_LIMIT;
        ipv6_addresses[i].ipv6.mcast_hop_limit     = CONFIG_NET_INITIAL_MCAST_HOP_LIMIT;
        ipv6_addresses[i].ipv6.base_reachable_time = REACHABLE_TIME;

        net_if_ipv6_set_reachable_time(&ipv6_addresses[i].ipv6);
    }
}
#endif /* CONFIG_NET_NATIVE_IPV6 */
#else /* CONFIG_NET_IPV6 */
struct net_if_mcast_addr* net_if_ipv6_maddr_lookup(const struct net_in6_addr* addr,
                                                   struct net_if** iface) {
    ARG_UNUSED(addr);
    ARG_UNUSED(iface);

    return (NULL);
}

struct net_if_addr* net_if_ipv6_addr_lookup(const struct net_in6_addr* addr,
                                            struct net_if** ret) {
    ARG_UNUSED(addr);
    ARG_UNUSED(ret);

    return (NULL);
}

struct net_in6_addr* net_if_ipv6_get_global_addr(enum net_addr_state state,
                                             struct net_if** iface) {
    ARG_UNUSED(state);
    ARG_UNUSED(iface);

    return (NULL);
}
#endif /* CONFIG_NET_IPV6 */

#if !defined(CONFIG_NET_NATIVE_IPV6)
#define join_mcast_allnodes(...)
#define leave_mcast_all(...)
#define clear_joined_ipv6_mcast_groups(...)
#define iface_ipv6_start(...)
#define iface_ipv6_stop(...)
#define iface_ipv6_init(...)
#endif /* !CONFIG_NET_NATIVE_IPV4 */

#if defined(CONFIG_NET_IPV4)
int net_if_config_ipv4_get(struct net_if* iface, struct net_if_ipv4** ipv4) {
    int ret = 0;

    net_if_lock(iface);

    if (!net_if_flag_is_set(iface, NET_IF_IPV4)) {
        ret = -ENOTSUP;
        goto out;
    }

    if (iface->config.ip.ipv4) {
        if (ipv4) {
            *ipv4 = iface->config.ip.ipv4;
        }

        goto out;
    }

    k_mutex_lock(&lock, K_FOREVER);

    ARRAY_FOR_EACH(ipv4_addresses, i) {
        if (ipv4_addresses[i].iface) {
            continue;
        }

        iface->config.ip.ipv4   = &ipv4_addresses[i].ipv4;
        ipv4_addresses[i].iface = iface;

        if (ipv4 != NULL) {
            *ipv4 = &ipv4_addresses[i].ipv4;
        }

        k_mutex_unlock(&lock);
        goto out;
    }

    k_mutex_unlock(&lock);

    ret = -ESRCH;

out :
    net_if_unlock(iface);

    return (ret);
}

int net_if_config_ipv4_put(struct net_if* iface) {
    int ret = 0;

    net_if_lock(iface);

    if (!net_if_flag_is_set(iface, NET_IF_IPV4)) {
        ret = -ENOTSUP;
        goto out;
    }

    if (!iface->config.ip.ipv4) {
        ret = -EALREADY;
        goto out;
    }

    k_mutex_lock(&lock, K_FOREVER);

    ARRAY_FOR_EACH(ipv4_addresses, i) {
        if (ipv4_addresses[i].iface != iface) {
            continue;
        }

        iface->config.ip.ipv4   = NULL;
        ipv4_addresses[i].iface = NULL;

        k_mutex_unlock(&lock);
        goto out;
    }

    k_mutex_unlock(&lock);

    ret = -ESRCH;

out :
    net_if_unlock(iface);

    return (ret);
}

bool net_if_ipv4_addr_mask_cmp(struct net_if* iface,
                               const struct net_in_addr* addr) {
    bool ret = false;
    struct net_if_ipv4 const* ipv4;
    uint32_t subnet;

    net_if_lock(iface);

    ipv4 = iface->config.ip.ipv4;
    if (ipv4 == NULL) {
        goto out;
    }

    ARRAY_FOR_EACH(ipv4->unicast, i) {
        if (!ipv4->unicast[i].ipv4.is_used ||
            ipv4->unicast[i].ipv4.address.family != NET_AF_INET) {
            continue;
        }

        subnet = UNALIGNED_GET(&addr->s_addr_be) &
                 ipv4->unicast[i].netmask.s_addr_be;

        if ((ipv4->unicast[i].ipv4.address.in_addr.s_addr_be &
            ipv4->unicast[i].netmask.s_addr_be) == subnet) {
            ret = true;
            goto out;
        }
    }

out :
    net_if_unlock(iface);

    return (ret);
}

static bool ipv4_is_broadcast_address(struct net_if* iface,
                                      const struct net_in_addr* addr) {
    struct net_if_ipv4 const* ipv4;
    bool ret = false;
    struct net_in_addr bcast;

    net_if_lock(iface);

    ipv4 = iface->config.ip.ipv4;
    if (ipv4 == NULL) {
        goto out;
    }

    ARRAY_FOR_EACH(ipv4->unicast, i) {
        if (!ipv4->unicast[i].ipv4.is_used ||
            ipv4->unicast[i].ipv4.address.family != NET_AF_INET) {
            continue;
        }

        bcast.s_addr_be = ipv4->unicast[i].ipv4.address.in_addr.s_addr_be |
                          ~ipv4->unicast[i].netmask.s_addr_be;

        if (bcast.s_addr_be == UNALIGNED_GET(&addr->s_addr_be)) {
            ret = true;
            goto out;
        }
    }

out :
    net_if_unlock(iface);
    return (ret);
}

bool net_if_ipv4_is_addr_bcast(struct net_if* iface,
                               const struct net_in_addr* addr) {
    bool ret = false;

    if (iface != NULL) {
        ret = ipv4_is_broadcast_address(iface, addr);
        goto out;
    }

    STRUCT_SECTION_FOREACH(net_if, one_iface) {
        ret = ipv4_is_broadcast_address(one_iface, addr);
        if (ret == true) {
            goto out;
        }
    }

out :
    return (ret);
}

struct net_if* net_if_ipv4_select_src_iface_addr(const struct net_in_addr* dst,
                                                 const struct net_in_addr** src_addr) {
    struct net_if* selected = NULL;
    const struct net_in_addr* src;

    src = net_if_ipv4_select_src_addr(NULL, dst);
    if (src != net_ipv4_unspecified_address()) {
        net_if_ipv4_addr_lookup(src, &selected);
    }

    if (selected == NULL) {
        selected = net_if_get_default();
    }

    if (src_addr != NULL) {
        *src_addr = src;
    }

    return (selected);
}

static uint8_t get_diff_ipv4(const struct net_in_addr* src,
                             const struct net_in_addr* dst) {
    return get_ipaddr_diff((uint8_t const*)src, (uint8_t const*)dst, 4);
}

struct net_if* net_if_ipv4_select_src_iface(const struct net_in_addr *dst) {
    return net_if_ipv4_select_src_iface_addr(dst, NULL);
}

static inline bool is_proper_ipv4_address(struct net_if_addr const* addr) {
    if (addr->is_used && (addr->addr_state == NET_ADDR_PREFERRED) &&
        (addr->address.family == NET_AF_INET)) {
        return (true);
    }

    return (false);
}

static struct net_in_addr* net_if_ipv4_get_best_match(struct net_if* iface,
                                                      const struct net_in_addr* dst,
                                                      uint8_t* best_so_far, bool ll) {
    struct net_if_ipv4* ipv4;
    struct net_in_addr* src = NULL;
    uint8_t len;

    net_if_lock(iface);

    ipv4 = iface->config.ip.ipv4;
    if (ipv4 == NULL) {
        goto out;
    }

    ARRAY_FOR_EACH(ipv4->unicast, i) {
        struct net_in_addr subnet;

        if (!is_proper_ipv4_address(&ipv4->unicast[i].ipv4)) {
            continue;
        }

        if (net_ipv4_is_ll_addr(&ipv4->unicast[i].ipv4.address.in_addr) != ll) {
            continue;
        }

        /* This is a dirty hack until we have proper IPv4 routing.
         * Without this the IPv4 packets might go to VPN interface for
         * subnets that are not on the same subnet as the VPN interface
         * which typically is not desired.
         * TODO: Implement IPv4 routing support and remove this hack.
         */
        if (IS_ENABLED(CONFIG_NET_VPN)) {
            /* For the VPN interface, we need to check if
             * address matches exactly the address of the interface.
             */
            if ((net_if_l2(iface) == &NET_L2_GET_NAME(VIRTUAL)) &&
                (net_virtual_get_iface_capabilities(iface) == VIRTUAL_INTERFACE_VPN)) {
                subnet.s_addr_be = ipv4->unicast[i].ipv4.address.in_addr.s_addr_be &
                    ipv4->unicast[i].netmask.s_addr_be;

                if (subnet.s_addr_be !=
                    (dst->s_addr_be & ipv4->unicast[i].netmask.s_addr_be)) {
                    /* Skip this address as it is no match */
                    continue;
                }
            }
        }

        subnet.s_addr_be = ipv4->unicast[i].ipv4.address.in_addr.s_addr_be &
                           ipv4->unicast[i].netmask.s_addr_be;
        len = get_diff_ipv4(dst, &subnet);
        if (len >= *best_so_far) {
            *best_so_far = len;
            src = &ipv4->unicast[i].ipv4.address.in_addr;
        }
    }

out :
    net_if_unlock(iface);

    return (src);
}

static struct net_in_addr* if_ipv4_get_addr(struct net_if* iface,
                                            enum net_addr_state addr_state, bool ll) {
    struct net_in_addr* addr = NULL;
    struct net_if_ipv4* ipv4;

    if (iface == NULL) {
        return (NULL);
    }

    net_if_lock(iface);

    ipv4 = iface->config.ip.ipv4;
    if (ipv4 == NULL) {
        goto out;
    }

    ARRAY_FOR_EACH(ipv4->unicast, i) {
        if (!ipv4->unicast[i].ipv4.is_used ||
            ((addr_state != NET_ADDR_ANY_STATE) &&
             (ipv4->unicast[i].ipv4.addr_state != addr_state)) ||
            (ipv4->unicast[i].ipv4.address.family != NET_AF_INET)) {
            continue;
        }

        if (net_ipv4_is_ll_addr(&ipv4->unicast[i].ipv4.address.in_addr)) {
            if (ll == false) {
                continue;
            }
        }
        else {
            if (ll == true) {
                continue;
            }
        }

        addr = &ipv4->unicast[i].ipv4.address.in_addr;
        goto out;
    }

out :
    net_if_unlock(iface);

    return (addr);
}

struct net_in_addr* net_if_ipv4_get_ll(struct net_if* iface,
                                       enum net_addr_state addr_state) {
    return if_ipv4_get_addr(iface, addr_state, true);
}

struct net_in_addr* net_if_ipv4_get_global_addr(struct net_if* iface,
                                                enum net_addr_state addr_state) {
    return if_ipv4_get_addr(iface, addr_state, false);
}

const struct net_in_addr* net_if_ipv4_select_src_addr(struct net_if* dst_iface,
                                                      const struct net_in_addr* dst) {
    const struct net_in_addr* src = NULL;
    uint8_t best_match = 0U;

    if (dst == NULL) {
        return (NULL);
    }

    if (!net_ipv4_is_ll_addr(dst)) {

        /* If caller has supplied interface, then use that */
        if (dst_iface) {
            src = net_if_ipv4_get_best_match(dst_iface, dst,
                                             &best_match, false);
        }
        else {
            STRUCT_SECTION_FOREACH(net_if, iface) {
                struct net_in_addr const* addr;

                addr = net_if_ipv4_get_best_match(iface, dst,
                                                  &best_match, false);
                if (addr != NULL) {
                    src = addr;
                }
            }
        }
    }
    else {
        if (dst_iface) {
            src = net_if_ipv4_get_ll(dst_iface, NET_ADDR_PREFERRED);
        }
        else {
            struct net_in_addr const* addr;


            STRUCT_SECTION_FOREACH(net_if, iface) {
                addr = net_if_ipv4_get_best_match(iface, dst,
                                                  &best_match, true);
                if (addr != NULL) {
                    src = addr;
                }
            }

            /* Check the default interface again. It will only
             * be used if it has a valid LL address, and there was
             * no better match on any other interface.
             */
            addr = net_if_ipv4_get_best_match(net_if_get_default(), dst,
                                              &best_match, true);
            if (addr) {
                src = addr;
            }
        }
    }

    if (src == NULL) {
        src = net_if_ipv4_get_global_addr(dst_iface,
                                          NET_ADDR_PREFERRED);

        if (IS_ENABLED(CONFIG_NET_IPV4_AUTO) && !src) {
            /* Try to use LL address if there's really no other
             * address available.
             */
            src = net_if_ipv4_get_ll(dst_iface, NET_ADDR_PREFERRED);
        }

        if (src == NULL) {
            src = net_ipv4_unspecified_address();
        }
    }

    return (src);
}

/* Internal function to get the first IPv4 address of the interface */
struct net_if_addr *net_if_ipv4_addr_get_first_by_index(int ifindex) {
    struct net_if* iface = net_if_get_by_index(ifindex);
    struct net_if_addr* ifaddr = NULL;
    struct net_if_ipv4* ipv4;

    if (iface == NULL) {
        return (NULL);
    }

    net_if_lock(iface);

    ipv4 = iface->config.ip.ipv4;
    if (ipv4 == NULL) {
        goto out;
    }

    ARRAY_FOR_EACH(ipv4->unicast, i) {
        if (!ipv4->unicast[i].ipv4.is_used ||
            ipv4->unicast[i].ipv4.address.family != NET_AF_INET) {
            continue;
        }

        ifaddr = &ipv4->unicast[i].ipv4;
        break;
    }

out :
    net_if_unlock(iface);

    return (ifaddr);
}

struct net_if_addr* net_if_ipv4_addr_lookup(const struct net_in_addr* addr,
                                            struct net_if** ret) {
    struct net_if_addr* ifaddr = NULL;

    STRUCT_SECTION_FOREACH(net_if, iface) {
        struct net_if_ipv4* ipv4;

        net_if_lock(iface);

        ipv4 = iface->config.ip.ipv4;
        if (ipv4 == NULL) {
            net_if_unlock(iface);
            continue;
        }

        ARRAY_FOR_EACH(ipv4->unicast, i) {
            if (!ipv4->unicast[i].ipv4.is_used ||
                (ipv4->unicast[i].ipv4.address.family != NET_AF_INET)) {
                continue;
            }

            if (UNALIGNED_GET(&addr->s4_addr32[0]) ==
                ipv4->unicast[i].ipv4.address.in_addr.s_addr_be) {

                if (ret != NULL) {
                    *ret = iface;
                }

                ifaddr = &ipv4->unicast[i].ipv4;
                net_if_unlock(iface);
                goto out;
            }
        }

        net_if_unlock(iface);
    }

out :
    return (ifaddr);
}

int z_impl_net_if_ipv4_addr_lookup_by_index(const struct net_in_addr* addr) {
    struct net_if_addr const* if_addr;
    struct net_if* iface;

    if_addr = net_if_ipv4_addr_lookup(addr, &iface);
    if (if_addr == NULL) {
        return (0);
    }

    return net_if_get_by_iface(iface);
}

#ifdef CONFIG_USERSPACE
static inline int z_vrfy_net_if_ipv4_addr_lookup_by_index(
                                            const struct net_in_addr* addr) {
    struct net_in_addr addr_v4;

    K_OOPS(k_usermode_from_copy(&addr_v4, (void*)addr, sizeof(addr_v4)));

    return z_impl_net_if_ipv4_addr_lookup_by_index(&addr_v4);
}
#include <zephyr/syscalls/net_if_ipv4_addr_lookup_by_index_mrsh.c>
#endif

struct net_in_addr net_if_ipv4_get_netmask_by_addr(struct net_if* iface,
                                                   const struct net_in_addr* addr) {
    struct net_in_addr netmask = {0};
    struct net_if_ipv4 const* ipv4;
    uint32_t subnet;

    net_if_lock(iface);

    if (net_if_config_ipv4_get(iface, NULL) < 0) {
        goto out;
    }

    ipv4 = iface->config.ip.ipv4;
    if (ipv4 == NULL) {
        goto out;
    }

    ARRAY_FOR_EACH(ipv4->unicast, i) {
        if (!ipv4->unicast[i].ipv4.is_used ||
            ipv4->unicast[i].ipv4.address.family != NET_AF_INET) {
            continue;
        }

        subnet = UNALIGNED_GET(&addr->s_addr_be) &
                 ipv4->unicast[i].netmask.s_addr_be;

        if ((ipv4->unicast[i].ipv4.address.in_addr.s_addr_be &
            ipv4->unicast[i].netmask.s_addr_be) == subnet) {
            netmask = ipv4->unicast[i].netmask;
            goto out;
        }
    }

out :
    net_if_unlock(iface);

    return (netmask);
}

bool net_if_ipv4_set_netmask_by_addr(struct net_if* iface,
                                     const struct net_in_addr* addr,
                                     const struct net_in_addr* netmask) {
    struct net_if_ipv4* ipv4;
    uint32_t subnet;
    bool ret = false;

    net_if_lock(iface);

    if (net_if_config_ipv4_get(iface, NULL) < 0) {
        goto out;
    }

    ipv4 = iface->config.ip.ipv4;
    if (ipv4 == NULL) {
        goto out;
    }

    ARRAY_FOR_EACH(ipv4->unicast, i) {
        if (!ipv4->unicast[i].ipv4.is_used ||
            (ipv4->unicast[i].ipv4.address.family != NET_AF_INET)) {
            continue;
        }

        subnet = UNALIGNED_GET(&addr->s_addr_be) &
                 ipv4->unicast[i].netmask.s_addr_be;

        if ((ipv4->unicast[i].ipv4.address.in_addr.s_addr_be &
            ipv4->unicast[i].netmask.s_addr_be) == subnet) {
            ipv4->unicast[i].netmask = *netmask;
            ret = true;
            goto out;
        }
    }

out :
    net_if_unlock(iface);

    return (ret);
}

/* Using this function is problematic as if we have multiple
 * addresses configured, which one to return. Use heuristic
 * in this case and return the first one found. Please use
 * net_if_ipv4_get_netmask_by_addr() instead.
 */
struct net_in_addr net_if_ipv4_get_netmask(struct net_if* iface) {
    struct net_in_addr netmask = {0};
    struct net_if_ipv4 const* ipv4;

    net_if_lock(iface);

    if (net_if_config_ipv4_get(iface, NULL) < 0) {
        goto out;
    }

    ipv4 = iface->config.ip.ipv4;
    if (ipv4 == NULL) {
        goto out;
    }

    ARRAY_FOR_EACH(ipv4->unicast, i) {
        if (!ipv4->unicast[i].ipv4.is_used ||
            (ipv4->unicast[i].ipv4.address.family != NET_AF_INET)) {
            continue;
        }

        netmask = iface->config.ip.ipv4->unicast[i].netmask;
        break;
    }

out :
    net_if_unlock(iface);

    return (netmask);
}

/* Using this function is problematic as if we have multiple
 * addresses configured, which one to set. Use heuristic
 * in this case and set the first one found. Please use
 * net_if_ipv4_set_netmask_by_addr() instead.
 */
static void net_if_ipv4_set_netmask_deprecated(struct net_if* iface,
                                               const struct net_in_addr* netmask) {
    struct net_if_ipv4* ipv4;

    net_if_lock(iface);

    if (net_if_config_ipv4_get(iface, NULL) < 0) {
        goto out;
    }

    ipv4 = iface->config.ip.ipv4;
    if (ipv4 == NULL) {
        goto out;
    }

    ARRAY_FOR_EACH(ipv4->unicast, i) {
        if (!ipv4->unicast[i].ipv4.is_used ||
            (ipv4->unicast[i].ipv4.address.family != NET_AF_INET)) {
            continue;
        }

        net_ipaddr_copy(&ipv4->unicast[i].netmask, netmask);
        break;
    }

out :
    net_if_unlock(iface);
}

void net_if_ipv4_set_netmask(struct net_if* iface,
                             const struct net_in_addr* netmask) {
    net_if_ipv4_set_netmask_deprecated(iface, netmask);
}

bool z_impl_net_if_ipv4_set_netmask_by_index(int index,
                                             const struct net_in_addr* netmask) {
    struct net_if* iface;

    iface = net_if_get_by_index(index);
    if (iface == NULL) {
        return (false);
    }

    net_if_ipv4_set_netmask_deprecated(iface, netmask);

    return (true);
}

bool z_impl_net_if_ipv4_set_netmask_by_addr_by_index(int index,
                                                     const struct net_in_addr* addr,
                                                     const struct net_in_addr* netmask) {
    struct net_if* iface;

    iface = net_if_get_by_index(index);
    if (iface == NULL) {
        return (false);
    }

    net_if_ipv4_set_netmask_by_addr(iface, addr, netmask);

    return (true);
}

#ifdef CONFIG_USERSPACE
bool z_vrfy_net_if_ipv4_set_netmask_by_index(int index,
                                             const struct net_in_addr* netmask) {
    struct net_in_addr netmask_addr;
    struct net_if* iface;

    iface = z_vrfy_net_if_get_by_index(index);
    if (iface == NULL) {
        return (false);
    }

    K_OOPS(k_usermode_from_copy(&netmask_addr, (void*)netmask,
                                sizeof(netmask_addr)));

    return z_impl_net_if_ipv4_set_netmask_by_index(index, &netmask_addr);
}

#include <zephyr/syscalls/net_if_ipv4_set_netmask_by_index_mrsh.c>

bool z_vrfy_net_if_ipv4_set_netmask_by_addr_by_index(int index,
                                                     const struct net_in_addr* addr,
                                                     const struct net_in_addr* netmask) {
    struct net_in_addr ipv4_addr;
    struct net_in_addr netmask_addr;
    struct net_if* iface;

    iface = z_vrfy_net_if_get_by_index(index);
    if (iface == NULL) {
        return (false);
    }

    K_OOPS(k_usermode_from_copy(&ipv4_addr, (void*)addr,
                                sizeof(ipv4_addr)));
    K_OOPS(k_usermode_from_copy(&netmask_addr, (void*)netmask,
                                sizeof(netmask_addr)));

    return z_impl_net_if_ipv4_set_netmask_by_addr_by_index(index,
                                                           &ipv4_addr,
                                                           &netmask_addr);
}

#include <zephyr/syscalls/net_if_ipv4_set_netmask_by_addr_by_index_mrsh.c>
#endif /* CONFIG_USERSPACE */

struct net_in_addr net_if_ipv4_get_gw(struct net_if* iface) {
    struct net_in_addr gw = {0};

    net_if_lock(iface);

    if (net_if_config_ipv4_get(iface, NULL) < 0) {
        goto out;
    }

    if (!iface->config.ip.ipv4) {
        goto out;
    }

    gw = iface->config.ip.ipv4->gw;

out :
    net_if_unlock(iface);

    return (gw);
}

void net_if_ipv4_set_gw(struct net_if* iface, const struct net_in_addr* gw) {
    net_if_lock(iface);

    if (net_if_config_ipv4_get(iface, NULL) < 0) {
        goto out;
    }

    if (!iface->config.ip.ipv4) {
        goto out;
    }

    net_ipaddr_copy(&iface->config.ip.ipv4->gw, gw);

out :
    net_if_unlock(iface);
}

bool z_impl_net_if_ipv4_set_gw_by_index(int index,
                                        const struct net_in_addr* gw) {
    struct net_if* iface;

    iface = net_if_get_by_index(index);
    if (iface == NULL) {
        return (false);
    }

    net_if_ipv4_set_gw(iface, gw);

    return (true);
}

#ifdef CONFIG_USERSPACE
bool z_vrfy_net_if_ipv4_set_gw_by_index(int index,
                                        const struct net_in_addr* gw) {
    struct net_in_addr gw_addr;
    struct net_if* iface;

    iface = z_vrfy_net_if_get_by_index(index);
    if (iface == NULL) {
        return (false);
    }

    K_OOPS(k_usermode_from_copy(&gw_addr, (void*)gw, sizeof(gw_addr)));

    return z_impl_net_if_ipv4_set_gw_by_index(index, &gw_addr);
}

#include <zephyr/syscalls/net_if_ipv4_set_gw_by_index_mrsh.c>
#endif /* CONFIG_USERSPACE */

static struct net_if_addr* ipv4_addr_find(struct net_if* iface,
                                          struct net_in_addr const* addr) {
    struct net_if_ipv4* ipv4 = iface->config.ip.ipv4;

    ARRAY_FOR_EACH(ipv4->unicast, i) {
        if (!ipv4->unicast[i].ipv4.is_used) {
            continue;
        }

        if (net_ipv4_addr_cmp(addr,
                              &ipv4->unicast[i].ipv4.address.in_addr)) {
            return &ipv4->unicast[i].ipv4;
        }
    }

    return (NULL);
}

#if defined(CONFIG_NET_IPV4_ACD)
void net_if_ipv4_acd_succeeded(struct net_if* iface, struct net_if_addr* ifaddr) {
    net_if_lock(iface);

    NET_DBG("ACD succeeded for %s at interface %d",
            net_sprint_ipv4_addr(&ifaddr->address.in_addr),
            ifaddr->ifindex);

    ifaddr->addr_state = NET_ADDR_PREFERRED;

    net_mgmt_event_notify_with_info(NET_EVENT_IPV4_ACD_SUCCEED, iface,
                                    &ifaddr->address.in_addr,
                                    sizeof(struct net_in_addr));

    net_if_unlock(iface);
}

void net_if_ipv4_acd_failed(struct net_if* iface, struct net_if_addr* ifaddr) {
    net_if_lock(iface);

    NET_DBG("ACD failed for %s at interface %d",
            net_sprint_ipv4_addr(&ifaddr->address.in_addr),
            ifaddr->ifindex);

    net_mgmt_event_notify_with_info(NET_EVENT_IPV4_ACD_FAILED, iface,
                                    &ifaddr->address.in_addr,
                                    sizeof(struct net_in_addr));

    net_if_ipv4_addr_rm(iface, &ifaddr->address.in_addr);

    net_if_unlock(iface);
}

void net_if_ipv4_start_acd(struct net_if* iface, struct net_if_addr* ifaddr) {
    ifaddr->addr_state = NET_ADDR_TENTATIVE;

    if (net_if_is_up(iface)) {
        NET_DBG("Interface %p ll addr %s tentative IPv4 addr %s",
                iface,
                net_sprint_ll_addr(net_if_get_link_addr(iface)->addr,
                                   net_if_get_link_addr(iface)->len),
                                   net_sprint_ipv4_addr(&ifaddr->address.in_addr));

        if (net_ipv4_acd_start(iface, ifaddr) != 0) {
            NET_DBG("Failed to start ACD for %s on iface %d.",
                    net_sprint_ipv4_addr(&ifaddr->address.in_addr),
                    net_if_get_by_iface(iface));

            /* Just act as if no conflict was detected. */
            net_if_ipv4_acd_succeeded(iface, ifaddr);
        }
    }
    else {
        NET_DBG("Interface %p is down, starting ACD for %s later.",
            iface, net_sprint_ipv4_addr(&ifaddr->address.in_addr));
    }
}

void net_if_start_acd(struct net_if* iface) {
    struct net_if_addr* ifaddr;
    struct net_if_addr* next;
    struct net_if_ipv4* ipv4;
    sys_slist_t acd_needed;
    int ret;

    net_if_lock(iface);

    NET_DBG("Starting ACD for iface %d", net_if_get_by_iface(iface));

    ret = net_if_config_ipv4_get(iface, &ipv4);
    if (ret < 0) {
        if (ret != -ENOTSUP) {
            NET_WARN("Cannot do ACD IPv4 config is not valid.");
        }

        goto out;
    }

    if (!ipv4) {
        goto out;
    }

    ipv4->conflict_cnt = 0;

    /* Start ACD for all the addresses that were added earlier when
     * the interface was down.
     */
    sys_slist_init(&acd_needed);

    /* Start ACD for all the addresses that were added earlier when
     * the interface was down.
     */
    ARRAY_FOR_EACH(ipv4->unicast, i) {
        if (!ipv4->unicast[i].ipv4.is_used ||
            ipv4->unicast[i].ipv4.address.family != AF_INET ||
            net_ipv4_is_addr_loopback(
                &ipv4->unicast[i].ipv4.address.in_addr)) {
            continue;
        }

        sys_slist_prepend(&acd_needed, &ipv4->unicast[i].ipv4.acd_need_node);
    }

    net_if_unlock(iface);

    /* Start ACD for all the addresses without holding the iface lock
     * to avoid any possible mutex deadlock issues.
     */
    SYS_SLIST_FOR_EACH_CONTAINER_SAFE(&acd_needed,
                                      ifaddr, next, acd_need_node) {
        net_if_ipv4_start_acd(iface, ifaddr);
    }

    return;

out :
    net_if_unlock(iface);
}
#else
#define net_if_ipv4_start_acd(...)
#define net_if_start_acd(...)
#endif /* CONFIG_NET_IPV4_ACD */

struct net_if_addr* net_if_ipv4_addr_add(struct net_if* iface,
                                         struct net_in_addr* addr,
                                         enum net_addr_type addr_type,
                                         uint32_t vlifetime) {
    uint32_t default_netmask = UINT32_MAX << (32 - CONFIG_NET_IPV4_DEFAULT_NETMASK);
    struct net_if_addr* ifaddr = NULL;
    struct net_if_addr_ipv4* cur;
    struct net_if_ipv4* ipv4;
    int idx;

    net_if_lock(iface);

    if (net_if_config_ipv4_get(iface, &ipv4) < 0) {
        goto out;
    }

    ifaddr = ipv4_addr_find(iface, addr);
    if (ifaddr) {
        /* TODO: should set addr_type/vlifetime */
        /* Address already exists, just return it but update ref count
         * if it was not updated. This could happen if the address was
         * added and then removed but for example an active connection
         * was still using it. In this case we must update the ref count
         * so that the address is not removed if the connection is closed.
         */
        if (!ifaddr->is_added) {
            atomic_inc(&ifaddr->atomic_ref);
            ifaddr->is_added = true;
        }

        goto out;
    }

    ARRAY_FOR_EACH(ipv4->unicast, i) {
        cur = &ipv4->unicast[i];

        if ((addr_type == NET_ADDR_DHCP) &&
            (cur->ipv4.addr_type == NET_ADDR_OVERRIDABLE)) {
            ifaddr = &cur->ipv4;
            idx    = i;
            break;
        }

        if (!ipv4->unicast[i].ipv4.is_used) {
            ifaddr = &cur->ipv4;
            idx    = i;
            break;
        }
    }

    if (ifaddr) {
        ifaddr->is_used = true;
        ifaddr->is_added = true;
        ifaddr->address.family = NET_AF_INET;
        ifaddr->address.in_addr.s4_addr32[0] = addr->s4_addr32[0];
        ifaddr->addr_type  = addr_type;
        ifaddr->atomic_ref = ATOMIC_INIT(1);

        /* Caller has to take care of timers and their expiry */
        if (vlifetime) {
            ifaddr->is_infinite = false;
        }
        else {
            ifaddr->is_infinite = true;
        }

        /**
         *  TODO: Handle properly PREFERRED/DEPRECATED state when
         *  address in use, expired and renewal state.
         */

        NET_DBG("[%d] interface %d (%p) address %s type %s added",
                idx, net_if_get_by_iface(iface), iface,
                net_sprint_ipv4_addr(addr),
                net_addr_type2str(addr_type));

        if (IS_ENABLED(CONFIG_NET_IPV4_ACD) &&
            !(l2_flags_get(iface) & NET_L2_POINT_TO_POINT) &&
            !net_ipv4_is_addr_loopback(addr)) {
            /* ACD is started after the lock is released. */
            ;
        }
        else {
            ifaddr->addr_state = NET_ADDR_PREFERRED;
        }

        cur->netmask.s_addr_be = net_htonl(default_netmask);

        net_mgmt_event_notify_with_info(NET_EVENT_IPV4_ADDR_ADD, iface,
                                        &ifaddr->address.in_addr,
                                        sizeof(struct net_in_addr));

        net_if_unlock(iface);

        net_if_ipv4_start_acd(iface, ifaddr);

        return ifaddr;
    }

out :
    net_if_unlock(iface);

    return (ifaddr);
}

bool net_if_ipv4_addr_rm(struct net_if* iface, const struct net_in_addr* addr) {
    struct net_if_addr* ifaddr;
    struct net_if_ipv4* ipv4;
    bool result = true;
    int ret;

    if ((iface == NULL) || (addr == NULL)) {
        return (false);
    }

    net_if_lock(iface);

    ipv4 = iface->config.ip.ipv4;
    if (ipv4 == NULL) {
        result = false;
        goto out;
    }

    ret = net_if_addr_unref(iface, NET_AF_INET, addr, &ifaddr);
    if (ret > 0) {
        NET_DBG("Address %s still in use (ref %d)",
                net_sprint_ipv4_addr(addr), ret);
        result = false;
        ifaddr->is_added = false;
        goto out;
    }
    else if (ret < 0) {
        NET_DBG("Address %s not found (%d)",
                net_sprint_ipv4_addr(addr), ret);
    }

out :
    net_if_unlock(iface);

    return (result);
}

bool z_impl_net_if_ipv4_addr_add_by_index(int index,
                                          struct net_in_addr* addr,
                                          enum net_addr_type addr_type,
                                          uint32_t vlifetime) {
    struct net_if* iface;
    struct net_if_addr const* if_addr;

    iface = net_if_get_by_index(index);
    if (iface == NULL) {
        return (false);
    }

    if_addr = net_if_ipv4_addr_add(iface, addr, addr_type, vlifetime);
    return if_addr ? true : false;
}

#ifdef CONFIG_USERSPACE
bool z_vrfy_net_if_ipv4_addr_add_by_index(int index,
                                          struct net_in_addr* addr,
                                          enum net_addr_type addr_type,
                                          uint32_t vlifetime) {
    struct net_in_addr addr_v4;
    struct net_if* iface;

    iface = z_vrfy_net_if_get_by_index(index);
    if (iface == NULL) {
        return (false);
    }

    K_OOPS(k_usermode_from_copy(&addr_v4, (void*)addr, sizeof(addr_v4)));

    return z_impl_net_if_ipv4_addr_add_by_index(index,
                                                &addr_v4,
                                                addr_type,
                                                vlifetime);
}

#include <zephyr/syscalls/net_if_ipv4_addr_add_by_index_mrsh.c>
#endif /* CONFIG_USERSPACE */

bool z_impl_net_if_ipv4_addr_rm_by_index(int index,
                                         const struct net_in_addr* addr) {
    struct net_if* iface;

    iface = net_if_get_by_index(index);
    if (iface == NULL) {
        return (false);
    }

    return net_if_ipv4_addr_rm(iface, addr);
}

#ifdef CONFIG_USERSPACE
bool z_vrfy_net_if_ipv4_addr_rm_by_index(int index,
                                         const struct net_in_addr* addr) {
    struct net_in_addr addr_v4;
    struct net_if* iface;

    iface = z_vrfy_net_if_get_by_index(index);
    if (iface == NULL) {
        return (false);
    }

    K_OOPS(k_usermode_from_copy(&addr_v4, (void*)addr, sizeof(addr_v4)));

    return (uint32_t)z_impl_net_if_ipv4_addr_rm_by_index(index, &addr_v4);
}

#include <zephyr/syscalls/net_if_ipv4_addr_rm_by_index_mrsh.c>
#endif /* CONFIG_USERSPACE */

void net_if_ipv4_addr_foreach(struct net_if* iface, net_if_ip_addr_cb_t cb,
                              void* user_data) {
    struct net_if_ipv4* ipv4;

    if (iface == NULL) {
        return;
    }

    net_if_lock(iface);

    ipv4 = iface->config.ip.ipv4;
    if (ipv4 == NULL) {
        goto out;
    }

    ARRAY_FOR_EACH(ipv4->unicast, i) {
        struct net_if_addr* if_addr = &ipv4->unicast[i].ipv4;

        if (!if_addr->is_used) {
            continue;
        }

        cb(iface, if_addr, user_data);
    }

out :
    net_if_unlock(iface);
}

static struct net_if_mcast_addr* ipv4_maddr_find(struct net_if* iface,
                                                 bool is_used,
                                                 const struct net_in_addr* addr) {
    struct net_if_ipv4* ipv4;

    ipv4 = iface->config.ip.ipv4;
    if (ipv4 == NULL) {
        return (NULL);
    }

    ARRAY_FOR_EACH(ipv4->mcast, i) {
        if ((is_used && !ipv4->mcast[i].is_used) ||
            (!is_used && ipv4->mcast[i].is_used)) {
            continue;
        }

        if (addr != NULL) {
            if (!net_ipv4_addr_cmp(&ipv4->mcast[i].address.in_addr,
                                   addr)) {
                continue;
            }
        }

        return &ipv4->mcast[i];
    }

    return (NULL);
}

struct net_if_mcast_addr* net_if_ipv4_maddr_add(struct net_if* iface,
                                                const struct net_in_addr* addr) {
    struct net_if_mcast_addr* maddr = NULL;

    net_if_lock(iface);

    if (net_if_config_ipv4_get(iface, NULL) < 0) {
        goto out;
    }

    if (!net_ipv4_is_addr_mcast(addr)) {
        NET_DBG("Address %s is not a multicast address.",
                net_sprint_ipv4_addr(addr));
        goto out;
    }

    maddr = ipv4_maddr_find(iface, false, NULL);
    if (maddr != NULL) {
        maddr->is_used = true;
        maddr->address.family = NET_AF_INET;
        maddr->address.in_addr.s4_addr32[0] = addr->s4_addr32[0];

        NET_DBG("interface %d (%p) address %s added",
                net_if_get_by_iface(iface), iface,
                net_sprint_ipv4_addr(addr));

        net_mgmt_event_notify_with_info(
                NET_EVENT_IPV4_MADDR_ADD, iface,
                &maddr->address.in_addr,
                sizeof(struct net_in_addr));
    }

out :
    net_if_unlock(iface);

    return (maddr);
}

bool net_if_ipv4_maddr_rm(struct net_if* iface, const struct net_in_addr* addr) {
    struct net_if_mcast_addr* maddr;
    bool ret = false;

    net_if_lock(iface);

    maddr = ipv4_maddr_find(iface, true, addr);
    if (maddr != NULL) {
        maddr->is_used = false;

        NET_DBG("interface %d (%p) address %s removed",
                net_if_get_by_iface(iface), iface,
                net_sprint_ipv4_addr(addr));

        net_mgmt_event_notify_with_info(
                NET_EVENT_IPV4_MADDR_DEL, iface,
                &maddr->address.in_addr,
                sizeof(struct net_in_addr));

        ret = true;
    }

    net_if_unlock(iface);

    return (ret);
}

void net_if_ipv4_maddr_foreach(struct net_if* iface, net_if_ip_maddr_cb_t cb,
                               void* user_data) {
    struct net_if_ipv4* ipv4;

    if ((iface == NULL) || (cb == NULL)) {
        return;
    }

    net_if_lock(iface);

    ipv4 = iface->config.ip.ipv4;
    if (ipv4 == NULL) {
        goto out;
    }

    for (int i = 0; i < NET_IF_MAX_IPV4_MADDR; i++) {
        if (!ipv4->mcast[i].is_used) {
            continue;
        }

        cb(iface, &ipv4->mcast[i], user_data);
    }

out :
    net_if_unlock(iface);
}

struct net_if_mcast_addr* net_if_ipv4_maddr_lookup(const struct net_in_addr* maddr,
                                                   struct net_if** ret) {
    struct net_if_mcast_addr* addr = NULL;

    STRUCT_SECTION_FOREACH(net_if, iface) {
        if (ret && *ret && iface != *ret) {
            continue;
        }

        net_if_lock(iface);

        addr = ipv4_maddr_find(iface, true, maddr);
        if (addr) {
            if (ret) {
                *ret = iface;
            }

            net_if_unlock(iface);
            goto out;
        }

        net_if_unlock(iface);
    }

out :
    return (addr);
}

void net_if_ipv4_maddr_leave(struct net_if* iface, struct net_if_mcast_addr* addr) {
    if ((iface == NULL) || (addr == NULL)) {
        return;
    }

    net_if_lock(iface);
    addr->is_joined = false;
    net_if_unlock(iface);
}

void net_if_ipv4_maddr_join(struct net_if* iface, struct net_if_mcast_addr* addr) {
    if ((iface == NULL) || (addr == NULL)) {
        return;
    }

    net_if_lock(iface);
    addr->is_joined = true;
    net_if_unlock(iface);
}

#if defined(CONFIG_NET_NATIVE_IPV4)
uint8_t net_if_ipv4_get_ttl(struct net_if* iface) {
    uint8_t ret = 0;

    net_if_lock(iface);

    if (net_if_config_ipv4_get(iface, NULL) < 0) {
        goto out;
    }

    if (!iface->config.ip.ipv4) {
        goto out;
    }

    ret = iface->config.ip.ipv4->ttl;

out :
    net_if_unlock(iface);

    return (ret);
}

void net_if_ipv4_set_ttl(struct net_if* iface, uint8_t ttl) {
    net_if_lock(iface);

    if (net_if_config_ipv4_get(iface, NULL) < 0) {
        goto out;
    }

    if (!iface->config.ip.ipv4) {
        goto out;
    }

    iface->config.ip.ipv4->ttl = ttl;
out :
    net_if_unlock(iface);
}

uint8_t net_if_ipv4_get_mcast_ttl(struct net_if* iface) {
    uint8_t ret = 0;

    net_if_lock(iface);

    if (net_if_config_ipv4_get(iface, NULL) < 0) {
        goto out;
    }

    if (!iface->config.ip.ipv4) {
        goto out;
    }

    ret = iface->config.ip.ipv4->mcast_ttl;
out :
    net_if_unlock(iface);

    return (ret);
}

void net_if_ipv4_set_mcast_ttl(struct net_if* iface, uint8_t ttl) {
    net_if_lock(iface);

    if (net_if_config_ipv4_get(iface, NULL) < 0) {
        goto out;
    }

    if (!iface->config.ip.ipv4) {
        goto out;
    }

    iface->config.ip.ipv4->mcast_ttl = ttl;
out :
    net_if_unlock(iface);
}

struct net_if_router* net_if_ipv4_router_lookup(struct net_if* iface,
                                                struct net_in_addr* addr) {
    return iface_router_lookup(iface, NET_AF_INET, addr);
}

struct net_if_router* net_if_ipv4_router_find_default(struct net_if* iface,
                                                      struct net_in_addr* addr) {
    return iface_router_find_default(iface, NET_AF_INET, addr);
}

struct net_if_router* net_if_ipv4_router_add(struct net_if* iface,
                                             struct net_in_addr* addr,
                                             bool is_default,
                                             uint16_t lifetime) {
    return iface_router_add(iface, NET_AF_INET, addr, is_default, lifetime);
}

bool net_if_ipv4_router_rm(struct net_if_router* router) {
    return iface_router_rm(router);
}


static void iface_ipv4_init(int if_count) {
    if (if_count > ARRAY_SIZE(ipv4_addresses)) {
        NET_WARN("You have %zu IPv4 net_if addresses but %d "
                 "network interfaces", ARRAY_SIZE(ipv4_addresses),
                 if_count);
        NET_WARN("Consider increasing CONFIG_NET_IF_MAX_IPV4_COUNT "
                 "value.");
    }

    for (int i = 0; i < ARRAY_SIZE(ipv4_addresses); i++) {
        ipv4_addresses[i].ipv4.ttl       = CONFIG_NET_INITIAL_TTL;
        ipv4_addresses[i].ipv4.mcast_ttl = CONFIG_NET_INITIAL_MCAST_TTL;
    }
}

static void leave_ipv4_mcast_all(struct net_if* iface) {
    struct net_if_ipv4 const* ipv4;

    ipv4 = iface->config.ip.ipv4;
    if (ipv4 == NULL) {
        return;
    }

    ARRAY_FOR_EACH(ipv4->mcast, i) {
        if (!ipv4->mcast[i].is_used ||
            !ipv4->mcast[i].is_joined) {
            continue;
        }

        net_ipv4_igmp_leave(iface, &ipv4->mcast[i].address.in_addr);
    }
}

static void iface_ipv4_start(struct net_if* iface) {
    if (!net_if_flag_is_set(iface, NET_IF_IPV4)) {
        return;
    }

    if (IS_ENABLED(CONFIG_NET_IPV4_ACD)) {
        net_if_start_acd(iface);
    }
}

/* To be called when interface comes up so that all the non-joined multicast
 * groups are joined.
 */
static void rejoin_ipv4_mcast_groups(struct net_if* iface) {
    struct net_if_mcast_addr* ifaddr;
    struct net_if_mcast_addr* next;
    struct net_if_ipv4* ipv4;
    sys_slist_t rejoin_needed;

    net_if_lock(iface);

    if (!net_if_flag_is_set(iface, NET_IF_IPV4)) {
        goto out;
    }

    if (net_if_config_ipv4_get(iface, &ipv4) < 0) {
        goto out;
    }

    sys_slist_init(&rejoin_needed);

    /* Rejoin any mcast address present on the interface, but marked as not joined. */
    ARRAY_FOR_EACH(ipv4->mcast, i) {
        if (!ipv4->mcast[i].is_used ||
            net_if_ipv4_maddr_is_joined(&ipv4->mcast[i])) {
            continue;
        }

        sys_slist_prepend(&rejoin_needed, &ipv4->mcast[i].rejoin_node);
    }

    net_if_unlock(iface);

    SYS_SLIST_FOR_EACH_CONTAINER_SAFE(&rejoin_needed, ifaddr, next, rejoin_node) {
        int ret;

        ret = net_ipv4_igmp_join(iface, &ifaddr->address.in_addr, NULL);
        if (ret < 0) {
            NET_ERR("Cannot join mcast address %s for %d (%d)",
                    net_sprint_ipv4_addr(&ifaddr->address.in_addr),
                    net_if_get_by_iface(iface), ret);
        }
        else {
            NET_DBG("Rejoined mcast address %s for %d",
                    net_sprint_ipv4_addr(&ifaddr->address.in_addr),
                    net_if_get_by_iface(iface));
        }
    }

    return;

out :
    net_if_unlock(iface);
}

/* To be called when interface comes operational down so that multicast
 * groups are rejoined when back up.
 */
static void clear_joined_ipv4_mcast_groups(struct net_if* iface) {
    struct net_if_ipv4* ipv4;

    net_if_lock(iface);

    if (!net_if_flag_is_set(iface, NET_IF_IPV4)) {
        goto out;
    }

    if (net_if_config_ipv4_get(iface, &ipv4) < 0) {
        goto out;
    }

    ARRAY_FOR_EACH(ipv4->mcast, i) {
        if (!ipv4->mcast[i].is_used) {
            continue;
        }

        net_if_ipv4_maddr_leave(iface, &ipv4->mcast[i]);
    }

out :
    net_if_unlock(iface);
}

#endif /* CONFIG_NET_NATIVE_IPV4 */
#else  /* CONFIG_NET_IPV4 */
struct net_if_mcast_addr* net_if_ipv4_maddr_lookup(const struct net_in_addr* addr,
                                                   struct net_if** iface) {
    ARG_UNUSED(addr);
    ARG_UNUSED(iface);

    return (NULL);
}

struct net_if_addr* net_if_ipv4_addr_lookup(const struct net_in_addr* addr,
                                            struct net_if** ret) {
    ARG_UNUSED(addr);
    ARG_UNUSED(ret);

    return (NULL);
}

struct net_in_addr* net_if_ipv4_get_global_addr(struct net_if* iface,
                                            enum net_addr_state addr_state) {
    ARG_UNUSED(addr_state);
    ARG_UNUSED(iface);

    return (NULL);
}
#endif /* CONFIG_NET_IPV4 */

#if !defined(CONFIG_NET_NATIVE_IPV4)
#define leave_ipv4_mcast_all(...)
#define clear_joined_ipv4_mcast_groups(...)
#define iface_ipv4_init(...)
#define iface_ipv4_start(...)
#endif /* !CONFIG_NET_NATIVE_IPV4 */

struct net_if* net_if_select_src_iface(const struct net_sockaddr* dst) {
    struct net_if* iface = NULL;

    if (dst == NULL) {
        goto out;
    }

    if (IS_ENABLED(CONFIG_NET_IPV6) && (dst->sa_family == NET_AF_INET6)) {
        iface = net_if_ipv6_select_src_iface(&net_sin6(dst)->sin6_addr);
        goto out;
    }

    if (IS_ENABLED(CONFIG_NET_IPV4) && (dst->sa_family == NET_AF_INET)) {
        iface = net_if_ipv4_select_src_iface(&net_sin(dst)->sin_addr);
        goto out;
    }

out :
    if (iface == NULL) {
        iface = net_if_get_default();
    }

    return (iface);
}

static struct net_if_addr* get_ifaddr(struct net_if* iface,
                                      sa_family_t family,
                                      void const* addr,
                                      unsigned int* mcast_addr_count) {
    struct net_if_addr* ifaddr = NULL;

    net_if_lock(iface);

    if (IS_ENABLED(CONFIG_NET_IPV6) && family == NET_AF_INET6) {
        struct net_if_ipv6* ipv6 =
                COND_CODE_1(CONFIG_NET_IPV6, (iface->config.ip.ipv6), (NULL));

        struct net_in6_addr maddr;
        unsigned int maddr_count = 0;
        int found = -1;

        if (ipv6 == NULL) {
            goto out;
        }

        net_ipv6_addr_create_solicited_node((struct net_in6_addr *)addr,
                                            &maddr);

        ARRAY_FOR_EACH(ipv6->unicast, i) {
            struct net_in6_addr unicast_maddr;

            if (!ipv6->unicast[i].is_used) {
                continue;
            }

            /* Count how many times this solicited-node multicast address is identical
             * for all the used unicast addresses
             */
            net_ipv6_addr_create_solicited_node(
                    &ipv6->unicast[i].address.in6_addr,
                    &unicast_maddr);

            if (net_ipv6_addr_cmp(&maddr, &unicast_maddr)) {
                maddr_count++;
            }

            if (!net_ipv6_addr_cmp(&ipv6->unicast[i].address.in6_addr, addr)) {
                continue;
            }

            found = i;
        }

        if (found >= 0) {
            ifaddr = &ipv6->unicast[found];

            if (mcast_addr_count != NULL) {
                *mcast_addr_count = maddr_count;
            }
        }

        goto out;
    }

    if (IS_ENABLED(CONFIG_NET_IPV4) && (family == NET_AF_INET)) {
        struct net_if_ipv4* ipv4 =
                COND_CODE_1(CONFIG_NET_IPV4, (iface->config.ip.ipv4), (NULL));

        if (ipv4 == NULL) {
            goto out;
        }

        ARRAY_FOR_EACH(ipv4->unicast, i) {
            if (!ipv4->unicast[i].ipv4.is_used) {
                continue;
            }

            if (!net_ipv4_addr_cmp(&ipv4->unicast[i].ipv4.address.in_addr,
                                   addr)) {
                continue;
            }

            ifaddr = &ipv4->unicast[i].ipv4;

            goto out;
        }
    }

out :
    net_if_unlock(iface);

    return (ifaddr);
}

static void remove_ipv6_ifaddr(struct net_if* iface,
                               struct net_if_addr* ifaddr,
                               unsigned int maddr_count) {
    struct net_if_ipv6 const* ipv6;

    net_if_lock(iface);

    ipv6 = COND_CODE_1(CONFIG_NET_IPV6, (iface->config.ip.ipv6), (NULL));
    if (!ipv6) {
        goto out;
    }

    if (!ifaddr->is_infinite) {
        k_mutex_lock(&lock, K_FOREVER);

        #if defined(CONFIG_NET_NATIVE_IPV6)
        sys_slist_find_and_remove(&active_address_lifetime_timers,
                                  &ifaddr->lifetime.node);

        if (sys_slist_is_empty(&active_address_lifetime_timers)) {
            k_work_cancel_delayable(&address_lifetime_timer);
        }
        #endif

        k_mutex_unlock(&lock);
    }

    #if defined(CONFIG_NET_IPV6_DAD)
    if (!net_if_flag_is_set(iface, NET_IF_IPV6_NO_ND)) {
        k_mutex_lock(&lock, K_FOREVER);
        if (sys_slist_find_and_remove(&active_dad_timers,
                                      &ifaddr->dad_node)) {
            /* Addreess with active DAD timer would still have
             * stale entry in the neighbor cache.
             */
            net_ipv6_nbr_rm(iface, &ifaddr->address.in6_addr);
        }
        k_mutex_unlock(&lock);
    }
    #endif

    if (maddr_count == 1) {
        /* Remove the solicited-node multicast address only if no other
         * unicast address is also using it
         */
        struct net_in6_addr maddr;

        net_ipv6_addr_create_solicited_node(&ifaddr->address.in6_addr,
                                            &maddr);
        net_if_ipv6_maddr_rm(iface, &maddr);
    }

    /* Using the IPv6 address pointer here can give false
     * info if someone adds a new IP address into this position
     * in the address array. This is quite unlikely thou.
     */
    net_mgmt_event_notify_with_info(NET_EVENT_IPV6_ADDR_DEL,
                                    iface,
                                    &ifaddr->address.in6_addr,
                                    sizeof(struct net_in6_addr));

out :
    net_if_unlock(iface);
}

static void remove_ipv4_ifaddr(struct net_if* iface,
                               struct net_if_addr const* ifaddr) {
    struct net_if_ipv4 const* ipv4;

    net_if_lock(iface);

    ipv4 = COND_CODE_1(CONFIG_NET_IPV4, (iface->config.ip.ipv4), (NULL));
    if (!ipv4) {
        goto out;
    }

    #if defined(CONFIG_NET_IPV4_ACD)
    net_ipv4_acd_cancel(iface, ifaddr);
    #endif

    net_mgmt_event_notify_with_info(NET_EVENT_IPV4_ADDR_DEL,
                                    iface,
                                    &ifaddr->address.in_addr,
                                    sizeof(struct net_in_addr));
out :
    net_if_unlock(iface);
}

#if defined(CONFIG_NET_IF_LOG_LEVEL)
#define NET_LOG_LEVEL CONFIG_NET_IF_LOG_LEVEL
#else
#define NET_LOG_LEVEL 0
#endif

#if NET_LOG_LEVEL >= LOG_LEVEL_DBG
struct net_if_addr* net_if_addr_ref_debug(struct net_if* iface,
                                          sa_family_t family,
                                          void const* addr,
                                          char const* caller,
                                          int line)
#else
struct net_if_addr* net_if_addr_ref(struct net_if* iface,
                                    sa_family_t family,
                                    void const* addr)
#endif /* NET_LOG_LEVEL >= LOG_LEVEL_DBG */
{
    struct net_if_addr* ifaddr;
    atomic_val_t ref;

    #if NET_LOG_LEVEL >= LOG_LEVEL_DBG
    char addr_str[IS_ENABLED(CONFIG_NET_IPV6) ?
                  INET6_ADDRSTRLEN : INET_ADDRSTRLEN];

    __ASSERT(iface, "iface is NULL (%s():%d)", caller, line);
    #endif

    ifaddr = get_ifaddr(iface, family, addr, NULL);

    do {
        ref = ifaddr ? atomic_get(&ifaddr->atomic_ref) : 0;
        if (!ref) {
            #if NET_LOG_LEVEL >= LOG_LEVEL_DBG
            NET_ERR("iface %d addr %s (%s():%d)",
                    net_if_get_by_iface(iface),
                    net_addr_ntop(family,
                                  addr,
                                  addr_str, sizeof(addr_str)),
                                  caller, line);
            #endif
            return NULL;
        }
    } while (!atomic_cas(&ifaddr->atomic_ref, ref, ref + 1));

    #if NET_LOG_LEVEL >= LOG_LEVEL_DBG
    NET_DBG("[%d] ifaddr %s state %d ref %ld (%s():%d)",
            net_if_get_by_iface(iface),
            net_addr_ntop(ifaddr->address.family,
                          (void*)&ifaddr->address.in_addr,
                          addr_str, sizeof(addr_str)),
            ifaddr->addr_state,
            ref + 1,
            caller, line);
    #endif

    return ifaddr;
}

#if NET_LOG_LEVEL >= LOG_LEVEL_DBG
int net_if_addr_unref_debug(struct net_if* iface,
                            sa_family_t family,
                            void const* addr,
                            struct net_if_addr** ret_ifaddr,
                            char const* caller, int line)
#else
int net_if_addr_unref(struct net_if* iface,
                      sa_family_t family,
                      void const* addr,
                      struct net_if_addr** ret_ifaddr)
#endif /* NET_LOG_LEVEL >= LOG_LEVEL_DBG */
{
    struct net_if_addr* ifaddr;
    unsigned int        maddr_count = 0;
    atomic_val_t        ref;

#if NET_LOG_LEVEL >= LOG_LEVEL_DBG
    char addr_str[IS_ENABLED(CONFIG_NET_IPV6) ?
                  INET6_ADDRSTRLEN : INET_ADDRSTRLEN];

    __ASSERT(iface, "iface is NULL (%s():%d)", caller, line);
#endif

    ifaddr = get_ifaddr(iface, family, addr, &maddr_count);

    if (!ifaddr) {
#if NET_LOG_LEVEL >= LOG_LEVEL_DBG
        NET_ERR("iface %d addr %s (%s():%d)",
                net_if_get_by_iface(iface),
                net_addr_ntop(family,
                              addr,
                              addr_str, sizeof(addr_str)),
                caller, line);
#endif
        return -EINVAL;
    }

    do {
        ref = atomic_get(&ifaddr->atomic_ref);
        if (!ref) {
#if NET_LOG_LEVEL >= LOG_LEVEL_DBG
            NET_ERR("*** ERROR *** iface %d ifaddr %p "
                    "is freed already (%s():%d)",
                    net_if_get_by_iface(iface),
                    ifaddr,
                    caller, line);
#endif
            return -EINVAL;
        }

    } while (!atomic_cas(&ifaddr->atomic_ref, ref, ref - 1));

#if NET_LOG_LEVEL >= LOG_LEVEL_DBG
    NET_DBG("[%d] ifaddr %s state %d ref %ld (%s():%d)",
            net_if_get_by_iface(iface),
            net_addr_ntop(ifaddr->address.family,
                          (void*)&ifaddr->address.in_addr,
                          addr_str, sizeof(addr_str)),
            ifaddr->addr_state,
            ref - 1, caller, line);
#endif

    if (ref > 1) {
        if (ret_ifaddr) {
            *ret_ifaddr = ifaddr;
        }

        return ref - 1;
    }

    ifaddr->is_used = false;

    if (IS_ENABLED(CONFIG_NET_IPV6) && (family == NET_AF_INET6) && (addr != NULL)) {
        remove_ipv6_ifaddr(iface, ifaddr, maddr_count);
    }

    if (IS_ENABLED(CONFIG_NET_IPV4) && (family == NET_AF_INET) && (addr != NULL)) {
        remove_ipv4_ifaddr(iface, ifaddr);
    }

    return 0;
}

enum net_verdict net_if_recv_data(struct net_if* iface, struct net_pkt* pkt) {
    if (IS_ENABLED(CONFIG_NET_PROMISCUOUS_MODE) &&
        net_if_is_promisc(iface)) {
        struct net_pkt* new_pkt;

        new_pkt = net_pkt_clone(pkt, K_NO_WAIT);

        if (net_promisc_mode_input(new_pkt) == NET_DROP) {
            net_pkt_unref(new_pkt);
        }
    }

    return net_if_l2(iface)->recv(iface, pkt);
}

void net_if_register_link_cb(struct net_if_link_cb* link,
                             net_if_link_callback_t cb) {
    k_mutex_lock(&lock, K_FOREVER);

    sys_slist_find_and_remove(&link_callbacks, &link->node);
    sys_slist_prepend(&link_callbacks, &link->node);

    link->cb = cb;

    k_mutex_unlock(&lock);
}

void net_if_unregister_link_cb(struct net_if_link_cb* link) {
    k_mutex_lock(&lock, K_FOREVER);

    sys_slist_find_and_remove(&link_callbacks, &link->node);

    k_mutex_unlock(&lock);
}

void net_if_call_link_cb(struct net_if* iface, struct net_linkaddr* lladdr,
                         int status) {
    struct net_if_link_cb* link;
    struct net_if_link_cb* tmp;

    k_mutex_lock(&lock, K_FOREVER);

    SYS_SLIST_FOR_EACH_CONTAINER_SAFE_WITH_TYPE(&link_callbacks,
                                                struct net_if_link_cb,
                                                link, tmp, node) {
        link->cb(iface, lladdr, status);
    }

    k_mutex_unlock(&lock);
}

static bool need_calc_checksum(struct net_if* iface, enum ethernet_hw_caps caps,
                               enum net_if_checksum_type chksum_type) {
    #if defined(CONFIG_NET_L2_ETHERNET)
    struct ethernet_config config;
    enum ethernet_config_type config_type;

    if (net_if_l2(iface) != &NET_L2_GET_NAME(ETHERNET)) {
        /* For VLANs, figure out the main Ethernet interface and
         * get the offloading capabilities from it.
         */
        if (IS_ENABLED(CONFIG_NET_VLAN) && net_eth_is_vlan_interface(iface)) {
            iface = net_eth_get_vlan_main(iface);
            if (iface == NULL) {
                return (true);
            }

            NET_ASSERT(net_if_l2(iface) == &NET_L2_GET_NAME(ETHERNET));
        }
        else {
            return (true);
        }
    }

    if (!(net_eth_get_hw_capabilities(iface) & caps)) {
        return (true);                      /* No checksum offload*/
    }

    if (caps == ETHERNET_HW_RX_CHKSUM_OFFLOAD) {
        config_type = ETHERNET_CONFIG_TYPE_RX_CHECKSUM_SUPPORT;
    }
    else {
        config_type = ETHERNET_CONFIG_TYPE_TX_CHECKSUM_SUPPORT;
    }

    if (net_eth_get_hw_config(iface, config_type, &config) != 0) {
        return (false);                     /* No extra info, assume all offloaded. */
    }

    /* bitmaps are encoded such that this works */
    return !((config.chksum_support & chksum_type) == chksum_type);
    #else
    ARG_UNUSED(iface);
    ARG_UNUSED(caps);

    return (true);
    #endif
}

bool net_if_need_calc_tx_checksum(struct net_if* iface, enum net_if_checksum_type chksum_type) {
    return need_calc_checksum(iface, ETHERNET_HW_TX_CHKSUM_OFFLOAD, chksum_type);
}

bool net_if_need_calc_rx_checksum(struct net_if* iface, enum net_if_checksum_type chksum_type) {
    return need_calc_checksum(iface, ETHERNET_HW_RX_CHKSUM_OFFLOAD, chksum_type);
}

int net_if_get_by_iface(struct net_if* iface) {
    if (!((iface >= _net_if_list_start) &&
          (iface <  _net_if_list_end  ))) {
        return (-1);
    }

    return ((iface - _net_if_list_start) + 1);
}

void net_if_foreach(net_if_cb_t cb, void* user_data) {
    STRUCT_SECTION_FOREACH(net_if, iface) {
        cb(iface, user_data);
    }
}

bool net_if_is_offloaded(struct net_if* iface) {
    return (IS_ENABLED(CONFIG_NET_OFFLOAD) &&
            net_if_is_ip_offloaded(iface)) ||
           (IS_ENABLED(CONFIG_NET_SOCKETS_OFFLOAD) &&
            net_if_is_socket_offloaded(iface));
}

static void rejoin_multicast_groups(struct net_if* iface) {
#if defined(CONFIG_NET_NATIVE_IPV6)
    rejoin_ipv6_mcast_groups(iface);
    if (l2_flags_get(iface) & NET_L2_MULTICAST) {
        join_mcast_allnodes(iface);
    }
#endif
#if defined(CONFIG_NET_NATIVE_IPV4)
    rejoin_ipv4_mcast_groups(iface);
#endif
#if !defined(CONFIG_NET_NATIVE_IPV6) && !defined(CONFIG_NET_NATIVE_IPV4)
    ARG_UNUSED(iface);
#endif
}

static void notify_iface_up(struct net_if* iface) {
    /* In many places it's assumed that link address was set with
     * net_if_set_link_addr(). Better check that now.
     */
    if (IS_ENABLED(CONFIG_NET_L2_CANBUS_RAW) &&
        IS_ENABLED(CONFIG_NET_SOCKETS_CAN) &&
        (net_if_l2(iface) == &NET_L2_GET_NAME(CANBUS_RAW))) {
        /* CAN does not require link address. */
    }
    else {
        if (!net_if_is_offloaded(iface)) {
            NET_ASSERT(net_if_get_link_addr(iface)->addr != NULL);
        }
    }

    net_if_flag_set(iface, NET_IF_RUNNING);
    net_mgmt_event_notify(NET_EVENT_IF_UP, iface);
    net_virtual_enable(iface);

    /* If the interface is only having point-to-point traffic then we do
     * not need to run DAD etc for it.
     */
    if (!net_if_is_offloaded(iface) &&
        !(l2_flags_get(iface) & NET_L2_POINT_TO_POINT)) {
        /* Make sure that we update the IPv6 addresses and join the
         * multicast groups.
         */
        rejoin_multicast_groups(iface);
        iface_ipv6_start(iface);
        iface_ipv4_start(iface);
        net_ipv4_autoconf_start(iface);
    }
}

static void notify_iface_down(struct net_if* iface) {
    net_if_flag_clear(iface, NET_IF_RUNNING);
    net_mgmt_event_notify(NET_EVENT_IF_DOWN, iface);
    net_virtual_disable(iface);

    if (!net_if_is_offloaded(iface) &&
        !(l2_flags_get(iface) & NET_L2_POINT_TO_POINT)) {
        iface_ipv6_stop(iface);
        clear_joined_ipv6_mcast_groups(iface);
        clear_joined_ipv4_mcast_groups(iface);
        net_ipv4_autoconf_reset(iface);
    }
}

char const* net_if_oper_state2str(enum net_if_oper_state state) {
    switch (state) {
        case NET_IF_OPER_UNKNOWN :
            return "UNKNOWN";

        case NET_IF_OPER_NOTPRESENT :
            return "NOTPRESENT";

        case NET_IF_OPER_DOWN :
            return "DOWN";

        case NET_IF_OPER_LOWERLAYERDOWN :
            return "LOWERLAYERDOWN";

        case NET_IF_OPER_TESTING :
            return "TESTING";

        case NET_IF_OPER_DORMANT :
            return "DORMANT";

        case NET_IF_OPER_UP :
            return "UP";

        default :
            break;
    }

    return "<invalid>";
}

static void update_operational_state(struct net_if* iface) {
    enum net_if_oper_state prev_state = iface->if_dev->oper_state;
    enum net_if_oper_state new_state  = NET_IF_OPER_UNKNOWN;

    if (!net_if_is_admin_up(iface)) {
        new_state = NET_IF_OPER_DOWN;
        goto exit;
    }

    if (!device_is_ready(net_if_get_device(iface))) {
        new_state = NET_IF_OPER_LOWERLAYERDOWN;
        goto exit;
    }

    if (!net_if_is_carrier_ok(iface)) {
        #if defined(CONFIG_NET_L2_VIRTUAL)
        if (net_if_l2(iface) == &NET_L2_GET_NAME(VIRTUAL)) {
            new_state = NET_IF_OPER_LOWERLAYERDOWN;
        }
        else
        #endif /* CONFIG_NET_L2_VIRTUAL */
        {
            new_state = NET_IF_OPER_DOWN;
        }

        goto exit;
    }

    if (net_if_is_dormant(iface)) {
        new_state = NET_IF_OPER_DORMANT;
        goto exit;
    }

    new_state = NET_IF_OPER_UP;

exit :
    if (net_if_oper_state_set(iface, new_state) != new_state) {
        NET_ERR("Failed to update oper state to %d", new_state);
        return;
    }

    NET_DBG("iface %d (%p), oper state %s admin %s carrier %s dormant %s",
            net_if_get_by_iface(iface), iface,
            net_if_oper_state2str(net_if_oper_state(iface)),
            net_if_is_admin_up(iface) ? "UP" : "DOWN",
            net_if_is_carrier_ok(iface) ? "ON" : "OFF",
            net_if_is_dormant(iface) ? "ON" : "OFF");

    if (net_if_oper_state(iface) == NET_IF_OPER_UP) {
        if (prev_state != NET_IF_OPER_UP) {
            notify_iface_up(iface);
        }
    }
    else {
        if (prev_state == NET_IF_OPER_UP) {
            notify_iface_down(iface);
        }
    }
}

static void init_igmp(struct net_if* iface) {
    #if defined(CONFIG_NET_IPV4_IGMP)
    /* Ensure IPv4 is enabled for this interface. */
    if (net_if_config_ipv4_get(iface, NULL)) {
        return;
    }

    net_ipv4_igmp_init(iface);
    #else
    ARG_UNUSED(iface);
    return;
    #endif
}

int net_if_up(struct net_if* iface) {
    struct net_l2 const* l2;
    int status = 0;

    NET_DBG("iface %d (%p)", net_if_get_by_iface(iface), iface);

    net_if_lock(iface);

    if (net_if_flag_is_set(iface, NET_IF_UP)) {
        status = -EALREADY;
        goto out;
    }

    /* If the L2 does not support enable just set the flag */
    l2 = net_if_l2(iface);
    if ((l2 == NULL) || (l2->enable == NULL)) {
        goto done;
    }
    else {
        /* If the L2 does not implement enable(), then the network
         * device driver cannot implement start(), in which case
         * we can do simple check here and not try to bring interface
         * up as the device is not ready.
         *
         * If the network device driver does implement start(), then
         * it could bring the interface up when the enable() is called
         * few lines below.
         */
        const struct device* dev;

        dev = net_if_get_device(iface);
        NET_ASSERT(dev);

        /* If the device is not ready it is pointless trying to take it up. */
        if (!device_is_ready(dev)) {
            NET_DBG("Device %s (%p) is not ready", dev->name, dev);
            status = -ENXIO;
            goto out;
        }
    }

    /* Notify L2 to enable the interface. Note that the interface is still down
     * at this point from network interface point of view i.e., the NET_IF_UP
     * flag has not been set yet.
     */
    status = l2->enable(iface, true);
    if (status < 0) {
        NET_DBG("Cannot take interface %d up (%d)",
                net_if_get_by_iface(iface), status);
        goto out;
    }

    init_igmp(iface);

done :
    net_if_flag_set(iface, NET_IF_UP);
    net_mgmt_event_notify(NET_EVENT_IF_ADMIN_UP, iface);
    update_operational_state(iface);

out :
    net_if_unlock(iface);

    return (status);
}

int net_if_down(struct net_if* iface) {
    struct net_l2 const* l2;
    int status = 0;

    NET_DBG("iface %d", net_if_get_by_iface(iface));

    net_if_lock(iface);

    if (!net_if_flag_is_set(iface, NET_IF_UP)) {
        status = -EALREADY;
        goto out;
    }

    leave_mcast_all(iface);
    leave_ipv4_mcast_all(iface);

    /* If the L2 does not support enable just clear the flag */
    l2 = net_if_l2(iface);
    if ((l2 == NULL) || (l2->enable == NULL)) {
        goto done;
    }

    /* Notify L2 to disable the interface */
    status = l2->enable(iface, false);
    if (status < 0) {
        goto out;
    }

done :
    net_if_flag_clear(iface, NET_IF_UP);
    net_mgmt_event_notify(NET_EVENT_IF_ADMIN_DOWN, iface);
    update_operational_state(iface);

out :
    net_if_unlock(iface);

    return (status);
}

void net_if_carrier_on(struct net_if* iface) {
    if (iface == NULL) {
        return;
    }

    net_if_lock(iface);

    if (!net_if_flag_test_and_set(iface, NET_IF_LOWER_UP)) {
        update_operational_state(iface);
    }

    net_if_unlock(iface);
}

void net_if_carrier_off(struct net_if* iface) {
    if (iface == NULL) {
        return;
    }

    net_if_lock(iface);

    if (net_if_flag_test_and_clear(iface, NET_IF_LOWER_UP)) {
        update_operational_state(iface);
    }

    net_if_unlock(iface);
}

void net_if_dormant_on(struct net_if* iface) {
    if (iface == NULL) {
        return;
    }

    net_if_lock(iface);

    if (!net_if_flag_test_and_set(iface, NET_IF_DORMANT)) {
        update_operational_state(iface);
    }

    net_if_unlock(iface);
}

void net_if_dormant_off(struct net_if* iface) {
    if (iface == NULL) {
        return;
    }

    net_if_lock(iface);

    if (net_if_flag_test_and_clear(iface, NET_IF_DORMANT)) {
        update_operational_state(iface);
    }

    net_if_unlock(iface);
}

#if defined(CONFIG_NET_PROMISCUOUS_MODE)
static int promisc_mode_set(struct net_if* iface, bool enable) {
    enum net_l2_flags l2_flags;

    if (iface == NULL) {
        return (-EINVAL);
    }

    l2_flags = l2_flags_get(iface);
    if (!(l2_flags & NET_L2_PROMISC_MODE)) {
        return (-ENOTSUP);
    }

    #if defined(CONFIG_NET_L2_ETHERNET)
    if (net_if_l2(iface) == &NET_L2_GET_NAME(ETHERNET)) {
        int ret = net_eth_promisc_mode(iface, enable);

        if (ret < 0) {
            return (ret);
        }
    }
    #else
    ARG_UNUSED(enable);

    return (-ENOTSUP);
    #endif

    return (0);
}

int net_if_set_promisc(struct net_if* iface) {
    int ret;

    net_if_lock(iface);

    ret = promisc_mode_set(iface, true);
    if ((ret < 0) && (ret != -EALREADY)) {
        goto out;
    }

    ret = net_if_flag_test_and_set(iface, NET_IF_PROMISC);
    if (ret) {
        ret = -EALREADY;
        goto out;
    }

out :
    net_if_unlock(iface);

    return (ret);
}

void net_if_unset_promisc(struct net_if* iface) {
    int ret;

    net_if_lock(iface);

    ret = promisc_mode_set(iface, false);
    if (ret < 0) {
        goto out;
    }

    net_if_flag_clear(iface, NET_IF_PROMISC);

out :
    net_if_unlock(iface);
}

bool net_if_is_promisc(struct net_if* iface) {
    if (iface == NULL) {
        return (false);
    }

    return net_if_flag_is_set(iface, NET_IF_PROMISC);
}
#endif /* CONFIG_NET_PROMISCUOUS_MODE */

#ifdef CONFIG_NET_POWER_MANAGEMENT

int net_if_suspend(struct net_if* iface) {
    int ret = 0;

    net_if_lock(iface);

    if (net_if_are_pending_tx_packets(iface)) {
        ret = -EBUSY;
        goto out;
    }

    if (net_if_flag_test_and_set(iface, NET_IF_SUSPENDED)) {
        ret = -EALREADY;
        goto out;
    }

    net_stats_add_suspend_start_time(iface, k_cycle_get_32());

out :
    net_if_unlock(iface);

    return (ret);
}

int net_if_resume(struct net_if* iface) {
    int ret = 0;

    net_if_lock(iface);

    if (!net_if_flag_is_set(iface, NET_IF_SUSPENDED)) {
        ret = -EALREADY;
        goto out;
    }

    net_if_flag_clear(iface, NET_IF_SUSPENDED);

    net_stats_add_suspend_end_time(iface, k_cycle_get_32());

out :
    net_if_unlock(iface);

    return (ret);
}

bool net_if_is_suspended(struct net_if* iface) {
    return net_if_flag_is_set(iface, NET_IF_SUSPENDED);
}

#endif /* CONFIG_NET_POWER_MANAGEMENT */

#if defined(CONFIG_NET_PKT_TIMESTAMP_THREAD)
static void net_tx_ts_thread(void* p1, void* p2, void* p3) {
    ARG_UNUSED(p1);
    ARG_UNUSED(p2);
    ARG_UNUSED(p3);

    struct net_pkt* pkt;

    NET_DBG("Starting TX timestamp callback thread");

    while (1) {
        pkt = k_fifo_get(&tx_ts_queue, K_FOREVER);
        if (pkt) {
            net_if_call_timestamp_cb(pkt);
        }
        net_pkt_unref(pkt);
    }
}

void net_if_register_timestamp_cb(struct net_if_timestamp_cb* handle,
                                  struct net_pkt* pkt,
                                  struct net_if* iface,
                                  net_if_timestamp_callback_t cb) {
    k_mutex_lock(&lock, K_FOREVER);

    sys_slist_find_and_remove(&timestamp_callbacks, &handle->node);
    sys_slist_prepend(&timestamp_callbacks, &handle->node);

    handle->iface = iface;
    handle->cb    = cb;
    handle->pkt   = pkt;

    k_mutex_unlock(&lock);
}

void net_if_unregister_timestamp_cb(struct net_if_timestamp_cb* handle) {
    k_mutex_lock(&lock, K_FOREVER);

    sys_slist_find_and_remove(&timestamp_callbacks, &handle->node);

    k_mutex_unlock(&lock);
}

void net_if_call_timestamp_cb(struct net_pkt* pkt) {
    sys_snode_t* sn;
    sys_snode_t* sns;

    k_mutex_lock(&lock, K_FOREVER);

    SYS_SLIST_FOR_EACH_NODE_SAFE(&timestamp_callbacks, sn, sns) {
        struct net_if_timestamp_cb* handle =
                CONTAINER_OF(sn, struct net_if_timestamp_cb, node);

        if (((handle->iface == NULL) ||
            (handle->iface == net_pkt_iface(pkt))) &&
            (handle->pkt == NULL || handle->pkt == pkt)) {
            handle->cb(pkt);
        }
    }

    k_mutex_unlock(&lock);
}

void net_if_add_tx_timestamp(struct net_pkt* pkt) {
    k_fifo_put(&tx_ts_queue, pkt);
    net_pkt_ref(pkt);
}
#endif /* CONFIG_NET_PKT_TIMESTAMP_THREAD */

bool net_if_is_wifi(struct net_if* iface) {
    if (net_if_is_offloaded(iface)) {
        return net_off_is_wifi_offloaded(iface);
    }

    if (IS_ENABLED(CONFIG_NET_L2_ETHERNET)) {
        return net_if_l2(iface) == &NET_L2_GET_NAME(ETHERNET) &&
               net_eth_type_is_wifi(iface);
    }

    return (false);
}

struct net_if* net_if_get_first_wifi(void) {
    STRUCT_SECTION_FOREACH(net_if, iface) {
        if (net_if_is_wifi(iface)) {
            return (iface);
        }
    }

    return (NULL);
}

struct net_if* net_if_get_wifi_sta(void) {
    STRUCT_SECTION_FOREACH(net_if, iface) {
        if (net_if_is_wifi(iface)
            #ifdef CONFIG_WIFI_NM
            && wifi_nm_iface_is_sta(iface)
            #endif
        ) {
            return (iface);
        }
    }

    /* If no STA interface is found, return the first WiFi interface */
    return net_if_get_first_wifi();
}

struct net_if* net_if_get_wifi_sap(void) {
    STRUCT_SECTION_FOREACH(net_if, iface) {
        if (net_if_is_wifi(iface)
            #ifdef CONFIG_WIFI_NM
            && wifi_nm_iface_is_sap(iface)
            #endif
            ) {
            return (iface);
        }
    }

    /* If no STA interface is found, return the first WiFi interface */
    return net_if_get_first_wifi();
}

int net_if_get_name(struct net_if* iface, char* buf, int len) {
    #if defined(CONFIG_NET_INTERFACE_NAME)
    int name_len;

    if ((iface == NULL) || (buf == NULL) || (len <= 0)) {
        return (-EINVAL);
    }

    name_len = strlen(net_if_get_config(iface)->name);
    if (name_len >= len) {
        return (-ERANGE);
    }

    /* Copy string and null terminator */
    memcpy(buf, net_if_get_config(iface)->name, name_len + 1);

    return (name_len);
    #else
    return (-ENOTSUP);
    #endif
}

int net_if_set_name(struct net_if* iface, char const* buf) {
    #if defined(CONFIG_NET_INTERFACE_NAME)
    int name_len;

    if ((iface == NULL) || (buf == NULL)) {
        return (-EINVAL);
    }

    name_len = strlen(buf);
    if (name_len >= sizeof(iface->config.name)) {
        return (-ENAMETOOLONG);
    }

    STRUCT_SECTION_FOREACH(net_if, iface_check) {
        if (iface_check == iface) {
            continue;
        }

        if (memcmp(net_if_get_config(iface_check)->name,
                   buf,
                   name_len + 1) == 0) {
            return (-EALREADY);
        }
    }

    /* Copy string and null terminator */
    (void) memcpy(net_if_get_config(iface)->name, buf, name_len + 1);

    return (0);
    #else
    return (-ENOTSUP);
    #endif
}

int net_if_get_by_name(char const* name) {
    #if defined(CONFIG_NET_INTERFACE_NAME)
    if (name == NULL) {
        return (-EINVAL);
    }

    STRUCT_SECTION_FOREACH(net_if, iface) {
        if (strncmp(net_if_get_config(iface)->name, name, strlen(name)) == 0) {
            return net_if_get_by_iface(iface);
        }
    }

    return (-ENOENT);
    #else
    return (-ENOTSUP);
    #endif
}

#if defined(CONFIG_NET_INTERFACE_NAME)
static void set_default_name(struct net_if* iface) {
    char name[CONFIG_NET_INTERFACE_NAME_LEN + 1];
    int  ret;

    if (net_if_is_wifi(iface)) {
        static int wlan_count;

        snprintk(name, sizeof(name), "wlan%d", wlan_count++);
    }
    else if (IS_ENABLED(CONFIG_NET_L2_ETHERNET) &&
             (net_if_l2(iface) == &NET_L2_GET_NAME(ETHERNET))) {
        static int eth_count;

        snprintk(name, sizeof(name), "eth%d", eth_count++);
    }
    else if (IS_ENABLED(CONFIG_NET_L2_IEEE802154) &&
             (net_if_l2(iface) == &NET_L2_GET_NAME(IEEE802154))) {
        static int ieee_count;

        snprintk(name, sizeof(name), "ieee%d", ieee_count++);
    }
    else if (IS_ENABLED(CONFIG_NET_L2_DUMMY) &&
             (net_if_l2(iface) == &NET_L2_GET_NAME(DUMMY))) {
        static int dummy_count;

        snprintk(name, sizeof(name), "dummy%d", dummy_count++);
    }
    else if (IS_ENABLED(CONFIG_NET_L2_CANBUS_RAW) &&
             (net_if_l2(iface) == &NET_L2_GET_NAME(CANBUS_RAW))) {
        static int can_count;

        snprintk(name, sizeof(name), "can%d", can_count++);
    }
    else if (IS_ENABLED(CONFIG_NET_L2_PPP) &&
             (net_if_l2(iface) == &NET_L2_GET_NAME(PPP))) {
        static int ppp_count;

        snprintk(name, sizeof(name), "ppp%d", ppp_count++);
    }
    else if (IS_ENABLED(CONFIG_NET_L2_OPENTHREAD) &&
             (net_if_l2(iface) == &NET_L2_GET_NAME(OPENTHREAD))) {
        static int thread_count;

        snprintk(name, sizeof(name), "thread%d", thread_count++);
    }
    else {
        static int net_count;

        snprintk(name, sizeof(name), "net%d", net_count++);
    }

    ret = net_if_set_name(iface, name);
    if (ret < 0) {
        NET_WARN("Cannot set default name for interface %d (%p) (%d)",
                 net_if_get_by_iface(iface), iface, ret);
    }
}
#endif /* CONFIG_NET_INTERFACE_NAME */

void net_if_init(void) {
    int if_count = 0;

    NET_DBG("");

    k_mutex_lock(&lock, K_FOREVER);

    net_tc_tx_init();

    STRUCT_SECTION_FOREACH(net_if, iface) {
        #if defined(CONFIG_NET_INTERFACE_NAME)
        memset(net_if_get_config(iface)->name, 0,
               sizeof(iface->config.name));
        #endif

        init_iface(iface);

        #if defined(CONFIG_NET_INTERFACE_NAME)
        /* If the driver did not set the name, then set
         * a default name for the network interface.
         */
        if (net_if_get_config(iface)->name[0] == '\0') {
            set_default_name(iface);
        }
        #endif

        net_stats_prometheus_init(iface);

        if_count++;
    }

    if (if_count == 0) {
        NET_ERR("There is no network interface to work with!");
        goto out;
    }

    #if defined(CONFIG_ASSERT)
    /* Do extra check that verifies that interface count is properly
     * done.
     */
    int count_if;

    NET_IFACE_COUNT(&count_if);
    NET_ASSERT(count_if == if_count);
    #endif

    iface_ipv6_init(if_count);
    iface_ipv4_init(if_count);
    iface_router_init();

    #if defined(CONFIG_NET_PKT_TIMESTAMP_THREAD)
    k_thread_create(&tx_thread_ts, tx_ts_stack,
                    K_KERNEL_STACK_SIZEOF(tx_ts_stack),
                    net_tx_ts_thread,
                    NULL, NULL, NULL, K_PRIO_COOP(1), 0, K_NO_WAIT);
    k_thread_name_set(&tx_thread_ts, "tx_tstamp");
    #endif /* CONFIG_NET_PKT_TIMESTAMP_THREAD */

out :
    k_mutex_unlock(&lock);
}

void net_if_post_init(void) {
    bool is_set;

    NET_DBG("");

    /* After TX is running, attempt to bring the interface up */
    STRUCT_SECTION_FOREACH(net_if, iface) {
        is_set = net_if_flag_is_set(iface, NET_IF_NO_AUTO_START);
        if (is_set == false) {
            net_if_up(iface);
        }
    }
}<|MERGE_RESOLUTION|>--- conflicted
+++ resolved
@@ -1559,19 +1559,13 @@
     if (!net_ipv6_start_rs(iface)) {
         ipv6->rs_start = k_uptime_get_32();
 
-<<<<<<< HEAD
         k_mutex_lock(&lock, K_FOREVER);
+
+        /* Make sure that the RS timer is not in the list twice */
+        (void) sys_slist_find_and_remove(&active_rs_timers, &ipv6->rs_node);
         sys_slist_append(&active_rs_timers, &ipv6->rs_node);
+
         k_mutex_unlock(&lock);
-=======
-		k_mutex_lock(&lock, K_FOREVER);
-
-		/* Make sure that the RS timer is not in the list twice */
-		(void)sys_slist_find_and_remove(&active_rs_timers, &ipv6->rs_node);
-		sys_slist_append(&active_rs_timers, &ipv6->rs_node);
-
-		k_mutex_unlock(&lock);
->>>>>>> f412cc64
 
         /* FUTURE: use schedule, not reschedule. */
         if (!k_work_delayable_remaining_get(&rs_timer)) {
@@ -3010,20 +3004,8 @@
 
     ret = iface->config.ip.ipv6->hop_limit;
 
-<<<<<<< HEAD
-out :
-    net_if_unlock(iface);
-=======
-static inline bool is_proper_ipv6_address(struct net_if_addr *addr)
-{
-	if (addr->is_used && addr->address.family == AF_INET6 &&
-	    !net_ipv6_is_ll_addr(&addr->address.in6_addr)) {
-		if (addr->addr_state == NET_ADDR_PREFERRED ||
-		    addr->addr_state == NET_ADDR_DEPRECATED) {
-			return true;
-		}
-	}
->>>>>>> f412cc64
+out :
+    net_if_unlock(iface);
 
     return (ret);
 }
@@ -3045,240 +3027,19 @@
     net_if_unlock(iface);
 }
 
-<<<<<<< HEAD
 #endif /* CONFIG_NET_NATIVE_IPV6 */
 static uint8_t get_diff_ipv6(const struct net_in6_addr* src,
                              const struct net_in6_addr* dst) {
     return get_ipaddr_diff((uint8_t const*)src, (uint8_t const*)dst, 16);
-=======
-static struct in6_addr *net_if_ipv6_get_best_match(struct net_if *iface,
-						   const struct in6_addr *dst,
-						   uint8_t prefix_len,
-						   uint8_t *best_so_far,
-						   int flags)
-{
-	enum net_addr_state addr_state = NET_ADDR_ANY_STATE;
-	struct net_if_ipv6 *ipv6 = iface->config.ip.ipv6;
-	struct net_if_addr *public_addr = NULL;
-	struct in6_addr *src = NULL;
-	uint8_t public_addr_len = 0;
-	struct in6_addr *temp_addr = NULL;
-	uint8_t len, temp_addr_len = 0;
-	bool ret;
-
-	net_if_lock(iface);
-
-	ipv6 = iface->config.ip.ipv6;
-	if (!ipv6) {
-		goto out;
-	}
-
-	ARRAY_FOR_EACH(ipv6->unicast, i) {
-		if (!is_proper_ipv6_address(&ipv6->unicast[i])) {
-			continue;
-		}
-
-		/* This is a dirty hack until we have proper IPv6 routing.
-		 * Without this the IPv6 packets might go to VPN interface for
-		 * subnets that are not on the same subnet as the VPN interface
-		 * which typically is not desired.
-		 * TODO: Implement IPv6 routing support and remove this hack.
-		 */
-		if (IS_ENABLED(CONFIG_NET_VPN)) {
-			/* For the VPN interface, we need to check if
-			 * address matches exactly the address of the interface.
-			 */
-			if (net_if_l2(iface) == &NET_L2_GET_NAME(VIRTUAL) &&
-			    net_virtual_get_iface_capabilities(iface) == VIRTUAL_INTERFACE_VPN) {
-				/* FIXME: Do not hard code the prefix length */
-				if (!net_ipv6_is_prefix(
-					    (const uint8_t *)&ipv6->unicast[i].address.in6_addr,
-					    (const uint8_t *)dst,
-					    64)) {
-					/* Skip this address as it is no match */
-					continue;
-				}
-			}
-		}
-
-		len = get_diff_ipv6(dst, &ipv6->unicast[i].address.in6_addr);
-		if (len >= prefix_len) {
-			len = prefix_len;
-		}
-
-		if (len >= *best_so_far) {
-			/* Mesh local address can only be selected for the same
-			 * subnet.
-			 */
-			if (ipv6->unicast[i].is_mesh_local && len < 64 &&
-			    !net_ipv6_is_addr_mcast_mesh(dst)) {
-				continue;
-			}
-
-			if (len == *best_so_far &&
-			    ipv6->unicast[i].addr_state == NET_ADDR_DEPRECATED &&
-			    addr_state == NET_ADDR_PREFERRED) {
-				/* We have a preferred address and a deprecated
-				 * address. We prefer the preferred address if the
-				 * prefix lengths are the same.
-				 * See RFC 6724 chapter 5.
-				 */
-				continue;
-			}
-
-			addr_state = ipv6->unicast[i].addr_state;
-
-			NET_DBG("[%zd] Checking %s (%s) dst %s/%d", i,
-				net_sprint_ipv6_addr(&ipv6->unicast[i].address.in6_addr),
-				addr_state == NET_ADDR_PREFERRED ? "preferred" :
-				addr_state == NET_ADDR_DEPRECATED ? "deprecated" : "?",
-				net_sprint_ipv6_addr(dst), prefix_len);
-
-			ret = use_public_address(iface->pe_prefer_public,
-						 ipv6->unicast[i].is_temporary,
-						 flags);
-			if (!ret) {
-				temp_addr = &ipv6->unicast[i].address.in6_addr;
-				temp_addr_len = len;
-
-				*best_so_far = len;
-				src = &ipv6->unicast[i].address.in6_addr;
-				continue;
-			}
-
-			if (!ipv6->unicast[i].is_temporary) {
-				public_addr = &ipv6->unicast[i];
-				public_addr_len = len;
-			}
-
-			*best_so_far = len;
-			src = &ipv6->unicast[i].address.in6_addr;
-		}
-	}
-
-	if (IS_ENABLED(CONFIG_NET_IPV6_PE) && !iface->pe_prefer_public && temp_addr) {
-		if (temp_addr_len >= *best_so_far) {
-			*best_so_far = temp_addr_len;
-			src = temp_addr;
-		}
-	} else {
-		/* By default prefer always public address if found */
-		if (flags & IPV6_PREFER_SRC_PUBLIC) {
-use_public:
-			if (public_addr &&
-			    !net_ipv6_addr_cmp(&public_addr->address.in6_addr, src)) {
-				src = &public_addr->address.in6_addr;
-				*best_so_far = public_addr_len;
-			}
-		} else if (flags & IPV6_PREFER_SRC_TMP) {
-			if (temp_addr && !net_ipv6_addr_cmp(temp_addr, src)) {
-				src = temp_addr;
-				*best_so_far = temp_addr_len;
-			}
-		} else if (flags & IPV6_PREFER_SRC_PUBTMP_DEFAULT) {
-			goto use_public;
-		}
-	}
-
-out:
-	net_if_unlock(iface);
-
-	if (src != NULL) {
-		NET_DBG("Selected %s (%s) dst %s/%d",
-			net_sprint_ipv6_addr(src),
-			addr_state == NET_ADDR_PREFERRED ? "preferred" :
-			addr_state == NET_ADDR_DEPRECATED ? "deprecated" : "?",
-			net_sprint_ipv6_addr(dst), prefix_len);
-	}
-
-	return src;
-}
-
-const struct in6_addr *net_if_ipv6_select_src_addr_hint(struct net_if *dst_iface,
-							const struct in6_addr *dst,
-							int flags)
-{
-	const struct in6_addr *src = NULL;
-	uint8_t best_match = 0U;
-
-	if (dst == NULL) {
-		return NULL;
-	}
-
-	if (!net_ipv6_is_ll_addr(dst) && !net_ipv6_is_addr_mcast_link(dst)) {
-		struct net_if_ipv6_prefix *prefix;
-		uint8_t prefix_len = 128;
-
-		prefix = net_if_ipv6_prefix_get(dst_iface, dst);
-		if (prefix) {
-			prefix_len = prefix->len;
-		}
-
-		/* If caller has supplied interface, then use that */
-		if (dst_iface) {
-			src = net_if_ipv6_get_best_match(dst_iface, dst,
-							 prefix_len,
-							 &best_match,
-							 flags);
-		} else {
-			STRUCT_SECTION_FOREACH(net_if, iface) {
-				struct in6_addr *addr;
-
-				addr = net_if_ipv6_get_best_match(iface, dst,
-								  prefix_len,
-								  &best_match,
-								  flags);
-				if (addr) {
-					src = addr;
-				}
-			}
-		}
-
-	} else {
-		if (dst_iface) {
-			src = net_if_ipv6_get_ll(dst_iface, NET_ADDR_PREFERRED);
-		} else {
-			struct in6_addr *addr;
-
-			addr = net_if_ipv6_get_ll(net_if_get_default(), NET_ADDR_PREFERRED);
-			if (addr) {
-				src = addr;
-				goto out;
-			}
-
-			STRUCT_SECTION_FOREACH(net_if, iface) {
-				addr = net_if_ipv6_get_ll(iface,
-							  NET_ADDR_PREFERRED);
-				if (addr) {
-					src = addr;
-					break;
-				}
-			}
-		}
-	}
-
-	if (!src) {
-		src = net_ipv6_unspecified_address();
-	}
-
-out:
-	return src;
-}
-
-const struct in6_addr *net_if_ipv6_select_src_addr(struct net_if *dst_iface,
-						   const struct in6_addr *dst)
-{
-	return net_if_ipv6_select_src_addr_hint(dst_iface,
-						dst,
-						IPV6_PREFER_SRC_PUBTMP_DEFAULT);
->>>>>>> f412cc64
 }
 
 static inline bool is_proper_ipv6_address(struct net_if_addr const* addr) {
-    if (addr->is_used && (addr->addr_state == NET_ADDR_PREFERRED) &&
-        (addr->address.family == NET_AF_INET6) &&
+    if (addr->is_used && (addr->address.family == NET_AF_INET6) &&
         !net_ipv6_is_ll_addr(&addr->address.in6_addr)) {
-        return (true);
+        if ((addr->addr_state == NET_ADDR_PREFERRED) ||
+            (addr->addr_state == NET_ADDR_DEPRECATED)) {
+            return (true);
+        }
     }
 
     return (false);
@@ -3310,6 +3071,7 @@
                                                        uint8_t prefix_len,
                                                        uint8_t* best_so_far,
                                                        int flags) {
+    enum net_addr_state addr_state = NET_ADDR_ANY_STATE;
     struct net_if_ipv6*  ipv6 = iface->config.ip.ipv6;
     struct net_if_addr*  public_addr = NULL;
     struct net_in6_addr* src = NULL;
@@ -3368,6 +3130,25 @@
                 continue;
             }
 
+            if ((len == *best_so_far) &&
+                (ipv6->unicast[i].addr_state == NET_ADDR_DEPRECATED) &&
+                (addr_state == NET_ADDR_PREFERRED)) {
+                /* We have a preferred address and a deprecated
+                 * address. We prefer the preferred address if the
+                 * prefix lengths are the same.
+                 * See RFC 6724 chapter 5.
+                 */
+                continue;
+            }
+
+            addr_state = ipv6->unicast[i].addr_state;
+
+            NET_DBG("[%zd] Checking %s (%s) dst %s/%d", i,
+                    net_sprint_ipv6_addr(&ipv6->unicast[i].address.in6_addr),
+                    addr_state == NET_ADDR_PREFERRED  ? "preferred" :
+                    addr_state == NET_ADDR_DEPRECATED ? "deprecated" : "?",
+                    net_sprint_ipv6_addr(dst), prefix_len);
+
             ret = use_public_address(iface->pe_prefer_public,
                                      ipv6->unicast[i].is_temporary,
                                      flags);
@@ -3420,6 +3201,14 @@
 out :
     net_if_unlock(iface);
 
+    if (src != NULL) {
+        NET_DBG("Selected %s (%s) dst %s/%d",
+                net_sprint_ipv6_addr(src),
+                addr_state == NET_ADDR_PREFERRED  ? "preferred" :
+                addr_state == NET_ADDR_DEPRECATED ? "deprecated" : "?",
+                net_sprint_ipv6_addr(dst), prefix_len);
+    }
+
     return (src);
 }
 
@@ -3581,7 +3370,8 @@
     IF_ENABLED(CONFIG_NET_IPV6_IID_STABLE, (ipv6->network_counter++));
     IF_ENABLED(CONFIG_NET_IPV6_IID_STABLE, (ipv6->iid = NULL));
 
-<<<<<<< HEAD
+    net_if_stop_rs(iface);
+
     /* Remove all autoconf addresses */
     ARRAY_FOR_EACH(ipv6->unicast, i) {
         if (ipv6->unicast[i].is_used &&
@@ -3591,19 +3381,6 @@
                                        &ipv6->unicast[i].address.in6_addr);
         }
     }
-=======
-	net_if_stop_rs(iface);
-
-	/* Remove all autoconf addresses */
-	ARRAY_FOR_EACH(ipv6->unicast, i) {
-		if (ipv6->unicast[i].is_used &&
-		    ipv6->unicast[i].address.family == AF_INET6 &&
-		    ipv6->unicast[i].addr_type == NET_ADDR_AUTOCONF) {
-			(void)net_if_ipv6_addr_rm(iface,
-						  &ipv6->unicast[i].address.in6_addr);
-		}
-	}
->>>>>>> f412cc64
 }
 
 static void iface_ipv6_init(int if_count) {
