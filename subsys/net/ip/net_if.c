--- conflicted
+++ resolved
@@ -5918,15 +5918,10 @@
         }
         #endif
 
-<<<<<<< HEAD
+        net_stats_prometheus_init(iface);
+
         if_count++;
     }
-=======
-		net_stats_prometheus_init(iface);
-
-		if_count++;
-	}
->>>>>>> f4157248
 
     if (if_count == 0) {
         NET_ERR("There is no network interface to work with!");
