/*
 * Copyright (c) 2016 Intel Corporation.
 * Copyright (c) 2023 Nordic Semiconductor ASA
 *
 * SPDX-License-Identifier: Apache-2.0
 */

#include <zephyr/logging/log.h>
LOG_MODULE_REGISTER(net_if, CONFIG_NET_IF_LOG_LEVEL);

#include <zephyr/init.h>
#include <zephyr/kernel.h>
#include <zephyr/linker/sections.h>
#include <zephyr/random/random.h>
#include <zephyr/internal/syscall_handler.h>
#include <stdlib.h>
#include <string.h>
#include <zephyr/net/igmp.h>
#include <zephyr/net/ipv4_autoconf.h>
#include <zephyr/net/mld.h>
#include <zephyr/net/net_core.h>
#include <zephyr/net/net_event.h>
#include <zephyr/net/net_pkt.h>
#include <zephyr/net/net_if.h>
#include <zephyr/net/net_mgmt.h>
#include <zephyr/net/ethernet.h>
#ifdef CONFIG_WIFI_NM
#include <zephyr/net/wifi_nm.h>
#endif
#include <zephyr/net/offloaded_netdev.h>
#include <zephyr/net/virtual.h>
#include <zephyr/net/socket.h>
#include <zephyr/sys/iterable_sections.h>

#include "net_private.h"
#include "ipv4.h"
#include "ipv6.h"

#include "net_stats.h"

#define REACHABLE_TIME (MSEC_PER_SEC * 30) /* in ms */
/*
 * split the min/max random reachable factors into numerator/denominator
 * so that integer-based math works better
 */
#define MIN_RANDOM_NUMER (1)
#define MIN_RANDOM_DENOM (2)
#define MAX_RANDOM_NUMER (3)
#define MAX_RANDOM_DENOM (2)

static K_MUTEX_DEFINE(lock);

/* net_if dedicated section limiters */
extern struct net_if _net_if_list_start[];
extern struct net_if _net_if_list_end[];

static struct net_if* default_iface;

#if defined(CONFIG_NET_NATIVE_IPV4) || defined(CONFIG_NET_NATIVE_IPV6)
static struct net_if_router routers[CONFIG_NET_MAX_ROUTERS];
static struct k_work_delayable router_timer;
static sys_slist_t active_router_timers;
#endif

#if defined(CONFIG_NET_NATIVE_IPV6)
/* Timer that triggers network address renewal */
static struct k_work_delayable address_lifetime_timer;

/* Track currently active address lifetime timers */
static sys_slist_t active_address_lifetime_timers;

/* Timer that triggers IPv6 prefix lifetime */
static struct k_work_delayable prefix_lifetime_timer;

/* Track currently active IPv6 prefix lifetime timers */
static sys_slist_t active_prefix_lifetime_timers;

#if defined(CONFIG_NET_IPV6_DAD)
/** Duplicate address detection (DAD) timer */
static struct k_work_delayable dad_timer;
static sys_slist_t active_dad_timers;
#endif

#if defined(CONFIG_NET_IPV6_ND)
static struct k_work_delayable rs_timer;
static sys_slist_t active_rs_timers;
#endif
#endif /* CONFIG_NET_NATIVE_IPV6 */

#if defined(CONFIG_NET_IPV6)
static struct {
    struct net_if_ipv6 ipv6;
    struct net_if* iface;
} ipv6_addresses[CONFIG_NET_IF_MAX_IPV6_COUNT];
#endif /* CONFIG_NET_NATIVE_IPV6 */

#if defined(CONFIG_NET_IPV4)
static struct {
    struct net_if_ipv4 ipv4;
    struct net_if* iface;
} ipv4_addresses[CONFIG_NET_IF_MAX_IPV4_COUNT];
#endif /* CONFIG_NET_NATIVE_IPV4 */

/* We keep track of the link callbacks in this list.
 */
static sys_slist_t link_callbacks;

#if defined(CONFIG_NET_NATIVE_IPV4) || defined(CONFIG_NET_NATIVE_IPV6)
/* Multicast join/leave tracking.
 */
static sys_slist_t mcast_monitor_callbacks;
#endif

#if defined(CONFIG_NET_PKT_TIMESTAMP_THREAD)
#if !defined(CONFIG_NET_PKT_TIMESTAMP_STACK_SIZE)
#define CONFIG_NET_PKT_TIMESTAMP_STACK_SIZE 1024
#endif

K_KERNEL_STACK_DEFINE(tx_ts_stack, CONFIG_NET_PKT_TIMESTAMP_STACK_SIZE);
K_FIFO_DEFINE(tx_ts_queue);

static struct k_thread tx_thread_ts;

/* We keep track of the timestamp callbacks in this list.
 */
static sys_slist_t timestamp_callbacks;
#endif /* CONFIG_NET_PKT_TIMESTAMP_THREAD */

#if CONFIG_NET_IF_LOG_LEVEL >= LOG_LEVEL_DBG
#define debug_check_packet(pkt)                                 \
    do {                                                        \
        NET_DBG("Processing (pkt %p, prio %d) network packet "  \
                "iface %d (%p)",                                \
                pkt, net_pkt_priority(pkt),                     \
                net_if_get_by_iface(net_pkt_iface(pkt)),        \
                net_pkt_iface(pkt));                            \
                                                                \
        NET_ASSERT(pkt->frags);                                 \
    } while (false)
#else
#define debug_check_packet(...)
#endif /* CONFIG_NET_IF_LOG_LEVEL >= LOG_LEVEL_DBG */

struct net_if* z_impl_net_if_get_by_index(int index) {
    struct net_if* iface;

    if (index <= 0) {
        return (NULL);
    }

    iface = &_net_if_list_start[index - 1];
    if (iface >= _net_if_list_end) {
        NET_DBG("Index %d is too large", index);
        return (NULL);
    }

    return (iface);
}

#ifdef CONFIG_USERSPACE
struct net_if* z_vrfy_net_if_get_by_index(int index) {
    struct net_if* iface;

    iface = net_if_get_by_index(index);
    if (iface == NULL) {
        return (NULL);
    }

    if (!k_object_is_valid(iface, K_OBJ_NET_IF)) {
        return (NULL);
    }

    return (iface);
}

#include <zephyr/syscalls/net_if_get_by_index_mrsh.c>
#endif

#if defined(CONFIG_NET_NATIVE)
static inline void net_context_send_cb(struct net_context* context,
                                       int status) {
    if (context == NULL) {
        return;
    }

    if (context->send_cb) {
        context->send_cb(context, status, context->user_data);
    }

    if (IS_ENABLED(CONFIG_NET_UDP) &&
        (net_context_get_proto(context) == NET_IPPROTO_UDP)) {
        net_stats_update_udp_sent(net_context_get_iface(context));
    }
    else if (IS_ENABLED(CONFIG_NET_TCP) &&
             (net_context_get_proto(context) == NET_IPPROTO_TCP)) {
        net_stats_update_tcp_seg_sent(net_context_get_iface(context));
    }
}

static void update_txtime_stats_detail(struct net_pkt* pkt,
                                       uint32_t start_time, uint32_t stop_time) {
    uint32_t val;
    uint32_t prev;

    ARG_UNUSED(stop_time);

    prev = start_time;
    for (int i = 0; i < net_pkt_stats_tick_count(pkt); i++) {
        if (!net_pkt_stats_tick(pkt)[i]) {
            break;
        }

        val  = net_pkt_stats_tick(pkt)[i] - prev;
        prev = net_pkt_stats_tick(pkt)[i];
        net_pkt_stats_tick(pkt)[i] = val;
    }
}

static bool net_if_tx(struct net_if* iface, struct net_pkt* pkt) {
    struct net_linkaddr ll_dst = {0};
    struct net_context* context;
    int status;

    /* We collect send statistics for each socket priority if enabled */
    uint8_t pkt_priority;

    if (pkt == NULL) {
        return (false);
    }

    debug_check_packet(pkt);

    /* If there're any link callbacks, with such a callback receiving
     * a destination address, copy that address out of packet, just in
     * case packet is freed before callback is called.
     */
    if (!sys_slist_is_empty(&link_callbacks)) {
        if (net_linkaddr_set(&ll_dst,
                             net_pkt_lladdr_dst(pkt)->addr,
                             net_pkt_lladdr_dst(pkt)->len) < 0) {
            return (false);
        }
    }

    context = net_pkt_context(pkt);

    if (net_if_flag_is_set(iface, NET_IF_LOWER_UP)) {
        if (IS_ENABLED(CONFIG_NET_PKT_TXTIME_STATS) ||
            IS_ENABLED(CONFIG_TRACING_NET_CORE)) {
            pkt_priority = net_pkt_priority(pkt);

            if (IS_ENABLED(CONFIG_NET_PKT_TXTIME_STATS_DETAIL)) {
                /* Make sure the statistics information is not
                 * lost by keeping the net_pkt over L2 send.
                 */
                net_pkt_ref(pkt);
            }
        }

        net_if_tx_lock(iface);
        status = net_if_l2(iface)->send(iface, pkt);
        net_if_tx_unlock(iface);

        if (IS_ENABLED(CONFIG_NET_PKT_TXTIME_STATS) ||
            IS_ENABLED(CONFIG_TRACING_NET_CORE)) {
            uint32_t end_tick    = k_cycle_get_32();
            uint32_t create_time = net_pkt_create_time(pkt);

            if (status < 0) {
                NET_WARN("iface %d pkt %p send failure status %d",
                         net_if_get_by_iface(iface), pkt, status);
            }

            net_pkt_set_tx_stats_tick(pkt, end_tick);

            net_stats_update_tc_tx_time(iface,
                                        pkt_priority,
                                        create_time,
                                        end_tick);

            SYS_PORT_TRACING_FUNC(net, tx_time, pkt, end_tick);

            if (IS_ENABLED(CONFIG_NET_PKT_TXTIME_STATS_DETAIL)) {
                update_txtime_stats_detail(pkt,
                                           create_time,
                                           end_tick);

                net_stats_update_tc_tx_time_detail(
                        iface, pkt_priority,
                        net_pkt_stats_tick(pkt));

                /* For TCP connections, we might keep the pkt
                 * longer so that we can resend it if needed.
                 * Because of that we need to clear the
                 * statistics here.
                 */
                net_pkt_stats_tick_reset(pkt);

                net_pkt_unref(pkt);
            }
        }
    }
    else {
        /* Drop packet if interface is not up */
        NET_WARN("iface %d is down", net_if_get_by_iface(iface));
        status = -ENETDOWN;
    }

    if (status < 0) {
        net_pkt_unref(pkt);
    }
    else {
        net_stats_update_bytes_sent(iface, status);
    }

    if (context != NULL) {
        NET_DBG("Calling context send cb %p status %d",
                context, status);

        net_context_send_cb(context, status);
    }

    if (ll_dst.len > 0) {
        net_if_call_link_cb(iface, &ll_dst, status);
    }

    return (true);
}

void net_process_tx_packet(struct net_pkt* pkt) {
    struct net_if* iface;

    net_pkt_set_tx_stats_tick(pkt, k_cycle_get_32());

    iface = net_pkt_iface(pkt);

    net_if_tx(iface, pkt);

    #if defined(CONFIG_NET_POWER_MANAGEMENT)
    iface->tx_pending--;
    #endif
}

void net_if_try_queue_tx(struct net_if* iface, struct net_pkt* pkt, k_timeout_t timeout) {
    if (!net_pkt_filter_send_ok(pkt)) {
        /* Silently drop the packet, but update the statistics in order
         * to be able to monitor filter activity.
         */
        net_stats_update_filter_tx_drop(net_pkt_iface(pkt));
        net_pkt_unref(pkt);
        return;
    }

    size_t  len  = net_pkt_get_len(pkt);
    uint8_t prio = net_pkt_priority(pkt);
    uint8_t tc   = (uint8_t)net_tx_priority2tc(prio);

    #if (NET_TC_TX_COUNT > 1)
    NET_DBG("TC %d with prio %d pkt %p", tc, prio, pkt);
    #endif

    /* For highest priority packet, skip the TX queue and push directly to
     * the driver. Also if there are no TX queue/thread, push the packet
     * directly to the driver.
     */
    if ((IS_ENABLED(CONFIG_NET_TC_TX_SKIP_FOR_HIGH_PRIO) &&
        (prio >= NET_PRIORITY_CA)) || (NET_TC_TX_COUNT == 0)) {
        net_pkt_set_tx_stats_tick(pkt, k_cycle_get_32());

        net_if_tx(net_pkt_iface(pkt), pkt);
    }
    else {
        if (net_tc_try_submit_to_tx_queue(tc, pkt, timeout) != NET_OK) {
            goto drop;
        }

        #if defined(CONFIG_NET_POWER_MANAGEMENT)
        iface->tx_pending++;
        #endif
    }

    net_stats_update_tc_sent_pkt(iface, tc);
    net_stats_update_tc_sent_bytes(iface, tc, len);
    net_stats_update_tc_sent_priority(iface, tc, prio);

    return;

drop :
    net_pkt_unref(pkt);
    net_stats_update_tc_sent_dropped(iface, tc);

    return;
}
#endif /* CONFIG_NET_NATIVE */

void net_if_stats_reset(struct net_if* iface) {
    #if defined(CONFIG_NET_STATISTICS_PER_INTERFACE)
    STRUCT_SECTION_FOREACH(net_if, tmp) {
        if (iface == tmp) {
            net_if_lock(iface);
            memset(&iface->stats, 0, sizeof(iface->stats));
            net_if_unlock(iface);
            return;
        }
    }
    #else
    ARG_UNUSED(iface);
    #endif
}

void net_if_stats_reset_all(void) {
    #if defined(CONFIG_NET_STATISTICS_PER_INTERFACE)
    STRUCT_SECTION_FOREACH(net_if, iface) {
        net_if_lock(iface);
        memset(&iface->stats, 0, sizeof(iface->stats));
        net_if_unlock(iface);
    }
    #endif
}

static inline void init_iface(struct net_if* iface) {
    const struct net_if_api* api = net_if_get_device(iface)->api;

    if (!api || !api->init) {
        NET_ERR("Iface %p driver API init NULL", iface);
        return;
    }

    /* By default IPv4 and IPv6 are enabled for a given network interface.
     * These can be turned off later if needed.
     */
    #if defined(CONFIG_NET_NATIVE_IPV4)
    net_if_flag_set(iface, NET_IF_IPV4);
    #endif

    #if defined(CONFIG_NET_NATIVE_IPV6)
    net_if_flag_set(iface, NET_IF_IPV6);
    #endif

    net_virtual_init(iface);

    NET_DBG("On iface %d", net_if_get_by_iface(iface));

    #ifdef CONFIG_USERSPACE
    k_object_init(iface);
    #endif

    k_mutex_init(&iface->lock);
    k_mutex_init(&iface->tx_lock);

    api->init(iface);

    net_ipv6_pe_init(iface);
}

#if defined(CONFIG_NET_NATIVE)
enum net_verdict net_if_try_send_data(struct net_if* iface, struct net_pkt* pkt,
                                      k_timeout_t timeout) {
    struct net_l2 const* l2;
    struct net_context* context = net_pkt_context(pkt);
    struct net_linkaddr* dst = net_pkt_lladdr_dst(pkt);
    enum net_verdict verdict = NET_OK;
    int status = -EIO;

    if (!net_if_flag_is_set(iface, NET_IF_LOWER_UP) ||
        net_if_flag_is_set(iface, NET_IF_SUSPENDED)) {
        /* Drop packet if interface is not up */
        NET_WARN("iface %d is down", net_if_get_by_iface(iface));
        verdict = NET_DROP;
        status  = -ENETDOWN;
        goto done;
    }

    /* The check for CONFIG_NET_*_OFFLOAD here is an optimization;
     * This is currently the only way for net_if_l2 to be NULL or missing send().
     */
    if (IS_ENABLED(CONFIG_NET_OFFLOAD) || IS_ENABLED(CONFIG_NET_SOCKETS_OFFLOAD)) {
        l2 = net_if_l2(iface);
        if (l2 == NULL) {
            /* Offloaded ifaces may choose not to use an L2 at all. */
            NET_WARN("no l2 for iface %d, discard pkt", net_if_get_by_iface(iface));
            verdict = NET_DROP;
            goto done;
        }
        else if (l2->send == NULL) {
            /* Or, their chosen L2 (for example, OFFLOADED_NETDEV_L2)
             * might simply not implement send.
             */
            NET_WARN("l2 for iface %d cannot send, discard pkt",
                     net_if_get_by_iface(iface));
            verdict = NET_DROP;
            goto done;
        }
    }

    /* If the ll address is not set at all, then we must set
     * it here.
     * Workaround Linux bug, see:
     * https://github.com/zephyrproject-rtos/zephyr/issues/3111
     */
    if (!net_if_flag_is_set(iface, NET_IF_POINTOPOINT) &&
        net_pkt_lladdr_src(pkt)->len == 0) {
        (void)net_linkaddr_set(net_pkt_lladdr_src(pkt),
                               net_pkt_lladdr_if(pkt)->addr,
                               net_pkt_lladdr_if(pkt)->len);
    }

    #if defined(CONFIG_NET_LOOPBACK)
    /* If the packet is destined back to us, then there is no need to do
     * additional checks, so let the packet through.
     */
    if (net_if_l2(iface) == &NET_L2_GET_NAME(DUMMY)) {
        goto done;
    }
    #endif

    /* Bypass the IP stack with NET_AF_INET(6)/NET_SOCK_RAW */
    if (context && (net_context_get_type(context) == NET_SOCK_RAW) &&
        ((net_context_get_family(context) == NET_AF_INET) ||
         (net_context_get_family(context) == NET_AF_INET6))) {
        goto done;
    }

    /* If the ll dst address is not set check if it is present in the nbr
     * cache.
     */
    if (IS_ENABLED(CONFIG_NET_IPV6) && net_pkt_family(pkt) == NET_AF_INET6) {
        verdict = net_ipv6_prepare_for_send(pkt);
    }

    if (IS_ENABLED(CONFIG_NET_IPV4) && net_pkt_family(pkt) == NET_AF_INET) {
        verdict = net_ipv4_prepare_for_send(pkt);
    }

done :
    /*   NET_OK in which case packet has checked successfully. In this case
     *   the net_context callback is called after successful delivery in
     *   net_if_tx_thread().
     *
     *   NET_DROP in which case we call net_context callback that will
     *   give the status to user application.
     *
     *   NET_CONTINUE in which case the sending of the packet is delayed.
     *   This can happen for example if we need to do IPv6 ND to figure
     *   out link layer address.
     */
    if (verdict == NET_DROP) {
        if (context != NULL) {
            NET_DBG("Calling ctx send cb %p verdict %d",
                    context, verdict);
            net_context_send_cb(context, status);
        }

        if (dst->len > 0) {
            net_if_call_link_cb(iface, dst, status);
        }
    }
    else if (verdict == NET_OK) {
        /* Packet is ready to be sent by L2, let's queue */
        net_if_try_queue_tx(iface, pkt, timeout);
    }

    return (verdict);
}
#endif /* CONFIG_NET_NATIVE */

int net_if_set_link_addr_locked(struct net_if* iface,
                                uint8_t* addr, uint8_t len,
                                enum net_link_type type) {
    int ret;

    net_if_lock(iface);

    ret = net_if_set_link_addr_unlocked(iface, addr, len, type);

    net_if_unlock(iface);

    return (ret);
}

struct net_if* net_if_get_by_link_addr(struct net_linkaddr* ll_addr) {
    STRUCT_SECTION_FOREACH(net_if, iface) {
        net_if_lock(iface);
        if (!memcmp(net_if_get_link_addr(iface)->addr, ll_addr->addr,
            ll_addr->len)) {
            net_if_unlock(iface);
            return (iface);
        }
        net_if_unlock(iface);
    }

    return (NULL);
}

struct net_if* net_if_lookup_by_dev(const struct device* dev) {
    STRUCT_SECTION_FOREACH(net_if, iface) {
        if (net_if_get_device(iface) == dev) {
            return (iface);
        }
    }

    return (NULL);
}

void net_if_set_default(struct net_if* iface) {
    default_iface = iface;
}

struct net_if* net_if_get_default(void) {
    struct net_if* iface = NULL;

    if (&_net_if_list_start[0] == &_net_if_list_end[0]) {
        NET_WARN("No default interface found!");
        return (NULL);
    }

    if (default_iface != NULL) {
        return (default_iface);
    }

    #if defined(CONFIG_NET_DEFAULT_IF_ETHERNET)
    iface = net_if_get_first_by_type(&NET_L2_GET_NAME(ETHERNET));
    #endif

    #if defined(CONFIG_NET_DEFAULT_IF_IEEE802154)
    iface = net_if_get_first_by_type(&NET_L2_GET_NAME(IEEE802154));
    #endif

    #if defined(CONFIG_NET_DEFAULT_IF_DUMMY)
    iface = net_if_get_first_by_type(&NET_L2_GET_NAME(DUMMY));
    #endif

    #if defined(CONFIG_NET_DEFAULT_IF_OFFLOAD)
    iface = net_if_get_first_by_type(NULL);
    #endif

    #if defined(CONFIG_NET_DEFAULT_IF_CANBUS_RAW)
    iface = net_if_get_first_by_type(&NET_L2_GET_NAME(CANBUS_RAW));
    #endif

    #if defined(CONFIG_NET_DEFAULT_IF_PPP)
    iface = net_if_get_first_by_type(&NET_L2_GET_NAME(PPP));
    #endif

    #if defined(CONFIG_NET_DEFAULT_IF_OFFLOADED_NETDEV)
    iface = net_if_get_first_by_type(&NET_L2_GET_NAME(OFFLOADED_NETDEV));
    #endif

    #if defined(CONFIG_NET_DEFAULT_IF_UP)
    iface = net_if_get_first_up();
    #endif

    #if defined(CONFIG_NET_DEFAULT_IF_WIFI)
    iface = net_if_get_first_wifi();
    #endif

    return (iface ? iface : _net_if_list_start);
}

struct net_if* net_if_get_first_by_type(const struct net_l2* l2) {
    STRUCT_SECTION_FOREACH(net_if, iface) {
        if (IS_ENABLED(CONFIG_NET_OFFLOAD) &&
            !l2 && net_if_offload(iface)) {
            return (iface);
        }

        if (net_if_l2(iface) == l2) {
            return (iface);
        }
    }

    return (NULL);
}

struct net_if* net_if_get_first_up(void) {
    STRUCT_SECTION_FOREACH(net_if, iface) {
        if (net_if_flag_is_set(iface, NET_IF_UP)) {
            return (iface);
        }
    }

    return (NULL);
}

static enum net_l2_flags l2_flags_get(struct net_if* iface) {
    enum net_l2_flags flags = 0;
    struct net_l2 const* l2;

    l2 = net_if_l2(iface);
    if ((l2 != NULL) && (l2->get_flags != NULL)) {
        flags = l2->get_flags(iface);
    }

    return (flags);
}

#if defined(CONFIG_NET_IP)
/* Return how many bits are shared between two IP addresses */
static uint8_t get_ipaddr_diff(uint8_t const* src, uint8_t const* dst, int addr_len) {
    uint8_t xor;
    uint8_t len = 0U;

    for (uint8_t j = 0U; j < addr_len; j++) {
        if (src[j] == dst[j]) {
            len += 8U;
        }
        else {
            xor = src[j] ^ dst[j];
            for (uint8_t k = 0U; k < 8; k++) {
                if (!(xor & 0x80)) {
                    len++;
                    xor <<= 1;
                }
                else {
                    break;
                }
            }
            break;
        }
    }

    return (len);
}
#endif /* CONFIG_NET_IP */

#if defined(CONFIG_NET_NATIVE_IPV4) || defined(CONFIG_NET_NATIVE_IPV6)
static struct net_if_router* iface_router_lookup(struct net_if const* iface,
                                                 uint8_t family, void* addr) {
    struct net_if_router* router = NULL;

    k_mutex_lock(&lock, K_FOREVER);

    for (int i = 0; i < CONFIG_NET_MAX_ROUTERS; i++) {
        if (!routers[i].is_used ||
            routers[i].address.family != family ||
            routers[i].iface != iface) {
            continue;
        }

        if ((IS_ENABLED(CONFIG_NET_IPV6) && family == NET_AF_INET6 &&
             net_ipv6_addr_cmp(net_if_router_ipv6(&routers[i]),
                               (struct net_in6_addr*)addr)) ||
            (IS_ENABLED(CONFIG_NET_IPV4) && family == NET_AF_INET &&
             net_ipv4_addr_cmp(net_if_router_ipv4(&routers[i]),
                               (struct net_in_addr*)addr))) {
            router = &routers[i];
            goto out;
        }
    }

out :
    k_mutex_unlock(&lock);

    return (router);
}

static void iface_router_notify_deletion(struct net_if_router* router,
                                         char const* delete_reason) {
    if (IS_ENABLED(CONFIG_NET_IPV6) &&
        (router->address.family == NET_AF_INET6)) {
        NET_DBG("IPv6 router %s %s",
                net_sprint_ipv6_addr(net_if_router_ipv6(router)),
                delete_reason);

        net_mgmt_event_notify_with_info(NET_EVENT_IPV6_ROUTER_DEL,
                                        router->iface,
                                        &router->address.in6_addr,
                                        sizeof(struct net_in6_addr));
    }
    else if (IS_ENABLED(CONFIG_NET_IPV4) &&
             (router->address.family == NET_AF_INET)) {
        NET_DBG("IPv4 router %s %s",
                net_sprint_ipv4_addr(net_if_router_ipv4(router)),
                delete_reason);

        net_mgmt_event_notify_with_info(NET_EVENT_IPV4_ROUTER_DEL,
                                        router->iface,
                                        &router->address.in_addr,
                                        sizeof(struct net_in6_addr));
    }
}

static inline int32_t iface_router_ends(const struct net_if_router* router,
                                        uint32_t now) {
    uint32_t ends = router->life_start;

    ends += (MSEC_PER_SEC * router->lifetime);

    /* Signed number of ms until router lifetime ends */
    return (int32_t)(ends - now);
}

static void iface_router_update_timer(uint32_t now) {
    struct net_if_router* router;
    struct net_if_router* next;
    uint32_t new_delay = UINT32_MAX;

    k_mutex_lock(&lock, K_FOREVER);

    SYS_SLIST_FOR_EACH_CONTAINER_SAFE_WITH_TYPE(&active_router_timers,
                                                struct net_if_router,
                                                router, next, node) {
        int32_t ends = iface_router_ends(router, now);

        if (ends <= 0) {
            new_delay = 0;
            break;
        }

        new_delay = MIN((uint32_t)ends, new_delay);
    }

    if (new_delay == UINT32_MAX) {
        k_work_cancel_delayable(&router_timer);
    }
    else {
        k_work_reschedule(&router_timer, K_MSEC(new_delay));
    }

    k_mutex_unlock(&lock);
}

static void iface_router_expired(struct k_work* work) {
    uint32_t current_time = k_uptime_get_32();
    struct net_if_router* router;
    struct net_if_router* next;
    sys_snode_t* prev_node = NULL;

    ARG_UNUSED(work);

    k_mutex_lock(&lock, K_FOREVER);

    SYS_SLIST_FOR_EACH_CONTAINER_SAFE_WITH_TYPE(&active_router_timers,
                                                struct net_if_router,
                                                router, next, node) {
        int32_t ends = iface_router_ends(router, current_time);

        if (ends > 0) {
            /* We have to loop on all active routers as their
             * lifetime differ from each other.
             */
            prev_node = &router->node;
            continue;
        }

        iface_router_notify_deletion(router, "has expired");
        sys_slist_remove(&active_router_timers,
                         prev_node, &router->node);
        router->is_used = false;
    }

    iface_router_update_timer(current_time);

    k_mutex_unlock(&lock);
}

static struct net_if_router* iface_router_add(struct net_if* iface,
                                              uint8_t family, void const* addr,
                                              bool is_default,
                                              uint16_t lifetime) {
    struct net_if_router* router = NULL;

    k_mutex_lock(&lock, K_FOREVER);

    for (int i = 0; i < CONFIG_NET_MAX_ROUTERS; i++) {
        if (routers[i].is_used) {
            continue;
        }

        router = &routers[i];
        router->is_used        = true;
        router->iface          = iface;
        router->address.family = family;

        if (lifetime) {
            router->is_default  = true;
            router->is_infinite = false;
            router->lifetime    = lifetime;
            router->life_start  = k_uptime_get_32();

            sys_slist_append(&active_router_timers,
                             &router->node);

            iface_router_update_timer(router->life_start);
        }
        else {
            router->is_default  = false;
            router->is_infinite = true;
            router->lifetime    = 0;
        }

        if (IS_ENABLED(CONFIG_NET_IPV6) && family == NET_AF_INET6) {
            memcpy(net_if_router_ipv6(router), addr,
                   sizeof(struct net_in6_addr));
            net_mgmt_event_notify_with_info(
                            NET_EVENT_IPV6_ROUTER_ADD, iface,
                            &router->address.in6_addr,
                            sizeof(struct net_in6_addr));

            NET_DBG("interface %p router %s lifetime %u default %d "
                    "added", iface,
                    net_sprint_ipv6_addr((struct net_in6_addr*)addr),
                    lifetime, router->is_default);
        }
        else if (IS_ENABLED(CONFIG_NET_IPV4) && (family == NET_AF_INET)) {
            memcpy(net_if_router_ipv4(router), addr,
                   sizeof(struct net_in_addr));
            router->is_default = is_default;

            net_mgmt_event_notify_with_info(
                            NET_EVENT_IPV4_ROUTER_ADD, iface,
                            &router->address.in_addr,
                            sizeof(struct net_in_addr));

            NET_DBG("interface %p router %s lifetime %u default %d "
                    "added", iface,
                    net_sprint_ipv4_addr((struct net_in_addr*)addr),
                    lifetime, is_default);
        }

        goto out;
    }

out :
    k_mutex_unlock(&lock);

    return (router);
}

static bool iface_router_rm(struct net_if_router* router) {
    bool ret = false;

    k_mutex_lock(&lock, K_FOREVER);

    if (!router->is_used) {
        goto out;
    }

    iface_router_notify_deletion(router, "has been removed");

    /* We recompute the timer if only the router was time limited */
    if (sys_slist_find_and_remove(&active_router_timers, &router->node)) {
        iface_router_update_timer(k_uptime_get_32());
    }

    router->is_used = false;
    ret = true;

out :
    k_mutex_unlock(&lock);

    return (ret);
}

void net_if_router_rm(struct net_if_router* router) {
    k_mutex_lock(&lock, K_FOREVER);

    router->is_used = false;

    /* FIXME - remove timer */

    k_mutex_unlock(&lock);
}

static struct net_if_router* iface_router_find_default(struct net_if const* iface,
                                                       uint8_t family, void const* addr) {
    struct net_if_router* router = NULL;

    /* TODO: addr will need to be handled */
    ARG_UNUSED(addr);

    k_mutex_lock(&lock, K_FOREVER);

    for (int i = 0; i < CONFIG_NET_MAX_ROUTERS; i++) {
        if (!routers[i].is_used    ||
            !routers[i].is_default ||
            routers[i].address.family != family) {
            continue;
        }

        if (iface && (iface != routers[i].iface)) {
            continue;
        }

        router = &routers[i];
        goto out;
    }

out :
    k_mutex_unlock(&lock);

    return (router);
}

static void iface_router_init(void) {
    k_work_init_delayable(&router_timer, iface_router_expired);
    sys_slist_init(&active_router_timers);
}
#else
#define iface_router_init(...)
#endif /* CONFIG_NET_NATIVE_IPV4 || CONFIG_NET_NATIVE_IPV6 */

#if defined(CONFIG_NET_NATIVE_IPV4) || defined(CONFIG_NET_NATIVE_IPV6)
void net_if_mcast_mon_register(struct net_if_mcast_monitor* mon,
                               struct net_if* iface,
                               net_if_mcast_callback_t cb) {
    k_mutex_lock(&lock, K_FOREVER);

    sys_slist_find_and_remove(&mcast_monitor_callbacks, &mon->node);
    sys_slist_prepend(&mcast_monitor_callbacks, &mon->node);

    mon->iface = iface;
    mon->cb    = cb;

    k_mutex_unlock(&lock);
}

void net_if_mcast_mon_unregister(struct net_if_mcast_monitor* mon) {
    k_mutex_lock(&lock, K_FOREVER);

    sys_slist_find_and_remove(&mcast_monitor_callbacks, &mon->node);

    k_mutex_unlock(&lock);
}

void net_if_mcast_monitor(struct net_if* iface,
                          const struct net_addr* addr,
                          bool is_joined) {
    struct net_if_mcast_monitor* mon;
    struct net_if_mcast_monitor* tmp;

    k_mutex_lock(&lock, K_FOREVER);

    SYS_SLIST_FOR_EACH_CONTAINER_SAFE_WITH_TYPE(&mcast_monitor_callbacks,
                                                struct net_if_mcast_monitor,
                                                mon, tmp, node) {
        if ((iface == mon->iface) || (mon->iface == NULL)) {
            mon->cb(iface, addr, is_joined);
        }
    }

    k_mutex_unlock(&lock);
}
#else
#define net_if_mcast_mon_register(...)
#define net_if_mcast_mon_unregister(...)
#define net_if_mcast_monitor(...)
#endif /* CONFIG_NET_NATIVE_IPV4 || CONFIG_NET_NATIVE_IPV6 */

#if defined(CONFIG_NET_IPV6)
int net_if_config_ipv6_get(struct net_if* iface, struct net_if_ipv6** ipv6) {
    int ret = 0;

    net_if_lock(iface);

    if (!net_if_flag_is_set(iface, NET_IF_IPV6)) {
        ret = -ENOTSUP;
        goto out;
    }

    if (iface->config.ip.ipv6) {
        if (ipv6) {
            *ipv6 = iface->config.ip.ipv6;
        }

        goto out;
    }

    k_mutex_lock(&lock, K_FOREVER);

    for (int i = 0; i < ARRAY_SIZE(ipv6_addresses); i++) {
        if (ipv6_addresses[i].iface) {
            continue;
        }

        iface->config.ip.ipv6   = &ipv6_addresses[i].ipv6;
        ipv6_addresses[i].iface = iface;

        if (ipv6) {
            *ipv6 = &ipv6_addresses[i].ipv6;
        }

        k_mutex_unlock(&lock);
        goto out;
    }

    k_mutex_unlock(&lock);

    ret = -ESRCH;

out :
    net_if_unlock(iface);

    return (ret);
}

int net_if_config_ipv6_put(struct net_if* iface) {
    int ret = 0;

    net_if_lock(iface);

    if (!net_if_flag_is_set(iface, NET_IF_IPV6)) {
        ret = -ENOTSUP;
        goto out;
    }

    if (!iface->config.ip.ipv6) {
        ret = -EALREADY;
        goto out;
    }

    k_mutex_lock(&lock, K_FOREVER);

    for (int i = 0; i < ARRAY_SIZE(ipv6_addresses); i++) {
        if (ipv6_addresses[i].iface != iface) {
            continue;
        }

        iface->config.ip.ipv6   = NULL;
        ipv6_addresses[i].iface = NULL;

        k_mutex_unlock(&lock);
        goto out;
    }

    k_mutex_unlock(&lock);

    ret = -ESRCH;

out :
    net_if_unlock(iface);

    return (ret);
}

#if defined(CONFIG_NET_NATIVE_IPV6)
#if defined(CONFIG_NET_IPV6_MLD)
static void join_mcast_allnodes(struct net_if* iface) {
    struct net_in6_addr addr;
    int ret;

    if (iface->config.ip.ipv6 == NULL) {
        return;
    }

    net_ipv6_addr_create_ll_allnodes_mcast(&addr);

    ret = net_ipv6_mld_join(iface, &addr);
    if ((ret < 0) && (ret != -EALREADY) && (ret != -ENETDOWN)) {
        NET_ERR("Cannot join all nodes address %s for %d (%d)",
                net_sprint_ipv6_addr(&addr),
                net_if_get_by_iface(iface), ret);
    }
}

static void join_mcast_solicit_node(struct net_if* iface,
                                    struct net_in6_addr const* my_addr) {
    struct net_in6_addr addr;
    int ret;

    if (iface->config.ip.ipv6 == NULL) {
        return;
    }

    /* Join to needed multicast groups, RFC 4291 ch 2.8 */
    net_ipv6_addr_create_solicited_node(my_addr, &addr);

    ret = net_ipv6_mld_join(iface, &addr);
    if (ret < 0) {
        if (ret != -EALREADY && ret != -ENETDOWN) {
            NET_ERR("Cannot join solicit node address %s for %d (%d)",
                    net_sprint_ipv6_addr(&addr),
                    net_if_get_by_iface(iface), ret);
        }
    }
    else {
        NET_DBG("Join solicit node address %s (ifindex %d)",
                net_sprint_ipv6_addr(&addr),
                net_if_get_by_iface(iface));
    }
}

static void leave_mcast_all(struct net_if* iface) {
    struct net_if_ipv6 const* ipv6;

    ipv6 = iface->config.ip.ipv6;
    if (ipv6 == NULL) {
        return;
    }

    for (int i = 0; i < NET_IF_MAX_IPV6_MADDR; i++) {
        if (!ipv6->mcast[i].is_used ||
            !ipv6->mcast[i].is_joined) {
            continue;
        }

        net_ipv6_mld_leave(iface, &ipv6->mcast[i].address.in6_addr);
    }
}

static void join_mcast_nodes(struct net_if* iface, struct net_in6_addr const* addr) {
    enum net_l2_flags flags;

    if (iface->config.ip.ipv6 == NULL) {
        return;
    }

    flags = l2_flags_get(iface);
    if (flags & NET_L2_MULTICAST) {
        join_mcast_allnodes(iface);

        if (!(flags & NET_L2_MULTICAST_SKIP_JOIN_SOLICIT_NODE)) {
            join_mcast_solicit_node(iface, addr);
        }
    }
}
#else
#define join_mcast_allnodes(...)
#define join_mcast_solicit_node(...)
#define leave_mcast_all(...)
#define join_mcast_nodes(...)
#endif /* CONFIG_NET_IPV6_MLD */

#if defined(CONFIG_NET_IPV6_DAD)
#define DAD_TIMEOUT 100U /* ms */

static void dad_timeout(struct k_work* work) {
    uint32_t current_time = k_uptime_get_32();
    struct net_if_addr* ifaddr;
    struct net_if_addr* next;
    int32_t delay = -1;
    sys_slist_t expired_list;

    ARG_UNUSED(work);

    sys_slist_init(&expired_list);

    k_mutex_lock(&lock, K_FOREVER);

    SYS_SLIST_FOR_EACH_CONTAINER_SAFE(&active_dad_timers,
                                      ifaddr, next, dad_node) {
        /* DAD entries are ordered by construction.  Stop when
         * we find one that hasn't expired.
         */
        delay = (int32_t)(ifaddr->dad_start +
                          DAD_TIMEOUT - current_time);
        if (delay > 0) {
            break;
        }

        /* Removing the ifaddr from active_dad_timers list */
        sys_slist_remove(&active_dad_timers, NULL, &ifaddr->dad_node);
        sys_slist_append(&expired_list, &ifaddr->dad_node);

        ifaddr = NULL;
    }

    if ((ifaddr != NULL) && (delay > 0)) {
        k_work_reschedule(&dad_timer, K_MSEC((uint32_t)delay));
    }

    k_mutex_unlock(&lock);

    SYS_SLIST_FOR_EACH_CONTAINER(&expired_list, ifaddr, dad_node) {
        struct net_if* iface;

        NET_DBG("DAD succeeded for %s at interface %d",
            net_sprint_ipv6_addr(&ifaddr->address.in6_addr),
            ifaddr->ifindex);

        ifaddr->addr_state = NET_ADDR_PREFERRED;
        iface = net_if_get_by_index(ifaddr->ifindex);

        net_mgmt_event_notify_with_info(NET_EVENT_IPV6_DAD_SUCCEED,
                                        iface,
                                        &ifaddr->address.in6_addr,
                                        sizeof(struct net_in6_addr));

        /* The address gets added to neighbor cache which is not
         * needed in this case as the address is our own one.
         */
        net_ipv6_nbr_rm(iface, &ifaddr->address.in6_addr);
    }
}

void net_if_ipv6_start_dad(struct net_if* iface,
                           struct net_if_addr* ifaddr) {
    ifaddr->addr_state = NET_ADDR_TENTATIVE;

    if (net_if_is_up(iface)) {
        NET_DBG("Interface %p ll addr %s tentative IPv6 addr %s",
                iface,
                net_sprint_ll_addr(net_if_get_link_addr(iface)->addr,
                                   net_if_get_link_addr(iface)->len),
                net_sprint_ipv6_addr(&ifaddr->address.in6_addr));

        ifaddr->dad_count = 1U;

        if (net_ipv6_start_dad(iface, ifaddr) != 0) {
            NET_ERR("Interface %p failed to send DAD query for %s",
                    iface,
                    net_sprint_ipv6_addr(&ifaddr->address.in6_addr));
        }

        ifaddr->dad_start = k_uptime_get_32();
        ifaddr->ifindex   = (uint8_t)net_if_get_by_iface(iface);

        k_mutex_lock(&lock, K_FOREVER);
        sys_slist_find_and_remove(&active_dad_timers,
                                      &ifaddr->dad_node);
        sys_slist_append(&active_dad_timers, &ifaddr->dad_node);
        k_mutex_unlock(&lock);

        /* FUTURE: use schedule, not reschedule. */
        if (!k_work_delayable_remaining_get(&dad_timer)) {
            k_work_reschedule(&dad_timer,
                              K_MSEC(DAD_TIMEOUT));
        }
    }
    else {
        NET_DBG("Interface %p is down, starting DAD for %s later.",
                iface,
                net_sprint_ipv6_addr(&ifaddr->address.in6_addr));
    }
}

void net_if_start_dad(struct net_if* iface) {
    struct net_if_addr* ifaddr;
    struct net_if_addr* next;
    struct net_if_ipv6* ipv6;
    sys_slist_t dad_needed;
    struct net_in6_addr addr = {0};
    int ret;

    net_if_lock(iface);

    NET_DBG("Starting DAD for iface %d", net_if_get_by_iface(iface));

    ret = net_if_config_ipv6_get(iface, &ipv6);
    if (ret < 0) {
        if (ret != -ENOTSUP) {
            NET_WARN("Cannot do DAD IPv6 config is not valid.");
        }

        goto out;
    }

    if (ipv6 == NULL) {
        goto out;
    }

    ret = net_ipv6_addr_generate_iid(iface, NULL,
                                     COND_CODE_1(CONFIG_NET_IPV6_IID_STABLE,
                                                 ((uint8_t*)&ipv6->network_counter),
                                                 (NULL)),
                                     COND_CODE_1(CONFIG_NET_IPV6_IID_STABLE,
                                                 (sizeof(ipv6->network_counter)),
                                                 (0U)),
                                     COND_CODE_1(CONFIG_NET_IPV6_IID_STABLE,
                                                 (ipv6->iid ? ipv6->iid->dad_count : 0U),
                                                 (0U)),
                                     &addr,
                                     net_if_get_link_addr(iface));
    if (ret < 0) {
        NET_WARN("IPv6 IID generation issue (%d)", ret);
        goto out;
    }

    ifaddr = net_if_ipv6_addr_add(iface, &addr, NET_ADDR_AUTOCONF, 0);
    if (ifaddr == NULL) {
        NET_ERR("Cannot add %s address to interface %p, DAD fails",
                net_sprint_ipv6_addr(&addr), iface);
        goto out;
    }

    IF_ENABLED(CONFIG_NET_IPV6_IID_STABLE, (ipv6->iid = ifaddr));

    /* Start DAD for all the addresses that were added earlier when
     * the interface was down.
     */
    sys_slist_init(&dad_needed);

    ARRAY_FOR_EACH(ipv6->unicast, i) {
        if (!ipv6->unicast[i].is_used ||
            (ipv6->unicast[i].address.family != NET_AF_INET6) ||
            (&ipv6->unicast[i] == ifaddr) ||
            net_ipv6_is_addr_loopback(
                    &ipv6->unicast[i].address.in6_addr)) {
            continue;
        }

        sys_slist_prepend(&dad_needed, &ipv6->unicast[i].dad_need_node);
    }

    net_if_unlock(iface);

    /* Start DAD for all the addresses without holding the iface lock
     * to avoid any possible mutex deadlock issues.
     */
    SYS_SLIST_FOR_EACH_CONTAINER_SAFE(&dad_needed,
                                      ifaddr, next, dad_need_node) {
        net_if_ipv6_start_dad(iface, ifaddr);
    }

    return;

out :
    net_if_unlock(iface);
}

void net_if_ipv6_dad_failed(struct net_if* iface, const struct net_in6_addr* addr) {
    struct net_if_addr* ifaddr;
    uint32_t timeout;
    uint32_t preferred_lifetime;

    net_if_lock(iface);

    ifaddr = net_if_ipv6_addr_lookup(addr, &iface);
    if (ifaddr == NULL) {
        NET_ERR("Cannot find %s address in interface %p",
                net_sprint_ipv6_addr(addr), iface);
        goto out;
    }

    if (IS_ENABLED(CONFIG_NET_IPV6_IID_STABLE) || IS_ENABLED(CONFIG_NET_IPV6_PE)) {
        ifaddr->dad_count++;
    }

    if (IS_ENABLED(CONFIG_NET_IPV6_PE)) {
        timeout = COND_CODE_1(CONFIG_NET_IPV6_PE,
                              (ifaddr->addr_timeout), (0));
        preferred_lifetime = COND_CODE_1(CONFIG_NET_IPV6_PE,
                                         (ifaddr->addr_preferred_lifetime), (0U));

        if (!net_ipv6_pe_check_dad(ifaddr->dad_count)) {
            NET_ERR("Cannot generate PE address for interface %p",
                    iface);
            iface->pe_enabled = false;
            net_mgmt_event_notify(NET_EVENT_IPV6_PE_DISABLED, iface);
        }
    }

    net_mgmt_event_notify_with_info(NET_EVENT_IPV6_DAD_FAILED, iface,
                                    &ifaddr->address.in6_addr,
                                    sizeof(struct net_in6_addr));

    /* The old address needs to be removed from the interface before we can
     * start new DAD for the new PE address as the amount of address slots
     * is limited.
     */
    net_if_ipv6_addr_rm(iface, addr);

    if (IS_ENABLED(CONFIG_NET_IPV6_PE) && iface->pe_enabled) {
        net_if_unlock(iface);

        net_ipv6_pe_start(iface, addr, timeout, preferred_lifetime);
        return;
    }

out :
    net_if_unlock(iface);
}

static inline void iface_ipv6_dad_init(void) {
    k_work_init_delayable(&dad_timer, dad_timeout);
    sys_slist_init(&active_dad_timers);
}

#else
#define net_if_ipv6_start_dad(...)
#define iface_ipv6_dad_init(...)
#endif /* CONFIG_NET_IPV6_DAD */

#if defined(CONFIG_NET_IPV6_ND)
#define RS_TIMEOUT (CONFIG_NET_IPV6_RS_TIMEOUT * MSEC_PER_SEC)
#define RS_COUNT   3

static void rs_timeout(struct k_work* work) {
    uint32_t current_time = k_uptime_get_32();
    struct net_if_ipv6* ipv6;
    struct net_if_ipv6* next;
    int32_t delay = -1;
    sys_slist_t expired_list;

    ARG_UNUSED(work);

    sys_slist_init(&expired_list);

    k_mutex_lock(&lock, K_FOREVER);

    SYS_SLIST_FOR_EACH_CONTAINER_SAFE(&active_rs_timers,
                                      ipv6, next, rs_node) {
        /* RS entries are ordered by construction.  Stop when
         * we find one that hasn't expired.
         */
        delay = (int32_t)(ipv6->rs_start + RS_TIMEOUT - current_time);
        if (delay > 0) {
            break;
        }

        /* Removing the ipv6 from active_rs_timers list */
        sys_slist_remove(&active_rs_timers, NULL, &ipv6->rs_node);
        sys_slist_append(&expired_list, &ipv6->rs_node);

        ipv6 = NULL;
    }

    if ((ipv6 != NULL) && (delay > 0)) {
        k_work_reschedule(&rs_timer, K_MSEC(ipv6->rs_start +
                                            RS_TIMEOUT - current_time));
    }

    k_mutex_unlock(&lock);

    SYS_SLIST_FOR_EACH_CONTAINER(&expired_list, ipv6, rs_node) {
        struct net_if* iface = NULL;

        /* Did not receive RA yet. */
        ipv6->rs_count++;

        STRUCT_SECTION_FOREACH(net_if, tmp) {
            if (tmp->config.ip.ipv6 == ipv6) {
                iface = tmp;
                break;
            }
        }

        if (iface) {
            NET_DBG("RS no respond iface %d count %d",
                    net_if_get_by_iface(iface), ipv6->rs_count);
            if (ipv6->rs_count < RS_COUNT) {
                net_if_start_rs(iface);
            }
        }
        else {
            NET_DBG("Interface IPv6 config %p not found", ipv6);
        }
    }
}

void net_if_start_rs(struct net_if* iface) {
    struct net_if_ipv6* ipv6;

    net_if_lock(iface);

    if (net_if_flag_is_set(iface, NET_IF_IPV6_NO_ND)) {
        goto out;
    }

    ipv6 = iface->config.ip.ipv6;
    if (ipv6 == NULL) {
        goto out;
    }

    net_if_unlock(iface);

    NET_DBG("Starting ND/RS for iface %d", net_if_get_by_iface(iface));

    if (!net_ipv6_start_rs(iface)) {
        ipv6->rs_start = k_uptime_get_32();

        k_mutex_lock(&lock, K_FOREVER);

        /* Make sure that the RS timer is not in the list twice */
        (void) sys_slist_find_and_remove(&active_rs_timers, &ipv6->rs_node);
        sys_slist_append(&active_rs_timers, &ipv6->rs_node);

        k_mutex_unlock(&lock);

        /* FUTURE: use schedule, not reschedule. */
        if (!k_work_delayable_remaining_get(&rs_timer)) {
            k_work_reschedule(&rs_timer, K_MSEC(RS_TIMEOUT));
        }
    }

    return;
out :
    net_if_unlock(iface);
}

void net_if_stop_rs(struct net_if* iface) {
    struct net_if_ipv6* ipv6;

    net_if_lock(iface);

    ipv6 = iface->config.ip.ipv6;
    if (ipv6 == NULL) {
        goto out;
    }

    NET_DBG("Stopping ND/RS for iface %d", net_if_get_by_iface(iface));

    k_mutex_lock(&lock, K_FOREVER);
    sys_slist_find_and_remove(&active_rs_timers, &ipv6->rs_node);
    k_mutex_unlock(&lock);

out :
    net_if_unlock(iface);
}

static inline void iface_ipv6_nd_init(void) {
    k_work_init_delayable(&rs_timer, rs_timeout);
    sys_slist_init(&active_rs_timers);
}

#else
#define net_if_start_rs(...)
#define net_if_stop_rs(...)
#define iface_ipv6_nd_init(...)
#endif /* CONFIG_NET_IPV6_ND */

#if defined(CONFIG_NET_IPV6_ND) && defined(CONFIG_NET_NATIVE_IPV6)

void net_if_nbr_reachability_hint(struct net_if* iface, const struct net_in6_addr* ipv6_addr) {
    net_if_lock(iface);

    if (net_if_flag_is_set(iface, NET_IF_IPV6_NO_ND)) {
        goto out;
    }

    if (iface->config.ip.ipv6 == NULL) {
        goto out;
    }

    net_ipv6_nbr_reachability_hint(iface, ipv6_addr);

out :
    net_if_unlock(iface);
}

#endif

/* To be called when interface comes up so that all the non-joined multicast
 * groups are joined.
 */
static void rejoin_ipv6_mcast_groups(struct net_if* iface) {
    struct net_if_mcast_addr* ifaddr;
    struct net_if_mcast_addr* next;
    struct net_if_ipv6* ipv6;
    sys_slist_t rejoin_needed;

    net_if_lock(iface);

    if (!net_if_flag_is_set(iface, NET_IF_IPV6) ||
        net_if_flag_is_set(iface, NET_IF_IPV6_NO_ND)) {
        goto out;
    }

    if (net_if_config_ipv6_get(iface, &ipv6) < 0) {
        goto out;
    }

    /* Rejoin solicited node multicasts. */
    ARRAY_FOR_EACH(ipv6->unicast, i) {
        if (!ipv6->unicast[i].is_used) {
            continue;
        }

        join_mcast_nodes(iface, &ipv6->unicast[i].address.in6_addr);
    }

    sys_slist_init(&rejoin_needed);

    /* Rejoin any mcast address present on the interface, but marked as not joined. */
    ARRAY_FOR_EACH(ipv6->mcast, i) {
        if (!ipv6->mcast[i].is_used ||
            net_if_ipv6_maddr_is_joined(&ipv6->mcast[i])) {
            continue;
        }

        sys_slist_prepend(&rejoin_needed, &ipv6->mcast[i].rejoin_node);
    }

    net_if_unlock(iface);

    /* Start DAD for all the addresses without holding the iface lock
     * to avoid any possible mutex deadlock issues.
     */
    SYS_SLIST_FOR_EACH_CONTAINER_SAFE(&rejoin_needed,
                                      ifaddr, next, rejoin_node) {
        int ret;

        ret = net_ipv6_mld_join(iface, &ifaddr->address.in6_addr);
        if (ret < 0) {
            NET_ERR("Cannot join mcast address %s for %d (%d)",
                    net_sprint_ipv6_addr(&ifaddr->address.in6_addr),
                    net_if_get_by_iface(iface), ret);
        }
        else {
            NET_DBG("Rejoined mcast address %s for %d",
                    net_sprint_ipv6_addr(&ifaddr->address.in6_addr),
                    net_if_get_by_iface(iface));
        }
    }

    return;

out :
    net_if_unlock(iface);
}

/* To be called when interface comes operational down so that multicast
 * groups are rejoined when back up.
 */
static void clear_joined_ipv6_mcast_groups(struct net_if* iface) {
    struct net_if_ipv6* ipv6;

    net_if_lock(iface);

    if (!net_if_flag_is_set(iface, NET_IF_IPV6)) {
        goto out;
    }

    if (net_if_config_ipv6_get(iface, &ipv6) < 0) {
        goto out;
    }

    ARRAY_FOR_EACH(ipv6->mcast, i) {
        if (!ipv6->mcast[i].is_used) {
            continue;
        }

        net_if_ipv6_maddr_leave(iface, &ipv6->mcast[i]);
    }

out :
    net_if_unlock(iface);
}

static void address_expired(struct net_if_addr* ifaddr) {
    NET_DBG("IPv6 address %s is expired",
        net_sprint_ipv6_addr(&ifaddr->address.in6_addr));

    sys_slist_find_and_remove(&active_address_lifetime_timers,
                              &ifaddr->lifetime.node);

    net_timeout_set(&ifaddr->lifetime, 0, 0);

    STRUCT_SECTION_FOREACH(net_if, iface) {
        ARRAY_FOR_EACH(iface->config.ip.ipv6->unicast, i) {
            if (&iface->config.ip.ipv6->unicast[i] == ifaddr) {
                net_if_ipv6_addr_rm(iface,
                        &iface->config.ip.ipv6->unicast[i].address.in6_addr);
                return;
            }
        }
    }
}

static void address_lifetime_timeout(struct k_work* work) {
    uint32_t next_update  = UINT32_MAX;
    uint32_t current_time = k_uptime_get_32();
    struct net_if_addr* current;
    struct net_if_addr* next;

    ARG_UNUSED(work);

    k_mutex_lock(&lock, K_FOREVER);

    SYS_SLIST_FOR_EACH_CONTAINER_SAFE(&active_address_lifetime_timers,
                                      current, next, lifetime.node) {
        struct net_timeout* timeout = &current->lifetime;
        uint32_t this_update = net_timeout_evaluate(timeout,
                                                    current_time);

        if (this_update == 0U) {
            address_expired(current);
            continue;
        }

        if (this_update < next_update) {
            next_update = this_update;
        }

        if (current == next) {
            break;
        }
    }

    if (next_update != UINT32_MAX) {
        NET_DBG("Waiting for %d ms", (int32_t)next_update);

        k_work_reschedule(&address_lifetime_timer, K_MSEC(next_update));
    }

    k_mutex_unlock(&lock);
}

#if defined(CONFIG_NET_TEST)
void net_address_lifetime_timeout(void) {
    address_lifetime_timeout(NULL);
}
#endif

static void address_start_timer(struct net_if_addr* ifaddr, uint32_t vlifetime) {
    /* Make sure that we do not insert the address twice to
     * the lifetime timer list.
     */
    sys_slist_find_and_remove(&active_address_lifetime_timers,
                              &ifaddr->lifetime.node);

    sys_slist_append(&active_address_lifetime_timers,
                     &ifaddr->lifetime.node);

    net_timeout_set(&ifaddr->lifetime, vlifetime, k_uptime_get_32());
    k_work_reschedule(&address_lifetime_timer, K_NO_WAIT);
}
#else /* CONFIG_NET_NATIVE_IPV6 */
#define address_start_timer(...)
#define net_if_ipv6_start_dad(...)
#define join_mcast_nodes(...)
#endif /* CONFIG_NET_NATIVE_IPV6 */

struct net_if_addr* net_if_ipv6_addr_lookup(const struct net_in6_addr* addr,
                                            struct net_if** ret) {
    struct net_if_addr* ifaddr = NULL;

    STRUCT_SECTION_FOREACH(net_if, iface) {
        struct net_if_ipv6* ipv6;

        net_if_lock(iface);

        ipv6 = iface->config.ip.ipv6;
        if (ipv6 == NULL) {
            net_if_unlock(iface);
            continue;
        }

        ARRAY_FOR_EACH(ipv6->unicast, i) {
            if (!ipv6->unicast[i].is_used ||
                (ipv6->unicast[i].address.family != NET_AF_INET6)) {
                continue;
            }

            if (net_ipv6_is_prefix(
                        addr->s6_addr,
                        ipv6->unicast[i].address.in6_addr.s6_addr,
                        128)) {

                if (ret != NULL) {
                    *ret = iface;
                }

                ifaddr = &ipv6->unicast[i];
                net_if_unlock(iface);
                goto out;
            }
        }

        net_if_unlock(iface);
    }

out :
    return (ifaddr);
}

struct net_if_addr* net_if_ipv6_addr_lookup_by_iface(struct net_if* iface,
                                                     struct net_in6_addr const* addr) {
    struct net_if_addr* ifaddr = NULL;
    struct net_if_ipv6* ipv6;

    net_if_lock(iface);

    ipv6 = iface->config.ip.ipv6;
    if (ipv6 == NULL) {
        goto out;
    }

    ARRAY_FOR_EACH(ipv6->unicast, i) {
        if (!ipv6->unicast[i].is_used ||
            (ipv6->unicast[i].address.family != NET_AF_INET6)) {
            continue;
        }

        if (net_ipv6_is_prefix(
                    addr->s6_addr,
                    ipv6->unicast[i].address.in6_addr.s6_addr,
                    128)) {
            ifaddr = &ipv6->unicast[i];
            goto out;
        }
    }

out :
    net_if_unlock(iface);

    return (ifaddr);
}

int z_impl_net_if_ipv6_addr_lookup_by_index(const struct net_in6_addr* addr) {
    struct net_if* iface;
    struct net_if_addr const* if_addr;

    if_addr = net_if_ipv6_addr_lookup(addr, &iface);
    if (if_addr == NULL) {
        return (0);
    }

    return net_if_get_by_iface(iface);
}

#ifdef CONFIG_USERSPACE
static inline int z_vrfy_net_if_ipv6_addr_lookup_by_index(
                                            const struct net_in6_addr* addr) {
    struct net_in6_addr addr_v6;

    K_OOPS(k_usermode_from_copy(&addr_v6, (void*)addr, sizeof(addr_v6)));

    return z_impl_net_if_ipv6_addr_lookup_by_index(&addr_v6);
}
#include <zephyr/syscalls/net_if_ipv6_addr_lookup_by_index_mrsh.c>
#endif

void net_if_ipv6_addr_update_lifetime(struct net_if_addr* ifaddr,
                                      uint32_t vlifetime) {
    k_mutex_lock(&lock, K_FOREVER);

    NET_DBG("Updating expire time of %s by %u secs",
            net_sprint_ipv6_addr(&ifaddr->address.in6_addr),
            vlifetime);

    ifaddr->addr_state = NET_ADDR_PREFERRED;

    address_start_timer(ifaddr, vlifetime);

    k_mutex_unlock(&lock);
}

static struct net_if_addr* ipv6_addr_find(struct net_if* iface,
                                          struct net_in6_addr const* addr) {
    struct net_if_ipv6* ipv6 = iface->config.ip.ipv6;

    ARRAY_FOR_EACH(ipv6->unicast, i) {
        if (!ipv6->unicast[i].is_used) {
            continue;
        }

        if (net_ipv6_addr_cmp(
                addr, &ipv6->unicast[i].address.in6_addr)) {

            return (&ipv6->unicast[i]);
        }
    }

    return (NULL);
}

static inline void net_if_addr_init(struct net_if_addr* ifaddr,
                                    struct net_in6_addr const* addr,
                                    enum net_addr_type addr_type,
                                    uint32_t vlifetime) {
    ifaddr->is_used        = true;
    ifaddr->is_added       = true;
    ifaddr->is_temporary   = false;
    ifaddr->address.family = NET_AF_INET6;
    ifaddr->addr_type      = addr_type;
    ifaddr->atomic_ref     = ATOMIC_INIT(1);

    net_ipaddr_copy(&ifaddr->address.in6_addr, addr);

    /* FIXME - set the mcast addr for this node */

    if (vlifetime) {
        ifaddr->is_infinite = false;

        NET_DBG("Expiring %s in %u secs",
                net_sprint_ipv6_addr(addr),
                vlifetime);

        net_if_ipv6_addr_update_lifetime(ifaddr, vlifetime);
    }
    else {
        ifaddr->is_infinite = true;
    }
}

struct net_if_addr* net_if_ipv6_addr_add(struct net_if* iface,
                                         struct net_in6_addr* addr,
                                         enum net_addr_type addr_type,
                                         uint32_t vlifetime) {
    struct net_if_addr* ifaddr = NULL;
    struct net_if_ipv6* ipv6;
    bool do_dad = false;

    net_if_lock(iface);

    if (net_if_config_ipv6_get(iface, &ipv6) < 0) {
        goto out;
    }

    ifaddr = ipv6_addr_find(iface, addr);
    if (ifaddr) {
        /* Address already exists, just return it but update ref count
         * if it was not updated. This could happen if the address was
         * added and then removed but for example an active connection
         * was still using it. In this case we must update the ref count
         * so that the address is not removed if the connection is closed.
         */
        if (!ifaddr->is_added) {
            atomic_inc(&ifaddr->atomic_ref);
            ifaddr->is_added = true;
        }

        goto out;
    }

    ARRAY_FOR_EACH(ipv6->unicast, i) {
        if (ipv6->unicast[i].is_used) {
            continue;
        }

        net_if_addr_init(&ipv6->unicast[i], addr, addr_type,
                         vlifetime);

        NET_DBG("[%zu] interface %d (%p) address %s type %s added", i,
                net_if_get_by_iface(iface), iface,
                net_sprint_ipv6_addr(addr),
                net_addr_type2str(addr_type));

        if (IS_ENABLED(CONFIG_NET_IPV6_DAD) &&
            !(l2_flags_get(iface) & NET_L2_POINT_TO_POINT) &&
            !net_ipv6_is_addr_loopback(addr) &&
            !net_if_flag_is_set(iface, NET_IF_IPV6_NO_ND)) {
            /* The groups are joined without locks held */
            do_dad = true;
        }
        else {
            /* If DAD is not done for point-to-point links, then
             * the address is usable immediately.
             */
            ipv6->unicast[i].addr_state = NET_ADDR_PREFERRED;
        }

        net_mgmt_event_notify_with_info(
                NET_EVENT_IPV6_ADDR_ADD, iface,
                &ipv6->unicast[i].address.in6_addr,
                sizeof(struct net_in6_addr));

        ifaddr = &ipv6->unicast[i];
        break;
    }

    net_if_unlock(iface);

    if (ifaddr != NULL && do_dad) {
        /* RFC 4862 5.4.2
         * Before sending a Neighbor Solicitation, an interface
         * MUST join the all-nodes multicast address and the
         * solicited-node multicast address of the tentative
         * address.
         */
        /* The allnodes multicast group is only joined once as
         * net_ipv6_mld_join() checks if we have already
         * joined.
         */
        join_mcast_nodes(iface, &ifaddr->address.in6_addr);

        net_if_ipv6_start_dad(iface, ifaddr);
    }

    return ifaddr;

out :
    net_if_unlock(iface);

    return (ifaddr);
}

bool net_if_ipv6_addr_rm(struct net_if* iface, const struct net_in6_addr* addr) {
    struct net_if_addr* ifaddr;
    struct net_if_ipv6 const* ipv6;
    bool result = true;
    int ret;

    if ((iface == NULL) || (addr == NULL)) {
        return (false);
    }

    net_if_lock(iface);

    ipv6 = iface->config.ip.ipv6;
    if (!ipv6) {
        result = false;
        goto out;
    }

    ret = net_if_addr_unref(iface, NET_AF_INET6, addr, &ifaddr);
    if (ret > 0) {
        NET_DBG("Address %s still in use (ref %d)",
                net_sprint_ipv6_addr(addr), ret);
        result = false;
        ifaddr->is_added = false;
        goto out;
    }
    else if (ret < 0) {
        NET_DBG("Address %s not found (%d)",
                net_sprint_ipv6_addr(addr), ret);
    }

out :
    net_if_unlock(iface);

    return (result);
}

bool z_impl_net_if_ipv6_addr_add_by_index(int index,
                                          struct net_in6_addr* addr,
                                          enum net_addr_type addr_type,
                                          uint32_t vlifetime) {
    struct net_if* iface;

    iface = net_if_get_by_index(index);
    if (iface == NULL) {
        return (false);
    }

    return net_if_ipv6_addr_add(iface, addr, addr_type, vlifetime) ?
           true : false;
}

#ifdef CONFIG_USERSPACE
bool z_vrfy_net_if_ipv6_addr_add_by_index(int index,
                                          struct net_in6_addr* addr,
                                          enum net_addr_type addr_type,
                                          uint32_t vlifetime) {
    struct net_in6_addr addr_v6;
    struct net_if* iface;

    iface = z_vrfy_net_if_get_by_index(index);
    if (iface == NULL) {
        return (false);
    }

    K_OOPS(k_usermode_from_copy(&addr_v6, (void*)addr, sizeof(addr_v6)));

    return z_impl_net_if_ipv6_addr_add_by_index(index,
                                                &addr_v6,
                                                addr_type,
                                                vlifetime);
}

#include <zephyr/syscalls/net_if_ipv6_addr_add_by_index_mrsh.c>
#endif /* CONFIG_USERSPACE */

bool z_impl_net_if_ipv6_addr_rm_by_index(int index,
                                         const struct net_in6_addr* addr) {
    struct net_if* iface;

    iface = net_if_get_by_index(index);
    if (iface == NULL) {
        return (false);
    }

    return net_if_ipv6_addr_rm(iface, addr);
}

#ifdef CONFIG_USERSPACE
bool z_vrfy_net_if_ipv6_addr_rm_by_index(int index,
                                         const struct net_in6_addr* addr) {
    struct net_in6_addr addr_v6;
    struct net_if* iface;

    iface = z_vrfy_net_if_get_by_index(index);
    if (iface == NULL) {
        return (false);
    }

    K_OOPS(k_usermode_from_copy(&addr_v6, (void*)addr, sizeof(addr_v6)));

    return z_impl_net_if_ipv6_addr_rm_by_index(index, &addr_v6);
}

#include <zephyr/syscalls/net_if_ipv6_addr_rm_by_index_mrsh.c>
#endif /* CONFIG_USERSPACE */

void net_if_ipv6_addr_foreach(struct net_if* iface, net_if_ip_addr_cb_t cb,
                              void* user_data) {
    struct net_if_ipv6* ipv6;

    if (iface == NULL) {
        return;
    }

    net_if_lock(iface);

    ipv6 = iface->config.ip.ipv6;
    if (ipv6 == NULL) {
        goto out;
    }

    ARRAY_FOR_EACH(ipv6->unicast, i) {
        struct net_if_addr* if_addr = &ipv6->unicast[i];

        if (!if_addr->is_used) {
            continue;
        }

        cb(iface, if_addr, user_data);
    }

out :
    net_if_unlock(iface);
}

struct net_if_mcast_addr* net_if_ipv6_maddr_add(struct net_if* iface,
                                                const struct net_in6_addr* addr) {
    struct net_if_mcast_addr* ifmaddr = NULL;
    struct net_if_ipv6* ipv6;

    net_if_lock(iface);

    if (net_if_config_ipv6_get(iface, &ipv6) < 0) {
        goto out;
    }

    if (!net_ipv6_is_addr_mcast(addr)) {
        NET_DBG("Address %s is not a multicast address.",
                net_sprint_ipv6_addr(addr));
        goto out;
    }

    if (net_if_ipv6_maddr_lookup(addr, &iface)) {
        NET_WARN("Multicast address %s is already registered.",
                 net_sprint_ipv6_addr(addr));
        goto out;
    }

    ARRAY_FOR_EACH(ipv6->mcast, i) {
        if (ipv6->mcast[i].is_used) {
            continue;
        }

        ipv6->mcast[i].is_used        = true;
        ipv6->mcast[i].address.family = NET_AF_INET6;
        memcpy(&ipv6->mcast[i].address.in6_addr, addr, 16);

        NET_DBG("[%zu] interface %d (%p) address %s added", i,
                net_if_get_by_iface(iface), iface,
                net_sprint_ipv6_addr(addr));

        net_mgmt_event_notify_with_info(
                NET_EVENT_IPV6_MADDR_ADD, iface,
                &ipv6->mcast[i].address.in6_addr,
                sizeof(struct net_in6_addr));

        ifmaddr = &ipv6->mcast[i];
        goto out;
    }

out :
    net_if_unlock(iface);

    return (ifmaddr);
}

bool net_if_ipv6_maddr_rm(struct net_if* iface, const struct net_in6_addr* addr) {
    bool ret = false;
    struct net_if_ipv6* ipv6;

    net_if_lock(iface);

    ipv6 = iface->config.ip.ipv6;
    if (ipv6 == NULL) {
        goto out;
    }

    ARRAY_FOR_EACH(ipv6->mcast, i) {
        if (!ipv6->mcast[i].is_used) {
            continue;
        }

        if (!net_ipv6_addr_cmp(&ipv6->mcast[i].address.in6_addr,
                               addr)) {
            continue;
        }

        ipv6->mcast[i].is_used = false;

        NET_DBG("[%zu] interface %d (%p) address %s removed",
                i, net_if_get_by_iface(iface), iface,
                net_sprint_ipv6_addr(addr));

        net_mgmt_event_notify_with_info(
                NET_EVENT_IPV6_MADDR_DEL, iface,
                &ipv6->mcast[i].address.in6_addr,
                sizeof(struct net_in6_addr));

        ret = true;
        goto out;
    }

out :
    net_if_unlock(iface);

    return (ret);
}

void net_if_ipv6_maddr_foreach(struct net_if* iface, net_if_ip_maddr_cb_t cb,
                               void* user_data) {
    struct net_if_ipv6* ipv6;

    if ((iface == NULL) || (cb == NULL)) {
        return;
    }

    net_if_lock(iface);

    ipv6 = iface->config.ip.ipv6;
    if (ipv6 == NULL) {
        goto out;
    }

    for (int i = 0; i < NET_IF_MAX_IPV6_MADDR; i++) {
        if (!ipv6->mcast[i].is_used) {
            continue;
        }

        cb(iface, &ipv6->mcast[i], user_data);
    }

out :
    net_if_unlock(iface);
}

struct net_if_mcast_addr* net_if_ipv6_maddr_lookup(const struct net_in6_addr* maddr,
                                                   struct net_if** ret) {
    struct net_if_mcast_addr* ifmaddr = NULL;

    STRUCT_SECTION_FOREACH(net_if, iface) {
        struct net_if_ipv6* ipv6;

        if (ret && *ret && (iface != *ret)) {
            continue;
        }

        net_if_lock(iface);

        ipv6 = iface->config.ip.ipv6;
        if (ipv6 == NULL) {
            net_if_unlock(iface);
            continue;
        }

        ARRAY_FOR_EACH(ipv6->mcast, i) {
            if (!ipv6->mcast[i].is_used ||
                (ipv6->mcast[i].address.family != NET_AF_INET6)) {
                continue;
            }

            if (net_ipv6_is_prefix(
                        maddr->s6_addr,
                        ipv6->mcast[i].address.in6_addr.s6_addr,
                        128)) {
                if (ret) {
                    *ret = iface;
                }

                ifmaddr = &ipv6->mcast[i];
                net_if_unlock(iface);
                goto out;
            }
        }

        net_if_unlock(iface);
    }

out :
    return (ifmaddr);
}

void net_if_ipv6_maddr_leave(struct net_if* iface, struct net_if_mcast_addr* addr) {
    if ((iface == NULL) || (addr == NULL)) {
        return;
    }

    net_if_lock(iface);
    addr->is_joined = false;
    net_if_unlock(iface);
}

void net_if_ipv6_maddr_join(struct net_if* iface, struct net_if_mcast_addr* addr) {
    if ((iface == NULL) || (addr == NULL)) {
        return;
    }

    net_if_lock(iface);
    addr->is_joined = true;
    net_if_unlock(iface);
}

struct net_in6_addr* net_if_ipv6_get_ll(struct net_if* iface,
                                    enum net_addr_state addr_state) {
    struct net_in6_addr* addr = NULL;
    struct net_if_ipv6* ipv6;

    net_if_lock(iface);

    ipv6 = iface->config.ip.ipv6;
    if (ipv6 == NULL) {
        goto out;
    }

    ARRAY_FOR_EACH(ipv6->unicast, i) {
        if (!ipv6->unicast[i].is_used ||
            ((addr_state != NET_ADDR_ANY_STATE) &&
             (ipv6->unicast[i].addr_state != addr_state)) ||
            (ipv6->unicast[i].address.family != NET_AF_INET6)) {
            continue;
        }

        if (net_ipv6_is_ll_addr(&ipv6->unicast[i].address.in6_addr)) {
            addr = &ipv6->unicast[i].address.in6_addr;
            goto out;
        }
    }

out :
    net_if_unlock(iface);

    return (addr);
}

struct net_in6_addr* net_if_ipv6_get_ll_addr(enum net_addr_state state,
                                              struct net_if** iface) {
    struct net_in6_addr* addr = NULL;

    STRUCT_SECTION_FOREACH(net_if, tmp) {
        net_if_lock(tmp);

        addr = net_if_ipv6_get_ll(tmp, state);
        if (addr) {
            if (iface) {
                *iface = tmp;
            }

            net_if_unlock(tmp);
            goto out;
        }

        net_if_unlock(tmp);
    }

out :
    return (addr);
}

static inline struct net_in6_addr* check_global_addr(struct net_if* iface,
                                                     enum net_addr_state state) {
    struct net_if_ipv6* ipv6;

    ipv6 = iface->config.ip.ipv6;
    if (ipv6 == NULL) {
        return (NULL);
    }

    ARRAY_FOR_EACH(ipv6->unicast, i) {
        if (!ipv6->unicast[i].is_used ||
            (ipv6->unicast[i].addr_state != state) ||
            (ipv6->unicast[i].address.family != NET_AF_INET6)) {
            continue;
        }

        if (!net_ipv6_is_ll_addr(&ipv6->unicast[i].address.in6_addr)) {
            return (&ipv6->unicast[i].address.in6_addr);
        }
    }

    return (NULL);
}

struct net_in6_addr* net_if_ipv6_get_global_addr(enum net_addr_state state,
                                                 struct net_if** iface) {
    struct net_in6_addr* addr = NULL;

    STRUCT_SECTION_FOREACH(net_if, tmp) {
        if (iface && *iface && tmp != *iface) {
            continue;
        }

        net_if_lock(tmp);
        addr = check_global_addr(tmp, state);
        if (addr) {
            if (iface) {
                *iface = tmp;
            }

            net_if_unlock(tmp);
            goto out;
        }

        net_if_unlock(tmp);
    }

out :

    return (addr);
}

#if defined(CONFIG_NET_NATIVE_IPV6)
static void remove_prefix_addresses(struct net_if* iface,
                                    struct net_if_ipv6 const* ipv6,
                                    struct net_in6_addr const* addr,
                                    uint8_t len) {
    ARRAY_FOR_EACH(ipv6->unicast, i) {
        if (!ipv6->unicast[i].is_used ||
            (ipv6->unicast[i].address.family != NET_AF_INET6) ||
            (ipv6->unicast[i].addr_type != NET_ADDR_AUTOCONF)) {
            continue;
        }

        if (net_ipv6_is_prefix(
                        addr->s6_addr,
                        ipv6->unicast[i].address.in6_addr.s6_addr,
                        len)) {
            net_if_ipv6_addr_rm(iface,
                                &ipv6->unicast[i].address.in6_addr);
        }
    }
}

static void prefix_lifetime_expired(struct net_if_ipv6_prefix* ifprefix) {
    struct net_if_ipv6* ipv6;

    net_if_lock(ifprefix->iface);

    NET_DBG("Prefix %s/%d expired",
            net_sprint_ipv6_addr(&ifprefix->prefix),
            ifprefix->len);

    ifprefix->is_used = false;

    if (net_if_config_ipv6_get(ifprefix->iface, &ipv6) < 0) {
        return;
    }

    /* Remove also all auto addresses if the they have the same prefix.
     */
    remove_prefix_addresses(ifprefix->iface, ipv6, &ifprefix->prefix,
                            ifprefix->len);

    if (IS_ENABLED(CONFIG_NET_MGMT_EVENT_INFO)) {
        struct net_event_ipv6_prefix info;

        net_ipaddr_copy(&info.addr, &ifprefix->prefix);
        info.len      = ifprefix->len;
        info.lifetime = 0;

        net_mgmt_event_notify_with_info(NET_EVENT_IPV6_PREFIX_DEL,
                                        ifprefix->iface,
                                        (void const*)&info,
                                        sizeof(struct net_event_ipv6_prefix));
    }
    else {
        net_mgmt_event_notify(NET_EVENT_IPV6_PREFIX_DEL, ifprefix->iface);
    }

    net_if_unlock(ifprefix->iface);
}

static void prefix_timer_remove(struct net_if_ipv6_prefix* ifprefix) {
    k_mutex_lock(&lock, K_FOREVER);

    NET_DBG("IPv6 prefix %s/%d removed",
            net_sprint_ipv6_addr(&ifprefix->prefix),
            ifprefix->len);

    sys_slist_find_and_remove(&active_prefix_lifetime_timers,
                              &ifprefix->lifetime.node);

    net_timeout_set(&ifprefix->lifetime, 0, 0);

    k_mutex_unlock(&lock);
}

static void prefix_lifetime_timeout(struct k_work* work) {
    uint32_t next_update  = UINT32_MAX;
    uint32_t current_time = k_uptime_get_32();
    struct net_if_ipv6_prefix* current;
    struct net_if_ipv6_prefix* next;
    sys_slist_t expired_list;

    ARG_UNUSED(work);

    sys_slist_init(&expired_list);

    k_mutex_lock(&lock, K_FOREVER);

    SYS_SLIST_FOR_EACH_CONTAINER_SAFE(&active_prefix_lifetime_timers,
                                      current, next, lifetime.node) {
        struct net_timeout* timeout = &current->lifetime;
        uint32_t this_update = net_timeout_evaluate(timeout,
                                                    current_time);

        if (this_update == 0U) {
            sys_slist_find_and_remove(
                    &active_prefix_lifetime_timers,
                    &current->lifetime.node);
            sys_slist_append(&expired_list,
                             &current->lifetime.node);
            continue;
        }

        if (this_update < next_update) {
            next_update = this_update;
        }

        if (current == next) {
            break;
        }
    }

    if (next_update != UINT32_MAX) {
        k_work_reschedule(&prefix_lifetime_timer, K_MSEC(next_update));
    }

    k_mutex_unlock(&lock);

    SYS_SLIST_FOR_EACH_CONTAINER(&expired_list, current, lifetime.node) {
        prefix_lifetime_expired(current);
    }
}

static void prefix_start_timer(struct net_if_ipv6_prefix* ifprefix,
                               uint32_t lifetime) {
    k_mutex_lock(&lock, K_FOREVER);

    (void) sys_slist_find_and_remove(&active_prefix_lifetime_timers,
                                     &ifprefix->lifetime.node);
    sys_slist_append(&active_prefix_lifetime_timers,
                     &ifprefix->lifetime.node);

    net_timeout_set(&ifprefix->lifetime, lifetime, k_uptime_get_32());
    k_work_reschedule(&prefix_lifetime_timer, K_NO_WAIT);

    k_mutex_unlock(&lock);
}

static struct net_if_ipv6_prefix* ipv6_prefix_find(struct net_if* iface,
                                                   struct net_in6_addr const* prefix,
                                                   uint8_t prefix_len) {
    struct net_if_ipv6* ipv6 = iface->config.ip.ipv6;

    if (ipv6 == NULL) {
        return (NULL);
    }

    ARRAY_FOR_EACH(ipv6->prefix, i) {
        if (!ipv6->prefix[i].is_used) {
            continue;
        }

        if (net_ipv6_addr_cmp(prefix, &ipv6->prefix[i].prefix) &&
            (prefix_len == ipv6->prefix[i].len)) {
            return (&ipv6->prefix[i]);
        }
    }

    return (NULL);
}

static void net_if_ipv6_prefix_init(struct net_if* iface,
                                    struct net_if_ipv6_prefix* ifprefix,
                                    struct net_in6_addr const* addr, uint8_t len,
                                    uint32_t lifetime) {
    ifprefix->is_used = true;
    ifprefix->len     = len;
    ifprefix->iface   = iface;
    net_ipaddr_copy(&ifprefix->prefix, addr);

    if (lifetime == NET_IPV6_ND_INFINITE_LIFETIME) {
        ifprefix->is_infinite = true;
    }
    else {
        ifprefix->is_infinite = false;
    }
}

struct net_if_ipv6_prefix* net_if_ipv6_prefix_add(struct net_if* iface,
                                                  struct net_in6_addr const* prefix,
                                                  uint8_t len,
                                                  uint32_t lifetime) {
    struct net_if_ipv6_prefix* ifprefix = NULL;
    struct net_if_ipv6* ipv6;

    net_if_lock(iface);

    if (net_if_config_ipv6_get(iface, &ipv6) < 0) {
        goto out;
    }

    ifprefix = ipv6_prefix_find(iface, prefix, len);
    if (ifprefix) {
        goto out;
    }

    if (ipv6 == NULL) {
        goto out;
    }

    ARRAY_FOR_EACH(ipv6->prefix, i) {
        if (ipv6->prefix[i].is_used) {
            continue;
        }

        net_if_ipv6_prefix_init(iface, &ipv6->prefix[i], prefix,
                                len, lifetime);

        NET_DBG("[%zu] interface %p prefix %s/%d added", i, iface,
                net_sprint_ipv6_addr(prefix), len);

        if (IS_ENABLED(CONFIG_NET_MGMT_EVENT_INFO)) {
            struct net_event_ipv6_prefix info;

            net_ipaddr_copy(&info.addr, prefix);
            info.len      = len;
            info.lifetime = lifetime;

            net_mgmt_event_notify_with_info(NET_EVENT_IPV6_PREFIX_ADD,
                                            iface, (void const*)&info,
                                            sizeof(struct net_event_ipv6_prefix));
        }
        else {
            net_mgmt_event_notify(NET_EVENT_IPV6_PREFIX_ADD, iface);
        }

        ifprefix = &ipv6->prefix[i];
        goto out;
    }

out :
    net_if_unlock(iface);

    return (ifprefix);
}

bool net_if_ipv6_prefix_rm(struct net_if* iface, struct net_in6_addr* addr,
                           uint8_t len) {
    bool ret = false;
    struct net_if_ipv6* ipv6;

    net_if_lock(iface);

    ipv6 = iface->config.ip.ipv6;
    if (ipv6 == NULL) {
        goto out;
    }

    ARRAY_FOR_EACH(ipv6->prefix, i) {
        if (!ipv6->prefix[i].is_used) {
            continue;
        }

        if (!net_ipv6_addr_cmp(&ipv6->prefix[i].prefix, addr) ||
            (ipv6->prefix[i].len != len)) {
            continue;
        }

        net_if_ipv6_prefix_unset_timer(&ipv6->prefix[i]);

        ipv6->prefix[i].is_used = false;

        /* Remove also all auto addresses if the they have the same
         * prefix.
         */
        remove_prefix_addresses(iface, ipv6, addr, len);

        if (IS_ENABLED(CONFIG_NET_MGMT_EVENT_INFO)) {
            struct net_event_ipv6_prefix info;

            net_ipaddr_copy(&info.addr, addr);
            info.len      = len;
            info.lifetime = 0;

            net_mgmt_event_notify_with_info(NET_EVENT_IPV6_PREFIX_DEL,
                                            iface, (void const*)&info,
                                            sizeof(struct net_event_ipv6_prefix));
        }
        else {
            net_mgmt_event_notify(NET_EVENT_IPV6_PREFIX_DEL, iface);
        }

        ret = true;
        goto out;
    }

out :
    net_if_unlock(iface);

    return (ret);
}

struct net_if_ipv6_prefix* net_if_ipv6_prefix_get(struct net_if* iface,
                                                  struct net_in6_addr const* addr) {
    struct net_if_ipv6_prefix* prefix = NULL;
    struct net_if_ipv6* ipv6;

    if (iface == NULL) {
        iface = net_if_get_default();
    }

    if (iface == NULL) {
        return (NULL);
    }

    net_if_lock(iface);

    ipv6 = iface->config.ip.ipv6;
    if (ipv6 == NULL) {
        goto out;
    }

    ARRAY_FOR_EACH(ipv6->prefix, i) {
        if (!ipv6->prefix[i].is_used) {
            continue;
        }

        if (net_ipv6_is_prefix(ipv6->prefix[i].prefix.s6_addr,
                               addr->s6_addr,
                               ipv6->prefix[i].len)) {
            if (!prefix || prefix->len > ipv6->prefix[i].len) {
                prefix = &ipv6->prefix[i];
            }
        }
    }

<<<<<<< HEAD
out :
    net_if_unlock(iface);
=======
out:
	if (prefix != NULL) {
		NET_DBG("Found prefix %s/%d for %s",
			net_sprint_ipv6_addr(&prefix->prefix),
			prefix->len,
			net_sprint_ipv6_addr(addr));
	} else {
		NET_DBG("No prefix found for %s",
			net_sprint_ipv6_addr(addr));
	}

	net_if_unlock(iface);
>>>>>>> d2acc5ff

    return (prefix);
}

struct net_if_ipv6_prefix* net_if_ipv6_prefix_lookup(struct net_if* iface,
                                                     struct net_in6_addr* addr,
                                                     uint8_t len) {
    struct net_if_ipv6_prefix* prefix = NULL;
    struct net_if_ipv6* ipv6;

    net_if_lock(iface);

    ipv6 = iface->config.ip.ipv6;
    if (ipv6 == NULL) {
        goto out;
    }

    ARRAY_FOR_EACH(ipv6->prefix, i) {
        if (!ipv6->prefix[i].is_used) {
            continue;
        }

        if (net_ipv6_is_prefix(ipv6->prefix[i].prefix.s6_addr,
                               addr->s6_addr, len)) {
            prefix = &ipv6->prefix[i];
            goto out;
        }
    }

out :
    net_if_unlock(iface);

    return (prefix);
}

bool net_if_ipv6_addr_onlink(struct net_if** iface, struct net_in6_addr const* addr) {
    bool ret = false;

    STRUCT_SECTION_FOREACH(net_if, tmp) {
        struct net_if_ipv6 const* ipv6;

        if (iface && *iface && *iface != tmp) {
            continue;
        }

        net_if_lock(tmp);

        ipv6 = tmp->config.ip.ipv6;
        if (ipv6 == NULL) {
            net_if_unlock(tmp);
            continue;
        }

        ARRAY_FOR_EACH(ipv6->prefix, i) {
            if (ipv6->prefix[i].is_used &&
                net_ipv6_is_prefix(ipv6->prefix[i].prefix.s6_addr,
                                   addr->s6_addr,
                                   ipv6->prefix[i].len)) {
                if (iface != NULL) {
                    *iface = tmp;
                }

                ret = true;
                net_if_unlock(tmp);
                goto out;
            }
        }

        net_if_unlock(tmp);
    }

out :
    return (ret);
}

void net_if_ipv6_prefix_set_timer(struct net_if_ipv6_prefix* prefix,
                                  uint32_t lifetime) {
    /* No need to set a timer for infinite timeout */
    if (lifetime == 0xFFFFFFFFUL) {
        return;
    }

    NET_DBG("Prefix lifetime %u sec", lifetime);

    prefix_start_timer(prefix, lifetime);
}

void net_if_ipv6_prefix_unset_timer(struct net_if_ipv6_prefix* prefix) {
    if (!prefix->is_used) {
        return;
    }

    prefix_timer_remove(prefix);
}

struct net_if_router* net_if_ipv6_router_lookup(struct net_if const* iface,
                                                struct net_in6_addr* addr) {
    return iface_router_lookup(iface, NET_AF_INET6, addr);
}

struct net_if_router* net_if_ipv6_router_find_default(struct net_if const* iface,
                                                      struct net_in6_addr const* addr) {
    return iface_router_find_default(iface, NET_AF_INET6, addr);
}

void net_if_ipv6_router_update_lifetime(struct net_if_router* router,
                                        uint16_t lifetime) {
    NET_DBG("Updating expire time of %s by %u secs",
            net_sprint_ipv6_addr(&router->address.in6_addr),
            lifetime);

    router->life_start = k_uptime_get_32();
    router->lifetime   = lifetime;

    iface_router_update_timer(router->life_start);
}

struct net_if_router* net_if_ipv6_router_add(struct net_if* iface,
                                             struct net_in6_addr* addr,
                                             uint16_t lifetime) {
    return iface_router_add(iface, NET_AF_INET6, addr, false, lifetime);
}

bool net_if_ipv6_router_rm(struct net_if_router* router) {
    return iface_router_rm(router);
}

uint8_t net_if_ipv6_get_mcast_hop_limit(struct net_if* iface) {
    uint8_t ret = 0;

    net_if_lock(iface);

    if (net_if_config_ipv6_get(iface, NULL) < 0) {
        goto out;
    }

    if (!iface->config.ip.ipv6) {
        goto out;
    }

    ret = iface->config.ip.ipv6->mcast_hop_limit;

out :
    net_if_unlock(iface);

    return (ret);
}

void net_if_ipv6_set_mcast_hop_limit(struct net_if* iface, uint8_t hop_limit) {
    net_if_lock(iface);

    if (net_if_config_ipv6_get(iface, NULL) < 0) {
        goto out;
    }

    if (!iface->config.ip.ipv6) {
        goto out;
    }

    iface->config.ip.ipv6->mcast_hop_limit = hop_limit;
out :
    net_if_unlock(iface);
}

uint8_t net_if_ipv6_get_hop_limit(struct net_if* iface) {
    uint8_t ret = 0;

    net_if_lock(iface);

    if (net_if_config_ipv6_get(iface, NULL) < 0) {
        goto out;
    }

    if (!iface->config.ip.ipv6) {
        goto out;
    }

    ret = iface->config.ip.ipv6->hop_limit;

out :
    net_if_unlock(iface);

    return (ret);
}

void net_if_ipv6_set_hop_limit(struct net_if* iface, uint8_t hop_limit) {
    net_if_lock(iface);

    if (net_if_config_ipv6_get(iface, NULL) < 0) {
        goto out;
    }

    if (!iface->config.ip.ipv6) {
        goto out;
    }

    iface->config.ip.ipv6->hop_limit = hop_limit;

out :
    net_if_unlock(iface);
}

<<<<<<< HEAD
#endif /* CONFIG_NET_NATIVE_IPV6 */
static uint8_t get_diff_ipv6(const struct net_in6_addr* src,
                             const struct net_in6_addr* dst) {
    return get_ipaddr_diff((uint8_t const*)src, (uint8_t const*)dst, 16);
=======
static struct in6_addr *net_if_ipv6_get_best_match(struct net_if *iface,
						   const struct in6_addr *dst,
						   uint8_t prefix_len,
						   uint8_t *best_so_far,
						   int flags)
{
	enum net_addr_state addr_state = NET_ADDR_ANY_STATE;
	struct net_if_ipv6 *ipv6 = iface->config.ip.ipv6;
	struct net_if_addr *public_addr = NULL;
	struct in6_addr *src = NULL;
	uint8_t public_addr_len = 0;
	struct in6_addr *temp_addr = NULL;
	uint8_t len, temp_addr_len = 0;
	bool ret;

	net_if_lock(iface);

	ipv6 = iface->config.ip.ipv6;
	if (!ipv6) {
		goto out;
	}

	ARRAY_FOR_EACH(ipv6->unicast, i) {
		if (!is_proper_ipv6_address(&ipv6->unicast[i])) {
			continue;
		}

		/* This is a dirty hack until we have proper IPv6 routing.
		 * Without this the IPv6 packets might go to VPN interface for
		 * subnets that are not on the same subnet as the VPN interface
		 * which typically is not desired.
		 * TODO: Implement IPv6 routing support and remove this hack.
		 */
		if (IS_ENABLED(CONFIG_NET_VPN)) {
			/* For the VPN interface, we need to check if
			 * address matches exactly the address of the interface.
			 */
			if (net_if_l2(iface) == &NET_L2_GET_NAME(VIRTUAL) &&
			    net_virtual_get_iface_capabilities(iface) == VIRTUAL_INTERFACE_VPN) {
				/* FIXME: Do not hard code the prefix length */
				if (!net_ipv6_is_prefix(
					    (const uint8_t *)&ipv6->unicast[i].address.in6_addr,
					    (const uint8_t *)dst,
					    64)) {
					/* Skip this address as it is no match */
					continue;
				}
			}
		}

		len = get_diff_ipv6(dst, &ipv6->unicast[i].address.in6_addr);
		if (len >= prefix_len) {
			len = prefix_len;
		}

		if (ipv6->unicast[i].addr_state == NET_ADDR_DEPRECATED &&
		    addr_state == NET_ADDR_PREFERRED) {
			/* We have a preferred address and a deprecated
			 * address. We prefer always the preferred address
			 * over the deprecated address.
			 * See RFC 6724 chapter 5.
			 */
			NET_DBG("skipping deprecated address %s",
				net_sprint_ipv6_addr(&ipv6->unicast[i].address.in6_addr));
			continue;
		}

		if (len >= *best_so_far ||
		    (ipv6->unicast[i].addr_state == NET_ADDR_PREFERRED &&
		     addr_state == NET_ADDR_DEPRECATED)) {
			/* Currently we have best deprecated address, but
			 * should now choose the preferred address regardless
			 * of the length.
			 */

			/* Mesh local address can only be selected for the same
			 * subnet.
			 */
			if (ipv6->unicast[i].is_mesh_local && len < 64 &&
			    !net_ipv6_is_addr_mcast_mesh(dst)) {
				continue;
			}

			addr_state = ipv6->unicast[i].addr_state;

			NET_DBG("[%zd] Checking %s (%s) dst %s/%d", i,
				net_sprint_ipv6_addr(&ipv6->unicast[i].address.in6_addr),
				addr_state == NET_ADDR_PREFERRED ? "preferred" :
				addr_state == NET_ADDR_DEPRECATED ? "deprecated" : "?",
				net_sprint_ipv6_addr(dst), prefix_len);

			ret = use_public_address(iface->pe_prefer_public,
						 ipv6->unicast[i].is_temporary,
						 flags);
			if (!ret) {
				temp_addr = &ipv6->unicast[i].address.in6_addr;
				temp_addr_len = len;

				*best_so_far = len;
				src = &ipv6->unicast[i].address.in6_addr;
				continue;
			}

			if (!ipv6->unicast[i].is_temporary) {
				public_addr = &ipv6->unicast[i];
				public_addr_len = len;
			}

			*best_so_far = len;
			src = &ipv6->unicast[i].address.in6_addr;
		}
	}

	if (IS_ENABLED(CONFIG_NET_IPV6_PE) && !iface->pe_prefer_public && temp_addr) {
		if (temp_addr_len >= *best_so_far) {
			*best_so_far = temp_addr_len;
			src = temp_addr;
		}
	} else {
		/* By default prefer always public address if found */
		if (flags & IPV6_PREFER_SRC_PUBLIC) {
use_public:
			if (public_addr &&
			    !net_ipv6_addr_cmp(&public_addr->address.in6_addr, src)) {
				src = &public_addr->address.in6_addr;
				*best_so_far = public_addr_len;
			}
		} else if (flags & IPV6_PREFER_SRC_TMP) {
			if (temp_addr && !net_ipv6_addr_cmp(temp_addr, src)) {
				src = temp_addr;
				*best_so_far = temp_addr_len;
			}
		} else if (flags & IPV6_PREFER_SRC_PUBTMP_DEFAULT) {
			goto use_public;
		}
	}

out:
	net_if_unlock(iface);

	if (src != NULL) {
		NET_DBG("Selected %s (%s) dst %s/%d",
			net_sprint_ipv6_addr(src),
			addr_state == NET_ADDR_PREFERRED ? "preferred" :
			addr_state == NET_ADDR_DEPRECATED ? "deprecated" : "?",
			net_sprint_ipv6_addr(dst), prefix_len);
	}

	return src;
}

const struct in6_addr *net_if_ipv6_select_src_addr_hint(struct net_if *dst_iface,
							const struct in6_addr *dst,
							int flags)
{
	const struct in6_addr *src = NULL;
	uint8_t best_match = 0U;

	if (dst == NULL) {
		return NULL;
	}

	if (!net_ipv6_is_ll_addr(dst) && !net_ipv6_is_addr_mcast_link(dst)) {
		struct net_if_ipv6_prefix *prefix;
		uint8_t prefix_len = 128;

		prefix = net_if_ipv6_prefix_get(dst_iface, dst);
		if (prefix) {
			prefix_len = prefix->len;
		}

		/* If caller has supplied interface, then use that */
		if (dst_iface) {
			src = net_if_ipv6_get_best_match(dst_iface, dst,
							 prefix_len,
							 &best_match,
							 flags);
		} else {
			STRUCT_SECTION_FOREACH(net_if, iface) {
				struct in6_addr *addr;

				addr = net_if_ipv6_get_best_match(iface, dst,
								  prefix_len,
								  &best_match,
								  flags);
				if (addr) {
					src = addr;
				}
			}
		}

	} else {
		if (dst_iface) {
			src = net_if_ipv6_get_ll(dst_iface, NET_ADDR_PREFERRED);
		} else {
			struct in6_addr *addr;

			addr = net_if_ipv6_get_ll(net_if_get_default(), NET_ADDR_PREFERRED);
			if (addr) {
				src = addr;
				goto out;
			}

			STRUCT_SECTION_FOREACH(net_if, iface) {
				addr = net_if_ipv6_get_ll(iface,
							  NET_ADDR_PREFERRED);
				if (addr) {
					src = addr;
					break;
				}
			}
		}
	}

	if (!src) {
		src = net_ipv6_unspecified_address();
	}

out:
	return src;
}

const struct in6_addr *net_if_ipv6_select_src_addr(struct net_if *dst_iface,
						   const struct in6_addr *dst)
{
	return net_if_ipv6_select_src_addr_hint(dst_iface,
						dst,
						IPV6_PREFER_SRC_PUBTMP_DEFAULT);
>>>>>>> d2acc5ff
}

static inline bool is_proper_ipv6_address(struct net_if_addr const* addr) {
    if (addr->is_used && (addr->address.family == NET_AF_INET6) &&
        !net_ipv6_is_ll_addr(&addr->address.in6_addr)) {
        if ((addr->addr_state == NET_ADDR_PREFERRED) ||
            (addr->addr_state == NET_ADDR_DEPRECATED)) {
            return (true);
        }
    }

    return (false);
}

static bool use_public_address(bool prefer_public, bool is_temporary,
                               int flags) {
    if (IS_ENABLED(CONFIG_NET_IPV6_PE)) {
        if (!prefer_public && is_temporary) {

            /* Allow socket to override the kconfig option */
            if (flags & IPV6_PREFER_SRC_PUBLIC) {
                return (true);
            }

            return (false);
        }
    }

    if (flags & IPV6_PREFER_SRC_TMP) {
        return (false);
    }

    return (true);
}

static struct net_in6_addr* net_if_ipv6_get_best_match(struct net_if* iface,
                                                       const struct net_in6_addr* dst,
                                                       uint8_t prefix_len,
                                                       uint8_t* best_so_far,
                                                       int flags) {
    enum net_addr_state addr_state = NET_ADDR_ANY_STATE;
    struct net_if_ipv6*  ipv6 = iface->config.ip.ipv6;
    struct net_if_addr*  public_addr = NULL;
    struct net_in6_addr* src = NULL;
    uint8_t public_addr_len = 0;
    struct net_in6_addr* temp_addr = NULL;
    uint8_t len;
    uint8_t temp_addr_len = 0;
    bool ret;

    net_if_lock(iface);

    ipv6 = iface->config.ip.ipv6;
    if (ipv6 == NULL) {
        goto out;
    }

    ARRAY_FOR_EACH(ipv6->unicast, i) {
        if (!is_proper_ipv6_address(&ipv6->unicast[i])) {
            continue;
        }

        /* This is a dirty hack until we have proper IPv6 routing.
         * Without this the IPv6 packets might go to VPN interface for
         * subnets that are not on the same subnet as the VPN interface
         * which typically is not desired.
         * TODO: Implement IPv6 routing support and remove this hack.
         */
        if (IS_ENABLED(CONFIG_NET_VPN)) {
            /* For the VPN interface, we need to check if
             * address matches exactly the address of the interface.
             */
            if ((net_if_l2(iface) == &NET_L2_GET_NAME(VIRTUAL)) &&
                (net_virtual_get_iface_capabilities(iface) == VIRTUAL_INTERFACE_VPN)) {
                /* FIXME: Do not hard code the prefix length */
                if (!net_ipv6_is_prefix(
                        (const uint8_t*)&ipv6->unicast[i].address.in6_addr,
                        (const uint8_t*)dst,
                        64)) {
                    /* Skip this address as it is no match */
                    continue;
                }
            }
        }

        len = get_diff_ipv6(dst, &ipv6->unicast[i].address.in6_addr);
        if (len >= prefix_len) {
            len = prefix_len;
        }

        if (len >= *best_so_far) {
            /* Mesh local address can only be selected for the same
             * subnet.
             */
            if (ipv6->unicast[i].is_mesh_local && len < 64 &&
                !net_ipv6_is_addr_mcast_mesh(dst)) {
                continue;
            }

            if ((len == *best_so_far) &&
                (ipv6->unicast[i].addr_state == NET_ADDR_DEPRECATED) &&
                (addr_state == NET_ADDR_PREFERRED)) {
                /* We have a preferred address and a deprecated
                 * address. We prefer the preferred address if the
                 * prefix lengths are the same.
                 * See RFC 6724 chapter 5.
                 */
                continue;
            }

            addr_state = ipv6->unicast[i].addr_state;

            NET_DBG("[%zd] Checking %s (%s) dst %s/%d", i,
                    net_sprint_ipv6_addr(&ipv6->unicast[i].address.in6_addr),
                    addr_state == NET_ADDR_PREFERRED  ? "preferred" :
                    addr_state == NET_ADDR_DEPRECATED ? "deprecated" : "?",
                    net_sprint_ipv6_addr(dst), prefix_len);

            ret = use_public_address(iface->pe_prefer_public,
                                     ipv6->unicast[i].is_temporary,
                                     flags);
            if (!ret) {
                temp_addr     = &ipv6->unicast[i].address.in6_addr;
                temp_addr_len = len;

                *best_so_far = len;
                src = &ipv6->unicast[i].address.in6_addr;
                continue;
            }

            if (!ipv6->unicast[i].is_temporary) {
                public_addr     = &ipv6->unicast[i];
                public_addr_len = len;
            }

            *best_so_far = len;
            src = &ipv6->unicast[i].address.in6_addr;
        }
    }

    if (IS_ENABLED(CONFIG_NET_IPV6_PE) && !iface->pe_prefer_public && temp_addr) {
        if (temp_addr_len >= *best_so_far) {
            *best_so_far = temp_addr_len;
            src = temp_addr;
        }
    }
    else {
        /* By default prefer always public address if found */
        if (flags & IPV6_PREFER_SRC_PUBLIC) {
        use_public:
            if (public_addr &&
                !net_ipv6_addr_cmp(&public_addr->address.in6_addr, src)) {
                src = &public_addr->address.in6_addr;
                *best_so_far = public_addr_len;
            }
        }
        else if (flags & IPV6_PREFER_SRC_TMP) {
            if (temp_addr && !net_ipv6_addr_cmp(temp_addr, src)) {
                src = temp_addr;
                *best_so_far = temp_addr_len;
            }
        }
        else if (flags & IPV6_PREFER_SRC_PUBTMP_DEFAULT) {
            goto use_public;
        }
    }

out :
    net_if_unlock(iface);

    if (src != NULL) {
        NET_DBG("Selected %s (%s) dst %s/%d",
                net_sprint_ipv6_addr(src),
                addr_state == NET_ADDR_PREFERRED  ? "preferred" :
                addr_state == NET_ADDR_DEPRECATED ? "deprecated" : "?",
                net_sprint_ipv6_addr(dst), prefix_len);
    }

    return (src);
}

const struct net_in6_addr* net_if_ipv6_select_src_addr_hint(struct net_if* dst_iface,
                                                            const struct net_in6_addr* dst,
                                                            int flags) {
    const struct net_in6_addr* src = NULL;
    uint8_t best_match = 0U;

    if (dst == NULL) {
        return (NULL);
    }

    if (!net_ipv6_is_ll_addr(dst) && !net_ipv6_is_addr_mcast_link(dst)) {
        struct net_if_ipv6_prefix const* prefix;
        uint8_t prefix_len = 128;

        prefix = net_if_ipv6_prefix_get(dst_iface, dst);
        if (prefix) {
            prefix_len = prefix->len;
        }

        /* If caller has supplied interface, then use that */
        if (dst_iface) {
            src = net_if_ipv6_get_best_match(dst_iface, dst,
                                             prefix_len,
                                             &best_match,
                                             flags);
        }
        else {
            STRUCT_SECTION_FOREACH(net_if, iface) {
                struct net_in6_addr const* addr;

                addr = net_if_ipv6_get_best_match(iface, dst,
                                                  prefix_len,
                                                  &best_match,
                                                  flags);
                if (addr) {
                    src = addr;
                }
            }
        }
    }
    else {
        if (dst_iface) {
            src = net_if_ipv6_get_ll(dst_iface, NET_ADDR_PREFERRED);
        }
        else {
            struct net_in6_addr const* addr;

            addr = net_if_ipv6_get_ll(net_if_get_default(), NET_ADDR_PREFERRED);
            if (addr != NULL) {
                src = addr;
                goto out;
            }

            STRUCT_SECTION_FOREACH(net_if, iface) {
                addr = net_if_ipv6_get_ll(iface,
                                          NET_ADDR_PREFERRED);
                if (addr != NULL) {
                    src = addr;
                    break;
                }
            }
        }
    }

    if (src == NULL) {
        src = net_ipv6_unspecified_address();
    }

out :
    return (src);
}

const struct net_in6_addr* net_if_ipv6_select_src_addr(struct net_if* dst_iface,
                                                       const struct net_in6_addr* dst) {
    return net_if_ipv6_select_src_addr_hint(dst_iface,
                                            dst,
                                            IPV6_PREFER_SRC_PUBTMP_DEFAULT);
}

struct net_if* net_if_ipv6_select_src_iface_addr(const struct net_in6_addr* dst,
                                                 const struct net_in6_addr** src_addr) {
    struct net_if* iface = NULL;
    const struct net_in6_addr* src;

    src = net_if_ipv6_select_src_addr(NULL, dst);
    if (src != net_ipv6_unspecified_address()) {
        net_if_ipv6_addr_lookup(src, &iface);
    }

    if (src_addr != NULL) {
        *src_addr = src;
    }

    if (iface == NULL) {
        iface = net_if_get_default();
    }

    return (iface);
}

struct net_if* net_if_ipv6_select_src_iface(const struct net_in6_addr* dst) {
    return net_if_ipv6_select_src_iface_addr(dst, NULL);
}

#if defined(CONFIG_NET_NATIVE_IPV6)

uint32_t net_if_ipv6_calc_reachable_time(struct net_if_ipv6 const* ipv6) {
    uint32_t min_reachable;
    uint32_t max_reachable;

    min_reachable = (MIN_RANDOM_NUMER * ipv6->base_reachable_time)
                    / MIN_RANDOM_DENOM;
    max_reachable = (MAX_RANDOM_NUMER * ipv6->base_reachable_time)
                    / MAX_RANDOM_DENOM;

    NET_DBG("min_reachable:%u max_reachable:%u", min_reachable,
            max_reachable);

    return (min_reachable +
            sys_rand32_get() % (max_reachable - min_reachable));
}

static void iface_ipv6_start(struct net_if* iface) {
    if (!net_if_flag_is_set(iface, NET_IF_IPV6) ||
        net_if_flag_is_set(iface, NET_IF_IPV6_NO_ND)) {
        return;
    }

    if (IS_ENABLED(CONFIG_NET_IPV6_DAD)) {
        net_if_start_dad(iface);
    }
    else {
        struct net_if_ipv6 const* ipv6 = iface->config.ip.ipv6;

        if (ipv6 != NULL) {
            join_mcast_nodes(iface,
                             &ipv6->mcast[0].address.in6_addr);
        }
    }

    net_if_start_rs(iface);
}

static void iface_ipv6_stop(struct net_if* iface) {
    struct net_if_ipv6* ipv6 = iface->config.ip.ipv6;

    if (!net_if_flag_is_set(iface, NET_IF_IPV6) ||
        net_if_flag_is_set(iface, NET_IF_IPV6_NO_ND)) {
        return;
    }

    if (ipv6 == NULL) {
        return;
    }

    IF_ENABLED(CONFIG_NET_IPV6_IID_STABLE, (ipv6->network_counter++));
    IF_ENABLED(CONFIG_NET_IPV6_IID_STABLE, (ipv6->iid = NULL));

    net_if_stop_rs(iface);

    /* Remove all autoconf addresses */
    ARRAY_FOR_EACH(ipv6->unicast, i) {
        if (ipv6->unicast[i].is_used &&
            (ipv6->unicast[i].address.family == NET_AF_INET6) &&
            (ipv6->unicast[i].addr_type == NET_ADDR_AUTOCONF)) {
            (void) net_if_ipv6_addr_rm(iface,
                                       &ipv6->unicast[i].address.in6_addr);
        }
    }
}

static void iface_ipv6_init(int if_count) {
    iface_ipv6_dad_init();
    iface_ipv6_nd_init();

    k_work_init_delayable(&address_lifetime_timer,
                          address_lifetime_timeout);
    k_work_init_delayable(&prefix_lifetime_timer, prefix_lifetime_timeout);

    if (if_count > ARRAY_SIZE(ipv6_addresses)) {
        NET_WARN("You have %zu IPv6 net_if addresses but %d "
                 "network interfaces", ARRAY_SIZE(ipv6_addresses),
                 if_count);
        NET_WARN("Consider increasing CONFIG_NET_IF_MAX_IPV6_COUNT "
                 "value.");
    }

    ARRAY_FOR_EACH(ipv6_addresses, i) {
        ipv6_addresses[i].ipv6.hop_limit           = CONFIG_NET_INITIAL_HOP_LIMIT;
        ipv6_addresses[i].ipv6.mcast_hop_limit     = CONFIG_NET_INITIAL_MCAST_HOP_LIMIT;
        ipv6_addresses[i].ipv6.base_reachable_time = REACHABLE_TIME;

        net_if_ipv6_set_reachable_time(&ipv6_addresses[i].ipv6);
    }
}
#endif /* CONFIG_NET_NATIVE_IPV6 */
#else /* CONFIG_NET_IPV6 */
struct net_if_mcast_addr* net_if_ipv6_maddr_lookup(const struct net_in6_addr* addr,
                                                   struct net_if** iface) {
    ARG_UNUSED(addr);
    ARG_UNUSED(iface);

    return (NULL);
}

struct net_if_addr* net_if_ipv6_addr_lookup(const struct net_in6_addr* addr,
                                            struct net_if** ret) {
    ARG_UNUSED(addr);
    ARG_UNUSED(ret);

    return (NULL);
}

struct net_in6_addr* net_if_ipv6_get_global_addr(enum net_addr_state state,
                                             struct net_if** iface) {
    ARG_UNUSED(state);
    ARG_UNUSED(iface);

    return (NULL);
}
#endif /* CONFIG_NET_IPV6 */

#if !defined(CONFIG_NET_NATIVE_IPV6)
#define join_mcast_allnodes(...)
#define leave_mcast_all(...)
#define clear_joined_ipv6_mcast_groups(...)
#define iface_ipv6_start(...)
#define iface_ipv6_stop(...)
#define iface_ipv6_init(...)
#endif /* !CONFIG_NET_NATIVE_IPV4 */

#if defined(CONFIG_NET_IPV4)
int net_if_config_ipv4_get(struct net_if* iface, struct net_if_ipv4** ipv4) {
    int ret = 0;

    net_if_lock(iface);

    if (!net_if_flag_is_set(iface, NET_IF_IPV4)) {
        ret = -ENOTSUP;
        goto out;
    }

    if (iface->config.ip.ipv4) {
        if (ipv4) {
            *ipv4 = iface->config.ip.ipv4;
        }

        goto out;
    }

    k_mutex_lock(&lock, K_FOREVER);

    ARRAY_FOR_EACH(ipv4_addresses, i) {
        if (ipv4_addresses[i].iface) {
            continue;
        }

        iface->config.ip.ipv4   = &ipv4_addresses[i].ipv4;
        ipv4_addresses[i].iface = iface;

        if (ipv4 != NULL) {
            *ipv4 = &ipv4_addresses[i].ipv4;
        }

        k_mutex_unlock(&lock);
        goto out;
    }

    k_mutex_unlock(&lock);

    ret = -ESRCH;

out :
    net_if_unlock(iface);

    return (ret);
}

int net_if_config_ipv4_put(struct net_if* iface) {
    int ret = 0;

    net_if_lock(iface);

    if (!net_if_flag_is_set(iface, NET_IF_IPV4)) {
        ret = -ENOTSUP;
        goto out;
    }

    if (!iface->config.ip.ipv4) {
        ret = -EALREADY;
        goto out;
    }

    k_mutex_lock(&lock, K_FOREVER);

    ARRAY_FOR_EACH(ipv4_addresses, i) {
        if (ipv4_addresses[i].iface != iface) {
            continue;
        }

        iface->config.ip.ipv4   = NULL;
        ipv4_addresses[i].iface = NULL;

        k_mutex_unlock(&lock);
        goto out;
    }

    k_mutex_unlock(&lock);

    ret = -ESRCH;

out :
    net_if_unlock(iface);

    return (ret);
}

bool net_if_ipv4_addr_mask_cmp(struct net_if* iface,
                               const struct net_in_addr* addr) {
    bool ret = false;
    struct net_if_ipv4 const* ipv4;
    uint32_t subnet;

    net_if_lock(iface);

    ipv4 = iface->config.ip.ipv4;
    if (ipv4 == NULL) {
        goto out;
    }

    ARRAY_FOR_EACH(ipv4->unicast, i) {
        if (!ipv4->unicast[i].ipv4.is_used ||
            ipv4->unicast[i].ipv4.address.family != NET_AF_INET) {
            continue;
        }

        subnet = UNALIGNED_GET(&addr->s_addr_be) &
                 ipv4->unicast[i].netmask.s_addr_be;

        if ((ipv4->unicast[i].ipv4.address.in_addr.s_addr_be &
            ipv4->unicast[i].netmask.s_addr_be) == subnet) {
            ret = true;
            goto out;
        }
    }

out :
    net_if_unlock(iface);

    return (ret);
}

static bool ipv4_is_broadcast_address(struct net_if* iface,
                                      const struct net_in_addr* addr) {
    struct net_if_ipv4 const* ipv4;
    bool ret = false;
    struct net_in_addr bcast;

    net_if_lock(iface);

    ipv4 = iface->config.ip.ipv4;
    if (ipv4 == NULL) {
        goto out;
    }

    ARRAY_FOR_EACH(ipv4->unicast, i) {
        if (!ipv4->unicast[i].ipv4.is_used ||
            ipv4->unicast[i].ipv4.address.family != NET_AF_INET) {
            continue;
        }

        bcast.s_addr_be = ipv4->unicast[i].ipv4.address.in_addr.s_addr_be |
                          ~ipv4->unicast[i].netmask.s_addr_be;

        if (bcast.s_addr_be == UNALIGNED_GET(&addr->s_addr_be)) {
            ret = true;
            goto out;
        }
    }

out :
    net_if_unlock(iface);
    return (ret);
}

bool net_if_ipv4_is_addr_bcast(struct net_if* iface,
                               const struct net_in_addr* addr) {
    bool ret = false;

    if (iface != NULL) {
        ret = ipv4_is_broadcast_address(iface, addr);
        goto out;
    }

    STRUCT_SECTION_FOREACH(net_if, one_iface) {
        ret = ipv4_is_broadcast_address(one_iface, addr);
        if (ret == true) {
            goto out;
        }
    }

out :
    return (ret);
}

struct net_if* net_if_ipv4_select_src_iface_addr(const struct net_in_addr* dst,
                                                 const struct net_in_addr** src_addr) {
    struct net_if* selected = NULL;
    const struct net_in_addr* src;

    src = net_if_ipv4_select_src_addr(NULL, dst);
    if (src != net_ipv4_unspecified_address()) {
        net_if_ipv4_addr_lookup(src, &selected);
    }

    if (selected == NULL) {
        selected = net_if_get_default();
    }

    if (src_addr != NULL) {
        *src_addr = src;
    }

    return (selected);
}

static uint8_t get_diff_ipv4(const struct net_in_addr* src,
                             const struct net_in_addr* dst) {
    return get_ipaddr_diff((uint8_t const*)src, (uint8_t const*)dst, 4);
}

struct net_if* net_if_ipv4_select_src_iface(const struct net_in_addr *dst) {
    return net_if_ipv4_select_src_iface_addr(dst, NULL);
}

static inline bool is_proper_ipv4_address(struct net_if_addr const* addr) {
    if (addr->is_used && (addr->addr_state == NET_ADDR_PREFERRED) &&
        (addr->address.family == NET_AF_INET)) {
        return (true);
    }

    return (false);
}

static struct net_in_addr* net_if_ipv4_get_best_match(struct net_if* iface,
                                                      const struct net_in_addr* dst,
                                                      uint8_t* best_so_far, bool ll) {
    struct net_if_ipv4* ipv4;
    struct net_in_addr* src = NULL;
    uint8_t len;

    net_if_lock(iface);

    ipv4 = iface->config.ip.ipv4;
    if (ipv4 == NULL) {
        goto out;
    }

    ARRAY_FOR_EACH(ipv4->unicast, i) {
        struct net_in_addr subnet;

        if (!is_proper_ipv4_address(&ipv4->unicast[i].ipv4)) {
            continue;
        }

        if (net_ipv4_is_ll_addr(&ipv4->unicast[i].ipv4.address.in_addr) != ll) {
            continue;
        }

        /* This is a dirty hack until we have proper IPv4 routing.
         * Without this the IPv4 packets might go to VPN interface for
         * subnets that are not on the same subnet as the VPN interface
         * which typically is not desired.
         * TODO: Implement IPv4 routing support and remove this hack.
         */
        if (IS_ENABLED(CONFIG_NET_VPN)) {
            /* For the VPN interface, we need to check if
             * address matches exactly the address of the interface.
             */
            if ((net_if_l2(iface) == &NET_L2_GET_NAME(VIRTUAL)) &&
                (net_virtual_get_iface_capabilities(iface) == VIRTUAL_INTERFACE_VPN)) {
                subnet.s_addr_be = ipv4->unicast[i].ipv4.address.in_addr.s_addr_be &
                    ipv4->unicast[i].netmask.s_addr_be;

                if (subnet.s_addr_be !=
                    (dst->s_addr_be & ipv4->unicast[i].netmask.s_addr_be)) {
                    /* Skip this address as it is no match */
                    continue;
                }
            }
        }

        subnet.s_addr_be = ipv4->unicast[i].ipv4.address.in_addr.s_addr_be &
                           ipv4->unicast[i].netmask.s_addr_be;
        len = get_diff_ipv4(dst, &subnet);
        if (len >= *best_so_far) {
            *best_so_far = len;
            src = &ipv4->unicast[i].ipv4.address.in_addr;
        }
    }

out :
    net_if_unlock(iface);

    return (src);
}

static struct net_in_addr* if_ipv4_get_addr(struct net_if* iface,
                                            enum net_addr_state addr_state, bool ll) {
    struct net_in_addr* addr = NULL;
    struct net_if_ipv4* ipv4;

    if (iface == NULL) {
        return (NULL);
    }

    net_if_lock(iface);

    ipv4 = iface->config.ip.ipv4;
    if (ipv4 == NULL) {
        goto out;
    }

    ARRAY_FOR_EACH(ipv4->unicast, i) {
        if (!ipv4->unicast[i].ipv4.is_used ||
            ((addr_state != NET_ADDR_ANY_STATE) &&
             (ipv4->unicast[i].ipv4.addr_state != addr_state)) ||
            (ipv4->unicast[i].ipv4.address.family != NET_AF_INET)) {
            continue;
        }

        if (net_ipv4_is_ll_addr(&ipv4->unicast[i].ipv4.address.in_addr)) {
            if (ll == false) {
                continue;
            }
        }
        else {
            if (ll == true) {
                continue;
            }
        }

        addr = &ipv4->unicast[i].ipv4.address.in_addr;
        goto out;
    }

out :
    net_if_unlock(iface);

    return (addr);
}

struct net_in_addr* net_if_ipv4_get_ll(struct net_if* iface,
                                       enum net_addr_state addr_state) {
    return if_ipv4_get_addr(iface, addr_state, true);
}

struct net_in_addr* net_if_ipv4_get_global_addr(struct net_if* iface,
                                                enum net_addr_state addr_state) {
    return if_ipv4_get_addr(iface, addr_state, false);
}

const struct net_in_addr* net_if_ipv4_select_src_addr(struct net_if* dst_iface,
                                                      const struct net_in_addr* dst) {
    const struct net_in_addr* src = NULL;
    uint8_t best_match = 0U;

    if (dst == NULL) {
        return (NULL);
    }

    if (!net_ipv4_is_ll_addr(dst)) {

        /* If caller has supplied interface, then use that */
        if (dst_iface) {
            src = net_if_ipv4_get_best_match(dst_iface, dst,
                                             &best_match, false);
        }
        else {
            STRUCT_SECTION_FOREACH(net_if, iface) {
                struct net_in_addr const* addr;

                addr = net_if_ipv4_get_best_match(iface, dst,
                                                  &best_match, false);
                if (addr != NULL) {
                    src = addr;
                }
            }
        }
    }
    else {
        if (dst_iface) {
            src = net_if_ipv4_get_ll(dst_iface, NET_ADDR_PREFERRED);
        }
        else {
            struct net_in_addr const* addr;


            STRUCT_SECTION_FOREACH(net_if, iface) {
                addr = net_if_ipv4_get_best_match(iface, dst,
                                                  &best_match, true);
                if (addr != NULL) {
                    src = addr;
                }
            }

            /* Check the default interface again. It will only
             * be used if it has a valid LL address, and there was
             * no better match on any other interface.
             */
            addr = net_if_ipv4_get_best_match(net_if_get_default(), dst,
                                              &best_match, true);
            if (addr) {
                src = addr;
            }
        }
    }

    if (src == NULL) {
        src = net_if_ipv4_get_global_addr(dst_iface,
                                          NET_ADDR_PREFERRED);

        if (IS_ENABLED(CONFIG_NET_IPV4_AUTO) && !src) {
            /* Try to use LL address if there's really no other
             * address available.
             */
            src = net_if_ipv4_get_ll(dst_iface, NET_ADDR_PREFERRED);
        }

        if (src == NULL) {
            src = net_ipv4_unspecified_address();
        }
    }

    return (src);
}

/* Internal function to get the first IPv4 address of the interface */
struct net_if_addr *net_if_ipv4_addr_get_first_by_index(int ifindex) {
    struct net_if* iface = net_if_get_by_index(ifindex);
    struct net_if_addr* ifaddr = NULL;
    struct net_if_ipv4* ipv4;

    if (iface == NULL) {
        return (NULL);
    }

    net_if_lock(iface);

    ipv4 = iface->config.ip.ipv4;
    if (ipv4 == NULL) {
        goto out;
    }

    ARRAY_FOR_EACH(ipv4->unicast, i) {
        if (!ipv4->unicast[i].ipv4.is_used ||
            ipv4->unicast[i].ipv4.address.family != NET_AF_INET) {
            continue;
        }

        ifaddr = &ipv4->unicast[i].ipv4;
        break;
    }

out :
    net_if_unlock(iface);

    return (ifaddr);
}

struct net_if_addr* net_if_ipv4_addr_lookup(const struct net_in_addr* addr,
                                            struct net_if** ret) {
    struct net_if_addr* ifaddr = NULL;

    STRUCT_SECTION_FOREACH(net_if, iface) {
        struct net_if_ipv4* ipv4;

        net_if_lock(iface);

        ipv4 = iface->config.ip.ipv4;
        if (ipv4 == NULL) {
            net_if_unlock(iface);
            continue;
        }

        ARRAY_FOR_EACH(ipv4->unicast, i) {
            if (!ipv4->unicast[i].ipv4.is_used ||
                (ipv4->unicast[i].ipv4.address.family != NET_AF_INET)) {
                continue;
            }

            if (UNALIGNED_GET(&addr->s4_addr32[0]) ==
                ipv4->unicast[i].ipv4.address.in_addr.s_addr_be) {

                if (ret != NULL) {
                    *ret = iface;
                }

                ifaddr = &ipv4->unicast[i].ipv4;
                net_if_unlock(iface);
                goto out;
            }
        }

        net_if_unlock(iface);
    }

out :
    return (ifaddr);
}

int z_impl_net_if_ipv4_addr_lookup_by_index(const struct net_in_addr* addr) {
    struct net_if_addr const* if_addr;
    struct net_if* iface;

    if_addr = net_if_ipv4_addr_lookup(addr, &iface);
    if (if_addr == NULL) {
        return (0);
    }

    return net_if_get_by_iface(iface);
}

#ifdef CONFIG_USERSPACE
static inline int z_vrfy_net_if_ipv4_addr_lookup_by_index(
                                            const struct net_in_addr* addr) {
    struct net_in_addr addr_v4;

    K_OOPS(k_usermode_from_copy(&addr_v4, (void*)addr, sizeof(addr_v4)));

    return z_impl_net_if_ipv4_addr_lookup_by_index(&addr_v4);
}
#include <zephyr/syscalls/net_if_ipv4_addr_lookup_by_index_mrsh.c>
#endif

struct net_in_addr net_if_ipv4_get_netmask_by_addr(struct net_if* iface,
                                                   const struct net_in_addr* addr) {
    struct net_in_addr netmask = {0};
    struct net_if_ipv4 const* ipv4;
    uint32_t subnet;

    net_if_lock(iface);

    if (net_if_config_ipv4_get(iface, NULL) < 0) {
        goto out;
    }

    ipv4 = iface->config.ip.ipv4;
    if (ipv4 == NULL) {
        goto out;
    }

    ARRAY_FOR_EACH(ipv4->unicast, i) {
        if (!ipv4->unicast[i].ipv4.is_used ||
            ipv4->unicast[i].ipv4.address.family != NET_AF_INET) {
            continue;
        }

        subnet = UNALIGNED_GET(&addr->s_addr_be) &
                 ipv4->unicast[i].netmask.s_addr_be;

        if ((ipv4->unicast[i].ipv4.address.in_addr.s_addr_be &
            ipv4->unicast[i].netmask.s_addr_be) == subnet) {
            netmask = ipv4->unicast[i].netmask;
            goto out;
        }
    }

out :
    net_if_unlock(iface);

    return (netmask);
}

bool net_if_ipv4_set_netmask_by_addr(struct net_if* iface,
                                     const struct net_in_addr* addr,
                                     const struct net_in_addr* netmask) {
    struct net_if_ipv4* ipv4;
    uint32_t subnet;
    bool ret = false;

    net_if_lock(iface);

    if (net_if_config_ipv4_get(iface, NULL) < 0) {
        goto out;
    }

    ipv4 = iface->config.ip.ipv4;
    if (ipv4 == NULL) {
        goto out;
    }

    ARRAY_FOR_EACH(ipv4->unicast, i) {
        if (!ipv4->unicast[i].ipv4.is_used ||
            (ipv4->unicast[i].ipv4.address.family != NET_AF_INET)) {
            continue;
        }

        subnet = UNALIGNED_GET(&addr->s_addr_be) &
                 ipv4->unicast[i].netmask.s_addr_be;

        if ((ipv4->unicast[i].ipv4.address.in_addr.s_addr_be &
            ipv4->unicast[i].netmask.s_addr_be) == subnet) {
            ipv4->unicast[i].netmask = *netmask;
            ret = true;
            goto out;
        }
    }

out :
    net_if_unlock(iface);

    return (ret);
}

/* Using this function is problematic as if we have multiple
 * addresses configured, which one to return. Use heuristic
 * in this case and return the first one found. Please use
 * net_if_ipv4_get_netmask_by_addr() instead.
 */
struct net_in_addr net_if_ipv4_get_netmask(struct net_if* iface) {
    struct net_in_addr netmask = {0};
    struct net_if_ipv4 const* ipv4;

    net_if_lock(iface);

    if (net_if_config_ipv4_get(iface, NULL) < 0) {
        goto out;
    }

    ipv4 = iface->config.ip.ipv4;
    if (ipv4 == NULL) {
        goto out;
    }

    ARRAY_FOR_EACH(ipv4->unicast, i) {
        if (!ipv4->unicast[i].ipv4.is_used ||
            (ipv4->unicast[i].ipv4.address.family != NET_AF_INET)) {
            continue;
        }

        netmask = iface->config.ip.ipv4->unicast[i].netmask;
        break;
    }

out :
    net_if_unlock(iface);

    return (netmask);
}

/* Using this function is problematic as if we have multiple
 * addresses configured, which one to set. Use heuristic
 * in this case and set the first one found. Please use
 * net_if_ipv4_set_netmask_by_addr() instead.
 */
static void net_if_ipv4_set_netmask_deprecated(struct net_if* iface,
                                               const struct net_in_addr* netmask) {
    struct net_if_ipv4* ipv4;

    net_if_lock(iface);

    if (net_if_config_ipv4_get(iface, NULL) < 0) {
        goto out;
    }

    ipv4 = iface->config.ip.ipv4;
    if (ipv4 == NULL) {
        goto out;
    }

    ARRAY_FOR_EACH(ipv4->unicast, i) {
        if (!ipv4->unicast[i].ipv4.is_used ||
            (ipv4->unicast[i].ipv4.address.family != NET_AF_INET)) {
            continue;
        }

        net_ipaddr_copy(&ipv4->unicast[i].netmask, netmask);
        break;
    }

out :
    net_if_unlock(iface);
}

void net_if_ipv4_set_netmask(struct net_if* iface,
                             const struct net_in_addr* netmask) {
    net_if_ipv4_set_netmask_deprecated(iface, netmask);
}

bool z_impl_net_if_ipv4_set_netmask_by_index(int index,
                                             const struct net_in_addr* netmask) {
    struct net_if* iface;

    iface = net_if_get_by_index(index);
    if (iface == NULL) {
        return (false);
    }

    net_if_ipv4_set_netmask_deprecated(iface, netmask);

    return (true);
}

bool z_impl_net_if_ipv4_set_netmask_by_addr_by_index(int index,
                                                     const struct net_in_addr* addr,
                                                     const struct net_in_addr* netmask) {
    struct net_if* iface;

    iface = net_if_get_by_index(index);
    if (iface == NULL) {
        return (false);
    }

    net_if_ipv4_set_netmask_by_addr(iface, addr, netmask);

    return (true);
}

#ifdef CONFIG_USERSPACE
bool z_vrfy_net_if_ipv4_set_netmask_by_index(int index,
                                             const struct net_in_addr* netmask) {
    struct net_in_addr netmask_addr;
    struct net_if* iface;

    iface = z_vrfy_net_if_get_by_index(index);
    if (iface == NULL) {
        return (false);
    }

    K_OOPS(k_usermode_from_copy(&netmask_addr, (void*)netmask,
                                sizeof(netmask_addr)));

    return z_impl_net_if_ipv4_set_netmask_by_index(index, &netmask_addr);
}

#include <zephyr/syscalls/net_if_ipv4_set_netmask_by_index_mrsh.c>

bool z_vrfy_net_if_ipv4_set_netmask_by_addr_by_index(int index,
                                                     const struct net_in_addr* addr,
                                                     const struct net_in_addr* netmask) {
    struct net_in_addr ipv4_addr;
    struct net_in_addr netmask_addr;
    struct net_if* iface;

    iface = z_vrfy_net_if_get_by_index(index);
    if (iface == NULL) {
        return (false);
    }

    K_OOPS(k_usermode_from_copy(&ipv4_addr, (void*)addr,
                                sizeof(ipv4_addr)));
    K_OOPS(k_usermode_from_copy(&netmask_addr, (void*)netmask,
                                sizeof(netmask_addr)));

    return z_impl_net_if_ipv4_set_netmask_by_addr_by_index(index,
                                                           &ipv4_addr,
                                                           &netmask_addr);
}

#include <zephyr/syscalls/net_if_ipv4_set_netmask_by_addr_by_index_mrsh.c>
#endif /* CONFIG_USERSPACE */

struct net_in_addr net_if_ipv4_get_gw(struct net_if* iface) {
    struct net_in_addr gw = {0};

    net_if_lock(iface);

    if (net_if_config_ipv4_get(iface, NULL) < 0) {
        goto out;
    }

    if (!iface->config.ip.ipv4) {
        goto out;
    }

    gw = iface->config.ip.ipv4->gw;

out :
    net_if_unlock(iface);

    return (gw);
}

void net_if_ipv4_set_gw(struct net_if* iface, const struct net_in_addr* gw) {
    net_if_lock(iface);

    if (net_if_config_ipv4_get(iface, NULL) < 0) {
        goto out;
    }

    if (!iface->config.ip.ipv4) {
        goto out;
    }

    net_ipaddr_copy(&iface->config.ip.ipv4->gw, gw);

out :
    net_if_unlock(iface);
}

bool z_impl_net_if_ipv4_set_gw_by_index(int index,
                                        const struct net_in_addr* gw) {
    struct net_if* iface;

    iface = net_if_get_by_index(index);
    if (iface == NULL) {
        return (false);
    }

    net_if_ipv4_set_gw(iface, gw);

    return (true);
}

#ifdef CONFIG_USERSPACE
bool z_vrfy_net_if_ipv4_set_gw_by_index(int index,
                                        const struct net_in_addr* gw) {
    struct net_in_addr gw_addr;
    struct net_if* iface;

    iface = z_vrfy_net_if_get_by_index(index);
    if (iface == NULL) {
        return (false);
    }

    K_OOPS(k_usermode_from_copy(&gw_addr, (void*)gw, sizeof(gw_addr)));

    return z_impl_net_if_ipv4_set_gw_by_index(index, &gw_addr);
}

#include <zephyr/syscalls/net_if_ipv4_set_gw_by_index_mrsh.c>
#endif /* CONFIG_USERSPACE */

static struct net_if_addr* ipv4_addr_find(struct net_if* iface,
                                          struct net_in_addr const* addr) {
    struct net_if_ipv4* ipv4 = iface->config.ip.ipv4;

    ARRAY_FOR_EACH(ipv4->unicast, i) {
        if (!ipv4->unicast[i].ipv4.is_used) {
            continue;
        }

        if (net_ipv4_addr_cmp(addr,
                              &ipv4->unicast[i].ipv4.address.in_addr)) {
            return &ipv4->unicast[i].ipv4;
        }
    }

    return (NULL);
}

#if defined(CONFIG_NET_IPV4_ACD)
void net_if_ipv4_acd_succeeded(struct net_if* iface, struct net_if_addr* ifaddr) {
    net_if_lock(iface);

    NET_DBG("ACD succeeded for %s at interface %d",
            net_sprint_ipv4_addr(&ifaddr->address.in_addr),
            ifaddr->ifindex);

    ifaddr->addr_state = NET_ADDR_PREFERRED;

    net_mgmt_event_notify_with_info(NET_EVENT_IPV4_ACD_SUCCEED, iface,
                                    &ifaddr->address.in_addr,
                                    sizeof(struct net_in_addr));

    net_if_unlock(iface);
}

void net_if_ipv4_acd_failed(struct net_if* iface, struct net_if_addr* ifaddr) {
    net_if_lock(iface);

    NET_DBG("ACD failed for %s at interface %d",
            net_sprint_ipv4_addr(&ifaddr->address.in_addr),
            ifaddr->ifindex);

    net_mgmt_event_notify_with_info(NET_EVENT_IPV4_ACD_FAILED, iface,
                                    &ifaddr->address.in_addr,
                                    sizeof(struct net_in_addr));

    net_if_ipv4_addr_rm(iface, &ifaddr->address.in_addr);

    net_if_unlock(iface);
}

void net_if_ipv4_start_acd(struct net_if* iface, struct net_if_addr* ifaddr) {
    ifaddr->addr_state = NET_ADDR_TENTATIVE;

    if (net_if_is_up(iface)) {
        NET_DBG("Interface %p ll addr %s tentative IPv4 addr %s",
                iface,
                net_sprint_ll_addr(net_if_get_link_addr(iface)->addr,
                                   net_if_get_link_addr(iface)->len),
                                   net_sprint_ipv4_addr(&ifaddr->address.in_addr));

        if (net_ipv4_acd_start(iface, ifaddr) != 0) {
            NET_DBG("Failed to start ACD for %s on iface %d.",
                    net_sprint_ipv4_addr(&ifaddr->address.in_addr),
                    net_if_get_by_iface(iface));

            /* Just act as if no conflict was detected. */
            net_if_ipv4_acd_succeeded(iface, ifaddr);
        }
    }
    else {
        NET_DBG("Interface %p is down, starting ACD for %s later.",
            iface, net_sprint_ipv4_addr(&ifaddr->address.in_addr));
    }
}

void net_if_start_acd(struct net_if* iface) {
    struct net_if_addr* ifaddr;
    struct net_if_addr* next;
    struct net_if_ipv4* ipv4;
    sys_slist_t acd_needed;
    int ret;

    net_if_lock(iface);

    NET_DBG("Starting ACD for iface %d", net_if_get_by_iface(iface));

    ret = net_if_config_ipv4_get(iface, &ipv4);
    if (ret < 0) {
        if (ret != -ENOTSUP) {
            NET_WARN("Cannot do ACD IPv4 config is not valid.");
        }

        goto out;
    }

    if (!ipv4) {
        goto out;
    }

    ipv4->conflict_cnt = 0;

    /* Start ACD for all the addresses that were added earlier when
     * the interface was down.
     */
    sys_slist_init(&acd_needed);

    /* Start ACD for all the addresses that were added earlier when
     * the interface was down.
     */
    ARRAY_FOR_EACH(ipv4->unicast, i) {
        if (!ipv4->unicast[i].ipv4.is_used ||
            ipv4->unicast[i].ipv4.address.family != AF_INET ||
            net_ipv4_is_addr_loopback(
                &ipv4->unicast[i].ipv4.address.in_addr)) {
            continue;
        }

        sys_slist_prepend(&acd_needed, &ipv4->unicast[i].ipv4.acd_need_node);
    }

    net_if_unlock(iface);

    /* Start ACD for all the addresses without holding the iface lock
     * to avoid any possible mutex deadlock issues.
     */
    SYS_SLIST_FOR_EACH_CONTAINER_SAFE(&acd_needed,
                                      ifaddr, next, acd_need_node) {
        net_if_ipv4_start_acd(iface, ifaddr);
    }

    return;

out :
    net_if_unlock(iface);
}
#else
#define net_if_ipv4_start_acd(...)
#define net_if_start_acd(...)
#endif /* CONFIG_NET_IPV4_ACD */

struct net_if_addr* net_if_ipv4_addr_add(struct net_if* iface,
                                         struct net_in_addr* addr,
                                         enum net_addr_type addr_type,
                                         uint32_t vlifetime) {
    uint32_t default_netmask = UINT32_MAX << (32 - CONFIG_NET_IPV4_DEFAULT_NETMASK);
    struct net_if_addr* ifaddr = NULL;
    struct net_if_addr_ipv4* cur;
    struct net_if_ipv4* ipv4;
    int idx;

    net_if_lock(iface);

    if (net_if_config_ipv4_get(iface, &ipv4) < 0) {
        goto out;
    }

    ifaddr = ipv4_addr_find(iface, addr);
    if (ifaddr) {
        /* TODO: should set addr_type/vlifetime */
        /* Address already exists, just return it but update ref count
         * if it was not updated. This could happen if the address was
         * added and then removed but for example an active connection
         * was still using it. In this case we must update the ref count
         * so that the address is not removed if the connection is closed.
         */
        if (!ifaddr->is_added) {
            atomic_inc(&ifaddr->atomic_ref);
            ifaddr->is_added = true;
        }

        goto out;
    }

    ARRAY_FOR_EACH(ipv4->unicast, i) {
        cur = &ipv4->unicast[i];

        if ((addr_type == NET_ADDR_DHCP) &&
            (cur->ipv4.addr_type == NET_ADDR_OVERRIDABLE)) {
            ifaddr = &cur->ipv4;
            idx    = i;
            break;
        }

        if (!ipv4->unicast[i].ipv4.is_used) {
            ifaddr = &cur->ipv4;
            idx    = i;
            break;
        }
    }

    if (ifaddr) {
        ifaddr->is_used = true;
        ifaddr->is_added = true;
        ifaddr->address.family = NET_AF_INET;
        ifaddr->address.in_addr.s4_addr32[0] = addr->s4_addr32[0];
        ifaddr->addr_type  = addr_type;
        ifaddr->atomic_ref = ATOMIC_INIT(1);

        /* Caller has to take care of timers and their expiry */
        if (vlifetime) {
            ifaddr->is_infinite = false;
        }
        else {
            ifaddr->is_infinite = true;
        }

        /**
         *  TODO: Handle properly PREFERRED/DEPRECATED state when
         *  address in use, expired and renewal state.
         */

        NET_DBG("[%d] interface %d (%p) address %s type %s added",
                idx, net_if_get_by_iface(iface), iface,
                net_sprint_ipv4_addr(addr),
                net_addr_type2str(addr_type));

        if (IS_ENABLED(CONFIG_NET_IPV4_ACD) &&
            !(l2_flags_get(iface) & NET_L2_POINT_TO_POINT) &&
            !net_ipv4_is_addr_loopback(addr)) {
            /* ACD is started after the lock is released. */
            ;
        }
        else {
            ifaddr->addr_state = NET_ADDR_PREFERRED;
        }

        cur->netmask.s_addr_be = net_htonl(default_netmask);

        net_mgmt_event_notify_with_info(NET_EVENT_IPV4_ADDR_ADD, iface,
                                        &ifaddr->address.in_addr,
                                        sizeof(struct net_in_addr));

        net_if_unlock(iface);

        net_if_ipv4_start_acd(iface, ifaddr);

        return ifaddr;
    }

out :
    net_if_unlock(iface);

    return (ifaddr);
}

bool net_if_ipv4_addr_rm(struct net_if* iface, const struct net_in_addr* addr) {
    struct net_if_addr* ifaddr;
    struct net_if_ipv4* ipv4;
    bool result = true;
    int ret;

    if ((iface == NULL) || (addr == NULL)) {
        return (false);
    }

    net_if_lock(iface);

    ipv4 = iface->config.ip.ipv4;
    if (ipv4 == NULL) {
        result = false;
        goto out;
    }

    ret = net_if_addr_unref(iface, NET_AF_INET, addr, &ifaddr);
    if (ret > 0) {
        NET_DBG("Address %s still in use (ref %d)",
                net_sprint_ipv4_addr(addr), ret);
        result = false;
        ifaddr->is_added = false;
        goto out;
    }
    else if (ret < 0) {
        NET_DBG("Address %s not found (%d)",
                net_sprint_ipv4_addr(addr), ret);
    }

out :
    net_if_unlock(iface);

    return (result);
}

bool z_impl_net_if_ipv4_addr_add_by_index(int index,
                                          struct net_in_addr* addr,
                                          enum net_addr_type addr_type,
                                          uint32_t vlifetime) {
    struct net_if* iface;
    struct net_if_addr const* if_addr;

    iface = net_if_get_by_index(index);
    if (iface == NULL) {
        return (false);
    }

    if_addr = net_if_ipv4_addr_add(iface, addr, addr_type, vlifetime);
    return if_addr ? true : false;
}

#ifdef CONFIG_USERSPACE
bool z_vrfy_net_if_ipv4_addr_add_by_index(int index,
                                          struct net_in_addr* addr,
                                          enum net_addr_type addr_type,
                                          uint32_t vlifetime) {
    struct net_in_addr addr_v4;
    struct net_if* iface;

    iface = z_vrfy_net_if_get_by_index(index);
    if (iface == NULL) {
        return (false);
    }

    K_OOPS(k_usermode_from_copy(&addr_v4, (void*)addr, sizeof(addr_v4)));

    return z_impl_net_if_ipv4_addr_add_by_index(index,
                                                &addr_v4,
                                                addr_type,
                                                vlifetime);
}

#include <zephyr/syscalls/net_if_ipv4_addr_add_by_index_mrsh.c>
#endif /* CONFIG_USERSPACE */

bool z_impl_net_if_ipv4_addr_rm_by_index(int index,
                                         const struct net_in_addr* addr) {
    struct net_if* iface;

    iface = net_if_get_by_index(index);
    if (iface == NULL) {
        return (false);
    }

    return net_if_ipv4_addr_rm(iface, addr);
}

#ifdef CONFIG_USERSPACE
bool z_vrfy_net_if_ipv4_addr_rm_by_index(int index,
                                         const struct net_in_addr* addr) {
    struct net_in_addr addr_v4;
    struct net_if* iface;

    iface = z_vrfy_net_if_get_by_index(index);
    if (iface == NULL) {
        return (false);
    }

    K_OOPS(k_usermode_from_copy(&addr_v4, (void*)addr, sizeof(addr_v4)));

    return (uint32_t)z_impl_net_if_ipv4_addr_rm_by_index(index, &addr_v4);
}

#include <zephyr/syscalls/net_if_ipv4_addr_rm_by_index_mrsh.c>
#endif /* CONFIG_USERSPACE */

void net_if_ipv4_addr_foreach(struct net_if* iface, net_if_ip_addr_cb_t cb,
                              void* user_data) {
    struct net_if_ipv4* ipv4;

    if (iface == NULL) {
        return;
    }

    net_if_lock(iface);

    ipv4 = iface->config.ip.ipv4;
    if (ipv4 == NULL) {
        goto out;
    }

    ARRAY_FOR_EACH(ipv4->unicast, i) {
        struct net_if_addr* if_addr = &ipv4->unicast[i].ipv4;

        if (!if_addr->is_used) {
            continue;
        }

        cb(iface, if_addr, user_data);
    }

out :
    net_if_unlock(iface);
}

static struct net_if_mcast_addr* ipv4_maddr_find(struct net_if* iface,
                                                 bool is_used,
                                                 const struct net_in_addr* addr) {
    struct net_if_ipv4* ipv4;

    ipv4 = iface->config.ip.ipv4;
    if (ipv4 == NULL) {
        return (NULL);
    }

    ARRAY_FOR_EACH(ipv4->mcast, i) {
        if ((is_used && !ipv4->mcast[i].is_used) ||
            (!is_used && ipv4->mcast[i].is_used)) {
            continue;
        }

        if (addr != NULL) {
            if (!net_ipv4_addr_cmp(&ipv4->mcast[i].address.in_addr,
                                   addr)) {
                continue;
            }
        }

        return &ipv4->mcast[i];
    }

    return (NULL);
}

struct net_if_mcast_addr* net_if_ipv4_maddr_add(struct net_if* iface,
                                                const struct net_in_addr* addr) {
    struct net_if_mcast_addr* maddr = NULL;

    net_if_lock(iface);

    if (net_if_config_ipv4_get(iface, NULL) < 0) {
        goto out;
    }

    if (!net_ipv4_is_addr_mcast(addr)) {
        NET_DBG("Address %s is not a multicast address.",
                net_sprint_ipv4_addr(addr));
        goto out;
    }

    maddr = ipv4_maddr_find(iface, false, NULL);
    if (maddr != NULL) {
        maddr->is_used = true;
        maddr->address.family = NET_AF_INET;
        maddr->address.in_addr.s4_addr32[0] = addr->s4_addr32[0];

        NET_DBG("interface %d (%p) address %s added",
                net_if_get_by_iface(iface), iface,
                net_sprint_ipv4_addr(addr));

        net_mgmt_event_notify_with_info(
                NET_EVENT_IPV4_MADDR_ADD, iface,
                &maddr->address.in_addr,
                sizeof(struct net_in_addr));
    }

out :
    net_if_unlock(iface);

    return (maddr);
}

bool net_if_ipv4_maddr_rm(struct net_if* iface, const struct net_in_addr* addr) {
    struct net_if_mcast_addr* maddr;
    bool ret = false;

    net_if_lock(iface);

    maddr = ipv4_maddr_find(iface, true, addr);
    if (maddr != NULL) {
        maddr->is_used = false;

        NET_DBG("interface %d (%p) address %s removed",
                net_if_get_by_iface(iface), iface,
                net_sprint_ipv4_addr(addr));

        net_mgmt_event_notify_with_info(
                NET_EVENT_IPV4_MADDR_DEL, iface,
                &maddr->address.in_addr,
                sizeof(struct net_in_addr));

        ret = true;
    }

    net_if_unlock(iface);

    return (ret);
}

void net_if_ipv4_maddr_foreach(struct net_if* iface, net_if_ip_maddr_cb_t cb,
                               void* user_data) {
    struct net_if_ipv4* ipv4;

    if ((iface == NULL) || (cb == NULL)) {
        return;
    }

    net_if_lock(iface);

    ipv4 = iface->config.ip.ipv4;
    if (ipv4 == NULL) {
        goto out;
    }

    for (int i = 0; i < NET_IF_MAX_IPV4_MADDR; i++) {
        if (!ipv4->mcast[i].is_used) {
            continue;
        }

        cb(iface, &ipv4->mcast[i], user_data);
    }

out :
    net_if_unlock(iface);
}

struct net_if_mcast_addr* net_if_ipv4_maddr_lookup(const struct net_in_addr* maddr,
                                                   struct net_if** ret) {
    struct net_if_mcast_addr* addr = NULL;

    STRUCT_SECTION_FOREACH(net_if, iface) {
        if (ret && *ret && iface != *ret) {
            continue;
        }

        net_if_lock(iface);

        addr = ipv4_maddr_find(iface, true, maddr);
        if (addr) {
            if (ret) {
                *ret = iface;
            }

            net_if_unlock(iface);
            goto out;
        }

        net_if_unlock(iface);
    }

out :
    return (addr);
}

void net_if_ipv4_maddr_leave(struct net_if* iface, struct net_if_mcast_addr* addr) {
    if ((iface == NULL) || (addr == NULL)) {
        return;
    }

    net_if_lock(iface);
    addr->is_joined = false;
    net_if_unlock(iface);
}

void net_if_ipv4_maddr_join(struct net_if* iface, struct net_if_mcast_addr* addr) {
    if ((iface == NULL) || (addr == NULL)) {
        return;
    }

    net_if_lock(iface);
    addr->is_joined = true;
    net_if_unlock(iface);
}

#if defined(CONFIG_NET_NATIVE_IPV4)
uint8_t net_if_ipv4_get_ttl(struct net_if* iface) {
    uint8_t ret = 0;

    net_if_lock(iface);

    if (net_if_config_ipv4_get(iface, NULL) < 0) {
        goto out;
    }

    if (!iface->config.ip.ipv4) {
        goto out;
    }

    ret = iface->config.ip.ipv4->ttl;

out :
    net_if_unlock(iface);

    return (ret);
}

void net_if_ipv4_set_ttl(struct net_if* iface, uint8_t ttl) {
    net_if_lock(iface);

    if (net_if_config_ipv4_get(iface, NULL) < 0) {
        goto out;
    }

    if (!iface->config.ip.ipv4) {
        goto out;
    }

    iface->config.ip.ipv4->ttl = ttl;
out :
    net_if_unlock(iface);
}

uint8_t net_if_ipv4_get_mcast_ttl(struct net_if* iface) {
    uint8_t ret = 0;

    net_if_lock(iface);

    if (net_if_config_ipv4_get(iface, NULL) < 0) {
        goto out;
    }

    if (!iface->config.ip.ipv4) {
        goto out;
    }

    ret = iface->config.ip.ipv4->mcast_ttl;
out :
    net_if_unlock(iface);

    return (ret);
}

void net_if_ipv4_set_mcast_ttl(struct net_if* iface, uint8_t ttl) {
    net_if_lock(iface);

    if (net_if_config_ipv4_get(iface, NULL) < 0) {
        goto out;
    }

    if (!iface->config.ip.ipv4) {
        goto out;
    }

    iface->config.ip.ipv4->mcast_ttl = ttl;
out :
    net_if_unlock(iface);
}

struct net_if_router* net_if_ipv4_router_lookup(struct net_if* iface,
                                                struct net_in_addr* addr) {
    return iface_router_lookup(iface, NET_AF_INET, addr);
}

struct net_if_router* net_if_ipv4_router_find_default(struct net_if* iface,
                                                      struct net_in_addr* addr) {
    return iface_router_find_default(iface, NET_AF_INET, addr);
}

struct net_if_router* net_if_ipv4_router_add(struct net_if* iface,
                                             struct net_in_addr* addr,
                                             bool is_default,
                                             uint16_t lifetime) {
    return iface_router_add(iface, NET_AF_INET, addr, is_default, lifetime);
}

bool net_if_ipv4_router_rm(struct net_if_router* router) {
    return iface_router_rm(router);
}


static void iface_ipv4_init(int if_count) {
    if (if_count > ARRAY_SIZE(ipv4_addresses)) {
        NET_WARN("You have %zu IPv4 net_if addresses but %d "
                 "network interfaces", ARRAY_SIZE(ipv4_addresses),
                 if_count);
        NET_WARN("Consider increasing CONFIG_NET_IF_MAX_IPV4_COUNT "
                 "value.");
    }

    for (int i = 0; i < ARRAY_SIZE(ipv4_addresses); i++) {
        ipv4_addresses[i].ipv4.ttl       = CONFIG_NET_INITIAL_TTL;
        ipv4_addresses[i].ipv4.mcast_ttl = CONFIG_NET_INITIAL_MCAST_TTL;
    }
}

static void leave_ipv4_mcast_all(struct net_if* iface) {
    struct net_if_ipv4 const* ipv4;

    ipv4 = iface->config.ip.ipv4;
    if (ipv4 == NULL) {
        return;
    }

    ARRAY_FOR_EACH(ipv4->mcast, i) {
        if (!ipv4->mcast[i].is_used ||
            !ipv4->mcast[i].is_joined) {
            continue;
        }

        net_ipv4_igmp_leave(iface, &ipv4->mcast[i].address.in_addr);
    }
}

static void iface_ipv4_start(struct net_if* iface) {
    if (!net_if_flag_is_set(iface, NET_IF_IPV4)) {
        return;
    }

    if (IS_ENABLED(CONFIG_NET_IPV4_ACD)) {
        net_if_start_acd(iface);
    }
}

/* To be called when interface comes up so that all the non-joined multicast
 * groups are joined.
 */
static void rejoin_ipv4_mcast_groups(struct net_if* iface) {
    struct net_if_mcast_addr* ifaddr;
    struct net_if_mcast_addr* next;
    struct net_if_ipv4* ipv4;
    sys_slist_t rejoin_needed;

    net_if_lock(iface);

    if (!net_if_flag_is_set(iface, NET_IF_IPV4)) {
        goto out;
    }

    if (net_if_config_ipv4_get(iface, &ipv4) < 0) {
        goto out;
    }

    sys_slist_init(&rejoin_needed);

    /* Rejoin any mcast address present on the interface, but marked as not joined. */
    ARRAY_FOR_EACH(ipv4->mcast, i) {
        if (!ipv4->mcast[i].is_used ||
            net_if_ipv4_maddr_is_joined(&ipv4->mcast[i])) {
            continue;
        }

        sys_slist_prepend(&rejoin_needed, &ipv4->mcast[i].rejoin_node);
    }

    net_if_unlock(iface);

    SYS_SLIST_FOR_EACH_CONTAINER_SAFE(&rejoin_needed, ifaddr, next, rejoin_node) {
        int ret;

        ret = net_ipv4_igmp_join(iface, &ifaddr->address.in_addr, NULL);
        if (ret < 0) {
            NET_ERR("Cannot join mcast address %s for %d (%d)",
                    net_sprint_ipv4_addr(&ifaddr->address.in_addr),
                    net_if_get_by_iface(iface), ret);
        }
        else {
            NET_DBG("Rejoined mcast address %s for %d",
                    net_sprint_ipv4_addr(&ifaddr->address.in_addr),
                    net_if_get_by_iface(iface));
        }
    }

    return;

out :
    net_if_unlock(iface);
}

/* To be called when interface comes operational down so that multicast
 * groups are rejoined when back up.
 */
static void clear_joined_ipv4_mcast_groups(struct net_if* iface) {
    struct net_if_ipv4* ipv4;

    net_if_lock(iface);

    if (!net_if_flag_is_set(iface, NET_IF_IPV4)) {
        goto out;
    }

    if (net_if_config_ipv4_get(iface, &ipv4) < 0) {
        goto out;
    }

    ARRAY_FOR_EACH(ipv4->mcast, i) {
        if (!ipv4->mcast[i].is_used) {
            continue;
        }

        net_if_ipv4_maddr_leave(iface, &ipv4->mcast[i]);
    }

out :
    net_if_unlock(iface);
}

#endif /* CONFIG_NET_NATIVE_IPV4 */
#else  /* CONFIG_NET_IPV4 */
struct net_if_mcast_addr* net_if_ipv4_maddr_lookup(const struct net_in_addr* addr,
                                                   struct net_if** iface) {
    ARG_UNUSED(addr);
    ARG_UNUSED(iface);

    return (NULL);
}

struct net_if_addr* net_if_ipv4_addr_lookup(const struct net_in_addr* addr,
                                            struct net_if** ret) {
    ARG_UNUSED(addr);
    ARG_UNUSED(ret);

    return (NULL);
}

struct net_in_addr* net_if_ipv4_get_global_addr(struct net_if* iface,
                                            enum net_addr_state addr_state) {
    ARG_UNUSED(addr_state);
    ARG_UNUSED(iface);

    return (NULL);
}
#endif /* CONFIG_NET_IPV4 */

#if !defined(CONFIG_NET_NATIVE_IPV4)
#define leave_ipv4_mcast_all(...)
#define clear_joined_ipv4_mcast_groups(...)
#define iface_ipv4_init(...)
#define iface_ipv4_start(...)
#endif /* !CONFIG_NET_NATIVE_IPV4 */

struct net_if* net_if_select_src_iface(const struct net_sockaddr* dst) {
    struct net_if* iface = NULL;

    if (dst == NULL) {
        goto out;
    }

    if (IS_ENABLED(CONFIG_NET_IPV6) && (dst->sa_family == NET_AF_INET6)) {
        iface = net_if_ipv6_select_src_iface(&net_sin6(dst)->sin6_addr);
        goto out;
    }

    if (IS_ENABLED(CONFIG_NET_IPV4) && (dst->sa_family == NET_AF_INET)) {
        iface = net_if_ipv4_select_src_iface(&net_sin(dst)->sin_addr);
        goto out;
    }

out :
    if (iface == NULL) {
        iface = net_if_get_default();
    }

    return (iface);
}

static struct net_if_addr* get_ifaddr(struct net_if* iface,
                                      sa_family_t family,
                                      void const* addr,
                                      unsigned int* mcast_addr_count) {
    struct net_if_addr* ifaddr = NULL;

    net_if_lock(iface);

    if (IS_ENABLED(CONFIG_NET_IPV6) && family == NET_AF_INET6) {
        struct net_if_ipv6* ipv6 =
                COND_CODE_1(CONFIG_NET_IPV6, (iface->config.ip.ipv6), (NULL));

        struct net_in6_addr maddr;
        unsigned int maddr_count = 0;
        int found = -1;

        if (ipv6 == NULL) {
            goto out;
        }

        net_ipv6_addr_create_solicited_node((struct net_in6_addr *)addr,
                                            &maddr);

        ARRAY_FOR_EACH(ipv6->unicast, i) {
            struct net_in6_addr unicast_maddr;

            if (!ipv6->unicast[i].is_used) {
                continue;
            }

            /* Count how many times this solicited-node multicast address is identical
             * for all the used unicast addresses
             */
            net_ipv6_addr_create_solicited_node(
                    &ipv6->unicast[i].address.in6_addr,
                    &unicast_maddr);

            if (net_ipv6_addr_cmp(&maddr, &unicast_maddr)) {
                maddr_count++;
            }

            if (!net_ipv6_addr_cmp(&ipv6->unicast[i].address.in6_addr, addr)) {
                continue;
            }

            found = i;
        }

        if (found >= 0) {
            ifaddr = &ipv6->unicast[found];

            if (mcast_addr_count != NULL) {
                *mcast_addr_count = maddr_count;
            }
        }

        goto out;
    }

    if (IS_ENABLED(CONFIG_NET_IPV4) && (family == NET_AF_INET)) {
        struct net_if_ipv4* ipv4 =
                COND_CODE_1(CONFIG_NET_IPV4, (iface->config.ip.ipv4), (NULL));

        if (ipv4 == NULL) {
            goto out;
        }

        ARRAY_FOR_EACH(ipv4->unicast, i) {
            if (!ipv4->unicast[i].ipv4.is_used) {
                continue;
            }

            if (!net_ipv4_addr_cmp(&ipv4->unicast[i].ipv4.address.in_addr,
                                   addr)) {
                continue;
            }

            ifaddr = &ipv4->unicast[i].ipv4;

            goto out;
        }
    }

out :
    net_if_unlock(iface);

    return (ifaddr);
}

<<<<<<< HEAD
static void remove_ipv6_ifaddr(struct net_if* iface,
                               struct net_if_addr* ifaddr,
                               unsigned int maddr_count) {
    struct net_if_ipv6 const* ipv6;
=======
/* This helper function is used only in tests. */
#if defined(CONFIG_NET_TEST)
struct net_if_addr *net_if_ipv6_get_ifaddr(struct net_if *iface,
					   const void *addr)
{
	return get_ifaddr(iface, AF_INET6, addr, NULL);
}
#endif /* CONFIG_NET_TEST */

static void remove_ipv6_ifaddr(struct net_if *iface,
			       struct net_if_addr *ifaddr,
			       unsigned int maddr_count)
{
	struct net_if_ipv6 *ipv6;
>>>>>>> d2acc5ff

    net_if_lock(iface);

    ipv6 = COND_CODE_1(CONFIG_NET_IPV6, (iface->config.ip.ipv6), (NULL));
    if (!ipv6) {
        goto out;
    }

    if (!ifaddr->is_infinite) {
        k_mutex_lock(&lock, K_FOREVER);

        #if defined(CONFIG_NET_NATIVE_IPV6)
        sys_slist_find_and_remove(&active_address_lifetime_timers,
                                  &ifaddr->lifetime.node);

        if (sys_slist_is_empty(&active_address_lifetime_timers)) {
            k_work_cancel_delayable(&address_lifetime_timer);
        }
        #endif

        k_mutex_unlock(&lock);
    }

    #if defined(CONFIG_NET_IPV6_DAD)
    if (!net_if_flag_is_set(iface, NET_IF_IPV6_NO_ND)) {
        k_mutex_lock(&lock, K_FOREVER);
        if (sys_slist_find_and_remove(&active_dad_timers,
                                      &ifaddr->dad_node)) {
            /* Addreess with active DAD timer would still have
             * stale entry in the neighbor cache.
             */
            net_ipv6_nbr_rm(iface, &ifaddr->address.in6_addr);
        }
        k_mutex_unlock(&lock);
    }
    #endif

    if (maddr_count == 1) {
        /* Remove the solicited-node multicast address only if no other
         * unicast address is also using it
         */
        struct net_in6_addr maddr;

        net_ipv6_addr_create_solicited_node(&ifaddr->address.in6_addr,
                                            &maddr);
        net_if_ipv6_maddr_rm(iface, &maddr);
    }

    /* Using the IPv6 address pointer here can give false
     * info if someone adds a new IP address into this position
     * in the address array. This is quite unlikely thou.
     */
    net_mgmt_event_notify_with_info(NET_EVENT_IPV6_ADDR_DEL,
                                    iface,
                                    &ifaddr->address.in6_addr,
                                    sizeof(struct net_in6_addr));

out :
    net_if_unlock(iface);
}

static void remove_ipv4_ifaddr(struct net_if* iface,
                               struct net_if_addr const* ifaddr) {
    struct net_if_ipv4 const* ipv4;

    net_if_lock(iface);

    ipv4 = COND_CODE_1(CONFIG_NET_IPV4, (iface->config.ip.ipv4), (NULL));
    if (!ipv4) {
        goto out;
    }

    #if defined(CONFIG_NET_IPV4_ACD)
    net_ipv4_acd_cancel(iface, ifaddr);
    #endif

    net_mgmt_event_notify_with_info(NET_EVENT_IPV4_ADDR_DEL,
                                    iface,
                                    &ifaddr->address.in_addr,
                                    sizeof(struct net_in_addr));
out :
    net_if_unlock(iface);
}

#if defined(CONFIG_NET_IF_LOG_LEVEL)
#define NET_LOG_LEVEL CONFIG_NET_IF_LOG_LEVEL
#else
#define NET_LOG_LEVEL 0
#endif

#if NET_LOG_LEVEL >= LOG_LEVEL_DBG
struct net_if_addr* net_if_addr_ref_debug(struct net_if* iface,
                                          sa_family_t family,
                                          void const* addr,
                                          char const* caller,
                                          int line)
#else
struct net_if_addr* net_if_addr_ref(struct net_if* iface,
                                    sa_family_t family,
                                    void const* addr)
#endif /* NET_LOG_LEVEL >= LOG_LEVEL_DBG */
{
    struct net_if_addr* ifaddr;
    atomic_val_t ref;

    #if NET_LOG_LEVEL >= LOG_LEVEL_DBG
    char addr_str[IS_ENABLED(CONFIG_NET_IPV6) ?
                  INET6_ADDRSTRLEN : INET_ADDRSTRLEN];

    __ASSERT(iface, "iface is NULL (%s():%d)", caller, line);
    #endif

    ifaddr = get_ifaddr(iface, family, addr, NULL);

    do {
        ref = ifaddr ? atomic_get(&ifaddr->atomic_ref) : 0;
        if (!ref) {
            #if NET_LOG_LEVEL >= LOG_LEVEL_DBG
            NET_ERR("iface %d addr %s (%s():%d)",
                    net_if_get_by_iface(iface),
                    net_addr_ntop(family,
                                  addr,
                                  addr_str, sizeof(addr_str)),
                                  caller, line);
            #endif
            return NULL;
        }
    } while (!atomic_cas(&ifaddr->atomic_ref, ref, ref + 1));

    #if NET_LOG_LEVEL >= LOG_LEVEL_DBG
    NET_DBG("[%d] ifaddr %s state %d ref %ld (%s():%d)",
            net_if_get_by_iface(iface),
            net_addr_ntop(ifaddr->address.family,
                          (void*)&ifaddr->address.in_addr,
                          addr_str, sizeof(addr_str)),
            ifaddr->addr_state,
            ref + 1,
            caller, line);
    #endif

    return ifaddr;
}

#if NET_LOG_LEVEL >= LOG_LEVEL_DBG
int net_if_addr_unref_debug(struct net_if* iface,
                            sa_family_t family,
                            void const* addr,
                            struct net_if_addr** ret_ifaddr,
                            char const* caller, int line)
#else
int net_if_addr_unref(struct net_if* iface,
                      sa_family_t family,
                      void const* addr,
                      struct net_if_addr** ret_ifaddr)
#endif /* NET_LOG_LEVEL >= LOG_LEVEL_DBG */
{
    struct net_if_addr* ifaddr;
    unsigned int        maddr_count = 0;
    atomic_val_t        ref;

#if NET_LOG_LEVEL >= LOG_LEVEL_DBG
    char addr_str[IS_ENABLED(CONFIG_NET_IPV6) ?
                  INET6_ADDRSTRLEN : INET_ADDRSTRLEN];

    __ASSERT(iface, "iface is NULL (%s():%d)", caller, line);
#endif

    ifaddr = get_ifaddr(iface, family, addr, &maddr_count);

    if (!ifaddr) {
#if NET_LOG_LEVEL >= LOG_LEVEL_DBG
        NET_ERR("iface %d addr %s (%s():%d)",
                net_if_get_by_iface(iface),
                net_addr_ntop(family,
                              addr,
                              addr_str, sizeof(addr_str)),
                caller, line);
#endif
        return -EINVAL;
    }

    do {
        ref = atomic_get(&ifaddr->atomic_ref);
        if (!ref) {
#if NET_LOG_LEVEL >= LOG_LEVEL_DBG
            NET_ERR("*** ERROR *** iface %d ifaddr %p "
                    "is freed already (%s():%d)",
                    net_if_get_by_iface(iface),
                    ifaddr,
                    caller, line);
#endif
            return -EINVAL;
        }

    } while (!atomic_cas(&ifaddr->atomic_ref, ref, ref - 1));

#if NET_LOG_LEVEL >= LOG_LEVEL_DBG
    NET_DBG("[%d] ifaddr %s state %d ref %ld (%s():%d)",
            net_if_get_by_iface(iface),
            net_addr_ntop(ifaddr->address.family,
                          (void*)&ifaddr->address.in_addr,
                          addr_str, sizeof(addr_str)),
            ifaddr->addr_state,
            ref - 1, caller, line);
#endif

    if (ref > 1) {
        if (ret_ifaddr) {
            *ret_ifaddr = ifaddr;
        }

        return ref - 1;
    }

    ifaddr->is_used = false;

    if (IS_ENABLED(CONFIG_NET_IPV6) && (family == NET_AF_INET6) && (addr != NULL)) {
        remove_ipv6_ifaddr(iface, ifaddr, maddr_count);
    }

    if (IS_ENABLED(CONFIG_NET_IPV4) && (family == NET_AF_INET) && (addr != NULL)) {
        remove_ipv4_ifaddr(iface, ifaddr);
    }

    return 0;
}

enum net_verdict net_if_recv_data(struct net_if* iface, struct net_pkt* pkt) {
    if (IS_ENABLED(CONFIG_NET_PROMISCUOUS_MODE) &&
        net_if_is_promisc(iface)) {
        struct net_pkt* new_pkt;

        new_pkt = net_pkt_clone(pkt, K_NO_WAIT);

        if (net_promisc_mode_input(new_pkt) == NET_DROP) {
            net_pkt_unref(new_pkt);
        }
    }

    return net_if_l2(iface)->recv(iface, pkt);
}

void net_if_register_link_cb(struct net_if_link_cb* link,
                             net_if_link_callback_t cb) {
    k_mutex_lock(&lock, K_FOREVER);

    sys_slist_find_and_remove(&link_callbacks, &link->node);
    sys_slist_prepend(&link_callbacks, &link->node);

    link->cb = cb;

    k_mutex_unlock(&lock);
}

void net_if_unregister_link_cb(struct net_if_link_cb* link) {
    k_mutex_lock(&lock, K_FOREVER);

    sys_slist_find_and_remove(&link_callbacks, &link->node);

    k_mutex_unlock(&lock);
}

void net_if_call_link_cb(struct net_if* iface, struct net_linkaddr* lladdr,
                         int status) {
    struct net_if_link_cb* link;
    struct net_if_link_cb* tmp;

    k_mutex_lock(&lock, K_FOREVER);

    SYS_SLIST_FOR_EACH_CONTAINER_SAFE_WITH_TYPE(&link_callbacks,
                                                struct net_if_link_cb,
                                                link, tmp, node) {
        link->cb(iface, lladdr, status);
    }

    k_mutex_unlock(&lock);
}

static bool need_calc_checksum(struct net_if* iface, enum ethernet_hw_caps caps,
                               enum net_if_checksum_type chksum_type) {
    #if defined(CONFIG_NET_L2_ETHERNET)
    struct ethernet_config config;
    enum ethernet_config_type config_type;

    if (net_if_l2(iface) != &NET_L2_GET_NAME(ETHERNET)) {
        /* For VLANs, figure out the main Ethernet interface and
         * get the offloading capabilities from it.
         */
        if (IS_ENABLED(CONFIG_NET_VLAN) && net_eth_is_vlan_interface(iface)) {
            iface = net_eth_get_vlan_main(iface);
            if (iface == NULL) {
                return (true);
            }

            NET_ASSERT(net_if_l2(iface) == &NET_L2_GET_NAME(ETHERNET));
        }
        else {
            return (true);
        }
    }

    if (!(net_eth_get_hw_capabilities(iface) & caps)) {
        return (true);                      /* No checksum offload*/
    }

    if (caps == ETHERNET_HW_RX_CHKSUM_OFFLOAD) {
        config_type = ETHERNET_CONFIG_TYPE_RX_CHECKSUM_SUPPORT;
    }
    else {
        config_type = ETHERNET_CONFIG_TYPE_TX_CHECKSUM_SUPPORT;
    }

    if (net_eth_get_hw_config(iface, config_type, &config) != 0) {
        return (false);                     /* No extra info, assume all offloaded. */
    }

    /* bitmaps are encoded such that this works */
    return !(((uint32_t)config.chksum_support & (uint32_t)chksum_type) == (uint32_t)chksum_type);
    #else
    ARG_UNUSED(iface);
    ARG_UNUSED(caps);

    return (true);
    #endif
}

bool net_if_need_calc_tx_checksum(struct net_if* iface, enum net_if_checksum_type chksum_type) {
    return need_calc_checksum(iface, ETHERNET_HW_TX_CHKSUM_OFFLOAD, chksum_type);
}

bool net_if_need_calc_rx_checksum(struct net_if* iface, enum net_if_checksum_type chksum_type) {
    return need_calc_checksum(iface, ETHERNET_HW_RX_CHKSUM_OFFLOAD, chksum_type);
}

int net_if_get_by_iface(struct net_if* iface) {
    if (!((iface >= _net_if_list_start) &&
          (iface <  _net_if_list_end  ))) {
        return (-1);
    }

    return ((iface - _net_if_list_start) + 1);
}

void net_if_foreach(net_if_cb_t cb, void* user_data) {
    STRUCT_SECTION_FOREACH(net_if, iface) {
        cb(iface, user_data);
    }
}

bool net_if_is_offloaded(struct net_if* iface) {
    return (IS_ENABLED(CONFIG_NET_OFFLOAD) &&
            net_if_is_ip_offloaded(iface)) ||
           (IS_ENABLED(CONFIG_NET_SOCKETS_OFFLOAD) &&
            net_if_is_socket_offloaded(iface));
}

static void rejoin_multicast_groups(struct net_if* iface) {
#if defined(CONFIG_NET_NATIVE_IPV6)
    rejoin_ipv6_mcast_groups(iface);
    if (l2_flags_get(iface) & NET_L2_MULTICAST) {
        join_mcast_allnodes(iface);
    }
#endif
#if defined(CONFIG_NET_NATIVE_IPV4)
    rejoin_ipv4_mcast_groups(iface);
#endif
#if !defined(CONFIG_NET_NATIVE_IPV6) && !defined(CONFIG_NET_NATIVE_IPV4)
    ARG_UNUSED(iface);
#endif
}

static void notify_iface_up(struct net_if* iface) {
    /* In many places it's assumed that link address was set with
     * net_if_set_link_addr(). Better check that now.
     */
    if (IS_ENABLED(CONFIG_NET_L2_CANBUS_RAW) &&
        IS_ENABLED(CONFIG_NET_SOCKETS_CAN) &&
        (net_if_l2(iface) == &NET_L2_GET_NAME(CANBUS_RAW))) {
        /* CAN does not require link address. */
    }
    else {
        if (!net_if_is_offloaded(iface)) {
            NET_ASSERT(net_if_get_link_addr(iface)->addr != NULL);
        }
    }

    net_if_flag_set(iface, NET_IF_RUNNING);
    net_mgmt_event_notify(NET_EVENT_IF_UP, iface);
    net_virtual_enable(iface);

    /* If the interface is only having point-to-point traffic then we do
     * not need to run DAD etc for it.
     */
    if (!net_if_is_offloaded(iface) &&
        !(l2_flags_get(iface) & NET_L2_POINT_TO_POINT)) {
        /* Make sure that we update the IPv6 addresses and join the
         * multicast groups.
         */
        rejoin_multicast_groups(iface);
        iface_ipv6_start(iface);
        iface_ipv4_start(iface);
        net_ipv4_autoconf_start(iface);
    }
}

static void notify_iface_down(struct net_if* iface) {
    net_if_flag_clear(iface, NET_IF_RUNNING);
    net_mgmt_event_notify(NET_EVENT_IF_DOWN, iface);
    net_virtual_disable(iface);

    if (!net_if_is_offloaded(iface) &&
        !(l2_flags_get(iface) & NET_L2_POINT_TO_POINT)) {
        iface_ipv6_stop(iface);
        clear_joined_ipv6_mcast_groups(iface);
        clear_joined_ipv4_mcast_groups(iface);
        net_ipv4_autoconf_reset(iface);
    }
}

char const* net_if_oper_state2str(enum net_if_oper_state state) {
    switch (state) {
        case NET_IF_OPER_UNKNOWN :
            return "UNKNOWN";

        case NET_IF_OPER_NOTPRESENT :
            return "NOTPRESENT";

        case NET_IF_OPER_DOWN :
            return "DOWN";

        case NET_IF_OPER_LOWERLAYERDOWN :
            return "LOWERLAYERDOWN";

        case NET_IF_OPER_TESTING :
            return "TESTING";

        case NET_IF_OPER_DORMANT :
            return "DORMANT";

        case NET_IF_OPER_UP :
            return "UP";

        default :
            break;
    }

    return "<invalid>";
}

static void update_operational_state(struct net_if* iface) {
    enum net_if_oper_state prev_state = iface->if_dev->oper_state;
    enum net_if_oper_state new_state  = NET_IF_OPER_UNKNOWN;

    if (!net_if_is_admin_up(iface)) {
        new_state = NET_IF_OPER_DOWN;
        goto exit;
    }

    if (!device_is_ready(net_if_get_device(iface))) {
        new_state = NET_IF_OPER_LOWERLAYERDOWN;
        goto exit;
    }

    if (!net_if_is_carrier_ok(iface)) {
        #if defined(CONFIG_NET_L2_VIRTUAL)
        if (net_if_l2(iface) == &NET_L2_GET_NAME(VIRTUAL)) {
            new_state = NET_IF_OPER_LOWERLAYERDOWN;
        }
        else
        #endif /* CONFIG_NET_L2_VIRTUAL */
        {
            new_state = NET_IF_OPER_DOWN;
        }

        goto exit;
    }

    if (net_if_is_dormant(iface)) {
        new_state = NET_IF_OPER_DORMANT;
        goto exit;
    }

    new_state = NET_IF_OPER_UP;

exit :
    if (net_if_oper_state_set(iface, new_state) != new_state) {
        NET_ERR("Failed to update oper state to %d", new_state);
        return;
    }

    NET_DBG("iface %d (%p), oper state %s admin %s carrier %s dormant %s",
            net_if_get_by_iface(iface), iface,
            net_if_oper_state2str(net_if_oper_state(iface)),
            net_if_is_admin_up(iface) ? "UP" : "DOWN",
            net_if_is_carrier_ok(iface) ? "ON" : "OFF",
            net_if_is_dormant(iface) ? "ON" : "OFF");

    if (net_if_oper_state(iface) == NET_IF_OPER_UP) {
        if (prev_state != NET_IF_OPER_UP) {
            notify_iface_up(iface);
        }
    }
    else {
        if (prev_state == NET_IF_OPER_UP) {
            notify_iface_down(iface);
        }
    }
}

static void init_igmp(struct net_if* iface) {
    #if defined(CONFIG_NET_IPV4_IGMP)
    /* Ensure IPv4 is enabled for this interface. */
    if (net_if_config_ipv4_get(iface, NULL)) {
        return;
    }

    net_ipv4_igmp_init(iface);
    #else
    ARG_UNUSED(iface);
    return;
    #endif
}

int net_if_up(struct net_if* iface) {
    struct net_l2 const* l2;
    int status = 0;

    NET_DBG("iface %d (%p)", net_if_get_by_iface(iface), iface);

    net_if_lock(iface);

    if (net_if_flag_is_set(iface, NET_IF_UP)) {
        status = -EALREADY;
        goto out;
    }

    /* If the L2 does not support enable just set the flag */
    l2 = net_if_l2(iface);
    if ((l2 == NULL) || (l2->enable == NULL)) {
        goto done;
    }
    else {
        /* If the L2 does not implement enable(), then the network
         * device driver cannot implement start(), in which case
         * we can do simple check here and not try to bring interface
         * up as the device is not ready.
         *
         * If the network device driver does implement start(), then
         * it could bring the interface up when the enable() is called
         * few lines below.
         */
        const struct device* dev;

        dev = net_if_get_device(iface);
        NET_ASSERT(dev);

        /* If the device is not ready it is pointless trying to take it up. */
        if (!device_is_ready(dev)) {
            NET_DBG("Device %s (%p) is not ready", dev->name, dev);
            status = -ENXIO;
            goto out;
        }
    }

    /* Notify L2 to enable the interface. Note that the interface is still down
     * at this point from network interface point of view i.e., the NET_IF_UP
     * flag has not been set yet.
     */
    status = l2->enable(iface, true);
    if (status < 0) {
        NET_DBG("Cannot take interface %d up (%d)",
                net_if_get_by_iface(iface), status);
        goto out;
    }

    init_igmp(iface);

done :
    net_if_flag_set(iface, NET_IF_UP);
    net_mgmt_event_notify(NET_EVENT_IF_ADMIN_UP, iface);
    update_operational_state(iface);

out :
    net_if_unlock(iface);

    return (status);
}

int net_if_down(struct net_if* iface) {
    struct net_l2 const* l2;
    int status = 0;

    NET_DBG("iface %d", net_if_get_by_iface(iface));

    net_if_lock(iface);

    if (!net_if_flag_is_set(iface, NET_IF_UP)) {
        status = -EALREADY;
        goto out;
    }

    leave_mcast_all(iface);
    leave_ipv4_mcast_all(iface);

    /* If the L2 does not support enable just clear the flag */
    l2 = net_if_l2(iface);
    if ((l2 == NULL) || (l2->enable == NULL)) {
        goto done;
    }

    /* Notify L2 to disable the interface */
    status = l2->enable(iface, false);
    if (status < 0) {
        goto out;
    }

done :
    net_if_flag_clear(iface, NET_IF_UP);
    net_mgmt_event_notify(NET_EVENT_IF_ADMIN_DOWN, iface);
    update_operational_state(iface);

out :
    net_if_unlock(iface);

    return (status);
}

void net_if_carrier_on(struct net_if* iface) {
    if (iface == NULL) {
        return;
    }

    net_if_lock(iface);

    if (!net_if_flag_test_and_set(iface, NET_IF_LOWER_UP)) {
        update_operational_state(iface);
    }

    net_if_unlock(iface);
}

void net_if_carrier_off(struct net_if* iface) {
    if (iface == NULL) {
        return;
    }

    net_if_lock(iface);

    if (net_if_flag_test_and_clear(iface, NET_IF_LOWER_UP)) {
        update_operational_state(iface);
    }

    net_if_unlock(iface);
}

void net_if_dormant_on(struct net_if* iface) {
    if (iface == NULL) {
        return;
    }

    net_if_lock(iface);

    if (!net_if_flag_test_and_set(iface, NET_IF_DORMANT)) {
        update_operational_state(iface);
    }

    net_if_unlock(iface);
}

void net_if_dormant_off(struct net_if* iface) {
    if (iface == NULL) {
        return;
    }

    net_if_lock(iface);

    if (net_if_flag_test_and_clear(iface, NET_IF_DORMANT)) {
        update_operational_state(iface);
    }

    net_if_unlock(iface);
}

#if defined(CONFIG_NET_PROMISCUOUS_MODE)
static int promisc_mode_set(struct net_if* iface, bool enable) {
    enum net_l2_flags l2_flags;

    if (iface == NULL) {
        return (-EINVAL);
    }

    l2_flags = l2_flags_get(iface);
    if (!(l2_flags & NET_L2_PROMISC_MODE)) {
        return (-ENOTSUP);
    }

    #if defined(CONFIG_NET_L2_ETHERNET)
    if (net_if_l2(iface) == &NET_L2_GET_NAME(ETHERNET)) {
        int ret = net_eth_promisc_mode(iface, enable);

        if (ret < 0) {
            return (ret);
        }
    }
    #else
    ARG_UNUSED(enable);

    return (-ENOTSUP);
    #endif

    return (0);
}

int net_if_set_promisc(struct net_if* iface) {
    int ret;

    net_if_lock(iface);

    ret = promisc_mode_set(iface, true);
    if ((ret < 0) && (ret != -EALREADY)) {
        goto out;
    }

    ret = net_if_flag_test_and_set(iface, NET_IF_PROMISC);
    if (ret) {
        ret = -EALREADY;
        goto out;
    }

out :
    net_if_unlock(iface);

    return (ret);
}

void net_if_unset_promisc(struct net_if* iface) {
    int ret;

    net_if_lock(iface);

    ret = promisc_mode_set(iface, false);
    if (ret < 0) {
        goto out;
    }

    net_if_flag_clear(iface, NET_IF_PROMISC);

out :
    net_if_unlock(iface);
}

bool net_if_is_promisc(struct net_if* iface) {
    if (iface == NULL) {
        return (false);
    }

    return net_if_flag_is_set(iface, NET_IF_PROMISC);
}
#endif /* CONFIG_NET_PROMISCUOUS_MODE */

#ifdef CONFIG_NET_POWER_MANAGEMENT

int net_if_suspend(struct net_if* iface) {
    int ret = 0;

    net_if_lock(iface);

    if (net_if_are_pending_tx_packets(iface)) {
        ret = -EBUSY;
        goto out;
    }

    if (net_if_flag_test_and_set(iface, NET_IF_SUSPENDED)) {
        ret = -EALREADY;
        goto out;
    }

    net_stats_add_suspend_start_time(iface, k_cycle_get_32());

out :
    net_if_unlock(iface);

    return (ret);
}

int net_if_resume(struct net_if* iface) {
    int ret = 0;

    net_if_lock(iface);

    if (!net_if_flag_is_set(iface, NET_IF_SUSPENDED)) {
        ret = -EALREADY;
        goto out;
    }

    net_if_flag_clear(iface, NET_IF_SUSPENDED);

    net_stats_add_suspend_end_time(iface, k_cycle_get_32());

out :
    net_if_unlock(iface);

    return (ret);
}

bool net_if_is_suspended(struct net_if* iface) {
    return net_if_flag_is_set(iface, NET_IF_SUSPENDED);
}

#endif /* CONFIG_NET_POWER_MANAGEMENT */

#if defined(CONFIG_NET_PKT_TIMESTAMP_THREAD)
static void net_tx_ts_thread(void* p1, void* p2, void* p3) {
    ARG_UNUSED(p1);
    ARG_UNUSED(p2);
    ARG_UNUSED(p3);

    struct net_pkt* pkt;

    NET_DBG("Starting TX timestamp callback thread");

    while (1) {
        pkt = k_fifo_get(&tx_ts_queue, K_FOREVER);
        if (pkt) {
            net_if_call_timestamp_cb(pkt);
        }
        net_pkt_unref(pkt);
    }
}

void net_if_register_timestamp_cb(struct net_if_timestamp_cb* handle,
                                  struct net_pkt* pkt,
                                  struct net_if* iface,
                                  net_if_timestamp_callback_t cb) {
    k_mutex_lock(&lock, K_FOREVER);

    sys_slist_find_and_remove(&timestamp_callbacks, &handle->node);
    sys_slist_prepend(&timestamp_callbacks, &handle->node);

    handle->iface = iface;
    handle->cb    = cb;
    handle->pkt   = pkt;

    k_mutex_unlock(&lock);
}

void net_if_unregister_timestamp_cb(struct net_if_timestamp_cb* handle) {
    k_mutex_lock(&lock, K_FOREVER);

    sys_slist_find_and_remove(&timestamp_callbacks, &handle->node);

    k_mutex_unlock(&lock);
}

void net_if_call_timestamp_cb(struct net_pkt* pkt) {
    sys_snode_t* sn;
    sys_snode_t* sns;

    k_mutex_lock(&lock, K_FOREVER);

    SYS_SLIST_FOR_EACH_NODE_SAFE(&timestamp_callbacks, sn, sns) {
        struct net_if_timestamp_cb* handle =
                CONTAINER_OF(sn, struct net_if_timestamp_cb, node);

        if (((handle->iface == NULL) ||
            (handle->iface == net_pkt_iface(pkt))) &&
            (handle->pkt == NULL || handle->pkt == pkt)) {
            handle->cb(pkt);
        }
    }

    k_mutex_unlock(&lock);
}

void net_if_add_tx_timestamp(struct net_pkt* pkt) {
    k_fifo_put(&tx_ts_queue, pkt);
    net_pkt_ref(pkt);
}
#endif /* CONFIG_NET_PKT_TIMESTAMP_THREAD */

bool net_if_is_wifi(struct net_if* iface) {
    if (net_if_is_offloaded(iface)) {
        return net_off_is_wifi_offloaded(iface);
    }

    if (IS_ENABLED(CONFIG_NET_L2_ETHERNET)) {
        return net_if_l2(iface) == &NET_L2_GET_NAME(ETHERNET) &&
               net_eth_type_is_wifi(iface);
    }

    return (false);
}

struct net_if* net_if_get_first_wifi(void) {
    STRUCT_SECTION_FOREACH(net_if, iface) {
        if (net_if_is_wifi(iface)) {
            return (iface);
        }
    }

    return (NULL);
}

struct net_if* net_if_get_wifi_sta(void) {
    STRUCT_SECTION_FOREACH(net_if, iface) {
        if (net_if_is_wifi(iface)
            #ifdef CONFIG_WIFI_NM
            && wifi_nm_iface_is_sta(iface)
            #endif
        ) {
            return (iface);
        }
    }

    /* If no STA interface is found, return the first WiFi interface */
    return net_if_get_first_wifi();
}

struct net_if* net_if_get_wifi_sap(void) {
    STRUCT_SECTION_FOREACH(net_if, iface) {
        if (net_if_is_wifi(iface)
            #ifdef CONFIG_WIFI_NM
            && wifi_nm_iface_is_sap(iface)
            #endif
            ) {
            return (iface);
        }
    }

    /* If no STA interface is found, return the first WiFi interface */
    return net_if_get_first_wifi();
}

int net_if_get_name(struct net_if* iface, char* buf, int len) {
    #if defined(CONFIG_NET_INTERFACE_NAME)
    int name_len;

    if ((iface == NULL) || (buf == NULL) || (len <= 0)) {
        return (-EINVAL);
    }

    name_len = strlen(net_if_get_config(iface)->name);
    if (name_len >= len) {
        return (-ERANGE);
    }

    /* Copy string and null terminator */
    memcpy(buf, net_if_get_config(iface)->name, name_len + 1);

    return (name_len);
    #else
    return (-ENOTSUP);
    #endif
}

int net_if_set_name(struct net_if* iface, char const* buf) {
    #if defined(CONFIG_NET_INTERFACE_NAME)
    int name_len;

    if ((iface == NULL) || (buf == NULL)) {
        return (-EINVAL);
    }

    name_len = strlen(buf);
    if (name_len >= sizeof(iface->config.name)) {
        return (-ENAMETOOLONG);
    }

    STRUCT_SECTION_FOREACH(net_if, iface_check) {
        if (iface_check == iface) {
            continue;
        }

        if (memcmp(net_if_get_config(iface_check)->name,
                   buf,
                   name_len + 1) == 0) {
            return (-EALREADY);
        }
    }

    /* Copy string and null terminator */
    (void) memcpy(net_if_get_config(iface)->name, buf, name_len + 1);

    return (0);
    #else
    return (-ENOTSUP);
    #endif
}

int net_if_get_by_name(char const* name) {
    #if defined(CONFIG_NET_INTERFACE_NAME)
    if (name == NULL) {
        return (-EINVAL);
    }

    STRUCT_SECTION_FOREACH(net_if, iface) {
        if (strncmp(net_if_get_config(iface)->name, name, strlen(name)) == 0) {
            return net_if_get_by_iface(iface);
        }
    }

    return (-ENOENT);
    #else
    return (-ENOTSUP);
    #endif
}

#if defined(CONFIG_NET_INTERFACE_NAME)
static void set_default_name(struct net_if* iface) {
    char name[CONFIG_NET_INTERFACE_NAME_LEN + 1];
    int  ret;

    if (net_if_is_wifi(iface)) {
        static int wlan_count;

        snprintk(name, sizeof(name), "wlan%d", wlan_count++);
    }
    else if (IS_ENABLED(CONFIG_NET_L2_ETHERNET) &&
             (net_if_l2(iface) == &NET_L2_GET_NAME(ETHERNET))) {
        static int eth_count;

        snprintk(name, sizeof(name), "eth%d", eth_count++);
    }
    else if (IS_ENABLED(CONFIG_NET_L2_IEEE802154) &&
             (net_if_l2(iface) == &NET_L2_GET_NAME(IEEE802154))) {
        static int ieee_count;

        snprintk(name, sizeof(name), "ieee%d", ieee_count++);
    }
    else if (IS_ENABLED(CONFIG_NET_L2_DUMMY) &&
             (net_if_l2(iface) == &NET_L2_GET_NAME(DUMMY))) {
        static int dummy_count;

        snprintk(name, sizeof(name), "dummy%d", dummy_count++);
    }
    else if (IS_ENABLED(CONFIG_NET_L2_CANBUS_RAW) &&
             (net_if_l2(iface) == &NET_L2_GET_NAME(CANBUS_RAW))) {
        static int can_count;

        snprintk(name, sizeof(name), "can%d", can_count++);
    }
    else if (IS_ENABLED(CONFIG_NET_L2_PPP) &&
             (net_if_l2(iface) == &NET_L2_GET_NAME(PPP))) {
        static int ppp_count;

        snprintk(name, sizeof(name), "ppp%d", ppp_count++);
    }
    else if (IS_ENABLED(CONFIG_NET_L2_OPENTHREAD) &&
             (net_if_l2(iface) == &NET_L2_GET_NAME(OPENTHREAD))) {
        static int thread_count;

        snprintk(name, sizeof(name), "thread%d", thread_count++);
    }
    else {
        static int net_count;

        snprintk(name, sizeof(name), "net%d", net_count++);
    }

    ret = net_if_set_name(iface, name);
    if (ret < 0) {
        NET_WARN("Cannot set default name for interface %d (%p) (%d)",
                 net_if_get_by_iface(iface), iface, ret);
    }
}
#endif /* CONFIG_NET_INTERFACE_NAME */

void net_if_init(void) {
    int if_count = 0;

    NET_DBG("");

    k_mutex_lock(&lock, K_FOREVER);

    net_tc_tx_init();

    STRUCT_SECTION_FOREACH(net_if, iface) {
        #if defined(CONFIG_NET_INTERFACE_NAME)
        memset(net_if_get_config(iface)->name, 0,
               sizeof(iface->config.name));
        #endif

        init_iface(iface);

        #if defined(CONFIG_NET_INTERFACE_NAME)
        /* If the driver did not set the name, then set
         * a default name for the network interface.
         */
        if (net_if_get_config(iface)->name[0] == '\0') {
            set_default_name(iface);
        }
        #endif

        net_stats_prometheus_init(iface);

        if_count++;
    }

    if (if_count == 0) {
        NET_ERR("There is no network interface to work with!");
        goto out;
    }

    #if defined(CONFIG_ASSERT)
    /* Do extra check that verifies that interface count is properly
     * done.
     */
    int count_if;

    NET_IFACE_COUNT(&count_if);
    NET_ASSERT(count_if == if_count);
    #endif

    iface_ipv6_init(if_count);
    iface_ipv4_init(if_count);
    iface_router_init();

    #if defined(CONFIG_NET_PKT_TIMESTAMP_THREAD)
    k_thread_create(&tx_thread_ts, tx_ts_stack,
                    K_KERNEL_STACK_SIZEOF(tx_ts_stack),
                    net_tx_ts_thread,
                    NULL, NULL, NULL, K_PRIO_COOP(1), 0, K_NO_WAIT);
    k_thread_name_set(&tx_thread_ts, "tx_tstamp");
    #endif /* CONFIG_NET_PKT_TIMESTAMP_THREAD */

out :
    k_mutex_unlock(&lock);
}

void net_if_post_init(void) {
    bool is_set;

    NET_DBG("");

    /* After TX is running, attempt to bring the interface up */
    STRUCT_SECTION_FOREACH(net_if, iface) {
        is_set = net_if_flag_is_set(iface, NET_IF_NO_AUTO_START);
        if (is_set == false) {
            net_if_up(iface);
        }
    }
}<|MERGE_RESOLUTION|>--- conflicted
+++ resolved
@@ -2823,23 +2823,19 @@
         }
     }
 
-<<<<<<< HEAD
-out :
-    net_if_unlock(iface);
-=======
-out:
-	if (prefix != NULL) {
-		NET_DBG("Found prefix %s/%d for %s",
-			net_sprint_ipv6_addr(&prefix->prefix),
-			prefix->len,
-			net_sprint_ipv6_addr(addr));
-	} else {
-		NET_DBG("No prefix found for %s",
-			net_sprint_ipv6_addr(addr));
-	}
-
-	net_if_unlock(iface);
->>>>>>> d2acc5ff
+out :
+    if (prefix != NULL) {
+        NET_DBG("Found prefix %s/%d for %s",
+                net_sprint_ipv6_addr(&prefix->prefix),
+                prefix->len,
+                net_sprint_ipv6_addr(addr));
+    }
+    else {
+        NET_DBG("No prefix found for %s",
+                net_sprint_ipv6_addr(addr));
+    }
+
+    net_if_unlock(iface);
 
     return (prefix);
 }
@@ -3042,241 +3038,10 @@
     net_if_unlock(iface);
 }
 
-<<<<<<< HEAD
 #endif /* CONFIG_NET_NATIVE_IPV6 */
 static uint8_t get_diff_ipv6(const struct net_in6_addr* src,
                              const struct net_in6_addr* dst) {
     return get_ipaddr_diff((uint8_t const*)src, (uint8_t const*)dst, 16);
-=======
-static struct in6_addr *net_if_ipv6_get_best_match(struct net_if *iface,
-						   const struct in6_addr *dst,
-						   uint8_t prefix_len,
-						   uint8_t *best_so_far,
-						   int flags)
-{
-	enum net_addr_state addr_state = NET_ADDR_ANY_STATE;
-	struct net_if_ipv6 *ipv6 = iface->config.ip.ipv6;
-	struct net_if_addr *public_addr = NULL;
-	struct in6_addr *src = NULL;
-	uint8_t public_addr_len = 0;
-	struct in6_addr *temp_addr = NULL;
-	uint8_t len, temp_addr_len = 0;
-	bool ret;
-
-	net_if_lock(iface);
-
-	ipv6 = iface->config.ip.ipv6;
-	if (!ipv6) {
-		goto out;
-	}
-
-	ARRAY_FOR_EACH(ipv6->unicast, i) {
-		if (!is_proper_ipv6_address(&ipv6->unicast[i])) {
-			continue;
-		}
-
-		/* This is a dirty hack until we have proper IPv6 routing.
-		 * Without this the IPv6 packets might go to VPN interface for
-		 * subnets that are not on the same subnet as the VPN interface
-		 * which typically is not desired.
-		 * TODO: Implement IPv6 routing support and remove this hack.
-		 */
-		if (IS_ENABLED(CONFIG_NET_VPN)) {
-			/* For the VPN interface, we need to check if
-			 * address matches exactly the address of the interface.
-			 */
-			if (net_if_l2(iface) == &NET_L2_GET_NAME(VIRTUAL) &&
-			    net_virtual_get_iface_capabilities(iface) == VIRTUAL_INTERFACE_VPN) {
-				/* FIXME: Do not hard code the prefix length */
-				if (!net_ipv6_is_prefix(
-					    (const uint8_t *)&ipv6->unicast[i].address.in6_addr,
-					    (const uint8_t *)dst,
-					    64)) {
-					/* Skip this address as it is no match */
-					continue;
-				}
-			}
-		}
-
-		len = get_diff_ipv6(dst, &ipv6->unicast[i].address.in6_addr);
-		if (len >= prefix_len) {
-			len = prefix_len;
-		}
-
-		if (ipv6->unicast[i].addr_state == NET_ADDR_DEPRECATED &&
-		    addr_state == NET_ADDR_PREFERRED) {
-			/* We have a preferred address and a deprecated
-			 * address. We prefer always the preferred address
-			 * over the deprecated address.
-			 * See RFC 6724 chapter 5.
-			 */
-			NET_DBG("skipping deprecated address %s",
-				net_sprint_ipv6_addr(&ipv6->unicast[i].address.in6_addr));
-			continue;
-		}
-
-		if (len >= *best_so_far ||
-		    (ipv6->unicast[i].addr_state == NET_ADDR_PREFERRED &&
-		     addr_state == NET_ADDR_DEPRECATED)) {
-			/* Currently we have best deprecated address, but
-			 * should now choose the preferred address regardless
-			 * of the length.
-			 */
-
-			/* Mesh local address can only be selected for the same
-			 * subnet.
-			 */
-			if (ipv6->unicast[i].is_mesh_local && len < 64 &&
-			    !net_ipv6_is_addr_mcast_mesh(dst)) {
-				continue;
-			}
-
-			addr_state = ipv6->unicast[i].addr_state;
-
-			NET_DBG("[%zd] Checking %s (%s) dst %s/%d", i,
-				net_sprint_ipv6_addr(&ipv6->unicast[i].address.in6_addr),
-				addr_state == NET_ADDR_PREFERRED ? "preferred" :
-				addr_state == NET_ADDR_DEPRECATED ? "deprecated" : "?",
-				net_sprint_ipv6_addr(dst), prefix_len);
-
-			ret = use_public_address(iface->pe_prefer_public,
-						 ipv6->unicast[i].is_temporary,
-						 flags);
-			if (!ret) {
-				temp_addr = &ipv6->unicast[i].address.in6_addr;
-				temp_addr_len = len;
-
-				*best_so_far = len;
-				src = &ipv6->unicast[i].address.in6_addr;
-				continue;
-			}
-
-			if (!ipv6->unicast[i].is_temporary) {
-				public_addr = &ipv6->unicast[i];
-				public_addr_len = len;
-			}
-
-			*best_so_far = len;
-			src = &ipv6->unicast[i].address.in6_addr;
-		}
-	}
-
-	if (IS_ENABLED(CONFIG_NET_IPV6_PE) && !iface->pe_prefer_public && temp_addr) {
-		if (temp_addr_len >= *best_so_far) {
-			*best_so_far = temp_addr_len;
-			src = temp_addr;
-		}
-	} else {
-		/* By default prefer always public address if found */
-		if (flags & IPV6_PREFER_SRC_PUBLIC) {
-use_public:
-			if (public_addr &&
-			    !net_ipv6_addr_cmp(&public_addr->address.in6_addr, src)) {
-				src = &public_addr->address.in6_addr;
-				*best_so_far = public_addr_len;
-			}
-		} else if (flags & IPV6_PREFER_SRC_TMP) {
-			if (temp_addr && !net_ipv6_addr_cmp(temp_addr, src)) {
-				src = temp_addr;
-				*best_so_far = temp_addr_len;
-			}
-		} else if (flags & IPV6_PREFER_SRC_PUBTMP_DEFAULT) {
-			goto use_public;
-		}
-	}
-
-out:
-	net_if_unlock(iface);
-
-	if (src != NULL) {
-		NET_DBG("Selected %s (%s) dst %s/%d",
-			net_sprint_ipv6_addr(src),
-			addr_state == NET_ADDR_PREFERRED ? "preferred" :
-			addr_state == NET_ADDR_DEPRECATED ? "deprecated" : "?",
-			net_sprint_ipv6_addr(dst), prefix_len);
-	}
-
-	return src;
-}
-
-const struct in6_addr *net_if_ipv6_select_src_addr_hint(struct net_if *dst_iface,
-							const struct in6_addr *dst,
-							int flags)
-{
-	const struct in6_addr *src = NULL;
-	uint8_t best_match = 0U;
-
-	if (dst == NULL) {
-		return NULL;
-	}
-
-	if (!net_ipv6_is_ll_addr(dst) && !net_ipv6_is_addr_mcast_link(dst)) {
-		struct net_if_ipv6_prefix *prefix;
-		uint8_t prefix_len = 128;
-
-		prefix = net_if_ipv6_prefix_get(dst_iface, dst);
-		if (prefix) {
-			prefix_len = prefix->len;
-		}
-
-		/* If caller has supplied interface, then use that */
-		if (dst_iface) {
-			src = net_if_ipv6_get_best_match(dst_iface, dst,
-							 prefix_len,
-							 &best_match,
-							 flags);
-		} else {
-			STRUCT_SECTION_FOREACH(net_if, iface) {
-				struct in6_addr *addr;
-
-				addr = net_if_ipv6_get_best_match(iface, dst,
-								  prefix_len,
-								  &best_match,
-								  flags);
-				if (addr) {
-					src = addr;
-				}
-			}
-		}
-
-	} else {
-		if (dst_iface) {
-			src = net_if_ipv6_get_ll(dst_iface, NET_ADDR_PREFERRED);
-		} else {
-			struct in6_addr *addr;
-
-			addr = net_if_ipv6_get_ll(net_if_get_default(), NET_ADDR_PREFERRED);
-			if (addr) {
-				src = addr;
-				goto out;
-			}
-
-			STRUCT_SECTION_FOREACH(net_if, iface) {
-				addr = net_if_ipv6_get_ll(iface,
-							  NET_ADDR_PREFERRED);
-				if (addr) {
-					src = addr;
-					break;
-				}
-			}
-		}
-	}
-
-	if (!src) {
-		src = net_ipv6_unspecified_address();
-	}
-
-out:
-	return src;
-}
-
-const struct in6_addr *net_if_ipv6_select_src_addr(struct net_if *dst_iface,
-						   const struct in6_addr *dst)
-{
-	return net_if_ipv6_select_src_addr_hint(dst_iface,
-						dst,
-						IPV6_PREFER_SRC_PUBTMP_DEFAULT);
->>>>>>> d2acc5ff
 }
 
 static inline bool is_proper_ipv6_address(struct net_if_addr const* addr) {
@@ -3367,23 +3132,31 @@
             len = prefix_len;
         }
 
-        if (len >= *best_so_far) {
+        if ((ipv6->unicast[i].addr_state == NET_ADDR_DEPRECATED) &&
+            (addr_state == NET_ADDR_PREFERRED)) {
+            /* We have a preferred address and a deprecated
+             * address. We prefer always the preferred address
+             * over the deprecated address.
+             * See RFC 6724 chapter 5.
+             */
+            NET_DBG("skipping deprecated address %s",
+                    net_sprint_ipv6_addr(&ipv6->unicast[i].address.in6_addr));
+            continue;
+        }
+
+        if ((len >= *best_so_far) ||
+            ((ipv6->unicast[i].addr_state == NET_ADDR_PREFERRED) &&
+             (addr_state == NET_ADDR_DEPRECATED))) {
+            /* Currently we have best deprecated address, but
+             * should now choose the preferred address regardless
+             * of the length.
+             */
+
             /* Mesh local address can only be selected for the same
              * subnet.
              */
             if (ipv6->unicast[i].is_mesh_local && len < 64 &&
                 !net_ipv6_is_addr_mcast_mesh(dst)) {
-                continue;
-            }
-
-            if ((len == *best_so_far) &&
-                (ipv6->unicast[i].addr_state == NET_ADDR_DEPRECATED) &&
-                (addr_state == NET_ADDR_PREFERRED)) {
-                /* We have a preferred address and a deprecated
-                 * address. We prefer the preferred address if the
-                 * prefix lengths are the same.
-                 * See RFC 6724 chapter 5.
-                 */
                 continue;
             }
 
@@ -5414,27 +5187,18 @@
     return (ifaddr);
 }
 
-<<<<<<< HEAD
+/* This helper function is used only in tests. */
+#if defined(CONFIG_NET_TEST)
+struct net_if_addr* net_if_ipv6_get_ifaddr(struct net_if* iface,
+                                           const void* addr) {
+    return get_ifaddr(iface, NET_AF_INET6, addr, NULL);
+}
+#endif /* CONFIG_NET_TEST */
+
 static void remove_ipv6_ifaddr(struct net_if* iface,
                                struct net_if_addr* ifaddr,
                                unsigned int maddr_count) {
     struct net_if_ipv6 const* ipv6;
-=======
-/* This helper function is used only in tests. */
-#if defined(CONFIG_NET_TEST)
-struct net_if_addr *net_if_ipv6_get_ifaddr(struct net_if *iface,
-					   const void *addr)
-{
-	return get_ifaddr(iface, AF_INET6, addr, NULL);
-}
-#endif /* CONFIG_NET_TEST */
-
-static void remove_ipv6_ifaddr(struct net_if *iface,
-			       struct net_if_addr *ifaddr,
-			       unsigned int maddr_count)
-{
-	struct net_if_ipv6 *ipv6;
->>>>>>> d2acc5ff
 
     net_if_lock(iface);
 
