--- conflicted
+++ resolved
@@ -4316,8 +4316,12 @@
     net_if_unlock(iface);
 }
 
-<<<<<<< HEAD
 void net_if_ipv4_start_acd(struct net_if* iface, struct net_if_addr* ifaddr) {
+    if ((l2_flags_get(iface) & NET_L2_POINT_TO_POINT) ||
+        net_ipv4_is_addr_loopback(&ifaddr->address.in_addr)) {
+        return;
+    }
+
     ifaddr->addr_state = NET_ADDR_TENTATIVE;
 
     if (net_if_is_up(iface)) {
@@ -4331,44 +4335,6 @@
             NET_DBG("Failed to start ACD for %s on iface %d.",
                     net_sprint_ipv4_addr(&ifaddr->address.in_addr),
                     net_if_get_by_iface(iface));
-=======
-void net_if_ipv4_start_acd(struct net_if *iface, struct net_if_addr *ifaddr)
-{
-	if ((l2_flags_get(iface) & NET_L2_POINT_TO_POINT) ||
-	    net_ipv4_is_addr_loopback(&ifaddr->address.in_addr)) {
-		return;
-	}
-
-	ifaddr->addr_state = NET_ADDR_TENTATIVE;
-
-	if (net_if_is_up(iface)) {
-		NET_DBG("Interface %p ll addr %s tentative IPv4 addr %s",
-			iface,
-			net_sprint_ll_addr(net_if_get_link_addr(iface)->addr,
-					   net_if_get_link_addr(iface)->len),
-			net_sprint_ipv4_addr(&ifaddr->address.in_addr));
-
-		if (net_ipv4_acd_start(iface, ifaddr) != 0) {
-			NET_DBG("Failed to start ACD for %s on iface %d.",
-				net_sprint_ipv4_addr(&ifaddr->address.in_addr),
-				net_if_get_by_iface(iface));
-
-			/* Just act as if no conflict was detected. */
-			net_if_ipv4_acd_succeeded(iface, ifaddr);
-		}
-	} else {
-		NET_DBG("Interface %p is down, starting ACD for %s later.",
-			iface, net_sprint_ipv4_addr(&ifaddr->address.in_addr));
-	}
-}
-
-void net_if_start_acd(struct net_if *iface)
-{
-	struct net_if_addr *ifaddr, *next;
-	struct net_if_ipv4 *ipv4;
-	sys_slist_t acd_needed;
-	int ret;
->>>>>>> a4f702b8
 
             /* Just act as if no conflict was detected. */
             net_if_ipv4_acd_succeeded(iface, ifaddr);
@@ -4445,7 +4411,6 @@
 #define net_if_start_acd(...)
 #endif /* CONFIG_NET_IPV4_ACD */
 
-<<<<<<< HEAD
 struct net_if_addr* net_if_ipv4_addr_add(struct net_if* iface,
                                          struct net_in_addr* addr,
                                          enum net_addr_type addr_type,
@@ -4454,6 +4419,7 @@
     struct net_if_addr* ifaddr = NULL;
     struct net_if_addr_ipv4* cur;
     struct net_if_ipv4* ipv4;
+    bool do_acd = false;
     int idx;
 
     net_if_lock(iface);
@@ -4526,7 +4492,7 @@
             !(l2_flags_get(iface) & NET_L2_POINT_TO_POINT) &&
             !net_ipv4_is_addr_loopback(addr)) {
             /* ACD is started after the lock is released. */
-            ;
+            do_acd = true;
         }
         else {
             ifaddr->addr_state = NET_ADDR_PREFERRED;
@@ -4540,7 +4506,9 @@
 
         net_if_unlock(iface);
 
-        net_if_ipv4_start_acd(iface, ifaddr);
+        if (do_acd) {
+            net_if_ipv4_start_acd(iface, ifaddr);
+        }
 
         return ifaddr;
     }
@@ -4586,151 +4554,6 @@
     net_if_unlock(iface);
 
     return (result);
-=======
-struct net_if_addr *net_if_ipv4_addr_add(struct net_if *iface,
-					 struct in_addr *addr,
-					 enum net_addr_type addr_type,
-					 uint32_t vlifetime)
-{
-	uint32_t default_netmask = UINT32_MAX << (32 - CONFIG_NET_IPV4_DEFAULT_NETMASK);
-	struct net_if_addr *ifaddr = NULL;
-	struct net_if_addr_ipv4 *cur;
-	struct net_if_ipv4 *ipv4;
-	bool do_acd = false;
-	int idx;
-
-	net_if_lock(iface);
-
-	if (net_if_config_ipv4_get(iface, &ipv4) < 0) {
-		goto out;
-	}
-
-	ifaddr = ipv4_addr_find(iface, addr);
-	if (ifaddr) {
-		/* TODO: should set addr_type/vlifetime */
-		/* Address already exists, just return it but update ref count
-		 * if it was not updated. This could happen if the address was
-		 * added and then removed but for example an active connection
-		 * was still using it. In this case we must update the ref count
-		 * so that the address is not removed if the connection is closed.
-		 */
-		if (!ifaddr->is_added) {
-			atomic_inc(&ifaddr->atomic_ref);
-			ifaddr->is_added = true;
-		}
-
-		goto out;
-	}
-
-	ARRAY_FOR_EACH(ipv4->unicast, i) {
-		cur = &ipv4->unicast[i];
-
-		if (addr_type == NET_ADDR_DHCP
-		    && cur->ipv4.addr_type == NET_ADDR_OVERRIDABLE) {
-			ifaddr = &cur->ipv4;
-			idx = i;
-			break;
-		}
-
-		if (!ipv4->unicast[i].ipv4.is_used) {
-			ifaddr = &cur->ipv4;
-			idx = i;
-			break;
-		}
-	}
-
-	if (ifaddr) {
-		ifaddr->is_used = true;
-		ifaddr->is_added = true;
-		ifaddr->address.family = AF_INET;
-		ifaddr->address.in_addr.s4_addr32[0] =
-						addr->s4_addr32[0];
-		ifaddr->addr_type = addr_type;
-		ifaddr->atomic_ref = ATOMIC_INIT(1);
-
-		/* Caller has to take care of timers and their expiry */
-		if (vlifetime) {
-			ifaddr->is_infinite = false;
-		} else {
-			ifaddr->is_infinite = true;
-		}
-
-		/**
-		 *  TODO: Handle properly PREFERRED/DEPRECATED state when
-		 *  address in use, expired and renewal state.
-		 */
-
-		NET_DBG("[%d] interface %d (%p) address %s type %s added",
-			idx, net_if_get_by_iface(iface), iface,
-			net_sprint_ipv4_addr(addr),
-			net_addr_type2str(addr_type));
-
-		if (IS_ENABLED(CONFIG_NET_IPV4_ACD) &&
-		    !(l2_flags_get(iface) & NET_L2_POINT_TO_POINT) &&
-		    !net_ipv4_is_addr_loopback(addr)) {
-			/* ACD is started after the lock is released. */
-			do_acd = true;
-		} else {
-			ifaddr->addr_state = NET_ADDR_PREFERRED;
-		}
-
-		cur->netmask.s_addr = htonl(default_netmask);
-
-		net_mgmt_event_notify_with_info(NET_EVENT_IPV4_ADDR_ADD, iface,
-						&ifaddr->address.in_addr,
-						sizeof(struct in_addr));
-
-		net_if_unlock(iface);
-
-		if (do_acd) {
-			net_if_ipv4_start_acd(iface, ifaddr);
-		}
-
-		return ifaddr;
-	}
-
-out:
-	net_if_unlock(iface);
-
-	return ifaddr;
-}
-
-bool net_if_ipv4_addr_rm(struct net_if *iface, const struct in_addr *addr)
-{
-	struct net_if_addr *ifaddr;
-	struct net_if_ipv4 *ipv4;
-	bool result = true;
-	int ret;
-
-	if (iface == NULL || addr == NULL) {
-		return false;
-	}
-
-	net_if_lock(iface);
-
-	ipv4 = iface->config.ip.ipv4;
-	if (!ipv4) {
-		result = false;
-		goto out;
-	}
-
-	ret = net_if_addr_unref(iface, AF_INET, addr, &ifaddr);
-	if (ret > 0) {
-		NET_DBG("Address %s still in use (ref %d)",
-			net_sprint_ipv4_addr(addr), ret);
-		result = false;
-		ifaddr->is_added = false;
-		goto out;
-	} else if (ret < 0) {
-		NET_DBG("Address %s not found (%d)",
-			net_sprint_ipv4_addr(addr), ret);
-	}
-
-out:
-	net_if_unlock(iface);
-
-	return result;
->>>>>>> a4f702b8
 }
 
 bool z_impl_net_if_ipv4_addr_add_by_index(int index,
