--- conflicted
+++ resolved
@@ -3466,41 +3466,20 @@
     return (ret);
 }
 
-<<<<<<< HEAD
 struct net_if* net_if_ipv4_select_src_iface(const struct net_in_addr* dst) {
     struct net_if* selected = NULL;
-
-    STRUCT_SECTION_FOREACH(net_if, iface) {
-        bool ret;
-
-        ret = net_if_ipv4_addr_mask_cmp(iface, dst);
-        if (ret == true) {
-            selected = iface;
-            goto out;
-        }
-    }
-=======
-struct net_if *net_if_ipv4_select_src_iface(const struct in_addr *dst)
-{
-	struct net_if *selected = NULL;
-	const struct in_addr *src;
-
-	src = net_if_ipv4_select_src_addr(NULL, dst);
-	if (src != net_ipv4_unspecified_address()) {
-		net_if_ipv4_addr_lookup(src, &selected);
-	}
->>>>>>> 2efc8598
+    const struct net_in_addr* src;
+
+    src = net_if_ipv4_select_src_addr(NULL, dst);
+    if (src != net_ipv4_unspecified_address()) {
+        net_if_ipv4_addr_lookup(src, &selected);
+    }
 
     if (selected == NULL) {
         selected = net_if_get_default();
     }
 
-<<<<<<< HEAD
-out :
     return (selected);
-=======
-	return selected;
->>>>>>> 2efc8598
 }
 
 static uint8_t get_diff_ipv4(const struct net_in_addr* src,
@@ -3675,6 +3654,39 @@
     return (src);
 }
 
+/* Internal function to get the first IPv4 address of the interface */
+struct net_if_addr *net_if_ipv4_addr_get_first_by_index(int ifindex) {
+    struct net_if* iface = net_if_get_by_index(ifindex);
+    struct net_if_addr* ifaddr = NULL;
+    struct net_if_ipv4* ipv4;
+
+    if (iface == NULL) {
+        return (NULL);
+    }
+
+    net_if_lock(iface);
+
+    ipv4 = iface->config.ip.ipv4;
+    if (ipv4 == NULL) {
+        goto out;
+    }
+
+    ARRAY_FOR_EACH(ipv4->unicast, i) {
+        if (!ipv4->unicast[i].ipv4.is_used ||
+            ipv4->unicast[i].ipv4.address.family != NET_AF_INET) {
+            continue;
+        }
+
+        ifaddr = &ipv4->unicast[i].ipv4;
+        break;
+    }
+
+out :
+    net_if_unlock(iface);
+
+    return (ifaddr);
+}
+
 struct net_if_addr* net_if_ipv4_addr_lookup(const struct net_in_addr* addr,
                                             struct net_if** ret) {
     struct net_if_addr* ifaddr = NULL;
@@ -3690,7 +3702,6 @@
             continue;
         }
 
-<<<<<<< HEAD
         ARRAY_FOR_EACH(ipv4->unicast, i) {
             if (!ipv4->unicast[i].ipv4.is_used ||
                 (ipv4->unicast[i].ipv4.address.family != NET_AF_INET)) {
@@ -3727,224 +3738,6 @@
     }
 
     return net_if_get_by_iface(iface);
-=======
-	return src;
-}
-
-static struct in_addr *if_ipv4_get_addr(struct net_if *iface,
-					enum net_addr_state addr_state, bool ll)
-{
-	struct in_addr *addr = NULL;
-	struct net_if_ipv4 *ipv4;
-
-	if (!iface) {
-		return NULL;
-	}
-
-	net_if_lock(iface);
-
-	ipv4 = iface->config.ip.ipv4;
-	if (!ipv4) {
-		goto out;
-	}
-
-	ARRAY_FOR_EACH(ipv4->unicast, i) {
-		if (!ipv4->unicast[i].ipv4.is_used ||
-		    (addr_state != NET_ADDR_ANY_STATE &&
-		     ipv4->unicast[i].ipv4.addr_state != addr_state) ||
-		    ipv4->unicast[i].ipv4.address.family != AF_INET) {
-			continue;
-		}
-
-		if (net_ipv4_is_ll_addr(&ipv4->unicast[i].ipv4.address.in_addr)) {
-			if (!ll) {
-				continue;
-			}
-		} else {
-			if (ll) {
-				continue;
-			}
-		}
-
-		addr = &ipv4->unicast[i].ipv4.address.in_addr;
-		goto out;
-	}
-
-out:
-	net_if_unlock(iface);
-
-	return addr;
-}
-
-struct in_addr *net_if_ipv4_get_ll(struct net_if *iface,
-				   enum net_addr_state addr_state)
-{
-	return if_ipv4_get_addr(iface, addr_state, true);
-}
-
-struct in_addr *net_if_ipv4_get_global_addr(struct net_if *iface,
-					    enum net_addr_state addr_state)
-{
-	return if_ipv4_get_addr(iface, addr_state, false);
-}
-
-const struct in_addr *net_if_ipv4_select_src_addr(struct net_if *dst_iface,
-						  const struct in_addr *dst)
-{
-	const struct in_addr *src = NULL;
-	uint8_t best_match = 0U;
-
-	NET_ASSERT(dst);
-
-	if (!net_ipv4_is_ll_addr(dst)) {
-
-		/* If caller has supplied interface, then use that */
-		if (dst_iface) {
-			src = net_if_ipv4_get_best_match(dst_iface, dst,
-							 &best_match);
-		} else {
-			STRUCT_SECTION_FOREACH(net_if, iface) {
-				struct in_addr *addr;
-
-				addr = net_if_ipv4_get_best_match(iface, dst,
-								  &best_match);
-				if (addr) {
-					src = addr;
-				}
-			}
-		}
-
-	} else {
-		if (dst_iface) {
-			src = net_if_ipv4_get_ll(dst_iface, NET_ADDR_PREFERRED);
-		} else {
-			struct in_addr *addr;
-
-			addr = net_if_ipv4_get_ll(net_if_get_default(), NET_ADDR_PREFERRED);
-			if (addr) {
-				src = addr;
-				goto out;
-			}
-
-			STRUCT_SECTION_FOREACH(net_if, iface) {
-				addr = net_if_ipv4_get_ll(iface,
-							  NET_ADDR_PREFERRED);
-				if (addr) {
-					src = addr;
-					break;
-				}
-			}
-		}
-	}
-
-	if (!src) {
-		src = net_if_ipv4_get_global_addr(dst_iface,
-						  NET_ADDR_PREFERRED);
-
-		if (IS_ENABLED(CONFIG_NET_IPV4_AUTO) && !src) {
-			/* Try to use LL address if there's really no other
-			 * address available.
-			 */
-			src = net_if_ipv4_get_ll(dst_iface, NET_ADDR_PREFERRED);
-		}
-
-		if (!src) {
-			src = net_ipv4_unspecified_address();
-		}
-	}
-
-out:
-	return src;
-}
-
-/* Internal function to get the first IPv4 address of the interface */
-struct net_if_addr *net_if_ipv4_addr_get_first_by_index(int ifindex)
-{
-	struct net_if *iface = net_if_get_by_index(ifindex);
-	struct net_if_addr *ifaddr = NULL;
-	struct net_if_ipv4 *ipv4;
-
-	if (!iface) {
-		return NULL;
-	}
-
-	net_if_lock(iface);
-
-	ipv4 = iface->config.ip.ipv4;
-	if (!ipv4) {
-		goto out;
-	}
-
-	ARRAY_FOR_EACH(ipv4->unicast, i) {
-		if (!ipv4->unicast[i].ipv4.is_used ||
-		    ipv4->unicast[i].ipv4.address.family != AF_INET) {
-			continue;
-		}
-
-		ifaddr = &ipv4->unicast[i].ipv4;
-		break;
-	}
-
-out:
-	net_if_unlock(iface);
-
-	return ifaddr;
-}
-
-struct net_if_addr *net_if_ipv4_addr_lookup(const struct in_addr *addr,
-					    struct net_if **ret)
-{
-	struct net_if_addr *ifaddr = NULL;
-
-	STRUCT_SECTION_FOREACH(net_if, iface) {
-		struct net_if_ipv4 *ipv4;
-
-		net_if_lock(iface);
-
-		ipv4 = iface->config.ip.ipv4;
-		if (!ipv4) {
-			net_if_unlock(iface);
-			continue;
-		}
-
-		ARRAY_FOR_EACH(ipv4->unicast, i) {
-			if (!ipv4->unicast[i].ipv4.is_used ||
-			    ipv4->unicast[i].ipv4.address.family != AF_INET) {
-				continue;
-			}
-
-			if (UNALIGNED_GET(&addr->s4_addr32[0]) ==
-			    ipv4->unicast[i].ipv4.address.in_addr.s_addr) {
-
-				if (ret) {
-					*ret = iface;
-				}
-
-				ifaddr = &ipv4->unicast[i].ipv4;
-				net_if_unlock(iface);
-				goto out;
-			}
-		}
-
-		net_if_unlock(iface);
-	}
-
-out:
-	return ifaddr;
-}
-
-int z_impl_net_if_ipv4_addr_lookup_by_index(const struct in_addr *addr)
-{
-	struct net_if_addr *if_addr;
-	struct net_if *iface = NULL;
-
-	if_addr = net_if_ipv4_addr_lookup(addr, &iface);
-	if (!if_addr) {
-		return 0;
-	}
-
-	return net_if_get_by_iface(iface);
->>>>>>> 2efc8598
 }
 
 #ifdef CONFIG_USERSPACE
