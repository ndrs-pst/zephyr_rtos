/** @file
 @brief Network stack private header

 This is not to be included by the application.
 */

/*
 * Copyright (c) 2016 Intel Corporation
 *
 * SPDX-License-Identifier: Apache-2.0
 */

#include <errno.h>
#include <zephyr/sys/printk.h>
#include <zephyr/net/net_context.h>
#include <zephyr/net/net_pkt.h>
#include <zephyr/net/icmp.h>

#ifdef CONFIG_NET_MGMT_EVENT_INFO

#include <zephyr/net/net_event.h>

#ifdef CONFIG_NET_L2_WIFI_MGMT
/* For struct wifi_scan_result */
#include <zephyr/net/wifi_mgmt.h>
#endif /* CONFIG_NET_L2_WIFI_MGMT */

#define DEFAULT_NET_EVENT_INFO_SIZE 32

/* NOTE: Update this union with all *big* event info structs */
union net_mgmt_events {
    #if defined(CONFIG_NET_DHCPV4)
    struct net_if_dhcpv4 dhcpv4;
    #endif /* CONFIG_NET_DHCPV4 */

    #if defined(CONFIG_NET_DHCPV6)
    struct net_if_dhcpv6 dhcpv6;
    #endif /* CONFIG_NET_DHCPV6 */

    #if defined(CONFIG_NET_L2_WIFI_MGMT)
    union wifi_mgmt_events wifi;
    #endif /* CONFIG_NET_L2_WIFI_MGMT */

    #if defined(CONFIG_NET_IPV6)
    struct net_event_ipv6_prefix ipv6_prefix;
    #if defined(CONFIG_NET_IPV6_MLD)
    struct net_event_ipv6_route ipv6_route;
    #endif /* CONFIG_NET_IPV6_MLD */
    #endif /* CONFIG_NET_IPV6 */

    #if defined(CONFIG_NET_HOSTNAME_ENABLE)
    struct net_event_l4_hostname hostname;
    #endif /* CONFIG_NET_HOSTNAME_ENABLE */

    char default_event[DEFAULT_NET_EVENT_INFO_SIZE];
};

#define NET_EVENT_INFO_MAX_SIZE sizeof(union net_mgmt_events)

#endif

#include "connection.h"

extern void net_if_init(void);
extern void net_if_post_init(void);
extern void net_if_stats_reset(struct net_if* iface);
extern void net_if_stats_reset_all(void);
extern const char* net_if_oper_state2str(enum net_if_oper_state state);
extern void net_process_rx_packet(struct net_pkt* pkt);
extern void net_process_tx_packet(struct net_pkt* pkt);

extern struct net_if_addr* net_if_ipv4_addr_get_first_by_index(int ifindex);

extern int net_icmp_call_ipv4_handlers(struct net_pkt* pkt,
                                       struct net_ipv4_hdr* ipv4_hdr,
                                       struct net_icmp_hdr* icmp_hdr);
extern int net_icmp_call_ipv6_handlers(struct net_pkt* pkt,
                                       struct net_ipv6_hdr* ipv6_hdr,
                                       struct net_icmp_hdr* icmp_hdr);

extern struct net_if *net_ipip_get_virtual_interface(struct net_if *input_iface);

#if defined(CONFIG_NET_STATISTICS_VIA_PROMETHEUS)
extern void net_stats_prometheus_init(struct net_if *iface);
#else
static inline void net_stats_prometheus_init(struct net_if *iface) {
    ARG_UNUSED(iface);
}
#endif /* CONFIG_NET_STATISTICS_VIA_PROMETHEUS */

#if defined(CONFIG_NET_SOCKETS_SERVICE)
extern void socket_service_init(void);
#else
static inline void socket_service_init(void) { }
#endif

#if defined(CONFIG_NET_NATIVE) || defined(CONFIG_NET_OFFLOAD)
extern void net_context_init(void);
extern char const* net_context_state(struct net_context* context);
extern bool net_context_is_reuseaddr_set(struct net_context* context);
extern bool net_context_is_reuseport_set(struct net_context* context);
extern bool net_context_is_v6only_set(struct net_context* context);
extern bool net_context_is_recv_pktinfo_set(struct net_context* context);
extern bool net_context_is_recv_hoplimit_set(struct net_context* context);
extern bool net_context_is_timestamping_set(struct net_context* context);
extern void net_pkt_init(void);
int net_context_get_local_addr(struct net_context* context,
                               struct net_sockaddr* addr,
                               socklen_t* addrlen);
#else
static inline void net_context_init(void) { }
static inline void net_pkt_init(void) { }

static inline char const* net_context_state(struct net_context* context) {
    ARG_UNUSED(context);
    return (NULL);
}

static inline bool net_context_is_reuseaddr_set(struct net_context* context) {
    ARG_UNUSED(context);
    return (false);
}

static inline bool net_context_is_reuseport_set(struct net_context* context) {
    ARG_UNUSED(context);
    return (false);
}

static inline bool net_context_is_recv_pktinfo_set(struct net_context* context) {
    ARG_UNUSED(context);
    return (false);
}

static inline bool net_context_is_recv_hoplimit_set(struct net_context* context) {
    ARG_UNUSED(context);
    return (false);
}

static inline bool net_context_is_timestamping_set(struct net_context* context) {
    ARG_UNUSED(context);
    return (false);
}

static inline int net_context_get_local_addr(struct net_context* context,
                                             struct net_sockaddr* addr,
                                             socklen_t* addrlen) {
    ARG_UNUSED(context);
    ARG_UNUSED(addr);
    ARG_UNUSED(addrlen);

    return (-ENOTSUP);
}
#endif

#if defined(CONFIG_DNS_SOCKET_DISPATCHER)
extern void dns_dispatcher_init(void);
#else
static inline void dns_dispatcher_init(void) { }
#endif

#if defined(CONFIG_MDNS_RESPONDER)
extern void mdns_init_responder(void);
#else
static inline void mdns_init_responder(void) { }
#endif /* CONFIG_MDNS_RESPONDER */

#if defined(CONFIG_DNS_RESOLVER)
#include <zephyr/net/dns_resolve.h>
extern int dns_resolve_name_internal(struct dns_resolve_context *ctx,
                                     const char *query,
                                     enum dns_query_type type,
                                     uint16_t *dns_id,
                                     dns_resolve_cb_t cb,
                                     void *user_data,
                                     int32_t timeout,
                                     bool use_cache);
#include <zephyr/net/socket_service.h>
extern int dns_resolve_init_with_svc(struct dns_resolve_context *ctx,
                                     const char *servers[],
                                     const struct net_sockaddr *servers_sa[],
                                     const struct net_socket_service_desc *svc,
                                     uint16_t port, int interfaces[]);
#endif /* CONFIG_DNS_RESOLVER */

#if defined(CONFIG_NET_TEST)
extern void loopback_enable_address_swap(bool swap_addresses);
#endif /* CONFIG_NET_TEST */

#if defined(CONFIG_NET_NATIVE)
enum net_verdict net_ipv4_input(struct net_pkt* pkt);
enum net_verdict net_ipv6_input(struct net_pkt* pkt);
extern void net_tc_tx_init(void);
extern void net_tc_rx_init(void);
#else
static inline enum net_verdict net_ipv4_input(struct net_pkt* pkt) {
    ARG_UNUSED(pkt);

    return (NET_CONTINUE);
}

static inline enum net_verdict net_ipv6_input(struct net_pkt* pkt) {
    ARG_UNUSED(pkt);

    return (NET_CONTINUE);
}

static inline void net_tc_tx_init(void) { }
static inline void net_tc_rx_init(void) { }
#endif
<<<<<<< HEAD
enum net_verdict net_tc_try_submit_to_tx_queue(uint8_t tc, struct net_pkt* pkt,
                                               k_timeout_t timeout);
extern enum net_verdict net_tc_submit_to_rx_queue(uint8_t tc, struct net_pkt* pkt);
extern enum net_verdict net_promisc_mode_input(struct net_pkt* pkt);
=======
enum net_verdict net_tc_try_submit_to_tx_queue(uint8_t tc, struct net_pkt *pkt,
					       k_timeout_t timeout);
extern enum net_verdict net_tc_submit_to_rx_queue(uint8_t tc, struct net_pkt *pkt);
extern int net_tc_tx_thread_priority(int tc);
extern int net_tc_rx_thread_priority(int tc);
static inline bool net_tc_tx_is_immediate(int tc, int prio)
{
	ARG_UNUSED(tc);
	bool high_prio = (prio >= NET_PRIORITY_CA);
	bool skipping = IS_ENABLED(CONFIG_NET_TC_TX_SKIP_FOR_HIGH_PRIO);
	bool no_queues = (0 == NET_TC_TX_COUNT);

	return no_queues || (high_prio && skipping);
}
static inline bool net_tc_rx_is_immediate(int tc, int prio)
{
	ARG_UNUSED(tc);
	bool high_prio = (prio >= NET_PRIORITY_CA);
	bool skipping = IS_ENABLED(CONFIG_NET_TC_RX_SKIP_FOR_HIGH_PRIO);
	bool no_queues = (0 == NET_TC_RX_COUNT);

	return no_queues || (high_prio && skipping);
}
extern enum net_verdict net_promisc_mode_input(struct net_pkt *pkt);
>>>>>>> bbfd206a

#ifdef __cplusplus
extern "C" {
#endif

char* net_sprint_addr(sa_family_t af, void const* addr);

#ifdef __cplusplus
}
#endif

#define net_sprint_ipv4_addr(_addr) net_sprint_addr(NET_AF_INET, _addr)

#define net_sprint_ipv6_addr(_addr) net_sprint_addr(NET_AF_INET6, _addr)

#if defined(CONFIG_COAP)
/**
 * @brief CoAP init function declaration. It belongs here because we don't want
 * to expose it as a public API -- it should only be called once, and only by
 * net_core.
 */
extern void net_coap_init(void);
#else
static inline void net_coap_init(void) {
    return;
}
#endif

#if defined(CONFIG_NET_SOCKETS_OBJ_CORE)
struct sock_obj_type_raw_stats {
    uint64_t sent;
    uint64_t received;
};

struct sock_obj {
    struct net_socket_register* reg;
    uint64_t create_time; /* in ticks */
    k_tid_t creator;
    int fd;
    int socket_family;
    int socket_type;
    int socket_proto;
    bool init_done;
    struct k_obj_core obj_core;
    struct sock_obj_type_raw_stats stats;
};
#endif /* CONFIG_NET_SOCKETS_OBJ_CORE */

#if defined(CONFIG_NET_IPV6_PE)
/* This is needed by ipv6_pe.c when privacy extension support is enabled */
void net_if_ipv6_start_dad(struct net_if *iface,
                           struct net_if_addr *ifaddr);
#endif

#if defined(CONFIG_NET_GPTP)
/**
 * @brief Initialize Precision Time Protocol Layer.
 */
void net_gptp_init(void);
#else
#define net_gptp_init()
#endif /* CONFIG_NET_GPTP */

#if defined(CONFIG_NET_IPV4_FRAGMENT)
int net_ipv4_send_fragmented_pkt(struct net_if* iface, struct net_pkt* pkt,
                                 uint16_t pkt_len, uint16_t mtu);
#endif

#if defined(CONFIG_NET_IPV6_FRAGMENT)
int net_ipv6_send_fragmented_pkt(struct net_if* iface, struct net_pkt* pkt,
                                 uint16_t pkt_len, uint16_t mtu);
#endif

extern const char* net_verdict2str(enum net_verdict verdict);
extern const char* net_proto2str(int family, int proto);
extern char* net_byte_to_hex(char* ptr, uint8_t byte, char base, bool pad);
extern char* net_sprint_ll_addr_buf(const uint8_t* ll, uint8_t ll_len,
                                    char* buf, int buflen);
extern uint16_t calc_chksum(uint16_t sum_in, const uint8_t* data, size_t len);
extern uint16_t net_calc_chksum(struct net_pkt* pkt, uint8_t proto);

/**
 * @brief Deliver the incoming packet through the recv_cb of the net_context
 *        to the upper layers
 *
 * @param conn   Network connection
 * @param pkt    Network packet
 * @param ip_hdr Pointer to IP header, optional
 * @param proto_hdr Pointer to transport layer protocol header, optional
 * @param user_data User data passed as an argument
 *
 * @return NET_OK   if the packet is consumed through the recv_cb
 *         NET_DROP if the recv_cb isn't set
 */
enum net_verdict net_context_packet_received(struct net_conn* conn,
                                             struct net_pkt* pkt,
                                             union net_ip_header* ip_hdr,
                                             union net_proto_header* proto_hdr,
                                             void* user_data);

#if defined(CONFIG_NET_IPV4)
uint16_t net_calc_chksum_ipv4(struct net_pkt* pkt);
#else
#define net_calc_chksum_ipv4(...) 0U
#endif /* CONFIG_NET_IPV4 */

#if defined(CONFIG_NET_IPV4_IGMP)
/**
 * @brief Initialise the IGMP module for a given interface
 *
 * @param iface Interface to init IGMP
 */
void net_ipv4_igmp_init(struct net_if* iface);
#endif /* CONFIG_NET_IPV4_IGMP */

#if defined(CONFIG_NET_IPV4_IGMP)
uint16_t net_calc_chksum_igmp(struct net_pkt* pkt);
enum net_verdict net_ipv4_igmp_input(struct net_pkt* pkt,
                                     struct net_ipv4_hdr* ip_hdr);
#else
#define net_ipv4_igmp_input(...)
#define net_calc_chksum_igmp(pkt) 0U
#endif /* CONFIG_NET_IPV4_IGMP */

static inline uint16_t net_calc_chksum_icmpv6(struct net_pkt* pkt) {
    return net_calc_chksum(pkt, NET_IPPROTO_ICMPV6);
}

static inline uint16_t net_calc_chksum_icmpv4(struct net_pkt* pkt) {
    return net_calc_chksum(pkt, NET_IPPROTO_ICMP);
}

static inline uint16_t net_calc_chksum_udp(struct net_pkt* pkt) {
    uint16_t chksum = net_calc_chksum(pkt, NET_IPPROTO_UDP);

    return (chksum == 0U) ? 0xffff : chksum;
}

static inline uint16_t net_calc_verify_chksum_udp(struct net_pkt* pkt) {
    return net_calc_chksum(pkt, NET_IPPROTO_UDP);
}

static inline uint16_t net_calc_chksum_tcp(struct net_pkt* pkt) {
    return net_calc_chksum(pkt, NET_IPPROTO_TCP);
}

static inline char* net_sprint_ll_addr(uint8_t const* ll, uint8_t ll_len) {
    static char buf[sizeof("xx:xx:xx:xx:xx:xx:xx:xx")];

    return net_sprint_ll_addr_buf(ll, ll_len, (char*)buf, sizeof(buf));
}

static inline void net_hexdump(char const* str,
                               uint8_t const* packet, size_t length) {
    if (!length) {
        LOG_DBG("%s zero-length packet", str);
        return;
    }

    LOG_HEXDUMP_DBG(packet, length, str);
}

/* Hexdump from all fragments */
static inline void net_pkt_hexdump(struct net_pkt* pkt, char const* str) {
    struct net_buf* buf = pkt->buffer;
    char pkt_str[sizeof("0x") + sizeof(intptr_t) * 2];

    if (str && str[0]) {
        LOG_DBG("%s", str);
    }

    snprintk(pkt_str, sizeof(pkt_str), "%p", pkt);

    while (buf) {
        LOG_HEXDUMP_DBG(buf->data, buf->len, pkt_str);
        buf = buf->frags;
    }
}

static inline void net_pkt_print_buffer_info(struct net_pkt* pkt, char const* str) {
    struct net_buf* buf = pkt->buffer;

    if (str) {
        printk("%s", str);
    }

    printk("%p[%ld]", pkt, atomic_get(&pkt->atomic_ref));

    if (buf) {
        printk("->");
    }

    while (buf) {
        printk("%p[%ld/%u (%u/%u)]", buf, atomic_get(&pkt->atomic_ref),
               buf->len, net_buf_max_len(buf), buf->size);

        buf = buf->frags;
        if (buf) {
            printk("->");
        }
    }

    printk("\n");
}

/**
 * Initialize externally allocated TX packet.
 *
 * @param pkt The network packet to initialize.
 */
void net_pkt_tx_init(struct net_pkt *pkt);<|MERGE_RESOLUTION|>--- conflicted
+++ resolved
@@ -207,37 +207,30 @@
 static inline void net_tc_tx_init(void) { }
 static inline void net_tc_rx_init(void) { }
 #endif
-<<<<<<< HEAD
 enum net_verdict net_tc_try_submit_to_tx_queue(uint8_t tc, struct net_pkt* pkt,
                                                k_timeout_t timeout);
 extern enum net_verdict net_tc_submit_to_rx_queue(uint8_t tc, struct net_pkt* pkt);
-extern enum net_verdict net_promisc_mode_input(struct net_pkt* pkt);
-=======
-enum net_verdict net_tc_try_submit_to_tx_queue(uint8_t tc, struct net_pkt *pkt,
-					       k_timeout_t timeout);
-extern enum net_verdict net_tc_submit_to_rx_queue(uint8_t tc, struct net_pkt *pkt);
 extern int net_tc_tx_thread_priority(int tc);
 extern int net_tc_rx_thread_priority(int tc);
-static inline bool net_tc_tx_is_immediate(int tc, int prio)
-{
-	ARG_UNUSED(tc);
-	bool high_prio = (prio >= NET_PRIORITY_CA);
-	bool skipping = IS_ENABLED(CONFIG_NET_TC_TX_SKIP_FOR_HIGH_PRIO);
-	bool no_queues = (0 == NET_TC_TX_COUNT);
-
-	return no_queues || (high_prio && skipping);
-}
-static inline bool net_tc_rx_is_immediate(int tc, int prio)
-{
-	ARG_UNUSED(tc);
-	bool high_prio = (prio >= NET_PRIORITY_CA);
-	bool skipping = IS_ENABLED(CONFIG_NET_TC_RX_SKIP_FOR_HIGH_PRIO);
-	bool no_queues = (0 == NET_TC_RX_COUNT);
-
-	return no_queues || (high_prio && skipping);
-}
-extern enum net_verdict net_promisc_mode_input(struct net_pkt *pkt);
->>>>>>> bbfd206a
+
+static inline bool net_tc_tx_is_immediate(int tc, int prio) {
+    ARG_UNUSED(tc);
+    bool high_prio = (prio >= NET_PRIORITY_CA);
+    bool skipping  = IS_ENABLED(CONFIG_NET_TC_TX_SKIP_FOR_HIGH_PRIO);
+    bool no_queues = (0 == NET_TC_TX_COUNT);
+
+    return (no_queues || (high_prio && skipping));
+}
+
+static inline bool net_tc_rx_is_immediate(int tc, int prio) {
+    ARG_UNUSED(tc);
+    bool high_prio = (prio >= NET_PRIORITY_CA);
+    bool skipping  = IS_ENABLED(CONFIG_NET_TC_RX_SKIP_FOR_HIGH_PRIO);
+    bool no_queues = (0 == NET_TC_RX_COUNT);
+
+    return (no_queues || (high_prio && skipping));
+}
+extern enum net_verdict net_promisc_mode_input(struct net_pkt* pkt);
 
 #ifdef __cplusplus
 extern "C" {
