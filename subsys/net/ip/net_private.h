/** @file
 @brief Network stack private header

 This is not to be included by the application.
 */

/*
 * Copyright (c) 2016 Intel Corporation
 *
 * SPDX-License-Identifier: Apache-2.0
 */

#include <errno.h>
#include <zephyr/sys/printk.h>
#include <zephyr/net/net_context.h>
#include <zephyr/net/net_pkt.h>
#include <zephyr/net/icmp.h>

#ifdef CONFIG_NET_MGMT_EVENT_INFO

#include <zephyr/net/net_event.h>

#ifdef CONFIG_NET_L2_WIFI_MGMT
/* For struct wifi_scan_result */
#include <zephyr/net/wifi_mgmt.h>
#endif /* CONFIG_NET_L2_WIFI_MGMT */

#define DEFAULT_NET_EVENT_INFO_SIZE 32

/* NOTE: Update this union with all *big* event info structs */
union net_mgmt_events {
    #if defined(CONFIG_NET_DHCPV4)
    struct net_if_dhcpv4 dhcpv4;
    #endif /* CONFIG_NET_DHCPV4 */

    #if defined(CONFIG_NET_DHCPV6)
    struct net_if_dhcpv6 dhcpv6;
    #endif /* CONFIG_NET_DHCPV6 */

    #if defined(CONFIG_NET_L2_WIFI_MGMT)
    union wifi_mgmt_events wifi;
    #endif /* CONFIG_NET_L2_WIFI_MGMT */

    #if defined(CONFIG_NET_IPV6)
    struct net_event_ipv6_prefix ipv6_prefix;
    #if defined(CONFIG_NET_IPV6_MLD)
    struct net_event_ipv6_route ipv6_route;
    #endif /* CONFIG_NET_IPV6_MLD */
    #endif /* CONFIG_NET_IPV6 */

    #if defined(CONFIG_NET_HOSTNAME_ENABLE)
    struct net_event_l4_hostname hostname;
    #endif /* CONFIG_NET_HOSTNAME_ENABLE */

    char default_event[DEFAULT_NET_EVENT_INFO_SIZE];
};

#define NET_EVENT_INFO_MAX_SIZE sizeof(union net_mgmt_events)

#endif

#include "connection.h"

extern void net_if_init(void);
extern void net_if_post_init(void);
extern void net_if_stats_reset(struct net_if* iface);
extern void net_if_stats_reset_all(void);
extern void net_process_rx_packet(struct net_pkt* pkt);
extern void net_process_tx_packet(struct net_pkt* pkt);

extern int net_icmp_call_ipv4_handlers(struct net_pkt* pkt,
                                       struct net_ipv4_hdr* ipv4_hdr,
                                       struct net_icmp_hdr* icmp_hdr);
extern int net_icmp_call_ipv6_handlers(struct net_pkt* pkt,
                                       struct net_ipv6_hdr* ipv6_hdr,
                                       struct net_icmp_hdr* icmp_hdr);

extern struct net_if *net_ipip_get_virtual_interface(struct net_if *input_iface);

#if defined(CONFIG_NET_SOCKETS_SERVICE)
extern void socket_service_init(void);
#else
static inline void socket_service_init(void) { }
#endif

#if defined(CONFIG_NET_NATIVE) || defined(CONFIG_NET_OFFLOAD)
extern void net_context_init(void);
<<<<<<< HEAD
extern const char *net_context_state(struct net_context *context);
extern bool net_context_is_reuseaddr_set(struct net_context *context);
extern bool net_context_is_reuseport_set(struct net_context *context);
extern bool net_context_is_v6only_set(struct net_context *context);
extern bool net_context_is_recv_pktinfo_set(struct net_context *context);
extern bool net_context_is_timestamping_set(struct net_context *context);
=======
extern char const* net_context_state(struct net_context* context);
extern bool net_context_is_reuseaddr_set(struct net_context* context);
extern bool net_context_is_reuseport_set(struct net_context* context);
extern bool net_context_is_v6only_set(struct net_context* context);
extern bool net_context_is_recv_pktinfo_set(struct net_context* context);
>>>>>>> 2dbe427e
extern void net_pkt_init(void);
extern void net_tc_tx_init(void);
extern void net_tc_rx_init(void);
int net_context_get_local_addr(struct net_context *context,
			       struct net_sockaddr *addr,
			       socklen_t *addrlen);
#else
static inline void net_context_init(void) {
    /* pass */
}

static inline void net_pkt_init(void) {
    /* pass */
}

static inline void net_tc_tx_init(void) {
    /* pass */
}

static inline void net_tc_rx_init(void) {
    /* pass */
}

static inline char const* net_context_state(struct net_context* context) {
    ARG_UNUSED(context);
    return (NULL);
}

static inline bool net_context_is_reuseaddr_set(struct net_context* context) {
    ARG_UNUSED(context);
    return (false);
}

static inline bool net_context_is_reuseport_set(struct net_context* context) {
    ARG_UNUSED(context);
    return (false);
}

static inline bool net_context_is_recv_pktinfo_set(struct net_context* context) {
    ARG_UNUSED(context);
    return (false);
}
static inline bool net_context_is_timestamping_set(struct net_context *context)
{
	ARG_UNUSED(context);
	return false;
}

static inline int net_context_get_local_addr(struct net_context *context,
					     struct sockaddr *addr,
					     socklen_t *addrlen)
{
	ARG_UNUSED(context);
	ARG_UNUSED(addr);
	ARG_UNUSED(addrlen);

	return -ENOTSUP;
}
#endif

#if defined(CONFIG_DNS_SOCKET_DISPATCHER)
extern void dns_dispatcher_init(void);
#else
static inline void dns_dispatcher_init(void) { }
#endif

#if defined(CONFIG_MDNS_RESPONDER)
extern void mdns_init_responder(void);
#else
static inline void mdns_init_responder(void) { }
#endif /* CONFIG_MDNS_RESPONDER */

#if defined(CONFIG_NET_NATIVE)
enum net_verdict net_ipv4_input(struct net_pkt* pkt, bool is_loopback);
enum net_verdict net_ipv6_input(struct net_pkt* pkt, bool is_loopback);
#else
static inline enum net_verdict net_ipv4_input(struct net_pkt* pkt,
                                              bool is_loopback) {
    ARG_UNUSED(pkt);
    ARG_UNUSED(is_loopback);

    return (NET_CONTINUE);
}

static inline enum net_verdict net_ipv6_input(struct net_pkt* pkt,
                                              bool is_loopback) {
    ARG_UNUSED(pkt);
    ARG_UNUSED(is_loopback);

    return (NET_CONTINUE);
}
#endif
extern bool net_tc_submit_to_tx_queue(uint8_t tc, struct net_pkt* pkt);
extern void net_tc_submit_to_rx_queue(uint8_t tc, struct net_pkt* pkt);
extern enum net_verdict net_promisc_mode_input(struct net_pkt* pkt);

#ifdef __cplusplus
extern "C" {
#endif

char* net_sprint_addr(sa_family_t af, void const* addr);

#ifdef __cplusplus
}
#endif

#define net_sprint_ipv4_addr(_addr) net_sprint_addr(NET_AF_INET, _addr)

#define net_sprint_ipv6_addr(_addr) net_sprint_addr(NET_AF_INET6, _addr)

#if defined(CONFIG_COAP)
/**
 * @brief CoAP init function declaration. It belongs here because we don't want
 * to expose it as a public API -- it should only be called once, and only by
 * net_core.
 */
extern void net_coap_init(void);
#else
static inline void net_coap_init(void) {
    return;
}
#endif

#if defined(CONFIG_NET_SOCKETS_OBJ_CORE)
struct sock_obj_type_raw_stats {
    uint64_t sent;
    uint64_t received;
};

struct sock_obj {
    struct net_socket_register* reg;
    uint64_t create_time; /* in ticks */
    k_tid_t creator;
    int fd;
    int socket_family;
    int socket_type;
    int socket_proto;
    bool init_done;
    struct k_obj_core obj_core;
    struct sock_obj_type_raw_stats stats;
};
#endif /* CONFIG_NET_SOCKETS_OBJ_CORE */

#if defined(CONFIG_NET_IPV6_PE)
/* This is needed by ipv6_pe.c when privacy extension support is enabled */
void net_if_ipv6_start_dad(struct net_if *iface,
			   struct net_if_addr *ifaddr);
#endif

#if defined(CONFIG_NET_GPTP)
/**
 * @brief Initialize Precision Time Protocol Layer.
 */
void net_gptp_init(void);

/**
 * @brief Process a ptp message.
 *
 * @param buf Buffer with a valid PTP Ethernet type.
 *
 * @return Return the policy for network buffer.
 */
enum net_verdict net_gptp_recv(struct net_if* iface, struct net_pkt* pkt);
#else
#define net_gptp_init()
#define net_gptp_recv(iface, pkt) NET_DROP
#endif /* CONFIG_NET_GPTP */

#if defined(CONFIG_NET_IPV4_FRAGMENT)
int net_ipv4_send_fragmented_pkt(struct net_if* iface, struct net_pkt* pkt,
                                 uint16_t pkt_len, uint16_t mtu);
#endif

#if defined(CONFIG_NET_IPV6_FRAGMENT)
int net_ipv6_send_fragmented_pkt(struct net_if* iface, struct net_pkt* pkt,
                                 uint16_t pkt_len);
#endif

extern const char* net_verdict2str(enum net_verdict verdict);
extern const char* net_proto2str(int family, int proto);
extern char* net_byte_to_hex(char* ptr, uint8_t byte, char base, bool pad);
extern char* net_sprint_ll_addr_buf(const uint8_t* ll, uint8_t ll_len,
                                    char* buf, int buflen);
extern uint16_t calc_chksum(uint16_t sum_in, const uint8_t* data, size_t len);
extern uint16_t net_calc_chksum(struct net_pkt* pkt, uint8_t proto);

/**
 * @brief Deliver the incoming packet through the recv_cb of the net_context
 *        to the upper layers
 *
 * @param conn   Network connection
 * @param pkt    Network packet
 * @param ip_hdr Pointer to IP header, optional
 * @param proto_hdr Pointer to transport layer protocol header, optional
 * @param user_data User data passed as an argument
 *
 * @return NET_OK   if the packet is consumed through the recv_cb
 *         NET_DROP if the recv_cb isn't set
 */
enum net_verdict net_context_packet_received(struct net_conn* conn,
                                             struct net_pkt* pkt,
                                             union net_ip_header* ip_hdr,
                                             union net_proto_header* proto_hdr,
                                             void* user_data);

#if defined(CONFIG_NET_IPV4)
extern uint16_t net_calc_chksum_ipv4(struct net_pkt* pkt);
#endif /* CONFIG_NET_IPV4 */

#if defined(CONFIG_NET_IPV4_IGMP)
/**
 * @brief Initialise the IGMP module for a given interface
 *
 * @param iface Interface to init IGMP
 */
void net_ipv4_igmp_init(struct net_if* iface);
#endif /* CONFIG_NET_IPV4_IGMP */

#if defined(CONFIG_NET_IPV4_IGMP)
uint16_t net_calc_chksum_igmp(struct net_pkt* pkt);
enum net_verdict net_ipv4_igmp_input(struct net_pkt* pkt,
                                     struct net_ipv4_hdr* ip_hdr);
#else
#define net_ipv4_igmp_input(...)
#define net_calc_chksum_igmp(pkt) 0U
#endif /* CONFIG_NET_IPV4_IGMP */

static inline uint16_t net_calc_chksum_icmpv6(struct net_pkt* pkt) {
    return net_calc_chksum(pkt, NET_IPPROTO_ICMPV6);
}

static inline uint16_t net_calc_chksum_icmpv4(struct net_pkt* pkt) {
    return net_calc_chksum(pkt, NET_IPPROTO_ICMP);
}

static inline uint16_t net_calc_chksum_udp(struct net_pkt* pkt) {
    uint16_t chksum = net_calc_chksum(pkt, NET_IPPROTO_UDP);

    return (chksum == 0U) ? 0xffff : chksum;
}

static inline uint16_t net_calc_verify_chksum_udp(struct net_pkt* pkt) {
    return net_calc_chksum(pkt, NET_IPPROTO_UDP);
}

static inline uint16_t net_calc_chksum_tcp(struct net_pkt* pkt) {
    return net_calc_chksum(pkt, NET_IPPROTO_TCP);
}

static inline char* net_sprint_ll_addr(uint8_t const* ll, uint8_t ll_len) {
    static char buf[sizeof("xx:xx:xx:xx:xx:xx:xx:xx")];

    return net_sprint_ll_addr_buf(ll, ll_len, (char*)buf, sizeof(buf));
}

static inline void net_hexdump(char const* str,
                               uint8_t const* packet, size_t length) {
    if (!length) {
        LOG_DBG("%s zero-length packet", str);
        return;
    }

    LOG_HEXDUMP_DBG(packet, length, str);
}

/* Hexdump from all fragments */
static inline void net_pkt_hexdump(struct net_pkt* pkt, char const* str) {
    struct net_buf* buf = pkt->buffer;
    char            pkt_str[sizeof("0x") + sizeof(intptr_t) * 2];

    if (str && str[0]) {
        LOG_DBG("%s", str);
    }

    snprintk(pkt_str, sizeof(pkt_str), "%p", pkt);

    while (buf) {
        LOG_HEXDUMP_DBG(buf->data, buf->len, pkt_str);
        buf = buf->frags;
    }
}

static inline void net_pkt_print_buffer_info(struct net_pkt* pkt, char const* str) {
    struct net_buf* buf = pkt->buffer;

    if (str) {
        printk("%s", str);
    }

    printk("%p[%ld]", pkt, atomic_get(&pkt->atomic_ref));

    if (buf) {
        printk("->");
    }

    while (buf) {
        printk("%p[%ld/%u (%u/%u)]", buf, atomic_get(&pkt->atomic_ref),
               buf->len, net_buf_max_len(buf), buf->size);

        buf = buf->frags;
        if (buf) {
            printk("->");
        }
    }

    printk("\n");
}<|MERGE_RESOLUTION|>--- conflicted
+++ resolved
@@ -85,26 +85,18 @@
 
 #if defined(CONFIG_NET_NATIVE) || defined(CONFIG_NET_OFFLOAD)
 extern void net_context_init(void);
-<<<<<<< HEAD
-extern const char *net_context_state(struct net_context *context);
-extern bool net_context_is_reuseaddr_set(struct net_context *context);
-extern bool net_context_is_reuseport_set(struct net_context *context);
-extern bool net_context_is_v6only_set(struct net_context *context);
-extern bool net_context_is_recv_pktinfo_set(struct net_context *context);
-extern bool net_context_is_timestamping_set(struct net_context *context);
-=======
 extern char const* net_context_state(struct net_context* context);
 extern bool net_context_is_reuseaddr_set(struct net_context* context);
 extern bool net_context_is_reuseport_set(struct net_context* context);
 extern bool net_context_is_v6only_set(struct net_context* context);
 extern bool net_context_is_recv_pktinfo_set(struct net_context* context);
->>>>>>> 2dbe427e
+extern bool net_context_is_timestamping_set(struct net_context* context);
 extern void net_pkt_init(void);
 extern void net_tc_tx_init(void);
 extern void net_tc_rx_init(void);
-int net_context_get_local_addr(struct net_context *context,
-			       struct net_sockaddr *addr,
-			       socklen_t *addrlen);
+int net_context_get_local_addr(struct net_context* context,
+                               struct net_sockaddr* addr,
+                               socklen_t* addrlen);
 #else
 static inline void net_context_init(void) {
     /* pass */
@@ -122,6 +114,11 @@
     /* pass */
 }
 
+static inline bool net_context_is_timestamping_set(struct net_context* context) {
+    ARG_UNUSED(context);
+    return (false);
+}
+
 static inline char const* net_context_state(struct net_context* context) {
     ARG_UNUSED(context);
     return (NULL);
@@ -141,21 +138,15 @@
     ARG_UNUSED(context);
     return (false);
 }
-static inline bool net_context_is_timestamping_set(struct net_context *context)
-{
-	ARG_UNUSED(context);
-	return false;
-}
-
-static inline int net_context_get_local_addr(struct net_context *context,
-					     struct sockaddr *addr,
-					     socklen_t *addrlen)
-{
-	ARG_UNUSED(context);
-	ARG_UNUSED(addr);
-	ARG_UNUSED(addrlen);
-
-	return -ENOTSUP;
+
+static inline int net_context_get_local_addr(struct net_context* context,
+                                             struct net_sockaddr* addr,
+                                             socklen_t* addrlen) {
+    ARG_UNUSED(context);
+    ARG_UNUSED(addr);
+    ARG_UNUSED(addrlen);
+
+    return (-ENOTSUP);
 }
 #endif
 
@@ -367,7 +358,7 @@
 /* Hexdump from all fragments */
 static inline void net_pkt_hexdump(struct net_pkt* pkt, char const* str) {
     struct net_buf* buf = pkt->buffer;
-    char            pkt_str[sizeof("0x") + sizeof(intptr_t) * 2];
+    char pkt_str[sizeof("0x") + sizeof(intptr_t) * 2];
 
     if (str && str[0]) {
         LOG_DBG("%s", str);
