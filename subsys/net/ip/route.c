/** @file
 * @brief Route handling.
 *
 */

/*
 * Copyright (c) 2016 Intel Corporation
 *
 * SPDX-License-Identifier: Apache-2.0
 */

#include <zephyr/logging/log.h>
LOG_MODULE_REGISTER(net_route, CONFIG_NET_ROUTE_LOG_LEVEL);

#include <zephyr/kernel.h>
#include <limits.h>
#include <zephyr/types.h>
#include <zephyr/sys/slist.h>

#include <zephyr/net/net_pkt.h>
#include <zephyr/net/net_core.h>
#include <zephyr/net/net_stats.h>
#include <zephyr/net/net_mgmt.h>
#include <zephyr/net/net_ip.h>

#include "net_private.h"
#include "ipv6.h"
#include "icmpv6.h"
#include "nbr.h"
#include "route.h"

/* We keep track of the routes in a separate list so that we can remove
 * the oldest routes (at tail) if needed.
 */
static sys_slist_t routes;

/* Track currently active route lifetime timers */
static sys_slist_t active_route_lifetime_timers;

/* Timer that manages expired route entries. */
static struct k_work_delayable route_lifetime_timer;

static void net_route_nexthop_remove(struct net_nbr *nbr)
{
	NET_DBG("Nexthop %p removed", nbr);
}

/*
 * This pool contains information next hop neighbors.
 */
NET_NBR_POOL_INIT(net_route_nexthop_pool,
		  CONFIG_NET_MAX_NEXTHOPS,
		  sizeof(struct net_route_nexthop),
		  net_route_nexthop_remove);

static inline struct net_route_nexthop *net_nexthop_data(struct net_nbr *nbr)
{
	return (struct net_route_nexthop *)nbr->data;
}

static inline struct net_nbr *get_nexthop_nbr(struct net_nbr *start, int idx)
{
	NET_ASSERT(idx < CONFIG_NET_MAX_NEXTHOPS, "idx %d >= max %d",
		   idx, CONFIG_NET_MAX_NEXTHOPS);

	return (struct net_nbr *)((uint8_t *)start +
			((sizeof(struct net_nbr) + start->size) * idx));
}

static void release_nexthop_route(struct net_route_nexthop *route_nexthop)
{
	struct net_nbr *nbr = CONTAINER_OF((uint8_t *)route_nexthop, struct net_nbr, __nbr[0]);

	net_nbr_unref(nbr);
}

static struct net_nbr *get_nexthop_route(void)
{
	int i;

	for (i = 0; i < CONFIG_NET_MAX_NEXTHOPS; i++) {
		struct net_nbr *nbr = get_nexthop_nbr(
			(struct net_nbr *)net_route_nexthop_pool, i);

		if (!nbr->ref) {
			nbr->data = nbr->__nbr;

			nbr->idx = NET_NBR_LLADDR_UNKNOWN;

			return net_nbr_ref(nbr);
		}
	}

	return NULL;
}

static void net_route_entry_remove(struct net_nbr *nbr)
{
	NET_DBG("Route %p removed", nbr);
}

static void net_route_entries_table_clear(struct net_nbr_table *table)
{
	NET_DBG("Route table %p cleared", table);
}

/*
 * This pool contains routing table entries.
 */
NET_NBR_POOL_INIT(net_route_entries_pool,
				  CONFIG_NET_MAX_ROUTES,
				  sizeof(struct net_route_entry),
				  net_route_entry_remove);

NET_NBR_TABLE_INIT(NET_NBR_LOCAL, nbr_routes, net_route_entries_pool,
                   net_route_entries_table_clear);

static inline struct net_nbr *get_nbr(int idx)
{
	return &net_route_entries_pool[idx].nbr;
}

static inline struct net_route_entry *net_route_data(struct net_nbr *nbr)
{
	return (struct net_route_entry *)nbr->data;
}

struct net_nbr *net_route_get_nbr(struct net_route_entry *route)
{
	struct net_nbr *ret = NULL;
	int i;

	NET_ASSERT(route);

	net_ipv6_nbr_lock();

	for (i = 0; i < CONFIG_NET_MAX_ROUTES; i++) {
		struct net_nbr *nbr = get_nbr(i);

		if (!nbr->ref) {
			continue;
		}

		if (nbr->data == (uint8_t *)route) {
			if (!nbr->ref) {
				break;
			}

			ret = nbr;
			break;
		}
	}

	net_ipv6_nbr_unlock();
	return ret;
}

void net_routes_print(void)
{
	int i;

	net_ipv6_nbr_lock();

	for (i = 0; i < CONFIG_NET_MAX_ROUTES; i++) {
		struct net_nbr *nbr = get_nbr(i);

		if (!nbr->ref) {
			continue;
		}

		NET_DBG("[%d] %p %d addr %s/%d",
			i, nbr, nbr->ref,
			net_sprint_ipv6_addr(&net_route_data(nbr)->addr),
			net_route_data(nbr)->prefix_len);
		NET_DBG("    iface %p idx %d ll %s",
			nbr->iface, nbr->idx,
			nbr->idx == NET_NBR_LLADDR_UNKNOWN ? "?" :
			net_sprint_ll_addr(
				net_nbr_get_lladdr(nbr->idx)->addr,
				net_nbr_get_lladdr(nbr->idx)->len));
	}

	net_ipv6_nbr_unlock();
}

static inline void nbr_free(struct net_nbr *nbr)
{
	NET_DBG("nbr %p", nbr);

	net_nbr_unref(nbr);
}

static struct net_nbr *nbr_new(struct net_if *iface,
			       struct net_in6_addr *addr,
			       uint8_t prefix_len)
{
	struct net_nbr *nbr = net_nbr_get(&net_nbr_routes.table);

	if (!nbr) {
		return NULL;
	}

	nbr->iface = iface;

	net_ipaddr_copy(&net_route_data(nbr)->addr, addr);
	net_route_data(nbr)->prefix_len = prefix_len;

	NET_DBG("[%d] nbr %p iface %p IPv6 %s/%d",
		nbr->idx, nbr, iface,
		net_sprint_ipv6_addr(&net_route_data(nbr)->addr),
		prefix_len);

	return nbr;
}

static struct net_nbr *nbr_nexthop_get(struct net_if *iface,
				       struct net_in6_addr *addr)
{
	/* Note that the nexthop host must be already in the neighbor
	 * cache. We just increase the ref count of an existing entry.
	 */
	struct net_nbr *nbr;

	nbr = net_ipv6_nbr_lookup(iface, addr);
	if (nbr == NULL) {
		NET_DBG("Next hop neighbor not found!");
		return NULL;
	}

	net_nbr_ref(nbr);

	NET_DBG("[%d] nbr %p iface %p IPv6 %s",
		nbr->idx, nbr, iface,
		net_sprint_ipv6_addr(addr));

	return nbr;
}

static int nbr_nexthop_put(struct net_nbr *nbr)
{
	NET_ASSERT(nbr);

	NET_DBG("[%d] nbr %p iface %p", nbr->idx, nbr, nbr->iface);

	net_nbr_unref(nbr);

	return 0;
}

#define net_route_info(str, route, dst)					\
	do {								\
	if (CONFIG_NET_ROUTE_LOG_LEVEL >= LOG_LEVEL_DBG) {		\
		struct net_in6_addr *naddr = net_route_get_nexthop(route);	\
									\
		NET_ASSERT(naddr, "Unknown nexthop address");	\
									\
		NET_DBG("%s route to %s via %s (iface %p)", str,	\
			net_sprint_ipv6_addr(dst),		\
			net_sprint_ipv6_addr(naddr),	\
			route->iface);					\
	} } while (false)

/* Route was accessed, so place it in front of the routes list */
static inline void update_route_access(struct net_route_entry *route)
{
	sys_slist_find_and_remove(&routes, &route->node);
	sys_slist_prepend(&routes, &route->node);
}

struct net_route_entry *net_route_lookup(struct net_if *iface,
					 struct net_in6_addr *dst)
{
	struct net_route_entry *route, *found = NULL;
	uint8_t longest_match = 0U;
	int i;

	net_ipv6_nbr_lock();

	for (i = 0; i < CONFIG_NET_MAX_ROUTES && longest_match < 128; i++) {
		struct net_nbr *nbr = get_nbr(i);

		if (!nbr->ref) {
			continue;
		}

		if (iface && nbr->iface != iface) {
			continue;
		}

		route = net_route_data(nbr);

		if (route->prefix_len >= longest_match &&
		    net_ipv6_is_prefix(dst->s6_addr,
				       route->addr.s6_addr,
				       route->prefix_len)) {
			found = route;
			longest_match = route->prefix_len;
		}
	}

	if (found) {
		net_route_info("Found", found, dst);

		update_route_access(found);
	}

	net_ipv6_nbr_unlock();
	return found;
}

static inline bool route_preference_is_lower(uint8_t old, uint8_t new)
{
	if (new == NET_ROUTE_PREFERENCE_RESERVED || (new & 0xfc) != 0) {
		return true;
	}

	/* Transform valid preference values into comparable integers */
	old = (old + 1) & 0x3;
	new = (new + 1) & 0x3;

	return new < old;
}

struct net_route_entry *net_route_add(struct net_if *iface,
				      struct net_in6_addr *addr,
				      uint8_t prefix_len,
				      struct net_in6_addr *nexthop,
				      uint32_t lifetime,
				      uint8_t preference)
{
	struct net_linkaddr_storage *nexthop_lladdr;
	struct net_nbr *nbr, *nbr_nexthop, *tmp;
	struct net_route_nexthop *nexthop_route;
	struct net_route_entry *route = NULL;
#if defined(CONFIG_NET_MGMT_EVENT_INFO)
       struct net_event_ipv6_route info;
#endif

	NET_ASSERT(addr);
	NET_ASSERT(iface);
	NET_ASSERT(nexthop);

	if (net_ipv6_addr_cmp(addr, net_ipv6_unspecified_address())) {
		NET_DBG("Route cannot be towards unspecified address");
		return NULL;
	}

	net_ipv6_nbr_lock();

	nbr_nexthop = net_ipv6_nbr_lookup(iface, nexthop);
	if (!nbr_nexthop) {
		NET_DBG("No such neighbor %s found",
			net_sprint_ipv6_addr(nexthop));
		goto exit;
	}

	if (nbr_nexthop && nbr_nexthop->idx != NET_NBR_LLADDR_UNKNOWN) {
		nexthop_lladdr = net_nbr_get_lladdr(nbr_nexthop->idx);
		NET_ASSERT(nexthop_lladdr);
		NET_DBG("Nexthop %s lladdr is %s", net_sprint_ipv6_addr(nexthop),
			net_sprint_ll_addr(nexthop_lladdr->addr, nexthop_lladdr->len));
	}

	route = net_route_lookup(iface, addr);
	if (route) {
		/* Update nexthop if not the same */
		struct net_in6_addr *nexthop_addr;

		nexthop_addr = net_route_get_nexthop(route);
		if (nexthop_addr && net_ipv6_addr_cmp(nexthop, nexthop_addr)) {
			NET_DBG("No changes, return old route %p", route);

			/* Reset lifetime timer. */
			net_route_update_lifetime(route, lifetime);

			route->preference = preference;

			goto exit;
		}

		if (route_preference_is_lower(route->preference, preference)) {
			NET_DBG("No changes, ignoring route with lower preference");
			route = NULL;
			goto exit;
		}

		NET_DBG("Old route to %s found",
			net_sprint_ipv6_addr(nexthop_addr));

		net_route_del(route);
	}

	nbr = nbr_new(iface, addr, prefix_len);
	if (!nbr) {
		/* Remove the oldest route and try again */
		sys_snode_t *last = sys_slist_peek_tail(&routes);

		sys_slist_find_and_remove(&routes, last);

		route = CONTAINER_OF(last,
				     struct net_route_entry,
				     node);

		if (CONFIG_NET_ROUTE_LOG_LEVEL >= LOG_LEVEL_DBG) {
			struct net_in6_addr *in6_addr_tmp;
			struct net_linkaddr_storage *llstorage;

			in6_addr_tmp = net_route_get_nexthop(route);
			nbr = net_ipv6_nbr_lookup(iface, in6_addr_tmp);
			if (nbr) {
				llstorage = net_nbr_get_lladdr(nbr->idx);

				NET_DBG("Removing the oldest route %s "
					"via %s [%s]",
					net_sprint_ipv6_addr(&route->addr),
					net_sprint_ipv6_addr(in6_addr_tmp),
					net_sprint_ll_addr(llstorage->addr,
							   llstorage->len));
			}
		}

		net_route_del(route);

		nbr = nbr_new(iface, addr, prefix_len);
		if (!nbr) {
			NET_ERR("Neighbor route alloc failed!");
			route = NULL;
			goto exit;
		}
	}

	tmp = get_nexthop_route();
	if (!tmp) {
		NET_ERR("No nexthop route available!");
		route = NULL;
		goto exit;
	}

	nexthop_route = net_nexthop_data(tmp);

	route = net_route_data(nbr);
	route->iface = iface;
	route->preference = preference;

	net_route_update_lifetime(route, lifetime);

	sys_slist_prepend(&routes, &route->node);

	tmp = nbr_nexthop_get(iface, nexthop);

	NET_ASSERT(tmp == nbr_nexthop);

	nexthop_route->nbr = tmp;

	sys_slist_init(&route->nexthop);
	sys_slist_prepend(&route->nexthop, &nexthop_route->node);

	net_route_info("Added", route, addr);

#if defined(CONFIG_NET_MGMT_EVENT_INFO)
	net_ipaddr_copy(&info.addr, addr);
	net_ipaddr_copy(&info.nexthop, nexthop);
	info.prefix_len = prefix_len;

	net_mgmt_event_notify_with_info(NET_EVENT_IPV6_ROUTE_ADD,
					iface, (void *) &info,
					sizeof(struct net_event_ipv6_route));
#else
	net_mgmt_event_notify(NET_EVENT_IPV6_ROUTE_ADD, iface);
#endif

exit:
	net_ipv6_nbr_unlock();
	return route;
}

static void route_expired(struct net_route_entry *route)
{
	NET_DBG("Route to %s expired",
		net_sprint_ipv6_addr(&route->addr));

	sys_slist_find_and_remove(&active_route_lifetime_timers,
				  &route->lifetime.node);

	net_route_del(route);
}

static void route_lifetime_timeout(struct k_work *work)
{
	uint32_t next_update = UINT32_MAX;
	uint32_t current_time = k_uptime_get_32();
	struct net_route_entry *current, *next;

	ARG_UNUSED(work);

	net_ipv6_nbr_lock();

	SYS_SLIST_FOR_EACH_CONTAINER_SAFE(&active_route_lifetime_timers,
					  current, next, lifetime.node) {
		struct net_timeout *timeout = &current->lifetime;
		uint32_t this_update = net_timeout_evaluate(timeout,
							    current_time);

		if (this_update == 0U) {
			route_expired(current);
			continue;
		}

		if (this_update < next_update) {
			next_update = this_update;
		}
	}

	if (next_update != UINT32_MAX) {
		k_work_reschedule(&route_lifetime_timer, K_MSEC(next_update));
	}

	net_ipv6_nbr_unlock();
}

void net_route_update_lifetime(struct net_route_entry *route, uint32_t lifetime)
{
	NET_DBG("Updating route lifetime of %s to %u secs",
		net_sprint_ipv6_addr(&route->addr),
		lifetime);

	if (!route) {
		return;
	}

	net_ipv6_nbr_lock();

	if (lifetime == NET_IPV6_ND_INFINITE_LIFETIME) {
		route->is_infinite = true;

		(void)sys_slist_find_and_remove(&active_route_lifetime_timers,
						&route->lifetime.node);
	} else {
		route->is_infinite = false;

		net_timeout_set(&route->lifetime, lifetime, k_uptime_get_32());

		(void)sys_slist_find_and_remove(&active_route_lifetime_timers,
						&route->lifetime.node);
		sys_slist_append(&active_route_lifetime_timers,
				 &route->lifetime.node);
		k_work_reschedule(&route_lifetime_timer, K_NO_WAIT);
	}

	net_ipv6_nbr_unlock();
}

int net_route_del(struct net_route_entry *route)
{
	struct net_nbr *nbr;
	struct net_route_nexthop *nexthop_route;
#if defined(CONFIG_NET_MGMT_EVENT_INFO)
       struct net_event_ipv6_route info;
#endif

	if (!route) {
		return -EINVAL;
	}

	net_ipv6_nbr_lock();

#if defined(CONFIG_NET_MGMT_EVENT_INFO)
	net_ipaddr_copy(&info.addr, &route->addr);
	info.prefix_len = route->prefix_len;
	net_ipaddr_copy(&info.nexthop,
			net_route_get_nexthop(route));

	net_mgmt_event_notify_with_info(NET_EVENT_IPV6_ROUTE_DEL,
					route->iface, (void *) &info,
					sizeof(struct net_event_ipv6_route));
#else
	net_mgmt_event_notify(NET_EVENT_IPV6_ROUTE_DEL, route->iface);
#endif

	if (!route->is_infinite) {
		sys_slist_find_and_remove(&active_route_lifetime_timers,
					  &route->lifetime.node);

		if (sys_slist_is_empty(&active_route_lifetime_timers)) {
			k_work_cancel_delayable(&route_lifetime_timer);
		}
	}

	sys_slist_find_and_remove(&routes, &route->node);

	nbr = net_route_get_nbr(route);
	if (!nbr) {
		net_ipv6_nbr_unlock();
		return -ENOENT;
	}

	net_route_info("Deleted", route, &route->addr);

	SYS_SLIST_FOR_EACH_CONTAINER(&route->nexthop, nexthop_route, node) {
		if (!nexthop_route->nbr) {
			continue;
		}

		nbr_nexthop_put(nexthop_route->nbr);
		release_nexthop_route(nexthop_route);
	}

	nbr_free(nbr);

	net_ipv6_nbr_unlock();
	return 0;
}

int net_route_del_by_nexthop(struct net_if *iface, struct net_in6_addr *nexthop)
{
	int count = 0, status = 0;
	struct net_nbr *nbr_nexthop;
	struct net_route_nexthop *nexthop_route;
	int i, ret;

	NET_ASSERT(iface);
	NET_ASSERT(nexthop);

	net_ipv6_nbr_lock();

	nbr_nexthop = net_ipv6_nbr_lookup(iface, nexthop);

	for (i = 0; i < CONFIG_NET_MAX_ROUTES; i++) {
		struct net_nbr *nbr = get_nbr(i);
		struct net_route_entry *route = net_route_data(nbr);

		if (!route) {
			continue;
		}

		SYS_SLIST_FOR_EACH_CONTAINER(&route->nexthop, nexthop_route,
					     node) {
			if (nexthop_route->nbr == nbr_nexthop) {
				/* This route contains this nexthop */
				ret = net_route_del(route);
				if (!ret) {
					count++;
				} else {
					status = ret;
				}
				break;
			}
		}
	}

	net_ipv6_nbr_unlock();

	if (count) {
		return count;
	} else if (status < 0) {
		return status;
	}

	return 0;
}

struct net_in6_addr *net_route_get_nexthop(struct net_route_entry *route)
{
	struct net_route_nexthop *nexthop_route;
	struct net_ipv6_nbr_data *ipv6_nbr_data;

	if (!route) {
		return NULL;
	}

	net_ipv6_nbr_lock();

	SYS_SLIST_FOR_EACH_CONTAINER(&route->nexthop, nexthop_route, node) {
		struct net_in6_addr *addr;

		ipv6_nbr_data = net_ipv6_nbr_data(nexthop_route->nbr);
		if (ipv6_nbr_data) {
			addr = &ipv6_nbr_data->addr;
			NET_ASSERT(addr);

			net_ipv6_nbr_unlock();
			return addr;
		} else {
			NET_ERR("could not get neighbor data from next hop");
		}
	}

	net_ipv6_nbr_unlock();
	return NULL;
}

int net_route_foreach(net_route_cb_t cb, void *user_data)
{
	int i, ret = 0;

	net_ipv6_nbr_lock();

	for (i = 0; i < CONFIG_NET_MAX_ROUTES; i++) {
		struct net_route_entry *route;
		struct net_nbr *nbr;

		nbr = get_nbr(i);
		if (!nbr) {
			continue;
		}

		if (!nbr->ref) {
			continue;
		}

		route = net_route_data(nbr);
		if (!route) {
			continue;
		}

		cb(route, user_data);

		ret++;
	}

	net_ipv6_nbr_unlock();
	return ret;
}

#if defined(CONFIG_NET_ROUTE_MCAST)
/*
 * This array contains multicast routing entries.
 */
static
struct net_route_entry_mcast route_mcast_entries[CONFIG_NET_MAX_MCAST_ROUTES];

static int mcast_route_iface_lookup(struct net_route_entry_mcast *entry, struct net_if *iface)
{
	ARRAY_FOR_EACH(entry->ifaces, i) {
		if (entry->ifaces[i] == iface) {
			return i;
		}
	}

	return -1;
}

bool net_route_mcast_iface_add(struct net_route_entry_mcast *entry, struct net_if *iface)
{
	if (!net_if_flag_is_set(iface, NET_IF_FORWARD_MULTICASTS)) {
		return false;
	}

	if (mcast_route_iface_lookup(entry, iface) >= 0) {
		/* Interface is already added */
		return true;
	}

	ARRAY_FOR_EACH(entry->ifaces, i) {
		if (entry->ifaces[i] == NULL) {
			entry->ifaces[i] = iface;

			return true;
		}
	}

	/* There are no empty slots */
	return false;
}

bool net_route_mcast_iface_del(struct net_route_entry_mcast *entry,
			      struct net_if *iface)
{
	int pos = mcast_route_iface_lookup(entry, iface);

	if (pos < 0) {
		return false;
	}

	entry->ifaces[pos] = NULL;

	return true;
}

#if defined(CONFIG_NET_MCAST_ROUTE_MLD_REPORTS)
struct mcast_route_mld_event {
	struct in6_addr *addr;
	uint8_t mode;
};

static void send_mld_event(struct net_if *iface, void *user_data)
{
	struct mcast_route_mld_event *event = (struct mcast_route_mld_event *)user_data;

	/* Do not send events for ifaces without IPv6, without MLD, already or still in
	 * a given group
	 */
	if (!iface->config.ip.ipv6 || net_if_flag_is_set(iface, NET_IF_IPV6_NO_MLD) ||
	    net_if_ipv6_maddr_lookup(event->addr, &iface)) {
		return;
	}

	net_ipv6_mld_send_single(iface, event->addr, event->mode);
}

static void propagate_mld_event(struct net_route_entry_mcast *route, bool route_added)
{
	struct mcast_route_mld_event mld_event;

	/* Apply only for complete addresses */
	if (route->prefix_len == 128) {
		mld_event.addr = &route->group;
		mld_event.mode = route_added ? NET_IPV6_MLDv2_CHANGE_TO_EXCLUDE_MODE :
					       NET_IPV6_MLDv2_CHANGE_TO_INCLUDE_MODE;

		net_if_foreach(send_mld_event, &mld_event);
	}
}
#else
#define propagate_mld_event(...)
#endif /* CONFIG_NET_MCAST_ROUTE_MLD_REPORTS */

int net_route_mcast_forward_packet(struct net_pkt *pkt, struct net_ipv6_hdr *hdr)
{
	int ret = 0, err = 0;

	/* At this point, the original pkt has already stored the hop limit in its metadata.
	 * Change its value in a common buffer so the forwardee has a proper count. As we have
	 * a direct access to the buffer there is no need to perform read/write operations.
	 */
	hdr->hop_limit--;

	ARRAY_FOR_EACH_PTR(route_mcast_entries, route) {
		struct net_pkt *pkt_cpy = NULL;

		if (!route->is_used ||
			!net_ipv6_is_prefix(hdr->dst, route->group.s6_addr, route->prefix_len)) {
			continue;
		}

		ARRAY_FOR_EACH(route->ifaces, i) {
			if (!route->ifaces[i] || pkt->iface == route->ifaces[i] ||
			    !net_if_flag_is_set(route->ifaces[i], NET_IF_FORWARD_MULTICASTS)) {
				continue;
			}

			pkt_cpy = net_pkt_shallow_clone(pkt, K_NO_WAIT);

			if (pkt_cpy == NULL) {
				err--;
				continue;
			}

			net_pkt_set_forwarding(pkt_cpy, true);
			net_pkt_set_orig_iface(pkt_cpy, pkt->iface);
			net_pkt_set_iface(pkt_cpy, route->ifaces[i]);

			if (net_send_data(pkt_cpy) >= 0) {
				++ret;
			} else {
				net_pkt_unref(pkt_cpy);
				--err;
			}
		}
	}

	return (err == 0) ? ret : err;
}

int net_route_mcast_foreach(net_route_mcast_cb_t cb,
			    struct net_in6_addr *skip,
			    void *user_data)
{
	int ret = 0;

	ARRAY_FOR_EACH_PTR(route_mcast_entries, route) {
		if (route->is_used) {
			if (skip && net_ipv6_is_prefix(skip->s6_addr,
						       route->group.s6_addr,
						       route->prefix_len)) {
				continue;
			}

			cb(route, user_data);

			ret++;
		}
	}

	return ret;
}

struct net_route_entry_mcast *net_route_mcast_add(struct net_if *iface,
						  struct net_in6_addr *group,
						  uint8_t prefix_len)
{
	net_ipv6_nbr_lock();

	if ((!net_if_flag_is_set(iface, NET_IF_FORWARD_MULTICASTS)) ||
			(!net_ipv6_is_addr_mcast(group)) ||
			(net_ipv6_is_addr_mcast_iface(group)) ||
			(net_ipv6_is_addr_mcast_link(group))) {
		net_ipv6_nbr_unlock();
		return NULL;
	}

	ARRAY_FOR_EACH_PTR(route_mcast_entries, route) {
		if (!route->is_used) {
			net_ipaddr_copy(&route->group, group);

			ARRAY_FOR_EACH(route->ifaces, i) {
				route->ifaces[i] = NULL;
			}

			route->prefix_len = prefix_len;
			route->ifaces[0] = iface;
			route->is_used = true;

			propagate_mld_event(route, true);

			net_ipv6_nbr_unlock();
			return route;
		}
	}

	net_ipv6_nbr_unlock();
	return NULL;
}

bool net_route_mcast_del(struct net_route_entry_mcast *route)
{
	if (route > &route_mcast_entries[CONFIG_NET_MAX_MCAST_ROUTES - 1] ||
	    route < &route_mcast_entries[0]) {
		return false;
	}

	NET_ASSERT(route->is_used,
		   "Multicast route %p to %s was already removed", route,
		   net_sprint_ipv6_addr(&route->group));

	propagate_mld_event(route, false);

	route->is_used = false;

	return true;
}

struct net_route_entry_mcast *
net_route_mcast_lookup(struct net_in6_addr *group)
{
	ARRAY_FOR_EACH_PTR(route_mcast_entries, route) {
		if (!route->is_used) {
			continue;
		}

		if (net_ipv6_is_prefix(group->s6_addr,
					route->group.s6_addr,
					route->prefix_len)) {
			return route;
		}
	}

	return NULL;
}
#endif /* CONFIG_NET_ROUTE_MCAST */

bool net_route_get_info(struct net_if *iface,
			struct net_in6_addr *dst,
			struct net_route_entry **route,
			struct net_in6_addr **nexthop)
{
	struct net_if_router *router;
	bool ret = false;

	net_ipv6_nbr_lock();

	/* Search in neighbor table first, if not search in routing table. */
	if (net_ipv6_nbr_lookup(iface, dst)) {
		/* Found nexthop, no need to look into routing table. */
		*route = NULL;
		*nexthop = dst;

		ret = true;
		goto exit;
	}

	*route = net_route_lookup(iface, dst);
	if (*route) {
		*nexthop = net_route_get_nexthop(*route);
		if (!*nexthop) {
			goto exit;
		}

		ret = true;
		goto exit;
	} else {
		/* No specific route to this host, use the default
		 * route instead.
		 */
		router = net_if_ipv6_router_find_default(NULL, dst);
		if (!router) {
			goto exit;
		}

		*nexthop = &router->address.in6_addr;

		ret = true;
		goto exit;
	}

exit:
	net_ipv6_nbr_unlock();
	return ret;
}

<<<<<<< HEAD
static bool is_ll_addr_supported(struct net_if *iface)
{
#if defined(CONFIG_NET_L2_DUMMY)
	if (net_if_l2(iface) == &NET_L2_GET_NAME(DUMMY)) {
		return false;
	}
#endif
#if defined(CONFIG_NET_L2_PPP)
	if (net_if_l2(iface) == &NET_L2_GET_NAME(PPP)) {
		return false;
	}
#endif
#if defined(CONFIG_NET_L2_OPENTHREAD)
	if (net_if_l2(iface) == &NET_L2_GET_NAME(OPENTHREAD)) {
		return false;
	}
#endif

	return true;
}

int net_route_packet(struct net_pkt *pkt, struct in6_addr *nexthop)
=======
int net_route_packet(struct net_pkt *pkt, struct net_in6_addr *nexthop)
>>>>>>> d41f9103
{
	struct net_linkaddr_storage *lladdr;
	struct net_nbr *nbr;
	int err;

	net_ipv6_nbr_lock();

	nbr = net_ipv6_nbr_lookup(NULL, nexthop);
	if (!nbr) {
		NET_DBG("Cannot find %s neighbor",
			net_sprint_ipv6_addr(nexthop));
		err = -ENOENT;
		goto error;
	}

	lladdr = net_nbr_get_lladdr(nbr->idx);
	if (!lladdr) {
		NET_DBG("Cannot find %s neighbor link layer address.",
			net_sprint_ipv6_addr(nexthop));
		err = -ESRCH;
		goto error;
	}

	if (is_ll_addr_supported(net_pkt_iface(pkt)) &&
	    is_ll_addr_supported(net_pkt_orig_iface(pkt))) {
		if (!net_pkt_lladdr_src(pkt)->addr) {
			NET_DBG("Link layer source address not set");
			err = -EINVAL;
			goto error;
		}

		/* Sanitycheck: If src and dst ll addresses are going
		 * to be same, then something went wrong in route
		 * lookup.
		 */
		if (!memcmp(net_pkt_lladdr_src(pkt)->addr, lladdr->addr,
				lladdr->len)) {
			NET_ERR("Src ll and Dst ll are same");
			err = -EINVAL;
			goto error;
		}
	}

	net_pkt_set_forwarding(pkt, true);

	/* Set the source ll address of the iface (if relevant) and the
	 * destination address to be the nexthop recipient.
	 */
	if (is_ll_addr_supported(net_pkt_iface(pkt))) {
		net_pkt_lladdr_src(pkt)->addr = net_pkt_lladdr_if(pkt)->addr;
		net_pkt_lladdr_src(pkt)->type = net_pkt_lladdr_if(pkt)->type;
		net_pkt_lladdr_src(pkt)->len = net_pkt_lladdr_if(pkt)->len;
	}

	net_pkt_lladdr_dst(pkt)->addr = lladdr->addr;
	net_pkt_lladdr_dst(pkt)->type = lladdr->type;
	net_pkt_lladdr_dst(pkt)->len = lladdr->len;

	net_pkt_set_iface(pkt, nbr->iface);

	net_ipv6_nbr_unlock();

	return net_send_data(pkt);

error:
	net_ipv6_nbr_unlock();
	return err;
}

int net_route_packet_if(struct net_pkt *pkt, struct net_if *iface)
{
	/* The destination is reachable via iface. But since no valid nexthop
	 * is known, net_pkt_lladdr_dst(pkt) cannot be set here.
	 */
	net_pkt_set_orig_iface(pkt, net_pkt_iface(pkt));
	net_pkt_set_iface(pkt, iface);

	net_pkt_set_forwarding(pkt, true);

<<<<<<< HEAD
	/* Set source LL address if only if relevant */
	if (is_ll_addr_supported(iface)) {
		net_pkt_lladdr_src(pkt)->addr = net_pkt_lladdr_if(pkt)->addr;
		net_pkt_lladdr_src(pkt)->type = net_pkt_lladdr_if(pkt)->type;
		net_pkt_lladdr_src(pkt)->len = net_pkt_lladdr_if(pkt)->len;
	}
=======
	net_pkt_lladdr_src(pkt)->addr = net_pkt_lladdr_if(pkt)->addr;
	net_pkt_lladdr_src(pkt)->type = net_pkt_lladdr_if(pkt)->type;
	net_pkt_lladdr_src(pkt)->len  = net_pkt_lladdr_if(pkt)->len;
>>>>>>> d41f9103

	return net_send_data(pkt);
}

void net_route_init(void) {
	NET_DBG("Allocated %d routing entries (%zu bytes)",
		CONFIG_NET_MAX_ROUTES, sizeof(net_route_entries_pool));

	NET_DBG("Allocated %d nexthop entries (%zu bytes)",
		CONFIG_NET_MAX_NEXTHOPS, sizeof(net_route_nexthop_pool));

#if defined(CONFIG_NET_ROUTE_MCAST)
	memset(route_mcast_entries, 0, sizeof(route_mcast_entries));
#endif
	k_work_init_delayable(&route_lifetime_timer, route_lifetime_timeout);

	#if defined(_MSC_VER) /* #CUSTOM@NDRS */
	net_route_entries_pool_init(net_route_entries_pool, 
				    CONFIG_NET_MAX_ROUTES,
				    sizeof(struct net_route_entry),
				    net_route_entry_remove);
	#endif
}<|MERGE_RESOLUTION|>--- conflicted
+++ resolved
@@ -250,7 +250,7 @@
 #define net_route_info(str, route, dst)					\
 	do {								\
 	if (CONFIG_NET_ROUTE_LOG_LEVEL >= LOG_LEVEL_DBG) {		\
-		struct net_in6_addr *naddr = net_route_get_nexthop(route);	\
+		struct net_in6_addr *naddr = net_route_get_nexthop(route); \
 									\
 		NET_ASSERT(naddr, "Unknown nexthop address");	\
 									\
@@ -1008,7 +1008,6 @@
 	return ret;
 }
 
-<<<<<<< HEAD
 static bool is_ll_addr_supported(struct net_if *iface)
 {
 #if defined(CONFIG_NET_L2_DUMMY)
@@ -1030,10 +1029,7 @@
 	return true;
 }
 
-int net_route_packet(struct net_pkt *pkt, struct in6_addr *nexthop)
-=======
 int net_route_packet(struct net_pkt *pkt, struct net_in6_addr *nexthop)
->>>>>>> d41f9103
 {
 	struct net_linkaddr_storage *lladdr;
 	struct net_nbr *nbr;
@@ -1113,18 +1109,12 @@
 
 	net_pkt_set_forwarding(pkt, true);
 
-<<<<<<< HEAD
 	/* Set source LL address if only if relevant */
 	if (is_ll_addr_supported(iface)) {
 		net_pkt_lladdr_src(pkt)->addr = net_pkt_lladdr_if(pkt)->addr;
 		net_pkt_lladdr_src(pkt)->type = net_pkt_lladdr_if(pkt)->type;
-		net_pkt_lladdr_src(pkt)->len = net_pkt_lladdr_if(pkt)->len;
-	}
-=======
-	net_pkt_lladdr_src(pkt)->addr = net_pkt_lladdr_if(pkt)->addr;
-	net_pkt_lladdr_src(pkt)->type = net_pkt_lladdr_if(pkt)->type;
-	net_pkt_lladdr_src(pkt)->len  = net_pkt_lladdr_if(pkt)->len;
->>>>>>> d41f9103
+		net_pkt_lladdr_src(pkt)->len  = net_pkt_lladdr_if(pkt)->len;
+	}
 
 	return net_send_data(pkt);
 }
