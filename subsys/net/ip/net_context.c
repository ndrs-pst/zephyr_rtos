--- conflicted
+++ resolved
@@ -482,16 +482,14 @@
 			NET_DBG("AF_PACKET disabled");
 			return -EPFNOSUPPORT;
 		}
-<<<<<<< HEAD
-		if (type != NET_SOCK_RAW && type != NET_SOCK_DGRAM) {
-=======
+
 		if (!IS_ENABLED(CONFIG_NET_SOCKETS_PACKET_DGRAM) &&
-		    type == SOCK_DGRAM) {
+		    type == NET_SOCK_DGRAM) {
 			NET_DBG("DGRAM socket type disabled.");
 			return -EPROTOTYPE;
 		}
-		if (type != SOCK_RAW && type != SOCK_DGRAM) {
->>>>>>> e92677bd
+
+		if (type != NET_SOCK_RAW && type != NET_SOCK_DGRAM) {
 			NET_DBG("AF_PACKET only supports RAW and DGRAM socket "
 				"types.");
 			return -EPROTOTYPE;
