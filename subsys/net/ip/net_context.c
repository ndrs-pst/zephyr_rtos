/** @file
 * @brief Network context API
 *
 * An API for applications to define a network connection.
 */

/*
 * Copyright (c) 2016 Intel Corporation
 * Copyright (c) 2021 Nordic Semiconductor
 *
 * SPDX-License-Identifier: Apache-2.0
 */

#include <zephyr/logging/log.h>
LOG_MODULE_REGISTER(net_ctx, CONFIG_NET_CONTEXT_LOG_LEVEL);

#include <zephyr/kernel.h>
#include <zephyr/random/random.h>
#include <string.h>
#include <errno.h>
#include <stdbool.h>

#include <zephyr/net/net_pkt.h>
#include <zephyr/net/net_ip.h>
#include <zephyr/net/socket.h>
#include <zephyr/net/net_context.h>
#include <zephyr/net/net_offload.h>
#include <zephyr/net/ethernet.h>
#include <zephyr/net/socketcan.h>
#include <zephyr/net/ieee802154.h>

#include "connection.h"
#include "net_private.h"

#include "ipv6.h"
#include "ipv4.h"
#include "udp_internal.h"
#include "tcp_internal.h"
#include "net_stats.h"

#if defined(CONFIG_NET_TCP)
#include "tcp.h"
#endif

#ifdef CONFIG_NET_INITIAL_MCAST_TTL
#define INITIAL_MCAST_TTL CONFIG_NET_INITIAL_MCAST_TTL
#else
#define INITIAL_MCAST_TTL 1
#endif

#ifdef CONFIG_NET_INITIAL_TTL
#define INITIAL_TTL CONFIG_NET_INITIAL_TTL
#else
#define INITIAL_TTL 1
#endif

#ifdef CONFIG_NET_INITIAL_MCAST_HOP_LIMIT
#define INITIAL_MCAST_HOP_LIMIT CONFIG_NET_INITIAL_MCAST_HOP_LIMIT
#else
#define INITIAL_MCAST_HOP_LIMIT 1
#endif

#ifdef CONFIG_NET_INITIAL_HOP_LIMIT
#define INITIAL_HOP_LIMIT CONFIG_NET_INITIAL_HOP_LIMIT
#else
#define INITIAL_HOP_LIMIT 1
#endif

#ifndef EPFNOSUPPORT
/* Some old versions of newlib haven't got this defined in errno.h,
 * Just use EPROTONOSUPPORT in this case
 */
#define EPFNOSUPPORT EPROTONOSUPPORT
#endif

#define PKT_WAIT_TIME K_SECONDS(1)

#define NET_MAX_CONTEXT CONFIG_NET_MAX_CONTEXTS

static struct net_context contexts[NET_MAX_CONTEXT];

/* We need to lock the contexts array as these APIs are typically called
 * from applications which are usually run in task context.
 */
static struct k_sem contexts_lock;

bool net_context_is_reuseaddr_set(struct net_context *context)
{
#if defined(CONFIG_NET_CONTEXT_REUSEADDR)
	return context->options.reuseaddr;
#else
	return false;
#endif
}

bool net_context_is_reuseport_set(struct net_context *context)
{
#if defined(CONFIG_NET_CONTEXT_REUSEPORT)
	return context->options.reuseport;
#else
	return false;
#endif
}

bool net_context_is_v6only_set(struct net_context *context)
{
#if defined(CONFIG_NET_IPV4_MAPPING_TO_IPV6)
	if (context == NULL) {
		return false;
	}

	return context->options.ipv6_v6only;
#else
	ARG_UNUSED(context);

	return true;
#endif
}

bool net_context_is_recv_pktinfo_set(struct net_context *context)
{
#if defined(CONFIG_NET_CONTEXT_RECV_PKTINFO)
	return context->options.recv_pktinfo;
#else
	ARG_UNUSED(context);

	return false;
#endif
}

bool net_context_is_timestamping_set(struct net_context *context)
{
#if defined(CONFIG_NET_CONTEXT_TIMESTAMPING)
	return (bool)(context->options.timestamping > 0);
#else
	ARG_UNUSED(context);

	return false;
#endif
}

#if defined(CONFIG_NET_UDP) || defined(CONFIG_NET_TCP)
static inline bool is_in_tcp_listen_state(struct net_context *context)
{
#if defined(CONFIG_NET_TCP)
	if (net_context_get_type(context) == NET_SOCK_STREAM &&
	    net_context_get_state(context) == NET_CONTEXT_LISTENING) {
		return true;
	}

	return false;
#else
	return false;
#endif
}

static inline bool is_in_tcp_time_wait_state(struct net_context *context)
{
#if defined(CONFIG_NET_TCP)
	if (net_context_get_type(context) == NET_SOCK_STREAM) {
		const struct tcp *tcp_conn = context->tcp;

		if (net_tcp_get_state(tcp_conn) == TCP_TIME_WAIT) {
			return true;
		}
	}

	return false;
#else
	return false;
#endif
}

static int check_used_port(struct net_context *context,
			   struct net_if *iface,
			   enum net_ip_protocol proto,
			   uint16_t local_port,
			   const struct net_sockaddr *local_addr,
			   bool reuseaddr_set,
			   bool reuseport_set)
{
	int i;

	for (i = 0; i < NET_MAX_CONTEXT; i++) {
		if (!net_context_is_used(&contexts[i])) {
			continue;
		}

		if (context != NULL && context == &contexts[i]) {
			continue;
		}

		if (!(net_context_get_proto(&contexts[i]) == proto &&
		      net_sin((struct net_sockaddr *)&
			      contexts[i].local)->sin_port == local_port)) {
			continue;
		}

		if (net_context_is_bound_to_iface(&contexts[i])) {
			if (iface != NULL && iface != net_context_get_iface(&contexts[i])) {
				continue;
			}
		}

		if (IS_ENABLED(CONFIG_NET_IPV6) &&
		    local_addr->sa_family == NET_AF_INET6) {
			if (net_sin6_ptr(&contexts[i].local)->sin6_addr == NULL ||
			    net_sin6_ptr(&contexts[i].local)->sin6_family != NET_AF_INET6) {
				continue;
			}

			if ((net_ipv6_is_addr_unspecified(
					net_sin6_ptr(&contexts[i].local)->sin6_addr) ||
			     net_ipv6_is_addr_unspecified(
					&net_sin6(local_addr)->sin6_addr))) {
				if (reuseport_set &&
				    net_context_is_reuseport_set(&contexts[i])) {
					/* When both context have the REUSEPORT set, both
					 * may be unspecified.
					 */
					continue;
				} else if (reuseaddr_set &&
					   !is_in_tcp_listen_state(&contexts[i]) &&
					   !(net_ipv6_is_addr_unspecified(
						net_sin6_ptr(&contexts[i].local)->sin6_addr) &&
					     net_ipv6_is_addr_unspecified(
						&net_sin6(local_addr)->sin6_addr))) {
					/* In case of REUSEADDR, only one context may be
					 * bound to the unspecified address, but not both.
					 * Furthermore, in case the existing context is in
					 * TCP LISTEN state, we ignore the REUSEADDR option
					 * (Linux behavior).
					 */
					continue;
				} else {
					return -EEXIST;
				}
			}

			if (net_ipv6_addr_cmp(
				    net_sin6_ptr(&contexts[i].local)->
							     sin6_addr,
				    &((struct net_sockaddr_in6 *)
				      local_addr)->sin6_addr)) {
				if (reuseport_set &&
				    net_context_is_reuseport_set(&contexts[i])) {
					/* When both context have the REUSEPORT set, both
					 * may be bound to exactly the same address.
					 */
					continue;
				} else if (reuseaddr_set &&
					   is_in_tcp_time_wait_state(&contexts[i])) {
					/* With REUSEADDR, the existing context must be
					 * in the TCP TIME_WAIT state.
					 */
					continue;
				} else {
					return -EEXIST;
				}
			}
		} else if (IS_ENABLED(CONFIG_NET_IPV4) &&
			   local_addr->sa_family == NET_AF_INET) {
			/* If there is an IPv6 socket already bound and
			 * if v6only option is enabled, then it is possible to
			 * bind IPv4 address to it.
			 */
			if (net_sin_ptr(&contexts[i].local)->sin_addr == NULL ||
			    ((IS_ENABLED(CONFIG_NET_IPV4_MAPPING_TO_IPV6) ?
			      net_context_is_v6only_set(&contexts[i]) : true) &&
			     net_sin_ptr(&contexts[i].local)->sin_family != NET_AF_INET)) {
				continue;
			}

			if ((net_ipv4_is_addr_unspecified(
					net_sin_ptr(&contexts[i].local)->sin_addr) ||
			     net_ipv4_is_addr_unspecified(
					&net_sin(local_addr)->sin_addr))) {
				if (reuseport_set &&
				    net_context_is_reuseport_set(&contexts[i])) {
					/* When both context have the REUSEPORT set, both
					 * may be unspecified.
					 */
					continue;
				} else if (reuseaddr_set &&
					   !is_in_tcp_listen_state(&contexts[i]) &&
					   !(net_ipv4_is_addr_unspecified(
						net_sin_ptr(&contexts[i].local)->sin_addr) &&
					     net_ipv4_is_addr_unspecified(
						&net_sin(local_addr)->sin_addr))) {
					/* In case of REUSEADDR, only one context may be
					 * bound to the unspecified address, but not both.
					 * Furthermore, in case the existing context is in
					 * TCP LISTEN state, we ignore the REUSEADDR option
					 * (Linux behavior).
					 */
					continue;
				} else {
					return -EEXIST;
				}
			}

			if (net_ipv4_addr_cmp(
				    net_sin_ptr(&contexts[i].local)->
							      sin_addr,
				    &((struct net_sockaddr_in *)
				      local_addr)->sin_addr)) {
				if (reuseport_set &&
				    net_context_is_reuseport_set(&contexts[i])) {
					/* When both context have the REUSEPORT set, both
					 * may be bound to exactly the same address.
					 */
					continue;
				} else if (reuseaddr_set &&
					   is_in_tcp_time_wait_state(&contexts[i])) {
					/* With REUSEADDR, the existing context must be
					 * in the TCP TIME_WAIT state.
					 */
					continue;
				} else {
					return -EEXIST;
				}
			}
		}
	}

	return 0;
}

static uint16_t find_available_port(struct net_context *context,
				    const struct net_sockaddr *addr)
{
	uint16_t local_port;

	do {
		local_port = sys_rand16_get() | 0x8000;
	} while (check_used_port(context, NULL, net_context_get_proto(context),
				 net_htons(local_port), addr, false, false) == -EEXIST);

	return net_htons(local_port);
}
#else
#define check_used_port(...) 0
#define find_available_port(...) 0
#endif

bool net_context_port_in_use(enum net_ip_protocol proto,
			   uint16_t local_port,
			   const struct net_sockaddr *local_addr)
{
	return check_used_port(NULL, NULL, proto, net_htons(local_port),
			       local_addr, false, false) != 0;
}

#if defined(CONFIG_NET_CONTEXT_CHECK)
static int net_context_check(sa_family_t family, enum net_sock_type type,
			     uint16_t proto, struct net_context **context)
{
	switch (family) {
	case NET_AF_INET:
	case NET_AF_INET6:
		if (family == NET_AF_INET && !IS_ENABLED(CONFIG_NET_IPV4)) {
			NET_DBG("IPv4 disabled");
			return -EPFNOSUPPORT;
		}
		if (family == NET_AF_INET6 && !IS_ENABLED(CONFIG_NET_IPV6)) {
			NET_DBG("IPv6 disabled");
			return -EPFNOSUPPORT;
		}
		if (!IS_ENABLED(CONFIG_NET_UDP)) {
			if (type == NET_SOCK_DGRAM) {
				NET_DBG("DGRAM socket type disabled.");
				return -EPROTOTYPE;
			}
			if (proto == NET_IPPROTO_UDP) {
				NET_DBG("UDP disabled");
				return -EPROTONOSUPPORT;
			}
		}
		if (!IS_ENABLED(CONFIG_NET_TCP)) {
			if (type == NET_SOCK_STREAM) {
				NET_DBG("STREAM socket type disabled.");
				return -EPROTOTYPE;
			}
			if (proto == NET_IPPROTO_TCP) {
				NET_DBG("TCP disabled");
				return -EPROTONOSUPPORT;
			}
		}
		switch (type) {
		case NET_SOCK_DGRAM:
			if (proto != NET_IPPROTO_UDP) {
				NET_DBG("Context type and protocol mismatch,"
					" type %d proto %d", type, proto);
				return -EPROTONOSUPPORT;
			}
			break;
		case NET_SOCK_STREAM:
			if (proto != NET_IPPROTO_TCP) {
				NET_DBG("Context type and protocol mismatch,"
					" type %d proto %d", type, proto);
				return -EPROTONOSUPPORT;
			}
			break;
		case NET_SOCK_RAW:
			break;
		default:
			NET_DBG("Unknown context type.");
			return -EPROTOTYPE;
		}
		break;

	case NET_AF_PACKET:
		if (!IS_ENABLED(CONFIG_NET_SOCKETS_PACKET)) {
			NET_DBG("AF_PACKET disabled");
			return -EPFNOSUPPORT;
		}
		if (type != NET_SOCK_RAW && type != NET_SOCK_DGRAM) {
			NET_DBG("AF_PACKET only supports RAW and DGRAM socket "
				"types.");
			return -EPROTOTYPE;
		}
		break;

	case NET_AF_CAN:
		if (!IS_ENABLED(CONFIG_NET_SOCKETS_CAN)) {
			NET_DBG("AF_CAN disabled");
			return -EPFNOSUPPORT;
		}
		if (type != NET_SOCK_RAW) {
			NET_DBG("AF_CAN only supports RAW socket type.");
			return -EPROTOTYPE;
		}
		if (proto != CAN_RAW) {
			NET_DBG("AF_CAN only supports RAW_CAN protocol.");
			return -EPROTOTYPE;
		}
		break;

	default:
		NET_DBG("Unknown address family %d", family);
		return -EAFNOSUPPORT;
	}

	if (!context) {
		NET_DBG("Invalid context");
		return -EINVAL;
	}

	return 0;
}
#endif /* CONFIG_NET_CONTEXT_CHECK */

int net_context_get(sa_family_t family, enum net_sock_type type, uint16_t proto,
		    struct net_context **context)
{
	int i;
	int ret;

	if (IS_ENABLED(CONFIG_NET_CONTEXT_CHECK)) {
		ret = net_context_check(family, type, proto, context);
		if (ret < 0) {
			return ret;
		}
	}

	k_sem_take(&contexts_lock, K_FOREVER);

	ret = -ENOENT;
	for (i = 0; i < NET_MAX_CONTEXT; i++) {
		if (net_context_is_used(&contexts[i])) {
			continue;
		}

		memset(&contexts[i], 0, sizeof(contexts[i]));

		/* FIXME - Figure out a way to get the correct network interface
		 * as it is not known at this point yet.
		 */
		if (!net_if_is_ip_offloaded(net_if_get_default())
			&& proto == NET_IPPROTO_TCP) {
			if (net_tcp_get(&contexts[i]) < 0) {
				break;
			}
		}

		contexts[i].iface = -1;
		contexts[i].flags = 0U;
		atomic_set(&contexts[i].refcount, 1);

		net_context_set_family(&contexts[i], family);
		net_context_set_type(&contexts[i], type);
		net_context_set_proto(&contexts[i], proto);

#if defined(CONFIG_NET_IPV6)
		contexts[i].options.addr_preferences = IPV6_PREFER_SRC_PUBTMP_DEFAULT;
#endif

#if defined(CONFIG_NET_CONTEXT_RCVTIMEO)
		contexts[i].options.rcvtimeo = K_FOREVER;
#endif
#if defined(CONFIG_NET_CONTEXT_SNDTIMEO)
		contexts[i].options.sndtimeo = K_FOREVER;
#endif
#if defined(CONFIG_NET_IPV4_MAPPING_TO_IPV6)
		/* By default IPv4 and IPv6 are in different port spaces */
		contexts[i].options.ipv6_v6only = true;
#endif
		if (IS_ENABLED(CONFIG_NET_IP)) {
			(void) memset(&contexts[i].remote, 0, sizeof(struct net_sockaddr));
			(void) memset(&contexts[i].local, 0, sizeof(struct net_sockaddr_ptr));

			if (IS_ENABLED(CONFIG_NET_IPV6) && family == NET_AF_INET6) {
				struct net_sockaddr_in6 *addr6 =
					(struct net_sockaddr_in6 *)&contexts[i].local;
				addr6->sin6_port =
					find_available_port(&contexts[i], (struct net_sockaddr *)addr6);

				if (!addr6->sin6_port) {
					ret = -EADDRINUSE;
					break;
				}

				contexts[i].ipv6_hop_limit = INITIAL_HOP_LIMIT;
				contexts[i].ipv6_mcast_hop_limit = INITIAL_MCAST_HOP_LIMIT;
			}

			if (IS_ENABLED(CONFIG_NET_IPV4) && (family == NET_AF_INET)) {
				struct net_sockaddr_in *addr = (struct net_sockaddr_in *)&contexts[i].local;

				addr->sin_port =
					find_available_port(&contexts[i], (struct net_sockaddr *)addr);

				if (!addr->sin_port) {
					ret = -EADDRINUSE;
					break;
				}

				contexts[i].ipv4_ttl = INITIAL_TTL;
				contexts[i].ipv4_mcast_ttl = INITIAL_MCAST_TTL;
			}
		}

		if (IS_ENABLED(CONFIG_NET_CONTEXT_SYNC_RECV)) {
			k_sem_init(&contexts[i].recv_data_wait, 1, K_SEM_MAX_LIMIT);
		}

		k_mutex_init(&contexts[i].lock);

		contexts[i].flags |= NET_CONTEXT_IN_USE;
		*context = &contexts[i];

		ret = 0;
		break;
	}

	k_sem_give(&contexts_lock);

	if (ret < 0) {
		return ret;
	}

	/* FIXME - Figure out a way to get the correct network interface
	 * as it is not known at this point yet.
	 */
	if (IS_ENABLED(CONFIG_NET_OFFLOAD) && net_if_is_ip_offloaded(net_if_get_default())) {
		ret = net_offload_get(net_if_get_default(), family, type, proto, context);
		if (ret < 0) {
			(*context)->flags &= ~NET_CONTEXT_IN_USE;
			*context = NULL;
			return ret;
		}

		net_context_set_iface(*context, net_if_get_default());
	}

	return 0;
}

int net_context_ref(struct net_context *context)
{
	int old_rc = atomic_inc(&context->refcount);

	return old_rc + 1;
}

int net_context_unref(struct net_context *context)
{
	int old_rc = atomic_dec(&context->refcount);

	if (old_rc != 1) {
		return old_rc - 1;
	}

	k_mutex_lock(&context->lock, K_FOREVER);

	if (context->conn_handler) {
		if (IS_ENABLED(CONFIG_NET_TCP) || IS_ENABLED(CONFIG_NET_UDP) ||
		    IS_ENABLED(CONFIG_NET_SOCKETS_CAN) ||
		    IS_ENABLED(CONFIG_NET_SOCKETS_PACKET)) {
			net_conn_unregister(context->conn_handler);
		}

		context->conn_handler = NULL;
	}

	net_context_set_state(context, NET_CONTEXT_UNCONNECTED);

	context->flags &= ~NET_CONTEXT_IN_USE;

	NET_DBG("Context %p released", context);

	k_mutex_unlock(&context->lock);

	return 0;
}

int net_context_put(struct net_context *context)
{
	int ret = 0;

	NET_ASSERT(context);

	if (!PART_OF_ARRAY(contexts, context)) {
		return -EINVAL;
	}

	k_mutex_lock(&context->lock, K_FOREVER);

	if (IS_ENABLED(CONFIG_NET_OFFLOAD) &&
	    net_if_is_ip_offloaded(net_context_get_iface(context))) {
		context->flags &= ~NET_CONTEXT_IN_USE;
		ret = net_offload_put(net_context_get_iface(context), context);
		goto unlock;
	}

	context->connect_cb = NULL;
	context->recv_cb = NULL;
	context->send_cb = NULL;

	/* net_tcp_put() will handle decrementing refcount on stack's behalf */
	net_tcp_put(context);

	/* Decrement refcount on user app's behalf */
	net_context_unref(context);

unlock:
	k_mutex_unlock(&context->lock);

	return ret;
}

/* If local address is not bound, bind it to INADDR_ANY and random port. */
static int bind_default(struct net_context *context)
{
	sa_family_t family = net_context_get_family(context);

	if (IS_ENABLED(CONFIG_NET_IPV6) && family == NET_AF_INET6) {
		struct net_sockaddr_in6 addr6;

		if (net_sin6_ptr(&context->local)->sin6_addr) {
			return 0;
		}

		addr6.sin6_family = NET_AF_INET6;
		memcpy(&addr6.sin6_addr, net_ipv6_unspecified_address(),
		       sizeof(addr6.sin6_addr));
		addr6.sin6_port =
			find_available_port(context,
					    (struct net_sockaddr *)&addr6);

		return net_context_bind(context, (struct net_sockaddr *)&addr6,
					sizeof(addr6));
	}

	if (IS_ENABLED(CONFIG_NET_IPV4) && family == NET_AF_INET) {
		struct net_sockaddr_in addr4;

		if (net_sin_ptr(&context->local)->sin_addr) {
			return 0;
		}

		addr4.sin_family = NET_AF_INET;
		addr4.sin_addr.s_addr_be = NET_INADDR_ANY;
		addr4.sin_port =
			find_available_port(context,
					    (struct net_sockaddr *)&addr4);

		return net_context_bind(context, (struct net_sockaddr *)&addr4,
					sizeof(addr4));
	}

	if (IS_ENABLED(CONFIG_NET_SOCKETS_PACKET) && family == NET_AF_PACKET) {
		struct net_sockaddr_ll ll_addr;

		if (net_sll_ptr(&context->local)->sll_addr) {
			return 0;
		}

		ll_addr.sll_family = NET_AF_PACKET;
		ll_addr.sll_protocol = net_htons(ETH_P_ALL);
		ll_addr.sll_ifindex = net_if_get_by_iface(net_if_get_default());

		return net_context_bind(context, (struct net_sockaddr *)&ll_addr,
					sizeof(ll_addr));
	}

	if (IS_ENABLED(CONFIG_NET_SOCKETS_CAN) && family == NET_AF_CAN) {
		struct net_sockaddr_can can_addr;

		if (context->iface >= 0) {
			return 0;
		} else {
#if defined(CONFIG_NET_L2_CANBUS_RAW)
			struct net_if *iface;

			iface = net_if_get_first_by_type(
						&NET_L2_GET_NAME(CANBUS_RAW));
			if (!iface) {
				return -ENOENT;
			}

			can_addr.can_ifindex = net_if_get_by_iface(iface);
			context->iface = can_addr.can_ifindex;
#else
			return -ENOENT;
#endif
		}

		can_addr.can_family = NET_AF_CAN;

		return net_context_bind(context, (struct net_sockaddr *)&can_addr,
					sizeof(can_addr));
	}

	return -EINVAL;
}

int net_context_bind(struct net_context *context, const struct net_sockaddr *addr,
		     socklen_t addrlen)
{
	int ret;

	NET_ASSERT(addr);
	NET_ASSERT(PART_OF_ARRAY(contexts, context));

	/* If we already have connection handler, then it effectively
	 * means that it's already bound to an interface/port, and we
	 * don't support rebinding connection to new address/port in
	 * the code below.
	 * TODO: Support rebinding.
	 */
	if (context->conn_handler) {
		return -EISCONN;
	}

	if (IS_ENABLED(CONFIG_NET_IPV6) && addr->sa_family == NET_AF_INET6) {
		struct net_if *iface = NULL;
		struct net_in6_addr *ptr;
		struct net_sockaddr_in6 *addr6 = (struct net_sockaddr_in6 *)addr;

		if (addrlen < sizeof(struct net_sockaddr_in6)) {
			return -EINVAL;
		}

		if (net_context_is_bound_to_iface(context)) {
			iface = net_context_get_iface(context);
		}

		if (net_ipv6_is_addr_mcast(&addr6->sin6_addr)) {
			struct net_if_mcast_addr *maddr;

			maddr = net_if_ipv6_maddr_lookup(&addr6->sin6_addr,
							 &iface);
			if (!maddr) {
				return -ENOENT;
			}

			ptr = &maddr->address.in6_addr;

		} else if (net_ipv6_is_addr_unspecified(&addr6->sin6_addr)) {
			if (iface == NULL) {
				iface = net_if_ipv6_select_src_iface(
					&net_sin6(&context->remote)->sin6_addr);
			}

			ptr = (struct net_in6_addr *)net_ipv6_unspecified_address();
		} else {
			struct net_if_addr *ifaddr;

			ifaddr = net_if_ipv6_addr_lookup(
					&addr6->sin6_addr,
					iface == NULL ? &iface : NULL);
			if (!ifaddr) {
				return -ENOENT;
			}

			ptr = &ifaddr->address.in6_addr;
		}

		if (!iface) {
			NET_ERR("Cannot bind to %s",
				net_sprint_ipv6_addr(&addr6->sin6_addr));

			return -EADDRNOTAVAIL;
		}

		k_mutex_lock(&context->lock, K_FOREVER);

		net_context_set_iface(context, iface);

		net_sin6_ptr(&context->local)->sin6_family = NET_AF_INET6;
		net_sin6_ptr(&context->local)->sin6_addr = ptr;

		if (IS_ENABLED(CONFIG_NET_OFFLOAD) && net_if_is_ip_offloaded(iface)) {
			k_mutex_unlock(&context->lock);
			return net_offload_bind(iface, context, addr, addrlen);
		}

		ret = 0;
		if (addr6->sin6_port) {
			ret = check_used_port(context, iface,
					      context->proto,
					      addr6->sin6_port,
					      addr,
					      net_context_is_reuseaddr_set(context),
					      net_context_is_reuseport_set(context));
			if (ret != 0) {
				NET_ERR("Port %d is in use!",
					net_ntohs(addr6->sin6_port));
				NET_DBG("Interface %d (%p)",
					iface ? net_if_get_by_iface(iface) : 0, iface);
				ret = -EADDRINUSE;
				goto unlock_ipv6;
			} else {
				net_sin6_ptr(&context->local)->sin6_port =
					addr6->sin6_port;
			}
		} else {
			addr6->sin6_port =
				net_sin6_ptr(&context->local)->sin6_port;
		}

		NET_DBG("Context %p binding to %s [%s]:%d iface %d (%p)",
			context,
			net_proto2str(NET_AF_INET6,
				      net_context_get_proto(context)),
			net_sprint_ipv6_addr(ptr),
			net_ntohs(addr6->sin6_port),
			net_if_get_by_iface(iface), iface);

	unlock_ipv6:
		k_mutex_unlock(&context->lock);

		return ret;
	}

	if (IS_ENABLED(CONFIG_NET_IPV4) && addr->sa_family == NET_AF_INET) {
		struct net_sockaddr_in *addr4 = (struct net_sockaddr_in *)addr;
		struct net_if *iface = NULL;
		struct net_if_addr *ifaddr;
		struct net_in_addr *ptr;

		if (addrlen < sizeof(struct net_sockaddr_in)) {
			return -EINVAL;
		}

		if (net_context_is_bound_to_iface(context)) {
			iface = net_context_get_iface(context);
		}

		if (net_ipv4_is_addr_mcast(&addr4->sin_addr)) {
			struct net_if_mcast_addr *maddr;

			maddr = net_if_ipv4_maddr_lookup(&addr4->sin_addr,
							 &iface);
			if (!maddr) {
				return -ENOENT;
			}

			ptr = &maddr->address.in_addr;

		} else if (UNALIGNED_GET(&addr4->sin_addr.s_addr_be) == NET_INADDR_ANY) {
			if (iface == NULL) {
				iface = net_if_ipv4_select_src_iface(
					&net_sin(&context->remote)->sin_addr);
			}

			ptr = (struct net_in_addr *)net_ipv4_unspecified_address();
		} else {
			ifaddr = net_if_ipv4_addr_lookup(
					&addr4->sin_addr,
					iface == NULL ? &iface : NULL);
			if (!ifaddr) {
				return -ENOENT;
			}

			ptr = &ifaddr->address.in_addr;
		}

		if (!iface) {
			NET_ERR("Cannot bind to %s",
				net_sprint_ipv4_addr(&addr4->sin_addr));

			return -EADDRNOTAVAIL;
		}

		k_mutex_lock(&context->lock, K_FOREVER);

		net_context_set_iface(context, iface);

		net_sin_ptr(&context->local)->sin_family = NET_AF_INET;
		net_sin_ptr(&context->local)->sin_addr = ptr;

		if (IS_ENABLED(CONFIG_NET_OFFLOAD) && net_if_is_ip_offloaded(iface)) {
			k_mutex_unlock(&context->lock);
			return net_offload_bind(iface, context, addr, addrlen);
		}

		ret = 0;
		if (addr4->sin_port) {
			ret = check_used_port(context, iface,
					      context->proto,
					      addr4->sin_port,
					      addr,
					      net_context_is_reuseaddr_set(context),
					      net_context_is_reuseport_set(context));
			if (ret != 0) {
				NET_ERR("Port %d is in use!",
					net_ntohs(addr4->sin_port));
					ret = -EADDRINUSE;
				NET_DBG("Interface %d (%p)",
					iface ? net_if_get_by_iface(iface) : 0, iface);
				goto unlock_ipv4;
			} else {
				net_sin_ptr(&context->local)->sin_port =
					addr4->sin_port;
			}
		} else {
			addr4->sin_port =
				net_sin_ptr(&context->local)->sin_port;
		}

		NET_DBG("Context %p binding to %s %s:%d iface %d (%p)",
			context,
			net_proto2str(NET_AF_INET,
				      net_context_get_proto(context)),
			net_sprint_ipv4_addr(ptr),
			net_ntohs(addr4->sin_port),
			net_if_get_by_iface(iface), iface);

	unlock_ipv4:
		k_mutex_unlock(&context->lock);

		return ret;
	}

	if (IS_ENABLED(CONFIG_NET_SOCKETS_PACKET) &&
	    addr->sa_family == NET_AF_PACKET) {
		struct net_sockaddr_ll *ll_addr = (struct net_sockaddr_ll *)addr;
		struct net_if *iface = NULL;

		if (addrlen < sizeof(struct net_sockaddr_ll)) {
			return -EINVAL;
		}

		if (ll_addr->sll_ifindex < 0) {
			return -EINVAL;
		}

		iface = net_if_get_by_index(ll_addr->sll_ifindex);
		if (!iface) {
			NET_ERR("Cannot bind to interface index %d",
				ll_addr->sll_ifindex);
			return -EADDRNOTAVAIL;
		}

		if (IS_ENABLED(CONFIG_NET_OFFLOAD) &&
		    net_if_is_ip_offloaded(iface)) {
			net_context_set_iface(context, iface);

			return net_offload_bind(iface,
						context,
						addr,
						addrlen);
		}

		k_mutex_lock(&context->lock, K_FOREVER);

		net_context_set_iface(context, iface);

		net_sll_ptr(&context->local)->sll_family = NET_AF_PACKET;
		net_sll_ptr(&context->local)->sll_ifindex =
			ll_addr->sll_ifindex;
		net_sll_ptr(&context->local)->sll_protocol =
			ll_addr->sll_protocol;

		net_if_lock(iface);
		net_sll_ptr(&context->local)->sll_addr =
			net_if_get_link_addr(iface)->addr;
		net_sll_ptr(&context->local)->sll_halen =
			net_if_get_link_addr(iface)->len;
		net_if_unlock(iface);

		NET_DBG("Context %p bind to type 0x%04x iface[%d] %p addr %s",
			context, net_htons(net_context_get_proto(context)),
			ll_addr->sll_ifindex, iface,
			net_sprint_ll_addr(
				net_sll_ptr(&context->local)->sll_addr,
				net_sll_ptr(&context->local)->sll_halen));

		k_mutex_unlock(&context->lock);

		return 0;
	}

	if (IS_ENABLED(CONFIG_NET_SOCKETS_CAN) && addr->sa_family == NET_AF_CAN) {
		struct net_sockaddr_can *can_addr = (struct net_sockaddr_can *)addr;
		struct net_if *iface = NULL;

		if (addrlen < sizeof(struct net_sockaddr_can)) {
			return -EINVAL;
		}

		if (can_addr->can_ifindex < 0) {
			return -EINVAL;
		}

		iface = net_if_get_by_index(can_addr->can_ifindex);
		if (!iface) {
			NET_ERR("Cannot bind to interface index %d",
				can_addr->can_ifindex);
			return -EADDRNOTAVAIL;
		}

		if (IS_ENABLED(CONFIG_NET_OFFLOAD) &&
		    net_if_is_ip_offloaded(iface)) {
			net_context_set_iface(context, iface);

			return net_offload_bind(iface,
						context,
						addr,
						addrlen);
		}

		k_mutex_lock(&context->lock, K_FOREVER);

		net_context_set_iface(context, iface);
		net_context_set_family(context, NET_AF_CAN);

		net_can_ptr(&context->local)->can_family = NET_AF_CAN;
		net_can_ptr(&context->local)->can_ifindex =
			can_addr->can_ifindex;

		NET_DBG("Context %p binding to %d iface[%d] %p",
			context, net_context_get_proto(context),
			can_addr->can_ifindex, iface);

		k_mutex_unlock(&context->lock);

		return 0;
	}

	return -EINVAL;
}

static inline struct net_context *find_context(void *conn_handler)
{
	int i;

	for (i = 0; i < NET_MAX_CONTEXT; i++) {
		if (!net_context_is_used(&contexts[i])) {
			continue;
		}

		if (contexts[i].conn_handler == conn_handler) {
			return &contexts[i];
		}
	}

	return NULL;
}

int net_context_listen(struct net_context *context, int backlog)
{
	ARG_UNUSED(backlog);

	NET_ASSERT(PART_OF_ARRAY(contexts, context));

	if (!net_context_is_used(context)) {
		return -EBADF;
	}

	if (IS_ENABLED(CONFIG_NET_OFFLOAD) &&
	    net_if_is_ip_offloaded(net_context_get_iface(context))) {
		return net_offload_listen(net_context_get_iface(context),
					  context, backlog);
	}

	k_mutex_lock(&context->lock, K_FOREVER);

	if (net_tcp_listen(context) >= 0) {
		k_mutex_unlock(&context->lock);
		return 0;
	}

	k_mutex_unlock(&context->lock);

	return -EOPNOTSUPP;
}

#if defined(CONFIG_NET_IPV4)
int net_context_create_ipv4_new(struct net_context *context,
				struct net_pkt *pkt,
				const struct net_in_addr *src,
				const struct net_in_addr *dst)
{
	if (!src) {
		NET_ASSERT(((
			struct net_sockaddr_in_ptr *)&context->local)->sin_addr);

		src = ((struct net_sockaddr_in_ptr *)&context->local)->sin_addr;
	}

	if (net_ipv4_is_addr_unspecified(src)
	    || net_ipv4_is_addr_mcast(src)) {
		src = net_if_ipv4_select_src_addr(net_pkt_iface(pkt),
						  (struct net_in_addr *)dst);
		/* If src address is still unspecified, do not create pkt */
		if (net_ipv4_is_addr_unspecified(src)) {
			NET_DBG("DROP: src addr is unspecified");
			return -EINVAL;
		}
	}

#if defined(CONFIG_NET_CONTEXT_DSCP_ECN)
	net_pkt_set_ip_dscp(pkt, net_ipv4_get_dscp(context->options.dscp_ecn));
	net_pkt_set_ip_ecn(pkt, net_ipv4_get_ecn(context->options.dscp_ecn));
	/* Direct priority takes precedence over DSCP */
	if (!IS_ENABLED(CONFIG_NET_CONTEXT_PRIORITY)) {
		net_pkt_set_priority(pkt, net_ipv4_dscp_to_priority(
			net_ipv4_get_dscp(context->options.dscp_ecn)));
	}
#endif

	return net_ipv4_create(pkt, src, dst);
}
#endif /* CONFIG_NET_IPV4 */

#if defined(CONFIG_NET_IPV6)
int net_context_create_ipv6_new(struct net_context *context,
				struct net_pkt *pkt,
				const struct net_in6_addr *src,
				const struct net_in6_addr *dst)
{
	if (!src) {
		NET_ASSERT(((
			struct net_sockaddr_in6_ptr *)&context->local)->sin6_addr);

		src = ((struct net_sockaddr_in6_ptr *)&context->local)->sin6_addr;
	}

	if (net_ipv6_is_addr_unspecified(src) || net_ipv6_is_addr_mcast(src)) {
		src = net_if_ipv6_select_src_addr_hint(net_pkt_iface(pkt),
						       dst,
						       context->options.addr_preferences);
	}

#if defined(CONFIG_NET_CONTEXT_DSCP_ECN)
	net_pkt_set_ip_dscp(pkt, net_ipv6_get_dscp(context->options.dscp_ecn));
	net_pkt_set_ip_ecn(pkt, net_ipv6_get_ecn(context->options.dscp_ecn));
	/* Direct priority takes precedence over DSCP */
	if (!IS_ENABLED(CONFIG_NET_CONTEXT_PRIORITY)) {
		net_pkt_set_priority(pkt, net_ipv6_dscp_to_priority(
			net_ipv6_get_dscp(context->options.dscp_ecn)));
	}
#endif

	return net_ipv6_create(pkt, src, dst);
}
#endif /* CONFIG_NET_IPV6 */

int net_context_connect(struct net_context *context,
			const struct net_sockaddr *addr,
			socklen_t addrlen,
			net_context_connect_cb_t cb,
			k_timeout_t timeout,
			void *user_data)
{
	struct net_sockaddr *laddr = NULL;
	struct net_sockaddr local_addr __unused;
	uint16_t lport, rport;
	int ret;

	NET_ASSERT(addr);
	NET_ASSERT(PART_OF_ARRAY(contexts, context));

	k_mutex_lock(&context->lock, K_FOREVER);

	if (net_context_get_state(context) == NET_CONTEXT_CONNECTING) {
		ret = -EALREADY;
		goto unlock;
	}

	if (!net_context_is_used(context)) {
		ret = -EBADF;
		goto unlock;
	}

	if (addr->sa_family != net_context_get_family(context)) {
		NET_ASSERT(addr->sa_family == net_context_get_family(context),
			   "Family mismatch %d should be %d",
			   addr->sa_family,
			   net_context_get_family(context));
		ret = -EINVAL;
		goto unlock;
	}

	if (IS_ENABLED(CONFIG_NET_SOCKETS_PACKET) &&
	    addr->sa_family == NET_AF_PACKET) {
		ret = -EOPNOTSUPP;
		goto unlock;
	}

	if (net_context_get_state(context) == NET_CONTEXT_LISTENING) {
		ret = -EOPNOTSUPP;
		goto unlock;
	}

	if (IS_ENABLED(CONFIG_NET_IPV6) &&
	    net_context_get_family(context) == NET_AF_INET6) {
		struct net_sockaddr_in6 *addr6 = (struct net_sockaddr_in6 *)
							&context->remote;

		if (addrlen < sizeof(struct net_sockaddr_in6)) {
			ret = -EINVAL;
			goto unlock;
		}

		if (net_context_get_proto(context) == NET_IPPROTO_TCP &&
		    net_ipv6_is_addr_mcast(&addr6->sin6_addr)) {
			ret = -EADDRNOTAVAIL;
			goto unlock;
		}

		memcpy(&addr6->sin6_addr, &net_sin6(addr)->sin6_addr,
		       sizeof(struct net_in6_addr));

		addr6->sin6_port = net_sin6(addr)->sin6_port;
		addr6->sin6_family = NET_AF_INET6;

		if (!net_ipv6_is_addr_unspecified(&addr6->sin6_addr)) {
			context->flags |= NET_CONTEXT_REMOTE_ADDR_SET;
		} else {
			context->flags &= ~NET_CONTEXT_REMOTE_ADDR_SET;
		}

		rport = addr6->sin6_port;

		/* The binding must be done after we have set the remote
		 * address but before checking the local address. Otherwise
		 * the laddr might not be set properly which would then cause
		 * issues when doing net_tcp_connect(). This issue was seen
		 * with socket tests and when connecting to loopback interface.
		 */
		ret = bind_default(context);
		if (ret) {
			goto unlock;
		}

		net_sin6_ptr(&context->local)->sin6_family = NET_AF_INET6;
		net_sin6(&local_addr)->sin6_family = NET_AF_INET6;
		net_sin6(&local_addr)->sin6_port = lport =
			net_sin6((struct net_sockaddr *)&context->local)->sin6_port;

		if (net_sin6_ptr(&context->local)->sin6_addr) {
			net_ipaddr_copy(&net_sin6(&local_addr)->sin6_addr,
				     net_sin6_ptr(&context->local)->sin6_addr);

			laddr = &local_addr;
		}
	} else if (IS_ENABLED(CONFIG_NET_IPV4) &&
		   net_context_get_family(context) == NET_AF_INET) {
		struct net_sockaddr_in *addr4 = (struct net_sockaddr_in *)
							&context->remote;

		if (addrlen < sizeof(struct net_sockaddr_in)) {
			ret = -EINVAL;
			goto unlock;
		}

		/* FIXME - Add multicast and broadcast address check */

		memcpy(&addr4->sin_addr, &net_sin(addr)->sin_addr,
		       sizeof(struct net_in_addr));

		addr4->sin_port = net_sin(addr)->sin_port;
		addr4->sin_family = NET_AF_INET;

		if (addr4->sin_addr.s_addr_be) {
			context->flags |= NET_CONTEXT_REMOTE_ADDR_SET;
		} else {
			context->flags &= ~NET_CONTEXT_REMOTE_ADDR_SET;
		}

		rport = addr4->sin_port;

		ret = bind_default(context);
		if (ret) {
			goto unlock;
		}

		net_sin_ptr(&context->local)->sin_family = NET_AF_INET;
		net_sin(&local_addr)->sin_family = NET_AF_INET;
		net_sin(&local_addr)->sin_port = lport =
			net_sin((struct net_sockaddr *)&context->local)->sin_port;

		if (net_sin_ptr(&context->local)->sin_addr) {
			net_ipaddr_copy(&net_sin(&local_addr)->sin_addr,
				       net_sin_ptr(&context->local)->sin_addr);

			laddr = &local_addr;
		}
	} else {
		ret = -EINVAL; /* Not IPv4 or IPv6 */
		goto unlock;
	}

	if (IS_ENABLED(CONFIG_NET_OFFLOAD) &&
	    net_if_is_ip_offloaded(net_context_get_iface(context))) {
		ret = net_offload_connect(
			net_context_get_iface(context),
			context,
			addr,
			addrlen,
			cb,
			timeout,
			user_data);
		goto unlock;
	}

	if (IS_ENABLED(CONFIG_NET_UDP) &&
	    net_context_get_type(context) == NET_SOCK_DGRAM) {
		if (cb) {
			cb(context, 0, user_data);
		}

		ret = 0;
	} else if (IS_ENABLED(CONFIG_NET_TCP) &&
		   net_context_get_type(context) == NET_SOCK_STREAM) {
		NET_ASSERT(laddr != NULL);

		ret = net_tcp_connect(context, addr, laddr, rport, lport,
				      timeout, cb, user_data);
	} else {
		ret = -ENOTSUP;
	}

unlock:
	k_mutex_unlock(&context->lock);

	return ret;
}

int net_context_accept(struct net_context *context,
		       net_tcp_accept_cb_t cb,
		       k_timeout_t timeout,
		       void *user_data)
{
	int ret = 0;

	NET_ASSERT(PART_OF_ARRAY(contexts, context));

	if (!net_context_is_used(context)) {
		return -EBADF;
	}

	k_mutex_lock(&context->lock, K_FOREVER);

	if (IS_ENABLED(CONFIG_NET_OFFLOAD) &&
	    net_if_is_ip_offloaded(net_context_get_iface(context))) {
		ret = net_offload_accept(
			net_context_get_iface(context),
			context,
			cb,
			timeout,
			user_data);
		goto unlock;
	}

	if ((net_context_get_state(context) != NET_CONTEXT_LISTENING) &&
	    (net_context_get_type(context) != NET_SOCK_STREAM)) {
		NET_DBG("Invalid socket, state %d type %d",
			net_context_get_state(context),
			net_context_get_type(context));
		ret = -EINVAL;
		goto unlock;
	}

	if (net_context_get_proto(context) == NET_IPPROTO_TCP) {
		ret = net_tcp_accept(context, cb, user_data);
		goto unlock;
	}

unlock:
	k_mutex_unlock(&context->lock);

	return ret;
}

__maybe_unused static int get_bool_option(bool option, int *value, size_t *len)
{
	if (value == NULL) {
		return -EINVAL;
	}

	if (len != NULL) {
		if (*len != sizeof(int)) {
			return -EINVAL;
		}

		*len = sizeof(int);
	}

	*value = (int)option;

	return 0;
}

__maybe_unused static int get_uint8_option(uint8_t option, uint8_t *value, size_t *len)
{
	if (value == NULL) {
		return -EINVAL;
	}

	*value = option;

	if (len != NULL) {
		*len = sizeof(uint8_t);
	}

	return 0;
}

__maybe_unused static int get_uint16_option(uint16_t option, int *value, size_t *len)
{
	if (value == NULL) {
		return -EINVAL;
	}

	*value = option;

	if (len != NULL) {
		*len = sizeof(int);
	}

	return 0;
}

static int get_context_priority(struct net_context *context,
				void *value, size_t *len)
{
#if defined(CONFIG_NET_CONTEXT_PRIORITY)
	return get_uint8_option(context->options.priority,
				value, len);
#else
	ARG_UNUSED(context);
	ARG_UNUSED(value);
	ARG_UNUSED(len);

	return -ENOTSUP;
#endif
}

static int get_context_proxy(struct net_context *context,
			     void *value, size_t *len)
{
#if defined(CONFIG_SOCKS)
	struct net_sockaddr *addr = (struct net_sockaddr *)value;

	if (!value || !len) {
		return -EINVAL;
	}

	if (*len < context->options.proxy.addrlen) {
		return -EINVAL;
	}

	*len = MIN(context->options.proxy.addrlen, *len);

	memcpy(addr, &context->options.proxy.addr, *len);

	return 0;
#else
	ARG_UNUSED(context);
	ARG_UNUSED(value);
	ARG_UNUSED(len);

	return -ENOTSUP;
#endif
}

static int get_context_txtime(struct net_context *context,
			      void *value, size_t *len)
{
#if defined(CONFIG_NET_CONTEXT_TXTIME)
	return get_bool_option(context->options.txtime,
			       value, len);
#else
	ARG_UNUSED(context);
	ARG_UNUSED(value);
	ARG_UNUSED(len);

	return -ENOTSUP;
#endif
}

static int get_context_rcvtimeo(struct net_context *context,
				void *value, size_t *len)
{
#if defined(CONFIG_NET_CONTEXT_RCVTIMEO)
	*((k_timeout_t *)value) = context->options.rcvtimeo;

	if (len) {
		*len = sizeof(k_timeout_t);
	}

	return 0;
#else
	ARG_UNUSED(context);
	ARG_UNUSED(value);
	ARG_UNUSED(len);

	return -ENOTSUP;
#endif
}

static int get_context_sndtimeo(struct net_context *context,
				void *value, size_t *len)
{
#if defined(CONFIG_NET_CONTEXT_SNDTIMEO)
	*((k_timeout_t *)value) = context->options.sndtimeo;

	if (len) {
		*len = sizeof(k_timeout_t);
	}

	return 0;
#else
	ARG_UNUSED(context);
	ARG_UNUSED(value);
	ARG_UNUSED(len);

	return -ENOTSUP;
#endif
}

static int get_context_rcvbuf(struct net_context *context,
			      void *value, size_t *len)
{
#if defined(CONFIG_NET_CONTEXT_RCVBUF)
	return get_uint16_option(context->options.rcvbuf,
				 value, len);
#else
	ARG_UNUSED(context);
	ARG_UNUSED(value);
	ARG_UNUSED(len);

	return -ENOTSUP;
#endif
}

static int get_context_sndbuf(struct net_context *context,
				void *value, size_t *len)
{
#if defined(CONFIG_NET_CONTEXT_SNDBUF)
	return get_uint16_option(context->options.sndbuf,
				 value, len);
#else
	ARG_UNUSED(context);
	ARG_UNUSED(value);
	ARG_UNUSED(len);

	return -ENOTSUP;
#endif
}

static int get_context_dscp_ecn(struct net_context *context,
				void *value, size_t *len)
{
#if defined(CONFIG_NET_CONTEXT_DSCP_ECN)
	return get_uint8_option(context->options.dscp_ecn,
				value, len);
#else
	ARG_UNUSED(context);
	ARG_UNUSED(value);
	ARG_UNUSED(len);

	return -ENOTSUP;
#endif
}

static int get_context_ttl(struct net_context *context,
				 void *value, size_t *len)
{
#if defined(CONFIG_NET_IPV4)
	*((int *)value) = context->ipv4_ttl;

	if (len) {
		*len = sizeof(int);
	}

	return 0;
#else
	ARG_UNUSED(context);
	ARG_UNUSED(value);
	ARG_UNUSED(len);

	return -ENOTSUP;
#endif
}

static int get_context_mcast_ttl(struct net_context *context,
				 void *value, size_t *len)
{
#if defined(CONFIG_NET_IPV4)
	*((int *)value) = context->ipv4_mcast_ttl;

	if (len) {
		*len = sizeof(int);
	}

	return 0;
#else
	ARG_UNUSED(context);
	ARG_UNUSED(value);
	ARG_UNUSED(len);

	return -ENOTSUP;
#endif
}

static int get_context_mcast_hop_limit(struct net_context *context,
				       void *value, size_t *len)
{
#if defined(CONFIG_NET_IPV6)
	*((int *)value) = context->ipv6_mcast_hop_limit;

	if (len) {
		*len = sizeof(int);
	}

	return 0;
#else
	ARG_UNUSED(context);
	ARG_UNUSED(value);
	ARG_UNUSED(len);

	return -ENOTSUP;
#endif
}

static int get_context_unicast_hop_limit(struct net_context *context,
					 void *value, size_t *len)
{
#if defined(CONFIG_NET_IPV6)
	*((int *)value) = context->ipv6_hop_limit;

	if (len) {
		*len = sizeof(int);
	}

	return 0;
#else
	ARG_UNUSED(context);
	ARG_UNUSED(value);
	ARG_UNUSED(len);

	return -ENOTSUP;
#endif
}

static int get_context_reuseaddr(struct net_context *context,
				 void *value, size_t *len)
{
#if defined(CONFIG_NET_CONTEXT_REUSEADDR)
	return get_bool_option(context->options.reuseaddr,
			       value, len);
#else
	ARG_UNUSED(context);
	ARG_UNUSED(value);
	ARG_UNUSED(len);

	return -ENOTSUP;
#endif
}

static int get_context_reuseport(struct net_context *context,
				void *value, size_t *len)
{
#if defined(CONFIG_NET_CONTEXT_REUSEPORT)
	return get_bool_option(context->options.reuseport,
			       value, len);
#else
	ARG_UNUSED(context);
	ARG_UNUSED(value);
	ARG_UNUSED(len);

	return -ENOTSUP;
#endif
}

static int get_context_ipv6_v6only(struct net_context *context,
				   void *value, size_t *len)
{
#if defined(CONFIG_NET_IPV4_MAPPING_TO_IPV6)
	return get_bool_option(context->options.ipv6_v6only,
			       value, len);
#else
	ARG_UNUSED(context);
	ARG_UNUSED(value);
	ARG_UNUSED(len);

	return -ENOTSUP;
#endif
}

static int get_context_recv_pktinfo(struct net_context *context,
				    void *value, size_t *len)
{
#if defined(CONFIG_NET_CONTEXT_RECV_PKTINFO)
	return get_bool_option(context->options.recv_pktinfo,
			       value, len);
#else
	ARG_UNUSED(context);
	ARG_UNUSED(value);
	ARG_UNUSED(len);

	return -ENOTSUP;
#endif
}

static int get_context_addr_preferences(struct net_context *context,
					void *value, size_t *len)
{
#if defined(CONFIG_NET_IPV6)
	return get_uint16_option(context->options.addr_preferences,
				 value, len);
#else
	ARG_UNUSED(context);
	ARG_UNUSED(value);
	ARG_UNUSED(len);

	return -ENOTSUP;
#endif
}

static int get_context_timestamping(struct net_context *context,
				    void *value, size_t *len)
{
#if defined(CONFIG_NET_CONTEXT_TIMESTAMPING)
	*((uint8_t *)value) = context->options.timestamping;

	if (len) {
		*len = sizeof(uint8_t);
	}

	return 0;
#else
	ARG_UNUSED(context);
	ARG_UNUSED(value);
	ARG_UNUSED(len);

	return -ENOTSUP;
#endif
}

/* If buf is not NULL, then use it. Otherwise read the data to be written
 * to net_pkt from msghdr.
 */
static int context_write_data(struct net_pkt *pkt, const void *buf,
			      int buf_len, const struct msghdr *msghdr)
{
	int ret = 0;

	if (msghdr) {
		for (size_t i = 0U; i < msghdr->msg_iovlen; i++) {
			int len = MIN((int)msghdr->msg_iov[i].iov_len, buf_len);

			ret = net_pkt_write(pkt, msghdr->msg_iov[i].iov_base,
					    len);
			if (ret < 0) {
				break;
			}

			buf_len -= len;
			if (buf_len == 0) {
				break;
			}
		}
	} else {
		ret = net_pkt_write(pkt, buf, buf_len);
	}

	return ret;
}

static int context_setup_udp_packet(struct net_context *context,
				    sa_family_t family,
				    struct net_pkt *pkt,
				    const void *buf,
				    size_t len,
				    const struct msghdr *msg,
				    const struct net_sockaddr *dst_addr,
				    socklen_t addrlen)
{
	int ret = -EINVAL;
	uint16_t dst_port = 0U;

	if (IS_ENABLED(CONFIG_NET_IPV6) && family == NET_AF_INET6) {
		struct net_sockaddr_in6 *addr6 = (struct net_sockaddr_in6 *)dst_addr;

		dst_port = addr6->sin6_port;

		ret = net_context_create_ipv6_new(context, pkt,
						  NULL, &addr6->sin6_addr);
	} else if (IS_ENABLED(CONFIG_NET_IPV4) && family == NET_AF_INET) {
		struct net_sockaddr_in *addr4 = (struct net_sockaddr_in *)dst_addr;

		dst_port = addr4->sin_port;

		ret = net_context_create_ipv4_new(context, pkt,
						  NULL, &addr4->sin_addr);
	}

	if (ret < 0) {
		return ret;
	}

	ret = bind_default(context);
	if (ret) {
		return ret;
	}

	ret = net_udp_create(pkt,
			     net_sin((struct net_sockaddr *)
				     &context->local)->sin_port,
			     dst_port);
	if (ret) {
		return ret;
	}

	ret = context_write_data(pkt, buf, len, msg);
	if (ret) {
		return ret;
	}

#if defined(CONFIG_NET_CONTEXT_TIMESTAMPING)
	if (context->options.timestamping & SOF_TIMESTAMPING_TX_HARDWARE) {
		net_pkt_set_tx_timestamping(pkt, true);
	}

	if (context->options.timestamping & SOF_TIMESTAMPING_RX_HARDWARE) {
		net_pkt_set_rx_timestamping(pkt, true);
	}
#endif

	return 0;
}

static void context_finalize_packet(struct net_context *context,
				    sa_family_t family,
				    struct net_pkt *pkt)
{
	/* This function is meant to be temporary: once all moved to new
	 * API, it will be up to net_send_data() to finalize the packet.
	 */

	net_pkt_cursor_init(pkt);

	if (IS_ENABLED(CONFIG_NET_IPV6) && family == NET_AF_INET6) {
		net_ipv6_finalize(pkt, (uint8_t)net_context_get_proto(context));
	} else if (IS_ENABLED(CONFIG_NET_IPV4) && family == NET_AF_INET) {
		net_ipv4_finalize(pkt, (uint8_t)net_context_get_proto(context));
	}
}

static struct net_pkt *context_alloc_pkt(struct net_context *context,
					 sa_family_t family,
					 size_t len, k_timeout_t timeout)
{
	struct net_pkt *pkt;

#if defined(CONFIG_NET_CONTEXT_NET_PKT_POOL)
	if (context->tx_slab) {
		pkt = net_pkt_alloc_from_slab(context->tx_slab(), timeout);
		if (!pkt) {
			return NULL;
		}

		net_pkt_set_iface(pkt, net_context_get_iface(context));
		net_pkt_set_family(pkt, family);
		net_pkt_set_context(pkt, context);

		if (net_pkt_alloc_buffer(pkt, len,
					 net_context_get_proto(context),
					 timeout)) {
			net_pkt_unref(pkt);

			return NULL;
		}

		return pkt;
	}
#endif
	pkt = net_pkt_alloc_with_buffer(net_context_get_iface(context), len,
					family,
					net_context_get_proto(context),
					timeout);
	if (pkt) {
		net_pkt_set_context(pkt, context);
	}

	return pkt;
}

static void set_pkt_txtime(struct net_pkt *pkt, const struct msghdr *msghdr)
{
	struct cmsghdr *cmsg;

	for (cmsg = CMSG_FIRSTHDR(msghdr); cmsg != NULL;
	     cmsg = CMSG_NXTHDR(msghdr, cmsg)) {
		if (cmsg->cmsg_len == CMSG_LEN(sizeof(uint64_t)) &&
		    cmsg->cmsg_level == NET_SOL_SOCKET &&
		    cmsg->cmsg_type == NET_SCM_TXTIME) {
			net_pkt_set_timestamp_ns(pkt, *(net_time_t*)NET_CMSG_DATA(cmsg));
			break;
		}
	}
}

static int context_sendto(struct net_context *context,
			  const void *buf,
			  size_t len,
			  const struct net_sockaddr *dst_addr,
			  socklen_t addrlen,
			  net_context_send_cb_t cb,
			  k_timeout_t timeout,
			  void *user_data,
			  bool sendto)
{
	const struct msghdr *msghdr = NULL;
	struct net_if *iface;
	struct net_pkt *pkt = NULL;
	sa_family_t family;
	size_t tmp_len;
	int ret;

	NET_ASSERT(PART_OF_ARRAY(contexts, context));

	if (!net_context_is_used(context)) {
		return -EBADF;
	}

	if (sendto && addrlen == 0 && dst_addr == NULL && buf != NULL) {
		/* User wants to call sendmsg */
		msghdr = buf;
	}

	if (!msghdr && !dst_addr) {
		return -EDESTADDRREQ;
	}

	/* Are we trying to send IPv4 packet to mapped V6 address, in that case
	 * we need to set the family to AF_INET so that various checks below
	 * are done to the packet correctly and we actually send an IPv4 pkt.
	 */
	if (IS_ENABLED(CONFIG_NET_IPV4_MAPPING_TO_IPV6) &&
	    IS_ENABLED(CONFIG_NET_IPV6) &&
	    net_context_get_family(context) == NET_AF_INET6 &&
	    dst_addr->sa_family == NET_AF_INET) {
		family = NET_AF_INET;
	} else {
		family = net_context_get_family(context);
	}

	if (IS_ENABLED(CONFIG_NET_IPV6) && family == NET_AF_INET6) {
		const struct net_sockaddr_in6 *addr6 =
			(const struct net_sockaddr_in6 *)dst_addr;

		if (msghdr) {
			addr6 = msghdr->msg_name;
			addrlen = msghdr->msg_namelen;

			if (!addr6) {
				addr6 = net_sin6(&context->remote);
				addrlen = sizeof(struct net_sockaddr_in6);
			}

			/* For sendmsg(), the dst_addr is NULL so set it here.
			 */
			dst_addr = (const struct net_sockaddr *)addr6;
		}

		if (addrlen < sizeof(struct net_sockaddr_in6)) {
			return -EINVAL;
		}

		if (net_ipv6_is_addr_unspecified(&addr6->sin6_addr)) {
			return -EDESTADDRREQ;
		}

		/* If application has not yet set the destination address
		 * i.e., by not calling connect(), then set the interface
		 * here so that the packet gets sent to the correct network
		 * interface. This issue can be seen if there are multiple
		 * network interfaces and we are trying to send data to
		 * second or later network interface.
		 */
		if (net_ipv6_is_addr_unspecified(
				&net_sin6(&context->remote)->sin6_addr) &&
		    !net_context_is_bound_to_iface(context)) {
			iface = net_if_ipv6_select_src_iface(&addr6->sin6_addr);
			net_context_set_iface(context, iface);
		}

	} else if (IS_ENABLED(CONFIG_NET_IPV4) && family == NET_AF_INET) {
		const struct net_sockaddr_in *addr4 = (const struct net_sockaddr_in *)dst_addr;
		struct net_sockaddr_in mapped;

<<<<<<< HEAD
=======
		/* Get the destination address from the mapped IPv6 address */
		if (IS_ENABLED(CONFIG_NET_IPV4_MAPPING_TO_IPV6) &&
		    addr4->sin_family == NET_AF_INET6 &&
		    net_ipv6_addr_is_v4_mapped(&net_sin6(dst_addr)->sin6_addr)) {
			struct net_sockaddr_in6 *addr6 = (struct net_sockaddr_in6 *)dst_addr;

			mapped.sin_port = addr6->sin6_port;
			mapped.sin_family = NET_AF_INET;
			net_ipaddr_copy(&mapped.sin_addr,
					(struct net_in_addr *)(&addr6->sin6_addr.s6_addr32[3]));
			addr4 = &mapped;
		}

>>>>>>> 34417569
		if (msghdr) {
			addr4 = msghdr->msg_name;
			addrlen = msghdr->msg_namelen;

			if (!addr4) {
				addr4 = net_sin(&context->remote);
				addrlen = sizeof(struct net_sockaddr_in);
			}

			/* For sendmsg(), the dst_addr is NULL so set it here.
			 */
			dst_addr = (const struct net_sockaddr *)addr4;
		}

<<<<<<< HEAD
		/* Get the destination address from the mapped IPv6 address */
		if (IS_ENABLED(CONFIG_NET_IPV4_MAPPING_TO_IPV6) &&
		    addr4->sin_family == AF_INET6 &&
		    net_ipv6_addr_is_v4_mapped(&net_sin6(dst_addr)->sin6_addr)) {
			struct sockaddr_in6 *addr6 = (struct sockaddr_in6 *)dst_addr;

			mapped.sin_port = addr6->sin6_port;
			mapped.sin_family = AF_INET;
			net_ipaddr_copy(&mapped.sin_addr,
					(struct in_addr *)(&addr6->sin6_addr.s6_addr32[3]));
			addr4 = &mapped;
		}

		if (addrlen < sizeof(struct sockaddr_in)) {
=======
		if (addrlen < sizeof(struct net_sockaddr_in)) {
>>>>>>> 34417569
			return -EINVAL;
		}

		if (!addr4->sin_addr.s_addr_be) {
			return -EDESTADDRREQ;
		}

		/* If application has not yet set the destination address
		 * i.e., by not calling connect(), then set the interface
		 * here so that the packet gets sent to the correct network
		 * interface. This issue can be seen if there are multiple
		 * network interfaces and we are trying to send data to
		 * second or later network interface.
		 */
		if (net_sin(&context->remote)->sin_addr.s_addr_be == 0U &&
		    !net_context_is_bound_to_iface(context)) {
			iface = net_if_ipv4_select_src_iface(&addr4->sin_addr);
			net_context_set_iface(context, iface);
		}

	} else if (IS_ENABLED(CONFIG_NET_SOCKETS_PACKET) && family == NET_AF_PACKET) {
		struct net_sockaddr_ll *ll_addr = (struct net_sockaddr_ll *)dst_addr;

		if (msghdr) {
			ll_addr = msghdr->msg_name;
			addrlen = msghdr->msg_namelen;

			if (!ll_addr) {
				ll_addr = (struct net_sockaddr_ll *)
							(&context->remote);
				addrlen = sizeof(struct net_sockaddr_ll);
			}

			/* For sendmsg(), the dst_addr is NULL so set it here.
			 */
			dst_addr = (const struct net_sockaddr *)ll_addr;
		}

		if (addrlen < sizeof(struct net_sockaddr_ll)) {
			return -EINVAL;
		}

		iface = net_context_get_iface(context);
		if (iface == NULL) {
			if (ll_addr->sll_ifindex < 0) {
				return -EDESTADDRREQ;
			}

			iface = net_if_get_by_index(ll_addr->sll_ifindex);
			if (iface == NULL) {
				NET_ERR("Cannot bind to interface index %d",
					ll_addr->sll_ifindex);
				return -EDESTADDRREQ;
			}
		}

		if (net_context_get_type(context) == NET_SOCK_DGRAM) {
			context->flags |= NET_CONTEXT_REMOTE_ADDR_SET;

			/* The user must set the protocol in send call */

			/* For sendmsg() call, we might have set ll_addr to
			 * point to remote addr.
			 */
			if ((void *)&context->remote != (void *)ll_addr) {
				memcpy((struct net_sockaddr_ll *)&context->remote,
				       ll_addr, sizeof(struct net_sockaddr_ll));
			}
		}

	} else if (IS_ENABLED(CONFIG_NET_SOCKETS_CAN) && family == NET_AF_CAN) {
		struct net_sockaddr_can *can_addr = (struct net_sockaddr_can *)dst_addr;

		if (msghdr) {
			can_addr = msghdr->msg_name;
			addrlen = msghdr->msg_namelen;

			if (!can_addr) {
				can_addr = (struct net_sockaddr_can *)
							(&context->remote);
				addrlen = sizeof(struct net_sockaddr_can);
			}

			/* For sendmsg(), the dst_addr is NULL so set it here.
			 */
			dst_addr = (const struct net_sockaddr *)can_addr;
		}

		if (addrlen < sizeof(struct net_sockaddr_can)) {
			return -EINVAL;
		}

		if (can_addr->can_ifindex < 0) {
			/* The index should have been set in bind */
			can_addr->can_ifindex =
				net_can_ptr(&context->local)->can_ifindex;
		}

		if (can_addr->can_ifindex < 0) {
			return -EDESTADDRREQ;
		}

		iface = net_if_get_by_index(can_addr->can_ifindex);
		if (!iface) {
			NET_ERR("Cannot bind to interface index %d",
				can_addr->can_ifindex);
			return -EDESTADDRREQ;
		}
	} else {
		NET_DBG("Invalid protocol family %d", family);
		return -EINVAL;
	}

	if (msghdr && len == 0) {
		for (size_t i = 0U; i < msghdr->msg_iovlen; i++) {
			len += msghdr->msg_iov[i].iov_len;
		}
	}

	iface = net_context_get_iface(context);
	if (iface && !net_if_is_up(iface)) {
		return -ENETDOWN;
	}

	context->send_cb = cb;
	context->user_data = user_data;

	if (IS_ENABLED(CONFIG_NET_TCP) &&
	    net_context_get_proto(context) == NET_IPPROTO_TCP &&
	    !net_if_is_ip_offloaded(net_context_get_iface(context))) {
		goto skip_alloc;
	}

	pkt = context_alloc_pkt(context, family, len, PKT_WAIT_TIME);
	if (!pkt) {
		NET_ERR("Failed to allocate net_pkt");
		return -ENOBUFS;
	}

	tmp_len = net_pkt_available_payload_buffer(
				pkt, net_context_get_proto(context));
	if (tmp_len < len) {
		if (net_context_get_type(context) == NET_SOCK_DGRAM) {
			NET_ERR("Available payload buffer (%zu) is not enough for requested DGRAM (%zu)",
				tmp_len, len);
			ret = -ENOMEM;
			goto fail;
		}
		len = tmp_len;
	}

	if (IS_ENABLED(CONFIG_NET_CONTEXT_PRIORITY)) {
		uint8_t priority;

		get_context_priority(context, &priority, NULL);
		net_pkt_set_priority(pkt, priority);
	}

	/* If there is ancillary data in msghdr, then we need to add that
	 * to net_pkt as there is no other way to store it.
	 */
	if (msghdr && msghdr->msg_control && msghdr->msg_controllen) {
		if (IS_ENABLED(CONFIG_NET_CONTEXT_TXTIME)) {
			int is_txtime;

			get_context_txtime(context, &is_txtime, NULL);
			if (is_txtime) {
				set_pkt_txtime(pkt, msghdr);
			}
		}
	}

skip_alloc:
	if (IS_ENABLED(CONFIG_NET_OFFLOAD) &&
	    net_if_is_ip_offloaded(net_context_get_iface(context))) {
		ret = context_write_data(pkt, buf, len, msghdr);
		if (ret < 0) {
			goto fail;
		}

		net_pkt_cursor_init(pkt);

		if (sendto) {
			ret = net_offload_sendto(net_context_get_iface(context),
						 pkt, dst_addr, addrlen, cb,
						 timeout, user_data);
		} else {
			ret = net_offload_send(net_context_get_iface(context),
					       pkt, cb, timeout, user_data);
		}
	} else if (IS_ENABLED(CONFIG_NET_UDP) &&
	    net_context_get_proto(context) == NET_IPPROTO_UDP) {
		ret = context_setup_udp_packet(context, family, pkt, buf, len, msghdr,
					       dst_addr, addrlen);
		if (ret < 0) {
			goto fail;
		}

		context_finalize_packet(context, family, pkt);

		ret = net_send_data(pkt);
	} else if (IS_ENABLED(CONFIG_NET_TCP) &&
		   net_context_get_proto(context) == NET_IPPROTO_TCP) {

		ret = net_tcp_queue(context, buf, len, msghdr);
		if (ret < 0) {
			goto fail;
		}

		len = ret;

		ret = net_tcp_send_data(context, cb, user_data);
	} else if (IS_ENABLED(CONFIG_NET_SOCKETS_PACKET) && family == NET_AF_PACKET) {
		ret = context_write_data(pkt, buf, len, msghdr);
		if (ret < 0) {
			goto fail;
		}

		net_pkt_cursor_init(pkt);

		if (net_context_get_proto(context) == NET_IPPROTO_RAW) {
			char type = (NET_IPV6_HDR(pkt)->vtc & 0xf0);

			/* Set the family to pkt if detected */
			switch (type) {
			case 0x60:
				net_pkt_set_family(pkt, NET_AF_INET6);
				break;
			case 0x40:
				net_pkt_set_family(pkt, NET_AF_INET);
				break;
			default:
				/* Not IP traffic, let it go forward as it is */
				break;
			}

			/* Pass to L2: */
			ret = net_send_data(pkt);
		} else {
			net_if_queue_tx(net_pkt_iface(pkt), pkt);
		}
	} else if (IS_ENABLED(CONFIG_NET_SOCKETS_CAN) && family == NET_AF_CAN &&
		   net_context_get_proto(context) == CAN_RAW) {
		ret = context_write_data(pkt, buf, len, msghdr);
		if (ret < 0) {
			goto fail;
		}

		net_pkt_cursor_init(pkt);

		ret = net_send_data(pkt);
	} else {
		NET_DBG("Unknown protocol while sending packet: %d",
		net_context_get_proto(context));
		ret = -EPROTONOSUPPORT;
	}

	if (ret < 0) {
		goto fail;
	}

	return len;
fail:
	if (pkt != NULL) {
		net_pkt_unref(pkt);
	}

	return ret;
}

int net_context_send(struct net_context *context,
		     const void *buf,
		     size_t len,
		     net_context_send_cb_t cb,
		     k_timeout_t timeout,
		     void *user_data)
{
	socklen_t addrlen;
	int ret = 0;

	k_mutex_lock(&context->lock, K_FOREVER);

	if (!(context->flags & NET_CONTEXT_REMOTE_ADDR_SET) ||
	    !net_sin(&context->remote)->sin_port) {
		ret = -EDESTADDRREQ;
		goto unlock;
	}

	if (IS_ENABLED(CONFIG_NET_IPV6) &&
	    net_context_get_family(context) == NET_AF_INET6) {
		addrlen = sizeof(struct net_sockaddr_in6);
	} else if (IS_ENABLED(CONFIG_NET_IPV4) &&
		   net_context_get_family(context) == NET_AF_INET) {
		addrlen = sizeof(struct net_sockaddr_in);
	} else if (IS_ENABLED(CONFIG_NET_SOCKETS_PACKET) &&
		   net_context_get_family(context) == NET_AF_PACKET) {
		ret = -EOPNOTSUPP;
		goto unlock;
	} else if (IS_ENABLED(CONFIG_NET_SOCKETS_CAN) &&
		   net_context_get_family(context) == NET_AF_CAN) {
		addrlen = sizeof(struct net_sockaddr_can);
	} else {
		addrlen = 0;
	}

	ret = context_sendto(context, buf, len, &context->remote,
			     addrlen, cb, timeout, user_data, false);
unlock:
	k_mutex_unlock(&context->lock);

	return ret;
}

int net_context_sendmsg(struct net_context *context,
			const struct msghdr *msghdr,
			int flags,
			net_context_send_cb_t cb,
			k_timeout_t timeout,
			void *user_data)
{
	int ret;

	k_mutex_lock(&context->lock, K_FOREVER);

	ret = context_sendto(context, msghdr, 0, NULL, 0,
			     cb, timeout, user_data, true);

	k_mutex_unlock(&context->lock);

	return ret;
}

int net_context_sendto(struct net_context *context,
		       const void *buf,
		       size_t len,
		       const struct net_sockaddr *dst_addr,
		       socklen_t addrlen,
		       net_context_send_cb_t cb,
		       k_timeout_t timeout,
		       void *user_data)
{
	int ret;

	k_mutex_lock(&context->lock, K_FOREVER);

	ret = context_sendto(context, buf, len, dst_addr, addrlen,
			     cb, timeout, user_data, true);

	k_mutex_unlock(&context->lock);

	return ret;
}

enum net_verdict net_context_packet_received(struct net_conn *conn,
					     struct net_pkt *pkt,
					     union net_ip_header *ip_hdr,
					     union net_proto_header *proto_hdr,
					     void *user_data)
{
	struct net_context *context = find_context(conn);
	enum net_verdict verdict = NET_DROP;

	NET_ASSERT(context);
	NET_ASSERT(net_pkt_iface(pkt));

	k_mutex_lock(&context->lock, K_FOREVER);

	net_context_set_iface(context, net_pkt_iface(pkt));
	net_pkt_set_context(pkt, context);

	/* If there is no callback registered, then we can only drop
	 * the packet.
	 */
	if (!context->recv_cb) {
		goto unlock;
	}

	if (net_context_get_proto(context) == NET_IPPROTO_TCP) {
		net_stats_update_tcp_recv(net_pkt_iface(pkt),
					  net_pkt_remaining_data(pkt));
	}

#if defined(CONFIG_NET_CONTEXT_SYNC_RECV)
	k_sem_give(&context->recv_data_wait);
#endif /* CONFIG_NET_CONTEXT_SYNC_RECV */

	k_mutex_unlock(&context->lock);

	context->recv_cb(context, pkt, ip_hdr, proto_hdr, 0, user_data);

	verdict = NET_OK;

	return verdict;

unlock:
	k_mutex_unlock(&context->lock);

	return verdict;
}

#if defined(CONFIG_NET_UDP)
static int recv_udp(struct net_context *context,
		    net_context_recv_cb_t cb,
		    k_timeout_t timeout,
		    void *user_data)
{
	struct net_sockaddr local_addr = {
		.sa_family = net_context_get_family(context),
	};
	struct net_sockaddr *laddr = NULL;
	uint16_t lport = 0U;
	int ret;

	ARG_UNUSED(timeout);

	/* If the context already has a connection handler, it means it's
	 * already registered. In that case, all we have to do is 1) update
	 * the callback registered in the net_context and 2) update the
	 * user_data and remote address and port using net_conn_update().
	 *
	 * The callback function passed to net_conn_update() must be the same
	 * function as the one passed to net_conn_register(), not the callback
	 * set for the net context passed by recv_udp().
	 */
	if (context->conn_handler) {
		context->recv_cb = cb;
		ret = net_conn_update(context->conn_handler,
				      net_context_packet_received,
				      user_data,
				      context->flags & NET_CONTEXT_REMOTE_ADDR_SET ?
						&context->remote : NULL,
				      net_ntohs(net_sin(&context->remote)->sin_port));
		return ret;
	}

	ret = bind_default(context);
	if (ret) {
		return ret;
	}

	if (IS_ENABLED(CONFIG_NET_IPV6) &&
	    net_context_get_family(context) == NET_AF_INET6) {
		if (net_sin6_ptr(&context->local)->sin6_addr) {
			net_ipaddr_copy(&net_sin6(&local_addr)->sin6_addr,
				     net_sin6_ptr(&context->local)->sin6_addr);

			laddr = &local_addr;
		}

		net_sin6(&local_addr)->sin6_port =
			net_sin6((struct net_sockaddr *)&context->local)->sin6_port;
		lport = net_sin6((struct net_sockaddr *)&context->local)->sin6_port;
	} else if (IS_ENABLED(CONFIG_NET_IPV4) &&
		   net_context_get_family(context) == NET_AF_INET) {
		if (net_sin_ptr(&context->local)->sin_addr) {
			net_ipaddr_copy(&net_sin(&local_addr)->sin_addr,
				      net_sin_ptr(&context->local)->sin_addr);

			laddr = &local_addr;
		}

		lport = net_sin((struct net_sockaddr *)&context->local)->sin_port;
	}

	context->recv_cb = cb;

	ret = net_conn_register(net_context_get_proto(context),
				(uint8_t)net_context_get_family(context),
				context->flags & NET_CONTEXT_REMOTE_ADDR_SET ?
							&context->remote : NULL,
				laddr,
				net_ntohs(net_sin(&context->remote)->sin_port),
				net_ntohs(lport),
				context,
				net_context_packet_received,
				user_data,
				&context->conn_handler);

	return ret;
}
#else
#define recv_udp(...) 0
#endif /* CONFIG_NET_UDP */

static enum net_verdict net_context_raw_packet_received(
					struct net_conn *conn,
					struct net_pkt *pkt,
					union net_ip_header *ip_hdr,
					union net_proto_header *proto_hdr,
					void *user_data)
{
	struct net_context *context = find_context(conn);

	NET_ASSERT(context);
	NET_ASSERT(net_pkt_iface(pkt));

	/* If there is no callback registered, then we can only drop
	 * the packet.
	 */

	if (!context->recv_cb) {
		return NET_DROP;
	}

	net_context_set_iface(context, net_pkt_iface(pkt));
	net_pkt_set_context(pkt, context);

	context->recv_cb(context, pkt, ip_hdr, proto_hdr, 0, user_data);

#if defined(CONFIG_NET_CONTEXT_SYNC_RECV)
	k_sem_give(&context->recv_data_wait);
#endif /* CONFIG_NET_CONTEXT_SYNC_RECV */

	return NET_OK;
}

static int recv_raw(struct net_context *context,
		    net_context_recv_cb_t cb,
		    k_timeout_t timeout,
		    struct net_sockaddr *local_addr,
		    void *user_data)
{
	int ret;

	ARG_UNUSED(timeout);

	/* If the context already has a connection handler, it means it's
	 * already registered. In that case, all we have to do is 1) update
	 * the callback registered in the net_context and 2) update the
	 * user_data using net_conn_update().
	 *
	 * The callback function passed to net_conn_update() must be the same
	 * function as the one passed to net_conn_register(), not the callback
	 * set for the net context passed by recv_raw().
	 */
	if (context->conn_handler) {
		context->recv_cb = cb;
		ret = net_conn_update(context->conn_handler,
				      net_context_raw_packet_received,
				      user_data,
				      NULL, 0);
		return ret;
	}

	ret = bind_default(context);
	if (ret) {
		return ret;
	}

	context->recv_cb = cb;

	ret = net_conn_register(net_context_get_proto(context),
				(uint8_t)net_context_get_family(context),
				NULL, local_addr, 0, 0,
				context,
				net_context_raw_packet_received,
				user_data,
				&context->conn_handler);

	return ret;
}

int net_context_recv(struct net_context *context,
		     net_context_recv_cb_t cb,
		     k_timeout_t timeout,
		     void *user_data)
{
	int ret;
	NET_ASSERT(context);

	if (!net_context_is_used(context)) {
		return -EBADF;
	}

	k_mutex_lock(&context->lock, K_FOREVER);

	if (IS_ENABLED(CONFIG_NET_OFFLOAD) &&
	    net_if_is_ip_offloaded(net_context_get_iface(context))) {
		ret = net_offload_recv(
			net_context_get_iface(context),
			context, cb, timeout, user_data);
		goto unlock;
	}

	if (IS_ENABLED(CONFIG_NET_UDP) &&
	    net_context_get_proto(context) == NET_IPPROTO_UDP) {
		ret = recv_udp(context, cb, timeout, user_data);
	} else if (IS_ENABLED(CONFIG_NET_TCP) &&
		   net_context_get_proto(context) == NET_IPPROTO_TCP) {
		ret = net_tcp_recv(context, cb, user_data);
	} else {
		if (IS_ENABLED(CONFIG_NET_SOCKETS_PACKET) &&
		    net_context_get_family(context) == NET_AF_PACKET) {
			struct net_sockaddr_ll addr;

			addr.sll_family = NET_AF_PACKET;
			addr.sll_ifindex =
				net_sll_ptr(&context->local)->sll_ifindex;
			addr.sll_protocol =
				net_sll_ptr(&context->local)->sll_protocol;
			addr.sll_halen =
				net_sll_ptr(&context->local)->sll_halen;

			memcpy(addr.sll_addr,
			       net_sll_ptr(&context->local)->sll_addr,
			       MIN(addr.sll_halen, sizeof(addr.sll_addr)));

			ret = recv_raw(context, cb, timeout,
				       (struct net_sockaddr *)&addr, user_data);
		} else if (IS_ENABLED(CONFIG_NET_SOCKETS_CAN) &&
			   net_context_get_family(context) == NET_AF_CAN) {
			struct net_sockaddr_can local_addr = {
				.can_family = NET_AF_CAN,
			};

			ret = recv_raw(context, cb, timeout,
				       (struct net_sockaddr *)&local_addr,
				       user_data);
			if (ret == -EALREADY) {
				/* This is perfectly normal for CAN sockets.
				 * The SocketCAN will dispatch the packet to
				 * correct net_context listener.
				 */
				ret = 0;
			}
		} else {
			ret = -EPROTOTYPE;
		}
	}

	if (ret < 0) {
		goto unlock;
	}

#if defined(CONFIG_NET_CONTEXT_SYNC_RECV)
	if (!K_TIMEOUT_EQ(timeout, K_NO_WAIT)) {
		/* Make sure we have the lock, then the
		 * net_context_packet_received() callback will release the
		 * semaphore when data has been received.
		 */
		k_sem_reset(&context->recv_data_wait);

		k_mutex_unlock(&context->lock);

		if (k_sem_take(&context->recv_data_wait, timeout) == -EAGAIN) {
			ret = -ETIMEDOUT;
		}

		k_mutex_lock(&context->lock, K_FOREVER);
	}
#endif /* CONFIG_NET_CONTEXT_SYNC_RECV */

unlock:
	k_mutex_unlock(&context->lock);

	return ret;
}

int net_context_update_recv_wnd(struct net_context *context,
				int32_t delta)
{
	int ret;

	if (IS_ENABLED(CONFIG_NET_OFFLOAD) &&
		net_if_is_ip_offloaded(net_context_get_iface(context))) {
		return 0;
	}

	k_mutex_lock(&context->lock, K_FOREVER);

	ret = net_tcp_update_recv_wnd(context, delta);

	k_mutex_unlock(&context->lock);

	return ret;
}

__maybe_unused static int set_bool_option(bool *option, const void *value, size_t len)
{
	if (value == NULL) {
		return -EINVAL;
	}

	if (len != sizeof(int)) {
		return -EINVAL;
	}

	*option = !!*((int *)value);

	return 0;
}

__maybe_unused static int set_uint8_option(uint8_t *option, const void *value, size_t len)
{
	if (value == NULL) {
		return -EINVAL;
	}

	if (len > sizeof(uint8_t)) {
		return -EINVAL;
	}

	*option = *((uint8_t *)value);

	return 0;
}

__maybe_unused static int set_uint16_option(uint16_t *option, const void *value, size_t len)
{
	int v;

	if (value == NULL) {
		return -EINVAL;
	}

	if (len != sizeof(int)) {
		return -EINVAL;
	}

	v = *((int *)value);

	if (v < 0 || v > UINT16_MAX) {
		return -EINVAL;
	}

	*option = (uint16_t)v;

	return 0;

}

static int set_context_priority(struct net_context *context,
				const void *value, size_t len)
{
#if defined(CONFIG_NET_CONTEXT_PRIORITY)
	return set_uint8_option(&context->options.priority, value, len);
#else
	ARG_UNUSED(context);
	ARG_UNUSED(value);
	ARG_UNUSED(len);

	return -ENOTSUP;
#endif
}

static int set_context_txtime(struct net_context *context,
			      const void *value, size_t len)
{
#if defined(CONFIG_NET_CONTEXT_TXTIME)
	return set_bool_option(&context->options.txtime, value, len);
#else
	ARG_UNUSED(context);
	ARG_UNUSED(value);
	ARG_UNUSED(len);

	return -ENOTSUP;
#endif
}

static int set_context_proxy(struct net_context *context,
			     const void *value, size_t len)
{
#if defined(CONFIG_SOCKS)
	struct net_sockaddr *addr = (struct net_sockaddr *)value;

	if (len > NET_SOCKADDR_MAX_SIZE) {
		return -EINVAL;
	}

	if (addr->sa_family != net_context_get_family(context)) {
		return -EINVAL;
	}

	context->options.proxy.addrlen = len;
	memcpy(&context->options.proxy.addr, addr, len);

	return 0;
#else
	ARG_UNUSED(context);
	ARG_UNUSED(value);
	ARG_UNUSED(len);

	return -ENOTSUP;
#endif
}

static int set_context_rcvtimeo(struct net_context *context,
				const void *value, size_t len)
{
#if defined(CONFIG_NET_CONTEXT_RCVTIMEO)
	if (len != sizeof(k_timeout_t)) {
		return -EINVAL;
	}

	context->options.rcvtimeo = *((k_timeout_t *)value);

	return 0;
#else
	ARG_UNUSED(context);
	ARG_UNUSED(value);
	ARG_UNUSED(len);

	return -ENOTSUP;
#endif
}

static int set_context_sndtimeo(struct net_context *context,
				const void *value, size_t len)
{
#if defined(CONFIG_NET_CONTEXT_SNDTIMEO)
	if (len != sizeof(k_timeout_t)) {
		return -EINVAL;
	}

	context->options.sndtimeo = *((k_timeout_t *)value);

	return 0;
#else
	ARG_UNUSED(context);
	ARG_UNUSED(value);
	ARG_UNUSED(len);

	return -ENOTSUP;
#endif
}

static int set_context_rcvbuf(struct net_context *context,
				const void *value, size_t len)
{
#if defined(CONFIG_NET_CONTEXT_RCVBUF)
	return set_uint16_option(&context->options.rcvbuf, value, len);
#else
	ARG_UNUSED(context);
	ARG_UNUSED(value);
	ARG_UNUSED(len);

	return -ENOTSUP;
#endif
}

static int set_context_sndbuf(struct net_context *context,
				const void *value, size_t len)
{
#if defined(CONFIG_NET_CONTEXT_SNDBUF)
	return set_uint16_option(&context->options.sndbuf, value, len);
#else
	ARG_UNUSED(context);
	ARG_UNUSED(value);
	ARG_UNUSED(len);

	return -ENOTSUP;
#endif
}

static int set_context_dscp_ecn(struct net_context *context,
				const void *value, size_t len)
{
#if defined(CONFIG_NET_CONTEXT_DSCP_ECN)
	return set_uint8_option(&context->options.dscp_ecn, value, len);
#else
	ARG_UNUSED(context);
	ARG_UNUSED(value);
	ARG_UNUSED(len);

	return -ENOTSUP;
#endif
}

static int set_context_ttl(struct net_context *context,
			   const void *value, size_t len)
{
#if defined(CONFIG_NET_IPV4)
	uint8_t ttl = *((int *)value);

	len = sizeof(context->ipv4_ttl);

	return set_uint8_option(&context->ipv4_ttl, &ttl, len);
#else
	ARG_UNUSED(context);
	ARG_UNUSED(value);
	ARG_UNUSED(len);

	return -ENOTSUP;
#endif
}

static int set_context_mcast_ttl(struct net_context *context,
				 const void *value, size_t len)
{
#if defined(CONFIG_NET_IPV4)
	uint8_t mcast_ttl = *((int *)value);

	len = sizeof(context->ipv4_mcast_ttl);

	return set_uint8_option(&context->ipv4_mcast_ttl, &mcast_ttl, len);
#else
	ARG_UNUSED(context);
	ARG_UNUSED(value);
	ARG_UNUSED(len);

	return -ENOTSUP;
#endif
}

static int set_context_mcast_hop_limit(struct net_context *context,
				       const void *value, size_t len)
{
#if defined(CONFIG_NET_IPV6)
	int mcast_hop_limit = *((int *)value);

	if (len != sizeof(int)) {
		return -EINVAL;
	}

	if (mcast_hop_limit == -1) {
		/* If value is -1 then use the system default.
		 * This is done same way as in Linux.
		 */
		if (net_if_get_by_index(context->iface) == NULL) {
			mcast_hop_limit = INITIAL_MCAST_HOP_LIMIT;
		} else {
			mcast_hop_limit = net_if_ipv6_get_mcast_hop_limit(
				net_if_get_by_index(context->iface));
		}
	} else if (mcast_hop_limit < 0 || mcast_hop_limit > 255) {
		return -EINVAL;
	}

	context->ipv6_mcast_hop_limit = mcast_hop_limit;

	return 0;
#else
	ARG_UNUSED(context);
	ARG_UNUSED(value);
	ARG_UNUSED(len);

	return -ENOTSUP;
#endif
}

static int set_context_unicast_hop_limit(struct net_context *context,
					 const void *value, size_t len)
{
#if defined(CONFIG_NET_IPV6)
	uint8_t unicast_hop_limit = *((int *)value);

	len = sizeof(context->ipv6_hop_limit);

	return set_uint8_option(&context->ipv6_hop_limit,
				&unicast_hop_limit, len);
#else
	ARG_UNUSED(context);
	ARG_UNUSED(value);
	ARG_UNUSED(len);

	return -ENOTSUP;
#endif
}

static int set_context_reuseaddr(struct net_context *context,
				 const void *value, size_t len)
{
#if defined(CONFIG_NET_CONTEXT_REUSEADDR)
	return set_bool_option(&context->options.reuseaddr, value, len);
#else
	ARG_UNUSED(context);
	ARG_UNUSED(value);
	ARG_UNUSED(len);

	return -ENOTSUP;
#endif
}

static int set_context_reuseport(struct net_context *context,
				 const void *value, size_t len)
{
#if defined(CONFIG_NET_CONTEXT_REUSEPORT)
	return set_bool_option(&context->options.reuseport, value, len);
#else
	ARG_UNUSED(context);
	ARG_UNUSED(value);
	ARG_UNUSED(len);

	return -ENOTSUP;
#endif
}

static int set_context_ipv6_v6only(struct net_context *context,
				   const void *value, size_t len)
{
#if defined(CONFIG_NET_IPV4_MAPPING_TO_IPV6)
	return set_bool_option(&context->options.ipv6_v6only, value, len);
#else
	ARG_UNUSED(context);
	ARG_UNUSED(value);
	ARG_UNUSED(len);

	return -ENOTSUP;
#endif
}

static int set_context_recv_pktinfo(struct net_context *context,
				    const void *value, size_t len)
{
#if defined(CONFIG_NET_CONTEXT_RECV_PKTINFO)
	return set_bool_option(&context->options.recv_pktinfo, value, len);
#else
	ARG_UNUSED(context);
	ARG_UNUSED(value);
	ARG_UNUSED(len);

	return -ENOTSUP;
#endif
}

static int set_context_addr_preferences(struct net_context *context,
					const void *value, size_t len)
{
#if defined(CONFIG_NET_IPV6)
	return set_uint16_option(&context->options.addr_preferences,
				 value, len);
#else
	ARG_UNUSED(context);
	ARG_UNUSED(value);
	ARG_UNUSED(len);

	return -ENOTSUP;
#endif
}

static int set_context_timestamping(struct net_context *context,
				    const void *value, size_t len)
{
#if defined(CONFIG_NET_CONTEXT_TIMESTAMPING)
	uint8_t timestamping_flags = *((uint8_t *)value);

	return set_uint8_option(&context->options.timestamping,
				&timestamping_flags, len);
#else
	ARG_UNUSED(context);
	ARG_UNUSED(value);
	ARG_UNUSED(len);

	return -ENOTSUP;
#endif
}

int net_context_set_option(struct net_context *context,
			   enum net_context_option option,
			   const void *value, size_t len)
{
	int ret = 0;

	NET_ASSERT(context);

	if (!PART_OF_ARRAY(contexts, context)) {
		return -EINVAL;
	}

	k_mutex_lock(&context->lock, K_FOREVER);

	switch (option) {
	case NET_OPT_PRIORITY:
		ret = set_context_priority(context, value, len);
		break;
	case NET_OPT_TXTIME:
		ret = set_context_txtime(context, value, len);
		break;
	case NET_OPT_SOCKS5:
		ret = set_context_proxy(context, value, len);
		break;
	case NET_OPT_RCVTIMEO:
		ret = set_context_rcvtimeo(context, value, len);
		break;
	case NET_OPT_SNDTIMEO:
		ret = set_context_sndtimeo(context, value, len);
		break;
	case NET_OPT_RCVBUF:
		ret = set_context_rcvbuf(context, value, len);
		break;
	case NET_OPT_SNDBUF:
		ret = set_context_sndbuf(context, value, len);
		break;
	case NET_OPT_DSCP_ECN:
		ret = set_context_dscp_ecn(context, value, len);
		break;
	case NET_OPT_TTL:
		ret = set_context_ttl(context, value, len);
		break;
	case NET_OPT_MCAST_TTL:
		ret = set_context_mcast_ttl(context, value, len);
		break;
	case NET_OPT_MCAST_HOP_LIMIT:
		ret = set_context_mcast_hop_limit(context, value, len);
		break;
	case NET_OPT_UNICAST_HOP_LIMIT:
		ret = set_context_unicast_hop_limit(context, value, len);
		break;
	case NET_OPT_REUSEADDR:
		ret = set_context_reuseaddr(context, value, len);
		break;
	case NET_OPT_REUSEPORT:
		ret = set_context_reuseport(context, value, len);
		break;
	case NET_OPT_IPV6_V6ONLY:
		ret = set_context_ipv6_v6only(context, value, len);
		break;
	case NET_OPT_RECV_PKTINFO:
		ret = set_context_recv_pktinfo(context, value, len);
		break;
	case NET_OPT_ADDR_PREFERENCES:
		ret = set_context_addr_preferences(context, value, len);
		break;
	case NET_OPT_TIMESTAMPING:
		ret = set_context_timestamping(context, value, len);
		break;
	}

	k_mutex_unlock(&context->lock);

	return ret;
}

int net_context_get_option(struct net_context *context,
			    enum net_context_option option,
			    void *value, size_t *len)
{
	int ret = 0;

	NET_ASSERT(context);

	if (!PART_OF_ARRAY(contexts, context)) {
		return -EINVAL;
	}

	k_mutex_lock(&context->lock, K_FOREVER);

	switch (option) {
	case NET_OPT_PRIORITY:
		ret = get_context_priority(context, value, len);
		break;
	case NET_OPT_TXTIME:
		ret = get_context_txtime(context, value, len);
		break;
	case NET_OPT_SOCKS5:
		ret = get_context_proxy(context, value, len);
		break;
	case NET_OPT_RCVTIMEO:
		ret = get_context_rcvtimeo(context, value, len);
		break;
	case NET_OPT_SNDTIMEO:
		ret = get_context_sndtimeo(context, value, len);
		break;
	case NET_OPT_RCVBUF:
		ret = get_context_rcvbuf(context, value, len);
		break;
	case NET_OPT_SNDBUF:
		ret = get_context_sndbuf(context, value, len);
		break;
	case NET_OPT_DSCP_ECN:
		ret = get_context_dscp_ecn(context, value, len);
		break;
	case NET_OPT_TTL:
		ret = get_context_ttl(context, value, len);
		break;
	case NET_OPT_MCAST_TTL:
		ret = get_context_mcast_ttl(context, value, len);
		break;
	case NET_OPT_MCAST_HOP_LIMIT:
		ret = get_context_mcast_hop_limit(context, value, len);
		break;
	case NET_OPT_UNICAST_HOP_LIMIT:
		ret = get_context_unicast_hop_limit(context, value, len);
		break;
	case NET_OPT_REUSEADDR:
		ret = get_context_reuseaddr(context, value, len);
		break;
	case NET_OPT_REUSEPORT:
		ret = get_context_reuseport(context, value, len);
		break;
	case NET_OPT_IPV6_V6ONLY:
		ret = get_context_ipv6_v6only(context, value, len);
		break;
	case NET_OPT_RECV_PKTINFO:
		ret = get_context_recv_pktinfo(context, value, len);
		break;
	case NET_OPT_ADDR_PREFERENCES:
		ret = get_context_addr_preferences(context, value, len);
		break;
	case NET_OPT_TIMESTAMPING:
		ret = get_context_timestamping(context, value, len);
		break;
	}

	k_mutex_unlock(&context->lock);

	return ret;
}

int net_context_get_local_addr(struct net_context *ctx,
			       struct net_sockaddr *addr,
			       socklen_t *addrlen)
{
	if (ctx == NULL || addr == NULL || addrlen == NULL) {
		return -EINVAL;
	}

	if (IS_ENABLED(CONFIG_NET_TCP) &&
	    net_context_get_type(ctx) == NET_SOCK_STREAM) {
		return net_tcp_endpoint_copy(ctx, addr, NULL, addrlen);
	}

	if (IS_ENABLED(CONFIG_NET_UDP) && (net_context_get_type(ctx) == NET_SOCK_DGRAM)) {
		socklen_t newlen;

		if (IS_ENABLED(CONFIG_NET_IPV4) && (ctx->local.family == NET_AF_INET)) {
			newlen = MIN(*addrlen, sizeof(struct net_sockaddr_in));

			net_sin(addr)->sin_family = NET_AF_INET;
			net_sin(addr)->sin_port = net_sin_ptr(&ctx->local)->sin_port;
			memcpy(&net_sin(addr)->sin_addr,
			       net_sin_ptr(&ctx->local)->sin_addr,
			       sizeof(struct net_in_addr));

		} else if (IS_ENABLED(CONFIG_NET_IPV6) && (ctx->local.family == NET_AF_INET6)) {
			newlen = MIN(*addrlen, sizeof(struct net_sockaddr_in6));

			net_sin6(addr)->sin6_family = NET_AF_INET6;
			net_sin6(addr)->sin6_port = net_sin6_ptr(&ctx->local)->sin6_port;
			memcpy(&net_sin6(addr)->sin6_addr,
			       net_sin6_ptr(&ctx->local)->sin6_addr,
			       sizeof(struct net_in6_addr));
		} else {
			return -EAFNOSUPPORT;
		}

		*addrlen = newlen;

		return 0;
	}

	return -ENOPROTOOPT;
}

void net_context_foreach(net_context_cb_t cb, void *user_data)
{
	int i;

	k_sem_take(&contexts_lock, K_FOREVER);

	for (i = 0; i < NET_MAX_CONTEXT; i++) {
		if (!net_context_is_used(&contexts[i])) {
			continue;
		}

		k_mutex_lock(&contexts[i].lock, K_FOREVER);

		cb(&contexts[i], user_data);

		k_mutex_unlock(&contexts[i].lock);
	}

	k_sem_give(&contexts_lock);
}

const char *net_context_state(struct net_context *context)
{
	switch (net_context_get_state(context)) {
	case NET_CONTEXT_IDLE:
		return "IDLE";
	case NET_CONTEXT_CONNECTING:
		return "CONNECTING";
	case NET_CONTEXT_CONNECTED:
		return "CONNECTED";
	case NET_CONTEXT_LISTENING:
		return "LISTENING";
	}

	return NULL;
}

void net_context_init(void)
{
	k_sem_init(&contexts_lock, 1, K_SEM_MAX_LIMIT);
}<|MERGE_RESOLUTION|>--- conflicted
+++ resolved
@@ -2027,8 +2027,20 @@
 		const struct net_sockaddr_in *addr4 = (const struct net_sockaddr_in *)dst_addr;
 		struct net_sockaddr_in mapped;
 
-<<<<<<< HEAD
-=======
+		if (msghdr) {
+			addr4 = msghdr->msg_name;
+			addrlen = msghdr->msg_namelen;
+
+			if (!addr4) {
+				addr4 = net_sin(&context->remote);
+				addrlen = sizeof(struct net_sockaddr_in);
+			}
+
+			/* For sendmsg(), the dst_addr is NULL so set it here.
+			 */
+			dst_addr = (const struct net_sockaddr *)addr4;
+		}
+
 		/* Get the destination address from the mapped IPv6 address */
 		if (IS_ENABLED(CONFIG_NET_IPV4_MAPPING_TO_IPV6) &&
 		    addr4->sin_family == NET_AF_INET6 &&
@@ -2042,39 +2054,7 @@
 			addr4 = &mapped;
 		}
 
->>>>>>> 34417569
-		if (msghdr) {
-			addr4 = msghdr->msg_name;
-			addrlen = msghdr->msg_namelen;
-
-			if (!addr4) {
-				addr4 = net_sin(&context->remote);
-				addrlen = sizeof(struct net_sockaddr_in);
-			}
-
-			/* For sendmsg(), the dst_addr is NULL so set it here.
-			 */
-			dst_addr = (const struct net_sockaddr *)addr4;
-		}
-
-<<<<<<< HEAD
-		/* Get the destination address from the mapped IPv6 address */
-		if (IS_ENABLED(CONFIG_NET_IPV4_MAPPING_TO_IPV6) &&
-		    addr4->sin_family == AF_INET6 &&
-		    net_ipv6_addr_is_v4_mapped(&net_sin6(dst_addr)->sin6_addr)) {
-			struct sockaddr_in6 *addr6 = (struct sockaddr_in6 *)dst_addr;
-
-			mapped.sin_port = addr6->sin6_port;
-			mapped.sin_family = AF_INET;
-			net_ipaddr_copy(&mapped.sin_addr,
-					(struct in_addr *)(&addr6->sin6_addr.s6_addr32[3]));
-			addr4 = &mapped;
-		}
-
-		if (addrlen < sizeof(struct sockaddr_in)) {
-=======
 		if (addrlen < sizeof(struct net_sockaddr_in)) {
->>>>>>> 34417569
 			return -EINVAL;
 		}
 
