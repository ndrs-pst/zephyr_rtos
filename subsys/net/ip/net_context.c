/** @file
 * @brief Network context API
 *
 * An API for applications to define a network connection.
 */

/*
 * Copyright (c) 2016 Intel Corporation
 * Copyright (c) 2021 Nordic Semiconductor
 * Copyright (c) 2025 Aerlync Labs Inc.
 * Copyright 2025 NXP
 *
 * SPDX-License-Identifier: Apache-2.0
 */

#include <zephyr/logging/log.h>
LOG_MODULE_REGISTER(net_ctx, CONFIG_NET_CONTEXT_LOG_LEVEL);

#include <zephyr/kernel.h>
#include <zephyr/random/random.h>
#include <string.h>
#include <errno.h>
#include <stdbool.h>

#include <zephyr/net/net_pkt.h>
#include <zephyr/net/net_ip.h>
#include <zephyr/net/socket.h>
#include <zephyr/net/net_context.h>
#include <zephyr/net/net_offload.h>
#include <zephyr/net/ethernet.h>
#include <zephyr/net/socketcan.h>
#include <zephyr/net/ieee802154.h>

#include "connection.h"
#include "net_private.h"

#include "ipv6.h"
#include "ipv4.h"
#include "udp_internal.h"
#include "tcp_internal.h"
#include "net_stats.h"
#include "pmtu.h"

#if defined(CONFIG_NET_TCP)
#include "tcp.h"
#endif

#ifdef CONFIG_NET_INITIAL_MCAST_TTL
#define INITIAL_MCAST_TTL CONFIG_NET_INITIAL_MCAST_TTL
#else
#define INITIAL_MCAST_TTL 1
#endif

#ifdef CONFIG_NET_INITIAL_TTL
#define INITIAL_TTL CONFIG_NET_INITIAL_TTL
#else
#define INITIAL_TTL 1
#endif

#ifdef CONFIG_NET_INITIAL_MCAST_HOP_LIMIT
#define INITIAL_MCAST_HOP_LIMIT CONFIG_NET_INITIAL_MCAST_HOP_LIMIT
#else
#define INITIAL_MCAST_HOP_LIMIT 1
#endif

#ifdef CONFIG_NET_INITIAL_HOP_LIMIT
#define INITIAL_HOP_LIMIT CONFIG_NET_INITIAL_HOP_LIMIT
#else
#define INITIAL_HOP_LIMIT 1
#endif

#ifndef EPFNOSUPPORT
/* Some old versions of newlib haven't got this defined in errno.h,
 * Just use EPROTONOSUPPORT in this case
 */
#define EPFNOSUPPORT EPROTONOSUPPORT
#endif

#define PKT_WAIT_TIME K_SECONDS(1)

#define NET_MAX_CONTEXT CONFIG_NET_MAX_CONTEXTS

static struct net_context contexts[NET_MAX_CONTEXT];

/* We need to lock the contexts array as these APIs are typically called
 * from applications which are usually run in task context.
 */
static struct k_sem contexts_lock;

bool net_context_is_reuseaddr_set(struct net_context *context)
{
#if defined(CONFIG_NET_CONTEXT_REUSEADDR)
	return context->options.reuseaddr;
#else
	return false;
#endif
}

bool net_context_is_reuseport_set(struct net_context *context)
{
#if defined(CONFIG_NET_CONTEXT_REUSEPORT)
	return context->options.reuseport;
#else
	return false;
#endif
}

bool net_context_is_v6only_set(struct net_context *context)
{
#if defined(CONFIG_NET_IPV4_MAPPING_TO_IPV6)
	if (context == NULL) {
		return false;
	}

	return context->options.ipv6_v6only;
#else
	ARG_UNUSED(context);

	return true;
#endif
}

bool net_context_is_recv_pktinfo_set(struct net_context *context)
{
#if defined(CONFIG_NET_CONTEXT_RECV_PKTINFO)
	return context->options.recv_pktinfo;
#else
	ARG_UNUSED(context);

	return false;
#endif
}

bool net_context_is_recv_hoplimit_set(struct net_context *context)
{
#if defined(CONFIG_NET_CONTEXT_RECV_HOPLIMIT)
	return context->options.recv_hoplimit;
#else
	ARG_UNUSED(context);

	return false;
#endif
}

bool net_context_is_timestamping_set(struct net_context *context)
{
#if defined(CONFIG_NET_CONTEXT_TIMESTAMPING)
	return (bool)(context->options.timestamping > 0);
#else
	ARG_UNUSED(context);

	return false;
#endif
}

#if defined(CONFIG_NET_UDP) || defined(CONFIG_NET_TCP)
static inline bool is_in_tcp_listen_state(struct net_context *context)
{
#if defined(CONFIG_NET_TCP)
	if (net_context_get_type(context) == NET_SOCK_STREAM &&
	    net_context_get_state(context) == NET_CONTEXT_LISTENING) {
		return true;
	}

	return false;
#else
	return false;
#endif
}

static inline bool is_in_tcp_time_wait_state(struct net_context *context)
{
#if defined(CONFIG_NET_TCP)
	if (net_context_get_type(context) == NET_SOCK_STREAM) {
		const struct tcp *tcp_conn = context->tcp;

		if (net_tcp_get_state(tcp_conn) == TCP_TIME_WAIT) {
			return true;
		}
	}

	return false;
#else
	return false;
#endif
}

static int check_used_port(struct net_context *context,
			   struct net_if *iface,
			   enum net_ip_protocol proto,
			   uint16_t local_port,
			   const struct net_sockaddr *local_addr,
			   bool reuseaddr_set,
			   bool reuseport_set,
			   bool check_port_range)
{
	int i;

	for (i = 0; i < NET_MAX_CONTEXT; i++) {
		if (!net_context_is_used(&contexts[i])) {
			continue;
		}

		if (context != NULL && context == &contexts[i]) {
			continue;
		}

		if (!(net_context_get_proto(&contexts[i]) == proto &&
		      net_sin((struct net_sockaddr *)&
			      contexts[i].local)->sin_port == local_port)) {
			continue;
		}

		if (net_context_is_bound_to_iface(&contexts[i])) {
			if (iface != NULL && iface != net_context_get_iface(&contexts[i])) {
				continue;
			}
		}

		if (IS_ENABLED(CONFIG_NET_IPV6) &&
		    local_addr->sa_family == NET_AF_INET6) {
			if (net_sin6_ptr(&contexts[i].local)->sin6_addr == NULL ||
			    net_sin6_ptr(&contexts[i].local)->sin6_family != NET_AF_INET6) {
				continue;
			}

			if ((net_ipv6_is_addr_unspecified(
					net_sin6_ptr(&contexts[i].local)->sin6_addr) ||
			     net_ipv6_is_addr_unspecified(
					&net_sin6(local_addr)->sin6_addr))) {
				if (reuseport_set &&
				    net_context_is_reuseport_set(&contexts[i])) {
					/* When both context have the REUSEPORT set, both
					 * may be unspecified.
					 */
					continue;
				} else if (reuseaddr_set &&
					   !is_in_tcp_listen_state(&contexts[i]) &&
					   !(net_ipv6_is_addr_unspecified(
						net_sin6_ptr(&contexts[i].local)->sin6_addr) &&
					     net_ipv6_is_addr_unspecified(
						&net_sin6(local_addr)->sin6_addr))) {
					/* In case of REUSEADDR, only one context may be
					 * bound to the unspecified address, but not both.
					 * Furthermore, in case the existing context is in
					 * TCP LISTEN state, we ignore the REUSEADDR option
					 * (Linux behavior).
					 */
					continue;
				} else {
					return -EEXIST;
				}
			}

			if (net_ipv6_addr_cmp(
				    net_sin6_ptr(&contexts[i].local)->
							     sin6_addr,
				    &((struct net_sockaddr_in6 *)
				      local_addr)->sin6_addr)) {
				if (reuseport_set &&
				    net_context_is_reuseport_set(&contexts[i])) {
					/* When both context have the REUSEPORT set, both
					 * may be bound to exactly the same address.
					 */
					continue;
				} else if (reuseaddr_set &&
					   is_in_tcp_time_wait_state(&contexts[i])) {
					/* With REUSEADDR, the existing context must be
					 * in the TCP TIME_WAIT state.
					 */
					continue;
				} else {
					return -EEXIST;
				}
			}
		} else if (IS_ENABLED(CONFIG_NET_IPV4) &&
			   local_addr->sa_family == NET_AF_INET) {
			/* If there is an IPv6 socket already bound and
			 * if v6only option is enabled, then it is possible to
			 * bind IPv4 address to it.
			 */
			if (net_sin_ptr(&contexts[i].local)->sin_addr == NULL ||
			    ((IS_ENABLED(CONFIG_NET_IPV4_MAPPING_TO_IPV6) ?
			      net_context_is_v6only_set(&contexts[i]) : true) &&
			     net_sin_ptr(&contexts[i].local)->sin_family != NET_AF_INET)) {
				continue;
			}

			if ((net_ipv4_is_addr_unspecified(
					net_sin_ptr(&contexts[i].local)->sin_addr) ||
			     net_ipv4_is_addr_unspecified(
					&net_sin(local_addr)->sin_addr))) {
				if (reuseport_set &&
				    net_context_is_reuseport_set(&contexts[i])) {
					/* When both context have the REUSEPORT set, both
					 * may be unspecified.
					 */
					continue;
				} else if (reuseaddr_set &&
					   !is_in_tcp_listen_state(&contexts[i]) &&
					   !(net_ipv4_is_addr_unspecified(
						net_sin_ptr(&contexts[i].local)->sin_addr) &&
					     net_ipv4_is_addr_unspecified(
						&net_sin(local_addr)->sin_addr))) {
					/* In case of REUSEADDR, only one context may be
					 * bound to the unspecified address, but not both.
					 * Furthermore, in case the existing context is in
					 * TCP LISTEN state, we ignore the REUSEADDR option
					 * (Linux behavior).
					 */
					continue;
				} else {
					return -EEXIST;
				}
			}

			if (net_ipv4_addr_cmp(
				    net_sin_ptr(&contexts[i].local)->
							      sin_addr,
				    &((struct net_sockaddr_in *)
				      local_addr)->sin_addr)) {
				if (reuseport_set &&
				    net_context_is_reuseport_set(&contexts[i])) {
					/* When both context have the REUSEPORT set, both
					 * may be bound to exactly the same address.
					 */
					continue;
				} else if (reuseaddr_set &&
					   is_in_tcp_time_wait_state(&contexts[i])) {
					/* With REUSEADDR, the existing context must be
					 * in the TCP TIME_WAIT state.
					 */
					continue;
				} else {
					return -EEXIST;
				}
			}
		}
	}

	/* Make sure that if the port range is active, the port is
	 * within the range.
	 */
	if (IS_ENABLED(CONFIG_NET_CONTEXT_CLAMP_PORT_RANGE) && check_port_range) {
		uint16_t upper, lower;

		upper = COND_CODE_1(CONFIG_NET_CONTEXT_CLAMP_PORT_RANGE,
				    (context->options.port_range >> 16),
				    (0));
		lower = COND_CODE_1(CONFIG_NET_CONTEXT_CLAMP_PORT_RANGE,
				    (context->options.port_range & 0xffff),
				    (0));

		if (upper != 0 && lower != 0 && lower < upper) {
			if (net_ntohs(local_port) < lower || net_ntohs(local_port) > upper) {
				return -ERANGE;
			}
		}
	}

	return 0;
}

/* How many times we try to find a free port */
#define MAX_PORT_RETRIES 5

static uint16_t find_available_port(struct net_context *context,
				    const struct net_sockaddr *addr)
{
	uint16_t local_port;
	int count = MAX_PORT_RETRIES;

	do {
		if (IS_ENABLED(CONFIG_NET_CONTEXT_CLAMP_PORT_RANGE)) {
			uint16_t upper, lower;

			upper = COND_CODE_1(CONFIG_NET_CONTEXT_CLAMP_PORT_RANGE,
					    (context->options.port_range >> 16),
					    (0));
			lower = COND_CODE_1(CONFIG_NET_CONTEXT_CLAMP_PORT_RANGE,
					    (context->options.port_range & 0xffff),
					    (0));

			/* This works the same way as in Linux. If either port
			 * range is 0, then we use random port. If both are set,
			 * then we use the range. Also make sure that upper is
			 * greater than lower.
			 */
			if (upper == 0 || lower == 0 || upper <= lower) {
				local_port = sys_rand16_get() | 0x8000;
			} else {
				local_port = lower + sys_rand16_get() % (upper - lower);

				NET_DBG("Port range %d - %d, proposing port %d",
					lower, upper, local_port);
			}
		} else {
			local_port = sys_rand16_get() | 0x8000;
		}

		count--;
	} while (count > 0 && check_used_port(context,
					      NULL,
					      net_context_get_proto(context),
					      net_htons(local_port),
					      addr,
					      false,
					      false,
					      false) == -EEXIST);

	if (count == 0) {
		return 0;
	}

	return net_htons(local_port);
}
#else
#define check_used_port(...) 0
#define find_available_port(...) 0
#endif

bool net_context_port_in_use(enum net_ip_protocol proto,
			   uint16_t local_port,
			   const struct net_sockaddr *local_addr)
{
	return check_used_port(NULL, NULL, proto, net_htons(local_port),
			       local_addr, false, false, false) != 0;
}

#if defined(CONFIG_NET_CONTEXT_CHECK)
static int net_context_check(sa_family_t family, enum net_sock_type type,
			     uint16_t proto, struct net_context **context)
{
	switch (family) {
	case NET_AF_INET:
	case NET_AF_INET6:
		if (family == NET_AF_INET && !IS_ENABLED(CONFIG_NET_IPV4)) {
			NET_DBG("IPv4 disabled");
			return -EPFNOSUPPORT;
		}
		if (family == NET_AF_INET6 && !IS_ENABLED(CONFIG_NET_IPV6)) {
			NET_DBG("IPv6 disabled");
			return -EPFNOSUPPORT;
		}
		if (!IS_ENABLED(CONFIG_NET_UDP)) {
			if (type == NET_SOCK_DGRAM) {
				NET_DBG("DGRAM socket type disabled.");
				return -EPROTOTYPE;
			}
			if (proto == NET_IPPROTO_UDP) {
				NET_DBG("UDP disabled");
				return -EPROTONOSUPPORT;
			}
		}
		if (!IS_ENABLED(CONFIG_NET_TCP)) {
			if (type == NET_SOCK_STREAM) {
				NET_DBG("STREAM socket type disabled.");
				return -EPROTOTYPE;
			}
			if (proto == NET_IPPROTO_TCP) {
				NET_DBG("TCP disabled");
				return -EPROTONOSUPPORT;
			}
		}
		switch (type) {
		case NET_SOCK_DGRAM:
			if (proto != NET_IPPROTO_UDP) {
				NET_DBG("Context type and protocol mismatch,"
					" type %d proto %d", type, proto);
				return -EPROTONOSUPPORT;
			}
			break;
		case NET_SOCK_STREAM:
			if (proto != NET_IPPROTO_TCP) {
				NET_DBG("Context type and protocol mismatch,"
					" type %d proto %d", type, proto);
				return -EPROTONOSUPPORT;
			}
			break;
		case NET_SOCK_RAW:
			if (!IS_ENABLED(CONFIG_NET_SOCKETS_INET_RAW)) {
				NET_DBG("RAW IP sockets disabled.");
				return -EPROTONOSUPPORT;
			}
			break;
		default:
			NET_DBG("Unknown context type.");
			return -EPROTOTYPE;
		}
		break;

	case NET_AF_PACKET:
		if (!IS_ENABLED(CONFIG_NET_SOCKETS_PACKET)) {
			NET_DBG("AF_PACKET disabled");
			return -EPFNOSUPPORT;
		}

		if (!IS_ENABLED(CONFIG_NET_SOCKETS_PACKET_DGRAM) &&
		    type == NET_SOCK_DGRAM) {
			NET_DBG("DGRAM socket type disabled.");
			return -EPROTOTYPE;
		}

		if (type != NET_SOCK_RAW && type != NET_SOCK_DGRAM) {
			NET_DBG("AF_PACKET only supports RAW and DGRAM socket "
				"types.");
			return -EPROTOTYPE;
		}
		break;

	case NET_AF_CAN:
		if (!IS_ENABLED(CONFIG_NET_SOCKETS_CAN)) {
			NET_DBG("AF_CAN disabled");
			return -EPFNOSUPPORT;
		}
		if (type != NET_SOCK_RAW) {
			NET_DBG("AF_CAN only supports RAW socket type.");
			return -EPROTOTYPE;
		}
		if (proto != CAN_RAW) {
			NET_DBG("AF_CAN only supports RAW_CAN protocol.");
			return -EPROTOTYPE;
		}
		break;

	default:
		NET_DBG("Unknown address family %d", family);
		return -EAFNOSUPPORT;
	}

	if (!context) {
		NET_DBG("Invalid context");
		return -EINVAL;
	}

	return 0;
}
#endif /* CONFIG_NET_CONTEXT_CHECK */

int net_context_get(sa_family_t family, enum net_sock_type type, uint16_t proto,
		    struct net_context **context)
{
	int i;
	int ret;

	if (IS_ENABLED(CONFIG_NET_CONTEXT_CHECK)) {
		ret = net_context_check(family, type, proto, context);
		if (ret < 0) {
			return ret;
		}
	}

	k_sem_take(&contexts_lock, K_FOREVER);

	ret = -ENOENT;
	for (i = 0; i < NET_MAX_CONTEXT; i++) {
		if (net_context_is_used(&contexts[i])) {
			continue;
		}

		memset(&contexts[i], 0, sizeof(contexts[i]));

		/* FIXME - Figure out a way to get the correct network interface
		 * as it is not known at this point yet.
		 */
		if (!net_if_is_ip_offloaded(net_if_get_default())
			&& proto == NET_IPPROTO_TCP) {
			if (net_tcp_get(&contexts[i]) < 0) {
				break;
			}
		}

		contexts[i].iface = -1;
		contexts[i].flags = 0U;
		atomic_set(&contexts[i].refcount, 1);

		net_context_set_family(&contexts[i], family);
		net_context_set_type(&contexts[i], type);
		net_context_set_proto(&contexts[i], proto);

#if defined(CONFIG_NET_IPV6)
		contexts[i].options.addr_preferences = IPV6_PREFER_SRC_PUBTMP_DEFAULT;
#endif

#if defined(CONFIG_NET_CONTEXT_RCVTIMEO)
		contexts[i].options.rcvtimeo = K_FOREVER;
#endif
#if defined(CONFIG_NET_CONTEXT_SNDTIMEO)
		contexts[i].options.sndtimeo = K_FOREVER;
#endif
#if defined(CONFIG_NET_IPV4_MAPPING_TO_IPV6)
		/* By default IPv4 and IPv6 are in different port spaces */
		contexts[i].options.ipv6_v6only = true;
#endif
#if defined(CONFIG_NET_IPV4)
		contexts[i].options.ipv4_mcast_loop =
			IS_ENABLED(CONFIG_NET_INITIAL_IPV4_MCAST_LOOP);
#endif
		if (IS_ENABLED(CONFIG_NET_IP)) {
			(void) memset(&contexts[i].remote, 0, sizeof(struct net_sockaddr));
			(void) memset(&contexts[i].local, 0, sizeof(struct net_sockaddr_ptr));

			if (IS_ENABLED(CONFIG_NET_IPV6) && family == NET_AF_INET6) {
				struct net_sockaddr_in6 *addr6 =
					(struct net_sockaddr_in6 *)&contexts[i].local;
				addr6->sin6_port =
					find_available_port(&contexts[i], (struct net_sockaddr *)addr6);

				if (!addr6->sin6_port) {
					ret = -EADDRINUSE;
					break;
				}

				contexts[i].ipv6_hop_limit = INITIAL_HOP_LIMIT;
				contexts[i].ipv6_mcast_hop_limit = INITIAL_MCAST_HOP_LIMIT;
#if defined(CONFIG_NET_IPV6)
				contexts[i].options.ipv6_mcast_loop =
					IS_ENABLED(CONFIG_NET_INITIAL_IPV6_MCAST_LOOP);
#endif
			}

			if (IS_ENABLED(CONFIG_NET_IPV4) && (family == NET_AF_INET)) {
				struct net_sockaddr_in *addr = (struct net_sockaddr_in *)&contexts[i].local;

				addr->sin_port =
					find_available_port(&contexts[i], (struct net_sockaddr *)addr);

				if (!addr->sin_port) {
					ret = -EADDRINUSE;
					break;
				}

				contexts[i].ipv4_ttl = INITIAL_TTL;
				contexts[i].ipv4_mcast_ttl = INITIAL_MCAST_TTL;
			}
		}

		if (IS_ENABLED(CONFIG_NET_CONTEXT_SYNC_RECV)) {
			k_sem_init(&contexts[i].recv_data_wait, 1, K_SEM_MAX_LIMIT);
		}

		k_mutex_init(&contexts[i].lock);

		contexts[i].flags |= NET_CONTEXT_IN_USE;
		*context = &contexts[i];

		ret = 0;
		break;
	}

	k_sem_give(&contexts_lock);

	if (ret < 0) {
		return ret;
	}

	/* FIXME - Figure out a way to get the correct network interface
	 * as it is not known at this point yet.
	 */
	if (IS_ENABLED(CONFIG_NET_OFFLOAD) && net_if_is_ip_offloaded(net_if_get_default())) {
		ret = net_offload_get(net_if_get_default(), family, type, proto, context);
		if (ret < 0) {
			(*context)->flags &= ~NET_CONTEXT_IN_USE;
			*context = NULL;
			return ret;
		}

		net_context_set_iface(*context, net_if_get_default());
	}

	return 0;
}

int net_context_ref(struct net_context *context)
{
	int old_rc = atomic_inc(&context->refcount);

	return old_rc + 1;
}

int net_context_unref(struct net_context *context)
{
	int old_rc = atomic_dec(&context->refcount);

	if (old_rc != 1) {
		return old_rc - 1;
	}

	k_mutex_lock(&context->lock, K_FOREVER);

	if (context->conn_handler) {
		if (IS_ENABLED(CONFIG_NET_TCP) || IS_ENABLED(CONFIG_NET_UDP) ||
		    IS_ENABLED(CONFIG_NET_SOCKETS_CAN) ||
		    IS_ENABLED(CONFIG_NET_SOCKETS_PACKET)) {
			net_conn_unregister(context->conn_handler);
		}

		context->conn_handler = NULL;
	}

	net_context_set_state(context, NET_CONTEXT_UNCONNECTED);

	context->flags &= ~NET_CONTEXT_IN_USE;

	NET_DBG("Context %p released", context);

	k_mutex_unlock(&context->lock);

	return 0;
}

int net_context_put(struct net_context *context)
{
	int ret = 0;

	NET_ASSERT(context);

	if (!PART_OF_ARRAY(contexts, context)) {
		return -EINVAL;
	}

	k_mutex_lock(&context->lock, K_FOREVER);

	if (IS_ENABLED(CONFIG_NET_OFFLOAD) &&
	    net_if_is_ip_offloaded(net_context_get_iface(context))) {
		context->flags &= ~NET_CONTEXT_IN_USE;
		ret = net_offload_put(net_context_get_iface(context), context);
		goto unlock;
	}

	context->connect_cb = NULL;
	context->recv_cb = NULL;
	context->send_cb = NULL;

	/* net_tcp_put() will handle decrementing refcount on stack's behalf */
	net_tcp_put(context);

	/* Decrement refcount on user app's behalf */
	net_context_unref(context);

unlock:
	k_mutex_unlock(&context->lock);

	return ret;
}

/* If local address is not bound, bind it to INADDR_ANY and random port. */
static int bind_default(struct net_context *context)
{
	sa_family_t family = net_context_get_family(context);

	if (IS_ENABLED(CONFIG_NET_IPV6) && family == NET_AF_INET6) {
		struct net_sockaddr_in6 addr6;

		if (net_sin6_ptr(&context->local)->sin6_addr) {
			return 0;
		}

		addr6.sin6_family = NET_AF_INET6;
		memcpy(&addr6.sin6_addr, net_ipv6_unspecified_address(),
		       sizeof(addr6.sin6_addr));
		addr6.sin6_port = net_context_get_type(context) == NET_SOCK_RAW ?
			0 : find_available_port(context,
						(struct net_sockaddr *)&addr6);

		return net_context_bind(context, (struct net_sockaddr *)&addr6,
					sizeof(addr6));
	}

	if (IS_ENABLED(CONFIG_NET_IPV4) && family == NET_AF_INET) {
		struct net_sockaddr_in addr4;

		if (net_sin_ptr(&context->local)->sin_addr) {
			return 0;
		}

		addr4.sin_family = NET_AF_INET;
		addr4.sin_addr.s_addr_be = NET_INADDR_ANY;
		addr4.sin_port = net_context_get_type(context) == NET_SOCK_RAW ?
			0 : find_available_port(context,
						(struct net_sockaddr *)&addr4);

		return net_context_bind(context, (struct net_sockaddr *)&addr4,
					sizeof(addr4));
	}

	if (IS_ENABLED(CONFIG_NET_SOCKETS_PACKET) && family == NET_AF_PACKET) {
		struct net_sockaddr_ll ll_addr;
		struct net_if *iface = net_context_get_iface(context);

		if (net_sll_ptr(&context->local)->sll_addr) {
			return 0;
		}

		ll_addr.sll_family = NET_AF_PACKET;
		ll_addr.sll_protocol = net_htons(net_context_get_proto(context));
		ll_addr.sll_ifindex = (iface == NULL) ? 0 : net_if_get_by_iface(iface);

		return net_context_bind(context, (struct net_sockaddr *)&ll_addr,
					sizeof(ll_addr));
	}

	if (IS_ENABLED(CONFIG_NET_SOCKETS_CAN) && family == NET_AF_CAN) {
		struct net_sockaddr_can can_addr;

		if (context->iface >= 0) {
			return 0;
		} else {
#if defined(CONFIG_NET_L2_CANBUS_RAW)
			struct net_if *iface;

			iface = net_if_get_first_by_type(
						&NET_L2_GET_NAME(CANBUS_RAW));
			if (!iface) {
				return -ENOENT;
			}

			can_addr.can_ifindex = net_if_get_by_iface(iface);
			context->iface = can_addr.can_ifindex;
#else
			return -ENOENT;
#endif
		}

		can_addr.can_family = NET_AF_CAN;

		return net_context_bind(context, (struct net_sockaddr *)&can_addr,
					sizeof(can_addr));
	}

	return -EINVAL;
}

static int recheck_port(struct net_context *context,
			struct net_if *iface,
			int proto,
			uint16_t port,
			const struct net_sockaddr *addr)
{
	int ret;

	ret = check_used_port(context, iface,
			      proto,
			      net_sin(addr)->sin_port,
			      addr,
			      net_context_is_reuseaddr_set(context),
			      net_context_is_reuseport_set(context),
			      true);
	if (ret != 0) {
		if (IS_ENABLED(CONFIG_NET_CONTEXT_CLAMP_PORT_RANGE) && ret == -ERANGE) {
			uint16_t re_port;

			NET_DBG("Port %d is out of range, re-selecting!",
				net_ntohs(net_sin(addr)->sin_port));
			re_port = find_available_port(context, addr);
			if (re_port == 0U) {
				NET_ERR("No available port found (iface %d)",
					iface ? net_if_get_by_iface(iface) : 0);
				return -EADDRINUSE;
			}

			net_sin_ptr(&context->local)->sin_port = re_port;
			net_sin(addr)->sin_port = re_port;
		} else {
			NET_ERR("Port %d is in use!", net_ntohs(net_sin(addr)->sin_port));
			NET_DBG("Interface %d (%p)",
				iface ? net_if_get_by_iface(iface) : 0, iface);
			return -EADDRINUSE;
		}
	} else {
		net_sin_ptr(&context->local)->sin_port = net_sin(addr)->sin_port;
	}

	return 0;
}

int net_context_bind(struct net_context *context, const struct net_sockaddr *addr,
		     socklen_t addrlen)
{
	int ret;

	NET_ASSERT(addr);
	NET_ASSERT(PART_OF_ARRAY(contexts, context));

	/* If we already have connection handler, then it effectively
	 * means that it's already bound to an interface/port, and we
	 * don't support rebinding connection to new address/port in
	 * the code below. Doesn't apply for packet sockets.
	 * TODO: Support rebinding.
	 */
	if (addr->sa_family != NET_AF_PACKET) {
		if (context->conn_handler != NULL) {
			return -EISCONN;
		}
	}

	if (IS_ENABLED(CONFIG_NET_IPV6) && addr->sa_family == NET_AF_INET6) {
		struct net_if *iface = NULL;
		struct net_in6_addr *ptr;
		struct net_sockaddr_in6 *addr6 = (struct net_sockaddr_in6 *)addr;

		if (addrlen < sizeof(struct net_sockaddr_in6)) {
			return -EINVAL;
		}

		if (net_context_is_bound_to_iface(context)) {
			iface = net_context_get_iface(context);
		}

		if (net_ipv6_is_addr_mcast(&addr6->sin6_addr)) {
			struct net_if_mcast_addr *maddr;

			if (IS_ENABLED(CONFIG_NET_UDP) &&
			    net_context_get_type(context) == NET_SOCK_DGRAM) {
				if (COND_CODE_1(CONFIG_NET_IPV6,
						(context->options.ipv6_mcast_ifindex > 0),
						(false))) {
					IF_ENABLED(CONFIG_NET_IPV6,
						   (iface = net_if_get_by_index(
							   context->options.ipv6_mcast_ifindex)));
				}
			}

			maddr = net_if_ipv6_maddr_lookup(&addr6->sin6_addr,
							 &iface);
			if (!maddr) {
				return -ENOENT;
			}

			ptr = &maddr->address.in6_addr;

		} else if (net_ipv6_is_addr_unspecified(&addr6->sin6_addr)) {
			if (iface == NULL) {
				iface = net_if_ipv6_select_src_iface(
					&net_sin6(&context->remote)->sin6_addr);
			}

			ptr = (struct net_in6_addr *)net_ipv6_unspecified_address();
		} else {
			struct net_if_addr *ifaddr;

			ifaddr = net_if_ipv6_addr_lookup(
					&addr6->sin6_addr,
					iface == NULL ? &iface : NULL);
			if (!ifaddr) {
				return -ENOENT;
			}

			ptr = &ifaddr->address.in6_addr;
		}

		if (!iface) {
			NET_ERR("Cannot bind to %s",
				net_sprint_ipv6_addr(&addr6->sin6_addr));

			return -EADDRNOTAVAIL;
		}

		k_mutex_lock(&context->lock, K_FOREVER);

		net_context_set_iface(context, iface);

		net_sin6_ptr(&context->local)->sin6_family = NET_AF_INET6;
		net_sin6_ptr(&context->local)->sin6_addr = ptr;

		if (IS_ENABLED(CONFIG_NET_OFFLOAD) && net_if_is_ip_offloaded(iface)) {
			k_mutex_unlock(&context->lock);
			return net_offload_bind(iface, context, addr, addrlen);
		}

		ret = 0;
		if (addr6->sin6_port) {
			ret = recheck_port(context, iface, context->proto,
					   addr6->sin6_port, addr);
			if (ret != 0) {
				goto unlock_ipv6;
			}
		} else {
			addr6->sin6_port =
				net_sin6_ptr(&context->local)->sin6_port;

			if (IS_ENABLED(CONFIG_NET_CONTEXT_CLAMP_PORT_RANGE)) {
				ret = recheck_port(context, iface, context->proto,
						   addr6->sin6_port, addr);
				if (ret != 0) {
					goto unlock_ipv6;
				}
			}
		}

		NET_DBG("Context %p binding to %s [%s]:%d iface %d (%p)",
			context,
			net_proto2str(NET_AF_INET6,
				      net_context_get_proto(context)),
			net_sprint_ipv6_addr(ptr),
			net_ntohs(addr6->sin6_port),
			net_if_get_by_iface(iface), iface);

	unlock_ipv6:
		k_mutex_unlock(&context->lock);

		return ret;
	}

	if (IS_ENABLED(CONFIG_NET_IPV4) && addr->sa_family == NET_AF_INET) {
		struct net_sockaddr_in *addr4 = (struct net_sockaddr_in *)addr;
		struct net_if *iface = NULL;
		struct net_if_addr *ifaddr;
		struct net_in_addr *ptr;

		if (addrlen < sizeof(struct net_sockaddr_in)) {
			return -EINVAL;
		}

		if (net_context_is_bound_to_iface(context)) {
			iface = net_context_get_iface(context);
		}

		if (net_ipv4_is_addr_mcast(&addr4->sin_addr)) {
			struct net_if_mcast_addr *maddr;

			if (IS_ENABLED(CONFIG_NET_UDP) &&
			    net_context_get_type(context) == NET_SOCK_DGRAM) {
				if (COND_CODE_1(CONFIG_NET_IPV4,
						(context->options.ipv4_mcast_ifindex > 0),
						(false))) {
					IF_ENABLED(CONFIG_NET_IPV4,
						   (iface = net_if_get_by_index(
							   context->options.ipv4_mcast_ifindex)));
				}
			}

			maddr = net_if_ipv4_maddr_lookup(&addr4->sin_addr,
							 &iface);
			if (!maddr) {
				return -ENOENT;
			}

			ptr = &maddr->address.in_addr;

		} else if (UNALIGNED_GET(&addr4->sin_addr.s_addr_be) == NET_INADDR_ANY) {
			if (iface == NULL) {
				iface = net_if_ipv4_select_src_iface(
					&net_sin(&context->remote)->sin_addr);
			}

			ptr = (struct net_in_addr *)net_ipv4_unspecified_address();
		} else {
			ifaddr = net_if_ipv4_addr_lookup(
					&addr4->sin_addr,
					iface == NULL ? &iface : NULL);
			if (!ifaddr) {
				return -ENOENT;
			}

			ptr = &ifaddr->address.in_addr;
		}

		if (!iface) {
			NET_ERR("Cannot bind to %s",
				net_sprint_ipv4_addr(&addr4->sin_addr));

			return -EADDRNOTAVAIL;
		}

		k_mutex_lock(&context->lock, K_FOREVER);

		net_context_set_iface(context, iface);

		net_sin_ptr(&context->local)->sin_family = NET_AF_INET;
		net_sin_ptr(&context->local)->sin_addr = ptr;

		if (IS_ENABLED(CONFIG_NET_OFFLOAD) && net_if_is_ip_offloaded(iface)) {
			k_mutex_unlock(&context->lock);
			return net_offload_bind(iface, context, addr, addrlen);
		}

		ret = 0;
		if (addr4->sin_port) {
			ret = recheck_port(context, iface, context->proto,
					   addr4->sin_port, addr);
			if (ret != 0) {
				goto unlock_ipv4;
			}
		} else {
			addr4->sin_port =
				net_sin_ptr(&context->local)->sin_port;

			if (IS_ENABLED(CONFIG_NET_CONTEXT_CLAMP_PORT_RANGE)) {
				ret = recheck_port(context, iface, context->proto,
						   addr4->sin_port, addr);
				if (ret != 0) {
					goto unlock_ipv4;
				}
			}
		}

		NET_DBG("Context %p binding to %s %s:%d iface %d (%p)",
			context,
			net_proto2str(NET_AF_INET,
				      net_context_get_proto(context)),
			net_sprint_ipv4_addr(ptr),
			net_ntohs(addr4->sin_port),
			net_if_get_by_iface(iface), iface);

	unlock_ipv4:
		k_mutex_unlock(&context->lock);

		return ret;
	}

	if (IS_ENABLED(CONFIG_NET_SOCKETS_PACKET) &&
	    addr->sa_family == NET_AF_PACKET) {
		struct net_sockaddr_ll *ll_addr = (struct net_sockaddr_ll *)addr;
		struct net_if *iface = NULL;

		if (addrlen < sizeof(struct net_sockaddr_ll)) {
			return -EINVAL;
		}

		if (ll_addr->sll_ifindex < 0) {
			return -EINVAL;
		}

		iface = net_if_get_by_index(ll_addr->sll_ifindex);

		if (IS_ENABLED(CONFIG_NET_OFFLOAD) && (iface != NULL) &&
		    net_if_is_ip_offloaded(iface)) {
			net_context_set_iface(context, iface);

			return net_offload_bind(iface,
						context,
						addr,
						addrlen);
		}

		k_mutex_lock(&context->lock, K_FOREVER);

		net_sll_ptr(&context->local)->sll_family = NET_AF_PACKET;
		net_sll_ptr(&context->local)->sll_ifindex =
			ll_addr->sll_ifindex;
		net_sll_ptr(&context->local)->sll_protocol =
			ll_addr->sll_protocol;

		if (iface != NULL) {
			net_context_set_iface(context, iface);

			net_if_lock(iface);
			net_sll_ptr(&context->local)->sll_addr =
				net_if_get_link_addr(iface)->addr;
			net_sll_ptr(&context->local)->sll_halen =
				net_if_get_link_addr(iface)->len;
			net_if_unlock(iface);
		}

		NET_DBG("Context %p bind to type 0x%04x iface[%d] %p addr %s",
			context, net_htons(net_context_get_proto(context)),
			ll_addr->sll_ifindex, iface,
			net_sprint_ll_addr(
				net_sll_ptr(&context->local)->sll_addr,
				net_sll_ptr(&context->local)->sll_halen));

		k_mutex_unlock(&context->lock);

		return 0;
	}

	if (IS_ENABLED(CONFIG_NET_SOCKETS_CAN) && addr->sa_family == NET_AF_CAN) {
		struct net_sockaddr_can *can_addr = (struct net_sockaddr_can *)addr;
		struct net_if *iface = NULL;

		if (addrlen < sizeof(struct net_sockaddr_can)) {
			return -EINVAL;
		}

		if (can_addr->can_ifindex < 0) {
			return -EINVAL;
		}

		iface = net_if_get_by_index(can_addr->can_ifindex);
		if (!iface) {
			NET_ERR("Cannot bind to interface index %d",
				can_addr->can_ifindex);
			return -EADDRNOTAVAIL;
		}

		if (IS_ENABLED(CONFIG_NET_OFFLOAD) &&
		    net_if_is_ip_offloaded(iface)) {
			net_context_set_iface(context, iface);

			return net_offload_bind(iface,
						context,
						addr,
						addrlen);
		}

		k_mutex_lock(&context->lock, K_FOREVER);

		net_context_set_iface(context, iface);
		net_context_set_family(context, NET_AF_CAN);

		net_can_ptr(&context->local)->can_family = NET_AF_CAN;
		net_can_ptr(&context->local)->can_ifindex =
			can_addr->can_ifindex;

		NET_DBG("Context %p binding to %d iface[%d] %p",
			context, net_context_get_proto(context),
			can_addr->can_ifindex, iface);

		k_mutex_unlock(&context->lock);

		return 0;
	}

	return -EINVAL;
}

static inline struct net_context *find_context(void *conn_handler)
{
	int i;

	for (i = 0; i < NET_MAX_CONTEXT; i++) {
		if (!net_context_is_used(&contexts[i])) {
			continue;
		}

		if (contexts[i].conn_handler == conn_handler) {
			return &contexts[i];
		}
	}

	return NULL;
}

int net_context_listen(struct net_context *context, int backlog)
{
	ARG_UNUSED(backlog);

	NET_ASSERT(PART_OF_ARRAY(contexts, context));

	if (!net_context_is_used(context)) {
		return -EBADF;
	}

	if (IS_ENABLED(CONFIG_NET_OFFLOAD) &&
	    net_if_is_ip_offloaded(net_context_get_iface(context))) {
		return net_offload_listen(net_context_get_iface(context),
					  context, backlog);
	}

	k_mutex_lock(&context->lock, K_FOREVER);

	if (net_tcp_listen(context) >= 0) {
		k_mutex_unlock(&context->lock);
		return 0;
	}

	k_mutex_unlock(&context->lock);

	return -EOPNOTSUPP;
}

#if defined(CONFIG_NET_IPV4)
int net_context_create_ipv4_new(struct net_context *context,
				struct net_pkt *pkt,
				const struct net_in_addr *src,
				const struct net_in_addr *dst)
{
	if (!src) {
		NET_ASSERT(((
			struct net_sockaddr_in_ptr *)&context->local)->sin_addr);

		src = ((struct net_sockaddr_in_ptr *)&context->local)->sin_addr;
	}

	if (net_ipv4_is_addr_unspecified(src)
	    || net_ipv4_is_addr_mcast(src)) {
		src = net_if_ipv4_select_src_addr(net_pkt_iface(pkt),
						  (struct net_in_addr *)dst);
		/* If src address is still unspecified, do not create pkt */
		if (net_ipv4_is_addr_unspecified(src)) {
			NET_WARN("DROP: src addr is unspecified");
			return -EINVAL;
		}
	}

#if defined(CONFIG_NET_CONTEXT_DSCP_ECN)
	net_pkt_set_ip_dscp(pkt, net_ipv4_get_dscp(context->options.dscp_ecn));
	net_pkt_set_ip_ecn(pkt, net_ipv4_get_ecn(context->options.dscp_ecn));
	/* Direct priority takes precedence over DSCP */
	if (!IS_ENABLED(CONFIG_NET_CONTEXT_PRIORITY)) {
		net_pkt_set_priority(pkt, net_ipv4_dscp_to_priority(
			net_ipv4_get_dscp(context->options.dscp_ecn)));
	}
#endif

	if (IS_ENABLED(CONFIG_NET_IPV4_PMTU)) {
		struct net_pmtu_entry const* entry;
		struct net_sockaddr_in dst_addr = {
			.sin_family = NET_AF_INET,
			.sin_addr = *dst,
		};

		entry = net_pmtu_get_entry((struct net_sockaddr*)&dst_addr);
		if (entry == NULL) {
			/* Try to figure out the MTU of the path */
			net_pkt_set_ipv4_pmtu(pkt, true);
		} else {
			net_pkt_set_ipv4_pmtu(pkt, false);
		}
	}

	return net_ipv4_create(pkt, src, dst);
}
#endif /* CONFIG_NET_IPV4 */

#if defined(CONFIG_NET_IPV6)
int net_context_create_ipv6_new(struct net_context *context,
				struct net_pkt *pkt,
				const struct net_in6_addr *src,
				const struct net_in6_addr *dst)
{
	if (!src) {
		NET_ASSERT(((
			struct net_sockaddr_in6_ptr *)&context->local)->sin6_addr);

		src = ((struct net_sockaddr_in6_ptr *)&context->local)->sin6_addr;
	}

	if (net_ipv6_is_addr_unspecified(src) || net_ipv6_is_addr_mcast(src)) {
		src = net_if_ipv6_select_src_addr_hint(net_pkt_iface(pkt),
						       dst,
						       context->options.addr_preferences);
	}

#if defined(CONFIG_NET_CONTEXT_DSCP_ECN)
	net_pkt_set_ip_dscp(pkt, net_ipv6_get_dscp(context->options.dscp_ecn));
	net_pkt_set_ip_ecn(pkt, net_ipv6_get_ecn(context->options.dscp_ecn));
	/* Direct priority takes precedence over DSCP */
	if (!IS_ENABLED(CONFIG_NET_CONTEXT_PRIORITY)) {
		net_pkt_set_priority(pkt, net_ipv6_dscp_to_priority(
			net_ipv6_get_dscp(context->options.dscp_ecn)));
	}
#endif

	return net_ipv6_create(pkt, src, dst);
}
#endif /* CONFIG_NET_IPV6 */

int net_context_connect(struct net_context *context,
			const struct net_sockaddr *addr,
			socklen_t addrlen,
			net_context_connect_cb_t cb,
			k_timeout_t timeout,
			void *user_data)
{
	struct net_sockaddr *laddr = NULL;
	struct net_sockaddr local_addr __unused;
	uint16_t lport;
	uint16_t rport;
	int ret;

	NET_ASSERT(addr);
	NET_ASSERT(PART_OF_ARRAY(contexts, context));

	k_mutex_lock(&context->lock, K_FOREVER);

	if (net_context_get_state(context) == NET_CONTEXT_CONNECTING) {
		ret = -EALREADY;
		goto unlock;
	}

	if (!net_context_is_used(context)) {
		ret = -EBADF;
		goto unlock;
	}

	/* As per POSIX, for non-connection-mode sockets:
	 * "If the sa_family member of address is AF_UNSPEC, the socket's peer
	 *  address shall be reset.""
	 */
	if (IS_ENABLED(CONFIG_NET_UDP) && addr->sa_family == NET_AF_UNSPEC &&
	    net_context_get_type(context) == NET_SOCK_DGRAM) {
		context->flags &= ~NET_CONTEXT_REMOTE_ADDR_SET;
		memset(&context->remote, 0, sizeof(context->remote));
		ret = 0;
		goto unlock;
	}

	if (addr->sa_family != net_context_get_family(context)) {
		NET_ERR("Address family %d does not match network context family %d",
			addr->sa_family, net_context_get_family(context));
		ret = -EINVAL;
		goto unlock;
	}

	if (IS_ENABLED(CONFIG_NET_SOCKETS_PACKET) &&
	    addr->sa_family == NET_AF_PACKET) {
		ret = -EOPNOTSUPP;
		goto unlock;
	}

	if (net_context_get_state(context) == NET_CONTEXT_LISTENING) {
		ret = -EOPNOTSUPP;
		goto unlock;
	}

	if (IS_ENABLED(CONFIG_NET_IPV6) &&
	    net_context_get_family(context) == NET_AF_INET6) {
		struct net_sockaddr_in6 *addr6 = (struct net_sockaddr_in6 *)
							&context->remote;

		if (addrlen < sizeof(struct net_sockaddr_in6)) {
			ret = -EINVAL;
			goto unlock;
		}

		if (net_context_get_proto(context) == NET_IPPROTO_TCP &&
		    net_ipv6_is_addr_mcast(&addr6->sin6_addr)) {
			ret = -EADDRNOTAVAIL;
			goto unlock;
		}

		memcpy(&addr6->sin6_addr, &net_sin6(addr)->sin6_addr,
		       sizeof(struct net_in6_addr));

		addr6->sin6_port = net_sin6(addr)->sin6_port;
		addr6->sin6_family = NET_AF_INET6;

		if (!net_ipv6_is_addr_unspecified(&addr6->sin6_addr)) {
			context->flags |= NET_CONTEXT_REMOTE_ADDR_SET;
		} else {
			context->flags &= ~NET_CONTEXT_REMOTE_ADDR_SET;
		}

		rport = addr6->sin6_port;

		/* The binding must be done after we have set the remote
		 * address but before checking the local address. Otherwise
		 * the laddr might not be set properly which would then cause
		 * issues when doing net_tcp_connect(). This issue was seen
		 * with socket tests and when connecting to loopback interface.
		 */
		ret = bind_default(context);
		if (ret) {
			goto unlock;
		}

		net_sin6_ptr(&context->local)->sin6_family = NET_AF_INET6;
		net_sin6(&local_addr)->sin6_family = NET_AF_INET6;
		net_sin6(&local_addr)->sin6_port = lport =
			net_sin6((struct net_sockaddr *)&context->local)->sin6_port;

		if (net_sin6_ptr(&context->local)->sin6_addr) {
			net_ipaddr_copy(&net_sin6(&local_addr)->sin6_addr,
				     net_sin6_ptr(&context->local)->sin6_addr);

			laddr = &local_addr;
		}
	} else if (IS_ENABLED(CONFIG_NET_IPV4) &&
		   net_context_get_family(context) == NET_AF_INET) {
		struct net_sockaddr_in *addr4 = (struct net_sockaddr_in *)
							&context->remote;

		if (addrlen < sizeof(struct net_sockaddr_in)) {
			ret = -EINVAL;
			goto unlock;
		}

		if (net_context_get_proto(context) == NET_IPPROTO_TCP &&
		    (net_ipv4_is_addr_mcast(&addr4->sin_addr) ||
		     net_ipv4_is_addr_bcast(net_context_get_iface(context),
					    &addr4->sin_addr))) {
			ret = -EADDRNOTAVAIL;
			goto unlock;
		}

		memcpy(&addr4->sin_addr, &net_sin(addr)->sin_addr,
		       sizeof(struct net_in_addr));

		addr4->sin_port = net_sin(addr)->sin_port;
		addr4->sin_family = NET_AF_INET;

		if (addr4->sin_addr.s_addr_be) {
			context->flags |= NET_CONTEXT_REMOTE_ADDR_SET;
		} else {
			context->flags &= ~NET_CONTEXT_REMOTE_ADDR_SET;
		}

		rport = addr4->sin_port;

		ret = bind_default(context);
		if (ret) {
			goto unlock;
		}

		net_sin_ptr(&context->local)->sin_family = NET_AF_INET;
		net_sin(&local_addr)->sin_family = NET_AF_INET;
		net_sin(&local_addr)->sin_port = lport =
			net_sin((struct net_sockaddr *)&context->local)->sin_port;

		if (net_sin_ptr(&context->local)->sin_addr) {
			net_ipaddr_copy(&net_sin(&local_addr)->sin_addr,
				       net_sin_ptr(&context->local)->sin_addr);

			laddr = &local_addr;
		}
	} else {
		ret = -EINVAL; /* Not IPv4 or IPv6 */
		goto unlock;
	}

	if (IS_ENABLED(CONFIG_NET_OFFLOAD) &&
	    net_if_is_ip_offloaded(net_context_get_iface(context))) {
		ret = net_offload_connect(
			net_context_get_iface(context),
			context,
			addr,
			addrlen,
			cb,
			timeout,
			user_data);
		goto unlock;
	}

	if (IS_ENABLED(CONFIG_NET_UDP) &&
	    net_context_get_type(context) == NET_SOCK_DGRAM) {
		if (cb) {
			cb(context, 0, user_data);
		}

		ret = 0;
	} else if (IS_ENABLED(CONFIG_NET_TCP) &&
		   net_context_get_type(context) == NET_SOCK_STREAM) {
		NET_ASSERT(laddr != NULL);

		ret = net_tcp_connect(context, addr, laddr, rport, lport,
				      timeout, cb, user_data);
	} else {
		ret = -ENOTSUP;
	}

unlock:
	k_mutex_unlock(&context->lock);

	return ret;
}

int net_context_accept(struct net_context *context,
		       net_tcp_accept_cb_t cb,
		       k_timeout_t timeout,
		       void *user_data)
{
	int ret = 0;

	NET_ASSERT(PART_OF_ARRAY(contexts, context));

	if (!net_context_is_used(context)) {
		return -EBADF;
	}

	k_mutex_lock(&context->lock, K_FOREVER);

	if (IS_ENABLED(CONFIG_NET_OFFLOAD) &&
	    net_if_is_ip_offloaded(net_context_get_iface(context))) {
		ret = net_offload_accept(
			net_context_get_iface(context),
			context,
			cb,
			timeout,
			user_data);
		goto unlock;
	}

	if ((net_context_get_state(context) != NET_CONTEXT_LISTENING) &&
	    (net_context_get_type(context) != NET_SOCK_STREAM)) {
		NET_DBG("Invalid socket, state %d type %d",
			net_context_get_state(context),
			net_context_get_type(context));
		ret = -EINVAL;
		goto unlock;
	}

	if (net_context_get_proto(context) == NET_IPPROTO_TCP) {
		ret = net_tcp_accept(context, cb, user_data);
		goto unlock;
	}

unlock:
	k_mutex_unlock(&context->lock);

	return ret;
}

__maybe_unused static int get_bool_option(bool option, int *value, size_t *len)
{
	if (value == NULL) {
		return -EINVAL;
	}

	if (len != NULL) {
		if (*len != sizeof(int)) {
			return -EINVAL;
		}

		*len = sizeof(int);
	}

	*value = (int)option;

	return 0;
}

__maybe_unused static int get_uint8_option(uint8_t option, uint8_t *value, size_t *len)
{
	if (value == NULL) {
		return -EINVAL;
	}

	*value = option;

	if (len != NULL) {
		*len = sizeof(uint8_t);
	}

	return 0;
}

__maybe_unused static int get_uint16_option(uint16_t option, int *value, size_t *len)
{
	if (value == NULL) {
		return -EINVAL;
	}

	*value = option;

	if (len != NULL) {
		*len = sizeof(int);
	}

	return 0;
}

static int get_context_priority(struct net_context *context,
				void *value, size_t *len)
{
#if defined(CONFIG_NET_CONTEXT_PRIORITY)
	return get_uint8_option(context->options.priority,
				value, len);
#else
	ARG_UNUSED(context);
	ARG_UNUSED(value);
	ARG_UNUSED(len);

	return -ENOTSUP;
#endif
}

static int get_context_proxy(struct net_context *context,
			     void *value, size_t *len)
{
#if defined(CONFIG_SOCKS)
	struct net_sockaddr *addr = (struct net_sockaddr *)value;

	if (!value || !len) {
		return -EINVAL;
	}

	if (*len < context->options.proxy.addrlen) {
		return -EINVAL;
	}

	*len = MIN(context->options.proxy.addrlen, *len);

	memcpy(addr, &context->options.proxy.addr, *len);

	return 0;
#else
	ARG_UNUSED(context);
	ARG_UNUSED(value);
	ARG_UNUSED(len);

	return -ENOTSUP;
#endif
}

static int get_context_txtime(struct net_context *context,
			      void *value, size_t *len)
{
#if defined(CONFIG_NET_CONTEXT_TXTIME)
	return get_bool_option(context->options.txtime,
			       value, len);
#else
	ARG_UNUSED(context);
	ARG_UNUSED(value);
	ARG_UNUSED(len);

	return -ENOTSUP;
#endif
}

static int get_context_rcvtimeo(struct net_context *context,
				void *value, size_t *len)
{
#if defined(CONFIG_NET_CONTEXT_RCVTIMEO)
	*((k_timeout_t *)value) = context->options.rcvtimeo;

	if (len) {
		*len = sizeof(k_timeout_t);
	}

	return 0;
#else
	ARG_UNUSED(context);
	ARG_UNUSED(value);
	ARG_UNUSED(len);

	return -ENOTSUP;
#endif
}

static int get_context_sndtimeo(struct net_context *context,
				void *value, size_t *len)
{
#if defined(CONFIG_NET_CONTEXT_SNDTIMEO)
	*((k_timeout_t *)value) = context->options.sndtimeo;

	if (len) {
		*len = sizeof(k_timeout_t);
	}

	return 0;
#else
	ARG_UNUSED(context);
	ARG_UNUSED(value);
	ARG_UNUSED(len);

	return -ENOTSUP;
#endif
}

static int get_context_rcvbuf(struct net_context *context,
			      void *value, size_t *len)
{
#if defined(CONFIG_NET_CONTEXT_RCVBUF)
	return get_uint16_option(context->options.rcvbuf,
				 value, len);
#else
	ARG_UNUSED(context);
	ARG_UNUSED(value);
	ARG_UNUSED(len);

	return -ENOTSUP;
#endif
}

static int get_context_sndbuf(struct net_context *context,
				void *value, size_t *len)
{
#if defined(CONFIG_NET_CONTEXT_SNDBUF)
	return get_uint16_option(context->options.sndbuf,
				 value, len);
#else
	ARG_UNUSED(context);
	ARG_UNUSED(value);
	ARG_UNUSED(len);

	return -ENOTSUP;
#endif
}

static int get_context_dscp_ecn(struct net_context *context,
				void *value, size_t *len)
{
#if defined(CONFIG_NET_CONTEXT_DSCP_ECN)
	return get_uint8_option(context->options.dscp_ecn,
				value, len);
#else
	ARG_UNUSED(context);
	ARG_UNUSED(value);
	ARG_UNUSED(len);

	return -ENOTSUP;
#endif
}

static int get_context_ttl(struct net_context *context,
				 void *value, size_t *len)
{
#if defined(CONFIG_NET_IPV4)
	*((int *)value) = context->ipv4_ttl;

	if (len) {
		*len = sizeof(int);
	}

	return 0;
#else
	ARG_UNUSED(context);
	ARG_UNUSED(value);
	ARG_UNUSED(len);

	return -ENOTSUP;
#endif
}

static int get_context_mcast_ttl(struct net_context *context,
				 void *value, size_t *len)
{
#if defined(CONFIG_NET_IPV4)
	*((int *)value) = context->ipv4_mcast_ttl;

	if (len) {
		*len = sizeof(int);
	}

	return 0;
#else
	ARG_UNUSED(context);
	ARG_UNUSED(value);
	ARG_UNUSED(len);

	return -ENOTSUP;
#endif
}

static int get_context_ipv4_mcast_loop(struct net_context *context,
				  void *value, size_t *len)
{
#if defined(CONFIG_NET_IPV4)
	return get_bool_option(context->options.ipv4_mcast_loop, value, len);
#else
	ARG_UNUSED(context);
	ARG_UNUSED(value);
	ARG_UNUSED(len);
	return -ENOTSUP;
#endif
}

static int get_context_mcast_hop_limit(struct net_context *context,
				       void *value, size_t *len)
{
#if defined(CONFIG_NET_IPV6)
	*((int *)value) = context->ipv6_mcast_hop_limit;

	if (len) {
		*len = sizeof(int);
	}

	return 0;
#else
	ARG_UNUSED(context);
	ARG_UNUSED(value);
	ARG_UNUSED(len);

	return -ENOTSUP;
#endif
}

static int get_context_unicast_hop_limit(struct net_context *context,
					 void *value, size_t *len)
{
#if defined(CONFIG_NET_IPV6)
	*((int *)value) = context->ipv6_hop_limit;

	if (len) {
		*len = sizeof(int);
	}

	return 0;
#else
	ARG_UNUSED(context);
	ARG_UNUSED(value);
	ARG_UNUSED(len);

	return -ENOTSUP;
#endif
}

static int get_context_reuseaddr(struct net_context *context,
				 void *value, size_t *len)
{
#if defined(CONFIG_NET_CONTEXT_REUSEADDR)
	return get_bool_option(context->options.reuseaddr,
			       value, len);
#else
	ARG_UNUSED(context);
	ARG_UNUSED(value);
	ARG_UNUSED(len);

	return -ENOTSUP;
#endif
}

static int get_context_reuseport(struct net_context *context,
				void *value, size_t *len)
{
#if defined(CONFIG_NET_CONTEXT_REUSEPORT)
	return get_bool_option(context->options.reuseport,
			       value, len);
#else
	ARG_UNUSED(context);
	ARG_UNUSED(value);
	ARG_UNUSED(len);

	return -ENOTSUP;
#endif
}

static int get_context_ipv6_v6only(struct net_context *context,
				   void *value, size_t *len)
{
#if defined(CONFIG_NET_IPV4_MAPPING_TO_IPV6)
	return get_bool_option(context->options.ipv6_v6only,
			       value, len);
#else
	ARG_UNUSED(context);
	ARG_UNUSED(value);
	ARG_UNUSED(len);

	return -ENOTSUP;
#endif
}

static int get_context_recv_pktinfo(struct net_context *context,
				    void *value, size_t *len)
{
#if defined(CONFIG_NET_CONTEXT_RECV_PKTINFO)
	return get_bool_option(context->options.recv_pktinfo,
			       value, len);
#else
	ARG_UNUSED(context);
	ARG_UNUSED(value);
	ARG_UNUSED(len);

	return -ENOTSUP;
#endif
}

static int get_context_recv_hoplimit(struct net_context *context,
				    void *value, size_t *len)
{
#if defined(CONFIG_NET_CONTEXT_RECV_HOPLIMIT)
	return get_bool_option(context->options.recv_hoplimit,
			       value, len);
#else
	ARG_UNUSED(context);
	ARG_UNUSED(value);
	ARG_UNUSED(len);

	return -ENOTSUP;
#endif
}

static int get_context_addr_preferences(struct net_context *context,
					void *value, size_t *len)
{
#if defined(CONFIG_NET_IPV6)
	return get_uint16_option(context->options.addr_preferences,
				 value, len);
#else
	ARG_UNUSED(context);
	ARG_UNUSED(value);
	ARG_UNUSED(len);

	return -ENOTSUP;
#endif
}

static int get_context_timestamping(struct net_context *context,
				    void *value, size_t *len)
{
#if defined(CONFIG_NET_CONTEXT_TIMESTAMPING)
	*((uint8_t *)value) = context->options.timestamping;

	if (len) {
		*len = sizeof(uint8_t);
	}

	return 0;
#else
	ARG_UNUSED(context);
	ARG_UNUSED(value);
	ARG_UNUSED(len);

	return -ENOTSUP;
#endif
}

static int get_context_mtu(struct net_context *context,
			   void *value, size_t *len)
{
	sa_family_t family = net_context_get_family(context);
	struct net_if *iface = NULL;
	int mtu;

	if (IS_ENABLED(CONFIG_NET_PMTU)) {
		mtu = net_pmtu_get_mtu(&context->remote);
		if (mtu > 0) {
			goto out;
		}
	}

	if (net_context_is_bound_to_iface(context)) {
		iface = net_context_get_iface(context);

		mtu = net_if_get_mtu(iface);
	} else {
		if (IS_ENABLED(CONFIG_NET_IPV6) && (family == NET_AF_INET6)) {
			iface = net_if_ipv6_select_src_iface(
				&net_sin6(&context->remote)->sin6_addr);
		} else if (IS_ENABLED(CONFIG_NET_IPV4) && (family == NET_AF_INET)) {
			iface = net_if_ipv4_select_src_iface(
				&net_sin(&context->remote)->sin_addr);
		} else {
			return -EAFNOSUPPORT;
		}

		mtu = net_if_get_mtu(iface);
	}

out:
	*((int *)value) = mtu;

	if (len) {
		*len = sizeof(int);
	}

	return 0;
}

static int get_context_mcast_ifindex(struct net_context *context,
				     void *value, size_t *len)
{
#if defined(CONFIG_NET_IPV6) || defined(CONFIG_NET_IPV4)
	sa_family_t family = net_context_get_family(context);

	if ((IS_ENABLED(CONFIG_NET_IPV6) && family == NET_AF_INET6) ||
	    (IS_ENABLED(CONFIG_NET_IPV4) && family == NET_AF_INET)) {
		/* If user has not set the ifindex, then get the interface
		 * that this socket is bound to.
		 */
		if (context->options.ipv6_mcast_ifindex == 0) {
			struct net_if *iface;
			int ifindex;

			if (net_context_is_bound_to_iface(context)) {
				iface = net_context_get_iface(context);
			} else {
				iface = net_if_get_default();
			}

			if (IS_ENABLED(CONFIG_NET_IPV6) && family == NET_AF_INET6) {
				if (!net_if_flag_is_set(iface, NET_IF_IPV6)) {
					return -EPROTOTYPE;
				}
			} else if (IS_ENABLED(CONFIG_NET_IPV4) && family == NET_AF_INET) {
				if (!net_if_flag_is_set(iface, NET_IF_IPV4)) {
					return -EPROTOTYPE;
				}
			}

			ifindex = net_if_get_by_iface(iface);
			if (ifindex < 1) {
				return -ENOENT;
			}

			*((int *)value) = ifindex;
		} else {
			*((int *)value) = context->options.ipv6_mcast_ifindex;
		}

		if (len) {
			*len = sizeof(int);
		}

		return 0;
	}

	return -EAFNOSUPPORT;
#else
	ARG_UNUSED(context);
	ARG_UNUSED(value);
	ARG_UNUSED(len);

	return -ENOTSUP;
#endif
}

static int get_context_local_port_range(struct net_context *context,
					void *value, size_t *len)
{
#if defined(CONFIG_NET_CONTEXT_CLAMP_PORT_RANGE)
	if (len == NULL || *len != sizeof(uint32_t)) {
		return -EINVAL;
	}

	*((uint32_t *)value) = context->options.port_range;

	return 0;
#else
	ARG_UNUSED(context);
	ARG_UNUSED(value);
	ARG_UNUSED(len);

	return -ENOTSUP;
#endif
}

static int get_context_ipv6_mcast_loop(struct net_context *context,
				       void *value, size_t *len)
{
#if defined(CONFIG_NET_IPV6)
	return get_bool_option(context->options.ipv6_mcast_loop, value, len);
#else
	ARG_UNUSED(context);
	ARG_UNUSED(value);
	ARG_UNUSED(len);

	return -ENOTSUP;
#endif
}

/* If buf is not NULL, then use it. Otherwise read the data to be written
 * to net_pkt from msghdr.
 */
static int context_write_data(struct net_pkt *pkt, const void *buf,
			      int buf_len, const struct msghdr *msghdr)
{
	int ret = 0;

	if (msghdr) {
		for (size_t i = 0U; i < msghdr->msg_iovlen; i++) {
			int len = MIN((int)msghdr->msg_iov[i].iov_len, buf_len);

			ret = net_pkt_write(pkt, msghdr->msg_iov[i].iov_base,
					    len);
			if (ret < 0) {
				break;
			}

			buf_len -= len;
			if (buf_len == 0) {
				break;
			}
		}
	} else {
		ret = net_pkt_write(pkt, buf, buf_len);
	}

	return ret;
}

static int context_setup_udp_packet(struct net_context *context,
				    sa_family_t family,
				    struct net_pkt *pkt,
				    const void *buf,
				    size_t len,
				    const struct msghdr *msg,
				    const struct net_sockaddr *dst_addr,
				    socklen_t addrlen)
{
	int ret = -EINVAL;
	uint16_t dst_port = 0U;

	if (IS_ENABLED(CONFIG_NET_IPV6) && family == NET_AF_INET6) {
		struct net_sockaddr_in6 *addr6 = (struct net_sockaddr_in6 *)dst_addr;

		dst_port = addr6->sin6_port;

		ret = net_context_create_ipv6_new(context, pkt,
						  NULL, &addr6->sin6_addr);
	} else if (IS_ENABLED(CONFIG_NET_IPV4) && family == NET_AF_INET) {
		struct net_sockaddr_in *addr4 = (struct net_sockaddr_in *)dst_addr;

		dst_port = addr4->sin_port;

		ret = net_context_create_ipv4_new(context, pkt,
						  NULL, &addr4->sin_addr);
	}

	if (ret < 0) {
		return ret;
	}

	ret = bind_default(context);
	if (ret) {
		return ret;
	}

	ret = net_udp_create(pkt,
			     net_sin((struct net_sockaddr *)
				     &context->local)->sin_port,
			     dst_port);
	if (ret) {
		return ret;
	}

	ret = context_write_data(pkt, buf, len, msg);
	if (ret) {
		return ret;
	}

#if defined(CONFIG_NET_CONTEXT_TIMESTAMPING)
	if (context->options.timestamping & SOF_TIMESTAMPING_TX_HARDWARE) {
		net_pkt_set_tx_timestamping(pkt, true);
	}

	if (context->options.timestamping & SOF_TIMESTAMPING_RX_HARDWARE) {
		net_pkt_set_rx_timestamping(pkt, true);
	}
#endif

	return 0;
}

static int context_setup_raw_ip_packet(sa_family_t family,
				       struct net_pkt *pkt,
				       const void *buf,
				       size_t len,
				       const struct msghdr *msg)
{
	int ret;

	ret = context_write_data(pkt, buf, len, msg);
	if (ret < 0) {
		return ret;
	}

	if (family == NET_AF_INET) {
		NET_PKT_DATA_ACCESS_CONTIGUOUS_DEFINE(ipv4_access,
						      struct net_ipv4_hdr);
		struct net_ipv4_hdr *ipv4_hdr;
		uint8_t hdr_len;

		net_pkt_cursor_init(pkt);
		net_pkt_set_overwrite(pkt, true);

		ipv4_hdr = (struct net_ipv4_hdr *)net_pkt_get_data(pkt, &ipv4_access);
		if (ipv4_hdr == NULL) {
			return -ENOBUFS;
		}

		net_pkt_set_ip_hdr_len(pkt, sizeof(struct net_ipv4_hdr));

		hdr_len = (ipv4_hdr->vhl & 0x0F) * 4;
		if (hdr_len > sizeof(struct net_ipv4_hdr)) {
			net_pkt_set_ipv4_opts_len(
				pkt, hdr_len - sizeof(struct net_ipv4_hdr));
		}

		if (net_if_need_calc_tx_checksum(net_pkt_iface(pkt),
						 NET_IF_CHECKSUM_IPV4_HEADER)) {
			ipv4_hdr->chksum = 0;
			ipv4_hdr->chksum = net_calc_chksum_ipv4(pkt);
			net_pkt_set_data(pkt, &ipv4_access);
		}

		net_pkt_set_ll_proto_type(pkt, ETH_P_IP);
	} else {
		net_pkt_set_ip_hdr_len(pkt, sizeof(struct net_ipv6_hdr));
		net_pkt_set_ll_proto_type(pkt, ETH_P_IPV6);
	}

	return 0;
}

static void context_finalize_packet(struct net_context *context,
				    sa_family_t family,
				    struct net_pkt *pkt)
{
	/* This function is meant to be temporary: once all moved to new
	 * API, it will be up to net_send_data() to finalize the packet.
	 */

	net_pkt_cursor_init(pkt);

	if (IS_ENABLED(CONFIG_NET_IPV6) && family == NET_AF_INET6) {
		net_ipv6_finalize(pkt, (uint8_t)net_context_get_proto(context));
	} else if (IS_ENABLED(CONFIG_NET_IPV4) && family == NET_AF_INET) {
		net_ipv4_finalize(pkt, (uint8_t)net_context_get_proto(context));
	}
}

static struct net_pkt *context_alloc_pkt(struct net_context *context,
					 sa_family_t family,
					 size_t len, k_timeout_t timeout)
{
	struct net_pkt *pkt;

#if defined(CONFIG_NET_CONTEXT_NET_PKT_POOL)
	if (context->tx_slab) {
		pkt = net_pkt_alloc_from_slab(context->tx_slab(), timeout);
		if (!pkt) {
			return NULL;
		}

		net_pkt_set_iface(pkt, net_context_get_iface(context));
		net_pkt_set_family(pkt, family);
		net_pkt_set_context(pkt, context);

		if (net_pkt_alloc_buffer(pkt, len,
					 net_context_get_proto(context),
					 timeout)) {
			net_pkt_unref(pkt);

			return NULL;
		}

		return pkt;
	}
#endif
	pkt = net_pkt_alloc_with_buffer(net_context_get_iface(context), len,
					family,
					net_context_get_proto(context),
					timeout);
	if (pkt) {
		net_pkt_set_context(pkt, context);
	}

	return pkt;
}

static void set_pkt_txtime(struct net_pkt *pkt, const struct msghdr *msghdr)
{
	struct cmsghdr *cmsg;

	for (cmsg = CMSG_FIRSTHDR(msghdr); cmsg != NULL;
	     cmsg = CMSG_NXTHDR(msghdr, cmsg)) {
		if (cmsg->cmsg_len == CMSG_LEN(sizeof(uint64_t)) &&
		    cmsg->cmsg_level == NET_SOL_SOCKET &&
		    cmsg->cmsg_type == NET_SCM_TXTIME) {
			net_pkt_set_timestamp_ns(pkt, *(net_time_t*)NET_CMSG_DATA(cmsg));
			break;
		}
	}
}

static void set_pkt_hoplimit(struct net_pkt *pkt, const struct msghdr *msg_hdr)
{
	struct cmsghdr *cmsg;
	const struct sockaddr_in6 *addr6 = NULL;

	if (IS_ENABLED(CONFIG_NET_IPV4_MAPPING_TO_IPV6) && IS_ENABLED(CONFIG_NET_IPV6)) {
		addr6 = msg_hdr->msg_name;
	}

	for (cmsg = CMSG_FIRSTHDR(msg_hdr); cmsg != NULL;
	     cmsg = CMSG_NXTHDR(msg_hdr, cmsg)) {
		if (net_pkt_family(pkt) == NET_AF_INET6) {
			if (cmsg->cmsg_len == CMSG_LEN(sizeof(int)) &&
			    cmsg->cmsg_level == NET_IPPROTO_IPV6 &&
			    cmsg->cmsg_type == IPV6_HOPLIMIT) {
				net_pkt_set_ipv6_hop_limit(pkt, *(uint8_t *)NET_CMSG_DATA(cmsg));
				break;
			}
<<<<<<< HEAD
		} else {
			if (cmsg->cmsg_len == CMSG_LEN(sizeof(int)) &&
			    cmsg->cmsg_level == NET_IPPROTO_IP &&
			    cmsg->cmsg_type == NET_IP_TTL) {
				net_pkt_set_ipv4_ttl(pkt, *(uint8_t *)NET_CMSG_DATA(cmsg));
				break;
=======
		} else if (net_pkt_family(pkt) == AF_INET) {
			if (addr6  == NULL ||
			    (addr6 != NULL && !net_ipv6_addr_is_v4_mapped(&addr6->sin6_addr))) {
				if (cmsg->cmsg_len == CMSG_LEN(sizeof(int)) &&
				    cmsg->cmsg_level == IPPROTO_IP &&
				    cmsg->cmsg_type == IP_TTL) {
					net_pkt_set_ipv4_ttl(pkt, *(uint8_t *)CMSG_DATA(cmsg));
					break;
				}
			} else if (addr6 != NULL &&
				   net_ipv6_addr_is_v4_mapped(&addr6->sin6_addr)) {
				if (cmsg->cmsg_len == CMSG_LEN(sizeof(int)) &&
				    cmsg->cmsg_level == IPPROTO_IPV6 &&
				    cmsg->cmsg_type == IPV6_HOPLIMIT) {
					net_pkt_set_ipv4_ttl(pkt, *(uint8_t *)CMSG_DATA(cmsg));
					break;
				}
>>>>>>> 9f181b67
			}
		}
	}
}

static int context_sendto(struct net_context *context,
			  const void *buf,
			  size_t len,
			  const struct net_sockaddr *dst_addr,
			  socklen_t addrlen,
			  net_context_send_cb_t cb,
			  k_timeout_t timeout,
			  void *user_data,
			  bool sendto)
{
	const struct msghdr *msghdr = NULL;
	struct net_if *iface = NULL;
	struct net_pkt *pkt = NULL;
	sa_family_t family;
	size_t tmp_len;
	int ret;

	NET_ASSERT(PART_OF_ARRAY(contexts, context));

	if (!net_context_is_used(context)) {
		return -EBADF;
	}

	if (sendto && addrlen == 0 && dst_addr == NULL && buf != NULL) {
		/* User wants to call sendmsg */
		msghdr = buf;
	}

	if (!msghdr && !dst_addr) {
		return -EDESTADDRREQ;
	}

	/* Are we trying to send IPv4 packet to mapped V6 address, in that case
	 * we need to set the family to NET_AF_INET so that various checks below
	 * are done to the packet correctly and we actually send an IPv4 pkt.
	 */
	if (IS_ENABLED(CONFIG_NET_IPV4_MAPPING_TO_IPV6) &&
	    IS_ENABLED(CONFIG_NET_IPV6) &&
<<<<<<< HEAD
	    net_context_get_family(context) == NET_AF_INET6 &&
	    dst_addr->sa_family == NET_AF_INET) {
		family = NET_AF_INET;
=======
	    net_context_get_family(context) == AF_INET6 &&
	    dst_addr != NULL &&
	    dst_addr->sa_family == AF_INET) {
		family = AF_INET;
	} else if (IS_ENABLED(CONFIG_NET_IPV4_MAPPING_TO_IPV6) &&
		   IS_ENABLED(CONFIG_NET_IPV6) && msghdr != NULL) {
		const struct sockaddr_in6 *addr6 = msghdr->msg_name;

		if (net_ipv6_addr_is_v4_mapped(&addr6->sin6_addr)) {
			family = AF_INET;
		} else {
			family = net_context_get_family(context);
		}
>>>>>>> 9f181b67
	} else {
		family = net_context_get_family(context);
	}

	if (IS_ENABLED(CONFIG_NET_IPV6) && family == NET_AF_INET6) {
		const struct net_sockaddr_in6 *addr6 =
			(const struct net_sockaddr_in6 *)dst_addr;

		if (msghdr) {
			addr6 = msghdr->msg_name;
			addrlen = msghdr->msg_namelen;

			if (!addr6) {
				addr6 = net_sin6(&context->remote);
				addrlen = sizeof(struct net_sockaddr_in6);
			}

			/* For sendmsg(), the dst_addr is NULL so set it here.
			 */
			dst_addr = (const struct net_sockaddr *)addr6;
		}

		if (addrlen < sizeof(struct net_sockaddr_in6)) {
			return -EINVAL;
		}

		if (net_ipv6_is_addr_unspecified(&addr6->sin6_addr)) {
			return -EDESTADDRREQ;
		}

		if (IS_ENABLED(CONFIG_NET_UDP) &&
		    net_context_get_type(context) == NET_SOCK_DGRAM) {
			if (net_ipv6_is_addr_mcast(&addr6->sin6_addr) &&
			    COND_CODE_1(CONFIG_NET_IPV6,
					(context->options.ipv6_mcast_ifindex > 0), (false))) {
				IF_ENABLED(CONFIG_NET_IPV6,
					   (iface = net_if_get_by_index(
						   context->options.ipv6_mcast_ifindex)));
			}
		}

		/* If application has not yet set the destination address
		 * i.e., by not calling connect(), then set the interface
		 * here so that the packet gets sent to the correct network
		 * interface. This issue can be seen if there are multiple
		 * network interfaces and we are trying to send data to
		 * second or later network interface.
		 */
		if (iface == NULL) {
			if (net_ipv6_is_addr_unspecified(
				    &net_sin6(&context->remote)->sin6_addr) &&
			    !net_context_is_bound_to_iface(context)) {
				iface = net_if_ipv6_select_src_iface(&addr6->sin6_addr);
				net_context_set_iface(context, iface);
			}
		}

	} else if (IS_ENABLED(CONFIG_NET_IPV4) && family == NET_AF_INET) {
		const struct net_sockaddr_in *addr4 = (const struct net_sockaddr_in *)dst_addr;
		struct net_sockaddr_in mapped;

		if (msghdr) {
			addr4 = msghdr->msg_name;
			addrlen = msghdr->msg_namelen;

			if (!addr4) {
				addr4 = net_sin(&context->remote);
				addrlen = sizeof(struct net_sockaddr_in);
			}

			/* For sendmsg(), the dst_addr is NULL so set it here.
			 */
			dst_addr = (const struct net_sockaddr *)addr4;
		}

		/* Get the destination address from the mapped IPv6 address */
		if (IS_ENABLED(CONFIG_NET_IPV4_MAPPING_TO_IPV6) &&
		    addr4->sin_family == NET_AF_INET6 &&
		    net_ipv6_addr_is_v4_mapped(&net_sin6(dst_addr)->sin6_addr)) {
			struct net_sockaddr_in6 *addr6 = (struct net_sockaddr_in6 *)dst_addr;

			mapped.sin_port = addr6->sin6_port;
			mapped.sin_family = NET_AF_INET;
			net_ipaddr_copy(&mapped.sin_addr,
					(struct net_in_addr *)(&addr6->sin6_addr.s6_addr32[3]));
			addr4 = &mapped;

			/* For sendmsg(), the dst_addr is NULL so set it here.
			 */
			dst_addr = (const struct sockaddr *)addr4;
		}

		if (addrlen < sizeof(struct net_sockaddr_in)) {
			return -EINVAL;
		}

		if (!addr4->sin_addr.s_addr_be) {
			return -EDESTADDRREQ;
		}

		if (IS_ENABLED(CONFIG_NET_UDP) &&
		    net_context_get_type(context) == NET_SOCK_DGRAM) {
			if (net_ipv4_is_addr_mcast(&addr4->sin_addr) &&
			    COND_CODE_1(CONFIG_NET_IPV4,
					(context->options.ipv4_mcast_ifindex > 0), (false))) {
				IF_ENABLED(CONFIG_NET_IPV4,
					   (iface = net_if_get_by_index(
						   context->options.ipv4_mcast_ifindex)));
			}
		}

		/* If application has not yet set the destination address
		 * i.e., by not calling connect(), then set the interface
		 * here so that the packet gets sent to the correct network
		 * interface. This issue can be seen if there are multiple
		 * network interfaces and we are trying to send data to
		 * second or later network interface.
		 */
		if (iface == NULL) {
			if (net_sin(&context->remote)->sin_addr.s_addr_be == 0U &&
			    !net_context_is_bound_to_iface(context)) {
				iface = net_if_ipv4_select_src_iface(&addr4->sin_addr);
				net_context_set_iface(context, iface);
			}
		}

	} else if (IS_ENABLED(CONFIG_NET_SOCKETS_PACKET) && family == NET_AF_PACKET) {
		struct net_sockaddr_ll *ll_addr = (struct net_sockaddr_ll *)dst_addr;

		if (msghdr) {
			ll_addr = msghdr->msg_name;
			addrlen = msghdr->msg_namelen;

			if (!ll_addr) {
				ll_addr = (struct net_sockaddr_ll *)
							(&context->remote);
				addrlen = sizeof(struct net_sockaddr_ll);
			}

			/* For sendmsg(), the dst_addr is NULL so set it here.
			 */
			dst_addr = (const struct net_sockaddr *)ll_addr;
		}

		if (addrlen < sizeof(struct net_sockaddr_ll)) {
			return -EINVAL;
		}

		iface = net_context_get_iface(context);
		if (iface == NULL) {
			if (ll_addr->sll_ifindex < 0) {
				return -EDESTADDRREQ;
			}

			iface = net_if_get_by_index(ll_addr->sll_ifindex);
			if (iface == NULL) {
				NET_ERR("Cannot bind to interface index %d",
					ll_addr->sll_ifindex);
				return -EDESTADDRREQ;
			}

			net_context_set_iface(context, iface);
		}

		if (net_context_get_type(context) == NET_SOCK_DGRAM) {
			context->flags |= NET_CONTEXT_REMOTE_ADDR_SET;

			/* The user must set the protocol in send call */

			/* For sendmsg() call, we might have set ll_addr to
			 * point to remote addr.
			 */
			if ((void *)&context->remote != (void *)ll_addr) {
				memcpy((struct net_sockaddr_ll *)&context->remote,
				       ll_addr, sizeof(struct net_sockaddr_ll));
			}
		}

	} else if (IS_ENABLED(CONFIG_NET_SOCKETS_CAN) && family == NET_AF_CAN) {
		struct net_sockaddr_can *can_addr = (struct net_sockaddr_can *)dst_addr;

		if (msghdr) {
			can_addr = msghdr->msg_name;
			addrlen = msghdr->msg_namelen;

			if (!can_addr) {
				can_addr = (struct net_sockaddr_can *)
							(&context->remote);
				addrlen = sizeof(struct net_sockaddr_can);
			}

			/* For sendmsg(), the dst_addr is NULL so set it here.
			 */
			dst_addr = (const struct net_sockaddr *)can_addr;
		}

		if (addrlen < sizeof(struct net_sockaddr_can)) {
			return -EINVAL;
		}

		if (can_addr->can_ifindex < 0) {
			/* The index should have been set in bind */
			can_addr->can_ifindex =
				net_can_ptr(&context->local)->can_ifindex;
		}

		if (can_addr->can_ifindex < 0) {
			return -EDESTADDRREQ;
		}

		iface = net_if_get_by_index(can_addr->can_ifindex);
		if (!iface) {
			NET_ERR("Cannot bind to interface index %d",
				can_addr->can_ifindex);
			return -EDESTADDRREQ;
		}
	} else {
		NET_DBG("Invalid protocol family %d", family);
		return -EINVAL;
	}

	if (msghdr && len == 0) {
		for (size_t i = 0U; i < msghdr->msg_iovlen; i++) {
			len += msghdr->msg_iov[i].iov_len;
		}
	}

	iface = net_context_get_iface(context);
	if (iface && !net_if_is_up(iface)) {
		return -ENETDOWN;
	}

	context->send_cb = cb;
	context->user_data = user_data;

	if (IS_ENABLED(CONFIG_NET_TCP) &&
	    net_context_get_proto(context) == NET_IPPROTO_TCP &&
	    !net_if_is_ip_offloaded(net_context_get_iface(context))) {
		goto skip_alloc;
	}

	pkt = context_alloc_pkt(context, family, len, PKT_WAIT_TIME);
	if (!pkt) {
		NET_ERR("Failed to allocate net_pkt");
		return -ENOBUFS;
	}

	tmp_len = net_pkt_available_payload_buffer(
				pkt, net_context_get_proto(context));
	if (tmp_len < len) {
		if (net_context_get_type(context) == NET_SOCK_DGRAM ||
		    net_context_get_type(context) == NET_SOCK_RAW) {
			NET_ERR("Available payload buffer (%zu) is not enough for requested DGRAM (%zu)",
				tmp_len, len);
			ret = -ENOMEM;
			goto fail;
		}
		len = tmp_len;
	}

	if (IS_ENABLED(CONFIG_NET_CONTEXT_PRIORITY)) {
		uint8_t priority;

		get_context_priority(context, &priority, NULL);
		net_pkt_set_priority(pkt, priority);
	}

	/* If there is ancillary data in msghdr, then we need to add that
	 * to net_pkt as there is no other way to store it.
	 */
	if (msghdr && msghdr->msg_control && msghdr->msg_controllen) {
		if (IS_ENABLED(CONFIG_NET_CONTEXT_TXTIME)) {
			int is_txtime;

			get_context_txtime(context, &is_txtime, NULL);
			if (is_txtime) {
				set_pkt_txtime(pkt, msghdr);
			}
		}

		set_pkt_hoplimit(pkt, msghdr);

	}

skip_alloc:
	if (IS_ENABLED(CONFIG_NET_OFFLOAD) &&
	    net_if_is_ip_offloaded(net_context_get_iface(context))) {
		ret = context_write_data(pkt, buf, len, msghdr);
		if (ret < 0) {
			goto fail;
		}

		net_pkt_cursor_init(pkt);

		if (sendto) {
			ret = net_offload_sendto(net_context_get_iface(context),
						 pkt, dst_addr, addrlen, cb,
						 timeout, user_data);
		} else {
			ret = net_offload_send(net_context_get_iface(context),
					       pkt, cb, timeout, user_data);
		}
	} else if (((IS_ENABLED(CONFIG_NET_IPV4) && family == NET_AF_INET) ||
		    (IS_ENABLED(CONFIG_NET_IPV6) && family == NET_AF_INET6)) &&
		   IS_ENABLED(CONFIG_NET_SOCKETS_INET_RAW) &&
		   net_context_get_type(context) == NET_SOCK_RAW) {
		ret = context_setup_raw_ip_packet(family, pkt, buf, len, msghdr);
		if (ret < 0) {
			goto fail;
		}

		ret = net_try_send_data(pkt, timeout);
	} else if (IS_ENABLED(CONFIG_NET_UDP) &&
	    net_context_get_proto(context) == NET_IPPROTO_UDP) {
		ret = context_setup_udp_packet(context, family, pkt, buf, len, msghdr,
					       dst_addr, addrlen);
		if (ret < 0) {
			goto fail;
		}

		context_finalize_packet(context, family, pkt);

		ret = net_try_send_data(pkt, timeout);
	} else if (IS_ENABLED(CONFIG_NET_TCP) &&
		   net_context_get_proto(context) == NET_IPPROTO_TCP) {

		ret = net_tcp_queue(context, buf, len, msghdr);
		if (ret < 0) {
			goto fail;
		}

		len = ret;

		ret = net_tcp_send_data(context, cb, user_data);
	} else if (IS_ENABLED(CONFIG_NET_SOCKETS_PACKET) && family == NET_AF_PACKET) {
		ret = context_write_data(pkt, buf, len, msghdr);
		if (ret < 0) {
			goto fail;
		}

		net_pkt_cursor_init(pkt);

		struct net_sockaddr_ll_ptr *ll_src_addr;
		struct net_sockaddr_ll *ll_dst_addr;

		/* The destination address is set in remote for this
		 * socket type.
		 */
		ll_dst_addr = (struct net_sockaddr_ll *)&context->remote;
		ll_src_addr = (struct net_sockaddr_ll_ptr *)&context->local;

		(void)net_linkaddr_set(net_pkt_lladdr_dst(pkt),
				       ll_dst_addr->sll_addr,
				       sizeof(struct net_eth_addr));
		(void)net_linkaddr_set(net_pkt_lladdr_src(pkt),
				       ll_src_addr->sll_addr,
				       sizeof(struct net_eth_addr));

		net_pkt_set_ll_proto_type(pkt, net_ntohs(ll_dst_addr->sll_protocol));

		net_if_try_queue_tx(net_pkt_iface(pkt), pkt, timeout);
	} else if (IS_ENABLED(CONFIG_NET_SOCKETS_CAN) && family == NET_AF_CAN &&
		   net_context_get_proto(context) == CAN_RAW) {
		ret = context_write_data(pkt, buf, len, msghdr);
		if (ret < 0) {
			goto fail;
		}

		net_pkt_cursor_init(pkt);

		ret = net_try_send_data(pkt, timeout);
	} else {
		NET_DBG("Unknown protocol while sending packet: %d",
		net_context_get_proto(context));
		ret = -EPROTONOSUPPORT;
	}

	if (ret < 0) {
		goto fail;
	}

	return len;
fail:
	if (pkt != NULL) {
		net_pkt_unref(pkt);
	}

	return ret;
}

static void raw_inet_set_remote(struct net_context *context, const void *buf,
				size_t len)
{
	struct net_if *iface;

	if (net_context_get_family(context) == NET_AF_INET) {
		struct net_sockaddr_in *remote =
			(struct net_sockaddr_in *)&context->remote;
		const struct net_ipv4_hdr *iphdr = buf;

		if (len < sizeof(struct net_ipv4_hdr)) {
			return;
		}

		if (!net_ipv4_is_addr_unspecified(
				&net_sin(&context->remote)->sin_addr)) {
			goto out;
		}

		remote->sin_family = NET_AF_INET;
		remote->sin_port = 0;
		memcpy(&remote->sin_addr, iphdr->dst, sizeof(remote->sin_addr));

		if (net_context_is_bound_to_iface(context)) {
			goto out;
		}

		iface = net_if_ipv4_select_src_iface(&remote->sin_addr);
		if (iface == NULL) {
			goto out;
		}

		net_context_set_iface(context, iface);
	} else if (net_context_get_family(context) == NET_AF_INET6) {
		struct net_sockaddr_in6 *remote =
			(struct net_sockaddr_in6 *)&context->remote;
		const struct net_ipv6_hdr *iphdr = buf;

		if (len < sizeof(struct net_ipv6_hdr)) {
			return;
		}

		if (!net_ipv6_is_addr_unspecified(
				&net_sin6(&context->remote)->sin6_addr)) {
			goto out;
		}

		remote->sin6_family = NET_AF_INET6;
		remote->sin6_port = 0;
		memcpy(&remote->sin6_addr, iphdr->dst, sizeof(remote->sin6_addr));

		if (net_context_is_bound_to_iface(context)) {
			goto out;
		}

		iface = net_if_ipv6_select_src_iface(&remote->sin6_addr);
		if (iface == NULL) {
			goto out;
		}

		net_context_set_iface(context, iface);
	} else {
		return;
	}

out:
	context->flags |= NET_CONTEXT_REMOTE_ADDR_SET;
}

int net_context_send(struct net_context *context,
		     const void *buf,
		     size_t len,
		     net_context_send_cb_t cb,
		     k_timeout_t timeout,
		     void *user_data)
{
	bool dst_check = true;
	socklen_t addrlen;
	int ret = 0;

	k_mutex_lock(&context->lock, K_FOREVER);

	if (IS_ENABLED(CONFIG_NET_IPV6) &&
	    net_context_get_family(context) == NET_AF_INET6) {
		addrlen = sizeof(struct net_sockaddr_in6);
		if (IS_ENABLED(CONFIG_NET_SOCKETS_INET_RAW) &&
		    net_context_get_type(context) == NET_SOCK_RAW) {
			raw_inet_set_remote(context, buf, len);
			dst_check = false;
		}
	} else if (IS_ENABLED(CONFIG_NET_IPV4) &&
		   net_context_get_family(context) == NET_AF_INET) {
		addrlen = sizeof(struct net_sockaddr_in);
		if (IS_ENABLED(CONFIG_NET_SOCKETS_INET_RAW) &&
		    net_context_get_type(context) == NET_SOCK_RAW) {
			raw_inet_set_remote(context, buf, len);
			dst_check = false;
		}
	} else if (IS_ENABLED(CONFIG_NET_SOCKETS_PACKET) &&
		   net_context_get_family(context) == NET_AF_PACKET) {
		ret = -EOPNOTSUPP;
		goto unlock;
	} else if (IS_ENABLED(CONFIG_NET_SOCKETS_CAN) &&
		   net_context_get_family(context) == NET_AF_CAN) {
		addrlen = sizeof(struct net_sockaddr_can);
	} else {
		addrlen = 0;
	}

	if (dst_check) {
		if (!(context->flags & NET_CONTEXT_REMOTE_ADDR_SET) ||
		    net_sin(&context->remote)->sin_port == 0) {
			ret = -EDESTADDRREQ;
			goto unlock;
		}
	}

	ret = context_sendto(context, buf, len, &context->remote,
			     addrlen, cb, timeout, user_data, false);
unlock:
	k_mutex_unlock(&context->lock);

	return ret;
}

int net_context_sendmsg(struct net_context *context,
			const struct msghdr *msghdr,
			int flags,
			net_context_send_cb_t cb,
			k_timeout_t timeout,
			void *user_data)
{
	int ret;

	k_mutex_lock(&context->lock, K_FOREVER);

	ret = context_sendto(context, msghdr, 0, NULL, 0,
			     cb, timeout, user_data, true);

	k_mutex_unlock(&context->lock);

	return ret;
}

int net_context_sendto(struct net_context *context,
		       const void *buf,
		       size_t len,
		       const struct net_sockaddr *dst_addr,
		       socklen_t addrlen,
		       net_context_send_cb_t cb,
		       k_timeout_t timeout,
		       void *user_data)
{
	int ret;

	k_mutex_lock(&context->lock, K_FOREVER);

	ret = context_sendto(context, buf, len, dst_addr, addrlen,
			     cb, timeout, user_data, true);

	k_mutex_unlock(&context->lock);

	return ret;
}

enum net_verdict net_context_packet_received(struct net_conn *conn,
					     struct net_pkt *pkt,
					     union net_ip_header *ip_hdr,
					     union net_proto_header *proto_hdr,
					     void *user_data)
{
	struct net_context *context = find_context(conn);
	enum net_verdict verdict = NET_DROP;

	NET_ASSERT(context);
	NET_ASSERT(net_pkt_iface(pkt));

	k_mutex_lock(&context->lock, K_FOREVER);

	net_context_set_iface(context, net_pkt_iface(pkt));
	net_pkt_set_context(pkt, context);

	/* If there is no callback registered, then we can only drop
	 * the packet.
	 */
	if (!context->recv_cb) {
		goto unlock;
	}

	if (net_context_get_proto(context) == NET_IPPROTO_TCP) {
		net_stats_update_tcp_recv(net_pkt_iface(pkt),
					  net_pkt_remaining_data(pkt));
	}

#if defined(CONFIG_NET_CONTEXT_SYNC_RECV)
	k_sem_give(&context->recv_data_wait);
#endif /* CONFIG_NET_CONTEXT_SYNC_RECV */

	k_mutex_unlock(&context->lock);

	context->recv_cb(context, pkt, ip_hdr, proto_hdr, 0, user_data);

	verdict = NET_OK;

	return verdict;

unlock:
	k_mutex_unlock(&context->lock);

	return verdict;
}

#if defined(CONFIG_NET_NATIVE_IP)
static int recv_dgram(struct net_context *context,
		      net_context_recv_cb_t cb,
		      k_timeout_t timeout,
		      void *user_data)
{
	struct net_sockaddr local_addr = {
		.sa_family = net_context_get_family(context),
	};
	struct net_sockaddr *laddr = NULL;
	uint16_t lport = 0U;
	int ret;

	ARG_UNUSED(timeout);

	ret = bind_default(context);
	if (ret) {
		return ret;
	}

	if (IS_ENABLED(CONFIG_NET_IPV6) &&
	    net_context_get_family(context) == NET_AF_INET6) {
		if (net_sin6_ptr(&context->local)->sin6_addr) {
			net_ipaddr_copy(&net_sin6(&local_addr)->sin6_addr,
				     net_sin6_ptr(&context->local)->sin6_addr);

			laddr = &local_addr;
		}

		net_sin6(&local_addr)->sin6_port =
			net_sin6((struct net_sockaddr *)&context->local)->sin6_port;
		lport = net_sin6((struct net_sockaddr *)&context->local)->sin6_port;
	} else if (IS_ENABLED(CONFIG_NET_IPV4) &&
		   net_context_get_family(context) == NET_AF_INET) {
		if (net_sin_ptr(&context->local)->sin_addr) {
			net_ipaddr_copy(&net_sin(&local_addr)->sin_addr,
				      net_sin_ptr(&context->local)->sin_addr);

			laddr = &local_addr;
		}

		lport = net_sin((struct net_sockaddr *)&context->local)->sin_port;
	}

	context->recv_cb = cb;

	/* If the context already has a connection handler, it means it's
	 * already registered. In that case, all we have to do is 1) update
	 * the callback registered in the net_context and 2) update the
	 * user_data and local/remote address and port using net_conn_update().
	 *
	 * The callback function passed to net_conn_update() must be the same
	 * function as the one passed to net_conn_register(), not the callback
	 * set for the net context passed by recv_udp().
	 */
	if (context->conn_handler != NULL) {
		ret = net_conn_update(context->conn_handler,
				      net_context_packet_received,
				      user_data,
				      (context->flags & NET_CONTEXT_REMOTE_ADDR_SET) ?
				      &context->remote : NULL,
				      net_ntohs(net_sin(&context->remote)->sin_port),
				      laddr, net_ntohs(lport));
		return ret;
	}

	ret = net_conn_register(net_context_get_proto(context),
				net_context_get_type(context),
				(uint8_t)net_context_get_family(context),
				context->flags & NET_CONTEXT_REMOTE_ADDR_SET ?
							&context->remote : NULL,
				laddr,
				net_ntohs(net_sin(&context->remote)->sin_port),
				net_ntohs(lport),
				context,
				net_context_packet_received,
				user_data,
				&context->conn_handler);

	return ret;
}
#else
#define recv_dgram(...) 0
#endif /* CONFIG_NET_NATIVE_UDP */

static enum net_verdict net_context_raw_packet_received(
					struct net_conn *conn,
					struct net_pkt *pkt,
					union net_ip_header *ip_hdr,
					union net_proto_header *proto_hdr,
					void *user_data)
{
	struct net_context *context = find_context(conn);

	NET_ASSERT(context);
	NET_ASSERT(net_pkt_iface(pkt));

	/* If there is no callback registered, then we can only drop
	 * the packet.
	 */

	if (!context->recv_cb) {
		return NET_DROP;
	}

	net_context_set_iface(context, net_pkt_iface(pkt));
	net_pkt_set_context(pkt, context);

	context->recv_cb(context, pkt, ip_hdr, proto_hdr, 0, user_data);

#if defined(CONFIG_NET_CONTEXT_SYNC_RECV)
	k_sem_give(&context->recv_data_wait);
#endif /* CONFIG_NET_CONTEXT_SYNC_RECV */

	return NET_OK;
}

static int recv_raw(struct net_context *context,
		    net_context_recv_cb_t cb,
		    k_timeout_t timeout,
		    struct net_sockaddr *local_addr,
		    void *user_data)
{
	int ret;

	ARG_UNUSED(timeout);

	context->recv_cb = cb;

	/* If the context already has a connection handler, it means it's
	 * already registered. In that case, all we have to do is 1) update
	 * the callback registered in the net_context and 2) update the
	 * user_data and local address using net_conn_update().
	 *
	 * The callback function passed to net_conn_update() must be the same
	 * function as the one passed to net_conn_register(), not the callback
	 * set for the net context passed by recv_raw().
	 */
	if (context->conn_handler) {
		context->recv_cb = cb;
		ret = net_conn_update(context->conn_handler,
				      net_context_raw_packet_received,
				      user_data,
				      NULL, 0, local_addr, 0);
		return ret;
	}

	ret = net_conn_register(net_context_get_proto(context),
				net_context_get_type(context),
				(uint8_t)net_context_get_family(context),
				NULL, local_addr, 0, 0,
				context,
				net_context_raw_packet_received,
				user_data,
				&context->conn_handler);

	return ret;
}

int net_context_recv(struct net_context *context,
		     net_context_recv_cb_t cb,
		     k_timeout_t timeout,
		     void *user_data)
{
	int family;
	int ret;

	NET_ASSERT(context);

	if (!net_context_is_used(context)) {
		return -EBADF;
	}

	k_mutex_lock(&context->lock, K_FOREVER);

	if (IS_ENABLED(CONFIG_NET_OFFLOAD) &&
	    net_if_is_ip_offloaded(net_context_get_iface(context))) {
		ret = net_offload_recv(
			net_context_get_iface(context),
			context, cb, timeout, user_data);
		goto unlock;
	}

	family = net_context_get_family(context);

	if (((IS_ENABLED(CONFIG_NET_IPV4) && family == NET_AF_INET) ||
	     (IS_ENABLED(CONFIG_NET_IPV6) && family == NET_AF_INET6)) &&
	    IS_ENABLED(CONFIG_NET_SOCKETS_INET_RAW) &&
	    net_context_get_type(context) == NET_SOCK_RAW) {
		ret = recv_dgram(context, cb, timeout, user_data);
	} else if (IS_ENABLED(CONFIG_NET_UDP) &&
		   net_context_get_proto(context) == NET_IPPROTO_UDP) {
		ret = recv_dgram(context, cb, timeout, user_data);
	} else if (IS_ENABLED(CONFIG_NET_TCP) &&
		   net_context_get_proto(context) == NET_IPPROTO_TCP) {
		ret = net_tcp_recv(context, cb, user_data);
	} else {
		if (IS_ENABLED(CONFIG_NET_SOCKETS_PACKET) &&
		    family == NET_AF_PACKET) {
			struct net_sockaddr_ll addr = { 0 };

			ret = bind_default(context);
			if (ret < 0) {
				goto unlock;
			}

			addr.sll_family = NET_AF_PACKET;
			addr.sll_ifindex =
				net_sll_ptr(&context->local)->sll_ifindex;
			addr.sll_protocol =
				net_sll_ptr(&context->local)->sll_protocol;
			addr.sll_halen =
				net_sll_ptr(&context->local)->sll_halen;

			if (net_sll_ptr(&context->local)->sll_addr != NULL) {
				memcpy(addr.sll_addr,
				       net_sll_ptr(&context->local)->sll_addr,
				       MIN(addr.sll_halen, sizeof(addr.sll_addr)));
			}

			ret = recv_raw(context, cb, timeout,
				       (struct net_sockaddr *)&addr, user_data);
		} else if (IS_ENABLED(CONFIG_NET_SOCKETS_CAN) &&
			   family == NET_AF_CAN) {
			struct net_sockaddr_can local_addr = {
				.can_family = NET_AF_CAN,
			};

			ret = bind_default(context);
			if (ret < 0) {
				goto unlock;
			}

			ret = recv_raw(context, cb, timeout,
				       (struct net_sockaddr *)&local_addr,
				       user_data);
			if (ret == -EALREADY) {
				/* This is perfectly normal for CAN sockets.
				 * The SocketCAN will dispatch the packet to
				 * correct net_context listener.
				 */
				ret = 0;
			}
		} else {
			ret = -EPROTOTYPE;
		}
	}

	if (ret < 0) {
		goto unlock;
	}

#if defined(CONFIG_NET_CONTEXT_SYNC_RECV)
	if (!K_TIMEOUT_EQ(timeout, K_NO_WAIT)) {
		/* Make sure we have the lock, then the
		 * net_context_packet_received() callback will release the
		 * semaphore when data has been received.
		 */
		k_sem_reset(&context->recv_data_wait);

		k_mutex_unlock(&context->lock);

		if (k_sem_take(&context->recv_data_wait, timeout) == -EAGAIN) {
			ret = -ETIMEDOUT;
		}

		k_mutex_lock(&context->lock, K_FOREVER);
	}
#endif /* CONFIG_NET_CONTEXT_SYNC_RECV */

unlock:
	k_mutex_unlock(&context->lock);

	return ret;
}

int net_context_update_recv_wnd(struct net_context *context,
				int32_t delta)
{
	int ret;

	if (IS_ENABLED(CONFIG_NET_OFFLOAD) &&
		net_if_is_ip_offloaded(net_context_get_iface(context))) {
		return 0;
	}

	k_mutex_lock(&context->lock, K_FOREVER);

	ret = net_tcp_update_recv_wnd(context, delta);

	k_mutex_unlock(&context->lock);

	return ret;
}

__maybe_unused static int set_bool_option(bool *option, const void *value, size_t len)
{
	if (value == NULL) {
		return -EINVAL;
	}

	if (len != sizeof(int)) {
		return -EINVAL;
	}

	*option = !!*((int *)value);

	return 0;
}

__maybe_unused static int set_uint8_option(uint8_t *option, const void *value, size_t len)
{
	if (value == NULL) {
		return -EINVAL;
	}

	if (len > sizeof(uint8_t)) {
		return -EINVAL;
	}

	*option = *((uint8_t *)value);

	return 0;
}

__maybe_unused static int set_uint16_option(uint16_t *option, const void *value, size_t len)
{
	int v;

	if (value == NULL) {
		return -EINVAL;
	}

	if (len != sizeof(int)) {
		return -EINVAL;
	}

	v = *((int *)value);

	if (v < 0 || v > UINT16_MAX) {
		return -EINVAL;
	}

	*option = (uint16_t)v;

	return 0;

}

static int set_context_priority(struct net_context *context,
				const void *value, size_t len)
{
#if defined(CONFIG_NET_CONTEXT_PRIORITY)
	return set_uint8_option(&context->options.priority, value, len);
#else
	ARG_UNUSED(context);
	ARG_UNUSED(value);
	ARG_UNUSED(len);

	return -ENOTSUP;
#endif
}

static int set_context_txtime(struct net_context *context,
			      const void *value, size_t len)
{
#if defined(CONFIG_NET_CONTEXT_TXTIME)
	return set_bool_option(&context->options.txtime, value, len);
#else
	ARG_UNUSED(context);
	ARG_UNUSED(value);
	ARG_UNUSED(len);

	return -ENOTSUP;
#endif
}

static int set_context_proxy(struct net_context *context,
			     const void *value, size_t len)
{
#if defined(CONFIG_SOCKS)
	struct net_sockaddr *addr = (struct net_sockaddr *)value;

	if (len > NET_SOCKADDR_MAX_SIZE) {
		return -EINVAL;
	}

	if (addr->sa_family != net_context_get_family(context)) {
		return -EINVAL;
	}

	context->options.proxy.addrlen = len;
	memcpy(&context->options.proxy.addr, addr, len);

	return 0;
#else
	ARG_UNUSED(context);
	ARG_UNUSED(value);
	ARG_UNUSED(len);

	return -ENOTSUP;
#endif
}

static int set_context_rcvtimeo(struct net_context *context,
				const void *value, size_t len)
{
#if defined(CONFIG_NET_CONTEXT_RCVTIMEO)
	if (len != sizeof(k_timeout_t)) {
		return -EINVAL;
	}

	context->options.rcvtimeo = *((k_timeout_t *)value);

	return 0;
#else
	ARG_UNUSED(context);
	ARG_UNUSED(value);
	ARG_UNUSED(len);

	return -ENOTSUP;
#endif
}

static int set_context_sndtimeo(struct net_context *context,
				const void *value, size_t len)
{
#if defined(CONFIG_NET_CONTEXT_SNDTIMEO)
	if (len != sizeof(k_timeout_t)) {
		return -EINVAL;
	}

	context->options.sndtimeo = *((k_timeout_t *)value);

	return 0;
#else
	ARG_UNUSED(context);
	ARG_UNUSED(value);
	ARG_UNUSED(len);

	return -ENOTSUP;
#endif
}

static int set_context_rcvbuf(struct net_context *context,
				const void *value, size_t len)
{
#if defined(CONFIG_NET_CONTEXT_RCVBUF)
	return set_uint16_option(&context->options.rcvbuf, value, len);
#else
	ARG_UNUSED(context);
	ARG_UNUSED(value);
	ARG_UNUSED(len);

	return -ENOTSUP;
#endif
}

static int set_context_sndbuf(struct net_context *context,
				const void *value, size_t len)
{
#if defined(CONFIG_NET_CONTEXT_SNDBUF)
	return set_uint16_option(&context->options.sndbuf, value, len);
#else
	ARG_UNUSED(context);
	ARG_UNUSED(value);
	ARG_UNUSED(len);

	return -ENOTSUP;
#endif
}

static int set_context_dscp_ecn(struct net_context *context,
				const void *value, size_t len)
{
#if defined(CONFIG_NET_CONTEXT_DSCP_ECN)
	return set_uint8_option(&context->options.dscp_ecn, value, len);
#else
	ARG_UNUSED(context);
	ARG_UNUSED(value);
	ARG_UNUSED(len);

	return -ENOTSUP;
#endif
}

static int set_context_ttl(struct net_context *context,
			   const void *value, size_t len)
{
#if defined(CONFIG_NET_IPV4)
	uint8_t ttl = *((int *)value);

	len = sizeof(context->ipv4_ttl);

	return set_uint8_option(&context->ipv4_ttl, &ttl, len);
#else
	ARG_UNUSED(context);
	ARG_UNUSED(value);
	ARG_UNUSED(len);

	return -ENOTSUP;
#endif
}

static int set_context_mcast_ttl(struct net_context *context,
				 const void *value, size_t len)
{
#if defined(CONFIG_NET_IPV4)
	uint8_t mcast_ttl = *((int *)value);

	len = sizeof(context->ipv4_mcast_ttl);

	return set_uint8_option(&context->ipv4_mcast_ttl, &mcast_ttl, len);
#else
	ARG_UNUSED(context);
	ARG_UNUSED(value);
	ARG_UNUSED(len);

	return -ENOTSUP;
#endif
}

static int set_context_ipv4_mcast_loop(struct net_context *context,
				       const void *value, size_t len)
{
#if defined(CONFIG_NET_IPV4)
	return set_bool_option(&context->options.ipv4_mcast_loop, value, len);
#else
	ARG_UNUSED(context);
	ARG_UNUSED(value);
	ARG_UNUSED(len);

	return -ENOTSUP;
#endif
}

static int set_context_mcast_hop_limit(struct net_context *context,
				       const void *value, size_t len)
{
#if defined(CONFIG_NET_IPV6)
	int mcast_hop_limit = *((int *)value);

	if (len != sizeof(int)) {
		return -EINVAL;
	}

	if (mcast_hop_limit == -1) {
		/* If value is -1 then use the system default.
		 * This is done same way as in Linux.
		 */
		if (net_if_get_by_index(context->iface) == NULL) {
			mcast_hop_limit = INITIAL_MCAST_HOP_LIMIT;
		} else {
			mcast_hop_limit = net_if_ipv6_get_mcast_hop_limit(
				net_if_get_by_index(context->iface));
		}
	} else if (mcast_hop_limit < 0 || mcast_hop_limit > 255) {
		return -EINVAL;
	}

	context->ipv6_mcast_hop_limit = mcast_hop_limit;

	return 0;
#else
	ARG_UNUSED(context);
	ARG_UNUSED(value);
	ARG_UNUSED(len);

	return -ENOTSUP;
#endif
}

static int set_context_unicast_hop_limit(struct net_context *context,
					 const void *value, size_t len)
{
#if defined(CONFIG_NET_IPV6)
	uint8_t unicast_hop_limit = *((int *)value);

	len = sizeof(context->ipv6_hop_limit);

	return set_uint8_option(&context->ipv6_hop_limit,
				&unicast_hop_limit, len);
#else
	ARG_UNUSED(context);
	ARG_UNUSED(value);
	ARG_UNUSED(len);

	return -ENOTSUP;
#endif
}

static int set_context_ipv6_mcast_loop(struct net_context *context,
				       const void *value, size_t len)
{
#if defined(CONFIG_NET_IPV6)
	return set_bool_option(&context->options.ipv6_mcast_loop, value, len);
#else
	ARG_UNUSED(context);
	ARG_UNUSED(value);
	ARG_UNUSED(len);

	return -ENOTSUP;
#endif
}

static int set_context_reuseaddr(struct net_context *context,
				 const void *value, size_t len)
{
#if defined(CONFIG_NET_CONTEXT_REUSEADDR)
	return set_bool_option(&context->options.reuseaddr, value, len);
#else
	ARG_UNUSED(context);
	ARG_UNUSED(value);
	ARG_UNUSED(len);

	return -ENOTSUP;
#endif
}

static int set_context_reuseport(struct net_context *context,
				 const void *value, size_t len)
{
#if defined(CONFIG_NET_CONTEXT_REUSEPORT)
	return set_bool_option(&context->options.reuseport, value, len);
#else
	ARG_UNUSED(context);
	ARG_UNUSED(value);
	ARG_UNUSED(len);

	return -ENOTSUP;
#endif
}

static int set_context_ipv6_mtu(struct net_context *context,
				const void *value, size_t len)
{
#if defined(CONFIG_NET_IPV6)
	struct net_if *iface;
	uint16_t mtu;

	if (len != sizeof(int)) {
		return -EINVAL;
	}

	mtu = *((int *)value);

	if (IS_ENABLED(CONFIG_NET_IPV6_PMTU)) {
		int ret;

		ret = net_pmtu_update_mtu(&context->remote, mtu);
		if (ret < 0) {
			return ret;
		}

		return 0;
	}

	if (net_context_is_bound_to_iface(context)) {
		iface = net_context_get_iface(context);
	} else {
		sa_family_t family = net_context_get_family(context);

		if (IS_ENABLED(CONFIG_NET_IPV6) && (family == NET_AF_INET6)) {
			iface = net_if_ipv6_select_src_iface(
				&net_sin6(&context->remote)->sin6_addr);
		} else {
			return -EAFNOSUPPORT;
		}
	}

	net_if_set_mtu(iface, (uint16_t)mtu);

	return 0;
#else
	ARG_UNUSED(context);
	ARG_UNUSED(value);
	ARG_UNUSED(len);

	return -ENOTSUP;
#endif
}

static int set_context_ipv6_v6only(struct net_context *context,
				   const void *value, size_t len)
{
#if defined(CONFIG_NET_IPV4_MAPPING_TO_IPV6)
	return set_bool_option(&context->options.ipv6_v6only, value, len);
#else
	ARG_UNUSED(context);
	ARG_UNUSED(value);
	ARG_UNUSED(len);

	return -ENOTSUP;
#endif
}

static int set_context_recv_pktinfo(struct net_context *context,
				    const void *value, size_t len)
{
#if defined(CONFIG_NET_CONTEXT_RECV_PKTINFO)
	return set_bool_option(&context->options.recv_pktinfo, value, len);
#else
	ARG_UNUSED(context);
	ARG_UNUSED(value);
	ARG_UNUSED(len);

	return -ENOTSUP;
#endif
}

static int set_context_recv_hoplimit(struct net_context *context,
				    const void *value, size_t len)
{
#if defined(CONFIG_NET_CONTEXT_RECV_HOPLIMIT)
	if (net_context_get_type(context) == SOCK_DGRAM) {
		return set_bool_option(&context->options.recv_hoplimit, value, len);
	}

	return -ENOTSUP;
#else
	ARG_UNUSED(context);
	ARG_UNUSED(value);
	ARG_UNUSED(len);

	return -ENOTSUP;
#endif
}

static int set_context_addr_preferences(struct net_context *context,
					const void *value, size_t len)
{
#if defined(CONFIG_NET_IPV6)
	return set_uint16_option(&context->options.addr_preferences,
				 value, len);
#else
	ARG_UNUSED(context);
	ARG_UNUSED(value);
	ARG_UNUSED(len);

	return -ENOTSUP;
#endif
}

static int set_context_timestamping(struct net_context *context,
				    const void *value, size_t len)
{
#if defined(CONFIG_NET_CONTEXT_TIMESTAMPING)
	uint8_t timestamping_flags = *((uint8_t *)value);

	return set_uint8_option(&context->options.timestamping,
				&timestamping_flags, len);
#else
	ARG_UNUSED(context);
	ARG_UNUSED(value);
	ARG_UNUSED(len);

	return -ENOTSUP;
#endif
}

static int set_context_mcast_ifindex(struct net_context *context,
				     const void *value, size_t len)
{
#if defined(CONFIG_NET_IPV6) || defined(CONFIG_NET_IPV4)
	sa_family_t family = net_context_get_family(context);
	int mcast_ifindex = *((int *)value);
	enum net_sock_type type;
	struct net_if *iface;

	if ((IS_ENABLED(CONFIG_NET_IPV6) && family == NET_AF_INET6) ||
	    (IS_ENABLED(CONFIG_NET_IPV4) && family == NET_AF_INET)) {

		if (len != sizeof(int)) {
			return -EINVAL;
		}

		type = net_context_get_type(context);
		if (type != NET_SOCK_DGRAM) {
			return -EINVAL;
		}

		/* optlen equal to 0 then remove the binding */
		if (mcast_ifindex == 0) {
			context->options.ipv6_mcast_ifindex = 0;
			return 0;
		}

		if (mcast_ifindex < 1 || mcast_ifindex > 255) {
			return -EINVAL;
		}

		iface = net_if_get_by_index(mcast_ifindex);
		if (iface == NULL) {
			return -ENOENT;
		}

		if (IS_ENABLED(CONFIG_NET_IPV6) && family == NET_AF_INET6) {
			if (!net_if_flag_is_set(iface, NET_IF_IPV6)) {
				return -EPROTOTYPE;
			}
		} else if (IS_ENABLED(CONFIG_NET_IPV4) && family == NET_AF_INET) {
			if (!net_if_flag_is_set(iface, NET_IF_IPV4)) {
				return -EPROTOTYPE;
			}
		}

		context->options.ipv6_mcast_ifindex = mcast_ifindex;

		return 0;
	}

	return -EAFNOSUPPORT;
#else
	ARG_UNUSED(context);
	ARG_UNUSED(value);
	ARG_UNUSED(len);

	return -ENOTSUP;
#endif
}

static int set_context_local_port_range(struct net_context *context,
					const void *value, size_t len)
{
#if defined(CONFIG_NET_CONTEXT_CLAMP_PORT_RANGE)
	uint16_t lower_range, upper_range;
	uint32_t port_range;

	if (len != sizeof(uint32_t)) {
		return -EINVAL;
	}

	port_range = *((uint32_t *)value);
	lower_range = port_range & 0xffff;
	upper_range = port_range >> 16;

	/* If the range is 0, then it means that the port range clamping
	 * is disabled. If the range is not 0, then the lower range must
	 * be smaller than the upper range.
	 */
	if (lower_range != 0U && upper_range != 0U &&
	    lower_range >= upper_range) {
		return -EINVAL;
	}

	/* If either of the range is 0, then that bound has no effect.
	 * This is checked when the emphemeral port is selected.
	 */
	context->options.port_range = port_range;

	return 0;
#else
	ARG_UNUSED(context);
	ARG_UNUSED(value);
	ARG_UNUSED(len);

	return -ENOTSUP;
#endif
}

int net_context_set_option(struct net_context *context,
			   enum net_context_option option,
			   const void *value, size_t len)
{
	int ret = 0;

	NET_ASSERT(context);

	if (!PART_OF_ARRAY(contexts, context)) {
		return -EINVAL;
	}

	k_mutex_lock(&context->lock, K_FOREVER);

	switch (option) {
	case NET_OPT_PRIORITY:
		ret = set_context_priority(context, value, len);
		break;
	case NET_OPT_TXTIME:
		ret = set_context_txtime(context, value, len);
		break;
	case NET_OPT_SOCKS5:
		ret = set_context_proxy(context, value, len);
		break;
	case NET_OPT_RCVTIMEO:
		ret = set_context_rcvtimeo(context, value, len);
		break;
	case NET_OPT_SNDTIMEO:
		ret = set_context_sndtimeo(context, value, len);
		break;
	case NET_OPT_RCVBUF:
		ret = set_context_rcvbuf(context, value, len);
		break;
	case NET_OPT_SNDBUF:
		ret = set_context_sndbuf(context, value, len);
		break;
	case NET_OPT_DSCP_ECN:
		ret = set_context_dscp_ecn(context, value, len);
		break;
	case NET_OPT_TTL:
		ret = set_context_ttl(context, value, len);
		break;
	case NET_OPT_MCAST_TTL:
		ret = set_context_mcast_ttl(context, value, len);
		break;
	case NET_OPT_MCAST_HOP_LIMIT:
		ret = set_context_mcast_hop_limit(context, value, len);
		break;
	case NET_OPT_UNICAST_HOP_LIMIT:
		ret = set_context_unicast_hop_limit(context, value, len);
		break;
	case NET_OPT_REUSEADDR:
		ret = set_context_reuseaddr(context, value, len);
		break;
	case NET_OPT_REUSEPORT:
		ret = set_context_reuseport(context, value, len);
		break;
	case NET_OPT_IPV6_V6ONLY:
		ret = set_context_ipv6_v6only(context, value, len);
		break;
	case NET_OPT_RECV_PKTINFO:
		ret = set_context_recv_pktinfo(context, value, len);
		break;
	case NET_OPT_ADDR_PREFERENCES:
		ret = set_context_addr_preferences(context, value, len);
		break;
	case NET_OPT_TIMESTAMPING:
		ret = set_context_timestamping(context, value, len);
		break;
	case NET_OPT_MTU:
		/* IPv4 only supports getting the MTU */
		if (IS_ENABLED(CONFIG_NET_IPV4) &&
		    net_context_get_family(context) == NET_AF_INET) {
			ret = -EOPNOTSUPP;
		} else if (IS_ENABLED(CONFIG_NET_IPV6) &&
			   net_context_get_family(context) == NET_AF_INET6) {
			ret = set_context_ipv6_mtu(context, value, len);
		}

		break;
	case NET_OPT_MCAST_IFINDEX:
		ret = set_context_mcast_ifindex(context, value, len);
		break;
	case NET_OPT_LOCAL_PORT_RANGE:
		ret = set_context_local_port_range(context, value, len);
		break;
	case NET_OPT_IPV6_MCAST_LOOP:
		ret = set_context_ipv6_mcast_loop(context, value, len);
		break;
	case NET_OPT_IPV4_MCAST_LOOP:
		ret = set_context_ipv4_mcast_loop(context, value, len);
		break;
	case NET_OPT_RECV_HOPLIMIT:
		ret = set_context_recv_hoplimit(context, value, len);
		break;
	}

	k_mutex_unlock(&context->lock);

	return ret;
}

int net_context_get_option(struct net_context *context,
			    enum net_context_option option,
			    void *value, size_t *len)
{
	int ret = 0;

	NET_ASSERT(context);

	if (!PART_OF_ARRAY(contexts, context)) {
		return -EINVAL;
	}

	k_mutex_lock(&context->lock, K_FOREVER);

	switch (option) {
	case NET_OPT_PRIORITY:
		ret = get_context_priority(context, value, len);
		break;
	case NET_OPT_TXTIME:
		ret = get_context_txtime(context, value, len);
		break;
	case NET_OPT_SOCKS5:
		ret = get_context_proxy(context, value, len);
		break;
	case NET_OPT_RCVTIMEO:
		ret = get_context_rcvtimeo(context, value, len);
		break;
	case NET_OPT_SNDTIMEO:
		ret = get_context_sndtimeo(context, value, len);
		break;
	case NET_OPT_RCVBUF:
		ret = get_context_rcvbuf(context, value, len);
		break;
	case NET_OPT_SNDBUF:
		ret = get_context_sndbuf(context, value, len);
		break;
	case NET_OPT_DSCP_ECN:
		ret = get_context_dscp_ecn(context, value, len);
		break;
	case NET_OPT_TTL:
		ret = get_context_ttl(context, value, len);
		break;
	case NET_OPT_MCAST_TTL:
		ret = get_context_mcast_ttl(context, value, len);
		break;
	case NET_OPT_MCAST_HOP_LIMIT:
		ret = get_context_mcast_hop_limit(context, value, len);
		break;
	case NET_OPT_UNICAST_HOP_LIMIT:
		ret = get_context_unicast_hop_limit(context, value, len);
		break;
	case NET_OPT_REUSEADDR:
		ret = get_context_reuseaddr(context, value, len);
		break;
	case NET_OPT_REUSEPORT:
		ret = get_context_reuseport(context, value, len);
		break;
	case NET_OPT_IPV6_V6ONLY:
		ret = get_context_ipv6_v6only(context, value, len);
		break;
	case NET_OPT_RECV_PKTINFO:
		ret = get_context_recv_pktinfo(context, value, len);
		break;
	case NET_OPT_ADDR_PREFERENCES:
		ret = get_context_addr_preferences(context, value, len);
		break;
	case NET_OPT_TIMESTAMPING:
		ret = get_context_timestamping(context, value, len);
		break;
	case NET_OPT_MTU:
		ret = get_context_mtu(context, value, len);
		break;
	case NET_OPT_MCAST_IFINDEX:
		ret = get_context_mcast_ifindex(context, value, len);
		break;
	case NET_OPT_LOCAL_PORT_RANGE:
		ret = get_context_local_port_range(context, value, len);
		break;
	case NET_OPT_IPV6_MCAST_LOOP:
		ret = get_context_ipv6_mcast_loop(context, value, len);
		break;
	case NET_OPT_IPV4_MCAST_LOOP:
		ret = get_context_ipv4_mcast_loop(context, value, len);
		break;
	case NET_OPT_RECV_HOPLIMIT:
		ret = get_context_recv_hoplimit(context, value, len);
		break;
	}

	k_mutex_unlock(&context->lock);

	return ret;
}

int net_context_get_local_addr(struct net_context *ctx,
			       struct net_sockaddr *addr,
			       socklen_t *addrlen)
{
	if (ctx == NULL || addr == NULL || addrlen == NULL) {
		return -EINVAL;
	}

	if (IS_ENABLED(CONFIG_NET_TCP) &&
	    net_context_get_type(ctx) == NET_SOCK_STREAM) {
		return net_tcp_endpoint_copy(ctx, addr, NULL, addrlen);
	}

	if (IS_ENABLED(CONFIG_NET_UDP) && (net_context_get_type(ctx) == NET_SOCK_DGRAM)) {
		socklen_t newlen;

		if (IS_ENABLED(CONFIG_NET_IPV4) && (ctx->local.family == NET_AF_INET)) {
			newlen = MIN(*addrlen, sizeof(struct net_sockaddr_in));

			net_sin(addr)->sin_family = NET_AF_INET;
			net_sin(addr)->sin_port = net_sin_ptr(&ctx->local)->sin_port;
			memcpy(&net_sin(addr)->sin_addr,
			       net_sin_ptr(&ctx->local)->sin_addr,
			       sizeof(struct net_in_addr));

		} else if (IS_ENABLED(CONFIG_NET_IPV6) && (ctx->local.family == NET_AF_INET6)) {
			newlen = MIN(*addrlen, sizeof(struct net_sockaddr_in6));

			net_sin6(addr)->sin6_family = NET_AF_INET6;
			net_sin6(addr)->sin6_port = net_sin6_ptr(&ctx->local)->sin6_port;
			memcpy(&net_sin6(addr)->sin6_addr,
			       net_sin6_ptr(&ctx->local)->sin6_addr,
			       sizeof(struct net_in6_addr));
		} else {
			return -EAFNOSUPPORT;
		}

		*addrlen = newlen;

		return 0;
	}

	return -ENOPROTOOPT;
}

void net_context_foreach(net_context_cb_t cb, void *user_data)
{
	int i;

	k_sem_take(&contexts_lock, K_FOREVER);

	for (i = 0; i < NET_MAX_CONTEXT; i++) {
		if (!net_context_is_used(&contexts[i])) {
			continue;
		}

		k_mutex_lock(&contexts[i].lock, K_FOREVER);

		cb(&contexts[i], user_data);

		k_mutex_unlock(&contexts[i].lock);
	}

	k_sem_give(&contexts_lock);
}

const char *net_context_state(struct net_context *context)
{
	switch (net_context_get_state(context)) {
	case NET_CONTEXT_IDLE:
		return "IDLE";
	case NET_CONTEXT_CONNECTING:
		return "CONNECTING";
	case NET_CONTEXT_CONNECTED:
		return "CONNECTED";
	case NET_CONTEXT_LISTENING:
		return "LISTENING";
	}

	return NULL;
}

void net_context_init(void)
{
	k_sem_init(&contexts_lock, 1, K_SEM_MAX_LIMIT);
}<|MERGE_RESOLUTION|>--- conflicted
+++ resolved
@@ -2339,7 +2339,7 @@
 static void set_pkt_hoplimit(struct net_pkt *pkt, const struct msghdr *msg_hdr)
 {
 	struct cmsghdr *cmsg;
-	const struct sockaddr_in6 *addr6 = NULL;
+	const struct net_sockaddr_in6 *addr6 = NULL;
 
 	if (IS_ENABLED(CONFIG_NET_IPV4_MAPPING_TO_IPV6) && IS_ENABLED(CONFIG_NET_IPV6)) {
 		addr6 = msg_hdr->msg_name;
@@ -2354,32 +2354,23 @@
 				net_pkt_set_ipv6_hop_limit(pkt, *(uint8_t *)NET_CMSG_DATA(cmsg));
 				break;
 			}
-<<<<<<< HEAD
-		} else {
-			if (cmsg->cmsg_len == CMSG_LEN(sizeof(int)) &&
-			    cmsg->cmsg_level == NET_IPPROTO_IP &&
-			    cmsg->cmsg_type == NET_IP_TTL) {
-				net_pkt_set_ipv4_ttl(pkt, *(uint8_t *)NET_CMSG_DATA(cmsg));
-				break;
-=======
-		} else if (net_pkt_family(pkt) == AF_INET) {
+		} else if (net_pkt_family(pkt) == NET_AF_INET) {
 			if (addr6  == NULL ||
 			    (addr6 != NULL && !net_ipv6_addr_is_v4_mapped(&addr6->sin6_addr))) {
 				if (cmsg->cmsg_len == CMSG_LEN(sizeof(int)) &&
-				    cmsg->cmsg_level == IPPROTO_IP &&
-				    cmsg->cmsg_type == IP_TTL) {
-					net_pkt_set_ipv4_ttl(pkt, *(uint8_t *)CMSG_DATA(cmsg));
+				    cmsg->cmsg_level == NET_IPPROTO_IP &&
+				    cmsg->cmsg_type == NET_IP_TTL) {
+					net_pkt_set_ipv4_ttl(pkt, *(uint8_t *)NET_CMSG_DATA(cmsg));
 					break;
 				}
 			} else if (addr6 != NULL &&
 				   net_ipv6_addr_is_v4_mapped(&addr6->sin6_addr)) {
 				if (cmsg->cmsg_len == CMSG_LEN(sizeof(int)) &&
-				    cmsg->cmsg_level == IPPROTO_IPV6 &&
+				    cmsg->cmsg_level == NET_IPPROTO_IPV6 &&
 				    cmsg->cmsg_type == IPV6_HOPLIMIT) {
-					net_pkt_set_ipv4_ttl(pkt, *(uint8_t *)CMSG_DATA(cmsg));
+					net_pkt_set_ipv4_ttl(pkt, *(uint8_t *)NET_CMSG_DATA(cmsg));
 					break;
 				}
->>>>>>> 9f181b67
 			}
 		}
 	}
@@ -2423,25 +2414,19 @@
 	 */
 	if (IS_ENABLED(CONFIG_NET_IPV4_MAPPING_TO_IPV6) &&
 	    IS_ENABLED(CONFIG_NET_IPV6) &&
-<<<<<<< HEAD
 	    net_context_get_family(context) == NET_AF_INET6 &&
+	    dst_addr != NULL &&
 	    dst_addr->sa_family == NET_AF_INET) {
 		family = NET_AF_INET;
-=======
-	    net_context_get_family(context) == AF_INET6 &&
-	    dst_addr != NULL &&
-	    dst_addr->sa_family == AF_INET) {
-		family = AF_INET;
 	} else if (IS_ENABLED(CONFIG_NET_IPV4_MAPPING_TO_IPV6) &&
 		   IS_ENABLED(CONFIG_NET_IPV6) && msghdr != NULL) {
-		const struct sockaddr_in6 *addr6 = msghdr->msg_name;
+		const struct net_sockaddr_in6 *addr6 = msghdr->msg_name;
 
 		if (net_ipv6_addr_is_v4_mapped(&addr6->sin6_addr)) {
-			family = AF_INET;
+			family = NET_AF_INET;
 		} else {
 			family = net_context_get_family(context);
 		}
->>>>>>> 9f181b67
 	} else {
 		family = net_context_get_family(context);
 	}
@@ -2531,7 +2516,7 @@
 
 			/* For sendmsg(), the dst_addr is NULL so set it here.
 			 */
-			dst_addr = (const struct sockaddr *)addr4;
+			dst_addr = (const struct net_sockaddr *)addr4;
 		}
 
 		if (addrlen < sizeof(struct net_sockaddr_in)) {
