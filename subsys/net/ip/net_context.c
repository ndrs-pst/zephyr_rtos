/** @file
 * @brief Network context API
 *
 * An API for applications to define a network connection.
 */

/*
 * Copyright (c) 2016 Intel Corporation
 * Copyright (c) 2021 Nordic Semiconductor
 *
 * SPDX-License-Identifier: Apache-2.0
 */

#include <zephyr/logging/log.h>
LOG_MODULE_REGISTER(net_ctx, CONFIG_NET_CONTEXT_LOG_LEVEL);

#include <zephyr/kernel.h>
#include <zephyr/random/random.h>
#include <string.h>
#include <errno.h>
#include <stdbool.h>

#include <zephyr/net/net_pkt.h>
#include <zephyr/net/net_ip.h>
#include <zephyr/net/socket.h>
#include <zephyr/net/net_context.h>
#include <zephyr/net/net_offload.h>
#include <zephyr/net/ethernet.h>
#include <zephyr/net/socketcan.h>
#include <zephyr/net/ieee802154.h>

#include "connection.h"
#include "net_private.h"

#include "ipv6.h"
#include "ipv4.h"
#include "udp_internal.h"
#include "tcp_internal.h"
#include "net_stats.h"

#if defined(CONFIG_NET_TCP)
#include "tcp.h"
#endif

#ifdef CONFIG_NET_INITIAL_MCAST_TTL
#define INITIAL_MCAST_TTL CONFIG_NET_INITIAL_MCAST_TTL
#else
#define INITIAL_MCAST_TTL 1
#endif

#ifdef CONFIG_NET_INITIAL_TTL
#define INITIAL_TTL CONFIG_NET_INITIAL_TTL
#else
#define INITIAL_TTL 1
#endif

#ifdef CONFIG_NET_INITIAL_MCAST_HOP_LIMIT
#define INITIAL_MCAST_HOP_LIMIT CONFIG_NET_INITIAL_MCAST_HOP_LIMIT
#else
#define INITIAL_MCAST_HOP_LIMIT 1
#endif

#ifdef CONFIG_NET_INITIAL_HOP_LIMIT
#define INITIAL_HOP_LIMIT CONFIG_NET_INITIAL_HOP_LIMIT
#else
#define INITIAL_HOP_LIMIT 1
#endif

#ifndef EPFNOSUPPORT
/* Some old versions of newlib haven't got this defined in errno.h,
 * Just use EPROTONOSUPPORT in this case
 */
#define EPFNOSUPPORT EPROTONOSUPPORT
#endif

#define PKT_WAIT_TIME K_SECONDS(1)

#define NET_MAX_CONTEXT CONFIG_NET_MAX_CONTEXTS

static struct net_context contexts[NET_MAX_CONTEXT];

/* We need to lock the contexts array as these APIs are typically called
 * from applications which are usually run in task context.
 */
static struct k_sem contexts_lock;

bool net_context_is_reuseaddr_set(struct net_context *context)
{
#if defined(CONFIG_NET_CONTEXT_REUSEADDR)
	return context->options.reuseaddr;
#else
	return false;
#endif
}

bool net_context_is_reuseport_set(struct net_context *context)
{
#if defined(CONFIG_NET_CONTEXT_REUSEPORT)
	return context->options.reuseport;
#else
	return false;
#endif
}

bool net_context_is_v6only_set(struct net_context *context)
{
#if defined(CONFIG_NET_IPV4_MAPPING_TO_IPV6)
	if (context == NULL) {
		return false;
	}

	return context->options.ipv6_v6only;
#else
	ARG_UNUSED(context);

	return true;
#endif
}

bool net_context_is_recv_pktinfo_set(struct net_context *context)
{
#if defined(CONFIG_NET_CONTEXT_RECV_PKTINFO)
	return context->options.recv_pktinfo;
#else
	ARG_UNUSED(context);

	return false;
#endif
}

bool net_context_is_timestamping_set(struct net_context *context)
{
#if defined(CONFIG_NET_CONTEXT_TIMESTAMPING)
	return (bool)(context->options.timestamping > 0);
#else
	ARG_UNUSED(context);

	return false;
#endif
}

#if defined(CONFIG_NET_UDP) || defined(CONFIG_NET_TCP)
static inline bool is_in_tcp_listen_state(struct net_context *context)
{
#if defined(CONFIG_NET_TCP)
	if (net_context_get_type(context) == NET_SOCK_STREAM &&
	    net_context_get_state(context) == NET_CONTEXT_LISTENING) {
		return true;
	}

	return false;
#else
	return false;
#endif
}

static inline bool is_in_tcp_time_wait_state(struct net_context *context)
{
#if defined(CONFIG_NET_TCP)
	if (net_context_get_type(context) == NET_SOCK_STREAM) {
		const struct tcp *tcp_conn = context->tcp;

		if (net_tcp_get_state(tcp_conn) == TCP_TIME_WAIT) {
			return true;
		}
	}

	return false;
#else
	return false;
#endif
}

static int check_used_port(struct net_context *context,
			   struct net_if *iface,
			   enum net_ip_protocol proto,
			   uint16_t local_port,
			   const struct net_sockaddr *local_addr,
			   bool reuseaddr_set,
			   bool reuseport_set)
{
	int i;

	for (i = 0; i < NET_MAX_CONTEXT; i++) {
		if (!net_context_is_used(&contexts[i])) {
			continue;
		}

		if (context != NULL && context == &contexts[i]) {
			continue;
		}

		if (!(net_context_get_proto(&contexts[i]) == proto &&
		      net_sin((struct net_sockaddr *)&
			      contexts[i].local)->sin_port == local_port)) {
			continue;
		}

		if (net_context_is_bound_to_iface(&contexts[i])) {
			if (iface != NULL && iface != net_context_get_iface(&contexts[i])) {
				continue;
			}
		}

		if (IS_ENABLED(CONFIG_NET_IPV6) &&
		    local_addr->sa_family == NET_AF_INET6) {
			if (net_sin6_ptr(&contexts[i].local)->sin6_addr == NULL ||
			    net_sin6_ptr(&contexts[i].local)->sin6_family != NET_AF_INET6) {
				continue;
			}

			if ((net_ipv6_is_addr_unspecified(
					net_sin6_ptr(&contexts[i].local)->sin6_addr) ||
			     net_ipv6_is_addr_unspecified(
					&net_sin6(local_addr)->sin6_addr))) {
				if (reuseport_set &&
				    net_context_is_reuseport_set(&contexts[i])) {
					/* When both context have the REUSEPORT set, both
					 * may be unspecified.
					 */
					continue;
				} else if (reuseaddr_set &&
					   !is_in_tcp_listen_state(&contexts[i]) &&
					   !(net_ipv6_is_addr_unspecified(
						net_sin6_ptr(&contexts[i].local)->sin6_addr) &&
					     net_ipv6_is_addr_unspecified(
						&net_sin6(local_addr)->sin6_addr))) {
					/* In case of REUSEADDR, only one context may be
					 * bound to the unspecified address, but not both.
					 * Furthermore, in case the existing context is in
					 * TCP LISTEN state, we ignore the REUSEADDR option
					 * (Linux behavior).
					 */
					continue;
				} else {
					return -EEXIST;
				}
			}

			if (net_ipv6_addr_cmp(
				    net_sin6_ptr(&contexts[i].local)->
							     sin6_addr,
				    &((struct net_sockaddr_in6 *)
				      local_addr)->sin6_addr)) {
				if (reuseport_set &&
				    net_context_is_reuseport_set(&contexts[i])) {
					/* When both context have the REUSEPORT set, both
					 * may be bound to exactly the same address.
					 */
					continue;
				} else if (reuseaddr_set &&
					   is_in_tcp_time_wait_state(&contexts[i])) {
					/* With REUSEADDR, the existing context must be
					 * in the TCP TIME_WAIT state.
					 */
					continue;
				} else {
					return -EEXIST;
				}
			}
		} else if (IS_ENABLED(CONFIG_NET_IPV4) &&
			   local_addr->sa_family == NET_AF_INET) {
			/* If there is an IPv6 socket already bound and
			 * if v6only option is enabled, then it is possible to
			 * bind IPv4 address to it.
			 */
			if (net_sin_ptr(&contexts[i].local)->sin_addr == NULL ||
			    ((IS_ENABLED(CONFIG_NET_IPV4_MAPPING_TO_IPV6) ?
			      net_context_is_v6only_set(&contexts[i]) : true) &&
			     net_sin_ptr(&contexts[i].local)->sin_family != NET_AF_INET)) {
				continue;
			}

			if ((net_ipv4_is_addr_unspecified(
					net_sin_ptr(&contexts[i].local)->sin_addr) ||
			     net_ipv4_is_addr_unspecified(
					&net_sin(local_addr)->sin_addr))) {
				if (reuseport_set &&
				    net_context_is_reuseport_set(&contexts[i])) {
					/* When both context have the REUSEPORT set, both
					 * may be unspecified.
					 */
					continue;
				} else if (reuseaddr_set &&
					   !is_in_tcp_listen_state(&contexts[i]) &&
					   !(net_ipv4_is_addr_unspecified(
						net_sin_ptr(&contexts[i].local)->sin_addr) &&
					     net_ipv4_is_addr_unspecified(
						&net_sin(local_addr)->sin_addr))) {
					/* In case of REUSEADDR, only one context may be
					 * bound to the unspecified address, but not both.
					 * Furthermore, in case the existing context is in
					 * TCP LISTEN state, we ignore the REUSEADDR option
					 * (Linux behavior).
					 */
					continue;
				} else {
					return -EEXIST;
				}
			}

			if (net_ipv4_addr_cmp(
				    net_sin_ptr(&contexts[i].local)->
							      sin_addr,
				    &((struct net_sockaddr_in *)
				      local_addr)->sin_addr)) {
				if (reuseport_set &&
				    net_context_is_reuseport_set(&contexts[i])) {
					/* When both context have the REUSEPORT set, both
					 * may be bound to exactly the same address.
					 */
					continue;
				} else if (reuseaddr_set &&
					   is_in_tcp_time_wait_state(&contexts[i])) {
					/* With REUSEADDR, the existing context must be
					 * in the TCP TIME_WAIT state.
					 */
					continue;
				} else {
					return -EEXIST;
				}
			}
		}
	}

	return 0;
}

static uint16_t find_available_port(struct net_context *context,
				    const struct net_sockaddr *addr)
{
	uint16_t local_port;

	do {
		local_port = sys_rand16_get() | 0x8000;
	} while (check_used_port(context, NULL, net_context_get_proto(context),
				 net_htons(local_port), addr, false, false) == -EEXIST);

	return net_htons(local_port);
}
#else
#define check_used_port(...) 0
#define find_available_port(...) 0
#endif

bool net_context_port_in_use(enum net_ip_protocol proto,
			   uint16_t local_port,
			   const struct net_sockaddr *local_addr)
{
	return check_used_port(NULL, NULL, proto, net_htons(local_port),
			       local_addr, false, false) != 0;
}

#if defined(CONFIG_NET_CONTEXT_CHECK)
static int net_context_check(sa_family_t family, enum net_sock_type type,
			     uint16_t proto, struct net_context **context)
{
	switch (family) {
	case NET_AF_INET:
	case NET_AF_INET6:
		if (family == NET_AF_INET && !IS_ENABLED(CONFIG_NET_IPV4)) {
			NET_DBG("IPv4 disabled");
			return -EPFNOSUPPORT;
		}
		if (family == NET_AF_INET6 && !IS_ENABLED(CONFIG_NET_IPV6)) {
			NET_DBG("IPv6 disabled");
			return -EPFNOSUPPORT;
		}
		if (!IS_ENABLED(CONFIG_NET_UDP)) {
			if (type == NET_SOCK_DGRAM) {
				NET_DBG("DGRAM socket type disabled.");
				return -EPROTOTYPE;
			}
			if (proto == NET_IPPROTO_UDP) {
				NET_DBG("UDP disabled");
				return -EPROTONOSUPPORT;
			}
		}
		if (!IS_ENABLED(CONFIG_NET_TCP)) {
			if (type == NET_SOCK_STREAM) {
				NET_DBG("STREAM socket type disabled.");
				return -EPROTOTYPE;
			}
			if (proto == NET_IPPROTO_TCP) {
				NET_DBG("TCP disabled");
				return -EPROTONOSUPPORT;
			}
		}
		switch (type) {
		case NET_SOCK_DGRAM:
			if (proto != NET_IPPROTO_UDP) {
				NET_DBG("Context type and protocol mismatch,"
					" type %d proto %d", type, proto);
				return -EPROTONOSUPPORT;
			}
			break;
		case NET_SOCK_STREAM:
			if (proto != NET_IPPROTO_TCP) {
				NET_DBG("Context type and protocol mismatch,"
					" type %d proto %d", type, proto);
				return -EPROTONOSUPPORT;
			}
			break;
		case NET_SOCK_RAW:
			break;
		default:
			NET_DBG("Unknown context type.");
			return -EPROTOTYPE;
		}
		break;

	case NET_AF_PACKET:
		if (!IS_ENABLED(CONFIG_NET_SOCKETS_PACKET)) {
			NET_DBG("AF_PACKET disabled");
			return -EPFNOSUPPORT;
		}
		if (type != NET_SOCK_RAW && type != NET_SOCK_DGRAM) {
			NET_DBG("AF_PACKET only supports RAW and DGRAM socket "
				"types.");
			return -EPROTOTYPE;
		}
		break;

	case NET_AF_CAN:
		if (!IS_ENABLED(CONFIG_NET_SOCKETS_CAN)) {
			NET_DBG("AF_CAN disabled");
			return -EPFNOSUPPORT;
		}
		if (type != NET_SOCK_RAW) {
			NET_DBG("AF_CAN only supports RAW socket type.");
			return -EPROTOTYPE;
		}
		if (proto != CAN_RAW) {
			NET_DBG("AF_CAN only supports RAW_CAN protocol.");
			return -EPROTOTYPE;
		}
		break;

	default:
		NET_DBG("Unknown address family %d", family);
		return -EAFNOSUPPORT;
	}

	if (!context) {
		NET_DBG("Invalid context");
		return -EINVAL;
	}

	return 0;
}
#endif /* CONFIG_NET_CONTEXT_CHECK */

int net_context_get(sa_family_t family, enum net_sock_type type, uint16_t proto,
		    struct net_context **context)
{
	int i;
	int ret;

	if (IS_ENABLED(CONFIG_NET_CONTEXT_CHECK)) {
		ret = net_context_check(family, type, proto, context);
		if (ret < 0) {
			return ret;
		}
	}

	k_sem_take(&contexts_lock, K_FOREVER);

	ret = -ENOENT;
	for (i = 0; i < NET_MAX_CONTEXT; i++) {
		if (net_context_is_used(&contexts[i])) {
			continue;
		}

		memset(&contexts[i], 0, sizeof(contexts[i]));

		/* FIXME - Figure out a way to get the correct network interface
		 * as it is not known at this point yet.
		 */
		if (!net_if_is_ip_offloaded(net_if_get_default())
			&& proto == NET_IPPROTO_TCP) {
			if (net_tcp_get(&contexts[i]) < 0) {
				break;
			}
		}

		contexts[i].iface = -1;
		contexts[i].flags = 0U;
		atomic_set(&contexts[i].refcount, 1);

		net_context_set_family(&contexts[i], family);
		net_context_set_type(&contexts[i], type);
		net_context_set_proto(&contexts[i], proto);

#if defined(CONFIG_NET_IPV6)
		contexts[i].options.addr_preferences = IPV6_PREFER_SRC_PUBTMP_DEFAULT;
#endif

#if defined(CONFIG_NET_CONTEXT_RCVTIMEO)
		contexts[i].options.rcvtimeo = K_FOREVER;
#endif
#if defined(CONFIG_NET_CONTEXT_SNDTIMEO)
		contexts[i].options.sndtimeo = K_FOREVER;
#endif
#if defined(CONFIG_NET_IPV4_MAPPING_TO_IPV6)
		/* By default IPv4 and IPv6 are in different port spaces */
		contexts[i].options.ipv6_v6only = true;
#endif
		if (IS_ENABLED(CONFIG_NET_IP)) {
			(void) memset(&contexts[i].remote, 0, sizeof(struct net_sockaddr));
			(void) memset(&contexts[i].local, 0, sizeof(struct net_sockaddr_ptr));

			if (IS_ENABLED(CONFIG_NET_IPV6) && family == NET_AF_INET6) {
				struct net_sockaddr_in6 *addr6 =
					(struct net_sockaddr_in6 *)&contexts[i].local;
				addr6->sin6_port =
					find_available_port(&contexts[i], (struct net_sockaddr *)addr6);

				if (!addr6->sin6_port) {
					ret = -EADDRINUSE;
					break;
				}

				contexts[i].ipv6_hop_limit = INITIAL_HOP_LIMIT;
				contexts[i].ipv6_mcast_hop_limit = INITIAL_MCAST_HOP_LIMIT;
			}

			if (IS_ENABLED(CONFIG_NET_IPV4) && family == NET_AF_INET) {
				struct net_sockaddr_in *addr = (struct net_sockaddr_in *)&contexts[i].local;

				addr->sin_port =
					find_available_port(&contexts[i], (struct net_sockaddr *)addr);

				if (!addr->sin_port) {
					ret = -EADDRINUSE;
					break;
				}

				contexts[i].ipv4_ttl = INITIAL_TTL;
				contexts[i].ipv4_mcast_ttl = INITIAL_MCAST_TTL;
			}
		}

		if (IS_ENABLED(CONFIG_NET_CONTEXT_SYNC_RECV)) {
			k_sem_init(&contexts[i].recv_data_wait, 1, K_SEM_MAX_LIMIT);
		}

		k_mutex_init(&contexts[i].lock);

		contexts[i].flags |= NET_CONTEXT_IN_USE;
		*context = &contexts[i];

		ret = 0;
		break;
	}

	k_sem_give(&contexts_lock);

	if (ret < 0) {
		return ret;
	}

	/* FIXME - Figure out a way to get the correct network interface
	 * as it is not known at this point yet.
	 */
	if (IS_ENABLED(CONFIG_NET_OFFLOAD) && net_if_is_ip_offloaded(net_if_get_default())) {
		ret = net_offload_get(net_if_get_default(), family, type, proto, context);
		if (ret < 0) {
			(*context)->flags &= ~NET_CONTEXT_IN_USE;
			*context = NULL;
			return ret;
		}

		net_context_set_iface(*context, net_if_get_default());
	}

	return 0;
}

int net_context_ref(struct net_context *context)
{
	int old_rc = atomic_inc(&context->refcount);

	return old_rc + 1;
}

int net_context_unref(struct net_context *context)
{
	int old_rc = atomic_dec(&context->refcount);

	if (old_rc != 1) {
		return old_rc - 1;
	}

	k_mutex_lock(&context->lock, K_FOREVER);

	if (context->conn_handler) {
		if (IS_ENABLED(CONFIG_NET_TCP) || IS_ENABLED(CONFIG_NET_UDP) ||
		    IS_ENABLED(CONFIG_NET_SOCKETS_CAN) ||
		    IS_ENABLED(CONFIG_NET_SOCKETS_PACKET)) {
			net_conn_unregister(context->conn_handler);
		}

		context->conn_handler = NULL;
	}

	net_context_set_state(context, NET_CONTEXT_UNCONNECTED);

	context->flags &= ~NET_CONTEXT_IN_USE;

	NET_DBG("Context %p released", context);

	k_mutex_unlock(&context->lock);

	return 0;
}

int net_context_put(struct net_context *context)
{
	int ret = 0;

	NET_ASSERT(context);

	if (!PART_OF_ARRAY(contexts, context)) {
		return -EINVAL;
	}

	k_mutex_lock(&context->lock, K_FOREVER);

	if (IS_ENABLED(CONFIG_NET_OFFLOAD) &&
	    net_if_is_ip_offloaded(net_context_get_iface(context))) {
		context->flags &= ~NET_CONTEXT_IN_USE;
		ret = net_offload_put(net_context_get_iface(context), context);
		goto unlock;
	}

	context->connect_cb = NULL;
	context->recv_cb = NULL;
	context->send_cb = NULL;

	/* net_tcp_put() will handle decrementing refcount on stack's behalf */
	net_tcp_put(context);

	/* Decrement refcount on user app's behalf */
	net_context_unref(context);

unlock:
	k_mutex_unlock(&context->lock);

	return ret;
}

/* If local address is not bound, bind it to INADDR_ANY and random port. */
static int bind_default(struct net_context *context)
{
	sa_family_t family = net_context_get_family(context);

	if (IS_ENABLED(CONFIG_NET_IPV6) && family == NET_AF_INET6) {
		struct net_sockaddr_in6 addr6;

		if (net_sin6_ptr(&context->local)->sin6_addr) {
			return 0;
		}

		addr6.sin6_family = NET_AF_INET6;
		memcpy(&addr6.sin6_addr, net_ipv6_unspecified_address(),
		       sizeof(addr6.sin6_addr));
		addr6.sin6_port =
			find_available_port(context,
					    (struct net_sockaddr *)&addr6);

		return net_context_bind(context, (struct net_sockaddr *)&addr6,
					sizeof(addr6));
	}

	if (IS_ENABLED(CONFIG_NET_IPV4) && family == NET_AF_INET) {
		struct net_sockaddr_in addr4;

		if (net_sin_ptr(&context->local)->sin_addr) {
			return 0;
		}

		addr4.sin_family = NET_AF_INET;
		addr4.sin_addr.s_addr_be = NET_INADDR_ANY;
		addr4.sin_port =
			find_available_port(context,
					    (struct net_sockaddr *)&addr4);

		return net_context_bind(context, (struct net_sockaddr *)&addr4,
					sizeof(addr4));
	}

	if (IS_ENABLED(CONFIG_NET_SOCKETS_PACKET) && family == NET_AF_PACKET) {
		struct net_sockaddr_ll ll_addr;

		if (net_sll_ptr(&context->local)->sll_addr) {
			return 0;
		}

		ll_addr.sll_family = NET_AF_PACKET;
		ll_addr.sll_protocol = net_htons(ETH_P_ALL);
		ll_addr.sll_ifindex = net_if_get_by_iface(net_if_get_default());

		return net_context_bind(context, (struct net_sockaddr *)&ll_addr,
					sizeof(ll_addr));
	}

	if (IS_ENABLED(CONFIG_NET_SOCKETS_CAN) && family == NET_AF_CAN) {
		struct net_sockaddr_can can_addr;

		if (context->iface >= 0) {
			return 0;
		} else {
#if defined(CONFIG_NET_L2_CANBUS_RAW)
			struct net_if *iface;

			iface = net_if_get_first_by_type(
						&NET_L2_GET_NAME(CANBUS_RAW));
			if (!iface) {
				return -ENOENT;
			}

			can_addr.can_ifindex = net_if_get_by_iface(iface);
			context->iface = can_addr.can_ifindex;
#else
			return -ENOENT;
#endif
		}

		can_addr.can_family = NET_AF_CAN;

		return net_context_bind(context, (struct net_sockaddr *)&can_addr,
					sizeof(can_addr));
	}

	return -EINVAL;
}

int net_context_bind(struct net_context *context, const struct net_sockaddr *addr,
		     socklen_t addrlen)
{
	int ret;

	NET_ASSERT(addr);
	NET_ASSERT(PART_OF_ARRAY(contexts, context));

	/* If we already have connection handler, then it effectively
	 * means that it's already bound to an interface/port, and we
	 * don't support rebinding connection to new address/port in
	 * the code below.
	 * TODO: Support rebinding.
	 */
	if (context->conn_handler) {
		return -EISCONN;
	}

	if (IS_ENABLED(CONFIG_NET_IPV6) && addr->sa_family == NET_AF_INET6) {
		struct net_if *iface = NULL;
		struct net_in6_addr *ptr;
		struct net_sockaddr_in6 *addr6 = (struct net_sockaddr_in6 *)addr;

		if (addrlen < sizeof(struct net_sockaddr_in6)) {
			return -EINVAL;
		}

		if (net_context_is_bound_to_iface(context)) {
			iface = net_context_get_iface(context);
		}

		if (net_ipv6_is_addr_mcast(&addr6->sin6_addr)) {
			struct net_if_mcast_addr *maddr;

			maddr = net_if_ipv6_maddr_lookup(&addr6->sin6_addr,
							 &iface);
			if (!maddr) {
				return -ENOENT;
			}

			ptr = &maddr->address.in6_addr;

		} else if (net_ipv6_is_addr_unspecified(&addr6->sin6_addr)) {
			if (iface == NULL) {
				iface = net_if_ipv6_select_src_iface(
					&net_sin6(&context->remote)->sin6_addr);
			}

			ptr = (struct net_in6_addr *)net_ipv6_unspecified_address();
		} else {
			struct net_if_addr *ifaddr;

			ifaddr = net_if_ipv6_addr_lookup(
					&addr6->sin6_addr,
					iface == NULL ? &iface : NULL);
			if (!ifaddr) {
				return -ENOENT;
			}

			ptr = &ifaddr->address.in6_addr;
		}

		if (!iface) {
			NET_ERR("Cannot bind to %s",
				net_sprint_ipv6_addr(&addr6->sin6_addr));

			return -EADDRNOTAVAIL;
		}

		k_mutex_lock(&context->lock, K_FOREVER);

		net_context_set_iface(context, iface);

		net_sin6_ptr(&context->local)->sin6_family = NET_AF_INET6;
		net_sin6_ptr(&context->local)->sin6_addr = ptr;

		if (IS_ENABLED(CONFIG_NET_OFFLOAD) && net_if_is_ip_offloaded(iface)) {
			k_mutex_unlock(&context->lock);
			return net_offload_bind(iface, context, addr, addrlen);
		}

		ret = 0;
		if (addr6->sin6_port) {
			ret = check_used_port(context, iface,
					      context->proto,
					      addr6->sin6_port,
					      addr,
					      net_context_is_reuseaddr_set(context),
					      net_context_is_reuseport_set(context));
			if (ret != 0) {
				NET_ERR("Port %d is in use!",
					net_ntohs(addr6->sin6_port));
				NET_DBG("Interface %d (%p)",
					iface ? net_if_get_by_iface(iface) : 0, iface);
				ret = -EADDRINUSE;
				goto unlock_ipv6;
			} else {
				net_sin6_ptr(&context->local)->sin6_port =
					addr6->sin6_port;
			}
		} else {
			addr6->sin6_port =
				net_sin6_ptr(&context->local)->sin6_port;
		}

		NET_DBG("Context %p binding to %s [%s]:%d iface %d (%p)",
			context,
			net_proto2str(NET_AF_INET6,
				      net_context_get_proto(context)),
			net_sprint_ipv6_addr(ptr),
			net_ntohs(addr6->sin6_port),
			net_if_get_by_iface(iface), iface);

	unlock_ipv6:
		k_mutex_unlock(&context->lock);

		return ret;
	}

	if (IS_ENABLED(CONFIG_NET_IPV4) && addr->sa_family == NET_AF_INET) {
		struct net_sockaddr_in *addr4 = (struct net_sockaddr_in *)addr;
		struct net_if *iface = NULL;
		struct net_if_addr *ifaddr;
		struct net_in_addr *ptr;

		if (addrlen < sizeof(struct net_sockaddr_in)) {
			return -EINVAL;
		}

		if (net_context_is_bound_to_iface(context)) {
			iface = net_context_get_iface(context);
		}

		if (net_ipv4_is_addr_mcast(&addr4->sin_addr)) {
			struct net_if_mcast_addr *maddr;

			maddr = net_if_ipv4_maddr_lookup(&addr4->sin_addr,
							 &iface);
			if (!maddr) {
				return -ENOENT;
			}

			ptr = &maddr->address.in_addr;

<<<<<<< HEAD
		} else if (UNALIGNED_GET(&addr4->sin_addr.s_addr) == INADDR_ANY) {
=======
		} else if (addr4->sin_addr.s_addr_be == NET_INADDR_ANY) {
>>>>>>> 9acbd8c8
			if (iface == NULL) {
				iface = net_if_ipv4_select_src_iface(
					&net_sin(&context->remote)->sin_addr);
			}

			ptr = (struct net_in_addr *)net_ipv4_unspecified_address();
		} else {
			ifaddr = net_if_ipv4_addr_lookup(
					&addr4->sin_addr,
					iface == NULL ? &iface : NULL);
			if (!ifaddr) {
				return -ENOENT;
			}

			ptr = &ifaddr->address.in_addr;
		}

		if (!iface) {
			NET_ERR("Cannot bind to %s",
				net_sprint_ipv4_addr(&addr4->sin_addr));

			return -EADDRNOTAVAIL;
		}

		k_mutex_lock(&context->lock, K_FOREVER);

		net_context_set_iface(context, iface);

		net_sin_ptr(&context->local)->sin_family = NET_AF_INET;
		net_sin_ptr(&context->local)->sin_addr = ptr;

		if (IS_ENABLED(CONFIG_NET_OFFLOAD) && net_if_is_ip_offloaded(iface)) {
			k_mutex_unlock(&context->lock);
			return net_offload_bind(iface, context, addr, addrlen);
		}

		ret = 0;
		if (addr4->sin_port) {
			ret = check_used_port(context, iface,
					      context->proto,
					      addr4->sin_port,
					      addr,
					      net_context_is_reuseaddr_set(context),
					      net_context_is_reuseport_set(context));
			if (ret != 0) {
				NET_ERR("Port %d is in use!",
					net_ntohs(addr4->sin_port));
					ret = -EADDRINUSE;
				NET_DBG("Interface %d (%p)",
					iface ? net_if_get_by_iface(iface) : 0, iface);
				goto unlock_ipv4;
			} else {
				net_sin_ptr(&context->local)->sin_port =
					addr4->sin_port;
			}
		} else {
			addr4->sin_port =
				net_sin_ptr(&context->local)->sin_port;
		}

		NET_DBG("Context %p binding to %s %s:%d iface %d (%p)",
			context,
			net_proto2str(NET_AF_INET,
				      net_context_get_proto(context)),
			net_sprint_ipv4_addr(ptr),
			net_ntohs(addr4->sin_port),
			net_if_get_by_iface(iface), iface);

	unlock_ipv4:
		k_mutex_unlock(&context->lock);

		return ret;
	}

	if (IS_ENABLED(CONFIG_NET_SOCKETS_PACKET) &&
	    addr->sa_family == NET_AF_PACKET) {
		struct net_sockaddr_ll *ll_addr = (struct net_sockaddr_ll *)addr;
		struct net_if *iface = NULL;

		if (addrlen < sizeof(struct net_sockaddr_ll)) {
			return -EINVAL;
		}

		if (ll_addr->sll_ifindex < 0) {
			return -EINVAL;
		}

		iface = net_if_get_by_index(ll_addr->sll_ifindex);
		if (!iface) {
			NET_ERR("Cannot bind to interface index %d",
				ll_addr->sll_ifindex);
			return -EADDRNOTAVAIL;
		}

		if (IS_ENABLED(CONFIG_NET_OFFLOAD) &&
		    net_if_is_ip_offloaded(iface)) {
			net_context_set_iface(context, iface);

			return net_offload_bind(iface,
						context,
						addr,
						addrlen);
		}

		k_mutex_lock(&context->lock, K_FOREVER);

		net_context_set_iface(context, iface);

		net_sll_ptr(&context->local)->sll_family = NET_AF_PACKET;
		net_sll_ptr(&context->local)->sll_ifindex =
			ll_addr->sll_ifindex;
		net_sll_ptr(&context->local)->sll_protocol =
			ll_addr->sll_protocol;

		net_if_lock(iface);
		net_sll_ptr(&context->local)->sll_addr =
			net_if_get_link_addr(iface)->addr;
		net_sll_ptr(&context->local)->sll_halen =
			net_if_get_link_addr(iface)->len;
		net_if_unlock(iface);

		NET_DBG("Context %p bind to type 0x%04x iface[%d] %p addr %s",
			context, net_htons(net_context_get_proto(context)),
			ll_addr->sll_ifindex, iface,
			net_sprint_ll_addr(
				net_sll_ptr(&context->local)->sll_addr,
				net_sll_ptr(&context->local)->sll_halen));

		k_mutex_unlock(&context->lock);

		return 0;
	}

	if (IS_ENABLED(CONFIG_NET_SOCKETS_CAN) && addr->sa_family == NET_AF_CAN) {
		struct net_sockaddr_can *can_addr = (struct net_sockaddr_can *)addr;
		struct net_if *iface = NULL;

		if (addrlen < sizeof(struct net_sockaddr_can)) {
			return -EINVAL;
		}

		if (can_addr->can_ifindex < 0) {
			return -EINVAL;
		}

		iface = net_if_get_by_index(can_addr->can_ifindex);
		if (!iface) {
			NET_ERR("Cannot bind to interface index %d",
				can_addr->can_ifindex);
			return -EADDRNOTAVAIL;
		}

		if (IS_ENABLED(CONFIG_NET_OFFLOAD) &&
		    net_if_is_ip_offloaded(iface)) {
			net_context_set_iface(context, iface);

			return net_offload_bind(iface,
						context,
						addr,
						addrlen);
		}

		k_mutex_lock(&context->lock, K_FOREVER);

		net_context_set_iface(context, iface);
		net_context_set_family(context, NET_AF_CAN);

		net_can_ptr(&context->local)->can_family = NET_AF_CAN;
		net_can_ptr(&context->local)->can_ifindex =
			can_addr->can_ifindex;

		NET_DBG("Context %p binding to %d iface[%d] %p",
			context, net_context_get_proto(context),
			can_addr->can_ifindex, iface);

		k_mutex_unlock(&context->lock);

		return 0;
	}

	return -EINVAL;
}

static inline struct net_context *find_context(void *conn_handler)
{
	int i;

	for (i = 0; i < NET_MAX_CONTEXT; i++) {
		if (!net_context_is_used(&contexts[i])) {
			continue;
		}

		if (contexts[i].conn_handler == conn_handler) {
			return &contexts[i];
		}
	}

	return NULL;
}

int net_context_listen(struct net_context *context, int backlog)
{
	ARG_UNUSED(backlog);

	NET_ASSERT(PART_OF_ARRAY(contexts, context));

	if (!net_context_is_used(context)) {
		return -EBADF;
	}

	if (IS_ENABLED(CONFIG_NET_OFFLOAD) &&
	    net_if_is_ip_offloaded(net_context_get_iface(context))) {
		return net_offload_listen(net_context_get_iface(context),
					  context, backlog);
	}

	k_mutex_lock(&context->lock, K_FOREVER);

	if (net_tcp_listen(context) >= 0) {
		k_mutex_unlock(&context->lock);
		return 0;
	}

	k_mutex_unlock(&context->lock);

	return -EOPNOTSUPP;
}

#if defined(CONFIG_NET_IPV4)
int net_context_create_ipv4_new(struct net_context *context,
				struct net_pkt *pkt,
				const struct net_in_addr *src,
				const struct net_in_addr *dst)
{
	if (!src) {
		NET_ASSERT(((
			struct net_sockaddr_in_ptr *)&context->local)->sin_addr);

		src = ((struct net_sockaddr_in_ptr *)&context->local)->sin_addr;
	}

	if (net_ipv4_is_addr_unspecified(src)
	    || net_ipv4_is_addr_mcast(src)) {
		src = net_if_ipv4_select_src_addr(net_pkt_iface(pkt),
						  (struct net_in_addr *)dst);
		/* If src address is still unspecified, do not create pkt */
		if (net_ipv4_is_addr_unspecified(src)) {
			NET_DBG("DROP: src addr is unspecified");
			return -EINVAL;
		}
	}

#if defined(CONFIG_NET_CONTEXT_DSCP_ECN)
	net_pkt_set_ip_dscp(pkt, net_ipv4_get_dscp(context->options.dscp_ecn));
	net_pkt_set_ip_ecn(pkt, net_ipv4_get_ecn(context->options.dscp_ecn));
	/* Direct priority takes precedence over DSCP */
	if (!IS_ENABLED(CONFIG_NET_CONTEXT_PRIORITY)) {
		net_pkt_set_priority(pkt, net_ipv4_dscp_to_priority(
			net_ipv4_get_dscp(context->options.dscp_ecn)));
	}
#endif

	return net_ipv4_create(pkt, src, dst);
}
#endif /* CONFIG_NET_IPV4 */

#if defined(CONFIG_NET_IPV6)
int net_context_create_ipv6_new(struct net_context *context,
				struct net_pkt *pkt,
				const struct net_in6_addr *src,
				const struct net_in6_addr *dst)
{
	if (!src) {
		NET_ASSERT(((
			struct net_sockaddr_in6_ptr *)&context->local)->sin6_addr);

		src = ((struct net_sockaddr_in6_ptr *)&context->local)->sin6_addr;
	}

	if (net_ipv6_is_addr_unspecified(src) || net_ipv6_is_addr_mcast(src)) {
		src = net_if_ipv6_select_src_addr_hint(net_pkt_iface(pkt),
		                                       dst,
		                                       context->options.addr_preferences);
	}

#if defined(CONFIG_NET_CONTEXT_DSCP_ECN)
	net_pkt_set_ip_dscp(pkt, net_ipv6_get_dscp(context->options.dscp_ecn));
	net_pkt_set_ip_ecn(pkt, net_ipv6_get_ecn(context->options.dscp_ecn));
	/* Direct priority takes precedence over DSCP */
	if (!IS_ENABLED(CONFIG_NET_CONTEXT_PRIORITY)) {
		net_pkt_set_priority(pkt, net_ipv6_dscp_to_priority(
			net_ipv6_get_dscp(context->options.dscp_ecn)));
	}
#endif

	return net_ipv6_create(pkt, src, dst);
}
#endif /* CONFIG_NET_IPV6 */

int net_context_connect(struct net_context *context,
			const struct net_sockaddr *addr,
			socklen_t addrlen,
			net_context_connect_cb_t cb,
			k_timeout_t timeout,
			void *user_data)
{
	struct net_sockaddr *laddr = NULL;
	struct net_sockaddr local_addr __unused;
	uint16_t lport, rport;
	int ret;

	NET_ASSERT(addr);
	NET_ASSERT(PART_OF_ARRAY(contexts, context));

	k_mutex_lock(&context->lock, K_FOREVER);

	if (net_context_get_state(context) == NET_CONTEXT_CONNECTING) {
		ret = -EALREADY;
		goto unlock;
	}

	if (!net_context_is_used(context)) {
		ret = -EBADF;
		goto unlock;
	}

	if (addr->sa_family != net_context_get_family(context)) {
		NET_ASSERT(addr->sa_family == net_context_get_family(context),
			   "Family mismatch %d should be %d",
			   addr->sa_family,
			   net_context_get_family(context));
		ret = -EINVAL;
		goto unlock;
	}

	if (IS_ENABLED(CONFIG_NET_SOCKETS_PACKET) &&
	    addr->sa_family == NET_AF_PACKET) {
		ret = -EOPNOTSUPP;
		goto unlock;
	}

	if (net_context_get_state(context) == NET_CONTEXT_LISTENING) {
		ret = -EOPNOTSUPP;
		goto unlock;
	}

	if (IS_ENABLED(CONFIG_NET_IPV6) &&
	    net_context_get_family(context) == NET_AF_INET6) {
		struct net_sockaddr_in6 *addr6 = (struct net_sockaddr_in6 *)
							&context->remote;

		if (addrlen < sizeof(struct net_sockaddr_in6)) {
			ret = -EINVAL;
			goto unlock;
		}

		if (net_context_get_proto(context) == NET_IPPROTO_TCP &&
		    net_ipv6_is_addr_mcast(&addr6->sin6_addr)) {
			ret = -EADDRNOTAVAIL;
			goto unlock;
		}

		memcpy(&addr6->sin6_addr, &net_sin6(addr)->sin6_addr,
		       sizeof(struct net_in6_addr));

		addr6->sin6_port = net_sin6(addr)->sin6_port;
		addr6->sin6_family = NET_AF_INET6;

		if (!net_ipv6_is_addr_unspecified(&addr6->sin6_addr)) {
			context->flags |= NET_CONTEXT_REMOTE_ADDR_SET;
		} else {
			context->flags &= ~NET_CONTEXT_REMOTE_ADDR_SET;
		}

		rport = addr6->sin6_port;

		/* The binding must be done after we have set the remote
		 * address but before checking the local address. Otherwise
		 * the laddr might not be set properly which would then cause
		 * issues when doing net_tcp_connect(). This issue was seen
		 * with socket tests and when connecting to loopback interface.
		 */
		ret = bind_default(context);
		if (ret) {
			goto unlock;
		}

		net_sin6_ptr(&context->local)->sin6_family = NET_AF_INET6;
		net_sin6(&local_addr)->sin6_family = NET_AF_INET6;
		net_sin6(&local_addr)->sin6_port = lport =
			net_sin6((struct net_sockaddr *)&context->local)->sin6_port;

		if (net_sin6_ptr(&context->local)->sin6_addr) {
			net_ipaddr_copy(&net_sin6(&local_addr)->sin6_addr,
				     net_sin6_ptr(&context->local)->sin6_addr);

			laddr = &local_addr;
		}
	} else if (IS_ENABLED(CONFIG_NET_IPV4) &&
		   net_context_get_family(context) == NET_AF_INET) {
		struct net_sockaddr_in *addr4 = (struct net_sockaddr_in *)
							&context->remote;

		if (addrlen < sizeof(struct net_sockaddr_in)) {
			ret = -EINVAL;
			goto unlock;
		}

		/* FIXME - Add multicast and broadcast address check */

		memcpy(&addr4->sin_addr, &net_sin(addr)->sin_addr,
		       sizeof(struct net_in_addr));

		addr4->sin_port = net_sin(addr)->sin_port;
		addr4->sin_family = NET_AF_INET;

		if (addr4->sin_addr.s_addr_be) {
			context->flags |= NET_CONTEXT_REMOTE_ADDR_SET;
		} else {
			context->flags &= ~NET_CONTEXT_REMOTE_ADDR_SET;
		}

		rport = addr4->sin_port;

		ret = bind_default(context);
		if (ret) {
			goto unlock;
		}

		net_sin_ptr(&context->local)->sin_family = NET_AF_INET;
		net_sin(&local_addr)->sin_family = NET_AF_INET;
		net_sin(&local_addr)->sin_port = lport =
			net_sin((struct net_sockaddr *)&context->local)->sin_port;

		if (net_sin_ptr(&context->local)->sin_addr) {
			net_ipaddr_copy(&net_sin(&local_addr)->sin_addr,
				       net_sin_ptr(&context->local)->sin_addr);

			laddr = &local_addr;
		}
	} else {
		ret = -EINVAL; /* Not IPv4 or IPv6 */
		goto unlock;
	}

	if (IS_ENABLED(CONFIG_NET_OFFLOAD) &&
	    net_if_is_ip_offloaded(net_context_get_iface(context))) {
		ret = net_offload_connect(
			net_context_get_iface(context),
			context,
			addr,
			addrlen,
			cb,
			timeout,
			user_data);
		goto unlock;
	}

	if (IS_ENABLED(CONFIG_NET_UDP) &&
	    net_context_get_type(context) == NET_SOCK_DGRAM) {
		if (cb) {
			cb(context, 0, user_data);
		}

		ret = 0;
	} else if (IS_ENABLED(CONFIG_NET_TCP) &&
		   net_context_get_type(context) == NET_SOCK_STREAM) {
		NET_ASSERT(laddr != NULL);

		ret = net_tcp_connect(context, addr, laddr, rport, lport,
				      timeout, cb, user_data);
	} else {
		ret = -ENOTSUP;
	}

unlock:
	k_mutex_unlock(&context->lock);

	return ret;
}

int net_context_accept(struct net_context *context,
		       net_tcp_accept_cb_t cb,
		       k_timeout_t timeout,
		       void *user_data)
{
	int ret = 0;

	NET_ASSERT(PART_OF_ARRAY(contexts, context));

	if (!net_context_is_used(context)) {
		return -EBADF;
	}

	k_mutex_lock(&context->lock, K_FOREVER);

	if (IS_ENABLED(CONFIG_NET_OFFLOAD) &&
	    net_if_is_ip_offloaded(net_context_get_iface(context))) {
		ret = net_offload_accept(
			net_context_get_iface(context),
			context,
			cb,
			timeout,
			user_data);
		goto unlock;
	}

	if ((net_context_get_state(context) != NET_CONTEXT_LISTENING) &&
	    (net_context_get_type(context) != NET_SOCK_STREAM)) {
		NET_DBG("Invalid socket, state %d type %d",
			net_context_get_state(context),
			net_context_get_type(context));
		ret = -EINVAL;
		goto unlock;
	}

	if (net_context_get_proto(context) == NET_IPPROTO_TCP) {
		ret = net_tcp_accept(context, cb, user_data);
		goto unlock;
	}

unlock:
	k_mutex_unlock(&context->lock);

	return ret;
}

__maybe_unused static int get_bool_option(bool option, int *value, size_t *len)
{
	if (value == NULL) {
		return -EINVAL;
	}

	if (len != NULL) {
		if (*len != sizeof(int)) {
			return -EINVAL;
		}

		*len = sizeof(int);
	}

	*value = (int)option;

	return 0;
}

__maybe_unused static int get_uint8_option(uint8_t option, uint8_t *value, size_t *len)
{
	if (value == NULL) {
		return -EINVAL;
	}

	*value = option;

	if (len != NULL) {
		*len = sizeof(uint8_t);
	}

	return 0;
}

__maybe_unused static int get_uint16_option(uint16_t option, int *value, size_t *len)
{
	if (value == NULL) {
		return -EINVAL;
	}

	*value = option;

	if (len != NULL) {
		*len = sizeof(int);
	}

	return 0;
}

static int get_context_priority(struct net_context *context,
				void *value, size_t *len)
{
#if defined(CONFIG_NET_CONTEXT_PRIORITY)
	return get_uint8_option(context->options.priority,
				value, len);
#else
	ARG_UNUSED(context);
	ARG_UNUSED(value);
	ARG_UNUSED(len);

	return -ENOTSUP;
#endif
}

static int get_context_proxy(struct net_context *context,
			     void *value, size_t *len)
{
#if defined(CONFIG_SOCKS)
	struct net_sockaddr *addr = (struct net_sockaddr *)value;

	if (!value || !len) {
		return -EINVAL;
	}

	if (*len < context->options.proxy.addrlen) {
		return -EINVAL;
	}

	*len = MIN(context->options.proxy.addrlen, *len);

	memcpy(addr, &context->options.proxy.addr, *len);

	return 0;
#else
	ARG_UNUSED(context);
	ARG_UNUSED(value);
	ARG_UNUSED(len);

	return -ENOTSUP;
#endif
}

static int get_context_txtime(struct net_context *context,
			      void *value, size_t *len)
{
#if defined(CONFIG_NET_CONTEXT_TXTIME)
	return get_bool_option(context->options.txtime,
			       value, len);
#else
	ARG_UNUSED(context);
	ARG_UNUSED(value);
	ARG_UNUSED(len);

	return -ENOTSUP;
#endif
}

static int get_context_rcvtimeo(struct net_context *context,
				void *value, size_t *len)
{
#if defined(CONFIG_NET_CONTEXT_RCVTIMEO)
	*((k_timeout_t *)value) = context->options.rcvtimeo;

	if (len) {
		*len = sizeof(k_timeout_t);
	}

	return 0;
#else
	ARG_UNUSED(context);
	ARG_UNUSED(value);
	ARG_UNUSED(len);

	return -ENOTSUP;
#endif
}

static int get_context_sndtimeo(struct net_context *context,
				void *value, size_t *len)
{
#if defined(CONFIG_NET_CONTEXT_SNDTIMEO)
	*((k_timeout_t *)value) = context->options.sndtimeo;

	if (len) {
		*len = sizeof(k_timeout_t);
	}

	return 0;
#else
	ARG_UNUSED(context);
	ARG_UNUSED(value);
	ARG_UNUSED(len);

	return -ENOTSUP;
#endif
}

static int get_context_rcvbuf(struct net_context *context,
			      void *value, size_t *len)
{
#if defined(CONFIG_NET_CONTEXT_RCVBUF)
	return get_uint16_option(context->options.rcvbuf,
				 value, len);
#else
	ARG_UNUSED(context);
	ARG_UNUSED(value);
	ARG_UNUSED(len);

	return -ENOTSUP;
#endif
}

static int get_context_sndbuf(struct net_context *context,
				void *value, size_t *len)
{
#if defined(CONFIG_NET_CONTEXT_SNDBUF)
	return get_uint16_option(context->options.sndbuf,
				 value, len);
#else
	ARG_UNUSED(context);
	ARG_UNUSED(value);
	ARG_UNUSED(len);

	return -ENOTSUP;
#endif
}

static int get_context_dscp_ecn(struct net_context *context,
				void *value, size_t *len)
{
#if defined(CONFIG_NET_CONTEXT_DSCP_ECN)
	return get_uint8_option(context->options.dscp_ecn,
				value, len);
#else
	ARG_UNUSED(context);
	ARG_UNUSED(value);
	ARG_UNUSED(len);

	return -ENOTSUP;
#endif
}

static int get_context_ttl(struct net_context *context,
				 void *value, size_t *len)
{
#if defined(CONFIG_NET_IPV4)
	*((int *)value) = context->ipv4_ttl;

	if (len) {
		*len = sizeof(int);
	}

	return 0;
#else
	ARG_UNUSED(context);
	ARG_UNUSED(value);
	ARG_UNUSED(len);

	return -ENOTSUP;
#endif
}

static int get_context_mcast_ttl(struct net_context *context,
				 void *value, size_t *len)
{
#if defined(CONFIG_NET_IPV4)
	*((int *)value) = context->ipv4_mcast_ttl;

	if (len) {
		*len = sizeof(int);
	}

	return 0;
#else
	ARG_UNUSED(context);
	ARG_UNUSED(value);
	ARG_UNUSED(len);

	return -ENOTSUP;
#endif
}

static int get_context_mcast_hop_limit(struct net_context *context,
				       void *value, size_t *len)
{
#if defined(CONFIG_NET_IPV6)
	*((int *)value) = context->ipv6_mcast_hop_limit;

	if (len) {
		*len = sizeof(int);
	}

	return 0;
#else
	ARG_UNUSED(context);
	ARG_UNUSED(value);
	ARG_UNUSED(len);

	return -ENOTSUP;
#endif
}

static int get_context_unicast_hop_limit(struct net_context *context,
					 void *value, size_t *len)
{
#if defined(CONFIG_NET_IPV6)
	*((int *)value) = context->ipv6_hop_limit;

	if (len) {
		*len = sizeof(int);
	}

	return 0;
#else
	ARG_UNUSED(context);
	ARG_UNUSED(value);
	ARG_UNUSED(len);

	return -ENOTSUP;
#endif
}

static int get_context_reuseaddr(struct net_context *context,
				 void *value, size_t *len)
{
#if defined(CONFIG_NET_CONTEXT_REUSEADDR)
	return get_bool_option(context->options.reuseaddr,
			       value, len);
#else
	ARG_UNUSED(context);
	ARG_UNUSED(value);
	ARG_UNUSED(len);

	return -ENOTSUP;
#endif
}

static int get_context_reuseport(struct net_context *context,
				void *value, size_t *len)
{
#if defined(CONFIG_NET_CONTEXT_REUSEPORT)
	return get_bool_option(context->options.reuseport,
			       value, len);
#else
	ARG_UNUSED(context);
	ARG_UNUSED(value);
	ARG_UNUSED(len);

	return -ENOTSUP;
#endif
}

static int get_context_ipv6_v6only(struct net_context *context,
				   void *value, size_t *len)
{
#if defined(CONFIG_NET_IPV4_MAPPING_TO_IPV6)
	return get_bool_option(context->options.ipv6_v6only,
			       value, len);
#else
	ARG_UNUSED(context);
	ARG_UNUSED(value);
	ARG_UNUSED(len);

	return -ENOTSUP;
#endif
}

static int get_context_recv_pktinfo(struct net_context *context,
				    void *value, size_t *len)
{
#if defined(CONFIG_NET_CONTEXT_RECV_PKTINFO)
	return get_bool_option(context->options.recv_pktinfo,
			       value, len);
#else
	ARG_UNUSED(context);
	ARG_UNUSED(value);
	ARG_UNUSED(len);

	return -ENOTSUP;
#endif
}

static int get_context_addr_preferences(struct net_context *context,
					void *value, size_t *len)
{
#if defined(CONFIG_NET_IPV6)
	return get_uint16_option(context->options.addr_preferences,
				 value, len);
#else
	ARG_UNUSED(context);
	ARG_UNUSED(value);
	ARG_UNUSED(len);

	return -ENOTSUP;
#endif
}

static int get_context_timestamping(struct net_context *context,
				    void *value, size_t *len)
{
#if defined(CONFIG_NET_CONTEXT_TIMESTAMPING)
	*((uint8_t *)value) = context->options.timestamping;

	if (len) {
		*len = sizeof(uint8_t);
	}

	return 0;
#else
	ARG_UNUSED(context);
	ARG_UNUSED(value);
	ARG_UNUSED(len);

	return -ENOTSUP;
#endif
}

/* If buf is not NULL, then use it. Otherwise read the data to be written
 * to net_pkt from msghdr.
 */
static int context_write_data(struct net_pkt *pkt, const void *buf,
			      int buf_len, const struct msghdr *msghdr)
{
	int ret = 0;

	if (msghdr) {
		for (size_t i = 0U; i < msghdr->msg_iovlen; i++) {
			int len = MIN((int)msghdr->msg_iov[i].iov_len, buf_len);

			ret = net_pkt_write(pkt, msghdr->msg_iov[i].iov_base,
					    len);
			if (ret < 0) {
				break;
			}

			buf_len -= len;
			if (buf_len == 0) {
				break;
			}
		}
	} else {
		ret = net_pkt_write(pkt, buf, buf_len);
	}

	return ret;
}

static int context_setup_udp_packet(struct net_context *context,
				    sa_family_t family,
				    struct net_pkt *pkt,
				    const void *buf,
				    size_t len,
				    const struct msghdr *msg,
				    const struct net_sockaddr *dst_addr,
				    socklen_t addrlen)
{
	int ret = -EINVAL;
	uint16_t dst_port = 0U;

	if (IS_ENABLED(CONFIG_NET_IPV6) && family == NET_AF_INET6) {
		struct net_sockaddr_in6 *addr6 = (struct net_sockaddr_in6 *)dst_addr;

		dst_port = addr6->sin6_port;

		ret = net_context_create_ipv6_new(context, pkt,
						  NULL, &addr6->sin6_addr);
	} else if (IS_ENABLED(CONFIG_NET_IPV4) && family == NET_AF_INET) {
		struct net_sockaddr_in *addr4 = (struct net_sockaddr_in *)dst_addr;

		dst_port = addr4->sin_port;

		ret = net_context_create_ipv4_new(context, pkt,
						  NULL, &addr4->sin_addr);
	}

	if (ret < 0) {
		return ret;
	}

	ret = bind_default(context);
	if (ret) {
		return ret;
	}

	ret = net_udp_create(pkt,
			     net_sin((struct net_sockaddr *)
				     &context->local)->sin_port,
			     dst_port);
	if (ret) {
		return ret;
	}

	ret = context_write_data(pkt, buf, len, msg);
	if (ret) {
		return ret;
	}

#if defined(CONFIG_NET_CONTEXT_TIMESTAMPING)
	if (context->options.timestamping & SOF_TIMESTAMPING_TX_HARDWARE) {
		net_pkt_set_tx_timestamping(pkt, true);
	}

	if (context->options.timestamping & SOF_TIMESTAMPING_RX_HARDWARE) {
		net_pkt_set_rx_timestamping(pkt, true);
	}
#endif

	return 0;
}

static void context_finalize_packet(struct net_context *context,
				    sa_family_t family,
				    struct net_pkt *pkt)
{
	/* This function is meant to be temporary: once all moved to new
	 * API, it will be up to net_send_data() to finalize the packet.
	 */

	net_pkt_cursor_init(pkt);

	if (IS_ENABLED(CONFIG_NET_IPV6) && family == NET_AF_INET6) {
		net_ipv6_finalize(pkt, (uint8_t)net_context_get_proto(context));
	} else if (IS_ENABLED(CONFIG_NET_IPV4) && family == NET_AF_INET) {
		net_ipv4_finalize(pkt, (uint8_t)net_context_get_proto(context));
	}
}

static struct net_pkt *context_alloc_pkt(struct net_context *context,
					 sa_family_t family,
					 size_t len, k_timeout_t timeout)
{
	struct net_pkt *pkt;

#if defined(CONFIG_NET_CONTEXT_NET_PKT_POOL)
	if (context->tx_slab) {
		pkt = net_pkt_alloc_from_slab(context->tx_slab(), timeout);
		if (!pkt) {
			return NULL;
		}

		net_pkt_set_iface(pkt, net_context_get_iface(context));
		net_pkt_set_family(pkt, family);
		net_pkt_set_context(pkt, context);

		if (net_pkt_alloc_buffer(pkt, len,
					 net_context_get_proto(context),
					 timeout)) {
			net_pkt_unref(pkt);

			return NULL;
		}

		return pkt;
	}
#endif
	pkt = net_pkt_alloc_with_buffer(net_context_get_iface(context), len,
					family,
					net_context_get_proto(context),
					timeout);
	if (pkt) {
		net_pkt_set_context(pkt, context);
	}

	return pkt;
}

static void set_pkt_txtime(struct net_pkt *pkt, const struct msghdr *msghdr)
{
	struct cmsghdr *cmsg;

	for (cmsg = CMSG_FIRSTHDR(msghdr); cmsg != NULL;
	     cmsg = CMSG_NXTHDR(msghdr, cmsg)) {
		if (cmsg->cmsg_len == CMSG_LEN(sizeof(uint64_t)) &&
		    cmsg->cmsg_level == NET_SOL_SOCKET &&
		    cmsg->cmsg_type == NET_SCM_TXTIME) {
			net_pkt_set_timestamp_ns(pkt, *(net_time_t*)NET_CMSG_DATA(cmsg));
			break;
		}
	}
}

static int context_sendto(struct net_context *context,
			  const void *buf,
			  size_t len,
			  const struct net_sockaddr *dst_addr,
			  socklen_t addrlen,
			  net_context_send_cb_t cb,
			  k_timeout_t timeout,
			  void *user_data,
			  bool sendto)
{
	const struct msghdr *msghdr = NULL;
	struct net_if *iface;
	struct net_pkt *pkt = NULL;
	sa_family_t family;
	size_t tmp_len;
	int ret;

	NET_ASSERT(PART_OF_ARRAY(contexts, context));

	if (!net_context_is_used(context)) {
		return -EBADF;
	}

	if (sendto && addrlen == 0 && dst_addr == NULL && buf != NULL) {
		/* User wants to call sendmsg */
		msghdr = buf;
	}

	if (!msghdr && !dst_addr) {
		return -EDESTADDRREQ;
	}

	/* Are we trying to send IPv4 packet to mapped V6 address, in that case
	 * we need to set the family to AF_INET so that various checks below
	 * are done to the packet correctly and we actually send an IPv4 pkt.
	 */
	if (IS_ENABLED(CONFIG_NET_IPV4_MAPPING_TO_IPV6) &&
	    IS_ENABLED(CONFIG_NET_IPV6) &&
	    net_context_get_family(context) == NET_AF_INET6 &&
	    dst_addr->sa_family == NET_AF_INET) {
		family = NET_AF_INET;
	} else {
		family = net_context_get_family(context);
	}

	if (IS_ENABLED(CONFIG_NET_IPV6) && family == NET_AF_INET6) {
		const struct net_sockaddr_in6 *addr6 =
			(const struct net_sockaddr_in6 *)dst_addr;

		if (msghdr) {
			addr6 = msghdr->msg_name;
			addrlen = msghdr->msg_namelen;

			if (!addr6) {
				addr6 = net_sin6(&context->remote);
				addrlen = sizeof(struct net_sockaddr_in6);
			}

			/* For sendmsg(), the dst_addr is NULL so set it here.
			 */
			dst_addr = (const struct net_sockaddr *)addr6;
		}

		if (addrlen < sizeof(struct net_sockaddr_in6)) {
			return -EINVAL;
		}

		if (net_ipv6_is_addr_unspecified(&addr6->sin6_addr)) {
			return -EDESTADDRREQ;
		}

		/* If application has not yet set the destination address
		 * i.e., by not calling connect(), then set the interface
		 * here so that the packet gets sent to the correct network
		 * interface. This issue can be seen if there are multiple
		 * network interfaces and we are trying to send data to
		 * second or later network interface.
		 */
		if (net_ipv6_is_addr_unspecified(
				&net_sin6(&context->remote)->sin6_addr) &&
		    !net_context_is_bound_to_iface(context)) {
			iface = net_if_ipv6_select_src_iface(&addr6->sin6_addr);
			net_context_set_iface(context, iface);
		}

	} else if (IS_ENABLED(CONFIG_NET_IPV4) && family == NET_AF_INET) {
		const struct net_sockaddr_in *addr4 = (const struct net_sockaddr_in *)dst_addr;
		struct net_sockaddr_in mapped;

		/* Get the destination address from the mapped IPv6 address */
		if (IS_ENABLED(CONFIG_NET_IPV4_MAPPING_TO_IPV6) &&
		    addr4->sin_family == NET_AF_INET6 &&
		    net_ipv6_addr_is_v4_mapped(&net_sin6(dst_addr)->sin6_addr)) {
			struct net_sockaddr_in6 *addr6 = (struct net_sockaddr_in6 *)dst_addr;

			mapped.sin_port = addr6->sin6_port;
			mapped.sin_family = NET_AF_INET;
			net_ipaddr_copy(&mapped.sin_addr,
					(struct net_in_addr *)(&addr6->sin6_addr.s6_addr32[3]));
			addr4 = &mapped;
		}

		if (msghdr) {
			addr4 = msghdr->msg_name;
			addrlen = msghdr->msg_namelen;

			if (!addr4) {
				addr4 = net_sin(&context->remote);
				addrlen = sizeof(struct net_sockaddr_in);
			}

			/* For sendmsg(), the dst_addr is NULL so set it here.
			 */
			dst_addr = (const struct net_sockaddr *)addr4;
		}

		if (addrlen < sizeof(struct net_sockaddr_in)) {
			return -EINVAL;
		}

		if (!addr4->sin_addr.s_addr_be) {
			return -EDESTADDRREQ;
		}

		/* If application has not yet set the destination address
		 * i.e., by not calling connect(), then set the interface
		 * here so that the packet gets sent to the correct network
		 * interface. This issue can be seen if there are multiple
		 * network interfaces and we are trying to send data to
		 * second or later network interface.
		 */
		if (net_sin(&context->remote)->sin_addr.s_addr_be == 0U &&
		    !net_context_is_bound_to_iface(context)) {
			iface = net_if_ipv4_select_src_iface(&addr4->sin_addr);
			net_context_set_iface(context, iface);
		}

	} else if (IS_ENABLED(CONFIG_NET_SOCKETS_PACKET) && family == NET_AF_PACKET) {
		struct net_sockaddr_ll *ll_addr = (struct net_sockaddr_ll *)dst_addr;

		if (msghdr) {
			ll_addr = msghdr->msg_name;
			addrlen = msghdr->msg_namelen;

			if (!ll_addr) {
				ll_addr = (struct net_sockaddr_ll *)
							(&context->remote);
				addrlen = sizeof(struct net_sockaddr_ll);
			}

			/* For sendmsg(), the dst_addr is NULL so set it here.
			 */
			dst_addr = (const struct net_sockaddr *)ll_addr;
		}

		if (addrlen < sizeof(struct net_sockaddr_ll)) {
			return -EINVAL;
		}

		iface = net_context_get_iface(context);
		if (iface == NULL) {
			if (ll_addr->sll_ifindex < 0) {
				return -EDESTADDRREQ;
			}

			iface = net_if_get_by_index(ll_addr->sll_ifindex);
			if (iface == NULL) {
				NET_ERR("Cannot bind to interface index %d",
					ll_addr->sll_ifindex);
				return -EDESTADDRREQ;
			}
		}

		if (net_context_get_type(context) == NET_SOCK_DGRAM) {
			context->flags |= NET_CONTEXT_REMOTE_ADDR_SET;

			/* The user must set the protocol in send call */

			/* For sendmsg() call, we might have set ll_addr to
			 * point to remote addr.
			 */
			if ((void *)&context->remote != (void *)ll_addr) {
				memcpy((struct net_sockaddr_ll *)&context->remote,
				       ll_addr, sizeof(struct net_sockaddr_ll));
			}
		}

	} else if (IS_ENABLED(CONFIG_NET_SOCKETS_CAN) && family == NET_AF_CAN) {
		struct net_sockaddr_can *can_addr = (struct net_sockaddr_can *)dst_addr;

		if (msghdr) {
			can_addr = msghdr->msg_name;
			addrlen = msghdr->msg_namelen;

			if (!can_addr) {
				can_addr = (struct net_sockaddr_can *)
							(&context->remote);
				addrlen = sizeof(struct net_sockaddr_can);
			}

			/* For sendmsg(), the dst_addr is NULL so set it here.
			 */
			dst_addr = (const struct net_sockaddr *)can_addr;
		}

		if (addrlen < sizeof(struct net_sockaddr_can)) {
			return -EINVAL;
		}

		if (can_addr->can_ifindex < 0) {
			/* The index should have been set in bind */
			can_addr->can_ifindex =
				net_can_ptr(&context->local)->can_ifindex;
		}

		if (can_addr->can_ifindex < 0) {
			return -EDESTADDRREQ;
		}

		iface = net_if_get_by_index(can_addr->can_ifindex);
		if (!iface) {
			NET_ERR("Cannot bind to interface index %d",
				can_addr->can_ifindex);
			return -EDESTADDRREQ;
		}
	} else {
		NET_DBG("Invalid protocol family %d", family);
		return -EINVAL;
	}

	if (msghdr && len == 0) {
		for (size_t i = 0U; i < msghdr->msg_iovlen; i++) {
			len += msghdr->msg_iov[i].iov_len;
		}
	}

	iface = net_context_get_iface(context);
	if (iface && !net_if_is_up(iface)) {
		return -ENETDOWN;
	}

	context->send_cb = cb;
	context->user_data = user_data;

	if (IS_ENABLED(CONFIG_NET_TCP) &&
	    net_context_get_proto(context) == NET_IPPROTO_TCP &&
	    !net_if_is_ip_offloaded(net_context_get_iface(context))) {
		goto skip_alloc;
	}

	pkt = context_alloc_pkt(context, family, len, PKT_WAIT_TIME);
	if (!pkt) {
		NET_ERR("Failed to allocate net_pkt");
		return -ENOBUFS;
	}

	tmp_len = net_pkt_available_payload_buffer(
				pkt, net_context_get_proto(context));
	if (tmp_len < len) {
		if (net_context_get_type(context) == NET_SOCK_DGRAM) {
			NET_ERR("Available payload buffer (%zu) is not enough for requested DGRAM (%zu)",
				tmp_len, len);
			ret = -ENOMEM;
			goto fail;
		}
		len = tmp_len;
	}

	if (IS_ENABLED(CONFIG_NET_CONTEXT_PRIORITY)) {
		uint8_t priority;

		get_context_priority(context, &priority, NULL);
		net_pkt_set_priority(pkt, priority);
	}

	/* If there is ancillary data in msghdr, then we need to add that
	 * to net_pkt as there is no other way to store it.
	 */
	if (msghdr && msghdr->msg_control && msghdr->msg_controllen) {
		if (IS_ENABLED(CONFIG_NET_CONTEXT_TXTIME)) {
			int is_txtime;

			get_context_txtime(context, &is_txtime, NULL);
			if (is_txtime) {
				set_pkt_txtime(pkt, msghdr);
			}
		}
	}

skip_alloc:
	if (IS_ENABLED(CONFIG_NET_OFFLOAD) &&
	    net_if_is_ip_offloaded(net_context_get_iface(context))) {
		ret = context_write_data(pkt, buf, len, msghdr);
		if (ret < 0) {
			goto fail;
		}

		net_pkt_cursor_init(pkt);

		if (sendto) {
			ret = net_offload_sendto(net_context_get_iface(context),
						 pkt, dst_addr, addrlen, cb,
						 timeout, user_data);
		} else {
			ret = net_offload_send(net_context_get_iface(context),
					       pkt, cb, timeout, user_data);
		}
	} else if (IS_ENABLED(CONFIG_NET_UDP) &&
	    net_context_get_proto(context) == NET_IPPROTO_UDP) {
		ret = context_setup_udp_packet(context, family, pkt, buf, len, msghdr,
					       dst_addr, addrlen);
		if (ret < 0) {
			goto fail;
		}

		context_finalize_packet(context, family, pkt);

		ret = net_send_data(pkt);
	} else if (IS_ENABLED(CONFIG_NET_TCP) &&
		   net_context_get_proto(context) == NET_IPPROTO_TCP) {

		ret = net_tcp_queue(context, buf, len, msghdr);
		if (ret < 0) {
			goto fail;
		}

		len = ret;

		ret = net_tcp_send_data(context, cb, user_data);
	} else if (IS_ENABLED(CONFIG_NET_SOCKETS_PACKET) && family == NET_AF_PACKET) {
		ret = context_write_data(pkt, buf, len, msghdr);
		if (ret < 0) {
			goto fail;
		}

		net_pkt_cursor_init(pkt);

		if (net_context_get_proto(context) == NET_IPPROTO_RAW) {
			char type = (NET_IPV6_HDR(pkt)->vtc & 0xf0);

			/* Set the family to pkt if detected */
			switch (type) {
			case 0x60:
				net_pkt_set_family(pkt, NET_AF_INET6);
				break;
			case 0x40:
				net_pkt_set_family(pkt, NET_AF_INET);
				break;
			default:
				/* Not IP traffic, let it go forward as it is */
				break;
			}

			/* Pass to L2: */
			ret = net_send_data(pkt);
		} else {
			net_if_queue_tx(net_pkt_iface(pkt), pkt);
		}
	} else if (IS_ENABLED(CONFIG_NET_SOCKETS_CAN) && family == NET_AF_CAN &&
		   net_context_get_proto(context) == CAN_RAW) {
		ret = context_write_data(pkt, buf, len, msghdr);
		if (ret < 0) {
			goto fail;
		}

		net_pkt_cursor_init(pkt);

		ret = net_send_data(pkt);
	} else {
		NET_DBG("Unknown protocol while sending packet: %d",
		net_context_get_proto(context));
		ret = -EPROTONOSUPPORT;
	}

	if (ret < 0) {
		goto fail;
	}

	return len;
fail:
	if (pkt != NULL) {
		net_pkt_unref(pkt);
	}

	return ret;
}

int net_context_send(struct net_context *context,
		     const void *buf,
		     size_t len,
		     net_context_send_cb_t cb,
		     k_timeout_t timeout,
		     void *user_data)
{
	socklen_t addrlen;
	int ret = 0;

	k_mutex_lock(&context->lock, K_FOREVER);

	if (!(context->flags & NET_CONTEXT_REMOTE_ADDR_SET) ||
	    !net_sin(&context->remote)->sin_port) {
		ret = -EDESTADDRREQ;
		goto unlock;
	}

	if (IS_ENABLED(CONFIG_NET_IPV6) &&
	    net_context_get_family(context) == NET_AF_INET6) {
		addrlen = sizeof(struct net_sockaddr_in6);
	} else if (IS_ENABLED(CONFIG_NET_IPV4) &&
		   net_context_get_family(context) == NET_AF_INET) {
		addrlen = sizeof(struct net_sockaddr_in);
	} else if (IS_ENABLED(CONFIG_NET_SOCKETS_PACKET) &&
		   net_context_get_family(context) == NET_AF_PACKET) {
		ret = -EOPNOTSUPP;
		goto unlock;
	} else if (IS_ENABLED(CONFIG_NET_SOCKETS_CAN) &&
		   net_context_get_family(context) == NET_AF_CAN) {
		addrlen = sizeof(struct net_sockaddr_can);
	} else {
		addrlen = 0;
	}

	ret = context_sendto(context, buf, len, &context->remote,
			     addrlen, cb, timeout, user_data, false);
unlock:
	k_mutex_unlock(&context->lock);

	return ret;
}

int net_context_sendmsg(struct net_context *context,
			const struct msghdr *msghdr,
			int flags,
			net_context_send_cb_t cb,
			k_timeout_t timeout,
			void *user_data)
{
	int ret;

	k_mutex_lock(&context->lock, K_FOREVER);

	ret = context_sendto(context, msghdr, 0, NULL, 0,
			     cb, timeout, user_data, true);

	k_mutex_unlock(&context->lock);

	return ret;
}

int net_context_sendto(struct net_context *context,
		       const void *buf,
		       size_t len,
		       const struct net_sockaddr *dst_addr,
		       socklen_t addrlen,
		       net_context_send_cb_t cb,
		       k_timeout_t timeout,
		       void *user_data)
{
	int ret;

	k_mutex_lock(&context->lock, K_FOREVER);

	ret = context_sendto(context, buf, len, dst_addr, addrlen,
			     cb, timeout, user_data, true);

	k_mutex_unlock(&context->lock);

	return ret;
}

enum net_verdict net_context_packet_received(struct net_conn *conn,
					     struct net_pkt *pkt,
					     union net_ip_header *ip_hdr,
					     union net_proto_header *proto_hdr,
					     void *user_data)
{
	struct net_context *context = find_context(conn);
	enum net_verdict verdict = NET_DROP;

	NET_ASSERT(context);
	NET_ASSERT(net_pkt_iface(pkt));

	k_mutex_lock(&context->lock, K_FOREVER);

	net_context_set_iface(context, net_pkt_iface(pkt));
	net_pkt_set_context(pkt, context);

	/* If there is no callback registered, then we can only drop
	 * the packet.
	 */
	if (!context->recv_cb) {
		goto unlock;
	}

	if (net_context_get_proto(context) == NET_IPPROTO_TCP) {
		net_stats_update_tcp_recv(net_pkt_iface(pkt),
					  net_pkt_remaining_data(pkt));
	}

#if defined(CONFIG_NET_CONTEXT_SYNC_RECV)
	k_sem_give(&context->recv_data_wait);
#endif /* CONFIG_NET_CONTEXT_SYNC_RECV */

	k_mutex_unlock(&context->lock);

	context->recv_cb(context, pkt, ip_hdr, proto_hdr, 0, user_data);

	verdict = NET_OK;

	return verdict;

unlock:
	k_mutex_unlock(&context->lock);

	return verdict;
}

#if defined(CONFIG_NET_UDP)
static int recv_udp(struct net_context *context,
		    net_context_recv_cb_t cb,
		    k_timeout_t timeout,
		    void *user_data)
{
	struct net_sockaddr local_addr = {
		.sa_family = net_context_get_family(context),
	};
	struct net_sockaddr *laddr = NULL;
	uint16_t lport = 0U;
	int ret;

	ARG_UNUSED(timeout);

	/* If the context already has a connection handler, it means it's
	 * already registered. In that case, all we have to do is 1) update
	 * the callback registered in the net_context and 2) update the
	 * user_data and remote address and port using net_conn_update().
	 *
	 * The callback function passed to net_conn_update() must be the same
	 * function as the one passed to net_conn_register(), not the callback
	 * set for the net context passed by recv_udp().
	 */
	if (context->conn_handler) {
		context->recv_cb = cb;
		ret = net_conn_update(context->conn_handler,
				      net_context_packet_received,
				      user_data,
				      context->flags & NET_CONTEXT_REMOTE_ADDR_SET ?
						&context->remote : NULL,
				      net_ntohs(net_sin(&context->remote)->sin_port));
		return ret;
	}

	ret = bind_default(context);
	if (ret) {
		return ret;
	}

	if (IS_ENABLED(CONFIG_NET_IPV6) &&
	    net_context_get_family(context) == NET_AF_INET6) {
		if (net_sin6_ptr(&context->local)->sin6_addr) {
			net_ipaddr_copy(&net_sin6(&local_addr)->sin6_addr,
				     net_sin6_ptr(&context->local)->sin6_addr);

			laddr = &local_addr;
		}

		net_sin6(&local_addr)->sin6_port =
			net_sin6((struct net_sockaddr *)&context->local)->sin6_port;
		lport = net_sin6((struct net_sockaddr *)&context->local)->sin6_port;
	} else if (IS_ENABLED(CONFIG_NET_IPV4) &&
		   net_context_get_family(context) == NET_AF_INET) {
		if (net_sin_ptr(&context->local)->sin_addr) {
			net_ipaddr_copy(&net_sin(&local_addr)->sin_addr,
				      net_sin_ptr(&context->local)->sin_addr);

			laddr = &local_addr;
		}

		lport = net_sin((struct net_sockaddr *)&context->local)->sin_port;
	}

	context->recv_cb = cb;

	ret = net_conn_register(net_context_get_proto(context),
				(uint8_t)net_context_get_family(context),
				context->flags & NET_CONTEXT_REMOTE_ADDR_SET ?
							&context->remote : NULL,
				laddr,
				net_ntohs(net_sin(&context->remote)->sin_port),
				net_ntohs(lport),
				context,
				net_context_packet_received,
				user_data,
				&context->conn_handler);

	return ret;
}
#else
#define recv_udp(...) 0
#endif /* CONFIG_NET_UDP */

static enum net_verdict net_context_raw_packet_received(
					struct net_conn *conn,
					struct net_pkt *pkt,
					union net_ip_header *ip_hdr,
					union net_proto_header *proto_hdr,
					void *user_data)
{
	struct net_context *context = find_context(conn);

	NET_ASSERT(context);
	NET_ASSERT(net_pkt_iface(pkt));

	/* If there is no callback registered, then we can only drop
	 * the packet.
	 */

	if (!context->recv_cb) {
		return NET_DROP;
	}

	net_context_set_iface(context, net_pkt_iface(pkt));
	net_pkt_set_context(pkt, context);

	context->recv_cb(context, pkt, ip_hdr, proto_hdr, 0, user_data);

#if defined(CONFIG_NET_CONTEXT_SYNC_RECV)
	k_sem_give(&context->recv_data_wait);
#endif /* CONFIG_NET_CONTEXT_SYNC_RECV */

	return NET_OK;
}

static int recv_raw(struct net_context *context,
		    net_context_recv_cb_t cb,
		    k_timeout_t timeout,
		    struct net_sockaddr *local_addr,
		    void *user_data)
{
	int ret;

	ARG_UNUSED(timeout);

	/* If the context already has a connection handler, it means it's
	 * already registered. In that case, all we have to do is 1) update
	 * the callback registered in the net_context and 2) update the
	 * user_data using net_conn_update().
	 *
	 * The callback function passed to net_conn_update() must be the same
	 * function as the one passed to net_conn_register(), not the callback
	 * set for the net context passed by recv_raw().
	 */
	if (context->conn_handler) {
		context->recv_cb = cb;
		ret = net_conn_update(context->conn_handler,
				      net_context_raw_packet_received,
				      user_data,
				      NULL, 0);
		return ret;
	}

	ret = bind_default(context);
	if (ret) {
		return ret;
	}

	context->recv_cb = cb;

	ret = net_conn_register(net_context_get_proto(context),
				(uint8_t)net_context_get_family(context),
				NULL, local_addr, 0, 0,
				context,
				net_context_raw_packet_received,
				user_data,
				&context->conn_handler);

	return ret;
}

int net_context_recv(struct net_context *context,
		     net_context_recv_cb_t cb,
		     k_timeout_t timeout,
		     void *user_data)
{
	int ret;
	NET_ASSERT(context);

	if (!net_context_is_used(context)) {
		return -EBADF;
	}

	k_mutex_lock(&context->lock, K_FOREVER);

	if (IS_ENABLED(CONFIG_NET_OFFLOAD) &&
	    net_if_is_ip_offloaded(net_context_get_iface(context))) {
		ret = net_offload_recv(
			net_context_get_iface(context),
			context, cb, timeout, user_data);
		goto unlock;
	}

	if (IS_ENABLED(CONFIG_NET_UDP) &&
	    net_context_get_proto(context) == NET_IPPROTO_UDP) {
		ret = recv_udp(context, cb, timeout, user_data);
	} else if (IS_ENABLED(CONFIG_NET_TCP) &&
		   net_context_get_proto(context) == NET_IPPROTO_TCP) {
		ret = net_tcp_recv(context, cb, user_data);
	} else {
		if (IS_ENABLED(CONFIG_NET_SOCKETS_PACKET) &&
		    net_context_get_family(context) == NET_AF_PACKET) {
			struct net_sockaddr_ll addr;

			addr.sll_family = NET_AF_PACKET;
			addr.sll_ifindex =
				net_sll_ptr(&context->local)->sll_ifindex;
			addr.sll_protocol =
				net_sll_ptr(&context->local)->sll_protocol;
			addr.sll_halen =
				net_sll_ptr(&context->local)->sll_halen;

			memcpy(addr.sll_addr,
			       net_sll_ptr(&context->local)->sll_addr,
			       MIN(addr.sll_halen, sizeof(addr.sll_addr)));

			ret = recv_raw(context, cb, timeout,
				       (struct net_sockaddr *)&addr, user_data);
		} else if (IS_ENABLED(CONFIG_NET_SOCKETS_CAN) &&
			   net_context_get_family(context) == NET_AF_CAN) {
			struct net_sockaddr_can local_addr = {
				.can_family = NET_AF_CAN,
			};

			ret = recv_raw(context, cb, timeout,
				       (struct net_sockaddr *)&local_addr,
				       user_data);
			if (ret == -EALREADY) {
				/* This is perfectly normal for CAN sockets.
				 * The SocketCAN will dispatch the packet to
				 * correct net_context listener.
				 */
				ret = 0;
			}
		} else {
			ret = -EPROTOTYPE;
		}
	}

	if (ret < 0) {
		goto unlock;
	}

#if defined(CONFIG_NET_CONTEXT_SYNC_RECV)
	if (!K_TIMEOUT_EQ(timeout, K_NO_WAIT)) {
		/* Make sure we have the lock, then the
		 * net_context_packet_received() callback will release the
		 * semaphore when data has been received.
		 */
		k_sem_reset(&context->recv_data_wait);

		k_mutex_unlock(&context->lock);

		if (k_sem_take(&context->recv_data_wait, timeout) == -EAGAIN) {
			ret = -ETIMEDOUT;
		}

		k_mutex_lock(&context->lock, K_FOREVER);
	}
#endif /* CONFIG_NET_CONTEXT_SYNC_RECV */

unlock:
	k_mutex_unlock(&context->lock);

	return ret;
}

int net_context_update_recv_wnd(struct net_context *context,
				int32_t delta)
{
	int ret;

	if (IS_ENABLED(CONFIG_NET_OFFLOAD) &&
		net_if_is_ip_offloaded(net_context_get_iface(context))) {
		return 0;
	}

	k_mutex_lock(&context->lock, K_FOREVER);

	ret = net_tcp_update_recv_wnd(context, delta);

	k_mutex_unlock(&context->lock);

	return ret;
}

__maybe_unused static int set_bool_option(bool *option, const void *value, size_t len)
{
	if (value == NULL) {
		return -EINVAL;
	}

	if (len != sizeof(int)) {
		return -EINVAL;
	}

	*option = !!*((int *)value);

	return 0;
}

__maybe_unused static int set_uint8_option(uint8_t *option, const void *value, size_t len)
{
	if (value == NULL) {
		return -EINVAL;
	}

	if (len > sizeof(uint8_t)) {
		return -EINVAL;
	}

	*option = *((uint8_t *)value);

	return 0;
}

__maybe_unused static int set_uint16_option(uint16_t *option, const void *value, size_t len)
{
	int v;

	if (value == NULL) {
		return -EINVAL;
	}

	if (len != sizeof(int)) {
		return -EINVAL;
	}

	v = *((int *)value);

	if (v < 0 || v > UINT16_MAX) {
		return -EINVAL;
	}

	*option = (uint16_t)v;

	return 0;

}

static int set_context_priority(struct net_context *context,
				const void *value, size_t len)
{
#if defined(CONFIG_NET_CONTEXT_PRIORITY)
	return set_uint8_option(&context->options.priority, value, len);
#else
	ARG_UNUSED(context);
	ARG_UNUSED(value);
	ARG_UNUSED(len);

	return -ENOTSUP;
#endif
}

static int set_context_txtime(struct net_context *context,
			      const void *value, size_t len)
{
#if defined(CONFIG_NET_CONTEXT_TXTIME)
	return set_bool_option(&context->options.txtime, value, len);
#else
	ARG_UNUSED(context);
	ARG_UNUSED(value);
	ARG_UNUSED(len);

	return -ENOTSUP;
#endif
}

static int set_context_proxy(struct net_context *context,
			     const void *value, size_t len)
{
#if defined(CONFIG_SOCKS)
	struct net_sockaddr *addr = (struct net_sockaddr *)value;

	if (len > NET_SOCKADDR_MAX_SIZE) {
		return -EINVAL;
	}

	if (addr->sa_family != net_context_get_family(context)) {
		return -EINVAL;
	}

	context->options.proxy.addrlen = len;
	memcpy(&context->options.proxy.addr, addr, len);

	return 0;
#else
	ARG_UNUSED(context);
	ARG_UNUSED(value);
	ARG_UNUSED(len);

	return -ENOTSUP;
#endif
}

static int set_context_rcvtimeo(struct net_context *context,
				const void *value, size_t len)
{
#if defined(CONFIG_NET_CONTEXT_RCVTIMEO)
	if (len != sizeof(k_timeout_t)) {
		return -EINVAL;
	}

	context->options.rcvtimeo = *((k_timeout_t *)value);

	return 0;
#else
	ARG_UNUSED(context);
	ARG_UNUSED(value);
	ARG_UNUSED(len);

	return -ENOTSUP;
#endif
}

static int set_context_sndtimeo(struct net_context *context,
				const void *value, size_t len)
{
#if defined(CONFIG_NET_CONTEXT_SNDTIMEO)
	if (len != sizeof(k_timeout_t)) {
		return -EINVAL;
	}

	context->options.sndtimeo = *((k_timeout_t *)value);

	return 0;
#else
	ARG_UNUSED(context);
	ARG_UNUSED(value);
	ARG_UNUSED(len);

	return -ENOTSUP;
#endif
}

static int set_context_rcvbuf(struct net_context *context,
				const void *value, size_t len)
{
#if defined(CONFIG_NET_CONTEXT_RCVBUF)
	return set_uint16_option(&context->options.rcvbuf, value, len);
#else
	ARG_UNUSED(context);
	ARG_UNUSED(value);
	ARG_UNUSED(len);

	return -ENOTSUP;
#endif
}

static int set_context_sndbuf(struct net_context *context,
				const void *value, size_t len)
{
#if defined(CONFIG_NET_CONTEXT_SNDBUF)
	return set_uint16_option(&context->options.sndbuf, value, len);
#else
	ARG_UNUSED(context);
	ARG_UNUSED(value);
	ARG_UNUSED(len);

	return -ENOTSUP;
#endif
}

static int set_context_dscp_ecn(struct net_context *context,
				const void *value, size_t len)
{
#if defined(CONFIG_NET_CONTEXT_DSCP_ECN)
	return set_uint8_option(&context->options.dscp_ecn, value, len);
#else
	ARG_UNUSED(context);
	ARG_UNUSED(value);
	ARG_UNUSED(len);

	return -ENOTSUP;
#endif
}

static int set_context_ttl(struct net_context *context,
			   const void *value, size_t len)
{
#if defined(CONFIG_NET_IPV4)
	uint8_t ttl = *((int *)value);

	len = sizeof(context->ipv4_ttl);

	return set_uint8_option(&context->ipv4_ttl, &ttl, len);
#else
	ARG_UNUSED(context);
	ARG_UNUSED(value);
	ARG_UNUSED(len);

	return -ENOTSUP;
#endif
}

static int set_context_mcast_ttl(struct net_context *context,
				 const void *value, size_t len)
{
#if defined(CONFIG_NET_IPV4)
	uint8_t mcast_ttl = *((int *)value);

	len = sizeof(context->ipv4_mcast_ttl);

	return set_uint8_option(&context->ipv4_mcast_ttl, &mcast_ttl, len);
#else
	ARG_UNUSED(context);
	ARG_UNUSED(value);
	ARG_UNUSED(len);

	return -ENOTSUP;
#endif
}

static int set_context_mcast_hop_limit(struct net_context *context,
				       const void *value, size_t len)
{
#if defined(CONFIG_NET_IPV6)
	int mcast_hop_limit = *((int *)value);

	if (len != sizeof(int)) {
		return -EINVAL;
	}

	if (mcast_hop_limit == -1) {
		/* If value is -1 then use the system default.
		 * This is done same way as in Linux.
		 */
		if (net_if_get_by_index(context->iface) == NULL) {
			mcast_hop_limit = INITIAL_MCAST_HOP_LIMIT;
		} else {
			mcast_hop_limit = net_if_ipv6_get_mcast_hop_limit(
				net_if_get_by_index(context->iface));
		}
	} else if (mcast_hop_limit < 0 || mcast_hop_limit > 255) {
		return -EINVAL;
	}

	context->ipv6_mcast_hop_limit = mcast_hop_limit;

	return 0;
#else
	ARG_UNUSED(context);
	ARG_UNUSED(value);
	ARG_UNUSED(len);

	return -ENOTSUP;
#endif
}

static int set_context_unicast_hop_limit(struct net_context *context,
					 const void *value, size_t len)
{
#if defined(CONFIG_NET_IPV6)
	uint8_t unicast_hop_limit = *((int *)value);

	len = sizeof(context->ipv6_hop_limit);

	return set_uint8_option(&context->ipv6_hop_limit,
				&unicast_hop_limit, len);
#else
	ARG_UNUSED(context);
	ARG_UNUSED(value);
	ARG_UNUSED(len);

	return -ENOTSUP;
#endif
}

static int set_context_reuseaddr(struct net_context *context,
				 const void *value, size_t len)
{
#if defined(CONFIG_NET_CONTEXT_REUSEADDR)
	return set_bool_option(&context->options.reuseaddr, value, len);
#else
	ARG_UNUSED(context);
	ARG_UNUSED(value);
	ARG_UNUSED(len);

	return -ENOTSUP;
#endif
}

static int set_context_reuseport(struct net_context *context,
				 const void *value, size_t len)
{
#if defined(CONFIG_NET_CONTEXT_REUSEPORT)
	return set_bool_option(&context->options.reuseport, value, len);
#else
	ARG_UNUSED(context);
	ARG_UNUSED(value);
	ARG_UNUSED(len);

	return -ENOTSUP;
#endif
}

static int set_context_ipv6_v6only(struct net_context *context,
				   const void *value, size_t len)
{
#if defined(CONFIG_NET_IPV4_MAPPING_TO_IPV6)
	return set_bool_option(&context->options.ipv6_v6only, value, len);
#else
	ARG_UNUSED(context);
	ARG_UNUSED(value);
	ARG_UNUSED(len);

	return -ENOTSUP;
#endif
}

static int set_context_recv_pktinfo(struct net_context *context,
				    const void *value, size_t len)
{
#if defined(CONFIG_NET_CONTEXT_RECV_PKTINFO)
	return set_bool_option(&context->options.recv_pktinfo, value, len);
#else
	ARG_UNUSED(context);
	ARG_UNUSED(value);
	ARG_UNUSED(len);

	return -ENOTSUP;
#endif
}

static int set_context_addr_preferences(struct net_context *context,
					const void *value, size_t len)
{
#if defined(CONFIG_NET_IPV6)
	return set_uint16_option(&context->options.addr_preferences,
				 value, len);
#else
	ARG_UNUSED(context);
	ARG_UNUSED(value);
	ARG_UNUSED(len);

	return -ENOTSUP;
#endif
}

static int set_context_timestamping(struct net_context *context,
				    const void *value, size_t len)
{
#if defined(CONFIG_NET_CONTEXT_TIMESTAMPING)
	uint8_t timestamping_flags = *((uint8_t *)value);

	return set_uint8_option(&context->options.timestamping,
				&timestamping_flags, len);
#else
	ARG_UNUSED(context);
	ARG_UNUSED(value);
	ARG_UNUSED(len);

	return -ENOTSUP;
#endif
}

int net_context_set_option(struct net_context *context,
			   enum net_context_option option,
			   const void *value, size_t len)
{
	int ret = 0;

	NET_ASSERT(context);

	if (!PART_OF_ARRAY(contexts, context)) {
		return -EINVAL;
	}

	k_mutex_lock(&context->lock, K_FOREVER);

	switch (option) {
	case NET_OPT_PRIORITY:
		ret = set_context_priority(context, value, len);
		break;
	case NET_OPT_TXTIME:
		ret = set_context_txtime(context, value, len);
		break;
	case NET_OPT_SOCKS5:
		ret = set_context_proxy(context, value, len);
		break;
	case NET_OPT_RCVTIMEO:
		ret = set_context_rcvtimeo(context, value, len);
		break;
	case NET_OPT_SNDTIMEO:
		ret = set_context_sndtimeo(context, value, len);
		break;
	case NET_OPT_RCVBUF:
		ret = set_context_rcvbuf(context, value, len);
		break;
	case NET_OPT_SNDBUF:
		ret = set_context_sndbuf(context, value, len);
		break;
	case NET_OPT_DSCP_ECN:
		ret = set_context_dscp_ecn(context, value, len);
		break;
	case NET_OPT_TTL:
		ret = set_context_ttl(context, value, len);
		break;
	case NET_OPT_MCAST_TTL:
		ret = set_context_mcast_ttl(context, value, len);
		break;
	case NET_OPT_MCAST_HOP_LIMIT:
		ret = set_context_mcast_hop_limit(context, value, len);
		break;
	case NET_OPT_UNICAST_HOP_LIMIT:
		ret = set_context_unicast_hop_limit(context, value, len);
		break;
	case NET_OPT_REUSEADDR:
		ret = set_context_reuseaddr(context, value, len);
		break;
	case NET_OPT_REUSEPORT:
		ret = set_context_reuseport(context, value, len);
		break;
	case NET_OPT_IPV6_V6ONLY:
		ret = set_context_ipv6_v6only(context, value, len);
		break;
	case NET_OPT_RECV_PKTINFO:
		ret = set_context_recv_pktinfo(context, value, len);
		break;
	case NET_OPT_ADDR_PREFERENCES:
		ret = set_context_addr_preferences(context, value, len);
		break;
	case NET_OPT_TIMESTAMPING:
		ret = set_context_timestamping(context, value, len);
		break;
	}

	k_mutex_unlock(&context->lock);

	return ret;
}

int net_context_get_option(struct net_context *context,
			    enum net_context_option option,
			    void *value, size_t *len)
{
	int ret = 0;

	NET_ASSERT(context);

	if (!PART_OF_ARRAY(contexts, context)) {
		return -EINVAL;
	}

	k_mutex_lock(&context->lock, K_FOREVER);

	switch (option) {
	case NET_OPT_PRIORITY:
		ret = get_context_priority(context, value, len);
		break;
	case NET_OPT_TXTIME:
		ret = get_context_txtime(context, value, len);
		break;
	case NET_OPT_SOCKS5:
		ret = get_context_proxy(context, value, len);
		break;
	case NET_OPT_RCVTIMEO:
		ret = get_context_rcvtimeo(context, value, len);
		break;
	case NET_OPT_SNDTIMEO:
		ret = get_context_sndtimeo(context, value, len);
		break;
	case NET_OPT_RCVBUF:
		ret = get_context_rcvbuf(context, value, len);
		break;
	case NET_OPT_SNDBUF:
		ret = get_context_sndbuf(context, value, len);
		break;
	case NET_OPT_DSCP_ECN:
		ret = get_context_dscp_ecn(context, value, len);
		break;
	case NET_OPT_TTL:
		ret = get_context_ttl(context, value, len);
		break;
	case NET_OPT_MCAST_TTL:
		ret = get_context_mcast_ttl(context, value, len);
		break;
	case NET_OPT_MCAST_HOP_LIMIT:
		ret = get_context_mcast_hop_limit(context, value, len);
		break;
	case NET_OPT_UNICAST_HOP_LIMIT:
		ret = get_context_unicast_hop_limit(context, value, len);
		break;
	case NET_OPT_REUSEADDR:
		ret = get_context_reuseaddr(context, value, len);
		break;
	case NET_OPT_REUSEPORT:
		ret = get_context_reuseport(context, value, len);
		break;
	case NET_OPT_IPV6_V6ONLY:
		ret = get_context_ipv6_v6only(context, value, len);
		break;
	case NET_OPT_RECV_PKTINFO:
		ret = get_context_recv_pktinfo(context, value, len);
		break;
	case NET_OPT_ADDR_PREFERENCES:
		ret = get_context_addr_preferences(context, value, len);
		break;
	case NET_OPT_TIMESTAMPING:
		ret = get_context_timestamping(context, value, len);
		break;
	}

	k_mutex_unlock(&context->lock);

	return ret;
}

int net_context_get_local_addr(struct net_context *ctx,
			       struct net_sockaddr *addr,
			       socklen_t *addrlen)
{
	if (ctx == NULL || addr == NULL || addrlen == NULL) {
		return -EINVAL;
	}

	if (IS_ENABLED(CONFIG_NET_TCP) &&
	    net_context_get_type(ctx) == NET_SOCK_STREAM) {
		return net_tcp_endpoint_copy(ctx, addr, NULL, addrlen);
	}

	if (IS_ENABLED(CONFIG_NET_UDP) && (net_context_get_type(ctx) == NET_SOCK_DGRAM)) {
		socklen_t newlen;

		if (IS_ENABLED(CONFIG_NET_IPV4) && (ctx->local.family == NET_AF_INET)) {
			newlen = MIN(*addrlen, sizeof(struct net_sockaddr_in));

			net_sin(addr)->sin_family = NET_AF_INET;
			net_sin(addr)->sin_port = net_sin_ptr(&ctx->local)->sin_port;
			memcpy(&net_sin(addr)->sin_addr,
			       net_sin_ptr(&ctx->local)->sin_addr,
			       sizeof(struct net_in_addr));

		} else if (IS_ENABLED(CONFIG_NET_IPV6) && (ctx->local.family == NET_AF_INET6)) {
			newlen = MIN(*addrlen, sizeof(struct net_sockaddr_in6));

			net_sin6(addr)->sin6_family = NET_AF_INET6;
			net_sin6(addr)->sin6_port = net_sin6_ptr(&ctx->local)->sin6_port;
			memcpy(&net_sin6(addr)->sin6_addr,
			       net_sin6_ptr(&ctx->local)->sin6_addr,
			       sizeof(struct net_in6_addr));
		} else {
			return -EAFNOSUPPORT;
		}

		*addrlen = newlen;

		return 0;
	}

	return -ENOPROTOOPT;
}

void net_context_foreach(net_context_cb_t cb, void *user_data)
{
	int i;

	k_sem_take(&contexts_lock, K_FOREVER);

	for (i = 0; i < NET_MAX_CONTEXT; i++) {
		if (!net_context_is_used(&contexts[i])) {
			continue;
		}

		k_mutex_lock(&contexts[i].lock, K_FOREVER);

		cb(&contexts[i], user_data);

		k_mutex_unlock(&contexts[i].lock);
	}

	k_sem_give(&contexts_lock);
}

const char *net_context_state(struct net_context *context)
{
	switch (net_context_get_state(context)) {
	case NET_CONTEXT_IDLE:
		return "IDLE";
	case NET_CONTEXT_CONNECTING:
		return "CONNECTING";
	case NET_CONTEXT_CONNECTED:
		return "CONNECTED";
	case NET_CONTEXT_LISTENING:
		return "LISTENING";
	}

	return NULL;
}

void net_context_init(void)
{
	k_sem_init(&contexts_lock, 1, K_SEM_MAX_LIMIT);
}<|MERGE_RESOLUTION|>--- conflicted
+++ resolved
@@ -524,7 +524,7 @@
 				contexts[i].ipv6_mcast_hop_limit = INITIAL_MCAST_HOP_LIMIT;
 			}
 
-			if (IS_ENABLED(CONFIG_NET_IPV4) && family == NET_AF_INET) {
+			if (IS_ENABLED(CONFIG_NET_IPV4) && (family == NET_AF_INET)) {
 				struct net_sockaddr_in *addr = (struct net_sockaddr_in *)&contexts[i].local;
 
 				addr->sin_port =
@@ -879,11 +879,7 @@
 
 			ptr = &maddr->address.in_addr;
 
-<<<<<<< HEAD
-		} else if (UNALIGNED_GET(&addr4->sin_addr.s_addr) == INADDR_ANY) {
-=======
-		} else if (addr4->sin_addr.s_addr_be == NET_INADDR_ANY) {
->>>>>>> 9acbd8c8
+		} else if (UNALIGNED_GET(&addr4->sin_addr.s_addr_be) == NET_INADDR_ANY) {
 			if (iface == NULL) {
 				iface = net_if_ipv4_select_src_iface(
 					&net_sin(&context->remote)->sin_addr);
@@ -1165,8 +1161,8 @@
 
 	if (net_ipv6_is_addr_unspecified(src) || net_ipv6_is_addr_mcast(src)) {
 		src = net_if_ipv6_select_src_addr_hint(net_pkt_iface(pkt),
-		                                       dst,
-		                                       context->options.addr_preferences);
+						       dst,
+						       context->options.addr_preferences);
 	}
 
 #if defined(CONFIG_NET_CONTEXT_DSCP_ECN)
