--- conflicted
+++ resolved
@@ -765,32 +765,21 @@
 					sizeof(addr4));
 	}
 
-<<<<<<< HEAD
 	if (IS_ENABLED(CONFIG_NET_SOCKETS_PACKET) && family == NET_AF_PACKET) {
 		struct net_sockaddr_ll ll_addr;
-=======
-	if (IS_ENABLED(CONFIG_NET_SOCKETS_PACKET) && family == AF_PACKET) {
-		struct sockaddr_ll ll_addr;
 		struct net_if *iface = net_context_get_iface(context);
->>>>>>> 276d447f
 
 		if (net_sll_ptr(&context->local)->sll_addr) {
 			return 0;
 		}
 
-<<<<<<< HEAD
+		if (iface == NULL) {
+			iface = net_if_get_default();
+		}
+
 		ll_addr.sll_family = NET_AF_PACKET;
 		ll_addr.sll_protocol = net_htons(ETH_P_ALL);
-		ll_addr.sll_ifindex = net_if_get_by_iface(net_if_get_default());
-=======
-		if (iface == NULL) {
-			iface = net_if_get_default();
-		}
-
-		ll_addr.sll_family = AF_PACKET;
-		ll_addr.sll_protocol = htons(ETH_P_ALL);
 		ll_addr.sll_ifindex = net_if_get_by_iface(iface);
->>>>>>> 276d447f
 
 		return net_context_bind(context, (struct net_sockaddr *)&ll_addr,
 					sizeof(ll_addr));
