/** @file
 * @brief IPv6 Neighbor related functions
 */

/*
 * Copyright (c) 2018 Intel Corporation
 *
 * SPDX-License-Identifier: Apache-2.0
 */

/* By default this prints too much data, set the value to 1 to see
 * neighbor cache contents.
 */
#define NET_DEBUG_NBR 0

#include <zephyr/logging/log.h>
LOG_MODULE_REGISTER(net_ipv6_nd, CONFIG_NET_IPV6_ND_LOG_LEVEL);

#include <errno.h>
#include <stdlib.h>
#include <zephyr/net/net_core.h>
#include <zephyr/net/net_pkt.h>
#include <zephyr/net/net_stats.h>
#include <zephyr/net/net_context.h>
#include <zephyr/net/net_mgmt.h>
#include <zephyr/net/dns_resolve.h>
#include <zephyr/net/icmp.h>
#include "net_private.h"
#include "connection.h"
#include "icmpv6.h"
#include "udp_internal.h"
#include "tcp_internal.h"
#include "ipv6.h"
#include "nbr.h"
#include "6lo.h"
#include "route.h"
#include "net_stats.h"

/* Timeout value to be used when allocating net buffer during various
 * neighbor discovery procedures.
 */
#define ND_NET_BUF_TIMEOUT K_MSEC(100)

/* Timeout for various buffer allocations in this file. */
#define NET_BUF_TIMEOUT K_MSEC(50)

/* Maximum reachable time value specified in RFC 4861 section
 * 6.2.1. Router Configuration Variables, AdvReachableTime
 */
#define MAX_REACHABLE_TIME 3600000

/* IPv6 minimum link MTU specified in RFC 8200 section 5
 * Packet Size Issues
 */
#define MIN_IPV6_MTU NET_IPV6_MTU
#define MAX_IPV6_MTU 0xffff

#if defined(CONFIG_NET_IPV6_NBR_CACHE) || defined(CONFIG_NET_IPV6_ND)
/* Global stale counter, whenever ipv6 neighbor enters into
 * stale state, stale counter is incremented by one.
 * When network stack tries to add new neighbor and if table
 * is full, oldest (oldest stale counter) neighbor in stale
 * state will be removed from the table and new entry will be
 * added.
 */
static uint32_t stale_counter;
#endif

#if defined(CONFIG_NET_IPV6_ND)
static struct k_work_delayable ipv6_nd_reachable_timer;
static void ipv6_nd_reachable_timeout(struct k_work *work);
static void ipv6_nd_restart_reachable_timer(struct net_nbr *nbr, int64_t time);
#endif

#if defined(CONFIG_NET_IPV6_NBR_CACHE)

/* Protocol constants from RFC 4861 Chapter 10 */
#define MAX_MULTICAST_SOLICIT 3
#define MAX_UNICAST_SOLICIT   3
#define DELAY_FIRST_PROBE_TIME (5 * MSEC_PER_SEC)
#define RETRANS_TIMER 1000 /* ms */

extern void net_neighbor_remove(struct net_nbr *nbr);
extern void net_neighbor_table_clear(struct net_nbr_table *table);

/** Neighbor Solicitation reply timer */
static struct k_work_delayable ipv6_ns_reply_timer;

NET_NBR_POOL_INIT(net_neighbor_pool,
		  CONFIG_NET_IPV6_MAX_NEIGHBORS,
		  sizeof(struct net_ipv6_nbr_data),
		  net_neighbor_remove);

NET_NBR_TABLE_INIT(NET_NBR_GLOBAL,
		   neighbor,
		   net_neighbor_pool,
		   net_neighbor_table_clear);

static K_MUTEX_DEFINE(nbr_lock);

void net_ipv6_nbr_lock(void)
{
	(void)k_mutex_lock(&nbr_lock, K_FOREVER);
}

void net_ipv6_nbr_unlock(void)
{
	k_mutex_unlock(&nbr_lock);
}

const char *net_ipv6_nbr_state2str(enum net_ipv6_nbr_state state)
{
	switch (state) {
	case NET_IPV6_NBR_STATE_INCOMPLETE:
		return "incomplete";
	case NET_IPV6_NBR_STATE_REACHABLE:
		return "reachable";
	case NET_IPV6_NBR_STATE_STALE:
		return "stale";
	case NET_IPV6_NBR_STATE_DELAY:
		return "delay";
	case NET_IPV6_NBR_STATE_PROBE:
		return "probe";
	case NET_IPV6_NBR_STATE_STATIC:
		return "static";
	}

	return "<invalid state>";
}

static inline struct net_nbr *get_nbr(int idx)
{
	return &net_neighbor_pool[idx].nbr;
}

static inline struct net_nbr *get_nbr_from_data(struct net_ipv6_nbr_data *data)
{
	int i;

	for (i = 0; i < CONFIG_NET_IPV6_MAX_NEIGHBORS; i++) {
		struct net_nbr *nbr = get_nbr(i);

		if (nbr->data == (uint8_t *)data) {
			return nbr;
		}
	}

	return NULL;
}

static void ipv6_nbr_set_state(struct net_nbr *nbr,
			       enum net_ipv6_nbr_state new_state)
{
	if (new_state == net_ipv6_nbr_data(nbr)->state ||
	    net_ipv6_nbr_data(nbr)->state == NET_IPV6_NBR_STATE_STATIC) {
		return;
	}

	NET_DBG("nbr %p %s -> %s", nbr,
		net_ipv6_nbr_state2str(net_ipv6_nbr_data(nbr)->state),
		net_ipv6_nbr_state2str(new_state));

	net_ipv6_nbr_data(nbr)->state = new_state;

	if (net_ipv6_nbr_data(nbr)->state == NET_IPV6_NBR_STATE_STALE) {
		if (stale_counter + 1 != UINT32_MAX) {
			net_ipv6_nbr_data(nbr)->stale_counter = stale_counter++;
		} else {
			/* Global stale counter reached UINT32_MAX, reset it and
			 * respective neighbors stale counter too.
			 */
			struct net_nbr *n = NULL;
			struct net_ipv6_nbr_data *data = NULL;
			int i;

			stale_counter = 0U;

			for (i = 0; i < CONFIG_NET_IPV6_MAX_NEIGHBORS; i++) {
				n = get_nbr(i);
				if (!n || !n->ref) {
					continue;
				}

				data = net_ipv6_nbr_data(nbr);
				if (!data) {
					continue;
				}

				if (data->state != NET_IPV6_NBR_STATE_STALE) {
					continue;
				}

				data->stale_counter = stale_counter++;
			}
		}
	}
}

struct iface_cb_data {
	net_nbr_cb_t cb;
	void *user_data;
};

static void iface_cb(struct net_if *iface, void *user_data)
{
	struct iface_cb_data *data = user_data;
	int i;

	net_ipv6_nbr_lock();

	for (i = 0; i < CONFIG_NET_IPV6_MAX_NEIGHBORS; i++) {
		struct net_nbr *nbr = get_nbr(i);

		if (!nbr->ref || nbr->iface != iface) {
			continue;
		}

		data->cb(nbr, data->user_data);
	}

	net_ipv6_nbr_unlock();
}

void net_ipv6_nbr_foreach(net_nbr_cb_t cb, void *user_data)
{
	struct iface_cb_data cb_data = {
		.cb = cb,
		.user_data = user_data,
	};

	/* Return the neighbors according to network interface. This makes it
	 * easier in the callback to use the neighbor information.
	 */
	net_if_foreach(iface_cb, &cb_data);
}

#if NET_DEBUG_NBR
void nbr_print(void)
{
	int i;

	for (i = 0; i < CONFIG_NET_IPV6_MAX_NEIGHBORS; i++) {
		struct net_nbr *nbr = get_nbr(i);

		if (!nbr->ref) {
			continue;
		}

		NET_DBG("[%d] %p %d/%d/%d/%d/%d pending %p iface %p/%d "
			"ll %s addr %s",
			i, nbr, nbr->ref, net_ipv6_nbr_data(nbr)->ns_count,
			net_ipv6_nbr_data(nbr)->is_router,
			net_ipv6_nbr_data(nbr)->state,
			net_ipv6_nbr_data(nbr)->link_metric,
			net_ipv6_nbr_data(nbr)->pending,
			nbr->iface, nbr->idx,
			nbr->idx == NET_NBR_LLADDR_UNKNOWN ? "?" :
			net_sprint_ll_addr(
				net_nbr_get_lladdr(nbr->idx)->addr,
				net_nbr_get_lladdr(nbr->idx)->len),
			net_sprint_ipv6_addr(&net_ipv6_nbr_data(nbr)->addr));
	}
}
#else
#define nbr_print(...)
#endif

static struct net_nbr *nbr_lookup(struct net_nbr_table *table,
				  struct net_if *iface,
				  const struct net_in6_addr *addr)
{
	int i;

	for (i = 0; i < CONFIG_NET_IPV6_MAX_NEIGHBORS; i++) {
		struct net_nbr *nbr = get_nbr(i);

		if (!nbr->ref) {
			continue;
		}

		if (iface && nbr->iface != iface) {
			continue;
		}

		if (net_ipv6_addr_cmp(&net_ipv6_nbr_data(nbr)->addr, addr)) {
			return nbr;
		}
	}

	return NULL;
}

static inline void nbr_clear_ns_pending(struct net_ipv6_nbr_data *data)
{
	data->send_ns = 0;

	if (data->pending) {
		net_pkt_unref(data->pending);
		data->pending = NULL;
	}
}

static inline void nbr_free(struct net_nbr *nbr)
{
	NET_DBG("nbr %p", nbr);

	nbr_clear_ns_pending(net_ipv6_nbr_data(nbr));

	net_ipv6_nbr_data(nbr)->reachable = 0;
	net_ipv6_nbr_data(nbr)->reachable_timeout = 0;

	net_nbr_unref(nbr);
	net_nbr_unlink(nbr, NULL);
}

bool net_ipv6_nbr_rm(struct net_if *iface, struct net_in6_addr *addr)
{
	struct net_nbr *nbr;
#if defined(CONFIG_NET_MGMT_EVENT_INFO)
	struct net_event_ipv6_nbr info;
#endif

	net_ipv6_nbr_lock();

	nbr = nbr_lookup(&net_neighbor.table, iface, addr);
	if (!nbr) {
		net_ipv6_nbr_unlock();
		return false;
	}

	/* Remove any routes with nbr as nexthop in first place */
	net_route_del_by_nexthop(iface, addr);

	nbr_free(nbr);

#if defined(CONFIG_NET_MGMT_EVENT_INFO)
	info.idx = -1;
	net_ipaddr_copy(&info.addr, addr);
	net_mgmt_event_notify_with_info(NET_EVENT_IPV6_NBR_DEL,
					iface, (void *) &info,
					sizeof(struct net_event_ipv6_nbr));
#else
	net_mgmt_event_notify(NET_EVENT_IPV6_NBR_DEL, iface);
#endif

	net_ipv6_nbr_unlock();
	return true;
}

#define NS_REPLY_TIMEOUT (1 * MSEC_PER_SEC)

static void ipv6_ns_reply_timeout(struct k_work *work)
{
	int64_t current = k_uptime_get();
	struct net_nbr *nbr = NULL;
	struct net_ipv6_nbr_data *data;
	int i;

	ARG_UNUSED(work);

	net_ipv6_nbr_lock();

	for (i = 0; i < CONFIG_NET_IPV6_MAX_NEIGHBORS; i++) {
		int64_t remaining;
		nbr = get_nbr(i);

		if (!nbr || !nbr->ref) {
			continue;
		}

		data = net_ipv6_nbr_data(nbr);
		if (!data) {
			continue;
		}

		if (!data->send_ns) {
			continue;
		}

		remaining = data->send_ns + NS_REPLY_TIMEOUT - current;

		if (remaining > 0) {
			if (!k_work_delayable_remaining_get(
				    &ipv6_ns_reply_timer)) {
				k_work_reschedule(&ipv6_ns_reply_timer,
						  K_MSEC(remaining));
			}

			continue;
		}

		data->send_ns = 0;

		/* We did not receive reply to a sent NS */
		if (!data->pending) {
			/* Silently return, this is not an error as the work
			 * cannot be cancelled in certain cases.
			 */
			continue;
		}

		NET_DBG("NS nbr %p pending %p timeout to %s", nbr,
			data->pending,
			net_sprint_ipv6_addr(&NET_IPV6_HDR(data->pending)->dst));

		/* To unref when pending variable was set */
		net_pkt_unref(data->pending);

		/* To unref the original pkt allocation */
		net_pkt_unref(data->pending);

		data->pending = NULL;

		net_nbr_unref(nbr);
	}

	net_ipv6_nbr_unlock();
}

static void nbr_init(struct net_nbr *nbr, struct net_if *iface,
		     const struct net_in6_addr *addr, bool is_router,
		     enum net_ipv6_nbr_state state)
{
	nbr->idx = NET_NBR_LLADDR_UNKNOWN;
	nbr->iface = iface;

	net_ipaddr_copy(&net_ipv6_nbr_data(nbr)->addr, addr);
	ipv6_nbr_set_state(nbr, state);
	net_ipv6_nbr_data(nbr)->is_router = is_router;
	net_ipv6_nbr_data(nbr)->pending = NULL;
	net_ipv6_nbr_data(nbr)->send_ns = 0;

#if defined(CONFIG_NET_IPV6_ND)
	net_ipv6_nbr_data(nbr)->reachable = 0;
	net_ipv6_nbr_data(nbr)->reachable_timeout = 0;
#endif
}

static struct net_nbr *nbr_new(struct net_if *iface,
			       const struct net_in6_addr *addr, bool is_router,
			       enum net_ipv6_nbr_state state)
{
	struct net_nbr *nbr = net_nbr_get(&net_neighbor.table);

	if (!nbr) {
		return NULL;
	}

	nbr_init(nbr, iface, addr, is_router, state);

	NET_DBG("nbr %p iface %p/%d state %d IPv6 %s",
		nbr, iface, net_if_get_by_iface(iface), state,
		net_sprint_ipv6_addr(addr));

	return nbr;
}

static void dbg_update_neighbor_lladdr(const struct net_linkaddr *new_lladdr,
				       const struct net_linkaddr_storage *old_lladdr,
				       const struct net_in6_addr *addr)
{
	char out[sizeof("xx:xx:xx:xx:xx:xx:xx:xx")];

	snprintk(out, sizeof(out), "%s",
		 net_sprint_ll_addr(old_lladdr->addr, old_lladdr->len));

	NET_DBG("Updating neighbor %s lladdr %s (was %s)",
		net_sprint_ipv6_addr(addr),
		net_sprint_ll_addr(new_lladdr->addr, new_lladdr->len),
		out);
}

static void dbg_update_neighbor_lladdr_raw(uint8_t *new_lladdr,
				       struct net_linkaddr_storage *old_lladdr,
				       struct net_in6_addr *addr)
{
	struct net_linkaddr lladdr = {
		.len = old_lladdr->len,
		.addr = new_lladdr,
	};

	dbg_update_neighbor_lladdr(&lladdr, old_lladdr, addr);
}

#define dbg_addr(action, pkt_str, src, dst, pkt)			\
	do {								\
		NET_DBG("%s %s from %s to %s iface %p/%d",		\
			action, pkt_str,				\
			net_sprint_ipv6_addr(src),		\
			net_sprint_ipv6_addr(dst),		\
			net_pkt_iface(pkt),				\
			net_if_get_by_iface(net_pkt_iface(pkt)));	\
	} while (0)

#define dbg_addr_recv(pkt_str, src, dst, pkt)	\
	dbg_addr("Received", pkt_str, src, dst, pkt)

#define dbg_addr_sent(pkt_str, src, dst, pkt)	\
	dbg_addr("Sent", pkt_str, src, dst, pkt)

#define dbg_addr_with_tgt(action, pkt_str, src, dst, target, pkt)	\
	do {								\
		NET_DBG("%s %s from %s to %s, target %s iface %p/%d",	\
			action,						\
			pkt_str,                                        \
			net_sprint_ipv6_addr(src),		\
			net_sprint_ipv6_addr(dst),		\
			net_sprint_ipv6_addr(target),	\
			net_pkt_iface(pkt),				\
			net_if_get_by_iface(net_pkt_iface(pkt)));	\
	} while (0)

#define dbg_addr_recv_tgt(pkt_str, src, dst, tgt, pkt)		\
	dbg_addr_with_tgt("Received", pkt_str, src, dst, tgt, pkt)

#define dbg_addr_sent_tgt(pkt_str, src, dst, tgt, pkt)		\
	dbg_addr_with_tgt("Sent", pkt_str, src, dst, tgt, pkt)

static void ipv6_nd_remove_old_stale_nbr(void)
{
	struct net_nbr *nbr = NULL;
	struct net_ipv6_nbr_data *data = NULL;
	int nbr_idx = -1;
	uint32_t oldest = UINT32_MAX;
	int i;

	for (i = 0; i < CONFIG_NET_IPV6_MAX_NEIGHBORS; i++) {
		nbr = get_nbr(i);
		if (!nbr || !nbr->ref) {
			continue;
		}

		data = net_ipv6_nbr_data(nbr);
		if (!data || data->is_router ||
		    data->state != NET_IPV6_NBR_STATE_STALE) {
			continue;
		}

		if (nbr_idx == -1) {
			nbr_idx = i;
			oldest = data->stale_counter;
			continue;
		}

		if (oldest == MIN(oldest, data->stale_counter)) {
			continue;
		}

		nbr_idx = i;
		oldest = data->stale_counter;
	}

	if (nbr_idx != -1) {
		nbr = get_nbr(nbr_idx);
		if (!nbr) {
			return;
		}

		net_ipv6_nbr_rm(nbr->iface,
				&net_ipv6_nbr_data(nbr)->addr);
	}
}

static struct net_nbr *add_nbr(struct net_if *iface,
			       const struct net_in6_addr *addr,
			       bool is_router,
			       enum net_ipv6_nbr_state state)
{
	struct net_nbr *nbr;

	nbr = nbr_lookup(&net_neighbor.table, iface, addr);
	if (nbr) {
		return nbr;
	}

	nbr = nbr_new(iface, addr, is_router, state);
	if (nbr) {
		return nbr;
	}

	/* Check if there are any stale neighbors, delete the oldest
	 * one and try to add new neighbor.
	 */
	ipv6_nd_remove_old_stale_nbr();

	nbr = nbr_new(iface, addr, is_router, state);
	if (!nbr) {
		return NULL;
	}

	return nbr;
}

struct net_nbr *net_ipv6_nbr_add(struct net_if *iface,
				 const struct net_in6_addr *addr,
				 const struct net_linkaddr *lladdr,
				 bool is_router,
				 enum net_ipv6_nbr_state state)
{
	struct net_nbr *nbr;
	int ret;
#if defined(CONFIG_NET_MGMT_EVENT_INFO)
	struct net_event_ipv6_nbr info;
#endif

	net_ipv6_nbr_lock();

	nbr = add_nbr(iface, addr, is_router, state);
	if (!nbr) {
		NET_ERR("Could not add router neighbor %s [%s]",
			net_sprint_ipv6_addr(addr),
			lladdr ? net_sprint_ll_addr(lladdr->addr, lladdr->len) : "unknown");
		goto out;
	}

	if (lladdr && net_nbr_link(nbr, iface, lladdr) == -EALREADY &&
	    net_ipv6_nbr_data(nbr)->state != NET_IPV6_NBR_STATE_STATIC) {
		/* Update the lladdr if the node was already known */
		struct net_linkaddr_storage *cached_lladdr;

		cached_lladdr = net_nbr_get_lladdr(nbr->idx);

		if (memcmp(cached_lladdr->addr, lladdr->addr, lladdr->len)) {
			dbg_update_neighbor_lladdr(lladdr, cached_lladdr, addr);

			net_linkaddr_set(cached_lladdr, lladdr->addr,
					 lladdr->len);

			ipv6_nbr_set_state(nbr, NET_IPV6_NBR_STATE_STALE);
		} else if (net_ipv6_nbr_data(nbr)->state ==
			   NET_IPV6_NBR_STATE_INCOMPLETE) {
			ipv6_nbr_set_state(nbr, NET_IPV6_NBR_STATE_STALE);
		}
	}

	if (net_ipv6_nbr_data(nbr)->state == NET_IPV6_NBR_STATE_INCOMPLETE) {
		/* Send NS so that we can verify that the neighbor is
		 * reachable.
		 */
		ret = net_ipv6_send_ns(iface, NULL, NULL, NULL, addr, false);
		if (ret < 0) {
			NET_DBG("Cannot send NS (%d)", ret);
		}
	}

	NET_DBG("[%d] nbr %p state %d router %d IPv6 %s ll %s iface %p/%d",
		nbr->idx, nbr, state, is_router,
		net_sprint_ipv6_addr(addr),
		lladdr ? net_sprint_ll_addr(lladdr->addr, lladdr->len) : "[unknown]",
		nbr->iface, net_if_get_by_iface(nbr->iface));

#if defined(CONFIG_NET_MGMT_EVENT_INFO)
	info.idx = nbr->idx;
	net_ipaddr_copy(&info.addr, addr);
	net_mgmt_event_notify_with_info(NET_EVENT_IPV6_NBR_ADD,
					iface, (void *) &info,
					sizeof(struct net_event_ipv6_nbr));
#else
	net_mgmt_event_notify(NET_EVENT_IPV6_NBR_ADD, iface);
#endif

out:
	net_ipv6_nbr_unlock();
	return nbr;
}

void net_neighbor_remove(struct net_nbr *nbr)
{
	NET_DBG("Neighbor %p removed", nbr);

	return;
}

void net_neighbor_table_clear(struct net_nbr_table *table)
{
	NET_DBG("Neighbor table %p cleared", table);
}

struct net_in6_addr *net_ipv6_nbr_lookup_by_index(struct net_if *iface,
					      uint8_t idx)
{
	int i;

	if (idx == NET_NBR_LLADDR_UNKNOWN) {
		return NULL;
	}

	net_ipv6_nbr_lock();

	for (i = 0; i < CONFIG_NET_IPV6_MAX_NEIGHBORS; i++) {
		struct net_nbr *nbr = get_nbr(i);

		if (!nbr->ref) {
			continue;
		}

		if (iface && nbr->iface != iface) {
			continue;
		}

		if (nbr->idx == idx) {
			net_ipv6_nbr_unlock();
			return &net_ipv6_nbr_data(nbr)->addr;
		}
	}

	net_ipv6_nbr_unlock();
	return NULL;
}
#else
const char *net_ipv6_nbr_state2str(enum net_ipv6_nbr_state state)
{
	return "<unknown state>";
}
#endif /* CONFIG_NET_IPV6_NBR_CACHE */

#if defined(CONFIG_NET_IPV6_DAD)
int net_ipv6_start_dad(struct net_if *iface, struct net_if_addr *ifaddr)
{
	return net_ipv6_send_ns(iface, NULL, NULL, NULL,
				&ifaddr->address.in6_addr, true);
}

static inline bool dad_failed(struct net_if *iface, struct net_in6_addr *addr)
{
	if (net_ipv6_is_ll_addr(addr)) {
		NET_ERR("DAD failed, no ll IPv6 address!");
		return false;
	}

	net_if_ipv6_dad_failed(iface, addr);

	return true;
}
#endif /* CONFIG_NET_IPV6_DAD */

#if defined(CONFIG_NET_IPV6_NBR_CACHE)
static struct net_in6_addr *check_route(struct net_if *iface,
				    struct net_in6_addr *dst,
				    bool *try_route)
{
	struct net_in6_addr *nexthop = NULL;
	struct net_route_entry *route;
	struct net_if_router *router;

	route = net_route_lookup(iface, dst);
	if (route) {
		nexthop = net_route_get_nexthop(route);

		NET_DBG("Route %p nexthop %s iface %p/%d",
			route,
			nexthop ? net_sprint_ipv6_addr(nexthop) :
			"<unknown>",
			iface, net_if_get_by_iface(iface));

		if (!nexthop) {
			net_route_del(route);

			NET_DBG("No route to host %s",
				net_sprint_ipv6_addr(dst));

			return NULL;
		}
	} else {
		/* No specific route to this host, use the default
		 * route instead.
		 */
		router = net_if_ipv6_router_find_default(NULL, dst);
		if (!router) {
			NET_DBG("No default route to %s",
				net_sprint_ipv6_addr(dst));

			/* Try to send the packet anyway */
			nexthop = dst;
			if (try_route) {
				*try_route = true;
			}

			return nexthop;
		}

		nexthop = &router->address.in6_addr;

		NET_DBG("Router %p nexthop %s", router,
			net_sprint_ipv6_addr(nexthop));
	}

	return nexthop;
}

enum net_verdict net_ipv6_prepare_for_send(struct net_pkt *pkt)
{
	NET_PKT_DATA_ACCESS_CONTIGUOUS_DEFINE(ipv6_access, struct net_ipv6_hdr);
	struct net_in6_addr *nexthop = NULL;
	struct net_if *iface = NULL;
	struct net_ipv6_hdr *ip_hdr;
	struct net_nbr *nbr;
	int ret;

	NET_ASSERT(pkt && pkt->buffer);

	ip_hdr = (struct net_ipv6_hdr *)net_pkt_get_data(pkt, &ipv6_access);
	if (!ip_hdr) {
		return NET_DROP;
	}

#if defined(CONFIG_NET_IPV6_FRAGMENT)
	/* If we have already fragmented the packet, the fragment id will
	 * contain a proper value and we can skip other checks.
	 */
	if (net_pkt_ipv6_fragment_id(pkt) == 0U) {
		uint16_t mtu = net_if_get_mtu(net_pkt_iface(pkt));
		size_t pkt_len = net_pkt_get_len(pkt);

		mtu = MAX(NET_IPV6_MTU, mtu);
		if (mtu < pkt_len) {
			ret = net_ipv6_send_fragmented_pkt(net_pkt_iface(pkt),
							   pkt, pkt_len);
			if (ret < 0) {
				NET_DBG("Cannot fragment IPv6 pkt (%d)", ret);

				if (ret == -ENOMEM) {
					/* Try to send the packet if we could
					 * not allocate enough network packets
					 * and hope the original large packet
					 * can be sent ok.
					 */
					goto ignore_frag_error;
				}
			}

			/* We need to unref here because we simulate the packet
			 * sending.
			 */
			net_pkt_unref(pkt);

			/* No need to continue with the sending as the packet
			 * is now split and its fragments will be sent
			 * separately to network.
			 */
			return NET_CONTINUE;
		}
	}
ignore_frag_error:
#endif /* CONFIG_NET_IPV6_FRAGMENT */

	/* If the IPv6 destination address is not link local, then try to get
	 * the next hop from routing table if we have multi interface routing
	 * enabled. The reason for this is that the neighbor cache will not
	 * contain public IPv6 address information so in that case we should
	 * not enter this branch.
	 */
	if ((net_pkt_lladdr_dst(pkt)->addr &&
	     ((IS_ENABLED(CONFIG_NET_ROUTING) &&
	      net_ipv6_is_ll_addr((struct net_in6_addr *)ip_hdr->dst)) ||
	      !IS_ENABLED(CONFIG_NET_ROUTING))) ||
	    net_ipv6_is_addr_mcast((struct net_in6_addr *)ip_hdr->dst) ||
	    /* Workaround Linux bug, see:
	     * https://github.com/zephyrproject-rtos/zephyr/issues/3111
	     */
	    net_if_flag_is_set(net_pkt_iface(pkt), NET_IF_POINTOPOINT) ||
	    net_if_flag_is_set(net_pkt_iface(pkt), NET_IF_IPV6_NO_ND)) {
		return NET_OK;
	}

	if (net_if_ipv6_addr_onlink(&iface, (struct net_in6_addr *)ip_hdr->dst)) {
		nexthop = (struct net_in6_addr *)ip_hdr->dst;
		net_pkt_set_iface(pkt, iface);
	} else if (net_ipv6_is_ll_addr((struct net_in6_addr *)ip_hdr->dst)) {
		nexthop = (struct net_in6_addr *)ip_hdr->dst;
	} else {
		/* We need to figure out where the destination
		 * host is located.
		 */
		bool try_route = false;

		nexthop = check_route(NULL, (struct net_in6_addr *)ip_hdr->dst,
				      &try_route);
		if (!nexthop) {
			return NET_DROP;
		}

		if (try_route) {
			goto try_send;
		}
	}

	if (!iface) {
		/* This means that the dst was not onlink, so try to
		 * figure out the interface using nexthop instead.
		 */
		if (net_if_ipv6_addr_onlink(&iface, nexthop)) {
			net_pkt_set_iface(pkt, iface);
		} else {
			/* nexthop might be the nbr list, e.g. a link-local
			 * address of a connected peer.
			 */
			nbr = net_ipv6_nbr_lookup(NULL, nexthop);
			if (nbr) {
				iface = nbr->iface;
				net_pkt_set_iface(pkt, iface);
			} else {
				iface = net_pkt_iface(pkt);
			}
		}

		/* If the above check returns null, we try to send
		 * the packet and hope for the best.
		 */
	}

try_send:
	net_ipv6_nbr_lock();

	nbr = nbr_lookup(&net_neighbor.table, iface, nexthop);

	NET_DBG("Neighbor lookup %p (%d) iface %p/%d addr %s state %s", nbr,
		nbr ? nbr->idx : NET_NBR_LLADDR_UNKNOWN,
		iface, net_if_get_by_iface(iface),
		net_sprint_ipv6_addr(nexthop),
		nbr ? net_ipv6_nbr_state2str(net_ipv6_nbr_data(nbr)->state) :
		"-");

	if (nbr && nbr->idx != NET_NBR_LLADDR_UNKNOWN) {
		struct net_linkaddr_storage *lladdr;

		lladdr = net_nbr_get_lladdr(nbr->idx);

		net_pkt_lladdr_dst(pkt)->addr = lladdr->addr;
		net_pkt_lladdr_dst(pkt)->len = lladdr->len;

		NET_DBG("Neighbor %p addr %s", nbr,
			net_sprint_ll_addr(lladdr->addr, lladdr->len));

		/* Start the NUD if we are in STALE state.
		 * See RFC 4861 ch 7.3.3 for details.
		 */
#if defined(CONFIG_NET_IPV6_ND)
		if (net_ipv6_nbr_data(nbr)->state == NET_IPV6_NBR_STATE_STALE) {
			ipv6_nbr_set_state(nbr, NET_IPV6_NBR_STATE_DELAY);

			ipv6_nd_restart_reachable_timer(nbr,
							DELAY_FIRST_PROBE_TIME);
		}
#endif
		net_ipv6_nbr_unlock();
		return NET_OK;
	}

	net_ipv6_nbr_unlock();

#if defined(CONFIG_NET_IPV6_ND)
	/* We need to send NS and wait for NA before sending the packet. */
	ret = net_ipv6_send_ns(net_pkt_iface(pkt), pkt,
			       (struct net_in6_addr *)ip_hdr->src, NULL, nexthop,
			       false);
	if (ret < 0) {
		/* In case of an error, the NS send function will unref
		 * the pkt.
		 */
		NET_DBG("Cannot send NS (%d) iface %p/%d",
			ret, net_pkt_iface(pkt),
			net_if_get_by_iface(net_pkt_iface(pkt)));
	}

	NET_DBG("pkt %p (buffer %p) will be sent later to iface %p/%d",
		pkt, pkt->buffer, net_pkt_iface(pkt),
		net_if_get_by_iface(net_pkt_iface(pkt)));

	return NET_CONTINUE;
#else
	ARG_UNUSED(ret);

	NET_DBG("pkt %p (buffer %p) cannot be sent to iface %p/%d, "
		"dropping it.", pkt, pkt->buffer,
		net_pkt_iface(pkt), net_if_get_by_iface(net_pkt_iface(pkt)));

	return NET_DROP;
#endif /* CONFIG_NET_IPV6_ND */
}

struct net_nbr *net_ipv6_nbr_lookup(struct net_if *iface,
				    struct net_in6_addr *addr)
{
	struct net_nbr *nbr;

	net_ipv6_nbr_lock();
	nbr = nbr_lookup(&net_neighbor.table, iface, addr);
	net_ipv6_nbr_unlock();

	return nbr;
}

struct net_nbr *net_ipv6_get_nbr(struct net_if *iface, uint8_t idx)
{
	struct net_nbr *ret = NULL;
	int i;

	if (idx == NET_NBR_LLADDR_UNKNOWN) {
		return NULL;
	}

	net_ipv6_nbr_lock();

	for (i = 0; i < CONFIG_NET_IPV6_MAX_NEIGHBORS; i++) {
		struct net_nbr *nbr = get_nbr(i);

		if (nbr->ref) {
			if (iface && nbr->iface != iface) {
				continue;
			}

			if (nbr->idx == idx) {
				ret = nbr;
				break;
			}
		}
	}

	net_ipv6_nbr_unlock();
	return ret;
}

static inline uint8_t get_llao_len(struct net_if *iface)
{
	uint8_t total_len = net_if_get_link_addr(iface)->len +
			 sizeof(struct net_icmpv6_nd_opt_hdr);

	return ROUND_UP(total_len, 8U);
}

static inline bool set_llao(struct net_pkt *pkt,
			    struct net_linkaddr *lladdr,
			    uint8_t llao_len, uint8_t type)
{
	struct net_icmpv6_nd_opt_hdr opt_hdr = {
		.type = type,
		.len  = llao_len >> 3,
	};

	if (net_pkt_write(pkt, &opt_hdr,
			  sizeof(struct net_icmpv6_nd_opt_hdr)) ||
	    net_pkt_write(pkt, lladdr->addr, lladdr->len) ||
	    net_pkt_memset(pkt, 0, llao_len - lladdr->len - 2)) {
		return false;
	}

	return true;
}

static bool read_llao(struct net_pkt *pkt,
		      uint8_t len,
		      struct net_linkaddr_storage *llstorage)
{
	uint8_t padding;

	llstorage->len = NET_LINK_ADDR_MAX_LENGTH;
	if (net_pkt_lladdr_src(pkt)->len < llstorage->len) {
		llstorage->len = net_pkt_lladdr_src(pkt)->len;
	}

	if (net_pkt_read(pkt, llstorage->addr, llstorage->len)) {
		return false;
	}

	padding = len * 8U - 2 - llstorage->len;
	if (padding) {
		if (net_pkt_skip(pkt, padding)) {
			return false;
		}
	}

	return true;
}

int net_ipv6_send_na(struct net_if *iface, const struct net_in6_addr *src,
		     const struct net_in6_addr *dst, const struct net_in6_addr *tgt,
		     uint8_t flags)
{
	NET_PKT_DATA_ACCESS_CONTIGUOUS_DEFINE(na_access,
					      struct net_icmpv6_na_hdr);
	int ret = -ENOBUFS;
	struct net_icmpv6_na_hdr *na_hdr;
	struct net_pkt *pkt;
	uint8_t llao_len;

	llao_len = get_llao_len(iface);

	pkt = net_pkt_alloc_with_buffer(iface,
					sizeof(struct net_icmpv6_na_hdr) +
					llao_len,
					NET_AF_INET6, NET_IPPROTO_ICMPV6,
					ND_NET_BUF_TIMEOUT);
	if (!pkt) {
		return -ENOMEM;
	}

	net_pkt_set_ipv6_hop_limit(pkt, NET_IPV6_ND_HOP_LIMIT);

	if (net_ipv6_create(pkt, src, dst) ||
	    net_icmpv6_create(pkt, NET_ICMPV6_NA, 0)) {
		goto drop;
	}

	na_hdr = (struct net_icmpv6_na_hdr *)net_pkt_get_data(pkt, &na_access);
	if (!na_hdr) {
		goto drop;
	}

	/* Let's make sure reserved part is full of 0 */
	memset(na_hdr, 0, sizeof(struct net_icmpv6_na_hdr));

	na_hdr->flags = flags;
	net_ipv6_addr_copy_raw(na_hdr->tgt, (uint8_t *)tgt);

	if (net_pkt_set_data(pkt, &na_access)) {
		goto drop;
	}

	if (!set_llao(pkt, net_if_get_link_addr(iface),
		      llao_len, NET_ICMPV6_ND_OPT_TLLAO)) {
		goto drop;
	}

	net_pkt_cursor_init(pkt);
	net_ipv6_finalize(pkt, NET_IPPROTO_ICMPV6);

	dbg_addr_sent_tgt("Neighbor Advertisement", src, dst, &na_hdr->tgt,
			  pkt);

	if (net_send_data(pkt) < 0) {
		net_stats_update_ipv6_nd_drop(iface);
		ret = -EINVAL;

		goto drop;
	}

	net_stats_update_icmp_sent(net_pkt_iface(pkt));
	net_stats_update_ipv6_nd_sent(iface);

	return 0;

drop:
	net_pkt_unref(pkt);

	return ret;
}

static void ns_routing_info(struct net_pkt *pkt,
			    struct net_in6_addr *nexthop,
			    struct net_in6_addr *tgt)
{
	if (CONFIG_NET_IPV6_LOG_LEVEL >= LOG_LEVEL_DBG) {
		char out[NET_IPV6_ADDR_LEN];

		snprintk(out, sizeof(out), "%s",
			 net_sprint_ipv6_addr(nexthop));

		if (net_ipv6_addr_cmp(nexthop, tgt)) {
			NET_DBG("Routing to %s iface %p/%d",
				out,
				net_pkt_iface(pkt),
				net_if_get_by_iface(net_pkt_iface(pkt)));
		} else {
			NET_DBG("Routing to %s via %s iface %p/%d",
				net_sprint_ipv6_addr(tgt),
				out,
				net_pkt_iface(pkt),
				net_if_get_by_iface(net_pkt_iface(pkt)));
		}
	}
}

static int handle_ns_input(struct net_icmp_ctx *ctx,
			   struct net_pkt *pkt,
			   struct net_icmp_ip_hdr *hdr,
			   struct net_icmp_hdr *icmp_hdr,
			   void *user_data)
{
	NET_PKT_DATA_ACCESS_CONTIGUOUS_DEFINE(ns_access,
					      struct net_icmpv6_ns_hdr);
	NET_PKT_DATA_ACCESS_DEFINE(nd_access, struct net_icmpv6_nd_opt_hdr);
	struct net_ipv6_hdr *ip_hdr = hdr->ipv6;
	uint16_t length = (uint16_t)net_pkt_get_len(pkt);
	uint8_t flags = 0U;
	bool routing = false;
	struct net_icmpv6_nd_opt_hdr *nd_opt_hdr;
	struct net_icmpv6_ns_hdr *ns_hdr;
	struct net_if_addr *ifaddr;
	const struct net_in6_addr *na_src;
	const struct net_in6_addr *na_dst;
	struct net_in6_addr *tgt;
	struct net_linkaddr_storage src_lladdr_s;
	struct net_linkaddr src_lladdr;

	src_lladdr.len = 0;

	if (net_if_flag_is_set(net_pkt_iface(pkt), NET_IF_IPV6_NO_ND)) {
		goto drop;
	}

	ns_hdr = (struct net_icmpv6_ns_hdr *)net_pkt_get_data(pkt, &ns_access);
	if (!ns_hdr) {
		NET_ERR("DROP: NULL NS header");
		goto drop;
	}

	dbg_addr_recv_tgt("Neighbor Solicitation",
			  &ip_hdr->src, &ip_hdr->dst, &ns_hdr->tgt, pkt);

	net_stats_update_ipv6_nd_recv(net_pkt_iface(pkt));

	if (((length < (sizeof(struct net_ipv6_hdr) +
			  sizeof(struct net_icmp_hdr) +
			  sizeof(struct net_icmpv6_ns_hdr))) ||
	    (ip_hdr->hop_limit != NET_IPV6_ND_HOP_LIMIT)) &&
	    (net_ipv6_is_addr_mcast((struct net_in6_addr *)ns_hdr->tgt) &&
	     icmp_hdr->code != 0U)) {
		goto drop;
	}

	net_pkt_acknowledge_data(pkt, &ns_access);

	net_pkt_set_ipv6_ext_opt_len(pkt, sizeof(struct net_icmpv6_ns_hdr));
	length -= (sizeof(struct net_ipv6_hdr) + sizeof(struct net_icmp_hdr));

	nd_opt_hdr = (struct net_icmpv6_nd_opt_hdr *)
				net_pkt_get_data(pkt, &nd_access);

	while (nd_opt_hdr && nd_opt_hdr->len > 0 &&
	       net_pkt_ipv6_ext_opt_len(pkt) < length) {
		uint8_t prev_opt_len;

		net_pkt_acknowledge_data(pkt, &nd_access);

		switch (nd_opt_hdr->type) {
		case NET_ICMPV6_ND_OPT_SLLAO:
			if (net_ipv6_is_addr_unspecified(
					(struct net_in6_addr *)ip_hdr->src)) {
				goto drop;
			}

			if (!read_llao(pkt, nd_opt_hdr->len, &src_lladdr_s)) {
				NET_ERR("DROP: failed to read LLAO");
				goto drop;
			}

			src_lladdr.len = src_lladdr_s.len;
			src_lladdr.addr = src_lladdr_s.addr;

			break;
		default:
			NET_DBG("Unknown ND option 0x%x", nd_opt_hdr->type);
			break;
		}

		prev_opt_len = net_pkt_ipv6_ext_opt_len(pkt);

		net_pkt_set_ipv6_ext_opt_len(pkt,
					     net_pkt_ipv6_ext_opt_len(pkt) +
					     (nd_opt_hdr->len << 3));

		if (prev_opt_len >= net_pkt_ipv6_ext_opt_len(pkt)) {
			NET_ERR("DROP: Corrupted NS message");
			goto drop;
		}

		nd_opt_hdr = (struct net_icmpv6_nd_opt_hdr *)
					net_pkt_get_data(pkt, &nd_access);
	}

	if (IS_ENABLED(CONFIG_NET_ROUTING)) {
		ifaddr = net_if_ipv6_addr_lookup((struct net_in6_addr *)ns_hdr->tgt,
						 NULL);
	} else {
		ifaddr = net_if_ipv6_addr_lookup_by_iface(
			    net_pkt_iface(pkt), (struct net_in6_addr *)ns_hdr->tgt);
	}

	if (!ifaddr) {
		if (IS_ENABLED(CONFIG_NET_ROUTING)) {
			struct net_in6_addr *nexthop;

			nexthop = check_route(NULL,
					      (struct net_in6_addr *)ns_hdr->tgt,
					      NULL);
			if (nexthop) {
				ns_routing_info(pkt, nexthop,
						(struct net_in6_addr *)ns_hdr->tgt);
				na_dst = (struct net_in6_addr *)ip_hdr->dst;
				/* Note that the target is not the address of
				 * the "nethop" as that is a link-local address
				 * which is not routable.
				 */
				tgt = (struct net_in6_addr *)ns_hdr->tgt;

				/* Source address must be one of our real
				 * interface address where the packet was
				 * received.
				 */
				na_src = net_if_ipv6_select_src_addr(
						net_pkt_iface(pkt),
						(struct net_in6_addr *)ip_hdr->src);
				if (!na_src) {
					NET_DBG("DROP: No interface address "
						"for dst %s iface %p/%d",
						net_sprint_ipv6_addr(&ip_hdr->src),
						net_pkt_iface(pkt),
						net_if_get_by_iface(
							net_pkt_iface(pkt)));
					goto drop;
				}

				routing = true;
				goto nexthop_found;
			}
		}

		NET_DBG("DROP: No such interface address %s",
			net_sprint_ipv6_addr(&ns_hdr->tgt));
		goto drop;
	} else {
		tgt = &ifaddr->address.in6_addr;
		na_src = (struct net_in6_addr *)ip_hdr->dst;
	}

nexthop_found:

#if !defined(CONFIG_NET_IPV6_DAD)
	if (net_ipv6_is_addr_unspecified((struct net_in6_addr *)ip_hdr->src)) {
		goto drop;
	}

#else /* CONFIG_NET_IPV6_DAD */

	/* Do DAD */
	if (net_ipv6_is_addr_unspecified((struct net_in6_addr *)ip_hdr->src)) {

		if (!net_ipv6_is_addr_solicited_node((struct net_in6_addr *)ip_hdr->dst)) {
			NET_DBG("DROP: Not solicited node addr %s",
				net_sprint_ipv6_addr(&ip_hdr->dst));
			goto drop;
		}

		if (ifaddr->addr_state == NET_ADDR_TENTATIVE) {
			NET_DBG("DROP: DAD failed for %s iface %p/%d",
				net_sprint_ipv6_addr(&ifaddr->address.in6_addr),
				net_pkt_iface(pkt),
				net_if_get_by_iface(net_pkt_iface(pkt)));

			dad_failed(net_pkt_iface(pkt),
				   &ifaddr->address.in6_addr);
			goto drop;
		}

		/* We reuse the received packet for the NA addresses*/
		net_ipv6_addr_create_ll_allnodes_mcast(
					(struct net_in6_addr *)ip_hdr->dst);
		net_ipaddr_copy((struct net_in6_addr *)ip_hdr->src,
				net_if_ipv6_select_src_addr(
					net_pkt_iface(pkt),
					(struct net_in6_addr *)ip_hdr->dst));

		na_src = (struct net_in6_addr *)ip_hdr->src;
		na_dst = (struct net_in6_addr *)ip_hdr->dst;
		flags = NET_ICMPV6_NA_FLAG_OVERRIDE;
		goto send_na;
	}
#endif /* CONFIG_NET_IPV6_DAD */

	if (net_ipv6_is_my_addr((struct net_in6_addr *)ip_hdr->src)) {
		NET_DBG("DROP: Duplicate IPv6 %s address",
			net_sprint_ipv6_addr(&ip_hdr->src));
		goto drop;
	}

	/* Address resolution */
	if (net_ipv6_is_addr_solicited_node((struct net_in6_addr *)ip_hdr->dst)) {
		na_src = (struct net_in6_addr *)ns_hdr->tgt;
		na_dst = (struct net_in6_addr *)ip_hdr->src;
		flags = NET_ICMPV6_NA_FLAG_SOLICITED |
			NET_ICMPV6_NA_FLAG_OVERRIDE;
		goto send_na;
	}

	if (routing) {
		/* No need to do NUD here when the target is being routed. */
		na_src = NULL;
		na_dst = NULL;
		goto send_na;
	}

	/* Neighbor Unreachability Detection (NUD) */
	if (IS_ENABLED(CONFIG_NET_ROUTING)) {
		ifaddr = net_if_ipv6_addr_lookup((struct net_in6_addr *)ip_hdr->dst,
						 NULL);
	} else {
		ifaddr = net_if_ipv6_addr_lookup_by_iface(
						net_pkt_iface(pkt),
						(struct net_in6_addr *)ip_hdr->dst);
	}

	if (ifaddr) {
		na_src = (struct net_in6_addr *)ns_hdr->tgt;
		na_dst = (struct net_in6_addr *)ip_hdr->src;
		tgt = &ifaddr->address.in6_addr;
		flags = NET_ICMPV6_NA_FLAG_SOLICITED |
			NET_ICMPV6_NA_FLAG_OVERRIDE;
		goto send_na;
	} else {
		NET_DBG("DROP: NUD failed");
		goto drop;
	}

send_na:
	if (src_lladdr.len) {
		if (!net_ipv6_nbr_add(net_pkt_iface(pkt),
				      (struct net_in6_addr *)ip_hdr->src,
				      &src_lladdr, false,
				      NET_IPV6_NBR_STATE_INCOMPLETE)) {
			goto drop;
		}
	}

	if (!net_ipv6_send_na(net_pkt_iface(pkt), na_src,
			      na_dst, tgt, flags)) {
		return 0;
	}

	NET_DBG("DROP: Cannot send NA");

	return -EIO;

drop:
	net_stats_update_ipv6_nd_drop(net_pkt_iface(pkt));

	return -EIO;
}
#endif /* CONFIG_NET_IPV6_NBR_CACHE */

#if defined(CONFIG_NET_IPV6_ND)
static void ipv6_nd_restart_reachable_timer(struct net_nbr *nbr, int64_t time)
{
	int64_t remaining;

	if (nbr) {
		net_ipv6_nbr_data(nbr)->reachable = k_uptime_get();
		net_ipv6_nbr_data(nbr)->reachable_timeout = (int32_t)time;
	}

	remaining = k_ticks_to_ms_ceil32(
		k_work_delayable_remaining_get(&ipv6_nd_reachable_timer));
	if (!remaining || remaining > time) {
		k_work_reschedule(&ipv6_nd_reachable_timer, K_MSEC(time));
	}
}

static void ipv6_nd_reachable_timeout(struct k_work *work)
{
	int64_t current = k_uptime_get();
	struct net_nbr *nbr = NULL;
	struct net_ipv6_nbr_data *data = NULL;
	int ret;
	int i;

	net_ipv6_nbr_lock();

	for (i = 0; i < CONFIG_NET_IPV6_MAX_NEIGHBORS; i++) {
		int64_t remaining;

		nbr = get_nbr(i);
		if (!nbr || !nbr->ref) {
			continue;
		}

		data = net_ipv6_nbr_data(nbr);
		if (!data) {
			continue;
		}

		if (!data->reachable) {
			continue;
		}

		remaining = data->reachable + data->reachable_timeout - current;
		if (remaining > 0) {
			ipv6_nd_restart_reachable_timer(NULL, remaining);
			continue;
		}

		data->reachable = 0;

		switch (data->state) {
		case NET_IPV6_NBR_STATE_STATIC:
			NET_ASSERT(false, "Static entry shall never timeout");
			break;

		case NET_IPV6_NBR_STATE_INCOMPLETE:
			if (data->ns_count >= MAX_MULTICAST_SOLICIT) {
				net_ipv6_nbr_rm(nbr->iface, &data->addr);
			} else {
				data->ns_count++;

				NET_DBG("nbr %p incomplete count %u", nbr,
					data->ns_count);

				ret = net_ipv6_send_ns(nbr->iface, NULL, NULL,
						       NULL, &data->addr,
						       false);
				if (ret < 0) {
					NET_DBG("Cannot send NS (%d)", ret);
				}
			}
			break;

		case NET_IPV6_NBR_STATE_REACHABLE:
			data->state = NET_IPV6_NBR_STATE_STALE;

			NET_DBG("nbr %p moving %s state to STALE (%d)",
				nbr,
				net_sprint_ipv6_addr(&data->addr),
				data->state);
			break;

		case NET_IPV6_NBR_STATE_STALE:
			NET_DBG("nbr %p removing stale address %s",
				nbr,
				net_sprint_ipv6_addr(&data->addr));
			net_ipv6_nbr_rm(nbr->iface, &data->addr);
			break;

		case NET_IPV6_NBR_STATE_DELAY:
			data->state = NET_IPV6_NBR_STATE_PROBE;
			data->ns_count = 0U;

			NET_DBG("nbr %p moving %s state to PROBE (%d)",
				nbr,
				net_sprint_ipv6_addr(&data->addr),
				data->state);

			/* Intentionally continuing to probe state */
			__fallthrough;

		case NET_IPV6_NBR_STATE_PROBE:
			if (data->ns_count >= MAX_UNICAST_SOLICIT) {
				net_ipv6_nbr_rm(nbr->iface, &data->addr);
			} else {
				data->ns_count++;

				NET_DBG("nbr %p probe count %u", nbr,
					data->ns_count);

				ret = net_ipv6_send_ns(nbr->iface, NULL, NULL,
						       NULL, &data->addr,
						       false);
				if (ret < 0) {
					NET_DBG("Cannot send NS (%d)", ret);
				}

				ipv6_nd_restart_reachable_timer(nbr,
								RETRANS_TIMER);
			}
			break;
		}
	}

	net_ipv6_nbr_unlock();
}

void net_ipv6_nbr_set_reachable_timer(struct net_if *iface,
				      struct net_nbr *nbr)
{
	uint32_t time;

	time = net_if_ipv6_get_reachable_time(iface);

	NET_ASSERT(time, "Zero reachable timeout!");

	NET_DBG("Starting reachable timer nbr %p data %p time %d ms",
		nbr, net_ipv6_nbr_data(nbr), time);

	ipv6_nd_restart_reachable_timer(nbr, time);
}

void net_ipv6_nbr_reachability_hint(struct net_if *iface,
				    const struct net_in6_addr *ipv6_addr)
{
	struct net_nbr *nbr = NULL;

	net_ipv6_nbr_lock();

	nbr = nbr_lookup(&net_neighbor.table, iface, ipv6_addr);

	NET_DBG("nbr %p got rechability hint", nbr);

	if (nbr && net_ipv6_nbr_data(nbr)->state != NET_IPV6_NBR_STATE_INCOMPLETE &&
	    net_ipv6_nbr_data(nbr)->state != NET_IPV6_NBR_STATE_STATIC) {
		ipv6_nbr_set_state(nbr, NET_IPV6_NBR_STATE_REACHABLE);

		/* We might have active timer from PROBE */
		net_ipv6_nbr_data(nbr)->reachable = 0;
		net_ipv6_nbr_data(nbr)->reachable_timeout = 0;

		net_ipv6_nbr_set_reachable_timer(iface, nbr);
	}

	net_ipv6_nbr_unlock();
}
#endif /* CONFIG_NET_IPV6_ND */

#if defined(CONFIG_NET_IPV6_NBR_CACHE)
static inline bool handle_na_neighbor(struct net_pkt *pkt,
				      struct net_icmpv6_na_hdr *na_hdr,
				      uint16_t tllao_offset)
{
	struct net_linkaddr_storage lladdr = { 0 };
	bool lladdr_changed = false;
	struct net_linkaddr_storage *cached_lladdr;
	struct net_pkt *pending;
	struct net_nbr *nbr;

	net_ipv6_nbr_lock();

	nbr = nbr_lookup(&net_neighbor.table, net_pkt_iface(pkt),
			 (struct net_in6_addr *)na_hdr->tgt);

	NET_DBG("Neighbor lookup %p iface %p/%d addr %s", nbr,
		net_pkt_iface(pkt), net_if_get_by_iface(net_pkt_iface(pkt)),
		net_sprint_ipv6_addr(&na_hdr->tgt));

	if (!nbr) {
		nbr_print();

		NET_DBG("No such neighbor found, msg discarded");
		goto err;
	}

	if (tllao_offset) {
		lladdr.len = net_pkt_lladdr_src(pkt)->len;

		net_pkt_cursor_init(pkt);

		if (net_pkt_skip(pkt, tllao_offset) ||
		    net_pkt_read(pkt, lladdr.addr, lladdr.len)) {
			goto err;
		}
	}

	if (nbr->idx == NET_NBR_LLADDR_UNKNOWN) {
		struct net_linkaddr nbr_lladdr;

		if (!tllao_offset) {
			NET_DBG("No target link layer address.");
			goto err;
		}

		nbr_lladdr.len = lladdr.len;
		nbr_lladdr.addr = lladdr.addr;

		if (net_nbr_link(nbr, net_pkt_iface(pkt), &nbr_lladdr)) {
			nbr_free(nbr);
			goto err;
		}

		NET_DBG("[%d] nbr %p state %d IPv6 %s ll %s",
			nbr->idx, nbr, net_ipv6_nbr_data(nbr)->state,
			net_sprint_ipv6_addr(&na_hdr->tgt),
			net_sprint_ll_addr(nbr_lladdr.addr, nbr_lladdr.len));
	}

	cached_lladdr = net_nbr_get_lladdr(nbr->idx);
	if (!cached_lladdr) {
		NET_DBG("No lladdr but index defined");
		goto err;
	}

	if (tllao_offset) {
		lladdr_changed = memcmp(lladdr.addr,
					cached_lladdr->addr,
					cached_lladdr->len);
	}

	/* Update the cached address if we do not yet known it */
	if (net_ipv6_nbr_data(nbr)->state == NET_IPV6_NBR_STATE_INCOMPLETE) {
		if (!tllao_offset) {
			goto err;
		}

		if (lladdr_changed) {
			dbg_update_neighbor_lladdr_raw(
				lladdr.addr, cached_lladdr,
				(struct net_in6_addr *)na_hdr->tgt);

			net_linkaddr_set(cached_lladdr, lladdr.addr,
					 cached_lladdr->len);
		}

		if (na_hdr->flags & NET_ICMPV6_NA_FLAG_SOLICITED) {
			ipv6_nbr_set_state(nbr, NET_IPV6_NBR_STATE_REACHABLE);
			net_ipv6_nbr_data(nbr)->ns_count = 0U;

			/* We might have active timer from PROBE */
			net_ipv6_nbr_data(nbr)->reachable = 0;
			net_ipv6_nbr_data(nbr)->reachable_timeout = 0;

			net_ipv6_nbr_set_reachable_timer(net_pkt_iface(pkt),
							 nbr);
		} else {
			ipv6_nbr_set_state(nbr, NET_IPV6_NBR_STATE_STALE);
		}

		net_ipv6_nbr_data(nbr)->is_router =
			(na_hdr->flags & NET_ICMPV6_NA_FLAG_ROUTER);

		goto send_pending;
	}

	/* We do not update the address if override bit is not set
	 * and we have a valid address in the cache.
	 */
	if (!(na_hdr->flags & NET_ICMPV6_NA_FLAG_OVERRIDE) && lladdr_changed) {
		if (net_ipv6_nbr_data(nbr)->state ==
		    NET_IPV6_NBR_STATE_REACHABLE) {
			ipv6_nbr_set_state(nbr, NET_IPV6_NBR_STATE_STALE);
		}

		goto err;
	}

	if (na_hdr->flags & NET_ICMPV6_NA_FLAG_OVERRIDE ||
	    (!(na_hdr->flags & NET_ICMPV6_NA_FLAG_OVERRIDE) &&
	     tllao_offset && !lladdr_changed)) {

		if (lladdr_changed) {
			dbg_update_neighbor_lladdr_raw(
				lladdr.addr, cached_lladdr,
				(struct net_in6_addr *)na_hdr->tgt);

			net_linkaddr_set(cached_lladdr, lladdr.addr,
					 cached_lladdr->len);
		}

		if (na_hdr->flags & NET_ICMPV6_NA_FLAG_SOLICITED) {
			ipv6_nbr_set_state(nbr, NET_IPV6_NBR_STATE_REACHABLE);

			/* We might have active timer from PROBE */
			net_ipv6_nbr_data(nbr)->reachable = 0;
			net_ipv6_nbr_data(nbr)->reachable_timeout = 0;

			net_ipv6_nbr_set_reachable_timer(net_pkt_iface(pkt),
							 nbr);
		} else {
			if (lladdr_changed) {
				ipv6_nbr_set_state(nbr,
						   NET_IPV6_NBR_STATE_STALE);
			}
		}
	}

	if (net_ipv6_nbr_data(nbr)->is_router &&
	    !(na_hdr->flags & NET_ICMPV6_NA_FLAG_ROUTER)) {
		/* Update the routing if the peer is no longer
		 * a router.
		 */
		/* FIXME */
	}

	net_ipv6_nbr_data(nbr)->is_router =
		(na_hdr->flags & NET_ICMPV6_NA_FLAG_ROUTER);

send_pending:
	/* Next send any pending messages to the peer. */
	pending = net_ipv6_nbr_data(nbr)->pending;
	if (pending) {
		NET_DBG("Sending pending %p to lladdr %s", pending,
			net_sprint_ll_addr(cached_lladdr->addr, cached_lladdr->len));

		if (net_send_data(pending) < 0) {
			nbr_clear_ns_pending(net_ipv6_nbr_data(nbr));
		} else {
			net_ipv6_nbr_data(nbr)->pending = NULL;
		}

		net_pkt_unref(pending);
	}

	net_ipv6_nbr_unlock();
	return true;

err:
	net_ipv6_nbr_unlock();
	return false;
}

static int handle_na_input(struct net_icmp_ctx *ctx,
			   struct net_pkt *pkt,
			   struct net_icmp_ip_hdr *hdr,
			   struct net_icmp_hdr *icmp_hdr,
			   void *user_data)
{
	NET_PKT_DATA_ACCESS_CONTIGUOUS_DEFINE(na_access,
					      struct net_icmpv6_na_hdr);
	NET_PKT_DATA_ACCESS_DEFINE(nd_access, struct net_icmpv6_nd_opt_hdr);
	struct net_ipv6_hdr *ip_hdr = hdr->ipv6;
	uint16_t length = (uint16_t)net_pkt_get_len(pkt);
	uint16_t tllao_offset = 0U;
	struct net_icmpv6_nd_opt_hdr *nd_opt_hdr;
	struct net_icmpv6_na_hdr *na_hdr;
	struct net_if_addr *ifaddr;

	if (net_if_flag_is_set(net_pkt_iface(pkt), NET_IF_IPV6_NO_ND)) {
		goto drop;
	}

	na_hdr = (struct net_icmpv6_na_hdr *)net_pkt_get_data(pkt, &na_access);
	if (!na_hdr) {
		NET_ERR("DROP: NULL NA header");
		goto drop;
	}

	dbg_addr_recv_tgt("Neighbor Advertisement",
			  &ip_hdr->src, &ip_hdr->dst, &na_hdr->tgt, pkt);

	net_stats_update_ipv6_nd_recv(net_pkt_iface(pkt));

	if (((length < (sizeof(struct net_ipv6_hdr) +
			sizeof(struct net_icmp_hdr) +
			sizeof(struct net_icmpv6_na_hdr) +
			sizeof(struct net_icmpv6_nd_opt_hdr))) ||
	     (ip_hdr->hop_limit != NET_IPV6_ND_HOP_LIMIT) ||
	     net_ipv6_is_addr_mcast((struct net_in6_addr *)na_hdr->tgt) ||
	     (na_hdr->flags & NET_ICMPV6_NA_FLAG_SOLICITED &&
	      net_ipv6_is_addr_mcast((struct net_in6_addr *)ip_hdr->dst))) &&
	    (icmp_hdr->code != 0U)) {
		goto drop;
	}

	net_pkt_acknowledge_data(pkt, &na_access);

	net_pkt_set_ipv6_ext_opt_len(pkt, sizeof(struct net_icmpv6_na_hdr));
	length -= (sizeof(struct net_ipv6_hdr) + sizeof(struct net_icmp_hdr));

	nd_opt_hdr = (struct net_icmpv6_nd_opt_hdr *)
				net_pkt_get_data(pkt, &nd_access);

	while (nd_opt_hdr && nd_opt_hdr->len &&
	       net_pkt_ipv6_ext_opt_len(pkt) < length) {
		uint8_t prev_opt_len;

		switch (nd_opt_hdr->type) {
		case NET_ICMPV6_ND_OPT_TLLAO:
			tllao_offset = net_pkt_ip_hdr_len(pkt) +
				net_pkt_ipv6_ext_len(pkt) +
				sizeof(struct net_icmp_hdr) +
				net_pkt_ipv6_ext_opt_len(pkt) + 1 + 1;
			break;

		default:
			NET_DBG("Unknown ND option 0x%x", nd_opt_hdr->type);
			break;
		}

		prev_opt_len = net_pkt_ipv6_ext_opt_len(pkt);

		net_pkt_set_ipv6_ext_opt_len(pkt,
					     net_pkt_ipv6_ext_opt_len(pkt) +
					     (nd_opt_hdr->len << 3));

		if (prev_opt_len >= net_pkt_ipv6_ext_opt_len(pkt)) {
			NET_ERR("DROP: Corrupted NA message");
			goto drop;
		}

		net_pkt_acknowledge_data(pkt, &nd_access);
		nd_opt_hdr = (struct net_icmpv6_nd_opt_hdr *)
					net_pkt_get_data(pkt, &nd_access);
	}

	ifaddr = net_if_ipv6_addr_lookup_by_iface(net_pkt_iface(pkt),
						  (struct net_in6_addr *)na_hdr->tgt);
	if (ifaddr) {
		NET_DBG("Interface %p/%d already has address %s",
			net_pkt_iface(pkt),
			net_if_get_by_iface(net_pkt_iface(pkt)),
			net_sprint_ipv6_addr(&na_hdr->tgt));

#if defined(CONFIG_NET_IPV6_DAD)
		if (ifaddr->addr_state == NET_ADDR_TENTATIVE) {
			dad_failed(net_pkt_iface(pkt),
				   (struct net_in6_addr *)na_hdr->tgt);
		}
#endif /* CONFIG_NET_IPV6_DAD */

		goto drop;
	}

	if (!handle_na_neighbor(pkt, na_hdr, tllao_offset)) {
		/* Update the statistics but silently drop NA msg if the sender
		 * is not known or if there was an error in the message.
		 * Returning <0 will cause error message to be printed which
		 * is too much for this non error.
		 */
		net_stats_update_ipv6_nd_drop(net_pkt_iface(pkt));
	}

	return 0;

drop:
	net_stats_update_ipv6_nd_drop(net_pkt_iface(pkt));

	return -EIO;
}

int net_ipv6_send_ns(struct net_if *iface,
		     struct net_pkt *pending,
		     const struct net_in6_addr *src,
		     const struct net_in6_addr *dst,
		     const struct net_in6_addr *tgt,
		     bool is_my_address)
{
	NET_PKT_DATA_ACCESS_CONTIGUOUS_DEFINE(ns_access,
					      struct net_icmpv6_ns_hdr);
	struct net_pkt *pkt = NULL;
	int ret = -ENOBUFS;
	struct net_icmpv6_ns_hdr *ns_hdr;
	struct net_in6_addr node_dst;
	struct net_nbr *nbr;
	uint8_t llao_len;

	if (!dst) {
		net_ipv6_addr_create_solicited_node(tgt, &node_dst);
		dst = &node_dst;
	}

	llao_len = get_llao_len(iface);

	if (is_my_address) {
		src = net_ipv6_unspecified_address();
		llao_len = 0U;
	} else {
		if (!src) {
			src = net_if_ipv6_select_src_addr(iface, tgt);
		}

		if (net_ipv6_is_addr_unspecified(src)) {
			NET_DBG("No source address for NS (tgt %s)",
				net_sprint_ipv6_addr(tgt));
			ret = -EINVAL;

			goto drop;
		}
	}

	pkt = net_pkt_alloc_with_buffer(iface,
					sizeof(struct net_icmpv6_ns_hdr) +
					llao_len,
					NET_AF_INET6, NET_IPPROTO_ICMPV6,
					ND_NET_BUF_TIMEOUT);
	if (!pkt) {
		ret = -ENOMEM;
		goto drop;
	}

	/* Avoid recursive loop with network packet capturing */
	if (IS_ENABLED(CONFIG_NET_CAPTURE) && pending) {
		net_pkt_set_captured(pkt, net_pkt_is_captured(pending));
	}

	net_pkt_set_ipv6_hop_limit(pkt, NET_IPV6_ND_HOP_LIMIT);

	if (net_ipv6_create(pkt, src, dst) ||
	    net_icmpv6_create(pkt, NET_ICMPV6_NS, 0)) {
		goto drop;
	}

	ns_hdr = (struct net_icmpv6_ns_hdr *)net_pkt_get_data(pkt, &ns_access);
	if (!ns_hdr) {
		goto drop;
	}

	ns_hdr->reserved = 0U;
	net_ipv6_addr_copy_raw(ns_hdr->tgt, (uint8_t *)tgt);

	if (net_pkt_set_data(pkt, &ns_access)) {
		goto drop;
	}

	if (!is_my_address) {
		if (!set_llao(pkt, net_if_get_link_addr(iface),
			      llao_len, NET_ICMPV6_ND_OPT_SLLAO)) {
			goto drop;
		}
	}

	net_pkt_cursor_init(pkt);
	net_ipv6_finalize(pkt, NET_IPPROTO_ICMPV6);

	net_ipv6_nbr_lock();
	nbr = add_nbr(iface, tgt, false,
		      NET_IPV6_NBR_STATE_INCOMPLETE);
	if (!nbr) {
		NET_DBG("Could not create new neighbor %s",
			net_sprint_ipv6_addr(&ns_hdr->tgt));
		net_ipv6_nbr_unlock();
		goto drop;
	}

	if (pending) {
		if (!net_ipv6_nbr_data(nbr)->pending) {
			net_ipv6_nbr_data(nbr)->pending = net_pkt_ref(pending);
		} else {
			NET_DBG("Packet %p already pending for "
				"operation. Discarding pending %p and pkt %p",
				net_ipv6_nbr_data(nbr)->pending, pending, pkt);
			net_ipv6_nbr_unlock();
			goto drop;
		}

		NET_DBG("Setting timeout %d for NS", NS_REPLY_TIMEOUT);

		net_ipv6_nbr_data(nbr)->send_ns = k_uptime_get();

		/* Let's start the timer if necessary */
		if (!k_work_delayable_remaining_get(&ipv6_ns_reply_timer)) {
			k_work_reschedule(&ipv6_ns_reply_timer,
					  K_MSEC(NS_REPLY_TIMEOUT));
		}
	}

	dbg_addr_sent_tgt("Neighbor Solicitation", src, dst, &ns_hdr->tgt,
			  pkt);

	if (net_send_data(pkt) < 0) {
		NET_DBG("Cannot send NS %p (pending %p)", pkt, pending);

		if (pending) {
			nbr_clear_ns_pending(net_ipv6_nbr_data(nbr));
			pending = NULL;
		}

		net_ipv6_nbr_unlock();
		goto drop;
	}

	net_ipv6_nbr_unlock();

	net_stats_update_icmp_sent(net_pkt_iface(pkt));
	net_stats_update_ipv6_nd_sent(iface);

	return 0;

drop:
	if (pending) {
		net_pkt_unref(pending);
	}

	if (pkt) {
		net_pkt_unref(pkt);
	}

	net_stats_update_ipv6_nd_drop(iface);

	return ret;
}
#endif /* CONFIG_NET_IPV6_NBR_CACHE */

#if defined(CONFIG_NET_IPV6_ND)
int net_ipv6_send_rs(struct net_if *iface)
{
	uint8_t llao_len = 0U;
	int ret = -ENOBUFS;
	const struct net_in6_addr *src;
	struct net_in6_addr dst;
	struct net_pkt *pkt;

	net_ipv6_addr_create_ll_allrouters_mcast(&dst);
	src = net_if_ipv6_select_src_addr(iface, &dst);

	if (!net_ipv6_is_addr_unspecified(src)) {
		llao_len = get_llao_len(iface);
	}

	pkt = net_pkt_alloc_with_buffer(iface,
					sizeof(struct net_icmpv6_rs_hdr) +
					llao_len,
					NET_AF_INET6, NET_IPPROTO_ICMPV6,
					ND_NET_BUF_TIMEOUT);
	if (!pkt) {
		return -ENOMEM;
	}

	net_pkt_set_ipv6_hop_limit(pkt, NET_IPV6_ND_HOP_LIMIT);

	if (net_ipv6_create(pkt, src, &dst) ||
	    net_icmpv6_create(pkt, NET_ICMPV6_RS, 0) ||
	    net_pkt_memset(pkt, 0, sizeof(struct net_icmpv6_rs_hdr))) {
		goto drop;
	}

	if (llao_len > 0) {
		if (!set_llao(pkt, net_if_get_link_addr(iface),
			      llao_len, NET_ICMPV6_ND_OPT_SLLAO)) {
			goto drop;
		}
	}

	net_pkt_cursor_init(pkt);
	net_ipv6_finalize(pkt, NET_IPPROTO_ICMPV6);

	dbg_addr_sent("Router Solicitation", src, &dst, pkt);

	if (net_send_data(pkt) < 0) {
		net_stats_update_ipv6_nd_drop(iface);
		ret = -EINVAL;

		goto drop;
	}

	net_stats_update_icmp_sent(net_pkt_iface(pkt));
	net_stats_update_ipv6_nd_sent(iface);

	return 0;

drop:
	net_pkt_unref(pkt);

	return ret;
}

int net_ipv6_start_rs(struct net_if *iface)
{
	return net_ipv6_send_rs(iface);
}

static inline struct net_nbr *handle_ra_neighbor(struct net_pkt *pkt, uint8_t len)
{
	struct net_linkaddr lladdr;
	struct net_linkaddr_storage llstorage;

	if (!read_llao(pkt, len, &llstorage)) {
		return NULL;
	}

	lladdr.len = llstorage.len;
	lladdr.addr = llstorage.addr;

	return net_ipv6_nbr_add(net_pkt_iface(pkt),
				(struct net_in6_addr *)NET_IPV6_HDR(pkt)->src,
				&lladdr, true,
				NET_IPV6_NBR_STATE_STALE);
}

static inline void handle_prefix_onlink(struct net_pkt *pkt,
			struct net_icmpv6_nd_opt_prefix_info *prefix_info)
{
	struct net_if_ipv6_prefix *prefix;

	prefix = net_if_ipv6_prefix_lookup(net_pkt_iface(pkt),
					   (struct net_in6_addr *)prefix_info->prefix,
					   prefix_info->prefix_len);
	if (!prefix) {
		if (!prefix_info->valid_lifetime) {
			return;
		}

		prefix = net_if_ipv6_prefix_add(net_pkt_iface(pkt),
						(struct net_in6_addr *)prefix_info->prefix,
						prefix_info->prefix_len,
						prefix_info->valid_lifetime);
		if (prefix) {
			NET_DBG("Interface %p/%d add prefix %s/%d lifetime %u",
				net_pkt_iface(pkt),
				net_if_get_by_iface(net_pkt_iface(pkt)),
				net_sprint_ipv6_addr(&prefix_info->prefix),
				prefix_info->prefix_len,
				prefix_info->valid_lifetime);
		} else {
			NET_ERR("Prefix %s/%d could not be added to "
				"iface %p/%d",
				net_sprint_ipv6_addr(&prefix_info->prefix),
				prefix_info->prefix_len,
				net_pkt_iface(pkt),
				net_if_get_by_iface(net_pkt_iface(pkt)));

			return;
		}
	}

	switch (prefix_info->valid_lifetime) {
	case 0:
		NET_DBG("Interface %p/%d delete prefix %s/%d",
			net_pkt_iface(pkt),
			net_if_get_by_iface(net_pkt_iface(pkt)),
			net_sprint_ipv6_addr(&prefix_info->prefix),
			prefix_info->prefix_len);

		net_if_ipv6_prefix_rm(net_pkt_iface(pkt),
				      &prefix->prefix,
				      prefix->len);
		break;

	case NET_IPV6_ND_INFINITE_LIFETIME:
		NET_DBG("Interface %p/%d prefix %s/%d infinite",
			net_pkt_iface(pkt),
			net_if_get_by_iface(net_pkt_iface(pkt)),
			net_sprint_ipv6_addr(&prefix->prefix),
			prefix->len);

		net_if_ipv6_prefix_set_lf(prefix, true);
		break;

	default:
		NET_DBG("Interface %p/%d update prefix %s/%u lifetime %u",
			net_pkt_iface(pkt),
			net_if_get_by_iface(net_pkt_iface(pkt)),
			net_sprint_ipv6_addr(&prefix_info->prefix),
			prefix_info->prefix_len, prefix_info->valid_lifetime);

		net_if_ipv6_prefix_set_lf(prefix, false);
		net_if_ipv6_prefix_set_timer(prefix,
					     prefix_info->valid_lifetime);
		break;
	}
}

#define TWO_HOURS (2 * 60 * 60)

static inline uint32_t remaining_lifetime(struct net_if_addr *ifaddr)
{
	return net_timeout_remaining(&ifaddr->lifetime, k_uptime_get_32());
}

static inline void handle_prefix_autonomous(struct net_pkt *pkt,
			struct net_icmpv6_nd_opt_prefix_info *prefix_info)
{
<<<<<<< HEAD
	struct net_if *iface = net_pkt_iface(pkt);
	struct in6_addr addr = { };
=======
	struct net_in6_addr addr = { };
>>>>>>> c5b45624
	struct net_if_addr *ifaddr;

	/* Create IPv6 address using the given prefix and iid. We first
	 * setup link local address, and then copy prefix over first 8
	 * bytes of that address.
	 */
	net_ipv6_addr_create_iid(&addr, net_if_get_link_addr(iface));
	memcpy(&addr, prefix_info->prefix, sizeof(struct in6_addr) / 2);

	ifaddr = net_if_ipv6_addr_lookup(&addr, NULL);
	if (ifaddr && ifaddr->addr_type == NET_ADDR_AUTOCONF) {
		if (prefix_info->valid_lifetime ==
		    NET_IPV6_ND_INFINITE_LIFETIME) {
			net_if_addr_set_lf(ifaddr, true);
			return;
		}

		/* RFC 4862 ch 5.5.3 */
		if ((prefix_info->valid_lifetime > TWO_HOURS) ||
		    (prefix_info->valid_lifetime >
		     remaining_lifetime(ifaddr))) {
			NET_DBG("Timer updating for address %s "
				"long lifetime %u secs",
				net_sprint_ipv6_addr(&addr),
				prefix_info->valid_lifetime);

			net_if_ipv6_addr_update_lifetime(
				ifaddr, prefix_info->valid_lifetime);
		} else {
			NET_DBG("Timer updating for address %s "
				"lifetime %u secs",
				net_sprint_ipv6_addr(&addr),
				TWO_HOURS);

			net_if_ipv6_addr_update_lifetime(ifaddr, TWO_HOURS);
		}

		net_if_addr_set_lf(ifaddr, false);
	} else {
		if (prefix_info->valid_lifetime ==
		    NET_IPV6_ND_INFINITE_LIFETIME) {
			net_if_ipv6_addr_add(iface, &addr,
					     NET_ADDR_AUTOCONF, 0);
		} else {
			net_if_ipv6_addr_add(iface, &addr, NET_ADDR_AUTOCONF,
					     prefix_info->valid_lifetime);
		}
	}

	/* If privacy extensions are enabled, then start the procedure for that
	 * too.
	 */
	if (IS_ENABLED(CONFIG_NET_IPV6_PE) && iface->pe_enabled) {
		net_ipv6_pe_start(iface,
				  (const struct in6_addr *)prefix_info->prefix,
				  prefix_info->valid_lifetime,
				  prefix_info->preferred_lifetime);
	}
}

static inline bool handle_ra_prefix(struct net_pkt *pkt)
{
	NET_PKT_DATA_ACCESS_DEFINE(rapfx_access,
				   struct net_icmpv6_nd_opt_prefix_info);
	struct net_icmpv6_nd_opt_prefix_info *pfx_info;
	uint32_t valid_lifetime, preferred_lifetime;

	pfx_info = (struct net_icmpv6_nd_opt_prefix_info *)
				net_pkt_get_data(pkt, &rapfx_access);
	if (!pfx_info) {
		return false;
	}

	net_pkt_acknowledge_data(pkt, &rapfx_access);

	valid_lifetime = net_ntohl(pfx_info->valid_lifetime);
	preferred_lifetime = net_ntohl(pfx_info->preferred_lifetime);

	if (valid_lifetime >= preferred_lifetime &&
	    !net_ipv6_is_ll_addr((struct net_in6_addr *)pfx_info->prefix)) {
		if (pfx_info->flags & NET_ICMPV6_RA_FLAG_ONLINK) {
			handle_prefix_onlink(pkt, pfx_info);
		}

		if ((pfx_info->flags & NET_ICMPV6_RA_FLAG_AUTONOMOUS) &&
		    valid_lifetime &&
		    (pfx_info->prefix_len == NET_IPV6_DEFAULT_PREFIX_LEN)) {
			handle_prefix_autonomous(pkt, pfx_info);
		}
	}

	return true;
}

#if defined(CONFIG_NET_6LO_CONTEXT)
/* 6lowpan Context Option RFC 6775, 4.2 */
static inline bool handle_ra_6co(struct net_pkt *pkt, uint8_t len)
{
	NET_PKT_DATA_ACCESS_DEFINE(ctx_access, struct net_icmpv6_nd_opt_6co);
	struct net_icmpv6_nd_opt_6co *context;

	context = (struct net_icmpv6_nd_opt_6co *)
				net_pkt_get_data(pkt, &ctx_access);
	if (!context) {
		return false;
	}

	/* RFC 6775, 4.2
	 * Context Length: 8-bit unsigned integer.  The number of leading
	 * bits in the Context Prefix field that are valid.  The value ranges
	 * from 0 to 128.  If it is more than 64, then the Length MUST be 3.
	 */
	if ((context->context_len > 64 && len != 3U) ||
	    (context->context_len <= 64U && len != 2U)) {
		return false;
	}

	context->context_len = context->context_len / 8U;

	/* context_len: The number of leading bits in the Context Prefix
	 * field that are valid. Rest must be set to 0 by the sender and
	 * ignored by the receiver. But since there is no way to make sure
	 * the sender followed the rule, let's make sure rest is set to 0.
	 */
	if (context->context_len != sizeof(context->prefix)) {
		(void)memset(context->prefix + context->context_len, 0,
			     sizeof(context->prefix) - context->context_len);
	}

	net_6lo_set_context(net_pkt_iface(pkt), context);

	return true;
}
#endif

static inline bool handle_ra_route_info(struct net_pkt *pkt, uint8_t len)
{
	NET_PKT_DATA_ACCESS_DEFINE(routeinfo_access,
				   struct net_icmpv6_nd_opt_route_info);
	struct net_icmpv6_nd_opt_route_info *route_info;
	struct net_route_entry *route;
	struct net_in6_addr prefix_buf = { 0 };
	uint8_t prefix_field_len = (len - 1) * 8;
	uint32_t route_lifetime;
	uint8_t prefix_len;
	uint8_t preference;
	int ret;

	route_info = (struct net_icmpv6_nd_opt_route_info *)
				net_pkt_get_data(pkt, &routeinfo_access);
	if (!route_info) {
		return false;
	}

	ret = net_pkt_acknowledge_data(pkt, &routeinfo_access);
	if (ret < 0) {
		return false;
	}

	prefix_len = route_info->prefix_len;
	route_lifetime = net_ntohl(route_info->route_lifetime);
	preference = route_info->flags.prf;

	ret = net_pkt_read(pkt, &prefix_buf, prefix_field_len);
	if (ret < 0) {
		NET_ERR("Error reading prefix, %d", ret);
		return false;
	}

	if (route_lifetime == 0) {
		route = net_route_lookup(net_pkt_orig_iface(pkt), &prefix_buf);
		if (route != NULL) {
			ret = net_route_del(route);
			if (ret < 0) {
				NET_DBG("Failed to delete route");
			}
		}
	} else {
		route = net_route_add(net_pkt_orig_iface(pkt),
				      &prefix_buf,
				      prefix_len,
				      (struct net_in6_addr *)NET_IPV6_HDR(pkt)->src,
				      route_lifetime,
				      preference);
		if (route == NULL) {
			NET_DBG("Failed to add route");
		}
	}

	return true;
}

#if defined(CONFIG_NET_IPV6_RA_RDNSS)
static inline bool handle_ra_rdnss(struct net_pkt *pkt, uint8_t len)
{
	NET_PKT_DATA_ACCESS_DEFINE(rdnss_access, struct net_icmpv6_nd_opt_rdnss);
	struct net_icmpv6_nd_opt_rdnss *rdnss;
	struct dns_resolve_context *ctx;
	struct net_sockaddr_in6 dns = {
		.sin6_family = NET_AF_INET6
	};
	const struct net_sockaddr *dns_servers[] = {
		(struct net_sockaddr *)&dns, NULL
	};
	size_t rdnss_size;
	int ret;

	rdnss = (struct net_icmpv6_nd_opt_rdnss *) net_pkt_get_data(pkt, &rdnss_access);
	if (!rdnss) {
		return false;
	}

	ret = net_pkt_acknowledge_data(pkt, &rdnss_access);
	if (ret < 0) {
		return false;
	}

	rdnss_size = len * 8U - 2 - sizeof(struct net_icmpv6_nd_opt_rdnss);
	if ((rdnss_size % NET_IPV6_ADDR_SIZE) != 0) {
		return false;
	}

	/* Recursive DNS servers option may present 1 or more addresses,
	 * each 16 bytes in length. DNS servers should be listed in order
	 * of preference, choose the first and skip the rest.
	 */
	ret = net_pkt_read(pkt, dns.sin6_addr.s6_addr, NET_IPV6_ADDR_SIZE);
	if (ret < 0) {
		NET_ERR("Failed to read RDNSS address, %d", ret);
		return false;
	}

	/* Skip the rest of the DNS servers. */
	if (net_pkt_skip(pkt, rdnss_size - NET_IPV6_ADDR_SIZE)) {
		NET_ERR("Failed to skip RDNSS address, %d", ret);
		return false;
	}

	/* TODO: Handle lifetime. */
	ctx = dns_resolve_get_default();
	ret = dns_resolve_reconfigure(ctx, NULL, dns_servers);
	if (ret < 0) {
		NET_DBG("Failed to set RDNSS resolve address: %d", ret);
	}

	return true;
}
#endif

static int handle_ra_input(struct net_icmp_ctx *ctx,
			   struct net_pkt *pkt,
			   struct net_icmp_ip_hdr *hdr,
			   struct net_icmp_hdr *icmp_hdr,
			   void *user_data)
{
	NET_PKT_DATA_ACCESS_CONTIGUOUS_DEFINE(ra_access,
					      struct net_icmpv6_ra_hdr);
	NET_PKT_DATA_ACCESS_DEFINE(nd_access, struct net_icmpv6_nd_opt_hdr);
	struct net_ipv6_hdr *ip_hdr = hdr->ipv6;
	uint16_t length = (uint16_t)net_pkt_get_len(pkt);
	struct net_nbr *nbr = NULL;
	struct net_icmpv6_nd_opt_hdr *nd_opt_hdr;
	struct net_icmpv6_ra_hdr *ra_hdr;
	struct net_if_router *router;
	uint32_t mtu, reachable_time, retrans_timer;
	uint16_t router_lifetime;

	ARG_UNUSED(user_data);

	if (net_if_flag_is_set(net_pkt_iface(pkt), NET_IF_IPV6_NO_ND)) {
		goto drop;
	}

	ra_hdr = (struct net_icmpv6_ra_hdr *)net_pkt_get_data(pkt, &ra_access);
	if (!ra_hdr) {
		NET_ERR("DROP: NULL RA header");
		goto drop;
	}

	dbg_addr_recv("Router Advertisement", &ip_hdr->src, &ip_hdr->dst, pkt);

	net_stats_update_ipv6_nd_recv(net_pkt_iface(pkt));

	if (((length < (sizeof(struct net_ipv6_hdr) +
			sizeof(struct net_icmp_hdr) +
			sizeof(struct net_icmpv6_ra_hdr) +
			sizeof(struct net_icmpv6_nd_opt_hdr))) ||
	     (ip_hdr->hop_limit != NET_IPV6_ND_HOP_LIMIT) ||
	     !net_ipv6_is_ll_addr((struct net_in6_addr *)ip_hdr->src)) &&
		icmp_hdr->code != 0U) {
		goto drop;
	}

	net_pkt_acknowledge_data(pkt, &ra_access);

	router_lifetime = net_ntohs(ra_hdr->router_lifetime);
	reachable_time = net_ntohl(ra_hdr->reachable_time);
	retrans_timer = net_ntohl(ra_hdr->retrans_timer);

	if (ra_hdr->cur_hop_limit) {
		net_if_ipv6_set_hop_limit(net_pkt_iface(pkt),
					  ra_hdr->cur_hop_limit);
		NET_DBG("New hop limit %d",
			net_if_ipv6_get_hop_limit(net_pkt_iface(pkt)));
	}

	if (reachable_time && reachable_time <= MAX_REACHABLE_TIME &&
	    (net_if_ipv6_get_reachable_time(net_pkt_iface(pkt)) !=
	     reachable_time)) {
		net_if_ipv6_set_base_reachable_time(net_pkt_iface(pkt),
						    reachable_time);
		net_if_ipv6_set_reachable_time(
			net_pkt_iface(pkt)->config.ip.ipv6);
	}

	if (retrans_timer) {
		net_if_ipv6_set_retrans_timer(net_pkt_iface(pkt),
					      ra_hdr->retrans_timer);
	}

	net_pkt_set_ipv6_ext_opt_len(pkt, sizeof(struct net_icmpv6_ra_hdr));
	length -= (sizeof(struct net_ipv6_hdr) + sizeof(struct net_icmp_hdr));

	nd_opt_hdr = (struct net_icmpv6_nd_opt_hdr *)
				net_pkt_get_data(pkt, &nd_access);

	/* Add neighbor cache entry using link local address, regardless of link layer address
	 * presence in Router Advertisement.
	 */
	nbr = net_ipv6_nbr_add(net_pkt_iface(pkt), (struct net_in6_addr *)NET_IPV6_HDR(pkt)->src, NULL,
				true, NET_IPV6_NBR_STATE_INCOMPLETE);

	while (nd_opt_hdr) {
		net_pkt_acknowledge_data(pkt, &nd_access);

		switch (nd_opt_hdr->type) {
		case NET_ICMPV6_ND_OPT_SLLAO:
			/* Update existing neighbor cache entry with link layer address. */
			nbr = handle_ra_neighbor(pkt, nd_opt_hdr->len);
			if (!nbr) {
				goto drop;
			}

			break;
		case NET_ICMPV6_ND_OPT_MTU:
			/* MTU has reserved 2 bytes, so skip it. */
			if (net_pkt_skip(pkt, 2) ||
			    net_pkt_read_be32(pkt, &mtu)) {
				goto drop;
			}

			if (mtu < MIN_IPV6_MTU || mtu > MAX_IPV6_MTU) {
				NET_ERR("DROP: Unsupported MTU %u, min is %u, "
					"max is %u",
					mtu, MIN_IPV6_MTU, MAX_IPV6_MTU);
				goto drop;
			}

			net_if_set_mtu(net_pkt_iface(pkt), mtu);

			break;
		case NET_ICMPV6_ND_OPT_PREFIX_INFO:
			if (nd_opt_hdr->len != 4) {
				NET_ERR("DROP: Invalid %s length (%d)",
					"prefix opt", nd_opt_hdr->len);
				goto drop;
			}

			if (!handle_ra_prefix(pkt)) {
				goto drop;
			}

			break;
#if defined(CONFIG_NET_6LO_CONTEXT)
		case NET_ICMPV6_ND_OPT_6CO:
			/* RFC 6775, 4.2 (Length)*/
			if (!(nd_opt_hdr->len == 2U || nd_opt_hdr->len == 3U)) {
				NET_ERR("DROP: Invalid %s length %d",
					"6CO", nd_opt_hdr->len);
				goto drop;
			}

			if (!handle_ra_6co(pkt, nd_opt_hdr->len)) {
				goto drop;
			}

			break;
#endif
		case NET_ICMPV6_ND_OPT_ROUTE:
			if (!IS_ENABLED(CONFIG_NET_ROUTE)) {
				NET_DBG("Route option skipped");
				goto skip;
			}

			/* RFC 4191, ch. 2.3 */
			if (nd_opt_hdr->len == 0U || nd_opt_hdr->len > 3U) {
				NET_ERR("DROP: Invalid %s length (%d)",
					"route info opt", nd_opt_hdr->len);
				goto drop;
			}

			if (!handle_ra_route_info(pkt, nd_opt_hdr->len)) {
				goto drop;
			}

			break;
#if defined(CONFIG_NET_IPV6_RA_RDNSS)
		case NET_ICMPV6_ND_OPT_RDNSS:
			if (!handle_ra_rdnss(pkt, nd_opt_hdr->len)) {
				goto drop;
			}
			break;
#endif

		case NET_ICMPV6_ND_OPT_DNSSL:
			NET_DBG("DNSSL option skipped");
			goto skip;

		default:
			NET_DBG("Unknown ND option 0x%x", nd_opt_hdr->type);
		skip:
			if (net_pkt_skip(pkt, nd_opt_hdr->len * 8U - 2)) {
				goto drop;
			}

			break;
		}

		nd_opt_hdr = (struct net_icmpv6_nd_opt_hdr *)
					net_pkt_get_data(pkt, &nd_access);
	}

	router = net_if_ipv6_router_lookup(net_pkt_iface(pkt),
					   (struct net_in6_addr *)ip_hdr->src);
	if (router) {
		if (!router_lifetime) {
			/* TODO: Start rs_timer on iface if no routers
			 * at all available on iface.
			 */
			net_if_ipv6_router_rm(router);
		} else {
			if (nbr) {
				net_ipv6_nbr_data(nbr)->is_router = true;
			}

			net_if_ipv6_router_update_lifetime(
					router, router_lifetime);
		}
	} else {
		net_if_ipv6_router_add(net_pkt_iface(pkt),
				       (struct net_in6_addr *)ip_hdr->src,
				       router_lifetime);
	}

	net_ipv6_nbr_lock();
	if (nbr && net_ipv6_nbr_data(nbr)->pending) {
		NET_DBG("Sending pending pkt %p to %s",
			net_ipv6_nbr_data(nbr)->pending,
			net_sprint_ipv6_addr(&NET_IPV6_HDR(net_ipv6_nbr_data(nbr)->pending)->dst));

		if (net_send_data(net_ipv6_nbr_data(nbr)->pending) < 0) {
			net_pkt_unref(net_ipv6_nbr_data(nbr)->pending);
		}

		nbr_clear_ns_pending(net_ipv6_nbr_data(nbr));
	}
	net_ipv6_nbr_unlock();

	/* Cancel the RS timer on iface */
	net_if_stop_rs(net_pkt_iface(pkt));

	return 0;

drop:
	net_stats_update_ipv6_nd_drop(net_pkt_iface(pkt));

	return -EIO;
}
#endif /* CONFIG_NET_IPV6_ND */

#if defined(CONFIG_NET_IPV6_NBR_CACHE)
static struct net_icmp_ctx ns_ctx;
static struct net_icmp_ctx na_ctx;
#endif /* CONFIG_NET_IPV6_NBR_CACHE */

#if defined(CONFIG_NET_IPV6_ND)
static struct net_icmp_ctx ra_ctx;
#endif /* CONFIG_NET_IPV6_ND */

void net_ipv6_nbr_init(void)
{
	int ret;

#if defined(CONFIG_NET_IPV6_NBR_CACHE)
	ret = net_icmp_init_ctx(&ns_ctx, NET_ICMPV6_NS, 0, handle_ns_input);
	if (ret < 0) {
		NET_ERR("Cannot register %s handler (%d)", STRINGIFY(NET_ICMPV6_NS),
			ret);
	}

	ret = net_icmp_init_ctx(&na_ctx, NET_ICMPV6_NA, 0, handle_na_input);
	if (ret < 0) {
		NET_ERR("Cannot register %s handler (%d)", STRINGIFY(NET_ICMPV6_NA),
			ret);
	}

	k_work_init_delayable(&ipv6_ns_reply_timer, ipv6_ns_reply_timeout);
#endif
#if defined(CONFIG_NET_IPV6_ND)
	ret = net_icmp_init_ctx(&ra_ctx, NET_ICMPV6_RA, 0, handle_ra_input);
	if (ret < 0) {
		NET_ERR("Cannot register %s handler (%d)", STRINGIFY(NET_ICMPV6_RA),
			ret);
	}

	k_work_init_delayable(&ipv6_nd_reachable_timer,
			      ipv6_nd_reachable_timeout);
#endif

	ARG_UNUSED(ret);
}<|MERGE_RESOLUTION|>--- conflicted
+++ resolved
@@ -2233,12 +2233,8 @@
 static inline void handle_prefix_autonomous(struct net_pkt *pkt,
 			struct net_icmpv6_nd_opt_prefix_info *prefix_info)
 {
-<<<<<<< HEAD
 	struct net_if *iface = net_pkt_iface(pkt);
-	struct in6_addr addr = { };
-=======
 	struct net_in6_addr addr = { };
->>>>>>> c5b45624
 	struct net_if_addr *ifaddr;
 
 	/* Create IPv6 address using the given prefix and iid. We first
