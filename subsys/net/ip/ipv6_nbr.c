--- conflicted
+++ resolved
@@ -736,8 +736,8 @@
 
 #if defined(CONFIG_NET_IPV6_NBR_CACHE)
 static struct net_in6_addr *check_route(struct net_if *iface,
-				    struct net_in6_addr *dst,
-				    bool *try_route)
+					struct net_in6_addr *dst,
+					bool *try_route)
 {
 	struct net_in6_addr *nexthop = NULL;
 	struct net_route_entry *route;
@@ -954,13 +954,8 @@
 	 * forwarded from another interface do not use the original source address.
 	 */
 	ret = net_ipv6_send_ns(net_pkt_iface(pkt), pkt,
-<<<<<<< HEAD
-			       net_pkt_forwarding(pkt) ? NULL : (struct in6_addr *)ip_hdr->src,
+			       net_pkt_forwarding(pkt) ? NULL : (struct net_in6_addr *)ip_hdr->src,
 			       NULL, nexthop, false);
-=======
-			       (struct net_in6_addr *)ip_hdr->src, NULL, nexthop,
-			       false);
->>>>>>> afb39a4a
 	if (ret < 0) {
 		/* In case of an error, the NS send function will unref
 		 * the pkt.
