/** @file
 * @brief IPv4 related functions
 */

/*
 * Copyright (c) 2016 Intel Corporation
 *
 * SPDX-License-Identifier: Apache-2.0
 */

#include <zephyr/logging/log.h>
LOG_MODULE_REGISTER(net_ipv4, CONFIG_NET_IPV4_LOG_LEVEL);

#include <errno.h>
#include <zephyr/net/net_core.h>
#include <zephyr/net/net_pkt.h>
#include <zephyr/net/net_stats.h>
#include <zephyr/net/net_context.h>
#include <zephyr/net/virtual.h>
#include <zephyr/net/ethernet.h>
#include "net_private.h"
#include "connection.h"
#include "net_stats.h"
#include "icmpv4.h"
#include "udp_internal.h"
#include "tcp_internal.h"
#include "dhcpv4/dhcpv4_internal.h"
#include "ipv4.h"
#include "pmtu.h"

BUILD_ASSERT(sizeof(struct net_in_addr) == NET_IPV4_ADDR_SIZE, "sizeof error !!!");

/* Timeout for various buffer allocations in this file. */
#define NET_BUF_TIMEOUT K_MSEC(50)

int net_ipv4_create_full(struct net_pkt* pkt,
                         const struct net_in_addr* src,
                         const struct net_in_addr* dst,
                         uint8_t tos,
                         uint16_t id,
                         uint8_t flags,
                         uint16_t offset) {
    NET_PKT_DATA_ACCESS_CONTIGUOUS_DEFINE(ipv4_access, struct net_ipv4_hdr);
    struct net_ipv4_hdr *ipv4_hdr;

    ipv4_hdr = (struct net_ipv4_hdr*)net_pkt_get_data(pkt, &ipv4_access);
    if (!ipv4_hdr) {
        return (-ENOBUFS);
    }

    ipv4_hdr->vhl       = 0x45;
    ipv4_hdr->tos       = tos;
    ipv4_hdr->len       = 0U;
    ipv4_hdr->id[0]     = (uint8_t)(id >> 8);
    ipv4_hdr->id[1]     = (uint8_t)id;
    ipv4_hdr->offset[0] = (uint8_t)((offset >> 8) | (flags << 5));
    ipv4_hdr->offset[1] = (uint8_t)offset;

    ipv4_hdr->ttl = net_pkt_ipv4_ttl(pkt);
    if (ipv4_hdr->ttl == 0U) {
        if (net_ipv4_is_addr_mcast(dst)) {
            if (net_pkt_context(pkt) != NULL) {
                ipv4_hdr->ttl =
                    net_context_get_ipv4_mcast_ttl(net_pkt_context(pkt));
            }
            else {
                ipv4_hdr->ttl = net_if_ipv4_get_mcast_ttl(net_pkt_iface(pkt));
            }
        }
        else {
            if (net_pkt_context(pkt) != NULL) {
                ipv4_hdr->ttl =
                    net_context_get_ipv4_ttl(net_pkt_context(pkt));
            }
            else {
                ipv4_hdr->ttl = net_if_ipv4_get_ttl(net_pkt_iface(pkt));
            }
        }
    }

    ipv4_hdr->proto  = 0U;
    ipv4_hdr->chksum = 0U;

    net_ipv4_addr_copy_raw(ipv4_hdr->dst, (uint8_t*)dst);
    net_ipv4_addr_copy_raw(ipv4_hdr->src, (uint8_t*)src);

    net_pkt_set_ip_hdr_len(pkt, sizeof(struct net_ipv4_hdr));

    return net_pkt_set_data(pkt, &ipv4_access);
}

int net_ipv4_create(struct net_pkt* pkt,
                    const struct net_in_addr* src,
                    const struct net_in_addr* dst) {
    uint8_t tos = 0;
    uint8_t flags = 0U;

    if (IS_ENABLED(CONFIG_NET_IP_DSCP_ECN)) {
        net_ipv4_set_dscp(&tos, net_pkt_ip_dscp(pkt));
        net_ipv4_set_ecn(&tos, net_pkt_ip_ecn(pkt));
    }

    if (IS_ENABLED(CONFIG_NET_IPV4_PMTU) && net_pkt_ipv4_pmtu(pkt)) {
        flags = NET_IPV4_DF;
    }

    return net_ipv4_create_full(pkt, src, dst, tos, 0U, 0U, 0U);
}

int net_ipv4_finalize(struct net_pkt* pkt, uint8_t next_header_proto) {
    NET_PKT_DATA_ACCESS_CONTIGUOUS_DEFINE(ipv4_access, struct net_ipv4_hdr);
    struct net_ipv4_hdr* ipv4_hdr;

    net_pkt_set_overwrite(pkt, true);

    ipv4_hdr = (struct net_ipv4_hdr*)net_pkt_get_data(pkt, &ipv4_access);
    if (!ipv4_hdr) {
        return (-ENOBUFS);
    }

    if (IS_ENABLED(CONFIG_NET_IPV4_HDR_OPTIONS)) {
        if (net_pkt_ipv4_opts_len(pkt)) {
            ipv4_hdr->vhl = 0x40 | (0x0F &
                    ((net_pkt_ip_hdr_len(pkt) +
                      net_pkt_ipv4_opts_len(pkt)) / 4U));
        }
    }

    ipv4_hdr->len   = net_htons(net_pkt_get_len(pkt));
    ipv4_hdr->proto = next_header_proto;

    if (net_if_need_calc_tx_checksum(net_pkt_iface(pkt), NET_IF_CHECKSUM_IPV4_HEADER)) {
        ipv4_hdr->chksum = net_calc_chksum_ipv4(pkt);
    }

    net_pkt_set_data(pkt, &ipv4_access);
    net_pkt_set_ll_proto_type(pkt, NET_ETH_PTYPE_IP);

    if (IS_ENABLED(CONFIG_NET_UDP) &&
        (next_header_proto == NET_IPPROTO_UDP)) {
        return net_udp_finalize(pkt, false);
    }
    else if (IS_ENABLED(CONFIG_NET_TCP) &&
             (next_header_proto == NET_IPPROTO_TCP)) {
        return net_tcp_finalize(pkt, false);
    }
    else if (next_header_proto == NET_IPPROTO_ICMP) {
        return net_icmpv4_finalize(pkt, false);
    }

    return (0);
}

#if defined(CONFIG_NET_IPV4_HDR_OPTIONS)
int net_ipv4_parse_hdr_options(struct net_pkt* pkt,
                               net_ipv4_parse_hdr_options_cb_t cb,
                               void* user_data) {
    struct net_pkt_cursor cur;
    uint8_t opt_data[NET_IPV4_HDR_OPTNS_MAX_LEN];
    uint_fast8_t total_opts_len;

    if (!cb) {
        return (-EINVAL);
    }

    net_pkt_cursor_backup(pkt, &cur);
    net_pkt_cursor_init(pkt);

    if (net_pkt_skip(pkt, sizeof(struct net_ipv4_hdr))) {
        return (-EINVAL);
    }

    total_opts_len = net_pkt_ipv4_opts_len(pkt);

    while (total_opts_len) {
        uint8_t opt_len = 0U;
        uint8_t opt_type;

        if (net_pkt_read_u8(pkt, &opt_type)) {
            return (-EINVAL);
        }

        total_opts_len--;

        if (!(opt_type == NET_IPV4_OPTS_EO ||
              opt_type == NET_IPV4_OPTS_NOP)) {
            if (net_pkt_read_u8(pkt, &opt_len)) {
                return (-EINVAL);
            }

            if ((opt_len < 2U) || (total_opts_len < 1U)) {
                return (-EINVAL);
            }

            opt_len -= 2U;
            total_opts_len--;
        }

        if (opt_len > total_opts_len) {
            return (-EINVAL);
        }

        switch (opt_type) {
            case NET_IPV4_OPTS_NOP :
                break;

            case NET_IPV4_OPTS_EO :
                /* Options length should be zero, when cursor reaches to
                 * End of options.
                 */
                if (total_opts_len) {
                    return (-EINVAL);
                }
                break;

            case NET_IPV4_OPTS_RR :
            case NET_IPV4_OPTS_TS :
                if (net_pkt_read(pkt, opt_data, opt_len)) {
                    return (-EINVAL);
                }

                if (cb(opt_type, opt_data, opt_len, user_data)) {
                    return (-EINVAL);
                }
                break;

            default :
                if (net_pkt_skip(pkt, opt_len)) {
                    return (-EINVAL);
                }
                break;
        }

        total_opts_len -= opt_len;
    }

    net_pkt_cursor_restore(pkt, &cur);

    return (0);
}
#endif

enum net_verdict net_ipv4_input(struct net_pkt* pkt, bool is_loopback) {
    NET_PKT_DATA_ACCESS_CONTIGUOUS_DEFINE(ipv4_access, struct net_ipv4_hdr);
    NET_PKT_DATA_ACCESS_DEFINE(udp_access, struct net_udp_hdr);
    NET_PKT_DATA_ACCESS_DEFINE(tcp_access, struct net_tcp_hdr);
    int real_len = net_pkt_get_len(pkt);
    enum net_verdict verdict = NET_DROP;
    union net_proto_header proto_hdr;
    struct net_ipv4_hdr* hdr;
    union net_ip_header ip;
    uint8_t hdr_len;
    uint8_t opts_len;
    int pkt_len;

    #if defined(CONFIG_NET_L2_IPIP)
    struct net_pkt_cursor hdr_start;

    net_pkt_cursor_backup(pkt, &hdr_start);
    #endif

    net_stats_update_ipv4_recv(net_pkt_iface(pkt));

    hdr = (struct net_ipv4_hdr*)net_pkt_get_data(pkt, &ipv4_access);
    if (!hdr) {
        NET_DBG("DROP: no buffer");
        goto drop;
    }

    hdr_len = (hdr->vhl & NET_IPV4_IHL_MASK) * 4U;
    if (hdr_len < sizeof(struct net_ipv4_hdr)) {
        NET_DBG("DROP: Invalid hdr length");
        goto drop;
    }

    net_pkt_set_ip_hdr_len(pkt, sizeof(struct net_ipv4_hdr));

    if (IS_ENABLED(CONFIG_NET_IP_DSCP_ECN)) {
        net_pkt_set_ip_dscp(pkt, net_ipv4_get_dscp(hdr->tos));
        net_pkt_set_ip_ecn(pkt, net_ipv4_get_ecn(hdr->tos));
    }

    opts_len = hdr_len - sizeof(struct net_ipv4_hdr);
    if (opts_len > NET_IPV4_HDR_OPTNS_MAX_LEN) {
        return (-EINVAL);
    }

    if (hdr->ttl == 0) {
        goto drop;
    }

    net_pkt_set_ipv4_opts_len(pkt, opts_len);

    pkt_len = net_ntohs(hdr->len);
    if (real_len < pkt_len) {
        NET_DBG("DROP: pkt len per hdr %d != pkt real len %d",
                pkt_len, real_len);
        goto drop;
    }
    else if (real_len > pkt_len) {
        net_pkt_update_length(pkt, pkt_len);
    }

    if (!is_loopback) {
        if (net_ipv4_is_addr_loopback((struct net_in_addr *)hdr->dst) ||
            net_ipv4_is_addr_loopback((struct net_in_addr *)hdr->src)) {
            NET_DBG("DROP: localhost packet");
            goto drop;
        }

        if (net_ipv4_is_my_addr((struct net_in_addr *)hdr->src)) {
            NET_DBG("DROP: src addr is %s", "mine");
            goto drop;
        }
    }

    if (net_ipv4_is_addr_mcast((struct net_in_addr *)hdr->src)) {
        NET_DBG("DROP: src addr is %s", "mcast");
        goto drop;
    }

    if (net_ipv4_is_addr_bcast(net_pkt_iface(pkt), (struct net_in_addr*)hdr->src)) {
        NET_DBG("DROP: src addr is %s", "bcast");
        goto drop;
    }

    if (net_ipv4_is_addr_unspecified((struct net_in_addr*)hdr->src) &&
        !net_ipv4_is_addr_bcast(net_pkt_iface(pkt), (struct net_in_addr*)hdr->dst) &&
        (hdr->proto != NET_IPPROTO_IGMP)) {
        NET_DBG("DROP: src addr is %s", "unspecified");
        goto drop;
    }

    if (net_if_need_calc_rx_checksum(net_pkt_iface(pkt), NET_IF_CHECKSUM_IPV4_HEADER) &&
        net_calc_chksum_ipv4(pkt) != 0U) {
        NET_DBG("DROP: invalid chksum");
        goto drop;
    }

    net_pkt_set_ipv4_ttl(pkt, hdr->ttl);

    net_pkt_set_family(pkt, NET_PF_INET);

    if (!net_pkt_filter_ip_recv_ok(pkt)) {
        /* drop the packet */
        return (NET_DROP);
    }

    if ((!net_ipv4_is_my_addr((struct net_in_addr*)hdr->dst) &&
         !net_ipv4_is_addr_mcast((struct net_in_addr*)hdr->dst) &&
         !(hdr->proto == NET_IPPROTO_UDP &&
           (net_ipv4_addr_cmp((struct net_in_addr*)hdr->dst, net_ipv4_broadcast_address()) ||
            /* RFC 1122 ch. 3.3.6 The 0.0.0.0 is non-standard bcast addr */
            (IS_ENABLED(CONFIG_NET_IPV4_ACCEPT_ZERO_BROADCAST) &&
             net_ipv4_addr_cmp((struct net_in_addr*)hdr->dst,
                               net_ipv4_unspecified_address())) ||
            net_dhcpv4_accept_unicast(pkt)))) ||
        (hdr->proto == NET_IPPROTO_TCP &&
         net_ipv4_is_addr_bcast(net_pkt_iface(pkt), (struct net_in_addr*)hdr->dst))) {
        NET_DBG("DROP: not for me");
        goto drop;
    }

    net_pkt_acknowledge_data(pkt, &ipv4_access);

    if (opts_len) {
        /* Only few options are handled in EchoRequest, rest skipped */
        if (net_pkt_skip(pkt, opts_len)) {
            NET_DBG("Header too big? %u", hdr_len);
            goto drop;
        }
    }

    if (IS_ENABLED(CONFIG_NET_IPV4_FRAGMENT)) {
        /* Check if this is a fragmented packet, and if so, handle reassembly */
        if ((net_ntohs(*((uint16_t*)&hdr->offset[0])) &
            (NET_IPV4_FRAGH_OFFSET_MASK | NET_IPV4_MORE_FRAG_MASK)) != 0) {
            return net_ipv4_handle_fragment_hdr(pkt, hdr);
        }
    }

    NET_DBG("IPv4 packet received from %s to %s",
            net_sprint_ipv4_addr(&hdr->src),
            net_sprint_ipv4_addr(&hdr->dst));

    switch (hdr->proto) {
        case NET_IPPROTO_ICMP :
            verdict = net_icmpv4_input(pkt, hdr);
            if (verdict == NET_DROP) {
                goto drop;
            }
            return (verdict);

        #if defined(CONFIG_NET_IPV4_IGMP)
        case NET_IPPROTO_IGMP :
            verdict = net_ipv4_igmp_input(pkt, hdr);
            if (verdict == NET_DROP) {
                goto drop;
            }
            return (verdict);
        #endif

        case NET_IPPROTO_TCP :
            proto_hdr.tcp = net_tcp_input(pkt, &tcp_access);
            if (proto_hdr.tcp) {
                verdict = NET_OK;
            }
            break;

        case NET_IPPROTO_UDP :
            proto_hdr.udp = net_udp_input(pkt, &udp_access);
            if (proto_hdr.udp) {
                verdict = NET_OK;
            }
            break;

        #if defined(CONFIG_NET_L2_IPIP)
        case NET_IPPROTO_IPV6 :
        case NET_IPPROTO_IPIP : {
            struct net_sockaddr_in remote_addr = {0};
            struct net_if* tunnel_iface;

            remote_addr.sin_family = NET_AF_INET;
            net_ipv4_addr_copy_raw((uint8_t*)&remote_addr.sin_addr, hdr->src);

            net_pkt_set_remote_address(pkt, (struct net_sockaddr *)&remote_addr,
                                       sizeof(struct net_sockaddr_in));

            /* Get rid of the old IP header */
            net_pkt_cursor_restore(pkt, &hdr_start);
            net_pkt_pull(pkt, net_pkt_ip_hdr_len(pkt) +
                         net_pkt_ipv4_opts_len(pkt));

            tunnel_iface = net_ipip_get_virtual_interface(net_pkt_iface(pkt));
            if (tunnel_iface != NULL && net_if_l2(tunnel_iface)->recv != NULL) {
                return net_if_l2(tunnel_iface)->recv(net_pkt_iface(pkt), pkt);
            }
        }
        #endif
    }

    if (verdict == NET_DROP) {
        goto drop;
    }

    ip.ipv4 = hdr;

    verdict = net_conn_input(pkt, &ip, hdr->proto, &proto_hdr);
    if (verdict != NET_DROP) {
        return (verdict);
    }

drop :
    net_stats_update_ipv4_drop(net_pkt_iface(pkt));
    return (NET_DROP);
}

<<<<<<< HEAD
enum net_verdict net_ipv4_prepare_for_send(struct net_pkt* pkt) {
    net_pkt_set_ll_proto_type(pkt, NET_ETH_PTYPE_IP);

    if (IS_ENABLED(CONFIG_NET_IPV4_PMTU)) {
        struct net_pmtu_entry* entry;
        struct net_sockaddr_in dst = {
            .sin_family = NET_AF_INET,
        };
        int ret;

        net_ipv4_addr_copy_raw((uint8_t*)&dst.sin_addr,
                               NET_IPV4_HDR(pkt)->dst);
        entry = net_pmtu_get_entry((struct net_sockaddr*)&dst);
        if (entry == NULL) {
            ret = net_pmtu_update_mtu((struct net_sockaddr*)&dst,
                                      net_if_get_mtu(net_pkt_iface(pkt)));
            if (ret < 0) {
                NET_DBG("Cannot update PMTU for %s (%d)",
                        net_sprint_ipv4_addr(&dst.sin_addr),
                        ret);
            }
        }
    }

    #if defined(CONFIG_NET_IPV4_FRAGMENT)
    return net_ipv4_prepare_for_send_fragment(pkt);
    #else
    return (NET_OK);
    #endif
=======
enum net_verdict net_ipv4_prepare_for_send(struct net_pkt *pkt)
{
	if (IS_ENABLED(CONFIG_NET_IPV4_PMTU)) {
		struct net_pmtu_entry *entry;
		struct sockaddr_in dst = {
			.sin_family = AF_INET,
		};
		int ret;

		net_ipv4_addr_copy_raw((uint8_t *)&dst.sin_addr,
				       NET_IPV4_HDR(pkt)->dst);
		entry = net_pmtu_get_entry((struct sockaddr *)&dst);
		if (entry == NULL) {
			ret = net_pmtu_update_mtu((struct sockaddr *)&dst,
						  net_if_get_mtu(net_pkt_iface(pkt)));
			if (ret < 0) {
				NET_DBG("Cannot update PMTU for %s (%d)",
					net_sprint_ipv4_addr(&dst.sin_addr),
					ret);
			}
		}
	}

#if defined(CONFIG_NET_IPV4_FRAGMENT)
	return net_ipv4_prepare_for_send_fragment(pkt);
#else
	return NET_OK;
#endif
>>>>>>> c057f91e
}

void net_ipv4_init(void) {
    if (IS_ENABLED(CONFIG_NET_IPV4_FRAGMENT)) {
        net_ipv4_setup_fragment_buffers();
    }

    if (IS_ENABLED(CONFIG_NET_IPV4_ACD)) {
        net_ipv4_acd_init();
    }
}<|MERGE_RESOLUTION|>--- conflicted
+++ resolved
@@ -455,10 +455,7 @@
     return (NET_DROP);
 }
 
-<<<<<<< HEAD
 enum net_verdict net_ipv4_prepare_for_send(struct net_pkt* pkt) {
-    net_pkt_set_ll_proto_type(pkt, NET_ETH_PTYPE_IP);
-
     if (IS_ENABLED(CONFIG_NET_IPV4_PMTU)) {
         struct net_pmtu_entry* entry;
         struct net_sockaddr_in dst = {
@@ -485,36 +482,6 @@
     #else
     return (NET_OK);
     #endif
-=======
-enum net_verdict net_ipv4_prepare_for_send(struct net_pkt *pkt)
-{
-	if (IS_ENABLED(CONFIG_NET_IPV4_PMTU)) {
-		struct net_pmtu_entry *entry;
-		struct sockaddr_in dst = {
-			.sin_family = AF_INET,
-		};
-		int ret;
-
-		net_ipv4_addr_copy_raw((uint8_t *)&dst.sin_addr,
-				       NET_IPV4_HDR(pkt)->dst);
-		entry = net_pmtu_get_entry((struct sockaddr *)&dst);
-		if (entry == NULL) {
-			ret = net_pmtu_update_mtu((struct sockaddr *)&dst,
-						  net_if_get_mtu(net_pkt_iface(pkt)));
-			if (ret < 0) {
-				NET_DBG("Cannot update PMTU for %s (%d)",
-					net_sprint_ipv4_addr(&dst.sin_addr),
-					ret);
-			}
-		}
-	}
-
-#if defined(CONFIG_NET_IPV4_FRAGMENT)
-	return net_ipv4_prepare_for_send_fragment(pkt);
-#else
-	return NET_OK;
-#endif
->>>>>>> c057f91e
 }
 
 void net_ipv4_init(void) {
