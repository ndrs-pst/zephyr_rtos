--- conflicted
+++ resolved
@@ -154,9 +154,8 @@
 	return 0;
 }
 
-<<<<<<< HEAD
 #if defined(CONFIG_NET_MCAST_ROUTE_MLD_REPORTS)
-static void count_mcast_routes(struct net_route_entry_mcast *entry, void *user_data)
+static void count_mcast_routes(struct net_route_entry_mcast* entry, void* user_data)
 {
 	(*((int *)user_data))++;
 }
@@ -187,11 +186,6 @@
 #endif
 
 int net_ipv6_mld_send_single(struct net_if *iface, const struct in6_addr *addr, uint8_t mode)
-=======
-static int mld_send_generic(struct net_if *iface,
-			    const struct net_in6_addr *addr,
-			    uint8_t mode)
->>>>>>> c5b45624
 {
 	struct net_pkt *pkt;
 	int ret;
