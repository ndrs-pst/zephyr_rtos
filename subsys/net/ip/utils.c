/** @file
 * @brief Misc network utility functions
 *
 */

/*
 * Copyright (c) 2016 Intel Corporation
 *
 * SPDX-License-Identifier: Apache-2.0
 */

#include <zephyr/logging/log.h>
LOG_MODULE_REGISTER(net_utils, CONFIG_NET_UTILS_LOG_LEVEL);

#include <zephyr/kernel.h>
#include <stdlib.h>
#include <zephyr/internal/syscall_handler.h>
#include <zephyr/types.h>
#include <stdbool.h>
#include <string.h>
#include <ctype.h>
#include <errno.h>

#include <zephyr/sys/byteorder.h>
#include <zephyr/net/net_ip.h>
#include <zephyr/net/net_pkt.h>
#include <zephyr/net/net_core.h>
#include <zephyr/net/socketcan.h>

char* net_sprint_addr(sa_family_t af, void const* addr) {
#define NBUFS 3

    static char buf[NBUFS][NET_IPV6_ADDR_LEN];
    static int i;
    char* s = buf[++i % NBUFS];

    return net_addr_ntop(af, addr, s, NET_IPV6_ADDR_LEN);
}

char const* net_verdict2str(enum net_verdict verdict) {
    if (verdict == NET_OK) {
        return "NET_OK";
    }
    else if (verdict == NET_CONTINUE) {
        return "NET_CONTINUE";
    }
    else if (verdict == NET_DROP) {
        return "NET_DROP";
    }

    return "<unknown>";
}

char const* net_proto2str(int family, int proto) {
    if ((family == NET_AF_INET) || (family == NET_AF_INET6)) {
        switch (proto) {
            case NET_IPPROTO_ICMP :
                return "ICMPv4";

            case NET_IPPROTO_TCP :
                return "TCP";

            case NET_IPPROTO_UDP :
                return "UDP";

            case NET_IPPROTO_ICMPV6 :
                return "ICMPv6";

            default :
                break;
        }
    }
    else if (family == NET_AF_CAN) {
        switch (proto) {
            case CAN_RAW :
                return "CAN_RAW";

            default :
                break;
        }
    }

    return "UNK_PROTO";
}

char* net_byte_to_hex(char* ptr, uint8_t byte, char base, bool pad) {
    uint8_t high = (byte >> 4) & 0x0f;
    uint8_t low = byte & 0x0f;

    if (pad || (high > 0)) {
        *ptr++ = (high < 10) ? (char)(high + '0') : (char)(high - 10 + base);
    }

    *ptr++ = (low < 10) ? (char)(low + '0') : (char)(low - 10 + base);

    *ptr = '\0';

    return (ptr);
}

char* net_sprint_ll_addr_buf(uint8_t const* ll, uint8_t ll_len,
                             char* buf, int buflen) {
    uint8_t i;
    uint8_t len;
    uint8_t blen;
    char* ptr = buf;

    if (ll == NULL) {
        return "<unknown>";
    }

    switch (ll_len) {
        case 8 :
            len = 8U;
            break;

        case 6 :
            len = 6U;
            break;

        case 2 :
            len = 2U;
            break;

        default :
            len = 6U;
            break;
    }

    for (i = 0U, blen = (uint8_t)buflen; i < len && blen > 0; i++) {
        ptr = net_byte_to_hex(ptr, (char)ll[i], 'A', true);
        *ptr++ = ':';
        blen -= 3U;
    }

    if (!(ptr - buf)) {
        return (NULL);
    }

    *(ptr - 1) = '\0';
    return buf;
}

static int net_value_to_udec(char* buf, uint32_t value, int precision) {
    uint32_t divisor;
    int temp;
    char const* start = buf;

    divisor = 1000000000U;
    if (precision < 0) {
        precision = 1;
    }

    for (int i = 9; i >= 0; i--, divisor /= 10U) {
        temp  = value / divisor;
        value = value % divisor;
        if ((precision > i) || (temp != 0)) {
            precision = i;
            *buf++    = (char)(temp + '0');
        }
    }
    *buf = 0;

    return (buf - start);
}

char* z_impl_net_addr_ntop(sa_family_t family, void const* src,
                           char* dst, size_t size) {
    struct net_in_addr const* addr = NULL;
    struct net_in6_addr const* addr6 = NULL;
    uint16_t const* w = NULL;
    int i;
    uint8_t longest = 1U;
    int pos = -1;
    char delim = ':';
    uint8_t zeros[8] = {0};
    char* ptr = dst;
    int len = -1;
    uint16_t value;
    bool needcolon = false;
    bool mapped = false;

    if (family == NET_AF_INET6) {
        addr6 = src;
        w = addr6->s6_addr16;
        len = 8;

        if (net_ipv6_addr_is_v4_mapped(addr6)) {
            mapped = true;
        }

        for (i = 0; i < 8; i++) {
            for (int j = i; j < 8; j++) {
                if (UNALIGNED_GET(&w[j]) != 0) {
                    break;
                }

                zeros[i]++;
            }
        }

        for (i = 0; i < 8; i++) {
            if (zeros[i] > longest) {
                longest = zeros[i];
                pos = i;
            }
        }

        if (longest == 1U) {
            pos = -1;
        }
    }
    else if (family == NET_AF_INET) {
        addr  = src;
        len   = 4;
        delim = '.';
    }
    else {
        return (NULL);
    }

print_mapped :
    for (i = 0; i < len; i++) {
        /* IPv4 address a.b.c.d */
        if (len == 4) {
            int l;

            value = (uint16_t)addr->s4_addr[i];

            /* net_byte_to_udec() eats 0 */
            if (value == 0U) {
                *ptr++ = '0';
                *ptr++ = delim;
                continue;
            }

            l = net_value_to_udec(ptr, value, 0);

            ptr += l;
            *ptr++ = delim;

            continue;
        }

        if (mapped && (i > 5)) {
            delim  = '.';
            len    = 4;
            addr   = (struct net_in_addr const*)(&addr6->s6_addr32[3]);
            *ptr++ = ':';
            family = NET_AF_INET;

            goto print_mapped;
        }

        /* IPv6 address */
        if (i == pos) {
            if (needcolon || i == 0U) {
                *ptr++ = ':';
            }

            *ptr++ = ':';
            needcolon = false;
            i += (int)longest - 1;

            continue;
        }

        if (needcolon) {
            *ptr++ = ':';
        }

        value = sys_be16_to_cpu(UNALIGNED_GET(&w[i]));
        uint8_t bh = (uint8_t)(value >> 8);
        uint8_t bl = (uint8_t)(value & 0xff);

        if (bh) {
            /* Convert high byte to hex without padding */
            ptr = net_byte_to_hex(ptr, bh, 'a', false);

            /* Always pad the low byte, since high byte is non - zero */
            ptr = net_byte_to_hex(ptr, bl, 'a', true);
        }
        else {
            /* For the case where the high byte is zero, only process the low byte
             * Do not pad the low byte, since high byte is zero
             */
            ptr = net_byte_to_hex(ptr, bl, 'a', false);
        }

        needcolon = true;
    }

    if (!(ptr - dst)) {
        return (NULL);
    }

    if (family == NET_AF_INET) {
        *(ptr - 1) = '\0';
    }
    else {
        *ptr = '\0';
    }

    return (dst);
}

#if defined(CONFIG_USERSPACE)
char* z_vrfy_net_addr_ntop(sa_family_t family, void const* src,
                           char* dst, size_t size) {
    char str[INET6_ADDRSTRLEN];
    struct net_in6_addr addr6;
    struct net_in_addr  addr4;
    char* out;
    void const* addr;

    K_OOPS(K_SYSCALL_MEMORY_WRITE(dst, size));

    if (family == NET_AF_INET) {
        K_OOPS(k_usermode_from_copy(&addr4, (void const*)src,
                                    sizeof(addr4)));
        addr = &addr4;
    }
    else if (family == NET_AF_INET6) {
        K_OOPS(k_usermode_from_copy(&addr6, (void const*)src,
                                    sizeof(addr6)));
        addr = &addr6;
    }
    else {
        return (0);
    }

    out = z_impl_net_addr_ntop(family, addr, str, sizeof(str));
    if (!out) {
        return (0);
    }

    K_OOPS(k_usermode_to_copy((void*)dst, str, MIN(size, sizeof(str))));

    return dst;
}

#include <zephyr/syscalls/net_addr_ntop_mrsh.c>
#endif /* CONFIG_USERSPACE */

int z_impl_net_addr_pton(sa_family_t family, char const* src,
                         void* dst) {
    if (family == NET_AF_INET) {
        struct net_in_addr* addr = (struct net_in_addr*)dst;
        size_t i;
        size_t len;

        len = strlen(src);
        for (i = 0; i < len; i++) {
            if (!(src[i] >= '0' && src[i] <= '9') &&
                src[i] != '.') {
                return (-EINVAL);
            }
        }

        (void) memset(addr, 0, sizeof(struct net_in_addr));

        for (i = 0; i < sizeof(struct net_in_addr); i++) {
            char* endptr;

            addr->s4_addr[i] = (uint8_t)strtol(src, &endptr, 10);

            src = ++endptr;
        }
    }
    else if (family == NET_AF_INET6) {
        /* If the string contains a '.', it means it's of the form
         * X:X:X:X:X:X:x.x.x.x, and contains only 6 16-bit pieces
         */
        int expected_groups = strchr(src, '.') ? 6 : 8;
        struct net_in6_addr* addr = (struct net_in6_addr*)dst;
        int i;
        int len;

        if (*src == ':') {
            /* Ignore a leading colon, makes parsing neater */
            src++;
        }

        len = strlen(src);
        for (i = 0; i < len; i++) {
            if (!(src[i] >= '0' && src[i] <= '9') &&
                !(src[i] >= 'A' && src[i] <= 'F') &&
                !(src[i] >= 'a' && src[i] <= 'f') &&
                src[i] != '.' && src[i] != ':') {
                return (-EINVAL);
            }
        }

        for (i = 0; i < expected_groups; i++) {
            char const* tmp;

            if (!src || *src == '\0') {
                return (-EINVAL);
            }

            if (*src != ':') {
                /* Normal IPv6 16-bit piece */
                UNALIGNED_PUT(net_htons(strtol(src, NULL, 16)),
                              &addr->s6_addr16[i]);
                src = strchr(src, ':');
                if (src) {
                    src++;
                }
                else {
                    if (i < expected_groups - 1) {
                        return (-EINVAL);
                    }
                }

                continue;
            }

            /* Two colons in a row */

            for (; i < expected_groups; i++) {
                UNALIGNED_PUT(0, &addr->s6_addr16[i]);
            }

            tmp = strrchr(src, ':');
            if (src == tmp && (expected_groups == 6 || !src[1])) {
                src++;
                break;
            }

            if (expected_groups == 6) {
                /* we need to drop the trailing
                 * colon since it's between the
                 * ipv6 and ipv4 addresses, rather than being
                 * a part of the ipv6 address
                 */
                tmp--;
            }

            /* Calculate the amount of skipped zeros */
            i = expected_groups - 1;
            do {
                if (*tmp == ':') {
                    i--;
                }

                if (i < 0) {
                    return (-EINVAL);
                }
            } while (tmp-- != src);

            src++;
        }

        if (expected_groups == 6) {
            /* Parse the IPv4 part */
            for (i = 0; i < 4; i++) {
                if (!src || !*src) {
                    return (-EINVAL);
                }

                addr->s6_addr[12 + i] = (uint8_t)strtol(src, NULL, 10);

                src = strchr(src, '.');
                if (src) {
                    src++;
                }
                else {
                    if (i < 3) {
                        return (-EINVAL);
                    }
                }
            }
        }
    }
    else {
        return (-EINVAL);
    }

    return (0);
}

#if defined(CONFIG_USERSPACE)
int z_vrfy_net_addr_pton(sa_family_t family, char const* src,
                         void* dst) {
    char str[MAX(INET_ADDRSTRLEN, INET6_ADDRSTRLEN)] = {};
    struct net_in6_addr addr6;
    struct net_in_addr  addr4;
    void* addr;
    size_t size;
    int err;

    if (family == NET_AF_INET) {
        size = sizeof(struct net_in_addr);
        addr = &addr4;
    }
    else if (family == NET_AF_INET6) {
        size = sizeof(struct net_in6_addr);
        addr = &addr6;
    }
    else {
        return (-EINVAL);
    }

    if (k_usermode_string_copy(str, (char*)src, sizeof(str)) != 0) {
        return (-EINVAL);
    }

    K_OOPS(K_SYSCALL_MEMORY_WRITE(dst, size));

    err = z_impl_net_addr_pton(family, str, addr);
    if (err) {
        return err;
    }

    K_OOPS(k_usermode_to_copy((void*)dst, addr, size));

    return (0);
}

#include <zephyr/syscalls/net_addr_pton_mrsh.c>
#endif /* CONFIG_USERSPACE */

#ifdef CONFIG_LITTLE_ENDIAN
#define CHECKSUM_BIG_ENDIAN 0
#else
#define CHECKSUM_BIG_ENDIAN 1
#endif

static uint16_t offset_based_swap8(uint8_t const* data) {
    uint16_t data16 = (uint16_t)(*data);

    if (((uintptr_t)(data) & 1) == CHECKSUM_BIG_ENDIAN) {
        return (data16);
    }
    else {
        return (data16 << 8);
    }
}

/* Word based checksum calculation based on:
 * https://blogs.igalia.com/dpino/2018/06/14/fast-checksum-computation/
 * It’s not necessary to add octets as 16-bit words. Due to the associative property of addition,
 * it is possible to do parallel addition using larger word sizes such as 32-bit or 64-bit words.
 * In those cases the variable that stores the accumulative sum has to be bigger too.
 * Once the sum is computed a final step folds the sum to a 16-bit word (adding carry if any).
 */
uint16_t calc_chksum(uint16_t sum_in, uint8_t const* data, size_t len) {
    uint64_t sum;
    uint32_t const* p;
    size_t i = 0;
    size_t pending = len;
    int odd_start = ((uintptr_t)data & 0x01);

    /* Sum in is in host endianness, working order endianness is both dependent on endianness
     * and the offset of starting
     */
    if (odd_start == CHECKSUM_BIG_ENDIAN) {
        sum = BSWAP_16(sum_in);
    }
    else {
        sum = sum_in;
    }

    /* Process up to 3 data elements up front, so the data is aligned further down the line */
    if ((((uintptr_t)data & 0x01) != 0) && (pending >= 1)) {
        sum += offset_based_swap8(data);
        data++;
        pending--;
    }
    if ((((uintptr_t)data & 0x02) != 0) && (pending >= sizeof(uint16_t))) {
        pending -= sizeof(uint16_t);
        sum = sum + *((uint16_t const*)data);
        data += sizeof(uint16_t);
    }
    p = (uint32_t const*)data;

    /* Do loop unrolling for the very large data sets */
    while (pending >= sizeof(uint32_t) * 4) {
        uint64_t sum_a = p[i];
        uint64_t sum_b = p[i + 1];

        pending -= sizeof(uint32_t) * 4;
        sum_a += p[i + 2];
        sum_b += p[i + 3];
        i += 4;
        sum += sum_a + sum_b;
    }
    while (pending >= sizeof(uint32_t)) {
        pending -= sizeof(uint32_t);
        sum = sum + p[i++];
    }
    data = (uint8_t const*)(p + i);
    if (pending >= 2) {
        pending -= sizeof(uint16_t);
        sum = sum + *((uint16_t const*)data);
        data += sizeof(uint16_t);
    }
    if (pending == 1) {
        sum += offset_based_swap8(data);
    }

    /* Fold sum into 16-bit word. */
    while (sum >> 16) {
        sum = (sum & 0xffff) + (sum >> 16);
    }

    /* Sum in is in host endianness, working order endianness is both dependent on endianness
     * and the offset of starting
     */
    if (odd_start == CHECKSUM_BIG_ENDIAN) {
        return BSWAP_16((uint16_t)sum);
    }
    else {
        return (uint16_t)sum;
    }
}

static inline uint16_t pkt_calc_chksum(struct net_pkt* pkt, uint16_t sum) {
    struct net_pkt_cursor* cur = &pkt->cursor;
    size_t len;

    if (!cur->buf || !cur->pos) {
        return (sum);
    }

    len = cur->buf->len - (cur->pos - cur->buf->data);

    while (cur->buf) {
        sum = calc_chksum(sum, cur->pos, len);

        cur->buf = cur->buf->frags;
        if (!cur->buf || !cur->buf->len) {
            break;
        }

        cur->pos = cur->buf->data;

        if (len % 2) {
            sum += *cur->pos;
            if (sum < *cur->pos) {
                sum++;
            }

            cur->pos++;
            len = cur->buf->len - 1;
        }
        else {
            len = cur->buf->len;
        }
    }

    return (sum);
}

#if defined(CONFIG_NET_NATIVE_IP)
uint16_t net_calc_chksum(struct net_pkt* pkt, uint8_t proto) {
    size_t len = 0U;
    uint16_t sum = 0U;
    struct net_pkt_cursor backup;
    bool ow;

    if (IS_ENABLED(CONFIG_NET_IPV4) &&
        net_pkt_family(pkt) == NET_AF_INET) {
        if (proto != NET_IPPROTO_ICMP && proto != NET_IPPROTO_IGMP) {
            len = (2U * sizeof(struct net_in_addr));
            sum = (uint16_t)(net_pkt_get_len(pkt) -
                             net_pkt_ip_hdr_len(pkt) -
                             net_pkt_ipv4_opts_len(pkt) + proto);
        }
    }
    else if (IS_ENABLED(CONFIG_NET_IPV6) &&
             net_pkt_family(pkt) == NET_AF_INET6) {
        len = (2U * sizeof(struct net_in6_addr));
        sum = (uint16_t)(net_pkt_get_len(pkt) -
                         net_pkt_ip_hdr_len(pkt) -
                         net_pkt_ipv6_ext_len(pkt) + proto);
    }
    else {
        NET_DBG("Unknown protocol family %d", net_pkt_family(pkt));
        return (0);
    }

    net_pkt_cursor_backup(pkt, &backup);
    net_pkt_cursor_init(pkt);

    ow = net_pkt_is_being_overwritten(pkt);
    net_pkt_set_overwrite(pkt, true);

    net_pkt_skip(pkt, net_pkt_ip_hdr_len(pkt) - len);

    sum = calc_chksum(sum, pkt->cursor.pos, len);
    net_pkt_skip(pkt, len + net_pkt_ip_opts_len(pkt));

    sum = pkt_calc_chksum(pkt, sum);

    sum = (sum == 0U) ? 0xffff : net_htons(sum);

    net_pkt_cursor_restore(pkt, &backup);

    net_pkt_set_overwrite(pkt, ow);

    return ~sum;
}
#endif

#if defined(CONFIG_NET_NATIVE_IPV4)
uint16_t net_calc_chksum_ipv4(struct net_pkt* pkt) {
    uint16_t sum;

    sum = calc_chksum(0, pkt->buffer->data,
                      net_pkt_ip_hdr_len(pkt) +
                      net_pkt_ipv4_opts_len(pkt));

    sum = (sum == 0U) ? 0xffff : net_htons(sum);

    return ~sum;
}
#endif /* CONFIG_NET_NATIVE_IPV4 */

#if defined(CONFIG_NET_IPV4_IGMP)
uint16_t net_calc_chksum_igmp(struct net_pkt* pkt) {
    return net_calc_chksum(pkt, NET_IPPROTO_IGMP);
}
#endif /* CONFIG_NET_IPV4_IGMP */

#if defined(CONFIG_NET_IP)
static bool convert_port(char const* buf, uint16_t* port) {
    unsigned long tmp;
    char* endptr;

    tmp = strtoul(buf, &endptr, 10);
    if ((endptr == buf && tmp == 0) ||
        !(*buf != '\0' && *endptr == '\0') ||
        ((unsigned long)(unsigned short)tmp != tmp)) {
        return (false);
    }

    *port = (uint16_t)tmp;

    return (true);
}
#endif /* CONFIG_NET_IP */

#if defined(CONFIG_NET_IPV6)
static bool parse_ipv6(char const* str, size_t str_len,
                       struct net_sockaddr const* addr, bool has_port) {
    char const* ptr = NULL;
    struct net_in6_addr* addr6;
    char ipaddr[INET6_ADDRSTRLEN + 1];
    int end;
    int len;
    int ret;
    uint16_t port;

    len = MIN(INET6_ADDRSTRLEN, str_len);

    for (int i = 0; i < len; i++) {
        if (!str[i]) {
            len = i;
            break;
        }
    }

    if (has_port) {
        /* IPv6 address with port number */
        ptr = memchr(str, ']', len);
        if (!ptr) {
            return (false);
        }

        end = MIN(len, ptr - (str + 1));
        memcpy(ipaddr, str + 1, end);
    }
    else {
        end = len;
        memcpy(ipaddr, str, end);
    }

    ipaddr[end] = '\0';

    addr6 = &net_sin6(addr)->sin6_addr;

    ret = net_addr_pton(NET_AF_INET6, ipaddr, addr6);
    if (ret < 0) {
        return (false);
    }

    net_sin6(addr)->sin6_family = NET_AF_INET6;

    if (!has_port) {
        return (true);
    }

    if ((ptr + 1) < (str + str_len) && *(ptr + 1) == ':') {
        /* -1 as end does not contain first [
         * -2 as pointer is advanced by 2, skipping ]:
         */
        len = str_len - end - 1 - 2;

        ptr += 2;

        for (int i = 0; i < len; i++) {
            if (!ptr[i]) {
                len = i;
                break;
            }
        }

        /* Re-use the ipaddr buf for port conversion */
        memcpy(ipaddr, ptr, len);
        ipaddr[len] = '\0';

        ret = convert_port(ipaddr, &port);
        if (!ret) {
            return (false);
        }

        net_sin6(addr)->sin6_port = net_htons(port);

        NET_DBG("IPv6 host %s port %d",
                net_addr_ntop(NET_AF_INET6, addr6, ipaddr, sizeof(ipaddr) - 1),
                port);
    }
    else {
        NET_DBG("IPv6 host %s",
                net_addr_ntop(NET_AF_INET6, addr6, ipaddr, sizeof(ipaddr) - 1));
    }

    return (true);
}
#else
static inline bool parse_ipv6(char const* str, size_t str_len,
                              struct net_sockaddr* addr, bool has_port) {
    return (false);
}
#endif /* CONFIG_NET_IPV6 */

#if defined(CONFIG_NET_IPV4)
<<<<<<< HEAD
static bool parse_ipv4(char const* str, size_t str_len,
                       struct net_sockaddr const* addr, bool has_port) {
    char const* ptr = NULL;
    char ipaddr[NET_IPV4_ADDR_LEN + 1];
    struct net_in_addr* addr4;
    int end;
    int len;
    int ret;
    uint16_t port;

    len = MIN(NET_IPV4_ADDR_LEN, str_len);

    for (int i = 0; i < len; i++) {
        if (!str[i]) {
            len = i;
            break;
        }
    }

    if (has_port) {
        /* IPv4 address with port number */
        ptr = memchr(str, ':', len);
        if (!ptr) {
            return (false);
        }

        end = MIN(len, ptr - str);
    }
    else {
        end = len;
    }

    memcpy(ipaddr, str, end);
    ipaddr[end] = '\0';

    addr4 = &net_sin(addr)->sin_addr;

    ret = net_addr_pton(NET_AF_INET, ipaddr, addr4);
    if (ret < 0) {
        return (false);
    }

    net_sin(addr)->sin_family = NET_AF_INET;

    if (!has_port) {
        return (true);
    }

    memcpy(ipaddr, ptr + 1, str_len - end);
    ipaddr[str_len - end] = '\0';

    ret = convert_port(ipaddr, &port);
    if (!ret) {
        return (false);
    }

    net_sin(addr)->sin_port = net_htons(port);

    NET_DBG("IPv4 host %s port %d",
            net_addr_ntop(NET_AF_INET, addr4, ipaddr, sizeof(ipaddr) - 1),
            port);
    return (true);
=======
static bool parse_ipv4(const char *str, size_t str_len,
		       struct sockaddr *addr, bool has_port)
{
	char *ptr = NULL;
	char ipaddr[NET_IPV4_ADDR_LEN + 1];
	struct in_addr *addr4;
	int end, len, ret, i;
	uint16_t port;

	len = MIN(NET_IPV4_ADDR_LEN, str_len);

	for (i = 0; i < len; i++) {
		if (!str[i]) {
			len = i;
			break;
		}
	}

	if (has_port) {
		/* IPv4 address with port number */
		ptr = memchr(str, ':', len);
		if (!ptr) {
			return false;
		}

		end = MIN(len, ptr - str);
	} else {
		end = len;
	}

	memcpy(ipaddr, str, end);
	ipaddr[end] = '\0';

	addr4 = &net_sin(addr)->sin_addr;

	ret = net_addr_pton(AF_INET, ipaddr, addr4);
	if (ret < 0) {
		return false;
	}

	net_sin(addr)->sin_family = AF_INET;

	if (!has_port) {
		return true;
	}

	memcpy(ipaddr, ptr + 1, str_len - end - 1);
	ipaddr[str_len - end - 1] = '\0';

	ret = convert_port(ipaddr, &port);
	if (!ret) {
		return false;
	}

	net_sin(addr)->sin_port = htons(port);

	NET_DBG("IPv4 host %s port %d",
		net_addr_ntop(AF_INET, addr4, ipaddr, sizeof(ipaddr) - 1),
		port);
	return true;
>>>>>>> 68361eac
}
#else
static inline bool parse_ipv4(char const* str, size_t str_len,
                              struct net_sockaddr* addr, bool has_port) {
    return (false);
}
#endif /* CONFIG_NET_IPV4 */

bool net_ipaddr_parse(char const* str, size_t str_len, struct net_sockaddr* addr) {
    size_t i;
    size_t count;

    if (!str || (str_len == 0)) {
        return (false);
    }

    /* We cannot accept empty string here */
    if (*str == '\0') {
        return (false);
    }

    if (*str == '[') {
        return parse_ipv6(str, str_len, addr, true);
    }

    for (count = i = 0; i < str_len && str[i]; i++) {
        if (str[i] == ':') {
            count++;
        }
    }

    if (count == 1) {
        return parse_ipv4(str, str_len, addr, true);
    }

    #if defined(CONFIG_NET_IPV4) && defined(CONFIG_NET_IPV6)
    if (!parse_ipv4(str, str_len, addr, false)) {
        return parse_ipv6(str, str_len, addr, false);
    }

    return (true);
    #endif

    #if defined(CONFIG_NET_IPV4) && !defined(CONFIG_NET_IPV6)
    return parse_ipv4(str, str_len, addr, false);
    #endif

    #if defined(CONFIG_NET_IPV6) && !defined(CONFIG_NET_IPV4)
    return parse_ipv6(str, str_len, addr, false);
    #endif

    return (false);
}

int net_port_set_default(struct net_sockaddr const* addr, uint16_t default_port) {
    if (IS_ENABLED(CONFIG_NET_IPV4) && (addr->sa_family == NET_AF_INET) &&
        (net_sin(addr)->sin_port == 0)) {
        net_sin(addr)->sin_port = net_htons(default_port);
    }
    else if (IS_ENABLED(CONFIG_NET_IPV6) && (addr->sa_family == NET_AF_INET6) &&
             (net_sin6(addr)->sin6_port == 0)) {
        net_sin6(addr)->sin6_port = net_htons(default_port);
    }
    else if ((IS_ENABLED(CONFIG_NET_IPV4) && (addr->sa_family == NET_AF_INET)) ||
             (IS_ENABLED(CONFIG_NET_IPV6) && (addr->sa_family == NET_AF_INET6))) {
        /* Port is already set */
    }
    else {
        LOG_ERR("Unknown address family");
        return (-EINVAL);
    }

    return (0);
}

int net_bytes_from_str(uint8_t* buf, int buf_len, char const* src) {
    size_t i;
    size_t src_len = strlen(src);
    char*  endptr;

    for (i = 0U; i < src_len; i++) {
        if (!isxdigit((unsigned char)src[i]) &&
            src[i] != ':') {
            return (-EINVAL);
        }
    }

    (void) memset(buf, 0, buf_len);

    for (i = 0U; i < (size_t)buf_len; i++) {
        buf[i] = (uint8_t)strtol(src, &endptr, 16);
        src    = ++endptr;
    }

    return (0);
}

char const* net_family2str(sa_family_t family) {
    switch (family) {
        case NET_AF_UNSPEC :
            return "AF_UNSPEC";

        case NET_AF_INET :
            return "AF_INET";

        case NET_AF_INET6 :
            return "AF_INET6";

        case NET_AF_PACKET :
            return "AF_PACKET";

        case NET_AF_CAN :
            return "AF_CAN";
    }

    return (NULL);
}

const struct net_in_addr* net_ipv4_unspecified_address(void) {
    static const struct net_in_addr addr;

    return (&addr);
}

const struct net_in_addr* net_ipv4_broadcast_address(void) {
    static const struct net_in_addr addr = {{{255, 255, 255, 255}}};

    return (&addr);
}

/* IPv6 wildcard and loopback address defined by RFC2553 */
const struct net_in6_addr in6addr_any      = IN6ADDR_ANY_INIT;
const struct net_in6_addr in6addr_loopback = IN6ADDR_LOOPBACK_INIT;

const struct net_in6_addr* net_ipv6_unspecified_address(void) {
    return (&in6addr_any);
}<|MERGE_RESOLUTION|>--- conflicted
+++ resolved
@@ -746,13 +746,13 @@
                        struct net_sockaddr const* addr, bool has_port) {
     char const* ptr = NULL;
     struct net_in6_addr* addr6;
-    char ipaddr[INET6_ADDRSTRLEN + 1];
+    char ipaddr[NET_INET6_ADDRSTRLEN + 1];
     int end;
     int len;
     int ret;
     uint16_t port;
 
-    len = MIN(INET6_ADDRSTRLEN, str_len);
+    len = MIN(NET_INET6_ADDRSTRLEN, str_len);
 
     for (int i = 0; i < len; i++) {
         if (!str[i]) {
@@ -836,7 +836,6 @@
 #endif /* CONFIG_NET_IPV6 */
 
 #if defined(CONFIG_NET_IPV4)
-<<<<<<< HEAD
 static bool parse_ipv4(char const* str, size_t str_len,
                        struct net_sockaddr const* addr, bool has_port) {
     char const* ptr = NULL;
@@ -885,8 +884,8 @@
         return (true);
     }
 
-    memcpy(ipaddr, ptr + 1, str_len - end);
-    ipaddr[str_len - end] = '\0';
+    memcpy(ipaddr, ptr + 1, str_len - end - 1);
+    ipaddr[str_len - end - 1] = '\0';
 
     ret = convert_port(ipaddr, &port);
     if (!ret) {
@@ -899,68 +898,6 @@
             net_addr_ntop(NET_AF_INET, addr4, ipaddr, sizeof(ipaddr) - 1),
             port);
     return (true);
-=======
-static bool parse_ipv4(const char *str, size_t str_len,
-		       struct sockaddr *addr, bool has_port)
-{
-	char *ptr = NULL;
-	char ipaddr[NET_IPV4_ADDR_LEN + 1];
-	struct in_addr *addr4;
-	int end, len, ret, i;
-	uint16_t port;
-
-	len = MIN(NET_IPV4_ADDR_LEN, str_len);
-
-	for (i = 0; i < len; i++) {
-		if (!str[i]) {
-			len = i;
-			break;
-		}
-	}
-
-	if (has_port) {
-		/* IPv4 address with port number */
-		ptr = memchr(str, ':', len);
-		if (!ptr) {
-			return false;
-		}
-
-		end = MIN(len, ptr - str);
-	} else {
-		end = len;
-	}
-
-	memcpy(ipaddr, str, end);
-	ipaddr[end] = '\0';
-
-	addr4 = &net_sin(addr)->sin_addr;
-
-	ret = net_addr_pton(AF_INET, ipaddr, addr4);
-	if (ret < 0) {
-		return false;
-	}
-
-	net_sin(addr)->sin_family = AF_INET;
-
-	if (!has_port) {
-		return true;
-	}
-
-	memcpy(ipaddr, ptr + 1, str_len - end - 1);
-	ipaddr[str_len - end - 1] = '\0';
-
-	ret = convert_port(ipaddr, &port);
-	if (!ret) {
-		return false;
-	}
-
-	net_sin(addr)->sin_port = htons(port);
-
-	NET_DBG("IPv4 host %s port %d",
-		net_addr_ntop(AF_INET, addr4, ipaddr, sizeof(ipaddr) - 1),
-		port);
-	return true;
->>>>>>> 68361eac
 }
 #else
 static inline bool parse_ipv4(char const* str, size_t str_len,
