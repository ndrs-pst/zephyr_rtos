/** @file
 * @brief Misc network utility functions
 *
 */

/*
 * Copyright (c) 2016 Intel Corporation
 *
 * SPDX-License-Identifier: Apache-2.0
 */

#include <zephyr/logging/log.h>
LOG_MODULE_REGISTER(net_utils, CONFIG_NET_UTILS_LOG_LEVEL);

#include <zephyr/kernel.h>
#include <stdlib.h>
#include <zephyr/internal/syscall_handler.h>
#include <zephyr/types.h>
#include <stdbool.h>
#include <string.h>
#include <ctype.h>
#include <errno.h>

#include <zephyr/sys/byteorder.h>
#include <zephyr/net/net_ip.h>
#include <zephyr/net/net_pkt.h>
#include <zephyr/net/net_core.h>
#include <zephyr/net/socketcan.h>

char* net_sprint_addr(sa_family_t af, void const* addr) {
#define NBUFS 3

    static char buf[NBUFS][NET_IPV6_ADDR_LEN];
    static int i;
    char* s = buf[++i % NBUFS];

    return net_addr_ntop(af, addr, s, NET_IPV6_ADDR_LEN);
}

char const* net_verdict2str(enum net_verdict verdict) {
    if (verdict == NET_OK) {
        return "NET_OK";
    }
    else if (verdict == NET_CONTINUE) {
        return "NET_CONTINUE";
    }
    else if (verdict == NET_DROP) {
        return "NET_DROP";
    }

    return "<unknown>";
}

char const* net_proto2str(int family, int proto) {
    if ((family == NET_AF_INET) || (family == NET_AF_INET6)) {
        switch (proto) {
            case NET_IPPROTO_ICMP :
                return "ICMPv4";

            case NET_IPPROTO_TCP :
                return "TCP";

            case NET_IPPROTO_UDP :
                return "UDP";

            case NET_IPPROTO_ICMPV6 :
                return "ICMPv6";

            default :
                break;
        }
    }
    else if (family == NET_AF_CAN) {
        switch (proto) {
            case CAN_RAW :
                return "CAN_RAW";

            default :
                break;
        }
    }

    return "UNK_PROTO";
}

char* net_byte_to_hex(char* ptr, uint8_t byte, char base, bool pad) {
    uint8_t high = (byte >> 4) & 0x0f;
    uint8_t low  = byte & 0x0f;

    if (pad || (high > 0)) {
        *ptr++ = (high < 10) ? (char)(high + '0') : (char)(high - 10 + base);
    }

    *ptr++ = (low < 10) ? (char)(low + '0') : (char)(low - 10 + base);

    *ptr = '\0';

    return (ptr);
}

char* net_sprint_ll_addr_buf(uint8_t const* ll, uint8_t ll_len,
                             char* buf, int buflen) {
    uint8_t i;
    uint8_t len;
    uint8_t blen;
    char* ptr = buf;

    if (ll == NULL) {
        return "<unknown>";
    }

    switch (ll_len) {
        case 8 :
            len = 8U;
            break;

        case 6 :
            len = 6U;
            break;

        case 2 :
            len = 2U;
            break;

        default :
            len = 6U;
            break;
    }

    for (i = 0U, blen = (uint8_t)buflen; i < len && blen > 0; i++) {
        ptr = net_byte_to_hex(ptr, (char)ll[i], 'A', true);
        *ptr++ = ':';
        blen -= 3U;
    }

    if (!(ptr - buf)) {
        return (NULL);
    }

    *(ptr - 1) = '\0';
    return buf;
}

static int net_value_to_udec(char* buf, uint32_t value, int precision) {
    uint32_t divisor;
    int temp;
    char const* start = buf;

    divisor = 1000000000U;
    if (precision < 0) {
        precision = 1;
    }

    for (int i = 9; i >= 0; i--, divisor /= 10U) {
        temp  = value / divisor;
        value = value % divisor;
        if ((precision > i) || (temp != 0)) {
            precision = i;
            *buf++    = (char)(temp + '0');
        }
    }
    *buf = 0;

    return (buf - start);
}

<<<<<<< HEAD
char* z_impl_net_addr_ntop(sa_family_t family, void const* src,
                           char* dst, size_t size) {
    struct net_in_addr addr = { 0 };
    struct net_in6_addr addr6 = { 0 };
    uint16_t const* w = NULL;
    int i;
    uint8_t longest = 1U;
    int pos = -1;
    char delim = ':';
    uint8_t zeros[8] = {0};
    char* ptr = dst;
    int len = -1;
    uint16_t value;
    bool needcolon = false;
    bool mapped = false;

    if (family == NET_AF_INET6) {
        net_ipv6_addr_copy_raw(addr6.s6_addr, src);
        w = (uint16_t*)addr6.s6_addr16;
        len = 8;

        if (net_ipv6_addr_is_v4_mapped(&addr6)) {
            mapped = true;
        }

        for (i = 0; i < 8; i++) {
            for (int j = i; j < 8; j++) {
                if (w[j] != 0) {
                    break;
                }

                zeros[i]++;
            }
        }

        for (i = 0; i < 8; i++) {
            if (zeros[i] > longest) {
                longest = zeros[i];
                pos = i;
            }
        }

        if (longest == 1U) {
            pos = -1;
        }
    }
    else if (family == NET_AF_INET) {
        net_ipv4_addr_copy_raw(addr.s4_addr, src);
        len = 4;
        delim = '.';
    }
    else {
        return (NULL);
    }

print_mapped :
    for (i = 0; i < len; i++) {
        /* IPv4 address a.b.c.d */
        if (len == 4) {
            int l;

            value = (uint16_t)addr.s4_addr[i];

            /* net_byte_to_udec() eats 0 */
            if (value == 0U) {
                *ptr++ = '0';
                *ptr++ = delim;
                continue;
            }

            l = net_value_to_udec(ptr, value, 0);

            ptr += l;
            *ptr++ = delim;

            continue;
        }

        if (mapped && (i > 5)) {
            delim  = '.';
            len    = 4;
            addr.s_addr_be = addr6.s6_addr32[3];
            *ptr++ = ':';
            family = NET_AF_INET;

            goto print_mapped;
        }

        /* IPv6 address */
        if (i == pos) {
            if (needcolon || i == 0U) {
                *ptr++ = ':';
            }

            *ptr++ = ':';
            needcolon = false;
            i += (int)longest - 1;

            continue;
        }

        if (needcolon) {
            *ptr++ = ':';
        }

        value = sys_be16_to_cpu(UNALIGNED_GET(&w[i]));
        uint8_t bh = (uint8_t)(value >> 8);
        uint8_t bl = (uint8_t)(value & 0xff);

        if (bh) {
            /* Convert high byte to hex without padding */
            ptr = net_byte_to_hex(ptr, bh, 'a', false);

            /* Always pad the low byte, since high byte is non - zero */
            ptr = net_byte_to_hex(ptr, bl, 'a', true);
        }
        else {
            /* For the case where the high byte is zero, only process the low byte
             * Do not pad the low byte, since high byte is zero
             */
            ptr = net_byte_to_hex(ptr, bl, 'a', false);
        }

        needcolon = true;
    }

    if (!(ptr - dst)) {
        return (NULL);
    }

    if (family == NET_AF_INET) {
        *(ptr - 1) = '\0';
    }
    else {
        *ptr = '\0';
    }

    return (dst);
=======
char *z_impl_net_addr_ntop(sa_family_t family, const void *src,
			   char *dst, size_t size)
{
	struct in_addr addr = { 0 };
	struct in6_addr addr6 = { 0 };
	uint16_t *w = NULL;
	int i;
	uint8_t longest = 1U;
	int pos = -1;
	char delim = ':';
	uint8_t zeros[8] = { 0 };
	char *ptr = dst;
	int len = -1;
	uint16_t value;
	bool needcolon = false;
	bool mapped = false;

	switch (family) {
	case AF_INET6:
		if (size < INET6_ADDRSTRLEN) {
			/* POSIX definition is the size - includes nil */
			return NULL;
		}

		net_ipv6_addr_copy_raw(addr6.s6_addr, src);
		w = (uint16_t *)addr6.s6_addr16;
		len = 8;

		if (net_ipv6_addr_is_v4_mapped(&addr6)) {
			mapped = true;
		}

		for (i = 0; i < 8; i++) {
			for (int j = i; j < 8; j++) {
				if (w[j] != 0) {
					break;
				}

				zeros[i]++;
			}
		}

		for (i = 0; i < 8; i++) {
			if (zeros[i] > longest) {
				longest = zeros[i];
				pos = i;
			}
		}

		if (longest == 1U) {
			pos = -1;
		}
		break;

	case AF_INET:
		if (size < INET_ADDRSTRLEN) {
			/* POSIX definition is the size - includes nil */
			return NULL;
		}

		net_ipv4_addr_copy_raw(addr.s4_addr, src);
		len = 4;
		delim = '.';
		break;

	default:
		return NULL;
	}

print_mapped:
	for (i = 0; i < len; i++) {
		/* IPv4 address a.b.c.d */
		if (len == 4) {
			uint8_t l;

			value = (uint16_t)addr.s4_addr[i];

			/* net_byte_to_udec() eats 0 */
			if (value == 0U) {
				*ptr++ = '0';
				*ptr++ = delim;
				continue;
			}

			l = net_value_to_udec(ptr, value, 0);

			ptr += l;
			*ptr++ = delim;

			continue;
		}

		if (mapped && (i > 5)) {
			delim = '.';
			len = 4;
			addr.s_addr = addr6.s6_addr32[3];
			*ptr++ = ':';
			family = AF_INET;
			goto print_mapped;
		}

		/* IPv6 address */
		if (i == pos) {
			if (needcolon || i == 0U) {
				*ptr++ = ':';
			}

			*ptr++ = ':';
			needcolon = false;
			i += (int)longest - 1;

			continue;
		}

		if (needcolon) {
			*ptr++ = ':';
		}

		value = sys_be16_to_cpu(UNALIGNED_GET(&w[i]));
		uint8_t bh = value >> 8;
		uint8_t bl = value & 0xff;

		if (bh) {
			/* Convert high byte to hex without padding */
			ptr = net_byte_to_hex(ptr, bh, 'a', false);

			/* Always pad the low byte, since high byte is non - zero */
			ptr = net_byte_to_hex(ptr, bl, 'a', true);
		} else {
			/* For the case where the high byte is zero, only process the low byte
			 * Do not pad the low byte, since high byte is zero
			 */
			ptr = net_byte_to_hex(ptr, bl, 'a', false);
		}

		needcolon = true;
	}

	if (family == AF_INET) {
		*(ptr - 1) = '\0';
	} else {
		*ptr = '\0';
	}

	return dst;
>>>>>>> d1493b60
}

#if defined(CONFIG_USERSPACE)
char* z_vrfy_net_addr_ntop(sa_family_t family, void const* src,
                           char* dst, size_t size) {
    char str[INET6_ADDRSTRLEN];
    struct net_in6_addr addr6;
    struct net_in_addr  addr4;
    char* out;
    void const* addr;

    K_OOPS(K_SYSCALL_MEMORY_WRITE(dst, size));

    if (family == NET_AF_INET) {
        K_OOPS(k_usermode_from_copy(&addr4, (void const*)src,
                                    sizeof(addr4)));
        addr = &addr4;
    }
    else if (family == NET_AF_INET6) {
        K_OOPS(k_usermode_from_copy(&addr6, (void const*)src,
                                    sizeof(addr6)));
        addr = &addr6;
    }
    else {
        return (0);
    }

    out = z_impl_net_addr_ntop(family, addr, str, sizeof(str));
    if (!out) {
        return (0);
    }

    K_OOPS(k_usermode_to_copy((void*)dst, str, MIN(size, sizeof(str))));

    return (dst);
}

#include <zephyr/syscalls/net_addr_ntop_mrsh.c>
#endif /* CONFIG_USERSPACE */

int z_impl_net_addr_pton(sa_family_t family, char const* src,
                         void* dst) {
    if (family == NET_AF_INET) {
        struct net_in_addr* addr = (struct net_in_addr*)dst;
        uint8_t index  = 0;
        uint8_t digits = 0;
        uint16_t value = 0;
        uint16_t count = 0;

        (void) memset(addr, 0, sizeof(struct net_in_addr));

        /* A valid IPv4 address that can be used with inet_pton
         * must be in the standard dotted-decimal notation:
         *
         *    - Four octets, each ranging from 0 to 255
         *    - Separated by dots (.)
         *    - No leading zeros in each octet
         */
        while (index < sizeof(struct net_in_addr)) {
            if ((*src == '\0') || (*src == '.')) {
                if (*src == '.') {
                    count++;
                }

                if (((digits > 1) && (value < 10)) ||
                    ((digits > 2) && (value < 100))) {
                    /* Preceding zeroes */
                    return (-EINVAL);
                }

                if ((digits == 0) || (value > UINT8_MAX)) {
                    return (-EINVAL);
                }

                addr->s4_addr[index] = (uint8_t)value;

                if (*src == '\0') {
                    break;
                }

                index++;
                digits = 0;
                value  = 0;
            }
            else if (('0' <= *src) && (*src <= '9')) {
                if (++digits > 3) {
                    /* Number too large */
                    return (-EINVAL);
                }

                value *= 10;
                value += *src - '0';
            }
            else {
                /* Invalid character */
                return (-EINVAL);
            }

            src++;
        }

        if (count != 3) {
            /* Three dots needed */
            return (-EINVAL);
        }
    }
    else if (family == NET_AF_INET6) {
        /* If the string contains a '.', it means it's of the form
         * X:X:X:X:X:X:x.x.x.x, and contains only 6 16-bit pieces
         */
        int expected_groups = strchr(src, '.') ? 6 : 8;
        struct net_in6_addr* addr = (struct net_in6_addr*)dst;
        int i;
        int len;

        if (*src == ':') {
            /* Ignore a leading colon, makes parsing neater */
            src++;
        }

        len = strlen(src);
        for (i = 0; i < len; i++) {
            if (!(src[i] >= '0' && src[i] <= '9') &&
                !(src[i] >= 'A' && src[i] <= 'F') &&
                !(src[i] >= 'a' && src[i] <= 'f') &&
                src[i] != '.' && src[i] != ':') {
                return (-EINVAL);
            }
        }

        for (i = 0; i < expected_groups; i++) {
            char const* tmp;

            if (!src || *src == '\0') {
                return (-EINVAL);
            }

            if (*src != ':') {
                /* Normal IPv6 16-bit piece */
                UNALIGNED_PUT(net_htons(strtol(src, NULL, 16)),
                              &addr->s6_addr16[i]);
                src = strchr(src, ':');
                if (src) {
                    src++;
                }
                else {
                    if (i < expected_groups - 1) {
                        return (-EINVAL);
                    }
                }

                continue;
            }

            /* Two colons in a row */

            for (; i < expected_groups; i++) {
                UNALIGNED_PUT(0, &addr->s6_addr16[i]);
            }

            tmp = strrchr(src, ':');
            if (src == tmp && (expected_groups == 6 || !src[1])) {
                src++;
                break;
            }

            if (expected_groups == 6) {
                /* we need to drop the trailing
                 * colon since it's between the
                 * ipv6 and ipv4 addresses, rather than being
                 * a part of the ipv6 address
                 */
                tmp--;
            }

            /* Calculate the amount of skipped zeros */
            i = expected_groups - 1;
            do {
                if (*tmp == ':') {
                    i--;
                }

                if (i < 0) {
                    return (-EINVAL);
                }
            } while (tmp-- != src);

            src++;
        }

        if (expected_groups == 6) {
            /* Parse the IPv4 part */
            for (i = 0; i < 4; i++) {
                if (!src || !*src) {
                    return (-EINVAL);
                }

                addr->s6_addr[12 + i] = (uint8_t)strtol(src, NULL, 10);

                src = strchr(src, '.');
                if (src) {
                    src++;
                }
                else {
                    if (i < 3) {
                        return (-EINVAL);
                    }
                }
            }
        }
    }
    else {
        return (-EINVAL);
    }

    return (0);
}

#if defined(CONFIG_USERSPACE)
int z_vrfy_net_addr_pton(sa_family_t family, char const* src,
                         void* dst) {
    char str[MAX(INET_ADDRSTRLEN, INET6_ADDRSTRLEN)] = {};
    struct net_in6_addr addr6;
    struct net_in_addr  addr4;
    void* addr;
    size_t size;
    int err;

    if (family == NET_AF_INET) {
        size = sizeof(struct net_in_addr);
        addr = &addr4;
    }
    else if (family == NET_AF_INET6) {
        size = sizeof(struct net_in6_addr);
        addr = &addr6;
    }
    else {
        return (-EINVAL);
    }

    if (k_usermode_string_copy(str, (char*)src, sizeof(str)) != 0) {
        return (-EINVAL);
    }

    K_OOPS(K_SYSCALL_MEMORY_WRITE(dst, size));

    err = z_impl_net_addr_pton(family, str, addr);
    if (err) {
        return err;
    }

    K_OOPS(k_usermode_to_copy((void*)dst, addr, size));

    return (0);
}

#include <zephyr/syscalls/net_addr_pton_mrsh.c>
#endif /* CONFIG_USERSPACE */

#ifdef CONFIG_LITTLE_ENDIAN
#define CHECKSUM_BIG_ENDIAN 0
#else
#define CHECKSUM_BIG_ENDIAN 1
#endif

static uint16_t offset_based_swap8(uint8_t const* data) {
    uint16_t data16 = (uint16_t)(*data);

    if (((uintptr_t)(data) & 1) == CHECKSUM_BIG_ENDIAN) {
        return (data16);
    }
    else {
        return (data16 << 8);
    }
}

/* Word based checksum calculation based on:
 * https://blogs.igalia.com/dpino/2018/06/14/fast-checksum-computation/
 * It’s not necessary to add octets as 16-bit words. Due to the associative property of addition,
 * it is possible to do parallel addition using larger word sizes such as 32-bit or 64-bit words.
 * In those cases the variable that stores the accumulative sum has to be bigger too.
 * Once the sum is computed a final step folds the sum to a 16-bit word (adding carry if any).
 */
uint16_t calc_chksum(uint16_t sum_in, uint8_t const* data, size_t len) {
    uint64_t sum;
    uint32_t const* p;
    size_t i = 0;
    size_t pending = len;
    int odd_start = ((uintptr_t)data & 0x01);

    /* Sum in is in host endianness, working order endianness is both dependent on endianness
     * and the offset of starting
     */
    if (odd_start == CHECKSUM_BIG_ENDIAN) {
        sum = BSWAP_16(sum_in);
    }
    else {
        sum = sum_in;
    }

    /* Process up to 3 data elements up front, so the data is aligned further down the line */
    if ((((uintptr_t)data & 0x01) != 0) && (pending >= 1)) {
        sum += offset_based_swap8(data);
        data++;
        pending--;
    }
    if ((((uintptr_t)data & 0x02) != 0) && (pending >= sizeof(uint16_t))) {
        pending -= sizeof(uint16_t);
        sum = sum + *((uint16_t const*)data);
        data += sizeof(uint16_t);
    }
    p = (uint32_t const*)data;

    /* Do loop unrolling for the very large data sets */
    while (pending >= sizeof(uint32_t) * 4) {
        uint64_t sum_a = p[i];
        uint64_t sum_b = p[i + 1];

        pending -= sizeof(uint32_t) * 4;
        sum_a += p[i + 2];
        sum_b += p[i + 3];
        i += 4;
        sum += sum_a + sum_b;
    }
    while (pending >= sizeof(uint32_t)) {
        pending -= sizeof(uint32_t);
        sum = sum + p[i++];
    }
    data = (uint8_t const*)(p + i);
    if (pending >= 2) {
        pending -= sizeof(uint16_t);
        sum = sum + *((uint16_t const*)data);
        data += sizeof(uint16_t);
    }
    if (pending == 1) {
        sum += offset_based_swap8(data);
    }

    /* Fold sum into 16-bit word. */
    while (sum >> 16) {
        sum = (sum & 0xffff) + (sum >> 16);
    }

    /* Sum in is in host endianness, working order endianness is both dependent on endianness
     * and the offset of starting
     */
    if (odd_start == CHECKSUM_BIG_ENDIAN) {
        return BSWAP_16((uint16_t)sum);
    }
    else {
        return (uint16_t)sum;
    }
}

#if defined(CONFIG_NET_NATIVE_IP)
static inline uint16_t pkt_calc_chksum(struct net_pkt* pkt, uint16_t sum) {
    struct net_pkt_cursor* cur = &pkt->cursor;
    size_t len;

    if (!cur->buf || !cur->pos) {
        return (sum);
    }

    len = cur->buf->len - (cur->pos - cur->buf->data);

    while (cur->buf) {
        sum = calc_chksum(sum, cur->pos, len);

        cur->buf = cur->buf->frags;
        if (!cur->buf || !cur->buf->len) {
            break;
        }

        cur->pos = cur->buf->data;

        if (len % 2) {
            sum += *cur->pos;
            if (sum < *cur->pos) {
                sum++;
            }

            cur->pos++;
            len = cur->buf->len - 1;
        }
        else {
            len = cur->buf->len;
        }
    }

    return (sum);
}

uint16_t net_calc_chksum(struct net_pkt* pkt, uint8_t proto) {
    size_t len = 0U;
    uint16_t sum = 0U;
    struct net_pkt_cursor backup;
    bool ow;

    if (IS_ENABLED(CONFIG_NET_IPV4) &&
        net_pkt_family(pkt) == NET_AF_INET) {
        if (proto != NET_IPPROTO_ICMP && proto != NET_IPPROTO_IGMP) {
            len = (2U * sizeof(struct net_in_addr));
            sum = (uint16_t)(net_pkt_get_len(pkt) -
                             net_pkt_ip_hdr_len(pkt) -
                             net_pkt_ipv4_opts_len(pkt) + proto);
        }
    }
    else if (IS_ENABLED(CONFIG_NET_IPV6) &&
             net_pkt_family(pkt) == NET_AF_INET6) {
        len = (2U * sizeof(struct net_in6_addr));
        sum = (uint16_t)(net_pkt_get_len(pkt) -
                         net_pkt_ip_hdr_len(pkt) -
                         net_pkt_ipv6_ext_len(pkt) + proto);
    }
    else {
        NET_DBG("Unknown protocol family %d", net_pkt_family(pkt));
        return (0);
    }

    net_pkt_cursor_backup(pkt, &backup);
    net_pkt_cursor_init(pkt);

    ow = net_pkt_is_being_overwritten(pkt);
    net_pkt_set_overwrite(pkt, true);

    net_pkt_skip(pkt, net_pkt_ip_hdr_len(pkt) - len);

    sum = calc_chksum(sum, pkt->cursor.pos, len);
    net_pkt_skip(pkt, len + net_pkt_ip_opts_len(pkt));

    sum = pkt_calc_chksum(pkt, sum);

    sum = (sum == 0U) ? 0xffff : net_htons(sum);

    net_pkt_cursor_restore(pkt, &backup);

    net_pkt_set_overwrite(pkt, ow);

    return ~sum;
}
#endif

#if defined(CONFIG_NET_NATIVE_IPV4)
uint16_t net_calc_chksum_ipv4(struct net_pkt* pkt) {
    uint16_t sum;

    sum = calc_chksum(0, pkt->buffer->data,
                      net_pkt_ip_hdr_len(pkt) +
                      net_pkt_ipv4_opts_len(pkt));

    sum = (sum == 0U) ? 0xffff : net_htons(sum);

    return ~sum;
}
#endif /* CONFIG_NET_NATIVE_IPV4 */

#if defined(CONFIG_NET_IPV4_IGMP)
uint16_t net_calc_chksum_igmp(struct net_pkt* pkt) {
    return net_calc_chksum(pkt, NET_IPPROTO_IGMP);
}
#endif /* CONFIG_NET_IPV4_IGMP */

#if defined(CONFIG_NET_IP)
static bool convert_port(char const* buf, uint16_t* port) {
    unsigned long tmp;
    char* endptr;

    tmp = strtoul(buf, &endptr, 10);
    if ((endptr == buf && tmp == 0) ||
        !(*buf != '\0' && *endptr == '\0') ||
        ((unsigned long)(unsigned short)tmp != tmp)) {
        return (false);
    }

    *port = (uint16_t)tmp;

    return (true);
}
#endif /* CONFIG_NET_IP */

#if defined(CONFIG_NET_IPV6)
static bool parse_ipv6(char const* str, size_t str_len,
                       struct net_sockaddr const* addr, bool has_port) {
    char const* ptr = NULL;
    struct net_in6_addr* addr6;
    char ipaddr[NET_INET6_ADDRSTRLEN + 1];
    int end;
    int len;
    int ret;
    uint16_t port;

    len = MIN(NET_INET6_ADDRSTRLEN, str_len);

    for (int i = 0; i < len; i++) {
        if (!str[i]) {
            len = i;
            break;
        }
    }

    if (has_port) {
        /* IPv6 address with port number */
        ptr = memchr(str, ']', len);
        if (!ptr) {
            return (false);
        }

        end = MIN(len, ptr - (str + 1));
        memcpy(ipaddr, str + 1, end);
    }
    else {
        end = len;
        memcpy(ipaddr, str, end);
    }

    ipaddr[end] = '\0';

    addr6 = &net_sin6(addr)->sin6_addr;

    ret = net_addr_pton(NET_AF_INET6, ipaddr, addr6);
    if (ret < 0) {
        return (false);
    }

    net_sin6(addr)->sin6_family = NET_AF_INET6;

    if (!has_port) {
        return (true);
    }

    if ((ptr + 1) < (str + str_len) && *(ptr + 1) == ':') {
        /* -1 as end does not contain first [
         * -2 as pointer is advanced by 2, skipping ]:
         */
        len = str_len - end - 1 - 2;

        ptr += 2;

        for (int i = 0; i < len; i++) {
            if (!ptr[i]) {
                len = i;
                break;
            }
        }

        /* Re-use the ipaddr buf for port conversion */
        memcpy(ipaddr, ptr, len);
        ipaddr[len] = '\0';

        ret = convert_port(ipaddr, &port);
        if (!ret) {
            return (false);
        }

        net_sin6(addr)->sin6_port = net_htons(port);

        NET_DBG("IPv6 host %s port %d",
                net_addr_ntop(NET_AF_INET6, addr6, ipaddr, sizeof(ipaddr) - 1),
                port);
    }
    else {
        NET_DBG("IPv6 host %s",
                net_addr_ntop(NET_AF_INET6, addr6, ipaddr, sizeof(ipaddr) - 1));
    }

    return (true);
}
#else
static inline bool parse_ipv6(char const* str, size_t str_len,
                              struct net_sockaddr* addr, bool has_port) {
    return (false);
}
#endif /* CONFIG_NET_IPV6 */

#if defined(CONFIG_NET_IPV4)
static bool parse_ipv4(char const* str, size_t str_len,
                       struct net_sockaddr const* addr, bool has_port) {
    char const* ptr = NULL;
    char ipaddr[NET_IPV4_ADDR_LEN + 1];
    struct net_in_addr* addr4;
    int end;
    int len;
    int ret;
    uint16_t port;

    len = MIN(NET_IPV4_ADDR_LEN, str_len);

    for (int i = 0; i < len; i++) {
        if (!str[i]) {
            len = i;
            break;
        }
    }

    if (has_port) {
        /* IPv4 address with port number */
        ptr = memchr(str, ':', len);
        if (!ptr) {
            return (false);
        }

        end = MIN(len, ptr - str);
    }
    else {
        end = len;
    }

    memcpy(ipaddr, str, end);
    ipaddr[end] = '\0';

    addr4 = &net_sin(addr)->sin_addr;

    ret = net_addr_pton(NET_AF_INET, ipaddr, addr4);
    if (ret < 0) {
        return (false);
    }

    net_sin(addr)->sin_family = NET_AF_INET;

    if (!has_port) {
        return (true);
    }

    memcpy(ipaddr, ptr + 1, str_len - end - 1);
    ipaddr[str_len - end - 1] = '\0';

    ret = convert_port(ipaddr, &port);
    if (!ret) {
        return (false);
    }

    net_sin(addr)->sin_port = net_htons(port);

    NET_DBG("IPv4 host %s port %d",
            net_addr_ntop(NET_AF_INET, addr4, ipaddr, sizeof(ipaddr) - 1),
            port);
    return (true);
}
#else
static inline bool parse_ipv4(char const* str, size_t str_len,
                              struct net_sockaddr* addr, bool has_port) {
    return (false);
}
#endif /* CONFIG_NET_IPV4 */

bool net_ipaddr_parse(char const* str, size_t str_len, struct net_sockaddr* addr) {
    size_t i;
    size_t count;

    if (!str || (str_len == 0)) {
        return (false);
    }

    /* We cannot accept empty string here */
    if (*str == '\0') {
        return (false);
    }

    if (*str == '[') {
        return parse_ipv6(str, str_len, addr, true);
    }

    for (count = i = 0; i < str_len && str[i]; i++) {
        if (str[i] == ':') {
            count++;
        }
    }

    if (count == 1) {
        return parse_ipv4(str, str_len, addr, true);
    }

    #if defined(CONFIG_NET_IPV4) && defined(CONFIG_NET_IPV6)
    if (!parse_ipv4(str, str_len, addr, false)) {
        return parse_ipv6(str, str_len, addr, false);
    }

    return (true);
    #endif

    #if defined(CONFIG_NET_IPV4) && !defined(CONFIG_NET_IPV6)
    return parse_ipv4(str, str_len, addr, false);
    #endif

    #if defined(CONFIG_NET_IPV6) && !defined(CONFIG_NET_IPV4)
    return parse_ipv6(str, str_len, addr, false);
    #endif

    return (false);
}

char const* net_ipaddr_parse_mask(char const* str, size_t str_len,
                                  struct net_sockaddr* addr, uint8_t* mask_len) {
    char const* next = NULL;
    char const* mask_ptr = NULL;
    int parsed_mask_len = -1;
    bool ret = false;

    if ((str == NULL) || (str_len == 0) || (addr == NULL) || (mask_len == NULL)) {
        return (NULL);
    }

    if (*str == '\0') {
        return (NULL);
    }

    for (size_t i = 0; i < str_len; i++) {
        if ((str[i] == ',') || (str[i] == ' ')) {
            next    = str + i + 1;
            str_len = next - str - 1;
            break;
        }

        if (str[i] == '/') {
            mask_ptr = str + i;
        }
    }

    if (mask_ptr != NULL) {
        char* endptr;

        parsed_mask_len = strtoul(mask_ptr + 1, &endptr, 10);
        if (*endptr != '\0') {
            if (next == NULL) {
                return (NULL);
            }
        }

        str_len   = mask_ptr - str;
        *mask_len = (uint8_t)parsed_mask_len;
    }

    #if defined(CONFIG_NET_IPV4) && defined(CONFIG_NET_IPV6)
    ret = parse_ipv4(str, str_len, addr, false);
    if (!ret) {
        ret = parse_ipv6(str, str_len, addr, false);
    }
    #elif defined(CONFIG_NET_IPV4) && !defined(CONFIG_NET_IPV6)
    ret = parse_ipv4(str, str_len, addr, false);
    #elif defined(CONFIG_NET_IPV6) && !defined(CONFIG_NET_IPV4)
    ret = parse_ipv6(str, str_len, addr, false);
    #endif

    if (!ret) {
        return (NULL);
    }

    if (parsed_mask_len < 0) {
        if (addr->sa_family == NET_AF_INET) {
            *mask_len = 32;
        }
        else if (addr->sa_family == NET_AF_INET6) {
            *mask_len = 128;
        }
    }

    if (next != NULL) {
        return (next);
    }

    return ("");
}

int net_mask_len_to_netmask(sa_family_t family, uint8_t mask_len, struct net_sockaddr* mask) {
    if (family == NET_AF_INET) {
        struct net_in_addr* addr4 = &net_sin(mask)->sin_addr;
        struct net_sockaddr_in* mask4 = (struct net_sockaddr_in*)mask;

        if (mask_len > 32) {
            return (-ERANGE);
        }

        memset(mask4, 0, sizeof(struct net_sockaddr_in));

        mask4->sin_family = NET_AF_INET;
        mask4->sin_port   = 0;
        addr4->s_addr_be  = net_htonl(UINT32_MAX << (32 - mask_len));
    }
    else if (family == NET_AF_INET6) {
        struct net_in6_addr* addr6 = &net_sin6(mask)->sin6_addr;
        struct net_sockaddr_in6* mask6 = (struct net_sockaddr_in6*)mask;
        uint32_t mask_val[4] = {0};

        if (mask_len > 128) {
            return (-ERANGE);
        }

        memset(mask6, 0, sizeof(struct net_sockaddr_in6));

        mask6->sin6_family = NET_AF_INET6;
        mask6->sin6_port   = 0;

        for (int i = 0; i < 4; i++) {
            int bits = mask_len - i * 32;

            if (bits >= 32) {
                mask_val[i] = UINT32_MAX;
            }
            else if (bits > 0) {
                mask_val[i] = net_htonl(UINT32_MAX << (32 - bits));
            }
        }

        memcpy(addr6->s6_addr32, mask_val, sizeof(mask_val));
    }
    else {
        return (-EINVAL);
    }

    return (0);
}

int net_netmask_to_mask_len(sa_family_t family, struct net_sockaddr* mask, uint8_t* mask_len) {
    int zerobits = 0;
    int maxlen;
    uint8_t n;

    if ((mask_len == NULL) || (mask == NULL)) {
        return (-EINVAL);
    }

    if ((family != NET_AF_INET) && (family != NET_AF_INET6)) {
        return (-EINVAL);
    }

    maxlen = (family == NET_AF_INET) ? sizeof(struct net_in_addr) : sizeof(struct net_in6_addr);

    for (int i = maxlen - 1; i >= 0; i--) {
        n = net_sin6(mask)->sin6_addr.s6_addr[i];

        for (int j = 0; j < 8; j++) {
            if ((n & 0x1) == 0) {
                zerobits++;
            }
            else {
                break;
            }

            n = n >> 1;
        }
    }

    *mask_len = (maxlen * 8) - zerobits;

    return (0);
}

int net_port_set_default(struct net_sockaddr const* addr, uint16_t default_port) {
    if (IS_ENABLED(CONFIG_NET_IPV4) && (addr->sa_family == NET_AF_INET) &&
        (net_sin(addr)->sin_port == 0)) {
        net_sin(addr)->sin_port = net_htons(default_port);
    }
    else if (IS_ENABLED(CONFIG_NET_IPV6) && (addr->sa_family == NET_AF_INET6) &&
             (net_sin6(addr)->sin6_port == 0)) {
        net_sin6(addr)->sin6_port = net_htons(default_port);
    }
    else if ((IS_ENABLED(CONFIG_NET_IPV4) && (addr->sa_family == NET_AF_INET)) ||
             (IS_ENABLED(CONFIG_NET_IPV6) && (addr->sa_family == NET_AF_INET6))) {
        /* Port is already set */
    }
    else {
        LOG_ERR("Unknown address family");
        return (-EINVAL);
    }

    return (0);
}

int net_bytes_from_str(uint8_t* buf, int buf_len, char const* src) {
    size_t i;
    size_t src_len = strlen(src);
    char*  endptr;

    for (i = 0U; i < src_len; i++) {
        if (!isxdigit((unsigned char)src[i]) &&
            src[i] != ':') {
            return (-EINVAL);
        }
    }

    (void) memset(buf, 0, buf_len);

    for (i = 0U; i < (size_t)buf_len; i++) {
        buf[i] = (uint8_t)strtol(src, &endptr, 16);
        src    = ++endptr;
    }

    return (0);
}

char const* net_family2str(sa_family_t family) {
    switch (family) {
        case NET_AF_UNSPEC :
            return "AF_UNSPEC";

        case NET_AF_INET :
            return "AF_INET";

        case NET_AF_INET6 :
            return "AF_INET6";

        case NET_AF_PACKET :
            return "AF_PACKET";

        case NET_AF_CAN :
            return "AF_CAN";
    }

    return (NULL);
}

const struct net_in_addr* net_ipv4_unspecified_address(void) {
    static const struct net_in_addr addr;

    return (&addr);
}

const struct net_in_addr* net_ipv4_broadcast_address(void) {
    static const struct net_in_addr addr = {{{255, 255, 255, 255}}};

    return (&addr);
}

/* IPv6 wildcard and loopback address defined by RFC2553 */
const struct net_in6_addr in6addr_any      = IN6ADDR_ANY_INIT;
const struct net_in6_addr in6addr_loopback = IN6ADDR_LOOPBACK_INIT;

const struct net_in6_addr* net_ipv6_unspecified_address(void) {
    return (&in6addr_any);
}<|MERGE_RESOLUTION|>--- conflicted
+++ resolved
@@ -164,7 +164,6 @@
     return (buf - start);
 }
 
-<<<<<<< HEAD
 char* z_impl_net_addr_ntop(sa_family_t family, void const* src,
                            char* dst, size_t size) {
     struct net_in_addr addr = { 0 };
@@ -181,43 +180,56 @@
     bool needcolon = false;
     bool mapped = false;
 
-    if (family == NET_AF_INET6) {
-        net_ipv6_addr_copy_raw(addr6.s6_addr, src);
-        w = (uint16_t*)addr6.s6_addr16;
-        len = 8;
-
-        if (net_ipv6_addr_is_v4_mapped(&addr6)) {
-            mapped = true;
-        }
-
-        for (i = 0; i < 8; i++) {
-            for (int j = i; j < 8; j++) {
-                if (w[j] != 0) {
-                    break;
-                }
-
-                zeros[i]++;
-            }
-        }
-
-        for (i = 0; i < 8; i++) {
-            if (zeros[i] > longest) {
-                longest = zeros[i];
-                pos = i;
-            }
-        }
-
-        if (longest == 1U) {
-            pos = -1;
-        }
-    }
-    else if (family == NET_AF_INET) {
-        net_ipv4_addr_copy_raw(addr.s4_addr, src);
-        len = 4;
-        delim = '.';
-    }
-    else {
-        return (NULL);
+    switch (family) {
+        case NET_AF_INET6 :
+            if (size < INET6_ADDRSTRLEN) {
+                /* POSIX definition is the size - includes nil */
+                return (NULL);
+            }
+
+            net_ipv6_addr_copy_raw(addr6.s6_addr, src);
+            w = (uint16_t*)addr6.s6_addr16;
+            len = 8;
+
+            if (net_ipv6_addr_is_v4_mapped(&addr6)) {
+                mapped = true;
+            }
+
+            for (i = 0; i < 8; i++) {
+                for (int j = i; j < 8; j++) {
+                    if (w[j] != 0) {
+                        break;
+                    }
+
+                    zeros[i]++;
+                }
+            }
+
+            for (i = 0; i < 8; i++) {
+                if (zeros[i] > longest) {
+                    longest = zeros[i];
+                    pos = i;
+                }
+            }
+
+            if (longest == 1U) {
+                pos = -1;
+            }
+            break;
+
+        case NET_AF_INET :
+            if (size < INET_ADDRSTRLEN) {
+                /* POSIX definition is the size - includes nil */
+                return (NULL);
+            }
+
+            net_ipv4_addr_copy_raw(addr.s4_addr, src);
+            len = 4;
+            delim = '.';
+            break;
+
+        default :
+            return (NULL);
     }
 
 print_mapped :
@@ -291,10 +303,6 @@
         needcolon = true;
     }
 
-    if (!(ptr - dst)) {
-        return (NULL);
-    }
-
     if (family == NET_AF_INET) {
         *(ptr - 1) = '\0';
     }
@@ -303,153 +311,6 @@
     }
 
     return (dst);
-=======
-char *z_impl_net_addr_ntop(sa_family_t family, const void *src,
-			   char *dst, size_t size)
-{
-	struct in_addr addr = { 0 };
-	struct in6_addr addr6 = { 0 };
-	uint16_t *w = NULL;
-	int i;
-	uint8_t longest = 1U;
-	int pos = -1;
-	char delim = ':';
-	uint8_t zeros[8] = { 0 };
-	char *ptr = dst;
-	int len = -1;
-	uint16_t value;
-	bool needcolon = false;
-	bool mapped = false;
-
-	switch (family) {
-	case AF_INET6:
-		if (size < INET6_ADDRSTRLEN) {
-			/* POSIX definition is the size - includes nil */
-			return NULL;
-		}
-
-		net_ipv6_addr_copy_raw(addr6.s6_addr, src);
-		w = (uint16_t *)addr6.s6_addr16;
-		len = 8;
-
-		if (net_ipv6_addr_is_v4_mapped(&addr6)) {
-			mapped = true;
-		}
-
-		for (i = 0; i < 8; i++) {
-			for (int j = i; j < 8; j++) {
-				if (w[j] != 0) {
-					break;
-				}
-
-				zeros[i]++;
-			}
-		}
-
-		for (i = 0; i < 8; i++) {
-			if (zeros[i] > longest) {
-				longest = zeros[i];
-				pos = i;
-			}
-		}
-
-		if (longest == 1U) {
-			pos = -1;
-		}
-		break;
-
-	case AF_INET:
-		if (size < INET_ADDRSTRLEN) {
-			/* POSIX definition is the size - includes nil */
-			return NULL;
-		}
-
-		net_ipv4_addr_copy_raw(addr.s4_addr, src);
-		len = 4;
-		delim = '.';
-		break;
-
-	default:
-		return NULL;
-	}
-
-print_mapped:
-	for (i = 0; i < len; i++) {
-		/* IPv4 address a.b.c.d */
-		if (len == 4) {
-			uint8_t l;
-
-			value = (uint16_t)addr.s4_addr[i];
-
-			/* net_byte_to_udec() eats 0 */
-			if (value == 0U) {
-				*ptr++ = '0';
-				*ptr++ = delim;
-				continue;
-			}
-
-			l = net_value_to_udec(ptr, value, 0);
-
-			ptr += l;
-			*ptr++ = delim;
-
-			continue;
-		}
-
-		if (mapped && (i > 5)) {
-			delim = '.';
-			len = 4;
-			addr.s_addr = addr6.s6_addr32[3];
-			*ptr++ = ':';
-			family = AF_INET;
-			goto print_mapped;
-		}
-
-		/* IPv6 address */
-		if (i == pos) {
-			if (needcolon || i == 0U) {
-				*ptr++ = ':';
-			}
-
-			*ptr++ = ':';
-			needcolon = false;
-			i += (int)longest - 1;
-
-			continue;
-		}
-
-		if (needcolon) {
-			*ptr++ = ':';
-		}
-
-		value = sys_be16_to_cpu(UNALIGNED_GET(&w[i]));
-		uint8_t bh = value >> 8;
-		uint8_t bl = value & 0xff;
-
-		if (bh) {
-			/* Convert high byte to hex without padding */
-			ptr = net_byte_to_hex(ptr, bh, 'a', false);
-
-			/* Always pad the low byte, since high byte is non - zero */
-			ptr = net_byte_to_hex(ptr, bl, 'a', true);
-		} else {
-			/* For the case where the high byte is zero, only process the low byte
-			 * Do not pad the low byte, since high byte is zero
-			 */
-			ptr = net_byte_to_hex(ptr, bl, 'a', false);
-		}
-
-		needcolon = true;
-	}
-
-	if (family == AF_INET) {
-		*(ptr - 1) = '\0';
-	} else {
-		*ptr = '\0';
-	}
-
-	return dst;
->>>>>>> d1493b60
 }
 
 #if defined(CONFIG_USERSPACE)
