/** @file
 * @brief Misc network utility functions
 *
 */

/*
 * Copyright (c) 2016 Intel Corporation
 *
 * SPDX-License-Identifier: Apache-2.0
 */

#include <zephyr/logging/log.h>
LOG_MODULE_REGISTER(net_utils, CONFIG_NET_UTILS_LOG_LEVEL);

#include <zephyr/kernel.h>
#include <stdlib.h>
#include <zephyr/internal/syscall_handler.h>
#include <zephyr/types.h>
#include <stdbool.h>
#include <string.h>
#include <ctype.h>
#include <errno.h>

#include <zephyr/sys/byteorder.h>
#include <zephyr/net/net_ip.h>
#include <zephyr/net/net_pkt.h>
#include <zephyr/net/net_core.h>
#include <zephyr/net/socketcan.h>

char* net_sprint_addr(sa_family_t af, void const* addr) {
#define NBUFS 3

    static char buf[NBUFS][NET_IPV6_ADDR_LEN];
    static int i;
    char* s = buf[++i % NBUFS];

    return net_addr_ntop(af, addr, s, NET_IPV6_ADDR_LEN);
}

char const* net_verdict2str(enum net_verdict verdict) {
    if (verdict == NET_OK) {
        return "NET_OK";
    }
    else if (verdict == NET_CONTINUE) {
        return "NET_CONTINUE";
    }
    else if (verdict == NET_DROP) {
        return "NET_DROP";
    }

    return "<unknown>";
}

char const* net_proto2str(int family, int proto) {
    if ((family == NET_AF_INET) || (family == NET_AF_INET6)) {
        switch (proto) {
            case NET_IPPROTO_ICMP :
                return "ICMPv4";

            case NET_IPPROTO_TCP :
                return "TCP";

            case NET_IPPROTO_UDP :
                return "UDP";

            case NET_IPPROTO_ICMPV6 :
                return "ICMPv6";

            default :
                break;
        }
    }
    else if (family == NET_AF_CAN) {
        switch (proto) {
            case CAN_RAW :
                return "CAN_RAW";

            default :
                break;
        }
    }

    return "UNK_PROTO";
}

<<<<<<< HEAD
char *net_byte_to_hex(char *ptr, uint8_t byte, char base, bool pad)
{
	uint8_t high = (byte >> 4) & 0x0f;
	uint8_t low = byte & 0x0f;

	if (pad || (high > 0)) {
		*ptr++ = (high < 10) ? (char) (high + '0') : (char) (high - 10 + base);
	}

	*ptr++ = (low < 10) ? (char) (low + '0') : (char) (low - 10 + base);

	*ptr = '\0';
=======
char* net_byte_to_hex(char* ptr, uint8_t byte, char base, bool pad) {
    uint8_t high = (byte >> 4) & 0x0f;
    uint8_t low = byte & 0x0f;

    if (pad || high > 0) {
        *ptr++ = (high < 10) ? (char)(high + '0') : (char)(high - 10 + base);
    }

    *ptr++ = (low < 10) ? (char)(low + '0') : (char)(low - 10 + base);

    *ptr = '\0';
>>>>>>> 3783113b

    return (ptr);
}

char* net_sprint_ll_addr_buf(uint8_t const* ll, uint8_t ll_len,
                             char* buf, int buflen) {
    uint8_t i;
    uint8_t len;
    uint8_t blen;
    char* ptr = buf;

    if (ll == NULL) {
        return "<unknown>";
    }

    switch (ll_len) {
        case 8 :
            len = 8U;
            break;

        case 6 :
            len = 6U;
            break;

        case 2 :
            len = 2U;
            break;

        default :
            len = 6U;
            break;
    }

    for (i = 0U, blen = (uint8_t)buflen; i < len && blen > 0; i++) {
        ptr = net_byte_to_hex(ptr, (char)ll[i], 'A', true);
        *ptr++ = ':';
        blen -= 3U;
    }

    if (!(ptr - buf)) {
        return (NULL);
    }

    *(ptr - 1) = '\0';
    return buf;
}

static int net_value_to_udec(char* buf, uint32_t value, int precision) {
    uint32_t divisor;
    int temp;
    char const* start = buf;

    divisor = 1000000000U;
    if (precision < 0) {
        precision = 1;
    }

    for (int i = 9; i >= 0; i--, divisor /= 10U) {
        temp  = value / divisor;
        value = value % divisor;
        if ((precision > i) || (temp != 0)) {
            precision = i;
            *buf++    = (char)(temp + '0');
        }
    }
    *buf = 0;

    return (buf - start);
}

<<<<<<< HEAD
char *z_impl_net_addr_ntop(sa_family_t family, const void *src,
			   char *dst, size_t size)
{
	struct in_addr *addr = NULL;
	struct in6_addr *addr6 = NULL;
	uint16_t *w = NULL;
	int i;
	uint8_t longest = 1U;
	int pos = -1;
	char delim = ':';
	uint8_t zeros[8] = { 0 };
	char *ptr = dst;
	int len = -1;
	uint16_t value;
	bool needcolon = false;
	bool mapped = false;

	if (family == AF_INET6) {
		addr6 = (struct in6_addr *)src;
		w = (uint16_t *)addr6->s6_addr16;
		len = 8;

		if (net_ipv6_addr_is_v4_mapped(addr6)) {
			mapped = true;
		}

		for (i = 0; i < 8; i++) {
			for (int j = i; j < 8; j++) {
				if (UNALIGNED_GET(&w[j]) != 0) {
					break;
				}

				zeros[i]++;
			}
		}

		for (i = 0; i < 8; i++) {
			if (zeros[i] > longest) {
				longest = zeros[i];
				pos = i;
			}
		}

		if (longest == 1U) {
			pos = -1;
		}

	} else if (family == AF_INET) {
		addr = (struct in_addr *)src;
		len = 4;
		delim = '.';
	} else {
		return NULL;
	}

print_mapped:
	for (i = 0; i < len; i++) {
		/* IPv4 address a.b.c.d */
		if (len == 4) {
			uint8_t l;

			value = (uint16_t)addr->s4_addr[i];

			/* net_byte_to_udec() eats 0 */
			if (value == 0U) {
				*ptr++ = '0';
				*ptr++ = delim;
				continue;
			}

			l = net_value_to_udec(ptr, value, 0);

			ptr += l;
			*ptr++ = delim;

			continue;
		}

		if (mapped && (i > 5)) {
			delim = '.';
			len = 4;
			addr = (struct in_addr *)(&addr6->s6_addr32[3]);
			*ptr++ = ':';
			family = AF_INET;
			goto print_mapped;
		}

		/* IPv6 address */
		if (i == pos) {
			if (needcolon || i == 0U) {
				*ptr++ = ':';
			}

			*ptr++ = ':';
			needcolon = false;
			i += (int)longest - 1;

			continue;
		}

		if (needcolon) {
			*ptr++ = ':';
		}

		value = sys_be16_to_cpu(UNALIGNED_GET(&w[i]));
		uint8_t bh = value >> 8;
		uint8_t bl = value & 0xff;

		if (bh) {
			/* Convert high byte to hex without padding */
			ptr = net_byte_to_hex(ptr, bh, 'a', false);

			/* Always pad the low byte, since high byte is non - zero */
			ptr = net_byte_to_hex(ptr, bl, 'a', true);
		} else {
			/* For the case where the high byte is zero, only process the low byte
			 * Do not pad the low byte, since high byte is zero
			 */
			ptr = net_byte_to_hex(ptr, bl, 'a', false);
		}

		needcolon = true;
	}

	if (!(ptr - dst)) {
		return NULL;
	}

	if (family == AF_INET) {
		*(ptr - 1) = '\0';
	} else {
		*ptr = '\0';
	}

	return dst;
=======
char* z_impl_net_addr_ntop(sa_family_t family, void const* src,
                           char* dst, size_t size) {
    struct net_in_addr const* addr = NULL;
    struct net_in6_addr const* addr6 = NULL;
    uint16_t const* w = NULL;
    int i;
    uint8_t longest = 1U;
    int pos = -1;
    char delim = ':';
    uint8_t zeros[8] = {0};
    char* ptr = dst;
    int len = -1;
    uint16_t value;
    bool needcolon = false;
    bool mapped = false;

    if (family == NET_AF_INET6) {
        addr6 = src;
        w = addr6->s6_addr16;
        len = 8;

        if (net_ipv6_addr_is_v4_mapped(addr6)) {
            mapped = true;
        }

        for (i = 0; i < 8; i++) {
            for (int j = i; j < 8; j++) {
                if (UNALIGNED_GET(&w[j]) != 0) {
                    break;
                }

                zeros[i]++;
            }
        }

        for (i = 0; i < 8; i++) {
            if (zeros[i] > longest) {
                longest = zeros[i];
                pos = i;
            }
        }

        if (longest == 1U) {
            pos = -1;
        }
    }
    else if (family == NET_AF_INET) {
        addr  = src;
        len   = 4;
        delim = '.';
    }
    else {
        return (NULL);
    }

print_mapped :
    for (i = 0; i < len; i++) {
        /* IPv4 address a.b.c.d */
        if (len == 4) {
            int l;

            value = (uint16_t)addr->s4_addr[i];

            /* net_byte_to_udec() eats 0 */
            if (value == 0U) {
                *ptr++ = '0';
                *ptr++ = delim;
                continue;
            }

            l = net_value_to_udec(ptr, value, 0);

            ptr += l;
            *ptr++ = delim;

            continue;
        }

        if (mapped && (i > 5)) {
            delim  = '.';
            len    = 4;
            addr   = (struct net_in_addr const*)(&addr6->s6_addr32[3]);
            *ptr++ = ':';
            family = NET_AF_INET;

            goto print_mapped;
        }

        /* IPv6 address */
        if (i == pos) {
            if (needcolon || i == 0U) {
                *ptr++ = ':';
            }

            *ptr++ = ':';
            needcolon = false;
            i += (int)longest - 1;

            continue;
        }

        if (needcolon) {
            *ptr++ = ':';
        }

        value = sys_be16_to_cpu(UNALIGNED_GET(&w[i]));
        uint8_t bh = (uint8_t)(value >> 8);
        uint8_t bl = (uint8_t)(value & 0xff);

        if (bh) {
            /* Convert high byte to hex without padding */
            ptr = net_byte_to_hex(ptr, bh, 'a', false);

            /* Always pad the low byte if high byte is non - zero */
            ptr = net_byte_to_hex(ptr, bl, 'a', true);
        }
        else {
            /* For the case where the high byte is zero, only process the low byte
             * Do not pad the low byte if high byte is zero
             */
            ptr = net_byte_to_hex(ptr, bl, 'a', false);
        }

        needcolon = true;
    }

    if (!(ptr - dst)) {
        return (NULL);
    }

    if (family == NET_AF_INET) {
        *(ptr - 1) = '\0';
    }
    else {
        *ptr = '\0';
    }

    return (dst);
>>>>>>> 3783113b
}

#if defined(CONFIG_USERSPACE)
char* z_vrfy_net_addr_ntop(sa_family_t family, void const* src,
                           char* dst, size_t size) {
    char str[INET6_ADDRSTRLEN];
    struct net_in6_addr addr6;
    struct net_in_addr  addr4;
    char* out;
    void const* addr;

    K_OOPS(K_SYSCALL_MEMORY_WRITE(dst, size));

    if (family == NET_AF_INET) {
        K_OOPS(k_usermode_from_copy(&addr4, (void const*)src,
                                    sizeof(addr4)));
        addr = &addr4;
    }
    else if (family == NET_AF_INET6) {
        K_OOPS(k_usermode_from_copy(&addr6, (void const*)src,
                                    sizeof(addr6)));
        addr = &addr6;
    }
    else {
        return (0);
    }

    out = z_impl_net_addr_ntop(family, addr, str, sizeof(str));
    if (!out) {
        return (0);
    }

    K_OOPS(k_usermode_to_copy((void*)dst, str, MIN(size, sizeof(str))));

    return dst;
}

#include <zephyr/syscalls/net_addr_ntop_mrsh.c>
#endif /* CONFIG_USERSPACE */

int z_impl_net_addr_pton(sa_family_t family, char const* src,
                         void* dst) {
    if (family == NET_AF_INET) {
        struct net_in_addr* addr = (struct net_in_addr*)dst;
        size_t i;
        size_t len;

        len = strlen(src);
        for (i = 0; i < len; i++) {
            if (!(src[i] >= '0' && src[i] <= '9') &&
                src[i] != '.') {
                return (-EINVAL);
            }
        }

        (void)memset(addr, 0, sizeof(struct net_in_addr));

        for (i = 0; i < sizeof(struct net_in_addr); i++) {
            char* endptr;

            addr->s4_addr[i] = (uint8_t)strtol(src, &endptr, 10);

            src = ++endptr;
        }
    }
    else if (family == NET_AF_INET6) {
        /* If the string contains a '.', it means it's of the form
         * X:X:X:X:X:X:x.x.x.x, and contains only 6 16-bit pieces
         */
        int expected_groups = strchr(src, '.') ? 6 : 8;
        struct net_in6_addr* addr = (struct net_in6_addr*)dst;
        int i;
        int len;

        if (*src == ':') {
            /* Ignore a leading colon, makes parsing neater */
            src++;
        }

        len = strlen(src);
        for (i = 0; i < len; i++) {
            if (!(src[i] >= '0' && src[i] <= '9') &&
                !(src[i] >= 'A' && src[i] <= 'F') &&
                !(src[i] >= 'a' && src[i] <= 'f') &&
                src[i] != '.' && src[i] != ':') {
                return (-EINVAL);
            }
        }

        for (i = 0; i < expected_groups; i++) {
            char const* tmp;

            if (!src || *src == '\0') {
                return (-EINVAL);
            }

            if (*src != ':') {
                /* Normal IPv6 16-bit piece */
                UNALIGNED_PUT(net_htons(strtol(src, NULL, 16)),
                              &addr->s6_addr16[i]);
                src = strchr(src, ':');
                if (src) {
                    src++;
                }
                else {
                    if (i < expected_groups - 1) {
                        return (-EINVAL);
                    }
                }

                continue;
            }

            /* Two colons in a row */

            for (; i < expected_groups; i++) {
                UNALIGNED_PUT(0, &addr->s6_addr16[i]);
            }

            tmp = strrchr(src, ':');
            if (src == tmp && (expected_groups == 6 || !src[1])) {
                src++;
                break;
            }

            if (expected_groups == 6) {
                /* we need to drop the trailing
                 * colon since it's between the
                 * ipv6 and ipv4 addresses, rather than being
                 * a part of the ipv6 address
                 */
                tmp--;
            }

            /* Calculate the amount of skipped zeros */
            i = expected_groups - 1;
            do {
                if (*tmp == ':') {
                    i--;
                }

                if (i < 0) {
                    return (-EINVAL);
                }
            } while (tmp-- != src);

            src++;
        }

        if (expected_groups == 6) {
            /* Parse the IPv4 part */
            for (i = 0; i < 4; i++) {
                if (!src || !*src) {
                    return (-EINVAL);
                }

                addr->s6_addr[12 + i] = (uint8_t)strtol(src, NULL, 10);

                src = strchr(src, '.');
                if (src) {
                    src++;
                }
                else {
                    if (i < 3) {
                        return (-EINVAL);
                    }
                }
            }
        }
    }
    else {
        return (-EINVAL);
    }

    return (0);
}

#if defined(CONFIG_USERSPACE)
int z_vrfy_net_addr_pton(sa_family_t family, char const* src,
                         void* dst) {
    char str[MAX(INET_ADDRSTRLEN, INET6_ADDRSTRLEN)] = {};
    struct net_in6_addr addr6;
    struct net_in_addr  addr4;
    void* addr;
    size_t size;
    int err;

    if (family == NET_AF_INET) {
        size = sizeof(struct net_in_addr);
        addr = &addr4;
    }
    else if (family == NET_AF_INET6) {
        size = sizeof(struct net_in6_addr);
        addr = &addr6;
    }
    else {
        return (-EINVAL);
    }

    if (k_usermode_string_copy(str, (char*)src, sizeof(str)) != 0) {
        return (-EINVAL);
    }

    K_OOPS(K_SYSCALL_MEMORY_WRITE(dst, size));

    err = z_impl_net_addr_pton(family, str, addr);
    if (err) {
        return err;
    }

    K_OOPS(k_usermode_to_copy((void*)dst, addr, size));

    return (0);
}

#include <zephyr/syscalls/net_addr_pton_mrsh.c>
#endif /* CONFIG_USERSPACE */

#ifdef CONFIG_LITTLE_ENDIAN
#define CHECKSUM_BIG_ENDIAN 0
#else
#define CHECKSUM_BIG_ENDIAN 1
#endif

static uint16_t offset_based_swap8(uint8_t const* data) {
    uint16_t data16 = (uint16_t)(*data);

    if (((uintptr_t)(data) & 1) == CHECKSUM_BIG_ENDIAN) {
        return (data16);
    }
    else {
        return (data16 << 8);
    }
}

/* Word based checksum calculation based on:
 * https://blogs.igalia.com/dpino/2018/06/14/fast-checksum-computation/
 * It’s not necessary to add octets as 16-bit words. Due to the associative property of addition,
 * it is possible to do parallel addition using larger word sizes such as 32-bit or 64-bit words.
 * In those cases the variable that stores the accumulative sum has to be bigger too.
 * Once the sum is computed a final step folds the sum to a 16-bit word (adding carry if any).
 */
uint16_t calc_chksum(uint16_t sum_in, uint8_t const* data, size_t len) {
    uint64_t sum;
    uint32_t const* p;
    size_t i = 0;
    size_t pending = len;
    int odd_start = ((uintptr_t)data & 0x01);

    /* Sum in is in host endianness, working order endianness is both dependent on endianness
     * and the offset of starting
     */
    if (odd_start == CHECKSUM_BIG_ENDIAN) {
        sum = BSWAP_16(sum_in);
    }
    else {
        sum = sum_in;
    }

    /* Process up to 3 data elements up front, so the data is aligned further down the line */
    if ((((uintptr_t)data & 0x01) != 0) && (pending >= 1)) {
        sum += offset_based_swap8(data);
        data++;
        pending--;
    }
    if ((((uintptr_t)data & 0x02) != 0) && (pending >= sizeof(uint16_t))) {
        pending -= sizeof(uint16_t);
        sum = sum + *((uint16_t const*)data);
        data += sizeof(uint16_t);
    }
    p = (uint32_t const*)data;

    /* Do loop unrolling for the very large data sets */
    while (pending >= sizeof(uint32_t) * 4) {
        uint64_t sum_a = p[i];
        uint64_t sum_b = p[i + 1];

        pending -= sizeof(uint32_t) * 4;
        sum_a += p[i + 2];
        sum_b += p[i + 3];
        i += 4;
        sum += sum_a + sum_b;
    }
    while (pending >= sizeof(uint32_t)) {
        pending -= sizeof(uint32_t);
        sum = sum + p[i++];
    }
    data = (uint8_t const*)(p + i);
    if (pending >= 2) {
        pending -= sizeof(uint16_t);
        sum = sum + *((uint16_t const*)data);
        data += sizeof(uint16_t);
    }
    if (pending == 1) {
        sum += offset_based_swap8(data);
    }

    /* Fold sum into 16-bit word. */
    while (sum >> 16) {
        sum = (sum & 0xffff) + (sum >> 16);
    }

    /* Sum in is in host endianness, working order endianness is both dependent on endianness
     * and the offset of starting
     */
    if (odd_start == CHECKSUM_BIG_ENDIAN) {
        return BSWAP_16((uint16_t)sum);
    }
    else {
        return (uint16_t)sum;
    }
}

static inline uint16_t pkt_calc_chksum(struct net_pkt* pkt, uint16_t sum) {
    struct net_pkt_cursor* cur = &pkt->cursor;
    size_t len;

    if (!cur->buf || !cur->pos) {
        return (sum);
    }

    len = cur->buf->len - (cur->pos - cur->buf->data);

    while (cur->buf) {
        sum = calc_chksum(sum, cur->pos, len);

        cur->buf = cur->buf->frags;
        if (!cur->buf || !cur->buf->len) {
            break;
        }

        cur->pos = cur->buf->data;

        if (len % 2) {
            sum += *cur->pos;
            if (sum < *cur->pos) {
                sum++;
            }

            cur->pos++;
            len = cur->buf->len - 1;
        }
        else {
            len = cur->buf->len;
        }
    }

    return (sum);
}

#if defined(CONFIG_NET_IP)
uint16_t net_calc_chksum(struct net_pkt* pkt, uint8_t proto) {
    size_t len = 0U;
    uint16_t sum = 0U;
    struct net_pkt_cursor backup;
    bool ow;

    if (IS_ENABLED(CONFIG_NET_IPV4) &&
        net_pkt_family(pkt) == NET_AF_INET) {
        if (proto != NET_IPPROTO_ICMP && proto != NET_IPPROTO_IGMP) {
            len = 2 * sizeof(struct net_in_addr);
            sum = (uint16_t)(net_pkt_get_len(pkt) -
                             net_pkt_ip_hdr_len(pkt) -
                             net_pkt_ipv4_opts_len(pkt) + proto);
        }
    }
    else if (IS_ENABLED(CONFIG_NET_IPV6) &&
             net_pkt_family(pkt) == NET_AF_INET6) {
        len = 2 * sizeof(struct net_in6_addr);
        sum = (uint16_t)(net_pkt_get_len(pkt) -
                         net_pkt_ip_hdr_len(pkt) -
                         net_pkt_ipv6_ext_len(pkt) + proto);
    }
    else {
        NET_DBG("Unknown protocol family %d", net_pkt_family(pkt));
        return (0);
    }

    net_pkt_cursor_backup(pkt, &backup);
    net_pkt_cursor_init(pkt);

    ow = net_pkt_is_being_overwritten(pkt);
    net_pkt_set_overwrite(pkt, true);

    net_pkt_skip(pkt, net_pkt_ip_hdr_len(pkt) - len);

    sum = calc_chksum(sum, pkt->cursor.pos, len);
    net_pkt_skip(pkt, len + net_pkt_ip_opts_len(pkt));

    sum = pkt_calc_chksum(pkt, sum);

    sum = (sum == 0U) ? 0xffff : net_htons(sum);

    net_pkt_cursor_restore(pkt, &backup);

    net_pkt_set_overwrite(pkt, ow);

    return ~sum;
}
#endif

#if defined(CONFIG_NET_IPV4)
uint16_t net_calc_chksum_ipv4(struct net_pkt* pkt) {
    uint16_t sum;

    sum = calc_chksum(0, pkt->buffer->data,
                      net_pkt_ip_hdr_len(pkt) +
                      net_pkt_ipv4_opts_len(pkt));

    sum = (sum == 0U) ? 0xffff : net_htons(sum);

    return ~sum;
}
#endif /* CONFIG_NET_IPV4 */

#if defined(CONFIG_NET_IPV4_IGMP)
uint16_t net_calc_chksum_igmp(struct net_pkt* pkt) {
    return net_calc_chksum(pkt, NET_IPPROTO_IGMP);
}
#endif /* CONFIG_NET_IPV4_IGMP */

#if defined(CONFIG_NET_IP)
static bool convert_port(char const* buf, uint16_t* port) {
    unsigned long tmp;
    char* endptr;

    tmp = strtoul(buf, &endptr, 10);
    if ((endptr == buf && tmp == 0) ||
        !(*buf != '\0' && *endptr == '\0') ||
        ((unsigned long)(unsigned short)tmp != tmp)) {
        return (false);
    }

    *port = (uint16_t)tmp;

    return (true);
}
#endif /* CONFIG_NET_IP */

#if defined(CONFIG_NET_IPV6)
static bool parse_ipv6(char const* str, size_t str_len,
                       struct net_sockaddr const* addr, bool has_port) {
    char const* ptr = NULL;
    struct net_in6_addr* addr6;
    char ipaddr[INET6_ADDRSTRLEN + 1];
    int end;
    int len;
    int ret;
    uint16_t port;

    len = MIN(INET6_ADDRSTRLEN, str_len);

    for (int i = 0; i < len; i++) {
        if (!str[i]) {
            len = i;
            break;
        }
    }

    if (has_port) {
        /* IPv6 address with port number */
        ptr = memchr(str, ']', len);
        if (!ptr) {
            return (false);
        }

        end = MIN(len, ptr - (str + 1));
        memcpy(ipaddr, str + 1, end);
    }
    else {
        end = len;
        memcpy(ipaddr, str, end);
    }

    ipaddr[end] = '\0';

    addr6 = &net_sin6(addr)->sin6_addr;

    ret = net_addr_pton(NET_AF_INET6, ipaddr, addr6);
    if (ret < 0) {
        return (false);
    }

    net_sin6(addr)->sin6_family = NET_AF_INET6;

    if (!has_port) {
        return (true);
    }

    if ((ptr + 1) < (str + str_len) && *(ptr + 1) == ':') {
        /* -1 as end does not contain first [
         * -2 as pointer is advanced by 2, skipping ]:
         */
        len = str_len - end - 1 - 2;

        ptr += 2;

        for (int i = 0; i < len; i++) {
            if (!ptr[i]) {
                len = i;
                break;
            }
        }

        /* Re-use the ipaddr buf for port conversion */
        memcpy(ipaddr, ptr, len);
        ipaddr[len] = '\0';

        ret = convert_port(ipaddr, &port);
        if (!ret) {
            return (false);
        }

        net_sin6(addr)->sin6_port = net_htons(port);

        NET_DBG("IPv6 host %s port %d",
                net_addr_ntop(NET_AF_INET6, addr6, ipaddr, sizeof(ipaddr) - 1),
                port);
    }
    else {
        NET_DBG("IPv6 host %s",
                net_addr_ntop(NET_AF_INET6, addr6, ipaddr, sizeof(ipaddr) - 1));
    }

    return (true);
}
#else
static inline bool parse_ipv6(char const* str, size_t str_len,
                              struct net_sockaddr* addr, bool has_port) {
    return (false);
}
#endif /* CONFIG_NET_IPV6 */

#if defined(CONFIG_NET_IPV4)
static bool parse_ipv4(char const* str, size_t str_len,
                       struct net_sockaddr const* addr, bool has_port) {
    char const* ptr = NULL;
    char ipaddr[NET_IPV4_ADDR_LEN + 1];
    struct net_in_addr* addr4;
    int end;
    int len;
    int ret;
    uint16_t port;

    len = MIN(NET_IPV4_ADDR_LEN, str_len);

    for (int i = 0; i < len; i++) {
        if (!str[i]) {
            len = i;
            break;
        }
    }

    if (has_port) {
        /* IPv4 address with port number */
        ptr = memchr(str, ':', len);
        if (!ptr) {
            return (false);
        }

        end = MIN(len, ptr - str);
    }
    else {
        end = len;
    }

    memcpy(ipaddr, str, end);
    ipaddr[end] = '\0';

    addr4 = &net_sin(addr)->sin_addr;

    ret = net_addr_pton(NET_AF_INET, ipaddr, addr4);
    if (ret < 0) {
        return (false);
    }

    net_sin(addr)->sin_family = NET_AF_INET;

    if (!has_port) {
        return (true);
    }

    memcpy(ipaddr, ptr + 1, str_len - end);
    ipaddr[str_len - end] = '\0';

    ret = convert_port(ipaddr, &port);
    if (!ret) {
        return (false);
    }

    net_sin(addr)->sin_port = net_htons(port);

    NET_DBG("IPv4 host %s port %d",
            net_addr_ntop(NET_AF_INET, addr4, ipaddr, sizeof(ipaddr) - 1),
            port);
    return (true);
}
#else
static inline bool parse_ipv4(char const* str, size_t str_len,
                              struct net_sockaddr* addr, bool has_port) {
    return (false);
}
#endif /* CONFIG_NET_IPV4 */

bool net_ipaddr_parse(char const* str, size_t str_len, struct net_sockaddr* addr) {
    size_t i;
    size_t count;

    if (!str || (str_len == 0)) {
        return (false);
    }

    /* We cannot accept empty string here */
    if (*str == '\0') {
        return (false);
    }

    if (*str == '[') {
        return parse_ipv6(str, str_len, addr, true);
    }

    for (count = i = 0; i < str_len && str[i]; i++) {
        if (str[i] == ':') {
            count++;
        }
    }

    if (count == 1) {
        return parse_ipv4(str, str_len, addr, true);
    }

    #if defined(CONFIG_NET_IPV4) && defined(CONFIG_NET_IPV6)
    if (!parse_ipv4(str, str_len, addr, false)) {
        return parse_ipv6(str, str_len, addr, false);
    }

    return (true);
    #endif

    #if defined(CONFIG_NET_IPV4) && !defined(CONFIG_NET_IPV6)
    return parse_ipv4(str, str_len, addr, false);
    #endif

    #if defined(CONFIG_NET_IPV6) && !defined(CONFIG_NET_IPV4)
    return parse_ipv6(str, str_len, addr, false);
    #endif

    return (false);
}

int net_port_set_default(struct net_sockaddr const* addr, uint16_t default_port) {
    if (IS_ENABLED(CONFIG_NET_IPV4) && (addr->sa_family == NET_AF_INET) &&
        (net_sin(addr)->sin_port == 0)) {
        net_sin(addr)->sin_port = net_htons(default_port);
    }
    else if (IS_ENABLED(CONFIG_NET_IPV6) && (addr->sa_family == NET_AF_INET6) &&
             (net_sin6(addr)->sin6_port == 0)) {
        net_sin6(addr)->sin6_port = net_htons(default_port);
    }
    else if ((IS_ENABLED(CONFIG_NET_IPV4) && (addr->sa_family == NET_AF_INET)) ||
             (IS_ENABLED(CONFIG_NET_IPV6) && (addr->sa_family == NET_AF_INET6))) {
        /* Port is already set */
    }
    else {
        LOG_ERR("Unknown address family");
        return (-EINVAL);
    }

    return (0);
}

int net_bytes_from_str(uint8_t* buf, int buf_len, char const* src) {
    size_t i;
    size_t src_len = strlen(src);
    char*  endptr;

    for (i = 0U; i < src_len; i++) {
        if (!isxdigit((unsigned char)src[i]) &&
            src[i] != ':') {
            return (-EINVAL);
        }
    }

    (void) memset(buf, 0, buf_len);

    for (i = 0U; i < (size_t)buf_len; i++) {
        buf[i] = (uint8_t)strtol(src, &endptr, 16);
        src    = ++endptr;
    }

    return (0);
}

char const* net_family2str(sa_family_t family) {
    switch (family) {
        case NET_AF_UNSPEC :
            return "AF_UNSPEC";

        case NET_AF_INET :
            return "AF_INET";

        case NET_AF_INET6 :
            return "AF_INET6";

        case NET_AF_PACKET :
            return "AF_PACKET";

        case NET_AF_CAN :
            return "AF_CAN";
    }

    return (NULL);
}

const struct net_in_addr* net_ipv4_unspecified_address(void) {
    static const struct net_in_addr addr;

    return (&addr);
}

const struct net_in_addr* net_ipv4_broadcast_address(void) {
    static const struct net_in_addr addr = {{{255, 255, 255, 255}}};

    return (&addr);
}

/* IPv6 wildcard and loopback address defined by RFC2553 */
const struct net_in6_addr in6addr_any      = IN6ADDR_ANY_INIT;
const struct net_in6_addr in6addr_loopback = IN6ADDR_LOOPBACK_INIT;

const struct net_in6_addr* net_ipv6_unspecified_address(void) {
    return (&in6addr_any);
}<|MERGE_RESOLUTION|>--- conflicted
+++ resolved
@@ -83,32 +83,17 @@
     return "UNK_PROTO";
 }
 
-<<<<<<< HEAD
-char *net_byte_to_hex(char *ptr, uint8_t byte, char base, bool pad)
-{
-	uint8_t high = (byte >> 4) & 0x0f;
-	uint8_t low = byte & 0x0f;
-
-	if (pad || (high > 0)) {
-		*ptr++ = (high < 10) ? (char) (high + '0') : (char) (high - 10 + base);
-	}
-
-	*ptr++ = (low < 10) ? (char) (low + '0') : (char) (low - 10 + base);
-
-	*ptr = '\0';
-=======
 char* net_byte_to_hex(char* ptr, uint8_t byte, char base, bool pad) {
     uint8_t high = (byte >> 4) & 0x0f;
     uint8_t low = byte & 0x0f;
 
-    if (pad || high > 0) {
+    if (pad || (high > 0)) {
         *ptr++ = (high < 10) ? (char)(high + '0') : (char)(high - 10 + base);
     }
 
     *ptr++ = (low < 10) ? (char)(low + '0') : (char)(low - 10 + base);
 
     *ptr = '\0';
->>>>>>> 3783113b
 
     return (ptr);
 }
@@ -179,143 +164,6 @@
     return (buf - start);
 }
 
-<<<<<<< HEAD
-char *z_impl_net_addr_ntop(sa_family_t family, const void *src,
-			   char *dst, size_t size)
-{
-	struct in_addr *addr = NULL;
-	struct in6_addr *addr6 = NULL;
-	uint16_t *w = NULL;
-	int i;
-	uint8_t longest = 1U;
-	int pos = -1;
-	char delim = ':';
-	uint8_t zeros[8] = { 0 };
-	char *ptr = dst;
-	int len = -1;
-	uint16_t value;
-	bool needcolon = false;
-	bool mapped = false;
-
-	if (family == AF_INET6) {
-		addr6 = (struct in6_addr *)src;
-		w = (uint16_t *)addr6->s6_addr16;
-		len = 8;
-
-		if (net_ipv6_addr_is_v4_mapped(addr6)) {
-			mapped = true;
-		}
-
-		for (i = 0; i < 8; i++) {
-			for (int j = i; j < 8; j++) {
-				if (UNALIGNED_GET(&w[j]) != 0) {
-					break;
-				}
-
-				zeros[i]++;
-			}
-		}
-
-		for (i = 0; i < 8; i++) {
-			if (zeros[i] > longest) {
-				longest = zeros[i];
-				pos = i;
-			}
-		}
-
-		if (longest == 1U) {
-			pos = -1;
-		}
-
-	} else if (family == AF_INET) {
-		addr = (struct in_addr *)src;
-		len = 4;
-		delim = '.';
-	} else {
-		return NULL;
-	}
-
-print_mapped:
-	for (i = 0; i < len; i++) {
-		/* IPv4 address a.b.c.d */
-		if (len == 4) {
-			uint8_t l;
-
-			value = (uint16_t)addr->s4_addr[i];
-
-			/* net_byte_to_udec() eats 0 */
-			if (value == 0U) {
-				*ptr++ = '0';
-				*ptr++ = delim;
-				continue;
-			}
-
-			l = net_value_to_udec(ptr, value, 0);
-
-			ptr += l;
-			*ptr++ = delim;
-
-			continue;
-		}
-
-		if (mapped && (i > 5)) {
-			delim = '.';
-			len = 4;
-			addr = (struct in_addr *)(&addr6->s6_addr32[3]);
-			*ptr++ = ':';
-			family = AF_INET;
-			goto print_mapped;
-		}
-
-		/* IPv6 address */
-		if (i == pos) {
-			if (needcolon || i == 0U) {
-				*ptr++ = ':';
-			}
-
-			*ptr++ = ':';
-			needcolon = false;
-			i += (int)longest - 1;
-
-			continue;
-		}
-
-		if (needcolon) {
-			*ptr++ = ':';
-		}
-
-		value = sys_be16_to_cpu(UNALIGNED_GET(&w[i]));
-		uint8_t bh = value >> 8;
-		uint8_t bl = value & 0xff;
-
-		if (bh) {
-			/* Convert high byte to hex without padding */
-			ptr = net_byte_to_hex(ptr, bh, 'a', false);
-
-			/* Always pad the low byte, since high byte is non - zero */
-			ptr = net_byte_to_hex(ptr, bl, 'a', true);
-		} else {
-			/* For the case where the high byte is zero, only process the low byte
-			 * Do not pad the low byte, since high byte is zero
-			 */
-			ptr = net_byte_to_hex(ptr, bl, 'a', false);
-		}
-
-		needcolon = true;
-	}
-
-	if (!(ptr - dst)) {
-		return NULL;
-	}
-
-	if (family == AF_INET) {
-		*(ptr - 1) = '\0';
-	} else {
-		*ptr = '\0';
-	}
-
-	return dst;
-=======
 char* z_impl_net_addr_ntop(sa_family_t family, void const* src,
                            char* dst, size_t size) {
     struct net_in_addr const* addr = NULL;
@@ -429,12 +277,12 @@
             /* Convert high byte to hex without padding */
             ptr = net_byte_to_hex(ptr, bh, 'a', false);
 
-            /* Always pad the low byte if high byte is non - zero */
+            /* Always pad the low byte, since high byte is non - zero */
             ptr = net_byte_to_hex(ptr, bl, 'a', true);
         }
         else {
             /* For the case where the high byte is zero, only process the low byte
-             * Do not pad the low byte if high byte is zero
+             * Do not pad the low byte, since high byte is zero
              */
             ptr = net_byte_to_hex(ptr, bl, 'a', false);
         }
@@ -454,7 +302,6 @@
     }
 
     return (dst);
->>>>>>> 3783113b
 }
 
 #if defined(CONFIG_USERSPACE)
@@ -510,7 +357,7 @@
             }
         }
 
-        (void)memset(addr, 0, sizeof(struct net_in_addr));
+        (void) memset(addr, 0, sizeof(struct net_in_addr));
 
         for (i = 0; i < sizeof(struct net_in_addr); i++) {
             char* endptr;
@@ -815,7 +662,7 @@
     if (IS_ENABLED(CONFIG_NET_IPV4) &&
         net_pkt_family(pkt) == NET_AF_INET) {
         if (proto != NET_IPPROTO_ICMP && proto != NET_IPPROTO_IGMP) {
-            len = 2 * sizeof(struct net_in_addr);
+            len = (2U * sizeof(struct net_in_addr));
             sum = (uint16_t)(net_pkt_get_len(pkt) -
                              net_pkt_ip_hdr_len(pkt) -
                              net_pkt_ipv4_opts_len(pkt) + proto);
@@ -823,7 +670,7 @@
     }
     else if (IS_ENABLED(CONFIG_NET_IPV6) &&
              net_pkt_family(pkt) == NET_AF_INET6) {
-        len = 2 * sizeof(struct net_in6_addr);
+        len = (2U * sizeof(struct net_in6_addr));
         sum = (uint16_t)(net_pkt_get_len(pkt) -
                          net_pkt_ip_hdr_len(pkt) -
                          net_pkt_ipv6_ext_len(pkt) + proto);
