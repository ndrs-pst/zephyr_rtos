--- conflicted
+++ resolved
@@ -137,15 +137,9 @@
 		     void *user_data,
 		     struct net_conn_handle **handle)
 {
-<<<<<<< HEAD
-	return net_conn_register(NET_IPPROTO_UDP, family, remote_addr, local_addr,
-				 remote_port, local_port, context, cb,
-				 user_data, handle);
-=======
-	return net_conn_register(IPPROTO_UDP, SOCK_DGRAM, family, remote_addr,
+	return net_conn_register(NET_IPPROTO_UDP, NET_SOCK_DGRAM, family, remote_addr,
 				 local_addr, remote_port, local_port, context,
 				 cb, user_data, handle);
->>>>>>> acfe49d7
 }
 
 int net_udp_unregister(struct net_conn_handle *handle)
