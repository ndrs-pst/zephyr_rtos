--- conflicted
+++ resolved
@@ -125,20 +125,8 @@
 
 	uint8_t family = net_pkt_family(pkt);
 
-<<<<<<< HEAD
 	if (IS_ENABLED(CONFIG_NET_IP) && (family == NET_AF_INET || family == NET_AF_INET6 ||
 					  family == NET_AF_UNSPEC || family == NET_AF_PACKET)) {
-		/* L2 processed, now we can pass NET_IPPROTO_RAW to packet socket:
-		 */
-		ret = net_packet_socket_input(pkt, NET_IPPROTO_RAW);
-		if (ret != NET_CONTINUE) {
-			return ret;
-		}
-
-=======
-	if (IS_ENABLED(CONFIG_NET_IP) && (family == AF_INET || family == AF_INET6 ||
-					  family == AF_UNSPEC || family == AF_PACKET)) {
->>>>>>> acfe49d7
 		/* IP version and header length. */
 		uint8_t vtc_vhl = NET_IPV6_HDR(pkt)->vtc & 0xf0;
 
