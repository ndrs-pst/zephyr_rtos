--- conflicted
+++ resolved
@@ -377,15 +377,15 @@
 	}
 
 #if defined(CONFIG_NET_IPV4)
-	if (family == AF_INET) {
-		const struct in_addr *dst = (const struct in_addr *)&NET_IPV4_HDR(pkt)->dst;
+	if (family == NET_AF_INET) {
+		const struct net_in_addr *dst = (const struct net_in_addr *)&NET_IPV4_HDR(pkt)->dst;
 
 		return net_ipv4_is_addr_mcast(dst) && net_context_get_ipv4_mcast_loop(ctx);
 	}
 #endif
 #if defined(CONFIG_NET_IPV6)
-	if (family == AF_INET6) {
-		const struct in6_addr *dst = (const struct in6_addr *)&NET_IPV6_HDR(pkt)->dst;
+	if (family == NET_AF_INET6) {
+		const struct net_in6_addr *dst = (const struct net_in6_addr *)&NET_IPV6_HDR(pkt)->dst;
 
 		return net_ipv6_is_addr_mcast(dst) && net_context_get_ipv6_mcast_loop(ctx);
 	}
@@ -448,31 +448,15 @@
 				if (IS_ENABLED(CONFIG_NET_STATISTICS)) {
 					switch (net_pkt_family(pkt)) {
 #if defined(CONFIG_NET_IPV4)
-					case AF_INET:
+					case NET_AF_INET:
 						net_stats_update_ipv4_sent(net_pkt_iface(pkt));
 						break;
 #endif
 #if defined(CONFIG_NET_IPV6)
-<<<<<<< HEAD
-	if (net_pkt_family(pkt) == NET_AF_INET6) {
-		const struct net_in6_addr *dest = (const struct net_in6_addr *)&NET_IPV6_HDR(pkt)->dst;
-		struct net_context *ctx = net_pkt_context(pkt);
-
-		if (net_ipv6_is_addr_mcast(dest) && ctx != NULL &&
-		    net_context_get_ipv6_mcast_loop(ctx)) {
-			struct net_pkt *clone = net_pkt_clone(pkt, K_NO_WAIT);
-
-			if (clone != NULL) {
-				net_pkt_set_iface(clone, net_pkt_iface(pkt));
-				if (net_recv_data(net_pkt_iface(clone), clone) < 0) {
-					if (IS_ENABLED(CONFIG_NET_STATISTICS)) {
-						net_stats_update_ipv6_drop(net_pkt_iface(pkt));
-=======
-					case AF_INET6:
+					case NET_AF_INET6:
 						net_stats_update_ipv6_sent(net_pkt_iface(pkt));
 						break;
 #endif
->>>>>>> 8d13b6b6
 					}
 				}
 				net_pkt_unref(clone);
