/*
 * Copyright (c) 2016 Intel Corporation.
 *
 * SPDX-License-Identifier: Apache-2.0
 */

#include <zephyr/logging/log.h>
LOG_MODULE_REGISTER(net_mgmt, CONFIG_NET_MGMT_EVENT_LOG_LEVEL);

#include <zephyr/kernel.h>
#include <zephyr/toolchain.h>
#include <zephyr/linker/sections.h>

#include <zephyr/sys/util.h>
#include <zephyr/sys/slist.h>
#include <zephyr/net/net_mgmt.h>
#include <zephyr/debug/stack.h>

#include "net_private.h"

struct mgmt_event_entry {
    #if defined(CONFIG_NET_MGMT_EVENT_INFO)
    #if defined(CONFIG_NET_MGMT_EVENT_QUEUE)
    uint8_t info[NET_EVENT_INFO_MAX_SIZE];
    #else
    const void* info;
    #endif /* CONFIG_NET_MGMT_EVENT_QUEUE */
    size_t info_length;
    #endif /* CONFIG_NET_MGMT_EVENT_INFO */
    uint32_t event;
    struct net_if* iface;
};

BUILD_ASSERT((sizeof(struct mgmt_event_entry) % sizeof(uint32_t)) == 0,
             "The structure must be a multiple of sizeof(uint32_t)");

struct mgmt_event_wait {
    struct k_sem   sync_call;
    struct net_if* iface;
};

static K_MUTEX_DEFINE(net_mgmt_callback_lock);

#if defined(CONFIG_NET_MGMT_EVENT_THREAD)
K_KERNEL_STACK_DEFINE(mgmt_stack, CONFIG_NET_MGMT_EVENT_STACK_SIZE);

static struct k_work_q mgmt_work_q_obj;
#endif

static uint32_t        global_event_mask;
static sys_slist_t     event_callbacks = SYS_SLIST_STATIC_INIT(&event_callbacks);

/* Forward declaration for the actual caller */
static void mgmt_run_callbacks(const struct mgmt_event_entry * const mgmt_event);

#if defined(CONFIG_NET_MGMT_EVENT_QUEUE)

static K_MUTEX_DEFINE(net_mgmt_event_lock);
/* event structure used to prevent increasing the stack usage on the caller thread */
static struct mgmt_event_entry new_event;
K_MSGQ_DEFINE(event_msgq, sizeof(struct mgmt_event_entry),
              CONFIG_NET_MGMT_EVENT_QUEUE_SIZE, sizeof(uint32_t));

static struct k_work_q* mgmt_work_q = COND_CODE_1(CONFIG_NET_MGMT_EVENT_SYSTEM_WORKQUEUE,
    (&k_sys_work_q), (&mgmt_work_q_obj));

static void mgmt_event_work_handler(struct k_work* work);
static K_WORK_DEFINE(mgmt_work, mgmt_event_work_handler);

static inline void mgmt_push_event(uint32_t mgmt_event, struct net_if* iface,
                                   const void* info, size_t length) {
    #ifndef CONFIG_NET_MGMT_EVENT_INFO
    ARG_UNUSED(info);
    ARG_UNUSED(length);
    #endif /* CONFIG_NET_MGMT_EVENT_INFO */

    (void) k_mutex_lock(&net_mgmt_event_lock, K_FOREVER);

    memset(&new_event, 0, sizeof(struct mgmt_event_entry));

    #ifdef CONFIG_NET_MGMT_EVENT_INFO
    if (info && length) {
        if (length <= NET_EVENT_INFO_MAX_SIZE) {
            memcpy(new_event.info, info, length);
            new_event.info_length = length;
        }
        else {
            NET_ERR("Event %u info length %zu > max size %zu",
                    mgmt_event, length, NET_EVENT_INFO_MAX_SIZE);
            (void)k_mutex_unlock(&net_mgmt_event_lock);

            return;
        }
    }
    #endif /* CONFIG_NET_MGMT_EVENT_INFO */

    new_event.event = mgmt_event;
    new_event.iface = iface;

    if (k_msgq_put(&event_msgq, &new_event,
        K_MSEC(CONFIG_NET_MGMT_EVENT_QUEUE_TIMEOUT)) != 0) {
        NET_WARN("Failure to push event (%u), "
                 "try increasing the 'CONFIG_NET_MGMT_EVENT_QUEUE_SIZE' "
                 "or 'CONFIG_NET_MGMT_EVENT_QUEUE_TIMEOUT' options.",
                 mgmt_event);
    }

    (void) k_mutex_unlock(&net_mgmt_event_lock);

    k_work_submit_to_queue(mgmt_work_q, &mgmt_work);
}

static void mgmt_event_work_handler(struct k_work* work) {
    struct mgmt_event_entry mgmt_event;

    ARG_UNUSED(work);

    while (k_msgq_get(&event_msgq, &mgmt_event, K_NO_WAIT) == 0) {
        NET_DBG("Handling events, forwarding it relevantly");

        mgmt_run_callbacks(&mgmt_event);

        /* forcefully give up our timeslot, to give time to the callback */
        k_yield();
    }
}

#else

static inline void mgmt_push_event(uint32_t event, struct net_if* iface,
                                   const void* info, size_t length) {
    #ifndef CONFIG_NET_MGMT_EVENT_INFO
    ARG_UNUSED(info);
    ARG_UNUSED(length);
    #endif /* CONFIG_NET_MGMT_EVENT_INFO */
    const struct mgmt_event_entry mgmt_event = {
        #if defined(CONFIG_NET_MGMT_EVENT_INFO)
        .info = info,
        .info_length = length,
        #endif /* CONFIG_NET_MGMT_EVENT_INFO */
        .event = event,
        .iface = iface,
    };

    mgmt_run_callbacks(&mgmt_event);
}

#endif /* CONFIG_NET_MGMT_EVENT_QUEUE */

static inline void mgmt_add_event_mask(uint32_t event_mask) {
    global_event_mask |= event_mask;
}

static inline void mgmt_rebuild_global_event_mask(void) {
    struct net_mgmt_event_callback* cb;
    struct net_mgmt_event_callback* tmp;

    global_event_mask = 0U;

    STRUCT_SECTION_FOREACH(net_mgmt_event_static_handler, it) {
        mgmt_add_event_mask(it->event_mask);
    }

    SYS_SLIST_FOR_EACH_CONTAINER_SAFE_WITH_TYPE(&event_callbacks,
                                                struct net_mgmt_event_callback,
                                                cb, tmp, node) {
        mgmt_add_event_mask(cb->event_mask);
    }
}

static inline bool mgmt_is_event_handled(uint32_t mgmt_event) {
    return (((NET_MGMT_GET_LAYER(mgmt_event) &
              NET_MGMT_GET_LAYER(global_event_mask)) ==
              NET_MGMT_GET_LAYER(mgmt_event)) &&
            ((NET_MGMT_GET_LAYER_CODE(mgmt_event) &
              NET_MGMT_GET_LAYER_CODE(global_event_mask)) ==
              NET_MGMT_GET_LAYER_CODE(mgmt_event)) &&
            ((NET_MGMT_GET_COMMAND(mgmt_event) &
              NET_MGMT_GET_COMMAND(global_event_mask)) ==
              NET_MGMT_GET_COMMAND(mgmt_event)));
}

static inline void mgmt_run_slist_callbacks(const struct mgmt_event_entry* const mgmt_event) {
    sys_snode_t* prev = NULL;
    struct net_mgmt_event_callback* cb;
    struct net_mgmt_event_callback* tmp;

    /* Readable layer code is starting from 1, thus the increment */
    NET_DBG("Event layer %u code %u cmd %u",
            NET_MGMT_GET_LAYER(mgmt_event->event) + 1,
            NET_MGMT_GET_LAYER_CODE(mgmt_event->event),
            NET_MGMT_GET_COMMAND(mgmt_event->event));

    SYS_SLIST_FOR_EACH_CONTAINER_SAFE_WITH_TYPE(&event_callbacks,
                                                struct net_mgmt_event_callback,
                                                cb, tmp, node) {
        if (!(NET_MGMT_GET_LAYER(mgmt_event->event) ==
              NET_MGMT_GET_LAYER(cb->event_mask)) ||
            !(NET_MGMT_GET_LAYER_CODE(mgmt_event->event) ==
              NET_MGMT_GET_LAYER_CODE(cb->event_mask)) ||
            (NET_MGMT_GET_COMMAND(mgmt_event->event) &&
             NET_MGMT_GET_COMMAND(cb->event_mask) &&
             !(NET_MGMT_GET_COMMAND(mgmt_event->event) &
               NET_MGMT_GET_COMMAND(cb->event_mask)))) {
            continue;
        }

        #ifdef CONFIG_NET_MGMT_EVENT_INFO
        if (mgmt_event->info_length) {
            cb->info        = (void*)mgmt_event->info;
            cb->info_length = mgmt_event->info_length;
        }
        else {
            cb->info        = NULL;
            cb->info_length = 0;
        }
        #endif /* CONFIG_NET_MGMT_EVENT_INFO */

        if (NET_MGMT_EVENT_SYNCHRONOUS(cb->event_mask)) {
            struct mgmt_event_wait* sync_data =
                CONTAINER_OF(cb->sync_call,
                             struct mgmt_event_wait, sync_call);

            if (sync_data->iface &&
                sync_data->iface != mgmt_event->iface) {
                continue;
            }

            NET_DBG("Unlocking %p synchronous call", cb);

            cb->raised_event = mgmt_event->event;
            sync_data->iface = mgmt_event->iface;

            sys_slist_remove(&event_callbacks, prev, &cb->node);

            k_sem_give(cb->sync_call);
        }
        else {
            NET_DBG("Running callback %p : %p",
                    cb, cb->handler);

            cb->handler(cb, mgmt_event->event, mgmt_event->iface);
            prev = &cb->node;
        }
    }

    #ifdef CONFIG_NET_DEBUG_MGMT_EVENT_STACK
    log_stack_usage(&mgmt_work_q->thread);
    #endif
}

static inline void mgmt_run_static_callbacks(const struct mgmt_event_entry* const mgmt_event) {
    STRUCT_SECTION_FOREACH(net_mgmt_event_static_handler, it) {
        if (!(NET_MGMT_GET_LAYER(mgmt_event->event) ==
              NET_MGMT_GET_LAYER(it->event_mask)) ||
            !(NET_MGMT_GET_LAYER_CODE(mgmt_event->event) ==
              NET_MGMT_GET_LAYER_CODE(it->event_mask)) ||
            (NET_MGMT_GET_COMMAND(mgmt_event->event) &&
             NET_MGMT_GET_COMMAND(it->event_mask) &&
             !(NET_MGMT_GET_COMMAND(mgmt_event->event) &
               NET_MGMT_GET_COMMAND(it->event_mask)))) {
            continue;
        }

        it->handler(mgmt_event->event, mgmt_event->iface,
                #ifdef CONFIG_NET_MGMT_EVENT_INFO
                (void *)mgmt_event->info, mgmt_event->info_length,
                #else
                NULL, 0U,
                #endif
                it->user_data);
    }
}

static void mgmt_run_callbacks(const struct mgmt_event_entry * const mgmt_event)
{
	/* take the lock to prevent changes to the callback structure during use */
	(void)k_mutex_lock(&net_mgmt_callback_lock, K_FOREVER);

    mgmt_run_static_callbacks(mgmt_event);
    mgmt_run_slist_callbacks(mgmt_event);

    (void) k_mutex_unlock(&net_mgmt_callback_lock);
}

static int mgmt_event_wait_call(struct net_if* iface,
                                uint32_t mgmt_event_mask,
                                uint32_t* raised_event,
                                struct net_if** event_iface,
                                void const** info,
                                size_t* info_length,
                                k_timeout_t timeout) {
    struct mgmt_event_wait sync_data = {
        .sync_call = Z_SEM_INITIALIZER(sync_data.sync_call, 0, 1),
    };
    struct net_mgmt_event_callback sync = {
        .sync_call  = &sync_data.sync_call,
        .event_mask = mgmt_event_mask | NET_MGMT_SYNC_EVENT_BIT,
    };
    int ret;

    if (iface) {
        sync_data.iface = iface;
    }

    NET_DBG("Synchronous event 0x%08x wait %p", sync.event_mask, &sync);

    net_mgmt_add_event_callback(&sync);

    ret = k_sem_take(sync.sync_call, timeout);
    if (ret < 0) {
        if (ret == -EAGAIN) {
            ret = -ETIMEDOUT;
        }

        net_mgmt_del_event_callback(&sync);
        return (ret);
    }

    if (raised_event) {
        *raised_event = sync.raised_event;
    }

    if (event_iface) {
        *event_iface = sync_data.iface;
    }

    #ifdef CONFIG_NET_MGMT_EVENT_INFO
    if (info) {
        *info = sync.info;

        if (info_length) {
            *info_length = sync.info_length;
        }
    }
    #endif /* CONFIG_NET_MGMT_EVENT_INFO */

    return (ret);
}

void net_mgmt_add_event_callback(struct net_mgmt_event_callback* cb) {
    NET_DBG("Adding event callback %p", cb);

    (void) k_mutex_lock(&net_mgmt_callback_lock, K_FOREVER);

    /* Remove the callback if it already exists to avoid loop */
    sys_slist_find_and_remove(&event_callbacks, &cb->node);

    sys_slist_prepend(&event_callbacks, &cb->node);

    mgmt_add_event_mask(cb->event_mask);

    (void) k_mutex_unlock(&net_mgmt_callback_lock);
}

void net_mgmt_del_event_callback(struct net_mgmt_event_callback* cb) {
    NET_DBG("Deleting event callback %p", cb);

    (void) k_mutex_lock(&net_mgmt_callback_lock, K_FOREVER);

    sys_slist_find_and_remove(&event_callbacks, &cb->node);

    mgmt_rebuild_global_event_mask();

    (void) k_mutex_unlock(&net_mgmt_callback_lock);
}

void net_mgmt_event_notify_with_info(uint32_t mgmt_event, struct net_if *iface,
                                     const void *info, size_t length) {
    if (mgmt_is_event_handled(mgmt_event)) {
        /* Readable layer code is starting from 1, thus the increment */
        NET_DBG("Notifying Event layer %u code %u type %u",
                NET_MGMT_GET_LAYER(mgmt_event) + 1,
                NET_MGMT_GET_LAYER_CODE(mgmt_event),
                NET_MGMT_GET_COMMAND(mgmt_event));

        mgmt_push_event(mgmt_event, iface, info, length);
    }
}

int net_mgmt_event_wait(uint32_t mgmt_event_mask,
                        uint32_t* raised_event,
                        struct net_if** iface,
                        void const** info,
                        size_t* info_length,
                        k_timeout_t timeout) {
    return mgmt_event_wait_call(NULL, mgmt_event_mask,
                                raised_event, iface, info, info_length,
                                timeout);
}

int net_mgmt_event_wait_on_iface(struct net_if* iface,
                                 uint32_t mgmt_event_mask,
                                 uint32_t* raised_event,
                                 void const** info,
                                 size_t* info_length,
                                 k_timeout_t timeout) {
    NET_ASSERT(NET_MGMT_ON_IFACE(mgmt_event_mask));
    NET_ASSERT(iface);

    return mgmt_event_wait_call(iface, mgmt_event_mask,
                                raised_event, NULL, info, info_length,
                                timeout);
}

<<<<<<< HEAD
void net_mgmt_event_init(void) {
    mgmt_rebuild_global_event_mask();

    #if defined(CONFIG_NET_MGMT_EVENT_THREAD)
    #if defined(CONFIG_NET_TC_THREAD_COOPERATIVE)
    /* Lowest priority cooperative thread */
    #define THREAD_PRIORITY K_PRIO_COOP(CONFIG_NUM_COOP_PRIORITIES - 1)
    #else
    #define THREAD_PRIORITY K_PRIO_PREEMPT(CONFIG_NUM_PREEMPT_PRIORITIES - 1)
    #endif
    struct k_work_queue_config q_cfg = {
        .name = "net_mgmt",
        .no_yield = false,
    };

    k_work_queue_init(&mgmt_work_q_obj);
    k_work_queue_start(&mgmt_work_q_obj, mgmt_stack,
                       K_KERNEL_STACK_SIZEOF(mgmt_stack),
                       THREAD_PRIORITY, &q_cfg);

    NET_DBG("Net MGMT initialized: queue of %u entries, stack size of %u",
            CONFIG_NET_MGMT_EVENT_QUEUE_SIZE,
            CONFIG_NET_MGMT_EVENT_STACK_SIZE);
    #endif /* CONFIG_NET_MGMT_EVENT_THREAD */
=======
void net_mgmt_event_init(void)
{
	mgmt_rebuild_global_event_mask();

#if defined(CONFIG_NET_MGMT_EVENT_THREAD)
#if defined(CONFIG_NET_MGMT_THREAD_PRIO_CUSTOM)
#define THREAD_PRIORITY CONFIG_NET_MGMT_THREAD_PRIORITY
#elif defined(CONFIG_NET_TC_THREAD_COOPERATIVE)
/* Lowest priority cooperative thread */
#define THREAD_PRIORITY K_PRIO_COOP(CONFIG_NUM_COOP_PRIORITIES - 1)
#else
#define THREAD_PRIORITY K_PRIO_PREEMPT(CONFIG_NUM_PREEMPT_PRIORITIES - 1)
#endif
	struct k_work_queue_config q_cfg = {
		.name = "net_mgmt",
		.no_yield = false,
	};

	k_work_queue_init(&mgmt_work_q_obj);
	k_work_queue_start(&mgmt_work_q_obj, mgmt_stack,
			   K_KERNEL_STACK_SIZEOF(mgmt_stack),
			   THREAD_PRIORITY, &q_cfg);

	NET_DBG("Net MGMT initialized: queue of %u entries, stack size of %u",
		CONFIG_NET_MGMT_EVENT_QUEUE_SIZE,
		CONFIG_NET_MGMT_EVENT_STACK_SIZE);
#endif /* CONFIG_NET_MGMT_EVENT_THREAD */
>>>>>>> 31fea97e
}<|MERGE_RESOLUTION|>--- conflicted
+++ resolved
@@ -403,12 +403,13 @@
                                 timeout);
 }
 
-<<<<<<< HEAD
 void net_mgmt_event_init(void) {
     mgmt_rebuild_global_event_mask();
 
     #if defined(CONFIG_NET_MGMT_EVENT_THREAD)
-    #if defined(CONFIG_NET_TC_THREAD_COOPERATIVE)
+    #if defined(CONFIG_NET_MGMT_THREAD_PRIO_CUSTOM)
+    #define THREAD_PRIORITY CONFIG_NET_MGMT_THREAD_PRIORITY
+    #elif defined(CONFIG_NET_TC_THREAD_COOPERATIVE)
     /* Lowest priority cooperative thread */
     #define THREAD_PRIORITY K_PRIO_COOP(CONFIG_NUM_COOP_PRIORITIES - 1)
     #else
@@ -428,33 +429,4 @@
             CONFIG_NET_MGMT_EVENT_QUEUE_SIZE,
             CONFIG_NET_MGMT_EVENT_STACK_SIZE);
     #endif /* CONFIG_NET_MGMT_EVENT_THREAD */
-=======
-void net_mgmt_event_init(void)
-{
-	mgmt_rebuild_global_event_mask();
-
-#if defined(CONFIG_NET_MGMT_EVENT_THREAD)
-#if defined(CONFIG_NET_MGMT_THREAD_PRIO_CUSTOM)
-#define THREAD_PRIORITY CONFIG_NET_MGMT_THREAD_PRIORITY
-#elif defined(CONFIG_NET_TC_THREAD_COOPERATIVE)
-/* Lowest priority cooperative thread */
-#define THREAD_PRIORITY K_PRIO_COOP(CONFIG_NUM_COOP_PRIORITIES - 1)
-#else
-#define THREAD_PRIORITY K_PRIO_PREEMPT(CONFIG_NUM_PREEMPT_PRIORITIES - 1)
-#endif
-	struct k_work_queue_config q_cfg = {
-		.name = "net_mgmt",
-		.no_yield = false,
-	};
-
-	k_work_queue_init(&mgmt_work_q_obj);
-	k_work_queue_start(&mgmt_work_q_obj, mgmt_stack,
-			   K_KERNEL_STACK_SIZEOF(mgmt_stack),
-			   THREAD_PRIORITY, &q_cfg);
-
-	NET_DBG("Net MGMT initialized: queue of %u entries, stack size of %u",
-		CONFIG_NET_MGMT_EVENT_QUEUE_SIZE,
-		CONFIG_NET_MGMT_EVENT_STACK_SIZE);
-#endif /* CONFIG_NET_MGMT_EVENT_THREAD */
->>>>>>> 31fea97e
 }