/** @file
 * @brief Generic connection related functions
 */

/*
 * Copyright (c) 2016 Intel Corporation
 *
 * SPDX-License-Identifier: Apache-2.0
 */

/* TODO: Make core part of networking subsystem less dependent on
 * UDP, TCP, IPv4 or IPv6. So that we can add new features with
 * less cross-module changes.
 */

#include <zephyr/logging/log.h>
LOG_MODULE_REGISTER(net_conn, CONFIG_NET_CONN_LOG_LEVEL);

#include <errno.h>
#include <zephyr/sys/util.h>

#include <zephyr/net/net_core.h>
#include <zephyr/net/net_pkt.h>
#include <zephyr/net/udp.h>
#include <zephyr/net/ethernet.h>
#include <zephyr/net/socketcan.h>

#include "net_private.h"
#include "icmpv6.h"
#include "icmpv4.h"
#include "udp_internal.h"
#include "tcp_internal.h"
#include "connection.h"
#include "net_stats.h"

/** Is this connection used or not */
#define NET_CONN_IN_USE			BIT(0)

/** Remote address set */
#define NET_CONN_REMOTE_ADDR_SET	BIT(1)

/** Local address set */
#define NET_CONN_LOCAL_ADDR_SET		BIT(2)

/** Local port set */
#define NET_CONN_REMOTE_PORT_SPEC	BIT(3)

/** Remote port set */
#define NET_CONN_LOCAL_PORT_SPEC	BIT(4)

/** Local address specified */
#define NET_CONN_REMOTE_ADDR_SPEC	BIT(5)

/** Remote address specified */
#define NET_CONN_LOCAL_ADDR_SPEC	BIT(6)

#define NET_CONN_RANK(_flags)		(_flags & 0x78)

static struct net_conn conns[CONFIG_NET_MAX_CONN];

static sys_slist_t conn_unused;
static sys_slist_t conn_used;

#if (CONFIG_NET_CONN_LOG_LEVEL >= LOG_LEVEL_DBG)
static inline
void conn_register_debug(struct net_conn *conn,
			 uint16_t remote_port, uint16_t local_port)
{
	char dst[NET_IPV6_ADDR_LEN];
	char src[NET_IPV6_ADDR_LEN];

	if (conn->flags & NET_CONN_REMOTE_ADDR_SET) {
		if (IS_ENABLED(CONFIG_NET_IPV6) &&
		    conn->family == NET_AF_INET6) {
			snprintk(dst, sizeof(dst), "%s",
				 net_sprint_ipv6_addr(&net_sin6(&conn->remote_addr)->sin6_addr));
		} else if (IS_ENABLED(CONFIG_NET_IPV4) &&
			   conn->family == NET_AF_INET) {
			snprintk(dst, sizeof(dst), "%s",
				 net_sprint_ipv4_addr(&net_sin(&conn->remote_addr)->sin_addr));
		} else {
			snprintk(dst, sizeof(dst), "%s", "?");
		}
	} else {
		snprintk(dst, sizeof(dst), "%s", "-");
	}

	if (conn->flags & NET_CONN_LOCAL_ADDR_SET) {
		if (IS_ENABLED(CONFIG_NET_IPV6) &&
		    conn->family == NET_AF_INET6) {
			snprintk(src, sizeof(src), "%s",
				 net_sprint_ipv6_addr(&net_sin6(&conn->local_addr)->sin6_addr));
		} else if (IS_ENABLED(CONFIG_NET_IPV4) &&
			   conn->family == NET_AF_INET) {
			snprintk(src, sizeof(src), "%s",
				 net_sprint_ipv4_addr(&net_sin(&conn->local_addr)->sin_addr));
		} else {
			snprintk(src, sizeof(src), "%s", "?");
		}
	} else {
		snprintk(src, sizeof(src), "%s", "-");
	}

	NET_DBG("[%p/%d/%u/0x%02x] remote %s/%u ",
		conn, conn->proto, conn->family, conn->flags,
		dst, remote_port);
	NET_DBG("  local %s/%u cb %p ud %p",
		src, local_port, conn->cb, conn->user_data);
}
#else
#define conn_register_debug(...)
#endif /* (CONFIG_NET_CONN_LOG_LEVEL >= LOG_LEVEL_DBG) */

static K_MUTEX_DEFINE(conn_lock);

static struct net_conn *conn_get_unused(void)
{
	sys_snode_t *node;

	k_mutex_lock(&conn_lock, K_FOREVER);

	node = sys_slist_peek_head(&conn_unused);
	if (!node) {
		k_mutex_unlock(&conn_lock);
		return NULL;
	}

	sys_slist_remove(&conn_unused, NULL, node);

	k_mutex_unlock(&conn_lock);

	return CONTAINER_OF(node, struct net_conn, node);
}

static void conn_set_used(struct net_conn *conn)
{
	conn->flags |= NET_CONN_IN_USE;

	k_mutex_lock(&conn_lock, K_FOREVER);
	sys_slist_prepend(&conn_used, &conn->node);
	k_mutex_unlock(&conn_lock);
}

static void conn_set_unused(struct net_conn *conn)
{
	(void)memset(conn, 0, sizeof(*conn));

	k_mutex_lock(&conn_lock, K_FOREVER);
	sys_slist_prepend(&conn_unused, &conn->node);
	k_mutex_unlock(&conn_lock);
}

/* Check if we already have identical connection handler installed. */
static struct net_conn *conn_find_handler(struct net_if *iface,
					  uint16_t proto, uint8_t family,
					  const struct net_sockaddr *remote_addr,
					  const struct net_sockaddr *local_addr,
					  uint16_t remote_port,
					  uint16_t local_port,
					  bool reuseport_set)
{
	struct net_conn *conn;
	struct net_conn *tmp;

	k_mutex_lock(&conn_lock, K_FOREVER);

	SYS_SLIST_FOR_EACH_CONTAINER_SAFE_WITH_TYPE(&conn_used, struct net_conn,
						    conn, tmp, node) {
		if (conn->proto != proto) {
			continue;
		}

		if (conn->family != family) {
			continue;
		}

		if (local_addr) {
			if (!(conn->flags & NET_CONN_LOCAL_ADDR_SET)) {
				continue;
			}

			if (IS_ENABLED(CONFIG_NET_IPV6) &&
			    local_addr->sa_family == NET_AF_INET6 &&
			    local_addr->sa_family ==
			    conn->local_addr.sa_family) {
				if (!net_ipv6_addr_cmp(
					    &net_sin6(local_addr)->sin6_addr,
					    &net_sin6(&conn->local_addr)->
								sin6_addr)) {
					continue;
				}
			} else if (IS_ENABLED(CONFIG_NET_IPV4) &&
				   local_addr->sa_family == NET_AF_INET &&
				   local_addr->sa_family ==
				   conn->local_addr.sa_family) {
				if (!net_ipv4_addr_cmp(
					    &net_sin(local_addr)->sin_addr,
					    &net_sin(&conn->local_addr)->
								sin_addr)) {
					continue;
				}
			} else {
				continue;
			}
		} else if (conn->flags & NET_CONN_LOCAL_ADDR_SET) {
			continue;
		}

		if (net_sin(&conn->local_addr)->sin_port !=
			net_htons(local_port)) {
			continue;
		}

		if (remote_addr) {
			if (!(conn->flags & NET_CONN_REMOTE_ADDR_SET)) {
				continue;
			}

			if (IS_ENABLED(CONFIG_NET_IPV6) &&
			    remote_addr->sa_family == NET_AF_INET6 &&
			    remote_addr->sa_family ==
			    conn->remote_addr.sa_family) {
				if (!net_ipv6_addr_cmp(
					    &net_sin6(remote_addr)->sin6_addr,
					    &net_sin6(&conn->remote_addr)->
								sin6_addr)) {
					continue;
				}
			} else if (IS_ENABLED(CONFIG_NET_IPV4) &&
				   remote_addr->sa_family == NET_AF_INET &&
				   remote_addr->sa_family ==
				   conn->remote_addr.sa_family) {
				if (!net_ipv4_addr_cmp(
					    &net_sin(remote_addr)->sin_addr,
					    &net_sin(&conn->remote_addr)->
								sin_addr)) {
					continue;
				}
			} else {
				continue;
			}
		} else if (conn->flags & NET_CONN_REMOTE_ADDR_SET) {
			continue;
		} else if (reuseport_set && conn->context != NULL &&
			   net_context_is_reuseport_set(conn->context)) {
			continue;
		}

		if (net_sin(&conn->remote_addr)->sin_port !=
		    net_htons(remote_port)) {
			continue;
		}

		if (conn->context != NULL && iface != NULL &&
		    net_context_is_bound_to_iface(conn->context)) {
			if (iface != net_context_get_iface(conn->context)) {
				continue;
			}
		}

		k_mutex_unlock(&conn_lock);
		return conn;
	}

	k_mutex_unlock(&conn_lock);
	return NULL;
}

static void net_conn_change_callback(struct net_conn *conn,
				     net_conn_cb_t cb, void *user_data)
{
	NET_DBG("[%zu] connection handler %p changed callback",
		conn - conns, conn);

	conn->cb = cb;
	conn->user_data = user_data;
}

static int net_conn_change_remote(struct net_conn *conn,
				  const struct net_sockaddr *remote_addr,
				  uint16_t remote_port)
{
	NET_DBG("[%zu] connection handler %p changed remote",
		conn - conns, conn);

	if (remote_addr) {
		if (IS_ENABLED(CONFIG_NET_IPV6) &&
		    remote_addr->sa_family == NET_AF_INET6) {
			memcpy(&conn->remote_addr, remote_addr,
			       sizeof(struct net_sockaddr_in6));

			if (!net_ipv6_is_addr_unspecified(
				    &net_sin6(remote_addr)->
				    sin6_addr)) {
				conn->flags |= NET_CONN_REMOTE_ADDR_SPEC;
			}
		} else if (IS_ENABLED(CONFIG_NET_IPV4) &&
			   remote_addr->sa_family == NET_AF_INET) {
			memcpy(&conn->remote_addr, remote_addr,
			       sizeof(struct net_sockaddr_in));

			if (net_sin(remote_addr)->sin_addr.s_addr_be) {
				conn->flags |= NET_CONN_REMOTE_ADDR_SPEC;
			}
		} else {
			NET_ERR("Remote address family not set");
			return -EINVAL;
		}

		conn->flags |= NET_CONN_REMOTE_ADDR_SET;
	} else {
		conn->flags &= ~NET_CONN_REMOTE_ADDR_SPEC;
		conn->flags &= ~NET_CONN_REMOTE_ADDR_SET;
	}

	if (remote_port) {
		conn->flags |= NET_CONN_REMOTE_PORT_SPEC;
		net_sin(&conn->remote_addr)->sin_port = net_htons(remote_port);
	} else {
		conn->flags &= ~NET_CONN_REMOTE_PORT_SPEC;
	}

	return 0;
}

static int net_conn_change_local(struct net_conn *conn,
				 const struct net_sockaddr *local_addr,
				 uint16_t local_port)
{
	NET_DBG("[%zu] connection handler %p changed local",
		conn - conns, conn);

	if (local_addr != NULL) {
		if (IS_ENABLED(CONFIG_NET_IPV6) &&
		    local_addr->sa_family == NET_AF_INET6) {
			memcpy(&conn->local_addr, local_addr,
			       sizeof(struct net_sockaddr_in6));

			if (!net_ipv6_is_addr_unspecified(
					&net_sin6(local_addr)->sin6_addr)) {
				conn->flags |= NET_CONN_LOCAL_ADDR_SPEC;
			}
		} else if (IS_ENABLED(CONFIG_NET_IPV4) &&
			   local_addr->sa_family == NET_AF_INET) {
			memcpy(&conn->local_addr, local_addr,
			       sizeof(struct net_sockaddr_in));

			if (net_sin(local_addr)->sin_addr.s_addr_be) {
				conn->flags |= NET_CONN_LOCAL_ADDR_SPEC;
			}
		} else if (IS_ENABLED(CONFIG_NET_SOCKETS_CAN) &&
			   local_addr->sa_family == NET_AF_CAN) {
			memcpy(&conn->local_addr, local_addr,
			       sizeof(struct net_sockaddr_can));
		} else if (IS_ENABLED(CONFIG_NET_SOCKETS_PACKET) &&
			   local_addr->sa_family == NET_AF_PACKET) {
			memcpy(&conn->local_addr, local_addr,
			       sizeof(struct net_sockaddr_ll));
		} else {
			NET_ERR("Local address family not set");
			return -EINVAL;
		}

		conn->flags |= NET_CONN_LOCAL_ADDR_SET;
	} else {
		conn->flags &= ~NET_CONN_LOCAL_ADDR_SPEC;
		conn->flags &= ~NET_CONN_LOCAL_ADDR_SET;
	}

	if (local_port > 0U) {
		conn->flags |= NET_CONN_LOCAL_PORT_SPEC;
		net_sin(&conn->local_addr)->sin_port = net_htons(local_port);
	} else {
		conn->flags &= ~NET_CONN_LOCAL_PORT_SPEC;
	}

	return 0;
}

int net_conn_register(uint16_t proto, enum net_sock_type type, uint8_t family,
		      const struct net_sockaddr *remote_addr,
		      const struct net_sockaddr *local_addr,
		      uint16_t remote_port,
		      uint16_t local_port,
		      struct net_context *context,
		      net_conn_cb_t cb,
		      void *user_data,
		      struct net_conn_handle **handle)
{
	struct net_conn *conn;
	int ret;

	conn = conn_find_handler(context != NULL ? net_context_get_iface(context) : NULL,
				 proto, family, remote_addr, local_addr,
				 remote_port, local_port,
				 context != NULL ?
					net_context_is_reuseport_set(context) :
					false);
	if (conn != NULL) {
		NET_ERR("Identical connection handler %p already found.", conn);
		return -EADDRINUSE;
	}

	conn = conn_get_unused();
	if (conn == NULL) {
		NET_ERR("Not enough connection contexts. "
			"Consider increasing CONFIG_NET_MAX_CONN.");
		return -ENOENT;
	}

	if (remote_addr && local_addr) {
		if (remote_addr->sa_family != local_addr->sa_family) {
			NET_ERR("Address families different");
			goto error;
		}
	}

	net_conn_change_callback(conn, cb, user_data);

	conn->proto = proto;
	conn->type = type;
	conn->family = family;
	conn->context = context;

	ret = net_conn_change_local(conn, local_addr, local_port);
	if (ret < 0) {
		goto error;
	}

	ret = net_conn_change_remote(conn, remote_addr, remote_port);
	if (ret < 0) {
		goto error;
	}

	if (handle) {
		*handle = (struct net_conn_handle *)conn;
	}

	conn_set_used(conn);

	conn->v6only = net_context_is_v6only_set(context);

	conn_register_debug(conn, remote_port, local_port);

	return 0;
error:
	conn_set_unused(conn);
	return -EINVAL;
}

int net_conn_unregister(struct net_conn_handle *handle)
{
	struct net_conn *conn = (struct net_conn *)handle;

	if (conn < &conns[0] || conn > &conns[CONFIG_NET_MAX_CONN]) {
		return -EINVAL;
	}

	if (!(conn->flags & NET_CONN_IN_USE)) {
		return -ENOENT;
	}

	NET_DBG("Connection handler %p removed", conn);

	k_mutex_lock(&conn_lock, K_FOREVER);
	sys_slist_find_and_remove(&conn_used, &conn->node);
	k_mutex_unlock(&conn_lock);

	conn_set_unused(conn);

	return 0;
}

int net_conn_update(struct net_conn_handle *handle,
		    net_conn_cb_t cb,
		    void *user_data,
		    const struct net_sockaddr *remote_addr,
		    uint16_t remote_port,
		    const struct net_sockaddr *local_addr,
		    uint16_t local_port)
{
	struct net_conn *conn = (struct net_conn *)handle;
	int ret;

	if (conn < &conns[0] || conn > &conns[CONFIG_NET_MAX_CONN]) {
		return -EINVAL;
	}

	if (!(conn->flags & NET_CONN_IN_USE)) {
		return -ENOENT;
	}

	net_conn_change_callback(conn, cb, user_data);

	ret = net_conn_change_local(conn, local_addr, local_port);
	if (ret < 0) {
		return ret;
	}

	ret = net_conn_change_remote(conn, remote_addr, remote_port);

	return ret;
}

static bool conn_addr_cmp(struct net_pkt *pkt,
			  union net_ip_header *ip_hdr,
			  struct net_sockaddr *addr,
			  bool is_remote)
{
	if (addr->sa_family != net_pkt_family(pkt)) {
		return false;
	}

	if (IS_ENABLED(CONFIG_NET_IPV6) &&
	    net_pkt_family(pkt) == NET_AF_INET6 &&
	    addr->sa_family == NET_AF_INET6) {
		const uint8_t *addr6;

		if (is_remote) {
			addr6 = ip_hdr->ipv6->src;
		} else {
			addr6 = ip_hdr->ipv6->dst;
		}

		if (!net_ipv6_is_addr_unspecified(
			    &net_sin6(addr)->sin6_addr)) {
			if (!net_ipv6_addr_cmp_raw((uint8_t *)&net_sin6(addr)->sin6_addr,
						   addr6)) {
				return false;
			}
		}

		return true;
	} else if (IS_ENABLED(CONFIG_NET_IPV4) &&
		   net_pkt_family(pkt) == NET_AF_INET &&
		   addr->sa_family == NET_AF_INET) {
		const uint8_t *addr4;

		if (is_remote) {
			addr4 = ip_hdr->ipv4->src;
		} else {
			addr4 = ip_hdr->ipv4->dst;
		}

		if (net_sin(addr)->sin_addr.s_addr_be) {
			if (!net_ipv4_addr_cmp_raw((uint8_t *)&net_sin(addr)->sin_addr,
						   addr4)) {
				return false;
			}
		}
	}

	return true;
}

static inline void conn_send_icmp_error(struct net_pkt *pkt)
{
	if (IS_ENABLED(CONFIG_NET_DISABLE_ICMP_DESTINATION_UNREACHABLE)) {
		return;
	}

	if (IS_ENABLED(CONFIG_NET_IPV6) && net_pkt_family(pkt) == NET_AF_INET6) {
		net_icmpv6_send_error(pkt, NET_ICMPV6_DST_UNREACH,
				      NET_ICMPV6_DST_UNREACH_NO_PORT, 0);

	} else if (IS_ENABLED(CONFIG_NET_IPV4)) {
		net_icmpv4_send_error(pkt, NET_ICMPV4_DST_UNREACH,
				      NET_ICMPV4_DST_UNREACH_NO_PORT);
	}
}

static bool conn_are_endpoints_valid(struct net_pkt *pkt, uint8_t family,
				     union net_ip_header *ip_hdr,
				     uint16_t src_port, uint16_t dst_port)
{
	bool is_my_src_addr;
	bool is_same_src_and_dst_addr;

<<<<<<< HEAD
	if (IS_ENABLED(CONFIG_NET_IPV4) && family == NET_AF_INET) {
		is_my_src_addr = net_ipv4_is_my_addr(
			(struct net_in_addr *)ip_hdr->ipv4->src);
		is_same_src_and_dst_addr = net_ipv4_addr_cmp_raw(
			ip_hdr->ipv4->src, ip_hdr->ipv4->dst);
	} else if (IS_ENABLED(CONFIG_NET_IPV6) && family == NET_AF_INET6) {
		is_my_src_addr = net_ipv6_is_my_addr(
			(struct net_in6_addr *)ip_hdr->ipv6->src);
=======
	if (IS_ENABLED(CONFIG_NET_IPV4) && family == AF_INET) {
		is_my_src_addr = net_ipv4_is_my_addr_raw(ip_hdr->ipv4->src);
		is_same_src_and_dst_addr = net_ipv4_addr_cmp_raw(
			ip_hdr->ipv4->src, ip_hdr->ipv4->dst);
	} else if (IS_ENABLED(CONFIG_NET_IPV6) && family == AF_INET6) {
		is_my_src_addr = net_ipv6_is_my_addr_raw(ip_hdr->ipv6->src);
>>>>>>> 7da64e7b
		is_same_src_and_dst_addr = net_ipv6_addr_cmp_raw(
			ip_hdr->ipv6->src, ip_hdr->ipv6->dst);
	} else {
		return true;
	}

	bool is_same_src_and_dst_port = src_port == dst_port;
	bool are_invalid_endpoints =
		(is_same_src_and_dst_addr || is_my_src_addr) && is_same_src_and_dst_port;

	return !are_invalid_endpoints;
}

/* Is the candidate connection matching the packet's interface? */
static bool is_iface_matching(struct net_conn *conn, struct net_pkt *pkt)
{
	if (conn->context == NULL) {
		return true;
	}

	if (!net_context_is_bound_to_iface(conn->context)) {
		return true;
	}

	return (net_pkt_iface(pkt) == net_context_get_iface(conn->context));
}

#if defined(CONFIG_NET_SOCKETS_PACKET) || defined(CONFIG_NET_SOCKETS_INET_RAW)
static void conn_raw_socket_deliver(struct net_pkt *pkt, struct net_conn *conn,
				    bool is_ip)
{
	struct net_pkt *raw_pkt;
	struct net_pkt_cursor cur;

	net_pkt_cursor_backup(pkt, &cur);
	net_pkt_cursor_init(pkt);

	NET_DBG("[%p] raw%s match found cb %p ud %p", conn, is_ip ? " IP" : "",
		conn->cb, conn->user_data);

	raw_pkt = net_pkt_clone(pkt, K_MSEC(CONFIG_NET_CONN_PACKET_CLONE_TIMEOUT));
	if (raw_pkt == NULL) {
		NET_WARN("pkt cloning failed, pkt %p not delivered", pkt);
		goto out;
	}

	if (conn->cb(conn, raw_pkt, NULL, NULL, conn->user_data) == NET_DROP) {
		net_pkt_unref(raw_pkt);
	}

out:
	net_pkt_cursor_restore(pkt, &cur);
}
#endif /* defined(CONFIG_NET_SOCKETS_PACKET) || defined(CONFIG_NET_SOCKETS_INET_RAW) */

#if defined(CONFIG_NET_SOCKETS_PACKET)
enum net_verdict net_conn_packet_input(struct net_pkt *pkt, uint16_t proto)
{
	bool raw_sock_found = false;
	bool raw_pkt_continue = false;
	struct net_sockaddr_ll *local;
	struct net_conn *conn;

	/* Only accept input with AF_PACKET family. */
	if (net_pkt_family(pkt) != NET_AF_PACKET) {
		return NET_CONTINUE;
	}

	NET_DBG("Check proto 0x%04x listener for pkt %p family %d",
		proto, pkt, net_pkt_family(pkt));

	k_mutex_lock(&conn_lock, K_FOREVER);

	SYS_SLIST_FOR_EACH_CONTAINER(&conn_used, conn, node) {
		if (!is_iface_matching(conn, pkt)) {
			continue; /* wrong interface */
		}

		/* If there are other listening connections than
		 * AF_PACKET, the packet shall be also passed back to
		 * net_conn_input() in upper layer processing in order to
		 * re-check if there is any listening socket interested
		 * in this packet.
		 */
		if (conn->family != NET_AF_PACKET) {
			raw_pkt_continue = true;
			continue; /* wrong family */
		}

		if (conn->type == NET_SOCK_DGRAM && !net_pkt_is_l2_processed(pkt)) {
			/* If DGRAM packet sockets are present, we shall continue
			 * with this packet regardless the result.
			 */
			raw_pkt_continue = true;
			continue; /* L2 not processed yet */
		}

		if (conn->type == NET_SOCK_RAW && net_pkt_is_l2_processed(pkt)) {
			continue; /* L2 already processed */
		}

		if (conn->proto == 0) {
			continue; /* Local proto 0 doesn't forward any packets */
		}

		if (conn->proto != proto) {
			/* Allow proto mismatch if socket was created with ETH_P_ALL, or it's raw
			 * packet socket input (proto ETH_P_ALL).
			 */
			if (conn->proto != ETH_P_ALL && proto != ETH_P_ALL) {
				continue; /* wrong protocol */
			}
		}

		/* Apply protocol-specific matching criteria... */

		/* Unbound sockets should collect packets from all interfaces. */
		if ((conn->flags & NET_CONN_LOCAL_ADDR_SET) != 0U) {
			local = (struct net_sockaddr_ll *)&conn->local_addr;
			if (local->sll_ifindex != 0 &&
			    local->sll_ifindex != net_if_get_by_iface(net_pkt_iface(pkt))) {
				continue;
			}
		}

		conn_raw_socket_deliver(pkt, conn, false);

		raw_sock_found = true;
	}

	k_mutex_unlock(&conn_lock);

	if (!raw_pkt_continue && raw_sock_found) {
		/* As one or more raw socket packets have already been delivered
		 * in the loop above, report NET_OK.
		 */
		net_pkt_unref(pkt);
		return NET_OK;
	}

	/* When there is open connection different than AF_PACKET this
	 * packet shall be also handled in the upper net stack layers.
	 */
	return NET_CONTINUE;
}
#else
enum net_verdict net_conn_packet_input(struct net_pkt *pkt, uint16_t proto)
{
	ARG_UNUSED(pkt);
	ARG_UNUSED(proto);

	return NET_CONTINUE;
}
#endif /* defined(CONFIG_NET_SOCKETS_PACKET) */

#if defined(CONFIG_NET_SOCKETS_INET_RAW)
enum net_verdict net_conn_raw_ip_input(struct net_pkt *pkt,
				       union net_ip_header *ip_hdr,
				       uint8_t proto)
{
	uint8_t pkt_family = net_pkt_family(pkt);
	struct net_conn *conn;

	if (pkt_family != NET_AF_INET && pkt_family != NET_AF_INET6) {
		return NET_CONTINUE;
	}

	NET_DBG("Check %s listener for pkt %p family %d",
		net_proto2str(net_pkt_family(pkt), proto), pkt,
		net_pkt_family(pkt));

	k_mutex_lock(&conn_lock, K_FOREVER);

	SYS_SLIST_FOR_EACH_CONTAINER(&conn_used, conn, node) {
		if (!is_iface_matching(conn, pkt)) {
			continue; /* wrong interface */
		}

		if (conn->family != pkt_family) {
			continue; /* wrong family */
		}

		if (conn->type != NET_SOCK_RAW) {
			continue; /* wrong type */
		}

		if (conn->proto != proto && conn->proto != NET_IPPROTO_IP) {
			continue; /* wrong protocol */
		}

		/* Apply protocol-specific matching criteria... */

		if (((conn->flags & NET_CONN_LOCAL_ADDR_SET) != 0U) &&
		    !conn_addr_cmp(pkt, ip_hdr, &conn->local_addr, false)) {
			continue; /* wrong local address */
		}

		conn_raw_socket_deliver(pkt, conn, true);
	}

	k_mutex_unlock(&conn_lock);

	/* Raw IP packets are passed further in the stack regardless. */
	return NET_CONTINUE;
}
#else
enum net_verdict net_conn_raw_ip_input(struct net_pkt *pkt,
				       union net_ip_header *ip_hdr,
				       uint8_t proto)
{
	ARG_UNUSED(pkt);
	ARG_UNUSED(ip_hdr);
	ARG_UNUSED(proto);

	return NET_CONTINUE;
}
#endif /* defined(CONFIG_NET_SOCKETS_INET_RAW) */

#if defined(CONFIG_NET_SOCKETS_CAN)
enum net_verdict net_conn_can_input(struct net_pkt *pkt, uint8_t proto)
{
	struct net_conn *best_match = NULL;
	struct net_conn *conn;
	net_conn_cb_t cb = NULL;
	void *user_data = NULL;

	/* Only accept input with AF_CAN family and CAN_RAW protocol. */
	if (net_pkt_family(pkt) != NET_AF_CAN || proto != CAN_RAW) {
		return NET_DROP;
	}

	NET_DBG("Check %s listener for pkt %p family %d",
		net_proto2str(net_pkt_family(pkt), proto), pkt,
		net_pkt_family(pkt));

	k_mutex_lock(&conn_lock, K_FOREVER);

	SYS_SLIST_FOR_EACH_CONTAINER(&conn_used, conn, node) {
		if (!is_iface_matching(conn, pkt)) {
			continue; /* wrong interface */
		}

		if (conn->family != NET_AF_CAN) {
			continue; /* wrong family */
		}

		if (conn->proto != CAN_RAW) {
			continue; /* wrong protocol */
		}

		best_match = conn;
	}

	if (best_match != NULL) {
		cb = best_match->cb;
		user_data = best_match->user_data;
	}

	k_mutex_unlock(&conn_lock);

	if (cb != NULL) {
		NET_DBG("[%p] match found cb %p ud %p rank 0x%02x", best_match, cb,
			user_data, NET_CONN_RANK(best_match->flags));

		if (cb(best_match, pkt, NULL, NULL, user_data) == NET_DROP) {
			goto drop;
		}

		net_stats_update_per_proto_recv(net_pkt_iface(pkt), proto);

		return NET_OK;
	}

	NET_DBG("No match found.");

drop:
	net_stats_update_per_proto_drop(net_pkt_iface(pkt), proto);

	return NET_DROP;
}
#else
enum net_verdict net_conn_can_input(struct net_pkt *pkt, uint8_t proto)
{
	ARG_UNUSED(pkt);
	ARG_UNUSED(proto);

	return NET_DROP;
}
#endif /* defined(CONFIG_NET_SOCKETS_CAN) */

enum net_verdict net_conn_input(struct net_pkt *pkt,
				union net_ip_header *ip_hdr,
				uint8_t proto,
				union net_proto_header *proto_hdr)
{
	struct net_if *pkt_iface = net_pkt_iface(pkt);
	uint8_t pkt_family = net_pkt_family(pkt);
	uint16_t src_port = 0U, dst_port = 0U;

	if (!net_pkt_filter_local_in_recv_ok(pkt)) {
		/* drop the packet */
		net_stats_update_filter_rx_local_drop(net_pkt_iface(pkt));
		return NET_DROP;
	}

	if (pkt_family == NET_AF_INET || pkt_family == NET_AF_INET6) {
		if (IS_ENABLED(CONFIG_NET_UDP) && proto == NET_IPPROTO_UDP) {
			src_port = proto_hdr->udp->src_port;
			dst_port = proto_hdr->udp->dst_port;
		} else if (IS_ENABLED(CONFIG_NET_TCP) && proto == NET_IPPROTO_TCP) {
			if (proto_hdr->tcp == NULL) {
				return NET_DROP;
			}
			src_port = proto_hdr->tcp->src_port;
			dst_port = proto_hdr->tcp->dst_port;
		}
		if (!conn_are_endpoints_valid(pkt, pkt_family, ip_hdr,
					      src_port, dst_port)) {
			NET_DBG("Dropping invalid src/dst end-points packet");
			return NET_DROP;
		}
	} else {
		NET_DBG("No suitable protocol handler configured");
		return NET_DROP;
	}

	NET_DBG("Check %s listener for pkt %p src port %u dst port %u"
		" family %d", net_proto2str(net_pkt_family(pkt), proto), pkt,
		net_ntohs(src_port), net_ntohs(dst_port), net_pkt_family(pkt));

	struct net_conn *best_match = NULL;
	int16_t best_rank = -1;
	bool is_mcast_pkt = false;
	bool mcast_pkt_delivered = false;
	bool is_bcast_pkt = false;
	struct net_conn *conn;
	net_conn_cb_t cb = NULL;
	void *user_data = NULL;

	/* If we receive a packet with multicast destination address, we might
	 * need to deliver the packet to multiple recipients.
	 */
<<<<<<< HEAD
	if (IS_ENABLED(CONFIG_NET_IPV4) && pkt_family == NET_AF_INET) {
		if (net_ipv4_is_addr_mcast((struct net_in_addr *)ip_hdr->ipv4->dst)) {
			is_mcast_pkt = true;
		} else if (net_if_ipv4_is_addr_bcast(pkt_iface,
						     (struct net_in_addr *)ip_hdr->ipv4->dst)) {
			is_bcast_pkt = true;
		}
	} else if (IS_ENABLED(CONFIG_NET_IPV6) && pkt_family == NET_AF_INET6) {
		is_mcast_pkt = net_ipv6_is_addr_mcast((struct net_in6_addr *)ip_hdr->ipv6->dst);
=======
	if (IS_ENABLED(CONFIG_NET_IPV4) && pkt_family == AF_INET) {
		if (net_ipv4_is_addr_mcast_raw(ip_hdr->ipv4->dst)) {
			is_mcast_pkt = true;
		} else if (net_if_ipv4_is_addr_bcast_raw(pkt_iface,
							 ip_hdr->ipv4->dst)) {
			is_bcast_pkt = true;
		}
	} else if (IS_ENABLED(CONFIG_NET_IPV6) && pkt_family == AF_INET6) {
		is_mcast_pkt = net_ipv6_is_addr_mcast_raw(ip_hdr->ipv6->dst);
>>>>>>> 7da64e7b
	}

	k_mutex_lock(&conn_lock, K_FOREVER);

	SYS_SLIST_FOR_EACH_CONTAINER_WITH_TYPE(&conn_used, struct net_conn, 
					       conn, node) {
		/* Is the candidate connection matching the packet's interface? */
		if (!is_iface_matching(conn, pkt)) {
			continue; /* wrong interface */
		}

		/* Is the candidate connection matching the packet's protocol family? */
		if (conn->family != NET_AF_UNSPEC && conn->family != pkt_family) {
			if (IS_ENABLED(CONFIG_NET_IPV4_MAPPING_TO_IPV6)) {
				if (!(conn->family == NET_AF_INET6 && pkt_family == NET_AF_INET &&
				      !conn->v6only && conn->type != NET_SOCK_RAW)) {
					continue;
				}
			} else {
				continue; /* wrong protocol family */
			}

			/* We might have a match for v4-to-v6 mapping, check more */
		}

		/* Is the candidate connection matching the packet's protocol within the family? */
		if (conn->proto != proto) {
			continue; /* wrong protocol */
		}

		/* Apply protocol-specific matching criteria... */
		uint8_t conn_family = conn->family;

		if ((IS_ENABLED(CONFIG_NET_UDP) || IS_ENABLED(CONFIG_NET_TCP)) &&
		    (conn_family == NET_AF_INET || conn_family == NET_AF_INET6 ||
		     conn_family == NET_AF_UNSPEC)) {
			/* Is the candidate connection matching the packet's TCP/UDP
			 * address and port?
			 */
			if (net_sin(&conn->remote_addr)->sin_port &&
			    net_sin(&conn->remote_addr)->sin_port != src_port) {
				continue; /* wrong remote port */
			}

			if (net_sin(&conn->local_addr)->sin_port &&
			    net_sin(&conn->local_addr)->sin_port != dst_port) {
				continue; /* wrong local port */
			}

			if ((conn->flags & NET_CONN_REMOTE_ADDR_SET) &&
			    !conn_addr_cmp(pkt, ip_hdr, &conn->remote_addr, true)) {
				continue; /* wrong remote address */
			}

			if ((conn->flags & NET_CONN_LOCAL_ADDR_SET) &&
			    !conn_addr_cmp(pkt, ip_hdr, &conn->local_addr, false)) {

				/* Check if we could do a v4-mapping-to-v6 and the IPv6 socket
				 * has no IPV6_V6ONLY option set and if the local IPV6 address
				 * is unspecified, then we could accept a connection from IPv4
				 * address by mapping it to IPv6 address.
				 */
				if (IS_ENABLED(CONFIG_NET_IPV4_MAPPING_TO_IPV6)) {
					if (!(conn->family == NET_AF_INET6 && pkt_family == NET_AF_INET &&
					      !conn->v6only &&
					      net_ipv6_is_addr_unspecified(
						      &net_sin6(&conn->local_addr)->sin6_addr))) {
						continue; /* wrong local address */
					}
				} else {
					continue; /* wrong local address */
				}

				/* We might have a match for v4-to-v6 mapping,
				 * continue with rank checking.
				 */
			}

			if (best_rank < NET_CONN_RANK(conn->flags)) {
				struct net_pkt *mcast_pkt;

				if (!is_mcast_pkt) {
					best_rank = NET_CONN_RANK(conn->flags);
					best_match = conn;

					continue; /* found a match - but maybe not yet the best */
				}

				/* If we have a multicast packet, and we found
				 * a match, then deliver the packet immediately
				 * to the handler. As there might be several
				 * sockets interested about these, we need to
				 * clone the received pkt.
				 */

				NET_DBG("[%p] mcast match found cb %p ud %p", conn, conn->cb,
					conn->user_data);

				mcast_pkt = net_pkt_clone(
					pkt, K_MSEC(CONFIG_NET_CONN_PACKET_CLONE_TIMEOUT));
				if (!mcast_pkt) {
					k_mutex_unlock(&conn_lock);
					goto drop;
				}

				if (conn->cb(conn, mcast_pkt, ip_hdr, proto_hdr, conn->user_data) ==
				    NET_DROP) {
					net_stats_update_per_proto_drop(pkt_iface, proto);
					net_pkt_unref(mcast_pkt);
				} else {
					net_stats_update_per_proto_recv(pkt_iface, proto);
				}

				mcast_pkt_delivered = true;
			}
		}
	} /* loop end */

	if (best_match != NULL) {
		cb = best_match->cb;
		user_data = best_match->user_data;
	}

	k_mutex_unlock(&conn_lock);

	if (is_mcast_pkt && mcast_pkt_delivered) {
		/* As one or more multicast packets
		 * have already been delivered in the loop above,
		 * we shall not call the callback again here.
		 */
		net_pkt_unref(pkt);
		return NET_OK;
	}

	if (cb != NULL) {
		NET_DBG("[%p] match found cb %p ud %p rank 0x%02x", best_match, cb,
			user_data, NET_CONN_RANK(best_match->flags));

		if (cb(best_match, pkt, ip_hdr, proto_hdr, user_data)
				== NET_DROP) {
			goto drop;
		}

		net_stats_update_per_proto_recv(pkt_iface, proto);

		return NET_OK;
	}

	NET_DBG("No match found.");

	if ((pkt_family == NET_AF_INET || pkt_family == NET_AF_INET6) &&
	    !(is_mcast_pkt || is_bcast_pkt)) {
		if (IS_ENABLED(CONFIG_NET_TCP) && proto == NET_IPPROTO_TCP &&
		    IS_ENABLED(CONFIG_NET_TCP_REJECT_CONN_WITH_RST)) {
			net_tcp_reply_rst(pkt);
			net_stats_update_tcp_seg_connrst(pkt_iface);
		} else {
			conn_send_icmp_error(pkt);
		}
	}

drop:
	net_stats_update_per_proto_drop(pkt_iface, proto);

	return NET_DROP;
}

void net_conn_foreach(net_conn_foreach_cb_t cb, void *user_data)
{
	struct net_conn *conn;

	k_mutex_lock(&conn_lock, K_FOREVER);

	SYS_SLIST_FOR_EACH_CONTAINER_WITH_TYPE(&conn_used, struct net_conn,
					       conn, node) {
		cb(conn, user_data);
	}

	k_mutex_unlock(&conn_lock);
}

void net_conn_init(void)
{
	int i;

	sys_slist_init(&conn_unused);
	sys_slist_init(&conn_used);

	for (i = 0; i < CONFIG_NET_MAX_CONN; i++) {
		sys_slist_prepend(&conn_unused, &conns[i].node);
	}
}<|MERGE_RESOLUTION|>--- conflicted
+++ resolved
@@ -576,23 +576,12 @@
 	bool is_my_src_addr;
 	bool is_same_src_and_dst_addr;
 
-<<<<<<< HEAD
 	if (IS_ENABLED(CONFIG_NET_IPV4) && family == NET_AF_INET) {
-		is_my_src_addr = net_ipv4_is_my_addr(
-			(struct net_in_addr *)ip_hdr->ipv4->src);
+		is_my_src_addr = net_ipv4_is_my_addr_raw(ip_hdr->ipv4->src);
 		is_same_src_and_dst_addr = net_ipv4_addr_cmp_raw(
 			ip_hdr->ipv4->src, ip_hdr->ipv4->dst);
 	} else if (IS_ENABLED(CONFIG_NET_IPV6) && family == NET_AF_INET6) {
-		is_my_src_addr = net_ipv6_is_my_addr(
-			(struct net_in6_addr *)ip_hdr->ipv6->src);
-=======
-	if (IS_ENABLED(CONFIG_NET_IPV4) && family == AF_INET) {
-		is_my_src_addr = net_ipv4_is_my_addr_raw(ip_hdr->ipv4->src);
-		is_same_src_and_dst_addr = net_ipv4_addr_cmp_raw(
-			ip_hdr->ipv4->src, ip_hdr->ipv4->dst);
-	} else if (IS_ENABLED(CONFIG_NET_IPV6) && family == AF_INET6) {
 		is_my_src_addr = net_ipv6_is_my_addr_raw(ip_hdr->ipv6->src);
->>>>>>> 7da64e7b
 		is_same_src_and_dst_addr = net_ipv6_addr_cmp_raw(
 			ip_hdr->ipv6->src, ip_hdr->ipv6->dst);
 	} else {
@@ -935,27 +924,15 @@
 	/* If we receive a packet with multicast destination address, we might
 	 * need to deliver the packet to multiple recipients.
 	 */
-<<<<<<< HEAD
 	if (IS_ENABLED(CONFIG_NET_IPV4) && pkt_family == NET_AF_INET) {
-		if (net_ipv4_is_addr_mcast((struct net_in_addr *)ip_hdr->ipv4->dst)) {
-			is_mcast_pkt = true;
-		} else if (net_if_ipv4_is_addr_bcast(pkt_iface,
-						     (struct net_in_addr *)ip_hdr->ipv4->dst)) {
-			is_bcast_pkt = true;
-		}
-	} else if (IS_ENABLED(CONFIG_NET_IPV6) && pkt_family == NET_AF_INET6) {
-		is_mcast_pkt = net_ipv6_is_addr_mcast((struct net_in6_addr *)ip_hdr->ipv6->dst);
-=======
-	if (IS_ENABLED(CONFIG_NET_IPV4) && pkt_family == AF_INET) {
 		if (net_ipv4_is_addr_mcast_raw(ip_hdr->ipv4->dst)) {
 			is_mcast_pkt = true;
 		} else if (net_if_ipv4_is_addr_bcast_raw(pkt_iface,
 							 ip_hdr->ipv4->dst)) {
 			is_bcast_pkt = true;
 		}
-	} else if (IS_ENABLED(CONFIG_NET_IPV6) && pkt_family == AF_INET6) {
+	} else if (IS_ENABLED(CONFIG_NET_IPV6) && pkt_family == NET_AF_INET6) {
 		is_mcast_pkt = net_ipv6_is_addr_mcast_raw(ip_hdr->ipv6->dst);
->>>>>>> 7da64e7b
 	}
 
 	k_mutex_lock(&conn_lock, K_FOREVER);
