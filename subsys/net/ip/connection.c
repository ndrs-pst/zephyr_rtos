/** @file
 * @brief Generic connection related functions
 */

/*
 * Copyright (c) 2016 Intel Corporation
 *
 * SPDX-License-Identifier: Apache-2.0
 */

/* TODO: Make core part of networking subsystem less dependent on
 * UDP, TCP, IPv4 or IPv6. So that we can add new features with
 * less cross-module changes.
 */

#include <zephyr/logging/log.h>
LOG_MODULE_REGISTER(net_conn, CONFIG_NET_CONN_LOG_LEVEL);

#include <errno.h>
#include <zephyr/sys/util.h>

#include <zephyr/net/net_core.h>
#include <zephyr/net/net_pkt.h>
#include <zephyr/net/udp.h>
#include <zephyr/net/ethernet.h>
#include <zephyr/net/socketcan.h>

#include "net_private.h"
#include "icmpv6.h"
#include "icmpv4.h"
#include "udp_internal.h"
#include "tcp_internal.h"
#include "connection.h"
#include "net_stats.h"

/** Is this connection used or not */
#define NET_CONN_IN_USE			BIT(0)

/** Remote address set */
#define NET_CONN_REMOTE_ADDR_SET	BIT(1)

/** Local address set */
#define NET_CONN_LOCAL_ADDR_SET		BIT(2)

/** Local port set */
#define NET_CONN_REMOTE_PORT_SPEC	BIT(3)

/** Remote port set */
#define NET_CONN_LOCAL_PORT_SPEC	BIT(4)

/** Local address specified */
#define NET_CONN_REMOTE_ADDR_SPEC	BIT(5)

/** Remote address specified */
#define NET_CONN_LOCAL_ADDR_SPEC	BIT(6)

#define NET_CONN_RANK(_flags)		(_flags & 0x78)

static struct net_conn conns[CONFIG_NET_MAX_CONN];

static sys_slist_t conn_unused;
static sys_slist_t conn_used;

#if (CONFIG_NET_CONN_LOG_LEVEL >= LOG_LEVEL_DBG)
static inline
void conn_register_debug(struct net_conn *conn,
			 uint16_t remote_port, uint16_t local_port)
{
	char dst[NET_IPV6_ADDR_LEN];
	char src[NET_IPV6_ADDR_LEN];

	if (conn->flags & NET_CONN_REMOTE_ADDR_SET) {
		if (IS_ENABLED(CONFIG_NET_IPV6) &&
		    conn->family == NET_AF_INET6) {
			snprintk(dst, sizeof(dst), "%s",
				 net_sprint_ipv6_addr(&net_sin6(&conn->remote_addr)->sin6_addr));
		} else if (IS_ENABLED(CONFIG_NET_IPV4) &&
			   conn->family == NET_AF_INET) {
			snprintk(dst, sizeof(dst), "%s",
				 net_sprint_ipv4_addr(&net_sin(&conn->remote_addr)->sin_addr));
		} else {
			snprintk(dst, sizeof(dst), "%s", "?");
		}
	} else {
		snprintk(dst, sizeof(dst), "%s", "-");
	}

	if (conn->flags & NET_CONN_LOCAL_ADDR_SET) {
		if (IS_ENABLED(CONFIG_NET_IPV6) &&
		    conn->family == NET_AF_INET6) {
			snprintk(src, sizeof(src), "%s",
				 net_sprint_ipv6_addr(&net_sin6(&conn->local_addr)->sin6_addr));
		} else if (IS_ENABLED(CONFIG_NET_IPV4) &&
			   conn->family == NET_AF_INET) {
			snprintk(src, sizeof(src), "%s",
				 net_sprint_ipv4_addr(&net_sin(&conn->local_addr)->sin_addr));
		} else {
			snprintk(src, sizeof(src), "%s", "?");
		}
	} else {
		snprintk(src, sizeof(src), "%s", "-");
	}

	NET_DBG("[%p/%d/%u/0x%02x] remote %s/%u ",
		conn, conn->proto, conn->family, conn->flags,
		dst, remote_port);
	NET_DBG("  local %s/%u cb %p ud %p",
		src, local_port, conn->cb, conn->user_data);
}
#else
#define conn_register_debug(...)
#endif /* (CONFIG_NET_CONN_LOG_LEVEL >= LOG_LEVEL_DBG) */

static K_MUTEX_DEFINE(conn_lock);

static struct net_conn *conn_get_unused(void)
{
	sys_snode_t *node;

	k_mutex_lock(&conn_lock, K_FOREVER);

	node = sys_slist_peek_head(&conn_unused);
	if (!node) {
		k_mutex_unlock(&conn_lock);
		return NULL;
	}

	sys_slist_remove(&conn_unused, NULL, node);

	k_mutex_unlock(&conn_lock);

	return CONTAINER_OF(node, struct net_conn, node);
}

static void conn_set_used(struct net_conn *conn)
{
	conn->flags |= NET_CONN_IN_USE;

	k_mutex_lock(&conn_lock, K_FOREVER);
	sys_slist_prepend(&conn_used, &conn->node);
	k_mutex_unlock(&conn_lock);
}

static void conn_set_unused(struct net_conn *conn)
{
	(void)memset(conn, 0, sizeof(*conn));

	k_mutex_lock(&conn_lock, K_FOREVER);
	sys_slist_prepend(&conn_unused, &conn->node);
	k_mutex_unlock(&conn_lock);
}

/* Check if we already have identical connection handler installed. */
static struct net_conn *conn_find_handler(struct net_if *iface,
					  uint16_t proto, uint8_t family,
					  const struct net_sockaddr *remote_addr,
					  const struct net_sockaddr *local_addr,
					  uint16_t remote_port,
					  uint16_t local_port,
					  bool reuseport_set)
{
	struct net_conn *conn;
	struct net_conn *tmp;

	k_mutex_lock(&conn_lock, K_FOREVER);

	SYS_SLIST_FOR_EACH_CONTAINER_SAFE_WITH_TYPE(&conn_used, struct net_conn,
						    conn, tmp, node) {
		if (conn->proto != proto) {
			continue;
		}

		if (conn->family != family) {
			continue;
		}

		if (local_addr) {
			if (!(conn->flags & NET_CONN_LOCAL_ADDR_SET)) {
				continue;
			}

			if (IS_ENABLED(CONFIG_NET_IPV6) &&
			    local_addr->sa_family == NET_AF_INET6 &&
			    local_addr->sa_family ==
			    conn->local_addr.sa_family) {
				if (!net_ipv6_addr_cmp(
					    &net_sin6(local_addr)->sin6_addr,
					    &net_sin6(&conn->local_addr)->
								sin6_addr)) {
					continue;
				}
			} else if (IS_ENABLED(CONFIG_NET_IPV4) &&
				   local_addr->sa_family == NET_AF_INET &&
				   local_addr->sa_family ==
				   conn->local_addr.sa_family) {
				if (!net_ipv4_addr_cmp(
					    &net_sin(local_addr)->sin_addr,
					    &net_sin(&conn->local_addr)->
								sin_addr)) {
					continue;
				}
			} else {
				continue;
			}
		} else if (conn->flags & NET_CONN_LOCAL_ADDR_SET) {
			continue;
		}

		if (net_sin(&conn->local_addr)->sin_port !=
			net_htons(local_port)) {
			continue;
		}

		if (remote_addr) {
			if (!(conn->flags & NET_CONN_REMOTE_ADDR_SET)) {
				continue;
			}

			if (IS_ENABLED(CONFIG_NET_IPV6) &&
			    remote_addr->sa_family == NET_AF_INET6 &&
			    remote_addr->sa_family ==
			    conn->remote_addr.sa_family) {
				if (!net_ipv6_addr_cmp(
					    &net_sin6(remote_addr)->sin6_addr,
					    &net_sin6(&conn->remote_addr)->
								sin6_addr)) {
					continue;
				}
			} else if (IS_ENABLED(CONFIG_NET_IPV4) &&
				   remote_addr->sa_family == NET_AF_INET &&
				   remote_addr->sa_family ==
				   conn->remote_addr.sa_family) {
				if (!net_ipv4_addr_cmp(
					    &net_sin(remote_addr)->sin_addr,
					    &net_sin(&conn->remote_addr)->
								sin_addr)) {
					continue;
				}
			} else {
				continue;
			}
		} else if (conn->flags & NET_CONN_REMOTE_ADDR_SET) {
			continue;
		} else if (reuseport_set && conn->context != NULL &&
			   net_context_is_reuseport_set(conn->context)) {
			continue;
		}

		if (net_sin(&conn->remote_addr)->sin_port !=
		    net_htons(remote_port)) {
			continue;
		}

		if (conn->context != NULL && iface != NULL &&
		    net_context_is_bound_to_iface(conn->context)) {
			if (iface != net_context_get_iface(conn->context)) {
				continue;
			}
		}

		k_mutex_unlock(&conn_lock);
		return conn;
	}

	k_mutex_unlock(&conn_lock);
	return NULL;
}

static void net_conn_change_callback(struct net_conn *conn,
				     net_conn_cb_t cb, void *user_data)
{
	NET_DBG("[%zu] connection handler %p changed callback",
		conn - conns, conn);

	conn->cb = cb;
	conn->user_data = user_data;
}

static int net_conn_change_remote(struct net_conn *conn,
				  const struct net_sockaddr *remote_addr,
				  uint16_t remote_port)
{
	NET_DBG("[%zu] connection handler %p changed remote",
		conn - conns, conn);

	if (remote_addr) {
		if (IS_ENABLED(CONFIG_NET_IPV6) &&
		    remote_addr->sa_family == NET_AF_INET6) {
			memcpy(&conn->remote_addr, remote_addr,
			       sizeof(struct net_sockaddr_in6));

			if (!net_ipv6_is_addr_unspecified(
				    &net_sin6(remote_addr)->
				    sin6_addr)) {
				conn->flags |= NET_CONN_REMOTE_ADDR_SPEC;
			}
		} else if (IS_ENABLED(CONFIG_NET_IPV4) &&
			   remote_addr->sa_family == NET_AF_INET) {
			memcpy(&conn->remote_addr, remote_addr,
			       sizeof(struct net_sockaddr_in));

			if (net_sin(remote_addr)->sin_addr.s_addr_be) {
				conn->flags |= NET_CONN_REMOTE_ADDR_SPEC;
			}
		} else {
			NET_ERR("Remote address family not set");
			return -EINVAL;
		}

		conn->flags |= NET_CONN_REMOTE_ADDR_SET;
	} else {
		conn->flags &= ~NET_CONN_REMOTE_ADDR_SPEC;
		conn->flags &= ~NET_CONN_REMOTE_ADDR_SET;
	}

	if (remote_port) {
		conn->flags |= NET_CONN_REMOTE_PORT_SPEC;
		net_sin(&conn->remote_addr)->sin_port = net_htons(remote_port);
	} else {
		conn->flags &= ~NET_CONN_REMOTE_PORT_SPEC;
	}

	return 0;
}

int net_conn_register(uint16_t proto, enum net_sock_type type, uint8_t family,
		      const struct net_sockaddr *remote_addr,
		      const struct net_sockaddr *local_addr,
		      uint16_t remote_port,
		      uint16_t local_port,
		      struct net_context *context,
		      net_conn_cb_t cb,
		      void *user_data,
		      struct net_conn_handle **handle)
{
	struct net_conn *conn;
	uint8_t flags = 0U;
	int ret;

	conn = conn_find_handler(context != NULL ? net_context_get_iface(context) : NULL,
				 proto, family, remote_addr, local_addr,
				 remote_port, local_port,
				 context != NULL ?
					net_context_is_reuseport_set(context) :
					false);
	if (conn) {
		NET_ERR("Identical connection handler %p already found.", conn);
		return -EADDRINUSE;
	}

	conn = conn_get_unused();
	if (!conn) {
		NET_ERR("Not enough connection contexts. "
			"Consider increasing CONFIG_NET_MAX_CONN.");
		return -ENOENT;
	}

	if (local_addr) {
		if (IS_ENABLED(CONFIG_NET_IPV6) &&
		    local_addr->sa_family == NET_AF_INET6) {
			memcpy(&conn->local_addr, local_addr,
			       sizeof(struct net_sockaddr_in6));

			if (!net_ipv6_is_addr_unspecified(
				    &net_sin6(local_addr)->
				    sin6_addr)) {
				flags |= NET_CONN_LOCAL_ADDR_SPEC;
			}
		} else if (IS_ENABLED(CONFIG_NET_IPV4) &&
			   local_addr->sa_family == NET_AF_INET) {
			memcpy(&conn->local_addr, local_addr,
			       sizeof(struct net_sockaddr_in));

			if (net_sin(local_addr)->sin_addr.s_addr_be) {
				flags |= NET_CONN_LOCAL_ADDR_SPEC;
			}
		} else if (IS_ENABLED(CONFIG_NET_SOCKETS_CAN) &&
			   local_addr->sa_family == NET_AF_CAN) {
			memcpy(&conn->local_addr, local_addr,
			       sizeof(struct net_sockaddr_can));
		} else if (IS_ENABLED(CONFIG_NET_SOCKETS_PACKET) &&
			   local_addr->sa_family == NET_AF_PACKET) {
			memcpy(&conn->local_addr, local_addr,
			       sizeof(struct net_sockaddr_ll));
		} else {
			NET_ERR("Local address family not set");
			goto error;
		}

		flags |= NET_CONN_LOCAL_ADDR_SET;
	}

	if (remote_addr && local_addr) {
		if (remote_addr->sa_family != local_addr->sa_family) {
			NET_ERR("Address families different");
			goto error;
		}
	}

	if (local_port) {
		flags |= NET_CONN_LOCAL_PORT_SPEC;
		net_sin(&conn->local_addr)->sin_port = net_htons(local_port);
	}

	net_conn_change_callback(conn, cb, user_data);

	conn->flags = flags;
	conn->proto = proto;
	conn->type = type;
	conn->family = family;
	conn->context = context;

	/*
	 * Since the net_conn_change_remote() updates the flags in connection,
	 * must to be called after set the flags to connection.
	 */
	ret = net_conn_change_remote(conn, remote_addr, remote_port);
	if (ret) {
		goto error;
	}

	if (handle) {
		*handle = (struct net_conn_handle *)conn;
	}

	conn_set_used(conn);

	conn->v6only = net_context_is_v6only_set(context);

	conn_register_debug(conn, remote_port, local_port);

	return 0;
error:
	conn_set_unused(conn);
	return -EINVAL;
}

int net_conn_unregister(struct net_conn_handle *handle)
{
	struct net_conn *conn = (struct net_conn *)handle;

	if (conn < &conns[0] || conn > &conns[CONFIG_NET_MAX_CONN]) {
		return -EINVAL;
	}

	if (!(conn->flags & NET_CONN_IN_USE)) {
		return -ENOENT;
	}

	NET_DBG("Connection handler %p removed", conn);

	k_mutex_lock(&conn_lock, K_FOREVER);
	sys_slist_find_and_remove(&conn_used, &conn->node);
	k_mutex_unlock(&conn_lock);

	conn_set_unused(conn);

	return 0;
}

int net_conn_update(struct net_conn_handle *handle,
		    net_conn_cb_t cb,
		    void *user_data,
		    const struct net_sockaddr *remote_addr,
		    uint16_t remote_port)
{
	struct net_conn *conn = (struct net_conn *)handle;
	int ret;

	if (conn < &conns[0] || conn > &conns[CONFIG_NET_MAX_CONN]) {
		return -EINVAL;
	}

	if (!(conn->flags & NET_CONN_IN_USE)) {
		return -ENOENT;
	}

	net_conn_change_callback(conn, cb, user_data);

	ret = net_conn_change_remote(conn, remote_addr, remote_port);

	return ret;
}

static bool conn_addr_cmp(struct net_pkt *pkt,
			  union net_ip_header *ip_hdr,
			  struct net_sockaddr *addr,
			  bool is_remote)
{
	if (addr->sa_family != net_pkt_family(pkt)) {
		return false;
	}

	if (IS_ENABLED(CONFIG_NET_IPV6) &&
	    net_pkt_family(pkt) == NET_AF_INET6 &&
	    addr->sa_family == NET_AF_INET6) {
		uint8_t *addr6;

		if (is_remote) {
			addr6 = ip_hdr->ipv6->src;
		} else {
			addr6 = ip_hdr->ipv6->dst;
		}

		if (!net_ipv6_is_addr_unspecified(
			    &net_sin6(addr)->sin6_addr)) {
			if (!net_ipv6_addr_cmp_raw((uint8_t *)&net_sin6(addr)->sin6_addr,
						   addr6)) {
				return false;
			}
		}

		return true;
	} else if (IS_ENABLED(CONFIG_NET_IPV4) &&
		   net_pkt_family(pkt) == NET_AF_INET &&
		   addr->sa_family == NET_AF_INET) {
		uint8_t *addr4;

		if (is_remote) {
			addr4 = ip_hdr->ipv4->src;
		} else {
			addr4 = ip_hdr->ipv4->dst;
		}

		if (net_sin(addr)->sin_addr.s_addr_be) {
			if (!net_ipv4_addr_cmp_raw((uint8_t *)&net_sin(addr)->sin_addr,
						   addr4)) {
				return false;
			}
		}
	}

	return true;
}

static inline void conn_send_icmp_error(struct net_pkt *pkt)
{
	if (IS_ENABLED(CONFIG_NET_DISABLE_ICMP_DESTINATION_UNREACHABLE)) {
		return;
	}

	if (IS_ENABLED(CONFIG_NET_IPV6) && net_pkt_family(pkt) == NET_AF_INET6) {
		net_icmpv6_send_error(pkt, NET_ICMPV6_DST_UNREACH,
				      NET_ICMPV6_DST_UNREACH_NO_PORT, 0);

	} else if (IS_ENABLED(CONFIG_NET_IPV4)) {
		net_icmpv4_send_error(pkt, NET_ICMPV4_DST_UNREACH,
				      NET_ICMPV4_DST_UNREACH_NO_PORT);
	}
}

static bool conn_are_endpoints_valid(struct net_pkt *pkt, uint8_t family,
				     union net_ip_header *ip_hdr,
				     uint16_t src_port, uint16_t dst_port)
{
	bool is_my_src_addr;
	bool is_same_src_and_dst_addr;

	if (IS_ENABLED(CONFIG_NET_IPV4) && family == NET_AF_INET) {
		is_my_src_addr = net_ipv4_is_my_addr(
			(struct net_in_addr *)ip_hdr->ipv4->src);
		is_same_src_and_dst_addr = net_ipv4_addr_cmp_raw(
			ip_hdr->ipv4->src, ip_hdr->ipv4->dst);
	} else if (IS_ENABLED(CONFIG_NET_IPV6) && family == NET_AF_INET6) {
		is_my_src_addr = net_ipv6_is_my_addr(
			(struct net_in6_addr *)ip_hdr->ipv6->src);
		is_same_src_and_dst_addr = net_ipv6_addr_cmp_raw(
			ip_hdr->ipv6->src, ip_hdr->ipv6->dst);
	} else {
		return true;
	}

	bool is_same_src_and_dst_port = src_port == dst_port;
	bool are_invalid_endpoints =
		(is_same_src_and_dst_addr || is_my_src_addr) && is_same_src_and_dst_port;

	return !are_invalid_endpoints;
}

/* Is the candidate connection matching the packet's interface? */
static bool is_iface_matching(struct net_conn *conn, struct net_pkt *pkt)
{
	if (conn->context == NULL) {
		return true;
	}

<<<<<<< HEAD
	if (proto == ETH_P_ALL) {
		if ((type == NET_SOCK_DGRAM && !net_pkt_is_l2_processed(pkt)) ||
		    (type == NET_SOCK_RAW && net_pkt_is_l2_processed(pkt))) {
			return NET_CONTINUE;
		}
	}

	/*
	 * After l2 processed only deliver protocol matched pkt,
	 * unless the connection protocol is all packets
	 */
	if (type == NET_SOCK_DGRAM && net_pkt_is_l2_processed(pkt) &&
	    conn->proto != ETH_P_ALL &&
	    conn->proto != net_pkt_ll_proto_type(pkt)) {
		return NET_CONTINUE;
=======
	if (!net_context_is_bound_to_iface(conn->context)) {
		return true;
	}

	return (net_pkt_iface(pkt) == net_context_get_iface(conn->context));
}

#if defined(CONFIG_NET_SOCKETS_PACKET) || defined(CONFIG_NET_SOCKETS_INET_RAW)
static void conn_raw_socket_deliver(struct net_pkt *pkt, struct net_conn *conn,
				    bool is_ip)
{
	struct net_pkt *raw_pkt;
	struct net_pkt_cursor cur;

	net_pkt_cursor_backup(pkt, &cur);
	net_pkt_cursor_init(pkt);

	NET_DBG("[%p] raw%s match found cb %p ud %p", conn, is_ip ? " IP" : "",
		conn->cb, conn->user_data);

	raw_pkt = net_pkt_clone(pkt, K_MSEC(CONFIG_NET_CONN_PACKET_CLONE_TIMEOUT));
	if (raw_pkt == NULL) {
		NET_WARN("pkt cloning failed, pkt %p not delivered", pkt);
		goto out;
>>>>>>> a4e41f4d
	}

	if (conn->cb(conn, raw_pkt, NULL, NULL, conn->user_data) == NET_DROP) {
		net_pkt_unref(raw_pkt);
	}

<<<<<<< HEAD
	struct net_if *pkt_iface = net_pkt_iface(pkt);
	struct net_sockaddr_ll *local;
	struct net_pkt *raw_pkt;

	local = (struct net_sockaddr_ll *)&conn->local_addr;
=======
out:
	net_pkt_cursor_restore(pkt, &cur);
}
#endif /* defined(CONFIG_NET_SOCKETS_PACKET) || defined(CONFIG_NET_SOCKETS_INET_RAW) */

#if defined(CONFIG_NET_SOCKETS_PACKET)
enum net_verdict net_conn_packet_input(struct net_pkt *pkt, uint16_t proto)
{
	bool raw_sock_found = false;
	bool raw_pkt_continue = false;
	struct sockaddr_ll *local;
	struct net_conn *conn;
>>>>>>> a4e41f4d

	/* Only accept input with AF_PACKET family. */
	if (net_pkt_family(pkt) != AF_PACKET) {
		return NET_CONTINUE;
	}

	NET_DBG("Check proto 0x%04x listener for pkt %p family %d",
		proto, pkt, net_pkt_family(pkt));

	k_mutex_lock(&conn_lock, K_FOREVER);

	SYS_SLIST_FOR_EACH_CONTAINER(&conn_used, conn, node) {
		if (!is_iface_matching(conn, pkt)) {
			continue; /* wrong interface */
		}

		/* If there are other listening connections than
		 * AF_PACKET, the packet shall be also passed back to
		 * net_conn_input() in upper layer processing in order to
		 * re-check if there is any listening socket interested
		 * in this packet.
		 */
		if (conn->family != AF_PACKET) {
			raw_pkt_continue = true;
			continue; /* wrong family */
		}

		if (conn->type == SOCK_DGRAM && !net_pkt_is_l2_processed(pkt)) {
			/* If DGRAM packet sockets are present, we shall continue
			 * with this packet regardless the result.
			 */
			raw_pkt_continue = true;
			continue; /* L2 not processed yet */
		}

		if (conn->type == SOCK_RAW && net_pkt_is_l2_processed(pkt)) {
			continue; /* L2 already processed */
		}

		if (conn->proto == 0) {
			continue; /* Local proto 0 doesn't forward any packets */
		}

		if (conn->proto != proto) {
			/* Allow proto mismatch if socket was created with ETH_P_ALL, or it's raw
			 * packet socket input (proto ETH_P_ALL).
			 */
			if (conn->proto != ETH_P_ALL && proto != ETH_P_ALL) {
				continue; /* wrong protocol */
			}
		}

		/* Apply protocol-specific matching criteria... */

		if (!(conn->flags & NET_CONN_LOCAL_ADDR_SET)) {
			continue;
		}

		local = (struct sockaddr_ll *)&conn->local_addr;
		if (local->sll_ifindex != net_if_get_by_iface(net_pkt_iface(pkt))) {
			continue;
		}

		conn_raw_socket_deliver(pkt, conn, false);

		raw_sock_found = true;
	}

	k_mutex_unlock(&conn_lock);

	if (!raw_pkt_continue && raw_sock_found) {
		/* As one or more raw socket packets have already been delivered
		 * in the loop above, report NET_OK.
		 */
		net_pkt_unref(pkt);
		return NET_OK;
	}

	/* When there is open connection different than AF_PACKET this
	 * packet shall be also handled in the upper net stack layers.
	 */
	return NET_CONTINUE;
}
#else
enum net_verdict net_conn_packet_input(struct net_pkt *pkt, uint16_t proto)
{
	ARG_UNUSED(pkt);
	ARG_UNUSED(proto);

	return NET_CONTINUE;
}
#endif /* defined(CONFIG_NET_SOCKETS_PACKET) */

#if defined(CONFIG_NET_SOCKETS_INET_RAW)
enum net_verdict net_conn_raw_ip_input(struct net_pkt *pkt,
				       union net_ip_header *ip_hdr,
				       uint8_t proto)
{
	uint8_t pkt_family = net_pkt_family(pkt);
	struct net_conn *conn;

	if (pkt_family != AF_INET && pkt_family != AF_INET6) {
		return NET_CONTINUE;
	}

	NET_DBG("Check %s listener for pkt %p family %d",
		net_proto2str(net_pkt_family(pkt), proto), pkt,
		net_pkt_family(pkt));

	k_mutex_lock(&conn_lock, K_FOREVER);

	SYS_SLIST_FOR_EACH_CONTAINER(&conn_used, conn, node) {
		if (!is_iface_matching(conn, pkt)) {
			continue; /* wrong interface */
		}

		if (conn->family != pkt_family) {
			continue; /* wrong family */
		}

		if (conn->type != SOCK_RAW) {
			continue; /* wrong type */
		}

		if (conn->proto != proto && conn->proto != IPPROTO_IP) {
			continue; /* wrong protocol */
		}

		/* Apply protocol-specific matching criteria... */

		if ((conn->flags & NET_CONN_LOCAL_ADDR_SET) &&
		    !conn_addr_cmp(pkt, ip_hdr, &conn->local_addr, false)) {
			continue; /* wrong local address */
		}

		conn_raw_socket_deliver(pkt, conn, true);
	}

	k_mutex_unlock(&conn_lock);

	/* Raw IP packets are passed further in the stack regardless. */
	return NET_CONTINUE;
}
#else
enum net_verdict net_conn_raw_ip_input(struct net_pkt *pkt,
				       union net_ip_header *ip_hdr,
				       uint8_t proto)
{
	ARG_UNUSED(pkt);
	ARG_UNUSED(ip_hdr);
	ARG_UNUSED(proto);

	return NET_CONTINUE;
}
#endif /* defined(CONFIG_NET_SOCKETS_INET_RAW) */

#if defined(CONFIG_NET_SOCKETS_CAN)
enum net_verdict net_conn_can_input(struct net_pkt *pkt, uint8_t proto)
{
	struct net_conn *best_match = NULL;
	struct net_conn *conn;
	net_conn_cb_t cb = NULL;
	void *user_data = NULL;

	/* Only accept input with AF_CAN family and CAN_RAW protocol. */
	if (net_pkt_family(pkt) != AF_CAN || proto != CAN_RAW) {
		return NET_DROP;
	}

	NET_DBG("Check %s listener for pkt %p family %d",
		net_proto2str(net_pkt_family(pkt), proto), pkt,
		net_pkt_family(pkt));

	k_mutex_lock(&conn_lock, K_FOREVER);

	SYS_SLIST_FOR_EACH_CONTAINER(&conn_used, conn, node) {
		if (!is_iface_matching(conn, pkt)) {
			continue; /* wrong interface */
		}

		if (conn->family != AF_CAN) {
			continue; /* wrong family */
		}

		if (conn->proto != CAN_RAW) {
			continue; /* wrong protocol */
		}

		best_match = conn;
	}

	if (best_match != NULL) {
		cb = best_match->cb;
		user_data = best_match->user_data;
	}

	k_mutex_unlock(&conn_lock);

	if (cb != NULL) {
		NET_DBG("[%p] match found cb %p ud %p rank 0x%02x", best_match, cb,
			user_data, NET_CONN_RANK(best_match->flags));

		if (cb(best_match, pkt, NULL, NULL, user_data) == NET_DROP) {
			goto drop;
		}

		net_stats_update_per_proto_recv(net_pkt_iface(pkt), proto);

		return NET_OK;
	}

	NET_DBG("No match found.");

drop:
	net_stats_update_per_proto_drop(net_pkt_iface(pkt), proto);

	return NET_DROP;
}
#else
enum net_verdict net_conn_can_input(struct net_pkt *pkt, uint8_t proto)
{
	ARG_UNUSED(pkt);
	ARG_UNUSED(proto);

	return NET_DROP;
}
#endif /* defined(CONFIG_NET_SOCKETS_CAN) */

enum net_verdict net_conn_input(struct net_pkt *pkt,
				union net_ip_header *ip_hdr,
				uint8_t proto,
				union net_proto_header *proto_hdr)
{
	struct net_if *pkt_iface = net_pkt_iface(pkt);
	uint8_t pkt_family = net_pkt_family(pkt);
	uint16_t src_port = 0U, dst_port = 0U;

	if (!net_pkt_filter_local_in_recv_ok(pkt)) {
		/* drop the packet */
		net_stats_update_filter_rx_local_drop(net_pkt_iface(pkt));
		return NET_DROP;
	}

<<<<<<< HEAD
	if (IS_ENABLED(CONFIG_NET_IP) && (pkt_family == NET_AF_INET || pkt_family == NET_AF_INET6)) {
		if (IS_ENABLED(CONFIG_NET_SOCKETS_INET_RAW) && proto_hdr == NULL) {
			raw_ip_pkt = true;
		} else if (IS_ENABLED(CONFIG_NET_UDP) && proto == NET_IPPROTO_UDP) {
=======
	if (pkt_family == AF_INET || pkt_family == AF_INET6) {
		if (IS_ENABLED(CONFIG_NET_UDP) && proto == IPPROTO_UDP) {
>>>>>>> a4e41f4d
			src_port = proto_hdr->udp->src_port;
			dst_port = proto_hdr->udp->dst_port;
		} else if (IS_ENABLED(CONFIG_NET_TCP) && proto == NET_IPPROTO_TCP) {
			if (proto_hdr->tcp == NULL) {
				return NET_DROP;
			}
			src_port = proto_hdr->tcp->src_port;
			dst_port = proto_hdr->tcp->dst_port;
		}
		if (!conn_are_endpoints_valid(pkt, pkt_family, ip_hdr,
					      src_port, dst_port)) {
			NET_DBG("Dropping invalid src/dst end-points packet");
			return NET_DROP;
		}
<<<<<<< HEAD
	} else if (IS_ENABLED(CONFIG_NET_SOCKETS_PACKET) && pkt_family == NET_AF_PACKET) {
		if (proto != ETH_P_ALL) {
			return NET_DROP;
		}
	} else if (IS_ENABLED(CONFIG_NET_SOCKETS_CAN) && pkt_family == NET_AF_CAN) {
		if (proto != CAN_RAW) {
			return NET_DROP;
		}
=======
>>>>>>> a4e41f4d
	} else {
		NET_DBG("No suitable protocol handler configured");
		return NET_DROP;
	}

	NET_DBG("Check %s listener for pkt %p src port %u dst port %u"
		" family %d", net_proto2str(net_pkt_family(pkt), proto), pkt,
		net_ntohs(src_port), net_ntohs(dst_port), net_pkt_family(pkt));

	struct net_conn *best_match = NULL;
	int16_t best_rank = -1;
	bool is_mcast_pkt = false;
	bool mcast_pkt_delivered = false;
	bool is_bcast_pkt = false;
	struct net_conn *conn;
	net_conn_cb_t cb = NULL;
	void *user_data = NULL;

<<<<<<< HEAD
	if (IS_ENABLED(CONFIG_NET_IP) && !raw_ip_pkt) {
		/* If we receive a packet with multicast destination address, we might
		 * need to deliver the packet to multiple recipients.
		 */
		if (IS_ENABLED(CONFIG_NET_IPV4) && pkt_family == NET_AF_INET) {
			if (net_ipv4_is_addr_mcast((struct net_in_addr *)ip_hdr->ipv4->dst)) {
				is_mcast_pkt = true;
			} else if (net_if_ipv4_is_addr_bcast(pkt_iface,
							     (struct net_in_addr *)ip_hdr->ipv4->dst)) {
				is_bcast_pkt = true;
			}
		} else if (IS_ENABLED(CONFIG_NET_IPV6) && pkt_family == NET_AF_INET6) {
			is_mcast_pkt = net_ipv6_is_addr_mcast((struct net_in6_addr *)ip_hdr->ipv6->dst);
=======
	/* If we receive a packet with multicast destination address, we might
	 * need to deliver the packet to multiple recipients.
	 */
	if (IS_ENABLED(CONFIG_NET_IPV4) && pkt_family == AF_INET) {
		if (net_ipv4_is_addr_mcast((struct in_addr *)ip_hdr->ipv4->dst)) {
			is_mcast_pkt = true;
		} else if (net_if_ipv4_is_addr_bcast(pkt_iface,
						     (struct in_addr *)ip_hdr->ipv4->dst)) {
			is_bcast_pkt = true;
>>>>>>> a4e41f4d
		}
	} else if (IS_ENABLED(CONFIG_NET_IPV6) && pkt_family == AF_INET6) {
		is_mcast_pkt = net_ipv6_is_addr_mcast((struct in6_addr *)ip_hdr->ipv6->dst);
	}

	k_mutex_lock(&conn_lock, K_FOREVER);

	SYS_SLIST_FOR_EACH_CONTAINER_WITH_TYPE(&conn_used, struct net_conn, 
					       conn, node) {
		/* Is the candidate connection matching the packet's interface? */
		if (!is_iface_matching(conn, pkt)) {
			continue; /* wrong interface */
		}

		/* Is the candidate connection matching the packet's protocol family? */
<<<<<<< HEAD
		if (conn->family != NET_AF_UNSPEC &&
		    conn->family != pkt_family) {
			if (IS_ENABLED(CONFIG_NET_SOCKETS_PACKET)) {
				/* If there are other listening connections than
				 * AF_PACKET, the packet shall be also passed back to
				 * net_conn_input() in upper layer processing in order to
				 * re-check if there is any listening socket interested
				 * in this packet.
				 */
				if (conn->family != NET_AF_PACKET) {
					raw_pkt_continue = true;
				}
			}

=======
		if (conn->family != AF_UNSPEC && conn->family != pkt_family) {
>>>>>>> a4e41f4d
			if (IS_ENABLED(CONFIG_NET_IPV4_MAPPING_TO_IPV6)) {
				if (!(conn->family == NET_AF_INET6 && pkt_family == NET_AF_INET &&
				      !conn->v6only && conn->type != NET_SOCK_RAW)) {
					continue;
				}
			} else {
				continue; /* wrong protocol family */
			}

			/* We might have a match for v4-to-v6 mapping, check more */
		}

<<<<<<< HEAD
		if (IS_ENABLED(CONFIG_NET_SOCKETS_INET_RAW) && raw_ip_pkt &&
		    conn->type != NET_SOCK_RAW) {
			continue;
		}

		/* Is the candidate connection matching the packet's protocol within the family? */
		if (conn->proto != proto) {
			/* For packet socket data, the proto is set to ETH_P_ALL
			 * but the listener might have a specific protocol set.
			 * This is ok and let the packet pass this check in this
			 * case.
			 */
			if (IS_ENABLED(CONFIG_NET_SOCKETS_PACKET) && pkt_family == NET_AF_PACKET) {
				if (conn->proto == 0 || proto != ETH_P_ALL) {
					continue; /* wrong protocol */
				}
			} else if (IS_ENABLED(CONFIG_NET_SOCKETS_INET_RAW) && raw_ip_pkt) {
				if (conn->proto != NET_IPPROTO_IP) {
					continue;
				}
			} else {
				continue; /* wrong protocol */
			}
=======
		/* Is the candidate connection matching the packet's protocol within the family? */
		if (conn->proto != proto) {
			continue; /* wrong protocol */
>>>>>>> a4e41f4d
		}

		/* Apply protocol-specific matching criteria... */
		uint8_t conn_family = conn->family;

<<<<<<< HEAD
		if (IS_ENABLED(CONFIG_NET_SOCKETS_PACKET) && conn_family == NET_AF_PACKET) {
			/* This code shall be only executed when one enters
			 * the net_conn_input() from net_packet_socket() which
			 * targets AF_PACKET sockets.
			 *
			 * All AF_PACKET connections will receive the packet if
			 * their socket type and protocol also matches.
			 */
			if (IS_ENABLED(CONFIG_NET_SOCKETS_PACKET_DGRAM) &&
			    (proto == ETH_P_ALL) && !net_pkt_is_l2_processed(pkt)) {
				/* We shall continue with ETH_P_ALL to AF_PACKET/SOCK_DGRAM: */
				raw_pkt_continue = true;
			}

			if (proto == ETH_P_ALL) {
				enum net_verdict ret = conn_raw_socket(pkt, conn, proto);

				if (ret == NET_DROP) {
					k_mutex_unlock(&conn_lock);
					goto drop;
				} else if (ret == NET_OK) {
					raw_pkt_delivered = true;
				}

				continue; /* packet was consumed */
			}
		} else if (IS_ENABLED(CONFIG_NET_SOCKETS_INET_RAW) && raw_ip_pkt) {
			if ((conn->flags & NET_CONN_LOCAL_ADDR_SET) &&
			    !conn_addr_cmp(pkt, ip_hdr, &conn->local_addr, false)) {
				continue; /* wrong local address */
			}

			conn_raw_ip_socket(pkt, conn);

			continue;
		} else if ((IS_ENABLED(CONFIG_NET_UDP) || IS_ENABLED(CONFIG_NET_TCP)) &&
			   (conn_family == NET_AF_INET || conn_family == NET_AF_INET6 ||
			    conn_family == NET_AF_UNSPEC)) {
=======
		if ((IS_ENABLED(CONFIG_NET_UDP) || IS_ENABLED(CONFIG_NET_TCP)) &&
		    (conn_family == AF_INET || conn_family == AF_INET6 ||
		     conn_family == AF_UNSPEC)) {
>>>>>>> a4e41f4d
			/* Is the candidate connection matching the packet's TCP/UDP
			 * address and port?
			 */
			if (net_sin(&conn->remote_addr)->sin_port &&
			    net_sin(&conn->remote_addr)->sin_port != src_port) {
				continue; /* wrong remote port */
			}

			if (net_sin(&conn->local_addr)->sin_port &&
			    net_sin(&conn->local_addr)->sin_port != dst_port) {
				continue; /* wrong local port */
			}

			if ((conn->flags & NET_CONN_REMOTE_ADDR_SET) &&
			    !conn_addr_cmp(pkt, ip_hdr, &conn->remote_addr, true)) {
				continue; /* wrong remote address */
			}

			if ((conn->flags & NET_CONN_LOCAL_ADDR_SET) &&
			    !conn_addr_cmp(pkt, ip_hdr, &conn->local_addr, false)) {

				/* Check if we could do a v4-mapping-to-v6 and the IPv6 socket
				 * has no IPV6_V6ONLY option set and if the local IPV6 address
				 * is unspecified, then we could accept a connection from IPv4
				 * address by mapping it to IPv6 address.
				 */
				if (IS_ENABLED(CONFIG_NET_IPV4_MAPPING_TO_IPV6)) {
					if (!(conn->family == NET_AF_INET6 && pkt_family == NET_AF_INET &&
					      !conn->v6only &&
					      net_ipv6_is_addr_unspecified(
						      &net_sin6(&conn->local_addr)->sin6_addr))) {
						continue; /* wrong local address */
					}
				} else {
					continue; /* wrong local address */
				}

				/* We might have a match for v4-to-v6 mapping,
				 * continue with rank checking.
				 */
			}

			if (best_rank < NET_CONN_RANK(conn->flags)) {
				struct net_pkt *mcast_pkt;

				if (!is_mcast_pkt) {
					best_rank = NET_CONN_RANK(conn->flags);
					best_match = conn;

					continue; /* found a match - but maybe not yet the best */
				}

				/* If we have a multicast packet, and we found
				 * a match, then deliver the packet immediately
				 * to the handler. As there might be several
				 * sockets interested about these, we need to
				 * clone the received pkt.
				 */

				NET_DBG("[%p] mcast match found cb %p ud %p", conn, conn->cb,
					conn->user_data);

				mcast_pkt = net_pkt_clone(
					pkt, K_MSEC(CONFIG_NET_CONN_PACKET_CLONE_TIMEOUT));
				if (!mcast_pkt) {
					k_mutex_unlock(&conn_lock);
					goto drop;
				}

				if (conn->cb(conn, mcast_pkt, ip_hdr, proto_hdr, conn->user_data) ==
				    NET_DROP) {
					net_stats_update_per_proto_drop(pkt_iface, proto);
					net_pkt_unref(mcast_pkt);
				} else {
					net_stats_update_per_proto_recv(pkt_iface, proto);
				}

				mcast_pkt_delivered = true;
			}
<<<<<<< HEAD
		} else if (IS_ENABLED(CONFIG_NET_SOCKETS_CAN) && conn_family == NET_AF_CAN) {
			best_match = conn;
=======
>>>>>>> a4e41f4d
		}
	} /* loop end */

	if (best_match != NULL) {
		cb = best_match->cb;
		user_data = best_match->user_data;
	}

	k_mutex_unlock(&conn_lock);

<<<<<<< HEAD
	if (IS_ENABLED(CONFIG_NET_SOCKETS_PACKET) && pkt_family == NET_AF_PACKET) {
		if (raw_pkt_continue) {
			/* When there is open connection different than
			 * AF_PACKET this packet shall be also handled in
			 * the upper net stack layers.
			 */
			return NET_CONTINUE;
		}
		if (raw_pkt_delivered) {
			/* As one or more raw socket packets
			 * have already been delivered in the loop above,
			 * we shall not call the callback again here.
			 */
			net_pkt_unref(pkt);
			return NET_OK;
		}
	}

	if (IS_ENABLED(CONFIG_NET_SOCKETS_INET_RAW) && raw_ip_pkt) {
		/* Raw IP packets are passed further in the stack regardless. */
		return NET_CONTINUE;
	}

	if (IS_ENABLED(CONFIG_NET_IP) && is_mcast_pkt && mcast_pkt_delivered) {
=======
	if (is_mcast_pkt && mcast_pkt_delivered) {
>>>>>>> a4e41f4d
		/* As one or more multicast packets
		 * have already been delivered in the loop above,
		 * we shall not call the callback again here.
		 */
		net_pkt_unref(pkt);
		return NET_OK;
	}

	if (cb != NULL) {
		NET_DBG("[%p] match found cb %p ud %p rank 0x%02x", best_match, cb,
			user_data, NET_CONN_RANK(best_match->flags));

		if (cb(best_match, pkt, ip_hdr, proto_hdr, user_data)
				== NET_DROP) {
			goto drop;
		}

		net_stats_update_per_proto_recv(pkt_iface, proto);

		return NET_OK;
	}

	NET_DBG("No match found.");

<<<<<<< HEAD
	if (IS_ENABLED(CONFIG_NET_IP) && (pkt_family == NET_AF_INET || pkt_family == NET_AF_INET6) &&
=======
	if ((pkt_family == AF_INET || pkt_family == AF_INET6) &&
>>>>>>> a4e41f4d
	    !(is_mcast_pkt || is_bcast_pkt)) {
		if (IS_ENABLED(CONFIG_NET_TCP) && proto == NET_IPPROTO_TCP &&
		    IS_ENABLED(CONFIG_NET_TCP_REJECT_CONN_WITH_RST)) {
			net_tcp_reply_rst(pkt);
			net_stats_update_tcp_seg_connrst(pkt_iface);
		} else {
			conn_send_icmp_error(pkt);
		}
	}

drop:
	net_stats_update_per_proto_drop(pkt_iface, proto);

	return NET_DROP;
}

void net_conn_foreach(net_conn_foreach_cb_t cb, void *user_data)
{
	struct net_conn *conn;

	k_mutex_lock(&conn_lock, K_FOREVER);

	SYS_SLIST_FOR_EACH_CONTAINER_WITH_TYPE(&conn_used, struct net_conn,
					       conn, node) {
		cb(conn, user_data);
	}

	k_mutex_unlock(&conn_lock);
}

void net_conn_init(void)
{
	int i;

	sys_slist_init(&conn_unused);
	sys_slist_init(&conn_used);

	for (i = 0; i < CONFIG_NET_MAX_CONN; i++) {
		sys_slist_prepend(&conn_unused, &conns[i].node);
	}
}<|MERGE_RESOLUTION|>--- conflicted
+++ resolved
@@ -584,23 +584,6 @@
 		return true;
 	}
 
-<<<<<<< HEAD
-	if (proto == ETH_P_ALL) {
-		if ((type == NET_SOCK_DGRAM && !net_pkt_is_l2_processed(pkt)) ||
-		    (type == NET_SOCK_RAW && net_pkt_is_l2_processed(pkt))) {
-			return NET_CONTINUE;
-		}
-	}
-
-	/*
-	 * After l2 processed only deliver protocol matched pkt,
-	 * unless the connection protocol is all packets
-	 */
-	if (type == NET_SOCK_DGRAM && net_pkt_is_l2_processed(pkt) &&
-	    conn->proto != ETH_P_ALL &&
-	    conn->proto != net_pkt_ll_proto_type(pkt)) {
-		return NET_CONTINUE;
-=======
 	if (!net_context_is_bound_to_iface(conn->context)) {
 		return true;
 	}
@@ -625,20 +608,12 @@
 	if (raw_pkt == NULL) {
 		NET_WARN("pkt cloning failed, pkt %p not delivered", pkt);
 		goto out;
->>>>>>> a4e41f4d
 	}
 
 	if (conn->cb(conn, raw_pkt, NULL, NULL, conn->user_data) == NET_DROP) {
 		net_pkt_unref(raw_pkt);
 	}
 
-<<<<<<< HEAD
-	struct net_if *pkt_iface = net_pkt_iface(pkt);
-	struct net_sockaddr_ll *local;
-	struct net_pkt *raw_pkt;
-
-	local = (struct net_sockaddr_ll *)&conn->local_addr;
-=======
 out:
 	net_pkt_cursor_restore(pkt, &cur);
 }
@@ -649,12 +624,11 @@
 {
 	bool raw_sock_found = false;
 	bool raw_pkt_continue = false;
-	struct sockaddr_ll *local;
+	struct net_sockaddr_ll *local;
 	struct net_conn *conn;
->>>>>>> a4e41f4d
 
 	/* Only accept input with AF_PACKET family. */
-	if (net_pkt_family(pkt) != AF_PACKET) {
+	if (net_pkt_family(pkt) != NET_AF_PACKET) {
 		return NET_CONTINUE;
 	}
 
@@ -674,12 +648,12 @@
 		 * re-check if there is any listening socket interested
 		 * in this packet.
 		 */
-		if (conn->family != AF_PACKET) {
+		if (conn->family != NET_AF_PACKET) {
 			raw_pkt_continue = true;
 			continue; /* wrong family */
 		}
 
-		if (conn->type == SOCK_DGRAM && !net_pkt_is_l2_processed(pkt)) {
+		if (conn->type == NET_SOCK_DGRAM && !net_pkt_is_l2_processed(pkt)) {
 			/* If DGRAM packet sockets are present, we shall continue
 			 * with this packet regardless the result.
 			 */
@@ -687,7 +661,7 @@
 			continue; /* L2 not processed yet */
 		}
 
-		if (conn->type == SOCK_RAW && net_pkt_is_l2_processed(pkt)) {
+		if (conn->type == NET_SOCK_RAW && net_pkt_is_l2_processed(pkt)) {
 			continue; /* L2 already processed */
 		}
 
@@ -710,7 +684,7 @@
 			continue;
 		}
 
-		local = (struct sockaddr_ll *)&conn->local_addr;
+		local = (struct net_sockaddr_ll *)&conn->local_addr;
 		if (local->sll_ifindex != net_if_get_by_iface(net_pkt_iface(pkt))) {
 			continue;
 		}
@@ -753,7 +727,7 @@
 	uint8_t pkt_family = net_pkt_family(pkt);
 	struct net_conn *conn;
 
-	if (pkt_family != AF_INET && pkt_family != AF_INET6) {
+	if (pkt_family != NET_AF_INET && pkt_family != NET_AF_INET6) {
 		return NET_CONTINUE;
 	}
 
@@ -772,11 +746,11 @@
 			continue; /* wrong family */
 		}
 
-		if (conn->type != SOCK_RAW) {
+		if (conn->type != NET_SOCK_RAW) {
 			continue; /* wrong type */
 		}
 
-		if (conn->proto != proto && conn->proto != IPPROTO_IP) {
+		if (conn->proto != proto && conn->proto != NET_IPPROTO_IP) {
 			continue; /* wrong protocol */
 		}
 
@@ -817,7 +791,7 @@
 	void *user_data = NULL;
 
 	/* Only accept input with AF_CAN family and CAN_RAW protocol. */
-	if (net_pkt_family(pkt) != AF_CAN || proto != CAN_RAW) {
+	if (net_pkt_family(pkt) != NET_AF_CAN || proto != CAN_RAW) {
 		return NET_DROP;
 	}
 
@@ -832,7 +806,7 @@
 			continue; /* wrong interface */
 		}
 
-		if (conn->family != AF_CAN) {
+		if (conn->family != NET_AF_CAN) {
 			continue; /* wrong family */
 		}
 
@@ -895,15 +869,8 @@
 		return NET_DROP;
 	}
 
-<<<<<<< HEAD
-	if (IS_ENABLED(CONFIG_NET_IP) && (pkt_family == NET_AF_INET || pkt_family == NET_AF_INET6)) {
-		if (IS_ENABLED(CONFIG_NET_SOCKETS_INET_RAW) && proto_hdr == NULL) {
-			raw_ip_pkt = true;
-		} else if (IS_ENABLED(CONFIG_NET_UDP) && proto == NET_IPPROTO_UDP) {
-=======
-	if (pkt_family == AF_INET || pkt_family == AF_INET6) {
-		if (IS_ENABLED(CONFIG_NET_UDP) && proto == IPPROTO_UDP) {
->>>>>>> a4e41f4d
+	if (pkt_family == NET_AF_INET || pkt_family == NET_AF_INET6) {
+		if (IS_ENABLED(CONFIG_NET_UDP) && proto == NET_IPPROTO_UDP) {
 			src_port = proto_hdr->udp->src_port;
 			dst_port = proto_hdr->udp->dst_port;
 		} else if (IS_ENABLED(CONFIG_NET_TCP) && proto == NET_IPPROTO_TCP) {
@@ -918,17 +885,6 @@
 			NET_DBG("Dropping invalid src/dst end-points packet");
 			return NET_DROP;
 		}
-<<<<<<< HEAD
-	} else if (IS_ENABLED(CONFIG_NET_SOCKETS_PACKET) && pkt_family == NET_AF_PACKET) {
-		if (proto != ETH_P_ALL) {
-			return NET_DROP;
-		}
-	} else if (IS_ENABLED(CONFIG_NET_SOCKETS_CAN) && pkt_family == NET_AF_CAN) {
-		if (proto != CAN_RAW) {
-			return NET_DROP;
-		}
-=======
->>>>>>> a4e41f4d
 	} else {
 		NET_DBG("No suitable protocol handler configured");
 		return NET_DROP;
@@ -947,34 +903,18 @@
 	net_conn_cb_t cb = NULL;
 	void *user_data = NULL;
 
-<<<<<<< HEAD
-	if (IS_ENABLED(CONFIG_NET_IP) && !raw_ip_pkt) {
-		/* If we receive a packet with multicast destination address, we might
-		 * need to deliver the packet to multiple recipients.
-		 */
-		if (IS_ENABLED(CONFIG_NET_IPV4) && pkt_family == NET_AF_INET) {
-			if (net_ipv4_is_addr_mcast((struct net_in_addr *)ip_hdr->ipv4->dst)) {
-				is_mcast_pkt = true;
-			} else if (net_if_ipv4_is_addr_bcast(pkt_iface,
-							     (struct net_in_addr *)ip_hdr->ipv4->dst)) {
-				is_bcast_pkt = true;
-			}
-		} else if (IS_ENABLED(CONFIG_NET_IPV6) && pkt_family == NET_AF_INET6) {
-			is_mcast_pkt = net_ipv6_is_addr_mcast((struct net_in6_addr *)ip_hdr->ipv6->dst);
-=======
 	/* If we receive a packet with multicast destination address, we might
 	 * need to deliver the packet to multiple recipients.
 	 */
-	if (IS_ENABLED(CONFIG_NET_IPV4) && pkt_family == AF_INET) {
-		if (net_ipv4_is_addr_mcast((struct in_addr *)ip_hdr->ipv4->dst)) {
+	if (IS_ENABLED(CONFIG_NET_IPV4) && pkt_family == NET_AF_INET) {
+		if (net_ipv4_is_addr_mcast((struct net_in_addr *)ip_hdr->ipv4->dst)) {
 			is_mcast_pkt = true;
 		} else if (net_if_ipv4_is_addr_bcast(pkt_iface,
-						     (struct in_addr *)ip_hdr->ipv4->dst)) {
+						     (struct net_in_addr *)ip_hdr->ipv4->dst)) {
 			is_bcast_pkt = true;
->>>>>>> a4e41f4d
-		}
-	} else if (IS_ENABLED(CONFIG_NET_IPV6) && pkt_family == AF_INET6) {
-		is_mcast_pkt = net_ipv6_is_addr_mcast((struct in6_addr *)ip_hdr->ipv6->dst);
+		}
+	} else if (IS_ENABLED(CONFIG_NET_IPV6) && pkt_family == NET_AF_INET6) {
+		is_mcast_pkt = net_ipv6_is_addr_mcast((struct net_in6_addr *)ip_hdr->ipv6->dst);
 	}
 
 	k_mutex_lock(&conn_lock, K_FOREVER);
@@ -987,24 +927,7 @@
 		}
 
 		/* Is the candidate connection matching the packet's protocol family? */
-<<<<<<< HEAD
-		if (conn->family != NET_AF_UNSPEC &&
-		    conn->family != pkt_family) {
-			if (IS_ENABLED(CONFIG_NET_SOCKETS_PACKET)) {
-				/* If there are other listening connections than
-				 * AF_PACKET, the packet shall be also passed back to
-				 * net_conn_input() in upper layer processing in order to
-				 * re-check if there is any listening socket interested
-				 * in this packet.
-				 */
-				if (conn->family != NET_AF_PACKET) {
-					raw_pkt_continue = true;
-				}
-			}
-
-=======
-		if (conn->family != AF_UNSPEC && conn->family != pkt_family) {
->>>>>>> a4e41f4d
+		if (conn->family != NET_AF_UNSPEC && conn->family != pkt_family) {
 			if (IS_ENABLED(CONFIG_NET_IPV4_MAPPING_TO_IPV6)) {
 				if (!(conn->family == NET_AF_INET6 && pkt_family == NET_AF_INET &&
 				      !conn->v6only && conn->type != NET_SOCK_RAW)) {
@@ -1017,84 +940,17 @@
 			/* We might have a match for v4-to-v6 mapping, check more */
 		}
 
-<<<<<<< HEAD
-		if (IS_ENABLED(CONFIG_NET_SOCKETS_INET_RAW) && raw_ip_pkt &&
-		    conn->type != NET_SOCK_RAW) {
-			continue;
-		}
-
-		/* Is the candidate connection matching the packet's protocol within the family? */
-		if (conn->proto != proto) {
-			/* For packet socket data, the proto is set to ETH_P_ALL
-			 * but the listener might have a specific protocol set.
-			 * This is ok and let the packet pass this check in this
-			 * case.
-			 */
-			if (IS_ENABLED(CONFIG_NET_SOCKETS_PACKET) && pkt_family == NET_AF_PACKET) {
-				if (conn->proto == 0 || proto != ETH_P_ALL) {
-					continue; /* wrong protocol */
-				}
-			} else if (IS_ENABLED(CONFIG_NET_SOCKETS_INET_RAW) && raw_ip_pkt) {
-				if (conn->proto != NET_IPPROTO_IP) {
-					continue;
-				}
-			} else {
-				continue; /* wrong protocol */
-			}
-=======
 		/* Is the candidate connection matching the packet's protocol within the family? */
 		if (conn->proto != proto) {
 			continue; /* wrong protocol */
->>>>>>> a4e41f4d
 		}
 
 		/* Apply protocol-specific matching criteria... */
 		uint8_t conn_family = conn->family;
 
-<<<<<<< HEAD
-		if (IS_ENABLED(CONFIG_NET_SOCKETS_PACKET) && conn_family == NET_AF_PACKET) {
-			/* This code shall be only executed when one enters
-			 * the net_conn_input() from net_packet_socket() which
-			 * targets AF_PACKET sockets.
-			 *
-			 * All AF_PACKET connections will receive the packet if
-			 * their socket type and protocol also matches.
-			 */
-			if (IS_ENABLED(CONFIG_NET_SOCKETS_PACKET_DGRAM) &&
-			    (proto == ETH_P_ALL) && !net_pkt_is_l2_processed(pkt)) {
-				/* We shall continue with ETH_P_ALL to AF_PACKET/SOCK_DGRAM: */
-				raw_pkt_continue = true;
-			}
-
-			if (proto == ETH_P_ALL) {
-				enum net_verdict ret = conn_raw_socket(pkt, conn, proto);
-
-				if (ret == NET_DROP) {
-					k_mutex_unlock(&conn_lock);
-					goto drop;
-				} else if (ret == NET_OK) {
-					raw_pkt_delivered = true;
-				}
-
-				continue; /* packet was consumed */
-			}
-		} else if (IS_ENABLED(CONFIG_NET_SOCKETS_INET_RAW) && raw_ip_pkt) {
-			if ((conn->flags & NET_CONN_LOCAL_ADDR_SET) &&
-			    !conn_addr_cmp(pkt, ip_hdr, &conn->local_addr, false)) {
-				continue; /* wrong local address */
-			}
-
-			conn_raw_ip_socket(pkt, conn);
-
-			continue;
-		} else if ((IS_ENABLED(CONFIG_NET_UDP) || IS_ENABLED(CONFIG_NET_TCP)) &&
-			   (conn_family == NET_AF_INET || conn_family == NET_AF_INET6 ||
-			    conn_family == NET_AF_UNSPEC)) {
-=======
 		if ((IS_ENABLED(CONFIG_NET_UDP) || IS_ENABLED(CONFIG_NET_TCP)) &&
-		    (conn_family == AF_INET || conn_family == AF_INET6 ||
-		     conn_family == AF_UNSPEC)) {
->>>>>>> a4e41f4d
+		    (conn_family == NET_AF_INET || conn_family == NET_AF_INET6 ||
+		     conn_family == NET_AF_UNSPEC)) {
 			/* Is the candidate connection matching the packet's TCP/UDP
 			 * address and port?
 			 */
@@ -1174,11 +1030,6 @@
 
 				mcast_pkt_delivered = true;
 			}
-<<<<<<< HEAD
-		} else if (IS_ENABLED(CONFIG_NET_SOCKETS_CAN) && conn_family == NET_AF_CAN) {
-			best_match = conn;
-=======
->>>>>>> a4e41f4d
 		}
 	} /* loop end */
 
@@ -1189,34 +1040,7 @@
 
 	k_mutex_unlock(&conn_lock);
 
-<<<<<<< HEAD
-	if (IS_ENABLED(CONFIG_NET_SOCKETS_PACKET) && pkt_family == NET_AF_PACKET) {
-		if (raw_pkt_continue) {
-			/* When there is open connection different than
-			 * AF_PACKET this packet shall be also handled in
-			 * the upper net stack layers.
-			 */
-			return NET_CONTINUE;
-		}
-		if (raw_pkt_delivered) {
-			/* As one or more raw socket packets
-			 * have already been delivered in the loop above,
-			 * we shall not call the callback again here.
-			 */
-			net_pkt_unref(pkt);
-			return NET_OK;
-		}
-	}
-
-	if (IS_ENABLED(CONFIG_NET_SOCKETS_INET_RAW) && raw_ip_pkt) {
-		/* Raw IP packets are passed further in the stack regardless. */
-		return NET_CONTINUE;
-	}
-
-	if (IS_ENABLED(CONFIG_NET_IP) && is_mcast_pkt && mcast_pkt_delivered) {
-=======
 	if (is_mcast_pkt && mcast_pkt_delivered) {
->>>>>>> a4e41f4d
 		/* As one or more multicast packets
 		 * have already been delivered in the loop above,
 		 * we shall not call the callback again here.
@@ -1241,11 +1065,7 @@
 
 	NET_DBG("No match found.");
 
-<<<<<<< HEAD
-	if (IS_ENABLED(CONFIG_NET_IP) && (pkt_family == NET_AF_INET || pkt_family == NET_AF_INET6) &&
-=======
-	if ((pkt_family == AF_INET || pkt_family == AF_INET6) &&
->>>>>>> a4e41f4d
+	if ((pkt_family == NET_AF_INET || pkt_family == NET_AF_INET6) &&
 	    !(is_mcast_pkt || is_bcast_pkt)) {
 		if (IS_ENABLED(CONFIG_NET_TCP) && proto == NET_IPPROTO_TCP &&
 		    IS_ENABLED(CONFIG_NET_TCP_REJECT_CONN_WITH_RST)) {
