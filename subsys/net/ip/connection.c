--- conflicted
+++ resolved
@@ -584,14 +584,9 @@
 {
 	enum net_sock_type type = net_context_get_type(conn->context);
 
-<<<<<<< HEAD
 	if (proto == ETH_P_ALL) {
-		if ((type == SOCK_DGRAM && !net_pkt_is_l2_processed(pkt)) ||
-		    (type == SOCK_RAW && net_pkt_is_l2_processed(pkt))) {
-=======
 		if ((type == NET_SOCK_DGRAM && !net_pkt_is_l2_processed(pkt)) ||
 		    (type == NET_SOCK_RAW && net_pkt_is_l2_processed(pkt))) {
->>>>>>> f04b1c3f
 			return NET_CONTINUE;
 		}
 	}
@@ -600,7 +595,7 @@
 	 * After l2 processed only deliver protocol matched pkt,
 	 * unless the connetion protocol is all packets
 	 */
-	if (type == SOCK_DGRAM && net_pkt_is_l2_processed(pkt) &&
+	if (type == NET_SOCK_DGRAM && net_pkt_is_l2_processed(pkt) &&
 	    conn->proto != ETH_P_ALL &&
 	    conn->proto != net_pkt_ll_proto_type(pkt)) {
 		return NET_CONTINUE;
