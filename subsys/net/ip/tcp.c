/*
 * Copyright (c) 2018-2020 Intel Corporation
 *
 * SPDX-License-Identifier: Apache-2.0
 */

#include <zephyr/logging/log.h>
LOG_MODULE_REGISTER(net_tcp, CONFIG_NET_TCP_LOG_LEVEL);

#include <stdarg.h>
#include <stdio.h>
#include <stdlib.h>
#include <zephyr/kernel.h>
#include <zephyr/random/random.h>

#if defined(CONFIG_NET_TCP_ISN_RFC6528)
#include <psa/crypto.h>
#endif
#include <zephyr/net/net_pkt.h>
#include <zephyr/net/net_context.h>
#include <zephyr/net/udp.h>
#include "ipv4.h"
#include "ipv6.h"
#include "connection.h"
#include "net_stats.h"
#include "net_private.h"
#include "tcp_internal.h"
#include "pmtu.h"

#define ACK_TIMEOUT_MS          tcp_max_timeout_ms
#define ACK_TIMEOUT             K_MSEC(ACK_TIMEOUT_MS)
#define LAST_ACK_TIMEOUT_MS     tcp_max_timeout_ms
#define LAST_ACK_TIMEOUT        K_MSEC(LAST_ACK_TIMEOUT_MS)
#define FIN_TIMEOUT             K_MSEC(tcp_max_timeout_ms)
#define ACK_DELAY               K_MSEC(100)
#define ZWP_MAX_DELAY_MS        120000
#define DUPLICATE_ACK_RETRANSMIT_TRHESHOLD 3

static int tcp_rto     = CONFIG_NET_TCP_INIT_RETRANSMISSION_TIMEOUT;
static int tcp_retries = CONFIG_NET_TCP_RETRY_COUNT;
static int tcp_max_timeout_ms;
static int tcp_rx_window =
#if (CONFIG_NET_TCP_MAX_RECV_WINDOW_SIZE != 0)
    CONFIG_NET_TCP_MAX_RECV_WINDOW_SIZE;
#else
#if defined(CONFIG_NET_BUF_FIXED_DATA_SIZE)
    (CONFIG_NET_BUF_RX_COUNT * CONFIG_NET_BUF_DATA_SIZE) / 3;
#else
    CONFIG_NET_PKT_BUF_RX_DATA_POOL_SIZE / 3;
#endif /* CONFIG_NET_BUF_FIXED_DATA_SIZE */
#endif
static int tcp_tx_window =
#if (CONFIG_NET_TCP_MAX_SEND_WINDOW_SIZE != 0)
    CONFIG_NET_TCP_MAX_SEND_WINDOW_SIZE;
#else
#if defined(CONFIG_NET_BUF_FIXED_DATA_SIZE)
    (CONFIG_NET_BUF_TX_COUNT * CONFIG_NET_BUF_DATA_SIZE) / 3;
#else
    CONFIG_NET_PKT_BUF_TX_DATA_POOL_SIZE / 3;
#endif /* CONFIG_NET_BUF_FIXED_DATA_SIZE */
#endif
#ifdef CONFIG_NET_TCP_RANDOMIZED_RTO
#define TCP_RTO_MS (conn->rto)
#else
#define TCP_RTO_MS (tcp_rto)
#endif

/* Define the number of MSS sections the congestion window is initialized at */
#define TCP_CONGESTION_INITIAL_WIN      1
#define TCP_CONGESTION_INITIAL_SSTHRESH 3

static sys_slist_t tcp_conns = SYS_SLIST_STATIC_INIT(&tcp_conns);

static K_MUTEX_DEFINE(tcp_lock);

K_MEM_SLAB_DEFINE_STATIC(tcp_conns_slab, sizeof(struct tcp),
                         CONFIG_NET_MAX_CONTEXTS, 4);

static struct k_work_q tcp_work_q;
static K_KERNEL_STACK_DEFINE(work_q_stack, CONFIG_NET_TCP_WORKQ_STACK_SIZE);

static enum net_verdict tcp_in(struct tcp* conn, struct net_pkt* pkt);
static bool is_destination_local(struct net_pkt* pkt);
static void tcp_out(struct tcp* conn, uint8_t flags);
static char const* tcp_state_to_str(enum tcp_state state, bool prefix);

int (*tcp_send_cb)(struct net_pkt* pkt) = NULL;
size_t (*tcp_recv_cb)(struct tcp* conn, struct net_pkt* pkt) = NULL;

static uint32_t tcp_get_seq(struct net_buf* buf) {
    return *(uint32_t*)net_buf_user_data(buf);
}

static void tcp_set_seq(struct net_buf* buf, uint32_t seq) {
    *(uint32_t*)net_buf_user_data(buf) = seq;
}

static int tcp_pkt_linearize(struct net_pkt* pkt, size_t pos, size_t len) {
    struct net_buf *buf, *first = pkt->cursor.buf, *second = first->frags;
    int ret = 0;
    size_t len1;
    size_t len2;

    if (net_pkt_get_len(pkt) < (pos + len)) {
        NET_ERR("Insufficient packet len=%zd (pos+len=%zu)",
                net_pkt_get_len(pkt), pos + len);
        ret = -EINVAL;
        goto out;
    }

    buf = net_pkt_get_frag(pkt, len, TCP_PKT_ALLOC_TIMEOUT);

    if (!buf || net_buf_max_len(buf) < len) {
        if (buf) {
            net_buf_unref(buf);
        }
        ret = -ENOBUFS;
        goto out;
    }

    net_buf_linearize(buf->data, net_buf_max_len(buf), pkt->frags, pos, len);
    net_buf_add(buf, len);

    len1 = first->len - (pkt->cursor.pos - pkt->cursor.buf->data);
    len2 = len - len1;

    first->len -= (uint16_t)len1;

    while (len2) {
        size_t pull_len = MIN(second->len, len2);
        struct net_buf* next;

        len2 -= pull_len;
        net_buf_pull(second, pull_len);
        next = second->frags;
        if (second->len == 0) {
            net_buf_unref(second);
        }
        second = next;
    }

    buf->frags   = second;
    first->frags = buf;

out :
    return (ret);
}

static struct tcphdr* th_get(struct net_pkt* pkt) {
    size_t ip_len = net_pkt_ip_hdr_len(pkt) + net_pkt_ip_opts_len(pkt);
    struct tcphdr* th = NULL;

again :
    net_pkt_cursor_init(pkt);
    net_pkt_set_overwrite(pkt, true);

    if (net_pkt_skip(pkt, ip_len) != 0) {
        goto out;
    }

    if (!net_pkt_is_contiguous(pkt, sizeof(*th))) {
        if (tcp_pkt_linearize(pkt, ip_len, sizeof(*th)) < 0) {
            goto out;
        }

        goto again;
    }

    th = net_pkt_cursor_get_pos(pkt);

out :
    return (th);
}

static size_t tcp_endpoint_len(sa_family_t af) {
    return (af == NET_AF_INET) ? sizeof(struct net_sockaddr_in) :
                                 sizeof(struct net_sockaddr_in6);
}

static int tcp_endpoint_set(union tcp_endpoint* ep, struct net_pkt* pkt,
                            enum pkt_addr src) {
    int ret = 0;

    switch (net_pkt_family(pkt)) {
        case NET_AF_INET :
            if (IS_ENABLED(CONFIG_NET_IPV4)) {
                struct net_ipv4_hdr* ip = NET_IPV4_HDR(pkt);
                struct tcphdr* th;

                th = th_get(pkt);
                if (!th) {
                    return (-ENOBUFS);
                }

                memset(ep, 0, sizeof(*ep));

                ep->sin.sin_port = src == TCP_EP_SRC ? th_sport(th) :
                                                       th_dport(th);
                net_ipv4_addr_copy_raw((uint8_t*)&ep->sin.sin_addr,
                                       (src == TCP_EP_SRC) ? ip->src :
                                                             ip->dst);
                ep->sa.sa_family = NET_AF_INET;
            }
            else {
                ret = -EINVAL;
            }

            break;

        case NET_AF_INET6 :
            if (IS_ENABLED(CONFIG_NET_IPV6)) {
                struct net_ipv6_hdr* ip = NET_IPV6_HDR(pkt);
                struct tcphdr* th;

                th = th_get(pkt);
                if (!th) {
                    return (-ENOBUFS);
                }

                memset(ep, 0, sizeof(*ep));

                ep->sin6.sin6_port = src == TCP_EP_SRC ? th_sport(th) :
                                                         th_dport(th);
                net_ipv6_addr_copy_raw((uint8_t*)&ep->sin6.sin6_addr,
                                       (src == TCP_EP_SRC) ? ip->src :
                                                             ip->dst);
                ep->sa.sa_family = NET_AF_INET6;
            }
            else {
                ret = -EINVAL;
            }

            break;

        default :
            NET_ERR("Unknown address family: %hu", net_pkt_family(pkt));
            ret = -EINVAL;
    }

    return (ret);
}

int net_tcp_endpoint_copy(struct net_context* ctx,
                          struct net_sockaddr* local,
                          struct net_sockaddr* peer,
                          socklen_t* addrlen) {
    const struct tcp* conn = ctx->tcp;
    socklen_t newlen = (ctx->local.family == NET_AF_INET) ?
        sizeof(struct net_sockaddr_in) :
        sizeof(struct net_sockaddr_in6);

    if (local != NULL) {
        /* If we are connected, then get the address we are actually
         * using, otherwise get the address we are bound as these might
         * be different if we are bound to any address.
         */
        if (conn->state < TCP_ESTABLISHED) {
            if (IS_ENABLED(CONFIG_NET_IPV4) && ctx->local.family == NET_AF_INET) {
                memcpy(&net_sin(local)->sin_addr,
                       net_sin_ptr(&ctx->local)->sin_addr,
                       sizeof(struct net_in_addr));
                net_sin(local)->sin_port = net_sin_ptr(&ctx->local)->sin_port;
                net_sin(local)->sin_family = NET_AF_INET;
            }
            else if (IS_ENABLED(CONFIG_NET_IPV6) && (ctx->local.family == NET_AF_INET6)) {
                memcpy(&net_sin6(local)->sin6_addr,
                       net_sin6_ptr(&ctx->local)->sin6_addr,
                       sizeof(struct net_in6_addr));
                net_sin6(local)->sin6_port = net_sin6_ptr(&ctx->local)->sin6_port;
                net_sin6(local)->sin6_family = NET_AF_INET6;
                net_sin6(local)->sin6_scope_id =
                    net_sin6_ptr(&ctx->local)->sin6_scope_id;
            }
            else {
                return (-EINVAL);
            }
        }
        else {
            memcpy(local, &conn->src.sa, newlen);
        }
    }

    if (peer != NULL) {
        memcpy(peer, &conn->dst.sa, newlen);
    }

    return (0);
}

static const char* tcp_flags(uint8_t flags) {
    #define BUF_SIZE 25 /* 6 * 4 + 1 */
    static char buf[BUF_SIZE];
    int len = 0;

    buf[0] = '\0';

    if (flags) {
        if (flags & SYN) {
            len += snprintk(buf + len, BUF_SIZE - len, "SYN,");
        }

        if (flags & FIN) {
            len += snprintk(buf + len, BUF_SIZE - len, "FIN,");
        }

        if (flags & ACK) {
            len += snprintk(buf + len, BUF_SIZE - len, "ACK,");
        }

        if (flags & PSH) {
            len += snprintk(buf + len, BUF_SIZE - len, "PSH,");
        }

        if (flags & RST) {
            len += snprintk(buf + len, BUF_SIZE - len, "RST,");
        }

        if (flags & URG) {
            len += snprintk(buf + len, BUF_SIZE - len, "URG,");
        }

        if (len > 0) {
            buf[len - 1] = '\0'; /* delete the last comma */
        }
    }
    #undef BUF_SIZE

    return (buf);
}

static size_t tcp_data_len(struct net_pkt* pkt) {
    struct tcphdr* th = th_get(pkt);
    size_t tcp_options_len = (th_off(th) - 5) * 4;
    int len = net_pkt_get_len(pkt) - net_pkt_ip_hdr_len(pkt) -
              net_pkt_ip_opts_len(pkt) - sizeof(*th) - tcp_options_len;

    return ((len > 0) ? (size_t)len : 0);
}

static char const* tcp_th(struct net_pkt* pkt) {
    #define BUF_SIZE 80
    static char buf[BUF_SIZE];
    int len = 0;
    struct tcphdr* th  = th_get(pkt);

    buf[0] = '\0';

    if (th_off(th) < 5) {
        len += snprintk((buf + len), (BUF_SIZE - len),
                        "bogus th_off: %hu", (uint16_t)th_off(th));
        goto end;
    }

    len += snprintk(buf + len, BUF_SIZE - len,
                    "%s Seq=%u", tcp_flags(th_flags(th)), th_seq(th));

    if (th_flags(th) & ACK) {
        len += snprintk(buf + len, BUF_SIZE - len,
                        " Ack=%u", th_ack(th));
    }

    len += snprintk(buf + len, BUF_SIZE - len,
                    " Len=%ld", (long)tcp_data_len(pkt));
end :
    #undef BUF_SIZE
    return (buf);
}

#define is_6lo_technology(pkt)                      \
    (IS_ENABLED(CONFIG_NET_IPV6) && (net_pkt_family(pkt) == NET_AF_INET6) && \
     (IS_ENABLED(CONFIG_NET_L2_IEEE802154) &&       \
      net_pkt_lladdr_dst(pkt)->type == NET_LINK_IEEE802154))

static void tcp_send(struct net_pkt* pkt) {
    tcp_pkt_ref(pkt);

    if (tcp_send_cb) {
        if (tcp_send_cb(pkt) < 0) {
            NET_ERR("net_send_data()");
            tcp_pkt_unref(pkt);
        }
        goto out;
    }

    /* We must have special handling for some network technologies that
     * tweak the IP protocol headers during packet sending. This happens
     * with Bluetooth and IEEE 802.15.4 which use IPv6 header compression
     * (6lo) and alter the sent network packet. So in order to avoid any
     * corruption of the original data buffer, we must copy the sent data.
     * For Bluetooth, its fragmentation code will even mangle the data
     * part of the message so we need to copy those too.
     */
    if (is_6lo_technology(pkt)) {
        struct net_pkt* new_pkt;

        new_pkt = tcp_pkt_clone(pkt);
        if (!new_pkt) {
            /* The caller of this func assumes that the net_pkt
             * is consumed by this function. We call unref here
             * so that the unref at the end of the func will
             * free the net_pkt.
             */
            tcp_pkt_unref(pkt);
            NET_WARN("net_pkt alloc failure");
            goto out;
        }

        if (net_send_data(new_pkt) < 0) {
            tcp_pkt_unref(new_pkt);
        }

        /* We simulate sending of the original pkt and unref it like
         * the device driver would do.
         */
        tcp_pkt_unref(pkt);
    }
    else {
        if (net_send_data(pkt) < 0) {
            NET_ERR("net_send_data()");
            tcp_pkt_unref(pkt);
        }
    }

out :
    tcp_pkt_unref(pkt);
}

static void tcp_derive_rto(struct tcp* conn) {
    #ifdef CONFIG_NET_TCP_RANDOMIZED_RTO
    /* Compute a randomized rto 1 and 1.5 times tcp_rto */
    uint32_t gain;
    uint8_t  gain8;
    uint32_t rto;

    /* Getting random is computational expensive, so only use 8 bits */
    sys_rand_get(&gain8, sizeof(uint8_t));

    gain = (uint32_t)gain8;
    gain += 1 << 9;

    rto       = (uint32_t)tcp_rto;
    rto       = (gain * rto) >> 9;
    conn->rto = (uint16_t)rto;
    #else
    ARG_UNUSED(conn);
    #endif
}

#ifdef CONFIG_NET_TCP_CONGESTION_AVOIDANCE

/* Implementation according to RFC6582 */

static void tcp_new_reno_log(struct tcp* conn, char* step) {
    NET_DBG("conn: %p, ca %s, cwnd=%d, ssthres=%d, fast_pend=%i",
            conn, step, conn->ca.cwnd, conn->ca.ssthresh,
            conn->ca.pending_fast_retransmit_bytes);
}

static void tcp_new_reno_init(struct tcp* conn) {
    conn->ca.cwnd     = conn_mss(conn) * TCP_CONGESTION_INITIAL_WIN;
    conn->ca.ssthresh = conn_mss(conn) * TCP_CONGESTION_INITIAL_SSTHRESH;
    conn->ca.pending_fast_retransmit_bytes = 0;
    tcp_new_reno_log(conn, "init");
}

static void tcp_new_reno_fast_retransmit(struct tcp* conn) {
    if (conn->ca.pending_fast_retransmit_bytes == 0) {
        conn->ca.ssthresh = MAX((conn_mss(conn) * 2), conn->unacked_len / 2);
        /* Account for the lost segments */
        conn->ca.cwnd = (conn_mss(conn) * 3) + conn->ca.ssthresh;
        conn->ca.pending_fast_retransmit_bytes = conn->unacked_len;
        tcp_new_reno_log(conn, "fast_retransmit");
    }
}

static void tcp_new_reno_timeout(struct tcp* conn) {
    conn->ca.ssthresh = MAX((conn_mss(conn) * 2), conn->unacked_len / 2);
    conn->ca.cwnd     = conn_mss(conn);
    tcp_new_reno_log(conn, "timeout");
}

/* For every duplicate ack increment the cwnd by mss */
static void tcp_new_reno_dup_ack(struct tcp* conn) {
    int32_t new_win = conn->ca.cwnd;

    new_win += conn_mss(conn);
    conn->ca.cwnd = MIN(new_win, UINT16_MAX);
    tcp_new_reno_log(conn, "dup_ack");
}

static void tcp_new_reno_pkts_acked(struct tcp* conn, uint32_t acked_len) {
    int32_t new_win = conn->ca.cwnd;
    int32_t win_inc = MIN((int32_t)acked_len, conn_mss(conn));

    if (conn->ca.pending_fast_retransmit_bytes == 0) {
        if (conn->ca.cwnd < conn->ca.ssthresh) {
            new_win += win_inc;
        }
        else {
            /* Implement a div_ceil to avoid rounding to 0 */
            new_win += ((win_inc * win_inc) + conn->ca.cwnd - 1) / conn->ca.cwnd;
        }
        conn->ca.cwnd = MIN(new_win, UINT16_MAX);
    }
    else {
        /* Check if it is still in fast recovery mode */
        if (conn->ca.pending_fast_retransmit_bytes <= acked_len) {
            conn->ca.pending_fast_retransmit_bytes = 0;
            conn->ca.cwnd                          = conn->ca.ssthresh;
        }
        else {
            conn->ca.pending_fast_retransmit_bytes -= acked_len;
            conn->ca.cwnd -= acked_len;
        }
    }
    tcp_new_reno_log(conn, "pkts_acked");
}

static void tcp_ca_init(struct tcp* conn) {
    tcp_new_reno_init(conn);
}

static void tcp_ca_fast_retransmit(struct tcp* conn) {
    tcp_new_reno_fast_retransmit(conn);
}

static void tcp_ca_timeout(struct tcp* conn) {
    tcp_new_reno_timeout(conn);
}

static void tcp_ca_dup_ack(struct tcp* conn) {
    tcp_new_reno_dup_ack(conn);
}

static void tcp_ca_pkts_acked(struct tcp* conn, uint32_t acked_len) {
    tcp_new_reno_pkts_acked(conn, acked_len);
}
#else

static void tcp_ca_init(struct tcp* conn) {
    /* pass */
}

static void tcp_ca_fast_retransmit(struct tcp* conn) {
    /* pass */
}

static void tcp_ca_timeout(struct tcp* conn) {
    /* pass */
}

static void tcp_ca_dup_ack(struct tcp* conn) {
    /* pass */
}

static void tcp_ca_pkts_acked(struct tcp* conn, uint32_t acked_len) {
    /* pass */
}

#endif

#if defined(CONFIG_NET_TCP_KEEPALIVE)

static void tcp_send_keepalive_probe(struct k_work* work);

static void keep_alive_timer_init(struct tcp* conn) {
    conn->keep_alive = false;
    conn->keep_idle  = CONFIG_NET_TCP_KEEPIDLE_DEFAULT;
    conn->keep_intvl = CONFIG_NET_TCP_KEEPINTVL_DEFAULT;
    conn->keep_cnt   = CONFIG_NET_TCP_KEEPCNT_DEFAULT;
    NET_DBG("keepalive timer init idle = %d, interval = %d, cnt = %d",
            conn->keep_idle, conn->keep_intvl, conn->keep_cnt);
    k_work_init_delayable(&conn->keepalive_timer, tcp_send_keepalive_probe);
}

static void keep_alive_param_copy(struct tcp* to, struct tcp* from) {
    to->keep_alive = from->keep_alive;
    to->keep_idle  = from->keep_idle;
    to->keep_intvl = from->keep_intvl;
    to->keep_cnt   = from->keep_cnt;
}

static void /**/keep_alive_timer_restart(struct tcp* conn) {
    if (!conn->keep_alive || (conn->state != TCP_ESTABLISHED)) {
        return;
    }

    conn->keep_cur = 0;
    k_work_reschedule_for_queue(&tcp_work_q, &conn->keepalive_timer,
                                K_SECONDS(conn->keep_idle));
}

static void keep_alive_timer_stop(struct tcp* conn) {
    k_work_cancel_delayable(&conn->keepalive_timer);
}

static int set_tcp_keep_alive(struct tcp* conn, void const* value, size_t len) {
    int keep_alive;

    if ((conn == NULL) || (value == NULL) || (len != sizeof(int))) {
        return (-EINVAL);
    }

    keep_alive = *(int*)value;
    if ((keep_alive < 0) || (keep_alive > 1)) {
        return (-EINVAL);
    }

    conn->keep_alive = (bool)keep_alive;

    if (keep_alive) {
        keep_alive_timer_restart(conn);
    }
    else {
        keep_alive_timer_stop(conn);
    }

    return (0);
}

static int /**/set_tcp_keep_idle(struct tcp* conn, void const* value, size_t len) {
    int keep_idle;

    if ((conn == NULL) || (value == NULL) || (len != sizeof(int))) {
        return (-EINVAL);
    }

    keep_idle = *(int*)value;
    if (keep_idle < 1) {
        return (-EINVAL);
    }

    conn->keep_idle = keep_idle;

    keep_alive_timer_restart(conn);

    return (0);
}

static int set_tcp_keep_intvl(struct tcp* conn, void const* value, size_t len) {
    int keep_intvl;

    if ((conn == NULL) || (value == NULL) || (len != sizeof(int))) {
        return (-EINVAL);
    }

    keep_intvl = *(int*)value;
    if (keep_intvl < 1) {
        return (-EINVAL);
    }

    conn->keep_intvl = keep_intvl;

    keep_alive_timer_restart(conn);

    return (0);
}

static int set_tcp_keep_cnt(struct tcp* conn, void const* value, size_t len) {
    int keep_cnt;

    if ((conn == NULL) || (value == NULL) || (len != sizeof(int))) {
        return (-EINVAL);
    }

    keep_cnt = *(int*)value;
    if (keep_cnt < 1) {
        return (-EINVAL);
    }

    conn->keep_cnt = keep_cnt;

    keep_alive_timer_restart(conn);

    return (0);
}

static int get_tcp_keep_alive(struct tcp* conn, void* value, size_t* len) {
    if ((conn == NULL) || (value == NULL) || (len == NULL) ||
        (*len != sizeof(int))) {
        return (-EINVAL);
    }

    *((int*)value) = (int)conn->keep_alive;

    return (0);
}

static int get_tcp_keep_idle(struct tcp* conn, void* value, size_t* len) {
    if ((conn == NULL) || (value == NULL) || (len == NULL) ||
        (*len != sizeof(int))) {
        return (-EINVAL);
    }

    *((int*)value) = (int)conn->keep_idle;

    return (0);
}

static int get_tcp_keep_intvl(struct tcp* conn, void* value, size_t* len) {
    if ((conn == NULL) || (value == NULL) || (len == NULL) ||
        (*len != sizeof(int))) {
        return (-EINVAL);
    }

    *((int*)value) = (int)conn->keep_intvl;

    return (0);
}

static int get_tcp_keep_cnt(struct tcp* conn, void* value, size_t* len) {
    if ((conn == NULL) || (value == NULL) || (len == NULL) ||
        (*len != sizeof(int))) {
        return (-EINVAL);
    }

    *((int*)value) = (int)conn->keep_cnt;

    return (0);
}

#else /* CONFIG_NET_TCP_KEEPALIVE */

#define keep_alive_timer_init(...)
#define keep_alive_param_copy(...)
#define keep_alive_timer_restart(...)
#define keep_alive_timer_stop(...)
#define set_tcp_keep_alive(...) (-ENOPROTOOPT)
#define set_tcp_keep_idle(...)  (-ENOPROTOOPT)
#define set_tcp_keep_intvl(...) (-ENOPROTOOPT)
#define set_tcp_keep_cnt(...)   (-ENOPROTOOPT)
#define get_tcp_keep_alive(...) (-ENOPROTOOPT)
#define get_tcp_keep_idle(...)  (-ENOPROTOOPT)
#define get_tcp_keep_intvl(...) (-ENOPROTOOPT)
#define get_tcp_keep_cnt(...)   (-ENOPROTOOPT)

#endif /* CONFIG_NET_TCP_KEEPALIVE */

#if !defined(_MSC_VER) /* #CUSTOM@NDRS */
static void tcp_send_queue_flush(struct tcp* conn) {
    struct net_pkt* pkt;

    k_work_cancel_delayable(&conn->send_timer);

    while ((pkt = tcp_slist(conn, &conn->send_queue, get,
                            struct net_pkt, next))) {
        tcp_pkt_unref(pkt);
    }
}
#else
static void tcp_send_queue_flush(struct tcp* conn) {
    struct net_pkt* pkt;

    k_work_cancel_delayable(&conn->send_timer);

    while (true) {
        k_mutex_lock(&conn->lock, K_FOREVER);
        sys_snode_t* node = sys_slist_get(&conn->send_queue);
        pkt = node ? CONTAINER_OF(node, struct net_pkt, next) : NULL;
        k_mutex_unlock(&conn->lock);

        if (pkt == NULL) {
            break;
        }

        tcp_pkt_unref(pkt);
    }
}
#endif

static void tcp_conn_release(struct k_work* work) {
    struct tcp *conn = CONTAINER_OF(work, struct tcp, conn_release);
    struct net_pkt *pkt;

    #if defined(CONFIG_NET_TEST)
    if (conn->test_closed_cb != NULL) {
        conn->test_closed_cb(conn, conn->test_user_data);
    }
    #endif

    /* Application is no longer there, unref any remaining packets on the
     * fifo (although there shouldn't be any at this point.)
     */
    while ((pkt = k_fifo_get(&conn->recv_data, K_NO_WAIT)) != NULL) {
        tcp_pkt_unref(pkt);
    }

    k_mutex_lock(&conn->lock, K_FOREVER);

    if (conn->context->conn_handler) {
        net_conn_unregister(conn->context->conn_handler);
        conn->context->conn_handler = NULL;
    }

    /* As the TCP socket could be closed without connect being called,
     * check if the address reference is done before releasing the address.
     */
    if (conn->iface != NULL && conn->addr_ref_done) {
        net_if_addr_unref(conn->iface, conn->src.sa.sa_family,
                          (conn->src.sa.sa_family == NET_AF_INET) ?
                          (const void*)&conn->src.sin.sin_addr :
                          (const void*)&conn->src.sin6.sin6_addr,
                          NULL);
    }

    conn->context->tcp = NULL;
    conn->state = TCP_UNUSED;

    tcp_send_queue_flush(conn);

    (void)k_work_cancel_delayable(&conn->send_data_timer);
    tcp_pkt_unref(conn->send_data);

    if (CONFIG_NET_TCP_RECV_QUEUE_TIMEOUT) {
        tcp_pkt_unref(conn->queue_recv_data);
    }

    (void) k_work_cancel_delayable(&conn->timewait_timer);
    (void) k_work_cancel_delayable(&conn->fin_timer);
    (void) k_work_cancel_delayable(&conn->persist_timer);
    (void) k_work_cancel_delayable(&conn->ack_timer);
    (void) k_work_cancel_delayable(&conn->send_timer);
    (void) k_work_cancel_delayable(&conn->recv_queue_timer);
    keep_alive_timer_stop(conn);

    k_mutex_unlock(&conn->lock);

    net_context_unref(conn->context);
    conn->context = NULL;

    k_mutex_lock(&tcp_lock, K_FOREVER);
    sys_slist_find_and_remove(&tcp_conns, &conn->next);
    k_mutex_unlock(&tcp_lock);

    k_mem_slab_free(&tcp_conns_slab, (void *)conn);
}

#if defined(CONFIG_NET_TEST)
void tcp_install_close_cb(struct net_context* ctx,
                          net_tcp_closed_cb_t cb,
                          void* user_data) {
    NET_ASSERT(ctx->tcp != NULL);

    ((struct tcp*)ctx->tcp)->test_closed_cb = cb;
    ((struct tcp*)ctx->tcp)->test_user_data = user_data;
}
#endif

static int tcp_conn_unref(struct tcp* conn) {
    int ref_count = atomic_get(&conn->ref_count);

    NET_DBG("conn: %p, ref_count=%d", conn, ref_count);

    ref_count = atomic_dec(&conn->ref_count) - 1;
    if (ref_count != 0) {
        tp_out(net_context_get_family(conn->context), conn->iface,
               "TP_TRACE", "event", "CONN_DELETE");
        return (ref_count);
    }

    /* Release the TCP context from the TCP workqueue. This will ensure,
     * that all pending TCP works are cancelled properly, when the context
     * is released.
     */
    k_work_submit_to_queue(&tcp_work_q, &conn->conn_release);

    return (ref_count);
}

#if CONFIG_NET_TCP_LOG_LEVEL >= LOG_LEVEL_DBG
#define tcp_conn_close(conn, status)        \
    tcp_conn_close_debug(conn, status, __func__, __LINE__)

static int tcp_conn_close_debug(struct tcp* conn, int status,
                                char const* caller, int line)
#else
static int tcp_conn_close(struct tcp* conn, int status)
#endif
{
    #if CONFIG_NET_TCP_LOG_LEVEL >= LOG_LEVEL_DBG
    NET_DBG("conn: %p closed by TCP stack (%s():%d)", conn, caller, line);
    #endif
    k_mutex_lock(&conn->lock, K_FOREVER);
    conn_state(conn, TCP_CLOSED);
    keep_alive_timer_stop(conn);
    k_mutex_unlock(&conn->lock);

    if (conn->in_connect) {
        if (conn->connect_cb) {
            conn->connect_cb(conn->context, status, conn->context->user_data);

            /* Make sure the connect_cb is only called once. */
            conn->connect_cb = NULL;
        }

        conn->in_connect = false;
        k_sem_reset(&conn->connect_sem);
    }
    else if (conn->context->recv_cb) {
        conn->context->recv_cb(conn->context, NULL, NULL, NULL,
                               status, conn->recv_user_data);
    }

    k_sem_give(&conn->tx_sem);

    return tcp_conn_unref(conn);
}

#if !defined(_MSC_VER) /* #CUSTOM@NDRS */
static void tcp_send_process_no_lock(struct tcp* conn) {
    struct net_pkt *pkt;

    while ((pkt = tcp_slist(conn, &conn->send_queue, get,
                            struct net_pkt, next))) {
        tcp_send(pkt);
    }
}
#else
static void tcp_send_process_no_lock(struct tcp *conn) {
	struct net_pkt *pkt;

	while (true) {
		k_mutex_lock(&conn->lock, K_FOREVER);
		sys_snode_t *node = sys_slist_get(&conn->send_queue);
		pkt = node ? CONTAINER_OF(node, struct net_pkt, next) : NULL;
		k_mutex_unlock(&conn->lock);

		if (pkt == NULL) {
			break;
		}

		tcp_send(pkt);
	}
}
#endif

static void tcp_send_process(struct k_work* work) {
    struct k_work_delayable *dwork = k_work_delayable_from_work(work);
    struct tcp *conn = CONTAINER_OF(dwork, struct tcp, send_timer);

    k_mutex_lock(&conn->lock, K_FOREVER);

    tcp_send_process_no_lock(conn);

    k_mutex_unlock(&conn->lock);
}

#if defined(CONFIG_NET_TCP_IPV6_ND_REACHABILITY_HINT)

static void tcp_nbr_reachability_hint(struct tcp* conn) {
    int64_t        now;
    struct net_if* iface;

    if (net_context_get_family(conn->context) != NET_AF_INET6) {
        return;
    }

    now   = k_uptime_get();
    iface = net_context_get_iface(conn->context);

    /* Ensure that Neighbor Reachability hints are rate-limited (using threshold
     * of half of reachable time).
     */
    if ((now - conn->last_nd_hint_time) > (net_if_ipv6_get_reachable_time(iface) / 2)) {
        net_ipv6_nbr_reachability_hint(iface, &conn->dst.sin6.sin6_addr);
        conn->last_nd_hint_time = now;
    }
}

#else /* CONFIG_NET_TCP_IPV6_ND_REACHABILITY_HINT */

#define tcp_nbr_reachability_hint(...)

#endif /* CONFIG_NET_TCP_IPV6_ND_REACHABILITY_HINT */

static char const* tcp_state_to_str(enum tcp_state state, bool prefix) {
    char const* s = NULL;
    #define _(_x) case _x : do { s = #_x; goto out; } while (0)
    switch (state) {
        _(TCP_UNUSED);
        _(TCP_LISTEN);
        _(TCP_SYN_SENT);
        _(TCP_SYN_RECEIVED);
        _(TCP_ESTABLISHED);
        _(TCP_FIN_WAIT_1);
        _(TCP_FIN_WAIT_2);
        _(TCP_CLOSE_WAIT);
        _(TCP_CLOSING);
        _(TCP_LAST_ACK);
        _(TCP_TIME_WAIT);
        _(TCP_CLOSED);
    }
    #undef _
    NET_ASSERT(s, "Invalid TCP state: %u", state);

out :
    return ((prefix) ? s : (s + 4));
}

static char const* tcp_conn_state(struct tcp* conn, struct net_pkt* pkt) {
    #define BUF_SIZE 160
    static char buf[BUF_SIZE];

    snprintk(buf, BUF_SIZE, "%s [%s Seq=%u Ack=%u]", pkt ? tcp_th(pkt) : "",
             tcp_state_to_str(conn->state, false),
             conn->seq, conn->ack);
    #undef BUF_SIZE
    return (buf);
}

static uint8_t* tcp_options_get(struct net_pkt* pkt, int tcp_options_len,
                                uint8_t* buf, size_t buf_len) {
    struct net_pkt_cursor backup;
    int ret;

    net_pkt_cursor_backup(pkt, &backup);
    net_pkt_cursor_init(pkt);
    net_pkt_skip(pkt, net_pkt_ip_hdr_len(pkt) + net_pkt_ip_opts_len(pkt) +
                 sizeof(struct tcphdr));
    ret = net_pkt_read(pkt, buf, MIN((size_t)tcp_options_len, buf_len));
    if (ret < 0) {
        buf = NULL;
    }

    net_pkt_cursor_restore(pkt, &backup);

    return (buf);
}

static bool tcp_options_check(struct tcp_options* recv_options,
                              struct net_pkt* pkt, ssize_t len) {
    uint8_t  options_buf[40]; /* TCP header max options size is 40 */
    bool     result  = len > 0 && ((len % 4) == 0) ? true : false;
    uint8_t* options = tcp_options_get(pkt, len, options_buf,
                                       sizeof(options_buf));
    uint8_t  opt, opt_len;

    NET_DBG("len=%zd", len);

    recv_options->mss_found = false;
    recv_options->wnd_found = false;

    for (; options && len >= 1; options += opt_len, len -= opt_len) {
        opt = options[0];

        if (opt == NET_TCP_END_OPT) {
            break;
        }
        else if (opt == NET_TCP_NOP_OPT) {
            opt_len = 1;
            continue;
        }
        else {
            if (len < 2) { /* Only END and NOP can have length 1 */
                NET_ERR("Illegal option %d with length %zd",
                        opt, len);
                result = false;
                break;
            }
            opt_len = options[1];
        }

        NET_DBG("opt: %hu, opt_len: %hu",
                (uint16_t)opt, (uint16_t)opt_len);

        if (opt_len < 2 || opt_len > len) {
            result = false;
            break;
        }

        switch (opt) {
            case NET_TCP_MSS_OPT :
                if (opt_len != 4) {
                    result = false;
                    goto end;
                }

                recv_options->mss =
                    net_ntohs(UNALIGNED_GET((uint16_t*)(options + 2)));
                recv_options->mss_found = true;
                NET_DBG("MSS=%hu", recv_options->mss);
                break;
            case NET_TCP_WINDOW_SCALE_OPT :
                if (opt_len != 3) {
                    result = false;
                    goto end;
                }

                recv_options->window    = opt;
                recv_options->wnd_found = true;
                break;
            default :
                continue;
        }
    }

end :
    if (false == result) {
        NET_WARN("Invalid TCP options");
    }

    return (result);
}

static bool tcp_short_window(struct tcp* conn) {
    int32_t threshold = MIN(conn_mss(conn), conn->recv_win_max / 2);

    if (conn->recv_win > threshold) {
        return (false);
    }

    return (true);
}

static bool tcp_need_window_update(struct tcp* conn) {
    int32_t threshold = MAX(conn_mss(conn), conn->recv_win_max / 2);

    /* In case window is full again, and we didn't send a window update
     * since the window size dropped below threshold, do it now.
     */
    return ((conn->recv_win == conn->recv_win_max) &&
            (conn->recv_win_sent <= threshold));
}

/**
 * @brief Update TCP receive window
 *
 * @param conn TCP network connection
 * @param delta Receive window delta
 *
 * @return 0 on success, -EINVAL
 *         if the receive window delta is out of bounds
 */
static int tcp_update_recv_wnd(struct tcp* conn, int32_t delta) {
    int32_t new_win;
    bool short_win_before;
    bool short_win_after;

    new_win = conn->recv_win + delta;
    if (new_win < 0) {
        new_win = 0;
    }
    else if (new_win > conn->recv_win_max) {
        new_win = conn->recv_win_max;
    }

    short_win_before = tcp_short_window(conn);

    conn->recv_win = (uint16_t)new_win;

    short_win_after = tcp_short_window(conn);

    if (((short_win_before && !short_win_after) ||
         tcp_need_window_update(conn)) &&
        conn->state == TCP_ESTABLISHED) {
        k_work_cancel_delayable(&conn->ack_timer);
        tcp_out(conn, ACK);
    }

    return (0);
}

static size_t tcp_check_pending_data(struct tcp* conn, struct net_pkt* pkt,
                                     size_t len) {
    size_t pending_len = 0;

    if (CONFIG_NET_TCP_RECV_QUEUE_TIMEOUT &&
        !net_pkt_is_empty(conn->queue_recv_data)) {
        /* Some potentential cases:
         * Note: MI = MAX_INT
         * Packet | Queued| End off   | Gap size | Required handling
         * Seq|Len|Seq|Len|           |          |
         *  3 | 3 | 6 | 4 | 3+3-6=  0 | 6-3-3=0  | Append
         *  3 | 4 | 6 | 4 | 3+4-6 = 1 | 6-3-4=-1 | Append, pull from queue
         *  3 | 7 | 6 | 4 | 3+7-6 = 4 | 6-3-7=-4 | Drop queued data
         *  3 | 8 | 6 | 4 | 3+8-6 = 5 | 6-3-8=-5 | Drop queued data
         *  6 | 5 | 6 | 4 | 6+5-6 = 5 | 6-6-5=-5 | Drop queued data
         *  6 | 4 | 6 | 4 | 6+4-6 = 4 | 6-6-4=-4 | Drop queued data / packet
         * 10 | 2 | 6 | 4 | 10+2-6= 6 | 6-10-2=-6| Should not happen, dropping queue
         *  7 | 4 | 6 | 4 | 7+4-6 = 5 | 6-7-4=-5 | Should not happen, dropping queue
         * 11 | 2 | 6 | 4 | 11+2-6= 7 | 6-11-2=-7| Should not happen, dropping queue
         *  2 | 3 | 6 | 4 | 2+3-6= MI | 6-2-3=1  | Keep queued data
         */
        struct tcphdr* th           = th_get(pkt);
        uint32_t       expected_seq = th_seq(th) + len;
        uint32_t       pending_seq;
        int32_t        gap_size;
        uint32_t       end_offset;

        pending_seq = tcp_get_seq(conn->queue_recv_data->buffer);
        end_offset  = expected_seq - pending_seq;
        gap_size    = (int32_t)(pending_seq - th_seq(th) - ((uint32_t)len));
        pending_len = net_pkt_get_len(conn->queue_recv_data);
        if (end_offset < pending_len) {
            if (end_offset) {
                net_pkt_remove_tail(pkt, end_offset);
                pending_len -= end_offset;
            }

            NET_DBG("Found pending data seq %u len %zd",
                    expected_seq, pending_len);

            net_buf_frag_add(pkt->buffer,
                             conn->queue_recv_data->buffer);
            conn->queue_recv_data->buffer = NULL;

            k_work_cancel_delayable(&conn->recv_queue_timer);
        }
        else {
            /* Check if the queued data is just a section of the incoming data */
            if (gap_size <= 0) {
                net_buf_unref(conn->queue_recv_data->buffer);
                conn->queue_recv_data->buffer = NULL;

                k_work_cancel_delayable(&conn->recv_queue_timer);
            }

            pending_len = 0;
        }
    }

    return pending_len;
}

static enum net_verdict tcp_data_get(struct tcp* conn, struct net_pkt* pkt, size_t* len) {
    enum net_verdict ret = NET_DROP;

    if (tcp_recv_cb) {
        tcp_recv_cb(conn, pkt);
        goto out;
    }

    if (conn->context->recv_cb) {
        /* If there is any out-of-order pending data, then pass it
         * to the application here.
         */
        size_t tmp_len = *len;

        tmp_len += tcp_check_pending_data(conn, pkt, tmp_len);

        net_pkt_cursor_init(pkt);
        net_pkt_set_overwrite(pkt, true);

        net_pkt_skip(pkt, net_pkt_get_len(pkt) - tmp_len);

        tcp_update_recv_wnd(conn, -(int32_t)(tmp_len));
        if (tmp_len > conn->recv_win_sent) {
            conn->recv_win_sent = 0;
        }
        else {
            conn->recv_win_sent -= (uint16_t)tmp_len;
        }

        *len = tmp_len;

        /* Do not pass data to application with TCP conn
         * locked as there could be an issue when the app tries
         * to send the data and the conn is locked. So the recv
         * data is placed in fifo which is flushed in tcp_in()
         * after unlocking the conn
         */
        k_fifo_put(&conn->recv_data, pkt);

        ret = NET_OK;
    }

out :
    return (ret);
}

static int tcp_finalize_pkt(struct net_pkt* pkt) {
    net_pkt_cursor_init(pkt);

    if (IS_ENABLED(CONFIG_NET_IPV4) && net_pkt_family(pkt) == NET_AF_INET) {
        return net_ipv4_finalize(pkt, NET_IPPROTO_TCP);
    }

    if (IS_ENABLED(CONFIG_NET_IPV6) && net_pkt_family(pkt) == NET_AF_INET6) {
        return net_ipv6_finalize(pkt, NET_IPPROTO_TCP);
    }

    return (-EINVAL);
}

static int tcp_header_add(struct tcp* conn, struct net_pkt* pkt, uint8_t flags,
                          uint32_t seq) {
    NET_PKT_DATA_ACCESS_DEFINE(tcp_access, struct tcphdr);
    struct tcphdr* th;

    th = (struct tcphdr*)net_pkt_get_data(pkt, &tcp_access);
    if (!th) {
        return (-ENOBUFS);
    }

    memset(th, 0, sizeof(struct tcphdr));

    UNALIGNED_PUT(conn->src.sin.sin_port, &th->th_sport);
    UNALIGNED_PUT(conn->dst.sin.sin_port, &th->th_dport);
    th->th_off = 5;

    if (conn->send_options.mss_found) {
        th->th_off++;
    }

    UNALIGNED_PUT(flags, &th->th_flags);
    UNALIGNED_PUT(net_htons(conn->recv_win), &th->th_win);
    UNALIGNED_PUT(net_htonl(seq), &th->th_seq);

    if (ACK & flags) {
        UNALIGNED_PUT(net_htonl(conn->ack), &th->th_ack);
    }

    return net_pkt_set_data(pkt, &tcp_access);
}

static int ip_header_add(struct tcp* conn, struct net_pkt* pkt) {
    if (IS_ENABLED(CONFIG_NET_IPV4) && (net_pkt_family(pkt) == NET_AF_INET)) {
        return net_context_create_ipv4_new(conn->context, pkt,
                                           &conn->src.sin.sin_addr,
                                           &conn->dst.sin.sin_addr);
    }

    if (IS_ENABLED(CONFIG_NET_IPV6) && (net_pkt_family(pkt) == NET_AF_INET6)) {
        return net_context_create_ipv6_new(conn->context, pkt,
                                           &conn->src.sin6.sin6_addr,
                                           &conn->dst.sin6.sin6_addr);
    }

    return (-EINVAL);
}

static int set_tcp_nodelay(struct tcp* conn, void const* value, size_t len) {
    int no_delay_int;

    if (len != sizeof(int)) {
        return (-EINVAL);
    }

    no_delay_int = *(int*)value;

    if ((no_delay_int < 0) || (no_delay_int > 1)) {
        return (-EINVAL);
    }

    conn->tcp_nodelay = (bool)no_delay_int;

    return (0);
}

static int get_tcp_nodelay(struct tcp* conn, void* value, size_t* len) {
    int no_delay_int = (int)conn->tcp_nodelay;

    *((int*)value) = no_delay_int;

    if (len) {
        *len = sizeof(int);
    }

    return (0);
}

static int net_tcp_set_mss_opt(struct tcp* conn, struct net_pkt* pkt) {
    NET_PKT_DATA_ACCESS_DEFINE(mss_opt_access, struct tcp_mss_option);
    struct tcp_mss_option* mss;
    uint32_t recv_mss;

    mss = net_pkt_get_data(pkt, &mss_opt_access);
    if (!mss) {
        return (-ENOBUFS);
    }

    recv_mss = net_tcp_get_supported_mss(conn);
    recv_mss |= (NET_TCP_MSS_OPT << 24) | (NET_TCP_MSS_SIZE << 16);

    UNALIGNED_PUT(net_htonl(recv_mss), (uint32_t*)mss);

    return net_pkt_set_data(pkt, &mss_opt_access);
}

static bool is_destination_local(struct net_pkt* pkt) {
    if (IS_ENABLED(CONFIG_NET_IPV4) && (net_pkt_family(pkt) == NET_AF_INET)) {
        if (net_ipv4_is_addr_loopback(
                        (struct net_in_addr*)NET_IPV4_HDR(pkt)->dst) ||
            net_ipv4_is_my_addr(
                        (struct net_in_addr*)NET_IPV4_HDR(pkt)->dst)) {
            return (true);
        }
    }

    if (IS_ENABLED(CONFIG_NET_IPV6) && (net_pkt_family(pkt) == NET_AF_INET6)) {
        if (net_ipv6_is_addr_loopback(
                        (struct net_in6_addr*)NET_IPV6_HDR(pkt)->dst) ||
            net_ipv6_is_my_addr(
                        (struct net_in6_addr*)NET_IPV6_HDR(pkt)->dst)) {
            return (true);
        }
    }

    return false;
}

void net_tcp_reply_rst(struct net_pkt* pkt) {
    NET_PKT_DATA_ACCESS_DEFINE(tcp_access_rst, struct tcphdr);
    struct tcphdr const* th_pkt = th_get(pkt);
    struct tcphdr*  th_rst;
    struct net_pkt* rst;
    int ret;

    if ((th_pkt == NULL) || (th_flags(th_pkt) & RST)) {
        /* Don't reply to a RST segment. */
        return;
    }

    #if defined(_MSC_VER) /* #CUSTOM@NDRS */
    struct net_pkt* _pkt;

    if (sizeof(struct tcphdr) > 0) {
        _pkt = net_pkt_alloc_with_buffer(pkt->iface,
                                         sizeof(struct tcphdr),
                                         pkt->family,
                                         NET_IPPROTO_TCP,
                                         TCP_PKT_ALLOC_TIMEOUT);
    }
    else {
        _pkt = net_pkt_alloc(TCP_PKT_ALLOC_TIMEOUT);
    }

    tp_pkt_alloc(_pkt, tp_basename(__FILE__), __LINE__);

    rst = _pkt;
    #else
    rst = tcp_pkt_alloc_no_conn(pkt->iface, pkt->family,
                                sizeof(struct tcphdr));
    #endif
    if (rst == NULL) {
        return;
    }

    /* IP header */
    if (IS_ENABLED(CONFIG_NET_IPV4) && (net_pkt_family(pkt) == NET_AF_INET)) {
        ret = net_ipv4_create(rst,
                              (struct net_in_addr*)NET_IPV4_HDR(pkt)->dst,
                              (struct net_in_addr*)NET_IPV4_HDR(pkt)->src);
    }
    else if (IS_ENABLED(CONFIG_NET_IPV6) && (net_pkt_family(pkt) == NET_AF_INET6)) {
        ret = net_ipv6_create(rst,
                              (struct net_in6_addr*)NET_IPV6_HDR(pkt)->dst,
                              (struct net_in6_addr*)NET_IPV6_HDR(pkt)->src);
    }
    else {
        ret = -EINVAL;
    }

    if (ret < 0) {
        goto err;
    }

    /* TCP header */
    th_rst = (struct tcphdr*)net_pkt_get_data(rst, &tcp_access_rst);
    if (th_rst == NULL) {
        goto err;
    }

    memset(th_rst, 0, sizeof(struct tcphdr));

    UNALIGNED_PUT(th_pkt->th_dport, &th_rst->th_sport);
    UNALIGNED_PUT(th_pkt->th_sport, &th_rst->th_dport);
    th_rst->th_off = 5;

    if (th_flags(th_pkt) & ACK) {
        UNALIGNED_PUT(RST, &th_rst->th_flags);
        UNALIGNED_PUT(th_pkt->th_ack, &th_rst->th_seq);
    }
    else {
        uint32_t ack = net_ntohl(th_pkt->th_seq) + tcp_data_len(pkt);

        if (th_flags(th_pkt) & SYN) {
            ack++;
        }

        UNALIGNED_PUT(RST | ACK, &th_rst->th_flags);
        UNALIGNED_PUT(net_htonl(ack), &th_rst->th_ack);
    }

    ret = net_pkt_set_data(rst, &tcp_access_rst);
    if (ret < 0) {
        goto err;
    }

    ret = tcp_finalize_pkt(rst);
    if (ret < 0) {
        goto err;
    }

    NET_DBG("%s", tcp_th(rst));

    tcp_send(rst);

    return;

err:
    tcp_pkt_unref(rst);
}

static int tcp_out_ext(struct tcp* conn, uint8_t flags, struct net_pkt* data,
                       uint32_t seq) {
    size_t alloc_len = sizeof(struct tcphdr);
    struct net_pkt* pkt;
    int ret = 0;

    if (conn->send_options.mss_found) {
        alloc_len += sizeof(uint32_t);
    }

    #if defined(_MSC_VER) /* #CUSTOM@NDRS */
    if (alloc_len > 0) {
        pkt = net_pkt_alloc_with_buffer(conn->iface,
                                        alloc_len,
                                        net_context_get_family(conn->context),
                                        NET_IPPROTO_TCP,
                                        TCP_PKT_ALLOC_TIMEOUT);
    }
    else {
        pkt = net_pkt_alloc(TCP_PKT_ALLOC_TIMEOUT);
    }
    #else
    pkt = tcp_pkt_alloc(conn, alloc_len);
    #endif
    if (!pkt) {
        ret = -ENOBUFS;
        goto out;
    }

    if (data) {
        /* Append the data buffer to the pkt */
        net_pkt_append_buffer(pkt, data->buffer);
        data->buffer = NULL;
    }

    ret = ip_header_add(conn, pkt);
    if (ret < 0) {
        tcp_pkt_unref(pkt);
        goto out;
    }

    ret = tcp_header_add(conn, pkt, flags, seq);
    if (ret < 0) {
        tcp_pkt_unref(pkt);
        goto out;
    }

    if (conn->send_options.mss_found) {
        ret = net_tcp_set_mss_opt(conn, pkt);
        if (ret < 0) {
            tcp_pkt_unref(pkt);
            goto out;
        }
    }

    ret = tcp_finalize_pkt(pkt);
    if (ret < 0) {
        tcp_pkt_unref(pkt);
        goto out;
    }

    if (tcp_send_cb) {
        ret = tcp_send_cb(pkt);
        goto out;
    }

    if (flags & ACK) {
        conn->recv_win_sent = conn->recv_win;
    }

    if (is_destination_local(pkt)) {
        /* If the destination is local, we have to let the current
         * thread to finish with any state-machine changes before
         * sending the packet, or it might lead to state inconsistencies
         */
        sys_slist_append(&conn->send_queue, &pkt->next);
        k_work_schedule_for_queue(&tcp_work_q,
                                  &conn->send_timer, K_NO_WAIT);
    }
    else {
        tcp_send(pkt);
    }

out :
    return (ret);
}

static void tcp_out(struct tcp* conn, uint8_t flags) {
    (void) tcp_out_ext(conn, flags, NULL /* no data */, conn->seq + conn->unacked_len);
}

static int tcp_pkt_pull(struct net_pkt* pkt, size_t len) {
    int total = net_pkt_get_len(pkt);
    int ret   = 0;

    if (len > (size_t)total) {
        ret = -EINVAL;
        goto out;
    }

    net_pkt_cursor_init(pkt);
    net_pkt_set_overwrite(pkt, true);
    net_pkt_pull(pkt, len);
    net_pkt_trim_buffer(pkt);

out :
    return (ret);
}

static int tcp_pkt_peek(struct net_pkt* to, struct net_pkt* from, size_t pos,
                        size_t len) {
    net_pkt_cursor_init(to);
    net_pkt_cursor_init(from);

    if (pos) {
        net_pkt_set_overwrite(from, true);
        net_pkt_skip(from, pos);
    }

    return net_pkt_copy(to, from, len);
}

static int tcp_pkt_append(struct net_pkt* pkt, uint8_t const* data, size_t len) {
    size_t alloc_len = len;
    struct net_buf* buf = NULL;
    int ret = 0;

    if (pkt->buffer) {
        buf = net_buf_frag_last(pkt->buffer);

        if (len > net_buf_tailroom(buf)) {
            alloc_len -= net_buf_tailroom(buf);
        }
        else {
            alloc_len = 0;
        }
    }

    if (alloc_len > 0) {
        ret = net_pkt_alloc_buffer_raw(pkt, alloc_len,
                                       TCP_PKT_ALLOC_TIMEOUT);
        if (ret < 0) {
            return (-ENOBUFS);
        }
    }

    if (buf == NULL) {
        buf = pkt->buffer;
    }

    while (buf != NULL && len > 0) {
        size_t write_len = MIN(len, net_buf_tailroom(buf));

        net_buf_add_mem(buf, data, write_len);

        data += write_len;
        len -= write_len;
        buf = buf->frags;
    }

    NET_ASSERT(len == 0, "Not all bytes written");

    return (ret);
}

static bool tcp_window_full(struct tcp* conn) {
    bool window_full = (conn->send_data_total >= conn->send_win);

    #ifdef CONFIG_NET_TCP_CONGESTION_AVOIDANCE
    window_full = window_full || (conn->send_data_total >= conn->ca.cwnd);
    #endif

    if (window_full) {
        NET_DBG("conn: %p TX window_full", conn);
    }

    return window_full;
}

static int tcp_unsent_len(struct tcp const* conn) {
    int unsent_len;

    if (conn->unacked_len > (int)conn->send_data_total) {
        NET_ERR("total=%zu, unacked_len=%d",
                conn->send_data_total, conn->unacked_len);
        unsent_len = -ERANGE;
        goto out;
    }

    unsent_len = conn->send_data_total - conn->unacked_len;
    if (conn->unacked_len >= conn->send_win) {
        unsent_len = 0;
    }
    else {
        unsent_len = MIN(unsent_len, conn->send_win - conn->unacked_len);

        #ifdef CONFIG_NET_TCP_CONGESTION_AVOIDANCE
        if (conn->unacked_len >= conn->ca.cwnd) {
            unsent_len = 0;
        }
        else {
            unsent_len = MIN(unsent_len, conn->ca.cwnd - conn->unacked_len);
        }
        #endif
    }

out :
    return (unsent_len);
}

/* A helper function to reduce code repeat. It should already be protected by mutex
 * and the 'conn' parameter is not NULL.
 */
static void tcp_setup_retransmission(struct tcp* conn) {
    conn->send_data_retries = 0;
    k_work_reschedule_for_queue(&tcp_work_q, &conn->send_data_timer, K_MSEC(TCP_RTO_MS));
}

static int tcp_send_data(struct tcp* conn) {
    int ret = 0;
    int len;
    struct net_pkt* pkt;

    len = MIN(tcp_unsent_len(conn), conn_mss(conn));
    if (len < 0) {
        ret = len;
        goto out;
    }
    if (len == 0) {
        NET_DBG("conn: %p no data to send", conn);
        ret = -ENODATA;
        goto out;
    }

    #if defined(_MSC_VER) /* #CUSTOM@NDRS */
    if (len > 0) {
        pkt = net_pkt_alloc_with_buffer(conn->iface,
                                        len,
                                        net_context_get_family(conn->context),
                                        NET_IPPROTO_TCP,
                                        TCP_PKT_ALLOC_TIMEOUT);
    }
    else {
        pkt = net_pkt_alloc(TCP_PKT_ALLOC_TIMEOUT);
    }
    #else
    pkt = tcp_pkt_alloc(conn, len);
    #endif
    if (!pkt) {
        NET_ERR("conn: %p packet allocation failed, len=%d", conn, len);
        ret = -ENOBUFS;
        goto out;
    }

    ret = tcp_pkt_peek(pkt, conn->send_data, conn->unacked_len, len);
    if (ret < 0) {
        tcp_pkt_unref(pkt);
        ret = -ENOBUFS;
        goto out;
    }

    ret = tcp_out_ext(conn, PSH | ACK, pkt, conn->seq + conn->unacked_len);
    if (ret == 0) {
        conn->unacked_len += len;

        if (conn->data_mode == TCP_DATA_MODE_RESEND) {
            net_stats_update_tcp_resent(conn->iface, len);
            net_stats_update_tcp_seg_rexmit(conn->iface);
        }
        else {
            net_stats_update_tcp_sent(conn->iface, len);
            net_stats_update_tcp_seg_sent(conn->iface);
        }
    }

    /* The data we want to send, has been moved to the send queue so we
     * can unref the head net_pkt. If there was an error, we need to remove
     * the packet anyway.
     */
    tcp_pkt_unref(pkt);

    conn_send_data_dump(conn);

out :
    return (ret);
}

/* Send all queued but unsent data from the send_data packet by packet
 * until the receiver's window is full. */
static int tcp_send_queued_data(struct tcp* conn) {
    int ret = 0;
    bool subscribe = false;

    if (conn->data_mode == TCP_DATA_MODE_RESEND) {
        goto out;
    }

    while (tcp_unsent_len(conn) > 0) {
        /* Implement Nagle's algorithm */
        if ((conn->tcp_nodelay == false) && (conn->unacked_len > 0)) {
            /* If there is already pending data */
            if (tcp_unsent_len(conn) < conn_mss(conn)) {
                /* The number of bytes to be transmitted is less than an MSS,
                 * skip transmission for now.
                 * Wait for more data to be transmitted or all pending data
                 * being acknowledged.
                 */
                break;
            }
        }

        ret = tcp_send_data(conn);
        if (ret < 0) {
            break;
        }
    }

    if (conn->send_data_total) {
        subscribe = true;
    }

    if (k_work_delayable_remaining_get(&conn->send_data_timer)) {
        subscribe = false;
    }

    if (subscribe) {
        tcp_setup_retransmission(conn);
    }

out :
    return (ret);
}

static void tcp_cleanup_recv_queue(struct k_work* work) {
    struct k_work_delayable* dwork = k_work_delayable_from_work(work);
    struct tcp*              conn  = CONTAINER_OF(dwork, struct tcp, recv_queue_timer);

    k_mutex_lock(&conn->lock, K_FOREVER);

    NET_DBG("Cleanup recv queue conn %p len %zd seq %u", conn,
            net_pkt_get_len(conn->queue_recv_data),
            tcp_get_seq(conn->queue_recv_data->buffer));

    net_buf_unref(conn->queue_recv_data->buffer);
    conn->queue_recv_data->buffer = NULL;

    k_mutex_unlock(&conn->lock);
}

static void tcp_resend_data(struct k_work* work) {
    struct k_work_delayable* dwork = k_work_delayable_from_work(work);
    struct tcp* conn = CONTAINER_OF(dwork, struct tcp, send_data_timer);
    bool conn_unref = false;
    int ret;
    int exp_tcp_rto;

    k_mutex_lock(&conn->lock, K_FOREVER);

    NET_DBG("send_data_retries=%hu", conn->send_data_retries);

    if (conn->send_data_retries >= tcp_retries) {
        NET_DBG("conn: %p close, data retransmissions exceeded", conn);
        conn_unref = true;
        goto out;
    }

    switch (conn->state) {
        case TCP_SYN_SENT :
            (void) tcp_out_ext(conn, SYN, NULL, conn->seq - 1);
            break;

        case TCP_SYN_RECEIVED :
            (void) tcp_out_ext(conn, SYN | ACK, NULL, conn->seq - 1);
            break;

        case TCP_ESTABLISHED :
        case TCP_CLOSE_WAIT :
            if (IS_ENABLED(CONFIG_NET_TCP_CONGESTION_AVOIDANCE) &&
                (conn->send_data_retries == 0)) {
                tcp_ca_timeout(conn);
                if (tcp_window_full(conn)) {
                    (void)k_sem_take(&conn->tx_sem, K_NO_WAIT);
                }
            }

            conn->data_mode = TCP_DATA_MODE_RESEND;
            conn->unacked_len = 0;

            ret = tcp_send_data(conn);
            if (ret == -ENODATA) {
                NET_ERR("TCP exception with no data for retransmission");
                conn->data_mode = TCP_DATA_MODE_SEND;
                goto out;
            }
            else if (ret == -ENOBUFS) {
                NET_ERR("TCP failed to allocate buffer in retransmission");
            }
            break;

        case TCP_FIN_WAIT_1 :
        case TCP_CLOSING :
        case TCP_LAST_ACK :
            (void) tcp_out_ext(conn, FIN | ACK, NULL, conn->seq - 1);
            break;

        default :
            goto out;
    }

    conn->send_data_retries++;

    exp_tcp_rto = TCP_RTO_MS;
    /* The last retransmit does not need to wait that long */
    if (conn->send_data_retries < tcp_retries) {
        /* Every retransmit, the retransmission timeout increases by a factor 1.5 */
        for (int i = 0; i < conn->send_data_retries; i++) {
            exp_tcp_rto += exp_tcp_rto >> 1;
        }
    }

    k_work_reschedule_for_queue(&tcp_work_q, &conn->send_data_timer,
                                K_MSEC(exp_tcp_rto));

out :
    k_mutex_unlock(&conn->lock);

    if (conn_unref) {
        tcp_conn_close(conn, -ETIMEDOUT);
    }
}

static void tcp_timewait_timeout(struct k_work* work) {
    struct k_work_delayable* dwork = k_work_delayable_from_work(work);
    struct tcp*              conn  = CONTAINER_OF(dwork, struct tcp, timewait_timer);

    /* no need to acquire the conn->lock as there is nothing scheduled here */
    NET_DBG("conn: %p %s", conn, tcp_conn_state(conn, NULL));

    (void)tcp_conn_close(conn, -ETIMEDOUT);
}

static void tcp_establish_timeout(struct tcp* conn) {
    NET_DBG("Did not receive %s in %dms", "ACK", ACK_TIMEOUT_MS);
    NET_DBG("conn: %p %s", conn, tcp_conn_state(conn, NULL));

    (void)tcp_conn_close(conn, -ETIMEDOUT);
}

static void tcp_fin_timeout(struct k_work* work) {
    struct k_work_delayable* dwork = k_work_delayable_from_work(work);
    struct tcp*              conn  = CONTAINER_OF(dwork, struct tcp, fin_timer);

    /* no need to acquire the conn->lock as there is nothing scheduled here */
    if (conn->state == TCP_SYN_RECEIVED) {
        tcp_establish_timeout(conn);
        return;
    }

    NET_DBG("Did not receive %s in %dms", "FIN", tcp_max_timeout_ms);
    NET_DBG("conn: %p %s", conn, tcp_conn_state(conn, NULL));

    (void)tcp_conn_close(conn, -ETIMEDOUT);
}

static void tcp_last_ack_timeout(struct k_work* work) {
    struct k_work_delayable* dwork = k_work_delayable_from_work(work);
    struct tcp*              conn  = CONTAINER_OF(dwork, struct tcp, fin_timer);

    NET_DBG("Did not receive %s in %dms", "last ACK", LAST_ACK_TIMEOUT_MS);
    NET_DBG("conn: %p %s", conn, tcp_conn_state(conn, NULL));

    (void)tcp_conn_close(conn, -ETIMEDOUT);
}

static void tcp_setup_last_ack_timer(struct tcp* conn) {
    /* Just in case the last ack is lost, install a timer that will
     * close the connection in that case. Use the fin_timer for that
     * as the fin handling cannot be done in this passive close state.
     * Instead of default tcp_fin_timeout() function, have a separate
     * function to catch this last ack case.
     */
    k_work_init_delayable(&conn->fin_timer, tcp_last_ack_timeout);

    NET_DBG("TCP connection in %s close, "
            "not disposing yet (waiting %dms)",
            "passive", LAST_ACK_TIMEOUT_MS);
    k_work_reschedule_for_queue(&tcp_work_q,
                                &conn->fin_timer,
                                LAST_ACK_TIMEOUT);
}

static void tcp_cancel_last_ack_timer(struct tcp* conn) {
    k_work_cancel_delayable(&conn->fin_timer);
}

#if defined(CONFIG_NET_TCP_KEEPALIVE)
static void tcp_send_keepalive_probe(struct k_work* work) {
    struct k_work_delayable* dwork = k_work_delayable_from_work(work);
    struct tcp* conn = CONTAINER_OF(dwork, struct tcp, keepalive_timer);

    if (conn->state != TCP_ESTABLISHED) {
        NET_DBG("conn: %p TCP connection not established", conn);
        return;
    }

    if (!conn->keep_alive) {
        NET_DBG("conn: %p keepalive is not enabled", conn);
        return;
    }

    conn->keep_cur++;
    if (conn->keep_cur > conn->keep_cnt) {
        NET_DBG("conn: %p keepalive probe failed multiple times",
                conn);
        tcp_conn_close(conn, -ETIMEDOUT);
        return;
    }

    NET_DBG("conn: %p keepalive probe", conn);
    k_work_reschedule_for_queue(&tcp_work_q, &conn->keepalive_timer,
                                K_SECONDS(conn->keep_intvl));

    (void) tcp_out_ext(conn, ACK, NULL, conn->seq + conn->unacked_len - 1);
}
#endif /* CONFIG_NET_TCP_KEEPALIVE */

static void tcp_send_zwp(struct k_work* work) {
    struct k_work_delayable* dwork = k_work_delayable_from_work(work);
    struct tcp* conn = CONTAINER_OF(dwork, struct tcp, persist_timer);

    k_mutex_lock(&conn->lock, K_FOREVER);

    (void) tcp_out_ext(conn, ACK, NULL, conn->seq + conn->unacked_len - 1);

    tcp_derive_rto(conn);

    if (conn->send_win == 0) {
        uint64_t timeout = TCP_RTO_MS;

        /* Make sure the bitwise shift does not result in undefined behaviour */
        if (conn->zwp_retries < 63) {
            conn->zwp_retries++;
        }

        timeout <<= conn->zwp_retries;
        if (timeout == 0 || timeout > ZWP_MAX_DELAY_MS) {
            timeout = ZWP_MAX_DELAY_MS;
        }

        (void) k_work_reschedule_for_queue(
                &tcp_work_q, &conn->persist_timer, K_MSEC(timeout));
    }

    k_mutex_unlock(&conn->lock);
}

static void tcp_send_ack(struct k_work* work) {
    struct k_work_delayable* dwork = k_work_delayable_from_work(work);
    struct tcp* conn = CONTAINER_OF(dwork, struct tcp, ack_timer);

    k_mutex_lock(&conn->lock, K_FOREVER);

    tcp_out(conn, ACK);

    k_mutex_unlock(&conn->lock);
}

static void tcp_conn_ref(struct tcp* conn) {
    int ref_count = atomic_inc(&conn->ref_count) + 1;

    NET_DBG("conn: %p, ref_count: %d", conn, ref_count);
}

static struct tcp* tcp_conn_alloc(void) {
    struct tcp* conn = NULL;
    int ret;

    ret = k_mem_slab_alloc(&tcp_conns_slab, (void**)&conn, K_NO_WAIT);
    if (ret) {
        NET_ERR("Cannot allocate slab");
        goto out;
    }

    memset(conn, 0, sizeof(*conn));

    if (CONFIG_NET_TCP_RECV_QUEUE_TIMEOUT) {
        #if defined(_MSC_VER) /* #CUSTOM@NDRS */
        conn->queue_recv_data = net_pkt_rx_alloc(TCP_PKT_ALLOC_TIMEOUT);
        #else
        conn->queue_recv_data = tcp_rx_pkt_alloc(conn, 0);
        #endif

        if (conn->queue_recv_data == NULL) {
            NET_ERR("Cannot allocate %s queue for conn %p", "recv",
                    conn);
            goto fail;
        }
    }

    #if defined(_MSC_VER) /* #CUSTOM@NDRS */
    conn->send_data = net_pkt_alloc(TCP_PKT_ALLOC_TIMEOUT);
    #else
    conn->send_data = tcp_pkt_alloc(conn, 0);
    #endif
    if (conn->send_data == NULL) {
        NET_ERR("Cannot allocate %s queue for conn %p", "send", conn);
        goto fail;
    }

    k_mutex_init(&conn->lock);
    k_fifo_init(&conn->recv_data);
    k_sem_init(&conn->connect_sem, 0, K_SEM_MAX_LIMIT);
    k_sem_init(&conn->tx_sem, 1, 1);

    conn->in_connect   = false;
    conn->state        = TCP_LISTEN;
    conn->recv_win_max = tcp_rx_window;
    conn->recv_win     = conn->recv_win_max;
    conn->recv_win_sent = conn->recv_win_max;
    conn->send_win_max = MAX(tcp_tx_window, NET_IPV6_MTU);
    conn->send_win     = conn->send_win_max;
    conn->tcp_nodelay  = false;
    conn->addr_ref_done = false;

    #ifdef CONFIG_NET_TCP_FAST_RETRANSMIT
    conn->dup_ack_cnt = 0;
    #endif

    #ifdef CONFIG_NET_TCP_CONGESTION_AVOIDANCE
    /* Initially set the congestion window at its max size, since only the MSS
     * is available as soon as the connection is established
     */
    conn->ca.cwnd = UINT16_MAX;
    #endif

    /* The ISN value will be set when we get the connection attempt or
     * when trying to create a connection.
     */
    conn->seq = 0U;

    sys_slist_init(&conn->send_queue);

    k_work_init_delayable(&conn->send_timer, tcp_send_process);
    k_work_init_delayable(&conn->timewait_timer, tcp_timewait_timeout);
    k_work_init_delayable(&conn->fin_timer, tcp_fin_timeout);
    k_work_init_delayable(&conn->send_data_timer, tcp_resend_data);
    k_work_init_delayable(&conn->recv_queue_timer, tcp_cleanup_recv_queue);
    k_work_init_delayable(&conn->persist_timer, tcp_send_zwp);
    k_work_init_delayable(&conn->ack_timer, tcp_send_ack);
    k_work_init(&conn->conn_release, tcp_conn_release);
    keep_alive_timer_init(conn);

    tcp_conn_ref(conn);

    k_mutex_lock(&tcp_lock, K_FOREVER);
    sys_slist_append(&tcp_conns, &conn->next);
    k_mutex_unlock(&tcp_lock);
out :
    NET_DBG("conn: %p", conn);

    return (conn);

fail:
    if (CONFIG_NET_TCP_RECV_QUEUE_TIMEOUT && conn->queue_recv_data) {
        tcp_pkt_unref(conn->queue_recv_data);
        conn->queue_recv_data = NULL;
    }

    k_mem_slab_free(&tcp_conns_slab, (void*)conn);
    return (NULL);
}

int net_tcp_get(struct net_context* context) {
    int ret = 0;
    struct tcp* conn;

    conn = tcp_conn_alloc();
    if (conn == NULL) {
        ret = -ENOMEM;
        return (ret);
    }

    /* Mutually link the net_context and tcp connection */
    conn->context = context;
    context->tcp  = conn;

    return (ret);
}

static bool tcp_endpoint_cmp(union tcp_endpoint* ep, struct net_pkt* pkt,
                             enum pkt_addr which) {
    union tcp_endpoint ep_tmp;

    if (tcp_endpoint_set(&ep_tmp, pkt, which) < 0) {
        return false;
    }

    return !memcmp(ep, &ep_tmp, tcp_endpoint_len(ep->sa.sa_family));
}

static bool tcp_conn_cmp(struct tcp* conn, struct net_pkt* pkt) {
    return tcp_endpoint_cmp(&conn->src, pkt, TCP_EP_DST) &&
                            tcp_endpoint_cmp(&conn->dst, pkt, TCP_EP_SRC);
}

static struct tcp* tcp_conn_search(struct net_pkt* pkt) {
    bool found = false;
    struct tcp* conn;
    struct tcp* tmp;

    k_mutex_lock(&tcp_lock, K_FOREVER);

    SYS_SLIST_FOR_EACH_CONTAINER_SAFE(&tcp_conns, conn, tmp, next) {
        found = tcp_conn_cmp(conn, pkt);
        if (found) {
            break;
        }
    }

    k_mutex_unlock(&tcp_lock);

    return found ? conn : NULL;
}

static struct tcp* tcp_conn_new(struct net_pkt* pkt);

static enum net_verdict tcp_recv(struct net_conn* net_conn,
                                 struct net_pkt* pkt,
                                 union net_ip_header* ip,
                                 union net_proto_header* proto,
                                 void* user_data) {
    struct tcp* conn;
    struct tcphdr* th;
    enum net_verdict verdict = NET_DROP;

    ARG_UNUSED(net_conn);
    ARG_UNUSED(proto);

    conn = tcp_conn_search(pkt);
    if (conn) {
        goto in;
    }

    th = th_get(pkt);

    if (th_flags(th) & SYN && !(th_flags(th) & ACK)) {
        struct tcp* conn_old = ((struct net_context*)user_data)->tcp;

        conn = tcp_conn_new(pkt);
        if (!conn) {
            NET_ERR("Cannot allocate a new TCP connection");
            goto in;
        }

        conn->accepted_conn = conn_old;
    }

in :
    if (conn) {
        verdict = tcp_in(conn, pkt);
    }
    else {
        net_tcp_reply_rst(pkt);
    }

    return (verdict);
}

#if defined(CONFIG_NET_TCP_ISN_RFC6528)

static uint32_t seq_scale(uint32_t seq) {
    return seq + (k_ticks_to_ns_floor32(k_uptime_ticks()) >> 6);
}

static uint8_t unique_key[16]; /* MD5 128 bits as described in RFC6528 */

static uint32_t tcpv6_init_isn(struct net_in6_addr* saddr,
                               struct net_in6_addr* daddr,
                               uint16_t sport,
                               uint16_t dport) {
    struct {
        uint8_t key[sizeof(unique_key)];
        struct net_in6_addr saddr;
        struct net_in6_addr daddr;
        uint16_t sport;
        uint16_t dport;
    } buf = {
        .saddr = *(struct net_in6_addr*)saddr,
        .daddr = *(struct net_in6_addr*)daddr,
        .sport = sport,
        .dport = dport
    };

    uint8_t hash[16];
    size_t hash_len;
    static bool once;

    if (!once) {
        sys_csrand_get(unique_key, sizeof(unique_key));
        once = true;
    }

    memcpy(buf.key, unique_key, sizeof(buf.key));

    psa_hash_compute(PSA_ALG_SHA_256, (const unsigned char *)&buf, sizeof(buf),
                     hash, sizeof(hash), &hash_len);

    return seq_scale(UNALIGNED_GET((uint32_t*)&hash[0]));
}

static uint32_t tcpv4_init_isn(struct net_in_addr* saddr,
                               struct net_in_addr* daddr,
                               uint16_t sport,
                               uint16_t dport) {
    struct {
        uint8_t key[sizeof(unique_key)];
        struct net_in_addr saddr;
        struct net_in_addr daddr;
        uint16_t sport;
        uint16_t dport;
    } buf = {
        .saddr = *(struct net_in_addr*)saddr,
        .daddr = *(struct net_in_addr*)daddr,
        .sport = sport,
        .dport = dport
    };

    uint8_t hash[16];
    size_t hash_len;
    static bool once;

    if (!once) {
        sys_csrand_get(unique_key, sizeof(unique_key));
        once = true;
    }

    memcpy(buf.key, unique_key, sizeof(unique_key));

    psa_hash_compute(PSA_ALG_SHA_256, (const unsigned char *)&buf, sizeof(buf),
                     hash, sizeof(hash), &hash_len);

    return seq_scale(UNALIGNED_GET((uint32_t*)&hash[0]));
}

#else

#define tcpv6_init_isn(...) (0UL)
#define tcpv4_init_isn(...) (0UL)

#endif /* CONFIG_NET_TCP_ISN_RFC6528 */

static uint32_t tcp_init_isn(struct net_sockaddr const* saddr, struct net_sockaddr const* daddr) {
    if (IS_ENABLED(CONFIG_NET_TCP_ISN_RFC6528)) {
        if (IS_ENABLED(CONFIG_NET_IPV6) &&
            (saddr->sa_family == NET_AF_INET6)) {
            return tcpv6_init_isn(&net_sin6(saddr)->sin6_addr,
                                  &net_sin6(daddr)->sin6_addr,
                                  net_sin6(saddr)->sin6_port,
                                  net_sin6(daddr)->sin6_port);
        }
        else if (IS_ENABLED(CONFIG_NET_IPV4) &&
                 (saddr->sa_family == NET_AF_INET)) {
            return tcpv4_init_isn(&net_sin(saddr)->sin_addr,
                                  &net_sin(daddr)->sin_addr,
                                  net_sin(saddr)->sin_port,
                                  net_sin(daddr)->sin_port);
        }
    }

    return sys_rand32_get();
}

/* Create a new tcp connection, as a part of it, create and register
 * net_context
 */
static struct tcp* tcp_conn_new(struct net_pkt* pkt) {
    struct tcp* conn = NULL;
    struct net_context* context = NULL;
    sa_family_t af = net_pkt_family(pkt);
    struct net_sockaddr local_addr = {0};
    int ret;

    ret = net_context_get(af, NET_SOCK_STREAM, NET_IPPROTO_TCP, &context);
    if (ret < 0) {
        NET_ERR("net_context_get(): %d", ret);
        goto err;
    }

    conn        = context->tcp;
    conn->iface = pkt->iface;
    tcp_derive_rto(conn);

    net_context_set_family(conn->context, net_pkt_family(pkt));

    if (tcp_endpoint_set(&conn->dst, pkt, TCP_EP_SRC) < 0) {
        net_context_put(context);
        conn = NULL;
        goto err;
    }

    if (tcp_endpoint_set(&conn->src, pkt, TCP_EP_DST) < 0) {
        net_context_put(context);
        conn = NULL;
        goto err;
    }

    NET_DBG("conn: src: %s, dst: %s",
            net_sprint_addr(conn->src.sa.sa_family,
                            (void const*)&conn->src.sin.sin_addr),
            net_sprint_addr(conn->dst.sa.sa_family,
                            (void const*)&conn->dst.sin.sin_addr));

    memcpy(&context->remote, &conn->dst, sizeof(context->remote));
    context->flags |= NET_CONTEXT_REMOTE_ADDR_SET;

    net_sin_ptr(&context->local)->sin_family = af;

    local_addr.sa_family = net_context_get_family(context);

    if (IS_ENABLED(CONFIG_NET_IPV6) &&
        (net_context_get_family(context) == NET_AF_INET6)) {
        net_ipaddr_copy(&net_sin6(&local_addr)->sin6_addr,
                        &conn->src.sin6.sin6_addr);
    }
    else if (IS_ENABLED(CONFIG_NET_IPV4) &&
             (net_context_get_family(context) == NET_AF_INET)) {
        net_ipaddr_copy(&net_sin(&local_addr)->sin_addr,
                        &conn->src.sin.sin_addr);
    }

    ret = net_context_bind(context, &local_addr, sizeof(local_addr));
    if (ret < 0) {
        NET_DBG("Cannot bind accepted context, connection reset");
        net_context_put(context);
        conn = NULL;
        goto err;
    }

    /* The newly created context object for the new TCP client connection needs
     * all four parameters of the tuple (local address, local port, remote
     * address, remote port) to be properly identified. Remote address and port
     * are already copied above from conn->dst. The call to net_context_bind
     * with the prepared local_addr further copies the local address. However,
     * this call won't copy the local port, as the bind would then fail due to
     * an address/port reuse without the REUSEPORT option enables for both
     * connections. Therefore, we copy the port after the bind call.
     * It is safe to bind to this address/port combination, as the new TCP
     * client connection is separated from the local listening connection
     * by the specified remote address and remote port.
     */
    if (IS_ENABLED(CONFIG_NET_IPV6) &&
        (net_context_get_family(context) == NET_AF_INET6)) {
        net_sin6_ptr(&context->local)->sin6_port = conn->src.sin6.sin6_port;
    }
    else if (IS_ENABLED(CONFIG_NET_IPV4) &&
             (net_context_get_family(context) == NET_AF_INET)) {
        net_sin_ptr(&context->local)->sin_port = conn->src.sin.sin_port;
    }

    if (!(IS_ENABLED(CONFIG_NET_TEST_PROTOCOL) ||
          IS_ENABLED(CONFIG_NET_TEST))) {
        conn->seq = tcp_init_isn(&local_addr, &context->remote);
    }

    NET_DBG("context: local: %s, remote: %s",
            net_sprint_addr(local_addr.sa_family,
                            (void const*)&net_sin(&local_addr)->sin_addr),
            net_sprint_addr(context->remote.sa_family,
                            (void const*)&net_sin(&context->remote)->sin_addr));

    ret = net_conn_register(NET_IPPROTO_TCP, NET_SOCK_STREAM, (uint8_t)af,
                            &context->remote, &local_addr,
                            net_ntohs(conn->dst.sin.sin_port), /* local port */
                            net_ntohs(conn->src.sin.sin_port), /* remote port */
                            context, tcp_recv, context,
                            &context->conn_handler);
    if (ret < 0) {
        NET_ERR("net_conn_register(): %d", ret);
        net_context_put(context);
        conn = NULL;
        goto err;
    }

    net_if_addr_ref(conn->iface, conn->dst.sa.sa_family,
                    (conn->src.sa.sa_family == NET_AF_INET) ?
                    (const void*)&conn->src.sin.sin_addr :
                    (const void*)&conn->src.sin6.sin6_addr);
    conn->addr_ref_done = true;

err :
    if (!conn) {
        net_stats_update_tcp_seg_conndrop(net_pkt_iface(pkt));
    }

    return (conn);
}

static bool tcp_validate_seq(struct tcp const* conn, struct tcphdr const* hdr) {
    return (net_tcp_seq_cmp(th_seq(hdr), conn->ack) >= 0) &&
           (net_tcp_seq_cmp(th_seq(hdr), conn->ack + conn->recv_win) < 0);
}

static int32_t tcp_compute_new_length(struct tcp const* conn, struct tcphdr const* hdr, size_t len,
                                      bool fin_received) {
    int32_t new_len = 0;

    if (len > 0) {
        /* Cases:
         * - Data already received earlier: new_len <= 0
         * - Partially new data new_len > 0
         * - Out of order data new_len > 0,
         *   should be checked by sequence number
         */
        new_len = (int32_t)(len)-net_tcp_seq_cmp(conn->ack, th_seq(hdr));
        if (fin_received) {
            /* Add with one additional byte as the FIN flag has to be subtracted */
            new_len++;
        }
    }

    return (new_len);
}

static enum tcp_state tcp_enter_time_wait(struct tcp* conn) {
    /* Entering TIME-WAIT, so cancel the timer and start the TIME-WAIT timer */
    k_work_cancel_delayable(&conn->fin_timer);
    k_work_reschedule_for_queue(
            &tcp_work_q, &conn->timewait_timer,
            K_MSEC(CONFIG_NET_TCP_TIME_WAIT_DELAY));

    return (TCP_TIME_WAIT);
}

static bool check_seq_list(struct net_buf* buf) {
    struct net_buf* last = NULL;
    struct net_buf* tmp  = buf;
    uint32_t seq;
    uint32_t next_seq = 0;
    bool result = true;

    while (tmp) {
        seq = tcp_get_seq(tmp);

        NET_DBG("buf %p seq %u len %d", tmp, seq, tmp->len);

        if (last != NULL) {
            if (next_seq != seq) {
                result = false;
            }
        }

        next_seq = seq + tmp->len;
        last     = tmp;
        tmp      = tmp->frags;
    }

    return (result);
}

static void tcp_queue_recv_data(struct tcp* conn, struct net_pkt* pkt,
                                size_t len, uint32_t seq) {
    uint32_t seq_start = seq;
    bool inserted = false;
    struct net_buf* tmp;

    NET_DBG("conn: %p len %zd seq %u ack %u", conn, len, seq, conn->ack);

    tmp = pkt->buffer;

    tcp_set_seq(tmp, seq);
    seq += tmp->len;
    tmp = tmp->frags;

    while (tmp) {
        tcp_set_seq(tmp, seq);
        seq += tmp->len;
        tmp = tmp->frags;
    }

    if (IS_ENABLED(CONFIG_NET_TCP_LOG_LEVEL_DBG)) {
        NET_DBG("Queuing data: conn %p", conn);
    }

    if (!net_pkt_is_empty(conn->queue_recv_data)) {
        /* Place the data to correct place in the list. If the data
         * would not be sequential, then drop this packet.
         *
         * Only work with subtractions between sequence numbers in uint32_t format
         * to proper handle cases that are around the wrapping point.
         */

        /* Some potentential cases:
         * Note: MI = MAX_INT
         * Packet | Queued| End off1  | Start off| End off2    | Required handling
         * Seq|Len|Seq|Len|           |          |             |
         *  3 | 3 | 6 | 4 | 3+3-6=  0 | NA       | NA          | Prepend
         *  3 | 4 | 6 | 4 | 3+4-6 = 1 | NA       | NA          | Prepend, pull from buffer
         *  3 | 7 | 6 | 4 | 3+7-6 = 4 | 6-3=3    | 6+4-3=7     | Drop queued data
         *  3 | 8 | 6 | 4 | 3+8-6 = 5 | 6-3=3    | 6+4-3=7     | Drop queued data
         *  6 | 5 | 6 | 4 | 6+5-6 = 5 | 6-6=0    | 6+4-6=4     | Drop queued data
         *  6 | 4 | 6 | 4 | 6+4-6 = 4 | 6-6=0    | 6+4-6=4     | Drop queued data / packet
         *  7 | 2 | 6 | 4 | 7+2-6 = 3 | 6-7=MI   | 6+4-7=3     | Drop packet
         * 10 | 2 | 6 | 4 | 10+2-6= 6 | 6-10=MI-3| 6+4-10=0    | Append
         *  7 | 4 | 6 | 4 | 7+4-6 = 5 | 6-7 =MI  | 6+4-7 =3    | Append, pull from packet
         * 11 | 2 | 6 | 4 | 11+2-6= 7 | 6-11=MI-6| 6+4-11=MI-1 | Drop incoming packet
         *  2 | 3 | 6 | 4 | 2+3-6= MI | 6-2=4    | 6+4-2=8     | Drop incoming packet
         */

        uint32_t pending_seq;
        uint32_t start_offset;
        uint32_t end_offset;
        size_t   pending_len;

        pending_seq = tcp_get_seq(conn->queue_recv_data->buffer);
        end_offset  = seq - pending_seq;
        pending_len = net_pkt_get_len(conn->queue_recv_data);
        if (end_offset < pending_len) {
            if (end_offset < len) {
                if (end_offset) {
                    net_pkt_remove_tail(pkt, end_offset);
                }

                /* Put new data before the pending data */
                net_buf_frag_add(pkt->buffer,
                                 conn->queue_recv_data->buffer);
                NET_DBG("Adding at before queue, end_offset %i, pending_len %zu",
                        end_offset, pending_len);
                conn->queue_recv_data->buffer = pkt->buffer;
                inserted                      = true;
            }
        }
        else {
            struct net_buf* last;

            last        = net_buf_frag_last(conn->queue_recv_data->buffer);
            pending_seq = tcp_get_seq(last);

            start_offset = pending_seq - seq_start;
            /* Compute the offset w.r.t. the start point of the new packet */
            end_offset = (pending_seq + last->len) - seq_start;

            /* Check if queue start with within the within the new packet */
            if ((start_offset < len) && (end_offset <= len)) {
                /* The queued data is irrelevant since the new packet overlaps the
                 * new packet, take the new packet as contents
                 */
                net_buf_unref(conn->queue_recv_data->buffer);
                conn->queue_recv_data->buffer = pkt->buffer;
                inserted                      = true;
            }
            else {
                if (end_offset < len) {
                    if (end_offset) {
                        net_pkt_remove_tail(conn->queue_recv_data,
                                            end_offset);
                    }

                    /* Put new data after pending data */
                    NET_DBG("Adding at end of queue, start %i, end %i, len %zu",
                            start_offset, end_offset, len);
                    net_buf_frag_add(conn->queue_recv_data->buffer,
                                     pkt->buffer);
                    inserted = true;
                }
            }
        }

        if (inserted) {
            NET_DBG("All pending data: conn %p", conn);
            if (check_seq_list(conn->queue_recv_data->buffer) == false) {
                NET_ERR("Incorrect order in out of order sequence for conn %p",
                        conn);
                /* error in sequence list, drop it */
                net_buf_unref(conn->queue_recv_data->buffer);
                conn->queue_recv_data->buffer = NULL;
            }
        }
        else {
            NET_DBG("Cannot add new data to queue");
        }
    }
    else {
        net_pkt_append_buffer(conn->queue_recv_data, pkt->buffer);
        inserted = true;
    }

    if (inserted) {
        /* We need to keep the received data but free the pkt */
        pkt->buffer = NULL;

        if (!k_work_delayable_is_pending(&conn->recv_queue_timer)) {
            k_work_reschedule_for_queue(
                    &tcp_work_q, &conn->recv_queue_timer,
                    K_MSEC(CONFIG_NET_TCP_RECV_QUEUE_TIMEOUT));
        }
    }
}

static enum net_verdict tcp_data_received(struct tcp* conn, struct net_pkt* pkt,
                                          size_t* len, bool psh) {
    enum net_verdict ret;

    if (*len == 0) {
        return (NET_DROP);
    }

    ret = tcp_data_get(conn, pkt, len);

    net_stats_update_tcp_seg_recv(conn->iface);
    conn_ack(conn, *len);

    /* Delay ACK response in case of small window or missing PSH,
     * as described in RFC 813.
     */
    if (tcp_short_window(conn) || !psh) {
        k_work_schedule_for_queue(&tcp_work_q, &conn->ack_timer,
                                  ACK_DELAY);
    }
    else {
        k_work_cancel_delayable(&conn->ack_timer);
        tcp_out(conn, ACK);
    }

    return (ret);
}

static void tcp_out_of_order_data(struct tcp* conn, struct net_pkt* pkt,
                                  size_t data_len, uint32_t seq) {
    size_t headers_len;

    if (data_len == 0) {
        return;
    }

    headers_len = net_pkt_get_len(pkt) - data_len;

    /* Get rid of protocol headers from the data */
    if (tcp_pkt_pull(pkt, headers_len) < 0) {
        return;
    }

    /* We received out-of-order data. Try to queue it.
     */
    tcp_queue_recv_data(conn, pkt, data_len, seq);
}

static void tcp_check_sock_options(struct tcp* conn) {
    int sndbuf_opt = 0;
    int rcvbuf_opt = 0;

    if (IS_ENABLED(CONFIG_NET_CONTEXT_SNDBUF)) {
        (void) net_context_get_option(conn->context, NET_OPT_SNDBUF,
                                      &sndbuf_opt, NULL);
    }

    if (IS_ENABLED(CONFIG_NET_CONTEXT_RCVBUF)) {
        (void) net_context_get_option(conn->context, NET_OPT_RCVBUF,
                                      &rcvbuf_opt, NULL);
    }

    if ((sndbuf_opt > 0) && (sndbuf_opt != conn->send_win_max)) {
        k_mutex_lock(&conn->lock, K_FOREVER);

        conn->send_win_max = sndbuf_opt;
        if (conn->send_win > conn->send_win_max) {
            conn->send_win = conn->send_win_max;
        }

        k_mutex_unlock(&conn->lock);
    }

    if (rcvbuf_opt > 0 && rcvbuf_opt != conn->recv_win_max) {
        int diff;

        k_mutex_lock(&conn->lock, K_FOREVER);

        diff = (rcvbuf_opt - conn->recv_win_max);
        conn->recv_win_max = rcvbuf_opt;
        tcp_update_recv_wnd(conn, diff);

        k_mutex_unlock(&conn->lock);
    }
}

/* TCP state machine, everything happens here */
#if defined(_MSC_VER) /* #CUSTOM@NDRS */
static enum net_verdict tcp_in(struct tcp* conn, struct net_pkt* pkt) {
    (void) conn;
    (void) pkt;

    return (NET_DROP);
}
#else
static enum net_verdict tcp_in(struct tcp* conn, struct net_pkt* pkt) {
    struct tcphdr* th;
    uint8_t next = 0;
    uint8_t fl = 0;
    bool do_close = false;
    bool connection_ok = false;
    size_t tcp_options_len;
    struct net_conn* conn_handler = NULL;
    struct net_pkt*  recv_pkt;
    void* recv_user_data;
    struct k_fifo* recv_data_fifo;
    size_t len;
    int ret;
    int close_status = 0;
    enum net_verdict verdict = NET_DROP;

    if ((conn == NULL) || (pkt == NULL)) {
        NET_ERR("Invalid parameters");
        return (NET_DROP);
    }

    th = th_get(pkt);
    if (th == NULL) {
        NET_ERR("Failed to get TCP header");
        return NET_DROP;
    }

    tcp_options_len = (th_off(th) - 5) * 4;

    /* Currently we ignore ECN and CWR flags */
    fl = th_flags(th) & ~(ECN | CWR);

    if (conn->state != TCP_SYN_SENT) {
        tcp_check_sock_options(conn);
    }

    k_mutex_lock(&conn->lock, K_FOREVER);

    /* Connection context was already freed. */
    if (conn->state == TCP_UNUSED) {
        k_mutex_unlock(&conn->lock);
        return (NET_DROP);
    }

    NET_DBG("%s", tcp_conn_state(conn, pkt));

    if (th_off(th) < 5) {
        net_tcp_reply_rst(pkt);
        do_close = true;
        close_status = -ECONNRESET;
        goto out;
    }

    if (FL(&fl, &, RST)) {
        /* We only accept RST packet that has valid seq field. */
        if (!tcp_validate_seq(conn, th)) {
            net_stats_update_tcp_seg_rsterr(net_pkt_iface(pkt));
            k_mutex_unlock(&conn->lock);
            return (NET_DROP);
        }

        /* Valid RST received. */
        verdict = NET_OK;
        net_stats_update_tcp_seg_rst(net_pkt_iface(pkt));
        do_close     = true;
        close_status = -ECONNRESET;
        conn->rst_received = true;

        /* If we receive RST and ACK for the sent SYN, it means
         * that there is no socket listening the port we are trying
         * to connect to. Set the errno properly in this case.
         */
        if (conn->in_connect) {
            fl = th_flags(th);
            if (FL(&fl, ==, RST | ACK)) {
                if (th_ack(th) != conn->seq) {
                    /* Invalid ACKnum - drop it */
                    net_stats_update_tcp_seg_rsterr(net_pkt_iface(pkt));
                    k_mutex_unlock(&conn->lock);
                    return (NET_DROP);
                }

                close_status = -ECONNREFUSED;
            }
        }

        goto out;
    }

    if (tcp_options_len && !tcp_options_check(&conn->recv_options, pkt,
                                              tcp_options_len)) {
        NET_DBG("DROP: Invalid TCP option list");
        net_tcp_reply_rst(pkt);
        do_close = true;
        close_status = -ECONNRESET;
        goto out;
    }

    if ((conn->state != TCP_LISTEN) && (conn->state != TCP_SYN_SENT) &&
        tcp_validate_seq(conn, th) && FL(&fl, &, SYN)) {
        /* According to RFC 793, ch 3.9 Event Processing, receiving SYN
         * once the connection has been established is an error
         * condition, reset should be sent and connection closed.
         */
        NET_DBG("conn: %p, SYN received in %s state, dropping connection",
                conn, tcp_state_to_str(conn->state, false));
        net_stats_update_tcp_seg_drop(conn->iface);
        net_tcp_reply_rst(pkt);
        do_close = true;
        close_status = -ECONNRESET;
        goto out;
    }

    conn->send_win = net_ntohs(th_win(th));
    if (conn->send_win > conn->send_win_max) {
        NET_DBG("Lowering send window from %u to %u", conn->send_win, conn->send_win_max);
        conn->send_win = conn->send_win_max;
    }

    if (conn->send_win == 0) {
        if (!k_work_delayable_is_pending(&conn->persist_timer)) {
            conn->zwp_retries = 0;
            (void)k_work_reschedule_for_queue(&tcp_work_q, &conn->persist_timer,
                              K_MSEC(TCP_RTO_MS));
        }
    }
    else {
        (void)k_work_cancel_delayable(&conn->persist_timer);
    }

    if (tcp_window_full(conn)) {
        (void)k_sem_take(&conn->tx_sem, K_NO_WAIT);
    }
    else {
        k_sem_give(&conn->tx_sem);
    }

    len = tcp_data_len(pkt);

    switch (conn->state) {
        case TCP_LISTEN :
            if (FL(&fl, ==, SYN)) {
                /* Make sure our MSS is also sent in the ACK */
                conn->send_options.mss_found = true;
                conn_ack(conn, th_seq(th) + 1); /* capture peer's isn */
                tcp_out(conn, SYN | ACK);
                conn->send_options.mss_found = false;
                conn_seq(conn, + 1);
                next = TCP_SYN_RECEIVED;

                tcp_setup_retransmission(conn);

                /* Close the connection if we do not receive ACK on time.
                 */
                k_work_reschedule_for_queue(&tcp_work_q,
                                            &conn->establish_timer,
                                            ACK_TIMEOUT);
                verdict = NET_OK;
            }
            else {
                k_mutex_unlock(&conn->lock);
                return NET_DROP;
            }
            break;

        case TCP_SYN_RECEIVED :
            if (FL(&fl, &, ACK, (th_ack(th) == conn->seq) &&
                                (th_seq(th) == conn->ack))) {
                net_tcp_accept_cb_t accept_cb = NULL;
                struct net_context* context   = NULL;

                if (conn->accepted_conn != NULL) {
                    accept_cb = conn->accepted_conn->accept_cb;
                    context   = conn->accepted_conn->context;
                    keep_alive_param_copy(conn, conn->accepted_conn);
                }

                k_work_cancel_delayable(&conn->establish_timer);
                k_work_cancel_delayable(&conn->send_data_timer);
                tcp_conn_ref(conn);
                net_context_set_state(conn->context,
                                      NET_CONTEXT_CONNECTED);

                /* Make sure the accept_cb is only called once. */
                conn->accepted_conn = NULL;

                if (accept_cb == NULL) {
                    /* In case of no accept_cb registered,
                     * application will not take ownership of the
                     * connection. To prevent connection leak, unref
                     * the TCP context and put the connection into
                     * active close (TCP_FIN_WAIT_1).
                     */
                    net_tcp_put(conn->context);
                    break;
                }

                net_ipaddr_copy(&conn->context->remote, &conn->dst.sa);

                /* Check if v4-mapping-to-v6 needs to be done for
                 * the accepted socket.
                 */
                if (IS_ENABLED(CONFIG_NET_IPV4_MAPPING_TO_IPV6) &&
                    (net_context_get_family(conn->context) == NET_AF_INET) &&
                    (net_context_get_family(context) == NET_AF_INET6) &&
                    !net_context_is_v6only_set(context)) {
                    struct net_in6_addr mapped;

                    net_ipv6_addr_create_v4_mapped(
                            &net_sin(&conn->context->remote)->sin_addr,
                            &mapped);
                    net_ipaddr_copy(&net_sin6(&conn->context->remote)->sin6_addr,
                                    &mapped);

                    net_sin6(&conn->context->remote)->sin6_family = NET_AF_INET6;

                    NET_DBG("Setting v4 mapped address %s",
                            net_sprint_ipv6_addr(&mapped));

                    /* Note that we cannot set the local address to IPv6 one
                     * as that is used to match the connection, and not just
                     * for printing. The remote address is only used for
                     * passing it to accept() and printing it by "net conn"
                     * command.
                     */
                }

                accept_cb(conn->context, &conn->context->remote,
                          (net_context_get_family(context) == NET_AF_INET6) ?
                          sizeof(struct net_sockaddr_in6) : sizeof(struct net_sockaddr_in),
                          0, context->user_data);

                next = TCP_ESTABLISHED;

                tcp_ca_init(conn);

                if (len) {
                    verdict = tcp_data_get(conn, pkt, &len);
                    if (verdict == NET_OK) {
                        /* net_pkt owned by the recv fifo now */
                        pkt = NULL;
                    }

                    conn_ack(conn, +len);
                    tcp_out(conn, ACK);
                }
                else {
                    verdict = NET_OK;
                }

                /* ACK for SYN | ACK has been received. This signilizes that
                 * the connection makes a "forward progress".
                 */
                tcp_nbr_reachability_hint(conn);
            }
            break;

        case TCP_SYN_SENT :
            /* if we are in SYN SENT and receive only a SYN without an
             * ACK , shouldn't we go to SYN RECEIVED state? See Figure
             * 6 of RFC 793
             */
            if (FL(&fl, &, SYN | ACK, th && th_ack(th) == conn->seq)) {
                k_work_cancel_delayable(&conn->send_data_timer);
                conn_ack(conn, th_seq(th) + 1);
                if (len) {
                    verdict = tcp_data_get(conn, pkt, &len);
                    if (verdict == NET_OK) {
                        /* net_pkt owned by the recv fifo now */
                        pkt = NULL;
                    }

                    conn_ack(conn, +len);
                }
                else {
                    verdict = NET_OK;
                }

                next = TCP_ESTABLISHED;
                net_context_set_state(conn->context,
                                      NET_CONTEXT_CONNECTED);
                tcp_ca_init(conn);
                tcp_out(conn, ACK);

                /* The connection semaphore is released *after*
                 * we have changed the connection state. This way
                 * the application can send data and it is queued
                 * properly even if this thread is running in lower
                 * priority.
                 */
                connection_ok = true;

                /* ACK for SYN has been received. This signilizes that
                 * the connection makes a "forward progress".
                 */
                tcp_nbr_reachability_hint(conn);
            }
            else {
                net_tcp_reply_rst(pkt);
            }
            break;

        case TCP_ESTABLISHED :
            /* full-close */
            if (FL(&fl, &, FIN, th_seq(th) == conn->ack)) {
                if (len) {
                    verdict = tcp_data_get(conn, pkt, &len);
                    if (verdict == NET_OK) {
                        /* net_pkt owned by the recv fifo now */
                        pkt = NULL;
                    }
                }
                else {
                    verdict = NET_OK;
                }

                conn_ack(conn, + len + 1);
                keep_alive_timer_stop(conn);

                if (FL(&fl, &, ACK) && (net_tcp_seq_cmp(th_ack(th), conn->seq) > 0)) {
                    uint32_t len_acked = th_ack(th) - conn->seq;

                    conn_seq(conn, + len_acked);
                }

                tcp_out(conn, FIN | ACK);
                conn_seq(conn, + 1);
                tcp_setup_retransmission(conn);

                tcp_setup_last_ack_timer(conn);
                next = TCP_LAST_ACK;

                break;
            }

            /* Whatever we've received, we know that peer is alive, so reset
             * the keepalive timer.
             */
            keep_alive_timer_restart(conn);

            #ifdef CONFIG_NET_TCP_FAST_RETRANSMIT
            if (net_tcp_seq_cmp(th_ack(th), conn->seq) == 0) {
                /* Only if there is pending data, increment the duplicate ack count */
                if (conn->send_data_total > 0) {
                    /* There could be also payload, only without payload account them */
                    if (len == 0) {
                        /* Increment the duplicate acc counter,
                         * but maximize the value
                         */
                        conn->dup_ack_cnt = MIN(conn->dup_ack_cnt + 1,
                                                DUPLICATE_ACK_RETRANSMIT_TRHESHOLD + 1);
                        tcp_ca_dup_ack(conn);
                    }
                }
                else {
                    conn->dup_ack_cnt = 0;
                }

                /* Only do fast retransmit when not already in a resend state */
                if ((conn->data_mode == TCP_DATA_MODE_SEND) &&
                    (conn->dup_ack_cnt == DUPLICATE_ACK_RETRANSMIT_TRHESHOLD)) {
                    /* Apply a fast retransmit */
                    int temp_unacked_len = conn->unacked_len;

                    conn->unacked_len = 0;

                    (void)tcp_send_data(conn);

                    /* Restore the current transmission */
                    conn->unacked_len = temp_unacked_len;

                    tcp_ca_fast_retransmit(conn);
                    if (tcp_window_full(conn)) {
                        (void)k_sem_take(&conn->tx_sem, K_NO_WAIT);
                    }
                }
            }
            #endif
            NET_ASSERT((conn->send_data_total == 0) ||
                       k_work_delayable_is_pending(&conn->send_data_timer),
                       "conn: %p, Missing a subscription "
                       "of the send_data queue timer", conn);

            if (net_tcp_seq_cmp(th_ack(th), conn->seq) > 0) {
                uint32_t len_acked = th_ack(th) - conn->seq;

                NET_DBG("conn: %p len_acked=%u", conn, len_acked);

                if ((conn->send_data_total < len_acked) ||
                                (tcp_pkt_pull(conn->send_data,
                                              len_acked) < 0)) {
                    NET_ERR("conn: %p, Invalid len_acked=%u "
                            "(total=%zu)", conn, len_acked,
                            conn->send_data_total);
                    net_stats_update_tcp_seg_drop(conn->iface);
                    net_tcp_reply_rst(pkt);
                    do_close = true;
                    close_status = -ECONNRESET;
                    break;
                }

                #ifdef CONFIG_NET_TCP_FAST_RETRANSMIT
                /* New segment, reset duplicate ack counter */
                conn->dup_ack_cnt = 0;
                #endif
                tcp_ca_pkts_acked(conn, len_acked);

                conn->send_data_total -= len_acked;
                if (conn->unacked_len < len_acked) {
                    conn->unacked_len = 0;
                }
                else {
                    conn->unacked_len -= len_acked;
                }

                if (!tcp_window_full(conn)) {
                    k_sem_give(&conn->tx_sem);
                }

                conn_seq(conn, +len_acked);
                net_stats_update_tcp_seg_recv(conn->iface);

                /* Receipt of an acknowledgment that covers a sequence number
                 * not previously acknowledged indicates that the connection
                 * makes a "forward progress".
                 */
                tcp_nbr_reachability_hint(conn);

                conn_send_data_dump(conn);

                if (conn->data_mode == TCP_DATA_MODE_RESEND) {
                    conn->unacked_len = 0;
                    tcp_derive_rto(conn);
                }
                conn->data_mode = TCP_DATA_MODE_SEND;
                if (conn->send_data_total > 0) {
                    tcp_setup_retransmission(conn);
                }

                /* We are closing the connection, send a FIN to peer */
                if (conn->in_close && conn->send_data_total == 0) {
                    next = TCP_FIN_WAIT_1;

                    k_work_reschedule_for_queue(&tcp_work_q,
                                                &conn->fin_timer,
                                                FIN_TIMEOUT);

                    tcp_out(conn, FIN | ACK);
                    conn_seq(conn, +1);
                    tcp_setup_retransmission(conn);
                    verdict = NET_OK;
                    keep_alive_timer_stop(conn);
                    break;
                }

                ret = tcp_send_queued_data(conn);
                if (ret < 0 && ret != -ENOBUFS) {
                    net_tcp_reply_rst(pkt);
                    do_close     = true;
                    close_status = ret;
                    verdict      = NET_OK;
                    break;
                }

                if (tcp_window_full(conn)) {
                    (void)k_sem_take(&conn->tx_sem, K_NO_WAIT);
                }
            }

            if (th_seq(th) == conn->ack) {
                if (len > 0) {
                    bool psh = FL(&fl, &, PSH);

                    verdict = tcp_data_received(conn, pkt, &len, psh);
                    if (verdict == NET_OK) {
                        /* net_pkt owned by the recv fifo now */
                        pkt = NULL;
                    }
                }
                else {
                    /* ACK, no data */
                    verdict = NET_OK;
                }
            }
            else if (net_tcp_seq_greater(conn->ack, th_seq(th))) {
                /* This should handle the acknowledgements of keep alive
                 * packets and retransmitted data.
                 * RISK:
                 * There is a tiny risk of creating a ACK loop this way when
                 * both ends of the connection are out of order due to packet
                 * loss is a simultaneous bidirectional data flow.
                 */
                tcp_out(conn, ACK); /* peer has resent */

                net_stats_update_tcp_seg_ackerr(conn->iface);
                verdict = NET_OK;
            }
            else if (CONFIG_NET_TCP_RECV_QUEUE_TIMEOUT) {
                tcp_out_of_order_data(conn, pkt, len, th_seq(th));
                /* Send out a duplicated ACK */
                if ((len > 0) || FL(&fl, &, FIN)) {
                    tcp_out(conn, ACK);
                }

                verdict = NET_OK;
            }

            /* Check if there is any data left to retransmit possibly*/
            if (conn->send_data_total == 0) {
                k_work_cancel_delayable(&conn->send_data_timer);
            }

            /* A lot could have happened to the transmission window check the situation here */
            if (tcp_window_full(conn)) {
                (void)k_sem_take(&conn->tx_sem, K_NO_WAIT);
            }
            else {
                k_sem_give(&conn->tx_sem);
            }
            break;

        case TCP_CLOSE_WAIT :
            /* Half-close is not supported, so do nothing here */
            break;

        case TCP_LAST_ACK :
            if (FL(&fl, ==, ACK, th_ack(th) == conn->seq)) {
                k_work_cancel_delayable(&conn->send_data_timer);
                do_close     = true;
                verdict      = NET_OK;
                close_status = 0;

                /* Remove the last ack timer if we received it in time */
                tcp_cancel_last_ack_timer(conn);
            }
            break;

        case TCP_CLOSED :
            break;

        case TCP_FIN_WAIT_1: {
            /*
             * FIN1:
             * Acknowledge path and sequence path are independent, treat them that way
             * The table of incoming messages and their destination states:
             * -   & -   -> TCP_FIN_WAIT_1
             * FIN & -   -> TCP_CLOSING
             * -   & ACK -> TCP_FIN_WAIT_2
             * FIN & ACK -> TCP_TIME_WAIT
             */
            bool fin_acked = false;

            if (tcp_compute_new_length(conn, th, len, false) > 0) {
                /* We do not implement half closed sockets, therefore
                 * cannot accept new data in after sending our FIN, as
                 * we are in sequence can send a reset now.
                 */
                net_stats_update_tcp_seg_drop(conn->iface);

                k_work_cancel_delayable(&conn->send_data_timer);
                next = tcp_enter_time_wait(conn);

                net_tcp_reply_rst(pkt);
                break;
            }

            if (FL(&fl, &, ACK, th_ack(th) == conn->seq)) {
                NET_DBG("conn %p: FIN acknowledged, going to FIN_WAIT_2 "
                    "state seq %u, ack %u",
                    conn, conn->seq, conn->ack);
                k_work_cancel_delayable(&conn->send_data_timer);
                fin_acked = true;
                next = TCP_FIN_WAIT_2;
                verdict = NET_OK;
            }

        /*
         * There can also be data in the message, so compute with the length
         * of the packet to check the sequence number of the FIN flag with the ACK
         */
        if (FL(&fl, &, FIN, net_tcp_seq_cmp(th_seq(th) + len, conn->ack) == 0)) {
            conn_ack(conn, + 1);

            /* State path is dependent on if the acknowledge is in */
            if (fin_acked) {
                /* Already acknowledged, we can go further */
                NET_DBG("conn %p: FIN received, going to TIME WAIT", conn);

                next = tcp_enter_time_wait(conn);
            }
            else {
                /* Fin not yet acknowledged, waiting for the ack in CLOSING
                 */
                NET_DBG("conn %p: FIN received, going to CLOSING as no "
                    "ACK has been received",
                    conn);
                next = TCP_CLOSING;
            }

            tcp_out(conn, ACK);
            verdict = NET_OK;
        }
        else {
            if (len > 0) {
                tcp_out(conn, ACK);
                verdict = NET_OK;
            }
        }
            break;
        }

        case TCP_FIN_WAIT_2 :
            /*
             * FIN2:
             * Only FIN is relevant in this state, as our FIN was already acknowledged
             * -   -> TCP_FIN_WAIT_2
             * FIN -> TCP_TIME_WAIT
             */

            /* Compute if there is new data after our close */
            if (tcp_compute_new_length(conn, th, len, false) > 0) {
                /* We do not implement half closed sockets, therefore
                 * cannot accept new data in after sending our FIN, as
                 * we are in sequence can send a reset now.
                 */
                net_stats_update_tcp_seg_drop(conn->iface);

                next = tcp_enter_time_wait(conn);

                net_tcp_reply_rst(pkt);
                break;
            }

            /*
             * There can also be data in the message, so compute with the length
             * of the packet to check the sequence number of the FIN flag with the ACK
             */
            if (FL(&fl, &, FIN, net_tcp_seq_cmp(th_seq(th) + len, conn->ack) == 0)) {
                conn_ack(conn, + 1);
                NET_DBG("conn %p: FIN received, going to TIME WAIT", conn);

                next = tcp_enter_time_wait(conn);

                verdict = NET_OK;
                tcp_out(conn, ACK);
            }
            else {
                if (len > 0) {
                    /* Send out a duplicate ACK */
                    tcp_out(conn, ACK);
                    verdict = NET_OK;
                }
            }
            break;

        case TCP_CLOSING : {
            /*
             * Closing:
             * Our FIN has to be acknowledged
             * -   -> TCP_CLOSING
             * ACK -> TCP_TIME_WAIT
             */
            int32_t new_len = tcp_compute_new_length(conn, th, len, true);

            if (new_len > 0) {
                /* This should not happen here, as no data can be send after
                 * the FIN flag has been send.
                 */
                NET_ERR("conn: %p, new bytes %u during CLOSING state "
                    "sending reset",
                    conn, new_len);
                net_stats_update_tcp_seg_drop(conn->iface);

                k_work_cancel_delayable(&conn->send_data_timer);
                next = tcp_enter_time_wait(conn);

                net_tcp_reply_rst(pkt);
                break;
            }

            if (FL(&fl, &, ACK, th_ack(th) == conn->seq)) {
                NET_DBG("conn %p: FIN acknowledged, going to TIME WAIT "
                    "state seq %u, ack %u",
                    conn, conn->seq, conn->ack);

                k_work_cancel_delayable(&conn->send_data_timer);
                next = tcp_enter_time_wait(conn);

                verdict = NET_OK;
            }

        /*
         * There can also be data in the message, so compute with the length
         * of the packet to check with the ack
         * Since the conn->ack was already incremented in TCP_FIN_WAIT_1
         * add 1 in the comparison sequence
         */
        if ((FL(&fl, &, FIN, net_tcp_seq_cmp(th_seq(th) + len + 1, conn->ack) == 0)) ||
            (len > 0)) {
            /* Send out a duplicate ACK */
            tcp_out(conn, ACK);
            verdict = NET_OK;
        }
            break;
        }

        case TCP_TIME_WAIT : {
            int32_t new_len = tcp_compute_new_length(conn, th, len, true);

            if (new_len > 0) {
                /* This should not happen here, as no data can be send after
                 * the FIN flag has been send.
                 */
                NET_ERR("conn: %p, new bytes %u during TIME-WAIT state "
                    "sending reset",
                    conn, new_len);
                net_stats_update_tcp_seg_drop(conn->iface);

                net_tcp_reply_rst(pkt);
            } else {
                /* Acknowledge any FIN attempts, in case retransmission took
                 * place.
                 */
                if ((FL(&fl, &, FIN, net_tcp_seq_cmp(th_seq(th) + 1, conn->ack) == 0)) ||
                    (len > 0)) {
                    tcp_out(conn, ACK);
                    verdict = NET_OK;
                }
            }
            break;
        }

        default :
            NET_ASSERT(false, "%s is unimplemented", tcp_state_to_str(conn->state, true));
        }

out:
    if (pkt) {
        if (verdict == NET_OK) {
            net_pkt_unref(pkt);
        }

        pkt = NULL;
    }

    if (next) {
        th = NULL;
        conn_state(conn, next);

        if (next == TCP_ESTABLISHED) {
            keep_alive_timer_restart(conn);
        }

        next = 0;

        if (connection_ok) {
            conn->in_connect = false;
            if (conn->connect_cb) {
                conn->connect_cb(conn->context, 0, conn->context->user_data);

                /* Make sure the connect_cb is only called once. */
                conn->connect_cb = NULL;
            }

            k_sem_give(&conn->connect_sem);
        }
    }

    if (conn->context) {
        /* If the conn->context is not set, then the connection was
         * already closed.
         */
        conn_handler = (struct net_conn*)conn->context->conn_handler;
    }

    recv_user_data = conn->recv_user_data;
    recv_data_fifo = &conn->recv_data;

    k_mutex_unlock(&conn->lock);

    /* Pass all the received data stored in recv fifo to the application.
     * This is done like this so that we do not have any connection lock
     * held.
     */
    while (conn_handler && atomic_get(&conn->ref_count) > 0 &&
           (recv_pkt = k_fifo_get(recv_data_fifo, K_NO_WAIT)) != NULL) {
        if (net_context_packet_received(conn_handler, recv_pkt, NULL,
                                        NULL, recv_user_data) ==
            NET_DROP) {
            /* Application is no longer there, unref the pkt */
            tcp_pkt_unref(recv_pkt);
        }
    }

    /* Make sure we close the connection only once by checking connection
     * state.
     */
    if (do_close && conn->state != TCP_UNUSED && conn->state != TCP_CLOSED) {
        tcp_conn_close(conn, close_status);
    }

    return (verdict);
}
#endif /* #if defined(_MSC_VER) */

/* Active connection close: send FIN and go to FIN_WAIT_1 state */
int net_tcp_put(struct net_context* context) {
    struct tcp* conn = context->tcp;

    if (conn == NULL) {
        return (-ENOENT);
    }

    k_mutex_lock(&conn->lock, K_FOREVER);

    NET_DBG("%s", conn ? tcp_conn_state(conn, NULL) : "");
    NET_DBG("context %p %s", context,
            ({const char* state = net_context_state(context);
                                  state ? state : "<unknown>";}));

    if ((conn->state == TCP_ESTABLISHED) ||
        (conn->state == TCP_SYN_RECEIVED)) {
        /* Send all remaining data if possible. */
        if (conn->send_data_total > 0) {
            NET_DBG("conn %p pending %zu bytes", conn,
                    conn->send_data_total);
            conn->in_close = true;

            /* How long to wait until all the data has been sent?
             */
            k_work_reschedule_for_queue(&tcp_work_q,
                                        &conn->send_data_timer,
                                        K_MSEC(TCP_RTO_MS));
        }
        else {
            NET_DBG("TCP connection in %s close, "
                    "not disposing yet (waiting %dms)",
                    "active", tcp_max_timeout_ms);
            k_work_reschedule_for_queue(&tcp_work_q,
                                        &conn->fin_timer,
                                        FIN_TIMEOUT);

            tcp_out(conn, FIN | ACK);
            conn_seq(conn, + 1);
            tcp_setup_retransmission(conn);

            conn_state(conn, TCP_FIN_WAIT_1);

            keep_alive_timer_stop(conn);
        }
    }
    else if (conn->in_connect) {
        conn->in_connect = false;
        k_sem_reset(&conn->connect_sem);
    }

    k_mutex_unlock(&conn->lock);

    tcp_conn_unref(conn);

    return (0);
}

int net_tcp_listen(struct net_context* context) {
    /* when created, tcp connections are in state TCP_LISTEN */
    net_context_set_state(context, NET_CONTEXT_LISTENING);

    return (0);
}

int net_tcp_update_recv_wnd(struct net_context* context, int32_t delta) {
    struct tcp* conn = context->tcp;
    int ret;

    if (!conn) {
        NET_ERR("context->tcp == NULL");
        return (-EPROTOTYPE);
    }

    k_mutex_lock(&conn->lock, K_FOREVER);

    ret = tcp_update_recv_wnd((struct tcp*)context->tcp, delta);

    k_mutex_unlock(&conn->lock);

    return (ret);
}

int net_tcp_queue(struct net_context* context, void const* data, size_t len,
                  const struct msghdr* msg) {
    struct tcp* conn = context->tcp;
    size_t queued_len = 0;
    int ret = 0;

    if (!conn || conn->state != TCP_ESTABLISHED) {
        return -ENOTCONN;
    }

    k_mutex_lock(&conn->lock, K_FOREVER);

    /* If there is no space to transmit, try at a later time.
     * The ZWP will make sure the window becomes available at
     * some point in time.
     */
    if (tcp_window_full(conn)) {
        ret = -EAGAIN;
        goto out;
    }

    if (msg) {
        len = 0;

        for (size_t i = 0; i < msg->msg_iovlen; i++) {
            len += msg->msg_iov[i].iov_len;
        }
    }

    /* Queue no more than TX window permits. It's guaranteed at this point
     * that conn->send_data_total is less than conn->send_win, as it was
     * verified in tcp_window_full() check above. As the connection mutex
     * is held, their values shall not change since.
     */
    len = MIN(conn->send_win - conn->send_data_total, len);

    if (msg) {
        for (size_t i = 0; i < msg->msg_iovlen; i++) {
            int iovlen = MIN(msg->msg_iov[i].iov_len, len);

            ret = tcp_pkt_append(conn->send_data,
                                 msg->msg_iov[i].iov_base,
                                 iovlen);
            if (ret < 0) {
                if (queued_len == 0) {
                    goto out;
                }
                else {
                    break;
                }
            }

            queued_len += iovlen;
            len -= iovlen;

            if (len == 0) {
                break;
            }
        }
    }
    else {
        ret = tcp_pkt_append(conn->send_data, data, len);
        if (ret < 0) {
            goto out;
        }

        queued_len = len;
    }

    conn->send_data_total += queued_len;

    /* Successfully queued data for transmission. Even if there's a transmit
     * failure now (out-of-buf case), it can be ignored for now, retransmit
     * timer will take care of queued data retransmission.
     */
    ret = tcp_send_queued_data(conn);
    if ((ret < 0) && (ret != -ENOBUFS)) {
        tcp_conn_close(conn, ret);
        goto out;
    }

    if (tcp_window_full(conn)) {
        (void)k_sem_take(&conn->tx_sem, K_NO_WAIT);
    }

    ret = queued_len;

out :
    k_mutex_unlock(&conn->lock);

    return (ret);
}

/* net context is about to send out queued data - inform caller only */
int net_tcp_send_data(struct net_context* context, net_context_send_cb_t cb,
                      void* user_data) {
    if (cb) {
        cb(context, 0, user_data);
    }

    return (0);
}

static int tcp_start_handshake(struct tcp* conn) {
    int ret;

    /* Start the connection handshake */
    k_mutex_lock(&conn->lock, K_FOREVER);
    tcp_check_sock_options(conn);
    conn->send_options.mss_found = true;
    ret = tcp_out_ext(conn, SYN, NULL /* no data */, conn->seq);
    if (ret < 0) {
        k_mutex_unlock(&conn->lock);
        return (ret);
    }
    tcp_setup_retransmission(conn);

    conn->send_options.mss_found = false;
    conn_seq(conn, + 1);
    conn_state(conn, TCP_SYN_SENT);
    tcp_conn_ref(conn);
    k_mutex_unlock(&conn->lock);

    return (0);
}

/* When connect() is called on a TCP socket, register the socket for incoming
 * traffic with net context and give the TCP packet receiving function, which
 * in turn will call tcp_in() to deliver the TCP packet to the stack
 */
int net_tcp_connect(struct net_context* context,
                    const struct net_sockaddr* remote_addr,
                    struct net_sockaddr* local_addr,
                    uint16_t remote_port, uint16_t local_port,
                    k_timeout_t timeout, net_context_connect_cb_t cb,
                    void* user_data) {
    struct tcp* conn;
    int ret = 0;

    NET_DBG("context: %p, local: %s, remote: %s", context,
            net_sprint_addr(local_addr->sa_family,
                            (void const*)&net_sin(local_addr)->sin_addr),
            net_sprint_addr(remote_addr->sa_family,
                            (void const*)&net_sin(remote_addr)->sin_addr));

    conn = context->tcp;
    conn->iface = net_context_get_iface(context);
    tcp_derive_rto(conn);

    switch (net_context_get_family(context)) {
        const struct net_in_addr*  ip4;
        const struct net_in6_addr* ip6;

        case NET_AF_INET :
            if (!IS_ENABLED(CONFIG_NET_IPV4)) {
                ret = -EINVAL;
                goto out;
            }

            memset(&conn->src, 0, sizeof(struct net_sockaddr_in));
            memset(&conn->dst, 0, sizeof(struct net_sockaddr_in));

            conn->src.sa.sa_family = NET_AF_INET;
            conn->dst.sa.sa_family = NET_AF_INET;

            conn->dst.sin.sin_port = remote_port;
            conn->src.sin.sin_port = local_port;

            /* we have to select the source address here as
             * net_context_create_ipv4_new() is not called in the packet
             * output chain
             */
            if (net_ipv4_is_addr_unspecified(
                    &net_sin(local_addr)->sin_addr)) {
                ip4 = net_if_ipv4_select_src_addr(
                        net_context_get_iface(context),
                        &net_sin(remote_addr)->sin_addr);
                net_ipaddr_copy(&conn->src.sin.sin_addr, ip4);
            }
            else {
                net_ipaddr_copy(&conn->src.sin.sin_addr,
                                &net_sin(local_addr)->sin_addr);
            }

            net_ipaddr_copy(&conn->dst.sin.sin_addr,
                            &net_sin(remote_addr)->sin_addr);
            break;

        case NET_AF_INET6 :
            if (!IS_ENABLED(CONFIG_NET_IPV6)) {
                ret = -EINVAL;
                goto out;
            }

            memset(&conn->src, 0, sizeof(struct net_sockaddr_in6));
            memset(&conn->dst, 0, sizeof(struct net_sockaddr_in6));

            conn->src.sin6.sin6_family = NET_AF_INET6;
            conn->dst.sin6.sin6_family = NET_AF_INET6;

            conn->dst.sin6.sin6_port = remote_port;
            conn->src.sin6.sin6_port = local_port;

            if (net_ipv6_is_addr_unspecified(
                    &net_sin6(local_addr)->sin6_addr)) {
                ip6 = net_if_ipv6_select_src_addr(
                        net_context_get_iface(context),
                        &net_sin6(remote_addr)->sin6_addr);
                net_ipaddr_copy(&conn->src.sin6.sin6_addr, ip6);
            }
            else {
                net_ipaddr_copy(&conn->src.sin6.sin6_addr,
                                &net_sin6(local_addr)->sin6_addr);
            }

            net_ipaddr_copy(&conn->dst.sin6.sin6_addr,
                            &net_sin6(remote_addr)->sin6_addr);
            break;

        default :
            ret = -EPROTONOSUPPORT;
            break;
    }

    if (!(IS_ENABLED(CONFIG_NET_TEST_PROTOCOL) ||
          IS_ENABLED(CONFIG_NET_TEST))) {
        conn->seq = tcp_init_isn(&conn->src.sa, &conn->dst.sa);
    }

    NET_DBG("conn: %p src: %s, dst: %s", conn,
            net_sprint_addr(conn->src.sa.sa_family,
                            (void const*)&conn->src.sin.sin_addr),
            net_sprint_addr(conn->dst.sa.sa_family,
                            (void const*)&conn->dst.sin.sin_addr));

    net_context_set_state(context, NET_CONTEXT_CONNECTING);

    ret = net_conn_register(net_context_get_proto(context),
                            net_context_get_type(context),
                            (uint8_t)net_context_get_family(context),
                            remote_addr, local_addr,
                            net_ntohs(remote_port), net_ntohs(local_port),
                            context, tcp_recv, context,
                            &context->conn_handler);
    if (ret < 0) {
        goto out;
    }

    net_if_addr_ref(conn->iface, conn->src.sa.sa_family,
                    (conn->src.sa.sa_family == NET_AF_INET) ?
                    (const void *)&conn->src.sin.sin_addr :
                    (const void *)&conn->src.sin6.sin6_addr);
    conn->addr_ref_done = true;

    conn->connect_cb   = cb;
    context->user_data = user_data;

    /* Input of a (nonexistent) packet with no flags set will cause
     * a TCP connection to be established
     */
    conn->in_connect = !IS_ENABLED(CONFIG_NET_TEST_PROTOCOL);

    ret = tcp_start_handshake(conn);
    if (ret < 0) {
        goto out;
    }

    if (!IS_ENABLED(CONFIG_NET_TEST_PROTOCOL)) {
        if ((conn->state == TCP_UNUSED) || (conn->state == TCP_CLOSED)) {
            if (conn->rst_received) {
                ret = -ECONNREFUSED;
            }
            else {
                ret = -ENOTCONN;
            }
            goto out;
        }
        else if ((K_TIMEOUT_EQ(timeout, K_NO_WAIT)) && (conn->state != TCP_ESTABLISHED)) {
            ret = -EINPROGRESS;
            goto out;
        }
        else if ((k_sem_take(&conn->connect_sem, timeout) != 0) &&
                 (conn->state != TCP_ESTABLISHED)) {
            if (conn->in_connect) {
                conn->in_connect = false;
                tcp_conn_close(conn, -ETIMEDOUT);
            }

            if (conn->rst_received) {
                ret = -ECONNREFUSED;
            }
            else {
                ret = -ETIMEDOUT;
            }
            goto out;
        }
        conn->in_connect = false;
    }

out :
    NET_DBG("conn: %p, ret=%d", conn, ret);

    return (ret);
}

int net_tcp_accept(struct net_context* context, net_tcp_accept_cb_t cb,
                   void* user_data) {
    struct tcp* conn = context->tcp;
    #if defined(_MSC_VER) /* #CUSTOM@NDRS */
    struct net_sockaddr local_addr = {0};
    #else
    struct net_sockaddr local_addr = {};
    #endif
    uint16_t local_port;
    uint16_t remote_port;

    if (conn == NULL) {
        return (-EINVAL);
    }

    NET_DBG("context: %p, tcp: %p, cb: %p", context, conn, cb);

    if (conn->state != TCP_LISTEN) {
        return (-EINVAL);
    }

    conn->accept_cb = cb;
    local_addr.sa_family = net_context_get_family(context);

    switch (local_addr.sa_family) {
        struct net_sockaddr_in*  in;
        struct net_sockaddr_in6* in6;

        case NET_AF_INET :
            if (!IS_ENABLED(CONFIG_NET_IPV4)) {
                return (-EINVAL);
            }

            in = (struct net_sockaddr_in*)&local_addr;

            if (net_sin_ptr(&context->local)->sin_addr) {
                net_ipaddr_copy(&in->sin_addr,
                                net_sin_ptr(&context->local)->sin_addr);
            }

            in->sin_port =
                    net_sin((struct net_sockaddr*)&context->local)->sin_port;
            local_port   = net_ntohs(in->sin_port);
            remote_port  = net_ntohs(net_sin(&context->remote)->sin_port);
            break;

        case NET_AF_INET6 :
            if (!IS_ENABLED(CONFIG_NET_IPV6)) {
                return (-EINVAL);
            }

            in6 = (struct net_sockaddr_in6*)&local_addr;

            if (net_sin6_ptr(&context->local)->sin6_addr) {
                net_ipaddr_copy(&in6->sin6_addr,
                        net_sin6_ptr(&context->local)->sin6_addr);
            }

            in6->sin6_port =
                    net_sin6((struct net_sockaddr*)&context->local)->sin6_port;
            local_port     = net_ntohs(in6->sin6_port);
            remote_port    = net_ntohs(net_sin6(&context->remote)->sin6_port);
            break;

        default :
            return (-EINVAL);
    }

    context->user_data = user_data;

    /* Remove the temporary connection handler and register
     * a proper now as we have an established connection.
     */
    net_conn_unregister(context->conn_handler);

    return net_conn_register(net_context_get_proto(context),
                             net_context_get_type(context),
                             (uint8_t)local_addr.sa_family,
                             context->flags & NET_CONTEXT_REMOTE_ADDR_SET ?
                             &context->remote : NULL,
                             &local_addr,
                             remote_port, local_port,
                             context, tcp_recv, context,
                             &context->conn_handler);
}

int net_tcp_recv(struct net_context* context, net_context_recv_cb_t cb,
                 void* user_data) {
    struct tcp* conn = context->tcp;

    NET_DBG("context: %p, cb: %p, user_data: %p", context, cb, user_data);

    context->recv_cb = cb;

    if (conn) {
        conn->recv_user_data = user_data;
    }

    return (0);
}

int net_tcp_finalize(struct net_pkt* pkt, bool force_chksum) {
    NET_PKT_DATA_ACCESS_DEFINE(tcp_access, struct net_tcp_hdr);
    struct net_tcp_hdr* tcp_hdr;
    enum net_if_checksum_type type = (net_pkt_family(pkt) == NET_AF_INET6) ?
        NET_IF_CHECKSUM_IPV6_TCP : NET_IF_CHECKSUM_IPV4_TCP;

    tcp_hdr = (struct net_tcp_hdr*)net_pkt_get_data(pkt, &tcp_access);
    if (!tcp_hdr) {
        return (-ENOBUFS);
    }

    tcp_hdr->chksum = 0U;

    if (net_if_need_calc_tx_checksum(net_pkt_iface(pkt), type) || force_chksum) {
        tcp_hdr->chksum = net_calc_chksum_tcp(pkt);
        net_pkt_set_chksum_done(pkt, true);
    }

    return net_pkt_set_data(pkt, &tcp_access);
}

struct net_tcp_hdr* net_tcp_input(struct net_pkt* pkt,
                                  struct net_pkt_data_access* tcp_access) {
    struct net_tcp_hdr* tcp_hdr;
    enum net_if_checksum_type type = (net_pkt_family(pkt) == NET_AF_INET6) ?
        NET_IF_CHECKSUM_IPV6_TCP : NET_IF_CHECKSUM_IPV4_TCP;

    if (IS_ENABLED(CONFIG_NET_TCP_CHECKSUM) &&
        (net_if_need_calc_rx_checksum(net_pkt_iface(pkt), type) ||
         net_pkt_is_ip_reassembled(pkt)) &&
        (net_calc_chksum_tcp(pkt) != 0U)) {
        NET_DBG("DROP: checksum mismatch");
        goto drop;
    }

    tcp_hdr = (struct net_tcp_hdr*)net_pkt_get_data(pkt, tcp_access);
    if (tcp_hdr && !net_pkt_set_data(pkt, tcp_access)) {
        return tcp_hdr;
    }

drop :
    net_stats_update_tcp_seg_chkerr(net_pkt_iface(pkt));
    return (NULL);
}

#if defined(CONFIG_NET_TEST_PROTOCOL)
static enum net_verdict tcp_input(struct net_conn* net_conn,
                                  struct net_pkt* pkt,
                                  union net_ip_header* ip,
                                  union net_proto_header* proto,
                                  void* user_data) {
    struct tcphdr*   th      = th_get(pkt);
    enum net_verdict verdict = NET_DROP;

    if (th) {
        struct tcp* conn = tcp_conn_search(pkt);

        if (conn == NULL && SYN == th_flags(th)) {
            struct net_context* context =
                    tcp_calloc(1, sizeof(struct net_context));
            net_tcp_get(context);
            net_context_set_family(context, net_pkt_family(pkt));
            conn = context->tcp;
            tcp_endpoint_set(&conn->dst, pkt, TCP_EP_SRC);
            tcp_endpoint_set(&conn->src, pkt, TCP_EP_DST);
            /* Make an extra reference, the sanity check suite
             * will delete the connection explicitly
             */
            tcp_conn_ref(conn);
        }

        if (conn) {
            conn->iface = pkt->iface;
            verdict     = tcp_in(conn, pkt);
        }
    }

    return (verdict);
}

static size_t tp_tcp_recv_cb(struct tcp* conn, struct net_pkt* pkt) {
    ssize_t         len = tcp_data_len(pkt);
    struct net_pkt* up  = tcp_pkt_clone(pkt);

    NET_DBG("pkt: %p, len: %zu", pkt, net_pkt_get_len(pkt));

    net_pkt_cursor_init(up);
    net_pkt_set_overwrite(up, true);

    net_pkt_pull(up, net_pkt_get_len(up) - len);

    for (struct net_buf* buf = pkt->buffer; buf != NULL; buf = buf->frags) {
        net_tcp_queue(conn->context, buf->data, buf->len);
    }

    return len;
}

static ssize_t tp_tcp_recv(int fd, void* buf, size_t len, int flags) {
    return (0);
}

static void tp_init(struct tcp* conn, struct tp* tp) {
    struct tp out = {
        .msg    = "",
        .status = "",
        .state  = tcp_state_to_str(conn->state, true),
        .seq    = conn->seq,
        .ack    = conn->ack,
        .rcv    = "",
        .data   = "",
        .op     = "",
    };

    *tp = out;
}

static void tcp_to_json(struct tcp* conn, void* data, size_t* data_len) {
    struct tp tp;

    tp_init(conn, &tp);

    tp_encode(&tp, data, data_len);
}

enum net_verdict tp_input(struct net_conn* net_conn,
                          struct net_pkt* pkt,
                          union net_ip_header* ip_hdr,
                          union net_proto_header* proto,
                          void* user_data) {
    struct net_udp_hdr* uh = net_udp_get_hdr(pkt, NULL);
    size_t data_len  = net_ntohs(uh->len) - sizeof(*uh);
    struct tcp* conn = tcp_conn_search(pkt);
    size_t json_len  = 0;
    struct tp* tp;
    struct tp_new* tp_new;
    enum tp_type type;
    bool responded = false;
    static char buf[512];
    enum net_verdict verdict = NET_DROP;

    net_pkt_cursor_init(pkt);
    net_pkt_set_overwrite(pkt, true);
    net_pkt_skip(pkt, net_pkt_ip_hdr_len(pkt) +
                 net_pkt_ip_opts_len(pkt) + sizeof(*uh));
    net_pkt_read(pkt, buf, data_len);
    buf[data_len] = '\0';
    data_len += 1;

    type = json_decode_msg(buf, data_len);

    data_len = net_ntohs(uh->len) - sizeof(*uh);

    net_pkt_cursor_init(pkt);
    net_pkt_set_overwrite(pkt, true);
    net_pkt_skip(pkt, net_pkt_ip_hdr_len(pkt) +
                 net_pkt_ip_opts_len(pkt) + sizeof(*uh));
    net_pkt_read(pkt, buf, data_len);
    buf[data_len] = '\0';
    data_len += 1;

    switch (type) {
        case TP_CONFIG_REQUEST :
            tp_new = json_to_tp_new(buf, data_len);
            break;

        default :
            tp = json_to_tp(buf, data_len);
            break;
    }

    switch (type) {
        case TP_COMMAND :
            if (is("CONNECT", tp->op)) {
                tp_output(pkt->family, pkt->iface, buf, 1);
                responded = true;
                {
                    struct net_context* context = tcp_calloc(1,
                                    sizeof(struct net_context));
                    net_tcp_get(context);
                    net_context_set_family(context,
                                           net_pkt_family(pkt));
                    conn = context->tcp;
                    tcp_endpoint_set(&conn->dst, pkt, TCP_EP_SRC);
                    tcp_endpoint_set(&conn->src, pkt, TCP_EP_DST);
                    conn->iface = pkt->iface;
                    tcp_conn_ref(conn);
                }
                conn->seq = tp->seq;

                if (tcp_start_handshake(conn) == 0) {
                    verdict = NET_OK;
                }
            }

            if (is("CLOSE", tp->op)) {
                tp_trace = false;
                {
                    struct net_context* context;

                    conn    = (void*)sys_slist_peek_head(&tcp_conns);
                    context = conn->context;
                    while (tcp_conn_close(conn, 0)) {
                        /* pass */
                    }
                    tcp_free(context);
                }
                tp_mem_stat();
                tp_nbuf_stat();
                tp_pkt_stat();
                tp_seq_stat();
            }

            if (is("CLOSE2", tp->op)) {
                struct tcp* conn =
                        (void*)sys_slist_peek_head(&tcp_conns);
                net_tcp_put(conn->context);
            }

            if (is("RECV", tp->op)) {
                #define HEXSTR_SIZE 64
                char    hexstr[HEXSTR_SIZE];
                ssize_t len = tp_tcp_recv(0, buf, sizeof(buf), 0);

                tp_init(conn, tp);
                bin2hex(buf, len, hexstr, HEXSTR_SIZE);
                tp->data = hexstr;
                NET_DBG("%zd = tcp_recv(\"%s\")", len, tp->data);
                json_len = sizeof(buf);
                tp_encode(tp, buf, &json_len);
            }

            if (is("SEND", tp->op)) {
                ssize_t     len  = tp_str_to_hex(buf, sizeof(buf), tp->data);
                struct tcp* conn =
                        (void*)sys_slist_peek_head(&tcp_conns);

                tp_output(pkt->family, pkt->iface, buf, 1);
                responded = true;
                NET_DBG("tcp_send(\"%s\")", tp->data);
                {
                    net_tcp_queue(conn->context, buf, len);
                }
            }
            break;

        case TP_CONFIG_REQUEST :
            tp_new_find_and_apply(tp_new, "tcp_rto", &tcp_rto, TP_INT);
            tp_new_find_and_apply(tp_new, "tcp_retries", &tcp_retries,
                                  TP_INT);
            tp_new_find_and_apply(tp_new, "tcp_window", &tcp_rx_window,
                                  TP_INT);
            tp_new_find_and_apply(tp_new, "tp_trace", &tp_trace, TP_BOOL);
            break;

        case TP_INTROSPECT_REQUEST :
            json_len = sizeof(buf);
            conn     = (void*)sys_slist_peek_head(&tcp_conns);
            tcp_to_json(conn, buf, &json_len);
            break;

        case TP_DEBUG_STOP :
        case TP_DEBUG_CONTINUE :
            tp_state = tp->type;
            break;

        default :
            NET_ASSERT(false, "Unimplemented tp command: %s", tp->msg);
    }

    if (json_len) {
        tp_output(pkt->family, pkt->iface, buf, json_len);
    }
    else if (((TP_CONFIG_REQUEST == type) || (TP_COMMAND == type))
             && (responded == false)) {
        tp_output(pkt->family, pkt->iface, buf, 1);
    }

    return (verdict);
}

static void test_cb_register(sa_family_t family, enum net_sock_type type,
                             uint8_t proto, uint16_t remote_port,
                             uint16_t local_port, net_conn_cb_t cb) {
    struct net_conn_handle* conn_handle = NULL;
    const struct net_sockaddr addr = {.sa_family = family, };

    int ret = net_conn_register(proto,
                                type,
                                family,
                                &addr,      /* remote address */
                                &addr,      /* local address */
                                local_port,
                                remote_port,
                                NULL,
                                cb,
                                NULL,       /* user_data */
                                &conn_handle);
    if (ret < 0) {
        NET_ERR("net_conn_register(): %d", ret);
    }
}
#endif /* CONFIG_NET_TEST_PROTOCOL */

void net_tcp_foreach(net_tcp_cb_t cb, void* user_data) {
    struct tcp* conn;
    struct tcp* tmp;

    k_mutex_lock(&tcp_lock, K_FOREVER);

    SYS_SLIST_FOR_EACH_CONTAINER_SAFE_WITH_TYPE(&tcp_conns, struct tcp,
                                                conn, tmp, next) {
        if (atomic_get(&conn->ref_count) > 0) {
            k_mutex_unlock(&tcp_lock);
            cb(conn, user_data);
            k_mutex_lock(&tcp_lock, K_FOREVER);
        }
    }

    k_mutex_unlock(&tcp_lock);
}

static uint16_t get_ipv6_destination_mtu(struct net_if* iface,
                                         const struct net_in6_addr* dest) {
    #if defined(CONFIG_NET_IPV6_PMTU)
    int mtu = net_pmtu_get_mtu((struct net_sockaddr*)&(struct net_sockaddr_in6){
                    .sin6_family = NET_AF_INET6,
                    .sin6_addr = *dest});

    if (mtu < 0) {
        if (iface != NULL) {
            return net_if_get_mtu(iface);
        }

        return (NET_IPV6_MTU);
    }

    return (uint16_t)mtu;
    #else
    if (iface != NULL) {
        return net_if_get_mtu(iface);
    }

    return (NET_IPV6_MTU);
    #endif /* CONFIG_NET_IPV6_PMTU */
}

static uint16_t get_ipv4_destination_mtu(struct net_if* iface,
                                         const struct net_in_addr* dest) {
    #if defined(CONFIG_NET_IPV4_PMTU)
    int mtu = net_pmtu_get_mtu((struct net_sockaddr*)&(struct net_sockaddr_in){
                    .sin_family = NET_AF_INET,
                    .sin_addr = *dest});

    if (mtu < 0) {
        if (iface != NULL) {
            return net_if_get_mtu(iface);
        }

        return (NET_IPV4_MTU);
    }

    return (uint16_t)mtu;
    #else
    if (iface != NULL) {
        return net_if_get_mtu(iface);
    }

    return (NET_IPV4_MTU);
    #endif /* CONFIG_NET_IPV4_PMTU */
}

uint16_t net_tcp_get_supported_mss(const struct tcp* conn) {
    sa_family_t family = net_context_get_family(conn->context);

    if (IS_ENABLED(CONFIG_NET_IPV4) && (family == NET_AF_INET)) {
        struct net_if* iface = net_context_get_iface(conn->context);
        uint16_t dest_mtu;

        dest_mtu = get_ipv4_destination_mtu(iface, &conn->dst.sin.sin_addr);

        /* Detect MSS based on interface MTU minus "TCP,IP header size" */
        return (dest_mtu - NET_IPV4TCPH_LEN);
    }
    else if (IS_ENABLED(CONFIG_NET_IPV6) && (family == NET_AF_INET6)) {
        struct net_if* iface = net_context_get_iface(conn->context);
        uint16_t dest_mtu;

        dest_mtu = get_ipv6_destination_mtu(iface, &conn->dst.sin6.sin6_addr);

        /* Detect MSS based on interface MTU minus "TCP,IP header size" */
        return (dest_mtu - NET_IPV6TCPH_LEN);
    }

    return (0);
}

#if defined(CONFIG_NET_TEST)
struct testing_user_data {
    struct sockaddr remote;
    uint16_t mtu;
};

static void testing_find_conn(struct tcp* conn, void* user_data) {
    struct testing_user_data* data = user_data;

    if (IS_ENABLED(CONFIG_NET_IPV6) && (data->remote.sa_family == NET_AF_INET6) &&
        net_ipv6_addr_cmp(&conn->dst.sin6.sin6_addr,
                          &net_sin6(&data->remote)->sin6_addr)) {
        if (data->mtu > 0) {
            /* Set it only once */
            return;
        }

        NET_DBG("Found connection %p mtu %u", conn,
                net_tcp_get_supported_mss(conn) + NET_IPV6TCPH_LEN);
        data->mtu = net_tcp_get_supported_mss(conn) + NET_IPV6TCPH_LEN;
        return;
    }

    if (IS_ENABLED(CONFIG_NET_IPV4) && (data->remote.sa_family == NET_AF_INET) &&
        net_ipv4_addr_cmp(&conn->dst.sin.sin_addr,
                          &net_sin(&data->remote)->sin_addr)) {
        if (data->mtu > 0) {
            /* Set it only once */
            return;
        }

        NET_DBG("Found connection %p mtu %u", conn,
                net_tcp_get_supported_mss(conn) + NET_IPV4TCPH_LEN);
        data->mtu = net_tcp_get_supported_mss(conn) + NET_IPV4TCPH_LEN;
        return;
    }
}

uint16_t net_tcp_get_mtu(struct net_sockaddr* dst) {
    struct testing_user_data data = {
        .remote = *dst,
        .mtu = 0,
    };

    net_tcp_foreach(testing_find_conn, &data);

    return (data.mtu);
}
#endif /* CONFIG_NET_TEST */

int net_tcp_set_option(struct net_context* context,
                       enum tcp_conn_option option,
                       void const* value, size_t len) {
    int ret = 0;

    NET_ASSERT(context);

    struct tcp* conn = context->tcp;

    NET_ASSERT(conn);

    k_mutex_lock(&conn->lock, K_FOREVER);

    switch (option) {
        case TCP_OPT_NODELAY :
            ret = set_tcp_nodelay(conn, value, len);
            break;

        case TCP_OPT_KEEPALIVE :
            ret = set_tcp_keep_alive(conn, value, len);
            break;

        case TCP_OPT_KEEPIDLE :
            ret = set_tcp_keep_idle(conn, value, len);
            break;

        case TCP_OPT_KEEPINTVL :
            ret = set_tcp_keep_intvl(conn, value, len);
            break;

        case TCP_OPT_KEEPCNT :
            ret = set_tcp_keep_cnt(conn, value, len);
            break;
    }

    k_mutex_unlock(&conn->lock);

    return (ret);
}

int net_tcp_get_option(struct net_context* context,
                       enum tcp_conn_option option,
                       void* value, size_t* len) {
    int ret = 0;

    NET_ASSERT(context);

    struct tcp* conn = context->tcp;

    NET_ASSERT(conn);

<<<<<<< HEAD
    k_mutex_lock(&conn->lock, K_FOREVER);
=======
/* According to RFC 793, the seqnum test includes 4 cases when STATE > TCP_SYN_SENT
 *
 *	Seg-len	Recv-win	Test
 *	-------	--------	-----------------------------------------------
 *	  0	  0		SEG.SEQ = RCV.NXT
 *	  0	 >0		RCV.NXT =< SEG.SEQ < RCV.NXT+RCV.WND
 *	 >0	  0		not acceptable
 *	 >0	 >0		RCV.NXT =< SEG.SEQ < RCV.NXT+RCV.WND
 *			     or RCV.NXT =< SEG.SEQ+SEG.LEN-1 <RCV.NXT+RCV.WND
 */
static bool tcp_validate_seq(struct tcp *conn, struct tcphdr *hdr, size_t len)
{
	if ((conn->state == TCP_LISTEN) || (conn->state == TCP_SYN_SENT)) {
		return true;
	}

	if (conn->recv_win > 0) {
		if (len == 0) {
			return ((net_tcp_seq_cmp(th_seq(hdr), conn->ack) >= 0) &&
				(net_tcp_seq_cmp(th_seq(hdr), conn->ack + conn->recv_win) < 0));
		}
		return (((net_tcp_seq_cmp(th_seq(hdr), conn->ack) >= 0) &&
			 (net_tcp_seq_cmp(th_seq(hdr), conn->ack + conn->recv_win) < 0)) ||
			((net_tcp_seq_cmp(th_seq(hdr) + len - 1, conn->ack) >= 0) &&
			 (net_tcp_seq_cmp(th_seq(hdr) + len - 1, conn->ack + conn->recv_win) < 0)));
	}

	if (len == 0) {
		return (net_tcp_seq_cmp(th_seq(hdr), conn->ack) == 0);
	}

	return false;
}
>>>>>>> c891ace4

    switch (option) {
        case TCP_OPT_NODELAY :
            ret = get_tcp_nodelay(conn, value, len);
            break;

        case TCP_OPT_KEEPALIVE :
            ret = get_tcp_keep_alive(conn, value, len);
            break;

        case TCP_OPT_KEEPIDLE :
            ret = get_tcp_keep_idle(conn, value, len);
            break;

        case TCP_OPT_KEEPINTVL :
            ret = get_tcp_keep_intvl(conn, value, len);
            break;

        case TCP_OPT_KEEPCNT :
            ret = get_tcp_keep_cnt(conn, value, len);
            break;
    }

    k_mutex_unlock(&conn->lock);

    return (ret);
}

char const* net_tcp_state_str(enum tcp_state state) {
    return tcp_state_to_str(state, false);
}

struct k_sem* net_tcp_tx_sem_get(struct net_context* context) {
    struct tcp* conn = context->tcp;

    return &conn->tx_sem;
}

struct k_sem* net_tcp_conn_sem_get(struct net_context* context) {
    struct tcp* conn = context->tcp;

    return &conn->connect_sem;
}

void net_tcp_init(void) {
    int i;
    int rto;

    #if defined(CONFIG_NET_TEST_PROTOCOL)
    /* Register inputs for TTCN-3 based TCP sanity check */
    test_cb_register(NET_AF_INET , NET_SOCK_STREAM, NET_IPPROTO_TCP, 4242, 4242, tcp_input);
    test_cb_register(NET_AF_INET6, NET_SOCK_STREAM, NET_IPPROTO_TCP, 4242, 4242, tcp_input);
    test_cb_register(NET_AF_INET , NET_SOCK_DGRAM , NET_IPPROTO_UDP, 4242, 4242, tp_input);
    test_cb_register(NET_AF_INET6, NET_SOCK_DGRAM , NET_IPPROTO_UDP, 4242, 4242, tp_input);

    tcp_recv_cb = tp_tcp_recv_cb;
    #endif

    #if defined(CONFIG_NET_TC_THREAD_COOPERATIVE)
    #define THREAD_PRIORITY K_PRIO_COOP(CONFIG_NET_TCP_WORKER_PRIO)
    #else
    #define THREAD_PRIORITY K_PRIO_PREEMPT(CONFIG_NET_TCP_WORKER_PRIO)
    #endif

    /* Use private workqueue in order not to block the system work queue.
     */
    k_work_queue_start(&tcp_work_q, work_q_stack,
                       K_KERNEL_STACK_SIZEOF(work_q_stack), THREAD_PRIORITY,
                       NULL);

    /* Compute the largest possible retransmission timeout */
    tcp_max_timeout_ms = 0;
    rto = tcp_rto;
    for (i = 0; i < tcp_retries; i++) {
        tcp_max_timeout_ms += rto;
        rto += rto >> 1;
    }
    /* At the last timeout cycle */
    tcp_max_timeout_ms += tcp_rto;

<<<<<<< HEAD
    /* When CONFIG_NET_TCP_RANDOMIZED_RTO is active in can be worse case 1.5 times larger */
    if (IS_ENABLED(CONFIG_NET_TCP_RANDOMIZED_RTO)) {
        tcp_max_timeout_ms += tcp_max_timeout_ms >> 1;
    }
=======
	ret = tcp_data_get(conn, pkt, len);

	net_stats_update_tcp_seg_recv(conn->iface);
	conn_ack(conn, *len);

	/* Delay ACK response in case of small window or missing PSH,
	 * as described in RFC 813.
	 */
	if (tcp_short_window(conn) || !psh) {
		k_work_schedule_for_queue(&tcp_work_q, &conn->ack_timer,
					  ACK_DELAY);
	} else {
		k_work_cancel_delayable(&conn->ack_timer);
		tcp_out(conn, ACK);
	}

	return ret;
}

static void tcp_out_of_order_data(struct tcp *conn, struct net_pkt *pkt,
				  size_t data_len, uint32_t seq)
{
	size_t headers_len;

	if (data_len == 0) {
		return;
	}

	headers_len = net_pkt_get_len(pkt) - data_len;

	/* Get rid of protocol headers from the data */
	if (tcp_pkt_pull(pkt, headers_len) < 0) {
		return;
	}

	/* We received out-of-order data. Try to queue it.
	 */
	tcp_queue_recv_data(conn, pkt, data_len, seq);
}

static void tcp_check_sock_options(struct tcp *conn)
{
	int sndbuf_opt = 0;
	int rcvbuf_opt = 0;

	if (IS_ENABLED(CONFIG_NET_CONTEXT_SNDBUF)) {
		(void)net_context_get_option(conn->context, NET_OPT_SNDBUF,
					     &sndbuf_opt, NULL);
	}

	if (IS_ENABLED(CONFIG_NET_CONTEXT_RCVBUF)) {
		(void)net_context_get_option(conn->context, NET_OPT_RCVBUF,
					     &rcvbuf_opt, NULL);
	}

	if (sndbuf_opt > 0 && sndbuf_opt != conn->send_win_max) {
		k_mutex_lock(&conn->lock, K_FOREVER);

		conn->send_win_max = sndbuf_opt;
		if (conn->send_win > conn->send_win_max) {
			conn->send_win = conn->send_win_max;
		}

		k_mutex_unlock(&conn->lock);
	}

	if (rcvbuf_opt > 0 && rcvbuf_opt != conn->recv_win_max) {
		int diff;

		k_mutex_lock(&conn->lock, K_FOREVER);

		diff = rcvbuf_opt - conn->recv_win_max;
		conn->recv_win_max = rcvbuf_opt;
		tcp_update_recv_wnd(conn, diff);

		k_mutex_unlock(&conn->lock);
	}
}

/* TCP state machine, everything happens here */
static enum net_verdict tcp_in(struct tcp *conn, struct net_pkt *pkt)
{
	struct tcphdr *th;
	uint8_t next = 0, fl = 0;
	bool do_close = false;
	bool connection_ok = false;
	size_t tcp_options_len;
	struct net_conn *conn_handler = NULL;
	struct net_pkt *recv_pkt;
	void *recv_user_data;
	struct k_fifo *recv_data_fifo;
	size_t len;
	int ret;
	int close_status = 0;
	enum net_verdict verdict = NET_DROP;

	if (conn == NULL || pkt == NULL) {
		NET_ERR("Invalid parameters");
		return NET_DROP;
	}

	th = th_get(pkt);
	if (th == NULL) {
		NET_ERR("Failed to get TCP header");
		return NET_DROP;
	}

	tcp_options_len = (th_off(th) - 5) * 4;

	/* Currently we ignore ECN and CWR flags */
	fl = th_flags(th) & ~(ECN | CWR);

	if (conn->state != TCP_SYN_SENT) {
		tcp_check_sock_options(conn);
	}

	k_mutex_lock(&conn->lock, K_FOREVER);

	/* Connection context was already freed. */
	if (conn->state == TCP_UNUSED) {
		k_mutex_unlock(&conn->lock);
		return NET_DROP;
	}

	NET_DBG("%s", tcp_conn_state(conn, pkt));

	if (th_off(th) < 5) {
		net_tcp_reply_rst(pkt);
		do_close = true;
		close_status = -ECONNRESET;
		goto out;
	}

	len = tcp_data_len(pkt);

	/* first validate the seqnum */
	if (!tcp_validate_seq(conn, th, len)) {
		/* send ACK for non-RST packet */
		if (FL(&fl, &, RST)) {
			net_stats_update_tcp_seg_rsterr(net_pkt_iface(pkt));
		} else if ((len > 0) || FL(&fl, &, FIN)) {
			tcp_out(conn, ACK);
		}
		k_mutex_unlock(&conn->lock);
		return NET_DROP;
	}

	if (FL(&fl, &, RST)) {
		/* Valid RST received. */
		verdict = NET_OK;
		net_stats_update_tcp_seg_rst(net_pkt_iface(pkt));
		do_close = true;
		close_status = -ECONNRESET;
		conn->rst_received = true;

		/* If we receive RST and ACK for the sent SYN, it means
		 * that there is no socket listening the port we are trying
		 * to connect to. Set the errno properly in this case.
		 */
		if (conn->in_connect) {
			fl = th_flags(th);
			if (FL(&fl, ==, RST | ACK)) {
				if (th_ack(th) != conn->seq) {
					/* Invalid ACKnum - drop it */
					net_stats_update_tcp_seg_rsterr(net_pkt_iface(pkt));
					k_mutex_unlock(&conn->lock);
					return NET_DROP;
				}

				close_status = -ECONNREFUSED;
			}
		}

		goto out;
	}

	if (tcp_options_len && !tcp_options_check(&conn->recv_options, pkt,
						  tcp_options_len)) {
		NET_DBG("DROP: Invalid TCP option list");
		net_tcp_reply_rst(pkt);
		do_close = true;
		close_status = -ECONNRESET;
		goto out;
	}

	if ((conn->state != TCP_LISTEN) && (conn->state != TCP_SYN_SENT) && FL(&fl, &, SYN)) {
		/* According to RFC 793, ch 3.9 Event Processing, receiving SYN
		 * once the connection has been established is an error
		 * condition, reset should be sent and connection closed.
		 */
		NET_DBG("conn: %p, SYN received in %s state, dropping connection",
			conn, tcp_state_to_str(conn->state, false));
		net_stats_update_tcp_seg_drop(conn->iface);
		net_tcp_reply_rst(pkt);
		do_close = true;
		close_status = -ECONNRESET;
		goto out;
	}

	conn->send_win = ntohs(th_win(th));
	if (conn->send_win > conn->send_win_max) {
		NET_DBG("Lowering send window from %u to %u", conn->send_win, conn->send_win_max);
		conn->send_win = conn->send_win_max;
	}

	if (conn->send_win == 0) {
		if (!k_work_delayable_is_pending(&conn->persist_timer)) {
			conn->zwp_retries = 0;
			(void)k_work_reschedule_for_queue(&tcp_work_q, &conn->persist_timer,
							  K_MSEC(TCP_RTO_MS));
		}
	} else {
		(void)k_work_cancel_delayable(&conn->persist_timer);
	}

	if (tcp_window_full(conn)) {
		(void)k_sem_take(&conn->tx_sem, K_NO_WAIT);
	} else {
		k_sem_give(&conn->tx_sem);
	}

	switch (conn->state) {
	case TCP_LISTEN:
		if (FL(&fl, ==, SYN)) {
			/* Make sure our MSS is also sent in the ACK */
			conn->send_options.mss_found = true;
			conn_ack(conn, th_seq(th) + 1); /* capture peer's isn */
			tcp_out(conn, SYN | ACK);
			conn->send_options.mss_found = false;
			conn_seq(conn, + 1);
			next = TCP_SYN_RECEIVED;

			tcp_setup_retransmission(conn);

			/* Close the connection if we do not receive ACK on time.
			 */
			k_work_reschedule_for_queue(&tcp_work_q,
						    &conn->establish_timer,
						    ACK_TIMEOUT);
			verdict = NET_OK;
		} else {
			k_mutex_unlock(&conn->lock);
			return NET_DROP;
		}
		break;
	case TCP_SYN_RECEIVED:
		if (FL(&fl, &, ACK, th_ack(th) == conn->seq &&
				th_seq(th) == conn->ack)) {
			net_tcp_accept_cb_t accept_cb = NULL;
			struct net_context *context = NULL;

			if (conn->accepted_conn != NULL) {
				accept_cb = conn->accepted_conn->accept_cb;
				context = conn->accepted_conn->context;
				keep_alive_param_copy(conn, conn->accepted_conn);
			}

			k_work_cancel_delayable(&conn->establish_timer);
			k_work_cancel_delayable(&conn->send_data_timer);
			tcp_conn_ref(conn);
			net_context_set_state(conn->context,
					      NET_CONTEXT_CONNECTED);

			/* Make sure the accept_cb is only called once. */
			conn->accepted_conn = NULL;

			if (accept_cb == NULL) {
				/* In case of no accept_cb registered,
				 * application will not take ownership of the
				 * connection. To prevent connection leak, unref
				 * the TCP context and put the connection into
				 * active close (TCP_FIN_WAIT_1).
				 */
				net_tcp_put(conn->context);
				break;
			}

			net_ipaddr_copy(&conn->context->remote, &conn->dst.sa);

			/* Check if v4-mapping-to-v6 needs to be done for
			 * the accepted socket.
			 */
			if (IS_ENABLED(CONFIG_NET_IPV4_MAPPING_TO_IPV6) &&
			    net_context_get_family(conn->context) == AF_INET &&
			    net_context_get_family(context) == AF_INET6 &&
			    !net_context_is_v6only_set(context)) {
				struct in6_addr mapped;

				net_ipv6_addr_create_v4_mapped(
					&net_sin(&conn->context->remote)->sin_addr,
					&mapped);
				net_ipaddr_copy(&net_sin6(&conn->context->remote)->sin6_addr,
						&mapped);

				net_sin6(&conn->context->remote)->sin6_family = AF_INET6;

				NET_DBG("Setting v4 mapped address %s",
					net_sprint_ipv6_addr(&mapped));

				/* Note that we cannot set the local address to IPv6 one
				 * as that is used to match the connection, and not just
				 * for printing. The remote address is only used for
				 * passing it to accept() and printing it by "net conn"
				 * command.
				 */
			}

			accept_cb(conn->context, &conn->context->remote,
				  net_context_get_family(context) == AF_INET6 ?
				  sizeof(struct sockaddr_in6) : sizeof(struct sockaddr_in),
				  0, context->user_data);

			next = TCP_ESTABLISHED;

			tcp_ca_init(conn);

			if (len) {
				verdict = tcp_data_get(conn, pkt, &len);
				if (verdict == NET_OK) {
					/* net_pkt owned by the recv fifo now */
					pkt = NULL;
				}

				conn_ack(conn, + len);
				tcp_out(conn, ACK);
			} else {
				verdict = NET_OK;
			}

			/* ACK for SYN | ACK has been received. This signilizes that
			 * the connection makes a "forward progress".
			 */
			tcp_nbr_reachability_hint(conn);
		}
		break;
	case TCP_SYN_SENT:
		/* if we are in SYN SENT and receive only a SYN without an
		 * ACK , shouldn't we go to SYN RECEIVED state? See Figure
		 * 6 of RFC 793
		 */
		if (FL(&fl, &, SYN | ACK, th && th_ack(th) == conn->seq)) {
			k_work_cancel_delayable(&conn->send_data_timer);
			conn_ack(conn, th_seq(th) + 1);
			if (len) {
				verdict = tcp_data_get(conn, pkt, &len);
				if (verdict == NET_OK) {
					/* net_pkt owned by the recv fifo now */
					pkt = NULL;
				}

				conn_ack(conn, + len);
			} else {
				verdict = NET_OK;
			}

			next = TCP_ESTABLISHED;
			net_context_set_state(conn->context,
					      NET_CONTEXT_CONNECTED);
			tcp_ca_init(conn);
			tcp_out(conn, ACK);

			/* The connection semaphore is released *after*
			 * we have changed the connection state. This way
			 * the application can send data and it is queued
			 * properly even if this thread is running in lower
			 * priority.
			 */
			connection_ok = true;

			/* ACK for SYN has been received. This signilizes that
			 * the connection makes a "forward progress".
			 */
			tcp_nbr_reachability_hint(conn);
		} else {
			net_tcp_reply_rst(pkt);
		}

		break;
	case TCP_ESTABLISHED:
		/* full-close */
		if (FL(&fl, &, FIN, th_seq(th) == conn->ack)) {
			if (len) {
				verdict = tcp_data_get(conn, pkt, &len);
				if (verdict == NET_OK) {
					/* net_pkt owned by the recv fifo now */
					pkt = NULL;
				}
			} else {
				verdict = NET_OK;
			}

			conn_ack(conn, + len + 1);
			keep_alive_timer_stop(conn);

			if (FL(&fl, &, ACK) && (net_tcp_seq_cmp(th_ack(th), conn->seq) > 0)) {
				uint32_t len_acked = th_ack(th) - conn->seq;

				conn_seq(conn, + len_acked);
			}

			tcp_out(conn, FIN | ACK);
			conn_seq(conn, + 1);
			tcp_setup_retransmission(conn);

			tcp_setup_last_ack_timer(conn);
			next = TCP_LAST_ACK;

			break;
		}

		/* Whatever we've received, we know that peer is alive, so reset
		 * the keepalive timer.
		 */
		keep_alive_timer_restart(conn);

#ifdef CONFIG_NET_TCP_FAST_RETRANSMIT
		if (net_tcp_seq_cmp(th_ack(th), conn->seq) == 0) {
			/* Only if there is pending data, increment the duplicate ack count */
			if (conn->send_data_total > 0) {
				/* There could be also payload, only without payload account them */
				if (len == 0) {
					/* Increment the duplicate acc counter,
					 * but maximize the value
					 */
					conn->dup_ack_cnt = MIN(conn->dup_ack_cnt + 1,
						DUPLICATE_ACK_RETRANSMIT_TRHESHOLD + 1);
					tcp_ca_dup_ack(conn);
				}
			} else {
				conn->dup_ack_cnt = 0;
			}

			/* Only do fast retransmit when not already in a resend state */
			if ((conn->data_mode == TCP_DATA_MODE_SEND) &&
			    (conn->dup_ack_cnt == DUPLICATE_ACK_RETRANSMIT_TRHESHOLD)) {
				/* Apply a fast retransmit */
				int temp_unacked_len = conn->unacked_len;

				conn->unacked_len = 0;

				(void)tcp_send_data(conn);

				/* Restore the current transmission */
				conn->unacked_len = temp_unacked_len;

				tcp_ca_fast_retransmit(conn);
				if (tcp_window_full(conn)) {
					(void)k_sem_take(&conn->tx_sem, K_NO_WAIT);
				}
			}
		}
#endif
		NET_ASSERT((conn->send_data_total == 0) ||
			   k_work_delayable_is_pending(&conn->send_data_timer),
			   "conn: %p, Missing a subscription "
				"of the send_data queue timer", conn);

		if (net_tcp_seq_cmp(th_ack(th), conn->seq) > 0) {
			uint32_t len_acked = th_ack(th) - conn->seq;

			NET_DBG("conn: %p len_acked=%u", conn, len_acked);

			if ((conn->send_data_total < len_acked) ||
					(tcp_pkt_pull(conn->send_data,
						      len_acked) < 0)) {
				NET_ERR("conn: %p, Invalid len_acked=%u "
					"(total=%zu)", conn, len_acked,
					conn->send_data_total);
				net_stats_update_tcp_seg_drop(conn->iface);
				net_tcp_reply_rst(pkt);
				do_close = true;
				close_status = -ECONNRESET;
				break;
			}

#ifdef CONFIG_NET_TCP_FAST_RETRANSMIT
			/* New segment, reset duplicate ack counter */
			conn->dup_ack_cnt = 0;
#endif
			tcp_ca_pkts_acked(conn, len_acked);

			conn->send_data_total -= len_acked;
			if (conn->unacked_len < len_acked) {
				conn->unacked_len = 0;
			} else {
				conn->unacked_len -= len_acked;
			}

			if (!tcp_window_full(conn)) {
				k_sem_give(&conn->tx_sem);
			}

			conn_seq(conn, + len_acked);
			net_stats_update_tcp_seg_recv(conn->iface);

			/* Receipt of an acknowledgment that covers a sequence number
			 * not previously acknowledged indicates that the connection
			 * makes a "forward progress".
			 */
			tcp_nbr_reachability_hint(conn);

			conn_send_data_dump(conn);

			if (conn->data_mode == TCP_DATA_MODE_RESEND) {
				conn->unacked_len = 0;
				tcp_derive_rto(conn);
			}
			conn->data_mode = TCP_DATA_MODE_SEND;
			if (conn->send_data_total > 0) {
				tcp_setup_retransmission(conn);
			}

			/* We are closing the connection, send a FIN to peer */
			if (conn->in_close && conn->send_data_total == 0) {
				next = TCP_FIN_WAIT_1;

				k_work_reschedule_for_queue(&tcp_work_q,
							    &conn->fin_timer,
							    FIN_TIMEOUT);

				tcp_out(conn, FIN | ACK);
				conn_seq(conn, + 1);
				tcp_setup_retransmission(conn);
				verdict = NET_OK;
				keep_alive_timer_stop(conn);
				break;
			}

			ret = tcp_send_queued_data(conn);
			if (ret < 0 && ret != -ENOBUFS) {
				net_tcp_reply_rst(pkt);
				do_close = true;
				close_status = ret;
				verdict = NET_OK;
				break;
			}

			if (tcp_window_full(conn)) {
				(void)k_sem_take(&conn->tx_sem, K_NO_WAIT);
			}
		}

		if (th_seq(th) == conn->ack) {
			if (len > 0) {
				bool psh = FL(&fl, &, PSH);

				verdict = tcp_data_received(conn, pkt, &len, psh);
				if (verdict == NET_OK) {
					/* net_pkt owned by the recv fifo now */
					pkt = NULL;
				}
			} else {
				/* ACK, no data */
				verdict = NET_OK;
			}
		} else if (net_tcp_seq_greater(conn->ack, th_seq(th))) {
			/* This should handle the acknowledgements of keep alive
			 * packets and retransmitted data.
			 * RISK:
			 * There is a tiny risk of creating a ACK loop this way when
			 * both ends of the connection are out of order due to packet
			 * loss is a simultaneous bidirectional data flow.
			 */
			tcp_out(conn, ACK); /* peer has resent */

			net_stats_update_tcp_seg_ackerr(conn->iface);
			verdict = NET_OK;
		} else if (CONFIG_NET_TCP_RECV_QUEUE_TIMEOUT) {
			tcp_out_of_order_data(conn, pkt, len, th_seq(th));
			/* Send out a duplicated ACK */
			if ((len > 0) || FL(&fl, &, FIN)) {
				tcp_out(conn, ACK);
			}

			verdict = NET_OK;
		}

		/* Check if there is any data left to retransmit possibly*/
		if (conn->send_data_total == 0) {
			k_work_cancel_delayable(&conn->send_data_timer);
		}

		/* A lot could have happened to the transmission window check the situation here */
		if (tcp_window_full(conn)) {
			(void)k_sem_take(&conn->tx_sem, K_NO_WAIT);
		} else {
			k_sem_give(&conn->tx_sem);
		}

		break;
	case TCP_CLOSE_WAIT:
		/* Half-close is not supported, so do nothing here */
		break;
	case TCP_LAST_ACK:
		if (FL(&fl, ==, ACK, th_ack(th) == conn->seq)) {
			k_work_cancel_delayable(&conn->send_data_timer);
			do_close = true;
			verdict = NET_OK;
			close_status = 0;

			/* Remove the last ack timer if we received it in time */
			tcp_cancel_last_ack_timer(conn);
		}
		break;
	case TCP_CLOSED:
		break;
	case TCP_FIN_WAIT_1: {
		/*
		 * FIN1:
		 * Acknowledge path and sequence path are independent, treat them that way
		 * The table of incoming messages and their destination states:
		 * -   & -   -> TCP_FIN_WAIT_1
		 * FIN & -   -> TCP_CLOSING
		 * -   & ACK -> TCP_FIN_WAIT_2
		 * FIN & ACK -> TCP_TIME_WAIT
		 */
		bool fin_acked = false;

		if (tcp_compute_new_length(conn, th, len, false) > 0) {
			/* We do not implement half closed sockets, therefore
			 * cannot accept new data in after sending our FIN, as
			 * we are in sequence can send a reset now.
			 */
			net_stats_update_tcp_seg_drop(conn->iface);

			k_work_cancel_delayable(&conn->send_data_timer);
			next = tcp_enter_time_wait(conn);

			net_tcp_reply_rst(pkt);
			break;
		}
		if (FL(&fl, &, ACK, th_ack(th) == conn->seq)) {
			NET_DBG("conn %p: FIN acknowledged, going to FIN_WAIT_2 "
				"state seq %u, ack %u",
				conn, conn->seq, conn->ack);
			k_work_cancel_delayable(&conn->send_data_timer);
			fin_acked = true;
			next = TCP_FIN_WAIT_2;
			verdict = NET_OK;
		}

		/*
		 * There can also be data in the message, so compute with the length
		 * of the packet to check the sequence number of the FIN flag with the ACK
		 */
		if (FL(&fl, &, FIN, net_tcp_seq_cmp(th_seq(th) + len, conn->ack) == 0)) {
			conn_ack(conn, + 1);

			/* State path is dependent on if the acknowledge is in */
			if (fin_acked) {
				/* Already acknowledged, we can go further */
				NET_DBG("conn %p: FIN received, going to TIME WAIT", conn);

				next = tcp_enter_time_wait(conn);
			} else {
				/* Fin not yet acknowledged, waiting for the ack in CLOSING
				 */
				NET_DBG("conn %p: FIN received, going to CLOSING as no "
					"ACK has been received",
					conn);
				next = TCP_CLOSING;
			}
			tcp_out(conn, ACK);
			verdict = NET_OK;
		}
	}
	break;
	case TCP_FIN_WAIT_2:
		/*
		 * FIN2:
		 * Only FIN is relevant in this state, as our FIN was already acknowledged
		 * -   -> TCP_FIN_WAIT_2
		 * FIN -> TCP_TIME_WAIT
		 */

		/* Compute if there is new data after our close */
		if (tcp_compute_new_length(conn, th, len, false) > 0) {
			/* We do not implement half closed sockets, therefore
			 * cannot accept new data in after sending our FIN, as
			 * we are in sequence can send a reset now.
			 */
			net_stats_update_tcp_seg_drop(conn->iface);

			next = tcp_enter_time_wait(conn);

			net_tcp_reply_rst(pkt);
			break;
		}
		/*
		 * There can also be data in the message, so compute with the length
		 * of the packet to check the sequence number of the FIN flag with the ACK
		 */
		if (FL(&fl, &, FIN, net_tcp_seq_cmp(th_seq(th) + len, conn->ack) == 0)) {
			conn_ack(conn, + 1);
			NET_DBG("conn %p: FIN received, going to TIME WAIT", conn);

			next = tcp_enter_time_wait(conn);

			verdict = NET_OK;
			tcp_out(conn, ACK);
		}
		break;
	case TCP_CLOSING: {
		/*
		 * Closing:
		 * Our FIN has to be acknowledged
		 * -   -> TCP_CLOSING
		 * ACK -> TCP_TIME_WAIT
		 */
		int32_t new_len = tcp_compute_new_length(conn, th, len, true);

		if (new_len > 0) {
			/* This should not happen here, as no data can be send after
			 * the FIN flag has been send.
			 */
			NET_ERR("conn: %p, new bytes %u during CLOSING state "
				"sending reset",
				conn, new_len);
			net_stats_update_tcp_seg_drop(conn->iface);

			k_work_cancel_delayable(&conn->send_data_timer);
			next = tcp_enter_time_wait(conn);

			net_tcp_reply_rst(pkt);
			break;
		}

		if (FL(&fl, &, ACK, th_ack(th) == conn->seq)) {
			NET_DBG("conn %p: FIN acknowledged, going to TIME WAIT "
				"state seq %u, ack %u",
				conn, conn->seq, conn->ack);

			k_work_cancel_delayable(&conn->send_data_timer);
			next = tcp_enter_time_wait(conn);

			verdict = NET_OK;
		}
	}
	break;
	case TCP_TIME_WAIT: {
		int32_t new_len = tcp_compute_new_length(conn, th, len, true);

		if (new_len > 0) {
			/* This should not happen here, as no data can be send after
			 * the FIN flag has been send.
			 */
			NET_ERR("conn: %p, new bytes %u during TIME-WAIT state "
				"sending reset",
				conn, new_len);
			net_stats_update_tcp_seg_drop(conn->iface);

			net_tcp_reply_rst(pkt);
		}
	}
	break;
	default:
		NET_ASSERT(false, "%s is unimplemented", tcp_state_to_str(conn->state, true));
	}

out:
	if (pkt) {
		if (verdict == NET_OK) {
			net_pkt_unref(pkt);
		}

		pkt = NULL;
	}

	if (next) {
		th = NULL;
		conn_state(conn, next);

		if (next == TCP_ESTABLISHED) {
			keep_alive_timer_restart(conn);
		}

		next = 0;

		if (connection_ok) {
			conn->in_connect = false;
			if (conn->connect_cb) {
				conn->connect_cb(conn->context, 0, conn->context->user_data);

				/* Make sure the connect_cb is only called once. */
				conn->connect_cb = NULL;
			}

			k_sem_give(&conn->connect_sem);
		}
	}

	if (conn->context) {
		/* If the conn->context is not set, then the connection was
		 * already closed.
		 */
		conn_handler = (struct net_conn *)conn->context->conn_handler;
	}

	recv_user_data = conn->recv_user_data;
	recv_data_fifo = &conn->recv_data;

	k_mutex_unlock(&conn->lock);

	/* Pass all the received data stored in recv fifo to the application.
	 * This is done like this so that we do not have any connection lock
	 * held.
	 */
	while (conn_handler && atomic_get(&conn->ref_count) > 0 &&
	       (recv_pkt = k_fifo_get(recv_data_fifo, K_NO_WAIT)) != NULL) {
		if (net_context_packet_received(conn_handler, recv_pkt, NULL,
						NULL, recv_user_data) ==
		    NET_DROP) {
			/* Application is no longer there, unref the pkt */
			tcp_pkt_unref(recv_pkt);
		}
	}

	/* Make sure we close the connection only once by checking connection
	 * state.
	 */
	if (do_close && conn->state != TCP_UNUSED && conn->state != TCP_CLOSED) {
		tcp_conn_close(conn, close_status);
	}

	return verdict;
}

/* Active connection close: send FIN and go to FIN_WAIT_1 state */
int net_tcp_put(struct net_context *context)
{
	struct tcp *conn = context->tcp;

	if (!conn) {
		return -ENOENT;
	}

	k_mutex_lock(&conn->lock, K_FOREVER);

	NET_DBG("%s", conn ? tcp_conn_state(conn, NULL) : "");
	NET_DBG("context %p %s", context,
		({ const char *state = net_context_state(context);
					state ? state : "<unknown>"; }));

	if (conn->state == TCP_ESTABLISHED ||
	    conn->state == TCP_SYN_RECEIVED) {
		/* Send all remaining data if possible. */
		if (conn->send_data_total > 0) {
			NET_DBG("conn %p pending %zu bytes", conn,
				conn->send_data_total);
			conn->in_close = true;

			/* How long to wait until all the data has been sent?
			 */
			k_work_reschedule_for_queue(&tcp_work_q,
						    &conn->send_data_timer,
						    K_MSEC(TCP_RTO_MS));
		} else {
			NET_DBG("TCP connection in %s close, "
				"not disposing yet (waiting %dms)",
				"active", tcp_max_timeout_ms);
			k_work_reschedule_for_queue(&tcp_work_q,
						    &conn->fin_timer,
						    FIN_TIMEOUT);

			tcp_out(conn, FIN | ACK);
			conn_seq(conn, + 1);
			tcp_setup_retransmission(conn);

			conn_state(conn, TCP_FIN_WAIT_1);

			keep_alive_timer_stop(conn);
		}
	} else if (conn->in_connect) {
		conn->in_connect = false;
		k_sem_reset(&conn->connect_sem);
	}

	k_mutex_unlock(&conn->lock);

	tcp_conn_unref(conn);

	return 0;
}

int net_tcp_listen(struct net_context *context)
{
	/* when created, tcp connections are in state TCP_LISTEN */
	net_context_set_state(context, NET_CONTEXT_LISTENING);

	return 0;
}

int net_tcp_update_recv_wnd(struct net_context *context, int32_t delta)
{
	struct tcp *conn = context->tcp;
	int ret;

	if (!conn) {
		NET_ERR("context->tcp == NULL");
		return -EPROTOTYPE;
	}

	k_mutex_lock(&conn->lock, K_FOREVER);

	ret = tcp_update_recv_wnd((struct tcp *)context->tcp, delta);

	k_mutex_unlock(&conn->lock);

	return ret;
}

int net_tcp_queue(struct net_context *context, const void *data, size_t len,
		  const struct msghdr *msg)
{
	struct tcp *conn = context->tcp;
	size_t queued_len = 0;
	int ret = 0;

	if (!conn || conn->state != TCP_ESTABLISHED) {
		return -ENOTCONN;
	}

	k_mutex_lock(&conn->lock, K_FOREVER);

	/* If there is no space to transmit, try at a later time.
	 * The ZWP will make sure the window becomes available at
	 * some point in time.
	 */
	if (tcp_window_full(conn)) {
		ret = -EAGAIN;
		goto out;
	}

	if (msg) {
		len = 0;

		for (int i = 0; i < msg->msg_iovlen; i++) {
			len += msg->msg_iov[i].iov_len;
		}
	}

	/* Queue no more than TX window permits. It's guaranteed at this point
	 * that conn->send_data_total is less than conn->send_win, as it was
	 * verified in tcp_window_full() check above. As the connection mutex
	 * is held, their values shall not change since.
	 */
	len = MIN(conn->send_win - conn->send_data_total, len);

	if (msg) {
		for (int i = 0; i < msg->msg_iovlen; i++) {
			int iovlen = MIN(msg->msg_iov[i].iov_len, len);

			ret = tcp_pkt_append(conn->send_data,
					     msg->msg_iov[i].iov_base,
					     iovlen);
			if (ret < 0) {
				if (queued_len == 0) {
					goto out;
				} else {
					break;
				}
			}

			queued_len += iovlen;
			len -= iovlen;

			if (len == 0) {
				break;
			}
		}
	} else {
		ret = tcp_pkt_append(conn->send_data, data, len);
		if (ret < 0) {
			goto out;
		}

		queued_len = len;
	}

	conn->send_data_total += queued_len;

	/* Successfully queued data for transmission. Even if there's a transmit
	 * failure now (out-of-buf case), it can be ignored for now, retransmit
	 * timer will take care of queued data retransmission.
	 */
	ret = tcp_send_queued_data(conn);
	if (ret < 0 && ret != -ENOBUFS) {
		tcp_conn_close(conn, ret);
		goto out;
	}

	if (tcp_window_full(conn)) {
		(void)k_sem_take(&conn->tx_sem, K_NO_WAIT);
	}

	ret = queued_len;
out:
	k_mutex_unlock(&conn->lock);

	return ret;
}

/* net context is about to send out queued data - inform caller only */
int net_tcp_send_data(struct net_context *context, net_context_send_cb_t cb,
		      void *user_data)
{
	if (cb) {
		cb(context, 0, user_data);
	}

	return 0;
}

static int tcp_start_handshake(struct tcp *conn)
{
	int ret;

	/* Start the connection handshake */
	k_mutex_lock(&conn->lock, K_FOREVER);
	tcp_check_sock_options(conn);
	conn->send_options.mss_found = true;
	ret = tcp_out_ext(conn, SYN, NULL /* no data */, conn->seq);
	if (ret < 0) {
		k_mutex_unlock(&conn->lock);
		return ret;
	}
	tcp_setup_retransmission(conn);

	conn->send_options.mss_found = false;
	conn_seq(conn, + 1);
	conn_state(conn, TCP_SYN_SENT);
	tcp_conn_ref(conn);
	k_mutex_unlock(&conn->lock);

	return 0;
}

/* When connect() is called on a TCP socket, register the socket for incoming
 * traffic with net context and give the TCP packet receiving function, which
 * in turn will call tcp_in() to deliver the TCP packet to the stack
 */
int net_tcp_connect(struct net_context *context,
		    const struct sockaddr *remote_addr,
		    struct sockaddr *local_addr,
		    uint16_t remote_port, uint16_t local_port,
		    k_timeout_t timeout, net_context_connect_cb_t cb,
		    void *user_data)
{
	struct tcp *conn;
	int ret = 0;

	NET_DBG("context: %p, local: %s, remote: %s", context,
		net_sprint_addr(local_addr->sa_family,
				(const void *)&net_sin(local_addr)->sin_addr),
		net_sprint_addr(remote_addr->sa_family,
				(const void *)&net_sin(remote_addr)->sin_addr));

	conn = context->tcp;
	conn->iface = net_context_get_iface(context);
	tcp_derive_rto(conn);

	switch (net_context_get_family(context)) {
		const struct in_addr *ip4;
		const struct in6_addr *ip6;

	case AF_INET:
		if (!IS_ENABLED(CONFIG_NET_IPV4)) {
			ret = -EINVAL;
			goto out;
		}

		memset(&conn->src, 0, sizeof(struct sockaddr_in));
		memset(&conn->dst, 0, sizeof(struct sockaddr_in));

		conn->src.sa.sa_family = AF_INET;
		conn->dst.sa.sa_family = AF_INET;

		conn->dst.sin.sin_port = remote_port;
		conn->src.sin.sin_port = local_port;

		/* we have to select the source address here as
		 * net_context_create_ipv4_new() is not called in the packet
		 * output chain
		 */
		if (net_ipv4_is_addr_unspecified(
			&net_sin(local_addr)->sin_addr)) {
			ip4 = net_if_ipv4_select_src_addr(
				net_context_get_iface(context),
				&net_sin(remote_addr)->sin_addr);
			net_ipaddr_copy(&conn->src.sin.sin_addr, ip4);
		} else {
			net_ipaddr_copy(&conn->src.sin.sin_addr,
					&net_sin(local_addr)->sin_addr);
		}
		net_ipaddr_copy(&conn->dst.sin.sin_addr,
				&net_sin(remote_addr)->sin_addr);
		break;

	case AF_INET6:
		if (!IS_ENABLED(CONFIG_NET_IPV6)) {
			ret = -EINVAL;
			goto out;
		}

		memset(&conn->src, 0, sizeof(struct sockaddr_in6));
		memset(&conn->dst, 0, sizeof(struct sockaddr_in6));

		conn->src.sin6.sin6_family = AF_INET6;
		conn->dst.sin6.sin6_family = AF_INET6;

		conn->dst.sin6.sin6_port = remote_port;
		conn->src.sin6.sin6_port = local_port;

		if (net_ipv6_is_addr_unspecified(
			&net_sin6(local_addr)->sin6_addr)) {
			ip6 = net_if_ipv6_select_src_addr(
				net_context_get_iface(context),
				&net_sin6(remote_addr)->sin6_addr);
			net_ipaddr_copy(&conn->src.sin6.sin6_addr, ip6);
		} else {
			net_ipaddr_copy(&conn->src.sin6.sin6_addr,
					&net_sin6(local_addr)->sin6_addr);
		}
		net_ipaddr_copy(&conn->dst.sin6.sin6_addr,
				&net_sin6(remote_addr)->sin6_addr);
		break;

	default:
		ret = -EPROTONOSUPPORT;
	}

	if (!(IS_ENABLED(CONFIG_NET_TEST_PROTOCOL) ||
	      IS_ENABLED(CONFIG_NET_TEST))) {
		conn->seq = tcp_init_isn(&conn->src.sa, &conn->dst.sa);
	}

	NET_DBG("conn: %p src: %s, dst: %s", conn,
		net_sprint_addr(conn->src.sa.sa_family,
				(const void *)&conn->src.sin.sin_addr),
		net_sprint_addr(conn->dst.sa.sa_family,
				(const void *)&conn->dst.sin.sin_addr));

	net_context_set_state(context, NET_CONTEXT_CONNECTING);

	ret = net_conn_register(net_context_get_proto(context),
				net_context_get_type(context),
				net_context_get_family(context),
				remote_addr, local_addr,
				ntohs(remote_port), ntohs(local_port),
				context, tcp_recv, context,
				&context->conn_handler);
	if (ret < 0) {
		goto out;
	}

	net_if_addr_ref(conn->iface, conn->src.sa.sa_family,
			conn->src.sa.sa_family == AF_INET ?
			(const void *)&conn->src.sin.sin_addr :
			(const void *)&conn->src.sin6.sin6_addr);
	conn->addr_ref_done = true;

	conn->connect_cb = cb;
	context->user_data = user_data;

	/* Input of a (nonexistent) packet with no flags set will cause
	 * a TCP connection to be established
	 */
	conn->in_connect = !IS_ENABLED(CONFIG_NET_TEST_PROTOCOL);

	ret = tcp_start_handshake(conn);
	if (ret < 0) {
		goto out;
	}

	if (!IS_ENABLED(CONFIG_NET_TEST_PROTOCOL)) {
		if (conn->state == TCP_UNUSED || conn->state == TCP_CLOSED) {
			if (conn->rst_received) {
				ret = -ECONNREFUSED;
			} else {
				ret = -ENOTCONN;
			}
			goto out;
		} else if ((K_TIMEOUT_EQ(timeout, K_NO_WAIT)) && conn->state != TCP_ESTABLISHED) {
			ret = -EINPROGRESS;
			goto out;
		} else if (k_sem_take(&conn->connect_sem, timeout) != 0 &&
			   conn->state != TCP_ESTABLISHED) {
			if (conn->in_connect) {
				conn->in_connect = false;
				tcp_conn_close(conn, -ETIMEDOUT);
			}

			if (conn->rst_received) {
				ret = -ECONNREFUSED;
			} else {
				ret = -ETIMEDOUT;
			}
			goto out;
		}
		conn->in_connect = false;
	}

out:
	NET_DBG("conn: %p, ret=%d", conn, ret);

	return ret;
}

int net_tcp_accept(struct net_context *context, net_tcp_accept_cb_t cb,
		   void *user_data)
{
	struct tcp *conn = context->tcp;
	struct sockaddr local_addr = { };
	uint16_t local_port, remote_port;

	if (!conn) {
		return -EINVAL;
	}

	NET_DBG("context: %p, tcp: %p, cb: %p", context, conn, cb);

	if (conn->state != TCP_LISTEN) {
		return -EINVAL;
	}

	conn->accept_cb = cb;
	local_addr.sa_family = net_context_get_family(context);

	switch (local_addr.sa_family) {
		struct sockaddr_in *in;
		struct sockaddr_in6 *in6;

	case AF_INET:
		if (!IS_ENABLED(CONFIG_NET_IPV4)) {
			return -EINVAL;
		}

		in = (struct sockaddr_in *)&local_addr;

		if (net_sin_ptr(&context->local)->sin_addr) {
			net_ipaddr_copy(&in->sin_addr,
					net_sin_ptr(&context->local)->sin_addr);
		}

		in->sin_port =
			net_sin((struct sockaddr *)&context->local)->sin_port;
		local_port = ntohs(in->sin_port);
		remote_port = ntohs(net_sin(&context->remote)->sin_port);

		break;

	case AF_INET6:
		if (!IS_ENABLED(CONFIG_NET_IPV6)) {
			return -EINVAL;
		}

		in6 = (struct sockaddr_in6 *)&local_addr;

		if (net_sin6_ptr(&context->local)->sin6_addr) {
			net_ipaddr_copy(&in6->sin6_addr,
				net_sin6_ptr(&context->local)->sin6_addr);
		}

		in6->sin6_port =
			net_sin6((struct sockaddr *)&context->local)->sin6_port;
		local_port = ntohs(in6->sin6_port);
		remote_port = ntohs(net_sin6(&context->remote)->sin6_port);

		break;

	default:
		return -EINVAL;
	}

	context->user_data = user_data;

	/* Remove the temporary connection handler and register
	 * a proper now as we have an established connection.
	 */
	net_conn_unregister(context->conn_handler);

	return net_conn_register(net_context_get_proto(context),
				 net_context_get_type(context),
				 local_addr.sa_family,
				 context->flags & NET_CONTEXT_REMOTE_ADDR_SET ?
				 &context->remote : NULL,
				 &local_addr,
				 remote_port, local_port,
				 context, tcp_recv, context,
				 &context->conn_handler);
}

int net_tcp_recv(struct net_context *context, net_context_recv_cb_t cb,
		 void *user_data)
{
	struct tcp *conn = context->tcp;

	NET_DBG("context: %p, cb: %p, user_data: %p", context, cb, user_data);

	context->recv_cb = cb;

	if (conn) {
		conn->recv_user_data = user_data;
	}

	return 0;
}

int net_tcp_finalize(struct net_pkt *pkt, bool force_chksum)
{
	NET_PKT_DATA_ACCESS_DEFINE(tcp_access, struct net_tcp_hdr);
	struct net_tcp_hdr *tcp_hdr;
	enum net_if_checksum_type type = net_pkt_family(pkt) == AF_INET6 ?
		NET_IF_CHECKSUM_IPV6_TCP : NET_IF_CHECKSUM_IPV4_TCP;

	tcp_hdr = (struct net_tcp_hdr *)net_pkt_get_data(pkt, &tcp_access);
	if (!tcp_hdr) {
		return -ENOBUFS;
	}

	tcp_hdr->chksum = 0U;

	if (net_if_need_calc_tx_checksum(net_pkt_iface(pkt), type) || force_chksum) {
		tcp_hdr->chksum = net_calc_chksum_tcp(pkt);
		net_pkt_set_chksum_done(pkt, true);
	}

	return net_pkt_set_data(pkt, &tcp_access);
}

struct net_tcp_hdr *net_tcp_input(struct net_pkt *pkt,
				  struct net_pkt_data_access *tcp_access)
{
	struct net_tcp_hdr *tcp_hdr;
	enum net_if_checksum_type type = net_pkt_family(pkt) == AF_INET6 ?
		NET_IF_CHECKSUM_IPV6_TCP : NET_IF_CHECKSUM_IPV4_TCP;

	if (IS_ENABLED(CONFIG_NET_TCP_CHECKSUM) &&
	    (net_if_need_calc_rx_checksum(net_pkt_iface(pkt), type) ||
	     net_pkt_is_ip_reassembled(pkt)) &&
	    net_calc_chksum_tcp(pkt) != 0U) {
		NET_DBG("DROP: checksum mismatch");
		goto drop;
	}

	tcp_hdr = (struct net_tcp_hdr *)net_pkt_get_data(pkt, tcp_access);
	if (tcp_hdr && !net_pkt_set_data(pkt, tcp_access)) {
		return tcp_hdr;
	}

drop:
	net_stats_update_tcp_seg_chkerr(net_pkt_iface(pkt));
	return NULL;
}

#if defined(CONFIG_NET_TEST_PROTOCOL)
static enum net_verdict tcp_input(struct net_conn *net_conn,
				  struct net_pkt *pkt,
				  union net_ip_header *ip,
				  union net_proto_header *proto,
				  void *user_data)
{
	struct tcphdr *th = th_get(pkt);
	enum net_verdict verdict = NET_DROP;

	if (th) {
		struct tcp *conn = tcp_conn_search(pkt);

		if (conn == NULL && SYN == th_flags(th)) {
			struct net_context *context =
				tcp_calloc(1, sizeof(struct net_context));
			net_tcp_get(context);
			net_context_set_family(context, net_pkt_family(pkt));
			conn = context->tcp;
			tcp_endpoint_set(&conn->dst, pkt, TCP_EP_SRC);
			tcp_endpoint_set(&conn->src, pkt, TCP_EP_DST);
			/* Make an extra reference, the sanity check suite
			 * will delete the connection explicitly
			 */
			tcp_conn_ref(conn);
		}

		if (conn) {
			conn->iface = pkt->iface;
			verdict = tcp_in(conn, pkt);
		}
	}

	return verdict;
}

static size_t tp_tcp_recv_cb(struct tcp *conn, struct net_pkt *pkt)
{
	ssize_t len = tcp_data_len(pkt);
	struct net_pkt *up = tcp_pkt_clone(pkt);

	NET_DBG("pkt: %p, len: %zu", pkt, net_pkt_get_len(pkt));

	net_pkt_cursor_init(up);
	net_pkt_set_overwrite(up, true);

	net_pkt_pull(up, net_pkt_get_len(up) - len);

	for (struct net_buf *buf = pkt->buffer; buf != NULL; buf = buf->frags) {
		net_tcp_queue(conn->context, buf->data, buf->len);
	}

	return len;
}

static ssize_t tp_tcp_recv(int fd, void *buf, size_t len, int flags)
{
	return 0;
}

static void tp_init(struct tcp *conn, struct tp *tp)
{
	struct tp out = {
		.msg = "",
		.status = "",
		.state = tcp_state_to_str(conn->state, true),
		.seq = conn->seq,
		.ack = conn->ack,
		.rcv = "",
		.data = "",
		.op = "",
	};

	*tp = out;
}

static void tcp_to_json(struct tcp *conn, void *data, size_t *data_len)
{
	struct tp tp;

	tp_init(conn, &tp);

	tp_encode(&tp, data, data_len);
}

enum net_verdict tp_input(struct net_conn *net_conn,
			  struct net_pkt *pkt,
			  union net_ip_header *ip_hdr,
			  union net_proto_header *proto,
			  void *user_data)
{
	struct net_udp_hdr *uh = net_udp_get_hdr(pkt, NULL);
	size_t data_len = ntohs(uh->len) - sizeof(*uh);
	struct tcp *conn = tcp_conn_search(pkt);
	size_t json_len = 0;
	struct tp *tp;
	struct tp_new *tp_new;
	enum tp_type type;
	bool responded = false;
	static char buf[512];
	enum net_verdict verdict = NET_DROP;

	net_pkt_cursor_init(pkt);
	net_pkt_set_overwrite(pkt, true);
	net_pkt_skip(pkt, net_pkt_ip_hdr_len(pkt) +
		     net_pkt_ip_opts_len(pkt) + sizeof(*uh));
	net_pkt_read(pkt, buf, data_len);
	buf[data_len] = '\0';
	data_len += 1;

	type = json_decode_msg(buf, data_len);

	data_len = ntohs(uh->len) - sizeof(*uh);

	net_pkt_cursor_init(pkt);
	net_pkt_set_overwrite(pkt, true);
	net_pkt_skip(pkt, net_pkt_ip_hdr_len(pkt) +
		     net_pkt_ip_opts_len(pkt) + sizeof(*uh));
	net_pkt_read(pkt, buf, data_len);
	buf[data_len] = '\0';
	data_len += 1;

	switch (type) {
	case TP_CONFIG_REQUEST:
		tp_new = json_to_tp_new(buf, data_len);
		break;
	default:
		tp = json_to_tp(buf, data_len);
		break;
	}

	switch (type) {
	case TP_COMMAND:
		if (is("CONNECT", tp->op)) {
			tp_output(pkt->family, pkt->iface, buf, 1);
			responded = true;
			{
				struct net_context *context = tcp_calloc(1,
						sizeof(struct net_context));
				net_tcp_get(context);
				net_context_set_family(context,
						       net_pkt_family(pkt));
				conn = context->tcp;
				tcp_endpoint_set(&conn->dst, pkt, TCP_EP_SRC);
				tcp_endpoint_set(&conn->src, pkt, TCP_EP_DST);
				conn->iface = pkt->iface;
				tcp_conn_ref(conn);
			}
			conn->seq = tp->seq;

			if (tcp_start_handshake(conn) == 0) {
				verdict = NET_OK;
			}
		}
		if (is("CLOSE", tp->op)) {
			tp_trace = false;
			{
				struct net_context *context;

				conn = (void *)sys_slist_peek_head(&tcp_conns);
				context = conn->context;
				while (tcp_conn_close(conn, 0)) {
				}
				tcp_free(context);
			}
			tp_mem_stat();
			tp_nbuf_stat();
			tp_pkt_stat();
			tp_seq_stat();
		}
		if (is("CLOSE2", tp->op)) {
			struct tcp *conn =
				(void *)sys_slist_peek_head(&tcp_conns);
			net_tcp_put(conn->context);
		}
		if (is("RECV", tp->op)) {
#define HEXSTR_SIZE 64
			char hexstr[HEXSTR_SIZE];
			ssize_t len = tp_tcp_recv(0, buf, sizeof(buf), 0);

			tp_init(conn, tp);
			bin2hex(buf, len, hexstr, HEXSTR_SIZE);
			tp->data = hexstr;
			NET_DBG("%zd = tcp_recv(\"%s\")", len, tp->data);
			json_len = sizeof(buf);
			tp_encode(tp, buf, &json_len);
		}
		if (is("SEND", tp->op)) {
			ssize_t len = tp_str_to_hex(buf, sizeof(buf), tp->data);
			struct tcp *conn =
				(void *)sys_slist_peek_head(&tcp_conns);

			tp_output(pkt->family, pkt->iface, buf, 1);
			responded = true;
			NET_DBG("tcp_send(\"%s\")", tp->data);
			{
				net_tcp_queue(conn->context, buf, len);
			}
		}
		break;
	case TP_CONFIG_REQUEST:
		tp_new_find_and_apply(tp_new, "tcp_rto", &tcp_rto, TP_INT);
		tp_new_find_and_apply(tp_new, "tcp_retries", &tcp_retries,
					TP_INT);
		tp_new_find_and_apply(tp_new, "tcp_window", &tcp_rx_window,
					TP_INT);
		tp_new_find_and_apply(tp_new, "tp_trace", &tp_trace, TP_BOOL);
		break;
	case TP_INTROSPECT_REQUEST:
		json_len = sizeof(buf);
		conn = (void *)sys_slist_peek_head(&tcp_conns);
		tcp_to_json(conn, buf, &json_len);
		break;
	case TP_DEBUG_STOP:
	case TP_DEBUG_CONTINUE:
		tp_state = tp->type;
		break;
	default:
		NET_ASSERT(false, "Unimplemented tp command: %s", tp->msg);
	}

	if (json_len) {
		tp_output(pkt->family, pkt->iface, buf, json_len);
	} else if ((TP_CONFIG_REQUEST == type || TP_COMMAND == type)
			&& responded == false) {
		tp_output(pkt->family, pkt->iface, buf, 1);
	}

	return verdict;
}

static void test_cb_register(sa_family_t family, enum net_sock_type type,
			     uint8_t proto, uint16_t remote_port,
			     uint16_t local_port, net_conn_cb_t cb)
{
	struct net_conn_handle *conn_handle = NULL;
	const struct sockaddr addr = { .sa_family = family, };

	int ret = net_conn_register(proto,
				    type,
				    family,
				    &addr,	/* remote address */
				    &addr,	/* local address */
				    local_port,
				    remote_port,
				    NULL,
				    cb,
				    NULL,	/* user_data */
				    &conn_handle);
	if (ret < 0) {
		NET_ERR("net_conn_register(): %d", ret);
	}
}
#endif /* CONFIG_NET_TEST_PROTOCOL */

void net_tcp_foreach(net_tcp_cb_t cb, void *user_data)
{
	struct tcp *conn;
	struct tcp *tmp;

	k_mutex_lock(&tcp_lock, K_FOREVER);

	SYS_SLIST_FOR_EACH_CONTAINER_SAFE(&tcp_conns, conn, tmp, next) {
		if (atomic_get(&conn->ref_count) > 0) {
			k_mutex_unlock(&tcp_lock);
			cb(conn, user_data);
			k_mutex_lock(&tcp_lock, K_FOREVER);
		}
	}

	k_mutex_unlock(&tcp_lock);
}

static uint16_t get_ipv6_destination_mtu(struct net_if *iface,
					 const struct in6_addr *dest)
{
#if defined(CONFIG_NET_IPV6_PMTU)
	int mtu = net_pmtu_get_mtu((struct sockaddr *)&(struct sockaddr_in6){
			.sin6_family = AF_INET6,
			.sin6_addr = *dest });

	if (mtu < 0) {
		if (iface != NULL) {
			return net_if_get_mtu(iface);
		}

		return NET_IPV6_MTU;
	}

	return (uint16_t)mtu;
#else
	if (iface != NULL) {
		return net_if_get_mtu(iface);
	}

	return NET_IPV6_MTU;
#endif /* CONFIG_NET_IPV6_PMTU */
}

static uint16_t get_ipv4_destination_mtu(struct net_if *iface,
					 const struct in_addr *dest)
{
#if defined(CONFIG_NET_IPV4_PMTU)
	int mtu = net_pmtu_get_mtu((struct sockaddr *)&(struct sockaddr_in){
			.sin_family = AF_INET,
			.sin_addr = *dest });

	if (mtu < 0) {
		if (iface != NULL) {
			return net_if_get_mtu(iface);
		}

		return NET_IPV4_MTU;
	}

	return (uint16_t)mtu;
#else
	if (iface != NULL) {
		return net_if_get_mtu(iface);
	}

	return NET_IPV4_MTU;
#endif /* CONFIG_NET_IPV4_PMTU */
}

uint16_t net_tcp_get_supported_mss(const struct tcp *conn)
{
	sa_family_t family = net_context_get_family(conn->context);

	if (IS_ENABLED(CONFIG_NET_IPV4) && family == AF_INET) {
		struct net_if *iface = net_context_get_iface(conn->context);
		uint16_t dest_mtu;

		dest_mtu = get_ipv4_destination_mtu(iface, &conn->dst.sin.sin_addr);

		/* Detect MSS based on interface MTU minus "TCP,IP header size" */
		return dest_mtu - NET_IPV4TCPH_LEN;

	} else if (IS_ENABLED(CONFIG_NET_IPV6) && family == AF_INET6) {
		struct net_if *iface = net_context_get_iface(conn->context);
		uint16_t dest_mtu;

		dest_mtu = get_ipv6_destination_mtu(iface, &conn->dst.sin6.sin6_addr);

		/* Detect MSS based on interface MTU minus "TCP,IP header size" */
		return dest_mtu - NET_IPV6TCPH_LEN;
	}

	return 0;
}

#if defined(CONFIG_NET_TEST)
struct testing_user_data {
	struct sockaddr remote;
	uint16_t mtu;
};

static void testing_find_conn(struct tcp *conn, void *user_data)
{
	struct testing_user_data *data = user_data;

	if (IS_ENABLED(CONFIG_NET_IPV6) && data->remote.sa_family == AF_INET6 &&
	    net_ipv6_addr_cmp(&conn->dst.sin6.sin6_addr,
			      &net_sin6(&data->remote)->sin6_addr)) {
		if (data->mtu > 0) {
			/* Set it only once */
			return;
		}

		NET_DBG("Found connection %p mtu %u", conn,
			net_tcp_get_supported_mss(conn) + NET_IPV6TCPH_LEN);
		data->mtu = net_tcp_get_supported_mss(conn) + NET_IPV6TCPH_LEN;
		return;
	}

	if (IS_ENABLED(CONFIG_NET_IPV4) && data->remote.sa_family == AF_INET &&
	    net_ipv4_addr_cmp(&conn->dst.sin.sin_addr,
			      &net_sin(&data->remote)->sin_addr)) {
		if (data->mtu > 0) {
			/* Set it only once */
			return;
		}

		NET_DBG("Found connection %p mtu %u", conn,
			net_tcp_get_supported_mss(conn) + NET_IPV4TCPH_LEN);
		data->mtu = net_tcp_get_supported_mss(conn) + NET_IPV4TCPH_LEN;
		return;
	}
}

uint16_t net_tcp_get_mtu(struct sockaddr *dst)
{
	struct testing_user_data data = {
		.remote = *dst,
		.mtu = 0,
	};

	net_tcp_foreach(testing_find_conn, &data);

	return data.mtu;
}
#endif /* CONFIG_NET_TEST */

int net_tcp_set_option(struct net_context *context,
		       enum tcp_conn_option option,
		       const void *value, size_t len)
{
	int ret = 0;

	NET_ASSERT(context);

	struct tcp *conn = context->tcp;

	NET_ASSERT(conn);

	k_mutex_lock(&conn->lock, K_FOREVER);

	switch (option) {
	case TCP_OPT_NODELAY:
		ret = set_tcp_nodelay(conn, value, len);
		break;
	case TCP_OPT_KEEPALIVE:
		ret = set_tcp_keep_alive(conn, value, len);
		break;
	case TCP_OPT_KEEPIDLE:
		ret = set_tcp_keep_idle(conn, value, len);
		break;
	case TCP_OPT_KEEPINTVL:
		ret = set_tcp_keep_intvl(conn, value, len);
		break;
	case TCP_OPT_KEEPCNT:
		ret = set_tcp_keep_cnt(conn, value, len);
		break;
	}

	k_mutex_unlock(&conn->lock);

	return ret;
}

int net_tcp_get_option(struct net_context *context,
		       enum tcp_conn_option option,
		       void *value, size_t *len)
{
	int ret = 0;

	NET_ASSERT(context);

	struct tcp *conn = context->tcp;

	NET_ASSERT(conn);

	k_mutex_lock(&conn->lock, K_FOREVER);

	switch (option) {
	case TCP_OPT_NODELAY:
		ret = get_tcp_nodelay(conn, value, len);
		break;
	case TCP_OPT_KEEPALIVE:
		ret = get_tcp_keep_alive(conn, value, len);
		break;
	case TCP_OPT_KEEPIDLE:
		ret = get_tcp_keep_idle(conn, value, len);
		break;
	case TCP_OPT_KEEPINTVL:
		ret = get_tcp_keep_intvl(conn, value, len);
		break;
	case TCP_OPT_KEEPCNT:
		ret = get_tcp_keep_cnt(conn, value, len);
		break;
	}

	k_mutex_unlock(&conn->lock);

	return ret;
}

const char *net_tcp_state_str(enum tcp_state state)
{
	return tcp_state_to_str(state, false);
}

struct k_sem *net_tcp_tx_sem_get(struct net_context *context)
{
	struct tcp *conn = context->tcp;

	return &conn->tx_sem;
}

struct k_sem *net_tcp_conn_sem_get(struct net_context *context)
{
	struct tcp *conn = context->tcp;

	return &conn->connect_sem;
}

void net_tcp_init(void)
{
	int i;
	int rto;
#if defined(CONFIG_NET_TEST_PROTOCOL)
	/* Register inputs for TTCN-3 based TCP sanity check */
	test_cb_register(AF_INET,  SOCK_STREAM, IPPROTO_TCP, 4242, 4242, tcp_input);
	test_cb_register(AF_INET6, SOCK_STREAM, IPPROTO_TCP, 4242, 4242, tcp_input);
	test_cb_register(AF_INET,  SOCK_DGRAM, IPPROTO_UDP, 4242, 4242, tp_input);
	test_cb_register(AF_INET6, SOCK_DGRAM, IPPROTO_UDP, 4242, 4242, tp_input);

	tcp_recv_cb = tp_tcp_recv_cb;
#endif

#if defined(CONFIG_NET_TC_THREAD_COOPERATIVE)
#define THREAD_PRIORITY K_PRIO_COOP(CONFIG_NET_TCP_WORKER_PRIO)
#else
#define THREAD_PRIORITY K_PRIO_PREEMPT(CONFIG_NET_TCP_WORKER_PRIO)
#endif

	/* Use private workqueue in order not to block the system work queue.
	 */
	k_work_queue_start(&tcp_work_q, work_q_stack,
			   K_KERNEL_STACK_SIZEOF(work_q_stack), THREAD_PRIORITY,
			   NULL);

	/* Compute the largest possible retransmission timeout */
	tcp_max_timeout_ms = 0;
	rto = tcp_rto;
	for (i = 0; i < tcp_retries; i++) {
		tcp_max_timeout_ms += rto;
		rto += rto >> 1;
	}
	/* At the last timeout cycle */
	tcp_max_timeout_ms += tcp_rto;

	/* When CONFIG_NET_TCP_RANDOMIZED_RTO is active in can be worse case 1.5 times larger */
	if (IS_ENABLED(CONFIG_NET_TCP_RANDOMIZED_RTO)) {
		tcp_max_timeout_ms += tcp_max_timeout_ms >> 1;
	}
>>>>>>> c891ace4

    k_thread_name_set(&tcp_work_q.thread, "tcp_work");
    NET_DBG("Workq started. Thread ID: %p", &tcp_work_q.thread);
}<|MERGE_RESOLUTION|>--- conflicted
+++ resolved
@@ -917,20 +917,20 @@
 }
 #else
 static void tcp_send_process_no_lock(struct tcp *conn) {
-	struct net_pkt *pkt;
-
-	while (true) {
-		k_mutex_lock(&conn->lock, K_FOREVER);
-		sys_snode_t *node = sys_slist_get(&conn->send_queue);
-		pkt = node ? CONTAINER_OF(node, struct net_pkt, next) : NULL;
-		k_mutex_unlock(&conn->lock);
-
-		if (pkt == NULL) {
-			break;
-		}
-
-		tcp_send(pkt);
-	}
+    struct net_pkt *pkt;
+
+    while (true) {
+        k_mutex_lock(&conn->lock, K_FOREVER);
+        sys_snode_t *node = sys_slist_get(&conn->send_queue);
+        pkt = node ? CONTAINER_OF(node, struct net_pkt, next) : NULL;
+        k_mutex_unlock(&conn->lock);
+
+        if (pkt == NULL) {
+            break;
+        }
+
+        tcp_send(pkt);
+    }
 }
 #endif
 
@@ -1396,7 +1396,7 @@
         }
     }
 
-    return false;
+    return (false);
 }
 
 void net_tcp_reply_rst(struct net_pkt* pkt) {
@@ -2196,7 +2196,7 @@
     union tcp_endpoint ep_tmp;
 
     if (tcp_endpoint_set(&ep_tmp, pkt, which) < 0) {
-        return false;
+        return (false);
     }
 
     return !memcmp(ep, &ep_tmp, tcp_endpoint_len(ep->sa.sa_family));
@@ -2499,9 +2499,38 @@
     return (conn);
 }
 
-static bool tcp_validate_seq(struct tcp const* conn, struct tcphdr const* hdr) {
-    return (net_tcp_seq_cmp(th_seq(hdr), conn->ack) >= 0) &&
-           (net_tcp_seq_cmp(th_seq(hdr), conn->ack + conn->recv_win) < 0);
+/* According to RFC 793, the seqnum test includes 4 cases when STATE > TCP_SYN_SENT
+ *
+ *    Seg-len  Recv-win   Test
+ *    -------  --------   -----------------------------------------------
+ *      0        0        SEG.SEQ = RCV.NXT
+ *      0       >0        RCV.NXT =< SEG.SEQ < RCV.NXT+RCV.WND
+ *     >0        0        not acceptable
+ *     >0       >0        RCV.NXT =< SEG.SEQ < RCV.NXT+RCV.WND
+ *                     or RCV.NXT =< SEG.SEQ+SEG.LEN-1 <RCV.NXT+RCV.WND
+ */
+static bool tcp_validate_seq(struct tcp* conn, struct tcphdr* hdr, size_t len) {
+    if ((conn->state == TCP_LISTEN) || (conn->state == TCP_SYN_SENT)) {
+        return (true);
+    }
+
+    if (conn->recv_win > 0) {
+        if (len == 0) {
+            return ((net_tcp_seq_cmp(th_seq(hdr), conn->ack) >= 0) &&
+                    (net_tcp_seq_cmp(th_seq(hdr), conn->ack + conn->recv_win) < 0));
+        }
+
+        return (((net_tcp_seq_cmp(th_seq(hdr), conn->ack) >= 0) &&
+                 (net_tcp_seq_cmp(th_seq(hdr), conn->ack + conn->recv_win) < 0)) ||
+                ((net_tcp_seq_cmp(th_seq(hdr) + len - 1, conn->ack) >= 0) &&
+                 (net_tcp_seq_cmp(th_seq(hdr) + len - 1, conn->ack + conn->recv_win) < 0)));
+    }
+
+    if (len == 0) {
+        return (net_tcp_seq_cmp(th_seq(hdr), conn->ack) == 0);
+    }
+
+    return (false);
 }
 
 static int32_t tcp_compute_new_length(struct tcp const* conn, struct tcphdr const* hdr, size_t len,
@@ -2848,14 +2877,22 @@
         goto out;
     }
 
+    len = tcp_data_len(pkt);
+
+    /* first validate the seqnum */
+    if (!tcp_validate_seq(conn, th, len)) {
+        /* send ACK for non-RST packet */
+        if (FL(&fl, &, RST)) {
+            net_stats_update_tcp_seg_rsterr(net_pkt_iface(pkt));
+        }
+        else if ((len > 0) || FL(&fl, &, FIN)) {
+            tcp_out(conn, ACK);
+        }
+        k_mutex_unlock(&conn->lock);
+        return (NET_DROP);
+    }
+
     if (FL(&fl, &, RST)) {
-        /* We only accept RST packet that has valid seq field. */
-        if (!tcp_validate_seq(conn, th)) {
-            net_stats_update_tcp_seg_rsterr(net_pkt_iface(pkt));
-            k_mutex_unlock(&conn->lock);
-            return (NET_DROP);
-        }
-
         /* Valid RST received. */
         verdict = NET_OK;
         net_stats_update_tcp_seg_rst(net_pkt_iface(pkt));
@@ -2893,8 +2930,7 @@
         goto out;
     }
 
-    if ((conn->state != TCP_LISTEN) && (conn->state != TCP_SYN_SENT) &&
-        tcp_validate_seq(conn, th) && FL(&fl, &, SYN)) {
+    if ((conn->state != TCP_LISTEN) && (conn->state != TCP_SYN_SENT) && FL(&fl, &, SYN)) {
         /* According to RFC 793, ch 3.9 Event Processing, receiving SYN
          * once the connection has been established is an error
          * condition, reset should be sent and connection closed.
@@ -2931,8 +2967,6 @@
     else {
         k_sem_give(&conn->tx_sem);
     }
-
-    len = tcp_data_len(pkt);
 
     switch (conn->state) {
         case TCP_LISTEN :
@@ -3371,38 +3405,32 @@
                 verdict = NET_OK;
             }
 
-        /*
-         * There can also be data in the message, so compute with the length
-         * of the packet to check the sequence number of the FIN flag with the ACK
-         */
-        if (FL(&fl, &, FIN, net_tcp_seq_cmp(th_seq(th) + len, conn->ack) == 0)) {
-            conn_ack(conn, + 1);
-
-            /* State path is dependent on if the acknowledge is in */
-            if (fin_acked) {
-                /* Already acknowledged, we can go further */
-                NET_DBG("conn %p: FIN received, going to TIME WAIT", conn);
-
-                next = tcp_enter_time_wait(conn);
-            }
-            else {
-                /* Fin not yet acknowledged, waiting for the ack in CLOSING
-                 */
-                NET_DBG("conn %p: FIN received, going to CLOSING as no "
-                    "ACK has been received",
-                    conn);
-                next = TCP_CLOSING;
-            }
-
-            tcp_out(conn, ACK);
-            verdict = NET_OK;
-        }
-        else {
-            if (len > 0) {
+            /*
+             * There can also be data in the message, so compute with the length
+             * of the packet to check the sequence number of the FIN flag with the ACK
+             */
+            if (FL(&fl, &, FIN, net_tcp_seq_cmp(th_seq(th) + len, conn->ack) == 0)) {
+                conn_ack(conn, + 1);
+
+                /* State path is dependent on if the acknowledge is in */
+                if (fin_acked) {
+                    /* Already acknowledged, we can go further */
+                    NET_DBG("conn %p: FIN received, going to TIME WAIT", conn);
+
+                    next = tcp_enter_time_wait(conn);
+                }
+                else {
+                    /* Fin not yet acknowledged, waiting for the ack in CLOSING
+                     */
+                    NET_DBG("conn %p: FIN received, going to CLOSING as no "
+                        "ACK has been received",
+                        conn);
+                    next = TCP_CLOSING;
+                }
+
                 tcp_out(conn, ACK);
                 verdict = NET_OK;
             }
-        }
             break;
         }
 
@@ -3440,13 +3468,6 @@
 
                 verdict = NET_OK;
                 tcp_out(conn, ACK);
-            }
-            else {
-                if (len > 0) {
-                    /* Send out a duplicate ACK */
-                    tcp_out(conn, ACK);
-                    verdict = NET_OK;
-                }
             }
             break;
 
@@ -3486,18 +3507,6 @@
                 verdict = NET_OK;
             }
 
-        /*
-         * There can also be data in the message, so compute with the length
-         * of the packet to check with the ack
-         * Since the conn->ack was already incremented in TCP_FIN_WAIT_1
-         * add 1 in the comparison sequence
-         */
-        if ((FL(&fl, &, FIN, net_tcp_seq_cmp(th_seq(th) + len + 1, conn->ack) == 0)) ||
-            (len > 0)) {
-            /* Send out a duplicate ACK */
-            tcp_out(conn, ACK);
-            verdict = NET_OK;
-        }
             break;
         }
 
@@ -3514,15 +3523,6 @@
                 net_stats_update_tcp_seg_drop(conn->iface);
 
                 net_tcp_reply_rst(pkt);
-            } else {
-                /* Acknowledge any FIN attempts, in case retransmission took
-                 * place.
-                 */
-                if ((FL(&fl, &, FIN, net_tcp_seq_cmp(th_seq(th) + 1, conn->ack) == 0)) ||
-                    (len > 0)) {
-                    tcp_out(conn, ACK);
-                    verdict = NET_OK;
-                }
             }
             break;
         }
@@ -4587,43 +4587,7 @@
 
     NET_ASSERT(conn);
 
-<<<<<<< HEAD
     k_mutex_lock(&conn->lock, K_FOREVER);
-=======
-/* According to RFC 793, the seqnum test includes 4 cases when STATE > TCP_SYN_SENT
- *
- *	Seg-len	Recv-win	Test
- *	-------	--------	-----------------------------------------------
- *	  0	  0		SEG.SEQ = RCV.NXT
- *	  0	 >0		RCV.NXT =< SEG.SEQ < RCV.NXT+RCV.WND
- *	 >0	  0		not acceptable
- *	 >0	 >0		RCV.NXT =< SEG.SEQ < RCV.NXT+RCV.WND
- *			     or RCV.NXT =< SEG.SEQ+SEG.LEN-1 <RCV.NXT+RCV.WND
- */
-static bool tcp_validate_seq(struct tcp *conn, struct tcphdr *hdr, size_t len)
-{
-	if ((conn->state == TCP_LISTEN) || (conn->state == TCP_SYN_SENT)) {
-		return true;
-	}
-
-	if (conn->recv_win > 0) {
-		if (len == 0) {
-			return ((net_tcp_seq_cmp(th_seq(hdr), conn->ack) >= 0) &&
-				(net_tcp_seq_cmp(th_seq(hdr), conn->ack + conn->recv_win) < 0));
-		}
-		return (((net_tcp_seq_cmp(th_seq(hdr), conn->ack) >= 0) &&
-			 (net_tcp_seq_cmp(th_seq(hdr), conn->ack + conn->recv_win) < 0)) ||
-			((net_tcp_seq_cmp(th_seq(hdr) + len - 1, conn->ack) >= 0) &&
-			 (net_tcp_seq_cmp(th_seq(hdr) + len - 1, conn->ack + conn->recv_win) < 0)));
-	}
-
-	if (len == 0) {
-		return (net_tcp_seq_cmp(th_seq(hdr), conn->ack) == 0);
-	}
-
-	return false;
-}
->>>>>>> c891ace4
 
     switch (option) {
         case TCP_OPT_NODELAY :
@@ -4704,1904 +4668,10 @@
     /* At the last timeout cycle */
     tcp_max_timeout_ms += tcp_rto;
 
-<<<<<<< HEAD
     /* When CONFIG_NET_TCP_RANDOMIZED_RTO is active in can be worse case 1.5 times larger */
     if (IS_ENABLED(CONFIG_NET_TCP_RANDOMIZED_RTO)) {
         tcp_max_timeout_ms += tcp_max_timeout_ms >> 1;
     }
-=======
-	ret = tcp_data_get(conn, pkt, len);
-
-	net_stats_update_tcp_seg_recv(conn->iface);
-	conn_ack(conn, *len);
-
-	/* Delay ACK response in case of small window or missing PSH,
-	 * as described in RFC 813.
-	 */
-	if (tcp_short_window(conn) || !psh) {
-		k_work_schedule_for_queue(&tcp_work_q, &conn->ack_timer,
-					  ACK_DELAY);
-	} else {
-		k_work_cancel_delayable(&conn->ack_timer);
-		tcp_out(conn, ACK);
-	}
-
-	return ret;
-}
-
-static void tcp_out_of_order_data(struct tcp *conn, struct net_pkt *pkt,
-				  size_t data_len, uint32_t seq)
-{
-	size_t headers_len;
-
-	if (data_len == 0) {
-		return;
-	}
-
-	headers_len = net_pkt_get_len(pkt) - data_len;
-
-	/* Get rid of protocol headers from the data */
-	if (tcp_pkt_pull(pkt, headers_len) < 0) {
-		return;
-	}
-
-	/* We received out-of-order data. Try to queue it.
-	 */
-	tcp_queue_recv_data(conn, pkt, data_len, seq);
-}
-
-static void tcp_check_sock_options(struct tcp *conn)
-{
-	int sndbuf_opt = 0;
-	int rcvbuf_opt = 0;
-
-	if (IS_ENABLED(CONFIG_NET_CONTEXT_SNDBUF)) {
-		(void)net_context_get_option(conn->context, NET_OPT_SNDBUF,
-					     &sndbuf_opt, NULL);
-	}
-
-	if (IS_ENABLED(CONFIG_NET_CONTEXT_RCVBUF)) {
-		(void)net_context_get_option(conn->context, NET_OPT_RCVBUF,
-					     &rcvbuf_opt, NULL);
-	}
-
-	if (sndbuf_opt > 0 && sndbuf_opt != conn->send_win_max) {
-		k_mutex_lock(&conn->lock, K_FOREVER);
-
-		conn->send_win_max = sndbuf_opt;
-		if (conn->send_win > conn->send_win_max) {
-			conn->send_win = conn->send_win_max;
-		}
-
-		k_mutex_unlock(&conn->lock);
-	}
-
-	if (rcvbuf_opt > 0 && rcvbuf_opt != conn->recv_win_max) {
-		int diff;
-
-		k_mutex_lock(&conn->lock, K_FOREVER);
-
-		diff = rcvbuf_opt - conn->recv_win_max;
-		conn->recv_win_max = rcvbuf_opt;
-		tcp_update_recv_wnd(conn, diff);
-
-		k_mutex_unlock(&conn->lock);
-	}
-}
-
-/* TCP state machine, everything happens here */
-static enum net_verdict tcp_in(struct tcp *conn, struct net_pkt *pkt)
-{
-	struct tcphdr *th;
-	uint8_t next = 0, fl = 0;
-	bool do_close = false;
-	bool connection_ok = false;
-	size_t tcp_options_len;
-	struct net_conn *conn_handler = NULL;
-	struct net_pkt *recv_pkt;
-	void *recv_user_data;
-	struct k_fifo *recv_data_fifo;
-	size_t len;
-	int ret;
-	int close_status = 0;
-	enum net_verdict verdict = NET_DROP;
-
-	if (conn == NULL || pkt == NULL) {
-		NET_ERR("Invalid parameters");
-		return NET_DROP;
-	}
-
-	th = th_get(pkt);
-	if (th == NULL) {
-		NET_ERR("Failed to get TCP header");
-		return NET_DROP;
-	}
-
-	tcp_options_len = (th_off(th) - 5) * 4;
-
-	/* Currently we ignore ECN and CWR flags */
-	fl = th_flags(th) & ~(ECN | CWR);
-
-	if (conn->state != TCP_SYN_SENT) {
-		tcp_check_sock_options(conn);
-	}
-
-	k_mutex_lock(&conn->lock, K_FOREVER);
-
-	/* Connection context was already freed. */
-	if (conn->state == TCP_UNUSED) {
-		k_mutex_unlock(&conn->lock);
-		return NET_DROP;
-	}
-
-	NET_DBG("%s", tcp_conn_state(conn, pkt));
-
-	if (th_off(th) < 5) {
-		net_tcp_reply_rst(pkt);
-		do_close = true;
-		close_status = -ECONNRESET;
-		goto out;
-	}
-
-	len = tcp_data_len(pkt);
-
-	/* first validate the seqnum */
-	if (!tcp_validate_seq(conn, th, len)) {
-		/* send ACK for non-RST packet */
-		if (FL(&fl, &, RST)) {
-			net_stats_update_tcp_seg_rsterr(net_pkt_iface(pkt));
-		} else if ((len > 0) || FL(&fl, &, FIN)) {
-			tcp_out(conn, ACK);
-		}
-		k_mutex_unlock(&conn->lock);
-		return NET_DROP;
-	}
-
-	if (FL(&fl, &, RST)) {
-		/* Valid RST received. */
-		verdict = NET_OK;
-		net_stats_update_tcp_seg_rst(net_pkt_iface(pkt));
-		do_close = true;
-		close_status = -ECONNRESET;
-		conn->rst_received = true;
-
-		/* If we receive RST and ACK for the sent SYN, it means
-		 * that there is no socket listening the port we are trying
-		 * to connect to. Set the errno properly in this case.
-		 */
-		if (conn->in_connect) {
-			fl = th_flags(th);
-			if (FL(&fl, ==, RST | ACK)) {
-				if (th_ack(th) != conn->seq) {
-					/* Invalid ACKnum - drop it */
-					net_stats_update_tcp_seg_rsterr(net_pkt_iface(pkt));
-					k_mutex_unlock(&conn->lock);
-					return NET_DROP;
-				}
-
-				close_status = -ECONNREFUSED;
-			}
-		}
-
-		goto out;
-	}
-
-	if (tcp_options_len && !tcp_options_check(&conn->recv_options, pkt,
-						  tcp_options_len)) {
-		NET_DBG("DROP: Invalid TCP option list");
-		net_tcp_reply_rst(pkt);
-		do_close = true;
-		close_status = -ECONNRESET;
-		goto out;
-	}
-
-	if ((conn->state != TCP_LISTEN) && (conn->state != TCP_SYN_SENT) && FL(&fl, &, SYN)) {
-		/* According to RFC 793, ch 3.9 Event Processing, receiving SYN
-		 * once the connection has been established is an error
-		 * condition, reset should be sent and connection closed.
-		 */
-		NET_DBG("conn: %p, SYN received in %s state, dropping connection",
-			conn, tcp_state_to_str(conn->state, false));
-		net_stats_update_tcp_seg_drop(conn->iface);
-		net_tcp_reply_rst(pkt);
-		do_close = true;
-		close_status = -ECONNRESET;
-		goto out;
-	}
-
-	conn->send_win = ntohs(th_win(th));
-	if (conn->send_win > conn->send_win_max) {
-		NET_DBG("Lowering send window from %u to %u", conn->send_win, conn->send_win_max);
-		conn->send_win = conn->send_win_max;
-	}
-
-	if (conn->send_win == 0) {
-		if (!k_work_delayable_is_pending(&conn->persist_timer)) {
-			conn->zwp_retries = 0;
-			(void)k_work_reschedule_for_queue(&tcp_work_q, &conn->persist_timer,
-							  K_MSEC(TCP_RTO_MS));
-		}
-	} else {
-		(void)k_work_cancel_delayable(&conn->persist_timer);
-	}
-
-	if (tcp_window_full(conn)) {
-		(void)k_sem_take(&conn->tx_sem, K_NO_WAIT);
-	} else {
-		k_sem_give(&conn->tx_sem);
-	}
-
-	switch (conn->state) {
-	case TCP_LISTEN:
-		if (FL(&fl, ==, SYN)) {
-			/* Make sure our MSS is also sent in the ACK */
-			conn->send_options.mss_found = true;
-			conn_ack(conn, th_seq(th) + 1); /* capture peer's isn */
-			tcp_out(conn, SYN | ACK);
-			conn->send_options.mss_found = false;
-			conn_seq(conn, + 1);
-			next = TCP_SYN_RECEIVED;
-
-			tcp_setup_retransmission(conn);
-
-			/* Close the connection if we do not receive ACK on time.
-			 */
-			k_work_reschedule_for_queue(&tcp_work_q,
-						    &conn->establish_timer,
-						    ACK_TIMEOUT);
-			verdict = NET_OK;
-		} else {
-			k_mutex_unlock(&conn->lock);
-			return NET_DROP;
-		}
-		break;
-	case TCP_SYN_RECEIVED:
-		if (FL(&fl, &, ACK, th_ack(th) == conn->seq &&
-				th_seq(th) == conn->ack)) {
-			net_tcp_accept_cb_t accept_cb = NULL;
-			struct net_context *context = NULL;
-
-			if (conn->accepted_conn != NULL) {
-				accept_cb = conn->accepted_conn->accept_cb;
-				context = conn->accepted_conn->context;
-				keep_alive_param_copy(conn, conn->accepted_conn);
-			}
-
-			k_work_cancel_delayable(&conn->establish_timer);
-			k_work_cancel_delayable(&conn->send_data_timer);
-			tcp_conn_ref(conn);
-			net_context_set_state(conn->context,
-					      NET_CONTEXT_CONNECTED);
-
-			/* Make sure the accept_cb is only called once. */
-			conn->accepted_conn = NULL;
-
-			if (accept_cb == NULL) {
-				/* In case of no accept_cb registered,
-				 * application will not take ownership of the
-				 * connection. To prevent connection leak, unref
-				 * the TCP context and put the connection into
-				 * active close (TCP_FIN_WAIT_1).
-				 */
-				net_tcp_put(conn->context);
-				break;
-			}
-
-			net_ipaddr_copy(&conn->context->remote, &conn->dst.sa);
-
-			/* Check if v4-mapping-to-v6 needs to be done for
-			 * the accepted socket.
-			 */
-			if (IS_ENABLED(CONFIG_NET_IPV4_MAPPING_TO_IPV6) &&
-			    net_context_get_family(conn->context) == AF_INET &&
-			    net_context_get_family(context) == AF_INET6 &&
-			    !net_context_is_v6only_set(context)) {
-				struct in6_addr mapped;
-
-				net_ipv6_addr_create_v4_mapped(
-					&net_sin(&conn->context->remote)->sin_addr,
-					&mapped);
-				net_ipaddr_copy(&net_sin6(&conn->context->remote)->sin6_addr,
-						&mapped);
-
-				net_sin6(&conn->context->remote)->sin6_family = AF_INET6;
-
-				NET_DBG("Setting v4 mapped address %s",
-					net_sprint_ipv6_addr(&mapped));
-
-				/* Note that we cannot set the local address to IPv6 one
-				 * as that is used to match the connection, and not just
-				 * for printing. The remote address is only used for
-				 * passing it to accept() and printing it by "net conn"
-				 * command.
-				 */
-			}
-
-			accept_cb(conn->context, &conn->context->remote,
-				  net_context_get_family(context) == AF_INET6 ?
-				  sizeof(struct sockaddr_in6) : sizeof(struct sockaddr_in),
-				  0, context->user_data);
-
-			next = TCP_ESTABLISHED;
-
-			tcp_ca_init(conn);
-
-			if (len) {
-				verdict = tcp_data_get(conn, pkt, &len);
-				if (verdict == NET_OK) {
-					/* net_pkt owned by the recv fifo now */
-					pkt = NULL;
-				}
-
-				conn_ack(conn, + len);
-				tcp_out(conn, ACK);
-			} else {
-				verdict = NET_OK;
-			}
-
-			/* ACK for SYN | ACK has been received. This signilizes that
-			 * the connection makes a "forward progress".
-			 */
-			tcp_nbr_reachability_hint(conn);
-		}
-		break;
-	case TCP_SYN_SENT:
-		/* if we are in SYN SENT and receive only a SYN without an
-		 * ACK , shouldn't we go to SYN RECEIVED state? See Figure
-		 * 6 of RFC 793
-		 */
-		if (FL(&fl, &, SYN | ACK, th && th_ack(th) == conn->seq)) {
-			k_work_cancel_delayable(&conn->send_data_timer);
-			conn_ack(conn, th_seq(th) + 1);
-			if (len) {
-				verdict = tcp_data_get(conn, pkt, &len);
-				if (verdict == NET_OK) {
-					/* net_pkt owned by the recv fifo now */
-					pkt = NULL;
-				}
-
-				conn_ack(conn, + len);
-			} else {
-				verdict = NET_OK;
-			}
-
-			next = TCP_ESTABLISHED;
-			net_context_set_state(conn->context,
-					      NET_CONTEXT_CONNECTED);
-			tcp_ca_init(conn);
-			tcp_out(conn, ACK);
-
-			/* The connection semaphore is released *after*
-			 * we have changed the connection state. This way
-			 * the application can send data and it is queued
-			 * properly even if this thread is running in lower
-			 * priority.
-			 */
-			connection_ok = true;
-
-			/* ACK for SYN has been received. This signilizes that
-			 * the connection makes a "forward progress".
-			 */
-			tcp_nbr_reachability_hint(conn);
-		} else {
-			net_tcp_reply_rst(pkt);
-		}
-
-		break;
-	case TCP_ESTABLISHED:
-		/* full-close */
-		if (FL(&fl, &, FIN, th_seq(th) == conn->ack)) {
-			if (len) {
-				verdict = tcp_data_get(conn, pkt, &len);
-				if (verdict == NET_OK) {
-					/* net_pkt owned by the recv fifo now */
-					pkt = NULL;
-				}
-			} else {
-				verdict = NET_OK;
-			}
-
-			conn_ack(conn, + len + 1);
-			keep_alive_timer_stop(conn);
-
-			if (FL(&fl, &, ACK) && (net_tcp_seq_cmp(th_ack(th), conn->seq) > 0)) {
-				uint32_t len_acked = th_ack(th) - conn->seq;
-
-				conn_seq(conn, + len_acked);
-			}
-
-			tcp_out(conn, FIN | ACK);
-			conn_seq(conn, + 1);
-			tcp_setup_retransmission(conn);
-
-			tcp_setup_last_ack_timer(conn);
-			next = TCP_LAST_ACK;
-
-			break;
-		}
-
-		/* Whatever we've received, we know that peer is alive, so reset
-		 * the keepalive timer.
-		 */
-		keep_alive_timer_restart(conn);
-
-#ifdef CONFIG_NET_TCP_FAST_RETRANSMIT
-		if (net_tcp_seq_cmp(th_ack(th), conn->seq) == 0) {
-			/* Only if there is pending data, increment the duplicate ack count */
-			if (conn->send_data_total > 0) {
-				/* There could be also payload, only without payload account them */
-				if (len == 0) {
-					/* Increment the duplicate acc counter,
-					 * but maximize the value
-					 */
-					conn->dup_ack_cnt = MIN(conn->dup_ack_cnt + 1,
-						DUPLICATE_ACK_RETRANSMIT_TRHESHOLD + 1);
-					tcp_ca_dup_ack(conn);
-				}
-			} else {
-				conn->dup_ack_cnt = 0;
-			}
-
-			/* Only do fast retransmit when not already in a resend state */
-			if ((conn->data_mode == TCP_DATA_MODE_SEND) &&
-			    (conn->dup_ack_cnt == DUPLICATE_ACK_RETRANSMIT_TRHESHOLD)) {
-				/* Apply a fast retransmit */
-				int temp_unacked_len = conn->unacked_len;
-
-				conn->unacked_len = 0;
-
-				(void)tcp_send_data(conn);
-
-				/* Restore the current transmission */
-				conn->unacked_len = temp_unacked_len;
-
-				tcp_ca_fast_retransmit(conn);
-				if (tcp_window_full(conn)) {
-					(void)k_sem_take(&conn->tx_sem, K_NO_WAIT);
-				}
-			}
-		}
-#endif
-		NET_ASSERT((conn->send_data_total == 0) ||
-			   k_work_delayable_is_pending(&conn->send_data_timer),
-			   "conn: %p, Missing a subscription "
-				"of the send_data queue timer", conn);
-
-		if (net_tcp_seq_cmp(th_ack(th), conn->seq) > 0) {
-			uint32_t len_acked = th_ack(th) - conn->seq;
-
-			NET_DBG("conn: %p len_acked=%u", conn, len_acked);
-
-			if ((conn->send_data_total < len_acked) ||
-					(tcp_pkt_pull(conn->send_data,
-						      len_acked) < 0)) {
-				NET_ERR("conn: %p, Invalid len_acked=%u "
-					"(total=%zu)", conn, len_acked,
-					conn->send_data_total);
-				net_stats_update_tcp_seg_drop(conn->iface);
-				net_tcp_reply_rst(pkt);
-				do_close = true;
-				close_status = -ECONNRESET;
-				break;
-			}
-
-#ifdef CONFIG_NET_TCP_FAST_RETRANSMIT
-			/* New segment, reset duplicate ack counter */
-			conn->dup_ack_cnt = 0;
-#endif
-			tcp_ca_pkts_acked(conn, len_acked);
-
-			conn->send_data_total -= len_acked;
-			if (conn->unacked_len < len_acked) {
-				conn->unacked_len = 0;
-			} else {
-				conn->unacked_len -= len_acked;
-			}
-
-			if (!tcp_window_full(conn)) {
-				k_sem_give(&conn->tx_sem);
-			}
-
-			conn_seq(conn, + len_acked);
-			net_stats_update_tcp_seg_recv(conn->iface);
-
-			/* Receipt of an acknowledgment that covers a sequence number
-			 * not previously acknowledged indicates that the connection
-			 * makes a "forward progress".
-			 */
-			tcp_nbr_reachability_hint(conn);
-
-			conn_send_data_dump(conn);
-
-			if (conn->data_mode == TCP_DATA_MODE_RESEND) {
-				conn->unacked_len = 0;
-				tcp_derive_rto(conn);
-			}
-			conn->data_mode = TCP_DATA_MODE_SEND;
-			if (conn->send_data_total > 0) {
-				tcp_setup_retransmission(conn);
-			}
-
-			/* We are closing the connection, send a FIN to peer */
-			if (conn->in_close && conn->send_data_total == 0) {
-				next = TCP_FIN_WAIT_1;
-
-				k_work_reschedule_for_queue(&tcp_work_q,
-							    &conn->fin_timer,
-							    FIN_TIMEOUT);
-
-				tcp_out(conn, FIN | ACK);
-				conn_seq(conn, + 1);
-				tcp_setup_retransmission(conn);
-				verdict = NET_OK;
-				keep_alive_timer_stop(conn);
-				break;
-			}
-
-			ret = tcp_send_queued_data(conn);
-			if (ret < 0 && ret != -ENOBUFS) {
-				net_tcp_reply_rst(pkt);
-				do_close = true;
-				close_status = ret;
-				verdict = NET_OK;
-				break;
-			}
-
-			if (tcp_window_full(conn)) {
-				(void)k_sem_take(&conn->tx_sem, K_NO_WAIT);
-			}
-		}
-
-		if (th_seq(th) == conn->ack) {
-			if (len > 0) {
-				bool psh = FL(&fl, &, PSH);
-
-				verdict = tcp_data_received(conn, pkt, &len, psh);
-				if (verdict == NET_OK) {
-					/* net_pkt owned by the recv fifo now */
-					pkt = NULL;
-				}
-			} else {
-				/* ACK, no data */
-				verdict = NET_OK;
-			}
-		} else if (net_tcp_seq_greater(conn->ack, th_seq(th))) {
-			/* This should handle the acknowledgements of keep alive
-			 * packets and retransmitted data.
-			 * RISK:
-			 * There is a tiny risk of creating a ACK loop this way when
-			 * both ends of the connection are out of order due to packet
-			 * loss is a simultaneous bidirectional data flow.
-			 */
-			tcp_out(conn, ACK); /* peer has resent */
-
-			net_stats_update_tcp_seg_ackerr(conn->iface);
-			verdict = NET_OK;
-		} else if (CONFIG_NET_TCP_RECV_QUEUE_TIMEOUT) {
-			tcp_out_of_order_data(conn, pkt, len, th_seq(th));
-			/* Send out a duplicated ACK */
-			if ((len > 0) || FL(&fl, &, FIN)) {
-				tcp_out(conn, ACK);
-			}
-
-			verdict = NET_OK;
-		}
-
-		/* Check if there is any data left to retransmit possibly*/
-		if (conn->send_data_total == 0) {
-			k_work_cancel_delayable(&conn->send_data_timer);
-		}
-
-		/* A lot could have happened to the transmission window check the situation here */
-		if (tcp_window_full(conn)) {
-			(void)k_sem_take(&conn->tx_sem, K_NO_WAIT);
-		} else {
-			k_sem_give(&conn->tx_sem);
-		}
-
-		break;
-	case TCP_CLOSE_WAIT:
-		/* Half-close is not supported, so do nothing here */
-		break;
-	case TCP_LAST_ACK:
-		if (FL(&fl, ==, ACK, th_ack(th) == conn->seq)) {
-			k_work_cancel_delayable(&conn->send_data_timer);
-			do_close = true;
-			verdict = NET_OK;
-			close_status = 0;
-
-			/* Remove the last ack timer if we received it in time */
-			tcp_cancel_last_ack_timer(conn);
-		}
-		break;
-	case TCP_CLOSED:
-		break;
-	case TCP_FIN_WAIT_1: {
-		/*
-		 * FIN1:
-		 * Acknowledge path and sequence path are independent, treat them that way
-		 * The table of incoming messages and their destination states:
-		 * -   & -   -> TCP_FIN_WAIT_1
-		 * FIN & -   -> TCP_CLOSING
-		 * -   & ACK -> TCP_FIN_WAIT_2
-		 * FIN & ACK -> TCP_TIME_WAIT
-		 */
-		bool fin_acked = false;
-
-		if (tcp_compute_new_length(conn, th, len, false) > 0) {
-			/* We do not implement half closed sockets, therefore
-			 * cannot accept new data in after sending our FIN, as
-			 * we are in sequence can send a reset now.
-			 */
-			net_stats_update_tcp_seg_drop(conn->iface);
-
-			k_work_cancel_delayable(&conn->send_data_timer);
-			next = tcp_enter_time_wait(conn);
-
-			net_tcp_reply_rst(pkt);
-			break;
-		}
-		if (FL(&fl, &, ACK, th_ack(th) == conn->seq)) {
-			NET_DBG("conn %p: FIN acknowledged, going to FIN_WAIT_2 "
-				"state seq %u, ack %u",
-				conn, conn->seq, conn->ack);
-			k_work_cancel_delayable(&conn->send_data_timer);
-			fin_acked = true;
-			next = TCP_FIN_WAIT_2;
-			verdict = NET_OK;
-		}
-
-		/*
-		 * There can also be data in the message, so compute with the length
-		 * of the packet to check the sequence number of the FIN flag with the ACK
-		 */
-		if (FL(&fl, &, FIN, net_tcp_seq_cmp(th_seq(th) + len, conn->ack) == 0)) {
-			conn_ack(conn, + 1);
-
-			/* State path is dependent on if the acknowledge is in */
-			if (fin_acked) {
-				/* Already acknowledged, we can go further */
-				NET_DBG("conn %p: FIN received, going to TIME WAIT", conn);
-
-				next = tcp_enter_time_wait(conn);
-			} else {
-				/* Fin not yet acknowledged, waiting for the ack in CLOSING
-				 */
-				NET_DBG("conn %p: FIN received, going to CLOSING as no "
-					"ACK has been received",
-					conn);
-				next = TCP_CLOSING;
-			}
-			tcp_out(conn, ACK);
-			verdict = NET_OK;
-		}
-	}
-	break;
-	case TCP_FIN_WAIT_2:
-		/*
-		 * FIN2:
-		 * Only FIN is relevant in this state, as our FIN was already acknowledged
-		 * -   -> TCP_FIN_WAIT_2
-		 * FIN -> TCP_TIME_WAIT
-		 */
-
-		/* Compute if there is new data after our close */
-		if (tcp_compute_new_length(conn, th, len, false) > 0) {
-			/* We do not implement half closed sockets, therefore
-			 * cannot accept new data in after sending our FIN, as
-			 * we are in sequence can send a reset now.
-			 */
-			net_stats_update_tcp_seg_drop(conn->iface);
-
-			next = tcp_enter_time_wait(conn);
-
-			net_tcp_reply_rst(pkt);
-			break;
-		}
-		/*
-		 * There can also be data in the message, so compute with the length
-		 * of the packet to check the sequence number of the FIN flag with the ACK
-		 */
-		if (FL(&fl, &, FIN, net_tcp_seq_cmp(th_seq(th) + len, conn->ack) == 0)) {
-			conn_ack(conn, + 1);
-			NET_DBG("conn %p: FIN received, going to TIME WAIT", conn);
-
-			next = tcp_enter_time_wait(conn);
-
-			verdict = NET_OK;
-			tcp_out(conn, ACK);
-		}
-		break;
-	case TCP_CLOSING: {
-		/*
-		 * Closing:
-		 * Our FIN has to be acknowledged
-		 * -   -> TCP_CLOSING
-		 * ACK -> TCP_TIME_WAIT
-		 */
-		int32_t new_len = tcp_compute_new_length(conn, th, len, true);
-
-		if (new_len > 0) {
-			/* This should not happen here, as no data can be send after
-			 * the FIN flag has been send.
-			 */
-			NET_ERR("conn: %p, new bytes %u during CLOSING state "
-				"sending reset",
-				conn, new_len);
-			net_stats_update_tcp_seg_drop(conn->iface);
-
-			k_work_cancel_delayable(&conn->send_data_timer);
-			next = tcp_enter_time_wait(conn);
-
-			net_tcp_reply_rst(pkt);
-			break;
-		}
-
-		if (FL(&fl, &, ACK, th_ack(th) == conn->seq)) {
-			NET_DBG("conn %p: FIN acknowledged, going to TIME WAIT "
-				"state seq %u, ack %u",
-				conn, conn->seq, conn->ack);
-
-			k_work_cancel_delayable(&conn->send_data_timer);
-			next = tcp_enter_time_wait(conn);
-
-			verdict = NET_OK;
-		}
-	}
-	break;
-	case TCP_TIME_WAIT: {
-		int32_t new_len = tcp_compute_new_length(conn, th, len, true);
-
-		if (new_len > 0) {
-			/* This should not happen here, as no data can be send after
-			 * the FIN flag has been send.
-			 */
-			NET_ERR("conn: %p, new bytes %u during TIME-WAIT state "
-				"sending reset",
-				conn, new_len);
-			net_stats_update_tcp_seg_drop(conn->iface);
-
-			net_tcp_reply_rst(pkt);
-		}
-	}
-	break;
-	default:
-		NET_ASSERT(false, "%s is unimplemented", tcp_state_to_str(conn->state, true));
-	}
-
-out:
-	if (pkt) {
-		if (verdict == NET_OK) {
-			net_pkt_unref(pkt);
-		}
-
-		pkt = NULL;
-	}
-
-	if (next) {
-		th = NULL;
-		conn_state(conn, next);
-
-		if (next == TCP_ESTABLISHED) {
-			keep_alive_timer_restart(conn);
-		}
-
-		next = 0;
-
-		if (connection_ok) {
-			conn->in_connect = false;
-			if (conn->connect_cb) {
-				conn->connect_cb(conn->context, 0, conn->context->user_data);
-
-				/* Make sure the connect_cb is only called once. */
-				conn->connect_cb = NULL;
-			}
-
-			k_sem_give(&conn->connect_sem);
-		}
-	}
-
-	if (conn->context) {
-		/* If the conn->context is not set, then the connection was
-		 * already closed.
-		 */
-		conn_handler = (struct net_conn *)conn->context->conn_handler;
-	}
-
-	recv_user_data = conn->recv_user_data;
-	recv_data_fifo = &conn->recv_data;
-
-	k_mutex_unlock(&conn->lock);
-
-	/* Pass all the received data stored in recv fifo to the application.
-	 * This is done like this so that we do not have any connection lock
-	 * held.
-	 */
-	while (conn_handler && atomic_get(&conn->ref_count) > 0 &&
-	       (recv_pkt = k_fifo_get(recv_data_fifo, K_NO_WAIT)) != NULL) {
-		if (net_context_packet_received(conn_handler, recv_pkt, NULL,
-						NULL, recv_user_data) ==
-		    NET_DROP) {
-			/* Application is no longer there, unref the pkt */
-			tcp_pkt_unref(recv_pkt);
-		}
-	}
-
-	/* Make sure we close the connection only once by checking connection
-	 * state.
-	 */
-	if (do_close && conn->state != TCP_UNUSED && conn->state != TCP_CLOSED) {
-		tcp_conn_close(conn, close_status);
-	}
-
-	return verdict;
-}
-
-/* Active connection close: send FIN and go to FIN_WAIT_1 state */
-int net_tcp_put(struct net_context *context)
-{
-	struct tcp *conn = context->tcp;
-
-	if (!conn) {
-		return -ENOENT;
-	}
-
-	k_mutex_lock(&conn->lock, K_FOREVER);
-
-	NET_DBG("%s", conn ? tcp_conn_state(conn, NULL) : "");
-	NET_DBG("context %p %s", context,
-		({ const char *state = net_context_state(context);
-					state ? state : "<unknown>"; }));
-
-	if (conn->state == TCP_ESTABLISHED ||
-	    conn->state == TCP_SYN_RECEIVED) {
-		/* Send all remaining data if possible. */
-		if (conn->send_data_total > 0) {
-			NET_DBG("conn %p pending %zu bytes", conn,
-				conn->send_data_total);
-			conn->in_close = true;
-
-			/* How long to wait until all the data has been sent?
-			 */
-			k_work_reschedule_for_queue(&tcp_work_q,
-						    &conn->send_data_timer,
-						    K_MSEC(TCP_RTO_MS));
-		} else {
-			NET_DBG("TCP connection in %s close, "
-				"not disposing yet (waiting %dms)",
-				"active", tcp_max_timeout_ms);
-			k_work_reschedule_for_queue(&tcp_work_q,
-						    &conn->fin_timer,
-						    FIN_TIMEOUT);
-
-			tcp_out(conn, FIN | ACK);
-			conn_seq(conn, + 1);
-			tcp_setup_retransmission(conn);
-
-			conn_state(conn, TCP_FIN_WAIT_1);
-
-			keep_alive_timer_stop(conn);
-		}
-	} else if (conn->in_connect) {
-		conn->in_connect = false;
-		k_sem_reset(&conn->connect_sem);
-	}
-
-	k_mutex_unlock(&conn->lock);
-
-	tcp_conn_unref(conn);
-
-	return 0;
-}
-
-int net_tcp_listen(struct net_context *context)
-{
-	/* when created, tcp connections are in state TCP_LISTEN */
-	net_context_set_state(context, NET_CONTEXT_LISTENING);
-
-	return 0;
-}
-
-int net_tcp_update_recv_wnd(struct net_context *context, int32_t delta)
-{
-	struct tcp *conn = context->tcp;
-	int ret;
-
-	if (!conn) {
-		NET_ERR("context->tcp == NULL");
-		return -EPROTOTYPE;
-	}
-
-	k_mutex_lock(&conn->lock, K_FOREVER);
-
-	ret = tcp_update_recv_wnd((struct tcp *)context->tcp, delta);
-
-	k_mutex_unlock(&conn->lock);
-
-	return ret;
-}
-
-int net_tcp_queue(struct net_context *context, const void *data, size_t len,
-		  const struct msghdr *msg)
-{
-	struct tcp *conn = context->tcp;
-	size_t queued_len = 0;
-	int ret = 0;
-
-	if (!conn || conn->state != TCP_ESTABLISHED) {
-		return -ENOTCONN;
-	}
-
-	k_mutex_lock(&conn->lock, K_FOREVER);
-
-	/* If there is no space to transmit, try at a later time.
-	 * The ZWP will make sure the window becomes available at
-	 * some point in time.
-	 */
-	if (tcp_window_full(conn)) {
-		ret = -EAGAIN;
-		goto out;
-	}
-
-	if (msg) {
-		len = 0;
-
-		for (int i = 0; i < msg->msg_iovlen; i++) {
-			len += msg->msg_iov[i].iov_len;
-		}
-	}
-
-	/* Queue no more than TX window permits. It's guaranteed at this point
-	 * that conn->send_data_total is less than conn->send_win, as it was
-	 * verified in tcp_window_full() check above. As the connection mutex
-	 * is held, their values shall not change since.
-	 */
-	len = MIN(conn->send_win - conn->send_data_total, len);
-
-	if (msg) {
-		for (int i = 0; i < msg->msg_iovlen; i++) {
-			int iovlen = MIN(msg->msg_iov[i].iov_len, len);
-
-			ret = tcp_pkt_append(conn->send_data,
-					     msg->msg_iov[i].iov_base,
-					     iovlen);
-			if (ret < 0) {
-				if (queued_len == 0) {
-					goto out;
-				} else {
-					break;
-				}
-			}
-
-			queued_len += iovlen;
-			len -= iovlen;
-
-			if (len == 0) {
-				break;
-			}
-		}
-	} else {
-		ret = tcp_pkt_append(conn->send_data, data, len);
-		if (ret < 0) {
-			goto out;
-		}
-
-		queued_len = len;
-	}
-
-	conn->send_data_total += queued_len;
-
-	/* Successfully queued data for transmission. Even if there's a transmit
-	 * failure now (out-of-buf case), it can be ignored for now, retransmit
-	 * timer will take care of queued data retransmission.
-	 */
-	ret = tcp_send_queued_data(conn);
-	if (ret < 0 && ret != -ENOBUFS) {
-		tcp_conn_close(conn, ret);
-		goto out;
-	}
-
-	if (tcp_window_full(conn)) {
-		(void)k_sem_take(&conn->tx_sem, K_NO_WAIT);
-	}
-
-	ret = queued_len;
-out:
-	k_mutex_unlock(&conn->lock);
-
-	return ret;
-}
-
-/* net context is about to send out queued data - inform caller only */
-int net_tcp_send_data(struct net_context *context, net_context_send_cb_t cb,
-		      void *user_data)
-{
-	if (cb) {
-		cb(context, 0, user_data);
-	}
-
-	return 0;
-}
-
-static int tcp_start_handshake(struct tcp *conn)
-{
-	int ret;
-
-	/* Start the connection handshake */
-	k_mutex_lock(&conn->lock, K_FOREVER);
-	tcp_check_sock_options(conn);
-	conn->send_options.mss_found = true;
-	ret = tcp_out_ext(conn, SYN, NULL /* no data */, conn->seq);
-	if (ret < 0) {
-		k_mutex_unlock(&conn->lock);
-		return ret;
-	}
-	tcp_setup_retransmission(conn);
-
-	conn->send_options.mss_found = false;
-	conn_seq(conn, + 1);
-	conn_state(conn, TCP_SYN_SENT);
-	tcp_conn_ref(conn);
-	k_mutex_unlock(&conn->lock);
-
-	return 0;
-}
-
-/* When connect() is called on a TCP socket, register the socket for incoming
- * traffic with net context and give the TCP packet receiving function, which
- * in turn will call tcp_in() to deliver the TCP packet to the stack
- */
-int net_tcp_connect(struct net_context *context,
-		    const struct sockaddr *remote_addr,
-		    struct sockaddr *local_addr,
-		    uint16_t remote_port, uint16_t local_port,
-		    k_timeout_t timeout, net_context_connect_cb_t cb,
-		    void *user_data)
-{
-	struct tcp *conn;
-	int ret = 0;
-
-	NET_DBG("context: %p, local: %s, remote: %s", context,
-		net_sprint_addr(local_addr->sa_family,
-				(const void *)&net_sin(local_addr)->sin_addr),
-		net_sprint_addr(remote_addr->sa_family,
-				(const void *)&net_sin(remote_addr)->sin_addr));
-
-	conn = context->tcp;
-	conn->iface = net_context_get_iface(context);
-	tcp_derive_rto(conn);
-
-	switch (net_context_get_family(context)) {
-		const struct in_addr *ip4;
-		const struct in6_addr *ip6;
-
-	case AF_INET:
-		if (!IS_ENABLED(CONFIG_NET_IPV4)) {
-			ret = -EINVAL;
-			goto out;
-		}
-
-		memset(&conn->src, 0, sizeof(struct sockaddr_in));
-		memset(&conn->dst, 0, sizeof(struct sockaddr_in));
-
-		conn->src.sa.sa_family = AF_INET;
-		conn->dst.sa.sa_family = AF_INET;
-
-		conn->dst.sin.sin_port = remote_port;
-		conn->src.sin.sin_port = local_port;
-
-		/* we have to select the source address here as
-		 * net_context_create_ipv4_new() is not called in the packet
-		 * output chain
-		 */
-		if (net_ipv4_is_addr_unspecified(
-			&net_sin(local_addr)->sin_addr)) {
-			ip4 = net_if_ipv4_select_src_addr(
-				net_context_get_iface(context),
-				&net_sin(remote_addr)->sin_addr);
-			net_ipaddr_copy(&conn->src.sin.sin_addr, ip4);
-		} else {
-			net_ipaddr_copy(&conn->src.sin.sin_addr,
-					&net_sin(local_addr)->sin_addr);
-		}
-		net_ipaddr_copy(&conn->dst.sin.sin_addr,
-				&net_sin(remote_addr)->sin_addr);
-		break;
-
-	case AF_INET6:
-		if (!IS_ENABLED(CONFIG_NET_IPV6)) {
-			ret = -EINVAL;
-			goto out;
-		}
-
-		memset(&conn->src, 0, sizeof(struct sockaddr_in6));
-		memset(&conn->dst, 0, sizeof(struct sockaddr_in6));
-
-		conn->src.sin6.sin6_family = AF_INET6;
-		conn->dst.sin6.sin6_family = AF_INET6;
-
-		conn->dst.sin6.sin6_port = remote_port;
-		conn->src.sin6.sin6_port = local_port;
-
-		if (net_ipv6_is_addr_unspecified(
-			&net_sin6(local_addr)->sin6_addr)) {
-			ip6 = net_if_ipv6_select_src_addr(
-				net_context_get_iface(context),
-				&net_sin6(remote_addr)->sin6_addr);
-			net_ipaddr_copy(&conn->src.sin6.sin6_addr, ip6);
-		} else {
-			net_ipaddr_copy(&conn->src.sin6.sin6_addr,
-					&net_sin6(local_addr)->sin6_addr);
-		}
-		net_ipaddr_copy(&conn->dst.sin6.sin6_addr,
-				&net_sin6(remote_addr)->sin6_addr);
-		break;
-
-	default:
-		ret = -EPROTONOSUPPORT;
-	}
-
-	if (!(IS_ENABLED(CONFIG_NET_TEST_PROTOCOL) ||
-	      IS_ENABLED(CONFIG_NET_TEST))) {
-		conn->seq = tcp_init_isn(&conn->src.sa, &conn->dst.sa);
-	}
-
-	NET_DBG("conn: %p src: %s, dst: %s", conn,
-		net_sprint_addr(conn->src.sa.sa_family,
-				(const void *)&conn->src.sin.sin_addr),
-		net_sprint_addr(conn->dst.sa.sa_family,
-				(const void *)&conn->dst.sin.sin_addr));
-
-	net_context_set_state(context, NET_CONTEXT_CONNECTING);
-
-	ret = net_conn_register(net_context_get_proto(context),
-				net_context_get_type(context),
-				net_context_get_family(context),
-				remote_addr, local_addr,
-				ntohs(remote_port), ntohs(local_port),
-				context, tcp_recv, context,
-				&context->conn_handler);
-	if (ret < 0) {
-		goto out;
-	}
-
-	net_if_addr_ref(conn->iface, conn->src.sa.sa_family,
-			conn->src.sa.sa_family == AF_INET ?
-			(const void *)&conn->src.sin.sin_addr :
-			(const void *)&conn->src.sin6.sin6_addr);
-	conn->addr_ref_done = true;
-
-	conn->connect_cb = cb;
-	context->user_data = user_data;
-
-	/* Input of a (nonexistent) packet with no flags set will cause
-	 * a TCP connection to be established
-	 */
-	conn->in_connect = !IS_ENABLED(CONFIG_NET_TEST_PROTOCOL);
-
-	ret = tcp_start_handshake(conn);
-	if (ret < 0) {
-		goto out;
-	}
-
-	if (!IS_ENABLED(CONFIG_NET_TEST_PROTOCOL)) {
-		if (conn->state == TCP_UNUSED || conn->state == TCP_CLOSED) {
-			if (conn->rst_received) {
-				ret = -ECONNREFUSED;
-			} else {
-				ret = -ENOTCONN;
-			}
-			goto out;
-		} else if ((K_TIMEOUT_EQ(timeout, K_NO_WAIT)) && conn->state != TCP_ESTABLISHED) {
-			ret = -EINPROGRESS;
-			goto out;
-		} else if (k_sem_take(&conn->connect_sem, timeout) != 0 &&
-			   conn->state != TCP_ESTABLISHED) {
-			if (conn->in_connect) {
-				conn->in_connect = false;
-				tcp_conn_close(conn, -ETIMEDOUT);
-			}
-
-			if (conn->rst_received) {
-				ret = -ECONNREFUSED;
-			} else {
-				ret = -ETIMEDOUT;
-			}
-			goto out;
-		}
-		conn->in_connect = false;
-	}
-
-out:
-	NET_DBG("conn: %p, ret=%d", conn, ret);
-
-	return ret;
-}
-
-int net_tcp_accept(struct net_context *context, net_tcp_accept_cb_t cb,
-		   void *user_data)
-{
-	struct tcp *conn = context->tcp;
-	struct sockaddr local_addr = { };
-	uint16_t local_port, remote_port;
-
-	if (!conn) {
-		return -EINVAL;
-	}
-
-	NET_DBG("context: %p, tcp: %p, cb: %p", context, conn, cb);
-
-	if (conn->state != TCP_LISTEN) {
-		return -EINVAL;
-	}
-
-	conn->accept_cb = cb;
-	local_addr.sa_family = net_context_get_family(context);
-
-	switch (local_addr.sa_family) {
-		struct sockaddr_in *in;
-		struct sockaddr_in6 *in6;
-
-	case AF_INET:
-		if (!IS_ENABLED(CONFIG_NET_IPV4)) {
-			return -EINVAL;
-		}
-
-		in = (struct sockaddr_in *)&local_addr;
-
-		if (net_sin_ptr(&context->local)->sin_addr) {
-			net_ipaddr_copy(&in->sin_addr,
-					net_sin_ptr(&context->local)->sin_addr);
-		}
-
-		in->sin_port =
-			net_sin((struct sockaddr *)&context->local)->sin_port;
-		local_port = ntohs(in->sin_port);
-		remote_port = ntohs(net_sin(&context->remote)->sin_port);
-
-		break;
-
-	case AF_INET6:
-		if (!IS_ENABLED(CONFIG_NET_IPV6)) {
-			return -EINVAL;
-		}
-
-		in6 = (struct sockaddr_in6 *)&local_addr;
-
-		if (net_sin6_ptr(&context->local)->sin6_addr) {
-			net_ipaddr_copy(&in6->sin6_addr,
-				net_sin6_ptr(&context->local)->sin6_addr);
-		}
-
-		in6->sin6_port =
-			net_sin6((struct sockaddr *)&context->local)->sin6_port;
-		local_port = ntohs(in6->sin6_port);
-		remote_port = ntohs(net_sin6(&context->remote)->sin6_port);
-
-		break;
-
-	default:
-		return -EINVAL;
-	}
-
-	context->user_data = user_data;
-
-	/* Remove the temporary connection handler and register
-	 * a proper now as we have an established connection.
-	 */
-	net_conn_unregister(context->conn_handler);
-
-	return net_conn_register(net_context_get_proto(context),
-				 net_context_get_type(context),
-				 local_addr.sa_family,
-				 context->flags & NET_CONTEXT_REMOTE_ADDR_SET ?
-				 &context->remote : NULL,
-				 &local_addr,
-				 remote_port, local_port,
-				 context, tcp_recv, context,
-				 &context->conn_handler);
-}
-
-int net_tcp_recv(struct net_context *context, net_context_recv_cb_t cb,
-		 void *user_data)
-{
-	struct tcp *conn = context->tcp;
-
-	NET_DBG("context: %p, cb: %p, user_data: %p", context, cb, user_data);
-
-	context->recv_cb = cb;
-
-	if (conn) {
-		conn->recv_user_data = user_data;
-	}
-
-	return 0;
-}
-
-int net_tcp_finalize(struct net_pkt *pkt, bool force_chksum)
-{
-	NET_PKT_DATA_ACCESS_DEFINE(tcp_access, struct net_tcp_hdr);
-	struct net_tcp_hdr *tcp_hdr;
-	enum net_if_checksum_type type = net_pkt_family(pkt) == AF_INET6 ?
-		NET_IF_CHECKSUM_IPV6_TCP : NET_IF_CHECKSUM_IPV4_TCP;
-
-	tcp_hdr = (struct net_tcp_hdr *)net_pkt_get_data(pkt, &tcp_access);
-	if (!tcp_hdr) {
-		return -ENOBUFS;
-	}
-
-	tcp_hdr->chksum = 0U;
-
-	if (net_if_need_calc_tx_checksum(net_pkt_iface(pkt), type) || force_chksum) {
-		tcp_hdr->chksum = net_calc_chksum_tcp(pkt);
-		net_pkt_set_chksum_done(pkt, true);
-	}
-
-	return net_pkt_set_data(pkt, &tcp_access);
-}
-
-struct net_tcp_hdr *net_tcp_input(struct net_pkt *pkt,
-				  struct net_pkt_data_access *tcp_access)
-{
-	struct net_tcp_hdr *tcp_hdr;
-	enum net_if_checksum_type type = net_pkt_family(pkt) == AF_INET6 ?
-		NET_IF_CHECKSUM_IPV6_TCP : NET_IF_CHECKSUM_IPV4_TCP;
-
-	if (IS_ENABLED(CONFIG_NET_TCP_CHECKSUM) &&
-	    (net_if_need_calc_rx_checksum(net_pkt_iface(pkt), type) ||
-	     net_pkt_is_ip_reassembled(pkt)) &&
-	    net_calc_chksum_tcp(pkt) != 0U) {
-		NET_DBG("DROP: checksum mismatch");
-		goto drop;
-	}
-
-	tcp_hdr = (struct net_tcp_hdr *)net_pkt_get_data(pkt, tcp_access);
-	if (tcp_hdr && !net_pkt_set_data(pkt, tcp_access)) {
-		return tcp_hdr;
-	}
-
-drop:
-	net_stats_update_tcp_seg_chkerr(net_pkt_iface(pkt));
-	return NULL;
-}
-
-#if defined(CONFIG_NET_TEST_PROTOCOL)
-static enum net_verdict tcp_input(struct net_conn *net_conn,
-				  struct net_pkt *pkt,
-				  union net_ip_header *ip,
-				  union net_proto_header *proto,
-				  void *user_data)
-{
-	struct tcphdr *th = th_get(pkt);
-	enum net_verdict verdict = NET_DROP;
-
-	if (th) {
-		struct tcp *conn = tcp_conn_search(pkt);
-
-		if (conn == NULL && SYN == th_flags(th)) {
-			struct net_context *context =
-				tcp_calloc(1, sizeof(struct net_context));
-			net_tcp_get(context);
-			net_context_set_family(context, net_pkt_family(pkt));
-			conn = context->tcp;
-			tcp_endpoint_set(&conn->dst, pkt, TCP_EP_SRC);
-			tcp_endpoint_set(&conn->src, pkt, TCP_EP_DST);
-			/* Make an extra reference, the sanity check suite
-			 * will delete the connection explicitly
-			 */
-			tcp_conn_ref(conn);
-		}
-
-		if (conn) {
-			conn->iface = pkt->iface;
-			verdict = tcp_in(conn, pkt);
-		}
-	}
-
-	return verdict;
-}
-
-static size_t tp_tcp_recv_cb(struct tcp *conn, struct net_pkt *pkt)
-{
-	ssize_t len = tcp_data_len(pkt);
-	struct net_pkt *up = tcp_pkt_clone(pkt);
-
-	NET_DBG("pkt: %p, len: %zu", pkt, net_pkt_get_len(pkt));
-
-	net_pkt_cursor_init(up);
-	net_pkt_set_overwrite(up, true);
-
-	net_pkt_pull(up, net_pkt_get_len(up) - len);
-
-	for (struct net_buf *buf = pkt->buffer; buf != NULL; buf = buf->frags) {
-		net_tcp_queue(conn->context, buf->data, buf->len);
-	}
-
-	return len;
-}
-
-static ssize_t tp_tcp_recv(int fd, void *buf, size_t len, int flags)
-{
-	return 0;
-}
-
-static void tp_init(struct tcp *conn, struct tp *tp)
-{
-	struct tp out = {
-		.msg = "",
-		.status = "",
-		.state = tcp_state_to_str(conn->state, true),
-		.seq = conn->seq,
-		.ack = conn->ack,
-		.rcv = "",
-		.data = "",
-		.op = "",
-	};
-
-	*tp = out;
-}
-
-static void tcp_to_json(struct tcp *conn, void *data, size_t *data_len)
-{
-	struct tp tp;
-
-	tp_init(conn, &tp);
-
-	tp_encode(&tp, data, data_len);
-}
-
-enum net_verdict tp_input(struct net_conn *net_conn,
-			  struct net_pkt *pkt,
-			  union net_ip_header *ip_hdr,
-			  union net_proto_header *proto,
-			  void *user_data)
-{
-	struct net_udp_hdr *uh = net_udp_get_hdr(pkt, NULL);
-	size_t data_len = ntohs(uh->len) - sizeof(*uh);
-	struct tcp *conn = tcp_conn_search(pkt);
-	size_t json_len = 0;
-	struct tp *tp;
-	struct tp_new *tp_new;
-	enum tp_type type;
-	bool responded = false;
-	static char buf[512];
-	enum net_verdict verdict = NET_DROP;
-
-	net_pkt_cursor_init(pkt);
-	net_pkt_set_overwrite(pkt, true);
-	net_pkt_skip(pkt, net_pkt_ip_hdr_len(pkt) +
-		     net_pkt_ip_opts_len(pkt) + sizeof(*uh));
-	net_pkt_read(pkt, buf, data_len);
-	buf[data_len] = '\0';
-	data_len += 1;
-
-	type = json_decode_msg(buf, data_len);
-
-	data_len = ntohs(uh->len) - sizeof(*uh);
-
-	net_pkt_cursor_init(pkt);
-	net_pkt_set_overwrite(pkt, true);
-	net_pkt_skip(pkt, net_pkt_ip_hdr_len(pkt) +
-		     net_pkt_ip_opts_len(pkt) + sizeof(*uh));
-	net_pkt_read(pkt, buf, data_len);
-	buf[data_len] = '\0';
-	data_len += 1;
-
-	switch (type) {
-	case TP_CONFIG_REQUEST:
-		tp_new = json_to_tp_new(buf, data_len);
-		break;
-	default:
-		tp = json_to_tp(buf, data_len);
-		break;
-	}
-
-	switch (type) {
-	case TP_COMMAND:
-		if (is("CONNECT", tp->op)) {
-			tp_output(pkt->family, pkt->iface, buf, 1);
-			responded = true;
-			{
-				struct net_context *context = tcp_calloc(1,
-						sizeof(struct net_context));
-				net_tcp_get(context);
-				net_context_set_family(context,
-						       net_pkt_family(pkt));
-				conn = context->tcp;
-				tcp_endpoint_set(&conn->dst, pkt, TCP_EP_SRC);
-				tcp_endpoint_set(&conn->src, pkt, TCP_EP_DST);
-				conn->iface = pkt->iface;
-				tcp_conn_ref(conn);
-			}
-			conn->seq = tp->seq;
-
-			if (tcp_start_handshake(conn) == 0) {
-				verdict = NET_OK;
-			}
-		}
-		if (is("CLOSE", tp->op)) {
-			tp_trace = false;
-			{
-				struct net_context *context;
-
-				conn = (void *)sys_slist_peek_head(&tcp_conns);
-				context = conn->context;
-				while (tcp_conn_close(conn, 0)) {
-				}
-				tcp_free(context);
-			}
-			tp_mem_stat();
-			tp_nbuf_stat();
-			tp_pkt_stat();
-			tp_seq_stat();
-		}
-		if (is("CLOSE2", tp->op)) {
-			struct tcp *conn =
-				(void *)sys_slist_peek_head(&tcp_conns);
-			net_tcp_put(conn->context);
-		}
-		if (is("RECV", tp->op)) {
-#define HEXSTR_SIZE 64
-			char hexstr[HEXSTR_SIZE];
-			ssize_t len = tp_tcp_recv(0, buf, sizeof(buf), 0);
-
-			tp_init(conn, tp);
-			bin2hex(buf, len, hexstr, HEXSTR_SIZE);
-			tp->data = hexstr;
-			NET_DBG("%zd = tcp_recv(\"%s\")", len, tp->data);
-			json_len = sizeof(buf);
-			tp_encode(tp, buf, &json_len);
-		}
-		if (is("SEND", tp->op)) {
-			ssize_t len = tp_str_to_hex(buf, sizeof(buf), tp->data);
-			struct tcp *conn =
-				(void *)sys_slist_peek_head(&tcp_conns);
-
-			tp_output(pkt->family, pkt->iface, buf, 1);
-			responded = true;
-			NET_DBG("tcp_send(\"%s\")", tp->data);
-			{
-				net_tcp_queue(conn->context, buf, len);
-			}
-		}
-		break;
-	case TP_CONFIG_REQUEST:
-		tp_new_find_and_apply(tp_new, "tcp_rto", &tcp_rto, TP_INT);
-		tp_new_find_and_apply(tp_new, "tcp_retries", &tcp_retries,
-					TP_INT);
-		tp_new_find_and_apply(tp_new, "tcp_window", &tcp_rx_window,
-					TP_INT);
-		tp_new_find_and_apply(tp_new, "tp_trace", &tp_trace, TP_BOOL);
-		break;
-	case TP_INTROSPECT_REQUEST:
-		json_len = sizeof(buf);
-		conn = (void *)sys_slist_peek_head(&tcp_conns);
-		tcp_to_json(conn, buf, &json_len);
-		break;
-	case TP_DEBUG_STOP:
-	case TP_DEBUG_CONTINUE:
-		tp_state = tp->type;
-		break;
-	default:
-		NET_ASSERT(false, "Unimplemented tp command: %s", tp->msg);
-	}
-
-	if (json_len) {
-		tp_output(pkt->family, pkt->iface, buf, json_len);
-	} else if ((TP_CONFIG_REQUEST == type || TP_COMMAND == type)
-			&& responded == false) {
-		tp_output(pkt->family, pkt->iface, buf, 1);
-	}
-
-	return verdict;
-}
-
-static void test_cb_register(sa_family_t family, enum net_sock_type type,
-			     uint8_t proto, uint16_t remote_port,
-			     uint16_t local_port, net_conn_cb_t cb)
-{
-	struct net_conn_handle *conn_handle = NULL;
-	const struct sockaddr addr = { .sa_family = family, };
-
-	int ret = net_conn_register(proto,
-				    type,
-				    family,
-				    &addr,	/* remote address */
-				    &addr,	/* local address */
-				    local_port,
-				    remote_port,
-				    NULL,
-				    cb,
-				    NULL,	/* user_data */
-				    &conn_handle);
-	if (ret < 0) {
-		NET_ERR("net_conn_register(): %d", ret);
-	}
-}
-#endif /* CONFIG_NET_TEST_PROTOCOL */
-
-void net_tcp_foreach(net_tcp_cb_t cb, void *user_data)
-{
-	struct tcp *conn;
-	struct tcp *tmp;
-
-	k_mutex_lock(&tcp_lock, K_FOREVER);
-
-	SYS_SLIST_FOR_EACH_CONTAINER_SAFE(&tcp_conns, conn, tmp, next) {
-		if (atomic_get(&conn->ref_count) > 0) {
-			k_mutex_unlock(&tcp_lock);
-			cb(conn, user_data);
-			k_mutex_lock(&tcp_lock, K_FOREVER);
-		}
-	}
-
-	k_mutex_unlock(&tcp_lock);
-}
-
-static uint16_t get_ipv6_destination_mtu(struct net_if *iface,
-					 const struct in6_addr *dest)
-{
-#if defined(CONFIG_NET_IPV6_PMTU)
-	int mtu = net_pmtu_get_mtu((struct sockaddr *)&(struct sockaddr_in6){
-			.sin6_family = AF_INET6,
-			.sin6_addr = *dest });
-
-	if (mtu < 0) {
-		if (iface != NULL) {
-			return net_if_get_mtu(iface);
-		}
-
-		return NET_IPV6_MTU;
-	}
-
-	return (uint16_t)mtu;
-#else
-	if (iface != NULL) {
-		return net_if_get_mtu(iface);
-	}
-
-	return NET_IPV6_MTU;
-#endif /* CONFIG_NET_IPV6_PMTU */
-}
-
-static uint16_t get_ipv4_destination_mtu(struct net_if *iface,
-					 const struct in_addr *dest)
-{
-#if defined(CONFIG_NET_IPV4_PMTU)
-	int mtu = net_pmtu_get_mtu((struct sockaddr *)&(struct sockaddr_in){
-			.sin_family = AF_INET,
-			.sin_addr = *dest });
-
-	if (mtu < 0) {
-		if (iface != NULL) {
-			return net_if_get_mtu(iface);
-		}
-
-		return NET_IPV4_MTU;
-	}
-
-	return (uint16_t)mtu;
-#else
-	if (iface != NULL) {
-		return net_if_get_mtu(iface);
-	}
-
-	return NET_IPV4_MTU;
-#endif /* CONFIG_NET_IPV4_PMTU */
-}
-
-uint16_t net_tcp_get_supported_mss(const struct tcp *conn)
-{
-	sa_family_t family = net_context_get_family(conn->context);
-
-	if (IS_ENABLED(CONFIG_NET_IPV4) && family == AF_INET) {
-		struct net_if *iface = net_context_get_iface(conn->context);
-		uint16_t dest_mtu;
-
-		dest_mtu = get_ipv4_destination_mtu(iface, &conn->dst.sin.sin_addr);
-
-		/* Detect MSS based on interface MTU minus "TCP,IP header size" */
-		return dest_mtu - NET_IPV4TCPH_LEN;
-
-	} else if (IS_ENABLED(CONFIG_NET_IPV6) && family == AF_INET6) {
-		struct net_if *iface = net_context_get_iface(conn->context);
-		uint16_t dest_mtu;
-
-		dest_mtu = get_ipv6_destination_mtu(iface, &conn->dst.sin6.sin6_addr);
-
-		/* Detect MSS based on interface MTU minus "TCP,IP header size" */
-		return dest_mtu - NET_IPV6TCPH_LEN;
-	}
-
-	return 0;
-}
-
-#if defined(CONFIG_NET_TEST)
-struct testing_user_data {
-	struct sockaddr remote;
-	uint16_t mtu;
-};
-
-static void testing_find_conn(struct tcp *conn, void *user_data)
-{
-	struct testing_user_data *data = user_data;
-
-	if (IS_ENABLED(CONFIG_NET_IPV6) && data->remote.sa_family == AF_INET6 &&
-	    net_ipv6_addr_cmp(&conn->dst.sin6.sin6_addr,
-			      &net_sin6(&data->remote)->sin6_addr)) {
-		if (data->mtu > 0) {
-			/* Set it only once */
-			return;
-		}
-
-		NET_DBG("Found connection %p mtu %u", conn,
-			net_tcp_get_supported_mss(conn) + NET_IPV6TCPH_LEN);
-		data->mtu = net_tcp_get_supported_mss(conn) + NET_IPV6TCPH_LEN;
-		return;
-	}
-
-	if (IS_ENABLED(CONFIG_NET_IPV4) && data->remote.sa_family == AF_INET &&
-	    net_ipv4_addr_cmp(&conn->dst.sin.sin_addr,
-			      &net_sin(&data->remote)->sin_addr)) {
-		if (data->mtu > 0) {
-			/* Set it only once */
-			return;
-		}
-
-		NET_DBG("Found connection %p mtu %u", conn,
-			net_tcp_get_supported_mss(conn) + NET_IPV4TCPH_LEN);
-		data->mtu = net_tcp_get_supported_mss(conn) + NET_IPV4TCPH_LEN;
-		return;
-	}
-}
-
-uint16_t net_tcp_get_mtu(struct sockaddr *dst)
-{
-	struct testing_user_data data = {
-		.remote = *dst,
-		.mtu = 0,
-	};
-
-	net_tcp_foreach(testing_find_conn, &data);
-
-	return data.mtu;
-}
-#endif /* CONFIG_NET_TEST */
-
-int net_tcp_set_option(struct net_context *context,
-		       enum tcp_conn_option option,
-		       const void *value, size_t len)
-{
-	int ret = 0;
-
-	NET_ASSERT(context);
-
-	struct tcp *conn = context->tcp;
-
-	NET_ASSERT(conn);
-
-	k_mutex_lock(&conn->lock, K_FOREVER);
-
-	switch (option) {
-	case TCP_OPT_NODELAY:
-		ret = set_tcp_nodelay(conn, value, len);
-		break;
-	case TCP_OPT_KEEPALIVE:
-		ret = set_tcp_keep_alive(conn, value, len);
-		break;
-	case TCP_OPT_KEEPIDLE:
-		ret = set_tcp_keep_idle(conn, value, len);
-		break;
-	case TCP_OPT_KEEPINTVL:
-		ret = set_tcp_keep_intvl(conn, value, len);
-		break;
-	case TCP_OPT_KEEPCNT:
-		ret = set_tcp_keep_cnt(conn, value, len);
-		break;
-	}
-
-	k_mutex_unlock(&conn->lock);
-
-	return ret;
-}
-
-int net_tcp_get_option(struct net_context *context,
-		       enum tcp_conn_option option,
-		       void *value, size_t *len)
-{
-	int ret = 0;
-
-	NET_ASSERT(context);
-
-	struct tcp *conn = context->tcp;
-
-	NET_ASSERT(conn);
-
-	k_mutex_lock(&conn->lock, K_FOREVER);
-
-	switch (option) {
-	case TCP_OPT_NODELAY:
-		ret = get_tcp_nodelay(conn, value, len);
-		break;
-	case TCP_OPT_KEEPALIVE:
-		ret = get_tcp_keep_alive(conn, value, len);
-		break;
-	case TCP_OPT_KEEPIDLE:
-		ret = get_tcp_keep_idle(conn, value, len);
-		break;
-	case TCP_OPT_KEEPINTVL:
-		ret = get_tcp_keep_intvl(conn, value, len);
-		break;
-	case TCP_OPT_KEEPCNT:
-		ret = get_tcp_keep_cnt(conn, value, len);
-		break;
-	}
-
-	k_mutex_unlock(&conn->lock);
-
-	return ret;
-}
-
-const char *net_tcp_state_str(enum tcp_state state)
-{
-	return tcp_state_to_str(state, false);
-}
-
-struct k_sem *net_tcp_tx_sem_get(struct net_context *context)
-{
-	struct tcp *conn = context->tcp;
-
-	return &conn->tx_sem;
-}
-
-struct k_sem *net_tcp_conn_sem_get(struct net_context *context)
-{
-	struct tcp *conn = context->tcp;
-
-	return &conn->connect_sem;
-}
-
-void net_tcp_init(void)
-{
-	int i;
-	int rto;
-#if defined(CONFIG_NET_TEST_PROTOCOL)
-	/* Register inputs for TTCN-3 based TCP sanity check */
-	test_cb_register(AF_INET,  SOCK_STREAM, IPPROTO_TCP, 4242, 4242, tcp_input);
-	test_cb_register(AF_INET6, SOCK_STREAM, IPPROTO_TCP, 4242, 4242, tcp_input);
-	test_cb_register(AF_INET,  SOCK_DGRAM, IPPROTO_UDP, 4242, 4242, tp_input);
-	test_cb_register(AF_INET6, SOCK_DGRAM, IPPROTO_UDP, 4242, 4242, tp_input);
-
-	tcp_recv_cb = tp_tcp_recv_cb;
-#endif
-
-#if defined(CONFIG_NET_TC_THREAD_COOPERATIVE)
-#define THREAD_PRIORITY K_PRIO_COOP(CONFIG_NET_TCP_WORKER_PRIO)
-#else
-#define THREAD_PRIORITY K_PRIO_PREEMPT(CONFIG_NET_TCP_WORKER_PRIO)
-#endif
-
-	/* Use private workqueue in order not to block the system work queue.
-	 */
-	k_work_queue_start(&tcp_work_q, work_q_stack,
-			   K_KERNEL_STACK_SIZEOF(work_q_stack), THREAD_PRIORITY,
-			   NULL);
-
-	/* Compute the largest possible retransmission timeout */
-	tcp_max_timeout_ms = 0;
-	rto = tcp_rto;
-	for (i = 0; i < tcp_retries; i++) {
-		tcp_max_timeout_ms += rto;
-		rto += rto >> 1;
-	}
-	/* At the last timeout cycle */
-	tcp_max_timeout_ms += tcp_rto;
-
-	/* When CONFIG_NET_TCP_RANDOMIZED_RTO is active in can be worse case 1.5 times larger */
-	if (IS_ENABLED(CONFIG_NET_TCP_RANDOMIZED_RTO)) {
-		tcp_max_timeout_ms += tcp_max_timeout_ms >> 1;
-	}
->>>>>>> c891ace4
 
     k_thread_name_set(&tcp_work_q.thread, "tcp_work");
     NET_DBG("Workq started. Thread ID: %p", &tcp_work_q.thread);
