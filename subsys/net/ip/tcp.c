/*
 * Copyright (c) 2018-2020 Intel Corporation
 *
 * SPDX-License-Identifier: Apache-2.0
 */

#include <zephyr/logging/log.h>
LOG_MODULE_REGISTER(net_tcp, CONFIG_NET_TCP_LOG_LEVEL);

#include <stdarg.h>
#include <stdio.h>
#include <stdlib.h>
#include <zephyr/kernel.h>
#include <zephyr/random/random.h>

#if defined(CONFIG_NET_TCP_ISN_RFC6528)
#include <psa/crypto.h>
#endif
#include <zephyr/net/net_pkt.h>
#include <zephyr/net/net_context.h>
#include <zephyr/net/udp.h>
#include "ipv4.h"
#include "ipv6.h"
#include "connection.h"
#include "net_stats.h"
#include "net_private.h"
#include "tcp_internal.h"

#define ACK_TIMEOUT_MS          tcp_max_timeout_ms
#define ACK_TIMEOUT             K_MSEC(ACK_TIMEOUT_MS)
#define LAST_ACK_TIMEOUT_MS     tcp_max_timeout_ms
#define LAST_ACK_TIMEOUT        K_MSEC(LAST_ACK_TIMEOUT_MS)
#define FIN_TIMEOUT             K_MSEC(tcp_max_timeout_ms)
#define ACK_DELAY               K_MSEC(100)
#define ZWP_MAX_DELAY_MS        120000
#define DUPLICATE_ACK_RETRANSMIT_TRHESHOLD 3

static int tcp_rto     = CONFIG_NET_TCP_INIT_RETRANSMISSION_TIMEOUT;
static int tcp_retries = CONFIG_NET_TCP_RETRY_COUNT;
static int tcp_max_timeout_ms;
static int tcp_rx_window =
#if (CONFIG_NET_TCP_MAX_RECV_WINDOW_SIZE != 0)
    CONFIG_NET_TCP_MAX_RECV_WINDOW_SIZE;
#else
#if defined(CONFIG_NET_BUF_FIXED_DATA_SIZE)
    (CONFIG_NET_BUF_RX_COUNT * CONFIG_NET_BUF_DATA_SIZE) / 3;
#else
    CONFIG_NET_PKT_BUF_RX_DATA_POOL_SIZE / 3;
#endif /* CONFIG_NET_BUF_FIXED_DATA_SIZE */
#endif
static int tcp_tx_window =
#if (CONFIG_NET_TCP_MAX_SEND_WINDOW_SIZE != 0)
    CONFIG_NET_TCP_MAX_SEND_WINDOW_SIZE;
#else
#if defined(CONFIG_NET_BUF_FIXED_DATA_SIZE)
    (CONFIG_NET_BUF_TX_COUNT * CONFIG_NET_BUF_DATA_SIZE) / 3;
#else
    CONFIG_NET_PKT_BUF_TX_DATA_POOL_SIZE / 3;
#endif /* CONFIG_NET_BUF_FIXED_DATA_SIZE */
#endif
#ifdef CONFIG_NET_TCP_RANDOMIZED_RTO
#define TCP_RTO_MS (conn->rto)
#else
#define TCP_RTO_MS (tcp_rto)
#endif

/* Define the number of MSS sections the congestion window is initialized at */
#define TCP_CONGESTION_INITIAL_WIN      1
#define TCP_CONGESTION_INITIAL_SSTHRESH 3

static sys_slist_t tcp_conns = SYS_SLIST_STATIC_INIT(&tcp_conns);

static K_MUTEX_DEFINE(tcp_lock);

K_MEM_SLAB_DEFINE_STATIC(tcp_conns_slab, sizeof(struct tcp),
                         CONFIG_NET_MAX_CONTEXTS, 4);

static struct k_work_q tcp_work_q;
static K_KERNEL_STACK_DEFINE(work_q_stack, CONFIG_NET_TCP_WORKQ_STACK_SIZE);

static enum net_verdict tcp_in(struct tcp* conn, struct net_pkt* pkt);
static bool is_destination_local(struct net_pkt* pkt);
static void tcp_out(struct tcp* conn, uint8_t flags);
static char const* tcp_state_to_str(enum tcp_state state, bool prefix);

int (*tcp_send_cb)(struct net_pkt* pkt) = NULL;
size_t (*tcp_recv_cb)(struct tcp* conn, struct net_pkt* pkt) = NULL;

static uint32_t tcp_get_seq(struct net_buf* buf) {
    return *(uint32_t*)net_buf_user_data(buf);
}

static void tcp_set_seq(struct net_buf* buf, uint32_t seq) {
    *(uint32_t*)net_buf_user_data(buf) = seq;
}

static int tcp_pkt_linearize(struct net_pkt* pkt, size_t pos, size_t len) {
    struct net_buf *buf, *first = pkt->cursor.buf, *second = first->frags;
    int ret = 0;
    size_t len1;
    size_t len2;

    if (net_pkt_get_len(pkt) < (pos + len)) {
        NET_ERR("Insufficient packet len=%zd (pos+len=%zu)",
                net_pkt_get_len(pkt), pos + len);
        ret = -EINVAL;
        goto out;
    }

    buf = net_pkt_get_frag(pkt, len, TCP_PKT_ALLOC_TIMEOUT);

    if (!buf || net_buf_max_len(buf) < len) {
        if (buf) {
            net_buf_unref(buf);
        }
        ret = -ENOBUFS;
        goto out;
    }

    net_buf_linearize(buf->data, net_buf_max_len(buf), pkt->frags, pos, len);
    net_buf_add(buf, len);

    len1 = first->len - (pkt->cursor.pos - pkt->cursor.buf->data);
    len2 = len - len1;

    first->len -= (uint16_t)len1;

    while (len2) {
        size_t          pull_len = MIN(second->len, len2);
        struct net_buf* next;

        len2 -= pull_len;
        net_buf_pull(second, pull_len);
        next = second->frags;
        if (second->len == 0) {
            net_buf_unref(second);
        }
        second = next;
    }

    buf->frags   = second;
    first->frags = buf;

out :
    return (ret);
}

static struct tcphdr* th_get(struct net_pkt* pkt) {
    size_t ip_len = net_pkt_ip_hdr_len(pkt) + net_pkt_ip_opts_len(pkt);
    struct tcphdr* th = NULL;

again :
    net_pkt_cursor_init(pkt);
    net_pkt_set_overwrite(pkt, true);

    if (net_pkt_skip(pkt, ip_len) != 0) {
        goto out;
    }

    if (!net_pkt_is_contiguous(pkt, sizeof(*th))) {
        if (tcp_pkt_linearize(pkt, ip_len, sizeof(*th)) < 0) {
            goto out;
        }

        goto again;
    }

    th = net_pkt_cursor_get_pos(pkt);

out :
    return (th);
}

static size_t tcp_endpoint_len(sa_family_t af) {
    return (af == NET_AF_INET) ? sizeof(struct net_sockaddr_in) :
                                 sizeof(struct net_sockaddr_in6);
}

static int tcp_endpoint_set(union tcp_endpoint* ep, struct net_pkt* pkt,
                            enum pkt_addr src) {
    int ret = 0;

    switch (net_pkt_family(pkt)) {
        case NET_AF_INET :
            if (IS_ENABLED(CONFIG_NET_IPV4)) {
                struct net_ipv4_hdr* ip = NET_IPV4_HDR(pkt);
                struct tcphdr*       th;

                th = th_get(pkt);
                if (!th) {
                    return (-ENOBUFS);
                }

                memset(ep, 0, sizeof(*ep));

                ep->sin.sin_port = src == TCP_EP_SRC ? th_sport(th) :
                                                       th_dport(th);
                net_ipv4_addr_copy_raw((uint8_t*)&ep->sin.sin_addr,
                                       (src == TCP_EP_SRC) ? ip->src :
                                                             ip->dst);
                ep->sa.sa_family = NET_AF_INET;
            }
            else {
                ret = -EINVAL;
            }

            break;

        case NET_AF_INET6 :
            if (IS_ENABLED(CONFIG_NET_IPV6)) {
                struct net_ipv6_hdr* ip = NET_IPV6_HDR(pkt);
                struct tcphdr*       th;

                th = th_get(pkt);
                if (!th) {
                    return (-ENOBUFS);
                }

                memset(ep, 0, sizeof(*ep));

                ep->sin6.sin6_port = src == TCP_EP_SRC ? th_sport(th) :
                                                         th_dport(th);
                net_ipv6_addr_copy_raw((uint8_t*)&ep->sin6.sin6_addr,
                                       (src == TCP_EP_SRC) ? ip->src :
                                                             ip->dst);
                ep->sa.sa_family = NET_AF_INET6;
            }
            else {
                ret = -EINVAL;
            }

            break;

        default :
            NET_ERR("Unknown address family: %hu", net_pkt_family(pkt));
            ret = -EINVAL;
    }

    return (ret);
}

int net_tcp_endpoint_copy(struct net_context* ctx,
                          struct net_sockaddr* local,
                          struct net_sockaddr* peer,
                          socklen_t* addrlen) {
    const struct tcp* conn = ctx->tcp;
    socklen_t newlen = (ctx->local.family == NET_AF_INET) ?
            sizeof(struct net_sockaddr_in) :
            sizeof(struct net_sockaddr_in6);

    if (local != NULL) {
        /* If we are connected, then get the address we are actually
         * using, otherwise get the address we are bound as these might
         * be different if we are bound to any address.
         */
        if (conn->state < TCP_ESTABLISHED) {
            if (IS_ENABLED(CONFIG_NET_IPV4) && ctx->local.family == NET_AF_INET) {
                memcpy(&net_sin(local)->sin_addr,
                       net_sin_ptr(&ctx->local)->sin_addr,
                       sizeof(struct net_in_addr));
                net_sin(local)->sin_port = net_sin_ptr(&ctx->local)->sin_port;
                net_sin(local)->sin_family = NET_AF_INET;
            }
            else if (IS_ENABLED(CONFIG_NET_IPV4) && (ctx->local.family == NET_AF_INET6)) {
                memcpy(&net_sin6(local)->sin6_addr,
                       net_sin6_ptr(&ctx->local)->sin6_addr,
                       sizeof(struct net_in6_addr));
                net_sin6(local)->sin6_port = net_sin6_ptr(&ctx->local)->sin6_port;
                net_sin6(local)->sin6_family = NET_AF_INET6;
                net_sin6(local)->sin6_scope_id =
                    net_sin6_ptr(&ctx->local)->sin6_scope_id;
            }
            else {
                return (-EINVAL);
            }
        }
        else {
            memcpy(local, &conn->src.sa, newlen);
        }
    }

    if (peer != NULL) {
        memcpy(peer, &conn->dst.sa, newlen);
    }

    return (0);
}

static const char* tcp_flags(uint8_t flags) {
    #define BUF_SIZE 25 /* 6 * 4 + 1 */
    static char buf[BUF_SIZE];
    int len = 0;

    buf[0] = '\0';

    if (flags) {
        if (flags & SYN) {
            len += snprintk(buf + len, BUF_SIZE - len, "SYN,");
        }

        if (flags & FIN) {
            len += snprintk(buf + len, BUF_SIZE - len, "FIN,");
        }

        if (flags & ACK) {
            len += snprintk(buf + len, BUF_SIZE - len, "ACK,");
        }

        if (flags & PSH) {
            len += snprintk(buf + len, BUF_SIZE - len, "PSH,");
        }

        if (flags & RST) {
            len += snprintk(buf + len, BUF_SIZE - len, "RST,");
        }

        if (flags & URG) {
            len += snprintk(buf + len, BUF_SIZE - len, "URG,");
        }

        if (len > 0) {
            buf[len - 1] = '\0'; /* delete the last comma */
        }
    }
    #undef BUF_SIZE

    return (buf);
}

static size_t tcp_data_len(struct net_pkt* pkt) {
    struct tcphdr* th = th_get(pkt);
    size_t tcp_options_len = (th_off(th) - 5) * 4;
    int len = net_pkt_get_len(pkt) - net_pkt_ip_hdr_len(pkt) -
              net_pkt_ip_opts_len(pkt) - sizeof(*th) - tcp_options_len;

    return ((len > 0) ? (size_t)len : 0);
}

static char const* tcp_th(struct net_pkt* pkt) {
    #define BUF_SIZE 80
    static char buf[BUF_SIZE];
    int len = 0;
    struct tcphdr* th  = th_get(pkt);

    buf[0] = '\0';

    if (th_off(th) < 5) {
        len += snprintk(buf + len, BUF_SIZE - len,
                        "bogus th_off: %hu", (uint16_t)th_off(th));
        goto end;
    }

    len += snprintk(buf + len, BUF_SIZE - len,
                    "%s Seq=%u", tcp_flags(th_flags(th)), th_seq(th));

    if (th_flags(th) & ACK) {
        len += snprintk(buf + len, BUF_SIZE - len,
                        " Ack=%u", th_ack(th));
    }

    len += snprintk(buf + len, BUF_SIZE - len,
                    " Len=%ld", (long)tcp_data_len(pkt));
end :
    #undef BUF_SIZE
    return (buf);
}

#define is_6lo_technology(pkt)                      \
    (IS_ENABLED(CONFIG_NET_IPV6) && (net_pkt_family(pkt) == NET_AF_INET6) && \
     (IS_ENABLED(CONFIG_NET_L2_IEEE802154) &&       \
      net_pkt_lladdr_dst(pkt)->type == NET_LINK_IEEE802154))

static void tcp_send(struct net_pkt* pkt) {
    tcp_pkt_ref(pkt);

    if (tcp_send_cb) {
        if (tcp_send_cb(pkt) < 0) {
            NET_ERR("net_send_data()");
            tcp_pkt_unref(pkt);
        }
        goto out;
    }

    /* We must have special handling for some network technologies that
     * tweak the IP protocol headers during packet sending. This happens
     * with Bluetooth and IEEE 802.15.4 which use IPv6 header compression
     * (6lo) and alter the sent network packet. So in order to avoid any
     * corruption of the original data buffer, we must copy the sent data.
     * For Bluetooth, its fragmentation code will even mangle the data
     * part of the message so we need to copy those too.
     */
    if (is_6lo_technology(pkt)) {
        struct net_pkt* new_pkt;

        new_pkt = tcp_pkt_clone(pkt);
        if (!new_pkt) {
            /* The caller of this func assumes that the net_pkt
             * is consumed by this function. We call unref here
             * so that the unref at the end of the func will
             * free the net_pkt.
             */
            tcp_pkt_unref(pkt);
            NET_WARN("net_pkt alloc failure");
            goto out;
        }

        if (net_send_data(new_pkt) < 0) {
            tcp_pkt_unref(new_pkt);
        }

        /* We simulate sending of the original pkt and unref it like
         * the device driver would do.
         */
        tcp_pkt_unref(pkt);
    }
    else {
        if (net_send_data(pkt) < 0) {
            NET_ERR("net_send_data()");
            tcp_pkt_unref(pkt);
        }
    }

out :
    tcp_pkt_unref(pkt);
}

static void tcp_derive_rto(struct tcp* conn) {
    #ifdef CONFIG_NET_TCP_RANDOMIZED_RTO
    /* Compute a randomized rto 1 and 1.5 times tcp_rto */
    uint32_t gain;
    uint8_t  gain8;
    uint32_t rto;

    /* Getting random is computational expensive, so only use 8 bits */
    sys_rand_get(&gain8, sizeof(uint8_t));

    gain = (uint32_t)gain8;
    gain += 1 << 9;

    rto       = (uint32_t)tcp_rto;
    rto       = (gain * rto) >> 9;
    conn->rto = (uint16_t)rto;
    #else
    ARG_UNUSED(conn);
    #endif
}

#ifdef CONFIG_NET_TCP_CONGESTION_AVOIDANCE

/* Implementation according to RFC6582 */

static void tcp_new_reno_log(struct tcp* conn, char* step) {
    NET_DBG("conn: %p, ca %s, cwnd=%d, ssthres=%d, fast_pend=%i",
            conn, step, conn->ca.cwnd, conn->ca.ssthresh,
            conn->ca.pending_fast_retransmit_bytes);
}

static void tcp_new_reno_init(struct tcp* conn) {
    conn->ca.cwnd     = conn_mss(conn) * TCP_CONGESTION_INITIAL_WIN;
    conn->ca.ssthresh = conn_mss(conn) * TCP_CONGESTION_INITIAL_SSTHRESH;
    conn->ca.pending_fast_retransmit_bytes = 0;
    tcp_new_reno_log(conn, "init");
}

static void tcp_new_reno_fast_retransmit(struct tcp* conn) {
    if (conn->ca.pending_fast_retransmit_bytes == 0) {
        conn->ca.ssthresh = MAX((conn_mss(conn) * 2), conn->unacked_len / 2);
        /* Account for the lost segments */
        conn->ca.cwnd = (conn_mss(conn) * 3) + conn->ca.ssthresh;
        conn->ca.pending_fast_retransmit_bytes = conn->unacked_len;
        tcp_new_reno_log(conn, "fast_retransmit");
    }
}

static void tcp_new_reno_timeout(struct tcp* conn) {
    conn->ca.ssthresh = MAX((conn_mss(conn) * 2), conn->unacked_len / 2);
    conn->ca.cwnd     = conn_mss(conn);
    tcp_new_reno_log(conn, "timeout");
}

/* For every duplicate ack increment the cwnd by mss */
static void tcp_new_reno_dup_ack(struct tcp* conn) {
    int32_t new_win = conn->ca.cwnd;

    new_win += conn_mss(conn);
    conn->ca.cwnd = MIN(new_win, UINT16_MAX);
    tcp_new_reno_log(conn, "dup_ack");
}

static void tcp_new_reno_pkts_acked(struct tcp* conn, uint32_t acked_len) {
    int32_t new_win = conn->ca.cwnd;
    int32_t win_inc = MIN((int32_t)acked_len, conn_mss(conn));

    if (conn->ca.pending_fast_retransmit_bytes == 0) {
        if (conn->ca.cwnd < conn->ca.ssthresh) {
            new_win += win_inc;
        }
        else {
            /* Implement a div_ceil to avoid rounding to 0 */
            new_win += ((win_inc * win_inc) + conn->ca.cwnd - 1) / conn->ca.cwnd;
        }
        conn->ca.cwnd = MIN(new_win, UINT16_MAX);
    }
    else {
        /* Check if it is still in fast recovery mode */
        if (conn->ca.pending_fast_retransmit_bytes <= acked_len) {
            conn->ca.pending_fast_retransmit_bytes = 0;
            conn->ca.cwnd                          = conn->ca.ssthresh;
        }
        else {
            conn->ca.pending_fast_retransmit_bytes -= acked_len;
            conn->ca.cwnd -= acked_len;
        }
    }
    tcp_new_reno_log(conn, "pkts_acked");
}

static void tcp_ca_init(struct tcp* conn) {
    tcp_new_reno_init(conn);
}

static void tcp_ca_fast_retransmit(struct tcp* conn) {
    tcp_new_reno_fast_retransmit(conn);
}

static void tcp_ca_timeout(struct tcp* conn) {
    tcp_new_reno_timeout(conn);
}

static void tcp_ca_dup_ack(struct tcp* conn) {
    tcp_new_reno_dup_ack(conn);
}

static void tcp_ca_pkts_acked(struct tcp* conn, uint32_t acked_len) {
    tcp_new_reno_pkts_acked(conn, acked_len);
}
#else

static void tcp_ca_init(struct tcp* conn) {
    /* pass */
}

static void tcp_ca_fast_retransmit(struct tcp* conn) {
    /* pass */
}

static void tcp_ca_timeout(struct tcp* conn) {
    /* pass */
}

static void tcp_ca_dup_ack(struct tcp* conn) {
    /* pass */
}

static void tcp_ca_pkts_acked(struct tcp* conn, uint32_t acked_len) {
    /* pass */
}

#endif

#if defined(CONFIG_NET_TCP_KEEPALIVE)

static void tcp_send_keepalive_probe(struct k_work* work);

static void keep_alive_timer_init(struct tcp* conn) {
    conn->keep_alive = false;
    conn->keep_idle  = CONFIG_NET_TCP_KEEPIDLE_DEFAULT;
    conn->keep_intvl = CONFIG_NET_TCP_KEEPINTVL_DEFAULT;
    conn->keep_cnt   = CONFIG_NET_TCP_KEEPCNT_DEFAULT;
    NET_DBG("keepalive timer init idle = %d, interval = %d, cnt = %d",
            conn->keep_idle, conn->keep_intvl, conn->keep_cnt);
    k_work_init_delayable(&conn->keepalive_timer, tcp_send_keepalive_probe);
}

static void keep_alive_param_copy(struct tcp* to, struct tcp* from) {
    to->keep_alive = from->keep_alive;
    to->keep_idle  = from->keep_idle;
    to->keep_intvl = from->keep_intvl;
    to->keep_cnt   = from->keep_cnt;
}

static void keep_alive_timer_restart(struct tcp* conn) {
    if (!conn->keep_alive || (conn->state != TCP_ESTABLISHED)) {
        return;
    }

    conn->keep_cur = 0;
    k_work_reschedule_for_queue(&tcp_work_q, &conn->keepalive_timer,
                                K_SECONDS(conn->keep_idle));
}

static void keep_alive_timer_stop(struct tcp* conn) {
    k_work_cancel_delayable(&conn->keepalive_timer);
}

static int set_tcp_keep_alive(struct tcp* conn, void const* value, size_t len) {
    int keep_alive;

    if ((conn == NULL) || (value == NULL) || (len != sizeof(int))) {
        return (-EINVAL);
    }

    keep_alive = *(int*)value;
    if ((keep_alive < 0) || (keep_alive > 1)) {
        return (-EINVAL);
    }

    conn->keep_alive = (bool)keep_alive;

    if (keep_alive) {
        keep_alive_timer_restart(conn);
    }
    else {
        keep_alive_timer_stop(conn);
    }

    return (0);
}

static int set_tcp_keep_idle(struct tcp* conn, void const* value, size_t len) {
    int keep_idle;

    if ((conn == NULL) || (value == NULL) || (len != sizeof(int))) {
        return (-EINVAL);
    }

    keep_idle = *(int*)value;
    if (keep_idle < 1) {
        return (-EINVAL);
    }

    conn->keep_idle = keep_idle;

    keep_alive_timer_restart(conn);

    return (0);
}

static int set_tcp_keep_intvl(struct tcp* conn, void const* value, size_t len) {
    int keep_intvl;

    if ((conn == NULL) || (value == NULL) || (len != sizeof(int))) {
        return (-EINVAL);
    }

    keep_intvl = *(int*)value;
    if (keep_intvl < 1) {
        return (-EINVAL);
    }

    conn->keep_intvl = keep_intvl;

    keep_alive_timer_restart(conn);

    return (0);
}

static int set_tcp_keep_cnt(struct tcp* conn, void const* value, size_t len) {
    int keep_cnt;

    if ((conn == NULL) || (value == NULL) || (len != sizeof(int))) {
        return (-EINVAL);
    }

    keep_cnt = *(int*)value;
    if (keep_cnt < 1) {
        return (-EINVAL);
    }

    conn->keep_cnt = keep_cnt;

    keep_alive_timer_restart(conn);

    return (0);
}

static int get_tcp_keep_alive(struct tcp* conn, void* value, size_t* len) {
    if ((conn == NULL) || (value == NULL) || (len == NULL) ||
        (*len != sizeof(int))) {
        return (-EINVAL);
    }

    *((int*)value) = (int)conn->keep_alive;

    return (0);
}

static int get_tcp_keep_idle(struct tcp* conn, void* value, size_t* len) {
    if ((conn == NULL) || (value == NULL) || (len == NULL) ||
        (*len != sizeof(int))) {
        return (-EINVAL);
    }

    *((int*)value) = (int)conn->keep_idle;

    return (0);
}

static int get_tcp_keep_intvl(struct tcp* conn, void* value, size_t* len) {
    if ((conn == NULL) || (value == NULL) || (len == NULL) ||
        (*len != sizeof(int))) {
        return (-EINVAL);
    }

    *((int*)value) = (int)conn->keep_intvl;

    return (0);
}

static int get_tcp_keep_cnt(struct tcp* conn, void* value, size_t* len) {
    if ((conn == NULL) || (value == NULL) || (len == NULL) ||
        (*len != sizeof(int))) {
        return (-EINVAL);
    }

    *((int*)value) = (int)conn->keep_cnt;

    return (0);
}

#else /* CONFIG_NET_TCP_KEEPALIVE */

#define keep_alive_timer_init(...)
#define keep_alive_param_copy(...)
#define keep_alive_timer_restart(...)
#define keep_alive_timer_stop(...)
#define set_tcp_keep_alive(...) (-ENOPROTOOPT)
#define set_tcp_keep_idle(...)  (-ENOPROTOOPT)
#define set_tcp_keep_intvl(...) (-ENOPROTOOPT)
#define set_tcp_keep_cnt(...)   (-ENOPROTOOPT)
#define get_tcp_keep_alive(...) (-ENOPROTOOPT)
#define get_tcp_keep_idle(...)  (-ENOPROTOOPT)
#define get_tcp_keep_intvl(...) (-ENOPROTOOPT)
#define get_tcp_keep_cnt(...)   (-ENOPROTOOPT)

#endif /* CONFIG_NET_TCP_KEEPALIVE */

#if !defined(_MSC_VER) /* #CUSTOM@NDRS */
static void tcp_send_queue_flush(struct tcp* conn) {
    struct net_pkt* pkt;

    k_work_cancel_delayable(&conn->send_timer);

    while ((pkt = tcp_slist(conn, &conn->send_queue, get,
                            struct net_pkt, next))) {
        tcp_pkt_unref(pkt);
    }
}
#else
static void tcp_send_queue_flush(struct tcp* conn) {
    struct net_pkt* pkt;

    k_work_cancel_delayable(&conn->send_timer);

    while (true) {
        k_mutex_lock(&conn->lock, K_FOREVER);
        sys_snode_t* node = sys_slist_get(&conn->send_queue);
        pkt = node ? CONTAINER_OF(node, struct net_pkt, next) : NULL;
        k_mutex_unlock(&conn->lock);

        if (pkt == NULL) {
            break;
        }

        tcp_pkt_unref(pkt);
    }
}
#endif

static void tcp_conn_release(struct k_work* work) {
    struct tcp *conn = CONTAINER_OF(work, struct tcp, conn_release);
    struct net_pkt *pkt;

    #if defined(CONFIG_NET_TEST)
    if (conn->test_closed_cb != NULL) {
        conn->test_closed_cb(conn, conn->test_user_data);
    }
    #endif

    /* Application is no longer there, unref any remaining packets on the
     * fifo (although there shouldn't be any at this point.)
     */
    while ((pkt = k_fifo_get(&conn->recv_data, K_NO_WAIT)) != NULL) {
        tcp_pkt_unref(pkt);
    }

    k_mutex_lock(&conn->lock, K_FOREVER);

    if (conn->context->conn_handler) {
        net_conn_unregister(conn->context->conn_handler);
        conn->context->conn_handler = NULL;
    }

    /* As the TCP socket could be closed without connect being called,
     * check if the address reference is done before releasing the address.
     */
    if (conn->iface != NULL && conn->addr_ref_done) {
        net_if_addr_unref(conn->iface, conn->src.sa.sa_family,
                          conn->src.sa.sa_family == NET_AF_INET ?
                          (const void*)&conn->src.sin.sin_addr :
                          (const void*)&conn->src.sin6.sin6_addr);
    }

    conn->context->tcp = NULL;
    conn->state = TCP_UNUSED;

    tcp_send_queue_flush(conn);

    (void)k_work_cancel_delayable(&conn->send_data_timer);
    tcp_pkt_unref(conn->send_data);

    if (CONFIG_NET_TCP_RECV_QUEUE_TIMEOUT) {
        tcp_pkt_unref(conn->queue_recv_data);
    }

    (void) k_work_cancel_delayable(&conn->timewait_timer);
    (void) k_work_cancel_delayable(&conn->fin_timer);
    (void) k_work_cancel_delayable(&conn->persist_timer);
    (void) k_work_cancel_delayable(&conn->ack_timer);
    (void) k_work_cancel_delayable(&conn->send_timer);
    (void) k_work_cancel_delayable(&conn->recv_queue_timer);
    keep_alive_timer_stop(conn);

    k_mutex_unlock(&conn->lock);

    net_context_unref(conn->context);
    conn->context = NULL;

    k_mutex_lock(&tcp_lock, K_FOREVER);
    sys_slist_find_and_remove(&tcp_conns, &conn->next);
    k_mutex_unlock(&tcp_lock);

    k_mem_slab_free(&tcp_conns_slab, (void *)conn);
}

#if defined(CONFIG_NET_TEST)
void tcp_install_close_cb(struct net_context* ctx,
                          net_tcp_closed_cb_t cb,
                          void* user_data) {
    NET_ASSERT(ctx->tcp != NULL);

    ((struct tcp*)ctx->tcp)->test_closed_cb = cb;
    ((struct tcp*)ctx->tcp)->test_user_data = user_data;
}
#endif

static int tcp_conn_unref(struct tcp* conn) {
    int ref_count = atomic_get(&conn->ref_count);

    NET_DBG("conn: %p, ref_count=%d", conn, ref_count);

    k_mutex_lock(&conn->lock, K_FOREVER);

    #if !defined(CONFIG_NET_TEST_PROTOCOL)
    if (conn->in_connect) {
        conn->in_connect = false;
        k_sem_reset(&conn->connect_sem);
    }
    #endif /* CONFIG_NET_TEST_PROTOCOL */

    k_mutex_unlock(&conn->lock);

    ref_count = atomic_dec(&conn->ref_count) - 1;
    if (ref_count != 0) {
        tp_out(net_context_get_family(conn->context), conn->iface,
               "TP_TRACE", "event", "CONN_DELETE");
        return (ref_count);
    }

    /* Release the TCP context from the TCP workqueue. This will ensure,
     * that all pending TCP works are cancelled properly, when the context
     * is released.
     */
    k_work_submit_to_queue(&tcp_work_q, &conn->conn_release);

    return (ref_count);
}

#if CONFIG_NET_TCP_LOG_LEVEL >= LOG_LEVEL_DBG
#define tcp_conn_close(conn, status)        \
    tcp_conn_close_debug(conn, status, __func__, __LINE__)

static int tcp_conn_close_debug(struct tcp* conn, int status,
                                char const* caller, int line)
#else
static int tcp_conn_close(struct tcp* conn, int status)
#endif
{
    #if CONFIG_NET_TCP_LOG_LEVEL >= LOG_LEVEL_DBG
    NET_DBG("conn: %p closed by TCP stack (%s():%d)", conn, caller, line);
    #endif
    k_mutex_lock(&conn->lock, K_FOREVER);
    conn_state(conn, TCP_CLOSED);
    keep_alive_timer_stop(conn);
    k_mutex_unlock(&conn->lock);

    if (conn->in_connect) {
        if (conn->connect_cb) {
            conn->connect_cb(conn->context, status, conn->context->user_data);

            /* Make sure the connect_cb is only called once. */
            conn->connect_cb = NULL;
        }
    }
    else if (conn->context->recv_cb) {
        conn->context->recv_cb(conn->context, NULL, NULL, NULL,
                               status, conn->recv_user_data);
    }

    k_sem_give(&conn->tx_sem);

    return tcp_conn_unref(conn);
}

static bool tcp_send_process_no_lock(struct tcp* conn) {
    bool unref = false;
    struct net_pkt* pkt;
    bool local = false;

    #if defined(_MSC_VER) /* #CUSTOM@NDRS */
    k_mutex_lock(&conn->lock, K_FOREVER);
    sys_snode_t* node = sys_slist_peek_head(&conn->send_queue);
    pkt = node ? CONTAINER_OF(node, struct net_pkt, next) : NULL;
    k_mutex_unlock(&conn->lock);
    #else
    pkt = tcp_slist(conn, &conn->send_queue, peek_head,
                    struct net_pkt, next);
    #endif
    if (!pkt) {
        goto out;
    }

    NET_DBG("%s %s", tcp_th(pkt), conn->in_retransmission ?
            "in_retransmission" : "");

    if (conn->in_retransmission) {
        if (conn->send_retries > 0) {
            struct net_pkt* clone = tcp_pkt_clone(pkt);

            if (clone) {
                tcp_send(clone);
                conn->send_retries--;
            }
            else {
                NET_WARN("net_pkt alloc failure");
            }
        }
        else {
            unref = true;
            goto out;
        }
    }
    else {
        uint8_t fl  = th_get(pkt)->th_flags;
        bool forget = (ACK == fl) || (PSH == fl) || ((ACK | PSH) == fl )||
                      (RST & fl);

        #if defined(_MSC_VER) /* #CUSTOM@NDRS */
        k_mutex_lock(&conn->lock, K_FOREVER);
        node = sys_slist_get(&conn->send_queue);
        pkt  = node ? CONTAINER_OF(node, struct net_pkt, next) : NULL;
        k_mutex_unlock(&conn->lock);

        pkt = forget ? pkt : tcp_pkt_clone(pkt);
        #else
        pkt = forget ? tcp_slist(conn, &conn->send_queue, get,
                                 struct net_pkt, next) : tcp_pkt_clone(pkt);
        #endif
        if (!pkt) {
            NET_WARN("net_pkt alloc failure");
            goto out;
        }

        if (is_destination_local(pkt)) {
            local = true;
        }

        tcp_send(pkt);

        if ((forget == false) &&
            !k_work_delayable_remaining_get(&conn->send_timer)) {
            conn->send_retries = tcp_retries;
            conn->in_retransmission = true;
        }
    }

    if (conn->in_retransmission) {
        k_work_reschedule_for_queue(&tcp_work_q, &conn->send_timer,
                                    K_MSEC(TCP_RTO_MS));
    }
    else if (local && !sys_slist_is_empty(&conn->send_queue)) {
        k_work_reschedule_for_queue(&tcp_work_q, &conn->send_timer,
                                    K_NO_WAIT);
    }

out :
    return unref;
}

static void tcp_send_process(struct k_work* work) {
    struct k_work_delayable* dwork = k_work_delayable_from_work(work);
    struct tcp* conn = CONTAINER_OF(dwork, struct tcp, send_timer);
    bool unref;

    k_mutex_lock(&conn->lock, K_FOREVER);

    unref = tcp_send_process_no_lock(conn);

    k_mutex_unlock(&conn->lock);

    if (unref) {
        tcp_conn_close(conn, -ETIMEDOUT);
    }
}

static void tcp_send_timer_cancel(struct tcp* conn) {
    if (conn->in_retransmission == false) {
        return;
    }

    k_work_cancel_delayable(&conn->send_timer);

    {
        #if defined(_MSC_VER) /* #CUSTOM@NDRS */
        k_mutex_lock(&conn->lock, K_FOREVER);
        sys_snode_t*    node = sys_slist_get(&conn->send_queue);
        struct net_pkt* pkt  = node ? CONTAINER_OF(node, struct net_pkt, next) : NULL;
        k_mutex_unlock(&conn->lock);
        #else
        struct net_pkt* pkt = tcp_slist(conn, &conn->send_queue, get,
                                        struct net_pkt, next);
        #endif
        if (pkt) {
            NET_DBG("%s", tcp_th(pkt));
            tcp_pkt_unref(pkt);
        }
    }

    if (sys_slist_is_empty(&conn->send_queue)) {
        conn->in_retransmission = false;
    }
    else {
        conn->send_retries = tcp_retries;
        k_work_reschedule_for_queue(&tcp_work_q, &conn->send_timer,
                                    K_MSEC(TCP_RTO_MS));
    }
}

#if defined(CONFIG_NET_TCP_IPV6_ND_REACHABILITY_HINT)

static void tcp_nbr_reachability_hint(struct tcp* conn) {
    int64_t        now;
    struct net_if* iface;

    if (net_context_get_family(conn->context) != NET_AF_INET6) {
        return;
    }

    now   = k_uptime_get();
    iface = net_context_get_iface(conn->context);

    /* Ensure that Neighbor Reachability hints are rate-limited (using threshold
     * of half of reachable time).
     */
    if ((now - conn->last_nd_hint_time) > (net_if_ipv6_get_reachable_time(iface) / 2)) {
        net_ipv6_nbr_reachability_hint(iface, &conn->dst.sin6.sin6_addr);
        conn->last_nd_hint_time = now;
    }
}

#else /* CONFIG_NET_TCP_IPV6_ND_REACHABILITY_HINT */

#define tcp_nbr_reachability_hint(...)

#endif /* CONFIG_NET_TCP_IPV6_ND_REACHABILITY_HINT */

static char const* tcp_state_to_str(enum tcp_state state, bool prefix) {
    char const* s = NULL;
    #define _(_x) case _x : do { s = #_x; goto out; } while (0)
    switch (state) {
        _(TCP_UNUSED);
        _(TCP_LISTEN);
        _(TCP_SYN_SENT);
        _(TCP_SYN_RECEIVED);
        _(TCP_ESTABLISHED);
        _(TCP_FIN_WAIT_1);
        _(TCP_FIN_WAIT_2);
        _(TCP_CLOSE_WAIT);
        _(TCP_CLOSING);
        _(TCP_LAST_ACK);
        _(TCP_TIME_WAIT);
        _(TCP_CLOSED);
    }
    #undef _
    NET_ASSERT(s, "Invalid TCP state: %u", state);

out :
    return ((prefix) ? s : (s + 4));
}

static char const* tcp_conn_state(struct tcp* conn, struct net_pkt* pkt) {
    #define BUF_SIZE 160
    static char buf[BUF_SIZE];

    snprintk(buf, BUF_SIZE, "%s [%s Seq=%u Ack=%u]", pkt ? tcp_th(pkt) : "",
             tcp_state_to_str(conn->state, false),
             conn->seq, conn->ack);
    #undef BUF_SIZE
    return (buf);
}

static uint8_t* tcp_options_get(struct net_pkt* pkt, int tcp_options_len,
                                uint8_t* buf, size_t buf_len) {
    struct net_pkt_cursor backup;
    int ret;

    net_pkt_cursor_backup(pkt, &backup);
    net_pkt_cursor_init(pkt);
    net_pkt_skip(pkt, net_pkt_ip_hdr_len(pkt) + net_pkt_ip_opts_len(pkt) +
                 sizeof(struct tcphdr));
    ret = net_pkt_read(pkt, buf, MIN((size_t)tcp_options_len, buf_len));
    if (ret < 0) {
        buf = NULL;
    }

    net_pkt_cursor_restore(pkt, &backup);

    return (buf);
}

static bool tcp_options_check(struct tcp_options* recv_options,
                              struct net_pkt* pkt, ssize_t len) {
    uint8_t  options_buf[40]; /* TCP header max options size is 40 */
    bool     result  = len > 0 && ((len % 4) == 0) ? true : false;
    uint8_t* options = tcp_options_get(pkt, len, options_buf,
                                       sizeof(options_buf));
    uint8_t  opt, opt_len;

    NET_DBG("len=%zd", len);

    recv_options->mss_found = false;
    recv_options->wnd_found = false;

    for (; options && len >= 1; options += opt_len, len -= opt_len) {
        opt = options[0];

        if (opt == NET_TCP_END_OPT) {
            break;
        }
        else if (opt == NET_TCP_NOP_OPT) {
            opt_len = 1;
            continue;
        }
        else {
            if (len < 2) { /* Only END and NOP can have length 1 */
                NET_ERR("Illegal option %d with length %zd",
                        opt, len);
                result = false;
                break;
            }
            opt_len = options[1];
        }

        NET_DBG("opt: %hu, opt_len: %hu",
                (uint16_t)opt, (uint16_t)opt_len);

        if (opt_len < 2 || opt_len > len) {
            result = false;
            break;
        }

        switch (opt) {
            case NET_TCP_MSS_OPT :
                if (opt_len != 4) {
                    result = false;
                    goto end;
                }

                recv_options->mss =
                    net_ntohs(UNALIGNED_GET((uint16_t*)(options + 2)));
                recv_options->mss_found = true;
                NET_DBG("MSS=%hu", recv_options->mss);
                break;
            case NET_TCP_WINDOW_SCALE_OPT :
                if (opt_len != 3) {
                    result = false;
                    goto end;
                }

                recv_options->window    = opt;
                recv_options->wnd_found = true;
                break;
            default :
                continue;
        }
    }

end :
    if (false == result) {
        NET_WARN("Invalid TCP options");
    }

    return (result);
}

static bool tcp_short_window(struct tcp* conn) {
    int32_t threshold = MIN(conn_mss(conn), conn->recv_win_max / 2);

    if (conn->recv_win > threshold) {
        return false;
    }

    return (true);
}

static bool tcp_need_window_update(struct tcp *conn)
{
	int32_t threshold = MAX(conn_mss(conn), conn->recv_win_max / 2);

	/* In case window is full again, and we didn't send a window update
	 * since the window size dropped below threshold, do it now.
	 */
	return (conn->recv_win == conn->recv_win_max &&
		conn->recv_win_sent <= threshold);
}

/**
 * @brief Update TCP receive window
 *
 * @param conn TCP network connection
 * @param delta Receive window delta
 *
 * @return 0 on success, -EINVAL
 *         if the receive window delta is out of bounds
 */
static int tcp_update_recv_wnd(struct tcp* conn, int32_t delta) {
    int32_t new_win;
    bool    short_win_before;
    bool    short_win_after;

    new_win = conn->recv_win + delta;
    if (new_win < 0) {
        new_win = 0;
    }
    else if (new_win > conn->recv_win_max) {
        new_win = conn->recv_win_max;
    }

    short_win_before = tcp_short_window(conn);

    conn->recv_win = new_win;

    short_win_after = tcp_short_window(conn);

<<<<<<< HEAD
	if (((short_win_before && !short_win_after) ||
	     tcp_need_window_update(conn)) &&
	    conn->state == TCP_ESTABLISHED) {
		k_work_cancel_delayable(&conn->ack_timer);
		tcp_out(conn, ACK);
	}
=======
    if (short_win_before && !short_win_after &&
        (conn->state == TCP_ESTABLISHED)) {
        k_work_cancel_delayable(&conn->ack_timer);
        tcp_out(conn, ACK);
    }
>>>>>>> d41f9103

    return (0);
}

static size_t tcp_check_pending_data(struct tcp* conn, struct net_pkt* pkt,
                                     size_t len) {
    size_t pending_len = 0;

    if (CONFIG_NET_TCP_RECV_QUEUE_TIMEOUT &&
        !net_pkt_is_empty(conn->queue_recv_data)) {
        /* Some potentential cases:
         * Note: MI = MAX_INT
         * Packet | Queued| End off   | Gap size | Required handling
         * Seq|Len|Seq|Len|           |          |
         *  3 | 3 | 6 | 4 | 3+3-6=  0 | 6-3-3=0  | Append
         *  3 | 4 | 6 | 4 | 3+4-6 = 1 | 6-3-4=-1 | Append, pull from queue
         *  3 | 7 | 6 | 4 | 3+7-6 = 4 | 6-3-7=-4 | Drop queued data
         *  3 | 8 | 6 | 4 | 3+8-6 = 5 | 6-3-8=-5 | Drop queued data
         *  6 | 5 | 6 | 4 | 6+5-6 = 5 | 6-6-5=-5 | Drop queued data
         *  6 | 4 | 6 | 4 | 6+4-6 = 4 | 6-6-4=-4 | Drop queued data / packet
         * 10 | 2 | 6 | 4 | 10+2-6= 6 | 6-10-2=-6| Should not happen, dropping queue
         *  7 | 4 | 6 | 4 | 7+4-6 = 5 | 6-7-4=-5 | Should not happen, dropping queue
         * 11 | 2 | 6 | 4 | 11+2-6= 7 | 6-11-2=-7| Should not happen, dropping queue
         *  2 | 3 | 6 | 4 | 2+3-6= MI | 6-2-3=1  | Keep queued data
         */
        struct tcphdr* th           = th_get(pkt);
        uint32_t       expected_seq = th_seq(th) + len;
        uint32_t       pending_seq;
        int32_t        gap_size;
        uint32_t       end_offset;

        pending_seq = tcp_get_seq(conn->queue_recv_data->buffer);
        end_offset  = expected_seq - pending_seq;
        gap_size    = (int32_t)(pending_seq - th_seq(th) - ((uint32_t)len));
        pending_len = net_pkt_get_len(conn->queue_recv_data);
        if (end_offset < pending_len) {
            if (end_offset) {
                net_pkt_remove_tail(pkt, end_offset);
                pending_len -= end_offset;
            }

            NET_DBG("Found pending data seq %u len %zd",
                    expected_seq, pending_len);

            net_buf_frag_add(pkt->buffer,
                             conn->queue_recv_data->buffer);
            conn->queue_recv_data->buffer = NULL;

            k_work_cancel_delayable(&conn->recv_queue_timer);
        }
        else {
            /* Check if the queued data is just a section of the incoming data */
            if (gap_size <= 0) {
                net_buf_unref(conn->queue_recv_data->buffer);
                conn->queue_recv_data->buffer = NULL;

                k_work_cancel_delayable(&conn->recv_queue_timer);
            }

            pending_len = 0;
        }
    }

    return pending_len;
}

static enum net_verdict tcp_data_get(struct tcp* conn, struct net_pkt* pkt, size_t* len) {
    enum net_verdict ret = NET_DROP;

    if (tcp_recv_cb) {
        tcp_recv_cb(conn, pkt);
        goto out;
    }

    if (conn->context->recv_cb) {
        /* If there is any out-of-order pending data, then pass it
         * to the application here.
         */
        *len += tcp_check_pending_data(conn, pkt, *len);

        net_pkt_cursor_init(pkt);
        net_pkt_set_overwrite(pkt, true);

        net_pkt_skip(pkt, net_pkt_get_len(pkt) - *len);

        tcp_update_recv_wnd(conn, -(int32_t)(*len));

<<<<<<< HEAD
		tcp_update_recv_wnd(conn, -*len);
		if (*len > conn->recv_win_sent) {
			conn->recv_win_sent = 0;
		} else {
			conn->recv_win_sent -= *len;
		}
=======
        /* Do not pass data to application with TCP conn
         * locked as there could be an issue when the app tries
         * to send the data and the conn is locked. So the recv
         * data is placed in fifo which is flushed in tcp_in()
         * after unlocking the conn
         */
        k_fifo_put(&conn->recv_data, pkt);
>>>>>>> d41f9103

        ret = NET_OK;
    }

out :
    return (ret);
}

static int tcp_finalize_pkt(struct net_pkt* pkt) {
    net_pkt_cursor_init(pkt);

    if (IS_ENABLED(CONFIG_NET_IPV4) && net_pkt_family(pkt) == NET_AF_INET) {
        return net_ipv4_finalize(pkt, NET_IPPROTO_TCP);
    }

    if (IS_ENABLED(CONFIG_NET_IPV6) && net_pkt_family(pkt) == NET_AF_INET6) {
        return net_ipv6_finalize(pkt, NET_IPPROTO_TCP);
    }

    return (-EINVAL);
}

static int tcp_header_add(struct tcp* conn, struct net_pkt* pkt, uint8_t flags,
                          uint32_t seq) {
    NET_PKT_DATA_ACCESS_DEFINE(tcp_access, struct tcphdr);
    struct tcphdr* th;

    th = (struct tcphdr*)net_pkt_get_data(pkt, &tcp_access);
    if (!th) {
        return (-ENOBUFS);
    }

    memset(th, 0, sizeof(struct tcphdr));

    UNALIGNED_PUT(conn->src.sin.sin_port, &th->th_sport);
    UNALIGNED_PUT(conn->dst.sin.sin_port, &th->th_dport);
    th->th_off = 5;

    if (conn->send_options.mss_found) {
        th->th_off++;
    }

    UNALIGNED_PUT(flags, &th->th_flags);
    UNALIGNED_PUT(net_htons(conn->recv_win), &th->th_win);
    UNALIGNED_PUT(net_htonl(seq), &th->th_seq);

    if (ACK & flags) {
        UNALIGNED_PUT(net_htonl(conn->ack), &th->th_ack);
    }

    return net_pkt_set_data(pkt, &tcp_access);
}

static int ip_header_add(struct tcp* conn, struct net_pkt* pkt) {
    if (IS_ENABLED(CONFIG_NET_IPV4) && (net_pkt_family(pkt) == NET_AF_INET)) {
        return net_context_create_ipv4_new(conn->context, pkt,
                                           &conn->src.sin.sin_addr,
                                           &conn->dst.sin.sin_addr);
    }

    if (IS_ENABLED(CONFIG_NET_IPV6) && (net_pkt_family(pkt) == NET_AF_INET6)) {
        return net_context_create_ipv6_new(conn->context, pkt,
                                           &conn->src.sin6.sin6_addr,
                                           &conn->dst.sin6.sin6_addr);
    }

    return (-EINVAL);
}

static int set_tcp_nodelay(struct tcp* conn, void const* value, size_t len) {
    int no_delay_int;

    if (len != sizeof(int)) {
        return (-EINVAL);
    }

    no_delay_int = *(int*)value;

    if ((no_delay_int < 0) || (no_delay_int > 1)) {
        return (-EINVAL);
    }

    conn->tcp_nodelay = (bool)no_delay_int;

    return (0);
}

static int get_tcp_nodelay(struct tcp* conn, void* value, size_t* len) {
    int no_delay_int = (int)conn->tcp_nodelay;

    *((int*)value) = no_delay_int;

    if (len) {
        *len = sizeof(int);
    }

    return (0);
}

static int net_tcp_set_mss_opt(struct tcp* conn, struct net_pkt* pkt) {
    NET_PKT_DATA_ACCESS_DEFINE(mss_opt_access, struct tcp_mss_option);
    struct tcp_mss_option* mss;
    uint32_t recv_mss;

    mss = net_pkt_get_data(pkt, &mss_opt_access);
    if (!mss) {
        return (-ENOBUFS);
    }

    recv_mss = net_tcp_get_supported_mss(conn);
    recv_mss |= (NET_TCP_MSS_OPT << 24) | (NET_TCP_MSS_SIZE << 16);

    UNALIGNED_PUT(net_htonl(recv_mss), (uint32_t*)mss);

    return net_pkt_set_data(pkt, &mss_opt_access);
}

static bool is_destination_local(struct net_pkt* pkt) {
    if (IS_ENABLED(CONFIG_NET_IPV4) && (net_pkt_family(pkt) == NET_AF_INET)) {
        if (net_ipv4_is_addr_loopback(
                        (struct net_in_addr*)NET_IPV4_HDR(pkt)->dst) ||
            net_ipv4_is_my_addr(
                        (struct net_in_addr*)NET_IPV4_HDR(pkt)->dst)) {
            return (true);
        }
    }

    if (IS_ENABLED(CONFIG_NET_IPV6) && (net_pkt_family(pkt) == NET_AF_INET6)) {
        if (net_ipv6_is_addr_loopback(
                        (struct net_in6_addr*)NET_IPV6_HDR(pkt)->dst) ||
            net_ipv6_is_my_addr(
                        (struct net_in6_addr*)NET_IPV6_HDR(pkt)->dst)) {
            return (true);
        }
    }

    return false;
}

void net_tcp_reply_rst(struct net_pkt* pkt) {
    NET_PKT_DATA_ACCESS_DEFINE(tcp_access_rst, struct tcphdr);
    struct tcphdr const* th_pkt = th_get(pkt);
    struct tcphdr*  th_rst;
    struct net_pkt* rst;
    int ret;

    if ((th_pkt == NULL) || (th_flags(th_pkt) & RST)) {
        /* Don't reply to a RST segment. */
        return;
    }

    #if defined(_MSC_VER) /* #CUSTOM@NDRS */
    struct net_pkt* _pkt;

    if (sizeof(struct tcphdr) > 0) {
        _pkt = net_pkt_alloc_with_buffer(pkt->iface,
                                         sizeof(struct tcphdr),
                                         pkt->family,
                                         NET_IPPROTO_TCP,
                                         TCP_PKT_ALLOC_TIMEOUT);
    }
    else {
        _pkt = net_pkt_alloc(TCP_PKT_ALLOC_TIMEOUT);
    }

    tp_pkt_alloc(_pkt, tp_basename(__FILE__), __LINE__);

    rst = _pkt;
    #else
    rst = tcp_pkt_alloc_no_conn(pkt->iface, pkt->family,
                                sizeof(struct tcphdr));
    #endif
    if (rst == NULL) {
        return;
    }

    /* IP header */
    if (IS_ENABLED(CONFIG_NET_IPV4) && (net_pkt_family(pkt) == NET_AF_INET)) {
        ret = net_ipv4_create(rst,
                              (struct net_in_addr*)NET_IPV4_HDR(pkt)->dst,
                              (struct net_in_addr*)NET_IPV4_HDR(pkt)->src);
    }
    else if (IS_ENABLED(CONFIG_NET_IPV6) && (net_pkt_family(pkt) == NET_AF_INET6)) {
        ret = net_ipv6_create(rst,
                              (struct net_in6_addr*)NET_IPV6_HDR(pkt)->dst,
                              (struct net_in6_addr*)NET_IPV6_HDR(pkt)->src);
    }
    else {
        ret = -EINVAL;
    }

    if (ret < 0) {
        goto err;
    }

    /* TCP header */
    th_rst = (struct tcphdr*)net_pkt_get_data(rst, &tcp_access_rst);
    if (th_rst == NULL) {
        goto err;
    }

    memset(th_rst, 0, sizeof(struct tcphdr));

    UNALIGNED_PUT(th_pkt->th_dport, &th_rst->th_sport);
    UNALIGNED_PUT(th_pkt->th_sport, &th_rst->th_dport);
    th_rst->th_off = 5;

    if (th_flags(th_pkt) & ACK) {
        UNALIGNED_PUT(RST, &th_rst->th_flags);
        UNALIGNED_PUT(th_pkt->th_ack, &th_rst->th_seq);
    }
    else {
        uint32_t ack = net_ntohl(th_pkt->th_seq) + tcp_data_len(pkt);

        UNALIGNED_PUT(RST | ACK, &th_rst->th_flags);
        UNALIGNED_PUT(net_htonl(ack), &th_rst->th_ack);
    }

    ret = net_pkt_set_data(rst, &tcp_access_rst);
    if (ret < 0) {
        goto err;
    }

    ret = tcp_finalize_pkt(rst);
    if (ret < 0) {
        goto err;
    }

    NET_DBG("%s", tcp_th(rst));

    tcp_send(rst);

    return;

err:
    tcp_pkt_unref(rst);
}

<<<<<<< HEAD
static int tcp_out_ext(struct tcp *conn, uint8_t flags, struct net_pkt *data,
		       uint32_t seq)
{
	size_t alloc_len = sizeof(struct tcphdr);
	struct net_pkt *pkt;
	int ret = 0;

	if (conn->send_options.mss_found) {
		alloc_len += sizeof(uint32_t);
	}

	pkt = tcp_pkt_alloc(conn, alloc_len);
	if (!pkt) {
		ret = -ENOBUFS;
		goto out;
	}

	if (data) {
		/* Append the data buffer to the pkt */
		net_pkt_append_buffer(pkt, data->buffer);
		data->buffer = NULL;
	}

	ret = ip_header_add(conn, pkt);
	if (ret < 0) {
		tcp_pkt_unref(pkt);
		goto out;
	}

	ret = tcp_header_add(conn, pkt, flags, seq);
	if (ret < 0) {
		tcp_pkt_unref(pkt);
		goto out;
	}

	if (conn->send_options.mss_found) {
		ret = net_tcp_set_mss_opt(conn, pkt);
		if (ret < 0) {
			tcp_pkt_unref(pkt);
			goto out;
		}
	}

	ret = tcp_finalize_pkt(pkt);
	if (ret < 0) {
		tcp_pkt_unref(pkt);
		goto out;
	}

	if (tcp_send_cb) {
		ret = tcp_send_cb(pkt);
		goto out;
	}

	sys_slist_append(&conn->send_queue, &pkt->next);

	if (flags & ACK) {
		conn->recv_win_sent = conn->recv_win;
	}

	if (is_destination_local(pkt)) {
		/* If the destination is local, we have to let the current
		 * thread to finish with any state-machine changes before
		 * sending the packet, or it might lead to state inconsistencies
		 */
		k_work_schedule_for_queue(&tcp_work_q,
					  &conn->send_timer, K_NO_WAIT);
	} else if (tcp_send_process_no_lock(conn)) {
		tcp_conn_close(conn, -ETIMEDOUT);
	}
out:
	return ret;
=======
static int tcp_out_ext(struct tcp* conn, uint8_t flags, struct net_pkt* data,
                       uint32_t seq) {
    size_t alloc_len = sizeof(struct tcphdr);
    struct net_pkt* pkt;
    int ret = 0;

    if (conn->send_options.mss_found) {
        alloc_len += sizeof(uint32_t);
    }

    #if defined(_MSC_VER) /* #CUSTOM@NDRS */
    if (alloc_len > 0) {
        pkt = net_pkt_alloc_with_buffer(conn->iface,
                                        alloc_len,
                                        net_context_get_family(conn->context),
                                        NET_IPPROTO_TCP,
                                        TCP_PKT_ALLOC_TIMEOUT);
    }
    else {
        pkt = net_pkt_alloc(TCP_PKT_ALLOC_TIMEOUT);
    }
    #else
    pkt = tcp_pkt_alloc(conn, alloc_len);
    #endif
    if (!pkt) {
        ret = -ENOBUFS;
        goto out;
    }

    if (data) {
        /* Append the data buffer to the pkt */
        net_pkt_append_buffer(pkt, data->buffer);
        data->buffer = NULL;
    }

    ret = ip_header_add(conn, pkt);
    if (ret < 0) {
        tcp_pkt_unref(pkt);
        goto out;
    }

    ret = tcp_header_add(conn, pkt, flags, seq);
    if (ret < 0) {
        tcp_pkt_unref(pkt);
        goto out;
    }

    if (conn->send_options.mss_found) {
        ret = net_tcp_set_mss_opt(conn, pkt);
        if (ret < 0) {
            tcp_pkt_unref(pkt);
            goto out;
        }
    }

    ret = tcp_finalize_pkt(pkt);
    if (ret < 0) {
        tcp_pkt_unref(pkt);
        goto out;
    }

    if (tcp_send_cb) {
        ret = tcp_send_cb(pkt);
        goto out;
    }

    sys_slist_append(&conn->send_queue, &pkt->next);

    if (is_destination_local(pkt)) {
        /* If the destination is local, we have to let the current
         * thread to finish with any state-machine changes before
         * sending the packet, or it might lead to state inconsistencies
         */
        k_work_schedule_for_queue(&tcp_work_q,
                                  &conn->send_timer, K_NO_WAIT);
    }
    else if (tcp_send_process_no_lock(conn)) {
        tcp_conn_close(conn, -ETIMEDOUT);
    }

out :
    return (ret);
>>>>>>> d41f9103
}

static void tcp_out(struct tcp* conn, uint8_t flags) {
    (void)tcp_out_ext(conn, flags, NULL /* no data */, conn->seq);
}

static int tcp_pkt_pull(struct net_pkt* pkt, size_t len) {
    int total = net_pkt_get_len(pkt);
    int ret   = 0;

    if (len > (size_t)total) {
        ret = -EINVAL;
        goto out;
    }

    net_pkt_cursor_init(pkt);
    net_pkt_set_overwrite(pkt, true);
    net_pkt_pull(pkt, len);
    net_pkt_trim_buffer(pkt);

out :
    return (ret);
}

static int tcp_pkt_peek(struct net_pkt* to, struct net_pkt* from, size_t pos,
                        size_t len) {
    net_pkt_cursor_init(to);
    net_pkt_cursor_init(from);

    if (pos) {
        net_pkt_set_overwrite(from, true);
        net_pkt_skip(from, pos);
    }

    return net_pkt_copy(to, from, len);
}

static int tcp_pkt_append(struct net_pkt* pkt, uint8_t const* data, size_t len) {
    size_t alloc_len = len;
    struct net_buf* buf = NULL;
    int ret = 0;

    if (pkt->buffer) {
        buf = net_buf_frag_last(pkt->buffer);

        if (len > net_buf_tailroom(buf)) {
            alloc_len -= net_buf_tailroom(buf);
        }
        else {
            alloc_len = 0;
        }
    }

    if (alloc_len > 0) {
        ret = net_pkt_alloc_buffer_raw(pkt, alloc_len,
                                       TCP_PKT_ALLOC_TIMEOUT);
        if (ret < 0) {
            return (-ENOBUFS);
        }
    }

    if (buf == NULL) {
        buf = pkt->buffer;
    }

    while (buf != NULL && len > 0) {
        size_t write_len = MIN(len, net_buf_tailroom(buf));

        net_buf_add_mem(buf, data, write_len);

        data += write_len;
        len -= write_len;
        buf = buf->frags;
    }

    NET_ASSERT(len == 0, "Not all bytes written");

    return (ret);
}

static bool tcp_window_full(struct tcp* conn) {
    bool window_full = (conn->send_data_total >= conn->send_win);

    #ifdef CONFIG_NET_TCP_CONGESTION_AVOIDANCE
    window_full = window_full || (conn->send_data_total >= conn->ca.cwnd);
    #endif

    if (window_full) {
        NET_DBG("conn: %p TX window_full", conn);
    }

    return window_full;
}

static int tcp_unsent_len(struct tcp const* conn) {
    int unsent_len;

    if (conn->unacked_len > (int)conn->send_data_total) {
        NET_ERR("total=%zu, unacked_len=%d",
                conn->send_data_total, conn->unacked_len);
        unsent_len = -ERANGE;
        goto out;
    }

    unsent_len = conn->send_data_total - conn->unacked_len;
    if (conn->unacked_len >= conn->send_win) {
        unsent_len = 0;
    }
    else {
        unsent_len = MIN(unsent_len, conn->send_win - conn->unacked_len);

        #ifdef CONFIG_NET_TCP_CONGESTION_AVOIDANCE
        if (conn->unacked_len >= conn->ca.cwnd) {
            unsent_len = 0;
        }
        else {
            unsent_len = MIN(unsent_len, conn->ca.cwnd - conn->unacked_len);
        }
        #endif
    }

out :
    return (unsent_len);
}

static int tcp_send_data(struct tcp* conn) {
    int ret = 0;
    int len;
    struct net_pkt* pkt;

    len = MIN(tcp_unsent_len(conn), conn_mss(conn));
    if (len < 0) {
        ret = len;
        goto out;
    }
    if (len == 0) {
        NET_DBG("conn: %p no data to send", conn);
        ret = -ENODATA;
        goto out;
    }

    #if defined(_MSC_VER) /* #CUSTOM@NDRS */
    if (len > 0) {
        pkt = net_pkt_alloc_with_buffer(conn->iface,
                                        len,
                                        net_context_get_family(conn->context),
                                        NET_IPPROTO_TCP,
                                        TCP_PKT_ALLOC_TIMEOUT);
    }
    else {
        pkt = net_pkt_alloc(TCP_PKT_ALLOC_TIMEOUT);
    }
    #else
    pkt = tcp_pkt_alloc(conn, len);
    #endif
    if (!pkt) {
        NET_ERR("conn: %p packet allocation failed, len=%d", conn, len);
        ret = -ENOBUFS;
        goto out;
    }

    ret = tcp_pkt_peek(pkt, conn->send_data, conn->unacked_len, len);
    if (ret < 0) {
        tcp_pkt_unref(pkt);
        ret = -ENOBUFS;
        goto out;
    }

    ret = tcp_out_ext(conn, PSH | ACK, pkt, conn->seq + conn->unacked_len);
    if (ret == 0) {
        conn->unacked_len += len;

        if (conn->data_mode == TCP_DATA_MODE_RESEND) {
            net_stats_update_tcp_resent(conn->iface, len);
            net_stats_update_tcp_seg_rexmit(conn->iface);
        }
        else {
            net_stats_update_tcp_sent(conn->iface, len);
            net_stats_update_tcp_seg_sent(conn->iface);
        }
    }

    /* The data we want to send, has been moved to the send queue so we
     * can unref the head net_pkt. If there was an error, we need to remove
     * the packet anyway.
     */
    tcp_pkt_unref(pkt);

    conn_send_data_dump(conn);

out :
    return (ret);
}

/* Send all queued but unsent data from the send_data packet by packet
 * until the receiver's window is full. */
static int tcp_send_queued_data(struct tcp* conn) {
    int ret = 0;
    bool subscribe = false;

    if (conn->data_mode == TCP_DATA_MODE_RESEND) {
        goto out;
    }

    while (tcp_unsent_len(conn) > 0) {
        /* Implement Nagle's algorithm */
        if ((conn->tcp_nodelay == false) && (conn->unacked_len > 0)) {
            /* If there is already pending data */
            if (tcp_unsent_len(conn) < conn_mss(conn)) {
                /* The number of bytes to be transmitted is less than an MSS,
                 * skip transmission for now.
                 * Wait for more data to be transmitted or all pending data
                 * being acknowledged.
                 */
                break;
            }
        }

        ret = tcp_send_data(conn);
        if (ret < 0) {
            break;
        }
    }

    if (conn->send_data_total) {
        subscribe = true;
    }

    if (k_work_delayable_remaining_get(&conn->send_data_timer)) {
        subscribe = false;
    }

    if (subscribe) {
        conn->send_data_retries = 0;
        k_work_reschedule_for_queue(&tcp_work_q, &conn->send_data_timer,
                                    K_MSEC(TCP_RTO_MS));
    }

out :
    return (ret);
}

static void tcp_cleanup_recv_queue(struct k_work* work) {
    struct k_work_delayable* dwork = k_work_delayable_from_work(work);
    struct tcp*              conn  = CONTAINER_OF(dwork, struct tcp, recv_queue_timer);

    k_mutex_lock(&conn->lock, K_FOREVER);

    NET_DBG("Cleanup recv queue conn %p len %zd seq %u", conn,
            net_pkt_get_len(conn->queue_recv_data),
            tcp_get_seq(conn->queue_recv_data->buffer));

    net_buf_unref(conn->queue_recv_data->buffer);
    conn->queue_recv_data->buffer = NULL;

    k_mutex_unlock(&conn->lock);
}

static void tcp_resend_data(struct k_work* work) {
    struct k_work_delayable* dwork = k_work_delayable_from_work(work);
    struct tcp* conn = CONTAINER_OF(dwork, struct tcp, send_data_timer);
    bool conn_unref = false;
    int ret;
    int exp_tcp_rto;

    k_mutex_lock(&conn->lock, K_FOREVER);

    NET_DBG("send_data_retries=%hu", conn->send_data_retries);

    if (conn->send_data_retries >= tcp_retries) {
        NET_DBG("conn: %p close, data retransmissions exceeded", conn);
        conn_unref = true;
        goto out;
    }

    if (IS_ENABLED(CONFIG_NET_TCP_CONGESTION_AVOIDANCE) &&
        (conn->send_data_retries == 0)) {
        tcp_ca_timeout(conn);
        if (tcp_window_full(conn)) {
            (void)k_sem_take(&conn->tx_sem, K_NO_WAIT);
        }
    }

    conn->data_mode   = TCP_DATA_MODE_RESEND;
    conn->unacked_len = 0;

    ret = tcp_send_data(conn);
    conn->send_data_retries++;
    if (ret == 0) {
        if (conn->in_close && conn->send_data_total == 0) {
            NET_DBG("TCP connection in %s close, "
                    "not disposing yet (waiting %dms)",
                    "active", tcp_max_timeout_ms);
            k_work_reschedule_for_queue(&tcp_work_q,
                                        &conn->fin_timer,
                                        FIN_TIMEOUT);

            conn_state(conn, TCP_FIN_WAIT_1);

            ret = tcp_out_ext(conn, FIN | ACK, NULL,
                              conn->seq + conn->unacked_len);
            if (ret == 0) {
                conn_seq(conn, +1);
            }

            keep_alive_timer_stop(conn);

            goto out;
        }
    }
    else if (ret == -ENODATA) {
        conn->data_mode = TCP_DATA_MODE_SEND;

        goto out;
    }
    else if (ret == -ENOBUFS) {
        NET_ERR("TCP failed to allocate buffer in retransmission");
    }

    exp_tcp_rto = TCP_RTO_MS;
    /* The last retransmit does not need to wait that long */
    if (conn->send_data_retries < tcp_retries) {
        /* Every retransmit, the retransmission timeout increases by a factor 1.5 */
        for (int i = 0; i < conn->send_data_retries; i++) {
            exp_tcp_rto += exp_tcp_rto >> 1;
        }
    }

    k_work_reschedule_for_queue(&tcp_work_q, &conn->send_data_timer,
                                K_MSEC(exp_tcp_rto));

out :
    k_mutex_unlock(&conn->lock);

    if (conn_unref) {
        tcp_conn_close(conn, -ETIMEDOUT);
    }
}

static void tcp_timewait_timeout(struct k_work* work) {
    struct k_work_delayable* dwork = k_work_delayable_from_work(work);
    struct tcp*              conn  = CONTAINER_OF(dwork, struct tcp, timewait_timer);

    /* no need to acquire the conn->lock as there is nothing scheduled here */
    NET_DBG("conn: %p %s", conn, tcp_conn_state(conn, NULL));

    (void)tcp_conn_close(conn, -ETIMEDOUT);
}

static void tcp_establish_timeout(struct tcp* conn) {
    NET_DBG("Did not receive %s in %dms", "ACK", ACK_TIMEOUT_MS);
    NET_DBG("conn: %p %s", conn, tcp_conn_state(conn, NULL));

    (void)tcp_conn_close(conn, -ETIMEDOUT);
}

static void tcp_fin_timeout(struct k_work* work) {
    struct k_work_delayable* dwork = k_work_delayable_from_work(work);
    struct tcp*              conn  = CONTAINER_OF(dwork, struct tcp, fin_timer);

    /* no need to acquire the conn->lock as there is nothing scheduled here */
    if (conn->state == TCP_SYN_RECEIVED) {
        tcp_establish_timeout(conn);
        return;
    }

    NET_DBG("Did not receive %s in %dms", "FIN", tcp_max_timeout_ms);
    NET_DBG("conn: %p %s", conn, tcp_conn_state(conn, NULL));

    (void)tcp_conn_close(conn, -ETIMEDOUT);
}

static void tcp_last_ack_timeout(struct k_work* work) {
    struct k_work_delayable* dwork = k_work_delayable_from_work(work);
    struct tcp*              conn  = CONTAINER_OF(dwork, struct tcp, fin_timer);

    NET_DBG("Did not receive %s in %dms", "last ACK", LAST_ACK_TIMEOUT_MS);
    NET_DBG("conn: %p %s", conn, tcp_conn_state(conn, NULL));

    (void)tcp_conn_close(conn, -ETIMEDOUT);
}

static void tcp_setup_last_ack_timer(struct tcp* conn) {
    /* Just in case the last ack is lost, install a timer that will
     * close the connection in that case. Use the fin_timer for that
     * as the fin handling cannot be done in this passive close state.
     * Instead of default tcp_fin_timeout() function, have a separate
     * function to catch this last ack case.
     */
    k_work_init_delayable(&conn->fin_timer, tcp_last_ack_timeout);

    NET_DBG("TCP connection in %s close, "
            "not disposing yet (waiting %dms)",
            "passive", LAST_ACK_TIMEOUT_MS);
    k_work_reschedule_for_queue(&tcp_work_q,
                                &conn->fin_timer,
                                LAST_ACK_TIMEOUT);
}

static void tcp_cancel_last_ack_timer(struct tcp* conn) {
    k_work_cancel_delayable(&conn->fin_timer);
}

#if defined(CONFIG_NET_TCP_KEEPALIVE)
static void tcp_send_keepalive_probe(struct k_work* work) {
    struct k_work_delayable* dwork = k_work_delayable_from_work(work);
    struct tcp*              conn  = CONTAINER_OF(dwork, struct tcp, keepalive_timer);

    if (conn->state != TCP_ESTABLISHED) {
        NET_DBG("conn: %p TCP connection not established", conn);
        return;
    }

    if (!conn->keep_alive) {
        NET_DBG("conn: %p keepalive is not enabled", conn);
        return;
    }

    conn->keep_cur++;
    if (conn->keep_cur > conn->keep_cnt) {
        NET_DBG("conn: %p keepalive probe failed multiple times",
                conn);
        tcp_conn_close(conn, -ETIMEDOUT);
        return;
    }

    NET_DBG("conn: %p keepalive probe", conn);
    k_work_reschedule_for_queue(&tcp_work_q, &conn->keepalive_timer,
                                K_SECONDS(conn->keep_intvl));

    (void) tcp_out_ext(conn, ACK, NULL, conn->seq - 1);
}
#endif /* CONFIG_NET_TCP_KEEPALIVE */

static void tcp_send_zwp(struct k_work* work) {
    struct k_work_delayable* dwork = k_work_delayable_from_work(work);
    struct tcp* conn = CONTAINER_OF(dwork, struct tcp, persist_timer);

    k_mutex_lock(&conn->lock, K_FOREVER);

    (void) tcp_out_ext(conn, ACK, NULL, conn->seq - 1);

    tcp_derive_rto(conn);

    if (conn->send_win == 0) {
        uint64_t timeout = TCP_RTO_MS;

        /* Make sure the bitwise shift does not result in undefined behaviour */
        if (conn->zwp_retries < 63) {
            conn->zwp_retries++;
        }

        timeout <<= conn->zwp_retries;
        if (timeout == 0 || timeout > ZWP_MAX_DELAY_MS) {
            timeout = ZWP_MAX_DELAY_MS;
        }

        (void) k_work_reschedule_for_queue(
                &tcp_work_q, &conn->persist_timer, K_MSEC(timeout));
    }

    k_mutex_unlock(&conn->lock);
}

static void tcp_send_ack(struct k_work* work) {
    struct k_work_delayable* dwork = k_work_delayable_from_work(work);
    struct tcp* conn = CONTAINER_OF(dwork, struct tcp, ack_timer);

    k_mutex_lock(&conn->lock, K_FOREVER);

    tcp_out(conn, ACK);

    k_mutex_unlock(&conn->lock);
}

static void tcp_conn_ref(struct tcp* conn) {
    int ref_count = atomic_inc(&conn->ref_count) + 1;

    NET_DBG("conn: %p, ref_count: %d", conn, ref_count);
}

<<<<<<< HEAD
static struct tcp *tcp_conn_alloc(void)
{
	struct tcp *conn = NULL;
	int ret;

	ret = k_mem_slab_alloc(&tcp_conns_slab, (void **)&conn, K_NO_WAIT);
	if (ret) {
		NET_ERR("Cannot allocate slab");
		goto out;
	}

	memset(conn, 0, sizeof(*conn));

	if (CONFIG_NET_TCP_RECV_QUEUE_TIMEOUT) {
		conn->queue_recv_data = tcp_rx_pkt_alloc(conn, 0);
		if (conn->queue_recv_data == NULL) {
			NET_ERR("Cannot allocate %s queue for conn %p", "recv",
				conn);
			goto fail;
		}
	}

	conn->send_data = tcp_pkt_alloc(conn, 0);
	if (conn->send_data == NULL) {
		NET_ERR("Cannot allocate %s queue for conn %p", "send", conn);
		goto fail;
	}

	k_mutex_init(&conn->lock);
	k_fifo_init(&conn->recv_data);
	k_sem_init(&conn->connect_sem, 0, K_SEM_MAX_LIMIT);
	k_sem_init(&conn->tx_sem, 1, 1);

	conn->in_connect = false;
	conn->state = TCP_LISTEN;
	conn->recv_win_max = tcp_rx_window;
	conn->recv_win = conn->recv_win_max;
	conn->recv_win_sent = conn->recv_win_max;
	conn->send_win_max = MAX(tcp_tx_window, NET_IPV6_MTU);
	conn->send_win = conn->send_win_max;
	conn->tcp_nodelay = false;
	conn->addr_ref_done = false;
#ifdef CONFIG_NET_TCP_FAST_RETRANSMIT
	conn->dup_ack_cnt = 0;
#endif
#ifdef CONFIG_NET_TCP_CONGESTION_AVOIDANCE
	/* Initially set the congestion window at its max size, since only the MSS
	 * is available as soon as the connection is established
	 */
	conn->ca.cwnd = UINT16_MAX;
#endif

	/* The ISN value will be set when we get the connection attempt or
	 * when trying to create a connection.
	 */
	conn->seq = 0U;

	sys_slist_init(&conn->send_queue);

	k_work_init_delayable(&conn->send_timer, tcp_send_process);
	k_work_init_delayable(&conn->timewait_timer, tcp_timewait_timeout);
	k_work_init_delayable(&conn->fin_timer, tcp_fin_timeout);
	k_work_init_delayable(&conn->send_data_timer, tcp_resend_data);
	k_work_init_delayable(&conn->recv_queue_timer, tcp_cleanup_recv_queue);
	k_work_init_delayable(&conn->persist_timer, tcp_send_zwp);
	k_work_init_delayable(&conn->ack_timer, tcp_send_ack);
	k_work_init(&conn->conn_release, tcp_conn_release);
	keep_alive_timer_init(conn);

	tcp_conn_ref(conn);

	k_mutex_lock(&tcp_lock, K_FOREVER);
	sys_slist_append(&tcp_conns, &conn->next);
	k_mutex_unlock(&tcp_lock);
out:
	NET_DBG("conn: %p", conn);

	return conn;
=======
static struct tcp* tcp_conn_alloc(void) {
    struct tcp* conn = NULL;
    int ret;

    ret = k_mem_slab_alloc(&tcp_conns_slab, (void**)&conn, K_NO_WAIT);
    if (ret) {
        NET_ERR("Cannot allocate slab");
        goto out;
    }

    memset(conn, 0, sizeof(*conn));

    if (CONFIG_NET_TCP_RECV_QUEUE_TIMEOUT) {
        #if defined(_MSC_VER) /* #CUSTOM@NDRS */
        conn->queue_recv_data = net_pkt_rx_alloc(TCP_PKT_ALLOC_TIMEOUT);
        #else
        conn->queue_recv_data = tcp_rx_pkt_alloc(conn, 0);
        #endif

        if (conn->queue_recv_data == NULL) {
            NET_ERR("Cannot allocate %s queue for conn %p", "recv",
                    conn);
            goto fail;
        }
    }

    #if defined(_MSC_VER) /* #CUSTOM@NDRS */
    conn->send_data = net_pkt_alloc(TCP_PKT_ALLOC_TIMEOUT);
    #else
    conn->send_data = tcp_pkt_alloc(conn, 0);
    #endif
    if (conn->send_data == NULL) {
        NET_ERR("Cannot allocate %s queue for conn %p", "send", conn);
        goto fail;
    }

    k_mutex_init(&conn->lock);
    k_fifo_init(&conn->recv_data);
    k_sem_init(&conn->connect_sem, 0, K_SEM_MAX_LIMIT);
    k_sem_init(&conn->tx_sem, 1, 1);

    conn->in_connect   = false;
    conn->state        = TCP_LISTEN;
    conn->recv_win_max = tcp_rx_window;
    conn->recv_win     = conn->recv_win_max;
    conn->send_win_max = MAX(tcp_tx_window, NET_IPV6_MTU);
    conn->send_win     = conn->send_win_max;
    conn->tcp_nodelay  = false;
    conn->addr_ref_done = false;

    #ifdef CONFIG_NET_TCP_FAST_RETRANSMIT
    conn->dup_ack_cnt = 0;
    #endif

    #ifdef CONFIG_NET_TCP_CONGESTION_AVOIDANCE
    /* Initially set the congestion window at its max size, since only the MSS
     * is available as soon as the connection is established
     */
    conn->ca.cwnd = UINT16_MAX;
    #endif

    /* The ISN value will be set when we get the connection attempt or
     * when trying to create a connection.
     */
    conn->seq = 0U;

    sys_slist_init(&conn->send_queue);

    k_work_init_delayable(&conn->send_timer, tcp_send_process);
    k_work_init_delayable(&conn->timewait_timer, tcp_timewait_timeout);
    k_work_init_delayable(&conn->fin_timer, tcp_fin_timeout);
    k_work_init_delayable(&conn->send_data_timer, tcp_resend_data);
    k_work_init_delayable(&conn->recv_queue_timer, tcp_cleanup_recv_queue);
    k_work_init_delayable(&conn->persist_timer, tcp_send_zwp);
    k_work_init_delayable(&conn->ack_timer, tcp_send_ack);
    k_work_init(&conn->conn_release, tcp_conn_release);
    keep_alive_timer_init(conn);

    tcp_conn_ref(conn);

    k_mutex_lock(&tcp_lock, K_FOREVER);
    sys_slist_append(&tcp_conns, &conn->next);
    k_mutex_unlock(&tcp_lock);
out :
    NET_DBG("conn: %p", conn);

    return (conn);
>>>>>>> d41f9103

fail:
    if (CONFIG_NET_TCP_RECV_QUEUE_TIMEOUT && conn->queue_recv_data) {
        tcp_pkt_unref(conn->queue_recv_data);
        conn->queue_recv_data = NULL;
    }

    k_mem_slab_free(&tcp_conns_slab, (void*)conn);
    return (NULL);
}

int net_tcp_get(struct net_context* context) {
    int ret = 0;
    struct tcp* conn;

    conn = tcp_conn_alloc();
    if (conn == NULL) {
        ret = -ENOMEM;
        return (ret);
    }

    /* Mutually link the net_context and tcp connection */
    conn->context = context;
    context->tcp  = conn;

    return (ret);
}

static bool tcp_endpoint_cmp(union tcp_endpoint* ep, struct net_pkt* pkt,
                             enum pkt_addr which) {
    union tcp_endpoint ep_tmp;

    if (tcp_endpoint_set(&ep_tmp, pkt, which) < 0) {
        return false;
    }

    return !memcmp(ep, &ep_tmp, tcp_endpoint_len(ep->sa.sa_family));
}

static bool tcp_conn_cmp(struct tcp* conn, struct net_pkt* pkt) {
    return tcp_endpoint_cmp(&conn->src, pkt, TCP_EP_DST) &&
                            tcp_endpoint_cmp(&conn->dst, pkt, TCP_EP_SRC);
}

static struct tcp* tcp_conn_search(struct net_pkt* pkt) {
    bool found = false;
    struct tcp* conn;
    struct tcp* tmp;

    k_mutex_lock(&tcp_lock, K_FOREVER);

    SYS_SLIST_FOR_EACH_CONTAINER_SAFE(&tcp_conns, conn, tmp, next) {
        found = tcp_conn_cmp(conn, pkt);
        if (found) {
            break;
        }
    }

    k_mutex_unlock(&tcp_lock);

    return found ? conn : NULL;
}

static struct tcp* tcp_conn_new(struct net_pkt* pkt);

static enum net_verdict tcp_recv(struct net_conn* net_conn,
                                 struct net_pkt* pkt,
                                 union net_ip_header* ip,
                                 union net_proto_header* proto,
                                 void* user_data) {
    struct tcp* conn;
    struct tcphdr* th;
    enum net_verdict verdict = NET_DROP;

    ARG_UNUSED(net_conn);
    ARG_UNUSED(proto);

    conn = tcp_conn_search(pkt);
    if (conn) {
        goto in;
    }

    th = th_get(pkt);

    if (th_flags(th) & SYN && !(th_flags(th) & ACK)) {
        struct tcp* conn_old = ((struct net_context*)user_data)->tcp;

        conn = tcp_conn_new(pkt);
        if (!conn) {
            NET_ERR("Cannot allocate a new TCP connection");
            goto in;
        }

        conn->accepted_conn = conn_old;
    }
in :
    if (conn) {
        verdict = tcp_in(conn, pkt);
    }
    else {
        net_tcp_reply_rst(pkt);
    }

    return (verdict);
}

#if defined(CONFIG_NET_TCP_ISN_RFC6528)

static uint32_t seq_scale(uint32_t seq) {
    return seq + (k_ticks_to_ns_floor32(k_uptime_ticks()) >> 6);
}

static uint8_t unique_key[16]; /* MD5 128 bits as described in RFC6528 */

static uint32_t tcpv6_init_isn(struct net_in6_addr* saddr,
                               struct net_in6_addr* daddr,
                               uint16_t sport,
                               uint16_t dport) {
    struct {
        uint8_t key[sizeof(unique_key)];
        struct net_in6_addr saddr;
        struct net_in6_addr daddr;
        uint16_t sport;
        uint16_t dport;
    } buf = {
        .saddr = *(struct net_in6_addr*)saddr,
        .daddr = *(struct net_in6_addr*)daddr,
        .sport = sport,
        .dport = dport
    };

    uint8_t hash[16];
    size_t hash_len;
    static bool once;

    if (!once) {
        sys_csrand_get(unique_key, sizeof(unique_key));
        once = true;
    }

    memcpy(buf.key, unique_key, sizeof(buf.key));

    psa_hash_compute(PSA_ALG_SHA_256, (const unsigned char *)&buf, sizeof(buf),
                     hash, sizeof(hash), &hash_len);

    return seq_scale(UNALIGNED_GET((uint32_t*)&hash[0]));
}

static uint32_t tcpv4_init_isn(struct net_in_addr* saddr,
                               struct net_in_addr* daddr,
                               uint16_t sport,
                               uint16_t dport) {
    struct {
        uint8_t key[sizeof(unique_key)];
        struct net_in_addr saddr;
        struct net_in_addr daddr;
        uint16_t sport;
        uint16_t dport;
    } buf = {
        .saddr = *(struct net_in_addr*)saddr,
        .daddr = *(struct net_in_addr*)daddr,
        .sport = sport,
        .dport = dport
    };

    uint8_t hash[16];
    size_t hash_len;
    static bool once;

    if (!once) {
        sys_csrand_get(unique_key, sizeof(unique_key));
        once = true;
    }

    memcpy(buf.key, unique_key, sizeof(unique_key));

    psa_hash_compute(PSA_ALG_SHA_256, (const unsigned char *)&buf, sizeof(buf),
                     hash, sizeof(hash), &hash_len);

    return seq_scale(UNALIGNED_GET((uint32_t*)&hash[0]));
}

#else

#define tcpv6_init_isn(...) (0UL)
#define tcpv4_init_isn(...) (0UL)

#endif /* CONFIG_NET_TCP_ISN_RFC6528 */

static uint32_t tcp_init_isn(struct net_sockaddr const* saddr, struct net_sockaddr const* daddr) {
    if (IS_ENABLED(CONFIG_NET_TCP_ISN_RFC6528)) {
        if (IS_ENABLED(CONFIG_NET_IPV6) &&
            saddr->sa_family == NET_AF_INET6) {
            return tcpv6_init_isn(&net_sin6(saddr)->sin6_addr,
                                  &net_sin6(daddr)->sin6_addr,
                                  net_sin6(saddr)->sin6_port,
                                  net_sin6(daddr)->sin6_port);
        }
        else if (IS_ENABLED(CONFIG_NET_IPV4) &&
                 saddr->sa_family == NET_AF_INET) {
            return tcpv4_init_isn(&net_sin(saddr)->sin_addr,
                                  &net_sin(daddr)->sin_addr,
                                  net_sin(saddr)->sin_port,
                                  net_sin(daddr)->sin_port);
        }
    }

    return sys_rand32_get();
}

/* Create a new tcp connection, as a part of it, create and register
 * net_context
 */
static struct tcp* tcp_conn_new(struct net_pkt* pkt) {
    struct tcp* conn = NULL;
    struct net_context* context = NULL;
    sa_family_t af = net_pkt_family(pkt);
    struct net_sockaddr local_addr = {0};
    int ret;

    ret = net_context_get(af, NET_SOCK_STREAM, NET_IPPROTO_TCP, &context);
    if (ret < 0) {
        NET_ERR("net_context_get(): %d", ret);
        goto err;
    }

    conn        = context->tcp;
    conn->iface = pkt->iface;
    tcp_derive_rto(conn);

    net_context_set_family(conn->context, net_pkt_family(pkt));

    if (tcp_endpoint_set(&conn->dst, pkt, TCP_EP_SRC) < 0) {
        net_context_put(context);
        conn = NULL;
        goto err;
    }

    if (tcp_endpoint_set(&conn->src, pkt, TCP_EP_DST) < 0) {
        net_context_put(context);
        conn = NULL;
        goto err;
    }

    NET_DBG("conn: src: %s, dst: %s",
            net_sprint_addr(conn->src.sa.sa_family,
                            (void const*)&conn->src.sin.sin_addr),
            net_sprint_addr(conn->dst.sa.sa_family,
                            (void const*)&conn->dst.sin.sin_addr));

    memcpy(&context->remote, &conn->dst, sizeof(context->remote));
    context->flags |= NET_CONTEXT_REMOTE_ADDR_SET;

    net_sin_ptr(&context->local)->sin_family = af;

    local_addr.sa_family = net_context_get_family(context);

    if (IS_ENABLED(CONFIG_NET_IPV6) &&
        (net_context_get_family(context) == NET_AF_INET6)) {
        net_ipaddr_copy(&net_sin6(&local_addr)->sin6_addr,
                        &conn->src.sin6.sin6_addr);
    }
    else if (IS_ENABLED(CONFIG_NET_IPV4) &&
             (net_context_get_family(context) == NET_AF_INET)) {
        net_ipaddr_copy(&net_sin(&local_addr)->sin_addr,
                        &conn->src.sin.sin_addr);
    }

    ret = net_context_bind(context, &local_addr, sizeof(local_addr));
    if (ret < 0) {
        NET_DBG("Cannot bind accepted context, connection reset");
        net_context_put(context);
        conn = NULL;
        goto err;
    }

    /* The newly created context object for the new TCP client connection needs
     * all four parameters of the tuple (local address, local port, remote
     * address, remote port) to be properly identified. Remote address and port
     * are already copied above from conn->dst. The call to net_context_bind
     * with the prepared local_addr further copies the local address. However,
     * this call won't copy the local port, as the bind would then fail due to
     * an address/port reuse without the REUSEPORT option enables for both
     * connections. Therefore, we copy the port after the bind call.
     * It is safe to bind to this address/port combination, as the new TCP
     * client connection is separated from the local listening connection
     * by the specified remote address and remote port.
     */
    if (IS_ENABLED(CONFIG_NET_IPV6) &&
        (net_context_get_family(context) == NET_AF_INET6)) {
        net_sin6_ptr(&context->local)->sin6_port = conn->src.sin6.sin6_port;
    }
    else if (IS_ENABLED(CONFIG_NET_IPV4) &&
             (net_context_get_family(context) == NET_AF_INET)) {
        net_sin_ptr(&context->local)->sin_port = conn->src.sin.sin_port;
    }

    if (!(IS_ENABLED(CONFIG_NET_TEST_PROTOCOL) ||
          IS_ENABLED(CONFIG_NET_TEST))) {
        conn->seq = tcp_init_isn(&local_addr, &context->remote);
    }

    NET_DBG("context: local: %s, remote: %s",
            net_sprint_addr(local_addr.sa_family,
                            (void const*)&net_sin(&local_addr)->sin_addr),
            net_sprint_addr(context->remote.sa_family,
                            (void const*)&net_sin(&context->remote)->sin_addr));

    ret = net_conn_register(NET_IPPROTO_TCP, (uint8_t)af,
                            &context->remote, &local_addr,
                            net_ntohs(conn->dst.sin.sin_port), /* local port */
                            net_ntohs(conn->src.sin.sin_port), /* remote port */
                            context, tcp_recv, context,
                            &context->conn_handler);
    if (ret < 0) {
        NET_ERR("net_conn_register(): %d", ret);
        net_context_put(context);
        conn = NULL;
        goto err;
    }

    net_if_addr_ref(conn->iface, conn->dst.sa.sa_family,
                    (conn->src.sa.sa_family == NET_AF_INET) ?
                    (const void*)&conn->src.sin.sin_addr :
                    (const void*)&conn->src.sin6.sin6_addr);
    conn->addr_ref_done = true;

err :
    if (!conn) {
        net_stats_update_tcp_seg_conndrop(net_pkt_iface(pkt));
    }

    return (conn);
}

static bool tcp_validate_seq(struct tcp const* conn, struct tcphdr const* hdr) {
    return (net_tcp_seq_cmp(th_seq(hdr), conn->ack) >= 0) &&
           (net_tcp_seq_cmp(th_seq(hdr), conn->ack + conn->recv_win) < 0);
}

static int32_t tcp_compute_new_length(struct tcp const* conn, struct tcphdr const* hdr, size_t len,
                                      bool fin_received) {
    int32_t new_len = 0;

    if (len > 0) {
        /* Cases:
         * - Data already received earlier: new_len <= 0
         * - Partially new data new_len > 0
         * - Out of order data new_len > 0,
         *   should be checked by sequence number
         */
        new_len = (int32_t)(len)-net_tcp_seq_cmp(conn->ack, th_seq(hdr));
        if (fin_received) {
            /* Add with one additional byte as the FIN flag has to be subtracted */
            new_len++;
        }
    }

    return (new_len);
}

static enum tcp_state tcp_enter_time_wait(struct tcp* conn) {
    tcp_send_timer_cancel(conn);
    /* Entering TIME-WAIT, so cancel the timer and start the TIME-WAIT timer */
    k_work_cancel_delayable(&conn->fin_timer);
    k_work_reschedule_for_queue(
            &tcp_work_q, &conn->timewait_timer,
            K_MSEC(CONFIG_NET_TCP_TIME_WAIT_DELAY));

    return (TCP_TIME_WAIT);
}

static bool check_seq_list(struct net_buf* buf) {
    struct net_buf* last = NULL;
    struct net_buf* tmp  = buf;
    uint32_t seq;
    uint32_t next_seq = 0;
    bool result = true;

    while (tmp) {
        seq = tcp_get_seq(tmp);

        NET_DBG("buf %p seq %u len %d", tmp, seq, tmp->len);

        if (last != NULL) {
            if (next_seq != seq) {
                result = false;
            }
        }

        next_seq = seq + tmp->len;
        last     = tmp;
        tmp      = tmp->frags;
    }

    return (result);
}

static void tcp_queue_recv_data(struct tcp* conn, struct net_pkt* pkt,
                                size_t len, uint32_t seq) {
    uint32_t seq_start = seq;
    bool inserted = false;
    struct net_buf* tmp;

    NET_DBG("conn: %p len %zd seq %u ack %u", conn, len, seq, conn->ack);

    tmp = pkt->buffer;

    tcp_set_seq(tmp, seq);
    seq += tmp->len;
    tmp = tmp->frags;

    while (tmp) {
        tcp_set_seq(tmp, seq);
        seq += tmp->len;
        tmp = tmp->frags;
    }

    if (IS_ENABLED(CONFIG_NET_TCP_LOG_LEVEL_DBG)) {
        NET_DBG("Queuing data: conn %p", conn);
    }

    if (!net_pkt_is_empty(conn->queue_recv_data)) {
        /* Place the data to correct place in the list. If the data
         * would not be sequential, then drop this packet.
         *
         * Only work with subtractions between sequence numbers in uint32_t format
         * to proper handle cases that are around the wrapping point.
         */

        /* Some potentential cases:
         * Note: MI = MAX_INT
         * Packet | Queued| End off1  | Start off| End off2    | Required handling
         * Seq|Len|Seq|Len|           |          |             |
         *  3 | 3 | 6 | 4 | 3+3-6=  0 | NA       | NA          | Prepend
         *  3 | 4 | 6 | 4 | 3+4-6 = 1 | NA       | NA          | Prepend, pull from buffer
         *  3 | 7 | 6 | 4 | 3+7-6 = 4 | 6-3=3    | 6+4-3=7     | Drop queued data
         *  3 | 8 | 6 | 4 | 3+8-6 = 5 | 6-3=3    | 6+4-3=7     | Drop queued data
         *  6 | 5 | 6 | 4 | 6+5-6 = 5 | 6-6=0    | 6+4-6=4     | Drop queued data
         *  6 | 4 | 6 | 4 | 6+4-6 = 4 | 6-6=0    | 6+4-6=4     | Drop queued data / packet
         *  7 | 2 | 6 | 4 | 7+2-6 = 3 | 6-7=MI   | 6+4-7=3     | Drop packet
         * 10 | 2 | 6 | 4 | 10+2-6= 6 | 6-10=MI-3| 6+4-10=0    | Append
         *  7 | 4 | 6 | 4 | 7+4-6 = 5 | 6-7 =MI  | 6+4-7 =3    | Append, pull from packet
         * 11 | 2 | 6 | 4 | 11+2-6= 7 | 6-11=MI-6| 6+4-11=MI-1 | Drop incoming packet
         *  2 | 3 | 6 | 4 | 2+3-6= MI | 6-2=4    | 6+4-2=8     | Drop incoming packet
         */

        uint32_t pending_seq;
        uint32_t start_offset;
        uint32_t end_offset;
        size_t   pending_len;

        pending_seq = tcp_get_seq(conn->queue_recv_data->buffer);
        end_offset  = seq - pending_seq;
        pending_len = net_pkt_get_len(conn->queue_recv_data);
        if (end_offset < pending_len) {
            if (end_offset < len) {
                if (end_offset) {
                    net_pkt_remove_tail(pkt, end_offset);
                }

                /* Put new data before the pending data */
                net_buf_frag_add(pkt->buffer,
                                 conn->queue_recv_data->buffer);
                NET_DBG("Adding at before queue, end_offset %i, pending_len %zu",
                        end_offset, pending_len);
                conn->queue_recv_data->buffer = pkt->buffer;
                inserted                      = true;
            }
        }
        else {
            struct net_buf* last;

            last        = net_buf_frag_last(conn->queue_recv_data->buffer);
            pending_seq = tcp_get_seq(last);

            start_offset = pending_seq - seq_start;
            /* Compute the offset w.r.t. the start point of the new packet */
            end_offset = (pending_seq + last->len) - seq_start;

            /* Check if queue start with within the within the new packet */
            if ((start_offset < len) && (end_offset <= len)) {
                /* The queued data is irrelevant since the new packet overlaps the
                 * new packet, take the new packet as contents
                 */
                net_buf_unref(conn->queue_recv_data->buffer);
                conn->queue_recv_data->buffer = pkt->buffer;
                inserted                      = true;
            }
            else {
                if (end_offset < len) {
                    if (end_offset) {
                        net_pkt_remove_tail(conn->queue_recv_data,
                                            end_offset);
                    }

                    /* Put new data after pending data */
                    NET_DBG("Adding at end of queue, start %i, end %i, len %zu",
                            start_offset, end_offset, len);
                    net_buf_frag_add(conn->queue_recv_data->buffer,
                                     pkt->buffer);
                    inserted = true;
                }
            }
        }

        if (inserted) {
            NET_DBG("All pending data: conn %p", conn);
            if (check_seq_list(conn->queue_recv_data->buffer) == false) {
                NET_ERR("Incorrect order in out of order sequence for conn %p",
                        conn);
                /* error in sequence list, drop it */
                net_buf_unref(conn->queue_recv_data->buffer);
                conn->queue_recv_data->buffer = NULL;
            }
        }
        else {
            NET_DBG("Cannot add new data to queue");
        }
    }
    else {
        net_pkt_append_buffer(conn->queue_recv_data, pkt->buffer);
        inserted = true;
    }

    if (inserted) {
        /* We need to keep the received data but free the pkt */
        pkt->buffer = NULL;

        if (!k_work_delayable_is_pending(&conn->recv_queue_timer)) {
            k_work_reschedule_for_queue(
                    &tcp_work_q, &conn->recv_queue_timer,
                    K_MSEC(CONFIG_NET_TCP_RECV_QUEUE_TIMEOUT));
        }
    }
}

static enum net_verdict tcp_data_received(struct tcp* conn, struct net_pkt* pkt,
                                          size_t* len, bool psh) {
    enum net_verdict ret;

    if (*len == 0) {
        return (NET_DROP);
    }

    ret = tcp_data_get(conn, pkt, len);

    net_stats_update_tcp_seg_recv(conn->iface);
    conn_ack(conn, *len);

    /* Delay ACK response in case of small window or missing PSH,
     * as described in RFC 813.
     */
    if (tcp_short_window(conn) || !psh) {
        k_work_schedule_for_queue(&tcp_work_q, &conn->ack_timer,
                                  ACK_DELAY);
    }
    else {
        k_work_cancel_delayable(&conn->ack_timer);
        tcp_out(conn, ACK);
    }

    return (ret);
}

static void tcp_out_of_order_data(struct tcp* conn, struct net_pkt* pkt,
                                  size_t data_len, uint32_t seq) {
    size_t headers_len;

    if (data_len == 0) {
        return;
    }

    headers_len = net_pkt_get_len(pkt) - data_len;

    /* Get rid of protocol headers from the data */
    if (tcp_pkt_pull(pkt, headers_len) < 0) {
        return;
    }

    /* We received out-of-order data. Try to queue it.
     */
    tcp_queue_recv_data(conn, pkt, data_len, seq);
}

static void tcp_check_sock_options(struct tcp* conn) {
    int sndbuf_opt = 0;
    int rcvbuf_opt = 0;

    if (IS_ENABLED(CONFIG_NET_CONTEXT_SNDBUF)) {
        (void) net_context_get_option(conn->context, NET_OPT_SNDBUF,
                                      &sndbuf_opt, NULL);
    }

    if (IS_ENABLED(CONFIG_NET_CONTEXT_RCVBUF)) {
        (void) net_context_get_option(conn->context, NET_OPT_RCVBUF,
                                      &rcvbuf_opt, NULL);
    }

    if ((sndbuf_opt > 0) && (sndbuf_opt != conn->send_win_max)) {
        k_mutex_lock(&conn->lock, K_FOREVER);

        conn->send_win_max = sndbuf_opt;
        if (conn->send_win > conn->send_win_max) {
            conn->send_win = conn->send_win_max;
        }

        k_mutex_unlock(&conn->lock);
    }

    if (rcvbuf_opt > 0 && rcvbuf_opt != conn->recv_win_max) {
        int diff;

        k_mutex_lock(&conn->lock, K_FOREVER);

        diff = (rcvbuf_opt - conn->recv_win_max);
        conn->recv_win_max = rcvbuf_opt;
        tcp_update_recv_wnd(conn, diff);

        k_mutex_unlock(&conn->lock);
    }
}

/* TCP state machine, everything happens here */
#if defined(_MSC_VER) /* #CUSTOM@NDRS */
static enum net_verdict tcp_in(struct tcp* conn, struct net_pkt* pkt) {
    (void) conn;
    (void) pkt;

    return (NET_DROP);
}
#else
static enum net_verdict tcp_in(struct tcp* conn, struct net_pkt* pkt) {
    struct tcphdr* th = pkt ? th_get(pkt) : NULL;
    uint8_t next = 0;
    uint8_t fl = 0;
    bool do_close = false;
    bool connection_ok = false;
    size_t tcp_options_len = th ? (th_off(th) - 5) * 4 : 0;
    struct net_conn* conn_handler = NULL;
    struct net_pkt*  recv_pkt;
    void* recv_user_data;
    struct k_fifo* recv_data_fifo;
    size_t len;
    int ret;
    int close_status = 0;
    enum net_verdict verdict = NET_DROP;

    if (th) {
        /* Currently we ignore ECN and CWR flags */
        fl = th_flags(th) & ~(ECN | CWR);
    }

    if (conn->state != TCP_SYN_SENT) {
        tcp_check_sock_options(conn);
    }

    k_mutex_lock(&conn->lock, K_FOREVER);

    /* Connection context was already freed. */
    if (conn->state == TCP_UNUSED) {
        k_mutex_unlock(&conn->lock);
        return (NET_DROP);
    }

    NET_DBG("%s", tcp_conn_state(conn, pkt));

    if (th && th_off(th) < 5) {
        tcp_out(conn, RST);
        do_close     = true;
        close_status = -ECONNRESET;
        goto out;
    }

    if (FL(&fl, &, RST)) {
        /* We only accept RST packet that has valid seq field. */
        if (!tcp_validate_seq(conn, th)) {
            net_stats_update_tcp_seg_rsterr(net_pkt_iface(pkt));
            k_mutex_unlock(&conn->lock);
            return (NET_DROP);
        }

        /* Valid RST received. */
        verdict = NET_OK;
        net_stats_update_tcp_seg_rst(net_pkt_iface(pkt));
        do_close     = true;
        close_status = -ECONNRESET;

        /* If we receive RST and ACK for the sent SYN, it means
         * that there is no socket listening the port we are trying
         * to connect to. Set the errno properly in this case.
         */
        if (conn->in_connect) {
            fl = th_flags(th);
            if (FL(&fl, ==, RST | ACK)) {
                close_status = -ECONNREFUSED;
            }
        }

        goto out;
    }

    if (tcp_options_len && !tcp_options_check(&conn->recv_options, pkt,
                                              tcp_options_len)) {
        NET_DBG("DROP: Invalid TCP option list");
        tcp_out(conn, RST);
        do_close     = true;
        close_status = -ECONNRESET;
        goto out;
    }

    if (th && (conn->state != TCP_LISTEN) && (conn->state != TCP_SYN_SENT) &&
        tcp_validate_seq(conn, th) && FL(&fl, &, SYN)) {
        /* According to RFC 793, ch 3.9 Event Processing, receiving SYN
         * once the connection has been established is an error
         * condition, reset should be sent and connection closed.
         */
        NET_DBG("conn: %p, SYN received in %s state, dropping connection",
                conn, tcp_state_to_str(conn->state, false));
        net_stats_update_tcp_seg_drop(conn->iface);
        tcp_out(conn, RST);
        do_close     = true;
        close_status = -ECONNRESET;
        goto out;
    }

    if (th) {
        conn->send_win = net_ntohs(th_win(th));
        if (conn->send_win > conn->send_win_max) {
            NET_DBG("Lowering send window from %u to %u",
                    conn->send_win, conn->send_win_max);

            conn->send_win = conn->send_win_max;
        }

        if (conn->send_win == 0) {
            if (!k_work_delayable_is_pending(&conn->persist_timer)) {
                conn->zwp_retries = 0;
                (void) k_work_reschedule_for_queue(
                        &tcp_work_q, &conn->persist_timer,
                        K_MSEC(TCP_RTO_MS));
            }
        }
        else {
            (void) k_work_cancel_delayable(&conn->persist_timer);
        }

        if (tcp_window_full(conn)) {
            (void)k_sem_take(&conn->tx_sem, K_NO_WAIT);
        }
        else {
            k_sem_give(&conn->tx_sem);
        }
    }

next_state :
    len = pkt ? tcp_data_len(pkt) : 0;

    switch (conn->state) {
        case TCP_LISTEN :
            if (FL(&fl, ==, SYN)) {
                /* Make sure our MSS is also sent in the ACK */
                conn->send_options.mss_found = true;
                conn_ack(conn, th_seq(th) + 1); /* capture peer's isn */
                tcp_out(conn, SYN | ACK);
                conn->send_options.mss_found = false;
                conn_seq(conn, +1);
                next = TCP_SYN_RECEIVED;

                /* Close the connection if we do not receive ACK on time.
                 */
                k_work_reschedule_for_queue(&tcp_work_q,
                                            &conn->establish_timer,
                                            ACK_TIMEOUT);
                verdict = NET_OK;
            }
            else {
                conn->send_options.mss_found = true;
                ret = tcp_out_ext(conn, SYN, NULL /* no data */, conn->seq);
                if (ret < 0) {
                    do_close = true;
                    close_status = ret;
                }
                else {
                    conn->send_options.mss_found = false;
                    conn_seq(conn, + 1);
                    next = TCP_SYN_SENT;
                    tcp_conn_ref(conn);
                }
            }
            break;

        case TCP_SYN_RECEIVED :
            if (FL(&fl, &, ACK, (th_ack(th) == conn->seq) &&
                                (th_seq(th) == conn->ack))) {
                net_tcp_accept_cb_t accept_cb = NULL;
                struct net_context* context   = NULL;

                if (conn->accepted_conn != NULL) {
                    accept_cb = conn->accepted_conn->accept_cb;
                    context   = conn->accepted_conn->context;
                    keep_alive_param_copy(conn, conn->accepted_conn);
                }

                k_work_cancel_delayable(&conn->establish_timer);
                tcp_send_timer_cancel(conn);
                tcp_conn_ref(conn);
                net_context_set_state(conn->context,
                                      NET_CONTEXT_CONNECTED);

                /* Make sure the accept_cb is only called once. */
                conn->accepted_conn = NULL;

                if (accept_cb == NULL) {
                    /* In case of no accept_cb registered,
                     * application will not take ownership of the
                     * connection. To prevent connection leak, unref
                     * the TCP context and put the connection into
                     * active close (TCP_FIN_WAIT_1).
                     */
                    net_tcp_put(conn->context);
                    break;
                }

                keep_alive_timer_restart(conn);

                net_ipaddr_copy(&conn->context->remote, &conn->dst.sa);

                /* Check if v4-mapping-to-v6 needs to be done for
                 * the accepted socket.
                 */
                if (IS_ENABLED(CONFIG_NET_IPV4_MAPPING_TO_IPV6) &&
                    (net_context_get_family(conn->context) == NET_AF_INET) &&
                    (net_context_get_family(context) == NET_AF_INET6) &&
                    !net_context_is_v6only_set(context)) {
                    struct net_in6_addr mapped;

                    net_ipv6_addr_create_v4_mapped(
                            &net_sin(&conn->context->remote)->sin_addr,
                            &mapped);
                    net_ipaddr_copy(&net_sin6(&conn->context->remote)->sin6_addr,
                                    &mapped);

                    net_sin6(&conn->context->remote)->sin6_family = NET_AF_INET6;

                    NET_DBG("Setting v4 mapped address %s",
                            net_sprint_ipv6_addr(&mapped));

                    /* Note that we cannot set the local address to IPv6 one
                     * as that is used to match the connection, and not just
                     * for printing. The remote address is only used for
                     * passing it to accept() and printing it by "net conn"
                     * command.
                     */
                }

                accept_cb(conn->context, &conn->context->remote,
                          (net_context_get_family(context) == NET_AF_INET6) ?
                          sizeof(struct net_sockaddr_in6) : sizeof(struct net_sockaddr_in),
                          0, context);

                next = TCP_ESTABLISHED;

                tcp_ca_init(conn);

                if (len) {
                    verdict = tcp_data_get(conn, pkt, &len);
                    if (verdict == NET_OK) {
                        /* net_pkt owned by the recv fifo now */
                        pkt = NULL;
                    }

                    conn_ack(conn, +len);
                    tcp_out(conn, ACK);
                }
                else {
                    verdict = NET_OK;
                }

                /* ACK for SYN | ACK has been received. This signilizes that
                 * the connection makes a "forward progress".
                 */
                tcp_nbr_reachability_hint(conn);
            }
            break;

        case TCP_SYN_SENT :
            /* if we are in SYN SENT and receive only a SYN without an
             * ACK , shouldn't we go to SYN RECEIVED state? See Figure
             * 6 of RFC 793
             */
            if (FL(&fl, &, SYN | ACK, th && th_ack(th) == conn->seq)) {
                tcp_send_timer_cancel(conn);
                conn_ack(conn, th_seq(th) + 1);
                if (len) {
                    verdict = tcp_data_get(conn, pkt, &len);
                    if (verdict == NET_OK) {
                        /* net_pkt owned by the recv fifo now */
                        pkt = NULL;
                    }

                    conn_ack(conn, +len);
                }
                else {
                    verdict = NET_OK;
                }

            next = TCP_ESTABLISHED;
            net_context_set_state(conn->context,
                                  NET_CONTEXT_CONNECTED);
            tcp_ca_init(conn);
            tcp_out(conn, ACK);
            keep_alive_timer_restart(conn);

            /* The connection semaphore is released *after*
             * we have changed the connection state. This way
             * the application can send data and it is queued
             * properly even if this thread is running in lower
             * priority.
             */
            connection_ok = true;

            /* ACK for SYN has been received. This signilizes that
             * the connection makes a "forward progress".
             */
            tcp_nbr_reachability_hint(conn);
        }
        else if (pkt) {
            net_tcp_reply_rst(pkt);
        }
        break;

    case TCP_ESTABLISHED:
        /* full-close */
        if (th && FL(&fl, &, FIN, th_seq(th) == conn->ack)) {
            bool acked = false;

            if (len) {
                verdict = tcp_data_get(conn, pkt, &len);
                if (verdict == NET_OK) {
                    /* net_pkt owned by the recv fifo now */
                    pkt = NULL;
                }
            }
            else {
                verdict = NET_OK;
            }

            conn_ack(conn, + len + 1);
            keep_alive_timer_stop(conn);

            if (FL(&fl, &, ACK)) {
                acked = true;

                if (net_tcp_seq_cmp(th_ack(th), conn->seq) > 0) {
                    uint32_t len_acked = th_ack(th) - conn->seq;

                    conn_seq(conn, + len_acked);
                }
            }

            if (acked) {
                tcp_out(conn, FIN | ACK);
                conn_seq(conn, + 1);
                tcp_setup_last_ack_timer(conn);
                next = TCP_LAST_ACK;
            } else {
                tcp_out(conn, ACK);
                next = TCP_CLOSE_WAIT;
            }

            break;
        }

            /* Whatever we've received, we know that peer is alive, so reset
             * the keepalive timer.
             */
            keep_alive_timer_restart(conn);

            #ifdef CONFIG_NET_TCP_FAST_RETRANSMIT
            if (th && (net_tcp_seq_cmp(th_ack(th), conn->seq) == 0)) {
                /* Only if there is pending data, increment the duplicate ack count */
                if (conn->send_data_total > 0) {
                    /* There could be also payload, only without payload account them */
                    if (len == 0) {
                        /* Increment the duplicate acc counter,
                         * but maximize the value
                         */
                        conn->dup_ack_cnt = MIN(conn->dup_ack_cnt + 1,
                                                DUPLICATE_ACK_RETRANSMIT_TRHESHOLD + 1);
                        tcp_ca_dup_ack(conn);
                    }
                }
                else {
                    conn->dup_ack_cnt = 0;
                }

                /* Only do fast retransmit when not already in a resend state */
                if ((conn->data_mode == TCP_DATA_MODE_SEND) &&
                    (conn->dup_ack_cnt == DUPLICATE_ACK_RETRANSMIT_TRHESHOLD)) {
                    /* Apply a fast retransmit */
                    int temp_unacked_len = conn->unacked_len;

                    conn->unacked_len = 0;

                    (void)tcp_send_data(conn);

                    /* Restore the current transmission */
                    conn->unacked_len = temp_unacked_len;

                    tcp_ca_fast_retransmit(conn);
                    if (tcp_window_full(conn)) {
                        (void)k_sem_take(&conn->tx_sem, K_NO_WAIT);
                    }
                }
            }
            #endif
            NET_ASSERT((conn->send_data_total == 0) ||
                       k_work_delayable_is_pending(&conn->send_data_timer),
                       "conn: %p, Missing a subscription "
                       "of the send_data queue timer", conn);

            if (th && (net_tcp_seq_cmp(th_ack(th), conn->seq) > 0)) {
                uint32_t len_acked = th_ack(th) - conn->seq;

                NET_DBG("conn: %p len_acked=%u", conn, len_acked);

                if ((conn->send_data_total < len_acked) ||
                                (tcp_pkt_pull(conn->send_data,
                                              len_acked) < 0)) {
                    NET_ERR("conn: %p, Invalid len_acked=%u "
                            "(total=%zu)", conn, len_acked,
                            conn->send_data_total);
                    net_stats_update_tcp_seg_drop(conn->iface);
                    tcp_out(conn, RST);
                    do_close     = true;
                    close_status = -ECONNRESET;
                    break;
                }

                #ifdef CONFIG_NET_TCP_FAST_RETRANSMIT
                /* New segment, reset duplicate ack counter */
                conn->dup_ack_cnt = 0;
                #endif
                tcp_ca_pkts_acked(conn, len_acked);

                conn->send_data_total -= len_acked;
                if (conn->unacked_len < len_acked) {
                    conn->unacked_len = 0;
                }
                else {
                    conn->unacked_len -= len_acked;
                }

                if (!tcp_window_full(conn)) {
                    k_sem_give(&conn->tx_sem);
                }

                conn_seq(conn, +len_acked);
                net_stats_update_tcp_seg_recv(conn->iface);

                /* Receipt of an acknowledgment that covers a sequence number
                 * not previously acknowledged indicates that the connection
                 * makes a "forward progress".
                 */
                tcp_nbr_reachability_hint(conn);

                conn_send_data_dump(conn);

                conn->send_data_retries = 0;
                if (conn->data_mode == TCP_DATA_MODE_RESEND) {
                    conn->unacked_len = 0;
                    tcp_derive_rto(conn);
                }
                conn->data_mode = TCP_DATA_MODE_SEND;
                if (conn->send_data_total > 0) {
                    k_work_reschedule_for_queue(&tcp_work_q, &conn->send_data_timer,
                                K_MSEC(TCP_RTO_MS));
                }

                /* We are closing the connection, send a FIN to peer */
                if (conn->in_close && conn->send_data_total == 0) {
                    tcp_send_timer_cancel(conn);
                    next = TCP_FIN_WAIT_1;

                    k_work_reschedule_for_queue(&tcp_work_q,
                                                &conn->fin_timer,
                                                FIN_TIMEOUT);

                    tcp_out(conn, FIN | ACK);
                    conn_seq(conn, +1);
                    verdict = NET_OK;
                    keep_alive_timer_stop(conn);
                    break;
                }

                ret = tcp_send_queued_data(conn);
                if (ret < 0 && ret != -ENOBUFS) {
                    tcp_out(conn, RST);
                    do_close     = true;
                    close_status = ret;
                    verdict      = NET_OK;
                    break;
                }

                if (tcp_window_full(conn)) {
                    (void)k_sem_take(&conn->tx_sem, K_NO_WAIT);
                }
            }

            if (th) {
                if (th_seq(th) == conn->ack) {
                    if (len > 0) {
                        bool psh = FL(&fl, &, PSH);

                        verdict = tcp_data_received(conn, pkt, &len, psh);
                        if (verdict == NET_OK) {
                            /* net_pkt owned by the recv fifo now */
                            pkt = NULL;
                        }
                    }
                    else {
                        /* ACK, no data */
                        verdict = NET_OK;
                    }
                }
                else if (net_tcp_seq_greater(conn->ack, th_seq(th))) {
                    /* This should handle the acknowledgements of keep alive
                     * packets and retransmitted data.
                     * RISK:
                     * There is a tiny risk of creating a ACK loop this way when
                     * both ends of the connection are out of order due to packet
                     * loss is a simultaneous bidirectional data flow.
                     */
                    tcp_out(conn, ACK); /* peer has resent */

                    net_stats_update_tcp_seg_ackerr(conn->iface);
                    verdict = NET_OK;
                }
                else if (CONFIG_NET_TCP_RECV_QUEUE_TIMEOUT) {
                    tcp_out_of_order_data(conn, pkt, len,
                                          th_seq(th));
                    /* Send out a duplicated ACK */
                    if ((len > 0) || FL(&fl, &, FIN)) {
                        tcp_out(conn, ACK);
                    }

                    verdict = NET_OK;
                }
            }

            /* Check if there is any data left to retransmit possibly*/
            if (conn->send_data_total == 0) {
                conn->send_data_retries = 0;
                k_work_cancel_delayable(&conn->send_data_timer);
            }

            /* A lot could have happened to the transmission window check the situation here */
            if (tcp_window_full(conn)) {
                (void)k_sem_take(&conn->tx_sem, K_NO_WAIT);
            }
            else {
                k_sem_give(&conn->tx_sem);
            }
            break;

        case TCP_CLOSE_WAIT :
            tcp_out(conn, FIN);
            conn_seq(conn, + 1);
            next = TCP_LAST_ACK;
            tcp_setup_last_ack_timer(conn);
            break;

        case TCP_LAST_ACK :
            if (th && FL(&fl, ==, ACK, th_ack(th) == conn->seq)) {
                tcp_send_timer_cancel(conn);
                do_close     = true;
                verdict      = NET_OK;
                close_status = 0;

                /* Remove the last ack timer if we received it in time */
                tcp_cancel_last_ack_timer(conn);
            }
            break;

        case TCP_CLOSED :
            break;

        case TCP_FIN_WAIT_1 :
            /*
             * FIN1:
             * Acknowledge path and sequence path are independent, treat them that way
             * The table of incoming messages and their destination states:
             * -   & -   -> TCP_FIN_WAIT_1
             * FIN & -   -> TCP_CLOSING
             * -   & ACK -> TCP_FIN_WAIT_2
             * FIN & ACK -> TCP_TIME_WAIT
             */
            if (th) {
                bool fin_acked = false;

                if (tcp_compute_new_length(conn, th, len, false) > 0) {
                    /* We do not implement half closed sockets, therefore
                     * cannot accept new data in after sending our FIN, as
                     * we are in sequence can send a reset now.
                     */
                    net_stats_update_tcp_seg_drop(conn->iface);

                    next = tcp_enter_time_wait(conn);

                    tcp_out(conn, RST);
                    break;
                }
                if (FL(&fl, &, ACK, th_ack(th) == conn->seq)) {
                    NET_DBG("conn %p: FIN acknowledged, going to FIN_WAIT_2 "
                            "state seq %u, ack %u",
                            conn, conn->seq, conn->ack);
                    tcp_send_timer_cancel(conn);
                    fin_acked = true;
                    next      = TCP_FIN_WAIT_2;
                    verdict   = NET_OK;
                }

                /*
                 * There can also be data in the message, so compute with the length
                 * of the packet to check the sequence number of the FIN flag with the ACK
                 */
                if (FL(&fl, &, FIN, net_tcp_seq_cmp(th_seq(th) + len, conn->ack) == 0)) {
                    conn_ack(conn, +1);

                    /* State path is dependent on if the acknowledge is in */
                    if (fin_acked) {
                        /* Already acknowledged, we can go further */
                        NET_DBG("conn %p: FIN received, going to TIME WAIT", conn);

                        next = tcp_enter_time_wait(conn);

                        tcp_out(conn, ACK);
                    }
                    else {
                        /* Fin not yet acknowledged, waiting for the ack in CLOSING
                         */
                        NET_DBG("conn %p: FIN received, going to CLOSING as no "
                                "ACK has been received", conn);
                        tcp_send_timer_cancel(conn);
                        tcp_out_ext(conn, FIN | ACK, NULL, conn->seq - 1);
                        next = TCP_CLOSING;
                    }
                    verdict = NET_OK;
                }
                else {
                    if (len > 0) {
                        if (fin_acked) {
                            /* Send out a duplicate ACK */
                            tcp_send_timer_cancel(conn);
                            tcp_out(conn, ACK);
                        }
                        else {
                            /* In FIN1 state
                             * Send out a duplicate ACK, with the pending FIN
                             * flag
                             */
                            tcp_send_timer_cancel(conn);
                            tcp_out_ext(conn, FIN | ACK, NULL, conn->seq - 1);
                        }
                        verdict = NET_OK;
                    }
                }
            }
            break;

        case TCP_FIN_WAIT_2 :
            /*
             * FIN2:
             * Only FIN is relevant in this state, as our FIN was already acknowledged
             * -   -> TCP_FIN_WAIT_2
             * FIN -> TCP_TIME_WAIT
             */
            if (th) {
                /* No tcp_send_timer_cancel call required here, as is has been called
                 * before entering this state, only allowed through the
                 * tcp_enter_time_wait function.
                 */

                /* Compute if there is new data after our close */
                if (tcp_compute_new_length(conn, th, len, false) > 0) {
                    /* We do not implement half closed sockets, therefore
                     * cannot accept new data in after sending our FIN, as
                     * we are in sequence can send a reset now.
                     */
                    net_stats_update_tcp_seg_drop(conn->iface);

                    next = tcp_enter_time_wait(conn);

                    tcp_out(conn, RST);
                    break;
                }
                /*
                 * There can also be data in the message, so compute with the length
                 * of the packet to check the sequence number of the FIN flag with the ACK
                 */
                if (FL(&fl, &, FIN, net_tcp_seq_cmp(th_seq(th) + len, conn->ack) == 0)) {
                    conn_ack(conn, +1);
                    NET_DBG("conn %p: FIN received, going to TIME WAIT", conn);

                    next = tcp_enter_time_wait(conn);

                    verdict = NET_OK;
                    tcp_out(conn, ACK);
                }
                else {
                    if (len > 0) {
                        /* Send out a duplicate ACK */
                        tcp_out(conn, ACK);
                        verdict = NET_OK;
                    }
                }
            }
            break;

        case TCP_CLOSING :
            if (th) {
                bool fin_acked = false;

                /*
                 * Closing:
                 * Our FIN has to be acknowledged
                 * -   -> TCP_CLOSING
                 * ACK -> TCP_TIME_WAIT
                 */
                int32_t new_len = tcp_compute_new_length(conn, th, len, true);

                if (new_len > 0) {
                    /* This should not happen here, as no data can be send after
                     * the FIN flag has been send.
                     */
                    NET_ERR("conn: %p, new bytes %u during CLOSING state "
                            "sending reset", conn, new_len);
                    net_stats_update_tcp_seg_drop(conn->iface);

                    next = tcp_enter_time_wait(conn);

                    tcp_out(conn, RST);
                    break;
                }

                if (FL(&fl, &, ACK, th_ack(th) == conn->seq)) {
                    NET_DBG("conn %p: FIN acknowledged, going to TIME WAIT "
                            "state seq %u, ack %u"
                            , conn, conn->seq, conn->ack);

                    next = tcp_enter_time_wait(conn);
                    fin_acked = true;

                    verdict = NET_OK;
                }

                /*
                 * There can also be data in the message, so compute with the length
                 * of the packet to check with the ack
                 * Since the conn->ack was already incremented in TCP_FIN_WAIT_1
                 * add 1 in the comparison sequence
                 */
                if ((FL(&fl, &, FIN,
                    net_tcp_seq_cmp(th_seq(th) + len + 1, conn->ack) == 0)) ||
                    (len > 0)) {
                    tcp_send_timer_cancel(conn);
                    if (fin_acked) {
                        /* Send out a duplicate ACK */
                        tcp_out(conn, ACK);
                    }
                    else {
                        /* Send out a duplicate ACK, with the pending FIN
                         * flag
                         */
                        tcp_out_ext(conn, FIN | ACK, NULL, conn->seq - 1);
                    }
                    verdict = NET_OK;
                }
            }
            break;

        case TCP_TIME_WAIT :
            if (th) {
                int32_t new_len = tcp_compute_new_length(conn, th, len, true);

                /* No tcp_send_timer_cancel call required here, as is has been called
                 * before entering this state, only allowed through the
                 * tcp_enter_time_wait function.
                 */

                if (new_len > 0) {
                    /* This should not happen here, as no data can be send after
                     * the FIN flag has been send.
                     */
                    NET_ERR("conn: %p, new bytes %u during TIME-WAIT state "
                            "sending reset", conn, new_len);
                    net_stats_update_tcp_seg_drop(conn->iface);

                    tcp_out(conn, RST);
                }
                else {
                    /* Acknowledge any FIN attempts, in case retransmission took
                     * place.
                     */
                    if ((FL(&fl, &, FIN,
                        net_tcp_seq_cmp(th_seq(th) + 1, conn->ack) == 0)) ||
                        (len > 0)) {
                        tcp_out(conn, ACK);
                        verdict = NET_OK;
                    }
                }
            }
            break;

        default :
            NET_ASSERT(false, "%s is unimplemented",
                       tcp_state_to_str(conn->state, true));
            break;
    }

out:
    if (pkt) {
        if (verdict == NET_OK) {
            net_pkt_unref(pkt);
        }

        pkt = NULL;
    }

    if (next) {
        th = NULL;
        conn_state(conn, next);
        next = 0;

        if (connection_ok) {
            conn->in_connect = false;
            if (conn->connect_cb) {
                conn->connect_cb(conn->context, 0, conn->context->user_data);

                /* Make sure the connect_cb is only called once. */
                conn->connect_cb = NULL;
            }

            k_sem_give(&conn->connect_sem);
        }

        goto next_state;
    }

    if (conn->context) {
        /* If the conn->context is not set, then the connection was
         * already closed.
         */
        conn_handler = (struct net_conn*)conn->context->conn_handler;
    }

    recv_user_data = conn->recv_user_data;
    recv_data_fifo = &conn->recv_data;

    k_mutex_unlock(&conn->lock);

    /* Pass all the received data stored in recv fifo to the application.
     * This is done like this so that we do not have any connection lock
     * held.
     */
    while (conn_handler && atomic_get(&conn->ref_count) > 0 &&
           (recv_pkt = k_fifo_get(recv_data_fifo, K_NO_WAIT)) != NULL) {
        if (net_context_packet_received(conn_handler, recv_pkt, NULL,
                                        NULL, recv_user_data) ==
            NET_DROP) {
            /* Application is no longer there, unref the pkt */
            tcp_pkt_unref(recv_pkt);
        }
    }

    /* Make sure we close the connection only once by checking connection
     * state.
     */
    if (do_close && conn->state != TCP_UNUSED && conn->state != TCP_CLOSED) {
        tcp_conn_close(conn, close_status);
    }

    return (verdict);
}
#endif /* #if defined(_MSC_VER) */

/* Active connection close: send FIN and go to FIN_WAIT_1 state */
int net_tcp_put(struct net_context* context) {
    struct tcp* conn = context->tcp;

    if (conn == NULL) {
        return (-ENOENT);
    }

    k_mutex_lock(&conn->lock, K_FOREVER);

    NET_DBG("%s", conn ? tcp_conn_state(conn, NULL) : "");
    NET_DBG("context %p %s", context,
            ({const char* state = net_context_state(context);
                                  state ? state : "<unknown>";}));

    if (conn && ((conn->state == TCP_ESTABLISHED) ||
                 (conn->state == TCP_SYN_RECEIVED))) {
        /* Send all remaining data if possible. */
        if (conn->send_data_total > 0) {
            NET_DBG("conn %p pending %zu bytes", conn,
                    conn->send_data_total);
            conn->in_close = true;

            /* How long to wait until all the data has been sent?
             */
            k_work_reschedule_for_queue(&tcp_work_q,
                                        &conn->send_data_timer,
                                        K_MSEC(TCP_RTO_MS));
        }
        else {
            int ret;

            NET_DBG("TCP connection in %s close, "
                    "not disposing yet (waiting %dms)",
                    "active", tcp_max_timeout_ms);
            k_work_reschedule_for_queue(&tcp_work_q,
                                        &conn->fin_timer,
                                        FIN_TIMEOUT);

            ret = tcp_out_ext(conn, FIN | ACK, NULL,
                              conn->seq + conn->unacked_len);
            if (ret == 0) {
                conn_seq(conn, +1);
            }

            conn_state(conn, TCP_FIN_WAIT_1);

            keep_alive_timer_stop(conn);
        }
    }
    else if (conn && conn->in_connect) {
        conn->in_connect = false;
    }

    k_mutex_unlock(&conn->lock);

    tcp_conn_unref(conn);

    return (0);
}

int net_tcp_listen(struct net_context* context) {
    /* when created, tcp connections are in state TCP_LISTEN */
    net_context_set_state(context, NET_CONTEXT_LISTENING);

    return (0);
}

int net_tcp_update_recv_wnd(struct net_context* context, int32_t delta) {
    struct tcp* conn = context->tcp;
    int ret;

    if (!conn) {
        NET_ERR("context->tcp == NULL");
        return (-EPROTOTYPE);
    }

    k_mutex_lock(&conn->lock, K_FOREVER);

    ret = tcp_update_recv_wnd((struct tcp*)context->tcp, delta);

    k_mutex_unlock(&conn->lock);

    return (ret);
}

int net_tcp_queue(struct net_context* context, void const* data, size_t len,
                  const struct msghdr* msg) {
    struct tcp* conn = context->tcp;
    size_t queued_len = 0;
    int ret = 0;

    if (!conn || conn->state != TCP_ESTABLISHED) {
        return -ENOTCONN;
    }

    k_mutex_lock(&conn->lock, K_FOREVER);

    /* If there is no space to transmit, try at a later time.
     * The ZWP will make sure the window becomes available at
     * some point in time.
     */
    if (tcp_window_full(conn)) {
        ret = -EAGAIN;
        goto out;
    }

    if (msg) {
        len = 0;

        for (size_t i = 0; i < msg->msg_iovlen; i++) {
            len += msg->msg_iov[i].iov_len;
        }
    }

    /* Queue no more than TX window permits. It's guaranteed at this point
     * that conn->send_data_total is less than conn->send_win, as it was
     * verified in tcp_window_full() check above. As the connection mutex
     * is held, their values shall not change since.
     */
    len = MIN(conn->send_win - conn->send_data_total, len);

    if (msg) {
        for (size_t i = 0; i < msg->msg_iovlen; i++) {
            int iovlen = MIN(msg->msg_iov[i].iov_len, len);

            ret = tcp_pkt_append(conn->send_data,
                                 msg->msg_iov[i].iov_base,
                                 iovlen);
            if (ret < 0) {
                if (queued_len == 0) {
                    goto out;
                }
                else {
                    break;
                }
            }

            queued_len += iovlen;
            len -= iovlen;

            if (len == 0) {
                break;
            }
        }
    }
    else {
        ret = tcp_pkt_append(conn->send_data, data, len);
        if (ret < 0) {
            goto out;
        }

        queued_len = len;
    }

    conn->send_data_total += queued_len;

    /* Successfully queued data for transmission. Even if there's a transmit
     * failure now (out-of-buf case), it can be ignored for now, retransmit
     * timer will take care of queued data retransmission.
     */
    ret = tcp_send_queued_data(conn);
    if (ret < 0 && ret != -ENOBUFS) {
        tcp_conn_close(conn, ret);
        goto out;
    }

    if (tcp_window_full(conn)) {
        (void)k_sem_take(&conn->tx_sem, K_NO_WAIT);
    }

    ret = queued_len;

out :
    k_mutex_unlock(&conn->lock);

    return (ret);
}

/* net context is about to send out queued data - inform caller only */
int net_tcp_send_data(struct net_context* context, net_context_send_cb_t cb,
                      void* user_data) {
    if (cb) {
        cb(context, 0, user_data);
    }

    return (0);
}

/* When connect() is called on a TCP socket, register the socket for incoming
 * traffic with net context and give the TCP packet receiving function, which
 * in turn will call tcp_in() to deliver the TCP packet to the stack
 */
int net_tcp_connect(struct net_context* context,
                    const struct net_sockaddr* remote_addr,
                    struct net_sockaddr* local_addr,
                    uint16_t remote_port, uint16_t local_port,
                    k_timeout_t timeout, net_context_connect_cb_t cb,
                    void* user_data) {
    struct tcp* conn;
    int ret = 0;

    NET_DBG("context: %p, local: %s, remote: %s", context,
            net_sprint_addr(local_addr->sa_family,
                            (void const*)&net_sin(local_addr)->sin_addr),
            net_sprint_addr(remote_addr->sa_family,
                            (void const*)&net_sin(remote_addr)->sin_addr));

    conn = context->tcp;
    conn->iface = net_context_get_iface(context);
    tcp_derive_rto(conn);

    switch (net_context_get_family(context)) {
        const struct net_in_addr*  ip4;
        const struct net_in6_addr* ip6;

        case NET_AF_INET :
            if (!IS_ENABLED(CONFIG_NET_IPV4)) {
                ret = -EINVAL;
                goto out;
            }

            memset(&conn->src, 0, sizeof(struct net_sockaddr_in));
            memset(&conn->dst, 0, sizeof(struct net_sockaddr_in));

            conn->src.sa.sa_family = NET_AF_INET;
            conn->dst.sa.sa_family = NET_AF_INET;

            conn->dst.sin.sin_port = remote_port;
            conn->src.sin.sin_port = local_port;

            /* we have to select the source address here as
             * net_context_create_ipv4_new() is not called in the packet
             * output chain
             */
            if (net_ipv4_is_addr_unspecified(
                    &net_sin(local_addr)->sin_addr)) {
                ip4 = net_if_ipv4_select_src_addr(
                        net_context_get_iface(context),
                        &net_sin(remote_addr)->sin_addr);
                net_ipaddr_copy(&conn->src.sin.sin_addr, ip4);
            }
            else {
                net_ipaddr_copy(&conn->src.sin.sin_addr,
                                &net_sin(local_addr)->sin_addr);
            }

            net_ipaddr_copy(&conn->dst.sin.sin_addr,
                            &net_sin(remote_addr)->sin_addr);
            break;

        case NET_AF_INET6 :
            if (!IS_ENABLED(CONFIG_NET_IPV6)) {
                ret = -EINVAL;
                goto out;
            }

            memset(&conn->src, 0, sizeof(struct net_sockaddr_in6));
            memset(&conn->dst, 0, sizeof(struct net_sockaddr_in6));

            conn->src.sin6.sin6_family = NET_AF_INET6;
            conn->dst.sin6.sin6_family = NET_AF_INET6;

            conn->dst.sin6.sin6_port = remote_port;
            conn->src.sin6.sin6_port = local_port;

            if (net_ipv6_is_addr_unspecified(
                    &net_sin6(local_addr)->sin6_addr)) {
                ip6 = net_if_ipv6_select_src_addr(
                        net_context_get_iface(context),
                        &net_sin6(remote_addr)->sin6_addr);
                net_ipaddr_copy(&conn->src.sin6.sin6_addr, ip6);
            }
            else {
                net_ipaddr_copy(&conn->src.sin6.sin6_addr,
                                &net_sin6(local_addr)->sin6_addr);
            }

            net_ipaddr_copy(&conn->dst.sin6.sin6_addr,
                            &net_sin6(remote_addr)->sin6_addr);
            break;

        default :
            ret = -EPROTONOSUPPORT;
            break;
    }

    if (!(IS_ENABLED(CONFIG_NET_TEST_PROTOCOL) ||
          IS_ENABLED(CONFIG_NET_TEST))) {
        conn->seq = tcp_init_isn(&conn->src.sa, &conn->dst.sa);
    }

    NET_DBG("conn: %p src: %s, dst: %s", conn,
            net_sprint_addr(conn->src.sa.sa_family,
                            (void const*)&conn->src.sin.sin_addr),
            net_sprint_addr(conn->dst.sa.sa_family,
                            (void const*)&conn->dst.sin.sin_addr));

    net_context_set_state(context, NET_CONTEXT_CONNECTING);

    ret = net_conn_register(net_context_get_proto(context),
                            (uint8_t)net_context_get_family(context),
                            remote_addr, local_addr,
                            net_ntohs(remote_port), net_ntohs(local_port),
                            context, tcp_recv, context,
                            &context->conn_handler);
    if (ret < 0) {
        goto out;
    }

    net_if_addr_ref(conn->iface, conn->src.sa.sa_family,
                    (conn->src.sa.sa_family == NET_AF_INET) ?
                    (const void *)&conn->src.sin.sin_addr :
                    (const void *)&conn->src.sin6.sin6_addr);
    conn->addr_ref_done = true;

    conn->connect_cb   = cb;
    context->user_data = user_data;

    /* Input of a (nonexistent) packet with no flags set will cause
     * a TCP connection to be established
     */
    conn->in_connect = !IS_ENABLED(CONFIG_NET_TEST_PROTOCOL);
    (void)tcp_in(conn, NULL);

    if (!IS_ENABLED(CONFIG_NET_TEST_PROTOCOL)) {
        if ((conn->state == TCP_UNUSED) || (conn->state == TCP_CLOSED)) {
            ret = -errno;
            goto out;
        }
        else if ((K_TIMEOUT_EQ(timeout, K_NO_WAIT)) &&
                 (conn->state != TCP_ESTABLISHED)) {
            goto out;
        }
        else if ((k_sem_take(&conn->connect_sem, timeout) != 0) &&
                 (conn->state != TCP_ESTABLISHED)) {
            if (conn->in_connect) {
                conn->in_connect = false;
                tcp_conn_close(conn, -ETIMEDOUT);
            }

            ret = -ETIMEDOUT;
            goto out;
        }
        conn->in_connect = false;
    }

out :
    NET_DBG("conn: %p, ret=%d", conn, ret);

    return (ret);
}

int net_tcp_accept(struct net_context* context, net_tcp_accept_cb_t cb,
                   void* user_data) {
    struct tcp* conn = context->tcp;
    #if defined(_MSC_VER) /* #CUSTOM@NDRS */
    struct net_sockaddr local_addr = {0};
    #else
    struct net_sockaddr local_addr = {};
    #endif
    uint16_t local_port;
    uint16_t remote_port;

    if (!conn) {
        return (-EINVAL);
    }

    NET_DBG("context: %p, tcp: %p, cb: %p", context, conn, cb);

    if (conn->state != TCP_LISTEN) {
        return (-EINVAL);
    }

    conn->accept_cb      = cb;
    local_addr.sa_family = net_context_get_family(context);

    switch (local_addr.sa_family) {
        struct net_sockaddr_in*  in;
        struct net_sockaddr_in6* in6;

        case NET_AF_INET :
            if (!IS_ENABLED(CONFIG_NET_IPV4)) {
                return (-EINVAL);
            }

            in = (struct net_sockaddr_in*)&local_addr;

            if (net_sin_ptr(&context->local)->sin_addr) {
                net_ipaddr_copy(&in->sin_addr,
                                net_sin_ptr(&context->local)->sin_addr);
            }

            in->sin_port =
                    net_sin((struct net_sockaddr*)&context->local)->sin_port;
            local_port   = net_ntohs(in->sin_port);
            remote_port  = net_ntohs(net_sin(&context->remote)->sin_port);

            break;

        case NET_AF_INET6 :
            if (!IS_ENABLED(CONFIG_NET_IPV6)) {
                return (-EINVAL);
            }

            in6 = (struct net_sockaddr_in6*)&local_addr;

            if (net_sin6_ptr(&context->local)->sin6_addr) {
                net_ipaddr_copy(&in6->sin6_addr,
                        net_sin6_ptr(&context->local)->sin6_addr);
            }

            in6->sin6_port =
                    net_sin6((struct net_sockaddr*)&context->local)->sin6_port;
            local_port     = net_ntohs(in6->sin6_port);
            remote_port    = net_ntohs(net_sin6(&context->remote)->sin6_port);

            break;

        default :
            return (-EINVAL);
    }

    context->user_data = user_data;

    /* Remove the temporary connection handler and register
     * a proper now as we have an established connection.
     */
    net_conn_unregister(context->conn_handler);

    return net_conn_register(net_context_get_proto(context),
                             (uint8_t)local_addr.sa_family,
                             context->flags & NET_CONTEXT_REMOTE_ADDR_SET ?
                             &context->remote : NULL,
                             &local_addr,
                             remote_port, local_port,
                             context, tcp_recv, context,
                             &context->conn_handler);
}

int net_tcp_recv(struct net_context* context, net_context_recv_cb_t cb,
                 void* user_data) {
    struct tcp* conn = context->tcp;

    NET_DBG("context: %p, cb: %p, user_data: %p", context, cb, user_data);

    context->recv_cb = cb;

    if (conn) {
        conn->recv_user_data = user_data;
    }

    return (0);
}

int net_tcp_finalize(struct net_pkt* pkt, bool force_chksum) {
    NET_PKT_DATA_ACCESS_DEFINE(tcp_access, struct net_tcp_hdr);
    struct net_tcp_hdr* tcp_hdr;
    enum net_if_checksum_type type = (net_pkt_family(pkt) == NET_AF_INET6) ?
        NET_IF_CHECKSUM_IPV6_TCP : NET_IF_CHECKSUM_IPV4_TCP;

    tcp_hdr = (struct net_tcp_hdr*)net_pkt_get_data(pkt, &tcp_access);
    if (!tcp_hdr) {
        return (-ENOBUFS);
    }

    tcp_hdr->chksum = 0U;

    if (net_if_need_calc_tx_checksum(net_pkt_iface(pkt), type) || force_chksum) {
        tcp_hdr->chksum = net_calc_chksum_tcp(pkt);
        net_pkt_set_chksum_done(pkt, true);
    }

    return net_pkt_set_data(pkt, &tcp_access);
}

struct net_tcp_hdr* net_tcp_input(struct net_pkt* pkt,
                                  struct net_pkt_data_access* tcp_access) {
    struct net_tcp_hdr* tcp_hdr;
    enum net_if_checksum_type type = (net_pkt_family(pkt) == NET_AF_INET6) ?
        NET_IF_CHECKSUM_IPV6_TCP : NET_IF_CHECKSUM_IPV4_TCP;

    if (IS_ENABLED(CONFIG_NET_TCP_CHECKSUM) &&
        (net_if_need_calc_rx_checksum(net_pkt_iface(pkt), type) ||
         net_pkt_is_ip_reassembled(pkt)) &&
        (net_calc_chksum_tcp(pkt) != 0U)) {
        NET_DBG("DROP: checksum mismatch");
        goto drop;
    }

    tcp_hdr = (struct net_tcp_hdr*)net_pkt_get_data(pkt, tcp_access);
    if (tcp_hdr && !net_pkt_set_data(pkt, tcp_access)) {
        return tcp_hdr;
    }

drop :
    net_stats_update_tcp_seg_chkerr(net_pkt_iface(pkt));
    return (NULL);
}

#if defined(CONFIG_NET_TEST_PROTOCOL)
static enum net_verdict tcp_input(struct net_conn* net_conn,
                                  struct net_pkt* pkt,
                                  union net_ip_header* ip,
                                  union net_proto_header* proto,
                                  void* user_data) {
    struct tcphdr*   th      = th_get(pkt);
    enum net_verdict verdict = NET_DROP;

    if (th) {
        struct tcp* conn = tcp_conn_search(pkt);

        if (conn == NULL && SYN == th_flags(th)) {
            struct net_context* context =
                    tcp_calloc(1, sizeof(struct net_context));
            net_tcp_get(context);
            net_context_set_family(context, net_pkt_family(pkt));
            conn = context->tcp;
            tcp_endpoint_set(&conn->dst, pkt, TCP_EP_SRC);
            tcp_endpoint_set(&conn->src, pkt, TCP_EP_DST);
            /* Make an extra reference, the sanity check suite
             * will delete the connection explicitly
             */
            tcp_conn_ref(conn);
        }

        if (conn) {
            conn->iface = pkt->iface;
            verdict     = tcp_in(conn, pkt);
        }
    }

    return (verdict);
}

static size_t tp_tcp_recv_cb(struct tcp* conn, struct net_pkt* pkt) {
    ssize_t         len = tcp_data_len(pkt);
    struct net_pkt* up  = tcp_pkt_clone(pkt);

    NET_DBG("pkt: %p, len: %zu", pkt, net_pkt_get_len(pkt));

    net_pkt_cursor_init(up);
    net_pkt_set_overwrite(up, true);

    net_pkt_pull(up, net_pkt_get_len(up) - len);

    for (struct net_buf* buf = pkt->buffer; buf != NULL; buf = buf->frags) {
        net_tcp_queue(conn->context, buf->data, buf->len);
    }

    return len;
}

static ssize_t tp_tcp_recv(int fd, void* buf, size_t len, int flags) {
    return (0);
}

static void tp_init(struct tcp* conn, struct tp* tp) {
    struct tp out = {
        .msg    = "",
        .status = "",
        .state  = tcp_state_to_str(conn->state, true),
        .seq    = conn->seq,
        .ack    = conn->ack,
        .rcv    = "",
        .data   = "",
        .op     = "",
    };

    *tp = out;
}

static void tcp_to_json(struct tcp* conn, void* data, size_t* data_len) {
    struct tp tp;

    tp_init(conn, &tp);

    tp_encode(&tp, data, data_len);
}

enum net_verdict tp_input(struct net_conn* net_conn,
                          struct net_pkt* pkt,
                          union net_ip_header* ip_hdr,
                          union net_proto_header* proto,
                          void* user_data) {
    struct net_udp_hdr* uh = net_udp_get_hdr(pkt, NULL);
    size_t data_len  = net_ntohs(uh->len) - sizeof(*uh);
    struct tcp* conn = tcp_conn_search(pkt);
    size_t json_len  = 0;
    struct tp* tp;
    struct tp_new* tp_new;
    enum tp_type type;
    bool responded = false;
    static char buf[512];
    enum net_verdict verdict = NET_DROP;

    net_pkt_cursor_init(pkt);
    net_pkt_set_overwrite(pkt, true);
    net_pkt_skip(pkt, net_pkt_ip_hdr_len(pkt) +
                 net_pkt_ip_opts_len(pkt) + sizeof(*uh));
    net_pkt_read(pkt, buf, data_len);
    buf[data_len] = '\0';
    data_len += 1;

    type = json_decode_msg(buf, data_len);

    data_len = net_ntohs(uh->len) - sizeof(*uh);

    net_pkt_cursor_init(pkt);
    net_pkt_set_overwrite(pkt, true);
    net_pkt_skip(pkt, net_pkt_ip_hdr_len(pkt) +
                 net_pkt_ip_opts_len(pkt) + sizeof(*uh));
    net_pkt_read(pkt, buf, data_len);
    buf[data_len] = '\0';
    data_len += 1;

    switch (type) {
        case TP_CONFIG_REQUEST :
            tp_new = json_to_tp_new(buf, data_len);
            break;

        default :
            tp = json_to_tp(buf, data_len);
            break;
    }

    switch (type) {
        case TP_COMMAND :
            if (is("CONNECT", tp->op)) {
                tp_output(pkt->family, pkt->iface, buf, 1);
                responded = true;
                {
                    struct net_context* context = tcp_calloc(1,
                                    sizeof(struct net_context));
                    net_tcp_get(context);
                    net_context_set_family(context,
                                           net_pkt_family(pkt));
                    conn = context->tcp;
                    tcp_endpoint_set(&conn->dst, pkt, TCP_EP_SRC);
                    tcp_endpoint_set(&conn->src, pkt, TCP_EP_DST);
                    conn->iface = pkt->iface;
                    tcp_conn_ref(conn);
                }
                conn->seq = tp->seq;
                verdict   = tcp_in(conn, NULL);
            }

            if (is("CLOSE", tp->op)) {
                tp_trace = false;
                {
                    struct net_context* context;

                    conn    = (void*)sys_slist_peek_head(&tcp_conns);
                    context = conn->context;
                    while (tcp_conn_close(conn, 0)) {
                        /* pass */
                    }
                    tcp_free(context);
                }
                tp_mem_stat();
                tp_nbuf_stat();
                tp_pkt_stat();
                tp_seq_stat();
            }

            if (is("CLOSE2", tp->op)) {
                struct tcp* conn =
                        (void*)sys_slist_peek_head(&tcp_conns);
                net_tcp_put(conn->context);
            }

            if (is("RECV", tp->op)) {
                #define HEXSTR_SIZE 64
                char    hexstr[HEXSTR_SIZE];
                ssize_t len = tp_tcp_recv(0, buf, sizeof(buf), 0);

                tp_init(conn, tp);
                bin2hex(buf, len, hexstr, HEXSTR_SIZE);
                tp->data = hexstr;
                NET_DBG("%zd = tcp_recv(\"%s\")", len, tp->data);
                json_len = sizeof(buf);
                tp_encode(tp, buf, &json_len);
            }

            if (is("SEND", tp->op)) {
                ssize_t     len  = tp_str_to_hex(buf, sizeof(buf), tp->data);
                struct tcp* conn =
                        (void*)sys_slist_peek_head(&tcp_conns);

                tp_output(pkt->family, pkt->iface, buf, 1);
                responded = true;
                NET_DBG("tcp_send(\"%s\")", tp->data);
                {
                    net_tcp_queue(conn->context, buf, len);
                }
            }
            break;

        case TP_CONFIG_REQUEST :
            tp_new_find_and_apply(tp_new, "tcp_rto", &tcp_rto, TP_INT);
            tp_new_find_and_apply(tp_new, "tcp_retries", &tcp_retries,
                                  TP_INT);
            tp_new_find_and_apply(tp_new, "tcp_window", &tcp_rx_window,
                                  TP_INT);
            tp_new_find_and_apply(tp_new, "tp_trace", &tp_trace, TP_BOOL);
            break;

        case TP_INTROSPECT_REQUEST :
            json_len = sizeof(buf);
            conn     = (void*)sys_slist_peek_head(&tcp_conns);
            tcp_to_json(conn, buf, &json_len);
            break;

        case TP_DEBUG_STOP :
        case TP_DEBUG_CONTINUE :
            tp_state = tp->type;
            break;

        default :
            NET_ASSERT(false, "Unimplemented tp command: %s", tp->msg);
    }

    if (json_len) {
        tp_output(pkt->family, pkt->iface, buf, json_len);
    }
    else if (((TP_CONFIG_REQUEST == type) || (TP_COMMAND == type))
             && (responded == false)) {
        tp_output(pkt->family, pkt->iface, buf, 1);
    }

    return (verdict);
}

static void test_cb_register(sa_family_t family, uint8_t proto, uint16_t remote_port,
                             uint16_t local_port, net_conn_cb_t cb) {
    struct net_conn_handle* conn_handle = NULL;
    const struct net_sockaddr addr = {.sa_family = family, };

    int ret = net_conn_register(proto,
                                family,
                                &addr,      /* remote address */
                                &addr,      /* local address */
                                local_port,
                                remote_port,
                                NULL,
                                cb,
                                NULL,       /* user_data */
                                &conn_handle);
    if (ret < 0) {
        NET_ERR("net_conn_register(): %d", ret);
    }
}
#endif /* CONFIG_NET_TEST_PROTOCOL */

void net_tcp_foreach(net_tcp_cb_t cb, void* user_data) {
    struct tcp* conn;
    struct tcp* tmp;

    k_mutex_lock(&tcp_lock, K_FOREVER);

    SYS_SLIST_FOR_EACH_CONTAINER_SAFE_WITH_TYPE(&tcp_conns, struct tcp,
                                                conn, tmp, next) {
        if (atomic_get(&conn->ref_count) > 0) {
            k_mutex_unlock(&tcp_lock);
            cb(conn, user_data);
            k_mutex_lock(&tcp_lock, K_FOREVER);
        }
    }

    k_mutex_unlock(&tcp_lock);
}

uint16_t net_tcp_get_supported_mss(const struct tcp* conn) {
    sa_family_t family = net_context_get_family(conn->context);

    if (family == NET_AF_INET) {
        #if defined(CONFIG_NET_IPV4)
        struct net_if* iface = net_context_get_iface(conn->context);
        int            mss   = 0;

        if (iface && net_if_get_mtu(iface) >= NET_IPV4TCPH_LEN) {
            /* Detect MSS based on interface MTU minus "TCP,IP
             * header size"
             */
            mss = net_if_get_mtu(iface) - NET_IPV4TCPH_LEN;
        }

        if (mss == 0) {
            mss = NET_IPV4_MTU - NET_IPV4TCPH_LEN;
        }

        return (mss);
        #else
        return (0);
        #endif /* CONFIG_NET_IPV4 */
    }
    #if defined(CONFIG_NET_IPV6)
    else if (family == NET_AF_INET6) {
        struct net_if* iface = net_context_get_iface(conn->context);
        int mss = 0;

        if (iface && net_if_get_mtu(iface) >= NET_IPV6TCPH_LEN) {
            /* Detect MSS based on interface MTU minus "TCP,IP
             * header size"
             */
            mss = net_if_get_mtu(iface) - NET_IPV6TCPH_LEN;
        }

        if (mss == 0) {
            mss = NET_IPV6_MTU - NET_IPV6TCPH_LEN;
        }

        return (mss);
    }
    #endif /* CONFIG_NET_IPV6 */

    return (0);
}

int net_tcp_set_option(struct net_context* context,
                       enum tcp_conn_option option,
                       void const* value, size_t len) {
    int ret = 0;

    NET_ASSERT(context);

    struct tcp* conn = context->tcp;

    NET_ASSERT(conn);

    k_mutex_lock(&conn->lock, K_FOREVER);

    switch (option) {
        case TCP_OPT_NODELAY :
            ret = set_tcp_nodelay(conn, value, len);
            break;

        case TCP_OPT_KEEPALIVE :
            ret = set_tcp_keep_alive(conn, value, len);
            break;

        case TCP_OPT_KEEPIDLE :
            ret = set_tcp_keep_idle(conn, value, len);
            break;

        case TCP_OPT_KEEPINTVL :
            ret = set_tcp_keep_intvl(conn, value, len);
            break;

        case TCP_OPT_KEEPCNT :
            ret = set_tcp_keep_cnt(conn, value, len);
            break;
    }

    k_mutex_unlock(&conn->lock);

    return (ret);
}

int net_tcp_get_option(struct net_context* context,
                       enum tcp_conn_option option,
                       void* value, size_t* len) {
    int ret = 0;

    NET_ASSERT(context);

    struct tcp* conn = context->tcp;

    NET_ASSERT(conn);

    k_mutex_lock(&conn->lock, K_FOREVER);

    switch (option) {
        case TCP_OPT_NODELAY :
            ret = get_tcp_nodelay(conn, value, len);
            break;

        case TCP_OPT_KEEPALIVE :
            ret = get_tcp_keep_alive(conn, value, len);
            break;

        case TCP_OPT_KEEPIDLE :
            ret = get_tcp_keep_idle(conn, value, len);
            break;

        case TCP_OPT_KEEPINTVL :
            ret = get_tcp_keep_intvl(conn, value, len);
            break;

        case TCP_OPT_KEEPCNT :
            ret = get_tcp_keep_cnt(conn, value, len);
            break;
    }

    k_mutex_unlock(&conn->lock);

    return (ret);
}

char const* net_tcp_state_str(enum tcp_state state) {
    return tcp_state_to_str(state, false);
}

struct k_sem* net_tcp_tx_sem_get(struct net_context* context) {
    struct tcp* conn = context->tcp;

    return &conn->tx_sem;
}

struct k_sem* net_tcp_conn_sem_get(struct net_context* context) {
    struct tcp* conn = context->tcp;

    return &conn->connect_sem;
}

void net_tcp_init(void) {
    int i;
    int rto;
    #if defined(CONFIG_NET_TEST_PROTOCOL)
    /* Register inputs for TTCN-3 based TCP sanity check */
    test_cb_register(AF_INET , NET_IPPROTO_TCP, 4242, 4242, tcp_input);
    test_cb_register(AF_INET6, NET_IPPROTO_TCP, 4242, 4242, tcp_input);
    test_cb_register(AF_INET , NET_IPPROTO_UDP, 4242, 4242, tp_input);
    test_cb_register(AF_INET6, NET_IPPROTO_UDP, 4242, 4242, tp_input);

    tcp_recv_cb = tp_tcp_recv_cb;
    #endif

    #if defined(CONFIG_NET_TC_THREAD_COOPERATIVE)
    #define THREAD_PRIORITY K_PRIO_COOP(CONFIG_NET_TCP_WORKER_PRIO)
    #else
    #define THREAD_PRIORITY K_PRIO_PREEMPT(CONFIG_NET_TCP_WORKER_PRIO)
    #endif

    /* Use private workqueue in order not to block the system work queue.
     */
    k_work_queue_start(&tcp_work_q, work_q_stack,
                       K_KERNEL_STACK_SIZEOF(work_q_stack), THREAD_PRIORITY,
                       NULL);

    /* Compute the largest possible retransmission timeout */
    tcp_max_timeout_ms = 0;
    rto = tcp_rto;
    for (i = 0; i < tcp_retries; i++) {
        tcp_max_timeout_ms += rto;
        rto += rto >> 1;
    }
    /* At the last timeout cycle */
    tcp_max_timeout_ms += tcp_rto;

    /* When CONFIG_NET_TCP_RANDOMIZED_RTO is active in can be worse case 1.5 times larger */
    if (IS_ENABLED(CONFIG_NET_TCP_RANDOMIZED_RTO)) {
        tcp_max_timeout_ms += tcp_max_timeout_ms >> 1;
    }

    k_thread_name_set(&tcp_work_q.thread, "tcp_work");
    NET_DBG("Workq started. Thread ID: %p", &tcp_work_q.thread);
}<|MERGE_RESOLUTION|>--- conflicted
+++ resolved
@@ -1207,21 +1207,20 @@
     int32_t threshold = MIN(conn_mss(conn), conn->recv_win_max / 2);
 
     if (conn->recv_win > threshold) {
-        return false;
+        return (false);
     }
 
     return (true);
 }
 
-static bool tcp_need_window_update(struct tcp *conn)
-{
-	int32_t threshold = MAX(conn_mss(conn), conn->recv_win_max / 2);
-
-	/* In case window is full again, and we didn't send a window update
-	 * since the window size dropped below threshold, do it now.
-	 */
-	return (conn->recv_win == conn->recv_win_max &&
-		conn->recv_win_sent <= threshold);
+static bool tcp_need_window_update(struct tcp* conn) {
+    int32_t threshold = MAX(conn_mss(conn), conn->recv_win_max / 2);
+
+    /* In case window is full again, and we didn't send a window update
+     * since the window size dropped below threshold, do it now.
+     */
+    return ((conn->recv_win == conn->recv_win_max) &&
+            (conn->recv_win_sent <= threshold));
 }
 
 /**
@@ -1252,20 +1251,12 @@
 
     short_win_after = tcp_short_window(conn);
 
-<<<<<<< HEAD
-	if (((short_win_before && !short_win_after) ||
-	     tcp_need_window_update(conn)) &&
-	    conn->state == TCP_ESTABLISHED) {
-		k_work_cancel_delayable(&conn->ack_timer);
-		tcp_out(conn, ACK);
-	}
-=======
-    if (short_win_before && !short_win_after &&
-        (conn->state == TCP_ESTABLISHED)) {
+    if (((short_win_before && !short_win_after) ||
+         tcp_need_window_update(conn)) &&
+        conn->state == TCP_ESTABLISHED) {
         k_work_cancel_delayable(&conn->ack_timer);
         tcp_out(conn, ACK);
     }
->>>>>>> d41f9103
 
     return (0);
 }
@@ -1352,15 +1343,13 @@
         net_pkt_skip(pkt, net_pkt_get_len(pkt) - *len);
 
         tcp_update_recv_wnd(conn, -(int32_t)(*len));
-
-<<<<<<< HEAD
-		tcp_update_recv_wnd(conn, -*len);
-		if (*len > conn->recv_win_sent) {
-			conn->recv_win_sent = 0;
-		} else {
-			conn->recv_win_sent -= *len;
-		}
-=======
+        if (*len > conn->recv_win_sent) {
+            conn->recv_win_sent = 0;
+        }
+        else {
+            conn->recv_win_sent -= *len;
+        }
+
         /* Do not pass data to application with TCP conn
          * locked as there could be an issue when the app tries
          * to send the data and the conn is locked. So the recv
@@ -1368,7 +1357,6 @@
          * after unlocking the conn
          */
         k_fifo_put(&conn->recv_data, pkt);
->>>>>>> d41f9103
 
         ret = NET_OK;
     }
@@ -1607,80 +1595,6 @@
     tcp_pkt_unref(rst);
 }
 
-<<<<<<< HEAD
-static int tcp_out_ext(struct tcp *conn, uint8_t flags, struct net_pkt *data,
-		       uint32_t seq)
-{
-	size_t alloc_len = sizeof(struct tcphdr);
-	struct net_pkt *pkt;
-	int ret = 0;
-
-	if (conn->send_options.mss_found) {
-		alloc_len += sizeof(uint32_t);
-	}
-
-	pkt = tcp_pkt_alloc(conn, alloc_len);
-	if (!pkt) {
-		ret = -ENOBUFS;
-		goto out;
-	}
-
-	if (data) {
-		/* Append the data buffer to the pkt */
-		net_pkt_append_buffer(pkt, data->buffer);
-		data->buffer = NULL;
-	}
-
-	ret = ip_header_add(conn, pkt);
-	if (ret < 0) {
-		tcp_pkt_unref(pkt);
-		goto out;
-	}
-
-	ret = tcp_header_add(conn, pkt, flags, seq);
-	if (ret < 0) {
-		tcp_pkt_unref(pkt);
-		goto out;
-	}
-
-	if (conn->send_options.mss_found) {
-		ret = net_tcp_set_mss_opt(conn, pkt);
-		if (ret < 0) {
-			tcp_pkt_unref(pkt);
-			goto out;
-		}
-	}
-
-	ret = tcp_finalize_pkt(pkt);
-	if (ret < 0) {
-		tcp_pkt_unref(pkt);
-		goto out;
-	}
-
-	if (tcp_send_cb) {
-		ret = tcp_send_cb(pkt);
-		goto out;
-	}
-
-	sys_slist_append(&conn->send_queue, &pkt->next);
-
-	if (flags & ACK) {
-		conn->recv_win_sent = conn->recv_win;
-	}
-
-	if (is_destination_local(pkt)) {
-		/* If the destination is local, we have to let the current
-		 * thread to finish with any state-machine changes before
-		 * sending the packet, or it might lead to state inconsistencies
-		 */
-		k_work_schedule_for_queue(&tcp_work_q,
-					  &conn->send_timer, K_NO_WAIT);
-	} else if (tcp_send_process_no_lock(conn)) {
-		tcp_conn_close(conn, -ETIMEDOUT);
-	}
-out:
-	return ret;
-=======
 static int tcp_out_ext(struct tcp* conn, uint8_t flags, struct net_pkt* data,
                        uint32_t seq) {
     size_t alloc_len = sizeof(struct tcphdr);
@@ -1749,6 +1663,10 @@
 
     sys_slist_append(&conn->send_queue, &pkt->next);
 
+    if (flags & ACK) {
+        conn->recv_win_sent = conn->recv_win;
+    }
+
     if (is_destination_local(pkt)) {
         /* If the destination is local, we have to let the current
          * thread to finish with any state-machine changes before
@@ -1763,7 +1681,6 @@
 
 out :
     return (ret);
->>>>>>> d41f9103
 }
 
 static void tcp_out(struct tcp* conn, uint8_t flags) {
@@ -2245,86 +2162,6 @@
     NET_DBG("conn: %p, ref_count: %d", conn, ref_count);
 }
 
-<<<<<<< HEAD
-static struct tcp *tcp_conn_alloc(void)
-{
-	struct tcp *conn = NULL;
-	int ret;
-
-	ret = k_mem_slab_alloc(&tcp_conns_slab, (void **)&conn, K_NO_WAIT);
-	if (ret) {
-		NET_ERR("Cannot allocate slab");
-		goto out;
-	}
-
-	memset(conn, 0, sizeof(*conn));
-
-	if (CONFIG_NET_TCP_RECV_QUEUE_TIMEOUT) {
-		conn->queue_recv_data = tcp_rx_pkt_alloc(conn, 0);
-		if (conn->queue_recv_data == NULL) {
-			NET_ERR("Cannot allocate %s queue for conn %p", "recv",
-				conn);
-			goto fail;
-		}
-	}
-
-	conn->send_data = tcp_pkt_alloc(conn, 0);
-	if (conn->send_data == NULL) {
-		NET_ERR("Cannot allocate %s queue for conn %p", "send", conn);
-		goto fail;
-	}
-
-	k_mutex_init(&conn->lock);
-	k_fifo_init(&conn->recv_data);
-	k_sem_init(&conn->connect_sem, 0, K_SEM_MAX_LIMIT);
-	k_sem_init(&conn->tx_sem, 1, 1);
-
-	conn->in_connect = false;
-	conn->state = TCP_LISTEN;
-	conn->recv_win_max = tcp_rx_window;
-	conn->recv_win = conn->recv_win_max;
-	conn->recv_win_sent = conn->recv_win_max;
-	conn->send_win_max = MAX(tcp_tx_window, NET_IPV6_MTU);
-	conn->send_win = conn->send_win_max;
-	conn->tcp_nodelay = false;
-	conn->addr_ref_done = false;
-#ifdef CONFIG_NET_TCP_FAST_RETRANSMIT
-	conn->dup_ack_cnt = 0;
-#endif
-#ifdef CONFIG_NET_TCP_CONGESTION_AVOIDANCE
-	/* Initially set the congestion window at its max size, since only the MSS
-	 * is available as soon as the connection is established
-	 */
-	conn->ca.cwnd = UINT16_MAX;
-#endif
-
-	/* The ISN value will be set when we get the connection attempt or
-	 * when trying to create a connection.
-	 */
-	conn->seq = 0U;
-
-	sys_slist_init(&conn->send_queue);
-
-	k_work_init_delayable(&conn->send_timer, tcp_send_process);
-	k_work_init_delayable(&conn->timewait_timer, tcp_timewait_timeout);
-	k_work_init_delayable(&conn->fin_timer, tcp_fin_timeout);
-	k_work_init_delayable(&conn->send_data_timer, tcp_resend_data);
-	k_work_init_delayable(&conn->recv_queue_timer, tcp_cleanup_recv_queue);
-	k_work_init_delayable(&conn->persist_timer, tcp_send_zwp);
-	k_work_init_delayable(&conn->ack_timer, tcp_send_ack);
-	k_work_init(&conn->conn_release, tcp_conn_release);
-	keep_alive_timer_init(conn);
-
-	tcp_conn_ref(conn);
-
-	k_mutex_lock(&tcp_lock, K_FOREVER);
-	sys_slist_append(&tcp_conns, &conn->next);
-	k_mutex_unlock(&tcp_lock);
-out:
-	NET_DBG("conn: %p", conn);
-
-	return conn;
-=======
 static struct tcp* tcp_conn_alloc(void) {
     struct tcp* conn = NULL;
     int ret;
@@ -2370,6 +2207,7 @@
     conn->state        = TCP_LISTEN;
     conn->recv_win_max = tcp_rx_window;
     conn->recv_win     = conn->recv_win_max;
+    conn->recv_win_sent = conn->recv_win_max;
     conn->send_win_max = MAX(tcp_tx_window, NET_IPV6_MTU);
     conn->send_win     = conn->send_win_max;
     conn->tcp_nodelay  = false;
@@ -2412,7 +2250,6 @@
     NET_DBG("conn: %p", conn);
 
     return (conn);
->>>>>>> d41f9103
 
 fail:
     if (CONFIG_NET_TCP_RECV_QUEUE_TIMEOUT && conn->queue_recv_data) {
