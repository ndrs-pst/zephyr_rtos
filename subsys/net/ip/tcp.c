/*
 * Copyright (c) 2018-2020 Intel Corporation
 *
 * SPDX-License-Identifier: Apache-2.0
 */

#include <zephyr/logging/log.h>
LOG_MODULE_REGISTER(net_tcp, CONFIG_NET_TCP_LOG_LEVEL);

#include <stdarg.h>
#include <stdio.h>
#include <stdlib.h>
#include <zephyr/kernel.h>
#include <zephyr/random/random.h>

#if defined(CONFIG_NET_TCP_ISN_RFC6528)
#include <psa/crypto.h>
#endif
#include <zephyr/net/net_pkt.h>
#include <zephyr/net/net_context.h>
#include <zephyr/net/udp.h>
#include "ipv4.h"
#include "ipv6.h"
#include "connection.h"
#include "net_stats.h"
#include "net_private.h"
#include "tcp_internal.h"
#include "pmtu.h"

#define ACK_TIMEOUT_MS          tcp_max_timeout_ms
#define ACK_TIMEOUT             K_MSEC(ACK_TIMEOUT_MS)
#define LAST_ACK_TIMEOUT_MS     tcp_max_timeout_ms
#define LAST_ACK_TIMEOUT        K_MSEC(LAST_ACK_TIMEOUT_MS)
#define FIN_TIMEOUT             K_MSEC(tcp_max_timeout_ms)
#define ACK_DELAY               K_MSEC(100)
#define ZWP_MAX_DELAY_MS        120000
#define DUPLICATE_ACK_RETRANSMIT_TRHESHOLD 3

static int tcp_rto     = CONFIG_NET_TCP_INIT_RETRANSMISSION_TIMEOUT;
static int tcp_retries = CONFIG_NET_TCP_RETRY_COUNT;
static int tcp_max_timeout_ms;
static int tcp_rx_window =
#if (CONFIG_NET_TCP_MAX_RECV_WINDOW_SIZE != 0)
    CONFIG_NET_TCP_MAX_RECV_WINDOW_SIZE;
#else
#if defined(CONFIG_NET_BUF_FIXED_DATA_SIZE)
    (CONFIG_NET_BUF_RX_COUNT * CONFIG_NET_BUF_DATA_SIZE) / 3;
#else
    CONFIG_NET_PKT_BUF_RX_DATA_POOL_SIZE / 3;
#endif /* CONFIG_NET_BUF_FIXED_DATA_SIZE */
#endif
static int tcp_tx_window =
#if (CONFIG_NET_TCP_MAX_SEND_WINDOW_SIZE != 0)
    CONFIG_NET_TCP_MAX_SEND_WINDOW_SIZE;
#else
#if defined(CONFIG_NET_BUF_FIXED_DATA_SIZE)
    (CONFIG_NET_BUF_TX_COUNT * CONFIG_NET_BUF_DATA_SIZE) / 3;
#else
    CONFIG_NET_PKT_BUF_TX_DATA_POOL_SIZE / 3;
#endif /* CONFIG_NET_BUF_FIXED_DATA_SIZE */
#endif
#ifdef CONFIG_NET_TCP_RANDOMIZED_RTO
#define TCP_RTO_MS (conn->rto)
#else
#define TCP_RTO_MS (tcp_rto)
#endif

/* Define the number of MSS sections the congestion window is initialized at */
#define TCP_CONGESTION_INITIAL_WIN      1
#define TCP_CONGESTION_INITIAL_SSTHRESH 3

static sys_slist_t tcp_conns = SYS_SLIST_STATIC_INIT(&tcp_conns);

static K_MUTEX_DEFINE(tcp_lock);

K_MEM_SLAB_DEFINE_STATIC(tcp_conns_slab, sizeof(struct tcp),
                         CONFIG_NET_MAX_CONTEXTS, 4);

static struct k_work_q tcp_work_q;
static K_KERNEL_STACK_DEFINE(work_q_stack, CONFIG_NET_TCP_WORKQ_STACK_SIZE);

static enum net_verdict tcp_in(struct tcp* conn, struct net_pkt* pkt);
static bool is_destination_local(struct net_pkt* pkt);
static void tcp_out(struct tcp* conn, uint8_t flags);
static char const* tcp_state_to_str(enum tcp_state state, bool prefix);

int (*tcp_send_cb)(struct net_pkt* pkt) = NULL;
size_t (*tcp_recv_cb)(struct tcp* conn, struct net_pkt* pkt) = NULL;

static bool tcp_backlog_is_full(struct tcp* conn) {
    return atomic_get(&conn->backlog) <= 0;
}

static void tcp_backlog_dec(struct tcp* conn) {
    atomic_dec(&conn->backlog);
}

static void tcp_backlog_inc(struct tcp* conn) {
    atomic_inc(&conn->backlog);
}

void net_tcp_conn_accepted(struct net_context* child_ctx) {
    struct tcp* conn = child_ctx->tcp;

    if ((net_context_get_state(child_ctx) == NET_CONTEXT_LISTENING) ||
        (conn == NULL)) {
        return;
    }

    k_mutex_lock(&conn->lock, K_FOREVER);

    if (conn->accepted_conn != NULL) {
        tcp_backlog_inc(conn->accepted_conn);
        conn->accepted_conn = NULL;
    }

    k_mutex_unlock(&conn->lock);
}

static uint32_t tcp_get_seq(struct net_buf* buf) {
    return *(uint32_t*)net_buf_user_data(buf);
}

static void tcp_set_seq(struct net_buf* buf, uint32_t seq) {
    *(uint32_t*)net_buf_user_data(buf) = seq;
}

static int tcp_pkt_linearize(struct net_pkt* pkt, size_t pos, size_t len) {
    struct net_buf *buf, *first = pkt->cursor.buf, *second = first->frags;
    int ret = 0;
    size_t len1;
    size_t len2;

    if (net_pkt_get_len(pkt) < (pos + len)) {
        NET_ERR("Insufficient packet len=%zd (pos+len=%zu)",
                net_pkt_get_len(pkt), pos + len);
        ret = -EINVAL;
        goto out;
    }

    buf = net_pkt_get_frag(pkt, len, TCP_PKT_ALLOC_TIMEOUT);

    if (!buf || net_buf_max_len(buf) < len) {
        if (buf) {
            net_buf_unref(buf);
        }
        ret = -ENOBUFS;
        goto out;
    }

    net_buf_linearize(buf->data, net_buf_max_len(buf), pkt->frags, pos, len);
    net_buf_add(buf, len);

    len1 = first->len - (pkt->cursor.pos - pkt->cursor.buf->data);
    len2 = len - len1;

    first->len -= (uint16_t)len1;

    while (len2) {
        size_t pull_len = MIN(second->len, len2);
        struct net_buf* next;

        len2 -= pull_len;
        net_buf_pull(second, pull_len);
        next = second->frags;
        if (second->len == 0) {
            net_buf_unref(second);
        }
        second = next;
    }

    buf->frags   = second;
    first->frags = buf;

out :
    return (ret);
}

static struct tcphdr* th_get(struct net_pkt* pkt) {
    size_t ip_len = net_pkt_ip_hdr_len(pkt) + net_pkt_ip_opts_len(pkt);
    struct tcphdr* th = NULL;

again :
    net_pkt_cursor_init(pkt);
    net_pkt_set_overwrite(pkt, true);

    if (net_pkt_skip(pkt, ip_len) != 0) {
        goto out;
    }

    if (!net_pkt_is_contiguous(pkt, sizeof(*th))) {
        if (tcp_pkt_linearize(pkt, ip_len, sizeof(*th)) < 0) {
            goto out;
        }

        goto again;
    }

    th = net_pkt_cursor_get_pos(pkt);

out :
    return (th);
}

static size_t tcp_endpoint_len(net_sa_family_t af) {
    return (af == NET_AF_INET) ? sizeof(struct net_sockaddr_in) :
                                 sizeof(struct net_sockaddr_in6);
}

static int tcp_endpoint_set(union tcp_endpoint* ep, struct net_pkt* pkt,
                            enum pkt_addr src) {
    int ret = 0;

    switch (net_pkt_family(pkt)) {
        case NET_AF_INET :
            if (IS_ENABLED(CONFIG_NET_IPV4)) {
                struct net_ipv4_hdr* ip = NET_IPV4_HDR(pkt);
                struct tcphdr* th;

                th = th_get(pkt);
                if (!th) {
                    return (-ENOBUFS);
                }

                memset(ep, 0, sizeof(*ep));

                ep->sin.sin_port = src == TCP_EP_SRC ? th_sport(th) :
                                                       th_dport(th);
                net_ipv4_addr_copy_raw((uint8_t*)&ep->sin.sin_addr,
                                       (src == TCP_EP_SRC) ? ip->src :
                                                             ip->dst);
                ep->sa.sa_family = NET_AF_INET;
            }
            else {
                ret = -EINVAL;
            }

            break;

        case NET_AF_INET6 :
            if (IS_ENABLED(CONFIG_NET_IPV6)) {
                struct net_ipv6_hdr* ip = NET_IPV6_HDR(pkt);
                struct tcphdr* th;

                th = th_get(pkt);
                if (!th) {
                    return (-ENOBUFS);
                }

                memset(ep, 0, sizeof(*ep));

                ep->sin6.sin6_port = src == TCP_EP_SRC ? th_sport(th) :
                                                         th_dport(th);
                net_ipv6_addr_copy_raw((uint8_t*)&ep->sin6.sin6_addr,
                                       (src == TCP_EP_SRC) ? ip->src :
                                                             ip->dst);
                ep->sa.sa_family = NET_AF_INET6;
            }
            else {
                ret = -EINVAL;
            }

            break;

        default :
            NET_ERR("Unknown address family: %hu", net_pkt_family(pkt));
            ret = -EINVAL;
    }

    return (ret);
}

int net_tcp_endpoint_copy(struct net_context* ctx,
                          struct net_sockaddr* local,
                          struct net_sockaddr* peer,
                          net_socklen_t* addrlen) {
    const struct tcp* conn = ctx->tcp;
    net_socklen_t newlen = (ctx->local.family == NET_AF_INET) ?
        sizeof(struct net_sockaddr_in) :
        sizeof(struct net_sockaddr_in6);

    if (local != NULL) {
        /* If we are connected, then get the address we are actually
         * using, otherwise get the address we are bound as these might
         * be different if we are bound to any address.
         */
        if (conn->state < TCP_ESTABLISHED) {
            if (IS_ENABLED(CONFIG_NET_IPV4) && ctx->local.family == NET_AF_INET) {
                memcpy(&net_sin(local)->sin_addr,
                       net_sin_ptr(&ctx->local)->sin_addr,
                       sizeof(struct net_in_addr));
                net_sin(local)->sin_port = net_sin_ptr(&ctx->local)->sin_port;
                net_sin(local)->sin_family = NET_AF_INET;
            }
            else if (IS_ENABLED(CONFIG_NET_IPV6) && (ctx->local.family == NET_AF_INET6)) {
                memcpy(&net_sin6(local)->sin6_addr,
                       net_sin6_ptr(&ctx->local)->sin6_addr,
                       sizeof(struct net_in6_addr));
                net_sin6(local)->sin6_port = net_sin6_ptr(&ctx->local)->sin6_port;
                net_sin6(local)->sin6_family = NET_AF_INET6;
                net_sin6(local)->sin6_scope_id =
                    net_sin6_ptr(&ctx->local)->sin6_scope_id;
            }
            else {
                return (-EINVAL);
            }
        }
        else {
            memcpy(local, &conn->src.sa, newlen);
        }
    }

    if (peer != NULL) {
        memcpy(peer, &conn->dst.sa, newlen);
    }

    return (0);
}

static const char* tcp_flags(uint8_t flags) {
    #define BUF_SIZE 25 /* 6 * 4 + 1 */
    static char buf[BUF_SIZE];
    int len = 0;

    buf[0] = '\0';

    if (flags) {
        if (flags & SYN) {
            len += snprintk(buf + len, BUF_SIZE - len, "SYN,");
        }

        if (flags & FIN) {
            len += snprintk(buf + len, BUF_SIZE - len, "FIN,");
        }

        if (flags & ACK) {
            len += snprintk(buf + len, BUF_SIZE - len, "ACK,");
        }

        if (flags & PSH) {
            len += snprintk(buf + len, BUF_SIZE - len, "PSH,");
        }

        if (flags & RST) {
            len += snprintk(buf + len, BUF_SIZE - len, "RST,");
        }

        if (flags & URG) {
            len += snprintk(buf + len, BUF_SIZE - len, "URG,");
        }

        if (len > 0) {
            buf[len - 1] = '\0'; /* delete the last comma */
        }
    }
    #undef BUF_SIZE

    return (buf);
}

static size_t tcp_data_len(struct net_pkt* pkt) {
    struct tcphdr* th = th_get(pkt);
    size_t tcp_options_len = (th_off(th) - 5) * 4;
    int len = net_pkt_get_len(pkt) - net_pkt_ip_hdr_len(pkt) -
              net_pkt_ip_opts_len(pkt) - sizeof(*th) - tcp_options_len;

    return ((len > 0) ? (size_t)len : 0);
}

static const char *tcp_th(struct net_pkt* pkt, uint32_t* seq_ptr, uint32_t* ack_ptr) {
    #define BUF_SIZE 80
    static char buf[BUF_SIZE];
    int len = 0;
    struct tcphdr* th = th_get(pkt);
    uint32_t seq;
    uint32_t ack;

    buf[0] = '\0';

    if (th_off(th) < 5) {
        len += snprintk((buf + len), (BUF_SIZE - len),
                        "bogus th_off: %hu", (uint16_t)th_off(th));
        goto end;
    }

    seq = th_seq(th);

    len += snprintk(buf + len, BUF_SIZE - len,
                    "%s Seq=%u{%u}", tcp_flags(th_flags(th)),
                    ack_ptr != NULL ? (uint32_t)(seq - *ack_ptr) : 0U,
                    seq);

    if (th_flags(th) & ACK) {
        ack = th_ack(th);

        len += snprintk(buf + len, BUF_SIZE - len,
                        " Ack=%u{%u}",
                        seq_ptr != NULL ? (uint32_t)(ack - *seq_ptr) : 0U,
                        ack);

        if (seq_ptr != NULL) {
            *seq_ptr = ack;
        }
    }

    if (ack_ptr != NULL) {
        *ack_ptr = seq;
    }

    len += snprintk(buf + len, BUF_SIZE - len,
                    " Len=%ld", (long)tcp_data_len(pkt));
end :
    #undef BUF_SIZE
    return (buf);
}

#define is_6lo_technology(pkt)                      \
    (IS_ENABLED(CONFIG_NET_IPV6) && (net_pkt_family(pkt) == NET_AF_INET6) && \
     (IS_ENABLED(CONFIG_NET_L2_IEEE802154) &&       \
      net_pkt_lladdr_dst(pkt)->type == NET_LINK_IEEE802154))

static void tcp_send(struct net_pkt* pkt) {
    tcp_pkt_ref(pkt);

    if (tcp_send_cb) {
        if (tcp_send_cb(pkt) < 0) {
            NET_ERR("net_send_data()");
            tcp_pkt_unref(pkt);
        }
        goto out;
    }

    /* We must have special handling for some network technologies that
     * tweak the IP protocol headers during packet sending. This happens
     * with Bluetooth and IEEE 802.15.4 which use IPv6 header compression
     * (6lo) and alter the sent network packet. So in order to avoid any
     * corruption of the original data buffer, we must copy the sent data.
     * For Bluetooth, its fragmentation code will even mangle the data
     * part of the message so we need to copy those too.
     */
    if (is_6lo_technology(pkt)) {
        struct net_pkt* new_pkt;

        new_pkt = tcp_pkt_clone(pkt);
        if (!new_pkt) {
            /* The caller of this func assumes that the net_pkt
             * is consumed by this function. We call unref here
             * so that the unref at the end of the func will
             * free the net_pkt.
             */
            tcp_pkt_unref(pkt);
            NET_WARN("net_pkt alloc failure");
            goto out;
        }

        if (net_send_data(new_pkt) < 0) {
            tcp_pkt_unref(new_pkt);
        }

        /* We simulate sending of the original pkt and unref it like
         * the device driver would do.
         */
        tcp_pkt_unref(pkt);
    }
    else {
        if (net_send_data(pkt) < 0) {
            NET_ERR("net_send_data()");
            tcp_pkt_unref(pkt);
        }
    }

out :
    tcp_pkt_unref(pkt);
}

static void tcp_derive_rto(struct tcp* conn) {
    #ifdef CONFIG_NET_TCP_RANDOMIZED_RTO
    /* Compute a randomized rto 1 and 1.5 times tcp_rto */
    uint32_t gain;
    uint8_t  gain8;
    uint32_t rto;

    /* Getting random is computational expensive, so only use 8 bits */
    sys_rand_get(&gain8, sizeof(uint8_t));

    gain = (uint32_t)gain8;
    gain += 1 << 9;

    rto       = (uint32_t)tcp_rto;
    rto       = (gain * rto) >> 9;
    conn->rto = (uint16_t)rto;
    #else
    ARG_UNUSED(conn);
    #endif
}

#ifdef CONFIG_NET_TCP_CONGESTION_AVOIDANCE

/* Implementation according to RFC6582 */

static void tcp_new_reno_log(struct tcp* conn, char* step) {
    NET_DBG("[%p] ca %s, cwnd=%d, ssthres=%d, fast_pend=%i",
            conn, step, conn->ca.cwnd, conn->ca.ssthresh,
            conn->ca.pending_fast_retransmit_bytes);
}

static void tcp_new_reno_init(struct tcp* conn) {
    conn->ca.cwnd     = conn_mss(conn) * TCP_CONGESTION_INITIAL_WIN;
    conn->ca.ssthresh = conn_mss(conn) * TCP_CONGESTION_INITIAL_SSTHRESH;
    conn->ca.pending_fast_retransmit_bytes = 0;
    tcp_new_reno_log(conn, "init");
}

static void tcp_new_reno_fast_retransmit(struct tcp* conn) {
    if (conn->ca.pending_fast_retransmit_bytes == 0) {
        conn->ca.ssthresh = MAX((conn_mss(conn) * 2), conn->unacked_len / 2);
        /* Account for the lost segments */
        conn->ca.cwnd = (conn_mss(conn) * 3) + conn->ca.ssthresh;
        conn->ca.pending_fast_retransmit_bytes = conn->unacked_len;
        tcp_new_reno_log(conn, "fast_retransmit");
    }
}

static void tcp_new_reno_timeout(struct tcp* conn) {
    conn->ca.ssthresh = MAX((conn_mss(conn) * 2), conn->unacked_len / 2);
    conn->ca.cwnd     = conn_mss(conn);
    tcp_new_reno_log(conn, "timeout");
}

/* For every duplicate ack increment the cwnd by mss */
static void tcp_new_reno_dup_ack(struct tcp* conn) {
    int32_t new_win = conn->ca.cwnd;

    new_win += conn_mss(conn);
    conn->ca.cwnd = MIN(new_win, UINT16_MAX);
    tcp_new_reno_log(conn, "dup_ack");
}

static void tcp_new_reno_pkts_acked(struct tcp* conn, uint32_t acked_len) {
    int32_t new_win = conn->ca.cwnd;
    int32_t win_inc = MIN((int32_t)acked_len, conn_mss(conn));

    if (conn->ca.pending_fast_retransmit_bytes == 0) {
        if (conn->ca.cwnd < conn->ca.ssthresh) {
            new_win += win_inc;
        }
        else {
            /* Implement a div_ceil to avoid rounding to 0 */
            new_win += ((win_inc * win_inc) + conn->ca.cwnd - 1) / conn->ca.cwnd;
        }
        conn->ca.cwnd = MIN(new_win, UINT16_MAX);
    }
    else {
        /* Check if it is still in fast recovery mode */
        if (conn->ca.pending_fast_retransmit_bytes <= acked_len) {
            conn->ca.pending_fast_retransmit_bytes = 0;
            conn->ca.cwnd                          = conn->ca.ssthresh;
        }
        else {
            conn->ca.pending_fast_retransmit_bytes -= acked_len;
            conn->ca.cwnd -= acked_len;
        }
    }
    tcp_new_reno_log(conn, "pkts_acked");
}

static void tcp_ca_init(struct tcp* conn) {
    tcp_new_reno_init(conn);
}

static void tcp_ca_fast_retransmit(struct tcp* conn) {
    tcp_new_reno_fast_retransmit(conn);
}

static void tcp_ca_timeout(struct tcp* conn) {
    tcp_new_reno_timeout(conn);
}

static void tcp_ca_dup_ack(struct tcp* conn) {
    tcp_new_reno_dup_ack(conn);
}

static void tcp_ca_pkts_acked(struct tcp* conn, uint32_t acked_len) {
    tcp_new_reno_pkts_acked(conn, acked_len);
}
#else

static void tcp_ca_init(struct tcp* conn) {
    /* pass */
}

static void tcp_ca_fast_retransmit(struct tcp* conn) {
    /* pass */
}

static void tcp_ca_timeout(struct tcp* conn) {
    /* pass */
}

static void tcp_ca_dup_ack(struct tcp* conn) {
    /* pass */
}

static void tcp_ca_pkts_acked(struct tcp* conn, uint32_t acked_len) {
    /* pass */
}

#endif

#if defined(CONFIG_NET_TCP_KEEPALIVE)

static void tcp_send_keepalive_probe(struct k_work* work);

static void keep_alive_timer_init(struct tcp* conn) {
    conn->keep_alive = false;
    conn->keep_idle  = CONFIG_NET_TCP_KEEPIDLE_DEFAULT;
    conn->keep_intvl = CONFIG_NET_TCP_KEEPINTVL_DEFAULT;
    conn->keep_cnt   = CONFIG_NET_TCP_KEEPCNT_DEFAULT;
    NET_DBG("[%p] keepalive timer init idle = %d, interval = %d, cnt = %d",
            conn, conn->keep_idle, conn->keep_intvl, conn->keep_cnt);
    k_work_init_delayable(&conn->keepalive_timer, tcp_send_keepalive_probe);
}

static void keep_alive_param_copy(struct tcp* to, struct tcp* from) {
    to->keep_alive = from->keep_alive;
    to->keep_idle  = from->keep_idle;
    to->keep_intvl = from->keep_intvl;
    to->keep_cnt   = from->keep_cnt;
}

static void /**/keep_alive_timer_restart(struct tcp* conn) {
    if (!conn->keep_alive || (conn->state != TCP_ESTABLISHED)) {
        return;
    }

    conn->keep_cur = 0;
    k_work_reschedule_for_queue(&tcp_work_q, &conn->keepalive_timer,
                                K_SECONDS(conn->keep_idle));
}

static void keep_alive_timer_stop(struct tcp* conn) {
    k_work_cancel_delayable(&conn->keepalive_timer);
}

static int set_tcp_keep_alive(struct tcp* conn, void const* value, size_t len) {
    int keep_alive;

    if ((conn == NULL) || (value == NULL) || (len != sizeof(int))) {
        return (-EINVAL);
    }

    keep_alive = *(int*)value;
    if ((keep_alive < 0) || (keep_alive > 1)) {
        return (-EINVAL);
    }

    conn->keep_alive = (bool)keep_alive;

    if (keep_alive) {
        keep_alive_timer_restart(conn);
    }
    else {
        keep_alive_timer_stop(conn);
    }

    return (0);
}

static int /**/set_tcp_keep_idle(struct tcp* conn, void const* value, size_t len) {
    int keep_idle;

    if ((conn == NULL) || (value == NULL) || (len != sizeof(int))) {
        return (-EINVAL);
    }

    keep_idle = *(int*)value;
    if (keep_idle < 1) {
        return (-EINVAL);
    }

    conn->keep_idle = keep_idle;

    keep_alive_timer_restart(conn);

    return (0);
}

static int set_tcp_keep_intvl(struct tcp* conn, void const* value, size_t len) {
    int keep_intvl;

    if ((conn == NULL) || (value == NULL) || (len != sizeof(int))) {
        return (-EINVAL);
    }

    keep_intvl = *(int*)value;
    if (keep_intvl < 1) {
        return (-EINVAL);
    }

    conn->keep_intvl = keep_intvl;

    keep_alive_timer_restart(conn);

    return (0);
}

static int set_tcp_keep_cnt(struct tcp* conn, void const* value, size_t len) {
    int keep_cnt;

    if ((conn == NULL) || (value == NULL) || (len != sizeof(int))) {
        return (-EINVAL);
    }

    keep_cnt = *(int*)value;
    if (keep_cnt < 1) {
        return (-EINVAL);
    }

    conn->keep_cnt = keep_cnt;

    keep_alive_timer_restart(conn);

    return (0);
}

static int get_tcp_keep_alive(struct tcp* conn, void* value, uint32_t* len) {
    if ((conn == NULL) || (value == NULL) || (len == NULL) ||
        (*len != sizeof(int))) {
        return (-EINVAL);
    }

    *((int*)value) = (int)conn->keep_alive;

    return (0);
}

static int get_tcp_keep_idle(struct tcp* conn, void* value, uint32_t* len) {
    if ((conn == NULL) || (value == NULL) || (len == NULL) ||
        (*len != sizeof(int))) {
        return (-EINVAL);
    }

    *((int*)value) = (int)conn->keep_idle;

    return (0);
}

static int get_tcp_keep_intvl(struct tcp* conn, void* value, uint32_t* len) {
    if ((conn == NULL) || (value == NULL) || (len == NULL) ||
        (*len != sizeof(int))) {
        return (-EINVAL);
    }

    *((int*)value) = (int)conn->keep_intvl;

    return (0);
}

static int get_tcp_keep_cnt(struct tcp* conn, void* value, uint32_t* len) {
    if ((conn == NULL) || (value == NULL) || (len == NULL) ||
        (*len != sizeof(int))) {
        return (-EINVAL);
    }

    *((int*)value) = (int)conn->keep_cnt;

    return (0);
}

#else /* CONFIG_NET_TCP_KEEPALIVE */

#define keep_alive_timer_init(...)
#define keep_alive_param_copy(...)
#define keep_alive_timer_restart(...)
#define keep_alive_timer_stop(...)
#define set_tcp_keep_alive(...) (-ENOPROTOOPT)
#define set_tcp_keep_idle(...)  (-ENOPROTOOPT)
#define set_tcp_keep_intvl(...) (-ENOPROTOOPT)
#define set_tcp_keep_cnt(...)   (-ENOPROTOOPT)
#define get_tcp_keep_alive(...) (-ENOPROTOOPT)
#define get_tcp_keep_idle(...)  (-ENOPROTOOPT)
#define get_tcp_keep_intvl(...) (-ENOPROTOOPT)
#define get_tcp_keep_cnt(...)   (-ENOPROTOOPT)

#endif /* CONFIG_NET_TCP_KEEPALIVE */

#if !defined(_MSC_VER) /* #CUSTOM@NDRS */
static void tcp_send_queue_flush(struct tcp* conn) {
    struct net_pkt* pkt;

    k_work_cancel_delayable(&conn->send_timer);

    while ((pkt = tcp_slist(conn, &conn->send_queue, get,
                            struct net_pkt, next))) {
        tcp_pkt_unref(pkt);
    }
}
#else
static void tcp_send_queue_flush(struct tcp* conn) {
    struct net_pkt* pkt;

    k_work_cancel_delayable(&conn->send_timer);

    while (true) {
        k_mutex_lock(&conn->lock, K_FOREVER);
        sys_snode_t* node = sys_slist_get(&conn->send_queue);
        pkt = node ? CONTAINER_OF(node, struct net_pkt, next) : NULL;
        k_mutex_unlock(&conn->lock);

        if (pkt == NULL) {
            break;
        }

        tcp_pkt_unref(pkt);
    }
}
#endif

static void tcp_conn_clear_accepted(struct tcp* accepted_conn) {
    struct tcp* conn;

    k_mutex_lock(&tcp_lock, K_FOREVER);

    SYS_SLIST_FOR_EACH_CONTAINER(&tcp_conns, conn, next) {
        k_mutex_lock(&conn->lock, K_FOREVER);

        if ((net_context_get_state(conn->context) != NET_CONTEXT_LISTENING) &&
            (conn->accepted_conn == accepted_conn)) {
            conn->accepted_conn = NULL;
        }

        k_mutex_unlock(&conn->lock);
    }

    k_mutex_unlock(&tcp_lock);
}

static void tcp_conn_release(struct k_work* work) {
    struct tcp *conn = CONTAINER_OF(work, struct tcp, conn_release);
    struct net_pkt *pkt;

    #if defined(CONFIG_NET_TEST)
    if (conn->test_closed_cb != NULL) {
        conn->test_closed_cb(conn, conn->test_user_data);
    }
    #endif

    /* Application is no longer there, unref any remaining packets on the
     * fifo (although there shouldn't be any at this point.)
     */
    while ((pkt = k_fifo_get(&conn->recv_data, K_NO_WAIT)) != NULL) {
        tcp_pkt_unref(pkt);
    }

    if (net_context_get_state(conn->context) == NET_CONTEXT_LISTENING) {
        /* If listening context, loop over active connections and clear
         * any `accepted_conn` backpointer if set to current context.
         */

        tcp_conn_clear_accepted(conn);
    }

    k_mutex_lock(&conn->lock, K_FOREVER);

    if ((net_context_get_state(conn->context) != NET_CONTEXT_LISTENING) &&
        (conn->accepted_conn != NULL)) {
        /* If for non-listening context `accepted_conn` pointer is still
         * set - the connection hasn't been passed to the application yet.
         * Therefore, need to increment back the backlog parameter here.
         */
        tcp_backlog_inc(conn->accepted_conn);
        conn->accepted_conn = NULL;
    }

    if (conn->context->conn_handler) {
        net_conn_unregister(conn->context->conn_handler);
        conn->context->conn_handler = NULL;
    }

    /* As the TCP socket could be closed without connect being called,
     * check if the address reference is done before releasing the address.
     */
    if (conn->iface != NULL && conn->addr_ref_done) {
        net_if_addr_unref(conn->iface, conn->src.sa.sa_family,
                          (conn->src.sa.sa_family == NET_AF_INET) ?
                          (const void*)&conn->src.sin.sin_addr :
                          (const void*)&conn->src.sin6.sin6_addr,
                          NULL);
    }

    conn->context->tcp = NULL;
    conn->state = TCP_UNUSED;

    tcp_send_queue_flush(conn);

    (void)k_work_cancel_delayable(&conn->send_data_timer);
    if (conn->send_data.frags != NULL) {
        net_pkt_frag_unref(conn->send_data.frags);
    }

    if (CONFIG_NET_TCP_RECV_QUEUE_TIMEOUT) {
        if (conn->queue_recv_data != NULL) {
            net_buf_unref(conn->queue_recv_data);
            conn->queue_recv_data = NULL;
        }
    }

    (void) k_work_cancel_delayable(&conn->timewait_timer);
    (void) k_work_cancel_delayable(&conn->fin_timer);
    (void) k_work_cancel_delayable(&conn->persist_timer);
    (void) k_work_cancel_delayable(&conn->ack_timer);
    (void) k_work_cancel_delayable(&conn->send_timer);
    (void) k_work_cancel_delayable(&conn->recv_queue_timer);
    keep_alive_timer_stop(conn);

    k_mutex_unlock(&conn->lock);

    net_context_unref(conn->context);
    conn->context = NULL;

    k_mutex_lock(&tcp_lock, K_FOREVER);
    sys_slist_find_and_remove(&tcp_conns, &conn->next);
    k_mutex_unlock(&tcp_lock);

    k_mem_slab_free(&tcp_conns_slab, (void *)conn);
}

#if defined(CONFIG_NET_TEST)
void tcp_install_close_cb(struct net_context* ctx,
                          net_tcp_closed_cb_t cb,
                          void* user_data) {
    NET_ASSERT(ctx->tcp != NULL);

    ((struct tcp*)ctx->tcp)->test_closed_cb = cb;
    ((struct tcp*)ctx->tcp)->test_user_data = user_data;
}
#endif

static int tcp_conn_unref(struct tcp* conn) {
    int ref_count = atomic_get(&conn->ref_count);

    NET_DBG("[%p] ref_count=%d", conn, ref_count);

    ref_count = atomic_dec(&conn->ref_count) - 1;
    if (ref_count != 0) {
        tp_out(net_context_get_family(conn->context), conn->iface,
               "TP_TRACE", "event", "CONN_DELETE");
        return (ref_count);
    }

    /* Release the TCP context from the TCP workqueue. This will ensure,
     * that all pending TCP works are cancelled properly, when the context
     * is released.
     */
    k_work_submit_to_queue(&tcp_work_q, &conn->conn_release);

    return (ref_count);
}

#if CONFIG_NET_TCP_LOG_LEVEL >= LOG_LEVEL_DBG
#define tcp_conn_close(conn, status)        \
    tcp_conn_close_debug(conn, status, __func__, __LINE__)

static int tcp_conn_close_debug(struct tcp* conn, int status,
                                char const* caller, int line)
#else
static int tcp_conn_close(struct tcp* conn, int status)
#endif
{
    #if CONFIG_NET_TCP_LOG_LEVEL >= LOG_LEVEL_DBG
    NET_DBG("[%p] closed by TCP stack (%s():%d)", conn, caller, line);
    #endif
    k_mutex_lock(&conn->lock, K_FOREVER);
    conn_state(conn, TCP_CLOSED);
    keep_alive_timer_stop(conn);
    k_mutex_unlock(&conn->lock);

    if (conn->in_connect) {
        if (conn->connect_cb) {
            conn->connect_cb(conn->context, status, conn->context->user_data);

            /* Make sure the connect_cb is only called once. */
            conn->connect_cb = NULL;
        }

        conn->in_connect = false;
        k_sem_reset(&conn->connect_sem);
    }
    else if (conn->context->recv_cb) {
        conn->context->recv_cb(conn->context, NULL, NULL, NULL,
                               status, conn->recv_user_data);
    }

    k_sem_give(&conn->tx_sem);

    return tcp_conn_unref(conn);
}

#if !defined(_MSC_VER) /* #CUSTOM@NDRS */
static void tcp_send_process_no_lock(struct tcp* conn) {
    struct net_pkt *pkt;

    while ((pkt = tcp_slist(conn, &conn->send_queue, get,
                            struct net_pkt, next))) {
        tcp_send(pkt);
    }
}
#else
static void tcp_send_process_no_lock(struct tcp *conn) {
    struct net_pkt *pkt;

    while (true) {
        k_mutex_lock(&conn->lock, K_FOREVER);
        sys_snode_t *node = sys_slist_get(&conn->send_queue);
        pkt = node ? CONTAINER_OF(node, struct net_pkt, next) : NULL;
        k_mutex_unlock(&conn->lock);

        if (pkt == NULL) {
            break;
        }

        tcp_send(pkt);
    }
}
#endif

static void tcp_send_process(struct k_work* work) {
    struct k_work_delayable *dwork = k_work_delayable_from_work(work);
    struct tcp *conn = CONTAINER_OF(dwork, struct tcp, send_timer);

    k_mutex_lock(&conn->lock, K_FOREVER);

    tcp_send_process_no_lock(conn);

    k_mutex_unlock(&conn->lock);
}

#if defined(CONFIG_NET_TCP_IPV6_ND_REACHABILITY_HINT)

static void tcp_nbr_reachability_hint(struct tcp* conn) {
    int64_t        now;
    struct net_if* iface;

    if (net_context_get_family(conn->context) != NET_AF_INET6) {
        return;
    }

    now   = k_uptime_get();
    iface = net_context_get_iface(conn->context);

    /* Ensure that Neighbor Reachability hints are rate-limited (using threshold
     * of half of reachable time).
     */
    if ((now - conn->last_nd_hint_time) > (net_if_ipv6_get_reachable_time(iface) / 2)) {
        net_ipv6_nbr_reachability_hint(iface, &conn->dst.sin6.sin6_addr);
        conn->last_nd_hint_time = now;
    }
}

#else /* CONFIG_NET_TCP_IPV6_ND_REACHABILITY_HINT */

#define tcp_nbr_reachability_hint(...)

#endif /* CONFIG_NET_TCP_IPV6_ND_REACHABILITY_HINT */

static char const* tcp_state_to_str(enum tcp_state state, bool prefix) {
    char const* s = NULL;
    #define _(_x) case _x : do { s = #_x; goto out; } while (0)
    switch (state) {
        _(TCP_UNUSED);
        _(TCP_LISTEN);
        _(TCP_SYN_SENT);
        _(TCP_SYN_RECEIVED);
        _(TCP_ESTABLISHED);
        _(TCP_FIN_WAIT_1);
        _(TCP_FIN_WAIT_2);
        _(TCP_CLOSE_WAIT);
        _(TCP_CLOSING);
        _(TCP_LAST_ACK);
        _(TCP_TIME_WAIT);
        _(TCP_CLOSED);
    }
    #undef _
    NET_ASSERT(s, "Invalid TCP state: %u", state);

out :
    return ((prefix) ? s : (s + 4));
}

static char const* tcp_conn_state(struct tcp* conn, struct net_pkt* pkt) {
    #define BUF_SIZE 160
    static char buf[BUF_SIZE];
    uint32_t seq = conn->isn;
    uint32_t ack = conn->isn_peer;

    snprintk(buf, BUF_SIZE, "%s [%s Seq=%u{%u} Ack=%u{%u}]",
             pkt ? tcp_th(pkt, &seq, &ack) : "",
             tcp_state_to_str(conn->state, false),
             conn->seq - seq, conn->seq,
             conn->ack - ack, conn->ack);
    #undef BUF_SIZE
    return (buf);
}

static uint8_t* tcp_options_get(struct net_pkt* pkt, int tcp_options_len,
                                uint8_t* buf, size_t buf_len) {
    struct net_pkt_cursor backup;
    int ret;

    net_pkt_cursor_backup(pkt, &backup);
    net_pkt_cursor_init(pkt);
    net_pkt_skip(pkt, net_pkt_ip_hdr_len(pkt) + net_pkt_ip_opts_len(pkt) +
                 sizeof(struct tcphdr));
    ret = net_pkt_read(pkt, buf, MIN((size_t)tcp_options_len, buf_len));
    if (ret < 0) {
        buf = NULL;
    }

    net_pkt_cursor_restore(pkt, &backup);

    return (buf);
}

static bool tcp_options_check(struct tcp_options* recv_options,
                              struct net_pkt* pkt, ssize_t len) {
    uint8_t  options_buf[40]; /* TCP header max options size is 40 */
    bool     result  = len > 0 && ((len % 4) == 0) ? true : false;
    uint8_t* options = tcp_options_get(pkt, len, options_buf,
                                       sizeof(options_buf));
    uint8_t  opt, opt_len;

    NET_DBG("len=%zd", len);

    recv_options->mss_found = false;
    recv_options->wnd_found = false;

    for (; options && len >= 1; options += opt_len, len -= opt_len) {
        opt = options[0];

        if (opt == NET_TCP_END_OPT) {
            break;
        }
        else if (opt == NET_TCP_NOP_OPT) {
            opt_len = 1;
            continue;
        }
        else {
            if (len < 2) { /* Only END and NOP can have length 1 */
                NET_ERR("Illegal option %d with length %zd",
                        opt, len);
                result = false;
                break;
            }
            opt_len = options[1];
        }

        NET_DBG("opt: %hu, opt_len: %hu",
                (uint16_t)opt, (uint16_t)opt_len);

        if (opt_len < 2 || opt_len > len) {
            result = false;
            break;
        }

        switch (opt) {
            case NET_TCP_MSS_OPT :
                if (opt_len != 4) {
                    result = false;
                    goto end;
                }

                recv_options->mss =
                    net_ntohs(UNALIGNED_GET((uint16_t*)(options + 2)));
                recv_options->mss_found = true;
                NET_DBG("MSS=%hu", recv_options->mss);
                break;
            case NET_TCP_WINDOW_SCALE_OPT :
                if (opt_len != 3) {
                    result = false;
                    goto end;
                }

                recv_options->window    = opt;
                recv_options->wnd_found = true;
                break;
            default :
                continue;
        }
    }

end :
    if (false == result) {
        NET_WARN("Invalid TCP options");
    }

    return (result);
}

static bool tcp_short_window(struct tcp* conn) {
    int32_t threshold = MIN(conn_mss(conn), conn->recv_win_max / 2);

    if (conn->recv_win > threshold) {
        return (false);
    }

    return (true);
}

static bool tcp_need_window_update(struct tcp* conn) {
    int32_t threshold = MAX(conn_mss(conn), conn->recv_win_max / 2);

    /* In case window is full again, and we didn't send a window update
     * since the window size dropped below threshold, do it now.
     */
    return ((conn->recv_win == conn->recv_win_max) &&
            (conn->recv_win_sent <= threshold));
}

/**
 * @brief Update TCP receive window
 *
 * @param conn TCP network connection
 * @param delta Receive window delta
 *
 * @return 0 on success, -EINVAL
 *         if the receive window delta is out of bounds
 */
static int tcp_update_recv_wnd(struct tcp* conn, int32_t delta) {
    int32_t new_win;
    bool short_win_before;
    bool short_win_after;

    new_win = conn->recv_win + delta;
    if (new_win < 0) {
        new_win = 0;
    }
    else if (new_win > conn->recv_win_max) {
        new_win = conn->recv_win_max;
    }

    short_win_before = tcp_short_window(conn);

    conn->recv_win = (uint16_t)new_win;

    short_win_after = tcp_short_window(conn);

    if (((short_win_before && !short_win_after) ||
         tcp_need_window_update(conn)) &&
        conn->state == TCP_ESTABLISHED) {
        k_work_cancel_delayable(&conn->ack_timer);
        tcp_out(conn, ACK);
    }

    return (0);
}

static size_t tcp_check_pending_data(struct tcp* conn, struct net_pkt* pkt,
                                     size_t len) {
    size_t pending_len = 0;

    if (CONFIG_NET_TCP_RECV_QUEUE_TIMEOUT && (conn->queue_recv_data != NULL)) {
        /* Some potentential cases:
         * Note: MI = MAX_INT
         * Packet | Queued| End off   | Gap size | Required handling
         * Seq|Len|Seq|Len|           |          |
         *  3 | 3 | 6 | 4 | 3+3-6=  0 | 6-3-3=0  | Append
         *  3 | 4 | 6 | 4 | 3+4-6 = 1 | 6-3-4=-1 | Append, pull from queue
         *  3 | 7 | 6 | 4 | 3+7-6 = 4 | 6-3-7=-4 | Drop queued data
         *  3 | 8 | 6 | 4 | 3+8-6 = 5 | 6-3-8=-5 | Drop queued data
         *  6 | 5 | 6 | 4 | 6+5-6 = 5 | 6-6-5=-5 | Drop queued data
         *  6 | 4 | 6 | 4 | 6+4-6 = 4 | 6-6-4=-4 | Drop queued data / packet
         * 10 | 2 | 6 | 4 | 10+2-6= 6 | 6-10-2=-6| Should not happen, dropping queue
         *  7 | 4 | 6 | 4 | 7+4-6 = 5 | 6-7-4=-5 | Should not happen, dropping queue
         * 11 | 2 | 6 | 4 | 11+2-6= 7 | 6-11-2=-7| Should not happen, dropping queue
         *  2 | 3 | 6 | 4 | 2+3-6= MI | 6-2-3=1  | Keep queued data
         */
        struct tcphdr* th           = th_get(pkt);
        uint32_t       expected_seq = th_seq(th) + len;
        uint32_t       pending_seq;
        int32_t        gap_size;
        uint32_t       end_offset;

        pending_seq = tcp_get_seq(conn->queue_recv_data);
        end_offset  = expected_seq - pending_seq;
        gap_size    = (int32_t)(pending_seq - th_seq(th) - ((uint32_t)len));
        pending_len = net_buf_frags_len(conn->queue_recv_data);
        if (end_offset < pending_len) {
            if (end_offset) {
                net_pkt_remove_tail(pkt, end_offset);
                pending_len -= end_offset;
            }

            NET_DBG("[%p] Found pending data seq %u len %zd", conn,
                    expected_seq, pending_len);

            net_buf_frag_add(pkt->buffer,
                             conn->queue_recv_data);
            conn->queue_recv_data = NULL;

            k_work_cancel_delayable(&conn->recv_queue_timer);
        }
        else {
            /* Check if the queued data is just a section of the incoming data */
            if (gap_size <= 0) {
                net_buf_unref(conn->queue_recv_data);
                conn->queue_recv_data = NULL;

                k_work_cancel_delayable(&conn->recv_queue_timer);
            }

            pending_len = 0;
        }
    }

    return pending_len;
}

static enum net_verdict tcp_data_get(struct tcp* conn, struct net_pkt* pkt, size_t* len) {
    enum net_verdict ret = NET_DROP;

    if (tcp_recv_cb) {
        tcp_recv_cb(conn, pkt);
        goto out;
    }

    if (conn->context->recv_cb) {
        /* If there is any out-of-order pending data, then pass it
         * to the application here.
         */
        size_t tmp_len = *len;

        tmp_len += tcp_check_pending_data(conn, pkt, tmp_len);

        net_pkt_cursor_init(pkt);
        net_pkt_set_overwrite(pkt, true);

        net_pkt_skip(pkt, net_pkt_get_len(pkt) - tmp_len);

        tcp_update_recv_wnd(conn, -(int32_t)(tmp_len));
        if (tmp_len > conn->recv_win_sent) {
            conn->recv_win_sent = 0;
        }
        else {
            conn->recv_win_sent -= (uint16_t)tmp_len;
        }

        *len = tmp_len;

        /* Do not pass data to application with TCP conn
         * locked as there could be an issue when the app tries
         * to send the data and the conn is locked. So the recv
         * data is placed in fifo which is flushed in tcp_in()
         * after unlocking the conn
         */
        k_fifo_put(&conn->recv_data, pkt);

        ret = NET_OK;
    }

out :
    return (ret);
}

static int tcp_finalize_pkt(struct net_pkt* pkt) {
    net_pkt_cursor_init(pkt);

    if (IS_ENABLED(CONFIG_NET_IPV4) && net_pkt_family(pkt) == NET_AF_INET) {
        return net_ipv4_finalize(pkt, NET_IPPROTO_TCP);
    }

    if (IS_ENABLED(CONFIG_NET_IPV6) && net_pkt_family(pkt) == NET_AF_INET6) {
        return net_ipv6_finalize(pkt, NET_IPPROTO_TCP);
    }

    return (-EINVAL);
}

static int tcp_header_add(struct tcp* conn, struct net_pkt* pkt, uint8_t flags,
                          uint32_t seq) {
    NET_PKT_DATA_ACCESS_DEFINE(tcp_access, struct tcphdr);
    struct tcphdr* th;

    th = (struct tcphdr*)net_pkt_get_data(pkt, &tcp_access);
    if (!th) {
        return (-ENOBUFS);
    }

    memset(th, 0, sizeof(struct tcphdr));

    UNALIGNED_PUT(conn->src.sin.sin_port, UNALIGNED_MEMBER_ADDR(th, th_sport));
    UNALIGNED_PUT(conn->dst.sin.sin_port, UNALIGNED_MEMBER_ADDR(th, th_dport));
    th->th_off = 5;

    if (conn->send_options.mss_found) {
        th->th_off++;
    }

    UNALIGNED_PUT(flags, &th->th_flags);
    UNALIGNED_PUT(net_htons(conn->recv_win), UNALIGNED_MEMBER_ADDR(th, th_win));
    UNALIGNED_PUT(net_htonl(seq), UNALIGNED_MEMBER_ADDR(th, th_seq));

    if (ACK & flags) {
        UNALIGNED_PUT(net_htonl(conn->ack), UNALIGNED_MEMBER_ADDR(th, th_ack));
    }

    return net_pkt_set_data(pkt, &tcp_access);
}

static int ip_header_add(struct tcp* conn, struct net_pkt* pkt) {
    if (IS_ENABLED(CONFIG_NET_IPV4) && (net_pkt_family(pkt) == NET_AF_INET)) {
        return net_context_create_ipv4_new(conn->context, pkt,
                                           &conn->src.sin.sin_addr,
                                           &conn->dst.sin.sin_addr);
    }

    if (IS_ENABLED(CONFIG_NET_IPV6) && (net_pkt_family(pkt) == NET_AF_INET6)) {
        return net_context_create_ipv6_new(conn->context, pkt,
                                           &conn->src.sin6.sin6_addr,
                                           &conn->dst.sin6.sin6_addr);
    }

    return (-EINVAL);
}

static int set_tcp_nodelay(struct tcp* conn, void const* value, uint32_t len) {
    int no_delay_int;

    if (len != sizeof(int)) {
        return (-EINVAL);
    }

    no_delay_int = *(int*)value;

    if ((no_delay_int < 0) || (no_delay_int > 1)) {
        return (-EINVAL);
    }

    conn->tcp_nodelay = (bool)no_delay_int;

    return (0);
}

static int get_tcp_nodelay(struct tcp* conn, void* value, uint32_t* len) {
    int no_delay_int = (int)conn->tcp_nodelay;

    *((int*)value) = no_delay_int;

    if (len) {
        *len = sizeof(int);
    }

    return (0);
}

static int net_tcp_set_mss_opt(struct tcp* conn, struct net_pkt* pkt) {
    NET_PKT_DATA_ACCESS_DEFINE(mss_opt_access, struct tcp_mss_option);
    struct tcp_mss_option* mss;
    uint32_t recv_mss;

    mss = net_pkt_get_data(pkt, &mss_opt_access);
    if (!mss) {
        return (-ENOBUFS);
    }

    recv_mss = net_tcp_get_supported_mss(conn);
    recv_mss |= (NET_TCP_MSS_OPT << 24) | (NET_TCP_MSS_SIZE << 16);

    UNALIGNED_PUT(net_htonl(recv_mss), (uint32_t*)mss);

    return net_pkt_set_data(pkt, &mss_opt_access);
}

static bool is_destination_local(struct net_pkt* pkt) {
    if (IS_ENABLED(CONFIG_NET_IPV4) && (net_pkt_family(pkt) == NET_AF_INET)) {
        if (net_ipv4_is_addr_loopback(
                        (struct net_in_addr*)NET_IPV4_HDR(pkt)->dst) ||
            net_ipv4_is_my_addr(
                        (struct net_in_addr*)NET_IPV4_HDR(pkt)->dst)) {
            return (true);
        }
    }

    if (IS_ENABLED(CONFIG_NET_IPV6) && (net_pkt_family(pkt) == NET_AF_INET6)) {
        if (net_ipv6_is_addr_loopback_raw(NET_IPV6_HDR(pkt)->dst) ||
            net_ipv6_is_my_addr_raw(NET_IPV6_HDR(pkt)->dst)) {
            return (true);
        }
    }

    return (false);
}

void net_tcp_reply_rst(struct net_pkt* pkt) {
    NET_PKT_DATA_ACCESS_DEFINE(tcp_access_rst, struct tcphdr);
    struct tcphdr const* th_pkt = th_get(pkt);
    struct tcphdr*  th_rst;
    struct net_pkt* rst;
    int ret;

    if ((th_pkt == NULL) || (th_flags(th_pkt) & RST)) {
        /* Don't reply to a RST segment. */
        return;
    }

    #if defined(_MSC_VER) /* #CUSTOM@NDRS */
    struct net_pkt* _pkt;

    if (sizeof(struct tcphdr) > 0) {
        _pkt = net_pkt_alloc_with_buffer(pkt->iface,
                                         sizeof(struct tcphdr),
                                         pkt->family,
                                         NET_IPPROTO_TCP,
                                         TCP_PKT_ALLOC_TIMEOUT);
    }
    else {
        _pkt = net_pkt_alloc(TCP_PKT_ALLOC_TIMEOUT);
    }

    tp_pkt_alloc(_pkt, tp_basename(__FILE__), __LINE__);

    rst = _pkt;
    #else
    rst = tcp_pkt_alloc_no_conn(pkt->iface, pkt->family,
                                sizeof(struct tcphdr));
    #endif
    if (rst == NULL) {
        return;
    }

    /* IP header */
    if (IS_ENABLED(CONFIG_NET_IPV4) && (net_pkt_family(pkt) == NET_AF_INET)) {
        struct net_in_addr src;
        struct net_in_addr dst;

        net_ipv4_addr_copy_raw(src.s4_addr, NET_IPV4_HDR(pkt)->src);
        net_ipv4_addr_copy_raw(dst.s4_addr, NET_IPV4_HDR(pkt)->dst);

        ret = net_ipv4_create(rst, &dst, &src);
    }
    else if (IS_ENABLED(CONFIG_NET_IPV6) && (net_pkt_family(pkt) == NET_AF_INET6)) {
        struct net_in6_addr src;
        struct net_in6_addr dst;

        net_ipv6_addr_copy_raw(src.s6_addr, NET_IPV6_HDR(pkt)->src);
        net_ipv6_addr_copy_raw(dst.s6_addr, NET_IPV6_HDR(pkt)->dst);

        ret =  net_ipv6_create(rst, &dst, &src);
    }
    else {
        ret = -EINVAL;
    }

    if (ret < 0) {
        goto err;
    }

    /* TCP header */
    th_rst = (struct tcphdr*)net_pkt_get_data(rst, &tcp_access_rst);
    if (th_rst == NULL) {
        goto err;
    }

    memset(th_rst, 0, sizeof(struct tcphdr));

    UNALIGNED_PUT(th_pkt->th_dport, UNALIGNED_MEMBER_ADDR(th_rst, th_sport));
    UNALIGNED_PUT(th_pkt->th_sport, UNALIGNED_MEMBER_ADDR(th_rst, th_dport));
    th_rst->th_off = 5;

    if (th_flags(th_pkt) & ACK) {
        UNALIGNED_PUT(RST, &th_rst->th_flags);
        UNALIGNED_PUT(th_pkt->th_ack, UNALIGNED_MEMBER_ADDR(th_rst, th_seq));
    }
    else {
        uint32_t ack = net_ntohl(th_pkt->th_seq) + tcp_data_len(pkt);

        if (th_flags(th_pkt) & SYN) {
            ack++;
        }

        UNALIGNED_PUT(RST | ACK, &th_rst->th_flags);
        UNALIGNED_PUT(net_htonl(ack), UNALIGNED_MEMBER_ADDR(th_rst, th_ack));
    }

    ret = net_pkt_set_data(rst, &tcp_access_rst);
    if (ret < 0) {
        goto err;
    }

    ret = tcp_finalize_pkt(rst);
    if (ret < 0) {
        goto err;
    }

    NET_DBG("%s", tcp_th(rst, NULL, NULL));

    tcp_send(rst);

    return;

err:
    tcp_pkt_unref(rst);
}

static int tcp_out_ext(struct tcp* conn, uint8_t flags, struct net_pkt* data,
                       uint32_t seq) {
    size_t alloc_len = sizeof(struct tcphdr);
    struct net_pkt* pkt;
    int ret = 0;

    if (conn->send_options.mss_found) {
        alloc_len += sizeof(uint32_t);
    }

    #if defined(_MSC_VER) /* #CUSTOM@NDRS */
    if (alloc_len > 0) {
        pkt = net_pkt_alloc_with_buffer(conn->iface,
                                        alloc_len,
                                        net_context_get_family(conn->context),
                                        NET_IPPROTO_TCP,
                                        TCP_PKT_ALLOC_TIMEOUT);
    }
    else {
        pkt = net_pkt_alloc(TCP_PKT_ALLOC_TIMEOUT);
    }
    #else
    pkt = tcp_pkt_alloc(conn, alloc_len);
    #endif
    if (!pkt) {
        ret = -ENOBUFS;
        goto out;
    }

    if (data) {
        /* Append the data buffer to the pkt */
        net_pkt_append_buffer(pkt, data->buffer);
        data->buffer = NULL;
    }

    ret = ip_header_add(conn, pkt);
    if (ret < 0) {
        tcp_pkt_unref(pkt);
        goto out;
    }

    ret = tcp_header_add(conn, pkt, flags, seq);
    if (ret < 0) {
        tcp_pkt_unref(pkt);
        goto out;
    }

    if (conn->send_options.mss_found) {
        ret = net_tcp_set_mss_opt(conn, pkt);
        if (ret < 0) {
            tcp_pkt_unref(pkt);
            goto out;
        }
    }

    ret = tcp_finalize_pkt(pkt);
    if (ret < 0) {
        tcp_pkt_unref(pkt);
        goto out;
    }

    if (tcp_send_cb) {
        ret = tcp_send_cb(pkt);
        goto out;
    }

    if (flags & ACK) {
        conn->recv_win_sent = conn->recv_win;
    }

    if (is_destination_local(pkt)) {
        /* If the destination is local, we have to let the current
         * thread to finish with any state-machine changes before
         * sending the packet, or it might lead to state inconsistencies
         */
        sys_slist_append(&conn->send_queue, &pkt->next);
        k_work_schedule_for_queue(&tcp_work_q,
                                  &conn->send_timer, K_NO_WAIT);
    }
    else {
        tcp_send(pkt);
    }

out :
    return (ret);
}

static void tcp_out(struct tcp* conn, uint8_t flags) {
    (void) tcp_out_ext(conn, flags, NULL /* no data */, conn->seq + conn->unacked_len);
}

static int tcp_pkt_pull(struct net_pkt* pkt, size_t len) {
    int total = net_pkt_get_len(pkt);
    int ret   = 0;

    if (len > (size_t)total) {
        ret = -EINVAL;
        goto out;
    }

    net_pkt_cursor_init(pkt);
    net_pkt_set_overwrite(pkt, true);
    net_pkt_pull(pkt, len);
    net_pkt_trim_buffer(pkt);

out :
    return (ret);
}

static int tcp_pkt_trim_data(struct tcp* conn, struct net_pkt* pkt, size_t data_len,
                             size_t trim_len) {
    struct net_pkt* new_pkt = NULL;
    size_t total = net_pkt_get_len(pkt);
    int ret = 0;
    struct tcphdr* th;
    size_t hdrlen;

    if ((data_len > total) || (trim_len > data_len)) {
        ret = -EINVAL;
        goto out;
    }

    hdrlen = (total - data_len);

    /* First allocate a new pkt with header room only - 4B reserved room */
    #if defined(_MSC_VER) /* #CUSTOM@NDRS */
    new_pkt = net_pkt_alloc_with_buffer(conn->iface,
                                        4,
                                        net_context_get_family(conn->context),
                                        NET_IPPROTO_TCP,
                                        TCP_PKT_ALLOC_TIMEOUT);
    #else
    new_pkt = tcp_pkt_alloc(conn, 4);
    #endif
    if (new_pkt == NULL) {
        ret = -ENOBUFS;
        goto out;
    }

    /* Then, copy the header part */
    net_pkt_cursor_init(pkt);
    ret = net_pkt_copy(new_pkt, pkt, hdrlen);
    if (ret < 0) {
        goto out;
    }

    /* Last, append the valid data part to the new_pkt */
    ret = tcp_pkt_pull(pkt, hdrlen + trim_len);
    if (ret < 0) {
        goto out;
    }
    net_pkt_append_buffer(new_pkt, pkt->buffer);

    /* After trim, re-link the data to the 'pkt' */
    pkt->buffer = new_pkt->buffer;
    new_pkt->buffer = NULL;

    net_pkt_cursor_init(pkt);

    /* Adjust TCP seqnum */
    th = th_get(pkt);
    UNALIGNED_PUT(net_htonl(th_seq(th) + trim_len), UNALIGNED_MEMBER_ADDR(th, th_seq));

out :
    if (new_pkt != NULL) {
        net_pkt_unref(new_pkt);
    }

    return (ret);
}

static int tcp_pkt_peek(struct net_pkt* to, struct net_pkt* from, size_t pos,
                        size_t len) {
    net_pkt_cursor_init(to);
    net_pkt_cursor_init(from);

    if (pos) {
        net_pkt_set_overwrite(from, true);
        net_pkt_skip(from, pos);
    }

    return net_pkt_copy(to, from, len);
}

static int tcp_pkt_append(struct net_pkt* pkt, uint8_t const* data, size_t len) {
    size_t alloc_len = len;
    struct net_buf* buf = NULL;
    int ret = 0;

    if (pkt->buffer) {
        buf = net_buf_frag_last(pkt->buffer);

        if (len > net_buf_tailroom(buf)) {
            alloc_len -= net_buf_tailroom(buf);
        }
        else {
            alloc_len = 0;
        }
    }

    if (alloc_len > 0) {
        ret = net_pkt_alloc_buffer_raw(pkt, alloc_len,
                                       TCP_PKT_ALLOC_TIMEOUT);
        if (ret < 0) {
            return (-ENOBUFS);
        }
    }

    if (buf == NULL) {
        buf = pkt->buffer;
    }

    while (buf != NULL && len > 0) {
        size_t write_len = MIN(len, net_buf_tailroom(buf));

        net_buf_add_mem(buf, data, write_len);

        data += write_len;
        len -= write_len;
        buf = buf->frags;
    }

    NET_ASSERT(len == 0, "Not all bytes written");

    return (ret);
}

static bool tcp_window_full(struct tcp* conn) {
    bool window_full = (conn->send_data_total >= conn->send_win);

    #ifdef CONFIG_NET_TCP_CONGESTION_AVOIDANCE
    window_full = window_full || (conn->send_data_total >= conn->ca.cwnd);
    #endif

    if (window_full) {
        NET_DBG("[%p] TX window_full", conn);
    }

    return window_full;
}

static int tcp_unsent_len(struct tcp const* conn) {
    int unsent_len;

    if (conn->unacked_len > (int)conn->send_data_total) {
        NET_ERR("total=%zu, unacked_len=%d",
                conn->send_data_total, conn->unacked_len);
        unsent_len = -ERANGE;
        goto out;
    }

    unsent_len = conn->send_data_total - conn->unacked_len;
    if (conn->unacked_len >= conn->send_win) {
        unsent_len = 0;
    }
    else {
        unsent_len = MIN(unsent_len, conn->send_win - conn->unacked_len);

        #ifdef CONFIG_NET_TCP_CONGESTION_AVOIDANCE
        if (conn->unacked_len >= conn->ca.cwnd) {
            unsent_len = 0;
        }
        else {
            unsent_len = MIN(unsent_len, conn->ca.cwnd - conn->unacked_len);
        }
        #endif
    }

out :
    return (unsent_len);
}

/* A helper function to reduce code repeat. It should already be protected by mutex
 * and the 'conn' parameter is not NULL.
 */
static void tcp_setup_retransmission(struct tcp* conn) {
    conn->send_data_retries = 0;
    k_work_reschedule_for_queue(&tcp_work_q, &conn->send_data_timer, K_MSEC(TCP_RTO_MS));
}

static int tcp_send_data(struct tcp* conn) {
    int ret = 0;
    int len;
    struct net_pkt* pkt;

    len = MIN(tcp_unsent_len(conn), conn_mss(conn));
    if (len < 0) {
        ret = len;
        goto out;
    }
    if (len == 0) {
        NET_DBG("[%p] no data to send", conn);
        ret = -ENODATA;
        goto out;
    }

    #if defined(_MSC_VER) /* #CUSTOM@NDRS */
    if (len > 0) {
        pkt = net_pkt_alloc_with_buffer(conn->iface,
                                        len,
                                        net_context_get_family(conn->context),
                                        NET_IPPROTO_TCP,
                                        TCP_PKT_ALLOC_TIMEOUT);
    }
    else {
        pkt = net_pkt_alloc(TCP_PKT_ALLOC_TIMEOUT);
    }
    #else
    pkt = tcp_pkt_alloc(conn, len);
    #endif
    if (!pkt) {
        NET_ERR("[%p] packet allocation failed, len=%d", conn, len);
        ret = -ENOBUFS;
        goto out;
    }

    ret = tcp_pkt_peek(pkt, &conn->send_data, conn->unacked_len, len);
    if (ret < 0) {
        tcp_pkt_unref(pkt);
        ret = -ENOBUFS;
        goto out;
    }

    ret = tcp_out_ext(conn, PSH | ACK, pkt, conn->seq + conn->unacked_len);
    if (ret == 0) {
        conn->unacked_len += len;

        if (conn->data_mode == TCP_DATA_MODE_RESEND) {
            net_stats_update_tcp_resent(conn->iface, len);
            net_stats_update_tcp_seg_rexmit(conn->iface);
        }
        else {
            net_stats_update_tcp_sent(conn->iface, len);
            net_stats_update_tcp_seg_sent(conn->iface);
        }
    }

    /* The data we want to send, has been moved to the send queue so we
     * can unref the head net_pkt. If there was an error, we need to remove
     * the packet anyway.
     */
    tcp_pkt_unref(pkt);

    conn_send_data_dump(conn);

out :
    return (ret);
}

/* Send all queued but unsent data from the send_data packet by packet
 * until the receiver's window is full. */
static int tcp_send_queued_data(struct tcp* conn) {
    int ret = 0;
    bool subscribe = false;

    if (conn->data_mode == TCP_DATA_MODE_RESEND) {
        goto out;
    }

    while (tcp_unsent_len(conn) > 0) {
        /* Implement Nagle's algorithm */
        if ((conn->tcp_nodelay == false) && (conn->unacked_len > 0)) {
            /* If there is already pending data */
            if (tcp_unsent_len(conn) < conn_mss(conn)) {
                /* The number of bytes to be transmitted is less than an MSS,
                 * skip transmission for now.
                 * Wait for more data to be transmitted or all pending data
                 * being acknowledged.
                 */
                break;
            }
        }

        ret = tcp_send_data(conn);
        if (ret < 0) {
            break;
        }
    }

    if (conn->send_data_total) {
        subscribe = true;
    }

    if (k_work_delayable_remaining_get(&conn->send_data_timer)) {
        subscribe = false;
    }

    if (subscribe) {
        tcp_setup_retransmission(conn);
    }

out :
    return (ret);
}

static void tcp_cleanup_recv_queue(struct k_work* work) {
    struct k_work_delayable* dwork = k_work_delayable_from_work(work);
    struct tcp* conn = CONTAINER_OF(dwork, struct tcp, recv_queue_timer);

    k_mutex_lock(&conn->lock, K_FOREVER);

    NET_DBG("[%p] cleanup recv queue len %zd seq %u", conn,
            net_buf_frags_len(conn->queue_recv_data),
            tcp_get_seq(conn->queue_recv_data));

    net_buf_unref(conn->queue_recv_data);
    conn->queue_recv_data = NULL;

    k_mutex_unlock(&conn->lock);
}

static void tcp_resend_data(struct k_work* work) {
    struct k_work_delayable* dwork = k_work_delayable_from_work(work);
    struct tcp* conn = CONTAINER_OF(dwork, struct tcp, send_data_timer);
    bool conn_unref = false;
    int ret;
    int exp_tcp_rto;

    k_mutex_lock(&conn->lock, K_FOREVER);

    NET_DBG("[%p] send_data_retries=%hu", conn, conn->send_data_retries);

    if (conn->send_data_retries >= tcp_retries) {
        NET_DBG("[%p] close, data retransmissions exceeded (%d >= %d)",
                conn, (int)conn->send_data_retries, (int)tcp_retries);
        conn_unref = true;
        goto out;
    }

    switch (conn->state) {
        case TCP_SYN_SENT :
            (void) tcp_out_ext(conn, SYN, NULL, conn->seq - 1);
            break;

        case TCP_SYN_RECEIVED :
            (void) tcp_out_ext(conn, SYN | ACK, NULL, conn->seq - 1);
            break;

        case TCP_ESTABLISHED :
        case TCP_CLOSE_WAIT :
            if (IS_ENABLED(CONFIG_NET_TCP_CONGESTION_AVOIDANCE) &&
                (conn->send_data_retries == 0)) {
                tcp_ca_timeout(conn);
                if (tcp_window_full(conn)) {
                    (void)k_sem_take(&conn->tx_sem, K_NO_WAIT);
                }
            }

            conn->data_mode = TCP_DATA_MODE_RESEND;
            conn->unacked_len = 0;

            ret = tcp_send_data(conn);
            if (ret == -ENODATA) {
                NET_ERR("TCP exception with no data for retransmission");
                conn->data_mode = TCP_DATA_MODE_SEND;
                goto out;
            }
            else if (ret == -ENOBUFS) {
                NET_ERR("TCP failed to allocate buffer in retransmission");
            }
            break;

        case TCP_FIN_WAIT_1 :
        case TCP_CLOSING :
        case TCP_LAST_ACK :
            (void) tcp_out_ext(conn, FIN | ACK, NULL, conn->seq - 1);
            break;

        default :
            goto out;
    }

    conn->send_data_retries++;

    exp_tcp_rto = TCP_RTO_MS;
    /* The last retransmit does not need to wait that long */
    if (conn->send_data_retries < tcp_retries) {
        /* Every retransmit, the retransmission timeout increases by a factor 1.5 */
        for (int i = 0; i < conn->send_data_retries; i++) {
            exp_tcp_rto += exp_tcp_rto >> 1;
        }
    }

    k_work_reschedule_for_queue(&tcp_work_q, &conn->send_data_timer,
                                K_MSEC(exp_tcp_rto));

out :
    k_mutex_unlock(&conn->lock);

    if (conn_unref) {
        tcp_conn_close(conn, -ETIMEDOUT);
    }
}

static void tcp_timewait_timeout(struct k_work* work) {
    struct k_work_delayable* dwork = k_work_delayable_from_work(work);
    struct tcp* conn = CONTAINER_OF(dwork, struct tcp, timewait_timer);

    /* no need to acquire the conn->lock as there is nothing scheduled here */
    NET_DBG("[%p] %s", conn, tcp_conn_state(conn, NULL));

    (void)tcp_conn_close(conn, -ETIMEDOUT);
}

static void tcp_establish_timeout(struct tcp* conn) {
    NET_DBG("[%p] Did not receive %s in %dms", conn, "ACK", ACK_TIMEOUT_MS);
    NET_DBG("[%p] %s", conn, tcp_conn_state(conn, NULL));

    (void)tcp_conn_close(conn, -ETIMEDOUT);
}

static void tcp_fin_timeout(struct k_work* work) {
    struct k_work_delayable* dwork = k_work_delayable_from_work(work);
    struct tcp*              conn  = CONTAINER_OF(dwork, struct tcp, fin_timer);

    /* no need to acquire the conn->lock as there is nothing scheduled here */
    if (conn->state == TCP_SYN_RECEIVED) {
        tcp_establish_timeout(conn);
        return;
    }

    NET_DBG("[%p] Did not receive %s in %dms", conn, "FIN", tcp_max_timeout_ms);
    NET_DBG("[%p] %s", conn, tcp_conn_state(conn, NULL));

    (void)tcp_conn_close(conn, -ETIMEDOUT);
}

static void tcp_last_ack_timeout(struct k_work* work) {
    struct k_work_delayable* dwork = k_work_delayable_from_work(work);
    struct tcp* conn = CONTAINER_OF(dwork, struct tcp, fin_timer);

    NET_DBG("[%p] Did not receive %s in %dms", conn, "last ACK", LAST_ACK_TIMEOUT_MS);
    NET_DBG("[%p] %s", conn, tcp_conn_state(conn, NULL));

    (void)tcp_conn_close(conn, -ETIMEDOUT);
}

static void tcp_setup_last_ack_timer(struct tcp* conn) {
    /* Just in case the last ack is lost, install a timer that will
     * close the connection in that case. Use the fin_timer for that
     * as the fin handling cannot be done in this passive close state.
     * Instead of default tcp_fin_timeout() function, have a separate
     * function to catch this last ack case.
     */
    k_work_init_delayable(&conn->fin_timer, tcp_last_ack_timeout);

    NET_DBG("[%p] TCP connection in %s close, not disposing yet (waiting %dms)",
            conn, "passive", LAST_ACK_TIMEOUT_MS);
    k_work_reschedule_for_queue(&tcp_work_q,
                                &conn->fin_timer,
                                LAST_ACK_TIMEOUT);
}

static void tcp_cancel_last_ack_timer(struct tcp* conn) {
    NET_DBG("[%p] Cancel last ack timer", conn);

    k_work_cancel_delayable(&conn->fin_timer);
}

#if defined(CONFIG_NET_TCP_KEEPALIVE)
static void tcp_send_keepalive_probe(struct k_work* work) {
    struct k_work_delayable* dwork = k_work_delayable_from_work(work);
    struct tcp* conn = CONTAINER_OF(dwork, struct tcp, keepalive_timer);

    if (conn->state != TCP_ESTABLISHED) {
        NET_DBG("[%p] TCP connection not established", conn);
        return;
    }

    if (!conn->keep_alive) {
        NET_DBG("[%p] keepalive is not enabled", conn);
        return;
    }

    conn->keep_cur++;
    if (conn->keep_cur > conn->keep_cnt) {
        NET_DBG("[%p] keepalive probe failed multiple times",
                conn);
        tcp_conn_close(conn, -ETIMEDOUT);
        return;
    }

    NET_DBG("[%p] keepalive probe", conn);
    k_work_reschedule_for_queue(&tcp_work_q, &conn->keepalive_timer,
                                K_SECONDS(conn->keep_intvl));

    (void) tcp_out_ext(conn, ACK, NULL, conn->seq + conn->unacked_len - 1);
}
#endif /* CONFIG_NET_TCP_KEEPALIVE */

static void tcp_send_zwp(struct k_work* work) {
    struct k_work_delayable* dwork = k_work_delayable_from_work(work);
    struct tcp* conn = CONTAINER_OF(dwork, struct tcp, persist_timer);

    k_mutex_lock(&conn->lock, K_FOREVER);

    (void) tcp_out_ext(conn, ACK, NULL, conn->seq + conn->unacked_len - 1);

    tcp_derive_rto(conn);

    if (conn->send_win == 0) {
        uint64_t timeout = TCP_RTO_MS;

        /* Make sure the bitwise shift does not result in undefined behaviour */
        if (conn->zwp_retries < 63) {
            conn->zwp_retries++;
        }

        timeout <<= conn->zwp_retries;
        if (timeout == 0 || timeout > ZWP_MAX_DELAY_MS) {
            timeout = ZWP_MAX_DELAY_MS;
        }

        (void) k_work_reschedule_for_queue(
                &tcp_work_q, &conn->persist_timer, K_MSEC(timeout));
    }

    k_mutex_unlock(&conn->lock);
}

static void tcp_send_ack(struct k_work* work) {
    struct k_work_delayable* dwork = k_work_delayable_from_work(work);
    struct tcp* conn = CONTAINER_OF(dwork, struct tcp, ack_timer);

    k_mutex_lock(&conn->lock, K_FOREVER);

    tcp_out(conn, ACK);

    k_mutex_unlock(&conn->lock);
}

static void tcp_conn_ref(struct tcp* conn) {
    int ref_count = atomic_inc(&conn->ref_count) + 1;

    NET_DBG("[%p] ref_count: %d", conn, ref_count);
}

static struct tcp* tcp_conn_alloc(void) {
    struct tcp* conn = NULL;
    int ret;

    ret = k_mem_slab_alloc(&tcp_conns_slab, (void**)&conn, K_NO_WAIT);
    if (ret) {
        NET_ERR("Cannot allocate slab");
        goto out;
    }

    memset(conn, 0, sizeof(*conn));
    net_pkt_tx_init(&conn->send_data);

    atomic_clear(&conn->backlog);

    k_mutex_init(&conn->lock);
    k_fifo_init(&conn->recv_data);
    k_sem_init(&conn->connect_sem, 0, K_SEM_MAX_LIMIT);
    k_sem_init(&conn->tx_sem, 1, 1);

    conn->in_connect   = false;
    conn->state        = TCP_LISTEN;
    conn->recv_win_max = tcp_rx_window;
    conn->recv_win     = conn->recv_win_max;
    conn->recv_win_sent = conn->recv_win_max;
    conn->send_win_max = MAX(tcp_tx_window, NET_IPV6_MTU);
    conn->send_win     = conn->send_win_max;
    conn->tcp_nodelay  = false;
    conn->addr_ref_done = false;

    #ifdef CONFIG_NET_TCP_FAST_RETRANSMIT
    conn->dup_ack_cnt = 0;
    #endif

    #ifdef CONFIG_NET_TCP_CONGESTION_AVOIDANCE
    /* Initially set the congestion window at its max size, since only the MSS
     * is available as soon as the connection is established
     */
    conn->ca.cwnd = UINT16_MAX;
    #endif

    /* The ISN value will be set when we get the connection attempt or
     * when trying to create a connection.
     */
    conn->seq = 0U;

    sys_slist_init(&conn->send_queue);

    k_work_init_delayable(&conn->send_timer, tcp_send_process);
    k_work_init_delayable(&conn->timewait_timer, tcp_timewait_timeout);
    k_work_init_delayable(&conn->fin_timer, tcp_fin_timeout);
    k_work_init_delayable(&conn->send_data_timer, tcp_resend_data);
    k_work_init_delayable(&conn->recv_queue_timer, tcp_cleanup_recv_queue);
    k_work_init_delayable(&conn->persist_timer, tcp_send_zwp);
    k_work_init_delayable(&conn->ack_timer, tcp_send_ack);
    k_work_init(&conn->conn_release, tcp_conn_release);
    keep_alive_timer_init(conn);

    tcp_conn_ref(conn);

    k_mutex_lock(&tcp_lock, K_FOREVER);
    sys_slist_append(&tcp_conns, &conn->next);
    k_mutex_unlock(&tcp_lock);
out :
    NET_DBG("[%p] Allocated", conn);

    return (conn);
}

int net_tcp_get(struct net_context* context) {
    int ret = 0;
    struct tcp* conn;

    conn = tcp_conn_alloc();
    if (conn == NULL) {
        ret = -ENOMEM;
        return (ret);
    }

    /* Mutually link the net_context and tcp connection */
    conn->context = context;
    context->tcp  = conn;

    return (ret);
}

static bool tcp_endpoint_cmp(union tcp_endpoint* ep, struct net_pkt* pkt,
                             enum pkt_addr which) {
    union tcp_endpoint ep_tmp;

    if (tcp_endpoint_set(&ep_tmp, pkt, which) < 0) {
        return (false);
    }

    return !memcmp(ep, &ep_tmp, tcp_endpoint_len(ep->sa.sa_family));
}

static bool tcp_conn_cmp(struct tcp* conn, struct net_pkt* pkt) {
    return tcp_endpoint_cmp(&conn->src, pkt, TCP_EP_DST) &&
                            tcp_endpoint_cmp(&conn->dst, pkt, TCP_EP_SRC);
}

static struct tcp* tcp_conn_search(struct net_pkt* pkt) {
    bool found = false;
    struct tcp* conn;
    struct tcp* tmp;

    k_mutex_lock(&tcp_lock, K_FOREVER);

    SYS_SLIST_FOR_EACH_CONTAINER_SAFE(&tcp_conns, conn, tmp, next) {
        found = tcp_conn_cmp(conn, pkt);
        if (found) {
            break;
        }
    }

    k_mutex_unlock(&tcp_lock);

    return found ? conn : NULL;
}

static struct tcp* tcp_conn_new(struct net_pkt* pkt);

static enum net_verdict tcp_recv(struct net_conn* net_conn,
                                 struct net_pkt* pkt,
                                 union net_ip_header* ip,
                                 union net_proto_header* proto,
                                 void* user_data) {
    struct tcp* conn;
    struct tcphdr* th;
    enum net_verdict verdict = NET_DROP;

    ARG_UNUSED(net_conn);
    ARG_UNUSED(proto);

    conn = tcp_conn_search(pkt);
    if (conn) {
        goto in;
    }

    th = th_get(pkt);

    if (th_flags(th) & SYN && !(th_flags(th) & ACK)) {
        struct tcp* conn_old = ((struct net_context*)user_data)->tcp;

        if (tcp_backlog_is_full(conn_old)) {
            /* If the connection backlog is full, ignore the SYN
             * packet (same behavior as on Linux). Retransmitted SYN
             * attempts may be successful later.
             */
            goto out;
        }

        conn = tcp_conn_new(pkt);
        if (!conn) {
            NET_ERR("Cannot allocate a new TCP connection");
            goto in;
        }

        conn->accepted_conn = conn_old;
    }

in :
    if (conn) {
        verdict = tcp_in(conn, pkt);
    }
    else {
        net_tcp_reply_rst(pkt);
    }

out :
    return (verdict);
}

#if defined(CONFIG_NET_TCP_ISN_RFC6528)

static uint32_t seq_scale(uint32_t seq) {
    return seq + (k_ticks_to_ns_floor32(k_uptime_ticks()) >> 6);
}

static uint8_t unique_key[16]; /* MD5 128 bits as described in RFC6528 */

static uint32_t tcpv6_init_isn(struct net_in6_addr* saddr,
                               struct net_in6_addr* daddr,
                               uint16_t sport,
                               uint16_t dport) {
    struct {
        uint8_t key[sizeof(unique_key)];
        struct net_in6_addr saddr;
        struct net_in6_addr daddr;
        uint16_t sport;
        uint16_t dport;
    } buf = {
        .saddr = *(struct net_in6_addr*)saddr,
        .daddr = *(struct net_in6_addr*)daddr,
        .sport = sport,
        .dport = dport
    };

    uint8_t hash[16];
    size_t hash_len;
    static bool once;

    if (!once) {
        sys_csrand_get(unique_key, sizeof(unique_key));
        once = true;
    }

    memcpy(buf.key, unique_key, sizeof(buf.key));

    psa_hash_compute(PSA_ALG_SHA_256, (const unsigned char *)&buf, sizeof(buf),
                     hash, sizeof(hash), &hash_len);

    return seq_scale(UNALIGNED_GET((uint32_t*)&hash[0]));
}

static uint32_t tcpv4_init_isn(struct net_in_addr* saddr,
                               struct net_in_addr* daddr,
                               uint16_t sport,
                               uint16_t dport) {
    struct {
        uint8_t key[sizeof(unique_key)];
        struct net_in_addr saddr;
        struct net_in_addr daddr;
        uint16_t sport;
        uint16_t dport;
    } buf = {
        .saddr = *(struct net_in_addr*)saddr,
        .daddr = *(struct net_in_addr*)daddr,
        .sport = sport,
        .dport = dport
    };

    uint8_t hash[16];
    size_t hash_len;
    static bool once;

    if (!once) {
        sys_csrand_get(unique_key, sizeof(unique_key));
        once = true;
    }

    memcpy(buf.key, unique_key, sizeof(unique_key));

    psa_hash_compute(PSA_ALG_SHA_256, (const unsigned char *)&buf, sizeof(buf),
                     hash, sizeof(hash), &hash_len);

    return seq_scale(UNALIGNED_GET((uint32_t*)&hash[0]));
}

#else

#define tcpv6_init_isn(...) (0UL)
#define tcpv4_init_isn(...) (0UL)

#endif /* CONFIG_NET_TCP_ISN_RFC6528 */

static uint32_t tcp_init_isn(struct net_sockaddr const* saddr, struct net_sockaddr const* daddr) {
    if (IS_ENABLED(CONFIG_NET_TCP_ISN_RFC6528)) {
        if (IS_ENABLED(CONFIG_NET_IPV6) &&
            (saddr->sa_family == NET_AF_INET6)) {
            return tcpv6_init_isn(&net_sin6(saddr)->sin6_addr,
                                  &net_sin6(daddr)->sin6_addr,
                                  net_sin6(saddr)->sin6_port,
                                  net_sin6(daddr)->sin6_port);
        }
        else if (IS_ENABLED(CONFIG_NET_IPV4) &&
                 (saddr->sa_family == NET_AF_INET)) {
            return tcpv4_init_isn(&net_sin(saddr)->sin_addr,
                                  &net_sin(daddr)->sin_addr,
                                  net_sin(saddr)->sin_port,
                                  net_sin(daddr)->sin_port);
        }
    }

    return sys_rand32_get();
}

/* Create a new tcp connection, as a part of it, create and register
 * net_context
 */
static struct tcp* tcp_conn_new(struct net_pkt* pkt) {
    struct tcp* conn = NULL;
    struct net_context* context = NULL;
    net_sa_family_t af = net_pkt_family(pkt);
    struct net_sockaddr local_addr = {0};
    int ret;

    ret = net_context_get(af, NET_SOCK_STREAM, NET_IPPROTO_TCP, &context);
    if (ret < 0) {
        NET_ERR("net_context_get(): %d", ret);
        goto err;
    }

    conn        = context->tcp;
    conn->iface = pkt->iface;
    tcp_derive_rto(conn);

    net_context_set_family(conn->context, net_pkt_family(pkt));

    if (tcp_endpoint_set(&conn->dst, pkt, TCP_EP_SRC) < 0) {
        net_context_put(context);
        conn = NULL;
        goto err;
    }

    if (tcp_endpoint_set(&conn->src, pkt, TCP_EP_DST) < 0) {
        net_context_put(context);
        conn = NULL;
        goto err;
    }

    NET_DBG("[%p] src: %s, dst: %s", conn,
            net_sprint_addr(conn->src.sa.sa_family,
                            (void const*)&conn->src.sin.sin_addr),
            net_sprint_addr(conn->dst.sa.sa_family,
                            (void const*)&conn->dst.sin.sin_addr));

    memcpy(&context->remote, &conn->dst, sizeof(context->remote));
    context->flags |= NET_CONTEXT_REMOTE_ADDR_SET;

    net_sin_ptr(&context->local)->sin_family = af;

    local_addr.sa_family = net_context_get_family(context);

    if (IS_ENABLED(CONFIG_NET_IPV6) &&
        (net_context_get_family(context) == NET_AF_INET6)) {
        net_ipaddr_copy(&net_sin6(&local_addr)->sin6_addr,
                        &conn->src.sin6.sin6_addr);
    }
    else if (IS_ENABLED(CONFIG_NET_IPV4) &&
             (net_context_get_family(context) == NET_AF_INET)) {
        net_ipaddr_copy(&net_sin(&local_addr)->sin_addr,
                        &conn->src.sin.sin_addr);
    }

    ret = net_context_bind(context, &local_addr, sizeof(local_addr));
    if (ret < 0) {
        NET_DBG("[%p] Cannot bind accepted context, connection reset", conn);
        net_context_put(context);
        conn = NULL;
        goto err;
    }

    /* The newly created context object for the new TCP client connection needs
     * all four parameters of the tuple (local address, local port, remote
     * address, remote port) to be properly identified. Remote address and port
     * are already copied above from conn->dst. The call to net_context_bind
     * with the prepared local_addr further copies the local address. However,
     * this call won't copy the local port, as the bind would then fail due to
     * an address/port reuse without the REUSEPORT option enables for both
     * connections. Therefore, we copy the port after the bind call.
     * It is safe to bind to this address/port combination, as the new TCP
     * client connection is separated from the local listening connection
     * by the specified remote address and remote port.
     */
    if (IS_ENABLED(CONFIG_NET_IPV6) &&
        (net_context_get_family(context) == NET_AF_INET6)) {
        net_sin6_ptr(&context->local)->sin6_port = conn->src.sin6.sin6_port;
    }
    else if (IS_ENABLED(CONFIG_NET_IPV4) &&
             (net_context_get_family(context) == NET_AF_INET)) {
        net_sin_ptr(&context->local)->sin_port = conn->src.sin.sin_port;
    }

    if (!(IS_ENABLED(CONFIG_NET_TEST_PROTOCOL) ||
          IS_ENABLED(CONFIG_NET_TEST))) {
        conn->seq = tcp_init_isn(&local_addr, &context->remote);
    }

    conn->isn = conn->seq;

    NET_DBG("[%p] local: %s, remote: %s", conn,
            net_sprint_addr(local_addr.sa_family,
                            (void const*)&net_sin(&local_addr)->sin_addr),
            net_sprint_addr(context->remote.sa_family,
                            (void const*)&net_sin(&context->remote)->sin_addr));

    ret = net_conn_register(NET_IPPROTO_TCP, NET_SOCK_STREAM, (uint8_t)af,
                            &context->remote, &local_addr,
                            net_ntohs(conn->dst.sin.sin_port), /* local port */
                            net_ntohs(conn->src.sin.sin_port), /* remote port */
                            context, tcp_recv, context,
                            &context->conn_handler);
    if (ret < 0) {
        NET_ERR("net_conn_register(): %d", ret);
        net_context_put(context);
        conn = NULL;
        goto err;
    }

    net_if_addr_ref(conn->iface, conn->dst.sa.sa_family,
                    (conn->src.sa.sa_family == NET_AF_INET) ?
                    (const void*)&conn->src.sin.sin_addr :
                    (const void*)&conn->src.sin6.sin6_addr);
    conn->addr_ref_done = true;

err :
    if (!conn) {
        net_stats_update_tcp_seg_conndrop(net_pkt_iface(pkt));
    }

    return (conn);
}

/* According to RFC 793, the seqnum test includes 4 cases when STATE > TCP_SYN_SENT
 *
 *    Seg-len  Recv-win   Test
 *    -------  --------   -----------------------------------------------
 *      0        0        SEG.SEQ = RCV.NXT
 *      0       >0        RCV.NXT =< SEG.SEQ < RCV.NXT+RCV.WND
 *     >0        0        not acceptable
 *     >0       >0        RCV.NXT =< SEG.SEQ < RCV.NXT+RCV.WND
 *                     or RCV.NXT =< SEG.SEQ+SEG.LEN-1 <RCV.NXT+RCV.WND
 */
static bool tcp_validate_seq(struct tcp* conn, struct tcphdr* hdr, size_t len) {
    if ((conn->state == TCP_LISTEN) || (conn->state == TCP_SYN_SENT)) {
        return (true);
    }

    if (conn->recv_win > 0) {
        if (len == 0) {
            return ((net_tcp_seq_cmp(th_seq(hdr), conn->ack) >= 0) &&
                    (net_tcp_seq_cmp(th_seq(hdr), conn->ack + conn->recv_win) < 0));
        }

        return (((net_tcp_seq_cmp(th_seq(hdr), conn->ack) >= 0) &&
                 (net_tcp_seq_cmp(th_seq(hdr), conn->ack + conn->recv_win) < 0)) ||
                ((net_tcp_seq_cmp(th_seq(hdr) + len - 1, conn->ack) >= 0) &&
                 (net_tcp_seq_cmp(th_seq(hdr) + len - 1, conn->ack + conn->recv_win) < 0)));
    }

    if (len == 0) {
        return (net_tcp_seq_cmp(th_seq(hdr), conn->ack) == 0);
    }

    return (false);
}

static int32_t tcp_compute_new_length(struct tcp const* conn, struct tcphdr const* hdr, size_t len,
                                      bool fin_received) {
    int32_t new_len = 0;

    if (len > 0) {
        /* Cases:
         * - Data already received earlier: new_len <= 0
         * - Partially new data new_len > 0
         * - Out of order data new_len > 0,
         *   should be checked by sequence number
         */
        new_len = (int32_t)(len)-net_tcp_seq_cmp(conn->ack, th_seq(hdr));
        if (fin_received) {
            /* Add with one additional byte as the FIN flag has to be subtracted */
            new_len++;
        }
    }

    return (new_len);
}

static enum tcp_state tcp_enter_time_wait(struct tcp* conn) {
    /* Entering TIME-WAIT, so cancel the timer and start the TIME-WAIT timer */
    k_work_cancel_delayable(&conn->fin_timer);
    k_work_reschedule_for_queue(
            &tcp_work_q, &conn->timewait_timer,
            K_MSEC(CONFIG_NET_TCP_TIME_WAIT_DELAY));

    return (TCP_TIME_WAIT);
}

static bool check_seq_list(struct net_buf* buf) {
    struct net_buf* last = NULL;
    struct net_buf* tmp  = buf;
    uint32_t seq;
    uint32_t next_seq = 0;
    bool result = true;

    while (tmp) {
        seq = tcp_get_seq(tmp);

        NET_DBG("buf %p seq %u len %d", tmp, seq, tmp->len);

        if (last != NULL) {
            if (next_seq != seq) {
                result = false;
            }
        }

        next_seq = seq + tmp->len;
        last     = tmp;
        tmp      = tmp->frags;
    }

    return (result);
}

static void tcp_queue_recv_data(struct tcp* conn, struct net_pkt* pkt,
                                size_t len, uint32_t seq) {
    uint32_t seq_start = seq;
    bool inserted = false;
    struct net_buf* tmp;

    NET_DBG("[%p] len %zd seq %u ack %u", conn, len, seq, conn->ack);

    tmp = pkt->buffer;

    tcp_set_seq(tmp, seq);
    seq += tmp->len;
    tmp = tmp->frags;

    while (tmp) {
        tcp_set_seq(tmp, seq);
        seq += tmp->len;
        tmp = tmp->frags;
    }

    if (IS_ENABLED(CONFIG_NET_TCP_LOG_LEVEL_DBG)) {
        NET_DBG("[%p] Queuing data", conn);
    }

    if (conn->queue_recv_data != NULL) {
        /* Place the data to correct place in the list. If the data
         * would not be sequential, then drop this packet.
         *
         * Only work with subtractions between sequence numbers in uint32_t format
         * to proper handle cases that are around the wrapping point.
         */

        /* Some potentential cases:
         * Note: MI = MAX_INT
         * Packet | Queued| End off1  | Start off| End off2    | Required handling
         * Seq|Len|Seq|Len|           |          |             |
         *  3 | 3 | 6 | 4 | 3+3-6=  0 | NA       | NA          | Prepend
         *  3 | 4 | 6 | 4 | 3+4-6 = 1 | NA       | NA          | Prepend, pull from buffer
         *  3 | 7 | 6 | 4 | 3+7-6 = 4 | 6-3=3    | 6+4-3=7     | Drop queued data
         *  3 | 8 | 6 | 4 | 3+8-6 = 5 | 6-3=3    | 6+4-3=7     | Drop queued data
         *  6 | 5 | 6 | 4 | 6+5-6 = 5 | 6-6=0    | 6+4-6=4     | Drop queued data
         *  6 | 4 | 6 | 4 | 6+4-6 = 4 | 6-6=0    | 6+4-6=4     | Drop queued data / packet
         *  7 | 2 | 6 | 4 | 7+2-6 = 3 | 6-7=MI   | 6+4-7=3     | Drop packet
         * 10 | 2 | 6 | 4 | 10+2-6= 6 | 6-10=MI-3| 6+4-10=0    | Append
         *  7 | 4 | 6 | 4 | 7+4-6 = 5 | 6-7 =MI  | 6+4-7 =3    | Append, pull from packet
         * 11 | 2 | 6 | 4 | 11+2-6= 7 | 6-11=MI-6| 6+4-11=MI-1 | Drop incoming packet
         *  2 | 3 | 6 | 4 | 2+3-6= MI | 6-2=4    | 6+4-2=8     | Drop incoming packet
         */

        uint32_t pending_seq;
        uint32_t start_offset;
        uint32_t end_offset;
        size_t   pending_len;

        pending_seq = tcp_get_seq(conn->queue_recv_data);
        end_offset  = seq - pending_seq;
        pending_len = net_buf_frags_len(conn->queue_recv_data);
        if (end_offset < pending_len) {
            if (end_offset < len) {
                if (end_offset) {
                    net_pkt_remove_tail(pkt, end_offset);
                }

                /* Put new data before the pending data */
                net_buf_frag_add(pkt->buffer,
                                 conn->queue_recv_data);
                NET_DBG("[%p] Adding at before queue, "
                        "end_offset %i, pending_len %zu",
                        conn, end_offset, pending_len);
                conn->queue_recv_data = pkt->buffer;
                inserted = true;
            }
        }
        else {
            struct net_buf* last;

            last = net_buf_frag_last(conn->queue_recv_data);
            pending_seq = tcp_get_seq(last);

            start_offset = pending_seq - seq_start;
            /* Compute the offset w.r.t. the start point of the new packet */
            end_offset = (pending_seq + last->len) - seq_start;

            /* Check if queue start with within the within the new packet */
            if ((start_offset < len) && (end_offset <= len)) {
                /* The queued data is irrelevant since the new packet overlaps the
                 * new packet, take the new packet as contents
                 */
                net_buf_unref(conn->queue_recv_data);
                conn->queue_recv_data = pkt->buffer;
                inserted = true;
            }
            else {
                if (end_offset < len) {
                    if (end_offset) {
                        net_buf_remove_mem(conn->queue_recv_data,
                                           end_offset);
                    }

                    /* Put new data after pending data */
                    NET_DBG("[%p] Adding at end of queue, "
                            "start %i, end %i, len %zu",
                            conn, start_offset, end_offset, len);
                    net_buf_frag_add(conn->queue_recv_data,
                                     pkt->buffer);
                    inserted = true;
                }
            }
        }

        if (inserted) {
            NET_DBG("[%p] All pending data", conn);
            if (check_seq_list(conn->queue_recv_data) == false) {
                NET_ERR("Incorrect order in out of order sequence for conn %p",
                        conn);
                /* error in sequence list, drop it */
                net_buf_unref(conn->queue_recv_data);
                conn->queue_recv_data = NULL;
            }
        }
        else {
            NET_DBG("[%p] Cannot add new data to queue", conn);
        }
    }
    else {
        conn->queue_recv_data = pkt->buffer;
        inserted = true;
    }

    if (inserted) {
        /* We need to keep the received data but free the pkt */
        pkt->buffer = NULL;

        if (!k_work_delayable_is_pending(&conn->recv_queue_timer)) {
            k_work_reschedule_for_queue(
                    &tcp_work_q, &conn->recv_queue_timer,
                    K_MSEC(CONFIG_NET_TCP_RECV_QUEUE_TIMEOUT));
        }
    }
}

static enum net_verdict tcp_data_received(struct tcp* conn, struct net_pkt* pkt,
                                          size_t* len, bool psh, bool fin) {
    enum net_verdict ret;

    if (*len == 0) {
        return (NET_DROP);
    }

    ret = tcp_data_get(conn, pkt, len);

    net_stats_update_tcp_seg_recv(conn->iface);
    conn_ack(conn, *len);

    /* In case FIN was received, don't send ACK just yet, FIN,ACK will be
     * sent instead.
     */
    if (fin) {
        return (ret);
    }

    /* Delay ACK response in case of small window or missing PSH,
     * as described in RFC 813.
     */
    if (tcp_short_window(conn) || !psh) {
        k_work_schedule_for_queue(&tcp_work_q, &conn->ack_timer,
                                  ACK_DELAY);
    }
    else {
        k_work_cancel_delayable(&conn->ack_timer);
        tcp_out(conn, ACK);
    }

    return (ret);
}

static void tcp_out_of_order_data(struct tcp* conn, struct net_pkt* pkt,
                                  size_t data_len, uint32_t seq) {
    size_t headers_len;

    if (data_len == 0) {
        return;
    }

    headers_len = net_pkt_get_len(pkt) - data_len;

    /* Get rid of protocol headers from the data */
    if (tcp_pkt_pull(pkt, headers_len) < 0) {
        return;
    }

    /* We received out-of-order data. Try to queue it.
     */
    tcp_queue_recv_data(conn, pkt, data_len, seq);
}

static void tcp_check_sock_options(struct tcp* conn) {
    int sndbuf_opt = 0;
    int rcvbuf_opt = 0;

    if (IS_ENABLED(CONFIG_NET_CONTEXT_SNDBUF)) {
        (void) net_context_get_option(conn->context, NET_OPT_SNDBUF,
                                      &sndbuf_opt, NULL);
    }

    if (IS_ENABLED(CONFIG_NET_CONTEXT_RCVBUF)) {
        (void) net_context_get_option(conn->context, NET_OPT_RCVBUF,
                                      &rcvbuf_opt, NULL);
    }

    if ((sndbuf_opt > 0) && (sndbuf_opt != conn->send_win_max)) {
        k_mutex_lock(&conn->lock, K_FOREVER);

        conn->send_win_max = sndbuf_opt;
        if (conn->send_win > conn->send_win_max) {
            conn->send_win = conn->send_win_max;
        }

        k_mutex_unlock(&conn->lock);
    }

    if (rcvbuf_opt > 0 && rcvbuf_opt != conn->recv_win_max) {
        int diff;

        k_mutex_lock(&conn->lock, K_FOREVER);

        diff = (rcvbuf_opt - conn->recv_win_max);
        conn->recv_win_max = rcvbuf_opt;
        tcp_update_recv_wnd(conn, diff);

        k_mutex_unlock(&conn->lock);
    }
}

/* TCP state machine, everything happens here */
#if defined(_MSC_VER) /* #CUSTOM@NDRS */
static enum net_verdict tcp_in(struct tcp* conn, struct net_pkt* pkt) {
    (void) conn;
    (void) pkt;

    return (NET_DROP);
}
#else
static enum net_verdict tcp_in(struct tcp* conn, struct net_pkt* pkt) {
    struct tcphdr* th;
    uint8_t next = 0;
    uint8_t fl = 0;
    bool do_close = false;
    bool connection_ok = false;
    size_t tcp_options_len;
    struct net_conn* conn_handler = NULL;
    struct net_pkt*  recv_pkt;
    void* recv_user_data;
    struct k_fifo* recv_data_fifo;
    size_t len;
    int ret;
    int close_status = 0;
    enum net_verdict verdict = NET_DROP;

    if ((conn == NULL) || (pkt == NULL)) {
        NET_ERR("Invalid parameters");
        return (NET_DROP);
    }

    th = th_get(pkt);
    if (th == NULL) {
        NET_ERR("Failed to get TCP header");
        return NET_DROP;
    }

    tcp_options_len = (th_off(th) - 5) * 4;

    /* Currently we ignore ECN and CWR flags */
    fl = th_flags(th) & ~(ECN | CWR);

    if (conn->state != TCP_SYN_SENT) {
        tcp_check_sock_options(conn);
    }

    k_mutex_lock(&conn->lock, K_FOREVER);

    /* Connection context was already freed. */
    if (conn->state == TCP_UNUSED) {
        k_mutex_unlock(&conn->lock);
        return (NET_DROP);
    }

    NET_DBG("[%p] %s", conn, tcp_conn_state(conn, pkt));

    if (th_off(th) < 5) {
        net_tcp_reply_rst(pkt);
        do_close = true;
        close_status = -ECONNRESET;
        goto out;
    }

    len = tcp_data_len(pkt);

    /* first validate the seqnum */
    if (!tcp_validate_seq(conn, th, len)) {
        /* send ACK for non-RST packet */
        if (FL(&fl, &, RST)) {
            net_stats_update_tcp_seg_rsterr(net_pkt_iface(pkt));
        }
        else if ((len > 0) || FL(&fl, &, FIN) ||
                 /* Keep-alive probe */
                 ((len == 0) && FL(&fl, &, ACK))) {
            tcp_out(conn, ACK);
        }
        k_mutex_unlock(&conn->lock);
        return (NET_DROP);
    }

    if (FL(&fl, &, RST)) {
        /* Valid RST received. */
        verdict = NET_OK;
        net_stats_update_tcp_seg_rst(net_pkt_iface(pkt));
        do_close     = true;
        close_status = -ECONNRESET;
        conn->rst_received = true;

        /* If we receive RST and ACK for the sent SYN, it means
         * that there is no socket listening the port we are trying
         * to connect to. Set the errno properly in this case.
         */
        if (conn->in_connect) {
            fl = th_flags(th);
            if (FL(&fl, ==, RST | ACK)) {
                if (th_ack(th) != conn->seq) {
                    /* Invalid ACKnum - drop it */
                    net_stats_update_tcp_seg_rsterr(net_pkt_iface(pkt));
                    k_mutex_unlock(&conn->lock);
                    return (NET_DROP);
                }

                close_status = -ECONNREFUSED;
            }
        }

        goto out;
    }

    if (tcp_options_len && !tcp_options_check(&conn->recv_options, pkt,
                                              tcp_options_len)) {
        NET_DBG("[%p] DROP: Invalid TCP option list", conn);
        net_tcp_reply_rst(pkt);
        do_close = true;
        close_status = -ECONNRESET;
        goto out;
    }

    if ((conn->state != TCP_LISTEN) && (conn->state != TCP_SYN_SENT) && FL(&fl, &, SYN)) {
        /* According to RFC 793, ch 3.9 Event Processing, receiving SYN
         * once the connection has been established is an error
         * condition, reset should be sent and connection closed.
         */
        NET_DBG("[%p] SYN received in %s state, dropping connection",
                conn, tcp_state_to_str(conn->state, false));
        net_stats_update_tcp_seg_drop(conn->iface);
        net_tcp_reply_rst(pkt);
        do_close = true;
        close_status = -ECONNRESET;
        goto out;
    }

    /* Now validate the ACK flag and ACKnum */
    if ((conn->state != TCP_LISTEN) && (conn->state != TCP_SYN_SENT)) {
        uint32_t snduna = conn->seq;

        /* According to RFC 793 ch 3.9 Event Processing,
         * drop any received segment if the ACK bit is off.
         */
        if (!FL(&fl, &, ACK)) {
            net_stats_update_tcp_seg_ackerr(net_pkt_iface(pkt));
            net_stats_update_tcp_seg_drop(net_pkt_iface(pkt));
            k_mutex_unlock(&conn->lock);
            return (NET_DROP);
        }

        /* Accroding to RFC 793, the ACKnum is acceptable if in scope
         * SND.UNA =< SEG.ACK =< SND.NXT
         * Otherwise, drop the packet and send an ACK back.
         */

        if ((conn->state == TCP_SYN_RECEIVED) || (conn->state == TCP_FIN_WAIT_1) ||
            (conn->state == TCP_CLOSING) || (conn->state == TCP_LAST_ACK)) {
            /* SYN or FIN sent, so the snduna should be conn->seq - 1 */
            snduna -= 1;
        }

        if ((net_tcp_seq_cmp(th_ack(th), snduna) < 0) ||
            (net_tcp_seq_cmp(th_ack(th), conn->seq + conn->send_data_total) > 0)) {
            net_stats_update_tcp_seg_ackerr(net_pkt_iface(pkt));
            net_stats_update_tcp_seg_drop(net_pkt_iface(pkt));
            tcp_out(conn, ACK);
            k_mutex_unlock(&conn->lock);
            return (NET_DROP);
        }
    }

    /* Both the seqnum and the acknum are valid, then do processing. */
    conn->send_win = net_ntohs(th_win(th));
    if (conn->send_win > conn->send_win_max) {
        NET_DBG("[%p] Lowering send window from %u to %u",
                conn, conn->send_win, conn->send_win_max);
        conn->send_win = conn->send_win_max;
    }

    if (conn->send_win == 0) {
        if (!k_work_delayable_is_pending(&conn->persist_timer)) {
            conn->zwp_retries = 0;
            (void)k_work_reschedule_for_queue(&tcp_work_q, &conn->persist_timer,
                              K_MSEC(TCP_RTO_MS));
        }
    }
    else {
        (void)k_work_cancel_delayable(&conn->persist_timer);
    }

    if (tcp_window_full(conn)) {
        (void)k_sem_take(&conn->tx_sem, K_NO_WAIT);
    }
    else {
        k_sem_give(&conn->tx_sem);
    }

    switch (conn->state) {
        case TCP_LISTEN :
            if (FL(&fl, ==, SYN)) {
                /* Decrement the connection backlog as soon as SYN arrives,
                 * otherwise it'd be possible to overflow the backlog
                 * while waiting for final handshake ACK
                 */
                if (conn->accepted_conn != NULL) {
                    tcp_backlog_dec(conn->accepted_conn);
                }

                /* Make sure our MSS is also sent in the ACK */
                conn->send_options.mss_found = true;
                conn->isn_peer = th_seq(th);
                conn_ack(conn, th_seq(th) + 1); /* capture peer's isn */
                tcp_out(conn, SYN | ACK);
                conn->send_options.mss_found = false;
                conn_seq(conn, + 1);
                next = TCP_SYN_RECEIVED;

                tcp_setup_retransmission(conn);

                /* Close the connection if we do not receive ACK on time.
                 */
                k_work_reschedule_for_queue(&tcp_work_q,
                                            &conn->establish_timer,
                                            ACK_TIMEOUT);
                verdict = NET_OK;
            }
            else {
                k_mutex_unlock(&conn->lock);
                return NET_DROP;
            }
            break;

        case TCP_SYN_RECEIVED :
            if (th_ack(th) == conn->seq && th_seq(th) == conn->ack) {
                net_tcp_accept_cb_t accept_cb = NULL;
                struct net_context* context   = NULL;

                if (conn->accepted_conn != NULL) {
                    accept_cb = conn->accepted_conn->accept_cb;
                    context   = conn->accepted_conn->context;
                    keep_alive_param_copy(conn, conn->accepted_conn);
                }

                k_work_cancel_delayable(&conn->establish_timer);
                k_work_cancel_delayable(&conn->send_data_timer);
                tcp_conn_ref(conn);
                net_context_set_state(conn->context,
                                      NET_CONTEXT_CONNECTED);

                if (accept_cb == NULL) {
                    /* In case of no accept_cb registered,
                     * application will not take ownership of the
                     * connection. To prevent connection leak, unref
                     * the TCP context and put the connection into
                     * active close (TCP_FIN_WAIT_1).
                     */
                    net_tcp_put(conn->context, false);
                    break;
                }

                memcpy(&conn->context->remote, &conn->dst.sa, sizeof(conn->dst.sa));

                /* Check if v4-mapping-to-v6 needs to be done for
                 * the accepted socket.
                 */
                if (IS_ENABLED(CONFIG_NET_IPV4_MAPPING_TO_IPV6) &&
                    (net_context_get_family(conn->context) == NET_AF_INET) &&
                    (net_context_get_family(context) == NET_AF_INET6) &&
                    !net_context_is_v6only_set(context)) {
                    struct net_in6_addr mapped;

                    net_ipv6_addr_create_v4_mapped(
                            &net_sin(&conn->context->remote)->sin_addr,
                            &mapped);
                    net_ipaddr_copy(&net_sin6(&conn->context->remote)->sin6_addr,
                                    &mapped);

                    net_sin6(&conn->context->remote)->sin6_family = NET_AF_INET6;

                    NET_DBG("[%p] Setting v4 mapped address %s", conn,
                            net_sprint_ipv6_addr(&mapped));

                    /* Note that we cannot set the local address to IPv6 one
                     * as that is used to match the connection, and not just
                     * for printing. The remote address is only used for
                     * passing it to accept() and printing it by "net conn"
                     * command.
                     */
                }

                accept_cb(conn->context, &conn->context->remote,
                          (net_context_get_family(context) == NET_AF_INET6) ?
                          sizeof(struct net_sockaddr_in6) : sizeof(struct net_sockaddr_in),
                          0, context->user_data);

                next = TCP_ESTABLISHED;

                tcp_ca_init(conn);

                if (len) {
                    verdict = tcp_data_get(conn, pkt, &len);
                    if (verdict == NET_OK) {
                        /* net_pkt owned by the recv fifo now */
                        pkt = NULL;
                    }

                    conn_ack(conn, +len);
                    tcp_out(conn, ACK);
                }
                else {
                    verdict = NET_OK;
                }

                /* ACK for SYN | ACK has been received. This signilizes that
                 * the connection makes a "forward progress".
                 */
                tcp_nbr_reachability_hint(conn);
            }
            break;

        case TCP_SYN_SENT :
            /* if we are in SYN SENT and receive only a SYN without an
             * ACK , shouldn't we go to SYN RECEIVED state? See Figure
             * 6 of RFC 793
             */
            if (FL(&fl, &, SYN | ACK, th && th_ack(th) == conn->seq)) {
                k_work_cancel_delayable(&conn->send_data_timer);
                conn->isn_peer = th_seq(th);
                conn_ack(conn, th_seq(th) + 1);
                if (len) {
                    verdict = tcp_data_get(conn, pkt, &len);
                    if (verdict == NET_OK) {
                        /* net_pkt owned by the recv fifo now */
                        pkt = NULL;
                    }

                    conn_ack(conn, +len);
                }
                else {
                    verdict = NET_OK;
                }

                next = TCP_ESTABLISHED;
                net_context_set_state(conn->context,
                                      NET_CONTEXT_CONNECTED);
                tcp_ca_init(conn);
                tcp_out(conn, ACK);

                /* The connection semaphore is released *after*
                 * we have changed the connection state. This way
                 * the application can send data and it is queued
                 * properly even if this thread is running in lower
                 * priority.
                 */
                connection_ok = true;

                /* ACK for SYN has been received. This signilizes that
                 * the connection makes a "forward progress".
                 */
                tcp_nbr_reachability_hint(conn);
            }
            else {
                net_tcp_reply_rst(pkt);
            }
            break;

        case TCP_ESTABLISHED : {
            bool fin = FL(&fl, &, FIN, th_seq(th) == conn->ack);

            /* Whatever we've received, we know that peer is alive, so reset
             * the keepalive timer.
             */
            keep_alive_timer_restart(conn);

            #ifdef CONFIG_NET_TCP_FAST_RETRANSMIT
            if (net_tcp_seq_cmp(th_ack(th), conn->seq) == 0) {
                /* Only if there is pending data, increment the duplicate ack count */
                if (conn->send_data_total > 0) {
                    /* There could be also payload, only without payload account them */
                    if (len == 0) {
                        /* Increment the duplicate acc counter,
                         * but maximize the value
                         */
                        conn->dup_ack_cnt = MIN(conn->dup_ack_cnt + 1,
                                                DUPLICATE_ACK_RETRANSMIT_TRHESHOLD + 1);
                        tcp_ca_dup_ack(conn);
                    }
                }
                else {
                    conn->dup_ack_cnt = 0;
                }

                /* Only do fast retransmit when not already in a resend state */
                if ((conn->data_mode == TCP_DATA_MODE_SEND) &&
                    (conn->dup_ack_cnt == DUPLICATE_ACK_RETRANSMIT_TRHESHOLD)) {
                    /* Apply a fast retransmit */
                    int temp_unacked_len = conn->unacked_len;

                    conn->unacked_len = 0;

                    (void)tcp_send_data(conn);

                    /* Restore the current transmission */
                    conn->unacked_len = temp_unacked_len;

                    tcp_ca_fast_retransmit(conn);
                    if (tcp_window_full(conn)) {
                        (void)k_sem_take(&conn->tx_sem, K_NO_WAIT);
                    }
                }
            }
            #endif
            NET_ASSERT((conn->send_data_total == 0) ||
                       k_work_delayable_is_pending(&conn->send_data_timer),
                       "conn: %p, Missing a subscription "
                       "of the send_data queue timer", conn);

            if (net_tcp_seq_cmp(th_ack(th), conn->seq) > 0) {
                uint32_t len_acked = th_ack(th) - conn->seq;

                NET_DBG("[%p] len_acked=%u", conn, len_acked);

                if ((conn->send_data_total < len_acked) ||
                                (tcp_pkt_pull(&conn->send_data,
                                              len_acked) < 0)) {
                    NET_ERR("[%p] Invalid len_acked=%u "
                            "(total=%zu)", conn, len_acked,
                            conn->send_data_total);
                    net_stats_update_tcp_seg_drop(conn->iface);
                    net_tcp_reply_rst(pkt);
                    do_close = true;
                    close_status = -ECONNRESET;
                    break;
                }

                #ifdef CONFIG_NET_TCP_FAST_RETRANSMIT
                /* New segment, reset duplicate ack counter */
                conn->dup_ack_cnt = 0;
                #endif
                tcp_ca_pkts_acked(conn, len_acked);

                conn->send_data_total -= len_acked;
                if (conn->unacked_len < len_acked) {
                    conn->unacked_len = 0;
                }
                else {
                    conn->unacked_len -= len_acked;
                }

                if (!tcp_window_full(conn)) {
                    k_sem_give(&conn->tx_sem);
                }

                conn_seq(conn, +len_acked);
                net_stats_update_tcp_seg_recv(conn->iface);

                /* Receipt of an acknowledgment that covers a sequence number
                 * not previously acknowledged indicates that the connection
                 * makes a "forward progress".
                 */
                tcp_nbr_reachability_hint(conn);

                conn_send_data_dump(conn);

                if (conn->data_mode == TCP_DATA_MODE_RESEND) {
                    conn->unacked_len = 0;
                    tcp_derive_rto(conn);
                }
                conn->data_mode = TCP_DATA_MODE_SEND;
                if (conn->send_data_total > 0) {
                    tcp_setup_retransmission(conn);
                }

                /* We are closing the connection, send a FIN to peer */
                if (conn->in_close && conn->send_data_total == 0) {
                    if (fin) {
                        /* If FIN was also present in the processed
                         * packet, acknowledge that and jump directly
                         * to TCP_LAST_ACK.
                         */
                        conn_ack(conn, + 1);
                        next = TCP_LAST_ACK;
                        tcp_setup_last_ack_timer(conn);
                    }
                    else {
                        /* Otherwise, wait for FIN in TCP_FIN_WAIT_1 */
                        next = TCP_FIN_WAIT_1;
                        k_work_reschedule_for_queue(&tcp_work_q,
                                                    &conn->fin_timer,
                                                    FIN_TIMEOUT);
                    }

                    tcp_out(conn, FIN | ACK);
                    conn_seq(conn, + 1);
                    tcp_setup_retransmission(conn);
                    verdict = NET_OK;
                    keep_alive_timer_stop(conn);
                    break;
                }

                ret = tcp_send_queued_data(conn);
                if (ret < 0 && ret != -ENOBUFS) {
                    net_tcp_reply_rst(pkt);
                    do_close     = true;
                    close_status = ret;
                    verdict      = NET_OK;
                    break;
                }

                if (tcp_window_full(conn)) {
                    (void)k_sem_take(&conn->tx_sem, K_NO_WAIT);
                }
            }

            if (th_seq(th) == conn->ack) {
                if (len > 0) {
                    bool psh;

data_recv :
                    psh = FL(&fl, &, PSH);

                    verdict = tcp_data_received(conn, pkt, &len, psh, fin);
                    if (verdict == NET_OK) {
                        /* net_pkt owned by the recv fifo now */
                        pkt = NULL;
                    }
                }
                else {
                    /* ACK, no data */
                    verdict = NET_OK;
                }
            }
            else if (net_tcp_seq_greater(conn->ack, th_seq(th))) {
                /* Here must have new data, otherwise the seq_validation
                 * has handled it, like the acknowledgements of keep alive.
                 */
                int32_t new_len = tcp_compute_new_length(conn, th, len, false);

                if (tcp_pkt_trim_data(conn, pkt, len, (size_t)(len - new_len)) == 0) {
                    len = new_len;
                    goto data_recv;
                }
                else {
                    tcp_out(conn, ACK);
                }
            }
            else if (CONFIG_NET_TCP_RECV_QUEUE_TIMEOUT) {
                tcp_out_of_order_data(conn, pkt, len, th_seq(th));
                /* Send out a duplicated ACK */
                if ((len > 0) || FL(&fl, &, FIN)) {
                    tcp_out(conn, ACK);
                }

                verdict = NET_OK;
            }

            /* Check if there is any data left to retransmit possibly*/
            if (conn->send_data_total == 0) {
                k_work_cancel_delayable(&conn->send_data_timer);
            }

            /* A lot could have happened to the transmission window check the situation here */
            if (tcp_window_full(conn)) {
                (void)k_sem_take(&conn->tx_sem, K_NO_WAIT);
            }
            else {
                k_sem_give(&conn->tx_sem);
            }

            /* Finally, after all Data/ACK processing, check for FIN flag. */
            if (fin) {
                keep_alive_timer_stop(conn);
                conn_ack(conn, + 1);
                tcp_out(conn, FIN | ACK);
                conn_seq(conn, + 1);
                tcp_setup_retransmission(conn);
                tcp_setup_last_ack_timer(conn);
                next = TCP_LAST_ACK;
            }
            break;
        }

        case TCP_CLOSE_WAIT :
            /* Half-close is not supported, so do nothing here */
            break;

        case TCP_LAST_ACK :
            if (th_ack(th) == conn->seq) {
                k_work_cancel_delayable(&conn->send_data_timer);
                do_close     = true;
                verdict      = NET_OK;
                close_status = 0;

                /* Remove the last ack timer if we received it in time */
                tcp_cancel_last_ack_timer(conn);
            }
            break;

        case TCP_CLOSED :
            break;

        case TCP_FIN_WAIT_1: {
            /*
             * FIN1:
             * Acknowledge path and sequence path are independent, treat them that way
             * The table of incoming messages and their destination states:
             * -   & -   -> TCP_FIN_WAIT_1
             * FIN & -   -> TCP_CLOSING
             * -   & ACK -> TCP_FIN_WAIT_2
             * FIN & ACK -> TCP_TIME_WAIT
             */
            bool fin_acked = false;

            if (tcp_compute_new_length(conn, th, len, false) > 0) {
                /* We do not implement half closed sockets, therefore
                 * cannot accept new data in after sending our FIN, as
                 * we are in sequence can send a reset now.
                 */
                net_stats_update_tcp_seg_drop(conn->iface);

                k_work_cancel_delayable(&conn->send_data_timer);
                next = tcp_enter_time_wait(conn);

                net_tcp_reply_rst(pkt);
                break;
            }

            if (th_ack(th) == conn->seq) {
                NET_DBG("[%p] FIN acknowledged, going to FIN_WAIT_2 "
                        "state seq %u, ack %u",
                        conn, conn->seq, conn->ack);
                k_work_cancel_delayable(&conn->send_data_timer);
                fin_acked = true;
                next = TCP_FIN_WAIT_2;
                verdict = NET_OK;
            }

            /*
             * There can also be data in the message, so compute with the length
             * of the packet to check the sequence number of the FIN flag with the ACK
             */
            if (FL(&fl, &, FIN, net_tcp_seq_cmp(th_seq(th) + len, conn->ack) == 0)) {
                conn_ack(conn, + 1);

                /* State path is dependent on if the acknowledge is in */
                if (fin_acked) {
                    /* Already acknowledged, we can go further */
                    NET_DBG("[%p] FIN received, going to TIME WAIT", conn);

                    next = tcp_enter_time_wait(conn);
                }
                else {
                    /* Fin not yet acknowledged, waiting for the ack in CLOSING
                     */
                    NET_DBG("[%p] FIN received, going to CLOSING as no "
                            "ACK has been received",
                            conn);
                    next = TCP_CLOSING;
                }

                tcp_out(conn, ACK);
                verdict = NET_OK;
            }
            break;
        }

        case TCP_FIN_WAIT_2 :
            /*
             * FIN2:
             * Only FIN is relevant in this state, as our FIN was already acknowledged
             * -   -> TCP_FIN_WAIT_2
             * FIN -> TCP_TIME_WAIT
             */

            /* Compute if there is new data after our close */
            if (tcp_compute_new_length(conn, th, len, false) > 0) {
                /* We do not implement half closed sockets, therefore
                 * cannot accept new data in after sending our FIN, as
                 * we are in sequence can send a reset now.
                 */
                net_stats_update_tcp_seg_drop(conn->iface);

                next = tcp_enter_time_wait(conn);

                net_tcp_reply_rst(pkt);
                break;
            }

            /*
             * There can also be data in the message, so compute with the length
             * of the packet to check the sequence number of the FIN flag with the ACK
             */
            if (FL(&fl, &, FIN, net_tcp_seq_cmp(th_seq(th) + len, conn->ack) == 0)) {
                conn_ack(conn, + 1);
                NET_DBG("[%p] FIN received, going to TIME WAIT", conn);

                next = tcp_enter_time_wait(conn);

                verdict = NET_OK;
                tcp_out(conn, ACK);
            }
            break;

        case TCP_CLOSING : {
            /*
             * Closing:
             * Our FIN has to be acknowledged
             * -   -> TCP_CLOSING
             * ACK -> TCP_TIME_WAIT
             */
            int32_t new_len = tcp_compute_new_length(conn, th, len, true);

            if (new_len > 0) {
                /* This should not happen here, as no data can be send after
                 * the FIN flag has been send.
                 */
                NET_ERR("[%p] new bytes %u during CLOSING state "
                        "sending reset",
                        conn, new_len);
                net_stats_update_tcp_seg_drop(conn->iface);

                k_work_cancel_delayable(&conn->send_data_timer);
                next = tcp_enter_time_wait(conn);

                net_tcp_reply_rst(pkt);
                break;
            }

            if (th_ack(th) == conn->seq) {
                NET_DBG("[%p] FIN acknowledged, going to TIME WAIT "
                        "state seq %u, ack %u",
                        conn, conn->seq, conn->ack);

                k_work_cancel_delayable(&conn->send_data_timer);
                next = tcp_enter_time_wait(conn);

                verdict = NET_OK;
            }

            break;
        }

        case TCP_TIME_WAIT : {
            int32_t new_len = tcp_compute_new_length(conn, th, len, true);

            if (new_len > 0) {
                /* This should not happen here, as no data can be send after
                 * the FIN flag has been send.
                 */
                NET_ERR("[%p] new bytes %u during TIME-WAIT state "
                        "sending reset",
                        conn, new_len);
                net_stats_update_tcp_seg_drop(conn->iface);

                net_tcp_reply_rst(pkt);
            }
            break;
        }

        default :
            NET_ASSERT(false, "%s is unimplemented", tcp_state_to_str(conn->state, true));
        }

out:
    if (pkt) {
        if (verdict == NET_OK) {
            net_pkt_unref(pkt);
        }

        pkt = NULL;
    }

    if (next) {
        th = NULL;
        conn_state(conn, next);

        if (next == TCP_ESTABLISHED) {
            keep_alive_timer_restart(conn);
        }

        next = 0;

        if (connection_ok) {
            conn->in_connect = false;
            if (conn->connect_cb) {
                conn->connect_cb(conn->context, 0, conn->context->user_data);

                /* Make sure the connect_cb is only called once. */
                conn->connect_cb = NULL;
            }

            k_sem_give(&conn->connect_sem);
        }
    }

    if (conn->context) {
        /* If the conn->context is not set, then the connection was
         * already closed.
         */
        conn_handler = (struct net_conn*)conn->context->conn_handler;
    }

    recv_user_data = conn->recv_user_data;
    recv_data_fifo = &conn->recv_data;

    k_mutex_unlock(&conn->lock);

    /* Pass all the received data stored in recv fifo to the application.
     * This is done like this so that we do not have any connection lock
     * held.
     */
    while (conn_handler && atomic_get(&conn->ref_count) > 0 &&
           (recv_pkt = k_fifo_get(recv_data_fifo, K_NO_WAIT)) != NULL) {
        if (net_context_packet_received(conn_handler, recv_pkt, NULL,
                                        NULL, recv_user_data) ==
            NET_DROP) {
            /* Application is no longer there, unref the pkt */
            tcp_pkt_unref(recv_pkt);
        }
    }

    /* Make sure we close the connection only once by checking connection
     * state.
     */
    if (do_close && conn->state != TCP_UNUSED && conn->state != TCP_CLOSED) {
        tcp_conn_close(conn, close_status);
    }

    return (verdict);
}
#endif /* #if defined(_MSC_VER) */

/* Active connection close: send FIN and go to FIN_WAIT_1 state */
int net_tcp_put(struct net_context* context, bool force_close) {
    struct tcp* conn = context->tcp;

    if (conn == NULL) {
        return (-ENOENT);
    }

    k_mutex_lock(&conn->lock, K_FOREVER);

    NET_DBG("[%p] %s", conn, conn ? tcp_conn_state(conn, NULL) : "");
    NET_DBG("[%p] context %p %s", conn, context,
            ({const char* state = net_context_state(context);
                                  state ? state : "<unknown>";}));

    if (force_close) {
        k_work_cancel_delayable(&conn->send_data_timer);
        keep_alive_timer_stop(conn);

        k_mutex_unlock(&conn->lock);

        tcp_conn_close(conn, -ENETRESET);

        return (0);
    }

    if ((conn->state == TCP_ESTABLISHED) ||
        (conn->state == TCP_SYN_RECEIVED)) {
        /* Send all remaining data if possible. */
        if (conn->send_data_total > 0) {
            NET_DBG("[%p] pending %zu bytes", conn,
                    conn->send_data_total);
            conn->in_close = true;

            /* How long to wait until all the data has been sent? */
            k_work_reschedule_for_queue(&tcp_work_q,
                                        &conn->send_data_timer,
                                        K_MSEC(TCP_RTO_MS));
        }
        else {
            NET_DBG("[%p] TCP connection in %s close, "
                    "not disposing yet (waiting %dms)",
                    conn, "active", tcp_max_timeout_ms);
            k_work_reschedule_for_queue(&tcp_work_q,
                                        &conn->fin_timer,
                                        FIN_TIMEOUT);

            tcp_out(conn, (FIN | ACK));
            conn_seq(conn, + 1);
            tcp_setup_retransmission(conn);

            conn_state(conn, TCP_FIN_WAIT_1);

            keep_alive_timer_stop(conn);
        }
    }
    else if (conn->in_connect) {
        conn->in_connect = false;
        k_sem_reset(&conn->connect_sem);
    }

    k_mutex_unlock(&conn->lock);

    tcp_conn_unref(conn);

    return (0);
}

int net_tcp_listen(struct net_context* context, int backlog) {
    struct tcp* conn = context->tcp;

    if (conn == NULL) {
        return (-ENOENT);
    }

    if (backlog <= 0) {
        backlog = 1;
    }

    if (backlog > CONFIG_NET_MAX_CONN) {
        backlog = CONFIG_NET_MAX_CONN;
    }

    (void) atomic_set(&conn->backlog, backlog);

    NET_DBG("[%p] backlog set to %d", conn, backlog);

    /* when created, tcp connections are in state TCP_LISTEN */
    net_context_set_state(context, NET_CONTEXT_LISTENING);

    return (0);
}

int net_tcp_update_recv_wnd(struct net_context* context, int32_t delta) {
    struct tcp* conn = context->tcp;
    int ret;

    if (!conn) {
        NET_ERR("context->tcp == NULL");
        return (-EPROTOTYPE);
    }

    k_mutex_lock(&conn->lock, K_FOREVER);

    ret = tcp_update_recv_wnd((struct tcp*)context->tcp, delta);

    k_mutex_unlock(&conn->lock);

    return (ret);
}

int net_tcp_queue(struct net_context* context, void const* data, size_t len,
                  const struct net_msghdr* msg) {
    struct tcp* conn = context->tcp;
    size_t queued_len = 0;
    int ret = 0;

    if (!conn || conn->state != TCP_ESTABLISHED) {
        return -ENOTCONN;
    }

    k_mutex_lock(&conn->lock, K_FOREVER);

    /* If there is no space to transmit, try at a later time.
     * The ZWP will make sure the window becomes available at
     * some point in time.
     */
    if (tcp_window_full(conn)) {
        ret = -EAGAIN;
        goto out;
    }

    if (msg) {
        len = 0;

        for (size_t i = 0; i < msg->msg_iovlen; i++) {
            len += msg->msg_iov[i].iov_len;
        }
    }

    /* Queue no more than TX window permits. It's guaranteed at this point
     * that conn->send_data_total is less than conn->send_win, as it was
     * verified in tcp_window_full() check above. As the connection mutex
     * is held, their values shall not change since.
     */
    len = MIN(conn->send_win - conn->send_data_total, len);

    if (msg) {
        for (size_t i = 0; i < msg->msg_iovlen; i++) {
            int iovlen = MIN(msg->msg_iov[i].iov_len, len);

            ret = tcp_pkt_append(&conn->send_data,
                                 msg->msg_iov[i].iov_base,
                                 iovlen);
            if (ret < 0) {
                if (queued_len == 0) {
                    goto out;
                }
                else {
                    break;
                }
            }

            queued_len += iovlen;
            len -= iovlen;

            if (len == 0) {
                break;
            }
        }
    }
    else {
        ret = tcp_pkt_append(&conn->send_data, data, len);
        if (ret < 0) {
            goto out;
        }

        queued_len = len;
    }

    conn->send_data_total += queued_len;

    /* Successfully queued data for transmission. Even if there's a transmit
     * failure now (out-of-buf case), it can be ignored for now, retransmit
     * timer will take care of queued data retransmission.
     */
    ret = tcp_send_queued_data(conn);
    if ((ret < 0) && (ret != -ENOBUFS)) {
        tcp_conn_close(conn, ret);
        goto out;
    }

    if (tcp_window_full(conn)) {
        (void)k_sem_take(&conn->tx_sem, K_NO_WAIT);
    }

    ret = queued_len;

out :
    k_mutex_unlock(&conn->lock);

    return (ret);
}

/* net context is about to send out queued data - inform caller only */
int net_tcp_send_data(struct net_context* context, net_context_send_cb_t cb,
                      void* user_data) {
    if (cb) {
        cb(context, 0, user_data);
    }

    return (0);
}

static int tcp_start_handshake(struct tcp* conn) {
    int ret;

    /* Start the connection handshake */
    k_mutex_lock(&conn->lock, K_FOREVER);
    tcp_check_sock_options(conn);
    conn->send_options.mss_found = true;
    ret = tcp_out_ext(conn, SYN, NULL /* no data */, conn->seq);
    if (ret < 0) {
        k_mutex_unlock(&conn->lock);
        return (ret);
    }
    tcp_setup_retransmission(conn);

    conn->send_options.mss_found = false;
    conn_seq(conn, + 1);
    conn_state(conn, TCP_SYN_SENT);
    tcp_conn_ref(conn);
    k_mutex_unlock(&conn->lock);

    return (0);
}

/* When connect() is called on a TCP socket, register the socket for incoming
 * traffic with net context and give the TCP packet receiving function, which
 * in turn will call tcp_in() to deliver the TCP packet to the stack
 */
<<<<<<< HEAD
int net_tcp_connect(struct net_context* context,
                    const struct net_sockaddr* remote_addr,
                    struct net_sockaddr* local_addr,
                    uint16_t remote_port, uint16_t local_port,
                    k_timeout_t timeout, net_context_connect_cb_t cb,
                    void* user_data) {
    struct tcp* conn;
    int ret = 0;

    conn = context->tcp;

    NET_DBG("[%p] context: %p, local: %s, remote: %s", conn, context,
            net_sprint_addr(local_addr->sa_family,
                            (void const*)&net_sin(local_addr)->sin_addr),
            net_sprint_addr(remote_addr->sa_family,
                            (void const*)&net_sin(remote_addr)->sin_addr));

    conn->iface = net_context_get_iface(context);
    tcp_derive_rto(conn);

    switch (net_context_get_family(context)) {
        const struct net_in_addr*  ip4;
        const struct net_in6_addr* ip6;

        case NET_AF_INET :
            if (!IS_ENABLED(CONFIG_NET_IPV4)) {
                ret = -EINVAL;
                goto out;
            }

            memset(&conn->src, 0, sizeof(struct net_sockaddr_in));
            memset(&conn->dst, 0, sizeof(struct net_sockaddr_in));

            conn->src.sa.sa_family = NET_AF_INET;
            conn->dst.sa.sa_family = NET_AF_INET;

            conn->dst.sin.sin_port = remote_port;
            conn->src.sin.sin_port = local_port;

            /* we have to select the source address here as
             * net_context_create_ipv4_new() is not called in the packet
             * output chain
             */
            if (net_ipv4_is_addr_unspecified(
                    &net_sin(local_addr)->sin_addr)) {
                ip4 = net_if_ipv4_select_src_addr(
                        net_context_get_iface(context),
                        &net_sin(remote_addr)->sin_addr);
                net_ipaddr_copy(&conn->src.sin.sin_addr, ip4);
            }
            else {
                net_ipaddr_copy(&conn->src.sin.sin_addr,
                                &net_sin(local_addr)->sin_addr);
            }

            net_ipaddr_copy(&conn->dst.sin.sin_addr,
                            &net_sin(remote_addr)->sin_addr);
            break;

        case NET_AF_INET6 :
            if (!IS_ENABLED(CONFIG_NET_IPV6)) {
                ret = -EINVAL;
                goto out;
            }

            memset(&conn->src, 0, sizeof(struct net_sockaddr_in6));
            memset(&conn->dst, 0, sizeof(struct net_sockaddr_in6));

            conn->src.sin6.sin6_family = NET_AF_INET6;
            conn->dst.sin6.sin6_family = NET_AF_INET6;

            conn->dst.sin6.sin6_port = remote_port;
            conn->src.sin6.sin6_port = local_port;

            if (net_ipv6_is_addr_unspecified(
                    &net_sin6(local_addr)->sin6_addr)) {
                ip6 = net_if_ipv6_select_src_addr(
                        net_context_get_iface(context),
                        &net_sin6(remote_addr)->sin6_addr);
                net_ipaddr_copy(&conn->src.sin6.sin6_addr, ip6);
            }
            else {
                net_ipaddr_copy(&conn->src.sin6.sin6_addr,
                                &net_sin6(local_addr)->sin6_addr);
            }

            net_ipaddr_copy(&conn->dst.sin6.sin6_addr,
                            &net_sin6(remote_addr)->sin6_addr);
            break;

        default :
            ret = -EPROTONOSUPPORT;
            break;
    }

    if (!(IS_ENABLED(CONFIG_NET_TEST_PROTOCOL) ||
          IS_ENABLED(CONFIG_NET_TEST))) {
        conn->seq = tcp_init_isn(&conn->src.sa, &conn->dst.sa);
    }

    NET_DBG("[%p] src: %s, dst: %s", conn,
            net_sprint_addr(conn->src.sa.sa_family,
                            (void const*)&conn->src.sin.sin_addr),
            net_sprint_addr(conn->dst.sa.sa_family,
                            (void const*)&conn->dst.sin.sin_addr));

    net_context_set_state(context, NET_CONTEXT_CONNECTING);

    ret = net_conn_register(net_context_get_proto(context),
                            net_context_get_type(context),
                            (uint8_t)net_context_get_family(context),
                            remote_addr, local_addr,
                            net_ntohs(remote_port), net_ntohs(local_port),
                            context, tcp_recv, context,
                            &context->conn_handler);
    if (ret < 0) {
        goto out;
    }

    net_if_addr_ref(conn->iface, conn->src.sa.sa_family,
                    (conn->src.sa.sa_family == NET_AF_INET) ?
                    (const void *)&conn->src.sin.sin_addr :
                    (const void *)&conn->src.sin6.sin6_addr);
    conn->addr_ref_done = true;

    conn->connect_cb   = cb;
    context->user_data = user_data;

    /* Input of a (nonexistent) packet with no flags set will cause
     * a TCP connection to be established
     */
    conn->in_connect = !IS_ENABLED(CONFIG_NET_TEST_PROTOCOL);

    conn->isn = conn->seq;

    ret = tcp_start_handshake(conn);
    if (ret < 0) {
        goto out;
    }

    if (!IS_ENABLED(CONFIG_NET_TEST_PROTOCOL)) {
        if ((conn->state == TCP_UNUSED) || (conn->state == TCP_CLOSED)) {
            if (conn->rst_received) {
                ret = -ECONNREFUSED;
            }
            else {
                ret = -ENOTCONN;
            }
            goto out;
        }
        else if ((K_TIMEOUT_EQ(timeout, K_NO_WAIT)) && (conn->state != TCP_ESTABLISHED)) {
            ret = -EINPROGRESS;
            goto out;
        }
        else if ((k_sem_take(&conn->connect_sem, timeout) != 0) &&
                 (conn->state != TCP_ESTABLISHED)) {
            if (conn->in_connect) {
                conn->in_connect = false;
                tcp_conn_close(conn, -ETIMEDOUT);
            }

            if (conn->rst_received) {
                ret = -ECONNREFUSED;
            }
            else {
                ret = -ETIMEDOUT;
            }
            goto out;
        }
        conn->in_connect = false;
    }

out :
    NET_DBG("[%p] ret=%d", conn, ret);

    return (ret);
}

int net_tcp_accept(struct net_context* context, net_tcp_accept_cb_t cb,
                   void* user_data) {
    struct tcp* conn = context->tcp;
    #if defined(_MSC_VER) /* #CUSTOM@NDRS */
    struct net_sockaddr local_addr = {0};
    #else
    struct net_sockaddr local_addr = {};
    #endif
    uint16_t local_port;
    uint16_t remote_port;

    if (conn == NULL) {
        return (-EINVAL);
    }

    NET_DBG("[%p] context: %p, cb: %p", conn, context, cb);

    if (conn->state != TCP_LISTEN) {
        return (-EINVAL);
    }

    conn->accept_cb = cb;
    local_addr.sa_family = net_context_get_family(context);

    switch (local_addr.sa_family) {
        struct net_sockaddr_in*  in;
        struct net_sockaddr_in6* in6;

        case NET_AF_INET :
            if (!IS_ENABLED(CONFIG_NET_IPV4)) {
                return (-EINVAL);
            }

            in = (struct net_sockaddr_in*)&local_addr;

            if (net_sin_ptr(&context->local)->sin_addr) {
                net_ipaddr_copy(&in->sin_addr,
                                net_sin_ptr(&context->local)->sin_addr);
            }

            in->sin_port =
                    net_sin((struct net_sockaddr*)&context->local)->sin_port;
            local_port   = net_ntohs(in->sin_port);
            remote_port  = net_ntohs(net_sin(&context->remote)->sin_port);
            break;

        case NET_AF_INET6 :
            if (!IS_ENABLED(CONFIG_NET_IPV6)) {
                return (-EINVAL);
            }

            in6 = (struct net_sockaddr_in6*)&local_addr;

            if (net_sin6_ptr(&context->local)->sin6_addr) {
                net_ipaddr_copy(&in6->sin6_addr,
                        net_sin6_ptr(&context->local)->sin6_addr);
            }

            in6->sin6_port =
                    net_sin6((struct net_sockaddr*)&context->local)->sin6_port;
            local_port     = net_ntohs(in6->sin6_port);
            remote_port    = net_ntohs(net_sin6(&context->remote)->sin6_port);
            break;

        default :
            return (-EINVAL);
    }

    context->user_data = user_data;

    /* Remove the temporary connection handler and register
     * a proper now as we have an established connection.
     */
    net_conn_unregister(context->conn_handler);

    return net_conn_register(net_context_get_proto(context),
                             net_context_get_type(context),
                             (uint8_t)local_addr.sa_family,
                             context->flags & NET_CONTEXT_REMOTE_ADDR_SET ?
                             &context->remote : NULL,
                             &local_addr,
                             remote_port, local_port,
                             context, tcp_recv, context,
                             &context->conn_handler);
=======
int net_tcp_connect(struct net_context *context,
		    const struct net_sockaddr *remote_addr,
		    struct net_sockaddr *local_addr,
		    uint16_t remote_port, uint16_t local_port,
		    k_timeout_t timeout, net_context_connect_cb_t cb,
		    void *user_data)
{
	struct tcp *conn;
	int ret = 0;

	conn = context->tcp;

	NET_DBG("[%p] context: %p, local: %s, remote: %s", conn, context,
		net_sprint_addr(local_addr->sa_family,
				(const void *)&net_sin6(local_addr)->sin6_addr),
		net_sprint_addr(remote_addr->sa_family,
				(const void *)&net_sin6(remote_addr)->sin6_addr));

	conn->iface = net_context_get_iface(context);
	tcp_derive_rto(conn);

	switch (net_context_get_family(context)) {
		const struct net_in_addr *ip4;
		const struct net_in6_addr *ip6;

	case NET_AF_INET:
		if (!IS_ENABLED(CONFIG_NET_IPV4)) {
			ret = -EINVAL;
			goto out;
		}

		memset(&conn->src, 0, sizeof(struct net_sockaddr_in));
		memset(&conn->dst, 0, sizeof(struct net_sockaddr_in));

		conn->src.sa.sa_family = NET_AF_INET;
		conn->dst.sa.sa_family = NET_AF_INET;

		conn->dst.sin.sin_port = remote_port;
		conn->src.sin.sin_port = local_port;

		/* we have to select the source address here as
		 * net_context_create_ipv4_new() is not called in the packet
		 * output chain
		 */
		if (net_ipv4_is_addr_unspecified(
			&net_sin(local_addr)->sin_addr)) {
			ip4 = net_if_ipv4_select_src_addr(
				net_context_get_iface(context),
				&net_sin(remote_addr)->sin_addr);
			net_ipaddr_copy(&conn->src.sin.sin_addr, ip4);
		} else {
			net_ipaddr_copy(&conn->src.sin.sin_addr,
					&net_sin(local_addr)->sin_addr);
		}
		net_ipaddr_copy(&conn->dst.sin.sin_addr,
				&net_sin(remote_addr)->sin_addr);
		break;

	case NET_AF_INET6:
		if (!IS_ENABLED(CONFIG_NET_IPV6)) {
			ret = -EINVAL;
			goto out;
		}

		memset(&conn->src, 0, sizeof(struct net_sockaddr_in6));
		memset(&conn->dst, 0, sizeof(struct net_sockaddr_in6));

		conn->src.sin6.sin6_family = NET_AF_INET6;
		conn->dst.sin6.sin6_family = NET_AF_INET6;

		conn->dst.sin6.sin6_port = remote_port;
		conn->src.sin6.sin6_port = local_port;

		if (net_ipv6_is_addr_unspecified(
			&net_sin6(local_addr)->sin6_addr)) {
			ip6 = net_if_ipv6_select_src_addr(
				net_context_get_iface(context),
				&net_sin6(remote_addr)->sin6_addr);
			net_ipaddr_copy(&conn->src.sin6.sin6_addr, ip6);
		} else {
			net_ipaddr_copy(&conn->src.sin6.sin6_addr,
					&net_sin6(local_addr)->sin6_addr);
		}
		net_ipaddr_copy(&conn->dst.sin6.sin6_addr,
				&net_sin6(remote_addr)->sin6_addr);
		break;

	default:
		ret = -EPROTONOSUPPORT;
	}

	if (!(IS_ENABLED(CONFIG_NET_TEST_PROTOCOL) ||
	      IS_ENABLED(CONFIG_NET_TEST))) {
		conn->seq = tcp_init_isn(&conn->src.sa, &conn->dst.sa);
	}

	NET_DBG("[%p] src: %s, dst: %s", conn,
		net_sprint_addr(conn->src.sa.sa_family,
				(const void *)&conn->src.sin6.sin6_addr),
		net_sprint_addr(conn->dst.sa.sa_family,
				(const void *)&conn->dst.sin6.sin6_addr));

	net_context_set_state(context, NET_CONTEXT_CONNECTING);

	ret = net_conn_register(net_context_get_proto(context),
				net_context_get_type(context),
				net_context_get_family(context),
				remote_addr, local_addr,
				net_ntohs(remote_port), net_ntohs(local_port),
				context, tcp_recv, context,
				&context->conn_handler);
	if (ret < 0) {
		goto out;
	}

	net_if_addr_ref(conn->iface, conn->src.sa.sa_family,
			conn->src.sa.sa_family == NET_AF_INET ?
			(const void *)&conn->src.sin.sin_addr :
			(const void *)&conn->src.sin6.sin6_addr);
	conn->addr_ref_done = true;

	conn->connect_cb = cb;
	context->user_data = user_data;

	/* Input of a (nonexistent) packet with no flags set will cause
	 * a TCP connection to be established
	 */
	conn->in_connect = !IS_ENABLED(CONFIG_NET_TEST_PROTOCOL);

	conn->isn = conn->seq;

	ret = tcp_start_handshake(conn);
	if (ret < 0) {
		goto out;
	}

	if (!IS_ENABLED(CONFIG_NET_TEST_PROTOCOL)) {
		if (conn->state == TCP_UNUSED || conn->state == TCP_CLOSED) {
			if (conn->rst_received) {
				ret = -ECONNREFUSED;
			} else {
				ret = -ENOTCONN;
			}
			goto out;
		} else if ((K_TIMEOUT_EQ(timeout, K_NO_WAIT)) && conn->state != TCP_ESTABLISHED) {
			ret = -EINPROGRESS;
			goto out;
		} else if (k_sem_take(&conn->connect_sem, timeout) != 0 &&
			   conn->state != TCP_ESTABLISHED) {
			if (conn->in_connect) {
				conn->in_connect = false;
				tcp_conn_close(conn, -ETIMEDOUT);
			}

			if (conn->rst_received) {
				ret = -ECONNREFUSED;
			} else {
				ret = -ETIMEDOUT;
			}
			goto out;
		}
		conn->in_connect = false;
	}

out:
	NET_DBG("[%p] ret=%d", conn, ret);

	return ret;
>>>>>>> 90454744
}

int net_tcp_recv(struct net_context* context, net_context_recv_cb_t cb,
                 void* user_data) {
    struct tcp* conn = context->tcp;

    NET_DBG("[%p] context: %p, cb: %p, user_data: %p", conn, context, cb, user_data);

    context->recv_cb = cb;

    if (conn) {
        conn->recv_user_data = user_data;
    }

    return (0);
}

int net_tcp_finalize(struct net_pkt* pkt, bool force_chksum) {
    NET_PKT_DATA_ACCESS_DEFINE(tcp_access, struct net_tcp_hdr);
    struct net_tcp_hdr* tcp_hdr;
    enum net_if_checksum_type type = (net_pkt_family(pkt) == NET_AF_INET6) ?
        NET_IF_CHECKSUM_IPV6_TCP : NET_IF_CHECKSUM_IPV4_TCP;

    tcp_hdr = (struct net_tcp_hdr*)net_pkt_get_data(pkt, &tcp_access);
    if (!tcp_hdr) {
        return (-ENOBUFS);
    }

    tcp_hdr->chksum = 0U;

    if (net_if_need_calc_tx_checksum(net_pkt_iface(pkt), type) || force_chksum) {
        tcp_hdr->chksum = net_calc_chksum_tcp(pkt);
        net_pkt_set_chksum_done(pkt, true);
    }

    return net_pkt_set_data(pkt, &tcp_access);
}

struct net_tcp_hdr* net_tcp_input(struct net_pkt* pkt,
                                  struct net_pkt_data_access* tcp_access) {
    struct net_tcp_hdr* tcp_hdr;
    enum net_if_checksum_type type = (net_pkt_family(pkt) == NET_AF_INET6) ?
        NET_IF_CHECKSUM_IPV6_TCP : NET_IF_CHECKSUM_IPV4_TCP;

    if (IS_ENABLED(CONFIG_NET_TCP_CHECKSUM) &&
        (net_if_need_calc_rx_checksum(net_pkt_iface(pkt), type) ||
         net_pkt_is_ip_reassembled(pkt)) &&
        (net_calc_chksum_tcp(pkt) != 0U)) {
        NET_DBG("DROP: checksum mismatch");
        goto drop;
    }

    tcp_hdr = (struct net_tcp_hdr*)net_pkt_get_data(pkt, tcp_access);
    if (tcp_hdr && !net_pkt_set_data(pkt, tcp_access)) {
        return tcp_hdr;
    }

drop :
    net_stats_update_tcp_seg_chkerr(net_pkt_iface(pkt));
    return (NULL);
}

#if defined(CONFIG_NET_TEST_PROTOCOL)
static enum net_verdict tcp_input(struct net_conn* net_conn,
                                  struct net_pkt* pkt,
                                  union net_ip_header* ip,
                                  union net_proto_header* proto,
                                  void* user_data) {
    struct tcphdr*   th      = th_get(pkt);
    enum net_verdict verdict = NET_DROP;

    if (th) {
        struct tcp* conn = tcp_conn_search(pkt);

        if (conn == NULL && SYN == th_flags(th)) {
            struct net_context* context =
                    tcp_calloc(1, sizeof(struct net_context));
            net_tcp_get(context);
            net_context_set_family(context, net_pkt_family(pkt));
            conn = context->tcp;
            tcp_endpoint_set(&conn->dst, pkt, TCP_EP_SRC);
            tcp_endpoint_set(&conn->src, pkt, TCP_EP_DST);
            /* Make an extra reference, the sanity check suite
             * will delete the connection explicitly
             */
            tcp_conn_ref(conn);
        }

        if (conn) {
            conn->iface = pkt->iface;
            verdict     = tcp_in(conn, pkt);
        }
    }

    return (verdict);
}

static size_t tp_tcp_recv_cb(struct tcp* conn, struct net_pkt* pkt) {
    ssize_t         len = tcp_data_len(pkt);
    struct net_pkt* up  = tcp_pkt_clone(pkt);

    NET_DBG("[%p] pkt: %p, len: %zu", conn, pkt, net_pkt_get_len(pkt));

    net_pkt_cursor_init(up);
    net_pkt_set_overwrite(up, true);

    net_pkt_pull(up, net_pkt_get_len(up) - len);

    for (struct net_buf* buf = pkt->buffer; buf != NULL; buf = buf->frags) {
        net_tcp_queue(conn->context, buf->data, buf->len);
    }

    return len;
}

static ssize_t tp_tcp_recv(int fd, void* buf, size_t len, int flags) {
    return (0);
}

static void tp_init(struct tcp* conn, struct tp* tp) {
    struct tp out = {
        .msg    = "",
        .status = "",
        .state  = tcp_state_to_str(conn->state, true),
        .seq    = conn->seq,
        .ack    = conn->ack,
        .rcv    = "",
        .data   = "",
        .op     = "",
    };

    *tp = out;
}

static void tcp_to_json(struct tcp* conn, void* data, size_t* data_len) {
    struct tp tp;

    tp_init(conn, &tp);

    tp_encode(&tp, data, data_len);
}

enum net_verdict tp_input(struct net_conn* net_conn,
                          struct net_pkt* pkt,
                          union net_ip_header* ip_hdr,
                          union net_proto_header* proto,
                          void* user_data) {
    struct net_udp_hdr* uh = net_udp_get_hdr(pkt, NULL);
    size_t data_len  = net_ntohs(uh->len) - sizeof(*uh);
    struct tcp* conn = tcp_conn_search(pkt);
    size_t json_len  = 0;
    struct tp* tp;
    struct tp_new* tp_new;
    enum tp_type type;
    bool responded = false;
    static char buf[512];
    enum net_verdict verdict = NET_DROP;

    net_pkt_cursor_init(pkt);
    net_pkt_set_overwrite(pkt, true);
    net_pkt_skip(pkt, net_pkt_ip_hdr_len(pkt) +
                 net_pkt_ip_opts_len(pkt) + sizeof(*uh));
    net_pkt_read(pkt, buf, data_len);
    buf[data_len] = '\0';
    data_len += 1;

    type = json_decode_msg(buf, data_len);

    data_len = net_ntohs(uh->len) - sizeof(*uh);

    net_pkt_cursor_init(pkt);
    net_pkt_set_overwrite(pkt, true);
    net_pkt_skip(pkt, net_pkt_ip_hdr_len(pkt) +
                 net_pkt_ip_opts_len(pkt) + sizeof(*uh));
    net_pkt_read(pkt, buf, data_len);
    buf[data_len] = '\0';
    data_len += 1;

    switch (type) {
        case TP_CONFIG_REQUEST :
            tp_new = json_to_tp_new(buf, data_len);
            break;

        default :
            tp = json_to_tp(buf, data_len);
            break;
    }

    switch (type) {
        case TP_COMMAND :
            if (is("CONNECT", tp->op)) {
                tp_output(pkt->family, pkt->iface, buf, 1);
                responded = true;
                {
                    struct net_context* context = tcp_calloc(1,
                                    sizeof(struct net_context));
                    net_tcp_get(context);
                    net_context_set_family(context,
                                           net_pkt_family(pkt));
                    conn = context->tcp;
                    tcp_endpoint_set(&conn->dst, pkt, TCP_EP_SRC);
                    tcp_endpoint_set(&conn->src, pkt, TCP_EP_DST);
                    conn->iface = pkt->iface;
                    tcp_conn_ref(conn);
                }
                conn->seq = tp->seq;

                if (tcp_start_handshake(conn) == 0) {
                    verdict = NET_OK;
                }
            }

            if (is("CLOSE", tp->op)) {
                tp_trace = false;
                {
                    struct net_context* context;

                    conn    = (void*)sys_slist_peek_head(&tcp_conns);
                    context = conn->context;
                    while (tcp_conn_close(conn, 0)) {
                        /* pass */
                    }
                    tcp_free(context);
                }
                tp_mem_stat();
                tp_nbuf_stat();
                tp_pkt_stat();
                tp_seq_stat();
            }

            if (is("CLOSE2", tp->op)) {
                struct tcp* conn =
                        (void*)sys_slist_peek_head(&tcp_conns);
                net_tcp_put(conn->context, false);
            }

            if (is("RECV", tp->op)) {
                #define HEXSTR_SIZE 64
                char    hexstr[HEXSTR_SIZE];
                ssize_t len = tp_tcp_recv(0, buf, sizeof(buf), 0);

                tp_init(conn, tp);
                bin2hex(buf, len, hexstr, HEXSTR_SIZE);
                tp->data = hexstr;
                NET_DBG("%zd = tcp_recv(\"%s\")", len, tp->data);
                json_len = sizeof(buf);
                tp_encode(tp, buf, &json_len);
            }

            if (is("SEND", tp->op)) {
                ssize_t     len  = tp_str_to_hex(buf, sizeof(buf), tp->data);
                struct tcp* conn =
                        (void*)sys_slist_peek_head(&tcp_conns);

                tp_output(pkt->family, pkt->iface, buf, 1);
                responded = true;
                NET_DBG("tcp_send(\"%s\")", tp->data);
                {
                    net_tcp_queue(conn->context, buf, len);
                }
            }
            break;

        case TP_CONFIG_REQUEST :
            tp_new_find_and_apply(tp_new, "tcp_rto", &tcp_rto, TP_INT);
            tp_new_find_and_apply(tp_new, "tcp_retries", &tcp_retries,
                                  TP_INT);
            tp_new_find_and_apply(tp_new, "tcp_window", &tcp_rx_window,
                                  TP_INT);
            tp_new_find_and_apply(tp_new, "tp_trace", &tp_trace, TP_BOOL);
            break;

        case TP_INTROSPECT_REQUEST :
            json_len = sizeof(buf);
            conn     = (void*)sys_slist_peek_head(&tcp_conns);
            tcp_to_json(conn, buf, &json_len);
            break;

        case TP_DEBUG_STOP :
        case TP_DEBUG_CONTINUE :
            tp_state = tp->type;
            break;

        default :
            NET_ASSERT(false, "Unimplemented tp command: %s", tp->msg);
    }

    if (json_len) {
        tp_output(pkt->family, pkt->iface, buf, json_len);
    }
    else if (((TP_CONFIG_REQUEST == type) || (TP_COMMAND == type))
             && (responded == false)) {
        tp_output(pkt->family, pkt->iface, buf, 1);
    }

    return (verdict);
}

static void test_cb_register(net_sa_family_t family, enum net_sock_type type,
                             uint8_t proto, uint16_t remote_port,
                             uint16_t local_port, net_conn_cb_t cb) {
    struct net_conn_handle* conn_handle = NULL;
    const struct net_sockaddr addr = {.sa_family = family, };

    int ret = net_conn_register(proto,
                                type,
                                family,
                                &addr,      /* remote address */
                                &addr,      /* local address */
                                local_port,
                                remote_port,
                                NULL,
                                cb,
                                NULL,       /* user_data */
                                &conn_handle);
    if (ret < 0) {
        NET_ERR("net_conn_register(): %d", ret);
    }
}
#endif /* CONFIG_NET_TEST_PROTOCOL */

void net_tcp_foreach(net_tcp_cb_t cb, void* user_data) {
    struct tcp* conn;
    struct tcp* tmp;

    k_mutex_lock(&tcp_lock, K_FOREVER);

    SYS_SLIST_FOR_EACH_CONTAINER_SAFE_WITH_TYPE(&tcp_conns, struct tcp,
                                                conn, tmp, next) {
        if (atomic_get(&conn->ref_count) > 0) {
            k_mutex_unlock(&tcp_lock);
            cb(conn, user_data);
            k_mutex_lock(&tcp_lock, K_FOREVER);
        }
    }

    k_mutex_unlock(&tcp_lock);
}

static uint16_t get_ipv6_destination_mtu(struct net_if* iface,
                                         const struct net_in6_addr* dest) {
    #if defined(CONFIG_NET_IPV6_PMTU)
    int mtu = net_pmtu_get_mtu((struct net_sockaddr*)&(struct net_sockaddr_in6){
                    .sin6_family = NET_AF_INET6,
                    .sin6_addr = *dest});

    if (mtu < 0) {
        if (iface != NULL) {
            return net_if_get_mtu(iface);
        }

        return (NET_IPV6_MTU);
    }

    return (uint16_t)mtu;
    #else
    if (iface != NULL) {
        return net_if_get_mtu(iface);
    }

    return (NET_IPV6_MTU);
    #endif /* CONFIG_NET_IPV6_PMTU */
}

static uint16_t get_ipv4_destination_mtu(struct net_if* iface,
                                         const struct net_in_addr* dest) {
    #if defined(CONFIG_NET_IPV4_PMTU)
    int mtu = net_pmtu_get_mtu((struct net_sockaddr*)&(struct net_sockaddr_in){
                    .sin_family = NET_AF_INET,
                    .sin_addr = *dest});

    if (mtu < 0) {
        if (iface != NULL) {
            return net_if_get_mtu(iface);
        }

        return (NET_IPV4_MTU);
    }

    return (uint16_t)mtu;
    #else
    if (iface != NULL) {
        return net_if_get_mtu(iface);
    }

    return (NET_IPV4_MTU);
    #endif /* CONFIG_NET_IPV4_PMTU */
}

uint16_t net_tcp_get_supported_mss(const struct tcp* conn) {
    net_sa_family_t family = net_context_get_family(conn->context);

    if (IS_ENABLED(CONFIG_NET_IPV4) && (family == NET_AF_INET)) {
        struct net_if* iface = net_context_get_iface(conn->context);
        uint16_t dest_mtu;

        dest_mtu = get_ipv4_destination_mtu(iface, &conn->dst.sin.sin_addr);

        /* Detect MSS based on interface MTU minus "TCP,IP header size" */
        return (dest_mtu - NET_IPV4TCPH_LEN);
    }
    else if (IS_ENABLED(CONFIG_NET_IPV6) && (family == NET_AF_INET6)) {
        struct net_if* iface = net_context_get_iface(conn->context);
        uint16_t dest_mtu;

        dest_mtu = get_ipv6_destination_mtu(iface, &conn->dst.sin6.sin6_addr);

        /* Detect MSS based on interface MTU minus "TCP,IP header size" */
        return (dest_mtu - NET_IPV6TCPH_LEN);
    }

    return (0);
}

#if defined(CONFIG_NET_TEST)
struct testing_user_data {
    struct net_sockaddr remote;
    uint16_t mtu;
};

static void testing_find_conn(struct tcp* conn, void* user_data) {
    struct testing_user_data* data = user_data;

    if (IS_ENABLED(CONFIG_NET_IPV6) && (data->remote.sa_family == NET_AF_INET6) &&
        net_ipv6_addr_cmp(&conn->dst.sin6.sin6_addr,
                          &net_sin6(&data->remote)->sin6_addr)) {
        if (data->mtu > 0) {
            /* Set it only once */
            return;
        }

        NET_DBG("Found connection %p mtu %u", conn,
                net_tcp_get_supported_mss(conn) + NET_IPV6TCPH_LEN);
        data->mtu = net_tcp_get_supported_mss(conn) + NET_IPV6TCPH_LEN;
        return;
    }

    if (IS_ENABLED(CONFIG_NET_IPV4) && (data->remote.sa_family == NET_AF_INET) &&
        net_ipv4_addr_cmp(&conn->dst.sin.sin_addr,
                          &net_sin(&data->remote)->sin_addr)) {
        if (data->mtu > 0) {
            /* Set it only once */
            return;
        }

        NET_DBG("Found connection %p mtu %u", conn,
                net_tcp_get_supported_mss(conn) + NET_IPV4TCPH_LEN);
        data->mtu = net_tcp_get_supported_mss(conn) + NET_IPV4TCPH_LEN;
        return;
    }
}

uint16_t net_tcp_get_mtu(struct net_sockaddr* dst) {
    struct testing_user_data data = {
        .remote = *dst,
        .mtu = 0,
    };

    net_tcp_foreach(testing_find_conn, &data);

    return (data.mtu);
}
#endif /* CONFIG_NET_TEST */

int net_tcp_set_option(struct net_context* context,
                       enum tcp_conn_option option,
                       void const* value, uint32_t len) {
    int ret = 0;

    NET_ASSERT(context);

    struct tcp* conn = context->tcp;

    NET_ASSERT(conn);

    k_mutex_lock(&conn->lock, K_FOREVER);

    switch (option) {
        case TCP_OPT_NODELAY :
            ret = set_tcp_nodelay(conn, value, len);
            break;

        case TCP_OPT_KEEPALIVE :
            ret = set_tcp_keep_alive(conn, value, len);
            break;

        case TCP_OPT_KEEPIDLE :
            ret = set_tcp_keep_idle(conn, value, len);
            break;

        case TCP_OPT_KEEPINTVL :
            ret = set_tcp_keep_intvl(conn, value, len);
            break;

        case TCP_OPT_KEEPCNT :
            ret = set_tcp_keep_cnt(conn, value, len);
            break;
    }

    k_mutex_unlock(&conn->lock);

    return (ret);
}

int net_tcp_get_option(struct net_context* context,
                       enum tcp_conn_option option,
                       void* value, uint32_t* len) {
    int ret = 0;

    NET_ASSERT(context);

    struct tcp* conn = context->tcp;

    NET_ASSERT(conn);

    k_mutex_lock(&conn->lock, K_FOREVER);

    switch (option) {
        case TCP_OPT_NODELAY :
            ret = get_tcp_nodelay(conn, value, len);
            break;

        case TCP_OPT_KEEPALIVE :
            ret = get_tcp_keep_alive(conn, value, len);
            break;

        case TCP_OPT_KEEPIDLE :
            ret = get_tcp_keep_idle(conn, value, len);
            break;

        case TCP_OPT_KEEPINTVL :
            ret = get_tcp_keep_intvl(conn, value, len);
            break;

        case TCP_OPT_KEEPCNT :
            ret = get_tcp_keep_cnt(conn, value, len);
            break;
    }

    k_mutex_unlock(&conn->lock);

    return (ret);
}

char const* net_tcp_state_str(enum tcp_state state) {
    return tcp_state_to_str(state, false);
}

struct k_sem* net_tcp_tx_sem_get(struct net_context* context) {
    struct tcp* conn = context->tcp;

    return &conn->tx_sem;
}

struct k_sem* net_tcp_conn_sem_get(struct net_context* context) {
    struct tcp* conn = context->tcp;

    return &conn->connect_sem;
}

static void close_tcp_conn(struct tcp* conn, void* user_data) {
    struct net_if* iface = user_data;
    struct net_context* context = conn->context;

    if (!net_context_is_used(context)) {
        return;
    }

    if (net_context_get_iface(context) != iface) {
        return;
    }

    /* net_tcp_put() will handle decrementing refcount on stack's behalf */
    if (net_context_get_state(context) != NET_CONTEXT_LISTENING) {
        net_tcp_put(context, true);
    }
    else {
        if (context->conn_handler) {
            net_conn_unregister(context->conn_handler);
            context->conn_handler = NULL;
        }

        if (conn->accept_cb != NULL) {
            conn->accept_cb(conn->context, NULL, 0, -ENETDOWN, context->user_data);
        }
    }
}

void net_tcp_close_all_for_iface(struct net_if* iface) {
    net_tcp_foreach(close_tcp_conn, iface);
}

void net_tcp_init(void) {
    int i;
    int rto;

    #if defined(CONFIG_NET_TEST_PROTOCOL)
    /* Register inputs for TTCN-3 based TCP sanity check */
    test_cb_register(NET_AF_INET , NET_SOCK_STREAM, NET_IPPROTO_TCP, 4242, 4242, tcp_input);
    test_cb_register(NET_AF_INET6, NET_SOCK_STREAM, NET_IPPROTO_TCP, 4242, 4242, tcp_input);
    test_cb_register(NET_AF_INET , NET_SOCK_DGRAM , NET_IPPROTO_UDP, 4242, 4242, tp_input);
    test_cb_register(NET_AF_INET6, NET_SOCK_DGRAM , NET_IPPROTO_UDP, 4242, 4242, tp_input);

    tcp_recv_cb = tp_tcp_recv_cb;
    #endif

    #if defined(CONFIG_NET_TC_THREAD_COOPERATIVE)
    #define THREAD_PRIORITY K_PRIO_COOP(CONFIG_NET_TCP_WORKER_PRIO)
    #else
    #define THREAD_PRIORITY K_PRIO_PREEMPT(CONFIG_NET_TCP_WORKER_PRIO)
    #endif

    /* Use private workqueue in order not to block the system work queue.
     */
    k_work_queue_start(&tcp_work_q, work_q_stack,
                       K_KERNEL_STACK_SIZEOF(work_q_stack), THREAD_PRIORITY,
                       NULL);

    /* Compute the largest possible retransmission timeout */
    tcp_max_timeout_ms = 0;
    rto = tcp_rto;
    for (i = 0; i < tcp_retries; i++) {
        tcp_max_timeout_ms += rto;
        rto += rto >> 1;
    }
    /* At the last timeout cycle */
    tcp_max_timeout_ms += tcp_rto;

    /* When CONFIG_NET_TCP_RANDOMIZED_RTO is active in can be worse case 1.5 times larger */
    if (IS_ENABLED(CONFIG_NET_TCP_RANDOMIZED_RTO)) {
        tcp_max_timeout_ms += tcp_max_timeout_ms >> 1;
    }

    k_thread_name_set(&tcp_work_q.thread, "tcp_work");
    NET_DBG("Workq started. Thread ID: %p", &tcp_work_q.thread);
}<|MERGE_RESOLUTION|>--- conflicted
+++ resolved
@@ -4036,7 +4036,6 @@
  * traffic with net context and give the TCP packet receiving function, which
  * in turn will call tcp_in() to deliver the TCP packet to the stack
  */
-<<<<<<< HEAD
 int net_tcp_connect(struct net_context* context,
                     const struct net_sockaddr* remote_addr,
                     struct net_sockaddr* local_addr,
@@ -4050,9 +4049,9 @@
 
     NET_DBG("[%p] context: %p, local: %s, remote: %s", conn, context,
             net_sprint_addr(local_addr->sa_family,
-                            (void const*)&net_sin(local_addr)->sin_addr),
+                            (void const*)&net_sin6(local_addr)->sin6_addr),
             net_sprint_addr(remote_addr->sa_family,
-                            (void const*)&net_sin(remote_addr)->sin_addr));
+                            (void const*)&net_sin6(remote_addr)->sin6_addr));
 
     conn->iface = net_context_get_iface(context);
     tcp_derive_rto(conn);
@@ -4139,9 +4138,9 @@
 
     NET_DBG("[%p] src: %s, dst: %s", conn,
             net_sprint_addr(conn->src.sa.sa_family,
-                            (void const*)&conn->src.sin.sin_addr),
+                            (void const*)&conn->src.sin6.sin6_addr),
             net_sprint_addr(conn->dst.sa.sa_family,
-                            (void const*)&conn->dst.sin.sin_addr));
+                            (void const*)&conn->dst.sin6.sin6_addr));
 
     net_context_set_state(context, NET_CONTEXT_CONNECTING);
 
@@ -4299,176 +4298,6 @@
                              remote_port, local_port,
                              context, tcp_recv, context,
                              &context->conn_handler);
-=======
-int net_tcp_connect(struct net_context *context,
-		    const struct net_sockaddr *remote_addr,
-		    struct net_sockaddr *local_addr,
-		    uint16_t remote_port, uint16_t local_port,
-		    k_timeout_t timeout, net_context_connect_cb_t cb,
-		    void *user_data)
-{
-	struct tcp *conn;
-	int ret = 0;
-
-	conn = context->tcp;
-
-	NET_DBG("[%p] context: %p, local: %s, remote: %s", conn, context,
-		net_sprint_addr(local_addr->sa_family,
-				(const void *)&net_sin6(local_addr)->sin6_addr),
-		net_sprint_addr(remote_addr->sa_family,
-				(const void *)&net_sin6(remote_addr)->sin6_addr));
-
-	conn->iface = net_context_get_iface(context);
-	tcp_derive_rto(conn);
-
-	switch (net_context_get_family(context)) {
-		const struct net_in_addr *ip4;
-		const struct net_in6_addr *ip6;
-
-	case NET_AF_INET:
-		if (!IS_ENABLED(CONFIG_NET_IPV4)) {
-			ret = -EINVAL;
-			goto out;
-		}
-
-		memset(&conn->src, 0, sizeof(struct net_sockaddr_in));
-		memset(&conn->dst, 0, sizeof(struct net_sockaddr_in));
-
-		conn->src.sa.sa_family = NET_AF_INET;
-		conn->dst.sa.sa_family = NET_AF_INET;
-
-		conn->dst.sin.sin_port = remote_port;
-		conn->src.sin.sin_port = local_port;
-
-		/* we have to select the source address here as
-		 * net_context_create_ipv4_new() is not called in the packet
-		 * output chain
-		 */
-		if (net_ipv4_is_addr_unspecified(
-			&net_sin(local_addr)->sin_addr)) {
-			ip4 = net_if_ipv4_select_src_addr(
-				net_context_get_iface(context),
-				&net_sin(remote_addr)->sin_addr);
-			net_ipaddr_copy(&conn->src.sin.sin_addr, ip4);
-		} else {
-			net_ipaddr_copy(&conn->src.sin.sin_addr,
-					&net_sin(local_addr)->sin_addr);
-		}
-		net_ipaddr_copy(&conn->dst.sin.sin_addr,
-				&net_sin(remote_addr)->sin_addr);
-		break;
-
-	case NET_AF_INET6:
-		if (!IS_ENABLED(CONFIG_NET_IPV6)) {
-			ret = -EINVAL;
-			goto out;
-		}
-
-		memset(&conn->src, 0, sizeof(struct net_sockaddr_in6));
-		memset(&conn->dst, 0, sizeof(struct net_sockaddr_in6));
-
-		conn->src.sin6.sin6_family = NET_AF_INET6;
-		conn->dst.sin6.sin6_family = NET_AF_INET6;
-
-		conn->dst.sin6.sin6_port = remote_port;
-		conn->src.sin6.sin6_port = local_port;
-
-		if (net_ipv6_is_addr_unspecified(
-			&net_sin6(local_addr)->sin6_addr)) {
-			ip6 = net_if_ipv6_select_src_addr(
-				net_context_get_iface(context),
-				&net_sin6(remote_addr)->sin6_addr);
-			net_ipaddr_copy(&conn->src.sin6.sin6_addr, ip6);
-		} else {
-			net_ipaddr_copy(&conn->src.sin6.sin6_addr,
-					&net_sin6(local_addr)->sin6_addr);
-		}
-		net_ipaddr_copy(&conn->dst.sin6.sin6_addr,
-				&net_sin6(remote_addr)->sin6_addr);
-		break;
-
-	default:
-		ret = -EPROTONOSUPPORT;
-	}
-
-	if (!(IS_ENABLED(CONFIG_NET_TEST_PROTOCOL) ||
-	      IS_ENABLED(CONFIG_NET_TEST))) {
-		conn->seq = tcp_init_isn(&conn->src.sa, &conn->dst.sa);
-	}
-
-	NET_DBG("[%p] src: %s, dst: %s", conn,
-		net_sprint_addr(conn->src.sa.sa_family,
-				(const void *)&conn->src.sin6.sin6_addr),
-		net_sprint_addr(conn->dst.sa.sa_family,
-				(const void *)&conn->dst.sin6.sin6_addr));
-
-	net_context_set_state(context, NET_CONTEXT_CONNECTING);
-
-	ret = net_conn_register(net_context_get_proto(context),
-				net_context_get_type(context),
-				net_context_get_family(context),
-				remote_addr, local_addr,
-				net_ntohs(remote_port), net_ntohs(local_port),
-				context, tcp_recv, context,
-				&context->conn_handler);
-	if (ret < 0) {
-		goto out;
-	}
-
-	net_if_addr_ref(conn->iface, conn->src.sa.sa_family,
-			conn->src.sa.sa_family == NET_AF_INET ?
-			(const void *)&conn->src.sin.sin_addr :
-			(const void *)&conn->src.sin6.sin6_addr);
-	conn->addr_ref_done = true;
-
-	conn->connect_cb = cb;
-	context->user_data = user_data;
-
-	/* Input of a (nonexistent) packet with no flags set will cause
-	 * a TCP connection to be established
-	 */
-	conn->in_connect = !IS_ENABLED(CONFIG_NET_TEST_PROTOCOL);
-
-	conn->isn = conn->seq;
-
-	ret = tcp_start_handshake(conn);
-	if (ret < 0) {
-		goto out;
-	}
-
-	if (!IS_ENABLED(CONFIG_NET_TEST_PROTOCOL)) {
-		if (conn->state == TCP_UNUSED || conn->state == TCP_CLOSED) {
-			if (conn->rst_received) {
-				ret = -ECONNREFUSED;
-			} else {
-				ret = -ENOTCONN;
-			}
-			goto out;
-		} else if ((K_TIMEOUT_EQ(timeout, K_NO_WAIT)) && conn->state != TCP_ESTABLISHED) {
-			ret = -EINPROGRESS;
-			goto out;
-		} else if (k_sem_take(&conn->connect_sem, timeout) != 0 &&
-			   conn->state != TCP_ESTABLISHED) {
-			if (conn->in_connect) {
-				conn->in_connect = false;
-				tcp_conn_close(conn, -ETIMEDOUT);
-			}
-
-			if (conn->rst_received) {
-				ret = -ECONNREFUSED;
-			} else {
-				ret = -ETIMEDOUT;
-			}
-			goto out;
-		}
-		conn->in_connect = false;
-	}
-
-out:
-	NET_DBG("[%p] ret=%d", conn, ret);
-
-	return ret;
->>>>>>> 90454744
 }
 
 int net_tcp_recv(struct net_context* context, net_context_recv_cb_t cb,
