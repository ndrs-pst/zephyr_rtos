/*
 * Copyright (c) 2018-2020 Intel Corporation
 *
 * SPDX-License-Identifier: Apache-2.0
 */

#include <zephyr/logging/log.h>
LOG_MODULE_REGISTER(net_tcp, CONFIG_NET_TCP_LOG_LEVEL);

#include <stdarg.h>
#include <stdio.h>
#include <stdlib.h>
#include <zephyr/kernel.h>
#include <zephyr/random/random.h>

#if defined(CONFIG_NET_TCP_ISN_RFC6528)
#include <psa/crypto.h>
#endif
#include <zephyr/net/net_pkt.h>
#include <zephyr/net/net_context.h>
#include <zephyr/net/udp.h>
#include "ipv4.h"
#include "ipv6.h"
#include "connection.h"
#include "net_stats.h"
#include "net_private.h"
#include "tcp_internal.h"
#include "pmtu.h"

#define ACK_TIMEOUT_MS          tcp_max_timeout_ms
#define ACK_TIMEOUT             K_MSEC(ACK_TIMEOUT_MS)
#define LAST_ACK_TIMEOUT_MS     tcp_max_timeout_ms
#define LAST_ACK_TIMEOUT        K_MSEC(LAST_ACK_TIMEOUT_MS)
#define FIN_TIMEOUT             K_MSEC(tcp_max_timeout_ms)
#define ACK_DELAY               K_MSEC(100)
#define ZWP_MAX_DELAY_MS        120000
#define DUPLICATE_ACK_RETRANSMIT_TRHESHOLD 3

static int tcp_rto     = CONFIG_NET_TCP_INIT_RETRANSMISSION_TIMEOUT;
static int tcp_retries = CONFIG_NET_TCP_RETRY_COUNT;
static int tcp_max_timeout_ms;
static int tcp_rx_window =
#if (CONFIG_NET_TCP_MAX_RECV_WINDOW_SIZE != 0)
    CONFIG_NET_TCP_MAX_RECV_WINDOW_SIZE;
#else
#if defined(CONFIG_NET_BUF_FIXED_DATA_SIZE)
    (CONFIG_NET_BUF_RX_COUNT * CONFIG_NET_BUF_DATA_SIZE) / 3;
#else
    CONFIG_NET_PKT_BUF_RX_DATA_POOL_SIZE / 3;
#endif /* CONFIG_NET_BUF_FIXED_DATA_SIZE */
#endif
static int tcp_tx_window =
#if (CONFIG_NET_TCP_MAX_SEND_WINDOW_SIZE != 0)
    CONFIG_NET_TCP_MAX_SEND_WINDOW_SIZE;
#else
#if defined(CONFIG_NET_BUF_FIXED_DATA_SIZE)
    (CONFIG_NET_BUF_TX_COUNT * CONFIG_NET_BUF_DATA_SIZE) / 3;
#else
    CONFIG_NET_PKT_BUF_TX_DATA_POOL_SIZE / 3;
#endif /* CONFIG_NET_BUF_FIXED_DATA_SIZE */
#endif
#ifdef CONFIG_NET_TCP_RANDOMIZED_RTO
#define TCP_RTO_MS (conn->rto)
#else
#define TCP_RTO_MS (tcp_rto)
#endif

/* Define the number of MSS sections the congestion window is initialized at */
#define TCP_CONGESTION_INITIAL_WIN      1
#define TCP_CONGESTION_INITIAL_SSTHRESH 3

static sys_slist_t tcp_conns = SYS_SLIST_STATIC_INIT(&tcp_conns);

static K_MUTEX_DEFINE(tcp_lock);

K_MEM_SLAB_DEFINE_STATIC(tcp_conns_slab, sizeof(struct tcp),
                         CONFIG_NET_MAX_CONTEXTS, 4);

static struct k_work_q tcp_work_q;
static K_KERNEL_STACK_DEFINE(work_q_stack, CONFIG_NET_TCP_WORKQ_STACK_SIZE);

static enum net_verdict tcp_in(struct tcp* conn, struct net_pkt* pkt);
static bool is_destination_local(struct net_pkt* pkt);
static void tcp_out(struct tcp* conn, uint8_t flags);
static char const* tcp_state_to_str(enum tcp_state state, bool prefix);

int (*tcp_send_cb)(struct net_pkt* pkt) = NULL;
size_t (*tcp_recv_cb)(struct tcp* conn, struct net_pkt* pkt) = NULL;

static uint32_t tcp_get_seq(struct net_buf* buf) {
    return *(uint32_t*)net_buf_user_data(buf);
}

static void tcp_set_seq(struct net_buf* buf, uint32_t seq) {
    *(uint32_t*)net_buf_user_data(buf) = seq;
}

static int tcp_pkt_linearize(struct net_pkt* pkt, size_t pos, size_t len) {
    struct net_buf *buf, *first = pkt->cursor.buf, *second = first->frags;
    int ret = 0;
    size_t len1;
    size_t len2;

    if (net_pkt_get_len(pkt) < (pos + len)) {
        NET_ERR("Insufficient packet len=%zd (pos+len=%zu)",
                net_pkt_get_len(pkt), pos + len);
        ret = -EINVAL;
        goto out;
    }

    buf = net_pkt_get_frag(pkt, len, TCP_PKT_ALLOC_TIMEOUT);

    if (!buf || net_buf_max_len(buf) < len) {
        if (buf) {
            net_buf_unref(buf);
        }
        ret = -ENOBUFS;
        goto out;
    }

    net_buf_linearize(buf->data, net_buf_max_len(buf), pkt->frags, pos, len);
    net_buf_add(buf, len);

    len1 = first->len - (pkt->cursor.pos - pkt->cursor.buf->data);
    len2 = len - len1;

    first->len -= (uint16_t)len1;

    while (len2) {
        size_t pull_len = MIN(second->len, len2);
        struct net_buf* next;

        len2 -= pull_len;
        net_buf_pull(second, pull_len);
        next = second->frags;
        if (second->len == 0) {
            net_buf_unref(second);
        }
        second = next;
    }

    buf->frags   = second;
    first->frags = buf;

out :
    return (ret);
}

static struct tcphdr* th_get(struct net_pkt* pkt) {
    size_t ip_len = net_pkt_ip_hdr_len(pkt) + net_pkt_ip_opts_len(pkt);
    struct tcphdr* th = NULL;

again :
    net_pkt_cursor_init(pkt);
    net_pkt_set_overwrite(pkt, true);

    if (net_pkt_skip(pkt, ip_len) != 0) {
        goto out;
    }

    if (!net_pkt_is_contiguous(pkt, sizeof(*th))) {
        if (tcp_pkt_linearize(pkt, ip_len, sizeof(*th)) < 0) {
            goto out;
        }

        goto again;
    }

    th = net_pkt_cursor_get_pos(pkt);

out :
    return (th);
}

static size_t tcp_endpoint_len(sa_family_t af) {
    return (af == NET_AF_INET) ? sizeof(struct net_sockaddr_in) :
                                 sizeof(struct net_sockaddr_in6);
}

static int tcp_endpoint_set(union tcp_endpoint* ep, struct net_pkt* pkt,
                            enum pkt_addr src) {
    int ret = 0;

    switch (net_pkt_family(pkt)) {
        case NET_AF_INET :
            if (IS_ENABLED(CONFIG_NET_IPV4)) {
                struct net_ipv4_hdr* ip = NET_IPV4_HDR(pkt);
                struct tcphdr* th;

                th = th_get(pkt);
                if (!th) {
                    return (-ENOBUFS);
                }

                memset(ep, 0, sizeof(*ep));

                ep->sin.sin_port = src == TCP_EP_SRC ? th_sport(th) :
                                                       th_dport(th);
                net_ipv4_addr_copy_raw((uint8_t*)&ep->sin.sin_addr,
                                       (src == TCP_EP_SRC) ? ip->src :
                                                             ip->dst);
                ep->sa.sa_family = NET_AF_INET;
            }
            else {
                ret = -EINVAL;
            }

            break;

        case NET_AF_INET6 :
            if (IS_ENABLED(CONFIG_NET_IPV6)) {
                struct net_ipv6_hdr* ip = NET_IPV6_HDR(pkt);
                struct tcphdr* th;

                th = th_get(pkt);
                if (!th) {
                    return (-ENOBUFS);
                }

                memset(ep, 0, sizeof(*ep));

                ep->sin6.sin6_port = src == TCP_EP_SRC ? th_sport(th) :
                                                         th_dport(th);
                net_ipv6_addr_copy_raw((uint8_t*)&ep->sin6.sin6_addr,
                                       (src == TCP_EP_SRC) ? ip->src :
                                                             ip->dst);
                ep->sa.sa_family = NET_AF_INET6;
            }
            else {
                ret = -EINVAL;
            }

            break;

        default :
            NET_ERR("Unknown address family: %hu", net_pkt_family(pkt));
            ret = -EINVAL;
    }

    return (ret);
}

int net_tcp_endpoint_copy(struct net_context* ctx,
                          struct net_sockaddr* local,
                          struct net_sockaddr* peer,
                          socklen_t* addrlen) {
    const struct tcp* conn = ctx->tcp;
    socklen_t newlen = (ctx->local.family == NET_AF_INET) ?
        sizeof(struct net_sockaddr_in) :
        sizeof(struct net_sockaddr_in6);

    if (local != NULL) {
        /* If we are connected, then get the address we are actually
         * using, otherwise get the address we are bound as these might
         * be different if we are bound to any address.
         */
        if (conn->state < TCP_ESTABLISHED) {
            if (IS_ENABLED(CONFIG_NET_IPV4) && ctx->local.family == NET_AF_INET) {
                memcpy(&net_sin(local)->sin_addr,
                       net_sin_ptr(&ctx->local)->sin_addr,
                       sizeof(struct net_in_addr));
                net_sin(local)->sin_port = net_sin_ptr(&ctx->local)->sin_port;
                net_sin(local)->sin_family = NET_AF_INET;
            }
            else if (IS_ENABLED(CONFIG_NET_IPV6) && (ctx->local.family == NET_AF_INET6)) {
                memcpy(&net_sin6(local)->sin6_addr,
                       net_sin6_ptr(&ctx->local)->sin6_addr,
                       sizeof(struct net_in6_addr));
                net_sin6(local)->sin6_port = net_sin6_ptr(&ctx->local)->sin6_port;
                net_sin6(local)->sin6_family = NET_AF_INET6;
                net_sin6(local)->sin6_scope_id =
                    net_sin6_ptr(&ctx->local)->sin6_scope_id;
            }
            else {
                return (-EINVAL);
            }
        }
        else {
            memcpy(local, &conn->src.sa, newlen);
        }
    }

    if (peer != NULL) {
        memcpy(peer, &conn->dst.sa, newlen);
    }

    return (0);
}

static const char* tcp_flags(uint8_t flags) {
    #define BUF_SIZE 25 /* 6 * 4 + 1 */
    static char buf[BUF_SIZE];
    int len = 0;

    buf[0] = '\0';

    if (flags) {
        if (flags & SYN) {
            len += snprintk(buf + len, BUF_SIZE - len, "SYN,");
        }

        if (flags & FIN) {
            len += snprintk(buf + len, BUF_SIZE - len, "FIN,");
        }

        if (flags & ACK) {
            len += snprintk(buf + len, BUF_SIZE - len, "ACK,");
        }

        if (flags & PSH) {
            len += snprintk(buf + len, BUF_SIZE - len, "PSH,");
        }

        if (flags & RST) {
            len += snprintk(buf + len, BUF_SIZE - len, "RST,");
        }

        if (flags & URG) {
            len += snprintk(buf + len, BUF_SIZE - len, "URG,");
        }

        if (len > 0) {
            buf[len - 1] = '\0'; /* delete the last comma */
        }
    }
    #undef BUF_SIZE

    return (buf);
}

static size_t tcp_data_len(struct net_pkt* pkt) {
    struct tcphdr* th = th_get(pkt);
    size_t tcp_options_len = (th_off(th) - 5) * 4;
    int len = net_pkt_get_len(pkt) - net_pkt_ip_hdr_len(pkt) -
              net_pkt_ip_opts_len(pkt) - sizeof(*th) - tcp_options_len;

    return ((len > 0) ? (size_t)len : 0);
}

static char const* tcp_th(struct net_pkt* pkt) {
    #define BUF_SIZE 80
    static char buf[BUF_SIZE];
    int len = 0;
    struct tcphdr* th  = th_get(pkt);

    buf[0] = '\0';

    if (th_off(th) < 5) {
        len += snprintk((buf + len), (BUF_SIZE - len),
                        "bogus th_off: %hu", (uint16_t)th_off(th));
        goto end;
    }

    len += snprintk(buf + len, BUF_SIZE - len,
                    "%s Seq=%u", tcp_flags(th_flags(th)), th_seq(th));

    if (th_flags(th) & ACK) {
        len += snprintk(buf + len, BUF_SIZE - len,
                        " Ack=%u", th_ack(th));
    }

    len += snprintk(buf + len, BUF_SIZE - len,
                    " Len=%ld", (long)tcp_data_len(pkt));
end :
    #undef BUF_SIZE
    return (buf);
}

#define is_6lo_technology(pkt)                      \
    (IS_ENABLED(CONFIG_NET_IPV6) && (net_pkt_family(pkt) == NET_AF_INET6) && \
     (IS_ENABLED(CONFIG_NET_L2_IEEE802154) &&       \
      net_pkt_lladdr_dst(pkt)->type == NET_LINK_IEEE802154))

static void tcp_send(struct net_pkt* pkt) {
    tcp_pkt_ref(pkt);

    if (tcp_send_cb) {
        if (tcp_send_cb(pkt) < 0) {
            NET_ERR("net_send_data()");
            tcp_pkt_unref(pkt);
        }
        goto out;
    }

    /* We must have special handling for some network technologies that
     * tweak the IP protocol headers during packet sending. This happens
     * with Bluetooth and IEEE 802.15.4 which use IPv6 header compression
     * (6lo) and alter the sent network packet. So in order to avoid any
     * corruption of the original data buffer, we must copy the sent data.
     * For Bluetooth, its fragmentation code will even mangle the data
     * part of the message so we need to copy those too.
     */
    if (is_6lo_technology(pkt)) {
        struct net_pkt* new_pkt;

        new_pkt = tcp_pkt_clone(pkt);
        if (!new_pkt) {
            /* The caller of this func assumes that the net_pkt
             * is consumed by this function. We call unref here
             * so that the unref at the end of the func will
             * free the net_pkt.
             */
            tcp_pkt_unref(pkt);
            NET_WARN("net_pkt alloc failure");
            goto out;
        }

        if (net_send_data(new_pkt) < 0) {
            tcp_pkt_unref(new_pkt);
        }

        /* We simulate sending of the original pkt and unref it like
         * the device driver would do.
         */
        tcp_pkt_unref(pkt);
    }
    else {
        if (net_send_data(pkt) < 0) {
            NET_ERR("net_send_data()");
            tcp_pkt_unref(pkt);
        }
    }

out :
    tcp_pkt_unref(pkt);
}

static void tcp_derive_rto(struct tcp* conn) {
    #ifdef CONFIG_NET_TCP_RANDOMIZED_RTO
    /* Compute a randomized rto 1 and 1.5 times tcp_rto */
    uint32_t gain;
    uint8_t  gain8;
    uint32_t rto;

    /* Getting random is computational expensive, so only use 8 bits */
    sys_rand_get(&gain8, sizeof(uint8_t));

    gain = (uint32_t)gain8;
    gain += 1 << 9;

    rto       = (uint32_t)tcp_rto;
    rto       = (gain * rto) >> 9;
    conn->rto = (uint16_t)rto;
    #else
    ARG_UNUSED(conn);
    #endif
}

#ifdef CONFIG_NET_TCP_CONGESTION_AVOIDANCE

/* Implementation according to RFC6582 */

static void tcp_new_reno_log(struct tcp* conn, char* step) {
    NET_DBG("conn: %p, ca %s, cwnd=%d, ssthres=%d, fast_pend=%i",
            conn, step, conn->ca.cwnd, conn->ca.ssthresh,
            conn->ca.pending_fast_retransmit_bytes);
}

static void tcp_new_reno_init(struct tcp* conn) {
    conn->ca.cwnd     = conn_mss(conn) * TCP_CONGESTION_INITIAL_WIN;
    conn->ca.ssthresh = conn_mss(conn) * TCP_CONGESTION_INITIAL_SSTHRESH;
    conn->ca.pending_fast_retransmit_bytes = 0;
    tcp_new_reno_log(conn, "init");
}

static void tcp_new_reno_fast_retransmit(struct tcp* conn) {
    if (conn->ca.pending_fast_retransmit_bytes == 0) {
        conn->ca.ssthresh = MAX((conn_mss(conn) * 2), conn->unacked_len / 2);
        /* Account for the lost segments */
        conn->ca.cwnd = (conn_mss(conn) * 3) + conn->ca.ssthresh;
        conn->ca.pending_fast_retransmit_bytes = conn->unacked_len;
        tcp_new_reno_log(conn, "fast_retransmit");
    }
}

static void tcp_new_reno_timeout(struct tcp* conn) {
    conn->ca.ssthresh = MAX((conn_mss(conn) * 2), conn->unacked_len / 2);
    conn->ca.cwnd     = conn_mss(conn);
    tcp_new_reno_log(conn, "timeout");
}

/* For every duplicate ack increment the cwnd by mss */
static void tcp_new_reno_dup_ack(struct tcp* conn) {
    int32_t new_win = conn->ca.cwnd;

    new_win += conn_mss(conn);
    conn->ca.cwnd = MIN(new_win, UINT16_MAX);
    tcp_new_reno_log(conn, "dup_ack");
}

static void tcp_new_reno_pkts_acked(struct tcp* conn, uint32_t acked_len) {
    int32_t new_win = conn->ca.cwnd;
    int32_t win_inc = MIN((int32_t)acked_len, conn_mss(conn));

    if (conn->ca.pending_fast_retransmit_bytes == 0) {
        if (conn->ca.cwnd < conn->ca.ssthresh) {
            new_win += win_inc;
        }
        else {
            /* Implement a div_ceil to avoid rounding to 0 */
            new_win += ((win_inc * win_inc) + conn->ca.cwnd - 1) / conn->ca.cwnd;
        }
        conn->ca.cwnd = MIN(new_win, UINT16_MAX);
    }
    else {
        /* Check if it is still in fast recovery mode */
        if (conn->ca.pending_fast_retransmit_bytes <= acked_len) {
            conn->ca.pending_fast_retransmit_bytes = 0;
            conn->ca.cwnd                          = conn->ca.ssthresh;
        }
        else {
            conn->ca.pending_fast_retransmit_bytes -= acked_len;
            conn->ca.cwnd -= acked_len;
        }
    }
    tcp_new_reno_log(conn, "pkts_acked");
}

static void tcp_ca_init(struct tcp* conn) {
    tcp_new_reno_init(conn);
}

static void tcp_ca_fast_retransmit(struct tcp* conn) {
    tcp_new_reno_fast_retransmit(conn);
}

static void tcp_ca_timeout(struct tcp* conn) {
    tcp_new_reno_timeout(conn);
}

static void tcp_ca_dup_ack(struct tcp* conn) {
    tcp_new_reno_dup_ack(conn);
}

static void tcp_ca_pkts_acked(struct tcp* conn, uint32_t acked_len) {
    tcp_new_reno_pkts_acked(conn, acked_len);
}
#else

static void tcp_ca_init(struct tcp* conn) {
    /* pass */
}

static void tcp_ca_fast_retransmit(struct tcp* conn) {
    /* pass */
}

static void tcp_ca_timeout(struct tcp* conn) {
    /* pass */
}

static void tcp_ca_dup_ack(struct tcp* conn) {
    /* pass */
}

static void tcp_ca_pkts_acked(struct tcp* conn, uint32_t acked_len) {
    /* pass */
}

#endif

#if defined(CONFIG_NET_TCP_KEEPALIVE)

static void tcp_send_keepalive_probe(struct k_work* work);

static void keep_alive_timer_init(struct tcp* conn) {
    conn->keep_alive = false;
    conn->keep_idle  = CONFIG_NET_TCP_KEEPIDLE_DEFAULT;
    conn->keep_intvl = CONFIG_NET_TCP_KEEPINTVL_DEFAULT;
    conn->keep_cnt   = CONFIG_NET_TCP_KEEPCNT_DEFAULT;
    NET_DBG("keepalive timer init idle = %d, interval = %d, cnt = %d",
            conn->keep_idle, conn->keep_intvl, conn->keep_cnt);
    k_work_init_delayable(&conn->keepalive_timer, tcp_send_keepalive_probe);
}

static void keep_alive_param_copy(struct tcp* to, struct tcp* from) {
    to->keep_alive = from->keep_alive;
    to->keep_idle  = from->keep_idle;
    to->keep_intvl = from->keep_intvl;
    to->keep_cnt   = from->keep_cnt;
}

static void /**/keep_alive_timer_restart(struct tcp* conn) {
    if (!conn->keep_alive || (conn->state != TCP_ESTABLISHED)) {
        return;
    }

    conn->keep_cur = 0;
    k_work_reschedule_for_queue(&tcp_work_q, &conn->keepalive_timer,
                                K_SECONDS(conn->keep_idle));
}

static void keep_alive_timer_stop(struct tcp* conn) {
    k_work_cancel_delayable(&conn->keepalive_timer);
}

static int set_tcp_keep_alive(struct tcp* conn, void const* value, size_t len) {
    int keep_alive;

    if ((conn == NULL) || (value == NULL) || (len != sizeof(int))) {
        return (-EINVAL);
    }

    keep_alive = *(int*)value;
    if ((keep_alive < 0) || (keep_alive > 1)) {
        return (-EINVAL);
    }

    conn->keep_alive = (bool)keep_alive;

    if (keep_alive) {
        keep_alive_timer_restart(conn);
    }
    else {
        keep_alive_timer_stop(conn);
    }

    return (0);
}

static int /**/set_tcp_keep_idle(struct tcp* conn, void const* value, size_t len) {
    int keep_idle;

    if ((conn == NULL) || (value == NULL) || (len != sizeof(int))) {
        return (-EINVAL);
    }

    keep_idle = *(int*)value;
    if (keep_idle < 1) {
        return (-EINVAL);
    }

    conn->keep_idle = keep_idle;

    keep_alive_timer_restart(conn);

    return (0);
}

static int set_tcp_keep_intvl(struct tcp* conn, void const* value, size_t len) {
    int keep_intvl;

    if ((conn == NULL) || (value == NULL) || (len != sizeof(int))) {
        return (-EINVAL);
    }

    keep_intvl = *(int*)value;
    if (keep_intvl < 1) {
        return (-EINVAL);
    }

    conn->keep_intvl = keep_intvl;

    keep_alive_timer_restart(conn);

    return (0);
}

static int set_tcp_keep_cnt(struct tcp* conn, void const* value, size_t len) {
    int keep_cnt;

    if ((conn == NULL) || (value == NULL) || (len != sizeof(int))) {
        return (-EINVAL);
    }

    keep_cnt = *(int*)value;
    if (keep_cnt < 1) {
        return (-EINVAL);
    }

    conn->keep_cnt = keep_cnt;

    keep_alive_timer_restart(conn);

    return (0);
}

static int get_tcp_keep_alive(struct tcp* conn, void* value, size_t* len) {
    if ((conn == NULL) || (value == NULL) || (len == NULL) ||
        (*len != sizeof(int))) {
        return (-EINVAL);
    }

    *((int*)value) = (int)conn->keep_alive;

    return (0);
}

static int get_tcp_keep_idle(struct tcp* conn, void* value, size_t* len) {
    if ((conn == NULL) || (value == NULL) || (len == NULL) ||
        (*len != sizeof(int))) {
        return (-EINVAL);
    }

    *((int*)value) = (int)conn->keep_idle;

    return (0);
}

static int get_tcp_keep_intvl(struct tcp* conn, void* value, size_t* len) {
    if ((conn == NULL) || (value == NULL) || (len == NULL) ||
        (*len != sizeof(int))) {
        return (-EINVAL);
    }

    *((int*)value) = (int)conn->keep_intvl;

    return (0);
}

static int get_tcp_keep_cnt(struct tcp* conn, void* value, size_t* len) {
    if ((conn == NULL) || (value == NULL) || (len == NULL) ||
        (*len != sizeof(int))) {
        return (-EINVAL);
    }

    *((int*)value) = (int)conn->keep_cnt;

    return (0);
}

#else /* CONFIG_NET_TCP_KEEPALIVE */

#define keep_alive_timer_init(...)
#define keep_alive_param_copy(...)
#define keep_alive_timer_restart(...)
#define keep_alive_timer_stop(...)
#define set_tcp_keep_alive(...) (-ENOPROTOOPT)
#define set_tcp_keep_idle(...)  (-ENOPROTOOPT)
#define set_tcp_keep_intvl(...) (-ENOPROTOOPT)
#define set_tcp_keep_cnt(...)   (-ENOPROTOOPT)
#define get_tcp_keep_alive(...) (-ENOPROTOOPT)
#define get_tcp_keep_idle(...)  (-ENOPROTOOPT)
#define get_tcp_keep_intvl(...) (-ENOPROTOOPT)
#define get_tcp_keep_cnt(...)   (-ENOPROTOOPT)

#endif /* CONFIG_NET_TCP_KEEPALIVE */

#if !defined(_MSC_VER) /* #CUSTOM@NDRS */
static void tcp_send_queue_flush(struct tcp* conn) {
    struct net_pkt* pkt;

    k_work_cancel_delayable(&conn->send_timer);

    while ((pkt = tcp_slist(conn, &conn->send_queue, get,
                            struct net_pkt, next))) {
        tcp_pkt_unref(pkt);
    }
}
#else
static void tcp_send_queue_flush(struct tcp* conn) {
    struct net_pkt* pkt;

    k_work_cancel_delayable(&conn->send_timer);

    while (true) {
        k_mutex_lock(&conn->lock, K_FOREVER);
        sys_snode_t* node = sys_slist_get(&conn->send_queue);
        pkt = node ? CONTAINER_OF(node, struct net_pkt, next) : NULL;
        k_mutex_unlock(&conn->lock);

        if (pkt == NULL) {
            break;
        }

        tcp_pkt_unref(pkt);
    }
}
#endif

static void tcp_conn_release(struct k_work* work) {
    struct tcp *conn = CONTAINER_OF(work, struct tcp, conn_release);
    struct net_pkt *pkt;

    #if defined(CONFIG_NET_TEST)
    if (conn->test_closed_cb != NULL) {
        conn->test_closed_cb(conn, conn->test_user_data);
    }
    #endif

    /* Application is no longer there, unref any remaining packets on the
     * fifo (although there shouldn't be any at this point.)
     */
    while ((pkt = k_fifo_get(&conn->recv_data, K_NO_WAIT)) != NULL) {
        tcp_pkt_unref(pkt);
    }

    k_mutex_lock(&conn->lock, K_FOREVER);

    if (conn->context->conn_handler) {
        net_conn_unregister(conn->context->conn_handler);
        conn->context->conn_handler = NULL;
    }

    /* As the TCP socket could be closed without connect being called,
     * check if the address reference is done before releasing the address.
     */
    if (conn->iface != NULL && conn->addr_ref_done) {
        net_if_addr_unref(conn->iface, conn->src.sa.sa_family,
                          conn->src.sa.sa_family == NET_AF_INET ?
                          (const void*)&conn->src.sin.sin_addr :
                          (const void*)&conn->src.sin6.sin6_addr,
                          NULL);
    }

    conn->context->tcp = NULL;
    conn->state = TCP_UNUSED;

    tcp_send_queue_flush(conn);

    (void)k_work_cancel_delayable(&conn->send_data_timer);
    tcp_pkt_unref(conn->send_data);

    if (CONFIG_NET_TCP_RECV_QUEUE_TIMEOUT) {
        tcp_pkt_unref(conn->queue_recv_data);
    }

    (void) k_work_cancel_delayable(&conn->timewait_timer);
    (void) k_work_cancel_delayable(&conn->fin_timer);
    (void) k_work_cancel_delayable(&conn->persist_timer);
    (void) k_work_cancel_delayable(&conn->ack_timer);
    (void) k_work_cancel_delayable(&conn->send_timer);
    (void) k_work_cancel_delayable(&conn->recv_queue_timer);
    keep_alive_timer_stop(conn);

    k_mutex_unlock(&conn->lock);

    net_context_unref(conn->context);
    conn->context = NULL;

    k_mutex_lock(&tcp_lock, K_FOREVER);
    sys_slist_find_and_remove(&tcp_conns, &conn->next);
    k_mutex_unlock(&tcp_lock);

    k_mem_slab_free(&tcp_conns_slab, (void *)conn);
}

#if defined(CONFIG_NET_TEST)
void tcp_install_close_cb(struct net_context* ctx,
                          net_tcp_closed_cb_t cb,
                          void* user_data) {
    NET_ASSERT(ctx->tcp != NULL);

    ((struct tcp*)ctx->tcp)->test_closed_cb = cb;
    ((struct tcp*)ctx->tcp)->test_user_data = user_data;
}
#endif

static int tcp_conn_unref(struct tcp* conn) {
    int ref_count = atomic_get(&conn->ref_count);

    NET_DBG("conn: %p, ref_count=%d", conn, ref_count);

    ref_count = atomic_dec(&conn->ref_count) - 1;
    if (ref_count != 0) {
        tp_out(net_context_get_family(conn->context), conn->iface,
               "TP_TRACE", "event", "CONN_DELETE");
        return (ref_count);
    }

    /* Release the TCP context from the TCP workqueue. This will ensure,
     * that all pending TCP works are cancelled properly, when the context
     * is released.
     */
    k_work_submit_to_queue(&tcp_work_q, &conn->conn_release);

    return (ref_count);
}

#if CONFIG_NET_TCP_LOG_LEVEL >= LOG_LEVEL_DBG
#define tcp_conn_close(conn, status)        \
    tcp_conn_close_debug(conn, status, __func__, __LINE__)

static int tcp_conn_close_debug(struct tcp* conn, int status,
                                char const* caller, int line)
#else
static int tcp_conn_close(struct tcp* conn, int status)
#endif
{
    #if CONFIG_NET_TCP_LOG_LEVEL >= LOG_LEVEL_DBG
    NET_DBG("conn: %p closed by TCP stack (%s():%d)", conn, caller, line);
    #endif
    k_mutex_lock(&conn->lock, K_FOREVER);
    conn_state(conn, TCP_CLOSED);
    keep_alive_timer_stop(conn);
    k_mutex_unlock(&conn->lock);

    if (conn->in_connect) {
        if (conn->connect_cb) {
            conn->connect_cb(conn->context, status, conn->context->user_data);

            /* Make sure the connect_cb is only called once. */
            conn->connect_cb = NULL;
        }

        conn->in_connect = false;
        k_sem_reset(&conn->connect_sem);
    }
    else if (conn->context->recv_cb) {
        conn->context->recv_cb(conn->context, NULL, NULL, NULL,
                               status, conn->recv_user_data);
    }

    k_sem_give(&conn->tx_sem);

    return tcp_conn_unref(conn);
}

static bool tcp_send_process_no_lock(struct tcp* conn) {
    bool unref = false;
    struct net_pkt* pkt;
    bool local = false;

    #if defined(_MSC_VER) /* #CUSTOM@NDRS */
    k_mutex_lock(&conn->lock, K_FOREVER);
    sys_snode_t* node = sys_slist_peek_head(&conn->send_queue);
    pkt = node ? CONTAINER_OF(node, struct net_pkt, next) : NULL;
    k_mutex_unlock(&conn->lock);
    #else
    pkt = tcp_slist(conn, &conn->send_queue, peek_head,
                    struct net_pkt, next);
    #endif
    if (!pkt) {
        goto out;
    }

    NET_DBG("%s %s", tcp_th(pkt), conn->in_retransmission ?
            "in_retransmission" : "");

    if (conn->in_retransmission) {
        if (conn->send_retries > 0) {
            struct net_pkt* clone = tcp_pkt_clone(pkt);

            if (clone) {
                tcp_send(clone);
                conn->send_retries--;
            }
            else {
                NET_WARN("net_pkt alloc failure");
            }
        }
        else {
            unref = true;
            goto out;
        }
    }
    else {
        uint8_t fl  = th_get(pkt)->th_flags;
        bool forget = (ACK == fl) || (PSH == fl) || ((ACK | PSH) == fl) ||
                      (RST & fl);

        #if defined(_MSC_VER) /* #CUSTOM@NDRS */
        k_mutex_lock(&conn->lock, K_FOREVER);
        node = sys_slist_get(&conn->send_queue);
        pkt  = node ? CONTAINER_OF(node, struct net_pkt, next) : NULL;
        k_mutex_unlock(&conn->lock);

        pkt = forget ? pkt : tcp_pkt_clone(pkt);
        #else
        pkt = forget ? tcp_slist(conn, &conn->send_queue, get,
                                 struct net_pkt, next) :
                                 tcp_pkt_clone(pkt);
        #endif
        if (!pkt) {
            NET_WARN("net_pkt alloc failure");
            goto out;
        }

        if (is_destination_local(pkt)) {
            local = true;
        }

        tcp_send(pkt);

        if ((forget == false) &&
            !k_work_delayable_remaining_get(&conn->send_timer)) {
            conn->send_retries = tcp_retries;
            conn->in_retransmission = true;
        }
    }

    if (conn->in_retransmission) {
        k_work_reschedule_for_queue(&tcp_work_q, &conn->send_timer,
                                    K_MSEC(TCP_RTO_MS));
    }
    else if (local && !sys_slist_is_empty(&conn->send_queue)) {
        k_work_reschedule_for_queue(&tcp_work_q, &conn->send_timer,
                                    K_NO_WAIT);
    }

out :
    return unref;
}

static void tcp_send_process(struct k_work* work) {
    struct k_work_delayable* dwork = k_work_delayable_from_work(work);
    struct tcp* conn = CONTAINER_OF(dwork, struct tcp, send_timer);
    bool unref;

    k_mutex_lock(&conn->lock, K_FOREVER);

    unref = tcp_send_process_no_lock(conn);

    k_mutex_unlock(&conn->lock);

    if (unref) {
        tcp_conn_close(conn, -ETIMEDOUT);
    }
}

static void tcp_send_timer_cancel(struct tcp* conn) {
    if (conn->in_retransmission == false) {
        return;
    }

    k_work_cancel_delayable(&conn->send_timer);

    {
        #if defined(_MSC_VER) /* #CUSTOM@NDRS */
        k_mutex_lock(&conn->lock, K_FOREVER);
        sys_snode_t*    node = sys_slist_get(&conn->send_queue);
        struct net_pkt* pkt  = node ? CONTAINER_OF(node, struct net_pkt, next) : NULL;
        k_mutex_unlock(&conn->lock);
        #else
        struct net_pkt* pkt = tcp_slist(conn, &conn->send_queue, get,
                                        struct net_pkt, next);
        #endif
        if (pkt) {
            NET_DBG("%s", tcp_th(pkt));
            tcp_pkt_unref(pkt);
        }
    }

    if (sys_slist_is_empty(&conn->send_queue)) {
        conn->in_retransmission = false;
    }
    else {
        conn->send_retries = tcp_retries;
        k_work_reschedule_for_queue(&tcp_work_q, &conn->send_timer,
                                    K_MSEC(TCP_RTO_MS));
    }
}

#if defined(CONFIG_NET_TCP_IPV6_ND_REACHABILITY_HINT)

static void tcp_nbr_reachability_hint(struct tcp* conn) {
    int64_t        now;
    struct net_if* iface;

    if (net_context_get_family(conn->context) != NET_AF_INET6) {
        return;
    }

    now   = k_uptime_get();
    iface = net_context_get_iface(conn->context);

    /* Ensure that Neighbor Reachability hints are rate-limited (using threshold
     * of half of reachable time).
     */
    if ((now - conn->last_nd_hint_time) > (net_if_ipv6_get_reachable_time(iface) / 2)) {
        net_ipv6_nbr_reachability_hint(iface, &conn->dst.sin6.sin6_addr);
        conn->last_nd_hint_time = now;
    }
}

#else /* CONFIG_NET_TCP_IPV6_ND_REACHABILITY_HINT */

#define tcp_nbr_reachability_hint(...)

#endif /* CONFIG_NET_TCP_IPV6_ND_REACHABILITY_HINT */

static char const* tcp_state_to_str(enum tcp_state state, bool prefix) {
    char const* s = NULL;
    #define _(_x) case _x : do { s = #_x; goto out; } while (0)
    switch (state) {
        _(TCP_UNUSED);
        _(TCP_LISTEN);
        _(TCP_SYN_SENT);
        _(TCP_SYN_RECEIVED);
        _(TCP_ESTABLISHED);
        _(TCP_FIN_WAIT_1);
        _(TCP_FIN_WAIT_2);
        _(TCP_CLOSE_WAIT);
        _(TCP_CLOSING);
        _(TCP_LAST_ACK);
        _(TCP_TIME_WAIT);
        _(TCP_CLOSED);
    }
    #undef _
    NET_ASSERT(s, "Invalid TCP state: %u", state);

out :
    return ((prefix) ? s : (s + 4));
}

static char const* tcp_conn_state(struct tcp* conn, struct net_pkt* pkt) {
    #define BUF_SIZE 160
    static char buf[BUF_SIZE];

    snprintk(buf, BUF_SIZE, "%s [%s Seq=%u Ack=%u]", pkt ? tcp_th(pkt) : "",
             tcp_state_to_str(conn->state, false),
             conn->seq, conn->ack);
    #undef BUF_SIZE
    return (buf);
}

static uint8_t* tcp_options_get(struct net_pkt* pkt, int tcp_options_len,
                                uint8_t* buf, size_t buf_len) {
    struct net_pkt_cursor backup;
    int ret;

    net_pkt_cursor_backup(pkt, &backup);
    net_pkt_cursor_init(pkt);
    net_pkt_skip(pkt, net_pkt_ip_hdr_len(pkt) + net_pkt_ip_opts_len(pkt) +
                 sizeof(struct tcphdr));
    ret = net_pkt_read(pkt, buf, MIN((size_t)tcp_options_len, buf_len));
    if (ret < 0) {
        buf = NULL;
    }

    net_pkt_cursor_restore(pkt, &backup);

    return (buf);
}

static bool tcp_options_check(struct tcp_options* recv_options,
                              struct net_pkt* pkt, ssize_t len) {
    uint8_t  options_buf[40]; /* TCP header max options size is 40 */
    bool     result  = len > 0 && ((len % 4) == 0) ? true : false;
    uint8_t* options = tcp_options_get(pkt, len, options_buf,
                                       sizeof(options_buf));
    uint8_t  opt, opt_len;

    NET_DBG("len=%zd", len);

    recv_options->mss_found = false;
    recv_options->wnd_found = false;

    for (; options && len >= 1; options += opt_len, len -= opt_len) {
        opt = options[0];

        if (opt == NET_TCP_END_OPT) {
            break;
        }
        else if (opt == NET_TCP_NOP_OPT) {
            opt_len = 1;
            continue;
        }
        else {
            if (len < 2) { /* Only END and NOP can have length 1 */
                NET_ERR("Illegal option %d with length %zd",
                        opt, len);
                result = false;
                break;
            }
            opt_len = options[1];
        }

        NET_DBG("opt: %hu, opt_len: %hu",
                (uint16_t)opt, (uint16_t)opt_len);

        if (opt_len < 2 || opt_len > len) {
            result = false;
            break;
        }

        switch (opt) {
            case NET_TCP_MSS_OPT :
                if (opt_len != 4) {
                    result = false;
                    goto end;
                }

                recv_options->mss =
                    net_ntohs(UNALIGNED_GET((uint16_t*)(options + 2)));
                recv_options->mss_found = true;
                NET_DBG("MSS=%hu", recv_options->mss);
                break;
            case NET_TCP_WINDOW_SCALE_OPT :
                if (opt_len != 3) {
                    result = false;
                    goto end;
                }

                recv_options->window    = opt;
                recv_options->wnd_found = true;
                break;
            default :
                continue;
        }
    }

end :
    if (false == result) {
        NET_WARN("Invalid TCP options");
    }

    return (result);
}

static bool tcp_short_window(struct tcp* conn) {
    int32_t threshold = MIN(conn_mss(conn), conn->recv_win_max / 2);

    if (conn->recv_win > threshold) {
        return (false);
    }

    return (true);
}

static bool tcp_need_window_update(struct tcp* conn) {
    int32_t threshold = MAX(conn_mss(conn), conn->recv_win_max / 2);

    /* In case window is full again, and we didn't send a window update
     * since the window size dropped below threshold, do it now.
     */
    return ((conn->recv_win == conn->recv_win_max) &&
            (conn->recv_win_sent <= threshold));
}

/**
 * @brief Update TCP receive window
 *
 * @param conn TCP network connection
 * @param delta Receive window delta
 *
 * @return 0 on success, -EINVAL
 *         if the receive window delta is out of bounds
 */
static int tcp_update_recv_wnd(struct tcp* conn, int32_t delta) {
    int32_t new_win;
    bool short_win_before;
    bool short_win_after;

    new_win = conn->recv_win + delta;
    if (new_win < 0) {
        new_win = 0;
    }
    else if (new_win > conn->recv_win_max) {
        new_win = conn->recv_win_max;
    }

    short_win_before = tcp_short_window(conn);

    conn->recv_win = (uint16_t)new_win;

    short_win_after = tcp_short_window(conn);

    if (((short_win_before && !short_win_after) ||
         tcp_need_window_update(conn)) &&
        conn->state == TCP_ESTABLISHED) {
        k_work_cancel_delayable(&conn->ack_timer);
        tcp_out(conn, ACK);
    }

    return (0);
}

static size_t tcp_check_pending_data(struct tcp* conn, struct net_pkt* pkt,
                                     size_t len) {
    size_t pending_len = 0;

    if (CONFIG_NET_TCP_RECV_QUEUE_TIMEOUT &&
        !net_pkt_is_empty(conn->queue_recv_data)) {
        /* Some potentential cases:
         * Note: MI = MAX_INT
         * Packet | Queued| End off   | Gap size | Required handling
         * Seq|Len|Seq|Len|           |          |
         *  3 | 3 | 6 | 4 | 3+3-6=  0 | 6-3-3=0  | Append
         *  3 | 4 | 6 | 4 | 3+4-6 = 1 | 6-3-4=-1 | Append, pull from queue
         *  3 | 7 | 6 | 4 | 3+7-6 = 4 | 6-3-7=-4 | Drop queued data
         *  3 | 8 | 6 | 4 | 3+8-6 = 5 | 6-3-8=-5 | Drop queued data
         *  6 | 5 | 6 | 4 | 6+5-6 = 5 | 6-6-5=-5 | Drop queued data
         *  6 | 4 | 6 | 4 | 6+4-6 = 4 | 6-6-4=-4 | Drop queued data / packet
         * 10 | 2 | 6 | 4 | 10+2-6= 6 | 6-10-2=-6| Should not happen, dropping queue
         *  7 | 4 | 6 | 4 | 7+4-6 = 5 | 6-7-4=-5 | Should not happen, dropping queue
         * 11 | 2 | 6 | 4 | 11+2-6= 7 | 6-11-2=-7| Should not happen, dropping queue
         *  2 | 3 | 6 | 4 | 2+3-6= MI | 6-2-3=1  | Keep queued data
         */
        struct tcphdr* th           = th_get(pkt);
        uint32_t       expected_seq = th_seq(th) + len;
        uint32_t       pending_seq;
        int32_t        gap_size;
        uint32_t       end_offset;

        pending_seq = tcp_get_seq(conn->queue_recv_data->buffer);
        end_offset  = expected_seq - pending_seq;
        gap_size    = (int32_t)(pending_seq - th_seq(th) - ((uint32_t)len));
        pending_len = net_pkt_get_len(conn->queue_recv_data);
        if (end_offset < pending_len) {
            if (end_offset) {
                net_pkt_remove_tail(pkt, end_offset);
                pending_len -= end_offset;
            }

            NET_DBG("Found pending data seq %u len %zd",
                    expected_seq, pending_len);

            net_buf_frag_add(pkt->buffer,
                             conn->queue_recv_data->buffer);
            conn->queue_recv_data->buffer = NULL;

            k_work_cancel_delayable(&conn->recv_queue_timer);
        }
        else {
            /* Check if the queued data is just a section of the incoming data */
            if (gap_size <= 0) {
                net_buf_unref(conn->queue_recv_data->buffer);
                conn->queue_recv_data->buffer = NULL;

                k_work_cancel_delayable(&conn->recv_queue_timer);
            }

            pending_len = 0;
        }
    }

    return pending_len;
}

static enum net_verdict tcp_data_get(struct tcp* conn, struct net_pkt* pkt, size_t* len) {
    enum net_verdict ret = NET_DROP;

    if (tcp_recv_cb) {
        tcp_recv_cb(conn, pkt);
        goto out;
    }

    if (conn->context->recv_cb) {
        /* If there is any out-of-order pending data, then pass it
         * to the application here.
         */
        size_t tmp_len = *len;

        tmp_len += tcp_check_pending_data(conn, pkt, tmp_len);

        net_pkt_cursor_init(pkt);
        net_pkt_set_overwrite(pkt, true);

        net_pkt_skip(pkt, net_pkt_get_len(pkt) - tmp_len);

        tcp_update_recv_wnd(conn, -(int32_t)(tmp_len));
        if (tmp_len > conn->recv_win_sent) {
            conn->recv_win_sent = 0;
        }
        else {
            conn->recv_win_sent -= (uint16_t)tmp_len;
        }

        *len = tmp_len;

        /* Do not pass data to application with TCP conn
         * locked as there could be an issue when the app tries
         * to send the data and the conn is locked. So the recv
         * data is placed in fifo which is flushed in tcp_in()
         * after unlocking the conn
         */
        k_fifo_put(&conn->recv_data, pkt);

        ret = NET_OK;
    }

out :
    return (ret);
}

static int tcp_finalize_pkt(struct net_pkt* pkt) {
    net_pkt_cursor_init(pkt);

    if (IS_ENABLED(CONFIG_NET_IPV4) && net_pkt_family(pkt) == NET_AF_INET) {
        return net_ipv4_finalize(pkt, NET_IPPROTO_TCP);
    }

    if (IS_ENABLED(CONFIG_NET_IPV6) && net_pkt_family(pkt) == NET_AF_INET6) {
        return net_ipv6_finalize(pkt, NET_IPPROTO_TCP);
    }

    return (-EINVAL);
}

static int tcp_header_add(struct tcp* conn, struct net_pkt* pkt, uint8_t flags,
                          uint32_t seq) {
    NET_PKT_DATA_ACCESS_DEFINE(tcp_access, struct tcphdr);
    struct tcphdr* th;

    th = (struct tcphdr*)net_pkt_get_data(pkt, &tcp_access);
    if (!th) {
        return (-ENOBUFS);
    }

    memset(th, 0, sizeof(struct tcphdr));

    UNALIGNED_PUT(conn->src.sin.sin_port, &th->th_sport);
    UNALIGNED_PUT(conn->dst.sin.sin_port, &th->th_dport);
    th->th_off = 5;

    if (conn->send_options.mss_found) {
        th->th_off++;
    }

    UNALIGNED_PUT(flags, &th->th_flags);
    UNALIGNED_PUT(net_htons(conn->recv_win), &th->th_win);
    UNALIGNED_PUT(net_htonl(seq), &th->th_seq);

    if (ACK & flags) {
        UNALIGNED_PUT(net_htonl(conn->ack), &th->th_ack);
    }

    return net_pkt_set_data(pkt, &tcp_access);
}

static int ip_header_add(struct tcp* conn, struct net_pkt* pkt) {
    if (IS_ENABLED(CONFIG_NET_IPV4) && (net_pkt_family(pkt) == NET_AF_INET)) {
        return net_context_create_ipv4_new(conn->context, pkt,
                                           &conn->src.sin.sin_addr,
                                           &conn->dst.sin.sin_addr);
    }

    if (IS_ENABLED(CONFIG_NET_IPV6) && (net_pkt_family(pkt) == NET_AF_INET6)) {
        return net_context_create_ipv6_new(conn->context, pkt,
                                           &conn->src.sin6.sin6_addr,
                                           &conn->dst.sin6.sin6_addr);
    }

    return (-EINVAL);
}

static int set_tcp_nodelay(struct tcp* conn, void const* value, size_t len) {
    int no_delay_int;

    if (len != sizeof(int)) {
        return (-EINVAL);
    }

    no_delay_int = *(int*)value;

    if ((no_delay_int < 0) || (no_delay_int > 1)) {
        return (-EINVAL);
    }

    conn->tcp_nodelay = (bool)no_delay_int;

    return (0);
}

static int get_tcp_nodelay(struct tcp* conn, void* value, size_t* len) {
    int no_delay_int = (int)conn->tcp_nodelay;

    *((int*)value) = no_delay_int;

    if (len) {
        *len = sizeof(int);
    }

    return (0);
}

static int net_tcp_set_mss_opt(struct tcp* conn, struct net_pkt* pkt) {
    NET_PKT_DATA_ACCESS_DEFINE(mss_opt_access, struct tcp_mss_option);
    struct tcp_mss_option* mss;
    uint32_t recv_mss;

    mss = net_pkt_get_data(pkt, &mss_opt_access);
    if (!mss) {
        return (-ENOBUFS);
    }

    recv_mss = net_tcp_get_supported_mss(conn);
    recv_mss |= (NET_TCP_MSS_OPT << 24) | (NET_TCP_MSS_SIZE << 16);

    UNALIGNED_PUT(net_htonl(recv_mss), (uint32_t*)mss);

    return net_pkt_set_data(pkt, &mss_opt_access);
}

static bool is_destination_local(struct net_pkt* pkt) {
    if (IS_ENABLED(CONFIG_NET_IPV4) && (net_pkt_family(pkt) == NET_AF_INET)) {
        if (net_ipv4_is_addr_loopback(
                        (struct net_in_addr*)NET_IPV4_HDR(pkt)->dst) ||
            net_ipv4_is_my_addr(
                        (struct net_in_addr*)NET_IPV4_HDR(pkt)->dst)) {
            return (true);
        }
    }

    if (IS_ENABLED(CONFIG_NET_IPV6) && (net_pkt_family(pkt) == NET_AF_INET6)) {
        if (net_ipv6_is_addr_loopback(
                        (struct net_in6_addr*)NET_IPV6_HDR(pkt)->dst) ||
            net_ipv6_is_my_addr(
                        (struct net_in6_addr*)NET_IPV6_HDR(pkt)->dst)) {
            return (true);
        }
    }

    return false;
}

<<<<<<< HEAD
void net_tcp_reply_rst(struct net_pkt* pkt) {
    NET_PKT_DATA_ACCESS_DEFINE(tcp_access_rst, struct tcphdr);
    struct tcphdr const* th_pkt = th_get(pkt);
    struct tcphdr*  th_rst;
    struct net_pkt* rst;
    int ret;
=======
static void tcp_out(struct tcp *conn, uint8_t flags)
{
	(void)tcp_out_ext(conn, flags, NULL /* no data */, conn->seq + conn->unacked_len);
}
>>>>>>> 5601af34

    if ((th_pkt == NULL) || (th_flags(th_pkt) & RST)) {
        /* Don't reply to a RST segment. */
        return;
    }

    #if defined(_MSC_VER) /* #CUSTOM@NDRS */
    struct net_pkt* _pkt;

    if (sizeof(struct tcphdr) > 0) {
        _pkt = net_pkt_alloc_with_buffer(pkt->iface,
                                         sizeof(struct tcphdr),
                                         pkt->family,
                                         NET_IPPROTO_TCP,
                                         TCP_PKT_ALLOC_TIMEOUT);
    }
    else {
        _pkt = net_pkt_alloc(TCP_PKT_ALLOC_TIMEOUT);
    }

    tp_pkt_alloc(_pkt, tp_basename(__FILE__), __LINE__);

    rst = _pkt;
    #else
    rst = tcp_pkt_alloc_no_conn(pkt->iface, pkt->family,
                                sizeof(struct tcphdr));
    #endif
    if (rst == NULL) {
        return;
    }

    /* IP header */
    if (IS_ENABLED(CONFIG_NET_IPV4) && (net_pkt_family(pkt) == NET_AF_INET)) {
        ret = net_ipv4_create(rst,
                              (struct net_in_addr*)NET_IPV4_HDR(pkt)->dst,
                              (struct net_in_addr*)NET_IPV4_HDR(pkt)->src);
    }
    else if (IS_ENABLED(CONFIG_NET_IPV6) && (net_pkt_family(pkt) == NET_AF_INET6)) {
        ret = net_ipv6_create(rst,
                              (struct net_in6_addr*)NET_IPV6_HDR(pkt)->dst,
                              (struct net_in6_addr*)NET_IPV6_HDR(pkt)->src);
    }
    else {
        ret = -EINVAL;
    }

    if (ret < 0) {
        goto err;
    }

    /* TCP header */
    th_rst = (struct tcphdr*)net_pkt_get_data(rst, &tcp_access_rst);
    if (th_rst == NULL) {
        goto err;
    }

    memset(th_rst, 0, sizeof(struct tcphdr));

    UNALIGNED_PUT(th_pkt->th_dport, &th_rst->th_sport);
    UNALIGNED_PUT(th_pkt->th_sport, &th_rst->th_dport);
    th_rst->th_off = 5;

    if (th_flags(th_pkt) & ACK) {
        UNALIGNED_PUT(RST, &th_rst->th_flags);
        UNALIGNED_PUT(th_pkt->th_ack, &th_rst->th_seq);
    }
    else {
        uint32_t ack = net_ntohl(th_pkt->th_seq) + tcp_data_len(pkt);

        if (th_flags(th_pkt) & SYN) {
            ack++;
        }

        UNALIGNED_PUT(RST | ACK, &th_rst->th_flags);
        UNALIGNED_PUT(net_htonl(ack), &th_rst->th_ack);
    }

    ret = net_pkt_set_data(rst, &tcp_access_rst);
    if (ret < 0) {
        goto err;
    }

    ret = tcp_finalize_pkt(rst);
    if (ret < 0) {
        goto err;
    }

    NET_DBG("%s", tcp_th(rst));

    tcp_send(rst);

    return;

err:
    tcp_pkt_unref(rst);
}

static int tcp_out_ext(struct tcp* conn, uint8_t flags, struct net_pkt* data,
                       uint32_t seq) {
    size_t alloc_len = sizeof(struct tcphdr);
    struct net_pkt* pkt;
    int ret = 0;

    if (conn->send_options.mss_found) {
        alloc_len += sizeof(uint32_t);
    }

    #if defined(_MSC_VER) /* #CUSTOM@NDRS */
    if (alloc_len > 0) {
        pkt = net_pkt_alloc_with_buffer(conn->iface,
                                        alloc_len,
                                        net_context_get_family(conn->context),
                                        NET_IPPROTO_TCP,
                                        TCP_PKT_ALLOC_TIMEOUT);
    }
    else {
        pkt = net_pkt_alloc(TCP_PKT_ALLOC_TIMEOUT);
    }
    #else
    pkt = tcp_pkt_alloc(conn, alloc_len);
    #endif
    if (!pkt) {
        ret = -ENOBUFS;
        goto out;
    }

    if (data) {
        /* Append the data buffer to the pkt */
        net_pkt_append_buffer(pkt, data->buffer);
        data->buffer = NULL;
    }

    ret = ip_header_add(conn, pkt);
    if (ret < 0) {
        tcp_pkt_unref(pkt);
        goto out;
    }

    ret = tcp_header_add(conn, pkt, flags, seq);
    if (ret < 0) {
        tcp_pkt_unref(pkt);
        goto out;
    }

    if (conn->send_options.mss_found) {
        ret = net_tcp_set_mss_opt(conn, pkt);
        if (ret < 0) {
            tcp_pkt_unref(pkt);
            goto out;
        }
    }

    ret = tcp_finalize_pkt(pkt);
    if (ret < 0) {
        tcp_pkt_unref(pkt);
        goto out;
    }

    if (tcp_send_cb) {
        ret = tcp_send_cb(pkt);
        goto out;
    }

    sys_slist_append(&conn->send_queue, &pkt->next);

    if (flags & ACK) {
        conn->recv_win_sent = conn->recv_win;
    }

    if (is_destination_local(pkt)) {
        /* If the destination is local, we have to let the current
         * thread to finish with any state-machine changes before
         * sending the packet, or it might lead to state inconsistencies
         */
        k_work_schedule_for_queue(&tcp_work_q,
                                  &conn->send_timer, K_NO_WAIT);
    }
    else if (tcp_send_process_no_lock(conn)) {
        tcp_conn_close(conn, -ETIMEDOUT);
    }

out :
    return (ret);
}

static void tcp_out(struct tcp* conn, uint8_t flags) {
    (void)tcp_out_ext(conn, flags, NULL /* no data */, conn->seq);
}

static int tcp_pkt_pull(struct net_pkt* pkt, size_t len) {
    int total = net_pkt_get_len(pkt);
    int ret   = 0;

    if (len > (size_t)total) {
        ret = -EINVAL;
        goto out;
    }

    net_pkt_cursor_init(pkt);
    net_pkt_set_overwrite(pkt, true);
    net_pkt_pull(pkt, len);
    net_pkt_trim_buffer(pkt);

out :
    return (ret);
}

static int tcp_pkt_peek(struct net_pkt* to, struct net_pkt* from, size_t pos,
                        size_t len) {
    net_pkt_cursor_init(to);
    net_pkt_cursor_init(from);

    if (pos) {
        net_pkt_set_overwrite(from, true);
        net_pkt_skip(from, pos);
    }

    return net_pkt_copy(to, from, len);
}

static int tcp_pkt_append(struct net_pkt* pkt, uint8_t const* data, size_t len) {
    size_t alloc_len = len;
    struct net_buf* buf = NULL;
    int ret = 0;

    if (pkt->buffer) {
        buf = net_buf_frag_last(pkt->buffer);

        if (len > net_buf_tailroom(buf)) {
            alloc_len -= net_buf_tailroom(buf);
        }
        else {
            alloc_len = 0;
        }
    }

    if (alloc_len > 0) {
        ret = net_pkt_alloc_buffer_raw(pkt, alloc_len,
                                       TCP_PKT_ALLOC_TIMEOUT);
        if (ret < 0) {
            return (-ENOBUFS);
        }
    }

    if (buf == NULL) {
        buf = pkt->buffer;
    }

    while (buf != NULL && len > 0) {
        size_t write_len = MIN(len, net_buf_tailroom(buf));

        net_buf_add_mem(buf, data, write_len);

        data += write_len;
        len -= write_len;
        buf = buf->frags;
    }

    NET_ASSERT(len == 0, "Not all bytes written");

    return (ret);
}

static bool tcp_window_full(struct tcp* conn) {
    bool window_full = (conn->send_data_total >= conn->send_win);

    #ifdef CONFIG_NET_TCP_CONGESTION_AVOIDANCE
    window_full = window_full || (conn->send_data_total >= conn->ca.cwnd);
    #endif

    if (window_full) {
        NET_DBG("conn: %p TX window_full", conn);
    }

    return window_full;
}

static int tcp_unsent_len(struct tcp const* conn) {
    int unsent_len;

    if (conn->unacked_len > (int)conn->send_data_total) {
        NET_ERR("total=%zu, unacked_len=%d",
                conn->send_data_total, conn->unacked_len);
        unsent_len = -ERANGE;
        goto out;
    }

    unsent_len = conn->send_data_total - conn->unacked_len;
    if (conn->unacked_len >= conn->send_win) {
        unsent_len = 0;
    }
    else {
        unsent_len = MIN(unsent_len, conn->send_win - conn->unacked_len);

        #ifdef CONFIG_NET_TCP_CONGESTION_AVOIDANCE
        if (conn->unacked_len >= conn->ca.cwnd) {
            unsent_len = 0;
        }
        else {
            unsent_len = MIN(unsent_len, conn->ca.cwnd - conn->unacked_len);
        }
        #endif
    }

out :
    return (unsent_len);
}

static int tcp_send_data(struct tcp* conn) {
    int ret = 0;
    int len;
    struct net_pkt* pkt;

    len = MIN(tcp_unsent_len(conn), conn_mss(conn));
    if (len < 0) {
        ret = len;
        goto out;
    }
    if (len == 0) {
        NET_DBG("conn: %p no data to send", conn);
        ret = -ENODATA;
        goto out;
    }

    #if defined(_MSC_VER) /* #CUSTOM@NDRS */
    if (len > 0) {
        pkt = net_pkt_alloc_with_buffer(conn->iface,
                                        len,
                                        net_context_get_family(conn->context),
                                        NET_IPPROTO_TCP,
                                        TCP_PKT_ALLOC_TIMEOUT);
    }
    else {
        pkt = net_pkt_alloc(TCP_PKT_ALLOC_TIMEOUT);
    }
    #else
    pkt = tcp_pkt_alloc(conn, len);
    #endif
    if (!pkt) {
        NET_ERR("conn: %p packet allocation failed, len=%d", conn, len);
        ret = -ENOBUFS;
        goto out;
    }

    ret = tcp_pkt_peek(pkt, conn->send_data, conn->unacked_len, len);
    if (ret < 0) {
        tcp_pkt_unref(pkt);
        ret = -ENOBUFS;
        goto out;
    }

    ret = tcp_out_ext(conn, PSH | ACK, pkt, conn->seq + conn->unacked_len);
    if (ret == 0) {
        conn->unacked_len += len;

        if (conn->data_mode == TCP_DATA_MODE_RESEND) {
            net_stats_update_tcp_resent(conn->iface, len);
            net_stats_update_tcp_seg_rexmit(conn->iface);
        }
        else {
            net_stats_update_tcp_sent(conn->iface, len);
            net_stats_update_tcp_seg_sent(conn->iface);
        }
    }

    /* The data we want to send, has been moved to the send queue so we
     * can unref the head net_pkt. If there was an error, we need to remove
     * the packet anyway.
     */
    tcp_pkt_unref(pkt);

    conn_send_data_dump(conn);

out :
    return (ret);
}

/* Send all queued but unsent data from the send_data packet by packet
 * until the receiver's window is full. */
static int tcp_send_queued_data(struct tcp* conn) {
    int ret = 0;
    bool subscribe = false;

    if (conn->data_mode == TCP_DATA_MODE_RESEND) {
        goto out;
    }

    while (tcp_unsent_len(conn) > 0) {
        /* Implement Nagle's algorithm */
        if ((conn->tcp_nodelay == false) && (conn->unacked_len > 0)) {
            /* If there is already pending data */
            if (tcp_unsent_len(conn) < conn_mss(conn)) {
                /* The number of bytes to be transmitted is less than an MSS,
                 * skip transmission for now.
                 * Wait for more data to be transmitted or all pending data
                 * being acknowledged.
                 */
                break;
            }
        }

        ret = tcp_send_data(conn);
        if (ret < 0) {
            break;
        }
    }

    if (conn->send_data_total) {
        subscribe = true;
    }

    if (k_work_delayable_remaining_get(&conn->send_data_timer)) {
        subscribe = false;
    }

    if (subscribe) {
        conn->send_data_retries = 0;
        k_work_reschedule_for_queue(&tcp_work_q, &conn->send_data_timer,
                                    K_MSEC(TCP_RTO_MS));
    }

out :
    return (ret);
}

static void tcp_cleanup_recv_queue(struct k_work* work) {
    struct k_work_delayable* dwork = k_work_delayable_from_work(work);
    struct tcp*              conn  = CONTAINER_OF(dwork, struct tcp, recv_queue_timer);

    k_mutex_lock(&conn->lock, K_FOREVER);

    NET_DBG("Cleanup recv queue conn %p len %zd seq %u", conn,
            net_pkt_get_len(conn->queue_recv_data),
            tcp_get_seq(conn->queue_recv_data->buffer));

    net_buf_unref(conn->queue_recv_data->buffer);
    conn->queue_recv_data->buffer = NULL;

    k_mutex_unlock(&conn->lock);
}

static void tcp_resend_data(struct k_work* work) {
    struct k_work_delayable* dwork = k_work_delayable_from_work(work);
    struct tcp* conn = CONTAINER_OF(dwork, struct tcp, send_data_timer);
    bool conn_unref = false;
    int ret;
    int exp_tcp_rto;

    k_mutex_lock(&conn->lock, K_FOREVER);

    NET_DBG("send_data_retries=%hu", conn->send_data_retries);

    if (conn->send_data_retries >= tcp_retries) {
        NET_DBG("conn: %p close, data retransmissions exceeded", conn);
        conn_unref = true;
        goto out;
    }

    if (IS_ENABLED(CONFIG_NET_TCP_CONGESTION_AVOIDANCE) &&
        (conn->send_data_retries == 0)) {
        tcp_ca_timeout(conn);
        if (tcp_window_full(conn)) {
            (void)k_sem_take(&conn->tx_sem, K_NO_WAIT);
        }
    }

    conn->data_mode   = TCP_DATA_MODE_RESEND;
    conn->unacked_len = 0;

    ret = tcp_send_data(conn);
    conn->send_data_retries++;
    if (ret == 0) {
        if (conn->in_close && conn->send_data_total == 0) {
            NET_DBG("TCP connection in %s close, "
                    "not disposing yet (waiting %dms)",
                    "active", tcp_max_timeout_ms);
            k_work_reschedule_for_queue(&tcp_work_q,
                                        &conn->fin_timer,
                                        FIN_TIMEOUT);

            conn_state(conn, TCP_FIN_WAIT_1);

            ret = tcp_out_ext(conn, FIN | ACK, NULL,
                              conn->seq + conn->unacked_len);
            if (ret == 0) {
                conn_seq(conn, +1);
            }

            keep_alive_timer_stop(conn);

            goto out;
        }
    }
    else if (ret == -ENODATA) {
        conn->data_mode = TCP_DATA_MODE_SEND;

        goto out;
    }
    else if (ret == -ENOBUFS) {
        NET_ERR("TCP failed to allocate buffer in retransmission");
    }

    exp_tcp_rto = TCP_RTO_MS;
    /* The last retransmit does not need to wait that long */
    if (conn->send_data_retries < tcp_retries) {
        /* Every retransmit, the retransmission timeout increases by a factor 1.5 */
        for (int i = 0; i < conn->send_data_retries; i++) {
            exp_tcp_rto += exp_tcp_rto >> 1;
        }
    }

    k_work_reschedule_for_queue(&tcp_work_q, &conn->send_data_timer,
                                K_MSEC(exp_tcp_rto));

out :
    k_mutex_unlock(&conn->lock);

    if (conn_unref) {
        tcp_conn_close(conn, -ETIMEDOUT);
    }
}

static void tcp_timewait_timeout(struct k_work* work) {
    struct k_work_delayable* dwork = k_work_delayable_from_work(work);
    struct tcp*              conn  = CONTAINER_OF(dwork, struct tcp, timewait_timer);

    /* no need to acquire the conn->lock as there is nothing scheduled here */
    NET_DBG("conn: %p %s", conn, tcp_conn_state(conn, NULL));

    (void)tcp_conn_close(conn, -ETIMEDOUT);
}

static void tcp_establish_timeout(struct tcp* conn) {
    NET_DBG("Did not receive %s in %dms", "ACK", ACK_TIMEOUT_MS);
    NET_DBG("conn: %p %s", conn, tcp_conn_state(conn, NULL));

    (void)tcp_conn_close(conn, -ETIMEDOUT);
}

static void tcp_fin_timeout(struct k_work* work) {
    struct k_work_delayable* dwork = k_work_delayable_from_work(work);
    struct tcp*              conn  = CONTAINER_OF(dwork, struct tcp, fin_timer);

    /* no need to acquire the conn->lock as there is nothing scheduled here */
    if (conn->state == TCP_SYN_RECEIVED) {
        tcp_establish_timeout(conn);
        return;
    }

    NET_DBG("Did not receive %s in %dms", "FIN", tcp_max_timeout_ms);
    NET_DBG("conn: %p %s", conn, tcp_conn_state(conn, NULL));

    (void)tcp_conn_close(conn, -ETIMEDOUT);
}

static void tcp_last_ack_timeout(struct k_work* work) {
    struct k_work_delayable* dwork = k_work_delayable_from_work(work);
    struct tcp*              conn  = CONTAINER_OF(dwork, struct tcp, fin_timer);

    NET_DBG("Did not receive %s in %dms", "last ACK", LAST_ACK_TIMEOUT_MS);
    NET_DBG("conn: %p %s", conn, tcp_conn_state(conn, NULL));

    (void)tcp_conn_close(conn, -ETIMEDOUT);
}

static void tcp_setup_last_ack_timer(struct tcp* conn) {
    /* Just in case the last ack is lost, install a timer that will
     * close the connection in that case. Use the fin_timer for that
     * as the fin handling cannot be done in this passive close state.
     * Instead of default tcp_fin_timeout() function, have a separate
     * function to catch this last ack case.
     */
    k_work_init_delayable(&conn->fin_timer, tcp_last_ack_timeout);

    NET_DBG("TCP connection in %s close, "
            "not disposing yet (waiting %dms)",
            "passive", LAST_ACK_TIMEOUT_MS);
    k_work_reschedule_for_queue(&tcp_work_q,
                                &conn->fin_timer,
                                LAST_ACK_TIMEOUT);
}

static void tcp_cancel_last_ack_timer(struct tcp* conn) {
    k_work_cancel_delayable(&conn->fin_timer);
}

#if defined(CONFIG_NET_TCP_KEEPALIVE)
<<<<<<< HEAD
static void tcp_send_keepalive_probe(struct k_work* work) {
    struct k_work_delayable* dwork = k_work_delayable_from_work(work);
    struct tcp* conn = CONTAINER_OF(dwork, struct tcp, keepalive_timer);

    if (conn->state != TCP_ESTABLISHED) {
        NET_DBG("conn: %p TCP connection not established", conn);
        return;
    }

    if (!conn->keep_alive) {
        NET_DBG("conn: %p keepalive is not enabled", conn);
        return;
    }

    conn->keep_cur++;
    if (conn->keep_cur > conn->keep_cnt) {
        NET_DBG("conn: %p keepalive probe failed multiple times",
                conn);
        tcp_conn_close(conn, -ETIMEDOUT);
        return;
    }

    NET_DBG("conn: %p keepalive probe", conn);
    k_work_reschedule_for_queue(&tcp_work_q, &conn->keepalive_timer,
                                K_SECONDS(conn->keep_intvl));

    (void) tcp_out_ext(conn, ACK, NULL, conn->seq - 1);
=======
static void tcp_send_keepalive_probe(struct k_work *work)
{
	struct k_work_delayable *dwork = k_work_delayable_from_work(work);
	struct tcp *conn = CONTAINER_OF(dwork, struct tcp, keepalive_timer);

	if (conn->state != TCP_ESTABLISHED) {
		NET_DBG("conn: %p TCP connection not established", conn);
		return;
	}

	if (!conn->keep_alive) {
		NET_DBG("conn: %p keepalive is not enabled", conn);
		return;
	}

	conn->keep_cur++;
	if (conn->keep_cur > conn->keep_cnt) {
		NET_DBG("conn: %p keepalive probe failed multiple times",
			conn);
		tcp_conn_close(conn, -ETIMEDOUT);
		return;
	}

	NET_DBG("conn: %p keepalive probe", conn);
	k_work_reschedule_for_queue(&tcp_work_q, &conn->keepalive_timer,
				    K_SECONDS(conn->keep_intvl));

	(void)tcp_out_ext(conn, ACK, NULL, conn->seq + conn->unacked_len - 1);
>>>>>>> 5601af34
}
#endif /* CONFIG_NET_TCP_KEEPALIVE */

static void tcp_send_zwp(struct k_work* work) {
    struct k_work_delayable* dwork = k_work_delayable_from_work(work);
    struct tcp* conn = CONTAINER_OF(dwork, struct tcp, persist_timer);

    k_mutex_lock(&conn->lock, K_FOREVER);

<<<<<<< HEAD
    (void) tcp_out_ext(conn, ACK, NULL, conn->seq - 1);
=======
	(void)tcp_out_ext(conn, ACK, NULL, conn->seq + conn->unacked_len - 1);
>>>>>>> 5601af34

    tcp_derive_rto(conn);

    if (conn->send_win == 0) {
        uint64_t timeout = TCP_RTO_MS;

        /* Make sure the bitwise shift does not result in undefined behaviour */
        if (conn->zwp_retries < 63) {
            conn->zwp_retries++;
        }

        timeout <<= conn->zwp_retries;
        if (timeout == 0 || timeout > ZWP_MAX_DELAY_MS) {
            timeout = ZWP_MAX_DELAY_MS;
        }

        (void) k_work_reschedule_for_queue(
                &tcp_work_q, &conn->persist_timer, K_MSEC(timeout));
    }

    k_mutex_unlock(&conn->lock);
}

static void tcp_send_ack(struct k_work* work) {
    struct k_work_delayable* dwork = k_work_delayable_from_work(work);
    struct tcp* conn = CONTAINER_OF(dwork, struct tcp, ack_timer);

    k_mutex_lock(&conn->lock, K_FOREVER);

    tcp_out(conn, ACK);

    k_mutex_unlock(&conn->lock);
}

static void tcp_conn_ref(struct tcp* conn) {
    int ref_count = atomic_inc(&conn->ref_count) + 1;

    NET_DBG("conn: %p, ref_count: %d", conn, ref_count);
}

static struct tcp* tcp_conn_alloc(void) {
    struct tcp* conn = NULL;
    int ret;

    ret = k_mem_slab_alloc(&tcp_conns_slab, (void**)&conn, K_NO_WAIT);
    if (ret) {
        NET_ERR("Cannot allocate slab");
        goto out;
    }

    memset(conn, 0, sizeof(*conn));

    if (CONFIG_NET_TCP_RECV_QUEUE_TIMEOUT) {
        #if defined(_MSC_VER) /* #CUSTOM@NDRS */
        conn->queue_recv_data = net_pkt_rx_alloc(TCP_PKT_ALLOC_TIMEOUT);
        #else
        conn->queue_recv_data = tcp_rx_pkt_alloc(conn, 0);
        #endif

        if (conn->queue_recv_data == NULL) {
            NET_ERR("Cannot allocate %s queue for conn %p", "recv",
                    conn);
            goto fail;
        }
    }

    #if defined(_MSC_VER) /* #CUSTOM@NDRS */
    conn->send_data = net_pkt_alloc(TCP_PKT_ALLOC_TIMEOUT);
    #else
    conn->send_data = tcp_pkt_alloc(conn, 0);
    #endif
    if (conn->send_data == NULL) {
        NET_ERR("Cannot allocate %s queue for conn %p", "send", conn);
        goto fail;
    }

    k_mutex_init(&conn->lock);
    k_fifo_init(&conn->recv_data);
    k_sem_init(&conn->connect_sem, 0, K_SEM_MAX_LIMIT);
    k_sem_init(&conn->tx_sem, 1, 1);

    conn->in_connect   = false;
    conn->state        = TCP_LISTEN;
    conn->recv_win_max = tcp_rx_window;
    conn->recv_win     = conn->recv_win_max;
    conn->recv_win_sent = conn->recv_win_max;
    conn->send_win_max = MAX(tcp_tx_window, NET_IPV6_MTU);
    conn->send_win     = conn->send_win_max;
    conn->tcp_nodelay  = false;
    conn->addr_ref_done = false;

    #ifdef CONFIG_NET_TCP_FAST_RETRANSMIT
    conn->dup_ack_cnt = 0;
    #endif

    #ifdef CONFIG_NET_TCP_CONGESTION_AVOIDANCE
    /* Initially set the congestion window at its max size, since only the MSS
     * is available as soon as the connection is established
     */
    conn->ca.cwnd = UINT16_MAX;
    #endif

    /* The ISN value will be set when we get the connection attempt or
     * when trying to create a connection.
     */
    conn->seq = 0U;

    sys_slist_init(&conn->send_queue);

    k_work_init_delayable(&conn->send_timer, tcp_send_process);
    k_work_init_delayable(&conn->timewait_timer, tcp_timewait_timeout);
    k_work_init_delayable(&conn->fin_timer, tcp_fin_timeout);
    k_work_init_delayable(&conn->send_data_timer, tcp_resend_data);
    k_work_init_delayable(&conn->recv_queue_timer, tcp_cleanup_recv_queue);
    k_work_init_delayable(&conn->persist_timer, tcp_send_zwp);
    k_work_init_delayable(&conn->ack_timer, tcp_send_ack);
    k_work_init(&conn->conn_release, tcp_conn_release);
    keep_alive_timer_init(conn);

    tcp_conn_ref(conn);

    k_mutex_lock(&tcp_lock, K_FOREVER);
    sys_slist_append(&tcp_conns, &conn->next);
    k_mutex_unlock(&tcp_lock);
out :
    NET_DBG("conn: %p", conn);

    return (conn);

fail:
    if (CONFIG_NET_TCP_RECV_QUEUE_TIMEOUT && conn->queue_recv_data) {
        tcp_pkt_unref(conn->queue_recv_data);
        conn->queue_recv_data = NULL;
    }

    k_mem_slab_free(&tcp_conns_slab, (void*)conn);
    return (NULL);
}

int net_tcp_get(struct net_context* context) {
    int ret = 0;
    struct tcp* conn;

    conn = tcp_conn_alloc();
    if (conn == NULL) {
        ret = -ENOMEM;
        return (ret);
    }

    /* Mutually link the net_context and tcp connection */
    conn->context = context;
    context->tcp  = conn;

    return (ret);
}

static bool tcp_endpoint_cmp(union tcp_endpoint* ep, struct net_pkt* pkt,
                             enum pkt_addr which) {
    union tcp_endpoint ep_tmp;

    if (tcp_endpoint_set(&ep_tmp, pkt, which) < 0) {
        return false;
    }

    return !memcmp(ep, &ep_tmp, tcp_endpoint_len(ep->sa.sa_family));
}

static bool tcp_conn_cmp(struct tcp* conn, struct net_pkt* pkt) {
    return tcp_endpoint_cmp(&conn->src, pkt, TCP_EP_DST) &&
                            tcp_endpoint_cmp(&conn->dst, pkt, TCP_EP_SRC);
}

static struct tcp* tcp_conn_search(struct net_pkt* pkt) {
    bool found = false;
    struct tcp* conn;
    struct tcp* tmp;

    k_mutex_lock(&tcp_lock, K_FOREVER);

    SYS_SLIST_FOR_EACH_CONTAINER_SAFE(&tcp_conns, conn, tmp, next) {
        found = tcp_conn_cmp(conn, pkt);
        if (found) {
            break;
        }
    }

    k_mutex_unlock(&tcp_lock);

    return found ? conn : NULL;
}

static struct tcp* tcp_conn_new(struct net_pkt* pkt);

static enum net_verdict tcp_recv(struct net_conn* net_conn,
                                 struct net_pkt* pkt,
                                 union net_ip_header* ip,
                                 union net_proto_header* proto,
                                 void* user_data) {
    struct tcp* conn;
    struct tcphdr* th;
    enum net_verdict verdict = NET_DROP;

    ARG_UNUSED(net_conn);
    ARG_UNUSED(proto);

    conn = tcp_conn_search(pkt);
    if (conn) {
        goto in;
    }

    th = th_get(pkt);

    if (th_flags(th) & SYN && !(th_flags(th) & ACK)) {
        struct tcp* conn_old = ((struct net_context*)user_data)->tcp;

        conn = tcp_conn_new(pkt);
        if (!conn) {
            NET_ERR("Cannot allocate a new TCP connection");
            goto in;
        }

        conn->accepted_conn = conn_old;
    }

in :
    if (conn) {
        verdict = tcp_in(conn, pkt);
    }
    else {
        net_tcp_reply_rst(pkt);
    }

    return (verdict);
}

#if defined(CONFIG_NET_TCP_ISN_RFC6528)

static uint32_t seq_scale(uint32_t seq) {
    return seq + (k_ticks_to_ns_floor32(k_uptime_ticks()) >> 6);
}

static uint8_t unique_key[16]; /* MD5 128 bits as described in RFC6528 */

static uint32_t tcpv6_init_isn(struct net_in6_addr* saddr,
                               struct net_in6_addr* daddr,
                               uint16_t sport,
                               uint16_t dport) {
    struct {
        uint8_t key[sizeof(unique_key)];
        struct net_in6_addr saddr;
        struct net_in6_addr daddr;
        uint16_t sport;
        uint16_t dport;
    } buf = {
        .saddr = *(struct net_in6_addr*)saddr,
        .daddr = *(struct net_in6_addr*)daddr,
        .sport = sport,
        .dport = dport
    };

    uint8_t hash[16];
    size_t hash_len;
    static bool once;

    if (!once) {
        sys_csrand_get(unique_key, sizeof(unique_key));
        once = true;
    }

    memcpy(buf.key, unique_key, sizeof(buf.key));

    psa_hash_compute(PSA_ALG_SHA_256, (const unsigned char *)&buf, sizeof(buf),
                     hash, sizeof(hash), &hash_len);

    return seq_scale(UNALIGNED_GET((uint32_t*)&hash[0]));
}

static uint32_t tcpv4_init_isn(struct net_in_addr* saddr,
                               struct net_in_addr* daddr,
                               uint16_t sport,
                               uint16_t dport) {
    struct {
        uint8_t key[sizeof(unique_key)];
        struct net_in_addr saddr;
        struct net_in_addr daddr;
        uint16_t sport;
        uint16_t dport;
    } buf = {
        .saddr = *(struct net_in_addr*)saddr,
        .daddr = *(struct net_in_addr*)daddr,
        .sport = sport,
        .dport = dport
    };

    uint8_t hash[16];
    size_t hash_len;
    static bool once;

    if (!once) {
        sys_csrand_get(unique_key, sizeof(unique_key));
        once = true;
    }

    memcpy(buf.key, unique_key, sizeof(unique_key));

    psa_hash_compute(PSA_ALG_SHA_256, (const unsigned char *)&buf, sizeof(buf),
                     hash, sizeof(hash), &hash_len);

    return seq_scale(UNALIGNED_GET((uint32_t*)&hash[0]));
}

#else

#define tcpv6_init_isn(...) (0UL)
#define tcpv4_init_isn(...) (0UL)

#endif /* CONFIG_NET_TCP_ISN_RFC6528 */

static uint32_t tcp_init_isn(struct net_sockaddr const* saddr, struct net_sockaddr const* daddr) {
    if (IS_ENABLED(CONFIG_NET_TCP_ISN_RFC6528)) {
        if (IS_ENABLED(CONFIG_NET_IPV6) &&
            (saddr->sa_family == NET_AF_INET6)) {
            return tcpv6_init_isn(&net_sin6(saddr)->sin6_addr,
                                  &net_sin6(daddr)->sin6_addr,
                                  net_sin6(saddr)->sin6_port,
                                  net_sin6(daddr)->sin6_port);
        }
        else if (IS_ENABLED(CONFIG_NET_IPV4) &&
                 (saddr->sa_family == NET_AF_INET)) {
            return tcpv4_init_isn(&net_sin(saddr)->sin_addr,
                                  &net_sin(daddr)->sin_addr,
                                  net_sin(saddr)->sin_port,
                                  net_sin(daddr)->sin_port);
        }
    }

    return sys_rand32_get();
}

/* Create a new tcp connection, as a part of it, create and register
 * net_context
 */
static struct tcp* tcp_conn_new(struct net_pkt* pkt) {
    struct tcp* conn = NULL;
    struct net_context* context = NULL;
    sa_family_t af = net_pkt_family(pkt);
    struct net_sockaddr local_addr = {0};
    int ret;

    ret = net_context_get(af, NET_SOCK_STREAM, NET_IPPROTO_TCP, &context);
    if (ret < 0) {
        NET_ERR("net_context_get(): %d", ret);
        goto err;
    }

    conn        = context->tcp;
    conn->iface = pkt->iface;
    tcp_derive_rto(conn);

    net_context_set_family(conn->context, net_pkt_family(pkt));

    if (tcp_endpoint_set(&conn->dst, pkt, TCP_EP_SRC) < 0) {
        net_context_put(context);
        conn = NULL;
        goto err;
    }

    if (tcp_endpoint_set(&conn->src, pkt, TCP_EP_DST) < 0) {
        net_context_put(context);
        conn = NULL;
        goto err;
    }

    NET_DBG("conn: src: %s, dst: %s",
            net_sprint_addr(conn->src.sa.sa_family,
                            (void const*)&conn->src.sin.sin_addr),
            net_sprint_addr(conn->dst.sa.sa_family,
                            (void const*)&conn->dst.sin.sin_addr));

    memcpy(&context->remote, &conn->dst, sizeof(context->remote));
    context->flags |= NET_CONTEXT_REMOTE_ADDR_SET;

    net_sin_ptr(&context->local)->sin_family = af;

    local_addr.sa_family = net_context_get_family(context);

    if (IS_ENABLED(CONFIG_NET_IPV6) &&
        (net_context_get_family(context) == NET_AF_INET6)) {
        net_ipaddr_copy(&net_sin6(&local_addr)->sin6_addr,
                        &conn->src.sin6.sin6_addr);
    }
    else if (IS_ENABLED(CONFIG_NET_IPV4) &&
             (net_context_get_family(context) == NET_AF_INET)) {
        net_ipaddr_copy(&net_sin(&local_addr)->sin_addr,
                        &conn->src.sin.sin_addr);
    }

    ret = net_context_bind(context, &local_addr, sizeof(local_addr));
    if (ret < 0) {
        NET_DBG("Cannot bind accepted context, connection reset");
        net_context_put(context);
        conn = NULL;
        goto err;
    }

    /* The newly created context object for the new TCP client connection needs
     * all four parameters of the tuple (local address, local port, remote
     * address, remote port) to be properly identified. Remote address and port
     * are already copied above from conn->dst. The call to net_context_bind
     * with the prepared local_addr further copies the local address. However,
     * this call won't copy the local port, as the bind would then fail due to
     * an address/port reuse without the REUSEPORT option enables for both
     * connections. Therefore, we copy the port after the bind call.
     * It is safe to bind to this address/port combination, as the new TCP
     * client connection is separated from the local listening connection
     * by the specified remote address and remote port.
     */
    if (IS_ENABLED(CONFIG_NET_IPV6) &&
        (net_context_get_family(context) == NET_AF_INET6)) {
        net_sin6_ptr(&context->local)->sin6_port = conn->src.sin6.sin6_port;
    }
    else if (IS_ENABLED(CONFIG_NET_IPV4) &&
             (net_context_get_family(context) == NET_AF_INET)) {
        net_sin_ptr(&context->local)->sin_port = conn->src.sin.sin_port;
    }

    if (!(IS_ENABLED(CONFIG_NET_TEST_PROTOCOL) ||
          IS_ENABLED(CONFIG_NET_TEST))) {
        conn->seq = tcp_init_isn(&local_addr, &context->remote);
    }

    NET_DBG("context: local: %s, remote: %s",
            net_sprint_addr(local_addr.sa_family,
                            (void const*)&net_sin(&local_addr)->sin_addr),
            net_sprint_addr(context->remote.sa_family,
                            (void const*)&net_sin(&context->remote)->sin_addr));

    ret = net_conn_register(NET_IPPROTO_TCP, NET_SOCK_STREAM, (uint8_t)af,
                            &context->remote, &local_addr,
                            net_ntohs(conn->dst.sin.sin_port), /* local port */
                            net_ntohs(conn->src.sin.sin_port), /* remote port */
                            context, tcp_recv, context,
                            &context->conn_handler);
    if (ret < 0) {
        NET_ERR("net_conn_register(): %d", ret);
        net_context_put(context);
        conn = NULL;
        goto err;
    }

    net_if_addr_ref(conn->iface, conn->dst.sa.sa_family,
                    (conn->src.sa.sa_family == NET_AF_INET) ?
                    (const void*)&conn->src.sin.sin_addr :
                    (const void*)&conn->src.sin6.sin6_addr);
    conn->addr_ref_done = true;

err :
    if (!conn) {
        net_stats_update_tcp_seg_conndrop(net_pkt_iface(pkt));
    }

    return (conn);
}

static bool tcp_validate_seq(struct tcp const* conn, struct tcphdr const* hdr) {
    return (net_tcp_seq_cmp(th_seq(hdr), conn->ack) >= 0) &&
           (net_tcp_seq_cmp(th_seq(hdr), conn->ack + conn->recv_win) < 0);
}

static int32_t tcp_compute_new_length(struct tcp const* conn, struct tcphdr const* hdr, size_t len,
                                      bool fin_received) {
    int32_t new_len = 0;

    if (len > 0) {
        /* Cases:
         * - Data already received earlier: new_len <= 0
         * - Partially new data new_len > 0
         * - Out of order data new_len > 0,
         *   should be checked by sequence number
         */
        new_len = (int32_t)(len)-net_tcp_seq_cmp(conn->ack, th_seq(hdr));
        if (fin_received) {
            /* Add with one additional byte as the FIN flag has to be subtracted */
            new_len++;
        }
    }

    return (new_len);
}

static enum tcp_state tcp_enter_time_wait(struct tcp* conn) {
    tcp_send_timer_cancel(conn);
    /* Entering TIME-WAIT, so cancel the timer and start the TIME-WAIT timer */
    k_work_cancel_delayable(&conn->fin_timer);
    k_work_reschedule_for_queue(
            &tcp_work_q, &conn->timewait_timer,
            K_MSEC(CONFIG_NET_TCP_TIME_WAIT_DELAY));

    return (TCP_TIME_WAIT);
}

static bool check_seq_list(struct net_buf* buf) {
    struct net_buf* last = NULL;
    struct net_buf* tmp  = buf;
    uint32_t seq;
    uint32_t next_seq = 0;
    bool result = true;

    while (tmp) {
        seq = tcp_get_seq(tmp);

        NET_DBG("buf %p seq %u len %d", tmp, seq, tmp->len);

        if (last != NULL) {
            if (next_seq != seq) {
                result = false;
            }
        }

        next_seq = seq + tmp->len;
        last     = tmp;
        tmp      = tmp->frags;
    }

    return (result);
}

static void tcp_queue_recv_data(struct tcp* conn, struct net_pkt* pkt,
                                size_t len, uint32_t seq) {
    uint32_t seq_start = seq;
    bool inserted = false;
    struct net_buf* tmp;

    NET_DBG("conn: %p len %zd seq %u ack %u", conn, len, seq, conn->ack);

    tmp = pkt->buffer;

    tcp_set_seq(tmp, seq);
    seq += tmp->len;
    tmp = tmp->frags;

    while (tmp) {
        tcp_set_seq(tmp, seq);
        seq += tmp->len;
        tmp = tmp->frags;
    }

    if (IS_ENABLED(CONFIG_NET_TCP_LOG_LEVEL_DBG)) {
        NET_DBG("Queuing data: conn %p", conn);
    }

    if (!net_pkt_is_empty(conn->queue_recv_data)) {
        /* Place the data to correct place in the list. If the data
         * would not be sequential, then drop this packet.
         *
         * Only work with subtractions between sequence numbers in uint32_t format
         * to proper handle cases that are around the wrapping point.
         */

        /* Some potentential cases:
         * Note: MI = MAX_INT
         * Packet | Queued| End off1  | Start off| End off2    | Required handling
         * Seq|Len|Seq|Len|           |          |             |
         *  3 | 3 | 6 | 4 | 3+3-6=  0 | NA       | NA          | Prepend
         *  3 | 4 | 6 | 4 | 3+4-6 = 1 | NA       | NA          | Prepend, pull from buffer
         *  3 | 7 | 6 | 4 | 3+7-6 = 4 | 6-3=3    | 6+4-3=7     | Drop queued data
         *  3 | 8 | 6 | 4 | 3+8-6 = 5 | 6-3=3    | 6+4-3=7     | Drop queued data
         *  6 | 5 | 6 | 4 | 6+5-6 = 5 | 6-6=0    | 6+4-6=4     | Drop queued data
         *  6 | 4 | 6 | 4 | 6+4-6 = 4 | 6-6=0    | 6+4-6=4     | Drop queued data / packet
         *  7 | 2 | 6 | 4 | 7+2-6 = 3 | 6-7=MI   | 6+4-7=3     | Drop packet
         * 10 | 2 | 6 | 4 | 10+2-6= 6 | 6-10=MI-3| 6+4-10=0    | Append
         *  7 | 4 | 6 | 4 | 7+4-6 = 5 | 6-7 =MI  | 6+4-7 =3    | Append, pull from packet
         * 11 | 2 | 6 | 4 | 11+2-6= 7 | 6-11=MI-6| 6+4-11=MI-1 | Drop incoming packet
         *  2 | 3 | 6 | 4 | 2+3-6= MI | 6-2=4    | 6+4-2=8     | Drop incoming packet
         */

        uint32_t pending_seq;
        uint32_t start_offset;
        uint32_t end_offset;
        size_t   pending_len;

        pending_seq = tcp_get_seq(conn->queue_recv_data->buffer);
        end_offset  = seq - pending_seq;
        pending_len = net_pkt_get_len(conn->queue_recv_data);
        if (end_offset < pending_len) {
            if (end_offset < len) {
                if (end_offset) {
                    net_pkt_remove_tail(pkt, end_offset);
                }

                /* Put new data before the pending data */
                net_buf_frag_add(pkt->buffer,
                                 conn->queue_recv_data->buffer);
                NET_DBG("Adding at before queue, end_offset %i, pending_len %zu",
                        end_offset, pending_len);
                conn->queue_recv_data->buffer = pkt->buffer;
                inserted                      = true;
            }
        }
        else {
            struct net_buf* last;

            last        = net_buf_frag_last(conn->queue_recv_data->buffer);
            pending_seq = tcp_get_seq(last);

            start_offset = pending_seq - seq_start;
            /* Compute the offset w.r.t. the start point of the new packet */
            end_offset = (pending_seq + last->len) - seq_start;

            /* Check if queue start with within the within the new packet */
            if ((start_offset < len) && (end_offset <= len)) {
                /* The queued data is irrelevant since the new packet overlaps the
                 * new packet, take the new packet as contents
                 */
                net_buf_unref(conn->queue_recv_data->buffer);
                conn->queue_recv_data->buffer = pkt->buffer;
                inserted                      = true;
            }
            else {
                if (end_offset < len) {
                    if (end_offset) {
                        net_pkt_remove_tail(conn->queue_recv_data,
                                            end_offset);
                    }

                    /* Put new data after pending data */
                    NET_DBG("Adding at end of queue, start %i, end %i, len %zu",
                            start_offset, end_offset, len);
                    net_buf_frag_add(conn->queue_recv_data->buffer,
                                     pkt->buffer);
                    inserted = true;
                }
            }
        }

        if (inserted) {
            NET_DBG("All pending data: conn %p", conn);
            if (check_seq_list(conn->queue_recv_data->buffer) == false) {
                NET_ERR("Incorrect order in out of order sequence for conn %p",
                        conn);
                /* error in sequence list, drop it */
                net_buf_unref(conn->queue_recv_data->buffer);
                conn->queue_recv_data->buffer = NULL;
            }
        }
        else {
            NET_DBG("Cannot add new data to queue");
        }
    }
    else {
        net_pkt_append_buffer(conn->queue_recv_data, pkt->buffer);
        inserted = true;
    }

    if (inserted) {
        /* We need to keep the received data but free the pkt */
        pkt->buffer = NULL;

        if (!k_work_delayable_is_pending(&conn->recv_queue_timer)) {
            k_work_reschedule_for_queue(
                    &tcp_work_q, &conn->recv_queue_timer,
                    K_MSEC(CONFIG_NET_TCP_RECV_QUEUE_TIMEOUT));
        }
    }
}

static enum net_verdict tcp_data_received(struct tcp* conn, struct net_pkt* pkt,
                                          size_t* len, bool psh) {
    enum net_verdict ret;

    if (*len == 0) {
        return (NET_DROP);
    }

    ret = tcp_data_get(conn, pkt, len);

    net_stats_update_tcp_seg_recv(conn->iface);
    conn_ack(conn, *len);

    /* Delay ACK response in case of small window or missing PSH,
     * as described in RFC 813.
     */
    if (tcp_short_window(conn) || !psh) {
        k_work_schedule_for_queue(&tcp_work_q, &conn->ack_timer,
                                  ACK_DELAY);
    }
    else {
        k_work_cancel_delayable(&conn->ack_timer);
        tcp_out(conn, ACK);
    }

    return (ret);
}

static void tcp_out_of_order_data(struct tcp* conn, struct net_pkt* pkt,
                                  size_t data_len, uint32_t seq) {
    size_t headers_len;

    if (data_len == 0) {
        return;
    }

    headers_len = net_pkt_get_len(pkt) - data_len;

    /* Get rid of protocol headers from the data */
    if (tcp_pkt_pull(pkt, headers_len) < 0) {
        return;
    }

    /* We received out-of-order data. Try to queue it.
     */
    tcp_queue_recv_data(conn, pkt, data_len, seq);
}

static void tcp_check_sock_options(struct tcp* conn) {
    int sndbuf_opt = 0;
    int rcvbuf_opt = 0;

    if (IS_ENABLED(CONFIG_NET_CONTEXT_SNDBUF)) {
        (void) net_context_get_option(conn->context, NET_OPT_SNDBUF,
                                      &sndbuf_opt, NULL);
    }

    if (IS_ENABLED(CONFIG_NET_CONTEXT_RCVBUF)) {
        (void) net_context_get_option(conn->context, NET_OPT_RCVBUF,
                                      &rcvbuf_opt, NULL);
    }

    if ((sndbuf_opt > 0) && (sndbuf_opt != conn->send_win_max)) {
        k_mutex_lock(&conn->lock, K_FOREVER);

        conn->send_win_max = sndbuf_opt;
        if (conn->send_win > conn->send_win_max) {
            conn->send_win = conn->send_win_max;
        }

        k_mutex_unlock(&conn->lock);
    }

    if (rcvbuf_opt > 0 && rcvbuf_opt != conn->recv_win_max) {
        int diff;

        k_mutex_lock(&conn->lock, K_FOREVER);

        diff = (rcvbuf_opt - conn->recv_win_max);
        conn->recv_win_max = rcvbuf_opt;
        tcp_update_recv_wnd(conn, diff);

        k_mutex_unlock(&conn->lock);
    }
}

/* TCP state machine, everything happens here */
#if defined(_MSC_VER) /* #CUSTOM@NDRS */
static enum net_verdict tcp_in(struct tcp* conn, struct net_pkt* pkt) {
    (void) conn;
    (void) pkt;

    return (NET_DROP);
}
<<<<<<< HEAD
#else
static enum net_verdict tcp_in(struct tcp* conn, struct net_pkt* pkt) {
    struct tcphdr* th;
    uint8_t next = 0;
    uint8_t fl = 0;
    bool do_close = false;
    bool connection_ok = false;
    size_t tcp_options_len;
    struct net_conn* conn_handler = NULL;
    struct net_pkt*  recv_pkt;
    void* recv_user_data;
    struct k_fifo* recv_data_fifo;
    size_t len;
    int ret;
    int close_status = 0;
    enum net_verdict verdict = NET_DROP;

    if ((conn == NULL) || (pkt == NULL)) {
        NET_ERR("Invalid parameters");
        return (NET_DROP);
    }

    th = th_get(pkt);
    if (th == NULL) {
        NET_ERR("Failed to get TCP header");
        return NET_DROP;
    }

    tcp_options_len = (th_off(th) - 5) * 4;

    /* Currently we ignore ECN and CWR flags */
    fl = th_flags(th) & ~(ECN | CWR);

    if (conn->state != TCP_SYN_SENT) {
        tcp_check_sock_options(conn);
    }

    k_mutex_lock(&conn->lock, K_FOREVER);

    /* Connection context was already freed. */
    if (conn->state == TCP_UNUSED) {
        k_mutex_unlock(&conn->lock);
        return (NET_DROP);
    }

    NET_DBG("%s", tcp_conn_state(conn, pkt));

    if (th_off(th) < 5) {
        net_tcp_reply_rst(pkt);
        do_close = true;
        close_status = -ECONNRESET;
        goto out;
    }

    if (FL(&fl, &, RST)) {
        /* We only accept RST packet that has valid seq field. */
        if (!tcp_validate_seq(conn, th)) {
            net_stats_update_tcp_seg_rsterr(net_pkt_iface(pkt));
            k_mutex_unlock(&conn->lock);
            return (NET_DROP);
        }

        /* Valid RST received. */
        verdict = NET_OK;
        net_stats_update_tcp_seg_rst(net_pkt_iface(pkt));
        do_close     = true;
        close_status = -ECONNRESET;
        conn->rst_received = true;

        /* If we receive RST and ACK for the sent SYN, it means
         * that there is no socket listening the port we are trying
         * to connect to. Set the errno properly in this case.
         */
        if (conn->in_connect) {
            fl = th_flags(th);
            if (FL(&fl, ==, RST | ACK)) {
                if (th_ack(th) != conn->seq) {
                    /* Invalid ACKnum - drop it */
                    net_stats_update_tcp_seg_rsterr(net_pkt_iface(pkt));
                    k_mutex_unlock(&conn->lock);
                    return (NET_DROP);
                }

                close_status = -ECONNREFUSED;
            }
        }

        goto out;
    }

    if (tcp_options_len && !tcp_options_check(&conn->recv_options, pkt,
                                              tcp_options_len)) {
        NET_DBG("DROP: Invalid TCP option list");
        net_tcp_reply_rst(pkt);
        do_close = true;
        close_status = -ECONNRESET;
        goto out;
    }

    if ((conn->state != TCP_LISTEN) && (conn->state != TCP_SYN_SENT) &&
        tcp_validate_seq(conn, th) && FL(&fl, &, SYN)) {
        /* According to RFC 793, ch 3.9 Event Processing, receiving SYN
         * once the connection has been established is an error
         * condition, reset should be sent and connection closed.
         */
        NET_DBG("conn: %p, SYN received in %s state, dropping connection",
                conn, tcp_state_to_str(conn->state, false));
        net_stats_update_tcp_seg_drop(conn->iface);
        net_tcp_reply_rst(pkt);
        do_close = true;
        close_status = -ECONNRESET;
        goto out;
    }

    conn->send_win = net_ntohs(th_win(th));
    if (conn->send_win > conn->send_win_max) {
        NET_DBG("Lowering send window from %u to %u", conn->send_win, conn->send_win_max);
        conn->send_win = conn->send_win_max;
    }

    if (conn->send_win == 0) {
        if (!k_work_delayable_is_pending(&conn->persist_timer)) {
            conn->zwp_retries = 0;
            (void)k_work_reschedule_for_queue(&tcp_work_q, &conn->persist_timer,
                              K_MSEC(TCP_RTO_MS));
        }
    }
    else {
        (void)k_work_cancel_delayable(&conn->persist_timer);
    }

    if (tcp_window_full(conn)) {
        (void)k_sem_take(&conn->tx_sem, K_NO_WAIT);
    }
    else {
        k_sem_give(&conn->tx_sem);
    }

    len = tcp_data_len(pkt);

    switch (conn->state) {
        case TCP_LISTEN :
            if (FL(&fl, ==, SYN)) {
                /* Make sure our MSS is also sent in the ACK */
                conn->send_options.mss_found = true;
                conn_ack(conn, th_seq(th) + 1); /* capture peer's isn */
                tcp_out(conn, SYN | ACK);
                conn->send_options.mss_found = false;
                conn_seq(conn, + 1);
                next = TCP_SYN_RECEIVED;

                /* Close the connection if we do not receive ACK on time.
                 */
                k_work_reschedule_for_queue(&tcp_work_q,
                                            &conn->establish_timer,
                                            ACK_TIMEOUT);
                verdict = NET_OK;
            }
            else {
                k_mutex_unlock(&conn->lock);
                return NET_DROP;
            }
            break;

        case TCP_SYN_RECEIVED :
            if (FL(&fl, &, ACK, (th_ack(th) == conn->seq) &&
                                (th_seq(th) == conn->ack))) {
                net_tcp_accept_cb_t accept_cb = NULL;
                struct net_context* context   = NULL;

                if (conn->accepted_conn != NULL) {
                    accept_cb = conn->accepted_conn->accept_cb;
                    context   = conn->accepted_conn->context;
                    keep_alive_param_copy(conn, conn->accepted_conn);
                }

                k_work_cancel_delayable(&conn->establish_timer);
                tcp_send_timer_cancel(conn);
                tcp_conn_ref(conn);
                net_context_set_state(conn->context,
                                      NET_CONTEXT_CONNECTED);

                /* Make sure the accept_cb is only called once. */
                conn->accepted_conn = NULL;

                if (accept_cb == NULL) {
                    /* In case of no accept_cb registered,
                     * application will not take ownership of the
                     * connection. To prevent connection leak, unref
                     * the TCP context and put the connection into
                     * active close (TCP_FIN_WAIT_1).
                     */
                    net_tcp_put(conn->context);
                    break;
                }

                net_ipaddr_copy(&conn->context->remote, &conn->dst.sa);

                /* Check if v4-mapping-to-v6 needs to be done for
                 * the accepted socket.
                 */
                if (IS_ENABLED(CONFIG_NET_IPV4_MAPPING_TO_IPV6) &&
                    (net_context_get_family(conn->context) == NET_AF_INET) &&
                    (net_context_get_family(context) == NET_AF_INET6) &&
                    !net_context_is_v6only_set(context)) {
                    struct net_in6_addr mapped;

                    net_ipv6_addr_create_v4_mapped(
                            &net_sin(&conn->context->remote)->sin_addr,
                            &mapped);
                    net_ipaddr_copy(&net_sin6(&conn->context->remote)->sin6_addr,
                                    &mapped);

                    net_sin6(&conn->context->remote)->sin6_family = NET_AF_INET6;

                    NET_DBG("Setting v4 mapped address %s",
                            net_sprint_ipv6_addr(&mapped));

                    /* Note that we cannot set the local address to IPv6 one
                     * as that is used to match the connection, and not just
                     * for printing. The remote address is only used for
                     * passing it to accept() and printing it by "net conn"
                     * command.
                     */
                }

                accept_cb(conn->context, &conn->context->remote,
                          (net_context_get_family(context) == NET_AF_INET6) ?
                          sizeof(struct net_sockaddr_in6) : sizeof(struct net_sockaddr_in),
                          0, context);

                next = TCP_ESTABLISHED;

                tcp_ca_init(conn);

                if (len) {
                    verdict = tcp_data_get(conn, pkt, &len);
                    if (verdict == NET_OK) {
                        /* net_pkt owned by the recv fifo now */
                        pkt = NULL;
                    }

                    conn_ack(conn, +len);
                    tcp_out(conn, ACK);
                }
                else {
                    verdict = NET_OK;
                }

                /* ACK for SYN | ACK has been received. This signilizes that
                 * the connection makes a "forward progress".
                 */
                tcp_nbr_reachability_hint(conn);
            }
            break;

        case TCP_SYN_SENT :
            /* if we are in SYN SENT and receive only a SYN without an
             * ACK , shouldn't we go to SYN RECEIVED state? See Figure
             * 6 of RFC 793
             */
            if (FL(&fl, &, SYN | ACK, th && th_ack(th) == conn->seq)) {
                tcp_send_timer_cancel(conn);
                conn_ack(conn, th_seq(th) + 1);
                if (len) {
                    verdict = tcp_data_get(conn, pkt, &len);
                    if (verdict == NET_OK) {
                        /* net_pkt owned by the recv fifo now */
                        pkt = NULL;
                    }

                    conn_ack(conn, +len);
                }
                else {
                    verdict = NET_OK;
                }

                next = TCP_ESTABLISHED;
                net_context_set_state(conn->context,
                                      NET_CONTEXT_CONNECTED);
                tcp_ca_init(conn);
                tcp_out(conn, ACK);

                /* The connection semaphore is released *after*
                 * we have changed the connection state. This way
                 * the application can send data and it is queued
                 * properly even if this thread is running in lower
                 * priority.
                 */
                connection_ok = true;

                /* ACK for SYN has been received. This signilizes that
                 * the connection makes a "forward progress".
                 */
                tcp_nbr_reachability_hint(conn);
            }
            else {
                net_tcp_reply_rst(pkt);
            }
            break;

        case TCP_ESTABLISHED :
            /* full-close */
            if (FL(&fl, &, FIN, th_seq(th) == conn->ack)) {
                if (len) {
                    verdict = tcp_data_get(conn, pkt, &len);
                    if (verdict == NET_OK) {
                        /* net_pkt owned by the recv fifo now */
                        pkt = NULL;
                    }
                }
                else {
                    verdict = NET_OK;
                }

                conn_ack(conn, + len + 1);
                keep_alive_timer_stop(conn);

                if (FL(&fl, &, ACK) && (net_tcp_seq_cmp(th_ack(th), conn->seq) > 0)) {
                    uint32_t len_acked = th_ack(th) - conn->seq;

                    conn_seq(conn, + len_acked);
                }

                tcp_out(conn, FIN | ACK);
                conn_seq(conn, + 1);
                tcp_setup_last_ack_timer(conn);
                next = TCP_LAST_ACK;

                break;
            }

            /* Whatever we've received, we know that peer is alive, so reset
             * the keepalive timer.
             */
            keep_alive_timer_restart(conn);

            #ifdef CONFIG_NET_TCP_FAST_RETRANSMIT
            if (net_tcp_seq_cmp(th_ack(th), conn->seq) == 0) {
                /* Only if there is pending data, increment the duplicate ack count */
                if (conn->send_data_total > 0) {
                    /* There could be also payload, only without payload account them */
                    if (len == 0) {
                        /* Increment the duplicate acc counter,
                         * but maximize the value
                         */
                        conn->dup_ack_cnt = MIN(conn->dup_ack_cnt + 1,
                                                DUPLICATE_ACK_RETRANSMIT_TRHESHOLD + 1);
                        tcp_ca_dup_ack(conn);
                    }
                }
                else {
                    conn->dup_ack_cnt = 0;
                }

                /* Only do fast retransmit when not already in a resend state */
                if ((conn->data_mode == TCP_DATA_MODE_SEND) &&
                    (conn->dup_ack_cnt == DUPLICATE_ACK_RETRANSMIT_TRHESHOLD)) {
                    /* Apply a fast retransmit */
                    int temp_unacked_len = conn->unacked_len;

                    conn->unacked_len = 0;

                    (void)tcp_send_data(conn);

                    /* Restore the current transmission */
                    conn->unacked_len = temp_unacked_len;

                    tcp_ca_fast_retransmit(conn);
                    if (tcp_window_full(conn)) {
                        (void)k_sem_take(&conn->tx_sem, K_NO_WAIT);
                    }
                }
            }
            #endif
            NET_ASSERT((conn->send_data_total == 0) ||
                       k_work_delayable_is_pending(&conn->send_data_timer),
                       "conn: %p, Missing a subscription "
                       "of the send_data queue timer", conn);

            if (net_tcp_seq_cmp(th_ack(th), conn->seq) > 0) {
                uint32_t len_acked = th_ack(th) - conn->seq;

                NET_DBG("conn: %p len_acked=%u", conn, len_acked);

                if ((conn->send_data_total < len_acked) ||
                                (tcp_pkt_pull(conn->send_data,
                                              len_acked) < 0)) {
                    NET_ERR("conn: %p, Invalid len_acked=%u "
                            "(total=%zu)", conn, len_acked,
                            conn->send_data_total);
                    net_stats_update_tcp_seg_drop(conn->iface);
                    net_tcp_reply_rst(pkt);
                    do_close = true;
                    close_status = -ECONNRESET;
                    break;
                }

                #ifdef CONFIG_NET_TCP_FAST_RETRANSMIT
                /* New segment, reset duplicate ack counter */
                conn->dup_ack_cnt = 0;
                #endif
                tcp_ca_pkts_acked(conn, len_acked);

                conn->send_data_total -= len_acked;
                if (conn->unacked_len < len_acked) {
                    conn->unacked_len = 0;
                }
                else {
                    conn->unacked_len -= len_acked;
                }

                if (!tcp_window_full(conn)) {
                    k_sem_give(&conn->tx_sem);
                }

                conn_seq(conn, +len_acked);
                net_stats_update_tcp_seg_recv(conn->iface);

                /* Receipt of an acknowledgment that covers a sequence number
                 * not previously acknowledged indicates that the connection
                 * makes a "forward progress".
                 */
                tcp_nbr_reachability_hint(conn);

                conn_send_data_dump(conn);

                conn->send_data_retries = 0;
                if (conn->data_mode == TCP_DATA_MODE_RESEND) {
                    conn->unacked_len = 0;
                    tcp_derive_rto(conn);
                }
                conn->data_mode = TCP_DATA_MODE_SEND;
                if (conn->send_data_total > 0) {
                    k_work_reschedule_for_queue(&tcp_work_q, &conn->send_data_timer,
                                K_MSEC(TCP_RTO_MS));
                }

                /* We are closing the connection, send a FIN to peer */
                if (conn->in_close && conn->send_data_total == 0) {
                    tcp_send_timer_cancel(conn);
                    next = TCP_FIN_WAIT_1;

                    k_work_reschedule_for_queue(&tcp_work_q,
                                                &conn->fin_timer,
                                                FIN_TIMEOUT);

                    tcp_out(conn, FIN | ACK);
                    conn_seq(conn, +1);
                    verdict = NET_OK;
                    keep_alive_timer_stop(conn);
                    break;
                }

                ret = tcp_send_queued_data(conn);
                if (ret < 0 && ret != -ENOBUFS) {
                    tcp_out(conn, RST);
                    do_close     = true;
                    close_status = ret;
                    verdict      = NET_OK;
                    break;
                }

                if (tcp_window_full(conn)) {
                    (void)k_sem_take(&conn->tx_sem, K_NO_WAIT);
                }
            }

            if (th_seq(th) == conn->ack) {
                if (len > 0) {
                    bool psh = FL(&fl, &, PSH);

                    verdict = tcp_data_received(conn, pkt, &len, psh);
                    if (verdict == NET_OK) {
                        /* net_pkt owned by the recv fifo now */
                        pkt = NULL;
                    }
                }
                else {
                    /* ACK, no data */
                    verdict = NET_OK;
                }
            }
            else if (net_tcp_seq_greater(conn->ack, th_seq(th))) {
                /* This should handle the acknowledgements of keep alive
                 * packets and retransmitted data.
                 * RISK:
                 * There is a tiny risk of creating a ACK loop this way when
                 * both ends of the connection are out of order due to packet
                 * loss is a simultaneous bidirectional data flow.
                 */
                tcp_out(conn, ACK); /* peer has resent */

                net_stats_update_tcp_seg_ackerr(conn->iface);
                verdict = NET_OK;
            }
            else if (CONFIG_NET_TCP_RECV_QUEUE_TIMEOUT) {
                tcp_out_of_order_data(conn, pkt, len, th_seq(th));
                /* Send out a duplicated ACK */
                if ((len > 0) || FL(&fl, &, FIN)) {
                    tcp_out(conn, ACK);
                }

                verdict = NET_OK;
            }

            /* Check if there is any data left to retransmit possibly*/
            if (conn->send_data_total == 0) {
                conn->send_data_retries = 0;
                k_work_cancel_delayable(&conn->send_data_timer);
            }

            /* A lot could have happened to the transmission window check the situation here */
            if (tcp_window_full(conn)) {
                (void)k_sem_take(&conn->tx_sem, K_NO_WAIT);
            }
            else {
                k_sem_give(&conn->tx_sem);
            }
            break;

        case TCP_CLOSE_WAIT :
            /* Half-close is not supported, so do nothing here */
            break;

        case TCP_LAST_ACK :
            if (FL(&fl, ==, ACK, th_ack(th) == conn->seq)) {
                tcp_send_timer_cancel(conn);
                do_close     = true;
                verdict      = NET_OK;
                close_status = 0;

                /* Remove the last ack timer if we received it in time */
                tcp_cancel_last_ack_timer(conn);
            }
            break;

        case TCP_CLOSED :
            break;

        case TCP_FIN_WAIT_1: {
            /*
             * FIN1:
             * Acknowledge path and sequence path are independent, treat them that way
             * The table of incoming messages and their destination states:
             * -   & -   -> TCP_FIN_WAIT_1
             * FIN & -   -> TCP_CLOSING
             * -   & ACK -> TCP_FIN_WAIT_2
             * FIN & ACK -> TCP_TIME_WAIT
             */
            bool fin_acked = false;

            if (tcp_compute_new_length(conn, th, len, false) > 0) {
                /* We do not implement half closed sockets, therefore
                 * cannot accept new data in after sending our FIN, as
                 * we are in sequence can send a reset now.
                 */
                net_stats_update_tcp_seg_drop(conn->iface);

                next = tcp_enter_time_wait(conn);

                tcp_out(conn, RST);
                break;
            }
            if (FL(&fl, &, ACK, th_ack(th) == conn->seq)) {
                NET_DBG("conn %p: FIN acknowledged, going to FIN_WAIT_2 "
                    "state seq %u, ack %u",
                    conn, conn->seq, conn->ack);
                tcp_send_timer_cancel(conn);
                fin_acked = true;
                next = TCP_FIN_WAIT_2;
                verdict = NET_OK;
            }

            /*
             * There can also be data in the message, so compute with the length
             * of the packet to check the sequence number of the FIN flag with the ACK
             */
            if (FL(&fl, &, FIN, net_tcp_seq_cmp(th_seq(th) + len, conn->ack) == 0)) {
                conn_ack(conn, + 1);

                /* State path is dependent on if the acknowledge is in */
                if (fin_acked) {
                    /* Already acknowledged, we can go further */
                    NET_DBG("conn %p: FIN received, going to TIME WAIT", conn);

                    next = tcp_enter_time_wait(conn);

                    tcp_out(conn, ACK);
                } else {
                    /* Fin not yet acknowledged, waiting for the ack in CLOSING
                     */
                    NET_DBG("conn %p: FIN received, going to CLOSING as no "
                        "ACK has been received",
                        conn);
                    tcp_send_timer_cancel(conn);
                    tcp_out_ext(conn, FIN | ACK, NULL, conn->seq - 1);
                    next = TCP_CLOSING;
                }
                verdict = NET_OK;
            } else {
                if (len > 0) {
                    if (fin_acked) {
                        /* Send out a duplicate ACK */
                        tcp_send_timer_cancel(conn);
                        tcp_out(conn, ACK);
                    } else {
                        /* In FIN1 state
                         * Send out a duplicate ACK, with the pending FIN
                         * flag
                         */
                        tcp_send_timer_cancel(conn);
                        tcp_out_ext(conn, FIN | ACK, NULL, conn->seq - 1);
                    }
                    verdict = NET_OK;
                }
            }
            break;
        }

        case TCP_FIN_WAIT_2 :
            /*
             * FIN2:
             * Only FIN is relevant in this state, as our FIN was already acknowledged
             * -   -> TCP_FIN_WAIT_2
             * FIN -> TCP_TIME_WAIT
             */
            /* No tcp_send_timer_cancel call required here, as is has been called
             * before entering this state, only allowed through the
             * tcp_enter_time_wait function.
             */

            /* Compute if there is new data after our close */
            if (tcp_compute_new_length(conn, th, len, false) > 0) {
                /* We do not implement half closed sockets, therefore
                 * cannot accept new data in after sending our FIN, as
                 * we are in sequence can send a reset now.
                 */
                net_stats_update_tcp_seg_drop(conn->iface);

                next = tcp_enter_time_wait(conn);

                tcp_out(conn, RST);
                break;
            }

            /*
             * There can also be data in the message, so compute with the length
             * of the packet to check the sequence number of the FIN flag with the ACK
             */
            if (FL(&fl, &, FIN, net_tcp_seq_cmp(th_seq(th) + len, conn->ack) == 0)) {
                conn_ack(conn, + 1);
                NET_DBG("conn %p: FIN received, going to TIME WAIT", conn);

                next = tcp_enter_time_wait(conn);

                verdict = NET_OK;
                tcp_out(conn, ACK);
            }
            else {
                if (len > 0) {
                    /* Send out a duplicate ACK */
                    tcp_out(conn, ACK);
                    verdict = NET_OK;
                }
            }
            break;

        case TCP_CLOSING : {
            bool fin_acked = false;

            /*
             * Closing:
             * Our FIN has to be acknowledged
             * -   -> TCP_CLOSING
             * ACK -> TCP_TIME_WAIT
             */
            int32_t new_len = tcp_compute_new_length(conn, th, len, true);

            if (new_len > 0) {
                /* This should not happen here, as no data can be send after
                 * the FIN flag has been send.
                 */
                NET_ERR("conn: %p, new bytes %u during CLOSING state "
                    "sending reset",
                    conn, new_len);
                net_stats_update_tcp_seg_drop(conn->iface);

                next = tcp_enter_time_wait(conn);

                tcp_out(conn, RST);
                break;
            }

            if (FL(&fl, &, ACK, th_ack(th) == conn->seq)) {
                NET_DBG("conn %p: FIN acknowledged, going to TIME WAIT "
                    "state seq %u, ack %u",
                    conn, conn->seq, conn->ack);

                next = tcp_enter_time_wait(conn);
                fin_acked = true;

                verdict = NET_OK;
            }

            /*
             * There can also be data in the message, so compute with the length
             * of the packet to check with the ack
             * Since the conn->ack was already incremented in TCP_FIN_WAIT_1
             * add 1 in the comparison sequence
             */
            if ((FL(&fl, &, FIN, net_tcp_seq_cmp(th_seq(th) + len + 1, conn->ack) == 0)) ||
                (len > 0)) {
                tcp_send_timer_cancel(conn);
                if (fin_acked) {
                    /* Send out a duplicate ACK */
                    tcp_out(conn, ACK);
                } else {
                    /* Send out a duplicate ACK, with the pending FIN
                     * flag
                     */
                    tcp_out_ext(conn, FIN | ACK, NULL, conn->seq - 1);
                }
                verdict = NET_OK;
            }
            break;
        }

        case TCP_TIME_WAIT : {
            int32_t new_len = tcp_compute_new_length(conn, th, len, true);

            /* No tcp_send_timer_cancel call required here, as is has been called
             * before entering this state, only allowed through the
             * tcp_enter_time_wait function.
             */

            if (new_len > 0) {
                /* This should not happen here, as no data can be send after
                 * the FIN flag has been send.
                 */
                NET_ERR("conn: %p, new bytes %u during TIME-WAIT state "
                    "sending reset",
                    conn, new_len);
                net_stats_update_tcp_seg_drop(conn->iface);

                tcp_out(conn, RST);
            } else {
                /* Acknowledge any FIN attempts, in case retransmission took
                 * place.
                 */
                if ((FL(&fl, &, FIN, net_tcp_seq_cmp(th_seq(th) + 1, conn->ack) == 0)) ||
                    (len > 0)) {
                    tcp_out(conn, ACK);
                    verdict = NET_OK;
                }
            }
            break;
        }

        default :
            NET_ASSERT(false, "%s is unimplemented", tcp_state_to_str(conn->state, true));
        }
=======

/* TCP state machine, everything happens here */
static enum net_verdict tcp_in(struct tcp *conn, struct net_pkt *pkt)
{
	struct tcphdr *th;
	uint8_t next = 0, fl = 0;
	bool do_close = false;
	bool connection_ok = false;
	size_t tcp_options_len;
	struct net_conn *conn_handler = NULL;
	struct net_pkt *recv_pkt;
	void *recv_user_data;
	struct k_fifo *recv_data_fifo;
	size_t len;
	int ret;
	int close_status = 0;
	enum net_verdict verdict = NET_DROP;

	if (conn == NULL || pkt == NULL) {
		NET_ERR("Invalid parameters");
		return NET_DROP;
	}

	th = th_get(pkt);
	if (th == NULL) {
		NET_ERR("Failed to get TCP header");
		return NET_DROP;
	}

	tcp_options_len = (th_off(th) - 5) * 4;

	/* Currently we ignore ECN and CWR flags */
	fl = th_flags(th) & ~(ECN | CWR);

	if (conn->state != TCP_SYN_SENT) {
		tcp_check_sock_options(conn);
	}

	k_mutex_lock(&conn->lock, K_FOREVER);

	/* Connection context was already freed. */
	if (conn->state == TCP_UNUSED) {
		k_mutex_unlock(&conn->lock);
		return NET_DROP;
	}

	NET_DBG("%s", tcp_conn_state(conn, pkt));

	if (th_off(th) < 5) {
		net_tcp_reply_rst(pkt);
		do_close = true;
		close_status = -ECONNRESET;
		goto out;
	}

	if (FL(&fl, &, RST)) {
		/* We only accept RST packet that has valid seq field. */
		if (!tcp_validate_seq(conn, th)) {
			net_stats_update_tcp_seg_rsterr(net_pkt_iface(pkt));
			k_mutex_unlock(&conn->lock);
			return NET_DROP;
		}

		/* Valid RST received. */
		verdict = NET_OK;
		net_stats_update_tcp_seg_rst(net_pkt_iface(pkt));
		do_close = true;
		close_status = -ECONNRESET;
		conn->rst_received = true;

		/* If we receive RST and ACK for the sent SYN, it means
		 * that there is no socket listening the port we are trying
		 * to connect to. Set the errno properly in this case.
		 */
		if (conn->in_connect) {
			fl = th_flags(th);
			if (FL(&fl, ==, RST | ACK)) {
				if (th_ack(th) != conn->seq) {
					/* Invalid ACKnum - drop it */
					net_stats_update_tcp_seg_rsterr(net_pkt_iface(pkt));
					k_mutex_unlock(&conn->lock);
					return NET_DROP;
				}

				close_status = -ECONNREFUSED;
			}
		}

		goto out;
	}

	if (tcp_options_len && !tcp_options_check(&conn->recv_options, pkt,
						  tcp_options_len)) {
		NET_DBG("DROP: Invalid TCP option list");
		net_tcp_reply_rst(pkt);
		do_close = true;
		close_status = -ECONNRESET;
		goto out;
	}

	if ((conn->state != TCP_LISTEN) && (conn->state != TCP_SYN_SENT) &&
	    tcp_validate_seq(conn, th) && FL(&fl, &, SYN)) {
		/* According to RFC 793, ch 3.9 Event Processing, receiving SYN
		 * once the connection has been established is an error
		 * condition, reset should be sent and connection closed.
		 */
		NET_DBG("conn: %p, SYN received in %s state, dropping connection",
			conn, tcp_state_to_str(conn->state, false));
		net_stats_update_tcp_seg_drop(conn->iface);
		net_tcp_reply_rst(pkt);
		do_close = true;
		close_status = -ECONNRESET;
		goto out;
	}

	conn->send_win = ntohs(th_win(th));
	if (conn->send_win > conn->send_win_max) {
		NET_DBG("Lowering send window from %u to %u", conn->send_win, conn->send_win_max);
		conn->send_win = conn->send_win_max;
	}

	if (conn->send_win == 0) {
		if (!k_work_delayable_is_pending(&conn->persist_timer)) {
			conn->zwp_retries = 0;
			(void)k_work_reschedule_for_queue(&tcp_work_q, &conn->persist_timer,
							  K_MSEC(TCP_RTO_MS));
		}
	} else {
		(void)k_work_cancel_delayable(&conn->persist_timer);
	}

	if (tcp_window_full(conn)) {
		(void)k_sem_take(&conn->tx_sem, K_NO_WAIT);
	} else {
		k_sem_give(&conn->tx_sem);
	}

	len = tcp_data_len(pkt);

	switch (conn->state) {
	case TCP_LISTEN:
		if (FL(&fl, ==, SYN)) {
			/* Make sure our MSS is also sent in the ACK */
			conn->send_options.mss_found = true;
			conn_ack(conn, th_seq(th) + 1); /* capture peer's isn */
			tcp_out(conn, SYN | ACK);
			conn->send_options.mss_found = false;
			conn_seq(conn, + 1);
			next = TCP_SYN_RECEIVED;

			/* Close the connection if we do not receive ACK on time.
			 */
			k_work_reschedule_for_queue(&tcp_work_q,
						    &conn->establish_timer,
						    ACK_TIMEOUT);
			verdict = NET_OK;
		} else {
			k_mutex_unlock(&conn->lock);
			return NET_DROP;
		}
		break;
	case TCP_SYN_RECEIVED:
		if (FL(&fl, &, ACK, th_ack(th) == conn->seq &&
				th_seq(th) == conn->ack)) {
			net_tcp_accept_cb_t accept_cb = NULL;
			struct net_context *context = NULL;

			if (conn->accepted_conn != NULL) {
				accept_cb = conn->accepted_conn->accept_cb;
				context = conn->accepted_conn->context;
				keep_alive_param_copy(conn, conn->accepted_conn);
			}

			k_work_cancel_delayable(&conn->establish_timer);
			tcp_send_timer_cancel(conn);
			tcp_conn_ref(conn);
			net_context_set_state(conn->context,
					      NET_CONTEXT_CONNECTED);

			/* Make sure the accept_cb is only called once. */
			conn->accepted_conn = NULL;

			if (accept_cb == NULL) {
				/* In case of no accept_cb registered,
				 * application will not take ownership of the
				 * connection. To prevent connection leak, unref
				 * the TCP context and put the connection into
				 * active close (TCP_FIN_WAIT_1).
				 */
				net_tcp_put(conn->context);
				break;
			}

			net_ipaddr_copy(&conn->context->remote, &conn->dst.sa);

			/* Check if v4-mapping-to-v6 needs to be done for
			 * the accepted socket.
			 */
			if (IS_ENABLED(CONFIG_NET_IPV4_MAPPING_TO_IPV6) &&
			    net_context_get_family(conn->context) == AF_INET &&
			    net_context_get_family(context) == AF_INET6 &&
			    !net_context_is_v6only_set(context)) {
				struct in6_addr mapped;

				net_ipv6_addr_create_v4_mapped(
					&net_sin(&conn->context->remote)->sin_addr,
					&mapped);
				net_ipaddr_copy(&net_sin6(&conn->context->remote)->sin6_addr,
						&mapped);

				net_sin6(&conn->context->remote)->sin6_family = AF_INET6;

				NET_DBG("Setting v4 mapped address %s",
					net_sprint_ipv6_addr(&mapped));

				/* Note that we cannot set the local address to IPv6 one
				 * as that is used to match the connection, and not just
				 * for printing. The remote address is only used for
				 * passing it to accept() and printing it by "net conn"
				 * command.
				 */
			}

			accept_cb(conn->context, &conn->context->remote,
				  net_context_get_family(context) == AF_INET6 ?
				  sizeof(struct sockaddr_in6) : sizeof(struct sockaddr_in),
				  0, context->user_data);

			next = TCP_ESTABLISHED;

			tcp_ca_init(conn);

			if (len) {
				verdict = tcp_data_get(conn, pkt, &len);
				if (verdict == NET_OK) {
					/* net_pkt owned by the recv fifo now */
					pkt = NULL;
				}

				conn_ack(conn, + len);
				tcp_out(conn, ACK);
			} else {
				verdict = NET_OK;
			}

			/* ACK for SYN | ACK has been received. This signilizes that
			 * the connection makes a "forward progress".
			 */
			tcp_nbr_reachability_hint(conn);
		}
		break;
	case TCP_SYN_SENT:
		/* if we are in SYN SENT and receive only a SYN without an
		 * ACK , shouldn't we go to SYN RECEIVED state? See Figure
		 * 6 of RFC 793
		 */
		if (FL(&fl, &, SYN | ACK, th && th_ack(th) == conn->seq)) {
			tcp_send_timer_cancel(conn);
			conn_ack(conn, th_seq(th) + 1);
			if (len) {
				verdict = tcp_data_get(conn, pkt, &len);
				if (verdict == NET_OK) {
					/* net_pkt owned by the recv fifo now */
					pkt = NULL;
				}

				conn_ack(conn, + len);
			} else {
				verdict = NET_OK;
			}

			next = TCP_ESTABLISHED;
			net_context_set_state(conn->context,
					      NET_CONTEXT_CONNECTED);
			tcp_ca_init(conn);
			tcp_out(conn, ACK);

			/* The connection semaphore is released *after*
			 * we have changed the connection state. This way
			 * the application can send data and it is queued
			 * properly even if this thread is running in lower
			 * priority.
			 */
			connection_ok = true;

			/* ACK for SYN has been received. This signilizes that
			 * the connection makes a "forward progress".
			 */
			tcp_nbr_reachability_hint(conn);
		} else {
			net_tcp_reply_rst(pkt);
		}

		break;
	case TCP_ESTABLISHED:
		/* full-close */
		if (FL(&fl, &, FIN, th_seq(th) == conn->ack)) {
			if (len) {
				verdict = tcp_data_get(conn, pkt, &len);
				if (verdict == NET_OK) {
					/* net_pkt owned by the recv fifo now */
					pkt = NULL;
				}
			} else {
				verdict = NET_OK;
			}

			conn_ack(conn, + len + 1);
			keep_alive_timer_stop(conn);

			if (FL(&fl, &, ACK) && (net_tcp_seq_cmp(th_ack(th), conn->seq) > 0)) {
				uint32_t len_acked = th_ack(th) - conn->seq;

				conn_seq(conn, + len_acked);
			}

			tcp_out(conn, FIN | ACK);
			conn_seq(conn, + 1);
			tcp_setup_last_ack_timer(conn);
			next = TCP_LAST_ACK;

			break;
		}

		/* Whatever we've received, we know that peer is alive, so reset
		 * the keepalive timer.
		 */
		keep_alive_timer_restart(conn);

#ifdef CONFIG_NET_TCP_FAST_RETRANSMIT
		if (net_tcp_seq_cmp(th_ack(th), conn->seq) == 0) {
			/* Only if there is pending data, increment the duplicate ack count */
			if (conn->send_data_total > 0) {
				/* There could be also payload, only without payload account them */
				if (len == 0) {
					/* Increment the duplicate acc counter,
					 * but maximize the value
					 */
					conn->dup_ack_cnt = MIN(conn->dup_ack_cnt + 1,
						DUPLICATE_ACK_RETRANSMIT_TRHESHOLD + 1);
					tcp_ca_dup_ack(conn);
				}
			} else {
				conn->dup_ack_cnt = 0;
			}

			/* Only do fast retransmit when not already in a resend state */
			if ((conn->data_mode == TCP_DATA_MODE_SEND) &&
			    (conn->dup_ack_cnt == DUPLICATE_ACK_RETRANSMIT_TRHESHOLD)) {
				/* Apply a fast retransmit */
				int temp_unacked_len = conn->unacked_len;

				conn->unacked_len = 0;

				(void)tcp_send_data(conn);

				/* Restore the current transmission */
				conn->unacked_len = temp_unacked_len;

				tcp_ca_fast_retransmit(conn);
				if (tcp_window_full(conn)) {
					(void)k_sem_take(&conn->tx_sem, K_NO_WAIT);
				}
			}
		}
#endif
		NET_ASSERT((conn->send_data_total == 0) ||
			   k_work_delayable_is_pending(&conn->send_data_timer),
			   "conn: %p, Missing a subscription "
				"of the send_data queue timer", conn);

		if (net_tcp_seq_cmp(th_ack(th), conn->seq) > 0) {
			uint32_t len_acked = th_ack(th) - conn->seq;

			NET_DBG("conn: %p len_acked=%u", conn, len_acked);

			if ((conn->send_data_total < len_acked) ||
					(tcp_pkt_pull(conn->send_data,
						      len_acked) < 0)) {
				NET_ERR("conn: %p, Invalid len_acked=%u "
					"(total=%zu)", conn, len_acked,
					conn->send_data_total);
				net_stats_update_tcp_seg_drop(conn->iface);
				net_tcp_reply_rst(pkt);
				do_close = true;
				close_status = -ECONNRESET;
				break;
			}

#ifdef CONFIG_NET_TCP_FAST_RETRANSMIT
			/* New segment, reset duplicate ack counter */
			conn->dup_ack_cnt = 0;
#endif
			tcp_ca_pkts_acked(conn, len_acked);

			conn->send_data_total -= len_acked;
			if (conn->unacked_len < len_acked) {
				conn->unacked_len = 0;
			} else {
				conn->unacked_len -= len_acked;
			}

			if (!tcp_window_full(conn)) {
				k_sem_give(&conn->tx_sem);
			}

			conn_seq(conn, + len_acked);
			net_stats_update_tcp_seg_recv(conn->iface);

			/* Receipt of an acknowledgment that covers a sequence number
			 * not previously acknowledged indicates that the connection
			 * makes a "forward progress".
			 */
			tcp_nbr_reachability_hint(conn);

			conn_send_data_dump(conn);

			conn->send_data_retries = 0;
			if (conn->data_mode == TCP_DATA_MODE_RESEND) {
				conn->unacked_len = 0;
				tcp_derive_rto(conn);
			}
			conn->data_mode = TCP_DATA_MODE_SEND;
			if (conn->send_data_total > 0) {
				k_work_reschedule_for_queue(&tcp_work_q, &conn->send_data_timer,
					    K_MSEC(TCP_RTO_MS));
			}

			/* We are closing the connection, send a FIN to peer */
			if (conn->in_close && conn->send_data_total == 0) {
				tcp_send_timer_cancel(conn);
				next = TCP_FIN_WAIT_1;

				k_work_reschedule_for_queue(&tcp_work_q,
							    &conn->fin_timer,
							    FIN_TIMEOUT);

				tcp_out(conn, FIN | ACK);
				conn_seq(conn, + 1);
				verdict = NET_OK;
				keep_alive_timer_stop(conn);
				break;
			}

			ret = tcp_send_queued_data(conn);
			if (ret < 0 && ret != -ENOBUFS) {
				net_tcp_reply_rst(pkt);
				do_close = true;
				close_status = ret;
				verdict = NET_OK;
				break;
			}

			if (tcp_window_full(conn)) {
				(void)k_sem_take(&conn->tx_sem, K_NO_WAIT);
			}
		}

		if (th_seq(th) == conn->ack) {
			if (len > 0) {
				bool psh = FL(&fl, &, PSH);

				verdict = tcp_data_received(conn, pkt, &len, psh);
				if (verdict == NET_OK) {
					/* net_pkt owned by the recv fifo now */
					pkt = NULL;
				}
			} else {
				/* ACK, no data */
				verdict = NET_OK;
			}
		} else if (net_tcp_seq_greater(conn->ack, th_seq(th))) {
			/* This should handle the acknowledgements of keep alive
			 * packets and retransmitted data.
			 * RISK:
			 * There is a tiny risk of creating a ACK loop this way when
			 * both ends of the connection are out of order due to packet
			 * loss is a simultaneous bidirectional data flow.
			 */
			tcp_out(conn, ACK); /* peer has resent */

			net_stats_update_tcp_seg_ackerr(conn->iface);
			verdict = NET_OK;
		} else if (CONFIG_NET_TCP_RECV_QUEUE_TIMEOUT) {
			tcp_out_of_order_data(conn, pkt, len, th_seq(th));
			/* Send out a duplicated ACK */
			if ((len > 0) || FL(&fl, &, FIN)) {
				tcp_out(conn, ACK);
			}

			verdict = NET_OK;
		}

		/* Check if there is any data left to retransmit possibly*/
		if (conn->send_data_total == 0) {
			conn->send_data_retries = 0;
			k_work_cancel_delayable(&conn->send_data_timer);
		}

		/* A lot could have happened to the transmission window check the situation here */
		if (tcp_window_full(conn)) {
			(void)k_sem_take(&conn->tx_sem, K_NO_WAIT);
		} else {
			k_sem_give(&conn->tx_sem);
		}

		break;
	case TCP_CLOSE_WAIT:
		/* Half-close is not supported, so do nothing here */
		break;
	case TCP_LAST_ACK:
		if (FL(&fl, ==, ACK, th_ack(th) == conn->seq)) {
			tcp_send_timer_cancel(conn);
			do_close = true;
			verdict = NET_OK;
			close_status = 0;

			/* Remove the last ack timer if we received it in time */
			tcp_cancel_last_ack_timer(conn);
		}
		break;
	case TCP_CLOSED:
		break;
	case TCP_FIN_WAIT_1: {
		/*
		 * FIN1:
		 * Acknowledge path and sequence path are independent, treat them that way
		 * The table of incoming messages and their destination states:
		 * -   & -   -> TCP_FIN_WAIT_1
		 * FIN & -   -> TCP_CLOSING
		 * -   & ACK -> TCP_FIN_WAIT_2
		 * FIN & ACK -> TCP_TIME_WAIT
		 */
		bool fin_acked = false;

		if (tcp_compute_new_length(conn, th, len, false) > 0) {
			/* We do not implement half closed sockets, therefore
			 * cannot accept new data in after sending our FIN, as
			 * we are in sequence can send a reset now.
			 */
			net_stats_update_tcp_seg_drop(conn->iface);

			next = tcp_enter_time_wait(conn);

			net_tcp_reply_rst(pkt);
			break;
		}
		if (FL(&fl, &, ACK, th_ack(th) == conn->seq)) {
			NET_DBG("conn %p: FIN acknowledged, going to FIN_WAIT_2 "
				"state seq %u, ack %u",
				conn, conn->seq, conn->ack);
			tcp_send_timer_cancel(conn);
			fin_acked = true;
			next = TCP_FIN_WAIT_2;
			verdict = NET_OK;
		}

		/*
		 * There can also be data in the message, so compute with the length
		 * of the packet to check the sequence number of the FIN flag with the ACK
		 */
		if (FL(&fl, &, FIN, net_tcp_seq_cmp(th_seq(th) + len, conn->ack) == 0)) {
			conn_ack(conn, + 1);

			/* State path is dependent on if the acknowledge is in */
			if (fin_acked) {
				/* Already acknowledged, we can go further */
				NET_DBG("conn %p: FIN received, going to TIME WAIT", conn);

				next = tcp_enter_time_wait(conn);

				tcp_out(conn, ACK);
			} else {
				/* Fin not yet acknowledged, waiting for the ack in CLOSING
				 */
				NET_DBG("conn %p: FIN received, going to CLOSING as no "
					"ACK has been received",
					conn);
				tcp_send_timer_cancel(conn);
				tcp_out_ext(conn, FIN | ACK, NULL, conn->seq - 1);
				next = TCP_CLOSING;
			}
			verdict = NET_OK;
		} else {
			if (len > 0) {
				if (fin_acked) {
					/* Send out a duplicate ACK */
					tcp_send_timer_cancel(conn);
					tcp_out(conn, ACK);
				} else {
					/* In FIN1 state
					 * Send out a duplicate ACK, with the pending FIN
					 * flag
					 */
					tcp_send_timer_cancel(conn);
					tcp_out_ext(conn, FIN | ACK, NULL, conn->seq - 1);
				}
				verdict = NET_OK;
			}
		}
	}
	break;
	case TCP_FIN_WAIT_2:
		/*
		 * FIN2:
		 * Only FIN is relevant in this state, as our FIN was already acknowledged
		 * -   -> TCP_FIN_WAIT_2
		 * FIN -> TCP_TIME_WAIT
		 */
		/* No tcp_send_timer_cancel call required here, as is has been called
		 * before entering this state, only allowed through the
		 * tcp_enter_time_wait function.
		 */

		/* Compute if there is new data after our close */
		if (tcp_compute_new_length(conn, th, len, false) > 0) {
			/* We do not implement half closed sockets, therefore
			 * cannot accept new data in after sending our FIN, as
			 * we are in sequence can send a reset now.
			 */
			net_stats_update_tcp_seg_drop(conn->iface);

			next = tcp_enter_time_wait(conn);

			net_tcp_reply_rst(pkt);
			break;
		}
		/*
		 * There can also be data in the message, so compute with the length
		 * of the packet to check the sequence number of the FIN flag with the ACK
		 */
		if (FL(&fl, &, FIN, net_tcp_seq_cmp(th_seq(th) + len, conn->ack) == 0)) {
			conn_ack(conn, + 1);
			NET_DBG("conn %p: FIN received, going to TIME WAIT", conn);

			next = tcp_enter_time_wait(conn);

			verdict = NET_OK;
			tcp_out(conn, ACK);
		} else {
			if (len > 0) {
				/* Send out a duplicate ACK */
				tcp_out(conn, ACK);
				verdict = NET_OK;
			}
		}
		break;
	case TCP_CLOSING: {
		bool fin_acked = false;

		/*
		 * Closing:
		 * Our FIN has to be acknowledged
		 * -   -> TCP_CLOSING
		 * ACK -> TCP_TIME_WAIT
		 */
		int32_t new_len = tcp_compute_new_length(conn, th, len, true);

		if (new_len > 0) {
			/* This should not happen here, as no data can be send after
			 * the FIN flag has been send.
			 */
			NET_ERR("conn: %p, new bytes %u during CLOSING state "
				"sending reset",
				conn, new_len);
			net_stats_update_tcp_seg_drop(conn->iface);

			next = tcp_enter_time_wait(conn);

			net_tcp_reply_rst(pkt);
			break;
		}

		if (FL(&fl, &, ACK, th_ack(th) == conn->seq)) {
			NET_DBG("conn %p: FIN acknowledged, going to TIME WAIT "
				"state seq %u, ack %u",
				conn, conn->seq, conn->ack);

			next = tcp_enter_time_wait(conn);
			fin_acked = true;

			verdict = NET_OK;
		}

		/*
		 * There can also be data in the message, so compute with the length
		 * of the packet to check with the ack
		 * Since the conn->ack was already incremented in TCP_FIN_WAIT_1
		 * add 1 in the comparison sequence
		 */
		if ((FL(&fl, &, FIN, net_tcp_seq_cmp(th_seq(th) + len + 1, conn->ack) == 0)) ||
		    (len > 0)) {
			tcp_send_timer_cancel(conn);
			if (fin_acked) {
				/* Send out a duplicate ACK */
				tcp_out(conn, ACK);
			} else {
				/* Send out a duplicate ACK, with the pending FIN
				 * flag
				 */
				tcp_out_ext(conn, FIN | ACK, NULL, conn->seq - 1);
			}
			verdict = NET_OK;
		}
	}
	break;
	case TCP_TIME_WAIT: {
		int32_t new_len = tcp_compute_new_length(conn, th, len, true);

		/* No tcp_send_timer_cancel call required here, as is has been called
		 * before entering this state, only allowed through the
		 * tcp_enter_time_wait function.
		 */

		if (new_len > 0) {
			/* This should not happen here, as no data can be send after
			 * the FIN flag has been send.
			 */
			NET_ERR("conn: %p, new bytes %u during TIME-WAIT state "
				"sending reset",
				conn, new_len);
			net_stats_update_tcp_seg_drop(conn->iface);

			net_tcp_reply_rst(pkt);
		} else {
			/* Acknowledge any FIN attempts, in case retransmission took
			 * place.
			 */
			if ((FL(&fl, &, FIN, net_tcp_seq_cmp(th_seq(th) + 1, conn->ack) == 0)) ||
			    (len > 0)) {
				tcp_out(conn, ACK);
				verdict = NET_OK;
			}
		}
	}
	break;
	default:
		NET_ASSERT(false, "%s is unimplemented", tcp_state_to_str(conn->state, true));
	}
>>>>>>> 5601af34

out:
    if (pkt) {
        if (verdict == NET_OK) {
            net_pkt_unref(pkt);
        }

        pkt = NULL;
    }

    if (next) {
        th = NULL;
        conn_state(conn, next);

        if (next == TCP_ESTABLISHED) {
            keep_alive_timer_restart(conn);
        }

        next = 0;

        if (connection_ok) {
            conn->in_connect = false;
            if (conn->connect_cb) {
                conn->connect_cb(conn->context, 0, conn->context->user_data);

                /* Make sure the connect_cb is only called once. */
                conn->connect_cb = NULL;
            }

            k_sem_give(&conn->connect_sem);
        }
    }

    if (conn->context) {
        /* If the conn->context is not set, then the connection was
         * already closed.
         */
        conn_handler = (struct net_conn*)conn->context->conn_handler;
    }

    recv_user_data = conn->recv_user_data;
    recv_data_fifo = &conn->recv_data;

    k_mutex_unlock(&conn->lock);

    /* Pass all the received data stored in recv fifo to the application.
     * This is done like this so that we do not have any connection lock
     * held.
     */
    while (conn_handler && atomic_get(&conn->ref_count) > 0 &&
           (recv_pkt = k_fifo_get(recv_data_fifo, K_NO_WAIT)) != NULL) {
        if (net_context_packet_received(conn_handler, recv_pkt, NULL,
                                        NULL, recv_user_data) ==
            NET_DROP) {
            /* Application is no longer there, unref the pkt */
            tcp_pkt_unref(recv_pkt);
        }
    }

    /* Make sure we close the connection only once by checking connection
     * state.
     */
    if (do_close && conn->state != TCP_UNUSED && conn->state != TCP_CLOSED) {
        tcp_conn_close(conn, close_status);
    }

    return (verdict);
}
#endif /* #if defined(_MSC_VER) */

/* Active connection close: send FIN and go to FIN_WAIT_1 state */
int net_tcp_put(struct net_context* context) {
    struct tcp* conn = context->tcp;

    if (conn == NULL) {
        return (-ENOENT);
    }

    k_mutex_lock(&conn->lock, K_FOREVER);

    NET_DBG("%s", conn ? tcp_conn_state(conn, NULL) : "");
    NET_DBG("context %p %s", context,
            ({const char* state = net_context_state(context);
                                  state ? state : "<unknown>";}));

    if ((conn->state == TCP_ESTABLISHED) ||
        (conn->state == TCP_SYN_RECEIVED)) {
        /* Send all remaining data if possible. */
        if (conn->send_data_total > 0) {
            NET_DBG("conn %p pending %zu bytes", conn,
                    conn->send_data_total);
            conn->in_close = true;

            /* How long to wait until all the data has been sent?
             */
            k_work_reschedule_for_queue(&tcp_work_q,
                                        &conn->send_data_timer,
                                        K_MSEC(TCP_RTO_MS));
        }
        else {
            int ret;

            NET_DBG("TCP connection in %s close, "
                    "not disposing yet (waiting %dms)",
                    "active", tcp_max_timeout_ms);
            k_work_reschedule_for_queue(&tcp_work_q,
                                        &conn->fin_timer,
                                        FIN_TIMEOUT);

            ret = tcp_out_ext(conn, FIN | ACK, NULL,
                              conn->seq + conn->unacked_len);
            if (ret == 0) {
                conn_seq(conn, +1);
            }

            conn_state(conn, TCP_FIN_WAIT_1);

            keep_alive_timer_stop(conn);
        }
    }
    else if (conn->in_connect) {
        conn->in_connect = false;
        k_sem_reset(&conn->connect_sem);
    }

    k_mutex_unlock(&conn->lock);

    tcp_conn_unref(conn);

    return (0);
}

int net_tcp_listen(struct net_context* context) {
    /* when created, tcp connections are in state TCP_LISTEN */
    net_context_set_state(context, NET_CONTEXT_LISTENING);

    return (0);
}

int net_tcp_update_recv_wnd(struct net_context* context, int32_t delta) {
    struct tcp* conn = context->tcp;
    int ret;

    if (!conn) {
        NET_ERR("context->tcp == NULL");
        return (-EPROTOTYPE);
    }

    k_mutex_lock(&conn->lock, K_FOREVER);

    ret = tcp_update_recv_wnd((struct tcp*)context->tcp, delta);

    k_mutex_unlock(&conn->lock);

    return (ret);
}

int net_tcp_queue(struct net_context* context, void const* data, size_t len,
                  const struct msghdr* msg) {
    struct tcp* conn = context->tcp;
    size_t queued_len = 0;
    int ret = 0;

    if (!conn || conn->state != TCP_ESTABLISHED) {
        return -ENOTCONN;
    }

    k_mutex_lock(&conn->lock, K_FOREVER);

    /* If there is no space to transmit, try at a later time.
     * The ZWP will make sure the window becomes available at
     * some point in time.
     */
    if (tcp_window_full(conn)) {
        ret = -EAGAIN;
        goto out;
    }

    if (msg) {
        len = 0;

        for (size_t i = 0; i < msg->msg_iovlen; i++) {
            len += msg->msg_iov[i].iov_len;
        }
    }

    /* Queue no more than TX window permits. It's guaranteed at this point
     * that conn->send_data_total is less than conn->send_win, as it was
     * verified in tcp_window_full() check above. As the connection mutex
     * is held, their values shall not change since.
     */
    len = MIN(conn->send_win - conn->send_data_total, len);

    if (msg) {
        for (size_t i = 0; i < msg->msg_iovlen; i++) {
            int iovlen = MIN(msg->msg_iov[i].iov_len, len);

            ret = tcp_pkt_append(conn->send_data,
                                 msg->msg_iov[i].iov_base,
                                 iovlen);
            if (ret < 0) {
                if (queued_len == 0) {
                    goto out;
                }
                else {
                    break;
                }
            }

            queued_len += iovlen;
            len -= iovlen;

            if (len == 0) {
                break;
            }
        }
    }
    else {
        ret = tcp_pkt_append(conn->send_data, data, len);
        if (ret < 0) {
            goto out;
        }

        queued_len = len;
    }

    conn->send_data_total += queued_len;

    /* Successfully queued data for transmission. Even if there's a transmit
     * failure now (out-of-buf case), it can be ignored for now, retransmit
     * timer will take care of queued data retransmission.
     */
    ret = tcp_send_queued_data(conn);
    if ((ret < 0) && (ret != -ENOBUFS)) {
        tcp_conn_close(conn, ret);
        goto out;
    }

    if (tcp_window_full(conn)) {
        (void)k_sem_take(&conn->tx_sem, K_NO_WAIT);
    }

    ret = queued_len;

out :
    k_mutex_unlock(&conn->lock);

    return (ret);
}

/* net context is about to send out queued data - inform caller only */
int net_tcp_send_data(struct net_context* context, net_context_send_cb_t cb,
                      void* user_data) {
    if (cb) {
        cb(context, 0, user_data);
    }

    return (0);
}

static int tcp_start_handshake(struct tcp* conn) {
    int ret;

    /* Start the connection handshake */
    k_mutex_lock(&conn->lock, K_FOREVER);
    tcp_check_sock_options(conn);
    conn->send_options.mss_found = true;
    ret = tcp_out_ext(conn, SYN, NULL /* no data */, conn->seq);
    if (ret < 0) {
        k_mutex_unlock(&conn->lock);
        return (ret);
    }

    conn->send_options.mss_found = false;
    conn_seq(conn, + 1);
    conn_state(conn, TCP_SYN_SENT);
    tcp_conn_ref(conn);
    k_mutex_unlock(&conn->lock);

    return (0);
}

/* When connect() is called on a TCP socket, register the socket for incoming
 * traffic with net context and give the TCP packet receiving function, which
 * in turn will call tcp_in() to deliver the TCP packet to the stack
 */
int net_tcp_connect(struct net_context* context,
                    const struct net_sockaddr* remote_addr,
                    struct net_sockaddr* local_addr,
                    uint16_t remote_port, uint16_t local_port,
                    k_timeout_t timeout, net_context_connect_cb_t cb,
                    void* user_data) {
    struct tcp* conn;
    int ret = 0;

    NET_DBG("context: %p, local: %s, remote: %s", context,
            net_sprint_addr(local_addr->sa_family,
                            (void const*)&net_sin(local_addr)->sin_addr),
            net_sprint_addr(remote_addr->sa_family,
                            (void const*)&net_sin(remote_addr)->sin_addr));

    conn = context->tcp;
    conn->iface = net_context_get_iface(context);
    tcp_derive_rto(conn);

    switch (net_context_get_family(context)) {
        const struct net_in_addr*  ip4;
        const struct net_in6_addr* ip6;

        case NET_AF_INET :
            if (!IS_ENABLED(CONFIG_NET_IPV4)) {
                ret = -EINVAL;
                goto out;
            }

            memset(&conn->src, 0, sizeof(struct net_sockaddr_in));
            memset(&conn->dst, 0, sizeof(struct net_sockaddr_in));

            conn->src.sa.sa_family = NET_AF_INET;
            conn->dst.sa.sa_family = NET_AF_INET;

            conn->dst.sin.sin_port = remote_port;
            conn->src.sin.sin_port = local_port;

            /* we have to select the source address here as
             * net_context_create_ipv4_new() is not called in the packet
             * output chain
             */
            if (net_ipv4_is_addr_unspecified(
                    &net_sin(local_addr)->sin_addr)) {
                ip4 = net_if_ipv4_select_src_addr(
                        net_context_get_iface(context),
                        &net_sin(remote_addr)->sin_addr);
                net_ipaddr_copy(&conn->src.sin.sin_addr, ip4);
            }
            else {
                net_ipaddr_copy(&conn->src.sin.sin_addr,
                                &net_sin(local_addr)->sin_addr);
            }

            net_ipaddr_copy(&conn->dst.sin.sin_addr,
                            &net_sin(remote_addr)->sin_addr);
            break;

        case NET_AF_INET6 :
            if (!IS_ENABLED(CONFIG_NET_IPV6)) {
                ret = -EINVAL;
                goto out;
            }

            memset(&conn->src, 0, sizeof(struct net_sockaddr_in6));
            memset(&conn->dst, 0, sizeof(struct net_sockaddr_in6));

            conn->src.sin6.sin6_family = NET_AF_INET6;
            conn->dst.sin6.sin6_family = NET_AF_INET6;

            conn->dst.sin6.sin6_port = remote_port;
            conn->src.sin6.sin6_port = local_port;

            if (net_ipv6_is_addr_unspecified(
                    &net_sin6(local_addr)->sin6_addr)) {
                ip6 = net_if_ipv6_select_src_addr(
                        net_context_get_iface(context),
                        &net_sin6(remote_addr)->sin6_addr);
                net_ipaddr_copy(&conn->src.sin6.sin6_addr, ip6);
            }
            else {
                net_ipaddr_copy(&conn->src.sin6.sin6_addr,
                                &net_sin6(local_addr)->sin6_addr);
            }

            net_ipaddr_copy(&conn->dst.sin6.sin6_addr,
                            &net_sin6(remote_addr)->sin6_addr);
            break;

        default :
            ret = -EPROTONOSUPPORT;
            break;
    }

    if (!(IS_ENABLED(CONFIG_NET_TEST_PROTOCOL) ||
          IS_ENABLED(CONFIG_NET_TEST))) {
        conn->seq = tcp_init_isn(&conn->src.sa, &conn->dst.sa);
    }

    NET_DBG("conn: %p src: %s, dst: %s", conn,
            net_sprint_addr(conn->src.sa.sa_family,
                            (void const*)&conn->src.sin.sin_addr),
            net_sprint_addr(conn->dst.sa.sa_family,
                            (void const*)&conn->dst.sin.sin_addr));

    net_context_set_state(context, NET_CONTEXT_CONNECTING);

    ret = net_conn_register(net_context_get_proto(context),
                            net_context_get_type(context),
                            (uint8_t)net_context_get_family(context),
                            remote_addr, local_addr,
                            net_ntohs(remote_port), net_ntohs(local_port),
                            context, tcp_recv, context,
                            &context->conn_handler);
    if (ret < 0) {
        goto out;
    }

    net_if_addr_ref(conn->iface, conn->src.sa.sa_family,
                    (conn->src.sa.sa_family == NET_AF_INET) ?
                    (const void *)&conn->src.sin.sin_addr :
                    (const void *)&conn->src.sin6.sin6_addr);
    conn->addr_ref_done = true;

    conn->connect_cb   = cb;
    context->user_data = user_data;

    /* Input of a (nonexistent) packet with no flags set will cause
     * a TCP connection to be established
     */
    conn->in_connect = !IS_ENABLED(CONFIG_NET_TEST_PROTOCOL);

    ret = tcp_start_handshake(conn);
    if (ret < 0) {
        goto out;
    }

    if (!IS_ENABLED(CONFIG_NET_TEST_PROTOCOL)) {
        if ((conn->state == TCP_UNUSED) || (conn->state == TCP_CLOSED)) {
            if (conn->rst_received) {
                ret = -ECONNREFUSED;
            }
            else {
                ret = -ENOTCONN;
            }
            goto out;
        }
        else if ((K_TIMEOUT_EQ(timeout, K_NO_WAIT)) && (conn->state != TCP_ESTABLISHED)) {
            ret = -EINPROGRESS;
            goto out;
        }
        else if ((k_sem_take(&conn->connect_sem, timeout) != 0) &&
                 (conn->state != TCP_ESTABLISHED)) {
            if (conn->in_connect) {
                conn->in_connect = false;
                tcp_conn_close(conn, -ETIMEDOUT);
            }

            if (conn->rst_received) {
                ret = -ECONNREFUSED;
            }
            else {
                ret = -ETIMEDOUT;
            }
            goto out;
        }
        conn->in_connect = false;
    }

out :
    NET_DBG("conn: %p, ret=%d", conn, ret);

    return (ret);
}

int net_tcp_accept(struct net_context* context, net_tcp_accept_cb_t cb,
                   void* user_data) {
    struct tcp* conn = context->tcp;
    #if defined(_MSC_VER) /* #CUSTOM@NDRS */
    struct net_sockaddr local_addr = {0};
    #else
    struct net_sockaddr local_addr = {};
    #endif
    uint16_t local_port;
    uint16_t remote_port;

    if (conn == NULL) {
        return (-EINVAL);
    }

    NET_DBG("context: %p, tcp: %p, cb: %p", context, conn, cb);

    if (conn->state != TCP_LISTEN) {
        return (-EINVAL);
    }

    conn->accept_cb = cb;
    local_addr.sa_family = net_context_get_family(context);

    switch (local_addr.sa_family) {
        struct net_sockaddr_in*  in;
        struct net_sockaddr_in6* in6;

        case NET_AF_INET :
            if (!IS_ENABLED(CONFIG_NET_IPV4)) {
                return (-EINVAL);
            }

            in = (struct net_sockaddr_in*)&local_addr;

            if (net_sin_ptr(&context->local)->sin_addr) {
                net_ipaddr_copy(&in->sin_addr,
                                net_sin_ptr(&context->local)->sin_addr);
            }

            in->sin_port =
                    net_sin((struct net_sockaddr*)&context->local)->sin_port;
            local_port   = net_ntohs(in->sin_port);
            remote_port  = net_ntohs(net_sin(&context->remote)->sin_port);
            break;

        case NET_AF_INET6 :
            if (!IS_ENABLED(CONFIG_NET_IPV6)) {
                return (-EINVAL);
            }

            in6 = (struct net_sockaddr_in6*)&local_addr;

            if (net_sin6_ptr(&context->local)->sin6_addr) {
                net_ipaddr_copy(&in6->sin6_addr,
                        net_sin6_ptr(&context->local)->sin6_addr);
            }

            in6->sin6_port =
                    net_sin6((struct net_sockaddr*)&context->local)->sin6_port;
            local_port     = net_ntohs(in6->sin6_port);
            remote_port    = net_ntohs(net_sin6(&context->remote)->sin6_port);
            break;

        default :
            return (-EINVAL);
    }

    context->user_data = user_data;

    /* Remove the temporary connection handler and register
     * a proper now as we have an established connection.
     */
    net_conn_unregister(context->conn_handler);

    return net_conn_register(net_context_get_proto(context),
                             net_context_get_type(context),
                             (uint8_t)local_addr.sa_family,
                             context->flags & NET_CONTEXT_REMOTE_ADDR_SET ?
                             &context->remote : NULL,
                             &local_addr,
                             remote_port, local_port,
                             context, tcp_recv, context,
                             &context->conn_handler);
}

int net_tcp_recv(struct net_context* context, net_context_recv_cb_t cb,
                 void* user_data) {
    struct tcp* conn = context->tcp;

    NET_DBG("context: %p, cb: %p, user_data: %p", context, cb, user_data);

    context->recv_cb = cb;

    if (conn) {
        conn->recv_user_data = user_data;
    }

    return (0);
}

int net_tcp_finalize(struct net_pkt* pkt, bool force_chksum) {
    NET_PKT_DATA_ACCESS_DEFINE(tcp_access, struct net_tcp_hdr);
    struct net_tcp_hdr* tcp_hdr;
    enum net_if_checksum_type type = (net_pkt_family(pkt) == NET_AF_INET6) ?
        NET_IF_CHECKSUM_IPV6_TCP : NET_IF_CHECKSUM_IPV4_TCP;

    tcp_hdr = (struct net_tcp_hdr*)net_pkt_get_data(pkt, &tcp_access);
    if (!tcp_hdr) {
        return (-ENOBUFS);
    }

    tcp_hdr->chksum = 0U;

    if (net_if_need_calc_tx_checksum(net_pkt_iface(pkt), type) || force_chksum) {
        tcp_hdr->chksum = net_calc_chksum_tcp(pkt);
        net_pkt_set_chksum_done(pkt, true);
    }

    return net_pkt_set_data(pkt, &tcp_access);
}

struct net_tcp_hdr* net_tcp_input(struct net_pkt* pkt,
                                  struct net_pkt_data_access* tcp_access) {
    struct net_tcp_hdr* tcp_hdr;
    enum net_if_checksum_type type = (net_pkt_family(pkt) == NET_AF_INET6) ?
        NET_IF_CHECKSUM_IPV6_TCP : NET_IF_CHECKSUM_IPV4_TCP;

    if (IS_ENABLED(CONFIG_NET_TCP_CHECKSUM) &&
        (net_if_need_calc_rx_checksum(net_pkt_iface(pkt), type) ||
         net_pkt_is_ip_reassembled(pkt)) &&
        (net_calc_chksum_tcp(pkt) != 0U)) {
        NET_DBG("DROP: checksum mismatch");
        goto drop;
    }

    tcp_hdr = (struct net_tcp_hdr*)net_pkt_get_data(pkt, tcp_access);
    if (tcp_hdr && !net_pkt_set_data(pkt, tcp_access)) {
        return tcp_hdr;
    }

drop :
    net_stats_update_tcp_seg_chkerr(net_pkt_iface(pkt));
    return (NULL);
}

#if defined(CONFIG_NET_TEST_PROTOCOL)
static enum net_verdict tcp_input(struct net_conn* net_conn,
                                  struct net_pkt* pkt,
                                  union net_ip_header* ip,
                                  union net_proto_header* proto,
                                  void* user_data) {
    struct tcphdr*   th      = th_get(pkt);
    enum net_verdict verdict = NET_DROP;

    if (th) {
        struct tcp* conn = tcp_conn_search(pkt);

        if (conn == NULL && SYN == th_flags(th)) {
            struct net_context* context =
                    tcp_calloc(1, sizeof(struct net_context));
            net_tcp_get(context);
            net_context_set_family(context, net_pkt_family(pkt));
            conn = context->tcp;
            tcp_endpoint_set(&conn->dst, pkt, TCP_EP_SRC);
            tcp_endpoint_set(&conn->src, pkt, TCP_EP_DST);
            /* Make an extra reference, the sanity check suite
             * will delete the connection explicitly
             */
            tcp_conn_ref(conn);
        }

        if (conn) {
            conn->iface = pkt->iface;
            verdict     = tcp_in(conn, pkt);
        }
    }

    return (verdict);
}

static size_t tp_tcp_recv_cb(struct tcp* conn, struct net_pkt* pkt) {
    ssize_t         len = tcp_data_len(pkt);
    struct net_pkt* up  = tcp_pkt_clone(pkt);

    NET_DBG("pkt: %p, len: %zu", pkt, net_pkt_get_len(pkt));

    net_pkt_cursor_init(up);
    net_pkt_set_overwrite(up, true);

    net_pkt_pull(up, net_pkt_get_len(up) - len);

    for (struct net_buf* buf = pkt->buffer; buf != NULL; buf = buf->frags) {
        net_tcp_queue(conn->context, buf->data, buf->len);
    }

    return len;
}

static ssize_t tp_tcp_recv(int fd, void* buf, size_t len, int flags) {
    return (0);
}

static void tp_init(struct tcp* conn, struct tp* tp) {
    struct tp out = {
        .msg    = "",
        .status = "",
        .state  = tcp_state_to_str(conn->state, true),
        .seq    = conn->seq,
        .ack    = conn->ack,
        .rcv    = "",
        .data   = "",
        .op     = "",
    };

    *tp = out;
}

static void tcp_to_json(struct tcp* conn, void* data, size_t* data_len) {
    struct tp tp;

    tp_init(conn, &tp);

    tp_encode(&tp, data, data_len);
}

enum net_verdict tp_input(struct net_conn* net_conn,
                          struct net_pkt* pkt,
                          union net_ip_header* ip_hdr,
                          union net_proto_header* proto,
                          void* user_data) {
    struct net_udp_hdr* uh = net_udp_get_hdr(pkt, NULL);
    size_t data_len  = net_ntohs(uh->len) - sizeof(*uh);
    struct tcp* conn = tcp_conn_search(pkt);
    size_t json_len  = 0;
    struct tp* tp;
    struct tp_new* tp_new;
    enum tp_type type;
    bool responded = false;
    static char buf[512];
    enum net_verdict verdict = NET_DROP;

    net_pkt_cursor_init(pkt);
    net_pkt_set_overwrite(pkt, true);
    net_pkt_skip(pkt, net_pkt_ip_hdr_len(pkt) +
                 net_pkt_ip_opts_len(pkt) + sizeof(*uh));
    net_pkt_read(pkt, buf, data_len);
    buf[data_len] = '\0';
    data_len += 1;

    type = json_decode_msg(buf, data_len);

    data_len = net_ntohs(uh->len) - sizeof(*uh);

    net_pkt_cursor_init(pkt);
    net_pkt_set_overwrite(pkt, true);
    net_pkt_skip(pkt, net_pkt_ip_hdr_len(pkt) +
                 net_pkt_ip_opts_len(pkt) + sizeof(*uh));
    net_pkt_read(pkt, buf, data_len);
    buf[data_len] = '\0';
    data_len += 1;

    switch (type) {
        case TP_CONFIG_REQUEST :
            tp_new = json_to_tp_new(buf, data_len);
            break;

        default :
            tp = json_to_tp(buf, data_len);
            break;
    }

    switch (type) {
        case TP_COMMAND :
            if (is("CONNECT", tp->op)) {
                tp_output(pkt->family, pkt->iface, buf, 1);
                responded = true;
                {
                    struct net_context* context = tcp_calloc(1,
                                    sizeof(struct net_context));
                    net_tcp_get(context);
                    net_context_set_family(context,
                                           net_pkt_family(pkt));
                    conn = context->tcp;
                    tcp_endpoint_set(&conn->dst, pkt, TCP_EP_SRC);
                    tcp_endpoint_set(&conn->src, pkt, TCP_EP_DST);
                    conn->iface = pkt->iface;
                    tcp_conn_ref(conn);
                }
                conn->seq = tp->seq;

                if (tcp_start_handshake(conn) == 0) {
                    verdict = NET_OK;
                }
            }

            if (is("CLOSE", tp->op)) {
                tp_trace = false;
                {
                    struct net_context* context;

                    conn    = (void*)sys_slist_peek_head(&tcp_conns);
                    context = conn->context;
                    while (tcp_conn_close(conn, 0)) {
                        /* pass */
                    }
                    tcp_free(context);
                }
                tp_mem_stat();
                tp_nbuf_stat();
                tp_pkt_stat();
                tp_seq_stat();
            }

            if (is("CLOSE2", tp->op)) {
                struct tcp* conn =
                        (void*)sys_slist_peek_head(&tcp_conns);
                net_tcp_put(conn->context);
            }

            if (is("RECV", tp->op)) {
                #define HEXSTR_SIZE 64
                char    hexstr[HEXSTR_SIZE];
                ssize_t len = tp_tcp_recv(0, buf, sizeof(buf), 0);

                tp_init(conn, tp);
                bin2hex(buf, len, hexstr, HEXSTR_SIZE);
                tp->data = hexstr;
                NET_DBG("%zd = tcp_recv(\"%s\")", len, tp->data);
                json_len = sizeof(buf);
                tp_encode(tp, buf, &json_len);
            }

            if (is("SEND", tp->op)) {
                ssize_t     len  = tp_str_to_hex(buf, sizeof(buf), tp->data);
                struct tcp* conn =
                        (void*)sys_slist_peek_head(&tcp_conns);

                tp_output(pkt->family, pkt->iface, buf, 1);
                responded = true;
                NET_DBG("tcp_send(\"%s\")", tp->data);
                {
                    net_tcp_queue(conn->context, buf, len);
                }
            }
            break;

        case TP_CONFIG_REQUEST :
            tp_new_find_and_apply(tp_new, "tcp_rto", &tcp_rto, TP_INT);
            tp_new_find_and_apply(tp_new, "tcp_retries", &tcp_retries,
                                  TP_INT);
            tp_new_find_and_apply(tp_new, "tcp_window", &tcp_rx_window,
                                  TP_INT);
            tp_new_find_and_apply(tp_new, "tp_trace", &tp_trace, TP_BOOL);
            break;

        case TP_INTROSPECT_REQUEST :
            json_len = sizeof(buf);
            conn     = (void*)sys_slist_peek_head(&tcp_conns);
            tcp_to_json(conn, buf, &json_len);
            break;

        case TP_DEBUG_STOP :
        case TP_DEBUG_CONTINUE :
            tp_state = tp->type;
            break;

        default :
            NET_ASSERT(false, "Unimplemented tp command: %s", tp->msg);
    }

    if (json_len) {
        tp_output(pkt->family, pkt->iface, buf, json_len);
    }
    else if (((TP_CONFIG_REQUEST == type) || (TP_COMMAND == type))
             && (responded == false)) {
        tp_output(pkt->family, pkt->iface, buf, 1);
    }

    return (verdict);
}

static void test_cb_register(sa_family_t family, enum net_sock_type type,
                             uint8_t proto, uint16_t remote_port,
                             uint16_t local_port, net_conn_cb_t cb) {
    struct net_conn_handle* conn_handle = NULL;
    const struct net_sockaddr addr = {.sa_family = family, };

    int ret = net_conn_register(proto,
                                type,
                                family,
                                &addr,      /* remote address */
                                &addr,      /* local address */
                                local_port,
                                remote_port,
                                NULL,
                                cb,
                                NULL,       /* user_data */
                                &conn_handle);
    if (ret < 0) {
        NET_ERR("net_conn_register(): %d", ret);
    }
}
#endif /* CONFIG_NET_TEST_PROTOCOL */

void net_tcp_foreach(net_tcp_cb_t cb, void* user_data) {
    struct tcp* conn;
    struct tcp* tmp;

    k_mutex_lock(&tcp_lock, K_FOREVER);

    SYS_SLIST_FOR_EACH_CONTAINER_SAFE_WITH_TYPE(&tcp_conns, struct tcp,
                                                conn, tmp, next) {
        if (atomic_get(&conn->ref_count) > 0) {
            k_mutex_unlock(&tcp_lock);
            cb(conn, user_data);
            k_mutex_lock(&tcp_lock, K_FOREVER);
        }
    }

    k_mutex_unlock(&tcp_lock);
}

static uint16_t get_ipv6_destination_mtu(struct net_if* iface,
                                         const struct net_in6_addr* dest) {
    #if defined(CONFIG_NET_IPV6_PMTU)
    int mtu = net_pmtu_get_mtu((struct net_sockaddr*)&(struct net_sockaddr_in6){
                    .sin6_family = NET_AF_INET6,
                    .sin6_addr = *dest});

    if (mtu < 0) {
        if (iface != NULL) {
            return net_if_get_mtu(iface);
        }

        return (NET_IPV6_MTU);
    }

    return (uint16_t)mtu;
    #else
    if (iface != NULL) {
        return net_if_get_mtu(iface);
    }

    return (NET_IPV6_MTU);
    #endif /* CONFIG_NET_IPV6_PMTU */
}

static uint16_t get_ipv4_destination_mtu(struct net_if* iface,
                                         const struct net_in_addr* dest) {
    #if defined(CONFIG_NET_IPV4_PMTU)
    int mtu = net_pmtu_get_mtu((struct net_sockaddr*)&(struct net_sockaddr_in){
                    .sin_family = NET_AF_INET,
                    .sin_addr = *dest});

    if (mtu < 0) {
        if (iface != NULL) {
            return net_if_get_mtu(iface);
        }

        return (NET_IPV4_MTU);
    }

    return (uint16_t)mtu;
    #else
    if (iface != NULL) {
        return net_if_get_mtu(iface);
    }

    return (NET_IPV4_MTU);
    #endif /* CONFIG_NET_IPV4_PMTU */
}

uint16_t net_tcp_get_supported_mss(const struct tcp* conn) {
    sa_family_t family = net_context_get_family(conn->context);

    if (IS_ENABLED(CONFIG_NET_IPV4) && (family == NET_AF_INET)) {
        struct net_if* iface = net_context_get_iface(conn->context);
        uint16_t dest_mtu;

        dest_mtu = get_ipv4_destination_mtu(iface, &conn->dst.sin.sin_addr);

        /* Detect MSS based on interface MTU minus "TCP,IP header size" */
        return (dest_mtu - NET_IPV4TCPH_LEN);
    }
    else if (IS_ENABLED(CONFIG_NET_IPV6) && (family == NET_AF_INET6)) {
        struct net_if* iface = net_context_get_iface(conn->context);
        uint16_t dest_mtu;

        dest_mtu = get_ipv6_destination_mtu(iface, &conn->dst.sin6.sin6_addr);

        /* Detect MSS based on interface MTU minus "TCP,IP header size" */
        return (dest_mtu - NET_IPV6TCPH_LEN);
    }

    return (0);
}

#if defined(CONFIG_NET_TEST)
struct testing_user_data {
    struct sockaddr remote;
    uint16_t mtu;
};

static void testing_find_conn(struct tcp* conn, void* user_data) {
    struct testing_user_data* data = user_data;

    if (IS_ENABLED(CONFIG_NET_IPV6) && (data->remote.sa_family == NET_AF_INET6) &&
        net_ipv6_addr_cmp(&conn->dst.sin6.sin6_addr,
                          &net_sin6(&data->remote)->sin6_addr)) {
        if (data->mtu > 0) {
            /* Set it only once */
            return;
        }

        NET_DBG("Found connection %p mtu %u", conn,
                net_tcp_get_supported_mss(conn) + NET_IPV6TCPH_LEN);
        data->mtu = net_tcp_get_supported_mss(conn) + NET_IPV6TCPH_LEN;
        return;
    }

    if (IS_ENABLED(CONFIG_NET_IPV4) && (data->remote.sa_family == NET_AF_INET) &&
        net_ipv4_addr_cmp(&conn->dst.sin.sin_addr,
                          &net_sin(&data->remote)->sin_addr)) {
        if (data->mtu > 0) {
            /* Set it only once */
            return;
        }

        NET_DBG("Found connection %p mtu %u", conn,
                net_tcp_get_supported_mss(conn) + NET_IPV4TCPH_LEN);
        data->mtu = net_tcp_get_supported_mss(conn) + NET_IPV4TCPH_LEN;
        return;
    }
}

uint16_t net_tcp_get_mtu(struct net_sockaddr* dst) {
    struct testing_user_data data = {
        .remote = *dst,
        .mtu = 0,
    };

    net_tcp_foreach(testing_find_conn, &data);

    return (data.mtu);
}
#endif /* CONFIG_NET_TEST */

int net_tcp_set_option(struct net_context* context,
                       enum tcp_conn_option option,
                       void const* value, size_t len) {
    int ret = 0;

    NET_ASSERT(context);

    struct tcp* conn = context->tcp;

    NET_ASSERT(conn);

    k_mutex_lock(&conn->lock, K_FOREVER);

    switch (option) {
        case TCP_OPT_NODELAY :
            ret = set_tcp_nodelay(conn, value, len);
            break;

        case TCP_OPT_KEEPALIVE :
            ret = set_tcp_keep_alive(conn, value, len);
            break;

        case TCP_OPT_KEEPIDLE :
            ret = set_tcp_keep_idle(conn, value, len);
            break;

        case TCP_OPT_KEEPINTVL :
            ret = set_tcp_keep_intvl(conn, value, len);
            break;

        case TCP_OPT_KEEPCNT :
            ret = set_tcp_keep_cnt(conn, value, len);
            break;
    }

    k_mutex_unlock(&conn->lock);

    return (ret);
}

int net_tcp_get_option(struct net_context* context,
                       enum tcp_conn_option option,
                       void* value, size_t* len) {
    int ret = 0;

    NET_ASSERT(context);

    struct tcp* conn = context->tcp;

    NET_ASSERT(conn);

    k_mutex_lock(&conn->lock, K_FOREVER);

    switch (option) {
        case TCP_OPT_NODELAY :
            ret = get_tcp_nodelay(conn, value, len);
            break;

        case TCP_OPT_KEEPALIVE :
            ret = get_tcp_keep_alive(conn, value, len);
            break;

        case TCP_OPT_KEEPIDLE :
            ret = get_tcp_keep_idle(conn, value, len);
            break;

        case TCP_OPT_KEEPINTVL :
            ret = get_tcp_keep_intvl(conn, value, len);
            break;

        case TCP_OPT_KEEPCNT :
            ret = get_tcp_keep_cnt(conn, value, len);
            break;
    }

    k_mutex_unlock(&conn->lock);

    return (ret);
}

char const* net_tcp_state_str(enum tcp_state state) {
    return tcp_state_to_str(state, false);
}

struct k_sem* net_tcp_tx_sem_get(struct net_context* context) {
    struct tcp* conn = context->tcp;

    return &conn->tx_sem;
}

struct k_sem* net_tcp_conn_sem_get(struct net_context* context) {
    struct tcp* conn = context->tcp;

    return &conn->connect_sem;
}

void net_tcp_init(void) {
    int i;
    int rto;
    #if defined(CONFIG_NET_TEST_PROTOCOL)
    /* Register inputs for TTCN-3 based TCP sanity check */
    test_cb_register(AF_INET , NET_SOCK_STREAM, 4242, 4242, tcp_input);
    test_cb_register(AF_INET6, NET_SOCK_STREAM, 4242, 4242, tcp_input);
    test_cb_register(AF_INET , NET_SOCK_DGRAM , 4242, 4242, tp_input);
    test_cb_register(AF_INET6, NET_SOCK_DGRAM , 4242, 4242, tp_input);

    tcp_recv_cb = tp_tcp_recv_cb;
    #endif

    #if defined(CONFIG_NET_TC_THREAD_COOPERATIVE)
    #define THREAD_PRIORITY K_PRIO_COOP(CONFIG_NET_TCP_WORKER_PRIO)
    #else
    #define THREAD_PRIORITY K_PRIO_PREEMPT(CONFIG_NET_TCP_WORKER_PRIO)
    #endif

    /* Use private workqueue in order not to block the system work queue.
     */
    k_work_queue_start(&tcp_work_q, work_q_stack,
                       K_KERNEL_STACK_SIZEOF(work_q_stack), THREAD_PRIORITY,
                       NULL);

    /* Compute the largest possible retransmission timeout */
    tcp_max_timeout_ms = 0;
    rto = tcp_rto;
    for (i = 0; i < tcp_retries; i++) {
        tcp_max_timeout_ms += rto;
        rto += rto >> 1;
    }
    /* At the last timeout cycle */
    tcp_max_timeout_ms += tcp_rto;

    /* When CONFIG_NET_TCP_RANDOMIZED_RTO is active in can be worse case 1.5 times larger */
    if (IS_ENABLED(CONFIG_NET_TCP_RANDOMIZED_RTO)) {
        tcp_max_timeout_ms += tcp_max_timeout_ms >> 1;
    }

    k_thread_name_set(&tcp_work_q.thread, "tcp_work");
    NET_DBG("Workq started. Thread ID: %p", &tcp_work_q.thread);
}<|MERGE_RESOLUTION|>--- conflicted
+++ resolved
@@ -1495,19 +1495,12 @@
     return false;
 }
 
-<<<<<<< HEAD
 void net_tcp_reply_rst(struct net_pkt* pkt) {
     NET_PKT_DATA_ACCESS_DEFINE(tcp_access_rst, struct tcphdr);
     struct tcphdr const* th_pkt = th_get(pkt);
     struct tcphdr*  th_rst;
     struct net_pkt* rst;
     int ret;
-=======
-static void tcp_out(struct tcp *conn, uint8_t flags)
-{
-	(void)tcp_out_ext(conn, flags, NULL /* no data */, conn->seq + conn->unacked_len);
-}
->>>>>>> 5601af34
 
     if ((th_pkt == NULL) || (th_flags(th_pkt) & RST)) {
         /* Don't reply to a RST segment. */
@@ -1694,7 +1687,7 @@
 }
 
 static void tcp_out(struct tcp* conn, uint8_t flags) {
-    (void)tcp_out_ext(conn, flags, NULL /* no data */, conn->seq);
+    (void) tcp_out_ext(conn, flags, NULL /* no data */, conn->seq + conn->unacked_len);
 }
 
 static int tcp_pkt_pull(struct net_pkt* pkt, size_t len) {
@@ -2095,7 +2088,6 @@
 }
 
 #if defined(CONFIG_NET_TCP_KEEPALIVE)
-<<<<<<< HEAD
 static void tcp_send_keepalive_probe(struct k_work* work) {
     struct k_work_delayable* dwork = k_work_delayable_from_work(work);
     struct tcp* conn = CONTAINER_OF(dwork, struct tcp, keepalive_timer);
@@ -2122,37 +2114,7 @@
     k_work_reschedule_for_queue(&tcp_work_q, &conn->keepalive_timer,
                                 K_SECONDS(conn->keep_intvl));
 
-    (void) tcp_out_ext(conn, ACK, NULL, conn->seq - 1);
-=======
-static void tcp_send_keepalive_probe(struct k_work *work)
-{
-	struct k_work_delayable *dwork = k_work_delayable_from_work(work);
-	struct tcp *conn = CONTAINER_OF(dwork, struct tcp, keepalive_timer);
-
-	if (conn->state != TCP_ESTABLISHED) {
-		NET_DBG("conn: %p TCP connection not established", conn);
-		return;
-	}
-
-	if (!conn->keep_alive) {
-		NET_DBG("conn: %p keepalive is not enabled", conn);
-		return;
-	}
-
-	conn->keep_cur++;
-	if (conn->keep_cur > conn->keep_cnt) {
-		NET_DBG("conn: %p keepalive probe failed multiple times",
-			conn);
-		tcp_conn_close(conn, -ETIMEDOUT);
-		return;
-	}
-
-	NET_DBG("conn: %p keepalive probe", conn);
-	k_work_reschedule_for_queue(&tcp_work_q, &conn->keepalive_timer,
-				    K_SECONDS(conn->keep_intvl));
-
-	(void)tcp_out_ext(conn, ACK, NULL, conn->seq + conn->unacked_len - 1);
->>>>>>> 5601af34
+    (void) tcp_out_ext(conn, ACK, NULL, conn->seq + conn->unacked_len - 1);
 }
 #endif /* CONFIG_NET_TCP_KEEPALIVE */
 
@@ -2162,11 +2124,7 @@
 
     k_mutex_lock(&conn->lock, K_FOREVER);
 
-<<<<<<< HEAD
-    (void) tcp_out_ext(conn, ACK, NULL, conn->seq - 1);
-=======
-	(void)tcp_out_ext(conn, ACK, NULL, conn->seq + conn->unacked_len - 1);
->>>>>>> 5601af34
+    (void) tcp_out_ext(conn, ACK, NULL, conn->seq + conn->unacked_len - 1);
 
     tcp_derive_rto(conn);
 
@@ -2927,7 +2885,6 @@
 
     return (NET_DROP);
 }
-<<<<<<< HEAD
 #else
 static enum net_verdict tcp_in(struct tcp* conn, struct net_pkt* pkt) {
     struct tcphdr* th;
@@ -3157,7 +3114,7 @@
                 accept_cb(conn->context, &conn->context->remote,
                           (net_context_get_family(context) == NET_AF_INET6) ?
                           sizeof(struct net_sockaddr_in6) : sizeof(struct net_sockaddr_in),
-                          0, context);
+                          0, context->user_data);
 
                 next = TCP_ESTABLISHED;
 
@@ -3690,747 +3647,6 @@
         default :
             NET_ASSERT(false, "%s is unimplemented", tcp_state_to_str(conn->state, true));
         }
-=======
-
-/* TCP state machine, everything happens here */
-static enum net_verdict tcp_in(struct tcp *conn, struct net_pkt *pkt)
-{
-	struct tcphdr *th;
-	uint8_t next = 0, fl = 0;
-	bool do_close = false;
-	bool connection_ok = false;
-	size_t tcp_options_len;
-	struct net_conn *conn_handler = NULL;
-	struct net_pkt *recv_pkt;
-	void *recv_user_data;
-	struct k_fifo *recv_data_fifo;
-	size_t len;
-	int ret;
-	int close_status = 0;
-	enum net_verdict verdict = NET_DROP;
-
-	if (conn == NULL || pkt == NULL) {
-		NET_ERR("Invalid parameters");
-		return NET_DROP;
-	}
-
-	th = th_get(pkt);
-	if (th == NULL) {
-		NET_ERR("Failed to get TCP header");
-		return NET_DROP;
-	}
-
-	tcp_options_len = (th_off(th) - 5) * 4;
-
-	/* Currently we ignore ECN and CWR flags */
-	fl = th_flags(th) & ~(ECN | CWR);
-
-	if (conn->state != TCP_SYN_SENT) {
-		tcp_check_sock_options(conn);
-	}
-
-	k_mutex_lock(&conn->lock, K_FOREVER);
-
-	/* Connection context was already freed. */
-	if (conn->state == TCP_UNUSED) {
-		k_mutex_unlock(&conn->lock);
-		return NET_DROP;
-	}
-
-	NET_DBG("%s", tcp_conn_state(conn, pkt));
-
-	if (th_off(th) < 5) {
-		net_tcp_reply_rst(pkt);
-		do_close = true;
-		close_status = -ECONNRESET;
-		goto out;
-	}
-
-	if (FL(&fl, &, RST)) {
-		/* We only accept RST packet that has valid seq field. */
-		if (!tcp_validate_seq(conn, th)) {
-			net_stats_update_tcp_seg_rsterr(net_pkt_iface(pkt));
-			k_mutex_unlock(&conn->lock);
-			return NET_DROP;
-		}
-
-		/* Valid RST received. */
-		verdict = NET_OK;
-		net_stats_update_tcp_seg_rst(net_pkt_iface(pkt));
-		do_close = true;
-		close_status = -ECONNRESET;
-		conn->rst_received = true;
-
-		/* If we receive RST and ACK for the sent SYN, it means
-		 * that there is no socket listening the port we are trying
-		 * to connect to. Set the errno properly in this case.
-		 */
-		if (conn->in_connect) {
-			fl = th_flags(th);
-			if (FL(&fl, ==, RST | ACK)) {
-				if (th_ack(th) != conn->seq) {
-					/* Invalid ACKnum - drop it */
-					net_stats_update_tcp_seg_rsterr(net_pkt_iface(pkt));
-					k_mutex_unlock(&conn->lock);
-					return NET_DROP;
-				}
-
-				close_status = -ECONNREFUSED;
-			}
-		}
-
-		goto out;
-	}
-
-	if (tcp_options_len && !tcp_options_check(&conn->recv_options, pkt,
-						  tcp_options_len)) {
-		NET_DBG("DROP: Invalid TCP option list");
-		net_tcp_reply_rst(pkt);
-		do_close = true;
-		close_status = -ECONNRESET;
-		goto out;
-	}
-
-	if ((conn->state != TCP_LISTEN) && (conn->state != TCP_SYN_SENT) &&
-	    tcp_validate_seq(conn, th) && FL(&fl, &, SYN)) {
-		/* According to RFC 793, ch 3.9 Event Processing, receiving SYN
-		 * once the connection has been established is an error
-		 * condition, reset should be sent and connection closed.
-		 */
-		NET_DBG("conn: %p, SYN received in %s state, dropping connection",
-			conn, tcp_state_to_str(conn->state, false));
-		net_stats_update_tcp_seg_drop(conn->iface);
-		net_tcp_reply_rst(pkt);
-		do_close = true;
-		close_status = -ECONNRESET;
-		goto out;
-	}
-
-	conn->send_win = ntohs(th_win(th));
-	if (conn->send_win > conn->send_win_max) {
-		NET_DBG("Lowering send window from %u to %u", conn->send_win, conn->send_win_max);
-		conn->send_win = conn->send_win_max;
-	}
-
-	if (conn->send_win == 0) {
-		if (!k_work_delayable_is_pending(&conn->persist_timer)) {
-			conn->zwp_retries = 0;
-			(void)k_work_reschedule_for_queue(&tcp_work_q, &conn->persist_timer,
-							  K_MSEC(TCP_RTO_MS));
-		}
-	} else {
-		(void)k_work_cancel_delayable(&conn->persist_timer);
-	}
-
-	if (tcp_window_full(conn)) {
-		(void)k_sem_take(&conn->tx_sem, K_NO_WAIT);
-	} else {
-		k_sem_give(&conn->tx_sem);
-	}
-
-	len = tcp_data_len(pkt);
-
-	switch (conn->state) {
-	case TCP_LISTEN:
-		if (FL(&fl, ==, SYN)) {
-			/* Make sure our MSS is also sent in the ACK */
-			conn->send_options.mss_found = true;
-			conn_ack(conn, th_seq(th) + 1); /* capture peer's isn */
-			tcp_out(conn, SYN | ACK);
-			conn->send_options.mss_found = false;
-			conn_seq(conn, + 1);
-			next = TCP_SYN_RECEIVED;
-
-			/* Close the connection if we do not receive ACK on time.
-			 */
-			k_work_reschedule_for_queue(&tcp_work_q,
-						    &conn->establish_timer,
-						    ACK_TIMEOUT);
-			verdict = NET_OK;
-		} else {
-			k_mutex_unlock(&conn->lock);
-			return NET_DROP;
-		}
-		break;
-	case TCP_SYN_RECEIVED:
-		if (FL(&fl, &, ACK, th_ack(th) == conn->seq &&
-				th_seq(th) == conn->ack)) {
-			net_tcp_accept_cb_t accept_cb = NULL;
-			struct net_context *context = NULL;
-
-			if (conn->accepted_conn != NULL) {
-				accept_cb = conn->accepted_conn->accept_cb;
-				context = conn->accepted_conn->context;
-				keep_alive_param_copy(conn, conn->accepted_conn);
-			}
-
-			k_work_cancel_delayable(&conn->establish_timer);
-			tcp_send_timer_cancel(conn);
-			tcp_conn_ref(conn);
-			net_context_set_state(conn->context,
-					      NET_CONTEXT_CONNECTED);
-
-			/* Make sure the accept_cb is only called once. */
-			conn->accepted_conn = NULL;
-
-			if (accept_cb == NULL) {
-				/* In case of no accept_cb registered,
-				 * application will not take ownership of the
-				 * connection. To prevent connection leak, unref
-				 * the TCP context and put the connection into
-				 * active close (TCP_FIN_WAIT_1).
-				 */
-				net_tcp_put(conn->context);
-				break;
-			}
-
-			net_ipaddr_copy(&conn->context->remote, &conn->dst.sa);
-
-			/* Check if v4-mapping-to-v6 needs to be done for
-			 * the accepted socket.
-			 */
-			if (IS_ENABLED(CONFIG_NET_IPV4_MAPPING_TO_IPV6) &&
-			    net_context_get_family(conn->context) == AF_INET &&
-			    net_context_get_family(context) == AF_INET6 &&
-			    !net_context_is_v6only_set(context)) {
-				struct in6_addr mapped;
-
-				net_ipv6_addr_create_v4_mapped(
-					&net_sin(&conn->context->remote)->sin_addr,
-					&mapped);
-				net_ipaddr_copy(&net_sin6(&conn->context->remote)->sin6_addr,
-						&mapped);
-
-				net_sin6(&conn->context->remote)->sin6_family = AF_INET6;
-
-				NET_DBG("Setting v4 mapped address %s",
-					net_sprint_ipv6_addr(&mapped));
-
-				/* Note that we cannot set the local address to IPv6 one
-				 * as that is used to match the connection, and not just
-				 * for printing. The remote address is only used for
-				 * passing it to accept() and printing it by "net conn"
-				 * command.
-				 */
-			}
-
-			accept_cb(conn->context, &conn->context->remote,
-				  net_context_get_family(context) == AF_INET6 ?
-				  sizeof(struct sockaddr_in6) : sizeof(struct sockaddr_in),
-				  0, context->user_data);
-
-			next = TCP_ESTABLISHED;
-
-			tcp_ca_init(conn);
-
-			if (len) {
-				verdict = tcp_data_get(conn, pkt, &len);
-				if (verdict == NET_OK) {
-					/* net_pkt owned by the recv fifo now */
-					pkt = NULL;
-				}
-
-				conn_ack(conn, + len);
-				tcp_out(conn, ACK);
-			} else {
-				verdict = NET_OK;
-			}
-
-			/* ACK for SYN | ACK has been received. This signilizes that
-			 * the connection makes a "forward progress".
-			 */
-			tcp_nbr_reachability_hint(conn);
-		}
-		break;
-	case TCP_SYN_SENT:
-		/* if we are in SYN SENT and receive only a SYN without an
-		 * ACK , shouldn't we go to SYN RECEIVED state? See Figure
-		 * 6 of RFC 793
-		 */
-		if (FL(&fl, &, SYN | ACK, th && th_ack(th) == conn->seq)) {
-			tcp_send_timer_cancel(conn);
-			conn_ack(conn, th_seq(th) + 1);
-			if (len) {
-				verdict = tcp_data_get(conn, pkt, &len);
-				if (verdict == NET_OK) {
-					/* net_pkt owned by the recv fifo now */
-					pkt = NULL;
-				}
-
-				conn_ack(conn, + len);
-			} else {
-				verdict = NET_OK;
-			}
-
-			next = TCP_ESTABLISHED;
-			net_context_set_state(conn->context,
-					      NET_CONTEXT_CONNECTED);
-			tcp_ca_init(conn);
-			tcp_out(conn, ACK);
-
-			/* The connection semaphore is released *after*
-			 * we have changed the connection state. This way
-			 * the application can send data and it is queued
-			 * properly even if this thread is running in lower
-			 * priority.
-			 */
-			connection_ok = true;
-
-			/* ACK for SYN has been received. This signilizes that
-			 * the connection makes a "forward progress".
-			 */
-			tcp_nbr_reachability_hint(conn);
-		} else {
-			net_tcp_reply_rst(pkt);
-		}
-
-		break;
-	case TCP_ESTABLISHED:
-		/* full-close */
-		if (FL(&fl, &, FIN, th_seq(th) == conn->ack)) {
-			if (len) {
-				verdict = tcp_data_get(conn, pkt, &len);
-				if (verdict == NET_OK) {
-					/* net_pkt owned by the recv fifo now */
-					pkt = NULL;
-				}
-			} else {
-				verdict = NET_OK;
-			}
-
-			conn_ack(conn, + len + 1);
-			keep_alive_timer_stop(conn);
-
-			if (FL(&fl, &, ACK) && (net_tcp_seq_cmp(th_ack(th), conn->seq) > 0)) {
-				uint32_t len_acked = th_ack(th) - conn->seq;
-
-				conn_seq(conn, + len_acked);
-			}
-
-			tcp_out(conn, FIN | ACK);
-			conn_seq(conn, + 1);
-			tcp_setup_last_ack_timer(conn);
-			next = TCP_LAST_ACK;
-
-			break;
-		}
-
-		/* Whatever we've received, we know that peer is alive, so reset
-		 * the keepalive timer.
-		 */
-		keep_alive_timer_restart(conn);
-
-#ifdef CONFIG_NET_TCP_FAST_RETRANSMIT
-		if (net_tcp_seq_cmp(th_ack(th), conn->seq) == 0) {
-			/* Only if there is pending data, increment the duplicate ack count */
-			if (conn->send_data_total > 0) {
-				/* There could be also payload, only without payload account them */
-				if (len == 0) {
-					/* Increment the duplicate acc counter,
-					 * but maximize the value
-					 */
-					conn->dup_ack_cnt = MIN(conn->dup_ack_cnt + 1,
-						DUPLICATE_ACK_RETRANSMIT_TRHESHOLD + 1);
-					tcp_ca_dup_ack(conn);
-				}
-			} else {
-				conn->dup_ack_cnt = 0;
-			}
-
-			/* Only do fast retransmit when not already in a resend state */
-			if ((conn->data_mode == TCP_DATA_MODE_SEND) &&
-			    (conn->dup_ack_cnt == DUPLICATE_ACK_RETRANSMIT_TRHESHOLD)) {
-				/* Apply a fast retransmit */
-				int temp_unacked_len = conn->unacked_len;
-
-				conn->unacked_len = 0;
-
-				(void)tcp_send_data(conn);
-
-				/* Restore the current transmission */
-				conn->unacked_len = temp_unacked_len;
-
-				tcp_ca_fast_retransmit(conn);
-				if (tcp_window_full(conn)) {
-					(void)k_sem_take(&conn->tx_sem, K_NO_WAIT);
-				}
-			}
-		}
-#endif
-		NET_ASSERT((conn->send_data_total == 0) ||
-			   k_work_delayable_is_pending(&conn->send_data_timer),
-			   "conn: %p, Missing a subscription "
-				"of the send_data queue timer", conn);
-
-		if (net_tcp_seq_cmp(th_ack(th), conn->seq) > 0) {
-			uint32_t len_acked = th_ack(th) - conn->seq;
-
-			NET_DBG("conn: %p len_acked=%u", conn, len_acked);
-
-			if ((conn->send_data_total < len_acked) ||
-					(tcp_pkt_pull(conn->send_data,
-						      len_acked) < 0)) {
-				NET_ERR("conn: %p, Invalid len_acked=%u "
-					"(total=%zu)", conn, len_acked,
-					conn->send_data_total);
-				net_stats_update_tcp_seg_drop(conn->iface);
-				net_tcp_reply_rst(pkt);
-				do_close = true;
-				close_status = -ECONNRESET;
-				break;
-			}
-
-#ifdef CONFIG_NET_TCP_FAST_RETRANSMIT
-			/* New segment, reset duplicate ack counter */
-			conn->dup_ack_cnt = 0;
-#endif
-			tcp_ca_pkts_acked(conn, len_acked);
-
-			conn->send_data_total -= len_acked;
-			if (conn->unacked_len < len_acked) {
-				conn->unacked_len = 0;
-			} else {
-				conn->unacked_len -= len_acked;
-			}
-
-			if (!tcp_window_full(conn)) {
-				k_sem_give(&conn->tx_sem);
-			}
-
-			conn_seq(conn, + len_acked);
-			net_stats_update_tcp_seg_recv(conn->iface);
-
-			/* Receipt of an acknowledgment that covers a sequence number
-			 * not previously acknowledged indicates that the connection
-			 * makes a "forward progress".
-			 */
-			tcp_nbr_reachability_hint(conn);
-
-			conn_send_data_dump(conn);
-
-			conn->send_data_retries = 0;
-			if (conn->data_mode == TCP_DATA_MODE_RESEND) {
-				conn->unacked_len = 0;
-				tcp_derive_rto(conn);
-			}
-			conn->data_mode = TCP_DATA_MODE_SEND;
-			if (conn->send_data_total > 0) {
-				k_work_reschedule_for_queue(&tcp_work_q, &conn->send_data_timer,
-					    K_MSEC(TCP_RTO_MS));
-			}
-
-			/* We are closing the connection, send a FIN to peer */
-			if (conn->in_close && conn->send_data_total == 0) {
-				tcp_send_timer_cancel(conn);
-				next = TCP_FIN_WAIT_1;
-
-				k_work_reschedule_for_queue(&tcp_work_q,
-							    &conn->fin_timer,
-							    FIN_TIMEOUT);
-
-				tcp_out(conn, FIN | ACK);
-				conn_seq(conn, + 1);
-				verdict = NET_OK;
-				keep_alive_timer_stop(conn);
-				break;
-			}
-
-			ret = tcp_send_queued_data(conn);
-			if (ret < 0 && ret != -ENOBUFS) {
-				net_tcp_reply_rst(pkt);
-				do_close = true;
-				close_status = ret;
-				verdict = NET_OK;
-				break;
-			}
-
-			if (tcp_window_full(conn)) {
-				(void)k_sem_take(&conn->tx_sem, K_NO_WAIT);
-			}
-		}
-
-		if (th_seq(th) == conn->ack) {
-			if (len > 0) {
-				bool psh = FL(&fl, &, PSH);
-
-				verdict = tcp_data_received(conn, pkt, &len, psh);
-				if (verdict == NET_OK) {
-					/* net_pkt owned by the recv fifo now */
-					pkt = NULL;
-				}
-			} else {
-				/* ACK, no data */
-				verdict = NET_OK;
-			}
-		} else if (net_tcp_seq_greater(conn->ack, th_seq(th))) {
-			/* This should handle the acknowledgements of keep alive
-			 * packets and retransmitted data.
-			 * RISK:
-			 * There is a tiny risk of creating a ACK loop this way when
-			 * both ends of the connection are out of order due to packet
-			 * loss is a simultaneous bidirectional data flow.
-			 */
-			tcp_out(conn, ACK); /* peer has resent */
-
-			net_stats_update_tcp_seg_ackerr(conn->iface);
-			verdict = NET_OK;
-		} else if (CONFIG_NET_TCP_RECV_QUEUE_TIMEOUT) {
-			tcp_out_of_order_data(conn, pkt, len, th_seq(th));
-			/* Send out a duplicated ACK */
-			if ((len > 0) || FL(&fl, &, FIN)) {
-				tcp_out(conn, ACK);
-			}
-
-			verdict = NET_OK;
-		}
-
-		/* Check if there is any data left to retransmit possibly*/
-		if (conn->send_data_total == 0) {
-			conn->send_data_retries = 0;
-			k_work_cancel_delayable(&conn->send_data_timer);
-		}
-
-		/* A lot could have happened to the transmission window check the situation here */
-		if (tcp_window_full(conn)) {
-			(void)k_sem_take(&conn->tx_sem, K_NO_WAIT);
-		} else {
-			k_sem_give(&conn->tx_sem);
-		}
-
-		break;
-	case TCP_CLOSE_WAIT:
-		/* Half-close is not supported, so do nothing here */
-		break;
-	case TCP_LAST_ACK:
-		if (FL(&fl, ==, ACK, th_ack(th) == conn->seq)) {
-			tcp_send_timer_cancel(conn);
-			do_close = true;
-			verdict = NET_OK;
-			close_status = 0;
-
-			/* Remove the last ack timer if we received it in time */
-			tcp_cancel_last_ack_timer(conn);
-		}
-		break;
-	case TCP_CLOSED:
-		break;
-	case TCP_FIN_WAIT_1: {
-		/*
-		 * FIN1:
-		 * Acknowledge path and sequence path are independent, treat them that way
-		 * The table of incoming messages and their destination states:
-		 * -   & -   -> TCP_FIN_WAIT_1
-		 * FIN & -   -> TCP_CLOSING
-		 * -   & ACK -> TCP_FIN_WAIT_2
-		 * FIN & ACK -> TCP_TIME_WAIT
-		 */
-		bool fin_acked = false;
-
-		if (tcp_compute_new_length(conn, th, len, false) > 0) {
-			/* We do not implement half closed sockets, therefore
-			 * cannot accept new data in after sending our FIN, as
-			 * we are in sequence can send a reset now.
-			 */
-			net_stats_update_tcp_seg_drop(conn->iface);
-
-			next = tcp_enter_time_wait(conn);
-
-			net_tcp_reply_rst(pkt);
-			break;
-		}
-		if (FL(&fl, &, ACK, th_ack(th) == conn->seq)) {
-			NET_DBG("conn %p: FIN acknowledged, going to FIN_WAIT_2 "
-				"state seq %u, ack %u",
-				conn, conn->seq, conn->ack);
-			tcp_send_timer_cancel(conn);
-			fin_acked = true;
-			next = TCP_FIN_WAIT_2;
-			verdict = NET_OK;
-		}
-
-		/*
-		 * There can also be data in the message, so compute with the length
-		 * of the packet to check the sequence number of the FIN flag with the ACK
-		 */
-		if (FL(&fl, &, FIN, net_tcp_seq_cmp(th_seq(th) + len, conn->ack) == 0)) {
-			conn_ack(conn, + 1);
-
-			/* State path is dependent on if the acknowledge is in */
-			if (fin_acked) {
-				/* Already acknowledged, we can go further */
-				NET_DBG("conn %p: FIN received, going to TIME WAIT", conn);
-
-				next = tcp_enter_time_wait(conn);
-
-				tcp_out(conn, ACK);
-			} else {
-				/* Fin not yet acknowledged, waiting for the ack in CLOSING
-				 */
-				NET_DBG("conn %p: FIN received, going to CLOSING as no "
-					"ACK has been received",
-					conn);
-				tcp_send_timer_cancel(conn);
-				tcp_out_ext(conn, FIN | ACK, NULL, conn->seq - 1);
-				next = TCP_CLOSING;
-			}
-			verdict = NET_OK;
-		} else {
-			if (len > 0) {
-				if (fin_acked) {
-					/* Send out a duplicate ACK */
-					tcp_send_timer_cancel(conn);
-					tcp_out(conn, ACK);
-				} else {
-					/* In FIN1 state
-					 * Send out a duplicate ACK, with the pending FIN
-					 * flag
-					 */
-					tcp_send_timer_cancel(conn);
-					tcp_out_ext(conn, FIN | ACK, NULL, conn->seq - 1);
-				}
-				verdict = NET_OK;
-			}
-		}
-	}
-	break;
-	case TCP_FIN_WAIT_2:
-		/*
-		 * FIN2:
-		 * Only FIN is relevant in this state, as our FIN was already acknowledged
-		 * -   -> TCP_FIN_WAIT_2
-		 * FIN -> TCP_TIME_WAIT
-		 */
-		/* No tcp_send_timer_cancel call required here, as is has been called
-		 * before entering this state, only allowed through the
-		 * tcp_enter_time_wait function.
-		 */
-
-		/* Compute if there is new data after our close */
-		if (tcp_compute_new_length(conn, th, len, false) > 0) {
-			/* We do not implement half closed sockets, therefore
-			 * cannot accept new data in after sending our FIN, as
-			 * we are in sequence can send a reset now.
-			 */
-			net_stats_update_tcp_seg_drop(conn->iface);
-
-			next = tcp_enter_time_wait(conn);
-
-			net_tcp_reply_rst(pkt);
-			break;
-		}
-		/*
-		 * There can also be data in the message, so compute with the length
-		 * of the packet to check the sequence number of the FIN flag with the ACK
-		 */
-		if (FL(&fl, &, FIN, net_tcp_seq_cmp(th_seq(th) + len, conn->ack) == 0)) {
-			conn_ack(conn, + 1);
-			NET_DBG("conn %p: FIN received, going to TIME WAIT", conn);
-
-			next = tcp_enter_time_wait(conn);
-
-			verdict = NET_OK;
-			tcp_out(conn, ACK);
-		} else {
-			if (len > 0) {
-				/* Send out a duplicate ACK */
-				tcp_out(conn, ACK);
-				verdict = NET_OK;
-			}
-		}
-		break;
-	case TCP_CLOSING: {
-		bool fin_acked = false;
-
-		/*
-		 * Closing:
-		 * Our FIN has to be acknowledged
-		 * -   -> TCP_CLOSING
-		 * ACK -> TCP_TIME_WAIT
-		 */
-		int32_t new_len = tcp_compute_new_length(conn, th, len, true);
-
-		if (new_len > 0) {
-			/* This should not happen here, as no data can be send after
-			 * the FIN flag has been send.
-			 */
-			NET_ERR("conn: %p, new bytes %u during CLOSING state "
-				"sending reset",
-				conn, new_len);
-			net_stats_update_tcp_seg_drop(conn->iface);
-
-			next = tcp_enter_time_wait(conn);
-
-			net_tcp_reply_rst(pkt);
-			break;
-		}
-
-		if (FL(&fl, &, ACK, th_ack(th) == conn->seq)) {
-			NET_DBG("conn %p: FIN acknowledged, going to TIME WAIT "
-				"state seq %u, ack %u",
-				conn, conn->seq, conn->ack);
-
-			next = tcp_enter_time_wait(conn);
-			fin_acked = true;
-
-			verdict = NET_OK;
-		}
-
-		/*
-		 * There can also be data in the message, so compute with the length
-		 * of the packet to check with the ack
-		 * Since the conn->ack was already incremented in TCP_FIN_WAIT_1
-		 * add 1 in the comparison sequence
-		 */
-		if ((FL(&fl, &, FIN, net_tcp_seq_cmp(th_seq(th) + len + 1, conn->ack) == 0)) ||
-		    (len > 0)) {
-			tcp_send_timer_cancel(conn);
-			if (fin_acked) {
-				/* Send out a duplicate ACK */
-				tcp_out(conn, ACK);
-			} else {
-				/* Send out a duplicate ACK, with the pending FIN
-				 * flag
-				 */
-				tcp_out_ext(conn, FIN | ACK, NULL, conn->seq - 1);
-			}
-			verdict = NET_OK;
-		}
-	}
-	break;
-	case TCP_TIME_WAIT: {
-		int32_t new_len = tcp_compute_new_length(conn, th, len, true);
-
-		/* No tcp_send_timer_cancel call required here, as is has been called
-		 * before entering this state, only allowed through the
-		 * tcp_enter_time_wait function.
-		 */
-
-		if (new_len > 0) {
-			/* This should not happen here, as no data can be send after
-			 * the FIN flag has been send.
-			 */
-			NET_ERR("conn: %p, new bytes %u during TIME-WAIT state "
-				"sending reset",
-				conn, new_len);
-			net_stats_update_tcp_seg_drop(conn->iface);
-
-			net_tcp_reply_rst(pkt);
-		} else {
-			/* Acknowledge any FIN attempts, in case retransmission took
-			 * place.
-			 */
-			if ((FL(&fl, &, FIN, net_tcp_seq_cmp(th_seq(th) + 1, conn->ack) == 0)) ||
-			    (len > 0)) {
-				tcp_out(conn, ACK);
-				verdict = NET_OK;
-			}
-		}
-	}
-	break;
-	default:
-		NET_ASSERT(false, "%s is unimplemented", tcp_state_to_str(conn->state, true));
-	}
->>>>>>> 5601af34
 
 out:
     if (pkt) {
