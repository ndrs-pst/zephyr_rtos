/*
 * Copyright (c) 2018-2020 Intel Corporation
 *
 * SPDX-License-Identifier: Apache-2.0
 */

#include <zephyr/logging/log.h>
LOG_MODULE_REGISTER(net_tcp, CONFIG_NET_TCP_LOG_LEVEL);

#include <stdarg.h>
#include <stdio.h>
#include <stdlib.h>
#include <zephyr/kernel.h>
#include <zephyr/random/random.h>

#if defined(CONFIG_NET_TCP_ISN_RFC6528)
#include <psa/crypto.h>
#endif
#include <zephyr/net/net_pkt.h>
#include <zephyr/net/net_context.h>
#include <zephyr/net/udp.h>
#include "ipv4.h"
#include "ipv6.h"
#include "connection.h"
#include "net_stats.h"
#include "net_private.h"
#include "tcp_internal.h"

#define ACK_TIMEOUT_MS          tcp_max_timeout_ms
#define ACK_TIMEOUT             K_MSEC(ACK_TIMEOUT_MS)
#define LAST_ACK_TIMEOUT_MS     tcp_max_timeout_ms
#define LAST_ACK_TIMEOUT        K_MSEC(LAST_ACK_TIMEOUT_MS)
#define FIN_TIMEOUT             K_MSEC(tcp_max_timeout_ms)
#define ACK_DELAY               K_MSEC(100)
#define ZWP_MAX_DELAY_MS        120000
#define DUPLICATE_ACK_RETRANSMIT_TRHESHOLD 3

static int tcp_rto     = CONFIG_NET_TCP_INIT_RETRANSMISSION_TIMEOUT;
static int tcp_retries = CONFIG_NET_TCP_RETRY_COUNT;
static int tcp_max_timeout_ms;
static int tcp_rx_window =
#if (CONFIG_NET_TCP_MAX_RECV_WINDOW_SIZE != 0)
    CONFIG_NET_TCP_MAX_RECV_WINDOW_SIZE;
#else
#if defined(CONFIG_NET_BUF_FIXED_DATA_SIZE)
    (CONFIG_NET_BUF_RX_COUNT * CONFIG_NET_BUF_DATA_SIZE) / 3;
#else
    CONFIG_NET_PKT_BUF_RX_DATA_POOL_SIZE / 3;
#endif /* CONFIG_NET_BUF_FIXED_DATA_SIZE */
#endif
static int tcp_tx_window =
#if (CONFIG_NET_TCP_MAX_SEND_WINDOW_SIZE != 0)
    CONFIG_NET_TCP_MAX_SEND_WINDOW_SIZE;
#else
#if defined(CONFIG_NET_BUF_FIXED_DATA_SIZE)
    (CONFIG_NET_BUF_TX_COUNT * CONFIG_NET_BUF_DATA_SIZE) / 3;
#else
    CONFIG_NET_PKT_BUF_TX_DATA_POOL_SIZE / 3;
#endif /* CONFIG_NET_BUF_FIXED_DATA_SIZE */
#endif
#ifdef CONFIG_NET_TCP_RANDOMIZED_RTO
#define TCP_RTO_MS (conn->rto)
#else
#define TCP_RTO_MS (tcp_rto)
#endif

/* Define the number of MSS sections the congestion window is initialized at */
#define TCP_CONGESTION_INITIAL_WIN      1
#define TCP_CONGESTION_INITIAL_SSTHRESH 3

static sys_slist_t tcp_conns = SYS_SLIST_STATIC_INIT(&tcp_conns);

static K_MUTEX_DEFINE(tcp_lock);

K_MEM_SLAB_DEFINE_STATIC(tcp_conns_slab, sizeof(struct tcp),
                         CONFIG_NET_MAX_CONTEXTS, 4);

static struct k_work_q tcp_work_q;
static K_KERNEL_STACK_DEFINE(work_q_stack, CONFIG_NET_TCP_WORKQ_STACK_SIZE);

static enum net_verdict tcp_in(struct tcp* conn, struct net_pkt* pkt);
static bool is_destination_local(struct net_pkt* pkt);
static void tcp_out(struct tcp* conn, uint8_t flags);
static char const* tcp_state_to_str(enum tcp_state state, bool prefix);

int (*tcp_send_cb)(struct net_pkt* pkt) = NULL;
size_t (*tcp_recv_cb)(struct tcp* conn, struct net_pkt* pkt) = NULL;

static uint32_t tcp_get_seq(struct net_buf* buf) {
    return *(uint32_t*)net_buf_user_data(buf);
}

static void tcp_set_seq(struct net_buf* buf, uint32_t seq) {
    *(uint32_t*)net_buf_user_data(buf) = seq;
}

static int tcp_pkt_linearize(struct net_pkt* pkt, size_t pos, size_t len) {
    struct net_buf *buf, *first = pkt->cursor.buf, *second = first->frags;
    int ret = 0;
    size_t len1;
    size_t len2;

    if (net_pkt_get_len(pkt) < (pos + len)) {
        NET_ERR("Insufficient packet len=%zd (pos+len=%zu)",
                net_pkt_get_len(pkt), pos + len);
        ret = -EINVAL;
        goto out;
    }

    buf = net_pkt_get_frag(pkt, len, TCP_PKT_ALLOC_TIMEOUT);

    if (!buf || net_buf_max_len(buf) < len) {
        if (buf) {
            net_buf_unref(buf);
        }
        ret = -ENOBUFS;
        goto out;
    }

    net_buf_linearize(buf->data, net_buf_max_len(buf), pkt->frags, pos, len);
    net_buf_add(buf, len);

    len1 = first->len - (pkt->cursor.pos - pkt->cursor.buf->data);
    len2 = len - len1;

    first->len -= (uint16_t)len1;

    while (len2) {
        size_t          pull_len = MIN(second->len, len2);
        struct net_buf* next;

        len2 -= pull_len;
        net_buf_pull(second, pull_len);
        next = second->frags;
        if (second->len == 0) {
            net_buf_unref(second);
        }
        second = next;
    }

    buf->frags   = second;
    first->frags = buf;

out :
    return (ret);
}

static struct tcphdr* th_get(struct net_pkt* pkt) {
    size_t ip_len = net_pkt_ip_hdr_len(pkt) + net_pkt_ip_opts_len(pkt);
    struct tcphdr* th = NULL;

again :
    net_pkt_cursor_init(pkt);
    net_pkt_set_overwrite(pkt, true);

    if (net_pkt_skip(pkt, ip_len) != 0) {
        goto out;
    }

    if (!net_pkt_is_contiguous(pkt, sizeof(*th))) {
        if (tcp_pkt_linearize(pkt, ip_len, sizeof(*th)) < 0) {
            goto out;
        }

        goto again;
    }

    th = net_pkt_cursor_get_pos(pkt);

out :
    return (th);
}

static size_t tcp_endpoint_len(sa_family_t af) {
    return (af == NET_AF_INET) ? sizeof(struct net_sockaddr_in) :
                                 sizeof(struct net_sockaddr_in6);
}

static int tcp_endpoint_set(union tcp_endpoint* ep, struct net_pkt* pkt,
                            enum pkt_addr src) {
    int ret = 0;

    switch (net_pkt_family(pkt)) {
        case NET_AF_INET :
            if (IS_ENABLED(CONFIG_NET_IPV4)) {
                struct net_ipv4_hdr* ip = NET_IPV4_HDR(pkt);
                struct tcphdr*       th;

                th = th_get(pkt);
                if (!th) {
                    return (-ENOBUFS);
                }

                memset(ep, 0, sizeof(*ep));

                ep->sin.sin_port = src == TCP_EP_SRC ? th_sport(th) :
                                                       th_dport(th);
                net_ipv4_addr_copy_raw((uint8_t*)&ep->sin.sin_addr,
                                       (src == TCP_EP_SRC) ? ip->src :
                                                             ip->dst);
                ep->sa.sa_family = NET_AF_INET;
            }
            else {
                ret = -EINVAL;
            }

            break;

        case NET_AF_INET6 :
            if (IS_ENABLED(CONFIG_NET_IPV6)) {
                struct net_ipv6_hdr* ip = NET_IPV6_HDR(pkt);
                struct tcphdr*       th;

                th = th_get(pkt);
                if (!th) {
                    return (-ENOBUFS);
                }

                memset(ep, 0, sizeof(*ep));

                ep->sin6.sin6_port = src == TCP_EP_SRC ? th_sport(th) :
                                                         th_dport(th);
                net_ipv6_addr_copy_raw((uint8_t*)&ep->sin6.sin6_addr,
                                       (src == TCP_EP_SRC) ? ip->src :
                                                             ip->dst);
                ep->sa.sa_family = NET_AF_INET6;
            }
            else {
                ret = -EINVAL;
            }

            break;

        default :
            NET_ERR("Unknown address family: %hu", net_pkt_family(pkt));
            ret = -EINVAL;
    }

    return (ret);
}

int net_tcp_endpoint_copy(struct net_context* ctx,
                          struct net_sockaddr* local,
                          struct net_sockaddr* peer,
                          socklen_t* addrlen) {
    const struct tcp* conn = ctx->tcp;
    socklen_t newlen = (ctx->local.family == NET_AF_INET) ?
            sizeof(struct net_sockaddr_in) :
            sizeof(struct net_sockaddr_in6);

    if (local != NULL) {
        /* If we are connected, then get the address we are actually
         * using, otherwise get the address we are bound as these might
         * be different if we are bound to any address.
         */
        if (conn->state < TCP_ESTABLISHED) {
            if (IS_ENABLED(CONFIG_NET_IPV4) && ctx->local.family == NET_AF_INET) {
                memcpy(&net_sin(local)->sin_addr,
                       net_sin_ptr(&ctx->local)->sin_addr,
                       sizeof(struct net_in_addr));
                net_sin(local)->sin_port = net_sin_ptr(&ctx->local)->sin_port;
                net_sin(local)->sin_family = NET_AF_INET;
            }
            else if (IS_ENABLED(CONFIG_NET_IPV4) && (ctx->local.family == NET_AF_INET6)) {
                memcpy(&net_sin6(local)->sin6_addr,
                       net_sin6_ptr(&ctx->local)->sin6_addr,
                       sizeof(struct net_in6_addr));
                net_sin6(local)->sin6_port = net_sin6_ptr(&ctx->local)->sin6_port;
                net_sin6(local)->sin6_family = NET_AF_INET6;
                net_sin6(local)->sin6_scope_id =
                    net_sin6_ptr(&ctx->local)->sin6_scope_id;
            }
            else {
                return (-EINVAL);
            }
        }
        else {
            memcpy(local, &conn->src.sa, newlen);
        }
    }

    if (peer != NULL) {
        memcpy(local, &conn->dst.sa, newlen);
    }

    return (0);
}

static const char* tcp_flags(uint8_t flags) {
    #define BUF_SIZE 25 /* 6 * 4 + 1 */
    static char buf[BUF_SIZE];
    int len = 0;

    buf[0] = '\0';

    if (flags) {
        if (flags & SYN) {
            len += snprintk(buf + len, BUF_SIZE - len, "SYN,");
        }

        if (flags & FIN) {
            len += snprintk(buf + len, BUF_SIZE - len, "FIN,");
        }

        if (flags & ACK) {
            len += snprintk(buf + len, BUF_SIZE - len, "ACK,");
        }

        if (flags & PSH) {
            len += snprintk(buf + len, BUF_SIZE - len, "PSH,");
        }

        if (flags & RST) {
            len += snprintk(buf + len, BUF_SIZE - len, "RST,");
        }

        if (flags & URG) {
            len += snprintk(buf + len, BUF_SIZE - len, "URG,");
        }

        if (len > 0) {
            buf[len - 1] = '\0'; /* delete the last comma */
        }
    }
    #undef BUF_SIZE

    return (buf);
}

static size_t tcp_data_len(struct net_pkt* pkt) {
    struct tcphdr* th = th_get(pkt);
    size_t tcp_options_len = (th_off(th) - 5) * 4;
    int len = net_pkt_get_len(pkt) - net_pkt_ip_hdr_len(pkt) -
              net_pkt_ip_opts_len(pkt) - sizeof(*th) - tcp_options_len;

    return ((len > 0) ? (size_t)len : 0);
}

static char const* tcp_th(struct net_pkt* pkt) {
    #define BUF_SIZE 80
    static char buf[BUF_SIZE];
    int len = 0;
    struct tcphdr* th  = th_get(pkt);

    buf[0] = '\0';

    if (th_off(th) < 5) {
        len += snprintk(buf + len, BUF_SIZE - len,
                        "bogus th_off: %hu", (uint16_t)th_off(th));
        goto end;
    }

    len += snprintk(buf + len, BUF_SIZE - len,
                    "%s Seq=%u", tcp_flags(th_flags(th)), th_seq(th));

    if (th_flags(th) & ACK) {
        len += snprintk(buf + len, BUF_SIZE - len,
                        " Ack=%u", th_ack(th));
    }

    len += snprintk(buf + len, BUF_SIZE - len,
                    " Len=%ld", (long)tcp_data_len(pkt));
end :
    #undef BUF_SIZE
    return (buf);
}

#define is_6lo_technology(pkt)                      \
    (IS_ENABLED(CONFIG_NET_IPV6) && (net_pkt_family(pkt) == NET_AF_INET6) && \
     (IS_ENABLED(CONFIG_NET_L2_IEEE802154) &&       \
      net_pkt_lladdr_dst(pkt)->type == NET_LINK_IEEE802154))

static void tcp_send(struct net_pkt* pkt) {
    tcp_pkt_ref(pkt);

    if (tcp_send_cb) {
        if (tcp_send_cb(pkt) < 0) {
            NET_ERR("net_send_data()");
            tcp_pkt_unref(pkt);
        }
        goto out;
    }

    /* We must have special handling for some network technologies that
     * tweak the IP protocol headers during packet sending. This happens
     * with Bluetooth and IEEE 802.15.4 which use IPv6 header compression
     * (6lo) and alter the sent network packet. So in order to avoid any
     * corruption of the original data buffer, we must copy the sent data.
     * For Bluetooth, its fragmentation code will even mangle the data
     * part of the message so we need to copy those too.
     */
    if (is_6lo_technology(pkt)) {
        struct net_pkt* new_pkt;

        new_pkt = tcp_pkt_clone(pkt);
        if (!new_pkt) {
            /* The caller of this func assumes that the net_pkt
             * is consumed by this function. We call unref here
             * so that the unref at the end of the func will
             * free the net_pkt.
             */
            tcp_pkt_unref(pkt);
            NET_WARN("net_pkt alloc failure");
            goto out;
        }

        if (net_send_data(new_pkt) < 0) {
            tcp_pkt_unref(new_pkt);
        }

        /* We simulate sending of the original pkt and unref it like
         * the device driver would do.
         */
        tcp_pkt_unref(pkt);
    }
    else {
        if (net_send_data(pkt) < 0) {
            NET_ERR("net_send_data()");
            tcp_pkt_unref(pkt);
        }
    }

out :
    tcp_pkt_unref(pkt);
}

static void tcp_derive_rto(struct tcp* conn) {
    #ifdef CONFIG_NET_TCP_RANDOMIZED_RTO
    /* Compute a randomized rto 1 and 1.5 times tcp_rto */
    uint32_t gain;
    uint8_t  gain8;
    uint32_t rto;

    /* Getting random is computational expensive, so only use 8 bits */
    sys_rand_get(&gain8, sizeof(uint8_t));

    gain = (uint32_t)gain8;
    gain += 1 << 9;

    rto       = (uint32_t)tcp_rto;
    rto       = (gain * rto) >> 9;
    conn->rto = (uint16_t)rto;
    #else
    ARG_UNUSED(conn);
    #endif
}

#ifdef CONFIG_NET_TCP_CONGESTION_AVOIDANCE

/* Implementation according to RFC6582 */

static void tcp_new_reno_log(struct tcp* conn, char* step) {
    NET_DBG("conn: %p, ca %s, cwnd=%d, ssthres=%d, fast_pend=%i",
            conn, step, conn->ca.cwnd, conn->ca.ssthresh,
            conn->ca.pending_fast_retransmit_bytes);
}

static void tcp_new_reno_init(struct tcp* conn) {
    conn->ca.cwnd     = conn_mss(conn) * TCP_CONGESTION_INITIAL_WIN;
    conn->ca.ssthresh = conn_mss(conn) * TCP_CONGESTION_INITIAL_SSTHRESH;
    conn->ca.pending_fast_retransmit_bytes = 0;
    tcp_new_reno_log(conn, "init");
}

static void tcp_new_reno_fast_retransmit(struct tcp* conn) {
    if (conn->ca.pending_fast_retransmit_bytes == 0) {
        conn->ca.ssthresh = MAX((conn_mss(conn) * 2), conn->unacked_len / 2);
        /* Account for the lost segments */
        conn->ca.cwnd = (conn_mss(conn) * 3) + conn->ca.ssthresh;
        conn->ca.pending_fast_retransmit_bytes = conn->unacked_len;
        tcp_new_reno_log(conn, "fast_retransmit");
    }
}

static void tcp_new_reno_timeout(struct tcp* conn) {
    conn->ca.ssthresh = MAX((conn_mss(conn) * 2), conn->unacked_len / 2);
    conn->ca.cwnd     = conn_mss(conn);
    tcp_new_reno_log(conn, "timeout");
}

/* For every duplicate ack increment the cwnd by mss */
static void tcp_new_reno_dup_ack(struct tcp* conn) {
    int32_t new_win = conn->ca.cwnd;

    new_win += conn_mss(conn);
    conn->ca.cwnd = MIN(new_win, UINT16_MAX);
    tcp_new_reno_log(conn, "dup_ack");
}

static void tcp_new_reno_pkts_acked(struct tcp* conn, uint32_t acked_len) {
    int32_t new_win = conn->ca.cwnd;
    int32_t win_inc = MIN((int32_t)acked_len, conn_mss(conn));

    if (conn->ca.pending_fast_retransmit_bytes == 0) {
        if (conn->ca.cwnd < conn->ca.ssthresh) {
            new_win += win_inc;
        }
        else {
            /* Implement a div_ceil to avoid rounding to 0 */
            new_win += ((win_inc * win_inc) + conn->ca.cwnd - 1) / conn->ca.cwnd;
        }
        conn->ca.cwnd = MIN(new_win, UINT16_MAX);
    }
    else {
        /* Check if it is still in fast recovery mode */
        if (conn->ca.pending_fast_retransmit_bytes <= acked_len) {
            conn->ca.pending_fast_retransmit_bytes = 0;
            conn->ca.cwnd                          = conn->ca.ssthresh;
        }
        else {
            conn->ca.pending_fast_retransmit_bytes -= acked_len;
            conn->ca.cwnd -= acked_len;
        }
    }
    tcp_new_reno_log(conn, "pkts_acked");
}

static void tcp_ca_init(struct tcp* conn) {
    tcp_new_reno_init(conn);
}

static void tcp_ca_fast_retransmit(struct tcp* conn) {
    tcp_new_reno_fast_retransmit(conn);
}

static void tcp_ca_timeout(struct tcp* conn) {
    tcp_new_reno_timeout(conn);
}

static void tcp_ca_dup_ack(struct tcp* conn) {
    tcp_new_reno_dup_ack(conn);
}

static void tcp_ca_pkts_acked(struct tcp* conn, uint32_t acked_len) {
    tcp_new_reno_pkts_acked(conn, acked_len);
}
#else

static void tcp_ca_init(struct tcp* conn) {
    /* pass */
}

static void tcp_ca_fast_retransmit(struct tcp* conn) {
    /* pass */
}

static void tcp_ca_timeout(struct tcp* conn) {
    /* pass */
}

static void tcp_ca_dup_ack(struct tcp* conn) {
    /* pass */
}

static void tcp_ca_pkts_acked(struct tcp* conn, uint32_t acked_len) {
    /* pass */
}

#endif

#if defined(CONFIG_NET_TCP_KEEPALIVE)

static void tcp_send_keepalive_probe(struct k_work* work);

static void keep_alive_timer_init(struct tcp* conn) {
    conn->keep_alive = false;
    conn->keep_idle  = CONFIG_NET_TCP_KEEPIDLE_DEFAULT;
    conn->keep_intvl = CONFIG_NET_TCP_KEEPINTVL_DEFAULT;
    conn->keep_cnt   = CONFIG_NET_TCP_KEEPCNT_DEFAULT;
    NET_DBG("keepalive timer init idle = %d, interval = %d, cnt = %d",
            conn->keep_idle, conn->keep_intvl, conn->keep_cnt);
    k_work_init_delayable(&conn->keepalive_timer, tcp_send_keepalive_probe);
}

static void keep_alive_param_copy(struct tcp* to, struct tcp* from) {
    to->keep_alive = from->keep_alive;
    to->keep_idle  = from->keep_idle;
    to->keep_intvl = from->keep_intvl;
    to->keep_cnt   = from->keep_cnt;
}

static void keep_alive_timer_restart(struct tcp* conn) {
    if (!conn->keep_alive || (conn->state != TCP_ESTABLISHED)) {
        return;
    }

    conn->keep_cur = 0;
    k_work_reschedule_for_queue(&tcp_work_q, &conn->keepalive_timer,
                                K_SECONDS(conn->keep_idle));
}

static void keep_alive_timer_stop(struct tcp* conn) {
    k_work_cancel_delayable(&conn->keepalive_timer);
}

static int set_tcp_keep_alive(struct tcp* conn, void const* value, size_t len) {
    int keep_alive;

    if ((conn == NULL) || (value == NULL) || (len != sizeof(int))) {
        return (-EINVAL);
    }

    keep_alive = *(int*)value;
    if ((keep_alive < 0) || (keep_alive > 1)) {
        return (-EINVAL);
    }

    conn->keep_alive = (bool)keep_alive;

    if (keep_alive) {
        keep_alive_timer_restart(conn);
    }
    else {
        keep_alive_timer_stop(conn);
    }

    return (0);
}

static int set_tcp_keep_idle(struct tcp* conn, void const* value, size_t len) {
    int keep_idle;

    if ((conn == NULL) || (value == NULL) || (len != sizeof(int))) {
        return (-EINVAL);
    }

    keep_idle = *(int*)value;
    if (keep_idle < 1) {
        return (-EINVAL);
    }

    conn->keep_idle = keep_idle;

    keep_alive_timer_restart(conn);

    return (0);
}

static int set_tcp_keep_intvl(struct tcp* conn, void const* value, size_t len) {
    int keep_intvl;

    if ((conn == NULL) || (value == NULL) || (len != sizeof(int))) {
        return (-EINVAL);
    }

    keep_intvl = *(int*)value;
    if (keep_intvl < 1) {
        return (-EINVAL);
    }

    conn->keep_intvl = keep_intvl;

    keep_alive_timer_restart(conn);

    return (0);
}

static int set_tcp_keep_cnt(struct tcp* conn, void const* value, size_t len) {
    int keep_cnt;

    if ((conn == NULL) || (value == NULL) || (len != sizeof(int))) {
        return (-EINVAL);
    }

    keep_cnt = *(int*)value;
    if (keep_cnt < 1) {
        return (-EINVAL);
    }

    conn->keep_cnt = keep_cnt;

    keep_alive_timer_restart(conn);

    return (0);
}

static int get_tcp_keep_alive(struct tcp* conn, void* value, size_t* len) {
    if ((conn == NULL) || (value == NULL) || (len == NULL) ||
        (*len != sizeof(int))) {
        return (-EINVAL);
    }

    *((int*)value) = (int)conn->keep_alive;

    return (0);
}

static int get_tcp_keep_idle(struct tcp* conn, void* value, size_t* len) {
    if ((conn == NULL) || (value == NULL) || (len == NULL) ||
        (*len != sizeof(int))) {
        return (-EINVAL);
    }

    *((int*)value) = (int)conn->keep_idle;

    return (0);
}

static int get_tcp_keep_intvl(struct tcp* conn, void* value, size_t* len) {
    if ((conn == NULL) || (value == NULL) || (len == NULL) ||
        (*len != sizeof(int))) {
        return (-EINVAL);
    }

    *((int*)value) = (int)conn->keep_intvl;

    return (0);
}

static int get_tcp_keep_cnt(struct tcp* conn, void* value, size_t* len) {
    if ((conn == NULL) || (value == NULL) || (len == NULL) ||
        (*len != sizeof(int))) {
        return (-EINVAL);
    }

    *((int*)value) = (int)conn->keep_cnt;

    return (0);
}

#else /* CONFIG_NET_TCP_KEEPALIVE */

#define keep_alive_timer_init(...)
#define keep_alive_param_copy(...)
#define keep_alive_timer_restart(...)
#define keep_alive_timer_stop(...)
#define set_tcp_keep_alive(...) (-ENOPROTOOPT)
#define set_tcp_keep_idle(...)  (-ENOPROTOOPT)
#define set_tcp_keep_intvl(...) (-ENOPROTOOPT)
#define set_tcp_keep_cnt(...)   (-ENOPROTOOPT)
#define get_tcp_keep_alive(...) (-ENOPROTOOPT)
#define get_tcp_keep_idle(...)  (-ENOPROTOOPT)
#define get_tcp_keep_intvl(...) (-ENOPROTOOPT)
#define get_tcp_keep_cnt(...)   (-ENOPROTOOPT)

#endif /* CONFIG_NET_TCP_KEEPALIVE */

#if !defined(_MSC_VER) /* #CUSTOM@NDRS */
static void tcp_send_queue_flush(struct tcp* conn) {
    struct net_pkt* pkt;

    k_work_cancel_delayable(&conn->send_timer);

    while ((pkt = tcp_slist(conn, &conn->send_queue, get,
                            struct net_pkt, next))) {
        tcp_pkt_unref(pkt);
    }
}
#else
static void tcp_send_queue_flush(struct tcp* conn) {
    struct net_pkt* pkt;

    k_work_cancel_delayable(&conn->send_timer);

    while (true) {
        k_mutex_lock(&conn->lock, K_FOREVER);
        sys_snode_t* node = sys_slist_get(&conn->send_queue);
        pkt = node ? CONTAINER_OF(node, struct net_pkt, next) : NULL;
        k_mutex_unlock(&conn->lock);

        if (pkt == NULL) {
            break;
        }

        tcp_pkt_unref(pkt);
    }
}
#endif

static void tcp_conn_release(struct k_work* work) {
    struct tcp *conn = CONTAINER_OF(work, struct tcp, conn_release);
    struct net_pkt *pkt;

    #if defined(CONFIG_NET_TEST)
    if (conn->test_closed_cb != NULL) {
        conn->test_closed_cb(conn, conn->test_user_data);
    }
    #endif

    /* Application is no longer there, unref any remaining packets on the
     * fifo (although there shouldn't be any at this point.)
     */
    while ((pkt = k_fifo_get(&conn->recv_data, K_NO_WAIT)) != NULL) {
        tcp_pkt_unref(pkt);
    }

    k_mutex_lock(&conn->lock, K_FOREVER);

    if (conn->context->conn_handler) {
        net_conn_unregister(conn->context->conn_handler);
        conn->context->conn_handler = NULL;
    }

    /* As the TCP socket could be closed without connect being called,
     * check if the address reference is done before releasing the address.
     */
    if (conn->iface != NULL && conn->addr_ref_done) {
        net_if_addr_unref(conn->iface, conn->src.sa.sa_family,
                          conn->src.sa.sa_family == NET_AF_INET ?
                          (const void*)&conn->src.sin.sin_addr :
                          (const void*)&conn->src.sin6.sin6_addr);
    }

    conn->context->tcp = NULL;
    conn->state = TCP_UNUSED;

    tcp_send_queue_flush(conn);

    (void)k_work_cancel_delayable(&conn->send_data_timer);
    tcp_pkt_unref(conn->send_data);

    if (CONFIG_NET_TCP_RECV_QUEUE_TIMEOUT) {
        tcp_pkt_unref(conn->queue_recv_data);
    }

    (void) k_work_cancel_delayable(&conn->timewait_timer);
    (void) k_work_cancel_delayable(&conn->fin_timer);
    (void) k_work_cancel_delayable(&conn->persist_timer);
    (void) k_work_cancel_delayable(&conn->ack_timer);
    (void) k_work_cancel_delayable(&conn->send_timer);
    (void) k_work_cancel_delayable(&conn->recv_queue_timer);
    keep_alive_timer_stop(conn);

    k_mutex_unlock(&conn->lock);

    net_context_unref(conn->context);
    conn->context = NULL;

    k_mutex_lock(&tcp_lock, K_FOREVER);
    sys_slist_find_and_remove(&tcp_conns, &conn->next);
    k_mutex_unlock(&tcp_lock);

    k_mem_slab_free(&tcp_conns_slab, (void *)conn);
}

#if defined(CONFIG_NET_TEST)
void tcp_install_close_cb(struct net_context* ctx,
                          net_tcp_closed_cb_t cb,
                          void* user_data) {
    NET_ASSERT(ctx->tcp != NULL);

    ((struct tcp*)ctx->tcp)->test_closed_cb = cb;
    ((struct tcp*)ctx->tcp)->test_user_data = user_data;
}
#endif

static int tcp_conn_unref(struct tcp* conn) {
    int ref_count = atomic_get(&conn->ref_count);

    NET_DBG("conn: %p, ref_count=%d", conn, ref_count);

    k_mutex_lock(&conn->lock, K_FOREVER);

    #if !defined(CONFIG_NET_TEST_PROTOCOL)
    if (conn->in_connect) {
        conn->in_connect = false;
        k_sem_reset(&conn->connect_sem);
    }
    #endif /* CONFIG_NET_TEST_PROTOCOL */

    k_mutex_unlock(&conn->lock);

    ref_count = atomic_dec(&conn->ref_count) - 1;
    if (ref_count != 0) {
        tp_out(net_context_get_family(conn->context), conn->iface,
               "TP_TRACE", "event", "CONN_DELETE");
        return (ref_count);
    }

    /* Release the TCP context from the TCP workqueue. This will ensure,
     * that all pending TCP works are cancelled properly, when the context
     * is released.
     */
    k_work_submit_to_queue(&tcp_work_q, &conn->conn_release);

    return (ref_count);
}

#if CONFIG_NET_TCP_LOG_LEVEL >= LOG_LEVEL_DBG
#define tcp_conn_close(conn, status)        \
    tcp_conn_close_debug(conn, status, __func__, __LINE__)

static int tcp_conn_close_debug(struct tcp* conn, int status,
                                char const* caller, int line)
#else
static int              tcp_conn_close(struct tcp* conn, int status)
#endif
{
    #if CONFIG_NET_TCP_LOG_LEVEL >= LOG_LEVEL_DBG
    NET_DBG("conn: %p closed by TCP stack (%s():%d)", conn, caller, line);
    #endif
    k_mutex_lock(&conn->lock, K_FOREVER);
    conn_state(conn, TCP_CLOSED);
    keep_alive_timer_stop(conn);
    k_mutex_unlock(&conn->lock);

    if (conn->in_connect) {
        if (conn->connect_cb) {
            conn->connect_cb(conn->context, status, conn->context->user_data);

            /* Make sure the connect_cb is only called once. */
            conn->connect_cb = NULL;
        }
    }
    else if (conn->context->recv_cb) {
        conn->context->recv_cb(conn->context, NULL, NULL, NULL,
                               status, conn->recv_user_data);
    }

    k_sem_give(&conn->tx_sem);

    return tcp_conn_unref(conn);
}

static bool tcp_send_process_no_lock(struct tcp* conn) {
    bool unref = false;
    struct net_pkt* pkt;
    bool local = false;

    #if defined(_MSC_VER) /* #CUSTOM@NDRS */
    k_mutex_lock(&conn->lock, K_FOREVER);
    sys_snode_t* node = sys_slist_peek_head(&conn->send_queue);
    pkt = node ? CONTAINER_OF(node, struct net_pkt, next) : NULL;
    k_mutex_unlock(&conn->lock);
    #else
    pkt = tcp_slist(conn, &conn->send_queue, peek_head,
                    struct net_pkt, next);
    #endif
    if (!pkt) {
        goto out;
    }

    NET_DBG("%s %s", tcp_th(pkt), conn->in_retransmission ?
            "in_retransmission" : "");

    if (conn->in_retransmission) {
        if (conn->send_retries > 0) {
            struct net_pkt* clone = tcp_pkt_clone(pkt);

            if (clone) {
                tcp_send(clone);
                conn->send_retries--;
            }
            else {
                NET_WARN("net_pkt alloc failure");
            }
        }
        else {
            unref = true;
            goto out;
        }
    }
    else {
        uint8_t fl  = th_get(pkt)->th_flags;
        bool forget = (ACK == fl) || (PSH == fl) || ((ACK | PSH) == fl )||
                      (RST & fl);

        #if defined(_MSC_VER) /* #CUSTOM@NDRS */
        k_mutex_lock(&conn->lock, K_FOREVER);
        node = sys_slist_get(&conn->send_queue);
        pkt  = node ? CONTAINER_OF(node, struct net_pkt, next) : NULL;
        k_mutex_unlock(&conn->lock);

        pkt = forget ? pkt : tcp_pkt_clone(pkt);
        #else
        pkt = forget ? tcp_slist(conn, &conn->send_queue, get,
                                 struct net_pkt, next) : tcp_pkt_clone(pkt);
        #endif
        if (!pkt) {
            NET_WARN("net_pkt alloc failure");
            goto out;
        }

        if (is_destination_local(pkt)) {
            local = true;
        }

        tcp_send(pkt);

        if ((forget == false) &&
            !k_work_delayable_remaining_get(&conn->send_timer)) {
            conn->send_retries = tcp_retries;
            conn->in_retransmission = true;
        }
    }

    if (conn->in_retransmission) {
        k_work_reschedule_for_queue(&tcp_work_q, &conn->send_timer,
                                    K_MSEC(TCP_RTO_MS));
    }
    else if (local && !sys_slist_is_empty(&conn->send_queue)) {
        k_work_reschedule_for_queue(&tcp_work_q, &conn->send_timer,
                                    K_NO_WAIT);
    }

out :
    return unref;
}

static void tcp_send_process(struct k_work* work) {
    struct k_work_delayable* dwork = k_work_delayable_from_work(work);
    struct tcp* conn = CONTAINER_OF(dwork, struct tcp, send_timer);
    bool unref;

    k_mutex_lock(&conn->lock, K_FOREVER);

    unref = tcp_send_process_no_lock(conn);

    k_mutex_unlock(&conn->lock);

    if (unref) {
        tcp_conn_close(conn, -ETIMEDOUT);
    }
}

static void tcp_send_timer_cancel(struct tcp* conn) {
    if (conn->in_retransmission == false) {
        return;
    }

    k_work_cancel_delayable(&conn->send_timer);

    {
        #if defined(_MSC_VER) /* #CUSTOM@NDRS */
        k_mutex_lock(&conn->lock, K_FOREVER);
        sys_snode_t*    node = sys_slist_get(&conn->send_queue);
        struct net_pkt* pkt  = node ? CONTAINER_OF(node, struct net_pkt, next) : NULL;
        k_mutex_unlock(&conn->lock);
        #else
        struct net_pkt* pkt = tcp_slist(conn, &conn->send_queue, get,
                                        struct net_pkt, next);
        #endif
        if (pkt) {
            NET_DBG("%s", tcp_th(pkt));
            tcp_pkt_unref(pkt);
        }
    }

    if (sys_slist_is_empty(&conn->send_queue)) {
        conn->in_retransmission = false;
    }
    else {
        conn->send_retries = tcp_retries;
        k_work_reschedule_for_queue(&tcp_work_q, &conn->send_timer,
                                    K_MSEC(TCP_RTO_MS));
    }
}

#if defined(CONFIG_NET_TCP_IPV6_ND_REACHABILITY_HINT)

static void tcp_nbr_reachability_hint(struct tcp* conn) {
    int64_t        now;
    struct net_if* iface;

    if (net_context_get_family(conn->context) != NET_AF_INET6) {
        return;
    }

    now   = k_uptime_get();
    iface = net_context_get_iface(conn->context);

    /* Ensure that Neighbor Reachability hints are rate-limited (using threshold
     * of half of reachable time).
     */
    if ((now - conn->last_nd_hint_time) > (net_if_ipv6_get_reachable_time(iface) / 2)) {
        net_ipv6_nbr_reachability_hint(iface, &conn->dst.sin6.sin6_addr);
        conn->last_nd_hint_time = now;
    }
}

#else /* CONFIG_NET_TCP_IPV6_ND_REACHABILITY_HINT */

#define tcp_nbr_reachability_hint(...)

#endif /* CONFIG_NET_TCP_IPV6_ND_REACHABILITY_HINT */

static char const* tcp_state_to_str(enum tcp_state state, bool prefix) {
    char const* s = NULL;
    #define _(_x) case _x : do { s = #_x; goto out; } while (0)
    switch (state) {
        _(TCP_UNUSED);
        _(TCP_LISTEN);
        _(TCP_SYN_SENT);
        _(TCP_SYN_RECEIVED);
        _(TCP_ESTABLISHED);
        _(TCP_FIN_WAIT_1);
        _(TCP_FIN_WAIT_2);
        _(TCP_CLOSE_WAIT);
        _(TCP_CLOSING);
        _(TCP_LAST_ACK);
        _(TCP_TIME_WAIT);
        _(TCP_CLOSED);
    }
    #undef _
    NET_ASSERT(s, "Invalid TCP state: %u", state);

out :
    return ((prefix) ? s : (s + 4));
}

static char const* tcp_conn_state(struct tcp* conn, struct net_pkt* pkt) {
    #define BUF_SIZE 160
    static char buf[BUF_SIZE];

    snprintk(buf, BUF_SIZE, "%s [%s Seq=%u Ack=%u]", pkt ? tcp_th(pkt) : "",
             tcp_state_to_str(conn->state, false),
             conn->seq, conn->ack);
    #undef BUF_SIZE
    return (buf);
}

static uint8_t* tcp_options_get(struct net_pkt* pkt, int tcp_options_len,
                                uint8_t* buf, size_t buf_len) {
    struct net_pkt_cursor backup;
    int ret;

    net_pkt_cursor_backup(pkt, &backup);
    net_pkt_cursor_init(pkt);
    net_pkt_skip(pkt, net_pkt_ip_hdr_len(pkt) + net_pkt_ip_opts_len(pkt) +
                 sizeof(struct tcphdr));
    ret = net_pkt_read(pkt, buf, MIN((size_t)tcp_options_len, buf_len));
    if (ret < 0) {
        buf = NULL;
    }

    net_pkt_cursor_restore(pkt, &backup);

    return (buf);
}

static bool tcp_options_check(struct tcp_options* recv_options,
                              struct net_pkt* pkt, ssize_t len) {
    uint8_t  options_buf[40]; /* TCP header max options size is 40 */
    bool     result  = len > 0 && ((len % 4) == 0) ? true : false;
    uint8_t* options = tcp_options_get(pkt, len, options_buf,
                                       sizeof(options_buf));
    uint8_t  opt, opt_len;

    NET_DBG("len=%zd", len);

    recv_options->mss_found = false;
    recv_options->wnd_found = false;

    for (; options && len >= 1; options += opt_len, len -= opt_len) {
        opt = options[0];

        if (opt == NET_TCP_END_OPT) {
            break;
        }
        else if (opt == NET_TCP_NOP_OPT) {
            opt_len = 1;
            continue;
        }
        else {
            if (len < 2) { /* Only END and NOP can have length 1 */
                NET_ERR("Illegal option %d with length %zd",
                        opt, len);
                result = false;
                break;
            }
            opt_len = options[1];
        }

        NET_DBG("opt: %hu, opt_len: %hu",
                (uint16_t)opt, (uint16_t)opt_len);

        if (opt_len < 2 || opt_len > len) {
            result = false;
            break;
        }

        switch (opt) {
            case NET_TCP_MSS_OPT :
                if (opt_len != 4) {
                    result = false;
                    goto end;
                }

                recv_options->mss =
                    net_ntohs(UNALIGNED_GET((uint16_t*)(options + 2)));
                recv_options->mss_found = true;
                NET_DBG("MSS=%hu", recv_options->mss);
                break;
            case NET_TCP_WINDOW_SCALE_OPT :
                if (opt_len != 3) {
                    result = false;
                    goto end;
                }

                recv_options->window    = opt;
                recv_options->wnd_found = true;
                break;
            default :
                continue;
        }
    }

end :
    if (false == result) {
        NET_WARN("Invalid TCP options");
    }

    return (result);
}

static bool tcp_short_window(struct tcp* conn) {
    int32_t threshold = MIN(conn_mss(conn), conn->recv_win_max / 2);

    if (conn->recv_win > threshold) {
        return false;
    }

    return (true);
}

/**
 * @brief Update TCP receive window
 *
 * @param conn TCP network connection
 * @param delta Receive window delta
 *
 * @return 0 on success, -EINVAL
 *         if the receive window delta is out of bounds
 */
static int tcp_update_recv_wnd(struct tcp* conn, int32_t delta) {
    int32_t new_win;
    bool    short_win_before;
    bool    short_win_after;

    new_win = conn->recv_win + delta;
    if (new_win < 0) {
        new_win = 0;
    }
    else if (new_win > conn->recv_win_max) {
        new_win = conn->recv_win_max;
    }

    short_win_before = tcp_short_window(conn);

    conn->recv_win = new_win;

    short_win_after = tcp_short_window(conn);

    if (short_win_before && !short_win_after &&
        (conn->state == TCP_ESTABLISHED)) {
        k_work_cancel_delayable(&conn->ack_timer);
        tcp_out(conn, ACK);
    }

    return (0);
}

static size_t tcp_check_pending_data(struct tcp* conn, struct net_pkt* pkt,
                                     size_t len) {
    size_t pending_len = 0;

    if (CONFIG_NET_TCP_RECV_QUEUE_TIMEOUT &&
        !net_pkt_is_empty(conn->queue_recv_data)) {
        /* Some potentential cases:
         * Note: MI = MAX_INT
         * Packet | Queued| End off   | Gap size | Required handling
         * Seq|Len|Seq|Len|           |          |
         *  3 | 3 | 6 | 4 | 3+3-6=  0 | 6-3-3=0  | Append
         *  3 | 4 | 6 | 4 | 3+4-6 = 1 | 6-3-4=-1 | Append, pull from queue
         *  3 | 7 | 6 | 4 | 3+7-6 = 4 | 6-3-7=-4 | Drop queued data
         *  3 | 8 | 6 | 4 | 3+8-6 = 5 | 6-3-8=-5 | Drop queued data
         *  6 | 5 | 6 | 4 | 6+5-6 = 5 | 6-6-5=-5 | Drop queued data
         *  6 | 4 | 6 | 4 | 6+4-6 = 4 | 6-6-4=-4 | Drop queued data / packet
         * 10 | 2 | 6 | 4 | 10+2-6= 6 | 6-10-2=-6| Should not happen, dropping queue
         *  7 | 4 | 6 | 4 | 7+4-6 = 5 | 6-7-4=-5 | Should not happen, dropping queue
         * 11 | 2 | 6 | 4 | 11+2-6= 7 | 6-11-2=-7| Should not happen, dropping queue
         *  2 | 3 | 6 | 4 | 2+3-6= MI | 6-2-3=1  | Keep queued data
         */
        struct tcphdr* th           = th_get(pkt);
        uint32_t       expected_seq = th_seq(th) + len;
        uint32_t       pending_seq;
        int32_t        gap_size;
        uint32_t       end_offset;

        pending_seq = tcp_get_seq(conn->queue_recv_data->buffer);
        end_offset  = expected_seq - pending_seq;
        gap_size    = (int32_t)(pending_seq - th_seq(th) - ((uint32_t)len));
        pending_len = net_pkt_get_len(conn->queue_recv_data);
        if (end_offset < pending_len) {
            if (end_offset) {
                net_pkt_remove_tail(pkt, end_offset);
                pending_len -= end_offset;
            }

            NET_DBG("Found pending data seq %u len %zd",
                    expected_seq, pending_len);

            net_buf_frag_add(pkt->buffer,
                             conn->queue_recv_data->buffer);
            conn->queue_recv_data->buffer = NULL;

            k_work_cancel_delayable(&conn->recv_queue_timer);
        }
        else {
            /* Check if the queued data is just a section of the incoming data */
            if (gap_size <= 0) {
                net_buf_unref(conn->queue_recv_data->buffer);
                conn->queue_recv_data->buffer = NULL;

                k_work_cancel_delayable(&conn->recv_queue_timer);
            }

            pending_len = 0;
        }
    }

    return pending_len;
}

static enum net_verdict tcp_data_get(struct tcp* conn, struct net_pkt* pkt, size_t* len) {
    enum net_verdict ret = NET_DROP;

    if (tcp_recv_cb) {
        tcp_recv_cb(conn, pkt);
        goto out;
    }

    if (conn->context->recv_cb) {
        /* If there is any out-of-order pending data, then pass it
         * to the application here.
         */
        *len += tcp_check_pending_data(conn, pkt, *len);

        net_pkt_cursor_init(pkt);
        net_pkt_set_overwrite(pkt, true);

        net_pkt_skip(pkt, net_pkt_get_len(pkt) - *len);

        tcp_update_recv_wnd(conn, -(int32_t)(*len));

        /* Do not pass data to application with TCP conn
         * locked as there could be an issue when the app tries
         * to send the data and the conn is locked. So the recv
         * data is placed in fifo which is flushed in tcp_in()
         * after unlocking the conn
         */
        k_fifo_put(&conn->recv_data, pkt);

        ret = NET_OK;
    }

out :
    return (ret);
}

static int tcp_finalize_pkt(struct net_pkt* pkt) {
    net_pkt_cursor_init(pkt);

    if (IS_ENABLED(CONFIG_NET_IPV4) && net_pkt_family(pkt) == NET_AF_INET) {
        return net_ipv4_finalize(pkt, NET_IPPROTO_TCP);
    }

    if (IS_ENABLED(CONFIG_NET_IPV6) && net_pkt_family(pkt) == NET_AF_INET6) {
        return net_ipv6_finalize(pkt, NET_IPPROTO_TCP);
    }

    return (-EINVAL);
}

static int tcp_header_add(struct tcp* conn, struct net_pkt* pkt, uint8_t flags,
                          uint32_t seq) {
    NET_PKT_DATA_ACCESS_DEFINE(tcp_access, struct tcphdr);
    struct tcphdr* th;

    th = (struct tcphdr*)net_pkt_get_data(pkt, &tcp_access);
    if (!th) {
        return (-ENOBUFS);
    }

    memset(th, 0, sizeof(struct tcphdr));

    UNALIGNED_PUT(conn->src.sin.sin_port, &th->th_sport);
    UNALIGNED_PUT(conn->dst.sin.sin_port, &th->th_dport);
    th->th_off = 5;

    if (conn->send_options.mss_found) {
        th->th_off++;
    }

    UNALIGNED_PUT(flags, &th->th_flags);
    UNALIGNED_PUT(net_htons(conn->recv_win), &th->th_win);
    UNALIGNED_PUT(net_htonl(seq), &th->th_seq);

    if (ACK & flags) {
        UNALIGNED_PUT(net_htonl(conn->ack), &th->th_ack);
    }

    return net_pkt_set_data(pkt, &tcp_access);
}

static int ip_header_add(struct tcp* conn, struct net_pkt* pkt) {
    if (IS_ENABLED(CONFIG_NET_IPV4) && (net_pkt_family(pkt) == NET_AF_INET)) {
        return net_context_create_ipv4_new(conn->context, pkt,
                                           &conn->src.sin.sin_addr,
                                           &conn->dst.sin.sin_addr);
    }

    if (IS_ENABLED(CONFIG_NET_IPV6) && (net_pkt_family(pkt) == NET_AF_INET6)) {
        return net_context_create_ipv6_new(conn->context, pkt,
                                           &conn->src.sin6.sin6_addr,
                                           &conn->dst.sin6.sin6_addr);
    }

    return (-EINVAL);
}

static int set_tcp_nodelay(struct tcp* conn, void const* value, size_t len) {
    int no_delay_int;

    if (len != sizeof(int)) {
        return (-EINVAL);
    }

    no_delay_int = *(int*)value;

    if ((no_delay_int < 0) || (no_delay_int > 1)) {
        return (-EINVAL);
    }

    conn->tcp_nodelay = (bool)no_delay_int;

    return (0);
}

static int get_tcp_nodelay(struct tcp* conn, void* value, size_t* len) {
    int no_delay_int = (int)conn->tcp_nodelay;

    *((int*)value) = no_delay_int;

    if (len) {
        *len = sizeof(int);
    }

    return (0);
}

static int net_tcp_set_mss_opt(struct tcp* conn, struct net_pkt* pkt) {
    NET_PKT_DATA_ACCESS_DEFINE(mss_opt_access, struct tcp_mss_option);
    struct tcp_mss_option* mss;
    uint32_t recv_mss;

    mss = net_pkt_get_data(pkt, &mss_opt_access);
    if (!mss) {
        return (-ENOBUFS);
    }

    recv_mss = net_tcp_get_supported_mss(conn);
    recv_mss |= (NET_TCP_MSS_OPT << 24) | (NET_TCP_MSS_SIZE << 16);

    UNALIGNED_PUT(net_htonl(recv_mss), (uint32_t*)mss);

    return net_pkt_set_data(pkt, &mss_opt_access);
}

static bool is_destination_local(struct net_pkt* pkt) {
    if (IS_ENABLED(CONFIG_NET_IPV4) && (net_pkt_family(pkt) == NET_AF_INET)) {
        if (net_ipv4_is_addr_loopback(
                        (struct net_in_addr*)NET_IPV4_HDR(pkt)->dst) ||
            net_ipv4_is_my_addr(
                        (struct net_in_addr*)NET_IPV4_HDR(pkt)->dst)) {
            return (true);
        }
    }

    if (IS_ENABLED(CONFIG_NET_IPV6) && (net_pkt_family(pkt) == NET_AF_INET6)) {
        if (net_ipv6_is_addr_loopback(
                        (struct net_in6_addr*)NET_IPV6_HDR(pkt)->dst) ||
            net_ipv6_is_my_addr(
                        (struct net_in6_addr*)NET_IPV6_HDR(pkt)->dst)) {
            return (true);
        }
    }

    return false;
}

void net_tcp_reply_rst(struct net_pkt* pkt) {
    NET_PKT_DATA_ACCESS_DEFINE(tcp_access_rst, struct tcphdr);
    struct tcphdr const* th_pkt = th_get(pkt);
    struct tcphdr*  th_rst;
    struct net_pkt* rst;
    int ret;

    if ((th_pkt == NULL) || (th_flags(th_pkt) & RST)) {
        /* Don't reply to a RST segment. */
        return;
    }

    #if defined(_MSC_VER) /* #CUSTOM@NDRS */
    struct net_pkt* _pkt;

    if (sizeof(struct tcphdr) > 0) {
        _pkt = net_pkt_alloc_with_buffer(pkt->iface,
                                         sizeof(struct tcphdr),
                                         pkt->family,
                                         NET_IPPROTO_TCP,
                                         TCP_PKT_ALLOC_TIMEOUT);
    }
    else {
        _pkt = net_pkt_alloc(TCP_PKT_ALLOC_TIMEOUT);
    }

    tp_pkt_alloc(_pkt, tp_basename(__FILE__), __LINE__);

    rst = _pkt;
    #else
    rst = tcp_pkt_alloc_no_conn(pkt->iface, pkt->family,
                                sizeof(struct tcphdr));
    #endif
    if (rst == NULL) {
        return;
    }

    /* IP header */
    if (IS_ENABLED(CONFIG_NET_IPV4) && (net_pkt_family(pkt) == NET_AF_INET)) {
        ret = net_ipv4_create(rst,
                              (struct net_in_addr*)NET_IPV4_HDR(pkt)->dst,
                              (struct net_in_addr*)NET_IPV4_HDR(pkt)->src);
    }
    else if (IS_ENABLED(CONFIG_NET_IPV6) && (net_pkt_family(pkt) == NET_AF_INET6)) {
        ret = net_ipv6_create(rst,
                              (struct net_in6_addr*)NET_IPV6_HDR(pkt)->dst,
                              (struct net_in6_addr*)NET_IPV6_HDR(pkt)->src);
    }
    else {
        ret = -EINVAL;
    }

    if (ret < 0) {
        goto err;
    }

    /* TCP header */
    th_rst = (struct tcphdr*)net_pkt_get_data(rst, &tcp_access_rst);
    if (th_rst == NULL) {
        goto err;
    }

    memset(th_rst, 0, sizeof(struct tcphdr));

    UNALIGNED_PUT(th_pkt->th_dport, &th_rst->th_sport);
    UNALIGNED_PUT(th_pkt->th_sport, &th_rst->th_dport);
    th_rst->th_off = 5;

    if (th_flags(th_pkt) & ACK) {
        UNALIGNED_PUT(RST, &th_rst->th_flags);
        UNALIGNED_PUT(th_pkt->th_ack, &th_rst->th_seq);
    }
    else {
        uint32_t ack = net_ntohl(th_pkt->th_seq) + tcp_data_len(pkt);

        UNALIGNED_PUT(RST | ACK, &th_rst->th_flags);
        UNALIGNED_PUT(net_htonl(ack), &th_rst->th_ack);
    }

    ret = net_pkt_set_data(rst, &tcp_access_rst);
    if (ret < 0) {
        goto err;
    }

    ret = tcp_finalize_pkt(rst);
    if (ret < 0) {
        goto err;
    }

    NET_DBG("%s", tcp_th(rst));

    tcp_send(rst);

    return;

err:
    tcp_pkt_unref(rst);
}

static int tcp_out_ext(struct tcp* conn, uint8_t flags, struct net_pkt* data,
                       uint32_t seq) {
    size_t alloc_len = sizeof(struct tcphdr);
    struct net_pkt* pkt;
    int ret = 0;

    if (conn->send_options.mss_found) {
        alloc_len += sizeof(uint32_t);
    }

    #if defined(_MSC_VER) /* #CUSTOM@NDRS */
    if (alloc_len > 0) {
        pkt = net_pkt_alloc_with_buffer(conn->iface,
                                        alloc_len,
                                        net_context_get_family(conn->context),
                                        NET_IPPROTO_TCP,
                                        TCP_PKT_ALLOC_TIMEOUT);
    }
    else {
        pkt = net_pkt_alloc(TCP_PKT_ALLOC_TIMEOUT);
    }
    #else
    pkt = tcp_pkt_alloc(conn, alloc_len);
    #endif
    if (!pkt) {
        ret = -ENOBUFS;
        goto out;
    }

    if (data) {
        /* Append the data buffer to the pkt */
        net_pkt_append_buffer(pkt, data->buffer);
        data->buffer = NULL;
    }

    ret = ip_header_add(conn, pkt);
    if (ret < 0) {
        tcp_pkt_unref(pkt);
        goto out;
    }

    ret = tcp_header_add(conn, pkt, flags, seq);
    if (ret < 0) {
        tcp_pkt_unref(pkt);
        goto out;
    }

    if (conn->send_options.mss_found) {
        ret = net_tcp_set_mss_opt(conn, pkt);
        if (ret < 0) {
            tcp_pkt_unref(pkt);
            goto out;
        }
    }

    ret = tcp_finalize_pkt(pkt);
    if (ret < 0) {
        tcp_pkt_unref(pkt);
        goto out;
    }

    if (tcp_send_cb) {
        ret = tcp_send_cb(pkt);
        goto out;
    }

    sys_slist_append(&conn->send_queue, &pkt->next);

    if (is_destination_local(pkt)) {
        /* If the destination is local, we have to let the current
         * thread to finish with any state-machine changes before
         * sending the packet, or it might lead to state inconsistencies
         */
        k_work_schedule_for_queue(&tcp_work_q,
                                  &conn->send_timer, K_NO_WAIT);
    }
    else if (tcp_send_process_no_lock(conn)) {
        tcp_conn_close(conn, -ETIMEDOUT);
    }

out :
    return (ret);
}

static void tcp_out(struct tcp* conn, uint8_t flags) {
    (void)tcp_out_ext(conn, flags, NULL /* no data */, conn->seq);
}

static int tcp_pkt_pull(struct net_pkt* pkt, size_t len) {
    int total = net_pkt_get_len(pkt);
    int ret   = 0;

    if (len > (size_t)total) {
        ret = -EINVAL;
        goto out;
    }

    net_pkt_cursor_init(pkt);
    net_pkt_set_overwrite(pkt, true);
    net_pkt_pull(pkt, len);
    net_pkt_trim_buffer(pkt);

out :
    return (ret);
}

static int tcp_pkt_peek(struct net_pkt* to, struct net_pkt* from, size_t pos,
                        size_t len) {
    net_pkt_cursor_init(to);
    net_pkt_cursor_init(from);

    if (pos) {
        net_pkt_set_overwrite(from, true);
        net_pkt_skip(from, pos);
    }

    return net_pkt_copy(to, from, len);
}

static int tcp_pkt_append(struct net_pkt* pkt, uint8_t const* data, size_t len) {
    size_t alloc_len = len;
    struct net_buf* buf = NULL;
    int ret = 0;

    if (pkt->buffer) {
        buf = net_buf_frag_last(pkt->buffer);

        if (len > net_buf_tailroom(buf)) {
            alloc_len -= net_buf_tailroom(buf);
        }
        else {
            alloc_len = 0;
        }
    }

    if (alloc_len > 0) {
        ret = net_pkt_alloc_buffer_raw(pkt, alloc_len,
                                       TCP_PKT_ALLOC_TIMEOUT);
        if (ret < 0) {
            return (-ENOBUFS);
        }
    }

    if (buf == NULL) {
        buf = pkt->buffer;
    }

    while (buf != NULL && len > 0) {
        size_t write_len = MIN(len, net_buf_tailroom(buf));

        net_buf_add_mem(buf, data, write_len);

        data += write_len;
        len -= write_len;
        buf = buf->frags;
    }

    NET_ASSERT(len == 0, "Not all bytes written");

    return (ret);
}

static bool tcp_window_full(struct tcp* conn) {
    bool window_full = (conn->send_data_total >= conn->send_win);

    #ifdef CONFIG_NET_TCP_CONGESTION_AVOIDANCE
    window_full = window_full || (conn->send_data_total >= conn->ca.cwnd);
    #endif

    if (window_full) {
        NET_DBG("conn: %p TX window_full", conn);
    }

    return window_full;
}

static int tcp_unsent_len(struct tcp const* conn) {
    int unsent_len;

    if (conn->unacked_len > (int)conn->send_data_total) {
        NET_ERR("total=%zu, unacked_len=%d",
                conn->send_data_total, conn->unacked_len);
        unsent_len = -ERANGE;
        goto out;
    }

    unsent_len = conn->send_data_total - conn->unacked_len;
    if (conn->unacked_len >= conn->send_win) {
        unsent_len = 0;
    }
    else {
        unsent_len = MIN(unsent_len, conn->send_win - conn->unacked_len);

        #ifdef CONFIG_NET_TCP_CONGESTION_AVOIDANCE
        if (conn->unacked_len >= conn->ca.cwnd) {
            unsent_len = 0;
        }
        else {
            unsent_len = MIN(unsent_len, conn->ca.cwnd - conn->unacked_len);
        }
        #endif
    }

out :
    return (unsent_len);
}

static int tcp_send_data(struct tcp* conn) {
    int ret = 0;
    int len;
    struct net_pkt* pkt;

    len = MIN(tcp_unsent_len(conn), conn_mss(conn));
    if (len < 0) {
        ret = len;
        goto out;
    }
    if (len == 0) {
        NET_DBG("conn: %p no data to send", conn);
        ret = -ENODATA;
        goto out;
    }

    #if defined(_MSC_VER) /* #CUSTOM@NDRS */
    if (len > 0) {
        pkt = net_pkt_alloc_with_buffer(conn->iface,
                                        len,
                                        net_context_get_family(conn->context),
                                        NET_IPPROTO_TCP,
                                        TCP_PKT_ALLOC_TIMEOUT);
    }
    else {
        pkt = net_pkt_alloc(TCP_PKT_ALLOC_TIMEOUT);
    }
    #else
    pkt = tcp_pkt_alloc(conn, len);
    #endif
    if (!pkt) {
        NET_ERR("conn: %p packet allocation failed, len=%d", conn, len);
        ret = -ENOBUFS;
        goto out;
    }

    ret = tcp_pkt_peek(pkt, conn->send_data, conn->unacked_len, len);
    if (ret < 0) {
        tcp_pkt_unref(pkt);
        ret = -ENOBUFS;
        goto out;
    }

    ret = tcp_out_ext(conn, PSH | ACK, pkt, conn->seq + conn->unacked_len);
    if (ret == 0) {
        conn->unacked_len += len;

        if (conn->data_mode == TCP_DATA_MODE_RESEND) {
            net_stats_update_tcp_resent(conn->iface, len);
            net_stats_update_tcp_seg_rexmit(conn->iface);
        }
        else {
            net_stats_update_tcp_sent(conn->iface, len);
            net_stats_update_tcp_seg_sent(conn->iface);
        }
    }

    /* The data we want to send, has been moved to the send queue so we
     * can unref the head net_pkt. If there was an error, we need to remove
     * the packet anyway.
     */
    tcp_pkt_unref(pkt);

    conn_send_data_dump(conn);

out :
    return (ret);
}

/* Send all queued but unsent data from the send_data packet by packet
 * until the receiver's window is full. */
static int tcp_send_queued_data(struct tcp* conn) {
    int ret = 0;
    bool subscribe = false;

    if (conn->data_mode == TCP_DATA_MODE_RESEND) {
        goto out;
    }

    while (tcp_unsent_len(conn) > 0) {
        /* Implement Nagle's algorithm */
        if ((conn->tcp_nodelay == false) && (conn->unacked_len > 0)) {
            /* If there is already pending data */
            if (tcp_unsent_len(conn) < conn_mss(conn)) {
                /* The number of bytes to be transmitted is less than an MSS,
                 * skip transmission for now.
                 * Wait for more data to be transmitted or all pending data
                 * being acknowledged.
                 */
                break;
            }
        }

        ret = tcp_send_data(conn);
        if (ret < 0) {
            break;
        }
    }

    if (conn->send_data_total) {
        subscribe = true;
    }

    if (k_work_delayable_remaining_get(&conn->send_data_timer)) {
        subscribe = false;
    }

    if (subscribe) {
        conn->send_data_retries = 0;
        k_work_reschedule_for_queue(&tcp_work_q, &conn->send_data_timer,
                                    K_MSEC(TCP_RTO_MS));
    }

out :
    return (ret);
}

static void tcp_cleanup_recv_queue(struct k_work* work) {
    struct k_work_delayable* dwork = k_work_delayable_from_work(work);
    struct tcp*              conn  = CONTAINER_OF(dwork, struct tcp, recv_queue_timer);

    k_mutex_lock(&conn->lock, K_FOREVER);

    NET_DBG("Cleanup recv queue conn %p len %zd seq %u", conn,
            net_pkt_get_len(conn->queue_recv_data),
            tcp_get_seq(conn->queue_recv_data->buffer));

    net_buf_unref(conn->queue_recv_data->buffer);
    conn->queue_recv_data->buffer = NULL;

    k_mutex_unlock(&conn->lock);
}

static void tcp_resend_data(struct k_work* work) {
    struct k_work_delayable* dwork = k_work_delayable_from_work(work);
    struct tcp* conn = CONTAINER_OF(dwork, struct tcp, send_data_timer);
    bool conn_unref = false;
    int ret;
    int exp_tcp_rto;

    k_mutex_lock(&conn->lock, K_FOREVER);

    NET_DBG("send_data_retries=%hu", conn->send_data_retries);

    if (conn->send_data_retries >= tcp_retries) {
        NET_DBG("conn: %p close, data retransmissions exceeded", conn);
        conn_unref = true;
        goto out;
    }

    if (IS_ENABLED(CONFIG_NET_TCP_CONGESTION_AVOIDANCE) &&
        (conn->send_data_retries == 0)) {
        tcp_ca_timeout(conn);
        if (tcp_window_full(conn)) {
            (void)k_sem_take(&conn->tx_sem, K_NO_WAIT);
        }
    }

    conn->data_mode   = TCP_DATA_MODE_RESEND;
    conn->unacked_len = 0;

    ret = tcp_send_data(conn);
    conn->send_data_retries++;
    if (ret == 0) {
        if (conn->in_close && conn->send_data_total == 0) {
            NET_DBG("TCP connection in %s close, "
                    "not disposing yet (waiting %dms)",
                    "active", tcp_max_timeout_ms);
            k_work_reschedule_for_queue(&tcp_work_q,
                                        &conn->fin_timer,
                                        FIN_TIMEOUT);

            conn_state(conn, TCP_FIN_WAIT_1);

            ret = tcp_out_ext(conn, FIN | ACK, NULL,
                              conn->seq + conn->unacked_len);
            if (ret == 0) {
                conn_seq(conn, +1);
            }

            keep_alive_timer_stop(conn);

            goto out;
        }
    }
    else if (ret == -ENODATA) {
        conn->data_mode = TCP_DATA_MODE_SEND;

        goto out;
    }
    else if (ret == -ENOBUFS) {
        NET_ERR("TCP failed to allocate buffer in retransmission");
    }

    exp_tcp_rto = TCP_RTO_MS;
    /* The last retransmit does not need to wait that long */
    if (conn->send_data_retries < tcp_retries) {
        /* Every retransmit, the retransmission timeout increases by a factor 1.5 */
        for (int i = 0; i < conn->send_data_retries; i++) {
            exp_tcp_rto += exp_tcp_rto >> 1;
        }
    }

    k_work_reschedule_for_queue(&tcp_work_q, &conn->send_data_timer,
                                K_MSEC(exp_tcp_rto));

out :
    k_mutex_unlock(&conn->lock);

    if (conn_unref) {
        tcp_conn_close(conn, -ETIMEDOUT);
    }
}

static void tcp_timewait_timeout(struct k_work* work) {
    struct k_work_delayable* dwork = k_work_delayable_from_work(work);
    struct tcp*              conn  = CONTAINER_OF(dwork, struct tcp, timewait_timer);

    /* no need to acquire the conn->lock as there is nothing scheduled here */
    NET_DBG("conn: %p %s", conn, tcp_conn_state(conn, NULL));

    (void)tcp_conn_close(conn, -ETIMEDOUT);
}

static void tcp_establish_timeout(struct tcp* conn) {
    NET_DBG("Did not receive %s in %dms", "ACK", ACK_TIMEOUT_MS);
    NET_DBG("conn: %p %s", conn, tcp_conn_state(conn, NULL));

    (void)tcp_conn_close(conn, -ETIMEDOUT);
}

static void tcp_fin_timeout(struct k_work* work) {
    struct k_work_delayable* dwork = k_work_delayable_from_work(work);
    struct tcp*              conn  = CONTAINER_OF(dwork, struct tcp, fin_timer);

    /* no need to acquire the conn->lock as there is nothing scheduled here */
    if (conn->state == TCP_SYN_RECEIVED) {
        tcp_establish_timeout(conn);
        return;
    }

    NET_DBG("Did not receive %s in %dms", "FIN", tcp_max_timeout_ms);
    NET_DBG("conn: %p %s", conn, tcp_conn_state(conn, NULL));

    (void)tcp_conn_close(conn, -ETIMEDOUT);
}

static void tcp_last_ack_timeout(struct k_work* work) {
    struct k_work_delayable* dwork = k_work_delayable_from_work(work);
    struct tcp*              conn  = CONTAINER_OF(dwork, struct tcp, fin_timer);

    NET_DBG("Did not receive %s in %dms", "last ACK", LAST_ACK_TIMEOUT_MS);
    NET_DBG("conn: %p %s", conn, tcp_conn_state(conn, NULL));

    (void)tcp_conn_close(conn, -ETIMEDOUT);
}

static void tcp_setup_last_ack_timer(struct tcp* conn) {
    /* Just in case the last ack is lost, install a timer that will
     * close the connection in that case. Use the fin_timer for that
     * as the fin handling cannot be done in this passive close state.
     * Instead of default tcp_fin_timeout() function, have a separate
     * function to catch this last ack case.
     */
    k_work_init_delayable(&conn->fin_timer, tcp_last_ack_timeout);

    NET_DBG("TCP connection in %s close, "
            "not disposing yet (waiting %dms)",
            "passive", LAST_ACK_TIMEOUT_MS);
    k_work_reschedule_for_queue(&tcp_work_q,
                                &conn->fin_timer,
                                LAST_ACK_TIMEOUT);
}

static void tcp_cancel_last_ack_timer(struct tcp* conn) {
    k_work_cancel_delayable(&conn->fin_timer);
}

#if defined(CONFIG_NET_TCP_KEEPALIVE)
static void tcp_send_keepalive_probe(struct k_work* work) {
    struct k_work_delayable* dwork = k_work_delayable_from_work(work);
    struct tcp*              conn  = CONTAINER_OF(dwork, struct tcp, keepalive_timer);

    if (conn->state != TCP_ESTABLISHED) {
        NET_DBG("conn: %p TCP connection not established", conn);
        return;
    }

    if (!conn->keep_alive) {
        NET_DBG("conn: %p keepalive is not enabled", conn);
        return;
    }

    conn->keep_cur++;
    if (conn->keep_cur > conn->keep_cnt) {
        NET_DBG("conn: %p keepalive probe failed multiple times",
                conn);
        tcp_conn_close(conn, -ETIMEDOUT);
        return;
    }

    NET_DBG("conn: %p keepalive probe", conn);
    k_work_reschedule_for_queue(&tcp_work_q, &conn->keepalive_timer,
                                K_SECONDS(conn->keep_intvl));

    (void) tcp_out_ext(conn, ACK, NULL, conn->seq - 1);
}
#endif /* CONFIG_NET_TCP_KEEPALIVE */

static void tcp_send_zwp(struct k_work* work) {
    struct k_work_delayable* dwork = k_work_delayable_from_work(work);
    struct tcp* conn = CONTAINER_OF(dwork, struct tcp, persist_timer);

    k_mutex_lock(&conn->lock, K_FOREVER);

    (void) tcp_out_ext(conn, ACK, NULL, conn->seq - 1);

    tcp_derive_rto(conn);

    if (conn->send_win == 0) {
        uint64_t timeout = TCP_RTO_MS;

        /* Make sure the bitwise shift does not result in undefined behaviour */
        if (conn->zwp_retries < 63) {
            conn->zwp_retries++;
        }

        timeout <<= conn->zwp_retries;
        if (timeout == 0 || timeout > ZWP_MAX_DELAY_MS) {
            timeout = ZWP_MAX_DELAY_MS;
        }

        (void) k_work_reschedule_for_queue(
                &tcp_work_q, &conn->persist_timer, K_MSEC(timeout));
    }

    k_mutex_unlock(&conn->lock);
}

static void tcp_send_ack(struct k_work* work) {
    struct k_work_delayable* dwork = k_work_delayable_from_work(work);
    struct tcp* conn = CONTAINER_OF(dwork, struct tcp, ack_timer);

    k_mutex_lock(&conn->lock, K_FOREVER);

    tcp_out(conn, ACK);

    k_mutex_unlock(&conn->lock);
}

static void tcp_conn_ref(struct tcp* conn) {
    int ref_count = atomic_inc(&conn->ref_count) + 1;

    NET_DBG("conn: %p, ref_count: %d", conn, ref_count);
}

static struct tcp* tcp_conn_alloc(void) {
    struct tcp* conn = NULL;
    int ret;

    ret = k_mem_slab_alloc(&tcp_conns_slab, (void**)&conn, K_NO_WAIT);
    if (ret) {
        NET_ERR("Cannot allocate slab");
        goto out;
    }

    memset(conn, 0, sizeof(*conn));

    if (CONFIG_NET_TCP_RECV_QUEUE_TIMEOUT) {
        #if defined(_MSC_VER) /* #CUSTOM@NDRS */
        conn->queue_recv_data = net_pkt_rx_alloc(TCP_PKT_ALLOC_TIMEOUT);
        #else
        conn->queue_recv_data = tcp_rx_pkt_alloc(conn, 0);
        #endif

        if (conn->queue_recv_data == NULL) {
            NET_ERR("Cannot allocate %s queue for conn %p", "recv",
                    conn);
            goto fail;
        }
    }

    #if defined(_MSC_VER) /* #CUSTOM@NDRS */
    conn->send_data = net_pkt_alloc(TCP_PKT_ALLOC_TIMEOUT);
    #else
    conn->send_data = tcp_pkt_alloc(conn, 0);
    #endif
    if (conn->send_data == NULL) {
        NET_ERR("Cannot allocate %s queue for conn %p", "send", conn);
        goto fail;
    }

    k_mutex_init(&conn->lock);
    k_fifo_init(&conn->recv_data);
    k_sem_init(&conn->connect_sem, 0, K_SEM_MAX_LIMIT);
    k_sem_init(&conn->tx_sem, 1, 1);

    conn->in_connect   = false;
    conn->state        = TCP_LISTEN;
    conn->recv_win_max = tcp_rx_window;
    conn->recv_win     = conn->recv_win_max;
    conn->send_win_max = MAX(tcp_tx_window, NET_IPV6_MTU);
    conn->send_win     = conn->send_win_max;
    conn->tcp_nodelay  = false;
    conn->addr_ref_done = false;

    #ifdef CONFIG_NET_TCP_FAST_RETRANSMIT
    conn->dup_ack_cnt = 0;
    #endif

    #ifdef CONFIG_NET_TCP_CONGESTION_AVOIDANCE
    /* Initially set the congestion window at its max size, since only the MSS
     * is available as soon as the connection is established
     */
    conn->ca.cwnd = UINT16_MAX;
    #endif

    /* The ISN value will be set when we get the connection attempt or
     * when trying to create a connection.
     */
    conn->seq = 0U;

    sys_slist_init(&conn->send_queue);

    k_work_init_delayable(&conn->send_timer, tcp_send_process);
    k_work_init_delayable(&conn->timewait_timer, tcp_timewait_timeout);
    k_work_init_delayable(&conn->fin_timer, tcp_fin_timeout);
    k_work_init_delayable(&conn->send_data_timer, tcp_resend_data);
    k_work_init_delayable(&conn->recv_queue_timer, tcp_cleanup_recv_queue);
    k_work_init_delayable(&conn->persist_timer, tcp_send_zwp);
    k_work_init_delayable(&conn->ack_timer, tcp_send_ack);
    k_work_init(&conn->conn_release, tcp_conn_release);
    keep_alive_timer_init(conn);

    tcp_conn_ref(conn);

    k_mutex_lock(&tcp_lock, K_FOREVER);
    sys_slist_append(&tcp_conns, &conn->next);
    k_mutex_unlock(&tcp_lock);
out :
    NET_DBG("conn: %p", conn);

    return (conn);

fail:
    if (CONFIG_NET_TCP_RECV_QUEUE_TIMEOUT && conn->queue_recv_data) {
        tcp_pkt_unref(conn->queue_recv_data);
        conn->queue_recv_data = NULL;
    }

    k_mem_slab_free(&tcp_conns_slab, (void*)conn);
    return (NULL);
}

int net_tcp_get(struct net_context* context) {
    int ret = 0;
    struct tcp* conn;

    conn = tcp_conn_alloc();
    if (conn == NULL) {
        ret = -ENOMEM;
        return (ret);
    }

    /* Mutually link the net_context and tcp connection */
    conn->context = context;
    context->tcp  = conn;

    return (ret);
}

static bool tcp_endpoint_cmp(union tcp_endpoint* ep, struct net_pkt* pkt,
                             enum pkt_addr which) {
    union tcp_endpoint ep_tmp;

    if (tcp_endpoint_set(&ep_tmp, pkt, which) < 0) {
        return false;
    }

    return !memcmp(ep, &ep_tmp, tcp_endpoint_len(ep->sa.sa_family));
}

static bool tcp_conn_cmp(struct tcp* conn, struct net_pkt* pkt) {
    return tcp_endpoint_cmp(&conn->src, pkt, TCP_EP_DST) &&
                            tcp_endpoint_cmp(&conn->dst, pkt, TCP_EP_SRC);
}

static struct tcp* tcp_conn_search(struct net_pkt* pkt) {
    bool found = false;
    struct tcp* conn;
    struct tcp* tmp;

    k_mutex_lock(&tcp_lock, K_FOREVER);

    SYS_SLIST_FOR_EACH_CONTAINER_SAFE(&tcp_conns, conn, tmp, next) {
        found = tcp_conn_cmp(conn, pkt);
        if (found) {
            break;
        }
    }

    k_mutex_unlock(&tcp_lock);

    return found ? conn : NULL;
}

static struct tcp* tcp_conn_new(struct net_pkt* pkt);

static enum net_verdict tcp_recv(struct net_conn* net_conn,
                                 struct net_pkt* pkt,
                                 union net_ip_header* ip,
                                 union net_proto_header* proto,
                                 void* user_data) {
    struct tcp* conn;
    struct tcphdr* th;
    enum net_verdict verdict = NET_DROP;

    ARG_UNUSED(net_conn);
    ARG_UNUSED(proto);

    conn = tcp_conn_search(pkt);
    if (conn) {
        goto in;
    }

    th = th_get(pkt);

    if (th_flags(th) & SYN && !(th_flags(th) & ACK)) {
        struct tcp* conn_old = ((struct net_context*)user_data)->tcp;

        conn = tcp_conn_new(pkt);
        if (!conn) {
            NET_ERR("Cannot allocate a new TCP connection");
            goto in;
        }

        conn->accepted_conn = conn_old;
    }
in :
    if (conn) {
        verdict = tcp_in(conn, pkt);
    }
    else {
        net_tcp_reply_rst(pkt);
    }

    return (verdict);
}

static uint32_t seq_scale(uint32_t seq) {
    return seq + (k_ticks_to_ns_floor32(k_uptime_ticks()) >> 6);
}

static uint8_t unique_key[16]; /* MD5 128 bits as described in RFC6528 */

static uint32_t tcpv6_init_isn(struct net_in6_addr* saddr,
                               struct net_in6_addr* daddr,
                               uint16_t sport,
                               uint16_t dport) {
    struct {
        uint8_t key[sizeof(unique_key)];
        struct net_in6_addr saddr;
        struct net_in6_addr daddr;
        uint16_t sport;
        uint16_t dport;
    } buf = {
        .saddr = *(struct net_in6_addr*)saddr,
        .daddr = *(struct net_in6_addr*)daddr,
        .sport = sport,
        .dport = dport
    };

    uint8_t hash[16];
    static bool once;

    if (!once) {
        sys_csrand_get(unique_key, sizeof(unique_key));
        once = true;
    }

    memcpy(buf.key, unique_key, sizeof(buf.key));

    #if defined(CONFIG_NET_TCP_ISN_RFC6528)
    size_t hash_len;

    psa_hash_compute(PSA_ALG_SHA_256, (const unsigned char*)&buf, sizeof(buf),
                     hash, sizeof(hash), &hash_len);
    #endif

    return seq_scale(UNALIGNED_GET((uint32_t*)&hash[0]));
}

static uint32_t tcpv4_init_isn(struct net_in_addr* saddr,
                               struct net_in_addr* daddr,
                               uint16_t sport,
                               uint16_t dport) {
    struct {
        uint8_t key[sizeof(unique_key)];
        struct net_in_addr saddr;
        struct net_in_addr daddr;
        uint16_t sport;
        uint16_t dport;
    } buf = {
        .saddr = *(struct net_in_addr*)saddr,
        .daddr = *(struct net_in_addr*)daddr,
        .sport = sport,
        .dport = dport
    };

    uint8_t hash[16];
    static bool once;

    if (!once) {
        sys_csrand_get(unique_key, sizeof(unique_key));
        once = true;
    }

    memcpy(buf.key, unique_key, sizeof(unique_key));

    #if defined(CONFIG_NET_TCP_ISN_RFC6528)
    size_t hash_len;

    psa_hash_compute(PSA_ALG_SHA_256, (const unsigned char *)&buf, sizeof(buf),
                     hash, sizeof(hash), &hash_len);
#endif

    return seq_scale(UNALIGNED_GET((uint32_t*)&hash[0]));
}

static uint32_t tcp_init_isn(struct net_sockaddr* saddr, struct net_sockaddr* daddr) {
    if (IS_ENABLED(CONFIG_NET_TCP_ISN_RFC6528)) {
        if (IS_ENABLED(CONFIG_NET_IPV6) &&
            (saddr->sa_family == NET_AF_INET6)) {
            return tcpv6_init_isn(&net_sin6(saddr)->sin6_addr,
                                  &net_sin6(daddr)->sin6_addr,
                                  net_sin6(saddr)->sin6_port,
                                  net_sin6(daddr)->sin6_port);
        }
        else if (IS_ENABLED(CONFIG_NET_IPV4) &&
                 (saddr->sa_family == NET_AF_INET)) {
            return tcpv4_init_isn(&net_sin(saddr)->sin_addr,
                                  &net_sin(daddr)->sin_addr,
                                  net_sin(saddr)->sin_port,
                                  net_sin(daddr)->sin_port);
        }
    }

    return sys_rand32_get();
}

/* Create a new tcp connection, as a part of it, create and register
 * net_context
 */
static struct tcp* tcp_conn_new(struct net_pkt* pkt) {
    struct tcp* conn = NULL;
    struct net_context* context = NULL;
    sa_family_t af = net_pkt_family(pkt);
    struct net_sockaddr local_addr = {0};
    int ret;

    ret = net_context_get(af, NET_SOCK_STREAM, NET_IPPROTO_TCP, &context);
    if (ret < 0) {
        NET_ERR("net_context_get(): %d", ret);
        goto err;
    }

    conn        = context->tcp;
    conn->iface = pkt->iface;
    tcp_derive_rto(conn);

    net_context_set_family(conn->context, net_pkt_family(pkt));

    if (tcp_endpoint_set(&conn->dst, pkt, TCP_EP_SRC) < 0) {
        net_context_put(context);
        conn = NULL;
        goto err;
    }

    if (tcp_endpoint_set(&conn->src, pkt, TCP_EP_DST) < 0) {
        net_context_put(context);
        conn = NULL;
        goto err;
    }

    NET_DBG("conn: src: %s, dst: %s",
            net_sprint_addr(conn->src.sa.sa_family,
                            (void const*)&conn->src.sin.sin_addr),
            net_sprint_addr(conn->dst.sa.sa_family,
                            (void const*)&conn->dst.sin.sin_addr));

    memcpy(&context->remote, &conn->dst, sizeof(context->remote));
    context->flags |= NET_CONTEXT_REMOTE_ADDR_SET;

    net_sin_ptr(&context->local)->sin_family = af;

    local_addr.sa_family = net_context_get_family(context);

    if (IS_ENABLED(CONFIG_NET_IPV6) &&
        (net_context_get_family(context) == NET_AF_INET6)) {
        net_ipaddr_copy(&net_sin6(&local_addr)->sin6_addr,
                        &conn->src.sin6.sin6_addr);
    }
    else if (IS_ENABLED(CONFIG_NET_IPV4) &&
             (net_context_get_family(context) == NET_AF_INET)) {
        net_ipaddr_copy(&net_sin(&local_addr)->sin_addr,
                        &conn->src.sin.sin_addr);
    }

    ret = net_context_bind(context, &local_addr, sizeof(local_addr));
    if (ret < 0) {
        NET_DBG("Cannot bind accepted context, connection reset");
        net_context_put(context);
        conn = NULL;
        goto err;
    }

    /* The newly created context object for the new TCP client connection needs
     * all four parameters of the tuple (local address, local port, remote
     * address, remote port) to be properly identified. Remote address and port
     * are already copied above from conn->dst. The call to net_context_bind
     * with the prepared local_addr further copies the local address. However,
     * this call wont copy the local port, as the bind would then fail due to
     * an address/port reuse without the REUSEPORT option enables for both
     * connections. Therefore, we copy the port after the bind call.
     * It is safe to bind to this address/port combination, as the new TCP
     * client connection is separated from the local listening connection
     * by the specified remote address and remote port.
     */
    if (IS_ENABLED(CONFIG_NET_IPV6) &&
        (net_context_get_family(context) == NET_AF_INET6)) {
        net_sin6_ptr(&context->local)->sin6_port = conn->src.sin6.sin6_port;
    }
    else if (IS_ENABLED(CONFIG_NET_IPV4) &&
             (net_context_get_family(context) == NET_AF_INET)) {
        net_sin_ptr(&context->local)->sin_port = conn->src.sin.sin_port;
    }

    if (!(IS_ENABLED(CONFIG_NET_TEST_PROTOCOL) ||
          IS_ENABLED(CONFIG_NET_TEST))) {
        conn->seq = tcp_init_isn(&local_addr, &context->remote);
    }

    NET_DBG("context: local: %s, remote: %s",
            net_sprint_addr(local_addr.sa_family,
                            (void const*)&net_sin(&local_addr)->sin_addr),
            net_sprint_addr(context->remote.sa_family,
                            (void const*)&net_sin(&context->remote)->sin_addr));

    ret = net_conn_register(NET_IPPROTO_TCP, (uint8_t)af,
                            &context->remote, &local_addr,
                            net_ntohs(conn->dst.sin.sin_port), /* local port */
                            net_ntohs(conn->src.sin.sin_port), /* remote port */
                            context, tcp_recv, context,
                            &context->conn_handler);
    if (ret < 0) {
        NET_ERR("net_conn_register(): %d", ret);
        net_context_put(context);
        conn = NULL;
        goto err;
    }

    net_if_addr_ref(conn->iface, conn->dst.sa.sa_family,
                    (conn->src.sa.sa_family == NET_AF_INET) ?
                    (const void*)&conn->src.sin.sin_addr :
                    (const void*)&conn->src.sin6.sin6_addr);
    conn->addr_ref_done = true;

err :
    if (!conn) {
        net_stats_update_tcp_seg_conndrop(net_pkt_iface(pkt));
    }

    return (conn);
}

static bool tcp_validate_seq(struct tcp const* conn, struct tcphdr const* hdr) {
    return (net_tcp_seq_cmp(th_seq(hdr), conn->ack) >= 0) &&
           (net_tcp_seq_cmp(th_seq(hdr), conn->ack + conn->recv_win) < 0);
}

static int32_t tcp_compute_new_length(struct tcp const* conn, struct tcphdr const* hdr, size_t len,
                                      bool fin_received) {
    int32_t new_len = 0;

    if (len > 0) {
        /* Cases:
         * - Data already received earlier: new_len <= 0
         * - Partially new data new_len > 0
         * - Out of order data new_len > 0,
         *   should be checked by sequence number
         */
        new_len = (int32_t)(len)-net_tcp_seq_cmp(conn->ack, th_seq(hdr));
        if (fin_received) {
            /* Add with one additional byte as the FIN flag has to be subtracted */
            new_len++;
        }
    }

    return (new_len);
}

static enum tcp_state tcp_enter_time_wait(struct tcp* conn) {
    tcp_send_timer_cancel(conn);
    /* Entering TIME-WAIT, so cancel the timer and start the TIME-WAIT timer */
    k_work_cancel_delayable(&conn->fin_timer);
    k_work_reschedule_for_queue(
            &tcp_work_q, &conn->timewait_timer,
            K_MSEC(CONFIG_NET_TCP_TIME_WAIT_DELAY));

    return (TCP_TIME_WAIT);
}

static bool check_seq_list(struct net_buf* buf) {
    struct net_buf* last = NULL;
    struct net_buf* tmp  = buf;
    uint32_t seq;
    uint32_t next_seq = 0;
    bool result = true;

    while (tmp) {
        seq = tcp_get_seq(tmp);

        NET_DBG("buf %p seq %u len %d", tmp, seq, tmp->len);

        if (last != NULL) {
            if (next_seq != seq) {
                result = false;
            }
        }

        next_seq = seq + tmp->len;
        last     = tmp;
        tmp      = tmp->frags;
    }

    return (result);
}

static void tcp_queue_recv_data(struct tcp* conn, struct net_pkt* pkt,
                                size_t len, uint32_t seq) {
    uint32_t seq_start = seq;
    bool inserted = false;
    struct net_buf* tmp;

    NET_DBG("conn: %p len %zd seq %u ack %u", conn, len, seq, conn->ack);

    tmp = pkt->buffer;

    tcp_set_seq(tmp, seq);
    seq += tmp->len;
    tmp = tmp->frags;

    while (tmp) {
        tcp_set_seq(tmp, seq);
        seq += tmp->len;
        tmp = tmp->frags;
    }

    if (IS_ENABLED(CONFIG_NET_TCP_LOG_LEVEL_DBG)) {
        NET_DBG("Queuing data: conn %p", conn);
    }

    if (!net_pkt_is_empty(conn->queue_recv_data)) {
        /* Place the data to correct place in the list. If the data
         * would not be sequential, then drop this packet.
         *
         * Only work with subtractions between sequence numbers in uint32_t format
         * to proper handle cases that are around the wrapping point.
         */

        /* Some potentential cases:
         * Note: MI = MAX_INT
         * Packet | Queued| End off1  | Start off| End off2    | Required handling
         * Seq|Len|Seq|Len|           |          |             |
         *  3 | 3 | 6 | 4 | 3+3-6=  0 | NA       | NA          | Prepend
         *  3 | 4 | 6 | 4 | 3+4-6 = 1 | NA       | NA          | Prepend, pull from buffer
         *  3 | 7 | 6 | 4 | 3+7-6 = 4 | 6-3=3    | 6+4-3=7     | Drop queued data
         *  3 | 8 | 6 | 4 | 3+8-6 = 5 | 6-3=3    | 6+4-3=7     | Drop queued data
         *  6 | 5 | 6 | 4 | 6+5-6 = 5 | 6-6=0    | 6+4-6=4     | Drop queued data
         *  6 | 4 | 6 | 4 | 6+4-6 = 4 | 6-6=0    | 6+4-6=4     | Drop queued data / packet
         *  7 | 2 | 6 | 4 | 7+2-6 = 3 | 6-7=MI   | 6+4-7=3     | Drop packet
         * 10 | 2 | 6 | 4 | 10+2-6= 6 | 6-10=MI-3| 6+4-10=0    | Append
         *  7 | 4 | 6 | 4 | 7+4-6 = 5 | 6-7 =MI  | 6+4-7 =3    | Append, pull from packet
         * 11 | 2 | 6 | 4 | 11+2-6= 7 | 6-11=MI-6| 6+4-11=MI-1 | Drop incoming packet
         *  2 | 3 | 6 | 4 | 2+3-6= MI | 6-2=4    | 6+4-2=8     | Drop incoming packet
         */

        uint32_t pending_seq;
        uint32_t start_offset;
        uint32_t end_offset;
        size_t   pending_len;

        pending_seq = tcp_get_seq(conn->queue_recv_data->buffer);
        end_offset  = seq - pending_seq;
        pending_len = net_pkt_get_len(conn->queue_recv_data);
        if (end_offset < pending_len) {
            if (end_offset < len) {
                if (end_offset) {
                    net_pkt_remove_tail(pkt, end_offset);
                }

                /* Put new data before the pending data */
                net_buf_frag_add(pkt->buffer,
                                 conn->queue_recv_data->buffer);
                NET_DBG("Adding at before queue, end_offset %i, pending_len %zu",
                        end_offset, pending_len);
                conn->queue_recv_data->buffer = pkt->buffer;
                inserted                      = true;
            }
        }
        else {
            struct net_buf* last;

            last        = net_buf_frag_last(conn->queue_recv_data->buffer);
            pending_seq = tcp_get_seq(last);

            start_offset = pending_seq - seq_start;
            /* Compute the offset w.r.t. the start point of the new packet */
            end_offset = (pending_seq + last->len) - seq_start;

            /* Check if queue start with within the within the new packet */
            if ((start_offset < len) && (end_offset <= len)) {
                /* The queued data is irrelevant since the new packet overlaps the
                 * new packet, take the new packet as contents
                 */
                net_buf_unref(conn->queue_recv_data->buffer);
                conn->queue_recv_data->buffer = pkt->buffer;
                inserted                      = true;
            }
            else {
                if (end_offset < len) {
                    if (end_offset) {
                        net_pkt_remove_tail(conn->queue_recv_data,
                                            end_offset);
                    }

                    /* Put new data after pending data */
                    NET_DBG("Adding at end of queue, start %i, end %i, len %zu",
                            start_offset, end_offset, len);
                    net_buf_frag_add(conn->queue_recv_data->buffer,
                                     pkt->buffer);
                    inserted = true;
                }
            }
        }

        if (inserted) {
            NET_DBG("All pending data: conn %p", conn);
            if (check_seq_list(conn->queue_recv_data->buffer) == false) {
                NET_ERR("Incorrect order in out of order sequence for conn %p",
                        conn);
                /* error in sequence list, drop it */
                net_buf_unref(conn->queue_recv_data->buffer);
                conn->queue_recv_data->buffer = NULL;
            }
        }
        else {
            NET_DBG("Cannot add new data to queue");
        }
    }
    else {
        net_pkt_append_buffer(conn->queue_recv_data, pkt->buffer);
        inserted = true;
    }

    if (inserted) {
        /* We need to keep the received data but free the pkt */
        pkt->buffer = NULL;

        if (!k_work_delayable_is_pending(&conn->recv_queue_timer)) {
            k_work_reschedule_for_queue(
                    &tcp_work_q, &conn->recv_queue_timer,
                    K_MSEC(CONFIG_NET_TCP_RECV_QUEUE_TIMEOUT));
        }
    }
}

static enum net_verdict tcp_data_received(struct tcp* conn, struct net_pkt* pkt,
                                          size_t* len) {
    enum net_verdict ret;

    if (*len == 0) {
        return (NET_DROP);
    }

    ret = tcp_data_get(conn, pkt, len);

    net_stats_update_tcp_seg_recv(conn->iface);
    conn_ack(conn, *len);

    /* Delay ACK response in case of small window or missing PSH,
     * as described in RFC 813.
     */
    if (tcp_short_window(conn)) {
        k_work_schedule_for_queue(&tcp_work_q, &conn->ack_timer,
                                  ACK_DELAY);
    }
    else {
        k_work_cancel_delayable(&conn->ack_timer);
        tcp_out(conn, ACK);
    }

    return (ret);
}

static void tcp_out_of_order_data(struct tcp* conn, struct net_pkt* pkt,
                                  size_t data_len, uint32_t seq) {
    size_t headers_len;

    if (data_len == 0) {
        return;
    }

    headers_len = net_pkt_get_len(pkt) - data_len;

    /* Get rid of protocol headers from the data */
    if (tcp_pkt_pull(pkt, headers_len) < 0) {
        return;
    }

    /* We received out-of-order data. Try to queue it.
     */
    tcp_queue_recv_data(conn, pkt, data_len, seq);
}

static void tcp_check_sock_options(struct tcp* conn) {
    int sndbuf_opt = 0;
    int rcvbuf_opt = 0;

    if (IS_ENABLED(CONFIG_NET_CONTEXT_SNDBUF)) {
        (void) net_context_get_option(conn->context, NET_OPT_SNDBUF,
                                      &sndbuf_opt, NULL);
    }

    if (IS_ENABLED(CONFIG_NET_CONTEXT_RCVBUF)) {
        (void) net_context_get_option(conn->context, NET_OPT_RCVBUF,
                                      &rcvbuf_opt, NULL);
    }

    if (sndbuf_opt > 0 && sndbuf_opt != conn->send_win_max) {
        k_mutex_lock(&conn->lock, K_FOREVER);

        conn->send_win_max = sndbuf_opt;
        if (conn->send_win > conn->send_win_max) {
            conn->send_win = conn->send_win_max;
        }

        k_mutex_unlock(&conn->lock);
    }

    if (rcvbuf_opt > 0 && rcvbuf_opt != conn->recv_win_max) {
        int diff;

        k_mutex_lock(&conn->lock, K_FOREVER);

        diff               = rcvbuf_opt - conn->recv_win_max;
        conn->recv_win_max = rcvbuf_opt;
        tcp_update_recv_wnd(conn, diff);

        k_mutex_unlock(&conn->lock);
    }
}

/* TCP state machine, everything happens here */
#if defined(_MSC_VER) /* #CUSTOM@NDRS */
static enum net_verdict tcp_in(struct tcp* conn, struct net_pkt* pkt) {
    (void) conn;
    (void) pkt;

    return (NET_DROP);
}
#else
static enum net_verdict tcp_in(struct tcp* conn, struct net_pkt* pkt) {
    struct tcphdr* th = pkt ? th_get(pkt) : NULL;
    uint8_t next = 0;
    uint8_t fl = 0;
    bool do_close = false;
    bool connection_ok = false;
    size_t tcp_options_len = th ? (th_off(th) - 5) * 4 : 0;
    struct net_conn* conn_handler = NULL;
    struct net_pkt*  recv_pkt;
    void* recv_user_data;
    struct k_fifo* recv_data_fifo;
    size_t len;
    int ret;
    int close_status = 0;
    enum net_verdict verdict = NET_DROP;

    if (th) {
        /* Currently we ignore ECN and CWR flags */
        fl = th_flags(th) & ~(ECN | CWR);
    }

    if (conn->state != TCP_SYN_SENT) {
        tcp_check_sock_options(conn);
    }

    k_mutex_lock(&conn->lock, K_FOREVER);

    /* Connection context was already freed. */
    if (conn->state == TCP_UNUSED) {
        k_mutex_unlock(&conn->lock);
        return (NET_DROP);
    }

    NET_DBG("%s", tcp_conn_state(conn, pkt));

    if (th && th_off(th) < 5) {
        tcp_out(conn, RST);
        do_close     = true;
        close_status = -ECONNRESET;
        goto out;
    }

    if (FL(&fl, &, RST)) {
        /* We only accept RST packet that has valid seq field. */
        if (!tcp_validate_seq(conn, th)) {
            net_stats_update_tcp_seg_rsterr(net_pkt_iface(pkt));
            k_mutex_unlock(&conn->lock);
            return (NET_DROP);
        }

        /* Valid RST received. */
        verdict = NET_OK;
        net_stats_update_tcp_seg_rst(net_pkt_iface(pkt));
        do_close     = true;
        close_status = -ECONNRESET;

        /* If we receive RST and ACK for the sent SYN, it means
         * that there is no socket listening the port we are trying
         * to connect to. Set the errno properly in this case.
         */
        if (conn->in_connect) {
            fl = th_flags(th);
            if (FL(&fl, ==, RST | ACK)) {
                close_status = -ECONNREFUSED;
            }
        }

        goto out;
    }

    if (tcp_options_len && !tcp_options_check(&conn->recv_options, pkt,
                                              tcp_options_len)) {
        NET_DBG("DROP: Invalid TCP option list");
        tcp_out(conn, RST);
        do_close     = true;
        close_status = -ECONNRESET;
        goto out;
    }

    if (th && (conn->state != TCP_LISTEN) && (conn->state != TCP_SYN_SENT) &&
        tcp_validate_seq(conn, th) && FL(&fl, &, SYN)) {
        /* According to RFC 793, ch 3.9 Event Processing, receiving SYN
         * once the connection has been established is an error
         * condition, reset should be sent and connection closed.
         */
        NET_DBG("conn: %p, SYN received in %s state, dropping connection",
                conn, tcp_state_to_str(conn->state, false));
        net_stats_update_tcp_seg_drop(conn->iface);
        tcp_out(conn, RST);
        do_close     = true;
        close_status = -ECONNRESET;
        goto out;
    }

    if (th) {
        conn->send_win = net_ntohs(th_win(th));
        if (conn->send_win > conn->send_win_max) {
            NET_DBG("Lowering send window from %u to %u",
                    conn->send_win, conn->send_win_max);

            conn->send_win = conn->send_win_max;
        }

        if (conn->send_win == 0) {
            if (!k_work_delayable_is_pending(&conn->persist_timer)) {
                conn->zwp_retries = 0;
                (void) k_work_reschedule_for_queue(
                        &tcp_work_q, &conn->persist_timer,
                        K_MSEC(TCP_RTO_MS));
            }
        }
        else {
            (void) k_work_cancel_delayable(&conn->persist_timer);
        }

        if (tcp_window_full(conn)) {
            (void)k_sem_take(&conn->tx_sem, K_NO_WAIT);
        }
        else {
            k_sem_give(&conn->tx_sem);
        }
    }

next_state :
    len = pkt ? tcp_data_len(pkt) : 0;

    switch (conn->state) {
        case TCP_LISTEN :
            if (FL(&fl, ==, SYN)) {
                /* Make sure our MSS is also sent in the ACK */
                conn->send_options.mss_found = true;
                conn_ack(conn, th_seq(th) + 1); /* capture peer's isn */
                tcp_out(conn, SYN | ACK);
                conn->send_options.mss_found = false;
                conn_seq(conn, +1);
                next = TCP_SYN_RECEIVED;

                /* Close the connection if we do not receive ACK on time.
                 */
                k_work_reschedule_for_queue(&tcp_work_q,
                                            &conn->establish_timer,
                                            ACK_TIMEOUT);
                verdict = NET_OK;
            }
            else {
                conn->send_options.mss_found = true;
                ret = tcp_out_ext(conn, SYN, NULL /* no data */, conn->seq);
                if (ret < 0) {
                    do_close = true;
                    close_status = ret;
                }
                else {
                    conn->send_options.mss_found = false;
                    conn_seq(conn, + 1);
                    next = TCP_SYN_SENT;
                    tcp_conn_ref(conn);
                }
            }
            break;

        case TCP_SYN_RECEIVED :
            if (FL(&fl, &, ACK, (th_ack(th) == conn->seq) &&
                                (th_seq(th) == conn->ack))) {
                net_tcp_accept_cb_t accept_cb = NULL;
                struct net_context* context   = NULL;

                if (conn->accepted_conn != NULL) {
                    accept_cb = conn->accepted_conn->accept_cb;
                    context   = conn->accepted_conn->context;
                    keep_alive_param_copy(conn, conn->accepted_conn);
                }

                k_work_cancel_delayable(&conn->establish_timer);
                tcp_send_timer_cancel(conn);
                tcp_conn_ref(conn);
                net_context_set_state(conn->context,
                                      NET_CONTEXT_CONNECTED);

                /* Make sure the accept_cb is only called once. */
                conn->accepted_conn = NULL;

                if (accept_cb == NULL) {
                    /* In case of no accept_cb registered,
                     * application will not take ownership of the
                     * connection. To prevent connection leak, unref
                     * the TCP context and put the connection into
                     * active close (TCP_FIN_WAIT_1).
                     */
                    net_tcp_put(conn->context);
                    break;
                }

                keep_alive_timer_restart(conn);

                net_ipaddr_copy(&conn->context->remote, &conn->dst.sa);

                /* Check if v4-mapping-to-v6 needs to be done for
                 * the accepted socket.
                 */
                if (IS_ENABLED(CONFIG_NET_IPV4_MAPPING_TO_IPV6) &&
                    (net_context_get_family(conn->context) == NET_AF_INET) &&
                    (net_context_get_family(context) == NET_AF_INET6) &&
                    !net_context_is_v6only_set(context)) {
                    struct net_in6_addr mapped;

                    net_ipv6_addr_create_v4_mapped(
                            &net_sin(&conn->context->remote)->sin_addr,
                            &mapped);
                    net_ipaddr_copy(&net_sin6(&conn->context->remote)->sin6_addr,
                                    &mapped);

                    net_sin6(&conn->context->remote)->sin6_family = NET_AF_INET6;

                    NET_DBG("Setting v4 mapped address %s",
                            net_sprint_ipv6_addr(&mapped));

                    /* Note that we cannot set the local address to IPv6 one
                     * as that is used to match the connection, and not just
                     * for printing. The remote address is only used for
                     * passing it to accept() and printing it by "net conn"
                     * command.
                     */
                }

                accept_cb(conn->context, &conn->context->remote,
                          (net_context_get_family(context) == NET_AF_INET6) ?
                          sizeof(struct net_sockaddr_in6) : sizeof(struct net_sockaddr_in),
                          0, context);

                next = TCP_ESTABLISHED;

                tcp_ca_init(conn);

                if (len) {
                    verdict = tcp_data_get(conn, pkt, &len);
                    if (verdict == NET_OK) {
                        /* net_pkt owned by the recv fifo now */
                        pkt = NULL;
                    }

                    conn_ack(conn, +len);
                    tcp_out(conn, ACK);
                }
                else {
                    verdict = NET_OK;
                }

                /* ACK for SYN | ACK has been received. This signilizes that
                 * the connection makes a "forward progress".
                 */
                tcp_nbr_reachability_hint(conn);
            }
            break;

        case TCP_SYN_SENT :
            /* if we are in SYN SENT and receive only a SYN without an
             * ACK , shouldn't we go to SYN RECEIVED state? See Figure
             * 6 of RFC 793
             */
            if (FL(&fl, &, SYN | ACK, th && th_ack(th) == conn->seq)) {
                tcp_send_timer_cancel(conn);
                conn_ack(conn, th_seq(th) + 1);
                if (len) {
                    verdict = tcp_data_get(conn, pkt, &len);
                    if (verdict == NET_OK) {
                        /* net_pkt owned by the recv fifo now */
                        pkt = NULL;
                    }

                    conn_ack(conn, +len);
                }
                else {
                    verdict = NET_OK;
                }

            next = TCP_ESTABLISHED;
            net_context_set_state(conn->context,
                                  NET_CONTEXT_CONNECTED);
            tcp_ca_init(conn);
            tcp_out(conn, ACK);
            keep_alive_timer_restart(conn);

            /* The connection semaphore is released *after*
             * we have changed the connection state. This way
             * the application can send data and it is queued
             * properly even if this thread is running in lower
             * priority.
             */
            connection_ok = true;

            /* ACK for SYN has been received. This signilizes that
             * the connection makes a "forward progress".
             */
            tcp_nbr_reachability_hint(conn);
        }
        else if (pkt) {
            net_tcp_reply_rst(pkt);
        }
        break;

    case TCP_ESTABLISHED:
        /* full-close */
        if (th && FL(&fl, &, FIN, th_seq(th) == conn->ack)) {
            bool acked = false;

            if (len) {
                verdict = tcp_data_get(conn, pkt, &len);
                if (verdict == NET_OK) {
                    /* net_pkt owned by the recv fifo now */
                    pkt = NULL;
                }
            }
            else {
                verdict = NET_OK;
            }

            conn_ack(conn, + len + 1);
            keep_alive_timer_stop(conn);

            if (FL(&fl, &, ACK)) {
                acked = true;

                if (net_tcp_seq_cmp(th_ack(th), conn->seq) > 0) {
                    uint32_t len_acked = th_ack(th) - conn->seq;

                    conn_seq(conn, + len_acked);
                }
            }

            if (acked) {
                tcp_out(conn, FIN | ACK);
                conn_seq(conn, + 1);
                tcp_setup_last_ack_timer(conn);
                next = TCP_LAST_ACK;
            } else {
                tcp_out(conn, ACK);
                next = TCP_CLOSE_WAIT;
            }

            break;
        }

            /* Whatever we've received, we know that peer is alive, so reset
             * the keepalive timer.
             */
            keep_alive_timer_restart(conn);

            #ifdef CONFIG_NET_TCP_FAST_RETRANSMIT
            if (th && (net_tcp_seq_cmp(th_ack(th), conn->seq) == 0)) {
                /* Only if there is pending data, increment the duplicate ack count */
                if (conn->send_data_total > 0) {
                    /* There could be also payload, only without payload account them */
                    if (len == 0) {
                        /* Increment the duplicate acc counter,
                         * but maximize the value
                         */
                        conn->dup_ack_cnt = MIN(conn->dup_ack_cnt + 1,
                                                DUPLICATE_ACK_RETRANSMIT_TRHESHOLD + 1);
                        tcp_ca_dup_ack(conn);
                    }
                }
                else {
                    conn->dup_ack_cnt = 0;
                }

                /* Only do fast retransmit when not already in a resend state */
                if ((conn->data_mode == TCP_DATA_MODE_SEND) &&
                    (conn->dup_ack_cnt == DUPLICATE_ACK_RETRANSMIT_TRHESHOLD)) {
                    /* Apply a fast retransmit */
                    int temp_unacked_len = conn->unacked_len;

                    conn->unacked_len = 0;

                    (void)tcp_send_data(conn);

                    /* Restore the current transmission */
                    conn->unacked_len = temp_unacked_len;

                    tcp_ca_fast_retransmit(conn);
                    if (tcp_window_full(conn)) {
                        (void)k_sem_take(&conn->tx_sem, K_NO_WAIT);
                    }
                }
            }
            #endif
            NET_ASSERT((conn->send_data_total == 0) ||
                       k_work_delayable_is_pending(&conn->send_data_timer),
                       "conn: %p, Missing a subscription "
                       "of the send_data queue timer", conn);

            if (th && (net_tcp_seq_cmp(th_ack(th), conn->seq) > 0)) {
                uint32_t len_acked = th_ack(th) - conn->seq;

                NET_DBG("conn: %p len_acked=%u", conn, len_acked);

                if ((conn->send_data_total < len_acked) ||
                                (tcp_pkt_pull(conn->send_data,
                                              len_acked) < 0)) {
                    NET_ERR("conn: %p, Invalid len_acked=%u "
                            "(total=%zu)", conn, len_acked,
                            conn->send_data_total);
                    net_stats_update_tcp_seg_drop(conn->iface);
                    tcp_out(conn, RST);
                    do_close     = true;
                    close_status = -ECONNRESET;
                    break;
                }

                #ifdef CONFIG_NET_TCP_FAST_RETRANSMIT
                /* New segment, reset duplicate ack counter */
                conn->dup_ack_cnt = 0;
                #endif
                tcp_ca_pkts_acked(conn, len_acked);

                conn->send_data_total -= len_acked;
                if (conn->unacked_len < len_acked) {
                    conn->unacked_len = 0;
                }
                else {
                    conn->unacked_len -= len_acked;
                }

                if (!tcp_window_full(conn)) {
                    k_sem_give(&conn->tx_sem);
                }

                conn_seq(conn, +len_acked);
                net_stats_update_tcp_seg_recv(conn->iface);

                /* Receipt of an acknowledgment that covers a sequence number
                 * not previously acknowledged indicates that the connection
                 * makes a "forward progress".
                 */
                tcp_nbr_reachability_hint(conn);

                conn_send_data_dump(conn);

                conn->send_data_retries = 0;
                if (conn->data_mode == TCP_DATA_MODE_RESEND) {
                    conn->unacked_len = 0;
                    tcp_derive_rto(conn);
                }
                conn->data_mode = TCP_DATA_MODE_SEND;
                if (conn->send_data_total > 0) {
                    k_work_reschedule_for_queue(&tcp_work_q, &conn->send_data_timer,
                                K_MSEC(TCP_RTO_MS));
                }

                /* We are closing the connection, send a FIN to peer */
                if (conn->in_close && conn->send_data_total == 0) {
                    tcp_send_timer_cancel(conn);
                    next = TCP_FIN_WAIT_1;

                    k_work_reschedule_for_queue(&tcp_work_q,
                                                &conn->fin_timer,
                                                FIN_TIMEOUT);

                    tcp_out(conn, FIN | ACK);
                    conn_seq(conn, +1);
                    verdict = NET_OK;
                    keep_alive_timer_stop(conn);
                    break;
                }

                ret = tcp_send_queued_data(conn);
                if (ret < 0 && ret != -ENOBUFS) {
                    tcp_out(conn, RST);
                    do_close     = true;
                    close_status = ret;
                    verdict      = NET_OK;
                    break;
                }

                if (tcp_window_full(conn)) {
                    (void)k_sem_take(&conn->tx_sem, K_NO_WAIT);
                }
            }

            if (th) {
                if (th_seq(th) == conn->ack) {
                    if (len > 0) {
                        verdict = tcp_data_received(conn, pkt, &len);
                        if (verdict == NET_OK) {
                            /* net_pkt owned by the recv fifo now */
                            pkt = NULL;
                        }
                    }
                    else {
                        /* ACK, no data */
                        verdict = NET_OK;
                    }
                }
                else if (net_tcp_seq_greater(conn->ack, th_seq(th))) {
                    /* This should handle the acknowledgements of keep alive
                     * packets and retransmitted data.
                     * RISK:
                     * There is a tiny risk of creating a ACK loop this way when
                     * both ends of the connection are out of order due to packet
                     * loss is a simulatanious bidirectional data flow.
                     */
                    tcp_out(conn, ACK); /* peer has resent */

                    net_stats_update_tcp_seg_ackerr(conn->iface);
                    verdict = NET_OK;
                }
                else if (CONFIG_NET_TCP_RECV_QUEUE_TIMEOUT) {
                    tcp_out_of_order_data(conn, pkt, len,
                                          th_seq(th));
                    /* Send out a duplicated ACK */
                    if ((len > 0) || FL(&fl, &, FIN)) {
                        tcp_out(conn, ACK);
                    }

                    verdict = NET_OK;
                }
            }

            /* Check if there is any data left to retransmit possibly*/
            if (conn->send_data_total == 0) {
                conn->send_data_retries = 0;
                k_work_cancel_delayable(&conn->send_data_timer);
            }

            /* A lot could have happened to the transmission window check the situation here */
            if (tcp_window_full(conn)) {
                (void)k_sem_take(&conn->tx_sem, K_NO_WAIT);
            }
            else {
                k_sem_give(&conn->tx_sem);
            }
            break;

        case TCP_CLOSE_WAIT :
            tcp_out(conn, FIN);
            conn_seq(conn, + 1);
            next = TCP_LAST_ACK;
            tcp_setup_last_ack_timer(conn);
            break;

        case TCP_LAST_ACK :
            if (th && FL(&fl, ==, ACK, th_ack(th) == conn->seq)) {
                tcp_send_timer_cancel(conn);
                do_close     = true;
                verdict      = NET_OK;
                close_status = 0;

                /* Remove the last ack timer if we received it in time */
                tcp_cancel_last_ack_timer(conn);
            }
            break;
        case TCP_CLOSED :
            break;
        case TCP_FIN_WAIT_1 :
            /*
             * FIN1:
             * Acknowledge path and sequence path are independent, treat them that way
             * The table of incoming messages and their destination states:
             * -   & -   -> TCP_FIN_WAIT_1
             * FIN & -   -> TCP_CLOSING
             * -   & ACK -> TCP_FIN_WAIT_2
             * FIN & ACK -> TCP_TIME_WAIT
             */
            if (th) {
                bool fin_acked = false;

                if (tcp_compute_new_length(conn, th, len, false) > 0) {
                    /* We do not implement half closed sockets, therefore
                     * cannot accept new data in after sending our FIN, as
                     * we are in sequence can send a reset now.
                     */
                    net_stats_update_tcp_seg_drop(conn->iface);

                    next = tcp_enter_time_wait(conn);

                    tcp_out(conn, RST);
                    break;
                }
                if (FL(&fl, &, ACK, th_ack(th) == conn->seq)) {
                    NET_DBG("conn %p: FIN acknowledged, going to FIN_WAIT_2 "
                            "state seq %u, ack %u",
                            conn, conn->seq, conn->ack);
                    tcp_send_timer_cancel(conn);
                    fin_acked = true;
                    next      = TCP_FIN_WAIT_2;
                    verdict   = NET_OK;
                }

                /*
                 * There can also be data in the message, so compute with the length
                 * of the packet to check the sequence number of the FIN flag with the ACK
                 */
                if (FL(&fl, &, FIN, net_tcp_seq_cmp(th_seq(th) + len, conn->ack) == 0)) {
                    conn_ack(conn, +1);

                    /* State path is dependent on if the acknowledge is in */
                    if (fin_acked) {
                        /* Already acknowledged, we can go further */
                        NET_DBG("conn %p: FIN received, going to TIME WAIT", conn);

                        next = tcp_enter_time_wait(conn);

                        tcp_out(conn, ACK);
                    }
                    else {
                        /* Fin not yet acknowledged, waiting for the ack in CLOSING
                         */
                        NET_DBG("conn %p: FIN received, going to CLOSING as no "
                                "ACK has been received", conn);
                        tcp_send_timer_cancel(conn);
                        tcp_out_ext(conn, FIN | ACK, NULL, conn->seq - 1);
                        next = TCP_CLOSING;
                    }
                    verdict = NET_OK;
                }
                else {
                    if (len > 0) {
                        if (fin_acked) {
                            /* Send out a duplicate ACK */
                            tcp_send_timer_cancel(conn);
                            tcp_out(conn, ACK);
                        }
                        else {
                            /* In FIN1 state
                             * Send out a duplicate ACK, with the pending FIN
                             * flag
                             */
                            tcp_send_timer_cancel(conn);
                            tcp_out_ext(conn, FIN | ACK, NULL, conn->seq - 1);
                        }
                        verdict = NET_OK;
                    }
                }
            }
            break;
        case TCP_FIN_WAIT_2 :
            /*
             * FIN2:
             * Only FIN is relevant in this state, as our FIN was already acknowledged
             * -   -> TCP_FIN_WAIT_2
             * FIN -> TCP_TIME_WAIT
             */
            if (th) {
                /* No tcp_send_timer_cancel call required here, as is has been called
                 * before entering this state, only allowed through the
                 * tcp_enter_time_wait function.
                 */

                /* Compute if there is new data after our close */
                if (tcp_compute_new_length(conn, th, len, false) > 0) {
                    /* We do not implement half closed sockets, therefore
                     * cannot accept new data in after sending our FIN, as
                     * we are in sequence can send a reset now.
                     */
                    net_stats_update_tcp_seg_drop(conn->iface);

                    next = tcp_enter_time_wait(conn);

                    tcp_out(conn, RST);
                    break;
                }
                /*
                 * There can also be data in the message, so compute with the length
                 * of the packet to check the sequence number of the FIN flag with the ACK
                 */
                if (FL(&fl, &, FIN, net_tcp_seq_cmp(th_seq(th) + len, conn->ack) == 0)) {
                    conn_ack(conn, +1);
                    NET_DBG("conn %p: FIN received, going to TIME WAIT", conn);

                    next = tcp_enter_time_wait(conn);

                    verdict = NET_OK;
                    tcp_out(conn, ACK);
                }
                else {
                    if (len > 0) {
                        /* Send out a duplicate ACK */
                        tcp_out(conn, ACK);
                        verdict = NET_OK;
                    }
                }
            }
            break;

        case TCP_CLOSING :
            if (th) {
                bool fin_acked = false;

                /*
                 * Closing:
                 * Our FIN has to be acknowledged
                 * -   -> TCP_CLOSING
                 * ACK -> TCP_TIME_WAIT
                 */
                int32_t new_len = tcp_compute_new_length(conn, th, len, true);

                if (new_len > 0) {
                    /* This should not happen here, as no data can be send after
                     * the FIN flag has been send.
                     */
                    NET_ERR("conn: %p, new bytes %u during CLOSING state "
                            "sending reset", conn, new_len);
                    net_stats_update_tcp_seg_drop(conn->iface);

                    next = tcp_enter_time_wait(conn);

                    tcp_out(conn, RST);
                    break;
                }

                if (FL(&fl, &, ACK, th_ack(th) == conn->seq)) {
                    NET_DBG("conn %p: FIN acknowledged, going to TIME WAIT "
                            "state seq %u, ack %u"
                            , conn, conn->seq, conn->ack);

                    next = tcp_enter_time_wait(conn);
                    fin_acked = true;

                    verdict = NET_OK;
                }

                /*
                 * There can also be data in the message, so compute with the length
                 * of the packet to check with the ack
                 * Since the conn->ack was already incremented in TCP_FIN_WAIT_1
                 * add 1 in the comparison sequence
                 */
                if ((FL(&fl, &, FIN,
                    net_tcp_seq_cmp(th_seq(th) + len + 1, conn->ack) == 0)) ||
                    (len > 0)) {
                    tcp_send_timer_cancel(conn);
                    if (fin_acked) {
                        /* Send out a duplicate ACK */
                        tcp_out(conn, ACK);
                    }
                    else {
                        /* Send out a duplicate ACK, with the pending FIN
                         * flag
                         */
                        tcp_out_ext(conn, FIN | ACK, NULL, conn->seq - 1);
                    }
                    verdict = NET_OK;
                }
            }
            break;

        case TCP_TIME_WAIT :
            if (th) {
                int32_t new_len = tcp_compute_new_length(conn, th, len, true);

                /* No tcp_send_timer_cancel call required here, as is has been called
                 * before entering this state, only allowed through the
                 * tcp_enter_time_wait function.
                 */

                if (new_len > 0) {
                    /* This should not happen here, as no data can be send after
                     * the FIN flag has been send.
                     */
                    NET_ERR("conn: %p, new bytes %u during TIME-WAIT state "
                            "sending reset", conn, new_len);
                    net_stats_update_tcp_seg_drop(conn->iface);

                    tcp_out(conn, RST);
                }
                else {
                    /* Acknowledge any FIN attempts, in case retransmission took
                     * place.
                     */
                    if ((FL(&fl, &, FIN,
                        net_tcp_seq_cmp(th_seq(th) + 1, conn->ack) == 0)) ||
                        (len > 0)) {
                        tcp_out(conn, ACK);
                        verdict = NET_OK;
                    }
                }
            }
            break;

        default :
            NET_ASSERT(false, "%s is unimplemented",
                       tcp_state_to_str(conn->state, true));
            break;
    }

out:
    if (pkt) {
        if (verdict == NET_OK) {
            net_pkt_unref(pkt);
        }

        pkt = NULL;
    }

    if (next) {
        th = NULL;
        conn_state(conn, next);
        next = 0;

        if (connection_ok) {
            conn->in_connect = false;
            if (conn->connect_cb) {
                conn->connect_cb(conn->context, 0, conn->context->user_data);

                /* Make sure the connect_cb is only called once. */
                conn->connect_cb = NULL;
            }

            k_sem_give(&conn->connect_sem);
        }

        goto next_state;
    }

    if (conn->context) {
        /* If the conn->context is not set, then the connection was
         * already closed.
         */
        conn_handler = (struct net_conn*)conn->context->conn_handler;
    }

    recv_user_data = conn->recv_user_data;
    recv_data_fifo = &conn->recv_data;

    k_mutex_unlock(&conn->lock);

    /* Pass all the received data stored in recv fifo to the application.
     * This is done like this so that we do not have any connection lock
     * held.
     */
    while (conn_handler && atomic_get(&conn->ref_count) > 0 &&
           (recv_pkt = k_fifo_get(recv_data_fifo, K_NO_WAIT)) != NULL) {
        if (net_context_packet_received(conn_handler, recv_pkt, NULL,
                                        NULL, recv_user_data) ==
            NET_DROP) {
            /* Application is no longer there, unref the pkt */
            tcp_pkt_unref(recv_pkt);
        }
    }

    /* Make sure we close the connection only once by checking connection
     * state.
     */
    if (do_close && conn->state != TCP_UNUSED && conn->state != TCP_CLOSED) {
        tcp_conn_close(conn, close_status);
    }

    return (verdict);
}
#endif /* #if defined(_MSC_VER) */

/* Active connection close: send FIN and go to FIN_WAIT_1 state */
int net_tcp_put(struct net_context* context) {
    struct tcp* conn = context->tcp;

    if (conn == NULL) {
        return (-ENOENT);
    }

    k_mutex_lock(&conn->lock, K_FOREVER);

    NET_DBG("%s", conn ? tcp_conn_state(conn, NULL) : "");
    NET_DBG("context %p %s", context,
            ({const char* state = net_context_state(context);
                                  state ? state : "<unknown>";}));

    if (conn && ((conn->state == TCP_ESTABLISHED) ||
                 (conn->state == TCP_SYN_RECEIVED))) {
        /* Send all remaining data if possible. */
        if (conn->send_data_total > 0) {
            NET_DBG("conn %p pending %zu bytes", conn,
                    conn->send_data_total);
            conn->in_close = true;

            /* How long to wait until all the data has been sent?
             */
            k_work_reschedule_for_queue(&tcp_work_q,
                                        &conn->send_data_timer,
                                        K_MSEC(TCP_RTO_MS));
        }
        else {
            int ret;

            NET_DBG("TCP connection in %s close, "
                    "not disposing yet (waiting %dms)",
                    "active", tcp_max_timeout_ms);
            k_work_reschedule_for_queue(&tcp_work_q,
                                        &conn->fin_timer,
                                        FIN_TIMEOUT);

            ret = tcp_out_ext(conn, FIN | ACK, NULL,
                              conn->seq + conn->unacked_len);
            if (ret == 0) {
                conn_seq(conn, +1);
            }

            conn_state(conn, TCP_FIN_WAIT_1);

            keep_alive_timer_stop(conn);
        }
    }
    else if (conn && conn->in_connect) {
        conn->in_connect = false;
    }

    k_mutex_unlock(&conn->lock);

    tcp_conn_unref(conn);

    return (0);
}

int net_tcp_listen(struct net_context* context) {
    /* when created, tcp connections are in state TCP_LISTEN */
    net_context_set_state(context, NET_CONTEXT_LISTENING);

    return (0);
}

int net_tcp_update_recv_wnd(struct net_context* context, int32_t delta) {
    struct tcp* conn = context->tcp;
    int ret;

    if (!conn) {
        NET_ERR("context->tcp == NULL");
        return (-EPROTOTYPE);
    }

    k_mutex_lock(&conn->lock, K_FOREVER);

    ret = tcp_update_recv_wnd((struct tcp*)context->tcp, delta);

    k_mutex_unlock(&conn->lock);

    return (ret);
}

int net_tcp_queue(struct net_context* context, void const* data, size_t len,
                  const struct msghdr* msg) {
    struct tcp* conn = context->tcp;
    size_t queued_len = 0;
    int ret = 0;

    if (!conn || conn->state != TCP_ESTABLISHED) {
        return -ENOTCONN;
    }

    k_mutex_lock(&conn->lock, K_FOREVER);

    /* If there is no space to transmit, try at a later time.
     * The ZWP will make sure the window becomes available at
     * some point in time.
     */
    if (tcp_window_full(conn)) {
        ret = -EAGAIN;
        goto out;
    }

    if (msg) {
        len = 0;

        for (size_t i = 0; i < msg->msg_iovlen; i++) {
            len += msg->msg_iov[i].iov_len;
        }
    }

    /* Queue no more than TX window permits. It's guaranteed at this point
     * that conn->send_data_total is less than conn->send_win, as it was
     * verified in tcp_window_full() check above. As the connection mutex
     * is held, their values shall not change since.
     */
    len = MIN(conn->send_win - conn->send_data_total, len);

    if (msg) {
        for (size_t i = 0; i < msg->msg_iovlen; i++) {
            int iovlen = MIN(msg->msg_iov[i].iov_len, len);

            ret = tcp_pkt_append(conn->send_data,
                                 msg->msg_iov[i].iov_base,
                                 iovlen);
            if (ret < 0) {
                if (queued_len == 0) {
                    goto out;
                }
                else {
                    break;
                }
            }

            queued_len += iovlen;
            len -= iovlen;

            if (len == 0) {
                break;
            }
        }
    }
    else {
        ret = tcp_pkt_append(conn->send_data, data, len);
        if (ret < 0) {
            goto out;
        }

        queued_len = len;
    }

    conn->send_data_total += queued_len;

    /* Successfully queued data for transmission. Even if there's a transmit
     * failure now (out-of-buf case), it can be ignored for now, retransmit
     * timer will take care of queued data retransmission.
     */
    ret = tcp_send_queued_data(conn);
    if (ret < 0 && ret != -ENOBUFS) {
        tcp_conn_close(conn, ret);
        goto out;
    }

    if (tcp_window_full(conn)) {
        (void)k_sem_take(&conn->tx_sem, K_NO_WAIT);
    }

    ret = queued_len;

out :
    k_mutex_unlock(&conn->lock);

    return (ret);
}

/* net context is about to send out queued data - inform caller only */
int net_tcp_send_data(struct net_context* context, net_context_send_cb_t cb,
                      void* user_data) {
    if (cb) {
        cb(context, 0, user_data);
    }

    return (0);
}

/* When connect() is called on a TCP socket, register the socket for incoming
 * traffic with net context and give the TCP packet receiving function, which
 * in turn will call tcp_in() to deliver the TCP packet to the stack
 */
int net_tcp_connect(struct net_context* context,
                    const struct net_sockaddr* remote_addr,
                    struct net_sockaddr* local_addr,
                    uint16_t remote_port, uint16_t local_port,
                    k_timeout_t timeout, net_context_connect_cb_t cb,
                    void* user_data) {
    struct tcp* conn;
    int         ret = 0;

    NET_DBG("context: %p, local: %s, remote: %s", context,
            net_sprint_addr(local_addr->sa_family,
                            (void const*)&net_sin(local_addr)->sin_addr),
            net_sprint_addr(remote_addr->sa_family,
                            (void const*)&net_sin(remote_addr)->sin_addr));

    conn        = context->tcp;
    conn->iface = net_context_get_iface(context);
    tcp_derive_rto(conn);

    switch (net_context_get_family(context)) {
        const struct net_in_addr*  ip4;
        const struct net_in6_addr* ip6;

        case NET_AF_INET :
            if (!IS_ENABLED(CONFIG_NET_IPV4)) {
                ret = -EINVAL;
                goto out;
            }

            memset(&conn->src, 0, sizeof(struct net_sockaddr_in));
            memset(&conn->dst, 0, sizeof(struct net_sockaddr_in));

            conn->src.sa.sa_family = NET_AF_INET;
            conn->dst.sa.sa_family = NET_AF_INET;

            conn->dst.sin.sin_port = remote_port;
            conn->src.sin.sin_port = local_port;

            /* we have to select the source address here as
             * net_context_create_ipv4_new() is not called in the packet
             * output chain
             */
            if (net_ipv4_is_addr_unspecified(
                    &net_sin(local_addr)->sin_addr)) {
                ip4 = net_if_ipv4_select_src_addr(
                        net_context_get_iface(context),
                        &net_sin(remote_addr)->sin_addr);
                net_ipaddr_copy(&conn->src.sin.sin_addr, ip4);
            }
            else {
                net_ipaddr_copy(&conn->src.sin.sin_addr,
                                &net_sin(local_addr)->sin_addr);
            }

            net_ipaddr_copy(&conn->dst.sin.sin_addr,
                            &net_sin(remote_addr)->sin_addr);
            break;

        case NET_AF_INET6 :
            if (!IS_ENABLED(CONFIG_NET_IPV6)) {
                ret = -EINVAL;
                goto out;
            }

            memset(&conn->src, 0, sizeof(struct net_sockaddr_in6));
            memset(&conn->dst, 0, sizeof(struct net_sockaddr_in6));

            conn->src.sin6.sin6_family = NET_AF_INET6;
            conn->dst.sin6.sin6_family = NET_AF_INET6;

            conn->dst.sin6.sin6_port = remote_port;
            conn->src.sin6.sin6_port = local_port;

            if (net_ipv6_is_addr_unspecified(
                    &net_sin6(local_addr)->sin6_addr)) {
                ip6 = net_if_ipv6_select_src_addr(
                        net_context_get_iface(context),
                        &net_sin6(remote_addr)->sin6_addr);
                net_ipaddr_copy(&conn->src.sin6.sin6_addr, ip6);
            }
            else {
                net_ipaddr_copy(&conn->src.sin6.sin6_addr,
                                &net_sin6(local_addr)->sin6_addr);
            }

            net_ipaddr_copy(&conn->dst.sin6.sin6_addr,
                            &net_sin6(remote_addr)->sin6_addr);
            break;

        default :
            ret = -EPROTONOSUPPORT;
            break;
    }

    if (!(IS_ENABLED(CONFIG_NET_TEST_PROTOCOL) ||
          IS_ENABLED(CONFIG_NET_TEST))) {
        conn->seq = tcp_init_isn(&conn->src.sa, &conn->dst.sa);
    }

    NET_DBG("conn: %p src: %s, dst: %s", conn,
            net_sprint_addr(conn->src.sa.sa_family,
                            (void const*)&conn->src.sin.sin_addr),
            net_sprint_addr(conn->dst.sa.sa_family,
                            (void const*)&conn->dst.sin.sin_addr));

    net_context_set_state(context, NET_CONTEXT_CONNECTING);

    ret = net_conn_register(net_context_get_proto(context),
                            (uint8_t)net_context_get_family(context),
                            remote_addr, local_addr,
                            net_ntohs(remote_port), net_ntohs(local_port),
                            context, tcp_recv, context,
                            &context->conn_handler);
    if (ret < 0) {
        goto out;
    }

    net_if_addr_ref(conn->iface, conn->src.sa.sa_family,
                    (conn->src.sa.sa_family == NET_AF_INET) ?
                    (const void *)&conn->src.sin.sin_addr :
                    (const void *)&conn->src.sin6.sin6_addr);
    conn->addr_ref_done = true;

    conn->connect_cb   = cb;
    context->user_data = user_data;

    /* Input of a (nonexistent) packet with no flags set will cause
     * a TCP connection to be established
     */
    conn->in_connect = !IS_ENABLED(CONFIG_NET_TEST_PROTOCOL);
    (void)tcp_in(conn, NULL);

    if (!IS_ENABLED(CONFIG_NET_TEST_PROTOCOL)) {
        if ((conn->state == TCP_UNUSED) || (conn->state == TCP_CLOSED)) {
            ret = -errno;
            goto out;
        }
        else if ((K_TIMEOUT_EQ(timeout, K_NO_WAIT)) &&
                 (conn->state != TCP_ESTABLISHED)) {
            goto out;
        }
        else if ((k_sem_take(&conn->connect_sem, timeout) != 0) &&
                 (conn->state != TCP_ESTABLISHED)) {
            if (conn->in_connect) {
                conn->in_connect = false;
                tcp_conn_close(conn, -ETIMEDOUT);
            }

            ret = -ETIMEDOUT;
            goto out;
        }
        conn->in_connect = false;
    }

out :
    NET_DBG("conn: %p, ret=%d", conn, ret);

    return (ret);
}

int net_tcp_accept(struct net_context* context, net_tcp_accept_cb_t cb,
                   void* user_data) {
    struct tcp* conn = context->tcp;
    #if defined(_MSC_VER) /* #CUSTOM@NDRS */
    struct net_sockaddr local_addr = {0};
    #else
    struct net_sockaddr local_addr = {};
    #endif
    uint16_t local_port;
    uint16_t remote_port;

    if (!conn) {
        return (-EINVAL);
    }

    NET_DBG("context: %p, tcp: %p, cb: %p", context, conn, cb);

    if (conn->state != TCP_LISTEN) {
        return (-EINVAL);
    }

    conn->accept_cb      = cb;
    local_addr.sa_family = net_context_get_family(context);

    switch (local_addr.sa_family) {
        struct net_sockaddr_in*  in;
        struct net_sockaddr_in6* in6;

        case NET_AF_INET :
            if (!IS_ENABLED(CONFIG_NET_IPV4)) {
                return (-EINVAL);
            }

            in = (struct net_sockaddr_in*)&local_addr;

            if (net_sin_ptr(&context->local)->sin_addr) {
                net_ipaddr_copy(&in->sin_addr,
                                net_sin_ptr(&context->local)->sin_addr);
            }

            in->sin_port =
                    net_sin((struct net_sockaddr*)&context->local)->sin_port;
            local_port   = net_ntohs(in->sin_port);
            remote_port  = net_ntohs(net_sin(&context->remote)->sin_port);

            break;

        case NET_AF_INET6 :
            if (!IS_ENABLED(CONFIG_NET_IPV6)) {
                return (-EINVAL);
            }

            in6 = (struct net_sockaddr_in6*)&local_addr;

            if (net_sin6_ptr(&context->local)->sin6_addr) {
                net_ipaddr_copy(&in6->sin6_addr,
                        net_sin6_ptr(&context->local)->sin6_addr);
            }

            in6->sin6_port =
                    net_sin6((struct net_sockaddr*)&context->local)->sin6_port;
            local_port     = net_ntohs(in6->sin6_port);
            remote_port    = net_ntohs(net_sin6(&context->remote)->sin6_port);

            break;

        default :
            return (-EINVAL);
    }

    context->user_data = user_data;

    /* Remove the temporary connection handler and register
     * a proper now as we have an established connection.
     */
    net_conn_unregister(context->conn_handler);

    return net_conn_register(net_context_get_proto(context),
                             (uint8_t)local_addr.sa_family,
                             context->flags & NET_CONTEXT_REMOTE_ADDR_SET ?
                             &context->remote : NULL,
                             &local_addr,
                             remote_port, local_port,
                             context, tcp_recv, context,
                             &context->conn_handler);
}

int net_tcp_recv(struct net_context* context, net_context_recv_cb_t cb,
                 void* user_data) {
    struct tcp* conn = context->tcp;

    NET_DBG("context: %p, cb: %p, user_data: %p", context, cb, user_data);

    context->recv_cb = cb;

    if (conn) {
        conn->recv_user_data = user_data;
    }

    return (0);
}

<<<<<<< HEAD
int net_tcp_finalize(struct net_pkt *pkt, bool force_chksum)
{
	NET_PKT_DATA_ACCESS_DEFINE(tcp_access, struct net_tcp_hdr);
	struct net_tcp_hdr *tcp_hdr;
	enum net_if_checksum_type type = net_pkt_family(pkt) == AF_INET6 ?
		NET_IF_CHECKSUM_IPV6_TCP : NET_IF_CHECKSUM_IPV4_TCP;
=======
int net_tcp_finalize(struct net_pkt* pkt, bool force_chksum) {
    NET_PKT_DATA_ACCESS_DEFINE(tcp_access, struct net_tcp_hdr);
    struct net_tcp_hdr* tcp_hdr;
>>>>>>> 2a6bbc5a

    tcp_hdr = (struct net_tcp_hdr*)net_pkt_get_data(pkt, &tcp_access);
    if (!tcp_hdr) {
        return (-ENOBUFS);
    }

    tcp_hdr->chksum = 0U;

<<<<<<< HEAD
	if (net_if_need_calc_tx_checksum(net_pkt_iface(pkt), type) || force_chksum) {
		tcp_hdr->chksum = net_calc_chksum_tcp(pkt);
		net_pkt_set_chksum_done(pkt, true);
	}
=======
    if (net_if_need_calc_tx_checksum(net_pkt_iface(pkt)) || force_chksum) {
        tcp_hdr->chksum = net_calc_chksum_tcp(pkt);
        net_pkt_set_chksum_done(pkt, true);
    }
>>>>>>> 2a6bbc5a

    return net_pkt_set_data(pkt, &tcp_access);
}

<<<<<<< HEAD
struct net_tcp_hdr *net_tcp_input(struct net_pkt *pkt,
				  struct net_pkt_data_access *tcp_access)
{
	struct net_tcp_hdr *tcp_hdr;
	enum net_if_checksum_type type = net_pkt_family(pkt) == AF_INET6 ?
		NET_IF_CHECKSUM_IPV6_TCP : NET_IF_CHECKSUM_IPV4_TCP;

	if (IS_ENABLED(CONFIG_NET_TCP_CHECKSUM) &&
	    (net_if_need_calc_rx_checksum(net_pkt_iface(pkt), type) ||
	     net_pkt_is_ip_reassembled(pkt)) &&
	    net_calc_chksum_tcp(pkt) != 0U) {
		NET_DBG("DROP: checksum mismatch");
		goto drop;
	}

	tcp_hdr = (struct net_tcp_hdr *)net_pkt_get_data(pkt, tcp_access);
	if (tcp_hdr && !net_pkt_set_data(pkt, tcp_access)) {
		return tcp_hdr;
	}

drop:
	net_stats_update_tcp_seg_chkerr(net_pkt_iface(pkt));
	return NULL;
=======
struct net_tcp_hdr* net_tcp_input(struct net_pkt* pkt,
                                  struct net_pkt_data_access* tcp_access) {
    struct net_tcp_hdr* tcp_hdr;

    if (IS_ENABLED(CONFIG_NET_TCP_CHECKSUM) &&
        (net_if_need_calc_rx_checksum(net_pkt_iface(pkt)) ||
         net_pkt_is_ip_reassembled(pkt)) &&
        (net_calc_chksum_tcp(pkt) != 0U)) {
        NET_DBG("DROP: checksum mismatch");
        goto drop;
    }

    tcp_hdr = (struct net_tcp_hdr*)net_pkt_get_data(pkt, tcp_access);
    if (tcp_hdr && !net_pkt_set_data(pkt, tcp_access)) {
        return tcp_hdr;
    }

drop :
    net_stats_update_tcp_seg_chkerr(net_pkt_iface(pkt));
    return (NULL);
>>>>>>> 2a6bbc5a
}

#if defined(CONFIG_NET_TEST_PROTOCOL)
static enum net_verdict tcp_input(struct net_conn* net_conn,
                                  struct net_pkt* pkt,
                                  union net_ip_header* ip,
                                  union net_proto_header* proto,
                                  void* user_data) {
    struct tcphdr*   th      = th_get(pkt);
    enum net_verdict verdict = NET_DROP;

    if (th) {
        struct tcp* conn = tcp_conn_search(pkt);

        if (conn == NULL && SYN == th_flags(th)) {
            struct net_context* context =
                    tcp_calloc(1, sizeof(struct net_context));
            net_tcp_get(context);
            net_context_set_family(context, net_pkt_family(pkt));
            conn = context->tcp;
            tcp_endpoint_set(&conn->dst, pkt, TCP_EP_SRC);
            tcp_endpoint_set(&conn->src, pkt, TCP_EP_DST);
            /* Make an extra reference, the sanity check suite
             * will delete the connection explicitly
             */
            tcp_conn_ref(conn);
        }

        if (conn) {
            conn->iface = pkt->iface;
            verdict     = tcp_in(conn, pkt);
        }
    }

    return (verdict);
}

static size_t tp_tcp_recv_cb(struct tcp* conn, struct net_pkt* pkt) {
    ssize_t         len = tcp_data_len(pkt);
    struct net_pkt* up  = tcp_pkt_clone(pkt);

    NET_DBG("pkt: %p, len: %zu", pkt, net_pkt_get_len(pkt));

    net_pkt_cursor_init(up);
    net_pkt_set_overwrite(up, true);

    net_pkt_pull(up, net_pkt_get_len(up) - len);

    for (struct net_buf* buf = pkt->buffer; buf != NULL; buf = buf->frags) {
        net_tcp_queue(conn->context, buf->data, buf->len);
    }

    return len;
}

static ssize_t tp_tcp_recv(int fd, void* buf, size_t len, int flags) {
    return (0);
}

static void tp_init(struct tcp* conn, struct tp* tp) {
    struct tp out = {
        .msg    = "",
        .status = "",
        .state  = tcp_state_to_str(conn->state, true),
        .seq    = conn->seq,
        .ack    = conn->ack,
        .rcv    = "",
        .data   = "",
        .op     = "",
    };

    *tp = out;
}

static void tcp_to_json(struct tcp* conn, void* data, size_t* data_len) {
    struct tp tp;

    tp_init(conn, &tp);

    tp_encode(&tp, data, data_len);
}

enum net_verdict tp_input(struct net_conn* net_conn,
                          struct net_pkt* pkt,
                          union net_ip_header* ip_hdr,
                          union net_proto_header* proto,
                          void* user_data) {
    struct net_udp_hdr* uh = net_udp_get_hdr(pkt, NULL);
    size_t data_len  = net_ntohs(uh->len) - sizeof(*uh);
    struct tcp* conn = tcp_conn_search(pkt);
    size_t json_len  = 0;
    struct tp* tp;
    struct tp_new* tp_new;
    enum tp_type type;
    bool responded = false;
    static char buf[512];
    enum net_verdict verdict = NET_DROP;

    net_pkt_cursor_init(pkt);
    net_pkt_set_overwrite(pkt, true);
    net_pkt_skip(pkt, net_pkt_ip_hdr_len(pkt) +
                 net_pkt_ip_opts_len(pkt) + sizeof(*uh));
    net_pkt_read(pkt, buf, data_len);
    buf[data_len] = '\0';
    data_len += 1;

    type = json_decode_msg(buf, data_len);

    data_len = net_ntohs(uh->len) - sizeof(*uh);

    net_pkt_cursor_init(pkt);
    net_pkt_set_overwrite(pkt, true);
    net_pkt_skip(pkt, net_pkt_ip_hdr_len(pkt) +
                 net_pkt_ip_opts_len(pkt) + sizeof(*uh));
    net_pkt_read(pkt, buf, data_len);
    buf[data_len] = '\0';
    data_len += 1;

    switch (type) {
        case TP_CONFIG_REQUEST :
            tp_new = json_to_tp_new(buf, data_len);
            break;
        default :
            tp = json_to_tp(buf, data_len);
            break;
    }

    switch (type) {
        case TP_COMMAND :
            if (is("CONNECT", tp->op)) {
                tp_output(pkt->family, pkt->iface, buf, 1);
                responded = true;
                {
                    struct net_context* context = tcp_calloc(1,
                                    sizeof(struct net_context));
                    net_tcp_get(context);
                    net_context_set_family(context,
                                           net_pkt_family(pkt));
                    conn = context->tcp;
                    tcp_endpoint_set(&conn->dst, pkt, TCP_EP_SRC);
                    tcp_endpoint_set(&conn->src, pkt, TCP_EP_DST);
                    conn->iface = pkt->iface;
                    tcp_conn_ref(conn);
                }
                conn->seq = tp->seq;
                verdict   = tcp_in(conn, NULL);
            }

            if (is("CLOSE", tp->op)) {
                tp_trace = false;
                {
                    struct net_context* context;

                    conn    = (void*)sys_slist_peek_head(&tcp_conns);
                    context = conn->context;
                    while (tcp_conn_close(conn, 0)) {
                        /* pass */
                    }
                    tcp_free(context);
                }
                tp_mem_stat();
                tp_nbuf_stat();
                tp_pkt_stat();
                tp_seq_stat();
            }

            if (is("CLOSE2", tp->op)) {
                struct tcp* conn =
                        (void*)sys_slist_peek_head(&tcp_conns);
                net_tcp_put(conn->context);
            }

            if (is("RECV", tp->op)) {
                #define HEXSTR_SIZE 64
                char    hexstr[HEXSTR_SIZE];
                ssize_t len = tp_tcp_recv(0, buf, sizeof(buf), 0);

                tp_init(conn, tp);
                bin2hex(buf, len, hexstr, HEXSTR_SIZE);
                tp->data = hexstr;
                NET_DBG("%zd = tcp_recv(\"%s\")", len, tp->data);
                json_len = sizeof(buf);
                tp_encode(tp, buf, &json_len);
            }

            if (is("SEND", tp->op)) {
                ssize_t     len  = tp_str_to_hex(buf, sizeof(buf), tp->data);
                struct tcp* conn =
                        (void*)sys_slist_peek_head(&tcp_conns);

                tp_output(pkt->family, pkt->iface, buf, 1);
                responded = true;
                NET_DBG("tcp_send(\"%s\")", tp->data);
                {
                    net_tcp_queue(conn->context, buf, len);
                }
            }
            break;

        case TP_CONFIG_REQUEST :
            tp_new_find_and_apply(tp_new, "tcp_rto", &tcp_rto, TP_INT);
            tp_new_find_and_apply(tp_new, "tcp_retries", &tcp_retries,
                                  TP_INT);
            tp_new_find_and_apply(tp_new, "tcp_window", &tcp_rx_window,
                                  TP_INT);
            tp_new_find_and_apply(tp_new, "tp_trace", &tp_trace, TP_BOOL);
            break;

        case TP_INTROSPECT_REQUEST :
            json_len = sizeof(buf);
            conn     = (void*)sys_slist_peek_head(&tcp_conns);
            tcp_to_json(conn, buf, &json_len);
            break;

        case TP_DEBUG_STOP :
        case TP_DEBUG_CONTINUE :
            tp_state = tp->type;
            break;
        default :
            NET_ASSERT(false, "Unimplemented tp command: %s", tp->msg);
    }

    if (json_len) {
        tp_output(pkt->family, pkt->iface, buf, json_len);
    }
    else if (((TP_CONFIG_REQUEST == type) || (TP_COMMAND == type))
             && (responded == false)) {
        tp_output(pkt->family, pkt->iface, buf, 1);
    }

    return (verdict);
}

static void test_cb_register(sa_family_t family, uint8_t proto, uint16_t remote_port,
                             uint16_t local_port, net_conn_cb_t cb) {
    struct net_conn_handle* conn_handle = NULL;
    const struct net_sockaddr addr = {.sa_family = family, };

    int ret = net_conn_register(proto,
                                family,
                                &addr,      /* remote address */
                                &addr,      /* local address */
                                local_port,
                                remote_port,
                                NULL,
                                cb,
                                NULL,       /* user_data */
                                &conn_handle);
    if (ret < 0) {
        NET_ERR("net_conn_register(): %d", ret);
    }
}
#endif /* CONFIG_NET_TEST_PROTOCOL */

void net_tcp_foreach(net_tcp_cb_t cb, void* user_data) {
    struct tcp* conn;
    struct tcp* tmp;

    k_mutex_lock(&tcp_lock, K_FOREVER);

    SYS_SLIST_FOR_EACH_CONTAINER_SAFE_WITH_TYPE(&tcp_conns, struct tcp,
                                                conn, tmp, next) {
        if (atomic_get(&conn->ref_count) > 0) {
            k_mutex_unlock(&tcp_lock);
            cb(conn, user_data);
            k_mutex_lock(&tcp_lock, K_FOREVER);
        }
    }

    k_mutex_unlock(&tcp_lock);
}

uint16_t net_tcp_get_supported_mss(const struct tcp* conn) {
    sa_family_t family = net_context_get_family(conn->context);

    if (family == NET_AF_INET) {
        #if defined(CONFIG_NET_IPV4)
        struct net_if* iface = net_context_get_iface(conn->context);
        int            mss   = 0;

        if (iface && net_if_get_mtu(iface) >= NET_IPV4TCPH_LEN) {
            /* Detect MSS based on interface MTU minus "TCP,IP
             * header size"
             */
            mss = net_if_get_mtu(iface) - NET_IPV4TCPH_LEN;
        }

        if (mss == 0) {
            mss = NET_IPV4_MTU - NET_IPV4TCPH_LEN;
        }

        return (mss);
        #else
        return (0);
        #endif /* CONFIG_NET_IPV4 */
    }
    #if defined(CONFIG_NET_IPV6)
    else if (family == NET_AF_INET6) {
        struct net_if* iface = net_context_get_iface(conn->context);
        int mss = 0;

        if (iface && net_if_get_mtu(iface) >= NET_IPV6TCPH_LEN) {
            /* Detect MSS based on interface MTU minus "TCP,IP
             * header size"
             */
            mss = net_if_get_mtu(iface) - NET_IPV6TCPH_LEN;
        }

        if (mss == 0) {
            mss = NET_IPV6_MTU - NET_IPV6TCPH_LEN;
        }

        return (mss);
    }
    #endif /* CONFIG_NET_IPV6 */

    return (0);
}

int net_tcp_set_option(struct net_context* context,
                       enum tcp_conn_option option,
                       void const* value, size_t len) {
    int ret = 0;

    NET_ASSERT(context);

    struct tcp* conn = context->tcp;

    NET_ASSERT(conn);

    k_mutex_lock(&conn->lock, K_FOREVER);

    switch (option) {
        case TCP_OPT_NODELAY :
            ret = set_tcp_nodelay(conn, value, len);
            break;

        case TCP_OPT_KEEPALIVE :
            ret = set_tcp_keep_alive(conn, value, len);
            break;

        case TCP_OPT_KEEPIDLE :
            ret = set_tcp_keep_idle(conn, value, len);
            break;

        case TCP_OPT_KEEPINTVL :
            ret = set_tcp_keep_intvl(conn, value, len);
            break;

        case TCP_OPT_KEEPCNT :
            ret = set_tcp_keep_cnt(conn, value, len);
            break;
    }

    k_mutex_unlock(&conn->lock);

    return (ret);
}

int net_tcp_get_option(struct net_context* context,
                       enum tcp_conn_option option,
                       void* value, size_t* len) {
    int ret = 0;

    NET_ASSERT(context);

    struct tcp* conn = context->tcp;

    NET_ASSERT(conn);

    k_mutex_lock(&conn->lock, K_FOREVER);

    switch (option) {
        case TCP_OPT_NODELAY :
            ret = get_tcp_nodelay(conn, value, len);
            break;

        case TCP_OPT_KEEPALIVE :
            ret = get_tcp_keep_alive(conn, value, len);
            break;

        case TCP_OPT_KEEPIDLE :
            ret = get_tcp_keep_idle(conn, value, len);
            break;

        case TCP_OPT_KEEPINTVL :
            ret = get_tcp_keep_intvl(conn, value, len);
            break;

        case TCP_OPT_KEEPCNT :
            ret = get_tcp_keep_cnt(conn, value, len);
            break;
    }

    k_mutex_unlock(&conn->lock);

    return (ret);
}

char const* net_tcp_state_str(enum tcp_state state) {
    return tcp_state_to_str(state, false);
}

struct k_sem* net_tcp_tx_sem_get(struct net_context* context) {
    struct tcp* conn = context->tcp;

    return &conn->tx_sem;
}

struct k_sem* net_tcp_conn_sem_get(struct net_context* context) {
    struct tcp* conn = context->tcp;

    return &conn->connect_sem;
}

void net_tcp_init(void) {
    int i;
    int rto;
    #if defined(CONFIG_NET_TEST_PROTOCOL)
    /* Register inputs for TTCN-3 based TCP sanity check */
    test_cb_register(AF_INET , NET_IPPROTO_TCP, 4242, 4242, tcp_input);
    test_cb_register(AF_INET6, NET_IPPROTO_TCP, 4242, 4242, tcp_input);
    test_cb_register(AF_INET , NET_IPPROTO_UDP, 4242, 4242, tp_input);
    test_cb_register(AF_INET6, NET_IPPROTO_UDP, 4242, 4242, tp_input);

    tcp_recv_cb = tp_tcp_recv_cb;
    #endif

    #if defined(CONFIG_NET_TC_THREAD_COOPERATIVE)
    #define THREAD_PRIORITY K_PRIO_COOP(CONFIG_NET_TCP_WORKER_PRIO)
    #else
    #define THREAD_PRIORITY K_PRIO_PREEMPT(CONFIG_NET_TCP_WORKER_PRIO)
    #endif

    /* Use private workqueue in order not to block the system work queue.
     */
    k_work_queue_start(&tcp_work_q, work_q_stack,
                       K_KERNEL_STACK_SIZEOF(work_q_stack), THREAD_PRIORITY,
                       NULL);

    /* Compute the largest possible retransmission timeout */
    tcp_max_timeout_ms = 0;
    rto = tcp_rto;
    for (i = 0; i < tcp_retries; i++) {
        tcp_max_timeout_ms += rto;
        rto += rto >> 1;
    }
    /* At the last timeout cicle */
    tcp_max_timeout_ms += tcp_rto;

    /* When CONFIG_NET_TCP_RANDOMIZED_RTO is active in can be worse case 1.5 times larger */
    if (IS_ENABLED(CONFIG_NET_TCP_RANDOMIZED_RTO)) {
        tcp_max_timeout_ms += tcp_max_timeout_ms >> 1;
    }

    k_thread_name_set(&tcp_work_q.thread, "tcp_work");
    NET_DBG("Workq started. Thread ID: %p", &tcp_work_q.thread);
}<|MERGE_RESOLUTION|>--- conflicted
+++ resolved
@@ -4162,18 +4162,11 @@
     return (0);
 }
 
-<<<<<<< HEAD
-int net_tcp_finalize(struct net_pkt *pkt, bool force_chksum)
-{
-	NET_PKT_DATA_ACCESS_DEFINE(tcp_access, struct net_tcp_hdr);
-	struct net_tcp_hdr *tcp_hdr;
-	enum net_if_checksum_type type = net_pkt_family(pkt) == AF_INET6 ?
-		NET_IF_CHECKSUM_IPV6_TCP : NET_IF_CHECKSUM_IPV4_TCP;
-=======
 int net_tcp_finalize(struct net_pkt* pkt, bool force_chksum) {
     NET_PKT_DATA_ACCESS_DEFINE(tcp_access, struct net_tcp_hdr);
     struct net_tcp_hdr* tcp_hdr;
->>>>>>> 2a6bbc5a
+    enum net_if_checksum_type type = (net_pkt_family(pkt) == NET_AF_INET6) ?
+        NET_IF_CHECKSUM_IPV6_TCP : NET_IF_CHECKSUM_IPV4_TCP;
 
     tcp_hdr = (struct net_tcp_hdr*)net_pkt_get_data(pkt, &tcp_access);
     if (!tcp_hdr) {
@@ -4182,52 +4175,22 @@
 
     tcp_hdr->chksum = 0U;
 
-<<<<<<< HEAD
-	if (net_if_need_calc_tx_checksum(net_pkt_iface(pkt), type) || force_chksum) {
-		tcp_hdr->chksum = net_calc_chksum_tcp(pkt);
-		net_pkt_set_chksum_done(pkt, true);
-	}
-=======
-    if (net_if_need_calc_tx_checksum(net_pkt_iface(pkt)) || force_chksum) {
+    if (net_if_need_calc_tx_checksum(net_pkt_iface(pkt), type) || force_chksum) {
         tcp_hdr->chksum = net_calc_chksum_tcp(pkt);
         net_pkt_set_chksum_done(pkt, true);
     }
->>>>>>> 2a6bbc5a
 
     return net_pkt_set_data(pkt, &tcp_access);
 }
 
-<<<<<<< HEAD
-struct net_tcp_hdr *net_tcp_input(struct net_pkt *pkt,
-				  struct net_pkt_data_access *tcp_access)
-{
-	struct net_tcp_hdr *tcp_hdr;
-	enum net_if_checksum_type type = net_pkt_family(pkt) == AF_INET6 ?
-		NET_IF_CHECKSUM_IPV6_TCP : NET_IF_CHECKSUM_IPV4_TCP;
-
-	if (IS_ENABLED(CONFIG_NET_TCP_CHECKSUM) &&
-	    (net_if_need_calc_rx_checksum(net_pkt_iface(pkt), type) ||
-	     net_pkt_is_ip_reassembled(pkt)) &&
-	    net_calc_chksum_tcp(pkt) != 0U) {
-		NET_DBG("DROP: checksum mismatch");
-		goto drop;
-	}
-
-	tcp_hdr = (struct net_tcp_hdr *)net_pkt_get_data(pkt, tcp_access);
-	if (tcp_hdr && !net_pkt_set_data(pkt, tcp_access)) {
-		return tcp_hdr;
-	}
-
-drop:
-	net_stats_update_tcp_seg_chkerr(net_pkt_iface(pkt));
-	return NULL;
-=======
 struct net_tcp_hdr* net_tcp_input(struct net_pkt* pkt,
                                   struct net_pkt_data_access* tcp_access) {
     struct net_tcp_hdr* tcp_hdr;
+    enum net_if_checksum_type type = (net_pkt_family(pkt) == NET_AF_INET6) ?
+        NET_IF_CHECKSUM_IPV6_TCP : NET_IF_CHECKSUM_IPV4_TCP;
 
     if (IS_ENABLED(CONFIG_NET_TCP_CHECKSUM) &&
-        (net_if_need_calc_rx_checksum(net_pkt_iface(pkt)) ||
+        (net_if_need_calc_rx_checksum(net_pkt_iface(pkt), type) ||
          net_pkt_is_ip_reassembled(pkt)) &&
         (net_calc_chksum_tcp(pkt) != 0U)) {
         NET_DBG("DROP: checksum mismatch");
@@ -4242,7 +4205,6 @@
 drop :
     net_stats_update_tcp_seg_chkerr(net_pkt_iface(pkt));
     return (NULL);
->>>>>>> 2a6bbc5a
 }
 
 #if defined(CONFIG_NET_TEST_PROTOCOL)
