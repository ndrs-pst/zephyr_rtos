--- conflicted
+++ resolved
@@ -474,7 +474,6 @@
         return (-EINVAL);
     }
 
-<<<<<<< HEAD
     if (params->psk_length && (params->psk_length < 8 || params->psk_length > 64)) {
         return (-EINVAL);
     }
@@ -487,11 +486,6 @@
     if (params->security > WIFI_SECURITY_TYPE_MAX) {
         return (-EINVAL);
     }
-=======
-#ifdef CONFIG_WIFI_NM_WPA_SUPPLICANT_ROAMING
-	roaming_params.is_11r_used = params->ft_used;
-#endif
->>>>>>> a1f66f05
 
     switch (params->security) {
         case WIFI_SECURITY_TYPE_PSK :
@@ -517,7 +511,6 @@
     }
 
     #ifdef CONFIG_WIFI_NM_WPA_SUPPLICANT_ROAMING
-    memset(&roaming_params, 0x0, sizeof(roaming_params));
     roaming_params.is_11r_used = params->ft_used;
     #endif
 
@@ -1437,49 +1430,39 @@
 
 NET_MGMT_REGISTER_REQUEST_HANDLER(NET_REQUEST_WIFI_PMKSA_FLUSH, wifi_pmksa_flush);
 
-<<<<<<< HEAD
+static int wifi_config_params(uint64_t mgmt_request, struct net_if* iface,
+                              void* data, size_t len) {
+    const struct device* dev = net_if_get_device(iface);
+    const struct wifi_mgmt_ops* const wifi_mgmt_api = get_wifi_api(iface);
+    struct wifi_config_params* params = data;
+
+    if (dev == NULL) {
+        return (-ENODEV);
+    }
+
+    if ((wifi_mgmt_api == NULL) ||
+        (wifi_mgmt_api->config_params == NULL)) {
+        return (-ENOTSUP);
+    }
+
+    if (!net_if_is_admin_up(iface)) {
+        return (-ENETDOWN);
+    }
+
+    if (!data || (len != sizeof(*params))) {
+        return (-EINVAL);
+    }
+
+    return wifi_mgmt_api->config_params(dev, params);
+}
+
+NET_MGMT_REGISTER_REQUEST_HANDLER(NET_REQUEST_WIFI_CONFIG_PARAM, wifi_config_params);
+
 static int wifi_get_rts_threshold(uint64_t mgmt_request, struct net_if* iface,
                                   void* data, size_t len) {
     const struct device* dev = net_if_get_device(iface);
     const struct wifi_mgmt_ops* const wifi_mgmt_api = get_wifi_api(iface);
     unsigned int *rts_threshold = data;
-=======
-static int wifi_config_params(uint64_t mgmt_request, struct net_if *iface,
-				 void *data, size_t len)
-{
-	const struct device *dev = net_if_get_device(iface);
-	const struct wifi_mgmt_ops *const wifi_mgmt_api = get_wifi_api(iface);
-	struct wifi_config_params *params = data;
-
-	if (dev == NULL) {
-		return -ENODEV;
-	}
-
-	if (wifi_mgmt_api == NULL ||
-	    wifi_mgmt_api->config_params == NULL) {
-		return -ENOTSUP;
-	}
-
-	if (!net_if_is_admin_up(iface)) {
-		return -ENETDOWN;
-	}
-
-	if (!data || len != sizeof(*params)) {
-		return -EINVAL;
-	}
-
-	return wifi_mgmt_api->config_params(dev, params);
-}
-
-NET_MGMT_REGISTER_REQUEST_HANDLER(NET_REQUEST_WIFI_CONFIG_PARAM, wifi_config_params);
-
-static int wifi_get_rts_threshold(uint64_t mgmt_request, struct net_if *iface,
-				  void *data, size_t len)
-{
-	const struct device *dev = net_if_get_device(iface);
-	const struct wifi_mgmt_ops *const wifi_mgmt_api = get_wifi_api(iface);
-	unsigned int *rts_threshold = data;
->>>>>>> a1f66f05
 
     if ((wifi_mgmt_api == NULL) ||
         (wifi_mgmt_api->get_rts_threshold == NULL)) {
@@ -1521,30 +1504,30 @@
 NET_MGMT_REGISTER_REQUEST_HANDLER(NET_REQUEST_WIFI_ENTERPRISE_CREDS, wifi_set_enterprise_creds);
 #endif
 
-static int wifi_set_bss_max_idle_period(uint64_t mgmt_request, struct net_if *iface,
-				  void *data, size_t len)
-{
-	const struct device *dev = net_if_get_device(iface);
-	const struct wifi_mgmt_ops *const wifi_mgmt_api = get_wifi_api(iface);
-	unsigned short *bss_max_idle_period = data;
-
-	if (wifi_mgmt_api == NULL || wifi_mgmt_api->set_bss_max_idle_period == NULL) {
-		return -ENOTSUP;
-	}
-
-	if (!net_if_is_admin_up(iface)) {
-		return -ENETDOWN;
-	}
-
-	if (!data || len != sizeof(*bss_max_idle_period)) {
-		return -EINVAL;
-	}
-
-	return wifi_mgmt_api->set_bss_max_idle_period(dev, *bss_max_idle_period);
+static int wifi_set_bss_max_idle_period(uint64_t mgmt_request, struct net_if* iface,
+                                        void* data, size_t len) {
+    const struct device* dev = net_if_get_device(iface);
+    const struct wifi_mgmt_ops* const wifi_mgmt_api = get_wifi_api(iface);
+    unsigned short* bss_max_idle_period = data;
+
+    if ((wifi_mgmt_api == NULL) ||
+        (wifi_mgmt_api->set_bss_max_idle_period == NULL)) {
+        return (-ENOTSUP);
+    }
+
+    if (!net_if_is_admin_up(iface)) {
+        return (-ENETDOWN);
+    }
+
+    if (!data || (len != sizeof(*bss_max_idle_period))) {
+        return (-EINVAL);
+    }
+
+    return wifi_mgmt_api->set_bss_max_idle_period(dev, *bss_max_idle_period);
 }
 
 NET_MGMT_REGISTER_REQUEST_HANDLER(NET_REQUEST_WIFI_BSS_MAX_IDLE_PERIOD,
-				  wifi_set_bss_max_idle_period);
+                                  wifi_set_bss_max_idle_period);
 
 #ifdef CONFIG_WIFI_MGMT_RAW_SCAN_RESULTS
 void wifi_mgmt_raise_raw_scan_result_event(struct net_if* iface,
