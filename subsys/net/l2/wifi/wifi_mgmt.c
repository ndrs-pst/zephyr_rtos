/*
 * Copyright (c) 2016 Intel Corporation.
 *
 * SPDX-License-Identifier: Apache-2.0
 */

#include <zephyr/logging/log.h>
LOG_MODULE_REGISTER(net_wifi_mgmt, CONFIG_NET_L2_WIFI_MGMT_LOG_LEVEL);

#include <errno.h>
#include <string.h>

#include <zephyr/net/net_core.h>
#include <zephyr/net/net_if.h>
#include <zephyr/net/wifi_mgmt.h>
#ifdef CONFIG_WIFI_NM
#include <zephyr/net/wifi_nm.h>
#endif /* CONFIG_WIFI_NM */

char const* wifi_security_txt(enum wifi_security_type security) {
    switch (security) {
        case WIFI_SECURITY_TYPE_NONE :
            return "OPEN";

        case WIFI_SECURITY_TYPE_WEP :
            return "WEP";

        case WIFI_SECURITY_TYPE_WPA_PSK :
            return "WPA-PSK";

        case WIFI_SECURITY_TYPE_PSK :
            return "WPA2-PSK";

        case WIFI_SECURITY_TYPE_PSK_SHA256 :
            return "WPA2-PSK-SHA256";

        case WIFI_SECURITY_TYPE_SAE :
            return "WPA3-SAE";

        case WIFI_SECURITY_TYPE_WAPI :
            return "WAPI";

        case WIFI_SECURITY_TYPE_EAP :
            return "EAP";

        case WIFI_SECURITY_TYPE_UNKNOWN :
        default :
            return "UNKNOWN";
    }
}

char const* wifi_mfp_txt(enum wifi_mfp_options mfp) {
    switch (mfp) {
        case WIFI_MFP_DISABLE :
            return "Disable";

        case WIFI_MFP_OPTIONAL :
            return "Optional";

        case WIFI_MFP_REQUIRED :
            return "Required";

        case WIFI_MFP_UNKNOWN :
        default :
            return "UNKNOWN";
    }
}

char const* wifi_band_txt(enum wifi_frequency_bands band) {
    switch (band) {
        case WIFI_FREQ_BAND_2_4_GHZ :
            return "2.4GHz";

        case WIFI_FREQ_BAND_5_GHZ :
            return "5GHz";

        case WIFI_FREQ_BAND_6_GHZ :
            return "6GHz";

        case WIFI_FREQ_BAND_UNKNOWN :
        default :
            return "UNKNOWN";
    }
}

char const* wifi_state_txt(enum wifi_iface_state state) {
    switch (state) {
        case WIFI_STATE_DISCONNECTED :
            return "DISCONNECTED";

        case WIFI_STATE_INACTIVE :
            return "INACTIVE";

        case WIFI_STATE_INTERFACE_DISABLED :
            return "INTERFACE_DISABLED";

        case WIFI_STATE_SCANNING :
            return "SCANNING";

        case WIFI_STATE_AUTHENTICATING :
            return "AUTHENTICATING";

        case WIFI_STATE_ASSOCIATING :
            return "ASSOCIATING";

        case WIFI_STATE_ASSOCIATED :
            return "ASSOCIATED";

        case WIFI_STATE_4WAY_HANDSHAKE :
            return "4WAY_HANDSHAKE";

        case WIFI_STATE_GROUP_HANDSHAKE :
            return "GROUP_HANDSHAKE";

        case WIFI_STATE_COMPLETED :
            return "COMPLETED";

        case WIFI_STATE_UNKNOWN :
        default :
            return "UNKNOWN";
    }
}

char const* wifi_mode_txt(enum wifi_iface_mode mode) {
    switch (mode) {
        case WIFI_MODE_INFRA :
            return "STATION";

        case WIFI_MODE_IBSS :
            return "ADHOC";

        case WIFI_MODE_AP :
            return "ACCESS POINT";

        case WIFI_MODE_P2P_GO :
            return "P2P GROUP OWNER";

        case WIFI_MODE_P2P_GROUP_FORMATION :
            return "P2P GROUP FORMATION";

        case WIFI_MODE_MESH :
            return "MESH";

        case WIFI_MODE_UNKNOWN :
        default :
            return "UNKNOWN";
    }
}

char const* wifi_link_mode_txt(enum wifi_link_mode link_mode) {
    switch (link_mode) {
        case WIFI_0 :
            return "WIFI 0 (802.11)";

        case WIFI_1 :
            return "WIFI 1 (802.11b)";

        case WIFI_2 :
            return "WIFI 2 (802.11a)";

        case WIFI_3 :
            return "WIFI 3 (802.11g)";

        case WIFI_4 :
            return "WIFI 4 (802.11n/HT)";

        case WIFI_5 :
            return "WIFI 5 (802.11ac/VHT)";

        case WIFI_6 :
            return "WIFI 6 (802.11ax/HE)";

        case WIFI_6E :
            return "WIFI 6E (802.11ax 6GHz/HE)";

        case WIFI_7 :
            return "WIFI 7 (802.11be/EHT)";

        case WIFI_LINK_MODE_UNKNOWN :
        default :
            return "UNKNOWN";
    }
}

char const* wifi_ps_txt(enum wifi_ps ps_name) {
    switch (ps_name) {
        case WIFI_PS_DISABLED :
            return "Power save disabled";

        case WIFI_PS_ENABLED :
            return "Power save enabled";

        default :
            return "UNKNOWN";
    }
}

char const* wifi_ps_mode_txt(enum wifi_ps_mode ps_mode) {
    switch (ps_mode) {
        case WIFI_PS_MODE_LEGACY :
            return "Legacy power save";

        case WIFI_PS_MODE_WMM :
            return "WMM power save";

        default :
            return "UNKNOWN";
    }
}

char const* wifi_twt_operation_txt(enum wifi_twt_operation twt_operation) {
    switch (twt_operation) {
        case WIFI_TWT_SETUP :
            return "TWT setup";

        case WIFI_TWT_TEARDOWN :
            return "TWT teardown";

        default :
            return "UNKNOWN";
    }
}

char const* wifi_twt_negotiation_type_txt(enum wifi_twt_negotiation_type twt_negotiation) {
    switch (twt_negotiation) {
        case WIFI_TWT_INDIVIDUAL :
            return "TWT individual negotiation";

        case WIFI_TWT_BROADCAST :
            return "TWT broadcast negotiation";

        case WIFI_TWT_WAKE_TBTT :
            return "TWT wake TBTT negotiation";

        default :
            return "UNKNOWN";
    }
}

char const* wifi_twt_setup_cmd_txt(enum wifi_twt_setup_cmd twt_setup) {
    switch (twt_setup) {
        case WIFI_TWT_SETUP_CMD_REQUEST :
            return "TWT request";

        case WIFI_TWT_SETUP_CMD_SUGGEST :
            return "TWT suggest";

        case WIFI_TWT_SETUP_CMD_DEMAND :
            return "TWT demand";

        case WIFI_TWT_SETUP_CMD_GROUPING :
            return "TWT grouping";

        case WIFI_TWT_SETUP_CMD_ACCEPT :
            return "TWT accept";

        case WIFI_TWT_SETUP_CMD_ALTERNATE :
            return "TWT alternate";

        case WIFI_TWT_SETUP_CMD_DICTATE :
            return "TWT dictate";

        case WIFI_TWT_SETUP_CMD_REJECT :
            return "TWT reject";

        default :
            return "UNKNOWN";
    }
}

char const* wifi_ps_wakeup_mode_txt(enum wifi_ps_wakeup_mode ps_wakeup_mode) {
    switch (ps_wakeup_mode) {
        case WIFI_PS_WAKEUP_MODE_DTIM :
            return "PS wakeup mode DTIM";

        case WIFI_PS_WAKEUP_MODE_LISTEN_INTERVAL :
            return "PS wakeup mode listen interval";

        default :
            return "UNKNOWN";
    }
}

static const struct wifi_mgmt_ops* const get_wifi_api(struct net_if* iface) {
    const struct device* dev = net_if_get_device(iface);
    struct net_wifi_mgmt_offload* off_api =
                    (struct net_wifi_mgmt_offload*)dev->api;
    #ifdef CONFIG_WIFI_NM
    struct wifi_nm_instance* nm = wifi_nm_get_instance_iface(iface);

    if (nm) {
        return nm->ops;
    }
    #endif /* CONFIG_WIFI_NM */
    return off_api ? off_api->wifi_mgmt_api : NULL;
}

static int wifi_connect(uint32_t mgmt_request, struct net_if* iface,
                        void* data, size_t len) {
    struct wifi_connect_req_params* params =
            (struct wifi_connect_req_params*)data;
    const struct device* dev = net_if_get_device(iface);

    const struct wifi_mgmt_ops* const wifi_mgmt_api = get_wifi_api(iface);

    if ((wifi_mgmt_api == NULL) || (wifi_mgmt_api->connect == NULL)) {
        return (-ENOTSUP);
    }

    LOG_HEXDUMP_DBG(params->ssid, params->ssid_length, "ssid");
    LOG_HEXDUMP_DBG(params->psk, params->psk_length, "psk");
    if (params->sae_password) {
        LOG_HEXDUMP_DBG(params->sae_password, params->sae_password_length, "sae");
    }
    NET_DBG("ch %u sec %u", params->channel, params->security);

    if ((params->security > WIFI_SECURITY_TYPE_MAX) ||
        (params->ssid_length > WIFI_SSID_MAX_LEN) ||
        (params->ssid_length == 0U) ||
        ((params->security == WIFI_SECURITY_TYPE_PSK ||
          params->security == WIFI_SECURITY_TYPE_WPA_PSK ||
          params->security == WIFI_SECURITY_TYPE_PSK_SHA256) &&
         ((params->psk_length < 8) || (params->psk_length > 64) ||
          (params->psk_length == 0U) || !params->psk)) ||
        ((params->security == WIFI_SECURITY_TYPE_SAE) &&
          ((params->psk_length == 0U) || !params->psk) &&
          ((params->sae_password_length == 0U) || !params->sae_password)) ||
        ((params->channel != WIFI_CHANNEL_ANY) &&
         (params->channel > WIFI_CHANNEL_MAX)) ||
        !params->ssid) {
        return (-EINVAL);
    }

    return wifi_mgmt_api->connect(dev, params);
}

NET_MGMT_REGISTER_REQUEST_HANDLER(NET_REQUEST_WIFI_CONNECT, wifi_connect);

static void scan_result_cb(struct net_if* iface, int status,
                           struct wifi_scan_result* entry) {
    if (!iface) {
        return;
    }

    if (!entry) {
        struct wifi_status scan_status = {
            .status = status,
        };

        net_mgmt_event_notify_with_info(NET_EVENT_WIFI_SCAN_DONE,
                                        iface, &scan_status,
                                        sizeof(struct wifi_status));
        return;
    }

    #ifndef CONFIG_WIFI_MGMT_RAW_SCAN_RESULTS_ONLY
    net_mgmt_event_notify_with_info(NET_EVENT_WIFI_SCAN_RESULT, iface,
                                    entry, sizeof(struct wifi_scan_result));
    #endif /* CONFIG_WIFI_MGMT_RAW_SCAN_RESULTS_ONLY */
}

static int wifi_scan(uint32_t mgmt_request, struct net_if* iface,
                     void* data, size_t len) {
    const struct device* dev = net_if_get_device(iface);
    struct wifi_scan_params* params = data;
    const struct wifi_mgmt_ops* const wifi_mgmt_api = get_wifi_api(iface);

    if ((wifi_mgmt_api == NULL) || (wifi_mgmt_api->scan == NULL)) {
        return (-ENOTSUP);
    }

    #ifdef CONFIG_WIFI_MGMT_FORCED_PASSIVE_SCAN
    struct wifi_scan_params default_params = {0};

    if (params == NULL) {
        params = &default_params;
    }
    params->scan_type = WIFI_SCAN_TYPE_PASSIVE;
    #endif /* CONFIG_WIFI_MGMT_FORCED_PASSIVE_SCAN */

    return wifi_mgmt_api->scan(dev, params, scan_result_cb);
}

NET_MGMT_REGISTER_REQUEST_HANDLER(NET_REQUEST_WIFI_SCAN, wifi_scan);

static int wifi_disconnect(uint32_t mgmt_request, struct net_if* iface,
                           void* data, size_t len) {
    const struct device* dev = net_if_get_device(iface);
    const struct wifi_mgmt_ops* const wifi_mgmt_api = get_wifi_api(iface);

    if ((wifi_mgmt_api == NULL) || (wifi_mgmt_api->disconnect == NULL)) {
        return (-ENOTSUP);
    }

    return wifi_mgmt_api->disconnect(dev);
}

NET_MGMT_REGISTER_REQUEST_HANDLER(NET_REQUEST_WIFI_DISCONNECT, wifi_disconnect);

void wifi_mgmt_raise_connect_result_event(struct net_if* iface, int status) {
    struct wifi_status cnx_status = {
        .status = status,
    };

    net_mgmt_event_notify_with_info(NET_EVENT_WIFI_CONNECT_RESULT,
                                    iface, &cnx_status,
                                    sizeof(struct wifi_status));
}

void wifi_mgmt_raise_disconnect_result_event(struct net_if* iface, int status) {
    struct wifi_status cnx_status = {
        .status = status,
    };

    net_mgmt_event_notify_with_info(NET_EVENT_WIFI_DISCONNECT_RESULT,
                                    iface, &cnx_status,
                                    sizeof(struct wifi_status));
}

static int wifi_ap_enable(uint32_t mgmt_request, struct net_if* iface,
                          void* data, size_t len) {
    struct wifi_connect_req_params* params =
            (struct wifi_connect_req_params*)data;
    const struct device* dev = net_if_get_device(iface);
    const struct wifi_mgmt_ops* const wifi_mgmt_api = get_wifi_api(iface);

    if ((wifi_mgmt_api == NULL) || (wifi_mgmt_api->ap_enable == NULL)) {
        return (-ENOTSUP);
    }

    return wifi_mgmt_api->ap_enable(dev, params);
}

NET_MGMT_REGISTER_REQUEST_HANDLER(NET_REQUEST_WIFI_AP_ENABLE, wifi_ap_enable);

static int wifi_ap_disable(uint32_t mgmt_request, struct net_if* iface,
                           void* data, size_t len) {
    const struct device*              dev           = net_if_get_device(iface);
    const struct wifi_mgmt_ops* const wifi_mgmt_api = get_wifi_api(iface);

    if ((wifi_mgmt_api == NULL) || (wifi_mgmt_api->ap_enable == NULL)) {
        return (-ENOTSUP);
    }

    return wifi_mgmt_api->ap_disable(dev);
}

NET_MGMT_REGISTER_REQUEST_HANDLER(NET_REQUEST_WIFI_AP_DISABLE, wifi_ap_disable);

static int wifi_iface_status(uint32_t mgmt_request, struct net_if* iface,
                             void* data, size_t len) {
    const struct device* dev = net_if_get_device(iface);
    const struct wifi_mgmt_ops* const wifi_mgmt_api = get_wifi_api(iface);
    struct wifi_iface_status* status = data;

    if ((wifi_mgmt_api == NULL) || (wifi_mgmt_api->iface_status == NULL)) {
        return (-ENOTSUP);
    }

    if (!data || len != sizeof(*status)) {
        return (-EINVAL);
    }

    return wifi_mgmt_api->iface_status(dev, status);
}

NET_MGMT_REGISTER_REQUEST_HANDLER(NET_REQUEST_WIFI_IFACE_STATUS, wifi_iface_status);

void wifi_mgmt_raise_iface_status_event(struct net_if* iface,
                                        struct wifi_iface_status* iface_status) {
    net_mgmt_event_notify_with_info(NET_EVENT_WIFI_IFACE_STATUS,
                                    iface, iface_status,
                                    sizeof(struct wifi_iface_status));
}

#ifdef CONFIG_NET_STATISTICS_WIFI
static int wifi_iface_stats(uint32_t mgmt_request, struct net_if* iface,
                            void* data, size_t len) {
    const struct device* dev = net_if_get_device(iface);
    const struct wifi_mgmt_ops* const wifi_mgmt_api = get_wifi_api(iface);
    struct net_stats_wifi* stats = data;

    if ((wifi_mgmt_api == NULL) || (wifi_mgmt_api->get_stats == NULL)) {
        return (-ENOTSUP);
    }

    if (!data || len != sizeof(*stats)) {
        return (-EINVAL);
    }

    return wifi_mgmt_api->get_stats(dev, stats);
}

NET_MGMT_REGISTER_REQUEST_HANDLER(NET_REQUEST_STATS_GET_WIFI, wifi_iface_stats);
#endif /* CONFIG_NET_STATISTICS_WIFI */

static int wifi_set_power_save(uint32_t mgmt_request, struct net_if* iface,
                               void* data, size_t len) {
    const struct device* dev = net_if_get_device(iface);
    const struct wifi_mgmt_ops* const wifi_mgmt_api = get_wifi_api(iface);
    struct wifi_ps_params* ps_params = data;
    struct wifi_iface_status info = {0};

    if (wifi_mgmt_api == NULL || wifi_mgmt_api->set_power_save == NULL) {
        return (-ENOTSUP);
    }

    switch (ps_params->type) {
        case WIFI_PS_PARAM_LISTEN_INTERVAL :
        case WIFI_PS_PARAM_MODE :
            if (net_mgmt(NET_REQUEST_WIFI_IFACE_STATUS, iface, &info,
                         sizeof(struct wifi_iface_status))) {
                ps_params->fail_reason =
                        WIFI_PS_PARAM_FAIL_UNABLE_TO_GET_IFACE_STATUS;
                return (-EIO);
            }

            if (info.state == WIFI_STATE_COMPLETED) {
                ps_params->fail_reason =
                        WIFI_PS_PARAM_FAIL_DEVICE_CONNECTED;
                return (-ENOTSUP);
            }
            break;

        case WIFI_PS_PARAM_STATE :
        case WIFI_PS_PARAM_WAKEUP_MODE :
        case WIFI_PS_PARAM_TIMEOUT :
            break;

        default :
            ps_params->fail_reason =
                    WIFI_PS_PARAM_FAIL_OPERATION_NOT_SUPPORTED;
            return (-ENOTSUP);
    }

    return wifi_mgmt_api->set_power_save(dev, ps_params);
}

NET_MGMT_REGISTER_REQUEST_HANDLER(NET_REQUEST_WIFI_PS, wifi_set_power_save);

static int wifi_get_power_save_config(uint32_t mgmt_request, struct net_if* iface,
                                      void* data, size_t len) {
    const struct device*              dev           = net_if_get_device(iface);
    const struct wifi_mgmt_ops* const wifi_mgmt_api = get_wifi_api(iface);
    struct wifi_ps_config*            ps_config     = data;

    if (wifi_mgmt_api == NULL || wifi_mgmt_api->get_power_save_config == NULL) {
        return (-ENOTSUP);
    }

    if (!data || len != sizeof(*ps_config)) {
        return (-EINVAL);
    }

    return wifi_mgmt_api->get_power_save_config(dev, ps_config);
}

NET_MGMT_REGISTER_REQUEST_HANDLER(NET_REQUEST_WIFI_PS_CONFIG, wifi_get_power_save_config);

static int wifi_set_twt(uint32_t mgmt_request, struct net_if* iface,
                        void* data, size_t len) {
    const struct device*              dev           = net_if_get_device(iface);
    const struct wifi_mgmt_ops* const wifi_mgmt_api = get_wifi_api(iface);
    struct wifi_twt_params*           twt_params    = data;
    struct wifi_iface_status          info          = {0};

    if (wifi_mgmt_api == NULL || wifi_mgmt_api->set_twt == NULL) {
        twt_params->fail_reason =
                WIFI_TWT_FAIL_OPERATION_NOT_SUPPORTED;
        return (-ENOTSUP);
    }

    if (twt_params->operation == WIFI_TWT_TEARDOWN) {
        return wifi_mgmt_api->set_twt(dev, twt_params);
    }

    if (net_mgmt(NET_REQUEST_WIFI_IFACE_STATUS, iface, &info,
                    sizeof(struct wifi_iface_status))) {
        twt_params->fail_reason =
                WIFI_TWT_FAIL_UNABLE_TO_GET_IFACE_STATUS;
        goto fail;
    }

    if (info.state != WIFI_STATE_COMPLETED) {
        twt_params->fail_reason =
                WIFI_TWT_FAIL_DEVICE_NOT_CONNECTED;
        goto fail;
    }

    #ifdef CONFIG_WIFI_MGMT_TWT_CHECK_IP
    if ((!net_if_ipv4_get_global_addr(iface, NET_ADDR_PREFERRED)) &&
        (!net_if_ipv6_get_global_addr(NET_ADDR_PREFERRED, &iface))) {
        twt_params->fail_reason =
                WIFI_TWT_FAIL_IP_NOT_ASSIGNED;
        goto fail;
    }
    #else
    NET_WARN("Check for valid IP address been disabled. "
             "Device might be unreachable or might not receive traffic.\n");
    #endif /* CONFIG_WIFI_MGMT_TWT_CHECK_IP */

    if (info.link_mode < WIFI_6) {
        twt_params->fail_reason =
                WIFI_TWT_FAIL_PEER_NOT_HE_CAPAB;
        goto fail;
    }

    if (!info.twt_capable) {
        twt_params->fail_reason =
                WIFI_TWT_FAIL_PEER_NOT_TWT_CAPAB;
        goto fail;
    }

    return wifi_mgmt_api->set_twt(dev, twt_params);

fail :
    return (-ENOEXEC);
}

NET_MGMT_REGISTER_REQUEST_HANDLER(NET_REQUEST_WIFI_TWT, wifi_set_twt);

void wifi_mgmt_raise_twt_event(struct net_if* iface, struct wifi_twt_params* twt_params) {
    net_mgmt_event_notify_with_info(NET_EVENT_WIFI_TWT,
                                    iface, twt_params,
                                    sizeof(struct wifi_twt_params));
}

static int wifi_reg_domain(uint32_t mgmt_request, struct net_if* iface,
                           void* data, size_t len) {
    const struct device*              dev           = net_if_get_device(iface);
    const struct wifi_mgmt_ops* const wifi_mgmt_api = get_wifi_api(iface);
    struct wifi_reg_domain*           reg_domain    = data;

    if ((wifi_mgmt_api == NULL) || (wifi_mgmt_api->reg_domain == NULL)) {
        return (-ENOTSUP);
    }

    if (!data || len != sizeof(*reg_domain)) {
        return (-EINVAL);
    }

    return wifi_mgmt_api->reg_domain(dev, reg_domain);
}

NET_MGMT_REGISTER_REQUEST_HANDLER(NET_REQUEST_WIFI_REG_DOMAIN, wifi_reg_domain);

void wifi_mgmt_raise_twt_sleep_state(struct net_if* iface,
                                     int twt_sleep_state) {
    net_mgmt_event_notify_with_info(NET_EVENT_WIFI_TWT_SLEEP_STATE,
                                    iface, &twt_sleep_state,
                                    sizeof(twt_sleep_state));
}

static int wifi_mode(uint32_t mgmt_request, struct net_if* iface,
                     void* data, size_t len) {
    const struct device* dev = net_if_get_device(iface);
    const struct wifi_mgmt_ops* const wifi_mgmt_api = get_wifi_api(iface);
    struct wifi_mode_info* mode_info = data;

    if (dev == NULL) {
        return (-ENODEV);
    }

    if (wifi_mgmt_api == NULL || wifi_mgmt_api->mode == NULL) {
        return (-ENOTSUP);
    }

    return wifi_mgmt_api->mode(dev, mode_info);
}

NET_MGMT_REGISTER_REQUEST_HANDLER(NET_REQUEST_WIFI_MODE, wifi_mode);

static int wifi_packet_filter(uint32_t mgmt_request, struct net_if* iface,
                              void* data, size_t len) {
    const struct device* dev = net_if_get_device(iface);
    const struct wifi_mgmt_ops* const wifi_mgmt_api = get_wifi_api(iface);
    struct wifi_filter_info* filter_info = data;

    if (dev == NULL) {
        return (-ENODEV);
    }

    if (wifi_mgmt_api == NULL || wifi_mgmt_api->filter == NULL) {
        return (-ENOTSUP);
    }

    return (wifi_mgmt_api->filter(dev, filter_info));
}

NET_MGMT_REGISTER_REQUEST_HANDLER(NET_REQUEST_WIFI_PACKET_FILTER, wifi_packet_filter);

static int wifi_channel(uint32_t mgmt_request, struct net_if* iface,
                        void* data, size_t len) {
    const struct device* dev = net_if_get_device(iface);
    const struct wifi_mgmt_ops* const wifi_mgmt_api = get_wifi_api(iface);
    struct wifi_channel_info* channel_info = data;

    if (dev == NULL) {
        return (-ENODEV);
    }

    if ((wifi_mgmt_api == NULL) || (wifi_mgmt_api->channel == NULL)) {
        return (-ENOTSUP);
    }

    return (wifi_mgmt_api->channel(dev, channel_info));
}

NET_MGMT_REGISTER_REQUEST_HANDLER(NET_REQUEST_WIFI_CHANNEL, wifi_channel);

#ifdef CONFIG_WIFI_MGMT_RAW_SCAN_RESULTS
void wifi_mgmt_raise_raw_scan_result_event(struct net_if* iface,
                                           struct wifi_raw_scan_result* raw_scan_result) {
    if (raw_scan_result->frame_length > CONFIG_WIFI_MGMT_RAW_SCAN_RESULT_LENGTH) {
        LOG_INF("raw scan result frame length = %d too big,"
                "saving upto max raw scan length = %d",
                raw_scan_result->frame_length,
                CONFIG_WIFI_MGMT_RAW_SCAN_RESULT_LENGTH);
    }

    net_mgmt_event_notify_with_info(NET_EVENT_WIFI_RAW_SCAN_RESULT,
                                    iface, raw_scan_result,
                                    sizeof(*raw_scan_result));
}
#endif /* CONFIG_WIFI_MGMT_RAW_SCAN_RESULTS */

void wifi_mgmt_raise_disconnect_complete_event(struct net_if* iface,
                                               int status) {
    struct wifi_status cnx_status = {
        .status = status,
    };

<<<<<<< HEAD
	net_mgmt_event_notify_with_info(NET_EVENT_WIFI_DISCONNECT_COMPLETE,
					iface, &cnx_status,
					sizeof(struct wifi_status));
}

void wifi_mgmt_raise_ap_enable_result_event(struct net_if *iface,
					    enum wifi_ap_status status)
{
	struct wifi_status cnx_status = {
		.status = status,
	};

	net_mgmt_event_notify_with_info(NET_EVENT_WIFI_AP_ENABLE_RESULT,
					iface, &cnx_status,
					sizeof(enum wifi_ap_status));
}

void wifi_mgmt_raise_ap_disable_result_event(struct net_if *iface,
					     enum wifi_ap_status status)
{
	struct wifi_status cnx_status = {
		.status = status,
	};

	net_mgmt_event_notify_with_info(NET_EVENT_WIFI_AP_DISABLE_RESULT,
					iface, &cnx_status,
					sizeof(enum wifi_ap_status));
}

void wifi_mgmt_raise_ap_sta_connected_event(struct net_if *iface,
					    struct wifi_ap_sta_info *sta_info)
{
	net_mgmt_event_notify_with_info(NET_EVENT_WIFI_AP_STA_CONNECTED,
					iface, sta_info,
					sizeof(struct wifi_ap_sta_info));
}

void wifi_mgmt_raise_ap_sta_disconnected_event(struct net_if *iface,
					       struct wifi_ap_sta_info *sta_info)
{
	net_mgmt_event_notify_with_info(NET_EVENT_WIFI_AP_STA_DISCONNECTED,
					iface, sta_info,
					sizeof(struct wifi_ap_sta_info));
=======
    net_mgmt_event_notify_with_info(NET_EVENT_WIFI_DISCONNECT_COMPLETE,
                                    iface, &cnx_status,
                                    sizeof(struct wifi_status));
>>>>>>> a5ba44b3
}<|MERGE_RESOLUTION|>--- conflicted
+++ resolved
@@ -730,10 +730,9 @@
         .status = status,
     };
 
-<<<<<<< HEAD
-	net_mgmt_event_notify_with_info(NET_EVENT_WIFI_DISCONNECT_COMPLETE,
-					iface, &cnx_status,
-					sizeof(struct wifi_status));
+    net_mgmt_event_notify_with_info(NET_EVENT_WIFI_DISCONNECT_COMPLETE,
+                                    iface, &cnx_status,
+                                    sizeof(struct wifi_status));
 }
 
 void wifi_mgmt_raise_ap_enable_result_event(struct net_if *iface,
@@ -774,9 +773,4 @@
 	net_mgmt_event_notify_with_info(NET_EVENT_WIFI_AP_STA_DISCONNECTED,
 					iface, sta_info,
 					sizeof(struct wifi_ap_sta_info));
-=======
-    net_mgmt_event_notify_with_info(NET_EVENT_WIFI_DISCONNECT_COMPLETE,
-                                    iface, &cnx_status,
-                                    sizeof(struct wifi_status));
->>>>>>> a5ba44b3
 }