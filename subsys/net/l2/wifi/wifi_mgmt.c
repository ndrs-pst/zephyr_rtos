/*
 * Copyright (c) 2016 Intel Corporation.
 *
 * SPDX-License-Identifier: Apache-2.0
 */

#include <zephyr/logging/log.h>
LOG_MODULE_REGISTER(net_wifi_mgmt, CONFIG_NET_L2_WIFI_MGMT_LOG_LEVEL);

#include <errno.h>
#include <string.h>

#include <zephyr/net/net_core.h>
#include <zephyr/net/net_if.h>
#include <zephyr/net/wifi_mgmt.h>
#ifdef CONFIG_WIFI_NM
#include <zephyr/net/wifi_nm.h>
#endif /* CONFIG_WIFI_NM */

char const* wifi_security_txt(enum wifi_security_type security) {
    switch (security) {
        case WIFI_SECURITY_TYPE_NONE :
            return "OPEN";

        case WIFI_SECURITY_TYPE_WEP :
            return "WEP";

        case WIFI_SECURITY_TYPE_WPA_PSK :
            return "WPA-PSK";

        case WIFI_SECURITY_TYPE_PSK :
            return "WPA2-PSK";

        case WIFI_SECURITY_TYPE_PSK_SHA256 :
            return "WPA2-PSK-SHA256";

        case WIFI_SECURITY_TYPE_SAE :
            return "WPA3-SAE";

        case WIFI_SECURITY_TYPE_WAPI :
            return "WAPI";

        case WIFI_SECURITY_TYPE_EAP :
            return "EAP";

        case WIFI_SECURITY_TYPE_UNKNOWN :
        default :
            return "UNKNOWN";
    }
}

char const* wifi_mfp_txt(enum wifi_mfp_options mfp) {
    switch (mfp) {
        case WIFI_MFP_DISABLE :
            return "Disable";

        case WIFI_MFP_OPTIONAL :
            return "Optional";

        case WIFI_MFP_REQUIRED :
            return "Required";

        case WIFI_MFP_UNKNOWN :
        default :
            return "UNKNOWN";
    }
}

char const* wifi_band_txt(enum wifi_frequency_bands band) {
    switch (band) {
        case WIFI_FREQ_BAND_2_4_GHZ :
            return "2.4GHz";

        case WIFI_FREQ_BAND_5_GHZ :
            return "5GHz";

        case WIFI_FREQ_BAND_6_GHZ :
            return "6GHz";

        case WIFI_FREQ_BAND_UNKNOWN :
        default :
            return "UNKNOWN";
    }
}

char const* wifi_state_txt(enum wifi_iface_state state) {
    switch (state) {
        case WIFI_STATE_DISCONNECTED :
            return "DISCONNECTED";

        case WIFI_STATE_INACTIVE :
            return "INACTIVE";

        case WIFI_STATE_INTERFACE_DISABLED :
            return "INTERFACE_DISABLED";

        case WIFI_STATE_SCANNING :
            return "SCANNING";

        case WIFI_STATE_AUTHENTICATING :
            return "AUTHENTICATING";

        case WIFI_STATE_ASSOCIATING :
            return "ASSOCIATING";

        case WIFI_STATE_ASSOCIATED :
            return "ASSOCIATED";

        case WIFI_STATE_4WAY_HANDSHAKE :
            return "4WAY_HANDSHAKE";

        case WIFI_STATE_GROUP_HANDSHAKE :
            return "GROUP_HANDSHAKE";

        case WIFI_STATE_COMPLETED :
            return "COMPLETED";

        case WIFI_STATE_UNKNOWN :
        default :
            return "UNKNOWN";
    }
}

char const* wifi_mode_txt(enum wifi_iface_mode mode) {
    switch (mode) {
        case WIFI_MODE_INFRA :
            return "STATION";

        case WIFI_MODE_IBSS :
            return "ADHOC";

        case WIFI_MODE_AP :
            return "ACCESS POINT";

        case WIFI_MODE_P2P_GO :
            return "P2P GROUP OWNER";

        case WIFI_MODE_P2P_GROUP_FORMATION :
            return "P2P GROUP FORMATION";

        case WIFI_MODE_MESH :
            return "MESH";

        case WIFI_MODE_UNKNOWN :
        default :
            return "UNKNOWN";
    }
}

char const* wifi_link_mode_txt(enum wifi_link_mode link_mode) {
    switch (link_mode) {
        case WIFI_0 :
            return "WIFI 0 (802.11)";

        case WIFI_1 :
            return "WIFI 1 (802.11b)";

        case WIFI_2 :
            return "WIFI 2 (802.11a)";

        case WIFI_3 :
            return "WIFI 3 (802.11g)";

        case WIFI_4 :
            return "WIFI 4 (802.11n/HT)";

        case WIFI_5 :
            return "WIFI 5 (802.11ac/VHT)";

        case WIFI_6 :
            return "WIFI 6 (802.11ax/HE)";

        case WIFI_6E :
            return "WIFI 6E (802.11ax 6GHz/HE)";

        case WIFI_7 :
            return "WIFI 7 (802.11be/EHT)";

        case WIFI_LINK_MODE_UNKNOWN :
        default :
            return "UNKNOWN";
    }
}

char const* wifi_ps_txt(enum wifi_ps ps_name) {
    switch (ps_name) {
        case WIFI_PS_DISABLED :
            return "Power save disabled";

        case WIFI_PS_ENABLED :
            return "Power save enabled";

        default :
            return "UNKNOWN";
    }
}

char const* wifi_ps_mode_txt(enum wifi_ps_mode ps_mode) {
    switch (ps_mode) {
        case WIFI_PS_MODE_LEGACY :
            return "Legacy power save";

        case WIFI_PS_MODE_WMM :
            return "WMM power save";

        default :
            return "UNKNOWN";
    }
}

char const* wifi_twt_operation_txt(enum wifi_twt_operation twt_operation) {
    switch (twt_operation) {
        case WIFI_TWT_SETUP :
            return "TWT setup";

        case WIFI_TWT_TEARDOWN :
            return "TWT teardown";

        default :
            return "UNKNOWN";
    }
}

char const* wifi_twt_negotiation_type_txt(enum wifi_twt_negotiation_type twt_negotiation) {
    switch (twt_negotiation) {
        case WIFI_TWT_INDIVIDUAL :
            return "TWT individual negotiation";

        case WIFI_TWT_BROADCAST :
            return "TWT broadcast negotiation";

        case WIFI_TWT_WAKE_TBTT :
            return "TWT wake TBTT negotiation";

        default :
            return "UNKNOWN";
    }
}

char const* wifi_twt_setup_cmd_txt(enum wifi_twt_setup_cmd twt_setup) {
    switch (twt_setup) {
        case WIFI_TWT_SETUP_CMD_REQUEST :
            return "TWT request";

        case WIFI_TWT_SETUP_CMD_SUGGEST :
            return "TWT suggest";

        case WIFI_TWT_SETUP_CMD_DEMAND :
            return "TWT demand";

        case WIFI_TWT_SETUP_CMD_GROUPING :
            return "TWT grouping";

        case WIFI_TWT_SETUP_CMD_ACCEPT :
            return "TWT accept";

        case WIFI_TWT_SETUP_CMD_ALTERNATE :
            return "TWT alternate";

        case WIFI_TWT_SETUP_CMD_DICTATE :
            return "TWT dictate";

        case WIFI_TWT_SETUP_CMD_REJECT :
            return "TWT reject";

        default :
            return "UNKNOWN";
    }
}

char const* wifi_ps_wakeup_mode_txt(enum wifi_ps_wakeup_mode ps_wakeup_mode) {
    switch (ps_wakeup_mode) {
        case WIFI_PS_WAKEUP_MODE_DTIM :
            return "PS wakeup mode DTIM";

        case WIFI_PS_WAKEUP_MODE_LISTEN_INTERVAL :
            return "PS wakeup mode listen interval";

        default :
            return "UNKNOWN";
    }
}

static const struct wifi_mgmt_ops* const get_wifi_api(struct net_if* iface) {
    const struct device* dev = net_if_get_device(iface);
    struct net_wifi_mgmt_offload* off_api =
                    (struct net_wifi_mgmt_offload*)dev->api;
    #ifdef CONFIG_WIFI_NM
    struct wifi_nm_instance* nm = wifi_nm_get_instance_iface(iface);

    if (nm) {
        return nm->ops;
    }
    #endif /* CONFIG_WIFI_NM */
    return off_api ? off_api->wifi_mgmt_api : NULL;
}

static int wifi_connect(uint32_t mgmt_request, struct net_if* iface,
                        void* data, size_t len) {
    struct wifi_connect_req_params* params =
            (struct wifi_connect_req_params*)data;
    const struct device* dev = net_if_get_device(iface);

    const struct wifi_mgmt_ops* const wifi_mgmt_api = get_wifi_api(iface);

    if ((wifi_mgmt_api == NULL) || (wifi_mgmt_api->connect == NULL)) {
        return (-ENOTSUP);
    }

    LOG_HEXDUMP_DBG(params->ssid, params->ssid_length, "ssid");
    LOG_HEXDUMP_DBG(params->psk, params->psk_length, "psk");
    if (params->sae_password) {
        LOG_HEXDUMP_DBG(params->sae_password, params->sae_password_length, "sae");
    }
    NET_DBG("ch %u sec %u", params->channel, params->security);

    if ((params->security > WIFI_SECURITY_TYPE_MAX) ||
        (params->ssid_length > WIFI_SSID_MAX_LEN) ||
        (params->ssid_length == 0U) ||
        ((params->security == WIFI_SECURITY_TYPE_PSK ||
          params->security == WIFI_SECURITY_TYPE_WPA_PSK ||
          params->security == WIFI_SECURITY_TYPE_PSK_SHA256) &&
         ((params->psk_length < 8) || (params->psk_length > 64) ||
          (params->psk_length == 0U) || !params->psk)) ||
        ((params->security == WIFI_SECURITY_TYPE_SAE) &&
          ((params->psk_length == 0U) || !params->psk) &&
          ((params->sae_password_length == 0U) || !params->sae_password)) ||
        ((params->channel != WIFI_CHANNEL_ANY) &&
         (params->channel > WIFI_CHANNEL_MAX)) ||
        !params->ssid) {
        return (-EINVAL);
    }

    return wifi_mgmt_api->connect(dev, params);
}

NET_MGMT_REGISTER_REQUEST_HANDLER(NET_REQUEST_WIFI_CONNECT, wifi_connect);

static void scan_result_cb(struct net_if* iface, int status,
                           struct wifi_scan_result* entry) {
    if (!iface) {
        return;
    }

    if (!entry) {
        struct wifi_status scan_status = {
            .status = status,
        };

        net_mgmt_event_notify_with_info(NET_EVENT_WIFI_SCAN_DONE,
                                        iface, &scan_status,
                                        sizeof(struct wifi_status));
        return;
    }

    #ifndef CONFIG_WIFI_MGMT_RAW_SCAN_RESULTS_ONLY
    net_mgmt_event_notify_with_info(NET_EVENT_WIFI_SCAN_RESULT, iface,
                                    entry, sizeof(struct wifi_scan_result));
    #endif /* CONFIG_WIFI_MGMT_RAW_SCAN_RESULTS_ONLY */
}

static int wifi_scan(uint32_t mgmt_request, struct net_if* iface,
                     void* data, size_t len) {
    const struct device* dev = net_if_get_device(iface);
    struct wifi_scan_params* params = data;
    const struct wifi_mgmt_ops* const wifi_mgmt_api = get_wifi_api(iface);

    if ((wifi_mgmt_api == NULL) || (wifi_mgmt_api->scan == NULL)) {
        return (-ENOTSUP);
    }

    #ifdef CONFIG_WIFI_MGMT_FORCED_PASSIVE_SCAN
    struct wifi_scan_params default_params = {0};

    if (params == NULL) {
        params = &default_params;
    }
    params->scan_type = WIFI_SCAN_TYPE_PASSIVE;
    #endif /* CONFIG_WIFI_MGMT_FORCED_PASSIVE_SCAN */

    return wifi_mgmt_api->scan(dev, params, scan_result_cb);
}

NET_MGMT_REGISTER_REQUEST_HANDLER(NET_REQUEST_WIFI_SCAN, wifi_scan);

static int wifi_disconnect(uint32_t mgmt_request, struct net_if* iface,
                           void* data, size_t len) {
    const struct device* dev = net_if_get_device(iface);
    const struct wifi_mgmt_ops* const wifi_mgmt_api = get_wifi_api(iface);

    if ((wifi_mgmt_api == NULL) || (wifi_mgmt_api->disconnect == NULL)) {
        return (-ENOTSUP);
    }

    return wifi_mgmt_api->disconnect(dev);
}

NET_MGMT_REGISTER_REQUEST_HANDLER(NET_REQUEST_WIFI_DISCONNECT, wifi_disconnect);

void wifi_mgmt_raise_connect_result_event(struct net_if* iface, int status) {
    struct wifi_status cnx_status = {
        .status = status,
    };

    net_mgmt_event_notify_with_info(NET_EVENT_WIFI_CONNECT_RESULT,
                                    iface, &cnx_status,
                                    sizeof(struct wifi_status));
}

void wifi_mgmt_raise_disconnect_result_event(struct net_if* iface, int status) {
    struct wifi_status cnx_status = {
        .status = status,
    };

    net_mgmt_event_notify_with_info(NET_EVENT_WIFI_DISCONNECT_RESULT,
                                    iface, &cnx_status,
                                    sizeof(struct wifi_status));
}

static int wifi_ap_enable(uint32_t mgmt_request, struct net_if* iface,
                          void* data, size_t len) {
    struct wifi_connect_req_params* params =
            (struct wifi_connect_req_params*)data;
    const struct device* dev = net_if_get_device(iface);
    const struct wifi_mgmt_ops* const wifi_mgmt_api = get_wifi_api(iface);

    if ((wifi_mgmt_api == NULL) || (wifi_mgmt_api->ap_enable == NULL)) {
        return (-ENOTSUP);
    }

    return wifi_mgmt_api->ap_enable(dev, params);
}

NET_MGMT_REGISTER_REQUEST_HANDLER(NET_REQUEST_WIFI_AP_ENABLE, wifi_ap_enable);

static int wifi_ap_disable(uint32_t mgmt_request, struct net_if* iface,
                           void* data, size_t len) {
    const struct device*              dev           = net_if_get_device(iface);
    const struct wifi_mgmt_ops* const wifi_mgmt_api = get_wifi_api(iface);

    if ((wifi_mgmt_api == NULL) || (wifi_mgmt_api->ap_enable == NULL)) {
        return (-ENOTSUP);
    }

    return wifi_mgmt_api->ap_disable(dev);
}

NET_MGMT_REGISTER_REQUEST_HANDLER(NET_REQUEST_WIFI_AP_DISABLE, wifi_ap_disable);

<<<<<<< HEAD
static int wifi_ap_sta_disconnect(uint32_t mgmt_request, struct net_if *iface,
				  void *data, size_t len)
{
	const struct device *dev = net_if_get_device(iface);
	const struct wifi_mgmt_ops *const wifi_mgmt_api = get_wifi_api(iface);
	uint8_t *mac = data;

	if (dev == NULL) {
		return -ENODEV;
	}

	if (wifi_mgmt_api == NULL || wifi_mgmt_api->ap_sta_disconnect == NULL) {
		return -ENOTSUP;
	}

	if (!data || len != sizeof(uint8_t) * WIFI_MAC_ADDR_LEN) {
		return -EINVAL;
	}

	return wifi_mgmt_api->ap_sta_disconnect(dev, mac);
}

NET_MGMT_REGISTER_REQUEST_HANDLER(NET_REQUEST_WIFI_AP_STA_DISCONNECT, wifi_ap_sta_disconnect);

static int wifi_iface_status(uint32_t mgmt_request, struct net_if *iface,
			  void *data, size_t len)
{
	const struct device *dev = net_if_get_device(iface);
	const struct wifi_mgmt_ops *const wifi_mgmt_api = get_wifi_api(iface);
	struct wifi_iface_status *status = data;
=======
static int wifi_iface_status(uint32_t mgmt_request, struct net_if* iface,
                             void* data, size_t len) {
    const struct device* dev = net_if_get_device(iface);
    const struct wifi_mgmt_ops* const wifi_mgmt_api = get_wifi_api(iface);
    struct wifi_iface_status* status = data;
>>>>>>> b9418656

    if ((wifi_mgmt_api == NULL) || (wifi_mgmt_api->iface_status == NULL)) {
        return (-ENOTSUP);
    }

    if (!data || len != sizeof(*status)) {
        return (-EINVAL);
    }

    return wifi_mgmt_api->iface_status(dev, status);
}

NET_MGMT_REGISTER_REQUEST_HANDLER(NET_REQUEST_WIFI_IFACE_STATUS, wifi_iface_status);

void wifi_mgmt_raise_iface_status_event(struct net_if* iface,
                                        struct wifi_iface_status* iface_status) {
    net_mgmt_event_notify_with_info(NET_EVENT_WIFI_IFACE_STATUS,
                                    iface, iface_status,
                                    sizeof(struct wifi_iface_status));
}

#ifdef CONFIG_NET_STATISTICS_WIFI
static int wifi_iface_stats(uint32_t mgmt_request, struct net_if* iface,
                            void* data, size_t len) {
    const struct device* dev = net_if_get_device(iface);
    const struct wifi_mgmt_ops* const wifi_mgmt_api = get_wifi_api(iface);
    struct net_stats_wifi* stats = data;

    if ((wifi_mgmt_api == NULL) || (wifi_mgmt_api->get_stats == NULL)) {
        return (-ENOTSUP);
    }

    if (!data || len != sizeof(*stats)) {
        return (-EINVAL);
    }

    return wifi_mgmt_api->get_stats(dev, stats);
}

NET_MGMT_REGISTER_REQUEST_HANDLER(NET_REQUEST_STATS_GET_WIFI, wifi_iface_stats);
#endif /* CONFIG_NET_STATISTICS_WIFI */

static int wifi_set_power_save(uint32_t mgmt_request, struct net_if* iface,
                               void* data, size_t len) {
    const struct device* dev = net_if_get_device(iface);
    const struct wifi_mgmt_ops* const wifi_mgmt_api = get_wifi_api(iface);
    struct wifi_ps_params* ps_params = data;
    struct wifi_iface_status info = {0};

    if (wifi_mgmt_api == NULL || wifi_mgmt_api->set_power_save == NULL) {
        return (-ENOTSUP);
    }

    switch (ps_params->type) {
        case WIFI_PS_PARAM_LISTEN_INTERVAL :
        case WIFI_PS_PARAM_MODE :
            if (net_mgmt(NET_REQUEST_WIFI_IFACE_STATUS, iface, &info,
                         sizeof(struct wifi_iface_status))) {
                ps_params->fail_reason =
                        WIFI_PS_PARAM_FAIL_UNABLE_TO_GET_IFACE_STATUS;
                return (-EIO);
            }

            if (info.state == WIFI_STATE_COMPLETED) {
                ps_params->fail_reason =
                        WIFI_PS_PARAM_FAIL_DEVICE_CONNECTED;
                return (-ENOTSUP);
            }
            break;

        case WIFI_PS_PARAM_STATE :
        case WIFI_PS_PARAM_WAKEUP_MODE :
        case WIFI_PS_PARAM_TIMEOUT :
            break;

        default :
            ps_params->fail_reason =
                    WIFI_PS_PARAM_FAIL_OPERATION_NOT_SUPPORTED;
            return (-ENOTSUP);
    }

    return wifi_mgmt_api->set_power_save(dev, ps_params);
}

NET_MGMT_REGISTER_REQUEST_HANDLER(NET_REQUEST_WIFI_PS, wifi_set_power_save);

static int wifi_get_power_save_config(uint32_t mgmt_request, struct net_if* iface,
                                      void* data, size_t len) {
    const struct device*              dev           = net_if_get_device(iface);
    const struct wifi_mgmt_ops* const wifi_mgmt_api = get_wifi_api(iface);
    struct wifi_ps_config*            ps_config     = data;

    if (wifi_mgmt_api == NULL || wifi_mgmt_api->get_power_save_config == NULL) {
        return (-ENOTSUP);
    }

    if (!data || len != sizeof(*ps_config)) {
        return (-EINVAL);
    }

    return wifi_mgmt_api->get_power_save_config(dev, ps_config);
}

NET_MGMT_REGISTER_REQUEST_HANDLER(NET_REQUEST_WIFI_PS_CONFIG, wifi_get_power_save_config);

static int wifi_set_twt(uint32_t mgmt_request, struct net_if* iface,
                        void* data, size_t len) {
    const struct device*              dev           = net_if_get_device(iface);
    const struct wifi_mgmt_ops* const wifi_mgmt_api = get_wifi_api(iface);
    struct wifi_twt_params*           twt_params    = data;
    struct wifi_iface_status          info          = {0};

    if (wifi_mgmt_api == NULL || wifi_mgmt_api->set_twt == NULL) {
        twt_params->fail_reason =
                WIFI_TWT_FAIL_OPERATION_NOT_SUPPORTED;
        return (-ENOTSUP);
    }

    if (twt_params->operation == WIFI_TWT_TEARDOWN) {
        return wifi_mgmt_api->set_twt(dev, twt_params);
    }

    if (net_mgmt(NET_REQUEST_WIFI_IFACE_STATUS, iface, &info,
                    sizeof(struct wifi_iface_status))) {
        twt_params->fail_reason =
                WIFI_TWT_FAIL_UNABLE_TO_GET_IFACE_STATUS;
        goto fail;
    }

    if (info.state != WIFI_STATE_COMPLETED) {
        twt_params->fail_reason =
                WIFI_TWT_FAIL_DEVICE_NOT_CONNECTED;
        goto fail;
    }

    #ifdef CONFIG_WIFI_MGMT_TWT_CHECK_IP
    if ((!net_if_ipv4_get_global_addr(iface, NET_ADDR_PREFERRED)) &&
        (!net_if_ipv6_get_global_addr(NET_ADDR_PREFERRED, &iface))) {
        twt_params->fail_reason =
                WIFI_TWT_FAIL_IP_NOT_ASSIGNED;
        goto fail;
    }
    #else
    NET_WARN("Check for valid IP address been disabled. "
             "Device might be unreachable or might not receive traffic.\n");
    #endif /* CONFIG_WIFI_MGMT_TWT_CHECK_IP */

    if (info.link_mode < WIFI_6) {
        twt_params->fail_reason =
                WIFI_TWT_FAIL_PEER_NOT_HE_CAPAB;
        goto fail;
    }

    if (!info.twt_capable) {
        twt_params->fail_reason =
                WIFI_TWT_FAIL_PEER_NOT_TWT_CAPAB;
        goto fail;
    }

    return wifi_mgmt_api->set_twt(dev, twt_params);

fail :
    return (-ENOEXEC);
}

NET_MGMT_REGISTER_REQUEST_HANDLER(NET_REQUEST_WIFI_TWT, wifi_set_twt);

void wifi_mgmt_raise_twt_event(struct net_if* iface, struct wifi_twt_params* twt_params) {
    net_mgmt_event_notify_with_info(NET_EVENT_WIFI_TWT,
                                    iface, twt_params,
                                    sizeof(struct wifi_twt_params));
}

static int wifi_reg_domain(uint32_t mgmt_request, struct net_if* iface,
                           void* data, size_t len) {
    const struct device*              dev           = net_if_get_device(iface);
    const struct wifi_mgmt_ops* const wifi_mgmt_api = get_wifi_api(iface);
    struct wifi_reg_domain*           reg_domain    = data;

    if ((wifi_mgmt_api == NULL) || (wifi_mgmt_api->reg_domain == NULL)) {
        return (-ENOTSUP);
    }

    if (!data || len != sizeof(*reg_domain)) {
        return (-EINVAL);
    }

    return wifi_mgmt_api->reg_domain(dev, reg_domain);
}

NET_MGMT_REGISTER_REQUEST_HANDLER(NET_REQUEST_WIFI_REG_DOMAIN, wifi_reg_domain);

void wifi_mgmt_raise_twt_sleep_state(struct net_if* iface,
                                     int twt_sleep_state) {
    net_mgmt_event_notify_with_info(NET_EVENT_WIFI_TWT_SLEEP_STATE,
                                    iface, &twt_sleep_state,
                                    sizeof(twt_sleep_state));
}

static int wifi_mode(uint32_t mgmt_request, struct net_if* iface,
                     void* data, size_t len) {
    const struct device* dev = net_if_get_device(iface);
    const struct wifi_mgmt_ops* const wifi_mgmt_api = get_wifi_api(iface);
    struct wifi_mode_info* mode_info = data;

    if (dev == NULL) {
        return (-ENODEV);
    }

    if (wifi_mgmt_api == NULL || wifi_mgmt_api->mode == NULL) {
        return (-ENOTSUP);
    }

    return wifi_mgmt_api->mode(dev, mode_info);
}

NET_MGMT_REGISTER_REQUEST_HANDLER(NET_REQUEST_WIFI_MODE, wifi_mode);

static int wifi_packet_filter(uint32_t mgmt_request, struct net_if* iface,
                              void* data, size_t len) {
    const struct device* dev = net_if_get_device(iface);
    const struct wifi_mgmt_ops* const wifi_mgmt_api = get_wifi_api(iface);
    struct wifi_filter_info* filter_info = data;

    if (dev == NULL) {
        return (-ENODEV);
    }

    if (wifi_mgmt_api == NULL || wifi_mgmt_api->filter == NULL) {
        return (-ENOTSUP);
    }

    return (wifi_mgmt_api->filter(dev, filter_info));
}

NET_MGMT_REGISTER_REQUEST_HANDLER(NET_REQUEST_WIFI_PACKET_FILTER, wifi_packet_filter);

static int wifi_channel(uint32_t mgmt_request, struct net_if* iface,
                        void* data, size_t len) {
    const struct device* dev = net_if_get_device(iface);
    const struct wifi_mgmt_ops* const wifi_mgmt_api = get_wifi_api(iface);
    struct wifi_channel_info* channel_info = data;

    if (dev == NULL) {
        return (-ENODEV);
    }

    if ((wifi_mgmt_api == NULL) || (wifi_mgmt_api->channel == NULL)) {
        return (-ENOTSUP);
    }

    return (wifi_mgmt_api->channel(dev, channel_info));
}

NET_MGMT_REGISTER_REQUEST_HANDLER(NET_REQUEST_WIFI_CHANNEL, wifi_channel);

#ifdef CONFIG_WIFI_MGMT_RAW_SCAN_RESULTS
void wifi_mgmt_raise_raw_scan_result_event(struct net_if* iface,
                                           struct wifi_raw_scan_result* raw_scan_result) {
    if (raw_scan_result->frame_length > CONFIG_WIFI_MGMT_RAW_SCAN_RESULT_LENGTH) {
        LOG_INF("raw scan result frame length = %d too big,"
                "saving upto max raw scan length = %d",
                raw_scan_result->frame_length,
                CONFIG_WIFI_MGMT_RAW_SCAN_RESULT_LENGTH);
    }

    net_mgmt_event_notify_with_info(NET_EVENT_WIFI_RAW_SCAN_RESULT,
                                    iface, raw_scan_result,
                                    sizeof(*raw_scan_result));
}
#endif /* CONFIG_WIFI_MGMT_RAW_SCAN_RESULTS */

void wifi_mgmt_raise_disconnect_complete_event(struct net_if* iface,
                                               int status) {
    struct wifi_status cnx_status = {
        .status = status,
    };

    net_mgmt_event_notify_with_info(NET_EVENT_WIFI_DISCONNECT_COMPLETE,
                                    iface, &cnx_status,
                                    sizeof(struct wifi_status));
}

void wifi_mgmt_raise_ap_enable_result_event(struct net_if *iface,
					    enum wifi_ap_status status)
{
	struct wifi_status cnx_status = {
		.status = status,
	};

	net_mgmt_event_notify_with_info(NET_EVENT_WIFI_AP_ENABLE_RESULT,
					iface, &cnx_status,
					sizeof(enum wifi_ap_status));
}

void wifi_mgmt_raise_ap_disable_result_event(struct net_if *iface,
					     enum wifi_ap_status status)
{
	struct wifi_status cnx_status = {
		.status = status,
	};

	net_mgmt_event_notify_with_info(NET_EVENT_WIFI_AP_DISABLE_RESULT,
					iface, &cnx_status,
					sizeof(enum wifi_ap_status));
}

void wifi_mgmt_raise_ap_sta_connected_event(struct net_if *iface,
					    struct wifi_ap_sta_info *sta_info)
{
	net_mgmt_event_notify_with_info(NET_EVENT_WIFI_AP_STA_CONNECTED,
					iface, sta_info,
					sizeof(struct wifi_ap_sta_info));
}

void wifi_mgmt_raise_ap_sta_disconnected_event(struct net_if *iface,
					       struct wifi_ap_sta_info *sta_info)
{
	net_mgmt_event_notify_with_info(NET_EVENT_WIFI_AP_STA_DISCONNECTED,
					iface, sta_info,
					sizeof(struct wifi_ap_sta_info));
}<|MERGE_RESOLUTION|>--- conflicted
+++ resolved
@@ -447,44 +447,34 @@
 
 NET_MGMT_REGISTER_REQUEST_HANDLER(NET_REQUEST_WIFI_AP_DISABLE, wifi_ap_disable);
 
-<<<<<<< HEAD
-static int wifi_ap_sta_disconnect(uint32_t mgmt_request, struct net_if *iface,
-				  void *data, size_t len)
-{
-	const struct device *dev = net_if_get_device(iface);
-	const struct wifi_mgmt_ops *const wifi_mgmt_api = get_wifi_api(iface);
-	uint8_t *mac = data;
-
-	if (dev == NULL) {
-		return -ENODEV;
-	}
-
-	if (wifi_mgmt_api == NULL || wifi_mgmt_api->ap_sta_disconnect == NULL) {
-		return -ENOTSUP;
-	}
-
-	if (!data || len != sizeof(uint8_t) * WIFI_MAC_ADDR_LEN) {
-		return -EINVAL;
-	}
-
-	return wifi_mgmt_api->ap_sta_disconnect(dev, mac);
+static int wifi_ap_sta_disconnect(uint32_t mgmt_request, struct net_if* iface,
+                                  void* data, size_t len) {
+    const struct device* dev = net_if_get_device(iface);
+    const struct wifi_mgmt_ops* const wifi_mgmt_api = get_wifi_api(iface);
+    uint8_t* mac = data;
+
+    if (dev == NULL) {
+        return (-ENODEV);
+    }
+
+    if (wifi_mgmt_api == NULL || wifi_mgmt_api->ap_sta_disconnect == NULL) {
+        return (-ENOTSUP);
+    }
+
+    if (!data || (len != (sizeof(uint8_t) * WIFI_MAC_ADDR_LEN))) {
+        return (-EINVAL);
+    }
+
+    return wifi_mgmt_api->ap_sta_disconnect(dev, mac);
 }
 
 NET_MGMT_REGISTER_REQUEST_HANDLER(NET_REQUEST_WIFI_AP_STA_DISCONNECT, wifi_ap_sta_disconnect);
 
-static int wifi_iface_status(uint32_t mgmt_request, struct net_if *iface,
-			  void *data, size_t len)
-{
-	const struct device *dev = net_if_get_device(iface);
-	const struct wifi_mgmt_ops *const wifi_mgmt_api = get_wifi_api(iface);
-	struct wifi_iface_status *status = data;
-=======
 static int wifi_iface_status(uint32_t mgmt_request, struct net_if* iface,
                              void* data, size_t len) {
     const struct device* dev = net_if_get_device(iface);
     const struct wifi_mgmt_ops* const wifi_mgmt_api = get_wifi_api(iface);
     struct wifi_iface_status* status = data;
->>>>>>> b9418656
 
     if ((wifi_mgmt_api == NULL) || (wifi_mgmt_api->iface_status == NULL)) {
         return (-ENOTSUP);
