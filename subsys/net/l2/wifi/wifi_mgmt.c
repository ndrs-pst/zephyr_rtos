--- conflicted
+++ resolved
@@ -40,14 +40,8 @@
 };
 
 struct wifi_roaming_params {
-<<<<<<< HEAD
     bool is_11r_used;
-    bool is_11k_enabled;
     struct wifi_rrm_neighbor_report_t neighbor_rep;
-=======
-	bool is_11r_used;
-	struct wifi_rrm_neighbor_report_t neighbor_rep;
->>>>>>> 96d062ad
 };
 
 static struct wifi_roaming_params roaming_params;
@@ -614,7 +608,6 @@
 }
 
 #ifdef CONFIG_WIFI_NM_WPA_SUPPLICANT_ROAMING
-<<<<<<< HEAD
 static int wifi_start_roaming(uint64_t mgmt_request, struct net_if* iface,
                               void* data, size_t len) {
     const struct device* dev = net_if_get_device(iface);
@@ -635,7 +628,7 @@
 
         return wifi_mgmt_api->start_11r_roaming(dev);
     }
-    else if (roaming_params.is_11k_enabled) {
+    else if (wifi_mgmt_api->bss_support_neighbor_rep(dev)) {
         memset(&roaming_params.neighbor_rep, 0x0, sizeof(roaming_params.neighbor_rep));
         if (wifi_mgmt_api->send_11k_neighbor_request == NULL) {
             return (-ENOTSUP);
@@ -658,47 +651,6 @@
     else {
         return (-ENOTSUP);
     }
-=======
-static int wifi_start_roaming(uint64_t mgmt_request, struct net_if *iface,
-			      void *data, size_t len)
-{
-	const struct device *dev = net_if_get_device(iface);
-	const struct wifi_mgmt_ops *const wifi_mgmt_api = get_wifi_api(iface);
-
-	if (wifi_mgmt_api == NULL) {
-		return -ENOTSUP;
-	}
-
-	if (!net_if_is_admin_up(iface)) {
-		return -ENETDOWN;
-	}
-
-	if (roaming_params.is_11r_used) {
-		if (wifi_mgmt_api->start_11r_roaming == NULL) {
-			return -ENOTSUP;
-		}
-
-		return wifi_mgmt_api->start_11r_roaming(dev);
-	} else if (wifi_mgmt_api->bss_support_neighbor_rep(dev)) {
-		memset(&roaming_params.neighbor_rep, 0x0, sizeof(roaming_params.neighbor_rep));
-		if (wifi_mgmt_api->send_11k_neighbor_request == NULL) {
-			return -ENOTSUP;
-		}
-
-		return wifi_mgmt_api->send_11k_neighbor_request(dev, NULL);
-	} else if (wifi_mgmt_api->bss_ext_capab &&
-			wifi_mgmt_api->bss_ext_capab(dev, WIFI_EXT_CAPAB_BSS_TRANSITION)) {
-		if (wifi_mgmt_api->btm_query) {
-			return wifi_mgmt_api->btm_query(dev, 0x10);
-		} else {
-			return -ENOTSUP;
-		}
-	} else if (wifi_mgmt_api->legacy_roam) {
-		return wifi_mgmt_api->legacy_roam(dev);
-	} else {
-		return -ENOTSUP;
-	}
->>>>>>> 96d062ad
 }
 
 NET_MGMT_REGISTER_REQUEST_HANDLER(NET_REQUEST_WIFI_START_ROAMING, wifi_start_roaming);
@@ -1010,17 +962,7 @@
         return (-ENETDOWN);
     }
 
-<<<<<<< HEAD
-    #ifdef CONFIG_WIFI_NM_WPA_SUPPLICANT_ROAMING
-    if (params->oper == WIFI_MGMT_SET) {
-        roaming_params.is_11k_enabled = params->enable_11k;
-    }
-    #endif
-
     return wifi_mgmt_api->cfg_11k(dev, params);
-=======
-	return wifi_mgmt_api->cfg_11k(dev, params);
->>>>>>> 96d062ad
 }
 
 NET_MGMT_REGISTER_REQUEST_HANDLER(NET_REQUEST_WIFI_11K_CONFIG, wifi_11k_cfg);
