/*
 * Copyright (c) 2016 Intel Corporation.
 * Copyright 2024 NXP
 *
 * SPDX-License-Identifier: Apache-2.0
 */

#undef _POSIX_C_SOURCE
#define _POSIX_C_SOURCE 200809L /* For strnlen() */

#include <zephyr/logging/log.h>
LOG_MODULE_REGISTER(net_wifi_mgmt, CONFIG_NET_L2_WIFI_MGMT_LOG_LEVEL);

#include <errno.h>
#include <string.h>
#include <stdio.h>
#include <zephyr/net/net_core.h>
#include <zephyr/net/net_if.h>
#include <zephyr/net/wifi_mgmt.h>
#ifdef CONFIG_WIFI_NM
#include <zephyr/net/wifi_nm.h>
#endif /* CONFIG_WIFI_NM */

<<<<<<< HEAD
char const* wifi_security_txt(enum wifi_security_type security) {
    switch (security) {
        case WIFI_SECURITY_TYPE_NONE:
            return "OPEN";
=======
#ifdef CONFIG_WIFI_NM_WPA_SUPPLICANT_ROAMING
#define MAX_NEIGHBOR_AP_LIMIT 6U
#define MAX_EVENT_STR_LEN 32U

struct wifi_rrm_neighbor_ap_t {
	char ssid[WIFI_SSID_MAX_LEN + 1];
	uint8_t bssid[WIFI_SSID_MAX_LEN];
	uint8_t bssid_info[WIFI_SSID_MAX_LEN];
	int op_class;
	int channel;
	int phy_type;
};

struct wifi_rrm_neighbor_report_t {
	struct wifi_rrm_neighbor_ap_t neighbor_ap[MAX_NEIGHBOR_AP_LIMIT];
	int neighbor_cnt;
};

struct wifi_roaming_params {
	bool is_11r_used;
	bool is_11k_enabled;
	struct wifi_rrm_neighbor_report_t neighbor_rep;
};

static struct wifi_roaming_params roaming_params;
#endif

const char *wifi_security_txt(enum wifi_security_type security)
{
	switch (security) {
	case WIFI_SECURITY_TYPE_NONE:
		return "OPEN";
	case WIFI_SECURITY_TYPE_WEP:
		return "WEP";
	case WIFI_SECURITY_TYPE_WPA_PSK:
		return "WPA-PSK";
	case WIFI_SECURITY_TYPE_PSK:
		return "WPA2-PSK";
	case WIFI_SECURITY_TYPE_PSK_SHA256:
		return "WPA2-PSK-SHA256";
	case WIFI_SECURITY_TYPE_SAE_HNP:
		return "WPA3-SAE-HNP";
	case WIFI_SECURITY_TYPE_SAE_H2E:
		return "WPA3-SAE-H2E";
	case WIFI_SECURITY_TYPE_SAE_AUTO:
		return "WPA3-SAE-AUTO";
	case WIFI_SECURITY_TYPE_WAPI:
		return "WAPI";
	case WIFI_SECURITY_TYPE_EAP_TLS:
		return "EAP";
	case WIFI_SECURITY_TYPE_WPA_AUTO_PERSONAL:
		return "WPA/WPA2/WPA3 PSK";
	case WIFI_SECURITY_TYPE_FT_PSK:
		return "FT-PSK";
	case WIFI_SECURITY_TYPE_FT_SAE:
		return "FT-SAE";
	case WIFI_SECURITY_TYPE_FT_EAP:
		return "FT-EAP";
	case WIFI_SECURITY_TYPE_FT_EAP_SHA384:
		return "FT-EAP-SHA384";
	case WIFI_SECURITY_TYPE_UNKNOWN:
	default:
		return "UNKNOWN";
	}
}
>>>>>>> 31fea97e

        case WIFI_SECURITY_TYPE_WEP:
            return "WEP";

        case WIFI_SECURITY_TYPE_WPA_PSK:
            return "WPA-PSK";

        case WIFI_SECURITY_TYPE_PSK:
            return "WPA2-PSK";

        case WIFI_SECURITY_TYPE_PSK_SHA256:
            return "WPA2-PSK-SHA256";

        case WIFI_SECURITY_TYPE_SAE_HNP:
            return "WPA3-SAE-HNP";

        case WIFI_SECURITY_TYPE_SAE_H2E:
            return "WPA3-SAE-H2E";

        case WIFI_SECURITY_TYPE_SAE_AUTO:
            return "WPA3-SAE-AUTO";

        case WIFI_SECURITY_TYPE_WAPI:
            return "WAPI";

        case WIFI_SECURITY_TYPE_EAP:
            return "EAP";

        case WIFI_SECURITY_TYPE_WPA_AUTO_PERSONAL:
            return "WPA/WPA2/WPA3 PSK";

        case WIFI_SECURITY_TYPE_UNKNOWN:
            default:
            return "UNKNOWN";
    }
}

char const* wifi_mfp_txt(enum wifi_mfp_options mfp) {
    switch (mfp) {
        case WIFI_MFP_DISABLE :
            return "Disable";

        case WIFI_MFP_OPTIONAL :
            return "Optional";

        case WIFI_MFP_REQUIRED :
            return "Required";

        case WIFI_MFP_UNKNOWN :
        default :
            return "UNKNOWN";
    }
}

char const* wifi_band_txt(enum wifi_frequency_bands band) {
    switch (band) {
        case WIFI_FREQ_BAND_2_4_GHZ :
            return "2.4GHz";

        case WIFI_FREQ_BAND_5_GHZ :
            return "5GHz";

        case WIFI_FREQ_BAND_6_GHZ :
            return "6GHz";

        case WIFI_FREQ_BAND_UNKNOWN :
        default :
            return "UNKNOWN";
    }
}

char const* wifi_state_txt(enum wifi_iface_state state) {
    switch (state) {
        case WIFI_STATE_DISCONNECTED :
            return "DISCONNECTED";

        case WIFI_STATE_INACTIVE :
            return "INACTIVE";

        case WIFI_STATE_INTERFACE_DISABLED :
            return "INTERFACE_DISABLED";

        case WIFI_STATE_SCANNING :
            return "SCANNING";

        case WIFI_STATE_AUTHENTICATING :
            return "AUTHENTICATING";

        case WIFI_STATE_ASSOCIATING :
            return "ASSOCIATING";

        case WIFI_STATE_ASSOCIATED :
            return "ASSOCIATED";

        case WIFI_STATE_4WAY_HANDSHAKE :
            return "4WAY_HANDSHAKE";

        case WIFI_STATE_GROUP_HANDSHAKE :
            return "GROUP_HANDSHAKE";

        case WIFI_STATE_COMPLETED :
            return "COMPLETED";

        case WIFI_STATE_UNKNOWN :
        default :
            return "UNKNOWN";
    }
}

char const* wifi_mode_txt(enum wifi_iface_mode mode) {
    switch (mode) {
        case WIFI_MODE_INFRA :
            return "STATION";

        case WIFI_MODE_IBSS :
            return "ADHOC";

        case WIFI_MODE_AP :
            return "ACCESS POINT";

        case WIFI_MODE_P2P_GO :
            return "P2P GROUP OWNER";

        case WIFI_MODE_P2P_GROUP_FORMATION :
            return "P2P GROUP FORMATION";

        case WIFI_MODE_MESH :
            return "MESH";

        case WIFI_MODE_UNKNOWN :
        default :
            return "UNKNOWN";
    }
}

char const* wifi_link_mode_txt(enum wifi_link_mode link_mode) {
    switch (link_mode) {
        case WIFI_0 :
            return "WIFI 0 (802.11)";

        case WIFI_1 :
            return "WIFI 1 (802.11b)";

        case WIFI_2 :
            return "WIFI 2 (802.11a)";

        case WIFI_3 :
            return "WIFI 3 (802.11g)";

        case WIFI_4 :
            return "WIFI 4 (802.11n/HT)";

        case WIFI_5 :
            return "WIFI 5 (802.11ac/VHT)";

        case WIFI_6 :
            return "WIFI 6 (802.11ax/HE)";

        case WIFI_6E :
            return "WIFI 6E (802.11ax 6GHz/HE)";

        case WIFI_7 :
            return "WIFI 7 (802.11be/EHT)";

        case WIFI_LINK_MODE_UNKNOWN :
        default :
            return "UNKNOWN";
    }
}

char const* wifi_ps_txt(enum wifi_ps ps_name) {
    switch (ps_name) {
        case WIFI_PS_DISABLED :
            return "Power save disabled";

        case WIFI_PS_ENABLED :
            return "Power save enabled";

        default :
            return "UNKNOWN";
    }
}

char const* wifi_ps_mode_txt(enum wifi_ps_mode ps_mode) {
    switch (ps_mode) {
        case WIFI_PS_MODE_LEGACY :
            return "Legacy power save";

        case WIFI_PS_MODE_WMM :
            return "WMM power save";

        default :
            return "UNKNOWN";
    }
}

char const* wifi_twt_operation_txt(enum wifi_twt_operation twt_operation) {
    switch (twt_operation) {
        case WIFI_TWT_SETUP :
            return "TWT setup";

        case WIFI_TWT_TEARDOWN :
            return "TWT teardown";

        default :
            return "UNKNOWN";
    }
}

char const* wifi_twt_negotiation_type_txt(enum wifi_twt_negotiation_type twt_negotiation) {
    switch (twt_negotiation) {
        case WIFI_TWT_INDIVIDUAL :
            return "TWT individual negotiation";

        case WIFI_TWT_BROADCAST :
            return "TWT broadcast negotiation";

        case WIFI_TWT_WAKE_TBTT :
            return "TWT wake TBTT negotiation";

        default :
            return "UNKNOWN";
    }
}

char const* wifi_twt_setup_cmd_txt(enum wifi_twt_setup_cmd twt_setup) {
    switch (twt_setup) {
        case WIFI_TWT_SETUP_CMD_REQUEST :
            return "TWT request";

        case WIFI_TWT_SETUP_CMD_SUGGEST :
            return "TWT suggest";

        case WIFI_TWT_SETUP_CMD_DEMAND :
            return "TWT demand";

        case WIFI_TWT_SETUP_CMD_GROUPING :
            return "TWT grouping";

        case WIFI_TWT_SETUP_CMD_ACCEPT :
            return "TWT accept";

        case WIFI_TWT_SETUP_CMD_ALTERNATE :
            return "TWT alternate";

        case WIFI_TWT_SETUP_CMD_DICTATE :
            return "TWT dictate";

<<<<<<< HEAD
        case WIFI_TWT_SETUP_CMD_REJECT :
            return "TWT reject";

        default :
            return "UNKNOWN";
    }
=======
#ifdef CONFIG_WIFI_NM_WPA_SUPPLICANT_ROAMING
	memset(&roaming_params, 0x0, sizeof(roaming_params));
	roaming_params.is_11r_used = params->ft_used;
#endif

	return wifi_mgmt_api->connect(dev, params);
>>>>>>> 31fea97e
}

char const* wifi_ps_wakeup_mode_txt(enum wifi_ps_wakeup_mode ps_wakeup_mode) {
    switch (ps_wakeup_mode) {
        case WIFI_PS_WAKEUP_MODE_DTIM :
            return "PS wakeup mode DTIM";

        case WIFI_PS_WAKEUP_MODE_LISTEN_INTERVAL :
            return "PS wakeup mode listen interval";

        default :
            return "UNKNOWN";
    }
}

const char* const wifi_ps_exit_strategy_txt(enum wifi_ps_exit_strategy ps_exit_strategy) {
    switch (ps_exit_strategy) {
        case WIFI_PS_EXIT_EVERY_TIM :
            return "Every TIM";

        case WIFI_PS_EXIT_CUSTOM_ALGO :
            return "Custom algorithm";

        default :
            return "UNKNOWN";
    }
}

static const struct wifi_mgmt_ops* const get_wifi_api(struct net_if* iface) {
    const struct device* dev = net_if_get_device(iface);
    struct net_wifi_mgmt_offload* off_api =
                    (struct net_wifi_mgmt_offload*)dev->api;
    #ifdef CONFIG_WIFI_NM
    struct wifi_nm_instance* nm = wifi_nm_get_instance_iface(iface);

    if (nm) {
        return nm->ops;
    }
    #endif /* CONFIG_WIFI_NM */
    return off_api ? off_api->wifi_mgmt_api : NULL;
}

static int wifi_connect(uint32_t mgmt_request, struct net_if* iface,
                        void* data, size_t len) {
    struct wifi_connect_req_params* params =
            (struct wifi_connect_req_params*)data;
    const struct device* dev = net_if_get_device(iface);

    const struct wifi_mgmt_ops* const wifi_mgmt_api = get_wifi_api(iface);

    if ((wifi_mgmt_api == NULL) || (wifi_mgmt_api->connect == NULL)) {
        return (-ENOTSUP);
    }

    LOG_HEXDUMP_DBG(params->ssid, params->ssid_length, "ssid");
    LOG_HEXDUMP_DBG(params->psk, params->psk_length, "psk");
    if (params->sae_password) {
        LOG_HEXDUMP_DBG(params->sae_password, params->sae_password_length, "sae");
    }
    NET_DBG("ch %u sec %u", params->channel, params->security);

    if ((params->security > WIFI_SECURITY_TYPE_MAX) ||
        (params->ssid_length > WIFI_SSID_MAX_LEN) ||
        (params->ssid_length == 0U) ||
        ((params->security == WIFI_SECURITY_TYPE_PSK ||
          params->security == WIFI_SECURITY_TYPE_WPA_PSK ||
          params->security == WIFI_SECURITY_TYPE_PSK_SHA256 ||
          params->security == WIFI_SECURITY_TYPE_WPA_AUTO_PERSONAL) &&
         ((params->psk_length < 8) || (params->psk_length > 64) ||
          (params->psk_length == 0U) || !params->psk)) ||
        ((params->security == WIFI_SECURITY_TYPE_SAE_HNP ||
          params->security == WIFI_SECURITY_TYPE_SAE_H2E ||
          params->security == WIFI_SECURITY_TYPE_SAE_AUTO) &&
          ((params->psk_length == 0U) || !params->psk) &&
          ((params->sae_password_length == 0U) || !params->sae_password)) ||
        ((params->channel != WIFI_CHANNEL_ANY) &&
         (params->channel > WIFI_CHANNEL_MAX)) ||
        !params->ssid) {
        return (-EINVAL);
    }

    return wifi_mgmt_api->connect(dev, params);
}

NET_MGMT_REGISTER_REQUEST_HANDLER(NET_REQUEST_WIFI_CONNECT, wifi_connect);

static void scan_result_cb(struct net_if* iface, int status,
                           struct wifi_scan_result* entry) {
    if (!iface) {
        return;
    }

    if (!entry) {
        struct wifi_status scan_status = {
            .status = status,
        };

        net_mgmt_event_notify_with_info(NET_EVENT_WIFI_SCAN_DONE,
                                        iface, &scan_status,
                                        sizeof(struct wifi_status));
        return;
    }

    #ifndef CONFIG_WIFI_MGMT_RAW_SCAN_RESULTS_ONLY
    net_mgmt_event_notify_with_info(NET_EVENT_WIFI_SCAN_RESULT, iface,
                                    entry, sizeof(struct wifi_scan_result));
    #endif /* CONFIG_WIFI_MGMT_RAW_SCAN_RESULTS_ONLY */
}

static int wifi_scan(uint32_t mgmt_request, struct net_if* iface,
                     void* data, size_t len) {
    const struct device* dev = net_if_get_device(iface);
    struct wifi_scan_params* params = data;
    const struct wifi_mgmt_ops* const wifi_mgmt_api = get_wifi_api(iface);

    if ((wifi_mgmt_api == NULL) || (wifi_mgmt_api->scan == NULL)) {
        return (-ENOTSUP);
    }

    #ifdef CONFIG_WIFI_MGMT_FORCED_PASSIVE_SCAN
    struct wifi_scan_params default_params = {0};

    if (params == NULL) {
        params = &default_params;
    }
    params->scan_type = WIFI_SCAN_TYPE_PASSIVE;
    #endif /* CONFIG_WIFI_MGMT_FORCED_PASSIVE_SCAN */

    return wifi_mgmt_api->scan(dev, params, scan_result_cb);
}

NET_MGMT_REGISTER_REQUEST_HANDLER(NET_REQUEST_WIFI_SCAN, wifi_scan);

static int wifi_disconnect(uint32_t mgmt_request, struct net_if* iface,
                           void* data, size_t len) {
    const struct device* dev = net_if_get_device(iface);
    const struct wifi_mgmt_ops* const wifi_mgmt_api = get_wifi_api(iface);

    if ((wifi_mgmt_api == NULL) || (wifi_mgmt_api->disconnect == NULL)) {
        return (-ENOTSUP);
    }

    return wifi_mgmt_api->disconnect(dev);
}

NET_MGMT_REGISTER_REQUEST_HANDLER(NET_REQUEST_WIFI_DISCONNECT, wifi_disconnect);

void wifi_mgmt_raise_connect_result_event(struct net_if* iface, int status) {
    struct wifi_status cnx_status = {
        .status = status,
    };

    net_mgmt_event_notify_with_info(NET_EVENT_WIFI_CONNECT_RESULT,
                                    iface, &cnx_status,
                                    sizeof(struct wifi_status));
}

void wifi_mgmt_raise_disconnect_result_event(struct net_if* iface, int status) {
    struct wifi_status cnx_status = {
        .status = status,
    };

    net_mgmt_event_notify_with_info(NET_EVENT_WIFI_DISCONNECT_RESULT,
                                    iface, &cnx_status,
                                    sizeof(struct wifi_status));
}

<<<<<<< HEAD
static int wifi_ap_enable(uint32_t mgmt_request, struct net_if* iface,
                          void* data, size_t len) {
    struct wifi_connect_req_params* params =
            (struct wifi_connect_req_params*)data;
    const struct device* dev = net_if_get_device(iface);
    const struct wifi_mgmt_ops* const wifi_mgmt_api = get_wifi_api(iface);
=======
#ifdef CONFIG_WIFI_NM_WPA_SUPPLICANT_ROAMING
static int wifi_start_roaming(uint32_t mgmt_request, struct net_if *iface,
			      void *data, size_t len)
{
	const struct device *dev = net_if_get_device(iface);
	const struct wifi_mgmt_ops *const wifi_mgmt_api = get_wifi_api(iface);

	if (roaming_params.is_11r_used) {
		if (wifi_mgmt_api == NULL ||
		    wifi_mgmt_api->start_11r_roaming == NULL) {
			return -ENOTSUP;
		}

		return wifi_mgmt_api->start_11r_roaming(dev);
	} else if (roaming_params.is_11k_enabled) {
		memset(&roaming_params.neighbor_rep, 0x0, sizeof(roaming_params.neighbor_rep));
		if (wifi_mgmt_api == NULL
		    || wifi_mgmt_api->send_11k_neighbor_request == NULL) {
			return -ENOTSUP;
		}

		return wifi_mgmt_api->send_11k_neighbor_request(dev, NULL);
	} else if (wifi_mgmt_api == NULL || wifi_mgmt_api->btm_query == NULL) {
		return -ENOTSUP;
	}

	return wifi_mgmt_api->btm_query(dev, 0x10);
}

NET_MGMT_REGISTER_REQUEST_HANDLER(NET_REQUEST_WIFI_START_ROAMING, wifi_start_roaming);

static int wifi_neighbor_rep_complete(uint32_t mgmt_request, struct net_if *iface,
				      void *data, size_t len)
{
	const struct device *dev = net_if_get_device(iface);
	const struct wifi_mgmt_ops *const wifi_mgmt_api = get_wifi_api(iface);
	struct wifi_scan_params params = {0};

	for (int i = 0; i < roaming_params.neighbor_rep.neighbor_cnt; i++) {
		params.band_chan[i].channel = roaming_params.neighbor_rep.neighbor_ap[i].channel;
		if (params.band_chan[i].channel > 14) {
			params.band_chan[i].band = WIFI_FREQ_BAND_5_GHZ;
		} else {
			params.band_chan[i].band = WIFI_FREQ_BAND_2_4_GHZ;
		}
	}
	if (wifi_mgmt_api == NULL || wifi_mgmt_api->candidate_scan == NULL) {
		return -ENOTSUP;
	}

	return wifi_mgmt_api->candidate_scan(dev, &params);
}

NET_MGMT_REGISTER_REQUEST_HANDLER(NET_REQUEST_WIFI_NEIGHBOR_REP_COMPLETE,
				  wifi_neighbor_rep_complete);

void wifi_mgmt_raise_neighbor_rep_recv_event(struct net_if *iface, char *inbuf, size_t buf_len)
{
	const uint8_t *buf = inbuf;
	char event[MAX_EVENT_STR_LEN] = {0};
	char bssid[WIFI_SSID_MAX_LEN] = {0};
	char bssid_info[WIFI_SSID_MAX_LEN]  = {0};
	int op_class, channel, phy_type;
	int idx = roaming_params.neighbor_rep.neighbor_cnt;

	if (!buf || buf[0] == '\0') {
		return;
	}
	if (sscanf(buf, "%s bssid=%s info=%s op_class=%d chan=%d phy_type=%d",
		   event, bssid, bssid_info, &op_class, &channel, &phy_type) == 6) {
		int i;
		int match  = 0;
		size_t len = 0;

		for (i = 0; i < roaming_params.neighbor_rep.neighbor_cnt; i++) {
			if (strncmp((const char *)roaming_params.neighbor_rep.neighbor_ap[i].bssid,
				    bssid, sizeof(bssid)) == 0) {
				match = 1;
				break;
			}

			if (roaming_params.neighbor_rep.neighbor_ap[i].channel == channel) {
				match = 1;
				break;
			}
		}
		if (!match && (roaming_params.neighbor_rep.neighbor_cnt < MAX_NEIGHBOR_AP_LIMIT)) {
			strncpy((char *)roaming_params.neighbor_rep.neighbor_ap[idx].bssid,
				bssid, sizeof(roaming_params.neighbor_rep.neighbor_ap[idx].bssid));
			len = strnlen(bssid, sizeof(bssid) - 1);
			roaming_params.neighbor_rep.neighbor_ap[idx].bssid[len] = (uint8_t)'\0';

			strncpy((char *)roaming_params.neighbor_rep.neighbor_ap[idx].bssid_info,
				(bssid_info),
				sizeof(roaming_params.neighbor_rep.neighbor_ap->bssid_info));
			len = strnlen(bssid_info, sizeof(bssid_info) - 1);
			roaming_params.neighbor_rep.neighbor_ap[idx].bssid_info[len] =
				(uint8_t)'\0';

			roaming_params.neighbor_rep.neighbor_ap[idx].channel  = channel;
			roaming_params.neighbor_rep.neighbor_ap[idx].op_class = op_class;
			roaming_params.neighbor_rep.neighbor_ap[idx].phy_type = phy_type;

			roaming_params.neighbor_rep.neighbor_cnt += 1;
		} else if (match) {
			LOG_INF("BSSID already present in neighbor list, Skipping %s ",
				bssid);
		} else {
			LOG_INF("Maximum neighbors added to list, Skipping.");
		}
	} else {
		LOG_INF("Failed to Parse Neighbor Report - Skipping entry\n");
	}
}
#endif

static int wifi_ap_enable(uint32_t mgmt_request, struct net_if *iface,
			  void *data, size_t len)
{
	struct wifi_connect_req_params *params =
		(struct wifi_connect_req_params *)data;
	const struct device *dev = net_if_get_device(iface);
	const struct wifi_mgmt_ops *const wifi_mgmt_api = get_wifi_api(iface);
>>>>>>> 31fea97e

    if ((wifi_mgmt_api == NULL) || (wifi_mgmt_api->ap_enable == NULL)) {
        return (-ENOTSUP);
    }

    return wifi_mgmt_api->ap_enable(dev, params);
}

NET_MGMT_REGISTER_REQUEST_HANDLER(NET_REQUEST_WIFI_AP_ENABLE, wifi_ap_enable);

static int wifi_ap_disable(uint32_t mgmt_request, struct net_if* iface,
                           void* data, size_t len) {
    const struct device* dev = net_if_get_device(iface);
    const struct wifi_mgmt_ops* const wifi_mgmt_api = get_wifi_api(iface);

    if ((wifi_mgmt_api == NULL) || (wifi_mgmt_api->ap_enable == NULL)) {
        return (-ENOTSUP);
    }

    return wifi_mgmt_api->ap_disable(dev);
}

NET_MGMT_REGISTER_REQUEST_HANDLER(NET_REQUEST_WIFI_AP_DISABLE, wifi_ap_disable);

static int wifi_ap_sta_disconnect(uint32_t mgmt_request, struct net_if* iface,
                                  void* data, size_t len) {
    const struct device* dev = net_if_get_device(iface);
    const struct wifi_mgmt_ops* const wifi_mgmt_api = get_wifi_api(iface);
    uint8_t* mac = data;

    if (dev == NULL) {
        return (-ENODEV);
    }

    if ((wifi_mgmt_api == NULL) || (wifi_mgmt_api->ap_sta_disconnect == NULL)) {
        return (-ENOTSUP);
    }

    if (!data || (len != (sizeof(uint8_t) * WIFI_MAC_ADDR_LEN))) {
        return (-EINVAL);
    }

    return wifi_mgmt_api->ap_sta_disconnect(dev, mac);
}

NET_MGMT_REGISTER_REQUEST_HANDLER(NET_REQUEST_WIFI_AP_STA_DISCONNECT, wifi_ap_sta_disconnect);

static int wifi_ap_config_params(uint32_t mgmt_request, struct net_if* iface,
                                 void* data, size_t len) {
    const struct device* dev = net_if_get_device(iface);
    const struct wifi_mgmt_ops* const wifi_mgmt_api = get_wifi_api(iface);
    struct wifi_ap_config_params* params = data;

    if (dev == NULL) {
        return (-ENODEV);
    }

    if ((wifi_mgmt_api == NULL) ||
        (wifi_mgmt_api->ap_config_params == NULL)) {
        return (-ENOTSUP);
    }

    if (!data || (len != sizeof(*params))) {
        return (-EINVAL);
    }

    if (params->type & WIFI_AP_CONFIG_PARAM_MAX_NUM_STA) {
        if (params->max_num_sta > CONFIG_WIFI_MGMT_AP_MAX_NUM_STA) {
            LOG_INF("Maximum number of stations(%d) "
                    "exceeded default configured value = %d.",
                    params->max_num_sta, CONFIG_WIFI_MGMT_AP_MAX_NUM_STA);
            return (-EINVAL);
        }
    }

    return wifi_mgmt_api->ap_config_params(dev, params);
}

NET_MGMT_REGISTER_REQUEST_HANDLER(NET_REQUEST_WIFI_AP_CONFIG_PARAM, wifi_ap_config_params);

static int wifi_iface_status(uint32_t mgmt_request, struct net_if* iface,
                             void* data, size_t len) {
    const struct device* dev = net_if_get_device(iface);
    const struct wifi_mgmt_ops* const wifi_mgmt_api = get_wifi_api(iface);
    struct wifi_iface_status* status = data;

    if ((wifi_mgmt_api == NULL) || (wifi_mgmt_api->iface_status == NULL)) {
        return (-ENOTSUP);
    }

    if (!data || (len != sizeof(*status))) {
        return (-EINVAL);
    }

    return wifi_mgmt_api->iface_status(dev, status);
}

NET_MGMT_REGISTER_REQUEST_HANDLER(NET_REQUEST_WIFI_IFACE_STATUS, wifi_iface_status);

void wifi_mgmt_raise_iface_status_event(struct net_if* iface,
                                        struct wifi_iface_status* iface_status) {
    net_mgmt_event_notify_with_info(NET_EVENT_WIFI_IFACE_STATUS,
                                    iface, iface_status,
                                    sizeof(struct wifi_iface_status));
}

#ifdef CONFIG_NET_STATISTICS_WIFI
static int wifi_iface_stats(uint32_t mgmt_request, struct net_if* iface,
                            void* data, size_t len) {
    const struct device* dev = net_if_get_device(iface);
    const struct wifi_mgmt_ops* const wifi_mgmt_api = get_wifi_api(iface);
    struct net_stats_wifi* stats = data;

    if ((wifi_mgmt_api == NULL) || (wifi_mgmt_api->get_stats == NULL)) {
        return (-ENOTSUP);
    }

    if (!data || (len != sizeof(*stats))) {
        return (-EINVAL);
    }

    return wifi_mgmt_api->get_stats(dev, stats);
}

NET_MGMT_REGISTER_REQUEST_HANDLER(NET_REQUEST_STATS_GET_WIFI, wifi_iface_stats);

static int wifi_iface_stats_reset(uint32_t mgmt_request, struct net_if* iface,
                                  void* data, size_t len) {
    const struct device* dev = net_if_get_device(iface);
    const struct wifi_mgmt_ops* const wifi_mgmt_api = get_wifi_api(iface);

    if ((wifi_mgmt_api == NULL) || (wifi_mgmt_api->reset_stats == NULL)) {
        return (-ENOTSUP);
    }

    return wifi_mgmt_api->reset_stats(dev);
}
NET_MGMT_REGISTER_REQUEST_HANDLER(NET_REQUEST_STATS_RESET_WIFI, wifi_iface_stats_reset);
#endif /* CONFIG_NET_STATISTICS_WIFI */

<<<<<<< HEAD
static int wifi_set_power_save(uint32_t mgmt_request, struct net_if* iface,
                               void* data, size_t len) {
    const struct device* dev = net_if_get_device(iface);
    const struct wifi_mgmt_ops* const wifi_mgmt_api = get_wifi_api(iface);
    struct wifi_ps_params* ps_params = data;
    struct wifi_iface_status info = {0};

    if ((wifi_mgmt_api == NULL) || (wifi_mgmt_api->set_power_save == NULL)) {
        return (-ENOTSUP);
    }

    switch (ps_params->type) {
        case WIFI_PS_PARAM_LISTEN_INTERVAL :
        case WIFI_PS_PARAM_MODE :
            if (net_mgmt(NET_REQUEST_WIFI_IFACE_STATUS, iface, &info,
                         sizeof(struct wifi_iface_status))) {
                ps_params->fail_reason =
                        WIFI_PS_PARAM_FAIL_UNABLE_TO_GET_IFACE_STATUS;
                return (-EIO);
            }

            if (info.state >= WIFI_STATE_ASSOCIATED) {
                ps_params->fail_reason =
                    WIFI_PS_PARAM_FAIL_DEVICE_CONNECTED;
                return (-ENOTSUP);
            }
            break;

        case WIFI_PS_PARAM_STATE :
        case WIFI_PS_PARAM_WAKEUP_MODE :
        case WIFI_PS_PARAM_TIMEOUT :
            break;

        case WIFI_PS_PARAM_EXIT_STRATEGY :
            if (ps_params->exit_strategy > WIFI_PS_EXIT_MAX) {
                ps_params->fail_reason =
                WIFI_PS_PARAM_FAIL_INVALID_EXIT_STRATEGY;
                return (-EINVAL);
            }
            break;

        default :
            ps_params->fail_reason =
                WIFI_PS_PARAM_FAIL_OPERATION_NOT_SUPPORTED;
            return (-ENOTSUP);
    }

    return wifi_mgmt_api->set_power_save(dev, ps_params);
=======
static int wifi_11k_cfg(uint32_t mgmt_request, struct net_if *iface,
			void *data, size_t len)
{
	const struct device *dev = net_if_get_device(iface);
	const struct wifi_mgmt_ops *const wifi_mgmt_api = get_wifi_api(iface);
	struct wifi_11k_params *params = data;

	if (wifi_mgmt_api == NULL || wifi_mgmt_api->cfg_11k == NULL) {
		return -ENOTSUP;
	}

#ifdef CONFIG_WIFI_NM_WPA_SUPPLICANT_ROAMING
	roaming_params.is_11k_enabled = params->enable_11k;
#endif

	return wifi_mgmt_api->cfg_11k(dev, params);
}

NET_MGMT_REGISTER_REQUEST_HANDLER(NET_REQUEST_WIFI_11K_CONFIG, wifi_11k_cfg);

static int wifi_11k_neighbor_request(uint32_t mgmt_request, struct net_if *iface,
				     void *data, size_t len)
{
	const struct device *dev = net_if_get_device(iface);
	const struct wifi_mgmt_ops *const wifi_mgmt_api = get_wifi_api(iface);
	struct wifi_11k_params *params = data;

	if (wifi_mgmt_api == NULL || wifi_mgmt_api->send_11k_neighbor_request == NULL) {
		return -ENOTSUP;
	}

	return wifi_mgmt_api->send_11k_neighbor_request(dev, params);
}

NET_MGMT_REGISTER_REQUEST_HANDLER(NET_REQUEST_WIFI_11K_NEIGHBOR_REQUEST,
				  wifi_11k_neighbor_request);

static int wifi_set_power_save(uint32_t mgmt_request, struct net_if *iface,
			  void *data, size_t len)
{
	const struct device *dev = net_if_get_device(iface);
	const struct wifi_mgmt_ops *const wifi_mgmt_api = get_wifi_api(iface);
	struct wifi_ps_params *ps_params = data;
	struct wifi_iface_status info = { 0 };

	if (wifi_mgmt_api == NULL || wifi_mgmt_api->set_power_save == NULL) {
		return -ENOTSUP;
	}

	switch (ps_params->type) {
	case WIFI_PS_PARAM_LISTEN_INTERVAL:
	case WIFI_PS_PARAM_MODE:
		if (net_mgmt(NET_REQUEST_WIFI_IFACE_STATUS, iface, &info,
			     sizeof(struct wifi_iface_status))) {
			ps_params->fail_reason =
				WIFI_PS_PARAM_FAIL_UNABLE_TO_GET_IFACE_STATUS;
			return -EIO;
		}

		if (info.state >= WIFI_STATE_ASSOCIATED) {
			ps_params->fail_reason =
				WIFI_PS_PARAM_FAIL_DEVICE_CONNECTED;
			return -ENOTSUP;
		}
		break;
	case WIFI_PS_PARAM_STATE:
	case WIFI_PS_PARAM_WAKEUP_MODE:
	case WIFI_PS_PARAM_TIMEOUT:
		break;
	case WIFI_PS_PARAM_EXIT_STRATEGY:
		if (ps_params->exit_strategy > WIFI_PS_EXIT_MAX) {
			ps_params->fail_reason =
				WIFI_PS_PARAM_FAIL_INVALID_EXIT_STRATEGY;
			return -EINVAL;
		}
	break;
	default:
		ps_params->fail_reason =
			WIFI_PS_PARAM_FAIL_OPERATION_NOT_SUPPORTED;
		return -ENOTSUP;
	}

	return wifi_mgmt_api->set_power_save(dev, ps_params);
>>>>>>> 31fea97e
}

NET_MGMT_REGISTER_REQUEST_HANDLER(NET_REQUEST_WIFI_PS, wifi_set_power_save);

static int wifi_get_power_save_config(uint32_t mgmt_request, struct net_if* iface,
                                      void* data, size_t len) {
    const struct device* dev = net_if_get_device(iface);
    const struct wifi_mgmt_ops* const wifi_mgmt_api = get_wifi_api(iface);
    struct wifi_ps_config* ps_config = data;

    if ((wifi_mgmt_api == NULL) || (wifi_mgmt_api->get_power_save_config == NULL)) {
        return (-ENOTSUP);
    }

    if (!data || len != sizeof(*ps_config)) {
        return (-EINVAL);
    }

    return wifi_mgmt_api->get_power_save_config(dev, ps_config);
}

NET_MGMT_REGISTER_REQUEST_HANDLER(NET_REQUEST_WIFI_PS_CONFIG, wifi_get_power_save_config);

static int wifi_set_twt(uint32_t mgmt_request, struct net_if* iface,
                        void* data, size_t len) {
    const struct device* dev = net_if_get_device(iface);
    const struct wifi_mgmt_ops* const wifi_mgmt_api = get_wifi_api(iface);
    struct wifi_twt_params* twt_params = data;
    struct wifi_iface_status info = {0};

    if ((wifi_mgmt_api == NULL) || (wifi_mgmt_api->set_twt == NULL)) {
        twt_params->fail_reason =
                WIFI_TWT_FAIL_OPERATION_NOT_SUPPORTED;
        return (-ENOTSUP);
    }

    if (twt_params->operation == WIFI_TWT_TEARDOWN) {
        return wifi_mgmt_api->set_twt(dev, twt_params);
    }

    if (net_mgmt(NET_REQUEST_WIFI_IFACE_STATUS, iface, &info,
                 sizeof(struct wifi_iface_status))) {
        twt_params->fail_reason =
                WIFI_TWT_FAIL_UNABLE_TO_GET_IFACE_STATUS;
        goto fail;
    }

    if (info.state != WIFI_STATE_COMPLETED) {
        twt_params->fail_reason =
                WIFI_TWT_FAIL_DEVICE_NOT_CONNECTED;
        goto fail;
    }

    #ifdef CONFIG_WIFI_MGMT_TWT_CHECK_IP
    if ((!net_if_ipv4_get_global_addr(iface, NET_ADDR_PREFERRED)) &&
        (!net_if_ipv6_get_global_addr(NET_ADDR_PREFERRED, &iface))) {
        twt_params->fail_reason =
                WIFI_TWT_FAIL_IP_NOT_ASSIGNED;
        goto fail;
    }
    #else
    NET_WARN("Check for valid IP address been disabled. "
             "Device might be unreachable or might not receive traffic.\n");
    #endif /* CONFIG_WIFI_MGMT_TWT_CHECK_IP */

    if (info.link_mode < WIFI_6) {
        twt_params->fail_reason =
                WIFI_TWT_FAIL_PEER_NOT_HE_CAPAB;
        goto fail;
    }

    if (!info.twt_capable) {
        twt_params->fail_reason =
                WIFI_TWT_FAIL_PEER_NOT_TWT_CAPAB;
        goto fail;
    }

    return wifi_mgmt_api->set_twt(dev, twt_params);

fail :
    return (-ENOEXEC);
}

NET_MGMT_REGISTER_REQUEST_HANDLER(NET_REQUEST_WIFI_TWT, wifi_set_twt);

void wifi_mgmt_raise_twt_event(struct net_if* iface, struct wifi_twt_params* twt_params) {
    net_mgmt_event_notify_with_info(NET_EVENT_WIFI_TWT,
                                    iface, twt_params,
                                    sizeof(struct wifi_twt_params));
}

static int wifi_reg_domain(uint32_t mgmt_request, struct net_if* iface,
                           void* data, size_t len) {
    const struct device* dev = net_if_get_device(iface);
    const struct wifi_mgmt_ops* const wifi_mgmt_api = get_wifi_api(iface);
    struct wifi_reg_domain* reg_domain = data;

    if ((wifi_mgmt_api == NULL) || (wifi_mgmt_api->reg_domain == NULL)) {
        return (-ENOTSUP);
    }

    if (!data || (len != sizeof(*reg_domain))) {
        return (-EINVAL);
    }

    return wifi_mgmt_api->reg_domain(dev, reg_domain);
}

NET_MGMT_REGISTER_REQUEST_HANDLER(NET_REQUEST_WIFI_REG_DOMAIN, wifi_reg_domain);

void wifi_mgmt_raise_twt_sleep_state(struct net_if* iface,
                                     int twt_sleep_state) {
    net_mgmt_event_notify_with_info(NET_EVENT_WIFI_TWT_SLEEP_STATE,
                                    iface, &twt_sleep_state,
                                    sizeof(twt_sleep_state));
}

static int wifi_mode(uint32_t mgmt_request, struct net_if* iface,
                     void* data, size_t len) {
    const struct device* dev = net_if_get_device(iface);
    const struct wifi_mgmt_ops* const wifi_mgmt_api = get_wifi_api(iface);
    struct wifi_mode_info* mode_info = data;

    if (dev == NULL) {
        return (-ENODEV);
    }

    if ((wifi_mgmt_api == NULL) || (wifi_mgmt_api->mode == NULL)) {
        return (-ENOTSUP);
    }

    return wifi_mgmt_api->mode(dev, mode_info);
}

NET_MGMT_REGISTER_REQUEST_HANDLER(NET_REQUEST_WIFI_MODE, wifi_mode);

static int wifi_packet_filter(uint32_t mgmt_request, struct net_if* iface,
                              void* data, size_t len) {
    const struct device* dev = net_if_get_device(iface);
    const struct wifi_mgmt_ops* const wifi_mgmt_api = get_wifi_api(iface);
    struct wifi_filter_info* filter_info = data;

    if (dev == NULL) {
        return (-ENODEV);
    }

    if ((wifi_mgmt_api == NULL) || (wifi_mgmt_api->filter == NULL)) {
        return (-ENOTSUP);
    }

    return (wifi_mgmt_api->filter(dev, filter_info));
}

NET_MGMT_REGISTER_REQUEST_HANDLER(NET_REQUEST_WIFI_PACKET_FILTER, wifi_packet_filter);

static int wifi_channel(uint32_t mgmt_request, struct net_if* iface,
                        void* data, size_t len) {
    const struct device* dev = net_if_get_device(iface);
    const struct wifi_mgmt_ops* const wifi_mgmt_api = get_wifi_api(iface);
    struct wifi_channel_info* channel_info = data;

    if (dev == NULL) {
        return (-ENODEV);
    }

    if ((wifi_mgmt_api == NULL) || (wifi_mgmt_api->channel == NULL)) {
        return (-ENOTSUP);
    }

    return (wifi_mgmt_api->channel(dev, channel_info));
}

NET_MGMT_REGISTER_REQUEST_HANDLER(NET_REQUEST_WIFI_CHANNEL, wifi_channel);

static int wifi_get_version(uint32_t mgmt_request, struct net_if* iface,
                            void* data, size_t len) {
    const struct device* dev = net_if_get_device(iface);
    const struct wifi_mgmt_ops* const wifi_mgmt_api = get_wifi_api(iface);
    struct wifi_version *ver_params = data;

    if ((wifi_mgmt_api == NULL) || (wifi_mgmt_api->get_version == NULL)) {
        return (-ENOTSUP);
    }

    return (wifi_mgmt_api->get_version(dev, ver_params));
}

NET_MGMT_REGISTER_REQUEST_HANDLER(NET_REQUEST_WIFI_VERSION, wifi_get_version);

#ifdef CONFIG_WIFI_NM_WPA_SUPPLICANT_WNM
static int wifi_btm_query(uint32_t mgmt_request, struct net_if* iface, void* data, size_t len) {
    const struct device* dev = net_if_get_device(iface);
    const struct wifi_mgmt_ops* const wifi_mgmt_api = get_wifi_api(iface);
    uint8_t query_reason = *((uint8_t *)data);

    if ((wifi_mgmt_api == NULL) || (wifi_mgmt_api->btm_query == NULL)) {
        return (-ENOTSUP);
    }

    if (query_reason >= WIFI_BTM_QUERY_REASON_UNSPECIFIED &&
        query_reason <= WIFI_BTM_QUERY_REASON_LEAVING_ESS) {
        return wifi_mgmt_api->btm_query(dev, query_reason);
    }

    return (-EINVAL);
}

NET_MGMT_REGISTER_REQUEST_HANDLER(NET_REQUEST_WIFI_BTM_QUERY, wifi_btm_query);
#endif

static int wifi_get_connection_params(uint32_t mgmt_request, struct net_if* iface,
                                      void* data, size_t len) {
    const struct device* dev = net_if_get_device(iface);
    const struct wifi_mgmt_ops* const wifi_mgmt_api = get_wifi_api(iface);
    struct wifi_connect_req_params* conn_params = data;

    if ((wifi_mgmt_api == NULL) || (wifi_mgmt_api->get_conn_params == NULL)) {
        return (-ENOTSUP);
    }

    return wifi_mgmt_api->get_conn_params(dev, conn_params);
}

NET_MGMT_REGISTER_REQUEST_HANDLER(NET_REQUEST_WIFI_CONN_PARAMS, wifi_get_connection_params);

static int wifi_wps_config(uint32_t mgmt_request, struct net_if* iface, void* data, size_t len) {
    const struct device* dev = net_if_get_device(iface);
    const struct wifi_mgmt_ops* const wifi_mgmt_api = get_wifi_api(iface);
    struct wifi_wps_config_params* params = data;

    if ((wifi_mgmt_api == NULL) || (wifi_mgmt_api->wps_config == NULL)) {
        return (-ENOTSUP);
    }

    return wifi_mgmt_api->wps_config(dev, params);
}

NET_MGMT_REGISTER_REQUEST_HANDLER(NET_REQUEST_WIFI_WPS_CONFIG, wifi_wps_config);

static int wifi_set_rts_threshold(uint32_t mgmt_request, struct net_if* iface,
                                  void* data, size_t len) {
    const struct device* dev = net_if_get_device(iface);
    const struct wifi_mgmt_ops* const wifi_mgmt_api = get_wifi_api(iface);
    unsigned int* rts_threshold = data;

    if ((wifi_mgmt_api == NULL) || (wifi_mgmt_api->set_rts_threshold == NULL)) {
        return (-ENOTSUP);
    }

    if (!data || len != sizeof(*rts_threshold)) {
        return (-EINVAL);
    }

    return wifi_mgmt_api->set_rts_threshold(dev, *rts_threshold);
}

NET_MGMT_REGISTER_REQUEST_HANDLER(NET_REQUEST_WIFI_RTS_THRESHOLD, wifi_set_rts_threshold);

#ifdef CONFIG_WIFI_NM_WPA_SUPPLICANT_DPP
static int wifi_dpp(uint32_t mgmt_request, struct net_if* iface,
                    void* data, size_t len) {
    const struct device *dev = net_if_get_device(iface);
    const struct wifi_mgmt_ops *const wifi_mgmt_api = get_wifi_api(iface);
    struct wifi_dpp_params *params = data;

    if ((wifi_mgmt_api == NULL) || (wifi_mgmt_api->dpp_dispatch == NULL)) {
        return (-ENOTSUP);
    }

    return wifi_mgmt_api->dpp_dispatch(dev, params);
}

NET_MGMT_REGISTER_REQUEST_HANDLER(NET_REQUEST_WIFI_DPP, wifi_dpp);

#endif /* CONFIG_WIFI_NM_WPA_SUPPLICANT_DPP */

static int wifi_pmksa_flush(uint32_t mgmt_request, struct net_if* iface,
                            void* data, size_t len) {
    const struct device* dev = net_if_get_device(iface);
    const struct wifi_mgmt_ops* const wifi_mgmt_api = get_wifi_api(iface);

    if ((wifi_mgmt_api == NULL) || (wifi_mgmt_api->pmksa_flush == NULL)) {
        return (-ENOTSUP);
    }

    return wifi_mgmt_api->pmksa_flush(dev);
}

NET_MGMT_REGISTER_REQUEST_HANDLER(NET_REQUEST_WIFI_PMKSA_FLUSH, wifi_pmksa_flush);

static int wifi_get_rts_threshold(uint32_t mgmt_request, struct net_if* iface,
                                  void* data, size_t len) {
    const struct device* dev = net_if_get_device(iface);
    const struct wifi_mgmt_ops* const wifi_mgmt_api = get_wifi_api(iface);
    unsigned int *rts_threshold = data;

    if ((wifi_mgmt_api == NULL) || (wifi_mgmt_api->get_rts_threshold == NULL)) {
        return (-ENOTSUP);
    }

    if (!data || (len != sizeof(*rts_threshold))) {
        return (-EINVAL);
    }

    return wifi_mgmt_api->get_rts_threshold(dev, rts_threshold);
}

NET_MGMT_REGISTER_REQUEST_HANDLER(NET_REQUEST_WIFI_RTS_THRESHOLD_CONFIG, wifi_get_rts_threshold);

#ifdef CONFIG_WIFI_NM_WPA_SUPPLICANT_CRYPTO_ENTERPRISE
static int wifi_set_enterprise_creds(uint32_t mgmt_request, struct net_if* iface,
                                     void* data, size_t len) {
    const struct device* dev = net_if_get_device(iface);
    const struct wifi_mgmt_ops* const wifi_mgmt_api = get_wifi_api(iface);
    struct wifi_enterprise_creds_params* params = data;

    if ((wifi_mgmt_api == NULL) || (wifi_mgmt_api->enterprise_creds == NULL)) {
        return (-ENOTSUP);
    }

    return wifi_mgmt_api->enterprise_creds(dev, params);
}

NET_MGMT_REGISTER_REQUEST_HANDLER(NET_REQUEST_WIFI_ENTERPRISE_CREDS, wifi_set_enterprise_creds);
#endif

#ifdef CONFIG_WIFI_MGMT_RAW_SCAN_RESULTS
void wifi_mgmt_raise_raw_scan_result_event(struct net_if* iface,
                                           struct wifi_raw_scan_result* raw_scan_result) {
    if (raw_scan_result->frame_length > CONFIG_WIFI_MGMT_RAW_SCAN_RESULT_LENGTH) {
        LOG_INF("raw scan result frame length = %d too big,"
                "saving upto max raw scan length = %d",
                raw_scan_result->frame_length,
                CONFIG_WIFI_MGMT_RAW_SCAN_RESULT_LENGTH);
    }

    net_mgmt_event_notify_with_info(NET_EVENT_WIFI_RAW_SCAN_RESULT,
                                    iface, raw_scan_result,
                                    sizeof(*raw_scan_result));
}
#endif /* CONFIG_WIFI_MGMT_RAW_SCAN_RESULTS */

void wifi_mgmt_raise_disconnect_complete_event(struct net_if* iface,
                                               int status) {
    struct wifi_status cnx_status = {
        .status = status,
    };

    net_mgmt_event_notify_with_info(NET_EVENT_WIFI_DISCONNECT_COMPLETE,
                                    iface, &cnx_status,
                                    sizeof(struct wifi_status));
}

void wifi_mgmt_raise_ap_enable_result_event(struct net_if* iface,
                                            enum wifi_ap_status status) {
    struct wifi_status cnx_status = {
        .status = status,
    };

    net_mgmt_event_notify_with_info(NET_EVENT_WIFI_AP_ENABLE_RESULT,
                                    iface, &cnx_status,
                                    sizeof(enum wifi_ap_status));
}

void wifi_mgmt_raise_ap_disable_result_event(struct net_if* iface,
                                             enum wifi_ap_status status) {
    struct wifi_status cnx_status = {
        .status = status,
    };

    net_mgmt_event_notify_with_info(NET_EVENT_WIFI_AP_DISABLE_RESULT,
                                    iface, &cnx_status,
                                    sizeof(enum wifi_ap_status));
}

void wifi_mgmt_raise_ap_sta_connected_event(struct net_if* iface,
                                            struct wifi_ap_sta_info* sta_info) {
    net_mgmt_event_notify_with_info(NET_EVENT_WIFI_AP_STA_CONNECTED,
                                    iface, sta_info,
                                    sizeof(struct wifi_ap_sta_info));
}

void wifi_mgmt_raise_ap_sta_disconnected_event(struct net_if* iface,
                                               struct wifi_ap_sta_info* sta_info) {
    net_mgmt_event_notify_with_info(NET_EVENT_WIFI_AP_STA_DISCONNECTED,
                                    iface, sta_info,
                                    sizeof(struct wifi_ap_sta_info));
}

#ifdef CONFIG_WIFI_CREDENTIALS_CONNECT_STORED

#include <zephyr/net/wifi_credentials.h>

#if defined(CONFIG_WIFI_CREDENTIALS_STATIC)
BUILD_ASSERT(sizeof(CONFIG_WIFI_CREDENTIALS_STATIC_SSID) != 1,
	     "CONFIG_WIFI_CREDENTIALS_STATIC_SSID required");
#endif /* defined(CONFIG_WIFI_CREDENTIALS_STATIC) */

static int __stored_creds_to_params(struct wifi_credentials_personal *creds,
				    struct wifi_connect_req_params *params)
{
	char *ssid = NULL;
	char *psk = NULL;
	int ret;

	/* SSID */
	ssid = (char *)k_malloc(creds->header.ssid_len + 1);
	if (!ssid) {
		LOG_ERR("Failed to allocate memory for SSID\n");
		ret = -ENOMEM;
		goto err_out;
	}

	memset(ssid, 0, creds->header.ssid_len + 1);
	ret = snprintf(ssid, creds->header.ssid_len + 1, "%s", creds->header.ssid);
	if (ret > creds->header.ssid_len) {
		LOG_ERR("SSID string truncated\n");
		ret = -EINVAL;
		goto err_out;
	}

	params->ssid = ssid;
	params->ssid_length = creds->header.ssid_len;

	/* PSK (optional) */
	if (creds->password_len > 0) {
		psk = (char *)k_malloc(creds->password_len + 1);
		if (!psk) {
			LOG_ERR("Failed to allocate memory for PSK\n");
			ret = -ENOMEM;
			goto err_out;
		}

		memset(psk, 0, creds->password_len + 1);
		ret = snprintf(psk, creds->password_len + 1, "%s", creds->password);
		if (ret > creds->password_len) {
			LOG_ERR("PSK string truncated\n");
			ret = -EINVAL;
			goto err_out;
		}

		params->psk = psk;
		params->psk_length = creds->password_len;
	}

	/* Defaults */
	params->security = creds->header.type;

	/* If channel is set to 0 we default to ANY. 0 is not a valid Wi-Fi channel. */
	params->channel = (creds->header.channel != 0) ? creds->header.channel : WIFI_CHANNEL_ANY;
	params->timeout = (creds->header.timeout != 0)
				  ? creds->header.timeout
				  : CONFIG_WIFI_CREDENTIALS_CONNECT_STORED_CONNECTION_TIMEOUT;

	/* Security type (optional) */
	if (creds->header.type > WIFI_SECURITY_TYPE_MAX) {
		params->security = WIFI_SECURITY_TYPE_NONE;
	}

	if (creds->header.flags & WIFI_CREDENTIALS_FLAG_2_4GHz) {
		params->band = WIFI_FREQ_BAND_2_4_GHZ;
	} else if (creds->header.flags & WIFI_CREDENTIALS_FLAG_5GHz) {
		params->band = WIFI_FREQ_BAND_5_GHZ;
	} else {
		params->band = WIFI_FREQ_BAND_UNKNOWN;
	}

	/* MFP setting (default: optional) */
	if (creds->header.flags & WIFI_CREDENTIALS_FLAG_MFP_DISABLED) {
		params->mfp = WIFI_MFP_DISABLE;
	} else if (creds->header.flags & WIFI_CREDENTIALS_FLAG_MFP_REQUIRED) {
		params->mfp = WIFI_MFP_REQUIRED;
	} else {
		params->mfp = WIFI_MFP_OPTIONAL;
	}

	return 0;
err_out:
	if (ssid) {
		k_free(ssid);
		ssid = NULL;
	}

	if (psk) {
		k_free(psk);
		psk = NULL;
	}

	return ret;
}

static inline const char *wpa_supp_security_txt(enum wifi_security_type security)
{
	switch (security) {
	case WIFI_SECURITY_TYPE_NONE:
		return "NONE";
	case WIFI_SECURITY_TYPE_PSK:
		return "WPA-PSK";
	case WIFI_SECURITY_TYPE_PSK_SHA256:
		return "WPA-PSK-SHA256";
	case WIFI_SECURITY_TYPE_SAE:
		return "SAE";
	case WIFI_SECURITY_TYPE_UNKNOWN:
	default:
		return "UNKNOWN";
	}
}

static int add_network_from_credentials_struct_personal(struct wifi_credentials_personal *creds,
							struct net_if *iface)
{
	int ret = 0;
	struct wifi_connect_req_params cnx_params = {0};

	if (__stored_creds_to_params(creds, &cnx_params)) {
		ret = -ENOEXEC;
		goto out;
	}

	if (net_mgmt(NET_REQUEST_WIFI_CONNECT, iface, &cnx_params,
		     sizeof(struct wifi_connect_req_params))) {
		LOG_ERR("Connection request failed\n");

		return -ENOEXEC;
	}

	LOG_INF("Connection requested");

out:
	if (cnx_params.psk) {
		k_free((void *)cnx_params.psk);
	}

	if (cnx_params.ssid) {
		k_free((void *)cnx_params.ssid);
	}

	return ret;
}

static void add_stored_network(void *cb_arg, const char *ssid, size_t ssid_len)
{
	int ret = 0;
	struct wifi_credentials_personal creds;

	/* load stored data */
	ret = wifi_credentials_get_by_ssid_personal_struct(ssid, ssid_len, &creds);

	if (ret) {
		LOG_ERR("Loading WiFi credentials failed for SSID [%.*s], len: %d, err: %d",
			ssid_len, ssid, ssid_len, ret);
		return;
	}

	add_network_from_credentials_struct_personal(&creds, (struct net_if *)cb_arg);
}

static int add_static_network_config(struct net_if *iface)
{
#if defined(CONFIG_WIFI_CREDENTIALS_STATIC)

	struct wifi_credentials_personal creds = {
		.header = {
			.ssid_len = strlen(CONFIG_WIFI_CREDENTIALS_STATIC_SSID),
		},
		.password_len = strlen(CONFIG_WIFI_CREDENTIALS_STATIC_PASSWORD),
	};

	int ret = wifi_credentials_get_by_ssid_personal_struct(
		CONFIG_WIFI_CREDENTIALS_STATIC_SSID, strlen(CONFIG_WIFI_CREDENTIALS_STATIC_SSID),
		&creds);

	if (!ret) {
		LOG_WRN("Statically configured WiFi network was overridden by storage.");
		return 0;
	}

#if defined(CONFIG_WIFI_CREDENTIALS_STATIC_TYPE_OPEN)
	creds.header.type = WIFI_SECURITY_TYPE_NONE;
#elif defined(CONFIG_WIFI_CREDENTIALS_STATIC_TYPE_PSK)
	creds.header.type = WIFI_SECURITY_TYPE_PSK;
#elif defined(CONFIG_WIFI_CREDENTIALS_STATIC_TYPE_PSK_SHA256)
	creds.header.type = WIFI_SECURITY_TYPE_PSK_SHA256;
#elif defined(CONFIG_WIFI_CREDENTIALS_STATIC_TYPE_SAE)
	creds.header.type = WIFI_SECURITY_TYPE_SAE;
#elif defined(CONFIG_WIFI_CREDENTIALS_STATIC_TYPE_WPA_PSK)
	creds.header.type = WIFI_SECURITY_TYPE_WPA_PSK;
#else
#error "invalid CONFIG_WIFI_CREDENTIALS_STATIC_TYPE"
#endif

	memcpy(creds.header.ssid, CONFIG_WIFI_CREDENTIALS_STATIC_SSID,
	       strlen(CONFIG_WIFI_CREDENTIALS_STATIC_SSID));
	memcpy(creds.password, CONFIG_WIFI_CREDENTIALS_STATIC_PASSWORD,
	       strlen(CONFIG_WIFI_CREDENTIALS_STATIC_PASSWORD));

	LOG_DBG("Adding statically configured WiFi network [%s] to internal list.",
		creds.header.ssid);

	return add_network_from_credentials_struct_personal(&creds, iface);
#else
	return 0;
#endif /* defined(CONFIG_WIFI_CREDENTIALS_STATIC) */
}

static int connect_stored_command(uint32_t mgmt_request, struct net_if *iface, void *data,
				  size_t len)
{
	int ret = 0;

	ret = add_static_network_config(iface);
	if (ret) {
		return ret;
	}

	wifi_credentials_for_each_ssid(add_stored_network, iface);

	return ret;
};

NET_MGMT_REGISTER_REQUEST_HANDLER(NET_REQUEST_WIFI_CONNECT_STORED, connect_stored_command);

#endif /* CONFIG_WIFI_CREDENTIALS_CONNECT_STORED */<|MERGE_RESOLUTION|>--- conflicted
+++ resolved
@@ -21,78 +21,37 @@
 #include <zephyr/net/wifi_nm.h>
 #endif /* CONFIG_WIFI_NM */
 
-<<<<<<< HEAD
+#ifdef CONFIG_WIFI_NM_WPA_SUPPLICANT_ROAMING
+#define MAX_NEIGHBOR_AP_LIMIT 6U
+#define MAX_EVENT_STR_LEN 32U
+
+struct wifi_rrm_neighbor_ap_t {
+    char ssid[WIFI_SSID_MAX_LEN + 1];
+    uint8_t bssid[WIFI_SSID_MAX_LEN];
+    uint8_t bssid_info[WIFI_SSID_MAX_LEN];
+    int op_class;
+    int channel;
+    int phy_type;
+};
+
+struct wifi_rrm_neighbor_report_t {
+    struct wifi_rrm_neighbor_ap_t neighbor_ap[MAX_NEIGHBOR_AP_LIMIT];
+    int neighbor_cnt;
+};
+
+struct wifi_roaming_params {
+    bool is_11r_used;
+    bool is_11k_enabled;
+    struct wifi_rrm_neighbor_report_t neighbor_rep;
+};
+
+static struct wifi_roaming_params roaming_params;
+#endif
+
 char const* wifi_security_txt(enum wifi_security_type security) {
     switch (security) {
         case WIFI_SECURITY_TYPE_NONE:
             return "OPEN";
-=======
-#ifdef CONFIG_WIFI_NM_WPA_SUPPLICANT_ROAMING
-#define MAX_NEIGHBOR_AP_LIMIT 6U
-#define MAX_EVENT_STR_LEN 32U
-
-struct wifi_rrm_neighbor_ap_t {
-	char ssid[WIFI_SSID_MAX_LEN + 1];
-	uint8_t bssid[WIFI_SSID_MAX_LEN];
-	uint8_t bssid_info[WIFI_SSID_MAX_LEN];
-	int op_class;
-	int channel;
-	int phy_type;
-};
-
-struct wifi_rrm_neighbor_report_t {
-	struct wifi_rrm_neighbor_ap_t neighbor_ap[MAX_NEIGHBOR_AP_LIMIT];
-	int neighbor_cnt;
-};
-
-struct wifi_roaming_params {
-	bool is_11r_used;
-	bool is_11k_enabled;
-	struct wifi_rrm_neighbor_report_t neighbor_rep;
-};
-
-static struct wifi_roaming_params roaming_params;
-#endif
-
-const char *wifi_security_txt(enum wifi_security_type security)
-{
-	switch (security) {
-	case WIFI_SECURITY_TYPE_NONE:
-		return "OPEN";
-	case WIFI_SECURITY_TYPE_WEP:
-		return "WEP";
-	case WIFI_SECURITY_TYPE_WPA_PSK:
-		return "WPA-PSK";
-	case WIFI_SECURITY_TYPE_PSK:
-		return "WPA2-PSK";
-	case WIFI_SECURITY_TYPE_PSK_SHA256:
-		return "WPA2-PSK-SHA256";
-	case WIFI_SECURITY_TYPE_SAE_HNP:
-		return "WPA3-SAE-HNP";
-	case WIFI_SECURITY_TYPE_SAE_H2E:
-		return "WPA3-SAE-H2E";
-	case WIFI_SECURITY_TYPE_SAE_AUTO:
-		return "WPA3-SAE-AUTO";
-	case WIFI_SECURITY_TYPE_WAPI:
-		return "WAPI";
-	case WIFI_SECURITY_TYPE_EAP_TLS:
-		return "EAP";
-	case WIFI_SECURITY_TYPE_WPA_AUTO_PERSONAL:
-		return "WPA/WPA2/WPA3 PSK";
-	case WIFI_SECURITY_TYPE_FT_PSK:
-		return "FT-PSK";
-	case WIFI_SECURITY_TYPE_FT_SAE:
-		return "FT-SAE";
-	case WIFI_SECURITY_TYPE_FT_EAP:
-		return "FT-EAP";
-	case WIFI_SECURITY_TYPE_FT_EAP_SHA384:
-		return "FT-EAP-SHA384";
-	case WIFI_SECURITY_TYPE_UNKNOWN:
-	default:
-		return "UNKNOWN";
-	}
-}
->>>>>>> 31fea97e
 
         case WIFI_SECURITY_TYPE_WEP:
             return "WEP";
@@ -118,11 +77,23 @@
         case WIFI_SECURITY_TYPE_WAPI:
             return "WAPI";
 
-        case WIFI_SECURITY_TYPE_EAP:
+        case WIFI_SECURITY_TYPE_EAP_TLS:
             return "EAP";
 
         case WIFI_SECURITY_TYPE_WPA_AUTO_PERSONAL:
             return "WPA/WPA2/WPA3 PSK";
+
+        case WIFI_SECURITY_TYPE_FT_PSK:
+            return "FT-PSK";
+
+        case WIFI_SECURITY_TYPE_FT_SAE:
+            return "FT-SAE";
+
+        case WIFI_SECURITY_TYPE_FT_EAP:
+            return "FT-EAP";
+
+        case WIFI_SECURITY_TYPE_FT_EAP_SHA384:
+            return "FT-EAP-SHA384";
 
         case WIFI_SECURITY_TYPE_UNKNOWN:
             default:
@@ -341,21 +312,12 @@
         case WIFI_TWT_SETUP_CMD_DICTATE :
             return "TWT dictate";
 
-<<<<<<< HEAD
         case WIFI_TWT_SETUP_CMD_REJECT :
             return "TWT reject";
 
         default :
             return "UNKNOWN";
     }
-=======
-#ifdef CONFIG_WIFI_NM_WPA_SUPPLICANT_ROAMING
-	memset(&roaming_params, 0x0, sizeof(roaming_params));
-	roaming_params.is_11r_used = params->ft_used;
-#endif
-
-	return wifi_mgmt_api->connect(dev, params);
->>>>>>> 31fea97e
 }
 
 char const* wifi_ps_wakeup_mode_txt(enum wifi_ps_wakeup_mode ps_wakeup_mode) {
@@ -437,6 +399,11 @@
         return (-EINVAL);
     }
 
+    #ifdef CONFIG_WIFI_NM_WPA_SUPPLICANT_ROAMING
+    memset(&roaming_params, 0x0, sizeof(roaming_params));
+    roaming_params.is_11r_used = params->ft_used;
+    #endif
+
     return wifi_mgmt_api->connect(dev, params);
 }
 
@@ -523,140 +490,138 @@
                                     sizeof(struct wifi_status));
 }
 
-<<<<<<< HEAD
+#ifdef CONFIG_WIFI_NM_WPA_SUPPLICANT_ROAMING
+static int wifi_start_roaming(uint32_t mgmt_request, struct net_if* iface,
+                              void* data, size_t len) {
+    const struct device* dev = net_if_get_device(iface);
+    const struct wifi_mgmt_ops* const wifi_mgmt_api = get_wifi_api(iface);
+
+    if (roaming_params.is_11r_used) {
+        if (wifi_mgmt_api == NULL ||
+            wifi_mgmt_api->start_11r_roaming == NULL) {
+            return (-ENOTSUP);
+        }
+
+        return wifi_mgmt_api->start_11r_roaming(dev);
+    }
+    else if (roaming_params.is_11k_enabled) {
+        memset(&roaming_params.neighbor_rep, 0x0, sizeof(roaming_params.neighbor_rep));
+        if ((wifi_mgmt_api == NULL) ||
+            (wifi_mgmt_api->send_11k_neighbor_request == NULL)) {
+            return (-ENOTSUP);
+        }
+
+        return wifi_mgmt_api->send_11k_neighbor_request(dev, NULL);
+    }
+    else if (wifi_mgmt_api == NULL || wifi_mgmt_api->btm_query == NULL) {
+        return (-ENOTSUP);
+    }
+
+    return wifi_mgmt_api->btm_query(dev, 0x10);
+}
+
+NET_MGMT_REGISTER_REQUEST_HANDLER(NET_REQUEST_WIFI_START_ROAMING, wifi_start_roaming);
+
+static int wifi_neighbor_rep_complete(uint32_t mgmt_request, struct net_if* iface,
+                                      void* data, size_t len) {
+    const struct device* dev = net_if_get_device(iface);
+    const struct wifi_mgmt_ops* const wifi_mgmt_api = get_wifi_api(iface);
+    struct wifi_scan_params params = {0};
+
+    for (int i = 0; i < roaming_params.neighbor_rep.neighbor_cnt; i++) {
+        params.band_chan[i].channel = roaming_params.neighbor_rep.neighbor_ap[i].channel;
+        if (params.band_chan[i].channel > 14) {
+            params.band_chan[i].band = WIFI_FREQ_BAND_5_GHZ;
+        }
+        else {
+            params.band_chan[i].band = WIFI_FREQ_BAND_2_4_GHZ;
+        }
+    }
+
+    if ((wifi_mgmt_api == NULL) ||
+        (wifi_mgmt_api->candidate_scan == NULL)) {
+        return (-ENOTSUP);
+    }
+
+    return wifi_mgmt_api->candidate_scan(dev, &params);
+}
+
+NET_MGMT_REGISTER_REQUEST_HANDLER(NET_REQUEST_WIFI_NEIGHBOR_REP_COMPLETE,
+                                  wifi_neighbor_rep_complete);
+
+void wifi_mgmt_raise_neighbor_rep_recv_event(struct net_if* iface, char* inbuf, size_t buf_len) {
+    const uint8_t* buf = inbuf;
+    char event[MAX_EVENT_STR_LEN] = {0};
+    char bssid[WIFI_SSID_MAX_LEN] = {0};
+    char bssid_info[WIFI_SSID_MAX_LEN]  = {0};
+    int op_class, channel, phy_type;
+    int idx = roaming_params.neighbor_rep.neighbor_cnt;
+
+    if (!buf || buf[0] == '\0') {
+        return;
+    }
+
+    if (sscanf(buf, "%s bssid=%s info=%s op_class=%d chan=%d phy_type=%d",
+               event, bssid, bssid_info, &op_class, &channel, &phy_type) == 6) {
+        int i;
+        int match  = 0;
+        size_t len = 0;
+
+        for (i = 0; i < roaming_params.neighbor_rep.neighbor_cnt; i++) {
+            if (strncmp((const char *)roaming_params.neighbor_rep.neighbor_ap[i].bssid,
+                        bssid, sizeof(bssid)) == 0) {
+                match = 1;
+                break;
+            }
+
+            if (roaming_params.neighbor_rep.neighbor_ap[i].channel == channel) {
+                match = 1;
+                break;
+            }
+        }
+
+        if (!match && (roaming_params.neighbor_rep.neighbor_cnt < MAX_NEIGHBOR_AP_LIMIT)) {
+            strncpy((char *)roaming_params.neighbor_rep.neighbor_ap[idx].bssid,
+                    bssid, sizeof(roaming_params.neighbor_rep.neighbor_ap[idx].bssid));
+            len = strnlen(bssid, sizeof(bssid) - 1);
+            roaming_params.neighbor_rep.neighbor_ap[idx].bssid[len] = (uint8_t)'\0';
+
+            strncpy((char *)roaming_params.neighbor_rep.neighbor_ap[idx].bssid_info,
+                    (bssid_info),
+                    sizeof(roaming_params.neighbor_rep.neighbor_ap->bssid_info));
+            len = strnlen(bssid_info, sizeof(bssid_info) - 1);
+            roaming_params.neighbor_rep.neighbor_ap[idx].bssid_info[len] =
+                (uint8_t)'\0';
+
+            roaming_params.neighbor_rep.neighbor_ap[idx].channel  = channel;
+            roaming_params.neighbor_rep.neighbor_ap[idx].op_class = op_class;
+            roaming_params.neighbor_rep.neighbor_ap[idx].phy_type = phy_type;
+
+            roaming_params.neighbor_rep.neighbor_cnt += 1;
+        }
+        else if (match) {
+            LOG_INF("BSSID already present in neighbor list, Skipping %s ",
+                    bssid);
+        }
+        else {
+            LOG_INF("Maximum neighbors added to list, Skipping.");
+        }
+    }
+    else {
+        LOG_INF("Failed to Parse Neighbor Report - Skipping entry\n");
+    }
+}
+#endif
+
 static int wifi_ap_enable(uint32_t mgmt_request, struct net_if* iface,
                           void* data, size_t len) {
     struct wifi_connect_req_params* params =
             (struct wifi_connect_req_params*)data;
     const struct device* dev = net_if_get_device(iface);
     const struct wifi_mgmt_ops* const wifi_mgmt_api = get_wifi_api(iface);
-=======
-#ifdef CONFIG_WIFI_NM_WPA_SUPPLICANT_ROAMING
-static int wifi_start_roaming(uint32_t mgmt_request, struct net_if *iface,
-			      void *data, size_t len)
-{
-	const struct device *dev = net_if_get_device(iface);
-	const struct wifi_mgmt_ops *const wifi_mgmt_api = get_wifi_api(iface);
-
-	if (roaming_params.is_11r_used) {
-		if (wifi_mgmt_api == NULL ||
-		    wifi_mgmt_api->start_11r_roaming == NULL) {
-			return -ENOTSUP;
-		}
-
-		return wifi_mgmt_api->start_11r_roaming(dev);
-	} else if (roaming_params.is_11k_enabled) {
-		memset(&roaming_params.neighbor_rep, 0x0, sizeof(roaming_params.neighbor_rep));
-		if (wifi_mgmt_api == NULL
-		    || wifi_mgmt_api->send_11k_neighbor_request == NULL) {
-			return -ENOTSUP;
-		}
-
-		return wifi_mgmt_api->send_11k_neighbor_request(dev, NULL);
-	} else if (wifi_mgmt_api == NULL || wifi_mgmt_api->btm_query == NULL) {
-		return -ENOTSUP;
-	}
-
-	return wifi_mgmt_api->btm_query(dev, 0x10);
-}
-
-NET_MGMT_REGISTER_REQUEST_HANDLER(NET_REQUEST_WIFI_START_ROAMING, wifi_start_roaming);
-
-static int wifi_neighbor_rep_complete(uint32_t mgmt_request, struct net_if *iface,
-				      void *data, size_t len)
-{
-	const struct device *dev = net_if_get_device(iface);
-	const struct wifi_mgmt_ops *const wifi_mgmt_api = get_wifi_api(iface);
-	struct wifi_scan_params params = {0};
-
-	for (int i = 0; i < roaming_params.neighbor_rep.neighbor_cnt; i++) {
-		params.band_chan[i].channel = roaming_params.neighbor_rep.neighbor_ap[i].channel;
-		if (params.band_chan[i].channel > 14) {
-			params.band_chan[i].band = WIFI_FREQ_BAND_5_GHZ;
-		} else {
-			params.band_chan[i].band = WIFI_FREQ_BAND_2_4_GHZ;
-		}
-	}
-	if (wifi_mgmt_api == NULL || wifi_mgmt_api->candidate_scan == NULL) {
-		return -ENOTSUP;
-	}
-
-	return wifi_mgmt_api->candidate_scan(dev, &params);
-}
-
-NET_MGMT_REGISTER_REQUEST_HANDLER(NET_REQUEST_WIFI_NEIGHBOR_REP_COMPLETE,
-				  wifi_neighbor_rep_complete);
-
-void wifi_mgmt_raise_neighbor_rep_recv_event(struct net_if *iface, char *inbuf, size_t buf_len)
-{
-	const uint8_t *buf = inbuf;
-	char event[MAX_EVENT_STR_LEN] = {0};
-	char bssid[WIFI_SSID_MAX_LEN] = {0};
-	char bssid_info[WIFI_SSID_MAX_LEN]  = {0};
-	int op_class, channel, phy_type;
-	int idx = roaming_params.neighbor_rep.neighbor_cnt;
-
-	if (!buf || buf[0] == '\0') {
-		return;
-	}
-	if (sscanf(buf, "%s bssid=%s info=%s op_class=%d chan=%d phy_type=%d",
-		   event, bssid, bssid_info, &op_class, &channel, &phy_type) == 6) {
-		int i;
-		int match  = 0;
-		size_t len = 0;
-
-		for (i = 0; i < roaming_params.neighbor_rep.neighbor_cnt; i++) {
-			if (strncmp((const char *)roaming_params.neighbor_rep.neighbor_ap[i].bssid,
-				    bssid, sizeof(bssid)) == 0) {
-				match = 1;
-				break;
-			}
-
-			if (roaming_params.neighbor_rep.neighbor_ap[i].channel == channel) {
-				match = 1;
-				break;
-			}
-		}
-		if (!match && (roaming_params.neighbor_rep.neighbor_cnt < MAX_NEIGHBOR_AP_LIMIT)) {
-			strncpy((char *)roaming_params.neighbor_rep.neighbor_ap[idx].bssid,
-				bssid, sizeof(roaming_params.neighbor_rep.neighbor_ap[idx].bssid));
-			len = strnlen(bssid, sizeof(bssid) - 1);
-			roaming_params.neighbor_rep.neighbor_ap[idx].bssid[len] = (uint8_t)'\0';
-
-			strncpy((char *)roaming_params.neighbor_rep.neighbor_ap[idx].bssid_info,
-				(bssid_info),
-				sizeof(roaming_params.neighbor_rep.neighbor_ap->bssid_info));
-			len = strnlen(bssid_info, sizeof(bssid_info) - 1);
-			roaming_params.neighbor_rep.neighbor_ap[idx].bssid_info[len] =
-				(uint8_t)'\0';
-
-			roaming_params.neighbor_rep.neighbor_ap[idx].channel  = channel;
-			roaming_params.neighbor_rep.neighbor_ap[idx].op_class = op_class;
-			roaming_params.neighbor_rep.neighbor_ap[idx].phy_type = phy_type;
-
-			roaming_params.neighbor_rep.neighbor_cnt += 1;
-		} else if (match) {
-			LOG_INF("BSSID already present in neighbor list, Skipping %s ",
-				bssid);
-		} else {
-			LOG_INF("Maximum neighbors added to list, Skipping.");
-		}
-	} else {
-		LOG_INF("Failed to Parse Neighbor Report - Skipping entry\n");
-	}
-}
-#endif
-
-static int wifi_ap_enable(uint32_t mgmt_request, struct net_if *iface,
-			  void *data, size_t len)
-{
-	struct wifi_connect_req_params *params =
-		(struct wifi_connect_req_params *)data;
-	const struct device *dev = net_if_get_device(iface);
-	const struct wifi_mgmt_ops *const wifi_mgmt_api = get_wifi_api(iface);
->>>>>>> 31fea97e
-
-    if ((wifi_mgmt_api == NULL) || (wifi_mgmt_api->ap_enable == NULL)) {
+
+    if ((wifi_mgmt_api == NULL) ||
+        (wifi_mgmt_api->ap_enable == NULL)) {
         return (-ENOTSUP);
     }
 
@@ -670,7 +635,8 @@
     const struct device* dev = net_if_get_device(iface);
     const struct wifi_mgmt_ops* const wifi_mgmt_api = get_wifi_api(iface);
 
-    if ((wifi_mgmt_api == NULL) || (wifi_mgmt_api->ap_enable == NULL)) {
+    if ((wifi_mgmt_api == NULL) ||
+        (wifi_mgmt_api->ap_enable == NULL)) {
         return (-ENOTSUP);
     }
 
@@ -795,7 +761,43 @@
 NET_MGMT_REGISTER_REQUEST_HANDLER(NET_REQUEST_STATS_RESET_WIFI, wifi_iface_stats_reset);
 #endif /* CONFIG_NET_STATISTICS_WIFI */
 
-<<<<<<< HEAD
+static int wifi_11k_cfg(uint32_t mgmt_request, struct net_if* iface,
+                        void* data, size_t len) {
+    const struct device *dev = net_if_get_device(iface);
+    const struct wifi_mgmt_ops *const wifi_mgmt_api = get_wifi_api(iface);
+    struct wifi_11k_params *params = data;
+
+    if ((wifi_mgmt_api == NULL) ||
+        (wifi_mgmt_api->cfg_11k == NULL)) {
+        return (-ENOTSUP);
+    }
+
+    #ifdef CONFIG_WIFI_NM_WPA_SUPPLICANT_ROAMING
+    roaming_params.is_11k_enabled = params->enable_11k;
+    #endif
+
+    return wifi_mgmt_api->cfg_11k(dev, params);
+}
+
+NET_MGMT_REGISTER_REQUEST_HANDLER(NET_REQUEST_WIFI_11K_CONFIG, wifi_11k_cfg);
+
+static int wifi_11k_neighbor_request(uint32_t mgmt_request, struct net_if* iface,
+                                     void* data, size_t len) {
+    const struct device *dev = net_if_get_device(iface);
+    const struct wifi_mgmt_ops *const wifi_mgmt_api = get_wifi_api(iface);
+    struct wifi_11k_params *params = data;
+
+    if (wifi_mgmt_api == NULL ||
+        wifi_mgmt_api->send_11k_neighbor_request == NULL) {
+        return (-ENOTSUP);
+    }
+
+    return wifi_mgmt_api->send_11k_neighbor_request(dev, params);
+}
+
+NET_MGMT_REGISTER_REQUEST_HANDLER(NET_REQUEST_WIFI_11K_NEIGHBOR_REQUEST,
+                                  wifi_11k_neighbor_request);
+
 static int wifi_set_power_save(uint32_t mgmt_request, struct net_if* iface,
                                void* data, size_t len) {
     const struct device* dev = net_if_get_device(iface);
@@ -803,7 +805,8 @@
     struct wifi_ps_params* ps_params = data;
     struct wifi_iface_status info = {0};
 
-    if ((wifi_mgmt_api == NULL) || (wifi_mgmt_api->set_power_save == NULL)) {
+    if ((wifi_mgmt_api == NULL) ||
+        (wifi_mgmt_api->set_power_save == NULL)) {
         return (-ENOTSUP);
     }
 
@@ -844,91 +847,6 @@
     }
 
     return wifi_mgmt_api->set_power_save(dev, ps_params);
-=======
-static int wifi_11k_cfg(uint32_t mgmt_request, struct net_if *iface,
-			void *data, size_t len)
-{
-	const struct device *dev = net_if_get_device(iface);
-	const struct wifi_mgmt_ops *const wifi_mgmt_api = get_wifi_api(iface);
-	struct wifi_11k_params *params = data;
-
-	if (wifi_mgmt_api == NULL || wifi_mgmt_api->cfg_11k == NULL) {
-		return -ENOTSUP;
-	}
-
-#ifdef CONFIG_WIFI_NM_WPA_SUPPLICANT_ROAMING
-	roaming_params.is_11k_enabled = params->enable_11k;
-#endif
-
-	return wifi_mgmt_api->cfg_11k(dev, params);
-}
-
-NET_MGMT_REGISTER_REQUEST_HANDLER(NET_REQUEST_WIFI_11K_CONFIG, wifi_11k_cfg);
-
-static int wifi_11k_neighbor_request(uint32_t mgmt_request, struct net_if *iface,
-				     void *data, size_t len)
-{
-	const struct device *dev = net_if_get_device(iface);
-	const struct wifi_mgmt_ops *const wifi_mgmt_api = get_wifi_api(iface);
-	struct wifi_11k_params *params = data;
-
-	if (wifi_mgmt_api == NULL || wifi_mgmt_api->send_11k_neighbor_request == NULL) {
-		return -ENOTSUP;
-	}
-
-	return wifi_mgmt_api->send_11k_neighbor_request(dev, params);
-}
-
-NET_MGMT_REGISTER_REQUEST_HANDLER(NET_REQUEST_WIFI_11K_NEIGHBOR_REQUEST,
-				  wifi_11k_neighbor_request);
-
-static int wifi_set_power_save(uint32_t mgmt_request, struct net_if *iface,
-			  void *data, size_t len)
-{
-	const struct device *dev = net_if_get_device(iface);
-	const struct wifi_mgmt_ops *const wifi_mgmt_api = get_wifi_api(iface);
-	struct wifi_ps_params *ps_params = data;
-	struct wifi_iface_status info = { 0 };
-
-	if (wifi_mgmt_api == NULL || wifi_mgmt_api->set_power_save == NULL) {
-		return -ENOTSUP;
-	}
-
-	switch (ps_params->type) {
-	case WIFI_PS_PARAM_LISTEN_INTERVAL:
-	case WIFI_PS_PARAM_MODE:
-		if (net_mgmt(NET_REQUEST_WIFI_IFACE_STATUS, iface, &info,
-			     sizeof(struct wifi_iface_status))) {
-			ps_params->fail_reason =
-				WIFI_PS_PARAM_FAIL_UNABLE_TO_GET_IFACE_STATUS;
-			return -EIO;
-		}
-
-		if (info.state >= WIFI_STATE_ASSOCIATED) {
-			ps_params->fail_reason =
-				WIFI_PS_PARAM_FAIL_DEVICE_CONNECTED;
-			return -ENOTSUP;
-		}
-		break;
-	case WIFI_PS_PARAM_STATE:
-	case WIFI_PS_PARAM_WAKEUP_MODE:
-	case WIFI_PS_PARAM_TIMEOUT:
-		break;
-	case WIFI_PS_PARAM_EXIT_STRATEGY:
-		if (ps_params->exit_strategy > WIFI_PS_EXIT_MAX) {
-			ps_params->fail_reason =
-				WIFI_PS_PARAM_FAIL_INVALID_EXIT_STRATEGY;
-			return -EINVAL;
-		}
-	break;
-	default:
-		ps_params->fail_reason =
-			WIFI_PS_PARAM_FAIL_OPERATION_NOT_SUPPORTED;
-		return -ENOTSUP;
-	}
-
-	return wifi_mgmt_api->set_power_save(dev, ps_params);
->>>>>>> 31fea97e
 }
 
 NET_MGMT_REGISTER_REQUEST_HANDLER(NET_REQUEST_WIFI_PS, wifi_set_power_save);
@@ -939,7 +857,8 @@
     const struct wifi_mgmt_ops* const wifi_mgmt_api = get_wifi_api(iface);
     struct wifi_ps_config* ps_config = data;
 
-    if ((wifi_mgmt_api == NULL) || (wifi_mgmt_api->get_power_save_config == NULL)) {
+    if ((wifi_mgmt_api == NULL) ||
+        (wifi_mgmt_api->get_power_save_config == NULL)) {
         return (-ENOTSUP);
     }
 
