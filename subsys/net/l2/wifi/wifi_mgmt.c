--- conflicted
+++ resolved
@@ -22,53 +22,6 @@
         case WIFI_SECURITY_TYPE_NONE :
             return "OPEN";
 
-<<<<<<< HEAD
-	if (nm) {
-		return nm->ops;
-	}
-#endif /* CONFIG_WIFI_NM */
-	return off_api ? off_api->wifi_mgmt_api : NULL;
-}
-
-static int wifi_connect(uint32_t mgmt_request, struct net_if *iface,
-			void *data, size_t len)
-{
-	struct wifi_connect_req_params *params =
-		(struct wifi_connect_req_params *)data;
-	const struct device *dev = net_if_get_device(iface);
-
-	const struct wifi_mgmt_ops *const wifi_mgmt_api = get_wifi_api(iface);
-
-	if (wifi_mgmt_api == NULL || wifi_mgmt_api->connect == NULL) {
-		return -ENOTSUP;
-	}
-
-	LOG_HEXDUMP_DBG(params->ssid, params->ssid_length, "ssid");
-	LOG_HEXDUMP_DBG(params->psk, params->psk_length, "psk");
-	if (params->sae_password) {
-		LOG_HEXDUMP_DBG(params->sae_password, params->sae_password_length, "sae");
-	}
-	NET_DBG("ch %u sec %u", params->channel, params->security);
-
-	if ((params->security > WIFI_SECURITY_TYPE_MAX) ||
-	    (params->ssid_length > WIFI_SSID_MAX_LEN) ||
-	    (params->ssid_length == 0U) ||
-	    ((params->security == WIFI_SECURITY_TYPE_PSK ||
-		  params->security == WIFI_SECURITY_TYPE_WPA_PSK ||
-		  params->security == WIFI_SECURITY_TYPE_PSK_SHA256) &&
-	     ((params->psk_length < 8) || (params->psk_length > 64) ||
-	      (params->psk_length == 0U) || !params->psk)) ||
-	    ((params->security == WIFI_SECURITY_TYPE_SAE) &&
-	      ((params->psk_length == 0U) || !params->psk) &&
-		  ((params->sae_password_length == 0U) || !params->sae_password)) ||
-	    ((params->channel != WIFI_CHANNEL_ANY) &&
-	     (params->channel > WIFI_CHANNEL_MAX)) ||
-	    !params->ssid) {
-		return -EINVAL;
-	}
-
-	return wifi_mgmt_api->connect(dev, params);
-=======
         case WIFI_SECURITY_TYPE_WEP :
             return "WEP";
 
@@ -365,20 +318,20 @@
         (params->ssid_length > WIFI_SSID_MAX_LEN) ||
         (params->ssid_length == 0U) ||
         ((params->security == WIFI_SECURITY_TYPE_PSK ||
-            params->security == WIFI_SECURITY_TYPE_PSK_SHA256) &&
+          params->security == WIFI_SECURITY_TYPE_WPA_PSK ||
+          params->security == WIFI_SECURITY_TYPE_PSK_SHA256) &&
          ((params->psk_length < 8) || (params->psk_length > 64) ||
-         (params->psk_length == 0U) || !params->psk)) ||
+          (params->psk_length == 0U) || !params->psk)) ||
         ((params->security == WIFI_SECURITY_TYPE_SAE) &&
           ((params->psk_length == 0U) || !params->psk) &&
-              ((params->sae_password_length == 0U) || !params->sae_password)) ||
+          ((params->sae_password_length == 0U) || !params->sae_password)) ||
         ((params->channel != WIFI_CHANNEL_ANY) &&
          (params->channel > WIFI_CHANNEL_MAX)) ||
-         !params->ssid) {
+        !params->ssid) {
         return (-EINVAL);
     }
 
     return wifi_mgmt_api->connect(dev, params);
->>>>>>> 7e46ba27
 }
 
 NET_MGMT_REGISTER_REQUEST_HANDLER(NET_REQUEST_WIFI_CONNECT, wifi_connect);
