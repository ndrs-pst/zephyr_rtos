--- conflicted
+++ resolved
@@ -753,40 +753,30 @@
 
 NET_MGMT_REGISTER_REQUEST_HANDLER(NET_REQUEST_WIFI_AP_CONFIG_PARAM, wifi_ap_config_params);
 
-<<<<<<< HEAD
+static int wifi_ap_set_rts_threshold(uint32_t mgmt_request, struct net_if* iface,
+                                     void* data, size_t len) {
+    const struct device* dev = net_if_get_device(iface);
+    const struct wifi_mgmt_ops* const wifi_mgmt_api = get_wifi_api(iface);
+    unsigned int* rts_threshold = data;
+
+    if ((wifi_mgmt_api == NULL) || (wifi_mgmt_api->set_rts_threshold == NULL)) {
+        return (-ENOTSUP);
+    }
+
+    if ((data == NULL) || (len != sizeof(*rts_threshold))) {
+        return (-EINVAL);
+    }
+
+    return wifi_mgmt_api->set_rts_threshold(dev, *rts_threshold);
+}
+
+NET_MGMT_REGISTER_REQUEST_HANDLER(NET_REQUEST_WIFI_AP_RTS_THRESHOLD, wifi_ap_set_rts_threshold);
+
 static int wifi_iface_status(uint32_t mgmt_request, struct net_if* iface,
                              void* data, size_t len) {
     const struct device* dev = net_if_get_device(iface);
     const struct wifi_mgmt_ops* const wifi_mgmt_api = get_wifi_api(iface);
     struct wifi_iface_status* status = data;
-=======
-static int wifi_ap_set_rts_threshold(uint32_t mgmt_request, struct net_if *iface,
-				  void *data, size_t len)
-{
-	const struct device *dev = net_if_get_device(iface);
-	const struct wifi_mgmt_ops *const wifi_mgmt_api = get_wifi_api(iface);
-	unsigned int *rts_threshold = data;
-
-	if (wifi_mgmt_api == NULL || wifi_mgmt_api->set_rts_threshold == NULL) {
-		return -ENOTSUP;
-	}
-
-	if (data == NULL || len != sizeof(*rts_threshold)) {
-		return -EINVAL;
-	}
-
-	return wifi_mgmt_api->set_rts_threshold(dev, *rts_threshold);
-}
-
-NET_MGMT_REGISTER_REQUEST_HANDLER(NET_REQUEST_WIFI_AP_RTS_THRESHOLD, wifi_ap_set_rts_threshold);
-
-static int wifi_iface_status(uint32_t mgmt_request, struct net_if *iface,
-			  void *data, size_t len)
-{
-	const struct device *dev = net_if_get_device(iface);
-	const struct wifi_mgmt_ops *const wifi_mgmt_api = get_wifi_api(iface);
-	struct wifi_iface_status *status = data;
->>>>>>> 830c1f81
 
     if ((wifi_mgmt_api == NULL) || (wifi_mgmt_api->iface_status == NULL)) {
         return (-ENOTSUP);
