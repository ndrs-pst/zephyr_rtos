--- conflicted
+++ resolved
@@ -734,13 +734,8 @@
 			params->channel = (uint8_t)channel;
 			break;
 		case 'b':
-<<<<<<< HEAD
 			if ((iface_mode == WIFI_MODE_INFRA) ||
 			    (iface_mode == WIFI_MODE_AP)) {
-=======
-			if (iface_mode == WIFI_MODE_INFRA ||
-			    iface_mode == WIFI_MODE_AP) {
->>>>>>> d02bc503
 				switch (atoi(state->optarg)) {
 				case 2:
 					params->band = WIFI_FREQ_BAND_2_4_GHZ;
