--- conflicted
+++ resolved
@@ -484,27 +484,8 @@
 		{"help", no_argument, 0, 'h'},
 		{0, 0, 0, 0}};
 	char *endptr;
-<<<<<<< HEAD
-	int idx = 1;
+	uint_fast16_t idx = 1U;
 	bool secure_connection = false;
-=======
-	uint_fast16_t idx = 1U;
-	struct getopt_state *state;
-	int opt;
-	bool secure_connection = false;
-	static const struct option long_options[] = {
-		{"ssid", required_argument, 0, 's'},
-		{"passphrase", required_argument, 0, 'p'},
-		{"key-mgmt", required_argument, 0, 'k'},
-		{"ieee-80211w", required_argument, 0, 'w'},
-		{"bssid", required_argument, 0, 'm'},
-		{"band", required_argument, 0, 'b'},
-		{"channel", required_argument, 0, 'c'},
-		{"timeout", required_argument, 0, 't'},
-		{"help", no_argument, 0, 'h'},
-		{0, 0, 0, 0}};
-	int opt_index = 0;
->>>>>>> b88df2b0
 	uint8_t band;
 	const uint8_t all_bands[] = {
 		WIFI_FREQ_BAND_2_4_GHZ,
@@ -527,13 +508,8 @@
 		state = getopt_state_get();
 		switch (opt) {
 		case 's':
-<<<<<<< HEAD
 			params->ssid = state->optarg;
-			params->ssid_length = strlen(params->ssid);
-=======
-			params->ssid = optarg;
 			params->ssid_length = (uint8_t)strlen(params->ssid);
->>>>>>> b88df2b0
 			if (params->ssid_length > WIFI_SSID_MAX_LEN) {
 				PR_WARNING("SSID too long (max %d characters)\n",
 					   WIFI_SSID_MAX_LEN);
@@ -547,13 +523,8 @@
 			}
 			break;
 		case 'p':
-<<<<<<< HEAD
 			params->psk = state->optarg;
-			params->psk_length = strlen(params->psk);
-=======
-			params->psk = optarg;
 			params->psk_length = (uint8_t)strlen(params->psk);
->>>>>>> b88df2b0
 			break;
 		case 'c':
 			channel = strtol(state->optarg, &endptr, 10);
@@ -710,19 +681,6 @@
 				    bool *do_scan)
 {
 	int opt;
-<<<<<<< HEAD
-=======
-	static const struct option long_options[] = {
-		{"type", required_argument, 0, 't'},
-		{"bands", required_argument, 0, 'b'},
-		{"dwell_time_active", required_argument, 0, 'a'},
-		{"dwell_time_passive", required_argument, 0, 'p'},
-		{"ssid", required_argument, 0, 's'},
-		{"max_bss", required_argument, 0, 'm'},
-		{"chans", required_argument, 0, 'c'},
-		{"help", no_argument, 0, 'h'},
-		{0, 0, 0, 0}};
->>>>>>> b88df2b0
 	int opt_index = 0;
 	struct getopt_state *state;
 	static const struct option long_options[] = {
@@ -1437,17 +1395,7 @@
 static int wifi_ap_config_args_to_params(const struct shell *sh, size_t argc, char *argv[],
 					 struct wifi_ap_config_params *params)
 {
-<<<<<<< HEAD
 	int opt;
-=======
-	const struct getopt_state *state;
-	int opt;
-	static const struct option long_options[] = {
-		{"max_inactivity", required_argument, 0, 'i'},
-		{"max_num_sta", required_argument, 0, 's'},
-		{"help", no_argument, 0, 'h'},
-		{0, 0, 0, 0}};
->>>>>>> b88df2b0
 	int opt_index = 0;
 	struct getopt_state *state;
 	static const struct option long_options[] = {
@@ -1672,15 +1620,9 @@
 	}
 
 	if ((int)rts_threshold >= 0) {
-<<<<<<< HEAD
-		shell_fprintf(sh, SHELL_NORMAL, "RTS threshold: %d\n", rts_threshold);
-	} else {
-		shell_fprintf(sh, SHELL_NORMAL, "RTS threshold is off\n");
-=======
 		shell_print(sh, "RTS threshold: %d", rts_threshold);
 	} else {
 		shell_print(sh, "RTS threshold is off");
->>>>>>> b88df2b0
 	}
 
 	return 0;
@@ -1691,14 +1633,8 @@
 			       bool *do_mode_oper)
 {
 	int opt;
-<<<<<<< HEAD
 	int opt_index = 0;
-	struct getopt_state *state;
-=======
-	int option_index = 0;
 	const struct getopt_state *state;
-
->>>>>>> b88df2b0
 	static const struct option long_options[] = {
 		{"if-index", optional_argument, 0, 'i'},
 		{"sta", no_argument, 0, 's'},
@@ -1709,12 +1645,8 @@
 		{"help", no_argument, 0, 'h'},
 		{0, 0, 0, 0}};
 
-<<<<<<< HEAD
 	while ((opt = getopt_long(argc, argv, "i:smtpakgh",
 				  long_options, &opt_index)) != -1) {
-=======
-	while ((opt = getopt_long(argc, argv, "i:smtpakgh", long_options, &option_index)) != -1) {
->>>>>>> b88df2b0
 		state = getopt_state_get();
 		switch (opt) {
 		case 's':
@@ -1803,14 +1735,8 @@
 				  bool *do_channel_oper)
 {
 	int opt;
-<<<<<<< HEAD
 	int opt_index = 0;
-	struct getopt_state *state;
-=======
-	int option_index = 0;
 	const struct getopt_state *state;
-
->>>>>>> b88df2b0
 	static const struct option long_options[] = {
 		{"if-index", optional_argument, 0, 'i'},
 		{"channel", required_argument, 0, 'c'},
@@ -1818,12 +1744,8 @@
 		{"help", no_argument, 0, 'h'},
 		{0, 0, 0, 0}};
 
-<<<<<<< HEAD
 	while ((opt = getopt_long(argc, argv, "i:c:gh",
 				  long_options, &opt_index)) != -1) {
-=======
-	while ((opt = getopt_long(argc, argv, "i:c:gh", long_options, &option_index)) != -1) {
->>>>>>> b88df2b0
 		state = getopt_state_get();
 		switch (opt) {
 		case 'c':
@@ -1911,14 +1833,8 @@
 				 bool *do_filter_oper)
 {
 	int opt;
-<<<<<<< HEAD
 	int opt_index = 0;
-	struct getopt_state *state;
-=======
-	int option_index = 0;
 	const struct getopt_state *state;
-
->>>>>>> b88df2b0
 	static const struct option long_options[] = {
 		{"if-index", optional_argument, 0, 'i'},
 		{"capture-len", optional_argument, 0, 'b'},
@@ -1930,12 +1846,8 @@
 		{"help", no_argument, 0, 'h'},
 		{0, 0, 0, 0}};
 
-<<<<<<< HEAD
 	while ((opt = getopt_long(argc, argv, "i:b:amcdgh",
 				  long_options, &opt_index)) != -1) {
-=======
-	while ((opt = getopt_long(argc, argv, "i:b:amcdgh", long_options, &option_index)) != -1) {
->>>>>>> b88df2b0
 		state = getopt_state_get();
 		switch (opt) {
 		case 'a':
