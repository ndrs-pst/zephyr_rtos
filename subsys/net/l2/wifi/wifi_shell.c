/*
 * Copyright (c) 2018 Intel Corporation
 * Copyright 2024 NXP
 *
 * SPDX-License-Identifier: Apache-2.0
 */

/** @file
 * @brief WiFi shell module
 */

#include <zephyr/logging/log.h>
LOG_MODULE_REGISTER(net_wifi_shell, LOG_LEVEL_INF);

#include <zephyr/kernel.h>
#include <stdio.h>
#include <stdlib.h>
#include <string.h>
#if !defined(_MSC_VER)
#include <strings.h>                        /* strncasecmp */
#endif
#include <zephyr/shell/shell.h>
#include <zephyr/shell/shell_uart.h>
#include <zephyr/shell/shell_rtt.h>
#include <zephyr/sys/printk.h>
#include <zephyr/init.h>

#include <zephyr/net/net_if.h>
#include <zephyr/net/net_event.h>
#include <zephyr/net/wifi_mgmt.h>
#include <zephyr/net/wifi_utils.h>
#include <zephyr/posix/unistd.h>
#include <zephyr/sys/slist.h>

#include "net_shell_private.h"
#ifdef CONFIG_WIFI_NM_WPA_SUPPLICANT_CRYPTO_ENTERPRISE
static const char ca_cert_test[] = {
	#include <wifi_enterprise_test_certs/ca.pem.inc>
	'\0'
};

static const char client_cert_test[] = {
	#include <wifi_enterprise_test_certs/client.pem.inc>
	'\0'
};

static const char client_key_test[] = {
	#include <wifi_enterprise_test_certs/client-key.pem.inc>
	'\0'
};

static const char ca_cert2_test[] = {
	#include <wifi_enterprise_test_certs/ca2.pem.inc>
	'\0'};

static const char client_cert2_test[] = {
	#include <wifi_enterprise_test_certs/client2.pem.inc>
	'\0'};

static const char client_key2_test[] = {
	#include <wifi_enterprise_test_certs/client-key2.pem.inc>
	'\0'};

static const char server_cert_test[] = {
	#include <wifi_enterprise_test_certs/server.pem.inc>
	'\0'
};

static const char server_key_test[] = {
	#include <wifi_enterprise_test_certs/server-key.pem.inc>
	'\0'
};
#endif

#define WIFI_SHELL_MODULE "wifi"

#define WIFI_SHELL_MGMT_EVENTS_COMMON (NET_EVENT_WIFI_SCAN_DONE   |\
				NET_EVENT_WIFI_CONNECT_RESULT     |\
				NET_EVENT_WIFI_DISCONNECT_RESULT  |\
				NET_EVENT_WIFI_TWT                |\
				NET_EVENT_WIFI_RAW_SCAN_RESULT    |\
				NET_EVENT_WIFI_AP_ENABLE_RESULT   |\
				NET_EVENT_WIFI_AP_DISABLE_RESULT  |\
				NET_EVENT_WIFI_AP_STA_CONNECTED   |\
				NET_EVENT_WIFI_AP_STA_DISCONNECTED)

#ifdef CONFIG_WIFI_MGMT_RAW_SCAN_RESULTS_ONLY
#define WIFI_SHELL_MGMT_EVENTS (WIFI_SHELL_MGMT_EVENTS_COMMON)
#else
#define WIFI_SHELL_MGMT_EVENTS (WIFI_SHELL_MGMT_EVENTS_COMMON |\
				NET_EVENT_WIFI_SCAN_RESULT)
#endif /* CONFIG_WIFI_MGMT_RAW_SCAN_RESULTS_ONLY */

#define MAX_BANDS_STR_LEN 64

static struct {
	const struct shell *sh;
	uint32_t scan_result;

	union {
		struct {
			uint8_t connecting: 1;
			uint8_t disconnecting: 1;
			uint8_t _unused: 6;
		};
		uint8_t all;
	};
} context;

static struct net_mgmt_event_callback wifi_shell_mgmt_cb;
static struct wifi_reg_chan_info chan_info[MAX_REG_CHAN_NUM];

static K_MUTEX_DEFINE(wifi_ap_sta_list_lock);
struct wifi_ap_sta_node {
	bool valid;
	struct wifi_ap_sta_info sta_info;
};

#if defined(_MSC_VER)
#define strncasecmp                         _strnicmp
#endif

#if !defined(CONFIG_WIFI_SHELL_MAX_AP_STA)
#define CONFIG_WIFI_SHELL_MAX_AP_STA        2
#endif

#if !defined(CONFIG_WIFI_MGMT_AP_MAX_NUM_STA)
#define CONFIG_WIFI_MGMT_AP_MAX_NUM_STA     2
#endif

static struct wifi_ap_sta_node sta_list[CONFIG_WIFI_SHELL_MAX_AP_STA];


#if defined CONFIG_WIFI_NM_WPA_SUPPLICANT_CRYPTO_ENTERPRISE || \
	defined CONFIG_WIFI_NM_HOSTAPD_CRYPTO_ENTERPRISE
static int cmd_wifi_set_enterprise_creds(const struct shell *sh, struct net_if *iface)
{
	struct wifi_enterprise_creds_params params = {0};

	params.ca_cert = (uint8_t *)ca_cert_test;
	params.ca_cert_len = ARRAY_SIZE(ca_cert_test);
	params.client_cert = (uint8_t *)client_cert_test;
	params.client_cert_len = ARRAY_SIZE(client_cert_test);
	params.client_key = (uint8_t *)client_key_test;
	params.client_key_len = ARRAY_SIZE(client_key_test);
	params.ca_cert2 = (uint8_t *)ca_cert2_test;
	params.ca_cert2_len = ARRAY_SIZE(ca_cert2_test);
	params.client_cert2 = (uint8_t *)client_cert2_test;
	params.client_cert2_len = ARRAY_SIZE(client_cert2_test);
	params.client_key2 = (uint8_t *)client_key2_test;
	params.client_key2_len = ARRAY_SIZE(client_key2_test);
	params.server_cert = (uint8_t *)server_cert_test;
	params.server_cert_len = ARRAY_SIZE(server_cert_test);
	params.server_key = (uint8_t *)server_key_test;
	params.server_key_len = ARRAY_SIZE(server_key_test);

	if (net_mgmt(NET_REQUEST_WIFI_ENTERPRISE_CREDS, iface, &params, sizeof(params))) {
		PR_WARNING("Set enterprise credentials failed\n");
		return -1;
	}

	return 0;
}
#endif

static bool parse_number(const struct shell *sh, long *param, char *str,
			 char *pname, long min, long max)
{
	char *endptr;
	char *str_tmp = str;
	long num;

	if ((str_tmp[0] == '0') && (str_tmp[1] == 'x')) {
		/* Hexadecimal numbers take base 0 in strtol */
		num = strtol(str_tmp, &endptr, 0);
	} else {
		num = strtol(str_tmp, &endptr, 10);
	}

	if (*endptr != '\0') {
		PR_ERROR("Invalid number: %s\n", str_tmp);
		return false;
	}

	if ((num) < (min) || (num) > (max)) {
		if (pname) {
			PR_WARNING("%s value out of range: %s, (%ld-%ld)\n",
				   pname, str_tmp, min, max);
		} else {
			PR_WARNING("Value out of range: %s, (%ld-%ld)\n",
				   str_tmp, min, max);
		}
		return false;
	}
	*param = num;
	return true;
}

static void handle_wifi_scan_result(const struct net_mgmt_event_callback *cb)
{
	const struct wifi_scan_result *entry =
		(const struct wifi_scan_result *)cb->info;
	uint8_t mac_string_buf[sizeof("xx:xx:xx:xx:xx:xx")];
	const struct shell *sh = context.sh;
	uint8_t ssid_print[WIFI_SSID_MAX_LEN + 1];

	context.scan_result++;

	if (context.scan_result == 1U) {
		PR("\n%-4s | %-32s %-5s | %-13s | %-4s | %-15s | %-17s | %-8s\n",
		   "Num", "SSID", "(len)", "Chan (Band)", "RSSI", "Security", "BSSID", "MFP");
	}

	strncpy(ssid_print, entry->ssid, sizeof(ssid_print) - 1);
	ssid_print[sizeof(ssid_print) - 1] = '\0';

	PR("%-4d | %-32s %-5u | %-4u (%-6s) | %-4d | %-15s | %-17s | %-8s\n",
	   context.scan_result, ssid_print, entry->ssid_length, entry->channel,
	   wifi_band_txt(entry->band),
	   entry->rssi,
	   wifi_security_txt(entry->security),
	   ((entry->mac_length) ?
		   net_sprint_ll_addr_buf(entry->mac, WIFI_MAC_ADDR_LEN,
					  mac_string_buf,
					  sizeof(mac_string_buf)) : ""),
	   wifi_mfp_txt(entry->mfp));
}

static int wifi_freq_to_channel(int frequency)
{
	int channel;

	if (frequency == 2484) { /* channel 14 */
		channel = 14;
	} else if ((frequency <= 2472) && (frequency >= 2412)) {
		channel = ((frequency - 2412) / 5) + 1;
	} else if ((frequency <= 5320) && (frequency >= 5180)) {
		channel = ((frequency - 5180) / 5) + 36;
	} else if ((frequency <= 5720) && (frequency >= 5500)) {
		channel = ((frequency - 5500) / 5) + 100;
	} else if ((frequency <= 5895) && (frequency >= 5745)) {
		channel = ((frequency - 5745) / 5) + 149;
	} else {
		channel = frequency;
	}

	return channel;
}

#ifdef CONFIG_WIFI_MGMT_RAW_SCAN_RESULTS
static enum wifi_frequency_bands wifi_freq_to_band(int frequency)
{
	enum wifi_frequency_bands band = WIFI_FREQ_BAND_2_4_GHZ;

	if ((frequency >= 2401) && (frequency <= 2495)) {
		band = WIFI_FREQ_BAND_2_4_GHZ;
	} else if ((frequency >= 5170) && (frequency <= 5895)) {
		band = WIFI_FREQ_BAND_5_GHZ;
	} else {
		band = WIFI_FREQ_BAND_6_GHZ;
	}

	return band;
}

static void handle_wifi_raw_scan_result(struct net_mgmt_event_callback *cb)
{
	struct wifi_raw_scan_result *raw =
		(struct wifi_raw_scan_result *)cb->info;
	int channel;
	int band;
	int rssi;
	uint8_t mac_string_buf[sizeof("xx:xx:xx:xx:xx:xx")];
	const struct shell *sh = context.sh;

	context.scan_result++;

	if (context.scan_result == 1U) {
		PR("\n%-4s | %-13s | %-4s |  %-15s | %-15s | %-32s\n",
		   "Num", "Channel (Band)", "RSSI", "BSSID", "Frame length", "Frame Body");
	}

	rssi = raw->rssi;
	channel = wifi_freq_to_channel(raw->frequency);
	band = wifi_freq_to_band(raw->frequency);

	PR("%-4d | %-4u (%-6s) | %-4d | %s |      %-4d        ",
	   context.scan_result,
	   channel,
	   wifi_band_txt(band),
	   rssi,
	   net_sprint_ll_addr_buf(raw->data + 10, WIFI_MAC_ADDR_LEN, mac_string_buf,
				  sizeof(mac_string_buf)), raw->frame_length);

	for (int i = 0; i < 32; i++) {
		PR("%02X ", *(raw->data + i));
	}

	PR("\n");
}
#endif /* CONFIG_WIFI_MGMT_RAW_SCAN_RESULTS */

static void handle_wifi_scan_done(const struct net_mgmt_event_callback *cb)
{
	const struct wifi_status *status =
		(const struct wifi_status *)cb->info;
	const struct shell *sh = context.sh;

	if (status->status) {
		PR_WARNING("Scan request failed (%d)\n", status->status);
	} else {
		PR("Scan request done\n");
	}

	context.scan_result = 0U;
}

static void handle_wifi_connect_result(const struct net_mgmt_event_callback *cb)
{
	const struct wifi_status *status =
		(const struct wifi_status *) cb->info;
	const struct shell *sh = context.sh;

	if (status->status) {
		PR_WARNING("Connection request failed (%d)\n", status->status);
	} else {
		PR("Connected\n");
	}

	context.connecting = false;
}

static void handle_wifi_disconnect_result(const struct net_mgmt_event_callback *cb)
{
	const struct wifi_status *status =
		(const struct wifi_status *) cb->info;
	const struct shell *sh = context.sh;

	if (context.disconnecting) {
		if (status->status) {
			PR_WARNING("Disconnection request failed (%d)\n", status->status);
		} else {
			PR("Disconnection request done\n");
		}
		context.disconnecting = false;
	} else {
		PR("Disconnected\n");
	}
}

static void print_twt_params(uint8_t dialog_token, uint8_t flow_id,
			     enum wifi_twt_negotiation_type negotiation_type,
			     bool responder, bool implicit, bool announce,
			     bool trigger, uint32_t twt_wake_interval,
			     uint64_t twt_interval)
{
	const struct shell *sh = context.sh;

	PR("TWT Dialog token: %d\n",
	   dialog_token);
	PR("TWT flow ID: %d\n",
	   flow_id);
	PR("TWT negotiation type: %s\n",
	   wifi_twt_negotiation_type_txt(negotiation_type));
	PR("TWT responder: %s\n",
	   responder ? "true" : "false");
	PR("TWT implicit: %s\n",
	   implicit ? "true" : "false");
	PR("TWT announce: %s\n",
	   announce ? "true" : "false");
	PR("TWT trigger: %s\n",
	   trigger ? "true" : "false");
	PR("TWT wake interval: %d us\n",
	   twt_wake_interval);
	PR("TWT interval: %lld us\n",
	   twt_interval);
	PR("========================\n");
}

static void handle_wifi_twt_event(const struct net_mgmt_event_callback *cb)
{
	const struct wifi_twt_params *resp =
		(const struct wifi_twt_params *)cb->info;
	const struct shell *sh = context.sh;

	if (resp->operation == WIFI_TWT_TEARDOWN) {
		if (resp->teardown_status == WIFI_TWT_TEARDOWN_SUCCESS) {
			PR("TWT teardown succeeded for flow ID %d\n",
			   resp->flow_id);
		} else {
			PR("TWT teardown failed for flow ID %d\n",
			   resp->flow_id);
		}
		return;
	}

	if (resp->resp_status == WIFI_TWT_RESP_RECEIVED) {
		PR("TWT response: %s\n",
		      wifi_twt_setup_cmd_txt(resp->setup_cmd));
		PR("== TWT negotiated parameters ==\n");
		print_twt_params(resp->dialog_token,
				 resp->flow_id,
				 resp->negotiation_type,
				 resp->setup.responder,
				 resp->setup.implicit,
				 resp->setup.announce,
				 resp->setup.trigger,
				 resp->setup.twt_wake_interval,
				 resp->setup.twt_interval);
	} else {
		PR("TWT response timed out\n");
	}
}

static void handle_wifi_ap_enable_result(const struct net_mgmt_event_callback *cb)
{
	const struct wifi_status *status =
		(const struct wifi_status *)cb->info;
	const struct shell *sh = context.sh;

	if (status->status) {
		PR_WARNING("AP enable request failed (%d)\n", status->status);
	} else {
		PR("AP enabled\n");
	}
}

static void handle_wifi_ap_disable_result(const struct net_mgmt_event_callback *cb)
{
	const struct wifi_status *status =
		(const struct wifi_status *)cb->info;
	const struct shell *sh = context.sh;

	if (status->status) {
		PR_WARNING("AP disable request failed (%d)\n", status->status);
	} else {
		PR("AP disabled\n");
	}

	k_mutex_lock(&wifi_ap_sta_list_lock, K_FOREVER);
	memset(&sta_list, 0, sizeof(sta_list));
	k_mutex_unlock(&wifi_ap_sta_list_lock);
}

static void handle_wifi_ap_sta_connected(const struct net_mgmt_event_callback *cb)
{
	const struct wifi_ap_sta_info *sta_info =
		(const struct wifi_ap_sta_info *)cb->info;
	const struct shell *sh = context.sh;
	uint8_t mac_string_buf[sizeof("xx:xx:xx:xx:xx:xx")];
	int i;

	PR("Station connected: %s\n",
	   net_sprint_ll_addr_buf(sta_info->mac, WIFI_MAC_ADDR_LEN,
				  mac_string_buf, sizeof(mac_string_buf)));

	k_mutex_lock(&wifi_ap_sta_list_lock, K_FOREVER);
	for (i = 0; i < CONFIG_WIFI_SHELL_MAX_AP_STA; i++) {
		if (!sta_list[i].valid) {
			sta_list[i].sta_info = *sta_info;
			sta_list[i].valid = true;
			break;
		}
	}
	if (i == CONFIG_WIFI_SHELL_MAX_AP_STA) {
		PR_WARNING("No space to store station info: "
			   "Increase CONFIG_WIFI_SHELL_MAX_AP_STA\n");
	}
	k_mutex_unlock(&wifi_ap_sta_list_lock);
}

static void handle_wifi_ap_sta_disconnected(const struct net_mgmt_event_callback *cb)
{
	const struct wifi_ap_sta_info *sta_info =
		(const struct wifi_ap_sta_info *)cb->info;
	const struct shell *sh = context.sh;
	uint8_t mac_string_buf[sizeof("xx:xx:xx:xx:xx:xx")];

	PR("Station disconnected: %s\n",
	   net_sprint_ll_addr_buf(sta_info->mac, WIFI_MAC_ADDR_LEN,
				  mac_string_buf, sizeof(mac_string_buf)));

	k_mutex_lock(&wifi_ap_sta_list_lock, K_FOREVER);
	for (int i = 0; i < CONFIG_WIFI_SHELL_MAX_AP_STA; i++) {
		if (!sta_list[i].valid) {
			continue;
		}

		if (!memcmp(sta_list[i].sta_info.mac, sta_info->mac,
			    WIFI_MAC_ADDR_LEN)) {
			sta_list[i].valid = false;
			break;
		}
	}
	k_mutex_unlock(&wifi_ap_sta_list_lock);
}

#ifdef CONFIG_WIFI_NM_WPA_SUPPLICANT_ROAMING
static void handle_wifi_signal_change(struct net_mgmt_event_callback *cb)
{
	struct net_if *iface = net_if_get_wifi_sta();
	const struct shell *sh = context.sh;
	int ret;

	ret = net_mgmt(NET_REQUEST_WIFI_START_ROAMING, iface, NULL, 0);
	if (ret) {
		PR_WARNING("Start roaming failed\n");
		return;
	}

	PR("Start roaming requested\n");
}

static void handle_wifi_neighbor_rep_complete(struct net_mgmt_event_callback *cb)
{
	struct net_if *iface = net_if_get_wifi_sta();
	const struct shell *sh = context.sh;
	int ret;

	ret = net_mgmt(NET_REQUEST_WIFI_NEIGHBOR_REP_COMPLETE, iface, NULL, 0);
	if (ret) {
		PR_WARNING("Neighbor report complete failed\n");
		return;
	}

	PR("Neighbor report complete requested\n");
}
#endif

static void wifi_mgmt_event_handler(struct net_mgmt_event_callback *cb,
				    uint32_t mgmt_event, struct net_if *iface)
{
	switch (mgmt_event) {
	case NET_EVENT_WIFI_SCAN_RESULT:
		handle_wifi_scan_result(cb);
		break;
	case NET_EVENT_WIFI_SCAN_DONE:
		handle_wifi_scan_done(cb);
		break;
	case NET_EVENT_WIFI_CONNECT_RESULT:
		handle_wifi_connect_result(cb);
		break;
	case NET_EVENT_WIFI_DISCONNECT_RESULT:
		handle_wifi_disconnect_result(cb);
		break;
	case NET_EVENT_WIFI_TWT:
		handle_wifi_twt_event(cb);
		break;
#ifdef CONFIG_WIFI_MGMT_RAW_SCAN_RESULTS
	case NET_EVENT_WIFI_RAW_SCAN_RESULT:
		handle_wifi_raw_scan_result(cb);
		break;
#endif /* CONFIG_WIFI_MGMT_RAW_SCAN_RESULTS */
	case NET_EVENT_WIFI_AP_ENABLE_RESULT:
		handle_wifi_ap_enable_result(cb);
		break;
	case NET_EVENT_WIFI_AP_DISABLE_RESULT:
		handle_wifi_ap_disable_result(cb);
		break;
	case NET_EVENT_WIFI_AP_STA_CONNECTED:
		handle_wifi_ap_sta_connected(cb);
		break;
	case NET_EVENT_WIFI_AP_STA_DISCONNECTED:
		handle_wifi_ap_sta_disconnected(cb);
		break;
#ifdef CONFIG_WIFI_NM_WPA_SUPPLICANT_ROAMING
	case NET_EVENT_WIFI_SIGNAL_CHANGE:
		handle_wifi_signal_change(cb);
		break;
	case NET_EVENT_WIFI_NEIGHBOR_REP_COMP:
		handle_wifi_neighbor_rep_complete(cb);
		break;
#endif
	default:
		break;
	}
}

static int __wifi_args_to_params(const struct shell *sh, size_t argc, char *argv[],
				 struct wifi_connect_req_params *params,
				 enum wifi_iface_mode iface_mode)
{
	int opt;
	int opt_index = 0;
	struct z_getopt_state *state;
	static const struct z_option long_options[] = {
		{"ssid", required_argument, 0, 's'},
		{"passphrase", required_argument, 0, 'p'},
		{"key-mgmt", required_argument, 0, 'k'},
		{"ieee-80211w", required_argument, 0, 'w'},
		{"bssid", required_argument, 0, 'm'},
		{"band", required_argument, 0, 'b'},
		{"channel", required_argument, 0, 'c'},
		{"timeout", required_argument, 0, 't'},
		{"anon-id", required_argument, 0, 'a'},
		{"key1-pwd", required_argument, 0, 'K'},
		{"key2-pwd", required_argument, 0, 'K'},
		{"suiteb-type", required_argument, 0, 'S'},
		{"eap-version", required_argument, 0, 'V'},
		{"eap-id1", required_argument, 0, 'I'},
		{"eap-id2", required_argument, 0, 'I'},
		{"eap-id3", required_argument, 0, 'I'},
		{"eap-id4", required_argument, 0, 'I'},
		{"eap-id5", required_argument, 0, 'I'},
		{"eap-id6", required_argument, 0, 'I'},
		{"eap-id7", required_argument, 0, 'I'},
		{"eap-id8", required_argument, 0, 'I'},
		{"eap-pwd1", required_argument, 0, 'P'},
		{"eap-pwd2", required_argument, 0, 'P'},
		{"eap-pwd3", required_argument, 0, 'P'},
		{"eap-pwd4", required_argument, 0, 'P'},
		{"eap-pwd5", required_argument, 0, 'P'},
		{"eap-pwd6", required_argument, 0, 'P'},
		{"eap-pwd7", required_argument, 0, 'P'},
		{"eap-pwd8", required_argument, 0, 'P'},
		{"ieee-80211r", no_argument, 0, 'R'},
		{"help", no_argument, 0, 'h'},
		{0, 0, 0, 0}};
	char *endptr;
	uint_fast16_t idx = 1U;
	bool secure_connection = false;
	const uint8_t all_bands[] = {
		WIFI_FREQ_BAND_2_4_GHZ,
		WIFI_FREQ_BAND_5_GHZ,
		WIFI_FREQ_BAND_6_GHZ
	};
	bool found = false;
	char bands_str[MAX_BANDS_STR_LEN] = {0};
	size_t offset = 0;
	long channel;
	int key_passwd_cnt = 0;

	/* Defaults */
	params->band = WIFI_FREQ_BAND_UNKNOWN;
	params->channel = WIFI_CHANNEL_ANY;
	params->security = WIFI_SECURITY_TYPE_NONE;
	params->mfp = WIFI_MFP_OPTIONAL;
	params->eap_ver = 1;

	while ((opt = z_getopt_long(argc, argv, "s:p:k:e:w:b:c:m:t:a:K:S:V:I:P:Rh",
				    long_options, &opt_index)) != -1) {
		state = z_getopt_state_get();
		switch (opt) {
		case 's':
			params->ssid = state->optarg;
			params->ssid_length = (uint8_t)strlen(params->ssid);
			if (params->ssid_length > WIFI_SSID_MAX_LEN) {
				PR_WARNING("SSID too long (max %d characters)\n",
					   WIFI_SSID_MAX_LEN);
				return -EINVAL;
			}
			break;
		case 'k':
			params->security = atoi(state->optarg);
			if (params->security) {
				secure_connection = true;
			}
			break;
		case 'p':
			params->psk = state->optarg;
			params->psk_length = (uint8_t)strlen(params->psk);
			break;
		case 'c':
			channel = strtol(state->optarg, &endptr, 10);
#ifdef CONFIG_WIFI_NM_HOSTAPD_AP
			if (iface_mode == WIFI_MODE_AP && channel == 0) {
				params->channel = channel;
				break;
			}
#endif
			for (uint8_t band = 0; band < ARRAY_SIZE(all_bands); band++) {
				offset += snprintf(bands_str + offset,
						   sizeof(bands_str) - offset,
						   "%s%s",
						   band ? "," : "",
						   wifi_band_txt(all_bands[band]));
				if (offset >= sizeof(bands_str)) {
					PR_ERROR("Failed to parse channel: %s: "
						 "band string too long\n",
						 argv[idx]);
					return -EINVAL;
				}

				if (wifi_utils_validate_chan(all_bands[band],
							     (uint8_t)channel)) {
					found = true;
					break;
				}
			}

			if (!found) {
				PR_ERROR("Invalid channel: %ld, checked bands: %s\n",
					 channel,
					 bands_str);
				return -EINVAL;
			}

			params->channel = (uint8_t)channel;
			break;
		case 'b':
			if ((iface_mode == WIFI_MODE_INFRA) ||
			    (iface_mode == WIFI_MODE_AP)) {
				switch (atoi(state->optarg)) {
				case 2:
					params->band = WIFI_FREQ_BAND_2_4_GHZ;
					break;
				case 5:
					params->band = WIFI_FREQ_BAND_5_GHZ;
					break;
				case 6:
					params->band = WIFI_FREQ_BAND_6_GHZ;
					break;
				default:
					PR_ERROR("Invalid band: %d\n", atoi(state->optarg));
					return -EINVAL;
				}
			}
			break;
		case 'w':
			if (params->security == WIFI_SECURITY_TYPE_NONE ||
			    params->security == WIFI_SECURITY_TYPE_WPA_PSK) {
				PR_ERROR("MFP not supported for security type %s\n",
					 wifi_security_txt(params->security));
				return -EINVAL;
			}
			params->mfp = atoi(state->optarg);
			break;
		case 'm':
			if (net_bytes_from_str(params->bssid, sizeof(params->bssid),
					       state->optarg) < 0) {
				PR_WARNING("Invalid MAC address\n");
				return -EINVAL;
			}
			break;
		case 't':
			if (iface_mode == WIFI_MODE_INFRA) {
				params->timeout = strtol(state->optarg, &endptr, 10);
				if (*endptr != '\0') {
					PR_ERROR("Invalid timeout: %s\n", state->optarg);
					return -EINVAL;
				}
			}
			break;
		case 'a':
			params->anon_id = state->optarg;
			params->aid_length = (uint8_t)strlen(params->anon_id);
			if (params->aid_length > WIFI_ENT_IDENTITY_MAX_LEN) {
				PR_WARNING("anon_id too long (max %d characters)\n",
					    WIFI_ENT_IDENTITY_MAX_LEN);
				return -EINVAL;
			}
			break;
		case 'K':
			if (key_passwd_cnt >= 2) {
				PR_WARNING("too many key_passwd (max 2 key_passwd)\n");
				return -EINVAL;
			}

			if (key_passwd_cnt == 0) {
				params->key_passwd = state->optarg;
				params->key_passwd_length = (uint8_t)strlen(params->key_passwd);
				if (params->key_passwd_length > WIFI_ENT_PSWD_MAX_LEN) {
					PR_WARNING("key_passwd too long (max %d characters)\n",
							WIFI_ENT_PSWD_MAX_LEN);
					return -EINVAL;
				}
			} else if (key_passwd_cnt == 1) {
				params->key2_passwd = state->optarg;
				params->key2_passwd_length = (uint8_t)strlen(params->key2_passwd);
				if (params->key2_passwd_length > WIFI_ENT_PSWD_MAX_LEN) {
					PR_WARNING("key2_passwd too long (max %d characters)\n",
							WIFI_ENT_PSWD_MAX_LEN);
					return -EINVAL;
				}
			}
			key_passwd_cnt++;
			break;
		case 'S':
			params->suiteb_type = (uint8_t)atoi(state->optarg);
			break;
		case 'V':
			params->eap_ver = (uint8_t)atoi(state->optarg);
			if (params->eap_ver != 0U && params->eap_ver != 1U) {
				PR_WARNING("eap_ver error %d\n", params->eap_ver);
				return -EINVAL;
			}
			break;
		case 'I':
<<<<<<< HEAD
			params->eap_identity = state->optarg;
			params->eap_id_length = (uint8_t)strlen(params->eap_identity);
=======
			if (params->nusers >= WIFI_ENT_IDENTITY_MAX_USERS) {
				PR_WARNING("too many eap identities (max %d identities)\n",
					    WIFI_ENT_IDENTITY_MAX_USERS);
				return -EINVAL;
			}

			params->eap_identity = optarg;
			params->eap_id_length = strlen(params->eap_identity);

			params->identities[params->nusers] = optarg;
			params->nusers++;
>>>>>>> 3d6dde48
			if (params->eap_id_length > WIFI_ENT_IDENTITY_MAX_LEN) {
				PR_WARNING("eap identity too long (max %d characters)\n",
					    WIFI_ENT_IDENTITY_MAX_LEN);
				return -EINVAL;
			}
			break;
		case 'P':
<<<<<<< HEAD
			params->eap_password = state->optarg;
			params->eap_passwd_length = (uint8_t)strlen(params->eap_password);
=======
			if (params->passwds >= WIFI_ENT_IDENTITY_MAX_USERS) {
				PR_WARNING("too many eap passwds (max %d passwds)\n",
					    WIFI_ENT_IDENTITY_MAX_USERS);
				return -EINVAL;
			}

			params->eap_password = optarg;
			params->eap_passwd_length = strlen(params->eap_password);

			params->passwords[params->passwds] = optarg;
			params->passwds++;
>>>>>>> 3d6dde48
			if (params->eap_passwd_length > WIFI_ENT_PSWD_MAX_LEN) {
				PR_WARNING("eap password length too long (max %d characters)\n",
					    WIFI_ENT_PSWD_MAX_LEN);
				return -EINVAL;
			}
			break;
		case 'R':
			params->ft_used = true;
			break;
		case 'h':
			return -ENOEXEC;
		default:
			PR_ERROR("Invalid option %c\n", state->optopt);
			return -EINVAL;
		}
	}
	if (params->psk && !secure_connection) {
		PR_WARNING("Passphrase provided without security configuration\n");
	}

	if (!params->ssid) {
		PR_ERROR("SSID not provided\n");
		return -EINVAL;
	}

	if (iface_mode == WIFI_MODE_AP && params->channel == WIFI_CHANNEL_ANY) {
		PR_ERROR("Channel not provided\n");
		return -EINVAL;
	}

#ifdef CONFIG_WIFI_NM_HOSTAPD_AP
	if (iface_mode == WIFI_MODE_AP) {
		if (params->channel == 0 && params->band == WIFI_FREQ_BAND_UNKNOWN) {
			PR_ERROR("Band not provided when channel is 0\n");
			return -EINVAL;
		}

		if (params->channel > 0 && params->channel <= 14 &&
		    (params->band != WIFI_FREQ_BAND_2_4_GHZ &&
		     params->band != WIFI_FREQ_BAND_UNKNOWN)) {
			PR_ERROR("Band and channel mismatch\n");
			return -EINVAL;
		}

		if (params->channel >= 36 &&
		    (params->band != WIFI_FREQ_BAND_5_GHZ &&
		     params->band != WIFI_FREQ_BAND_UNKNOWN)) {
			PR_ERROR("Band and channel mismatch\n");
			return -EINVAL;
		}
	}
#endif

	return 0;
}

static int cmd_wifi_connect(const struct shell *sh, size_t argc,
			    char *argv[])
{
	struct net_if *iface = net_if_get_wifi_sta();
	struct wifi_connect_req_params cnx_params = { 0 };
	int ret;

	if (__wifi_args_to_params(sh, argc, argv, &cnx_params, WIFI_MODE_INFRA)) {
		shell_help(sh);
		return -ENOEXEC;
	}

#ifdef CONFIG_WIFI_NM_WPA_SUPPLICANT_CRYPTO_ENTERPRISE
	/* Load the enterprise credentials if needed */
	if (cnx_params.security == WIFI_SECURITY_TYPE_EAP_TLS ||
	    cnx_params.security == WIFI_SECURITY_TYPE_EAP_PEAP_MSCHAPV2 ||
	    cnx_params.security == WIFI_SECURITY_TYPE_EAP_PEAP_GTC ||
	    cnx_params.security == WIFI_SECURITY_TYPE_EAP_TTLS_MSCHAPV2 ||
	    cnx_params.security == WIFI_SECURITY_TYPE_EAP_PEAP_TLS ||
	    cnx_params.security == WIFI_SECURITY_TYPE_EAP_TLS_SHA256) {
		cmd_wifi_set_enterprise_creds(sh, iface);
	}
#endif

	context.connecting = true;
	ret = net_mgmt(NET_REQUEST_WIFI_CONNECT, iface,
		       &cnx_params, sizeof(struct wifi_connect_req_params));    /* @see esp32_wifi_connect */
	if (ret) {
		printk("Connection request failed with error: %d\n", ret);
		context.connecting = false;
		return -ENOEXEC;
	}

	PR("Connection requested\n");

	return 0;
}

static int cmd_wifi_disconnect(const struct shell *sh, size_t argc,
			       char *argv[])
{
	struct net_if *iface = net_if_get_wifi_sta();
	int status;

	context.disconnecting = true;

	status = net_mgmt(NET_REQUEST_WIFI_DISCONNECT, iface, NULL, 0);     /* @see esp32_wifi_disconnect */
	if (status) {
		context.disconnecting = false;

		if (status == -EALREADY) {
			PR_INFO("Already disconnected\n");
		} else {
			PR_WARNING("Disconnect request failed: %d\n", status);
			return -ENOEXEC;
		}
	} else {
		PR("Disconnect requested\n");
	}

	return 0;
}

static int wifi_scan_args_to_params(const struct shell *sh,
				    size_t argc,
				    char *argv[],
				    struct wifi_scan_params *params,
				    bool *do_scan)
{
	int opt;
	int opt_index = 0;
	struct z_getopt_state *state;
	static const struct z_option long_options[] = {
		{"type", required_argument, 0, 't'},
		{"bands", required_argument, 0, 'b'},
		{"dwell_time_active", required_argument, 0, 'a'},
		{"dwell_time_passive", required_argument, 0, 'p'},
		{"ssid", required_argument, 0, 's'},
		{"max_bss", required_argument, 0, 'm'},
		{"chans", required_argument, 0, 'c'},
		{"help", no_argument, 0, 'h'},
		{0, 0, 0, 0}};
	int val;
	int opt_num = 0;

	*do_scan = true;

	while ((opt = z_getopt_long(argc, argv, "t:b:a:p:s:m:c:h",
				    long_options, &opt_index)) != -1) {
		state = z_getopt_state_get();
		switch (opt) {
		case 't':
			if (!strncasecmp(state->optarg, "passive", 7)) {
				params->scan_type = WIFI_SCAN_TYPE_PASSIVE;
			} else if (!strncasecmp(state->optarg, "active", 6)) {
				params->scan_type = WIFI_SCAN_TYPE_ACTIVE;
			} else {
				PR_ERROR("Invalid scan type %s\n", state->optarg);
				return -ENOEXEC;
			}

			opt_num++;
			break;
		case 'b':
			if (wifi_utils_parse_scan_bands(state->optarg, &params->bands)) {
				PR_ERROR("Invalid band value(s)\n");
				return -ENOEXEC;
			}

			opt_num++;
			break;
		case 'a':
			val = atoi(state->optarg);

			if (val < 0) {
				PR_ERROR("Invalid dwell_time_active val\n");
				return -ENOEXEC;
			}

			params->dwell_time_active = val;
			opt_num++;
			break;
		case 'p':
			val = atoi(state->optarg);

			if (val < 0) {
				PR_ERROR("Invalid dwell_time_passive val\n");
				return -ENOEXEC;
			}

			params->dwell_time_passive = val;
			opt_num++;
			break;
		case 's':
			if (wifi_utils_parse_scan_ssids(state->optarg,
							params->ssids,
							ARRAY_SIZE(params->ssids))) {
				PR_ERROR("Invalid SSID(s)\n");
				return -ENOEXEC;
			}

			opt_num++;
			break;
		case 'm':
			val = atoi(state->optarg);

			if ((val < 0) || (val > WIFI_MGMT_SCAN_MAX_BSS_CNT)) {
				PR_ERROR("Invalid max_bss val\n");
				return -ENOEXEC;
			}

			params->max_bss_cnt = (uint16_t)val;
			opt_num++;
			break;
		case 'c':
			if (wifi_utils_parse_scan_chan(state->optarg,
						       params->band_chan,
						       ARRAY_SIZE(params->band_chan))) {
				PR_ERROR("Invalid band or channel value(s)\n");
				return -ENOEXEC;
			}

			opt_num++;
			break;
		case 'h':
			shell_help(sh);
			*do_scan = false;
			opt_num++;
			break;
		case '?':
		default:
			PR_ERROR("Invalid option or option usage: %s\n",
				 argv[opt_index + 1]);
			return -ENOEXEC;
		}
	}

	return opt_num;
}

static int cmd_wifi_scan(const struct shell *sh, size_t argc, char *argv[])
{
	struct net_if *iface = net_if_get_first_wifi();
	struct wifi_scan_params params = { 0 };
	bool do_scan = true;
	int opt_num;

	if (argc > 1) {
		opt_num = wifi_scan_args_to_params(sh, argc, argv, &params, &do_scan);

		if (opt_num < 0) {
			shell_help(sh);
			return -ENOEXEC;
		} else if (!opt_num) {
			PR_WARNING("No valid option(s) found\n");
			do_scan = false;
		}
	}

	if (do_scan) {
		if (net_mgmt(NET_REQUEST_WIFI_SCAN, iface, &params, sizeof(params))) {
			/* @see esp32_wifi_scan */
			PR_WARNING("Scan request failed\n");
			return -ENOEXEC;
		}

		PR("Scan requested\n");

		return 0;
	}

	PR_WARNING("Scan not initiated\n");
	return -ENOEXEC;
}

static int cmd_wifi_status(const struct shell *sh, size_t argc, char *argv[])
{
	struct net_if *iface = net_if_get_first_wifi();
	struct wifi_iface_status status = { 0 };

	if (net_mgmt(NET_REQUEST_WIFI_IFACE_STATUS, iface, &status,
		     sizeof(struct wifi_iface_status))) {
		/* @see esp32_wifi_status */
		PR_WARNING("Status request failed\n");

		return -ENOEXEC;
	}

	PR("Status: successful\n");
	PR("==================\n");
	PR("State: %s\n", wifi_state_txt(status.state));

	if (status.state >= WIFI_STATE_ASSOCIATED) {
		uint8_t mac_string_buf[sizeof("xx:xx:xx:xx:xx:xx")];

		PR("Interface Mode: %s\n", wifi_mode_txt(status.iface_mode));
		PR("Link Mode: %s\n", wifi_link_mode_txt(status.link_mode));
		PR("SSID: %.32s\n", status.ssid);
		PR("BSSID: %s\n",
		   net_sprint_ll_addr_buf(status.bssid,
					  WIFI_MAC_ADDR_LEN, mac_string_buf,
					  sizeof(mac_string_buf)));
		PR("Band: %s\n", wifi_band_txt(status.band));
		PR("Channel: %d\n", status.channel);
		PR("Security: %s\n", wifi_security_txt(status.security));
		PR("MFP: %s\n", wifi_mfp_txt(status.mfp));
		if (status.iface_mode == WIFI_MODE_INFRA) {
			PR("RSSI: %d\n", status.rssi);
		}
		PR("Beacon Interval: %d\n", status.beacon_interval);
		PR("DTIM: %d\n", status.dtim_period);
		PR("TWT: %s\n",
		   status.twt_capable ? "Supported" : "Not supported");
		PR("Current PHY rate : %d\n", status.current_phy_rate);
	}

	return 0;
}

static int cmd_wifi_ap_status(const struct shell *sh, size_t argc, char *argv[])
{
	struct net_if *iface = net_if_get_wifi_sap();
	struct wifi_iface_status status = {0};
	uint8_t mac_string_buf[sizeof("xx:xx:xx:xx:xx:xx")];

	context.sh = sh;

	if (net_mgmt(NET_REQUEST_WIFI_IFACE_STATUS, iface, &status,
		     sizeof(struct wifi_iface_status))) {
		PR_WARNING("Status request failed\n");

		return -ENOEXEC;
	}

	switch (status.state) {
	case WIFI_HAPD_IFACE_UNINITIALIZED:
		PR("State: %s\n", "HAPD_IFACE_UNINITIALIZED");
		return 0;
	case WIFI_HAPD_IFACE_DISABLED:
		PR("State: %s\n", "HAPD_IFACE_DISABLED");
		return 0;
	case WIFI_HAPD_IFACE_COUNTRY_UPDATE:
		PR("State: %s\n", "HAPD_IFACE_DISABLED");
		return 0;
	case WIFI_HAPD_IFACE_ACS:
		PR("State: %s\n", "HAPD_IFACE_DISABLED");
		return 0;
	case WIFI_HAPD_IFACE_HT_SCAN:
		PR("State: %s\n", "HAPD_IFACE_DISABLED");
		return 0;
	case WIFI_HAPD_IFACE_DFS:
		PR("State: %s\n", "HAPD_IFACE_DISABLED");
		break;
	case WIFI_HAPD_IFACE_ENABLED:
		break;
	default:
		return 0;
	}

	PR("Interface Mode: %s\n", wifi_mode_txt(status.iface_mode));
	PR("Link Mode: %s\n", wifi_link_mode_txt(status.link_mode));
	PR("SSID: %.32s\n", status.ssid);
	PR("BSSID: %s\n", net_sprint_ll_addr_buf(status.bssid, WIFI_MAC_ADDR_LEN, mac_string_buf,
						 sizeof(mac_string_buf)));
	PR("Band: %s\n", wifi_band_txt(status.band));
	PR("Channel: %d\n", status.channel);
	PR("Security: %s\n", wifi_security_txt(status.security));
	PR("MFP: %s\n", wifi_mfp_txt(status.mfp));
	if (status.iface_mode == WIFI_MODE_INFRA) {
		PR("RSSI: %d\n", status.rssi);
	}
	PR("Beacon Interval: %d\n", status.beacon_interval);
	PR("DTIM: %d\n", status.dtim_period);
	PR("TWT: %s\n", status.twt_capable ? "Supported" : "Not supported");

	return 0;
}

#if defined(CONFIG_NET_STATISTICS_WIFI) && \
					defined(CONFIG_NET_STATISTICS_USER_API)
static void print_wifi_stats(struct net_if *iface, struct net_stats_wifi *data,
			     const struct shell *sh)
{
	PR("Statistics for Wi-Fi interface %p [%d]\n", iface,
	   net_if_get_by_iface(iface));

	PR("Bytes received   : %u\n", data->bytes.received);
	PR("Bytes sent       : %u\n", data->bytes.sent);
	PR("Packets received : %u\n", data->pkts.rx);
	PR("Packets sent     : %u\n", data->pkts.tx);
	PR("Receive errors   : %u\n", data->errors.rx);
	PR("Send errors      : %u\n", data->errors.tx);
	PR("Bcast received   : %u\n", data->broadcast.rx);
	PR("Bcast sent       : %u\n", data->broadcast.tx);
	PR("Mcast received   : %u\n", data->multicast.rx);
	PR("Mcast sent       : %u\n", data->multicast.tx);
	PR("Beacons received : %u\n", data->sta_mgmt.beacons_rx);
	PR("Beacons missed   : %u\n", data->sta_mgmt.beacons_miss);
	PR("Unicast received : %u\n", data->unicast.rx);
	PR("Unicast sent     : %u\n", data->unicast.tx);
	PR("Overrun count    : %u\n", data->overrun_count);
}
#endif /* CONFIG_NET_STATISTICS_WIFI && CONFIG_NET_STATISTICS_USER_API */

static int cmd_wifi_stats(const struct shell *sh, size_t argc, char *argv[])
{
#if defined(CONFIG_NET_STATISTICS_WIFI) && \
					defined(CONFIG_NET_STATISTICS_USER_API)
	struct net_if *iface = net_if_get_first_wifi();
	struct net_stats_wifi stats = { 0 };
	int ret;

	context.sh = sh;

	if (argc == 1) {
		ret = net_mgmt(NET_REQUEST_STATS_GET_WIFI, iface,
			&stats, sizeof(stats));
		if (!ret) {
			print_wifi_stats(iface, &stats, sh);
		}
	}

	if (argc > 1) {
		if (!strncasecmp(argv[1], "reset", 5)) {
			ret = net_mgmt(NET_REQUEST_STATS_RESET_WIFI, iface,
					&stats, sizeof(stats));
			if (!ret) {
				PR("Wi-Fi interface statistics have been reset.\n");
			}
		} else if (!strncasecmp(argv[1], "help", 4)) {
			shell_help(sh);
		} else {
			PR_WARNING("Invalid argument\n");
			shell_help(sh);
			return -ENOEXEC;
		}
	}
#else
	ARG_UNUSED(argc);
	ARG_UNUSED(argv);

	PR_INFO("Set %s to enable %s support.\n",
		"CONFIG_NET_STATISTICS_WIFI and CONFIG_NET_STATISTICS_USER_API",
		"statistics");
#endif /* CONFIG_NET_STATISTICS_WIFI && CONFIG_NET_STATISTICS_USER_API */

	return 0;
}

static int cmd_wifi_11k(const struct shell *sh, size_t argc, char *argv[])
{
	struct net_if *iface = net_if_get_first_wifi();
	struct wifi_11k_params params = { 0 };

	context.sh = sh;

	if (argc > 2) {
		PR_WARNING("Invalid number of arguments\n");
		return -ENOEXEC;
	}

	if (argc == 1) {
		params.oper = WIFI_MGMT_GET;
	} else {
		params.oper = WIFI_MGMT_SET;
		if (!strncasecmp(argv[1], "enable", 2)) {
			params.enable_11k = true;
		} else if (!strncasecmp(argv[1], "disable", 3)) {
			params.enable_11k = false;
		} else {
			PR_WARNING("Invalid argument\n");
			return -ENOEXEC;
		}
	}

	if (net_mgmt(NET_REQUEST_WIFI_11K_CONFIG, iface, &params, sizeof(params))) {
		PR_WARNING("11k enable/disable failed\n");
		return -ENOEXEC;
	}

	if (params.oper == WIFI_MGMT_GET) {
		PR("11k is %s\n", params.enable_11k ? "enabled" : "disabled");
	} else {
		PR("%s %s requested\n", argv[0], argv[1]);
	}

	return 0;
}


static int cmd_wifi_11k_neighbor_request(const struct shell *sh, size_t argc, char *argv[])
{
	struct net_if *iface = net_if_get_first_wifi();
	struct wifi_11k_params params = { 0 };

	context.sh = sh;

	if ((argc != 1 && argc != 3) || (argc == 3 && !strncasecmp("ssid", argv[1], 4))) {
		PR_WARNING("Invalid input arguments\n");
		PR_WARNING("Usage: %s\n", argv[0]);
		PR_WARNING("or	 %s ssid <ssid>\n", argv[0]);
		return -ENOEXEC;
	}

	if (argc == 3) {
		if (strlen(argv[2]) > (sizeof(params.ssid) - 1)) {
			PR_WARNING("Error: ssid too long\n");
			return -ENOEXEC;
		}
		(void)memcpy((void *)params.ssid, (const void *)argv[2],
			     (size_t)strlen(argv[2]));
	}

	if (net_mgmt(NET_REQUEST_WIFI_11K_NEIGHBOR_REQUEST, iface, &params, sizeof(params))) {
		PR_WARNING("11k neighbor request failed\n");
		return -ENOEXEC;
	}

	if (argc == 3) {
		PR("%s %s %s requested\n", argv[0], argv[1], argv[2]);
	} else {
		PR("%s requested\n", argv[0]);
	}

	return 0;
}

static int cmd_wifi_ps(const struct shell *sh, size_t argc, char *argv[])
{
	struct net_if *iface = net_if_get_first_wifi();
	struct wifi_ps_params params = { 0 };

	if (argc > 2) {
		PR_WARNING("Invalid number of arguments\n");
		return -ENOEXEC;
	}

	if (argc == 1) {
		struct wifi_ps_config config = { 0 };

		if (net_mgmt(NET_REQUEST_WIFI_PS_CONFIG, iface,
				&config, sizeof(config))) {
			PR_WARNING("Failed to get PS config\n");
			return -ENOEXEC;
		}

		PR("PS status: %s\n",
		   wifi_ps_txt(config.ps_params.enabled));
		if (config.ps_params.enabled) {
			PR("PS mode: %s\n",
			   wifi_ps_mode_txt(config.ps_params.mode));
		}

		PR("PS listen_interval: %d\n",
		   config.ps_params.listen_interval);

		PR("PS wake up mode: %s\n",
		   config.ps_params.wakeup_mode ? "Listen interval" : "DTIM");

		if (config.ps_params.timeout_ms) {
			PR("PS timeout: %d ms\n",
			   config.ps_params.timeout_ms);
		} else {
			PR("PS timeout: disabled\n");
		}

		shell_fprintf(sh, SHELL_NORMAL, "PS exit strategy: %s\n",
				wifi_ps_exit_strategy_txt(config.ps_params.exit_strategy));

		if (config.num_twt_flows == 0) {
			PR("No TWT flows\n");
		} else {
			for (int i = 0; i < config.num_twt_flows; i++) {
				print_twt_params(
					config.twt_flows[i].dialog_token,
					config.twt_flows[i].flow_id,
					config.twt_flows[i].negotiation_type,
					config.twt_flows[i].responder,
					config.twt_flows[i].implicit,
					config.twt_flows[i].announce,
					config.twt_flows[i].trigger,
					config.twt_flows[i].twt_wake_interval,
					config.twt_flows[i].twt_interval);
				PR("TWT Wake ahead duration : %d us\n",
				   config.twt_flows[i].twt_wake_ahead_duration);
			}
		}
		return 0;
	}

	if (!strncasecmp(argv[1], "on", 2)) {
		params.enabled = WIFI_PS_ENABLED;
	} else if (!strncasecmp(argv[1], "off", 3)) {
		params.enabled = WIFI_PS_DISABLED;
	} else {
		PR_WARNING("Invalid argument\n");
		return -ENOEXEC;
	}

	params.type = WIFI_PS_PARAM_STATE;

	if (net_mgmt(NET_REQUEST_WIFI_PS, iface, &params, sizeof(params))) {
		PR_WARNING("PS %s failed. Reason: %s\n",
			   params.enabled ? "enable" : "disable",
			   wifi_ps_get_config_err_code_str(params.fail_reason));
		return -ENOEXEC;
	}

	PR("%s\n", wifi_ps_txt(params.enabled));

	return 0;
}

static int cmd_wifi_ps_mode(const struct shell *sh, size_t argc, char *argv[])
{
	struct net_if *iface = net_if_get_first_wifi();
	struct wifi_ps_params params = { 0 };

	if (!strncasecmp(argv[1], "legacy", 6)) {
		params.mode = WIFI_PS_MODE_LEGACY;
	} else if (!strncasecmp(argv[1], "WMM", 3)) {
		params.mode = WIFI_PS_MODE_WMM;
	} else {
		PR_WARNING("Invalid PS mode\n");
		return -ENOEXEC;
	}

	params.type = WIFI_PS_PARAM_MODE;

	if (net_mgmt(NET_REQUEST_WIFI_PS, iface, &params, sizeof(params))) {
		PR_WARNING("%s failed Reason : %s\n",
			   wifi_ps_mode_txt(params.mode),
			   wifi_ps_get_config_err_code_str(params.fail_reason));
		return -ENOEXEC;
	}

	PR("%s\n", wifi_ps_mode_txt(params.mode));

	return 0;
}

static int cmd_wifi_ps_timeout(const struct shell *sh, size_t argc, char *argv[])
{
	struct net_if *iface = net_if_get_first_wifi();
	struct wifi_ps_params params = { 0 };
	long timeout_ms;
	int err = 0;

	timeout_ms = shell_strtol(argv[1], 10, &err);

	if (err) {
		shell_error(sh, "Unable to parse input (err %d)", err);
		return err;
	}

	params.timeout_ms = timeout_ms;
	params.type = WIFI_PS_PARAM_TIMEOUT;

	if (net_mgmt(NET_REQUEST_WIFI_PS, iface, &params, sizeof(params))) {
		PR_WARNING("Setting PS timeout failed. Reason : %s\n",
			   wifi_ps_get_config_err_code_str(params.fail_reason));
		return -ENOEXEC;
	}

	if (params.timeout_ms) {
		PR("PS timeout: %d ms\n", params.timeout_ms);
	} else {
		PR("PS timeout: disabled\n");
	}

	return 0;
}

static int cmd_wifi_twt_setup_quick(const struct shell *sh, size_t argc,
				    char *argv[])
{
	struct net_if *iface = net_if_get_first_wifi();
	struct wifi_twt_params params = { 0 };
	long value;

	/* Sensible defaults */
	params.operation = WIFI_TWT_SETUP;
	params.negotiation_type = WIFI_TWT_INDIVIDUAL;
	params.setup_cmd = WIFI_TWT_SETUP_CMD_REQUEST;
	params.dialog_token = 1;
	params.flow_id = 0;
	params.setup.responder = 0;
	params.setup.implicit = 1;
	params.setup.trigger = 0;
	params.setup.announce = 0;

	if (!parse_number(sh, &value, argv[1], NULL, 1, WIFI_MAX_TWT_WAKE_INTERVAL_US)) {
		return -EINVAL;
	}
	params.setup.twt_wake_interval = (uint32_t)value;

	if (!parse_number(sh, &value, argv[2], NULL, 1, WIFI_MAX_TWT_INTERVAL_US)) {
		return -EINVAL;
	}
	params.setup.twt_interval = (uint64_t)value;

	if (net_mgmt(NET_REQUEST_WIFI_TWT, iface, &params, sizeof(params))) {
		PR_WARNING("%s with %s failed, reason : %s\n",
			   wifi_twt_operation_txt(params.operation),
			   wifi_twt_negotiation_type_txt(params.negotiation_type),
			   wifi_twt_get_err_code_str(params.fail_reason));

		return -ENOEXEC;
	}

	PR("TWT operation %s with dg: %d, flow_id: %d requested\n",
	   wifi_twt_operation_txt(params.operation),
	   params.dialog_token, params.flow_id);

	return 0;
}

static int cmd_wifi_twt_setup(const struct shell *sh, size_t argc,
			      char *argv[])
{
	struct net_if *iface = net_if_get_first_wifi();
	struct wifi_twt_params params = { 0 };
	long value;

	params.operation = WIFI_TWT_SETUP;

	if (!parse_number(sh, &value, argv[1], NULL, WIFI_TWT_INDIVIDUAL,
			  WIFI_TWT_WAKE_TBTT)) {
		return -EINVAL;
	}
	params.negotiation_type = (enum wifi_twt_negotiation_type)value;

	if (!parse_number(sh, &value, argv[2], NULL, WIFI_TWT_SETUP_CMD_REQUEST,
			  WIFI_TWT_SETUP_CMD_DEMAND)) {
		return -EINVAL;
	}
	params.setup_cmd = (enum wifi_twt_setup_cmd)value;

	if (!parse_number(sh, &value, argv[3], NULL, 1, 255)) {
		return -EINVAL;
	}
	params.dialog_token = (uint8_t)value;

	if (!parse_number(sh, &value, argv[4], NULL, 0, (WIFI_MAX_TWT_FLOWS - 1))) {
		return -EINVAL;
	}
	params.flow_id = (uint8_t)value;

	if (!parse_number(sh, &value, argv[5], NULL, 0, 1)) {
		return -EINVAL;
	}
	params.setup.responder = (bool)value;

	if (!parse_number(sh, &value, argv[6], NULL, 0, 1)) {
		return -EINVAL;
	}
	params.setup.trigger = (bool)value;

	if (!parse_number(sh, &value, argv[7], NULL, 0, 1)) {
		return -EINVAL;
	}
	params.setup.implicit = (bool)value;

	if (!parse_number(sh, &value, argv[8], NULL, 0, 1)) {
		return -EINVAL;
	}
	params.setup.announce = (bool)value;

	if (!parse_number(sh, &value, argv[9], NULL, 1, WIFI_MAX_TWT_WAKE_INTERVAL_US)) {
		return -EINVAL;
	}
	params.setup.twt_wake_interval = (uint32_t)value;

	if (!parse_number(sh, &value, argv[10], NULL, 1, WIFI_MAX_TWT_INTERVAL_US)) {
		return -EINVAL;
	}
	params.setup.twt_interval = (uint64_t)value;

	if (!parse_number(sh, &value, argv[11], NULL, 0, WIFI_MAX_TWT_WAKE_AHEAD_DURATION_US)) {
		return -EINVAL;
	}
	params.setup.twt_wake_ahead_duration = (uint32_t)value;

	if (net_mgmt(NET_REQUEST_WIFI_TWT, iface, &params, sizeof(params))) {
		PR_WARNING("%s with %s failed. reason : %s\n",
			   wifi_twt_operation_txt(params.operation),
			   wifi_twt_negotiation_type_txt(params.negotiation_type),
			   wifi_twt_get_err_code_str(params.fail_reason));

		return -ENOEXEC;
	}

	PR("TWT operation %s with dg: %d, flow_id: %d requested\n",
	   wifi_twt_operation_txt(params.operation),
	   params.dialog_token, params.flow_id);

	return 0;
}

static int cmd_wifi_twt_teardown(const struct shell *sh, size_t argc,
				 char *argv[])
{
	struct net_if *iface = net_if_get_first_wifi();
	struct wifi_twt_params params = { 0 };
	long value;

	params.operation = WIFI_TWT_TEARDOWN;

	if (!parse_number(sh, &value, argv[1], NULL, WIFI_TWT_INDIVIDUAL,
			  WIFI_TWT_WAKE_TBTT)) {
		return -EINVAL;
	}
	params.negotiation_type = (enum wifi_twt_negotiation_type)value;

	if (!parse_number(sh, &value, argv[2], NULL, WIFI_TWT_SETUP_CMD_REQUEST,
			  WIFI_TWT_SETUP_CMD_DEMAND)) {
		return -EINVAL;
	}
	params.setup_cmd = (enum wifi_twt_setup_cmd)value;

	if (!parse_number(sh, &value, argv[3], NULL, 1, 255)) {
		return -EINVAL;
	}
	params.dialog_token = (uint8_t)value;

	if (!parse_number(sh, &value, argv[4], NULL, 0, (WIFI_MAX_TWT_FLOWS - 1))) {
		return -EINVAL;
	}
	params.flow_id = (uint8_t)value;

	if (net_mgmt(NET_REQUEST_WIFI_TWT, iface, &params, sizeof(params))) {
		PR_WARNING("%s with %s failed, reason : %s\n",
			   wifi_twt_operation_txt(params.operation),
			   wifi_twt_negotiation_type_txt(params.negotiation_type),
			   wifi_twt_get_err_code_str(params.fail_reason));

		return -ENOEXEC;
	}

	PR("TWT operation %s with dg: %d, flow_id: %d success\n",
	   wifi_twt_operation_txt(params.operation),
	   params.dialog_token, params.flow_id);

	return 0;
}

static int cmd_wifi_twt_teardown_all(const struct shell *sh, size_t argc,
				     char *argv[])
{
	struct net_if *iface = net_if_get_first_wifi();
	struct wifi_twt_params params = { 0 };

	params.operation = WIFI_TWT_TEARDOWN;
	params.teardown.teardown_all = 1;

	if (net_mgmt(NET_REQUEST_WIFI_TWT, iface, &params, sizeof(params))) {
		PR_WARNING("%s with %s failed, reason : %s\n",
			   wifi_twt_operation_txt(params.operation),
			   wifi_twt_negotiation_type_txt(params.negotiation_type),
			   wifi_twt_get_err_code_str(params.fail_reason));

		return -ENOEXEC;
	}

	PR("TWT operation %s all flows success\n",
	   wifi_twt_operation_txt(params.operation));

	return 0;
}

static int cmd_wifi_ap_enable(const struct shell *sh, size_t argc,
			      char *argv[])
{
	struct net_if *iface = net_if_get_wifi_sap();
	struct wifi_connect_req_params cnx_params = {0};
	int ret;

	if (__wifi_args_to_params(sh, argc, &argv[0], &cnx_params, WIFI_MODE_AP)) {
		shell_help(sh);
		return -ENOEXEC;
	}

#ifdef CONFIG_WIFI_NM_WPA_SUPPLICANT_CRYPTO_ENTERPRISE
	/* Load the enterprise credentials if needed */
	if (cnx_params.security == WIFI_SECURITY_TYPE_EAP_TLS ||
	    cnx_params.security == WIFI_SECURITY_TYPE_EAP_PEAP_MSCHAPV2 ||
	    cnx_params.security == WIFI_SECURITY_TYPE_EAP_PEAP_GTC ||
	    cnx_params.security == WIFI_SECURITY_TYPE_EAP_TTLS_MSCHAPV2 ||
	    cnx_params.security == WIFI_SECURITY_TYPE_EAP_PEAP_TLS ||
	    cnx_params.security == WIFI_SECURITY_TYPE_EAP_TLS_SHA256) {
		cmd_wifi_set_enterprise_creds(sh, iface);
	}
#endif

	k_mutex_init(&wifi_ap_sta_list_lock);

	/* @see esp32_wifi_ap_enable */
	ret = net_mgmt(NET_REQUEST_WIFI_AP_ENABLE, iface, &cnx_params,
		       sizeof(struct wifi_connect_req_params));
	if (ret) {
		PR_WARNING("AP mode enable failed: %s\n", strerror(-ret));
		return -ENOEXEC;
	}

	PR("AP mode enable requested\n");

	return 0;
}

static int cmd_wifi_ap_disable(const struct shell *sh, size_t argc,
			       char *argv[])
{
	struct net_if *iface = net_if_get_wifi_sap();
	int ret;

	/* @see esp32_wifi_ap_disable */
	ret = net_mgmt(NET_REQUEST_WIFI_AP_DISABLE, iface, NULL, 0);
	if (ret) {
		PR_WARNING("AP mode disable failed: %s\n", strerror(-ret));
		return -ENOEXEC;
	}

	PR("AP mode disable requested\n");
	return 0;
}

static int cmd_wifi_ap_stations(const struct shell *sh, size_t argc,
				char *argv[])
{
	size_t id = 1;

	ARG_UNUSED(argv);
	ARG_UNUSED(argc);

	PR("AP stations:\n");
	PR("============\n");

	k_mutex_lock(&wifi_ap_sta_list_lock, K_FOREVER);
	for (int i = 0; i < CONFIG_WIFI_SHELL_MAX_AP_STA; i++) {
		const struct wifi_ap_sta_info *sta;
		uint8_t mac_string_buf[sizeof("xx:xx:xx:xx:xx:xx")];

		if (!sta_list[i].valid) {
			continue;
		}

		sta = &sta_list[i].sta_info;

		PR("Station %zu:\n", id++);
		PR("==========\n");
		PR("MAC: %s\n",
		   net_sprint_ll_addr_buf(sta->mac,
					  WIFI_MAC_ADDR_LEN,
					  mac_string_buf,
					  sizeof(mac_string_buf)));
		PR("Link mode: %s\n",
		   wifi_link_mode_txt(sta->link_mode));
		PR("TWT: %s\n",
		   sta->twt_capable ? "Supported" : "Not supported");
	}

	if (id == 1) {
		PR("No stations connected\n");
	}
	k_mutex_unlock(&wifi_ap_sta_list_lock);

	return 0;
}

static int cmd_wifi_ap_sta_disconnect(const struct shell *sh, size_t argc,
				      char *argv[])
{
#ifdef CONFIG_WIFI_NM_HOSTAPD_AP
	struct net_if *iface = net_if_get_wifi_sap();
#else
	struct net_if *iface = net_if_get_first_wifi();
#endif
	uint8_t mac[6];
	int ret;

	if (net_bytes_from_str(mac, sizeof(mac), argv[1]) < 0) {
		PR_WARNING("Invalid MAC address\n");
		return -ENOEXEC;
	}

	/* @see esp32_wifi_ap_sta_disconnect */
	ret = net_mgmt(NET_REQUEST_WIFI_AP_STA_DISCONNECT, iface, mac, sizeof(mac));
	if (ret) {
		PR_WARNING("AP station disconnect failed: %s\n",
			   strerror(-ret));
		return -ENOEXEC;
	}

	PR("AP station disconnect requested\n");
	return 0;
}

static int wifi_ap_config_args_to_params(const struct shell *sh, size_t argc, char *argv[],
					 struct wifi_ap_config_params *params)
{
	int opt;
	int opt_index = 0;
	struct z_getopt_state *state;
	static const struct z_option long_options[] = {
		{"max_inactivity", required_argument, 0, 'i'},
		{"max_num_sta", required_argument, 0, 's'},
		{"help", no_argument, 0, 'h'},
		{0, 0, 0, 0}};
	long val;

	while ((opt = z_getopt_long(argc, argv, "i:s:h",
				    long_options, &opt_index)) != -1) {
		state = z_getopt_state_get();
		switch (opt) {
		case 'i':
			if (!parse_number(sh, &val, state->optarg, "max_inactivity",
					  0, WIFI_AP_STA_MAX_INACTIVITY)) {
				return -EINVAL;
			}
			params->max_inactivity = (uint32_t)val;
			params->type |= WIFI_AP_CONFIG_PARAM_MAX_INACTIVITY;
			break;
		case 's':
			if (!parse_number(sh, &val, state->optarg, "max_num_sta",
					  0, CONFIG_WIFI_MGMT_AP_MAX_NUM_STA)) {
				return -EINVAL;
			}
			params->max_num_sta = (uint32_t)val;
			params->type |= WIFI_AP_CONFIG_PARAM_MAX_NUM_STA;
			break;
		case 'h':
			shell_help(sh);
			return SHELL_CMD_HELP_PRINTED;
		default:
			PR_ERROR("Invalid option %c\n", state->optopt);
			shell_help(sh);
			return SHELL_CMD_HELP_PRINTED;
		}
	}

	return 0;
}

static int cmd_wifi_ap_config_params(const struct shell *sh, size_t argc,
				     char *argv[])
{
#ifdef CONFIG_WIFI_NM_HOSTAPD_AP
	struct net_if *iface = net_if_get_wifi_sap();
#else
	struct net_if *iface = net_if_get_first_wifi();
#endif
	struct wifi_ap_config_params ap_config_params = { 0 };
	int ret;

	context.sh = sh;

	if (wifi_ap_config_args_to_params(sh, argc, argv, &ap_config_params)) {
		return -ENOEXEC;
	}

	ret = net_mgmt(NET_REQUEST_WIFI_AP_CONFIG_PARAM, iface,
		       &ap_config_params, sizeof(struct wifi_ap_config_params));
	if (ret) {
		PR_WARNING("Setting AP parameter failed: %s\n",
			   strerror(-ret));
		return -ENOEXEC;
	}

	return 0;
}

static int cmd_wifi_reg_domain(const struct shell *sh, size_t argc,
			       char *argv[])
{
	struct net_if *iface = net_if_get_first_wifi();
	struct wifi_reg_domain regd = {0};
	int ret;

	if (argc == 1) {
		regd.chan_info = &chan_info[0];
		regd.oper = WIFI_MGMT_GET;
	} else if (argc >= 2 && argc <= 3) {
		regd.oper = WIFI_MGMT_SET;
		if (strlen(argv[1]) != 2) {
			PR_WARNING("Invalid reg domain: Length should be two letters/digits\n");
			return -ENOEXEC;
		}

		/* Two letter country code with special case of 00 for WORLD */
		if (((argv[1][0] < 'A' || argv[1][0] > 'Z') ||
			(argv[1][1] < 'A' || argv[1][1] > 'Z')) &&
			(argv[1][0] != '0' || argv[1][1] != '0')) {
			PR_WARNING("Invalid reg domain %c%c\n", argv[1][0], argv[1][1]);
			return -ENOEXEC;
		}
		regd.country_code[0] = argv[1][0];
		regd.country_code[1] = argv[1][1];

		if (argc == 3) {
			if (strncmp(argv[2], "-f", 2) == 0) {
				regd.force = true;
			} else {
				PR_WARNING("Invalid option %s\n", argv[2]);
				return -ENOEXEC;
			}
		}
	} else {
		shell_help(sh);
		return -ENOEXEC;
	}

	ret = net_mgmt(NET_REQUEST_WIFI_REG_DOMAIN, iface,
		       &regd, sizeof(regd));
	if (ret) {
		PR_WARNING("Cannot %s Regulatory domain: %d\n",
			   regd.oper == WIFI_MGMT_GET ? "get" : "set", ret);
		return -ENOEXEC;
	}

	if (regd.oper == WIFI_MGMT_GET) {
		PR("Wi-Fi Regulatory domain is: %c%c\n",
		   regd.country_code[0], regd.country_code[1]);
		PR("<channel>\t<center frequency>\t<supported(y/n)>\t"
		   "<max power(dBm)>\t<passive transmission only(y/n)>\t<DFS supported(y/n)>\n");
		for (unsigned int chan_idx = 0; chan_idx < regd.num_channels; chan_idx++) {
			PR("  %d\t\t\t%d\t\t\t%s\t\t\t%d\t\t\t%s\t\t\t\t%s\n",
			   wifi_freq_to_channel(chan_info[chan_idx].center_frequency),
			   chan_info[chan_idx].center_frequency,
			   chan_info[chan_idx].supported ? "y" : "n",
			   chan_info[chan_idx].max_power,
			   chan_info[chan_idx].passive_only ? "y" : "n",
			   chan_info[chan_idx].dfs ? "y" : "n");
		}
	} else {
		PR("Wi-Fi Regulatory domain set to: %c%c\n",
		   regd.country_code[0], regd.country_code[1]);
	}

	return 0;
}

static int cmd_wifi_listen_interval(const struct shell *sh, size_t argc, char *argv[])
{
	struct net_if *iface = net_if_get_first_wifi();
	struct wifi_ps_params params = { 0 };
	long interval;

	if (!parse_number(sh, &interval, argv[1], NULL,
			  WIFI_LISTEN_INTERVAL_MIN,
			  WIFI_LISTEN_INTERVAL_MAX)) {
		return -EINVAL;
	}

	params.listen_interval = (unsigned short)interval;
	params.type = WIFI_PS_PARAM_LISTEN_INTERVAL;

	if (net_mgmt(NET_REQUEST_WIFI_PS, iface, &params, sizeof(params))) {
		if (params.fail_reason ==
		    WIFI_PS_PARAM_LISTEN_INTERVAL_RANGE_INVALID) {
			PR_WARNING("Setting listen interval failed. Reason :%s\n",
				   wifi_ps_get_config_err_code_str(params.fail_reason));
		} else {
			PR_WARNING("Setting listen interval failed. Reason :%s\n",
				   wifi_ps_get_config_err_code_str(params.fail_reason));
		}
		return -ENOEXEC;
	}

	PR("Listen interval %hu\n", params.listen_interval);

	return 0;
}

#ifdef CONFIG_WIFI_NM_WPA_SUPPLICANT_WNM
static int cmd_wifi_btm_query(const struct shell *sh, size_t argc, char *argv[])
{
	struct net_if *iface = net_if_get_first_wifi();
	uint8_t query_reason = 0;
	long tmp = 0;

	context.sh = sh;

	if (!parse_number(sh, &tmp, argv[1], NULL,
			  WIFI_BTM_QUERY_REASON_UNSPECIFIED, WIFI_BTM_QUERY_REASON_LEAVING_ESS)) {
		return -EINVAL;
	}

	query_reason = tmp;

	if (net_mgmt(NET_REQUEST_WIFI_BTM_QUERY, iface, &query_reason, sizeof(query_reason))) {
		PR_WARNING("Setting BTM query Reason failed. Reason : %d\n", query_reason);
		return -ENOEXEC;
	}

	PR("Query reason %d\n", query_reason);

	return 0;
}
#endif

static int cmd_wifi_wps_pbc(const struct shell *sh, size_t argc, char *argv[])
{
	struct net_if *iface = net_if_get_wifi_sta();
	struct wifi_wps_config_params params = {0};

	context.sh = sh;

	if (argc == 1) {
		params.oper = WIFI_WPS_PBC;
	} else {
		shell_help(sh);
		return -ENOEXEC;
	}

	if (net_mgmt(NET_REQUEST_WIFI_WPS_CONFIG, iface, &params, sizeof(params))) {
		PR_WARNING("Start wps pbc connection failed\n");
		return -ENOEXEC;
	}

	return 0;
}

static int cmd_wifi_wps_pin(const struct shell *sh, size_t argc, char *argv[])
{
	struct net_if *iface = net_if_get_wifi_sta();
	struct wifi_wps_config_params params = {0};

	context.sh = sh;

	if (argc == 1) {
		params.oper = WIFI_WPS_PIN_GET;
	} else if (argc == 2) {
		params.oper = WIFI_WPS_PIN_SET;
		strncpy(params.pin, argv[1], WIFI_WPS_PIN_MAX_LEN);
	} else {
		shell_help(sh);
		return -ENOEXEC;
	}

	if (net_mgmt(NET_REQUEST_WIFI_WPS_CONFIG, iface, &params, sizeof(params))) {
		PR_WARNING("Start wps pin connection failed\n");
		return -ENOEXEC;
	}

	if (params.oper == WIFI_WPS_PIN_GET) {
		PR("WPS PIN is: %s\n", params.pin);
	}

	return 0;
}

static int cmd_wifi_ap_wps_pbc(const struct shell *sh, size_t argc, char *argv[])
{
	struct net_if *iface = net_if_get_wifi_sap();
	struct wifi_wps_config_params params = {0};

	context.sh = sh;

	if (argc == 1) {
		params.oper = WIFI_WPS_PBC;
	} else {
		shell_help(sh);
		return -ENOEXEC;
	}

	if (net_mgmt(NET_REQUEST_WIFI_WPS_CONFIG, iface, &params, sizeof(params))) {
		PR_WARNING("Start AP WPS PBC failed\n");
		return -ENOEXEC;
	}

	return 0;
}

static int cmd_wifi_ap_wps_pin(const struct shell *sh, size_t argc, char *argv[])
{
	struct net_if *iface = net_if_get_wifi_sap();
	struct wifi_wps_config_params params = {0};

	context.sh = sh;

	if (argc == 1) {
		params.oper = WIFI_WPS_PIN_GET;
	} else if (argc == 2) {
		params.oper = WIFI_WPS_PIN_SET;
		strncpy(params.pin, argv[1], WIFI_WPS_PIN_MAX_LEN);
	} else {
		shell_help(sh);
		return -ENOEXEC;
	}

	if (net_mgmt(NET_REQUEST_WIFI_WPS_CONFIG, iface, &params, sizeof(params))) {
		PR_WARNING("Start AP WPS PIN failed\n");
		return -ENOEXEC;
	}

	if (params.oper == WIFI_WPS_PIN_GET) {
		PR("WPS PIN is: %s\n", params.pin);
	}

	return 0;
}

static int cmd_wifi_ps_wakeup_mode(const struct shell *sh, size_t argc, char *argv[])
{
	struct net_if *iface = net_if_get_first_wifi();
	struct wifi_ps_params params = { 0 };

	if (!strncasecmp(argv[1], "dtim", 4)) {
		params.wakeup_mode = WIFI_PS_WAKEUP_MODE_DTIM;
	} else if (!strncasecmp(argv[1], "listen_interval", 15)) {
		params.wakeup_mode = WIFI_PS_WAKEUP_MODE_LISTEN_INTERVAL;
	} else {
		PR_WARNING("Invalid argument\n");
		PR_INFO("Valid argument : <dtim> / <listen_interval>\n");
		return -ENOEXEC;
	}

	params.type = WIFI_PS_PARAM_WAKEUP_MODE;

	if (net_mgmt(NET_REQUEST_WIFI_PS, iface, &params, sizeof(params))) {
		PR_WARNING("Setting PS wake up mode to %s failed..Reason :%s\n",
			   params.wakeup_mode ? "Listen interval" : "DTIM interval",
			   wifi_ps_get_config_err_code_str(params.fail_reason));
		return -ENOEXEC;
	}

	PR("%s\n", wifi_ps_wakeup_mode_txt(params.wakeup_mode));

	return 0;
}

static int cmd_wifi_set_rts_threshold(const struct shell *sh, size_t argc, char *argv[])
{
	struct net_if *iface = net_if_get_first_wifi();
	unsigned int rts_threshold = -1; /* Default value if user supplies "off" argument */
	int err = 0;

	context.sh = sh;

	if (argc > 2) {
		PR_WARNING("Invalid number of arguments\n");
		return -ENOEXEC;
	}

	if (argc == 1) {
		if (net_mgmt(NET_REQUEST_WIFI_RTS_THRESHOLD_CONFIG, iface,
			     &rts_threshold, sizeof(rts_threshold))) {
			PR_WARNING("Failed to get rts_threshold\n");
			return -ENOEXEC;
		}

		if ((int)rts_threshold < 0) {
			PR("RTS threshold is off\n");
		} else {
			PR("RTS threshold: %d\n", rts_threshold);
		}
	}

	if (argc == 2) {
		if (strcmp(argv[1], "off") != 0) {
			long rts_val = shell_strtol(argv[1], 10, &err);

			if (err) {
				shell_error(sh, "Unable to parse input (err %d)", err);
				return err;
			}

			rts_threshold = (unsigned int)rts_val;
		}

		if (net_mgmt(NET_REQUEST_WIFI_RTS_THRESHOLD, iface,
			     &rts_threshold, sizeof(rts_threshold))) {
			shell_fprintf(sh, SHELL_WARNING,
					"Setting RTS threshold failed.\n");
			return -ENOEXEC;
		}

		if ((int)rts_threshold >= 0) {
			shell_fprintf(sh, SHELL_NORMAL, "RTS threshold: %d\n", rts_threshold);
		} else {
			shell_fprintf(sh, SHELL_NORMAL, "RTS threshold is off\n");
		}
	}

	return 0;
}

static int cmd_wifi_ps_exit_strategy(const struct shell *sh, size_t argc,
			    char *argv[])
{
	struct net_if *iface = net_if_get_first_wifi();
	struct wifi_ps_params params = { 0 };

	context.sh = sh;

	if (!strncmp(argv[1], "tim", 3)) {
		params.exit_strategy = WIFI_PS_EXIT_EVERY_TIM;
	} else if (!strncmp(argv[1], "custom", 6)) {
		params.exit_strategy = WIFI_PS_EXIT_CUSTOM_ALGO;
	} else {
		shell_fprintf(sh, SHELL_WARNING, "Invalid argument\n");
		shell_fprintf(sh, SHELL_INFO, "Valid argument : <tim> / <custom>\n");
		return -ENOEXEC;
	}

	params.type = WIFI_PS_PARAM_EXIT_STRATEGY;

	if (net_mgmt(NET_REQUEST_WIFI_PS, iface, &params, sizeof(params))) {
		shell_fprintf(sh, SHELL_WARNING,
			      "Setting PS exit strategy to %s failed..Reason :%s\n",
			      wifi_ps_exit_strategy_txt(params.exit_strategy),
			      wifi_ps_get_config_err_code_str(params.fail_reason));
		return -ENOEXEC;
	}

	shell_fprintf(sh, SHELL_NORMAL, "%s\n",
		      wifi_ps_exit_strategy_txt(params.exit_strategy));

	return 0;
}

void parse_mode_args_to_params(const struct shell *sh, int argc,
			       char *argv[], struct wifi_mode_info *mode,
			       bool *do_mode_oper)
{
	int opt;
	int opt_index = 0;
	const struct z_getopt_state *state;
	static const struct z_option long_options[] = {
		{"if-index", optional_argument, 0, 'i'},
		{"sta", no_argument, 0, 's'},
		{"monitor", no_argument, 0, 'm'},
		{"ap", no_argument, 0, 'a'},
		{"softap", no_argument, 0, 'k'},
		{"get", no_argument, 0, 'g'},
		{"help", no_argument, 0, 'h'},
		{0, 0, 0, 0}};

	while ((opt = z_getopt_long(argc, argv, "i:smtpakgh",
				    long_options, &opt_index)) != -1) {
		state = z_getopt_state_get();
		switch (opt) {
		case 's':
			mode->mode |= WIFI_STA_MODE;
			break;
		case 'm':
			mode->mode |= WIFI_MONITOR_MODE;
			break;
		case 'a':
			mode->mode |= WIFI_AP_MODE;
			break;
		case 'k':
			mode->mode |= WIFI_SOFTAP_MODE;
			break;
		case 'g':
			mode->oper = WIFI_MGMT_GET;
			break;
		case 'i':
			mode->if_index = (uint8_t)atoi(state->optarg);
			break;
		case 'h':
			shell_help(sh);
			*do_mode_oper = false;
			break;
		case '?':
		default:
			break;
		}
	}
}

static int cmd_wifi_mode(const struct shell *sh, size_t argc, char *argv[])
{
	struct net_if *iface;
	struct wifi_mode_info mode_info = {0};
	int ret;
	bool do_mode_oper = true;

	if (argc > 1) {
		mode_info.oper = WIFI_MGMT_SET;
		parse_mode_args_to_params(sh, argc, argv, &mode_info, &do_mode_oper);
	} else {
		PR_ERROR("Invalid number of arguments\n");
		return -EINVAL;
	}

	if (do_mode_oper) {
		/* Check interface index value. Mode validation must be performed by
		 * lower layer
		 */
		if (mode_info.if_index == 0) {
			iface = net_if_get_first_wifi();
			if (iface == NULL) {
				PR_ERROR("Cannot find the default wifi interface\n");
				return -ENOEXEC;
			}
			mode_info.if_index = (uint8_t)net_if_get_by_iface(iface);
		} else {
			iface = net_if_get_by_index(mode_info.if_index);
			if (iface == NULL) {
				PR_ERROR("Cannot find interface for if_index %d\n",
					 mode_info.if_index);
				return -ENOEXEC;
			}
		}

		ret = net_mgmt(NET_REQUEST_WIFI_MODE, iface, &mode_info, sizeof(mode_info));

		if (ret) {
			PR_ERROR("mode %s operation failed with reason %d\n",
				 mode_info.oper == WIFI_MGMT_GET ? "get" : "set", ret);
			return -ENOEXEC;
		}

		if (mode_info.oper == WIFI_MGMT_GET) {
			PR("Wi-Fi current mode is 0x%02x\n", mode_info.mode);
		} else {
			PR("Wi-Fi mode set to 0x%02x\n", mode_info.mode);
		}
	}
	return 0;
}

void parse_channel_args_to_params(const struct shell *sh, int argc,
				  char *argv[], struct wifi_channel_info *channel,
				  bool *do_channel_oper)
{
	int opt;
	int opt_index = 0;
	const struct z_getopt_state *state;
	static const struct z_option long_options[] = {
		{"if-index", optional_argument, 0, 'i'},
		{"channel", required_argument, 0, 'c'},
		{"get", no_argument, 0, 'g'},
		{"help", no_argument, 0, 'h'},
		{0, 0, 0, 0}};

	while ((opt = z_getopt_long(argc, argv, "i:c:gh",
				    long_options, &opt_index)) != -1) {
		state = z_getopt_state_get();
		switch (opt) {
		case 'c':
			channel->channel = (uint16_t)atoi(state->optarg);
			break;
		case 'i':
			channel->if_index = (uint8_t)atoi(state->optarg);
			break;
		case 'g':
			channel->oper = WIFI_MGMT_GET;
			break;
		case 'h':
			shell_help(sh);
			*do_channel_oper = false;
			break;
		case '?':
		default:
			break;
		}
	}
}

static int cmd_wifi_channel(const struct shell *sh, size_t argc, char *argv[])
{
	struct net_if *iface;
	struct wifi_channel_info channel_info = {0};
	int ret;
	bool do_channel_oper = true;

	channel_info.oper = WIFI_MGMT_SET;
	parse_channel_args_to_params(sh, argc, argv, &channel_info, &do_channel_oper);

	if (do_channel_oper) {
		/*
		 * Validate parameters before sending to lower layer.
		 * Do it here instead of parse_channel_args_to_params
		 * as this is right before sending the parameters to
		 * the lower layer.
		 */

		if (channel_info.if_index == 0) {
			iface = net_if_get_first_wifi();
			if (iface == NULL) {
				PR_ERROR("Cannot find the default wifi interface\n");
				return -ENOEXEC;
			}
			channel_info.if_index = (uint8_t)net_if_get_by_iface(iface);
		} else {
			iface = net_if_get_by_index(channel_info.if_index);
			if (iface == NULL) {
				PR_ERROR("Cannot find interface for if_index %d\n",
					 channel_info.if_index);
				return -ENOEXEC;
			}
		}

		if (channel_info.oper == WIFI_MGMT_SET) {
			if ((channel_info.channel < WIFI_CHANNEL_MIN) ||
			    (channel_info.channel > WIFI_CHANNEL_MAX)) {
				PR_ERROR("Invalid channel number. Range is (1-233)\n");
				return -ENOEXEC;
			}
		}

		ret = net_mgmt(NET_REQUEST_WIFI_CHANNEL, iface, &channel_info,
			       sizeof(channel_info));

		if (ret) {
			PR_ERROR("channel %s operation failed with reason %d\n",
				 channel_info.oper == WIFI_MGMT_GET ? "get" : "set", ret);
			return -ENOEXEC;
		}

		if (channel_info.oper == WIFI_MGMT_GET) {
			PR("Wi-Fi current channel is: %d\n", channel_info.channel);
		} else {
			PR("Wi-Fi channel set to %d\n", channel_info.channel);
		}
	}
	return 0;
}

void parse_filter_args_to_params(const struct shell *sh, int argc,
				 char *argv[], struct wifi_filter_info *filter,
				 bool *do_filter_oper)
{
	int opt;
	int opt_index = 0;
	const struct z_getopt_state *state;
	static const struct z_option long_options[] = {
		{"if-index", optional_argument, 0, 'i'},
		{"capture-len", optional_argument, 0, 'b'},
		{"all", no_argument, 0, 'a'},
		{"mgmt", no_argument, 0, 'm'},
		{"ctrl", no_argument, 0, 'c'},
		{"data", no_argument, 0, 'd'},
		{"get", no_argument, 0, 'g'},
		{"help", no_argument, 0, 'h'},
		{0, 0, 0, 0}};

	while ((opt = z_getopt_long(argc, argv, "i:b:amcdgh",
				    long_options, &opt_index)) != -1) {
		state = z_getopt_state_get();
		switch (opt) {
		case 'a':
			filter->filter |= WIFI_PACKET_FILTER_ALL;
			break;
		case 'm':
			filter->filter |= WIFI_PACKET_FILTER_MGMT;
			break;
		case 'c':
			filter->filter |= WIFI_PACKET_FILTER_CTRL;
			break;
		case 'd':
			filter->filter |= WIFI_PACKET_FILTER_DATA;
			break;
		case 'i':
			filter->if_index = (uint8_t)atoi(state->optarg);
			break;
		case 'b':
			filter->buffer_size = (uint16_t)atoi(state->optarg);
			break;
		case 'h':
			shell_help(sh);
			*do_filter_oper = false;
			break;
		case 'g':
			filter->oper = WIFI_MGMT_GET;
			break;
		case '?':
		default:
			break;
		}
	}
}

static int cmd_wifi_packet_filter(const struct shell *sh, size_t argc, char *argv[])
{
	struct net_if *iface;
	struct wifi_filter_info packet_filter = {0};
	int ret;
	bool do_filter_oper = true;

	packet_filter.oper = WIFI_MGMT_SET;
	parse_filter_args_to_params(sh, argc, argv, &packet_filter, &do_filter_oper);

	if (do_filter_oper) {
		/*
		 * Validate parameters before sending to lower layer.
		 * Do it here instead of parse_filter_args_to_params
		 * as this is right before sending the parameters to
		 * the lower layer. filter and packet capture length
		 * value to be verified by the lower layer.
		 */
		if (packet_filter.if_index == 0) {
			iface = net_if_get_first_wifi();
			if (iface == NULL) {
				PR_ERROR("Cannot find the default wifi interface\n");
				return -ENOEXEC;
			}
			packet_filter.if_index = (uint8_t)net_if_get_by_iface(iface);
		} else {
			iface = net_if_get_by_index(packet_filter.if_index);
			if (iface == NULL) {
				PR_ERROR("Cannot find interface for if_index %d\n",
					 packet_filter.if_index);
				return -ENOEXEC;
			}
		}

		ret = net_mgmt(NET_REQUEST_WIFI_PACKET_FILTER, iface, &packet_filter,
			       sizeof(packet_filter));

		if (ret) {
			PR_ERROR("Wi-Fi packet filter %s operation failed with reason %d\n",
				 packet_filter.oper == WIFI_MGMT_GET ? "get" : "set", ret);
			return -ENOEXEC;
		}

		if (packet_filter.oper == WIFI_MGMT_GET) {
			PR("Wi-Fi current mode packet filter is %d\n",
			   packet_filter.filter);
		} else {
			PR("Wi-Fi mode packet filter set to %d\n",
			   packet_filter.filter);
		}
	}
	return 0;
}

static int cmd_wifi_version(const struct shell *sh, size_t argc, char *argv[])
{
	struct net_if *iface = net_if_get_first_wifi();
	struct wifi_version version = {0};

	if (argc > 1) {
		PR_WARNING("Invalid number of arguments\n");
		return -ENOEXEC;
	}

	if (net_mgmt(NET_REQUEST_WIFI_VERSION, iface, &version, sizeof(version))) {
		PR_WARNING("Failed to get Wi-Fi versions\n");
		return -ENOEXEC;
	}

	PR("Wi-Fi Driver Version: %s\n", version.drv_version);
	PR("Wi-Fi Firmware Version: %s\n", version.fw_version);

	return 0;
}

#if (__GTEST == 0U) /* #CUSTOM@NDRS */
#ifdef CONFIG_WIFI_NM_WPA_SUPPLICANT_DPP
static int parse_dpp_args_auth_init(const struct shell *sh, size_t argc, char *argv[],
				    struct wifi_dpp_params *params)
{
	int opt;
	int opt_index = 0;
	struct z_getopt_state *state;
	static const struct z_option long_options[] = {
		{"peer", required_argument, 0, 'p'},
		{"role", required_argument, 0, 'r'},
		{"configurator", required_argument, 0, 'c'},
		{"mode", required_argument, 0, 'm'},
		{"ssid", required_argument, 0, 's'},
		{0, 0, 0, 0}};
	int ret = 0;

	while ((opt = z_getopt_long(argc, argv, "p:r:c:m:s:",
				    long_options, &opt_index)) != -1) {
		state = z_getopt_state_get();
		switch (opt) {
		case 'p':
			params->u.auth_init.peer = shell_strtol(state->optarg, 10, &ret);
			break;
		case 'r':
			params->u.auth_init.role = shell_strtol(state->optarg, 10, &ret);
			break;
		case 'c':
			params->u.auth_init.configurator = shell_strtol(state->optarg, 10, &ret);
			break;
		case 'm':
			params->u.auth_init.conf = shell_strtol(state->optarg, 10, &ret);
			break;
		case 's':
			strncpy(params->u.auth_init.ssid, state->optarg, WIFI_SSID_MAX_LEN);
			break;
		default:
			PR_ERROR("Invalid option %c\n", state->optopt);
			return -EINVAL;
		}

		if (ret) {
			PR_ERROR("Invalid argument %d ret %d\n", opt_index, ret);
			return -EINVAL;
		}
	}

	return 0;
}

static int parse_dpp_args_chirp(const struct shell *sh, size_t argc, char *argv[],
				struct wifi_dpp_params *params)
{
	int opt;
	int opt_index = 0;
	struct z_getopt_state *state;
	static const struct z_option long_options[] = {
		{"own", required_argument, 0, 'i'},
		{"freq", required_argument, 0, 'f'},
		{0, 0, 0, 0}};
	int ret = 0;

	while ((opt = z_getopt_long(argc, argv, "i:f:",
				    long_options, &opt_index)) != -1) {
		state = z_getopt_state_get();
		switch (opt) {
		case 'i':
			params->u.chirp.id = shell_strtol(state->optarg, 10, &ret);
			break;
		case 'f':
			params->u.chirp.freq = shell_strtol(state->optarg, 10, &ret);
			break;
		default:
			PR_ERROR("Invalid option %c\n", state->optopt);
			return -EINVAL;
		}

		if (ret) {
			PR_ERROR("Invalid argument %d ret %d\n", opt_index, ret);
			return -EINVAL;
		}
	}

	return 0;
}

static int parse_dpp_args_listen(const struct shell *sh, size_t argc, char *argv[],
				 struct wifi_dpp_params *params)
{
	int opt;
	int opt_index = 0;
	struct z_getopt_state *state;
	static const struct z_option long_options[] = {
		{"role", required_argument, 0, 'r'},
		{"freq", required_argument, 0, 'f'},
		{0, 0, 0, 0}};
	int ret = 0;

	while ((opt = z_getopt_long(argc, argv, "r:f:",
				    long_options, &opt_index)) != -1) {
		state = z_getopt_state_get();
		switch (opt) {
		case 'r':
			params->u.listen.role = shell_strtol(state->optarg, 10, &ret);
			break;
		case 'f':
			params->u.listen.freq = shell_strtol(state->optarg, 10, &ret);
			break;
		default:
			PR_ERROR("Invalid option %c\n", state->optopt);
			return -EINVAL;
		}

		if (ret) {
			PR_ERROR("Invalid argument %d ret %d\n", opt_index, ret);
			return -EINVAL;
		}
	}

	return 0;
}

static int parse_dpp_args_btstrap_gen(const struct shell *sh, size_t argc, char *argv[],
				      struct wifi_dpp_params *params)
{
	int opt;
	int opt_index = 0;
	struct z_getopt_state *state;
	static const struct z_option long_options[] = {
		{"type", required_argument, 0, 't'},
		{"opclass", required_argument, 0, 'o'},
		{"channel", required_argument, 0, 'h'},
		{"mac", required_argument, 0, 'a'},
		{0, 0, 0, 0}};
	int ret = 0;

	while ((opt = z_getopt_long(argc, argv, "t:o:h:a:",
				    long_options, &opt_index)) != -1) {
		state = z_getopt_state_get();
		switch (opt) {
		case 't':
			params->u.bootstrap_gen.type = shell_strtol(state->optarg, 10, &ret);
			break;
		case 'o':
			params->u.bootstrap_gen.op_class = shell_strtol(state->optarg, 10, &ret);
			break;
		case 'h':
			params->u.bootstrap_gen.chan = shell_strtol(state->optarg, 10, &ret);
			break;
		case 'a':
			ret = net_bytes_from_str(params->u.bootstrap_gen.mac,
						 WIFI_MAC_ADDR_LEN, state->optarg);
			break;
		default:
			PR_ERROR("Invalid option %c\n", state->optopt);
			return -EINVAL;
		}

		if (ret) {
			PR_ERROR("Invalid argument %d ret %d\n", opt_index, ret);
			return -EINVAL;
		}
	}

	/* DPP bootstrap type currently only support qr_code */
	if (params->u.bootstrap_gen.type == 0) {
		params->u.bootstrap_gen.type = WIFI_DPP_BOOTSTRAP_TYPE_QRCODE;
	}

	if (params->u.bootstrap_gen.type != WIFI_DPP_BOOTSTRAP_TYPE_QRCODE) {
		PR_ERROR("DPP bootstrap type currently only support qr_code\n");
		return -ENOTSUP;
	}

	/* operating class should be set alongside with channel */
	if ((params->u.bootstrap_gen.op_class && !params->u.bootstrap_gen.chan) ||
	    (!params->u.bootstrap_gen.op_class && params->u.bootstrap_gen.chan)) {
		PR_ERROR("Operating class should be set alongside with channel\n");
		return -EINVAL;
	}

	return 0;
}

static int parse_dpp_args_set_config_param(const struct shell *sh, size_t argc, char *argv[],
					   struct wifi_dpp_params *params)
{
	int opt;
	int opt_index = 0;
	struct z_getopt_state *state;
	static const struct z_option long_options[] = {
		{"configurator", required_argument, 0, 'c'},
		{"mode", required_argument, 0, 'm'},
		{"ssid", required_argument, 0, 's'},
		{0, 0, 0, 0}};
	int ret = 0;

	while ((opt = z_getopt_long(argc, argv, "p:r:c:m:s:",
				    long_options, &opt_index)) != -1) {
		state = z_getopt_state_get();
		switch (opt) {
		case 'c':
			params->u.configurator_set.configurator =
				shell_strtol(state->optarg, 10, &ret);
			break;
		case 'm':
			params->u.configurator_set.conf = shell_strtol(state->optarg, 10, &ret);
			break;
		case 's':
			strncpy(params->u.configurator_set.ssid, state->optarg, WIFI_SSID_MAX_LEN);
			break;
		default:
			PR_ERROR("Invalid option %c\n", state->optopt);
			return -EINVAL;
		}

		if (ret) {
			PR_ERROR("Invalid argument %d ret %d\n", opt_index, ret);
			return -EINVAL;
		}
	}

	return 0;
}

static int cmd_wifi_dpp_configurator_add(const struct shell *sh, size_t argc, char *argv[])
{
	struct net_if *iface = net_if_get_first_wifi();
	struct wifi_dpp_params params = {0};

	params.action = WIFI_DPP_CONFIGURATOR_ADD;

	if (net_mgmt(NET_REQUEST_WIFI_DPP, iface, &params, sizeof(params))) {
		PR_WARNING("Failed to request DPP action\n");
		return -ENOEXEC;
	}
	return 0;
}

static int cmd_wifi_dpp_auth_init(const struct shell *sh, size_t argc, char *argv[])
{
	int ret;
	struct net_if *iface = net_if_get_first_wifi();
	struct wifi_dpp_params params = {0};

	params.action = WIFI_DPP_AUTH_INIT;

	ret = parse_dpp_args_auth_init(sh, argc, argv, &params);
	if (ret) {
		PR_ERROR("parse DPP args fail\n");
		return -EINVAL;
	}

	if (net_mgmt(NET_REQUEST_WIFI_DPP, iface, &params, sizeof(params))) {
		PR_WARNING("Failed to request DPP action\n");
		return -ENOEXEC;
	}
	return 0;
}

static int cmd_wifi_dpp_qr_code(const struct shell *sh, size_t argc, char *argv[])
{
	struct net_if *iface = net_if_get_first_wifi();
	struct wifi_dpp_params params = {0};

	params.action = WIFI_DPP_QR_CODE;

	if (argc >= 2) {
		strncpy(params.u.dpp_qr_code, argv[1], WIFI_DPP_QRCODE_MAX_LEN);
	}

	if (net_mgmt(NET_REQUEST_WIFI_DPP, iface, &params, sizeof(params))) {
		PR_WARNING("Failed to request DPP action\n");
		return -ENOEXEC;
	}
	return 0;
}

static int cmd_wifi_dpp_chirp(const struct shell *sh, size_t argc, char *argv[])
{
	int ret;
	struct net_if *iface = net_if_get_first_wifi();
	struct wifi_dpp_params params = {0};

	params.action = WIFI_DPP_CHIRP;

	ret = parse_dpp_args_chirp(sh, argc, argv, &params);
	if (ret) {
		PR_ERROR("parse DPP args fail\n");
		return -EINVAL;
	}

	if (net_mgmt(NET_REQUEST_WIFI_DPP, iface, &params, sizeof(params))) {
		PR_WARNING("Failed to request DPP action\n");
		return -ENOEXEC;
	}
	return 0;
}

static int cmd_wifi_dpp_listen(const struct shell *sh, size_t argc, char *argv[])
{
	int ret;
	struct net_if *iface = net_if_get_first_wifi();
	struct wifi_dpp_params params = {0};

	params.action = WIFI_DPP_LISTEN;

	ret = parse_dpp_args_listen(sh, argc, argv, &params);
	if (ret) {
		PR_ERROR("parse DPP args fail\n");
		return -EINVAL;
	}

	if (net_mgmt(NET_REQUEST_WIFI_DPP, iface, &params, sizeof(params))) {
		PR_WARNING("Failed to request DPP action\n");
		return -ENOEXEC;
	}
	return 0;
}

static int cmd_wifi_dpp_btstrap_gen(const struct shell *sh, size_t argc, char *argv[])
{
	int ret;
	struct net_if *iface = net_if_get_first_wifi();
	struct wifi_dpp_params params = {0};

	params.action = WIFI_DPP_BOOTSTRAP_GEN;

	ret = parse_dpp_args_btstrap_gen(sh, argc, argv, &params);
	if (ret) {
		PR_ERROR("parse DPP args fail\n");
		return -EINVAL;
	}

	if (net_mgmt(NET_REQUEST_WIFI_DPP, iface, &params, sizeof(params))) {
		PR_WARNING("Failed to request DPP action\n");
		return -ENOEXEC;
	}
	return 0;
}

static int cmd_wifi_dpp_btstrap_get_uri(const struct shell *sh, size_t argc, char *argv[])
{
	int ret = 0;
	struct net_if *iface = net_if_get_first_wifi();
	struct wifi_dpp_params params = {0};

	params.action = WIFI_DPP_BOOTSTRAP_GET_URI;

	if (argc >= 2) {
		params.u.id = shell_strtol(argv[1], 10, &ret);
	}

	if (ret) {
		PR_ERROR("parse DPP args fail\n");
		return -EINVAL;
	}

	if (net_mgmt(NET_REQUEST_WIFI_DPP, iface, &params, sizeof(params))) {
		PR_WARNING("Failed to request DPP action\n");
		return -ENOEXEC;
	}
	return 0;
}

static int cmd_wifi_dpp_configurator_set(const struct shell *sh, size_t argc, char *argv[])
{
	int ret;
	struct net_if *iface = net_if_get_first_wifi();
	struct wifi_dpp_params params = {0};

	params.action = WIFI_DPP_SET_CONF_PARAM;

	ret = parse_dpp_args_set_config_param(sh, argc, argv, &params);
	if (ret) {
		PR_ERROR("parse DPP args fail\n");
		return -EINVAL;
	}

	if (net_mgmt(NET_REQUEST_WIFI_DPP, iface, &params, sizeof(params))) {
		PR_WARNING("Failed to request DPP action\n");
		return -ENOEXEC;
	}
	return 0;
}

static int cmd_wifi_dpp_resp_timeout_set(const struct shell *sh, size_t argc, char *argv[])
{
	int ret = 0;
	struct net_if *iface = net_if_get_first_wifi();
	struct wifi_dpp_params params = {0};

	params.action = WIFI_DPP_SET_WAIT_RESP_TIME;

	if (argc >= 2) {
		params.u.dpp_resp_wait_time = shell_strtol(argv[1], 10, &ret);
	}

	if (ret) {
		PR_ERROR("parse DPP args fail");
		return -EINVAL;
	}

	if (net_mgmt(NET_REQUEST_WIFI_DPP, iface, &params, sizeof(params))) {
		PR_WARNING("Failed to request DPP action\n");
		return -ENOEXEC;
	}
	return 0;
}

static int cmd_wifi_dpp_ap_btstrap_gen(const struct shell *sh, size_t argc, char *argv[])
{
	int ret;
	struct net_if *iface = net_if_get_wifi_sap();
	struct wifi_dpp_params params = {0};

	params.action = WIFI_DPP_BOOTSTRAP_GEN;

	ret = parse_dpp_args_btstrap_gen(sh, argc, argv, &params);
	if (ret) {
		PR_ERROR("parse DPP args fail\n");
		return -EINVAL;
	}

	if (net_mgmt(NET_REQUEST_WIFI_DPP, iface, &params, sizeof(params))) {
		PR_WARNING("Failed to request DPP action\n");
		return -ENOEXEC;
	}
	return 0;
}

static int cmd_wifi_dpp_ap_btstrap_get_uri(const struct shell *sh, size_t argc, char *argv[])
{
	int ret = 0;
	struct net_if *iface = net_if_get_wifi_sap();
	struct wifi_dpp_params params = {0};

	params.action = WIFI_DPP_BOOTSTRAP_GET_URI;

	if (argc >= 2) {
		params.u.id = shell_strtol(argv[1], 10, &ret);
	}

	if (ret) {
		PR_ERROR("parse DPP args fail\n");
		return -EINVAL;
	}

	if (net_mgmt(NET_REQUEST_WIFI_DPP, iface, &params, sizeof(params))) {
		PR_WARNING("Failed to request DPP action\n");
		return -ENOEXEC;
	}
	return 0;
}

static int cmd_wifi_dpp_ap_qr_code(const struct shell *sh, size_t argc, char *argv[])
{
	struct net_if *iface = net_if_get_wifi_sap();
	struct wifi_dpp_params params = {0};

	params.action = WIFI_DPP_QR_CODE;

	if (argc >= 2) {
		strncpy(params.u.dpp_qr_code, argv[1], WIFI_DPP_QRCODE_MAX_LEN);
	}

	if (net_mgmt(NET_REQUEST_WIFI_DPP, iface, &params, sizeof(params))) {
		PR_WARNING("Failed to request DPP action\n");
		return -ENOEXEC;
	}
	return 0;
}

static int cmd_wifi_dpp_ap_auth_init(const struct shell *sh, size_t argc, char *argv[])
{
	int opt;
	int opt_index = 0;
	struct z_getopt_state *state;
	static const struct z_option long_options[] = {
		{"peer", required_argument, 0, 'p'},
		{0, 0, 0, 0}};
	int ret = 0;
	struct net_if *iface = net_if_get_wifi_sap();
	struct wifi_dpp_params params = {0};

	params.action = WIFI_DPP_AUTH_INIT;

	while ((opt = z_getopt_long(argc, argv, "p:",
				    long_options, &opt_index)) != -1) {
		state = z_getopt_state_get();
		switch (opt) {
		case 'p':
			params.u.auth_init.peer = shell_strtol(state->optarg, 10, &ret);
			break;
		default:
			PR_ERROR("Invalid option %c\n", state->optopt);
			return -EINVAL;
		}

		if (ret) {
			PR_ERROR("Invalid argument %d ret %d\n", opt_index, ret);
			return -EINVAL;
		}
	}

	/* AP DPP auth only act as enrollee */
	params.u.auth_init.role = WIFI_DPP_ROLE_ENROLLEE;

	if (net_mgmt(NET_REQUEST_WIFI_DPP, iface, &params, sizeof(params))) {
		PR_WARNING("Failed to request DPP action\n");
		return -ENOEXEC;
	}
	return 0;
}

static int cmd_wifi_dpp_reconfig(const struct shell *sh, size_t argc, char *argv[])
{
	int ret = 0;
	struct net_if *iface = net_if_get_wifi_sta();
	struct wifi_dpp_params params = {0};

	params.action = WIFI_DPP_RECONFIG;

	if (argc >= 2) {
		params.u.network_id = shell_strtol(argv[1], 10, &ret);
	}

	if (ret) {
		PR_ERROR("parse DPP args fail\n");
		return -EINVAL;
	}

	if (net_mgmt(NET_REQUEST_WIFI_DPP, iface, &params, sizeof(params))) {
		PR_WARNING("Failed to request DPP action\n");
		return -ENOEXEC;
	}
	return 0;
}

#endif /* CONFIG_WIFI_NM_WPA_SUPPLICANT_DPP */
static int cmd_wifi_pmksa_flush(const struct shell *sh, size_t argc, char *argv[])
{
	struct net_if *iface = net_if_get_wifi_sta();

	context.sh = sh;

	if (net_mgmt(NET_REQUEST_WIFI_PMKSA_FLUSH, iface, NULL, 0)) {
		PR_WARNING("Flush PMKSA cache entries failed\n");
		return -ENOEXEC;
	}

	return 0;
}

SHELL_STATIC_SUBCMD_SET_CREATE(
	wifi_cmd_ap,
	SHELL_CMD_ARG(disable, NULL, "Disable Access Point mode.\n", cmd_wifi_ap_disable, 1, 0),
	SHELL_CMD_ARG(enable, NULL,
		      "-s --ssid=<SSID>\n"
		      "-c --channel=<channel number>\n"
		      "-p --passphrase=<PSK> (valid only for secure SSIDs)\n"
		      "-k --key-mgmt=<Security type> (valid only for secure SSIDs)\n"
		      "0:None, 1:WPA2-PSK, 2:WPA2-PSK-256, 3:SAE-HNP, 4:SAE-H2E, 5:SAE-AUTO, 6:WAPI,"
		      "7:EAP-TLS, 8:WEP, 9: WPA-PSK, 10: WPA-Auto-Personal, 11: DPP\n"
		      "12: EAP-PEAP-MSCHAPv2, 13: EAP-PEAP-GTC, 14: EAP-TTLS-MSCHAPv2,\n"
		      "15: EAP-PEAP-TLS, 16:EAP_TLS_SHA256\n"
		      "-w --ieee-80211w=<MFP> (optional: needs security type to be specified)\n"
		      "0:Disable, 1:Optional, 2:Required\n"
		      "-b --band=<band> (2 -2.6GHz, 5 - 5Ghz, 6 - 6GHz)\n"
		      "-m --bssid=<BSSID>\n"
		      "[-K, --key1-pwd for eap phase1 or --key2-pwd for eap phase2]:\n"
		      "Private key passwd for enterprise mode. Default no password for private key.\n"
		      "[-S, --suiteb-type]: 1:suiteb, 2:suiteb-192. Default 0: not suiteb mode.\n"
		      "[-V, --eap-version]: 0 or 1. Default 1: eap version 1.\n"
		      "[-I, --eap-id1...--eap-id8]: Client Identity. Default no eap identity.\n"
		      "[-P, --eap-pwd1...--eap-pwd8]: Client Password.\n"
		      "Default no password for eap user.\n"
		      "-h --help (prints help)",
		      cmd_wifi_ap_enable, 2, 45),
	SHELL_CMD_ARG(stations, NULL, "List stations connected to the AP", cmd_wifi_ap_stations, 1,
		      0),
	SHELL_CMD_ARG(disconnect, NULL,
		      "Disconnect a station from the AP\n"
		      "<MAC address of the station>\n",
		      cmd_wifi_ap_sta_disconnect, 2, 0),
	SHELL_CMD_ARG(config, NULL,
		      "Configure AP parameters.\n"
		      "-i --max_inactivity=<time duration (in seconds)>\n"
		      "-s --max_num_sta=<maximum number of stations>\n"
		      "-h --help (prints help)",
		      cmd_wifi_ap_config_params, 2, 5),
	SHELL_CMD_ARG(wps_pbc, NULL,
		      "Start AP WPS PBC session.\n",
		      cmd_wifi_ap_wps_pbc, 1, 0),
	SHELL_CMD_ARG(wps_pin, NULL,
		      "Get or Set AP WPS PIN.\n"
		      "[pin] Only applicable for set.\n",
		      cmd_wifi_ap_wps_pin, 1, 1),
	SHELL_CMD_ARG(status, NULL, "Status of Wi-Fi SAP\n", cmd_wifi_ap_status, 1, 0),
	SHELL_SUBCMD_SET_END);

SHELL_SUBCMD_ADD((wifi), ap, &wifi_cmd_ap,
		 "Access Point mode commands.",
		 NULL,
		 0, 0);

SHELL_STATIC_SUBCMD_SET_CREATE(wifi_twt_ops,
	SHELL_CMD_ARG(quick_setup, NULL, " Start a TWT flow with defaults:\n"
		"<twt_wake_interval: 1-262144us> <twt_interval: 1us-2^31us>.\n",
		cmd_wifi_twt_setup_quick,
		3, 0),
	SHELL_CMD_ARG(setup, NULL, " Start a TWT flow:\n"
		"<negotiation_type, 0: Individual, 1: Broadcast, 2: Wake TBTT>\n"
		"<setup_cmd: 0: Request, 1: Suggest, 2: Demand>\n"
		"<dialog_token: 1-255> <flow_id: 0-7> <responder: 0/1> <trigger: 0/1> <implicit:0/1> "
		"<announce: 0/1> <twt_wake_interval: 1-262144us> <twt_interval: 1us-2^31us>.\n"
		"<twt_wake_ahead_duration>: 0us-2^31us>\n",
		cmd_wifi_twt_setup,
		12, 0),
	SHELL_CMD_ARG(teardown, NULL, " Teardown a TWT flow:\n"
		"<negotiation_type, 0: Individual, 1: Broadcast, 2: Wake TBTT>\n"
		"<setup_cmd: 0: Request, 1: Suggest, 2: Demand>\n"
		"<dialog_token: 1-255> <flow_id: 0-7>.\n",
		cmd_wifi_twt_teardown,
		5, 0),
	SHELL_CMD_ARG(teardown_all, NULL, " Teardown all TWT flows.\n",
		cmd_wifi_twt_teardown_all,
		1, 0),
	SHELL_SUBCMD_SET_END
);

SHELL_SUBCMD_ADD((wifi), twt, &wifi_twt_ops,
		 "Manage TWT flows.",
		 NULL,
		 0, 0);

#ifdef CONFIG_WIFI_NM_WPA_SUPPLICANT_DPP
SHELL_STATIC_SUBCMD_SET_CREATE(
	wifi_cmd_dpp,
	SHELL_CMD_ARG(configurator_add, NULL,
		      " Add DPP configurator\n",
		      cmd_wifi_dpp_configurator_add, 1, 0),
	SHELL_CMD_ARG(auth_init, NULL,
		      "DPP start auth request:\n"
		      "-p --peer <peer_bootstrap_id>\n"
		      "[-r --role <1/2>]: DPP role default 1. 1: configurator, 2: enrollee\n"
		      "Optional args for configurator:\n"
		      "[-c --configurator <configurator_id>]\n"
		      "[-m --mode <1/2>]: Peer mode. 1: STA, 2: AP\n"
		      "[-s --ssid <SSID>]: SSID\n",
		      cmd_wifi_dpp_auth_init, 3, 8),
	SHELL_CMD_ARG(qr_code, NULL,
		      " Input QR code:\n"
		      "<qr_code_string>\n",
		      cmd_wifi_dpp_qr_code, 2, 0),
	SHELL_CMD_ARG(chirp, NULL,
		      " DPP chirp:\n"
		      "-i --own <own_bootstrap_id>\n"
		      "-f --freq <listen_freq>\n",
		      cmd_wifi_dpp_chirp, 5, 0),
	SHELL_CMD_ARG(listen, NULL,
		      " DPP listen:\n"
		      "-f --freq <listen_freq>\n"
		      "-r --role <1/2>: DPP role. 1: configurator, 2: enrollee\n",
		      cmd_wifi_dpp_listen, 5, 0),
	SHELL_CMD_ARG(btstrap_gen, NULL,
		      " DPP bootstrap generate:\n"
		      "[-t --type <1/2/3>]: Bootstrap type. 1: qr_code, 2: pkex, 3: nfc."
		      " Currently only support qr_code\n"
		      "[-o --opclass <operating_class>]\n"
		      "[-h --channel <channel>]\n"
		      "[-a --mac <mac_addr>]\n",
		      cmd_wifi_dpp_btstrap_gen, 1, 8),
	SHELL_CMD_ARG(btstrap_get_uri, NULL,
		      " Get DPP bootstrap uri by id:\n"
		      "<bootstrap_id>\n",
		      cmd_wifi_dpp_btstrap_get_uri, 2, 0),
	SHELL_CMD_ARG(configurator_set, NULL,
		      " Set DPP configurator parameters:\n"
		      "-c --configurator <configurator_id>\n"
		      "[-m --mode <1/2>]: Peer mode. 1: STA, 2: AP\n"
		      "[-s --ssid <SSID>]: SSID\n",
		      cmd_wifi_dpp_configurator_set, 3, 4),
	SHELL_CMD_ARG(resp_timeout_set, NULL,
		      " Set DPP RX response wait timeout ms:\n"
		      "<timeout_ms>\n",
		      cmd_wifi_dpp_resp_timeout_set, 2, 0),
	SHELL_CMD_ARG(ap_btstrap_gen, NULL,
		      " AP DPP bootstrap generate:\n"
		      "[-t --type <1/2/3>]: Bootstrap type. 1: qr_code, 2: pkex, 3: nfc."
		      " Currently only support qr_code\n"
		      "[-o --opclass <operating_class>]\n"
		      "[-h --channel <channel>]\n"
		      "[-a --mac <mac_addr>]\n",
		      cmd_wifi_dpp_ap_btstrap_gen, 1, 8),
	SHELL_CMD_ARG(ap_btstrap_get_uri, NULL,
		      " AP get DPP bootstrap uri by id:\n"
		      "<bootstrap_id>\n",
		      cmd_wifi_dpp_ap_btstrap_get_uri, 2, 0),
	SHELL_CMD_ARG(ap_qr_code, NULL,
		      " AP Input QR code:\n"
		      "<qr_code_string>\n",
		      cmd_wifi_dpp_ap_qr_code, 2, 0),
	SHELL_CMD_ARG(ap_auth_init, NULL,
		      "AP DPP start auth request as enrollee:\n"
		      "-p --peer <peer_bootstrap_id>\n",
		      cmd_wifi_dpp_ap_auth_init, 3, 0),
	SHELL_CMD_ARG(reconfig, NULL,
		      " reconfig network by id:\n"
		      "<network_id>\n",
		      cmd_wifi_dpp_reconfig, 2, 0),
	SHELL_SUBCMD_SET_END
);

SHELL_SUBCMD_ADD((wifi), dpp, &wifi_cmd_dpp,
		 "DPP actions.",
		 NULL,
		 0, 0);
#endif /* CONFIG_WIFI_NM_WPA_SUPPLICANT_DPP */

SHELL_SUBCMD_SET_CREATE(wifi_commands, (wifi));

SHELL_SUBCMD_ADD((wifi), 11k, &wifi_commands,
		 "Configure 11k or get 11k status.\n"
		 "[enable/disable]\n",
		 cmd_wifi_11k,
		 1, 1);

SHELL_SUBCMD_ADD((wifi), 11k_neighbor_request, &wifi_commands,
		 "Send Neighbor Report Request frame.\n"
		 "[ssid <ssid>]\n",
		 cmd_wifi_11k_neighbor_request,
		 1, 2);

#ifdef CONFIG_WIFI_NM_WPA_SUPPLICANT_WNM
SHELL_SUBCMD_ADD((wifi), 11v_btm_query, &wifi_commands,
		 "<query_reason: The reason code for a BSS transition management query>.\n",
		 cmd_wifi_btm_query,
		 2, 0);
#endif

SHELL_SUBCMD_ADD((wifi), channel, &wifi_commands,
		 "wifi channel setting\n"
		 "This command is used to set the channel when\n"
		 "monitor or TX-Injection mode is enabled\n"
		 "Currently 20 MHz is only supported and no BW parameter is provided\n"
		 "[-i, --if-index <idx>] : Interface index\n"
		 "[-c, --channel <chan>] : Set a specific channel number to the lower layer\n"
		 "[-g, --get] : Get current set channel number from the lower layer\n"
		 "[-h, --help] : Help\n"
		 "Usage: Get operation example for interface index 1\n"
		 "wifi channel -g -i1\n"
		 "Set operation example for interface index 1 (setting channel 5)\n"
		 "wifi -i1 -c5.\n",
		 cmd_wifi_channel,
		 2, 4);

SHELL_SUBCMD_ADD((wifi), connect, &wifi_commands,
		  "Connect to a Wi-Fi AP\n"
		  "<-s --ssid \"<SSID>\">: SSID.\n"
		  "[-c --channel]: Channel that needs to be scanned for connection. "
		 "0:any channel.\n"
		  "[-b, --band] 0: any band (2:2.4GHz, 5:5GHz, 6:6GHz]\n"
		  "[-p, --psk]: Passphrase (valid only for secure SSIDs)\n"
		  "[-k, --key-mgmt]: Key Management type (valid only for secure SSIDs)\n"
		  "0:None, 1:WPA2-PSK, 2:WPA2-PSK-256, 3:SAE-HNP, 4:SAE-H2E, 5:SAE-AUTO, 6:WAPI,"
		  "7:EAP-TLS, 8:WEP, 9: WPA-PSK, 10: WPA-Auto-Personal, 11: DPP\n"
		  "12: EAP-PEAP-MSCHAPv2, 13: EAP-PEAP-GTC, 14: EAP-TTLS-MSCHAPv2,\n"
		  "15: EAP-PEAP-TLS, 16:EAP_TLS_SHA256\n"
		  "[-w, --ieee-80211w]: MFP (optional: needs security type to be specified)\n"
		  ": 0:Disable, 1:Optional, 2:Required.\n"
		  "[-m, --bssid]: MAC address of the AP (BSSID).\n"
		  "[-t, --timeout]: Timeout for the connection attempt (in seconds).\n"
		  "[-a, --anon-id]: Anonymous identity for enterprise mode.\n"
		  "[-K, --key1-pwd for eap phase1 or --key2-pwd for eap phase2]:\n"
		  "Private key passwd for enterprise mode. Default no password for private key.\n"
		  "[-S, --suiteb-type]: 1:suiteb, 2:suiteb-192. Default 0: not suiteb mode.\n"
		  "[-V, --eap-version]: 0 or 1. Default 1: eap version 1.\n"
		  "[-I, --eap-id1]: Client Identity. Default no eap identity.\n"
		  "[-P, --eap-pwd1]: Client Password.\n"
		  "Default no password for eap user.\n"
		  "[-R, --ieee-80211r]: Use IEEE80211R fast BSS transition connect."
		  "[-h, --help]: Print out the help for the connect command.\n",
		  cmd_wifi_connect,
		 2, 19);

SHELL_SUBCMD_ADD((wifi), disconnect, &wifi_commands,
		 "Disconnect from the Wi-Fi AP.\n",
		 cmd_wifi_disconnect,
		 1, 0);

SHELL_SUBCMD_ADD((wifi), mode, &wifi_commands,
		 "mode operational setting\n"
		 "This command may be used to set the Wi-Fi device into a specific "
		 "mode of operation\n"
		 "[-i, --if-index <idx>] : Interface index\n"
		 "[-s, --sta] : Station mode\n"
		 "[-m, --monitor] : Monitor mode\n"
		 "[-a, --ap] : AP mode\n"
		 "[-k, --softap] : Softap mode\n"
		 "[-h, --help] : Help\n"
		 "[-g, --get] : Get current mode for a specific interface index\n"
		 "Usage: Get operation example for interface index 1\n"
		 "wifi mode -g -i1\n"
		 "Set operation example for interface index 1 - set station+promiscuous\n"
		 "wifi mode -i1 -sp.\n",
		 cmd_wifi_mode,
		 1, 9);

SHELL_SUBCMD_ADD((wifi), packet_filter, &wifi_commands,
		 "mode filter setting\n"
		 "This command is used to set packet filter setting when\n"
		 "monitor, TX-Injection and promiscuous mode is enabled\n"
		 "The different packet filter modes are control, management, "
		 "data and enable all filters\n"
		 "[-i, --if-index <idx>] : Interface index\n"
		 "[-a, --all] : Enable all packet filter modes\n"
		 "[-m, --mgmt] : Enable management packets to allowed up the stack\n"
		 "[-c, --ctrl] : Enable control packets to be allowed up the stack\n"
		 "[-d, --data] : Enable Data packets to be allowed up the stack\n"
		 "[-g, --get] : Get current filter settings for a specific interface index\n"
		 "[-b, --capture-len <len>] : Capture length buffer size for each packet "
		 "to be captured\n"
		 "[-h, --help] : Help\n"
		 "Usage: Get operation example for interface index 1\n"
		 "wifi packet_filter -g -i1\n"
		 "Set operation example for interface index 1 - set data+management frame filter\n"
		 "wifi packet_filter -i1 -md.\n",
		 cmd_wifi_packet_filter,
		 2, 8);

SHELL_SUBCMD_ADD((wifi), pmksa_flush, &wifi_commands,
		 "Flush PMKSA cache entries.\n",
		 cmd_wifi_pmksa_flush,
		 1, 0);

SHELL_SUBCMD_ADD((wifi), ps, &wifi_commands,
		 "Configure or display Wi-Fi power save state.\n[on/off]\n",
		 cmd_wifi_ps,
		 1, 1);

SHELL_SUBCMD_ADD((wifi), ps_listen_interval, &wifi_commands,
		 "<val> - Listen interval in the range of <0-65535>.\n",
		 cmd_wifi_listen_interval,
		 2, 0);

SHELL_SUBCMD_ADD((wifi), ps_mode, &wifi_commands,
		 "<mode: legacy/WMM>.\n",
		 cmd_wifi_ps_mode,
		 2, 0);

SHELL_SUBCMD_ADD((wifi), ps_timeout, &wifi_commands,
		 "<val> - PS inactivity timer(in ms).\n",
		 cmd_wifi_ps_timeout,
		 2, 0);

SHELL_SUBCMD_ADD((wifi), ps_wakeup_mode, &wifi_commands,
		 "<wakeup_mode: DTIM/Listen Interval>.\n",
		 cmd_wifi_ps_wakeup_mode,
		 2, 0);

SHELL_SUBCMD_ADD((wifi), reg_domain, &wifi_commands,
		 "Set or Get Wi-Fi regulatory domain\n"
		 "[ISO/IEC 3166-1 alpha2]: Regulatory domain\n"
		 "[-f]: Force to use this regulatory hint over any other regulatory hints\n"
		 "Note: This may cause regulatory compliance issues, use it at your own risk.\n",
		 cmd_wifi_reg_domain,
		 1, 2);

SHELL_SUBCMD_ADD((wifi), rts_threshold, &wifi_commands,
		 "<rts_threshold: rts threshold/off>.\n",
		 cmd_wifi_set_rts_threshold,
		 1, 1);

SHELL_SUBCMD_ADD((wifi), scan, &wifi_commands,
		 "Scan for Wi-Fi APs\n"
		 "[-t, --type <active/passive>] : Preferred mode of scan. "
		 "The actual mode of scan can depend on factors such as the Wi-Fi chip "
		 "implementation, regulatory domain restrictions. Default type is active\n"
		 "[-b, --bands <Comma separated list of band values (2/5/6)>] : "
		 "Bands to be scanned where 2: 2.4 GHz, 5: 5 GHz, 6: 6 GHz\n"
		 "[-a, --dwell_time_active <val_in_ms>] : "
		 "Active scan dwell time (in ms) on a channel. Range 5 ms to 1000 ms\n"
		 "[-p, --dwell_time_passive <val_in_ms>] : "
		 "Passive scan dwell time (in ms) on a channel. Range 10 ms to 1000 ms\n"
		 "[-s, --ssid] : SSID to scan for. Can be provided multiple times\n"
		 "[-m, --max_bss <val>] : Maximum BSSes to scan for. Range 1 - 65535\n"
		 "[-c, --chans <Comma separated list of channel ranges>] : "
		 "Channels to be scanned. The channels must be specified in the form "
		 "band1:chan1,chan2_band2:chan3,..etc. band1, band2 must be valid band "
		 "values and chan1, chan2, chan3 must be specified as a list of comma "
		 "separated values where each value is either a single channel or a "
		 "channel range specified as chan_start-chan_end. Each band channel "
		 "set has to be separated by a _. For example, a valid channel "
		 "specification can be 2:1,6_5:36 or 2:1,6-11,14_5:36,163-177,52. "
		 "Care should be taken to ensure that configured channels don't exceed "
		 "CONFIG_WIFI_MGMT_SCAN_CHAN_MAX_MANUAL\n"
		 "[-h, --help] : Print out the help for the scan command.\n",
		 cmd_wifi_scan,
		 1, 8);

SHELL_SUBCMD_ADD((wifi), statistics, &wifi_commands,
		 "Wi-Fi interface statistics.\n"
		 "[reset] : Reset Wi-Fi interface statistics\n"
		 "[help] :  Print out the help for the statistics command.",
		 cmd_wifi_stats,
		 1, 1);

SHELL_SUBCMD_ADD((wifi), status, &wifi_commands,
		 "Status of the Wi-Fi interface.\n",
		 cmd_wifi_status,
		 1, 0);

SHELL_SUBCMD_ADD((wifi), version, &wifi_commands,
		 "Print Wi-Fi Driver and Firmware versions\n",
		 cmd_wifi_version,
		 1, 0);

SHELL_SUBCMD_ADD((wifi), wps_pbc, &wifi_commands,
		 "Start a WPS PBC connection.\n",
		 cmd_wifi_wps_pbc,
		 1, 0);

SHELL_SUBCMD_ADD((wifi), wps_pin, &wifi_commands,
		 "Set and get WPS pin.\n"
		 "[pin] Only applicable for set.\n",
		 cmd_wifi_wps_pin,
		 1, 1);

SHELL_SUBCMD_ADD((wifi), ps_exit_strategy, &wifi_commands,
		 "<tim> : Set PS exit strategy to Every TIM\n"
		 "<custom> : Set PS exit strategy to Custom",
		 cmd_wifi_ps_exit_strategy,
		 2, 0);

SHELL_CMD_REGISTER(wifi, &wifi_commands, "Wi-Fi commands", NULL);
#endif /* (__GTEST == 0U) */

static int wifi_shell_init(void)
{

#if IS_ENABLED(CONFIG_SHELL_BACKEND_SERIAL)
	context.sh = shell_backend_uart_get_ptr();
#elif IS_ENABLED(CONFIG_LOG_BACKEND_RTT)
	context.sh = shell_backend_rtt_get_ptr();
#else
	BUILD_ASSERT(0, "Unsupported shell backend");
#endif
	context.all = 0U;
	context.scan_result = 0U;

	net_mgmt_init_event_callback(&wifi_shell_mgmt_cb,
				     wifi_mgmt_event_handler,
				     WIFI_SHELL_MGMT_EVENTS);

	net_mgmt_add_event_callback(&wifi_shell_mgmt_cb);

	return 0;
}

SYS_INIT(wifi_shell_init, APPLICATION, CONFIG_KERNEL_INIT_PRIORITY_DEFAULT);

/* Unit test, helper function */
__maybe_unused int ut_cmd_wifi_scan(const struct shell *sh, size_t argc, const char *argv[]) {
    int rc;

    rc = cmd_wifi_scan(sh, argc, (char**)argv);
    if (rc) {
        shell_error(sh, "Error: %d", rc);
    }

    return rc;
}<|MERGE_RESOLUTION|>--- conflicted
+++ resolved
@@ -786,22 +786,17 @@
 			}
 			break;
 		case 'I':
-<<<<<<< HEAD
-			params->eap_identity = state->optarg;
-			params->eap_id_length = (uint8_t)strlen(params->eap_identity);
-=======
 			if (params->nusers >= WIFI_ENT_IDENTITY_MAX_USERS) {
 				PR_WARNING("too many eap identities (max %d identities)\n",
 					    WIFI_ENT_IDENTITY_MAX_USERS);
 				return -EINVAL;
 			}
 
-			params->eap_identity = optarg;
-			params->eap_id_length = strlen(params->eap_identity);
-
-			params->identities[params->nusers] = optarg;
+			params->eap_identity = state->optarg;
+			params->eap_id_length = (uint8_t)strlen(params->eap_identity);
+
+			params->identities[params->nusers] = state->optarg;
 			params->nusers++;
->>>>>>> 3d6dde48
 			if (params->eap_id_length > WIFI_ENT_IDENTITY_MAX_LEN) {
 				PR_WARNING("eap identity too long (max %d characters)\n",
 					    WIFI_ENT_IDENTITY_MAX_LEN);
@@ -809,22 +804,17 @@
 			}
 			break;
 		case 'P':
-<<<<<<< HEAD
-			params->eap_password = state->optarg;
-			params->eap_passwd_length = (uint8_t)strlen(params->eap_password);
-=======
 			if (params->passwds >= WIFI_ENT_IDENTITY_MAX_USERS) {
 				PR_WARNING("too many eap passwds (max %d passwds)\n",
 					    WIFI_ENT_IDENTITY_MAX_USERS);
 				return -EINVAL;
 			}
 
-			params->eap_password = optarg;
-			params->eap_passwd_length = strlen(params->eap_password);
-
-			params->passwords[params->passwds] = optarg;
+			params->eap_password = state->optarg;
+			params->eap_passwd_length = (uint8_t)strlen(params->eap_password);
+
+			params->passwords[params->passwds] = state->optarg;
 			params->passwds++;
->>>>>>> 3d6dde48
 			if (params->eap_passwd_length > WIFI_ENT_PSWD_MAX_LEN) {
 				PR_WARNING("eap password length too long (max %d characters)\n",
 					    WIFI_ENT_PSWD_MAX_LEN);
