--- conflicted
+++ resolved
@@ -2626,23 +2626,8 @@
 {
 	int opt;
 	int opt_index = 0;
-<<<<<<< HEAD
 	struct z_getopt_state *state;
-	static struct z_option long_options[] = {
-		{"peer", required_argument, 0, 'p'},
-		{0, 0, 0, 0}
-	};
-
-	params.action = WIFI_DPP_AUTH_INIT;
-
-	while ((opt = z_getopt_long(argc, argv, "p:", long_options, &opt_index)) != -1) {
-		state = z_getopt_state_get();
-		switch (opt) {
-		case 'p':
-			params.u.auth_init.peer = shell_strtol(state->optarg, 10, &ret);
-=======
-	struct getopt_state *state;
-	static const struct option long_options[] = {
+	static const struct z_option long_options[] = {
 		{"peer", required_argument, 0, 'p'},
 		{0, 0, 0, 0}};
 	int ret = 0;
@@ -2651,13 +2636,12 @@
 
 	params.action = WIFI_DPP_AUTH_INIT;
 
-	while ((opt = getopt_long(argc, argv, "p:",
-				  long_options, &opt_index)) != -1) {
-		state = getopt_state_get();
+	while ((opt = z_getopt_long(argc, argv, "p:",
+				    long_options, &opt_index)) != -1) {
+		state = z_getopt_state_get();
 		switch (opt) {
 		case 'p':
-			params.auth_init.peer = shell_strtol(state->optarg, 10, &ret);
->>>>>>> d022d315
+			params.u.auth_init.peer = shell_strtol(state->optarg, 10, &ret);
 			break;
 		default:
 			PR_ERROR("Invalid option %c\n", state->optopt);
