/*
 * Copyright (c) 2018 Intel Corporation
 *
 * SPDX-License-Identifier: Apache-2.0
 */

/** @file
 * @brief WiFi shell module
 */

#include <zephyr/logging/log.h>
LOG_MODULE_REGISTER(net_wifi_shell, LOG_LEVEL_INF);

#include <zephyr/kernel.h>
#include <stdio.h>
#include <stdlib.h>
#include <string.h>
#include <strings.h>
#include <zephyr/shell/shell.h>
#include <zephyr/sys/printk.h>
#include <zephyr/init.h>

#include <zephyr/net/net_if.h>
#include <zephyr/net/net_event.h>
#include <zephyr/net/wifi_mgmt.h>
#include <zephyr/net/wifi_utils.h>
#include <zephyr/posix/unistd.h>
#include <zephyr/sys/slist.h>

#include "net_private.h"

#define WIFI_SHELL_MODULE "wifi"

#define WIFI_SHELL_MGMT_EVENTS_COMMON (NET_EVENT_WIFI_SCAN_DONE          | \
                                       NET_EVENT_WIFI_CONNECT_RESULT     | \
                                       NET_EVENT_WIFI_DISCONNECT_RESULT  | \
                                       NET_EVENT_WIFI_TWT                | \
                                       NET_EVENT_WIFI_RAW_SCAN_RESULT    | \
                                       NET_EVENT_WIFI_AP_ENABLE_RESULT   | \
                                       NET_EVENT_WIFI_AP_DISABLE_RESULT  | \
                                       NET_EVENT_WIFI_AP_STA_CONNECTED   | \
                                       NET_EVENT_WIFI_AP_STA_DISCONNECTED)

#ifdef CONFIG_WIFI_MGMT_RAW_SCAN_RESULTS_ONLY
#define WIFI_SHELL_MGMT_EVENTS (WIFI_SHELL_MGMT_EVENTS_COMMON)
#else
#define WIFI_SHELL_MGMT_EVENTS (WIFI_SHELL_MGMT_EVENTS_COMMON | \
                                NET_EVENT_WIFI_SCAN_RESULT)
#endif /* CONFIG_WIFI_MGMT_RAW_SCAN_RESULTS_ONLY */

#define MAX_BANDS_STR_LEN 64

static struct {
    const struct shell* sh;

    union {
        struct {
            uint8_t connecting    : 1;
            uint8_t disconnecting : 1;
            uint8_t _unused       : 6;
        };

        uint8_t all;
    };
} wifi_sh_ctx;

static uint32_t scan_result;

static struct net_mgmt_event_callback wifi_shell_mgmt_cb;
static struct wifi_reg_chan_info chan_info[MAX_REG_CHAN_NUM];

static K_MUTEX_DEFINE(wifi_ap_sta_list_lock);
struct wifi_ap_sta_node {
    bool valid;
    struct wifi_ap_sta_info sta_info;
};
static struct wifi_ap_sta_node sta_list[CONFIG_WIFI_SHELL_MAX_AP_STA];

#define print(sh, level, fmt, ...)                              \
    do {                                                        \
        if (sh) {                                               \
            shell_fprintf(sh, level, fmt, ##__VA_ARGS__);       \
        }                                                       \
        else {                                                  \
            printk(fmt, ##__VA_ARGS__);                         \
        }                                                       \
    } while (false)

static bool parse_number(const struct shell* sh, long* param, char* str, long min, long max) {
    char* endptr;
    char* str_tmp = str;
    long  num = 0;

    if ((str_tmp[0] == '0') && (str_tmp[1] == 'x')) {
        /* Hexadecimal numbers take base 0 in strtol */
        num = strtol(str_tmp, &endptr, 0);
    }
    else {
        num = strtol(str_tmp, &endptr, 10);
    }

    if (*endptr != '\0') {
        print(sh, SHELL_ERROR, "Invalid number: %s", str_tmp);
        return (false);
    }

    if ((num) < (min) || (num) > (max)) {
        print(sh, SHELL_WARNING, "Value out of range: %s, (%ld-%ld)", str_tmp, min, max);
        return (false);
    }
    *param = num;

    return (true);
}

static void handle_wifi_scan_result(struct net_mgmt_event_callback* cb) {
    const struct wifi_scan_result* entry =
            (const struct wifi_scan_result*)cb->info;
    uint8_t mac_string_buf[sizeof("xx:xx:xx:xx:xx:xx")];

    scan_result++;

    if (scan_result == 1U) {
        print(wifi_sh_ctx.sh, SHELL_NORMAL,
              "\n%-4s | %-32s %-5s | %-13s | %-4s | %-15s | %-17s | %-8s\n",
              "Num", "SSID", "(len)", "Chan (Band)", "RSSI", "Security", "BSSID", "MFP");
    }

    print(wifi_sh_ctx.sh, SHELL_NORMAL,
          "%-4d | %-32s %-5u | %-4u (%-6s) | %-4d | %-15s | %-17s | %-8s\n",
          scan_result, entry->ssid, entry->ssid_length, entry->channel,
          wifi_band_txt(entry->band),
          entry->rssi,
          wifi_security_txt(entry->security),
          ((entry->mac_length) ?
                  net_sprint_ll_addr_buf(entry->mac, WIFI_MAC_ADDR_LEN,
                                         mac_string_buf,
                                         sizeof(mac_string_buf)) : ""),
          wifi_mfp_txt(entry->mfp));
}

static int wifi_freq_to_channel(int frequency) {
    int channel = 0;

    if (frequency == 2484) { /* channel 14 */
        channel = 14;
    }
    else if ((frequency <= 2472) && (frequency >= 2412)) {
        channel = ((frequency - 2412) / 5) + 1;
    }
    else if ((frequency <= 5320) && (frequency >= 5180)) {
        channel = ((frequency - 5180) / 5) + 36;
    }
    else if ((frequency <= 5720) && (frequency >= 5500)) {
        channel = ((frequency - 5500) / 5) + 100;
    }
    else if ((frequency <= 5895) && (frequency >= 5745)) {
        channel = ((frequency - 5745) / 5) + 149;
    }
    else {
        channel = frequency;
    }

    return (channel);
}

#ifdef CONFIG_WIFI_MGMT_RAW_SCAN_RESULTS
static enum wifi_frequency_bands wifi_freq_to_band(int frequency) {
    enum wifi_frequency_bands band = WIFI_FREQ_BAND_2_4_GHZ;

    if ((frequency >= 2401) && (frequency <= 2495)) {
        band = WIFI_FREQ_BAND_2_4_GHZ;
    }
    else if ((frequency >= 5170) && (frequency <= 5895)) {
        band = WIFI_FREQ_BAND_5_GHZ;
    }
    else {
        band = WIFI_FREQ_BAND_6_GHZ;
    }

    return (band);
}

static void handle_wifi_raw_scan_result(struct net_mgmt_event_callback* cb) {
    struct wifi_raw_scan_result* raw = (struct wifi_raw_scan_result*)cb->info;
    int channel;
    int band;
    int rssi;
    int i = 0;
    uint8_t mac_string_buf[sizeof("xx:xx:xx:xx:xx:xx")];
    const struct shell* sh = wifi_sh_ctx.sh;

    scan_result++;

    if (scan_result == 1U) {
        print(sh, SHELL_NORMAL,
              "\n%-4s | %-13s | %-4s |  %-15s | %-15s | %-32s\n",
              "Num", "Channel (Band)", "RSSI", "BSSID", "Frame length", "Frame Body");
    }

    rssi    = raw->rssi;
    channel = wifi_freq_to_channel(raw->frequency);
    band    = wifi_freq_to_band(raw->frequency);

    print(sh, SHELL_NORMAL, "%-4d | %-4u (%-6s) | %-4d | %s |      %-4d        ",
          scan_result,
          channel,
          wifi_band_txt(band),
          rssi,
          net_sprint_ll_addr_buf(raw->data + 10, WIFI_MAC_ADDR_LEN, mac_string_buf,
                                 sizeof(mac_string_buf)), raw->frame_length);

    for (i = 0; i < 32; i++) {
        print(sh, SHELL_NORMAL, "%02X ", *(raw->data + i));
    }

    print(sh, SHELL_NORMAL, "\n");
}
#endif /* CONFIG_WIFI_MGMT_RAW_SCAN_RESULTS */

static void handle_wifi_scan_done(struct net_mgmt_event_callback* cb) {
    const struct wifi_status* status = (const struct wifi_status*)cb->info;
    const struct shell* sh = wifi_sh_ctx.sh;

    if (status->status) {
        print(sh, SHELL_WARNING,
              "Scan request failed (%d)\n", status->status);
    }
    else {
        print(sh, SHELL_NORMAL, "Scan request done\n");
    }

    scan_result = 0U;
}

static void handle_wifi_connect_result(struct net_mgmt_event_callback* cb) {
    const struct wifi_status* status = (const struct wifi_status*)cb->info;

    if (status->status) {
        print(wifi_sh_ctx.sh, SHELL_WARNING,
              "Connection request failed (%d)\n", status->status);
    }
    else {
        print(wifi_sh_ctx.sh, SHELL_NORMAL, "Connected\n");
    }

    wifi_sh_ctx.connecting = false;
}

static void handle_wifi_disconnect_result(struct net_mgmt_event_callback* cb) {
    const struct wifi_status* status = (const struct wifi_status*)cb->info;

    if (wifi_sh_ctx.disconnecting) {
        print(wifi_sh_ctx.sh,
              status->status ? SHELL_WARNING : SHELL_NORMAL,
              "Disconnection request %s (%d)\n",
              status->status ? "failed" : "done",
              status->status);
        wifi_sh_ctx.disconnecting = false;
    }
    else {
        print(wifi_sh_ctx.sh, SHELL_NORMAL, "Disconnected\n");
    }
}

static void print_twt_params(uint8_t dialog_token, uint8_t flow_id,
                             enum wifi_twt_negotiation_type negotiation_type,
                             bool responder, bool implicit, bool announce,
                             bool trigger, uint32_t twt_wake_interval,
                             uint64_t twt_interval) {
    const struct shell* sh = wifi_sh_ctx.sh;

    print(sh, SHELL_NORMAL, "TWT Dialog token: %d\n",
          dialog_token);
    print(sh, SHELL_NORMAL, "TWT flow ID: %d\n",
          flow_id);
    print(sh, SHELL_NORMAL, "TWT negotiation type: %s\n",
          wifi_twt_negotiation_type_txt(negotiation_type));
    print(sh, SHELL_NORMAL, "TWT responder: %s\n",
          responder ? "true" : "false");
    print(sh, SHELL_NORMAL, "TWT implicit: %s\n",
          implicit ? "true" : "false");
    print(sh, SHELL_NORMAL, "TWT announce: %s\n",
          announce ? "true" : "false");
    print(sh, SHELL_NORMAL, "TWT trigger: %s\n",
          trigger ? "true" : "false");
    print(sh, SHELL_NORMAL, "TWT wake interval: %d us\n",
          twt_wake_interval);
    print(sh, SHELL_NORMAL, "TWT interval: %lld us\n",
          twt_interval);
    print(sh, SHELL_NORMAL, "========================\n");
}

static void handle_wifi_twt_event(struct net_mgmt_event_callback* cb) {
    const struct wifi_twt_params* resp =
            (const struct wifi_twt_params*)cb->info;
    const struct shell* sh = wifi_sh_ctx.sh;

    if (resp->operation == WIFI_TWT_TEARDOWN) {
        if (resp->teardown_status == WIFI_TWT_TEARDOWN_SUCCESS) {
            print(sh, SHELL_NORMAL, "TWT teardown succeeded for flow ID %d\n",
                  resp->flow_id);
        }
        else {
            print(sh, SHELL_NORMAL, "TWT teardown failed for flow ID %d\n",
                  resp->flow_id);
        }
        return;
    }

    if (resp->resp_status == WIFI_TWT_RESP_RECEIVED) {
        print(sh, SHELL_NORMAL, "TWT response: %s\n",
              wifi_twt_setup_cmd_txt(resp->setup_cmd));
        print(sh, SHELL_NORMAL, "== TWT negotiated parameters ==\n");
        print_twt_params(resp->dialog_token,
                         resp->flow_id,
                         resp->negotiation_type,
                         resp->setup.responder,
                         resp->setup.implicit,
                         resp->setup.announce,
                         resp->setup.trigger,
                         resp->setup.twt_wake_interval,
                         resp->setup.twt_interval);
    }
    else {
        print(sh, SHELL_NORMAL, "TWT response timed out\n");
    }
}

static void handle_wifi_ap_enable_result(struct net_mgmt_event_callback* cb) {
    const struct wifi_status* status = (const struct wifi_status *)cb->info;
    const struct shell* sh = wifi_sh_ctx.sh;

    if (status->status) {
        print(sh, SHELL_WARNING,
              "AP enable request failed (%d)\n", status->status);
    }
    else {
        print(sh, SHELL_NORMAL, "AP enabled\n");
    }
}

static void handle_wifi_ap_disable_result(struct net_mgmt_event_callback* cb) {
    const struct wifi_status* status = (const struct wifi_status *)cb->info;
    const struct shell* sh = wifi_sh_ctx.sh;

    if (status->status) {
        print(sh, SHELL_WARNING,
              "AP disable request failed (%d)\n", status->status);
    }
    else {
        print(sh, SHELL_NORMAL, "AP disabled\n");
    }

    k_mutex_lock(&wifi_ap_sta_list_lock, K_FOREVER);
    memset(&sta_list, 0, sizeof(sta_list));
    k_mutex_unlock(&wifi_ap_sta_list_lock);
}

static void handle_wifi_ap_sta_connected(struct net_mgmt_event_callback* cb) {
    const struct wifi_ap_sta_info* sta_info = (const struct wifi_ap_sta_info *)cb->info;
    const struct shell* sh = wifi_sh_ctx.sh;
    uint8_t mac_string_buf[sizeof("xx:xx:xx:xx:xx:xx")];
    int i;

    print(sh, SHELL_NORMAL, "Station connected: %s\n",
          net_sprint_ll_addr_buf(sta_info->mac, WIFI_MAC_ADDR_LEN,
                                 mac_string_buf, sizeof(mac_string_buf)));

    k_mutex_lock(&wifi_ap_sta_list_lock, K_FOREVER);
    for (i = 0; i < CONFIG_WIFI_SHELL_MAX_AP_STA; i++) {
        if (!sta_list[i].valid) {
            sta_list[i].sta_info = *sta_info;
            sta_list[i].valid = true;
            break;
        }
    }

    if (i == CONFIG_WIFI_SHELL_MAX_AP_STA) {
        print(sh, SHELL_WARNING, "No space to store station info: "
              "Increase CONFIG_WIFI_SHELL_MAX_AP_STA\n");
    }
    k_mutex_unlock(&wifi_ap_sta_list_lock);
}

static void handle_wifi_ap_sta_disconnected(struct net_mgmt_event_callback* cb) {
    const struct wifi_ap_sta_info* sta_info = (const struct wifi_ap_sta_info*)cb->info;
    const struct shell* sh = wifi_sh_ctx.sh;
    uint8_t mac_string_buf[sizeof("xx:xx:xx:xx:xx:xx")];

    print(sh, SHELL_NORMAL, "Station disconnected: %s\n",
          net_sprint_ll_addr_buf(sta_info->mac, WIFI_MAC_ADDR_LEN,
                                 mac_string_buf, sizeof(mac_string_buf)));

    k_mutex_lock(&wifi_ap_sta_list_lock, K_FOREVER);
    for (int i = 0; i < CONFIG_WIFI_SHELL_MAX_AP_STA; i++) {
        if (!sta_list[i].valid) {
            continue;
        }

        if (!memcmp(sta_list[i].sta_info.mac, sta_info->mac,
                WIFI_MAC_ADDR_LEN)) {
            sta_list[i].valid = false;
            break;
        }
    }
    k_mutex_unlock(&wifi_ap_sta_list_lock);
}

static void wifi_mgmt_event_handler(struct net_mgmt_event_callback* cb,
                                    uint32_t mgmt_event, struct net_if* iface) {
    switch (mgmt_event) {
        case NET_EVENT_WIFI_SCAN_RESULT :
            handle_wifi_scan_result(cb);
            break;

        case NET_EVENT_WIFI_SCAN_DONE :
            handle_wifi_scan_done(cb);
            break;

        case NET_EVENT_WIFI_CONNECT_RESULT :
            handle_wifi_connect_result(cb);
            break;

        case NET_EVENT_WIFI_DISCONNECT_RESULT :
            handle_wifi_disconnect_result(cb);
            break;

        case NET_EVENT_WIFI_TWT :
            handle_wifi_twt_event(cb);
            break;

        #ifdef CONFIG_WIFI_MGMT_RAW_SCAN_RESULTS
        case NET_EVENT_WIFI_RAW_SCAN_RESULT :
            handle_wifi_raw_scan_result(cb);
            break;
        #endif /* CONFIG_WIFI_MGMT_RAW_SCAN_RESULTS */

        case NET_EVENT_WIFI_AP_ENABLE_RESULT :
            handle_wifi_ap_enable_result(cb);
            break;

        case NET_EVENT_WIFI_AP_DISABLE_RESULT :
            handle_wifi_ap_disable_result(cb);
            break;

        case NET_EVENT_WIFI_AP_STA_CONNECTED :
            handle_wifi_ap_sta_connected(cb);
            break;

        case NET_EVENT_WIFI_AP_STA_DISCONNECTED :
            handle_wifi_ap_sta_disconnected(cb);
            break;

        default :
            break;
    }
}

static int __wifi_args_to_params(size_t argc, char* argv[],
                                 struct wifi_connect_req_params* params,
                                 enum wifi_iface_mode iface_mode) {
    char* endptr;
    uint_fast16_t idx = 1U;
    const struct shell* sh = wifi_sh_ctx.sh;

    /* Defaults */
    params->band     = WIFI_FREQ_BAND_UNKNOWN;
    params->channel  = WIFI_CHANNEL_ANY;
    params->security = WIFI_SECURITY_TYPE_NONE;

    /* SSID */
    params->ssid        = argv[0];
    params->ssid_length = (uint8_t)strlen(params->ssid);
    if (params->ssid_length > WIFI_SSID_MAX_LEN) {
        print(sh, SHELL_WARNING,
              "SSID too long (max %d characters)\n",
              WIFI_SSID_MAX_LEN);
        return (-EINVAL);
    }

    /* Channel (optional: STA, mandatory: AP) */
    if ((idx < argc) && (strlen(argv[idx]) <= 3)) {
        long channel = strtol(argv[idx], &endptr, 10);

        if (*endptr != '\0') {
            print(sh, SHELL_ERROR,
                  "Failed to parse channel: %s: endp: %s, err: %s\n",
                  argv[idx],
                  endptr,
                  strerror(errno));
            return (-EINVAL);
        }

        if ((iface_mode == WIFI_MODE_INFRA) && (channel == 0)) {
            params->channel = WIFI_CHANNEL_ANY;
        }
        else {
            const uint8_t bands[] = {WIFI_FREQ_BAND_2_4_GHZ,
                                     WIFI_FREQ_BAND_5_GHZ,
                                     WIFI_FREQ_BAND_6_GHZ};
            uint8_t band;
            bool found = false;
            char bands_str[MAX_BANDS_STR_LEN] = {0};
            size_t offset = 0;

            for (band = 0; band < ARRAY_SIZE(bands); band++) {
                offset += snprintf(bands_str + offset,
                                   sizeof(bands_str) - offset,
                                   "%s%s",
                                   band ? "," : "",
                                   wifi_band_txt(bands[band]));
                if (offset >= sizeof(bands_str)) {
                    print(sh, SHELL_ERROR,
                          "Failed to parse channel: %s: "
                          "band string too long\n",
                          argv[idx]);
                    return (-EINVAL);
                }

                if (wifi_utils_validate_chan(bands[band], channel)) {
                    found = true;
                    break;
                }
            }

            if (!found) {
                print(sh, SHELL_ERROR,
                      "Invalid channel: %ld, checked bands: %s\n",
                      channel,
                      bands_str);
                return (-EINVAL);
            }

            params->channel = channel;
        }
        idx++;
    }

    /* PSK (optional) */
    if (idx < argc) {
        params->psk        = argv[idx];
        params->psk_length = (uint8_t)strlen(argv[idx]);
        /* Defaults */
        params->security = WIFI_SECURITY_TYPE_PSK;
        params->mfp      = WIFI_MFP_OPTIONAL;
        idx++;

        /* Security type (optional) */
        if (idx < argc) {
            unsigned int security = strtol(argv[idx], &endptr, 10);

            if (security <= WIFI_SECURITY_TYPE_MAX) {
                params->security = security;
            }
            idx++;

            /* MFP (optional) */
            if (idx < argc) {
                unsigned int mfp = strtol(argv[idx], &endptr, 10);

                if (security == WIFI_SECURITY_TYPE_NONE ||
                    security == WIFI_SECURITY_TYPE_WPA_PSK) {
                    print(sh, SHELL_ERROR,
                          "MFP not supported for security type %s\n",
                          wifi_security_txt(security));
                    return (-EINVAL);
                }

                if (mfp <= WIFI_MFP_REQUIRED) {
                    params->mfp = mfp;
                }

                idx++;
            }
        }

        if ((params->psk_length < WIFI_PSK_MIN_LEN) ||
            ((params->security != WIFI_SECURITY_TYPE_SAE) &&
             (params->psk_length > WIFI_PSK_MAX_LEN)) ||
            ((params->security == WIFI_SECURITY_TYPE_SAE) &&
             (params->psk_length > WIFI_SAE_PSWD_MAX_LEN))) {
            print(sh, SHELL_ERROR,
                  "Invalid PSK length (%d) for security type %s\n",
                  params->psk_length,
                  wifi_security_txt(params->security));
            return (-EINVAL);
        }
    }

    return (0);
}

static int cmd_wifi_connect(const struct shell* sh, size_t argc,
                            char* argv[]) {
    struct net_if* iface = net_if_get_first_wifi();
    struct wifi_connect_req_params cnx_params = {0};

    if (__wifi_args_to_params(argc - 1, &argv[1], &cnx_params, WIFI_MODE_INFRA)) {
        shell_help(sh);
        return (-ENOEXEC);
    }

    wifi_sh_ctx.connecting = true;
    wifi_sh_ctx.sh = sh;

    if (net_mgmt(NET_REQUEST_WIFI_CONNECT, iface,
                 &cnx_params, sizeof(struct wifi_connect_req_params))) {
        shell_fprintf(sh, SHELL_WARNING,
                      "Connection request failed\n");
        wifi_sh_ctx.connecting = false;

        return (-ENOEXEC);
    }

    shell_fprintf(sh, SHELL_NORMAL, "Connection requested\n");

    return (0);
}

static int cmd_wifi_disconnect(const struct shell* sh, size_t argc,
                               char* argv[]) {
    struct net_if* iface = net_if_get_first_wifi();
    int status;

    wifi_sh_ctx.disconnecting = true;
    wifi_sh_ctx.sh = sh;

    status = net_mgmt(NET_REQUEST_WIFI_DISCONNECT, iface, NULL, 0);

    if (status) {
        wifi_sh_ctx.disconnecting = false;

        if (status == -EALREADY) {
            shell_fprintf(sh, SHELL_INFO,
                          "Already disconnected\n");
        }
        else {
            shell_fprintf(sh, SHELL_WARNING,
                          "Disconnect request failed\n");
            return (-ENOEXEC);
        }
    }
    else {
        shell_fprintf(sh, SHELL_NORMAL,
                      "Disconnect requested\n");
    }

    return (0);
}

static int wifi_scan_args_to_params(const struct shell* sh,
                                    size_t argc,
                                    char* argv[],
                                    struct wifi_scan_params* params,
                                    bool* do_scan) {
    struct getopt_state* state;
    int opt;
    static struct option long_options[] = {
        {              "type", required_argument, 0, 't'},
        {             "bands", required_argument, 0, 'b'},
        { "dwell_time_active", required_argument, 0, 'a'},
        {"dwell_time_passive", required_argument, 0, 'p'},
        {              "ssid", required_argument, 0, 's'},
        {           "max_bss", required_argument, 0, 'm'},
        {             "chans", required_argument, 0, 'c'},
        {              "help",       no_argument, 0, 'h'},
        {0, 0, 0, 0}
    };
    int opt_index = 0;
    int val;
    int opt_num = 0;

    *do_scan = true;

    while ((opt = getopt_long(argc, argv, "t:b:a:p:s:m:c:h", long_options, &opt_index)) != -1) {
        state = getopt_state_get();
        switch (opt) {
            case 't' :
                if (!strncasecmp(optarg, "passive", 7)) {
                    params->scan_type = WIFI_SCAN_TYPE_PASSIVE;
                }
                else if (!strncasecmp(optarg, "active", 6)) {
                    params->scan_type = WIFI_SCAN_TYPE_ACTIVE;
                }
                else {
                    shell_fprintf(sh, SHELL_ERROR, "Invalid scan type %s\n", optarg);
                    return (-ENOEXEC);
                }

                opt_num++;
                break;

            case 'b' :
                if (wifi_utils_parse_scan_bands(optarg, &params->bands)) {
                    shell_fprintf(sh, SHELL_ERROR, "Invalid band value(s)\n");
                    return (-ENOEXEC);
                }

                opt_num++;
                break;

            case 'a' :
                val = atoi(optarg);

                if ((val < 5) || (val > 1000)) {
                    shell_fprintf(sh, SHELL_ERROR, "Invalid dwell_time_active val\n");
                    return (-ENOEXEC);
                }

                params->dwell_time_active = (uint16_t)val;
                opt_num++;
                break;

            case 'p' :
                val = atoi(optarg);

                if ((val < 10) || (val > 1000)) {
                    shell_fprintf(sh, SHELL_ERROR, "Invalid dwell_time_passive val\n");
                    return (-ENOEXEC);
                }

                params->dwell_time_passive = (uint16_t)val;
                opt_num++;
                break;

            case 's' :
                if (wifi_utils_parse_scan_ssids(optarg,
                                                params->ssids,
                                                ARRAY_SIZE(params->ssids))) {
                    shell_fprintf(sh, SHELL_ERROR, "Invalid SSID(s)\n");
                    return (-ENOEXEC);
                }

                opt_num++;
                break;

            case 'm' :
                val = atoi(optarg);

                if ((val < 0) || (val > 65535)) {
                    shell_fprintf(sh, SHELL_ERROR, "Invalid max_bss val\n");
                    return (-ENOEXEC);
                }

                params->max_bss_cnt = (uint16_t)val;
                opt_num++;
                break;

            case 'c' :
                if (wifi_utils_parse_scan_chan(optarg,
                                               params->band_chan,
                                               ARRAY_SIZE(params->band_chan))) {
                    shell_fprintf(sh,
                                  SHELL_ERROR,
                                  "Invalid band or channel value(s)\n");
                    return (-ENOEXEC);
                }

                opt_num++;
                break;

            case 'h' :
                shell_help(sh);
                *do_scan = false;
                opt_num++;
                break;

            case '?' :
            default :
                shell_fprintf(sh, SHELL_ERROR, "Invalid option or option usage: %s\n",
                              argv[opt_index + 1]);
                return (-ENOEXEC);
        }
    }

    return (opt_num);
}

static int cmd_wifi_scan(const struct shell* sh, size_t argc, char* argv[]) {
    struct net_if* iface = net_if_get_first_wifi();
    struct wifi_scan_params params = {0};
    bool do_scan = true;
    int opt_num;

    wifi_sh_ctx.sh = sh;

    if (argc > 1) {
        opt_num = wifi_scan_args_to_params(sh, argc, argv, &params, &do_scan);

        if (opt_num < 0) {
            shell_help(sh);
            return (-ENOEXEC);
        }
        else if (!opt_num) {
            shell_fprintf(sh, SHELL_WARNING, "No valid option(s) found\n");
            do_scan = false;
        }
    }

    if (do_scan) {
        if (net_mgmt(NET_REQUEST_WIFI_SCAN, iface, &params, sizeof(params))) {
            shell_fprintf(sh, SHELL_WARNING, "Scan request failed\n");
            return (-ENOEXEC);
        }

        shell_fprintf(sh, SHELL_NORMAL, "Scan requested\n");

        return (0);
    }

    shell_fprintf(sh, SHELL_WARNING, "Scan not initiated\n");

    return (-ENOEXEC);
}

static int cmd_wifi_status(const struct shell* sh, size_t argc, char* argv[]) {
    struct net_if* iface = net_if_get_first_wifi();
    struct wifi_iface_status status = {0};

    wifi_sh_ctx.sh = sh;

    if (net_mgmt(NET_REQUEST_WIFI_IFACE_STATUS, iface, &status,
                            sizeof(struct wifi_iface_status))) {
        shell_fprintf(sh, SHELL_WARNING, "Status request failed\n");

        return (-ENOEXEC);
    }

    shell_fprintf(sh, SHELL_NORMAL, "Status: successful\n");
    shell_fprintf(sh, SHELL_NORMAL, "==================\n");
    shell_fprintf(sh, SHELL_NORMAL, "State: %s\n", wifi_state_txt(status.state));

    if (status.state >= WIFI_STATE_ASSOCIATED) {
        uint8_t mac_string_buf[sizeof("xx:xx:xx:xx:xx:xx")];

        shell_fprintf(sh, SHELL_NORMAL, "Interface Mode: %s\n",
                      wifi_mode_txt(status.iface_mode));
        shell_fprintf(sh, SHELL_NORMAL, "Link Mode: %s\n",
                      wifi_link_mode_txt(status.link_mode));
        shell_fprintf(sh, SHELL_NORMAL, "SSID: %.32s\n", status.ssid);
        shell_fprintf(sh, SHELL_NORMAL, "BSSID: %s\n",
                      net_sprint_ll_addr_buf(status.bssid,
                      WIFI_MAC_ADDR_LEN, mac_string_buf,
                      sizeof(mac_string_buf))
                      );
        shell_fprintf(sh, SHELL_NORMAL, "Band: %s\n",
                      wifi_band_txt(status.band));
        shell_fprintf(sh, SHELL_NORMAL, "Channel: %d\n", status.channel);
        shell_fprintf(sh, SHELL_NORMAL, "Security: %s\n",
                      wifi_security_txt(status.security));
        shell_fprintf(sh, SHELL_NORMAL, "MFP: %s\n",
                      wifi_mfp_txt(status.mfp));
        if (status.iface_mode == WIFI_MODE_INFRA) {
            shell_fprintf(sh, SHELL_NORMAL, "RSSI: %d\n", status.rssi);
        }
        shell_fprintf(sh, SHELL_NORMAL, "Beacon Interval: %d\n", status.beacon_interval);
        shell_fprintf(sh, SHELL_NORMAL, "DTIM: %d\n", status.dtim_period);
        shell_fprintf(sh, SHELL_NORMAL, "TWT: %s\n",
                      status.twt_capable ? "Supported" : "Not supported");
    }

    return (0);
}

#if defined(CONFIG_NET_STATISTICS_WIFI) && \
    defined(CONFIG_NET_STATISTICS_USER_API)
static void print_wifi_stats(struct net_if* iface, struct net_stats_wifi* data,
                             const struct shell* sh) {
    shell_fprintf(sh, SHELL_NORMAL, "Statistics for Wi-Fi interface %p [%d]\n", iface,
                  net_if_get_by_iface(iface));

    shell_fprintf(sh, SHELL_NORMAL, "Bytes received   : %u\n", data->bytes.received);
    shell_fprintf(sh, SHELL_NORMAL, "Bytes sent       : %u\n", data->bytes.sent);
    shell_fprintf(sh, SHELL_NORMAL, "Packets received : %u\n", data->pkts.rx);
    shell_fprintf(sh, SHELL_NORMAL, "Packets sent     : %u\n", data->pkts.tx);
    shell_fprintf(sh, SHELL_NORMAL, "Receive errors   : %u\n", data->errors.rx);
    shell_fprintf(sh, SHELL_NORMAL, "Send errors      : %u\n", data->errors.tx);
    shell_fprintf(sh, SHELL_NORMAL, "Bcast received   : %u\n", data->broadcast.rx);
    shell_fprintf(sh, SHELL_NORMAL, "Bcast sent       : %u\n", data->broadcast.tx);
    shell_fprintf(sh, SHELL_NORMAL, "Mcast received   : %u\n", data->multicast.rx);
    shell_fprintf(sh, SHELL_NORMAL, "Mcast sent       : %u\n", data->multicast.tx);
    shell_fprintf(sh, SHELL_NORMAL, "Beacons received : %u\n", data->sta_mgmt.beacons_rx);
    shell_fprintf(sh, SHELL_NORMAL, "Beacons missed   : %u\n", data->sta_mgmt.beacons_miss);
}
#endif /* CONFIG_NET_STATISTICS_WIFI && CONFIG_NET_STATISTICS_USER_API */

static int cmd_wifi_stats(const struct shell* sh, size_t argc, char* argv[]) {
    #if defined(CONFIG_NET_STATISTICS_WIFI) && \
        defined(CONFIG_NET_STATISTICS_USER_API)
    struct net_if* iface = net_if_get_first_wifi();
    struct net_stats_wifi stats = {0};
    int ret;

    ret = net_mgmt(NET_REQUEST_STATS_GET_WIFI, iface,
                   &stats, sizeof(stats));
    if (!ret) {
        print_wifi_stats(iface, &stats, sh);
    }
    #else
    ARG_UNUSED(argc);
    ARG_UNUSED(argv);

    shell_fprintf(sh, SHELL_INFO, "Set %s to enable %s support.\n",
                  "CONFIG_NET_STATISTICS_WIFI and CONFIG_NET_STATISTICS_USER_API",
                  "statistics");
    #endif /* CONFIG_NET_STATISTICS_WIFI && CONFIG_NET_STATISTICS_USER_API */

    return (0);
}

static int cmd_wifi_ps(const struct shell* sh, size_t argc, char* argv[]) {
    struct net_if* iface = net_if_get_first_wifi();
    struct wifi_ps_params params = {0};

    wifi_sh_ctx.sh = sh;

    if (argc > 2) {
        shell_fprintf(sh, SHELL_WARNING, "Invalid number of arguments\n");
        return (-ENOEXEC);
    }

    if (argc == 1) {
        struct wifi_ps_config config = {0};

        if (net_mgmt(NET_REQUEST_WIFI_PS_CONFIG, iface,
                     &config, sizeof(config))) {
            shell_fprintf(sh, SHELL_WARNING, "Failed to get PS config\n");
            return (-ENOEXEC);
        }

        shell_fprintf(sh, SHELL_NORMAL, "PS status: %s\n",
                      wifi_ps_txt(config.ps_params.enabled));
        if (config.ps_params.enabled) {
            shell_fprintf(sh, SHELL_NORMAL, "PS mode: %s\n",
                          wifi_ps_mode_txt(config.ps_params.mode));
        }

        shell_fprintf(sh, SHELL_NORMAL, "PS listen_interval: %d\n",
                      config.ps_params.listen_interval);

        shell_fprintf(sh, SHELL_NORMAL, "PS wake up mode: %s\n",
                      config.ps_params.wakeup_mode ? "Listen interval" : "DTIM");

        if (config.ps_params.timeout_ms) {
            shell_fprintf(sh, SHELL_NORMAL, "PS timeout: %d ms\n",
                          config.ps_params.timeout_ms);
        }
        else {
            shell_fprintf(sh, SHELL_NORMAL, "PS timeout: disabled\n");
        }


        if (config.num_twt_flows == 0) {
            shell_fprintf(sh, SHELL_NORMAL, "No TWT flows\n");
        }
        else {
            for (int i = 0; i < config.num_twt_flows; i++) {
                print_twt_params(
                    config.twt_flows[i].dialog_token,
                    config.twt_flows[i].flow_id,
                    config.twt_flows[i].negotiation_type,
                    config.twt_flows[i].responder,
                    config.twt_flows[i].implicit,
                    config.twt_flows[i].announce,
                    config.twt_flows[i].trigger,
                    config.twt_flows[i].twt_wake_interval,
                    config.twt_flows[i].twt_interval);
                shell_fprintf(sh, SHELL_NORMAL,
                              "TWT Wake ahead duration : %d us\n",
                              config.twt_flows[i].twt_wake_ahead_duration);
            }
        }
        return (0);
    }

    if (!strncasecmp(argv[1], "on", 2)) {
        params.enabled = WIFI_PS_ENABLED;
    }
    else if (!strncasecmp(argv[1], "off", 3)) {
        params.enabled = WIFI_PS_DISABLED;
    }
    else {
        shell_fprintf(sh, SHELL_WARNING, "Invalid argument\n");
        return (-ENOEXEC);
    }

    params.type = WIFI_PS_PARAM_STATE;

    if (net_mgmt(NET_REQUEST_WIFI_PS, iface, &params, sizeof(params))) {
        shell_fprintf(sh, SHELL_WARNING,
                      "PS %s failed. Reason: %s\n",
                      params.enabled ? "enable" : "disable",
                      wifi_ps_get_config_err_code_str(params.fail_reason));
        return (-ENOEXEC);
    }

    shell_fprintf(sh, SHELL_NORMAL, "%s\n", wifi_ps_txt(params.enabled));

    return (0);
}

static int cmd_wifi_ps_mode(const struct shell* sh, size_t argc, char* argv[]) {
    struct net_if* iface = net_if_get_first_wifi();
    struct wifi_ps_params params = {0};

    wifi_sh_ctx.sh = sh;

    if (!strncasecmp(argv[1], "legacy", 6)) {
        params.mode = WIFI_PS_MODE_LEGACY;
    }
    else if (!strncasecmp(argv[1], "WMM", 3)) {
        params.mode = WIFI_PS_MODE_WMM;
    }
    else {
        shell_fprintf(sh, SHELL_WARNING, "Invalid PS mode\n");
        return (-ENOEXEC);
    }

    params.type = WIFI_PS_PARAM_MODE;

    if (net_mgmt(NET_REQUEST_WIFI_PS, iface, &params, sizeof(params))) {
        shell_fprintf(sh, SHELL_WARNING, "%s failed Reason : %s\n",
                      wifi_ps_mode_txt(params.mode),
                      wifi_ps_get_config_err_code_str(params.fail_reason));
        return (-ENOEXEC);
    }

    shell_fprintf(sh, SHELL_NORMAL, "%s\n", wifi_ps_mode_txt(params.mode));

    return (0);
}

static int cmd_wifi_ps_timeout(const struct shell* sh, size_t argc, char* argv[]) {
    struct net_if* iface = net_if_get_first_wifi();
    struct wifi_ps_params params = {0};
    long timeout_ms = 0;
    int err = 0;

    wifi_sh_ctx.sh = sh;

    timeout_ms = shell_strtol(argv[1], 10, &err);

    if (err) {
        shell_error(sh, "Unable to parse input (err %d)", err);
        return (err);
    }

    params.timeout_ms = timeout_ms;
    params.type = WIFI_PS_PARAM_TIMEOUT;

    if (net_mgmt(NET_REQUEST_WIFI_PS, iface, &params, sizeof(params))) {
        shell_fprintf(sh, SHELL_WARNING,
                      "Setting PS timeout failed. Reason : %s\n",
                      wifi_ps_get_config_err_code_str(params.fail_reason));
        return (-ENOEXEC);
    }

    if (params.timeout_ms) {
        shell_fprintf(sh, SHELL_NORMAL, "PS timeout: %d ms\n", params.timeout_ms);
    }
    else {
        shell_fprintf(sh, SHELL_NORMAL, "PS timeout: disabled\n");
    }

    return (0);
}

static int cmd_wifi_twt_setup_quick(const struct shell* sh, size_t argc,
                                    char* argv[]) {
    struct net_if* iface = net_if_get_first_wifi();
    struct wifi_twt_params params = {0};
    int idx = 1;
    long value;

    wifi_sh_ctx.sh = sh;

    /* Sensible defaults */
    params.operation        = WIFI_TWT_SETUP;
    params.negotiation_type = WIFI_TWT_INDIVIDUAL;
    params.setup_cmd        = WIFI_TWT_SETUP_CMD_REQUEST;
    params.dialog_token     = 1;
    params.flow_id          = 0;
    params.setup.responder  = 0;
    params.setup.implicit   = 1;
    params.setup.trigger    = 0;
    params.setup.announce   = 0;

    if (!parse_number(sh, &value, argv[idx++], 1, WIFI_MAX_TWT_WAKE_INTERVAL_US)) {
        return (-EINVAL);
    }
    params.setup.twt_wake_interval = (uint32_t)value;

    if (!parse_number(sh, &value, argv[idx++], 1, WIFI_MAX_TWT_INTERVAL_US)) {
        return (-EINVAL);
    }
    params.setup.twt_interval = (uint64_t)value;

    if (net_mgmt(NET_REQUEST_WIFI_TWT, iface, &params, sizeof(params))) {
        shell_fprintf(sh, SHELL_WARNING, "%s with %s failed, reason : %s\n",
                      wifi_twt_operation_txt(params.operation),
                      wifi_twt_negotiation_type_txt(params.negotiation_type),
                      wifi_twt_get_err_code_str(params.fail_reason));

        return (-ENOEXEC);
    }

    shell_fprintf(sh, SHELL_NORMAL, "TWT operation %s with dg: %d, flow_id: %d requested\n",
                  wifi_twt_operation_txt(params.operation),
                  params.dialog_token, params.flow_id);

    return (0);
}

static int cmd_wifi_twt_setup(const struct shell* sh, size_t argc,
                              char* argv[]) {
    struct net_if* iface = net_if_get_first_wifi();
    struct wifi_twt_params params = {0};
    int idx = 1;
    long value;

    wifi_sh_ctx.sh = sh;

    params.operation = WIFI_TWT_SETUP;

    if (!parse_number(sh, &value, argv[idx++], WIFI_TWT_INDIVIDUAL,
                      WIFI_TWT_WAKE_TBTT)) {
        return (-EINVAL);
    }
    params.negotiation_type = (enum wifi_twt_negotiation_type)value;

    if (!parse_number(sh, &value, argv[idx++], WIFI_TWT_SETUP_CMD_REQUEST,
                      WIFI_TWT_SETUP_CMD_DEMAND)) {
        return (-EINVAL);
    }
    params.setup_cmd = (enum wifi_twt_setup_cmd)value;

    if (!parse_number(sh, &value, argv[idx++], 1, 255)) {
        return (-EINVAL);
    }
    params.dialog_token = (uint8_t)value;

    if (!parse_number(sh, &value, argv[idx++], 0, (WIFI_MAX_TWT_FLOWS - 1))) {
        return (-EINVAL);
    }
    params.flow_id = (uint8_t)value;

    if (!parse_number(sh, &value, argv[idx++], 0, 1)) {
        return (-EINVAL);
    }
    params.setup.responder = (bool)value;

    if (!parse_number(sh, &value, argv[idx++], 0, 1)) {
        return (-EINVAL);
    }
    params.setup.trigger = (bool)value;

    if (!parse_number(sh, &value, argv[idx++], 0, 1)) {
        return (-EINVAL);
    }
    params.setup.implicit = (bool)value;

    if (!parse_number(sh, &value, argv[idx++], 0, 1)) {
        return (-EINVAL);
    }
    params.setup.announce = (bool)value;

    if (!parse_number(sh, &value, argv[idx++], 1, WIFI_MAX_TWT_WAKE_INTERVAL_US)) {
        return (-EINVAL);
    }
    params.setup.twt_wake_interval = (uint32_t)value;

    if (!parse_number(sh, &value, argv[idx++], 1, WIFI_MAX_TWT_INTERVAL_US)) {
        return (-EINVAL);
    }
    params.setup.twt_interval = (uint64_t)value;

    if (!parse_number(sh, &value, argv[idx++], 0, WIFI_MAX_TWT_WAKE_AHEAD_DURATION_US)) {
        return -EINVAL;
    }
    params.setup.twt_wake_ahead_duration = (uint32_t)value;

    if (net_mgmt(NET_REQUEST_WIFI_TWT, iface, &params, sizeof(params))) {
        shell_fprintf(sh, SHELL_WARNING, "%s with %s failed. reason : %s\n",
            wifi_twt_operation_txt(params.operation),
            wifi_twt_negotiation_type_txt(params.negotiation_type),
            wifi_twt_get_err_code_str(params.fail_reason));

        return -ENOEXEC;
    }

    shell_fprintf(sh, SHELL_NORMAL, "TWT operation %s with dg: %d, flow_id: %d requested\n",
                  wifi_twt_operation_txt(params.operation),
                  params.dialog_token, params.flow_id);

    return (0);
}

static int cmd_wifi_twt_teardown(const struct shell* sh, size_t argc,
                                 char* argv[]) {
    struct net_if* iface = net_if_get_first_wifi();
    struct wifi_twt_params params = {0};
    long value;

    wifi_sh_ctx.sh = sh;
    int idx    = 1;

    params.operation = WIFI_TWT_TEARDOWN;

    if (!parse_number(sh, &value, argv[idx++], WIFI_TWT_INDIVIDUAL,
                      WIFI_TWT_WAKE_TBTT)) {
        return (-EINVAL);
    }
    params.negotiation_type = (enum wifi_twt_negotiation_type)value;

    if (!parse_number(sh, &value, argv[idx++], WIFI_TWT_SETUP_CMD_REQUEST,
                      WIFI_TWT_SETUP_CMD_DEMAND)) {
        return (-EINVAL);
    }
    params.setup_cmd = (enum wifi_twt_setup_cmd)value;

    if (!parse_number(sh, &value, argv[idx++], 1, 255)) {
        return (-EINVAL);
    }
    params.dialog_token = (uint8_t)value;

    if (!parse_number(sh, &value, argv[idx++], 0, (WIFI_MAX_TWT_FLOWS - 1))) {
        return (-EINVAL);
    }
    params.flow_id = (uint8_t)value;

    if (net_mgmt(NET_REQUEST_WIFI_TWT, iface, &params, sizeof(params))) {
        shell_fprintf(sh, SHELL_WARNING, "%s with %s failed, reason : %s\n",
                      wifi_twt_operation_txt(params.operation),
                      wifi_twt_negotiation_type_txt(params.negotiation_type),
                      wifi_twt_get_err_code_str(params.fail_reason));

        return (-ENOEXEC);
    }

    shell_fprintf(sh, SHELL_NORMAL, "TWT operation %s with dg: %d, flow_id: %d success\n",
                  wifi_twt_operation_txt(params.operation),
                  params.dialog_token, params.flow_id);

    return (0);
}

static int cmd_wifi_twt_teardown_all(const struct shell* sh, size_t argc,
                                     char* argv[]) {
    struct net_if* iface = net_if_get_first_wifi();
    struct wifi_twt_params params = {0};

    wifi_sh_ctx.sh = sh;

    params.operation = WIFI_TWT_TEARDOWN;
    params.teardown.teardown_all = 1;

    if (net_mgmt(NET_REQUEST_WIFI_TWT, iface, &params, sizeof(params))) {
        shell_fprintf(sh, SHELL_WARNING, "%s with %s failed, reason : %s\n",
                      wifi_twt_operation_txt(params.operation),
                      wifi_twt_negotiation_type_txt(params.negotiation_type),
                      wifi_twt_get_err_code_str(params.fail_reason));

        return (-ENOEXEC);
    }

    shell_fprintf(sh, SHELL_NORMAL, "TWT operation %s all flows success\n",
                  wifi_twt_operation_txt(params.operation));

    return (0);
}

static int cmd_wifi_ap_enable(const struct shell* sh, size_t argc,
                              char* argv[]) {
    struct net_if* iface = net_if_get_first_wifi();
    static struct wifi_connect_req_params cnx_params;
    int ret;

    if (__wifi_args_to_params(argc - 1, &argv[1], &cnx_params, WIFI_MODE_AP)) {
        shell_help(sh);
        return (-ENOEXEC);
    }

    wifi_sh_ctx.sh = sh;

    k_mutex_init(&wifi_ap_sta_list_lock);

    ret = net_mgmt(NET_REQUEST_WIFI_AP_ENABLE, iface, &cnx_params,
                   sizeof(struct wifi_connect_req_params));
    if (ret) {
        shell_fprintf(sh, SHELL_WARNING, "AP mode enable failed: %s\n", strerror(-ret));
        return (-ENOEXEC);
    }

    shell_fprintf(sh, SHELL_NORMAL, "AP mode enable requested\n");

    return (0);
}

static int cmd_wifi_ap_disable(const struct shell* sh, size_t argc,
                               char* argv[]) {
    struct net_if* iface = net_if_get_first_wifi();
    int ret;

    ret = net_mgmt(NET_REQUEST_WIFI_AP_DISABLE, iface, NULL, 0);
    if (ret) {
        shell_fprintf(sh, SHELL_WARNING, "AP mode disable failed: %s\n", strerror(-ret));
        return (-ENOEXEC);
    }

    shell_fprintf(sh, SHELL_NORMAL, "AP mode disable requested\n");

    return (0);
}

static int cmd_wifi_ap_stations(const struct shell* sh, size_t argc,
                                char* argv[]) {
    size_t id = 1;

    ARG_UNUSED(argv);
    ARG_UNUSED(argc);

    shell_fprintf(sh, SHELL_NORMAL, "AP stations:\n");
    shell_fprintf(sh, SHELL_NORMAL, "============\n");

    k_mutex_lock(&wifi_ap_sta_list_lock, K_FOREVER);
    for (int i = 0; i < CONFIG_WIFI_SHELL_MAX_AP_STA; i++) {
        struct wifi_ap_sta_info *sta;
        uint8_t mac_string_buf[sizeof("xx:xx:xx:xx:xx:xx")];

        if (!sta_list[i].valid) {
            continue;
        }

        sta = &sta_list[i].sta_info;

        shell_fprintf(sh, SHELL_NORMAL, "Station %zu:\n", id++);
        shell_fprintf(sh, SHELL_NORMAL, "==========\n");
        shell_fprintf(sh, SHELL_NORMAL, "MAC: %s\n",
                      net_sprint_ll_addr_buf(sta->mac,
                                             WIFI_MAC_ADDR_LEN,
                                             mac_string_buf,
                                             sizeof(mac_string_buf)));
        shell_fprintf(sh, SHELL_NORMAL, "Link mode: %s\n",
                      wifi_link_mode_txt(sta->link_mode));
        shell_fprintf(sh, SHELL_NORMAL, "TWT: %s\n",
                      sta->twt_capable ? "Supported" : "Not supported");
    }

    if (id == 1) {
        shell_fprintf(sh, SHELL_NORMAL, "No stations connected\n");
    }
    k_mutex_unlock(&wifi_ap_sta_list_lock);

    return 0;
}

static int cmd_wifi_ap_sta_disconnect(const struct shell* sh, size_t argc,
                                      char* argv[]) {
    struct net_if* iface = net_if_get_first_wifi();
    uint8_t mac[6];
    int ret;

    if (net_bytes_from_str(mac, sizeof(mac), argv[1]) < 0) {
        shell_fprintf(sh, SHELL_WARNING, "Invalid MAC address\n");
        return (-ENOEXEC);
    }

    ret = net_mgmt(NET_REQUEST_WIFI_AP_STA_DISCONNECT, iface, mac, sizeof(mac));
    if (ret) {
        shell_fprintf(sh, SHELL_WARNING, "AP station disconnect failed: %s\n",
                      strerror(-ret));
        return (-ENOEXEC);
    }

    shell_fprintf(sh, SHELL_NORMAL, "AP station disconnect requested\n");
    return (0);
}

static int cmd_wifi_reg_domain(const struct shell* sh, size_t argc,
                               char* argv[]) {
    struct net_if* iface = net_if_get_first_wifi();
    struct wifi_reg_domain regd = {0};
    int ret, chan_idx = 0;

    if (argc == 1) {
        (&regd)->chan_info = &chan_info[0];
        regd.oper = WIFI_MGMT_GET;
    }
    else if (argc >= 2 && argc <= 3) {
        regd.oper = WIFI_MGMT_SET;
        if (strlen(argv[1]) != 2) {
            shell_fprintf(sh, SHELL_WARNING,
                          "Invalid reg domain: Length should be two letters/digits\n");
            return -ENOEXEC;
        }

        /* Two letter country code with special case of 00 for WORLD */
        if (((argv[1][0] < 'A' || argv[1][0] > 'Z') ||
             (argv[1][1] < 'A' || argv[1][1] > 'Z')) &&
             (argv[1][0] != '0' || argv[1][1] != '0')) {
            shell_fprintf(sh, SHELL_WARNING, "Invalid reg domain %c%c\n", argv[1][0],
                          argv[1][1]);
            return -ENOEXEC;
        }
        regd.country_code[0] = argv[1][0];
        regd.country_code[1] = argv[1][1];

        if (argc == 3) {
            if (strncmp(argv[2], "-f", 2) == 0) {
                regd.force = true;
            }
            else {
                shell_fprintf(sh, SHELL_WARNING, "Invalid option %s\n", argv[2]);
                return (-ENOEXEC);
            }
        }
    }
    else {
        shell_help(sh);
        return (-ENOEXEC);
    }

    ret = net_mgmt(NET_REQUEST_WIFI_REG_DOMAIN, iface,
                   &regd, sizeof(regd));
    if (ret) {
        shell_fprintf(sh, SHELL_WARNING, "Cannot %s Regulatory domain: %d\n",
                      regd.oper == WIFI_MGMT_GET ? "get" : "set", ret);
        return (-ENOEXEC);
    }

    if (regd.oper == WIFI_MGMT_GET) {
        shell_fprintf(sh, SHELL_NORMAL, "Wi-Fi Regulatory domain is: %c%c\n",
                      regd.country_code[0], regd.country_code[1]);
        shell_fprintf(sh, SHELL_NORMAL,
                      "<channel>\t<center frequency>\t<supported(y/n)>\t"
                      "<max power(dBm)>\t<passive scan supported(y/n)>\t<dfs supported(y/n)>\n");
        for (chan_idx = 0; chan_idx < regd.num_channels; chan_idx++) {
            shell_fprintf(sh, SHELL_NORMAL,
                          "  %d\t\t\t\%d\t\t\t\%s\t\t\t%d\t\t\t%s\t\t\t\t%s\n",
                          wifi_freq_to_channel(chan_info[chan_idx].center_frequency),
                          chan_info[chan_idx].center_frequency,
                          chan_info[chan_idx].supported ? "y" : "n",
                          chan_info[chan_idx].max_power,
                          chan_info[chan_idx].passive_only ? "y" : "n",
                          chan_info[chan_idx].dfs ? "y" : "n");
        }
    }
    else {
        shell_fprintf(sh, SHELL_NORMAL, "Wi-Fi Regulatory domain set to: %c%c\n",
                      regd.country_code[0], regd.country_code[1]);
    }

    return 0;
}

static int cmd_wifi_listen_interval(const struct shell* sh, size_t argc, char* argv[]) {
    struct net_if* iface = net_if_get_first_wifi();
    struct wifi_ps_params params = {0};
    long interval = 0;

    wifi_sh_ctx.sh = sh;

    if (!parse_number(sh, &interval, argv[1],
                      WIFI_LISTEN_INTERVAL_MIN,
                      WIFI_LISTEN_INTERVAL_MAX)) {
        return (-EINVAL);
    }

    params.listen_interval = (unsigned short)interval;
    params.type            = WIFI_PS_PARAM_LISTEN_INTERVAL;

    if (net_mgmt(NET_REQUEST_WIFI_PS, iface, &params, sizeof(params))) {
        if (params.fail_reason ==
            WIFI_PS_PARAM_LISTEN_INTERVAL_RANGE_INVALID) {
            shell_fprintf(sh, SHELL_WARNING,
                          "Setting listen interval failed. Reason :%s\n",
                          wifi_ps_get_config_err_code_str(params.fail_reason));
            shell_fprintf(sh, SHELL_WARNING,
                          "Hardware support valid range : 3 - 65535\n");
        }
        else {
            shell_fprintf(sh, SHELL_WARNING,
                          "Setting listen interval failed. Reason :%s\n",
                          wifi_ps_get_config_err_code_str(params.fail_reason));
        }
        return (-ENOEXEC);
    }

    shell_fprintf(sh, SHELL_NORMAL,
                  "Listen interval %hu\n", params.listen_interval);

    return (0);
}

static int cmd_wifi_ps_wakeup_mode(const struct shell* sh, size_t argc, char* argv[]) {
    struct net_if* iface = net_if_get_first_wifi();
    struct wifi_ps_params params = {0};

    wifi_sh_ctx.sh = sh;

    if (!strncasecmp(argv[1], "dtim", 4)) {
        params.wakeup_mode = WIFI_PS_WAKEUP_MODE_DTIM;
    }
    else if (!strncasecmp(argv[1], "listen_interval", 15)) {
        params.wakeup_mode = WIFI_PS_WAKEUP_MODE_LISTEN_INTERVAL;
    }
    else {
        shell_fprintf(sh, SHELL_WARNING, "Invalid argument\n");
        shell_fprintf(sh, SHELL_INFO,
                      "Valid argument : <dtim> / <listen_interval>\n");
        return (-ENOEXEC);
    }

    params.type = WIFI_PS_PARAM_WAKEUP_MODE;

    if (net_mgmt(NET_REQUEST_WIFI_PS, iface, &params, sizeof(params))) {
        shell_fprintf(sh, SHELL_WARNING,
                      "Setting PS wake up mode to %s failed..Reason :%s\n",
                      params.wakeup_mode ? "Listen interval" : "DTIM interval",
                      wifi_ps_get_config_err_code_str(params.fail_reason));
        return (-ENOEXEC);
    }

    shell_fprintf(sh, SHELL_NORMAL, "%s\n",
                  wifi_ps_wakeup_mode_txt(params.wakeup_mode));

    return (0);
}

void parse_mode_args_to_params(const struct shell* sh, int argc,
                               char* argv[], struct wifi_mode_info* mode,
                               bool* do_mode_oper) {
    int opt;
    int option_index = 0;

    static struct option long_options[] = {{"if-index", optional_argument, 0, 'i'},
                                           {"sta", no_argument, 0, 's'},
                                           {"monitor", no_argument, 0, 'm'},
                                           {"ap", no_argument, 0, 'a'},
                                           {"softap", no_argument, 0, 'k'},
                                           {"get", no_argument, 0, 'g'},
                                           {"help", no_argument, 0, 'h'},
                                           {0, 0, 0, 0}};

    while ((opt = getopt_long(argc, argv, "i:smtpakgh", long_options, &option_index)) != -1) {
        switch (opt) {
            case 's':
                mode->mode |= WIFI_STA_MODE;
                break;

            case 'm':
                mode->mode |= WIFI_MONITOR_MODE;
                break;

            case 'a':
                mode->mode |= WIFI_AP_MODE;
                break;

            case 'k':
                mode->mode |= WIFI_SOFTAP_MODE;
                break;

            case 'g':
                mode->oper = WIFI_MGMT_GET;
                break;

            case 'i':
                mode->if_index = (uint8_t)atoi(optarg);
                break;

            case 'h':
                shell_help(sh);
                *do_mode_oper = false;
                break;

            case '?':
            default:
                break;
        }
    }
}

static int cmd_wifi_mode(const struct shell* sh, size_t argc, char* argv[]) {
    struct net_if* iface;
    struct wifi_mode_info mode_info = {0};
    int ret;
    bool do_mode_oper = true;

    if (argc > 1) {
        mode_info.oper = WIFI_MGMT_SET;
        parse_mode_args_to_params(sh, argc, argv, &mode_info, &do_mode_oper);
    }
    else {
        shell_fprintf(sh, SHELL_ERROR, "Invalid number of arguments\n");
        return (-EINVAL);
    }

    if (do_mode_oper) {
        /* Check interface index value. Mode validation must be performed by
         * lower layer
         */
        if (mode_info.if_index == 0) {
            iface = net_if_get_first_wifi();
            if (iface == NULL) {
                shell_fprintf(sh, SHELL_ERROR,
                              "Cannot find the default wifi interface\n");
                return (-ENOEXEC);
            }
            mode_info.if_index = net_if_get_by_iface(iface);
        }
        else {
            iface = net_if_get_by_index(mode_info.if_index);
            if (iface == NULL) {
                shell_fprintf(sh, SHELL_ERROR,
                              "Cannot find interface for if_index %d\n",
                              mode_info.if_index);
                return (-ENOEXEC);
            }
        }

        ret = net_mgmt(NET_REQUEST_WIFI_MODE, iface, &mode_info, sizeof(mode_info));

        if (ret) {
            shell_fprintf(sh, SHELL_ERROR, "mode %s operation failed with reason %d\n",
                          mode_info.oper == WIFI_MGMT_GET ? "get" : "set", ret);
            return (-ENOEXEC);
        }

        if (mode_info.oper == WIFI_MGMT_GET) {
            shell_fprintf(sh, SHELL_NORMAL, "Wi-Fi current mode is %x\n",
                          mode_info.mode);
        }
        else {
            shell_fprintf(sh, SHELL_NORMAL, "Wi-Fi mode set to %x\n", mode_info.mode);
        }
    }

    return (0);
}

void parse_channel_args_to_params(const struct shell* sh, int argc,
                                  char* argv[], struct wifi_channel_info* channel,
                                  bool* do_channel_oper) {
    int opt;
    int option_index = 0;

    static struct option long_options[] = {{"if-index", optional_argument, 0, 'i'},
                                           {"channel", required_argument, 0, 'c'},
                                           {"get", no_argument, 0, 'g'},
                                           {"help", no_argument, 0, 'h'},
                                           {0, 0, 0, 0}};

    while ((opt = getopt_long(argc, argv, "i:c:gh", long_options, &option_index)) != -1) {
        switch (opt) {
            case 'c' :
                channel->channel = (uint16_t)atoi(optarg);
                break;

            case 'i' :
                channel->if_index = (uint8_t)atoi(optarg);
                break;

            case 'g' :
                channel->oper = WIFI_MGMT_GET;
                break;

            case 'h' :
                shell_help(sh);
                *do_channel_oper = false;
                break;

            case '?' :
            default :
                break;
        }
    }
}

static int cmd_wifi_channel(const struct shell* sh, size_t argc, char* argv[]) {
    struct net_if* iface;
    struct wifi_channel_info channel_info = {0};
    int ret;
    bool do_channel_oper = true;

    channel_info.oper = WIFI_MGMT_SET;
    parse_channel_args_to_params(sh, argc, argv, &channel_info, &do_channel_oper);

    if (do_channel_oper) {
        /*
         * Validate parameters before sending to lower layer.
         * Do it here instead of parse_channel_args_to_params
         * as this is right before sending the parameters to
         * the lower layer.
         */

        if (channel_info.if_index == 0) {
            iface = net_if_get_first_wifi();
            if (iface == NULL) {
                shell_fprintf(sh, SHELL_ERROR,
                              "Cannot find the default wifi interface\n");
                return (-ENOEXEC);
            }
            channel_info.if_index = net_if_get_by_iface(iface);
        }
        else {
            iface = net_if_get_by_index(channel_info.if_index);
            if (iface == NULL) {
                shell_fprintf(sh, SHELL_ERROR,
                              "Cannot find interface for if_index %d\n",
                              channel_info.if_index);
                return (-ENOEXEC);
            }
        }

        if (channel_info.oper == WIFI_MGMT_SET) {
            if ((channel_info.channel < WIFI_CHANNEL_MIN) ||
                (channel_info.channel > WIFI_CHANNEL_MAX)) {
                shell_fprintf(sh, SHELL_ERROR,
                              "Invalid channel number. Range is (1-233)\n");
                return (-ENOEXEC);
            }
        }

        ret = net_mgmt(NET_REQUEST_WIFI_CHANNEL, iface,
                       &channel_info, sizeof(channel_info));

        if (ret) {
            shell_fprintf(sh, SHELL_ERROR,
                          "channel %s operation failed with reason %d\n",
                          channel_info.oper == WIFI_MGMT_GET ? "get" : "set", ret);
            return (-ENOEXEC);
        }

        if (channel_info.oper == WIFI_MGMT_GET) {
            shell_fprintf(sh, SHELL_NORMAL, "Wi-Fi current channel is: %d\n",
                          channel_info.channel);
        }
        else {
            shell_fprintf(sh, SHELL_NORMAL, "Wi-Fi channel set to %d\n",
                          channel_info.channel);
        }
    }

    return (0);
}

void parse_filter_args_to_params(const struct shell* sh, int argc,
                                 char* argv[], struct wifi_filter_info* filter,
                                 bool* do_filter_oper) {
    int opt;
    int option_index = 0;

    static struct option long_options[] = {{"if-index", optional_argument, 0, 'i'},
                                           {"capture-len", optional_argument, 0, 'b'},
                                           {"all", no_argument, 0, 'a'},
                                           {"mgmt", no_argument, 0, 'm'},
                                           {"ctrl", no_argument, 0, 'c'},
                                           {"data", no_argument, 0, 'd'},
                                           {"get", no_argument, 0, 'g'},
                                           {"help", no_argument, 0, 'h'},
                                           {0, 0, 0, 0}};

    while ((opt = getopt_long(argc, argv, "i:b:amcdgh", long_options, &option_index)) != -1) {
        switch (opt) {
            case 'a' :
                filter->filter |= WIFI_PACKET_FILTER_ALL;
                break;

            case 'm' :
                filter->filter |= WIFI_PACKET_FILTER_MGMT;
                break;

            case 'c' :
                filter->filter |= WIFI_PACKET_FILTER_DATA;
                break;

            case 'd' :
                filter->filter |= WIFI_PACKET_FILTER_CTRL;
                break;

            case 'i' :
                filter->if_index = (uint8_t)atoi(optarg);
                break;

            case 'b' :
                filter->buffer_size = (uint16_t)atoi(optarg);
                break;

            case 'h' :
                shell_help(sh);
                *do_filter_oper = false;
                break;

            case 'g' :
                filter->oper = WIFI_MGMT_GET;
                break;

            case '?' :
            default :
                break;
        }
    }
}

static int cmd_wifi_packet_filter(const struct shell* sh, size_t argc, char* argv[]) {
    struct net_if* iface;
    struct wifi_filter_info packet_filter = {0};
    int ret;
    bool do_filter_oper = true;

    packet_filter.oper = WIFI_MGMT_SET;
    parse_filter_args_to_params(sh, argc, argv, &packet_filter, &do_filter_oper);

    if (do_filter_oper) {
        /*
         * Validate parameters before sending to lower layer.
         * Do it here instead of parse_filter_args_to_params
         * as this is right before sending the parameters to
         * the lower layer. filter and packet capture length
         * value to be verified by the lower layer.
         */
        if (packet_filter.if_index == 0) {
            iface = net_if_get_first_wifi();
            if (iface == NULL) {
                shell_fprintf(sh, SHELL_ERROR,
                              "Cannot find the default wifi interface\n");
                return (-ENOEXEC);
            }
            packet_filter.if_index = net_if_get_by_iface(iface);
        }
        else {
            iface = net_if_get_by_index(packet_filter.if_index);
            if (iface == NULL) {
                shell_fprintf(sh, SHELL_ERROR,
                              "Cannot find interface for if_index %d\n",
                              packet_filter.if_index);
                return (-ENOEXEC);
            }
        }

        ret = net_mgmt(NET_REQUEST_WIFI_PACKET_FILTER, iface,
                       &packet_filter, sizeof(packet_filter));

        if (ret) {
            shell_fprintf(sh, SHELL_ERROR,
                          "Wi-Fi packet filter %s operation failed with reason %d\n",
                          packet_filter.oper == WIFI_MGMT_GET ? "get" : "set", ret);
            return (-ENOEXEC);
        }

        if (packet_filter.oper == WIFI_MGMT_GET) {
            shell_fprintf(sh, SHELL_NORMAL, "Wi-Fi current mode packet filter is %d\n",
                          packet_filter.filter);
        }
        else {
            shell_fprintf(sh, SHELL_NORMAL, "Wi-Fi mode packet filter set to %d\n",
                          packet_filter.filter);
        }
    }

    return (0);
}

static int cmd_wifi_version(const struct shell *sh, size_t argc, char *argv[])
{
	struct net_if *iface = net_if_get_first_wifi();
	struct wifi_version version = {0};

	if (argc > 1) {
		shell_fprintf(sh, SHELL_WARNING, "Invalid number of arguments\n");
		return -ENOEXEC;
	}

	if (net_mgmt(NET_REQUEST_WIFI_VERSION, iface, &version, sizeof(version))) {
		shell_fprintf(sh, SHELL_WARNING, "Failed to get Wi-Fi versions\n");
		return -ENOEXEC;
	}

	shell_fprintf(sh, SHELL_NORMAL, "Wi-Fi Driver Version: %s\n", version.drv_version);
	shell_fprintf(sh, SHELL_NORMAL, "Wi-Fi Firmware Version: %s\n", version.fw_version);

	return 0;
}

SHELL_STATIC_SUBCMD_SET_CREATE(wifi_cmd_ap,
    SHELL_CMD_ARG(disable, NULL,
                  "Disable Access Point mode.\n",
                  cmd_wifi_ap_disable,
                  1, 0),
    SHELL_CMD_ARG(enable, NULL,
                  "\"<SSID>\"\n"
                  "<channel number>\n"
                  "[PSK: valid only for secure SSIDs]\n"
                  "[Security type: valid only for secure SSIDs]\n"
                  "0:None, 1:WPA2-PSK, 2:WPA2-PSK-256, 3:SAE, 4:WAPI, 5:EAP, 6:WEP, 7: WPA-PSK\n"
                  "[MFP (optional: needs security type to be specified)]\n"
                  ": 0:Disable, 1:Optional, 2:Required.\n",
                  cmd_wifi_ap_enable,
                  3, 3),
    SHELL_CMD_ARG(stations, NULL,
                  "List stations connected to the AP",
                  cmd_wifi_ap_stations,
                  1, 0),
    SHELL_CMD_ARG(disconnect, NULL,
                  "Disconnect a station from the AP\n"
                  "<MAC address of the station>\n",
                  cmd_wifi_ap_sta_disconnect,
                  2, 0),
    SHELL_SUBCMD_SET_END
);

SHELL_STATIC_SUBCMD_SET_CREATE(wifi_twt_ops,
    SHELL_CMD_ARG(quick_setup, NULL, " Start a TWT flow with defaults:\n"
                  "<twt_wake_interval: 1-262144us> <twt_interval: 1us-2^31us>.\n",
                  cmd_wifi_twt_setup_quick,
                  3, 0),
    SHELL_CMD_ARG(setup, NULL, " Start a TWT flow:\n"
                  "<negotiation_type, 0: Individual, 1: Broadcast, 2: Wake TBTT>\n"
                  "<setup_cmd: 0: Request, 1: Suggest, 2: Demand>\n"
                  "<dialog_token: 1-255> <flow_id: 0-7> <responder: 0/1> <trigger: 0/1> <implicit:0/1> "
                  "<announce: 0/1> <twt_wake_interval: 1-262144us> <twt_interval: 1us-2^31us>.\n"
                  "<twt_wake_ahead_duration>: 0us-2^31us>\n",
                  cmd_wifi_twt_setup,
                  12, 0),
    SHELL_CMD_ARG(teardown, NULL, " Teardown a TWT flow:\n"
                  "<negotiation_type, 0: Individual, 1: Broadcast, 2: Wake TBTT>\n"
                  "<setup_cmd: 0: Request, 1: Suggest, 2: Demand>\n"
                  "<dialog_token: 1-255> <flow_id: 0-7>.\n",
                  cmd_wifi_twt_teardown,
                  5, 0),
    SHELL_CMD_ARG(teardown_all, NULL, " Teardown all TWT flows.\n",
                  cmd_wifi_twt_teardown_all,
                  1, 0),
    SHELL_SUBCMD_SET_END
);

SHELL_STATIC_SUBCMD_SET_CREATE(wifi_commands,
<<<<<<< HEAD
	SHELL_CMD_ARG(version, NULL, "Print Wi-Fi Driver and Firmware versions\n",
		  cmd_wifi_version,
		  1, 0),
	SHELL_CMD(ap, &wifi_cmd_ap, "Access Point mode commands.\n", NULL),
	SHELL_CMD_ARG(connect, NULL,
		  "Connect to a Wi-Fi AP\n"
		  "\"<SSID>\"\n"
		  "[channel number: 0 means all]\n"
		  "[PSK: valid only for secure SSIDs]\n"
		  "[Security type: valid only for secure SSIDs]\n"
		  "0:None, 1:WPA2-PSK, 2:WPA2-PSK-256, 3:SAE, 4:WAPI, 5:EAP, 6:WEP, 7: WPA-PSK\n"
		  "[MFP (optional: needs security type to be specified)]\n"
		  ": 0:Disable, 1:Optional, 2:Required.\n",
		  cmd_wifi_connect,
		  2, 4),
	SHELL_CMD_ARG(disconnect, NULL, "Disconnect from the Wi-Fi AP.\n",
		  cmd_wifi_disconnect,
		  1, 0),
	SHELL_CMD_ARG(ps, NULL, "Configure or display Wi-Fi power save state.\n"
		  "[on/off]\n",
		  cmd_wifi_ps,
		  1, 1),
	SHELL_CMD_ARG(ps_mode,
		      NULL,
		      "<mode: legacy/WMM>.\n",
		      cmd_wifi_ps_mode,
		      2,
		      0),
	SHELL_CMD_ARG(scan, NULL,
		  "Scan for Wi-Fi APs\n"
		    "[-t, --type <active/passive>] : Preferred mode of scan. The actual mode of scan can depend on factors such as the Wi-Fi chip implementation, regulatory domain restrictions. Default type is active\n"
		    "[-b, --bands <Comma separated list of band values (2/5/6)>] : Bands to be scanned where 2: 2.4 GHz, 5: 5 GHz, 6: 6 GHz\n"
		    "[-a, --dwell_time_active <val_in_ms>] : Active scan dwell time (in ms) on a channel. Range 5 ms to 1000 ms\n"
		    "[-p, --dwell_time_passive <val_in_ms>] : Passive scan dwell time (in ms) on a channel. Range 10 ms to 1000 ms\n"
		    "[-s, --ssid] : SSID to scan for. Can be provided multiple times\n"
		    "[-m, --max_bss <val>] : Maximum BSSes to scan for. Range 1 - 65535\n"
		    "[-c, --chans <Comma separated list of channel ranges>] : Channels to be scanned. The channels must be specified in the form band1:chan1,chan2_band2:chan3,..etc. band1, band2 must be valid band values and chan1, chan2, chan3 must be specified as a list of comma separated values where each value is either a single channel or a channel range specified as chan_start-chan_end. Each band channel set has to be separated by a _. For example, a valid channel specification can be 2:1,6_5:36 or 2:1,6-11,14_5:36,163-177,52. Care should be taken to ensure that configured channels don't exceed CONFIG_WIFI_MGMT_SCAN_CHAN_MAX_MANUAL\n"
		    "[-h, --help] : Print out the help for the scan command.\n",
		  cmd_wifi_scan,
		  1, 8),
	SHELL_CMD_ARG(statistics, NULL, "Wi-Fi interface statistics.\n", cmd_wifi_stats, 1, 0),
	SHELL_CMD_ARG(status, NULL, "Status of the Wi-Fi interface.\n", cmd_wifi_status, 1, 0),
	SHELL_CMD(twt, &wifi_twt_ops, "Manage TWT flows.\n", NULL),
	SHELL_CMD_ARG(reg_domain, NULL,
		"Set or Get Wi-Fi regulatory domain\n"
		"[ISO/IEC 3166-1 alpha2]: Regulatory domain\n"
		"[-f]: Force to use this regulatory hint over any other regulatory hints\n"
		"Note: This may cause regulatory compliance issues, use it at your own risk.\n",
		cmd_wifi_reg_domain,
		1, 2),
	SHELL_CMD_ARG(mode, NULL, "mode operational setting\n"
		"This command may be used to set the Wi-Fi device into a specific mode of operation\n"
		"[-i, --if-index <idx>] : Interface index\n"
		"[-s, --sta] : Station mode\n"
		"[-m, --monitor] : Monitor mode\n"
		"[-a, --ap] : AP mode\n"
		"[-k, --softap] : Softap mode\n"
		"[-h, --help] : Help\n"
		"[-g, --get] : Get current mode for a specific interface index\n"
		"Usage: Get operation example for interface index 1\n"
		"wifi mode -g -i1\n"
		"Set operation example for interface index 1 - set station+promiscuous\n"
		"wifi mode -i1 -sp.\n",
		cmd_wifi_mode,
		1, 9),
	SHELL_CMD_ARG(packet_filter, NULL, "mode filter setting\n"
		"This command is used to set packet filter setting when\n"
		"monitor, TX-Injection and promiscuous mode is enabled\n"
		"The different packet filter modes are control, management, data and enable all filters\n"
		"[-i, --if-index <idx>] : Interface index\n"
		"[-a, --all] : Enable all packet filter modes\n"
		"[-m, --mgmt] : Enable management packets to allowed up the stack\n"
		"[-c, --ctrl] : Enable control packets to be allowed up the stack\n"
		"[-d, --data] : Enable Data packets to be allowed up the stack\n"
		"[-g, --get] : Get current filter settings for a specific interface index\n"
		"[-b, --capture-len <len>] : Capture length buffer size for each packet to be captured\n"
		"[-h, --help] : Help\n"
		"Usage: Get operation example for interface index 1\n"
		"wifi packet_filter -g -i1\n"
		"Set operation example for interface index 1 - set data+management frame filter\n"
		"wifi packet_filter -i1 -md.\n",
		cmd_wifi_packet_filter,
		2, 8),
	SHELL_CMD_ARG(channel, NULL, "wifi channel setting\n"
		"This command is used to set the channel when\n"
		"monitor or TX-Injection mode is enabled\n"
		"Currently 20 MHz is only supported and no BW parameter is provided\n"
		"[-i, --if-index <idx>] : Interface index\n"
		"[-c, --channel <chan>] : Set a specific channel number to the lower layer\n"
		"[-g, --get] : Get current set channel number from the lower layer\n"
		"[-h, --help] : Help\n"
		"Usage: Get operation example for interface index 1\n"
		"wifi channel -g -i1\n"
		"Set operation example for interface index 1 (setting channel 5)\n"
		"wifi -i1 -c5.\n",
		cmd_wifi_channel,
		2, 4),
	SHELL_CMD_ARG(ps_timeout,
		      NULL,
		      "<val> - PS inactivity timer(in ms).\n",
		      cmd_wifi_ps_timeout,
		      2,
		      0),
	SHELL_CMD_ARG(ps_listen_interval,
		      NULL,
		      "<val> - Listen interval in the range of <0-65535>.\n",
		      cmd_wifi_listen_interval,
		      2,
		      0),
	SHELL_CMD_ARG(ps_wakeup_mode,
		     NULL,
		     "<wakeup_mode: DTIM/Listen Interval>.\n",
		     cmd_wifi_ps_wakeup_mode,
		     2,
		     0),
	SHELL_SUBCMD_SET_END
=======
    SHELL_CMD(ap, &wifi_cmd_ap, "Access Point mode commands.\n", NULL),
    SHELL_CMD_ARG(connect, NULL,
                  "Connect to a Wi-Fi AP\n"
                  "\"<SSID>\"\n"
                  "[channel number: 0 means all]\n"
                  "[PSK: valid only for secure SSIDs]\n"
                  "[Security type: valid only for secure SSIDs]\n"
                  "0:None, 1:WPA2-PSK, 2:WPA2-PSK-256, 3:SAE, 4:WAPI, 5:EAP, 6:WEP, 7: WPA-PSK\n"
                  "[MFP (optional: needs security type to be specified)]\n"
                  ": 0:Disable, 1:Optional, 2:Required.\n",
                  cmd_wifi_connect,
                  2, 4),
    SHELL_CMD_ARG(disconnect, NULL, "Disconnect from the Wi-Fi AP.\n",
                  cmd_wifi_disconnect,
                  1, 0),
    SHELL_CMD_ARG(ps, NULL, "Configure or display Wi-Fi power save state.\n"
                  "[on/off]\n",
                  cmd_wifi_ps,
                  1, 1),
    SHELL_CMD_ARG(ps_mode,
                  NULL,
                  "<mode: legacy/WMM>.\n",
                  cmd_wifi_ps_mode,
                  2, 0),
    SHELL_CMD_ARG(scan, NULL,
                  "Scan for Wi-Fi APs\n"
                  "[-t, --type <active/passive>] : Preferred mode of scan. The actual mode of scan can depend on factors such as the Wi-Fi chip implementation, regulatory domain restrictions. Default type is active\n"
                  "[-b, --bands <Comma separated list of band values (2/5/6)>] : Bands to be scanned where 2: 2.4 GHz, 5: 5 GHz, 6: 6 GHz\n"
                  "[-a, --dwell_time_active <val_in_ms>] : Active scan dwell time (in ms) on a channel. Range 5 ms to 1000 ms\n"
                  "[-p, --dwell_time_passive <val_in_ms>] : Passive scan dwell time (in ms) on a channel. Range 10 ms to 1000 ms\n"
                  "[-s, --ssid] : SSID to scan for. Can be provided multiple times\n"
                  "[-m, --max_bss <val>] : Maximum BSSes to scan for. Range 1 - 65535\n"
                  "[-c, --chans <Comma separated list of channel ranges>] : Channels to be scanned. The channels must be specified in the form band1:chan1,chan2_band2:chan3,..etc. band1, band2 must be valid band values and chan1, chan2, chan3 must be specified as a list of comma separated values where each value is either a single channel or a channel range specified as chan_start-chan_end. Each band channel set has to be separated by a _. For example, a valid channel specification can be 2:1,6_5:36 or 2:1,6-11,14_5:36,163-177,52. Care should be taken to ensure that configured channels don't exceed CONFIG_WIFI_MGMT_SCAN_CHAN_MAX_MANUAL\n"
                  "[-h, --help] : Print out the help for the scan command.\n",
                 cmd_wifi_scan,
                 1, 8),
    SHELL_CMD_ARG(statistics, NULL, "Wi-Fi interface statistics.\n", cmd_wifi_stats, 1, 0),
    SHELL_CMD_ARG(status, NULL, "Status of the Wi-Fi interface.\n", cmd_wifi_status, 1, 0),
    SHELL_CMD(twt, &wifi_twt_ops, "Manage TWT flows.\n", NULL),
    SHELL_CMD_ARG(reg_domain, NULL,
                  "Set or Get Wi-Fi regulatory domain\n"
                  "[ISO/IEC 3166-1 alpha2]: Regulatory domain\n"
                  "[-f]: Force to use this regulatory hint over any other regulatory hints\n"
                  "Note: This may cause regulatory compliance issues, use it at your own risk.\n",
                  cmd_wifi_reg_domain,
                  1, 2),
    SHELL_CMD_ARG(mode, NULL, "mode operational setting\n"
                  "This command may be used to set the Wi-Fi device into a specific mode of operation\n"
                  "[-i, --if-index <idx>] : Interface index\n"
                  "[-s, --sta] : Station mode\n"
                  "[-m, --monitor] : Monitor mode\n"
                  "[-a, --ap] : AP mode\n"
                  "[-k, --softap] : Softap mode\n"
                  "[-h, --help] : Help\n"
                  "[-g, --get] : Get current mode for a specific interface index\n"
                  "Usage: Get operation example for interface index 1\n"
                  "wifi mode -g -i1\n"
                  "Set operation example for interface index 1 - set station+promiscuous\n"
                  "wifi mode -i1 -sp.\n",
                  cmd_wifi_mode,
                  1, 9),
    SHELL_CMD_ARG(packet_filter, NULL, "mode filter setting\n"
                  "This command is used to set packet filter setting when\n"
                  "monitor, TX-Injection and promiscuous mode is enabled\n"
                  "The different packet filter modes are control, management, data and enable all filters\n"
                  "[-i, --if-index <idx>] : Interface index\n"
                  "[-a, --all] : Enable all packet filter modes\n"
                  "[-m, --mgmt] : Enable management packets to allowed up the stack\n"
                  "[-c, --ctrl] : Enable control packets to be allowed up the stack\n"
                  "[-d, --data] : Enable Data packets to be allowed up the stack\n"
                  "[-g, --get] : Get current filter settings for a specific interface index\n"
                  "[-b, --capture-len <len>] : Capture length buffer size for each packet to be captured\n"
                  "[-h, --help] : Help\n"
                  "Usage: Get operation example for interface index 1\n"
                  "wifi packet_filter -g -i1\n"
                  "Set operation example for interface index 1 - set data+management frame filter\n"
                  "wifi packet_filter -i1 -md.\n",
                  cmd_wifi_packet_filter,
                  2, 8),
    SHELL_CMD_ARG(channel, NULL, "wifi channel setting\n"
                  "This command is used to set the channel when\n"
                  "monitor or TX-Injection mode is enabled\n"
                  "Currently 20 MHz is only supported and no BW parameter is provided\n"
                  "[-i, --if-index <idx>] : Interface index\n"
                  "[-c, --channel <chan>] : Set a specific channel number to the lower layer\n"
                  "[-g, --get] : Get current set channel number from the lower layer\n"
                  "[-h, --help] : Help\n"
                  "Usage: Get operation example for interface index 1\n"
                  "wifi channel -g -i1\n"
                  "Set operation example for interface index 1 (setting channel 5)\n"
                  "wifi -i1 -c5.\n",
                  cmd_wifi_channel,
                  2, 4),
    SHELL_CMD_ARG(ps_timeout,
                  NULL,
                  "<val> - PS inactivity timer(in ms).\n",
                  cmd_wifi_ps_timeout,
                  2, 0),
    SHELL_CMD_ARG(ps_listen_interval,
                  NULL,
                  "<val> - Listen interval in the range of <0-65535>.\n",
                  cmd_wifi_listen_interval,
                  2, 0),
    SHELL_CMD_ARG(ps_wakeup_mode,
                  NULL,
                  "<wakeup_mode: DTIM/Listen Interval>.\n",
                  cmd_wifi_ps_wakeup_mode,
                  2, 0),
    SHELL_SUBCMD_SET_END
>>>>>>> a83aaec3
);

SHELL_CMD_REGISTER(wifi, &wifi_commands, "Wi-Fi commands", NULL);

static int wifi_shell_init(void) {

    wifi_sh_ctx.sh  = NULL;
    wifi_sh_ctx.all = 0U;
    scan_result     = 0U;

    net_mgmt_init_event_callback(&wifi_shell_mgmt_cb,
                                 wifi_mgmt_event_handler,
                                 WIFI_SHELL_MGMT_EVENTS);

    net_mgmt_add_event_callback(&wifi_shell_mgmt_cb);

    return (0);
}

SYS_INIT(wifi_shell_init, APPLICATION, CONFIG_KERNEL_INIT_PRIORITY_DEFAULT);<|MERGE_RESOLUTION|>--- conflicted
+++ resolved
@@ -1176,7 +1176,7 @@
     params.setup.twt_interval = (uint64_t)value;
 
     if (!parse_number(sh, &value, argv[idx++], 0, WIFI_MAX_TWT_WAKE_AHEAD_DURATION_US)) {
-        return -EINVAL;
+        return (-EINVAL);
     }
     params.setup.twt_wake_ahead_duration = (uint32_t)value;
 
@@ -1186,7 +1186,7 @@
             wifi_twt_negotiation_type_txt(params.negotiation_type),
             wifi_twt_get_err_code_str(params.fail_reason));
 
-        return -ENOEXEC;
+        return (-ENOEXEC);
     }
 
     shell_fprintf(sh, SHELL_NORMAL, "TWT operation %s with dg: %d, flow_id: %d requested\n",
@@ -1387,7 +1387,7 @@
         (&regd)->chan_info = &chan_info[0];
         regd.oper = WIFI_MGMT_GET;
     }
-    else if (argc >= 2 && argc <= 3) {
+    else if ((argc >= 2) && (argc <= 3)) {
         regd.oper = WIFI_MGMT_SET;
         if (strlen(argv[1]) != 2) {
             shell_fprintf(sh, SHELL_WARNING,
@@ -1936,124 +1936,9 @@
 );
 
 SHELL_STATIC_SUBCMD_SET_CREATE(wifi_commands,
-<<<<<<< HEAD
-	SHELL_CMD_ARG(version, NULL, "Print Wi-Fi Driver and Firmware versions\n",
-		  cmd_wifi_version,
-		  1, 0),
-	SHELL_CMD(ap, &wifi_cmd_ap, "Access Point mode commands.\n", NULL),
-	SHELL_CMD_ARG(connect, NULL,
-		  "Connect to a Wi-Fi AP\n"
-		  "\"<SSID>\"\n"
-		  "[channel number: 0 means all]\n"
-		  "[PSK: valid only for secure SSIDs]\n"
-		  "[Security type: valid only for secure SSIDs]\n"
-		  "0:None, 1:WPA2-PSK, 2:WPA2-PSK-256, 3:SAE, 4:WAPI, 5:EAP, 6:WEP, 7: WPA-PSK\n"
-		  "[MFP (optional: needs security type to be specified)]\n"
-		  ": 0:Disable, 1:Optional, 2:Required.\n",
-		  cmd_wifi_connect,
-		  2, 4),
-	SHELL_CMD_ARG(disconnect, NULL, "Disconnect from the Wi-Fi AP.\n",
-		  cmd_wifi_disconnect,
-		  1, 0),
-	SHELL_CMD_ARG(ps, NULL, "Configure or display Wi-Fi power save state.\n"
-		  "[on/off]\n",
-		  cmd_wifi_ps,
-		  1, 1),
-	SHELL_CMD_ARG(ps_mode,
-		      NULL,
-		      "<mode: legacy/WMM>.\n",
-		      cmd_wifi_ps_mode,
-		      2,
-		      0),
-	SHELL_CMD_ARG(scan, NULL,
-		  "Scan for Wi-Fi APs\n"
-		    "[-t, --type <active/passive>] : Preferred mode of scan. The actual mode of scan can depend on factors such as the Wi-Fi chip implementation, regulatory domain restrictions. Default type is active\n"
-		    "[-b, --bands <Comma separated list of band values (2/5/6)>] : Bands to be scanned where 2: 2.4 GHz, 5: 5 GHz, 6: 6 GHz\n"
-		    "[-a, --dwell_time_active <val_in_ms>] : Active scan dwell time (in ms) on a channel. Range 5 ms to 1000 ms\n"
-		    "[-p, --dwell_time_passive <val_in_ms>] : Passive scan dwell time (in ms) on a channel. Range 10 ms to 1000 ms\n"
-		    "[-s, --ssid] : SSID to scan for. Can be provided multiple times\n"
-		    "[-m, --max_bss <val>] : Maximum BSSes to scan for. Range 1 - 65535\n"
-		    "[-c, --chans <Comma separated list of channel ranges>] : Channels to be scanned. The channels must be specified in the form band1:chan1,chan2_band2:chan3,..etc. band1, band2 must be valid band values and chan1, chan2, chan3 must be specified as a list of comma separated values where each value is either a single channel or a channel range specified as chan_start-chan_end. Each band channel set has to be separated by a _. For example, a valid channel specification can be 2:1,6_5:36 or 2:1,6-11,14_5:36,163-177,52. Care should be taken to ensure that configured channels don't exceed CONFIG_WIFI_MGMT_SCAN_CHAN_MAX_MANUAL\n"
-		    "[-h, --help] : Print out the help for the scan command.\n",
-		  cmd_wifi_scan,
-		  1, 8),
-	SHELL_CMD_ARG(statistics, NULL, "Wi-Fi interface statistics.\n", cmd_wifi_stats, 1, 0),
-	SHELL_CMD_ARG(status, NULL, "Status of the Wi-Fi interface.\n", cmd_wifi_status, 1, 0),
-	SHELL_CMD(twt, &wifi_twt_ops, "Manage TWT flows.\n", NULL),
-	SHELL_CMD_ARG(reg_domain, NULL,
-		"Set or Get Wi-Fi regulatory domain\n"
-		"[ISO/IEC 3166-1 alpha2]: Regulatory domain\n"
-		"[-f]: Force to use this regulatory hint over any other regulatory hints\n"
-		"Note: This may cause regulatory compliance issues, use it at your own risk.\n",
-		cmd_wifi_reg_domain,
-		1, 2),
-	SHELL_CMD_ARG(mode, NULL, "mode operational setting\n"
-		"This command may be used to set the Wi-Fi device into a specific mode of operation\n"
-		"[-i, --if-index <idx>] : Interface index\n"
-		"[-s, --sta] : Station mode\n"
-		"[-m, --monitor] : Monitor mode\n"
-		"[-a, --ap] : AP mode\n"
-		"[-k, --softap] : Softap mode\n"
-		"[-h, --help] : Help\n"
-		"[-g, --get] : Get current mode for a specific interface index\n"
-		"Usage: Get operation example for interface index 1\n"
-		"wifi mode -g -i1\n"
-		"Set operation example for interface index 1 - set station+promiscuous\n"
-		"wifi mode -i1 -sp.\n",
-		cmd_wifi_mode,
-		1, 9),
-	SHELL_CMD_ARG(packet_filter, NULL, "mode filter setting\n"
-		"This command is used to set packet filter setting when\n"
-		"monitor, TX-Injection and promiscuous mode is enabled\n"
-		"The different packet filter modes are control, management, data and enable all filters\n"
-		"[-i, --if-index <idx>] : Interface index\n"
-		"[-a, --all] : Enable all packet filter modes\n"
-		"[-m, --mgmt] : Enable management packets to allowed up the stack\n"
-		"[-c, --ctrl] : Enable control packets to be allowed up the stack\n"
-		"[-d, --data] : Enable Data packets to be allowed up the stack\n"
-		"[-g, --get] : Get current filter settings for a specific interface index\n"
-		"[-b, --capture-len <len>] : Capture length buffer size for each packet to be captured\n"
-		"[-h, --help] : Help\n"
-		"Usage: Get operation example for interface index 1\n"
-		"wifi packet_filter -g -i1\n"
-		"Set operation example for interface index 1 - set data+management frame filter\n"
-		"wifi packet_filter -i1 -md.\n",
-		cmd_wifi_packet_filter,
-		2, 8),
-	SHELL_CMD_ARG(channel, NULL, "wifi channel setting\n"
-		"This command is used to set the channel when\n"
-		"monitor or TX-Injection mode is enabled\n"
-		"Currently 20 MHz is only supported and no BW parameter is provided\n"
-		"[-i, --if-index <idx>] : Interface index\n"
-		"[-c, --channel <chan>] : Set a specific channel number to the lower layer\n"
-		"[-g, --get] : Get current set channel number from the lower layer\n"
-		"[-h, --help] : Help\n"
-		"Usage: Get operation example for interface index 1\n"
-		"wifi channel -g -i1\n"
-		"Set operation example for interface index 1 (setting channel 5)\n"
-		"wifi -i1 -c5.\n",
-		cmd_wifi_channel,
-		2, 4),
-	SHELL_CMD_ARG(ps_timeout,
-		      NULL,
-		      "<val> - PS inactivity timer(in ms).\n",
-		      cmd_wifi_ps_timeout,
-		      2,
-		      0),
-	SHELL_CMD_ARG(ps_listen_interval,
-		      NULL,
-		      "<val> - Listen interval in the range of <0-65535>.\n",
-		      cmd_wifi_listen_interval,
-		      2,
-		      0),
-	SHELL_CMD_ARG(ps_wakeup_mode,
-		     NULL,
-		     "<wakeup_mode: DTIM/Listen Interval>.\n",
-		     cmd_wifi_ps_wakeup_mode,
-		     2,
-		     0),
-	SHELL_SUBCMD_SET_END
-=======
+    SHELL_CMD_ARG(version, NULL, "Print Wi-Fi Driver and Firmware versions\n",
+                  cmd_wifi_version,
+                  1, 0),
     SHELL_CMD(ap, &wifi_cmd_ap, "Access Point mode commands.\n", NULL),
     SHELL_CMD_ARG(connect, NULL,
                   "Connect to a Wi-Fi AP\n"
@@ -2080,14 +1965,14 @@
                   2, 0),
     SHELL_CMD_ARG(scan, NULL,
                   "Scan for Wi-Fi APs\n"
-                  "[-t, --type <active/passive>] : Preferred mode of scan. The actual mode of scan can depend on factors such as the Wi-Fi chip implementation, regulatory domain restrictions. Default type is active\n"
-                  "[-b, --bands <Comma separated list of band values (2/5/6)>] : Bands to be scanned where 2: 2.4 GHz, 5: 5 GHz, 6: 6 GHz\n"
-                  "[-a, --dwell_time_active <val_in_ms>] : Active scan dwell time (in ms) on a channel. Range 5 ms to 1000 ms\n"
-                  "[-p, --dwell_time_passive <val_in_ms>] : Passive scan dwell time (in ms) on a channel. Range 10 ms to 1000 ms\n"
-                  "[-s, --ssid] : SSID to scan for. Can be provided multiple times\n"
-                  "[-m, --max_bss <val>] : Maximum BSSes to scan for. Range 1 - 65535\n"
-                  "[-c, --chans <Comma separated list of channel ranges>] : Channels to be scanned. The channels must be specified in the form band1:chan1,chan2_band2:chan3,..etc. band1, band2 must be valid band values and chan1, chan2, chan3 must be specified as a list of comma separated values where each value is either a single channel or a channel range specified as chan_start-chan_end. Each band channel set has to be separated by a _. For example, a valid channel specification can be 2:1,6_5:36 or 2:1,6-11,14_5:36,163-177,52. Care should be taken to ensure that configured channels don't exceed CONFIG_WIFI_MGMT_SCAN_CHAN_MAX_MANUAL\n"
-                  "[-h, --help] : Print out the help for the scan command.\n",
+                    "[-t, --type <active/passive>] : Preferred mode of scan. The actual mode of scan can depend on factors such as the Wi-Fi chip implementation, regulatory domain restrictions. Default type is active\n"
+                    "[-b, --bands <Comma separated list of band values (2/5/6)>] : Bands to be scanned where 2: 2.4 GHz, 5: 5 GHz, 6: 6 GHz\n"
+                    "[-a, --dwell_time_active <val_in_ms>] : Active scan dwell time (in ms) on a channel. Range 5 ms to 1000 ms\n"
+                    "[-p, --dwell_time_passive <val_in_ms>] : Passive scan dwell time (in ms) on a channel. Range 10 ms to 1000 ms\n"
+                    "[-s, --ssid] : SSID to scan for. Can be provided multiple times\n"
+                    "[-m, --max_bss <val>] : Maximum BSSes to scan for. Range 1 - 65535\n"
+                    "[-c, --chans <Comma separated list of channel ranges>] : Channels to be scanned. The channels must be specified in the form band1:chan1,chan2_band2:chan3,..etc. band1, band2 must be valid band values and chan1, chan2, chan3 must be specified as a list of comma separated values where each value is either a single channel or a channel range specified as chan_start-chan_end. Each band channel set has to be separated by a _. For example, a valid channel specification can be 2:1,6_5:36 or 2:1,6-11,14_5:36,163-177,52. Care should be taken to ensure that configured channels don't exceed CONFIG_WIFI_MGMT_SCAN_CHAN_MAX_MANUAL\n"
+                    "[-h, --help] : Print out the help for the scan command.\n",
                  cmd_wifi_scan,
                  1, 8),
     SHELL_CMD_ARG(statistics, NULL, "Wi-Fi interface statistics.\n", cmd_wifi_stats, 1, 0),
@@ -2163,7 +2048,6 @@
                   cmd_wifi_ps_wakeup_mode,
                   2, 0),
     SHELL_SUBCMD_SET_END
->>>>>>> a83aaec3
 );
 
 SHELL_CMD_REGISTER(wifi, &wifi_commands, "Wi-Fi commands", NULL);
