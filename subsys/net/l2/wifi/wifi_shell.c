--- conflicted
+++ resolved
@@ -1953,7 +1953,7 @@
 	return 0;
 }
 
-<<<<<<< HEAD
+#if (__GTEST == 0U) /* #CUSTOM@NDRS */
 static int parse_dpp_args_auth_init(const struct shell *sh, size_t argc, char *argv[],
 				    struct wifi_dpp_params *params)
 {
@@ -2356,9 +2356,6 @@
 	return 0;
 }
 
-=======
-#if (__GTEST == 0U) /* #CUSTOM@NDRS */
->>>>>>> 7291cafb
 SHELL_STATIC_SUBCMD_SET_CREATE(wifi_cmd_ap,
 	SHELL_CMD_ARG(disable, NULL,
 		  "Disable Access Point mode.\n",
@@ -2596,24 +2593,16 @@
 		      cmd_wifi_ps_wakeup_mode,
 		      2, 0),
 	SHELL_CMD_ARG(rts_threshold,
-<<<<<<< HEAD
-		     NULL,
-		     "<rts_threshold: rts threshold/off>.\n",
-		     cmd_wifi_set_rts_threshold,
-		     2,
-		     0),
-	SHELL_CMD(dpp, &wifi_cmd_dpp, "DPP actions\n", NULL),
-=======
 		      NULL,
 		      "<rts_threshold: rts threshold/off>.\n",
 		      cmd_wifi_set_rts_threshold,
 		      2, 0),
->>>>>>> 7291cafb
+	SHELL_CMD(dpp, &wifi_cmd_dpp, "DPP actions\n", NULL),
 	SHELL_SUBCMD_SET_END
 );
 
 SHELL_CMD_REGISTER(wifi, &wifi_commands, "Wi-Fi commands", NULL);
-#endif
+#endif /* (__GTEST == 0U) */
 
 static int wifi_shell_init(void)
 {
