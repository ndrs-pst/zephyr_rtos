/*
 * Copyright (c) 2016 Intel Corporation.
 *
 * SPDX-License-Identifier: Apache-2.0
 */

/**
 * @file
 * @brief IEEE 802.15.4 MAC frame related functions implementation
 *
 * All references to the spec refer to IEEE 802.15.4-2020.
 */

#include <zephyr/logging/log.h>
LOG_MODULE_REGISTER(net_ieee802154_frame, CONFIG_NET_L2_IEEE802154_LOG_LEVEL);

#include "ieee802154_frame.h"
#include "ieee802154_security.h"

#include <zephyr/net/net_core.h>
#include <zephyr/net/net_if.h>

#include <ipv6.h>
#include <nbr.h>

#define dbg_print_fs(fs)                                                                           \
	NET_DBG("fs(1): %u/%u/%u/%u/%u/%u", fs->fc.frame_type, fs->fc.security_enabled,            \
		fs->fc.frame_pending, fs->fc.ar, fs->fc.pan_id_comp, fs->fc.reserved);             \
	NET_DBG("fs(2): %u/%u/%u/%u/%u - %u", fs->fc.seq_num_suppr, fs->fc.ie_list,                \
		fs->fc.dst_addr_mode, fs->fc.frame_version, fs->fc.src_addr_mode, fs->sequence)

#define BUF_TIMEOUT K_MSEC(50)

#ifdef CONFIG_NET_L2_IEEE802154_SECURITY
const uint8_t level_2_authtag_len[4] = {0, IEEE802154_AUTH_TAG_LENGTH_32,
					IEEE802154_AUTH_TAG_LENGTH_64,
					IEEE802154_AUTH_TAG_LENGTH_128};
#endif

struct ieee802154_fcf_seq *ieee802154_validate_fc_seq(uint8_t *buf, uint8_t **p_buf,
						      uint8_t *length)
{
	struct ieee802154_fcf_seq *fs = (struct ieee802154_fcf_seq *)buf;

	dbg_print_fs(fs);

	/** Basic FC checks */
	if (fs->fc.frame_type == IEEE802154_FRAME_TYPE_RESERVED ||
	    fs->fc.frame_version >= IEEE802154_VERSION_RESERVED) {
		return NULL;
	}

	if (fs->fc.frame_type == IEEE802154_FRAME_TYPE_MULTIPURPOSE) {
		if (fs->fc.frame_version != 0) {
			return NULL;
		}
	} else {
		/** Only for versions 2003/2006 */
		if (fs->fc.frame_version < IEEE802154_VERSION_802154 &&
		    (fs->fc.dst_addr_mode == IEEE802154_ADDR_MODE_RESERVED ||
		     fs->fc.src_addr_mode == IEEE802154_ADDR_MODE_RESERVED ||
		     fs->fc.frame_type >= IEEE802154_FRAME_TYPE_RESERVED)) {
			return NULL;
		}
	}

	if (fs->fc.frame_type == IEEE802154_FRAME_TYPE_BEACON &&
	    (fs->fc.dst_addr_mode != IEEE802154_ADDR_MODE_NONE ||
	     fs->fc.src_addr_mode == IEEE802154_ADDR_MODE_NONE || fs->fc.pan_id_comp)) {
		/** See section 7.2.2.1.1 */
		return NULL;
	} else if (fs->fc.frame_type == IEEE802154_FRAME_TYPE_DATA &&
		   fs->fc.dst_addr_mode == IEEE802154_ADDR_MODE_NONE &&
		   fs->fc.src_addr_mode == IEEE802154_ADDR_MODE_NONE) {
		/** See section 7.2.2.2.1 */
		return NULL;
	} else if (fs->fc.frame_type == IEEE802154_FRAME_TYPE_MAC_COMMAND && fs->fc.frame_pending) {
		/** See section 7.3 */
		return NULL;
	}

#ifndef CONFIG_NET_L2_IEEE802154_SECURITY
	if (fs->fc.security_enabled) {
		return NULL;
	}
#endif

	if (p_buf) {
		*length -= IEEE802154_FCF_SEQ_LENGTH;
		*p_buf = buf + IEEE802154_FCF_SEQ_LENGTH;
	}

	return fs;
}

static inline bool validate_addr(uint8_t *buf, uint8_t **p_buf, uint8_t *length,
				 enum ieee802154_addressing_mode mode, bool pan_id_compression,
				 struct ieee802154_address_field **addr)
{
	uint8_t len = 0;

	*p_buf = buf;

	NET_DBG("Buf %p - mode %d - pan id comp %d", (void *)buf, mode, pan_id_compression);

	if (mode == IEEE802154_ADDR_MODE_NONE) {
		*addr = NULL;
		return true;
	}

	if (!pan_id_compression) {
		len = IEEE802154_PAN_ID_LENGTH;
	}

	if (mode == IEEE802154_ADDR_MODE_SHORT) {
		len += IEEE802154_SHORT_ADDR_LENGTH;
	} else {
		/* IEEE802154_ADDR_MODE_EXTENDED */
		len += IEEE802154_EXT_ADDR_LENGTH;
	}

	if (len > *length) {
		return false;
	}

	*p_buf += len;
	*length -= len;

	*addr = (struct ieee802154_address_field *)buf;

	return true;
}

#ifdef CONFIG_NET_L2_IEEE802154_SECURITY
struct ieee802154_aux_security_hdr *
ieee802154_validate_aux_security_hdr(uint8_t *buf, uint8_t **p_buf, uint8_t *length)
{
	struct ieee802154_aux_security_hdr *ash = (struct ieee802154_aux_security_hdr *)buf;
	uint8_t len = IEEE802154_SECURITY_CF_LENGTH + IEEE802154_SECURITY_FRAME_COUNTER_LENGTH;

	/* At least the asf is sized of: control field + frame counter */
	if (*length < len) {
		return NULL;
	}

	/* Only implicit key mode is supported for now */
	if (ash->control.key_id_mode != IEEE802154_KEY_ID_MODE_IMPLICIT) {
		return NULL;
	}

	/* Explicit key must have a key index != 0x00, see section 9.4.2.3 */
	switch (ash->control.key_id_mode) {
	case IEEE802154_KEY_ID_MODE_IMPLICIT:
		break;
	case IEEE802154_KEY_ID_MODE_INDEX:
		len += IEEE802154_KEY_ID_FIELD_INDEX_LENGTH;
		if (*length < len) {
			return NULL;
		}

		if (!ash->kif.mode_1.key_index) {
			return NULL;
		}

		break;
	case IEEE802154_KEY_ID_MODE_SRC_4_INDEX:
		len += IEEE802154_KEY_ID_FIELD_SRC_4_INDEX_LENGTH;
		if (*length < len) {
			return NULL;
		}

		if (!ash->kif.mode_2.key_index) {
			return NULL;
		}

		break;
	case IEEE802154_KEY_ID_MODE_SRC_8_INDEX:
		len += IEEE802154_KEY_ID_FIELD_SRC_8_INDEX_LENGTH;
		if (*length < len) {
			return NULL;
		}

		if (!ash->kif.mode_3.key_index) {
			return NULL;
		}

		break;
	}

	*p_buf = buf + len;
	*length -= len;

	return ash;
}
#endif /* CONFIG_NET_L2_IEEE802154_SECURITY */

int ieee802514_beacon_header_length(uint8_t *buf, uint8_t length)
{
	struct ieee802154_beacon *beacon = (struct ieee802154_beacon *)buf;
	struct ieee802154_pas_spec *pas;
	uint8_t len = IEEE802154_BEACON_SF_SIZE + IEEE802154_BEACON_GTS_SPEC_SIZE;

	if (length < len) {
		return -EINVAL;
	}

	/* see section 7.3.1.5 on how to calculate GTS length */
	if (beacon->gts.desc_count) {
		len += IEEE802154_BEACON_GTS_DIR_SIZE +
		       beacon->gts.desc_count * IEEE802154_BEACON_GTS_SIZE;
	}

	if (length < len) {
		return -EINVAL;
	}

	/* see section 7.3.1.6 on how to calculate pending address length */
	pas = (struct ieee802154_pas_spec *)buf + len;

	len += IEEE802154_BEACON_PAS_SPEC_SIZE;
	if (length < len) {
		return -EINVAL;
	}

	if (pas->nb_sap || pas->nb_eap) {
		len += (pas->nb_sap * IEEE802154_SHORT_ADDR_LENGTH) +
		       (pas->nb_eap * IEEE802154_EXT_ADDR_LENGTH);
	}

	if (length < len) {
		return -EINVAL;
	}

	return len;
}

static inline bool validate_mac_command_cfi_to_mhr(struct ieee802154_mhr *mhr,
						   bool ack_requested, bool has_pan_id,
						   uint8_t src_bf, bool src_pan_brdcst_chk,
						   uint8_t dst_bf, bool dst_brdcst_chk)
{
	if (mhr->fs->fc.ar != ack_requested || mhr->fs->fc.pan_id_comp == has_pan_id) {
		return false;
	}

	if (!(BIT(mhr->fs->fc.src_addr_mode) & src_bf) ||
	    !(BIT(mhr->fs->fc.dst_addr_mode) & dst_bf)) {
		return false;
	}

	if (src_pan_brdcst_chk) {
		if (mhr->src_addr->plain.pan_id != IEEE802154_BROADCAST_PAN_ID) {
			return false;
		}
	}

	if (dst_brdcst_chk) {
		/* broadcast address is symmetric so no need to swap byte order */
		if (mhr->dst_addr->plain.addr.short_addr != IEEE802154_BROADCAST_ADDRESS) {
			return false;
		}
	}

	return true;
}

static inline bool validate_mac_command(struct ieee802154_mpdu *mpdu, uint8_t *buf, uint8_t length)
{
	struct ieee802154_command *command = (struct ieee802154_command *)buf;
	uint8_t len = IEEE802154_CMD_CFI_LENGTH;
	bool src_pan_brdcst_chk = false;
	uint8_t src_bf = 0, dst_bf = 0;
	bool dst_brdcst_chk = false;
	bool ack_requested = false;
	bool has_pan_id = true;

	if (length < len) {
		return false;
	}

	switch (command->cfi) {
	case IEEE802154_CFI_UNKNOWN:
		return false;
	case IEEE802154_CFI_ASSOCIATION_REQUEST:
		len += IEEE802154_CMD_ASSOC_REQ_LENGTH;
		ack_requested = true;
		src_bf = BIT(IEEE802154_ADDR_MODE_EXTENDED);
		src_pan_brdcst_chk = true;
		dst_bf = BIT(IEEE802154_ADDR_MODE_SHORT) | BIT(IEEE802154_ADDR_MODE_EXTENDED);

		break;
	case IEEE802154_CFI_ASSOCIATION_RESPONSE:
		len += IEEE802154_CMD_ASSOC_RES_LENGTH;
		__fallthrough;
	case IEEE802154_CFI_DISASSOCIATION_NOTIFICATION:
		if (command->cfi == IEEE802154_CFI_DISASSOCIATION_NOTIFICATION) {
			len += IEEE802154_CMD_DISASSOC_NOTE_LENGTH;
			dst_bf = BIT(IEEE802154_ADDR_MODE_SHORT);
		}
		__fallthrough;
	case IEEE802154_CFI_PAN_ID_CONFLICT_NOTIFICATION:
		ack_requested = true;
		has_pan_id = false;
		src_bf = BIT(IEEE802154_ADDR_MODE_EXTENDED);
		dst_bf |= BIT(IEEE802154_ADDR_MODE_EXTENDED);

		break;
	case IEEE802154_CFI_DATA_REQUEST:
		ack_requested = true;
		src_bf = BIT(IEEE802154_ADDR_MODE_SHORT) | BIT(IEEE802154_ADDR_MODE_EXTENDED);

		if (mpdu->mhr.fs->fc.dst_addr_mode == IEEE802154_ADDR_MODE_NONE) {
			dst_bf = BIT(IEEE802154_ADDR_MODE_NONE);
		} else {
			has_pan_id = false;
			dst_bf = BIT(IEEE802154_ADDR_MODE_SHORT) |
				 BIT(IEEE802154_ADDR_MODE_EXTENDED);
		}

		break;
	case IEEE802154_CFI_ORPHAN_NOTIFICATION:
		has_pan_id = false;
		src_bf = BIT(IEEE802154_ADDR_MODE_EXTENDED);
		dst_bf = BIT(IEEE802154_ADDR_MODE_SHORT);

		break;
	case IEEE802154_CFI_BEACON_REQUEST:
		src_bf = BIT(IEEE802154_ADDR_MODE_NONE);
		dst_bf = BIT(IEEE802154_ADDR_MODE_SHORT);
		dst_brdcst_chk = true;

		break;
	case IEEE802154_CFI_COORDINATOR_REALIGNEMENT:
		len += IEEE802154_CMD_COORD_REALIGN_LENGTH;
		src_bf = BIT(IEEE802154_ADDR_MODE_EXTENDED);

		if (mpdu->mhr.fs->fc.dst_addr_mode == IEEE802154_ADDR_MODE_SHORT) {
			dst_bf = BIT(IEEE802154_ADDR_MODE_SHORT);
			dst_brdcst_chk = true;
		} else {
			dst_bf = BIT(IEEE802154_ADDR_MODE_EXTENDED);
		}

		break;
	case IEEE802154_CFI_GTS_REQUEST:
		len += IEEE802154_GTS_REQUEST_LENGTH;
		ack_requested = true;
		src_bf = BIT(IEEE802154_ADDR_MODE_SHORT);
		dst_bf = BIT(IEEE802154_ADDR_MODE_NONE);

		break;
	default:
		return false;
	}

	if (length < len) {
		return false;
	}

	if (!validate_mac_command_cfi_to_mhr(&mpdu->mhr, ack_requested, has_pan_id, src_bf,
					     src_pan_brdcst_chk, dst_bf,
					     dst_brdcst_chk)) {
		return false;
	}

	mpdu->command = command;

	return true;
}

static inline bool validate_payload_and_mfr(struct ieee802154_mpdu *mpdu, uint8_t *buf,
					    uint8_t *p_buf, uint8_t length)
{
	uint8_t type = mpdu->mhr.fs->fc.frame_type;

	NET_DBG("Header size: %u, payload size %u", (uint32_t)(p_buf - buf), length);

	if (type == IEEE802154_FRAME_TYPE_BEACON) {
		if (ieee802514_beacon_header_length(p_buf, length) < 0) {
			return false;
		}
	} else if (type == IEEE802154_FRAME_TYPE_DATA) {
		/** A data frame embeds a payload */
		if (length == 0U) {
			return false;
		}
	} else if (type == IEEE802154_FRAME_TYPE_ACK) {
		/** An ACK frame has no payload */
		if (length) {
			return false;
		}
	} else {
		if (!validate_mac_command(mpdu, p_buf, length)) {
			return false;
		}
	}

	mpdu->payload_length = length;

	if (length) {
		mpdu->payload = (void *)p_buf;
	} else {
		mpdu->payload = NULL;
	}

	return true;
}

bool ieee802154_validate_frame(uint8_t *buf, uint8_t length, struct ieee802154_mpdu *mpdu)
{
	uint8_t *p_buf = NULL;

	if (length > IEEE802154_MTU || length < IEEE802154_MIN_LENGTH) {
		NET_DBG("Wrong packet length: %d", length);
		return false;
	}

	mpdu->mhr.fs = ieee802154_validate_fc_seq(buf, &p_buf, &length);
	if (!mpdu->mhr.fs) {
		return false;
	}

	/* TODO: Support later version's frame types */
	if (mpdu->mhr.fs->fc.frame_type > IEEE802154_FRAME_TYPE_MAC_COMMAND) {
		return false;
	}

	if (!validate_addr(p_buf, &p_buf, &length, mpdu->mhr.fs->fc.dst_addr_mode, false,
			   &mpdu->mhr.dst_addr) ||
	    !validate_addr(p_buf, &p_buf, &length, mpdu->mhr.fs->fc.src_addr_mode,
			   (mpdu->mhr.fs->fc.pan_id_comp), &mpdu->mhr.src_addr)) {
		return false;
	}

#ifdef CONFIG_NET_L2_IEEE802154_SECURITY
	if (mpdu->mhr.fs->fc.security_enabled) {
		mpdu->mhr.aux_sec = ieee802154_validate_aux_security_hdr(p_buf, &p_buf, &length);
		if (!mpdu->mhr.aux_sec) {
			return false;
		}
	}
#endif

	return validate_payload_and_mfr(mpdu, buf, p_buf, length);
}

void ieee802154_compute_header_and_authtag_len(struct net_if *iface, struct net_linkaddr *dst,
					       struct net_linkaddr *src, uint8_t *ll_hdr_len,
					       uint8_t *authtag_len)
{
	uint8_t hdr_len = sizeof(struct ieee802154_fcf_seq), tag_len = 0;
	bool broadcast = (dst->len == 0);

	/* PAN ID */
	hdr_len += IEEE802154_PAN_ID_LENGTH;

	/* Destination Address - see get_dst_addr_mode() */
	hdr_len += broadcast ? IEEE802154_SHORT_ADDR_LENGTH : dst->len;

	/* Source Address - see data_addr_to_fs_settings() */
	hdr_len += (src->len > 0) ? src->len : dst->len;

#ifdef CONFIG_NET_L2_IEEE802154_SECURITY
	struct ieee802154_security_ctx *sec_ctx;
	struct ieee802154_context *ctx;

	if (broadcast) {
		NET_DBG("Broadcast packets are not being encrypted.");
		goto done;
	}

	ctx = (struct ieee802154_context *)net_if_l2_data(iface);

	k_sem_take(&ctx->ctx_lock, K_FOREVER);

	sec_ctx = &ctx->sec_ctx;
	if (sec_ctx->level == IEEE802154_SECURITY_LEVEL_NONE) {
		goto release;
	}

	/* Compute aux-sec hdr size and add it to hdr_len */
	hdr_len += IEEE802154_SECURITY_CF_LENGTH + IEEE802154_SECURITY_FRAME_COUNTER_LENGTH;

	switch (sec_ctx->key_mode) {
	case IEEE802154_KEY_ID_MODE_IMPLICIT:
		/* The only mode supported for now,
		 * generate_aux_securiy_hdr() will fail on other modes
		 */
		break;
	case IEEE802154_KEY_ID_MODE_INDEX:
		hdr_len += IEEE802154_KEY_ID_FIELD_INDEX_LENGTH;
		break;
	case IEEE802154_KEY_ID_MODE_SRC_4_INDEX:
		hdr_len += IEEE802154_KEY_ID_FIELD_SRC_4_INDEX_LENGTH;
		break;
	case IEEE802154_KEY_ID_MODE_SRC_8_INDEX:
		hdr_len += IEEE802154_KEY_ID_FIELD_SRC_8_INDEX_LENGTH;
	}

	if (sec_ctx->level < IEEE802154_SECURITY_LEVEL_ENC) {
		tag_len = level_2_authtag_len[sec_ctx->level];
	} else {
		tag_len = level_2_authtag_len[sec_ctx->level - 4U];
	}

release:
	k_sem_give(&ctx->ctx_lock);
done:
#endif /* CONFIG_NET_L2_IEEE802154_SECURITY */

	NET_DBG("Computed header size %u", hdr_len);
	NET_DBG("Computed authtag size: %u", tag_len);

	*ll_hdr_len = hdr_len;
	*authtag_len = tag_len;
}

static inline struct ieee802154_fcf_seq *generate_fcf_grounds(uint8_t **p_buf, bool ack_requested)
{
	struct ieee802154_fcf_seq *fs;

	fs = (struct ieee802154_fcf_seq *)*p_buf;

	fs->fc.security_enabled = 0U;
	fs->fc.frame_pending = 0U;
	fs->fc.ar = ack_requested;
	fs->fc.pan_id_comp = 0U;
	fs->fc.reserved = 0U;
	/* We support version 2006 only for now */
	fs->fc.seq_num_suppr = 0U;
	fs->fc.ie_list = 0U;
	fs->fc.frame_version = IEEE802154_VERSION_802154_2006;

	*p_buf += sizeof(struct ieee802154_fcf_seq);

	return fs;
}

static inline enum ieee802154_addressing_mode get_dst_addr_mode(struct net_linkaddr *dst,
								bool *broadcast)
{
	if (dst->len == 0) {
		NET_DBG("Broadcast destination");
		*broadcast = true;
		return IEEE802154_ADDR_MODE_SHORT;
	}

	if (dst->len == IEEE802154_SHORT_ADDR_LENGTH) {
		uint16_t short_addr = net_ntohs(*(uint16_t *)(dst->addr));
		*broadcast = (short_addr == IEEE802154_BROADCAST_ADDRESS);
		return IEEE802154_ADDR_MODE_SHORT;
	} else {
		*broadcast = false;
	}

	if (dst->len == IEEE802154_EXT_ADDR_LENGTH) {
		return IEEE802154_ADDR_MODE_EXTENDED;
	}

	return IEEE802154_ADDR_MODE_NONE;
}

static inline bool data_addr_to_fs_settings(struct net_linkaddr *dst, struct ieee802154_fcf_seq *fs,
					    struct ieee802154_frame_params *params)
{
	bool broadcast;

	fs->fc.dst_addr_mode = get_dst_addr_mode(dst, &broadcast);
	if (fs->fc.dst_addr_mode != IEEE802154_ADDR_MODE_NONE) {
		fs->fc.pan_id_comp = 1U;

		if (broadcast) {
			params->dst.short_addr = IEEE802154_BROADCAST_ADDRESS;
			params->dst.len = IEEE802154_SHORT_ADDR_LENGTH;
			fs->fc.ar = 0U;
		} else if (dst->len == IEEE802154_SHORT_ADDR_LENGTH) {
			params->dst.short_addr = net_ntohs(*(uint16_t *)(dst->addr));
			params->dst.len = IEEE802154_SHORT_ADDR_LENGTH;
		} else {
			__ASSERT_NO_MSG(dst->len == IEEE802154_EXT_ADDR_LENGTH);
			memcpy(params->dst.ext_addr, dst->addr, sizeof(params->dst.ext_addr));
			params->dst.len = IEEE802154_EXT_ADDR_LENGTH;
		}
	}

	if (params->short_addr) {
		fs->fc.src_addr_mode = IEEE802154_ADDR_MODE_SHORT;
	} else {
		fs->fc.src_addr_mode = IEEE802154_ADDR_MODE_EXTENDED;
	}

	return broadcast;
}

static uint8_t *generate_addressing_fields(struct ieee802154_context *ctx,
					   struct ieee802154_fcf_seq *fs,
					   struct ieee802154_frame_params *params, uint8_t *p_buf)
{
	struct ieee802154_address_field *address_field;
	struct ieee802154_address *src_addr;

	/* destination address */
	if (fs->fc.dst_addr_mode != IEEE802154_ADDR_MODE_NONE) {
		address_field = (struct ieee802154_address_field *)p_buf;

		address_field->plain.pan_id = sys_cpu_to_le16(params->dst.pan_id);
		p_buf += IEEE802154_PAN_ID_LENGTH;

		if (fs->fc.dst_addr_mode == IEEE802154_ADDR_MODE_SHORT) {
			address_field->plain.addr.short_addr =
				sys_cpu_to_le16(params->dst.short_addr);
			p_buf += IEEE802154_SHORT_ADDR_LENGTH;
		} else {
			sys_memcpy_swap(address_field->plain.addr.ext_addr, params->dst.ext_addr,
					IEEE802154_EXT_ADDR_LENGTH);
			p_buf += IEEE802154_EXT_ADDR_LENGTH;
		}
	}

	/* source address */
	if (fs->fc.src_addr_mode == IEEE802154_ADDR_MODE_NONE) {
		return p_buf;
	}

	address_field = (struct ieee802154_address_field *)p_buf;

	if (fs->fc.pan_id_comp) {
		src_addr = &address_field->comp.addr;
	} else {
		address_field->plain.pan_id = sys_cpu_to_le16(params->pan_id);
		src_addr = &address_field->plain.addr;
		p_buf += IEEE802154_PAN_ID_LENGTH;
	}

	if (fs->fc.src_addr_mode == IEEE802154_ADDR_MODE_SHORT) {
		src_addr->short_addr = sys_cpu_to_le16(params->short_addr);
		p_buf += IEEE802154_SHORT_ADDR_LENGTH;
	} else {
		memcpy(src_addr->ext_addr, ctx->ext_addr, IEEE802154_EXT_ADDR_LENGTH);
		p_buf += IEEE802154_EXT_ADDR_LENGTH;
	}

	return p_buf;
}

#ifdef CONFIG_NET_L2_IEEE802154_SECURITY
static uint8_t *generate_aux_security_hdr(struct ieee802154_security_ctx *sec_ctx, uint8_t *p_buf)
{
	struct ieee802154_aux_security_hdr *aux_sec;

	if (sec_ctx->level == IEEE802154_SECURITY_LEVEL_NONE) {
		return p_buf;
	}

	if (sec_ctx->key_mode != IEEE802154_KEY_ID_MODE_IMPLICIT) {
		/* TODO: Support other key ID modes. */
		return NULL;
	}

	aux_sec = (struct ieee802154_aux_security_hdr *)p_buf;

	aux_sec->control.security_level = sec_ctx->level;
	aux_sec->control.key_id_mode = sec_ctx->key_mode;
	aux_sec->control.reserved = 0U;

	aux_sec->frame_counter = sys_cpu_to_le32(sec_ctx->frame_counter);

	return p_buf + IEEE802154_SECURITY_CF_LENGTH + IEEE802154_SECURITY_FRAME_COUNTER_LENGTH;
}
#endif /* CONFIG_NET_L2_IEEE802154_SECURITY */

bool ieee802154_create_data_frame(struct ieee802154_context *ctx, struct net_linkaddr *dst,
				  struct net_linkaddr *src, struct net_buf *buf, uint8_t ll_hdr_len)
{
	struct ieee802154_frame_params params = {0};
	struct ieee802154_fcf_seq *fs;
	uint8_t *p_buf = buf->data;
	uint8_t *buf_start = p_buf;
	bool ret = false;
	bool broadcast;

	k_sem_take(&ctx->ctx_lock, K_FOREVER);

	fs = generate_fcf_grounds(&p_buf, ctx->ack_requested);

	fs->fc.frame_type = IEEE802154_FRAME_TYPE_DATA;
	fs->sequence = ctx->sequence++;

	params.dst.pan_id = ctx->pan_id;
	params.pan_id = ctx->pan_id;
<<<<<<< HEAD
	if (src->addr && src->len == IEEE802154_SHORT_ADDR_LENGTH) {
		params.short_addr = net_ntohs(*(uint16_t *)(src->addr));
=======
	if (src->len == IEEE802154_SHORT_ADDR_LENGTH) {
		params.short_addr = ntohs(*(uint16_t *)(src->addr));
>>>>>>> 05c3775f
		if (ctx->short_addr != params.short_addr) {
			goto out;
		}
	} else {
		uint8_t ext_addr_le[IEEE802154_EXT_ADDR_LENGTH];

		if (src->len != IEEE802154_EXT_ADDR_LENGTH) {
			goto out;
		}

		sys_memcpy_swap(ext_addr_le, src->addr, IEEE802154_EXT_ADDR_LENGTH);
		if (memcmp(ctx->ext_addr, ext_addr_le, src->len)) {
			goto out;
		}
	}

	broadcast = data_addr_to_fs_settings(dst, fs, &params);

	p_buf = generate_addressing_fields(ctx, fs, &params, p_buf);

#ifdef CONFIG_NET_L2_IEEE802154_SECURITY
	uint8_t level, authtag_len, payload_len;

	if (broadcast) {
		/* TODO: This may not always be correct. */
		NET_DBG("No security hdr needed: broadcasting");
		goto no_security_hdr;
	}

	if (ctx->sec_ctx.level == IEEE802154_SECURITY_LEVEL_NONE) {
		NET_WARN("IEEE 802.15.4 security is enabled but has not been configured.");
		goto no_security_hdr;
	}

	fs->fc.security_enabled = 1U;

	p_buf = generate_aux_security_hdr(&ctx->sec_ctx, p_buf);
	if (!p_buf) {
		NET_ERR("Unsupported key mode.");
		goto out;
	}

	level = ctx->sec_ctx.level;
	if (level >= IEEE802154_SECURITY_LEVEL_ENC) {
		level -= 4U;
	}

	/* Let's encrypt/auth only in the end, if needed */
	authtag_len = level_2_authtag_len[level];
	payload_len = buf->len - ll_hdr_len - authtag_len;
	if (!ieee802154_encrypt_auth(&ctx->sec_ctx, buf_start, ll_hdr_len,
				     payload_len, authtag_len, ctx->ext_addr)) {
		goto out;
	};

no_security_hdr:
#endif /* CONFIG_NET_L2_IEEE802154_SECURITY */
	if ((p_buf - buf_start) != ll_hdr_len) {
		/* ll_hdr_len was too small? We probably overwrote payload bytes */
		NET_ERR("Could not generate data frame %zu vs %u", (p_buf - buf_start), ll_hdr_len);
		goto out;
	}

	dbg_print_fs(fs);

	ret = true;

out:
	k_sem_give(&ctx->ctx_lock);
	return ret;
}

#ifdef CONFIG_NET_L2_IEEE802154_RFD

static inline bool cfi_to_fs_settings(enum ieee802154_cfi cfi, struct ieee802154_fcf_seq *fs,
				      struct ieee802154_frame_params *params)
{
	switch (cfi) {
	case IEEE802154_CFI_DISASSOCIATION_NOTIFICATION:
		fs->fc.pan_id_comp = 1U;

		__fallthrough;
	case IEEE802154_CFI_ASSOCIATION_REQUEST:
		fs->fc.ar = 1U;
		fs->fc.src_addr_mode = IEEE802154_ADDR_MODE_EXTENDED;

		if (params->dst.len == IEEE802154_SHORT_ADDR_LENGTH) {
			fs->fc.dst_addr_mode = IEEE802154_ADDR_MODE_SHORT;
		} else {
			fs->fc.dst_addr_mode = IEEE802154_ADDR_MODE_EXTENDED;
		}

		break;
	case IEEE802154_CFI_ASSOCIATION_RESPONSE:
	case IEEE802154_CFI_PAN_ID_CONFLICT_NOTIFICATION:
		fs->fc.ar = 1U;
		fs->fc.pan_id_comp = 1U;
		fs->fc.src_addr_mode = IEEE802154_ADDR_MODE_EXTENDED;
		fs->fc.dst_addr_mode = IEEE802154_ADDR_MODE_EXTENDED;

		break;
	case IEEE802154_CFI_DATA_REQUEST:
		fs->fc.ar = 1U;
		/* TODO: src/dst addr mode: see section 7.5.5 */

		break;
	case IEEE802154_CFI_ORPHAN_NOTIFICATION:
		fs->fc.pan_id_comp = 1U;
		fs->fc.src_addr_mode = IEEE802154_ADDR_MODE_EXTENDED;
		fs->fc.dst_addr_mode = IEEE802154_ADDR_MODE_SHORT;

		break;
	case IEEE802154_CFI_BEACON_REQUEST:
		fs->fc.src_addr_mode = IEEE802154_ADDR_MODE_NONE;
		fs->fc.dst_addr_mode = IEEE802154_ADDR_MODE_SHORT;
		break;
	case IEEE802154_CFI_COORDINATOR_REALIGNEMENT:
		fs->fc.src_addr_mode = IEEE802154_ADDR_MODE_EXTENDED;
		/* TODO: ack_requested and dst addr mode: see section 7.5.10 */

		break;
	case IEEE802154_CFI_GTS_REQUEST:
		fs->fc.ar = 1U;
		fs->fc.src_addr_mode = IEEE802154_ADDR_MODE_SHORT;
		fs->fc.dst_addr_mode = IEEE802154_ADDR_MODE_NONE;

		break;
	default:
		return false;
	}

	return true;
}

static inline uint8_t mac_command_length(enum ieee802154_cfi cfi)
{
	uint8_t length = 1U; /* cfi is at least present */

	switch (cfi) {
	case IEEE802154_CFI_ASSOCIATION_REQUEST:
	case IEEE802154_CFI_DISASSOCIATION_NOTIFICATION:
	case IEEE802154_CFI_GTS_REQUEST:
		length += 1U;
		break;
	case IEEE802154_CFI_ASSOCIATION_RESPONSE:
		length += 3U;
		break;
	case IEEE802154_CFI_COORDINATOR_REALIGNEMENT:
		length += 8U;
		break;
	default:
		break;
	}

	return length;
}

struct net_pkt *ieee802154_create_mac_cmd_frame(struct net_if *iface, enum ieee802154_cfi type,
						struct ieee802154_frame_params *params)
{
	struct ieee802154_context *ctx = net_if_l2_data(iface);
	struct ieee802154_fcf_seq *fs;
	struct net_pkt *pkt = NULL;
	uint8_t *p_buf, *p_start;

	k_sem_take(&ctx->ctx_lock, K_FOREVER);

	/* It would be costly to compute the size when actual frames are never
	 * bigger than IEEE802154_MTU bytes less the FCS size, so let's allocate that
	 * size as buffer.
	 */
	pkt = net_pkt_alloc_with_buffer(iface, IEEE802154_MTU, NET_AF_UNSPEC, 0, BUF_TIMEOUT);
	if (!pkt) {
		goto out;
	}

	p_buf = net_pkt_data(pkt);
	p_start = p_buf;

	fs = generate_fcf_grounds(
		&p_buf, type == IEEE802154_CFI_BEACON_REQUEST ? false : ctx->ack_requested);

	fs->fc.frame_type = IEEE802154_FRAME_TYPE_MAC_COMMAND;
	fs->sequence = ctx->sequence++;

	if (!cfi_to_fs_settings(type, fs, params)) {
		goto error;
	}

	p_buf = generate_addressing_fields(ctx, fs, params, p_buf);

	net_buf_add(pkt->buffer, p_buf - p_start);

	/* Let's insert the cfi */
	((struct ieee802154_command *)p_buf)->cfi = type;

	dbg_print_fs(fs);

	goto out;

error:
	net_pkt_unref(pkt);
	pkt = NULL;

out:
	k_sem_give(&ctx->ctx_lock);
	return pkt;
}

void ieee802154_mac_cmd_finalize(struct net_pkt *pkt, enum ieee802154_cfi type)
{
	net_buf_add(pkt->buffer, mac_command_length(type));
}

#endif /* CONFIG_NET_L2_IEEE802154_RFD */

bool ieee802154_create_ack_frame(struct net_if *iface, struct net_pkt *pkt, uint8_t seq)
{
	uint8_t *p_buf = net_pkt_data(pkt);
	struct ieee802154_fcf_seq *fs;

	if (!p_buf) {
		return false;
	}

	fs = generate_fcf_grounds(&p_buf, false);

	fs->fc.dst_addr_mode = IEEE802154_ADDR_MODE_NONE;
	fs->fc.src_addr_mode = IEEE802154_ADDR_MODE_NONE;

	fs->fc.frame_type = IEEE802154_FRAME_TYPE_ACK;
	fs->sequence = seq;

	net_buf_add(pkt->buffer, IEEE802154_ACK_PKT_LENGTH);

	return true;
}

#ifdef CONFIG_NET_L2_IEEE802154_SECURITY
bool ieee802154_decipher_data_frame(struct net_if *iface, struct net_pkt *pkt,
				    struct ieee802154_mpdu *mpdu)
{
	struct ieee802154_context *ctx = net_if_l2_data(iface);
	uint8_t level, authtag_len, ll_hdr_len, payload_len;
	struct ieee802154_mhr *mhr = &mpdu->mhr;
	struct ieee802154_address *src;
	bool ret = false;

	k_sem_take(&ctx->ctx_lock, K_FOREVER);

	if (!mhr->fs->fc.security_enabled) {
		ret = true;
		goto out;
	}

	level = ctx->sec_ctx.level;

	/* Section 9.2.4: Incoming frame security procedure, Security Enabled field is set to one
	 *
	 * [...]
	 *
	 * a) Legacy security. If the Frame Version field of the frame to be unsecured is set to
	 *    zero, the procedure shall return with a Status of UNSUPPORTED_LEGACY.
	 */
	if (mhr->aux_sec->control.security_level != level) {
		goto out;
	}

	if (level >= IEEE802154_SECURITY_LEVEL_ENC) {
		level -= 4U;
	}

	authtag_len = level_2_authtag_len[level];
	ll_hdr_len = (uint8_t *)mpdu->payload - net_pkt_data(pkt);
	payload_len = net_pkt_get_len(pkt) - ll_hdr_len - authtag_len;

	/* TODO: Handle src short address.
	 * This will require to look up in nbr cache with short addr
	 * in order to get the extended address related to it.
	 */
	if (mhr->fs->fc.src_addr_mode != IEEE802154_ADDR_MODE_EXTENDED) {
		NET_ERR("Only encrypting packages with extended source addresses is supported.");
		goto out;
	}

	src = mhr->fs->fc.pan_id_comp ? &mhr->src_addr->comp.addr : &mhr->src_addr->plain.addr;

	if (!ieee802154_decrypt_auth(&ctx->sec_ctx, net_pkt_data(pkt), ll_hdr_len, payload_len,
				     authtag_len, src->ext_addr,
				     sys_le32_to_cpu(mhr->aux_sec->frame_counter))) {
		NET_ERR("Could not decipher the frame");
		goto out;
	}

	/* We remove tag size from buf's length, it is now useless. */
	pkt->buffer->len -= authtag_len;

	ret = true;

out:
	k_sem_give(&ctx->ctx_lock);
	return ret;
}
#endif /* CONFIG_NET_L2_IEEE802154_SECURITY */<|MERGE_RESOLUTION|>--- conflicted
+++ resolved
@@ -688,13 +688,8 @@
 
 	params.dst.pan_id = ctx->pan_id;
 	params.pan_id = ctx->pan_id;
-<<<<<<< HEAD
-	if (src->addr && src->len == IEEE802154_SHORT_ADDR_LENGTH) {
+	if (src->len == IEEE802154_SHORT_ADDR_LENGTH) {
 		params.short_addr = net_ntohs(*(uint16_t *)(src->addr));
-=======
-	if (src->len == IEEE802154_SHORT_ADDR_LENGTH) {
-		params.short_addr = ntohs(*(uint16_t *)(src->addr));
->>>>>>> 05c3775f
 		if (ctx->short_addr != params.short_addr) {
 			goto out;
 		}
