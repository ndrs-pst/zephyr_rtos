--- conflicted
+++ resolved
@@ -448,12 +448,8 @@
 
 		if (IS_ENABLED(CONFIG_NET_IPV6) && ctx->family == NET_AF_INET6) {
 			struct net_if_addr *ifaddr;
-<<<<<<< HEAD
 			struct net_in6_addr iid;
-=======
-			struct in6_addr iid;
 			int ret;
->>>>>>> 68361eac
 
 			/* RFC4213 chapter 3.7 */
 			ret = net_ipv6_addr_generate_iid(iface, NULL,
