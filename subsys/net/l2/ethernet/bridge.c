/*
 * Copyright (c) 2021 BayLibre SAS
 * Copyright (c) 2024 Nordic Semiconductor
 *
 * SPDX-License-Identifier: Apache-2.0
 */

#include <zephyr/logging/log.h>
LOG_MODULE_REGISTER(net_eth_bridge, CONFIG_NET_ETHERNET_BRIDGE_LOG_LEVEL);

#include <zephyr/net/net_core.h>
#include <zephyr/net/net_l2.h>
#include <zephyr/net/net_if.h>
#include <zephyr/net/virtual.h>
#include <zephyr/net/ethernet.h>
#include <zephyr/net/ethernet_bridge.h>
#include <zephyr/sys/slist.h>
#include <zephyr/random/random.h>

#include "net_private.h"
#include "bridge.h"

#if defined(CONFIG_NET_ETHERNET_BRIDGE_TXRX_DEBUG)
#define DEBUG_TX 1
#define DEBUG_RX 1
#else
#define DEBUG_TX 0
#define DEBUG_RX 0
#endif

#define MAX_BRIDGE_NAME_LEN MIN(sizeof("bridge##"), CONFIG_NET_INTERFACE_NAME_LEN)
#define MAX_VIRT_NAME_LEN MIN(sizeof("<no config>"), CONFIG_NET_L2_VIRTUAL_MAX_NAME_LEN)

static void lock_bridge(struct eth_bridge_iface_context *ctx)
{
	k_mutex_lock(&ctx->lock, K_FOREVER);
}

static void unlock_bridge(struct eth_bridge_iface_context *ctx)
{
	k_mutex_unlock(&ctx->lock);
}

struct ud {
	eth_bridge_cb_t cb;
	void *user_data;
};

static void iface_cb(struct net_if *iface, void *user_data)
{
	struct ud *br_user_data = user_data;
	struct eth_bridge_iface_context *ctx;
	enum virtual_interface_caps caps;

	if (net_if_l2(iface) != &NET_L2_GET_NAME(VIRTUAL)) {
		return;
	}

	caps = net_virtual_get_iface_capabilities(iface);
	if (!(caps & VIRTUAL_INTERFACE_BRIDGE)) {
		return;
	}

	ctx = net_if_get_device(iface)->data;

	br_user_data->cb(ctx, br_user_data->user_data);
}

void net_eth_bridge_foreach(eth_bridge_cb_t cb, void *user_data)
{
	struct ud br_user_data = {
		.cb = cb,
		.user_data = user_data,
	};

	net_if_foreach(iface_cb, &br_user_data);
}

int eth_bridge_get_index(struct net_if *br)
{
	return net_if_get_by_iface(br);
}

struct net_if *eth_bridge_get_by_index(int index)
{
	return net_if_get_by_index(index);
}

int eth_bridge_iface_add(struct net_if *br, struct net_if *iface)
{
	struct eth_bridge_iface_context *ctx = net_if_get_device(br)->data;
	struct ethernet_context *eth_ctx = net_if_l2_data(iface);
	bool found = false;
	int count = 0;
	int ret;

	if (net_if_l2(iface) != &NET_L2_GET_NAME(ETHERNET) ||
	    !(net_eth_get_hw_capabilities(iface) & ETHERNET_PROMISC_MODE)) {
		return -EINVAL;
	}

	if (net_if_l2(br) != &NET_L2_GET_NAME(VIRTUAL) ||
	    !(net_virtual_get_iface_capabilities(br) & VIRTUAL_INTERFACE_BRIDGE)) {
		return -EINVAL;
	}

	lock_bridge(ctx);

	if (eth_ctx->bridge == br) {
		/* This Ethernet interface was already added to the bridge */
		found = true;
	}

	ARRAY_FOR_EACH(ctx->eth_iface, i) {
		if (!found && ctx->eth_iface[i] == NULL) {
			ctx->eth_iface[i] = iface;
			eth_ctx->bridge = br;
			found = true;
		}

		/* Calculate how many interfaces are added to this bridge */
		if (ctx->eth_iface[i] != NULL) {
			struct ethernet_context *tmp = net_if_l2_data(ctx->eth_iface[i]);

			if (tmp->bridge == br) {
				count++;
			}
		}
	}

	unlock_bridge(ctx);

	if (!found) {
		return -ENOMEM;
	}

	ret = net_eth_promisc_mode(iface, true);
	if (ret != 0 && ret != -EALREADY) {
		NET_DBG("iface %d promiscuous mode failed: %d",
			net_if_get_by_iface(iface), ret);
		eth_bridge_iface_remove(br, iface);
		return ret;
	}

	NET_DBG("iface %d added to bridge %d", net_if_get_by_iface(iface),
		net_if_get_by_iface(br));

	if (count > 1) {
		ctx->is_setup = true;

		NET_INFO("Bridge %d is %ssetup", net_if_get_by_iface(eth_ctx->bridge), "");

		net_virtual_set_name(ctx->iface, "<config ok>");
	}

	ctx->count = count;

	return 0;
}

int eth_bridge_iface_remove(struct net_if *br, struct net_if *iface)
{
	struct eth_bridge_iface_context *ctx = net_if_get_device(br)->data;
	struct ethernet_context *eth_ctx = net_if_l2_data(iface);
	bool found = false;
	int count = 0;

	if (net_if_l2(iface) != &NET_L2_GET_NAME(ETHERNET)) {
		return -EINVAL;
	}

	if (net_if_l2(br) != &NET_L2_GET_NAME(VIRTUAL) ||
	    !(net_virtual_get_iface_capabilities(br) & VIRTUAL_INTERFACE_BRIDGE)) {
		return -EINVAL;
	}

	lock_bridge(ctx);

	ARRAY_FOR_EACH(ctx->eth_iface, i) {
		if (!found && ctx->eth_iface[i] == iface) {
			ctx->eth_iface[i] = NULL;
			eth_ctx->bridge = NULL;
			found = true;
		}

		/* Calculate how many interfaces are added to this bridge */
		if (ctx->eth_iface[i] != NULL) {
			struct ethernet_context *tmp = net_if_l2_data(ctx->eth_iface[i]);

			if (tmp->bridge == br) {
				count++;
			}
		}
	}

	unlock_bridge(ctx);

	NET_DBG("iface %d removed from bridge %d", net_if_get_by_iface(iface),
		net_if_get_by_iface(br));

	if (count < 2) {
		ctx->is_setup = false;

		NET_INFO("Bridge %d is %ssetup", net_if_get_by_iface(br), "not ");

		net_virtual_set_name(ctx->iface, "<no config>");
	}

	ctx->count = count;

	return 0;
}

static inline bool is_link_local_addr(struct net_eth_addr *addr)
{
	if (addr->addr[0] == 0x01 &&
	    addr->addr[1] == 0x80 &&
	    addr->addr[2] == 0xc2 &&
	    addr->addr[3] == 0x00 &&
	    addr->addr[4] == 0x00 &&
	    (addr->addr[5] & 0x0f) == 0x00) {
		return true;
	}

	return false;
}

static void random_linkaddr(uint8_t *linkaddr, size_t len)
{
	sys_rand_get(linkaddr, len);
}

static void bridge_iface_init(struct net_if *iface)
{
	struct eth_bridge_iface_context *ctx = net_if_get_device(iface)->data;
	struct virtual_interface_context *vctx = net_if_l2_data(iface);
	char name[MAX_BRIDGE_NAME_LEN];

	if (ctx->is_init) {
		return;
	}

	k_mutex_init(&ctx->lock);

	ctx->iface = iface;

	net_if_flag_set(iface, NET_IF_NO_AUTO_START);
	net_if_flag_clear(iface, NET_IF_IPV4);
	net_if_flag_clear(iface, NET_IF_IPV6);
	net_if_flag_clear(iface, NET_IF_FORWARD_MULTICASTS);

	net_virtual_set_flags(iface, NET_L2_PROMISC_MODE);

	snprintk(name, sizeof(name), "bridge%d", ctx->id);
	net_if_set_name(iface, name);

	net_virtual_set_name(iface, "<no config>");

	/* We need to set the link address here as normally it would be set in
	 * virtual interface API attach function but we do not use that in
	 * bridging.
	 */
	random_linkaddr(vctx->lladdr.addr, sizeof(vctx->lladdr.addr));

	vctx->lladdr.len = sizeof(vctx->lladdr.addr);
	vctx->lladdr.type = NET_LINK_UNKNOWN;

	net_if_set_link_addr(iface, vctx->lladdr.addr,
			     vctx->lladdr.len, vctx->lladdr.type);

	ctx->is_init = true;
	ctx->is_setup = false;
}

static enum virtual_interface_caps bridge_get_capabilities(struct net_if *iface)
{
	ARG_UNUSED(iface);

	return VIRTUAL_INTERFACE_BRIDGE;
}

static int bridge_iface_start(const struct device *dev)
{
	struct eth_bridge_iface_context *ctx = dev->data;

	if (!ctx->is_setup) {
		NET_DBG("Bridge interface %d not configured yet.",
			net_if_get_by_iface(ctx->iface));
		return -ENOENT;
	}

	if (ctx->status) {
		return -EALREADY;
	}

	ctx->status = true;

	NET_DBG("Starting iface %d", net_if_get_by_iface(ctx->iface));

	NET_INFO("Bridge %d is %sactive", net_if_get_by_iface(ctx->iface), "");

	net_virtual_set_name(ctx->iface, "<enabled>");

	return 0;
}

static int bridge_iface_stop(const struct device *dev)
{
	struct eth_bridge_iface_context *ctx = dev->data;

	if (!ctx->status) {
		return -EALREADY;
	}

	ctx->status = false;

	NET_DBG("Stopping iface %d", net_if_get_by_iface(ctx->iface));

	NET_INFO("Bridge %d is %sactive", net_if_get_by_iface(ctx->iface), "not ");

	if (ctx->is_setup) {
		net_virtual_set_name(ctx->iface, "<disabled>");
	} else {
		net_virtual_set_name(ctx->iface, "<no config>");
	}

	return 0;
}

static enum net_verdict bridge_iface_process(struct net_if *iface,
					     struct net_pkt *pkt,
					     bool is_send)
{
	struct eth_bridge_iface_context *ctx = net_if_get_device(iface)->data;
	struct net_if *orig_iface;
	struct net_pkt *send_pkt;
	size_t count;

	/* Drop all link-local packets for now. */
	if (is_link_local_addr((struct net_eth_addr *)net_pkt_lladdr_dst(pkt))) {
		NET_DBG("DROP: lladdr");
		return NET_DROP;
	}

	lock_bridge(ctx);

	/* Keep the original packet interface so that we can send to each
	 * bridged interface.
	 */
	orig_iface = net_pkt_orig_iface(pkt);

	count = ctx->count;

	/* Pass the data to all the Ethernet interface except the originator
	 * Ethernet interface.
	 */
	ARRAY_FOR_EACH(ctx->eth_iface, i) {
		if (ctx->eth_iface[i] != NULL && ctx->eth_iface[i] != orig_iface) {
			/* Skip it if not up */
			if (!net_if_flag_is_set(ctx->eth_iface[i], NET_IF_UP)) {
				continue;
			}

			/* Clone the packet if we have more than two interfaces in the bridge
			 * because the first send might mess the data part of the message.
			 */
			if (count > 2) {
				send_pkt = net_pkt_clone(pkt, K_NO_WAIT);
				net_pkt_ref(send_pkt);
			} else {
				send_pkt = net_pkt_ref(pkt);
			}

			net_pkt_set_family(send_pkt, AF_UNSPEC);
			net_pkt_set_iface(send_pkt, ctx->eth_iface[i]);
			net_if_queue_tx(ctx->eth_iface[i], send_pkt);

			NET_DBG("%s iface %d pkt %p (ref %d)",
				is_send ? "Send" : "Recv",
				net_if_get_by_iface(ctx->eth_iface[i]),
				send_pkt, (int)atomic_get(&send_pkt->atomic_ref));

			net_pkt_unref(send_pkt);
		}
	}

	unlock_bridge(ctx);

	/* The packet was cloned by the caller so remove it here. */
	net_pkt_unref(pkt);

	return NET_OK;

}

<<<<<<< HEAD
int bridge_iface_send(struct net_if *iface, struct net_pkt *pkt)
{
	if (DEBUG_TX) {
		char str[sizeof("TX iface xx")];

		snprintk(str, sizeof(str), "TX iface %d",
			 net_if_get_by_iface(net_pkt_iface(pkt)));

		net_pkt_hexdump(pkt, str);
=======
		/*
		 * Use NET_AF_UNSPEC to avoid interference, set the output
		 * interface and send the packet.
		 */
		net_pkt_set_family(out_pkt, NET_AF_UNSPEC);
		net_pkt_set_orig_iface(out_pkt, net_pkt_iface(pkt));
		net_pkt_set_iface(out_pkt, out_ctx->iface);
		net_if_queue_tx(out_ctx->iface, out_pkt);
>>>>>>> 6ec30f04
	}

	(void)bridge_iface_process(iface, pkt, true);

	return 0;
}

static enum net_verdict bridge_iface_recv(struct net_if *iface,
					  struct net_pkt *pkt)
{
	if (DEBUG_RX) {
		char str[sizeof("RX iface xx")];

		snprintk(str, sizeof(str), "RX iface %d",
			 net_if_get_by_iface(net_pkt_iface(pkt)));

		net_pkt_hexdump(pkt, str);
	}

	return bridge_iface_process(iface, pkt, false);
}

/* We cannot attach the bridge interface to Ethernet interface because
 * the attachment can be done to only one Ethernet interface and we
 * need to "attach" at least two Ethernet interfaces to the bridge interface.
 * So we return -ENOTSUP here so that the attachment fails if it is tried.
 */
static int bridge_iface_attach(struct net_if *br,
			       struct net_if *iface)
{
	ARG_UNUSED(br);
	ARG_UNUSED(iface);

	return -ENOTSUP;
}

static const struct virtual_interface_api bridge_iface_api = {
	.iface_api.init = bridge_iface_init,

	.get_capabilities = bridge_get_capabilities,
	.start = bridge_iface_start,
	.stop = bridge_iface_stop,
	.send = bridge_iface_send,
	.recv = bridge_iface_recv,
	.attach = bridge_iface_attach,
};

#define ETH_DEFINE_BRIDGE(x, _)						\
	static struct eth_bridge_iface_context bridge_context_data_##x = { \
		.id = x,						\
	};								\
	NET_VIRTUAL_INTERFACE_INIT_INSTANCE(bridge_##x,			\
					    "BRIDGE_" #x,		\
					    x,				\
					    NULL,			\
					    NULL,			\
					    &bridge_context_data_##x,	\
					    NULL, /* config */		\
					    CONFIG_KERNEL_INIT_PRIORITY_DEFAULT, \
					    &bridge_iface_api,		\
					    NET_ETH_MTU)

LISTIFY(CONFIG_NET_ETHERNET_BRIDGE_COUNT, ETH_DEFINE_BRIDGE, (;), _);<|MERGE_RESOLUTION|>--- conflicted
+++ resolved
@@ -371,7 +371,7 @@
 				send_pkt = net_pkt_ref(pkt);
 			}
 
-			net_pkt_set_family(send_pkt, AF_UNSPEC);
+			net_pkt_set_family(send_pkt, NET_AF_UNSPEC);
 			net_pkt_set_iface(send_pkt, ctx->eth_iface[i]);
 			net_if_queue_tx(ctx->eth_iface[i], send_pkt);
 
@@ -393,7 +393,6 @@
 
 }
 
-<<<<<<< HEAD
 int bridge_iface_send(struct net_if *iface, struct net_pkt *pkt)
 {
 	if (DEBUG_TX) {
@@ -403,16 +402,6 @@
 			 net_if_get_by_iface(net_pkt_iface(pkt)));
 
 		net_pkt_hexdump(pkt, str);
-=======
-		/*
-		 * Use NET_AF_UNSPEC to avoid interference, set the output
-		 * interface and send the packet.
-		 */
-		net_pkt_set_family(out_pkt, NET_AF_UNSPEC);
-		net_pkt_set_orig_iface(out_pkt, net_pkt_iface(pkt));
-		net_pkt_set_iface(out_pkt, out_ctx->iface);
-		net_if_queue_tx(out_ctx->iface, out_pkt);
->>>>>>> 6ec30f04
 	}
 
 	(void)bridge_iface_process(iface, pkt, true);
