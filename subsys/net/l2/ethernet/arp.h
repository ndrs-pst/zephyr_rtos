/*
 * Copyright (c) 2016 Intel Corporation
 *
 * SPDX-License-Identifier: Apache-2.0
 */

#ifndef __ARP_H
#define __ARP_H

#include <zephyr/sys/slist.h>
#include <zephyr/net/ethernet.h>

#ifdef __cplusplus
extern "C" {
#endif

/**
 * @brief Address resolution (ARP) library
 * @defgroup arp ARP Library
 * @ingroup networking
 * @{
 */

/** @brief Address resolution complete, destination link address injected */
#define NET_ARP_COMPLETE     0
/** @brief Destination link address unknown, ARP request to be sent instead */
#define NET_ARP_PKT_REPLACED 1
/** @brief Destination link address unknown, ARP request pending, packet queued */
#define NET_ARP_PKT_QUEUED   2

#if defined(CONFIG_NET_ARP) && defined(CONFIG_NET_NATIVE)

#define NET_ARP_HDR(pkt) ((struct net_arp_hdr *)net_pkt_data(pkt))

struct net_arp_hdr {
	uint16_t hwtype;			/* HTYPE */
	uint16_t protocol;			/* PTYPE */
	uint8_t hwlen;				/* HLEN */
	uint8_t protolen;			/* PLEN */
	uint16_t opcode;
	struct net_eth_addr src_hwaddr;		/* SHA */
	uint8_t src_ipaddr[NET_IPV4_ADDR_SIZE];	/* SPA */
	struct net_eth_addr dst_hwaddr;		/* THA */
	uint8_t dst_ipaddr[NET_IPV4_ADDR_SIZE];	/* TPA */
} __packed;

#define NET_ARP_HTYPE_ETH 1
#define NET_ARP_IPV4_PTYPE_SIZE 4

#define NET_ARP_REQUEST 1
#define NET_ARP_REPLY   2

<<<<<<< HEAD
struct net_pkt *net_arp_prepare(struct net_pkt *pkt,
				struct net_in_addr *request_ip,
				struct net_in_addr *current_ip);
=======
/**
 * @brief Prepare an ARP request, if required
 *
 * @param pkt Packet that wants to be sent
 * @param request_ip Destination address of the packet
 * @param current_ip Sending IP (Can be NULL)
 * @param arp_pkt ARP packet that should be sent in place of @a pkt, if not NULL
 *
 * @retval NET_ARP_COMPLETE ARP information populated in @a pkt
 * @retval NET_ARP_PKT_REPLACED ARP request to be sent existing in @a arp_pkt
 * @retval NET_ARP_PKT_QUEUED @a pkt was queued for transmission on ARP resolution
 * @retval <0 on failure
 */
int net_arp_prepare(struct net_pkt *pkt,
			struct in_addr *request_ip,
			struct in_addr *current_ip,
			struct net_pkt **arp_pkt);
>>>>>>> c9f149cf
enum net_verdict net_arp_input(struct net_pkt *pkt,
			       struct net_eth_addr *src,
			       struct net_eth_addr *dst);

int net_arp_clear_pending(struct net_if *iface,
				struct net_in_addr *dst);

struct arp_entry {
	sys_snode_t node;
	uint32_t req_start;
	struct net_if *iface;
	struct net_in_addr ip;
	struct net_eth_addr eth;
	struct k_fifo pending_queue;
};

typedef void (*net_arp_cb_t)(struct arp_entry *entry,
			     void *user_data);
int net_arp_foreach(net_arp_cb_t cb, void *user_data);

void net_arp_clear_cache(struct net_if *iface);
void net_arp_init(void);
void net_arp_update(struct net_if *iface, struct net_in_addr *src,
		    struct net_eth_addr *hwaddr, bool gratuitous,
		    bool force);


#else /* CONFIG_NET_ARP */
#define net_arp_prepare(_kt, _u1, _u2, _arp) NET_ARP_COMPLETE
#define net_arp_input(...) NET_OK
#define net_arp_clear_cache(...)
#define net_arp_foreach(...) 0
#define net_arp_init(...)
#define net_arp_clear_pending(...) 0
#define net_arp_update(...)

#endif /* CONFIG_NET_ARP */

/**
 * @}
 */

#ifdef __cplusplus
}
#endif

#endif /* __ARP_H */<|MERGE_RESOLUTION|>--- conflicted
+++ resolved
@@ -50,11 +50,6 @@
 #define NET_ARP_REQUEST 1
 #define NET_ARP_REPLY   2
 
-<<<<<<< HEAD
-struct net_pkt *net_arp_prepare(struct net_pkt *pkt,
-				struct net_in_addr *request_ip,
-				struct net_in_addr *current_ip);
-=======
 /**
  * @brief Prepare an ARP request, if required
  *
@@ -69,10 +64,10 @@
  * @retval <0 on failure
  */
 int net_arp_prepare(struct net_pkt *pkt,
-			struct in_addr *request_ip,
-			struct in_addr *current_ip,
+			struct net_in_addr *request_ip,
+			struct net_in_addr *current_ip,
 			struct net_pkt **arp_pkt);
->>>>>>> c9f149cf
+
 enum net_verdict net_arp_input(struct net_pkt *pkt,
 			       struct net_eth_addr *src,
 			       struct net_eth_addr *dst);
