/*
 * Copyright (c) 2016-2018 Intel Corporation.
 *
 * SPDX-License-Identifier: Apache-2.0
 */

#include <zephyr/logging/log.h>
LOG_MODULE_REGISTER(net_ethernet, CONFIG_NET_L2_ETHERNET_LOG_LEVEL);

#include <zephyr/net/net_core.h>
#include <zephyr/net/net_l2.h>
#include <zephyr/net/net_if.h>
#include <zephyr/net/net_mgmt.h>
#include <zephyr/net/ethernet.h>
#include <zephyr/net/ethernet_mgmt.h>
#include <zephyr/net/gptp.h>
#include <zephyr/random/random.h>

#if defined(CONFIG_NET_LLDP)
#include <zephyr/net/lldp.h>
#endif

#include <zephyr/internal/syscall_handler.h>

#include "arp.h"
#include "eth_stats.h"
#include "net_private.h"
#include "ipv6.h"
#include "ipv4.h"
#include "bridge.h"

#define NET_BUF_TIMEOUT K_MSEC(100)

static const struct net_eth_addr multicast_eth_addr __unused = {
	{ 0x33, 0x33, 0x00, 0x00, 0x00, 0x00 } };

static const struct net_eth_addr broadcast_eth_addr = {
	{ 0xff, 0xff, 0xff, 0xff, 0xff, 0xff } };

#if defined(CONFIG_NET_NATIVE_IP) && !defined(CONFIG_NET_RAW_MODE)
static struct net_if_mcast_monitor mcast_monitor;
#endif

const struct net_eth_addr *net_eth_broadcast_addr(void)
{
	return &broadcast_eth_addr;
}

void net_eth_ipv4_mcast_to_mac_addr(const struct net_in_addr *ipv4_addr,
				    struct net_eth_addr *mac_addr)
{
	/* RFC 1112 6.4. Extensions to an Ethernet Local Network Module
	 * "An IP host group address is mapped to an Ethernet multicast
	 * address by placing the low-order 23-bits of the IP address into
	 * the low-order 23 bits of the Ethernet multicast address
	 * 01-00-5E-00-00-00 (hex)."
	 */
	mac_addr->addr[0] = 0x01;
	mac_addr->addr[1] = 0x00;
	mac_addr->addr[2] = 0x5e;
	mac_addr->addr[3] = ipv4_addr->s4_addr[1];
	mac_addr->addr[4] = ipv4_addr->s4_addr[2];
	mac_addr->addr[5] = ipv4_addr->s4_addr[3];

	mac_addr->addr[3] &= 0x7f;
}

void net_eth_ipv6_mcast_to_mac_addr(const struct net_in6_addr *ipv6_addr,
				    struct net_eth_addr *mac_addr)
{
	/* RFC 2464 7. Address Mapping -- Multicast
	 * "An IPv6 packet with a multicast destination address DST,
	 * consisting of the sixteen octets DST[1] through DST[16],
	 * is transmitted to the Ethernet multicast address whose
	 * first two octets are the value 3333 hexadecimal and whose
	 * last four octets are the last four octets of DST."
	 */
	mac_addr->addr[0] = mac_addr->addr[1] = 0x33;
	memcpy(mac_addr->addr + 2, &ipv6_addr->s6_addr[12], 4);
}

#define print_ll_addrs(pkt, type, len, src, dst)			   \
	if (CONFIG_NET_L2_ETHERNET_LOG_LEVEL >= LOG_LEVEL_DBG) {	   \
		char out[sizeof("xx:xx:xx:xx:xx:xx")];			   \
									   \
		snprintk(out, sizeof(out), "%s",			   \
			 net_sprint_ll_addr((src)->addr,		   \
					    sizeof(struct net_eth_addr))); \
									   \
		NET_DBG("iface %d (%p) src %s dst %s type 0x%x len %zu",   \
			net_if_get_by_iface(net_pkt_iface(pkt)),	   \
			net_pkt_iface(pkt), out,			   \
			net_sprint_ll_addr((dst)->addr,			   \
					    sizeof(struct net_eth_addr)),  \
			type, (size_t)len);				   \
	}

#ifdef CONFIG_NET_VLAN
#define print_vlan_ll_addrs(pkt, type, tci, len, src, dst, tagstrip)       \
	if (CONFIG_NET_L2_ETHERNET_LOG_LEVEL >= LOG_LEVEL_DBG) {	   \
		char out[sizeof("xx:xx:xx:xx:xx:xx")];			   \
									   \
		snprintk(out, sizeof(out), "%s",			   \
			 net_sprint_ll_addr((src)->addr,		   \
					    sizeof(struct net_eth_addr))); \
									   \
		NET_DBG("iface %d (%p) src %s dst %s type 0x%x "	   \
			"tag %d %spri %d len %zu",			   \
			net_if_get_by_iface(net_pkt_iface(pkt)),	   \
			net_pkt_iface(pkt), out,			   \
			net_sprint_ll_addr((dst)->addr,			   \
				   sizeof(struct net_eth_addr)),	   \
			type, net_eth_vlan_get_vid(tci),		   \
			tagstrip ? "(stripped) " : "",			   \
			net_eth_vlan_get_pcp(tci), (size_t)len);	   \
	}
#else
#define print_vlan_ll_addrs(...)
#endif /* CONFIG_NET_VLAN */

static inline void ethernet_update_length(struct net_if *iface,
					  struct net_pkt *pkt)
{
	uint16_t len;

	/* Let's check IP payload's length. If it's smaller than 46 bytes,
	 * i.e. smaller than minimal Ethernet frame size minus ethernet
	 * header size,then Ethernet has padded so it fits in the minimal
	 * frame size of 60 bytes. In that case, we need to get rid of it.
	 */

	if (net_pkt_family(pkt) == NET_AF_INET) {
		len = net_ntohs(NET_IPV4_HDR(pkt)->len);
	} else {
		len = net_ntohs(NET_IPV6_HDR(pkt)->len) + NET_IPV6H_LEN;
	}

	if (len < NET_ETH_MINIMAL_FRAME_SIZE - sizeof(struct net_eth_hdr)) {
		struct net_buf *frag;

		for (frag = pkt->frags; frag; frag = frag->frags) {
			if (frag->len < len) {
				len -= frag->len;
			} else {
				frag->len = len;
				len = 0U;
			}
		}
	}
}

static void ethernet_update_rx_stats(struct net_if *iface,
				     struct net_eth_hdr *hdr, size_t length)
{
#if defined(CONFIG_NET_STATISTICS_ETHERNET)
	eth_stats_update_bytes_rx(iface, length);
	eth_stats_update_pkts_rx(iface);

	if (net_eth_is_addr_broadcast(&hdr->dst)) {
		eth_stats_update_broadcast_rx(iface);
	} else if (net_eth_is_addr_multicast(&hdr->dst)) {
		eth_stats_update_multicast_rx(iface);
	}
#endif /* CONFIG_NET_STATISTICS_ETHERNET */
}

static inline bool eth_is_vlan_tag_stripped(struct net_if *iface)
{
	return (net_eth_get_hw_capabilities(iface) & ETHERNET_HW_VLAN_TAG_STRIP);
}

/* Drop packet if it has broadcast destination MAC address but the IP
 * address is not multicast or broadcast address. See RFC 1122 ch 3.3.6
 */
static inline
enum net_verdict ethernet_check_ipv4_bcast_addr(struct net_pkt *pkt,
						struct net_eth_hdr *hdr)
{
	if (net_eth_is_addr_broadcast(&hdr->dst) &&
	    !(net_ipv4_is_addr_mcast((struct net_in_addr *)NET_IPV4_HDR(pkt)->dst) ||
	      net_ipv4_is_addr_bcast(net_pkt_iface(pkt),
				     (struct net_in_addr *)NET_IPV4_HDR(pkt)->dst))) {
		return NET_DROP;
	}

	return NET_OK;
}

#if defined(CONFIG_NET_NATIVE_IP) && !defined(CONFIG_NET_RAW_MODE)
static void ethernet_mcast_monitor_cb(struct net_if *iface, const struct net_addr *addr,
				      bool is_joined)
{
	struct ethernet_config cfg = {
		.filter = {
			.set = is_joined,
			.type = ETHERNET_FILTER_TYPE_DST_MAC_ADDRESS,
		},
	};

	const struct device *dev = net_if_get_device(iface);
	const struct ethernet_api *api = dev->api;

	/* Make sure we're an ethernet device */
	if (net_if_l2(iface) != &NET_L2_GET_NAME(ETHERNET)) {
		return;
	}

	if (!(net_eth_get_hw_capabilities(iface) & ETHERNET_HW_FILTERING)) {
		return;
	}

	if (!api || !api->set_config) {
		return;
	}

	switch (addr->family) {
#if defined(CONFIG_NET_IPV4)
	case NET_AF_INET:
		net_eth_ipv4_mcast_to_mac_addr(&addr->in_addr, &cfg.filter.mac_address);
		break;
#endif /* CONFIG_NET_IPV4 */
#if defined(CONFIG_NET_IPV6)
	case NET_AF_INET6:
		net_eth_ipv6_mcast_to_mac_addr(&addr->in6_addr, &cfg.filter.mac_address);
		break;
#endif /* CONFIG_NET_IPV6 */
	default:
		return;
	}

	api->set_config(dev, ETHERNET_CONFIG_TYPE_FILTER, &cfg);
}
#endif

static enum net_verdict ethernet_recv(struct net_if *iface,
				      struct net_pkt *pkt)
{
	struct ethernet_context *ctx = net_if_l2_data(iface);
	struct net_eth_hdr *hdr = NET_ETH_HDR(pkt);
	uint8_t hdr_len = sizeof(struct net_eth_hdr);
	uint16_t type;
	struct net_linkaddr *lladdr;
	sa_family_t family = NET_AF_UNSPEC;
	bool is_vlan_pkt = false;

	/* This expects that the Ethernet header is in the first net_buf
	 * fragment. This is a safe expectation here as it would not make
	 * any sense to split the Ethernet header to two net_buf's by the
	 * Ethernet driver.
	 */
	if (hdr == NULL || pkt->buffer->len < hdr_len) {
		goto drop;
	}

	if (IS_ENABLED(CONFIG_NET_ETHERNET_BRIDGE) &&
	    net_eth_iface_is_bridged(ctx) && !net_pkt_is_l2_bridged(pkt)) {
		struct net_if *bridge = net_eth_get_bridge(ctx);
		struct net_pkt *out_pkt;

		out_pkt = net_pkt_clone(pkt, K_NO_WAIT);
		if (out_pkt == NULL) {
			goto drop;
		}

		net_pkt_set_l2_bridged(out_pkt, true);
		net_pkt_set_iface(out_pkt, bridge);
		net_pkt_set_orig_iface(out_pkt, iface);

		NET_DBG("Passing pkt %p (orig %p) to bridge %d from %d",
			out_pkt, pkt, net_if_get_by_iface(bridge),
			net_if_get_by_iface(iface));

		(void)net_if_queue_tx(bridge, out_pkt);
	}

	type = net_ntohs(hdr->type);

	if (IS_ENABLED(CONFIG_NET_VLAN) && type == NET_ETH_PTYPE_VLAN) {
		if (net_eth_is_vlan_enabled(ctx, iface) &&
		    !eth_is_vlan_tag_stripped(iface)) {
			struct net_eth_vlan_hdr *hdr_vlan =
				(struct net_eth_vlan_hdr *)NET_ETH_HDR(pkt);
			enum net_verdict verdict;

			net_pkt_set_vlan_tci(pkt, net_ntohs(hdr_vlan->vlan.tci));
			type = net_ntohs(hdr_vlan->type);
			hdr_len = sizeof(struct net_eth_vlan_hdr);
			is_vlan_pkt = true;

			net_pkt_set_iface(pkt,
					  net_eth_get_vlan_iface(iface,
						       net_pkt_vlan_tag(pkt)));

			/* If we receive a packet with a VLAN tag, for that we don't
			 * have a VLAN interface, drop the packet.
			 */
			if (net_if_l2(net_pkt_iface(pkt)) == NULL) {
				goto drop;
			}

			/* We could call VLAN interface directly but then the
			 * interface statistics would not get updated so route
			 * the call via Virtual L2 layer.
			 */
			if (net_if_l2(net_pkt_iface(pkt))->recv != NULL) {
				verdict = net_if_l2(net_pkt_iface(pkt))->recv(iface, pkt);
				if (verdict == NET_DROP) {
					goto drop;
				}
			}
		}
	}

	switch (type) {
	case NET_ETH_PTYPE_IP:
	case NET_ETH_PTYPE_ARP:
		net_pkt_set_family(pkt, NET_AF_INET);
		family = NET_AF_INET;
		break;
	case NET_ETH_PTYPE_IPV6:
		net_pkt_set_family(pkt, NET_AF_INET6);
		family = NET_AF_INET6;
		break;
	case NET_ETH_PTYPE_EAPOL:
		family = NET_AF_UNSPEC;
		break;
#if defined(CONFIG_NET_L2_PTP)
	case NET_ETH_PTYPE_PTP:
		family = NET_AF_UNSPEC;
		break;
#endif
	case NET_ETH_PTYPE_LLDP:
#if defined(CONFIG_NET_LLDP)
		net_buf_pull(pkt->frags, hdr_len);
		return net_lldp_recv(iface, pkt);
#else
		NET_DBG("LLDP Rx agent not enabled");
		goto drop;
#endif
	default:
		if (IS_ENABLED(CONFIG_NET_ETHERNET_FORWARD_UNRECOGNISED_ETHERTYPE)) {
			family = NET_AF_UNSPEC;
			break;
		}

		NET_DBG("Unknown hdr type 0x%04x iface %d (%p)", type,
			net_if_get_by_iface(iface), iface);
		eth_stats_update_unknown_protocol(iface);
		return NET_DROP;
	}

	/* Set the pointers to ll src and dst addresses */
	lladdr = net_pkt_lladdr_src(pkt);
	lladdr->addr = hdr->src.addr;
	lladdr->len = sizeof(struct net_eth_addr);
	lladdr->type = NET_LINK_ETHERNET;

	lladdr = net_pkt_lladdr_dst(pkt);
	lladdr->addr = hdr->dst.addr;
	lladdr->len = sizeof(struct net_eth_addr);
	lladdr->type = NET_LINK_ETHERNET;

	net_pkt_set_ll_proto_type(pkt, type);

	if (is_vlan_pkt) {
		print_vlan_ll_addrs(pkt, type, net_pkt_vlan_tci(pkt),
				    net_pkt_get_len(pkt),
				    net_pkt_lladdr_src(pkt),
				    net_pkt_lladdr_dst(pkt),
				    eth_is_vlan_tag_stripped(iface));
	} else {
		print_ll_addrs(pkt, type, net_pkt_get_len(pkt),
			       net_pkt_lladdr_src(pkt),
			       net_pkt_lladdr_dst(pkt));
	}

	if (!net_eth_is_addr_broadcast((struct net_eth_addr *)lladdr->addr) &&
	    !net_eth_is_addr_multicast((struct net_eth_addr *)lladdr->addr) &&
	    !net_eth_is_addr_lldp_multicast(
		    (struct net_eth_addr *)lladdr->addr) &&
	    !net_eth_is_addr_ptp_multicast((struct net_eth_addr *)lladdr->addr) &&
	    !net_linkaddr_cmp(net_if_get_link_addr(iface), lladdr)) {
		/* The ethernet frame is not for me as the link addresses
		 * are different.
		 */
		NET_DBG("Dropping frame, not for me [%s]",
			net_sprint_ll_addr(net_if_get_link_addr(iface)->addr,
					   sizeof(struct net_eth_addr)));
		goto drop;
	}

	net_buf_pull(pkt->frags, hdr_len);

	if (IS_ENABLED(CONFIG_NET_IPV4) && type == NET_ETH_PTYPE_IP &&
	    ethernet_check_ipv4_bcast_addr(pkt, hdr) == NET_DROP) {
		goto drop;
	}

	ethernet_update_rx_stats(iface, hdr, net_pkt_get_len(pkt) + hdr_len);

	if (IS_ENABLED(CONFIG_NET_ARP) &&
	    family == NET_AF_INET && type == NET_ETH_PTYPE_ARP) {
		NET_DBG("ARP packet from %s received",
			net_sprint_ll_addr((uint8_t *)hdr->src.addr,
					   sizeof(struct net_eth_addr)));

		if (IS_ENABLED(CONFIG_NET_IPV4_ACD) &&
		    net_ipv4_acd_input(iface, pkt) == NET_DROP) {
			return NET_DROP;
		}

		return net_arp_input(pkt, hdr);
	}

	if (IS_ENABLED(CONFIG_NET_GPTP) && type == NET_ETH_PTYPE_PTP) {
		return net_gptp_recv(iface, pkt);
	}

	if (type != NET_ETH_PTYPE_EAPOL) {
		ethernet_update_length(iface, pkt);
	}

	return NET_CONTINUE;
drop:
	eth_stats_update_errors_rx(iface);
	return NET_DROP;
}

#ifdef CONFIG_NET_IPV4
static inline bool ethernet_ipv4_dst_is_broadcast_or_mcast(struct net_pkt *pkt)
{
	if (net_ipv4_is_addr_bcast(net_pkt_iface(pkt),
				   (struct net_in_addr *)NET_IPV4_HDR(pkt)->dst) ||
	    net_ipv4_is_addr_mcast((struct net_in_addr *)NET_IPV4_HDR(pkt)->dst)) {
		return true;
	}

	return false;
}

static bool ethernet_fill_in_dst_on_ipv4_mcast(struct net_pkt *pkt,
					       struct net_eth_addr *dst)
{
	if (net_pkt_family(pkt) == NET_AF_INET &&
	    net_ipv4_is_addr_mcast((struct net_in_addr *)NET_IPV4_HDR(pkt)->dst)) {
		/* Multicast address */
		net_eth_ipv4_mcast_to_mac_addr(
			(struct net_in_addr *)NET_IPV4_HDR(pkt)->dst, dst);

		return true;
	}

	return false;
}

static struct net_pkt *ethernet_ll_prepare_on_ipv4(struct net_if *iface,
						   struct net_pkt *pkt)
{
	struct ethernet_context *ctx = net_if_l2_data(iface);

	if (IS_ENABLED(CONFIG_NET_VLAN) &&
	    net_pkt_vlan_tag(pkt) != NET_VLAN_TAG_UNSPEC &&
	    net_eth_is_vlan_enabled(ctx, net_pkt_iface(pkt))) {
		iface = net_eth_get_vlan_iface(iface,
					       net_pkt_vlan_tag(pkt));
		net_pkt_set_iface(pkt, iface);
	}

	if (ethernet_ipv4_dst_is_broadcast_or_mcast(pkt)) {
		return pkt;
	}

	if (IS_ENABLED(CONFIG_NET_ARP)) {
		struct net_pkt *arp_pkt;

		arp_pkt = net_arp_prepare(pkt, (struct net_in_addr *)NET_IPV4_HDR(pkt)->dst, NULL);
		if (!arp_pkt) {
			return NULL;
		}

		if (pkt != arp_pkt) {
			NET_DBG("Sending arp pkt %p (orig %p) to iface %d (%p)",
				arp_pkt, pkt, net_if_get_by_iface(iface), iface);
			net_pkt_unref(pkt);
			return arp_pkt;
		}

		NET_DBG("Found ARP entry, sending pkt %p to iface %d (%p)",
			pkt, net_if_get_by_iface(iface), iface);
	}

	return pkt;
}
#else
#define ethernet_ipv4_dst_is_broadcast_or_mcast(...) false
#define ethernet_fill_in_dst_on_ipv4_mcast(...) false
#define ethernet_ll_prepare_on_ipv4(...) NULL
#endif /* CONFIG_NET_IPV4 */

#ifdef CONFIG_NET_IPV6
static bool ethernet_fill_in_dst_on_ipv6_mcast(struct net_pkt *pkt,
					       struct net_eth_addr *dst)
{
	if (net_pkt_family(pkt) == NET_AF_INET6 &&
	    net_ipv6_is_addr_mcast((struct net_in6_addr *)NET_IPV6_HDR(pkt)->dst)) {
		memcpy(dst, (uint8_t *)multicast_eth_addr.addr,
		       sizeof(struct net_eth_addr) - 4);
		memcpy((uint8_t *)dst + 2,
		       NET_IPV6_HDR(pkt)->dst + 12,
		       sizeof(struct net_eth_addr) - 2);

		return true;
	}

	return false;
}
#else
#define ethernet_fill_in_dst_on_ipv6_mcast(...) false
#endif /* CONFIG_NET_IPV6 */

static inline size_t get_reserve_ll_header_size(struct net_if *iface)
{
	bool is_vlan = false;

#if defined(CONFIG_NET_VLAN)
	if (net_if_l2(iface) == &NET_L2_GET_NAME(VIRTUAL)) {
		iface = net_eth_get_vlan_main(iface);
		is_vlan = true;
	}
#endif

	if (net_if_l2(iface) != &NET_L2_GET_NAME(ETHERNET)) {
		return 0U;
	}

	if (!IS_ENABLED(CONFIG_NET_L2_ETHERNET_RESERVE_HEADER)) {
		return 0U;
	}

	if (is_vlan) {
		return sizeof(struct net_eth_vlan_hdr);
	} else {
		return sizeof(struct net_eth_hdr);
	}
}

static struct net_buf *ethernet_fill_header(struct ethernet_context *ctx,
					    struct net_if *iface,
					    struct net_pkt *pkt,
					    uint32_t ptype)
{
	struct net_if *orig_iface = iface;
	struct net_buf *hdr_frag;
	struct net_eth_hdr *hdr;
	size_t reserve_ll_header;
	size_t hdr_len;
	bool is_vlan;

	is_vlan = IS_ENABLED(CONFIG_NET_VLAN) &&
		net_eth_is_vlan_enabled(ctx, iface) &&
		net_pkt_vlan_tag(pkt) != NET_VLAN_TAG_UNSPEC;
	if (is_vlan) {
		orig_iface = net_eth_get_vlan_iface(iface, net_pkt_vlan_tag(pkt));
	}

	reserve_ll_header = get_reserve_ll_header_size(orig_iface);
	if (reserve_ll_header > 0) {
		hdr_len = reserve_ll_header;
		hdr_frag = pkt->buffer;

		NET_DBG("Making room for link header %zd bytes", hdr_len);

		/* Make room for the header */
		net_buf_push(pkt->buffer, hdr_len);
	} else {
		hdr_len = IS_ENABLED(CONFIG_NET_VLAN) ?
			sizeof(struct net_eth_vlan_hdr) :
			sizeof(struct net_eth_hdr);

		hdr_frag = net_pkt_get_frag(pkt, hdr_len, NET_BUF_TIMEOUT);
		if (!hdr_frag) {
			return NULL;
		}
	}

	if (is_vlan) {
		struct net_eth_vlan_hdr *hdr_vlan;

		if (reserve_ll_header == 0U) {
			hdr_len = sizeof(struct net_eth_vlan_hdr);
			net_buf_add(hdr_frag, hdr_len);
		}

		hdr_vlan = (struct net_eth_vlan_hdr *)(hdr_frag->data);

		if (ptype == net_htons(NET_ETH_PTYPE_ARP) ||
		    (!ethernet_fill_in_dst_on_ipv4_mcast(pkt, &hdr_vlan->dst) &&
		     !ethernet_fill_in_dst_on_ipv6_mcast(pkt, &hdr_vlan->dst))) {
			memcpy(&hdr_vlan->dst, net_pkt_lladdr_dst(pkt)->addr,
			       sizeof(struct net_eth_addr));
		}

		memcpy(&hdr_vlan->src, net_pkt_lladdr_src(pkt)->addr,
		       sizeof(struct net_eth_addr));

		hdr_vlan->type = ptype;
<<<<<<< HEAD
		hdr_vlan->vlan.tpid = net_htons(NET_ETH_PTYPE_VLAN);
		hdr_vlan->vlan.tci = net_htons(net_pkt_vlan_tci(pkt));
		net_buf_add(hdr_frag, sizeof(struct net_eth_vlan_hdr));
=======
		hdr_vlan->vlan.tpid = htons(NET_ETH_PTYPE_VLAN);
		hdr_vlan->vlan.tci = htons(net_pkt_vlan_tci(pkt));
>>>>>>> 75463fe9

		print_vlan_ll_addrs(pkt, net_ntohs(hdr_vlan->type),
				    net_pkt_vlan_tci(pkt),
				    hdr_len,
				    &hdr_vlan->src, &hdr_vlan->dst, false);
	} else {
		hdr = (struct net_eth_hdr *)(hdr_frag->data);

<<<<<<< HEAD
		if (ptype == net_htons(NET_ETH_PTYPE_ARP) ||
=======
		if (reserve_ll_header == 0U) {
			hdr_len = sizeof(struct net_eth_hdr);
			net_buf_add(hdr_frag, hdr_len);
		}

		if (ptype == htons(NET_ETH_PTYPE_ARP) ||
>>>>>>> 75463fe9
		    (!ethernet_fill_in_dst_on_ipv4_mcast(pkt, &hdr->dst) &&
		     !ethernet_fill_in_dst_on_ipv6_mcast(pkt, &hdr->dst))) {
			memcpy(&hdr->dst, net_pkt_lladdr_dst(pkt)->addr,
			       sizeof(struct net_eth_addr));
		}

		memcpy(&hdr->src, net_pkt_lladdr_src(pkt)->addr,
		       sizeof(struct net_eth_addr));

		hdr->type = ptype;

<<<<<<< HEAD
		print_ll_addrs(pkt, net_ntohs(hdr->type),
			       hdr_frag->len, &hdr->src, &hdr->dst);
=======
		print_ll_addrs(pkt, ntohs(hdr->type),
			       hdr_len, &hdr->src, &hdr->dst);
>>>>>>> 75463fe9
	}

	if (reserve_ll_header == 0U) {
		net_pkt_frag_insert(pkt, hdr_frag);
	}

	return hdr_frag;
}

#if defined(CONFIG_NET_STATISTICS_ETHERNET)
static void ethernet_update_tx_stats(struct net_if *iface, struct net_pkt *pkt)
{
	struct net_eth_hdr *hdr = NET_ETH_HDR(pkt);

	eth_stats_update_bytes_tx(iface, net_pkt_get_len(pkt));
	eth_stats_update_pkts_tx(iface);

	if (net_eth_is_addr_multicast(&hdr->dst)) {
		eth_stats_update_multicast_tx(iface);
	} else if (net_eth_is_addr_broadcast(&hdr->dst)) {
		eth_stats_update_broadcast_tx(iface);
	}
}
#else
#define ethernet_update_tx_stats(...)
#endif /* CONFIG_NET_STATISTICS_ETHERNET */

static void ethernet_remove_l2_header(struct net_pkt *pkt)
{
	size_t reserve = get_reserve_ll_header_size(net_pkt_iface(pkt));
	struct net_buf *buf;

	/* Remove the buffer added in ethernet_fill_header() */
	if (reserve == 0U) {
		buf = pkt->buffer;
		pkt->buffer = buf->frags;
		buf->frags = NULL;

		net_pkt_frag_unref(buf);
	} else {
		net_buf_pull(pkt->buffer, reserve);
	}
}

static int ethernet_send(struct net_if *iface, struct net_pkt *pkt)
{
	const struct ethernet_api *api = net_if_get_device(iface)->api;
	struct ethernet_context *ctx = net_if_l2_data(iface);
	uint16_t ptype = 0;
	int ret;
	struct net_pkt *orig_pkt = pkt;

	if (!api) {
		ret = -ENOENT;
		goto error;
	}

	if (!api->send) {
		ret = -ENOTSUP;
		goto error;
	}

	/* We are trying to send a packet that is from bridge interface,
	 * so all the bits and pieces should be there (like Ethernet header etc)
	 * so just send it.
	 */
	if (IS_ENABLED(CONFIG_NET_ETHERNET_BRIDGE) && net_pkt_is_l2_bridged(pkt)) {
		goto send;
	}

	if (IS_ENABLED(CONFIG_NET_IPV4) &&
	    net_pkt_family(pkt) == NET_AF_INET) {
		struct net_pkt *tmp;

		if (net_pkt_ipv4_acd(pkt)) {
			ptype = net_htons(NET_ETH_PTYPE_ARP);
		} else {
			tmp = ethernet_ll_prepare_on_ipv4(iface, pkt);
			if (!tmp) {
				ret = -ENOMEM;
				goto error;
			} else if (IS_ENABLED(CONFIG_NET_ARP) && tmp != pkt) {
				/* Original pkt got queued and is replaced
				 * by an ARP request packet.
				 */
				pkt = tmp;
				ptype = net_htons(NET_ETH_PTYPE_ARP);
				net_pkt_set_family(pkt, NET_AF_INET);
			} else {
				ptype = net_htons(NET_ETH_PTYPE_IP);
			}
		}
	} else if (IS_ENABLED(CONFIG_NET_IPV6) &&
		   net_pkt_family(pkt) == NET_AF_INET6) {
		ptype = net_htons(NET_ETH_PTYPE_IPV6);
	} else if (IS_ENABLED(CONFIG_NET_SOCKETS_PACKET) &&
		   net_pkt_family(pkt) == NET_AF_PACKET) {
		struct net_context *context = net_pkt_context(pkt);

		if (context && net_context_get_type(context) == NET_SOCK_DGRAM) {
			struct net_sockaddr_ll *dst_addr;
			struct net_sockaddr_ll_ptr *src_addr;

			/* The destination address is set in remote for this
			 * socket type.
			 */
			dst_addr = (struct net_sockaddr_ll *)&context->remote;
			src_addr = (struct net_sockaddr_ll_ptr *)&context->local;

			net_pkt_lladdr_dst(pkt)->addr = dst_addr->sll_addr;
			net_pkt_lladdr_dst(pkt)->len =
						sizeof(struct net_eth_addr);
			net_pkt_lladdr_src(pkt)->addr = src_addr->sll_addr;
			net_pkt_lladdr_src(pkt)->len =
						sizeof(struct net_eth_addr);
			ptype = dst_addr->sll_protocol;
		} else {
			goto send;
		}
	} else if (IS_ENABLED(CONFIG_NET_L2_PTP) && net_pkt_is_ptp(pkt)) {
		ptype = net_htons(NET_ETH_PTYPE_PTP);
	} else if (IS_ENABLED(CONFIG_NET_LLDP) && net_pkt_is_lldp(pkt)) {
		ptype = net_htons(NET_ETH_PTYPE_LLDP);
	} else if (IS_ENABLED(CONFIG_NET_ARP)) {
		/* Unknown type: Unqueued pkt is an ARP reply.
		 */
		ptype = net_htons(NET_ETH_PTYPE_ARP);
		net_pkt_set_family(pkt, NET_AF_INET);
	} else {
		ret = -ENOTSUP;
		goto error;
	}

	/* If the ll dst addr has not been set before, let's assume
	 * temporarily it's a broadcast one. When filling the header,
	 * it might detect this should be multicast and act accordingly.
	 */
	if (!net_pkt_lladdr_dst(pkt)->addr) {
		net_pkt_lladdr_dst(pkt)->addr = (uint8_t*)broadcast_eth_addr.addr;
		net_pkt_lladdr_dst(pkt)->len = sizeof(struct net_eth_addr);
	}

	/* Then set the ethernet header. Note that the iface parameter tells
	 * where we are actually sending the packet. The interface in net_pkt
	 * is used to determine if the VLAN header is added to Ethernet frame.
	 */
	if (!ethernet_fill_header(ctx, iface, pkt, ptype)) {
		ret = -ENOMEM;
		goto arp_error;
	}

	net_pkt_cursor_init(pkt);

send:
	if (IS_ENABLED(CONFIG_NET_ETHERNET_BRIDGE) &&
	    net_eth_iface_is_bridged(ctx) && !net_pkt_is_l2_bridged(pkt)) {
		struct net_if *bridge = net_eth_get_bridge(ctx);
		struct net_pkt *out_pkt;

		out_pkt = net_pkt_clone(pkt, K_NO_WAIT);
		if (out_pkt == NULL) {
			ret = -ENOMEM;
			goto error;
		}

		net_pkt_set_l2_bridged(out_pkt, true);
		net_pkt_set_iface(out_pkt, bridge);
		net_pkt_set_orig_iface(out_pkt, iface);

		NET_DBG("Passing pkt %p (orig %p) to bridge %d from %d",
			out_pkt, pkt, net_if_get_by_iface(bridge),
			net_if_get_by_iface(iface));

		(void)net_if_queue_tx(bridge, out_pkt);
	}

	ret = net_l2_send(api->send, net_if_get_device(iface), iface, pkt);
	if (ret != 0) {
		eth_stats_update_errors_tx(iface);
		ethernet_remove_l2_header(pkt);
		goto arp_error;
	}

	ethernet_update_tx_stats(iface, pkt);

	ret = net_pkt_get_len(pkt);
	ethernet_remove_l2_header(pkt);

	net_pkt_unref(pkt);
error:
	return ret;

arp_error:
	if (IS_ENABLED(CONFIG_NET_ARP) && ptype == net_htons(NET_ETH_PTYPE_ARP)) {
		/* Original packet was added to ARP's pending Q, so, to avoid it
		 * being freed, take a reference, the reference is dropped when we
		 * clear the pending Q in ARP and then it will be freed by net_if.
		 */
		net_pkt_ref(orig_pkt);
		if (net_arp_clear_pending(
			    iface, (struct net_in_addr *)NET_IPV4_HDR(pkt)->dst)) {
			NET_DBG("Could not find pending ARP entry");
		}
		/* Free the ARP request */
		net_pkt_unref(pkt);
	}

	return ret;
}

static inline int ethernet_enable(struct net_if *iface, bool state)
{
	int ret = 0;
	const struct ethernet_api *eth =
		net_if_get_device(iface)->api;

	if (!eth) {
		return -ENOENT;
	}

	if (!state) {
		net_arp_clear_cache(iface);

		if (eth->stop) {
			ret = eth->stop(net_if_get_device(iface));
		}
	} else {
		if (eth->start) {
			ret = eth->start(net_if_get_device(iface));
		}
	}

	return ret;
}

enum net_l2_flags ethernet_flags(struct net_if *iface)
{
	struct ethernet_context *ctx = net_if_l2_data(iface);

	return ctx->ethernet_l2_flags;
}

#if defined(CONFIG_NET_L2_ETHERNET_RESERVE_HEADER)
static int ethernet_l2_alloc(struct net_if *iface, struct net_pkt *pkt,
			     size_t size, enum net_ip_protocol proto,
			     k_timeout_t timeout)
{
	return net_pkt_alloc_buffer_with_reserve(pkt, size,
						 get_reserve_ll_header_size(iface),
						 proto, timeout);
}
#else
#define ethernet_l2_alloc NULL
#endif

NET_L2_INIT(ETHERNET_L2, ethernet_recv, ethernet_send, ethernet_enable,
	    ethernet_flags, ethernet_l2_alloc);

static void carrier_on_off(struct k_work *work)
{
	struct ethernet_context *ctx = CONTAINER_OF(work, struct ethernet_context,
						    carrier_work);
	bool eth_carrier_up;

	if (ctx->iface == NULL) {
		return;
	}

	eth_carrier_up = atomic_test_bit(&ctx->flags, ETH_CARRIER_UP);

	if (eth_carrier_up == ctx->is_net_carrier_up) {
		return;
	}

	ctx->is_net_carrier_up = eth_carrier_up;

	NET_DBG("Carrier %s for interface %p", eth_carrier_up ? "ON" : "OFF",
		ctx->iface);

	if (eth_carrier_up) {
		ethernet_mgmt_raise_carrier_on_event(ctx->iface);
		net_if_carrier_on(ctx->iface);
	} else {
		ethernet_mgmt_raise_carrier_off_event(ctx->iface);
		net_if_carrier_off(ctx->iface);
	}
}

void net_eth_carrier_on(struct net_if *iface)
{
	struct ethernet_context *ctx = net_if_l2_data(iface);

	if (!atomic_test_and_set_bit(&ctx->flags, ETH_CARRIER_UP)) {
		k_work_submit(&ctx->carrier_work);
	}
}

void net_eth_carrier_off(struct net_if *iface)
{
	struct ethernet_context *ctx = net_if_l2_data(iface);

	if (atomic_test_and_clear_bit(&ctx->flags, ETH_CARRIER_UP)) {
		k_work_submit(&ctx->carrier_work);
	}
}

const struct device *net_eth_get_phy(struct net_if *iface)
{
	const struct device *dev = net_if_get_device(iface);
	const struct ethernet_api *api = dev->api;

	if (!api) {
		return NULL;
	}

	if (net_if_l2(iface) != &NET_L2_GET_NAME(ETHERNET)) {
		return NULL;
	}

	if (!api->get_phy) {
		return NULL;
	}

	return api->get_phy(net_if_get_device(iface));
}

#if defined(CONFIG_PTP_CLOCK)
const struct device *net_eth_get_ptp_clock(struct net_if *iface)
{
	const struct device *dev = net_if_get_device(iface);
	const struct ethernet_api *api = dev->api;

	if (!api) {
		return NULL;
	}

	if (net_if_l2(iface) != &NET_L2_GET_NAME(ETHERNET)) {
		return NULL;
	}

	if (!(net_eth_get_hw_capabilities(iface) & ETHERNET_PTP)) {
		return NULL;
	}

	if (!api->get_ptp_clock) {
		return NULL;
	}

	return api->get_ptp_clock(net_if_get_device(iface));
}
#endif /* CONFIG_PTP_CLOCK */

#if defined(CONFIG_PTP_CLOCK)
const struct device *z_impl_net_eth_get_ptp_clock_by_index(int index)
{
	struct net_if *iface;

	iface = net_if_get_by_index(index);
	if (!iface) {
		return NULL;
	}

	return net_eth_get_ptp_clock(iface);
}

#ifdef CONFIG_USERSPACE
static inline const struct device *z_vrfy_net_eth_get_ptp_clock_by_index(int index)
{
	return z_impl_net_eth_get_ptp_clock_by_index(index);
}
#include <zephyr/syscalls/net_eth_get_ptp_clock_by_index_mrsh.c>
#endif /* CONFIG_USERSPACE */
#else /* CONFIG_PTP_CLOCK */
const struct device *z_impl_net_eth_get_ptp_clock_by_index(int index)
{
	ARG_UNUSED(index);

	return NULL;
}
#endif /* CONFIG_PTP_CLOCK */

#if defined(CONFIG_NET_L2_PTP)
int net_eth_get_ptp_port(struct net_if *iface)
{
	struct ethernet_context *ctx = net_if_l2_data(iface);

	return ctx->port;
}

void net_eth_set_ptp_port(struct net_if *iface, int port)
{
	struct ethernet_context *ctx = net_if_l2_data(iface);

	ctx->port = port;
}
#endif /* CONFIG_NET_L2_PTP */

#if defined(CONFIG_NET_PROMISCUOUS_MODE)
int net_eth_promisc_mode(struct net_if *iface, bool enable)
{
	struct ethernet_req_params params;

	if (!(net_eth_get_hw_capabilities(iface) & ETHERNET_PROMISC_MODE)) {
		return -ENOTSUP;
	}

	params.promisc_mode = enable;

	return net_mgmt(NET_REQUEST_ETHERNET_SET_PROMISC_MODE, iface,
			&params, sizeof(struct ethernet_req_params));
}
#endif/* CONFIG_NET_PROMISCUOUS_MODE */

int net_eth_txinjection_mode(struct net_if *iface, bool enable)
{
	struct ethernet_req_params params;

	if (!(net_eth_get_hw_capabilities(iface) & ETHERNET_TXINJECTION_MODE)) {
		return -ENOTSUP;
	}

	params.txinjection_mode = enable;

	return net_mgmt(NET_REQUEST_ETHERNET_SET_TXINJECTION_MODE, iface,
			&params, sizeof(struct ethernet_req_params));
}

int net_eth_mac_filter(struct net_if *iface, struct net_eth_addr *mac,
		       enum ethernet_filter_type type, bool enable)
{
#ifdef CONFIG_NET_L2_ETHERNET_MGMT
	struct ethernet_req_params params;

	if (!(net_eth_get_hw_capabilities(iface) & ETHERNET_HW_FILTERING)) {
		return -ENOTSUP;
	}

	memcpy(&params.filter.mac_address, mac, sizeof(struct net_eth_addr));
	params.filter.type = type;
	params.filter.set = enable;

	return net_mgmt(NET_REQUEST_ETHERNET_SET_MAC_FILTER, iface, &params,
			sizeof(struct ethernet_req_params));
#else
	ARG_UNUSED(iface);
	ARG_UNUSED(mac);
	ARG_UNUSED(type);
	ARG_UNUSED(enable);

	return -ENOTSUP;
#endif
}

void ethernet_init(struct net_if *iface)
{
	struct ethernet_context *ctx = net_if_l2_data(iface);

	NET_DBG("Initializing Ethernet L2 %p for iface %d (%p)", ctx,
		net_if_get_by_iface(iface), iface);

	ctx->ethernet_l2_flags = NET_L2_MULTICAST;
	ctx->iface = iface;
	k_work_init(&ctx->carrier_work, carrier_on_off);

	if (net_eth_get_hw_capabilities(iface) & ETHERNET_PROMISC_MODE) {
		ctx->ethernet_l2_flags |= NET_L2_PROMISC_MODE;
	}

#if defined(CONFIG_NET_NATIVE_IP) && !defined(CONFIG_NET_RAW_MODE)
	if (net_eth_get_hw_capabilities(iface) & ETHERNET_HW_FILTERING) {
		net_if_mcast_mon_register(&mcast_monitor, NULL, ethernet_mcast_monitor_cb);
	}
#endif

	net_arp_init();

	ctx->is_init = true;
}<|MERGE_RESOLUTION|>--- conflicted
+++ resolved
@@ -604,14 +604,8 @@
 		       sizeof(struct net_eth_addr));
 
 		hdr_vlan->type = ptype;
-<<<<<<< HEAD
 		hdr_vlan->vlan.tpid = net_htons(NET_ETH_PTYPE_VLAN);
 		hdr_vlan->vlan.tci = net_htons(net_pkt_vlan_tci(pkt));
-		net_buf_add(hdr_frag, sizeof(struct net_eth_vlan_hdr));
-=======
-		hdr_vlan->vlan.tpid = htons(NET_ETH_PTYPE_VLAN);
-		hdr_vlan->vlan.tci = htons(net_pkt_vlan_tci(pkt));
->>>>>>> 75463fe9
 
 		print_vlan_ll_addrs(pkt, net_ntohs(hdr_vlan->type),
 				    net_pkt_vlan_tci(pkt),
@@ -620,16 +614,12 @@
 	} else {
 		hdr = (struct net_eth_hdr *)(hdr_frag->data);
 
-<<<<<<< HEAD
-		if (ptype == net_htons(NET_ETH_PTYPE_ARP) ||
-=======
 		if (reserve_ll_header == 0U) {
 			hdr_len = sizeof(struct net_eth_hdr);
 			net_buf_add(hdr_frag, hdr_len);
 		}
 
-		if (ptype == htons(NET_ETH_PTYPE_ARP) ||
->>>>>>> 75463fe9
+		if (ptype == net_htons(NET_ETH_PTYPE_ARP) ||
 		    (!ethernet_fill_in_dst_on_ipv4_mcast(pkt, &hdr->dst) &&
 		     !ethernet_fill_in_dst_on_ipv6_mcast(pkt, &hdr->dst))) {
 			memcpy(&hdr->dst, net_pkt_lladdr_dst(pkt)->addr,
@@ -641,13 +631,8 @@
 
 		hdr->type = ptype;
 
-<<<<<<< HEAD
 		print_ll_addrs(pkt, net_ntohs(hdr->type),
-			       hdr_frag->len, &hdr->src, &hdr->dst);
-=======
-		print_ll_addrs(pkt, ntohs(hdr->type),
 			       hdr_len, &hdr->src, &hdr->dst);
->>>>>>> 75463fe9
 	}
 
 	if (reserve_ll_header == 0U) {
