/*
 * Copyright (c) 2016-2018 Intel Corporation.
 *
 * SPDX-License-Identifier: Apache-2.0
 */

#include <zephyr/logging/log.h>
LOG_MODULE_REGISTER(net_ethernet, CONFIG_NET_L2_ETHERNET_LOG_LEVEL);

#include <zephyr/net/net_core.h>
#include <zephyr/net/net_l2.h>
#include <zephyr/net/net_if.h>
#include <zephyr/net/net_mgmt.h>
#include <zephyr/net/ethernet.h>
#include <zephyr/net/ethernet_mgmt.h>
#include <zephyr/net/gptp.h>
#include <zephyr/random/random.h>

#if defined(CONFIG_NET_LLDP)
#include <zephyr/net/lldp.h>
#endif

#include <zephyr/internal/syscall_handler.h>

#include "arp.h"
#include "eth_stats.h"
#include "net_private.h"
#include "ipv6.h"
#include "ipv4.h"
#include "bridge.h"

#define NET_BUF_TIMEOUT K_MSEC(100)

static const struct net_eth_addr multicast_eth_addr __unused = {
	{ 0x33, 0x33, 0x00, 0x00, 0x00, 0x00 } };

static const struct net_eth_addr broadcast_eth_addr = {
	{ 0xff, 0xff, 0xff, 0xff, 0xff, 0xff } };

#if defined(CONFIG_NET_NATIVE_IP) && !defined(CONFIG_NET_RAW_MODE)
static struct net_if_mcast_monitor mcast_monitor;
#endif

const struct net_eth_addr *net_eth_broadcast_addr(void)
{
	return &broadcast_eth_addr;
}

void net_eth_ipv4_mcast_to_mac_addr(const struct net_in_addr *ipv4_addr,
				    struct net_eth_addr *mac_addr)
{
	/* RFC 1112 6.4. Extensions to an Ethernet Local Network Module
	 * "An IP host group address is mapped to an Ethernet multicast
	 * address by placing the low-order 23-bits of the IP address into
	 * the low-order 23 bits of the Ethernet multicast address
	 * 01-00-5E-00-00-00 (hex)."
	 */
	mac_addr->addr[0] = 0x01;
	mac_addr->addr[1] = 0x00;
	mac_addr->addr[2] = 0x5e;
	mac_addr->addr[3] = ipv4_addr->s4_addr[1];
	mac_addr->addr[4] = ipv4_addr->s4_addr[2];
	mac_addr->addr[5] = ipv4_addr->s4_addr[3];

	mac_addr->addr[3] &= 0x7f;
}

void net_eth_ipv6_mcast_to_mac_addr(const struct net_in6_addr *ipv6_addr,
				    struct net_eth_addr *mac_addr)
{
	/* RFC 2464 7. Address Mapping -- Multicast
	 * "An IPv6 packet with a multicast destination address DST,
	 * consisting of the sixteen octets DST[1] through DST[16],
	 * is transmitted to the Ethernet multicast address whose
	 * first two octets are the value 3333 hexadecimal and whose
	 * last four octets are the last four octets of DST."
	 */
	mac_addr->addr[0] = mac_addr->addr[1] = 0x33;
	memcpy(mac_addr->addr + 2, &ipv6_addr->s6_addr[12], 4);
}

#define print_ll_addrs(pkt, type, len, src, dst)			   \
	if (CONFIG_NET_L2_ETHERNET_LOG_LEVEL >= LOG_LEVEL_DBG) {	   \
		char out[sizeof("xx:xx:xx:xx:xx:xx")];			   \
									   \
		snprintk(out, sizeof(out), "%s",			   \
			 net_sprint_ll_addr((src)->addr,		   \
					    sizeof(struct net_eth_addr))); \
									   \
		NET_DBG("iface %d (%p) src %s dst %s type 0x%x len %zu",   \
			net_if_get_by_iface(net_pkt_iface(pkt)),	   \
			net_pkt_iface(pkt), out,			   \
			net_sprint_ll_addr((dst)->addr,			   \
					    sizeof(struct net_eth_addr)),  \
			type, (size_t)len);				   \
	}

#ifdef CONFIG_NET_VLAN
#define print_vlan_ll_addrs(pkt, type, tci, len, src, dst, tagstrip)       \
	if (CONFIG_NET_L2_ETHERNET_LOG_LEVEL >= LOG_LEVEL_DBG) {	   \
		char out[sizeof("xx:xx:xx:xx:xx:xx")];			   \
									   \
		snprintk(out, sizeof(out), "%s",			   \
			 net_sprint_ll_addr((src)->addr,		   \
					    sizeof(struct net_eth_addr))); \
									   \
		NET_DBG("iface %d (%p) src %s dst %s type 0x%x "	   \
			"tag %d %spri %d len %zu",			   \
			net_if_get_by_iface(net_pkt_iface(pkt)),	   \
			net_pkt_iface(pkt), out,			   \
			net_sprint_ll_addr((dst)->addr,			   \
				   sizeof(struct net_eth_addr)),	   \
			type, net_eth_vlan_get_vid(tci),		   \
			tagstrip ? "(stripped) " : "",			   \
			net_eth_vlan_get_pcp(tci), (size_t)len);	   \
	}
#else
#define print_vlan_ll_addrs(...)
#endif /* CONFIG_NET_VLAN */

static inline void ethernet_update_length(struct net_if *iface,
					  struct net_pkt *pkt)
{
	uint16_t len;
#ifdef CONFIG_NET_VLAN
	const uint16_t min_len =
		NET_ETH_MINIMAL_FRAME_SIZE - (net_pkt_vlan_tag(pkt) != NET_VLAN_TAG_UNSPEC
						      ? sizeof(struct net_eth_vlan_hdr)
						      : sizeof(struct net_eth_hdr));
#else
	const uint16_t min_len = NET_ETH_MINIMAL_FRAME_SIZE - sizeof(struct net_eth_hdr);
#endif

	/* Let's check IP payload's length. If it's smaller than 46 bytes,
	 * i.e. smaller than minimal Ethernet frame size minus ethernet
	 * header size,then Ethernet has padded so it fits in the minimal
	 * frame size of 60 bytes. In that case, we need to get rid of it.
	 */

	if (net_pkt_family(pkt) == NET_AF_INET) {
		len = net_ntohs(NET_IPV4_HDR(pkt)->len);
	} else if (net_pkt_family(pkt) == NET_AF_INET6) {
		len = net_ntohs(NET_IPV6_HDR(pkt)->len) + NET_IPV6H_LEN;
	} else {
		return;
	}

	if (len < min_len) {
		struct net_buf *frag;

		for (frag = pkt->frags; frag; frag = frag->frags) {
			if (frag->len < len) {
				len -= frag->len;
			} else {
				frag->len = len;
				len = 0U;
			}
		}
	}
}


static void ethernet_update_rx_stats(struct net_if *iface, size_t length,
				     bool dst_broadcast, bool dst_eth_multicast)
{
	if (!IS_ENABLED(CONFIG_NET_STATISTICS_ETHERNET)) {
		return;
	}

	eth_stats_update_bytes_rx(iface, length);
	eth_stats_update_pkts_rx(iface);
	if (dst_broadcast) {
		eth_stats_update_broadcast_rx(iface);
	} else if (dst_eth_multicast) {
		eth_stats_update_multicast_rx(iface);
	}
}

static inline bool eth_is_vlan_tag_stripped(struct net_if *iface)
{
	return (net_eth_get_hw_capabilities(iface) & ETHERNET_HW_VLAN_TAG_STRIP);
}

#if defined(CONFIG_NET_IPV4) || defined(CONFIG_NET_IPV6)
/* Drop packet if it has broadcast destination MAC address but the IP
 * address is not multicast or broadcast address. See RFC 1122 ch 3.3.6
 */
static inline
enum net_verdict ethernet_check_ipv4_bcast_addr(struct net_pkt *pkt,
						struct net_eth_hdr *hdr)
{
	if (IS_ENABLED(CONFIG_NET_L2_ETHERNET_ACCEPT_MISMATCH_L3_L2_ADDR)) {
		return NET_OK;
	}

	if (net_eth_is_addr_broadcast(&hdr->dst) &&
	    !(net_ipv4_is_addr_mcast((struct net_in_addr *)NET_IPV4_HDR(pkt)->dst) ||
	      net_ipv4_is_addr_bcast(net_pkt_iface(pkt),
				     (struct net_in_addr *)NET_IPV4_HDR(pkt)->dst))) {
		return NET_DROP;
	}

	return NET_OK;
}
#endif

#if defined(CONFIG_NET_NATIVE_IP) && !defined(CONFIG_NET_RAW_MODE)
static void ethernet_mcast_monitor_cb(struct net_if *iface, const struct net_addr *addr,
				      bool is_joined)
{
	struct ethernet_config cfg = {
		.filter = {
			.set = is_joined,
			.type = ETHERNET_FILTER_TYPE_DST_MAC_ADDRESS,
		},
	};

	const struct device *dev = net_if_get_device(iface);
	const struct ethernet_api *api = dev->api;

	/* Make sure we're an ethernet device */
	if (net_if_l2(iface) != &NET_L2_GET_NAME(ETHERNET)) {
		return;
	}

	if (!(net_eth_get_hw_capabilities(iface) & ETHERNET_HW_FILTERING)) {
		return;
	}

	if (!api || !api->set_config) {
		return;
	}

	switch (addr->family) {
#if defined(CONFIG_NET_IPV4)
	case NET_AF_INET:
		net_eth_ipv4_mcast_to_mac_addr(&addr->in_addr, &cfg.filter.mac_address);
		break;
#endif /* CONFIG_NET_IPV4 */
#if defined(CONFIG_NET_IPV6)
	case NET_AF_INET6:
		net_eth_ipv6_mcast_to_mac_addr(&addr->in6_addr, &cfg.filter.mac_address);
		break;
#endif /* CONFIG_NET_IPV6 */
	default:
		return;
	}

	api->set_config(dev, ETHERNET_CONFIG_TYPE_FILTER, &cfg);
}
#endif

static enum net_verdict ethernet_recv(struct net_if *iface,
				      struct net_pkt *pkt)
{
	struct ethernet_context *ctx = net_if_l2_data(iface);
	uint8_t hdr_len = sizeof(struct net_eth_hdr);
	size_t body_len;
	struct net_eth_hdr *hdr = NET_ETH_HDR(pkt);
	enum net_verdict verdict = NET_CONTINUE;
	bool is_vlan_pkt = false;
	bool handled = false;
	struct net_linkaddr *lladdr;
	uint16_t type;
	bool dst_broadcast, dst_eth_multicast, dst_iface_addr;

	/* This expects that the Ethernet header is in the first net_buf
	 * fragment. This is a safe expectation here as it would not make
	 * any sense to split the Ethernet header to two net_buf's by the
	 * Ethernet driver.
	 */
	if (hdr == NULL || pkt->buffer->len < hdr_len) {
		goto drop;
	}

	if (IS_ENABLED(CONFIG_NET_ETHERNET_BRIDGE) &&
	    net_eth_iface_is_bridged(ctx) && !net_pkt_is_l2_bridged(pkt)) {
		struct net_if *bridge = net_eth_get_bridge(ctx);
		struct net_pkt *out_pkt;

		out_pkt = net_pkt_clone(pkt, K_NO_WAIT);
		if (out_pkt == NULL) {
			goto drop;
		}

		net_pkt_set_l2_bridged(out_pkt, true);
		net_pkt_set_iface(out_pkt, bridge);
		net_pkt_set_orig_iface(out_pkt, iface);

		NET_DBG("Passing pkt %p (orig %p) to bridge %d from %d",
			out_pkt, pkt, net_if_get_by_iface(bridge),
			net_if_get_by_iface(iface));

		(void)net_if_queue_tx(bridge, out_pkt);
	}

	type = net_ntohs(hdr->type);

	if (IS_ENABLED(CONFIG_NET_VLAN) && type == NET_ETH_PTYPE_VLAN) {
		if (net_eth_is_vlan_enabled(ctx, iface) &&
		    !eth_is_vlan_tag_stripped(iface)) {
			struct net_eth_vlan_hdr *hdr_vlan =
				(struct net_eth_vlan_hdr *)NET_ETH_HDR(pkt);
			struct net_if *vlan_iface;

			net_pkt_set_vlan_tci(pkt, net_ntohs(hdr_vlan->vlan.tci));
			type = net_ntohs(hdr_vlan->type);
			hdr_len = sizeof(struct net_eth_vlan_hdr);
			is_vlan_pkt = true;

			/* If we receive a packet with a VLAN tag, for that we don't
			 * have a VLAN interface, drop the packet.
			 */
			vlan_iface = net_eth_get_vlan_iface(iface,
							    net_pkt_vlan_tag(pkt));
			if (vlan_iface == NULL) {
				NET_DBG("Dropping frame, no VLAN interface for tag %d",
					net_pkt_vlan_tag(pkt));
				goto drop;
			}

			net_pkt_set_iface(pkt, vlan_iface);

			if (net_if_l2(net_pkt_iface(pkt)) == NULL) {
				goto drop;
			}

			if (net_pkt_vlan_tag(pkt) != NET_VLAN_TAG_PRIORITY) {
				/* We could call VLAN interface directly but then the
				 * interface statistics would not get updated so route
				 * the call via Virtual L2 layer.
				 */
				if (net_if_l2(net_pkt_iface(pkt))->recv != NULL) {
					verdict = net_if_l2(net_pkt_iface(pkt))->recv(iface, pkt);
					if (verdict == NET_DROP) {
						goto drop;
					}
				}
			}
		}
	}

	/* Set the pointers to ll src and dst addresses */
	(void)net_linkaddr_create(net_pkt_lladdr_src(pkt), hdr->src.addr,
				  sizeof(struct net_eth_addr), NET_LINK_ETHERNET);

	(void)net_linkaddr_create(net_pkt_lladdr_dst(pkt), hdr->dst.addr,
				  sizeof(struct net_eth_addr), NET_LINK_ETHERNET);

	lladdr = net_pkt_lladdr_dst(pkt);

	net_pkt_set_ll_proto_type(pkt, type);
	dst_broadcast = net_eth_is_addr_broadcast((struct net_eth_addr *)lladdr->addr);
	dst_eth_multicast = net_eth_is_addr_group((struct net_eth_addr *)lladdr->addr);
	dst_iface_addr = net_linkaddr_cmp(net_if_get_link_addr(iface), lladdr);

	if (is_vlan_pkt) {
		print_vlan_ll_addrs(pkt, type, net_pkt_vlan_tci(pkt),
				    net_pkt_get_len(pkt),
				    net_pkt_lladdr_src(pkt),
				    net_pkt_lladdr_dst(pkt),
				    eth_is_vlan_tag_stripped(iface));
	} else {
		print_ll_addrs(pkt, type, net_pkt_get_len(pkt),
			       net_pkt_lladdr_src(pkt),
			       net_pkt_lladdr_dst(pkt));
	}

	if (!(dst_broadcast || dst_eth_multicast || dst_iface_addr)) {
		/* The ethernet frame is not for me as the link addresses
		 * are different.
		 */
		NET_DBG("Dropping frame, not for me [%s]",
			net_sprint_ll_addr(net_if_get_link_addr(iface)->addr,
					   sizeof(struct net_eth_addr)));
		goto drop;
	}

	/* Get rid of the Ethernet header. */
	net_buf_pull(pkt->frags, hdr_len);

	body_len = net_pkt_get_len(pkt);

	STRUCT_SECTION_FOREACH(net_l3_register, l3) {
		if (l3->ptype != type || l3->l2 != &NET_L2_GET_NAME(ETHERNET) ||
		    l3->handler == NULL) {
			continue;
		}

		NET_DBG("Calling L3 %s handler for type 0x%04x iface %d (%p)",
			l3->name, type, net_if_get_by_iface(iface), iface);

		verdict = l3->handler(iface, type, pkt);
		if (verdict == NET_OK) {
			/* the packet was consumed by the l3-handler */
			goto out;
		} else if (verdict == NET_DROP) {
			NET_DBG("Dropping frame, packet rejected by %s", l3->name);
			goto drop;
		}

		/* The packet will be processed further by IP-stack
		 * when NET_CONTINUE is returned
		 */
		handled = true;
		break;
	}

	if (!handled) {
		if (IS_ENABLED(CONFIG_NET_ETHERNET_FORWARD_UNRECOGNISED_ETHERTYPE)) {
			net_pkt_set_family(pkt, NET_AF_UNSPEC);
		} else {
			NET_DBG("Unknown hdr type 0x%04x iface %d (%p)", type,
				net_if_get_by_iface(iface), iface);
			eth_stats_update_unknown_protocol(iface);
			return NET_DROP;
		}
	}

	if (type != NET_ETH_PTYPE_EAPOL) {
		ethernet_update_length(iface, pkt);
	}

out:
	ethernet_update_rx_stats(iface, body_len + hdr_len, dst_broadcast, dst_eth_multicast);
	return verdict;
drop:
	eth_stats_update_errors_rx(iface);
	return NET_DROP;
}

#if defined(CONFIG_NET_IPV4) || defined(CONFIG_NET_IPV6)
static enum net_verdict ethernet_ip_recv(struct net_if *iface,
					 uint16_t ptype,
					 struct net_pkt *pkt)
{
	ARG_UNUSED(iface);

	if (ptype == NET_ETH_PTYPE_IP) {
		struct net_eth_hdr *hdr = NET_ETH_HDR(pkt);

		if (ethernet_check_ipv4_bcast_addr(pkt, hdr) == NET_DROP) {
			return NET_DROP;
		}

		net_pkt_set_family(pkt, NET_AF_INET);
	} else if (ptype == NET_ETH_PTYPE_IPV6) {
		net_pkt_set_family(pkt, NET_AF_INET6);
	} else {
		return NET_DROP;
	}

	return NET_CONTINUE;
}
#endif /* CONFIG_NET_IPV4 || CONFIG_NET_IPV6 */

#ifdef CONFIG_NET_IPV4
ETH_NET_L3_REGISTER(IPv4, NET_ETH_PTYPE_IP, ethernet_ip_recv);
#endif

#if defined(CONFIG_NET_IPV6)
ETH_NET_L3_REGISTER(IPv6, NET_ETH_PTYPE_IPV6, ethernet_ip_recv);
#endif /* CONFIG_NET_IPV6 */

#if defined(CONFIG_NET_IPV4)
static inline bool ethernet_ipv4_dst_is_broadcast_or_mcast(struct net_pkt *pkt)
{
	if (net_ipv4_is_addr_bcast(net_pkt_iface(pkt),
				   (struct net_in_addr *)NET_IPV4_HDR(pkt)->dst) ||
	    net_ipv4_is_addr_mcast((struct net_in_addr *)NET_IPV4_HDR(pkt)->dst)) {
		return true;
	}

	return false;
}

static bool ethernet_fill_in_dst_on_ipv4_mcast(struct net_pkt *pkt,
					       struct net_eth_addr *dst)
{
	if (net_pkt_family(pkt) == NET_AF_INET &&
	    net_ipv4_is_addr_mcast((struct net_in_addr *)NET_IPV4_HDR(pkt)->dst)) {
		/* Multicast address */
		net_eth_ipv4_mcast_to_mac_addr(
			(struct net_in_addr *)NET_IPV4_HDR(pkt)->dst, dst);

		return true;
	}

	return false;
}

static struct net_pkt *ethernet_ll_prepare_on_ipv4(struct net_if *iface,
						   struct net_pkt *pkt)
{
	struct ethernet_context *ctx = net_if_l2_data(iface);

	if (IS_ENABLED(CONFIG_NET_VLAN) &&
	    net_pkt_vlan_tag(pkt) != NET_VLAN_TAG_UNSPEC &&
	    net_eth_is_vlan_enabled(ctx, net_pkt_iface(pkt))) {
		iface = net_eth_get_vlan_iface(iface,
					       net_pkt_vlan_tag(pkt));
		net_pkt_set_iface(pkt, iface);
	}

	if (ethernet_ipv4_dst_is_broadcast_or_mcast(pkt)) {
		return pkt;
	}

	if (IS_ENABLED(CONFIG_NET_ARP)) {
		struct net_pkt *arp_pkt;

		arp_pkt = net_arp_prepare(pkt, (struct net_in_addr *)NET_IPV4_HDR(pkt)->dst, NULL);
		if (!arp_pkt) {
			return NULL;
		}

		if (pkt != arp_pkt) {
			NET_DBG("Sending arp pkt %p (orig %p) to iface %d (%p)",
				arp_pkt, pkt, net_if_get_by_iface(iface), iface);
			net_pkt_unref(pkt);
			return arp_pkt;
		}

		NET_DBG("Found ARP entry, sending pkt %p to iface %d (%p)",
			pkt, net_if_get_by_iface(iface), iface);
	}

	return pkt;
}
#else
#define ethernet_ipv4_dst_is_broadcast_or_mcast(...) false
#define ethernet_fill_in_dst_on_ipv4_mcast(...) false
#define ethernet_ll_prepare_on_ipv4(...) NULL
#endif /* CONFIG_NET_IPV4 */

#ifdef CONFIG_NET_IPV6
static bool ethernet_fill_in_dst_on_ipv6_mcast(struct net_pkt *pkt,
					       struct net_eth_addr *dst)
{
	if (net_pkt_family(pkt) == NET_AF_INET6 &&
	    net_ipv6_is_addr_mcast((struct net_in6_addr *)NET_IPV6_HDR(pkt)->dst)) {
		memcpy(dst, (uint8_t *)multicast_eth_addr.addr,
		       sizeof(struct net_eth_addr) - 4);
		memcpy((uint8_t *)dst + 2,
		       NET_IPV6_HDR(pkt)->dst + 12,
		       sizeof(struct net_eth_addr) - 2);

		return true;
	}

	return false;
}
#else
#define ethernet_fill_in_dst_on_ipv6_mcast(...) false
#endif /* CONFIG_NET_IPV6 */

static inline size_t get_reserve_ll_header_size(struct net_if *iface)
{
	bool is_vlan = false;

#if defined(CONFIG_NET_VLAN)
	if (net_if_l2(iface) == &NET_L2_GET_NAME(VIRTUAL)) {
		iface = net_eth_get_vlan_main(iface);
		is_vlan = true;
	}
#endif

	if (net_if_l2(iface) != &NET_L2_GET_NAME(ETHERNET)) {
		return 0U;
	}

	if (!IS_ENABLED(CONFIG_NET_L2_ETHERNET_RESERVE_HEADER)) {
		return 0U;
	}

	if (is_vlan) {
		return sizeof(struct net_eth_vlan_hdr);
	} else {
		return sizeof(struct net_eth_hdr);
	}
}

static struct net_buf *ethernet_fill_header(struct ethernet_context *ctx,
					    struct net_if *iface,
					    struct net_pkt *pkt,
					    uint32_t ptype)
{
	struct net_if *orig_iface = iface;
	struct net_buf *hdr_frag;
	struct net_eth_hdr *hdr;
	size_t reserve_ll_header;
	size_t hdr_len;
	bool is_vlan;

	is_vlan = IS_ENABLED(CONFIG_NET_VLAN) &&
		net_eth_is_vlan_enabled(ctx, iface) &&
		net_pkt_vlan_tag(pkt) != NET_VLAN_TAG_UNSPEC;
	if (is_vlan) {
		orig_iface = net_eth_get_vlan_iface(iface, net_pkt_vlan_tag(pkt));
	}

	reserve_ll_header = get_reserve_ll_header_size(orig_iface);
	if (reserve_ll_header > 0) {
		hdr_len = reserve_ll_header;
		hdr_frag = pkt->buffer;

		NET_DBG("Making room for link header %zd bytes", hdr_len);

		/* Make room for the header */
		net_buf_push(pkt->buffer, hdr_len);
	} else {
		hdr_len = IS_ENABLED(CONFIG_NET_VLAN) ?
			sizeof(struct net_eth_vlan_hdr) :
			sizeof(struct net_eth_hdr);

		hdr_frag = net_pkt_get_frag(pkt, hdr_len, NET_BUF_TIMEOUT);
		if (!hdr_frag) {
			return NULL;
		}
	}

	if (is_vlan) {
		struct net_eth_vlan_hdr *hdr_vlan;

		if (reserve_ll_header == 0U) {
			hdr_len = sizeof(struct net_eth_vlan_hdr);
			net_buf_add(hdr_frag, hdr_len);
		}

		hdr_vlan = (struct net_eth_vlan_hdr *)(hdr_frag->data);

		if (ptype == net_htons(NET_ETH_PTYPE_ARP) ||
		    (!ethernet_fill_in_dst_on_ipv4_mcast(pkt, &hdr_vlan->dst) &&
		     !ethernet_fill_in_dst_on_ipv6_mcast(pkt, &hdr_vlan->dst))) {
			memcpy(&hdr_vlan->dst, net_pkt_lladdr_dst(pkt)->addr,
			       sizeof(struct net_eth_addr));
		}

		memcpy(&hdr_vlan->src, net_pkt_lladdr_src(pkt)->addr,
		       sizeof(struct net_eth_addr));

		hdr_vlan->type = ptype;
		hdr_vlan->vlan.tpid = net_htons(NET_ETH_PTYPE_VLAN);
		hdr_vlan->vlan.tci = net_htons(net_pkt_vlan_tci(pkt));

		print_vlan_ll_addrs(pkt, net_ntohs(hdr_vlan->type),
				    net_pkt_vlan_tci(pkt),
				    hdr_len,
				    &hdr_vlan->src, &hdr_vlan->dst, false);
	} else {
		hdr = (struct net_eth_hdr *)(hdr_frag->data);

		if (reserve_ll_header == 0U) {
			hdr_len = sizeof(struct net_eth_hdr);
			net_buf_add(hdr_frag, hdr_len);
		}

		if (ptype == net_htons(NET_ETH_PTYPE_ARP) ||
		    (!ethernet_fill_in_dst_on_ipv4_mcast(pkt, &hdr->dst) &&
		     !ethernet_fill_in_dst_on_ipv6_mcast(pkt, &hdr->dst))) {
			memcpy(&hdr->dst, net_pkt_lladdr_dst(pkt)->addr,
			       sizeof(struct net_eth_addr));
		}

		memcpy(&hdr->src, net_pkt_lladdr_src(pkt)->addr,
		       sizeof(struct net_eth_addr));

		hdr->type = ptype;

		print_ll_addrs(pkt, net_ntohs(hdr->type),
			       hdr_len, &hdr->src, &hdr->dst);
	}

	if (reserve_ll_header == 0U) {
		net_pkt_frag_insert(pkt, hdr_frag);
	}

	return hdr_frag;
}

static void ethernet_update_tx_stats(struct net_if *iface, struct net_pkt *pkt)
{
	struct net_eth_hdr *hdr = NET_ETH_HDR(pkt);

	if (!IS_ENABLED(CONFIG_NET_STATISTICS_ETHERNET)) {
		return;
	}

	eth_stats_update_bytes_tx(iface, net_pkt_get_len(pkt));
	eth_stats_update_pkts_tx(iface);

	if (net_eth_is_addr_multicast(&hdr->dst)) {
		eth_stats_update_multicast_tx(iface);
	} else if (net_eth_is_addr_broadcast(&hdr->dst)) {
		eth_stats_update_broadcast_tx(iface);
	}
}

static int ethernet_send(struct net_if *iface, struct net_pkt *pkt)
{
	const struct ethernet_api *api = net_if_get_device(iface)->api;
	struct ethernet_context *ctx = net_if_l2_data(iface);
	uint16_t ptype = net_htons(net_pkt_ll_proto_type(pkt));
	struct net_pkt *orig_pkt = pkt;
	int ret;

	if (!api) {
		ret = -ENOENT;
		goto error;
	}

	if (!api->send) {
		ret = -ENOTSUP;
		goto error;
	}

	/* We are trying to send a packet that is from bridge interface,
	 * so all the bits and pieces should be there (like Ethernet header etc)
	 * so just send it.
	 */
	if (IS_ENABLED(CONFIG_NET_ETHERNET_BRIDGE) && net_pkt_is_l2_bridged(pkt)) {
		goto send;
	}

	if (IS_ENABLED(CONFIG_NET_IPV4) && net_pkt_family(pkt) == NET_AF_INET &&
	    net_pkt_ll_proto_type(pkt) == NET_ETH_PTYPE_IP) {
		if (!net_pkt_ipv4_acd(pkt)) {
			struct net_pkt *tmp;

			tmp = ethernet_ll_prepare_on_ipv4(iface, pkt);
			if (tmp == NULL) {
				ret = -ENOMEM;
				goto error;
			} else if (IS_ENABLED(CONFIG_NET_ARP) && tmp != pkt) {
				/* Original pkt got queued and is replaced
				 * by an ARP request packet.
				 */
				pkt = tmp;
				ptype = net_htons(net_pkt_ll_proto_type(pkt));
			}
		}
	} else if (IS_ENABLED(CONFIG_NET_SOCKETS_PACKET) &&
		   net_pkt_family(pkt) == NET_AF_PACKET) {
		struct net_context *context = net_pkt_context(pkt);

		if (!(context && net_context_get_type(context) == NET_SOCK_DGRAM)) {
			/* Raw packet, just send it */
			goto send;
		}
	}

	if (ptype == 0) {
		/* Caller of this function has not set the ptype */
		NET_ERR("No protocol set for pkt %p", pkt);
		ret = -ENOTSUP;
		goto error;
	}

	/* If the ll dst addr has not been set before, let's assume
	 * temporarily it's a broadcast one. When filling the header,
	 * it might detect this should be multicast and act accordingly.
	 */
<<<<<<< HEAD
	if (!net_pkt_lladdr_dst(pkt)->addr) {
		net_pkt_lladdr_dst(pkt)->addr = (uint8_t*)broadcast_eth_addr.addr;
		net_pkt_lladdr_dst(pkt)->len = sizeof(struct net_eth_addr);
=======
	if (net_pkt_lladdr_dst(pkt)->len == 0) {
		(void)net_linkaddr_set(net_pkt_lladdr_dst(pkt),
				       broadcast_eth_addr.addr,
				       sizeof(struct net_eth_addr));
>>>>>>> 05c3775f
	}

	/* Then set the ethernet header. Note that the iface parameter tells
	 * where we are actually sending the packet. The interface in net_pkt
	 * is used to determine if the VLAN header is added to Ethernet frame.
	 */
	if (!ethernet_fill_header(ctx, iface, pkt, ptype)) {
		ret = -ENOMEM;
		goto arp_error;
	}

	net_pkt_cursor_init(pkt);

send:
	if (IS_ENABLED(CONFIG_NET_ETHERNET_BRIDGE) &&
	    net_eth_iface_is_bridged(ctx) && !net_pkt_is_l2_bridged(pkt)) {
		struct net_if *bridge = net_eth_get_bridge(ctx);
		struct net_pkt *out_pkt;

		out_pkt = net_pkt_clone(pkt, K_NO_WAIT);
		if (out_pkt == NULL) {
			ret = -ENOMEM;
			goto error;
		}

		net_pkt_set_l2_bridged(out_pkt, true);
		net_pkt_set_iface(out_pkt, bridge);
		net_pkt_set_orig_iface(out_pkt, iface);

		NET_DBG("Passing pkt %p (orig %p) to bridge %d from %d",
			out_pkt, pkt, net_if_get_by_iface(bridge),
			net_if_get_by_iface(iface));

		(void)net_if_queue_tx(bridge, out_pkt);
	}

	ret = net_l2_send(api->send, net_if_get_device(iface), iface, pkt);
	if (ret != 0) {
		eth_stats_update_errors_tx(iface);
		goto arp_error;
	}

	ethernet_update_tx_stats(iface, pkt);

	ret = net_pkt_get_len(pkt);

	net_pkt_unref(pkt);
error:
	return ret;

arp_error:
	if (IS_ENABLED(CONFIG_NET_ARP) && ptype == net_htons(NET_ETH_PTYPE_ARP)) {
		/* Original packet was added to ARP's pending Q, so, to avoid it
		 * being freed, take a reference, the reference is dropped when we
		 * clear the pending Q in ARP and then it will be freed by net_if.
		 */
		net_pkt_ref(orig_pkt);
		if (net_arp_clear_pending(
			    iface, (struct net_in_addr *)NET_IPV4_HDR(pkt)->dst)) {
			NET_DBG("Could not find pending ARP entry");
		}
		/* Free the ARP request */
		net_pkt_unref(pkt);
	}

	return ret;
}

static inline int ethernet_enable(struct net_if *iface, bool state)
{
	int ret = 0;
	const struct ethernet_api *eth =
		net_if_get_device(iface)->api;

	if (!eth) {
		return -ENOENT;
	}

	if (!state) {
		net_arp_clear_cache(iface);

		if (eth->stop) {
			ret = eth->stop(net_if_get_device(iface));
		}
	} else {
		if (eth->start) {
			ret = eth->start(net_if_get_device(iface));
		}
	}

	return ret;
}

enum net_l2_flags ethernet_flags(struct net_if *iface)
{
	struct ethernet_context *ctx = net_if_l2_data(iface);

	return ctx->ethernet_l2_flags;
}

#if defined(CONFIG_NET_L2_ETHERNET_RESERVE_HEADER)
static int ethernet_l2_alloc(struct net_if *iface, struct net_pkt *pkt,
			     size_t size, enum net_ip_protocol proto,
			     k_timeout_t timeout)
{
	size_t reserve = get_reserve_ll_header_size(iface);
	struct ethernet_config config;

	if (net_eth_get_hw_config(iface, ETHERNET_CONFIG_TYPE_EXTRA_TX_PKT_HEADROOM,
				  &config) == 0) {
		reserve += config.extra_tx_pkt_headroom;
	}

	return net_pkt_alloc_buffer_with_reserve(pkt, size, reserve,
						 proto, timeout);
}
#else
#define ethernet_l2_alloc NULL
#endif

NET_L2_INIT(ETHERNET_L2, ethernet_recv, ethernet_send, ethernet_enable,
	    ethernet_flags, ethernet_l2_alloc);

static void carrier_on_off(struct k_work *work)
{
	struct ethernet_context *ctx = CONTAINER_OF(work, struct ethernet_context,
						    carrier_work);
	bool eth_carrier_up;

	if (ctx->iface == NULL) {
		return;
	}

	eth_carrier_up = atomic_test_bit(&ctx->flags, ETH_CARRIER_UP);

	if (eth_carrier_up == ctx->is_net_carrier_up) {
		return;
	}

	ctx->is_net_carrier_up = eth_carrier_up;

	NET_DBG("Carrier %s for interface %p", eth_carrier_up ? "ON" : "OFF",
		ctx->iface);

	if (eth_carrier_up) {
		ethernet_mgmt_raise_carrier_on_event(ctx->iface);
		net_if_carrier_on(ctx->iface);
	} else {
		ethernet_mgmt_raise_carrier_off_event(ctx->iface);
		net_if_carrier_off(ctx->iface);
	}
}

void net_eth_carrier_on(struct net_if *iface)
{
	struct ethernet_context *ctx = net_if_l2_data(iface);

	if (!atomic_test_and_set_bit(&ctx->flags, ETH_CARRIER_UP)) {
		k_work_submit(&ctx->carrier_work);
	}
}

void net_eth_carrier_off(struct net_if *iface)
{
	struct ethernet_context *ctx = net_if_l2_data(iface);

	if (atomic_test_and_clear_bit(&ctx->flags, ETH_CARRIER_UP)) {
		k_work_submit(&ctx->carrier_work);
	}
}

const struct device *net_eth_get_phy(struct net_if *iface)
{
	const struct device *dev = net_if_get_device(iface);
	const struct ethernet_api *api = dev->api;

	if (!api) {
		return NULL;
	}

	if (net_if_l2(iface) != &NET_L2_GET_NAME(ETHERNET)) {
		return NULL;
	}

	if (!api->get_phy) {
		return NULL;
	}

	return api->get_phy(net_if_get_device(iface));
}

#if defined(CONFIG_PTP_CLOCK)
const struct device *net_eth_get_ptp_clock(struct net_if *iface)
{
	const struct device *dev = net_if_get_device(iface);
	const struct ethernet_api *api = dev->api;

	if (!api) {
		return NULL;
	}

	if (net_if_l2(iface) != &NET_L2_GET_NAME(ETHERNET)) {
		return NULL;
	}

	if (!(net_eth_get_hw_capabilities(iface) & ETHERNET_PTP)) {
		return NULL;
	}

	if (!api->get_ptp_clock) {
		return NULL;
	}

	return api->get_ptp_clock(net_if_get_device(iface));
}
#endif /* CONFIG_PTP_CLOCK */

#if defined(CONFIG_PTP_CLOCK)
const struct device *z_impl_net_eth_get_ptp_clock_by_index(int index)
{
	struct net_if *iface;

	iface = net_if_get_by_index(index);
	if (!iface) {
		return NULL;
	}

	return net_eth_get_ptp_clock(iface);
}

#ifdef CONFIG_USERSPACE
static inline const struct device *z_vrfy_net_eth_get_ptp_clock_by_index(int index)
{
	return z_impl_net_eth_get_ptp_clock_by_index(index);
}
#include <zephyr/syscalls/net_eth_get_ptp_clock_by_index_mrsh.c>
#endif /* CONFIG_USERSPACE */
#else /* CONFIG_PTP_CLOCK */
const struct device *z_impl_net_eth_get_ptp_clock_by_index(int index)
{
	ARG_UNUSED(index);

	return NULL;
}
#endif /* CONFIG_PTP_CLOCK */

#if defined(CONFIG_NET_L2_PTP)
int net_eth_get_ptp_port(struct net_if *iface)
{
	struct ethernet_context *ctx = net_if_l2_data(iface);

	return ctx->port;
}

void net_eth_set_ptp_port(struct net_if *iface, int port)
{
	struct ethernet_context *ctx = net_if_l2_data(iface);

	ctx->port = port;
}
#endif /* CONFIG_NET_L2_PTP */

#if defined(CONFIG_NET_PROMISCUOUS_MODE)
int net_eth_promisc_mode(struct net_if *iface, bool enable)
{
	struct ethernet_req_params params;

	if (!(net_eth_get_hw_capabilities(iface) & ETHERNET_PROMISC_MODE)) {
		return -ENOTSUP;
	}

	params.promisc_mode = enable;

	return net_mgmt(NET_REQUEST_ETHERNET_SET_PROMISC_MODE, iface,
			&params, sizeof(struct ethernet_req_params));
}
#endif/* CONFIG_NET_PROMISCUOUS_MODE */

int net_eth_txinjection_mode(struct net_if *iface, bool enable)
{
	struct ethernet_req_params params;

	if (!(net_eth_get_hw_capabilities(iface) & ETHERNET_TXINJECTION_MODE)) {
		return -ENOTSUP;
	}

	params.txinjection_mode = enable;

	return net_mgmt(NET_REQUEST_ETHERNET_SET_TXINJECTION_MODE, iface,
			&params, sizeof(struct ethernet_req_params));
}

int net_eth_mac_filter(struct net_if *iface, struct net_eth_addr *mac,
		       enum ethernet_filter_type type, bool enable)
{
#ifdef CONFIG_NET_L2_ETHERNET_MGMT
	struct ethernet_req_params params;

	if (!(net_eth_get_hw_capabilities(iface) & ETHERNET_HW_FILTERING)) {
		return -ENOTSUP;
	}

	memcpy(&params.filter.mac_address, mac, sizeof(struct net_eth_addr));
	params.filter.type = type;
	params.filter.set = enable;

	return net_mgmt(NET_REQUEST_ETHERNET_SET_MAC_FILTER, iface, &params,
			sizeof(struct ethernet_req_params));
#else
	ARG_UNUSED(iface);
	ARG_UNUSED(mac);
	ARG_UNUSED(type);
	ARG_UNUSED(enable);

	return -ENOTSUP;
#endif
}

void ethernet_init(struct net_if *iface)
{
	struct ethernet_context *ctx = net_if_l2_data(iface);

	NET_DBG("Initializing Ethernet L2 %p for iface %d (%p)", ctx,
		net_if_get_by_iface(iface), iface);

	ctx->ethernet_l2_flags = NET_L2_MULTICAST;
	ctx->iface = iface;
	k_work_init(&ctx->carrier_work, carrier_on_off);

	if (net_eth_get_hw_capabilities(iface) & ETHERNET_PROMISC_MODE) {
		ctx->ethernet_l2_flags |= NET_L2_PROMISC_MODE;
	}

#if defined(CONFIG_NET_NATIVE_IP) && !defined(CONFIG_NET_RAW_MODE)
	if (net_eth_get_hw_capabilities(iface) & ETHERNET_HW_FILTERING) {
		net_if_mcast_mon_register(&mcast_monitor, NULL, ethernet_mcast_monitor_cb);
	}
#endif

	net_arp_init();

	ctx->is_init = true;
}<|MERGE_RESOLUTION|>--- conflicted
+++ resolved
@@ -760,16 +760,10 @@
 	 * temporarily it's a broadcast one. When filling the header,
 	 * it might detect this should be multicast and act accordingly.
 	 */
-<<<<<<< HEAD
-	if (!net_pkt_lladdr_dst(pkt)->addr) {
-		net_pkt_lladdr_dst(pkt)->addr = (uint8_t*)broadcast_eth_addr.addr;
-		net_pkt_lladdr_dst(pkt)->len = sizeof(struct net_eth_addr);
-=======
 	if (net_pkt_lladdr_dst(pkt)->len == 0) {
 		(void)net_linkaddr_set(net_pkt_lladdr_dst(pkt),
 				       broadcast_eth_addr.addr,
 				       sizeof(struct net_eth_addr));
->>>>>>> 05c3775f
 	}
 
 	/* Then set the ethernet header. Note that the iface parameter tells
