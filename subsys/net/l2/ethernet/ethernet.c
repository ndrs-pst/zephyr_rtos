/*
 * Copyright (c) 2016-2018 Intel Corporation.
 *
 * SPDX-License-Identifier: Apache-2.0
 */

#include <zephyr/logging/log.h>
LOG_MODULE_REGISTER(net_ethernet, CONFIG_NET_L2_ETHERNET_LOG_LEVEL);

#include <zephyr/net/net_core.h>
#include <zephyr/net/net_l2.h>
#include <zephyr/net/net_if.h>
#include <zephyr/net/net_mgmt.h>
#include <zephyr/net/ethernet.h>
#include <zephyr/net/ethernet_mgmt.h>
#include <zephyr/net/gptp.h>
#include <zephyr/random/random.h>

#if defined(CONFIG_NET_LLDP)
#include <zephyr/net/lldp.h>
#endif

#include <zephyr/internal/syscall_handler.h>

#include "arp.h"
#include "eth_stats.h"
#include "net_private.h"
#include "ipv6.h"
#include "ipv4.h"
#include "bridge.h"

#define NET_BUF_TIMEOUT K_MSEC(100)

static const struct net_eth_addr multicast_eth_addr __unused = {
	{ 0x33, 0x33, 0x00, 0x00, 0x00, 0x00 } };

static const struct net_eth_addr broadcast_eth_addr = {
	{ 0xff, 0xff, 0xff, 0xff, 0xff, 0xff } };

#if defined(CONFIG_NET_NATIVE_IP) && !defined(CONFIG_NET_RAW_MODE)
static struct net_if_mcast_monitor mcast_monitor;
#endif

const struct net_eth_addr *net_eth_broadcast_addr(void)
{
	return &broadcast_eth_addr;
}

void net_eth_ipv4_mcast_to_mac_addr(const struct net_in_addr *ipv4_addr,
				    struct net_eth_addr *mac_addr)
{
	/* RFC 1112 6.4. Extensions to an Ethernet Local Network Module
	 * "An IP host group address is mapped to an Ethernet multicast
	 * address by placing the low-order 23-bits of the IP address into
	 * the low-order 23 bits of the Ethernet multicast address
	 * 01-00-5E-00-00-00 (hex)."
	 */
	mac_addr->addr[0] = 0x01;
	mac_addr->addr[1] = 0x00;
	mac_addr->addr[2] = 0x5e;
	mac_addr->addr[3] = ipv4_addr->s4_addr[1];
	mac_addr->addr[4] = ipv4_addr->s4_addr[2];
	mac_addr->addr[5] = ipv4_addr->s4_addr[3];

	mac_addr->addr[3] &= 0x7f;
}

void net_eth_ipv6_mcast_to_mac_addr(const struct net_in6_addr *ipv6_addr,
				    struct net_eth_addr *mac_addr)
{
	/* RFC 2464 7. Address Mapping -- Multicast
	 * "An IPv6 packet with a multicast destination address DST,
	 * consisting of the sixteen octets DST[1] through DST[16],
	 * is transmitted to the Ethernet multicast address whose
	 * first two octets are the value 3333 hexadecimal and whose
	 * last four octets are the last four octets of DST."
	 */
	mac_addr->addr[0] = mac_addr->addr[1] = 0x33;
	memcpy(mac_addr->addr + 2, &ipv6_addr->s6_addr[12], 4);
}

#define print_ll_addrs(pkt, type, len, src, dst)			   \
	if (CONFIG_NET_L2_ETHERNET_LOG_LEVEL >= LOG_LEVEL_DBG) {	   \
		char out[sizeof("xx:xx:xx:xx:xx:xx")];			   \
									   \
		snprintk(out, sizeof(out), "%s",			   \
			 net_sprint_ll_addr((src)->addr,		   \
					    sizeof(struct net_eth_addr))); \
									   \
		NET_DBG("iface %d (%p) src %s dst %s type 0x%x len %zu",   \
			net_if_get_by_iface(net_pkt_iface(pkt)),	   \
			net_pkt_iface(pkt), out,			   \
			net_sprint_ll_addr((dst)->addr,			   \
					    sizeof(struct net_eth_addr)),  \
			type, (size_t)len);				   \
	}

#ifdef CONFIG_NET_VLAN
#define print_vlan_ll_addrs(pkt, type, tci, len, src, dst, tagstrip)       \
	if (CONFIG_NET_L2_ETHERNET_LOG_LEVEL >= LOG_LEVEL_DBG) {	   \
		char out[sizeof("xx:xx:xx:xx:xx:xx")];			   \
									   \
		snprintk(out, sizeof(out), "%s",			   \
			 net_sprint_ll_addr((src)->addr,		   \
					    sizeof(struct net_eth_addr))); \
									   \
		NET_DBG("iface %d (%p) src %s dst %s type 0x%x "	   \
			"tag %d %spri %d len %zu",			   \
			net_if_get_by_iface(net_pkt_iface(pkt)),	   \
			net_pkt_iface(pkt), out,			   \
			net_sprint_ll_addr((dst)->addr,			   \
				   sizeof(struct net_eth_addr)),	   \
			type, net_eth_vlan_get_vid(tci),		   \
			tagstrip ? "(stripped) " : "",			   \
			net_eth_vlan_get_pcp(tci), (size_t)len);	   \
	}
#else
#define print_vlan_ll_addrs(...)
#endif /* CONFIG_NET_VLAN */

static inline void ethernet_update_length(struct net_if *iface,
					  struct net_pkt *pkt)
{
	uint16_t len;

	/* Let's check IP payload's length. If it's smaller than 46 bytes,
	 * i.e. smaller than minimal Ethernet frame size minus ethernet
	 * header size,then Ethernet has padded so it fits in the minimal
	 * frame size of 60 bytes. In that case, we need to get rid of it.
	 */

	if (net_pkt_family(pkt) == NET_AF_INET) {
		len = net_ntohs(NET_IPV4_HDR(pkt)->len);
	} else {
		len = net_ntohs(NET_IPV6_HDR(pkt)->len) + NET_IPV6H_LEN;
	}

	if (len < NET_ETH_MINIMAL_FRAME_SIZE - sizeof(struct net_eth_hdr)) {
		struct net_buf *frag;

		for (frag = pkt->frags; frag; frag = frag->frags) {
			if (frag->len < len) {
				len -= frag->len;
			} else {
				frag->len = len;
				len = 0U;
			}
		}
	}
}

static void ethernet_update_rx_stats(struct net_if *iface,
				     struct net_eth_hdr *hdr, size_t length)
{
#if defined(CONFIG_NET_STATISTICS_ETHERNET)
	eth_stats_update_bytes_rx(iface, length);
	eth_stats_update_pkts_rx(iface);

	if (net_eth_is_addr_broadcast(&hdr->dst)) {
		eth_stats_update_broadcast_rx(iface);
	} else if (net_eth_is_addr_multicast(&hdr->dst)) {
		eth_stats_update_multicast_rx(iface);
	}
#endif /* CONFIG_NET_STATISTICS_ETHERNET */
}

static inline bool eth_is_vlan_tag_stripped(struct net_if *iface)
{
	return (net_eth_get_hw_capabilities(iface) & ETHERNET_HW_VLAN_TAG_STRIP);
}

/* Drop packet if it has broadcast destination MAC address but the IP
 * address is not multicast or broadcast address. See RFC 1122 ch 3.3.6
 */
static inline
enum net_verdict ethernet_check_ipv4_bcast_addr(struct net_pkt *pkt,
						struct net_eth_hdr *hdr)
{
	if (net_eth_is_addr_broadcast(&hdr->dst) &&
	    !(net_ipv4_is_addr_mcast((struct net_in_addr *)NET_IPV4_HDR(pkt)->dst) ||
	      net_ipv4_is_addr_bcast(net_pkt_iface(pkt),
				     (struct net_in_addr *)NET_IPV4_HDR(pkt)->dst))) {
		return NET_DROP;
	}

	return NET_OK;
}

#if defined(CONFIG_NET_NATIVE_IP) && !defined(CONFIG_NET_RAW_MODE)
static void ethernet_mcast_monitor_cb(struct net_if *iface, const struct net_addr *addr,
				      bool is_joined)
{
	struct ethernet_config cfg = {
		.filter = {
			.set = is_joined,
			.type = ETHERNET_FILTER_TYPE_DST_MAC_ADDRESS,
		},
	};

	const struct device *dev = net_if_get_device(iface);
	const struct ethernet_api *api = dev->api;

	/* Make sure we're an ethernet device */
	if (net_if_l2(iface) != &NET_L2_GET_NAME(ETHERNET)) {
		return;
	}

	if (!(net_eth_get_hw_capabilities(iface) & ETHERNET_HW_FILTERING)) {
		return;
	}

	if (!api || !api->set_config) {
		return;
	}

	switch (addr->family) {
#if defined(CONFIG_NET_IPV4)
	case NET_AF_INET:
		net_eth_ipv4_mcast_to_mac_addr(&addr->in_addr, &cfg.filter.mac_address);
		break;
#endif /* CONFIG_NET_IPV4 */
#if defined(CONFIG_NET_IPV6)
	case NET_AF_INET6:
		net_eth_ipv6_mcast_to_mac_addr(&addr->in6_addr, &cfg.filter.mac_address);
		break;
#endif /* CONFIG_NET_IPV6 */
	default:
		return;
	}

	api->set_config(dev, ETHERNET_CONFIG_TYPE_FILTER, &cfg);
}
#endif

static enum net_verdict ethernet_recv(struct net_if *iface,
				      struct net_pkt *pkt)
{
	struct ethernet_context *ctx = net_if_l2_data(iface);
	uint8_t hdr_len = sizeof(struct net_eth_hdr);
	struct net_eth_hdr *hdr = NET_ETH_HDR(pkt);
	enum net_verdict verdict = NET_CONTINUE;
	bool is_vlan_pkt = false;
	bool handled = false;
	struct net_linkaddr *lladdr;
	uint16_t type;

	/* This expects that the Ethernet header is in the first net_buf
	 * fragment. This is a safe expectation here as it would not make
	 * any sense to split the Ethernet header to two net_buf's by the
	 * Ethernet driver.
	 */
	if (hdr == NULL || pkt->buffer->len < hdr_len) {
		goto drop;
	}

	if (IS_ENABLED(CONFIG_NET_ETHERNET_BRIDGE) &&
	    net_eth_iface_is_bridged(ctx) && !net_pkt_is_l2_bridged(pkt)) {
		struct net_if *bridge = net_eth_get_bridge(ctx);
		struct net_pkt *out_pkt;

		out_pkt = net_pkt_clone(pkt, K_NO_WAIT);
		if (out_pkt == NULL) {
			goto drop;
		}

		net_pkt_set_l2_bridged(out_pkt, true);
		net_pkt_set_iface(out_pkt, bridge);
		net_pkt_set_orig_iface(out_pkt, iface);

		NET_DBG("Passing pkt %p (orig %p) to bridge %d from %d",
			out_pkt, pkt, net_if_get_by_iface(bridge),
			net_if_get_by_iface(iface));

		(void)net_if_queue_tx(bridge, out_pkt);
	}

	type = net_ntohs(hdr->type);

	if (IS_ENABLED(CONFIG_NET_VLAN) && type == NET_ETH_PTYPE_VLAN) {
		if (net_eth_is_vlan_enabled(ctx, iface) &&
		    !eth_is_vlan_tag_stripped(iface)) {
			struct net_eth_vlan_hdr *hdr_vlan =
				(struct net_eth_vlan_hdr *)NET_ETH_HDR(pkt);

			net_pkt_set_vlan_tci(pkt, net_ntohs(hdr_vlan->vlan.tci));
			type = net_ntohs(hdr_vlan->type);
			hdr_len = sizeof(struct net_eth_vlan_hdr);
			is_vlan_pkt = true;

			net_pkt_set_iface(pkt,
					  net_eth_get_vlan_iface(iface,
						       net_pkt_vlan_tag(pkt)));

			/* If we receive a packet with a VLAN tag, for that we don't
			 * have a VLAN interface, drop the packet.
			 */
			if (net_if_l2(net_pkt_iface(pkt)) == NULL) {
				goto drop;
			}

			/* We could call VLAN interface directly but then the
			 * interface statistics would not get updated so route
			 * the call via Virtual L2 layer.
			 */
			if (net_if_l2(net_pkt_iface(pkt))->recv != NULL) {
				verdict = net_if_l2(net_pkt_iface(pkt))->recv(iface, pkt);
				if (verdict == NET_DROP) {
					goto drop;
				}
			}
		}
	}

	/* Set the pointers to ll src and dst addresses */
	lladdr = net_pkt_lladdr_src(pkt);
	lladdr->addr = hdr->src.addr;
	lladdr->len = sizeof(struct net_eth_addr);
	lladdr->type = NET_LINK_ETHERNET;

	lladdr = net_pkt_lladdr_dst(pkt);
	lladdr->addr = hdr->dst.addr;
	lladdr->len = sizeof(struct net_eth_addr);
	lladdr->type = NET_LINK_ETHERNET;

	net_pkt_set_ll_proto_type(pkt, type);

	if (is_vlan_pkt) {
		print_vlan_ll_addrs(pkt, type, net_pkt_vlan_tci(pkt),
				    net_pkt_get_len(pkt),
				    net_pkt_lladdr_src(pkt),
				    net_pkt_lladdr_dst(pkt),
				    eth_is_vlan_tag_stripped(iface));
	} else {
		print_ll_addrs(pkt, type, net_pkt_get_len(pkt),
			       net_pkt_lladdr_src(pkt),
			       net_pkt_lladdr_dst(pkt));
	}

	if (!net_eth_is_addr_broadcast((struct net_eth_addr *)lladdr->addr) &&
	    !net_eth_is_addr_multicast((struct net_eth_addr *)lladdr->addr) &&
	    !net_eth_is_addr_group((struct net_eth_addr *)lladdr->addr) &&
	    !net_linkaddr_cmp(net_if_get_link_addr(iface), lladdr)) {
		/* The ethernet frame is not for me as the link addresses
		 * are different.
		 */
		NET_DBG("Dropping frame, not for me [%s]",
			net_sprint_ll_addr(net_if_get_link_addr(iface)->addr,
					   sizeof(struct net_eth_addr)));
		goto drop;
	}

	/* Get rid of the Ethernet header. */
	net_buf_pull(pkt->frags, hdr_len);

	STRUCT_SECTION_FOREACH(net_l3_register, l3) {
		if (l3->ptype != type || l3->l2 != &NET_L2_GET_NAME(ETHERNET) ||
		    l3->handler == NULL) {
			continue;
		}

		NET_DBG("Calling L3 %s handler for type 0x%04x iface %d (%p)",
			l3->name, type, net_if_get_by_iface(iface), iface);

		verdict = l3->handler(iface, type, pkt);
		if (verdict == NET_DROP) {
			NET_DBG("Dropping frame, packet rejected by %s", l3->name);
			goto drop;
		}

		handled = true;
		break;
	}

	if (!handled) {
		if (IS_ENABLED(CONFIG_NET_ETHERNET_FORWARD_UNRECOGNISED_ETHERTYPE)) {
			net_pkt_set_family(pkt, NET_AF_UNSPEC);
		} else {
			NET_DBG("Unknown hdr type 0x%04x iface %d (%p)", type,
				net_if_get_by_iface(iface), iface);
			eth_stats_update_unknown_protocol(iface);
			return NET_DROP;
		}
	}

	/* FIXME: ARP eats the packet and the pkt is no longer a valid one,
	 * so we cannot update the stats here. Fix the code to be more generic
	 * so that we do not need this check.
	 */
	if (type == NET_ETH_PTYPE_ARP) {
		return verdict;
	}

	ethernet_update_rx_stats(iface, hdr, net_pkt_get_len(pkt) + hdr_len);

	if (type != NET_ETH_PTYPE_EAPOL) {
		ethernet_update_length(iface, pkt);
	}

	return verdict;
drop:
	eth_stats_update_errors_rx(iface);
	return NET_DROP;
}

#if defined(CONFIG_NET_IPV4) || defined(CONFIG_NET_IPV6)
static enum net_verdict ethernet_ip_recv(struct net_if *iface,
					 uint16_t ptype,
					 struct net_pkt *pkt)
{
	ARG_UNUSED(iface);

	if (ptype == NET_ETH_PTYPE_IP) {
		struct net_eth_hdr *hdr = NET_ETH_HDR(pkt);

		if (ethernet_check_ipv4_bcast_addr(pkt, hdr) == NET_DROP) {
			return NET_DROP;
		}

		net_pkt_set_family(pkt, NET_AF_INET);
	} else if (ptype == NET_ETH_PTYPE_IPV6) {
		net_pkt_set_family(pkt, NET_AF_INET6);
	} else {
		return NET_DROP;
	}

	return NET_CONTINUE;
}
#endif /* CONFIG_NET_IPV4 || CONFIG_NET_IPV6 */

#ifdef CONFIG_NET_IPV4
ETH_NET_L3_REGISTER(IPv4, NET_ETH_PTYPE_IP, ethernet_ip_recv);
#endif

#if defined(CONFIG_NET_IPV6)
ETH_NET_L3_REGISTER(IPv6, NET_ETH_PTYPE_IPV6, ethernet_ip_recv);
#endif /* CONFIG_NET_IPV6 */

#if defined(CONFIG_NET_IPV4)
static inline bool ethernet_ipv4_dst_is_broadcast_or_mcast(struct net_pkt *pkt)
{
	if (net_ipv4_is_addr_bcast(net_pkt_iface(pkt),
				   (struct net_in_addr *)NET_IPV4_HDR(pkt)->dst) ||
	    net_ipv4_is_addr_mcast((struct net_in_addr *)NET_IPV4_HDR(pkt)->dst)) {
		return true;
	}

	return false;
}

static bool ethernet_fill_in_dst_on_ipv4_mcast(struct net_pkt *pkt,
					       struct net_eth_addr *dst)
{
	if (net_pkt_family(pkt) == NET_AF_INET &&
	    net_ipv4_is_addr_mcast((struct net_in_addr *)NET_IPV4_HDR(pkt)->dst)) {
		/* Multicast address */
		net_eth_ipv4_mcast_to_mac_addr(
			(struct net_in_addr *)NET_IPV4_HDR(pkt)->dst, dst);

		return true;
	}

	return false;
}

static struct net_pkt *ethernet_ll_prepare_on_ipv4(struct net_if *iface,
						   struct net_pkt *pkt)
{
	struct ethernet_context *ctx = net_if_l2_data(iface);

	if (IS_ENABLED(CONFIG_NET_VLAN) &&
	    net_pkt_vlan_tag(pkt) != NET_VLAN_TAG_UNSPEC &&
	    net_eth_is_vlan_enabled(ctx, net_pkt_iface(pkt))) {
		iface = net_eth_get_vlan_iface(iface,
					       net_pkt_vlan_tag(pkt));
		net_pkt_set_iface(pkt, iface);
	}

	if (ethernet_ipv4_dst_is_broadcast_or_mcast(pkt)) {
		return pkt;
	}

	if (IS_ENABLED(CONFIG_NET_ARP)) {
		struct net_pkt *arp_pkt;

		arp_pkt = net_arp_prepare(pkt, (struct net_in_addr *)NET_IPV4_HDR(pkt)->dst, NULL);
		if (!arp_pkt) {
			return NULL;
		}

		if (pkt != arp_pkt) {
			NET_DBG("Sending arp pkt %p (orig %p) to iface %d (%p)",
				arp_pkt, pkt, net_if_get_by_iface(iface), iface);
			net_pkt_unref(pkt);
			return arp_pkt;
		}

		NET_DBG("Found ARP entry, sending pkt %p to iface %d (%p)",
			pkt, net_if_get_by_iface(iface), iface);
	}

	return pkt;
}
#else
#define ethernet_ipv4_dst_is_broadcast_or_mcast(...) false
#define ethernet_fill_in_dst_on_ipv4_mcast(...) false
#define ethernet_ll_prepare_on_ipv4(...) NULL
#endif /* CONFIG_NET_IPV4 */

#ifdef CONFIG_NET_IPV6
static bool ethernet_fill_in_dst_on_ipv6_mcast(struct net_pkt *pkt,
					       struct net_eth_addr *dst)
{
	if (net_pkt_family(pkt) == NET_AF_INET6 &&
	    net_ipv6_is_addr_mcast((struct net_in6_addr *)NET_IPV6_HDR(pkt)->dst)) {
		memcpy(dst, (uint8_t *)multicast_eth_addr.addr,
		       sizeof(struct net_eth_addr) - 4);
		memcpy((uint8_t *)dst + 2,
		       NET_IPV6_HDR(pkt)->dst + 12,
		       sizeof(struct net_eth_addr) - 2);

		return true;
	}

	return false;
}
#else
#define ethernet_fill_in_dst_on_ipv6_mcast(...) false
#endif /* CONFIG_NET_IPV6 */

static inline size_t get_reserve_ll_header_size(struct net_if *iface)
{
	bool is_vlan = false;

#if defined(CONFIG_NET_VLAN)
	if (net_if_l2(iface) == &NET_L2_GET_NAME(VIRTUAL)) {
		iface = net_eth_get_vlan_main(iface);
		is_vlan = true;
	}
#endif

	if (net_if_l2(iface) != &NET_L2_GET_NAME(ETHERNET)) {
		return 0U;
	}

	if (!IS_ENABLED(CONFIG_NET_L2_ETHERNET_RESERVE_HEADER)) {
		return 0U;
	}

	if (is_vlan) {
		return sizeof(struct net_eth_vlan_hdr);
	} else {
		return sizeof(struct net_eth_hdr);
	}
}

static struct net_buf *ethernet_fill_header(struct ethernet_context *ctx,
					    struct net_if *iface,
					    struct net_pkt *pkt,
					    uint32_t ptype)
{
	struct net_if *orig_iface = iface;
	struct net_buf *hdr_frag;
	struct net_eth_hdr *hdr;
	size_t reserve_ll_header;
	size_t hdr_len;
	bool is_vlan;

	is_vlan = IS_ENABLED(CONFIG_NET_VLAN) &&
		net_eth_is_vlan_enabled(ctx, iface) &&
		net_pkt_vlan_tag(pkt) != NET_VLAN_TAG_UNSPEC;
	if (is_vlan) {
		orig_iface = net_eth_get_vlan_iface(iface, net_pkt_vlan_tag(pkt));
	}

	reserve_ll_header = get_reserve_ll_header_size(orig_iface);
	if (reserve_ll_header > 0) {
		hdr_len = reserve_ll_header;
		hdr_frag = pkt->buffer;

		NET_DBG("Making room for link header %zd bytes", hdr_len);

		/* Make room for the header */
		net_buf_push(pkt->buffer, hdr_len);
	} else {
		hdr_len = IS_ENABLED(CONFIG_NET_VLAN) ?
			sizeof(struct net_eth_vlan_hdr) :
			sizeof(struct net_eth_hdr);

		hdr_frag = net_pkt_get_frag(pkt, hdr_len, NET_BUF_TIMEOUT);
		if (!hdr_frag) {
			return NULL;
		}
	}

	if (is_vlan) {
		struct net_eth_vlan_hdr *hdr_vlan;

		if (reserve_ll_header == 0U) {
			hdr_len = sizeof(struct net_eth_vlan_hdr);
			net_buf_add(hdr_frag, hdr_len);
		}

		hdr_vlan = (struct net_eth_vlan_hdr *)(hdr_frag->data);

		if (ptype == net_htons(NET_ETH_PTYPE_ARP) ||
		    (!ethernet_fill_in_dst_on_ipv4_mcast(pkt, &hdr_vlan->dst) &&
		     !ethernet_fill_in_dst_on_ipv6_mcast(pkt, &hdr_vlan->dst))) {
			memcpy(&hdr_vlan->dst, net_pkt_lladdr_dst(pkt)->addr,
			       sizeof(struct net_eth_addr));
		}

		memcpy(&hdr_vlan->src, net_pkt_lladdr_src(pkt)->addr,
		       sizeof(struct net_eth_addr));

		hdr_vlan->type = ptype;
		hdr_vlan->vlan.tpid = net_htons(NET_ETH_PTYPE_VLAN);
		hdr_vlan->vlan.tci = net_htons(net_pkt_vlan_tci(pkt));

		print_vlan_ll_addrs(pkt, net_ntohs(hdr_vlan->type),
				    net_pkt_vlan_tci(pkt),
				    hdr_len,
				    &hdr_vlan->src, &hdr_vlan->dst, false);
	} else {
		hdr = (struct net_eth_hdr *)(hdr_frag->data);

		if (reserve_ll_header == 0U) {
			hdr_len = sizeof(struct net_eth_hdr);
			net_buf_add(hdr_frag, hdr_len);
		}

		if (ptype == net_htons(NET_ETH_PTYPE_ARP) ||
		    (!ethernet_fill_in_dst_on_ipv4_mcast(pkt, &hdr->dst) &&
		     !ethernet_fill_in_dst_on_ipv6_mcast(pkt, &hdr->dst))) {
			memcpy(&hdr->dst, net_pkt_lladdr_dst(pkt)->addr,
			       sizeof(struct net_eth_addr));
		}

		memcpy(&hdr->src, net_pkt_lladdr_src(pkt)->addr,
		       sizeof(struct net_eth_addr));

		hdr->type = ptype;

		print_ll_addrs(pkt, net_ntohs(hdr->type),
			       hdr_len, &hdr->src, &hdr->dst);
	}

	if (reserve_ll_header == 0U) {
		net_pkt_frag_insert(pkt, hdr_frag);
	}

	return hdr_frag;
}

#if defined(CONFIG_NET_STATISTICS_ETHERNET)
static void ethernet_update_tx_stats(struct net_if *iface, struct net_pkt *pkt)
{
	struct net_eth_hdr *hdr = NET_ETH_HDR(pkt);

	eth_stats_update_bytes_tx(iface, net_pkt_get_len(pkt));
	eth_stats_update_pkts_tx(iface);

	if (net_eth_is_addr_multicast(&hdr->dst)) {
		eth_stats_update_multicast_tx(iface);
	} else if (net_eth_is_addr_broadcast(&hdr->dst)) {
		eth_stats_update_broadcast_tx(iface);
	}
}
#else
#define ethernet_update_tx_stats(...)
#endif /* CONFIG_NET_STATISTICS_ETHERNET */

static void ethernet_remove_l2_header(struct net_pkt *pkt)
{
	size_t reserve = get_reserve_ll_header_size(net_pkt_iface(pkt));
	struct net_buf *buf;

	/* Remove the buffer added in ethernet_fill_header() */
	if (reserve == 0U) {
		buf = pkt->buffer;
		pkt->buffer = buf->frags;
		buf->frags = NULL;

		net_pkt_frag_unref(buf);
	} else {
		net_buf_pull(pkt->buffer, reserve);
	}
}

static int ethernet_send(struct net_if *iface, struct net_pkt *pkt)
{
	const struct ethernet_api *api = net_if_get_device(iface)->api;
	struct ethernet_context *ctx = net_if_l2_data(iface);
	uint16_t ptype = net_htons(net_pkt_ll_proto_type(pkt));
	struct net_pkt *orig_pkt = pkt;
	int ret;

	if (!api) {
		ret = -ENOENT;
		goto error;
	}

	if (!api->send) {
		ret = -ENOTSUP;
		goto error;
	}

	/* We are trying to send a packet that is from bridge interface,
	 * so all the bits and pieces should be there (like Ethernet header etc)
	 * so just send it.
	 */
	if (IS_ENABLED(CONFIG_NET_ETHERNET_BRIDGE) && net_pkt_is_l2_bridged(pkt)) {
		goto send;
	}

<<<<<<< HEAD
	if (IS_ENABLED(CONFIG_NET_IPV4) && net_pkt_family(pkt) == NET_AF_INET) {
=======
	if (IS_ENABLED(CONFIG_NET_IPV4) && net_pkt_family(pkt) == AF_INET &&
	    net_pkt_ll_proto_type(pkt) == NET_ETH_PTYPE_IP) {
>>>>>>> c057f91e
		if (!net_pkt_ipv4_acd(pkt)) {
			struct net_pkt *tmp;

			tmp = ethernet_ll_prepare_on_ipv4(iface, pkt);
			if (tmp == NULL) {
				ret = -ENOMEM;
				goto error;
			} else if (IS_ENABLED(CONFIG_NET_ARP) && tmp != pkt) {
				/* Original pkt got queued and is replaced
				 * by an ARP request packet.
				 */
				pkt = tmp;
				ptype = net_htons(net_pkt_ll_proto_type(pkt));
			}
		}
	} else if (IS_ENABLED(CONFIG_NET_SOCKETS_PACKET) &&
		   net_pkt_family(pkt) == NET_AF_PACKET) {
		struct net_context *context = net_pkt_context(pkt);

		if (!(context && net_context_get_type(context) == NET_SOCK_DGRAM)) {
			/* Raw packet, just send it */
			goto send;
		}
	}

	if (ptype == 0) {
		/* Caller of this function has not set the ptype */
		NET_ERR("No protocol set for pkt %p", pkt);
		ret = -ENOTSUP;
		goto error;
	}

	/* If the ll dst addr has not been set before, let's assume
	 * temporarily it's a broadcast one. When filling the header,
	 * it might detect this should be multicast and act accordingly.
	 */
	if (!net_pkt_lladdr_dst(pkt)->addr) {
		net_pkt_lladdr_dst(pkt)->addr = (uint8_t*)broadcast_eth_addr.addr;
		net_pkt_lladdr_dst(pkt)->len = sizeof(struct net_eth_addr);
	}

	/* Then set the ethernet header. Note that the iface parameter tells
	 * where we are actually sending the packet. The interface in net_pkt
	 * is used to determine if the VLAN header is added to Ethernet frame.
	 */
	if (!ethernet_fill_header(ctx, iface, pkt, ptype)) {
		ret = -ENOMEM;
		goto arp_error;
	}

	net_pkt_cursor_init(pkt);

send:
	if (IS_ENABLED(CONFIG_NET_ETHERNET_BRIDGE) &&
	    net_eth_iface_is_bridged(ctx) && !net_pkt_is_l2_bridged(pkt)) {
		struct net_if *bridge = net_eth_get_bridge(ctx);
		struct net_pkt *out_pkt;

		out_pkt = net_pkt_clone(pkt, K_NO_WAIT);
		if (out_pkt == NULL) {
			ret = -ENOMEM;
			goto error;
		}

		net_pkt_set_l2_bridged(out_pkt, true);
		net_pkt_set_iface(out_pkt, bridge);
		net_pkt_set_orig_iface(out_pkt, iface);

		NET_DBG("Passing pkt %p (orig %p) to bridge %d from %d",
			out_pkt, pkt, net_if_get_by_iface(bridge),
			net_if_get_by_iface(iface));

		(void)net_if_queue_tx(bridge, out_pkt);
	}

	ret = net_l2_send(api->send, net_if_get_device(iface), iface, pkt);
	if (ret != 0) {
		eth_stats_update_errors_tx(iface);
		ethernet_remove_l2_header(pkt);
		goto arp_error;
	}

	ethernet_update_tx_stats(iface, pkt);

	ret = net_pkt_get_len(pkt);
	ethernet_remove_l2_header(pkt);

	net_pkt_unref(pkt);
error:
	return ret;

arp_error:
	if (IS_ENABLED(CONFIG_NET_ARP) && ptype == net_htons(NET_ETH_PTYPE_ARP)) {
		/* Original packet was added to ARP's pending Q, so, to avoid it
		 * being freed, take a reference, the reference is dropped when we
		 * clear the pending Q in ARP and then it will be freed by net_if.
		 */
		net_pkt_ref(orig_pkt);
		if (net_arp_clear_pending(
			    iface, (struct net_in_addr *)NET_IPV4_HDR(pkt)->dst)) {
			NET_DBG("Could not find pending ARP entry");
		}
		/* Free the ARP request */
		net_pkt_unref(pkt);
	}

	return ret;
}

static inline int ethernet_enable(struct net_if *iface, bool state)
{
	int ret = 0;
	const struct ethernet_api *eth =
		net_if_get_device(iface)->api;

	if (!eth) {
		return -ENOENT;
	}

	if (!state) {
		net_arp_clear_cache(iface);

		if (eth->stop) {
			ret = eth->stop(net_if_get_device(iface));
		}
	} else {
		if (eth->start) {
			ret = eth->start(net_if_get_device(iface));
		}
	}

	return ret;
}

enum net_l2_flags ethernet_flags(struct net_if *iface)
{
	struct ethernet_context *ctx = net_if_l2_data(iface);

	return ctx->ethernet_l2_flags;
}

#if defined(CONFIG_NET_L2_ETHERNET_RESERVE_HEADER)
static int ethernet_l2_alloc(struct net_if *iface, struct net_pkt *pkt,
			     size_t size, enum net_ip_protocol proto,
			     k_timeout_t timeout)
{
	return net_pkt_alloc_buffer_with_reserve(pkt, size,
						 get_reserve_ll_header_size(iface),
						 proto, timeout);
}
#else
#define ethernet_l2_alloc NULL
#endif

NET_L2_INIT(ETHERNET_L2, ethernet_recv, ethernet_send, ethernet_enable,
	    ethernet_flags, ethernet_l2_alloc);

static void carrier_on_off(struct k_work *work)
{
	struct ethernet_context *ctx = CONTAINER_OF(work, struct ethernet_context,
						    carrier_work);
	bool eth_carrier_up;

	if (ctx->iface == NULL) {
		return;
	}

	eth_carrier_up = atomic_test_bit(&ctx->flags, ETH_CARRIER_UP);

	if (eth_carrier_up == ctx->is_net_carrier_up) {
		return;
	}

	ctx->is_net_carrier_up = eth_carrier_up;

	NET_DBG("Carrier %s for interface %p", eth_carrier_up ? "ON" : "OFF",
		ctx->iface);

	if (eth_carrier_up) {
		ethernet_mgmt_raise_carrier_on_event(ctx->iface);
		net_if_carrier_on(ctx->iface);
	} else {
		ethernet_mgmt_raise_carrier_off_event(ctx->iface);
		net_if_carrier_off(ctx->iface);
	}
}

void net_eth_carrier_on(struct net_if *iface)
{
	struct ethernet_context *ctx = net_if_l2_data(iface);

	if (!atomic_test_and_set_bit(&ctx->flags, ETH_CARRIER_UP)) {
		k_work_submit(&ctx->carrier_work);
	}
}

void net_eth_carrier_off(struct net_if *iface)
{
	struct ethernet_context *ctx = net_if_l2_data(iface);

	if (atomic_test_and_clear_bit(&ctx->flags, ETH_CARRIER_UP)) {
		k_work_submit(&ctx->carrier_work);
	}
}

const struct device *net_eth_get_phy(struct net_if *iface)
{
	const struct device *dev = net_if_get_device(iface);
	const struct ethernet_api *api = dev->api;

	if (!api) {
		return NULL;
	}

	if (net_if_l2(iface) != &NET_L2_GET_NAME(ETHERNET)) {
		return NULL;
	}

	if (!api->get_phy) {
		return NULL;
	}

	return api->get_phy(net_if_get_device(iface));
}

#if defined(CONFIG_PTP_CLOCK)
const struct device *net_eth_get_ptp_clock(struct net_if *iface)
{
	const struct device *dev = net_if_get_device(iface);
	const struct ethernet_api *api = dev->api;

	if (!api) {
		return NULL;
	}

	if (net_if_l2(iface) != &NET_L2_GET_NAME(ETHERNET)) {
		return NULL;
	}

	if (!(net_eth_get_hw_capabilities(iface) & ETHERNET_PTP)) {
		return NULL;
	}

	if (!api->get_ptp_clock) {
		return NULL;
	}

	return api->get_ptp_clock(net_if_get_device(iface));
}
#endif /* CONFIG_PTP_CLOCK */

#if defined(CONFIG_PTP_CLOCK)
const struct device *z_impl_net_eth_get_ptp_clock_by_index(int index)
{
	struct net_if *iface;

	iface = net_if_get_by_index(index);
	if (!iface) {
		return NULL;
	}

	return net_eth_get_ptp_clock(iface);
}

#ifdef CONFIG_USERSPACE
static inline const struct device *z_vrfy_net_eth_get_ptp_clock_by_index(int index)
{
	return z_impl_net_eth_get_ptp_clock_by_index(index);
}
#include <zephyr/syscalls/net_eth_get_ptp_clock_by_index_mrsh.c>
#endif /* CONFIG_USERSPACE */
#else /* CONFIG_PTP_CLOCK */
const struct device *z_impl_net_eth_get_ptp_clock_by_index(int index)
{
	ARG_UNUSED(index);

	return NULL;
}
#endif /* CONFIG_PTP_CLOCK */

#if defined(CONFIG_NET_L2_PTP)
int net_eth_get_ptp_port(struct net_if *iface)
{
	struct ethernet_context *ctx = net_if_l2_data(iface);

	return ctx->port;
}

void net_eth_set_ptp_port(struct net_if *iface, int port)
{
	struct ethernet_context *ctx = net_if_l2_data(iface);

	ctx->port = port;
}
#endif /* CONFIG_NET_L2_PTP */

#if defined(CONFIG_NET_PROMISCUOUS_MODE)
int net_eth_promisc_mode(struct net_if *iface, bool enable)
{
	struct ethernet_req_params params;

	if (!(net_eth_get_hw_capabilities(iface) & ETHERNET_PROMISC_MODE)) {
		return -ENOTSUP;
	}

	params.promisc_mode = enable;

	return net_mgmt(NET_REQUEST_ETHERNET_SET_PROMISC_MODE, iface,
			&params, sizeof(struct ethernet_req_params));
}
#endif/* CONFIG_NET_PROMISCUOUS_MODE */

int net_eth_txinjection_mode(struct net_if *iface, bool enable)
{
	struct ethernet_req_params params;

	if (!(net_eth_get_hw_capabilities(iface) & ETHERNET_TXINJECTION_MODE)) {
		return -ENOTSUP;
	}

	params.txinjection_mode = enable;

	return net_mgmt(NET_REQUEST_ETHERNET_SET_TXINJECTION_MODE, iface,
			&params, sizeof(struct ethernet_req_params));
}

int net_eth_mac_filter(struct net_if *iface, struct net_eth_addr *mac,
		       enum ethernet_filter_type type, bool enable)
{
#ifdef CONFIG_NET_L2_ETHERNET_MGMT
	struct ethernet_req_params params;

	if (!(net_eth_get_hw_capabilities(iface) & ETHERNET_HW_FILTERING)) {
		return -ENOTSUP;
	}

	memcpy(&params.filter.mac_address, mac, sizeof(struct net_eth_addr));
	params.filter.type = type;
	params.filter.set = enable;

	return net_mgmt(NET_REQUEST_ETHERNET_SET_MAC_FILTER, iface, &params,
			sizeof(struct ethernet_req_params));
#else
	ARG_UNUSED(iface);
	ARG_UNUSED(mac);
	ARG_UNUSED(type);
	ARG_UNUSED(enable);

	return -ENOTSUP;
#endif
}

void ethernet_init(struct net_if *iface)
{
	struct ethernet_context *ctx = net_if_l2_data(iface);

	NET_DBG("Initializing Ethernet L2 %p for iface %d (%p)", ctx,
		net_if_get_by_iface(iface), iface);

	ctx->ethernet_l2_flags = NET_L2_MULTICAST;
	ctx->iface = iface;
	k_work_init(&ctx->carrier_work, carrier_on_off);

	if (net_eth_get_hw_capabilities(iface) & ETHERNET_PROMISC_MODE) {
		ctx->ethernet_l2_flags |= NET_L2_PROMISC_MODE;
	}

#if defined(CONFIG_NET_NATIVE_IP) && !defined(CONFIG_NET_RAW_MODE)
	if (net_eth_get_hw_capabilities(iface) & ETHERNET_HW_FILTERING) {
		net_if_mcast_mon_register(&mcast_monitor, NULL, ethernet_mcast_monitor_cb);
	}
#endif

	net_arp_init();

	ctx->is_init = true;
}<|MERGE_RESOLUTION|>--- conflicted
+++ resolved
@@ -712,12 +712,8 @@
 		goto send;
 	}
 
-<<<<<<< HEAD
-	if (IS_ENABLED(CONFIG_NET_IPV4) && net_pkt_family(pkt) == NET_AF_INET) {
-=======
-	if (IS_ENABLED(CONFIG_NET_IPV4) && net_pkt_family(pkt) == AF_INET &&
+	if (IS_ENABLED(CONFIG_NET_IPV4) && net_pkt_family(pkt) == NET_AF_INET &&
 	    net_pkt_ll_proto_type(pkt) == NET_ETH_PTYPE_IP) {
->>>>>>> c057f91e
 		if (!net_pkt_ipv4_acd(pkt)) {
 			struct net_pkt *tmp;
 
