--- conflicted
+++ resolved
@@ -628,13 +628,8 @@
 	    net_pkt_family(pkt) == NET_AF_INET) {
 		struct net_pkt *tmp;
 
-<<<<<<< HEAD
 		if (net_pkt_ipv4_acd(pkt)) {
-			ptype = htons(NET_ETH_PTYPE_ARP);
-=======
-		if (net_pkt_ipv4_auto(pkt)) {
 			ptype = net_htons(NET_ETH_PTYPE_ARP);
->>>>>>> 4992a0cf
 		} else {
 			tmp = ethernet_ll_prepare_on_ipv4(iface, pkt);
 			if (!tmp) {
