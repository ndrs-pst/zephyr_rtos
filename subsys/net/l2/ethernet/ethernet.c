/*
 * Copyright (c) 2016-2018 Intel Corporation.
 *
 * SPDX-License-Identifier: Apache-2.0
 */

#include <zephyr/logging/log.h>
LOG_MODULE_REGISTER(net_ethernet, CONFIG_NET_L2_ETHERNET_LOG_LEVEL);

#include <zephyr/net/net_core.h>
#include <zephyr/net/net_l2.h>
#include <zephyr/net/net_if.h>
#include <zephyr/net/net_mgmt.h>
#include <zephyr/net/ethernet.h>
#include <zephyr/net/ethernet_mgmt.h>
#include <zephyr/net/gptp.h>
#include <zephyr/random/random.h>

#if defined(CONFIG_NET_LLDP)
#include <zephyr/net/lldp.h>
#endif

#include <zephyr/internal/syscall_handler.h>

#include "arp.h"
#include "eth_stats.h"
#include "net_private.h"
#include "ipv6.h"
#include "ipv4.h"
#include "bridge.h"

#define NET_BUF_TIMEOUT K_MSEC(100)

static const struct net_eth_addr multicast_eth_addr __unused = {
	{ 0x33, 0x33, 0x00, 0x00, 0x00, 0x00 } };

static const struct net_eth_addr broadcast_eth_addr = {
	{ 0xff, 0xff, 0xff, 0xff, 0xff, 0xff } };

#if defined(CONFIG_NET_NATIVE_IP) && !defined(CONFIG_NET_RAW_MODE)
static struct net_if_mcast_monitor mcast_monitor;
#endif

const struct net_eth_addr *net_eth_broadcast_addr(void)
{
	return &broadcast_eth_addr;
}

void net_eth_ipv4_mcast_to_mac_addr(const struct net_in_addr *ipv4_addr,
				    struct net_eth_addr *mac_addr)
{
	/* RFC 1112 6.4. Extensions to an Ethernet Local Network Module
	 * "An IP host group address is mapped to an Ethernet multicast
	 * address by placing the low-order 23-bits of the IP address into
	 * the low-order 23 bits of the Ethernet multicast address
	 * 01-00-5E-00-00-00 (hex)."
	 */
	mac_addr->addr[0] = 0x01;
	mac_addr->addr[1] = 0x00;
	mac_addr->addr[2] = 0x5e;
	mac_addr->addr[3] = ipv4_addr->s4_addr[1];
	mac_addr->addr[4] = ipv4_addr->s4_addr[2];
	mac_addr->addr[5] = ipv4_addr->s4_addr[3];

	mac_addr->addr[3] &= 0x7f;
}

void net_eth_ipv6_mcast_to_mac_addr(const struct net_in6_addr *ipv6_addr,
				    struct net_eth_addr *mac_addr)
{
	/* RFC 2464 7. Address Mapping -- Multicast
	 * "An IPv6 packet with a multicast destination address DST,
	 * consisting of the sixteen octets DST[1] through DST[16],
	 * is transmitted to the Ethernet multicast address whose
	 * first two octets are the value 3333 hexadecimal and whose
	 * last four octets are the last four octets of DST."
	 */
	mac_addr->addr[0] = mac_addr->addr[1] = 0x33;
	memcpy(mac_addr->addr + 2, &ipv6_addr->s6_addr[12], 4);
}

#define print_ll_addrs(pkt, type, len, src, dst)			   \
	if (CONFIG_NET_L2_ETHERNET_LOG_LEVEL >= LOG_LEVEL_DBG) {	   \
		char out[sizeof("xx:xx:xx:xx:xx:xx")];			   \
									   \
		snprintk(out, sizeof(out), "%s",			   \
			 net_sprint_ll_addr((src)->addr,		   \
					    sizeof(struct net_eth_addr))); \
									   \
		NET_DBG("iface %d (%p) src %s dst %s type 0x%x len %zu",   \
			net_if_get_by_iface(net_pkt_iface(pkt)),	   \
			net_pkt_iface(pkt), out,			   \
			net_sprint_ll_addr((dst)->addr,			   \
					    sizeof(struct net_eth_addr)),  \
			type, (size_t)len);				   \
	}

#ifdef CONFIG_NET_VLAN
#define print_vlan_ll_addrs(pkt, type, tci, len, src, dst, tagstrip)       \
	if (CONFIG_NET_L2_ETHERNET_LOG_LEVEL >= LOG_LEVEL_DBG) {	   \
		char out[sizeof("xx:xx:xx:xx:xx:xx")];			   \
									   \
		snprintk(out, sizeof(out), "%s",			   \
			 net_sprint_ll_addr((src)->addr,		   \
					    sizeof(struct net_eth_addr))); \
									   \
		NET_DBG("iface %d (%p) src %s dst %s type 0x%x "	   \
			"tag %d %spri %d len %zu",			   \
			net_if_get_by_iface(net_pkt_iface(pkt)),	   \
			net_pkt_iface(pkt), out,			   \
			net_sprint_ll_addr((dst)->addr,			   \
				   sizeof(struct net_eth_addr)),	   \
			type, net_eth_vlan_get_vid(tci),		   \
			tagstrip ? "(stripped) " : "",			   \
			net_eth_vlan_get_pcp(tci), (size_t)len);	   \
	}
#else
#define print_vlan_ll_addrs(...)
#endif /* CONFIG_NET_VLAN */

static inline void ethernet_update_length(struct net_if *iface,
					  struct net_pkt *pkt)
{
	uint16_t len;

	/* Let's check IP payload's length. If it's smaller than 46 bytes,
	 * i.e. smaller than minimal Ethernet frame size minus ethernet
	 * header size,then Ethernet has padded so it fits in the minimal
	 * frame size of 60 bytes. In that case, we need to get rid of it.
	 */

	if (net_pkt_family(pkt) == NET_AF_INET) {
		len = net_ntohs(NET_IPV4_HDR(pkt)->len);
	} else {
		len = net_ntohs(NET_IPV6_HDR(pkt)->len) + NET_IPV6H_LEN;
	}

	if (len < NET_ETH_MINIMAL_FRAME_SIZE - sizeof(struct net_eth_hdr)) {
		struct net_buf *frag;

		for (frag = pkt->frags; frag; frag = frag->frags) {
			if (frag->len < len) {
				len -= frag->len;
			} else {
				frag->len = len;
				len = 0U;
			}
		}
	}
}

static void ethernet_update_rx_stats(struct net_if *iface,
				     struct net_eth_hdr *hdr, size_t length)
{
#if defined(CONFIG_NET_STATISTICS_ETHERNET)
	eth_stats_update_bytes_rx(iface, length);
	eth_stats_update_pkts_rx(iface);

	if (net_eth_is_addr_broadcast(&hdr->dst)) {
		eth_stats_update_broadcast_rx(iface);
	} else if (net_eth_is_addr_multicast(&hdr->dst)) {
		eth_stats_update_multicast_rx(iface);
	}
#endif /* CONFIG_NET_STATISTICS_ETHERNET */
}

static inline bool eth_is_vlan_tag_stripped(struct net_if *iface)
{
	return (net_eth_get_hw_capabilities(iface) & ETHERNET_HW_VLAN_TAG_STRIP);
}

/* Drop packet if it has broadcast destination MAC address but the IP
 * address is not multicast or broadcast address. See RFC 1122 ch 3.3.6
 */
static inline
enum net_verdict ethernet_check_ipv4_bcast_addr(struct net_pkt *pkt,
						struct net_eth_hdr *hdr)
{
	if (net_eth_is_addr_broadcast(&hdr->dst) &&
	    !(net_ipv4_is_addr_mcast((struct net_in_addr *)NET_IPV4_HDR(pkt)->dst) ||
	      net_ipv4_is_addr_bcast(net_pkt_iface(pkt),
				     (struct net_in_addr *)NET_IPV4_HDR(pkt)->dst))) {
		return NET_DROP;
	}

	return NET_OK;
}

#if defined(CONFIG_NET_NATIVE_IP) && !defined(CONFIG_NET_RAW_MODE)
static void ethernet_mcast_monitor_cb(struct net_if *iface, const struct net_addr *addr,
				      bool is_joined)
{
	struct ethernet_config cfg = {
		.filter = {
			.set = is_joined,
			.type = ETHERNET_FILTER_TYPE_DST_MAC_ADDRESS,
		},
	};

	const struct device *dev = net_if_get_device(iface);
	const struct ethernet_api *api = dev->api;

	/* Make sure we're an ethernet device */
	if (net_if_l2(iface) != &NET_L2_GET_NAME(ETHERNET)) {
		return;
	}

	if (!(net_eth_get_hw_capabilities(iface) & ETHERNET_HW_FILTERING)) {
		return;
	}

	if (!api || !api->set_config) {
		return;
	}

	switch (addr->family) {
#if defined(CONFIG_NET_IPV4)
	case NET_AF_INET:
		net_eth_ipv4_mcast_to_mac_addr(&addr->in_addr, &cfg.filter.mac_address);
		break;
#endif /* CONFIG_NET_IPV4 */
#if defined(CONFIG_NET_IPV6)
	case NET_AF_INET6:
		net_eth_ipv6_mcast_to_mac_addr(&addr->in6_addr, &cfg.filter.mac_address);
		break;
#endif /* CONFIG_NET_IPV6 */
	default:
		return;
	}

	api->set_config(dev, ETHERNET_CONFIG_TYPE_FILTER, &cfg);
}
#endif

static enum net_verdict ethernet_recv(struct net_if *iface,
				      struct net_pkt *pkt)
{
	struct ethernet_context *ctx = net_if_l2_data(iface);
	struct net_eth_hdr *hdr = NET_ETH_HDR(pkt);
	uint8_t hdr_len = sizeof(struct net_eth_hdr);
	uint16_t type;
	struct net_linkaddr *lladdr;
	bool is_vlan_pkt = false;

	/* This expects that the Ethernet header is in the first net_buf
	 * fragment. This is a safe expectation here as it would not make
	 * any sense to split the Ethernet header to two net_buf's by the
	 * Ethernet driver.
	 */
	if (hdr == NULL || pkt->buffer->len < hdr_len) {
		goto drop;
	}

	if (IS_ENABLED(CONFIG_NET_ETHERNET_BRIDGE) &&
	    net_eth_iface_is_bridged(ctx) && !net_pkt_is_l2_bridged(pkt)) {
		struct net_if *bridge = net_eth_get_bridge(ctx);
		struct net_pkt *out_pkt;

		out_pkt = net_pkt_clone(pkt, K_NO_WAIT);
		if (out_pkt == NULL) {
			goto drop;
		}

		net_pkt_set_l2_bridged(out_pkt, true);
		net_pkt_set_iface(out_pkt, bridge);
		net_pkt_set_orig_iface(out_pkt, iface);

		NET_DBG("Passing pkt %p (orig %p) to bridge %d from %d",
			out_pkt, pkt, net_if_get_by_iface(bridge),
			net_if_get_by_iface(iface));

		(void)net_if_queue_tx(bridge, out_pkt);
	}

	type = net_ntohs(hdr->type);

	if (IS_ENABLED(CONFIG_NET_VLAN) && type == NET_ETH_PTYPE_VLAN) {
		if (net_eth_is_vlan_enabled(ctx, iface) &&
		    !eth_is_vlan_tag_stripped(iface)) {
			struct net_eth_vlan_hdr *hdr_vlan =
				(struct net_eth_vlan_hdr *)NET_ETH_HDR(pkt);
			enum net_verdict verdict;

			net_pkt_set_vlan_tci(pkt, net_ntohs(hdr_vlan->vlan.tci));
			type = net_ntohs(hdr_vlan->type);
			hdr_len = sizeof(struct net_eth_vlan_hdr);
			is_vlan_pkt = true;

			net_pkt_set_iface(pkt,
					  net_eth_get_vlan_iface(iface,
						       net_pkt_vlan_tag(pkt)));

			/* If we receive a packet with a VLAN tag, for that we don't
			 * have a VLAN interface, drop the packet.
			 */
			if (net_if_l2(net_pkt_iface(pkt)) == NULL) {
				goto drop;
			}

			/* We could call VLAN interface directly but then the
			 * interface statistics would not get updated so route
			 * the call via Virtual L2 layer.
			 */
			if (net_if_l2(net_pkt_iface(pkt))->recv != NULL) {
				verdict = net_if_l2(net_pkt_iface(pkt))->recv(iface, pkt);
				if (verdict == NET_DROP) {
					goto drop;
				}
			}
		}
	}

	switch (type) {
	case NET_ETH_PTYPE_IP:
	case NET_ETH_PTYPE_ARP:
		net_pkt_set_family(pkt, NET_AF_INET);
		break;
	case NET_ETH_PTYPE_IPV6:
		net_pkt_set_family(pkt, NET_AF_INET6);
		break;
	case NET_ETH_PTYPE_EAPOL:
		break;
#if defined(CONFIG_NET_L2_PTP)
	case NET_ETH_PTYPE_PTP:
		break;
#endif
	case NET_ETH_PTYPE_LLDP:
#if defined(CONFIG_NET_LLDP)
		net_buf_pull(pkt->frags, hdr_len);
		return net_lldp_recv(iface, pkt);
#else
		NET_DBG("LLDP Rx agent not enabled");
		goto drop;
#endif
	default:
		if (IS_ENABLED(CONFIG_NET_ETHERNET_FORWARD_UNRECOGNISED_ETHERTYPE)) {
			break;
		}

		NET_DBG("Unknown hdr type 0x%04x iface %d (%p)", type,
			net_if_get_by_iface(iface), iface);
		eth_stats_update_unknown_protocol(iface);
		return NET_DROP;
	}

	/* Set the pointers to ll src and dst addresses */
	lladdr = net_pkt_lladdr_src(pkt);
	lladdr->addr = hdr->src.addr;
	lladdr->len = sizeof(struct net_eth_addr);
	lladdr->type = NET_LINK_ETHERNET;

	lladdr = net_pkt_lladdr_dst(pkt);
	lladdr->addr = hdr->dst.addr;
	lladdr->len = sizeof(struct net_eth_addr);
	lladdr->type = NET_LINK_ETHERNET;

	net_pkt_set_ll_proto_type(pkt, type);

	if (is_vlan_pkt) {
		print_vlan_ll_addrs(pkt, type, net_pkt_vlan_tci(pkt),
				    net_pkt_get_len(pkt),
				    net_pkt_lladdr_src(pkt),
				    net_pkt_lladdr_dst(pkt),
				    eth_is_vlan_tag_stripped(iface));
	} else {
		print_ll_addrs(pkt, type, net_pkt_get_len(pkt),
			       net_pkt_lladdr_src(pkt),
			       net_pkt_lladdr_dst(pkt));
	}

	if (!net_eth_is_addr_broadcast((struct net_eth_addr *)lladdr->addr) &&
	    !net_eth_is_addr_multicast((struct net_eth_addr *)lladdr->addr) &&
	    !net_eth_is_addr_lldp_multicast(
		    (struct net_eth_addr *)lladdr->addr) &&
	    !net_eth_is_addr_ptp_multicast((struct net_eth_addr *)lladdr->addr) &&
	    !net_linkaddr_cmp(net_if_get_link_addr(iface), lladdr)) {
		/* The ethernet frame is not for me as the link addresses
		 * are different.
		 */
		NET_DBG("Dropping frame, not for me [%s]",
			net_sprint_ll_addr(net_if_get_link_addr(iface)->addr,
					   sizeof(struct net_eth_addr)));
		goto drop;
	}

	net_buf_pull(pkt->frags, hdr_len);

	if (IS_ENABLED(CONFIG_NET_IPV4) && type == NET_ETH_PTYPE_IP &&
	    ethernet_check_ipv4_bcast_addr(pkt, hdr) == NET_DROP) {
		goto drop;
	}

	ethernet_update_rx_stats(iface, hdr, net_pkt_get_len(pkt) + hdr_len);

	if (IS_ENABLED(CONFIG_NET_ARP) && type == NET_ETH_PTYPE_ARP) {
		NET_DBG("ARP packet from %s received",
			net_sprint_ll_addr((uint8_t *)hdr->src.addr,
					   sizeof(struct net_eth_addr)));

		if (IS_ENABLED(CONFIG_NET_IPV4_ACD) &&
		    net_ipv4_acd_input(iface, pkt) == NET_DROP) {
			return NET_DROP;
		}

		return net_arp_input(pkt, hdr);
	}

	if (IS_ENABLED(CONFIG_NET_GPTP) && type == NET_ETH_PTYPE_PTP) {
		return net_gptp_recv(iface, pkt);
	}

	if (type != NET_ETH_PTYPE_EAPOL) {
		ethernet_update_length(iface, pkt);
	}

	return NET_CONTINUE;
drop:
	eth_stats_update_errors_rx(iface);
	return NET_DROP;
}

#ifdef CONFIG_NET_IPV4
static inline bool ethernet_ipv4_dst_is_broadcast_or_mcast(struct net_pkt *pkt)
{
	if (net_ipv4_is_addr_bcast(net_pkt_iface(pkt),
				   (struct net_in_addr *)NET_IPV4_HDR(pkt)->dst) ||
	    net_ipv4_is_addr_mcast((struct net_in_addr *)NET_IPV4_HDR(pkt)->dst)) {
		return true;
	}

	return false;
}

static bool ethernet_fill_in_dst_on_ipv4_mcast(struct net_pkt *pkt,
					       struct net_eth_addr *dst)
{
	if (net_pkt_family(pkt) == NET_AF_INET &&
	    net_ipv4_is_addr_mcast((struct net_in_addr *)NET_IPV4_HDR(pkt)->dst)) {
		/* Multicast address */
		net_eth_ipv4_mcast_to_mac_addr(
			(struct net_in_addr *)NET_IPV4_HDR(pkt)->dst, dst);

		return true;
	}

	return false;
}

static struct net_pkt *ethernet_ll_prepare_on_ipv4(struct net_if *iface,
						   struct net_pkt *pkt)
{
	struct ethernet_context *ctx = net_if_l2_data(iface);

	if (IS_ENABLED(CONFIG_NET_VLAN) &&
	    net_pkt_vlan_tag(pkt) != NET_VLAN_TAG_UNSPEC &&
	    net_eth_is_vlan_enabled(ctx, net_pkt_iface(pkt))) {
		iface = net_eth_get_vlan_iface(iface,
					       net_pkt_vlan_tag(pkt));
		net_pkt_set_iface(pkt, iface);
	}

	if (ethernet_ipv4_dst_is_broadcast_or_mcast(pkt)) {
		return pkt;
	}

	if (IS_ENABLED(CONFIG_NET_ARP)) {
		struct net_pkt *arp_pkt;

		arp_pkt = net_arp_prepare(pkt, (struct net_in_addr *)NET_IPV4_HDR(pkt)->dst, NULL);
		if (!arp_pkt) {
			return NULL;
		}

		if (pkt != arp_pkt) {
			NET_DBG("Sending arp pkt %p (orig %p) to iface %d (%p)",
				arp_pkt, pkt, net_if_get_by_iface(iface), iface);
			net_pkt_unref(pkt);
			return arp_pkt;
		}

		NET_DBG("Found ARP entry, sending pkt %p to iface %d (%p)",
			pkt, net_if_get_by_iface(iface), iface);
	}

	return pkt;
}
#else
#define ethernet_ipv4_dst_is_broadcast_or_mcast(...) false
#define ethernet_fill_in_dst_on_ipv4_mcast(...) false
#define ethernet_ll_prepare_on_ipv4(...) NULL
#endif /* CONFIG_NET_IPV4 */

#ifdef CONFIG_NET_IPV6
static bool ethernet_fill_in_dst_on_ipv6_mcast(struct net_pkt *pkt,
					       struct net_eth_addr *dst)
{
	if (net_pkt_family(pkt) == NET_AF_INET6 &&
	    net_ipv6_is_addr_mcast((struct net_in6_addr *)NET_IPV6_HDR(pkt)->dst)) {
		memcpy(dst, (uint8_t *)multicast_eth_addr.addr,
		       sizeof(struct net_eth_addr) - 4);
		memcpy((uint8_t *)dst + 2,
		       NET_IPV6_HDR(pkt)->dst + 12,
		       sizeof(struct net_eth_addr) - 2);

		return true;
	}

	return false;
}
#else
#define ethernet_fill_in_dst_on_ipv6_mcast(...) false
#endif /* CONFIG_NET_IPV6 */

static inline size_t get_reserve_ll_header_size(struct net_if *iface)
{
	bool is_vlan = false;

#if defined(CONFIG_NET_VLAN)
	if (net_if_l2(iface) == &NET_L2_GET_NAME(VIRTUAL)) {
		iface = net_eth_get_vlan_main(iface);
		is_vlan = true;
	}
#endif

	if (net_if_l2(iface) != &NET_L2_GET_NAME(ETHERNET)) {
		return 0U;
	}

	if (!IS_ENABLED(CONFIG_NET_L2_ETHERNET_RESERVE_HEADER)) {
		return 0U;
	}

	if (is_vlan) {
		return sizeof(struct net_eth_vlan_hdr);
	} else {
		return sizeof(struct net_eth_hdr);
	}
}

static struct net_buf *ethernet_fill_header(struct ethernet_context *ctx,
					    struct net_if *iface,
					    struct net_pkt *pkt,
					    uint32_t ptype)
{
	struct net_if *orig_iface = iface;
	struct net_buf *hdr_frag;
	struct net_eth_hdr *hdr;
	size_t reserve_ll_header;
	size_t hdr_len;
	bool is_vlan;

	is_vlan = IS_ENABLED(CONFIG_NET_VLAN) &&
		net_eth_is_vlan_enabled(ctx, iface) &&
		net_pkt_vlan_tag(pkt) != NET_VLAN_TAG_UNSPEC;
	if (is_vlan) {
		orig_iface = net_eth_get_vlan_iface(iface, net_pkt_vlan_tag(pkt));
	}

	reserve_ll_header = get_reserve_ll_header_size(orig_iface);
	if (reserve_ll_header > 0) {
		hdr_len = reserve_ll_header;
		hdr_frag = pkt->buffer;

		NET_DBG("Making room for link header %zd bytes", hdr_len);

		/* Make room for the header */
		net_buf_push(pkt->buffer, hdr_len);
	} else {
		hdr_len = IS_ENABLED(CONFIG_NET_VLAN) ?
			sizeof(struct net_eth_vlan_hdr) :
			sizeof(struct net_eth_hdr);

		hdr_frag = net_pkt_get_frag(pkt, hdr_len, NET_BUF_TIMEOUT);
		if (!hdr_frag) {
			return NULL;
		}
	}

	if (is_vlan) {
		struct net_eth_vlan_hdr *hdr_vlan;

		if (reserve_ll_header == 0U) {
			hdr_len = sizeof(struct net_eth_vlan_hdr);
			net_buf_add(hdr_frag, hdr_len);
		}

		hdr_vlan = (struct net_eth_vlan_hdr *)(hdr_frag->data);

		if (ptype == net_htons(NET_ETH_PTYPE_ARP) ||
		    (!ethernet_fill_in_dst_on_ipv4_mcast(pkt, &hdr_vlan->dst) &&
		     !ethernet_fill_in_dst_on_ipv6_mcast(pkt, &hdr_vlan->dst))) {
			memcpy(&hdr_vlan->dst, net_pkt_lladdr_dst(pkt)->addr,
			       sizeof(struct net_eth_addr));
		}

		memcpy(&hdr_vlan->src, net_pkt_lladdr_src(pkt)->addr,
		       sizeof(struct net_eth_addr));

		hdr_vlan->type = ptype;
		hdr_vlan->vlan.tpid = net_htons(NET_ETH_PTYPE_VLAN);
		hdr_vlan->vlan.tci = net_htons(net_pkt_vlan_tci(pkt));

		print_vlan_ll_addrs(pkt, net_ntohs(hdr_vlan->type),
				    net_pkt_vlan_tci(pkt),
				    hdr_len,
				    &hdr_vlan->src, &hdr_vlan->dst, false);
	} else {
		hdr = (struct net_eth_hdr *)(hdr_frag->data);

		if (reserve_ll_header == 0U) {
			hdr_len = sizeof(struct net_eth_hdr);
			net_buf_add(hdr_frag, hdr_len);
		}

		if (ptype == net_htons(NET_ETH_PTYPE_ARP) ||
		    (!ethernet_fill_in_dst_on_ipv4_mcast(pkt, &hdr->dst) &&
		     !ethernet_fill_in_dst_on_ipv6_mcast(pkt, &hdr->dst))) {
			memcpy(&hdr->dst, net_pkt_lladdr_dst(pkt)->addr,
			       sizeof(struct net_eth_addr));
		}

		memcpy(&hdr->src, net_pkt_lladdr_src(pkt)->addr,
		       sizeof(struct net_eth_addr));

		hdr->type = ptype;

		print_ll_addrs(pkt, net_ntohs(hdr->type),
			       hdr_len, &hdr->src, &hdr->dst);
	}

	if (reserve_ll_header == 0U) {
		net_pkt_frag_insert(pkt, hdr_frag);
	}

	return hdr_frag;
}

#if defined(CONFIG_NET_STATISTICS_ETHERNET)
static void ethernet_update_tx_stats(struct net_if *iface, struct net_pkt *pkt)
{
	struct net_eth_hdr *hdr = NET_ETH_HDR(pkt);

	eth_stats_update_bytes_tx(iface, net_pkt_get_len(pkt));
	eth_stats_update_pkts_tx(iface);

	if (net_eth_is_addr_multicast(&hdr->dst)) {
		eth_stats_update_multicast_tx(iface);
	} else if (net_eth_is_addr_broadcast(&hdr->dst)) {
		eth_stats_update_broadcast_tx(iface);
	}
}
#else
#define ethernet_update_tx_stats(...)
#endif /* CONFIG_NET_STATISTICS_ETHERNET */

static void ethernet_remove_l2_header(struct net_pkt *pkt)
{
	size_t reserve = get_reserve_ll_header_size(net_pkt_iface(pkt));
	struct net_buf *buf;

	/* Remove the buffer added in ethernet_fill_header() */
	if (reserve == 0U) {
		buf = pkt->buffer;
		pkt->buffer = buf->frags;
		buf->frags = NULL;

		net_pkt_frag_unref(buf);
	} else {
		net_buf_pull(pkt->buffer, reserve);
	}
}

static int ethernet_send(struct net_if *iface, struct net_pkt *pkt)
{
	const struct ethernet_api *api = net_if_get_device(iface)->api;
	struct ethernet_context *ctx = net_if_l2_data(iface);
	uint16_t ptype = htons(net_pkt_ll_proto_type(pkt));
	struct net_pkt *orig_pkt = pkt;
	int ret;

	if (!api) {
		ret = -ENOENT;
		goto error;
	}

	if (!api->send) {
		ret = -ENOTSUP;
		goto error;
	}

	/* We are trying to send a packet that is from bridge interface,
	 * so all the bits and pieces should be there (like Ethernet header etc)
	 * so just send it.
	 */
	if (IS_ENABLED(CONFIG_NET_ETHERNET_BRIDGE) && net_pkt_is_l2_bridged(pkt)) {
		goto send;
	}

<<<<<<< HEAD
	if (IS_ENABLED(CONFIG_NET_IPV4) &&
	    net_pkt_family(pkt) == NET_AF_INET) {
		struct net_pkt *tmp;

		if (net_pkt_ipv4_acd(pkt)) {
			ptype = net_htons(NET_ETH_PTYPE_ARP);
		} else {
=======
	if (IS_ENABLED(CONFIG_NET_IPV4) && net_pkt_family(pkt) == AF_INET) {
		if (!net_pkt_ipv4_acd(pkt)) {
			struct net_pkt *tmp;

>>>>>>> cd0a20d1
			tmp = ethernet_ll_prepare_on_ipv4(iface, pkt);
			if (tmp == NULL) {
				ret = -ENOMEM;
				goto error;
			} else if (IS_ENABLED(CONFIG_NET_ARP) && tmp != pkt) {
				/* Original pkt got queued and is replaced
				 * by an ARP request packet.
				 */
				pkt = tmp;
<<<<<<< HEAD
				ptype = net_htons(NET_ETH_PTYPE_ARP);
				net_pkt_set_family(pkt, NET_AF_INET);
			} else {
				ptype = net_htons(NET_ETH_PTYPE_IP);
			}
		}
	} else if (IS_ENABLED(CONFIG_NET_IPV6) &&
		   net_pkt_family(pkt) == NET_AF_INET6) {
		ptype = net_htons(NET_ETH_PTYPE_IPV6);
=======
				ptype = htons(net_pkt_ll_proto_type(pkt));
			}
		}
>>>>>>> cd0a20d1
	} else if (IS_ENABLED(CONFIG_NET_SOCKETS_PACKET) &&
		   net_pkt_family(pkt) == NET_AF_PACKET) {
		struct net_context *context = net_pkt_context(pkt);

<<<<<<< HEAD
		if (context && net_context_get_type(context) == NET_SOCK_DGRAM) {
			struct net_sockaddr_ll *dst_addr;
			struct net_sockaddr_ll_ptr *src_addr;

			/* The destination address is set in remote for this
			 * socket type.
			 */
			dst_addr = (struct net_sockaddr_ll *)&context->remote;
			src_addr = (struct net_sockaddr_ll_ptr *)&context->local;

			net_pkt_lladdr_dst(pkt)->addr = dst_addr->sll_addr;
			net_pkt_lladdr_dst(pkt)->len =
						sizeof(struct net_eth_addr);
			net_pkt_lladdr_src(pkt)->addr = src_addr->sll_addr;
			net_pkt_lladdr_src(pkt)->len =
						sizeof(struct net_eth_addr);
			ptype = dst_addr->sll_protocol;
		} else {
			goto send;
		}
	} else if (IS_ENABLED(CONFIG_NET_L2_PTP) && net_pkt_is_ptp(pkt)) {
		ptype = net_htons(NET_ETH_PTYPE_PTP);
	} else if (IS_ENABLED(CONFIG_NET_LLDP) && net_pkt_is_lldp(pkt)) {
		ptype = net_htons(NET_ETH_PTYPE_LLDP);
	} else if (IS_ENABLED(CONFIG_NET_ARP)) {
		/* Unknown type: Unqueued pkt is an ARP reply.
		 */
		ptype = net_htons(NET_ETH_PTYPE_ARP);
		net_pkt_set_family(pkt, NET_AF_INET);
	} else {
=======
		if (!(context && net_context_get_type(context) == SOCK_DGRAM)) {
			/* Raw packet, just send it */
			goto send;
		}
	}

	if (ptype == 0) {
		/* Caller of this function has not set the ptype */
		NET_ERR("No protocol set for pkt %p", pkt);
>>>>>>> cd0a20d1
		ret = -ENOTSUP;
		goto error;
	}

	/* If the ll dst addr has not been set before, let's assume
	 * temporarily it's a broadcast one. When filling the header,
	 * it might detect this should be multicast and act accordingly.
	 */
	if (!net_pkt_lladdr_dst(pkt)->addr) {
		net_pkt_lladdr_dst(pkt)->addr = (uint8_t*)broadcast_eth_addr.addr;
		net_pkt_lladdr_dst(pkt)->len = sizeof(struct net_eth_addr);
	}

	/* Then set the ethernet header. Note that the iface parameter tells
	 * where we are actually sending the packet. The interface in net_pkt
	 * is used to determine if the VLAN header is added to Ethernet frame.
	 */
	if (!ethernet_fill_header(ctx, iface, pkt, ptype)) {
		ret = -ENOMEM;
		goto arp_error;
	}

	net_pkt_cursor_init(pkt);

send:
	if (IS_ENABLED(CONFIG_NET_ETHERNET_BRIDGE) &&
	    net_eth_iface_is_bridged(ctx) && !net_pkt_is_l2_bridged(pkt)) {
		struct net_if *bridge = net_eth_get_bridge(ctx);
		struct net_pkt *out_pkt;

		out_pkt = net_pkt_clone(pkt, K_NO_WAIT);
		if (out_pkt == NULL) {
			ret = -ENOMEM;
			goto error;
		}

		net_pkt_set_l2_bridged(out_pkt, true);
		net_pkt_set_iface(out_pkt, bridge);
		net_pkt_set_orig_iface(out_pkt, iface);

		NET_DBG("Passing pkt %p (orig %p) to bridge %d from %d",
			out_pkt, pkt, net_if_get_by_iface(bridge),
			net_if_get_by_iface(iface));

		(void)net_if_queue_tx(bridge, out_pkt);
	}

	ret = net_l2_send(api->send, net_if_get_device(iface), iface, pkt);
	if (ret != 0) {
		eth_stats_update_errors_tx(iface);
		ethernet_remove_l2_header(pkt);
		goto arp_error;
	}

	ethernet_update_tx_stats(iface, pkt);

	ret = net_pkt_get_len(pkt);
	ethernet_remove_l2_header(pkt);

	net_pkt_unref(pkt);
error:
	return ret;

arp_error:
	if (IS_ENABLED(CONFIG_NET_ARP) && ptype == net_htons(NET_ETH_PTYPE_ARP)) {
		/* Original packet was added to ARP's pending Q, so, to avoid it
		 * being freed, take a reference, the reference is dropped when we
		 * clear the pending Q in ARP and then it will be freed by net_if.
		 */
		net_pkt_ref(orig_pkt);
		if (net_arp_clear_pending(
			    iface, (struct net_in_addr *)NET_IPV4_HDR(pkt)->dst)) {
			NET_DBG("Could not find pending ARP entry");
		}
		/* Free the ARP request */
		net_pkt_unref(pkt);
	}

	return ret;
}

static inline int ethernet_enable(struct net_if *iface, bool state)
{
	int ret = 0;
	const struct ethernet_api *eth =
		net_if_get_device(iface)->api;

	if (!eth) {
		return -ENOENT;
	}

	if (!state) {
		net_arp_clear_cache(iface);

		if (eth->stop) {
			ret = eth->stop(net_if_get_device(iface));
		}
	} else {
		if (eth->start) {
			ret = eth->start(net_if_get_device(iface));
		}
	}

	return ret;
}

enum net_l2_flags ethernet_flags(struct net_if *iface)
{
	struct ethernet_context *ctx = net_if_l2_data(iface);

	return ctx->ethernet_l2_flags;
}

#if defined(CONFIG_NET_L2_ETHERNET_RESERVE_HEADER)
static int ethernet_l2_alloc(struct net_if *iface, struct net_pkt *pkt,
			     size_t size, enum net_ip_protocol proto,
			     k_timeout_t timeout)
{
	return net_pkt_alloc_buffer_with_reserve(pkt, size,
						 get_reserve_ll_header_size(iface),
						 proto, timeout);
}
#else
#define ethernet_l2_alloc NULL
#endif

NET_L2_INIT(ETHERNET_L2, ethernet_recv, ethernet_send, ethernet_enable,
	    ethernet_flags, ethernet_l2_alloc);

static void carrier_on_off(struct k_work *work)
{
	struct ethernet_context *ctx = CONTAINER_OF(work, struct ethernet_context,
						    carrier_work);
	bool eth_carrier_up;

	if (ctx->iface == NULL) {
		return;
	}

	eth_carrier_up = atomic_test_bit(&ctx->flags, ETH_CARRIER_UP);

	if (eth_carrier_up == ctx->is_net_carrier_up) {
		return;
	}

	ctx->is_net_carrier_up = eth_carrier_up;

	NET_DBG("Carrier %s for interface %p", eth_carrier_up ? "ON" : "OFF",
		ctx->iface);

	if (eth_carrier_up) {
		ethernet_mgmt_raise_carrier_on_event(ctx->iface);
		net_if_carrier_on(ctx->iface);
	} else {
		ethernet_mgmt_raise_carrier_off_event(ctx->iface);
		net_if_carrier_off(ctx->iface);
	}
}

void net_eth_carrier_on(struct net_if *iface)
{
	struct ethernet_context *ctx = net_if_l2_data(iface);

	if (!atomic_test_and_set_bit(&ctx->flags, ETH_CARRIER_UP)) {
		k_work_submit(&ctx->carrier_work);
	}
}

void net_eth_carrier_off(struct net_if *iface)
{
	struct ethernet_context *ctx = net_if_l2_data(iface);

	if (atomic_test_and_clear_bit(&ctx->flags, ETH_CARRIER_UP)) {
		k_work_submit(&ctx->carrier_work);
	}
}

const struct device *net_eth_get_phy(struct net_if *iface)
{
	const struct device *dev = net_if_get_device(iface);
	const struct ethernet_api *api = dev->api;

	if (!api) {
		return NULL;
	}

	if (net_if_l2(iface) != &NET_L2_GET_NAME(ETHERNET)) {
		return NULL;
	}

	if (!api->get_phy) {
		return NULL;
	}

	return api->get_phy(net_if_get_device(iface));
}

#if defined(CONFIG_PTP_CLOCK)
const struct device *net_eth_get_ptp_clock(struct net_if *iface)
{
	const struct device *dev = net_if_get_device(iface);
	const struct ethernet_api *api = dev->api;

	if (!api) {
		return NULL;
	}

	if (net_if_l2(iface) != &NET_L2_GET_NAME(ETHERNET)) {
		return NULL;
	}

	if (!(net_eth_get_hw_capabilities(iface) & ETHERNET_PTP)) {
		return NULL;
	}

	if (!api->get_ptp_clock) {
		return NULL;
	}

	return api->get_ptp_clock(net_if_get_device(iface));
}
#endif /* CONFIG_PTP_CLOCK */

#if defined(CONFIG_PTP_CLOCK)
const struct device *z_impl_net_eth_get_ptp_clock_by_index(int index)
{
	struct net_if *iface;

	iface = net_if_get_by_index(index);
	if (!iface) {
		return NULL;
	}

	return net_eth_get_ptp_clock(iface);
}

#ifdef CONFIG_USERSPACE
static inline const struct device *z_vrfy_net_eth_get_ptp_clock_by_index(int index)
{
	return z_impl_net_eth_get_ptp_clock_by_index(index);
}
#include <zephyr/syscalls/net_eth_get_ptp_clock_by_index_mrsh.c>
#endif /* CONFIG_USERSPACE */
#else /* CONFIG_PTP_CLOCK */
const struct device *z_impl_net_eth_get_ptp_clock_by_index(int index)
{
	ARG_UNUSED(index);

	return NULL;
}
#endif /* CONFIG_PTP_CLOCK */

#if defined(CONFIG_NET_L2_PTP)
int net_eth_get_ptp_port(struct net_if *iface)
{
	struct ethernet_context *ctx = net_if_l2_data(iface);

	return ctx->port;
}

void net_eth_set_ptp_port(struct net_if *iface, int port)
{
	struct ethernet_context *ctx = net_if_l2_data(iface);

	ctx->port = port;
}
#endif /* CONFIG_NET_L2_PTP */

#if defined(CONFIG_NET_PROMISCUOUS_MODE)
int net_eth_promisc_mode(struct net_if *iface, bool enable)
{
	struct ethernet_req_params params;

	if (!(net_eth_get_hw_capabilities(iface) & ETHERNET_PROMISC_MODE)) {
		return -ENOTSUP;
	}

	params.promisc_mode = enable;

	return net_mgmt(NET_REQUEST_ETHERNET_SET_PROMISC_MODE, iface,
			&params, sizeof(struct ethernet_req_params));
}
#endif/* CONFIG_NET_PROMISCUOUS_MODE */

int net_eth_txinjection_mode(struct net_if *iface, bool enable)
{
	struct ethernet_req_params params;

	if (!(net_eth_get_hw_capabilities(iface) & ETHERNET_TXINJECTION_MODE)) {
		return -ENOTSUP;
	}

	params.txinjection_mode = enable;

	return net_mgmt(NET_REQUEST_ETHERNET_SET_TXINJECTION_MODE, iface,
			&params, sizeof(struct ethernet_req_params));
}

int net_eth_mac_filter(struct net_if *iface, struct net_eth_addr *mac,
		       enum ethernet_filter_type type, bool enable)
{
#ifdef CONFIG_NET_L2_ETHERNET_MGMT
	struct ethernet_req_params params;

	if (!(net_eth_get_hw_capabilities(iface) & ETHERNET_HW_FILTERING)) {
		return -ENOTSUP;
	}

	memcpy(&params.filter.mac_address, mac, sizeof(struct net_eth_addr));
	params.filter.type = type;
	params.filter.set = enable;

	return net_mgmt(NET_REQUEST_ETHERNET_SET_MAC_FILTER, iface, &params,
			sizeof(struct ethernet_req_params));
#else
	ARG_UNUSED(iface);
	ARG_UNUSED(mac);
	ARG_UNUSED(type);
	ARG_UNUSED(enable);

	return -ENOTSUP;
#endif
}

void ethernet_init(struct net_if *iface)
{
	struct ethernet_context *ctx = net_if_l2_data(iface);

	NET_DBG("Initializing Ethernet L2 %p for iface %d (%p)", ctx,
		net_if_get_by_iface(iface), iface);

	ctx->ethernet_l2_flags = NET_L2_MULTICAST;
	ctx->iface = iface;
	k_work_init(&ctx->carrier_work, carrier_on_off);

	if (net_eth_get_hw_capabilities(iface) & ETHERNET_PROMISC_MODE) {
		ctx->ethernet_l2_flags |= NET_L2_PROMISC_MODE;
	}

#if defined(CONFIG_NET_NATIVE_IP) && !defined(CONFIG_NET_RAW_MODE)
	if (net_eth_get_hw_capabilities(iface) & ETHERNET_HW_FILTERING) {
		net_if_mcast_mon_register(&mcast_monitor, NULL, ethernet_mcast_monitor_cb);
	}
#endif

	net_arp_init();

	ctx->is_init = true;
}<|MERGE_RESOLUTION|>--- conflicted
+++ resolved
@@ -674,7 +674,7 @@
 {
 	const struct ethernet_api *api = net_if_get_device(iface)->api;
 	struct ethernet_context *ctx = net_if_l2_data(iface);
-	uint16_t ptype = htons(net_pkt_ll_proto_type(pkt));
+	uint16_t ptype = net_htons(net_pkt_ll_proto_type(pkt));
 	struct net_pkt *orig_pkt = pkt;
 	int ret;
 
@@ -696,20 +696,10 @@
 		goto send;
 	}
 
-<<<<<<< HEAD
-	if (IS_ENABLED(CONFIG_NET_IPV4) &&
-	    net_pkt_family(pkt) == NET_AF_INET) {
-		struct net_pkt *tmp;
-
-		if (net_pkt_ipv4_acd(pkt)) {
-			ptype = net_htons(NET_ETH_PTYPE_ARP);
-		} else {
-=======
-	if (IS_ENABLED(CONFIG_NET_IPV4) && net_pkt_family(pkt) == AF_INET) {
+	if (IS_ENABLED(CONFIG_NET_IPV4) && net_pkt_family(pkt) == NET_AF_INET) {
 		if (!net_pkt_ipv4_acd(pkt)) {
 			struct net_pkt *tmp;
 
->>>>>>> cd0a20d1
 			tmp = ethernet_ll_prepare_on_ipv4(iface, pkt);
 			if (tmp == NULL) {
 				ret = -ENOMEM;
@@ -719,58 +709,14 @@
 				 * by an ARP request packet.
 				 */
 				pkt = tmp;
-<<<<<<< HEAD
-				ptype = net_htons(NET_ETH_PTYPE_ARP);
-				net_pkt_set_family(pkt, NET_AF_INET);
-			} else {
-				ptype = net_htons(NET_ETH_PTYPE_IP);
+				ptype = net_htons(net_pkt_ll_proto_type(pkt));
 			}
 		}
-	} else if (IS_ENABLED(CONFIG_NET_IPV6) &&
-		   net_pkt_family(pkt) == NET_AF_INET6) {
-		ptype = net_htons(NET_ETH_PTYPE_IPV6);
-=======
-				ptype = htons(net_pkt_ll_proto_type(pkt));
-			}
-		}
->>>>>>> cd0a20d1
 	} else if (IS_ENABLED(CONFIG_NET_SOCKETS_PACKET) &&
 		   net_pkt_family(pkt) == NET_AF_PACKET) {
 		struct net_context *context = net_pkt_context(pkt);
 
-<<<<<<< HEAD
-		if (context && net_context_get_type(context) == NET_SOCK_DGRAM) {
-			struct net_sockaddr_ll *dst_addr;
-			struct net_sockaddr_ll_ptr *src_addr;
-
-			/* The destination address is set in remote for this
-			 * socket type.
-			 */
-			dst_addr = (struct net_sockaddr_ll *)&context->remote;
-			src_addr = (struct net_sockaddr_ll_ptr *)&context->local;
-
-			net_pkt_lladdr_dst(pkt)->addr = dst_addr->sll_addr;
-			net_pkt_lladdr_dst(pkt)->len =
-						sizeof(struct net_eth_addr);
-			net_pkt_lladdr_src(pkt)->addr = src_addr->sll_addr;
-			net_pkt_lladdr_src(pkt)->len =
-						sizeof(struct net_eth_addr);
-			ptype = dst_addr->sll_protocol;
-		} else {
-			goto send;
-		}
-	} else if (IS_ENABLED(CONFIG_NET_L2_PTP) && net_pkt_is_ptp(pkt)) {
-		ptype = net_htons(NET_ETH_PTYPE_PTP);
-	} else if (IS_ENABLED(CONFIG_NET_LLDP) && net_pkt_is_lldp(pkt)) {
-		ptype = net_htons(NET_ETH_PTYPE_LLDP);
-	} else if (IS_ENABLED(CONFIG_NET_ARP)) {
-		/* Unknown type: Unqueued pkt is an ARP reply.
-		 */
-		ptype = net_htons(NET_ETH_PTYPE_ARP);
-		net_pkt_set_family(pkt, NET_AF_INET);
-	} else {
-=======
-		if (!(context && net_context_get_type(context) == SOCK_DGRAM)) {
+		if (!(context && net_context_get_type(context) == NET_SOCK_DGRAM)) {
 			/* Raw packet, just send it */
 			goto send;
 		}
@@ -779,7 +725,6 @@
 	if (ptype == 0) {
 		/* Caller of this function has not set the ptype */
 		NET_ERR("No protocol set for pkt %p", pkt);
->>>>>>> cd0a20d1
 		ret = -ENOTSUP;
 		goto error;
 	}
