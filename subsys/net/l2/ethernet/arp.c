/** @file
 * @brief ARP related functions
 */

/*
 * Copyright (c) 2016 Intel Corporation
 *
 * SPDX-License-Identifier: Apache-2.0
 */

#include <zephyr/logging/log.h>
LOG_MODULE_REGISTER(net_arp, CONFIG_NET_ARP_LOG_LEVEL);

#include <errno.h>
#include <zephyr/net/net_core.h>
#include <zephyr/net/net_pkt.h>
#include <zephyr/net/net_if.h>
#include <zephyr/net/net_stats.h>
#include <zephyr/net/net_mgmt.h>

#include "arp.h"
#include "ipv4.h"
#include "net_private.h"

#define NET_BUF_TIMEOUT K_MSEC(100)
#define ARP_REQUEST_TIMEOUT (2 * MSEC_PER_SEC)

static bool arp_cache_initialized;
static struct arp_entry arp_entries[CONFIG_NET_ARP_TABLE_SIZE];

static sys_slist_t arp_free_entries;
static sys_slist_t arp_pending_entries;
static sys_slist_t arp_table;

static struct k_work_delayable arp_request_timer;

static struct k_mutex arp_mutex;

#if defined(CONFIG_NET_ARP_GRATUITOUS_TRANSMISSION)
static struct net_mgmt_event_callback iface_event_cb;
static struct net_mgmt_event_callback ipv4_event_cb;
static struct k_work_delayable arp_gratuitous_work;
#endif /* defined(CONFIG_NET_ARP_GRATUITOUS_TRANSMISSION) */

static void arp_entry_cleanup(struct arp_entry *entry, bool pending)
{
	NET_DBG("entry %p", entry);

	if (pending) {
		struct net_pkt *pkt;

		while (!k_fifo_is_empty(&entry->pending_queue)) {
			pkt = k_fifo_get(&entry->pending_queue, K_FOREVER);
			NET_DBG("Releasing pending pkt %p (ref %ld)",
				pkt,
				atomic_get(&pkt->atomic_ref) - 1);
			net_pkt_unref(pkt);
		}
	}

	entry->iface = NULL;

	(void)memset(&entry->ip, 0, sizeof(struct net_in_addr));
	(void)memset(&entry->eth, 0, sizeof(struct net_eth_addr));
}

static struct arp_entry *arp_entry_find(sys_slist_t *list,
					struct net_if *iface,
					struct net_in_addr *dst,
					sys_snode_t **previous)
{
	struct arp_entry *entry;

	SYS_SLIST_FOR_EACH_CONTAINER(list, entry, node) {
		NET_DBG("iface %d (%p) dst %s",
			net_if_get_by_iface(iface), iface,
			net_sprint_ipv4_addr(&entry->ip));

		if (entry->iface == iface &&
		    net_ipv4_addr_cmp(&entry->ip, dst)) {
			NET_DBG("found dst %s",
				net_sprint_ipv4_addr(dst));

			return entry;
		}

		if (previous) {
			*previous = &entry->node;
		}
	}

	return NULL;
}

static inline struct arp_entry *arp_entry_find_move_first(struct net_if *iface,
							  struct net_in_addr *dst)
{
	sys_snode_t *prev = NULL;
	struct arp_entry *entry;

	NET_DBG("dst %s", net_sprint_ipv4_addr(dst));

	entry = arp_entry_find(&arp_table, iface, dst, &prev);
	if (entry) {
		/* Let's assume the target is going to be accessed
		 * more than once here in a short time frame. So we
		 * place the entry first in position into the table
		 * in order to reduce subsequent find.
		 */
		if (&entry->node != sys_slist_peek_head(&arp_table)) {
			sys_slist_remove(&arp_table, prev, &entry->node);
			sys_slist_prepend(&arp_table, &entry->node);
		}
	}

	return entry;
}

static inline
struct arp_entry *arp_entry_find_pending(struct net_if *iface,
					 struct net_in_addr *dst)
{
	NET_DBG("dst %s", net_sprint_ipv4_addr(dst));

	return arp_entry_find(&arp_pending_entries, iface, dst, NULL);
}

static struct arp_entry *arp_entry_get_pending(struct net_if *iface,
					       struct net_in_addr *dst)
{
	sys_snode_t *prev = NULL;
	struct arp_entry *entry;

	NET_DBG("dst %s", net_sprint_ipv4_addr(dst));

	entry = arp_entry_find(&arp_pending_entries, iface, dst, &prev);
	if (entry) {
		/* We remove the entry from the pending list */
		sys_slist_remove(&arp_pending_entries, prev, &entry->node);
	}

	if (sys_slist_is_empty(&arp_pending_entries)) {
		k_work_cancel_delayable(&arp_request_timer);
	}

	return entry;
}

static struct arp_entry *arp_entry_get_free(void)
{
	sys_snode_t *node;

	node = sys_slist_peek_head(&arp_free_entries);
	if (!node) {
		return NULL;
	}

	/* We remove the node from the free list */
	sys_slist_remove(&arp_free_entries, NULL, node);

	return CONTAINER_OF(node, struct arp_entry, node);
}

static struct arp_entry *arp_entry_get_last_from_table(void)
{
	sys_snode_t *node;

	/* We assume last entry is the oldest one,
	 * so is the preferred one to be taken out.
	 */

	node = sys_slist_peek_tail(&arp_table);
	if (!node) {
		return NULL;
	}

	sys_slist_find_and_remove(&arp_table, node);

	return CONTAINER_OF(node, struct arp_entry, node);
}


static void arp_entry_register_pending(struct arp_entry *entry)
{
	NET_DBG("dst %s", net_sprint_ipv4_addr(&entry->ip));

	sys_slist_append(&arp_pending_entries, &entry->node);

	entry->req_start = k_uptime_get_32();

	/* Let's start the timer if necessary */
	if (!k_work_delayable_remaining_get(&arp_request_timer)) {
		k_work_reschedule(&arp_request_timer,
				  K_MSEC(ARP_REQUEST_TIMEOUT));
	}
}

static void arp_request_timeout(struct k_work *work)
{
	uint32_t current = k_uptime_get_32();
	struct arp_entry *entry, *next;

	ARG_UNUSED(work);

	k_mutex_lock(&arp_mutex, K_FOREVER);

	SYS_SLIST_FOR_EACH_CONTAINER_SAFE(&arp_pending_entries,
					  entry, next, node) {
		if ((int32_t)(entry->req_start +
			    ARP_REQUEST_TIMEOUT - current) > 0) {
			break;
		}

		arp_entry_cleanup(entry, true);

		sys_slist_remove(&arp_pending_entries, NULL, &entry->node);
		sys_slist_append(&arp_free_entries, &entry->node);

		entry = NULL;
	}

	if (entry) {
		k_work_reschedule(&arp_request_timer,
				  K_MSEC(entry->req_start +
					 ARP_REQUEST_TIMEOUT - current));
	}

	k_mutex_unlock(&arp_mutex);
}

<<<<<<< HEAD
static inline struct net_in_addr *if_get_addr(struct net_if *iface,
					  struct net_in_addr *addr)
=======
static inline struct in_addr *if_get_addr(struct net_if *iface,
					  const uint8_t *addr)
>>>>>>> 7da64e7b
{
	struct net_if_ipv4 *ipv4 = iface->config.ip.ipv4;

	if (!ipv4) {
		return NULL;
	}

	ARRAY_FOR_EACH(ipv4->unicast, i) {
		if (ipv4->unicast[i].ipv4.is_used &&
		    ipv4->unicast[i].ipv4.address.family == NET_AF_INET &&
		    ipv4->unicast[i].ipv4.addr_state == NET_ADDR_PREFERRED &&
		    (!addr ||
		     net_ipv4_addr_cmp_raw(
				addr, ipv4->unicast[i].ipv4.address.in_addr.s4_addr))) {
			return &ipv4->unicast[i].ipv4.address.in_addr;
		}
	}

	return NULL;
}

static inline struct net_pkt *arp_prepare(struct net_if *iface,
					  struct net_in_addr *next_addr,
					  struct arp_entry *entry,
					  struct net_pkt *pending,
					  struct net_in_addr *current_ip)
{
	struct net_arp_hdr *hdr;
	struct net_in_addr *my_addr;
	struct net_pkt *pkt;

	if (current_ip) {
		/* This is the IPv4 autoconf case where we have already
		 * things setup so no need to allocate new net_pkt
		 */
		pkt = pending;
	} else {
		pkt = net_pkt_alloc_with_buffer(iface,
						sizeof(struct net_arp_hdr),
						NET_AF_UNSPEC, 0, NET_BUF_TIMEOUT);
		if (!pkt) {
			return NULL;
		}

		/* Avoid recursive loop with network packet capturing */
		if (IS_ENABLED(CONFIG_NET_CAPTURE) && pending) {
			net_pkt_set_captured(pkt, net_pkt_is_captured(pending));
		}

		if (IS_ENABLED(CONFIG_NET_VLAN) && pending) {
			net_pkt_set_vlan_tag(pkt, net_pkt_vlan_tag(pending));
		}
	}

	net_pkt_set_ll_proto_type(pkt, NET_ETH_PTYPE_ARP);
	net_pkt_set_family(pkt, NET_AF_INET);

	net_buf_add(pkt->buffer, sizeof(struct net_arp_hdr));

	hdr = NET_ARP_HDR(pkt);

	/* If entry is not set, then we are just about to send
	 * an ARP request using the data in pending net_pkt.
	 * This can happen if there is already a pending ARP
	 * request and we want to send it again.
	 */
	if (entry) {
		if (!net_pkt_ipv4_acd(pkt)) {
			net_pkt_ref(pending);
			k_fifo_put(&entry->pending_queue, pending);
		}

		entry->iface = net_pkt_iface(pkt);

		net_ipaddr_copy(&entry->ip, next_addr);

		(void)net_linkaddr_set(net_pkt_lladdr_src(pkt),
				       net_if_get_link_addr(entry->iface)->addr,
				       sizeof(struct net_eth_addr));

		arp_entry_register_pending(entry);
	} else {
		(void)net_linkaddr_set(net_pkt_lladdr_src(pkt),
				       net_if_get_link_addr(iface)->addr,
				       sizeof(struct net_eth_addr));
	}

	(void)net_linkaddr_set(net_pkt_lladdr_dst(pkt),
			       (const uint8_t *)net_eth_broadcast_addr(),
			       sizeof(struct net_eth_addr));

	hdr->hwtype = net_htons(NET_ARP_HTYPE_ETH);
	hdr->protocol = net_htons(NET_ETH_PTYPE_IP);
	hdr->hwlen = sizeof(struct net_eth_addr);
	hdr->protolen = sizeof(struct net_in_addr);
	hdr->opcode = net_htons(NET_ARP_REQUEST);

	(void)memset(&hdr->dst_hwaddr.addr, 0x00, sizeof(struct net_eth_addr));

	net_ipv4_addr_copy_raw(hdr->dst_ipaddr, (uint8_t *)next_addr);

	memcpy(hdr->src_hwaddr.addr, net_pkt_lladdr_src(pkt)->addr,
	       sizeof(struct net_eth_addr));

	if (net_pkt_ipv4_acd(pkt)) {
		my_addr = current_ip;
	} else if (!entry) {
		my_addr = (struct net_in_addr *)NET_IPV4_HDR(pending)->src;
	} else {
		my_addr = if_get_addr(entry->iface, (const uint8_t *)current_ip);
	}

	if (my_addr) {
		net_ipv4_addr_copy_raw(hdr->src_ipaddr, (uint8_t *)my_addr);
	} else {
		(void)memset(&hdr->src_ipaddr, 0, sizeof(struct net_in_addr));
	}

	NET_DBG("Generating request for %s", net_sprint_ipv4_addr(next_addr));
	return pkt;
}

int net_arp_prepare(struct net_pkt *pkt,
		    struct net_in_addr *request_ip,
		    struct net_in_addr *current_ip,
		    struct net_pkt **arp_pkt)
{
	bool is_ipv4_ll_used = false;
	struct arp_entry *entry;
	struct net_in_addr *addr;

	if (!pkt || !pkt->buffer) {
		return -EINVAL;
	}

	if (net_pkt_ipv4_acd(pkt)) {
		*arp_pkt = arp_prepare(net_pkt_iface(pkt), request_ip, NULL,
				       pkt, current_ip);
		return *arp_pkt ? NET_ARP_PKT_REPLACED : -ENOMEM;
	}

	if (IS_ENABLED(CONFIG_NET_IPV4_AUTO)) {
<<<<<<< HEAD
		is_ipv4_ll_used = net_ipv4_is_ll_addr((struct net_in_addr *)
						&NET_IPV4_HDR(pkt)->src) ||
				  net_ipv4_is_ll_addr((struct net_in_addr *)
						&NET_IPV4_HDR(pkt)->dst);
=======
		is_ipv4_ll_used = net_ipv4_is_ll_addr_raw(NET_IPV4_HDR(pkt)->src) ||
				  net_ipv4_is_ll_addr_raw(NET_IPV4_HDR(pkt)->dst);
>>>>>>> 7da64e7b
	}

	/* Is the destination in the local network, if not route via
	 * the gateway address.
	 */
	if (!current_ip && !is_ipv4_ll_used &&
	    !net_if_ipv4_addr_mask_cmp(net_pkt_iface(pkt), request_ip)) {
		struct net_if_ipv4 *ipv4 = net_pkt_iface(pkt)->config.ip.ipv4;

		if (ipv4) {
			addr = &ipv4->gw;
			if (net_ipv4_is_addr_unspecified(addr)) {
				NET_ERR("Gateway not set for iface %d, could not "
					"send ARP request for %s",
					net_if_get_by_iface(net_pkt_iface(pkt)),
					net_sprint_ipv4_addr(request_ip));

				return -EINVAL;
			}
		} else {
			addr = request_ip;
		}
	} else {
		addr = request_ip;
	}

	k_mutex_lock(&arp_mutex, K_FOREVER);

	/* If the destination address is already known, we do not need
	 * to send any ARP packet.
	 */
	entry = arp_entry_find_move_first(net_pkt_iface(pkt), addr);
	if (!entry) {
		struct net_pkt *req;

		entry = arp_entry_find_pending(net_pkt_iface(pkt), addr);
		if (!entry) {
			/* No pending, let's try to get a new entry */
			entry = arp_entry_get_free();
			if (!entry) {
				/* Then let's take one from table? */
				entry = arp_entry_get_last_from_table();
			}
		} else {
			/* There is a pending ARP request already, check if this packet is already
			 * in the pending list and if so, resend the request, otherwise just
			 * append the packet to the request fifo list.
			 * Ensure the packet reference is incremented to account for the queue
			 * holding the reference.
			 */
			pkt = net_pkt_ref(pkt);
			if (k_queue_unique_append(&entry->pending_queue._queue, pkt)) {
				NET_DBG("Pending ARP request for %s, queuing pkt %p",
					net_sprint_ipv4_addr(addr), pkt);
				k_mutex_unlock(&arp_mutex);
				return NET_ARP_PKT_QUEUED;
			}

			/* Queueing the packet failed, undo the net_pkt_ref */
			net_pkt_unref(pkt);
			entry = NULL;
		}

		req = arp_prepare(net_pkt_iface(pkt), addr, entry, pkt,
				  current_ip);

		if (!entry) {
			/* We cannot send the packet, the ARP cache is full
			 * or there is already a pending query to this IP
			 * address, so this packet must be discarded.
			 */
			NET_DBG("Resending ARP %p", req);
		}

		if (!req && entry) {
			/* Add the arp entry back to arp_free_entries, to avoid the
			 * arp entry is leak due to ARP packet allocated failed.
			 */
			sys_slist_prepend(&arp_free_entries, &entry->node);
		}

		k_mutex_unlock(&arp_mutex);
		*arp_pkt = req;
		return req ? NET_ARP_PKT_REPLACED : -ENOMEM;
	}

	k_mutex_unlock(&arp_mutex);

	(void)net_linkaddr_set(net_pkt_lladdr_src(pkt),
			       net_if_get_link_addr(entry->iface)->addr,
			       sizeof(struct net_eth_addr));

	(void)net_linkaddr_set(net_pkt_lladdr_dst(pkt),
			       (const uint8_t *)&entry->eth, sizeof(struct net_eth_addr));

	NET_DBG("ARP using ll %s for IP %s",
		net_sprint_ll_addr(net_pkt_lladdr_dst(pkt)->addr,
				   sizeof(struct net_eth_addr)),
		net_sprint_ipv4_addr(NET_IPV4_HDR(pkt)->dst));

	return NET_ARP_COMPLETE;
}

static void arp_gratuitous(struct net_if *iface,
			   struct net_in_addr *src,
			   struct net_eth_addr *hwaddr)
{
	sys_snode_t *prev = NULL;
	struct arp_entry *entry;

	entry = arp_entry_find(&arp_table, iface, src, &prev);
	if (entry) {
		NET_DBG("Gratuitous ARP hwaddr %s -> %s",
			net_sprint_ll_addr((const uint8_t *)&entry->eth,
					   sizeof(struct net_eth_addr)),
			net_sprint_ll_addr((const uint8_t *)hwaddr,
					   sizeof(struct net_eth_addr)));

		memcpy(&entry->eth, hwaddr, sizeof(struct net_eth_addr));
	}
}

#if defined(CONFIG_NET_ARP_GRATUITOUS_TRANSMISSION)
static void arp_gratuitous_send(struct net_if *iface,
				struct in_addr *ipaddr)
{
	struct net_arp_hdr *hdr;
	struct net_pkt *pkt;

	pkt = net_pkt_alloc_with_buffer(iface, sizeof(struct net_arp_hdr),
					AF_UNSPEC, 0, NET_BUF_TIMEOUT);
	if (!pkt) {
		return;
	}

	net_buf_add(pkt->buffer, sizeof(struct net_arp_hdr));
	net_pkt_set_vlan_tag(pkt, net_eth_get_vlan_tag(iface));
	net_pkt_set_ll_proto_type(pkt, NET_ETH_PTYPE_ARP);

	hdr = NET_ARP_HDR(pkt);

	hdr->hwtype = htons(NET_ARP_HTYPE_ETH);
	hdr->protocol = htons(NET_ETH_PTYPE_IP);
	hdr->hwlen = sizeof(struct net_eth_addr);
	hdr->protolen = sizeof(struct in_addr);
	hdr->opcode = htons(NET_ARP_REQUEST);

	memcpy(&hdr->dst_hwaddr.addr, net_eth_broadcast_addr(),
	       sizeof(struct net_eth_addr));
	memcpy(&hdr->src_hwaddr.addr, net_if_get_link_addr(iface)->addr,
	       sizeof(struct net_eth_addr));

	net_ipv4_addr_copy_raw(hdr->dst_ipaddr, (uint8_t *)ipaddr);
	net_ipv4_addr_copy_raw(hdr->src_ipaddr, (uint8_t *)ipaddr);

	(void)net_linkaddr_set(net_pkt_lladdr_src(pkt),
			       net_if_get_link_addr(iface)->addr,
			       sizeof(struct net_eth_addr));

	(void)net_linkaddr_set(net_pkt_lladdr_dst(pkt),
			       (uint8_t *)net_eth_broadcast_addr(),
			       sizeof(struct net_eth_addr));

	NET_DBG("Sending gratuitous ARP pkt %p", pkt);

	/* send without timeout, so we do not risk being blocked by tx when
	 * being flooded
	 */
	if (net_if_try_send_data(iface, pkt, K_NO_WAIT) == NET_DROP) {
		net_pkt_unref(pkt);
	}
}

static void notify_all_ipv4_addr(struct net_if *iface)
{
	struct net_if_ipv4 *ipv4 = iface->config.ip.ipv4;
	int i;

	if (!ipv4) {
		return;
	}

	for (i = 0; i < NET_IF_MAX_IPV4_ADDR; i++) {
		if (ipv4->unicast[i].ipv4.is_used &&
		    ipv4->unicast[i].ipv4.address.family == AF_INET &&
		    ipv4->unicast[i].ipv4.addr_state == NET_ADDR_PREFERRED) {
			arp_gratuitous_send(iface,
					    &ipv4->unicast[i].ipv4.address.in_addr);
		}
	}
}

static void iface_event_handler(struct net_mgmt_event_callback *cb,
				uint64_t mgmt_event, struct net_if *iface)
{
	ARG_UNUSED(cb);

	if (!(net_if_l2(iface) == &NET_L2_GET_NAME(ETHERNET) ||
	      net_eth_is_vlan_interface(iface))) {
		return;
	}

	if (mgmt_event != NET_EVENT_IF_UP) {
		return;
	}

	notify_all_ipv4_addr(iface);
}

static void ipv4_event_handler(struct net_mgmt_event_callback *cb,
			       uint64_t mgmt_event, struct net_if *iface)
{
	struct in_addr *ipaddr;

	if (!(net_if_l2(iface) == &NET_L2_GET_NAME(ETHERNET) ||
	      net_eth_is_vlan_interface(iface))) {
		return;
	}

	if (!net_if_is_up(iface)) {
		return;
	}

	if (mgmt_event != NET_EVENT_IPV4_ADDR_ADD) {
		return;
	}

	if (cb->info_length != sizeof(struct in_addr)) {
		return;
	}

	ipaddr = (struct in_addr *)cb->info;

	arp_gratuitous_send(iface, ipaddr);
}

static void iface_cb(struct net_if *iface, void *user_data)
{
	ARG_UNUSED(user_data);

	if (!(net_if_l2(iface) == &NET_L2_GET_NAME(ETHERNET) ||
	      net_eth_is_vlan_interface(iface))) {
		return;
	}

	if (!net_if_is_up(iface)) {
		return;
	}

	notify_all_ipv4_addr(iface);
}

static void arp_gratuitous_work_handler(struct k_work *work)
{
	ARG_UNUSED(work);

	net_if_foreach(iface_cb, NULL);

	k_work_reschedule(&arp_gratuitous_work,
			  K_SECONDS(CONFIG_NET_ARP_GRATUITOUS_INTERVAL));
}
#endif /* defined(CONFIG_NET_ARP_GRATUITOUS_TRANSMISSION) */

void net_arp_update(struct net_if *iface,
		    struct net_in_addr *src,
		    struct net_eth_addr *hwaddr,
		    bool gratuitous,
		    bool force)
{
	struct arp_entry *entry;
	struct net_pkt *pkt;

	NET_DBG("iface %d (%p) src %s", net_if_get_by_iface(iface), iface,
		net_sprint_ipv4_addr(src));
	net_if_tx_lock(iface);
	k_mutex_lock(&arp_mutex, K_FOREVER);

	entry = arp_entry_get_pending(iface, src);
	if (!entry) {
		if (IS_ENABLED(CONFIG_NET_ARP_GRATUITOUS) && gratuitous) {
			arp_gratuitous(iface, src, hwaddr);
		}

		if (force) {
			sys_snode_t *prev = NULL;
			struct arp_entry *arp_ent;

			arp_ent = arp_entry_find(&arp_table, iface, src, &prev);
			if (arp_ent) {
				memcpy(&arp_ent->eth, hwaddr,
				       sizeof(struct net_eth_addr));
			} else {
				/* Add new entry as it was not found and force
				 * was set.
				 */
				arp_ent = arp_entry_get_free();
				if (!arp_ent) {
					/* Then let's take one from table? */
					arp_ent = arp_entry_get_last_from_table();
				}

				if (arp_ent) {
					arp_ent->req_start = k_uptime_get_32();
					arp_ent->iface = iface;
					net_ipaddr_copy(&arp_ent->ip, src);
					memcpy(&arp_ent->eth, hwaddr, sizeof(arp_ent->eth));
					sys_slist_prepend(&arp_table, &arp_ent->node);
				}
			}
		}

		k_mutex_unlock(&arp_mutex);
		net_if_tx_unlock(iface);
		return;
	}

	memcpy(&entry->eth, hwaddr, sizeof(struct net_eth_addr));

	/* Inserting entry into the table */
	sys_slist_prepend(&arp_table, &entry->node);

	while (!k_fifo_is_empty(&entry->pending_queue)) {
		int ret;

		pkt = k_fifo_get(&entry->pending_queue, K_FOREVER);

		/* Set the dst in the pending packet */
		(void)net_linkaddr_set(net_pkt_lladdr_dst(pkt),
				       (const uint8_t *)&NET_ETH_HDR(pkt)->dst.addr,
				       sizeof(struct net_eth_addr));

		NET_DBG("iface %d (%p) dst %s pending %p frag %p ptype 0x%04x",
			net_if_get_by_iface(iface), iface,
			net_sprint_ipv4_addr(&entry->ip),
			pkt, pkt->frags, net_pkt_ll_proto_type(pkt));

		/* We directly send the packet without first queueing it.
		 * The pkt has already been queued for sending, once by
		 * net_if and second time in the ARP queue. We must not
		 * queue it twice in net_if so that the statistics of
		 * the pkt are not counted twice and the packet filter
		 * callbacks are only called once.
		 */
		ret = net_if_l2(iface)->send(iface, pkt);
		if (ret < 0) {
			net_pkt_unref(pkt);
		}
	}

	k_mutex_unlock(&arp_mutex);
	net_if_tx_unlock(iface);
}

static inline struct net_pkt *arp_prepare_reply(struct net_if *iface,
						struct net_pkt *req,
						struct net_eth_addr *dst_addr)
{
	struct net_arp_hdr *hdr, *query;
	struct net_pkt *pkt;

	pkt = net_pkt_alloc_with_buffer(iface, sizeof(struct net_arp_hdr),
					NET_AF_UNSPEC, 0, NET_BUF_TIMEOUT);
	if (!pkt) {
		return NULL;
	}

	net_buf_add(pkt->buffer, sizeof(struct net_arp_hdr));

	hdr = NET_ARP_HDR(pkt);
	query = NET_ARP_HDR(req);

	if (IS_ENABLED(CONFIG_NET_VLAN)) {
		net_pkt_set_vlan_tag(pkt, net_pkt_vlan_tag(req));
	}

	hdr->hwtype = net_htons(NET_ARP_HTYPE_ETH);
	hdr->protocol = net_htons(NET_ETH_PTYPE_IP);
	hdr->hwlen = sizeof(struct net_eth_addr);
	hdr->protolen = sizeof(struct net_in_addr);
	hdr->opcode = net_htons(NET_ARP_REPLY);

	memcpy(&hdr->dst_hwaddr.addr, &dst_addr->addr,
	       sizeof(struct net_eth_addr));
	memcpy(&hdr->src_hwaddr.addr, net_if_get_link_addr(iface)->addr,
	       sizeof(struct net_eth_addr));

	net_ipv4_addr_copy_raw(hdr->dst_ipaddr, query->src_ipaddr);
	net_ipv4_addr_copy_raw(hdr->src_ipaddr, query->dst_ipaddr);

	(void)net_linkaddr_set(net_pkt_lladdr_src(pkt),
			       net_if_get_link_addr(iface)->addr,
			       sizeof(struct net_eth_addr));

	(void)net_linkaddr_set(net_pkt_lladdr_dst(pkt),
			       (uint8_t *)&hdr->dst_hwaddr.addr,
			       sizeof(struct net_eth_addr));

	net_pkt_set_ll_proto_type(pkt, NET_ETH_PTYPE_ARP);
	net_pkt_set_family(pkt, NET_AF_INET);

	return pkt;
}

static bool arp_hdr_check(struct net_arp_hdr *arp_hdr)
{
	if (net_ntohs(arp_hdr->hwtype) != NET_ARP_HTYPE_ETH ||
	    net_ntohs(arp_hdr->protocol) != NET_ETH_PTYPE_IP ||
	    arp_hdr->hwlen != sizeof(struct net_eth_addr) ||
	    arp_hdr->protolen != NET_ARP_IPV4_PTYPE_SIZE ||
<<<<<<< HEAD
	    net_ipv4_is_addr_loopback((struct net_in_addr *)arp_hdr->src_ipaddr)) {
=======
	    net_ipv4_is_addr_loopback_raw(arp_hdr->src_ipaddr)) {
>>>>>>> 7da64e7b
		NET_DBG("DROP: Invalid ARP header");
		return false;
	}

	return true;
}

enum net_verdict net_arp_input(struct net_pkt *pkt,
			       struct net_eth_addr *src,
			       struct net_eth_addr *dst)
{
	struct net_eth_addr *dst_hw_addr;
	struct net_arp_hdr *arp_hdr;
	struct in_addr src_ipaddr;
	struct net_pkt *reply;
	const struct net_in_addr *addr;

	if (net_pkt_get_len(pkt) < sizeof(struct net_arp_hdr)) {
		NET_DBG("DROP: Too short ARP msg (%zu bytes, min %zu bytes)",
			net_pkt_get_len(pkt), sizeof(struct net_arp_hdr));
		return NET_DROP;
	}

	arp_hdr = NET_ARP_HDR(pkt);
	if (!arp_hdr_check(arp_hdr)) {
		return NET_DROP;
	}

	switch (net_ntohs(arp_hdr->opcode)) {
	case NET_ARP_REQUEST:
		/* If ARP request sender hw address is our address,
		 * we must drop the packet.
		 */
		if (memcmp(&arp_hdr->src_hwaddr,
			   net_if_get_link_addr(net_pkt_iface(pkt))->addr,
			   sizeof(struct net_eth_addr)) == 0) {
			return NET_DROP;
		}

		if (IS_ENABLED(CONFIG_NET_ARP_GRATUITOUS)) {
			if (net_eth_is_addr_broadcast(dst) &&
			    (net_eth_is_addr_broadcast(&arp_hdr->dst_hwaddr) ||
			     net_eth_is_addr_all_zeroes(&arp_hdr->dst_hwaddr)) &&
			    net_ipv4_addr_cmp_raw(arp_hdr->dst_ipaddr,
						  arp_hdr->src_ipaddr)) {
				/* If the IP address is in our cache,
				 * then update it here.
				 */
<<<<<<< HEAD
				net_arp_update(net_pkt_iface(pkt),
					       (struct net_in_addr *)arp_hdr->src_ipaddr,
=======
				net_ipv4_addr_copy_raw(src_ipaddr.s4_addr,
						       arp_hdr->src_ipaddr);
				net_arp_update(net_pkt_iface(pkt), &src_ipaddr,
>>>>>>> 7da64e7b
					       &arp_hdr->src_hwaddr,
					       true, false);
				break;
			}
		}

		/* Discard ARP request if Ethernet address is broadcast
		 * and Source IP address is Multicast address.
		 */
		if (memcmp(dst, net_eth_broadcast_addr(),
			   sizeof(struct net_eth_addr)) == 0 &&
<<<<<<< HEAD
		    net_ipv4_is_addr_mcast((struct net_in_addr *)arp_hdr->src_ipaddr)) {
=======
		    net_ipv4_is_addr_mcast_raw(arp_hdr->src_ipaddr)) {
>>>>>>> 7da64e7b
			NET_DBG("DROP: eth addr is bcast, src addr is mcast");
			return NET_DROP;
		}

		/* Someone wants to know our ll address */
<<<<<<< HEAD
		addr = if_get_addr(net_pkt_iface(pkt),
				   (struct net_in_addr *)arp_hdr->dst_ipaddr);
=======
		addr = if_get_addr(net_pkt_iface(pkt), arp_hdr->dst_ipaddr);
>>>>>>> 7da64e7b
		if (!addr) {
			/* Not for us so drop the packet silently */
			return NET_DROP;
		}

		NET_DBG("ARP request from %s [%s] for %s",
			net_sprint_ipv4_addr(&arp_hdr->src_ipaddr),
			net_sprint_ll_addr((uint8_t *)&arp_hdr->src_hwaddr,
					   arp_hdr->hwlen),
			net_sprint_ipv4_addr(&arp_hdr->dst_ipaddr));

		/* Update the ARP cache if the sender MAC address has
		 * changed. In this case the target MAC address is all zeros
		 * and the target IP address is our address.
		 */
		if (net_eth_is_addr_unspecified(&arp_hdr->dst_hwaddr)) {
			NET_DBG("Updating ARP cache for %s [%s] iface %d",
				net_sprint_ipv4_addr(&arp_hdr->src_ipaddr),
				net_sprint_ll_addr((uint8_t *)&arp_hdr->src_hwaddr,
						   arp_hdr->hwlen),
				net_if_get_by_iface(net_pkt_iface(pkt)));

<<<<<<< HEAD
			net_arp_update(net_pkt_iface(pkt),
				       (struct net_in_addr *)arp_hdr->src_ipaddr,
=======
			net_ipv4_addr_copy_raw(src_ipaddr.s4_addr,
					       arp_hdr->src_ipaddr);
			net_arp_update(net_pkt_iface(pkt), &src_ipaddr,
>>>>>>> 7da64e7b
				       &arp_hdr->src_hwaddr,
				       false, true);

			dst_hw_addr = &arp_hdr->src_hwaddr;
		} else {
			dst_hw_addr = src;
		}

		/* Send reply */
		reply = arp_prepare_reply(net_pkt_iface(pkt), pkt, dst_hw_addr);
		if (reply) {
			net_if_try_queue_tx(net_pkt_iface(reply), reply, K_NO_WAIT);
		} else {
			NET_DBG("Cannot send ARP reply");
		}
		break;

	case NET_ARP_REPLY:
<<<<<<< HEAD
		if (net_ipv4_is_my_addr((struct net_in_addr *)arp_hdr->dst_ipaddr)) {
=======
		if (net_ipv4_is_my_addr_raw(arp_hdr->dst_ipaddr)) {
>>>>>>> 7da64e7b
			NET_DBG("Received ll %s for IP %s",
				net_sprint_ll_addr(arp_hdr->src_hwaddr.addr,
						   sizeof(struct net_eth_addr)),
				net_sprint_ipv4_addr(arp_hdr->src_ipaddr));
<<<<<<< HEAD
			net_arp_update(net_pkt_iface(pkt),
				       (struct net_in_addr *)arp_hdr->src_ipaddr,
=======

			net_ipv4_addr_copy_raw(src_ipaddr.s4_addr,
					       arp_hdr->src_ipaddr);
			net_arp_update(net_pkt_iface(pkt), &src_ipaddr,
>>>>>>> 7da64e7b
				       &arp_hdr->src_hwaddr,
				       false, false);
		}

		break;
	}

	net_pkt_unref(pkt);

	return NET_OK;
}

void net_arp_clear_cache(struct net_if *iface)
{
	sys_snode_t *prev = NULL;
	struct arp_entry *entry, *next;

	NET_DBG("Flushing ARP table");

	k_mutex_lock(&arp_mutex, K_FOREVER);

	SYS_SLIST_FOR_EACH_CONTAINER_SAFE(&arp_table, entry, next, node) {
		if (iface && iface != entry->iface) {
			prev = &entry->node;
			continue;
		}

		arp_entry_cleanup(entry, false);

		sys_slist_remove(&arp_table, prev, &entry->node);
		sys_slist_prepend(&arp_free_entries, &entry->node);
	}

	prev = NULL;

	NET_DBG("Flushing ARP pending requests");

	SYS_SLIST_FOR_EACH_CONTAINER_SAFE(&arp_pending_entries,
					  entry, next, node) {
		if (iface && iface != entry->iface) {
			prev = &entry->node;
			continue;
		}

		arp_entry_cleanup(entry, true);

		sys_slist_remove(&arp_pending_entries, prev, &entry->node);
		sys_slist_prepend(&arp_free_entries, &entry->node);
	}

	if (sys_slist_is_empty(&arp_pending_entries)) {
		k_work_cancel_delayable(&arp_request_timer);
	}

	k_mutex_unlock(&arp_mutex);
}

int net_arp_clear_pending(struct net_if *iface, struct net_in_addr *dst)
{
	struct arp_entry *entry = arp_entry_find_pending(iface, dst);

	if (!entry) {
		return -ENOENT;
	}

	arp_entry_cleanup(entry, true);

	return 0;
}

int net_arp_foreach(net_arp_cb_t cb, void *user_data)
{
	int ret = 0;
	struct arp_entry *entry;

	k_mutex_lock(&arp_mutex, K_FOREVER);

	SYS_SLIST_FOR_EACH_CONTAINER(&arp_table, entry, node) {
		ret++;
		cb(entry, user_data);
	}

	k_mutex_unlock(&arp_mutex);

	return ret;
}

void net_arp_init(void)
{
	int i;

	if (arp_cache_initialized) {
		return;
	}

	sys_slist_init(&arp_free_entries);
	sys_slist_init(&arp_pending_entries);
	sys_slist_init(&arp_table);

	for (i = 0; i < CONFIG_NET_ARP_TABLE_SIZE; i++) {
		/* Inserting entry as free with initialised packet queue */
		k_fifo_init(&arp_entries[i].pending_queue);
		sys_slist_prepend(&arp_free_entries, &arp_entries[i].node);
	}

	k_work_init_delayable(&arp_request_timer, arp_request_timeout);

	k_mutex_init(&arp_mutex);

	arp_cache_initialized = true;

#if defined(CONFIG_NET_ARP_GRATUITOUS_TRANSMISSION)
	net_mgmt_init_event_callback(&iface_event_cb, iface_event_handler,
				     NET_EVENT_IF_UP);
	net_mgmt_init_event_callback(&ipv4_event_cb, ipv4_event_handler,
				     NET_EVENT_IPV4_ADDR_ADD);

	net_mgmt_add_event_callback(&iface_event_cb);
	net_mgmt_add_event_callback(&ipv4_event_cb);

	k_work_init_delayable(&arp_gratuitous_work,
			      arp_gratuitous_work_handler);
	k_work_reschedule(&arp_gratuitous_work,
			  K_SECONDS(CONFIG_NET_ARP_GRATUITOUS_INTERVAL));
#endif /* defined(CONFIG_NET_ARP_GRATUITOUS_TRANSMISSION) */
}

static enum net_verdict arp_recv(struct net_if *iface,
				 uint16_t ptype,
				 struct net_pkt *pkt)
{
	ARG_UNUSED(iface);
	ARG_UNUSED(ptype);

	net_pkt_set_family(pkt, NET_AF_INET);

	NET_DBG("ARP packet from %s received",
		net_sprint_ll_addr(net_pkt_lladdr_src(pkt)->addr,
				   sizeof(struct net_eth_addr)));

	if (IS_ENABLED(CONFIG_NET_IPV4_ACD) &&
	    net_ipv4_acd_input(iface, pkt) == NET_DROP) {
		return NET_DROP;
	}

	return net_arp_input(pkt,
			     (struct net_eth_addr *)net_pkt_lladdr_src(pkt)->addr,
			     (struct net_eth_addr *)net_pkt_lladdr_dst(pkt)->addr);
}

ETH_NET_L3_REGISTER(ARP, NET_ETH_PTYPE_ARP, arp_recv);<|MERGE_RESOLUTION|>--- conflicted
+++ resolved
@@ -228,13 +228,8 @@
 	k_mutex_unlock(&arp_mutex);
 }
 
-<<<<<<< HEAD
 static inline struct net_in_addr *if_get_addr(struct net_if *iface,
-					  struct net_in_addr *addr)
-=======
-static inline struct in_addr *if_get_addr(struct net_if *iface,
-					  const uint8_t *addr)
->>>>>>> 7da64e7b
+					      const uint8_t *addr)
 {
 	struct net_if_ipv4 *ipv4 = iface->config.ip.ipv4;
 
@@ -377,15 +372,8 @@
 	}
 
 	if (IS_ENABLED(CONFIG_NET_IPV4_AUTO)) {
-<<<<<<< HEAD
-		is_ipv4_ll_used = net_ipv4_is_ll_addr((struct net_in_addr *)
-						&NET_IPV4_HDR(pkt)->src) ||
-				  net_ipv4_is_ll_addr((struct net_in_addr *)
-						&NET_IPV4_HDR(pkt)->dst);
-=======
 		is_ipv4_ll_used = net_ipv4_is_ll_addr_raw(NET_IPV4_HDR(pkt)->src) ||
 				  net_ipv4_is_ll_addr_raw(NET_IPV4_HDR(pkt)->dst);
->>>>>>> 7da64e7b
 	}
 
 	/* Is the destination in the local network, if not route via
@@ -795,11 +783,7 @@
 	    net_ntohs(arp_hdr->protocol) != NET_ETH_PTYPE_IP ||
 	    arp_hdr->hwlen != sizeof(struct net_eth_addr) ||
 	    arp_hdr->protolen != NET_ARP_IPV4_PTYPE_SIZE ||
-<<<<<<< HEAD
-	    net_ipv4_is_addr_loopback((struct net_in_addr *)arp_hdr->src_ipaddr)) {
-=======
 	    net_ipv4_is_addr_loopback_raw(arp_hdr->src_ipaddr)) {
->>>>>>> 7da64e7b
 		NET_DBG("DROP: Invalid ARP header");
 		return false;
 	}
@@ -813,7 +797,7 @@
 {
 	struct net_eth_addr *dst_hw_addr;
 	struct net_arp_hdr *arp_hdr;
-	struct in_addr src_ipaddr;
+	struct net_in_addr src_ipaddr;
 	struct net_pkt *reply;
 	const struct net_in_addr *addr;
 
@@ -848,14 +832,9 @@
 				/* If the IP address is in our cache,
 				 * then update it here.
 				 */
-<<<<<<< HEAD
-				net_arp_update(net_pkt_iface(pkt),
-					       (struct net_in_addr *)arp_hdr->src_ipaddr,
-=======
 				net_ipv4_addr_copy_raw(src_ipaddr.s4_addr,
 						       arp_hdr->src_ipaddr);
 				net_arp_update(net_pkt_iface(pkt), &src_ipaddr,
->>>>>>> 7da64e7b
 					       &arp_hdr->src_hwaddr,
 					       true, false);
 				break;
@@ -867,22 +846,13 @@
 		 */
 		if (memcmp(dst, net_eth_broadcast_addr(),
 			   sizeof(struct net_eth_addr)) == 0 &&
-<<<<<<< HEAD
-		    net_ipv4_is_addr_mcast((struct net_in_addr *)arp_hdr->src_ipaddr)) {
-=======
 		    net_ipv4_is_addr_mcast_raw(arp_hdr->src_ipaddr)) {
->>>>>>> 7da64e7b
 			NET_DBG("DROP: eth addr is bcast, src addr is mcast");
 			return NET_DROP;
 		}
 
 		/* Someone wants to know our ll address */
-<<<<<<< HEAD
-		addr = if_get_addr(net_pkt_iface(pkt),
-				   (struct net_in_addr *)arp_hdr->dst_ipaddr);
-=======
 		addr = if_get_addr(net_pkt_iface(pkt), arp_hdr->dst_ipaddr);
->>>>>>> 7da64e7b
 		if (!addr) {
 			/* Not for us so drop the packet silently */
 			return NET_DROP;
@@ -905,14 +875,9 @@
 						   arp_hdr->hwlen),
 				net_if_get_by_iface(net_pkt_iface(pkt)));
 
-<<<<<<< HEAD
-			net_arp_update(net_pkt_iface(pkt),
-				       (struct net_in_addr *)arp_hdr->src_ipaddr,
-=======
 			net_ipv4_addr_copy_raw(src_ipaddr.s4_addr,
 					       arp_hdr->src_ipaddr);
 			net_arp_update(net_pkt_iface(pkt), &src_ipaddr,
->>>>>>> 7da64e7b
 				       &arp_hdr->src_hwaddr,
 				       false, true);
 
@@ -931,24 +896,15 @@
 		break;
 
 	case NET_ARP_REPLY:
-<<<<<<< HEAD
-		if (net_ipv4_is_my_addr((struct net_in_addr *)arp_hdr->dst_ipaddr)) {
-=======
 		if (net_ipv4_is_my_addr_raw(arp_hdr->dst_ipaddr)) {
->>>>>>> 7da64e7b
 			NET_DBG("Received ll %s for IP %s",
 				net_sprint_ll_addr(arp_hdr->src_hwaddr.addr,
 						   sizeof(struct net_eth_addr)),
 				net_sprint_ipv4_addr(arp_hdr->src_ipaddr));
-<<<<<<< HEAD
-			net_arp_update(net_pkt_iface(pkt),
-				       (struct net_in_addr *)arp_hdr->src_ipaddr,
-=======
 
 			net_ipv4_addr_copy_raw(src_ipaddr.s4_addr,
 					       arp_hdr->src_ipaddr);
 			net_arp_update(net_pkt_iface(pkt), &src_ipaddr,
->>>>>>> 7da64e7b
 				       &arp_hdr->src_hwaddr,
 				       false, false);
 		}
