/** @file
 * @brief ARP related functions
 */

/*
 * Copyright (c) 2016 Intel Corporation
 *
 * SPDX-License-Identifier: Apache-2.0
 */

#include <zephyr/logging/log.h>
LOG_MODULE_REGISTER(net_arp, CONFIG_NET_ARP_LOG_LEVEL);

#include <errno.h>
#include <zephyr/net/net_core.h>
#include <zephyr/net/net_pkt.h>
#include <zephyr/net/net_if.h>
#include <zephyr/net/net_stats.h>
#include <zephyr/net/net_mgmt.h>

#include "arp.h"
#include "net_private.h"

#define NET_BUF_TIMEOUT K_MSEC(100)
#define ARP_REQUEST_TIMEOUT (2 * MSEC_PER_SEC)

static bool arp_cache_initialized;
static struct arp_entry arp_entries[CONFIG_NET_ARP_TABLE_SIZE];

static sys_slist_t arp_free_entries;
static sys_slist_t arp_pending_entries;
static sys_slist_t arp_table;

static struct k_work_delayable arp_request_timer;

static struct k_mutex arp_mutex;

#if defined(CONFIG_NET_ARP_GRATUITOUS_TRANSMISSION)
static struct net_mgmt_event_callback iface_event_cb;
static struct net_mgmt_event_callback ipv4_event_cb;
static struct k_work_delayable arp_gratuitous_work;
#endif /* defined(CONFIG_NET_ARP_GRATUITOUS_TRANSMISSION) */

static void arp_entry_cleanup(struct arp_entry *entry, bool pending)
{
	NET_DBG("entry %p", entry);

	if (pending) {
		struct net_pkt *pkt;

		while (!k_fifo_is_empty(&entry->pending_queue)) {
			pkt = k_fifo_get(&entry->pending_queue, K_FOREVER);
			NET_DBG("Releasing pending pkt %p (ref %ld)",
				pkt,
				atomic_get(&pkt->atomic_ref) - 1);
			net_pkt_unref(pkt);
		}
	}

	entry->iface = NULL;

	(void)memset(&entry->ip, 0, sizeof(struct net_in_addr));
	(void)memset(&entry->eth, 0, sizeof(struct net_eth_addr));
}

static struct arp_entry *arp_entry_find(sys_slist_t *list,
					struct net_if *iface,
					struct net_in_addr *dst,
					sys_snode_t **previous)
{
	struct arp_entry *entry;

	SYS_SLIST_FOR_EACH_CONTAINER(list, entry, node) {
		NET_DBG("iface %d (%p) dst %s",
			net_if_get_by_iface(iface), iface,
			net_sprint_ipv4_addr(&entry->ip));

		if (entry->iface == iface &&
		    net_ipv4_addr_cmp(&entry->ip, dst)) {
			return entry;
		}

		if (previous) {
			*previous = &entry->node;
		}
	}

	return NULL;
}

static inline struct arp_entry *arp_entry_find_move_first(struct net_if *iface,
							  struct net_in_addr *dst)
{
	sys_snode_t *prev = NULL;
	struct arp_entry *entry;

	NET_DBG("dst %s", net_sprint_ipv4_addr(dst));

	entry = arp_entry_find(&arp_table, iface, dst, &prev);
	if (entry) {
		/* Let's assume the target is going to be accessed
		 * more than once here in a short time frame. So we
		 * place the entry first in position into the table
		 * in order to reduce subsequent find.
		 */
		if (&entry->node != sys_slist_peek_head(&arp_table)) {
			sys_slist_remove(&arp_table, prev, &entry->node);
			sys_slist_prepend(&arp_table, &entry->node);
		}
	}

	return entry;
}

static inline
struct arp_entry *arp_entry_find_pending(struct net_if *iface,
					 struct net_in_addr *dst)
{
	NET_DBG("dst %s", net_sprint_ipv4_addr(dst));

	return arp_entry_find(&arp_pending_entries, iface, dst, NULL);
}

static struct arp_entry *arp_entry_get_pending(struct net_if *iface,
					       struct net_in_addr *dst)
{
	sys_snode_t *prev = NULL;
	struct arp_entry *entry;

	NET_DBG("dst %s", net_sprint_ipv4_addr(dst));

	entry = arp_entry_find(&arp_pending_entries, iface, dst, &prev);
	if (entry) {
		/* We remove the entry from the pending list */
		sys_slist_remove(&arp_pending_entries, prev, &entry->node);
	}

	if (sys_slist_is_empty(&arp_pending_entries)) {
		k_work_cancel_delayable(&arp_request_timer);
	}

	return entry;
}

static struct arp_entry *arp_entry_get_free(void)
{
	sys_snode_t *node;

	node = sys_slist_peek_head(&arp_free_entries);
	if (!node) {
		return NULL;
	}

	/* We remove the node from the free list */
	sys_slist_remove(&arp_free_entries, NULL, node);

	return CONTAINER_OF(node, struct arp_entry, node);
}

static struct arp_entry *arp_entry_get_last_from_table(void)
{
	sys_snode_t *node;

	/* We assume last entry is the oldest one,
	 * so is the preferred one to be taken out.
	 */

	node = sys_slist_peek_tail(&arp_table);
	if (!node) {
		return NULL;
	}

	sys_slist_find_and_remove(&arp_table, node);

	return CONTAINER_OF(node, struct arp_entry, node);
}


static void arp_entry_register_pending(struct arp_entry *entry)
{
	NET_DBG("dst %s", net_sprint_ipv4_addr(&entry->ip));

	sys_slist_append(&arp_pending_entries, &entry->node);

	entry->req_start = k_uptime_get_32();

	/* Let's start the timer if necessary */
	if (!k_work_delayable_remaining_get(&arp_request_timer)) {
		k_work_reschedule(&arp_request_timer,
				  K_MSEC(ARP_REQUEST_TIMEOUT));
	}
}

static void arp_request_timeout(struct k_work *work)
{
	uint32_t current = k_uptime_get_32();
	struct arp_entry *entry, *next;

	ARG_UNUSED(work);

	k_mutex_lock(&arp_mutex, K_FOREVER);

	SYS_SLIST_FOR_EACH_CONTAINER_SAFE(&arp_pending_entries,
					  entry, next, node) {
		if ((int32_t)(entry->req_start +
			    ARP_REQUEST_TIMEOUT - current) > 0) {
			break;
		}

		arp_entry_cleanup(entry, true);

		sys_slist_remove(&arp_pending_entries, NULL, &entry->node);
		sys_slist_append(&arp_free_entries, &entry->node);

		entry = NULL;
	}

	if (entry) {
		k_work_reschedule(&arp_request_timer,
				  K_MSEC(entry->req_start +
					 ARP_REQUEST_TIMEOUT - current));
	}

	k_mutex_unlock(&arp_mutex);
}

static inline struct net_in_addr *if_get_addr(struct net_if *iface,
					  struct net_in_addr *addr)
{
	struct net_if_ipv4 *ipv4 = iface->config.ip.ipv4;

	if (!ipv4) {
		return NULL;
	}

	ARRAY_FOR_EACH(ipv4->unicast, i) {
		if (ipv4->unicast[i].ipv4.is_used &&
		    ipv4->unicast[i].ipv4.address.family == NET_AF_INET &&
		    ipv4->unicast[i].ipv4.addr_state == NET_ADDR_PREFERRED &&
		    (!addr ||
		     net_ipv4_addr_cmp(addr,
				       &ipv4->unicast[i].ipv4.address.in_addr))) {
			return &ipv4->unicast[i].ipv4.address.in_addr;
		}
	}

	return NULL;
}

static inline struct net_pkt *arp_prepare(struct net_if *iface,
					  struct net_in_addr *next_addr,
					  struct arp_entry *entry,
					  struct net_pkt *pending,
					  struct net_in_addr *current_ip)
{
	struct net_arp_hdr *hdr;
	struct net_in_addr *my_addr;
	struct net_pkt *pkt;

	if (current_ip) {
		/* This is the IPv4 autoconf case where we have already
		 * things setup so no need to allocate new net_pkt
		 */
		pkt = pending;
	} else {
		pkt = net_pkt_alloc_with_buffer(iface,
						sizeof(struct net_arp_hdr),
						NET_AF_UNSPEC, 0, NET_BUF_TIMEOUT);
		if (!pkt) {
			return NULL;
		}

		/* Avoid recursive loop with network packet capturing */
		if (IS_ENABLED(CONFIG_NET_CAPTURE) && pending) {
			net_pkt_set_captured(pkt, net_pkt_is_captured(pending));
		}

		if (IS_ENABLED(CONFIG_NET_VLAN) && pending) {
			net_pkt_set_vlan_tag(pkt, net_pkt_vlan_tag(pending));
		}
	}

	net_buf_add(pkt->buffer, sizeof(struct net_arp_hdr));

	hdr = NET_ARP_HDR(pkt);

	/* If entry is not set, then we are just about to send
	 * an ARP request using the data in pending net_pkt.
	 * This can happen if there is already a pending ARP
	 * request and we want to send it again.
	 */
	if (entry) {
		if (!net_pkt_ipv4_auto(pkt)) {
			k_fifo_put(&entry->pending_queue, net_pkt_ref(pending));
		}

		entry->iface = net_pkt_iface(pkt);

		net_ipaddr_copy(&entry->ip, next_addr);

		net_pkt_lladdr_src(pkt)->addr =
			(uint8_t *)net_if_get_link_addr(entry->iface)->addr;

		arp_entry_register_pending(entry);
	} else {
		net_pkt_lladdr_src(pkt)->addr =
			(uint8_t *)net_if_get_link_addr(iface)->addr;
	}

	net_pkt_lladdr_src(pkt)->len = sizeof(struct net_eth_addr);

	net_pkt_lladdr_dst(pkt)->addr = (uint8_t *)net_eth_broadcast_addr();
	net_pkt_lladdr_dst(pkt)->len = sizeof(struct net_eth_addr);

	hdr->hwtype = net_htons(NET_ARP_HTYPE_ETH);
	hdr->protocol = net_htons(NET_ETH_PTYPE_IP);
	hdr->hwlen = sizeof(struct net_eth_addr);
	hdr->protolen = sizeof(struct net_in_addr);
	hdr->opcode = net_htons(NET_ARP_REQUEST);

	(void)memset(&hdr->dst_hwaddr.addr, 0x00, sizeof(struct net_eth_addr));

	net_ipv4_addr_copy_raw(hdr->dst_ipaddr, (uint8_t *)next_addr);

	memcpy(hdr->src_hwaddr.addr, net_pkt_lladdr_src(pkt)->addr,
	       sizeof(struct net_eth_addr));

	if (net_pkt_ipv4_auto(pkt)) {
		my_addr = current_ip;
	} else if (!entry) {
		my_addr = (struct net_in_addr *)NET_IPV4_HDR(pending)->src;
	} else {
		my_addr = if_get_addr(entry->iface, current_ip);
	}

	if (my_addr) {
		net_ipv4_addr_copy_raw(hdr->src_ipaddr, (uint8_t *)my_addr);
	} else {
		(void)memset(&hdr->src_ipaddr, 0, sizeof(struct net_in_addr));
	}

	NET_DBG("Generating request for %s", net_sprint_ipv4_addr(next_addr));
	return pkt;
}

struct net_pkt *net_arp_prepare(struct net_pkt *pkt,
				struct net_in_addr *request_ip,
				struct net_in_addr *current_ip)
{
	bool is_ipv4_ll_used = false;
	struct arp_entry *entry;
	struct net_in_addr *addr;

	if (!pkt || !pkt->buffer) {
		return NULL;
	}

	if (IS_ENABLED(CONFIG_NET_IPV4_AUTO)) {
		is_ipv4_ll_used = net_ipv4_is_ll_addr((struct net_in_addr *)
						&NET_IPV4_HDR(pkt)->src) ||
				  net_ipv4_is_ll_addr((struct net_in_addr *)
						&NET_IPV4_HDR(pkt)->dst);
	}

	/* Is the destination in the local network, if not route via
	 * the gateway address.
	 */
	if (!current_ip && !is_ipv4_ll_used &&
	    !net_if_ipv4_addr_mask_cmp(net_pkt_iface(pkt), request_ip)) {
		struct net_if_ipv4 *ipv4 = net_pkt_iface(pkt)->config.ip.ipv4;

		if (ipv4) {
			addr = &ipv4->gw;
			if (net_ipv4_is_addr_unspecified(addr)) {
				NET_ERR("Gateway not set for iface %p",
					net_pkt_iface(pkt));

				return NULL;
			}
		} else {
			addr = request_ip;
		}
	} else {
		addr = request_ip;
	}

	k_mutex_lock(&arp_mutex, K_FOREVER);

	/* If the destination address is already known, we do not need
	 * to send any ARP packet.
	 */
	entry = arp_entry_find_move_first(net_pkt_iface(pkt), addr);
	if (!entry) {
		struct net_pkt *req;

		entry = arp_entry_find_pending(net_pkt_iface(pkt), addr);
		if (!entry) {
			/* No pending, let's try to get a new entry */
			entry = arp_entry_get_free();
			if (!entry) {
				/* Then let's take one from table? */
				entry = arp_entry_get_last_from_table();
			}
		} else {
			/* There is a pending ARP request already, check if this packet is already
			 * in the pending list and if so, resend the request, otherwise just
			 * append the packet to the request fifo list.
			 */
			if (!net_pkt_ipv4_auto(pkt) &&
			    k_queue_unique_append(&entry->pending_queue._queue,
						  net_pkt_ref(pkt))) {
				NET_DBG("Pending ARP request for %s, queuing pkt %p",
					net_sprint_ipv4_addr(addr), pkt);
				k_mutex_unlock(&arp_mutex);
				return NULL;
			}

			entry = NULL;
		}

		req = arp_prepare(net_pkt_iface(pkt), addr, entry, pkt,
				  current_ip);

		if (!entry) {
			/* We cannot send the packet, the ARP cache is full
			 * or there is already a pending query to this IP
			 * address, so this packet must be discarded.
			 */
			NET_DBG("Resending ARP %p", req);
		}

		if (!req && entry) {
			/* Add the arp entry back to arp_free_entries, to avoid the
			 * arp entry is leak due to ARP packet allocated failed.
			 */
			sys_slist_prepend(&arp_free_entries, &entry->node);
		}

		k_mutex_unlock(&arp_mutex);
		return req;
	}

	k_mutex_unlock(&arp_mutex);

	net_pkt_lladdr_src(pkt)->addr =
		(uint8_t *)net_if_get_link_addr(entry->iface)->addr;
	net_pkt_lladdr_src(pkt)->len = sizeof(struct net_eth_addr);

	net_pkt_lladdr_dst(pkt)->addr = (uint8_t *)&entry->eth;
	net_pkt_lladdr_dst(pkt)->len = sizeof(struct net_eth_addr);

	NET_DBG("ARP using ll %s for IP %s",
		net_sprint_ll_addr(net_pkt_lladdr_dst(pkt)->addr,
				   sizeof(struct net_eth_addr)),
		net_sprint_ipv4_addr(&NET_IPV4_HDR(pkt)->dst));

	return pkt;
}

static void arp_gratuitous(struct net_if *iface,
			   struct net_in_addr *src,
			   struct net_eth_addr *hwaddr)
{
	sys_snode_t *prev = NULL;
	struct arp_entry *entry;

	entry = arp_entry_find(&arp_table, iface, src, &prev);
	if (entry) {
		NET_DBG("Gratuitous ARP hwaddr %s -> %s",
			net_sprint_ll_addr((const uint8_t *)&entry->eth,
					   sizeof(struct net_eth_addr)),
			net_sprint_ll_addr((const uint8_t *)hwaddr,
					   sizeof(struct net_eth_addr)));

		memcpy(&entry->eth, hwaddr, sizeof(struct net_eth_addr));
	}
}

#if defined(CONFIG_NET_ARP_GRATUITOUS_TRANSMISSION)
static void arp_gratuitous_send(struct net_if *iface,
				struct in_addr *ipaddr)
{
	struct net_arp_hdr *hdr;
	struct net_pkt *pkt;

	pkt = net_pkt_alloc_with_buffer(iface, sizeof(struct net_arp_hdr),
					AF_UNSPEC, 0, NET_BUF_TIMEOUT);
	if (!pkt) {
		return;
	}

	net_buf_add(pkt->buffer, sizeof(struct net_arp_hdr));
	net_pkt_set_vlan_tag(pkt, net_eth_get_vlan_tag(iface));

	hdr = NET_ARP_HDR(pkt);

	hdr->hwtype = htons(NET_ARP_HTYPE_ETH);
	hdr->protocol = htons(NET_ETH_PTYPE_IP);
	hdr->hwlen = sizeof(struct net_eth_addr);
	hdr->protolen = sizeof(struct in_addr);
	hdr->opcode = htons(NET_ARP_REQUEST);

	memcpy(&hdr->dst_hwaddr.addr, net_eth_broadcast_addr(),
	       sizeof(struct net_eth_addr));
	memcpy(&hdr->src_hwaddr.addr, net_if_get_link_addr(iface)->addr,
	       sizeof(struct net_eth_addr));

	net_ipv4_addr_copy_raw(hdr->dst_ipaddr, (uint8_t *)ipaddr);
	net_ipv4_addr_copy_raw(hdr->src_ipaddr, (uint8_t *)ipaddr);

	net_pkt_lladdr_src(pkt)->addr = net_if_get_link_addr(iface)->addr;
	net_pkt_lladdr_src(pkt)->len = sizeof(struct net_eth_addr);

	net_pkt_lladdr_dst(pkt)->addr = (uint8_t *)net_eth_broadcast_addr();
	net_pkt_lladdr_dst(pkt)->len = sizeof(struct net_eth_addr);

	NET_DBG("Sending gratuitous ARP pkt %p", pkt);

	if (net_if_send_data(iface, pkt) == NET_DROP) {
		net_pkt_unref(pkt);
	}
}

static void notify_all_ipv4_addr(struct net_if *iface)
{
	struct net_if_ipv4 *ipv4 = iface->config.ip.ipv4;
	int i;

	if (!ipv4) {
		return;
	}

	for (i = 0; i < NET_IF_MAX_IPV4_ADDR; i++) {
		if (ipv4->unicast[i].ipv4.is_used &&
		    ipv4->unicast[i].ipv4.address.family == AF_INET &&
		    ipv4->unicast[i].ipv4.addr_state == NET_ADDR_PREFERRED) {
			arp_gratuitous_send(iface,
					    &ipv4->unicast[i].ipv4.address.in_addr);
		}
	}
}

static void iface_event_handler(struct net_mgmt_event_callback *cb,
				uint32_t mgmt_event, struct net_if *iface)
{
	ARG_UNUSED(cb);

	if (!(net_if_l2(iface) == &NET_L2_GET_NAME(ETHERNET) ||
	      net_eth_is_vlan_interface(iface))) {
		return;
	}

	if (mgmt_event != NET_EVENT_IF_UP) {
		return;
	}

	notify_all_ipv4_addr(iface);
}

static void ipv4_event_handler(struct net_mgmt_event_callback *cb,
			       uint32_t mgmt_event, struct net_if *iface)
{
	struct in_addr *ipaddr;

	if (!(net_if_l2(iface) == &NET_L2_GET_NAME(ETHERNET) ||
	      net_eth_is_vlan_interface(iface))) {
		return;
	}

	if (!net_if_is_up(iface)) {
		return;
	}

	if (mgmt_event != NET_EVENT_IPV4_ADDR_ADD) {
		return;
	}

	if (cb->info_length != sizeof(struct in_addr)) {
		return;
	}

	ipaddr = (struct in_addr *)cb->info;

	arp_gratuitous_send(iface, ipaddr);
}

static void iface_cb(struct net_if *iface, void *user_data)
{
	ARG_UNUSED(user_data);

	if (!(net_if_l2(iface) == &NET_L2_GET_NAME(ETHERNET) ||
	      net_eth_is_vlan_interface(iface))) {
		return;
	}

	if (!net_if_is_up(iface)) {
		return;
	}

	notify_all_ipv4_addr(iface);
}

static void arp_gratuitous_work_handler(struct k_work *work)
{
	ARG_UNUSED(work);

	net_if_foreach(iface_cb, NULL);

	k_work_reschedule(&arp_gratuitous_work,
			  K_SECONDS(CONFIG_NET_ARP_GRATUITOUS_INTERVAL));
}
#endif /* defined(CONFIG_NET_ARP_GRATUITOUS_TRANSMISSION) */

void net_arp_update(struct net_if *iface,
		    struct net_in_addr *src,
		    struct net_eth_addr *hwaddr,
		    bool gratuitous,
		    bool force)
{
	struct arp_entry *entry;
	struct net_pkt *pkt;

	NET_DBG("iface %d (%p) src %s", net_if_get_by_iface(iface), iface,
		net_sprint_ipv4_addr(src));
	net_if_tx_lock(iface);
	k_mutex_lock(&arp_mutex, K_FOREVER);

	entry = arp_entry_get_pending(iface, src);
	if (!entry) {
		if (IS_ENABLED(CONFIG_NET_ARP_GRATUITOUS) && gratuitous) {
			arp_gratuitous(iface, src, hwaddr);
		}

		if (force) {
			sys_snode_t *prev = NULL;
			struct arp_entry *arp_ent;

			arp_ent = arp_entry_find(&arp_table, iface, src, &prev);
			if (arp_ent) {
				memcpy(&arp_ent->eth, hwaddr,
				       sizeof(struct net_eth_addr));
			} else {
				/* Add new entry as it was not found and force
				 * was set.
				 */
				arp_ent = arp_entry_get_free();
				if (!arp_ent) {
					/* Then let's take one from table? */
					arp_ent = arp_entry_get_last_from_table();
				}

				if (arp_ent) {
					arp_ent->req_start = k_uptime_get_32();
					arp_ent->iface = iface;
					net_ipaddr_copy(&arp_ent->ip, src);
					memcpy(&arp_ent->eth, hwaddr, sizeof(arp_ent->eth));
					sys_slist_prepend(&arp_table, &arp_ent->node);
				}
			}
		}

		k_mutex_unlock(&arp_mutex);
		net_if_tx_unlock(iface);
		return;
	}

	memcpy(&entry->eth, hwaddr, sizeof(struct net_eth_addr));

	/* Inserting entry into the table */
	sys_slist_prepend(&arp_table, &entry->node);

	while (!k_fifo_is_empty(&entry->pending_queue)) {
		int ret;

		pkt = k_fifo_get(&entry->pending_queue, K_FOREVER);

		/* Set the dst in the pending packet */
		net_pkt_lladdr_dst(pkt)->len = sizeof(struct net_eth_addr);
		net_pkt_lladdr_dst(pkt)->addr =
			(uint8_t *) &NET_ETH_HDR(pkt)->dst.addr;

		NET_DBG("iface %d (%p) dst %s pending %p frag %p",
			net_if_get_by_iface(iface), iface,
			net_sprint_ipv4_addr(&entry->ip),
			pkt, pkt->frags);

		/* We directly send the packet without first queueing it.
		 * The pkt has already been queued for sending, once by
		 * net_if and second time in the ARP queue. We must not
		 * queue it twice in net_if so that the statistics of
		 * the pkt are not counted twice and the packet filter
		 * callbacks are only called once.
		 */
		ret = net_if_l2(iface)->send(iface, pkt);
		if (ret < 0) {
			net_pkt_unref(pkt);
		}
	}

	k_mutex_unlock(&arp_mutex);
	net_if_tx_unlock(iface);
}

static inline struct net_pkt *arp_prepare_reply(struct net_if *iface,
						struct net_pkt *req,
						struct net_eth_hdr *eth_query,
						struct net_eth_addr *dst_addr)
{
	struct net_arp_hdr *hdr, *query;
	struct net_pkt *pkt;

	pkt = net_pkt_alloc_with_buffer(iface, sizeof(struct net_arp_hdr),
					NET_AF_UNSPEC, 0, NET_BUF_TIMEOUT);
	if (!pkt) {
		return NULL;
	}

	net_buf_add(pkt->buffer, sizeof(struct net_arp_hdr));

	hdr = NET_ARP_HDR(pkt);
	query = NET_ARP_HDR(req);

	if (IS_ENABLED(CONFIG_NET_VLAN)) {
		net_pkt_set_vlan_tag(pkt, net_pkt_vlan_tag(req));
	}

	hdr->hwtype = net_htons(NET_ARP_HTYPE_ETH);
	hdr->protocol = net_htons(NET_ETH_PTYPE_IP);
	hdr->hwlen = sizeof(struct net_eth_addr);
	hdr->protolen = sizeof(struct net_in_addr);
	hdr->opcode = net_htons(NET_ARP_REPLY);

	memcpy(&hdr->dst_hwaddr.addr, &dst_addr->addr,
	       sizeof(struct net_eth_addr));
	memcpy(&hdr->src_hwaddr.addr, net_if_get_link_addr(iface)->addr,
	       sizeof(struct net_eth_addr));

	net_ipv4_addr_copy_raw(hdr->dst_ipaddr, query->src_ipaddr);
	net_ipv4_addr_copy_raw(hdr->src_ipaddr, query->dst_ipaddr);

	net_pkt_lladdr_src(pkt)->addr = net_if_get_link_addr(iface)->addr;
	net_pkt_lladdr_src(pkt)->len = sizeof(struct net_eth_addr);

	net_pkt_lladdr_dst(pkt)->addr = (uint8_t *)&hdr->dst_hwaddr.addr;
	net_pkt_lladdr_dst(pkt)->len = sizeof(struct net_eth_addr);

	return pkt;
}

static bool arp_hdr_check(struct net_arp_hdr *arp_hdr)
{
	if (net_ntohs(arp_hdr->hwtype) != NET_ARP_HTYPE_ETH ||
	    net_ntohs(arp_hdr->protocol) != NET_ETH_PTYPE_IP ||
	    arp_hdr->hwlen != sizeof(struct net_eth_addr) ||
	    arp_hdr->protolen != NET_ARP_IPV4_PTYPE_SIZE ||
	    net_ipv4_is_addr_loopback((struct net_in_addr *)arp_hdr->src_ipaddr)) {
		NET_DBG("DROP: Invalid ARP header");
		return false;
	}

	return true;
}

enum net_verdict net_arp_input(struct net_pkt *pkt,
			       struct net_eth_hdr *eth_hdr)
{
	struct net_eth_addr *dst_hw_addr;
	struct net_arp_hdr *arp_hdr;
	struct net_pkt *reply;
	struct net_in_addr *addr;

	if (net_pkt_get_len(pkt) < (sizeof(struct net_arp_hdr) -
				    (net_pkt_ip_data(pkt) - (uint8_t *)eth_hdr))) {
		NET_DBG("Invalid ARP header (len %zu, min %zu bytes) %p",
			net_pkt_get_len(pkt), sizeof(struct net_arp_hdr) -
			(net_pkt_ip_data(pkt) - (uint8_t *)eth_hdr), pkt);
		return NET_DROP;
	}

	arp_hdr = NET_ARP_HDR(pkt);
	if (!arp_hdr_check(arp_hdr)) {
		return NET_DROP;
	}

	switch (net_ntohs(arp_hdr->opcode)) {
	case NET_ARP_REQUEST:
		/* If ARP request sender hw address is our address,
		 * we must drop the packet.
		 */
		if (memcmp(&arp_hdr->src_hwaddr,
			   net_if_get_link_addr(net_pkt_iface(pkt))->addr,
			   sizeof(struct net_eth_addr)) == 0) {
			return NET_DROP;
		}

		if (IS_ENABLED(CONFIG_NET_ARP_GRATUITOUS)) {
			if (memcmp(&eth_hdr->dst,
				   net_eth_broadcast_addr(),
				   sizeof(struct net_eth_addr)) == 0 &&
			    memcmp(&arp_hdr->dst_hwaddr,
				   net_eth_broadcast_addr(),
				   sizeof(struct net_eth_addr)) == 0 &&
			    memcmp(&arp_hdr->dst_ipaddr, &arp_hdr->src_ipaddr,
				   sizeof(struct net_in_addr)) == 0) {
				/* If the IP address is in our cache,
				 * then update it here.
				 */
				net_arp_update(net_pkt_iface(pkt),
					       (struct net_in_addr *)arp_hdr->src_ipaddr,
					       &arp_hdr->src_hwaddr,
					       true, false);
				break;
			}
		}

		/* Discard ARP request if Ethernet address is broadcast
		 * and Source IP address is Multicast address.
		 */
		if (memcmp(&eth_hdr->dst, net_eth_broadcast_addr(),
			   sizeof(struct net_eth_addr)) == 0 &&
		    net_ipv4_is_addr_mcast((struct net_in_addr *)arp_hdr->src_ipaddr)) {
			NET_DBG("DROP: eth addr is bcast, src addr is mcast");
			return NET_DROP;
		}

		/* Someone wants to know our ll address */
		addr = if_get_addr(net_pkt_iface(pkt),
				   (struct net_in_addr *)arp_hdr->dst_ipaddr);
		if (!addr) {
			/* Not for us so drop the packet silently */
			return NET_DROP;
		}

		NET_DBG("ARP request from %s [%s] for %s",
			net_sprint_ipv4_addr(&arp_hdr->src_ipaddr),
			net_sprint_ll_addr((uint8_t *)&arp_hdr->src_hwaddr,
					   arp_hdr->hwlen),
			net_sprint_ipv4_addr(&arp_hdr->dst_ipaddr));

		/* Update the ARP cache if the sender MAC address has
		 * changed. In this case the target MAC address is all zeros
		 * and the target IP address is our address.
		 */
		if (net_eth_is_addr_unspecified(&arp_hdr->dst_hwaddr)) {
			NET_DBG("Updating ARP cache for %s [%s] iface %d",
				net_sprint_ipv4_addr(&arp_hdr->src_ipaddr),
				net_sprint_ll_addr((uint8_t *)&arp_hdr->src_hwaddr,
						   arp_hdr->hwlen),
				net_if_get_by_iface(net_pkt_iface(pkt)));

			net_arp_update(net_pkt_iface(pkt),
				       (struct net_in_addr *)arp_hdr->src_ipaddr,
				       &arp_hdr->src_hwaddr,
				       false, true);

			dst_hw_addr = &arp_hdr->src_hwaddr;
		} else {
			dst_hw_addr = &eth_hdr->src;
		}

		/* Send reply */
		reply = arp_prepare_reply(net_pkt_iface(pkt), pkt, eth_hdr,
					  dst_hw_addr);
		if (reply) {
			net_if_queue_tx(net_pkt_iface(reply), reply);
		} else {
			NET_DBG("Cannot send ARP reply");
		}
		break;

	case NET_ARP_REPLY:
<<<<<<< HEAD
		if (net_ipv4_is_my_addr((struct in_addr *)arp_hdr->dst_ipaddr)) {
			NET_DBG("Received ll %s for IP %s",
				net_sprint_ll_addr(arp_hdr->src_hwaddr.addr,
						   sizeof(struct net_eth_addr)),
				net_sprint_ipv4_addr(arp_hdr->src_ipaddr));
=======
		if (net_ipv4_is_my_addr((struct net_in_addr *)arp_hdr->dst_ipaddr)) {
>>>>>>> 8c324504
			net_arp_update(net_pkt_iface(pkt),
				       (struct net_in_addr *)arp_hdr->src_ipaddr,
				       &arp_hdr->src_hwaddr,
				       false, false);
		}

		break;
	}

	net_pkt_unref(pkt);

	return NET_OK;
}

void net_arp_clear_cache(struct net_if *iface)
{
	sys_snode_t *prev = NULL;
	struct arp_entry *entry, *next;

	NET_DBG("Flushing ARP table");

	k_mutex_lock(&arp_mutex, K_FOREVER);

	SYS_SLIST_FOR_EACH_CONTAINER_SAFE(&arp_table, entry, next, node) {
		if (iface && iface != entry->iface) {
			prev = &entry->node;
			continue;
		}

		arp_entry_cleanup(entry, false);

		sys_slist_remove(&arp_table, prev, &entry->node);
		sys_slist_prepend(&arp_free_entries, &entry->node);
	}

	prev = NULL;

	NET_DBG("Flushing ARP pending requests");

	SYS_SLIST_FOR_EACH_CONTAINER_SAFE(&arp_pending_entries,
					  entry, next, node) {
		if (iface && iface != entry->iface) {
			prev = &entry->node;
			continue;
		}

		arp_entry_cleanup(entry, true);

		sys_slist_remove(&arp_pending_entries, prev, &entry->node);
		sys_slist_prepend(&arp_free_entries, &entry->node);
	}

	if (sys_slist_is_empty(&arp_pending_entries)) {
		k_work_cancel_delayable(&arp_request_timer);
	}

	k_mutex_unlock(&arp_mutex);
}

int net_arp_clear_pending(struct net_if *iface, struct net_in_addr *dst)
{
	struct arp_entry *entry = arp_entry_find_pending(iface, dst);

	if (!entry) {
		return -ENOENT;
	}

	arp_entry_cleanup(entry, true);

	return 0;
}

int net_arp_foreach(net_arp_cb_t cb, void *user_data)
{
	int ret = 0;
	struct arp_entry *entry;

	k_mutex_lock(&arp_mutex, K_FOREVER);

	SYS_SLIST_FOR_EACH_CONTAINER(&arp_table, entry, node) {
		ret++;
		cb(entry, user_data);
	}

	k_mutex_unlock(&arp_mutex);

	return ret;
}

void net_arp_init(void)
{
	int i;

	if (arp_cache_initialized) {
		return;
	}

	sys_slist_init(&arp_free_entries);
	sys_slist_init(&arp_pending_entries);
	sys_slist_init(&arp_table);

	for (i = 0; i < CONFIG_NET_ARP_TABLE_SIZE; i++) {
		/* Inserting entry as free with initialised packet queue */
		k_fifo_init(&arp_entries[i].pending_queue);
		sys_slist_prepend(&arp_free_entries, &arp_entries[i].node);
	}

	k_work_init_delayable(&arp_request_timer, arp_request_timeout);

	k_mutex_init(&arp_mutex);

	arp_cache_initialized = true;

#if defined(CONFIG_NET_ARP_GRATUITOUS_TRANSMISSION)
	net_mgmt_init_event_callback(&iface_event_cb, iface_event_handler,
				     NET_EVENT_IF_UP);
	net_mgmt_init_event_callback(&ipv4_event_cb, ipv4_event_handler,
				     NET_EVENT_IPV4_ADDR_ADD);

	net_mgmt_add_event_callback(&iface_event_cb);
	net_mgmt_add_event_callback(&ipv4_event_cb);

	k_work_init_delayable(&arp_gratuitous_work,
			      arp_gratuitous_work_handler);
	k_work_reschedule(&arp_gratuitous_work,
			  K_SECONDS(CONFIG_NET_ARP_GRATUITOUS_INTERVAL));
#endif /* defined(CONFIG_NET_ARP_GRATUITOUS_TRANSMISSION) */
}<|MERGE_RESOLUTION|>--- conflicted
+++ resolved
@@ -869,15 +869,11 @@
 		break;
 
 	case NET_ARP_REPLY:
-<<<<<<< HEAD
-		if (net_ipv4_is_my_addr((struct in_addr *)arp_hdr->dst_ipaddr)) {
+		if (net_ipv4_is_my_addr((struct net_in_addr *)arp_hdr->dst_ipaddr)) {
 			NET_DBG("Received ll %s for IP %s",
 				net_sprint_ll_addr(arp_hdr->src_hwaddr.addr,
 						   sizeof(struct net_eth_addr)),
 				net_sprint_ipv4_addr(arp_hdr->src_ipaddr));
-=======
-		if (net_ipv4_is_my_addr((struct net_in_addr *)arp_hdr->dst_ipaddr)) {
->>>>>>> 8c324504
 			net_arp_update(net_pkt_iface(pkt),
 				       (struct net_in_addr *)arp_hdr->src_ipaddr,
 				       &arp_hdr->src_hwaddr,
