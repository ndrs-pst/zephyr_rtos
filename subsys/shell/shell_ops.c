/*
 * Copyright (c) 2018 Nordic Semiconductor ASA
 *
 * SPDX-License-Identifier: Apache-2.0
 */

#include <ctype.h>
#include "shell_ops.h"

#define CMD_CURSOR_LEN 8

void z_shell_op_cursor_vert_move(const struct shell* sh, int32_t delta) {
    char dir;

    dir = delta > 0 ? 'A' : 'B';
    if (delta == 0) {
        return;
    }

    if (delta < 0) {
        delta = -delta;
    }

    Z_SHELL_VT100_CMD(sh, "\e[%d%c", delta, dir);
}

void z_shell_op_cursor_horiz_move(const struct shell* sh, int32_t delta) {
    char dir;

    dir = delta > 0 ? 'C' : 'D';
    if (delta == 0) {
        return;
    }

    if (delta < 0) {
        delta = -delta;
    }

    Z_SHELL_VT100_CMD(sh, "\e[%d%c", delta, dir);
}

/* Function returns true if command length is equal to multiplicity of terminal
 * width.
 */
static inline bool full_line_cmd(const struct shell* sh) {
    size_t line_length = sh->ctx->cmd_buff_len + z_shell_strlen(sh->ctx->prompt);

    if (line_length == 0) {
        return (false);
    }

    return (line_length % sh->ctx->vt100_ctx.cons.terminal_wid == 0U);
}

/* Function returns true if cursor is at beginning of an empty line. */
bool z_shell_cursor_in_empty_line(const struct shell* sh) {
    // Calculate the total length of the input and prompt, considering if echo is enabled
    size_t total_length = (sh->ctx->cmd_buff_pos * sh->ctx->cfg.flags.echo) + z_shell_strlen(sh->ctx->prompt);

    // Determine if the total length modulo the terminal width equals zero
    bool is_in_empty_line = ((total_length % sh->ctx->vt100_ctx.cons.terminal_wid) == 0U);

    return (is_in_empty_line);
}

void z_shell_op_cond_next_line(const struct shell* sh) {
    if (z_shell_cursor_in_empty_line(sh) || full_line_cmd(sh)) {
        z_cursor_next_line_move(sh);
    }
}

void z_shell_op_cursor_position_synchronize(const struct shell* sh) {
    struct shell_multiline_cons* cons = &sh->ctx->vt100_ctx.cons;
    bool last_line;

    z_shell_multiline_data_calc(cons, sh->ctx->cmd_buff_pos,
                                sh->ctx->cmd_buff_len);
    last_line = (cons->cur_y == cons->cur_y_end);

    /* In case cursor reaches the bottom line of a terminal, it will
     * be moved to the next line.
     */
    if (full_line_cmd(sh)) {
        z_cursor_next_line_move(sh);
    }

    if (last_line) {
        z_shell_op_cursor_horiz_move(sh, cons->cur_x - cons->cur_x_end);
    }
    else {
        z_shell_op_cursor_vert_move(sh, cons->cur_y_end - cons->cur_y);
        z_shell_op_cursor_horiz_move(sh, cons->cur_x - cons->cur_x_end);
    }
}

void z_shell_op_cursor_move(const struct shell* sh, int16_t val) {
    struct shell_multiline_cons* cons = &sh->ctx->vt100_ctx.cons;
    uint16_t new_pos = (sh->ctx->cmd_buff_pos + val);
    int32_t row_span;
    int32_t col_span;

    z_shell_multiline_data_calc(cons, sh->ctx->cmd_buff_pos,
                                sh->ctx->cmd_buff_len);

    /* Calculate the new cursor. */
    row_span = z_row_span_with_buffer_offsets_get(
                                            &sh->ctx->vt100_ctx.cons,
                                            sh->ctx->cmd_buff_pos,
                                            new_pos);
    col_span = z_column_span_with_buffer_offsets_get(
                                            &sh->ctx->vt100_ctx.cons,
                                            sh->ctx->cmd_buff_pos,
                                            new_pos);

    z_shell_op_cursor_vert_move(sh, -row_span);
    z_shell_op_cursor_horiz_move(sh, col_span);
    sh->ctx->cmd_buff_pos = new_pos;
}

static uint16_t shift_calc(char const* str, uint16_t pos, uint16_t len, int16_t sign) {
    bool found = false;
    uint16_t ret = 0U;
    uint16_t idx;

    while (1) {
        idx = pos + ret * sign;
        if (((idx == 0U) && (sign < 0)) ||
            ((idx == len) && (sign > 0))) {
            break;
        }

        if (isalnum((int)str[idx]) != 0) {
            found = true;
        }
        else {
            if (found) {
                break;
            }
        }
        ret++;
    }

    return ret;
}

void z_shell_op_cursor_word_move(const struct shell* sh, int16_t val) {
    int16_t shift;
    int16_t sign;

    if (val < 0) {
        val  = -val;
        sign = -1;
    }
    else {
        sign = 1;
    }

    while (val--) {
        shift = shift_calc(sh->ctx->cmd_buff,
                           sh->ctx->cmd_buff_pos,
                           sh->ctx->cmd_buff_len, sign);
        z_shell_op_cursor_move(sh, sign * shift);
    }
}

void z_shell_op_word_remove(const struct shell* sh) {
    /* Line must not be empty and cursor must not be at 0 to continue. */
    if ((sh->ctx->cmd_buff_len == 0) ||
        (sh->ctx->cmd_buff_pos == 0)) {
        return;
    }

    char*    str       = &sh->ctx->cmd_buff[sh->ctx->cmd_buff_pos - 1];
    char*    str_start = &sh->ctx->cmd_buff[0];
    uint16_t chars_to_delete;

    /* Start at the current position. */
    chars_to_delete = 0U;

    /* Look back for all spaces then for non-spaces. */
    while ((str >= str_start) && (*str == ' ')) {
        ++chars_to_delete;
        --str;
    }

    while ((str >= str_start) && (*str != ' ')) {
        ++chars_to_delete;
        --str;
    }

    /* Manage the buffer. */
    memmove(str + 1, str + 1 + chars_to_delete,
            sh->ctx->cmd_buff_len - chars_to_delete);
    sh->ctx->cmd_buff_len -= chars_to_delete;
    sh->ctx->cmd_buff[sh->ctx->cmd_buff_len] = '\0';

    /* Update display. */
    z_shell_op_cursor_move(sh, -chars_to_delete);
    z_cursor_save(sh);
    z_shell_fprintf(sh, SHELL_NORMAL, "%s", str + 1);
    z_clear_eos(sh);
    z_cursor_restore(sh);
}

void z_shell_op_cursor_home_move(const struct shell* sh) {
    z_shell_op_cursor_move(sh, -sh->ctx->cmd_buff_pos);
}

void z_shell_op_cursor_end_move(const struct shell* sh) {
    z_shell_op_cursor_move(sh, sh->ctx->cmd_buff_len - sh->ctx->cmd_buff_pos);
}

void z_shell_op_left_arrow(const struct shell* sh) {
    if (sh->ctx->cmd_buff_pos > 0) {
        z_shell_op_cursor_move(sh, -1);
    }
}

void z_shell_op_right_arrow(const struct shell* sh) {
    if (sh->ctx->cmd_buff_pos < sh->ctx->cmd_buff_len) {
        z_shell_op_cursor_move(sh, 1);
    }
}

static void reprint_from_cursor(const struct shell* sh, uint16_t diff,
                                bool data_removed) {
    /* Clear eos is needed only when newly printed command is shorter than
     * previously printed command. This can happen when delete or backspace
     * was called.
     *
     * Such condition is useful for Bluetooth devices to save number of
     * bytes transmitted between terminal and device.
     */
    if (data_removed) {
        z_clear_eos(sh);
    }

    if (z_flag_obscure_get(sh)) {
        int len = strlen(&sh->ctx->cmd_buff[sh->ctx->cmd_buff_pos]);

        while (len--) {
            z_shell_raw_fprintf(sh->fprintf_ctx, "*");
        }
    }
    else {
        /* Check if the reprint will cross a line boundary */
        int line_len = sh->ctx->cmd_buff_len + z_shell_strlen(sh->ctx->prompt);
        int buff_pos = sh->ctx->cmd_buff_pos + z_shell_strlen(sh->ctx->prompt);

        if ((buff_pos / sh->ctx->vt100_ctx.cons.terminal_wid) !=
            (line_len / sh->ctx->vt100_ctx.cons.terminal_wid)) {
            /*
             * Reprint will take multiple lines.
             * Print each character directly.
             */
            int pos = sh->ctx->cmd_buff_pos;

            while (buff_pos < line_len) {
                if (buff_pos++ % sh->ctx->vt100_ctx.cons.terminal_wid == 0U) {
                    z_cursor_next_line_move(sh);
                }
                z_shell_fprintf(sh, SHELL_NORMAL, "%c",
                                sh->ctx->cmd_buff[pos++]);
            }
        }
        else {
            z_shell_fprintf(sh, SHELL_NORMAL, "%s",
                            &sh->ctx->cmd_buff[sh->ctx->cmd_buff_pos]);
        }
    }
    sh->ctx->cmd_buff_pos = sh->ctx->cmd_buff_len;

    if (full_line_cmd(sh)) {
        if (((data_removed) && (diff > 0)) || (!data_removed)) {
            z_cursor_next_line_move(sh);
        }
    }

    z_shell_op_cursor_move(sh, -diff);
}

static void data_insert(const struct shell* sh, char const* data, uint16_t len) {
    uint16_t after    = sh->ctx->cmd_buff_len - sh->ctx->cmd_buff_pos;
    char*    curr_pos = &sh->ctx->cmd_buff[sh->ctx->cmd_buff_pos];

    if ((sh->ctx->cmd_buff_len + len) >= CONFIG_SHELL_CMD_BUFF_SIZE) {
        return;
    }

    memmove(curr_pos + len, curr_pos, after);
    memcpy(curr_pos, data, len);
    sh->ctx->cmd_buff_len += len;
    sh->ctx->cmd_buff[sh->ctx->cmd_buff_len] = '\0';

    if (!z_flag_echo_get(sh)) {
        sh->ctx->cmd_buff_pos += len;
        return;
    }

    reprint_from_cursor(sh, after, false);
}

static void char_replace(const struct shell* sh, char data) {
    sh->ctx->cmd_buff[sh->ctx->cmd_buff_pos++] = data;

    if (!z_flag_echo_get(sh)) {
        return;
    }
    if (z_flag_obscure_get(sh)) {
        data = '*';
    }

    z_shell_raw_fprintf(sh->fprintf_ctx, "%c", data);
    if (z_shell_cursor_in_empty_line(sh)) {
        z_cursor_next_line_move(sh);
    }
}

void z_shell_op_char_insert(const struct shell* sh, char data) {
    if (z_flag_insert_mode_get(sh) &&
        (sh->ctx->cmd_buff_len != sh->ctx->cmd_buff_pos)) {
        char_replace(sh, data);
    }
    else {
        data_insert(sh, &data, 1);
    }
}

void z_shell_op_char_backspace(const struct shell* sh) {
    if ((sh->ctx->cmd_buff_len == 0) ||
        (sh->ctx->cmd_buff_pos == 0)) {
        return;
    }

    z_shell_op_cursor_move(sh, -1);
    z_shell_op_char_delete(sh);
}

void z_shell_op_char_delete(const struct shell* sh) {
    uint16_t diff = sh->ctx->cmd_buff_len - sh->ctx->cmd_buff_pos;
    char*    str  = &sh->ctx->cmd_buff[sh->ctx->cmd_buff_pos];

    if (diff == 0U) {
        return;
    }

    memmove(str, str + 1, diff);
    --sh->ctx->cmd_buff_len;
    reprint_from_cursor(sh, --diff, true);
}

void z_shell_op_delete_from_cursor(const struct shell* sh) {
    sh->ctx->cmd_buff_len                    = sh->ctx->cmd_buff_pos;
    sh->ctx->cmd_buff[sh->ctx->cmd_buff_pos] = '\0';

    z_clear_eos(sh);
}

void z_shell_op_completion_insert(const struct shell* sh,
                                  char const* compl,
                                  uint16_t compl_len) {
    data_insert(sh, compl, compl_len);
}

void z_shell_cmd_line_erase(const struct shell* sh) {
    z_shell_multiline_data_calc(&sh->ctx->vt100_ctx.cons,
                                sh->ctx->cmd_buff_pos,
                                sh->ctx->cmd_buff_len);
    z_shell_op_cursor_horiz_move(sh,
                                 -(sh->ctx->vt100_ctx.cons.cur_x - 1));
    z_shell_op_cursor_vert_move(sh, sh->ctx->vt100_ctx.cons.cur_y - 1);

    z_clear_eos(sh);
}

static void print_prompt(const struct shell* sh) {
    z_shell_fprintf(sh, SHELL_INFO, "%s", sh->ctx->prompt);
}

void z_shell_print_cmd(const struct shell* sh) {
    int  beg_offset = 0;
    int  end_offset = 0;
    int  cmd_width  = z_shell_strlen(sh->ctx->cmd_buff);
    int  adjust     = sh->ctx->vt100_ctx.cons.name_len;
    char ch;

    while (cmd_width > sh->ctx->vt100_ctx.cons.terminal_wid - adjust) {
        end_offset += sh->ctx->vt100_ctx.cons.terminal_wid - adjust;
        ch                            = sh->ctx->cmd_buff[end_offset];
        sh->ctx->cmd_buff[end_offset] = '\0';

        z_shell_raw_fprintf(sh->fprintf_ctx, "%s\n",
                            &sh->ctx->cmd_buff[beg_offset]);

        sh->ctx->cmd_buff[end_offset] = ch;
        cmd_width -= (sh->ctx->vt100_ctx.cons.terminal_wid - adjust);
        beg_offset = end_offset;
        adjust     = 0;
    }
    if (cmd_width > 0) {
        z_shell_raw_fprintf(sh->fprintf_ctx, "%s",
                            &sh->ctx->cmd_buff[beg_offset]);
    }
}

void z_shell_print_prompt_and_cmd(const struct shell* sh) {
    print_prompt(sh);

    if (z_flag_echo_get(sh)) {
        z_shell_print_cmd(sh);
        z_shell_op_cursor_position_synchronize(sh);
    }
}

static void shell_pend_on_txdone(const struct shell* sh) {
    if (IS_ENABLED(CONFIG_MULTITHREADING) &&
        (sh->ctx->state < SHELL_STATE_PANIC_MODE_ACTIVE)) {
        struct k_poll_event event;

        k_poll_event_init(&event,
                          K_POLL_TYPE_SIGNAL,
                          K_POLL_MODE_NOTIFY_ONLY,
                          &sh->ctx->signals[SHELL_SIGNAL_TXDONE]);
        k_poll(&event, 1, K_FOREVER);
        k_poll_signal_reset(&sh->ctx->signals[SHELL_SIGNAL_TXDONE]);
    }
    else {
        /* Blocking wait in case of bare metal. */
        while (!z_flag_tx_rdy_get(sh)) {
        }
        z_flag_tx_rdy_set(sh, false);
    }
}

void z_shell_write(const struct shell* sh, void const* data,
                   size_t length) {
    __ASSERT_NO_MSG(sh && data);

    size_t offset = 0;
    size_t tmp_cnt;

<<<<<<< HEAD
    while (length) {
        int err = sh->iface->api->write(sh->iface,
                        &((uint8_t const*)data)[offset], length,
                        &tmp_cnt);
        (void)err;
        __ASSERT_NO_MSG(err == 0);
        __ASSERT_NO_MSG(length >= tmp_cnt);
        offset += tmp_cnt;
        length -= tmp_cnt;
        if ((tmp_cnt == 0) &&
            (sh->ctx->state != SHELL_STATE_PANIC_MODE_ACTIVE)) {
            shell_pend_on_txdone(sh);
        }
    }
=======
	if (z_flag_echo_get(sh)) {
		z_shell_print_cmd(sh);
		z_shell_op_cursor_position_synchronize(sh);
	}
}

static void shell_pend_on_txdone(const struct shell *sh)
{
	if (IS_ENABLED(CONFIG_MULTITHREADING) &&
	    (sh->ctx->state < SHELL_STATE_PANIC_MODE_ACTIVE)) {
		k_event_wait(&sh->ctx->signal_event, SHELL_SIGNAL_TXDONE, false, K_FOREVER);
		k_event_clear(&sh->ctx->signal_event, SHELL_SIGNAL_TXDONE);
	} else {
		/* Blocking wait in case of bare metal. */
		while (!z_flag_tx_rdy_get(sh)) {
		}
		z_flag_tx_rdy_set(sh, false);
	}
}

void z_shell_write(const struct shell *sh, const void *data,
		 size_t length)
{
	__ASSERT_NO_MSG(sh && data);

	size_t offset = 0;
	size_t tmp_cnt;

	while (length) {
		int err = sh->iface->api->write(sh->iface,
				&((const uint8_t *) data)[offset], length,
				&tmp_cnt);
		(void)err;
		__ASSERT_NO_MSG(err == 0);
		__ASSERT_NO_MSG(length >= tmp_cnt);
		offset += tmp_cnt;
		length -= tmp_cnt;
		if (tmp_cnt == 0 &&
		    (sh->ctx->state != SHELL_STATE_PANIC_MODE_ACTIVE)) {
			shell_pend_on_txdone(sh);
		}
	}
>>>>>>> ddc43f0d
}

/* Function shall be only used by the fprintf module. */
void z_shell_print_stream(void const* user_ctx, char const* data, size_t len) {
    z_shell_write((const struct shell*)user_ctx, data, len);
}

static void vt100_bgcolor_set(const struct shell* sh,
                              enum shell_vt100_color bgcolor) {
    if (!IS_ENABLED(CONFIG_SHELL_VT100_COLORS)) {
        return;
    }

    if (bgcolor >= VT100_COLOR_END) {
        return;
    }

    if ((bgcolor == SHELL_NORMAL) ||
        (sh->ctx->vt100_ctx.col.bgcol == bgcolor)) {
        return;
    }

    sh->ctx->vt100_ctx.col.bgcol = bgcolor;
    Z_SHELL_VT100_CMD(sh, "\e[403%dm", bgcolor);
}

void z_shell_vt100_color_set(const struct shell* sh,
                             enum shell_vt100_color color) {
    if (!IS_ENABLED(CONFIG_SHELL_VT100_COLORS)) {
        return;
    }

    if (color >= VT100_COLOR_END) {
        return;
    }

    if (sh->ctx->vt100_ctx.col.col == color) {
        return;
    }

    sh->ctx->vt100_ctx.col.col = color;

    if (color != SHELL_NORMAL) {
        Z_SHELL_VT100_CMD(sh, "\e[1;3%dm", color);
    }
    else {
        Z_SHELL_VT100_CMD(sh, SHELL_VT100_MODESOFF);
    }
}

void z_shell_vt100_colors_restore(const struct shell* sh,
                                  const struct shell_vt100_colors* color) {
    if (!IS_ENABLED(CONFIG_SHELL_VT100_COLORS)) {
        return;
    }

    z_shell_vt100_color_set(sh, color->col);
    vt100_bgcolor_set(sh, color->bgcol);
}

void z_shell_vfprintf(const struct shell* sh, enum shell_vt100_color color,
                      char const* fmt, va_list args) {
    if (IS_ENABLED(CONFIG_SHELL_VT100_COLORS) &&
        z_flag_use_colors_get(sh) &&
        (color != sh->ctx->vt100_ctx.col.col)) {
        struct shell_vt100_colors col;

        z_shell_vt100_colors_store(sh, &col);
        z_shell_vt100_color_set(sh, color);

        z_shell_fprintf_fmt(sh->fprintf_ctx, fmt, args);

        z_shell_vt100_colors_restore(sh, &col);
    }
    else {
        z_shell_fprintf_fmt(sh->fprintf_ctx, fmt, args);
    }
}

void z_shell_fprintf(const struct shell* sh,
                     enum shell_vt100_color color,
                     char const* fmt, ...) {
    __ASSERT_NO_MSG(sh);
    __ASSERT_NO_MSG(sh->ctx);
    __ASSERT_NO_MSG(sh->fprintf_ctx);
    __ASSERT_NO_MSG(fmt);
    __ASSERT(z_flag_sync_mode_get(sh) || !k_is_in_isr(),
             "Thread context required.");

    va_list args;

    va_start(args, fmt);
    z_shell_vfprintf(sh, color, fmt, args);
    va_end(args);
}

void z_shell_backend_rx_buffer_flush(const struct shell *sh)
{
	__ASSERT_NO_MSG(sh);

	int32_t max_iterations = 1000;
	uint8_t buf[64];
	size_t count = 0;
	int err;

	do {
		err = sh->iface->api->read(sh->iface, buf, sizeof(buf), &count);
	} while (count != 0 && err == 0 && --max_iterations > 0);
}<|MERGE_RESOLUTION|>--- conflicted
+++ resolved
@@ -9,10 +9,10 @@
 
 #define CMD_CURSOR_LEN 8
 
-void z_shell_op_cursor_vert_move(const struct shell* sh, int32_t delta) {
+void z_shell_op_cursor_vert_move(struct shell const* sh, int32_t delta) {
     char dir;
 
-    dir = delta > 0 ? 'A' : 'B';
+    dir = (delta > 0) ? 'A' : 'B';
     if (delta == 0) {
         return;
     }
@@ -24,10 +24,10 @@
     Z_SHELL_VT100_CMD(sh, "\e[%d%c", delta, dir);
 }
 
-void z_shell_op_cursor_horiz_move(const struct shell* sh, int32_t delta) {
+void z_shell_op_cursor_horiz_move(struct shell const* sh, int32_t delta) {
     char dir;
 
-    dir = delta > 0 ? 'C' : 'D';
+    dir = (delta > 0) ? 'C' : 'D';
     if (delta == 0) {
         return;
     }
@@ -42,7 +42,7 @@
 /* Function returns true if command length is equal to multiplicity of terminal
  * width.
  */
-static inline bool full_line_cmd(const struct shell* sh) {
+static inline bool full_line_cmd(struct shell const* sh) {
     size_t line_length = sh->ctx->cmd_buff_len + z_shell_strlen(sh->ctx->prompt);
 
     if (line_length == 0) {
@@ -53,7 +53,7 @@
 }
 
 /* Function returns true if cursor is at beginning of an empty line. */
-bool z_shell_cursor_in_empty_line(const struct shell* sh) {
+bool z_shell_cursor_in_empty_line(struct shell const* sh) {
     // Calculate the total length of the input and prompt, considering if echo is enabled
     size_t total_length = (sh->ctx->cmd_buff_pos * sh->ctx->cfg.flags.echo) + z_shell_strlen(sh->ctx->prompt);
 
@@ -63,13 +63,13 @@
     return (is_in_empty_line);
 }
 
-void z_shell_op_cond_next_line(const struct shell* sh) {
+void z_shell_op_cond_next_line(struct shell const* sh) {
     if (z_shell_cursor_in_empty_line(sh) || full_line_cmd(sh)) {
         z_cursor_next_line_move(sh);
     }
 }
 
-void z_shell_op_cursor_position_synchronize(const struct shell* sh) {
+void z_shell_op_cursor_position_synchronize(struct shell const* sh) {
     struct shell_multiline_cons* cons = &sh->ctx->vt100_ctx.cons;
     bool last_line;
 
@@ -93,7 +93,7 @@
     }
 }
 
-void z_shell_op_cursor_move(const struct shell* sh, int16_t val) {
+void z_shell_op_cursor_move(struct shell const* sh, int16_t val) {
     struct shell_multiline_cons* cons = &sh->ctx->vt100_ctx.cons;
     uint16_t new_pos = (sh->ctx->cmd_buff_pos + val);
     int32_t row_span;
@@ -143,7 +143,7 @@
     return ret;
 }
 
-void z_shell_op_cursor_word_move(const struct shell* sh, int16_t val) {
+void z_shell_op_cursor_word_move(struct shell const* sh, int16_t val) {
     int16_t shift;
     int16_t sign;
 
@@ -163,7 +163,7 @@
     }
 }
 
-void z_shell_op_word_remove(const struct shell* sh) {
+void z_shell_op_word_remove(struct shell const* sh) {
     /* Line must not be empty and cursor must not be at 0 to continue. */
     if ((sh->ctx->cmd_buff_len == 0) ||
         (sh->ctx->cmd_buff_pos == 0)) {
@@ -202,27 +202,27 @@
     z_cursor_restore(sh);
 }
 
-void z_shell_op_cursor_home_move(const struct shell* sh) {
+void z_shell_op_cursor_home_move(struct shell const* sh) {
     z_shell_op_cursor_move(sh, -sh->ctx->cmd_buff_pos);
 }
 
-void z_shell_op_cursor_end_move(const struct shell* sh) {
+void z_shell_op_cursor_end_move(struct shell const* sh) {
     z_shell_op_cursor_move(sh, sh->ctx->cmd_buff_len - sh->ctx->cmd_buff_pos);
 }
 
-void z_shell_op_left_arrow(const struct shell* sh) {
+void z_shell_op_left_arrow(struct shell const* sh) {
     if (sh->ctx->cmd_buff_pos > 0) {
         z_shell_op_cursor_move(sh, -1);
     }
 }
 
-void z_shell_op_right_arrow(const struct shell* sh) {
+void z_shell_op_right_arrow(struct shell const* sh) {
     if (sh->ctx->cmd_buff_pos < sh->ctx->cmd_buff_len) {
         z_shell_op_cursor_move(sh, 1);
     }
 }
 
-static void reprint_from_cursor(const struct shell* sh, uint16_t diff,
+static void reprint_from_cursor(struct shell const* sh, uint16_t diff,
                                 bool data_removed) {
     /* Clear eos is needed only when newly printed command is shorter than
      * previously printed command. This can happen when delete or backspace
@@ -279,7 +279,7 @@
     z_shell_op_cursor_move(sh, -diff);
 }
 
-static void data_insert(const struct shell* sh, char const* data, uint16_t len) {
+static void data_insert(struct shell const* sh, char const* data, uint16_t len) {
     uint16_t after    = sh->ctx->cmd_buff_len - sh->ctx->cmd_buff_pos;
     char*    curr_pos = &sh->ctx->cmd_buff[sh->ctx->cmd_buff_pos];
 
@@ -300,7 +300,7 @@
     reprint_from_cursor(sh, after, false);
 }
 
-static void char_replace(const struct shell* sh, char data) {
+static void char_replace(struct shell const* sh, char data) {
     sh->ctx->cmd_buff[sh->ctx->cmd_buff_pos++] = data;
 
     if (!z_flag_echo_get(sh)) {
@@ -316,7 +316,7 @@
     }
 }
 
-void z_shell_op_char_insert(const struct shell* sh, char data) {
+void z_shell_op_char_insert(struct shell const* sh, char data) {
     if (z_flag_insert_mode_get(sh) &&
         (sh->ctx->cmd_buff_len != sh->ctx->cmd_buff_pos)) {
         char_replace(sh, data);
@@ -326,7 +326,7 @@
     }
 }
 
-void z_shell_op_char_backspace(const struct shell* sh) {
+void z_shell_op_char_backspace(struct shell const* sh) {
     if ((sh->ctx->cmd_buff_len == 0) ||
         (sh->ctx->cmd_buff_pos == 0)) {
         return;
@@ -336,7 +336,7 @@
     z_shell_op_char_delete(sh);
 }
 
-void z_shell_op_char_delete(const struct shell* sh) {
+void z_shell_op_char_delete(struct shell const* sh) {
     uint16_t diff = sh->ctx->cmd_buff_len - sh->ctx->cmd_buff_pos;
     char*    str  = &sh->ctx->cmd_buff[sh->ctx->cmd_buff_pos];
 
@@ -349,20 +349,20 @@
     reprint_from_cursor(sh, --diff, true);
 }
 
-void z_shell_op_delete_from_cursor(const struct shell* sh) {
+void z_shell_op_delete_from_cursor(struct shell const* sh) {
     sh->ctx->cmd_buff_len                    = sh->ctx->cmd_buff_pos;
     sh->ctx->cmd_buff[sh->ctx->cmd_buff_pos] = '\0';
 
     z_clear_eos(sh);
 }
 
-void z_shell_op_completion_insert(const struct shell* sh,
+void z_shell_op_completion_insert(struct shell const* sh,
                                   char const* compl,
                                   uint16_t compl_len) {
     data_insert(sh, compl, compl_len);
 }
 
-void z_shell_cmd_line_erase(const struct shell* sh) {
+void z_shell_cmd_line_erase(struct shell const* sh) {
     z_shell_multiline_data_calc(&sh->ctx->vt100_ctx.cons,
                                 sh->ctx->cmd_buff_pos,
                                 sh->ctx->cmd_buff_len);
@@ -373,11 +373,11 @@
     z_clear_eos(sh);
 }
 
-static void print_prompt(const struct shell* sh) {
+static void print_prompt(struct shell const* sh) {
     z_shell_fprintf(sh, SHELL_INFO, "%s", sh->ctx->prompt);
 }
 
-void z_shell_print_cmd(const struct shell* sh) {
+void z_shell_print_cmd(struct shell const* sh) {
     int  beg_offset = 0;
     int  end_offset = 0;
     int  cmd_width  = z_shell_strlen(sh->ctx->cmd_buff);
@@ -403,7 +403,7 @@
     }
 }
 
-void z_shell_print_prompt_and_cmd(const struct shell* sh) {
+void z_shell_print_prompt_and_cmd(struct shell const* sh) {
     print_prompt(sh);
 
     if (z_flag_echo_get(sh)) {
@@ -412,17 +412,11 @@
     }
 }
 
-static void shell_pend_on_txdone(const struct shell* sh) {
+static void shell_pend_on_txdone(struct shell const* sh) {
     if (IS_ENABLED(CONFIG_MULTITHREADING) &&
         (sh->ctx->state < SHELL_STATE_PANIC_MODE_ACTIVE)) {
-        struct k_poll_event event;
-
-        k_poll_event_init(&event,
-                          K_POLL_TYPE_SIGNAL,
-                          K_POLL_MODE_NOTIFY_ONLY,
-                          &sh->ctx->signals[SHELL_SIGNAL_TXDONE]);
-        k_poll(&event, 1, K_FOREVER);
-        k_poll_signal_reset(&sh->ctx->signals[SHELL_SIGNAL_TXDONE]);
+        k_event_wait(&sh->ctx->signal_event, SHELL_SIGNAL_TXDONE, false, K_FOREVER);
+        k_event_clear(&sh->ctx->signal_event, SHELL_SIGNAL_TXDONE);
     }
     else {
         /* Blocking wait in case of bare metal. */
@@ -432,14 +426,13 @@
     }
 }
 
-void z_shell_write(const struct shell* sh, void const* data,
+void z_shell_write(struct shell const* sh, void const* data,
                    size_t length) {
     __ASSERT_NO_MSG(sh && data);
 
     size_t offset = 0;
     size_t tmp_cnt;
 
-<<<<<<< HEAD
     while (length) {
         int err = sh->iface->api->write(sh->iface,
                         &((uint8_t const*)data)[offset], length,
@@ -454,58 +447,14 @@
             shell_pend_on_txdone(sh);
         }
     }
-=======
-	if (z_flag_echo_get(sh)) {
-		z_shell_print_cmd(sh);
-		z_shell_op_cursor_position_synchronize(sh);
-	}
-}
-
-static void shell_pend_on_txdone(const struct shell *sh)
-{
-	if (IS_ENABLED(CONFIG_MULTITHREADING) &&
-	    (sh->ctx->state < SHELL_STATE_PANIC_MODE_ACTIVE)) {
-		k_event_wait(&sh->ctx->signal_event, SHELL_SIGNAL_TXDONE, false, K_FOREVER);
-		k_event_clear(&sh->ctx->signal_event, SHELL_SIGNAL_TXDONE);
-	} else {
-		/* Blocking wait in case of bare metal. */
-		while (!z_flag_tx_rdy_get(sh)) {
-		}
-		z_flag_tx_rdy_set(sh, false);
-	}
-}
-
-void z_shell_write(const struct shell *sh, const void *data,
-		 size_t length)
-{
-	__ASSERT_NO_MSG(sh && data);
-
-	size_t offset = 0;
-	size_t tmp_cnt;
-
-	while (length) {
-		int err = sh->iface->api->write(sh->iface,
-				&((const uint8_t *) data)[offset], length,
-				&tmp_cnt);
-		(void)err;
-		__ASSERT_NO_MSG(err == 0);
-		__ASSERT_NO_MSG(length >= tmp_cnt);
-		offset += tmp_cnt;
-		length -= tmp_cnt;
-		if (tmp_cnt == 0 &&
-		    (sh->ctx->state != SHELL_STATE_PANIC_MODE_ACTIVE)) {
-			shell_pend_on_txdone(sh);
-		}
-	}
->>>>>>> ddc43f0d
 }
 
 /* Function shall be only used by the fprintf module. */
 void z_shell_print_stream(void const* user_ctx, char const* data, size_t len) {
-    z_shell_write((const struct shell*)user_ctx, data, len);
-}
-
-static void vt100_bgcolor_set(const struct shell* sh,
+    z_shell_write((struct shell const*)user_ctx, data, len);
+}
+
+static void vt100_bgcolor_set(struct shell const* sh,
                               enum shell_vt100_color bgcolor) {
     if (!IS_ENABLED(CONFIG_SHELL_VT100_COLORS)) {
         return;
@@ -524,7 +473,7 @@
     Z_SHELL_VT100_CMD(sh, "\e[403%dm", bgcolor);
 }
 
-void z_shell_vt100_color_set(const struct shell* sh,
+void z_shell_vt100_color_set(struct shell const* sh,
                              enum shell_vt100_color color) {
     if (!IS_ENABLED(CONFIG_SHELL_VT100_COLORS)) {
         return;
@@ -548,7 +497,7 @@
     }
 }
 
-void z_shell_vt100_colors_restore(const struct shell* sh,
+void z_shell_vt100_colors_restore(struct shell const* sh,
                                   const struct shell_vt100_colors* color) {
     if (!IS_ENABLED(CONFIG_SHELL_VT100_COLORS)) {
         return;
@@ -558,7 +507,7 @@
     vt100_bgcolor_set(sh, color->bgcol);
 }
 
-void z_shell_vfprintf(const struct shell* sh, enum shell_vt100_color color,
+void z_shell_vfprintf(struct shell const* sh, enum shell_vt100_color color,
                       char const* fmt, va_list args) {
     if (IS_ENABLED(CONFIG_SHELL_VT100_COLORS) &&
         z_flag_use_colors_get(sh) &&
@@ -577,7 +526,7 @@
     }
 }
 
-void z_shell_fprintf(const struct shell* sh,
+void z_shell_fprintf(struct shell const* sh,
                      enum shell_vt100_color color,
                      char const* fmt, ...) {
     __ASSERT_NO_MSG(sh);
@@ -594,16 +543,15 @@
     va_end(args);
 }
 
-void z_shell_backend_rx_buffer_flush(const struct shell *sh)
-{
-	__ASSERT_NO_MSG(sh);
-
-	int32_t max_iterations = 1000;
-	uint8_t buf[64];
-	size_t count = 0;
-	int err;
-
-	do {
-		err = sh->iface->api->read(sh->iface, buf, sizeof(buf), &count);
-	} while (count != 0 && err == 0 && --max_iterations > 0);
+void z_shell_backend_rx_buffer_flush(const struct shell *sh) {
+    __ASSERT_NO_MSG(sh);
+
+    int32_t max_iterations = 1000;
+    uint8_t buf[64];
+    size_t count = 0;
+    int err;
+
+    do {
+        err = sh->iface->api->read(sh->iface, buf, sizeof(buf), &count);
+    } while (count != 0 && err == 0 && --max_iterations > 0);
 }