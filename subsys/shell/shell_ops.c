--- conflicted
+++ resolved
@@ -42,26 +42,14 @@
 /* Function returns true if command length is equal to multiplicity of terminal
  * width.
  */
-<<<<<<< HEAD
-static inline bool full_line_cmd(const struct shell *sh)
-{
-	size_t line_length = sh->ctx->cmd_buff_len + z_shell_strlen(sh->ctx->prompt);
-
-	if (line_length == 0) {
-		return false;
-	}
-
-	return (line_length % sh->ctx->vt100_ctx.cons.terminal_wid == 0U);
-=======
 static inline bool full_line_cmd(const struct shell* sh) {
-    // Calculate the total length of the command buffer and the prompt
-    size_t total_length = sh->ctx->cmd_buff_len + z_shell_strlen(sh->ctx->prompt);
-
-    // Determine if the total length perfectly fills the terminal width
-    bool is_full_line = ((total_length % sh->ctx->vt100_ctx.cons.terminal_wid) == 0U);
-
-    return (is_full_line);
->>>>>>> 57b29f65
+    size_t line_length = sh->ctx->cmd_buff_len + z_shell_strlen(sh->ctx->prompt);
+
+    if (line_length == 0) {
+        return (false);
+    }
+
+    return (line_length % sh->ctx->vt100_ctx.cons.terminal_wid == 0U);
 }
 
 /* Function returns true if cursor is at beginning of an empty line. */
