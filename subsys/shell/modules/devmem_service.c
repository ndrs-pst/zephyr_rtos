--- conflicted
+++ resolved
@@ -48,7 +48,7 @@
     uint32_t value;
     size_t data_offset;
     mm_reg_t addr;
-    const size_t vsize = width / BITS_PER_BYTE;
+    size_t const vsize = (width / BITS_PER_BYTE);
     uint8_t hex_data[SHELL_HEXDUMP_BYTES_IN_LINE];
 
     #if defined(CONFIG_MMU) || defined(CONFIG_PCIE)
@@ -168,22 +168,31 @@
     return (0);
 }
 
-<<<<<<< HEAD
 static void bypass_cb(const struct shell* sh, uint8_t* recv, size_t len) {
     bool escape = false;
     static uint8_t tail;
     uint8_t byte;
     struct devmem_service_context* context = &devmem_context;
 
-    if (tail == CHAR_CAN && recv[0] == CHAR_DC1) {
-        escape = true;
-    }
-    else {
-        for (int i = 0; i < (len - 1); i++) {
-            if (recv[i] == CHAR_CAN && recv[i + 1] == CHAR_DC1) {
-                escape = true;
-                break;
-            }
+    for (size_t i = 0; i < len; i++) {
+        if ((tail == CHAR_CAN) && (recv[i] == CHAR_DC1)) {
+            escape = true;
+            tail   = 0;
+            break;
+        }
+        tail = recv[i];
+
+        if (is_ascii(recv[i])) {
+            context->chunk[context->chunk_element] = recv[i];
+            context->chunk_element++;
+        }
+
+        if (context->chunk_element == 2) {
+            byte = (uint8_t)strtoul(context->chunk, NULL, 16);
+            *context->bytes = byte;
+            context->bytes++;
+            context->sum++;
+            context->chunk_element = 0;
         }
     }
 
@@ -210,71 +219,6 @@
         }
         return;
     }
-
-    tail = recv[len - 1];
-
-    if (is_ascii(*recv)) {
-        context->chunk[context->chunk_element] = *recv;
-        context->chunk_element++;
-    }
-
-    if (context->chunk_element == 2) {
-        byte = (uint8_t)strtoul(context->chunk, NULL, 16);
-        *context->bytes = byte;
-        context->bytes++;
-        context->sum++;
-        context->chunk_element = 0;
-    }
-=======
-static void bypass_cb(const struct shell *sh, uint8_t *recv, size_t len)
-{
-	bool escape = false;
-	static uint8_t tail;
-	uint8_t byte;
-
-	for (size_t i = 0; i < len; i++) {
-		if (tail == CHAR_CAN && recv[i] == CHAR_DC1) {
-			escape = true;
-			tail = 0;
-			break;
-		}
-		tail = recv[i];
-
-		if (is_ascii(recv[i])) {
-			chunk[chunk_element] = recv[i];
-			chunk_element++;
-		}
-
-		if (chunk_element == 2) {
-			byte = (uint8_t)strtoul(chunk, NULL, 16);
-			*bytes = byte;
-			bytes++;
-			sum++;
-			chunk_element = 0;
-		}
-	}
-
-	if (escape) {
-		shell_print(sh, "Number of bytes read: %d", sum);
-		set_bypass(sh, NULL);
-
-		if (!littleendian) {
-			while (sum > 4) {
-				*data = BSWAP_32(*data);
-				data++;
-				sum = sum - 4;
-			}
-			if (sum % 4 == 0) {
-				*data = BSWAP_32(*data);
-			} else if (sum % 4 == 2) {
-				*data = BSWAP_16(*data);
-			} else if (sum % 4 == 3) {
-				*data = BSWAP_24(*data);
-			}
-		}
-		return;
-	}
->>>>>>> 101add04
 }
 
 static int cmd_load(const struct shell* sh, size_t argc, char** argv) {
@@ -432,10 +376,10 @@
                                SHELL_SUBCMD_SET_END);
 
 SHELL_CMD_ARG_REGISTER(devmem, &sub_devmem,
-                   "Read/write physical memory\n"
-                   "Usage:\n"
-                   "Read memory at address with optional width:\n"
-                   "devmem <address> [<width>]\n"
-                   "Write memory at address with mandatory width and value:\n"
-                   "devmem <address> <width> <value>",
-                   cmd_devmem, 2, 2);+                       "Read/write physical memory\n"
+                       "Usage:\n"
+                       "Read memory at address with optional width:\n"
+                       "devmem <address> [<width>]\n"
+                       "Write memory at address with mandatory width and value:\n"
+                       "devmem <address> <width> <value>",
+                       cmd_devmem, 2, 2);