/*
 * Copyright (c) 2020 Intel Corporation
 * Copyright (c) 2021 Antmicro <www.antmicro.com>
 * Copyright (c) 2022 Meta
 *
 * SPDX-License-Identifier: Apache-2.0
 */

#undef _POSIX_C_SOURCE
#define _POSIX_C_SOURCE 200809L

#include <stdlib.h>
#ifdef CONFIG_NATIVE_LIBC
#include <unistd.h>
#else
#include <zephyr/posix/unistd.h>
#endif
#include <zephyr/device.h>
#include <zephyr/shell/shell.h>
#include <zephyr/sys/byteorder.h>

#ifndef CONFIG_NATIVE_LIBC
extern void getopt_init(void);
#endif

<<<<<<< HEAD
static inline bool is_ascii(uint8_t data)
{
	return (data >= 0x30 && data <= 0x39) || (data >= 0x61 && data <= 0x66) ||
	       (data >= 0x41 && data <= 0x46);
=======
static inline bool is_ascii(uint8_t data) {
    return (((data >= 0x30) && (data <= 0x39)) ||
            ((data >= 0x61) && (data <= 0x66)) ||
            ((data >= 0x41) && (data <= 0x46)));
>>>>>>> aae25861
}

struct devmem_service_context {
    unsigned char* bytes;
    uint32_t* data;
    int sum;
    int chunk_element;
    char chunk[2];
    bool littleendian;
};

static struct devmem_service_context devmem_context;

#define CHAR_CAN 0x18
#define CHAR_DC1 0x11

#ifndef BITS_PER_BYTE
#define BITS_PER_BYTE 8
#endif

static int memory_dump(const struct shell* sh, mem_addr_t phys_addr, size_t size, uint8_t width) {
    uint32_t value;
    size_t data_offset;
    mm_reg_t addr;
    const size_t vsize = width / BITS_PER_BYTE;
    uint8_t hex_data[SHELL_HEXDUMP_BYTES_IN_LINE];

    #if defined(CONFIG_MMU) || defined(CONFIG_PCIE)
    device_map((mm_reg_t*)&addr, phys_addr, size, K_MEM_CACHE_NONE);

    shell_print(sh, "Mapped 0x%lx to 0x%lx", phys_addr, addr);
    #else
    addr = phys_addr;
    #endif /* defined(CONFIG_MMU) || defined(CONFIG_PCIE) */

    for (; size > 0;
        addr += SHELL_HEXDUMP_BYTES_IN_LINE, size -= MIN(size, SHELL_HEXDUMP_BYTES_IN_LINE)) {
        for (data_offset = 0;
             size >= vsize && data_offset + vsize <= SHELL_HEXDUMP_BYTES_IN_LINE;
             data_offset += vsize) {
            switch (width) {
                case 8 :
                    value = sys_read8(addr + data_offset);
                    hex_data[data_offset] = value;
                    break;

                case 16 :
                    value = sys_le16_to_cpu(sys_read16(addr + data_offset));
                    sys_put_le16(value, &hex_data[data_offset]);
                    break;

                case 32 :
                    value = sys_le32_to_cpu(sys_read32(addr + data_offset));
                    sys_put_le32(value, &hex_data[data_offset]);
                    break;

                default :
                    shell_print(sh, "Incorrect data width");
                    return (-EINVAL);
            }
        }

        shell_hexdump_line(sh, addr, hex_data, MIN(size, SHELL_HEXDUMP_BYTES_IN_LINE));
    }

    return (0);
}

<<<<<<< HEAD
static int cmd_dump(const struct shell *sh, size_t argc, char **argv)
{
	int rv;
	size_t size = -1;
	size_t width = 32;
	mem_addr_t addr = -1;

	optind = 1;
#ifndef CONFIG_NATIVE_LIBC
	getopt_init();
#endif
	while ((rv = getopt(argc, argv, "a:s:w:")) != -1) {
		switch (rv) {
		case 'a':
			addr = (mem_addr_t)strtoul(optarg, NULL, 16);
			if (addr == 0 && errno == EINVAL) {
				shell_error(sh, "invalid addr '%s'", optarg);
				return -EINVAL;
			}
			break;
		case 's':
			size = (size_t)strtoul(optarg, NULL, 0);
			if (size == 0 && errno == EINVAL) {
				shell_error(sh, "invalid size '%s'", optarg);
				return -EINVAL;
			}
			break;
		case 'w':
			width = (size_t)strtoul(optarg, NULL, 0);
			if (width == 0 && errno == EINVAL) {
				shell_error(sh, "invalid width '%s'", optarg);
				return -EINVAL;
			}
			break;
		case '?':
		default:
			return -EINVAL;
		}
	}

	if (addr == -1) {
		shell_error(sh, "'-a <address>' is mandatory");
		return -EINVAL;
	}

	if (size == -1) {
		shell_error(sh, "'-s <size>' is mandatory");
		return -EINVAL;
	}

	return memory_dump(sh, addr, size, width);
=======
static int cmd_dump(const struct shell* sh, size_t argc, char** argv) {
    int rv;
    size_t size = -1;
    size_t width = 32;
    mem_addr_t addr = -1;

    optind = 1;
    #ifndef CONFIG_NATIVE_LIBC
    getopt_init();
    #endif
    while ((rv = getopt(argc, argv, "a:s:w:")) != -1) {
        switch (rv) {
            case 'a' :
                addr = (mem_addr_t)strtoul(optarg, NULL, 16);
                if (addr == 0 && errno == EINVAL) {
                    shell_error(sh, "invalid addr '%s'", optarg);
                    return (-EINVAL);
                }
                break;

            case 's' :
                size = (size_t)strtoul(optarg, NULL, 0);
                if (size == 0 && errno == EINVAL) {
                    shell_error(sh, "invalid size '%s'", optarg);
                    return (-EINVAL);
                }
                break;

            case 'w' :
                width = (size_t)strtoul(optarg, NULL, 0);
                if (width == 0 && errno == EINVAL) {
                    shell_error(sh, "invalid width '%s'", optarg);
                    return (-EINVAL);
                }
                break;

            case '?' :
            default :
                return (-EINVAL);
        }
    }

    if (addr == -1) {
        shell_error(sh, "'-a <address>' is mandatory");
        return (-EINVAL);
    }

    if (size == -1) {
        shell_error(sh, "'-s <size>' is mandatory");
        return (-EINVAL);
    }

    return memory_dump(sh, addr, size, width);
>>>>>>> aae25861
}

static int set_bypass(const struct shell* sh, shell_bypass_cb_t bypass) {
    static bool in_use;

    if (bypass && in_use) {
        shell_error(sh, "devmem load supports setting bypass on a single instance.");

        return -EBUSY;
    }

    in_use = !in_use;
    if (in_use) {
        shell_print(sh, "Loading...\npress ctrl-x ctrl-q to escape");
        in_use = true;
    }

    shell_set_bypass(sh, bypass);

    return (0);
}

static void bypass_cb(const struct shell* sh, uint8_t* recv, size_t len) {
    bool escape = false;
    static uint8_t tail;
    uint8_t byte;
    struct devmem_service_context* context = &devmem_context;

    if (tail == CHAR_CAN && recv[0] == CHAR_DC1) {
        escape = true;
    }
    else {
        for (int i = 0; i < (len - 1); i++) {
            if (recv[i] == CHAR_CAN && recv[i + 1] == CHAR_DC1) {
                escape = true;
                break;
            }
        }
    }

    if (escape) {
        shell_print(sh, "Number of bytes read: %d", context->sum);
        set_bypass(sh, NULL);

        if (!context->littleendian) {
            while (context->sum > 4) {
                *context->data = BSWAP_32(*context->data);
                context->data++;
                context->sum = context->sum - 4;
            }

            if (context->sum % 4 == 0) {
                *context->data = BSWAP_32(*context->data);
            }
            else if (context->sum % 4 == 2) {
                *context->data = BSWAP_16(*context->data);
            }
            else if (context->sum % 4 == 3) {
                *context->data = BSWAP_24(*context->data);
            }
        }
        return;
    }

    tail = recv[len - 1];

    if (is_ascii(*recv)) {
        context->chunk[context->chunk_element] = *recv;
        context->chunk_element++;
    }

    if (context->chunk_element == 2) {
        byte = (uint8_t)strtoul(context->chunk, NULL, 16);
        *context->bytes = byte;
        context->bytes++;
        context->sum++;
        context->chunk_element = 0;
    }
}

static int cmd_load(const struct shell* sh, size_t argc, char** argv) {
    struct devmem_service_context* context = &devmem_context;
    char* arg;

    context->littleendian = false;
    context->chunk_element = 0;
    context->sum = 0;

    while (argc >= 2) {
        arg = argv[1] + (!strncmp(argv[1], "--", 2) && argv[1][2]);
        if (!strncmp(arg, "-e", 2)) {
            context->littleendian = true;
        }
        else if (!strcmp(arg, "--")) {
            argv++;
            argc--;
            break;
        }
        else if (arg[0] == '-' && arg[1]) {
            shell_print(sh, "Unknown option \"%s\"", arg);
        }
        else {
            break;
        }
        argv++;
        argc--;
    }

    context->bytes = (unsigned char*)strtol(argv[1], NULL, 0);
    context->data  = (uint32_t*)strtol(argv[1], NULL, 0);

    set_bypass(sh, bypass_cb);

    return (0);
}

static int memory_read(const struct shell* sh, mem_addr_t addr, uint8_t width) {
    uint32_t value;
    int      err = 0;

    switch (width) {
        case 8 :
            value = sys_read8(addr);
            break;

        case 16 :
            value = sys_read16(addr);
            break;

        case 32 :
            value = sys_read32(addr);
            break;

        default :
            shell_print(sh, "Incorrect data width");
            err = -EINVAL;
            break;
    }

    if (err == 0) {
        shell_print(sh, "Read value 0x%x", value);
    }

    return (err);
}

static int memory_write(const struct shell* sh, mem_addr_t addr, uint8_t width, uint64_t value) {
    int err = 0;

    switch (width) {
        case 8 :
            sys_write8(value, addr);
            break;

        case 16 :
            sys_write16(value, addr);
            break;

        case 32 :
            sys_write32(value, addr);
            break;

        default :
            shell_print(sh, "Incorrect data width");
            err = -EINVAL;
            break;
    }

    return (err);
}

/* The syntax of the command is similar to busybox's devmem */
static int cmd_devmem(const struct shell* sh, size_t argc, char** argv) {
    mem_addr_t phys_addr;
    mem_addr_t addr;
    uint32_t value;
    uint8_t width;
    char* endptr;

    if ((argc < 2) || (argc > 4)) {
        return (-EINVAL);
    }

    phys_addr = strtoul(argv[1], &endptr, 16);
    if (*endptr != '\0') {
        shell_print(sh, "Invalid physical address format");
        return (-EINVAL);
    }

    #if defined(CONFIG_MMU) || defined(CONFIG_PCIE)
    device_map((mm_reg_t*)&addr, phys_addr, 0x100, K_MEM_CACHE_NONE);

    shell_print(sh, "Mapped 0x%lx to 0x%lx", phys_addr, addr);
    #else
    addr = phys_addr;
    #endif /* defined(CONFIG_MMU) || defined(CONFIG_PCIE) */

    if (argc < 3) {
        width = 32;
    }
    else {
        width = strtoul(argv[2], NULL, 10);
    }

    shell_print(sh, "Using data width %d", width);

    if (argc <= 3) {
        return memory_read(sh, addr, width);
    }

    /* If there are more then 3 arguments, that means we are going to write
     * this value at the address provided
     */

    value = strtoul(argv[3], &endptr, 16);
    if (*endptr != '\0') {
        shell_print(sh, "Invalid value format");
        return (-EINVAL);
    }

    shell_print(sh, "Writing value 0x%x", value);

    return memory_write(sh, addr, width, value);
}

SHELL_STATIC_SUBCMD_SET_CREATE(sub_devmem,
<<<<<<< HEAD
			       SHELL_CMD_ARG(dump, NULL,
					     "Usage:\n"
					     "devmem dump -a <address> -s <size> [-w <width>]\n",
					     cmd_dump, 5, 2),
			       SHELL_CMD_ARG(load, NULL,
					     "Usage:\n"
					     "devmem load [options] [address]\n"
					     "Options:\n"
					     "-e\tlittle-endian parse",
					     cmd_load, 2, 1),
			       SHELL_SUBCMD_SET_END);
=======
                               SHELL_CMD_ARG(dump, NULL,
                                             "Usage:\n"
                                             "devmem dump -a <address> -s <size> [-w <width>]\n",
                                             cmd_dump, 5, 2),
                               SHELL_CMD_ARG(load, NULL,
                                             "Usage:\n"
                                             "devmem load [options] [address]\n"
                                             "Options:\n"
                                             "-e\tlittle-endian parse",
                                             cmd_load, 2, 1),
                               SHELL_SUBCMD_SET_END);
>>>>>>> aae25861

SHELL_CMD_REGISTER(devmem, &sub_devmem,
                   "Read/write physical memory\n"
                   "Usage:\n"
                   "Read memory at address with optional width:\n"
                   "devmem address [width]\n"
                   "Write memory at address with mandatory width and value:\n"
                   "devmem address <width> <value>",
                   cmd_devmem);<|MERGE_RESOLUTION|>--- conflicted
+++ resolved
@@ -23,17 +23,10 @@
 extern void getopt_init(void);
 #endif
 
-<<<<<<< HEAD
-static inline bool is_ascii(uint8_t data)
-{
-	return (data >= 0x30 && data <= 0x39) || (data >= 0x61 && data <= 0x66) ||
-	       (data >= 0x41 && data <= 0x46);
-=======
 static inline bool is_ascii(uint8_t data) {
     return (((data >= 0x30) && (data <= 0x39)) ||
             ((data >= 0x61) && (data <= 0x66)) ||
             ((data >= 0x41) && (data <= 0x46)));
->>>>>>> aae25861
 }
 
 struct devmem_service_context {
@@ -102,59 +95,6 @@
     return (0);
 }
 
-<<<<<<< HEAD
-static int cmd_dump(const struct shell *sh, size_t argc, char **argv)
-{
-	int rv;
-	size_t size = -1;
-	size_t width = 32;
-	mem_addr_t addr = -1;
-
-	optind = 1;
-#ifndef CONFIG_NATIVE_LIBC
-	getopt_init();
-#endif
-	while ((rv = getopt(argc, argv, "a:s:w:")) != -1) {
-		switch (rv) {
-		case 'a':
-			addr = (mem_addr_t)strtoul(optarg, NULL, 16);
-			if (addr == 0 && errno == EINVAL) {
-				shell_error(sh, "invalid addr '%s'", optarg);
-				return -EINVAL;
-			}
-			break;
-		case 's':
-			size = (size_t)strtoul(optarg, NULL, 0);
-			if (size == 0 && errno == EINVAL) {
-				shell_error(sh, "invalid size '%s'", optarg);
-				return -EINVAL;
-			}
-			break;
-		case 'w':
-			width = (size_t)strtoul(optarg, NULL, 0);
-			if (width == 0 && errno == EINVAL) {
-				shell_error(sh, "invalid width '%s'", optarg);
-				return -EINVAL;
-			}
-			break;
-		case '?':
-		default:
-			return -EINVAL;
-		}
-	}
-
-	if (addr == -1) {
-		shell_error(sh, "'-a <address>' is mandatory");
-		return -EINVAL;
-	}
-
-	if (size == -1) {
-		shell_error(sh, "'-s <size>' is mandatory");
-		return -EINVAL;
-	}
-
-	return memory_dump(sh, addr, size, width);
-=======
 static int cmd_dump(const struct shell* sh, size_t argc, char** argv) {
     int rv;
     size_t size = -1;
@@ -208,7 +148,6 @@
     }
 
     return memory_dump(sh, addr, size, width);
->>>>>>> aae25861
 }
 
 static int set_bypass(const struct shell* sh, shell_bypass_cb_t bypass) {
@@ -435,19 +374,6 @@
 }
 
 SHELL_STATIC_SUBCMD_SET_CREATE(sub_devmem,
-<<<<<<< HEAD
-			       SHELL_CMD_ARG(dump, NULL,
-					     "Usage:\n"
-					     "devmem dump -a <address> -s <size> [-w <width>]\n",
-					     cmd_dump, 5, 2),
-			       SHELL_CMD_ARG(load, NULL,
-					     "Usage:\n"
-					     "devmem load [options] [address]\n"
-					     "Options:\n"
-					     "-e\tlittle-endian parse",
-					     cmd_load, 2, 1),
-			       SHELL_SUBCMD_SET_END);
-=======
                                SHELL_CMD_ARG(dump, NULL,
                                              "Usage:\n"
                                              "devmem dump -a <address> -s <size> [-w <width>]\n",
@@ -459,7 +385,6 @@
                                              "-e\tlittle-endian parse",
                                              cmd_load, 2, 1),
                                SHELL_SUBCMD_SET_END);
->>>>>>> aae25861
 
 SHELL_CMD_REGISTER(devmem, &sub_devmem,
                    "Read/write physical memory\n"
