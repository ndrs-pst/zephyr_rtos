--- conflicted
+++ resolved
@@ -163,21 +163,18 @@
         in_use = true;
     }
 
-<<<<<<< HEAD
-    shell_set_bypass(sh, bypass);
-=======
-	shell_set_bypass(sh, bypass, NULL);
->>>>>>> c7e7f6be
+    shell_set_bypass(sh, bypass, NULL);
 
     return (0);
 }
 
-<<<<<<< HEAD
-static void bypass_cb(const struct shell* sh, uint8_t* recv, size_t len) {
+static void bypass_cb(struct shell const* sh, uint8_t* recv, size_t len, void* user_data) {
     bool escape = false;
     static uint8_t tail;
     uint8_t byte;
     struct devmem_service_context* context = &devmem_context;
+
+    ARG_UNUSED(user_data);
 
     for (size_t i = 0; i < len; i++) {
         if ((tail == CHAR_CAN) && (recv[i] == CHAR_DC1)) {
@@ -224,58 +221,6 @@
         }
         return;
     }
-=======
-static void bypass_cb(const struct shell *sh, uint8_t *recv, size_t len, void *user_data)
-{
-	bool escape = false;
-	static uint8_t tail;
-	uint8_t byte;
-
-	ARG_UNUSED(user_data);
-
-	for (size_t i = 0; i < len; i++) {
-		if (tail == CHAR_CAN && recv[i] == CHAR_DC1) {
-			escape = true;
-			tail = 0;
-			break;
-		}
-		tail = recv[i];
-
-		if (is_ascii(recv[i])) {
-			chunk[chunk_element] = recv[i];
-			chunk_element++;
-		}
-
-		if (chunk_element == 2) {
-			byte = (uint8_t)strtoul(chunk, NULL, 16);
-			*bytes = byte;
-			bytes++;
-			sum++;
-			chunk_element = 0;
-		}
-	}
-
-	if (escape) {
-		shell_print(sh, "Number of bytes read: %d", sum);
-		set_bypass(sh, NULL);
-
-		if (!littleendian) {
-			while (sum > 4) {
-				*data = BSWAP_32(*data);
-				data++;
-				sum = sum - 4;
-			}
-			if (sum % 4 == 0) {
-				*data = BSWAP_32(*data);
-			} else if (sum % 4 == 2) {
-				*data = BSWAP_16(*data);
-			} else if (sum % 4 == 3) {
-				*data = BSWAP_24(*data);
-			}
-		}
-		return;
-	}
->>>>>>> c7e7f6be
 }
 
 static int cmd_load(const struct shell* sh, size_t argc, char** argv) {
