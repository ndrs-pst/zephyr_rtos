--- conflicted
+++ resolved
@@ -308,13 +308,13 @@
 
 /* Function returns pointer to a command matching given pattern.
  *
- * @param cmd		Pointer to commands array that will be searched.
- * @param lvl		Root command indicator. If set to 0 shell will search
- *			for pattern in parent commands.
- * @param cmd_str	Command pattern to be found.
- * @param dloc	Shell static command descriptor.
+ * @param cmd   Pointer to commands array that will be searched.
+ * @param lvl   Root command indicator. If set to 0 shell will search
+ *              for pattern in parent commands.
+ * @param cmd_str   Command pattern to be found.
+ * @param dloc  Shell static command descriptor.
  *
- * @return		Pointer to found command.
+ * @return      Pointer to found command.
  */
 const struct shell_static_entry* z_shell_find_cmd(const struct shell_static_entry* parent,
                                                   char const* cmd_str,
@@ -531,41 +531,33 @@
     return (val);
 }
 
-<<<<<<< HEAD
-unsigned long long shell_strtoull(const char *str, int base, int *err)
-{
-	unsigned long long val;
-	char *endptr = NULL;
-
-	if (*str == '-') {
-		*err = -EINVAL;
-		return 0;
-	}
-
-	errno = 0;
-	val = strtoull(str, &endptr, base);
-	if (errno == ERANGE) {
-		*err = -ERANGE;
-		return 0;
-	} else if (errno || endptr == str || *endptr) {
-		*err = -EINVAL;
-		return 0;
-	}
-
-	return val;
-}
-
-bool shell_strtobool(const char *str, int base, int *err)
-{
-	if (!strcmp(str, "on") || !strcmp(str, "enable") || !strcmp(str, "true")) {
-		return true;
-	}
-=======
+unsigned long long shell_strtoull(char const* str, int base, int* err) {
+    unsigned long long val;
+    char* endptr = NULL;
+
+    if (*str == '-') {
+        *err = -EINVAL;
+        return (0);
+    }
+
+    errno = 0;
+    val   = strtoull(str, &endptr, base);
+    if (errno == ERANGE) {
+        *err = -ERANGE;
+        return (0);
+    }
+    else if (errno || endptr == str || *endptr) {
+        *err = -EINVAL;
+        return (0);
+    }
+
+    return (val);
+}
+
 bool shell_strtobool(char const* str, int base, int* err) {
     if (!strcmp(str, "on") || !strcmp(str, "enable") || !strcmp(str, "true")) {
         return (true);
     }
->>>>>>> 8a1d3ad0
 
     if (!strcmp(str, "off") || !strcmp(str, "disable") || !strcmp(str, "false")) {
         return (false);
