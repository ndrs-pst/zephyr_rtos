--- conflicted
+++ resolved
@@ -952,7 +952,6 @@
 }
 
 /* Functions returns true if new line character shall be processed */
-<<<<<<< HEAD
 static bool process_nl(const struct shell* sh, uint8_t data) {
     if ((data != '\r') && (data != '\n')) {
         z_flag_last_nl_set(sh, 0);
@@ -986,6 +985,7 @@
 
     while (true) {
         shell_bypass_cb_t bypass = ctx->bypass;
+        void* bypass_user_data = ctx->bypass_user_data;
 
         if (bypass) {
             #if defined(CONFIG_SHELL_BACKEND_RTT) && defined(CONFIG_SEGGER_RTT_BUFFER_SIZE_DOWN)
@@ -998,70 +998,18 @@
                                         sizeof(buf), &count);
             if (count) {
                 z_flag_cmd_ctx_set(sh, true);
-=======
-static bool process_nl(const struct shell *sh, uint8_t data)
-{
-	if ((data != '\r') && (data != '\n')) {
-		z_flag_last_nl_set(sh, 0);
-		return false;
-	}
-
-	if ((z_flag_last_nl_get(sh) == 0U) ||
-	    (data == z_flag_last_nl_get(sh))) {
-		z_flag_last_nl_set(sh, data);
-		return true;
-	}
-
-	return false;
-}
-
-#define SHELL_ASCII_MAX_CHAR (127u)
-static inline int ascii_filter(const char data)
-{
-	if (IS_ENABLED(CONFIG_SHELL_ASCII_FILTER)) {
-		return (uint8_t) data > SHELL_ASCII_MAX_CHAR ? -EINVAL : 0;
-	} else {
-		return 0;
-	}
-}
-
-static void state_collect(const struct shell *sh)
-{
-	size_t count = 0;
-	char data;
-
-	while (true) {
-		shell_bypass_cb_t bypass = sh->ctx->bypass;
-		void *bypass_user_data = sh->ctx->bypass_user_data;
-
-		if (bypass) {
-#if defined(CONFIG_SHELL_BACKEND_RTT) && defined(CONFIG_SEGGER_RTT_BUFFER_SIZE_DOWN)
-			uint8_t buf[CONFIG_SEGGER_RTT_BUFFER_SIZE_DOWN];
-#else
-			uint8_t buf[16];
-#endif
-
-			(void)sh->iface->api->read(sh->iface, buf,
-							sizeof(buf), &count);
-			if (count) {
-				z_flag_cmd_ctx_set(sh, true);
->>>>>>> c7e7f6be
-				/** Unlock the shell mutex before calling the bypass function,
-				 * allowing shell APIs (e.g. shell_print()) to be used inside it.
-				 * Since these APIs require the mutex to be unlocked,
-				 * we temporarily leave the shell context and transfer control
-				 * to the bypass function.
-				 */
-				z_shell_unlock(sh);
-<<<<<<< HEAD
-                bypass(sh, buf, count);
-=======
-				bypass(sh, buf, count, bypass_user_data);
->>>>>>> c7e7f6be
-				/* After returning, we're back in the shell context — re-acquire
-				 * the shell mutex on the shell thread.
-				 */
-				z_shell_lock(sh);
+                /** Unlock the shell mutex before calling the bypass function,
+                 * allowing shell APIs (e.g. shell_print()) to be used inside it.
+                 * Since these APIs require the mutex to be unlocked,
+                 * we temporarily leave the shell context and transfer control
+                 * to the bypass function.
+                 */
+                z_shell_unlock(sh);
+                bypass(sh, buf, count, bypass_user_data);
+                /* After returning, we're back in the shell context — re-acquire
+                 * the shell mutex on the shell thread.
+                 */
+                z_shell_lock(sh);
                 z_flag_cmd_ctx_set(sh, false);
                 /* Check if bypass mode ended. */
                 if (!(volatile shell_bypass_cb_t*)ctx->bypass) {
@@ -1891,19 +1839,11 @@
     return (int)z_flag_mode_delete_set(sh, val);
 }
 
-<<<<<<< HEAD
-void shell_set_bypass(const struct shell* sh, shell_bypass_cb_t bypass) {
+void shell_set_bypass(struct shell const* sh, shell_bypass_cb_t bypass, void* user_data) {
     __ASSERT_NO_MSG(sh);
 
     sh->ctx->bypass = bypass;
-=======
-void shell_set_bypass(const struct shell *sh, shell_bypass_cb_t bypass, void *user_data)
-{
-	__ASSERT_NO_MSG(sh);
-
-	sh->ctx->bypass = bypass;
-	sh->ctx->bypass_user_data = user_data;
->>>>>>> c7e7f6be
+    sh->ctx->bypass_user_data = user_data;
 
     if (bypass == NULL) {
         cmd_buffer_clear(sh);
