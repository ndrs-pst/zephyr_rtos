/*
 * Copyright (c) 2018 Nordic Semiconductor ASA
 *
 * SPDX-License-Identifier: Apache-2.0
 */

#include <ctype.h>
#include <stdlib.h>
#include <zephyr/sys/atomic.h>
#include <zephyr/shell/shell.h>
#if defined(CONFIG_SHELL_BACKEND_DUMMY)
#include <zephyr/shell/shell_dummy.h>
#endif
#include "shell_ops.h"
#include "shell_help.h"
#include "shell_utils.h"
#include "shell_vt100.h"
#include "shell_wildcard.h"

/* 2 == 1 char for cmd + 1 char for '\0' */
#if (CONFIG_SHELL_CMD_BUFF_SIZE < 2)
#error too small CONFIG_SHELL_CMD_BUFF_SIZE
#endif

#if (CONFIG_SHELL_PRINTF_BUFF_SIZE < 1)
#error too small SHELL_PRINTF_BUFF_SIZE
#endif

#define SHELL_MSG_CMD_NOT_FOUND      ": command not found"
#define SHELL_MSG_BACKEND_NOT_ACTIVE \
        "WARNING: A print request was detected on not active shell backend.\n"
#define SHELL_MSG_TOO_MANY_ARGS      "Too many arguments in the command.\n"
#define SHELL_INIT_OPTION_PRINTER    (NULL)

#define SHELL_THREAD_PRIORITY \
    COND_CODE_1(CONFIG_SHELL_THREAD_PRIORITY_OVERRIDE, \
                (CONFIG_SHELL_THREAD_PRIORITY), (K_LOWEST_APPLICATION_THREAD_PRIO))

BUILD_ASSERT((SHELL_THREAD_PRIORITY >= K_HIGHEST_APPLICATION_THREAD_PRIO) &&
             (SHELL_THREAD_PRIORITY <= K_LOWEST_APPLICATION_THREAD_PRIO),
             "Invalid range for thread priority");

static inline void receive_state_change(const struct shell* sh,
                                        enum shell_receive_state state) {
    sh->ctx->receive_state = state;
}

static void cmd_buffer_clear(const struct shell* sh) {
    sh->ctx->cmd_buff[0]  = '\0'; /* clear command buffer */
    sh->ctx->cmd_buff_pos = 0;
    sh->ctx->cmd_buff_len = 0;
}

static void shell_internal_help_print(const struct shell* sh) {
    if (!IS_ENABLED(CONFIG_SHELL_HELP)) {
        return;
    }

    z_shell_help_cmd_print(sh, &sh->ctx->active_cmd);
    z_shell_help_subcmd_print(sh, &sh->ctx->active_cmd,
                              "Subcommands:\n");
}

/**
 * @brief Prints error message on wrong argument count.
 *      Optionally, printing help on wrong argument count.
 *
 * @param[in] shell      Pointer to the shell instance.
 * @param[in] arg_cnt_ok Flag indicating valid number of arguments.
 *
 * @return 0       if check passed
 * @return -EINVAL if wrong argument count
 */
static int cmd_precheck(const struct shell* sh,
                        bool arg_cnt_ok) {
    if (!arg_cnt_ok) {
        z_shell_fprintf(sh, SHELL_ERROR,
                        "%s: wrong parameter count\n",
                        sh->ctx->active_cmd.syntax);

        if (IS_ENABLED(CONFIG_SHELL_HELP_ON_WRONG_ARGUMENT_COUNT)) {
            shell_internal_help_print(sh);
        }

        return (-EINVAL);
    }

    return (0);
}

static inline void state_set(const struct shell* sh, enum shell_state state) {
    sh->ctx->state = state;

    if ((state == SHELL_STATE_ACTIVE) && !sh->ctx->bypass) {
        cmd_buffer_clear(sh);
        if (z_flag_print_noinit_get(sh)) {
            z_shell_fprintf(sh, SHELL_WARNING, "%s",
                            SHELL_MSG_BACKEND_NOT_ACTIVE);
            z_flag_print_noinit_set(sh, false);
        }

        z_shell_print_prompt_and_cmd(sh);
    }
}

static inline enum shell_state state_get(const struct shell* sh) {
    return (sh->ctx->state);
}

static inline const struct shell_static_entry*
selected_cmd_get(const struct shell* sh) {
    if (IS_ENABLED(CONFIG_SHELL_CMDS_SELECT) ||
        (CONFIG_SHELL_CMD_ROOT[0] != 0)) {
        return (sh->ctx->selected_cmd);
    }

    return (NULL);
}

<<<<<<< HEAD
static void tab_item_print(const struct shell* sh, char const* option,
                           uint16_t longest_option) {
    static char const* tab = "  ";
    static uint16_t const tab_len = 2U;
    uint16_t columns;
    uint16_t diff;

    /* Function initialization has been requested. */
    if (option == NULL) {
        sh->ctx->vt100_ctx.printed_cmd = 0;
        return;
    }

    longest_option += tab_len;
=======
static void tab_item_print(const struct shell *sh, const char *option,
			   uint16_t longest_option)
{
	static const char *tab = "  ";
	uint16_t columns;
	uint16_t diff;

	/* Function initialization has been requested. */
	if (option == NULL) {
		sh->ctx->vt100_ctx.printed_cmd = 0;
		return;
	}

	longest_option += z_shell_strlen(tab);

	columns = (sh->ctx->vt100_ctx.cons.terminal_wid
			- z_shell_strlen(tab)) / longest_option;
	__ASSERT_NO_MSG(columns != 0);
	diff = longest_option - z_shell_strlen(option);

	if (sh->ctx->vt100_ctx.printed_cmd++ % columns == 0U) {
		z_shell_fprintf(sh, SHELL_OPTION, "\n%s%s", tab, option);
	} else {
		z_shell_fprintf(sh, SHELL_OPTION, "%s", option);
	}
>>>>>>> 8c705cab

    columns = (sh->ctx->vt100_ctx.cons.terminal_wid - tab_len) / longest_option;
    diff    = longest_option - z_shell_strlen(option);

    if (sh->ctx->vt100_ctx.printed_cmd++ % columns == 0U) {
        z_shell_fprintf(sh, SHELL_OPTION, "\n%s%s", tab, option);
    }
    else {
        z_shell_fprintf(sh, SHELL_OPTION, "%s", option);
    }

    z_shell_op_cursor_horiz_move(sh, diff);
}

static void history_init(const struct shell* sh) {
    if (!IS_ENABLED(CONFIG_SHELL_HISTORY)) {
        return;
    }

    z_shell_history_init(sh->history);
}

static void history_purge(const struct shell* sh) {
    if (!IS_ENABLED(CONFIG_SHELL_HISTORY)) {
        return;
    }

    z_shell_history_purge(sh->history);
}

static void history_mode_exit(const struct shell* sh) {
    if (!IS_ENABLED(CONFIG_SHELL_HISTORY)) {
        return;
    }

    z_flag_history_exit_set(sh, false);
    z_shell_history_mode_exit(sh->history);
}

static void history_put(const struct shell* sh, uint8_t* line, size_t length) {
    if (!IS_ENABLED(CONFIG_SHELL_HISTORY)) {
        return;
    }

    z_shell_history_put(sh->history, line, length);
}

static void history_handle(const struct shell* sh, bool up) {
    bool history_mode;
    uint16_t len;

    /* optional feature */
    if (!IS_ENABLED(CONFIG_SHELL_HISTORY)) {
        return;
    }

    /* Checking if history process has been stopped */
    if (z_flag_history_exit_get(sh)) {
        z_flag_history_exit_set(sh, false);
        z_shell_history_mode_exit(sh->history);
    }

    /* Backup command if history is entered */
    if (!z_shell_history_active(sh->history)) {
        if (up) {
            uint16_t cmd_len = z_shell_strlen(sh->ctx->cmd_buff);

            if (cmd_len) {
                strcpy(sh->ctx->temp_buff,
                       sh->ctx->cmd_buff);
            }
            else {
                sh->ctx->temp_buff[0] = '\0';
            }
        }
        else {
            /* Pressing 'down' not in history mode has no effect. */
            return;
        }
    }

    /* Start by checking if history is not empty. */
    history_mode = z_shell_history_get(sh->history, up,
                                       sh->ctx->cmd_buff, &len);

    /* On exiting history mode print backed up command. */
    if (!history_mode) {
        strcpy(sh->ctx->cmd_buff, sh->ctx->temp_buff);
        len = z_shell_strlen(sh->ctx->cmd_buff);
    }

    z_shell_op_cursor_home_move(sh);
    z_clear_eos(sh);
    z_shell_print_cmd(sh);
    sh->ctx->cmd_buff_pos = len;
    sh->ctx->cmd_buff_len = len;
    z_shell_op_cond_next_line(sh);
}

static inline uint16_t completion_space_get(const struct shell* sh) {
    uint16_t space = ((CONFIG_SHELL_CMD_BUFF_SIZE - 1) -
                      sh->ctx->cmd_buff_len);

    return (space);
}

/* Prepare arguments and return number of space available for completion. */
static bool tab_prepare(const struct shell* sh,
                        const struct shell_static_entry** cmd,
                        char const*** argv, size_t* argc,
                        size_t* complete_arg_idx,
                        struct shell_static_entry* d_entry) {
    uint16_t compl_space = completion_space_get(sh);
    size_t   search_argc;

    if (compl_space == 0U) {
        return (false);
    }

    /* Copy command from its beginning to cursor position. */
    memcpy(sh->ctx->temp_buff, sh->ctx->cmd_buff,
           sh->ctx->cmd_buff_pos);
    sh->ctx->temp_buff[sh->ctx->cmd_buff_pos] = '\0';

    /* Create argument list. */
    (void) z_shell_make_argv(argc, *argv, sh->ctx->temp_buff,
                             CONFIG_SHELL_ARGC_MAX);

    if (*argc > CONFIG_SHELL_ARGC_MAX) {
        return (false);
    }

    /* terminate arguments with NULL */
    (*argv)[*argc] = NULL;

    if ((IS_ENABLED(CONFIG_SHELL_CMDS_SELECT) || (CONFIG_SHELL_CMD_ROOT[0] != 0)) &&
        (*argc > 0) &&
        (strcmp("select", (*argv)[0]) == 0) &&
        !z_shell_in_select_mode(sh)) {
        *argv = *argv + 1;
        *argc = *argc - 1;
    }

    /* If last command is not completed (followed by space) it is treated
     * as uncompleted one.
     */
    int space = (sh->ctx->cmd_buff_pos > 0) ?
                 isspace((int)sh->ctx->cmd_buff[sh->ctx->cmd_buff_pos - 1]) : 0;

    /* root command completion */
    if ((*argc == 0) || ((space == 0) && (*argc == 1))) {
        *complete_arg_idx = Z_SHELL_CMD_ROOT_LVL;
        *cmd = selected_cmd_get(sh);
        return (true);
    }

    search_argc = space ? *argc : *argc - 1;

    *cmd = z_shell_get_last_command(selected_cmd_get(sh), search_argc,
                                    *argv, complete_arg_idx, d_entry,
                                    false);

    /* if search_argc == 0 (empty command line) shell_get_last_command will
     * return NULL tab is allowed, otherwise not.
     */
    if ((*cmd == NULL) && (search_argc != 0)) {
        return (false);
    }

    return (true);
}

static inline bool is_completion_candidate(char const* candidate,
                                           char const* str, size_t len) {
    return (strncmp(candidate, str, len) == 0) ? true : false;
}

static void find_completion_candidates(const struct shell* sh,
                                       const struct shell_static_entry* cmd,
                                       char const* incompl_cmd,
                                       size_t* first_idx, size_t* cnt,
                                       uint16_t* longest) {
    const struct shell_static_entry* candidate;
    struct shell_static_entry dloc;
    size_t incompl_cmd_len;
    size_t idx = 0;

    incompl_cmd_len = z_shell_strlen(incompl_cmd);
    *longest = 0U;
    *cnt     = 0;

    while ((candidate = z_shell_cmd_get(cmd, idx, &dloc)) != NULL) {
        bool is_candidate;
        is_candidate = is_completion_candidate(candidate->syntax,
                                               incompl_cmd, incompl_cmd_len);
        if (is_candidate) {
            *longest = Z_MAX(strlen(candidate->syntax), *longest);
            if (*cnt == 0) {
                *first_idx = idx;
            }

            (*cnt)++;
        }

        idx++;
    }
}

static void autocomplete(const struct shell* sh,
                         const struct shell_static_entry* cmd,
                         char const* arg,
                         size_t subcmd_idx) {
    const struct shell_static_entry* match;
    uint16_t cmd_len;
    uint16_t arg_len = z_shell_strlen(arg);

    /* sh->ctx->active_cmd can be safely used outside of command context
     * to save stack
     */
    match = z_shell_cmd_get(cmd, subcmd_idx, &sh->ctx->active_cmd);
    __ASSERT_NO_MSG(match != NULL);
    cmd_len = z_shell_strlen(match->syntax);

    if (!IS_ENABLED(CONFIG_SHELL_TAB_AUTOCOMPLETION)) {
        /* Add a space if the Tab button is pressed when command is
         * complete.
         */
        if (cmd_len == arg_len) {
            z_shell_op_char_insert(sh, ' ');
        }
        return;
    }

    /* no exact match found */
    if (cmd_len != arg_len) {
        z_shell_op_completion_insert(sh,
                                     (match->syntax + arg_len),
                                     (cmd_len - arg_len));
    }

    /* Next character in the buffer is not 'space'. */
    if (isspace((int)sh->ctx->cmd_buff[
                                    sh->ctx->cmd_buff_pos]) == 0) {
        if (z_flag_insert_mode_get(sh)) {
            z_flag_insert_mode_set(sh, false);
            z_shell_op_char_insert(sh, ' ');
            z_flag_insert_mode_set(sh, true);
        }
        else {
            z_shell_op_char_insert(sh, ' ');
        }
    }
    else {
        /*  case:
         * | | -> cursor
         * cons_name $: valid_cmd valid_sub_cmd| |argument  <tab>
         */
        z_shell_op_cursor_move(sh, 1);
        /* result:
         * cons_name $: valid_cmd valid_sub_cmd |a|rgument
         */
    }
}

static size_t str_common(char const* s1, char const* s2, size_t n) {
    size_t common = 0;

    while ((n > 0) && (*s1 == *s2) && (*s1 != '\0')) {
        s1++;
        s2++;
        n--;
        common++;
    }

    return (common);
}

static void tab_options_print(const struct shell* sh,
                              const struct shell_static_entry* cmd,
                              char const* str, size_t first, size_t cnt,
                              uint16_t longest) {
    const struct shell_static_entry* match;
    size_t str_len = z_shell_strlen(str);
    size_t idx = first;

    /* Printing all matching commands (options). */
    tab_item_print(sh, SHELL_INIT_OPTION_PRINTER, longest);

    while (cnt) {
        /* sh->ctx->active_cmd can be safely used outside of command
         * context to save stack
         */
        match = z_shell_cmd_get(cmd, idx, &sh->ctx->active_cmd);
        __ASSERT_NO_MSG(match != NULL);
        idx++;
        if (str && match->syntax &&
            !is_completion_candidate(match->syntax, str, str_len)) {
            continue;
        }

        tab_item_print(sh, match->syntax, longest);
        cnt--;
    }

    z_cursor_next_line_move(sh);
    z_shell_print_prompt_and_cmd(sh);
}

static uint16_t common_beginning_find(const struct shell* sh,
                                      const struct shell_static_entry* cmd,
                                      char const** str,
                                      size_t first, size_t cnt, uint16_t arg_len) {
    struct shell_static_entry dynamic_entry;
    const struct shell_static_entry* match;
    uint16_t common = UINT16_MAX;
    size_t idx = (first + 1);

    __ASSERT_NO_MSG(cnt > 1);

    match = z_shell_cmd_get(cmd, first, &dynamic_entry);
    __ASSERT_NO_MSG(match);
    strncpy(sh->ctx->temp_buff, match->syntax,
            sizeof(sh->ctx->temp_buff) - 1);

    *str = match->syntax;

    while (cnt > 1) {
        struct shell_static_entry dynamic_entry2;
        const struct shell_static_entry* match2;
        int curr_common;

        match2 = z_shell_cmd_get(cmd, idx++, &dynamic_entry2);
        if (match2 == NULL) {
            break;
        }

        curr_common = str_common(sh->ctx->temp_buff, match2->syntax,
                                 UINT16_MAX);
        if ((arg_len == 0U) || (curr_common >= arg_len)) {
            --cnt;
            common = (curr_common < common) ? curr_common : common;
        }
    }

    return (common);
}

static void partial_autocomplete(const struct shell* sh,
                                 const struct shell_static_entry* cmd,
                                 char const* arg,
                                 size_t first, size_t cnt) {
    char const* completion;
    uint16_t arg_len = z_shell_strlen(arg);
    uint16_t common  = common_beginning_find(sh, cmd, &completion, first,
                                             cnt, arg_len);

    if (!IS_ENABLED(CONFIG_SHELL_TAB_AUTOCOMPLETION)) {
        return;
    }

    if (common) {
        z_shell_op_completion_insert(sh, &completion[arg_len],
                                     (common - arg_len));
    }
}

static int exec_cmd(const struct shell* sh, size_t argc, char const** argv,
                    const struct shell_static_entry* help_entry) {
    int ret_val = 0;

    if (sh->ctx->active_cmd.handler == NULL) {
        if ((help_entry != NULL) && IS_ENABLED(CONFIG_SHELL_HELP)) {
            if (help_entry->help == NULL) {
                return (-ENOEXEC);
            }

            if (help_entry->help != sh->ctx->active_cmd.help) {
                sh->ctx->active_cmd = *help_entry;
            }

            shell_internal_help_print(sh);
            return (SHELL_CMD_HELP_PRINTED);
        }
        else {
            if (IS_ENABLED(CONFIG_SHELL_MSG_SPECIFY_SUBCOMMAND)) {
                z_shell_fprintf(sh, SHELL_ERROR,
                                SHELL_MSG_SPECIFY_SUBCOMMAND);
            }

            return (-ENOEXEC);
        }
    }

    if (sh->ctx->active_cmd.args.mandatory) {
        uint32_t mand = sh->ctx->active_cmd.args.mandatory;
        uint8_t  opt8 = sh->ctx->active_cmd.args.optional;
        uint32_t opt  = (opt8 == SHELL_OPT_ARG_CHECK_SKIP) ?
                        UINT16_MAX : opt8;
        bool const in_range = IN_RANGE(argc, mand, mand + opt);

        /* Check if argc is within allowed range */
        ret_val = cmd_precheck(sh, in_range);
    }

    if (!ret_val) {
        #if CONFIG_SHELL_GETOPT
        z_getopt_init();
        #endif

        z_flag_cmd_ctx_set(sh, true);
        /* Unlock thread mutex in case command would like to borrow
         * shell context to other thread to avoid mutex deadlock.
         */
        k_mutex_unlock(&sh->ctx->wr_mtx);
        ret_val = sh->ctx->active_cmd.handler(sh, argc,
                                              (char**)argv);
        /* Bring back mutex to shell thread. */
        k_mutex_lock(&sh->ctx->wr_mtx, K_FOREVER);
        z_flag_cmd_ctx_set(sh, false);
    }

    return (ret_val);
}

static void active_cmd_prepare(const struct shell_static_entry* entry,
                               struct shell_static_entry* active_cmd,
                               struct shell_static_entry* help_entry,
                               size_t* lvl, size_t* handler_lvl,
                               size_t* args_left) {
    if (entry->handler) {
        *handler_lvl = *lvl;
        *active_cmd  = *entry;
        /* If command is final handler and it has a raw optional argument,
         * then set remaining arguments to mandatory - 1 so after processing mandatory
         * args, handler is passed remaining raw string
         */
        if ((entry->subcmd == NULL) &&
            (entry->args.optional == SHELL_OPT_ARG_RAW)) {
            *args_left = entry->args.mandatory - 1;
        }
    }

    if (entry->help) {
        *help_entry = *entry;
    }
}

static bool wildcard_check_report(const struct shell* sh, bool found,
                                  const struct shell_static_entry* entry) {
    /* An error occurred, fnmatch  argument cannot be followed by argument
     * with a handler to avoid multiple function calls.
     */
    if (IS_ENABLED(CONFIG_SHELL_WILDCARD) && found && entry->handler) {
        z_shell_op_cursor_end_move(sh);
        z_shell_op_cond_next_line(sh);

        z_shell_fprintf(sh, SHELL_ERROR,
                        "Error: requested multiple function executions\n");
        return (false);
    }

    return (true);
}

/* Function is analyzing the command buffer to find matching commands. Next, it
 * invokes the  last recognized command which has a handler and passes the rest
 * of command buffer as arguments.
 *
 * By default command buffer is parsed and spaces are treated by arguments
 * separators. Complex arguments are provided in quotation marks with quotation
 * marks escaped within the argument. Argument parser is removing quotation
 * marks at argument boundary as well as escape characters within the argument.
 * However, it is possible to indicate that command shall treat remaining part
 * of command buffer as the last argument without parsing. This can be used for
 * commands which expects whole command buffer to be passed directly to
 * the command handler without any preprocessing.
 * Because of that feature, command buffer is processed argument by argument and
 * decision on further processing is based on currently processed command.
 */
static int execute(const struct shell* sh) {
    struct shell_static_entry dloc;                             /* Memory for dynamic commands. */
    char const* argv[CONFIG_SHELL_ARGC_MAX + 1];                /* +1 reserved for NULL */
    const struct shell_static_entry* parent = selected_cmd_get(sh);
    const struct shell_static_entry* entry  = NULL;
    struct shell_static_entry help_entry;
    size_t cmd_lvl = 0;
    size_t cmd_with_handler_lvl = 0;
    bool   wildcard_found = false;
    size_t argc = 0;
    size_t args_left = SIZE_MAX;
    char quote;
    char const** argvp;
    char* cmd_buf = sh->ctx->cmd_buff;
    bool  has_last_handler = false;

    z_shell_op_cursor_end_move(sh);
    if (!z_shell_cursor_in_empty_line(sh)) {
        z_cursor_next_line_move(sh);
    }

    memset(&sh->ctx->active_cmd, 0, sizeof(sh->ctx->active_cmd));

    if (IS_ENABLED(CONFIG_SHELL_HISTORY)) {
        z_shell_cmd_trim(sh);
        history_put(sh, sh->ctx->cmd_buff,
                    sh->ctx->cmd_buff_len);
    }

    if (IS_ENABLED(CONFIG_SHELL_WILDCARD)) {
        z_shell_wildcard_prepare(sh);
    }

    /* Parent present means we are in select mode. */
    if (parent != NULL) {
        argv[0] = parent->syntax;
        argv[1] = cmd_buf;
        argvp   = &argv[1];
        active_cmd_prepare(parent, &sh->ctx->active_cmd, &help_entry,
                           &cmd_lvl, &cmd_with_handler_lvl, &args_left);
        cmd_lvl++;
    }
    else {
        help_entry.help = NULL;
        argvp = &argv[0];
    }

    /* Below loop is analyzing subcommands of found root command. */
    while ((argc != 1) && (cmd_lvl < CONFIG_SHELL_ARGC_MAX)
           && (args_left > 0)) {
        quote   = z_shell_make_argv(&argc, argvp, cmd_buf, 2);
        cmd_buf = (char*)argvp[1];

        if (argc == 0) {
            return (-ENOEXEC);
        }
        else if ((argc == 1) && (quote != 0)) {
            z_shell_fprintf(sh, SHELL_ERROR,
                            "not terminated: %c\n", quote);
            return (-ENOEXEC);
        }

        if (IS_ENABLED(CONFIG_SHELL_HELP) && (cmd_lvl > 0) &&
            z_shell_help_request(argvp[0])) {
            /* Command called with help option so it makes no sense
             * to search deeper commands.
             */
            if (help_entry.help) {
                sh->ctx->active_cmd = help_entry;
                shell_internal_help_print(sh);
                return (SHELL_CMD_HELP_PRINTED);
            }

            if (IS_ENABLED(CONFIG_SHELL_MSG_SPECIFY_SUBCOMMAND)) {
                z_shell_fprintf(sh, SHELL_ERROR,
                                SHELL_MSG_SPECIFY_SUBCOMMAND);
            }

            return (-ENOEXEC);
        }

        if (IS_ENABLED(CONFIG_SHELL_WILDCARD) && (cmd_lvl > 0)) {
            enum shell_wildcard_status status;

            status = z_shell_wildcard_process(sh, entry,
                                              argvp[0]);
            /* Wildcard character found but there is no matching
             * command.
             */
            if (status == SHELL_WILDCARD_CMD_NO_MATCH_FOUND) {
                break;
            }

            /* Wildcard character was not found function can process
             * argument.
             */
            if (status != SHELL_WILDCARD_NOT_FOUND) {
                ++cmd_lvl;
                wildcard_found = true;
                continue;
            }
        }

        if (has_last_handler == false) {
            entry = z_shell_find_cmd(parent, argvp[0], &dloc);
        }

        argvp++;
        args_left--;
        if (entry) {
            if (wildcard_check_report(sh, wildcard_found, entry)
                == false) {
                return (-ENOEXEC);
            }

            active_cmd_prepare(entry, &sh->ctx->active_cmd,
                               &help_entry, &cmd_lvl,
                               &cmd_with_handler_lvl, &args_left);
            parent = entry;
        }
        else {
            if (IS_ENABLED(CONFIG_SHELL_MSG_CMD_NOT_FOUND) &&
                (cmd_lvl == 0) &&
                (!z_shell_in_select_mode(sh) ||
                (sh->ctx->selected_cmd->handler == NULL))) {
                z_shell_fprintf(sh, SHELL_ERROR,
                                "%s%s\n", argv[0],
                                SHELL_MSG_CMD_NOT_FOUND);
            }

            /* last handler found - no need to search commands in
             * the next iteration.
             */
            has_last_handler = true;
        }

        if (args_left || (argc == 2)) {
            cmd_lvl++;
        }
    }

    if ((cmd_lvl >= CONFIG_SHELL_ARGC_MAX) && (argc == 2)) {
        /* argc == 2 indicates that when command string was parsed
         * there was more characters remaining. It means that number of
         * arguments exceeds the limit.
         */
        z_shell_fprintf(sh, SHELL_ERROR, "%s\n",
                        SHELL_MSG_TOO_MANY_ARGS);
        return (-ENOEXEC);
    }

    if (IS_ENABLED(CONFIG_SHELL_WILDCARD) && wildcard_found) {
        z_shell_wildcard_finalize(sh);
        /* cmd_buffer has been overwritten by function finalize function
         * with all expanded commands. Hence shell_make_argv needs to
         * be called again.
         */
        (void) z_shell_make_argv(&cmd_lvl,
                                 &argv[selected_cmd_get(sh) ? 1 : 0],
                                 sh->ctx->cmd_buff,
                                 CONFIG_SHELL_ARGC_MAX);

        if (selected_cmd_get(sh)) {
            /* Apart from what is in the command buffer, there is
             * a selected command.
             */
            cmd_lvl++;
        }
    }

    /* If a command was found */
    if (parent != NULL) {
        /* If the found command uses a raw optional argument and
         * we have a remaining unprocessed non-null string,
         * then increment command level so handler receives raw string
         */
        if ((parent->args.optional == SHELL_OPT_ARG_RAW) &&
            (argv[cmd_lvl] != NULL)) {
            cmd_lvl++;
        }
    }

    /* Executing the deepest found handler. */
    return exec_cmd(sh, (cmd_lvl - cmd_with_handler_lvl),
                    &argv[cmd_with_handler_lvl], &help_entry);
}

static void tab_handle(const struct shell* sh) {
    char const* __argv[CONFIG_SHELL_ARGC_MAX + 1];
    /* d_entry - placeholder for dynamic command */
    struct shell_static_entry d_entry;
    const struct shell_static_entry* cmd;
    char const** argv = __argv;
    size_t first = 0;
    size_t arg_idx;
    uint16_t longest;
    size_t argc;
    size_t cnt;

    bool tab_possible = tab_prepare(sh, &cmd, &argv, &argc, &arg_idx,
                                    &d_entry);

    if (tab_possible == false) {
        return;
    }

    find_completion_candidates(sh, cmd, argv[arg_idx], &first, &cnt,
                               &longest);

    if (cnt == 1) {
        /* Autocompletion.*/
        autocomplete(sh, cmd, argv[arg_idx], first);
    }
    else if (cnt > 1) {
        tab_options_print(sh, cmd, argv[arg_idx], first, cnt,
                          longest);
        partial_autocomplete(sh, cmd, argv[arg_idx], first, cnt);
    }
}

static void alt_metakeys_handle(const struct shell* sh, char data) {
    /* Optional feature */
    if (!IS_ENABLED(CONFIG_SHELL_METAKEYS)) {
        return;
    }

    if (data == SHELL_VT100_ASCII_ALT_B) {
        z_shell_op_cursor_word_move(sh, -1);
    }
    else if (data == SHELL_VT100_ASCII_ALT_F) {
        z_shell_op_cursor_word_move(sh, 1);
    }
    else if ((data == SHELL_VT100_ASCII_ALT_R) &&
             IS_ENABLED(CONFIG_SHELL_CMDS_SELECT)) {
        if (selected_cmd_get(sh) != NULL) {
            z_shell_cmd_line_erase(sh);
            z_shell_fprintf(sh, SHELL_WARNING,
                            "Restored default root commands\n");
            if (CONFIG_SHELL_CMD_ROOT[0]) {
                sh->ctx->selected_cmd = root_cmd_find(CONFIG_SHELL_CMD_ROOT);
            }
            else {
                sh->ctx->selected_cmd = NULL;
            }
            z_shell_print_prompt_and_cmd(sh);
        }
    }
}

static void ctrl_metakeys_handle(const struct shell* sh, char data) {
    /* Optional feature */
    if (!IS_ENABLED(CONFIG_SHELL_METAKEYS)) {
        return;
    }

    switch (data) {
        case SHELL_VT100_ASCII_CTRL_A : /* CTRL + A */
            z_shell_op_cursor_home_move(sh);
            break;

        case SHELL_VT100_ASCII_CTRL_B : /* CTRL + B */
            z_shell_op_left_arrow(sh);
            break;

        case SHELL_VT100_ASCII_CTRL_C : /* CTRL + C */
            z_shell_op_cursor_end_move(sh);
            if (!z_shell_cursor_in_empty_line(sh)) {
                z_cursor_next_line_move(sh);
            }
            z_flag_history_exit_set(sh, true);
            state_set(sh, SHELL_STATE_ACTIVE);
            break;

        case SHELL_VT100_ASCII_CTRL_D : /* CTRL + D */
            z_shell_op_char_delete(sh);
            break;

        case SHELL_VT100_ASCII_CTRL_E : /* CTRL + E */
            z_shell_op_cursor_end_move(sh);
            break;

        case SHELL_VT100_ASCII_CTRL_F : /* CTRL + F */
            z_shell_op_right_arrow(sh);
            break;

        case SHELL_VT100_ASCII_CTRL_K : /* CTRL + K */
            z_shell_op_delete_from_cursor(sh);
            break;

        case SHELL_VT100_ASCII_CTRL_L : /* CTRL + L */
            Z_SHELL_VT100_CMD(sh, SHELL_VT100_CURSORHOME);
            Z_SHELL_VT100_CMD(sh, SHELL_VT100_CLEARSCREEN);
            z_shell_print_prompt_and_cmd(sh);
            break;

        case SHELL_VT100_ASCII_CTRL_N : /* CTRL + N */
            history_handle(sh, false);
            break;

        case SHELL_VT100_ASCII_CTRL_P : /* CTRL + P */
            history_handle(sh, true);
            break;

        case SHELL_VT100_ASCII_CTRL_U : /* CTRL + U */
            z_shell_op_cursor_home_move(sh);
            cmd_buffer_clear(sh);
            z_flag_history_exit_set(sh, true);
            z_clear_eos(sh);
            break;

        case SHELL_VT100_ASCII_CTRL_W : /* CTRL + W */
            z_shell_op_word_remove(sh);
            z_flag_history_exit_set(sh, true);
            break;

        default :
            break;
    }
}

/* Functions returns true if new line character shall be processed */
static bool process_nl(const struct shell* sh, uint8_t data) {
    if ((data != '\r') && (data != '\n')) {
        z_flag_last_nl_set(sh, 0);
        return (false);
    }

    if ((z_flag_last_nl_get(sh) == 0U) ||
        (data == z_flag_last_nl_get(sh))) {
        z_flag_last_nl_set(sh, data);
        return (true);
    }

    return (false);
}

#define SHELL_ASCII_MAX_CHAR (127U)

static inline int ascii_filter(char const data) {
    if (IS_ENABLED(CONFIG_SHELL_ASCII_FILTER)) {
        return (uint8_t)data > SHELL_ASCII_MAX_CHAR ? -EINVAL : 0;
    }
    else {
        return (0);
    }
}

static void state_collect(const struct shell* sh) {
    size_t count = 0U;
    char data;

    while (true) {
        shell_bypass_cb_t bypass = sh->ctx->bypass;

        if (bypass) {
            uint8_t buf[16];

            (void) sh->iface->api->read(sh->iface, buf,
                                        sizeof(buf), &count);
            if (count) {
                z_flag_cmd_ctx_set(sh, true);
                bypass(sh, buf, count);
                z_flag_cmd_ctx_set(sh, false);
                /* Check if bypass mode ended. */
                if (!(volatile shell_bypass_cb_t*)sh->ctx->bypass) {
                    state_set(sh, SHELL_STATE_ACTIVE);
                }
                else {
                    continue;
                }
            }

            return;
        }

        (void) sh->iface->api->read(sh->iface, &data,
                                    sizeof(data), &count);
        if (count == 0) {
            return;
        }

        if (ascii_filter(data) != 0) {
            continue;
        }

        switch (sh->ctx->receive_state) {
            case SHELL_RECEIVE_DEFAULT :
                if (process_nl(sh, data)) {
                    if (!sh->ctx->cmd_buff_len) {
                        history_mode_exit(sh);
                        z_cursor_next_line_move(sh);
                    }
                    else {
                        /* Command execution */
                        sh->ctx->ret_val = execute(sh);
                    }
                    /* Function responsible for printing prompt
                     * on received NL.
                     */
                    state_set(sh, SHELL_STATE_ACTIVE);
                    continue;
                }

                switch (data) {
                    case SHELL_VT100_ASCII_ESC : /* ESCAPE */
                        receive_state_change(sh, SHELL_RECEIVE_ESC);
                        break;

                    case '\0' :
                        break;

                    case '\t' : /* TAB */
                        if (z_flag_echo_get(sh) &&
                            IS_ENABLED(CONFIG_SHELL_TAB)) {
                            /* If the Tab key is pressed, "history
                             * mode" must be terminated because
                             * tab and history handlers are sharing
                             * the same array: temp_buff.
                             */
                            z_flag_history_exit_set(sh, true);
                            tab_handle(sh);
                        }
                        break;

                    case SHELL_VT100_ASCII_BSPACE : /* BACKSPACE */
                        if (z_flag_echo_get(sh)) {
                            z_flag_history_exit_set(sh, true);
                            z_shell_op_char_backspace(sh);
                        }
                        break;

                    case SHELL_VT100_ASCII_DEL : /* DELETE */
                        if (z_flag_echo_get(sh)) {
                            z_flag_history_exit_set(sh, true);
                            if (z_flag_mode_delete_get(sh)) {
                                z_shell_op_char_backspace(sh);
                            }
                            else {
                                z_shell_op_char_delete(sh);
                            }
                        }
                        break;

                    default :
                        if (isprint((int)data) != 0) {
                            z_flag_history_exit_set(sh, true);
                            z_shell_op_char_insert(sh, data);
                        }
                        else if (z_flag_echo_get(sh)) {
                            ctrl_metakeys_handle(sh, data);
                        }
                        break;
                }
                break;

            case SHELL_RECEIVE_ESC :
                if (data == '[') {
                    receive_state_change(sh,
                                         SHELL_RECEIVE_ESC_SEQ);
                    break;
                }
                else if (z_flag_echo_get(sh)) {
                    alt_metakeys_handle(sh, data);
                }
                receive_state_change(sh, SHELL_RECEIVE_DEFAULT);
                break;

            case SHELL_RECEIVE_ESC_SEQ :
                receive_state_change(sh, SHELL_RECEIVE_DEFAULT);

                if (!z_flag_echo_get(sh)) {
                    continue;
                }

                switch (data) {
                    case 'A' : /* UP arrow */
                        history_handle(sh, true);
                        break;

                    case 'B' : /* DOWN arrow */
                        history_handle(sh, false);
                        break;

                    case 'C' : /* RIGHT arrow */
                        z_shell_op_right_arrow(sh);
                        break;

                    case 'D' : /* LEFT arrow */
                        z_shell_op_left_arrow(sh);
                        break;

                    case '4' : /* END Button in ESC[n~ mode */
                        receive_state_change(sh,
                                             SHELL_RECEIVE_TILDE_EXP);
                        __fallthrough;
                    case 'F' : /* END Button in VT100 mode */
                        z_shell_op_cursor_end_move(sh);
                        break;

                    case '1' : /* HOME Button in ESC[n~ mode */
                        receive_state_change(sh,
                                             SHELL_RECEIVE_TILDE_EXP);
                        __fallthrough;
                    case 'H' : /* HOME Button in VT100 mode */
                        z_shell_op_cursor_home_move(sh);
                        break;

                    case '2' : /* INSERT Button in ESC[n~ mode */
                        receive_state_change(sh,
                                             SHELL_RECEIVE_TILDE_EXP);
                        __fallthrough;
                    case 'L' : { /* INSERT Button in VT100 mode */
                        bool status = z_flag_insert_mode_get(sh);

                        z_flag_insert_mode_set(sh, !status);
                        break;
                    }

                    case '3' : /* DELETE Button in ESC[n~ mode */
                        receive_state_change(sh,
                                             SHELL_RECEIVE_TILDE_EXP);
                        if (z_flag_echo_get(sh)) {
                            z_shell_op_char_delete(sh);
                        }
                        break;

                    default :
                        break;
                }
                break;

            case SHELL_RECEIVE_TILDE_EXP :
                receive_state_change(sh, SHELL_RECEIVE_DEFAULT);
                break;

            default :
                receive_state_change(sh, SHELL_RECEIVE_DEFAULT);
                break;
        }
    }

    z_transport_buffer_flush(sh);
}

static void transport_evt_handler(enum shell_transport_evt evt_type, void* ctx) {
    struct shell* sh = ctx;
    struct k_poll_signal* signal;

    signal = (evt_type == SHELL_TRANSPORT_EVT_RX_RDY) ? &sh->ctx->signals[SHELL_SIGNAL_RXRDY]
                                                      : &sh->ctx->signals[SHELL_SIGNAL_TXDONE];
    k_poll_signal_raise(signal, 0);
}

static void shell_log_process(const struct shell* sh) {
    bool processed = false;
    int  signaled  = 0;
    int  result;

    do {
        if (!IS_ENABLED(CONFIG_LOG_MODE_IMMEDIATE)) {
            z_shell_cmd_line_erase(sh);

            processed = z_shell_log_backend_process(
                            sh->log_backend);
        }

        struct k_poll_signal* signal =
                        &sh->ctx->signals[SHELL_SIGNAL_RXRDY];

        z_shell_print_prompt_and_cmd(sh);

        /* Arbitrary delay added to ensure that prompt is
         * readable and can be used to enter further commands.
         */
        if (sh->ctx->cmd_buff_len) {
            k_sleep(K_MSEC(15));
        }

        k_poll_signal_check(signal, &signaled, &result);

    } while (processed && !signaled);
}

static int instance_init(const struct shell* sh,
                         void const* transport_config,
                         struct shell_backend_config_flags cfg_flags) {
    __ASSERT_NO_MSG((sh->shell_flag == SHELL_FLAG_CRLF_DEFAULT) ||
                    (sh->shell_flag == SHELL_FLAG_OLF_CRLF));

    memset(sh->ctx, 0, sizeof(*sh->ctx));
    if (CONFIG_SHELL_CMD_ROOT[0]) {
        sh->ctx->selected_cmd = root_cmd_find(CONFIG_SHELL_CMD_ROOT);
    }

    history_init(sh);

    k_mutex_init(&sh->ctx->wr_mtx);

    for (int i = 0; i < SHELL_SIGNALS; i++) {
        k_poll_signal_init(&sh->ctx->signals[i]);
        k_poll_event_init(&sh->ctx->events[i],
                          K_POLL_TYPE_SIGNAL,
                          K_POLL_MODE_NOTIFY_ONLY,
                          &sh->ctx->signals[i]);
    }

    if (IS_ENABLED(CONFIG_SHELL_STATS)) {
        sh->stats->log_lost_cnt = 0;
    }

    z_flag_tx_rdy_set(sh, true);

    sh->ctx->vt100_ctx.cons.terminal_wid =
                                    CONFIG_SHELL_DEFAULT_TERMINAL_WIDTH;
    sh->ctx->vt100_ctx.cons.terminal_hei =
                                    CONFIG_SHELL_DEFAULT_TERMINAL_HEIGHT;

    #if defined(CONFIG_SHELL_PROMPT_CHANGE) && CONFIG_SHELL_PROMPT_CHANGE
    shell_prompt_change(sh, sh->default_prompt);
    #else
    sh->ctx->prompt = sh->default_prompt;
    sh->ctx->vt100_ctx.cons.name_len = z_shell_strlen(sh->ctx->prompt);
    #endif

    /* Configure backend according to enabled shell features and backend
     * specific settings.
     */
    cfg_flags.obscure     &= IS_ENABLED(CONFIG_SHELL_START_OBSCURED);
    cfg_flags.use_colors  &= IS_ENABLED(CONFIG_SHELL_VT100_COLORS);
    cfg_flags.use_vt100   &= IS_ENABLED(CONFIG_SHELL_VT100_COMMANDS);
    cfg_flags.echo        &= IS_ENABLED(CONFIG_SHELL_ECHO_STATUS);
    cfg_flags.mode_delete &= IS_ENABLED(CONFIG_SHELL_BACKSPACE_MODE_DELETE);
    sh->ctx->cfg.flags = cfg_flags;

    int ret = sh->iface->api->init(sh->iface, transport_config,
                                   transport_evt_handler,
                                   (void*)sh);
    if (ret == 0) {
        state_set(sh, SHELL_STATE_INITIALIZED);
    }

    return (ret);
}

static int instance_uninit(const struct shell* sh) {
    __ASSERT_NO_MSG(sh);
    __ASSERT_NO_MSG(sh->ctx && sh->iface);

    int err;

    if (z_flag_processing_get(sh)) {
        return (-EBUSY);
    }

    if (IS_ENABLED(CONFIG_SHELL_LOG_BACKEND)) {
        /* todo purge log queue */
        z_shell_log_backend_disable(sh->log_backend);
    }

    err = sh->iface->api->uninit(sh->iface);
    if (err != 0) {
        return (err);
    }

    history_purge(sh);
    state_set(sh, SHELL_STATE_UNINITIALIZED);

    return (0);
}

typedef void (*shell_signal_handler_t)(const struct shell* sh);

static void shell_signal_handle(const struct shell* sh,
                                enum shell_signal sig_idx,
                                shell_signal_handler_t handler) {
    struct k_poll_signal* sig = &sh->ctx->signals[sig_idx];
    int set;
    int res;

    k_poll_signal_check(sig, &set, &res);

    if (set) {
        k_poll_signal_reset(sig);
        handler(sh);
    }
}

static void kill_handler(const struct shell* sh) {
    int err = instance_uninit(sh);

    if (sh->ctx->uninit_cb) {
        sh->ctx->uninit_cb(sh, err);
    }

    sh->ctx->tid = NULL;
    k_thread_abort(k_current_get());

    CODE_UNREACHABLE;
}

void shell_thread(void* shell_handle, void* arg_log_backend,
                  void* arg_log_level) {
    struct shell* sh = shell_handle;
    int err;

    z_flag_handle_log_set(sh, (bool)arg_log_backend);
    sh->ctx->log_level = POINTER_TO_UINT(arg_log_level);

    err = sh->iface->api->enable(sh->iface, false);
    if (err != 0) {
        return;
    }

    if (IS_ENABLED(CONFIG_SHELL_AUTOSTART)) {
        /* Enable shell and print prompt. */
        err = shell_start(sh);
        if (err != 0) {
            return;
        }
    }

    while (true) {
        /* waiting for all signals except SHELL_SIGNAL_TXDONE */
        err = k_poll(sh->ctx->events, SHELL_SIGNAL_TXDONE,
                     K_FOREVER);

        if (err != 0) {
            k_mutex_lock(&sh->ctx->wr_mtx, K_FOREVER);
            z_shell_fprintf(sh, SHELL_ERROR,
                            "Shell thread error: %d", err);
            k_mutex_unlock(&sh->ctx->wr_mtx);
            return;
        }

        k_mutex_lock(&sh->ctx->wr_mtx, K_FOREVER);

        shell_signal_handle(sh, SHELL_SIGNAL_KILL, kill_handler);
        shell_signal_handle(sh, SHELL_SIGNAL_RXRDY, shell_process);
        if (IS_ENABLED(CONFIG_SHELL_LOG_BACKEND)) {
            shell_signal_handle(sh, SHELL_SIGNAL_LOG_MSG,
                                shell_log_process);
        }

        if (sh->iface->api->update) {
            sh->iface->api->update(sh->iface);
        }

        k_mutex_unlock(&sh->ctx->wr_mtx);
    }
}

int shell_init(const struct shell* sh, void const* transport_config,
               struct shell_backend_config_flags cfg_flags,
               bool log_backend, uint32_t init_log_level) {
    __ASSERT_NO_MSG(sh);
    __ASSERT_NO_MSG(sh->ctx && sh->iface && sh->default_prompt);

    if (sh->ctx->tid) {
        return (-EALREADY);
    }

    int err = instance_init(sh, transport_config, cfg_flags);

    if (err != 0) {
        return (err);
    }

    k_tid_t tid = k_thread_create(sh->thread,
                                  sh->stack, CONFIG_SHELL_STACK_SIZE,
                                  shell_thread, (void*)sh, (void*)log_backend,
                                  UINT_TO_POINTER(init_log_level),
                                  SHELL_THREAD_PRIORITY, 0, K_NO_WAIT);

    sh->ctx->tid = tid;
    k_thread_name_set(tid, sh->name);

    return (0);
}

void shell_uninit(const struct shell* sh, shell_uninit_cb_t cb) {
    __ASSERT_NO_MSG(sh);

    if (IS_ENABLED(CONFIG_MULTITHREADING)) {
        struct k_poll_signal* signal =
                        &sh->ctx->signals[SHELL_SIGNAL_KILL];

        sh->ctx->uninit_cb = cb;
        /* signal kill message */
        (void) k_poll_signal_raise(signal, 0);

        return;
    }

    int err = instance_uninit(sh);

    if (cb) {
        cb(sh, err);
    }
    else {
        __ASSERT_NO_MSG(0);
    }
}

int shell_start(const struct shell* sh) {
    __ASSERT_NO_MSG(sh);
    __ASSERT_NO_MSG(sh->ctx && sh->iface && sh->default_prompt);

    if (state_get(sh) != SHELL_STATE_INITIALIZED) {
        return (-ENOTSUP);
    }

    if (IS_ENABLED(CONFIG_SHELL_LOG_BACKEND) && z_flag_handle_log_get(sh)
        && !z_flag_obscure_get(sh)) {
        z_shell_log_backend_enable(sh->log_backend, (void*)sh, sh->ctx->log_level);
    }

    k_mutex_lock(&sh->ctx->wr_mtx, K_FOREVER);

    if (IS_ENABLED(CONFIG_SHELL_VT100_COLORS)) {
        z_shell_vt100_color_set(sh, SHELL_NORMAL);
    }

    /* print new line before printing the prompt to clear the line
     * vt100 are not used here for compatibility reasons
     */
    z_cursor_next_line_move(sh);
    state_set(sh, SHELL_STATE_ACTIVE);


    /*
     * If the shell is stopped with the shell_stop function, its backend remains active
     * and continues to buffer incoming data. As a result, when the shell is resumed,
     * all buffered data is processed, which may lead to the execution of commands
     * received while the shell was stopped.
     */
    z_shell_backend_rx_buffer_flush(sh);

    k_mutex_unlock(&sh->ctx->wr_mtx);

    return (0);
}

int shell_stop(const struct shell* sh) {
    __ASSERT_NO_MSG(sh);
    __ASSERT_NO_MSG(sh->ctx);

    enum shell_state state = state_get(sh);

    if ((state == SHELL_STATE_INITIALIZED) ||
        (state == SHELL_STATE_UNINITIALIZED)) {
        return (-ENOTSUP);
    }

    state_set(sh, SHELL_STATE_INITIALIZED);

    if (IS_ENABLED(CONFIG_SHELL_LOG_BACKEND)) {
        z_shell_log_backend_disable(sh->log_backend);
    }

    return (0);
}

void shell_process(const struct shell* sh) {
    __ASSERT_NO_MSG(sh);
    __ASSERT_NO_MSG(sh->ctx);

    /* atomically set the processing flag */
    z_flag_processing_set(sh, true);

    switch (sh->ctx->state) {
        case SHELL_STATE_UNINITIALIZED :
        case SHELL_STATE_INITIALIZED :
            /* Console initialized but not started. */
            break;

        case SHELL_STATE_ACTIVE :
            state_collect(sh);
            break;

        default :
            break;
    }

    /* atomically clear the processing flag */
    z_flag_processing_set(sh, false);
}

const struct shell* shell_backend_get_by_name(char const* backend_name) {
    STRUCT_SECTION_FOREACH(shell, backend) {
        if (strcmp(backend_name, backend->name) == 0) {
            return (backend);
        }
    }

    return (NULL);
}

/* This function mustn't be used from shell context to avoid deadlock.
 * However it can be used in shell command handlers.
 */
void shell_vfprintf(const struct shell* sh, enum shell_vt100_color color,
                    char const* fmt, va_list args) {
    __ASSERT_NO_MSG(sh);
    __ASSERT(!k_is_in_isr(), "Thread context required.");
    __ASSERT_NO_MSG(sh->ctx);
    __ASSERT_NO_MSG(z_flag_cmd_ctx_get(sh) ||
                    (k_current_get() != sh->ctx->tid));
    __ASSERT_NO_MSG(sh->fprintf_ctx);
    __ASSERT_NO_MSG(fmt);

    /* Sending a message to a non-active shell leads to a dead lock. */
    if (state_get(sh) != SHELL_STATE_ACTIVE) {
        z_flag_print_noinit_set(sh, true);
        return;
    }

    k_mutex_lock(&sh->ctx->wr_mtx, K_FOREVER);
    if (!z_flag_cmd_ctx_get(sh) && !sh->ctx->bypass && z_flag_use_vt100_get(sh)) {
        z_shell_cmd_line_erase(sh);
    }
    z_shell_vfprintf(sh, color, fmt, args);
    if (!z_flag_cmd_ctx_get(sh) && !sh->ctx->bypass && z_flag_use_vt100_get(sh)) {
        z_shell_print_prompt_and_cmd(sh);
    }
    z_transport_buffer_flush(sh);
    k_mutex_unlock(&sh->ctx->wr_mtx);
}

/* These functions mustn't be used from shell context to avoid deadlock:
 * - shell_fprintf_impl
 * - shell_fprintf_info
 * - shell_fprintf_normal
 * - shell_fprintf_warn
 * - shell_fprintf_error
 * However, they can be used in shell command handlers.
 */
void shell_fprintf_impl(struct shell const* sh, enum shell_vt100_color color,
                        char const* fmt, ...) {
    va_list args;

    va_start(args, fmt);
    shell_vfprintf(sh, color, fmt, args);
    va_end(args);
}

void shell_fprintf_info(struct shell const* sh, const char* fmt, ...) {
    va_list args;

    va_start(args, fmt);
    shell_vfprintf(sh, SHELL_INFO, fmt, args);
    va_end(args);
}

void shell_fprintf_normal(struct shell const* sh, const char* fmt, ...) {
    va_list args;

    va_start(args, fmt);
    shell_vfprintf(sh, SHELL_NORMAL, fmt, args);
    va_end(args);
}

void shell_fprintf_warn(struct shell const* sh, const char* fmt, ...) {
    va_list args;

    va_start(args, fmt);
    shell_vfprintf(sh, SHELL_WARNING, fmt, args);
    va_end(args);
}

void shell_fprintf_error(struct shell const* sh, const char* fmt, ...) {
    va_list args;

    va_start(args, fmt);
    shell_vfprintf(sh, SHELL_ERROR, fmt, args);
    va_end(args);
}

void shell_hexdump_line(const struct shell* sh, unsigned int offset,
                        uint8_t const* data, size_t len) {
    __ASSERT_NO_MSG(sh);

    int i;

    shell_fprintf_normal(sh, "%08X: ", offset);

    for (i = 0; i < SHELL_HEXDUMP_BYTES_IN_LINE; i++) {
        if (i > 0 && !(i % 8)) {
            shell_fprintf_normal(sh, " ");
        }

        if (i < len) {
            shell_fprintf_normal(sh, "%02X ",
                                 data[i] & 0xFF);
        }
        else {
            shell_fprintf_normal(sh, "   ");
        }
    }

    shell_fprintf_normal(sh, "|");

    for (i = 0; i < SHELL_HEXDUMP_BYTES_IN_LINE; i++) {
        if (i > 0 && !(i % 8)) {
            shell_fprintf_normal(sh, " ");
        }

        if (i < len) {
            char c = data[i];

            shell_fprintf_normal(sh, "%c",
                                 isprint((int)c) != 0 ? c : '.');
        }
        else {
            shell_fprintf_normal(sh, " ");
        }
    }

    shell_print(sh, "|");
}

void shell_hexdump(const struct shell* sh, uint8_t const* data, size_t len) {
    __ASSERT_NO_MSG(sh);

    uint8_t const* p = data;
    size_t line_len;

    while (len) {
        line_len = MIN(len, SHELL_HEXDUMP_BYTES_IN_LINE);

        shell_hexdump_line(sh, (p - data), p, line_len);

        len -= line_len;
        p += line_len;
    }
}

int shell_prompt_change(const struct shell* sh, char const* prompt) {
#if defined(CONFIG_SHELL_PROMPT_CHANGE) && CONFIG_SHELL_PROMPT_CHANGE
    __ASSERT_NO_MSG(sh);

    if (prompt == NULL) {
        return (-EINVAL);
    }

    static const size_t mtx_timeout_ms = 20;
    size_t prompt_length = z_shell_strlen(prompt);

    if (k_mutex_lock(&sh->ctx->wr_mtx, K_MSEC(mtx_timeout_ms))) {
        return (-EBUSY);
    }

    if ((prompt_length + 1 > CONFIG_SHELL_PROMPT_BUFF_SIZE) || (prompt_length == 0)) {
        k_mutex_unlock(&sh->ctx->wr_mtx);
        return (-EINVAL);
    }

    strcpy(sh->ctx->prompt, prompt);

    sh->ctx->vt100_ctx.cons.name_len = prompt_length;

    k_mutex_unlock(&sh->ctx->wr_mtx);

    return (0);
    #else
    return (-EPERM);
    #endif
}

void shell_help(const struct shell* sh) {
    k_mutex_lock(&sh->ctx->wr_mtx, K_FOREVER);
    shell_internal_help_print(sh);
    k_mutex_unlock(&sh->ctx->wr_mtx);
}

int shell_execute_cmd(const struct shell* sh, char const* cmd) {
    uint16_t cmd_len = z_shell_strlen(cmd);
    int ret_val;

    if (cmd == NULL) {
        return (-ENOEXEC);
    }

    if (cmd_len > (CONFIG_SHELL_CMD_BUFF_SIZE - 1)) {
        return (-ENOMEM);
    }

    if (sh == NULL) {
        #if defined(CONFIG_SHELL_BACKEND_DUMMY)
        sh = shell_backend_dummy_get_ptr();
        #else
        return (-EINVAL);
        #endif
    }

    __ASSERT(!z_flag_cmd_ctx_get(sh), "Function cannot be called"
                                      " from command context");

    strcpy(sh->ctx->cmd_buff, cmd);
    sh->ctx->cmd_buff_len = cmd_len;
    sh->ctx->cmd_buff_pos = cmd_len;

    k_mutex_lock(&sh->ctx->wr_mtx, K_FOREVER);
    ret_val = execute(sh);
    k_mutex_unlock(&sh->ctx->wr_mtx);

    cmd_buffer_clear(sh);

    return (ret_val);
}

int shell_insert_mode_set(const struct shell* sh, bool val) {
    if (sh == NULL) {
        return (-EINVAL);
    }

    return (int)z_flag_insert_mode_set(sh, val);
}

int shell_use_colors_set(const struct shell* sh, bool val) {
    if (sh == NULL) {
        return (-EINVAL);
    }

    return (int)z_flag_use_colors_set(sh, val);
}

int shell_use_vt100_set(const struct shell* sh, bool val) {
    if (sh == NULL) {
        return (-EINVAL);
    }

    return (int)z_flag_use_vt100_set(sh, val);
}

int shell_get_return_value(const struct shell* sh) {
    if (sh == NULL) {
        return (-EINVAL);
    }

    return z_shell_get_return_value(sh);
}

int shell_echo_set(const struct shell* sh, bool val) {
    if (sh == NULL) {
        return (-EINVAL);
    }

    return (int)z_flag_echo_set(sh, val);
}

int shell_obscure_set(const struct shell* sh, bool val) {
    if (sh == NULL) {
        return (-EINVAL);
    }

    return (int)z_flag_obscure_set(sh, val);
}

int shell_mode_delete_set(const struct shell* sh, bool val) {
    if (sh == NULL) {
        return (-EINVAL);
    }

    return (int)z_flag_mode_delete_set(sh, val);
}

void shell_set_bypass(const struct shell* sh, shell_bypass_cb_t bypass) {
    __ASSERT_NO_MSG(sh);

    sh->ctx->bypass = bypass;

    if (bypass == NULL) {
        cmd_buffer_clear(sh);
    }
}

bool shell_ready(const struct shell* sh) {
    __ASSERT_NO_MSG(sh);

    return (state_get(sh) == SHELL_STATE_ACTIVE);
}

static int cmd_help(const struct shell* sh, size_t argc, char** argv) {
    ARG_UNUSED(argc);
    ARG_UNUSED(argv);

    #if defined(CONFIG_SHELL_TAB)
    shell_print(sh, "Please press the <Tab> button to see all available "
                    "commands.");
    #endif

    #if defined(CONFIG_SHELL_TAB_AUTOCOMPLETION)
    shell_print(sh,
                "You can also use the <Tab> button to prompt or auto-complete"
                " all commands or its subcommands.");
    #endif

    #if defined(CONFIG_SHELL_HELP)
    shell_print(sh,
                "You can try to call commands with <-h> or <--help> parameter"
                " for more information.");
    #endif

    #if defined(CONFIG_SHELL_METAKEYS)
    shell_print(sh,
                "\nShell supports following meta-keys:\n"
                "  Ctrl + (a key from: abcdefklnpuw)\n"
                "  Alt  + (a key from: bf)\n"
                "Please refer to shell documentation for more details.");
    #endif

    if (IS_ENABLED(CONFIG_SHELL_HELP)) {
        /* For NULL argument function will print all root commands */
        z_shell_help_subcmd_print(sh, NULL,
                                  "\nAvailable commands:\n");
    }
    else {
        const struct shell_static_entry* entry;
        size_t idx = 0;

        shell_print(sh, "\nAvailable commands:");
        while ((entry = z_shell_cmd_get(NULL, idx++, NULL)) != NULL) {
            shell_print(sh, "  %s", entry->syntax);
        }
    }

    return (0);
}

SHELL_CMD_ARG_REGISTER(help, NULL, "Prints the help message.", cmd_help, 1, 0);<|MERGE_RESOLUTION|>--- conflicted
+++ resolved
@@ -117,7 +117,6 @@
     return (NULL);
 }
 
-<<<<<<< HEAD
 static void tab_item_print(const struct shell* sh, char const* option,
                            uint16_t longest_option) {
     static char const* tab = "  ";
@@ -132,35 +131,9 @@
     }
 
     longest_option += tab_len;
-=======
-static void tab_item_print(const struct shell *sh, const char *option,
-			   uint16_t longest_option)
-{
-	static const char *tab = "  ";
-	uint16_t columns;
-	uint16_t diff;
-
-	/* Function initialization has been requested. */
-	if (option == NULL) {
-		sh->ctx->vt100_ctx.printed_cmd = 0;
-		return;
-	}
-
-	longest_option += z_shell_strlen(tab);
-
-	columns = (sh->ctx->vt100_ctx.cons.terminal_wid
-			- z_shell_strlen(tab)) / longest_option;
-	__ASSERT_NO_MSG(columns != 0);
-	diff = longest_option - z_shell_strlen(option);
-
-	if (sh->ctx->vt100_ctx.printed_cmd++ % columns == 0U) {
-		z_shell_fprintf(sh, SHELL_OPTION, "\n%s%s", tab, option);
-	} else {
-		z_shell_fprintf(sh, SHELL_OPTION, "%s", option);
-	}
->>>>>>> 8c705cab
 
     columns = (sh->ctx->vt100_ctx.cons.terminal_wid - tab_len) / longest_option;
+    __ASSERT_NO_MSG(columns != 0);
     diff    = longest_option - z_shell_strlen(option);
 
     if (sh->ctx->vt100_ctx.printed_cmd++ % columns == 0U) {
