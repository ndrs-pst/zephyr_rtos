/*
 * Copyright (c) 2018 Nordic Semiconductor ASA
 *
 * SPDX-License-Identifier: Apache-2.0
 */

#include <ctype.h>
#include <stdlib.h>
#include <zephyr/sys/atomic.h>
#include <zephyr/shell/shell.h>
#if defined(CONFIG_SHELL_BACKEND_DUMMY)
#include <zephyr/shell/shell_dummy.h>
#endif
#include "shell_ops.h"
#include "shell_help.h"
#include "shell_utils.h"
#include "shell_vt100.h"
#include "shell_wildcard.h"

/* 2 == 1 char for cmd + 1 char for '\0' */
#if (CONFIG_SHELL_CMD_BUFF_SIZE < 2)
#error too small CONFIG_SHELL_CMD_BUFF_SIZE
#endif

#if (CONFIG_SHELL_PRINTF_BUFF_SIZE < 1)
#error too small SHELL_PRINTF_BUFF_SIZE
#endif

#define SHELL_MSG_CMD_NOT_FOUND      ": command not found"
#define SHELL_MSG_BACKEND_NOT_ACTIVE \
        "WARNING: A print request was detected on not active shell backend.\n"
#define SHELL_MSG_TOO_MANY_ARGS      "Too many arguments in the command.\n"
#define SHELL_INIT_OPTION_PRINTER    (NULL)

#define SHELL_THREAD_PRIORITY \
    COND_CODE_1(CONFIG_SHELL_THREAD_PRIORITY_OVERRIDE, \
                (CONFIG_SHELL_THREAD_PRIORITY), (K_LOWEST_APPLICATION_THREAD_PRIO))

BUILD_ASSERT((SHELL_THREAD_PRIORITY >= K_HIGHEST_APPLICATION_THREAD_PRIO) &&
             (SHELL_THREAD_PRIORITY <= K_LOWEST_APPLICATION_THREAD_PRIO),
             "Invalid range for thread priority");

static inline void receive_state_change(const struct shell* sh,
                                        enum shell_receive_state state) {
    sh->ctx->receive_state = state;
}

static void cmd_buffer_clear(const struct shell* sh) {
    sh->ctx->cmd_buff[0]  = '\0'; /* clear command buffer */
    sh->ctx->cmd_buff_pos = 0;
    sh->ctx->cmd_buff_len = 0;
}

static void shell_internal_help_print(const struct shell* sh) {
    if (!IS_ENABLED(CONFIG_SHELL_HELP)) {
        return;
    }

    z_shell_help_cmd_print(sh, &sh->ctx->active_cmd);
    z_shell_help_subcmd_print(sh, &sh->ctx->active_cmd,
                              "Subcommands:\n");
}

/**
 * @brief Prints error message on wrong argument count.
 *      Optionally, printing help on wrong argument count.
 *
 * @param[in] shell      Pointer to the shell instance.
 * @param[in] arg_cnt_ok Flag indicating valid number of arguments.
 *
 * @return 0       if check passed
 * @return -EINVAL if wrong argument count
 */
static int cmd_precheck(const struct shell* sh,
                        bool arg_cnt_ok) {
    if (!arg_cnt_ok) {
        z_shell_fprintf(sh, SHELL_ERROR,
                        "%s: wrong parameter count\n",
                        sh->ctx->active_cmd.syntax);

        if (IS_ENABLED(CONFIG_SHELL_HELP_ON_WRONG_ARGUMENT_COUNT)) {
            shell_internal_help_print(sh);
        }

        return (-EINVAL);
    }

    return (0);
}

static inline void state_set(const struct shell* sh, enum shell_state state) {
    sh->ctx->state = state;

    if ((state == SHELL_STATE_ACTIVE) && !sh->ctx->bypass) {
        cmd_buffer_clear(sh);
        if (z_flag_print_noinit_get(sh)) {
            z_shell_fprintf(sh, SHELL_WARNING, "%s",
                            SHELL_MSG_BACKEND_NOT_ACTIVE);
            z_flag_print_noinit_set(sh, false);
        }

        z_shell_print_prompt_and_cmd(sh);
    }
}

static inline enum shell_state state_get(const struct shell* sh) {
    return (sh->ctx->state);
}

static inline const struct shell_static_entry*
selected_cmd_get(const struct shell* sh) {
    if (IS_ENABLED(CONFIG_SHELL_CMDS_SELECT) ||
        (CONFIG_SHELL_CMD_ROOT[0] != 0)) {
        return (sh->ctx->selected_cmd);
    }

    return (NULL);
}

static void tab_item_print(const struct shell* sh, char const* option,
                           uint16_t longest_option) {
    static char const* tab = "  ";
    static uint16_t const tab_len = 2U;
    uint16_t columns;
    uint16_t diff;

    /* Function initialization has been requested. */
    if (option == NULL) {
        sh->ctx->vt100_ctx.printed_cmd = 0;
        return;
    }

    longest_option += tab_len;

    columns = (sh->ctx->vt100_ctx.cons.terminal_wid - tab_len) / longest_option;
    diff    = longest_option - z_shell_strlen(option);

    if (sh->ctx->vt100_ctx.printed_cmd++ % columns == 0U) {
        z_shell_fprintf(sh, SHELL_OPTION, "\n%s%s", tab, option);
    }
    else {
        z_shell_fprintf(sh, SHELL_OPTION, "%s", option);
    }

    z_shell_op_cursor_horiz_move(sh, diff);
}

static void history_init(const struct shell* sh) {
    if (!IS_ENABLED(CONFIG_SHELL_HISTORY)) {
        return;
    }

    z_shell_history_init(sh->history);
}

static void history_purge(const struct shell* sh) {
    if (!IS_ENABLED(CONFIG_SHELL_HISTORY)) {
        return;
    }

    z_shell_history_purge(sh->history);
}

static void history_mode_exit(const struct shell* sh) {
    if (!IS_ENABLED(CONFIG_SHELL_HISTORY)) {
        return;
    }

    z_flag_history_exit_set(sh, false);
    z_shell_history_mode_exit(sh->history);
}

static void history_put(const struct shell* sh, uint8_t* line, size_t length) {
    if (!IS_ENABLED(CONFIG_SHELL_HISTORY)) {
        return;
    }

    z_shell_history_put(sh->history, line, length);
}

static void history_handle(const struct shell* sh, bool up) {
    bool history_mode;
    uint16_t len;

    /* optional feature */
    if (!IS_ENABLED(CONFIG_SHELL_HISTORY)) {
        return;
    }

    /* Checking if history process has been stopped */
    if (z_flag_history_exit_get(sh)) {
        z_flag_history_exit_set(sh, false);
        z_shell_history_mode_exit(sh->history);
    }

    /* Backup command if history is entered */
    if (!z_shell_history_active(sh->history)) {
        if (up) {
            uint16_t cmd_len = z_shell_strlen(sh->ctx->cmd_buff);

            if (cmd_len) {
                strcpy(sh->ctx->temp_buff,
                       sh->ctx->cmd_buff);
            }
            else {
                sh->ctx->temp_buff[0] = '\0';
            }
        }
        else {
            /* Pressing 'down' not in history mode has no effect. */
            return;
        }
    }

    /* Start by checking if history is not empty. */
    history_mode = z_shell_history_get(sh->history, up,
                                       sh->ctx->cmd_buff, &len);

    /* On exiting history mode print backed up command. */
    if (!history_mode) {
        strcpy(sh->ctx->cmd_buff, sh->ctx->temp_buff);
        len = z_shell_strlen(sh->ctx->cmd_buff);
    }

    z_shell_op_cursor_home_move(sh);
    z_clear_eos(sh);
    z_shell_print_cmd(sh);
    sh->ctx->cmd_buff_pos = len;
    sh->ctx->cmd_buff_len = len;
    z_shell_op_cond_next_line(sh);
}

static inline uint16_t completion_space_get(const struct shell* sh) {
    uint16_t space = ((CONFIG_SHELL_CMD_BUFF_SIZE - 1) -
                    sh->ctx->cmd_buff_len);

    return (space);
}

/* Prepare arguments and return number of space available for completion. */
static bool tab_prepare(const struct shell* sh,
                        const struct shell_static_entry** cmd,
                        char const*** argv, size_t* argc,
                        size_t* complete_arg_idx,
                        struct shell_static_entry* d_entry) {
    uint16_t compl_space = completion_space_get(sh);
    size_t   search_argc;

    if (compl_space == 0U) {
        return (false);
    }

    /* Copy command from its beginning to cursor position. */
    memcpy(sh->ctx->temp_buff, sh->ctx->cmd_buff,
           sh->ctx->cmd_buff_pos);
    sh->ctx->temp_buff[sh->ctx->cmd_buff_pos] = '\0';

    /* Create argument list. */
    (void) z_shell_make_argv(argc, *argv, sh->ctx->temp_buff,
                             CONFIG_SHELL_ARGC_MAX);

    if (*argc > CONFIG_SHELL_ARGC_MAX) {
        return (false);
    }

    /* terminate arguments with NULL */
    (*argv)[*argc] = NULL;

    if ((IS_ENABLED(CONFIG_SHELL_CMDS_SELECT) || (CONFIG_SHELL_CMD_ROOT[0] != 0)) &&
        (*argc > 0) &&
        (strcmp("select", (*argv)[0]) == 0) &&
        !z_shell_in_select_mode(sh)) {
        *argv = *argv + 1;
        *argc = *argc - 1;
    }

    /* If last command is not completed (followed by space) it is treated
     * as uncompleted one.
     */
    int space = (sh->ctx->cmd_buff_pos > 0) ?
                 isspace((int)sh->ctx->cmd_buff[sh->ctx->cmd_buff_pos - 1]) : 0;

    /* root command completion */
    if ((*argc == 0) || ((space == 0) && (*argc == 1))) {
        *complete_arg_idx = Z_SHELL_CMD_ROOT_LVL;
        *cmd = selected_cmd_get(sh);
        return (true);
    }

    search_argc = space ? *argc : *argc - 1;

    *cmd = z_shell_get_last_command(selected_cmd_get(sh), search_argc,
                                    *argv, complete_arg_idx, d_entry,
                                    false);

    /* if search_argc == 0 (empty command line) shell_get_last_command will
     * return NULL tab is allowed, otherwise not.
     */
    if ((*cmd == NULL) && (search_argc != 0)) {
        return (false);
    }

    return (true);
}

static inline bool is_completion_candidate(char const* candidate,
                                           char const* str, size_t len) {
    return (strncmp(candidate, str, len) == 0) ? true : false;
}

static void find_completion_candidates(const struct shell* sh,
                                       const struct shell_static_entry* cmd,
                                       char const* incompl_cmd,
                                       size_t* first_idx, size_t* cnt,
                                       uint16_t* longest) {
    const struct shell_static_entry* candidate;
    struct shell_static_entry dloc;
    size_t incompl_cmd_len;
    size_t idx = 0;

    incompl_cmd_len = z_shell_strlen(incompl_cmd);
    *longest = 0U;
    *cnt     = 0;

    while ((candidate = z_shell_cmd_get(cmd, idx, &dloc)) != NULL) {
        bool is_candidate;
        is_candidate = is_completion_candidate(candidate->syntax,
                                               incompl_cmd, incompl_cmd_len);
        if (is_candidate) {
            *longest = Z_MAX(strlen(candidate->syntax), *longest);
            if (*cnt == 0) {
                *first_idx = idx;
            }

            (*cnt)++;
        }

        idx++;
    }
}

static void autocomplete(const struct shell* sh,
                         const struct shell_static_entry* cmd,
                         char const* arg,
                         size_t subcmd_idx) {
    const struct shell_static_entry* match;
    uint16_t cmd_len;
    uint16_t arg_len = z_shell_strlen(arg);

    /* sh->ctx->active_cmd can be safely used outside of command context
     * to save stack
     */
    match = z_shell_cmd_get(cmd, subcmd_idx, &sh->ctx->active_cmd);
    __ASSERT_NO_MSG(match != NULL);
    cmd_len = z_shell_strlen(match->syntax);

    if (!IS_ENABLED(CONFIG_SHELL_TAB_AUTOCOMPLETION)) {
        /* Add a space if the Tab button is pressed when command is
         * complete.
         */
        if (cmd_len == arg_len) {
            z_shell_op_char_insert(sh, ' ');
        }
        return;
    }

    /* no exact match found */
    if (cmd_len != arg_len) {
        z_shell_op_completion_insert(sh,
                                     (match->syntax + arg_len),
                                     (cmd_len - arg_len));
    }

    /* Next character in the buffer is not 'space'. */
    if (isspace((int)sh->ctx->cmd_buff[
                                    sh->ctx->cmd_buff_pos]) == 0) {
        if (z_flag_insert_mode_get(sh)) {
            z_flag_insert_mode_set(sh, false);
            z_shell_op_char_insert(sh, ' ');
            z_flag_insert_mode_set(sh, true);
        }
        else {
            z_shell_op_char_insert(sh, ' ');
        }
    }
    else {
        /*  case:
         * | | -> cursor
         * cons_name $: valid_cmd valid_sub_cmd| |argument  <tab>
         */
        z_shell_op_cursor_move(sh, 1);
        /* result:
         * cons_name $: valid_cmd valid_sub_cmd |a|rgument
         */
    }
}

static size_t str_common(char const* s1, char const* s2, size_t n) {
    size_t common = 0;

    while ((n > 0) && (*s1 == *s2) && (*s1 != '\0')) {
        s1++;
        s2++;
        n--;
        common++;
    }

    return (common);
}

static void tab_options_print(const struct shell* sh,
                              const struct shell_static_entry* cmd,
                              char const* str, size_t first, size_t cnt,
                              uint16_t longest) {
    const struct shell_static_entry* match;
    size_t str_len = z_shell_strlen(str);
    size_t idx = first;

    /* Printing all matching commands (options). */
    tab_item_print(sh, SHELL_INIT_OPTION_PRINTER, longest);

    while (cnt) {
        /* sh->ctx->active_cmd can be safely used outside of command
         * context to save stack
         */
        match = z_shell_cmd_get(cmd, idx, &sh->ctx->active_cmd);
        __ASSERT_NO_MSG(match != NULL);
        idx++;
        if (str && match->syntax &&
            !is_completion_candidate(match->syntax, str, str_len)) {
            continue;
        }

        tab_item_print(sh, match->syntax, longest);
        cnt--;
    }

    z_cursor_next_line_move(sh);
    z_shell_print_prompt_and_cmd(sh);
}

static uint16_t common_beginning_find(const struct shell* sh,
                                      const struct shell_static_entry* cmd,
                                      char const** str,
                                      size_t first, size_t cnt, uint16_t arg_len) {
    struct shell_static_entry dynamic_entry;
    const struct shell_static_entry* match;
    uint16_t common = UINT16_MAX;
    size_t idx = (first + 1);

    __ASSERT_NO_MSG(cnt > 1);

    match = z_shell_cmd_get(cmd, first, &dynamic_entry);
    __ASSERT_NO_MSG(match);
    strncpy(sh->ctx->temp_buff, match->syntax,
            sizeof(sh->ctx->temp_buff) - 1);

    *str = match->syntax;

    while (cnt > 1) {
        struct shell_static_entry dynamic_entry2;
        const struct shell_static_entry* match2;
        int curr_common;

        match2 = z_shell_cmd_get(cmd, idx++, &dynamic_entry2);
        if (match2 == NULL) {
            break;
        }

        curr_common = str_common(sh->ctx->temp_buff, match2->syntax,
                                 UINT16_MAX);
        if ((arg_len == 0U) || (curr_common >= arg_len)) {
            --cnt;
            common = (curr_common < common) ? curr_common : common;
        }
    }

    return (common);
}

static void partial_autocomplete(const struct shell* sh,
                                 const struct shell_static_entry* cmd,
                                 char const* arg,
                                 size_t first, size_t cnt) {
    char const* completion;
    uint16_t arg_len = z_shell_strlen(arg);
    uint16_t common  = common_beginning_find(sh, cmd, &completion, first,
                                             cnt, arg_len);

    if (!IS_ENABLED(CONFIG_SHELL_TAB_AUTOCOMPLETION)) {
        return;
    }

    if (common) {
        z_shell_op_completion_insert(sh, &completion[arg_len],
                                     (common - arg_len));
    }
}

static int exec_cmd(const struct shell* sh, size_t argc, char const** argv,
                    const struct shell_static_entry* help_entry) {
    int ret_val = 0;

    if (sh->ctx->active_cmd.handler == NULL) {
        if ((help_entry != NULL) && IS_ENABLED(CONFIG_SHELL_HELP)) {
            if (help_entry->help == NULL) {
                return (-ENOEXEC);
            }

            if (help_entry->help != sh->ctx->active_cmd.help) {
                sh->ctx->active_cmd = *help_entry;
            }

            shell_internal_help_print(sh);
            return (SHELL_CMD_HELP_PRINTED);
        }
        else {
            if (IS_ENABLED(CONFIG_SHELL_MSG_SPECIFY_SUBCOMMAND)) {
                z_shell_fprintf(sh, SHELL_ERROR,
                                SHELL_MSG_SPECIFY_SUBCOMMAND);
            }

            return (-ENOEXEC);
        }
    }

    if (sh->ctx->active_cmd.args.mandatory) {
        uint32_t mand = sh->ctx->active_cmd.args.mandatory;
        uint8_t  opt8 = sh->ctx->active_cmd.args.optional;
        uint32_t opt  = (opt8 == SHELL_OPT_ARG_CHECK_SKIP) ?
                        UINT16_MAX : opt8;
        bool const in_range = IN_RANGE(argc, mand, mand + opt);

        /* Check if argc is within allowed range */
        ret_val = cmd_precheck(sh, in_range);
    }

    if (!ret_val) {
        #if CONFIG_SHELL_GETOPT
        z_getopt_init();
        #endif

        z_flag_cmd_ctx_set(sh, true);
        /* Unlock thread mutex in case command would like to borrow
         * shell context to other thread to avoid mutex deadlock.
         */
        k_mutex_unlock(&sh->ctx->wr_mtx);
        ret_val = sh->ctx->active_cmd.handler(sh, argc,
                                              (char**)argv);
        /* Bring back mutex to shell thread. */
        k_mutex_lock(&sh->ctx->wr_mtx, K_FOREVER);
        z_flag_cmd_ctx_set(sh, false);
    }

    return (ret_val);
}

static void active_cmd_prepare(const struct shell_static_entry* entry,
                               struct shell_static_entry* active_cmd,
                               struct shell_static_entry* help_entry,
                               size_t* lvl, size_t* handler_lvl,
                               size_t* args_left) {
    if (entry->handler) {
        *handler_lvl = *lvl;
        *active_cmd  = *entry;
        /* If command is final handler and it has a raw optional argument,
         * then set remaining arguments to mandatory - 1 so after processing mandatory
         * args, handler is passed remaining raw string
         */
        if ((entry->subcmd == NULL) &&
            (entry->args.optional == SHELL_OPT_ARG_RAW)) {
            *args_left = entry->args.mandatory - 1;
        }
    }

    if (entry->help) {
        *help_entry = *entry;
    }
}

static bool wildcard_check_report(const struct shell* sh, bool found,
                                  const struct shell_static_entry* entry) {
    /* An error occurred, fnmatch  argument cannot be followed by argument
     * with a handler to avoid multiple function calls.
     */
    if (IS_ENABLED(CONFIG_SHELL_WILDCARD) && found && entry->handler) {
        z_shell_op_cursor_end_move(sh);
        z_shell_op_cond_next_line(sh);

        z_shell_fprintf(sh, SHELL_ERROR,
                        "Error: requested multiple function executions\n");
        return (false);
    }

    return (true);
}

/* Function is analyzing the command buffer to find matching commands. Next, it
 * invokes the  last recognized command which has a handler and passes the rest
 * of command buffer as arguments.
 *
 * By default command buffer is parsed and spaces are treated by arguments
 * separators. Complex arguments are provided in quotation marks with quotation
 * marks escaped within the argument. Argument parser is removing quotation
 * marks at argument boundary as well as escape characters within the argument.
 * However, it is possible to indicate that command shall treat remaining part
 * of command buffer as the last argument without parsing. This can be used for
 * commands which expects whole command buffer to be passed directly to
 * the command handler without any preprocessing.
 * Because of that feature, command buffer is processed argument by argument and
 * decision on further processing is based on currently processed command.
 */
static int execute(const struct shell* sh) {
    struct shell_static_entry dloc;                             /* Memory for dynamic commands. */
    char const* argv[CONFIG_SHELL_ARGC_MAX + 1];                /* +1 reserved for NULL */
    const struct shell_static_entry* parent = selected_cmd_get(sh);
    const struct shell_static_entry* entry  = NULL;
    struct shell_static_entry help_entry;
    size_t cmd_lvl = 0;
    size_t cmd_with_handler_lvl = 0;
    bool   wildcard_found = false;
    size_t argc = 0;
    size_t args_left = SIZE_MAX;
    char quote;
    char const** argvp;
    char* cmd_buf = sh->ctx->cmd_buff;
    bool  has_last_handler = false;

    z_shell_op_cursor_end_move(sh);
    if (!z_shell_cursor_in_empty_line(sh)) {
        z_cursor_next_line_move(sh);
    }

    memset(&sh->ctx->active_cmd, 0, sizeof(sh->ctx->active_cmd));

    if (IS_ENABLED(CONFIG_SHELL_HISTORY)) {
        z_shell_cmd_trim(sh);
        history_put(sh, sh->ctx->cmd_buff,
                    sh->ctx->cmd_buff_len);
    }

    if (IS_ENABLED(CONFIG_SHELL_WILDCARD)) {
        z_shell_wildcard_prepare(sh);
    }

    /* Parent present means we are in select mode. */
    if (parent != NULL) {
        argv[0] = parent->syntax;
        argv[1] = cmd_buf;
        argvp   = &argv[1];
        active_cmd_prepare(parent, &sh->ctx->active_cmd, &help_entry,
                           &cmd_lvl, &cmd_with_handler_lvl, &args_left);
        cmd_lvl++;
    }
    else {
        help_entry.help = NULL;
        argvp = &argv[0];
    }

    /* Below loop is analyzing subcommands of found root command. */
    while ((argc != 1) && (cmd_lvl < CONFIG_SHELL_ARGC_MAX)
           && (args_left > 0)) {
        quote   = z_shell_make_argv(&argc, argvp, cmd_buf, 2);
        cmd_buf = (char*)argvp[1];

        if (argc == 0) {
            return (-ENOEXEC);
        }
        else if ((argc == 1) && (quote != 0)) {
            z_shell_fprintf(sh, SHELL_ERROR,
                            "not terminated: %c\n", quote);
            return (-ENOEXEC);
        }

        if (IS_ENABLED(CONFIG_SHELL_HELP) && (cmd_lvl > 0) &&
            z_shell_help_request(argvp[0])) {
            /* Command called with help option so it makes no sense
             * to search deeper commands.
             */
            if (help_entry.help) {
                sh->ctx->active_cmd = help_entry;
                shell_internal_help_print(sh);
                return (SHELL_CMD_HELP_PRINTED);
            }

            if (IS_ENABLED(CONFIG_SHELL_MSG_SPECIFY_SUBCOMMAND)) {
                z_shell_fprintf(sh, SHELL_ERROR,
                                SHELL_MSG_SPECIFY_SUBCOMMAND);
            }

            return (-ENOEXEC);
        }

        if (IS_ENABLED(CONFIG_SHELL_WILDCARD) && (cmd_lvl > 0)) {
            enum shell_wildcard_status status;

            status = z_shell_wildcard_process(sh, entry,
                                              argvp[0]);
            /* Wildcard character found but there is no matching
             * command.
             */
            if (status == SHELL_WILDCARD_CMD_NO_MATCH_FOUND) {
                break;
            }

            /* Wildcard character was not found function can process
             * argument.
             */
            if (status != SHELL_WILDCARD_NOT_FOUND) {
                ++cmd_lvl;
                wildcard_found = true;
                continue;
            }
        }

        if (has_last_handler == false) {
            entry = z_shell_find_cmd(parent, argvp[0], &dloc);
        }

        argvp++;
        args_left--;
        if (entry) {
            if (wildcard_check_report(sh, wildcard_found, entry)
                == false) {
                return (-ENOEXEC);
            }

            active_cmd_prepare(entry, &sh->ctx->active_cmd,
                               &help_entry, &cmd_lvl,
                               &cmd_with_handler_lvl, &args_left);
            parent = entry;
        }
        else {
            if (IS_ENABLED(CONFIG_SHELL_MSG_CMD_NOT_FOUND) &&
                (cmd_lvl == 0) &&
                (!z_shell_in_select_mode(sh) ||
                (sh->ctx->selected_cmd->handler == NULL))) {
                z_shell_fprintf(sh, SHELL_ERROR,
                                "%s%s\n", argv[0],
                                SHELL_MSG_CMD_NOT_FOUND);
            }

            /* last handler found - no need to search commands in
             * the next iteration.
             */
            has_last_handler = true;
        }

        if (args_left || (argc == 2)) {
            cmd_lvl++;
        }
    }

    if ((cmd_lvl >= CONFIG_SHELL_ARGC_MAX) && (argc == 2)) {
        /* argc == 2 indicates that when command string was parsed
         * there was more characters remaining. It means that number of
         * arguments exceeds the limit.
         */
        z_shell_fprintf(sh, SHELL_ERROR, "%s\n",
                        SHELL_MSG_TOO_MANY_ARGS);
        return (-ENOEXEC);
    }

    if (IS_ENABLED(CONFIG_SHELL_WILDCARD) && wildcard_found) {
        z_shell_wildcard_finalize(sh);
        /* cmd_buffer has been overwritten by function finalize function
         * with all expanded commands. Hence shell_make_argv needs to
         * be called again.
         */
        (void) z_shell_make_argv(&cmd_lvl,
                                 &argv[selected_cmd_get(sh) ? 1 : 0],
                                 sh->ctx->cmd_buff,
                                 CONFIG_SHELL_ARGC_MAX);

        if (selected_cmd_get(sh)) {
            /* Apart from what is in the command buffer, there is
             * a selected command.
             */
            cmd_lvl++;
        }
    }

    /* If a command was found */
    if (parent != NULL) {
        /* If the found command uses a raw optional argument and
         * we have a remaining unprocessed non-null string,
         * then increment command level so handler receives raw string
         */
        if ((parent->args.optional == SHELL_OPT_ARG_RAW) &&
            (argv[cmd_lvl] != NULL)) {
            cmd_lvl++;
        }
    }

    /* Executing the deepest found handler. */
    return exec_cmd(sh, (cmd_lvl - cmd_with_handler_lvl),
                    &argv[cmd_with_handler_lvl], &help_entry);
}

static void tab_handle(const struct shell* sh) {
    char const* __argv[CONFIG_SHELL_ARGC_MAX + 1];
    /* d_entry - placeholder for dynamic command */
    struct shell_static_entry d_entry;
    const struct shell_static_entry* cmd;
    char const** argv = __argv;
    size_t first = 0;
    size_t arg_idx;
    uint16_t longest;
    size_t argc;
    size_t cnt;

    bool tab_possible = tab_prepare(sh, &cmd, &argv, &argc, &arg_idx,
                                    &d_entry);

    if (tab_possible == false) {
        return;
    }

    find_completion_candidates(sh, cmd, argv[arg_idx], &first, &cnt,
                               &longest);

    if (cnt == 1) {
        /* Autocompletion.*/
        autocomplete(sh, cmd, argv[arg_idx], first);
    }
    else if (cnt > 1) {
        tab_options_print(sh, cmd, argv[arg_idx], first, cnt,
                          longest);
        partial_autocomplete(sh, cmd, argv[arg_idx], first, cnt);
    }
}

static void alt_metakeys_handle(const struct shell* sh, char data) {
    /* Optional feature */
    if (!IS_ENABLED(CONFIG_SHELL_METAKEYS)) {
        return;
    }

    if (data == SHELL_VT100_ASCII_ALT_B) {
        z_shell_op_cursor_word_move(sh, -1);
    }
    else if (data == SHELL_VT100_ASCII_ALT_F) {
        z_shell_op_cursor_word_move(sh, 1);
    }
    else if ((data == SHELL_VT100_ASCII_ALT_R) &&
             IS_ENABLED(CONFIG_SHELL_CMDS_SELECT)) {
        if (selected_cmd_get(sh) != NULL) {
            z_shell_cmd_line_erase(sh);
            z_shell_fprintf(sh, SHELL_WARNING,
                            "Restored default root commands\n");
            if (CONFIG_SHELL_CMD_ROOT[0]) {
                sh->ctx->selected_cmd = root_cmd_find(CONFIG_SHELL_CMD_ROOT);
            }
            else {
                sh->ctx->selected_cmd = NULL;
            }
            z_shell_print_prompt_and_cmd(sh);
        }
    }
}

static void ctrl_metakeys_handle(const struct shell* sh, char data) {
    /* Optional feature */
    if (!IS_ENABLED(CONFIG_SHELL_METAKEYS)) {
        return;
    }

    switch (data) {
        case SHELL_VT100_ASCII_CTRL_A : /* CTRL + A */
            z_shell_op_cursor_home_move(sh);
            break;

        case SHELL_VT100_ASCII_CTRL_B : /* CTRL + B */
            z_shell_op_left_arrow(sh);
            break;

        case SHELL_VT100_ASCII_CTRL_C : /* CTRL + C */
            z_shell_op_cursor_end_move(sh);
            if (!z_shell_cursor_in_empty_line(sh)) {
                z_cursor_next_line_move(sh);
            }
            z_flag_history_exit_set(sh, true);
            state_set(sh, SHELL_STATE_ACTIVE);
            break;

        case SHELL_VT100_ASCII_CTRL_D : /* CTRL + D */
            z_shell_op_char_delete(sh);
            break;

        case SHELL_VT100_ASCII_CTRL_E : /* CTRL + E */
            z_shell_op_cursor_end_move(sh);
            break;

        case SHELL_VT100_ASCII_CTRL_F : /* CTRL + F */
            z_shell_op_right_arrow(sh);
            break;

        case SHELL_VT100_ASCII_CTRL_K : /* CTRL + K */
            z_shell_op_delete_from_cursor(sh);
            break;

        case SHELL_VT100_ASCII_CTRL_L : /* CTRL + L */
            Z_SHELL_VT100_CMD(sh, SHELL_VT100_CURSORHOME);
            Z_SHELL_VT100_CMD(sh, SHELL_VT100_CLEARSCREEN);
            z_shell_print_prompt_and_cmd(sh);
            break;

        case SHELL_VT100_ASCII_CTRL_N : /* CTRL + N */
            history_handle(sh, false);
            break;

        case SHELL_VT100_ASCII_CTRL_P : /* CTRL + P */
            history_handle(sh, true);
            break;

        case SHELL_VT100_ASCII_CTRL_U : /* CTRL + U */
            z_shell_op_cursor_home_move(sh);
            cmd_buffer_clear(sh);
            z_flag_history_exit_set(sh, true);
            z_clear_eos(sh);
            break;

        case SHELL_VT100_ASCII_CTRL_W : /* CTRL + W */
            z_shell_op_word_remove(sh);
            z_flag_history_exit_set(sh, true);
            break;

        default :
            break;
    }
}

/* Functions returns true if new line character shall be processed */
static bool process_nl(const struct shell* sh, uint8_t data) {
    if ((data != '\r') && (data != '\n')) {
        z_flag_last_nl_set(sh, 0);
        return (false);
    }

    if ((z_flag_last_nl_get(sh) == 0U) ||
        (data == z_flag_last_nl_get(sh))) {
        z_flag_last_nl_set(sh, data);
        return (true);
    }

    return (false);
}

#define SHELL_ASCII_MAX_CHAR (127U)

static inline int ascii_filter(char const data) {
    if (IS_ENABLED(CONFIG_SHELL_ASCII_FILTER)) {
        return (uint8_t)data > SHELL_ASCII_MAX_CHAR ? -EINVAL : 0;
    }
    else {
        return (0);
    }
}

static void state_collect(const struct shell* sh) {
    size_t count = 0U;
    char data;

    while (true) {
        shell_bypass_cb_t bypass = sh->ctx->bypass;

        if (bypass) {
            uint8_t buf[16];

            (void) sh->iface->api->read(sh->iface, buf,
                                        sizeof(buf), &count);
            if (count) {
                z_flag_cmd_ctx_set(sh, true);
                bypass(sh, buf, count);
                z_flag_cmd_ctx_set(sh, false);
                /* Check if bypass mode ended. */
                if (!(volatile shell_bypass_cb_t*)sh->ctx->bypass) {
                    state_set(sh, SHELL_STATE_ACTIVE);
                }
                else {
                    continue;
                }
            }

            return;
        }

        (void) sh->iface->api->read(sh->iface, &data,
                                    sizeof(data), &count);
        if (count == 0) {
            return;
        }

        if (ascii_filter(data) != 0) {
            continue;
        }

        switch (sh->ctx->receive_state) {
            case SHELL_RECEIVE_DEFAULT :
                if (process_nl(sh, data)) {
                    if (!sh->ctx->cmd_buff_len) {
                        history_mode_exit(sh);
                        z_cursor_next_line_move(sh);
                    }
                    else {
                        /* Command execution */
                        sh->ctx->ret_val = execute(sh);
                    }
                    /* Function responsible for printing prompt
                     * on received NL.
                     */
                    state_set(sh, SHELL_STATE_ACTIVE);
                    continue;
                }

                switch (data) {
                    case SHELL_VT100_ASCII_ESC : /* ESCAPE */
                        receive_state_change(sh, SHELL_RECEIVE_ESC);
                        break;

                    case '\0' :
                        break;

                    case '\t' : /* TAB */
                        if (z_flag_echo_get(sh) &&
                            IS_ENABLED(CONFIG_SHELL_TAB)) {
                            /* If the Tab key is pressed, "history
                             * mode" must be terminated because
                             * tab and history handlers are sharing
                             * the same array: temp_buff.
                             */
                            z_flag_history_exit_set(sh, true);
                            tab_handle(sh);
                        }
                        break;

                    case SHELL_VT100_ASCII_BSPACE : /* BACKSPACE */
                        if (z_flag_echo_get(sh)) {
                            z_flag_history_exit_set(sh, true);
                            z_shell_op_char_backspace(sh);
                        }
                        break;

                    case SHELL_VT100_ASCII_DEL : /* DELETE */
                        if (z_flag_echo_get(sh)) {
                            z_flag_history_exit_set(sh, true);
                            if (z_flag_mode_delete_get(sh)) {
                                z_shell_op_char_backspace(sh);
                            }
                            else {
                                z_shell_op_char_delete(sh);
                            }
                        }
                        break;

                    default :
                        if (isprint((int)data) != 0) {
                            z_flag_history_exit_set(sh, true);
                            z_shell_op_char_insert(sh, data);
                        }
                        else if (z_flag_echo_get(sh)) {
                            ctrl_metakeys_handle(sh, data);
                        }
                        break;
                }
                break;

            case SHELL_RECEIVE_ESC :
                if (data == '[') {
                    receive_state_change(sh,
                                         SHELL_RECEIVE_ESC_SEQ);
                    break;
                }
                else if (z_flag_echo_get(sh)) {
                    alt_metakeys_handle(sh, data);
                }
                receive_state_change(sh, SHELL_RECEIVE_DEFAULT);
                break;

            case SHELL_RECEIVE_ESC_SEQ :
                receive_state_change(sh, SHELL_RECEIVE_DEFAULT);

                if (!z_flag_echo_get(sh)) {
                    continue;
                }

                switch (data) {
                    case 'A' : /* UP arrow */
                        history_handle(sh, true);
                        break;

                    case 'B' : /* DOWN arrow */
                        history_handle(sh, false);
                        break;

                    case 'C' : /* RIGHT arrow */
                        z_shell_op_right_arrow(sh);
                        break;

                    case 'D' : /* LEFT arrow */
                        z_shell_op_left_arrow(sh);
                        break;

                    case '4' : /* END Button in ESC[n~ mode */
                        receive_state_change(sh,
                                             SHELL_RECEIVE_TILDE_EXP);
                        __fallthrough;
                    case 'F' : /* END Button in VT100 mode */
                        z_shell_op_cursor_end_move(sh);
                        break;

                    case '1' : /* HOME Button in ESC[n~ mode */
                        receive_state_change(sh,
                                             SHELL_RECEIVE_TILDE_EXP);
                        __fallthrough;
                    case 'H' : /* HOME Button in VT100 mode */
                        z_shell_op_cursor_home_move(sh);
                        break;

                    case '2' : /* INSERT Button in ESC[n~ mode */
                        receive_state_change(sh,
                                             SHELL_RECEIVE_TILDE_EXP);
                        __fallthrough;
                    case 'L' : { /* INSERT Button in VT100 mode */
                        bool status = z_flag_insert_mode_get(sh);

                        z_flag_insert_mode_set(sh, !status);
                        break;
                    }

                    case '3' : /* DELETE Button in ESC[n~ mode */
                        receive_state_change(sh,
                                             SHELL_RECEIVE_TILDE_EXP);
                        if (z_flag_echo_get(sh)) {
                            z_shell_op_char_delete(sh);
                        }
                        break;

                    default :
                        break;
                }
                break;

            case SHELL_RECEIVE_TILDE_EXP :
                receive_state_change(sh, SHELL_RECEIVE_DEFAULT);
                break;

            default :
                receive_state_change(sh, SHELL_RECEIVE_DEFAULT);
                break;
        }
    }

    z_transport_buffer_flush(sh);
}

static void transport_evt_handler(enum shell_transport_evt evt_type, void* ctx) {
    struct shell* sh = ctx;
    struct k_poll_signal* signal;

    signal = (evt_type == SHELL_TRANSPORT_EVT_RX_RDY) ? &sh->ctx->signals[SHELL_SIGNAL_RXRDY]
                                                      : &sh->ctx->signals[SHELL_SIGNAL_TXDONE];
    k_poll_signal_raise(signal, 0);
}

static void shell_log_process(const struct shell* sh) {
    bool processed = false;
    int  signaled  = 0;
    int  result;

    do {
        if (!IS_ENABLED(CONFIG_LOG_MODE_IMMEDIATE)) {
            z_shell_cmd_line_erase(sh);

            processed = z_shell_log_backend_process(
                            sh->log_backend);
        }

        struct k_poll_signal* signal =
                        &sh->ctx->signals[SHELL_SIGNAL_RXRDY];

        z_shell_print_prompt_and_cmd(sh);

        /* Arbitrary delay added to ensure that prompt is
         * readable and can be used to enter further commands.
         */
        if (sh->ctx->cmd_buff_len) {
            k_sleep(K_MSEC(15));
        }

        k_poll_signal_check(signal, &signaled, &result);

    } while (processed && !signaled);
}

static int instance_init(const struct shell* sh,
                         void const* transport_config,
                         struct shell_backend_config_flags cfg_flags) {
    __ASSERT_NO_MSG((sh->shell_flag == SHELL_FLAG_CRLF_DEFAULT) ||
                    (sh->shell_flag == SHELL_FLAG_OLF_CRLF));

    memset(sh->ctx, 0, sizeof(*sh->ctx));
    if (CONFIG_SHELL_CMD_ROOT[0]) {
        sh->ctx->selected_cmd = root_cmd_find(CONFIG_SHELL_CMD_ROOT);
    }

    history_init(sh);

    k_mutex_init(&sh->ctx->wr_mtx);

    for (int i = 0; i < SHELL_SIGNALS; i++) {
        k_poll_signal_init(&sh->ctx->signals[i]);
        k_poll_event_init(&sh->ctx->events[i],
                          K_POLL_TYPE_SIGNAL,
                          K_POLL_MODE_NOTIFY_ONLY,
                          &sh->ctx->signals[i]);
    }

    if (IS_ENABLED(CONFIG_SHELL_STATS)) {
        sh->stats->log_lost_cnt = 0;
    }

    z_flag_tx_rdy_set(sh, true);

    sh->ctx->vt100_ctx.cons.terminal_wid =
                                    CONFIG_SHELL_DEFAULT_TERMINAL_WIDTH;
    sh->ctx->vt100_ctx.cons.terminal_hei =
                                    CONFIG_SHELL_DEFAULT_TERMINAL_HEIGHT;

    #if defined(CONFIG_SHELL_PROMPT_CHANGE) && CONFIG_SHELL_PROMPT_CHANGE
    shell_prompt_change(sh, sh->default_prompt);
    #else
    sh->ctx->prompt = sh->default_prompt;
    sh->ctx->vt100_ctx.cons.name_len = z_shell_strlen(sh->ctx->prompt);
    #endif

    /* Configure backend according to enabled shell features and backend
     * specific settings.
     */
    cfg_flags.obscure     &= IS_ENABLED(CONFIG_SHELL_START_OBSCURED);
    cfg_flags.use_colors  &= IS_ENABLED(CONFIG_SHELL_VT100_COLORS);
    cfg_flags.use_vt100   &= IS_ENABLED(CONFIG_SHELL_VT100_COMMANDS);
    cfg_flags.echo        &= IS_ENABLED(CONFIG_SHELL_ECHO_STATUS);
    cfg_flags.mode_delete &= IS_ENABLED(CONFIG_SHELL_BACKSPACE_MODE_DELETE);
    sh->ctx->cfg.flags = cfg_flags;

    int ret = sh->iface->api->init(sh->iface, transport_config,
                                   transport_evt_handler,
                                   (void*)sh);
    if (ret == 0) {
        state_set(sh, SHELL_STATE_INITIALIZED);
    }

    return (ret);
}

static int instance_uninit(const struct shell* sh) {
    __ASSERT_NO_MSG(sh);
    __ASSERT_NO_MSG(sh->ctx && sh->iface);

    int err;

    if (z_flag_processing_get(sh)) {
        return (-EBUSY);
    }

    if (IS_ENABLED(CONFIG_SHELL_LOG_BACKEND)) {
        /* todo purge log queue */
        z_shell_log_backend_disable(sh->log_backend);
    }

    err = sh->iface->api->uninit(sh->iface);
    if (err != 0) {
        return (err);
    }

    history_purge(sh);
    state_set(sh, SHELL_STATE_UNINITIALIZED);

    return (0);
}

typedef void (*shell_signal_handler_t)(const struct shell* sh);

static void shell_signal_handle(const struct shell* sh,
                                enum shell_signal sig_idx,
                                shell_signal_handler_t handler) {
    struct k_poll_signal* sig = &sh->ctx->signals[sig_idx];
    int set;
    int res;

    k_poll_signal_check(sig, &set, &res);

    if (set) {
        k_poll_signal_reset(sig);
        handler(sh);
    }
}

static void kill_handler(const struct shell* sh) {
    int err = instance_uninit(sh);

    if (sh->ctx->uninit_cb) {
        sh->ctx->uninit_cb(sh, err);
    }

    sh->ctx->tid = NULL;
    k_thread_abort(k_current_get());

    CODE_UNREACHABLE;
}

void shell_thread(void* shell_handle, void* arg_log_backend,
                  void* arg_log_level) {
    struct shell* sh = shell_handle;
    int err;

    z_flag_handle_log_set(sh, (bool)arg_log_backend);
    sh->ctx->log_level = POINTER_TO_UINT(arg_log_level);

    err = sh->iface->api->enable(sh->iface, false);
    if (err != 0) {
        return;
    }

    if (IS_ENABLED(CONFIG_SHELL_AUTOSTART)) {
        /* Enable shell and print prompt. */
        err = shell_start(sh);
        if (err != 0) {
            return;
        }
    }

    while (true) {
        /* waiting for all signals except SHELL_SIGNAL_TXDONE */
        err = k_poll(sh->ctx->events, SHELL_SIGNAL_TXDONE,
                     K_FOREVER);

        if (err != 0) {
            k_mutex_lock(&sh->ctx->wr_mtx, K_FOREVER);
            z_shell_fprintf(sh, SHELL_ERROR,
                            "Shell thread error: %d", err);
            k_mutex_unlock(&sh->ctx->wr_mtx);
            return;
        }

        k_mutex_lock(&sh->ctx->wr_mtx, K_FOREVER);

        shell_signal_handle(sh, SHELL_SIGNAL_KILL, kill_handler);
        shell_signal_handle(sh, SHELL_SIGNAL_RXRDY, shell_process);
        if (IS_ENABLED(CONFIG_SHELL_LOG_BACKEND)) {
            shell_signal_handle(sh, SHELL_SIGNAL_LOG_MSG,
                                shell_log_process);
        }

        if (sh->iface->api->update) {
            sh->iface->api->update(sh->iface);
        }

        k_mutex_unlock(&sh->ctx->wr_mtx);
    }
}

int shell_init(const struct shell* sh, void const* transport_config,
               struct shell_backend_config_flags cfg_flags,
               bool log_backend, uint32_t init_log_level) {
    __ASSERT_NO_MSG(sh);
    __ASSERT_NO_MSG(sh->ctx && sh->iface && sh->default_prompt);

    if (sh->ctx->tid) {
        return (-EALREADY);
    }

    int err = instance_init(sh, transport_config, cfg_flags);

    if (err != 0) {
        return (err);
    }

    k_tid_t tid = k_thread_create(sh->thread,
                                  sh->stack, CONFIG_SHELL_STACK_SIZE,
                                  shell_thread, (void*)sh, (void*)log_backend,
                                  UINT_TO_POINTER(init_log_level),
                                  SHELL_THREAD_PRIORITY, 0, K_NO_WAIT);

    sh->ctx->tid = tid;
    k_thread_name_set(tid, sh->name);

    return (0);
}

void shell_uninit(const struct shell* sh, shell_uninit_cb_t cb) {
    __ASSERT_NO_MSG(sh);

    if (IS_ENABLED(CONFIG_MULTITHREADING)) {
        struct k_poll_signal* signal =
                        &sh->ctx->signals[SHELL_SIGNAL_KILL];

        sh->ctx->uninit_cb = cb;
        /* signal kill message */
        (void) k_poll_signal_raise(signal, 0);

        return;
    }

    int err = instance_uninit(sh);

    if (cb) {
        cb(sh, err);
    }
    else {
        __ASSERT_NO_MSG(0);
    }
}

int shell_start(const struct shell* sh) {
    __ASSERT_NO_MSG(sh);
    __ASSERT_NO_MSG(sh->ctx && sh->iface && sh->default_prompt);

    if (state_get(sh) != SHELL_STATE_INITIALIZED) {
        return (-ENOTSUP);
    }

    if (IS_ENABLED(CONFIG_SHELL_LOG_BACKEND) && z_flag_handle_log_get(sh)
        && !z_flag_obscure_get(sh)) {
        z_shell_log_backend_enable(sh->log_backend, (void*)sh, sh->ctx->log_level);
    }

    k_mutex_lock(&sh->ctx->wr_mtx, K_FOREVER);

    if (IS_ENABLED(CONFIG_SHELL_VT100_COLORS)) {
        z_shell_vt100_color_set(sh, SHELL_NORMAL);
    }

    /* print new line before printing the prompt to clear the line
     * vt100 are not used here for compatibility reasons
     */
    z_cursor_next_line_move(sh);
    state_set(sh, SHELL_STATE_ACTIVE);

    k_mutex_unlock(&sh->ctx->wr_mtx);

    return (0);
}

int shell_stop(const struct shell* sh) {
    __ASSERT_NO_MSG(sh);
    __ASSERT_NO_MSG(sh->ctx);

    enum shell_state state = state_get(sh);

    if ((state == SHELL_STATE_INITIALIZED) ||
        (state == SHELL_STATE_UNINITIALIZED)) {
        return (-ENOTSUP);
    }

    state_set(sh, SHELL_STATE_INITIALIZED);

    if (IS_ENABLED(CONFIG_SHELL_LOG_BACKEND)) {
        z_shell_log_backend_disable(sh->log_backend);
    }

    return (0);
}

void shell_process(const struct shell* sh) {
    __ASSERT_NO_MSG(sh);
    __ASSERT_NO_MSG(sh->ctx);

    /* atomically set the processing flag */
    z_flag_processing_set(sh, true);

    switch (sh->ctx->state) {
        case SHELL_STATE_UNINITIALIZED :
        case SHELL_STATE_INITIALIZED :
            /* Console initialized but not started. */
            break;

        case SHELL_STATE_ACTIVE :
            state_collect(sh);
            break;

        default :
            break;
    }

    /* atomically clear the processing flag */
    z_flag_processing_set(sh, false);
}

const struct shell* shell_backend_get_by_name(char const* backend_name) {
    STRUCT_SECTION_FOREACH(shell, backend) {
        if (strcmp(backend_name, backend->name) == 0) {
            return (backend);
        }
    }

    return (NULL);
}

/* This function mustn't be used from shell context to avoid deadlock.
 * However it can be used in shell command handlers.
 */
void shell_vfprintf(const struct shell* sh, enum shell_vt100_color color,
                    char const* fmt, va_list args) {
    __ASSERT_NO_MSG(sh);
    __ASSERT(!k_is_in_isr(), "Thread context required.");
    __ASSERT_NO_MSG(sh->ctx);
    __ASSERT_NO_MSG(z_flag_cmd_ctx_get(sh) ||
                    (k_current_get() != sh->ctx->tid));
    __ASSERT_NO_MSG(sh->fprintf_ctx);
    __ASSERT_NO_MSG(fmt);

    /* Sending a message to a non-active shell leads to a dead lock. */
    if (state_get(sh) != SHELL_STATE_ACTIVE) {
        z_flag_print_noinit_set(sh, true);
        return;
    }

    k_mutex_lock(&sh->ctx->wr_mtx, K_FOREVER);
    if (!z_flag_cmd_ctx_get(sh) && !sh->ctx->bypass && z_flag_use_vt100_get(sh)) {
        z_shell_cmd_line_erase(sh);
    }
    z_shell_vfprintf(sh, color, fmt, args);
    if (!z_flag_cmd_ctx_get(sh) && !sh->ctx->bypass && z_flag_use_vt100_get(sh)) {
        z_shell_print_prompt_and_cmd(sh);
    }
    z_transport_buffer_flush(sh);
    k_mutex_unlock(&sh->ctx->wr_mtx);
}

/* These functions mustn't be used from shell context to avoid deadlock:
 * - shell_fprintf_impl
 * - shell_fprintf_info
 * - shell_fprintf_normal
 * - shell_fprintf_warn
 * - shell_fprintf_error
 * However, they can be used in shell command handlers.
 */
void shell_fprintf_impl(struct shell const* sh, enum shell_vt100_color color,
                        char const* fmt, ...) {
    va_list args;

    va_start(args, fmt);
    shell_vfprintf(sh, color, fmt, args);
    va_end(args);
}

<<<<<<< HEAD
void shell_fprintf_info(const struct shell *sh, const char *fmt, ...)
{
	va_list args;
=======
void shell_fprintf_info(struct shell const* sh, const char* fmt, ...) {
    va_list args;
>>>>>>> 1913fc8a

    va_start(args, fmt);
    shell_vfprintf(sh, SHELL_INFO, fmt, args);
    va_end(args);
}

<<<<<<< HEAD
void shell_fprintf_normal(const struct shell *sh, const char *fmt, ...)
{
	va_list args;
=======
void shell_fprintf_normal(struct shell const* sh, const char* fmt, ...) {
    va_list args;
>>>>>>> 1913fc8a

    va_start(args, fmt);
    shell_vfprintf(sh, SHELL_NORMAL, fmt, args);
    va_end(args);
}

<<<<<<< HEAD
void shell_fprintf_warn(const struct shell *sh, const char *fmt, ...)
{
	va_list args;
=======
void shell_fprintf_warn(struct shell const* sh, const char* fmt, ...) {
    va_list args;
>>>>>>> 1913fc8a

    va_start(args, fmt);
    shell_vfprintf(sh, SHELL_WARNING, fmt, args);
    va_end(args);
}

<<<<<<< HEAD
void shell_fprintf_error(const struct shell *sh, const char *fmt, ...)
{
	va_list args;
=======
void shell_fprintf_error(struct shell const* sh, const char* fmt, ...) {
    va_list args;
>>>>>>> 1913fc8a

    va_start(args, fmt);
    shell_vfprintf(sh, SHELL_ERROR, fmt, args);
    va_end(args);
}

void shell_hexdump_line(const struct shell* sh, unsigned int offset,
                        uint8_t const* data, size_t len) {
    __ASSERT_NO_MSG(sh);

    int i;

<<<<<<< HEAD
	shell_fprintf_normal(sh, "%08X: ", offset);

	for (i = 0; i < SHELL_HEXDUMP_BYTES_IN_LINE; i++) {
		if (i > 0 && !(i % 8)) {
			shell_fprintf_normal(sh, " ");
		}

		if (i < len) {
			shell_fprintf_normal(sh, "%02x ",
					     data[i] & 0xFF);
		} else {
			shell_fprintf_normal(sh, "   ");
		}
	}

	shell_fprintf_normal(sh, "|");

	for (i = 0; i < SHELL_HEXDUMP_BYTES_IN_LINE; i++) {
		if (i > 0 && !(i % 8)) {
			shell_fprintf_normal(sh, " ");
		}
=======
    shell_fprintf_normal(sh, "%08X: ", offset);

    for (i = 0; i < SHELL_HEXDUMP_BYTES_IN_LINE; i++) {
        if (i > 0 && !(i % 8)) {
            shell_fprintf_normal(sh, " ");
        }

        if (i < len) {
            shell_fprintf_normal(sh, "%02X ",
                                 data[i] & 0xFF);
        }
        else {
            shell_fprintf_normal(sh, "   ");
        }
    }

    shell_fprintf_normal(sh, "|");

    for (i = 0; i < SHELL_HEXDUMP_BYTES_IN_LINE; i++) {
        if (i > 0 && !(i % 8)) {
            shell_fprintf_normal(sh, " ");
        }
>>>>>>> 1913fc8a

        if (i < len) {
            char c = data[i];

<<<<<<< HEAD
			shell_fprintf_normal(sh, "%c",
					     isprint((int)c) != 0 ? c : '.');
		} else {
			shell_fprintf_normal(sh, " ");
		}
	}
=======
            shell_fprintf_normal(sh, "%c",
                                 isprint((int)c) != 0 ? c : '.');
        }
        else {
            shell_fprintf_normal(sh, " ");
        }
    }
>>>>>>> 1913fc8a

    shell_print(sh, "|");
}

void shell_hexdump(const struct shell* sh, uint8_t const* data, size_t len) {
    __ASSERT_NO_MSG(sh);

    uint8_t const* p = data;
    size_t line_len;

    while (len) {
        line_len = MIN(len, SHELL_HEXDUMP_BYTES_IN_LINE);

        shell_hexdump_line(sh, (p - data), p, line_len);

        len -= line_len;
        p += line_len;
    }
}

int shell_prompt_change(const struct shell* sh, char const* prompt) {
#if defined(CONFIG_SHELL_PROMPT_CHANGE) && CONFIG_SHELL_PROMPT_CHANGE
    __ASSERT_NO_MSG(sh);

    if (prompt == NULL) {
        return (-EINVAL);
    }

    static const size_t mtx_timeout_ms = 20;
    size_t prompt_length = z_shell_strlen(prompt);

    if (k_mutex_lock(&sh->ctx->wr_mtx, K_MSEC(mtx_timeout_ms))) {
        return (-EBUSY);
    }

    if ((prompt_length + 1 > CONFIG_SHELL_PROMPT_BUFF_SIZE) || (prompt_length == 0)) {
        k_mutex_unlock(&sh->ctx->wr_mtx);
        return (-EINVAL);
    }

    strcpy(sh->ctx->prompt, prompt);

    sh->ctx->vt100_ctx.cons.name_len = prompt_length;

    k_mutex_unlock(&sh->ctx->wr_mtx);

    return (0);
    #else
    return (-EPERM);
    #endif
}

void shell_help(const struct shell* sh) {
    k_mutex_lock(&sh->ctx->wr_mtx, K_FOREVER);
    shell_internal_help_print(sh);
    k_mutex_unlock(&sh->ctx->wr_mtx);
}

int shell_execute_cmd(const struct shell* sh, char const* cmd) {
    uint16_t cmd_len = z_shell_strlen(cmd);
    int ret_val;

    if (cmd == NULL) {
        return (-ENOEXEC);
    }

    if (cmd_len > (CONFIG_SHELL_CMD_BUFF_SIZE - 1)) {
        return (-ENOMEM);
    }

    if (sh == NULL) {
        #if defined(CONFIG_SHELL_BACKEND_DUMMY)
        sh = shell_backend_dummy_get_ptr();
        #else
        return (-EINVAL);
        #endif
    }

    __ASSERT(!z_flag_cmd_ctx_get(sh), "Function cannot be called"
                                      " from command context");

    strcpy(sh->ctx->cmd_buff, cmd);
    sh->ctx->cmd_buff_len = cmd_len;
    sh->ctx->cmd_buff_pos = cmd_len;

    k_mutex_lock(&sh->ctx->wr_mtx, K_FOREVER);
    ret_val = execute(sh);
    k_mutex_unlock(&sh->ctx->wr_mtx);

    cmd_buffer_clear(sh);

    return (ret_val);
}

int shell_insert_mode_set(const struct shell* sh, bool val) {
    if (sh == NULL) {
        return (-EINVAL);
    }

    return (int)z_flag_insert_mode_set(sh, val);
}

int shell_use_colors_set(const struct shell* sh, bool val) {
    if (sh == NULL) {
        return (-EINVAL);
    }

    return (int)z_flag_use_colors_set(sh, val);
}

int shell_use_vt100_set(const struct shell* sh, bool val) {
    if (sh == NULL) {
        return (-EINVAL);
    }

    return (int)z_flag_use_vt100_set(sh, val);
}

int shell_get_return_value(const struct shell* sh) {
    if (sh == NULL) {
        return (-EINVAL);
    }

    return z_shell_get_return_value(sh);
}

int shell_echo_set(const struct shell* sh, bool val) {
    if (sh == NULL) {
        return (-EINVAL);
    }

    return (int)z_flag_echo_set(sh, val);
}

int shell_obscure_set(const struct shell* sh, bool val) {
    if (sh == NULL) {
        return (-EINVAL);
    }

    return (int)z_flag_obscure_set(sh, val);
}

int shell_mode_delete_set(const struct shell* sh, bool val) {
    if (sh == NULL) {
        return (-EINVAL);
    }

    return (int)z_flag_mode_delete_set(sh, val);
}

void shell_set_bypass(const struct shell* sh, shell_bypass_cb_t bypass) {
    __ASSERT_NO_MSG(sh);

    sh->ctx->bypass = bypass;

    if (bypass == NULL) {
        cmd_buffer_clear(sh);
    }
}

bool shell_ready(const struct shell* sh) {
    __ASSERT_NO_MSG(sh);

    return (state_get(sh) == SHELL_STATE_ACTIVE);
}

static int cmd_help(const struct shell* sh, size_t argc, char** argv) {
    ARG_UNUSED(argc);
    ARG_UNUSED(argv);

    #if defined(CONFIG_SHELL_TAB)
    shell_print(sh, "Please press the <Tab> button to see all available "
                    "commands.");
    #endif

    #if defined(CONFIG_SHELL_TAB_AUTOCOMPLETION)
    shell_print(sh,
                "You can also use the <Tab> button to prompt or auto-complete"
                " all commands or its subcommands.");
    #endif

    #if defined(CONFIG_SHELL_HELP)
    shell_print(sh,
                "You can try to call commands with <-h> or <--help> parameter"
                " for more information.");
    #endif

    #if defined(CONFIG_SHELL_METAKEYS)
    shell_print(sh,
                "\nShell supports following meta-keys:\n"
                "  Ctrl + (a key from: abcdefklnpuw)\n"
                "  Alt  + (a key from: bf)\n"
                "Please refer to shell documentation for more details.");
    #endif

    if (IS_ENABLED(CONFIG_SHELL_HELP)) {
        /* For NULL argument function will print all root commands */
        z_shell_help_subcmd_print(sh, NULL,
                                  "\nAvailable commands:\n");
    }
    else {
        const struct shell_static_entry* entry;
        size_t idx = 0;

        shell_print(sh, "\nAvailable commands:");
        while ((entry = z_shell_cmd_get(NULL, idx++, NULL)) != NULL) {
            shell_print(sh, "  %s", entry->syntax);
        }
    }

    return (0);
}

SHELL_CMD_ARG_REGISTER(help, NULL, "Prints the help message.", cmd_help, 1, 0);<|MERGE_RESOLUTION|>--- conflicted
+++ resolved
@@ -232,7 +232,7 @@
 
 static inline uint16_t completion_space_get(const struct shell* sh) {
     uint16_t space = ((CONFIG_SHELL_CMD_BUFF_SIZE - 1) -
-                    sh->ctx->cmd_buff_len);
+                      sh->ctx->cmd_buff_len);
 
     return (space);
 }
@@ -1546,56 +1546,32 @@
     va_end(args);
 }
 
-<<<<<<< HEAD
-void shell_fprintf_info(const struct shell *sh, const char *fmt, ...)
-{
-	va_list args;
-=======
 void shell_fprintf_info(struct shell const* sh, const char* fmt, ...) {
     va_list args;
->>>>>>> 1913fc8a
 
     va_start(args, fmt);
     shell_vfprintf(sh, SHELL_INFO, fmt, args);
     va_end(args);
 }
 
-<<<<<<< HEAD
-void shell_fprintf_normal(const struct shell *sh, const char *fmt, ...)
-{
-	va_list args;
-=======
 void shell_fprintf_normal(struct shell const* sh, const char* fmt, ...) {
     va_list args;
->>>>>>> 1913fc8a
 
     va_start(args, fmt);
     shell_vfprintf(sh, SHELL_NORMAL, fmt, args);
     va_end(args);
 }
 
-<<<<<<< HEAD
-void shell_fprintf_warn(const struct shell *sh, const char *fmt, ...)
-{
-	va_list args;
-=======
 void shell_fprintf_warn(struct shell const* sh, const char* fmt, ...) {
     va_list args;
->>>>>>> 1913fc8a
 
     va_start(args, fmt);
     shell_vfprintf(sh, SHELL_WARNING, fmt, args);
     va_end(args);
 }
 
-<<<<<<< HEAD
-void shell_fprintf_error(const struct shell *sh, const char *fmt, ...)
-{
-	va_list args;
-=======
 void shell_fprintf_error(struct shell const* sh, const char* fmt, ...) {
     va_list args;
->>>>>>> 1913fc8a
 
     va_start(args, fmt);
     shell_vfprintf(sh, SHELL_ERROR, fmt, args);
@@ -1608,29 +1584,6 @@
 
     int i;
 
-<<<<<<< HEAD
-	shell_fprintf_normal(sh, "%08X: ", offset);
-
-	for (i = 0; i < SHELL_HEXDUMP_BYTES_IN_LINE; i++) {
-		if (i > 0 && !(i % 8)) {
-			shell_fprintf_normal(sh, " ");
-		}
-
-		if (i < len) {
-			shell_fprintf_normal(sh, "%02x ",
-					     data[i] & 0xFF);
-		} else {
-			shell_fprintf_normal(sh, "   ");
-		}
-	}
-
-	shell_fprintf_normal(sh, "|");
-
-	for (i = 0; i < SHELL_HEXDUMP_BYTES_IN_LINE; i++) {
-		if (i > 0 && !(i % 8)) {
-			shell_fprintf_normal(sh, " ");
-		}
-=======
     shell_fprintf_normal(sh, "%08X: ", offset);
 
     for (i = 0; i < SHELL_HEXDUMP_BYTES_IN_LINE; i++) {
@@ -1653,19 +1606,10 @@
         if (i > 0 && !(i % 8)) {
             shell_fprintf_normal(sh, " ");
         }
->>>>>>> 1913fc8a
 
         if (i < len) {
             char c = data[i];
 
-<<<<<<< HEAD
-			shell_fprintf_normal(sh, "%c",
-					     isprint((int)c) != 0 ? c : '.');
-		} else {
-			shell_fprintf_normal(sh, " ");
-		}
-	}
-=======
             shell_fprintf_normal(sh, "%c",
                                  isprint((int)c) != 0 ? c : '.');
         }
@@ -1673,7 +1617,6 @@
             shell_fprintf_normal(sh, " ");
         }
     }
->>>>>>> 1913fc8a
 
     shell_print(sh, "|");
 }
