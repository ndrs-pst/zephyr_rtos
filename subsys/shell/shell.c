--- conflicted
+++ resolved
@@ -1383,18 +1383,11 @@
 void shell_uninit(const struct shell* sh, shell_uninit_cb_t cb) {
     __ASSERT_NO_MSG(sh);
 
-<<<<<<< HEAD
     if (IS_ENABLED(CONFIG_MULTITHREADING)) {
+        sh->ctx->uninit_cb = cb;
         k_event_post(&sh->ctx->signal_event, SHELL_SIGNAL_KILL);
         return;
     }
-=======
-	if (IS_ENABLED(CONFIG_MULTITHREADING)) {
-		sh->ctx->uninit_cb = cb;
-		k_event_post(&sh->ctx->signal_event, SHELL_SIGNAL_KILL);
-		return;
-	}
->>>>>>> 85e13536
 
     int err = instance_uninit(sh);
 
