/*
 * Copyright (c) 2018 Nordic Semiconductor ASA
 *
 * SPDX-License-Identifier: Apache-2.0
 */

#include <ctype.h>
#include <stdlib.h>
#include <zephyr/sys/atomic.h>
#include <zephyr/shell/shell.h>
#if defined(CONFIG_SHELL_BACKEND_DUMMY)
#include <zephyr/shell/shell_dummy.h>
#endif
#include "shell_ops.h"
#include "shell_help.h"
#include "shell_utils.h"
#include "shell_vt100.h"
#include "shell_wildcard.h"

/* 2 == 1 char for cmd + 1 char for '\0' */
#if (CONFIG_SHELL_CMD_BUFF_SIZE < 2)
#error too small CONFIG_SHELL_CMD_BUFF_SIZE
#endif

#if (CONFIG_SHELL_PRINTF_BUFF_SIZE < 1)
#error too small SHELL_PRINTF_BUFF_SIZE
#endif

#define SHELL_MSG_CMD_NOT_FOUND     ": command not found"
#define SHELL_MSG_BACKEND_NOT_ACTIVE \
        "WARNING: A print request was detected on not active shell backend.\n"
#define SHELL_MSG_TOO_MANY_ARGS     "Too many arguments in the command.\n"
#define SHELL_INIT_OPTION_PRINTER   (NULL)
#if (CONFIG_SHELL_TX_TIMEOUT_MS == 0)
#define SHELL_TX_MTX_TIMEOUT        K_FOREVER
#else
#define SHELL_TX_MTX_TIMEOUT        K_MSEC(CONFIG_SHELL_TX_TIMEOUT_MS)
#endif

#define SHELL_THREAD_PRIORITY \
    COND_CODE_1(CONFIG_SHELL_THREAD_PRIORITY_OVERRIDE, \
                (CONFIG_SHELL_THREAD_PRIORITY), (K_LOWEST_APPLICATION_THREAD_PRIO))

BUILD_ASSERT((SHELL_THREAD_PRIORITY >= K_HIGHEST_APPLICATION_THREAD_PRIO) &&
             (SHELL_THREAD_PRIORITY <= K_LOWEST_APPLICATION_THREAD_PRIO),
             "Invalid range for thread priority");

static inline void receive_state_change(struct shell const* sh,
                                        enum shell_receive_state state) {
    sh->ctx->receive_state = state;
}

static void cmd_buffer_clear(struct shell const* sh) {
    struct shell_ctx* ctx = sh->ctx;

    ctx->cmd_buff[0]  = '\0'; /* clear command buffer */
    ctx->cmd_buff_pos = 0;
    ctx->cmd_buff_len = 0;
}

static void shell_internal_help_print(const struct shell* sh) {
    if (!IS_ENABLED(CONFIG_SHELL_HELP)) {
        return;
    }

    z_shell_help_cmd_print(sh, &sh->ctx->active_cmd);
    z_shell_help_subcmd_print(sh, &sh->ctx->active_cmd,
                              "Subcommands:\n");
}

/**
 * @brief Prints error message on wrong argument count.
 *      Optionally, printing help on wrong argument count.
 *
 * @param[in] shell      Pointer to the shell instance.
 * @param[in] arg_cnt_ok Flag indicating valid number of arguments.
 *
 * @return 0       if check passed
 * @return -EINVAL if wrong argument count
 */
static int cmd_precheck(const struct shell* sh,
                        bool arg_cnt_ok) {
    if (!arg_cnt_ok) {
        z_shell_fprintf(sh, SHELL_ERROR,
                        "%s: wrong parameter count\n",
                        sh->ctx->active_cmd.syntax);

        if (IS_ENABLED(CONFIG_SHELL_HELP_ON_WRONG_ARGUMENT_COUNT)) {
            shell_internal_help_print(sh);
        }

        return (-EINVAL);
    }

    return (0);
}

static inline void state_set(struct shell const* sh, enum shell_state state) {
    sh->ctx->state = state;

    if ((state == SHELL_STATE_ACTIVE) && !sh->ctx->bypass) {
        cmd_buffer_clear(sh);
        if (z_flag_print_noinit_get(sh)) {
            z_shell_fprintf(sh, SHELL_WARNING, "%s",
                            SHELL_MSG_BACKEND_NOT_ACTIVE);
            z_flag_print_noinit_set(sh, false);
        }

        z_shell_print_prompt_and_cmd(sh);
    }
}

static inline enum shell_state state_get(const struct shell* sh) {
    return (sh->ctx->state);
}

static inline const struct shell_static_entry*
selected_cmd_get(const struct shell* sh) {
    if (IS_ENABLED(CONFIG_SHELL_CMDS_SELECT) ||
        (CONFIG_SHELL_CMD_ROOT[0] != 0)) {
        return (sh->ctx->selected_cmd);
    }

    return (NULL);
}

static void tab_item_print(const struct shell* sh, char const* option,
                           uint16_t longest_option) {
    static char const* tab = "  ";
    static uint16_t const tab_len = 2U;
    struct shell_vt100_ctx* vt100_ctx = &sh->ctx->vt100_ctx;
    uint16_t columns;
    uint16_t diff;

    /* Function initialization has been requested. */
    if (option == NULL) {
        vt100_ctx->printed_cmd = 0;
        return;
    }

    longest_option += tab_len;

    columns = (vt100_ctx->cons.terminal_wid - tab_len) / longest_option;
    __ASSERT_NO_MSG(columns != 0);
    diff = longest_option - z_shell_strlen(option);

    if (vt100_ctx->printed_cmd++ % columns == 0U) {
        z_shell_fprintf(sh, SHELL_OPTION, "\n%s%s", tab, option);
    }
    else {
        z_shell_fprintf(sh, SHELL_OPTION, "%s", option);
    }

    z_shell_op_cursor_horiz_move(sh, diff);
}

static void history_purge(const struct shell* sh) {
    if (!IS_ENABLED(CONFIG_SHELL_HISTORY)) {
        return;
    }

    z_shell_history_purge(sh->history);
}

static void history_mode_exit(const struct shell* sh) {
    if (!IS_ENABLED(CONFIG_SHELL_HISTORY)) {
        return;
    }

    z_flag_history_exit_set(sh, false);
    z_shell_history_mode_exit(sh->history);
}

static void history_put(const struct shell* sh, uint8_t* line, size_t length) {
    if (!IS_ENABLED(CONFIG_SHELL_HISTORY)) {
        return;
    }

    z_shell_history_put(sh->history, line, length);
}

static void history_handle(const struct shell* sh, bool up) {
    struct shell_ctx* ctx = sh->ctx;
    bool history_mode;
    uint16_t len;

    /* optional feature */
    if (!IS_ENABLED(CONFIG_SHELL_HISTORY)) {
        return;
    }

    /* Checking if history process has been stopped */
    if (z_flag_history_exit_get(sh)) {
        z_flag_history_exit_set(sh, false);
        z_shell_history_mode_exit(sh->history);
    }

    /* Backup command if history is entered */
    if (!z_shell_history_active(sh->history)) {
        if (up) {
            uint16_t cmd_len = z_shell_strlen(ctx->cmd_buff);

            if (cmd_len) {
                strcpy(ctx->temp_buff, ctx->cmd_buff);
            }
            else {
                ctx->temp_buff[0] = '\0';
            }
        }
        else {
            /* Pressing 'down' not in history mode has no effect. */
            return;
        }
    }

    /* Start by checking if history is not empty. */
    history_mode = z_shell_history_get(sh->history, up,
                                       ctx->cmd_buff, &len);

    /* On exiting history mode print backed up command. */
    if (!history_mode) {
        strcpy(ctx->cmd_buff, ctx->temp_buff);
        len = z_shell_strlen(ctx->cmd_buff);
    }

    z_shell_op_cursor_home_move(sh);
    z_clear_eos(sh);
    z_shell_print_cmd(sh);
    ctx->cmd_buff_pos = len;
    ctx->cmd_buff_len = len;
    z_shell_op_cond_next_line(sh);
}

static inline uint16_t completion_space_get(struct shell const* sh) {
    uint16_t space = ((CONFIG_SHELL_CMD_BUFF_SIZE - 1) -
                      sh->ctx->cmd_buff_len);

    return (space);
}

/* Prepare arguments and return number of space available for completion. */
static bool tab_prepare(const struct shell* sh,
                        const struct shell_static_entry** cmd,
                        char const*** argv, size_t* argc,
                        size_t* complete_arg_idx,
                        struct shell_static_entry* d_entry) {
    struct shell_ctx* ctx = sh->ctx;
    uint16_t compl_space = completion_space_get(sh);
    size_t search_argc;

    if (compl_space == 0U) {
        return (false);
    }

    /* Copy command from its beginning to cursor position. */
    memcpy(ctx->temp_buff, ctx->cmd_buff, ctx->cmd_buff_pos);
    ctx->temp_buff[ctx->cmd_buff_pos] = '\0';

    /* Create argument list. */
    (void) z_shell_make_argv(argc, *argv, ctx->temp_buff,
                             CONFIG_SHELL_ARGC_MAX);

    if (*argc > CONFIG_SHELL_ARGC_MAX) {
        return (false);
    }

    /* terminate arguments with NULL */
    (*argv)[*argc] = NULL;

    if ((IS_ENABLED(CONFIG_SHELL_CMDS_SELECT) || (CONFIG_SHELL_CMD_ROOT[0] != 0)) &&
        (*argc > 0) &&
        (strcmp("select", (*argv)[0]) == 0) &&
        !z_shell_in_select_mode(sh)) {
        *argv = *argv + 1;
        *argc = *argc - 1;
    }

    /* If last command is not completed (followed by space) it is treated
     * as uncompleted one.
     */
    int space = (ctx->cmd_buff_pos > 0) ?
                 isspace((int)ctx->cmd_buff[ctx->cmd_buff_pos - 1]) : 0;

    /* root command completion */
    if ((*argc == 0) || ((space == 0) && (*argc == 1))) {
        *complete_arg_idx = Z_SHELL_CMD_ROOT_LVL;
        *cmd = selected_cmd_get(sh);
        return (true);
    }

    search_argc = space ? *argc : *argc - 1;

    *cmd = z_shell_get_last_command(selected_cmd_get(sh), search_argc,
                                    *argv, complete_arg_idx, d_entry,
                                    false);

    /* if search_argc == 0 (empty command line) shell_get_last_command will
     * return NULL tab is allowed, otherwise not.
     */
    if ((*cmd == NULL) && (search_argc != 0)) {
        return (false);
    }

    return (true);
}

static inline bool is_completion_candidate(char const* candidate,
                                           char const* str, size_t len) {
    return (strncmp(candidate, str, len) == 0) ? true : false;
}

static void find_completion_candidates(const struct shell* sh,
                                       const struct shell_static_entry* cmd,
                                       char const* incompl_cmd,
                                       size_t* first_idx, size_t* cnt,
                                       uint16_t* longest) {
    const struct shell_static_entry* candidate;
    struct shell_static_entry dloc;
    size_t incompl_cmd_len;
    size_t idx = 0;

    incompl_cmd_len = z_shell_strlen(incompl_cmd);
    *longest = 0U;
    *cnt     = 0;

    while ((candidate = z_shell_cmd_get(cmd, idx, &dloc)) != NULL) {
        bool is_candidate;
        is_candidate = is_completion_candidate(candidate->syntax,
                                               incompl_cmd, incompl_cmd_len);
        if (is_candidate) {
            *longest = z_max(strlen(candidate->syntax), *longest);
            if (*cnt == 0) {
                *first_idx = idx;
            }

            (*cnt)++;
        }

        idx++;
    }
}

static void autocomplete(const struct shell* sh,
                         const struct shell_static_entry* cmd,
                         char const* arg,
                         size_t subcmd_idx) {
    const struct shell_static_entry* match;
    uint16_t cmd_len;
    uint16_t arg_len = z_shell_strlen(arg);
    struct shell_ctx* ctx = sh->ctx;

    /* ctx->active_cmd can be safely used outside of command context
     * to save stack
     */
    match = z_shell_cmd_get(cmd, subcmd_idx, &ctx->active_cmd);
    __ASSERT_NO_MSG(match != NULL);
    cmd_len = z_shell_strlen(match->syntax);

    if (!IS_ENABLED(CONFIG_SHELL_TAB_AUTOCOMPLETION)) {
        /* Add a space if the Tab button is pressed when command is
         * complete.
         */
        if (cmd_len == arg_len) {
            z_shell_op_char_insert(sh, ' ');
        }
        return;
    }

    /* no exact match found */
    if (cmd_len != arg_len) {
        z_shell_op_completion_insert(sh,
                                     (match->syntax + arg_len),
                                     (cmd_len - arg_len));
    }

    /* Next character in the buffer is not 'space'. */
    if (isspace((int)ctx->cmd_buff[ctx->cmd_buff_pos]) == 0) {
        if (z_flag_insert_mode_get(sh)) {
            z_flag_insert_mode_set(sh, false);
            z_shell_op_char_insert(sh, ' ');
            z_flag_insert_mode_set(sh, true);
        }
        else {
            z_shell_op_char_insert(sh, ' ');
        }
    }
    else {
        /*  case:
         * | | -> cursor
         * cons_name $: valid_cmd valid_sub_cmd| |argument  <tab>
         */
        z_shell_op_cursor_move(sh, 1);
        /* result:
         * cons_name $: valid_cmd valid_sub_cmd |a|rgument
         */
    }
}

static size_t str_common(char const* s1, char const* s2, size_t n) {
    size_t common = 0;

    while ((n > 0) && (*s1 == *s2) && (*s1 != '\0')) {
        s1++;
        s2++;
        n--;
        common++;
    }

    return (common);
}

static void tab_options_print(const struct shell* sh,
                              const struct shell_static_entry* cmd,
                              char const* str, size_t first, size_t cnt,
                              uint16_t longest) {
    const struct shell_static_entry* match;
    size_t str_len = z_shell_strlen(str);
    size_t idx = first;

    /* Printing all matching commands (options). */
    tab_item_print(sh, SHELL_INIT_OPTION_PRINTER, longest);

    while (cnt) {
        /* sh->ctx->active_cmd can be safely used outside of command
         * context to save stack
         */
        match = z_shell_cmd_get(cmd, idx, &sh->ctx->active_cmd);
        __ASSERT_NO_MSG(match != NULL);
        idx++;
        if (str && match->syntax &&
            !is_completion_candidate(match->syntax, str, str_len)) {
            continue;
        }

        tab_item_print(sh, match->syntax, longest);
        cnt--;
    }

    z_cursor_next_line_move(sh);
    z_shell_print_prompt_and_cmd(sh);
}

static uint16_t common_beginning_find(const struct shell* sh,
                                      const struct shell_static_entry* cmd,
                                      char const** str,
                                      size_t first, size_t cnt, uint16_t arg_len) {
    struct shell_static_entry dynamic_entry;
    const struct shell_static_entry* match;
    uint16_t common = UINT16_MAX;
    size_t idx = (first + 1);
    struct shell_ctx* ctx = sh->ctx;

    __ASSERT_NO_MSG(cnt > 1);

    match = z_shell_cmd_get(cmd, first, &dynamic_entry);
    __ASSERT_NO_MSG(match);
    strncpy(ctx->temp_buff, match->syntax,
            sizeof(ctx->temp_buff) - 1);

    *str = match->syntax;

    while (cnt > 1) {
        struct shell_static_entry dynamic_entry2;
        const struct shell_static_entry* match2;
        int curr_common;

        match2 = z_shell_cmd_get(cmd, idx++, &dynamic_entry2);
        if (match2 == NULL) {
            break;
        }

        curr_common = str_common(ctx->temp_buff, match2->syntax, UINT16_MAX);
        if ((arg_len == 0U) || (curr_common >= arg_len)) {
            --cnt;
            common = (curr_common < common) ? curr_common : common;
        }
    }

    return (common);
}

static void partial_autocomplete(const struct shell* sh,
                                 const struct shell_static_entry* cmd,
                                 char const* arg,
                                 size_t first, size_t cnt) {
    char const* completion;
    uint16_t arg_len = z_shell_strlen(arg);
    uint16_t common  = common_beginning_find(sh, cmd, &completion, first,
                                             cnt, arg_len);

    if (!IS_ENABLED(CONFIG_SHELL_TAB_AUTOCOMPLETION)) {
        return;
    }

    if (common) {
        z_shell_op_completion_insert(sh, &completion[arg_len],
                                     (common - arg_len));
    }
}

static int exec_cmd(const struct shell* sh, size_t argc, char const** argv,
                    const struct shell_static_entry* help_entry) {
    struct shell_ctx* ctx = sh->ctx;
    int ret_val = 0;

    if (ctx->active_cmd.handler == NULL) {
        if ((help_entry != NULL) && IS_ENABLED(CONFIG_SHELL_HELP)) {
            if (help_entry->help == NULL) {
                return (-ENOEXEC);
            }

            if (help_entry->help != ctx->active_cmd.help) {
                ctx->active_cmd = *help_entry;
            }

            shell_internal_help_print(sh);
            return (SHELL_CMD_HELP_PRINTED);
        }
        else {
            if (IS_ENABLED(CONFIG_SHELL_MSG_SPECIFY_SUBCOMMAND)) {
                z_shell_fprintf(sh, SHELL_ERROR,
                                SHELL_MSG_SPECIFY_SUBCOMMAND);
            }

            return (-ENOEXEC);
        }
    }

    if (ctx->active_cmd.args.mandatory) {
        uint32_t mand = ctx->active_cmd.args.mandatory;
        uint8_t  opt8 = ctx->active_cmd.args.optional;
        uint32_t opt  = (opt8 == SHELL_OPT_ARG_CHECK_SKIP) ?
                        UINT16_MAX : opt8;
        bool const in_range = IN_RANGE(argc, mand, mand + opt);

        /* Check if argc is within allowed range */
        ret_val = cmd_precheck(sh, in_range);
    }

    if (!ret_val) {
        #if CONFIG_SHELL_GETOPT
        z_getopt_init();
        #endif

        z_flag_cmd_ctx_set(sh, true);
        /* Unlock thread mutex in case command would like to borrow
         * shell context to other thread to avoid mutex deadlock.
         */
        z_shell_unlock(sh);
        ret_val = ctx->active_cmd.handler(sh, argc,
                                              (char**)argv);
        /* Bring back mutex to shell thread. */
        z_shell_lock(sh);
        z_flag_cmd_ctx_set(sh, false);
    }

    return (ret_val);
}

static void active_cmd_prepare(const struct shell_static_entry* entry,
                               struct shell_static_entry* active_cmd,
                               struct shell_static_entry* help_entry,
                               size_t* lvl, size_t* handler_lvl,
                               size_t* args_left) {
    if (entry->handler) {
        *handler_lvl = *lvl;
        *active_cmd  = *entry;
        /* If command is final handler and it has a raw optional argument,
         * then set remaining arguments to mandatory - 1 so after processing mandatory
         * args, handler is passed remaining raw string
         */
        if ((entry->subcmd == NULL) &&
            (entry->args.optional == SHELL_OPT_ARG_RAW)) {
            *args_left = entry->args.mandatory - 1;
        }
    }

    if (entry->help) {
        *help_entry = *entry;
    }
}

static bool wildcard_check_report(const struct shell* sh, bool found,
                                  const struct shell_static_entry* entry) {
    /* An error occurred, fnmatch  argument cannot be followed by argument
     * with a handler to avoid multiple function calls.
     */
    if (IS_ENABLED(CONFIG_SHELL_WILDCARD) && found && entry->handler) {
        z_shell_op_cursor_end_move(sh);
        z_shell_op_cond_next_line(sh);

        z_shell_fprintf(sh, SHELL_ERROR,
                        "Error: requested multiple function executions\n");
        return (false);
    }

    return (true);
}

/* Function is analyzing the command buffer to find matching commands. Next, it
 * invokes the  last recognized command which has a handler and passes the rest
 * of command buffer as arguments.
 *
 * By default command buffer is parsed and spaces are treated by arguments
 * separators. Complex arguments are provided in quotation marks with quotation
 * marks escaped within the argument. Argument parser is removing quotation
 * marks at argument boundary as well as escape characters within the argument.
 * However, it is possible to indicate that command shall treat remaining part
 * of command buffer as the last argument without parsing. This can be used for
 * commands which expects whole command buffer to be passed directly to
 * the command handler without any preprocessing.
 * Because of that feature, command buffer is processed argument by argument and
 * decision on further processing is based on currently processed command.
 */
static int execute(const struct shell* sh) {
    struct shell_static_entry dloc;                             /* Memory for dynamic commands. */
    char const* argv[CONFIG_SHELL_ARGC_MAX + 1];                /* +1 reserved for NULL */
    const struct shell_static_entry* parent = selected_cmd_get(sh);
    const struct shell_static_entry* entry  = NULL;
    struct shell_static_entry help_entry;
    size_t cmd_lvl = 0;
    size_t cmd_with_handler_lvl = 0;
    bool   wildcard_found = false;
    size_t argc = 0;
    size_t args_left = SIZE_MAX;
    char quote;
    char const** argvp;
    struct shell_ctx* ctx = sh->ctx;
    char* cmd_buf = ctx->cmd_buff;
    bool  has_last_handler = false;

    z_shell_op_cursor_end_move(sh);
    if (!z_shell_cursor_in_empty_line(sh)) {
        z_cursor_next_line_move(sh);
    }

    memset(&ctx->active_cmd, 0, sizeof(ctx->active_cmd));

    if (IS_ENABLED(CONFIG_SHELL_HISTORY)) {
        z_shell_cmd_trim(sh);
        history_put(sh, ctx->cmd_buff, ctx->cmd_buff_len);
    }

    if (IS_ENABLED(CONFIG_SHELL_WILDCARD)) {
        z_shell_wildcard_prepare(sh);
    }

    /* Parent present means we are in select mode. */
    if (parent != NULL) {
        argv[0] = parent->syntax;
        argv[1] = cmd_buf;
        argvp   = &argv[1];
        active_cmd_prepare(parent, &ctx->active_cmd, &help_entry,
                           &cmd_lvl, &cmd_with_handler_lvl, &args_left);
        cmd_lvl++;
    }
    else {
        help_entry.help = NULL;
        argvp = &argv[0];
    }

    /* Below loop is analyzing subcommands of found root command. */
    while ((argc != 1) && (cmd_lvl < CONFIG_SHELL_ARGC_MAX)
           && (args_left > 0)) {
        quote   = z_shell_make_argv(&argc, argvp, cmd_buf, 2);
        cmd_buf = (char*)argvp[1];

        if (argc == 0) {
            return (-ENOEXEC);
        }
        else if ((argc == 1) && (quote != 0)) {
            z_shell_fprintf(sh, SHELL_ERROR,
                            "not terminated: %c\n", quote);
            return (-ENOEXEC);
        }

        if (IS_ENABLED(CONFIG_SHELL_HELP) && (cmd_lvl > 0) &&
            z_shell_help_request(argvp[0])) {
            /* Command called with help option so it makes no sense
             * to search deeper commands.
             */
            if (help_entry.help) {
                sh->ctx->active_cmd = help_entry;
                shell_internal_help_print(sh);
                return (SHELL_CMD_HELP_PRINTED);
            }

            if (IS_ENABLED(CONFIG_SHELL_MSG_SPECIFY_SUBCOMMAND)) {
                z_shell_fprintf(sh, SHELL_ERROR,
                                SHELL_MSG_SPECIFY_SUBCOMMAND);
            }

            return (-ENOEXEC);
        }

        if (IS_ENABLED(CONFIG_SHELL_WILDCARD) && (cmd_lvl > 0)) {
            enum shell_wildcard_status status;

            status = z_shell_wildcard_process(sh, entry,
                                              argvp[0]);
            /* Wildcard character found but there is no matching
             * command.
             */
            if (status == SHELL_WILDCARD_CMD_NO_MATCH_FOUND) {
                break;
            }

            /* Wildcard character was not found function can process
             * argument.
             */
            if (status != SHELL_WILDCARD_NOT_FOUND) {
                ++cmd_lvl;
                wildcard_found = true;
                continue;
            }
        }

        if (has_last_handler == false) {
            entry = z_shell_find_cmd(parent, argvp[0], &dloc);
        }

        argvp++;
        args_left--;
        if (entry) {
            if (wildcard_check_report(sh, wildcard_found, entry)
                == false) {
                return (-ENOEXEC);
            }

            active_cmd_prepare(entry, &sh->ctx->active_cmd,
                               &help_entry, &cmd_lvl,
                               &cmd_with_handler_lvl, &args_left);
            parent = entry;
        }
        else {
            if (IS_ENABLED(CONFIG_SHELL_MSG_CMD_NOT_FOUND) &&
                (cmd_lvl == 0) &&
                (!z_shell_in_select_mode(sh) ||
                (sh->ctx->selected_cmd->handler == NULL))) {
                z_shell_fprintf(sh, SHELL_ERROR,
                                "%s%s\n", argv[0],
                                SHELL_MSG_CMD_NOT_FOUND);
            }

            /* last handler found - no need to search commands in
             * the next iteration.
             */
            has_last_handler = true;
        }

        if (args_left || (argc == 2)) {
            cmd_lvl++;
        }
    }

    if ((cmd_lvl >= CONFIG_SHELL_ARGC_MAX) && (argc == 2)) {
        /* argc == 2 indicates that when command string was parsed
         * there was more characters remaining. It means that number of
         * arguments exceeds the limit.
         */
        z_shell_fprintf(sh, SHELL_ERROR, "%s\n",
                        SHELL_MSG_TOO_MANY_ARGS);
        return (-ENOEXEC);
    }

    if (IS_ENABLED(CONFIG_SHELL_WILDCARD) && wildcard_found) {
        z_shell_wildcard_finalize(sh);
        /* cmd_buffer has been overwritten by function finalize function
         * with all expanded commands. Hence shell_make_argv needs to
         * be called again.
         */
        (void) z_shell_make_argv(&cmd_lvl,
                                 &argv[selected_cmd_get(sh) ? 1 : 0],
                                 sh->ctx->cmd_buff,
                                 CONFIG_SHELL_ARGC_MAX);

        if (selected_cmd_get(sh)) {
            /* Apart from what is in the command buffer, there is
             * a selected command.
             */
            cmd_lvl++;
        }
    }

    /* If a command was found */
    if (parent != NULL) {
        /* If the found command uses a raw optional argument and
         * we have a remaining unprocessed non-null string,
         * then increment command level so handler receives raw string
         */
        if ((parent->args.optional == SHELL_OPT_ARG_RAW) &&
            (argv[cmd_lvl] != NULL)) {
            cmd_lvl++;
        }
    }

    /* Executing the deepest found handler. */
    return exec_cmd(sh, (cmd_lvl - cmd_with_handler_lvl),
                    &argv[cmd_with_handler_lvl], &help_entry);
}

static void toggle_logs_output(const struct shell* sh) {
    const struct shell_log_backend *backend = sh->log_backend;

    if (!IS_ENABLED(CONFIG_SHELL_LOG_BACKEND)) {
        return;
    }

    if (backend->control_block->state == SHELL_LOG_BACKEND_ENABLED) {
        z_shell_log_backend_disable(backend);
    }
    else if (backend->control_block->state == SHELL_LOG_BACKEND_DISABLED) {
        z_shell_log_backend_enable(backend, (void *)sh, sh->ctx->log_level);
    }
}

static void tab_handle(const struct shell* sh) {
    char const* __argv[CONFIG_SHELL_ARGC_MAX + 1];
    /* d_entry - placeholder for dynamic command */
    struct shell_static_entry d_entry;
    const struct shell_static_entry* cmd;
    char const** argv = __argv;
    size_t first = 0;
    size_t arg_idx;
    uint16_t longest;
    size_t argc;
    size_t cnt;

    bool tab_possible = tab_prepare(sh, &cmd, &argv, &argc, &arg_idx,
                                    &d_entry);

    if (tab_possible == false) {
        return;
    }

    find_completion_candidates(sh, cmd, argv[arg_idx], &first, &cnt,
                               &longest);

    if (cnt == 1) {
        /* Autocompletion.*/
        autocomplete(sh, cmd, argv[arg_idx], first);
    }
    else if (cnt > 1) {
        tab_options_print(sh, cmd, argv[arg_idx], first, cnt,
                          longest);
        partial_autocomplete(sh, cmd, argv[arg_idx], first, cnt);
    }
}

static void alt_metakeys_handle(const struct shell* sh, char data) {
    /* Optional feature */
    if (!IS_ENABLED(CONFIG_SHELL_METAKEYS)) {
        return;
    }

    if (data == SHELL_VT100_ASCII_ALT_B) {
        z_shell_op_cursor_word_move(sh, -1);
    }
    else if (data == SHELL_VT100_ASCII_ALT_F) {
        z_shell_op_cursor_word_move(sh, 1);
    }
    else if ((data == SHELL_VT100_ASCII_ALT_R) &&
             IS_ENABLED(CONFIG_SHELL_CMDS_SELECT)) {
        if (selected_cmd_get(sh) != NULL) {
            z_shell_cmd_line_erase(sh);
            z_shell_fprintf(sh, SHELL_WARNING,
                            "Restored default root commands\n");
            if (CONFIG_SHELL_CMD_ROOT[0]) {
                sh->ctx->selected_cmd = root_cmd_find(CONFIG_SHELL_CMD_ROOT);
            }
            else {
                sh->ctx->selected_cmd = NULL;
            }
            z_shell_print_prompt_and_cmd(sh);
        }
    }
}

static void ctrl_metakeys_handle(const struct shell* sh, char data) {
    /* Optional feature */
    if (!IS_ENABLED(CONFIG_SHELL_METAKEYS)) {
        return;
    }

    switch (data) {
        case SHELL_VT100_ASCII_CTRL_A : /* CTRL + A */
            z_shell_op_cursor_home_move(sh);
            break;

        case SHELL_VT100_ASCII_CTRL_B : /* CTRL + B */
            z_shell_op_left_arrow(sh);
            break;

        case SHELL_VT100_ASCII_CTRL_C : /* CTRL + C */
            z_shell_op_cursor_end_move(sh);
            if (!z_shell_cursor_in_empty_line(sh)) {
                z_cursor_next_line_move(sh);
            }
            z_flag_history_exit_set(sh, true);
            state_set(sh, SHELL_STATE_ACTIVE);
            break;

        case SHELL_VT100_ASCII_CTRL_D : /* CTRL + D */
            z_shell_op_char_delete(sh);
            break;

        case SHELL_VT100_ASCII_CTRL_E : /* CTRL + E */
            z_shell_op_cursor_end_move(sh);
            break;

        case SHELL_VT100_ASCII_CTRL_F : /* CTRL + F */
            z_shell_op_right_arrow(sh);
            break;

        case SHELL_VT100_ASCII_CTRL_K : /* CTRL + K */
            z_shell_op_delete_from_cursor(sh);
            break;

        case SHELL_VT100_ASCII_CTRL_L : /* CTRL + L */
            Z_SHELL_VT100_CMD(sh, SHELL_VT100_CURSORHOME);
            Z_SHELL_VT100_CMD(sh, SHELL_VT100_CLEARSCREEN);
            z_shell_print_prompt_and_cmd(sh);
            break;

        case SHELL_VT100_ASCII_CTRL_N : /* CTRL + N */
            history_handle(sh, false);
            break;

        case SHELL_VT100_ASCII_CTRL_P : /* CTRL + P */
            history_handle(sh, true);
            break;

        case SHELL_VT100_ASCII_CTRL_T : /* CTRL + T */
            toggle_logs_output(sh);
            break;

        case SHELL_VT100_ASCII_CTRL_U : /* CTRL + U */
            z_shell_op_cursor_home_move(sh);
            cmd_buffer_clear(sh);
            z_flag_history_exit_set(sh, true);
            z_clear_eos(sh);
            break;

        case SHELL_VT100_ASCII_CTRL_W : /* CTRL + W */
            z_shell_op_word_remove(sh);
            z_flag_history_exit_set(sh, true);
            break;

        default :
            break;
    }
}

/* Functions returns true if new line character shall be processed */
static bool process_nl(const struct shell* sh, uint8_t data) {
    if ((data != '\r') && (data != '\n')) {
        z_flag_last_nl_set(sh, 0);
        return (false);
    }

    if ((z_flag_last_nl_get(sh) == 0U) ||
        (data == z_flag_last_nl_get(sh))) {
        z_flag_last_nl_set(sh, data);
        return (true);
    }

    return (false);
}

#define SHELL_ASCII_MAX_CHAR (127U)

static inline int ascii_filter(char const data) {
    if (IS_ENABLED(CONFIG_SHELL_ASCII_FILTER)) {
        return (uint8_t)data > SHELL_ASCII_MAX_CHAR ? -EINVAL : 0;
    }
    else {
        return (0);
    }
}

static void state_collect(const struct shell* sh) {
    struct shell_ctx* ctx = sh->ctx;
    size_t count = 0U;
    char data;

    while (true) {
        shell_bypass_cb_t bypass = ctx->bypass;

        if (bypass) {
            #if defined(CONFIG_SHELL_BACKEND_RTT) && defined(CONFIG_SEGGER_RTT_BUFFER_SIZE_DOWN)
            uint8_t buf[CONFIG_SEGGER_RTT_BUFFER_SIZE_DOWN];
            #else
            uint8_t buf[16];
            #endif

            (void) sh->iface->api->read(sh->iface, buf,
                                        sizeof(buf), &count);
            if (count) {
                z_flag_cmd_ctx_set(sh, true);
                bypass(sh, buf, count);
                z_flag_cmd_ctx_set(sh, false);
                /* Check if bypass mode ended. */
                if (!(volatile shell_bypass_cb_t*)ctx->bypass) {
                    state_set(sh, SHELL_STATE_ACTIVE);
                }
                else {
                    continue;
                }
            }

            return;
        }

        (void) sh->iface->api->read(sh->iface, &data,
                                    sizeof(data), &count);
        if (count == 0) {
            return;
        }

        if (ascii_filter(data) != 0) {
            continue;
        }

        switch (ctx->receive_state) {
            case SHELL_RECEIVE_DEFAULT :
                if (process_nl(sh, data)) {
                    if (!ctx->cmd_buff_len) {
                        history_mode_exit(sh);
                        z_cursor_next_line_move(sh);
                    }
                    else {
                        /* Command execution */
                        ctx->ret_val = execute(sh);
                    }
                    /* Function responsible for printing prompt
                     * on received NL.
                     */
                    state_set(sh, SHELL_STATE_ACTIVE);
                    continue;
                }

                switch (data) {
                    case SHELL_VT100_ASCII_ESC : /* ESCAPE */
                        receive_state_change(sh, SHELL_RECEIVE_ESC);
                        break;

                    case '\0' :
                        break;

                    case '\t' : /* TAB */
                        if (z_flag_echo_get(sh) &&
                            IS_ENABLED(CONFIG_SHELL_TAB)) {
                            /* If the Tab key is pressed, "history
                             * mode" must be terminated because
                             * tab and history handlers are sharing
                             * the same array: temp_buff.
                             */
                            z_flag_history_exit_set(sh, true);
                            tab_handle(sh);
                        }
                        break;

                    case SHELL_VT100_ASCII_BSPACE : /* BACKSPACE */
                        if (z_flag_echo_get(sh)) {
                            z_flag_history_exit_set(sh, true);
                            z_shell_op_char_backspace(sh);
                        }
                        break;

                    case SHELL_VT100_ASCII_DEL : /* DELETE */
                        if (z_flag_echo_get(sh)) {
                            z_flag_history_exit_set(sh, true);
                            if (z_flag_mode_delete_get(sh)) {
                                z_shell_op_char_backspace(sh);
                            }
                            else {
                                z_shell_op_char_delete(sh);
                            }
                        }
                        break;

                    default :
                        if (isprint((int)data) != 0) {
                            z_flag_history_exit_set(sh, true);
                            z_shell_op_char_insert(sh, data);
                        }
                        else if (z_flag_echo_get(sh)) {
                            ctrl_metakeys_handle(sh, data);
                        }
                        break;
                }
                break;

            case SHELL_RECEIVE_ESC :
                if (data == '[') {
                    receive_state_change(sh,
                                         SHELL_RECEIVE_ESC_SEQ);
                    break;
                }
                else if (z_flag_echo_get(sh)) {
                    alt_metakeys_handle(sh, data);
                }
                receive_state_change(sh, SHELL_RECEIVE_DEFAULT);
                break;

            case SHELL_RECEIVE_ESC_SEQ :
                receive_state_change(sh, SHELL_RECEIVE_DEFAULT);

                if (!z_flag_echo_get(sh)) {
                    continue;
                }

                switch (data) {
                    case 'A' : /* UP arrow */
                        history_handle(sh, true);
                        break;

                    case 'B' : /* DOWN arrow */
                        history_handle(sh, false);
                        break;

                    case 'C' : /* RIGHT arrow */
                        z_shell_op_right_arrow(sh);
                        break;

                    case 'D' : /* LEFT arrow */
                        z_shell_op_left_arrow(sh);
                        break;

                    case '4' : /* END Button in ESC[n~ mode */
                        receive_state_change(sh,
                                             SHELL_RECEIVE_TILDE_EXP);
                        __fallthrough;
                    case 'F' : /* END Button in VT100 mode */
                        z_shell_op_cursor_end_move(sh);
                        break;

                    case '1' : /* HOME Button in ESC[n~ mode */
                        receive_state_change(sh,
                                             SHELL_RECEIVE_TILDE_EXP);
                        __fallthrough;
                    case 'H' : /* HOME Button in VT100 mode */
                        z_shell_op_cursor_home_move(sh);
                        break;

                    case '2' : /* INSERT Button in ESC[n~ mode */
                        receive_state_change(sh,
                                             SHELL_RECEIVE_TILDE_EXP);
                        __fallthrough;
                    case 'L' : { /* INSERT Button in VT100 mode */
                        bool status = z_flag_insert_mode_get(sh);

                        z_flag_insert_mode_set(sh, !status);
                        break;
                    }

                    case '3' : /* DELETE Button in ESC[n~ mode */
                        receive_state_change(sh,
                                             SHELL_RECEIVE_TILDE_EXP);
                        if (z_flag_echo_get(sh)) {
                            z_shell_op_char_delete(sh);
                        }
                        break;

                    default :
                        break;
                }
                break;

            case SHELL_RECEIVE_TILDE_EXP :
                receive_state_change(sh, SHELL_RECEIVE_DEFAULT);
                break;

            default :
                receive_state_change(sh, SHELL_RECEIVE_DEFAULT);
                break;
        }

        z_transport_buffer_flush(sh);
    }
}

static void transport_evt_handler(enum shell_transport_evt evt_type, void* ctx) {
    struct shell* sh = (struct shell*)ctx;
    enum shell_signal sig = (evt_type == SHELL_TRANSPORT_EVT_RX_RDY)
                            ? SHELL_SIGNAL_RXRDY
                            : SHELL_SIGNAL_TXDONE;

    k_event_post(&sh->ctx->signal_event, sig);
}

static void shell_log_process(const struct shell* sh) {
    bool processed = false;

    do {
        if (!IS_ENABLED(CONFIG_LOG_MODE_IMMEDIATE)) {
            z_shell_cmd_line_erase(sh);

            processed = z_shell_log_backend_process(
                            sh->log_backend);
        }

        z_shell_print_prompt_and_cmd(sh);

<<<<<<< HEAD
        /* Arbitrary delay added to ensure that prompt is
         * readable and can be used to enter further commands.
         */
        if (sh->ctx->cmd_buff_len) {
            k_sleep(K_MSEC(15));
        }
=======
			(void)sh->iface->api->read(sh->iface, buf,
							sizeof(buf), &count);
			if (count) {
				z_flag_cmd_ctx_set(sh, true);
				/** Unlock the shell mutex before calling the bypass function,
				 * allowing shell APIs (e.g. shell_print()) to be used inside it.
				 * Since these APIs require the mutex to be unlocked,
				 * we temporarily leave the shell context and transfer control
				 * to the bypass function.
				 */
				z_shell_unlock(sh);
				bypass(sh, buf, count);
				/* After returning, we're back in the shell context — re-acquire
				 * the shell mutex on the shell thread.
				 */
				z_shell_lock(sh);
				z_flag_cmd_ctx_set(sh, false);
				/* Check if bypass mode ended. */
				if (!(volatile shell_bypass_cb_t *)sh->ctx->bypass) {
					state_set(sh, SHELL_STATE_ACTIVE);
				} else {
					continue;
				}
			}

			return;
		}

		(void)sh->iface->api->read(sh->iface, &data,
					      sizeof(data), &count);
		if (count == 0) {
			return;
		}

		if (ascii_filter(data) != 0) {
			continue;
		}

		switch (sh->ctx->receive_state) {
		case SHELL_RECEIVE_DEFAULT:
			if (process_nl(sh, data)) {
				if (!sh->ctx->cmd_buff_len) {
					history_mode_exit(sh);
					z_cursor_next_line_move(sh);
				} else {
					/* Command execution */
					sh->ctx->ret_val = execute(sh);
				}
				/* Function responsible for printing prompt
				 * on received NL.
				 */
				state_set(sh, SHELL_STATE_ACTIVE);
				continue;
			}

			switch (data) {
			case SHELL_VT100_ASCII_ESC: /* ESCAPE */
				receive_state_change(sh, SHELL_RECEIVE_ESC);
				break;

			case '\0':
				break;

			case '\t': /* TAB */
				if (z_flag_echo_get(sh) &&
				    IS_ENABLED(CONFIG_SHELL_TAB)) {
					/* If the Tab key is pressed, "history
					 * mode" must be terminated because
					 * tab and history handlers are sharing
					 * the same array: temp_buff.
					 */
					z_flag_history_exit_set(sh, true);
					tab_handle(sh);
				}
				break;

			case SHELL_VT100_ASCII_BSPACE: /* BACKSPACE */
				if (z_flag_echo_get(sh)) {
					z_flag_history_exit_set(sh, true);
					z_shell_op_char_backspace(sh);
				}
				break;

			case SHELL_VT100_ASCII_DEL: /* DELETE */
				if (z_flag_echo_get(sh)) {
					z_flag_history_exit_set(sh, true);
					if (z_flag_mode_delete_get(sh)) {
						z_shell_op_char_backspace(sh);

					} else {
						z_shell_op_char_delete(sh);
					}
				}
				break;

			default:
				if (isprint((int) data) != 0) {
					z_flag_history_exit_set(sh, true);
					z_shell_op_char_insert(sh, data);
				} else if (z_flag_echo_get(sh)) {
					ctrl_metakeys_handle(sh, data);
				}
				break;
			}
			break;

		case SHELL_RECEIVE_ESC:
			if (data == '[') {
				receive_state_change(sh,
						SHELL_RECEIVE_ESC_SEQ);
				break;
			} else if (z_flag_echo_get(sh)) {
				alt_metakeys_handle(sh, data);
			}
			receive_state_change(sh, SHELL_RECEIVE_DEFAULT);
			break;

		case SHELL_RECEIVE_ESC_SEQ:
			receive_state_change(sh, SHELL_RECEIVE_DEFAULT);

			if (!z_flag_echo_get(sh)) {
				continue;
			}

			switch (data) {
			case 'A': /* UP arrow */
				history_handle(sh, true);
				break;

			case 'B': /* DOWN arrow */
				history_handle(sh, false);
				break;

			case 'C': /* RIGHT arrow */
				z_shell_op_right_arrow(sh);
				break;

			case 'D': /* LEFT arrow */
				z_shell_op_left_arrow(sh);
				break;

			case '4': /* END Button in ESC[n~ mode */
				receive_state_change(sh,
						SHELL_RECEIVE_TILDE_EXP);
				__fallthrough;
			case 'F': /* END Button in VT100 mode */
				z_shell_op_cursor_end_move(sh);
				break;

			case '1': /* HOME Button in ESC[n~ mode */
				receive_state_change(sh,
						SHELL_RECEIVE_TILDE_EXP);
				__fallthrough;
			case 'H': /* HOME Button in VT100 mode */
				z_shell_op_cursor_home_move(sh);
				break;

			case '2': /* INSERT Button in ESC[n~ mode */
				receive_state_change(sh,
						SHELL_RECEIVE_TILDE_EXP);
				__fallthrough;
			case 'L': {/* INSERT Button in VT100 mode */
				bool status = z_flag_insert_mode_get(sh);

				z_flag_insert_mode_set(sh, !status);
				break;
			}

			case '3':/* DELETE Button in ESC[n~ mode */
				receive_state_change(sh,
						SHELL_RECEIVE_TILDE_EXP);
				if (z_flag_echo_get(sh)) {
					z_shell_op_char_delete(sh);
				}
				break;

			default:
				break;
			}
			break;

		case SHELL_RECEIVE_TILDE_EXP:
			receive_state_change(sh, SHELL_RECEIVE_DEFAULT);
			break;

		default:
			receive_state_change(sh, SHELL_RECEIVE_DEFAULT);
			break;
		}

		z_transport_buffer_flush(sh);
	}
}

static void transport_evt_handler(enum shell_transport_evt evt_type, void *ctx)
{
	struct shell *sh = (struct shell *)ctx;
	enum shell_signal sig = evt_type == SHELL_TRANSPORT_EVT_RX_RDY
			      ? SHELL_SIGNAL_RXRDY
			      : SHELL_SIGNAL_TXDONE;

	k_event_post(&sh->ctx->signal_event, sig);
}

static void shell_log_process(const struct shell *sh)
{
	bool processed = false;

	do {
		if (!IS_ENABLED(CONFIG_LOG_MODE_IMMEDIATE)) {
			z_shell_cmd_line_erase(sh);

			processed = z_shell_log_backend_process(
					sh->log_backend);
		}

		z_shell_print_prompt_and_cmd(sh);

		/* Arbitrary delay added to ensure that prompt is
		 * readable and can be used to enter further commands.
		 */
		if (sh->ctx->cmd_buff_len) {
			k_sleep(K_MSEC(15));
		}

	} while (processed && !k_event_test(&sh->ctx->signal_event, SHELL_SIGNAL_RXRDY));
}

static int instance_init(const struct shell *sh,
			 const void *transport_config,
			 struct shell_backend_config_flags cfg_flags)
{
	__ASSERT_NO_MSG((sh->shell_flag == SHELL_FLAG_CRLF_DEFAULT) ||
			(sh->shell_flag == SHELL_FLAG_OLF_CRLF));

	memset(sh->ctx, 0, sizeof(*sh->ctx));
	if (CONFIG_SHELL_CMD_ROOT[0]) {
		sh->ctx->selected_cmd = root_cmd_find(CONFIG_SHELL_CMD_ROOT);
	}

	k_event_init(&sh->ctx->signal_event);
	k_sem_init(&sh->ctx->lock_sem, 1, 1);

	if (IS_ENABLED(CONFIG_SHELL_STATS)) {
		sh->stats->log_lost_cnt = 0;
	}

	z_flag_tx_rdy_set(sh, true);
>>>>>>> f0cbba0f

    } while (processed && !k_event_test(&sh->ctx->signal_event, SHELL_SIGNAL_RXRDY));
}

static int instance_init(const struct shell* sh,
                         void const* transport_config,
                         struct shell_backend_config_flags cfg_flags) {
    __ASSERT_NO_MSG((sh->shell_flag == SHELL_FLAG_CRLF_DEFAULT) ||
                    (sh->shell_flag == SHELL_FLAG_OLF_CRLF));
    struct shell_ctx* ctx = sh->ctx;

    memset(ctx, 0, sizeof(*ctx));
    if (CONFIG_SHELL_CMD_ROOT[0]) {
        ctx->selected_cmd = root_cmd_find(CONFIG_SHELL_CMD_ROOT);
    }

    k_event_init(&ctx->signal_event);
    k_sem_init(&ctx->lock_sem, 1, 1);

    if (IS_ENABLED(CONFIG_SHELL_STATS)) {
        sh->stats->log_lost_cnt = 0;
    }

    z_flag_tx_rdy_set(sh, true);

    ctx->vt100_ctx.cons.terminal_wid = CONFIG_SHELL_DEFAULT_TERMINAL_WIDTH;
    ctx->vt100_ctx.cons.terminal_hei = CONFIG_SHELL_DEFAULT_TERMINAL_HEIGHT;

    #if defined(CONFIG_SHELL_PROMPT_CHANGE) && CONFIG_SHELL_PROMPT_CHANGE
    shell_prompt_change(sh, sh->default_prompt);
    #else
    ctx->prompt = sh->default_prompt;
    ctx->vt100_ctx.cons.name_len = z_shell_strlen(ctx->prompt);
    #endif

    /* Configure backend according to enabled shell features and backend
     * specific settings.
     */
    cfg_flags.obscure     &= IS_ENABLED(CONFIG_SHELL_START_OBSCURED);
    cfg_flags.use_colors  &= IS_ENABLED(CONFIG_SHELL_VT100_COLORS);
    cfg_flags.use_vt100   &= IS_ENABLED(CONFIG_SHELL_VT100_COMMANDS);
    cfg_flags.echo        &= IS_ENABLED(CONFIG_SHELL_ECHO_STATUS);
    cfg_flags.mode_delete &= IS_ENABLED(CONFIG_SHELL_BACKSPACE_MODE_DELETE);
    ctx->cfg.flags = cfg_flags;

    int ret = sh->iface->api->init(sh->iface, transport_config,
                                   transport_evt_handler,
                                   (void*)sh);
    if (ret == 0) {
        state_set(sh, SHELL_STATE_INITIALIZED);
    }

    return (ret);
}

static int instance_uninit(const struct shell* sh) {
    __ASSERT_NO_MSG(sh);
    __ASSERT_NO_MSG(sh->ctx && sh->iface);

    int err;

    if (z_flag_processing_get(sh)) {
        return (-EBUSY);
    }

    if (IS_ENABLED(CONFIG_SHELL_LOG_BACKEND)) {
        /* todo purge log queue */
        z_shell_log_backend_disable(sh->log_backend);
    }

    err = sh->iface->api->uninit(sh->iface);
    if (err != 0) {
        return (err);
    }

    history_purge(sh);
    state_set(sh, SHELL_STATE_UNINITIALIZED);

    return (0);
}

typedef void (*shell_signal_handler_t)(const struct shell* sh);

static void shell_signal_handle(const struct shell* sh,
                                enum shell_signal sig,
                                shell_signal_handler_t handler) {
    if (!k_event_test(&sh->ctx->signal_event, sig)) {
        return;
    }

    k_event_clear(&sh->ctx->signal_event, sig);
    handler(sh);
}

static void kill_handler(const struct shell* sh) {
    int err = instance_uninit(sh);

    if (sh->ctx->uninit_cb) {
        sh->ctx->uninit_cb(sh, err);
    }

    sh->ctx->tid = NULL;
    k_thread_abort(k_current_get());

    CODE_UNREACHABLE;
}

void shell_thread(void* shell_handle, void* arg_log_backend,
                  void* arg_log_level) {
    struct shell* sh = shell_handle;
    struct shell_ctx* ctx = sh->ctx;
    const struct shell_transport_api* api = sh->iface->api;
    int err;

    z_flag_handle_log_set(sh, (bool)arg_log_backend);
    ctx->log_level = POINTER_TO_UINT(arg_log_level);

    err = api->enable(sh->iface, false);
    if (err != 0) {
        return;
    }

    if (IS_ENABLED(CONFIG_SHELL_AUTOSTART)) {
        /* Enable shell and print prompt. */
        err = shell_start(sh);
        if (err != 0) {
            return;
        }
    }

    while (true) {
        k_event_wait(&ctx->signal_event,
                     (SHELL_SIGNAL_RXRDY | SHELL_SIGNAL_LOG_MSG | SHELL_SIGNAL_KILL),
                     false,
                     K_FOREVER);

        z_shell_lock(sh);

        shell_signal_handle(sh, SHELL_SIGNAL_KILL, kill_handler);
        shell_signal_handle(sh, SHELL_SIGNAL_RXRDY, shell_process);
        if (IS_ENABLED(CONFIG_SHELL_LOG_BACKEND)) {
            shell_signal_handle(sh, SHELL_SIGNAL_LOG_MSG,
                                shell_log_process);
        }

        if (api->update) {
            api->update(sh->iface);
        }

        z_shell_unlock(sh);
    }
}

int shell_init(const struct shell* sh, void const* transport_config,
               struct shell_backend_config_flags cfg_flags,
               bool log_backend, uint32_t init_log_level) {
    __ASSERT_NO_MSG(sh);
    __ASSERT_NO_MSG(sh->ctx && sh->iface && sh->default_prompt);

    if (sh->ctx->tid) {
        return (-EALREADY);
    }

    int err = instance_init(sh, transport_config, cfg_flags);

    if (err != 0) {
        return (err);
    }

    k_tid_t tid = k_thread_create(sh->thread,
                                  sh->stack, CONFIG_SHELL_STACK_SIZE,
                                  shell_thread, (void*)sh, (void*)log_backend,
                                  UINT_TO_POINTER(init_log_level),
                                  SHELL_THREAD_PRIORITY, 0, K_NO_WAIT);

    sh->ctx->tid = tid;
    k_thread_name_set(tid, sh->name);

    return (0);
}

void shell_uninit(const struct shell* sh, shell_uninit_cb_t cb) {
    __ASSERT_NO_MSG(sh);

    if (IS_ENABLED(CONFIG_MULTITHREADING)) {
        sh->ctx->uninit_cb = cb;
        k_event_post(&sh->ctx->signal_event, SHELL_SIGNAL_KILL);
        return;
    }

    int err = instance_uninit(sh);

    if (cb) {
        cb(sh, err);
    }
    else {
        __ASSERT_NO_MSG(0);
    }
}

int shell_start(const struct shell* sh) {
    __ASSERT_NO_MSG(sh);
    __ASSERT_NO_MSG(sh->ctx && sh->iface && sh->default_prompt);

    if (state_get(sh) != SHELL_STATE_INITIALIZED) {
        return (-ENOTSUP);
    }

    if (IS_ENABLED(CONFIG_SHELL_LOG_BACKEND) && z_flag_handle_log_get(sh)
        && !z_flag_obscure_get(sh)) {
        z_shell_log_backend_enable(sh->log_backend, (void*)sh, sh->ctx->log_level);
    }

    if (!z_shell_trylock(sh, SHELL_TX_MTX_TIMEOUT)) {
        return (-EBUSY);
    }

    if (IS_ENABLED(CONFIG_SHELL_VT100_COLORS)) {
        z_shell_vt100_color_set(sh, SHELL_NORMAL);
    }

    /* print new line before printing the prompt to clear the line
     * vt100 are not used here for compatibility reasons
     */
    z_cursor_next_line_move(sh);
    state_set(sh, SHELL_STATE_ACTIVE);

    /*
     * If the shell is stopped with the shell_stop function, its backend remains active
     * and continues to buffer incoming data. As a result, when the shell is resumed,
     * all buffered data is processed, which may lead to the execution of commands
     * received while the shell was stopped.
     */
    z_shell_backend_rx_buffer_flush(sh);

    z_shell_unlock(sh);

    return (0);
}

int shell_stop(const struct shell* sh) {
    __ASSERT_NO_MSG(sh);
    __ASSERT_NO_MSG(sh->ctx);

    enum shell_state state = state_get(sh);

    if ((state == SHELL_STATE_INITIALIZED) ||
        (state == SHELL_STATE_UNINITIALIZED)) {
        return (-ENOTSUP);
    }

    state_set(sh, SHELL_STATE_INITIALIZED);

    if (IS_ENABLED(CONFIG_SHELL_LOG_BACKEND)) {
        z_shell_log_backend_disable(sh->log_backend);
    }

    return (0);
}

void shell_process(const struct shell* sh) {
    __ASSERT_NO_MSG(sh);
    __ASSERT_NO_MSG(sh->ctx);

    /* atomically set the processing flag */
    z_flag_processing_set(sh, true);

    switch (sh->ctx->state) {
        case SHELL_STATE_UNINITIALIZED :
        case SHELL_STATE_INITIALIZED :
            /* Console initialized but not started. */
            break;

        case SHELL_STATE_ACTIVE :
            state_collect(sh);
            break;

        default :
            break;
    }

    /* atomically clear the processing flag */
    z_flag_processing_set(sh, false);
}

const struct shell* shell_backend_get_by_name(char const* backend_name) {
    STRUCT_SECTION_FOREACH(shell, backend) {
        if (strcmp(backend_name, backend->name) == 0) {
            return (backend);
        }
    }

    return (NULL);
}

/* This function mustn't be used from shell context to avoid deadlock.
 * However it can be used in shell command handlers.
 */
void shell_vfprintf(const struct shell* sh, enum shell_vt100_color color,
                    char const* fmt, va_list args) {
    struct shell_ctx* ctx = sh->ctx;

    __ASSERT_NO_MSG(sh);
    __ASSERT(!k_is_in_isr(), "Thread context required.");
    __ASSERT_NO_MSG(ctx);
    __ASSERT_NO_MSG(z_flag_cmd_ctx_get(sh) ||
                    (k_current_get() != ctx->tid));
    __ASSERT_NO_MSG(sh->fprintf_ctx);
    __ASSERT_NO_MSG(fmt);

    /* Sending a message to a non-active shell leads to a dead lock. */
    if (state_get(sh) != SHELL_STATE_ACTIVE) {
        z_flag_print_noinit_set(sh, true);
        return;
    }

    if (!z_shell_trylock(sh, SHELL_TX_MTX_TIMEOUT)) {
        return;
    }

    if (!z_flag_cmd_ctx_get(sh) && !ctx->bypass && z_flag_use_vt100_get(sh)) {
        z_shell_cmd_line_erase(sh);
    }
    z_shell_vfprintf(sh, color, fmt, args);
    if (!z_flag_cmd_ctx_get(sh) && !ctx->bypass && z_flag_use_vt100_get(sh)) {
        z_shell_print_prompt_and_cmd(sh);
    }
    z_transport_buffer_flush(sh);

    z_shell_unlock(sh);
}

/* These functions mustn't be used from shell context to avoid deadlock:
 * - shell_fprintf_impl
 * - shell_fprintf_info
 * - shell_fprintf_normal
 * - shell_fprintf_warn
 * - shell_fprintf_error
 * However, they can be used in shell command handlers.
 */
void shell_fprintf_impl(struct shell const* sh, enum shell_vt100_color color,
                        char const* fmt, ...) {
    va_list args;

    va_start(args, fmt);
    shell_vfprintf(sh, color, fmt, args);
    va_end(args);
}

void shell_fprintf_info(struct shell const* sh, const char* fmt, ...) {
    va_list args;

    va_start(args, fmt);
    shell_vfprintf(sh, SHELL_INFO, fmt, args);
    va_end(args);
}

void shell_fprintf_normal(struct shell const* sh, const char* fmt, ...) {
    va_list args;

    va_start(args, fmt);
    shell_vfprintf(sh, SHELL_NORMAL, fmt, args);
    va_end(args);
}

void shell_fprintf_warn(struct shell const* sh, const char* fmt, ...) {
    va_list args;

    va_start(args, fmt);
    shell_vfprintf(sh, SHELL_WARNING, fmt, args);
    va_end(args);
}

void shell_fprintf_error(struct shell const* sh, const char* fmt, ...) {
    va_list args;

    va_start(args, fmt);
    shell_vfprintf(sh, SHELL_ERROR, fmt, args);
    va_end(args);
}

void shell_hexdump_line(const struct shell* sh, unsigned int offset,
                        uint8_t const* data, size_t len) {
    __ASSERT_NO_MSG(sh);

    int i;

    shell_fprintf_normal(sh, "%08X: ", offset);

    for (i = 0; i < SHELL_HEXDUMP_BYTES_IN_LINE; i++) {
        if (i > 0 && !(i % 8)) {
            shell_fprintf_normal(sh, " ");
        }

        if (i < len) {
            shell_fprintf_normal(sh, "%02X ",
                                 data[i] & 0xFF);
        }
        else {
            shell_fprintf_normal(sh, "   ");
        }
    }

    shell_fprintf_normal(sh, "|");

    for (i = 0; i < SHELL_HEXDUMP_BYTES_IN_LINE; i++) {
        if (i > 0 && !(i % 8)) {
            shell_fprintf_normal(sh, " ");
        }

        if (i < len) {
            char c = data[i];

            shell_fprintf_normal(sh, "%c",
                                 isprint((int)c) != 0 ? c : '.');
        }
        else {
            shell_fprintf_normal(sh, " ");
        }
    }

    shell_print(sh, "|");
}

void shell_hexdump(const struct shell* sh, uint8_t const* data, size_t len) {
    __ASSERT_NO_MSG(sh);

    uint8_t const* p = data;
    size_t line_len;

    while (len) {
        line_len = MIN(len, SHELL_HEXDUMP_BYTES_IN_LINE);

        shell_hexdump_line(sh, (p - data), p, line_len);

        len -= line_len;
        p += line_len;
    }
}

int shell_prompt_change(const struct shell* sh, char const* prompt) {
#if defined(CONFIG_SHELL_PROMPT_CHANGE) && CONFIG_SHELL_PROMPT_CHANGE
    __ASSERT_NO_MSG(sh);

    if (prompt == NULL) {
        return (-EINVAL);
    }

    size_t prompt_length = z_shell_strlen(prompt);

    if (!z_shell_trylock(sh, SHELL_TX_MTX_TIMEOUT)) {
        return (-EBUSY);
    }

    if ((prompt_length + 1 > CONFIG_SHELL_PROMPT_BUFF_SIZE) || (prompt_length == 0)) {
        z_shell_unlock(sh);
        return (-EINVAL);
    }

    strcpy(sh->ctx->prompt, prompt);

    sh->ctx->vt100_ctx.cons.name_len = prompt_length;

    z_shell_unlock(sh);

    return (0);
    #else
    return (-EPERM);
    #endif
}

void shell_help(const struct shell* sh) {
    if (!z_shell_trylock(sh, SHELL_TX_MTX_TIMEOUT)) {
        return;
    }
    shell_internal_help_print(sh);
    z_shell_unlock(sh);
}

int shell_execute_cmd(const struct shell* sh, char const* cmd) {
    uint16_t cmd_len = z_shell_strlen(cmd);
    int ret_val;

    if (cmd == NULL) {
        return (-ENOEXEC);
    }

    if (cmd_len > (CONFIG_SHELL_CMD_BUFF_SIZE - 1)) {
        return (-ENOMEM);
    }

    if (sh == NULL) {
        #if defined(CONFIG_SHELL_BACKEND_DUMMY)
        sh = shell_backend_dummy_get_ptr();
        #else
        return (-EINVAL);
        #endif
    }

    __ASSERT(!z_flag_cmd_ctx_get(sh), "Function cannot be called"
                                      " from command context");
    struct shell_ctx* ctx = sh->ctx;

    strcpy(ctx->cmd_buff, cmd);
    ctx->cmd_buff_len = cmd_len;
    ctx->cmd_buff_pos = cmd_len;

    if (!z_shell_trylock(sh, SHELL_TX_MTX_TIMEOUT)) {
        return (-ENOEXEC);
    }
    ret_val = execute(sh);
    z_shell_unlock(sh);

    cmd_buffer_clear(sh);

    return (ret_val);
}

int shell_insert_mode_set(const struct shell* sh, bool val) {
    if (sh == NULL) {
        return (-EINVAL);
    }

    return (int)z_flag_insert_mode_set(sh, val);
}

int shell_use_colors_set(const struct shell* sh, bool val) {
    if (sh == NULL) {
        return (-EINVAL);
    }

    return (int)z_flag_use_colors_set(sh, val);
}

int shell_use_vt100_set(const struct shell* sh, bool val) {
    if (sh == NULL) {
        return (-EINVAL);
    }

    return (int)z_flag_use_vt100_set(sh, val);
}

int shell_get_return_value(const struct shell* sh) {
    if (sh == NULL) {
        return (-EINVAL);
    }

    return z_shell_get_return_value(sh);
}

int shell_echo_set(const struct shell* sh, bool val) {
    if (sh == NULL) {
        return (-EINVAL);
    }

    return (int)z_flag_echo_set(sh, val);
}

int shell_obscure_set(const struct shell* sh, bool val) {
    if (sh == NULL) {
        return (-EINVAL);
    }

    return (int)z_flag_obscure_set(sh, val);
}

int shell_mode_delete_set(const struct shell* sh, bool val) {
    if (sh == NULL) {
        return (-EINVAL);
    }

    return (int)z_flag_mode_delete_set(sh, val);
}

void shell_set_bypass(const struct shell* sh, shell_bypass_cb_t bypass) {
    __ASSERT_NO_MSG(sh);

    sh->ctx->bypass = bypass;

    if (bypass == NULL) {
        cmd_buffer_clear(sh);
    }
}

bool shell_ready(const struct shell* sh) {
    __ASSERT_NO_MSG(sh);

    return (state_get(sh) == SHELL_STATE_ACTIVE);
}

static int cmd_help(const struct shell* sh, size_t argc, char** argv) {
    ARG_UNUSED(argc);
    ARG_UNUSED(argv);

    #if defined(CONFIG_SHELL_TAB)
    shell_print(sh, "Please press the <Tab> button to see all available "
                    "commands.");
    #endif

    #if defined(CONFIG_SHELL_TAB_AUTOCOMPLETION)
    shell_print(sh,
                "You can also use the <Tab> button to prompt or auto-complete"
                " all commands or its subcommands.");
    #endif

    #if defined(CONFIG_SHELL_HELP)
    shell_print(sh,
                "You can try to call commands with <-h> or <--help> parameter"
                " for more information.");
    #endif

    #if defined(CONFIG_SHELL_METAKEYS)
    shell_print(sh,
                "\nShell supports following meta-keys:\n"
                "  Ctrl + (a key from: abcdefklnptuw)\n"
                "  Alt  + (a key from: bf)\n"
                "Please refer to shell documentation for more details.");
    #endif

    if (IS_ENABLED(CONFIG_SHELL_HELP)) {
        /* For NULL argument function will print all root commands */
        z_shell_help_subcmd_print(sh, NULL,
                                  "\nAvailable commands:\n");
    }
    else {
        const struct shell_static_entry* entry;
        size_t idx = 0;

        shell_print(sh, "\nAvailable commands:");
        while ((entry = z_shell_cmd_get(NULL, idx++, NULL)) != NULL) {
            shell_print(sh, "  %s", entry->syntax);
        }
    }

    return (0);
}

SHELL_CMD_ARG_REGISTER(help, NULL, "Prints the help message.", cmd_help, 1, 0);<|MERGE_RESOLUTION|>--- conflicted
+++ resolved
@@ -997,7 +997,18 @@
                                         sizeof(buf), &count);
             if (count) {
                 z_flag_cmd_ctx_set(sh, true);
+				/** Unlock the shell mutex before calling the bypass function,
+				 * allowing shell APIs (e.g. shell_print()) to be used inside it.
+				 * Since these APIs require the mutex to be unlocked,
+				 * we temporarily leave the shell context and transfer control
+				 * to the bypass function.
+				 */
+				z_shell_unlock(sh);
                 bypass(sh, buf, count);
+				/* After returning, we're back in the shell context — re-acquire
+				 * the shell mutex on the shell thread.
+				 */
+				z_shell_lock(sh);
                 z_flag_cmd_ctx_set(sh, false);
                 /* Check if bypass mode ended. */
                 if (!(volatile shell_bypass_cb_t*)ctx->bypass) {
@@ -1202,263 +1213,12 @@
 
         z_shell_print_prompt_and_cmd(sh);
 
-<<<<<<< HEAD
         /* Arbitrary delay added to ensure that prompt is
          * readable and can be used to enter further commands.
          */
         if (sh->ctx->cmd_buff_len) {
             k_sleep(K_MSEC(15));
         }
-=======
-			(void)sh->iface->api->read(sh->iface, buf,
-							sizeof(buf), &count);
-			if (count) {
-				z_flag_cmd_ctx_set(sh, true);
-				/** Unlock the shell mutex before calling the bypass function,
-				 * allowing shell APIs (e.g. shell_print()) to be used inside it.
-				 * Since these APIs require the mutex to be unlocked,
-				 * we temporarily leave the shell context and transfer control
-				 * to the bypass function.
-				 */
-				z_shell_unlock(sh);
-				bypass(sh, buf, count);
-				/* After returning, we're back in the shell context — re-acquire
-				 * the shell mutex on the shell thread.
-				 */
-				z_shell_lock(sh);
-				z_flag_cmd_ctx_set(sh, false);
-				/* Check if bypass mode ended. */
-				if (!(volatile shell_bypass_cb_t *)sh->ctx->bypass) {
-					state_set(sh, SHELL_STATE_ACTIVE);
-				} else {
-					continue;
-				}
-			}
-
-			return;
-		}
-
-		(void)sh->iface->api->read(sh->iface, &data,
-					      sizeof(data), &count);
-		if (count == 0) {
-			return;
-		}
-
-		if (ascii_filter(data) != 0) {
-			continue;
-		}
-
-		switch (sh->ctx->receive_state) {
-		case SHELL_RECEIVE_DEFAULT:
-			if (process_nl(sh, data)) {
-				if (!sh->ctx->cmd_buff_len) {
-					history_mode_exit(sh);
-					z_cursor_next_line_move(sh);
-				} else {
-					/* Command execution */
-					sh->ctx->ret_val = execute(sh);
-				}
-				/* Function responsible for printing prompt
-				 * on received NL.
-				 */
-				state_set(sh, SHELL_STATE_ACTIVE);
-				continue;
-			}
-
-			switch (data) {
-			case SHELL_VT100_ASCII_ESC: /* ESCAPE */
-				receive_state_change(sh, SHELL_RECEIVE_ESC);
-				break;
-
-			case '\0':
-				break;
-
-			case '\t': /* TAB */
-				if (z_flag_echo_get(sh) &&
-				    IS_ENABLED(CONFIG_SHELL_TAB)) {
-					/* If the Tab key is pressed, "history
-					 * mode" must be terminated because
-					 * tab and history handlers are sharing
-					 * the same array: temp_buff.
-					 */
-					z_flag_history_exit_set(sh, true);
-					tab_handle(sh);
-				}
-				break;
-
-			case SHELL_VT100_ASCII_BSPACE: /* BACKSPACE */
-				if (z_flag_echo_get(sh)) {
-					z_flag_history_exit_set(sh, true);
-					z_shell_op_char_backspace(sh);
-				}
-				break;
-
-			case SHELL_VT100_ASCII_DEL: /* DELETE */
-				if (z_flag_echo_get(sh)) {
-					z_flag_history_exit_set(sh, true);
-					if (z_flag_mode_delete_get(sh)) {
-						z_shell_op_char_backspace(sh);
-
-					} else {
-						z_shell_op_char_delete(sh);
-					}
-				}
-				break;
-
-			default:
-				if (isprint((int) data) != 0) {
-					z_flag_history_exit_set(sh, true);
-					z_shell_op_char_insert(sh, data);
-				} else if (z_flag_echo_get(sh)) {
-					ctrl_metakeys_handle(sh, data);
-				}
-				break;
-			}
-			break;
-
-		case SHELL_RECEIVE_ESC:
-			if (data == '[') {
-				receive_state_change(sh,
-						SHELL_RECEIVE_ESC_SEQ);
-				break;
-			} else if (z_flag_echo_get(sh)) {
-				alt_metakeys_handle(sh, data);
-			}
-			receive_state_change(sh, SHELL_RECEIVE_DEFAULT);
-			break;
-
-		case SHELL_RECEIVE_ESC_SEQ:
-			receive_state_change(sh, SHELL_RECEIVE_DEFAULT);
-
-			if (!z_flag_echo_get(sh)) {
-				continue;
-			}
-
-			switch (data) {
-			case 'A': /* UP arrow */
-				history_handle(sh, true);
-				break;
-
-			case 'B': /* DOWN arrow */
-				history_handle(sh, false);
-				break;
-
-			case 'C': /* RIGHT arrow */
-				z_shell_op_right_arrow(sh);
-				break;
-
-			case 'D': /* LEFT arrow */
-				z_shell_op_left_arrow(sh);
-				break;
-
-			case '4': /* END Button in ESC[n~ mode */
-				receive_state_change(sh,
-						SHELL_RECEIVE_TILDE_EXP);
-				__fallthrough;
-			case 'F': /* END Button in VT100 mode */
-				z_shell_op_cursor_end_move(sh);
-				break;
-
-			case '1': /* HOME Button in ESC[n~ mode */
-				receive_state_change(sh,
-						SHELL_RECEIVE_TILDE_EXP);
-				__fallthrough;
-			case 'H': /* HOME Button in VT100 mode */
-				z_shell_op_cursor_home_move(sh);
-				break;
-
-			case '2': /* INSERT Button in ESC[n~ mode */
-				receive_state_change(sh,
-						SHELL_RECEIVE_TILDE_EXP);
-				__fallthrough;
-			case 'L': {/* INSERT Button in VT100 mode */
-				bool status = z_flag_insert_mode_get(sh);
-
-				z_flag_insert_mode_set(sh, !status);
-				break;
-			}
-
-			case '3':/* DELETE Button in ESC[n~ mode */
-				receive_state_change(sh,
-						SHELL_RECEIVE_TILDE_EXP);
-				if (z_flag_echo_get(sh)) {
-					z_shell_op_char_delete(sh);
-				}
-				break;
-
-			default:
-				break;
-			}
-			break;
-
-		case SHELL_RECEIVE_TILDE_EXP:
-			receive_state_change(sh, SHELL_RECEIVE_DEFAULT);
-			break;
-
-		default:
-			receive_state_change(sh, SHELL_RECEIVE_DEFAULT);
-			break;
-		}
-
-		z_transport_buffer_flush(sh);
-	}
-}
-
-static void transport_evt_handler(enum shell_transport_evt evt_type, void *ctx)
-{
-	struct shell *sh = (struct shell *)ctx;
-	enum shell_signal sig = evt_type == SHELL_TRANSPORT_EVT_RX_RDY
-			      ? SHELL_SIGNAL_RXRDY
-			      : SHELL_SIGNAL_TXDONE;
-
-	k_event_post(&sh->ctx->signal_event, sig);
-}
-
-static void shell_log_process(const struct shell *sh)
-{
-	bool processed = false;
-
-	do {
-		if (!IS_ENABLED(CONFIG_LOG_MODE_IMMEDIATE)) {
-			z_shell_cmd_line_erase(sh);
-
-			processed = z_shell_log_backend_process(
-					sh->log_backend);
-		}
-
-		z_shell_print_prompt_and_cmd(sh);
-
-		/* Arbitrary delay added to ensure that prompt is
-		 * readable and can be used to enter further commands.
-		 */
-		if (sh->ctx->cmd_buff_len) {
-			k_sleep(K_MSEC(15));
-		}
-
-	} while (processed && !k_event_test(&sh->ctx->signal_event, SHELL_SIGNAL_RXRDY));
-}
-
-static int instance_init(const struct shell *sh,
-			 const void *transport_config,
-			 struct shell_backend_config_flags cfg_flags)
-{
-	__ASSERT_NO_MSG((sh->shell_flag == SHELL_FLAG_CRLF_DEFAULT) ||
-			(sh->shell_flag == SHELL_FLAG_OLF_CRLF));
-
-	memset(sh->ctx, 0, sizeof(*sh->ctx));
-	if (CONFIG_SHELL_CMD_ROOT[0]) {
-		sh->ctx->selected_cmd = root_cmd_find(CONFIG_SHELL_CMD_ROOT);
-	}
-
-	k_event_init(&sh->ctx->signal_event);
-	k_sem_init(&sh->ctx->lock_sem, 1, 1);
-
-	if (IS_ENABLED(CONFIG_SHELL_STATS)) {
-		sh->stats->log_lost_cnt = 0;
-	}
-
-	z_flag_tx_rdy_set(sh, true);
->>>>>>> f0cbba0f
 
     } while (processed && !k_event_test(&sh->ctx->signal_event, SHELL_SIGNAL_RXRDY));
 }
