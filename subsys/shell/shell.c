--- conflicted
+++ resolved
@@ -1432,18 +1432,11 @@
         z_shell_vt100_color_set(sh, SHELL_NORMAL);
     }
 
-<<<<<<< HEAD
-	/* print new line before printing the prompt to clear the line
-	 * vt100 are not used here for compatibility reasons
-	 */
-	z_cursor_next_line_move(sh);
-	state_set(sh, SHELL_STATE_ACTIVE);
-=======
-    if (z_shell_strlen(sh->default_prompt) > 0) {
-        z_shell_raw_fprintf(sh->fprintf_ctx, "\n\n");
-    }
+    /* print new line before printing the prompt to clear the line
+     * vt100 are not used here for compatibility reasons
+     */
+    z_cursor_next_line_move(sh);
     state_set(sh, SHELL_STATE_ACTIVE);
->>>>>>> 57b29f65
 
     k_mutex_unlock(&sh->ctx->wr_mtx);
 
