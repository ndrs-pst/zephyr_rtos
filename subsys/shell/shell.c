--- conflicted
+++ resolved
@@ -1531,24 +1531,13 @@
 /* This function mustn't be used from shell context to avoid deadlock.
  * However it can be used in shell command handlers.
  */
-<<<<<<< HEAD
-void shell_fprintf_impl(const struct shell *sh, enum shell_vt100_color color,
-		   const char *fmt, ...)
-{
-	va_list args;
-
-	va_start(args, fmt);
-	shell_vfprintf(sh, color, fmt, args);
-	va_end(args);
-=======
-void shell_fprintf(const struct shell* sh, enum shell_vt100_color color,
-                   char const* fmt, ...) {
+void shell_fprintf_impl(struct shell const* sh, enum shell_vt100_color color,
+                        char const* fmt, ...) {
     va_list args;
 
     va_start(args, fmt);
     shell_vfprintf(sh, color, fmt, args);
     va_end(args);
->>>>>>> e5f33646
 }
 
 void shell_hexdump_line(const struct shell* sh, unsigned int offset,
