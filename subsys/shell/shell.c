/*
 * Copyright (c) 2018 Nordic Semiconductor ASA
 *
 * SPDX-License-Identifier: Apache-2.0
 */

#include <ctype.h>
#include <stdlib.h>
#include <zephyr/sys/atomic.h>
#include <zephyr/shell/shell.h>
#if defined(CONFIG_SHELL_BACKEND_DUMMY)
#include <zephyr/shell/shell_dummy.h>
#endif
#include "shell_ops.h"
#include "shell_help.h"
#include "shell_utils.h"
#include "shell_vt100.h"
#include "shell_wildcard.h"

/* 2 == 1 char for cmd + 1 char for '\0' */
#if (CONFIG_SHELL_CMD_BUFF_SIZE < 2)
#error too small CONFIG_SHELL_CMD_BUFF_SIZE
#endif

#if (CONFIG_SHELL_PRINTF_BUFF_SIZE < 1)
#error too small SHELL_PRINTF_BUFF_SIZE
#endif

#define SHELL_MSG_CMD_NOT_FOUND      ": command not found"
#define SHELL_MSG_BACKEND_NOT_ACTIVE \
        "WARNING: A print request was detected on not active shell backend.\n"
#define SHELL_MSG_TOO_MANY_ARGS      "Too many arguments in the command.\n"
#define SHELL_INIT_OPTION_PRINTER    (NULL)

#define SHELL_THREAD_PRIORITY \
    COND_CODE_1(CONFIG_SHELL_THREAD_PRIORITY_OVERRIDE, \
                (CONFIG_SHELL_THREAD_PRIORITY), (K_LOWEST_APPLICATION_THREAD_PRIO))

BUILD_ASSERT((SHELL_THREAD_PRIORITY >= K_HIGHEST_APPLICATION_THREAD_PRIO) &&
             (SHELL_THREAD_PRIORITY <= K_LOWEST_APPLICATION_THREAD_PRIO),
             "Invalid range for thread priority");

static inline void receive_state_change(const struct shell* sh,
                                        enum shell_receive_state state) {
    sh->ctx->receive_state = state;
}

static void cmd_buffer_clear(const struct shell* sh) {
    sh->ctx->cmd_buff[0]  = '\0'; /* clear command buffer */
    sh->ctx->cmd_buff_pos = 0;
    sh->ctx->cmd_buff_len = 0;
}

static void shell_internal_help_print(const struct shell* sh) {
    if (!IS_ENABLED(CONFIG_SHELL_HELP)) {
        return;
    }

    z_shell_help_cmd_print(sh, &sh->ctx->active_cmd);
    z_shell_help_subcmd_print(sh, &sh->ctx->active_cmd,
                              "Subcommands:\n");
}

/**
 * @brief Prints error message on wrong argument count.
 *      Optionally, printing help on wrong argument count.
 *
 * @param[in] shell      Pointer to the shell instance.
 * @param[in] arg_cnt_ok Flag indicating valid number of arguments.
 *
 * @return 0       if check passed
 * @return -EINVAL if wrong argument count
 */
static int cmd_precheck(const struct shell* sh,
                        bool arg_cnt_ok) {
    if (!arg_cnt_ok) {
        z_shell_fprintf(sh, SHELL_ERROR,
                        "%s: wrong parameter count\n",
                        sh->ctx->active_cmd.syntax);

        if (IS_ENABLED(CONFIG_SHELL_HELP_ON_WRONG_ARGUMENT_COUNT)) {
            shell_internal_help_print(sh);
        }

        return (-EINVAL);
    }

    return (0);
}

static inline void state_set(const struct shell* sh, enum shell_state state) {
    sh->ctx->state = state;

    if ((state == SHELL_STATE_ACTIVE) && !sh->ctx->bypass) {
        cmd_buffer_clear(sh);
        if (z_flag_print_noinit_get(sh)) {
            z_shell_fprintf(sh, SHELL_WARNING, "%s",
                            SHELL_MSG_BACKEND_NOT_ACTIVE);
            z_flag_print_noinit_set(sh, false);
        }

        z_shell_print_prompt_and_cmd(sh);
    }
}

static inline enum shell_state state_get(const struct shell* sh) {
    return (sh->ctx->state);
}

static inline const struct shell_static_entry*
selected_cmd_get(const struct shell* sh) {
    if (IS_ENABLED(CONFIG_SHELL_CMDS_SELECT) ||
        (CONFIG_SHELL_CMD_ROOT[0] != 0)) {
        return (sh->ctx->selected_cmd);
    }

    return (NULL);
}

static void tab_item_print(const struct shell* sh, char const* option,
                           uint16_t longest_option) {
    static char const* tab = "  ";
    static uint16_t const tab_len = 2U;
    uint16_t columns;
    uint16_t diff;

    /* Function initialization has been requested. */
    if (option == NULL) {
        sh->ctx->vt100_ctx.printed_cmd = 0;
        return;
    }

    longest_option += tab_len;

    columns = (sh->ctx->vt100_ctx.cons.terminal_wid - tab_len) / longest_option;
    diff    = longest_option - z_shell_strlen(option);

    if (sh->ctx->vt100_ctx.printed_cmd++ % columns == 0U) {
        z_shell_fprintf(sh, SHELL_OPTION, "\n%s%s", tab, option);
    }
    else {
        z_shell_fprintf(sh, SHELL_OPTION, "%s", option);
    }

    z_shell_op_cursor_horiz_move(sh, diff);
}

static void history_init(const struct shell* sh) {
    if (!IS_ENABLED(CONFIG_SHELL_HISTORY)) {
        return;
    }

    z_shell_history_init(sh->history);
}

static void history_purge(const struct shell* sh) {
    if (!IS_ENABLED(CONFIG_SHELL_HISTORY)) {
        return;
    }

    z_shell_history_purge(sh->history);
}

static void history_mode_exit(const struct shell* sh) {
    if (!IS_ENABLED(CONFIG_SHELL_HISTORY)) {
        return;
    }

    z_flag_history_exit_set(sh, false);
    z_shell_history_mode_exit(sh->history);
}

static void history_put(const struct shell* sh, uint8_t* line, size_t length) {
    if (!IS_ENABLED(CONFIG_SHELL_HISTORY)) {
        return;
    }

    z_shell_history_put(sh->history, line, length);
}

static void history_handle(const struct shell* sh, bool up) {
    bool history_mode;
    uint16_t len;

    /* optional feature */
    if (!IS_ENABLED(CONFIG_SHELL_HISTORY)) {
        return;
    }

    /* Checking if history process has been stopped */
    if (z_flag_history_exit_get(sh)) {
        z_flag_history_exit_set(sh, false);
        z_shell_history_mode_exit(sh->history);
    }

    /* Backup command if history is entered */
    if (!z_shell_history_active(sh->history)) {
        if (up) {
            uint16_t cmd_len = z_shell_strlen(sh->ctx->cmd_buff);

            if (cmd_len) {
                strcpy(sh->ctx->temp_buff,
                       sh->ctx->cmd_buff);
            }
            else {
                sh->ctx->temp_buff[0] = '\0';
            }
        }
        else {
            /* Pressing 'down' not in history mode has no effect. */
            return;
        }
    }

    /* Start by checking if history is not empty. */
    history_mode = z_shell_history_get(sh->history, up,
                                       sh->ctx->cmd_buff, &len);

    /* On exiting history mode print backed up command. */
    if (!history_mode) {
        strcpy(sh->ctx->cmd_buff, sh->ctx->temp_buff);
        len = z_shell_strlen(sh->ctx->cmd_buff);
    }

    z_shell_op_cursor_home_move(sh);
    z_clear_eos(sh);
    z_shell_print_cmd(sh);
    sh->ctx->cmd_buff_pos = len;
    sh->ctx->cmd_buff_len = len;
    z_shell_op_cond_next_line(sh);
}

static inline uint16_t completion_space_get(const struct shell* sh) {
    uint16_t space = ((CONFIG_SHELL_CMD_BUFF_SIZE - 1) - sh->ctx->cmd_buff_len);

    return (space);
}

/* Prepare arguments and return number of space available for completion. */
static bool tab_prepare(const struct shell* sh,
                        const struct shell_static_entry** cmd,
                        char const*** argv, size_t* argc,
                        size_t* complete_arg_idx,
                        struct shell_static_entry* d_entry) {
    uint16_t compl_space = completion_space_get(sh);
    size_t   search_argc;

    if (compl_space == 0U) {
        return (false);
    }

    /* Copy command from its beginning to cursor position. */
    memcpy(sh->ctx->temp_buff, sh->ctx->cmd_buff,
           sh->ctx->cmd_buff_pos);
    sh->ctx->temp_buff[sh->ctx->cmd_buff_pos] = '\0';

    /* Create argument list. */
    (void) z_shell_make_argv(argc, *argv, sh->ctx->temp_buff,
                             CONFIG_SHELL_ARGC_MAX);

    if (*argc > CONFIG_SHELL_ARGC_MAX) {
        return (false);
    }

    /* terminate arguments with NULL */
    (*argv)[*argc] = NULL;

    if ((IS_ENABLED(CONFIG_SHELL_CMDS_SELECT) || (CONFIG_SHELL_CMD_ROOT[0] != 0)) &&
        (*argc > 0) &&
        (strcmp("select", (*argv)[0]) == 0) &&
        !z_shell_in_select_mode(sh)) {
        *argv = *argv + 1;
        *argc = *argc - 1;
    }

    /* If last command is not completed (followed by space) it is treated
     * as uncompleted one.
     */
    int space = isspace((int)sh->ctx->cmd_buff[sh->ctx->cmd_buff_pos - 1]);

    /* root command completion */
    if ((*argc == 0) || ((space == 0) && (*argc == 1))) {
        *complete_arg_idx = Z_SHELL_CMD_ROOT_LVL;
        *cmd = selected_cmd_get(sh);
        return (true);
    }

    search_argc = space ? *argc : *argc - 1;

    *cmd = z_shell_get_last_command(selected_cmd_get(sh), search_argc,
                                    *argv, complete_arg_idx, d_entry,
                                    false);

    /* if search_argc == 0 (empty command line) shell_get_last_command will
     * return NULL tab is allowed, otherwise not.
     */
    if ((*cmd == NULL) && (search_argc != 0)) {
        return (false);
    }

    return (true);
}

static inline bool is_completion_candidate(char const* candidate,
                                           char const* str, size_t len) {
    return (strncmp(candidate, str, len) == 0) ? true : false;
}

static void find_completion_candidates(const struct shell* sh,
                                       const struct shell_static_entry* cmd,
                                       char const* incompl_cmd,
                                       size_t* first_idx, size_t* cnt,
                                       uint16_t* longest) {
    const struct shell_static_entry* candidate;
    struct shell_static_entry dloc;
    size_t incompl_cmd_len;
    size_t idx = 0;

    incompl_cmd_len = z_shell_strlen(incompl_cmd);
    *longest = 0U;
    *cnt     = 0;

    while ((candidate = z_shell_cmd_get(cmd, idx, &dloc)) != NULL) {
        bool is_candidate;
        is_candidate = is_completion_candidate(candidate->syntax,
                                               incompl_cmd, incompl_cmd_len);
        if (is_candidate) {
            *longest = Z_MAX(strlen(candidate->syntax), *longest);
            if (*cnt == 0) {
                *first_idx = idx;
            }

            (*cnt)++;
        }

        idx++;
    }
}

static void autocomplete(const struct shell* sh,
                         const struct shell_static_entry* cmd,
                         char const* arg,
                         size_t subcmd_idx) {
    const struct shell_static_entry* match;
    uint16_t cmd_len;
    uint16_t arg_len = z_shell_strlen(arg);

    /* sh->ctx->active_cmd can be safely used outside of command context
     * to save stack
     */
    match = z_shell_cmd_get(cmd, subcmd_idx, &sh->ctx->active_cmd);
    __ASSERT_NO_MSG(match != NULL);
    cmd_len = z_shell_strlen(match->syntax);

    if (!IS_ENABLED(CONFIG_SHELL_TAB_AUTOCOMPLETION)) {
        /* Add a space if the Tab button is pressed when command is
         * complete.
         */
        if (cmd_len == arg_len) {
            z_shell_op_char_insert(sh, ' ');
        }
        return;
    }

    /* no exact match found */
    if (cmd_len != arg_len) {
        z_shell_op_completion_insert(sh,
                                     (match->syntax + arg_len),
                                     (cmd_len - arg_len));
    }

    /* Next character in the buffer is not 'space'. */
    if (isspace((int)sh->ctx->cmd_buff[sh->ctx->cmd_buff_pos]) == 0) {
        if (z_flag_insert_mode_get(sh)) {
            z_flag_insert_mode_set(sh, false);
            z_shell_op_char_insert(sh, ' ');
            z_flag_insert_mode_set(sh, true);
        }
        else {
            z_shell_op_char_insert(sh, ' ');
        }
    }
    else {
        /*  case:
         * | | -> cursor
         * cons_name $: valid_cmd valid_sub_cmd| |argument  <tab>
         */
        z_shell_op_cursor_move(sh, 1);
        /* result:
         * cons_name $: valid_cmd valid_sub_cmd |a|rgument
         */
    }
}

static size_t str_common(char const* s1, char const* s2, size_t n) {
    size_t common = 0;

    while ((n > 0) && (*s1 == *s2) && (*s1 != '\0')) {
        s1++;
        s2++;
        n--;
        common++;
    }

    return (common);
}

static void tab_options_print(const struct shell* sh,
                              const struct shell_static_entry* cmd,
                              char const* str, size_t first, size_t cnt,
                              uint16_t longest) {
    const struct shell_static_entry* match;
    size_t str_len = z_shell_strlen(str);
    size_t idx = first;

    /* Printing all matching commands (options). */
    tab_item_print(sh, SHELL_INIT_OPTION_PRINTER, longest);

    while (cnt) {
        /* sh->ctx->active_cmd can be safely used outside of command
         * context to save stack
         */
        match = z_shell_cmd_get(cmd, idx, &sh->ctx->active_cmd);
        __ASSERT_NO_MSG(match != NULL);
        idx++;
        if (str && match->syntax &&
            !is_completion_candidate(match->syntax, str, str_len)) {
            continue;
        }

        tab_item_print(sh, match->syntax, longest);
        cnt--;
    }

    z_cursor_next_line_move(sh);
    z_shell_print_prompt_and_cmd(sh);
}

static uint16_t common_beginning_find(const struct shell* sh,
                                      const struct shell_static_entry* cmd,
                                      char const** str,
                                      size_t first, size_t cnt, uint16_t arg_len) {
    struct shell_static_entry dynamic_entry;
    const struct shell_static_entry* match;
    uint16_t common = UINT16_MAX;
    size_t idx = (first + 1);

    __ASSERT_NO_MSG(cnt > 1);

    match = z_shell_cmd_get(cmd, first, &dynamic_entry);
    __ASSERT_NO_MSG(match);
    strncpy(sh->ctx->temp_buff, match->syntax,
            sizeof(sh->ctx->temp_buff) - 1);

    *str = match->syntax;

    while (cnt > 1) {
        struct shell_static_entry dynamic_entry2;
        const struct shell_static_entry* match2;
        int curr_common;

        match2 = z_shell_cmd_get(cmd, idx++, &dynamic_entry2);
        if (match2 == NULL) {
            break;
        }

        curr_common = str_common(sh->ctx->temp_buff, match2->syntax,
                                 UINT16_MAX);
        if ((arg_len == 0U) || (curr_common >= arg_len)) {
            --cnt;
            common = (curr_common < common) ? curr_common : common;
        }
    }

    return (common);
}

static void partial_autocomplete(const struct shell* sh,
                                 const struct shell_static_entry* cmd,
                                 char const* arg,
                                 size_t first, size_t cnt) {
    char const* completion;
    uint16_t arg_len = z_shell_strlen(arg);
    uint16_t common  = common_beginning_find(sh, cmd, &completion, first,
                                             cnt, arg_len);

    if (!IS_ENABLED(CONFIG_SHELL_TAB_AUTOCOMPLETION)) {
        return;
    }

    if (common) {
        z_shell_op_completion_insert(sh, &completion[arg_len],
                                     (common - arg_len));
    }
}

static int exec_cmd(const struct shell* sh, size_t argc, char const** argv,
                    const struct shell_static_entry* help_entry) {
    int ret_val = 0;

    if (sh->ctx->active_cmd.handler == NULL) {
        if ((help_entry != NULL) && IS_ENABLED(CONFIG_SHELL_HELP)) {
            if (help_entry->help == NULL) {
                return (-ENOEXEC);
            }

            if (help_entry->help != sh->ctx->active_cmd.help) {
                sh->ctx->active_cmd = *help_entry;
            }

            shell_internal_help_print(sh);
            return (SHELL_CMD_HELP_PRINTED);
        }
        else {
            if (IS_ENABLED(CONFIG_SHELL_MSG_SPECIFY_SUBCOMMAND)) {
                z_shell_fprintf(sh, SHELL_ERROR,
                                SHELL_MSG_SPECIFY_SUBCOMMAND);
            }

            return (-ENOEXEC);
        }
    }

    if (sh->ctx->active_cmd.args.mandatory) {
        uint32_t mand = sh->ctx->active_cmd.args.mandatory;
        uint8_t  opt8 = sh->ctx->active_cmd.args.optional;
        uint32_t opt  = (opt8 == SHELL_OPT_ARG_CHECK_SKIP) ?
                        UINT16_MAX : opt8;
        bool const in_range = IN_RANGE(argc, mand, mand + opt);

        /* Check if argc is within allowed range */
        ret_val = cmd_precheck(sh, in_range);
    }

    if (!ret_val) {
        #if CONFIG_SHELL_GETOPT
        getopt_init();
        #endif

        z_flag_cmd_ctx_set(sh, true);
        /* Unlock thread mutex in case command would like to borrow
         * shell context to other thread to avoid mutex deadlock.
         */
        k_mutex_unlock(&sh->ctx->wr_mtx);
        ret_val = sh->ctx->active_cmd.handler(sh, argc,
                                              (char**)argv);
        /* Bring back mutex to shell thread. */
        k_mutex_lock(&sh->ctx->wr_mtx, K_FOREVER);
        z_flag_cmd_ctx_set(sh, false);
    }

    return (ret_val);
}

static void active_cmd_prepare(const struct shell_static_entry* entry,
                               struct shell_static_entry* active_cmd,
                               struct shell_static_entry* help_entry,
                               size_t* lvl, size_t* handler_lvl,
                               size_t* args_left) {
    if (entry->handler) {
        *handler_lvl = *lvl;
        *active_cmd  = *entry;
        /* If command is final handler and it has a raw optional argument,
         * then set remaining arguments to mandatory - 1 so after processing mandatory
         * args, handler is passed remaining raw string
         */
        if ((entry->subcmd == NULL) &&
            (entry->args.optional == SHELL_OPT_ARG_RAW)) {
            *args_left = entry->args.mandatory - 1;
        }
    }

    if (entry->help) {
        *help_entry = *entry;
    }
}

static bool wildcard_check_report(const struct shell* sh, bool found,
                                  const struct shell_static_entry* entry) {
    /* An error occurred, fnmatch  argument cannot be followed by argument
     * with a handler to avoid multiple function calls.
     */
    if (IS_ENABLED(CONFIG_SHELL_WILDCARD) && found && entry->handler) {
        z_shell_op_cursor_end_move(sh);
        z_shell_op_cond_next_line(sh);

        z_shell_fprintf(sh, SHELL_ERROR,
                        "Error: requested multiple function executions\n");
        return (false);
    }

    return (true);
}

/* Function is analyzing the command buffer to find matching commands. Next, it
 * invokes the  last recognized command which has a handler and passes the rest
 * of command buffer as arguments.
 *
 * By default command buffer is parsed and spaces are treated by arguments
 * separators. Complex arguments are provided in quotation marks with quotation
 * marks escaped within the argument. Argument parser is removing quotation
 * marks at argument boundary as well as escape characters within the argument.
 * However, it is possible to indicate that command shall treat remaining part
 * of command buffer as the last argument without parsing. This can be used for
 * commands which expects whole command buffer to be passed directly to
 * the command handler without any preprocessing.
 * Because of that feature, command buffer is processed argument by argument and
 * decision on further processing is based on currently processed command.
 */
static int execute(const struct shell* sh) {
    struct shell_static_entry dloc;                             /* Memory for dynamic commands. */
    char const* argv[CONFIG_SHELL_ARGC_MAX + 1];                /* +1 reserved for NULL */
    const struct shell_static_entry* parent = selected_cmd_get(sh);
    const struct shell_static_entry* entry  = NULL;
    struct shell_static_entry help_entry;
    size_t cmd_lvl = 0;
    size_t cmd_with_handler_lvl = 0;
    bool   wildcard_found = false;
    size_t argc = 0;
    size_t args_left = SIZE_MAX;
    char quote;
    char const** argvp;
    char* cmd_buf = sh->ctx->cmd_buff;
    bool  has_last_handler = false;

    z_shell_op_cursor_end_move(sh);
    if (!z_shell_cursor_in_empty_line(sh)) {
        z_cursor_next_line_move(sh);
    }

    memset(&sh->ctx->active_cmd, 0, sizeof(sh->ctx->active_cmd));

    if (IS_ENABLED(CONFIG_SHELL_HISTORY)) {
        z_shell_cmd_trim(sh);
        history_put(sh, sh->ctx->cmd_buff,
                    sh->ctx->cmd_buff_len);
    }

    if (IS_ENABLED(CONFIG_SHELL_WILDCARD)) {
        z_shell_wildcard_prepare(sh);
    }

    /* Parent present means we are in select mode. */
    if (parent != NULL) {
        argv[0] = parent->syntax;
        argv[1] = cmd_buf;
        argvp   = &argv[1];
        active_cmd_prepare(parent, &sh->ctx->active_cmd, &help_entry,
                           &cmd_lvl, &cmd_with_handler_lvl, &args_left);
        cmd_lvl++;
    }
    else {
        help_entry.help = NULL;
        argvp = &argv[0];
    }

    /* Below loop is analyzing subcommands of found root command. */
    while ((argc != 1) && (cmd_lvl < CONFIG_SHELL_ARGC_MAX)
           && (args_left > 0)) {
        quote   = z_shell_make_argv(&argc, argvp, cmd_buf, 2);
        cmd_buf = (char*)argvp[1];

        if (argc == 0) {
            return (-ENOEXEC);
        }
        else if ((argc == 1) && (quote != 0)) {
            z_shell_fprintf(sh, SHELL_ERROR,
                            "not terminated: %c\n", quote);
            return (-ENOEXEC);
        }

        if (IS_ENABLED(CONFIG_SHELL_HELP) && (cmd_lvl > 0) &&
            z_shell_help_request(argvp[0])) {
            /* Command called with help option so it makes no sense
             * to search deeper commands.
             */
            if (help_entry.help) {
                sh->ctx->active_cmd = help_entry;
                shell_internal_help_print(sh);
                return (SHELL_CMD_HELP_PRINTED);
            }

            if (IS_ENABLED(CONFIG_SHELL_MSG_SPECIFY_SUBCOMMAND)) {
                z_shell_fprintf(sh, SHELL_ERROR,
                                SHELL_MSG_SPECIFY_SUBCOMMAND);
            }

            return (-ENOEXEC);
        }

        if (IS_ENABLED(CONFIG_SHELL_WILDCARD) && (cmd_lvl > 0)) {
            enum shell_wildcard_status status;

            status = z_shell_wildcard_process(sh, entry,
                                              argvp[0]);
            /* Wildcard character found but there is no matching
             * command.
             */
            if (status == SHELL_WILDCARD_CMD_NO_MATCH_FOUND) {
                break;
            }

            /* Wildcard character was not found function can process
             * argument.
             */
            if (status != SHELL_WILDCARD_NOT_FOUND) {
                ++cmd_lvl;
                wildcard_found = true;
                continue;
            }
        }

        if (has_last_handler == false) {
            entry = z_shell_find_cmd(parent, argvp[0], &dloc);
        }

        argvp++;
        args_left--;
        if (entry) {
            if (wildcard_check_report(sh, wildcard_found, entry)
                == false) {
                return (-ENOEXEC);
            }

            active_cmd_prepare(entry, &sh->ctx->active_cmd,
                               &help_entry, &cmd_lvl,
                               &cmd_with_handler_lvl, &args_left);
            parent = entry;
        }
        else {
            if (IS_ENABLED(CONFIG_SHELL_MSG_CMD_NOT_FOUND) &&
                (cmd_lvl == 0) &&
                (!z_shell_in_select_mode(sh) ||
                (sh->ctx->selected_cmd->handler == NULL))) {
                z_shell_fprintf(sh, SHELL_ERROR,
                                "%s%s\n", argv[0],
                                SHELL_MSG_CMD_NOT_FOUND);
            }

            /* last handler found - no need to search commands in
             * the next iteration.
             */
            has_last_handler = true;
        }

        if (args_left || (argc == 2)) {
            cmd_lvl++;
        }
    }

    if ((cmd_lvl >= CONFIG_SHELL_ARGC_MAX) && (argc == 2)) {
        /* argc == 2 indicates that when command string was parsed
         * there was more characters remaining. It means that number of
         * arguments exceeds the limit.
         */
        z_shell_fprintf(sh, SHELL_ERROR, "%s\n",
                        SHELL_MSG_TOO_MANY_ARGS);
        return (-ENOEXEC);
    }

    if (IS_ENABLED(CONFIG_SHELL_WILDCARD) && wildcard_found) {
        z_shell_wildcard_finalize(sh);
        /* cmd_buffer has been overwritten by function finalize function
         * with all expanded commands. Hence shell_make_argv needs to
         * be called again.
         */
        (void) z_shell_make_argv(&cmd_lvl,
                                 &argv[selected_cmd_get(sh) ? 1 : 0],
                                 sh->ctx->cmd_buff,
                                 CONFIG_SHELL_ARGC_MAX);

        if (selected_cmd_get(sh)) {
            /* Apart from what is in the command buffer, there is
             * a selected command.
             */
            cmd_lvl++;
        }
    }

    /* If a command was found */
    if (parent != NULL) {
        /* If the found command uses a raw optional argument and
         * we have a remaining unprocessed non-null string,
         * then increment command level so handler receives raw string
         */
        if ((parent->args.optional == SHELL_OPT_ARG_RAW) &&
            (argv[cmd_lvl] != NULL)) {
            cmd_lvl++;
        }
    }

    /* Executing the deepest found handler. */
    return exec_cmd(sh, (cmd_lvl - cmd_with_handler_lvl),
                    &argv[cmd_with_handler_lvl], &help_entry);
}

static void tab_handle(const struct shell* sh) {
    char const* __argv[CONFIG_SHELL_ARGC_MAX + 1];
    /* d_entry - placeholder for dynamic command */
    struct shell_static_entry d_entry;
    const struct shell_static_entry* cmd;
    char const** argv = __argv;
    size_t first = 0;
    size_t arg_idx;
    uint16_t longest;
    size_t argc;
    size_t cnt;

    bool tab_possible = tab_prepare(sh, &cmd, &argv, &argc, &arg_idx,
                                    &d_entry);

    if (tab_possible == false) {
        return;
    }

    find_completion_candidates(sh, cmd, argv[arg_idx], &first, &cnt,
                               &longest);

    if (cnt == 1) {
        /* Autocompletion.*/
        autocomplete(sh, cmd, argv[arg_idx], first);
    }
    else if (cnt > 1) {
        tab_options_print(sh, cmd, argv[arg_idx], first, cnt,
                          longest);
        partial_autocomplete(sh, cmd, argv[arg_idx], first, cnt);
    }
}

static void alt_metakeys_handle(const struct shell* sh, char data) {
    /* Optional feature */
    if (!IS_ENABLED(CONFIG_SHELL_METAKEYS)) {
        return;
    }

    if (data == SHELL_VT100_ASCII_ALT_B) {
        z_shell_op_cursor_word_move(sh, -1);
    }
    else if (data == SHELL_VT100_ASCII_ALT_F) {
        z_shell_op_cursor_word_move(sh, 1);
    }
    else if ((data == SHELL_VT100_ASCII_ALT_R) &&
             IS_ENABLED(CONFIG_SHELL_CMDS_SELECT)) {
        if (selected_cmd_get(sh) != NULL) {
            z_shell_cmd_line_erase(sh);
            z_shell_fprintf(sh, SHELL_WARNING,
                            "Restored default root commands\n");
            if (CONFIG_SHELL_CMD_ROOT[0]) {
                sh->ctx->selected_cmd = root_cmd_find(CONFIG_SHELL_CMD_ROOT);
            }
            else {
                sh->ctx->selected_cmd = NULL;
            }
            z_shell_print_prompt_and_cmd(sh);
        }
    }
}

static void ctrl_metakeys_handle(const struct shell* sh, char data) {
    /* Optional feature */
    if (!IS_ENABLED(CONFIG_SHELL_METAKEYS)) {
        return;
    }

    switch (data) {
        case SHELL_VT100_ASCII_CTRL_A : /* CTRL + A */
            z_shell_op_cursor_home_move(sh);
            break;

        case SHELL_VT100_ASCII_CTRL_B : /* CTRL + B */
            z_shell_op_left_arrow(sh);
            break;

        case SHELL_VT100_ASCII_CTRL_C : /* CTRL + C */
            z_shell_op_cursor_end_move(sh);
            if (!z_shell_cursor_in_empty_line(sh)) {
                z_cursor_next_line_move(sh);
            }
            z_flag_history_exit_set(sh, true);
            state_set(sh, SHELL_STATE_ACTIVE);
            break;

        case SHELL_VT100_ASCII_CTRL_D : /* CTRL + D */
            z_shell_op_char_delete(sh);
            break;

        case SHELL_VT100_ASCII_CTRL_E : /* CTRL + E */
            z_shell_op_cursor_end_move(sh);
            break;

        case SHELL_VT100_ASCII_CTRL_F : /* CTRL + F */
            z_shell_op_right_arrow(sh);
            break;

        case SHELL_VT100_ASCII_CTRL_K : /* CTRL + K */
            z_shell_op_delete_from_cursor(sh);
            break;

        case SHELL_VT100_ASCII_CTRL_L : /* CTRL + L */
            Z_SHELL_VT100_CMD(sh, SHELL_VT100_CURSORHOME);
            Z_SHELL_VT100_CMD(sh, SHELL_VT100_CLEARSCREEN);
            z_shell_print_prompt_and_cmd(sh);
            break;

        case SHELL_VT100_ASCII_CTRL_N : /* CTRL + N */
            history_handle(sh, false);
            break;

        case SHELL_VT100_ASCII_CTRL_P : /* CTRL + P */
            history_handle(sh, true);
            break;

        case SHELL_VT100_ASCII_CTRL_U : /* CTRL + U */
            z_shell_op_cursor_home_move(sh);
            cmd_buffer_clear(sh);
            z_flag_history_exit_set(sh, true);
            z_clear_eos(sh);
            break;

        case SHELL_VT100_ASCII_CTRL_W : /* CTRL + W */
            z_shell_op_word_remove(sh);
            z_flag_history_exit_set(sh, true);
            break;

        default :
            break;
    }
}

/* Functions returns true if new line character shall be processed */
static bool process_nl(const struct shell* sh, uint8_t data) {
    if ((data != '\r') && (data != '\n')) {
        z_flag_last_nl_set(sh, 0);
        return (false);
    }

    if ((z_flag_last_nl_get(sh) == 0U) ||
        (data == z_flag_last_nl_get(sh))) {
        z_flag_last_nl_set(sh, data);
        return (true);
    }

    return (false);
}

#define SHELL_ASCII_MAX_CHAR (127U)

static inline int ascii_filter(char const data) {
    if (IS_ENABLED(CONFIG_SHELL_ASCII_FILTER)) {
        return (uint8_t)data > SHELL_ASCII_MAX_CHAR ? -EINVAL : 0;
    }
    else {
        return (0);
    }
}

static void state_collect(const struct shell* sh) {
    size_t count = 0U;
    char data;

    while (true) {
        shell_bypass_cb_t bypass = sh->ctx->bypass;

        if (bypass) {
            uint8_t buf[16];

            (void) sh->iface->api->read(sh->iface, buf,
                                        sizeof(buf), &count);
            if (count) {
                z_flag_cmd_ctx_set(sh, true);
                bypass(sh, buf, count);
                z_flag_cmd_ctx_set(sh, false);
                /* Check if bypass mode ended. */
                if (!(volatile shell_bypass_cb_t*)sh->ctx->bypass) {
                    state_set(sh, SHELL_STATE_ACTIVE);
                }
                else {
                    continue;
                }
            }

            return;
        }

        (void) sh->iface->api->read(sh->iface, &data,
                                    sizeof(data), &count);
        if (count == 0) {
            return;
        }

        if (ascii_filter(data) != 0) {
            continue;
        }

        switch (sh->ctx->receive_state) {
            case SHELL_RECEIVE_DEFAULT :
                if (process_nl(sh, data)) {
                    if (!sh->ctx->cmd_buff_len) {
                        history_mode_exit(sh);
                        z_cursor_next_line_move(sh);
                    }
                    else {
                        /* Command execution */
                        sh->ctx->ret_val = execute(sh);
                    }
                    /* Function responsible for printing prompt
                     * on received NL.
                     */
                    state_set(sh, SHELL_STATE_ACTIVE);
                    continue;
                }

                switch (data) {
                    case SHELL_VT100_ASCII_ESC : /* ESCAPE */
                        receive_state_change(sh, SHELL_RECEIVE_ESC);
                        break;

                    case '\0' :
                        break;

                    case '\t' : /* TAB */
                        if (z_flag_echo_get(sh) &&
                            IS_ENABLED(CONFIG_SHELL_TAB)) {
                            /* If the Tab key is pressed, "history
                             * mode" must be terminated because
                             * tab and history handlers are sharing
                             * the same array: temp_buff.
                             */
                            z_flag_history_exit_set(sh, true);
                            tab_handle(sh);
                        }
                        break;

                    case SHELL_VT100_ASCII_BSPACE : /* BACKSPACE */
                        if (z_flag_echo_get(sh)) {
                            z_flag_history_exit_set(sh, true);
                            z_shell_op_char_backspace(sh);
                        }
                        break;

                    case SHELL_VT100_ASCII_DEL : /* DELETE */
                        if (z_flag_echo_get(sh)) {
                            z_flag_history_exit_set(sh, true);
                            if (z_flag_mode_delete_get(sh)) {
                                z_shell_op_char_backspace(sh);
                            }
                            else {
                                z_shell_op_char_delete(sh);
                            }
                        }
                        break;

                    default :
                        if (isprint((int)data) != 0) {
                            z_flag_history_exit_set(sh, true);
                            z_shell_op_char_insert(sh, data);
                        }
                        else if (z_flag_echo_get(sh)) {
                            ctrl_metakeys_handle(sh, data);
                        }
                        break;
                }
                break;

            case SHELL_RECEIVE_ESC :
                if (data == '[') {
                    receive_state_change(sh,
                                         SHELL_RECEIVE_ESC_SEQ);
                    break;
                }
                else if (z_flag_echo_get(sh)) {
                    alt_metakeys_handle(sh, data);
                }
                receive_state_change(sh, SHELL_RECEIVE_DEFAULT);
                break;

            case SHELL_RECEIVE_ESC_SEQ :
                receive_state_change(sh, SHELL_RECEIVE_DEFAULT);

                if (!z_flag_echo_get(sh)) {
                    continue;
                }

                switch (data) {
                    case 'A' : /* UP arrow */
                        history_handle(sh, true);
                        break;

                    case 'B' : /* DOWN arrow */
                        history_handle(sh, false);
                        break;

                    case 'C' : /* RIGHT arrow */
                        z_shell_op_right_arrow(sh);
                        break;

                    case 'D' : /* LEFT arrow */
                        z_shell_op_left_arrow(sh);
                        break;

                    case '4' : /* END Button in ESC[n~ mode */
                        receive_state_change(sh,
                                             SHELL_RECEIVE_TILDE_EXP);
                        __fallthrough;
                    case 'F' : /* END Button in VT100 mode */
                        z_shell_op_cursor_end_move(sh);
                        break;

                    case '1' : /* HOME Button in ESC[n~ mode */
                        receive_state_change(sh,
                                             SHELL_RECEIVE_TILDE_EXP);
                        __fallthrough;
                    case 'H' : /* HOME Button in VT100 mode */
                        z_shell_op_cursor_home_move(sh);
                        break;

                    case '2' : /* INSERT Button in ESC[n~ mode */
                        receive_state_change(sh,
                                             SHELL_RECEIVE_TILDE_EXP);
                        __fallthrough;
                    case 'L' : { /* INSERT Button in VT100 mode */
                        bool status = z_flag_insert_mode_get(sh);

                        z_flag_insert_mode_set(sh, !status);
                        break;
                    }

                    case '3' : /* DELETE Button in ESC[n~ mode */
                        receive_state_change(sh,
                                             SHELL_RECEIVE_TILDE_EXP);
                        if (z_flag_echo_get(sh)) {
                            z_shell_op_char_delete(sh);
                        }
                        break;

                    default :
                        break;
                }
                break;

            case SHELL_RECEIVE_TILDE_EXP :
                receive_state_change(sh, SHELL_RECEIVE_DEFAULT);
                break;

            default :
                receive_state_change(sh, SHELL_RECEIVE_DEFAULT);
                break;
        }
    }

    z_transport_buffer_flush(sh);
}

static void transport_evt_handler(enum shell_transport_evt evt_type, void* ctx) {
    struct shell* sh = ctx;
    struct k_poll_signal* signal;

    signal = (evt_type == SHELL_TRANSPORT_EVT_RX_RDY) ? &sh->ctx->signals[SHELL_SIGNAL_RXRDY]
                                                      : &sh->ctx->signals[SHELL_SIGNAL_TXDONE];
    k_poll_signal_raise(signal, 0);
}

static void shell_log_process(const struct shell* sh) {
    bool processed = false;
    int  signaled  = 0;
    int  result;

    do {
        if (!IS_ENABLED(CONFIG_LOG_MODE_IMMEDIATE)) {
            z_shell_cmd_line_erase(sh);

            processed = z_shell_log_backend_process(sh->log_backend);
        }

        struct k_poll_signal* signal =
                        &sh->ctx->signals[SHELL_SIGNAL_RXRDY];

        z_shell_print_prompt_and_cmd(sh);

        /* Arbitrary delay added to ensure that prompt is
         * readable and can be used to enter further commands.
         */
        if (sh->ctx->cmd_buff_len) {
            k_sleep(K_MSEC(15));
        }

        k_poll_signal_check(signal, &signaled, &result);

    } while (processed && !signaled);
}

<<<<<<< HEAD
static int instance_init(const struct shell *sh,
			 const void *transport_config,
			 struct shell_backend_config_flags cfg_flags)
{
	__ASSERT_NO_MSG((sh->shell_flag == SHELL_FLAG_CRLF_DEFAULT) ||
			(sh->shell_flag == SHELL_FLAG_OLF_CRLF));

	memset(sh->ctx, 0, sizeof(*sh->ctx));
	if (CONFIG_SHELL_CMD_ROOT[0]) {
		sh->ctx->selected_cmd = root_cmd_find(CONFIG_SHELL_CMD_ROOT);
	}

	history_init(sh);

	k_mutex_init(&sh->ctx->wr_mtx);

	for (int i = 0; i < SHELL_SIGNALS; i++) {
		k_poll_signal_init(&sh->ctx->signals[i]);
		k_poll_event_init(&sh->ctx->events[i],
				  K_POLL_TYPE_SIGNAL,
				  K_POLL_MODE_NOTIFY_ONLY,
				  &sh->ctx->signals[i]);
	}

	if (IS_ENABLED(CONFIG_SHELL_STATS)) {
		sh->stats->log_lost_cnt = 0;
	}

	z_flag_tx_rdy_set(sh, true);

	sh->ctx->vt100_ctx.cons.terminal_wid =
					CONFIG_SHELL_DEFAULT_TERMINAL_WIDTH;
	sh->ctx->vt100_ctx.cons.terminal_hei =
					CONFIG_SHELL_DEFAULT_TERMINAL_HEIGHT;

#if defined(CONFIG_SHELL_PROMPT_CHANGE) && CONFIG_SHELL_PROMPT_CHANGE
	shell_prompt_change(sh, sh->default_prompt);
#else
	sh->ctx->prompt = sh->default_prompt;
	sh->ctx->vt100_ctx.cons.name_len = z_shell_strlen(sh->ctx->prompt);
#endif

	/* Configure backend according to enabled shell features and backend
	 * specific settings.
	 */
	cfg_flags.obscure     &= IS_ENABLED(CONFIG_SHELL_START_OBSCURED);
	cfg_flags.use_colors  &= IS_ENABLED(CONFIG_SHELL_VT100_COLORS);
	cfg_flags.use_vt100   &= IS_ENABLED(CONFIG_SHELL_VT100_COMMANDS);
	cfg_flags.echo        &= IS_ENABLED(CONFIG_SHELL_ECHO_STATUS);
	cfg_flags.mode_delete &= IS_ENABLED(CONFIG_SHELL_BACKSPACE_MODE_DELETE);
	sh->ctx->cfg.flags = cfg_flags;

	int ret = sh->iface->api->init(sh->iface, transport_config,
				       transport_evt_handler,
				       (void *)sh);
	if (ret == 0) {
		state_set(sh, SHELL_STATE_INITIALIZED);
	}

	return ret;
=======
static int instance_init(const struct shell* sh,
                         void const* transport_config,
                         struct shell_backend_config_flags cfg_flags) {
    __ASSERT_NO_MSG((sh->shell_flag == SHELL_FLAG_CRLF_DEFAULT) ||
                    (sh->shell_flag == SHELL_FLAG_OLF_CRLF));

    memset(sh->ctx, 0, sizeof(*sh->ctx));
    sh->ctx->prompt = sh->default_prompt;
    if (CONFIG_SHELL_CMD_ROOT[0]) {
        sh->ctx->selected_cmd = root_cmd_find(CONFIG_SHELL_CMD_ROOT);
    }

    history_init(sh);

    k_mutex_init(&sh->ctx->wr_mtx);

    for (int i = 0; i < SHELL_SIGNALS; i++) {
        k_poll_signal_init(&sh->ctx->signals[i]);
        k_poll_event_init(&sh->ctx->events[i],
                          K_POLL_TYPE_SIGNAL,
                          K_POLL_MODE_NOTIFY_ONLY,
                          &sh->ctx->signals[i]);
    }

    if (IS_ENABLED(CONFIG_SHELL_STATS)) {
        sh->stats->log_lost_cnt = 0;
    }

    z_flag_tx_rdy_set(sh, true);

    sh->ctx->vt100_ctx.cons.terminal_wid = CONFIG_SHELL_DEFAULT_TERMINAL_WIDTH;
    sh->ctx->vt100_ctx.cons.terminal_hei = CONFIG_SHELL_DEFAULT_TERMINAL_HEIGHT;
    sh->ctx->vt100_ctx.cons.name_len     = z_shell_strlen(sh->ctx->prompt);

    /* Configure backend according to enabled shell features and backend
     * specific settings.
     */
    cfg_flags.obscure     &= IS_ENABLED(CONFIG_SHELL_START_OBSCURED);
    cfg_flags.use_colors  &= IS_ENABLED(CONFIG_SHELL_VT100_COLORS);
    cfg_flags.use_vt100   &= IS_ENABLED(CONFIG_SHELL_VT100_COMMANDS);
    cfg_flags.echo        &= IS_ENABLED(CONFIG_SHELL_ECHO_STATUS);
    cfg_flags.mode_delete &= IS_ENABLED(CONFIG_SHELL_BACKSPACE_MODE_DELETE);
    sh->ctx->cfg.flags = cfg_flags;

    int ret = sh->iface->api->init(sh->iface, transport_config,
                                   transport_evt_handler,
                                   (void*)sh);
    if (ret == 0) {
        state_set(sh, SHELL_STATE_INITIALIZED);
    }

    return (ret);
>>>>>>> c3974ddb
}

static int instance_uninit(const struct shell* sh) {
    __ASSERT_NO_MSG(sh);
    __ASSERT_NO_MSG(sh->ctx && sh->iface);

    int err;

    if (z_flag_processing_get(sh)) {
        return (-EBUSY);
    }

    if (IS_ENABLED(CONFIG_SHELL_LOG_BACKEND)) {
        /* todo purge log queue */
        z_shell_log_backend_disable(sh->log_backend);
    }

    err = sh->iface->api->uninit(sh->iface);
    if (err != 0) {
        return (err);
    }

    history_purge(sh);
    state_set(sh, SHELL_STATE_UNINITIALIZED);

    return (0);
}

typedef void (*shell_signal_handler_t)(const struct shell* sh);

static void shell_signal_handle(const struct shell* sh,
                                enum shell_signal sig_idx,
                                shell_signal_handler_t handler) {
    struct k_poll_signal* sig = &sh->ctx->signals[sig_idx];
    int set;
    int res;

    k_poll_signal_check(sig, &set, &res);

    if (set) {
        k_poll_signal_reset(sig);
        handler(sh);
    }
}

static void kill_handler(const struct shell* sh) {
    int err = instance_uninit(sh);

    if (sh->ctx->uninit_cb) {
        sh->ctx->uninit_cb(sh, err);
    }

    sh->ctx->tid = NULL;
    k_thread_abort(k_current_get());

    CODE_UNREACHABLE;
}

void shell_thread(void* shell_handle, void* arg_log_backend,
                  void* arg_log_level) {
    struct shell* sh = shell_handle;
    int err;

    z_flag_handle_log_set(sh, (bool)arg_log_backend);
    sh->ctx->log_level = POINTER_TO_UINT(arg_log_level);

    err = sh->iface->api->enable(sh->iface, false);
    if (err != 0) {
        return;
    }

    if (IS_ENABLED(CONFIG_SHELL_AUTOSTART)) {
        /* Enable shell and print prompt. */
        err = shell_start(sh);
        if (err != 0) {
            return;
        }
    }

    while (true) {
        /* waiting for all signals except SHELL_SIGNAL_TXDONE */
        err = k_poll(sh->ctx->events, SHELL_SIGNAL_TXDONE,
                     K_FOREVER);

        if (err != 0) {
            k_mutex_lock(&sh->ctx->wr_mtx, K_FOREVER);
            z_shell_fprintf(sh, SHELL_ERROR,
                            "Shell thread error: %d", err);
            k_mutex_unlock(&sh->ctx->wr_mtx);
            return;
        }

        k_mutex_lock(&sh->ctx->wr_mtx, K_FOREVER);

        shell_signal_handle(sh, SHELL_SIGNAL_KILL, kill_handler);
        shell_signal_handle(sh, SHELL_SIGNAL_RXRDY, shell_process);
        if (IS_ENABLED(CONFIG_SHELL_LOG_BACKEND)) {
            shell_signal_handle(sh, SHELL_SIGNAL_LOG_MSG,
                                shell_log_process);
        }

        if (sh->iface->api->update) {
            sh->iface->api->update(sh->iface);
        }

        k_mutex_unlock(&sh->ctx->wr_mtx);
    }
}

int shell_init(const struct shell* sh, void const* transport_config,
               struct shell_backend_config_flags cfg_flags,
               bool log_backend, uint32_t init_log_level) {
    __ASSERT_NO_MSG(sh);
    __ASSERT_NO_MSG(sh->ctx && sh->iface && sh->default_prompt);

    if (sh->ctx->tid) {
        return (-EALREADY);
    }

    int err = instance_init(sh, transport_config, cfg_flags);

    if (err != 0) {
        return (err);
    }

    k_tid_t tid = k_thread_create(sh->thread,
                                  sh->stack, CONFIG_SHELL_STACK_SIZE,
                                  shell_thread, (void*)sh, (void*)log_backend,
                                  UINT_TO_POINTER(init_log_level),
                                  SHELL_THREAD_PRIORITY, 0, K_NO_WAIT);

    sh->ctx->tid = tid;
    k_thread_name_set(tid, sh->name);

    return (0);
}

void shell_uninit(const struct shell* sh, shell_uninit_cb_t cb) {
    __ASSERT_NO_MSG(sh);

    if (IS_ENABLED(CONFIG_MULTITHREADING)) {
        struct k_poll_signal* signal =
                        &sh->ctx->signals[SHELL_SIGNAL_KILL];

        sh->ctx->uninit_cb = cb;
        /* signal kill message */
        (void) k_poll_signal_raise(signal, 0);

        return;
    }

    int err = instance_uninit(sh);

    if (cb) {
        cb(sh, err);
    }
    else {
        __ASSERT_NO_MSG(0);
    }
}

int shell_start(const struct shell* sh) {
    __ASSERT_NO_MSG(sh);
    __ASSERT_NO_MSG(sh->ctx && sh->iface && sh->default_prompt);

    if (state_get(sh) != SHELL_STATE_INITIALIZED) {
        return (-ENOTSUP);
    }

    if (IS_ENABLED(CONFIG_SHELL_LOG_BACKEND) && z_flag_handle_log_get(sh)
        && !z_flag_obscure_get(sh)) {
        z_shell_log_backend_enable(sh->log_backend, (void*)sh, sh->ctx->log_level);
    }

    k_mutex_lock(&sh->ctx->wr_mtx, K_FOREVER);

    if (IS_ENABLED(CONFIG_SHELL_VT100_COLORS)) {
        z_shell_vt100_color_set(sh, SHELL_NORMAL);
    }

    if (z_shell_strlen(sh->default_prompt) > 0) {
        z_shell_raw_fprintf(sh->fprintf_ctx, "\n\n");
    }
    state_set(sh, SHELL_STATE_ACTIVE);

    k_mutex_unlock(&sh->ctx->wr_mtx);

    return (0);
}

int shell_stop(const struct shell* sh) {
    __ASSERT_NO_MSG(sh);
    __ASSERT_NO_MSG(sh->ctx);

    enum shell_state state = state_get(sh);

    if ((state == SHELL_STATE_INITIALIZED) ||
        (state == SHELL_STATE_UNINITIALIZED)) {
        return (-ENOTSUP);
    }

    state_set(sh, SHELL_STATE_INITIALIZED);

    if (IS_ENABLED(CONFIG_SHELL_LOG_BACKEND)) {
        z_shell_log_backend_disable(sh->log_backend);
    }

    return (0);
}

void shell_process(const struct shell* sh) {
    __ASSERT_NO_MSG(sh);
    __ASSERT_NO_MSG(sh->ctx);

    /* atomically set the processing flag */
    z_flag_processing_set(sh, true);

    switch (sh->ctx->state) {
        case SHELL_STATE_UNINITIALIZED :
        case SHELL_STATE_INITIALIZED :
            /* Console initialized but not started. */
            break;

        case SHELL_STATE_ACTIVE :
            state_collect(sh);
            break;

        default :
            break;
    }

    /* atomically clear the processing flag */
    z_flag_processing_set(sh, false);
}

const struct shell* shell_backend_get_by_name(char const* backend_name) {
    STRUCT_SECTION_FOREACH(shell, backend) {
        if (strcmp(backend_name, backend->name) == 0) {
            return (backend);
        }
    }

    return (NULL);
}

/* This function mustn't be used from shell context to avoid deadlock.
 * However it can be used in shell command handlers.
 */
void shell_vfprintf(const struct shell* sh, enum shell_vt100_color color,
                    char const* fmt, va_list args) {
    __ASSERT_NO_MSG(sh);
    __ASSERT(!k_is_in_isr(), "Thread context required.");
    __ASSERT_NO_MSG(sh->ctx);
    __ASSERT_NO_MSG(z_flag_cmd_ctx_get(sh) ||
                    (k_current_get() != sh->ctx->tid));
    __ASSERT_NO_MSG(sh->fprintf_ctx);
    __ASSERT_NO_MSG(fmt);

    /* Sending a message to a non-active shell leads to a dead lock. */
    if (state_get(sh) != SHELL_STATE_ACTIVE) {
        z_flag_print_noinit_set(sh, true);
        return;
    }

    k_mutex_lock(&sh->ctx->wr_mtx, K_FOREVER);
    if (!z_flag_cmd_ctx_get(sh) && !sh->ctx->bypass && z_flag_use_vt100_get(sh)) {
        z_shell_cmd_line_erase(sh);
    }
    z_shell_vfprintf(sh, color, fmt, args);
    if (!z_flag_cmd_ctx_get(sh) && !sh->ctx->bypass && z_flag_use_vt100_get(sh)) {
        z_shell_print_prompt_and_cmd(sh);
    }
    z_transport_buffer_flush(sh);
    k_mutex_unlock(&sh->ctx->wr_mtx);
}

/* This function mustn't be used from shell context to avoid deadlock.
 * However it can be used in shell command handlers.
 */
void shell_fprintf(const struct shell* sh, enum shell_vt100_color color,
                   char const* fmt, ...) {
    va_list args;

    va_start(args, fmt);
    shell_vfprintf(sh, color, fmt, args);
    va_end(args);
}

void shell_hexdump_line(const struct shell* sh, unsigned int offset,
                        uint8_t const* data, size_t len) {
    __ASSERT_NO_MSG(sh);

    int i;

    shell_fprintf(sh, SHELL_NORMAL, "%08X: ", offset);

    for (i = 0; i < SHELL_HEXDUMP_BYTES_IN_LINE; i++) {
        if (i > 0 && !(i % 8)) {
            shell_fprintf(sh, SHELL_NORMAL, " ");
        }

        if (i < len) {
            shell_fprintf(sh, SHELL_NORMAL, "%02X ",
                          data[i] & 0xFF);
        }
        else {
            shell_fprintf(sh, SHELL_NORMAL, "   ");
        }
    }

    shell_fprintf(sh, SHELL_NORMAL, "|");

    for (i = 0; i < SHELL_HEXDUMP_BYTES_IN_LINE; i++) {
        if (i > 0 && !(i % 8)) {
            shell_fprintf(sh, SHELL_NORMAL, " ");
        }

        if (i < len) {
            char c = data[i];

            shell_fprintf(sh, SHELL_NORMAL, "%c",
                          isprint((int)c) != 0 ? c : '.');
        }
        else {
            shell_fprintf(sh, SHELL_NORMAL, " ");
        }
    }

    shell_print(sh, "|");
}

void shell_hexdump(const struct shell* sh, uint8_t const* data, size_t len) {
    __ASSERT_NO_MSG(sh);

    uint8_t const* p = data;
    size_t line_len;

    while (len) {
        line_len = MIN(len, SHELL_HEXDUMP_BYTES_IN_LINE);

        shell_hexdump_line(sh, (p - data), p, line_len);

        len -= line_len;
        p += line_len;
    }
}

<<<<<<< HEAD
int shell_prompt_change(const struct shell *sh, const char *prompt)
{
#if defined(CONFIG_SHELL_PROMPT_CHANGE) && CONFIG_SHELL_PROMPT_CHANGE
	__ASSERT_NO_MSG(sh);

	if (prompt == NULL) {
		return -EINVAL;
	}

	static const size_t mtx_timeout_ms = 20;
	size_t prompt_length = z_shell_strlen(prompt);

	if (k_mutex_lock(&sh->ctx->wr_mtx, K_MSEC(mtx_timeout_ms))) {
		return -EBUSY;
	}

	if ((prompt_length + 1 > CONFIG_SHELL_PROMPT_BUFF_SIZE) || (prompt_length == 0)) {
		k_mutex_unlock(&sh->ctx->wr_mtx);
		return -EINVAL;
	}

	strcpy(sh->ctx->prompt, prompt);

	sh->ctx->vt100_ctx.cons.name_len = prompt_length;

	k_mutex_unlock(&sh->ctx->wr_mtx);

	return 0;
#else
	return -EPERM;
#endif
=======
int shell_prompt_change(const struct shell* sh, char const* prompt) {
    __ASSERT_NO_MSG(sh);

    if (prompt == NULL) {
        return (-EINVAL);
    }

    sh->ctx->prompt = prompt;
    sh->ctx->vt100_ctx.cons.name_len = z_shell_strlen(prompt);

    return (0);
>>>>>>> c3974ddb
}

void shell_help(const struct shell* sh) {
    k_mutex_lock(&sh->ctx->wr_mtx, K_FOREVER);
    shell_internal_help_print(sh);
    k_mutex_unlock(&sh->ctx->wr_mtx);
}

int shell_execute_cmd(const struct shell* sh, char const* cmd) {
    uint16_t cmd_len = z_shell_strlen(cmd);
    int ret_val;

    if (cmd == NULL) {
        return (-ENOEXEC);
    }

    if (cmd_len > (CONFIG_SHELL_CMD_BUFF_SIZE - 1)) {
        return (-ENOMEM);
    }

    if (sh == NULL) {
        #if defined(CONFIG_SHELL_BACKEND_DUMMY)
        sh = shell_backend_dummy_get_ptr();
        #else
        return (-EINVAL);
        #endif
    }

    __ASSERT(!z_flag_cmd_ctx_get(sh), "Function cannot be called"
                                      " from command context");

    strcpy(sh->ctx->cmd_buff, cmd);
    sh->ctx->cmd_buff_len = cmd_len;
    sh->ctx->cmd_buff_pos = cmd_len;

    k_mutex_lock(&sh->ctx->wr_mtx, K_FOREVER);
    ret_val = execute(sh);
    k_mutex_unlock(&sh->ctx->wr_mtx);

    cmd_buffer_clear(sh);

    return (ret_val);
}

int shell_insert_mode_set(const struct shell* sh, bool val) {
    if (sh == NULL) {
        return (-EINVAL);
    }

    return (int)z_flag_insert_mode_set(sh, val);
}

int shell_use_colors_set(const struct shell* sh, bool val) {
    if (sh == NULL) {
        return (-EINVAL);
    }

    return (int)z_flag_use_colors_set(sh, val);
}

int shell_use_vt100_set(const struct shell* sh, bool val) {
    if (sh == NULL) {
        return (-EINVAL);
    }

    return (int)z_flag_use_vt100_set(sh, val);
}

int shell_get_return_value(const struct shell* sh) {
    if (sh == NULL) {
        return (-EINVAL);
    }

    return z_shell_get_return_value(sh);
}

int shell_echo_set(const struct shell* sh, bool val) {
    if (sh == NULL) {
        return (-EINVAL);
    }

    return (int)z_flag_echo_set(sh, val);
}

int shell_obscure_set(const struct shell* sh, bool val) {
    if (sh == NULL) {
        return (-EINVAL);
    }

    return (int)z_flag_obscure_set(sh, val);
}

int shell_mode_delete_set(const struct shell* sh, bool val) {
    if (sh == NULL) {
        return (-EINVAL);
    }

    return (int)z_flag_mode_delete_set(sh, val);
}

void shell_set_bypass(const struct shell* sh, shell_bypass_cb_t bypass) {
    __ASSERT_NO_MSG(sh);

    sh->ctx->bypass = bypass;

    if (bypass == NULL) {
        cmd_buffer_clear(sh);
    }
}

bool shell_ready(const struct shell* sh) {
    __ASSERT_NO_MSG(sh);

    return (state_get(sh) == SHELL_STATE_ACTIVE);
}

static int cmd_help(const struct shell* sh, size_t argc, char** argv) {
    ARG_UNUSED(argc);
    ARG_UNUSED(argv);

    #if defined(CONFIG_SHELL_TAB)
    shell_print(sh, "Please press the <Tab> button to see all available "
                    "commands.");
    #endif

    #if defined(CONFIG_SHELL_TAB_AUTOCOMPLETION)
    shell_print(sh,
                "You can also use the <Tab> button to prompt or auto-complete"
                " all commands or its subcommands.");
    #endif

    #if defined(CONFIG_SHELL_HELP)
    shell_print(sh,
                "You can try to call commands with <-h> or <--help> parameter"
                " for more information.");
    #endif

    #if defined(CONFIG_SHELL_METAKEYS)
    shell_print(sh,
                "\nShell supports following meta-keys:\n"
                "  Ctrl + (a key from: abcdefklnpuw)\n"
                "  Alt  + (a key from: bf)\n"
                "Please refer to shell documentation for more details.");
    #endif

    if (IS_ENABLED(CONFIG_SHELL_HELP)) {
        /* For NULL argument function will print all root commands */
        z_shell_help_subcmd_print(sh, NULL,
                                  "\nAvailable commands:\n");
    }
    else {
        const struct shell_static_entry* entry;
        size_t idx = 0;

        shell_print(sh, "\nAvailable commands:");
        while ((entry = z_shell_cmd_get(NULL, idx++, NULL)) != NULL) {
            shell_print(sh, "  %s", entry->syntax);
        }
    }

    return (0);
}

SHELL_CMD_ARG_REGISTER(help, NULL, "Prints the help message.", cmd_help, 1, 0);<|MERGE_RESOLUTION|>--- conflicted
+++ resolved
@@ -231,7 +231,8 @@
 }
 
 static inline uint16_t completion_space_get(const struct shell* sh) {
-    uint16_t space = ((CONFIG_SHELL_CMD_BUFF_SIZE - 1) - sh->ctx->cmd_buff_len);
+    uint16_t space = ((CONFIG_SHELL_CMD_BUFF_SIZE - 1) -
+                    sh->ctx->cmd_buff_len);
 
     return (space);
 }
@@ -276,7 +277,8 @@
     /* If last command is not completed (followed by space) it is treated
      * as uncompleted one.
      */
-    int space = isspace((int)sh->ctx->cmd_buff[sh->ctx->cmd_buff_pos - 1]);
+    int space = isspace((int)sh->ctx->cmd_buff[
+                                            sh->ctx->cmd_buff_pos - 1]);
 
     /* root command completion */
     if ((*argc == 0) || ((space == 0) && (*argc == 1))) {
@@ -370,7 +372,8 @@
     }
 
     /* Next character in the buffer is not 'space'. */
-    if (isspace((int)sh->ctx->cmd_buff[sh->ctx->cmd_buff_pos]) == 0) {
+    if (isspace((int)sh->ctx->cmd_buff[
+                                    sh->ctx->cmd_buff_pos]) == 0) {
         if (z_flag_insert_mode_get(sh)) {
             z_flag_insert_mode_set(sh, false);
             z_shell_op_char_insert(sh, ' ');
@@ -1169,7 +1172,8 @@
         if (!IS_ENABLED(CONFIG_LOG_MODE_IMMEDIATE)) {
             z_shell_cmd_line_erase(sh);
 
-            processed = z_shell_log_backend_process(sh->log_backend);
+            processed = z_shell_log_backend_process(
+                            sh->log_backend);
         }
 
         struct k_poll_signal* signal =
@@ -1189,68 +1193,6 @@
     } while (processed && !signaled);
 }
 
-<<<<<<< HEAD
-static int instance_init(const struct shell *sh,
-			 const void *transport_config,
-			 struct shell_backend_config_flags cfg_flags)
-{
-	__ASSERT_NO_MSG((sh->shell_flag == SHELL_FLAG_CRLF_DEFAULT) ||
-			(sh->shell_flag == SHELL_FLAG_OLF_CRLF));
-
-	memset(sh->ctx, 0, sizeof(*sh->ctx));
-	if (CONFIG_SHELL_CMD_ROOT[0]) {
-		sh->ctx->selected_cmd = root_cmd_find(CONFIG_SHELL_CMD_ROOT);
-	}
-
-	history_init(sh);
-
-	k_mutex_init(&sh->ctx->wr_mtx);
-
-	for (int i = 0; i < SHELL_SIGNALS; i++) {
-		k_poll_signal_init(&sh->ctx->signals[i]);
-		k_poll_event_init(&sh->ctx->events[i],
-				  K_POLL_TYPE_SIGNAL,
-				  K_POLL_MODE_NOTIFY_ONLY,
-				  &sh->ctx->signals[i]);
-	}
-
-	if (IS_ENABLED(CONFIG_SHELL_STATS)) {
-		sh->stats->log_lost_cnt = 0;
-	}
-
-	z_flag_tx_rdy_set(sh, true);
-
-	sh->ctx->vt100_ctx.cons.terminal_wid =
-					CONFIG_SHELL_DEFAULT_TERMINAL_WIDTH;
-	sh->ctx->vt100_ctx.cons.terminal_hei =
-					CONFIG_SHELL_DEFAULT_TERMINAL_HEIGHT;
-
-#if defined(CONFIG_SHELL_PROMPT_CHANGE) && CONFIG_SHELL_PROMPT_CHANGE
-	shell_prompt_change(sh, sh->default_prompt);
-#else
-	sh->ctx->prompt = sh->default_prompt;
-	sh->ctx->vt100_ctx.cons.name_len = z_shell_strlen(sh->ctx->prompt);
-#endif
-
-	/* Configure backend according to enabled shell features and backend
-	 * specific settings.
-	 */
-	cfg_flags.obscure     &= IS_ENABLED(CONFIG_SHELL_START_OBSCURED);
-	cfg_flags.use_colors  &= IS_ENABLED(CONFIG_SHELL_VT100_COLORS);
-	cfg_flags.use_vt100   &= IS_ENABLED(CONFIG_SHELL_VT100_COMMANDS);
-	cfg_flags.echo        &= IS_ENABLED(CONFIG_SHELL_ECHO_STATUS);
-	cfg_flags.mode_delete &= IS_ENABLED(CONFIG_SHELL_BACKSPACE_MODE_DELETE);
-	sh->ctx->cfg.flags = cfg_flags;
-
-	int ret = sh->iface->api->init(sh->iface, transport_config,
-				       transport_evt_handler,
-				       (void *)sh);
-	if (ret == 0) {
-		state_set(sh, SHELL_STATE_INITIALIZED);
-	}
-
-	return ret;
-=======
 static int instance_init(const struct shell* sh,
                          void const* transport_config,
                          struct shell_backend_config_flags cfg_flags) {
@@ -1258,7 +1200,6 @@
                     (sh->shell_flag == SHELL_FLAG_OLF_CRLF));
 
     memset(sh->ctx, 0, sizeof(*sh->ctx));
-    sh->ctx->prompt = sh->default_prompt;
     if (CONFIG_SHELL_CMD_ROOT[0]) {
         sh->ctx->selected_cmd = root_cmd_find(CONFIG_SHELL_CMD_ROOT);
     }
@@ -1281,9 +1222,17 @@
 
     z_flag_tx_rdy_set(sh, true);
 
-    sh->ctx->vt100_ctx.cons.terminal_wid = CONFIG_SHELL_DEFAULT_TERMINAL_WIDTH;
-    sh->ctx->vt100_ctx.cons.terminal_hei = CONFIG_SHELL_DEFAULT_TERMINAL_HEIGHT;
-    sh->ctx->vt100_ctx.cons.name_len     = z_shell_strlen(sh->ctx->prompt);
+    sh->ctx->vt100_ctx.cons.terminal_wid =
+                                    CONFIG_SHELL_DEFAULT_TERMINAL_WIDTH;
+    sh->ctx->vt100_ctx.cons.terminal_hei =
+                                    CONFIG_SHELL_DEFAULT_TERMINAL_HEIGHT;
+
+    #if defined(CONFIG_SHELL_PROMPT_CHANGE) && CONFIG_SHELL_PROMPT_CHANGE
+    shell_prompt_change(sh, sh->default_prompt);
+    #else
+    sh->ctx->prompt = sh->default_prompt;
+    sh->ctx->vt100_ctx.cons.name_len = z_shell_strlen(sh->ctx->prompt);
+    #endif
 
     /* Configure backend according to enabled shell features and backend
      * specific settings.
@@ -1303,7 +1252,6 @@
     }
 
     return (ret);
->>>>>>> c3974ddb
 }
 
 static int instance_uninit(const struct shell* sh) {
@@ -1651,51 +1599,36 @@
     }
 }
 
-<<<<<<< HEAD
-int shell_prompt_change(const struct shell *sh, const char *prompt)
-{
+int shell_prompt_change(const struct shell* sh, char const* prompt) {
 #if defined(CONFIG_SHELL_PROMPT_CHANGE) && CONFIG_SHELL_PROMPT_CHANGE
 	__ASSERT_NO_MSG(sh);
 
-	if (prompt == NULL) {
-		return -EINVAL;
-	}
-
-	static const size_t mtx_timeout_ms = 20;
-	size_t prompt_length = z_shell_strlen(prompt);
-
-	if (k_mutex_lock(&sh->ctx->wr_mtx, K_MSEC(mtx_timeout_ms))) {
-		return -EBUSY;
-	}
-
-	if ((prompt_length + 1 > CONFIG_SHELL_PROMPT_BUFF_SIZE) || (prompt_length == 0)) {
-		k_mutex_unlock(&sh->ctx->wr_mtx);
-		return -EINVAL;
-	}
-
-	strcpy(sh->ctx->prompt, prompt);
-
-	sh->ctx->vt100_ctx.cons.name_len = prompt_length;
-
-	k_mutex_unlock(&sh->ctx->wr_mtx);
-
-	return 0;
-#else
-	return -EPERM;
-#endif
-=======
-int shell_prompt_change(const struct shell* sh, char const* prompt) {
-    __ASSERT_NO_MSG(sh);
-
     if (prompt == NULL) {
         return (-EINVAL);
     }
 
-    sh->ctx->prompt = prompt;
-    sh->ctx->vt100_ctx.cons.name_len = z_shell_strlen(prompt);
+    static const size_t mtx_timeout_ms = 20;
+    size_t prompt_length = z_shell_strlen(prompt);
+
+    if (k_mutex_lock(&sh->ctx->wr_mtx, K_MSEC(mtx_timeout_ms))) {
+        return (-EBUSY);
+    }
+
+    if ((prompt_length + 1 > CONFIG_SHELL_PROMPT_BUFF_SIZE) || (prompt_length == 0)) {
+        k_mutex_unlock(&sh->ctx->wr_mtx);
+        return (-EINVAL);
+    }
+
+    strcpy(sh->ctx->prompt, prompt);
+
+    sh->ctx->vt100_ctx.cons.name_len = prompt_length;
+
+    k_mutex_unlock(&sh->ctx->wr_mtx);
 
     return (0);
->>>>>>> c3974ddb
+    #else
+    return (-EPERM);
+    #endif
 }
 
 void shell_help(const struct shell* sh) {
