--- conflicted
+++ resolved
@@ -238,72 +238,6 @@
 }
 
 /* Prepare arguments and return number of space available for completion. */
-<<<<<<< HEAD
-static bool tab_prepare(const struct shell *sh,
-			const struct shell_static_entry **cmd,
-			const char ***argv, size_t *argc,
-			size_t *complete_arg_idx,
-			struct shell_static_entry *d_entry)
-{
-	uint16_t compl_space = completion_space_get(sh);
-	size_t search_argc;
-
-	if (compl_space == 0U) {
-		return false;
-	}
-
-	/* Copy command from its beginning to cursor position. */
-	memcpy(sh->ctx->temp_buff, sh->ctx->cmd_buff,
-			sh->ctx->cmd_buff_pos);
-	sh->ctx->temp_buff[sh->ctx->cmd_buff_pos] = '\0';
-
-	/* Create argument list. */
-	(void)z_shell_make_argv(argc, *argv, sh->ctx->temp_buff,
-				CONFIG_SHELL_ARGC_MAX);
-
-	if (*argc > CONFIG_SHELL_ARGC_MAX) {
-		return false;
-	}
-
-	/* terminate arguments with NULL */
-	(*argv)[*argc] = NULL;
-
-	if ((IS_ENABLED(CONFIG_SHELL_CMDS_SELECT) || (CONFIG_SHELL_CMD_ROOT[0] != 0))
-	    && (*argc > 0) &&
-	    (strcmp("select", (*argv)[0]) == 0) &&
-	    !z_shell_in_select_mode(sh)) {
-		*argv = *argv + 1;
-		*argc = *argc - 1;
-	}
-
-	/* If last command is not completed (followed by space) it is treated
-	 * as uncompleted one.
-	 */
-	int space = (sh->ctx->cmd_buff_pos > 0) ?
-		     isspace((int)sh->ctx->cmd_buff[sh->ctx->cmd_buff_pos - 1]) : 0;
-
-	/* root command completion */
-	if ((*argc == 0) || ((space == 0) && (*argc == 1))) {
-		*complete_arg_idx = Z_SHELL_CMD_ROOT_LVL;
-		*cmd = selected_cmd_get(sh);
-		return true;
-	}
-
-	search_argc = space ? *argc : *argc - 1;
-
-	*cmd = z_shell_get_last_command(selected_cmd_get(sh), search_argc,
-					*argv, complete_arg_idx,	d_entry,
-					false);
-
-	/* if search_argc == 0 (empty command line) shell_get_last_command will
-	 * return NULL tab is allowed, otherwise not.
-	 */
-	if ((*cmd == NULL) && (search_argc != 0)) {
-		return false;
-	}
-
-	return true;
-=======
 static bool tab_prepare(const struct shell* sh,
                         const struct shell_static_entry** cmd,
                         char const*** argv, size_t* argc,
@@ -343,8 +277,8 @@
     /* If last command is not completed (followed by space) it is treated
      * as uncompleted one.
      */
-    int space = isspace((int)sh->ctx->cmd_buff[
-                                            sh->ctx->cmd_buff_pos - 1]);
+    int space = (sh->ctx->cmd_buff_pos > 0) ?
+                 isspace((int)sh->ctx->cmd_buff[sh->ctx->cmd_buff_pos - 1]) : 0;
 
     /* root command completion */
     if ((*argc == 0) || ((space == 0) && (*argc == 1))) {
@@ -367,7 +301,6 @@
     }
 
     return (true);
->>>>>>> 8c324504
 }
 
 static inline bool is_completion_candidate(char const* candidate,
@@ -1668,7 +1601,7 @@
 
 int shell_prompt_change(const struct shell* sh, char const* prompt) {
 #if defined(CONFIG_SHELL_PROMPT_CHANGE) && CONFIG_SHELL_PROMPT_CHANGE
-	__ASSERT_NO_MSG(sh);
+    __ASSERT_NO_MSG(sh);
 
     if (prompt == NULL) {
         return (-EINVAL);
