/*
 * Copyright (c) 2018 Nordic Semiconductor ASA
 *
 * SPDX-License-Identifier: Apache-2.0
 */

#include <zephyr/shell/shell_uart.h>
#include <zephyr/drivers/uart.h>
#include <zephyr/init.h>
#include <zephyr/logging/log.h>
#include <zephyr/net/buf.h>

#define LOG_MODULE_NAME shell_uart
LOG_MODULE_REGISTER(shell_uart);

#ifdef CONFIG_SHELL_BACKEND_SERIAL_RX_POLL_PERIOD
#define RX_POLL_PERIOD K_MSEC(CONFIG_SHELL_BACKEND_SERIAL_RX_POLL_PERIOD)
#else
#define RX_POLL_PERIOD K_NO_WAIT
#endif

#ifdef CONFIG_MCUMGR_TRANSPORT_SHELL
NET_BUF_POOL_DEFINE(smp_shell_rx_pool, CONFIG_MCUMGR_TRANSPORT_SHELL_RX_BUF_COUNT,
		    SMP_SHELL_RX_BUF_SIZE, 0, NULL);
#endif /* CONFIG_MCUMGR_TRANSPORT_SHELL */

SHELL_UART_DEFINE(shell_transport_uart,
                  CONFIG_SHELL_BACKEND_SERIAL_TX_RING_BUFFER_SIZE,
                  CONFIG_SHELL_BACKEND_SERIAL_RX_RING_BUFFER_SIZE);

SHELL_DEFINE(shell_uart, CONFIG_SHELL_PROMPT_UART, &shell_transport_uart,
             CONFIG_SHELL_BACKEND_SERIAL_LOG_MESSAGE_QUEUE_SIZE,
             CONFIG_SHELL_BACKEND_SERIAL_LOG_MESSAGE_QUEUE_TIMEOUT,
             SHELL_FLAG_OLF_CRLF);

#ifdef CONFIG_SHELL_BACKEND_SERIAL_INTERRUPT_DRIVEN
static void uart_rx_handle(const struct device* dev,
                           const struct shell_uart* sh_uart) {
    uint8_t* data;
    uint32_t len;
    uint32_t rd_len;
    bool new_data = false;
#ifdef CONFIG_MCUMGR_TRANSPORT_SHELL
    struct smp_shell_data* const smp = &sh_uart->ctrl_blk->smp;
#endif

    do {
        len = ring_buf_put_claim(sh_uart->rx_ringbuf, &data, sh_uart->rx_ringbuf->size);
        if (len > 0) {
            rd_len = uart_fifo_read(dev, data, len);

            /* If there is any new data to be either taken into
             * ring buffer or consumed by the SMP, signal the
             * shell_thread.
             */
            if (rd_len > 0) {
                new_data = true;
            }

#ifdef CONFIG_MCUMGR_TRANSPORT_SHELL
            /* Divert bytes from shell handling if it is
             * part of an mcumgr frame.
             */
            size_t i = smp_shell_rx_bytes(smp, data, rd_len);

            rd_len -= i;

            if (rd_len) {
                for (uint32_t j = 0; j < rd_len; j++) {
                    data[j] = data[i + j];
                }
            }
#endif /* CONFIG_MCUMGR_TRANSPORT_SHELL */

            int err = ring_buf_put_finish(sh_uart->rx_ringbuf, rd_len);
            (void) err;
            __ASSERT_NO_MSG(err == 0);
        }
        else {
            uint8_t dummy;

            /* No space in the ring buffer - consume byte. */
            LOG_WRN("RX ring buffer full.");

            rd_len = uart_fifo_read(dev, &dummy, 1);

#ifdef CONFIG_MCUMGR_TRANSPORT_SHELL
            /* If successful in getting byte from the fifo, try
             * feeding it to SMP as a part of mcumgr frame.
             */
            if ((rd_len != 0) &&
                (smp_shell_rx_bytes(smp, &dummy, 1) == 1)) {
                new_data = true;
            }
#endif /* CONFIG_MCUMGR_TRANSPORT_SHELL */
        }
    } while (rd_len && (rd_len == len));

    if (new_data) {
        sh_uart->ctrl_blk->handler(SHELL_TRANSPORT_EVT_RX_RDY,
                                   sh_uart->ctrl_blk->context);
    }
}

<<<<<<< HEAD
static bool uart_dtr_check(const struct device *dev)
{
	BUILD_ASSERT(!IS_ENABLED(CONFIG_SHELL_BACKEND_SERIAL_CHECK_DTR) ||
		IS_ENABLED(CONFIG_UART_LINE_CTRL),
		"DTR check requires CONFIG_UART_LINE_CTRL");

	if (IS_ENABLED(CONFIG_SHELL_BACKEND_SERIAL_CHECK_DTR)) {
		int dtr, err;

		err = uart_line_ctrl_get(dev, UART_LINE_CTRL_DTR, &dtr);
		if (err == -ENOSYS || err == -ENOTSUP) {
			return true;
=======
static void uart_dtr_wait(const struct device* dev) {
    if (IS_ENABLED(CONFIG_SHELL_BACKEND_SERIAL_CHECK_DTR)) {
        int dtr;
        int err;

		while (true) {
			err = uart_line_ctrl_get(dev, UART_LINE_CTRL_DTR, &dtr);
            if ((err == -ENOSYS) || (err == -ENOTSUP)) {
				break;
			}

			if (dtr) {
				break;
			}

			/* Give CPU resources to low priority threads. */
			k_sleep(K_MSEC(100));
>>>>>>> f087c139
		}

		return dtr;
	}

	return true;
}

static void dtr_timer_handler(struct k_timer *timer)
{
	const struct shell_uart *sh_uart = k_timer_user_data_get(timer);

	if (!uart_dtr_check(sh_uart->ctrl_blk->dev)) {
		return;
	}

	/* DTR is active, stop timer and start TX */
	k_timer_stop(timer);
	uart_irq_tx_enable(sh_uart->ctrl_blk->dev);
}

static void uart_tx_handle(const struct device* dev,
                           const struct shell_uart* sh_uart) {
    uint32_t len;
    const uint8_t* data;

<<<<<<< HEAD
	if (!uart_dtr_check(dev)) {
		/* Wait for DTR signal before sending anything to output. */
		uart_irq_tx_disable(dev);
		k_timer_start(sh_uart->dtr_timer, K_MSEC(100), K_MSEC(100));
		return;
	}

	len = ring_buf_get_claim(sh_uart->tx_ringbuf, (uint8_t **)&data,
				 sh_uart->tx_ringbuf->size);
=======
    len = ring_buf_get_claim(sh_uart->tx_ringbuf, (uint8_t**)&data, sh_uart->tx_ringbuf->size);
>>>>>>> f087c139
	if (len) {
		int err;

		len = uart_fifo_fill(dev, data, len);
		err = ring_buf_get_finish(sh_uart->tx_ringbuf, len);
		__ASSERT_NO_MSG(err == 0);
		ARG_UNUSED(err);
    }
    else {
		uart_irq_tx_disable(dev);
		sh_uart->ctrl_blk->tx_busy = 0;
	}

	sh_uart->ctrl_blk->handler(SHELL_TRANSPORT_EVT_TX_RDY, sh_uart->ctrl_blk->context);
}

static void uart_callback(const struct device* dev, void* user_data) {
    const struct shell_uart* sh_uart = (struct shell_uart*)user_data;

	uart_irq_update(dev);

	if (uart_irq_rx_ready(dev)) {
		uart_rx_handle(dev, sh_uart);
	}

	if (uart_irq_tx_ready(dev)) {
		uart_tx_handle(dev, sh_uart);
	}
}
#endif /* CONFIG_SHELL_BACKEND_SERIAL_INTERRUPT_DRIVEN */

static void uart_irq_init(const struct shell_uart* sh_uart) {
#ifdef CONFIG_SHELL_BACKEND_SERIAL_INTERRUPT_DRIVEN
    const struct device* dev = sh_uart->ctrl_blk->dev;

	ring_buf_reset(sh_uart->tx_ringbuf);
	ring_buf_reset(sh_uart->rx_ringbuf);
	sh_uart->ctrl_blk->tx_busy = 0;
    uart_irq_callback_user_data_set(dev, uart_callback, (void*)sh_uart);
	uart_irq_rx_enable(dev);

	if (IS_ENABLED(CONFIG_SHELL_BACKEND_SERIAL_CHECK_DTR)) {
		k_timer_init(sh_uart->dtr_timer, dtr_timer_handler, NULL);
		k_timer_user_data_set(sh_uart->dtr_timer, (void *)sh_uart);
	}
#endif
}

static void timer_handler(struct k_timer* timer) {
	uint8_t c;
    const struct shell_uart* sh_uart = k_timer_user_data_get(timer);

	while (uart_poll_in(sh_uart->ctrl_blk->dev, &c) == 0) {
		if (ring_buf_put(sh_uart->rx_ringbuf, &c, 1) == 0U) {
			/* ring buffer full. */
			LOG_WRN("RX ring buffer full.");
		}

		sh_uart->ctrl_blk->handler(SHELL_TRANSPORT_EVT_RX_RDY,
		                           sh_uart->ctrl_blk->context);
	}
}

static int init(const struct shell_transport* transport,
                const void* config,
                shell_transport_handler_t evt_handler,
                void* context) {
    const struct shell_uart* sh_uart = (struct shell_uart*)transport->ctx;

    sh_uart->ctrl_blk->dev     = (const struct device*)config;
	sh_uart->ctrl_blk->handler = evt_handler;
	sh_uart->ctrl_blk->context = context;

#ifdef CONFIG_MCUMGR_TRANSPORT_SHELL
	sh_uart->ctrl_blk->smp.buf_pool = &smp_shell_rx_pool;
	k_fifo_init(&sh_uart->ctrl_blk->smp.buf_ready);
#endif

	if (IS_ENABLED(CONFIG_SHELL_BACKEND_SERIAL_INTERRUPT_DRIVEN)) {
		uart_irq_init(sh_uart);
    }
    else {
        k_timer_init(sh_uart->timer, timer_handler, NULL);
        k_timer_user_data_set(sh_uart->timer, (void*)sh_uart);
		k_timer_start(sh_uart->timer, RX_POLL_PERIOD, RX_POLL_PERIOD);
	}

    return (0);
}

static int uninit(const struct shell_transport* transport) {
    const struct shell_uart* sh_uart = (struct shell_uart*)transport->ctx;

	if (IS_ENABLED(CONFIG_SHELL_BACKEND_SERIAL_INTERRUPT_DRIVEN)) {
        const struct device* dev = sh_uart->ctrl_blk->dev;

		k_timer_stop(sh_uart->dtr_timer);
		uart_irq_tx_disable(dev);
		uart_irq_rx_disable(dev);
    }
    else {
		k_timer_stop(sh_uart->timer);
	}

	return (0);
}

static int enable(const struct shell_transport* transport, bool blocking_tx) {
    const struct shell_uart* sh_uart = (struct shell_uart*)transport->ctx;

	sh_uart->ctrl_blk->blocking_tx = blocking_tx;

	if (blocking_tx) {
        #ifdef CONFIG_SHELL_BACKEND_SERIAL_INTERRUPT_DRIVEN
		uart_irq_tx_disable(sh_uart->ctrl_blk->dev);
        #endif
	}

    return (0);
}

static void irq_write(const struct shell_uart* sh_uart, const void* data,
                      size_t length, size_t* cnt) {
    *cnt = ring_buf_put(sh_uart->tx_ringbuf, data, length);

	if (atomic_set(&sh_uart->ctrl_blk->tx_busy, 1) == 0) {
        #ifdef CONFIG_SHELL_BACKEND_SERIAL_INTERRUPT_DRIVEN
		uart_irq_tx_enable(sh_uart->ctrl_blk->dev);
        #endif
	}
}

static int write(const struct shell_transport* transport,
                 const void* data, size_t length, size_t* cnt) {
    const struct shell_uart* sh_uart = (struct shell_uart*)transport->ctx;
    const uint8_t* data8 = (const uint8_t*)data;

	if (IS_ENABLED(CONFIG_SHELL_BACKEND_SERIAL_INTERRUPT_DRIVEN) &&
		!sh_uart->ctrl_blk->blocking_tx) {
		irq_write(sh_uart, data, length, cnt);
    }
    else {
		for (size_t i = 0U; i < length; i++) {
			uart_poll_out(sh_uart->ctrl_blk->dev, data8[i]);
		}

		*cnt = length;

        sh_uart->ctrl_blk->handler(SHELL_TRANSPORT_EVT_TX_RDY,
                                   sh_uart->ctrl_blk->context);
	}

    return (0);
}

static int read(const struct shell_transport* transport,
                void* data, size_t length, size_t* cnt) {
    struct shell_uart* sh_uart = (struct shell_uart*)transport->ctx;

	*cnt = ring_buf_get(sh_uart->rx_ringbuf, data, length);

    return (0);
}

#ifdef CONFIG_MCUMGR_TRANSPORT_SHELL
static void update(const struct shell_transport* transport) {
    struct shell_uart* sh_uart = (struct shell_uart*)transport->ctx;

	smp_shell_process(&sh_uart->ctrl_blk->smp);
}
#endif /* CONFIG_MCUMGR_TRANSPORT_SHELL */

const struct shell_transport_api shell_uart_transport_api = {
	.init   = init,
	.uninit = uninit,
	.enable = enable,
	.write  = write,
	.read   = read,
#ifdef CONFIG_MCUMGR_TRANSPORT_SHELL
	.update = update,
#endif /* CONFIG_MCUMGR_TRANSPORT_SHELL */
};

static int enable_shell_uart(const struct device* arg) {
    ARG_UNUSED(arg);
    const struct device* const dev = DEVICE_DT_GET(DT_CHOSEN(zephyr_shell_uart));
    bool log_backend = (CONFIG_SHELL_BACKEND_SERIAL_LOG_LEVEL > 0);
    uint32_t level   = (CONFIG_SHELL_BACKEND_SERIAL_LOG_LEVEL > LOG_LEVEL_DBG) ?
                        CONFIG_LOG_MAX_LEVEL : CONFIG_SHELL_BACKEND_SERIAL_LOG_LEVEL;
    static const struct shell_backend_config_flags cfg_flags = SHELL_DEFAULT_BACKEND_CONFIG_FLAGS;

    if (!device_is_ready(dev)) {
        return (-ENODEV);
    }

    if (IS_ENABLED(CONFIG_MCUMGR_TRANSPORT_SHELL)) {
        smp_shell_init();
    }

    shell_init(&shell_uart, dev, cfg_flags, log_backend, level);

    return (0);
}

SYS_INIT(enable_shell_uart, POST_KERNEL, CONFIG_SHELL_BACKEND_SERIAL_INIT_PRIORITY);

const struct shell* shell_backend_uart_get_ptr(void) {
    return (&shell_uart);
}<|MERGE_RESOLUTION|>--- conflicted
+++ resolved
@@ -25,84 +25,83 @@
 #endif /* CONFIG_MCUMGR_TRANSPORT_SHELL */
 
 SHELL_UART_DEFINE(shell_transport_uart,
-                  CONFIG_SHELL_BACKEND_SERIAL_TX_RING_BUFFER_SIZE,
-                  CONFIG_SHELL_BACKEND_SERIAL_RX_RING_BUFFER_SIZE);
+		  CONFIG_SHELL_BACKEND_SERIAL_TX_RING_BUFFER_SIZE,
+		  CONFIG_SHELL_BACKEND_SERIAL_RX_RING_BUFFER_SIZE);
 
 SHELL_DEFINE(shell_uart, CONFIG_SHELL_PROMPT_UART, &shell_transport_uart,
-             CONFIG_SHELL_BACKEND_SERIAL_LOG_MESSAGE_QUEUE_SIZE,
-             CONFIG_SHELL_BACKEND_SERIAL_LOG_MESSAGE_QUEUE_TIMEOUT,
-             SHELL_FLAG_OLF_CRLF);
+	     CONFIG_SHELL_BACKEND_SERIAL_LOG_MESSAGE_QUEUE_SIZE,
+	     CONFIG_SHELL_BACKEND_SERIAL_LOG_MESSAGE_QUEUE_TIMEOUT,
+	     SHELL_FLAG_OLF_CRLF);
 
 #ifdef CONFIG_SHELL_BACKEND_SERIAL_INTERRUPT_DRIVEN
-static void uart_rx_handle(const struct device* dev,
+static void uart_rx_handle(const struct device *dev,
                            const struct shell_uart* sh_uart) {
-    uint8_t* data;
-    uint32_t len;
-    uint32_t rd_len;
-    bool new_data = false;
-#ifdef CONFIG_MCUMGR_TRANSPORT_SHELL
-    struct smp_shell_data* const smp = &sh_uart->ctrl_blk->smp;
-#endif
-
-    do {
+	uint8_t *data;
+	uint32_t len;
+	uint32_t rd_len;
+	bool new_data = false;
+#ifdef CONFIG_MCUMGR_TRANSPORT_SHELL
+	struct smp_shell_data *const smp = &sh_uart->ctrl_blk->smp;
+#endif
+
+	do {
         len = ring_buf_put_claim(sh_uart->rx_ringbuf, &data, sh_uart->rx_ringbuf->size);
-        if (len > 0) {
-            rd_len = uart_fifo_read(dev, data, len);
-
-            /* If there is any new data to be either taken into
-             * ring buffer or consumed by the SMP, signal the
-             * shell_thread.
-             */
-            if (rd_len > 0) {
-                new_data = true;
-            }
-
-#ifdef CONFIG_MCUMGR_TRANSPORT_SHELL
-            /* Divert bytes from shell handling if it is
-             * part of an mcumgr frame.
-             */
-            size_t i = smp_shell_rx_bytes(smp, data, rd_len);
-
-            rd_len -= i;
-
-            if (rd_len) {
-                for (uint32_t j = 0; j < rd_len; j++) {
-                    data[j] = data[i + j];
-                }
-            }
+		if (len > 0) {
+			rd_len = uart_fifo_read(dev, data, len);
+
+			/* If there is any new data to be either taken into
+			 * ring buffer or consumed by the SMP, signal the
+			 * shell_thread.
+			 */
+			if (rd_len > 0) {
+				new_data = true;
+			}
+
+#ifdef CONFIG_MCUMGR_TRANSPORT_SHELL
+			/* Divert bytes from shell handling if it is
+			 * part of an mcumgr frame.
+			 */
+			size_t i = smp_shell_rx_bytes(smp, data, rd_len);
+
+			rd_len -= i;
+
+			if (rd_len) {
+				for (uint32_t j = 0; j < rd_len; j++) {
+					data[j] = data[i + j];
+				}
+			}
 #endif /* CONFIG_MCUMGR_TRANSPORT_SHELL */
 
             int err = ring_buf_put_finish(sh_uart->rx_ringbuf, rd_len);
-            (void) err;
-            __ASSERT_NO_MSG(err == 0);
+			(void)err;
+			__ASSERT_NO_MSG(err == 0);
         }
         else {
-            uint8_t dummy;
-
-            /* No space in the ring buffer - consume byte. */
-            LOG_WRN("RX ring buffer full.");
-
-            rd_len = uart_fifo_read(dev, &dummy, 1);
-
-#ifdef CONFIG_MCUMGR_TRANSPORT_SHELL
-            /* If successful in getting byte from the fifo, try
-             * feeding it to SMP as a part of mcumgr frame.
-             */
-            if ((rd_len != 0) &&
-                (smp_shell_rx_bytes(smp, &dummy, 1) == 1)) {
-                new_data = true;
-            }
-#endif /* CONFIG_MCUMGR_TRANSPORT_SHELL */
-        }
-    } while (rd_len && (rd_len == len));
-
-    if (new_data) {
-        sh_uart->ctrl_blk->handler(SHELL_TRANSPORT_EVT_RX_RDY,
-                                   sh_uart->ctrl_blk->context);
-    }
-}
-
-<<<<<<< HEAD
+			uint8_t dummy;
+
+			/* No space in the ring buffer - consume byte. */
+			LOG_WRN("RX ring buffer full.");
+
+			rd_len = uart_fifo_read(dev, &dummy, 1);
+
+#ifdef CONFIG_MCUMGR_TRANSPORT_SHELL
+			/* If successful in getting byte from the fifo, try
+			 * feeding it to SMP as a part of mcumgr frame.
+			 */
+			if ((rd_len != 0) &&
+			    (smp_shell_rx_bytes(smp, &dummy, 1) == 1)) {
+				new_data = true;
+			}
+#endif /* CONFIG_MCUMGR_TRANSPORT_SHELL */
+		}
+	} while (rd_len && (rd_len == len));
+
+	if (new_data) {
+		sh_uart->ctrl_blk->handler(SHELL_TRANSPORT_EVT_RX_RDY,
+					   sh_uart->ctrl_blk->context);
+	}
+}
+
 static bool uart_dtr_check(const struct device *dev)
 {
 	BUILD_ASSERT(!IS_ENABLED(CONFIG_SHELL_BACKEND_SERIAL_CHECK_DTR) ||
@@ -110,30 +109,12 @@
 		"DTR check requires CONFIG_UART_LINE_CTRL");
 
 	if (IS_ENABLED(CONFIG_SHELL_BACKEND_SERIAL_CHECK_DTR)) {
-		int dtr, err;
-
-		err = uart_line_ctrl_get(dev, UART_LINE_CTRL_DTR, &dtr);
-		if (err == -ENOSYS || err == -ENOTSUP) {
-			return true;
-=======
-static void uart_dtr_wait(const struct device* dev) {
-    if (IS_ENABLED(CONFIG_SHELL_BACKEND_SERIAL_CHECK_DTR)) {
         int dtr;
         int err;
 
-		while (true) {
-			err = uart_line_ctrl_get(dev, UART_LINE_CTRL_DTR, &dtr);
+		err = uart_line_ctrl_get(dev, UART_LINE_CTRL_DTR, &dtr);
             if ((err == -ENOSYS) || (err == -ENOTSUP)) {
-				break;
-			}
-
-			if (dtr) {
-				break;
-			}
-
-			/* Give CPU resources to low priority threads. */
-			k_sleep(K_MSEC(100));
->>>>>>> f087c139
+			return true;
 		}
 
 		return dtr;
@@ -155,12 +136,11 @@
 	uart_irq_tx_enable(sh_uart->ctrl_blk->dev);
 }
 
-static void uart_tx_handle(const struct device* dev,
+static void uart_tx_handle(const struct device *dev,
                            const struct shell_uart* sh_uart) {
-    uint32_t len;
-    const uint8_t* data;
-
-<<<<<<< HEAD
+	uint32_t len;
+	const uint8_t *data;
+
 	if (!uart_dtr_check(dev)) {
 		/* Wait for DTR signal before sending anything to output. */
 		uart_irq_tx_disable(dev);
@@ -170,9 +150,6 @@
 
 	len = ring_buf_get_claim(sh_uart->tx_ringbuf, (uint8_t **)&data,
 				 sh_uart->tx_ringbuf->size);
-=======
-    len = ring_buf_get_claim(sh_uart->tx_ringbuf, (uint8_t**)&data, sh_uart->tx_ringbuf->size);
->>>>>>> f087c139
 	if (len) {
 		int err;
 
@@ -190,7 +167,7 @@
 }
 
 static void uart_callback(const struct device* dev, void* user_data) {
-    const struct shell_uart* sh_uart = (struct shell_uart*)user_data;
+	const struct shell_uart *sh_uart = (struct shell_uart *)user_data;
 
 	uart_irq_update(dev);
 
@@ -206,12 +183,12 @@
 
 static void uart_irq_init(const struct shell_uart* sh_uart) {
 #ifdef CONFIG_SHELL_BACKEND_SERIAL_INTERRUPT_DRIVEN
-    const struct device* dev = sh_uart->ctrl_blk->dev;
+	const struct device *dev = sh_uart->ctrl_blk->dev;
 
 	ring_buf_reset(sh_uart->tx_ringbuf);
 	ring_buf_reset(sh_uart->rx_ringbuf);
 	sh_uart->ctrl_blk->tx_busy = 0;
-    uart_irq_callback_user_data_set(dev, uart_callback, (void*)sh_uart);
+	uart_irq_callback_user_data_set(dev, uart_callback, (void *)sh_uart);
 	uart_irq_rx_enable(dev);
 
 	if (IS_ENABLED(CONFIG_SHELL_BACKEND_SERIAL_CHECK_DTR)) {
@@ -223,7 +200,7 @@
 
 static void timer_handler(struct k_timer* timer) {
 	uint8_t c;
-    const struct shell_uart* sh_uart = k_timer_user_data_get(timer);
+	const struct shell_uart *sh_uart = k_timer_user_data_get(timer);
 
 	while (uart_poll_in(sh_uart->ctrl_blk->dev, &c) == 0) {
 		if (ring_buf_put(sh_uart->rx_ringbuf, &c, 1) == 0U) {
@@ -232,17 +209,17 @@
 		}
 
 		sh_uart->ctrl_blk->handler(SHELL_TRANSPORT_EVT_RX_RDY,
-		                           sh_uart->ctrl_blk->context);
-	}
-}
-
-static int init(const struct shell_transport* transport,
-                const void* config,
-                shell_transport_handler_t evt_handler,
+					   sh_uart->ctrl_blk->context);
+	}
+}
+
+static int init(const struct shell_transport *transport,
+		const void *config,
+		shell_transport_handler_t evt_handler,
                 void* context) {
-    const struct shell_uart* sh_uart = (struct shell_uart*)transport->ctx;
-
-    sh_uart->ctrl_blk->dev     = (const struct device*)config;
+	const struct shell_uart *sh_uart = (struct shell_uart *)transport->ctx;
+
+	sh_uart->ctrl_blk->dev = (const struct device *)config;
 	sh_uart->ctrl_blk->handler = evt_handler;
 	sh_uart->ctrl_blk->context = context;
 
@@ -255,8 +232,8 @@
 		uart_irq_init(sh_uart);
     }
     else {
-        k_timer_init(sh_uart->timer, timer_handler, NULL);
-        k_timer_user_data_set(sh_uart->timer, (void*)sh_uart);
+		k_timer_init(sh_uart->timer, timer_handler, NULL);
+		k_timer_user_data_set(sh_uart->timer, (void *)sh_uart);
 		k_timer_start(sh_uart->timer, RX_POLL_PERIOD, RX_POLL_PERIOD);
 	}
 
@@ -264,10 +241,10 @@
 }
 
 static int uninit(const struct shell_transport* transport) {
-    const struct shell_uart* sh_uart = (struct shell_uart*)transport->ctx;
+	const struct shell_uart *sh_uart = (struct shell_uart *)transport->ctx;
 
 	if (IS_ENABLED(CONFIG_SHELL_BACKEND_SERIAL_INTERRUPT_DRIVEN)) {
-        const struct device* dev = sh_uart->ctrl_blk->dev;
+		const struct device *dev = sh_uart->ctrl_blk->dev;
 
 		k_timer_stop(sh_uart->dtr_timer);
 		uart_irq_tx_disable(dev);
@@ -281,34 +258,34 @@
 }
 
 static int enable(const struct shell_transport* transport, bool blocking_tx) {
-    const struct shell_uart* sh_uart = (struct shell_uart*)transport->ctx;
+	const struct shell_uart *sh_uart = (struct shell_uart *)transport->ctx;
 
 	sh_uart->ctrl_blk->blocking_tx = blocking_tx;
 
 	if (blocking_tx) {
-        #ifdef CONFIG_SHELL_BACKEND_SERIAL_INTERRUPT_DRIVEN
+#ifdef CONFIG_SHELL_BACKEND_SERIAL_INTERRUPT_DRIVEN
 		uart_irq_tx_disable(sh_uart->ctrl_blk->dev);
-        #endif
-	}
-
-    return (0);
-}
-
-static void irq_write(const struct shell_uart* sh_uart, const void* data,
+#endif
+	}
+
+    return (0);
+}
+
+static void irq_write(const struct shell_uart *sh_uart, const void *data,
                       size_t length, size_t* cnt) {
-    *cnt = ring_buf_put(sh_uart->tx_ringbuf, data, length);
+	*cnt = ring_buf_put(sh_uart->tx_ringbuf, data, length);
 
 	if (atomic_set(&sh_uart->ctrl_blk->tx_busy, 1) == 0) {
-        #ifdef CONFIG_SHELL_BACKEND_SERIAL_INTERRUPT_DRIVEN
+#ifdef CONFIG_SHELL_BACKEND_SERIAL_INTERRUPT_DRIVEN
 		uart_irq_tx_enable(sh_uart->ctrl_blk->dev);
-        #endif
-	}
-}
-
-static int write(const struct shell_transport* transport,
+#endif
+	}
+}
+
+static int write(const struct shell_transport *transport,
                  const void* data, size_t length, size_t* cnt) {
-    const struct shell_uart* sh_uart = (struct shell_uart*)transport->ctx;
-    const uint8_t* data8 = (const uint8_t*)data;
+	const struct shell_uart *sh_uart = (struct shell_uart *)transport->ctx;
+	const uint8_t *data8 = (const uint8_t *)data;
 
 	if (IS_ENABLED(CONFIG_SHELL_BACKEND_SERIAL_INTERRUPT_DRIVEN) &&
 		!sh_uart->ctrl_blk->blocking_tx) {
@@ -321,16 +298,16 @@
 
 		*cnt = length;
 
-        sh_uart->ctrl_blk->handler(SHELL_TRANSPORT_EVT_TX_RDY,
-                                   sh_uart->ctrl_blk->context);
-	}
-
-    return (0);
-}
-
-static int read(const struct shell_transport* transport,
+		sh_uart->ctrl_blk->handler(SHELL_TRANSPORT_EVT_TX_RDY,
+					   sh_uart->ctrl_blk->context);
+	}
+
+    return (0);
+}
+
+static int read(const struct shell_transport *transport,
                 void* data, size_t length, size_t* cnt) {
-    struct shell_uart* sh_uart = (struct shell_uart*)transport->ctx;
+	struct shell_uart *sh_uart = (struct shell_uart *)transport->ctx;
 
 	*cnt = ring_buf_get(sh_uart->rx_ringbuf, data, length);
 
@@ -339,40 +316,40 @@
 
 #ifdef CONFIG_MCUMGR_TRANSPORT_SHELL
 static void update(const struct shell_transport* transport) {
-    struct shell_uart* sh_uart = (struct shell_uart*)transport->ctx;
+	struct shell_uart *sh_uart = (struct shell_uart *)transport->ctx;
 
 	smp_shell_process(&sh_uart->ctrl_blk->smp);
 }
 #endif /* CONFIG_MCUMGR_TRANSPORT_SHELL */
 
 const struct shell_transport_api shell_uart_transport_api = {
-	.init   = init,
+	.init = init,
 	.uninit = uninit,
 	.enable = enable,
-	.write  = write,
-	.read   = read,
+	.write = write,
+	.read = read,
 #ifdef CONFIG_MCUMGR_TRANSPORT_SHELL
 	.update = update,
 #endif /* CONFIG_MCUMGR_TRANSPORT_SHELL */
 };
 
 static int enable_shell_uart(const struct device* arg) {
-    ARG_UNUSED(arg);
-    const struct device* const dev = DEVICE_DT_GET(DT_CHOSEN(zephyr_shell_uart));
+	ARG_UNUSED(arg);
+	const struct device *const dev = DEVICE_DT_GET(DT_CHOSEN(zephyr_shell_uart));
     bool log_backend = (CONFIG_SHELL_BACKEND_SERIAL_LOG_LEVEL > 0);
     uint32_t level   = (CONFIG_SHELL_BACKEND_SERIAL_LOG_LEVEL > LOG_LEVEL_DBG) ?
-                        CONFIG_LOG_MAX_LEVEL : CONFIG_SHELL_BACKEND_SERIAL_LOG_LEVEL;
+		CONFIG_LOG_MAX_LEVEL : CONFIG_SHELL_BACKEND_SERIAL_LOG_LEVEL;
     static const struct shell_backend_config_flags cfg_flags = SHELL_DEFAULT_BACKEND_CONFIG_FLAGS;
 
-    if (!device_is_ready(dev)) {
+	if (!device_is_ready(dev)) {
         return (-ENODEV);
-    }
-
-    if (IS_ENABLED(CONFIG_MCUMGR_TRANSPORT_SHELL)) {
-        smp_shell_init();
-    }
-
-    shell_init(&shell_uart, dev, cfg_flags, log_backend, level);
+	}
+
+	if (IS_ENABLED(CONFIG_MCUMGR_TRANSPORT_SHELL)) {
+		smp_shell_init();
+	}
+
+	shell_init(&shell_uart, dev, cfg_flags, log_backend, level);
 
     return (0);
 }
