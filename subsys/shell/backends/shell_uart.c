--- conflicted
+++ resolved
@@ -23,68 +23,6 @@
 #define RX_POLL_PERIOD K_NO_WAIT
 #endif
 
-<<<<<<< HEAD
-=======
-#ifndef CONFIG_SHELL_BACKEND_SERIAL_RX_RING_BUFFER_SIZE
-#define CONFIG_SHELL_BACKEND_SERIAL_RX_RING_BUFFER_SIZE 0
-#endif
-
-#ifndef CONFIG_SHELL_BACKEND_SERIAL_TX_RING_BUFFER_SIZE
-#define CONFIG_SHELL_BACKEND_SERIAL_TX_RING_BUFFER_SIZE 0
-#endif
-
-#ifndef CONFIG_SHELL_BACKEND_SERIAL_ASYNC_RX_BUFFER_COUNT
-#define CONFIG_SHELL_BACKEND_SERIAL_ASYNC_RX_BUFFER_COUNT 0
-#endif
-
-#ifndef CONFIG_SHELL_BACKEND_SERIAL_ASYNC_RX_BUFFER_SIZE
-#define CONFIG_SHELL_BACKEND_SERIAL_ASYNC_RX_BUFFER_SIZE 0
-#endif
-
-#define ASYNC_RX_BUF_SIZE (CONFIG_SHELL_BACKEND_SERIAL_ASYNC_RX_BUFFER_COUNT * \
-                (CONFIG_SHELL_BACKEND_SERIAL_ASYNC_RX_BUFFER_SIZE + \
-                 UART_ASYNC_RX_BUF_OVERHEAD))
-
-struct shell_uart_common {
-    const struct device* dev;
-    shell_transport_handler_t handler;
-    void* context;
-    bool  blocking_tx;
-    #ifdef CONFIG_MCUMGR_TRANSPORT_SHELL
-    struct smp_shell_data smp;
-    #endif /* CONFIG_MCUMGR_TRANSPORT_SHELL */
-};
-
-struct shell_uart_int_driven {
-    struct shell_uart_common common;
-    struct ring_buf tx_ringbuf;
-    struct ring_buf rx_ringbuf;
-    struct k_timer dtr_timer;
-    atomic_t tx_busy;
-};
-
-struct shell_uart_async {
-    struct shell_uart_common common;
-    struct k_sem tx_sem;
-    struct uart_async_rx async_rx;
-    atomic_t pending_rx_req;
-};
-
-struct shell_uart_polling {
-    struct shell_uart_common common;
-    struct ring_buf rx_ringbuf;
-    struct k_timer rx_timer;
-};
-
-static uint8_t __noinit async_rx_data[ASYNC_RX_BUF_SIZE];
-static uint8_t __noinit rx_ringbuf_data[CONFIG_SHELL_BACKEND_SERIAL_RX_RING_BUFFER_SIZE];
-static uint8_t __noinit tx_ringbuf_data[CONFIG_SHELL_BACKEND_SERIAL_TX_RING_BUFFER_SIZE];
-
-static struct shell_uart_int_driven shell_uart_i;
-static struct shell_uart_async      shell_uart_a;
-static struct shell_uart_polling    shell_uart_p;
-
->>>>>>> 9683bce7
 #ifdef CONFIG_MCUMGR_TRANSPORT_SHELL
 NET_BUF_POOL_DEFINE(smp_shell_rx_pool, CONFIG_MCUMGR_TRANSPORT_SHELL_RX_BUF_COUNT,
                     SMP_SHELL_RX_BUF_SIZE, 0, NULL);
@@ -270,81 +208,43 @@
     }
 }
 
-<<<<<<< HEAD
-static void irq_init(struct shell_uart_int_driven *sh_uart)
-{
-	const struct device *dev = sh_uart->common.dev;
-
-	ring_buf_init(&sh_uart->rx_ringbuf, CONFIG_SHELL_BACKEND_SERIAL_RX_RING_BUFFER_SIZE,
-		      sh_uart->rx_buf);
-	ring_buf_init(&sh_uart->tx_ringbuf, CONFIG_SHELL_BACKEND_SERIAL_TX_RING_BUFFER_SIZE,
-		      sh_uart->tx_buf);
-	sh_uart->tx_busy = 0;
-	uart_irq_callback_user_data_set(dev, uart_callback, (void *)sh_uart);
-	uart_irq_rx_enable(dev);
-
-	if (IS_ENABLED(CONFIG_SHELL_BACKEND_SERIAL_CHECK_DTR)) {
-		k_timer_init(&sh_uart->dtr_timer, dtr_timer_handler, NULL);
-		k_timer_user_data_set(&sh_uart->dtr_timer, (void *)sh_uart);
-	}
-=======
 static void irq_init(struct shell_uart_int_driven* sh_uart) {
     const struct device* dev = sh_uart->common.dev;
 
     ring_buf_init(&sh_uart->rx_ringbuf, CONFIG_SHELL_BACKEND_SERIAL_RX_RING_BUFFER_SIZE,
-                  rx_ringbuf_data);
+                  sh_uart->rx_buf);
     ring_buf_init(&sh_uart->tx_ringbuf, CONFIG_SHELL_BACKEND_SERIAL_TX_RING_BUFFER_SIZE,
-                  tx_ringbuf_data);
+                  sh_uart->tx_buf);
     sh_uart->tx_busy = 0;
-    uart_irq_callback_user_data_set(dev, uart_callback, (void*)sh_uart);
+    uart_irq_callback_user_data_set(dev, uart_callback, (void *)sh_uart);
     uart_irq_rx_enable(dev);
 
     if (IS_ENABLED(CONFIG_SHELL_BACKEND_SERIAL_CHECK_DTR)) {
         k_timer_init(&sh_uart->dtr_timer, dtr_timer_handler, NULL);
         k_timer_user_data_set(&sh_uart->dtr_timer, (void*)sh_uart);
     }
->>>>>>> 9683bce7
 }
 
 static int rx_enable(const struct device* dev, uint8_t* buf, size_t len) {
     return uart_rx_enable(dev, buf, len, 10000);
 }
 
-<<<<<<< HEAD
-static void async_init(struct shell_uart_async *sh_uart)
-{
-	const struct device *dev = sh_uart->common.dev;
-	struct uart_async_rx *async_rx = &sh_uart->async_rx;
-	int err;
-
-	sh_uart->async_rx_config = (struct uart_async_rx_config){
-		.buffer = sh_uart->rx_data,
-		.length = ASYNC_RX_BUF_SIZE,
-		.buf_cnt = CONFIG_SHELL_BACKEND_SERIAL_ASYNC_RX_BUFFER_COUNT,
-	};
-
-	k_sem_init(&sh_uart->tx_sem, 0, 1);
-
-	err = uart_async_rx_init(async_rx, &sh_uart->async_rx_config);
-	(void)err;
-	__ASSERT_NO_MSG(err == 0);
-=======
 static void async_init(struct shell_uart_async* sh_uart) {
-    static const struct uart_async_rx_config async_rx_config = {
-        .buffer  = async_rx_data,
-        .length  = sizeof(async_rx_data),
-        .buf_cnt = CONFIG_SHELL_BACKEND_SERIAL_ASYNC_RX_BUFFER_COUNT
-    };
     const struct device* dev = sh_uart->common.dev;
     struct uart_async_rx* async_rx = &sh_uart->async_rx;
     int err;
 
+    sh_uart->async_rx_config = (struct uart_async_rx_config){
+        .buffer = sh_uart->rx_data,
+        .length = ASYNC_RX_BUF_SIZE,
+        .buf_cnt = CONFIG_SHELL_BACKEND_SERIAL_ASYNC_RX_BUFFER_COUNT,
+    };
+
     k_sem_init(&sh_uart->tx_sem, 0, 1);
 
-    err = uart_async_rx_init(async_rx, &async_rx_config);
+    err = uart_async_rx_init(async_rx, &sh_uart->async_rx_config);
     (void) err;
     __ASSERT_NO_MSG(err == 0);
->>>>>>> 9683bce7
 
     uint8_t* buf = uart_async_rx_buf_req(async_rx);
 
@@ -375,13 +275,8 @@
     k_timer_user_data_set(&sh_uart->rx_timer, (void*)sh_uart);
     k_timer_start(&sh_uart->rx_timer, RX_POLL_PERIOD, RX_POLL_PERIOD);
 
-<<<<<<< HEAD
-	ring_buf_init(&sh_uart->rx_ringbuf, CONFIG_SHELL_BACKEND_SERIAL_RX_RING_BUFFER_SIZE,
-		      sh_uart->rx_buf);
-=======
     ring_buf_init(&sh_uart->rx_ringbuf, CONFIG_SHELL_BACKEND_SERIAL_RX_RING_BUFFER_SIZE,
-                  rx_ringbuf_data);
->>>>>>> 9683bce7
+                  sh_uart->rx_buf);
 }
 
 static int init(const struct shell_transport* transport,
@@ -611,16 +506,7 @@
     #endif /* CONFIG_MCUMGR_TRANSPORT_SHELL */
 };
 
-<<<<<<< HEAD
 SHELL_UART_DEFINE(shell_transport_uart);
-=======
-struct shell_transport shell_transport_uart = {
-    .api = &shell_uart_transport_api,
-    .ctx = IS_ENABLED(CONFIG_SHELL_BACKEND_SERIAL_API_POLLING) ? (void*)&shell_uart_p :
-            (IS_ENABLED(CONFIG_SHELL_BACKEND_SERIAL_API_ASYNC) ? (void*)&shell_uart_a :
-             (void*)&shell_uart_i)};
-
->>>>>>> 9683bce7
 SHELL_DEFINE(shell_uart, CONFIG_SHELL_PROMPT_UART, &shell_transport_uart,
              CONFIG_SHELL_BACKEND_SERIAL_LOG_MESSAGE_QUEUE_SIZE,
              CONFIG_SHELL_BACKEND_SERIAL_LOG_MESSAGE_QUEUE_TIMEOUT,
