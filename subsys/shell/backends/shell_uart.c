/*
 * Copyright (c) 2018 Nordic Semiconductor ASA
 *
 * SPDX-License-Identifier: Apache-2.0
 */

#include <zephyr/shell/shell_uart.h>
#include <zephyr/drivers/uart.h>
#include <zephyr/init.h>
#include <zephyr/logging/log.h>
#include <zephyr/net/buf.h>

#define LOG_MODULE_NAME shell_uart
LOG_MODULE_REGISTER(shell_uart);

#ifdef CONFIG_SHELL_BACKEND_SERIAL_RX_POLL_PERIOD
#define RX_POLL_PERIOD K_MSEC(CONFIG_SHELL_BACKEND_SERIAL_RX_POLL_PERIOD)
#else
#define RX_POLL_PERIOD K_NO_WAIT
#endif

#ifdef CONFIG_MCUMGR_TRANSPORT_SHELL
NET_BUF_POOL_DEFINE(smp_shell_rx_pool, CONFIG_MCUMGR_TRANSPORT_SHELL_RX_BUF_COUNT,
		    SMP_SHELL_RX_BUF_SIZE, 0, NULL);
#endif /* CONFIG_MCUMGR_TRANSPORT_SHELL */

SHELL_UART_DEFINE(shell_transport_uart,
		  CONFIG_SHELL_BACKEND_SERIAL_TX_RING_BUFFER_SIZE,
		  CONFIG_SHELL_BACKEND_SERIAL_RX_RING_BUFFER_SIZE);

SHELL_DEFINE(shell_uart, CONFIG_SHELL_PROMPT_UART, &shell_transport_uart,
	     CONFIG_SHELL_BACKEND_SERIAL_LOG_MESSAGE_QUEUE_SIZE,
	     CONFIG_SHELL_BACKEND_SERIAL_LOG_MESSAGE_QUEUE_TIMEOUT,
	     SHELL_FLAG_OLF_CRLF);

#ifdef CONFIG_SHELL_BACKEND_SERIAL_INTERRUPT_DRIVEN
static void uart_rx_handle(const struct device *dev,
                           const struct shell_uart* sh_uart) {
	uint8_t *data;
	uint32_t len;
	uint32_t rd_len;
	bool new_data = false;
#ifdef CONFIG_MCUMGR_TRANSPORT_SHELL
	struct smp_shell_data *const smp = &sh_uart->ctrl_blk->smp;
#endif

	do {
        len = ring_buf_put_claim(sh_uart->rx_ringbuf, &data, sh_uart->rx_ringbuf->size);
		if (len > 0) {
			rd_len = uart_fifo_read(dev, data, len);

			/* If there is any new data to be either taken into
			 * ring buffer or consumed by the SMP, signal the
			 * shell_thread.
			 */
			if (rd_len > 0) {
				new_data = true;
			}

#ifdef CONFIG_MCUMGR_TRANSPORT_SHELL
			/* Divert bytes from shell handling if it is
			 * part of an mcumgr frame.
			 */
			size_t i = smp_shell_rx_bytes(smp, data, rd_len);

			rd_len -= i;

			if (rd_len) {
				for (uint32_t j = 0; j < rd_len; j++) {
					data[j] = data[i + j];
				}
			}
#endif /* CONFIG_MCUMGR_TRANSPORT_SHELL */

            int err = ring_buf_put_finish(sh_uart->rx_ringbuf, rd_len);
			(void)err;
			__ASSERT_NO_MSG(err == 0);
        }
        else {
			uint8_t dummy;

			/* No space in the ring buffer - consume byte. */
			LOG_WRN("RX ring buffer full.");

			rd_len = uart_fifo_read(dev, &dummy, 1);

#ifdef CONFIG_MCUMGR_TRANSPORT_SHELL
			/* If successful in getting byte from the fifo, try
			 * feeding it to SMP as a part of mcumgr frame.
			 */
			if ((rd_len != 0) &&
			    (smp_shell_rx_bytes(smp, &dummy, 1) == 1)) {
				new_data = true;
			}
#endif /* CONFIG_MCUMGR_TRANSPORT_SHELL */
		}
	} while (rd_len && (rd_len == len));

	if (new_data) {
		sh_uart->ctrl_blk->handler(SHELL_TRANSPORT_EVT_RX_RDY,
					   sh_uart->ctrl_blk->context);
	}
}

static bool uart_dtr_check(const struct device *dev)
{
	BUILD_ASSERT(!IS_ENABLED(CONFIG_SHELL_BACKEND_SERIAL_CHECK_DTR) ||
		IS_ENABLED(CONFIG_UART_LINE_CTRL),
		"DTR check requires CONFIG_UART_LINE_CTRL");

	if (IS_ENABLED(CONFIG_SHELL_BACKEND_SERIAL_CHECK_DTR)) {
        int dtr;
        int err;

		err = uart_line_ctrl_get(dev, UART_LINE_CTRL_DTR, &dtr);
            if ((err == -ENOSYS) || (err == -ENOTSUP)) {
			return true;
		}

		return dtr;
	}

	return true;
}

static void dtr_timer_handler(struct k_timer *timer)
{
	const struct shell_uart *sh_uart = k_timer_user_data_get(timer);

	if (!uart_dtr_check(sh_uart->ctrl_blk->dev)) {
		return;
	}

	/* DTR is active, stop timer and start TX */
	k_timer_stop(timer);
	uart_irq_tx_enable(sh_uart->ctrl_blk->dev);
}

static void uart_tx_handle(const struct device *dev,
                           const struct shell_uart* sh_uart) {
	uint32_t len;
	const uint8_t *data;

	if (!uart_dtr_check(dev)) {
		/* Wait for DTR signal before sending anything to output. */
		uart_irq_tx_disable(dev);
		k_timer_start(sh_uart->dtr_timer, K_MSEC(100), K_MSEC(100));
		return;
	}

	len = ring_buf_get_claim(sh_uart->tx_ringbuf, (uint8_t **)&data,
				 sh_uart->tx_ringbuf->size);
	if (len) {
		int err;

		len = uart_fifo_fill(dev, data, len);
		err = ring_buf_get_finish(sh_uart->tx_ringbuf, len);
		__ASSERT_NO_MSG(err == 0);
		ARG_UNUSED(err);
    }
    else {
		uart_irq_tx_disable(dev);
		sh_uart->ctrl_blk->tx_busy = 0;
	}

	sh_uart->ctrl_blk->handler(SHELL_TRANSPORT_EVT_TX_RDY, sh_uart->ctrl_blk->context);
}

static void uart_callback(const struct device* dev, void* user_data) {
	const struct shell_uart *sh_uart = (struct shell_uart *)user_data;

	uart_irq_update(dev);

	if (uart_irq_rx_ready(dev)) {
		uart_rx_handle(dev, sh_uart);
	}

	if (uart_irq_tx_ready(dev)) {
		uart_tx_handle(dev, sh_uart);
	}
}
#endif /* CONFIG_SHELL_BACKEND_SERIAL_INTERRUPT_DRIVEN */

static void uart_irq_init(const struct shell_uart* sh_uart) {
#ifdef CONFIG_SHELL_BACKEND_SERIAL_INTERRUPT_DRIVEN
	const struct device *dev = sh_uart->ctrl_blk->dev;

	ring_buf_reset(sh_uart->tx_ringbuf);
	ring_buf_reset(sh_uart->rx_ringbuf);
	sh_uart->ctrl_blk->tx_busy = 0;
	uart_irq_callback_user_data_set(dev, uart_callback, (void *)sh_uart);
	uart_irq_rx_enable(dev);

	if (IS_ENABLED(CONFIG_SHELL_BACKEND_SERIAL_CHECK_DTR)) {
		k_timer_init(sh_uart->dtr_timer, dtr_timer_handler, NULL);
		k_timer_user_data_set(sh_uart->dtr_timer, (void *)sh_uart);
	}
#endif
}

static void timer_handler(struct k_timer* timer) {
	uint8_t c;
	const struct shell_uart *sh_uart = k_timer_user_data_get(timer);

	while (uart_poll_in(sh_uart->ctrl_blk->dev, &c) == 0) {
		if (ring_buf_put(sh_uart->rx_ringbuf, &c, 1) == 0U) {
			/* ring buffer full. */
			LOG_WRN("RX ring buffer full.");
		}

		sh_uart->ctrl_blk->handler(SHELL_TRANSPORT_EVT_RX_RDY,
					   sh_uart->ctrl_blk->context);
	}
}

static int init(const struct shell_transport *transport,
		const void *config,
		shell_transport_handler_t evt_handler,
                void* context) {
	const struct shell_uart *sh_uart = (struct shell_uart *)transport->ctx;

	sh_uart->ctrl_blk->dev = (const struct device *)config;
	sh_uart->ctrl_blk->handler = evt_handler;
	sh_uart->ctrl_blk->context = context;

#ifdef CONFIG_MCUMGR_TRANSPORT_SHELL
	sh_uart->ctrl_blk->smp.buf_pool = &smp_shell_rx_pool;
	k_fifo_init(&sh_uart->ctrl_blk->smp.buf_ready);
#endif

	if (IS_ENABLED(CONFIG_SHELL_BACKEND_SERIAL_INTERRUPT_DRIVEN)) {
		uart_irq_init(sh_uart);
    }
    else {
		k_timer_init(sh_uart->timer, timer_handler, NULL);
		k_timer_user_data_set(sh_uart->timer, (void *)sh_uart);
		k_timer_start(sh_uart->timer, RX_POLL_PERIOD, RX_POLL_PERIOD);
	}

    return (0);
}

static int uninit(const struct shell_transport* transport) {
	const struct shell_uart *sh_uart = (struct shell_uart *)transport->ctx;

	if (IS_ENABLED(CONFIG_SHELL_BACKEND_SERIAL_INTERRUPT_DRIVEN)) {
		const struct device *dev = sh_uart->ctrl_blk->dev;

		k_timer_stop(sh_uart->dtr_timer);
		uart_irq_tx_disable(dev);
		uart_irq_rx_disable(dev);
    }
    else {
		k_timer_stop(sh_uart->timer);
	}

	return (0);
}

static int enable(const struct shell_transport* transport, bool blocking_tx) {
	const struct shell_uart *sh_uart = (struct shell_uart *)transport->ctx;

	sh_uart->ctrl_blk->blocking_tx = blocking_tx;

	if (blocking_tx) {
#ifdef CONFIG_SHELL_BACKEND_SERIAL_INTERRUPT_DRIVEN
		uart_irq_tx_disable(sh_uart->ctrl_blk->dev);
#endif
	}

    return (0);
}

static void irq_write(const struct shell_uart *sh_uart, const void *data,
                      size_t length, size_t* cnt) {
	*cnt = ring_buf_put(sh_uart->tx_ringbuf, data, length);

	if (atomic_set(&sh_uart->ctrl_blk->tx_busy, 1) == 0) {
#ifdef CONFIG_SHELL_BACKEND_SERIAL_INTERRUPT_DRIVEN
		uart_irq_tx_enable(sh_uart->ctrl_blk->dev);
#endif
	}
}

static int write(const struct shell_transport *transport,
                 const void* data, size_t length, size_t* cnt) {
	const struct shell_uart *sh_uart = (struct shell_uart *)transport->ctx;
	const uint8_t *data8 = (const uint8_t *)data;

	if (IS_ENABLED(CONFIG_SHELL_BACKEND_SERIAL_INTERRUPT_DRIVEN) &&
		!sh_uart->ctrl_blk->blocking_tx) {
		irq_write(sh_uart, data, length, cnt);
    }
    else {
		for (size_t i = 0U; i < length; i++) {
			uart_poll_out(sh_uart->ctrl_blk->dev, data8[i]);
		}

		*cnt = length;

		sh_uart->ctrl_blk->handler(SHELL_TRANSPORT_EVT_TX_RDY,
					   sh_uart->ctrl_blk->context);
	}

    return (0);
}

static int read(const struct shell_transport *transport,
                void* data, size_t length, size_t* cnt) {
	struct shell_uart *sh_uart = (struct shell_uart *)transport->ctx;

	*cnt = ring_buf_get(sh_uart->rx_ringbuf, data, length);

    return (0);
}

#ifdef CONFIG_MCUMGR_TRANSPORT_SHELL
static void update(const struct shell_transport* transport) {
	struct shell_uart *sh_uart = (struct shell_uart *)transport->ctx;

	smp_shell_process(&sh_uart->ctrl_blk->smp);
}
#endif /* CONFIG_MCUMGR_TRANSPORT_SHELL */

const struct shell_transport_api shell_uart_transport_api = {
	.init = init,
	.uninit = uninit,
	.enable = enable,
	.write = write,
	.read = read,
#ifdef CONFIG_MCUMGR_TRANSPORT_SHELL
	.update = update,
#endif /* CONFIG_MCUMGR_TRANSPORT_SHELL */
};

<<<<<<< HEAD
static int enable_shell_uart(void)
{
=======
static int enable_shell_uart(const struct device* arg) {
	ARG_UNUSED(arg);
>>>>>>> 4c649d33
	const struct device *const dev = DEVICE_DT_GET(DT_CHOSEN(zephyr_shell_uart));
    bool log_backend = (CONFIG_SHELL_BACKEND_SERIAL_LOG_LEVEL > 0);
    uint32_t level   = (CONFIG_SHELL_BACKEND_SERIAL_LOG_LEVEL > LOG_LEVEL_DBG) ?
		CONFIG_LOG_MAX_LEVEL : CONFIG_SHELL_BACKEND_SERIAL_LOG_LEVEL;
    static const struct shell_backend_config_flags cfg_flags = SHELL_DEFAULT_BACKEND_CONFIG_FLAGS;

	if (!device_is_ready(dev)) {
        return (-ENODEV);
	}

	if (IS_ENABLED(CONFIG_MCUMGR_TRANSPORT_SHELL)) {
		smp_shell_init();
	}

	shell_init(&shell_uart, dev, cfg_flags, log_backend, level);

    return (0);
}

SYS_INIT(enable_shell_uart, POST_KERNEL, CONFIG_SHELL_BACKEND_SERIAL_INIT_PRIORITY);

const struct shell* shell_backend_uart_get_ptr(void) {
    return (&shell_uart);
}<|MERGE_RESOLUTION|>--- conflicted
+++ resolved
@@ -333,13 +333,7 @@
 #endif /* CONFIG_MCUMGR_TRANSPORT_SHELL */
 };
 
-<<<<<<< HEAD
-static int enable_shell_uart(void)
-{
-=======
-static int enable_shell_uart(const struct device* arg) {
-	ARG_UNUSED(arg);
->>>>>>> 4c649d33
+static int enable_shell_uart(void) {
 	const struct device *const dev = DEVICE_DT_GET(DT_CHOSEN(zephyr_shell_uart));
     bool log_backend = (CONFIG_SHELL_BACKEND_SERIAL_LOG_LEVEL > 0);
     uint32_t level   = (CONFIG_SHELL_BACKEND_SERIAL_LOG_LEVEL > LOG_LEVEL_DBG) ?
