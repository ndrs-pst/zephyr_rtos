--- conflicted
+++ resolved
@@ -98,12 +98,8 @@
     uint8_t uart_buf[CONFIG_MODBUS_BUFFER_SIZE];
 };
 
-<<<<<<< HEAD
 #define MODBUS_STATE_CONFIGURED             0
-=======
-#define MODBUS_STATE_CONFIGURED		0
-#define MODBUS_STATE_RX_ENABLED		1
->>>>>>> a4f702b8
+#define MODBUS_STATE_RX_ENABLED             1
 
 struct modbus_context {
     /* Interface name */
@@ -226,14 +222,14 @@
  *
  * @param ctx        Modbus interface context
  */
-void modbus_serial_rx_disable(struct modbus_context const* ctx);
+void modbus_serial_rx_disable(struct modbus_context* ctx);
 
 /**
  * @brief Enable serial line reception.
  *
  * @param ctx        Modbus interface context
  */
-void modbus_serial_rx_enable(struct modbus_context const* ctx);
+void modbus_serial_rx_enable(struct modbus_context* ctx);
 
 /**
  * @brief Assemble ADU from serial line RX buffer
