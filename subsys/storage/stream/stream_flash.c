--- conflicted
+++ resolved
@@ -237,11 +237,7 @@
 	return rc;
 }
 
-<<<<<<< HEAD
 size_t stream_flash_bytes_written(struct stream_flash_ctx const* ctx)
-=======
-size_t stream_flash_bytes_written(const struct stream_flash_ctx *ctx)
->>>>>>> 4a8a035b
 {
 	return ctx->bytes_written;
 }
