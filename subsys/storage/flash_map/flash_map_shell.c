--- conflicted
+++ resolved
@@ -18,11 +18,9 @@
 
 LOG_MODULE_REGISTER(flash_map_shell);
 
-extern const struct flash_area* flash_map;
+extern const struct flash_area *flash_map;
 
-<<<<<<< HEAD
-static void fa_cb(const struct flash_area *fa, void *user_data)
-{
+static void fa_cb(const struct flash_area* fa, void* user_data) {
 	struct shell *sh = user_data;
 
 	shell_print(sh, "%2d   0x%0*"PRIxPTR"   %-26s  0x%-10x 0x%-12x",
@@ -30,33 +28,14 @@
 		    (uint32_t) fa->fa_off, fa->fa_size);
 }
 
-static int cmd_flash_map_list(const struct shell *sh, size_t argc,
-			      char **argv)
-{
+static int cmd_flash_map_list(const struct shell* sh, size_t argc, char** argv) {
 	shell_print(sh, "ID | Device     | Device Name               "
-=======
-static void fa_cb(const struct flash_area* fa, void* user_data) {
-    struct shell* shell = user_data;
-
-    shell_print(shell, "%2d   0x%0*"PRIxPTR"   %-26s  0x%-10x 0x%-12x",
-                (int)fa->fa_id, sizeof(uintptr_t) * 2, (uintptr_t)fa->fa_dev, fa->fa_dev->name,
-                (uint32_t) fa->fa_off, fa->fa_size);
-}
-
-static int cmd_flash_map_list(const struct shell* shell, size_t argc, char** argv) {
-	shell_print(shell, "ID | Device     | Device Name               "
->>>>>>> 4c649d33
 		    "|   Offset   |   Size");
 	shell_print(sh, "-----------------------------------------"
 		    "------------------------------");
-<<<<<<< HEAD
 	flash_area_foreach(fa_cb, (struct shell *)sh);
-	return 0;
-=======
-	flash_area_foreach(fa_cb, (struct shell *)shell);
 
     return (0);
->>>>>>> 4c649d33
 }
 
 SHELL_STATIC_SUBCMD_SET_CREATE(sub_flash_map,
