/*
 * Copyright (c) 2017-2021 Nordic Semiconductor ASA
 * Copyright (c) 2015 Runtime Inc
 * Copyright (c) 2017 Linaro Ltd
 * Copyright (c) 2020 Gerson Fernando Budke <nandojve@gmail.com>
 * Copyright (c) 2023 Sensorfy B.V.
 *
 * SPDX-License-Identifier: Apache-2.0
 */

#include <errno.h>

#include <zephyr/types.h>
#include <stddef.h>
#include <sys/types.h>
#include <zephyr/device.h>
#include <zephyr/storage/flash_map.h>
#include "flash_map_priv.h"
#include <zephyr/drivers/flash.h>
#include <zephyr/init.h>

void flash_area_foreach(flash_area_cb_t user_cb, void* user_data) {
    for (int i = 0; i < flash_map_entries; i++) {
        user_cb(&flash_map[i], user_data);
    }
}

int flash_area_open(uint8_t id, const struct flash_area** fap) {
    const struct flash_area* area;

    if (flash_map == NULL) {
        return (-EACCES);
    }

    area = get_flash_area_from_id(id);
    if (area == NULL) {
        return (-ENOENT);
    }

<<<<<<< HEAD
    if (!area->fa_dev || !device_is_ready(area->fa_dev)) {
        return (-ENODEV);
    }
=======
	if (!device_is_ready(area->fa_dev)) {
		return -ENODEV;
	}
>>>>>>> 9a804572

    *fap = area;

    return (0);
}

void flash_area_close(const struct flash_area* fa) {
    /* nothing to do for now */
}

int flash_area_read(const struct flash_area* fa, off_t off, void* dst, size_t len) {
    if (!is_in_flash_area_bounds(fa, off, len)) {
        return (-EINVAL);
    }

    return (flash_read(fa->fa_dev, (fa->fa_off + off), dst, len));
}

int flash_area_write(const struct flash_area* fa, off_t off, void const* src, size_t len) {
    if (!is_in_flash_area_bounds(fa, off, len)) {
        return (-EINVAL);
    }

    return (flash_write(fa->fa_dev, (fa->fa_off + off), (void*)src, len));
}

int flash_area_erase(const struct flash_area* fa, off_t off, size_t len) {
    if (!is_in_flash_area_bounds(fa, off, len)) {
        return (-EINVAL);
    }

    return (flash_erase(fa->fa_dev, (fa->fa_off + off), len));
}

int flash_area_flatten(const struct flash_area* fa, off_t off, size_t len) {
    if (!is_in_flash_area_bounds(fa, off, len)) {
        return (-EINVAL);
    }

    return flash_flatten(fa->fa_dev, fa->fa_off + off, len);
}

uint32_t flash_area_align(const struct flash_area* fa) {
    return flash_get_write_block_size(fa->fa_dev);
}

int flash_area_has_driver(const struct flash_area* fa) {
    if (!device_is_ready(fa->fa_dev)) {
        return (-ENODEV);
    }

    return (1);
}

const struct device* flash_area_get_device(const struct flash_area* fa) {
    return (fa->fa_dev);
}

#if CONFIG_FLASH_MAP_LABELS
char const* flash_area_label(const struct flash_area* fa) {
    return fa->fa_label;
}
#endif

uint8_t flash_area_erased_val(const struct flash_area* fa) {
    const struct flash_parameters* param;

    param = flash_get_parameters(fa->fa_dev);

    return (param->erase_value);
}<|MERGE_RESOLUTION|>--- conflicted
+++ resolved
@@ -37,15 +37,9 @@
         return (-ENOENT);
     }
 
-<<<<<<< HEAD
-    if (!area->fa_dev || !device_is_ready(area->fa_dev)) {
+    if (!device_is_ready(area->fa_dev)) {
         return (-ENODEV);
     }
-=======
-	if (!device_is_ready(area->fa_dev)) {
-		return -ENODEV;
-	}
->>>>>>> 9a804572
 
     *fap = area;
 
