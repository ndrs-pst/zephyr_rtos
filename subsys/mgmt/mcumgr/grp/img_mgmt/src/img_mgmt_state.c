--- conflicted
+++ resolved
@@ -384,26 +384,8 @@
  * Confirms the current image state.  Prevents a fallback from occurring on the
  * next reboot if the active image is currently being tested.
  */
-<<<<<<< HEAD
 int img_mgmt_state_confirm(void) {
     int rc;
-
-    #if defined(CONFIG_MCUMGR_GRP_IMG_STATUS_HOOKS)
-    int32_t  err_rc;
-    uint16_t err_group;
-    #endif
-=======
-int
-img_mgmt_state_confirm(void)
-{
-	int rc;
-
-	/* Confirm disallowed if a test is pending. */
-	if (img_mgmt_state_any_pending()) {
-		rc = IMG_MGMT_ERR_IMAGE_ALREADY_PENDING;
-		goto err;
-	}
->>>>>>> 8cff70a9
 
     /* Confirm disallowed if a test is pending. */
     if (img_mgmt_state_any_pending()) {
@@ -411,26 +393,19 @@
         goto err;
     }
 
-<<<<<<< HEAD
     rc = img_mgmt_write_confirmed();
-=======
-#if defined(CONFIG_MCUMGR_GRP_IMG_STATUS_HOOKS)
-	if (!rc) {
-		int32_t err_rc;
-		uint16_t err_group;
-		struct img_mgmt_image_confirmed confirmed_data = {
-			.image = 0
-		};
-
-		(void)mgmt_callback_notify(MGMT_EVT_OP_IMG_MGMT_DFU_CONFIRMED, &confirmed_data,
-					   sizeof(confirmed_data), &err_rc, &err_group);
-	}
-#endif
->>>>>>> 8cff70a9
 
     #if defined(CONFIG_MCUMGR_GRP_IMG_STATUS_HOOKS)
-    (void) mgmt_callback_notify(MGMT_EVT_OP_IMG_MGMT_DFU_CONFIRMED, NULL, 0, &err_rc,
-                                &err_group);
+    if (!rc) {
+        int32_t err_rc;
+        uint16_t err_group;
+        struct img_mgmt_image_confirmed confirmed_data = {
+            .image = 0
+        };
+
+        (void) mgmt_callback_notify(MGMT_EVT_OP_IMG_MGMT_DFU_CONFIRMED, &confirmed_data,
+                                    sizeof(confirmed_data), &err_rc, &err_group);
+    }
     #endif
 
 err :
@@ -470,12 +445,12 @@
         return (true);
     }
 
-    ok = zcbor_map_start_encode(zse, CONFIG_MCUMGR_GRP_IMG_IMAGE_SLOT_STATE_STATES)	&&
+    ok = zcbor_map_start_encode(zse, CONFIG_MCUMGR_GRP_IMG_IMAGE_SLOT_STATE_STATES) &&
          ((CONFIG_MCUMGR_GRP_IMG_UPDATABLE_IMAGE_NUMBER == 1) ||
-           (zcbor_tstr_put_lit(zse, "image")                  &&
-           zcbor_uint32_put(zse, slot >> 1)))                       &&
-           zcbor_tstr_put_lit(zse, "slot")                          &&
-           zcbor_uint32_put(zse, slot % 2 )                         &&
+           (zcbor_tstr_put_lit(zse, "image")                                        &&
+           zcbor_uint32_put(zse, slot >> 1)))                                       &&
+           zcbor_tstr_put_lit(zse, "slot")                                          &&
+           zcbor_uint32_put(zse, slot % 2 )                                         &&
            zcbor_tstr_put_lit(zse, "version");
 
     if (ok) {
@@ -488,12 +463,12 @@
         }
     }
 
-    ok = ok && zcbor_tstr_put_lit(zse, "hash")  &&
-         zcbor_bstr_encode(zse, &zhash)         &&
-         ZCBOR_ENCODE_FLAG(zse, "bootable", !(flags & IMAGE_F_NON_BOOTABLE))      &&
-         ZCBOR_ENCODE_FLAG(zse, "pending", state_flags & REPORT_SLOT_PENDING)     &&
-         ZCBOR_ENCODE_FLAG(zse, "confirmed", state_flags & REPORT_SLOT_CONFIRMED) &&
-         ZCBOR_ENCODE_FLAG(zse, "active", state_flags & REPORT_SLOT_ACTIVE)       &&
+    ok = ok && zcbor_tstr_put_lit(zse, "hash")                                      &&
+         zcbor_bstr_encode(zse, &zhash)                                             &&
+         ZCBOR_ENCODE_FLAG(zse, "bootable", !(flags & IMAGE_F_NON_BOOTABLE))        &&
+         ZCBOR_ENCODE_FLAG(zse, "pending", state_flags & REPORT_SLOT_PENDING)       &&
+         ZCBOR_ENCODE_FLAG(zse, "confirmed", state_flags & REPORT_SLOT_CONFIRMED)   &&
+         ZCBOR_ENCODE_FLAG(zse, "active", state_flags & REPORT_SLOT_ACTIVE)         &&
          ZCBOR_ENCODE_FLAG(zse, "permanent", state_flags & REPORT_SLOT_PERMANENT);
 
     if (!ok) {
@@ -575,7 +550,6 @@
     return (ok ? MGMT_ERR_EOK : MGMT_ERR_EMSGSIZE);
 }
 
-<<<<<<< HEAD
 static int img_mgmt_set_next_boot_slot_common(int slot, int active_slot, bool confirm) {
     const struct flash_area* fa;
     int area_id = img_mgmt_flash_area_id(slot);
@@ -608,66 +582,21 @@
     }
 
     flash_area_close(fa);
-
     #if defined(CONFIG_MCUMGR_GRP_IMG_STATUS_HOOKS)
-    if (rc == 0 && slot == active_slot && confirm) {
-        int32_t  err_rc;
+    if ((rc == 0) && (slot == active_slot) && confirm) {
+        /* Confirm event is only sent for active slot */
+        int32_t err_rc;
         uint16_t err_group;
-
-        /* Confirm event is only sent for active slot */
-        (void) mgmt_callback_notify(MGMT_EVT_OP_IMG_MGMT_DFU_CONFIRMED, NULL, 0, &err_rc,
-                                    &err_group);
+        struct img_mgmt_image_confirmed confirmed_data = {
+            .image = img_mgmt_slot_to_image(slot)
+        };
+
+        (void) mgmt_callback_notify(MGMT_EVT_OP_IMG_MGMT_DFU_CONFIRMED, &confirmed_data,
+                                    sizeof(confirmed_data), &err_rc, &err_group);
     }
     #endif
 
     return (rc);
-=======
-static int img_mgmt_set_next_boot_slot_common(int slot, int active_slot, bool confirm)
-{
-	const struct flash_area *fa;
-	int area_id = img_mgmt_flash_area_id(slot);
-	int rc = 0;
-
-	if (flash_area_open(area_id, &fa) != 0) {
-		return IMG_MGMT_ERR_FLASH_OPEN_FAILED;
-	}
-
-	rc = boot_set_next(fa, slot == active_slot, confirm);
-	if (rc != 0) {
-		/* Failed to set next slot for boot as desired */
-		LOG_ERR("Faled boot_set_next with code %d, for slot %d,"
-			" with active slot %d and confirm %d",
-			 rc, slot, active_slot, confirm);
-
-		/* Translate from boot util error code to IMG mgmt group error code */
-		if (rc == BOOT_EFLASH) {
-			rc = IMG_MGMT_ERR_FLASH_WRITE_FAILED;
-		} else if (rc == BOOT_EBADVECT) {
-			rc = IMG_MGMT_ERR_INVALID_IMAGE_VECTOR_TABLE;
-		} else if (rc == BOOT_EBADIMAGE) {
-			rc = IMG_MGMT_ERR_INVALID_IMAGE_HEADER_MAGIC;
-		} else {
-			rc = IMG_MGMT_ERR_UNKNOWN;
-		}
-	}
-	flash_area_close(fa);
-
-#if defined(CONFIG_MCUMGR_GRP_IMG_STATUS_HOOKS)
-	if (rc == 0 && slot == active_slot && confirm) {
-		/* Confirm event is only sent for active slot */
-		int32_t err_rc;
-		uint16_t err_group;
-		struct img_mgmt_image_confirmed confirmed_data = {
-			.image = img_mgmt_slot_to_image(slot)
-		};
-
-		(void)mgmt_callback_notify(MGMT_EVT_OP_IMG_MGMT_DFU_CONFIRMED, &confirmed_data,
-					   sizeof(confirmed_data), &err_rc, &err_group);
-	}
-#endif
-
-	return rc;
->>>>>>> 8cff70a9
 }
 
 #ifndef CONFIG_MCUBOOT_BOOTLOADER_MODE_DIRECT_XIP_WITH_REVERT
