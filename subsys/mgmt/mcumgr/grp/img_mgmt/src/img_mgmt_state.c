/*
 * Copyright (c) 2018-2021 mcumgr authors
 * Copyright (c) 2022-2023 Nordic Semiconductor ASA
 *
 * SPDX-License-Identifier: Apache-2.0
 */

#include <zephyr/sys/util_macro.h>
#include <zephyr/toolchain.h>
#include <string.h>
#include <zephyr/logging/log.h>
#include <zephyr/dfu/mcuboot.h>

#include <zcbor_common.h>
#include <zcbor_decode.h>
#include <zcbor_encode.h>

#include <bootutil/bootutil_public.h>

#include <zephyr/mgmt/mcumgr/mgmt/mgmt.h>
#include <zephyr/mgmt/mcumgr/smp/smp.h>
#include <zephyr/mgmt/mcumgr/grp/img_mgmt/img_mgmt.h>

#include <mgmt/mcumgr/util/zcbor_bulk.h>
#include <mgmt/mcumgr/grp/img_mgmt/img_mgmt_priv.h>

#ifdef CONFIG_MCUMGR_MGMT_NOTIFICATION_HOOKS
#include <zephyr/mgmt/mcumgr/mgmt/callbacks.h>
#endif

LOG_MODULE_DECLARE(mcumgr_img_grp, CONFIG_MCUMGR_GRP_IMG_LOG_LEVEL);

/* The value here sets how many "characteristics" that describe image is
 * encoded into a map per each image (like bootable flags, and so on).
 * This value is only used for zcbor to predict map size and map encoding
 * and does not affect memory allocation.
 * In case when more "characteristics" are added to image map then
 * zcbor_map_end_encode may fail it this value does not get updated.
 */
#define MAX_IMG_CHARACTERISTICS 15

#ifndef CONFIG_MCUMGR_GRP_IMG_FRUGAL_LIST
#define ZCBOR_ENCODE_FLAG(zse, label, value)                    \
        (zcbor_tstr_put_lit(zse, label) && zcbor_bool_put(zse, value))
#else
/* In "frugal" lists flags are added to response only when they evaluate to true */
/* Note that value is evaluated twice! */
#define ZCBOR_ENCODE_FLAG(zse, label, value)                    \
        (!(value) || (zcbor_tstr_put_lit(zse, label) && zcbor_bool_put(zse, (value))))
#endif

/* Flags returned by img_mgmt_state_read() for queried slot */
#define REPORT_SLOT_ACTIVE    BIT(0)
#define REPORT_SLOT_PENDING   BIT(1)
#define REPORT_SLOT_CONFIRMED BIT(2)
#define REPORT_SLOT_PERMANENT BIT(3)

#if defined(CONFIG_MCUBOOT_BOOTLOADER_MODE_DIRECT_XIP_WITH_REVERT)
#define DIRECT_XIP_BOOT_UNSET   0
#define DIRECT_XIP_BOOT_ONCE    1
#define DIRECT_XIP_BOOT_REVERT  2
#define DIRECT_XIP_BOOT_FOREVER 3
#endif

/**
 * Collects information about the specified image slot.
 */
#ifndef CONFIG_MCUBOOT_BOOTLOADER_MODE_DIRECT_XIP
<<<<<<< HEAD
uint8_t
img_mgmt_state_flags(int query_slot)
{
	uint8_t flags;
	int swap_type;
	int image = query_slot / 2;	/* We support max 2 images for now */
	int active_slot = img_mgmt_active_slot(image);

	flags = 0;

	/* Determine if this is pending or confirmed (only applicable for
	 * unified images and loaders.
	 */
	swap_type = img_mgmt_swap_type(query_slot);
	switch (swap_type) {
	case IMG_MGMT_SWAP_TYPE_NONE:
		if (query_slot == active_slot) {
			flags |= IMG_MGMT_STATE_F_CONFIRMED;
		}
		break;

	case IMG_MGMT_SWAP_TYPE_TEST:
		if (query_slot == active_slot) {
			flags |= IMG_MGMT_STATE_F_CONFIRMED;
		} else {
			flags |= IMG_MGMT_STATE_F_PENDING;
		}
		break;

	case IMG_MGMT_SWAP_TYPE_PERM:
		if (query_slot == active_slot) {
			flags |= IMG_MGMT_STATE_F_CONFIRMED;
		} else {
			flags |= IMG_MGMT_STATE_F_PENDING | IMG_MGMT_STATE_F_PERMANENT;
		}
		break;

	case IMG_MGMT_SWAP_TYPE_REVERT:
		if (query_slot != active_slot) {
			flags |= IMG_MGMT_STATE_F_CONFIRMED;
		}
		break;
	}

	/* Only running application is active */
	if (image == img_mgmt_active_image() && query_slot == active_slot) {
		flags |= IMG_MGMT_STATE_F_ACTIVE;
	}

	return flags;
=======
uint8_t img_mgmt_state_flags(int query_slot) {
    uint8_t flags;
    int swap_type;
    int image = (query_slot / 2);           /* We support max 2 images for now */
    int active_slot = img_mgmt_active_slot(image);

    flags = 0;

    /* Determine if this is is pending or confirmed (only applicable for
     * unified images and loaders.
     */
    swap_type = img_mgmt_swap_type(query_slot);
    switch (swap_type) {
        case IMG_MGMT_SWAP_TYPE_NONE :
            if (query_slot == active_slot) {
                flags |= IMG_MGMT_STATE_F_CONFIRMED;
            }
            break;

        case IMG_MGMT_SWAP_TYPE_TEST :
            if (query_slot == active_slot) {
                flags |= IMG_MGMT_STATE_F_CONFIRMED;
            }
            else {
                flags |= IMG_MGMT_STATE_F_PENDING;
            }
            break;

        case IMG_MGMT_SWAP_TYPE_PERM :
            if (query_slot == active_slot) {
                flags |= IMG_MGMT_STATE_F_CONFIRMED;
            }
            else {
                flags |= IMG_MGMT_STATE_F_PENDING | IMG_MGMT_STATE_F_PERMANENT;
            }
            break;

        case IMG_MGMT_SWAP_TYPE_REVERT :
            if (query_slot != active_slot) {
                flags |= IMG_MGMT_STATE_F_CONFIRMED;
            }
            break;
    }

    /* Only running application is active */
    if (image == img_mgmt_active_image() && query_slot == active_slot) {
        flags |= IMG_MGMT_STATE_F_ACTIVE;
    }

    return (flags);
>>>>>>> f1687e04
}
#else
uint8_t img_mgmt_state_flags(int query_slot) {
    uint8_t flags       = 0;
    int     image       = query_slot / 2; /* We support max 2 images for now */
    int     active_slot = img_mgmt_active_slot(image);

    /* In case when MCUboot is configured for DirectXIP slot may only be
     * active or pending. Slot is marked pending only when version in that slot
     * is higher than version of active slot.
     */
    if (image == img_mgmt_active_image() && query_slot == active_slot) {
        flags = IMG_MGMT_STATE_F_ACTIVE;
    }
    else {
        struct image_version sver;
        struct image_version aver;
        int                  rcs = img_mgmt_read_info(query_slot, &sver, NULL, NULL);
        int                  rca = img_mgmt_read_info(active_slot, &aver, NULL, NULL);

        if (rcs == 0 && rca == 0 && img_mgmt_vercmp(&aver, &sver) < 0) {
            flags = IMG_MGMT_STATE_F_PENDING | IMG_MGMT_STATE_F_PERMANENT;
        }
    }

    return (flags);
}
#endif

#if !defined(CONFIG_MCUBOOT_BOOTLOADER_MODE_DIRECT_XIP) &&                                                             \
    !defined(CONFIG_MCUBOOT_BOOTLOADER_MODE_DIRECT_XIP_WITH_REVERT)
int img_mgmt_get_next_boot_slot(int image, enum img_mgmt_next_boot_type* type) {
    int const active_slot = img_mgmt_active_slot(image);
    int const state = mcuboot_swap_type_multi(image);
    /* All cases except BOOT_SWAP_TYPE_NONE return opposite slot */
    int slot = img_mgmt_get_opposite_slot(active_slot);
    enum img_mgmt_next_boot_type lt = NEXT_BOOT_TYPE_NORMAL;

    switch (state) {
        case BOOT_SWAP_TYPE_NONE :
            /* Booting to the same slot, keeping type to NEXT_BOOT_TYPE_NORMAL */
            slot = active_slot;
            break;

        case BOOT_SWAP_TYPE_PERM :
            /* For BOOT_SWAP_TYPE_PERM reported type will be NEXT_BOOT_TYPE_NORMAL,
             * and only difference between this and BOOT_SWAP_TYPE_NONE is that
             * the later boots to the application in currently active slot while the former
             * to the application in the opposite to active slot.
             * Normal here means that it is ordinary boot and slot has not been marked
             * for revert or pending for test, and will change on reset.
             */
            break;

        case BOOT_SWAP_TYPE_REVERT :
            /* Application is in test mode and has not yet been confirmed,
             * which means that on the next boot the application will revert to
             * the copy from reported slot.
             */
            lt = NEXT_BOOT_TYPE_REVERT;
            break;

        case BOOT_SWAP_TYPE_TEST :
            /* Reported next boot slot is set for one boot only and app needs to
             * confirm itself or it will be reverted.
             */
            lt = NEXT_BOOT_TYPE_TEST;
            break;

        default :
            /* Should never, ever happen */
            LOG_DBG("Unexpected swap state %d", state);
            return (-1);
    }

    LOG_DBG("(%d, *) => slot = %d, type = %d", image, slot, lt);

    if (type != NULL) {
        *type = lt;
    }

    return (slot);
}
#else

#if defined(CONFIG_MCUBOOT_BOOTLOADER_MODE_DIRECT_XIP_WITH_REVERT)

static int read_directxip_state(int slot) {
    struct boot_swap_state bss;
    int fa_id = img_mgmt_flash_area_id(slot);
    const struct flash_area* fa;
    int rc = 0;

    __ASSERT(fa_id != -1, "Could not map slot to area ID");

    rc = flash_area_open(fa_id, &fa);
    if (rc < 0) {
        return (rc);
    }

    rc = boot_read_swap_state(fa, &bss);
    flash_area_close(fa);
    if (rc != 0) {
        LOG_ERR("Failed to read state of slot %d with error %d", slot, rc);
        return (-1);
    }

    if (bss.magic == BOOT_MAGIC_GOOD) {
        if (bss.image_ok == BOOT_FLAG_SET) {
            return (DIRECT_XIP_BOOT_FOREVER);
        }
        else if (bss.copy_done == BOOT_FLAG_SET) {
            return (DIRECT_XIP_BOOT_REVERT);
        }

        return (DIRECT_XIP_BOOT_ONCE);
    }

    return (DIRECT_XIP_BOOT_UNSET);
}
#endif /* defined(CONFIG_MCUBOOT_BOOTLOADER_MODE_DIRECT_XIP_WITH_REVERT) */

int img_mgmt_get_next_boot_slot(int image, enum img_mgmt_next_boot_type* type) {
    struct image_version aver;
    struct image_version over;
    int active_slot = img_mgmt_active_slot(image);
    int other_slot  = img_mgmt_get_opposite_slot(active_slot);
    #if defined(CONFIG_MCUBOOT_BOOTLOADER_MODE_DIRECT_XIP_WITH_REVERT)
    int active_slot_state;
    int other_slot_state;
    #endif /* defined(CONFIG_MCUBOOT_BOOTLOADER_MODE_DIRECT_XIP_WITH_REVERT) */
    enum img_mgmt_next_boot_type lt = NEXT_BOOT_TYPE_NORMAL;
    int return_slot = active_slot;

    int rcs = img_mgmt_read_info(other_slot, &over, NULL, NULL);
    int rca = img_mgmt_read_info(active_slot, &aver, NULL, NULL);

    #if defined(CONFIG_MCUBOOT_BOOTLOADER_MODE_DIRECT_XIP_WITH_REVERT)
    active_slot_state = read_directxip_state(active_slot);
    other_slot_state  = read_directxip_state(other_slot);
    if ((rca != 0) ||
        ((rcs != 0) && (rcs != IMG_MGMT_ERR_NO_IMAGE))) {
        /* We do not really know what will happen, as we can not
         * read states from bootloader.
         */
        LOG_ERR("img_mgmt_read_info_failed rca = %d, rcs = %d",
                rca, rcs);
        goto out;
    }

    if ((other_slot_state < 0) || (active_slot_state < 0)) {
        LOG_ERR("Slot state read failed with status: active %d, other %d",
                active_slot_state, other_slot_state);
        /* We do not really know what will happen, as we can not
         * read states from bootloader.
         */
        goto out;
    }

    /* There is not other image, the active one will boot next time */
    if (rcs == IMG_MGMT_ERR_NO_IMAGE) {
        goto out;
    }

    if (active_slot_state == DIRECT_XIP_BOOT_REVERT) {
        lt = NEXT_BOOT_TYPE_REVERT;
        return_slot = other_slot;
    }
    else if (other_slot_state == DIRECT_XIP_BOOT_UNSET) {
        if (active_slot_state == DIRECT_XIP_BOOT_ONCE) {
            lt = NEXT_BOOT_TYPE_TEST;
        }
    }
    else if (img_mgmt_vercmp(&aver, &over) < 0) {
        if (other_slot_state == DIRECT_XIP_BOOT_FOREVER) {
            return_slot = other_slot;
        }
        else if (other_slot_state == DIRECT_XIP_BOOT_ONCE) {
            lt = NEXT_BOOT_TYPE_TEST;
            return_slot = other_slot;
        }
    }
    #else
    if (rcs == 0 && rca == 0 && img_mgmt_vercmp(&aver, &over) < 0) {
        return_slot = other_slot;
    }
    #endif /* defined(CONFIG_MCUBOOT_BOOTLOADER_MODE_DIRECT_XIP_WITH_REVERT) */

out :
    if (type != NULL) {
        *type = lt;
    }

    return (return_slot);
}
#endif /* !defined(CONFIG_MCUBOOT_BOOTLOADER_MODE_DIRECT_XIP) && \
        * !defined(CONFIG_MCUBOOT_BOOTLOADER_MODE_DIRECT_XIP_WITH_REVERT)
        */

/**
 * Indicates whether any image slot is pending (i.e., whether a test swap will
 * happen on the next reboot.
 */
int img_mgmt_state_any_pending(void) {
    return ((img_mgmt_state_flags(0) & IMG_MGMT_STATE_F_PENDING) ||
            (img_mgmt_state_flags(1) & IMG_MGMT_STATE_F_PENDING));
}

/**
 * Indicates whether the specified slot has any flags.  If no flags are set,
 * the slot can be freely erased.
 */
int img_mgmt_slot_in_use(int slot) {
    int image = img_mgmt_slot_to_image(slot);
    int active_slot = img_mgmt_active_slot(image);

    #if !defined(CONFIG_MCUBOOT_BOOTLOADER_MODE_DIRECT_XIP)
    enum img_mgmt_next_boot_type type = NEXT_BOOT_TYPE_NORMAL;
    int nbs = img_mgmt_get_next_boot_slot(image, &type);

    if ((slot == nbs) && (type == NEXT_BOOT_TYPE_REVERT)) {
        LOG_DBG("(%d) Refused erase revert", slot);
        return (1);
    }

    if (((slot == nbs) && (type == NEXT_BOOT_TYPE_TEST)) ||
        ((active_slot != nbs) && (type == NEXT_BOOT_TYPE_NORMAL))) {
        #if defined(CONFIG_MCUMGR_GRP_IMG_ALLOW_ERASE_PENDING)
        LOG_DBG("(%d) Allowed erase pending", slot);
        /* Pass through to return (active_slot == slot) */
        #else
        LOG_DBG("(%d) Refused erase pending", slot);
        return (1);
        #endif
    }
    #endif

    return (active_slot == slot);
}

/**
 * Sets the pending flag for the specified image slot.  That is, the system
 * will swap to the specified image on the next reboot.  If the permanent
 * argument is specified, the system doesn't require a confirm after the swap
 * occurs.
 */
int img_mgmt_state_set_pending(int slot, int permanent) {
    uint8_t state_flags;
    int rc;

    state_flags = img_mgmt_state_flags(slot);

    /* Unconfirmed slots are always runnable.  A confirmed slot can only be
     * run if it is a loader in a split image setup.
     */
    if ((state_flags & IMG_MGMT_STATE_F_CONFIRMED) && (slot != 0)) {
        rc = IMG_MGMT_ERR_IMAGE_ALREADY_PENDING;
        goto done;
    }

    rc = img_mgmt_write_pending(slot, permanent);

done :

    return (rc);
}

/**
 * Confirms the current image state.  Prevents a fallback from occurring on the
 * next reboot if the active image is currently being tested.
 */
int img_mgmt_state_confirm(void) {
    int rc;

    #if defined(CONFIG_MCUMGR_GRP_IMG_STATUS_HOOKS)
    int32_t  err_rc;
    uint16_t err_group;
    #endif

    /* Confirm disallowed if a test is pending. */
    if (img_mgmt_state_any_pending()) {
        rc = IMG_MGMT_ERR_IMAGE_ALREADY_PENDING;
        goto err;
    }

    rc = img_mgmt_write_confirmed();

    #if defined(CONFIG_MCUMGR_GRP_IMG_STATUS_HOOKS)
    (void) mgmt_callback_notify(MGMT_EVT_OP_IMG_MGMT_DFU_CONFIRMED, NULL, 0, &err_rc,
                                &err_group);
    #endif

err :

    return (rc);
}

/* Return zcbor encoding result */
static bool img_mgmt_state_encode_slot(zcbor_state_t* zse, uint32_t slot, int state_flags) {
    uint32_t flags;
    char    vers_str[IMG_MGMT_VER_MAX_STR_LEN];
    uint8_t hash[IMAGE_HASH_LEN];           /* SHA256 hash */
    struct zcbor_string zhash = {
        .value = hash,
        .len   = IMAGE_HASH_LEN
    };
    struct image_version ver;
    bool ok;
    int rc = img_mgmt_read_info(slot, &ver, hash, &flags);

    if (rc != 0) {
        /* zcbor encoding did not fail */
        return (true);
    }

    ok = zcbor_map_start_encode(zse, MAX_IMG_CHARACTERISTICS)       &&
         ((CONFIG_MCUMGR_GRP_IMG_UPDATABLE_IMAGE_NUMBER == 1) ||
           (zcbor_tstr_put_lit(zse, "image")                  &&
           zcbor_uint32_put(zse, slot >> 1)))                       &&
           zcbor_tstr_put_lit(zse, "slot")                          &&
           zcbor_uint32_put(zse, slot % 2 )                         &&
           zcbor_tstr_put_lit(zse, "version");

    if (ok) {
        if (img_mgmt_ver_str(&ver, vers_str) < 0) {
            ok = zcbor_tstr_put_lit(zse, "<\?\?\?>");
        }
        else {
            vers_str[sizeof(vers_str) - 1] = '\0';
            ok = zcbor_tstr_put_term(zse, vers_str, sizeof(vers_str));
        }
    }

    ok = ok && zcbor_tstr_put_lit(zse, "hash")  &&
         zcbor_bstr_encode(zse, &zhash)         &&
         ZCBOR_ENCODE_FLAG(zse, "bootable", !(flags & IMAGE_F_NON_BOOTABLE))      &&
         ZCBOR_ENCODE_FLAG(zse, "pending", state_flags & REPORT_SLOT_PENDING)     &&
         ZCBOR_ENCODE_FLAG(zse, "confirmed", state_flags & REPORT_SLOT_CONFIRMED) &&
         ZCBOR_ENCODE_FLAG(zse, "active", state_flags & REPORT_SLOT_ACTIVE)       &&
         ZCBOR_ENCODE_FLAG(zse, "permanent", state_flags & REPORT_SLOT_PERMANENT) &&
         zcbor_map_end_encode(zse, MAX_IMG_CHARACTERISTICS);

    return (ok);
}

/**
 * Command handler: image state read
 */
int img_mgmt_state_read(struct smp_streamer* ctxt) {
    zcbor_state_t* zse = ctxt->writer->zs;
    uint32_t i;
    bool ok;

    ok = zcbor_tstr_put_lit(zse, "images") &&
         zcbor_list_start_encode(zse, 2 * CONFIG_MCUMGR_GRP_IMG_UPDATABLE_IMAGE_NUMBER);

    img_mgmt_take_lock();

    for (i = 0; ok && i < CONFIG_MCUMGR_GRP_IMG_UPDATABLE_IMAGE_NUMBER; i++) {
        /* _a is active slot, _o is opposite slot */
        enum img_mgmt_next_boot_type type = NEXT_BOOT_TYPE_NORMAL;
        int next_boot_slot = img_mgmt_get_next_boot_slot(i, &type);
        int slot_a  = img_mgmt_active_slot(i);
        int slot_o  = img_mgmt_get_opposite_slot(slot_a);
        int flags_a = REPORT_SLOT_ACTIVE;
        int flags_o = 0;

        if (type != NEXT_BOOT_TYPE_REVERT) {
            flags_a |= REPORT_SLOT_CONFIRMED;
        }

        if (next_boot_slot != slot_a) {
            if (type == NEXT_BOOT_TYPE_NORMAL) {
                flags_o = REPORT_SLOT_PENDING | REPORT_SLOT_PERMANENT;
            }
            else if (type == NEXT_BOOT_TYPE_REVERT) {
                flags_o = REPORT_SLOT_CONFIRMED;
            }
            else if (type == NEXT_BOOT_TYPE_TEST) {
                flags_o = REPORT_SLOT_PENDING;
            }
        }

        /* Need to report slots in proper order */
        if (slot_a < slot_o) {
            ok = img_mgmt_state_encode_slot(zse, slot_a, flags_a) &&
                 img_mgmt_state_encode_slot(zse, slot_o, flags_o);
        }
        else {
            ok = img_mgmt_state_encode_slot(zse, slot_o, flags_o) &&
                 img_mgmt_state_encode_slot(zse, slot_a, flags_a);
        }
    }

    /* Ending list encoding for two slots per image */
    ok = ok && zcbor_list_end_encode(zse, 2 * CONFIG_MCUMGR_GRP_IMG_UPDATABLE_IMAGE_NUMBER);
    /* splitStatus is always 0 so in frugal list it is not present at all */
    if (!IS_ENABLED(CONFIG_MCUMGR_GRP_IMG_FRUGAL_LIST) && ok) {
        ok = zcbor_tstr_put_lit(zse, "splitStatus") &&
             zcbor_int32_put(zse, 0);
    }

    img_mgmt_release_lock();

    return (ok ? MGMT_ERR_EOK : MGMT_ERR_EMSGSIZE);
}

static int img_mgmt_set_next_boot_slot_common(int slot, int active_slot, bool confirm) {
    const struct flash_area* fa;
    int area_id = img_mgmt_flash_area_id(slot);
    int rc = 0;

    if (flash_area_open(area_id, &fa) != 0) {
        return (IMG_MGMT_ERR_FLASH_OPEN_FAILED);
    }

    rc = boot_set_next(fa, slot == active_slot, confirm);
    if (rc != 0) {
        /* Failed to set next slot for boot as desired */
        LOG_ERR("Faled boot_set_next with code %d, for slot %d,"
                " with active slot %d and confirm %d",
                rc, slot, active_slot, confirm);

        /* Translate from boot util error code to IMG mgmt group error code */
        if (rc == BOOT_EFLASH) {
            rc = IMG_MGMT_ERR_FLASH_WRITE_FAILED;
        }
        else if (rc == BOOT_EBADVECT) {
            rc = IMG_MGMT_ERR_INVALID_IMAGE_VECTOR_TABLE;
        }
        else if (rc == BOOT_EBADIMAGE) {
            rc = IMG_MGMT_ERR_INVALID_IMAGE_HEADER_MAGIC;
        }
        else {
            rc = IMG_MGMT_ERR_UNKNOWN;
        }
    }

    flash_area_close(fa);

    #if defined(CONFIG_MCUMGR_GRP_IMG_STATUS_HOOKS)
    if (rc == 0 && slot == active_slot && confirm) {
        int32_t  err_rc;
        uint16_t err_group;

        /* Confirm event is only sent for active slot */
        (void) mgmt_callback_notify(MGMT_EVT_OP_IMG_MGMT_DFU_CONFIRMED, NULL, 0, &err_rc,
                                    &err_group);
    }
    #endif

    return (rc);
}

#ifndef CONFIG_MCUBOOT_BOOTLOADER_MODE_DIRECT_XIP_WITH_REVERT
int img_mgmt_set_next_boot_slot(int slot, bool confirm) {
    /* image the requested slot is defined within */
    int image = img_mgmt_slot_to_image(slot);
    /* active_slot is slot that is considered active/primary/executing
     * for a given image.
     */
    int active_slot = img_mgmt_active_slot(image);
    enum img_mgmt_next_boot_type type = NEXT_BOOT_TYPE_NORMAL;
    int next_boot_slot = img_mgmt_get_next_boot_slot(image, &type);

    LOG_DBG("(%d, %s)", slot, confirm ? "confirm" : "test");
    LOG_DBG("aimg = %d, img = %d, aslot = %d, slot = %d, nbs = %d",
            img_mgmt_active_image(), image, active_slot, slot, next_boot_slot);

    /* MCUmgr should not allow to confirm non-active image slots to prevent
     * confirming something that might not have been verified to actually be bootable
     * or have stuck in primary slot of other image. Unfortunately there was
     * a bug in logic that always allowed to confirm secondary slot of any
     * image. Now the behaviour is controlled via Kconfig options.
     */
    #ifndef CONFIG_MCUMGR_GRP_IMG_ALLOW_CONFIRM_NON_ACTIVE_IMAGE_ANY
    if (confirm && (image != img_mgmt_active_image()) &&
        (!IS_ENABLED(CONFIG_MCUMGR_GRP_IMG_ALLOW_CONFIRM_NON_ACTIVE_IMAGE_SECONDARY) ||
         (slot == active_slot))) {
        LOG_DBG("Not allowed to confirm non-active images");
        return (IMG_MGMT_ERR_IMAGE_CONFIRMATION_DENIED);
    }
    #endif

    /* Setting test to active slot is not allowed. */
    if (!confirm && (slot == active_slot)) {
        return (IMG_MGMT_ERR_IMAGE_SETTING_TEST_TO_ACTIVE_DENIED);
    }

    if (type == NEXT_BOOT_TYPE_TEST) {
        /* Do nothing when requested to test the slot already set for test. */
        if (!confirm && (slot == next_boot_slot)) {
            return (0);
        }
        /* Changing to other, for test or not, is not allowed/ */
        return (IMG_MGMT_ERR_IMAGE_ALREADY_PENDING);
    }

    /* Normal boot means confirmed boot to either active slot or the opposite slot. */
    if (type == NEXT_BOOT_TYPE_NORMAL) {
        /* Do nothing when attempting to confirm slot that will be boot next time. */
        if (confirm && (slot == next_boot_slot)) {
            return (0);
        }

        /* Can not change slot once other than running has been confirmed. */
        if (((slot == active_slot) && (active_slot != next_boot_slot)) ||
            (!confirm && (slot != active_slot) && (slot == next_boot_slot))) {
            return (IMG_MGMT_ERR_IMAGE_ALREADY_PENDING);
        }
        /* Allow selecting non-active slot for boot */
    }

    if (type == NEXT_BOOT_TYPE_REVERT) {
        /* Nothing to do when requested to confirm the next boot slot,
         * as it is already confirmed in this mode.
         */
        if (confirm && slot == next_boot_slot) {
            return (0);
        }

        /* Trying to set any slot for test is an error */
        if (!confirm) {
            return (IMG_MGMT_ERR_IMAGE_ALREADY_PENDING);
        }
        /* Allow confirming slot == active_slot */
    }

    return img_mgmt_set_next_boot_slot_common(slot, active_slot, confirm);
}
#else
int img_mgmt_set_next_boot_slot(int slot, bool confirm) {
    int active_image = img_mgmt_active_image();
    int active_slot  = img_mgmt_active_slot(active_image);

    LOG_DBG("(%d, %s)", slot, confirm ? "confirm" : "test");
    LOG_DBG("aimg = %d, aslot = %d, slot = %d",
            active_image, active_slot, slot);

    if (slot == active_slot && !confirm) {
        return (IMG_MGMT_ERR_IMAGE_SETTING_TEST_TO_ACTIVE_DENIED);
    }

    return img_mgmt_set_next_boot_slot_common(slot, active_slot, confirm);
}
#endif

/**
 * Command handler: image state write
 */
int img_mgmt_state_write(struct smp_streamer* ctxt) {
    bool confirm = false;
    int slot;
    int rc;
    size_t decoded = 0;
    bool ok;
    struct zcbor_string zhash = {0};

    struct zcbor_map_decode_key_val image_list_decode[] = {
        ZCBOR_MAP_DECODE_KEY_DECODER("hash", zcbor_bstr_decode, &zhash),
        ZCBOR_MAP_DECODE_KEY_DECODER("confirm", zcbor_bool_decode, &confirm)
    };

    zcbor_state_t* zse = ctxt->writer->zs;
    zcbor_state_t* zsd = ctxt->reader->zs;

    ok = zcbor_map_decode_bulk(zsd, image_list_decode,
                               ARRAY_SIZE(image_list_decode), &decoded) == 0;

    if (!ok) {
        return (MGMT_ERR_EINVAL);
    }

    img_mgmt_take_lock();

    /* Determine which slot is being operated on. */
    if (zhash.len == 0) {
        if (confirm) {
            slot = img_mgmt_active_slot(img_mgmt_active_image());
        }
        else {
            /* A 'test' without a hash is invalid. */
            ok = smp_add_cmd_err(zse, MGMT_GROUP_ID_IMAGE,
                                 IMG_MGMT_ERR_INVALID_HASH);
            goto end;
        }
    }
    else if (zhash.len != IMAGE_HASH_LEN) {
        /* The img_mgmt_find_by_hash does exact length compare
         * so just fail here.
         */
        ok = smp_add_cmd_err(zse, MGMT_GROUP_ID_IMAGE, IMG_MGMT_ERR_INVALID_HASH);
        goto end;
    }
    else {
        uint8_t hash[IMAGE_HASH_LEN];

        (void) memcpy(hash, zhash.value, zhash.len);

        slot = img_mgmt_find_by_hash(hash, NULL);
        if (slot < 0) {
            ok = smp_add_cmd_err(zse, MGMT_GROUP_ID_IMAGE,
                                 IMG_MGMT_ERR_HASH_NOT_FOUND);
            goto end;
        }
    }

    rc = img_mgmt_set_next_boot_slot(slot, confirm);
    if (rc != 0) {
        ok = smp_add_cmd_err(zse, MGMT_GROUP_ID_IMAGE, rc);
        goto end;
    }

    /* Send the current image state in the response. */
    rc = img_mgmt_state_read(ctxt);
    if (rc != 0) {
        img_mgmt_release_lock();
        return (rc);
    }

end :
    img_mgmt_release_lock();

    if (!ok) {
        return (MGMT_ERR_EMSGSIZE);
    }

    return (MGMT_ERR_EOK);
}<|MERGE_RESOLUTION|>--- conflicted
+++ resolved
@@ -66,58 +66,6 @@
  * Collects information about the specified image slot.
  */
 #ifndef CONFIG_MCUBOOT_BOOTLOADER_MODE_DIRECT_XIP
-<<<<<<< HEAD
-uint8_t
-img_mgmt_state_flags(int query_slot)
-{
-	uint8_t flags;
-	int swap_type;
-	int image = query_slot / 2;	/* We support max 2 images for now */
-	int active_slot = img_mgmt_active_slot(image);
-
-	flags = 0;
-
-	/* Determine if this is pending or confirmed (only applicable for
-	 * unified images and loaders.
-	 */
-	swap_type = img_mgmt_swap_type(query_slot);
-	switch (swap_type) {
-	case IMG_MGMT_SWAP_TYPE_NONE:
-		if (query_slot == active_slot) {
-			flags |= IMG_MGMT_STATE_F_CONFIRMED;
-		}
-		break;
-
-	case IMG_MGMT_SWAP_TYPE_TEST:
-		if (query_slot == active_slot) {
-			flags |= IMG_MGMT_STATE_F_CONFIRMED;
-		} else {
-			flags |= IMG_MGMT_STATE_F_PENDING;
-		}
-		break;
-
-	case IMG_MGMT_SWAP_TYPE_PERM:
-		if (query_slot == active_slot) {
-			flags |= IMG_MGMT_STATE_F_CONFIRMED;
-		} else {
-			flags |= IMG_MGMT_STATE_F_PENDING | IMG_MGMT_STATE_F_PERMANENT;
-		}
-		break;
-
-	case IMG_MGMT_SWAP_TYPE_REVERT:
-		if (query_slot != active_slot) {
-			flags |= IMG_MGMT_STATE_F_CONFIRMED;
-		}
-		break;
-	}
-
-	/* Only running application is active */
-	if (image == img_mgmt_active_image() && query_slot == active_slot) {
-		flags |= IMG_MGMT_STATE_F_ACTIVE;
-	}
-
-	return flags;
-=======
 uint8_t img_mgmt_state_flags(int query_slot) {
     uint8_t flags;
     int swap_type;
@@ -126,7 +74,7 @@
 
     flags = 0;
 
-    /* Determine if this is is pending or confirmed (only applicable for
+    /* Determine if this is pending or confirmed (only applicable for
      * unified images and loaders.
      */
     swap_type = img_mgmt_swap_type(query_slot);
@@ -168,7 +116,6 @@
     }
 
     return (flags);
->>>>>>> f1687e04
 }
 #else
 uint8_t img_mgmt_state_flags(int query_slot) {
