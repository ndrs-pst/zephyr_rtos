--- conflicted
+++ resolved
@@ -239,7 +239,6 @@
 /*
  * Reads the version and build hash from the specified image slot.
  */
-<<<<<<< HEAD
 int img_mgmt_read_info(int image_slot, struct image_version* ver, uint8_t* hash,
                        uint32_t* flags) {
     struct image_header hdr;
@@ -256,7 +255,9 @@
         return (IMG_MGMT_ERR_FLASH_CONFIG_QUERY_FAIL);
     }
 
-    rc = img_mgmt_read(image_slot, 0, &hdr, sizeof(hdr));
+    rc = img_mgmt_read(image_slot,
+                       boot_get_image_start_offset(img_mgmt_flash_area_id(image_slot)),
+                       &hdr, sizeof(hdr));
     if (rc != 0) {
         return (rc);
     }
@@ -287,7 +288,8 @@
      * TLV. All images are required to have a hash TLV.  If the hash is missing, the image
      * is considered invalid.
      */
-    data_off = hdr.ih_hdr_size + hdr.ih_img_size;
+    data_off = hdr.ih_hdr_size + hdr.ih_img_size +
+               boot_get_image_start_offset(img_mgmt_flash_area_id(image_slot));
 
     rc = img_mgmt_find_tlvs(image_slot, &data_off, &data_end, IMAGE_TLV_PROT_INFO_MAGIC);
     if (!rc) {
@@ -344,110 +346,6 @@
     }
 
     return (0);
-=======
-int img_mgmt_read_info(int image_slot, struct image_version *ver, uint8_t *hash,
-				   uint32_t *flags)
-{
-	struct image_header hdr;
-	struct image_tlv tlv;
-	size_t data_off;
-	size_t data_end;
-	bool hash_found;
-	uint8_t erased_val;
-	uint32_t erased_val_32;
-	int rc;
-
-	rc = img_mgmt_erased_val(image_slot, &erased_val);
-	if (rc != 0) {
-		return IMG_MGMT_ERR_FLASH_CONFIG_QUERY_FAIL;
-	}
-
-	rc = img_mgmt_read(image_slot,
-			   boot_get_image_start_offset(img_mgmt_flash_area_id(image_slot)),
-			   &hdr, sizeof(hdr));
-
-	if (rc != 0) {
-		return rc;
-	}
-
-	if (ver != NULL) {
-		memset(ver, erased_val, sizeof(*ver));
-	}
-	erased_val_32 = ERASED_VAL_32(erased_val);
-	if (hdr.ih_magic == IMAGE_MAGIC) {
-		if (ver != NULL) {
-			memcpy(ver, &hdr.ih_ver, sizeof(*ver));
-		}
-	} else if (hdr.ih_magic == erased_val_32) {
-		return IMG_MGMT_ERR_NO_IMAGE;
-	} else {
-		return IMG_MGMT_ERR_INVALID_IMAGE_HEADER_MAGIC;
-	}
-
-	if (flags != NULL) {
-		*flags = hdr.ih_flags;
-	}
-
-	/* Read the image's TLVs. We first try to find the protected TLVs, if the protected
-	 * TLV does not exist, we try to find non-protected TLV which also contains the hash
-	 * TLV. All images are required to have a hash TLV.  If the hash is missing, the image
-	 * is considered invalid.
-	 */
-	data_off = hdr.ih_hdr_size + hdr.ih_img_size +
-		   boot_get_image_start_offset(img_mgmt_flash_area_id(image_slot));
-
-	rc = img_mgmt_find_tlvs(image_slot, &data_off, &data_end, IMAGE_TLV_PROT_INFO_MAGIC);
-	if (!rc) {
-		/* The data offset should start after the header bytes after the end of
-		 * the protected TLV, if one exists.
-		 */
-		data_off = data_end - sizeof(struct image_tlv_info);
-	}
-
-	rc = img_mgmt_find_tlvs(image_slot, &data_off, &data_end, IMAGE_TLV_INFO_MAGIC);
-	if (rc != 0) {
-		return IMG_MGMT_ERR_NO_TLVS;
-	}
-
-	hash_found = false;
-	while (data_off + sizeof(tlv) <= data_end) {
-		rc = img_mgmt_read(image_slot, data_off, &tlv, sizeof(tlv));
-		if (rc != 0) {
-			return rc;
-		}
-		if (tlv.it_type == 0xff && tlv.it_len == 0xffff) {
-			return IMG_MGMT_ERR_INVALID_TLV;
-		}
-		if (tlv.it_type != IMAGE_TLV_SHA256 || tlv.it_len != IMAGE_HASH_LEN) {
-			/* Non-hash TLV.  Skip it. */
-			data_off += sizeof(tlv) + tlv.it_len;
-			continue;
-		}
-
-		if (hash_found) {
-			/* More than one hash. */
-			return IMG_MGMT_ERR_TLV_MULTIPLE_HASHES_FOUND;
-		}
-		hash_found = true;
-
-		data_off += sizeof(tlv);
-		if (hash != NULL) {
-			if (data_off + IMAGE_HASH_LEN > data_end) {
-				return IMG_MGMT_ERR_TLV_INVALID_SIZE;
-			}
-			rc = img_mgmt_read(image_slot, data_off, hash, IMAGE_HASH_LEN);
-			if (rc != 0) {
-				return rc;
-			}
-		}
-	}
-
-	if (!hash_found) {
-		return IMG_MGMT_ERR_HASH_NOT_FOUND;
-	}
-
-	return 0;
->>>>>>> e9eee4eb
 }
 
 /*
