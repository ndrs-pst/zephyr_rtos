--- conflicted
+++ resolved
@@ -152,89 +152,6 @@
  *
  * @return A MGMT_ERR_[...] error code.
  */
-<<<<<<< HEAD
-static int smp_handle_single_payload(struct smp_streamer *cbuf, const struct smp_hdr *req_hdr)
-{
-	const struct mgmt_group *group;
-	const struct mgmt_handler *handler;
-	mgmt_handler_fn handler_fn;
-	int rc;
-#if defined(CONFIG_MCUMGR_SMP_COMMAND_STATUS_HOOKS)
-	enum mgmt_cb_return status;
-	struct mgmt_evt_op_cmd_arg cmd_recv;
-	int32_t err_rc;
-	uint16_t err_group;
-#endif
-
-	group = mgmt_find_group(req_hdr->nh_group);
-	if (group == NULL) {
-		return MGMT_ERR_ENOTSUP;
-	}
-
-	handler = mgmt_get_handler(group, req_hdr->nh_id);
-	if (handler == NULL) {
-		return MGMT_ERR_ENOTSUP;
-	}
-
-	switch (req_hdr->nh_op) {
-	case MGMT_OP_READ:
-		handler_fn = handler->mh_read;
-		break;
-
-	case MGMT_OP_WRITE:
-		handler_fn = handler->mh_write;
-		break;
-
-	default:
-		return MGMT_ERR_EINVAL;
-	}
-
-	if (handler_fn) {
-		bool ok;
-
-#if defined(CONFIG_MCUMGR_MGMT_CUSTOM_PAYLOAD)
-		if (!group->custom_payload) {
-#endif
-			ok = zcbor_map_start_encode(cbuf->writer->zs,
-						    CONFIG_MCUMGR_SMP_CBOR_MAX_MAIN_MAP_ENTRIES);
-
-			MGMT_CTXT_SET_RC_RSN(cbuf, NULL);
-
-			if (!ok) {
-				return MGMT_ERR_EMSGSIZE;
-			}
-#if defined(CONFIG_MCUMGR_MGMT_CUSTOM_PAYLOAD)
-		}
-#endif
-
-#if defined(CONFIG_MCUMGR_SMP_COMMAND_STATUS_HOOKS)
-		cmd_recv.group = req_hdr->nh_group;
-		cmd_recv.id = req_hdr->nh_id;
-		cmd_recv.op = req_hdr->nh_op;
-
-		/* Send request to application to check if handler should run or not. */
-		status = mgmt_callback_notify(MGMT_EVT_OP_CMD_RECV, &cmd_recv, sizeof(cmd_recv),
-					      &err_rc, &err_group);
-
-		/* Skip running the command if a handler reported an error and return that
-		 * instead.
-		 */
-		if (status != MGMT_CB_OK) {
-			if (status == MGMT_CB_ERROR_RC) {
-				rc = err_rc;
-			} else {
-				ok = smp_add_cmd_err(cbuf->writer->zs, err_group,
-						     (uint16_t)err_rc);
-
-				rc = (ok ? MGMT_ERR_EOK : MGMT_ERR_EMSGSIZE);
-			}
-
-			goto end;
-		}
-#endif
-
-		rc = handler_fn(cbuf);
-=======
 static int smp_handle_single_payload(struct smp_streamer* cbuf, const struct smp_hdr* req_hdr) {
     const struct mgmt_group* group;
     const struct mgmt_handler* handler;
@@ -290,8 +207,8 @@
 
         #if defined(CONFIG_MCUMGR_SMP_COMMAND_STATUS_HOOKS)
         cmd_recv.group = req_hdr->nh_group;
-        cmd_recv.id    = req_hdr->nh_id;
-        cmd_recv.err   = MGMT_ERR_EOK;
+        cmd_recv.id = req_hdr->nh_id;
+        cmd_recv.op = req_hdr->nh_op;
 
         /* Send request to application to check if handler should run or not. */
         status = mgmt_callback_notify(MGMT_EVT_OP_CMD_RECV, &cmd_recv, sizeof(cmd_recv),
@@ -316,7 +233,6 @@
         #endif
 
         rc = handler_fn(cbuf);
->>>>>>> c251a970
 
 #if defined(CONFIG_MCUMGR_SMP_COMMAND_STATUS_HOOKS)
 end :
