/*
 * Copyright (c) 2018-2021 mcumgr authors
 * Copyright (c) 2022-2023 Nordic Semiconductor ASA
 *
 * SPDX-License-Identifier: Apache-2.0
 */

/** SMP - Simple Management Protocol. */

#include <zephyr/sys/byteorder.h>
#include <zephyr/net/buf.h>
#include <zephyr/mgmt/mcumgr/mgmt/mgmt.h>
#include <zephyr/mgmt/mcumgr/smp/smp.h>
#include <zephyr/mgmt/mcumgr/smp/smp_client.h>
#include <zephyr/mgmt/mcumgr/transport/smp.h>
#include <assert.h>
#include <string.h>

#include <zcbor_common.h>
#include <zcbor_decode.h>
#include <zcbor_encode.h>

#include <mgmt/mcumgr/transport/smp_internal.h>

#ifdef CONFIG_MCUMGR_MGMT_NOTIFICATION_HOOKS
#include <zephyr/mgmt/mcumgr/mgmt/callbacks.h>
#endif

#ifdef CONFIG_MCUMGR_SMP_SUPPORT_ORIGINAL_PROTOCOL
/*
 * @brief Translate SMP version 2 error code to legacy SMP version 1 MCUmgr error code.
 *
 * @param group #mcumgr_group_t group ID
 * @param err   Group-specific error code
 *
 * @return #mcumgr_err_t error code
 */
static int smp_translate_error_code(uint16_t group, uint16_t err) {
    smp_translate_error_fn translate_error_function = NULL;

    translate_error_function = mgmt_find_error_translation_function(group);

    if (translate_error_function == NULL) {
        return (MGMT_ERR_EUNKNOWN);
    }

    return translate_error_function(err);
}
#endif

<<<<<<< HEAD
static void cbor_nb_reader_init(struct cbor_nb_reader *cnr, struct net_buf *nb)
{
	cnr->nb = nb;
	zcbor_new_decode_state(cnr->zs, ARRAY_SIZE(cnr->zs), nb->data,
			       nb->len, 1, NULL, 0);
=======
static void cbor_nb_reader_init(struct cbor_nb_reader* cnr, struct net_buf* nb) {
    cnr->nb = nb;

    zcbor_new_decode_state(cnr->zs, ARRAY_SIZE(cnr->zs), nb->data, nb->len, 1);
>>>>>>> b9418656
}

static void cbor_nb_writer_init(struct cbor_nb_writer* cnw, struct net_buf* nb) {
    net_buf_reset(nb);
    cnw->nb      = nb;
    cnw->nb->len = sizeof(struct smp_hdr);

    zcbor_new_encode_state(cnw->zs, ARRAY_SIZE(cnw->zs), nb->data + sizeof(struct smp_hdr),
                           net_buf_tailroom(nb), 0);
}

/**
 * Converts a request opcode to its corresponding response opcode.
 */
static uint8_t smp_rsp_op(uint8_t req_op) {
    if (req_op == MGMT_OP_READ) {
        return (MGMT_OP_READ_RSP);
    }
    else {
        return (MGMT_OP_WRITE_RSP);
    }
}

static void smp_make_rsp_hdr(const struct smp_hdr* req_hdr, struct smp_hdr* rsp_hdr, size_t len) {
    *rsp_hdr = (struct smp_hdr) {
        .nh_len     = sys_cpu_to_be16(len),
        .nh_flags   = 0,
        .nh_op      = smp_rsp_op(req_hdr->nh_op),
        .nh_group   = sys_cpu_to_be16(req_hdr->nh_group),
        .nh_seq     = req_hdr->nh_seq,
        .nh_id      = req_hdr->nh_id,
        .nh_version = (req_hdr->nh_version > SMP_MCUMGR_VERSION_2 ? SMP_MCUMGR_VERSION_2
                                                                  : req_hdr->nh_version),
    };
}

static int smp_read_hdr(const struct net_buf* nb, struct smp_hdr* dst_hdr) {
    if (nb->len < sizeof(*dst_hdr)) {
        return MGMT_ERR_EINVAL;
    }

    memcpy(dst_hdr, nb->data, sizeof(*dst_hdr));
    dst_hdr->nh_len   = sys_be16_to_cpu(dst_hdr->nh_len);
    dst_hdr->nh_group = sys_be16_to_cpu(dst_hdr->nh_group);

    return (0);
}

static inline int smp_write_hdr(struct smp_streamer* streamer, const struct smp_hdr* src_hdr) {
    memcpy(streamer->writer->nb->data, src_hdr, sizeof(*src_hdr));

<<<<<<< HEAD
static int smp_build_err_rsp(struct smp_streamer *streamer, const struct smp_hdr *req_hdr,
			     int status, const char *rc_rsn)
{
	struct smp_hdr rsp_hdr;
	struct cbor_nb_writer *nbw = streamer->writer;
	zcbor_state_t *zsp = nbw->zs;
	bool ok;

	ok = zcbor_map_start_encode(zsp, 2)		&&
	     zcbor_tstr_put_lit(zsp, "rc")		&&
	     zcbor_int32_put(zsp, status);

#ifdef CONFIG_MCUMGR_SMP_VERBOSE_ERR_RESPONSE
	if (ok && rc_rsn != NULL) {
		ok = zcbor_tstr_put_lit(zsp, "rsn")			&&
		     zcbor_tstr_put_term(zsp, rc_rsn, CONFIG_ZCBOR_MAX_STR_LEN);
	}
#else
	ARG_UNUSED(rc_rsn);
#endif
	ok &= zcbor_map_end_encode(zsp, 2);

	if (!ok) {
		return MGMT_ERR_EMSGSIZE;
	}

	smp_make_rsp_hdr(req_hdr, &rsp_hdr,
			 zsp->payload_mut - nbw->nb->data - MGMT_HDR_SIZE);
	nbw->nb->len = zsp->payload_mut - nbw->nb->data;
	smp_write_hdr(streamer, &rsp_hdr);
=======
    return (0);
}
>>>>>>> b9418656

static int smp_build_err_rsp(struct smp_streamer* streamer, const struct smp_hdr* req_hdr,
                             int status, char const* rc_rsn) {
    struct smp_hdr rsp_hdr;
    struct cbor_nb_writer* nbw = streamer->writer;
    zcbor_state_t* zsp = nbw->zs;
    bool ok;

    ok = zcbor_map_start_encode(zsp, 2) &&
         zcbor_tstr_put_lit(zsp, "rc")  &&
         zcbor_int32_put(zsp, status);

    #ifdef CONFIG_MCUMGR_SMP_VERBOSE_ERR_RESPONSE
    if (ok && rc_rsn != NULL) {
        ok = zcbor_tstr_put_lit(zsp, "rsn") &&
             zcbor_tstr_put_term(zsp, rc_rsn);
    }
    #else
    ARG_UNUSED(rc_rsn);
    #endif

    ok &= zcbor_map_end_encode(zsp, 2);

    if (!ok) {
        return (MGMT_ERR_EMSGSIZE);
    }

    smp_make_rsp_hdr(req_hdr, &rsp_hdr,
                     (zsp->payload_mut - nbw->nb->data - MGMT_HDR_SIZE));
    nbw->nb->len = zsp->payload_mut - nbw->nb->data;
    smp_write_hdr(streamer, &rsp_hdr);

    return (0);
}

/**
 * Processes a single SMP request and generates a response payload (i.e.,
 * everything after the management header).  On success, the response payload
 * is written to the supplied cbuf but not transmitted.  On failure, no error
 * response gets written; the caller is expected to build an error response
 * from the return code.
 *
 * @param cbuf        A cbuf containing the request and response buffer.
 * @param req_hdr    The management header belonging to the incoming request (host-byte order).
 *
 * @return A MGMT_ERR_[...] error code.
 */
static int smp_handle_single_payload(struct smp_streamer* cbuf, const struct smp_hdr* req_hdr) {
    const struct mgmt_group* group;
    const struct mgmt_handler* handler;
    mgmt_handler_fn handler_fn;
    int rc;
    #if defined(CONFIG_MCUMGR_SMP_COMMAND_STATUS_HOOKS)
    enum mgmt_cb_return status;
    struct mgmt_evt_op_cmd_arg cmd_recv;
    int32_t err_rc;
    uint16_t err_group;
    #endif

    group = mgmt_find_group(req_hdr->nh_group);
    if (group == NULL) {
        return (MGMT_ERR_ENOTSUP);
    }

    handler = mgmt_get_handler(group, req_hdr->nh_id);
    if (handler == NULL) {
        return (MGMT_ERR_ENOTSUP);
    }

    switch (req_hdr->nh_op) {
        case MGMT_OP_READ :
            handler_fn = handler->mh_read;
            break;

        case MGMT_OP_WRITE :
            handler_fn = handler->mh_write;
            break;

        default :
            return (MGMT_ERR_EINVAL);
    }

    if (handler_fn) {
        bool ok;

        #if defined(CONFIG_MCUMGR_MGMT_CUSTOM_PAYLOAD)
        if (!group->custom_payload) {
        #endif
            ok = zcbor_map_start_encode(cbuf->writer->zs,
                                        CONFIG_MCUMGR_SMP_CBOR_MAX_MAIN_MAP_ENTRIES);

            MGMT_CTXT_SET_RC_RSN(cbuf, NULL);

            if (!ok) {
                return (MGMT_ERR_EMSGSIZE);
            }
        #if defined(CONFIG_MCUMGR_MGMT_CUSTOM_PAYLOAD)
        }
        #endif

        #if defined(CONFIG_MCUMGR_SMP_COMMAND_STATUS_HOOKS)
        cmd_recv.group = req_hdr->nh_group;
        cmd_recv.id = req_hdr->nh_id;
        cmd_recv.op = req_hdr->nh_op;

        /* Send request to application to check if handler should run or not. */
        status = mgmt_callback_notify(MGMT_EVT_OP_CMD_RECV, &cmd_recv, sizeof(cmd_recv),
                                      &err_rc, &err_group);

        /* Skip running the command if a handler reported an error and return that
         * instead.
         */
        if (status != MGMT_CB_OK) {
            if (status == MGMT_CB_ERROR_RC) {
                rc = err_rc;
            }
            else {
                ok = smp_add_cmd_err(cbuf->writer->zs, err_group,
                                     (uint16_t)err_rc);

                rc = (ok ? MGMT_ERR_EOK : MGMT_ERR_EMSGSIZE);
            }

            goto end;
        }
        #endif

        rc = handler_fn(cbuf);

#if defined(CONFIG_MCUMGR_SMP_COMMAND_STATUS_HOOKS)
end :
#endif
        #if defined(CONFIG_MCUMGR_MGMT_CUSTOM_PAYLOAD)
        if (!group->custom_payload) {
        #endif
            /* End response payload. */
            if (!zcbor_map_end_encode(cbuf->writer->zs,
                                      CONFIG_MCUMGR_SMP_CBOR_MAX_MAIN_MAP_ENTRIES) &&
                rc == 0) {
                rc = MGMT_ERR_EMSGSIZE;
            }
        #if defined(CONFIG_MCUMGR_MGMT_CUSTOM_PAYLOAD)
        }
        #endif
    }
    else {
        rc = MGMT_ERR_ENOTSUP;
    }

    return (rc);
}

/**
 * Processes a single SMP request and generates a complete response (i.e.,
 * header and payload).  On success, the response is written using the supplied
 * streamer but not transmitted.  On failure, no error response gets written;
 * the caller is expected to build an error response from the return code.
 *
 * @param streamer    The SMP streamer to use for reading the request and writing the response.
 * @param req_hdr    The management header belonging to the incoming request (host-byte order).
 *
 * @return A MGMT_ERR_[...] error code.
 */
static int smp_handle_single_req(struct smp_streamer* streamer, const struct smp_hdr* req_hdr,
                                 const char** rsn) {
    struct smp_hdr rsp_hdr;
    struct cbor_nb_writer* nbw = streamer->writer;
    zcbor_state_t* zsp = nbw->zs;
    int rc;

    #ifdef CONFIG_MCUMGR_SMP_SUPPORT_ORIGINAL_PROTOCOL
    nbw->error_group = 0;
    nbw->error_ret   = 0;
    #else
    if (req_hdr->nh_version == SMP_MCUMGR_VERSION_1) {
        /* Support for the original version is excluded in this build */
        return (MGMT_ERR_UNSUPPORTED_TOO_OLD);
    }
    #endif

    /* We do not currently support future versions of the protocol */
    if (req_hdr->nh_version > SMP_MCUMGR_VERSION_2) {
        return (MGMT_ERR_UNSUPPORTED_TOO_NEW);
    }

    /* Process the request and write the response payload. */
    rc = smp_handle_single_payload(streamer, req_hdr);
    if (rc != 0) {
        *rsn = MGMT_CTXT_RC_RSN(streamer);
        return (rc);
    }

    #ifdef CONFIG_MCUMGR_SMP_SUPPORT_ORIGINAL_PROTOCOL
    /* If using the legacy protocol, translate the error code to a return code */
    if (nbw->error_ret != 0 && req_hdr->nh_version == 0) {
        rc   = smp_translate_error_code(nbw->error_group, nbw->error_ret);
        *rsn = MGMT_CTXT_RC_RSN(streamer);
        return (rc);
    }
    #endif

    smp_make_rsp_hdr(req_hdr, &rsp_hdr,
                     (zsp->payload_mut - nbw->nb->data - MGMT_HDR_SIZE));
    nbw->nb->len = zsp->payload_mut - nbw->nb->data;
    smp_write_hdr(streamer, &rsp_hdr);

    return (0);
}

/**
 * Attempts to transmit an SMP error response.  This function consumes both
 * supplied buffers.
 *
 * @param streamer The SMP streamer for building and transmitting the response.
 * @param req_hdr  The header of the request which elicited the error.
 * @param req      The buffer holding the request.
 * @param rsp      The buffer holding the response, or NULL if none was allocated.
 * @param status   The status to indicate in the error response.
 * @param rsn      The text explanation to @status encoded as "rsn" into CBOR response.
 */
static void smp_on_err(struct smp_streamer* streamer, const struct smp_hdr* req_hdr,
                       void* req, void* rsp, int status, char const* rsn) {
    int rc;

    /* Prefer the response buffer for holding the error response.  If no
     * response buffer was allocated, use the request buffer instead.
     */
    if (rsp == NULL) {
        rsp = req;
        req = NULL;
    }

    /* Clear the partial response from the buffer, if any. */
    cbor_nb_writer_init(streamer->writer, rsp);

    /* Build and transmit the error response. */
    rc = smp_build_err_rsp(streamer, req_hdr, status, rsn);
    if (rc == 0) {
        streamer->smpt->functions.output(rsp);
        rsp = NULL;
    }

    /* Free any extra buffers. */
    smp_free_buf(req, streamer->smpt);
    smp_free_buf(rsp, streamer->smpt);
}

/**
 * Processes all SMP requests in an incoming packet.  Requests are processed
 * sequentially from the start of the packet to the end.  Each response is sent
 * individually in its own packet.  If a request elicits an error response,
 * processing of the packet is aborted.  This function consumes the supplied
 * request buffer regardless of the outcome.
 * The function will return MGMT_ERR_EOK (0) when given an empty input stream,
 * and will also release the buffer from the stream; it does not return
 * MTMT_ERR_ECORRUPT, or any other MGMT error, because there was no error while
 * processing of the input stream, it is callers fault that an empty stream has
 * been passed to the function.
 *
 * @param streamer    The streamer to use for reading, writing, and transmitting.
 * @param req        A buffer containing the request packet.
 *
 * @return 0 on success or when input stream is empty;
 *         MGMT_ERR_ECORRUPT if buffer starts with non SMP data header or there
 *         is not enough bytes to process header, or other MGMT_ERR_[...] code on
 *         failure.
 */
int smp_process_request_packet(struct smp_streamer* streamer, void* vreq) {
    struct smp_hdr req_hdr;
    void* rsp;
    struct net_buf* req = vreq;
    bool valid_hdr = false;
    bool handler_found = false;
    int rc = 0;
    char const* rsn = NULL;

    #if defined(CONFIG_MCUMGR_SMP_COMMAND_STATUS_HOOKS)
    struct mgmt_evt_op_cmd_arg cmd_done_arg;
    int32_t  err_rc;
    uint16_t err_group;
    #endif

    rsp = NULL;

    while (req->len > 0) {
        handler_found = false;
        valid_hdr     = false;

        /* Read the management header and strip it from the request. */
        rc = smp_read_hdr(req, &req_hdr);
        if (rc != 0) {
            rc = MGMT_ERR_ECORRUPT;
            break;
        }

        valid_hdr = true;
        /* Skip the smp_hdr */
        net_buf_pull(req, sizeof(struct smp_hdr));
        /* Does buffer contain whole message? */
        if (req->len < req_hdr.nh_len) {
            rc = MGMT_ERR_ECORRUPT;
            break;
        }

        if (req_hdr.nh_op == MGMT_OP_READ || req_hdr.nh_op == MGMT_OP_WRITE) {
            rsp = smp_alloc_rsp(req, streamer->smpt);
            if (rsp == NULL) {
                rc = MGMT_ERR_ENOMEM;
                break;
            }

            cbor_nb_reader_init(streamer->reader, req);
            cbor_nb_writer_init(streamer->writer, rsp);

            /* Process the request payload and build the response. */
            rc = smp_handle_single_req(streamer, &req_hdr, &rsn);
            handler_found = (rc != MGMT_ERR_ENOTSUP);
            if (rc != 0) {
                break;
            }

            /* Send the response. */
            rc  = streamer->smpt->functions.output(rsp);
            rsp = NULL;
        }
        else if (IS_ENABLED(CONFIG_SMP_CLIENT) &&
                 ((req_hdr.nh_op == MGMT_OP_READ_RSP) || (req_hdr.nh_op == MGMT_OP_WRITE_RSP))) {
            rc = smp_client_single_response(req, &req_hdr);

            if (rc == MGMT_ERR_EOK) {
                handler_found = true;
            }
            else {
                /* Server shuold not send error response for response */
                valid_hdr = false;
            }
        }
        else {
            rc = MGMT_ERR_ENOTSUP;
        }

        if (rc != 0) {
            break;
        }
        /* Trim processed request to free up space for subsequent responses. */
        net_buf_pull(req, req_hdr.nh_len);

        #if defined(CONFIG_MCUMGR_SMP_COMMAND_STATUS_HOOKS)
        cmd_done_arg.group = req_hdr.nh_group;
        cmd_done_arg.id    = req_hdr.nh_id;
        cmd_done_arg.err   = MGMT_ERR_EOK;

        (void) mgmt_callback_notify(MGMT_EVT_OP_CMD_DONE, &cmd_done_arg,
                                    sizeof(cmd_done_arg), &err_rc, &err_group);
        #endif
    }

    if (rc != 0 && valid_hdr) {
        smp_on_err(streamer, &req_hdr, req, rsp, rc, rsn);

        if (handler_found) {
            #if defined(CONFIG_MCUMGR_SMP_COMMAND_STATUS_HOOKS)
            cmd_done_arg.group = req_hdr.nh_group;
            cmd_done_arg.id    = req_hdr.nh_id;
            cmd_done_arg.err   = rc;

            (void) mgmt_callback_notify(MGMT_EVT_OP_CMD_DONE, &cmd_done_arg,
                                        sizeof(cmd_done_arg), &err_rc, &err_group);
            #endif
        }

        return (rc);
    }

    smp_free_buf(req, streamer->smpt);
    smp_free_buf(rsp, streamer->smpt);

    return (rc);
}

bool smp_add_cmd_err(zcbor_state_t* zse, uint16_t group, uint16_t ret) {
    bool ok = true;

    if (ret != 0) {
        #ifdef CONFIG_MCUMGR_SMP_SUPPORT_ORIGINAL_PROTOCOL
        struct cbor_nb_writer* container = CONTAINER_OF(zse, struct cbor_nb_writer, zs[0]);

        container->error_group = group;
        container->error_ret   = ret;
        #endif

        ok = zcbor_tstr_put_lit(zse, "err")         &&
             zcbor_map_start_encode(zse, 2)         &&
             zcbor_tstr_put_lit(zse, "group")       &&
             zcbor_uint32_put(zse, (uint32_t)group) &&
             zcbor_tstr_put_lit(zse, "rc")          &&
             zcbor_uint32_put(zse, (uint32_t)ret)   &&
             zcbor_map_end_encode(zse, 2);
    }

    return (ok);
}<|MERGE_RESOLUTION|>--- conflicted
+++ resolved
@@ -48,18 +48,10 @@
 }
 #endif
 
-<<<<<<< HEAD
-static void cbor_nb_reader_init(struct cbor_nb_reader *cnr, struct net_buf *nb)
-{
-	cnr->nb = nb;
-	zcbor_new_decode_state(cnr->zs, ARRAY_SIZE(cnr->zs), nb->data,
-			       nb->len, 1, NULL, 0);
-=======
 static void cbor_nb_reader_init(struct cbor_nb_reader* cnr, struct net_buf* nb) {
     cnr->nb = nb;
-
-    zcbor_new_decode_state(cnr->zs, ARRAY_SIZE(cnr->zs), nb->data, nb->len, 1);
->>>>>>> b9418656
+    zcbor_new_decode_state(cnr->zs, ARRAY_SIZE(cnr->zs), nb->data,
+                           nb->len, 1, NULL, 0);
 }
 
 static void cbor_nb_writer_init(struct cbor_nb_writer* cnw, struct net_buf* nb) {
@@ -111,41 +103,8 @@
 static inline int smp_write_hdr(struct smp_streamer* streamer, const struct smp_hdr* src_hdr) {
     memcpy(streamer->writer->nb->data, src_hdr, sizeof(*src_hdr));
 
-<<<<<<< HEAD
-static int smp_build_err_rsp(struct smp_streamer *streamer, const struct smp_hdr *req_hdr,
-			     int status, const char *rc_rsn)
-{
-	struct smp_hdr rsp_hdr;
-	struct cbor_nb_writer *nbw = streamer->writer;
-	zcbor_state_t *zsp = nbw->zs;
-	bool ok;
-
-	ok = zcbor_map_start_encode(zsp, 2)		&&
-	     zcbor_tstr_put_lit(zsp, "rc")		&&
-	     zcbor_int32_put(zsp, status);
-
-#ifdef CONFIG_MCUMGR_SMP_VERBOSE_ERR_RESPONSE
-	if (ok && rc_rsn != NULL) {
-		ok = zcbor_tstr_put_lit(zsp, "rsn")			&&
-		     zcbor_tstr_put_term(zsp, rc_rsn, CONFIG_ZCBOR_MAX_STR_LEN);
-	}
-#else
-	ARG_UNUSED(rc_rsn);
-#endif
-	ok &= zcbor_map_end_encode(zsp, 2);
-
-	if (!ok) {
-		return MGMT_ERR_EMSGSIZE;
-	}
-
-	smp_make_rsp_hdr(req_hdr, &rsp_hdr,
-			 zsp->payload_mut - nbw->nb->data - MGMT_HDR_SIZE);
-	nbw->nb->len = zsp->payload_mut - nbw->nb->data;
-	smp_write_hdr(streamer, &rsp_hdr);
-=======
     return (0);
 }
->>>>>>> b9418656
 
 static int smp_build_err_rsp(struct smp_streamer* streamer, const struct smp_hdr* req_hdr,
                              int status, char const* rc_rsn) {
@@ -161,12 +120,11 @@
     #ifdef CONFIG_MCUMGR_SMP_VERBOSE_ERR_RESPONSE
     if (ok && rc_rsn != NULL) {
         ok = zcbor_tstr_put_lit(zsp, "rsn") &&
-             zcbor_tstr_put_term(zsp, rc_rsn);
+             zcbor_tstr_put_term(zsp, rc_rsn, CONFIG_ZCBOR_MAX_STR_LEN);
     }
     #else
     ARG_UNUSED(rc_rsn);
     #endif
-
     ok &= zcbor_map_end_encode(zsp, 2);
 
     if (!ok) {
