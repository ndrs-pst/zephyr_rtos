--- conflicted
+++ resolved
@@ -53,15 +53,9 @@
 /**
  * @brief Get work queue for SMP client.
  *
-<<<<<<< HEAD
- * @param work The transport to use to send the corresponding response(s).
- */
-void smp_tx_req(struct k_work* work);
-=======
  * @return SMP work queue object.
  */
-struct k_work_q *smp_get_wq(void);
->>>>>>> 9cebb3ff
+struct k_work_q* smp_get_wq(void);
 #endif
 
 /**
