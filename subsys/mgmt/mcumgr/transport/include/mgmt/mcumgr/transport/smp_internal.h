/*
 * Copyright Runtime.io 2018. All rights reserved.
 * Copyright (c) 2022 Nordic Semiconductor ASA
 *
 * SPDX-License-Identifier: Apache-2.0
 */

#ifndef MGMT_MCUMGR_SMP_INTERNAL_H_
#define MGMT_MCUMGR_SMP_INTERNAL_H_

#include <stdint.h>
#include <zephyr/kernel.h>
#include <zephyr/net/buf.h>
#include <zephyr/mgmt/mcumgr/transport/smp.h>

#ifdef __cplusplus
extern "C" {
#endif

struct smp_hdr {
<<<<<<< HEAD
#ifdef CONFIG_LITTLE_ENDIAN
	uint8_t  nh_op:3;		/* MGMT_OP_[...] */
	uint8_t  nh_version:2;
	uint8_t  _res1:3;
#else
	uint8_t  _res1:3;
	uint8_t  nh_version:2;
	uint8_t  nh_op:3;		/* MGMT_OP_[...] */
#endif
	uint8_t  nh_flags;		/* Reserved for future flags */
	uint16_t nh_len;		/* Length of the payload */
	uint16_t nh_group;		/* MGMT_GROUP_ID_[...] */
	uint8_t  nh_seq;		/* Sequence number */
	uint8_t  nh_id;			/* Message ID within group */
} __packed;
=======
    #ifdef CONFIG_LITTLE_ENDIAN
    uint8_t nh_op      : 3; /* MGMT_OP_[...] */
    uint8_t nh_version : 2;
    uint8_t _res1      : 3;
    #else
    uint8_t _res1      : 3;
    uint8_t nh_version : 2;
    uint8_t nh_op      : 3; /* MGMT_OP_[...] */
    #endif

    uint8_t  nh_flags; /* Reserved for future flags */
    uint16_t nh_len;   /* Length of the payload */
    uint16_t nh_group; /* MGMT_GROUP_ID_[...] */
    uint8_t  nh_seq;   /* Sequence number */
    uint8_t  nh_id;    /* Message ID within group */
};
>>>>>>> fd469a37

struct smp_transport;
struct zephyr_smp_transport;

/**
 * @brief Enqueues an incoming SMP request packet for processing.
 *
 * This function always consumes the supplied net_buf.
 *
 * @param smtp The transport to use to send the corresponding
 *             response(s).
 * @param nb   The request packet to process.
 */
void smp_rx_req(struct smp_transport* smtp, struct net_buf* nb);

#ifdef CONFIG_SMP_CLIENT
/**
 * @brief Trig SMP client request packet for transmission.
 *
 * @param work The transport to use to send the corresponding response(s).
 */
void smp_tx_req(struct k_work* work);
#endif

/**
 * @brief Allocates a response buffer.
 *
 * If a source buf is provided, its user data is copied into the new buffer.
 *
 * @param req An optional source buffer to copy user data from.
 * @param arg The streamer providing the callback.
 *
 * @return Newly-allocated buffer on success
 *  NULL on failure.
 */
void* smp_alloc_rsp(void const* req, void* arg);


/**
 * @brief Frees an allocated buffer.
 *
 * @param buf The buffer to free.
 * @param arg The streamer providing the callback.
 */
void smp_free_buf(void* buf, void* arg);

#ifdef __cplusplus
}
#endif

#endif /* MGMT_MCUMGR_SMP_INTERNAL_H_ */<|MERGE_RESOLUTION|>--- conflicted
+++ resolved
@@ -18,23 +18,6 @@
 #endif
 
 struct smp_hdr {
-<<<<<<< HEAD
-#ifdef CONFIG_LITTLE_ENDIAN
-	uint8_t  nh_op:3;		/* MGMT_OP_[...] */
-	uint8_t  nh_version:2;
-	uint8_t  _res1:3;
-#else
-	uint8_t  _res1:3;
-	uint8_t  nh_version:2;
-	uint8_t  nh_op:3;		/* MGMT_OP_[...] */
-#endif
-	uint8_t  nh_flags;		/* Reserved for future flags */
-	uint16_t nh_len;		/* Length of the payload */
-	uint16_t nh_group;		/* MGMT_GROUP_ID_[...] */
-	uint8_t  nh_seq;		/* Sequence number */
-	uint8_t  nh_id;			/* Message ID within group */
-} __packed;
-=======
     #ifdef CONFIG_LITTLE_ENDIAN
     uint8_t nh_op      : 3; /* MGMT_OP_[...] */
     uint8_t nh_version : 2;
@@ -50,8 +33,7 @@
     uint16_t nh_group; /* MGMT_GROUP_ID_[...] */
     uint8_t  nh_seq;   /* Sequence number */
     uint8_t  nh_id;    /* Message ID within group */
-};
->>>>>>> fd469a37
+} __packed;
 
 struct smp_transport;
 struct zephyr_smp_transport;
