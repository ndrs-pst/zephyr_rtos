/*
 * Copyright Runtime.io 2018. All rights reserved.
 *
 * SPDX-License-Identifier: Apache-2.0
 */

/** @file
 * @brief Shell transport for the mcumgr SMP protocol.
 */

#include <zephyr/kernel.h>
#include <zephyr/init.h>
#include <zephyr/net/buf.h>
#include <zephyr/drivers/uart.h>
#include <zephyr/shell/shell.h>
#include <zephyr/shell/shell_uart.h>
#include <zephyr/mgmt/mcumgr/mgmt/mgmt.h>
#include <zephyr/mgmt/mcumgr/smp/smp.h>
#include <zephyr/mgmt/mcumgr/transport/smp.h>
#include <zephyr/mgmt/mcumgr/transport/serial.h>
#include <zephyr/mgmt/mcumgr/transport/smp_shell.h>
#include <zephyr/syscalls/uart.h>
#include <string.h>

#include <mgmt/mcumgr/transport/smp_internal.h>

#include <zephyr/logging/log.h>
LOG_MODULE_REGISTER(smp_shell);

BUILD_ASSERT(CONFIG_MCUMGR_TRANSPORT_SHELL_MTU != 0,
             "CONFIG_MCUMGR_TRANSPORT_SHELL_MTU must be > 0");

#ifdef CONFIG_MCUMGR_TRANSPORT_SHELL_INPUT_TIMEOUT
BUILD_ASSERT(CONFIG_MCUMGR_TRANSPORT_SHELL_INPUT_TIMEOUT_TIME != 0,
             "CONFIG_MCUMGR_TRANSPORT_SHELL_INPUT_TIMEOUT_TIME must be > 0");
#endif

static struct smp_transport smp_shell_transport;

static struct mcumgr_serial_rx_ctxt smp_shell_rx_ctxt;

#ifdef CONFIG_SMP_CLIENT
static struct smp_client_transport_entry smp_client_transport;
#endif

/** SMP mcumgr frame fragments. */
enum smp_shell_esc_mcumgr {
    ESC_MCUMGR_PKT_1,
    ESC_MCUMGR_PKT_2,
    ESC_MCUMGR_FRAG_1,
    ESC_MCUMGR_FRAG_2
};

/** These states indicate whether an mcumgr frame is being received. */
enum smp_shell_mcumgr_state {
    SMP_SHELL_MCUMGR_STATE_NONE,
    SMP_SHELL_MCUMGR_STATE_HEADER,
    SMP_SHELL_MCUMGR_STATE_PAYLOAD
};

#ifdef CONFIG_MCUMGR_TRANSPORT_SHELL_INPUT_TIMEOUT
static void smp_shell_input_timeout_handler(struct k_timer* timer) {
    ARG_UNUSED(timer);
    struct smp_shell_data* const data = shell_uart_smp_shell_data_get_ptr();

    atomic_clear_bit(&data->esc_state, ESC_MCUMGR_PKT_1);
    atomic_clear_bit(&data->esc_state, ESC_MCUMGR_PKT_2);
    atomic_clear_bit(&data->esc_state, ESC_MCUMGR_FRAG_1);
    atomic_clear_bit(&data->esc_state, ESC_MCUMGR_FRAG_2);

    if (data->buf) {
        net_buf_reset(data->buf);
        net_buf_unref(data->buf);
        data->buf = NULL;
    }
}

K_TIMER_DEFINE(smp_shell_input_timer, smp_shell_input_timeout_handler, NULL);
#endif

static int read_mcumgr_byte(struct smp_shell_data* data, uint8_t byte) {
    bool frag_1;
    bool frag_2;
    bool pkt_1;
    bool pkt_2;

    pkt_1  = atomic_test_bit(&data->esc_state, ESC_MCUMGR_PKT_1);
    pkt_2  = atomic_test_bit(&data->esc_state, ESC_MCUMGR_PKT_2);
    frag_1 = atomic_test_bit(&data->esc_state, ESC_MCUMGR_FRAG_1);
    frag_2 = atomic_test_bit(&data->esc_state, ESC_MCUMGR_FRAG_2);

    if (pkt_2 || frag_2) {
        /* Already fully framed. */
        return (SMP_SHELL_MCUMGR_STATE_PAYLOAD);
    }

    if (pkt_1) {
        if (byte == MCUMGR_SERIAL_HDR_PKT_2) {
            /* Final framing byte received. */
            atomic_set_bit(&data->esc_state, ESC_MCUMGR_PKT_2);
            #ifdef CONFIG_MCUMGR_TRANSPORT_SHELL_INPUT_TIMEOUT
            k_timer_start(&smp_shell_input_timer,
                          K_MSEC(CONFIG_MCUMGR_TRANSPORT_SHELL_INPUT_TIMEOUT_TIME),
                          K_NO_WAIT);
            #endif
            return (SMP_SHELL_MCUMGR_STATE_PAYLOAD);
        }
    }
    else if (frag_1) {
        if (byte == MCUMGR_SERIAL_HDR_FRAG_2) {
            /* Final framing byte received. */
            atomic_set_bit(&data->esc_state, ESC_MCUMGR_FRAG_2);
            #ifdef CONFIG_MCUMGR_TRANSPORT_SHELL_INPUT_TIMEOUT
            k_timer_start(&smp_shell_input_timer,
                          K_MSEC(CONFIG_MCUMGR_TRANSPORT_SHELL_INPUT_TIMEOUT_TIME),
                          K_NO_WAIT);
            #endif
            return (SMP_SHELL_MCUMGR_STATE_PAYLOAD);
        }
    }
    else {
        if (byte == MCUMGR_SERIAL_HDR_PKT_1) {
            /* First framing byte received. */
            atomic_set_bit(&data->esc_state, ESC_MCUMGR_PKT_1);
            return (SMP_SHELL_MCUMGR_STATE_HEADER);
        }
        else if (byte == MCUMGR_SERIAL_HDR_FRAG_1) {
            /* First framing byte received. */
            atomic_set_bit(&data->esc_state, ESC_MCUMGR_FRAG_1);
            return (SMP_SHELL_MCUMGR_STATE_HEADER);
        }
    }

    /* Non-mcumgr byte received. */
    return (SMP_SHELL_MCUMGR_STATE_NONE);
}

<<<<<<< HEAD
size_t smp_shell_rx_bytes(struct smp_shell_data *data, const uint8_t *bytes,
			  size_t size)
{
	size_t consumed = 0;		/* Number of bytes consumed by SMP */

	/* Process all bytes that are accepted as SMP commands. */
	while (size != consumed) {
		uint8_t byte = bytes[consumed];
		int mcumgr_state = read_mcumgr_byte(data, byte);

		if (mcumgr_state == SMP_SHELL_MCUMGR_STATE_NONE) {
			break;
		} else if (mcumgr_state == SMP_SHELL_MCUMGR_STATE_HEADER &&
			   !data->buf) {
			data->buf = net_buf_alloc(data->buf_pool, K_NO_WAIT);
			if (!data->buf) {
				LOG_WRN("Failed to alloc SMP buf");
			}
		}

		if (data->buf && net_buf_tailroom(data->buf) > 0) {
			net_buf_add_u8(data->buf, byte);
		}

		/* Newline in payload means complete frame */
		if (mcumgr_state == SMP_SHELL_MCUMGR_STATE_PAYLOAD &&
		    byte == '\n') {
			if (data->buf) {
				k_fifo_put(&data->buf_ready, data->buf);
				data->buf = NULL;
			}
			atomic_clear_bit(&data->esc_state, ESC_MCUMGR_PKT_1);
			atomic_clear_bit(&data->esc_state, ESC_MCUMGR_PKT_2);
			atomic_clear_bit(&data->esc_state, ESC_MCUMGR_FRAG_1);
			atomic_clear_bit(&data->esc_state, ESC_MCUMGR_FRAG_2);

#ifdef CONFIG_MCUMGR_TRANSPORT_SHELL_INPUT_TIMEOUT
			k_timer_stop(&smp_shell_input_timer);
#endif
		}

		++consumed;
	}

	return consumed;
}

void smp_shell_process(struct smp_shell_data *data)
{
	struct net_buf *buf;
	struct net_buf *nb;

	while (true) {
		buf = k_fifo_get(&data->buf_ready, K_NO_WAIT);
		if (!buf) {
			break;
		}

		nb = mcumgr_serial_process_frag(&smp_shell_rx_ctxt,
						buf->data,
						buf->len);
		if (nb != NULL) {
			smp_rx_req(&smp_shell_transport, nb);
		}

		net_buf_unref(buf);
	}
=======
size_t smp_shell_rx_bytes(struct smp_shell_data* data, uint8_t const* bytes,
                          size_t size) {
    size_t consumed = 0; /* Number of bytes consumed by SMP */

    /* Process all bytes that are accepted as SMP commands. */
    while (size != consumed) {
        uint8_t byte = bytes[consumed];
        int mcumgr_state = read_mcumgr_byte(data, byte);

        if (mcumgr_state == SMP_SHELL_MCUMGR_STATE_NONE) {
            break;
        }
        else if ((mcumgr_state == SMP_SHELL_MCUMGR_STATE_HEADER) &&
                 !data->buf) {
            data->buf = net_buf_alloc(data->buf_pool, K_NO_WAIT);
            if (!data->buf) {
                LOG_WRN("Failed to alloc SMP buf");
            }
        }

        if (data->buf && (net_buf_tailroom(data->buf) > 0)) {
            net_buf_add_u8(data->buf, byte);
        }

        /* Newline in payload means complete frame */
        if ((mcumgr_state == SMP_SHELL_MCUMGR_STATE_PAYLOAD) &&
            (byte == '\n')) {
            if (data->buf) {
                net_buf_put(&data->buf_ready, data->buf);
                data->buf = NULL;
            }
            atomic_clear_bit(&data->esc_state, ESC_MCUMGR_PKT_1);
            atomic_clear_bit(&data->esc_state, ESC_MCUMGR_PKT_2);
            atomic_clear_bit(&data->esc_state, ESC_MCUMGR_FRAG_1);
            atomic_clear_bit(&data->esc_state, ESC_MCUMGR_FRAG_2);

            #ifdef CONFIG_MCUMGR_TRANSPORT_SHELL_INPUT_TIMEOUT
            k_timer_stop(&smp_shell_input_timer);
            #endif
        }

        ++consumed;
    }

    return (consumed);
}

void smp_shell_process(struct smp_shell_data* data) {
    struct net_buf* buf;
    struct net_buf* nb;

    while (true) {
        buf = net_buf_get(&data->buf_ready, K_NO_WAIT);
        if (!buf) {
            break;
        }

        nb = mcumgr_serial_process_frag(&smp_shell_rx_ctxt,
                                        buf->data,
                                        buf->len);
        if (nb != NULL) {
            smp_rx_req(&smp_shell_transport, nb);
        }

        net_buf_unref(buf);
    }
>>>>>>> 951682ac
}

static uint16_t smp_shell_get_mtu(const struct net_buf* nb) {
    return (CONFIG_MCUMGR_TRANSPORT_SHELL_MTU);
}

static int smp_shell_tx_raw(void const* data, int len) {
    static const struct device* const sh_dev = DEVICE_DT_GET(DT_CHOSEN(zephyr_shell_uart));
    const uint8_t* out = data;

    while ((out != NULL) && (len != 0)) {
        uart_poll_out(sh_dev, *out);
        ++out;
        --len;
    }

    return (0);
}

static int smp_shell_tx_pkt(struct net_buf* nb) {
    int rc;

    rc = mcumgr_serial_tx_pkt(nb->data, nb->len, smp_shell_tx_raw);
    smp_packet_free(nb);

    return (rc);
}

int smp_shell_init(void) {
    int rc;

    smp_shell_transport.functions.output  = smp_shell_tx_pkt;
    smp_shell_transport.functions.get_mtu = smp_shell_get_mtu;

    rc = smp_transport_init(&smp_shell_transport);
    #ifdef CONFIG_SMP_CLIENT
    if (rc == 0) {
        smp_client_transport.smpt = &smp_shell_transport;
        smp_client_transport.smpt_type = SMP_SHELL_TRANSPORT;
        smp_client_transport_register(&smp_client_transport);
    }
    #endif

    return (rc);
}<|MERGE_RESOLUTION|>--- conflicted
+++ resolved
@@ -135,75 +135,6 @@
     return (SMP_SHELL_MCUMGR_STATE_NONE);
 }
 
-<<<<<<< HEAD
-size_t smp_shell_rx_bytes(struct smp_shell_data *data, const uint8_t *bytes,
-			  size_t size)
-{
-	size_t consumed = 0;		/* Number of bytes consumed by SMP */
-
-	/* Process all bytes that are accepted as SMP commands. */
-	while (size != consumed) {
-		uint8_t byte = bytes[consumed];
-		int mcumgr_state = read_mcumgr_byte(data, byte);
-
-		if (mcumgr_state == SMP_SHELL_MCUMGR_STATE_NONE) {
-			break;
-		} else if (mcumgr_state == SMP_SHELL_MCUMGR_STATE_HEADER &&
-			   !data->buf) {
-			data->buf = net_buf_alloc(data->buf_pool, K_NO_WAIT);
-			if (!data->buf) {
-				LOG_WRN("Failed to alloc SMP buf");
-			}
-		}
-
-		if (data->buf && net_buf_tailroom(data->buf) > 0) {
-			net_buf_add_u8(data->buf, byte);
-		}
-
-		/* Newline in payload means complete frame */
-		if (mcumgr_state == SMP_SHELL_MCUMGR_STATE_PAYLOAD &&
-		    byte == '\n') {
-			if (data->buf) {
-				k_fifo_put(&data->buf_ready, data->buf);
-				data->buf = NULL;
-			}
-			atomic_clear_bit(&data->esc_state, ESC_MCUMGR_PKT_1);
-			atomic_clear_bit(&data->esc_state, ESC_MCUMGR_PKT_2);
-			atomic_clear_bit(&data->esc_state, ESC_MCUMGR_FRAG_1);
-			atomic_clear_bit(&data->esc_state, ESC_MCUMGR_FRAG_2);
-
-#ifdef CONFIG_MCUMGR_TRANSPORT_SHELL_INPUT_TIMEOUT
-			k_timer_stop(&smp_shell_input_timer);
-#endif
-		}
-
-		++consumed;
-	}
-
-	return consumed;
-}
-
-void smp_shell_process(struct smp_shell_data *data)
-{
-	struct net_buf *buf;
-	struct net_buf *nb;
-
-	while (true) {
-		buf = k_fifo_get(&data->buf_ready, K_NO_WAIT);
-		if (!buf) {
-			break;
-		}
-
-		nb = mcumgr_serial_process_frag(&smp_shell_rx_ctxt,
-						buf->data,
-						buf->len);
-		if (nb != NULL) {
-			smp_rx_req(&smp_shell_transport, nb);
-		}
-
-		net_buf_unref(buf);
-	}
-=======
 size_t smp_shell_rx_bytes(struct smp_shell_data* data, uint8_t const* bytes,
                           size_t size) {
     size_t consumed = 0; /* Number of bytes consumed by SMP */
@@ -232,7 +163,7 @@
         if ((mcumgr_state == SMP_SHELL_MCUMGR_STATE_PAYLOAD) &&
             (byte == '\n')) {
             if (data->buf) {
-                net_buf_put(&data->buf_ready, data->buf);
+                k_fifo_put(&data->buf_ready, data->buf);
                 data->buf = NULL;
             }
             atomic_clear_bit(&data->esc_state, ESC_MCUMGR_PKT_1);
@@ -256,7 +187,7 @@
     struct net_buf* nb;
 
     while (true) {
-        buf = net_buf_get(&data->buf_ready, K_NO_WAIT);
+        buf = k_fifo_get(&data->buf_ready, K_NO_WAIT);
         if (!buf) {
             break;
         }
@@ -270,7 +201,6 @@
 
         net_buf_unref(buf);
     }
->>>>>>> 951682ac
 }
 
 static uint16_t smp_shell_get_mtu(const struct net_buf* nb) {
