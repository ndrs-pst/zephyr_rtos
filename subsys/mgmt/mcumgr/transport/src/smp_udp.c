--- conflicted
+++ resolved
@@ -108,24 +108,17 @@
 
     ret = sendto(smp_udp_configs.ipv4.sock, nb->data, nb->len, 0, addr, sizeof(*addr));
 
-<<<<<<< HEAD
-	if (ret < 0) {
-		if (errno == ENOMEM) {
-			ret = MGMT_ERR_EMSGSIZE;
-		} else {
-			ret = MGMT_ERR_EINVAL;
-		}
-	} else {
-		ret = MGMT_ERR_EOK;
-	}
-=======
     if (ret < 0) {
-        ret = MGMT_ERR_EINVAL;
+        if (errno == ENOMEM) {
+            ret = MGMT_ERR_EMSGSIZE;
+        }
+        else {
+            ret = MGMT_ERR_EINVAL;
+        }
     }
     else {
         ret = MGMT_ERR_EOK;
     }
->>>>>>> 118c3b8c
 
     smp_packet_free(nb);
 
@@ -140,24 +133,17 @@
 
     ret = sendto(smp_udp_configs.ipv6.sock, nb->data, nb->len, 0, addr, sizeof(*addr));
 
-<<<<<<< HEAD
-	if (ret < 0) {
-		if (errno == ENOMEM) {
-			ret = MGMT_ERR_EMSGSIZE;
-		} else {
-			ret = MGMT_ERR_EINVAL;
-		}
-	} else {
-		ret = MGMT_ERR_EOK;
-	}
-=======
     if (ret < 0) {
-        ret = MGMT_ERR_EINVAL;
+        if (errno == ENOMEM) {
+            ret = MGMT_ERR_EMSGSIZE;
+        }
+        else {
+            ret = MGMT_ERR_EINVAL;
+        }
     }
     else {
         ret = MGMT_ERR_EOK;
     }
->>>>>>> 118c3b8c
 
     smp_packet_free(nb);
 
