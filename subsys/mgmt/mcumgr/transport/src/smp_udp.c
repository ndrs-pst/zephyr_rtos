--- conflicted
+++ resolved
@@ -158,11 +158,11 @@
     return (MGMT_ERR_EOK);
 }
 
-<<<<<<< HEAD
 static int create_socket(enum proto_type proto, int* sock) {
     int tmp_sock;
     int err;
     struct net_sockaddr* addr;
+    socklen_t addr_len = 0;
 
     #ifdef CONFIG_MCUMGR_TRANSPORT_UDP_IPV4
     struct net_sockaddr_in addr4;
@@ -174,6 +174,7 @@
 
     #ifdef CONFIG_MCUMGR_TRANSPORT_UDP_IPV4
     if (proto == PROTOCOL_IPV4) {
+        addr_len = sizeof(struct net_sockaddr_in);
         memset(&addr4, 0, sizeof(addr4));
         addr4.sin_family      = NET_AF_INET;
         addr4.sin_port        = htons(CONFIG_MCUMGR_TRANSPORT_UDP_PORT);
@@ -184,6 +185,7 @@
 
     #ifdef CONFIG_MCUMGR_TRANSPORT_UDP_IPV6
     if (proto == PROTOCOL_IPV6) {
+        addr_len = sizeof(struct net_sockaddr_in6);
         memset(&addr6, 0, sizeof(addr6));
         addr6.sin6_family = NET_AF_INET6;
         addr6.sin6_port   = htons(CONFIG_MCUMGR_TRANSPORT_UDP_PORT);
@@ -202,7 +204,7 @@
         return (-err);
     }
 
-    if (zsock_bind(tmp_sock, addr, sizeof(*addr)) < 0) {
+    if (zsock_bind(tmp_sock, addr, addr_len) < 0) {
         err = errno;
         LOG_ERR("Could not bind to receive socket (%s), err: %i",
                 smp_udp_proto_to_name(proto), err);
@@ -215,67 +217,6 @@
     *sock = tmp_sock;
 
     return (0);
-=======
-static int create_socket(enum proto_type proto, int *sock)
-{
-	int tmp_sock;
-	int err;
-	struct sockaddr *addr;
-	socklen_t addr_len = 0;
-
-#ifdef CONFIG_MCUMGR_TRANSPORT_UDP_IPV4
-	struct sockaddr_in addr4;
-#endif
-
-#ifdef CONFIG_MCUMGR_TRANSPORT_UDP_IPV6
-	struct sockaddr_in6 addr6;
-#endif
-
-#ifdef CONFIG_MCUMGR_TRANSPORT_UDP_IPV4
-	if (proto == PROTOCOL_IPV4) {
-		addr_len = sizeof(struct sockaddr_in);
-		memset(&addr4, 0, sizeof(addr4));
-		addr4.sin_family = AF_INET;
-		addr4.sin_port = htons(CONFIG_MCUMGR_TRANSPORT_UDP_PORT);
-		addr4.sin_addr.s_addr = htonl(INADDR_ANY);
-		addr = (struct sockaddr *)&addr4;
-	}
-#endif
-
-#ifdef CONFIG_MCUMGR_TRANSPORT_UDP_IPV6
-	if (proto == PROTOCOL_IPV6) {
-		addr_len = sizeof(struct sockaddr_in6);
-		memset(&addr6, 0, sizeof(addr6));
-		addr6.sin6_family = AF_INET6;
-		addr6.sin6_port = htons(CONFIG_MCUMGR_TRANSPORT_UDP_PORT);
-		addr6.sin6_addr = in6addr_any;
-		addr = (struct sockaddr *)&addr6;
-	}
-#endif
-
-	tmp_sock = zsock_socket(addr->sa_family, SOCK_DGRAM, IPPROTO_UDP);
-	err = errno;
-
-	if (tmp_sock < 0) {
-		LOG_ERR("Could not open receive socket (%s), err: %i",
-			smp_udp_proto_to_name(proto), err);
-
-		return -err;
-	}
-
-	if (zsock_bind(tmp_sock, addr, addr_len) < 0) {
-		err = errno;
-		LOG_ERR("Could not bind to receive socket (%s), err: %i",
-			smp_udp_proto_to_name(proto), err);
-
-		zsock_close(tmp_sock);
-
-		return -err;
-	}
-
-	*sock = tmp_sock;
-	return 0;
->>>>>>> 60a2888d
 }
 
 static void smp_udp_receive_thread(void* p1, void* p2, void* p3) {
