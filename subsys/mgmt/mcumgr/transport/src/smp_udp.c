/*
 * Copyright (c) 2019-2020, Prevas A/S
 * Copyright (c) 2022-2023 Nordic Semiconductor ASA
 *
 * SPDX-License-Identifier: Apache-2.0
 */

/**
 * @file
 * @brief UDP transport for the mcumgr SMP protocol.
 */

#include <assert.h>
#include <zephyr/kernel.h>
#include <zephyr/init.h>
#include <zephyr/net/socket.h>
#include <zephyr/net/net_if.h>
#include <zephyr/mgmt/mcumgr/mgmt/mgmt.h>
#include <zephyr/mgmt/mcumgr/smp/smp.h>
#include <zephyr/mgmt/mcumgr/transport/smp.h>
#include <zephyr/mgmt/mcumgr/transport/smp_udp.h>
#include <zephyr/mgmt/mcumgr/mgmt/handlers.h>
#include <zephyr/net/net_mgmt.h>
#include <zephyr/net/net_event.h>
#include <zephyr/net/conn_mgr_monitor.h>
#include <errno.h>

#include <mgmt/mcumgr/transport/smp_internal.h>

#define LOG_LEVEL CONFIG_MCUMGR_LOG_LEVEL
#include <zephyr/logging/log.h>
LOG_MODULE_REGISTER(smp_udp);

BUILD_ASSERT(CONFIG_MCUMGR_TRANSPORT_UDP_MTU != 0, "CONFIG_MCUMGR_TRANSPORT_UDP_MTU must be > 0");

#if !defined(CONFIG_MCUMGR_TRANSPORT_UDP_IPV4) && !defined(CONFIG_MCUMGR_TRANSPORT_UDP_IPV6)
BUILD_ASSERT(0, "Either IPv4 or IPv6 SMP must be enabled for the MCUmgr UDP SMP transport using "
                "CONFIG_MCUMGR_TRANSPORT_UDP_IPV4 or CONFIG_MCUMGR_TRANSPORT_UDP_IPV6");
#endif

BUILD_ASSERT(sizeof(struct net_sockaddr) <= CONFIG_MCUMGR_TRANSPORT_NETBUF_USER_DATA_SIZE,
             "CONFIG_MCUMGR_TRANSPORT_NETBUF_USER_DATA_SIZE must be >= sizeof(struct net_sockaddr)");

enum proto_type {
    PROTOCOL_IPV4 = 0,
    PROTOCOL_IPV6
};

struct config {
    int sock;
    enum proto_type proto;
    struct k_sem network_ready_sem;
    struct smp_transport smp_transport;
    char recv_buffer[CONFIG_MCUMGR_TRANSPORT_UDP_MTU];
    struct k_thread thread;
    K_KERNEL_STACK_MEMBER(stack, CONFIG_MCUMGR_TRANSPORT_UDP_STACK_SIZE);
};

struct configs {
    #ifdef CONFIG_MCUMGR_TRANSPORT_UDP_IPV4
    struct config ipv4;
    #ifdef CONFIG_SMP_CLIENT
    struct smp_client_transport_entry ipv4_transport;
    #endif
    #endif
    #ifdef CONFIG_MCUMGR_TRANSPORT_UDP_IPV6
    struct config ipv6;
    #ifdef CONFIG_SMP_CLIENT
    struct smp_client_transport_entry ipv6_transport;
    #endif
    #endif
};

static bool threads_created;

static struct configs smp_udp_configs;

static struct net_mgmt_event_callback smp_udp_mgmt_cb;

static char const* smp_udp_proto_to_name(enum proto_type proto) {
    #ifdef CONFIG_MCUMGR_TRANSPORT_UDP_IPV4
    if (proto == PROTOCOL_IPV4) {
        return ("IPv4");
    }
    #endif

    #ifdef CONFIG_MCUMGR_TRANSPORT_UDP_IPV6
    if (proto == PROTOCOL_IPV6) {
        return ("IPv6");
    }
    #endif

    return ("??");
}

#ifdef CONFIG_MCUMGR_TRANSPORT_UDP_IPV4
static int smp_udp4_tx(struct net_buf* nb) {
    int ret;
    struct net_sockaddr* addr = net_buf_user_data(nb);

    ret = zsock_sendto(smp_udp_configs.ipv4.sock, nb->data, nb->len, 0, addr, sizeof(*addr));

    if (ret < 0) {
        if (errno == ENOMEM) {
            ret = MGMT_ERR_EMSGSIZE;
        }
        else {
            ret = MGMT_ERR_EINVAL;
        }
    }
    else {
        ret = MGMT_ERR_EOK;
    }

    smp_packet_free(nb);

    return (ret);
}
#endif

#ifdef CONFIG_MCUMGR_TRANSPORT_UDP_IPV6
static int smp_udp6_tx(struct net_buf* nb) {
    int ret;
    struct net_sockaddr* addr = net_buf_user_data(nb);

    ret = zsock_sendto(smp_udp_configs.ipv6.sock, nb->data, nb->len, 0, addr, sizeof(*addr));

    if (ret < 0) {
        if (errno == ENOMEM) {
            ret = MGMT_ERR_EMSGSIZE;
        }
        else {
            ret = MGMT_ERR_EINVAL;
        }
    }
    else {
        ret = MGMT_ERR_EOK;
    }

    smp_packet_free(nb);

    return (ret);
}
#endif

static uint16_t smp_udp_get_mtu(const struct net_buf* nb) {
    ARG_UNUSED(nb);

    return (CONFIG_MCUMGR_TRANSPORT_UDP_MTU);
}

static int smp_udp_ud_copy(struct net_buf* dst, const struct net_buf* src) {
    struct net_sockaddr* src_ud = net_buf_user_data(src);
    struct net_sockaddr* dst_ud = net_buf_user_data(dst);

    net_ipaddr_copy(dst_ud, src_ud);

    return (MGMT_ERR_EOK);
}

<<<<<<< HEAD
static int create_socket(enum proto_type proto, int* sock) {
    int tmp_sock;
    int err;
    struct net_sockaddr* addr;
    socklen_t addr_len = 0;

    #ifdef CONFIG_MCUMGR_TRANSPORT_UDP_IPV4
    struct net_sockaddr_in addr4;
    #endif

    #ifdef CONFIG_MCUMGR_TRANSPORT_UDP_IPV6
    struct net_sockaddr_in6 addr6;
    #endif

    #ifdef CONFIG_MCUMGR_TRANSPORT_UDP_IPV4
    if (proto == PROTOCOL_IPV4) {
        addr_len = sizeof(struct net_sockaddr_in);
        memset(&addr4, 0, sizeof(addr4));
        addr4.sin_family      = NET_AF_INET;
        addr4.sin_port        = htons(CONFIG_MCUMGR_TRANSPORT_UDP_PORT);
        addr4.sin_addr.s_addr_be = htonl(INADDR_ANY);
        addr                  = (struct net_sockaddr*)&addr4;
    }
    #endif

    #ifdef CONFIG_MCUMGR_TRANSPORT_UDP_IPV6
    if (proto == PROTOCOL_IPV6) {
        addr_len = sizeof(struct net_sockaddr_in6);
        memset(&addr6, 0, sizeof(addr6));
        addr6.sin6_family = NET_AF_INET6;
        addr6.sin6_port   = htons(CONFIG_MCUMGR_TRANSPORT_UDP_PORT);
        addr6.sin6_addr   = in6addr_any;
        addr              = (struct net_sockaddr*)&addr6;
    }
    #endif

    tmp_sock = zsock_socket(addr->sa_family, NET_SOCK_DGRAM, NET_IPPROTO_UDP);
    err = errno;

    if (tmp_sock < 0) {
        LOG_ERR("Could not open receive socket (%s), err: %i",
                smp_udp_proto_to_name(proto), err);

        return (-err);
    }

    if (zsock_bind(tmp_sock, addr, addr_len) < 0) {
        err = errno;
        LOG_ERR("Could not bind to receive socket (%s), err: %i",
                smp_udp_proto_to_name(proto), err);

        zsock_close(tmp_sock);

        return (-err);
    }

    *sock = tmp_sock;

    return (0);
=======
static int create_socket(enum proto_type proto, int *sock)
{
	int tmp_sock;
	int err;
	struct sockaddr_storage addr_storage;
	struct sockaddr *addr = (struct sockaddr *)&addr_storage;
	socklen_t addr_len = 0;

	if (IS_ENABLED(CONFIG_MCUMGR_TRANSPORT_UDP_IPV4) &&
	    proto == PROTOCOL_IPV4) {
		struct sockaddr_in *addr4 = (struct sockaddr_in *)addr;

		addr_len = sizeof(*addr4);
		memset(addr4, 0, sizeof(*addr4));
		addr4->sin_family = AF_INET;
		addr4->sin_port = htons(CONFIG_MCUMGR_TRANSPORT_UDP_PORT);
		addr4->sin_addr.s_addr = htonl(INADDR_ANY);
	} else if (IS_ENABLED(CONFIG_MCUMGR_TRANSPORT_UDP_IPV6) &&
		   proto == PROTOCOL_IPV6) {
		struct sockaddr_in6 *addr6 = (struct sockaddr_in6 *)addr;

		addr_len = sizeof(*addr6);
		memset(addr6, 0, sizeof(*addr6));
		addr6->sin6_family = AF_INET6;
		addr6->sin6_port = htons(CONFIG_MCUMGR_TRANSPORT_UDP_PORT);
		addr6->sin6_addr = in6addr_any;
	}

	tmp_sock = zsock_socket(addr->sa_family, SOCK_DGRAM, IPPROTO_UDP);
	err = errno;

	if (tmp_sock < 0) {
		LOG_ERR("Could not open receive socket (%s), err: %i",
			smp_udp_proto_to_name(proto), err);

		return -err;
	}

	if (zsock_bind(tmp_sock, addr, addr_len) < 0) {
		err = errno;
		LOG_ERR("Could not bind to receive socket (%s), err: %i",
			smp_udp_proto_to_name(proto), err);

		zsock_close(tmp_sock);

		return -err;
	}

	*sock = tmp_sock;
	return 0;
>>>>>>> 8cff70a9
}

static void smp_udp_receive_thread(void* p1, void* p2, void* p3) {
    struct config* conf = (struct config*)p1;
    int rc;

    ARG_UNUSED(p2);
    ARG_UNUSED(p3);

    (void)k_sem_take(&conf->network_ready_sem, K_FOREVER);
    rc = create_socket(conf->proto, &conf->sock);

    if (rc < 0) {
        return;
    }

    __ASSERT(rc >= 0, "Socket is invalid");
    LOG_INF("Started (%s)", smp_udp_proto_to_name(conf->proto));

    while (1) {
        struct net_sockaddr addr;
        socklen_t       addr_len = sizeof(addr);

        int len = zsock_recvfrom(conf->sock, conf->recv_buffer,
                                 CONFIG_MCUMGR_TRANSPORT_UDP_MTU, 0, &addr, &addr_len);

        if (len > 0) {
            struct net_sockaddr* ud;
            struct net_buf*  nb;

            /* Store sender address in user data for reply */
            nb = smp_packet_alloc();
            if (!nb) {
                LOG_ERR("Failed to allocate mcumgr buffer");
                /* No free space, drop SMP frame */
                continue;
            }
            net_buf_add_mem(nb, conf->recv_buffer, len);
            ud = net_buf_user_data(nb);
            net_ipaddr_copy(ud, &addr);

            smp_rx_req(&conf->smp_transport, nb);
        }
        else if (len < 0) {
            LOG_ERR("recvfrom error (%s): %i, %d", smp_udp_proto_to_name(conf->proto),
                    errno, len);
        }
    }
}

static void smp_udp_open_iface(struct net_if* iface, void* user_data) {
    ARG_UNUSED(user_data);

    if (net_if_is_up(iface)) {
        #ifdef CONFIG_MCUMGR_TRANSPORT_UDP_IPV4
        if (net_if_flag_is_set(iface, NET_IF_IPV4) &&
            k_thread_join(&smp_udp_configs.ipv4.thread, K_NO_WAIT) == -EBUSY) {
            k_sem_give(&smp_udp_configs.ipv4.network_ready_sem);
        }
        #endif

        #ifdef CONFIG_MCUMGR_TRANSPORT_UDP_IPV6
        if (net_if_flag_is_set(iface, NET_IF_IPV6) &&
            k_thread_join(&smp_udp_configs.ipv6.thread, K_NO_WAIT) == -EBUSY) {
            k_sem_give(&smp_udp_configs.ipv6.network_ready_sem);
        }
        #endif
    }
}

static void smp_udp_net_event_handler(struct net_mgmt_event_callback* cb, uint32_t mgmt_event,
                                      struct net_if* iface) {
    ARG_UNUSED(cb);

    if (mgmt_event == NET_EVENT_IF_UP) {
        smp_udp_open_iface(iface, NULL);
    }
}

static void create_thread(struct config* conf, const char* name) {
    k_thread_create(&(conf->thread), conf->stack,
                    K_KERNEL_STACK_SIZEOF(conf->stack),
                    smp_udp_receive_thread, conf, NULL, NULL,
                    CONFIG_MCUMGR_TRANSPORT_UDP_THREAD_PRIO, 0, K_FOREVER);

    k_thread_name_set(&(conf->thread), name);
    k_thread_start(&(conf->thread));
}

int smp_udp_open(void) {
    bool started = false;

    #ifdef CONFIG_MCUMGR_TRANSPORT_UDP_IPV4
    if (k_thread_join(&smp_udp_configs.ipv4.thread, K_NO_WAIT) == 0 ||
        threads_created == false) {
        (void) k_sem_reset(&smp_udp_configs.ipv4.network_ready_sem);
        create_thread(&smp_udp_configs.ipv4, "smp_udp4");
        started = true;
    }
    else {
        LOG_ERR("IPv4 UDP MCUmgr thread is already running");
    }
    #endif

    #ifdef CONFIG_MCUMGR_TRANSPORT_UDP_IPV6
    if (k_thread_join(&smp_udp_configs.ipv6.thread, K_NO_WAIT) == 0 ||
        threads_created == false) {
        (void) k_sem_reset(&smp_udp_configs.ipv6.network_ready_sem);
        create_thread(&smp_udp_configs.ipv6, "smp_udp6");
        started = true;
    }
    else {
        LOG_ERR("IPv6 UDP MCUmgr thread is already running");
    }
    #endif

    if (started) {
        /* One or more threads were started, check existing interfaces */
        threads_created = true;
        net_if_foreach(smp_udp_open_iface, NULL);
    }

    return (0);
}

int smp_udp_close(void) {
    #ifdef CONFIG_MCUMGR_TRANSPORT_UDP_IPV4
    if (k_thread_join(&smp_udp_configs.ipv4.thread, K_NO_WAIT) == -EBUSY) {
        k_thread_abort(&(smp_udp_configs.ipv4.thread));

        if (smp_udp_configs.ipv4.sock >= 0) {
            zsock_close(smp_udp_configs.ipv4.sock);
            smp_udp_configs.ipv4.sock = -1;
        }
    }
    else {
        LOG_ERR("IPv4 UDP MCUmgr thread is not running");
    }
    #endif

    #ifdef CONFIG_MCUMGR_TRANSPORT_UDP_IPV6
    if (k_thread_join(&smp_udp_configs.ipv6.thread, K_NO_WAIT) == -EBUSY) {
        k_thread_abort(&(smp_udp_configs.ipv6.thread));

        if (smp_udp_configs.ipv6.sock >= 0) {
            zsock_close(smp_udp_configs.ipv6.sock);
            smp_udp_configs.ipv6.sock = -1;
        }
    }
    else {
        LOG_ERR("IPv6 UDP MCUmgr thread is not running");
    }
    #endif

    return (0);
}

static void smp_udp_start(void) {
    int rc;

    threads_created = false;

    #ifdef CONFIG_MCUMGR_TRANSPORT_UDP_IPV4
    smp_udp_configs.ipv4.proto = PROTOCOL_IPV4;
    smp_udp_configs.ipv4.sock  = -1;

    k_sem_init(&smp_udp_configs.ipv4.network_ready_sem, 0, 1);
    smp_udp_configs.ipv4.smp_transport.functions.output  = smp_udp4_tx;
    smp_udp_configs.ipv4.smp_transport.functions.get_mtu = smp_udp_get_mtu;
    smp_udp_configs.ipv4.smp_transport.functions.ud_copy = smp_udp_ud_copy;

    rc = smp_transport_init(&smp_udp_configs.ipv4.smp_transport);
    #ifdef CONFIG_SMP_CLIENT
    if (rc == 0) {
        smp_udp_configs.ipv4_transport.smpt      = &smp_udp_configs.ipv4.smp_transport;
        smp_udp_configs.ipv4_transport.smpt_type = SMP_UDP_IPV4_TRANSPORT;
        smp_client_transport_register(&smp_udp_configs.ipv4_transport);
    }
    #endif

    if (rc) {
        LOG_ERR("Failed to register IPv4 UDP MCUmgr SMP transport: %d", rc);
    }
    #endif

    #ifdef CONFIG_MCUMGR_TRANSPORT_UDP_IPV6
    smp_udp_configs.ipv6.proto = PROTOCOL_IPV6;
    smp_udp_configs.ipv6.sock  = -1;

    k_sem_init(&smp_udp_configs.ipv6.network_ready_sem, 0, 1);
    smp_udp_configs.ipv6.smp_transport.functions.output  = smp_udp6_tx;
    smp_udp_configs.ipv6.smp_transport.functions.get_mtu = smp_udp_get_mtu;
    smp_udp_configs.ipv6.smp_transport.functions.ud_copy = smp_udp_ud_copy;

    rc = smp_transport_init(&smp_udp_configs.ipv6.smp_transport);
    #ifdef CONFIG_SMP_CLIENT
    if (rc == 0) {
        smp_udp_configs.ipv6_transport.smpt      = &smp_udp_configs.ipv6.smp_transport;
        smp_udp_configs.ipv6_transport.smpt_type = SMP_UDP_IPV6_TRANSPORT;
        smp_client_transport_register(&smp_udp_configs.ipv6_transport);
    }
    #endif

    if (rc) {
        LOG_ERR("Failed to register IPv6 UDP MCUmgr SMP transport: %d", rc);
    }
    #endif

    net_mgmt_init_event_callback(&smp_udp_mgmt_cb, smp_udp_net_event_handler, NET_EVENT_IF_UP);
    net_mgmt_add_event_callback(&smp_udp_mgmt_cb);

    #ifdef CONFIG_MCUMGR_TRANSPORT_UDP_AUTOMATIC_INIT
    smp_udp_open();
    #endif
}

MCUMGR_HANDLER_DEFINE(smp_udp, smp_udp_start);<|MERGE_RESOLUTION|>--- conflicted
+++ resolved
@@ -158,42 +158,33 @@
     return (MGMT_ERR_EOK);
 }
 
-<<<<<<< HEAD
 static int create_socket(enum proto_type proto, int* sock) {
     int tmp_sock;
     int err;
-    struct net_sockaddr* addr;
+    struct sockaddr_storage addr_storage;
+    struct net_sockaddr* addr = (struct net_sockaddr*)&addr_storage;
     socklen_t addr_len = 0;
 
-    #ifdef CONFIG_MCUMGR_TRANSPORT_UDP_IPV4
-    struct net_sockaddr_in addr4;
-    #endif
-
-    #ifdef CONFIG_MCUMGR_TRANSPORT_UDP_IPV6
-    struct net_sockaddr_in6 addr6;
-    #endif
-
-    #ifdef CONFIG_MCUMGR_TRANSPORT_UDP_IPV4
-    if (proto == PROTOCOL_IPV4) {
-        addr_len = sizeof(struct net_sockaddr_in);
-        memset(&addr4, 0, sizeof(addr4));
-        addr4.sin_family      = NET_AF_INET;
-        addr4.sin_port        = htons(CONFIG_MCUMGR_TRANSPORT_UDP_PORT);
-        addr4.sin_addr.s_addr_be = htonl(INADDR_ANY);
-        addr                  = (struct net_sockaddr*)&addr4;
-    }
-    #endif
-
-    #ifdef CONFIG_MCUMGR_TRANSPORT_UDP_IPV6
-    if (proto == PROTOCOL_IPV6) {
-        addr_len = sizeof(struct net_sockaddr_in6);
-        memset(&addr6, 0, sizeof(addr6));
-        addr6.sin6_family = NET_AF_INET6;
-        addr6.sin6_port   = htons(CONFIG_MCUMGR_TRANSPORT_UDP_PORT);
-        addr6.sin6_addr   = in6addr_any;
-        addr              = (struct net_sockaddr*)&addr6;
-    }
-    #endif
+    if (IS_ENABLED(CONFIG_MCUMGR_TRANSPORT_UDP_IPV4) &&
+        proto == PROTOCOL_IPV4) {
+        struct net_sockaddr_in* addr4 = (struct net_sockaddr_in*)addr;
+
+        addr_len = sizeof(*addr4);
+        memset(addr4, 0, sizeof(*addr4));
+        addr4->sin_family = NET_AF_INET;
+        addr4->sin_port = net_htons(CONFIG_MCUMGR_TRANSPORT_UDP_PORT);
+        addr4->sin_addr.s_addr_be = net_htonl(INADDR_ANY);
+    }
+    else if (IS_ENABLED(CONFIG_MCUMGR_TRANSPORT_UDP_IPV6) &&
+             proto == PROTOCOL_IPV6) {
+        struct net_sockaddr_in6* addr6 = (struct net_sockaddr_in6*)addr;
+
+        addr_len = sizeof(*addr6);
+        memset(addr6, 0, sizeof(*addr6));
+        addr6->sin6_family = NET_AF_INET6;
+        addr6->sin6_port = net_htons(CONFIG_MCUMGR_TRANSPORT_UDP_PORT);
+        addr6->sin6_addr = in6addr_any;
+    }
 
     tmp_sock = zsock_socket(addr->sa_family, NET_SOCK_DGRAM, NET_IPPROTO_UDP);
     err = errno;
@@ -218,58 +209,6 @@
     *sock = tmp_sock;
 
     return (0);
-=======
-static int create_socket(enum proto_type proto, int *sock)
-{
-	int tmp_sock;
-	int err;
-	struct sockaddr_storage addr_storage;
-	struct sockaddr *addr = (struct sockaddr *)&addr_storage;
-	socklen_t addr_len = 0;
-
-	if (IS_ENABLED(CONFIG_MCUMGR_TRANSPORT_UDP_IPV4) &&
-	    proto == PROTOCOL_IPV4) {
-		struct sockaddr_in *addr4 = (struct sockaddr_in *)addr;
-
-		addr_len = sizeof(*addr4);
-		memset(addr4, 0, sizeof(*addr4));
-		addr4->sin_family = AF_INET;
-		addr4->sin_port = htons(CONFIG_MCUMGR_TRANSPORT_UDP_PORT);
-		addr4->sin_addr.s_addr = htonl(INADDR_ANY);
-	} else if (IS_ENABLED(CONFIG_MCUMGR_TRANSPORT_UDP_IPV6) &&
-		   proto == PROTOCOL_IPV6) {
-		struct sockaddr_in6 *addr6 = (struct sockaddr_in6 *)addr;
-
-		addr_len = sizeof(*addr6);
-		memset(addr6, 0, sizeof(*addr6));
-		addr6->sin6_family = AF_INET6;
-		addr6->sin6_port = htons(CONFIG_MCUMGR_TRANSPORT_UDP_PORT);
-		addr6->sin6_addr = in6addr_any;
-	}
-
-	tmp_sock = zsock_socket(addr->sa_family, SOCK_DGRAM, IPPROTO_UDP);
-	err = errno;
-
-	if (tmp_sock < 0) {
-		LOG_ERR("Could not open receive socket (%s), err: %i",
-			smp_udp_proto_to_name(proto), err);
-
-		return -err;
-	}
-
-	if (zsock_bind(tmp_sock, addr, addr_len) < 0) {
-		err = errno;
-		LOG_ERR("Could not bind to receive socket (%s), err: %i",
-			smp_udp_proto_to_name(proto), err);
-
-		zsock_close(tmp_sock);
-
-		return -err;
-	}
-
-	*sock = tmp_sock;
-	return 0;
->>>>>>> 8cff70a9
 }
 
 static void smp_udp_receive_thread(void* p1, void* p2, void* p3) {
@@ -289,7 +228,7 @@
     __ASSERT(rc >= 0, "Socket is invalid");
     LOG_INF("Started (%s)", smp_udp_proto_to_name(conf->proto));
 
-    while (1) {
+    while (true) {
         struct net_sockaddr addr;
         socklen_t       addr_len = sizeof(addr);
 
