--- conflicted
+++ resolved
@@ -446,13 +446,8 @@
 		return false;
 	}
 
-<<<<<<< HEAD
-	hb_context.sock = zsock_socket(addr->ai_family, NET_SOCK_STREAM, protocol);
-	if (hb_context.sock < 0) {
-=======
-	*hb_sock = zsock_socket(addr->ai_family, SOCK_STREAM, protocol);
+	*hb_sock = zsock_socket(addr->ai_family, NET_SOCK_STREAM, protocol);
 	if (*hb_sock < 0) {
->>>>>>> 6dce2332
 		LOG_ERR("Failed to create TCP socket");
 		goto err;
 	}
