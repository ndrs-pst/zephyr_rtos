--- conflicted
+++ resolved
@@ -129,12 +129,7 @@
 		return -EINVAL;
 	}
 
-<<<<<<< HEAD
-	buf = bt_hci_cmd_create(BT_HCI_OP_LE_SET_CL_CTE_TX_PARAMS,
-				BT_HCI_CP_LE_SET_CL_CTE_TX_PARAMS_SZ + params->num_ant_ids);
-=======
 	buf = bt_hci_cmd_alloc(K_FOREVER);
->>>>>>> 99957e1f
 	if (!buf) {
 		return -ENOBUFS;
 	}
@@ -300,13 +295,7 @@
 	/* If CTE Rx is enabled, command parameters total length must include
 	 * antenna ids, so command size if extended by num_and_ids.
 	 */
-<<<<<<< HEAD
-	*buf = bt_hci_cmd_create(BT_HCI_OP_LE_SET_CL_CTE_SAMPLING_ENABLE,
-				 (BT_HCI_CP_LE_SET_CL_CTE_SAMPLING_ENABLE_SZ +
-				 (enable ? switch_pattern_len : 0)));
-=======
 	*buf = bt_hci_cmd_alloc(K_FOREVER);
->>>>>>> 99957e1f
 	if (!(*buf)) {
 		return -ENOBUFS;
 	}
@@ -590,13 +579,7 @@
 	/* If CTE Rx is enabled, command parameters total length must include
 	 * antenna ids, so command size if extended by num_and_ids.
 	 */
-<<<<<<< HEAD
-	*buf = bt_hci_cmd_create(BT_HCI_OP_LE_SET_CONN_CTE_RX_PARAMS,
-				 (BT_HCI_CP_LE_SET_CONN_CTE_RX_PARAMS_SZ +
-				 (enable ? switch_pattern_len : 0)));
-=======
 	*buf = bt_hci_cmd_alloc(K_FOREVER);
->>>>>>> 99957e1f
 	if (!(*buf)) {
 		return -ENOBUFS;
 	}
