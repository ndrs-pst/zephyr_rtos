/* hci_userchan.c - HCI user channel Bluetooth handling */

/*
 * Copyright (c) 2015-2016 Intel Corporation
 *
 * SPDX-License-Identifier: Apache-2.0
 */

#include <errno.h>
#include <zephyr/sys/atomic.h>
#include <zephyr/sys/byteorder.h>

#include <zephyr/drivers/bluetooth/hci_driver.h>
#include <zephyr/bluetooth/buf.h>
#include <zephyr/bluetooth/hci_raw.h>
#include <zephyr/bluetooth/l2cap.h>
#include <zephyr/bluetooth/iso.h>

#include <zephyr/bluetooth/hci.h>

#include "hci_ecc.h"
#include "monitor.h"
#include "hci_raw_internal.h"

#define LOG_LEVEL CONFIG_BT_HCI_CORE_LOG_LEVEL
#include <zephyr/logging/log.h>
LOG_MODULE_REGISTER(bt_hci_raw);

#define H4_CMD 0x01
#define H4_ACL 0x02
#define H4_SCO 0x03
#define H4_EVT 0x04
#define H4_ISO 0x05

static struct k_fifo* raw_rx;

#if defined(CONFIG_BT_HCI_RAW_H4_ENABLE)
static uint8_t raw_mode = BT_HCI_RAW_MODE_H4;
#else
static uint8_t raw_mode;
#endif

NET_BUF_POOL_FIXED_DEFINE(hci_rx_pool, BT_BUF_RX_COUNT,
                          BT_BUF_RX_SIZE, sizeof(struct bt_buf_data), NULL);
NET_BUF_POOL_FIXED_DEFINE(hci_cmd_pool, CONFIG_BT_BUF_CMD_TX_COUNT,
                          BT_BUF_CMD_SIZE(CONFIG_BT_BUF_CMD_TX_SIZE),
                          sizeof(struct bt_buf_data), NULL);
NET_BUF_POOL_FIXED_DEFINE(hci_acl_pool, CONFIG_BT_BUF_ACL_TX_COUNT,
                          BT_BUF_ACL_SIZE(CONFIG_BT_BUF_ACL_TX_SIZE),
                          sizeof(struct bt_buf_data), NULL);
#if defined(CONFIG_BT_ISO)
NET_BUF_POOL_FIXED_DEFINE(hci_iso_pool, CONFIG_BT_ISO_TX_BUF_COUNT,
                          BT_ISO_SDU_BUF_SIZE(CONFIG_BT_ISO_TX_MTU),
                          sizeof(struct bt_buf_data), NULL);
#endif /* CONFIG_BT_ISO */

struct bt_dev_raw bt_dev;                   /* public structure for bt_dev_raw */
struct bt_hci_raw_cmd_ext* cmd_ext;
static size_t cmd_ext_size;

int bt_hci_driver_register(const struct bt_hci_driver* drv) {
    if (bt_dev.drv != NULL) {
        return (-EALREADY);
    }

    if (!drv->open || !drv->send) {
        return (-EINVAL);
    }

    bt_dev.drv = drv;

    LOG_DBG("Registered %s", drv->name ? drv->name : "");

    bt_monitor_new_index(BT_MONITOR_TYPE_PRIMARY, drv->bus,
                         BT_ADDR_ANY, drv->name ? drv->name : "bt0");

    return (0);
}

struct net_buf* bt_buf_get_rx(enum bt_buf_type type, k_timeout_t timeout) {
    struct net_buf* buf;

    switch (type) {
        case BT_BUF_EVT :
        case BT_BUF_ACL_IN :
        case BT_BUF_ISO_IN :
            break;

        default :
            LOG_ERR("Invalid rx type: %u", type);
            return (NULL);
    }

    buf = net_buf_alloc(&hci_rx_pool, timeout);
    if (!buf) {
        return (buf);
    }

    net_buf_reserve(buf, BT_BUF_RESERVE);
    bt_buf_set_type(buf, type);

    return (buf);
}

struct net_buf* bt_buf_get_tx(enum bt_buf_type type, k_timeout_t timeout,
                              void const* data, size_t size) {
    struct net_buf_pool* pool;
    struct net_buf* buf;

    switch (type) {
        case BT_BUF_CMD :
            pool = &hci_cmd_pool;
            break;

        case BT_BUF_ACL_OUT :
            pool = &hci_acl_pool;
            break;

        #if defined(CONFIG_BT_ISO)
        case BT_BUF_ISO_OUT :
            pool = &hci_iso_pool;
            break;
        #endif /* CONFIG_BT_ISO */

        case BT_BUF_H4 :
            if (IS_ENABLED(CONFIG_BT_HCI_RAW_H4) &&
                (raw_mode == BT_HCI_RAW_MODE_H4)) {
                uint8_t h4_type = ((uint8_t*)data)[0];

                switch (h4_type) {
                    case H4_CMD :
                        type = BT_BUF_CMD;
                        pool = &hci_cmd_pool;
                        break;

                    case H4_ACL :
                        type = BT_BUF_ACL_OUT;
                        pool = &hci_acl_pool;
                        break;

                    #if defined(CONFIG_BT_ISO)
                    case H4_ISO :
                        type = BT_BUF_ISO_OUT;
                        pool = &hci_iso_pool;
                        break;
                    #endif /* CONFIG_BT_ISO */

                    default :
                        LOG_ERR("Unknown H4 type %u", h4_type);
                        return (NULL);
                }

                /* Adjust data pointer to discard the header */
                data = (uint8_t*)data + 1;
                size--;
                break;
            }
            __fallthrough;

        default :
            LOG_ERR("Invalid tx type: %u", type);
            return (NULL);
    }

    buf = net_buf_alloc(pool, timeout);
    if (!buf) {
        return (buf);
    }

    net_buf_reserve(buf, BT_BUF_RESERVE);
    bt_buf_set_type(buf, type);

    if (data && size) {
        if (net_buf_tailroom(buf) < size) {
            net_buf_unref(buf);
            return (NULL);
        }

        net_buf_add_mem(buf, data, size);
    }

    return (buf);
}

struct net_buf* bt_buf_get_evt(uint8_t evt, bool discardable, k_timeout_t timeout) {
    return bt_buf_get_rx(BT_BUF_EVT, timeout);
}

int bt_recv(struct net_buf* buf) {
    LOG_DBG("buf %p len %u", buf, buf->len);

    bt_monitor_send(bt_monitor_opcode(buf), buf->data, buf->len);

    if (IS_ENABLED(CONFIG_BT_HCI_RAW_H4) &&
        (raw_mode == BT_HCI_RAW_MODE_H4)) {
        switch (bt_buf_get_type(buf)) {
            case BT_BUF_EVT :
                net_buf_push_u8(buf, H4_EVT);
                break;

            case BT_BUF_ACL_IN :
                net_buf_push_u8(buf, H4_ACL);
                break;

            case BT_BUF_ISO_IN :
                if (IS_ENABLED(CONFIG_BT_ISO)) {
                    net_buf_push_u8(buf, H4_ISO);
                    break;
                }
                __fallthrough;

            default :
                LOG_ERR("Unknown type %u", bt_buf_get_type(buf));
                return (-EINVAL);
        }
    }

    /* Queue to RAW rx queue */
    net_buf_put(raw_rx, buf);

    return (0);
}

<<<<<<< HEAD
static void bt_cmd_complete_ext(uint16_t op, uint8_t status)
{
	struct net_buf *buf;
	struct bt_hci_evt_cc_status *cc;
=======
int bt_recv_prio(struct net_buf* buf) {
    if (bt_buf_get_type(buf) == BT_BUF_EVT) {
        struct bt_hci_evt_hdr* hdr = (void*)buf->data;
        uint8_t evt_flags = bt_hci_evt_get_flags(hdr->evt);

        if ((evt_flags & BT_HCI_EVT_FLAG_RECV_PRIO) &&
            (evt_flags & BT_HCI_EVT_FLAG_RECV)) {
            /* Avoid queuing the event twice */
            return (0);
        }
    }

    return bt_recv(buf);
}

static void bt_cmd_complete_ext(uint16_t op, uint8_t status) {
    struct net_buf* buf;
    struct bt_hci_evt_cc_status* cc;
>>>>>>> cb5dffec

    if (status == BT_HCI_ERR_EXT_HANDLED) {
        return;
    }

    buf = bt_hci_cmd_complete_create(op, sizeof(*cc));
    cc  = net_buf_add(buf, sizeof(*cc));
    cc->status = status;

    bt_recv(buf);
}

static uint8_t bt_send_ext(struct net_buf* buf) {
    struct bt_hci_cmd_hdr* hdr;
    struct net_buf_simple_state state;
    int i;
    uint16_t op;
    uint8_t status;

    status = BT_HCI_ERR_SUCCESS;

    if (!cmd_ext) {
        return (status);
    }

    net_buf_simple_save(&buf->b, &state);

    if (buf->len < sizeof(*hdr)) {
        LOG_ERR("No HCI Command header");
        return (BT_HCI_ERR_INVALID_PARAM);
    }

    hdr = net_buf_pull_mem(buf, sizeof(*hdr));
    if (buf->len < hdr->param_len) {
        LOG_ERR("Invalid HCI CMD packet length");
        return (BT_HCI_ERR_INVALID_PARAM);
    }

    op = sys_le16_to_cpu(hdr->opcode);

    for (i = 0; i < cmd_ext_size; i++) {
        struct bt_hci_raw_cmd_ext* cmd = &cmd_ext[i];

        if (cmd->op == op) {
            if (buf->len < cmd->min_len) {
                status = BT_HCI_ERR_INVALID_PARAM;
            }
            else {
                status = cmd->func(buf);
            }

            break;
        }
    }

    if (status) {
        bt_cmd_complete_ext(op, status);
        return (status);
    }

    net_buf_simple_restore(&buf->b, &state);

    return (status);
}

int bt_send(struct net_buf* buf) {
    int rc;

    LOG_DBG("buf %p len %u", buf, buf->len);

    if (buf->len == 0) {
        return (BT_HCI_ERR_INVALID_PARAM);
    }

    bt_monitor_send(bt_monitor_opcode(buf), buf->data, buf->len);

    if (IS_ENABLED(CONFIG_BT_HCI_RAW_CMD_EXT) &&
        (bt_buf_get_type(buf) == BT_BUF_CMD)) {
        uint8_t status;

        status = bt_send_ext(buf);
        if (status) {
            return ((int)status);
        }
    }

    if (IS_ENABLED(CONFIG_BT_TINYCRYPT_ECC)) {
        rc = bt_hci_ecc_send(buf);
        return (rc);
    }

    rc = bt_dev.drv->send(buf);           /* @see e.g. bt_esp32_send, bt_ipm_send, slz_bt_send, bt_b91_send */

    return (rc);
}

int bt_hci_raw_set_mode(uint8_t mode) {
    LOG_DBG("mode %u", mode);

    if (IS_ENABLED(CONFIG_BT_HCI_RAW_H4)) {
        switch (mode) {
            case BT_HCI_RAW_MODE_PASSTHROUGH :
            case BT_HCI_RAW_MODE_H4 :
                raw_mode = mode;
                return (0);
        }
    }

    return (-EINVAL);
}

uint8_t bt_hci_raw_get_mode(void) {
    if (IS_ENABLED(CONFIG_BT_HCI_RAW_H4)) {
        return (raw_mode);
    }

    return (BT_HCI_RAW_MODE_PASSTHROUGH);
}

void bt_hci_raw_cmd_ext_register(struct bt_hci_raw_cmd_ext* cmds, size_t size) {
    if (IS_ENABLED(CONFIG_BT_HCI_RAW_CMD_EXT)) {
        cmd_ext      = cmds;
        cmd_ext_size = size;
    }
}

int bt_enable_raw(struct k_fifo* rx_queue) {
    struct bt_hci_driver const* drv = bt_dev.drv;
    int err;

    LOG_DBG("");

    raw_rx = rx_queue;

    if (bt_dev.drv == NULL) {
        LOG_ERR("No HCI driver registered");
        return (-ENODEV);
    }

    err = drv->open();
    if (err) {
        LOG_ERR("HCI driver open failed (%d)", err);
        return (err);
    }

    LOG_INF("Bluetooth enabled in RAW mode");

    return (0);
}<|MERGE_RESOLUTION|>--- conflicted
+++ resolved
@@ -221,31 +221,9 @@
     return (0);
 }
 
-<<<<<<< HEAD
-static void bt_cmd_complete_ext(uint16_t op, uint8_t status)
-{
-	struct net_buf *buf;
-	struct bt_hci_evt_cc_status *cc;
-=======
-int bt_recv_prio(struct net_buf* buf) {
-    if (bt_buf_get_type(buf) == BT_BUF_EVT) {
-        struct bt_hci_evt_hdr* hdr = (void*)buf->data;
-        uint8_t evt_flags = bt_hci_evt_get_flags(hdr->evt);
-
-        if ((evt_flags & BT_HCI_EVT_FLAG_RECV_PRIO) &&
-            (evt_flags & BT_HCI_EVT_FLAG_RECV)) {
-            /* Avoid queuing the event twice */
-            return (0);
-        }
-    }
-
-    return bt_recv(buf);
-}
-
 static void bt_cmd_complete_ext(uint16_t op, uint8_t status) {
     struct net_buf* buf;
     struct bt_hci_evt_cc_status* cc;
->>>>>>> cb5dffec
 
     if (status == BT_HCI_ERR_EXT_HANDLED) {
         return;
