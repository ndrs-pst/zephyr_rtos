--- conflicted
+++ resolved
@@ -31,17 +31,7 @@
 #include <zephyr/logging/log.h>
 LOG_MODULE_REGISTER(bt_hci_raw);
 
-<<<<<<< HEAD
 static struct k_fifo *raw_rx;
-=======
-#define H4_CMD 0x01
-#define H4_ACL 0x02
-#define H4_SCO 0x03
-#define H4_EVT 0x04
-#define H4_ISO 0x05
-
-static struct k_fifo* raw_rx;
->>>>>>> bb0d68f9
 
 #if defined(CONFIG_BT_HCI_RAW_H4_ENABLE)
 static uint8_t raw_mode = BT_HCI_RAW_MODE_H4;
@@ -63,35 +53,23 @@
                           sizeof(struct bt_buf_data), NULL);
 #endif /* CONFIG_BT_ISO */
 
-<<<<<<< HEAD
 #define BT_HCI_DEV  DT_CHOSEN(zephyr_bt_hci)
 #define BT_HCI_BUS  BT_DT_HCI_BUS_GET(BT_HCI_DEV)
 #define BT_HCI_NAME BT_DT_HCI_NAME_GET(BT_HCI_DEV)
 
 struct bt_dev_raw bt_dev = {
 #if DT_HAS_CHOSEN(zephyr_bt_hci)
-	.hci = DEVICE_DT_GET(BT_HCI_DEV),
+    .hci = DEVICE_DT_GET(BT_HCI_DEV),
 #endif
 };
 struct bt_hci_raw_cmd_ext *cmd_ext;
 static size_t cmd_ext_size;
 
 #if !DT_HAS_CHOSEN(zephyr_bt_hci)
-int bt_hci_driver_register(const struct bt_hci_driver *drv)
-{
-	if (bt_dev.drv) {
-		return -EALREADY;
-	}
-=======
-struct bt_dev_raw bt_dev;                   /* public structure for bt_dev_raw */
-struct bt_hci_raw_cmd_ext* cmd_ext;
-static size_t cmd_ext_size;
-
 int bt_hci_driver_register(const struct bt_hci_driver* drv) {
     if (bt_dev.drv != NULL) {
         return (-EALREADY);
     }
->>>>>>> bb0d68f9
 
     if (!drv->open || !drv->send) {
         return (-EINVAL);
@@ -133,80 +111,6 @@
     return (buf);
 }
 
-<<<<<<< HEAD
-struct net_buf *bt_buf_get_tx(enum bt_buf_type type, k_timeout_t timeout,
-			      const void *data, size_t size)
-{
-	struct net_buf_pool *pool;
-	struct net_buf *buf;
-
-	switch (type) {
-	case BT_BUF_CMD:
-		pool = &hci_cmd_pool;
-		break;
-	case BT_BUF_ACL_OUT:
-		pool = &hci_acl_pool;
-		break;
-#if defined(CONFIG_BT_ISO)
-	case BT_BUF_ISO_OUT:
-		pool = &hci_iso_pool;
-		break;
-#endif /* CONFIG_BT_ISO */
-	case BT_BUF_H4:
-		if (IS_ENABLED(CONFIG_BT_HCI_RAW_H4) &&
-		    raw_mode == BT_HCI_RAW_MODE_H4) {
-			uint8_t h4_type = ((uint8_t *)data)[0];
-
-			switch (h4_type) {
-			case BT_HCI_H4_CMD:
-				type = BT_BUF_CMD;
-				pool = &hci_cmd_pool;
-				break;
-			case BT_HCI_H4_ACL:
-				type = BT_BUF_ACL_OUT;
-				pool = &hci_acl_pool;
-				break;
-#if defined(CONFIG_BT_ISO)
-			case BT_HCI_H4_ISO:
-				type = BT_BUF_ISO_OUT;
-				pool = &hci_iso_pool;
-				break;
-#endif /* CONFIG_BT_ISO */
-			default:
-				LOG_ERR("Unknown H4 type %u", h4_type);
-				return NULL;
-			}
-
-			/* Adjust data pointer to discard the header */
-			data = (uint8_t *)data + 1;
-			size--;
-			break;
-		}
-		__fallthrough;
-	default:
-		LOG_ERR("Invalid tx type: %u", type);
-		return NULL;
-	}
-
-	buf = net_buf_alloc(pool, timeout);
-	if (!buf) {
-		return buf;
-	}
-
-	net_buf_reserve(buf, BT_BUF_RESERVE);
-	bt_buf_set_type(buf, type);
-
-	if (data && size) {
-		if (net_buf_tailroom(buf) < size) {
-			net_buf_unref(buf);
-			return NULL;
-		}
-
-		net_buf_add_mem(buf, data, size);
-	}
-
-	return buf;
-=======
 struct net_buf* bt_buf_get_tx(enum bt_buf_type type, k_timeout_t timeout,
                               void const* data, size_t size) {
     struct net_buf_pool* pool;
@@ -233,18 +137,18 @@
                 uint8_t h4_type = ((uint8_t*)data)[0];
 
                 switch (h4_type) {
-                    case H4_CMD :
+                    case BT_HCI_H4_CMD:
                         type = BT_BUF_CMD;
                         pool = &hci_cmd_pool;
                         break;
 
-                    case H4_ACL :
+                    case BT_HCI_H4_ACL:
                         type = BT_BUF_ACL_OUT;
                         pool = &hci_acl_pool;
                         break;
 
                     #if defined(CONFIG_BT_ISO)
-                    case H4_ISO :
+                    case BT_HCI_H4_ISO :
                         type = BT_BUF_ISO_OUT;
                         pool = &hci_iso_pool;
                         break;
@@ -285,53 +189,18 @@
     }
 
     return (buf);
->>>>>>> bb0d68f9
 }
 
 struct net_buf* bt_buf_get_evt(uint8_t evt, bool discardable, k_timeout_t timeout) {
     return bt_buf_get_rx(BT_BUF_EVT, timeout);
 }
 
-<<<<<<< HEAD
 #if DT_HAS_CHOSEN(zephyr_bt_hci)
-int bt_hci_recv(const struct device *dev, struct net_buf *buf)
-{
-	ARG_UNUSED(dev);
+int bt_hci_recv(const struct device* dev, struct net_buf* buf) {
+    ARG_UNUSED(dev);
 #else
-int bt_recv(struct net_buf *buf)
-{
+int bt_recv(struct net_buf* buf) {
 #endif
-	LOG_DBG("buf %p len %u", buf, buf->len);
-
-	bt_monitor_send(bt_monitor_opcode(buf), buf->data, buf->len);
-
-	if (IS_ENABLED(CONFIG_BT_HCI_RAW_H4) &&
-	    raw_mode == BT_HCI_RAW_MODE_H4) {
-		switch (bt_buf_get_type(buf)) {
-		case BT_BUF_EVT:
-			net_buf_push_u8(buf, BT_HCI_H4_EVT);
-			break;
-		case BT_BUF_ACL_IN:
-			net_buf_push_u8(buf, BT_HCI_H4_ACL);
-			break;
-		case BT_BUF_ISO_IN:
-			if (IS_ENABLED(CONFIG_BT_ISO)) {
-				net_buf_push_u8(buf, BT_HCI_H4_ISO);
-				break;
-			}
-			__fallthrough;
-		default:
-			LOG_ERR("Unknown type %u", bt_buf_get_type(buf));
-			return -EINVAL;
-		}
-	}
-
-	/* Queue to RAW rx queue */
-	net_buf_put(raw_rx, buf);
-
-	return 0;
-=======
-int bt_recv(struct net_buf* buf) {
     LOG_DBG("buf %p len %u", buf, buf->len);
 
     bt_monitor_send(bt_monitor_opcode(buf), buf->data, buf->len);
@@ -340,16 +209,16 @@
         (raw_mode == BT_HCI_RAW_MODE_H4)) {
         switch (bt_buf_get_type(buf)) {
             case BT_BUF_EVT :
-                net_buf_push_u8(buf, H4_EVT);
+                net_buf_push_u8(buf, BT_HCI_H4_EVT);
                 break;
 
             case BT_BUF_ACL_IN :
-                net_buf_push_u8(buf, H4_ACL);
+                net_buf_push_u8(buf, BT_HCI_H4_ACL);
                 break;
 
             case BT_BUF_ISO_IN :
                 if (IS_ENABLED(CONFIG_BT_ISO)) {
-                    net_buf_push_u8(buf, H4_ISO);
+                    net_buf_push_u8(buf, BT_HCI_H4_ISO);
                     break;
                 }
                 __fallthrough;
@@ -364,7 +233,6 @@
     net_buf_put(raw_rx, buf);
 
     return (0);
->>>>>>> bb0d68f9
 }
 
 static void bt_cmd_complete_ext(uint16_t op, uint8_t status) {
@@ -379,15 +247,11 @@
     cc  = net_buf_add(buf, sizeof(*cc));
     cc->status = status;
 
-<<<<<<< HEAD
-#if DT_HAS_CHOSEN(zephyr_bt_hci)
-	bt_hci_recv(bt_dev.hci, buf);
-#else
-	bt_recv(buf);
-#endif
-=======
+    #if DT_HAS_CHOSEN(zephyr_bt_hci)
+    bt_hci_recv(bt_dev.hci, buf);
+    #else
     bt_recv(buf);
->>>>>>> bb0d68f9
+    #endif
 }
 
 static uint8_t bt_send_ext(struct net_buf* buf) {
@@ -469,17 +333,13 @@
         return (rc);
     }
 
+    #if DT_HAS_CHOSEN(zephyr_bt_hci)
+    rc = bt_hci_send(bt_dev.hci, buf);
+    #else
     rc = bt_dev.drv->send(buf);           /* @see e.g. bt_esp32_send, bt_ipm_send, slz_bt_send, bt_b91_send */
-
-<<<<<<< HEAD
-#if DT_HAS_CHOSEN(zephyr_bt_hci)
-	return bt_hci_send(bt_dev.hci, buf);
-#else
-	return bt_dev.drv->send(buf);
-#endif
-=======
+    #endif
+
     return (rc);
->>>>>>> bb0d68f9
 }
 
 int bt_hci_raw_set_mode(uint8_t mode) {
@@ -512,56 +372,37 @@
     }
 }
 
-<<<<<<< HEAD
-int bt_enable_raw(struct k_fifo *rx_queue)
-{
-	int err;
-=======
 int bt_enable_raw(struct k_fifo* rx_queue) {
     struct bt_hci_driver const* drv = bt_dev.drv;
     int err;
->>>>>>> bb0d68f9
 
     LOG_DBG("");
 
     raw_rx = rx_queue;
 
-<<<<<<< HEAD
-#if DT_HAS_CHOSEN(zephyr_bt_hci)
-	if (!device_is_ready(bt_dev.hci)) {
-		LOG_ERR("HCI driver is not ready");
-		return -ENODEV;
-	}
-
-	bt_monitor_new_index(BT_MONITOR_TYPE_PRIMARY, BT_HCI_BUS, BT_ADDR_ANY, BT_HCI_NAME);
-
-	err = bt_hci_open(bt_dev.hci, bt_hci_recv);
-#else
-	const struct bt_hci_driver *drv = bt_dev.drv;
-
-	if (!drv) {
-		LOG_ERR("No HCI driver registered");
-		return -ENODEV;
-	}
-
-	err = drv->open();
-#endif
-	if (err) {
-		LOG_ERR("HCI driver open failed (%d)", err);
-		return err;
-	}
-=======
-    if (bt_dev.drv == NULL) {
+    #if DT_HAS_CHOSEN(zephyr_bt_hci)
+    if (!device_is_ready(bt_dev.hci)) {
+        LOG_ERR("HCI driver is not ready");
+        return (-ENODEV);
+    }
+
+    bt_monitor_new_index(BT_MONITOR_TYPE_PRIMARY, BT_HCI_BUS, BT_ADDR_ANY, BT_HCI_NAME);
+
+    err = bt_hci_open(bt_dev.hci, bt_hci_recv);
+    #else
+    const struct bt_hci_driver *drv = bt_dev.drv;
+
+    if (!drv) {
         LOG_ERR("No HCI driver registered");
         return (-ENODEV);
     }
 
     err = drv->open();
+    #endif
     if (err) {
         LOG_ERR("HCI driver open failed (%d)", err);
         return (err);
     }
->>>>>>> bb0d68f9
 
     LOG_INF("Bluetooth enabled in RAW mode");
 
