--- conflicted
+++ resolved
@@ -201,37 +201,6 @@
 #else
 int bt_recv(struct net_buf* buf) {
 #endif
-<<<<<<< HEAD
-	LOG_DBG("buf %p len %u", buf, buf->len);
-
-	bt_monitor_send(bt_monitor_opcode(buf), buf->data, buf->len);
-
-	if (IS_ENABLED(CONFIG_BT_HCI_RAW_H4) &&
-	    raw_mode == BT_HCI_RAW_MODE_H4) {
-		switch (bt_buf_get_type(buf)) {
-		case BT_BUF_EVT:
-			net_buf_push_u8(buf, BT_HCI_H4_EVT);
-			break;
-		case BT_BUF_ACL_IN:
-			net_buf_push_u8(buf, BT_HCI_H4_ACL);
-			break;
-		case BT_BUF_ISO_IN:
-			if (IS_ENABLED(CONFIG_BT_ISO)) {
-				net_buf_push_u8(buf, BT_HCI_H4_ISO);
-				break;
-			}
-			__fallthrough;
-		default:
-			LOG_ERR("Unknown type %u", bt_buf_get_type(buf));
-			return -EINVAL;
-		}
-	}
-
-	/* Queue to RAW rx queue */
-	k_fifo_put(raw_rx, buf);
-
-	return 0;
-=======
     LOG_DBG("buf %p len %u", buf, buf->len);
 
     bt_monitor_send(bt_monitor_opcode(buf), buf->data, buf->len);
@@ -261,10 +230,9 @@
     }
 
     /* Queue to RAW rx queue */
-    net_buf_put(raw_rx, buf);
+    k_fifo_put(raw_rx, buf);
 
     return (0);
->>>>>>> 951682ac
 }
 
 static void bt_cmd_complete_ext(uint16_t op, uint8_t status) {
