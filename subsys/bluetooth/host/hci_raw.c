/* hci_userchan.c - HCI user channel Bluetooth handling */

/*
 * Copyright (c) 2015-2016 Intel Corporation
 *
 * SPDX-License-Identifier: Apache-2.0
 */

#include <errno.h>
#include <zephyr/sys/atomic.h>
#include <zephyr/sys/byteorder.h>
#include <zephyr/devicetree.h>

#include <zephyr/drivers/bluetooth.h>
#include <zephyr/bluetooth/buf.h>
#include <zephyr/bluetooth/hci_raw.h>
#include <zephyr/bluetooth/l2cap.h>
#include <zephyr/bluetooth/iso.h>

#include <zephyr/bluetooth/hci.h>

#include "hci_ecc.h"
#include "monitor.h"
#include "hci_raw_internal.h"

#define LOG_LEVEL CONFIG_BT_HCI_CORE_LOG_LEVEL
#include <zephyr/logging/log.h>
LOG_MODULE_REGISTER(bt_hci_raw);

static struct k_fifo *raw_rx;

#if defined(CONFIG_BT_HCI_RAW_H4_ENABLE)
static uint8_t raw_mode = BT_HCI_RAW_MODE_H4;
#else
static uint8_t raw_mode;
#endif

NET_BUF_POOL_FIXED_DEFINE(hci_rx_pool, BT_BUF_RX_COUNT,
                          BT_BUF_RX_SIZE, sizeof(struct bt_buf_data), NULL);
NET_BUF_POOL_FIXED_DEFINE(hci_cmd_pool, CONFIG_BT_BUF_CMD_TX_COUNT,
                          BT_BUF_CMD_SIZE(CONFIG_BT_BUF_CMD_TX_SIZE),
                          sizeof(struct bt_buf_data), NULL);
NET_BUF_POOL_FIXED_DEFINE(hci_acl_pool, CONFIG_BT_BUF_ACL_TX_COUNT,
                          BT_BUF_ACL_SIZE(CONFIG_BT_BUF_ACL_TX_SIZE),
                          sizeof(struct bt_buf_data), NULL);
#if defined(CONFIG_BT_ISO)
NET_BUF_POOL_FIXED_DEFINE(hci_iso_pool, CONFIG_BT_ISO_TX_BUF_COUNT,
                          BT_ISO_SDU_BUF_SIZE(CONFIG_BT_ISO_TX_MTU),
                          sizeof(struct bt_buf_data), NULL);
#endif /* CONFIG_BT_ISO */

#if DT_HAS_CHOSEN(zephyr_bt_hci)
#define BT_HCI_NODE   DT_CHOSEN(zephyr_bt_hci)
#define BT_HCI_DEV    DEVICE_DT_GET(BT_HCI_NODE)
#define BT_HCI_BUS    BT_DT_HCI_BUS_GET(BT_HCI_NODE)
#define BT_HCI_NAME   BT_DT_HCI_NAME_GET(BT_HCI_NODE)
#else
/* The zephyr,bt-hci chosen property is mandatory, except for unit tests */
BUILD_ASSERT(IS_ENABLED(CONFIG_ZTEST), "Missing DT chosen property for HCI");
#define BT_HCI_DEV    NULL
#define BT_HCI_BUS    0
#define BT_HCI_NAME   ""
#endif

struct bt_dev_raw bt_dev = {
    .hci = BT_HCI_DEV,
};
struct bt_hci_raw_cmd_ext *cmd_ext;
static size_t cmd_ext_size;

struct net_buf* bt_buf_get_rx(enum bt_buf_type type, k_timeout_t timeout) {
    struct net_buf* buf;

    switch (type) {
        case BT_BUF_EVT :
        case BT_BUF_ACL_IN :
        case BT_BUF_ISO_IN :
            break;

        default :
            LOG_ERR("Invalid rx type: %u", type);
            return (NULL);
    }

    buf = net_buf_alloc(&hci_rx_pool, timeout);
    if (!buf) {
        return (buf);
    }

    net_buf_reserve(buf, BT_BUF_RESERVE);
    bt_buf_set_type(buf, type);

    return (buf);
}

struct net_buf* bt_buf_get_tx(enum bt_buf_type type, k_timeout_t timeout,
                              void const* data, size_t size) {
    struct net_buf_pool* pool;
    struct net_buf* buf;

    switch (type) {
        case BT_BUF_CMD :
            pool = &hci_cmd_pool;
            break;

        case BT_BUF_ACL_OUT :
            pool = &hci_acl_pool;
            break;

        #if defined(CONFIG_BT_ISO)
        case BT_BUF_ISO_OUT :
            pool = &hci_iso_pool;
            break;
        #endif /* CONFIG_BT_ISO */

        case BT_BUF_H4 :
            if (IS_ENABLED(CONFIG_BT_HCI_RAW_H4) &&
                (raw_mode == BT_HCI_RAW_MODE_H4)) {
                uint8_t h4_type = ((uint8_t*)data)[0];

                switch (h4_type) {
                    case BT_HCI_H4_CMD:
                        type = BT_BUF_CMD;
                        pool = &hci_cmd_pool;
                        break;

                    case BT_HCI_H4_ACL:
                        type = BT_BUF_ACL_OUT;
                        pool = &hci_acl_pool;
                        break;

                    #if defined(CONFIG_BT_ISO)
                    case BT_HCI_H4_ISO :
                        type = BT_BUF_ISO_OUT;
                        pool = &hci_iso_pool;
                        break;
                    #endif /* CONFIG_BT_ISO */

                    default :
                        LOG_ERR("Unknown H4 type %u", h4_type);
                        return (NULL);
                }

                /* Adjust data pointer to discard the header */
                data = (uint8_t*)data + 1;
                size--;
                break;
            }
            __fallthrough;

        default :
            LOG_ERR("Invalid tx type: %u", type);
            return (NULL);
    }

    buf = net_buf_alloc(pool, timeout);
    if (!buf) {
        return (buf);
    }

    net_buf_reserve(buf, BT_BUF_RESERVE);
    bt_buf_set_type(buf, type);

    if (data && size) {
        if (net_buf_tailroom(buf) < size) {
            net_buf_unref(buf);
            return (NULL);
        }

        net_buf_add_mem(buf, data, size);
    }

    return (buf);
}

struct net_buf* bt_buf_get_evt(uint8_t evt, bool discardable, k_timeout_t timeout) {
    return bt_buf_get_rx(BT_BUF_EVT, timeout);
}

int bt_hci_recv(const struct device* dev, struct net_buf* buf) {
    ARG_UNUSED(dev);


    LOG_DBG("buf %p len %u", buf, buf->len);

    bt_monitor_send(bt_monitor_opcode(buf), buf->data, buf->len);

    if (IS_ENABLED(CONFIG_BT_HCI_RAW_H4) &&
        (raw_mode == BT_HCI_RAW_MODE_H4)) {
        switch (bt_buf_get_type(buf)) {
            case BT_BUF_EVT :
                net_buf_push_u8(buf, BT_HCI_H4_EVT);
                break;

            case BT_BUF_ACL_IN :
                net_buf_push_u8(buf, BT_HCI_H4_ACL);
                break;

            case BT_BUF_ISO_IN :
                if (IS_ENABLED(CONFIG_BT_ISO)) {
                    net_buf_push_u8(buf, BT_HCI_H4_ISO);
                    break;
                }
                __fallthrough;

            default :
                LOG_ERR("Unknown type %u", bt_buf_get_type(buf));
                return (-EINVAL);
        }
    }

    /* Queue to RAW rx queue */
    k_fifo_put(raw_rx, buf);

    return (0);
}

static void bt_cmd_complete_ext(uint16_t op, uint8_t status) {
    struct net_buf* buf;
    struct bt_hci_evt_cc_status* cc;

    if (status == BT_HCI_ERR_EXT_HANDLED) {
        return;
    }

    buf = bt_hci_cmd_complete_create(op, sizeof(*cc));
    cc  = net_buf_add(buf, sizeof(*cc));
    cc->status = status;

    bt_hci_recv(bt_dev.hci, buf);
}

static uint8_t bt_send_ext(struct net_buf* buf) {
    struct bt_hci_cmd_hdr* hdr;
    struct net_buf_simple_state state;
    int i;
    uint16_t op;
    uint8_t status;

    status = BT_HCI_ERR_SUCCESS;

    if (!cmd_ext) {
        return (status);
    }

    net_buf_simple_save(&buf->b, &state);

    if (buf->len < sizeof(*hdr)) {
        LOG_ERR("No HCI Command header");
        return (BT_HCI_ERR_INVALID_PARAM);
    }

    hdr = net_buf_pull_mem(buf, sizeof(*hdr));
    if (buf->len < hdr->param_len) {
        LOG_ERR("Invalid HCI CMD packet length");
        return (BT_HCI_ERR_INVALID_PARAM);
    }

    op = sys_le16_to_cpu(hdr->opcode);

    for (i = 0; i < cmd_ext_size; i++) {
        struct bt_hci_raw_cmd_ext* cmd = &cmd_ext[i];

        if (cmd->op == op) {
            if (buf->len < cmd->min_len) {
                status = BT_HCI_ERR_INVALID_PARAM;
            }
            else {
                status = cmd->func(buf);
            }

            break;
        }
    }

    if (status) {
        bt_cmd_complete_ext(op, status);
        return (status);
    }

    net_buf_simple_restore(&buf->b, &state);

    return (status);
}

int bt_send(struct net_buf* buf) {
    int rc;

    LOG_DBG("buf %p len %u", buf, buf->len);

    if (buf->len == 0) {
        return (BT_HCI_ERR_INVALID_PARAM);
    }

    bt_monitor_send(bt_monitor_opcode(buf), buf->data, buf->len);

    if (IS_ENABLED(CONFIG_BT_HCI_RAW_CMD_EXT) &&
        (bt_buf_get_type(buf) == BT_BUF_CMD)) {
        uint8_t status;

        status = bt_send_ext(buf);
        if (status) {
            return ((int)status);
        }
    }

<<<<<<< HEAD
    if (IS_ENABLED(CONFIG_BT_TINYCRYPT_ECC)) {
        rc = bt_hci_ecc_send(buf);
        return (rc);
    }
=======
	if (IS_ENABLED(CONFIG_BT_SEND_ECC_EMULATION)) {
		return bt_hci_ecc_send(buf);
	}
>>>>>>> 2f583a83

    return bt_hci_send(bt_dev.hci, buf);
}

int bt_hci_raw_set_mode(uint8_t mode) {
    LOG_DBG("mode %u", mode);

    if (IS_ENABLED(CONFIG_BT_HCI_RAW_H4)) {
        switch (mode) {
            case BT_HCI_RAW_MODE_PASSTHROUGH :
            case BT_HCI_RAW_MODE_H4 :
                raw_mode = mode;
                return (0);
        }
    }

    return (-EINVAL);
}

uint8_t bt_hci_raw_get_mode(void) {
    if (IS_ENABLED(CONFIG_BT_HCI_RAW_H4)) {
        return (raw_mode);
    }

    return (BT_HCI_RAW_MODE_PASSTHROUGH);
}

void bt_hci_raw_cmd_ext_register(struct bt_hci_raw_cmd_ext* cmds, size_t size) {
    if (IS_ENABLED(CONFIG_BT_HCI_RAW_CMD_EXT)) {
        cmd_ext      = cmds;
        cmd_ext_size = size;
    }
}

int bt_enable_raw(struct k_fifo* rx_queue) {
    struct bt_hci_driver const* drv = bt_dev.drv;
    int err;

    LOG_DBG("");

    raw_rx = rx_queue;

    if (!device_is_ready(bt_dev.hci)) {
        LOG_ERR("HCI driver is not ready");
        return (-ENODEV);
    }

    bt_monitor_new_index(BT_MONITOR_TYPE_PRIMARY, BT_HCI_BUS, BT_ADDR_ANY, BT_HCI_NAME);

    err = bt_hci_open(bt_dev.hci, bt_hci_recv);
    if (err) {
        LOG_ERR("HCI driver open failed (%d)", err);
        return (err);
    }

    LOG_INF("Bluetooth enabled in RAW mode");

    return (0);
}<|MERGE_RESOLUTION|>--- conflicted
+++ resolved
@@ -304,16 +304,10 @@
         }
     }
 
-<<<<<<< HEAD
-    if (IS_ENABLED(CONFIG_BT_TINYCRYPT_ECC)) {
+    if (IS_ENABLED(CONFIG_BT_SEND_ECC_EMULATION)) {
         rc = bt_hci_ecc_send(buf);
         return (rc);
     }
-=======
-	if (IS_ENABLED(CONFIG_BT_SEND_ECC_EMULATION)) {
-		return bt_hci_ecc_send(buf);
-	}
->>>>>>> 2f583a83
 
     return bt_hci_send(bt_dev.hci, buf);
 }
