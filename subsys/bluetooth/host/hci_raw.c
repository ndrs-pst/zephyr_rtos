--- conflicted
+++ resolved
@@ -50,9 +50,6 @@
 #endif /* CONFIG_BT_ISO */
 
 #if DT_HAS_CHOSEN(zephyr_bt_hci)
-<<<<<<< HEAD
-    .hci = DEVICE_DT_GET(BT_HCI_DEV),
-=======
 #define BT_HCI_NODE   DT_CHOSEN(zephyr_bt_hci)
 #define BT_HCI_DEV    DEVICE_DT_GET(BT_HCI_NODE)
 #define BT_HCI_BUS    BT_DT_HCI_BUS_GET(BT_HCI_NODE)
@@ -63,36 +60,13 @@
 #define BT_HCI_DEV    NULL
 #define BT_HCI_BUS    0
 #define BT_HCI_NAME   ""
->>>>>>> 3d6dde48
 #endif
 
 struct bt_dev_raw bt_dev = {
-	.hci = BT_HCI_DEV,
+    .hci = BT_HCI_DEV,
 };
 struct bt_hci_raw_cmd_ext *cmd_ext;
 static size_t cmd_ext_size;
-
-<<<<<<< HEAD
-#if !DT_HAS_CHOSEN(zephyr_bt_hci)
-int bt_hci_driver_register(const struct bt_hci_driver* drv) {
-    if (bt_dev.drv != NULL) {
-        return (-EALREADY);
-    }
-
-    if (!drv->open || !drv->send) {
-        return (-EINVAL);
-    }
-
-    bt_dev.drv = drv;
-
-    LOG_DBG("Registered %s", drv->name ? drv->name : "");
-
-    bt_monitor_new_index(BT_MONITOR_TYPE_PRIMARY, drv->bus,
-                         BT_ADDR_ANY, drv->name ? drv->name : "bt0");
-
-    return (0);
-}
-#endif
 
 struct net_buf* bt_buf_get_rx(enum bt_buf_type type, k_timeout_t timeout) {
     struct net_buf* buf;
@@ -117,31 +91,6 @@
     bt_buf_set_type(buf, type);
 
     return (buf);
-=======
-struct net_buf *bt_buf_get_rx(enum bt_buf_type type, k_timeout_t timeout)
-{
-	struct net_buf *buf;
-
-	switch (type) {
-	case BT_BUF_EVT:
-	case BT_BUF_ACL_IN:
-	case BT_BUF_ISO_IN:
-		break;
-	default:
-		LOG_ERR("Invalid rx type: %u", type);
-		return NULL;
-	}
-
-	buf = net_buf_alloc(&hci_rx_pool, timeout);
-	if (!buf) {
-		return buf;
-	}
-
-	net_buf_reserve(buf, BT_BUF_RESERVE);
-	bt_buf_set_type(buf, type);
-
-	return buf;
->>>>>>> 3d6dde48
 }
 
 struct net_buf* bt_buf_get_tx(enum bt_buf_type type, k_timeout_t timeout,
@@ -228,13 +177,10 @@
     return bt_buf_get_rx(BT_BUF_EVT, timeout);
 }
 
-<<<<<<< HEAD
-#if DT_HAS_CHOSEN(zephyr_bt_hci)
 int bt_hci_recv(const struct device* dev, struct net_buf* buf) {
     ARG_UNUSED(dev);
-#else
-int bt_recv(struct net_buf* buf) {
-#endif
+
+
     LOG_DBG("buf %p len %u", buf, buf->len);
 
     bt_monitor_send(bt_monitor_opcode(buf), buf->data, buf->len);
@@ -267,41 +213,6 @@
     k_fifo_put(raw_rx, buf);
 
     return (0);
-=======
-int bt_hci_recv(const struct device *dev, struct net_buf *buf)
-{
-	ARG_UNUSED(dev);
-
-	LOG_DBG("buf %p len %u", buf, buf->len);
-
-	bt_monitor_send(bt_monitor_opcode(buf), buf->data, buf->len);
-
-	if (IS_ENABLED(CONFIG_BT_HCI_RAW_H4) &&
-	    raw_mode == BT_HCI_RAW_MODE_H4) {
-		switch (bt_buf_get_type(buf)) {
-		case BT_BUF_EVT:
-			net_buf_push_u8(buf, BT_HCI_H4_EVT);
-			break;
-		case BT_BUF_ACL_IN:
-			net_buf_push_u8(buf, BT_HCI_H4_ACL);
-			break;
-		case BT_BUF_ISO_IN:
-			if (IS_ENABLED(CONFIG_BT_ISO)) {
-				net_buf_push_u8(buf, BT_HCI_H4_ISO);
-				break;
-			}
-			__fallthrough;
-		default:
-			LOG_ERR("Unknown type %u", bt_buf_get_type(buf));
-			return -EINVAL;
-		}
-	}
-
-	/* Queue to RAW rx queue */
-	k_fifo_put(raw_rx, buf);
-
-	return 0;
->>>>>>> 3d6dde48
 }
 
 static void bt_cmd_complete_ext(uint16_t op, uint8_t status) {
@@ -316,15 +227,7 @@
     cc  = net_buf_add(buf, sizeof(*cc));
     cc->status = status;
 
-<<<<<<< HEAD
-    #if DT_HAS_CHOSEN(zephyr_bt_hci)
     bt_hci_recv(bt_dev.hci, buf);
-    #else
-    bt_recv(buf);
-    #endif
-=======
-	bt_hci_recv(bt_dev.hci, buf);
->>>>>>> 3d6dde48
 }
 
 static uint8_t bt_send_ext(struct net_buf* buf) {
@@ -401,22 +304,12 @@
         }
     }
 
-<<<<<<< HEAD
     if (IS_ENABLED(CONFIG_BT_TINYCRYPT_ECC)) {
         rc = bt_hci_ecc_send(buf);
         return (rc);
     }
 
-    #if DT_HAS_CHOSEN(zephyr_bt_hci)
-    rc = bt_hci_send(bt_dev.hci, buf);
-    #else
-    rc = bt_dev.drv->send(buf);           /* @see e.g. bt_esp32_send, bt_ipm_send, slz_bt_send, bt_b91_send */
-    #endif
-
-    return (rc);
-=======
-	return bt_hci_send(bt_dev.hci, buf);
->>>>>>> 3d6dde48
+    return bt_hci_send(bt_dev.hci, buf);
 }
 
 int bt_hci_raw_set_mode(uint8_t mode) {
@@ -457,44 +350,18 @@
 
     raw_rx = rx_queue;
 
-<<<<<<< HEAD
-    #if DT_HAS_CHOSEN(zephyr_bt_hci)
     if (!device_is_ready(bt_dev.hci)) {
         LOG_ERR("HCI driver is not ready");
         return (-ENODEV);
     }
-=======
-	if (!device_is_ready(bt_dev.hci)) {
-		LOG_ERR("HCI driver is not ready");
-		return -ENODEV;
-	}
->>>>>>> 3d6dde48
 
     bt_monitor_new_index(BT_MONITOR_TYPE_PRIMARY, BT_HCI_BUS, BT_ADDR_ANY, BT_HCI_NAME);
 
-<<<<<<< HEAD
     err = bt_hci_open(bt_dev.hci, bt_hci_recv);
-    #else
-    const struct bt_hci_driver *drv = bt_dev.drv;
-
-    if (!drv) {
-        LOG_ERR("No HCI driver registered");
-        return (-ENODEV);
-    }
-
-    err = drv->open();
-    #endif
     if (err) {
         LOG_ERR("HCI driver open failed (%d)", err);
         return (err);
     }
-=======
-	err = bt_hci_open(bt_dev.hci, bt_hci_recv);
-	if (err) {
-		LOG_ERR("HCI driver open failed (%d)", err);
-		return err;
-	}
->>>>>>> 3d6dde48
 
     LOG_INF("Bluetooth enabled in RAW mode");
 
