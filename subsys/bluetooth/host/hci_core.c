--- conflicted
+++ resolved
@@ -269,12 +269,7 @@
 
 	LOG_DBG("Reporting completed packet for handle %u", handle);
 
-<<<<<<< HEAD
-	buf = bt_hci_cmd_create(BT_HCI_OP_HOST_NUM_COMPLETED_PACKETS,
-				BT_HCI_CP_HOST_NUM_COMPLETED_PACKETS_SZ + sizeof(*hc));
-=======
 	buf = bt_hci_cmd_alloc(K_FOREVER);
->>>>>>> 99957e1f
 	BT_ASSERT_MSG(buf, "Unable to alloc for Host NCP");
 
 	cp = net_buf_add(buf, BT_HCI_CP_HOST_NUM_COMPLETED_PACKETS_SZ);
@@ -783,12 +778,7 @@
 		   ((bt_dev.create_param.options &
 		      BT_CONN_LE_OPT_CODED) ? 1 : 0);
 
-<<<<<<< HEAD
-	buf = bt_hci_cmd_create(BT_HCI_OP_LE_EXT_CREATE_CONN,
-				BT_HCI_CP_LE_EXT_CREATE_CONN_SZ + num_phys * sizeof(*phy));
-=======
 	buf = bt_hci_cmd_alloc(K_FOREVER);
->>>>>>> 99957e1f
 	if (!buf) {
 		return -ENOBUFS;
 	}
@@ -858,11 +848,7 @@
 	}
 
 	/* There shall only be one Initiating_PHYs */
-<<<<<<< HEAD
-	buf = bt_hci_cmd_create(BT_HCI_OP_LE_EXT_CREATE_CONN_V2, BT_HCI_CP_LE_EXT_CREATE_CONN_V2_SZ + sizeof(*phy));
-=======
 	buf = bt_hci_cmd_alloc(K_FOREVER);
->>>>>>> 99957e1f
 	if (!buf) {
 		return -ENOBUFS;
 	}
@@ -4784,12 +4770,7 @@
 	struct net_buf *buf;
 	int err;
 
-<<<<<<< HEAD
-	buf = bt_hci_cmd_create(BT_HCI_OP_CONFIGURE_DATA_PATH,
-				BT_HCI_CP_CONFIGURE_DATA_PATH_SZ + vs_config_len);
-=======
 	buf = bt_hci_cmd_alloc(K_FOREVER);
->>>>>>> 99957e1f
 	if (!buf) {
 		return -ENOBUFS;
 	}
