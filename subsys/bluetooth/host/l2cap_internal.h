--- conflicted
+++ resolved
@@ -158,23 +158,6 @@
 	uint16_t result;
 } __packed;
 
-<<<<<<< HEAD
-struct bt_l2cap_fixed_chan {
-	uint16_t cid;
-	int (*accept)(struct bt_conn *conn, struct bt_l2cap_chan **chan);
-	bt_l2cap_chan_destroy_t destroy;
-};
-
-#define BT_L2CAP_CHANNEL_DEFINE(_name, _cid, _accept, _destroy)         \
-	MSC_DECLARE_SECTION("._bt_l2cap_fixed_chan.static")             \
-	const STRUCT_SECTION_ITERABLE(bt_l2cap_fixed_chan, _name) = {   \
-				.cid = _cid,                            \
-				.accept = _accept,                      \
-				.destroy = _destroy,                    \
-			}
-
-=======
->>>>>>> b8541c53
 /* Notify L2CAP channels of a new connection */
 void bt_l2cap_connected(struct bt_conn *conn);
 
