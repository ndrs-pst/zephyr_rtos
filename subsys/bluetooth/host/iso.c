--- conflicted
+++ resolved
@@ -196,21 +196,8 @@
 	uint8_t *cc;
 	int err;
 
-<<<<<<< HEAD
-	__ASSERT(dir == BT_HCI_DATAPATH_DIR_HOST_TO_CTLR || dir == BT_HCI_DATAPATH_DIR_CTLR_TO_HOST,
-		 "invalid ISO data path dir: %u", dir);
-
-	if ((path->cc == NULL && path->cc_len != 0)) {
-		LOG_DBG("Invalid ISO data path CC: %p %u", path->cc, path->cc_len);
-
-		return -EINVAL;
-	}
-
 	buf = bt_hci_cmd_create(BT_HCI_OP_LE_SETUP_ISO_PATH,
 				BT_HCI_CP_LE_SETUP_ISO_PATH_SZ + path->cc_len);
-=======
-	buf = bt_hci_cmd_create(BT_HCI_OP_LE_SETUP_ISO_PATH, sizeof(*cp) + path->cc_len);
->>>>>>> d45396a6
 	if (!buf) {
 		return -ENOBUFS;
 	}
