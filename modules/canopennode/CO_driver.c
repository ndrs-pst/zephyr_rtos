/*
 * Copyright (c) 2019 Vestas Wind Systems A/S
 *
 * SPDX-License-Identifier: Apache-2.0
 */

#include <zephyr/kernel.h>
#include <zephyr/drivers/can.h>
#include <zephyr/init.h>
#include <zephyr/sys/util.h>

#include <canopennode.h>

#define LOG_LEVEL CONFIG_CANOPEN_LOG_LEVEL
#include <zephyr/logging/log.h>
LOG_MODULE_REGISTER(canopen_driver);

K_KERNEL_STACK_DEFINE(canopen_tx_workq_stack,
                      CONFIG_CANOPENNODE_TX_WORKQUEUE_STACK_SIZE);

struct k_work_q canopen_tx_workq;

struct canopen_tx_work_container {
	struct k_work work;
    CO_CANmodule_t* CANmodule;
};

struct canopen_tx_work_container canopen_tx_queue;

K_MUTEX_DEFINE(canopen_send_mutex);
K_MUTEX_DEFINE(canopen_emcy_mutex);
K_MUTEX_DEFINE(canopen_co_mutex);

inline void canopen_send_lock(void) {
    k_mutex_lock(&canopen_send_mutex, K_FOREVER);
}

inline void canopen_send_unlock(void) {
    k_mutex_unlock(&canopen_send_mutex);
}

inline void canopen_emcy_lock(void) {
    k_mutex_lock(&canopen_emcy_mutex, K_FOREVER);
}

inline void canopen_emcy_unlock(void) {
    k_mutex_unlock(&canopen_emcy_mutex);
}

inline void canopen_od_lock(void) {
    k_mutex_lock(&canopen_co_mutex, K_FOREVER);
}

inline void canopen_od_unlock(void) {
    k_mutex_unlock(&canopen_co_mutex);
}

static void canopen_detach_all_rx_filters(CO_CANmodule_t* CANmodule) {
	uint16_t i;

	if (!CANmodule || !CANmodule->rx_array || !CANmodule->configured) {
		return;
	}

	for (i = 0U; i < CANmodule->rx_size; i++) {
		if (CANmodule->rx_array[i].filter_id != -ENOSPC) {
			can_remove_rx_filter(CANmodule->dev,
			                     CANmodule->rx_array[i].filter_id);
			CANmodule->rx_array[i].filter_id = -ENOSPC;
		}
	}
}

<<<<<<< HEAD
static void canopen_rx_callback(const struct device *dev, struct can_frame *frame, void *arg)
{
=======
static void canopen_rx_callback(const struct device* dev, struct zcan_frame* msg, void* arg) {
>>>>>>> 40e07455
	CO_CANrx_t *buffer = (CO_CANrx_t *)arg;
	CO_CANrxMsg_t rxMsg;

	ARG_UNUSED(dev);

	if (!buffer || !buffer->pFunct) {
		LOG_ERR("failed to process CAN rx callback");
		return;
	}

	rxMsg.ident = frame->id;
	rxMsg.DLC = frame->dlc;
	memcpy(rxMsg.data, frame->data, frame->dlc);
	buffer->pFunct(buffer->object, &rxMsg);
}

static void canopen_tx_callback(const struct device* dev, int error, void* arg) {
    CO_CANmodule_t* CANmodule = arg;

    ARG_UNUSED(dev);

    if (!CANmodule) {
        LOG_ERR("failed to process CAN tx callback");
        return;
    }

    if (error == 0) {
        CANmodule->first_tx_msg = false;
    }

    k_work_submit_to_queue(&canopen_tx_workq, &canopen_tx_queue.work);
}

<<<<<<< HEAD
static void canopen_tx_retry(struct k_work *item)
{
	struct canopen_tx_work_container *container =
		CONTAINER_OF(item, struct canopen_tx_work_container, work);
	CO_CANmodule_t *CANmodule = container->CANmodule;
	struct can_frame frame;
	CO_CANtx_t *buffer;
=======
static void canopen_tx_retry(struct k_work* item) {
    struct canopen_tx_work_container* container = CONTAINER_OF(item, struct canopen_tx_work_container, work);
    CO_CANmodule_t* CANmodule = container->CANmodule;
    struct zcan_frame msg;
    CO_CANtx_t* buffer;
>>>>>>> 40e07455
	int err;
	uint16_t i;

	CO_LOCK_CAN_SEND();

	for (i = 0; i < CANmodule->tx_size; i++) {
		buffer = &CANmodule->tx_array[i];
		if (buffer->bufferFull) {
			frame.id_type = CAN_STANDARD_IDENTIFIER;
			frame.id = buffer->ident;
			frame.dlc = buffer->DLC;
			frame.rtr = (buffer->rtr ? 1 : 0);
			memcpy(frame.data, buffer->data, buffer->DLC);

<<<<<<< HEAD
			err = can_send(CANmodule->dev, &frame, K_NO_WAIT,
				       canopen_tx_callback, CANmodule);
			if (err == -EAGAIN) {
				break;
			} else if (err != 0) {
				LOG_ERR("failed to send CAN frame (err %d)",
					err);
				CO_errorReport(CANmodule->em,
					       CO_EM_GENERIC_SOFTWARE_ERROR,
					       CO_EMC_COMMUNICATION, 0);
=======
            err = can_send(CANmodule->dev, &msg, K_NO_WAIT, canopen_tx_callback, CANmodule);
            if (err == -EAGAIN) {
                break;
            }
            else if (err != 0) {
                LOG_ERR("failed to send CAN frame (err %d)", err);
                CO_errorReport(CANmodule->em, CO_EM_GENERIC_SOFTWARE_ERROR, CO_EMC_COMMUNICATION, 0);
>>>>>>> 40e07455

            }

			buffer->bufferFull = false;
		}
	}

	CO_UNLOCK_CAN_SEND();
}

void CO_CANsetConfigurationMode(void *CANdriverState)
{
	struct canopen_context *ctx = (struct canopen_context *)CANdriverState;
	int err;

	err = can_stop(ctx->dev);
	if (err != 0 && err != -EALREADY) {
		LOG_ERR("failed to stop CAN interface (err %d)", err);
	}
}

void CO_CANsetNormalMode(CO_CANmodule_t *CANmodule)
{
	int err;

	err = can_start(CANmodule->dev);
	if (err != 0 && err != -EALREADY) {
		LOG_ERR("failed to start CAN interface (err %d)", err);
		return;
	}

	CANmodule->CANnormal = true;
}

CO_ReturnError_t CO_CANmodule_init(CO_CANmodule_t* CANmodule,
                                   void* CANdriverState,
                                   CO_CANrx_t rxArray[], uint16_t rxSize,
                                   CO_CANtx_t txArray[], uint16_t txSize,
                                   uint16_t CANbitRate) {
    struct canopen_context* ctx = (struct canopen_context*)CANdriverState;
    uint16_t i;
    int err;
    int max_filters;

	LOG_DBG("rxSize = %d, txSize = %d", rxSize, txSize);

	if (!CANmodule || !rxArray || !txArray || !CANdriverState) {
		LOG_ERR("failed to initialize CAN module");
		return CO_ERROR_ILLEGAL_ARGUMENT;
	}

	max_filters = can_get_max_filters(ctx->dev, CAN_STANDARD_IDENTIFIER);
	if (max_filters != -ENOSYS) {
		if (max_filters < 0) {
			LOG_ERR("unable to determine number of CAN RX filters");
			return CO_ERROR_SYSCALL;
		}

        if (rxSize > max_filters) {
            LOG_ERR("insufficient number of concurrent CAN RX filters" " (needs %d, %d available)",
                    rxSize, max_filters);
            return CO_ERROR_OUT_OF_MEMORY;
        }
        else if (rxSize < max_filters) {
            LOG_DBG("excessive number of concurrent CAN RX filters enabled" " (needs %d, %d available)",
                    rxSize, max_filters);
        }
    }

	canopen_detach_all_rx_filters(CANmodule);
	canopen_tx_queue.CANmodule = CANmodule;

	CANmodule->dev       = ctx->dev;
	CANmodule->rx_array  = rxArray;
	CANmodule->rx_size   = rxSize;
	CANmodule->tx_array  = txArray;
	CANmodule->tx_size   = txSize;
	CANmodule->CANnormal = false;
	CANmodule->first_tx_msg = true;
	CANmodule->errors    = 0;
	CANmodule->em        = NULL;

    for (i = 0U; i < rxSize; i++) {
        rxArray[i].ident     = 0U;
        rxArray[i].pFunct    = NULL;
        rxArray[i].filter_id = -ENOSPC;
    }

    for (i = 0U; i < txSize; i++) {
        txArray[i].bufferFull = false;
    }

    err = can_set_bitrate(CANmodule->dev, KHZ(CANbitRate));
    if (err) {
        LOG_ERR("failed to configure CAN bitrate (err %d)", err);
        return CO_ERROR_ILLEGAL_ARGUMENT;
    }

	err = can_set_mode(CANmodule->dev, CAN_MODE_NORMAL);
	if (err) {
		LOG_ERR("failed to configure CAN interface (err %d)", err);
		return CO_ERROR_ILLEGAL_ARGUMENT;
	}

	CANmodule->configured = true;

	return CO_ERROR_NO;
}

void CO_CANmodule_disable(CO_CANmodule_t *CANmodule)
{
	int err;

	if (!CANmodule || !CANmodule->dev) {
		return;
	}

	canopen_detach_all_rx_filters(CANmodule);

	err = can_stop(CANmodule->dev);
	if (err != 0 && err != -EALREADY) {
		LOG_ERR("failed to disable CAN interface (err %d)", err);
	}
}

uint16_t CO_CANrxMsg_readIdent(const CO_CANrxMsg_t *rxMsg)
{
	return rxMsg->ident;
}

<<<<<<< HEAD
CO_ReturnError_t CO_CANrxBufferInit(CO_CANmodule_t *CANmodule, uint16_t index,
				uint16_t ident, uint16_t mask, bool_t rtr,
				void *object,
				CO_CANrxBufferCallback_t pFunct)
{
	struct can_filter filter;
	CO_CANrx_t *buffer;
=======
CO_ReturnError_t CO_CANrxBufferInit(CO_CANmodule_t* CANmodule, uint16_t index,
                                    uint16_t ident, uint16_t mask, bool_t rtr,
                                    void* object, CO_CANrxBufferCallback_t pFunct) {
    struct zcan_filter filter;
    CO_CANrx_t* buffer;
>>>>>>> 40e07455

    if (CANmodule == NULL) {
        return CO_ERROR_ILLEGAL_ARGUMENT;
    }

	if (!pFunct || (index >= CANmodule->rx_size)) {
		LOG_ERR("failed to initialize CAN rx buffer, illegal argument");
		CO_errorReport(CANmodule->em, CO_EM_GENERIC_SOFTWARE_ERROR,
			       CO_EMC_SOFTWARE_INTERNAL, 0);
		return CO_ERROR_ILLEGAL_ARGUMENT;
	}

	buffer = &CANmodule->rx_array[index];
	buffer->object = object;
	buffer->pFunct = pFunct;

	filter.id_type  = CAN_STANDARD_IDENTIFIER;
	filter.id       = ident;
	filter.id_mask  = mask;
	filter.rtr      = (rtr ? 1 : 0);
	filter.rtr_mask = 1;

    if (buffer->filter_id != -ENOSPC) {
        can_remove_rx_filter(CANmodule->dev, buffer->filter_id);
    }

    buffer->filter_id = can_add_rx_filter(CANmodule->dev, canopen_rx_callback, buffer, &filter);
	if (buffer->filter_id == -ENOSPC) {
		LOG_ERR("failed to add CAN rx callback, no free filter");
		CO_errorReport(CANmodule->em, CO_EM_MEMORY_ALLOCATION_ERROR, CO_EMC_SOFTWARE_INTERNAL, 0);
		return CO_ERROR_OUT_OF_MEMORY;
	}

	return CO_ERROR_NO;
}

CO_CANtx_t* CO_CANtxBufferInit(CO_CANmodule_t* CANmodule, uint16_t index,
                               uint16_t ident, bool_t rtr, uint8_t noOfBytes,
                               bool_t syncFlag) {
    CO_CANtx_t* buffer;

    if (CANmodule == NULL) {
        return NULL;
    }

	if (index >= CANmodule->tx_size) {
		LOG_ERR("failed to initialize CAN rx buffer, illegal argument");
		CO_errorReport(CANmodule->em, CO_EM_GENERIC_SOFTWARE_ERROR,
		               CO_EMC_SOFTWARE_INTERNAL, 0);
		return NULL;
	}

	buffer             = &CANmodule->tx_array[index];
	buffer->ident      = ident;
	buffer->rtr        = rtr;
	buffer->DLC        = noOfBytes;
	buffer->bufferFull = false;
	buffer->syncFlag   = syncFlag;

	return (buffer);
}

<<<<<<< HEAD
CO_ReturnError_t CO_CANsend(CO_CANmodule_t *CANmodule, CO_CANtx_t *buffer)
{
	CO_ReturnError_t ret = CO_ERROR_NO;
	struct can_frame frame;
	int err;
=======
CO_ReturnError_t CO_CANsend(CO_CANmodule_t* CANmodule, CO_CANtx_t* buffer) {
    CO_ReturnError_t ret = CO_ERROR_NO;
    struct zcan_frame msg;
    int err;
>>>>>>> 40e07455

	if (!CANmodule || !CANmodule->dev || !buffer) {
		return CO_ERROR_ILLEGAL_ARGUMENT;
	}

	CO_LOCK_CAN_SEND();

	if (buffer->bufferFull) {
		if (!CANmodule->first_tx_msg) {
			CO_errorReport(CANmodule->em, CO_EM_CAN_TX_OVERFLOW,
			               CO_EMC_CAN_OVERRUN, buffer->ident);
		}
		buffer->bufferFull = false;
		ret = CO_ERROR_TX_OVERFLOW;
	}

<<<<<<< HEAD
	frame.id_type = CAN_STANDARD_IDENTIFIER;
	frame.id = buffer->ident;
	frame.dlc = buffer->DLC;
	frame.rtr = (buffer->rtr ? 1 : 0);
	memcpy(frame.data, buffer->data, buffer->DLC);

	err = can_send(CANmodule->dev, &frame, K_NO_WAIT, canopen_tx_callback,
		       CANmodule);
	if (err == -EAGAIN) {
		buffer->bufferFull = true;
	} else if (err != 0) {
		LOG_ERR("failed to send CAN frame (err %d)", err);
		CO_errorReport(CANmodule->em, CO_EM_GENERIC_SOFTWARE_ERROR,
			       CO_EMC_COMMUNICATION, 0);
		ret = CO_ERROR_TX_UNCONFIGURED;
	}
=======
	msg.id_type = CAN_STANDARD_IDENTIFIER;
	msg.id  = buffer->ident;
	msg.dlc = buffer->DLC;
	msg.rtr = (buffer->rtr ? 1 : 0);
	memcpy(msg.data, buffer->data, buffer->DLC);

    err = can_send(CANmodule->dev, &msg, K_NO_WAIT, canopen_tx_callback, CANmodule);
    if (err == -EAGAIN) {
        buffer->bufferFull = true;
    }
    else if (err != 0) {
        LOG_ERR("failed to send CAN frame (err %d)", err);
        CO_errorReport(CANmodule->em, CO_EM_GENERIC_SOFTWARE_ERROR,
                       CO_EMC_COMMUNICATION, 0);
        ret = CO_ERROR_TX_UNCONFIGURED;
    }
>>>>>>> 40e07455

	CO_UNLOCK_CAN_SEND();

	return ret;
}

void CO_CANclearPendingSyncPDOs(CO_CANmodule_t* CANmodule) {
	bool_t tpdoDeleted = false;
    CO_CANtx_t* buffer;
	uint16_t i;

	if (!CANmodule) {
		return;
	}

	CO_LOCK_CAN_SEND();

	for (i = 0; i < CANmodule->tx_size; i++) {
		buffer = &CANmodule->tx_array[i];
		if (buffer->bufferFull && buffer->syncFlag) {
			buffer->bufferFull = false;
			tpdoDeleted = true;
		}
	}

	CO_UNLOCK_CAN_SEND();

	if (tpdoDeleted) {
		CO_errorReport(CANmodule->em, CO_EM_TPDO_OUTSIDE_WINDOW,
                       CO_EMC_COMMUNICATION, 0);
	}
}

void CO_CANverifyErrors(CO_CANmodule_t* CANmodule) {
    CO_EM_t* em = (CO_EM_t*)CANmodule->em;
	struct can_bus_err_cnt err_cnt;
	enum can_state state;
	uint8_t rx_overflows;
	uint32_t errors;
	int err;

	/*
	 * TODO: Zephyr lacks an API for reading the rx mailbox
	 * overflow counter.
	 */
	rx_overflows  = 0;

	err = can_get_state(CANmodule->dev, &state, &err_cnt);
	if (err != 0) {
		LOG_ERR("failed to get CAN controller state (err %d)", err);
		return;
	}

<<<<<<< HEAD
	errors = ((uint32_t)err_cnt.tx_err_cnt << 16) |
		 ((uint32_t)err_cnt.rx_err_cnt << 8) |
		 rx_overflows;

	if (errors != CANmodule->errors) {
		CANmodule->errors = errors;

		if (state == CAN_STATE_BUS_OFF) {
			/* Bus off */
			CO_errorReport(em, CO_EM_CAN_TX_BUS_OFF,
				       CO_EMC_BUS_OFF_RECOVERED, errors);
		} else {
			/* Bus not off */
			CO_errorReset(em, CO_EM_CAN_TX_BUS_OFF, errors);

			if ((err_cnt.rx_err_cnt >= 96U) ||
			    (err_cnt.tx_err_cnt >= 96U)) {
				/* Bus warning */
				CO_errorReport(em, CO_EM_CAN_BUS_WARNING,
					       CO_EMC_NO_ERROR, errors);
			} else {
				/* Bus not warning */
				CO_errorReset(em, CO_EM_CAN_BUS_WARNING,
					      errors);
			}

			if (err_cnt.rx_err_cnt >= 128U) {
				/* Bus rx passive */
				CO_errorReport(em, CO_EM_CAN_RX_BUS_PASSIVE,
					       CO_EMC_CAN_PASSIVE, errors);
			} else {
				/* Bus not rx passive */
				CO_errorReset(em, CO_EM_CAN_RX_BUS_PASSIVE,
					      errors);
			}

			if (err_cnt.tx_err_cnt >= 128U &&
			    !CANmodule->first_tx_msg) {
				/* Bus tx passive */
				CO_errorReport(em, CO_EM_CAN_TX_BUS_PASSIVE,
					       CO_EMC_CAN_PASSIVE, errors);
			} else if (CO_isError(em, CO_EM_CAN_TX_BUS_PASSIVE)) {
				/* Bus not tx passive */
				CO_errorReset(em, CO_EM_CAN_TX_BUS_PASSIVE,
					      errors);
				CO_errorReset(em, CO_EM_CAN_TX_OVERFLOW,
					      errors);
			}
=======
    errors = ((uint32_t)err_cnt.tx_err_cnt << 16) | ((uint32_t)err_cnt.rx_err_cnt << 8) | rx_overflows;

    if (errors != CANmodule->errors) {
        CANmodule->errors = errors;

        if (state == CAN_BUS_OFF) {
            /* Bus off */
            CO_errorReport(em, CO_EM_CAN_TX_BUS_OFF, CO_EMC_BUS_OFF_RECOVERED, errors);
        }
        else {
            /* Bus not off */
            CO_errorReset(em, CO_EM_CAN_TX_BUS_OFF, errors);

            if ((err_cnt.rx_err_cnt >= 96U) || (err_cnt.tx_err_cnt >= 96U)) {
                /* Bus warning */
                CO_errorReport(em, CO_EM_CAN_BUS_WARNING, CO_EMC_NO_ERROR, errors);
            }
            else {
                /* Bus not warning */
                CO_errorReset(em, CO_EM_CAN_BUS_WARNING, errors);
            }

            if (err_cnt.rx_err_cnt >= 128U) {
                /* Bus rx passive */
                CO_errorReport(em, CO_EM_CAN_RX_BUS_PASSIVE, CO_EMC_CAN_PASSIVE, errors);
            }
            else {
                /* Bus not rx passive */
                CO_errorReset(em, CO_EM_CAN_RX_BUS_PASSIVE, errors);
            }

            if ((err_cnt.tx_err_cnt >= 128U) && !CANmodule->first_tx_msg) {
                /* Bus tx passive */
                CO_errorReport(em, CO_EM_CAN_TX_BUS_PASSIVE, CO_EMC_CAN_PASSIVE, errors);
            }
            else if (CO_isError(em, CO_EM_CAN_TX_BUS_PASSIVE)) {
                /* Bus not tx passive */
                CO_errorReset(em, CO_EM_CAN_TX_BUS_PASSIVE, errors);
                CO_errorReset(em, CO_EM_CAN_TX_OVERFLOW, errors);
            }
>>>>>>> 40e07455
		}

		/* This code can be activated if we can read the overflows*/
		if (false && rx_overflows != 0U) {
			CO_errorReport(em, CO_EM_CAN_RXB_OVERFLOW, CO_EMC_CAN_OVERRUN, errors);
		}
	}
}

static int canopen_init(const struct device* dev) {
	ARG_UNUSED(dev);

	k_work_queue_start(&canopen_tx_workq, canopen_tx_workq_stack,
	                   K_KERNEL_STACK_SIZEOF(canopen_tx_workq_stack),
	                   CONFIG_CANOPENNODE_TX_WORKQUEUE_PRIORITY, NULL);

	k_thread_name_set(&canopen_tx_workq.thread, "canopen_tx_workq");

	k_work_init(&canopen_tx_queue.work, canopen_tx_retry);

	return 0;
}

SYS_INIT(canopen_init, APPLICATION, CONFIG_KERNEL_INIT_PRIORITY_DEFAULT);<|MERGE_RESOLUTION|>--- conflicted
+++ resolved
@@ -16,13 +16,13 @@
 LOG_MODULE_REGISTER(canopen_driver);
 
 K_KERNEL_STACK_DEFINE(canopen_tx_workq_stack,
-                      CONFIG_CANOPENNODE_TX_WORKQUEUE_STACK_SIZE);
+		      CONFIG_CANOPENNODE_TX_WORKQUEUE_STACK_SIZE);
 
 struct k_work_q canopen_tx_workq;
 
 struct canopen_tx_work_container {
 	struct k_work work;
-    CO_CANmodule_t* CANmodule;
+	CO_CANmodule_t *CANmodule;
 };
 
 struct canopen_tx_work_container canopen_tx_queue;
@@ -32,27 +32,27 @@
 K_MUTEX_DEFINE(canopen_co_mutex);
 
 inline void canopen_send_lock(void) {
-    k_mutex_lock(&canopen_send_mutex, K_FOREVER);
+	k_mutex_lock(&canopen_send_mutex, K_FOREVER);
 }
 
 inline void canopen_send_unlock(void) {
-    k_mutex_unlock(&canopen_send_mutex);
+	k_mutex_unlock(&canopen_send_mutex);
 }
 
 inline void canopen_emcy_lock(void) {
-    k_mutex_lock(&canopen_emcy_mutex, K_FOREVER);
+	k_mutex_lock(&canopen_emcy_mutex, K_FOREVER);
 }
 
 inline void canopen_emcy_unlock(void) {
-    k_mutex_unlock(&canopen_emcy_mutex);
+	k_mutex_unlock(&canopen_emcy_mutex);
 }
 
 inline void canopen_od_lock(void) {
-    k_mutex_lock(&canopen_co_mutex, K_FOREVER);
+	k_mutex_lock(&canopen_co_mutex, K_FOREVER);
 }
 
 inline void canopen_od_unlock(void) {
-    k_mutex_unlock(&canopen_co_mutex);
+	k_mutex_unlock(&canopen_co_mutex);
 }
 
 static void canopen_detach_all_rx_filters(CO_CANmodule_t* CANmodule) {
@@ -65,18 +65,14 @@
 	for (i = 0U; i < CANmodule->rx_size; i++) {
 		if (CANmodule->rx_array[i].filter_id != -ENOSPC) {
 			can_remove_rx_filter(CANmodule->dev,
-			                     CANmodule->rx_array[i].filter_id);
+					     CANmodule->rx_array[i].filter_id);
 			CANmodule->rx_array[i].filter_id = -ENOSPC;
 		}
 	}
 }
 
-<<<<<<< HEAD
 static void canopen_rx_callback(const struct device *dev, struct can_frame *frame, void *arg)
 {
-=======
-static void canopen_rx_callback(const struct device* dev, struct zcan_frame* msg, void* arg) {
->>>>>>> 40e07455
 	CO_CANrx_t *buffer = (CO_CANrx_t *)arg;
 	CO_CANrxMsg_t rxMsg;
 
@@ -94,37 +90,27 @@
 }
 
 static void canopen_tx_callback(const struct device* dev, int error, void* arg) {
-    CO_CANmodule_t* CANmodule = arg;
-
-    ARG_UNUSED(dev);
-
-    if (!CANmodule) {
-        LOG_ERR("failed to process CAN tx callback");
-        return;
-    }
-
-    if (error == 0) {
-        CANmodule->first_tx_msg = false;
-    }
-
-    k_work_submit_to_queue(&canopen_tx_workq, &canopen_tx_queue.work);
-}
-
-<<<<<<< HEAD
-static void canopen_tx_retry(struct k_work *item)
-{
-	struct canopen_tx_work_container *container =
-		CONTAINER_OF(item, struct canopen_tx_work_container, work);
+	CO_CANmodule_t *CANmodule = arg;
+
+	ARG_UNUSED(dev);
+
+	if (!CANmodule) {
+		LOG_ERR("failed to process CAN tx callback");
+		return;
+	}
+
+	if (error == 0) {
+		CANmodule->first_tx_msg = false;
+	}
+
+	k_work_submit_to_queue(&canopen_tx_workq, &canopen_tx_queue.work);
+}
+
+static void canopen_tx_retry(struct k_work* item) {
+    struct canopen_tx_work_container* container = CONTAINER_OF(item, struct canopen_tx_work_container, work);
 	CO_CANmodule_t *CANmodule = container->CANmodule;
 	struct can_frame frame;
 	CO_CANtx_t *buffer;
-=======
-static void canopen_tx_retry(struct k_work* item) {
-    struct canopen_tx_work_container* container = CONTAINER_OF(item, struct canopen_tx_work_container, work);
-    CO_CANmodule_t* CANmodule = container->CANmodule;
-    struct zcan_frame msg;
-    CO_CANtx_t* buffer;
->>>>>>> 40e07455
 	int err;
 	uint16_t i;
 
@@ -139,28 +125,16 @@
 			frame.rtr = (buffer->rtr ? 1 : 0);
 			memcpy(frame.data, buffer->data, buffer->DLC);
 
-<<<<<<< HEAD
 			err = can_send(CANmodule->dev, &frame, K_NO_WAIT,
 				       canopen_tx_callback, CANmodule);
 			if (err == -EAGAIN) {
 				break;
-			} else if (err != 0) {
-				LOG_ERR("failed to send CAN frame (err %d)",
-					err);
-				CO_errorReport(CANmodule->em,
-					       CO_EM_GENERIC_SOFTWARE_ERROR,
-					       CO_EMC_COMMUNICATION, 0);
-=======
-            err = can_send(CANmodule->dev, &msg, K_NO_WAIT, canopen_tx_callback, CANmodule);
-            if (err == -EAGAIN) {
-                break;
             }
             else if (err != 0) {
                 LOG_ERR("failed to send CAN frame (err %d)", err);
                 CO_errorReport(CANmodule->em, CO_EM_GENERIC_SOFTWARE_ERROR, CO_EMC_COMMUNICATION, 0);
->>>>>>> 40e07455
-
-            }
+
+			}
 
 			buffer->bufferFull = false;
 		}
@@ -193,15 +167,15 @@
 	CANmodule->CANnormal = true;
 }
 
-CO_ReturnError_t CO_CANmodule_init(CO_CANmodule_t* CANmodule,
-                                   void* CANdriverState,
-                                   CO_CANrx_t rxArray[], uint16_t rxSize,
-                                   CO_CANtx_t txArray[], uint16_t txSize,
+CO_ReturnError_t CO_CANmodule_init(CO_CANmodule_t *CANmodule,
+				   void *CANdriverState,
+				   CO_CANrx_t rxArray[], uint16_t rxSize,
+				   CO_CANtx_t txArray[], uint16_t txSize,
                                    uint16_t CANbitRate) {
-    struct canopen_context* ctx = (struct canopen_context*)CANdriverState;
-    uint16_t i;
-    int err;
-    int max_filters;
+	struct canopen_context *ctx = (struct canopen_context *)CANdriverState;
+	uint16_t i;
+	int err;
+	int max_filters;
 
 	LOG_DBG("rxSize = %d, txSize = %d", rxSize, txSize);
 
@@ -217,45 +191,45 @@
 			return CO_ERROR_SYSCALL;
 		}
 
-        if (rxSize > max_filters) {
+		if (rxSize > max_filters) {
             LOG_ERR("insufficient number of concurrent CAN RX filters" " (needs %d, %d available)",
                     rxSize, max_filters);
-            return CO_ERROR_OUT_OF_MEMORY;
-        }
+			return CO_ERROR_OUT_OF_MEMORY;
+		}
         else if (rxSize < max_filters) {
             LOG_DBG("excessive number of concurrent CAN RX filters enabled" " (needs %d, %d available)",
                     rxSize, max_filters);
-        }
+	}
     }
 
 	canopen_detach_all_rx_filters(CANmodule);
 	canopen_tx_queue.CANmodule = CANmodule;
 
-	CANmodule->dev       = ctx->dev;
-	CANmodule->rx_array  = rxArray;
-	CANmodule->rx_size   = rxSize;
-	CANmodule->tx_array  = txArray;
-	CANmodule->tx_size   = txSize;
+	CANmodule->dev = ctx->dev;
+	CANmodule->rx_array = rxArray;
+	CANmodule->rx_size = rxSize;
+	CANmodule->tx_array = txArray;
+	CANmodule->tx_size = txSize;
 	CANmodule->CANnormal = false;
 	CANmodule->first_tx_msg = true;
-	CANmodule->errors    = 0;
-	CANmodule->em        = NULL;
-
-    for (i = 0U; i < rxSize; i++) {
-        rxArray[i].ident     = 0U;
-        rxArray[i].pFunct    = NULL;
-        rxArray[i].filter_id = -ENOSPC;
-    }
-
-    for (i = 0U; i < txSize; i++) {
-        txArray[i].bufferFull = false;
-    }
-
-    err = can_set_bitrate(CANmodule->dev, KHZ(CANbitRate));
-    if (err) {
-        LOG_ERR("failed to configure CAN bitrate (err %d)", err);
-        return CO_ERROR_ILLEGAL_ARGUMENT;
-    }
+	CANmodule->errors = 0;
+	CANmodule->em = NULL;
+
+	for (i = 0U; i < rxSize; i++) {
+		rxArray[i].ident = 0U;
+		rxArray[i].pFunct = NULL;
+		rxArray[i].filter_id = -ENOSPC;
+	}
+
+	for (i = 0U; i < txSize; i++) {
+		txArray[i].bufferFull = false;
+	}
+
+	err = can_set_bitrate(CANmodule->dev, KHZ(CANbitRate));
+	if (err) {
+		LOG_ERR("failed to configure CAN bitrate (err %d)", err);
+		return CO_ERROR_ILLEGAL_ARGUMENT;
+	}
 
 	err = can_set_mode(CANmodule->dev, CAN_MODE_NORMAL);
 	if (err) {
@@ -289,25 +263,15 @@
 	return rxMsg->ident;
 }
 
-<<<<<<< HEAD
 CO_ReturnError_t CO_CANrxBufferInit(CO_CANmodule_t *CANmodule, uint16_t index,
 				uint16_t ident, uint16_t mask, bool_t rtr,
-				void *object,
-				CO_CANrxBufferCallback_t pFunct)
-{
+                                    void* object, CO_CANrxBufferCallback_t pFunct) {
 	struct can_filter filter;
 	CO_CANrx_t *buffer;
-=======
-CO_ReturnError_t CO_CANrxBufferInit(CO_CANmodule_t* CANmodule, uint16_t index,
-                                    uint16_t ident, uint16_t mask, bool_t rtr,
-                                    void* object, CO_CANrxBufferCallback_t pFunct) {
-    struct zcan_filter filter;
-    CO_CANrx_t* buffer;
->>>>>>> 40e07455
-
-    if (CANmodule == NULL) {
-        return CO_ERROR_ILLEGAL_ARGUMENT;
-    }
+
+	if (CANmodule == NULL) {
+		return CO_ERROR_ILLEGAL_ARGUMENT;
+	}
 
 	if (!pFunct || (index >= CANmodule->rx_size)) {
 		LOG_ERR("failed to initialize CAN rx buffer, illegal argument");
@@ -320,15 +284,15 @@
 	buffer->object = object;
 	buffer->pFunct = pFunct;
 
-	filter.id_type  = CAN_STANDARD_IDENTIFIER;
-	filter.id       = ident;
-	filter.id_mask  = mask;
-	filter.rtr      = (rtr ? 1 : 0);
+	filter.id_type = CAN_STANDARD_IDENTIFIER;
+	filter.id = ident;
+	filter.id_mask = mask;
+	filter.rtr = (rtr ? 1 : 0);
 	filter.rtr_mask = 1;
 
-    if (buffer->filter_id != -ENOSPC) {
-        can_remove_rx_filter(CANmodule->dev, buffer->filter_id);
-    }
+	if (buffer->filter_id != -ENOSPC) {
+		can_remove_rx_filter(CANmodule->dev, buffer->filter_id);
+	}
 
     buffer->filter_id = can_add_rx_filter(CANmodule->dev, canopen_rx_callback, buffer, &filter);
 	if (buffer->filter_id == -ENOSPC) {
@@ -340,44 +304,36 @@
 	return CO_ERROR_NO;
 }
 
-CO_CANtx_t* CO_CANtxBufferInit(CO_CANmodule_t* CANmodule, uint16_t index,
-                               uint16_t ident, bool_t rtr, uint8_t noOfBytes,
+CO_CANtx_t *CO_CANtxBufferInit(CO_CANmodule_t *CANmodule, uint16_t index,
+			       uint16_t ident, bool_t rtr, uint8_t noOfBytes,
                                bool_t syncFlag) {
-    CO_CANtx_t* buffer;
-
-    if (CANmodule == NULL) {
-        return NULL;
-    }
+	CO_CANtx_t *buffer;
+
+	if (CANmodule == NULL) {
+		return NULL;
+	}
 
 	if (index >= CANmodule->tx_size) {
 		LOG_ERR("failed to initialize CAN rx buffer, illegal argument");
 		CO_errorReport(CANmodule->em, CO_EM_GENERIC_SOFTWARE_ERROR,
-		               CO_EMC_SOFTWARE_INTERNAL, 0);
+			       CO_EMC_SOFTWARE_INTERNAL, 0);
 		return NULL;
 	}
 
-	buffer             = &CANmodule->tx_array[index];
-	buffer->ident      = ident;
-	buffer->rtr        = rtr;
-	buffer->DLC        = noOfBytes;
+	buffer = &CANmodule->tx_array[index];
+	buffer->ident = ident;
+	buffer->rtr = rtr;
+	buffer->DLC = noOfBytes;
 	buffer->bufferFull = false;
-	buffer->syncFlag   = syncFlag;
+	buffer->syncFlag = syncFlag;
 
 	return (buffer);
 }
 
-<<<<<<< HEAD
-CO_ReturnError_t CO_CANsend(CO_CANmodule_t *CANmodule, CO_CANtx_t *buffer)
-{
+CO_ReturnError_t CO_CANsend(CO_CANmodule_t* CANmodule, CO_CANtx_t* buffer) {
 	CO_ReturnError_t ret = CO_ERROR_NO;
 	struct can_frame frame;
 	int err;
-=======
-CO_ReturnError_t CO_CANsend(CO_CANmodule_t* CANmodule, CO_CANtx_t* buffer) {
-    CO_ReturnError_t ret = CO_ERROR_NO;
-    struct zcan_frame msg;
-    int err;
->>>>>>> 40e07455
 
 	if (!CANmodule || !CANmodule->dev || !buffer) {
 		return CO_ERROR_ILLEGAL_ARGUMENT;
@@ -388,13 +344,12 @@
 	if (buffer->bufferFull) {
 		if (!CANmodule->first_tx_msg) {
 			CO_errorReport(CANmodule->em, CO_EM_CAN_TX_OVERFLOW,
-			               CO_EMC_CAN_OVERRUN, buffer->ident);
+				       CO_EMC_CAN_OVERRUN, buffer->ident);
 		}
 		buffer->bufferFull = false;
 		ret = CO_ERROR_TX_OVERFLOW;
 	}
 
-<<<<<<< HEAD
 	frame.id_type = CAN_STANDARD_IDENTIFIER;
 	frame.id = buffer->ident;
 	frame.dlc = buffer->DLC;
@@ -405,30 +360,13 @@
 		       CANmodule);
 	if (err == -EAGAIN) {
 		buffer->bufferFull = true;
-	} else if (err != 0) {
+    }
+    else if (err != 0) {
 		LOG_ERR("failed to send CAN frame (err %d)", err);
 		CO_errorReport(CANmodule->em, CO_EM_GENERIC_SOFTWARE_ERROR,
 			       CO_EMC_COMMUNICATION, 0);
 		ret = CO_ERROR_TX_UNCONFIGURED;
 	}
-=======
-	msg.id_type = CAN_STANDARD_IDENTIFIER;
-	msg.id  = buffer->ident;
-	msg.dlc = buffer->DLC;
-	msg.rtr = (buffer->rtr ? 1 : 0);
-	memcpy(msg.data, buffer->data, buffer->DLC);
-
-    err = can_send(CANmodule->dev, &msg, K_NO_WAIT, canopen_tx_callback, CANmodule);
-    if (err == -EAGAIN) {
-        buffer->bufferFull = true;
-    }
-    else if (err != 0) {
-        LOG_ERR("failed to send CAN frame (err %d)", err);
-        CO_errorReport(CANmodule->em, CO_EM_GENERIC_SOFTWARE_ERROR,
-                       CO_EMC_COMMUNICATION, 0);
-        ret = CO_ERROR_TX_UNCONFIGURED;
-    }
->>>>>>> 40e07455
 
 	CO_UNLOCK_CAN_SEND();
 
@@ -437,7 +375,7 @@
 
 void CO_CANclearPendingSyncPDOs(CO_CANmodule_t* CANmodule) {
 	bool_t tpdoDeleted = false;
-    CO_CANtx_t* buffer;
+	CO_CANtx_t *buffer;
 	uint16_t i;
 
 	if (!CANmodule) {
@@ -458,12 +396,12 @@
 
 	if (tpdoDeleted) {
 		CO_errorReport(CANmodule->em, CO_EM_TPDO_OUTSIDE_WINDOW,
-                       CO_EMC_COMMUNICATION, 0);
+			       CO_EMC_COMMUNICATION, 0);
 	}
 }
 
 void CO_CANverifyErrors(CO_CANmodule_t* CANmodule) {
-    CO_EM_t* em = (CO_EM_t*)CANmodule->em;
+	CO_EM_t *em = (CO_EM_t *)CANmodule->em;
 	struct can_bus_err_cnt err_cnt;
 	enum can_state state;
 	uint8_t rx_overflows;
@@ -482,97 +420,46 @@
 		return;
 	}
 
-<<<<<<< HEAD
-	errors = ((uint32_t)err_cnt.tx_err_cnt << 16) |
-		 ((uint32_t)err_cnt.rx_err_cnt << 8) |
-		 rx_overflows;
+    errors = ((uint32_t)err_cnt.tx_err_cnt << 16) | ((uint32_t)err_cnt.rx_err_cnt << 8) | rx_overflows;
 
 	if (errors != CANmodule->errors) {
 		CANmodule->errors = errors;
 
 		if (state == CAN_STATE_BUS_OFF) {
 			/* Bus off */
-			CO_errorReport(em, CO_EM_CAN_TX_BUS_OFF,
-				       CO_EMC_BUS_OFF_RECOVERED, errors);
-		} else {
-			/* Bus not off */
-			CO_errorReset(em, CO_EM_CAN_TX_BUS_OFF, errors);
-
-			if ((err_cnt.rx_err_cnt >= 96U) ||
-			    (err_cnt.tx_err_cnt >= 96U)) {
-				/* Bus warning */
-				CO_errorReport(em, CO_EM_CAN_BUS_WARNING,
-					       CO_EMC_NO_ERROR, errors);
-			} else {
-				/* Bus not warning */
-				CO_errorReset(em, CO_EM_CAN_BUS_WARNING,
-					      errors);
-			}
-
-			if (err_cnt.rx_err_cnt >= 128U) {
-				/* Bus rx passive */
-				CO_errorReport(em, CO_EM_CAN_RX_BUS_PASSIVE,
-					       CO_EMC_CAN_PASSIVE, errors);
-			} else {
-				/* Bus not rx passive */
-				CO_errorReset(em, CO_EM_CAN_RX_BUS_PASSIVE,
-					      errors);
-			}
-
-			if (err_cnt.tx_err_cnt >= 128U &&
-			    !CANmodule->first_tx_msg) {
-				/* Bus tx passive */
-				CO_errorReport(em, CO_EM_CAN_TX_BUS_PASSIVE,
-					       CO_EMC_CAN_PASSIVE, errors);
-			} else if (CO_isError(em, CO_EM_CAN_TX_BUS_PASSIVE)) {
-				/* Bus not tx passive */
-				CO_errorReset(em, CO_EM_CAN_TX_BUS_PASSIVE,
-					      errors);
-				CO_errorReset(em, CO_EM_CAN_TX_OVERFLOW,
-					      errors);
-			}
-=======
-    errors = ((uint32_t)err_cnt.tx_err_cnt << 16) | ((uint32_t)err_cnt.rx_err_cnt << 8) | rx_overflows;
-
-    if (errors != CANmodule->errors) {
-        CANmodule->errors = errors;
-
-        if (state == CAN_BUS_OFF) {
-            /* Bus off */
             CO_errorReport(em, CO_EM_CAN_TX_BUS_OFF, CO_EMC_BUS_OFF_RECOVERED, errors);
         }
         else {
-            /* Bus not off */
-            CO_errorReset(em, CO_EM_CAN_TX_BUS_OFF, errors);
+			/* Bus not off */
+			CO_errorReset(em, CO_EM_CAN_TX_BUS_OFF, errors);
 
             if ((err_cnt.rx_err_cnt >= 96U) || (err_cnt.tx_err_cnt >= 96U)) {
-                /* Bus warning */
+				/* Bus warning */
                 CO_errorReport(em, CO_EM_CAN_BUS_WARNING, CO_EMC_NO_ERROR, errors);
             }
             else {
-                /* Bus not warning */
+				/* Bus not warning */
                 CO_errorReset(em, CO_EM_CAN_BUS_WARNING, errors);
-            }
-
-            if (err_cnt.rx_err_cnt >= 128U) {
-                /* Bus rx passive */
+			}
+
+			if (err_cnt.rx_err_cnt >= 128U) {
+				/* Bus rx passive */
                 CO_errorReport(em, CO_EM_CAN_RX_BUS_PASSIVE, CO_EMC_CAN_PASSIVE, errors);
             }
             else {
-                /* Bus not rx passive */
+				/* Bus not rx passive */
                 CO_errorReset(em, CO_EM_CAN_RX_BUS_PASSIVE, errors);
-            }
+			}
 
             if ((err_cnt.tx_err_cnt >= 128U) && !CANmodule->first_tx_msg) {
-                /* Bus tx passive */
+				/* Bus tx passive */
                 CO_errorReport(em, CO_EM_CAN_TX_BUS_PASSIVE, CO_EMC_CAN_PASSIVE, errors);
             }
             else if (CO_isError(em, CO_EM_CAN_TX_BUS_PASSIVE)) {
-                /* Bus not tx passive */
+				/* Bus not tx passive */
                 CO_errorReset(em, CO_EM_CAN_TX_BUS_PASSIVE, errors);
                 CO_errorReset(em, CO_EM_CAN_TX_OVERFLOW, errors);
-            }
->>>>>>> 40e07455
+			}
 		}
 
 		/* This code can be activated if we can read the overflows*/
@@ -586,8 +473,8 @@
 	ARG_UNUSED(dev);
 
 	k_work_queue_start(&canopen_tx_workq, canopen_tx_workq_stack,
-	                   K_KERNEL_STACK_SIZEOF(canopen_tx_workq_stack),
-	                   CONFIG_CANOPENNODE_TX_WORKQUEUE_PRIORITY, NULL);
+			   K_KERNEL_STACK_SIZEOF(canopen_tx_workq_stack),
+			   CONFIG_CANOPENNODE_TX_WORKQUEUE_PRIORITY, NULL);
 
 	k_thread_name_set(&canopen_tx_workq.thread, "canopen_tx_workq");
 
