# The west manifest file for upstream Zephyr.
#
# The per-installation west configuration file, .west/config, sets the
# path to the project containing this file in the [manifest] section's
# "path" variable.
#
# You are free to create your own manifest files and put them in any
# repository you want, to create your own custom Zephyr installations.
# For example, you could create a manifest file in your own out of
# tree application directory, which would pull this zephyr repository
# in as an ordinary project.
#
# You can pass your manifest repositories to west init when creating a
# new Zephyr installation. See the west documentation for more
# information.

manifest:
  defaults:
    remote: upstream

  remotes:
    - name: upstream
      url-base: https://github.com/zephyrproject-rtos
    - name: babblesim
      url-base: https://github.com/BabbleSim

  group-filter: [-babblesim, -optional]

  #
  # Please add items below based on alphabetical order
  # zephyr-keep-sorted-start re(^\s+\- name:)
  projects:
    - name: acpica
      revision: 8d24867bc9c9d81c81eeac59391cda59333affd4
      path: modules/lib/acpica
    - name: babblesim_base
      remote: babblesim
      repo-path: base
      path: tools/bsim/components
      revision: 153101c61ce7106f6ba8b108b5c6488efdc1151a
      groups:
        - babblesim
    - name: babblesim_ext_2G4_channel_NtNcable
      remote: babblesim
      repo-path: ext_2G4_channel_NtNcable
      path: tools/bsim/components/ext_2G4_channel_NtNcable
      revision: 20a38c997f507b0aa53817aab3d73a462fff7af1
      groups:
        - babblesim
    - name: babblesim_ext_2G4_channel_multiatt
      remote: babblesim
      repo-path: ext_2G4_channel_multiatt
      path: tools/bsim/components/ext_2G4_channel_multiatt
      revision: bde72a57384dde7a4310bcf3843469401be93074
      groups:
        - babblesim
    - name: babblesim_ext_2G4_device_WLAN_actmod
      remote: babblesim
      repo-path: ext_2G4_device_WLAN_actmod
      path: tools/bsim/components/ext_2G4_device_WLAN_actmod
      revision: 9cb6d8e72695f6b785e57443f0629a18069d6ce4
      groups:
        - babblesim
    - name: babblesim_ext_2G4_device_burst_interferer
      remote: babblesim
      repo-path: ext_2G4_device_burst_interferer
      path: tools/bsim/components/ext_2G4_device_burst_interferer
      revision: 5b5339351d6e6a2368c686c734dc8b2fc65698fc
      groups:
        - babblesim
    - name: babblesim_ext_2G4_device_playback
      remote: babblesim
      repo-path: ext_2G4_device_playback
      path: tools/bsim/components/ext_2G4_device_playback
      revision: abb48cd71ddd4e2a9022f4bf49b2712524c483e8
      groups:
        - babblesim
    - name: babblesim_ext_2G4_libPhyComv1
      remote: babblesim
      repo-path: ext_2G4_libPhyComv1
      path: tools/bsim/components/ext_2G4_libPhyComv1
      revision: 15ae0f87fa049e04cbec48a866f3bc37d903f950
      groups:
        - babblesim
    - name: babblesim_ext_2G4_modem_BLE_simple
      remote: babblesim
      repo-path: ext_2G4_modem_BLE_simple
      path: tools/bsim/components/ext_2G4_modem_BLE_simple
      revision: 4d2379de510684cd4b1c3bbbb09bce7b5a20bc1f
      groups:
        - babblesim
    - name: babblesim_ext_2G4_modem_magic
      remote: babblesim
      repo-path: ext_2G4_modem_magic
      path: tools/bsim/components/ext_2G4_modem_magic
      revision: edfcda2d3937a74be0a59d6cd47e0f50183453da
      groups:
        - babblesim
    - name: babblesim_ext_2G4_phy_v1
      remote: babblesim
      repo-path: ext_2G4_phy_v1
      path: tools/bsim/components/ext_2G4_phy_v1
      revision: 62e797b2c518e5bb6123a198382ed2b64b8c068e
      groups:
        - babblesim
    - name: babblesim_ext_libCryptov1
      remote: babblesim
      repo-path: ext_libCryptov1
      path: tools/bsim/components/ext_libCryptov1
      revision: da246018ebe031e4fe4a8228187fb459e9f3b2fa
      groups:
        - babblesim
    - name: bsim
      repo-path: babblesim-manifest
      revision: a88d3353451387ca490a6a7f7c478a90c4ee05b7
      path: tools/bsim
      groups:
        - babblesim
    - name: cmsis
      revision: 2a3de69609190ac4af673dc2b3e460e9ce158c6b
      path: modules/hal/cmsis
      groups:
        - hal
    - name: cmsis-dsp
      revision: d80a49b2bb186317dc1db4ac88da49c0ab77e6e7
      path: modules/lib/cmsis-dsp
    - name: cmsis-nn
      revision: e9328d612ea3ea7d0d210d3ac16ea8667c01abdd
      path: modules/lib/cmsis-nn
    - name: cmsis_6
      repo-path: CMSIS_6
      revision: 783317a3072554acbac86cca2ff24928cbf98d30
      path: modules/lib/cmsis_6
    - name: edtt
      revision: b9ca3c7030518f07b7937dacf970d37a47865a76
      path: tools/edtt
      groups:
        - tools
    - name: fatfs
      revision: c531b6f68ae912e3080d1e8d7b1332bf338ff5e8
      path: modules/fs/fatfs
      groups:
        - fs
    - name: hal_adi
      revision: 67b88309c327d207e87bb7af6e37c704cd9d5b9d
      path: modules/hal/adi
      groups:
        - hal
    - name: hal_altera
      revision: 4fe4df959d4593ce66e676aeba0b57f546dba0fe
      path: modules/hal/altera
      groups:
        - hal
    - name: hal_ambiq
      revision: 77d99efc16c7de7c17e9507693e4e3d8be1a5cb7
      path: modules/hal/ambiq
      groups:
        - hal
    - name: hal_atmel
      revision: 67481a1188402d706668ece975567963adef6401
      path: modules/hal/atmel
      groups:
        - hal
    - name: hal_espressif
      revision: 202c59552dc98e5cd02386313e1977ecb17a131f
      path: modules/hal/espressif
      west-commands: west/west-commands.yml
      groups:
        - hal
    - name: hal_ethos_u
      revision: 50ddffca1cc700112f25ad9bc077915a0355ee5d
      path: modules/hal/ethos_u
      groups:
        - hal
    - name: hal_gigadevice
      revision: 2994b7dde8b0b0fa9b9c0ccb13474b6a486cddc3
      path: modules/hal/gigadevice
      groups:
        - hal
    - name: hal_infineon
      revision: 468e955eb49b8a731474ff194ca17b6e6a08c2d9
      path: modules/hal/infineon
      groups:
        - hal
    - name: hal_intel
      revision: 0355bb816263c54eed23c7781034447af5d8200c
      path: modules/hal/intel
      groups:
        - hal
    - name: hal_microchip
      revision: 8ea892e6ade63b0b20f9adc76cb5fea774eba3a3
      path: modules/hal/microchip
      groups:
        - hal
    - name: hal_nordic
      revision: 35bf3ca665122ddfe8c0c38cec8f19deef2ff62d
      path: modules/hal/nordic
      groups:
        - hal
    - name: hal_nuvoton
      revision: 40f7b809b28d9d391bee8b58188293277fabc51a
      path: modules/hal/nuvoton
      groups:
        - hal
    - name: hal_nxp
      revision: 9dc7449014a7380355612453b31be479cb3a6833
      path: modules/hal/nxp
      groups:
        - hal
    - name: hal_openisa
      revision: eabd530a64d71de91d907bad257cd61aacf607bc
      path: modules/hal/openisa
      groups:
        - hal
    - name: hal_quicklogic
      revision: bad894440fe72c814864798c8e3a76d13edffb6c
      path: modules/hal/quicklogic
      groups:
        - hal
    - name: hal_renesas
      path: modules/hal/renesas
      revision: cc1323049d15647eb93b60cffe042a5b772ed0de
      groups:
        - hal
    - name: hal_rpi_pico
      path: modules/hal/rpi_pico
      revision: 7b57b24588797e6e7bf18b6bda168e6b96374264
      groups:
        - hal
    - name: hal_silabs
      revision: 9d32354344f6c816410e2642c2f81677f8a60e96
      path: modules/hal/silabs
      groups:
        - hal
    - name: hal_st
      revision: 05fd4533730a9aea845261c5d24ed9832a6f0b6e
      path: modules/hal/st
      groups:
        - hal
    - name: hal_stm32
      revision: 9611a7f2a0b4028a1187b7e79102c5de33d8ffd6
      path: modules/hal/stm32
      groups:
        - hal
    - name: hal_tdk
      revision: 6727477af1e46fa43878102489b9672a9d24e39f
      path: modules/hal/tdk
      groups:
        - hal
    - name: hal_telink
      revision: 4226c7fc17d5a34e557d026d428fc766191a0800
      path: modules/hal/telink
      groups:
        - hal
    - name: hal_ti
      revision: 258652a3ac5d7df68ba8df20e4705c3bd98ede38
      path: modules/hal/ti
      groups:
        - hal
    - name: hal_wch
      revision: 1de9d3e406726702ce7cfc504509a02ecc463554
      path: modules/hal/wch
      groups:
        - hal
    - name: hal_wurthelektronik
      revision: e3e2797b224fc48fdef1bc3e5a12a7c73108bba2
      path: modules/hal/wurthelektronik
      groups:
        - hal
    - name: hal_xtensa
      revision: b38620c7cc61e349e192ed86a54940a5cd0636b7
      path: modules/hal/xtensa
      groups:
        - hal
    - name: hostap
      path: modules/lib/hostap
      revision: 697fd2cf5cbbd0c5375fc34761b6a9d7489a67d2
    - name: liblc3
      revision: 48bbd3eacd36e99a57317a0a4867002e0b09e183
      path: modules/lib/liblc3
    - name: libmctp
      revision: b97860e78998551af99931ece149eeffc538bdb1
      path: modules/lib/libmctp
    - name: libmetal
      revision: 3e8781aae9d7285203118c05bc01d4eb0ca565a7
      path: modules/hal/libmetal
      groups:
        - hal
    - name: littlefs
      path: modules/fs/littlefs
      groups:
        - fs
      revision: b66e86150a6e10a7f8fdc1001d840d473028f458
    - name: loramac-node
      revision: 88deb45109317473ac5706e97a6b8bbeb524aab1
      path: modules/lib/loramac-node
    - name: lvgl
      revision: 1ed1ddd881c3784049a92bb9fe37c38c6c74d998
      path: modules/lib/gui/lvgl
    - name: mbedtls
      revision: 3bc59adb8ca1ad0780192f206c5dc1cfad635c2b
      path: modules/crypto/mbedtls
      groups:
        - crypto
    - name: mcuboot
<<<<<<< HEAD
      revision: 2e05d05915f1c106554f4c824afa99921e269bdd
=======
      revision: c8470fb145f8aff92696d05396fb77c3b8068b32
>>>>>>> 05c3775f
      path: bootloader/mcuboot
      groups:
        - bootloader
    - name: mipi-sys-t
      path: modules/debug/mipi-sys-t
      groups:
        - debug
      revision: 33e5c23cbedda5ba12dbe50c4baefb362a791001
    - name: net-tools
      revision: 986bfeb040df3d9029366de8aea4ce1f84e93780
      path: tools/net-tools
      groups:
        - tools
    - name: nrf_hw_models
      revision: b84bd7314a239f818e78f6927f5673247816df53
      path: modules/bsim_hw_models/nrf_hw_models
    - name: nrf_wifi
      revision: 662ed74dce955e6c243f91c45a66768f5971e3cb
      path: modules/lib/nrf_wifi
    - name: open-amp
      revision: 52bb1783521c62c019451cee9b05b8eda9d7425f
      path: modules/lib/open-amp
    - name: openthread
      revision: 3ae741f95e7dfb391dec35c48742862049eb62e8
      path: modules/lib/openthread
    - name: percepio
      path: modules/debug/percepio
      revision: 49e6dc202aa38c2a3edbafcc2dab85dec6aee973
      groups:
        - debug
    - name: picolibc
      path: modules/lib/picolibc
      revision: 82d62ed1ac55b4e34a12d0390aced2dc9af13fc9
    - name: segger
      revision: cf56b1d9c80f81a26e2ac5727c9cf177116a4692
      path: modules/debug/segger
      groups:
        - debug
    - name: tinycrypt
      revision: 1012a3ebee18c15ede5efc8332ee2fc37817670f
      path: modules/crypto/tinycrypt
      groups:
        - crypto
    - name: trusted-firmware-a
      revision: 713ffbf96c5bcbdeab757423f10f73eb304eff07
      path: modules/tee/tf-a/trusted-firmware-a
      groups:
        - tee
    - name: trusted-firmware-m
      revision: f04edd12b5e5de2e2291f6e0a15efc03924dcbc3
      path: modules/tee/tf-m/trusted-firmware-m
      groups:
        - tee
    - name: uoscore-uedhoc
      revision: 54abc109c9c0adfd53c70077744c14e454f04f4a
      path: modules/lib/uoscore-uedhoc
    - name: zcbor
      revision: 44c47c4be2721ca1a7099f9bc1bb1d90bdb90048
      path: modules/lib/zcbor
  # zephyr-keep-sorted-stop
    - name: thingset
      path: modules/lib/thingset
      revision: 2cd8dda5a38038a1a75667d9369f8e976f908ebf
    - name: thingset-node-c
      path: modules/lib/thingset-node-c
      revision: ecd807b7ab26f3b0fd818b2118b2258736851a22

  self:
    path: zephyr_rtos
    west-commands: scripts/west-commands.yml
    import: submanifests<|MERGE_RESOLUTION|>--- conflicted
+++ resolved
@@ -303,11 +303,7 @@
       groups:
         - crypto
     - name: mcuboot
-<<<<<<< HEAD
-      revision: 2e05d05915f1c106554f4c824afa99921e269bdd
-=======
-      revision: c8470fb145f8aff92696d05396fb77c3b8068b32
->>>>>>> 05c3775f
+      revision: 14286c7b0e4ec2659b1f00516ed178f3239da498
       path: bootloader/mcuboot
       groups:
         - bootloader
