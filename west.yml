--- conflicted
+++ resolved
@@ -210,11 +210,7 @@
       groups:
         - hal
     - name: hal_nxp
-<<<<<<< HEAD
-      revision: a2e48bd3879d58f731f3075d8d8e29faaef6cfa4
-=======
-      revision: 75bb1262e5bc2a701c63602734738a9c8b096ee5
->>>>>>> b25a2187
+      revision: 3602405739e1552c6afc480aa4836f40c8cab3cd
       path: modules/hal/nxp
       groups:
         - hal
