--- conflicted
+++ resolved
@@ -316,11 +316,7 @@
       groups:
         - crypto
     - name: mcuboot
-<<<<<<< HEAD
-      revision: a92127a9f0a77d003fabc012029d2f16a34b1074
-=======
-      revision: aa4fa2b6e17361dd3ce16a60883059778fd147a9
->>>>>>> 654d794d
+      revision: 0c341f0c6b5357a95e7d4ca29b51ffbc385a2cf3
       path: bootloader/mcuboot
       groups:
         - bootloader
