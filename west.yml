# The west manifest file for upstream Zephyr.
#
# The per-installation west configuration file, .west/config, sets the
# path to the project containing this file in the [manifest] section's
# "path" variable.
#
# You are free to create your own manifest files and put them in any
# repository you want, to create your own custom Zephyr installations.
# For example, you could create a manifest file in your own out of
# tree application directory, which would pull this zephyr repository
# in as an ordinary project.
#
# You can pass your manifest repositories to west init when creating a
# new Zephyr installation. See the west documentation for more
# information.

manifest:
  defaults:
    remote: upstream

  remotes:
    - name: upstream
      url-base: https://github.com/zephyrproject-rtos
    - name: babblesim
      url-base: https://github.com/BabbleSim

  group-filter: [-babblesim, -optional]

  #
  # Please add items below based on alphabetical order
  projects:
    - name: acpica
      revision: 10ae1038e51eb9306f73c3bbcfc4fde954bb9625
      path: modules/lib/acpica
    - name: bsim
      repo-path: babblesim-manifest
      revision: 384a091445c57b44ac8cbd18ebd245b47c71db94
      path: tools/bsim
      groups:
        - babblesim
    - name: babblesim_base
      remote: babblesim
      repo-path: base.git
      path: tools/bsim/components
      revision: 19d62424c0802c6c9fc15528febe666e40f372a1
      groups:
        - babblesim
    - name: babblesim_ext_2G4_libPhyComv1
      remote: babblesim
      repo-path: ext_2G4_libPhyComv1.git
      path: tools/bsim/components/ext_2G4_libPhyComv1
      revision: 9018113a362fa6c9e8f4b9cab9e5a8f12cc46b94
      groups:
        - babblesim
    - name: babblesim_ext_2G4_phy_v1
      remote: babblesim
      repo-path: ext_2G4_phy_v1.git
      path: tools/bsim/components/ext_2G4_phy_v1
      revision: d47c6dd90035b41b14f6921785ccb7b8484868e2
      groups:
        - babblesim
    - name: babblesim_ext_2G4_channel_NtNcable
      remote: babblesim
      repo-path: ext_2G4_channel_NtNcable.git
      path: tools/bsim/components/ext_2G4_channel_NtNcable
      revision: 20a38c997f507b0aa53817aab3d73a462fff7af1
      groups:
        - babblesim
    - name: babblesim_ext_2G4_channel_multiatt
      remote: babblesim
      repo-path: ext_2G4_channel_multiatt.git
      path: tools/bsim/components/ext_2G4_channel_multiatt
      revision: bde72a57384dde7a4310bcf3843469401be93074
      groups:
        - babblesim
    - name: babblesim_ext_2G4_modem_magic
      remote: babblesim
      repo-path: ext_2G4_modem_magic.git
      path: tools/bsim/components/ext_2G4_modem_magic
      revision: cb70771794f0bf6f262aa474848611c68ae8f1ed
      groups:
        - babblesim
    - name: babblesim_ext_2G4_modem_BLE_simple
      remote: babblesim
      repo-path: ext_2G4_modem_BLE_simple.git
      path: tools/bsim/components/ext_2G4_modem_BLE_simple
      revision: 809ab073159c9ab6686c2fea5749b0702e0909f7
      groups:
        - babblesim
    - name: babblesim_ext_2G4_device_burst_interferer
      remote: babblesim
      repo-path: ext_2G4_device_burst_interferer.git
      path: tools/bsim/components/ext_2G4_device_burst_interferer
      revision: 5b5339351d6e6a2368c686c734dc8b2fc65698fc
      groups:
        - babblesim
    - name: babblesim_ext_2G4_device_WLAN_actmod
      remote: babblesim
      repo-path: ext_2G4_device_WLAN_actmod.git
      path: tools/bsim/components/ext_2G4_device_WLAN_actmod
      revision: 9cb6d8e72695f6b785e57443f0629a18069d6ce4
      groups:
        - babblesim
    - name: babblesim_ext_2G4_device_playback
      remote: babblesim
      repo-path: ext_2G4_device_playback.git
      path: tools/bsim/components/ext_2G4_device_playback
      revision: 85c645929cf1ce995d8537107d9dcbd12ed64036
      groups:
        - babblesim
    - name: babblesim_ext_libCryptov1
      remote: babblesim
      repo-path: ext_libCryptov1.git
      path: tools/bsim/components/ext_libCryptov1
      revision: eed6d7038e839153e340bd333bc43541cb90ba64
      groups:
        - babblesim
    - name: cmsis
      revision: 1e30dc71511020b81c0f1948ad0382119fa9e941
      path: modules/hal/cmsis
      groups:
        - hal
    - name: cmsis-dsp
      revision: ff7b5fd1ea5f094665c090c343ec44e74dc0b193
      path: modules/lib/cmsis-dsp
    - name: cmsis-nn
      revision: 0c8669d81381ccf3b1a01d699f3b68b50134a99f
      path: modules/lib/cmsis-nn
    - name: edtt
      revision: 64e5105ad82390164fb73fc654be3f73a608209a
      path: tools/edtt
      groups:
        - tools
    - name: fatfs
      revision: 427159bf95ea49b7680facffaa29ad506b42709b
      path: modules/fs/fatfs
      groups:
        - fs
    - name: hal_altera
      revision: 0d225ddd314379b32355a00fb669eacf911e750d
      path: modules/hal/altera
      groups:
        - hal
    - name: hal_ambiq
      revision: 0c5ea5749245c8ff6ce7aefbf0aa9981943c2857
      path: modules/hal/ambiq
      groups:
        - hal
    - name: hal_atmel
      revision: 58cbc50eb9da2779a92bcc83de977481f0af62f7
      path: modules/hal/atmel
      groups:
        - hal
    - name: hal_espressif
      revision: ffbe58815808af98d1e3241defa552a0fcc6d28a
      path: modules/hal/espressif
      west-commands: west/west-commands.yml
      groups:
        - hal
    - name: hal_ethos_u
      revision: 90ada2ea5681b2a2722a10d2898eac34c2510791
      path: modules/hal/ethos_u
      groups:
        - hal
    - name: hal_gigadevice
      revision: 2994b7dde8b0b0fa9b9c0ccb13474b6a486cddc3
      path: modules/hal/gigadevice
      groups:
        - hal
    - name: hal_infineon
      revision: 69c883d3bd9fac8a18dd8384624b8c472a68d06f
      path: modules/hal/infineon
      groups:
        - hal
    - name: hal_intel
      revision: 7b4c25669f1513b0d6d6ee78ee42340d91958884
      path: modules/hal/intel
      groups:
        - hal
    - name: hal_microchip
      revision: 5d079f1683a00b801373bbbbf5d181d4e33b30d5
      path: modules/hal/microchip
      groups:
        - hal
    - name: hal_nordic
      revision: 56e0b052dff311c2f8eb08c6804e60fc79feb56f
      path: modules/hal/nordic
      groups:
        - hal
    - name: hal_nuvoton
      revision: 584190e131655de1046088bd0d0735d83429ec7c
      path: modules/hal/nuvoton
      groups:
        - hal
    - name: hal_nxp
      revision: 2796169ee23dc838311b65758806eb94546a7bc2
      path: modules/hal/nxp
      groups:
        - hal
    - name: hal_openisa
      revision: d1e61c0c654d8ca9e73d27fca3a7eb3b7881cb6a
      path: modules/hal/openisa
      groups:
        - hal
    - name: hal_quicklogic
      revision: b3a66fe6d04d87fd1533a5c8de51d0599fcd08d0
      path: modules/hal/quicklogic
      repo-path: hal_quicklogic
      groups:
        - hal
    - name: hal_renesas
      path: modules/hal/renesas
      revision: 1471ed3cbf501434a5f3df2f9df520c3bd8e0258
      groups:
        - hal
    - name: hal_rpi_pico
      path: modules/hal/rpi_pico
      revision: fba7162cc7bee06d0149622bbcaac4e41062d368
      groups:
        - hal
    - name: hal_silabs
      revision: d191d981c4eb20c0c7445a4061fcdbcfa686113a
      path: modules/hal/silabs
      groups:
        - hal
    - name: hal_st
      revision: fb8e79d1a261fd02aadff7c142729f1954163cf3
      path: modules/hal/st
      groups:
        - hal
    - name: hal_stm32
      revision: a8cf308d857b2e125bf7bb60a3ebe0540007cd73
      path: modules/hal/stm32
      groups:
        - hal
    - name: hal_telink
      revision: 38573af589173259801ae6c2b34b7d4c9e626746
      path: modules/hal/telink
      groups:
        - hal
    - name: hal_ti
      revision: b85f86e51fc4d47c4c383d320d64d52d4d371ae4
      path: modules/hal/ti
      groups:
        - hal
    - name: hal_wurthelektronik
      revision: 24ca9873c3d608fad1fea0431836bc8f144c132e
      path: modules/hal/wurthelektronik
      groups:
        - hal
    - name: hal_xtensa
      revision: 08325d6fb7190a105f5382d35e64ed2812c57cf4
      path: modules/hal/xtensa
      groups:
        - hal
    - name: hostap
      repo-path: hostap
      path: modules/lib/hostap
      revision: 7adaff26baa48e26a32c576125e0a749a5239b12
    - name: libmetal
      revision: 03140d7f4bd9ba474ebfbb6256e84a9089248e67
      path: modules/hal/libmetal
      groups:
        - hal
    - name: liblc3
      revision: 448f3de31f49a838988a162ef1e23a89ddf2d2ed
      path: modules/lib/liblc3
    - name: littlefs
      path: modules/fs/littlefs
      groups:
        - fs
      revision: ca583fd297ceb48bced3c2548600dc615d67af24
    - name: loramac-node
      revision: 842413c5fb98707eb5f26e619e8e792453877897
      path: modules/lib/loramac-node
    - name: lvgl
      revision: 7c61a4cec26402d20c845c95dcad0e39dcd319f8
      path: modules/lib/gui/lvgl
    - name: mbedtls
      revision: 7053083b0cff8462464e3cbb826e87852fc03da6
      path: modules/crypto/mbedtls
      groups:
        - crypto
    - name: mcuboot
<<<<<<< HEAD
      revision: 05d11942774fc15b90af101232ec5305051216ec
=======
      revision: 6dfc05a805c2beaf12da795da4246e69d9e06a2c
>>>>>>> c0959f3c
      path: bootloader/mcuboot
    - name: mipi-sys-t
      path: modules/debug/mipi-sys-t
      groups:
        - debug
      revision: a819419603a2dfcb47f7f39092e1bc112e45d1ef
    - name: net-tools
      revision: 3a677d355cc7f73e444801a6280d0ccec80a1957
      path: tools/net-tools
      groups:
        - tools
    - name: nrf_hw_models
      revision: a715dcc179f1a71f51c574165958b72fe932ae3f
      path: modules/bsim_hw_models/nrf_hw_models
    - name: open-amp
      revision: 214f9fc1539f8e5937c0474cb6ee29b6dcb2d4b8
      path: modules/lib/open-amp
    - name: openthread
      revision: 75694d2860282d216d7286f3956388e957c7cfb5
      path: modules/lib/openthread
    - name: percepio
      path: modules/debug/percepio
      revision: 0fbc5b72aeab8a6434523a3a7bc8111c17f0bc73
      groups:
        - debug
    - name: picolibc
      path: modules/lib/picolibc
      revision: 1a5c603b9f8e228f9459bdafedad15ea28efc700
    - name: segger
      revision: 9d0191285956cef43daf411edc2f1a7788346def
      path: modules/debug/segger
      groups:
        - debug
    - name: tinycrypt
      revision: 3e9a49d2672ec01435ffbf0d788db6d95ef28de0
      path: modules/crypto/tinycrypt
      groups:
        - crypto
    - name: trusted-firmware-m
      revision: 33c0f47bcb19721a5c33e6fe1eee9225d00bb5bc
      path: modules/tee/tf-m/trusted-firmware-m
      groups:
        - tee
    - name: trusted-firmware-a
      revision: 421dc050278287839f5c70019bd6aec617f2bbdb
      path: modules/tee/tf-a/trusted-firmware-a
      groups:
        - tee
    - name: uoscore-uedhoc
      revision: 5fe2cb613bd7e4590bd1b00c2adf181ac0229379
      path: modules/lib/uoscore-uedhoc
    - name: zcbor
      revision: 67fd8bb88d3136738661fa8bb5f9989103f4599e
      path: modules/lib/zcbor
    - name: golioth
      path: modules/lib/golioth
      revision: 8b006e979e827529ead1443035a1e3dc9f2874c1
      url: https://github.com/DDC-NDRS/golioth-zephyr-sdk.git
      import: west-external.yml

  self:
    path: zephyr_rtos
    west-commands: scripts/west-commands.yml
    import: submanifests<|MERGE_RESOLUTION|>--- conflicted
+++ resolved
@@ -282,11 +282,7 @@
       groups:
         - crypto
     - name: mcuboot
-<<<<<<< HEAD
-      revision: 05d11942774fc15b90af101232ec5305051216ec
-=======
-      revision: 6dfc05a805c2beaf12da795da4246e69d9e06a2c
->>>>>>> c0959f3c
+      revision: 90a80d6f38011e0df9ffa22f12a75ec6bc202df5
       path: bootloader/mcuboot
     - name: mipi-sys-t
       path: modules/debug/mipi-sys-t
