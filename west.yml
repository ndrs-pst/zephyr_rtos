# The west manifest file for upstream Zephyr.
#
# The per-installation west configuration file, .west/config, sets the
# path to the project containing this file in the [manifest] section's
# "path" variable.
#
# You are free to create your own manifest files and put them in any
# repository you want, to create your own custom Zephyr installations.
# For example, you could create a manifest file in your own out of
# tree application directory, which would pull this zephyr repository
# in as an ordinary project.
#
# You can pass your manifest repositories to west init when creating a
# new Zephyr installation. See the west documentation for more
# information.

manifest:
  defaults:
    remote: upstream

  remotes:
    - name: upstream
      url-base: https://github.com/zephyrproject-rtos
    - name: babblesim
      url-base: https://github.com/BabbleSim

  group-filter: [-babblesim, -optional]

  #
  # Please add items below based on alphabetical order
  # zephyr-keep-sorted-start re(^\s+\- name:)
  projects:
    - name: acpica
      revision: 8d24867bc9c9d81c81eeac59391cda59333affd4
      path: modules/lib/acpica
    - name: babblesim_base
      remote: babblesim
      repo-path: base
      path: tools/bsim/components
      revision: 153101c61ce7106f6ba8b108b5c6488efdc1151a
      groups:
        - babblesim
    - name: babblesim_ext_2G4_channel_NtNcable
      remote: babblesim
      repo-path: ext_2G4_channel_NtNcable
      path: tools/bsim/components/ext_2G4_channel_NtNcable
      revision: 20a38c997f507b0aa53817aab3d73a462fff7af1
      groups:
        - babblesim
    - name: babblesim_ext_2G4_channel_multiatt
      remote: babblesim
      repo-path: ext_2G4_channel_multiatt
      path: tools/bsim/components/ext_2G4_channel_multiatt
      revision: bde72a57384dde7a4310bcf3843469401be93074
      groups:
        - babblesim
    - name: babblesim_ext_2G4_device_WLAN_actmod
      remote: babblesim
      repo-path: ext_2G4_device_WLAN_actmod
      path: tools/bsim/components/ext_2G4_device_WLAN_actmod
      revision: 9cb6d8e72695f6b785e57443f0629a18069d6ce4
      groups:
        - babblesim
    - name: babblesim_ext_2G4_device_burst_interferer
      remote: babblesim
      repo-path: ext_2G4_device_burst_interferer
      path: tools/bsim/components/ext_2G4_device_burst_interferer
      revision: 5b5339351d6e6a2368c686c734dc8b2fc65698fc
      groups:
        - babblesim
    - name: babblesim_ext_2G4_device_playback
      remote: babblesim
      repo-path: ext_2G4_device_playback
      path: tools/bsim/components/ext_2G4_device_playback
      revision: abb48cd71ddd4e2a9022f4bf49b2712524c483e8
      groups:
        - babblesim
    - name: babblesim_ext_2G4_libPhyComv1
      remote: babblesim
      repo-path: ext_2G4_libPhyComv1
      path: tools/bsim/components/ext_2G4_libPhyComv1
      revision: 15ae0f87fa049e04cbec48a866f3bc37d903f950
      groups:
        - babblesim
    - name: babblesim_ext_2G4_modem_BLE_simple
      remote: babblesim
      repo-path: ext_2G4_modem_BLE_simple
      path: tools/bsim/components/ext_2G4_modem_BLE_simple
      revision: 4d2379de510684cd4b1c3bbbb09bce7b5a20bc1f
      groups:
        - babblesim
    - name: babblesim_ext_2G4_modem_magic
      remote: babblesim
      repo-path: ext_2G4_modem_magic
      path: tools/bsim/components/ext_2G4_modem_magic
      revision: edfcda2d3937a74be0a59d6cd47e0f50183453da
      groups:
        - babblesim
    - name: babblesim_ext_2G4_phy_v1
      remote: babblesim
      repo-path: ext_2G4_phy_v1
      path: tools/bsim/components/ext_2G4_phy_v1
      revision: 62e797b2c518e5bb6123a198382ed2b64b8c068e
      groups:
        - babblesim
    - name: babblesim_ext_libCryptov1
      remote: babblesim
      repo-path: ext_libCryptov1
      path: tools/bsim/components/ext_libCryptov1
      revision: da246018ebe031e4fe4a8228187fb459e9f3b2fa
      groups:
        - babblesim
    - name: bsim
      repo-path: babblesim-manifest
      revision: a88d3353451387ca490a6a7f7c478a90c4ee05b7
      path: tools/bsim
      groups:
        - babblesim
    - name: cmsis
      revision: 2a3de69609190ac4af673dc2b3e460e9ce158c6b
      path: modules/hal/cmsis
      groups:
        - hal
    - name: cmsis-dsp
      revision: d80a49b2bb186317dc1db4ac88da49c0ab77e6e7
      path: modules/lib/cmsis-dsp
    - name: cmsis-nn
      revision: e9328d612ea3ea7d0d210d3ac16ea8667c01abdd
      path: modules/lib/cmsis-nn
    - name: cmsis_6
      repo-path: CMSIS_6
      revision: 783317a3072554acbac86cca2ff24928cbf98d30
      path: modules/lib/cmsis_6
    - name: edtt
      revision: b9ca3c7030518f07b7937dacf970d37a47865a76
      path: tools/edtt
      groups:
        - tools
    - name: fatfs
      revision: c531b6f68ae912e3080d1e8d7b1332bf338ff5e8
      path: modules/fs/fatfs
      groups:
        - fs
    - name: hal_adi
      revision: 67b88309c327d207e87bb7af6e37c704cd9d5b9d
      path: modules/hal/adi
      groups:
        - hal
    - name: hal_altera
      revision: 4fe4df959d4593ce66e676aeba0b57f546dba0fe
      path: modules/hal/altera
      groups:
        - hal
    - name: hal_ambiq
      revision: 77d99efc16c7de7c17e9507693e4e3d8be1a5cb7
      path: modules/hal/ambiq
      groups:
        - hal
    - name: hal_atmel
      revision: 67481a1188402d706668ece975567963adef6401
      path: modules/hal/atmel
      groups:
        - hal
    - name: hal_espressif
      revision: 1892bfe6ffc859885bc2b0f2e06b6ad9ee436e6b
      path: modules/hal/espressif
      west-commands: west/west-commands.yml
      groups:
        - hal
    - name: hal_ethos_u
      revision: 50ddffca1cc700112f25ad9bc077915a0355ee5d
      path: modules/hal/ethos_u
      groups:
        - hal
    - name: hal_gigadevice
      revision: 2994b7dde8b0b0fa9b9c0ccb13474b6a486cddc3
      path: modules/hal/gigadevice
      groups:
        - hal
    - name: hal_infineon
      revision: 468e955eb49b8a731474ff194ca17b6e6a08c2d9
      path: modules/hal/infineon
      groups:
        - hal
    - name: hal_intel
      revision: 0447cd22e74d7ca243653f21cfd6e38c016630c6
      path: modules/hal/intel
      groups:
        - hal
    - name: hal_microchip
      revision: 8ea892e6ade63b0b20f9adc76cb5fea774eba3a3
      path: modules/hal/microchip
      groups:
        - hal
    - name: hal_nordic
      revision: 7440d573d36953b80cb6fb6438b147acb21bf753
      path: modules/hal/nordic
      groups:
        - hal
    - name: hal_nuvoton
      revision: 8eec051270fe45c3f9a1a12de60220e1ab26b579
      path: modules/hal/nuvoton
      groups:
        - hal
    - name: hal_nxp
      revision: 6d316e701d4388001d12b65dbae3a8e5f434a5c2
      path: modules/hal/nxp
      groups:
        - hal
    - name: hal_openisa
      revision: eabd530a64d71de91d907bad257cd61aacf607bc
      path: modules/hal/openisa
      groups:
        - hal
    - name: hal_quicklogic
      revision: bad894440fe72c814864798c8e3a76d13edffb6c
      path: modules/hal/quicklogic
      groups:
        - hal
    - name: hal_renesas
      path: modules/hal/renesas
      revision: a959f1bbfc3ee7f99326e14b1f8e0aca8b9947eb
      groups:
        - hal
    - name: hal_rpi_pico
      path: modules/hal/rpi_pico
      revision: 7b57b24588797e6e7bf18b6bda168e6b96374264
      groups:
        - hal
    - name: hal_silabs
      revision: 9d32354344f6c816410e2642c2f81677f8a60e96
      path: modules/hal/silabs
      groups:
        - hal
    - name: hal_st
      revision: 05fd4533730a9aea845261c5d24ed9832a6f0b6e
      path: modules/hal/st
      groups:
        - hal
    - name: hal_stm32
<<<<<<< HEAD
      revision: 98e99499afce7e071090c7c56b76242f9d869129
=======
      revision: 4ec1fd2e65b4f55eb516b16df73a2dd9f0cf6e1f
>>>>>>> 5309e11d
      path: modules/hal/stm32
      groups:
        - hal
    - name: hal_tdk
      revision: 6727477af1e46fa43878102489b9672a9d24e39f
      path: modules/hal/tdk
      groups:
        - hal
    - name: hal_telink
      revision: 4226c7fc17d5a34e557d026d428fc766191a0800
      path: modules/hal/telink
      groups:
        - hal
    - name: hal_ti
      revision: 258652a3ac5d7df68ba8df20e4705c3bd98ede38
      path: modules/hal/ti
      groups:
        - hal
    - name: hal_wch
      revision: 1de9d3e406726702ce7cfc504509a02ecc463554
      path: modules/hal/wch
      groups:
        - hal
    - name: hal_wurthelektronik
      revision: e3e2797b224fc48fdef1bc3e5a12a7c73108bba2
      path: modules/hal/wurthelektronik
      groups:
        - hal
    - name: hal_xtensa
      revision: b38620c7cc61e349e192ed86a54940a5cd0636b7
      path: modules/hal/xtensa
      groups:
        - hal
    - name: hostap
      path: modules/lib/hostap
      revision: e83c94958cab8e2327c85e484f50cbf570f5ac3f
    - name: liblc3
      revision: 48bbd3eacd36e99a57317a0a4867002e0b09e183
      path: modules/lib/liblc3
    - name: libmctp
      revision: b97860e78998551af99931ece149eeffc538bdb1
      path: modules/lib/libmctp
    - name: libmetal
      revision: 3e8781aae9d7285203118c05bc01d4eb0ca565a7
      path: modules/hal/libmetal
      groups:
        - hal
    - name: littlefs
      path: modules/fs/littlefs
      groups:
        - fs
      revision: b66e86150a6e10a7f8fdc1001d840d473028f458
    - name: loramac-node
      revision: 88deb45109317473ac5706e97a6b8bbeb524aab1
      path: modules/lib/loramac-node
    - name: lvgl
      revision: 1ed1ddd881c3784049a92bb9fe37c38c6c74d998
      path: modules/lib/gui/lvgl
    - name: mbedtls
      revision: 3bc59adb8ca1ad0780192f206c5dc1cfad635c2b
      path: modules/crypto/mbedtls
      groups:
        - crypto
    - name: mcuboot
      revision: 14286c7b0e4ec2659b1f00516ed178f3239da498
      path: bootloader/mcuboot
      groups:
        - bootloader
    - name: mipi-sys-t
      path: modules/debug/mipi-sys-t
      groups:
        - debug
      revision: 33e5c23cbedda5ba12dbe50c4baefb362a791001
    - name: net-tools
      revision: 986bfeb040df3d9029366de8aea4ce1f84e93780
      path: tools/net-tools
      groups:
        - tools
    - name: nrf_hw_models
      revision: fe4ff0e191a52de4f85ecc3475f0253eca6fc5bf
      path: modules/bsim_hw_models/nrf_hw_models
    - name: nrf_wifi
      revision: 0d0c08e89b50d566285c661e886bf5db3ebaa077
      path: modules/lib/nrf_wifi
    - name: open-amp
      revision: 52bb1783521c62c019451cee9b05b8eda9d7425f
      path: modules/lib/open-amp
    - name: openthread
      revision: 3ae741f95e7dfb391dec35c48742862049eb62e8
      path: modules/lib/openthread
    - name: percepio
      path: modules/debug/percepio
      revision: 49e6dc202aa38c2a3edbafcc2dab85dec6aee973
      groups:
        - debug
    - name: picolibc
      path: modules/lib/picolibc
      revision: 82d62ed1ac55b4e34a12d0390aced2dc9af13fc9
    - name: segger
      revision: cf56b1d9c80f81a26e2ac5727c9cf177116a4692
      path: modules/debug/segger
      groups:
        - debug
    - name: tinycrypt
      revision: 1012a3ebee18c15ede5efc8332ee2fc37817670f
      path: modules/crypto/tinycrypt
      groups:
        - crypto
    - name: trusted-firmware-a
      revision: 713ffbf96c5bcbdeab757423f10f73eb304eff07
      path: modules/tee/tf-a/trusted-firmware-a
      groups:
        - tee
    - name: trusted-firmware-m
      revision: f04edd12b5e5de2e2291f6e0a15efc03924dcbc3
      path: modules/tee/tf-m/trusted-firmware-m
      groups:
        - tee
    - name: uoscore-uedhoc
      revision: 54abc109c9c0adfd53c70077744c14e454f04f4a
      path: modules/lib/uoscore-uedhoc
    - name: zcbor
      revision: 44c47c4be2721ca1a7099f9bc1bb1d90bdb90048
      path: modules/lib/zcbor
  # zephyr-keep-sorted-stop
    - name: thingset
      path: modules/lib/thingset
      revision: 2cd8dda5a38038a1a75667d9369f8e976f908ebf
    - name: thingset-node-c
      path: modules/lib/thingset-node-c
      revision: ecd807b7ab26f3b0fd818b2118b2258736851a22

  self:
    path: zephyr_rtos
    west-commands: scripts/west-commands.yml
    import: submanifests<|MERGE_RESOLUTION|>--- conflicted
+++ resolved
@@ -238,11 +238,7 @@
       groups:
         - hal
     - name: hal_stm32
-<<<<<<< HEAD
-      revision: 98e99499afce7e071090c7c56b76242f9d869129
-=======
-      revision: 4ec1fd2e65b4f55eb516b16df73a2dd9f0cf6e1f
->>>>>>> 5309e11d
+      revision: e17636ae268bc44069cee01e68ce872a20ad8884
       path: modules/hal/stm32
       groups:
         - hal
