# The west manifest file for upstream Zephyr.
#
# The per-installation west configuration file, .west/config, sets the
# path to the project containing this file in the [manifest] section's
# "path" variable.
#
# You are free to create your own manifest files and put them in any
# repository you want, to create your own custom Zephyr installations.
# For example, you could create a manifest file in your own out of
# tree application directory, which would pull this zephyr repository
# in as an ordinary project.
#
# You can pass your manifest repositories to west init when creating a
# new Zephyr installation. See the west documentation for more
# information.

manifest:
  defaults:
    remote: upstream

  remotes:
    - name: upstream
      url-base: https://github.com/zephyrproject-rtos
    - name: babblesim
      url-base: https://github.com/BabbleSim

  group-filter: [-babblesim, -optional]

  #
  # Please add items below based on alphabetical order
  # zephyr-keep-sorted-start re(^\s+\- name:)
  projects:
    - name: acpica
      revision: 8d24867bc9c9d81c81eeac59391cda59333affd4
      path: modules/lib/acpica
    - name: babblesim_base
      remote: babblesim
      repo-path: base
      path: tools/bsim/components
      revision: 2cfac3dca2071452ae481d115d8541880568753d
      groups:
        - babblesim
    - name: babblesim_ext_2G4_channel_NtNcable
      remote: babblesim
      repo-path: ext_2G4_channel_NtNcable
      path: tools/bsim/components/ext_2G4_channel_NtNcable
      revision: 20a38c997f507b0aa53817aab3d73a462fff7af1
      groups:
        - babblesim
    - name: babblesim_ext_2G4_channel_multiatt
      remote: babblesim
      repo-path: ext_2G4_channel_multiatt
      path: tools/bsim/components/ext_2G4_channel_multiatt
      revision: bde72a57384dde7a4310bcf3843469401be93074
      groups:
        - babblesim
    - name: babblesim_ext_2G4_device_WLAN_actmod
      remote: babblesim
      repo-path: ext_2G4_device_WLAN_actmod
      path: tools/bsim/components/ext_2G4_device_WLAN_actmod
      revision: 9cb6d8e72695f6b785e57443f0629a18069d6ce4
      groups:
        - babblesim
    - name: babblesim_ext_2G4_device_burst_interferer
      remote: babblesim
      repo-path: ext_2G4_device_burst_interferer
      path: tools/bsim/components/ext_2G4_device_burst_interferer
      revision: 5b5339351d6e6a2368c686c734dc8b2fc65698fc
      groups:
        - babblesim
    - name: babblesim_ext_2G4_device_playback
      remote: babblesim
      repo-path: ext_2G4_device_playback
      path: tools/bsim/components/ext_2G4_device_playback
      revision: abb48cd71ddd4e2a9022f4bf49b2712524c483e8
      groups:
        - babblesim
    - name: babblesim_ext_2G4_libPhyComv1
      remote: babblesim
      repo-path: ext_2G4_libPhyComv1
      path: tools/bsim/components/ext_2G4_libPhyComv1
      revision: e18e41e8e3fa9f996559ed98b9238a5702dcdd36
      groups:
        - babblesim
    - name: babblesim_ext_2G4_modem_BLE_simple
      remote: babblesim
      repo-path: ext_2G4_modem_BLE_simple
      path: tools/bsim/components/ext_2G4_modem_BLE_simple
      revision: 4d2379de510684cd4b1c3bbbb09bce7b5a20bc1f
      groups:
        - babblesim
    - name: babblesim_ext_2G4_modem_magic
      remote: babblesim
      repo-path: ext_2G4_modem_magic
      path: tools/bsim/components/ext_2G4_modem_magic
      revision: edfcda2d3937a74be0a59d6cd47e0f50183453da
      groups:
        - babblesim
    - name: babblesim_ext_2G4_phy_v1
      remote: babblesim
      repo-path: ext_2G4_phy_v1
      path: tools/bsim/components/ext_2G4_phy_v1
      revision: 8964ed1eb94606c2ea555340907bdc5171793e65
      groups:
        - babblesim
    - name: babblesim_ext_libCryptov1
      remote: babblesim
      repo-path: ext_libCryptov1
      path: tools/bsim/components/ext_libCryptov1
      revision: da246018ebe031e4fe4a8228187fb459e9f3b2fa
      groups:
        - babblesim
    - name: bsim
      repo-path: babblesim-manifest
      revision: 2ba22a0608ad9f46da1b96ee5121af357053c791
      path: tools/bsim
      groups:
        - babblesim
    - name: cmsis
      revision: 2a3de69609190ac4af673dc2b3e460e9ce158c6b
      path: modules/hal/cmsis
      groups:
        - hal
    - name: cmsis-dsp
      revision: 97512610ec92058f0119450b9e743eeb7e95b5c8
      path: modules/lib/cmsis-dsp
    - name: cmsis-nn
      revision: e9328d612ea3ea7d0d210d3ac16ea8667c01abdd
      path: modules/lib/cmsis-nn
    - name: cmsis_6
      repo-path: CMSIS_6
      revision: 73582be53fcfd3b6d0742f3fabc742d8b6347bdc
      path: modules/hal/cmsis_6
      groups:
        - hal
    - name: edtt
      revision: c282625e694f0b53ea53e13231ea6d2f49411768
      path: tools/edtt
      groups:
        - tools
    - name: fatfs
      revision: a1d1ab945ab5da6e62f60142ab170d74b1ba4023
      path: modules/fs/fatfs
      groups:
        - fs
    - name: hal_adi
      revision: eeb155f7382343438114605963ae64436cc53434
      path: modules/hal/adi
      groups:
        - hal
    - name: hal_afbr
      revision: 4e1eea7ea283db9d9ce529b0e9f89c0b5c2660e3
      path: modules/hal/afbr
      groups:
        - hal
    - name: hal_ambiq
      revision: 5546a303ac04b7bc728b2c92ff1b1009ea795a22
      path: modules/hal/ambiq
      groups:
        - hal
    - name: hal_atmel
      revision: 61d1a65ab64ba6ba2bd46b826b3166255ea108f5
      path: modules/hal/atmel
      groups:
        - hal
    - name: hal_bouffalolab
      path: modules/hal/bouffalolab
      revision: 9f2ab1b6b4e8f0dce589b56ea908dc47b5c62385
      groups:
        - hal
    - name: hal_espressif
      revision: 21ff951cc2ca1c3ae6a096a4f9bc3b7f2f2c5409
      path: modules/hal/espressif
      west-commands: west/west-commands.yml
      groups:
        - hal
    - name: hal_ethos_u
      revision: fd5d5b7b36b209f2c48635de5d6c9b8dbf0bfff0
      path: modules/hal/ethos_u
      groups:
        - hal
    - name: hal_gigadevice
      revision: 2994b7dde8b0b0fa9b9c0ccb13474b6a486cddc3
      path: modules/hal/gigadevice
      groups:
        - hal
    - name: hal_infineon
      revision: 3ef39bda93a67cf2ef735f1679aee5a103f92275
      path: modules/hal/infineon
      groups:
        - hal
    - name: hal_intel
      revision: 82a33b2de29523d9ce572b3d0110a808665cd3ff
      path: modules/hal/intel
      groups:
        - hal
    - name: hal_microchip
      revision: ac9c1231020d29aa0285a4e63b66f465b3942eed
      path: modules/hal/microchip
      groups:
        - hal
    - name: hal_nordic
      revision: 2c0fd06a98bb9b89ac234b75b2c217742f0df1ba
      path: modules/hal/nordic
      groups:
        - hal
    - name: hal_nuvoton
      revision: be1042dc8a96ebe9ea4c5d714f07c617539106d6
      path: modules/hal/nuvoton
      groups:
        - hal
    - name: hal_nxp
      revision: b47ce52387c52041b390ad4d4527d6af1ee9d318
      path: modules/hal/nxp
      groups:
        - hal
    - name: hal_openisa
      revision: eabd530a64d71de91d907bad257cd61aacf607bc
      path: modules/hal/openisa
      groups:
        - hal
    - name: hal_quicklogic
      revision: bad894440fe72c814864798c8e3a76d13edffb6c
      path: modules/hal/quicklogic
      groups:
        - hal
    - name: hal_renesas
      path: modules/hal/renesas
      revision: bbfc2e605ddd5838924565c76320fb39a66cff89
      groups:
        - hal
    - name: hal_rpi_pico
      path: modules/hal/rpi_pico
      revision: b547a36a722af7787e5f55b551fd6ce72dcba5a4
      groups:
        - hal
    - name: hal_sifli
      revision: 7be421088b6fa2910917f3f8b656ded01e21b4e8
      path: modules/hal/sifli
      groups:
        - hal
    - name: hal_silabs
      revision: 971c39bee2a1bcd2a31caf78606820059a585157
      path: modules/hal/silabs
      groups:
        - hal
    - name: hal_st
      revision: 9f81b4427e955885398805b7bca0da3a8cd9109c
      path: modules/hal/st
      groups:
        - hal
    - name: hal_stm32
<<<<<<< HEAD
      revision: a8ca113164cc98e04cb7179fb73ecb9ede7c12d0
=======
      revision: 5d27023564c9fbd9bb3aa51b0529ac3d2cf18134
>>>>>>> 7f6937da
      path: modules/hal/stm32
      groups:
        - hal
    - name: hal_tdk
      revision: 6727477af1e46fa43878102489b9672a9d24e39f
      path: modules/hal/tdk
      groups:
        - hal
    - name: hal_telink
      revision: 4226c7fc17d5a34e557d026d428fc766191a0800
      path: modules/hal/telink
      groups:
        - hal
    - name: hal_ti
      revision: cc049020152585c4e968b83c084d230234b6d852
      path: modules/hal/ti
      groups:
        - hal
    - name: hal_wch
      revision: 6dd313768b5f4cc69baeac4ce6e59f2038eb8ce5
      path: modules/hal/wch
      groups:
        - hal
    - name: hal_wurthelektronik
      revision: e3e2797b224fc48fdef1bc3e5a12a7c73108bba2
      path: modules/hal/wurthelektronik
      groups:
        - hal
    - name: hal_xtensa
      revision: ba3f1ce6b066c3e40a8e6cad3fba0068ecfcd4ba
      path: modules/hal/xtensa
      groups:
        - hal
    - name: hostap
      path: modules/lib/hostap
      revision: 61182a45fecafaa0f20e98ca7f862d26fbf65293
    - name: liblc3
      revision: 48bbd3eacd36e99a57317a0a4867002e0b09e183
      path: modules/lib/liblc3
    - name: libmctp
      revision: b97860e78998551af99931ece149eeffc538bdb1
      path: modules/lib/libmctp
    - name: libmetal
      revision: 91d38634d1882f0a2151966f8c5c230ce1c0de7b
      path: modules/hal/libmetal
      groups:
        - hal
    - name: libsbc
      revision: 8e1beda02acb8972e29e6edbb423f7cafe16e445
      path: modules/lib/libsbc
    - name: littlefs
      path: modules/fs/littlefs
      groups:
        - fs
      revision: 32fa5540b5dacb1622664713acefcb46445f01e6
    - name: lora-basics-modem
      revision: 9a14f6772c1d6e303bacb2d594c8063bb804b6ee
      path: modules/lib/lora-basics-modem
    - name: loramac-node
      revision: 88deb45109317473ac5706e97a6b8bbeb524aab1
      path: modules/lib/loramac-node
    - name: lvgl
      revision: b03edc8e6282a963cd312cd0b409eb5ce263ea75
      path: modules/lib/gui/lvgl
    - name: mbedtls
      revision: 2994b29fcae7e1d7fc6b8f38d9f922032ee90e6e
      path: modules/crypto/mbedtls
      groups:
        - crypto
    - name: mcuboot
      revision: 37d9d71d0db8ba3534adcf19e8e2594ff62a848a
      path: bootloader/mcuboot
      groups:
        - bootloader
    - name: mipi-sys-t
      path: modules/debug/mipi-sys-t
      groups:
        - debug
      revision: 33e5c23cbedda5ba12dbe50c4baefb362a791001
    - name: nanopb
      revision: 7307ce399b81ddcb3c3a5dc862c52d4754328d38
      path: modules/lib/nanopb
    - name: net-tools
      revision: 2750d71e28e48865a6fd8a10413f978bb216c59e
      path: tools/net-tools
      groups:
        - tools
    - name: nrf_hw_models
      revision: 26ed181181eed53e400db8f63fa83c566a05d971
      path: modules/bsim_hw_models/nrf_hw_models
    - name: nrf_wifi
      revision: e269670cd17fb8ccc4b7004544276bc7d9578496
      path: modules/lib/nrf_wifi
    - name: open-amp
      revision: c30a6d8b92fcebdb797fc1a7698e8729e250f637
      path: modules/lib/open-amp
    - name: openthread
      revision: 2bc7712f57af22058770d1ef131ad3da79a0c764
      path: modules/lib/openthread
    - name: percepio
      path: modules/debug/percepio
      revision: 49e6dc202aa38c2a3edbafcc2dab85dec6aee973
      groups:
        - debug
    - name: picolibc
      path: modules/lib/picolibc
      revision: 560946f26db075c296beea5b39d99e6de43c9010
    - name: segger
      revision: 9f08435a79d41133d7046b7c59d1b25929eda450
      path: modules/debug/segger
      groups:
        - debug
    - name: trusted-firmware-a
      revision: 713ffbf96c5bcbdeab757423f10f73eb304eff07
      path: modules/tee/tf-a/trusted-firmware-a
      groups:
        - tee
    - name: trusted-firmware-m
      revision: 591f37f31a882208e7b1ddb8e053a4bdf72c68ed
      path: modules/tee/tf-m/trusted-firmware-m
      groups:
        - tee
    - name: uoscore-uedhoc
      revision: 54abc109c9c0adfd53c70077744c14e454f04f4a
      path: modules/lib/uoscore-uedhoc
    - name: zcbor
      revision: 1f622967bd4d19ca2fa50a9ad5d0a9f66ef330ec
      path: modules/lib/zcbor
  # zephyr-keep-sorted-stop
    - name: thingset
      path: modules/lib/thingset
      revision: 84c603f181928dd057989a3b305cb46f14ac2644
    - name: thingset-node-c
      path: modules/lib/thingset-node-c
      revision: c3b935185fd5e68ff232e78d5ac6a67415f1fce1
    - name: FlashDB
      path: modules/lib/flashdb
      revision: eac65043a7b3abaddaa7db82268d5ba8fd8176b9

  self:
    path: zephyr_rtos
    west-commands: scripts/west-commands.yml
    import: submanifests<|MERGE_RESOLUTION|>--- conflicted
+++ resolved
@@ -250,11 +250,7 @@
       groups:
         - hal
     - name: hal_stm32
-<<<<<<< HEAD
-      revision: a8ca113164cc98e04cb7179fb73ecb9ede7c12d0
-=======
-      revision: 5d27023564c9fbd9bb3aa51b0529ac3d2cf18134
->>>>>>> 7f6937da
+      revision: ae8654a142e3c928559e971bcbaf99150e8fe260
       path: modules/hal/stm32
       groups:
         - hal
