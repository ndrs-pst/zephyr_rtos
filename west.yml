# The west manifest file for upstream Zephyr.
#
# The per-installation west configuration file, .west/config, sets the
# path to the project containing this file in the [manifest] section's
# "path" variable.
#
# You are free to create your own manifest files and put them in any
# repository you want, to create your own custom Zephyr installations.
# For example, you could create a manifest file in your own out of
# tree application directory, which would pull this zephyr repository
# in as an ordinary project.
#
# You can pass your manifest repositories to west init when creating a
# new Zephyr installation. See the west documentation for more
# information.

manifest:
  defaults:
    remote: upstream

  remotes:
    - name: upstream
      url-base: https://github.com/zephyrproject-rtos
    - name: babblesim
      url-base: https://github.com/BabbleSim

  group-filter: [-babblesim, -optional]

  #
  # Please add items below based on alphabetical order
  # zephyr-keep-sorted-start re(^\s+\- name:)
  projects:
    - name: acpica
      revision: 8d24867bc9c9d81c81eeac59391cda59333affd4
      path: modules/lib/acpica
    - name: babblesim_base
      remote: babblesim
      repo-path: base
      path: tools/bsim/components
      revision: 2cfac3dca2071452ae481d115d8541880568753d
      groups:
        - babblesim
    - name: babblesim_ext_2G4_channel_NtNcable
      remote: babblesim
      repo-path: ext_2G4_channel_NtNcable
      path: tools/bsim/components/ext_2G4_channel_NtNcable
      revision: 20a38c997f507b0aa53817aab3d73a462fff7af1
      groups:
        - babblesim
    - name: babblesim_ext_2G4_channel_multiatt
      remote: babblesim
      repo-path: ext_2G4_channel_multiatt
      path: tools/bsim/components/ext_2G4_channel_multiatt
      revision: bde72a57384dde7a4310bcf3843469401be93074
      groups:
        - babblesim
    - name: babblesim_ext_2G4_device_WLAN_actmod
      remote: babblesim
      repo-path: ext_2G4_device_WLAN_actmod
      path: tools/bsim/components/ext_2G4_device_WLAN_actmod
      revision: 9cb6d8e72695f6b785e57443f0629a18069d6ce4
      groups:
        - babblesim
    - name: babblesim_ext_2G4_device_burst_interferer
      remote: babblesim
      repo-path: ext_2G4_device_burst_interferer
      path: tools/bsim/components/ext_2G4_device_burst_interferer
      revision: 5b5339351d6e6a2368c686c734dc8b2fc65698fc
      groups:
        - babblesim
    - name: babblesim_ext_2G4_device_playback
      remote: babblesim
      repo-path: ext_2G4_device_playback
      path: tools/bsim/components/ext_2G4_device_playback
      revision: abb48cd71ddd4e2a9022f4bf49b2712524c483e8
      groups:
        - babblesim
    - name: babblesim_ext_2G4_libPhyComv1
      remote: babblesim
      repo-path: ext_2G4_libPhyComv1
      path: tools/bsim/components/ext_2G4_libPhyComv1
      revision: e18e41e8e3fa9f996559ed98b9238a5702dcdd36
      groups:
        - babblesim
    - name: babblesim_ext_2G4_modem_BLE_simple
      remote: babblesim
      repo-path: ext_2G4_modem_BLE_simple
      path: tools/bsim/components/ext_2G4_modem_BLE_simple
      revision: 4d2379de510684cd4b1c3bbbb09bce7b5a20bc1f
      groups:
        - babblesim
    - name: babblesim_ext_2G4_modem_magic
      remote: babblesim
      repo-path: ext_2G4_modem_magic
      path: tools/bsim/components/ext_2G4_modem_magic
      revision: edfcda2d3937a74be0a59d6cd47e0f50183453da
      groups:
        - babblesim
    - name: babblesim_ext_2G4_phy_v1
      remote: babblesim
      repo-path: ext_2G4_phy_v1
      path: tools/bsim/components/ext_2G4_phy_v1
      revision: 8964ed1eb94606c2ea555340907bdc5171793e65
      groups:
        - babblesim
    - name: babblesim_ext_libCryptov1
      remote: babblesim
      repo-path: ext_libCryptov1
      path: tools/bsim/components/ext_libCryptov1
      revision: da246018ebe031e4fe4a8228187fb459e9f3b2fa
      groups:
        - babblesim
    - name: bsim
      repo-path: babblesim-manifest
      revision: 2ba22a0608ad9f46da1b96ee5121af357053c791
      path: tools/bsim
      groups:
        - babblesim
    - name: cmsis
      revision: 2a3de69609190ac4af673dc2b3e460e9ce158c6b
      path: modules/hal/cmsis
      groups:
        - hal
    - name: cmsis-dsp
      revision: d80a49b2bb186317dc1db4ac88da49c0ab77e6e7
      path: modules/lib/cmsis-dsp
    - name: cmsis-nn
      revision: e9328d612ea3ea7d0d210d3ac16ea8667c01abdd
      path: modules/lib/cmsis-nn
    - name: cmsis_6
      repo-path: CMSIS_6
      revision: 08d7ac72a23b36d97d50fd3fdd1114126b763c34
      path: modules/hal/cmsis_6
      groups:
        - hal
    - name: edtt
      revision: b9ca3c7030518f07b7937dacf970d37a47865a76
      path: tools/edtt
      groups:
        - tools
    - name: fatfs
      revision: c531b6f68ae912e3080d1e8d7b1332bf338ff5e8
      path: modules/fs/fatfs
      groups:
        - fs
    - name: hal_adi
      revision: 16829b77264678f31a2d077a870af7bdca2d39bd
      path: modules/hal/adi
      groups:
        - hal
    - name: hal_afbr
      revision: 4e1eea7ea283db9d9ce529b0e9f89c0b5c2660e3
      path: modules/hal/afbr
      groups:
        - hal
    - name: hal_ambiq
      revision: 84ccbfc0b6041ba9f5688337c78bad99da5448ce
      path: modules/hal/ambiq
      groups:
        - hal
    - name: hal_atmel
      revision: e1b3a6b6f71cfccbb774a7b172330eb4ddfe168d
      path: modules/hal/atmel
      groups:
        - hal
    - name: hal_bouffalolab
      path: modules/hal/bouffalolab
      revision: 5811738e2be348f30dc97d78280f2735d5d14084
      groups:
        - hal
    - name: hal_espressif
      revision: e13c7a1f6ffbdd988d3e2c5377cf13b25c88ca50
      path: modules/hal/espressif
      west-commands: west/west-commands.yml
      groups:
        - hal
    - name: hal_ethos_u
      revision: 50ddffca1cc700112f25ad9bc077915a0355ee5d
      path: modules/hal/ethos_u
      groups:
        - hal
    - name: hal_gigadevice
      revision: 2994b7dde8b0b0fa9b9c0ccb13474b6a486cddc3
      path: modules/hal/gigadevice
      groups:
        - hal
    - name: hal_infineon
      revision: 0fe4f3aee9c8f7002996a94d91299b2c28d6a8fa
      path: modules/hal/infineon
      groups:
        - hal
    - name: hal_intel
      revision: 0447cd22e74d7ca243653f21cfd6e38c016630c6
      path: modules/hal/intel
      groups:
        - hal
    - name: hal_microchip
      revision: 32a79d481c056b2204a5701d5a5799f9e5130dd7
      path: modules/hal/microchip
      groups:
        - hal
    - name: hal_nordic
      revision: 9587b1dcb83d24ab74e89837843a5f7d573f7059
      path: modules/hal/nordic
      groups:
        - hal
    - name: hal_nuvoton
      revision: be1042dc8a96ebe9ea4c5d714f07c617539106d6
      path: modules/hal/nuvoton
      groups:
        - hal
    - name: hal_nxp
      revision: 111f568bda6f119cd896f38ae5843ecde92039bd
      path: modules/hal/nxp
      groups:
        - hal
    - name: hal_openisa
      revision: eabd530a64d71de91d907bad257cd61aacf607bc
      path: modules/hal/openisa
      groups:
        - hal
    - name: hal_quicklogic
      revision: bad894440fe72c814864798c8e3a76d13edffb6c
      path: modules/hal/quicklogic
      groups:
        - hal
    - name: hal_renesas
      path: modules/hal/renesas
      revision: 0769fe1520f6c14e6301188588da758a609f181d
      groups:
        - hal
    - name: hal_rpi_pico
      path: modules/hal/rpi_pico
      revision: 7b57b24588797e6e7bf18b6bda168e6b96374264
      groups:
        - hal
    - name: hal_silabs
      revision: 190a144a16bed9a938a94543ed5bbc70c0552e0f
      path: modules/hal/silabs
      groups:
        - hal
    - name: hal_st
      revision: 9f81b4427e955885398805b7bca0da3a8cd9109c
      path: modules/hal/st
      groups:
        - hal
    - name: hal_stm32
<<<<<<< HEAD
      revision: 97b57f506a0a01254387ffb5a0fc40e5dc0d2191
=======
      revision: 126cbbee19208b7aaca5ad8b287cf104e8bc837a
>>>>>>> bb20f35e
      path: modules/hal/stm32
      groups:
        - hal
    - name: hal_tdk
      revision: 6727477af1e46fa43878102489b9672a9d24e39f
      path: modules/hal/tdk
      groups:
        - hal
    - name: hal_telink
      revision: 4226c7fc17d5a34e557d026d428fc766191a0800
      path: modules/hal/telink
      groups:
        - hal
    - name: hal_ti
      revision: bc8e7b99bb668cc51a3aa384448a48c48a33f8e2
      path: modules/hal/ti
      groups:
        - hal
    - name: hal_wch
      revision: 6dd313768b5f4cc69baeac4ce6e59f2038eb8ce5
      path: modules/hal/wch
      groups:
        - hal
    - name: hal_wurthelektronik
      revision: e3e2797b224fc48fdef1bc3e5a12a7c73108bba2
      path: modules/hal/wurthelektronik
      groups:
        - hal
    - name: hal_xtensa
      revision: b38620c7cc61e349e192ed86a54940a5cd0636b7
      path: modules/hal/xtensa
      groups:
        - hal
    - name: hostap
      path: modules/lib/hostap
      revision: cf270006050cf944af699301c7f4de2b427cd862
    - name: liblc3
      revision: 48bbd3eacd36e99a57317a0a4867002e0b09e183
      path: modules/lib/liblc3
    - name: libmctp
      revision: b97860e78998551af99931ece149eeffc538bdb1
      path: modules/lib/libmctp
    - name: libmetal
      revision: 91d38634d1882f0a2151966f8c5c230ce1c0de7b
      path: modules/hal/libmetal
      groups:
        - hal
    - name: littlefs
      path: modules/fs/littlefs
      groups:
        - fs
      revision: 32fa5540b5dacb1622664713acefcb46445f01e6
    - name: loramac-node
      revision: 88deb45109317473ac5706e97a6b8bbeb524aab1
      path: modules/lib/loramac-node
    - name: lvgl
      revision: b03edc8e6282a963cd312cd0b409eb5ce263ea75
      path: modules/lib/gui/lvgl
    - name: mbedtls
      revision: 5f889934359deccf421554c7045a8381ef75298f
      path: modules/crypto/mbedtls
      groups:
        - crypto
    - name: mcuboot
      revision: dc941d849ba9e9870a4d72d49de5828a47f10750
      path: bootloader/mcuboot
      groups:
        - bootloader
    - name: mipi-sys-t
      path: modules/debug/mipi-sys-t
      groups:
        - debug
      revision: 33e5c23cbedda5ba12dbe50c4baefb362a791001
    - name: net-tools
      revision: 986bfeb040df3d9029366de8aea4ce1f84e93780
      path: tools/net-tools
      groups:
        - tools
    - name: nrf_hw_models
      revision: 968d55ff22579080466bf2f482596dd6e35361c6
      path: modules/bsim_hw_models/nrf_hw_models
    - name: nrf_wifi
      revision: 7cb2f44f46dfc86e4f97477ee90022944e138dd8
      path: modules/lib/nrf_wifi
    - name: open-amp
      revision: c30a6d8b92fcebdb797fc1a7698e8729e250f637
      path: modules/lib/open-amp
    - name: openthread
      revision: 3ae741f95e7dfb391dec35c48742862049eb62e8
      path: modules/lib/openthread
    - name: percepio
      path: modules/debug/percepio
      revision: 49e6dc202aa38c2a3edbafcc2dab85dec6aee973
      groups:
        - debug
    - name: picolibc
      path: modules/lib/picolibc
      revision: 560946f26db075c296beea5b39d99e6de43c9010
    - name: segger
      revision: cf56b1d9c80f81a26e2ac5727c9cf177116a4692
      path: modules/debug/segger
      groups:
        - debug
    - name: tinycrypt
      revision: 1012a3ebee18c15ede5efc8332ee2fc37817670f
      path: modules/crypto/tinycrypt
      groups:
        - crypto
    - name: trusted-firmware-a
      revision: 713ffbf96c5bcbdeab757423f10f73eb304eff07
      path: modules/tee/tf-a/trusted-firmware-a
      groups:
        - tee
    - name: trusted-firmware-m
      revision: c150f48855f04d77451a39bfaa80d14eb61d918b
      path: modules/tee/tf-m/trusted-firmware-m
      groups:
        - tee
    - name: uoscore-uedhoc
      revision: 54abc109c9c0adfd53c70077744c14e454f04f4a
      path: modules/lib/uoscore-uedhoc
    - name: zcbor
      revision: 44c47c4be2721ca1a7099f9bc1bb1d90bdb90048
      path: modules/lib/zcbor
  # zephyr-keep-sorted-stop
    - name: thingset
      path: modules/lib/thingset
      revision: 84c603f181928dd057989a3b305cb46f14ac2644
    - name: thingset-node-c
      path: modules/lib/thingset-node-c
      revision: 2ed57596d363053178aa6104dcd062be3f2b92ce
    - name: FlashDB
      path: modules/lib/flashdb
      revision: eac65043a7b3abaddaa7db82268d5ba8fd8176b9

  self:
    path: zephyr_rtos
    west-commands: scripts/west-commands.yml
    import: submanifests<|MERGE_RESOLUTION|>--- conflicted
+++ resolved
@@ -245,11 +245,7 @@
       groups:
         - hal
     - name: hal_stm32
-<<<<<<< HEAD
       revision: 97b57f506a0a01254387ffb5a0fc40e5dc0d2191
-=======
-      revision: 126cbbee19208b7aaca5ad8b287cf104e8bc837a
->>>>>>> bb20f35e
       path: modules/hal/stm32
       groups:
         - hal
