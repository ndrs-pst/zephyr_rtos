--- conflicted
+++ resolved
@@ -233,11 +233,7 @@
       groups:
         - hal
     - name: hal_stm32
-<<<<<<< HEAD
-      revision: beeb42f7bba0e4784b39b2738ea9a15f6bc122a1
-=======
-      revision: d5fb525486544f7fcec365a89c2ca5ea936618f5
->>>>>>> 9211abcd
+      revision: b2777c0d1eab2a362e201abd7dbfc11a06bdc1c2
       path: modules/hal/stm32
       groups:
         - hal
