# The west manifest file for upstream Zephyr.
#
# The per-installation west configuration file, .west/config, sets the
# path to the project containing this file in the [manifest] section's
# "path" variable.
#
# You are free to create your own manifest files and put them in any
# repository you want, to create your own custom Zephyr installations.
# For example, you could create a manifest file in your own out of
# tree application directory, which would pull this zephyr repository
# in as an ordinary project.
#
# You can pass your manifest repositories to west init when creating a
# new Zephyr installation. See the west documentation for more
# information.

manifest:
  defaults:
    remote: upstream

  remotes:
    - name: upstream
      url-base: https://github.com/zephyrproject-rtos
    - name: babblesim
      url-base: https://github.com/BabbleSim

  group-filter: [-babblesim, -optional]

  #
  # Please add items below based on alphabetical order
  # zephyr-keep-sorted-start re(^\s+\- name:)
  projects:
    - name: acpica
      revision: 8d24867bc9c9d81c81eeac59391cda59333affd4
      path: modules/lib/acpica
    - name: babblesim_base
      remote: babblesim
      repo-path: base
      path: tools/bsim/components
      revision: 2cfac3dca2071452ae481d115d8541880568753d
      groups:
        - babblesim
    - name: babblesim_ext_2G4_channel_NtNcable
      remote: babblesim
      repo-path: ext_2G4_channel_NtNcable
      path: tools/bsim/components/ext_2G4_channel_NtNcable
      revision: 20a38c997f507b0aa53817aab3d73a462fff7af1
      groups:
        - babblesim
    - name: babblesim_ext_2G4_channel_multiatt
      remote: babblesim
      repo-path: ext_2G4_channel_multiatt
      path: tools/bsim/components/ext_2G4_channel_multiatt
      revision: bde72a57384dde7a4310bcf3843469401be93074
      groups:
        - babblesim
    - name: babblesim_ext_2G4_device_WLAN_actmod
      remote: babblesim
      repo-path: ext_2G4_device_WLAN_actmod
      path: tools/bsim/components/ext_2G4_device_WLAN_actmod
      revision: 9cb6d8e72695f6b785e57443f0629a18069d6ce4
      groups:
        - babblesim
    - name: babblesim_ext_2G4_device_burst_interferer
      remote: babblesim
      repo-path: ext_2G4_device_burst_interferer
      path: tools/bsim/components/ext_2G4_device_burst_interferer
      revision: 5b5339351d6e6a2368c686c734dc8b2fc65698fc
      groups:
        - babblesim
    - name: babblesim_ext_2G4_device_playback
      remote: babblesim
      repo-path: ext_2G4_device_playback
      path: tools/bsim/components/ext_2G4_device_playback
      revision: abb48cd71ddd4e2a9022f4bf49b2712524c483e8
      groups:
        - babblesim
    - name: babblesim_ext_2G4_libPhyComv1
      remote: babblesim
      repo-path: ext_2G4_libPhyComv1
      path: tools/bsim/components/ext_2G4_libPhyComv1
      revision: e18e41e8e3fa9f996559ed98b9238a5702dcdd36
      groups:
        - babblesim
    - name: babblesim_ext_2G4_modem_BLE_simple
      remote: babblesim
      repo-path: ext_2G4_modem_BLE_simple
      path: tools/bsim/components/ext_2G4_modem_BLE_simple
      revision: 4d2379de510684cd4b1c3bbbb09bce7b5a20bc1f
      groups:
        - babblesim
    - name: babblesim_ext_2G4_modem_magic
      remote: babblesim
      repo-path: ext_2G4_modem_magic
      path: tools/bsim/components/ext_2G4_modem_magic
      revision: edfcda2d3937a74be0a59d6cd47e0f50183453da
      groups:
        - babblesim
    - name: babblesim_ext_2G4_phy_v1
      remote: babblesim
      repo-path: ext_2G4_phy_v1
      path: tools/bsim/components/ext_2G4_phy_v1
      revision: 8964ed1eb94606c2ea555340907bdc5171793e65
      groups:
        - babblesim
    - name: babblesim_ext_libCryptov1
      remote: babblesim
      repo-path: ext_libCryptov1
      path: tools/bsim/components/ext_libCryptov1
      revision: da246018ebe031e4fe4a8228187fb459e9f3b2fa
      groups:
        - babblesim
    - name: bsim
      repo-path: babblesim-manifest
      revision: 2ba22a0608ad9f46da1b96ee5121af357053c791
      path: tools/bsim
      groups:
        - babblesim
    - name: cmsis
      revision: 2a3de69609190ac4af673dc2b3e460e9ce158c6b
      path: modules/hal/cmsis
      groups:
        - hal
    - name: cmsis-dsp
      revision: d80a49b2bb186317dc1db4ac88da49c0ab77e6e7
      path: modules/lib/cmsis-dsp
    - name: cmsis-nn
      revision: e9328d612ea3ea7d0d210d3ac16ea8667c01abdd
      path: modules/lib/cmsis-nn
    - name: cmsis_6
      repo-path: CMSIS_6
      revision: 967333d89b23fd14454c384e8b29c3733b259299
      path: modules/hal/cmsis_6
      groups:
        - hal
    - name: edtt
      revision: b9ca3c7030518f07b7937dacf970d37a47865a76
      path: tools/edtt
      groups:
        - tools
    - name: fatfs
      revision: c531b6f68ae912e3080d1e8d7b1332bf338ff5e8
      path: modules/fs/fatfs
      groups:
        - fs
    - name: hal_adi
      revision: 16829b77264678f31a2d077a870af7bdca2d39bd
      path: modules/hal/adi
      groups:
        - hal
    - name: hal_afbr
      revision: 4e1eea7ea283db9d9ce529b0e9f89c0b5c2660e3
      path: modules/hal/afbr
      groups:
        - hal
    - name: hal_ambiq
      revision: 84ccbfc0b6041ba9f5688337c78bad99da5448ce
      path: modules/hal/ambiq
      groups:
        - hal
    - name: hal_atmel
      revision: e1b3a6b6f71cfccbb774a7b172330eb4ddfe168d
      path: modules/hal/atmel
      groups:
        - hal
    - name: hal_bouffalolab
      path: modules/hal/bouffalolab
      revision: 5811738e2be348f30dc97d78280f2735d5d14084
      groups:
        - hal
    - name: hal_espressif
      revision: 3339ff2f85edb3edb1188873d3dcd25d9a544ee8
      path: modules/hal/espressif
      west-commands: west/west-commands.yml
      groups:
        - hal
    - name: hal_ethos_u
      revision: 50ddffca1cc700112f25ad9bc077915a0355ee5d
      path: modules/hal/ethos_u
      groups:
        - hal
    - name: hal_gigadevice
      revision: 2994b7dde8b0b0fa9b9c0ccb13474b6a486cddc3
      path: modules/hal/gigadevice
      groups:
        - hal
    - name: hal_infineon
      revision: 1030915af885cffc8cedc49a62291dd279a9e81e
      path: modules/hal/infineon
      groups:
        - hal
    - name: hal_intel
      revision: 0447cd22e74d7ca243653f21cfd6e38c016630c6
      path: modules/hal/intel
      groups:
        - hal
    - name: hal_microchip
      revision: 32a79d481c056b2204a5701d5a5799f9e5130dd7
      path: modules/hal/microchip
      groups:
        - hal
    - name: hal_nordic
      revision: 9587b1dcb83d24ab74e89837843a5f7d573f7059
      path: modules/hal/nordic
      groups:
        - hal
    - name: hal_nuvoton
      revision: be1042dc8a96ebe9ea4c5d714f07c617539106d6
      path: modules/hal/nuvoton
      groups:
        - hal
    - name: hal_nxp
      revision: 7a52cbb7cb56db3a276cbd617db3ea7cc3435d12
      path: modules/hal/nxp
      groups:
        - hal
    - name: hal_openisa
      revision: eabd530a64d71de91d907bad257cd61aacf607bc
      path: modules/hal/openisa
      groups:
        - hal
    - name: hal_quicklogic
      revision: bad894440fe72c814864798c8e3a76d13edffb6c
      path: modules/hal/quicklogic
      groups:
        - hal
    - name: hal_renesas
      path: modules/hal/renesas
      revision: 0769fe1520f6c14e6301188588da758a609f181d
      groups:
        - hal
    - name: hal_rpi_pico
      path: modules/hal/rpi_pico
      revision: 7b57b24588797e6e7bf18b6bda168e6b96374264
      groups:
        - hal
    - name: hal_silabs
      revision: 190a144a16bed9a938a94543ed5bbc70c0552e0f
      path: modules/hal/silabs
      groups:
        - hal
    - name: hal_st
      revision: 9f81b4427e955885398805b7bca0da3a8cd9109c
      path: modules/hal/st
      groups:
        - hal
    - name: hal_stm32
<<<<<<< HEAD
      revision: 97b57f506a0a01254387ffb5a0fc40e5dc0d2191
=======
      revision: 1e753266ddfb4b07a8a0b1ec566e9637ea45d5ef
>>>>>>> e22ca6b1
      path: modules/hal/stm32
      groups:
        - hal
    - name: hal_tdk
      revision: 6727477af1e46fa43878102489b9672a9d24e39f
      path: modules/hal/tdk
      groups:
        - hal
    - name: hal_telink
      revision: 4226c7fc17d5a34e557d026d428fc766191a0800
      path: modules/hal/telink
      groups:
        - hal
    - name: hal_ti
      revision: bc8e7b99bb668cc51a3aa384448a48c48a33f8e2
      path: modules/hal/ti
      groups:
        - hal
    - name: hal_wch
      revision: 6dd313768b5f4cc69baeac4ce6e59f2038eb8ce5
      path: modules/hal/wch
      groups:
        - hal
    - name: hal_wurthelektronik
      revision: e3e2797b224fc48fdef1bc3e5a12a7c73108bba2
      path: modules/hal/wurthelektronik
      groups:
        - hal
    - name: hal_xtensa
      revision: b38620c7cc61e349e192ed86a54940a5cd0636b7
      path: modules/hal/xtensa
      groups:
        - hal
    - name: hostap
      path: modules/lib/hostap
      revision: bc5d22f5838d017b889d1452a5854f9a32895414
    - name: liblc3
      revision: 48bbd3eacd36e99a57317a0a4867002e0b09e183
      path: modules/lib/liblc3
    - name: libmctp
      revision: b97860e78998551af99931ece149eeffc538bdb1
      path: modules/lib/libmctp
    - name: libmetal
      revision: 91d38634d1882f0a2151966f8c5c230ce1c0de7b
      path: modules/hal/libmetal
      groups:
        - hal
    - name: littlefs
      path: modules/fs/littlefs
      groups:
        - fs
      revision: 32fa5540b5dacb1622664713acefcb46445f01e6
    - name: loramac-node
      revision: 88deb45109317473ac5706e97a6b8bbeb524aab1
      path: modules/lib/loramac-node
    - name: lvgl
      revision: b03edc8e6282a963cd312cd0b409eb5ce263ea75
      path: modules/lib/gui/lvgl
    - name: mbedtls
      revision: 85440ef5fffa95d0e9971e9163719189cf34d979
      path: modules/crypto/mbedtls
      groups:
        - crypto
    - name: mcuboot
      revision: 0c4288f0eae952e4326ce913818ba8c8f4d4ac14
      path: bootloader/mcuboot
      groups:
        - bootloader
    - name: mipi-sys-t
      path: modules/debug/mipi-sys-t
      groups:
        - debug
      revision: 33e5c23cbedda5ba12dbe50c4baefb362a791001
    - name: net-tools
      revision: 986bfeb040df3d9029366de8aea4ce1f84e93780
      path: tools/net-tools
      groups:
        - tools
    - name: nrf_hw_models
      revision: 6e5961223f81aa2707c555db138819a5c1b7942c
      path: modules/bsim_hw_models/nrf_hw_models
    - name: nrf_wifi
      revision: 5f59c2336c69f28ae83f93812a1d726f9fceabfe
      path: modules/lib/nrf_wifi
    - name: open-amp
      revision: c30a6d8b92fcebdb797fc1a7698e8729e250f637
      path: modules/lib/open-amp
    - name: openthread
      revision: 3ae741f95e7dfb391dec35c48742862049eb62e8
      path: modules/lib/openthread
    - name: percepio
      path: modules/debug/percepio
      revision: 49e6dc202aa38c2a3edbafcc2dab85dec6aee973
      groups:
        - debug
    - name: picolibc
      path: modules/lib/picolibc
      revision: 560946f26db075c296beea5b39d99e6de43c9010
    - name: segger
      revision: cf56b1d9c80f81a26e2ac5727c9cf177116a4692
      path: modules/debug/segger
      groups:
        - debug
    - name: tinycrypt
      revision: 1012a3ebee18c15ede5efc8332ee2fc37817670f
      path: modules/crypto/tinycrypt
      groups:
        - crypto
    - name: trusted-firmware-a
      revision: 713ffbf96c5bcbdeab757423f10f73eb304eff07
      path: modules/tee/tf-a/trusted-firmware-a
      groups:
        - tee
    - name: trusted-firmware-m
      revision: c82c56deed5d43874df75d936c65b1ae0c838d6f
      path: modules/tee/tf-m/trusted-firmware-m
      groups:
        - tee
    - name: uoscore-uedhoc
      revision: 54abc109c9c0adfd53c70077744c14e454f04f4a
      path: modules/lib/uoscore-uedhoc
    - name: zcbor
      revision: 44c47c4be2721ca1a7099f9bc1bb1d90bdb90048
      path: modules/lib/zcbor
  # zephyr-keep-sorted-stop
    - name: thingset
      path: modules/lib/thingset
      revision: 84c603f181928dd057989a3b305cb46f14ac2644
    - name: thingset-node-c
      path: modules/lib/thingset-node-c
      revision: 2ed57596d363053178aa6104dcd062be3f2b92ce
    - name: FlashDB
      path: modules/lib/flashdb
      revision: eac65043a7b3abaddaa7db82268d5ba8fd8176b9

  self:
    path: zephyr_rtos
    west-commands: scripts/west-commands.yml
    import: submanifests<|MERGE_RESOLUTION|>--- conflicted
+++ resolved
@@ -245,11 +245,7 @@
       groups:
         - hal
     - name: hal_stm32
-<<<<<<< HEAD
-      revision: 97b57f506a0a01254387ffb5a0fc40e5dc0d2191
-=======
-      revision: 1e753266ddfb4b07a8a0b1ec566e9637ea45d5ef
->>>>>>> e22ca6b1
+      revision: dd0eaedb0a1ebd98a2161615335e0874e634b3a8
       path: modules/hal/stm32
       groups:
         - hal
