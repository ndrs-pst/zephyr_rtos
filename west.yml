# The west manifest file for upstream Zephyr.
#
# The per-installation west configuration file, .west/config, sets the
# path to the project containing this file in the [manifest] section's
# "path" variable.
#
# You are free to create your own manifest files and put them in any
# repository you want, to create your own custom Zephyr installations.
# For example, you could create a manifest file in your own out of
# tree application directory, which would pull this zephyr repository
# in as an ordinary project.
#
# You can pass your manifest repositories to west init when creating a
# new Zephyr installation. See the west documentation for more
# information.

manifest:
  defaults:
    remote: upstream

  remotes:
    - name: upstream
      url-base: https://github.com/zephyrproject-rtos
    - name: babblesim
      url-base: https://github.com/BabbleSim

  group-filter: [-babblesim, -optional]

  #
  # Please add items below based on alphabetical order
  # zephyr-keep-sorted-start re(^\s+\- name:)
  projects:
    - name: acpica
      revision: 8d24867bc9c9d81c81eeac59391cda59333affd4
      path: modules/lib/acpica
    - name: babblesim_base
      remote: babblesim
      repo-path: base
      path: tools/bsim/components
      revision: 2cfac3dca2071452ae481d115d8541880568753d
      groups:
        - babblesim
    - name: babblesim_ext_2G4_channel_NtNcable
      remote: babblesim
      repo-path: ext_2G4_channel_NtNcable
      path: tools/bsim/components/ext_2G4_channel_NtNcable
      revision: 20a38c997f507b0aa53817aab3d73a462fff7af1
      groups:
        - babblesim
    - name: babblesim_ext_2G4_channel_multiatt
      remote: babblesim
      repo-path: ext_2G4_channel_multiatt
      path: tools/bsim/components/ext_2G4_channel_multiatt
      revision: bde72a57384dde7a4310bcf3843469401be93074
      groups:
        - babblesim
    - name: babblesim_ext_2G4_device_WLAN_actmod
      remote: babblesim
      repo-path: ext_2G4_device_WLAN_actmod
      path: tools/bsim/components/ext_2G4_device_WLAN_actmod
      revision: 9cb6d8e72695f6b785e57443f0629a18069d6ce4
      groups:
        - babblesim
    - name: babblesim_ext_2G4_device_burst_interferer
      remote: babblesim
      repo-path: ext_2G4_device_burst_interferer
      path: tools/bsim/components/ext_2G4_device_burst_interferer
      revision: 5b5339351d6e6a2368c686c734dc8b2fc65698fc
      groups:
        - babblesim
    - name: babblesim_ext_2G4_device_playback
      remote: babblesim
      repo-path: ext_2G4_device_playback
      path: tools/bsim/components/ext_2G4_device_playback
      revision: abb48cd71ddd4e2a9022f4bf49b2712524c483e8
      groups:
        - babblesim
    - name: babblesim_ext_2G4_libPhyComv1
      remote: babblesim
      repo-path: ext_2G4_libPhyComv1
      path: tools/bsim/components/ext_2G4_libPhyComv1
      revision: e18e41e8e3fa9f996559ed98b9238a5702dcdd36
      groups:
        - babblesim
    - name: babblesim_ext_2G4_modem_BLE_simple
      remote: babblesim
      repo-path: ext_2G4_modem_BLE_simple
      path: tools/bsim/components/ext_2G4_modem_BLE_simple
      revision: 4d2379de510684cd4b1c3bbbb09bce7b5a20bc1f
      groups:
        - babblesim
    - name: babblesim_ext_2G4_modem_magic
      remote: babblesim
      repo-path: ext_2G4_modem_magic
      path: tools/bsim/components/ext_2G4_modem_magic
      revision: edfcda2d3937a74be0a59d6cd47e0f50183453da
      groups:
        - babblesim
    - name: babblesim_ext_2G4_phy_v1
      remote: babblesim
      repo-path: ext_2G4_phy_v1
      path: tools/bsim/components/ext_2G4_phy_v1
      revision: 8964ed1eb94606c2ea555340907bdc5171793e65
      groups:
        - babblesim
    - name: babblesim_ext_libCryptov1
      remote: babblesim
      repo-path: ext_libCryptov1
      path: tools/bsim/components/ext_libCryptov1
      revision: da246018ebe031e4fe4a8228187fb459e9f3b2fa
      groups:
        - babblesim
    - name: bsim
      repo-path: babblesim-manifest
      revision: 2ba22a0608ad9f46da1b96ee5121af357053c791
      path: tools/bsim
      groups:
        - babblesim
    - name: cmsis
      revision: 2a3de69609190ac4af673dc2b3e460e9ce158c6b
      path: modules/hal/cmsis
      groups:
        - hal
    - name: cmsis-dsp
      revision: d80a49b2bb186317dc1db4ac88da49c0ab77e6e7
      path: modules/lib/cmsis-dsp
    - name: cmsis-nn
      revision: e9328d612ea3ea7d0d210d3ac16ea8667c01abdd
      path: modules/lib/cmsis-nn
    - name: cmsis_6
      repo-path: CMSIS_6
      revision: 967333d89b23fd14454c384e8b29c3733b259299
      path: modules/hal/cmsis_6
      groups:
        - hal
    - name: edtt
      revision: b9ca3c7030518f07b7937dacf970d37a47865a76
      path: tools/edtt
      groups:
        - tools
    - name: fatfs
      revision: c531b6f68ae912e3080d1e8d7b1332bf338ff5e8
      path: modules/fs/fatfs
      groups:
        - fs
    - name: hal_adi
      revision: 16829b77264678f31a2d077a870af7bdca2d39bd
      path: modules/hal/adi
      groups:
        - hal
    - name: hal_afbr
      revision: 4e1eea7ea283db9d9ce529b0e9f89c0b5c2660e3
      path: modules/hal/afbr
      groups:
        - hal
    - name: hal_ambiq
      revision: 84ccbfc0b6041ba9f5688337c78bad99da5448ce
      path: modules/hal/ambiq
      groups:
        - hal
    - name: hal_atmel
      revision: e1b3a6b6f71cfccbb774a7b172330eb4ddfe168d
      path: modules/hal/atmel
      groups:
        - hal
    - name: hal_bouffalolab
      path: modules/hal/bouffalolab
      revision: 5811738e2be348f30dc97d78280f2735d5d14084
      groups:
        - hal
    - name: hal_espressif
      revision: f3453bdeced28642424692aae32cce4eec3f2d7f
      path: modules/hal/espressif
      west-commands: west/west-commands.yml
      groups:
        - hal
    - name: hal_ethos_u
      revision: 50ddffca1cc700112f25ad9bc077915a0355ee5d
      path: modules/hal/ethos_u
      groups:
        - hal
    - name: hal_gigadevice
      revision: 2994b7dde8b0b0fa9b9c0ccb13474b6a486cddc3
      path: modules/hal/gigadevice
      groups:
        - hal
    - name: hal_infineon
      revision: 1030915af885cffc8cedc49a62291dd279a9e81e
      path: modules/hal/infineon
      groups:
        - hal
    - name: hal_intel
      revision: 0447cd22e74d7ca243653f21cfd6e38c016630c6
      path: modules/hal/intel
      groups:
        - hal
    - name: hal_microchip
      revision: 32a79d481c056b2204a5701d5a5799f9e5130dd7
      path: modules/hal/microchip
      groups:
        - hal
    - name: hal_nordic
      revision: 9587b1dcb83d24ab74e89837843a5f7d573f7059
      path: modules/hal/nordic
      groups:
        - hal
    - name: hal_nuvoton
      revision: be1042dc8a96ebe9ea4c5d714f07c617539106d6
      path: modules/hal/nuvoton
      groups:
        - hal
    - name: hal_nxp
      revision: 7a52cbb7cb56db3a276cbd617db3ea7cc3435d12
      path: modules/hal/nxp
      groups:
        - hal
    - name: hal_openisa
      revision: eabd530a64d71de91d907bad257cd61aacf607bc
      path: modules/hal/openisa
      groups:
        - hal
    - name: hal_quicklogic
      revision: bad894440fe72c814864798c8e3a76d13edffb6c
      path: modules/hal/quicklogic
      groups:
        - hal
    - name: hal_renesas
      path: modules/hal/renesas
      revision: 0769fe1520f6c14e6301188588da758a609f181d
      groups:
        - hal
    - name: hal_rpi_pico
      path: modules/hal/rpi_pico
      revision: 7b57b24588797e6e7bf18b6bda168e6b96374264
      groups:
        - hal
    - name: hal_silabs
      revision: 190a144a16bed9a938a94543ed5bbc70c0552e0f
      path: modules/hal/silabs
      groups:
        - hal
    - name: hal_st
      revision: 9f81b4427e955885398805b7bca0da3a8cd9109c
      path: modules/hal/st
      groups:
        - hal
    - name: hal_stm32
      revision: dd0eaedb0a1ebd98a2161615335e0874e634b3a8
      path: modules/hal/stm32
      groups:
        - hal
    - name: hal_tdk
      revision: 6727477af1e46fa43878102489b9672a9d24e39f
      path: modules/hal/tdk
      groups:
        - hal
    - name: hal_telink
      revision: 4226c7fc17d5a34e557d026d428fc766191a0800
      path: modules/hal/telink
      groups:
        - hal
    - name: hal_ti
      revision: 9c687784a13581c8b7574ccae0b93b35be903fcd
      path: modules/hal/ti
      groups:
        - hal
    - name: hal_wch
      revision: 6dd313768b5f4cc69baeac4ce6e59f2038eb8ce5
      path: modules/hal/wch
      groups:
        - hal
    - name: hal_wurthelektronik
      revision: e3e2797b224fc48fdef1bc3e5a12a7c73108bba2
      path: modules/hal/wurthelektronik
      groups:
        - hal
    - name: hal_xtensa
      revision: b38620c7cc61e349e192ed86a54940a5cd0636b7
      path: modules/hal/xtensa
      groups:
        - hal
    - name: hostap
      path: modules/lib/hostap
      revision: e942f86e865d5b24bbbe8b0c333f030cbbe62bfb
    - name: liblc3
      revision: 48bbd3eacd36e99a57317a0a4867002e0b09e183
      path: modules/lib/liblc3
    - name: libmctp
      revision: b97860e78998551af99931ece149eeffc538bdb1
      path: modules/lib/libmctp
    - name: libmetal
      revision: 91d38634d1882f0a2151966f8c5c230ce1c0de7b
      path: modules/hal/libmetal
      groups:
        - hal
    - name: littlefs
      path: modules/fs/littlefs
      groups:
        - fs
      revision: 32fa5540b5dacb1622664713acefcb46445f01e6
    - name: loramac-node
      revision: 88deb45109317473ac5706e97a6b8bbeb524aab1
      path: modules/lib/loramac-node
    - name: lvgl
      revision: b03edc8e6282a963cd312cd0b409eb5ce263ea75
      path: modules/lib/gui/lvgl
    - name: mbedtls
      revision: 85440ef5fffa95d0e9971e9163719189cf34d979
      path: modules/crypto/mbedtls
      groups:
        - crypto
    - name: mcuboot
<<<<<<< HEAD
      revision: 0c4288f0eae952e4326ce913818ba8c8f4d4ac14
=======
      revision: 461e060e8687c9a75074effcc61d7f68c5112cfd
>>>>>>> 1f69b91e
      path: bootloader/mcuboot
      groups:
        - bootloader
    - name: mipi-sys-t
      path: modules/debug/mipi-sys-t
      groups:
        - debug
      revision: 33e5c23cbedda5ba12dbe50c4baefb362a791001
    - name: nanopb
      revision: 7307ce399b81ddcb3c3a5dc862c52d4754328d38
      path: modules/lib/nanopb
    - name: net-tools
      revision: 986bfeb040df3d9029366de8aea4ce1f84e93780
      path: tools/net-tools
      groups:
        - tools
    - name: nrf_hw_models
      revision: 6e5961223f81aa2707c555db138819a5c1b7942c
      path: modules/bsim_hw_models/nrf_hw_models
    - name: nrf_wifi
      revision: 5f59c2336c69f28ae83f93812a1d726f9fceabfe
      path: modules/lib/nrf_wifi
    - name: open-amp
      revision: c30a6d8b92fcebdb797fc1a7698e8729e250f637
      path: modules/lib/open-amp
    - name: openthread
      revision: 3ae741f95e7dfb391dec35c48742862049eb62e8
      path: modules/lib/openthread
    - name: percepio
      path: modules/debug/percepio
      revision: 49e6dc202aa38c2a3edbafcc2dab85dec6aee973
      groups:
        - debug
    - name: picolibc
      path: modules/lib/picolibc
      revision: 560946f26db075c296beea5b39d99e6de43c9010
    - name: segger
      revision: cf56b1d9c80f81a26e2ac5727c9cf177116a4692
      path: modules/debug/segger
      groups:
        - debug
    - name: tinycrypt
      revision: 1012a3ebee18c15ede5efc8332ee2fc37817670f
      path: modules/crypto/tinycrypt
      groups:
        - crypto
    - name: trusted-firmware-a
      revision: 713ffbf96c5bcbdeab757423f10f73eb304eff07
      path: modules/tee/tf-a/trusted-firmware-a
      groups:
        - tee
    - name: trusted-firmware-m
      revision: 021e2bbd50c215e41710a72e05abce3224f074a7
      path: modules/tee/tf-m/trusted-firmware-m
      groups:
        - tee
    - name: uoscore-uedhoc
      revision: 54abc109c9c0adfd53c70077744c14e454f04f4a
      path: modules/lib/uoscore-uedhoc
    - name: zcbor
      revision: 44c47c4be2721ca1a7099f9bc1bb1d90bdb90048
      path: modules/lib/zcbor
  # zephyr-keep-sorted-stop
    - name: thingset
      path: modules/lib/thingset
      revision: 84c603f181928dd057989a3b305cb46f14ac2644
    - name: thingset-node-c
      path: modules/lib/thingset-node-c
      revision: 2ed57596d363053178aa6104dcd062be3f2b92ce
    - name: FlashDB
      path: modules/lib/flashdb
      revision: eac65043a7b3abaddaa7db82268d5ba8fd8176b9

  self:
    path: zephyr_rtos
    west-commands: scripts/west-commands.yml
    import: submanifests<|MERGE_RESOLUTION|>--- conflicted
+++ resolved
@@ -310,11 +310,7 @@
       groups:
         - crypto
     - name: mcuboot
-<<<<<<< HEAD
-      revision: 0c4288f0eae952e4326ce913818ba8c8f4d4ac14
-=======
-      revision: 461e060e8687c9a75074effcc61d7f68c5112cfd
->>>>>>> 1f69b91e
+      revision: 641a6c3aebf7205f98ed36f037a089f90d39d4b0
       path: bootloader/mcuboot
       groups:
         - bootloader
