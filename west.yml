--- conflicted
+++ resolved
@@ -229,11 +229,7 @@
       groups:
         - hal
     - name: hal_stm32
-<<<<<<< HEAD
-      revision: 39903791f413a944b3ec926276557757ea47a691
-=======
-      revision: a8cf308d857b2e125bf7bb60a3ebe0540007cd73
->>>>>>> e26dc04b
+      revision: 44191da011c7d6ac4be8ae2674d0928f8c9b0fa0
       path: modules/hal/stm32
       groups:
         - hal
