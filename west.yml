# The west manifest file for upstream Zephyr.
#
# The per-installation west configuration file, .west/config, sets the
# path to the project containing this file in the [manifest] section's
# "path" variable.
#
# You are free to create your own manifest files and put them in any
# repository you want, to create your own custom Zephyr installations.
# For example, you could create a manifest file in your own out of
# tree application directory, which would pull this zephyr repository
# in as an ordinary project.
#
# You can pass your manifest repositories to west init when creating a
# new Zephyr installation. See the west documentation for more
# information.

manifest:
  defaults:
    remote: upstream

  remotes:
    - name: upstream
      url-base: https://github.com/zephyrproject-rtos
    - name: babblesim
      url-base: https://github.com/BabbleSim

  group-filter: [-babblesim, -optional]

  #
  # Please add items below based on alphabetical order
  # zephyr-keep-sorted-start re(^\s+\- name:)
  projects:
    - name: acpica
      revision: 8d24867bc9c9d81c81eeac59391cda59333affd4
      path: modules/lib/acpica
    - name: babblesim_base
      remote: babblesim
      repo-path: base
      path: tools/bsim/components
      revision: 0cc70e78a88c1de9d8ec045a703b38134861e7e7
      groups:
        - babblesim
    - name: babblesim_ext_2G4_channel_NtNcable
      remote: babblesim
      repo-path: ext_2G4_channel_NtNcable
      path: tools/bsim/components/ext_2G4_channel_NtNcable
      revision: 20a38c997f507b0aa53817aab3d73a462fff7af1
      groups:
        - babblesim
    - name: babblesim_ext_2G4_channel_multiatt
      remote: babblesim
      repo-path: ext_2G4_channel_multiatt
      path: tools/bsim/components/ext_2G4_channel_multiatt
      revision: bde72a57384dde7a4310bcf3843469401be93074
      groups:
        - babblesim
    - name: babblesim_ext_2G4_device_WLAN_actmod
      remote: babblesim
      repo-path: ext_2G4_device_WLAN_actmod
      path: tools/bsim/components/ext_2G4_device_WLAN_actmod
      revision: 9cb6d8e72695f6b785e57443f0629a18069d6ce4
      groups:
        - babblesim
    - name: babblesim_ext_2G4_device_burst_interferer
      remote: babblesim
      repo-path: ext_2G4_device_burst_interferer
      path: tools/bsim/components/ext_2G4_device_burst_interferer
      revision: 5b5339351d6e6a2368c686c734dc8b2fc65698fc
      groups:
        - babblesim
    - name: babblesim_ext_2G4_device_playback
      remote: babblesim
      repo-path: ext_2G4_device_playback
      path: tools/bsim/components/ext_2G4_device_playback
      revision: abb48cd71ddd4e2a9022f4bf49b2712524c483e8
      groups:
        - babblesim
    - name: babblesim_ext_2G4_libPhyComv1
      remote: babblesim
      repo-path: ext_2G4_libPhyComv1
      path: tools/bsim/components/ext_2G4_libPhyComv1
      revision: 15ae0f87fa049e04cbec48a866f3bc37d903f950
      groups:
        - babblesim
    - name: babblesim_ext_2G4_modem_BLE_simple
      remote: babblesim
      repo-path: ext_2G4_modem_BLE_simple
      path: tools/bsim/components/ext_2G4_modem_BLE_simple
      revision: 4d2379de510684cd4b1c3bbbb09bce7b5a20bc1f
      groups:
        - babblesim
    - name: babblesim_ext_2G4_modem_magic
      remote: babblesim
      repo-path: ext_2G4_modem_magic
      path: tools/bsim/components/ext_2G4_modem_magic
      revision: edfcda2d3937a74be0a59d6cd47e0f50183453da
      groups:
        - babblesim
    - name: babblesim_ext_2G4_phy_v1
      remote: babblesim
      repo-path: ext_2G4_phy_v1
      path: tools/bsim/components/ext_2G4_phy_v1
      revision: 62e797b2c518e5bb6123a198382ed2b64b8c068e
      groups:
        - babblesim
    - name: babblesim_ext_libCryptov1
      remote: babblesim
      repo-path: ext_libCryptov1
      path: tools/bsim/components/ext_libCryptov1
      revision: 236309584c90be32ef12848077bd6de54e9f4deb
      groups:
        - babblesim
    - name: bsim
      repo-path: babblesim-manifest
      revision: 1f242f4ed7fc141fdfcfeca8d21c6d9e801179d7
      path: tools/bsim
      groups:
        - babblesim
    - name: cmsis
      revision: 11e93bd9fe672e0aaf7d766d01332dd84b76436f
      path: modules/hal/cmsis
      groups:
        - hal
    - name: cmsis-dsp
      revision: d80a49b2bb186317dc1db4ac88da49c0ab77e6e7
      path: modules/lib/cmsis-dsp
    - name: cmsis-nn
      revision: ea987c1ca661be723de83bd159aed815d6cbd430
      path: modules/lib/cmsis-nn
    - name: cmsis_6
      repo-path: CMSIS_6
      revision: 783317a3072554acbac86cca2ff24928cbf98d30
      path: modules/lib/cmsis_6
    - name: edtt
      revision: b9ca3c7030518f07b7937dacf970d37a47865a76
      path: tools/edtt
      groups:
        - tools
    - name: fatfs
      revision: 1c156b2db4d4d2f9289ef0aa1876e4a0f864b9ea
      path: modules/fs/fatfs
      groups:
        - fs
    - name: hal_adi
      revision: b1a10239e1001502c3089e0cf938e938f99b1f30
      path: modules/hal/adi
      groups:
        - hal
    - name: hal_altera
      revision: 4fe4df959d4593ce66e676aeba0b57f546dba0fe
      path: modules/hal/altera
      groups:
        - hal
    - name: hal_ambiq
      revision: 87a188b91aca22ce3ce7deb4a1cbf7780d784673
      path: modules/hal/ambiq
      groups:
        - hal
    - name: hal_atmel
      revision: dcd4dad5e91c6a8f5e2744b04816bf0c30a90a13
      path: modules/hal/atmel
      groups:
        - hal
    - name: hal_espressif
      revision: e52371024732a47a67fa9c889fbccd0aa6355f3a
      path: modules/hal/espressif
      west-commands: west/west-commands.yml
      groups:
        - hal
    - name: hal_ethos_u
      revision: 8e2cf756b474eff9a32a9bdf1775d9620f1eadcf
      path: modules/hal/ethos_u
      groups:
        - hal
    - name: hal_gigadevice
      revision: 2994b7dde8b0b0fa9b9c0ccb13474b6a486cddc3
      path: modules/hal/gigadevice
      groups:
        - hal
    - name: hal_infineon
      revision: a9b75e0d1827b6ef1f8ca82784b38ed2079bac5a
      path: modules/hal/infineon
      groups:
        - hal
    - name: hal_intel
      revision: 0355bb816263c54eed23c7781034447af5d8200c
      path: modules/hal/intel
      groups:
        - hal
    - name: hal_microchip
      revision: 71eba057c0cb7fc11b6f33eb40a82f1ebe2c571c
      path: modules/hal/microchip
      groups:
        - hal
    - name: hal_nordic
      revision: fae15426c6b5a1f67362d508cf51b691ae5ab4b4
      path: modules/hal/nordic
      groups:
        - hal
    - name: hal_nuvoton
      revision: 466c3eed9c98453fb23953bf0e0427fea01924be
      path: modules/hal/nuvoton
      groups:
        - hal
    - name: hal_nxp
      revision: 0ac830233092247c26f5dd01a07b0a484532ea4c
      path: modules/hal/nxp
      groups:
        - hal
    - name: hal_openisa
      revision: eabd530a64d71de91d907bad257cd61aacf607bc
      path: modules/hal/openisa
      groups:
        - hal
    - name: hal_quicklogic
      revision: bad894440fe72c814864798c8e3a76d13edffb6c
      path: modules/hal/quicklogic
      groups:
        - hal
    - name: hal_renesas
      path: modules/hal/renesas
      revision: 3c68562411cfe2e4bfb8546854fe9a24cb83c71a
      groups:
        - hal
    - name: hal_rpi_pico
      path: modules/hal/rpi_pico
      revision: 79ee0f9e058a6327fc943d2f2a19cf3ade107cec
      groups:
        - hal
    - name: hal_silabs
      revision: 6371fa823663b11090b0b30561a8b9196d4ef981
      path: modules/hal/silabs
      groups:
        - hal
    - name: hal_st
      revision: b2f548fe672f24122c7f92027b2c9eeea8a0483a
      path: modules/hal/st
      groups:
        - hal
    - name: hal_stm32
      revision: 3ab7df592b8f273ab0060b3932292f7de4c4c1ed
      path: modules/hal/stm32
      groups:
        - hal
    - name: hal_tdk
      revision: bbdb38b789363615784e221f909ce18b791c2451
      path: modules/hal/tdk
      groups:
        - hal
    - name: hal_telink
      revision: 4226c7fc17d5a34e557d026d428fc766191a0800
      path: modules/hal/telink
      groups:
        - hal
    - name: hal_ti
      revision: 2e7b95ad079e9f636884eedc6853e6ad98b85f65
      path: modules/hal/ti
      groups:
        - hal
    - name: hal_wch
      revision: 1de9d3e406726702ce7cfc504509a02ecc463554
      path: modules/hal/wch
      groups:
        - hal
    - name: hal_wurthelektronik
      revision: e3e2797b224fc48fdef1bc3e5a12a7c73108bba2
      path: modules/hal/wurthelektronik
      groups:
        - hal
    - name: hal_xtensa
      revision: baa56aa3e119b5aae43d16f9b2d2c8112e052871
      path: modules/hal/xtensa
      groups:
        - hal
    - name: hostap
      path: modules/lib/hostap
      revision: e31fa6764a920623202b74e85e3848903351cdcb
    - name: liblc3
      revision: 1a5938ebaca4f13fe79ce074f5dee079783aa29f
      path: modules/lib/liblc3
    - name: libmetal
      revision: 3e8781aae9d7285203118c05bc01d4eb0ca565a7
      path: modules/hal/libmetal
      groups:
        - hal
    - name: littlefs
      path: modules/fs/littlefs
      groups:
        - fs
      revision: 57f74e27d7a0ff9f0c8581df6bd7c3d475f27b85
    - name: loramac-node
      revision: 88deb45109317473ac5706e97a6b8bbeb524aab1
      path: modules/lib/loramac-node
    - name: lvgl
      revision: 2b498e6f36d6b82ae1da12c8b7742e318624ecf5
      path: modules/lib/gui/lvgl
    - name: mbedtls
      revision: 4952e1328529ee549d412b498ea71c54f30aa3b1
      path: modules/crypto/mbedtls
      groups:
        - crypto
    - name: mcuboot
<<<<<<< HEAD
      revision: ee7cde71f36b44540cb26a439d80d55c39cfc5e8
=======
      revision: a2bc982b3379d51fefda3e17a6a067342dce1a8b
>>>>>>> 6dce2332
      path: bootloader/mcuboot
      groups:
        - bootloader
    - name: mipi-sys-t
      path: modules/debug/mipi-sys-t
      groups:
        - debug
      revision: 71ace1f5caa03e56c8740a09863e685efb4b2360
    - name: net-tools
      revision: 93acc8bac4661e74e695eb1aea94c7c5262db2e2
      path: tools/net-tools
      groups:
        - tools
    - name: nrf_hw_models
      revision: fbc6e614686b69dfa56f9694350b9488cf83d3f7
      path: modules/bsim_hw_models/nrf_hw_models
    - name: nrf_wifi
      revision: 9612cd0f90946aa5c737530c57de2e894e16088f
      path: modules/lib/nrf_wifi
    - name: open-amp
      revision: 52bb1783521c62c019451cee9b05b8eda9d7425f
      path: modules/lib/open-amp
    - name: openthread
      revision: 2aeb8b833ba760ec29d5f340dd1ce7bcb61c5d56
      path: modules/lib/openthread
    - name: percepio
      path: modules/debug/percepio
      revision: 0d44033c744978ca2505a06640b4f6964c5411e6
      groups:
        - debug
    - name: picolibc
      path: modules/lib/picolibc
      revision: 82d62ed1ac55b4e34a12d0390aced2dc9af13fc9
    - name: segger
      revision: cf56b1d9c80f81a26e2ac5727c9cf177116a4692
      path: modules/debug/segger
      groups:
        - debug
    - name: tinycrypt
      revision: 1012a3ebee18c15ede5efc8332ee2fc37817670f
      path: modules/crypto/tinycrypt
      groups:
        - crypto
    - name: trusted-firmware-a
      revision: 713ffbf96c5bcbdeab757423f10f73eb304eff07
      path: modules/tee/tf-a/trusted-firmware-a
      groups:
        - tee
    - name: trusted-firmware-m
      revision: fa020a8b001843bb5a115bc4692eaf6787e3d1de
      path: modules/tee/tf-m/trusted-firmware-m
      groups:
        - tee
    - name: uoscore-uedhoc
      revision: 84ef879a46d7bfd9a423fbfb502b04289861f9ea
      path: modules/lib/uoscore-uedhoc
    - name: zcbor
      revision: 44c47c4be2721ca1a7099f9bc1bb1d90bdb90048
      path: modules/lib/zcbor
  # zephyr-keep-sorted-stop
    - name: golioth
      path: modules/lib/golioth
      revision: 89515756cf7fe0a8b44fb23ca4e372cefdf487f8
      url: https://github.com/DDC-NDRS/golioth-zephyr-sdk.git
      import: west-external.yml
    - name: thingset
      path: modules/lib/thingset
      revision: 2cd8dda5a38038a1a75667d9369f8e976f908ebf
    - name: thingset-node-c
      path: modules/lib/thingset-node-c
      revision: ecd807b7ab26f3b0fd818b2118b2258736851a22

  self:
    path: zephyr_rtos
    west-commands: scripts/west-commands.yml
    import: submanifests<|MERGE_RESOLUTION|>--- conflicted
+++ resolved
@@ -300,11 +300,7 @@
       groups:
         - crypto
     - name: mcuboot
-<<<<<<< HEAD
-      revision: ee7cde71f36b44540cb26a439d80d55c39cfc5e8
-=======
-      revision: a2bc982b3379d51fefda3e17a6a067342dce1a8b
->>>>>>> 6dce2332
+      revision: 3e2c4136359b3be8fba21546a34c5c2e85290e05
       path: bootloader/mcuboot
       groups:
         - bootloader
