--- conflicted
+++ resolved
@@ -210,11 +210,7 @@
       groups:
         - hal
     - name: hal_nxp
-<<<<<<< HEAD
-      revision: c721ef4cdd0fae8a4f7b116e699c3e3f7764a5f8
-=======
-      revision: e4ab95e7409f2c4e5c7a4f482aa66360433d9f60
->>>>>>> e93279e7
+      revision: 76fb2c718c3d11464cee2a9806bfbd2ca73ff08d
       path: modules/hal/nxp
       groups:
         - hal
