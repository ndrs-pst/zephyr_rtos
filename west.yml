# The west manifest file for upstream Zephyr.
#
# The per-installation west configuration file, .west/config, sets the
# path to the project containing this file in the [manifest] section's
# "path" variable.
#
# You are free to create your own manifest files and put them in any
# repository you want, to create your own custom Zephyr installations.
# For example, you could create a manifest file in your own out of
# tree application directory, which would pull this zephyr repository
# in as an ordinary project.
#
# You can pass your manifest repositories to west init when creating a
# new Zephyr installation. See the west documentation for more
# information.

manifest:
  defaults:
    remote: upstream

  remotes:
    - name: upstream
      url-base: https://github.com/zephyrproject-rtos
    - name: babblesim
      url-base: https://github.com/BabbleSim

  group-filter: [-babblesim, -optional]

  #
  # Please add items below based on alphabetical order
  projects:
    - name: acpica
      revision: 8d24867bc9c9d81c81eeac59391cda59333affd4
      path: modules/lib/acpica
    - name: bsim
      repo-path: babblesim-manifest
      revision: 9351ae1ad44864a49c351f9704f65f43046abeb0
      path: tools/bsim
      groups:
        - babblesim
    - name: babblesim_base
      remote: babblesim
      repo-path: base
      path: tools/bsim/components
      revision: 4bd907be0b2abec3b31a23fd8ca98db2a07209d2
      groups:
        - babblesim
    - name: babblesim_ext_2G4_libPhyComv1
      remote: babblesim
      repo-path: ext_2G4_libPhyComv1
      path: tools/bsim/components/ext_2G4_libPhyComv1
      revision: 93f5eba512c438b0c9ebc1b1a947517c865b3643
      groups:
        - babblesim
    - name: babblesim_ext_2G4_phy_v1
      remote: babblesim
      repo-path: ext_2G4_phy_v1
      path: tools/bsim/components/ext_2G4_phy_v1
      revision: 04eeb3c3794444122fbeeb3715f4233b0b50cfbb
      groups:
        - babblesim
    - name: babblesim_ext_2G4_channel_NtNcable
      remote: babblesim
      repo-path: ext_2G4_channel_NtNcable
      path: tools/bsim/components/ext_2G4_channel_NtNcable
      revision: 20a38c997f507b0aa53817aab3d73a462fff7af1
      groups:
        - babblesim
    - name: babblesim_ext_2G4_channel_multiatt
      remote: babblesim
      repo-path: ext_2G4_channel_multiatt
      path: tools/bsim/components/ext_2G4_channel_multiatt
      revision: bde72a57384dde7a4310bcf3843469401be93074
      groups:
        - babblesim
    - name: babblesim_ext_2G4_modem_magic
      remote: babblesim
      repo-path: ext_2G4_modem_magic
      path: tools/bsim/components/ext_2G4_modem_magic
      revision: edfcda2d3937a74be0a59d6cd47e0f50183453da
      groups:
        - babblesim
    - name: babblesim_ext_2G4_modem_BLE_simple
      remote: babblesim
      repo-path: ext_2G4_modem_BLE_simple
      path: tools/bsim/components/ext_2G4_modem_BLE_simple
      revision: a38d2d24b04a6f970a225d1316047256ebf5a539
      groups:
        - babblesim
    - name: babblesim_ext_2G4_device_burst_interferer
      remote: babblesim
      repo-path: ext_2G4_device_burst_interferer
      path: tools/bsim/components/ext_2G4_device_burst_interferer
      revision: 5b5339351d6e6a2368c686c734dc8b2fc65698fc
      groups:
        - babblesim
    - name: babblesim_ext_2G4_device_WLAN_actmod
      remote: babblesim
      repo-path: ext_2G4_device_WLAN_actmod
      path: tools/bsim/components/ext_2G4_device_WLAN_actmod
      revision: 9cb6d8e72695f6b785e57443f0629a18069d6ce4
      groups:
        - babblesim
    - name: babblesim_ext_2G4_device_playback
      remote: babblesim
      repo-path: ext_2G4_device_playback
      path: tools/bsim/components/ext_2G4_device_playback
      revision: abb48cd71ddd4e2a9022f4bf49b2712524c483e8
      groups:
        - babblesim
    - name: babblesim_ext_libCryptov1
      remote: babblesim
      repo-path: ext_libCryptov1
      path: tools/bsim/components/ext_libCryptov1
      revision: eed6d7038e839153e340bd333bc43541cb90ba64
      groups:
        - babblesim
    - name: cmsis
      revision: 11e93bd9fe672e0aaf7d766d01332dd84b76436f
      path: modules/hal/cmsis
      groups:
        - hal
    - name: cmsis-dsp
      revision: 6489e771e9c405f1763b52d64a3f17a1ec488ace
      path: modules/lib/cmsis-dsp
    - name: cmsis-nn
      revision: 0c8669d81381ccf3b1a01d699f3b68b50134a99f
      path: modules/lib/cmsis-nn
    - name: edtt
      revision: 8d7b543d4d2f2be0f78481e4e1d8d73a88024803
      path: tools/edtt
      groups:
        - tools
    - name: fatfs
      revision: 1c156b2db4d4d2f9289ef0aa1876e4a0f864b9ea
      path: modules/fs/fatfs
      groups:
        - fs
    - name: hal_adi
      revision: 2858da5ab4a7a01cde48a41818a1a6693529f68d
      path: modules/hal/adi
      groups:
        - hal
    - name: hal_altera
      revision: 0d225ddd314379b32355a00fb669eacf911e750d
      path: modules/hal/altera
      groups:
        - hal
    - name: hal_ambiq
      revision: 367ae6a0396e3074bebbd55ef72f8e577168e567
      path: modules/hal/ambiq
      groups:
        - hal
    - name: hal_atmel
      revision: dcd4dad5e91c6a8f5e2744b04816bf0c30a90a13
      path: modules/hal/atmel
      groups:
        - hal
    - name: hal_espressif
      revision: 99dce9490ef4a84ddffe75c9d8853b30008c64bc
      path: modules/hal/espressif
      west-commands: west/west-commands.yml
      groups:
        - hal
    - name: hal_ethos_u
      revision: 8e2cf756b474eff9a32a9bdf1775d9620f1eadcf
      path: modules/hal/ethos_u
      groups:
        - hal
    - name: hal_gigadevice
      revision: 2994b7dde8b0b0fa9b9c0ccb13474b6a486cddc3
      path: modules/hal/gigadevice
      groups:
        - hal
    - name: hal_infineon
      revision: f25734a72c585f6675e8254a382e80e78a3cd03a
      path: modules/hal/infineon
      groups:
        - hal
    - name: hal_intel
      revision: 0905a528623de56b1bedf817536321bcdbc0efae
      path: modules/hal/intel
      groups:
        - hal
    - name: hal_microchip
      revision: 71eba057c0cb7fc11b6f33eb40a82f1ebe2c571c
      path: modules/hal/microchip
      groups:
        - hal
    - name: hal_nordic
      revision: ab5cb2e2faeb1edfad7a25286dcb513929ae55da
      path: modules/hal/nordic
      groups:
        - hal
    - name: hal_nuvoton
      revision: 466c3eed9c98453fb23953bf0e0427fea01924be
      path: modules/hal/nuvoton
      groups:
        - hal
    - name: hal_nxp
<<<<<<< HEAD
      revision: 862e001504bd6e0a4feade6a718e9f973116849c
=======
      revision: 21100a1b7d14fd2961249469f2102005fef12c12
>>>>>>> 8dcb50e8
      path: modules/hal/nxp
      groups:
        - hal
    - name: hal_openisa
      revision: eabd530a64d71de91d907bad257cd61aacf607bc
      path: modules/hal/openisa
      groups:
        - hal
    - name: hal_quicklogic
      revision: bad894440fe72c814864798c8e3a76d13edffb6c
      path: modules/hal/quicklogic
      repo-path: hal_quicklogic
      groups:
        - hal
    - name: hal_renesas
      path: modules/hal/renesas
      revision: a8cd5ed480a31982a86dab8952ac8baaf646c3cb
      groups:
        - hal
    - name: hal_rpi_pico
      path: modules/hal/rpi_pico
      revision: fba7162cc7bee06d0149622bbcaac4e41062d368
      groups:
        - hal
    - name: hal_silabs
      revision: a09dd1b82b24aa3060e162c0dfa40026c0dba450
      path: modules/hal/silabs
      groups:
        - hal
    - name: hal_st
      revision: b77157f6bc4395e398d90ab02a7d2cbc01ab2ce7
      path: modules/hal/st
      groups:
        - hal
    - name: hal_stm32
      revision: 10646b972aa8ee7ffe0252c6828239b6ecfeefc1
      path: modules/hal/stm32
      groups:
        - hal
    - name: hal_telink
      revision: 4226c7fc17d5a34e557d026d428fc766191a0800
      path: modules/hal/telink
      groups:
        - hal
    - name: hal_ti
      revision: b85f86e51fc4d47c4c383d320d64d52d4d371ae4
      path: modules/hal/ti
      groups:
        - hal
    - name: hal_wurthelektronik
      revision: e5bcb2eac1bb9639ce13b4dafc78eb254e014342
      path: modules/hal/wurthelektronik
      groups:
        - hal
    - name: hal_xtensa
      revision: a2d658525b16c57bea8dd565f5bd5167e4b9f1ee
      path: modules/hal/xtensa
      groups:
        - hal
    - name: hostap
      repo-path: hostap
      path: modules/lib/hostap
      revision: 83574f533fb5c6808af0d9872741d72d48be2f98
    - name: libmetal
      revision: 243eed541b9c211a2ce8841c788e62ddce84425e
      path: modules/hal/libmetal
      groups:
        - hal
    - name: liblc3
      revision: 1a5938ebaca4f13fe79ce074f5dee079783aa29f
      path: modules/lib/liblc3
    - name: littlefs
      path: modules/fs/littlefs
      groups:
        - fs
      revision: 408c16a909dd6cf128874a76f21c793798c9e423
    - name: loramac-node
      revision: 88deb45109317473ac5706e97a6b8bbeb524aab1
      path: modules/lib/loramac-node
    - name: lvgl
      revision: 2b498e6f36d6b82ae1da12c8b7742e318624ecf5
      path: modules/lib/gui/lvgl
    - name: mbedtls
      revision: 2f24831ee13d399ce019c4632b0bcd440a713f7c
      path: modules/crypto/mbedtls
      groups:
        - crypto
    - name: mcuboot
      revision: 3243fbda4e48aaafcb5acf6dc2add0857473517a
      path: bootloader/mcuboot
    - name: mipi-sys-t
      path: modules/debug/mipi-sys-t
      groups:
        - debug
      revision: 71ace1f5caa03e56c8740a09863e685efb4b2360
    - name: net-tools
      revision: 7c7a856814d7f27509c8511fef14cec21f7d0c30
      path: tools/net-tools
      groups:
        - tools
    - name: nrf_hw_models
      revision: 6c389b9b5fa0a079cd4502e69d375da4c0c289b7
      path: modules/bsim_hw_models/nrf_hw_models
    - name: open-amp
      revision: da78aea63159771956fe0c9263f2e6985b66e9d5
      path: modules/lib/open-amp
    - name: openthread
      revision: 3873c6fcd5a8a9dd01b71e8efe32ef5dc7923bb1
      path: modules/lib/openthread
    - name: percepio
      path: modules/debug/percepio
      revision: 1a67f3e2dbc2a8d53e5248d72bac946db381692d
      groups:
        - debug
    - name: picolibc
      path: modules/lib/picolibc
      revision: 764ef4e401a8f4c6a86ab723533841f072885a5b
    - name: segger
      revision: b011c45b585e097d95d9cf93edf4f2e01588d3cd
      path: modules/debug/segger
      groups:
        - debug
    - name: tinycrypt
      revision: 1012a3ebee18c15ede5efc8332ee2fc37817670f
      path: modules/crypto/tinycrypt
      groups:
        - crypto
    - name: trusted-firmware-m
      revision: bdc4df1734b870de43237d56eb1b2a7af016ee95
      path: modules/tee/tf-m/trusted-firmware-m
      groups:
        - tee
    - name: trusted-firmware-a
      revision: 421dc050278287839f5c70019bd6aec617f2bbdb
      path: modules/tee/tf-a/trusted-firmware-a
      groups:
        - tee
    - name: uoscore-uedhoc
      revision: 84ef879a46d7bfd9a423fbfb502b04289861f9ea
      path: modules/lib/uoscore-uedhoc
    - name: zcbor
      revision: 2d2edb19d0112400b6579ef0503f9a974f745b2e
      path: modules/lib/zcbor
    - name: golioth
      path: modules/lib/golioth
      revision: 89515756cf7fe0a8b44fb23ca4e372cefdf487f8
      url: https://github.com/DDC-NDRS/golioth-zephyr-sdk.git
      import: west-external.yml

  self:
    path: zephyr_rtos
    west-commands: scripts/west-commands.yml
    import: submanifests<|MERGE_RESOLUTION|>--- conflicted
+++ resolved
@@ -198,11 +198,7 @@
       groups:
         - hal
     - name: hal_nxp
-<<<<<<< HEAD
-      revision: 862e001504bd6e0a4feade6a718e9f973116849c
-=======
       revision: 21100a1b7d14fd2961249469f2102005fef12c12
->>>>>>> 8dcb50e8
       path: modules/hal/nxp
       groups:
         - hal
