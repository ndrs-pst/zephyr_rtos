# The west manifest file for upstream Zephyr.
#
# The per-installation west configuration file, .west/config, sets the
# path to the project containing this file in the [manifest] section's
# "path" variable.
#
# You are free to create your own manifest files and put them in any
# repository you want, to create your own custom Zephyr installations.
# For example, you could create a manifest file in your own out of
# tree application directory, which would pull this zephyr repository
# in as an ordinary project.
#
# You can pass your manifest repositories to west init when creating a
# new Zephyr installation. See the west documentation for more
# information.

manifest:
  defaults:
    remote: upstream

  remotes:
    - name: upstream
      url-base: https://github.com/zephyrproject-rtos
    - name: babblesim
      url-base: https://github.com/BabbleSim

  group-filter: [-babblesim, -optional]

  #
  # Please add items below based on alphabetical order
  # zephyr-keep-sorted-start re(^\s+\- name:)
  projects:
    - name: acpica
      revision: 8d24867bc9c9d81c81eeac59391cda59333affd4
      path: modules/lib/acpica
    - name: babblesim_base
      remote: babblesim
      repo-path: base
      path: tools/bsim/components
      revision: f65b51253f401591b0b734905ddb52b8d554a7d1
      groups:
        - babblesim
    - name: babblesim_ext_2G4_channel_NtNcable
      remote: babblesim
      repo-path: ext_2G4_channel_NtNcable
      path: tools/bsim/components/ext_2G4_channel_NtNcable
      revision: 20a38c997f507b0aa53817aab3d73a462fff7af1
      groups:
        - babblesim
    - name: babblesim_ext_2G4_channel_multiatt
      remote: babblesim
      repo-path: ext_2G4_channel_multiatt
      path: tools/bsim/components/ext_2G4_channel_multiatt
      revision: bde72a57384dde7a4310bcf3843469401be93074
      groups:
        - babblesim
    - name: babblesim_ext_2G4_device_WLAN_actmod
      remote: babblesim
      repo-path: ext_2G4_device_WLAN_actmod
      path: tools/bsim/components/ext_2G4_device_WLAN_actmod
      revision: 9cb6d8e72695f6b785e57443f0629a18069d6ce4
      groups:
        - babblesim
    - name: babblesim_ext_2G4_device_burst_interferer
      remote: babblesim
      repo-path: ext_2G4_device_burst_interferer
      path: tools/bsim/components/ext_2G4_device_burst_interferer
      revision: 5b5339351d6e6a2368c686c734dc8b2fc65698fc
      groups:
        - babblesim
    - name: babblesim_ext_2G4_device_playback
      remote: babblesim
      repo-path: ext_2G4_device_playback
      path: tools/bsim/components/ext_2G4_device_playback
      revision: abb48cd71ddd4e2a9022f4bf49b2712524c483e8
      groups:
        - babblesim
    - name: babblesim_ext_2G4_libPhyComv1
      remote: babblesim
      repo-path: ext_2G4_libPhyComv1
      path: tools/bsim/components/ext_2G4_libPhyComv1
      revision: 23e7a84f5bc452a361ab30acf3abb9dbdb57e9a8
      groups:
        - babblesim
    - name: babblesim_ext_2G4_modem_BLE_simple
      remote: babblesim
      repo-path: ext_2G4_modem_BLE_simple
      path: tools/bsim/components/ext_2G4_modem_BLE_simple
      revision: 3712283f0bd3a982f620908579c99af35e969554
      groups:
        - babblesim
    - name: babblesim_ext_2G4_modem_magic
      remote: babblesim
      repo-path: ext_2G4_modem_magic
      path: tools/bsim/components/ext_2G4_modem_magic
      revision: d8281acb634895c8a769489c27146bdfe1a54938
      groups:
        - babblesim
    - name: babblesim_ext_2G4_phy_v1
      remote: babblesim
      repo-path: ext_2G4_phy_v1
      path: tools/bsim/components/ext_2G4_phy_v1
      revision: b0e49ae3dd4d6d0f2286fd1392cee1b5206f5bbc
      groups:
        - babblesim
    - name: babblesim_ext_libCryptov1
      remote: babblesim
      repo-path: ext_libCryptov1
      path: tools/bsim/components/ext_libCryptov1
      revision: da246018ebe031e4fe4a8228187fb459e9f3b2fa
      groups:
        - babblesim
    - name: bsim
      repo-path: babblesim-manifest
      revision: dcf997c28b5cc2dc21ae876b64b31ff72b786210
      path: tools/bsim
      groups:
        - babblesim
    - name: cmsis
      revision: a863984ece5a74a49ce3eb0f68cd0f44eef7b505
      path: modules/hal/cmsis
      groups:
        - hal
    - name: cmsis-dsp
      revision: 97512610ec92058f0119450b9e743eeb7e95b5c8
      path: modules/lib/cmsis-dsp
    - name: cmsis-nn
      revision: e9328d612ea3ea7d0d210d3ac16ea8667c01abdd
      path: modules/lib/cmsis-nn
    - name: cmsis_6
      repo-path: CMSIS_6
      revision: 887b9bf6f276a4c89edd5e2bdafbe199015f2350
      path: modules/hal/cmsis_6
      groups:
        - hal
    - name: edtt
      revision: c282625e694f0b53ea53e13231ea6d2f49411768
      path: tools/edtt
      groups:
        - tools
    - name: fatfs
      revision: 79df0453c1652cae50949f11bde2d2e541159955
      path: modules/fs/fatfs
      groups:
        - fs
    - name: hal_adi
      revision: 4a189d5d2d20267084d9066cd0c4548dd730f809
      path: modules/hal/adi
      groups:
        - hal
    - name: hal_afbr
      revision: 4e1eea7ea283db9d9ce529b0e9f89c0b5c2660e3
      path: modules/hal/afbr
      groups:
        - hal
    - name: hal_ambiq
      revision: 5efc0228528a8adce5eae0d226fac85d2551eb3b
      path: modules/hal/ambiq
      groups:
        - hal
    - name: hal_atmel
      revision: 61d1a65ab64ba6ba2bd46b826b3166255ea108f5
      path: modules/hal/atmel
      groups:
        - hal
    - name: hal_bouffalolab
      path: modules/hal/bouffalolab
      revision: 89df8327276755b5935dc4cc2f2f68e27a8dba3d
      groups:
        - hal
    - name: hal_espressif
      revision: af6cfa2e3e7098b596062ab516b80a48a7ba7332
      path: modules/hal/espressif
      west-commands: west/west-commands.yml
      groups:
        - hal
    - name: hal_ethos_u
      revision: fd5d5b7b36b209f2c48635de5d6c9b8dbf0bfff0
      path: modules/hal/ethos_u
      groups:
        - hal
    - name: hal_gigadevice
      revision: ee0e31302c21b2a465dc303b3ced8c606c2167c8
      path: modules/hal/gigadevice
      groups:
        - hal
    - name: hal_infineon
      revision: 26ccd68277fdb41db550fce2ffda6ab652d74ae6
      path: modules/hal/infineon
      groups:
        - hal
    - name: hal_intel
      revision: 82a33b2de29523d9ce572b3d0110a808665cd3ff
      path: modules/hal/intel
      groups:
        - hal
    - name: hal_microchip
      revision: 89754d87258945ceb1cff8ecee0ddd8852396ae8
      path: modules/hal/microchip
      groups:
        - hal
    - name: hal_nordic
      revision: 7858281d843468fe53c829995fb63f45a227387a
      path: modules/hal/nordic
      groups:
        - hal
    - name: hal_nuvoton
      revision: 602db600cae5275ab0946de696a6068d769a6b3d
      path: modules/hal/nuvoton
      groups:
        - hal
    - name: hal_nxp
<<<<<<< HEAD
      revision: 915b656958f8966597ad81aacb54d2bd078a4d7d
=======
      revision: a7f64ac242138179b7f893eb440ccb0c5655f8e9
>>>>>>> 7a65336e
      path: modules/hal/nxp
      groups:
        - hal
    - name: hal_openisa
      revision: eabd530a64d71de91d907bad257cd61aacf607bc
      path: modules/hal/openisa
      groups:
        - hal
    - name: hal_quicklogic
      revision: bad894440fe72c814864798c8e3a76d13edffb6c
      path: modules/hal/quicklogic
      groups:
        - hal
    - name: hal_renesas
      path: modules/hal/renesas
      revision: a279c14e196cb0904593035888a334dcd2c720bd
      groups:
        - hal
    - name: hal_rpi_pico
      path: modules/hal/rpi_pico
      revision: 09e957522da60581cf7958b31f8e625d969c69a5
      groups:
        - hal
    - name: hal_sifli
      revision: 7be421088b6fa2910917f3f8b656ded01e21b4e8
      path: modules/hal/sifli
      groups:
        - hal
    - name: hal_silabs
      revision: 5d75cba8a1b0e9a747ae387d9ffbb1bf7cd8c529
      path: modules/hal/silabs
      groups:
        - hal
    - name: hal_st
      revision: 6d963459acecfd2f9748ab506385a3188d8768f0
      path: modules/hal/st
      groups:
        - hal
    - name: hal_stm32
      revision: e851a702365685b20c88a83b29054ae171c4a1cd
      path: modules/hal/stm32
      groups:
        - hal
    - name: hal_tdk
      revision: 6727477af1e46fa43878102489b9672a9d24e39f
      path: modules/hal/tdk
      groups:
        - hal
    - name: hal_telink
      revision: 4226c7fc17d5a34e557d026d428fc766191a0800
      path: modules/hal/telink
      groups:
        - hal
    - name: hal_ti
      revision: cc049020152585c4e968b83c084d230234b6d852
      path: modules/hal/ti
      groups:
        - hal
    - name: hal_wch
      revision: 6dd313768b5f4cc69baeac4ce6e59f2038eb8ce5
      path: modules/hal/wch
      groups:
        - hal
    - name: hal_wurthelektronik
      revision: 7c1297ea071d03289112eb24e789c89c7095c0a2
      path: modules/hal/wurthelektronik
      groups:
        - hal
    - name: hal_xtensa
      revision: 3cc9e3a9360be5c96c956dce84064b85439b6769
      path: modules/hal/xtensa
      groups:
        - hal
    - name: hostap
      path: modules/lib/hostap
      revision: 6086dea5ee7406e1eede7f2ca6dff1b00b0f04e2
    - name: liblc3
      revision: 48bbd3eacd36e99a57317a0a4867002e0b09e183
      path: modules/lib/liblc3
    - name: libmctp
      revision: b97860e78998551af99931ece149eeffc538bdb1
      path: modules/lib/libmctp
    - name: libmetal
      revision: 91d38634d1882f0a2151966f8c5c230ce1c0de7b
      path: modules/hal/libmetal
      groups:
        - hal
    - name: libsbc
      revision: 8e1beda02acb8972e29e6edbb423f7cafe16e445
      path: modules/lib/libsbc
    - name: littlefs
      path: modules/fs/littlefs
      groups:
        - fs
      revision: 32fa5540b5dacb1622664713acefcb46445f01e6
    - name: lora-basics-modem
      revision: 9a14f6772c1d6e303bacb2d594c8063bb804b6ee
      path: modules/lib/lora-basics-modem
    - name: loramac-node
      revision: 88deb45109317473ac5706e97a6b8bbeb524aab1
      path: modules/lib/loramac-node
    - name: lvgl
      revision: c016f72d4c125098287be5e83c0f1abed4706ee5
      path: modules/lib/gui/lvgl
    - name: mbedtls
      revision: c5b06d89c9c498d8fc8659ce31f7e53137b6270f
      path: modules/crypto/mbedtls
      groups:
        - crypto
    - name: mcuboot
      revision: 6d222a81a4be634c8140246c0d5b3ab72e75e431
      path: bootloader/mcuboot
      groups:
        - bootloader
    - name: mipi-sys-t
      path: modules/debug/mipi-sys-t
      groups:
        - debug
      revision: 5a9d6055b62edc54566d6d0034d9daec91749b98
    - name: nanopb
      revision: 5499fd4c9a478f8139eeb07a82c3b4468d6067f7
      path: modules/lib/nanopb
    - name: net-tools
      revision: 64d7acc661ae2772282570f21beab85d02f2f35c
      path: tools/net-tools
      groups:
        - tools
    - name: nrf_hw_models
      revision: 26ed181181eed53e400db8f63fa83c566a05d971
      path: modules/bsim_hw_models/nrf_hw_models
    - name: nrf_wifi
      revision: a39e9b155830461c9d1cf587afb151b894369b91
      path: modules/lib/nrf_wifi
    - name: open-amp
      revision: c30a6d8b92fcebdb797fc1a7698e8729e250f637
      path: modules/lib/open-amp
    - name: openthread
      revision: 2bc7712f57af22058770d1ef131ad3da79a0c764
      path: modules/lib/openthread
    - name: percepio
      path: modules/debug/percepio
      revision: 132ed87d617578a6cb70a2443f43e117c315e0f0
      groups:
        - debug
    - name: picolibc
      path: modules/lib/picolibc
      revision: ca8b6ebba5226a75545e57a140443168a26ba664
    - name: segger
      revision: 9f08435a79d41133d7046b7c59d1b25929eda450
      path: modules/debug/segger
      groups:
        - debug
    - name: trusted-firmware-a
      revision: 0a29cac8fe0f7bdb835b469d9ea11b8e17377a92
      path: modules/tee/tf-a/trusted-firmware-a
      groups:
        - tee
    - name: trusted-firmware-m
      revision: 04aa7243e04946b5422b124bea9c0675ab6b120f
      path: modules/tee/tf-m/trusted-firmware-m
      groups:
        - tee
    - name: uoscore-uedhoc
      revision: 54abc109c9c0adfd53c70077744c14e454f04f4a
      path: modules/lib/uoscore-uedhoc
    - name: zcbor
      revision: 1f622967bd4d19ca2fa50a9ad5d0a9f66ef330ec
      path: modules/lib/zcbor
  # zephyr-keep-sorted-stop
    - name: thingset
      path: modules/lib/thingset
      revision: 84c603f181928dd057989a3b305cb46f14ac2644
    - name: thingset-node-c
      path: modules/lib/thingset-node-c
      revision: c3b935185fd5e68ff232e78d5ac6a67415f1fce1
    - name: FlashDB
      path: modules/lib/flashdb
      revision: eac65043a7b3abaddaa7db82268d5ba8fd8176b9

  self:
    path: zephyr_rtos
    west-commands: scripts/west-commands.yml
    import: submanifests<|MERGE_RESOLUTION|>--- conflicted
+++ resolved
@@ -210,11 +210,7 @@
       groups:
         - hal
     - name: hal_nxp
-<<<<<<< HEAD
       revision: 915b656958f8966597ad81aacb54d2bd078a4d7d
-=======
-      revision: a7f64ac242138179b7f893eb440ccb0c5655f8e9
->>>>>>> 7a65336e
       path: modules/hal/nxp
       groups:
         - hal
