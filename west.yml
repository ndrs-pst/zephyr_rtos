# The west manifest file for upstream Zephyr.
#
# The per-installation west configuration file, .west/config, sets the
# path to the project containing this file in the [manifest] section's
# "path" variable.
#
# You are free to create your own manifest files and put them in any
# repository you want, to create your own custom Zephyr installations.
# For example, you could create a manifest file in your own out of
# tree application directory, which would pull this zephyr repository
# in as an ordinary project.
#
# You can pass your manifest repositories to west init when creating a
# new Zephyr installation. See the west documentation for more
# information.

manifest:
  defaults:
    remote: upstream

  remotes:
    - name: upstream
      url-base: https://github.com/zephyrproject-rtos
    - name: babblesim
      url-base: https://github.com/BabbleSim

  group-filter: [-babblesim, -optional]

  #
  # Please add items below based on alphabetical order
  # zephyr-keep-sorted-start re(^\s+\- name:)
  projects:
    - name: acpica
      revision: 8d24867bc9c9d81c81eeac59391cda59333affd4
      path: modules/lib/acpica
    - name: babblesim_base
      remote: babblesim
      repo-path: base
      path: tools/bsim/components
      revision: 2cfac3dca2071452ae481d115d8541880568753d
      groups:
        - babblesim
    - name: babblesim_ext_2G4_channel_NtNcable
      remote: babblesim
      repo-path: ext_2G4_channel_NtNcable
      path: tools/bsim/components/ext_2G4_channel_NtNcable
      revision: 20a38c997f507b0aa53817aab3d73a462fff7af1
      groups:
        - babblesim
    - name: babblesim_ext_2G4_channel_multiatt
      remote: babblesim
      repo-path: ext_2G4_channel_multiatt
      path: tools/bsim/components/ext_2G4_channel_multiatt
      revision: bde72a57384dde7a4310bcf3843469401be93074
      groups:
        - babblesim
    - name: babblesim_ext_2G4_device_WLAN_actmod
      remote: babblesim
      repo-path: ext_2G4_device_WLAN_actmod
      path: tools/bsim/components/ext_2G4_device_WLAN_actmod
      revision: 9cb6d8e72695f6b785e57443f0629a18069d6ce4
      groups:
        - babblesim
    - name: babblesim_ext_2G4_device_burst_interferer
      remote: babblesim
      repo-path: ext_2G4_device_burst_interferer
      path: tools/bsim/components/ext_2G4_device_burst_interferer
      revision: 5b5339351d6e6a2368c686c734dc8b2fc65698fc
      groups:
        - babblesim
    - name: babblesim_ext_2G4_device_playback
      remote: babblesim
      repo-path: ext_2G4_device_playback
      path: tools/bsim/components/ext_2G4_device_playback
      revision: abb48cd71ddd4e2a9022f4bf49b2712524c483e8
      groups:
        - babblesim
    - name: babblesim_ext_2G4_libPhyComv1
      remote: babblesim
      repo-path: ext_2G4_libPhyComv1
      path: tools/bsim/components/ext_2G4_libPhyComv1
      revision: e18e41e8e3fa9f996559ed98b9238a5702dcdd36
      groups:
        - babblesim
    - name: babblesim_ext_2G4_modem_BLE_simple
      remote: babblesim
      repo-path: ext_2G4_modem_BLE_simple
      path: tools/bsim/components/ext_2G4_modem_BLE_simple
      revision: 4d2379de510684cd4b1c3bbbb09bce7b5a20bc1f
      groups:
        - babblesim
    - name: babblesim_ext_2G4_modem_magic
      remote: babblesim
      repo-path: ext_2G4_modem_magic
      path: tools/bsim/components/ext_2G4_modem_magic
      revision: edfcda2d3937a74be0a59d6cd47e0f50183453da
      groups:
        - babblesim
    - name: babblesim_ext_2G4_phy_v1
      remote: babblesim
      repo-path: ext_2G4_phy_v1
      path: tools/bsim/components/ext_2G4_phy_v1
      revision: 8964ed1eb94606c2ea555340907bdc5171793e65
      groups:
        - babblesim
    - name: babblesim_ext_libCryptov1
      remote: babblesim
      repo-path: ext_libCryptov1
      path: tools/bsim/components/ext_libCryptov1
      revision: da246018ebe031e4fe4a8228187fb459e9f3b2fa
      groups:
        - babblesim
    - name: bsim
      repo-path: babblesim-manifest
      revision: 2ba22a0608ad9f46da1b96ee5121af357053c791
      path: tools/bsim
      groups:
        - babblesim
    - name: cmsis
      revision: 2a3de69609190ac4af673dc2b3e460e9ce158c6b
      path: modules/hal/cmsis
      groups:
        - hal
    - name: cmsis-dsp
      revision: 97512610ec92058f0119450b9e743eeb7e95b5c8
      path: modules/lib/cmsis-dsp
    - name: cmsis-nn
      revision: e9328d612ea3ea7d0d210d3ac16ea8667c01abdd
      path: modules/lib/cmsis-nn
    - name: cmsis_6
      repo-path: CMSIS_6
      revision: 73582be53fcfd3b6d0742f3fabc742d8b6347bdc
      path: modules/hal/cmsis_6
      groups:
        - hal
    - name: edtt
      revision: b9ca3c7030518f07b7937dacf970d37a47865a76
      path: tools/edtt
      groups:
        - tools
    - name: fatfs
      revision: a1d1ab945ab5da6e62f60142ab170d74b1ba4023
      path: modules/fs/fatfs
      groups:
        - fs
    - name: hal_adi
      revision: eeb155f7382343438114605963ae64436cc53434
      path: modules/hal/adi
      groups:
        - hal
    - name: hal_afbr
      revision: 4e1eea7ea283db9d9ce529b0e9f89c0b5c2660e3
      path: modules/hal/afbr
      groups:
        - hal
    - name: hal_ambiq
      revision: 5546a303ac04b7bc728b2c92ff1b1009ea795a22
      path: modules/hal/ambiq
      groups:
        - hal
    - name: hal_atmel
      revision: 61d1a65ab64ba6ba2bd46b826b3166255ea108f5
      path: modules/hal/atmel
      groups:
        - hal
    - name: hal_bouffalolab
      path: modules/hal/bouffalolab
      revision: a2276fb0c6ed0eaa6062aa0790500ab32dcaae9c
      groups:
        - hal
    - name: hal_espressif
      revision: 167cd7166041794a06128f61bf83934c15348b1c
      path: modules/hal/espressif
      west-commands: west/west-commands.yml
      groups:
        - hal
    - name: hal_ethos_u
      revision: fd5d5b7b36b209f2c48635de5d6c9b8dbf0bfff0
      path: modules/hal/ethos_u
      groups:
        - hal
    - name: hal_gigadevice
      revision: 2994b7dde8b0b0fa9b9c0ccb13474b6a486cddc3
      path: modules/hal/gigadevice
      groups:
        - hal
    - name: hal_infineon
      revision: f78b8f8202db0115dc41aedda6f77dee8985254f
      path: modules/hal/infineon
      groups:
        - hal
    - name: hal_intel
      revision: 82a33b2de29523d9ce572b3d0110a808665cd3ff
      path: modules/hal/intel
      groups:
        - hal
    - name: hal_microchip
      revision: ac9c1231020d29aa0285a4e63b66f465b3942eed
      path: modules/hal/microchip
      groups:
        - hal
    - name: hal_nordic
      revision: 2c0fd06a98bb9b89ac234b75b2c217742f0df1ba
      path: modules/hal/nordic
      groups:
        - hal
    - name: hal_nuvoton
      revision: be1042dc8a96ebe9ea4c5d714f07c617539106d6
      path: modules/hal/nuvoton
      groups:
        - hal
    - name: hal_nxp
<<<<<<< HEAD
      revision: 9f813488d66e60acea99566fec235a5d384b963e
=======
      revision: 54f8ccc592f499f63fedc39485be363df8a90c35
>>>>>>> d1493b60
      path: modules/hal/nxp
      groups:
        - hal
    - name: hal_openisa
      revision: eabd530a64d71de91d907bad257cd61aacf607bc
      path: modules/hal/openisa
      groups:
        - hal
    - name: hal_quicklogic
      revision: bad894440fe72c814864798c8e3a76d13edffb6c
      path: modules/hal/quicklogic
      groups:
        - hal
    - name: hal_renesas
      path: modules/hal/renesas
      revision: 740a944351300664ea17fb7913f0036a5263f008
      groups:
        - hal
    - name: hal_rpi_pico
      path: modules/hal/rpi_pico
      revision: b547a36a722af7787e5f55b551fd6ce72dcba5a4
      groups:
        - hal
    - name: hal_sifli
      revision: 7be421088b6fa2910917f3f8b656ded01e21b4e8
      path: modules/hal/sifli
      groups:
        - hal
    - name: hal_silabs
      revision: 37f989015ee6cb178957f8b154fd14f760456b29
      path: modules/hal/silabs
      groups:
        - hal
    - name: hal_st
      revision: 9f81b4427e955885398805b7bca0da3a8cd9109c
      path: modules/hal/st
      groups:
        - hal
    - name: hal_stm32
      revision: ada0ed5b947cdf7561a24f5b142c285c7d27fb10
      path: modules/hal/stm32
      groups:
        - hal
    - name: hal_tdk
      revision: 6727477af1e46fa43878102489b9672a9d24e39f
      path: modules/hal/tdk
      groups:
        - hal
    - name: hal_telink
      revision: 4226c7fc17d5a34e557d026d428fc766191a0800
      path: modules/hal/telink
      groups:
        - hal
    - name: hal_ti
      revision: cc049020152585c4e968b83c084d230234b6d852
      path: modules/hal/ti
      groups:
        - hal
    - name: hal_wch
      revision: 6dd313768b5f4cc69baeac4ce6e59f2038eb8ce5
      path: modules/hal/wch
      groups:
        - hal
    - name: hal_wurthelektronik
      revision: e3e2797b224fc48fdef1bc3e5a12a7c73108bba2
      path: modules/hal/wurthelektronik
      groups:
        - hal
    - name: hal_xtensa
      revision: ba3f1ce6b066c3e40a8e6cad3fba0068ecfcd4ba
      path: modules/hal/xtensa
      groups:
        - hal
    - name: hostap
      path: modules/lib/hostap
      revision: 61182a45fecafaa0f20e98ca7f862d26fbf65293
    - name: liblc3
      revision: 48bbd3eacd36e99a57317a0a4867002e0b09e183
      path: modules/lib/liblc3
    - name: libmctp
      revision: b97860e78998551af99931ece149eeffc538bdb1
      path: modules/lib/libmctp
    - name: libmetal
      revision: 91d38634d1882f0a2151966f8c5c230ce1c0de7b
      path: modules/hal/libmetal
      groups:
        - hal
    - name: libsbc
      revision: 8e1beda02acb8972e29e6edbb423f7cafe16e445
      path: modules/lib/libsbc
    - name: littlefs
      path: modules/fs/littlefs
      groups:
        - fs
      revision: 32fa5540b5dacb1622664713acefcb46445f01e6
    - name: lora-basics-modem
      revision: 9a14f6772c1d6e303bacb2d594c8063bb804b6ee
      path: modules/lib/lora-basics-modem
    - name: loramac-node
      revision: 88deb45109317473ac5706e97a6b8bbeb524aab1
      path: modules/lib/loramac-node
    - name: lvgl
      revision: b03edc8e6282a963cd312cd0b409eb5ce263ea75
      path: modules/lib/gui/lvgl
    - name: mbedtls
      revision: 85440ef5fffa95d0e9971e9163719189cf34d979
      path: modules/crypto/mbedtls
      groups:
        - crypto
    - name: mcuboot
      revision: e13ef31fc97294e53b1c667d90e3cdfa4af1b6c4
      path: bootloader/mcuboot
      groups:
        - bootloader
    - name: mipi-sys-t
      path: modules/debug/mipi-sys-t
      groups:
        - debug
      revision: 33e5c23cbedda5ba12dbe50c4baefb362a791001
    - name: nanopb
      revision: 7307ce399b81ddcb3c3a5dc862c52d4754328d38
      path: modules/lib/nanopb
    - name: net-tools
      revision: 2750d71e28e48865a6fd8a10413f978bb216c59e
      path: tools/net-tools
      groups:
        - tools
    - name: nrf_hw_models
      revision: 40403f5f2805cca210d2a47c8717d89c4e816cda
      path: modules/bsim_hw_models/nrf_hw_models
    - name: nrf_wifi
      revision: 53500666a59195b44e2e5a939c111effbf23db7b
      path: modules/lib/nrf_wifi
    - name: open-amp
      revision: c30a6d8b92fcebdb797fc1a7698e8729e250f637
      path: modules/lib/open-amp
    - name: openthread
      revision: 2bc7712f57af22058770d1ef131ad3da79a0c764
      path: modules/lib/openthread
    - name: percepio
      path: modules/debug/percepio
      revision: 49e6dc202aa38c2a3edbafcc2dab85dec6aee973
      groups:
        - debug
    - name: picolibc
      path: modules/lib/picolibc
      revision: 560946f26db075c296beea5b39d99e6de43c9010
    - name: segger
      revision: 9f08435a79d41133d7046b7c59d1b25929eda450
      path: modules/debug/segger
      groups:
        - debug
    - name: trusted-firmware-a
      revision: 713ffbf96c5bcbdeab757423f10f73eb304eff07
      path: modules/tee/tf-a/trusted-firmware-a
      groups:
        - tee
    - name: trusted-firmware-m
      revision: 3e12b0cc27d828d7ec04c4ac62ad45a9a905573e
      path: modules/tee/tf-m/trusted-firmware-m
      groups:
        - tee
    - name: uoscore-uedhoc
      revision: 54abc109c9c0adfd53c70077744c14e454f04f4a
      path: modules/lib/uoscore-uedhoc
    - name: zcbor
      revision: 1f622967bd4d19ca2fa50a9ad5d0a9f66ef330ec
      path: modules/lib/zcbor
  # zephyr-keep-sorted-stop
    - name: thingset
      path: modules/lib/thingset
      revision: 84c603f181928dd057989a3b305cb46f14ac2644
    - name: thingset-node-c
      path: modules/lib/thingset-node-c
      revision: c3b935185fd5e68ff232e78d5ac6a67415f1fce1
    - name: FlashDB
      path: modules/lib/flashdb
      revision: eac65043a7b3abaddaa7db82268d5ba8fd8176b9

  self:
    path: zephyr_rtos
    west-commands: scripts/west-commands.yml
    import: submanifests<|MERGE_RESOLUTION|>--- conflicted
+++ resolved
@@ -210,11 +210,7 @@
       groups:
         - hal
     - name: hal_nxp
-<<<<<<< HEAD
       revision: 9f813488d66e60acea99566fec235a5d384b963e
-=======
-      revision: 54f8ccc592f499f63fedc39485be363df8a90c35
->>>>>>> d1493b60
       path: modules/hal/nxp
       groups:
         - hal
