--- conflicted
+++ resolved
@@ -282,11 +282,7 @@
       groups:
         - crypto
     - name: mcuboot
-<<<<<<< HEAD
-      revision: 24ac8cc2be9384288829aac7477f522a7a71f3d4
-=======
-      revision: 3034b32cbb31f413f1d674a96c1766d7e8e5b703
->>>>>>> 890e9541
+      revision: f2751cbc2758099bbe0b05d24ee5433c9585a252
       path: bootloader/mcuboot
     - name: mipi-sys-t
       path: modules/debug/mipi-sys-t
