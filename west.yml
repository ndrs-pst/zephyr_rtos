# The west manifest file for upstream Zephyr.
#
# The per-installation west configuration file, .west/config, sets the
# path to the project containing this file in the [manifest] section's
# "path" variable.
#
# You are free to create your own manifest files and put them in any
# repository you want, to create your own custom Zephyr installations.
# For example, you could create a manifest file in your own out of
# tree application directory, which would pull this zephyr repository
# in as an ordinary project.
#
# You can pass your manifest repositories to west init when creating a
# new Zephyr installation. See the west documentation for more
# information.

manifest:
  defaults:
    remote: upstream

  remotes:
    - name: upstream
      url-base: https://github.com/zephyrproject-rtos
    - name: babblesim
      url-base: https://github.com/BabbleSim

  group-filter: [-babblesim, -optional]

  #
  # Please add items below based on alphabetical order
  # zephyr-keep-sorted-start re(^\s+\- name:)
  projects:
    - name: acpica
      revision: 8d24867bc9c9d81c81eeac59391cda59333affd4
      path: modules/lib/acpica
    - name: babblesim_base
      remote: babblesim
      repo-path: base
      path: tools/bsim/components
      revision: 2cfac3dca2071452ae481d115d8541880568753d
      groups:
        - babblesim
    - name: babblesim_ext_2G4_channel_NtNcable
      remote: babblesim
      repo-path: ext_2G4_channel_NtNcable
      path: tools/bsim/components/ext_2G4_channel_NtNcable
      revision: 20a38c997f507b0aa53817aab3d73a462fff7af1
      groups:
        - babblesim
    - name: babblesim_ext_2G4_channel_multiatt
      remote: babblesim
      repo-path: ext_2G4_channel_multiatt
      path: tools/bsim/components/ext_2G4_channel_multiatt
      revision: bde72a57384dde7a4310bcf3843469401be93074
      groups:
        - babblesim
    - name: babblesim_ext_2G4_device_WLAN_actmod
      remote: babblesim
      repo-path: ext_2G4_device_WLAN_actmod
      path: tools/bsim/components/ext_2G4_device_WLAN_actmod
      revision: 9cb6d8e72695f6b785e57443f0629a18069d6ce4
      groups:
        - babblesim
    - name: babblesim_ext_2G4_device_burst_interferer
      remote: babblesim
      repo-path: ext_2G4_device_burst_interferer
      path: tools/bsim/components/ext_2G4_device_burst_interferer
      revision: 5b5339351d6e6a2368c686c734dc8b2fc65698fc
      groups:
        - babblesim
    - name: babblesim_ext_2G4_device_playback
      remote: babblesim
      repo-path: ext_2G4_device_playback
      path: tools/bsim/components/ext_2G4_device_playback
      revision: abb48cd71ddd4e2a9022f4bf49b2712524c483e8
      groups:
        - babblesim
    - name: babblesim_ext_2G4_libPhyComv1
      remote: babblesim
      repo-path: ext_2G4_libPhyComv1
      path: tools/bsim/components/ext_2G4_libPhyComv1
      revision: e18e41e8e3fa9f996559ed98b9238a5702dcdd36
      groups:
        - babblesim
    - name: babblesim_ext_2G4_modem_BLE_simple
      remote: babblesim
      repo-path: ext_2G4_modem_BLE_simple
      path: tools/bsim/components/ext_2G4_modem_BLE_simple
      revision: 4d2379de510684cd4b1c3bbbb09bce7b5a20bc1f
      groups:
        - babblesim
    - name: babblesim_ext_2G4_modem_magic
      remote: babblesim
      repo-path: ext_2G4_modem_magic
      path: tools/bsim/components/ext_2G4_modem_magic
      revision: edfcda2d3937a74be0a59d6cd47e0f50183453da
      groups:
        - babblesim
    - name: babblesim_ext_2G4_phy_v1
      remote: babblesim
      repo-path: ext_2G4_phy_v1
      path: tools/bsim/components/ext_2G4_phy_v1
      revision: 8964ed1eb94606c2ea555340907bdc5171793e65
      groups:
        - babblesim
    - name: babblesim_ext_libCryptov1
      remote: babblesim
      repo-path: ext_libCryptov1
      path: tools/bsim/components/ext_libCryptov1
      revision: da246018ebe031e4fe4a8228187fb459e9f3b2fa
      groups:
        - babblesim
    - name: bsim
      repo-path: babblesim-manifest
      revision: 2ba22a0608ad9f46da1b96ee5121af357053c791
      path: tools/bsim
      groups:
        - babblesim
    - name: cmsis
      revision: 2a3de69609190ac4af673dc2b3e460e9ce158c6b
      path: modules/hal/cmsis
      groups:
        - hal
    - name: cmsis-dsp
      revision: 97512610ec92058f0119450b9e743eeb7e95b5c8
      path: modules/lib/cmsis-dsp
    - name: cmsis-nn
      revision: e9328d612ea3ea7d0d210d3ac16ea8667c01abdd
      path: modules/lib/cmsis-nn
    - name: cmsis_6
      repo-path: CMSIS_6
      revision: 19b20c71371eadc37499f255706bd45f243e9c57
      path: modules/hal/cmsis_6
      groups:
        - hal
    - name: edtt
      revision: b9ca3c7030518f07b7937dacf970d37a47865a76
      path: tools/edtt
      groups:
        - tools
    - name: fatfs
      revision: a1d1ab945ab5da6e62f60142ab170d74b1ba4023
      path: modules/fs/fatfs
      groups:
        - fs
    - name: hal_adi
      revision: d2886b8b8e3f71058a221f6351a8200fba80f229
      path: modules/hal/adi
      groups:
        - hal
    - name: hal_afbr
      revision: 4e1eea7ea283db9d9ce529b0e9f89c0b5c2660e3
      path: modules/hal/afbr
      groups:
        - hal
    - name: hal_ambiq
      revision: 5546a303ac04b7bc728b2c92ff1b1009ea795a22
      path: modules/hal/ambiq
      groups:
        - hal
    - name: hal_atmel
      revision: 61d1a65ab64ba6ba2bd46b826b3166255ea108f5
      path: modules/hal/atmel
      groups:
        - hal
    - name: hal_bouffalolab
      path: modules/hal/bouffalolab
      revision: a2276fb0c6ed0eaa6062aa0790500ab32dcaae9c
      groups:
        - hal
    - name: hal_espressif
      revision: 465e13cf9e95d2b3baf211ee31ff4bcb12ae5f4e
      path: modules/hal/espressif
      west-commands: west/west-commands.yml
      groups:
        - hal
    - name: hal_ethos_u
      revision: 50ddffca1cc700112f25ad9bc077915a0355ee5d
      path: modules/hal/ethos_u
      groups:
        - hal
    - name: hal_gigadevice
      revision: 2994b7dde8b0b0fa9b9c0ccb13474b6a486cddc3
      path: modules/hal/gigadevice
      groups:
        - hal
    - name: hal_infineon
      revision: f78b8f8202db0115dc41aedda6f77dee8985254f
      path: modules/hal/infineon
      groups:
        - hal
    - name: hal_intel
      revision: 0447cd22e74d7ca243653f21cfd6e38c016630c6
      path: modules/hal/intel
      groups:
        - hal
    - name: hal_microchip
      revision: 2c5eb6b7b9ef3a442ff9d9536fbc63b2028c2d0e
      path: modules/hal/microchip
      groups:
        - hal
    - name: hal_nordic
      revision: 54f33f10a0b826174fb145f155afa61ce5a44b93
      path: modules/hal/nordic
      groups:
        - hal
    - name: hal_nuvoton
      revision: be1042dc8a96ebe9ea4c5d714f07c617539106d6
      path: modules/hal/nuvoton
      groups:
        - hal
    - name: hal_nxp
      revision: fc66564174efb80056851598d611b3353de2e374
      path: modules/hal/nxp
      groups:
        - hal
    - name: hal_openisa
      revision: eabd530a64d71de91d907bad257cd61aacf607bc
      path: modules/hal/openisa
      groups:
        - hal
    - name: hal_quicklogic
      revision: bad894440fe72c814864798c8e3a76d13edffb6c
      path: modules/hal/quicklogic
      groups:
        - hal
    - name: hal_renesas
      path: modules/hal/renesas
      revision: 0cdd997d9f39aa24099ecbc4dcba051546788619
      groups:
        - hal
    - name: hal_rpi_pico
      path: modules/hal/rpi_pico
      revision: b547a36a722af7787e5f55b551fd6ce72dcba5a4
      groups:
        - hal
    - name: hal_silabs
      revision: 76b2e827a2fba51178c145292098c9afc86a0a33
      path: modules/hal/silabs
      groups:
        - hal
    - name: hal_st
      revision: 9f81b4427e955885398805b7bca0da3a8cd9109c
      path: modules/hal/st
      groups:
        - hal
    - name: hal_stm32
<<<<<<< HEAD
      revision: 2001a04d386069ede49c7313a619d23ee41e87c3
=======
      revision: 465fb02d6e3e09f61d887f8a1a5049cfaf85a19d
>>>>>>> bfea9cf9
      path: modules/hal/stm32
      groups:
        - hal
    - name: hal_tdk
      revision: 6727477af1e46fa43878102489b9672a9d24e39f
      path: modules/hal/tdk
      groups:
        - hal
    - name: hal_telink
      revision: 4226c7fc17d5a34e557d026d428fc766191a0800
      path: modules/hal/telink
      groups:
        - hal
    - name: hal_ti
      revision: 391f7cb740b59c077ddd49411f043161597b10aa
      path: modules/hal/ti
      groups:
        - hal
    - name: hal_wch
      revision: 6dd313768b5f4cc69baeac4ce6e59f2038eb8ce5
      path: modules/hal/wch
      groups:
        - hal
    - name: hal_wurthelektronik
      revision: e3e2797b224fc48fdef1bc3e5a12a7c73108bba2
      path: modules/hal/wurthelektronik
      groups:
        - hal
    - name: hal_xtensa
      revision: b38620c7cc61e349e192ed86a54940a5cd0636b7
      path: modules/hal/xtensa
      groups:
        - hal
    - name: hostap
      path: modules/lib/hostap
      revision: c55683ce514953277be5566fceb38c4c2485f1e1
    - name: liblc3
      revision: 48bbd3eacd36e99a57317a0a4867002e0b09e183
      path: modules/lib/liblc3
    - name: libmctp
      revision: b97860e78998551af99931ece149eeffc538bdb1
      path: modules/lib/libmctp
    - name: libmetal
      revision: 91d38634d1882f0a2151966f8c5c230ce1c0de7b
      path: modules/hal/libmetal
      groups:
        - hal
    - name: libsbc
      revision: 8e1beda02acb8972e29e6edbb423f7cafe16e445
      path: modules/lib/libsbc
    - name: littlefs
      path: modules/fs/littlefs
      groups:
        - fs
      revision: 32fa5540b5dacb1622664713acefcb46445f01e6
    - name: lora-basics-modem
      revision: 9a14f6772c1d6e303bacb2d594c8063bb804b6ee
      path: modules/lib/lora-basics-modem
    - name: loramac-node
      revision: 88deb45109317473ac5706e97a6b8bbeb524aab1
      path: modules/lib/loramac-node
    - name: lvgl
      revision: b03edc8e6282a963cd312cd0b409eb5ce263ea75
      path: modules/lib/gui/lvgl
    - name: mbedtls
      revision: 85440ef5fffa95d0e9971e9163719189cf34d979
      path: modules/crypto/mbedtls
      groups:
        - crypto
    - name: mcuboot
      revision: a92127a9f0a77d003fabc012029d2f16a34b1074
      path: bootloader/mcuboot
      groups:
        - bootloader
    - name: mipi-sys-t
      path: modules/debug/mipi-sys-t
      groups:
        - debug
      revision: 33e5c23cbedda5ba12dbe50c4baefb362a791001
    - name: nanopb
      revision: 7307ce399b81ddcb3c3a5dc862c52d4754328d38
      path: modules/lib/nanopb
    - name: net-tools
      revision: 2750d71e28e48865a6fd8a10413f978bb216c59e
      path: tools/net-tools
      groups:
        - tools
    - name: nrf_hw_models
      revision: 40403f5f2805cca210d2a47c8717d89c4e816cda
      path: modules/bsim_hw_models/nrf_hw_models
    - name: nrf_wifi
      revision: 5fffeab6496932abb10f9dae53ed3686967aa050
      path: modules/lib/nrf_wifi
    - name: open-amp
      revision: c30a6d8b92fcebdb797fc1a7698e8729e250f637
      path: modules/lib/open-amp
    - name: openthread
      revision: 2bc7712f57af22058770d1ef131ad3da79a0c764
      path: modules/lib/openthread
    - name: percepio
      path: modules/debug/percepio
      revision: 49e6dc202aa38c2a3edbafcc2dab85dec6aee973
      groups:
        - debug
    - name: picolibc
      path: modules/lib/picolibc
      revision: 560946f26db075c296beea5b39d99e6de43c9010
    - name: segger
      revision: cf56b1d9c80f81a26e2ac5727c9cf177116a4692
      path: modules/debug/segger
      groups:
        - debug
    - name: trusted-firmware-a
      revision: 713ffbf96c5bcbdeab757423f10f73eb304eff07
      path: modules/tee/tf-a/trusted-firmware-a
      groups:
        - tee
    - name: trusted-firmware-m
      revision: cc800268f79779fa674b7085ecf507eb95b83ff9
      path: modules/tee/tf-m/trusted-firmware-m
      groups:
        - tee
    - name: uoscore-uedhoc
      revision: 54abc109c9c0adfd53c70077744c14e454f04f4a
      path: modules/lib/uoscore-uedhoc
    - name: zcbor
      revision: 1f622967bd4d19ca2fa50a9ad5d0a9f66ef330ec
      path: modules/lib/zcbor
  # zephyr-keep-sorted-stop
    - name: thingset
      path: modules/lib/thingset
      revision: 84c603f181928dd057989a3b305cb46f14ac2644
    - name: thingset-node-c
      path: modules/lib/thingset-node-c
      revision: c3b935185fd5e68ff232e78d5ac6a67415f1fce1
    - name: FlashDB
      path: modules/lib/flashdb
      revision: eac65043a7b3abaddaa7db82268d5ba8fd8176b9

  self:
    path: zephyr_rtos
    west-commands: scripts/west-commands.yml
    import: submanifests<|MERGE_RESOLUTION|>--- conflicted
+++ resolved
@@ -245,11 +245,7 @@
       groups:
         - hal
     - name: hal_stm32
-<<<<<<< HEAD
-      revision: 2001a04d386069ede49c7313a619d23ee41e87c3
-=======
-      revision: 465fb02d6e3e09f61d887f8a1a5049cfaf85a19d
->>>>>>> bfea9cf9
+      revision: 5d6170a7e02d9f30546db4df1e13a391552676eb
       path: modules/hal/stm32
       groups:
         - hal
