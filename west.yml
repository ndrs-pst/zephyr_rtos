# The west manifest file for upstream Zephyr.
#
# The per-installation west configuration file, .west/config, sets the
# path to the project containing this file in the [manifest] section's
# "path" variable.
#
# You are free to create your own manifest files and put them in any
# repository you want, to create your own custom Zephyr installations.
# For example, you could create a manifest file in your own out of
# tree application directory, which would pull this zephyr repository
# in as an ordinary project.
#
# You can pass your manifest repositories to west init when creating a
# new Zephyr installation. See the west documentation for more
# information.

manifest:
  defaults:
    remote: upstream

  remotes:
    - name: upstream
      url-base: https://github.com/zephyrproject-rtos
    - name: babblesim
      url-base: https://github.com/BabbleSim

  group-filter: [-babblesim, -optional, -testing]

  #
  # Please add items below based on alphabetical order
  # zephyr-keep-sorted-start re(^\s+\- name:)
  projects:
    - name: acpica
      revision: 8d24867bc9c9d81c81eeac59391cda59333affd4
      path: modules/lib/acpica
    - name: babblesim_base
      remote: babblesim
      repo-path: base
      path: tools/bsim/components
      revision: f65b51253f401591b0b734905ddb52b8d554a7d1
      groups:
        - babblesim
    - name: babblesim_ext_2G4_channel_NtNcable
      remote: babblesim
      repo-path: ext_2G4_channel_NtNcable
      path: tools/bsim/components/ext_2G4_channel_NtNcable
      revision: 20a38c997f507b0aa53817aab3d73a462fff7af1
      groups:
        - babblesim
    - name: babblesim_ext_2G4_channel_multiatt
      remote: babblesim
      repo-path: ext_2G4_channel_multiatt
      path: tools/bsim/components/ext_2G4_channel_multiatt
      revision: bde72a57384dde7a4310bcf3843469401be93074
      groups:
        - babblesim
    - name: babblesim_ext_2G4_device_WLAN_actmod
      remote: babblesim
      repo-path: ext_2G4_device_WLAN_actmod
      path: tools/bsim/components/ext_2G4_device_WLAN_actmod
      revision: 9cb6d8e72695f6b785e57443f0629a18069d6ce4
      groups:
        - babblesim
    - name: babblesim_ext_2G4_device_burst_interferer
      remote: babblesim
      repo-path: ext_2G4_device_burst_interferer
      path: tools/bsim/components/ext_2G4_device_burst_interferer
      revision: 5b5339351d6e6a2368c686c734dc8b2fc65698fc
      groups:
        - babblesim
    - name: babblesim_ext_2G4_device_playback
      remote: babblesim
      repo-path: ext_2G4_device_playback
      path: tools/bsim/components/ext_2G4_device_playback
      revision: abb48cd71ddd4e2a9022f4bf49b2712524c483e8
      groups:
        - babblesim
    - name: babblesim_ext_2G4_libPhyComv1
      remote: babblesim
      repo-path: ext_2G4_libPhyComv1
      path: tools/bsim/components/ext_2G4_libPhyComv1
      revision: 23e7a84f5bc452a361ab30acf3abb9dbdb57e9a8
      groups:
        - babblesim
    - name: babblesim_ext_2G4_modem_BLE_simple
      remote: babblesim
      repo-path: ext_2G4_modem_BLE_simple
      path: tools/bsim/components/ext_2G4_modem_BLE_simple
      revision: 3712283f0bd3a982f620908579c99af35e969554
      groups:
        - babblesim
    - name: babblesim_ext_2G4_modem_magic
      remote: babblesim
      repo-path: ext_2G4_modem_magic
      path: tools/bsim/components/ext_2G4_modem_magic
      revision: d8281acb634895c8a769489c27146bdfe1a54938
      groups:
        - babblesim
    - name: babblesim_ext_2G4_phy_v1
      remote: babblesim
      repo-path: ext_2G4_phy_v1
      path: tools/bsim/components/ext_2G4_phy_v1
      revision: b0e49ae3dd4d6d0f2286fd1392cee1b5206f5bbc
      groups:
        - babblesim
    - name: babblesim_ext_libCryptov1
      remote: babblesim
      repo-path: ext_libCryptov1
      path: tools/bsim/components/ext_libCryptov1
      revision: da246018ebe031e4fe4a8228187fb459e9f3b2fa
      groups:
        - babblesim
    - name: bsim
      repo-path: babblesim-manifest
      revision: dcf997c28b5cc2dc21ae876b64b31ff72b786210
      path: tools/bsim
      groups:
        - babblesim
    - name: cmsis
      revision: a863984ece5a74a49ce3eb0f68cd0f44eef7b505
      path: modules/hal/cmsis
      groups:
        - hal
    - name: cmsis-dsp
      revision: 97512610ec92058f0119450b9e743eeb7e95b5c8
      path: modules/lib/cmsis-dsp
    - name: cmsis-nn
      revision: e9328d612ea3ea7d0d210d3ac16ea8667c01abdd
      path: modules/lib/cmsis-nn
    - name: cmsis_6
      repo-path: CMSIS_6
      revision: 887b9bf6f276a4c89edd5e2bdafbe199015f2350
      path: modules/hal/cmsis_6
      groups:
        - hal
    - name: edtt
      revision: c282625e694f0b53ea53e13231ea6d2f49411768
      path: tools/edtt
      groups:
        - tools
    - name: fatfs
      revision: 79df0453c1652cae50949f11bde2d2e541159955
      path: modules/fs/fatfs
      groups:
        - fs
    - name: hal_adi
      revision: 4a189d5d2d20267084d9066cd0c4548dd730f809
      path: modules/hal/adi
      groups:
        - hal
    - name: hal_afbr
      revision: 1abf6947457380934e27f92508ec5532ddedfc6d
      path: modules/hal/afbr
      groups:
        - hal
    - name: hal_ambiq
      revision: 5efc0228528a8adce5eae0d226fac85d2551eb3b
      path: modules/hal/ambiq
      groups:
        - hal
    - name: hal_atmel
      revision: 61d1a65ab64ba6ba2bd46b826b3166255ea108f5
      path: modules/hal/atmel
      groups:
        - hal
    - name: hal_bouffalolab
      path: modules/hal/bouffalolab
      revision: ebecd183d4f52225e465d056f457792e4ebe80c1
      groups:
        - hal
    - name: hal_espressif
      revision: 19807014b69b2dc24edb7a1b49c915fd58083527
      path: modules/hal/espressif
      west-commands: west/west-commands.yml
      groups:
        - hal
    - name: hal_ethos_u
      revision: fd5d5b7b36b209f2c48635de5d6c9b8dbf0bfff0
      path: modules/hal/ethos_u
      groups:
        - hal
    - name: hal_gigadevice
      revision: ee0e31302c21b2a465dc303b3ced8c606c2167c8
      path: modules/hal/gigadevice
      groups:
        - hal
    - name: hal_infineon
      revision: 470f874ce432763a2b82cd322d0ff6efc89240cd
      path: modules/hal/infineon
      groups:
        - hal
    - name: hal_intel
      revision: 82a33b2de29523d9ce572b3d0110a808665cd3ff
      path: modules/hal/intel
      groups:
        - hal
    - name: hal_microchip
      revision: 5dd7bc0858d29b405891ad8d6b3e911b4003ebca
      path: modules/hal/microchip
      groups:
        - hal
    - name: hal_nordic
      revision: 248eadcacf976bbd27f1c0bc0dd3f11d8ec8657e
      path: modules/hal/nordic
      groups:
        - hal
    - name: hal_nuvoton
      revision: 602db600cae5275ab0946de696a6068d769a6b3d
      path: modules/hal/nuvoton
      groups:
        - hal
    - name: hal_nxp
<<<<<<< HEAD
      revision: 6e1b199635a82d92898a524f9d6a5878c93dcbb7
=======
      revision: e8a0f68e8d5797ac174580b872df379bdf2f5c4a
>>>>>>> 965e921a
      path: modules/hal/nxp
      groups:
        - hal
    - name: hal_openisa
      revision: eabd530a64d71de91d907bad257cd61aacf607bc
      path: modules/hal/openisa
      groups:
        - hal
    - name: hal_quicklogic
      revision: bad894440fe72c814864798c8e3a76d13edffb6c
      path: modules/hal/quicklogic
      groups:
        - hal
    - name: hal_realtek
      path: modules/hal/realtek
      revision: 4f8703eb110220e3a98c7e883f672a575679b9e8
      groups:
        - hal
    - name: hal_renesas
      path: modules/hal/renesas
      revision: 0164f2f515ad196674103f33cab10a7d547ce3cf
      groups:
        - hal
    - name: hal_rpi_pico
      path: modules/hal/rpi_pico
      revision: 09e957522da60581cf7958b31f8e625d969c69a5
      groups:
        - hal
    - name: hal_sifli
      revision: faf0646bde76333644b9ec8ca156dd2affe1a9cf
      path: modules/hal/sifli
      groups:
        - hal
    - name: hal_silabs
      revision: 6bde23d62ffd16347d1696ba15db92b070907828
      path: modules/hal/silabs
      groups:
        - hal
    - name: hal_st
      revision: 6d963459acecfd2f9748ab506385a3188d8768f0
      path: modules/hal/st
      groups:
        - hal
    - name: hal_stm32
      revision: ba05f5a8295a89bd2935ce13f5d813c5b4e7007d
      path: modules/hal/stm32
      groups:
        - hal
    - name: hal_tdk
      revision: 60708f2c7bf078bc9cc3a7737ef955ec572c23e2
      path: modules/hal/tdk
      groups:
        - hal
    - name: hal_telink
      revision: 4226c7fc17d5a34e557d026d428fc766191a0800
      path: modules/hal/telink
      groups:
        - hal
    - name: hal_ti
      revision: cc049020152585c4e968b83c084d230234b6d852
      path: modules/hal/ti
      groups:
        - hal
    - name: hal_wch
      revision: 6dd313768b5f4cc69baeac4ce6e59f2038eb8ce5
      path: modules/hal/wch
      groups:
        - hal
    - name: hal_wurthelektronik
      revision: 7c1297ea071d03289112eb24e789c89c7095c0a2
      path: modules/hal/wurthelektronik
      groups:
        - hal
    - name: hal_xtensa
      revision: 3cc9e3a9360be5c96c956dce84064b85439b6769
      path: modules/hal/xtensa
      groups:
        - hal
    - name: hostap
      path: modules/lib/hostap
      revision: 5af8b179632c602b8a05c34c74a50dda3d546eaa
    - name: liblc3
      revision: 48bbd3eacd36e99a57317a0a4867002e0b09e183
      path: modules/lib/liblc3
    - name: libmctp
      revision: b97860e78998551af99931ece149eeffc538bdb1
      path: modules/lib/libmctp
    - name: libmetal
      revision: 91d38634d1882f0a2151966f8c5c230ce1c0de7b
      path: modules/hal/libmetal
      groups:
        - hal
    - name: libsbc
      revision: 8e1beda02acb8972e29e6edbb423f7cafe16e445
      path: modules/lib/libsbc
    - name: littlefs
      path: modules/fs/littlefs
      groups:
        - fs
      revision: 32fa5540b5dacb1622664713acefcb46445f01e6
    - name: lora-basics-modem
      revision: a8ddc544043e72807cf7db532478e1dda734ae7c
      path: modules/lib/lora-basics-modem
    - name: loramac-node
      revision: 88deb45109317473ac5706e97a6b8bbeb524aab1
      path: modules/lib/loramac-node
    - name: lvgl
      revision: c016f72d4c125098287be5e83c0f1abed4706ee5
      path: modules/lib/gui/lvgl
    - name: mbedtls
      revision: c5b06d89c9c498d8fc8659ce31f7e53137b6270f
      path: modules/crypto/mbedtls
      groups:
        - crypto
    - name: mcuboot
      revision: 7762ab2ab749a8b4e43c5db56100ec110d620208
      path: bootloader/mcuboot
      groups:
        - bootloader
    - name: mipi-sys-t
      path: modules/debug/mipi-sys-t
      groups:
        - debug
      revision: 5a9d6055b62edc54566d6d0034d9daec91749b98
    - name: nanopb
      revision: 5499fd4c9a478f8139eeb07a82c3b4468d6067f7
      path: modules/lib/nanopb
    - name: net-tools
      revision: 64d7acc661ae2772282570f21beab85d02f2f35c
      path: tools/net-tools
      groups:
        - tools
    - name: nrf_hw_models
      revision: 0f0c43748111c65800c6920f1c0690676423a351
      path: modules/bsim_hw_models/nrf_hw_models
    - name: nrf_wifi
      revision: 9f09f0785f9fc716514d8956a2a446021697400c
      path: modules/lib/nrf_wifi
    - name: open-amp
      revision: c30a6d8b92fcebdb797fc1a7698e8729e250f637
      path: modules/lib/open-amp
    - name: openthread
      revision: 2bc7712f57af22058770d1ef131ad3da79a0c764
      path: modules/lib/openthread
    - name: percepio
      path: modules/debug/percepio
      revision: 132ed87d617578a6cb70a2443f43e117c315e0f0
      groups:
        - debug
    - name: picolibc
      path: modules/lib/picolibc
      revision: ca8b6ebba5226a75545e57a140443168a26ba664
    - name: psa-arch-tests
      revision: 941cd8436a2e0f1da9d8584b83a403930826899d
      path: modules/tee/tf-m/psa-arch-tests
      groups:
        - testing
        - tee
    - name: segger
      revision: 7c843ea24b9b4f100c226bce0b4eb807e50a42ac
      path: modules/debug/segger
      groups:
        - debug
    - name: tf-m-tests
      revision: cde5b6ed540d3ff5a09564fded6b39b0a70ad3bf
      path: modules/tee/tf-m/tf-m-tests
      groups:
        - testing
        - tee
    - name: trusted-firmware-a
      revision: 0a29cac8fe0f7bdb835b469d9ea11b8e17377a92
      path: modules/tee/tf-a/trusted-firmware-a
      groups:
        - tee
    - name: trusted-firmware-m
      revision: e9ea674ed02e8ee00548f1bb994d52df23c8068d
      path: modules/tee/tf-m/trusted-firmware-m
      groups:
        - tee
    - name: uoscore-uedhoc
      revision: 54abc109c9c0adfd53c70077744c14e454f04f4a
      path: modules/lib/uoscore-uedhoc
    - name: zcbor
      revision: 1f622967bd4d19ca2fa50a9ad5d0a9f66ef330ec
      path: modules/lib/zcbor
  # zephyr-keep-sorted-stop
    - name: thingset
      path: modules/lib/thingset
      revision: 84c603f181928dd057989a3b305cb46f14ac2644
    - name: thingset-node-c
      path: modules/lib/thingset-node-c
      revision: c3b935185fd5e68ff232e78d5ac6a67415f1fce1
    - name: FlashDB
      path: modules/lib/flashdb
      revision: eac65043a7b3abaddaa7db82268d5ba8fd8176b9

  self:
    path: zephyr_rtos
    west-commands: scripts/west-commands.yml
    import: submanifests<|MERGE_RESOLUTION|>--- conflicted
+++ resolved
@@ -210,11 +210,7 @@
       groups:
         - hal
     - name: hal_nxp
-<<<<<<< HEAD
-      revision: 6e1b199635a82d92898a524f9d6a5878c93dcbb7
-=======
-      revision: e8a0f68e8d5797ac174580b872df379bdf2f5c4a
->>>>>>> 965e921a
+      revision: c721ef4cdd0fae8a4f7b116e699c3e3f7764a5f8
       path: modules/hal/nxp
       groups:
         - hal
