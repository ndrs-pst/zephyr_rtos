# The west manifest file for upstream Zephyr.
#
# The per-installation west configuration file, .west/config, sets the
# path to the project containing this file in the [manifest] section's
# "path" variable.
#
# You are free to create your own manifest files and put them in any
# repository you want, to create your own custom Zephyr installations.
# For example, you could create a manifest file in your own out of
# tree application directory, which would pull this zephyr repository
# in as an ordinary project.
#
# You can pass your manifest repositories to west init when creating a
# new Zephyr installation. See the west documentation for more
# information.

manifest:
  defaults:
    remote: upstream

  remotes:
    - name: upstream
      url-base: https://github.com/zephyrproject-rtos
    - name: babblesim
      url-base: https://github.com/BabbleSim

  group-filter: [-babblesim, -optional]

  #
  # Please add items below based on alphabetical order
  # zephyr-keep-sorted-start re(^\s+\- name:)
  projects:
    - name: acpica
      revision: 8d24867bc9c9d81c81eeac59391cda59333affd4
      path: modules/lib/acpica
    - name: babblesim_base
      remote: babblesim
      repo-path: base
      path: tools/bsim/components
      revision: 2cfac3dca2071452ae481d115d8541880568753d
      groups:
        - babblesim
    - name: babblesim_ext_2G4_channel_NtNcable
      remote: babblesim
      repo-path: ext_2G4_channel_NtNcable
      path: tools/bsim/components/ext_2G4_channel_NtNcable
      revision: 20a38c997f507b0aa53817aab3d73a462fff7af1
      groups:
        - babblesim
    - name: babblesim_ext_2G4_channel_multiatt
      remote: babblesim
      repo-path: ext_2G4_channel_multiatt
      path: tools/bsim/components/ext_2G4_channel_multiatt
      revision: bde72a57384dde7a4310bcf3843469401be93074
      groups:
        - babblesim
    - name: babblesim_ext_2G4_device_WLAN_actmod
      remote: babblesim
      repo-path: ext_2G4_device_WLAN_actmod
      path: tools/bsim/components/ext_2G4_device_WLAN_actmod
      revision: 9cb6d8e72695f6b785e57443f0629a18069d6ce4
      groups:
        - babblesim
    - name: babblesim_ext_2G4_device_burst_interferer
      remote: babblesim
      repo-path: ext_2G4_device_burst_interferer
      path: tools/bsim/components/ext_2G4_device_burst_interferer
      revision: 5b5339351d6e6a2368c686c734dc8b2fc65698fc
      groups:
        - babblesim
    - name: babblesim_ext_2G4_device_playback
      remote: babblesim
      repo-path: ext_2G4_device_playback
      path: tools/bsim/components/ext_2G4_device_playback
      revision: abb48cd71ddd4e2a9022f4bf49b2712524c483e8
      groups:
        - babblesim
    - name: babblesim_ext_2G4_libPhyComv1
      remote: babblesim
      repo-path: ext_2G4_libPhyComv1
      path: tools/bsim/components/ext_2G4_libPhyComv1
      revision: e18e41e8e3fa9f996559ed98b9238a5702dcdd36
      groups:
        - babblesim
    - name: babblesim_ext_2G4_modem_BLE_simple
      remote: babblesim
      repo-path: ext_2G4_modem_BLE_simple
      path: tools/bsim/components/ext_2G4_modem_BLE_simple
      revision: 4d2379de510684cd4b1c3bbbb09bce7b5a20bc1f
      groups:
        - babblesim
    - name: babblesim_ext_2G4_modem_magic
      remote: babblesim
      repo-path: ext_2G4_modem_magic
      path: tools/bsim/components/ext_2G4_modem_magic
      revision: edfcda2d3937a74be0a59d6cd47e0f50183453da
      groups:
        - babblesim
    - name: babblesim_ext_2G4_phy_v1
      remote: babblesim
      repo-path: ext_2G4_phy_v1
      path: tools/bsim/components/ext_2G4_phy_v1
      revision: 8964ed1eb94606c2ea555340907bdc5171793e65
      groups:
        - babblesim
    - name: babblesim_ext_libCryptov1
      remote: babblesim
      repo-path: ext_libCryptov1
      path: tools/bsim/components/ext_libCryptov1
      revision: da246018ebe031e4fe4a8228187fb459e9f3b2fa
      groups:
        - babblesim
    - name: bsim
      repo-path: babblesim-manifest
      revision: 2ba22a0608ad9f46da1b96ee5121af357053c791
      path: tools/bsim
      groups:
        - babblesim
    - name: cmsis
      revision: 2a3de69609190ac4af673dc2b3e460e9ce158c6b
      path: modules/hal/cmsis
      groups:
        - hal
    - name: cmsis-dsp
      revision: d80a49b2bb186317dc1db4ac88da49c0ab77e6e7
      path: modules/lib/cmsis-dsp
    - name: cmsis-nn
      revision: e9328d612ea3ea7d0d210d3ac16ea8667c01abdd
      path: modules/lib/cmsis-nn
    - name: cmsis_6
      repo-path: CMSIS_6
      revision: 08d7ac72a23b36d97d50fd3fdd1114126b763c34
      path: modules/hal/cmsis_6
      groups:
        - hal
    - name: edtt
      revision: b9ca3c7030518f07b7937dacf970d37a47865a76
      path: tools/edtt
      groups:
        - tools
    - name: fatfs
      revision: c531b6f68ae912e3080d1e8d7b1332bf338ff5e8
      path: modules/fs/fatfs
      groups:
        - fs
    - name: hal_adi
      revision: 16829b77264678f31a2d077a870af7bdca2d39bd
      path: modules/hal/adi
      groups:
        - hal
    - name: hal_afbr
      revision: 4e1eea7ea283db9d9ce529b0e9f89c0b5c2660e3
      path: modules/hal/afbr
      groups:
        - hal
    - name: hal_ambiq
      revision: 84ccbfc0b6041ba9f5688337c78bad99da5448ce
      path: modules/hal/ambiq
      groups:
        - hal
    - name: hal_atmel
      revision: e1b3a6b6f71cfccbb774a7b172330eb4ddfe168d
      path: modules/hal/atmel
      groups:
        - hal
    - name: hal_bouffalolab
      path: modules/hal/bouffalolab
      revision: 5811738e2be348f30dc97d78280f2735d5d14084
      groups:
        - hal
    - name: hal_espressif
      revision: 3339ff2f85edb3edb1188873d3dcd25d9a544ee8
      path: modules/hal/espressif
      west-commands: west/west-commands.yml
      groups:
        - hal
    - name: hal_ethos_u
      revision: 50ddffca1cc700112f25ad9bc077915a0355ee5d
      path: modules/hal/ethos_u
      groups:
        - hal
    - name: hal_gigadevice
      revision: 2994b7dde8b0b0fa9b9c0ccb13474b6a486cddc3
      path: modules/hal/gigadevice
      groups:
        - hal
    - name: hal_infineon
      revision: 1030915af885cffc8cedc49a62291dd279a9e81e
      path: modules/hal/infineon
      groups:
        - hal
    - name: hal_intel
      revision: 0447cd22e74d7ca243653f21cfd6e38c016630c6
      path: modules/hal/intel
      groups:
        - hal
    - name: hal_microchip
      revision: 32a79d481c056b2204a5701d5a5799f9e5130dd7
      path: modules/hal/microchip
      groups:
        - hal
    - name: hal_nordic
      revision: 9587b1dcb83d24ab74e89837843a5f7d573f7059
      path: modules/hal/nordic
      groups:
        - hal
    - name: hal_nuvoton
      revision: be1042dc8a96ebe9ea4c5d714f07c617539106d6
      path: modules/hal/nuvoton
      groups:
        - hal
    - name: hal_nxp
      revision: 7a52cbb7cb56db3a276cbd617db3ea7cc3435d12
      path: modules/hal/nxp
      groups:
        - hal
    - name: hal_openisa
      revision: eabd530a64d71de91d907bad257cd61aacf607bc
      path: modules/hal/openisa
      groups:
        - hal
    - name: hal_quicklogic
      revision: bad894440fe72c814864798c8e3a76d13edffb6c
      path: modules/hal/quicklogic
      groups:
        - hal
    - name: hal_renesas
      path: modules/hal/renesas
      revision: 0769fe1520f6c14e6301188588da758a609f181d
      groups:
        - hal
    - name: hal_rpi_pico
      path: modules/hal/rpi_pico
      revision: 7b57b24588797e6e7bf18b6bda168e6b96374264
      groups:
        - hal
    - name: hal_silabs
      revision: 190a144a16bed9a938a94543ed5bbc70c0552e0f
      path: modules/hal/silabs
      groups:
        - hal
    - name: hal_st
      revision: 9f81b4427e955885398805b7bca0da3a8cd9109c
      path: modules/hal/st
      groups:
        - hal
    - name: hal_stm32
      revision: 97b57f506a0a01254387ffb5a0fc40e5dc0d2191
      path: modules/hal/stm32
      groups:
        - hal
    - name: hal_tdk
      revision: 6727477af1e46fa43878102489b9672a9d24e39f
      path: modules/hal/tdk
      groups:
        - hal
    - name: hal_telink
      revision: 4226c7fc17d5a34e557d026d428fc766191a0800
      path: modules/hal/telink
      groups:
        - hal
    - name: hal_ti
      revision: bc8e7b99bb668cc51a3aa384448a48c48a33f8e2
      path: modules/hal/ti
      groups:
        - hal
    - name: hal_wch
      revision: 6dd313768b5f4cc69baeac4ce6e59f2038eb8ce5
      path: modules/hal/wch
      groups:
        - hal
    - name: hal_wurthelektronik
      revision: e3e2797b224fc48fdef1bc3e5a12a7c73108bba2
      path: modules/hal/wurthelektronik
      groups:
        - hal
    - name: hal_xtensa
      revision: b38620c7cc61e349e192ed86a54940a5cd0636b7
      path: modules/hal/xtensa
      groups:
        - hal
    - name: hostap
      path: modules/lib/hostap
      revision: bc5d22f5838d017b889d1452a5854f9a32895414
    - name: liblc3
      revision: 48bbd3eacd36e99a57317a0a4867002e0b09e183
      path: modules/lib/liblc3
    - name: libmctp
      revision: b97860e78998551af99931ece149eeffc538bdb1
      path: modules/lib/libmctp
    - name: libmetal
      revision: 91d38634d1882f0a2151966f8c5c230ce1c0de7b
      path: modules/hal/libmetal
      groups:
        - hal
    - name: littlefs
      path: modules/fs/littlefs
      groups:
        - fs
      revision: 32fa5540b5dacb1622664713acefcb46445f01e6
    - name: loramac-node
      revision: 88deb45109317473ac5706e97a6b8bbeb524aab1
      path: modules/lib/loramac-node
    - name: lvgl
      revision: b03edc8e6282a963cd312cd0b409eb5ce263ea75
      path: modules/lib/gui/lvgl
    - name: mbedtls
      revision: 5f889934359deccf421554c7045a8381ef75298f
      path: modules/crypto/mbedtls
      groups:
        - crypto
    - name: mcuboot
<<<<<<< HEAD
      revision: af9d570e2328ad2f6b60ce875692c31365736d39
=======
      revision: 3430520d7080a8ac3e4b325cfde0ef18837209af
>>>>>>> 7da64e7b
      path: bootloader/mcuboot
      groups:
        - bootloader
    - name: mipi-sys-t
      path: modules/debug/mipi-sys-t
      groups:
        - debug
      revision: 33e5c23cbedda5ba12dbe50c4baefb362a791001
    - name: net-tools
      revision: 986bfeb040df3d9029366de8aea4ce1f84e93780
      path: tools/net-tools
      groups:
        - tools
    - name: nrf_hw_models
      revision: 6e5961223f81aa2707c555db138819a5c1b7942c
      path: modules/bsim_hw_models/nrf_hw_models
    - name: nrf_wifi
      revision: 52286f111b4765e0dd40f43124e7bb5c14758dff
      path: modules/lib/nrf_wifi
    - name: open-amp
      revision: c30a6d8b92fcebdb797fc1a7698e8729e250f637
      path: modules/lib/open-amp
    - name: openthread
      revision: 3ae741f95e7dfb391dec35c48742862049eb62e8
      path: modules/lib/openthread
    - name: percepio
      path: modules/debug/percepio
      revision: 49e6dc202aa38c2a3edbafcc2dab85dec6aee973
      groups:
        - debug
    - name: picolibc
      path: modules/lib/picolibc
      revision: 560946f26db075c296beea5b39d99e6de43c9010
    - name: segger
      revision: cf56b1d9c80f81a26e2ac5727c9cf177116a4692
      path: modules/debug/segger
      groups:
        - debug
    - name: tinycrypt
      revision: 1012a3ebee18c15ede5efc8332ee2fc37817670f
      path: modules/crypto/tinycrypt
      groups:
        - crypto
    - name: trusted-firmware-a
      revision: 713ffbf96c5bcbdeab757423f10f73eb304eff07
      path: modules/tee/tf-a/trusted-firmware-a
      groups:
        - tee
    - name: trusted-firmware-m
      revision: 65d8615521debd0c4c45153df37bbfe9934e9559
      path: modules/tee/tf-m/trusted-firmware-m
      groups:
        - tee
    - name: uoscore-uedhoc
      revision: 54abc109c9c0adfd53c70077744c14e454f04f4a
      path: modules/lib/uoscore-uedhoc
    - name: zcbor
      revision: 44c47c4be2721ca1a7099f9bc1bb1d90bdb90048
      path: modules/lib/zcbor
  # zephyr-keep-sorted-stop
    - name: thingset
      path: modules/lib/thingset
      revision: 84c603f181928dd057989a3b305cb46f14ac2644
    - name: thingset-node-c
      path: modules/lib/thingset-node-c
      revision: 2ed57596d363053178aa6104dcd062be3f2b92ce
    - name: FlashDB
      path: modules/lib/flashdb
      revision: eac65043a7b3abaddaa7db82268d5ba8fd8176b9

  self:
    path: zephyr_rtos
    west-commands: scripts/west-commands.yml
    import: submanifests<|MERGE_RESOLUTION|>--- conflicted
+++ resolved
@@ -310,11 +310,7 @@
       groups:
         - crypto
     - name: mcuboot
-<<<<<<< HEAD
-      revision: af9d570e2328ad2f6b60ce875692c31365736d39
-=======
-      revision: 3430520d7080a8ac3e4b325cfde0ef18837209af
->>>>>>> 7da64e7b
+      revision: 0a4a1819a606f55858bc57b6b2839e3d5ee72f8d
       path: bootloader/mcuboot
       groups:
         - bootloader
