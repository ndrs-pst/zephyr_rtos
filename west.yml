--- conflicted
+++ resolved
@@ -233,11 +233,7 @@
       groups:
         - hal
     - name: hal_stm32
-<<<<<<< HEAD
-      revision: 1e6116bd2a36db976d955ee772d21f329e529873
-=======
-      revision: 7a4726df3371eb7858973b6567fb5b46b66f5f77
->>>>>>> 06d1f312
+      revision: 3de686ff7ddd8f04d7c37e279e3b82ace88a4fa8
       path: modules/hal/stm32
       groups:
         - hal
