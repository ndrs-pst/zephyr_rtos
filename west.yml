# The west manifest file for upstream Zephyr.
#
# The per-installation west configuration file, .west/config, sets the
# path to the project containing this file in the [manifest] section's
# "path" variable.
#
# You are free to create your own manifest files and put them in any
# repository you want, to create your own custom Zephyr installations.
# For example, you could create a manifest file in your own out of
# tree application directory, which would pull this zephyr repository
# in as an ordinary project.
#
# You can pass your manifest repositories to west init when creating a
# new Zephyr installation. See the west documentation for more
# information.

manifest:
  defaults:
    remote: upstream

  remotes:
    - name: upstream
      url-base: https://github.com/zephyrproject-rtos
    - name: babblesim
      url-base: https://github.com/BabbleSim

  group-filter: [-babblesim, -optional]

  #
  # Please add items below based on alphabetical order
  projects:
    - name: acpica
      revision: da5f2721e1c7f188fe04aa50af76f4b94f3c3ea3
      path: modules/lib/acpica
    - name: bsim
      repo-path: babblesim-manifest
      revision: 68f6282c6a7f54641b75f5f9fc953c85e272a983
      path: tools/bsim
      groups:
        - babblesim
    - name: babblesim_base
      remote: babblesim
      repo-path: base
      path: tools/bsim/components
      revision: 4bd907be0b2abec3b31a23fd8ca98db2a07209d2
      groups:
        - babblesim
    - name: babblesim_ext_2G4_libPhyComv1
      remote: babblesim
      repo-path: ext_2G4_libPhyComv1
      path: tools/bsim/components/ext_2G4_libPhyComv1
      revision: 93f5eba512c438b0c9ebc1b1a947517c865b3643
      groups:
        - babblesim
    - name: babblesim_ext_2G4_phy_v1
      remote: babblesim
      repo-path: ext_2G4_phy_v1
      path: tools/bsim/components/ext_2G4_phy_v1
      revision: d8302b8d51409b9e717a1a0ba6b443d3b5552a6c
      groups:
        - babblesim
    - name: babblesim_ext_2G4_channel_NtNcable
      remote: babblesim
      repo-path: ext_2G4_channel_NtNcable
      path: tools/bsim/components/ext_2G4_channel_NtNcable
      revision: 20a38c997f507b0aa53817aab3d73a462fff7af1
      groups:
        - babblesim
    - name: babblesim_ext_2G4_channel_multiatt
      remote: babblesim
      repo-path: ext_2G4_channel_multiatt
      path: tools/bsim/components/ext_2G4_channel_multiatt
      revision: bde72a57384dde7a4310bcf3843469401be93074
      groups:
        - babblesim
    - name: babblesim_ext_2G4_modem_magic
      remote: babblesim
      repo-path: ext_2G4_modem_magic
      path: tools/bsim/components/ext_2G4_modem_magic
      revision: edfcda2d3937a74be0a59d6cd47e0f50183453da
      groups:
        - babblesim
    - name: babblesim_ext_2G4_modem_BLE_simple
      remote: babblesim
      repo-path: ext_2G4_modem_BLE_simple
      path: tools/bsim/components/ext_2G4_modem_BLE_simple
      revision: a38d2d24b04a6f970a225d1316047256ebf5a539
      groups:
        - babblesim
    - name: babblesim_ext_2G4_device_burst_interferer
      remote: babblesim
      repo-path: ext_2G4_device_burst_interferer
      path: tools/bsim/components/ext_2G4_device_burst_interferer
      revision: 5b5339351d6e6a2368c686c734dc8b2fc65698fc
      groups:
        - babblesim
    - name: babblesim_ext_2G4_device_WLAN_actmod
      remote: babblesim
      repo-path: ext_2G4_device_WLAN_actmod
      path: tools/bsim/components/ext_2G4_device_WLAN_actmod
      revision: 9cb6d8e72695f6b785e57443f0629a18069d6ce4
      groups:
        - babblesim
    - name: babblesim_ext_2G4_device_playback
      remote: babblesim
      repo-path: ext_2G4_device_playback
      path: tools/bsim/components/ext_2G4_device_playback
      revision: abb48cd71ddd4e2a9022f4bf49b2712524c483e8
      groups:
        - babblesim
    - name: babblesim_ext_libCryptov1
      remote: babblesim
      repo-path: ext_libCryptov1
      path: tools/bsim/components/ext_libCryptov1
      revision: eed6d7038e839153e340bd333bc43541cb90ba64
      groups:
        - babblesim
    - name: cmsis
      revision: 11e93bd9fe672e0aaf7d766d01332dd84b76436f
      path: modules/hal/cmsis
      groups:
        - hal
    - name: cmsis-dsp
      revision: 6489e771e9c405f1763b52d64a3f17a1ec488ace
      path: modules/lib/cmsis-dsp
    - name: cmsis-nn
      revision: 0c8669d81381ccf3b1a01d699f3b68b50134a99f
      path: modules/lib/cmsis-nn
    - name: edtt
      revision: 64e5105ad82390164fb73fc654be3f73a608209a
      path: tools/edtt
      groups:
        - tools
    - name: fatfs
      revision: 1c156b2db4d4d2f9289ef0aa1876e4a0f864b9ea
      path: modules/fs/fatfs
      groups:
        - fs
    - name: hal_altera
      revision: 0d225ddd314379b32355a00fb669eacf911e750d
      path: modules/hal/altera
      groups:
        - hal
    - name: hal_ambiq
      revision: 94dd874cd726ba8185a301e78337c5c39685123f
      path: modules/hal/ambiq
      groups:
        - hal
    - name: hal_atmel
      revision: eae49887dcebfcb89f2a513331e27fe432bfb093
      path: modules/hal/atmel
      groups:
        - hal
    - name: hal_espressif
      revision: c49581173bab8625d1f08d5c41d5a186afc240b3
      path: modules/hal/espressif
      west-commands: west/west-commands.yml
      groups:
        - hal
    - name: hal_ethos_u
      revision: 8e2cf756b474eff9a32a9bdf1775d9620f1eadcf
      path: modules/hal/ethos_u
      groups:
        - hal
    - name: hal_gigadevice
      revision: 2994b7dde8b0b0fa9b9c0ccb13474b6a486cddc3
      path: modules/hal/gigadevice
      groups:
        - hal
    - name: hal_infineon
      revision: b1a47231e8671c882c5f055f9f10c32b18133d08
      path: modules/hal/infineon
      groups:
        - hal
    - name: hal_intel
      revision: 7b4c25669f1513b0d6d6ee78ee42340d91958884
      path: modules/hal/intel
      groups:
        - hal
    - name: hal_microchip
      revision: 1279561ea9b71c5f572d3d52708b7b445a383662
      path: modules/hal/microchip
      groups:
        - hal
    - name: hal_nordic
      revision: a3aacc7e43dec644a9ddfee4aa578a4f8ff54610
      path: modules/hal/nordic
      groups:
        - hal
    - name: hal_nuvoton
      revision: ab342e6915bf7bff2203a20985754f6dbdb5343d
      path: modules/hal/nuvoton
      groups:
        - hal
    - name: hal_nxp
      revision: 57d844b03ea545aa702ae99d9777481709ba8aa4
      path: modules/hal/nxp
      groups:
        - hal
    - name: hal_openisa
      revision: eabd530a64d71de91d907bad257cd61aacf607bc
      path: modules/hal/openisa
      groups:
        - hal
    - name: hal_quicklogic
      revision: bad894440fe72c814864798c8e3a76d13edffb6c
      path: modules/hal/quicklogic
      repo-path: hal_quicklogic
      groups:
        - hal
    - name: hal_renesas
      path: modules/hal/renesas
      revision: b4fe8925d95bddc27e6d1666890f560d30cf9166
      groups:
        - hal
    - name: hal_rpi_pico
      path: modules/hal/rpi_pico
      revision: fba7162cc7bee06d0149622bbcaac4e41062d368
      groups:
        - hal
    - name: hal_silabs
      revision: 0c39ee28be31c59a98ed490c3811f68caa1fcbd3
      path: modules/hal/silabs
      groups:
        - hal
    - name: hal_st
      revision: b77157f6bc4395e398d90ab02a7d2cbc01ab2ce7
      path: modules/hal/st
      groups:
        - hal
    - name: hal_stm32
      revision: f9cc8545b935ad96f996dc78d1f5433213166242
      path: modules/hal/stm32
      groups:
        - hal
    - name: hal_telink
      revision: 38573af589173259801ae6c2b34b7d4c9e626746
      path: modules/hal/telink
      groups:
        - hal
    - name: hal_ti
      revision: b85f86e51fc4d47c4c383d320d64d52d4d371ae4
      path: modules/hal/ti
      groups:
        - hal
    - name: hal_wurthelektronik
      revision: e5bcb2eac1bb9639ce13b4dafc78eb254e014342
      path: modules/hal/wurthelektronik
      groups:
        - hal
    - name: hal_xtensa
      revision: a2d658525b16c57bea8dd565f5bd5167e4b9f1ee
      path: modules/hal/xtensa
      groups:
        - hal
    - name: hostap
      repo-path: hostap
      path: modules/lib/hostap
      revision: 83574f533fb5c6808af0d9872741d72d48be2f98
    - name: libmetal
      revision: 243eed541b9c211a2ce8841c788e62ddce84425e
      path: modules/hal/libmetal
      groups:
        - hal
    - name: liblc3
      revision: 1a5938ebaca4f13fe79ce074f5dee079783aa29f
      path: modules/lib/liblc3
    - name: littlefs
      path: modules/fs/littlefs
      groups:
        - fs
      revision: 408c16a909dd6cf128874a76f21c793798c9e423
    - name: loramac-node
      revision: fb00b383072518c918e2258b0916c996f2d4eebe
      path: modules/lib/loramac-node
    - name: lvgl
      revision: 2b498e6f36d6b82ae1da12c8b7742e318624ecf5
      path: modules/lib/gui/lvgl
    - name: mbedtls
      revision: 3217c450180fd5e817601c6f479116de69e57461
      path: modules/crypto/mbedtls
      groups:
        - crypto
    - name: mcuboot
<<<<<<< HEAD
      revision: 018dc01d484358d81f889c36471d9ce5590965b6
=======
      revision: 5488649b35a42312a0f310c8e10189c21e2d7408
>>>>>>> 3c1b4db2
      path: bootloader/mcuboot
    - name: mipi-sys-t
      path: modules/debug/mipi-sys-t
      groups:
        - debug
      revision: 71ace1f5caa03e56c8740a09863e685efb4b2360
    - name: net-tools
      revision: 7c7a856814d7f27509c8511fef14cec21f7d0c30
      path: tools/net-tools
      groups:
        - tools
    - name: nrf_hw_models
      revision: 36b12714a5ed32450d907c89bb118f6280da3483
      path: modules/bsim_hw_models/nrf_hw_models
    - name: open-amp
      revision: da78aea63159771956fe0c9263f2e6985b66e9d5
      path: modules/lib/open-amp
    - name: openthread
      revision: 49c59ec519cc8b49dd58978d1bc80b7ae7ba88d0
      path: modules/lib/openthread
    - name: percepio
      path: modules/debug/percepio
      revision: 7f6fb3f12ea1493a2f8ab6a876fb255a39db47c8
      groups:
        - debug
    - name: picolibc
      path: modules/lib/picolibc
      revision: 764ef4e401a8f4c6a86ab723533841f072885a5b
    - name: segger
      revision: b011c45b585e097d95d9cf93edf4f2e01588d3cd
      path: modules/debug/segger
      groups:
        - debug
    - name: tinycrypt
      revision: 1012a3ebee18c15ede5efc8332ee2fc37817670f
      path: modules/crypto/tinycrypt
      groups:
        - crypto
    - name: trusted-firmware-m
      revision: 785d87492490069b62170159fcf21c385f90f4eb
      path: modules/tee/tf-m/trusted-firmware-m
      groups:
        - tee
    - name: trusted-firmware-a
      revision: 421dc050278287839f5c70019bd6aec617f2bbdb
      path: modules/tee/tf-a/trusted-firmware-a
      groups:
        - tee
    - name: uoscore-uedhoc
      revision: 150f4eb2955eaf36ac0f9519d4f4f58d5ade5740
      path: modules/lib/uoscore-uedhoc
    - name: zcbor
      revision: 2d2edb19d0112400b6579ef0503f9a974f745b2e
      path: modules/lib/zcbor
    - name: golioth
      path: modules/lib/golioth
      revision: 89515756cf7fe0a8b44fb23ca4e372cefdf487f8
      url: https://github.com/DDC-NDRS/golioth-zephyr-sdk.git
      import: west-external.yml

  self:
    path: zephyr_rtos
    west-commands: scripts/west-commands.yml
    import: submanifests<|MERGE_RESOLUTION|>--- conflicted
+++ resolved
@@ -282,11 +282,7 @@
       groups:
         - crypto
     - name: mcuboot
-<<<<<<< HEAD
-      revision: 018dc01d484358d81f889c36471d9ce5590965b6
-=======
-      revision: 5488649b35a42312a0f310c8e10189c21e2d7408
->>>>>>> 3c1b4db2
+      revision: 17564ad004704c03def18808faaf6ea39a66cfc5
       path: bootloader/mcuboot
     - name: mipi-sys-t
       path: modules/debug/mipi-sys-t
