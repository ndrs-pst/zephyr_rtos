--- conflicted
+++ resolved
@@ -285,11 +285,7 @@
       groups:
         - crypto
     - name: mcuboot
-<<<<<<< HEAD
-      revision: 93b1e00ea9a42c26acd53c1236251ddefac3779d
-=======
-      revision: f74b77cf7808919837c0ed14c2ead3918c546349
->>>>>>> e90c58a5
+      revision: 9aac9b99b112bc2759b5d208bd93f9376677b809
       path: bootloader/mcuboot
       groups:
         - bootloader
