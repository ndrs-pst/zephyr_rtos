# The west manifest file for upstream Zephyr.
#
# The per-installation west configuration file, .west/config, sets the
# path to the project containing this file in the [manifest] section's
# "path" variable.
#
# You are free to create your own manifest files and put them in any
# repository you want, to create your own custom Zephyr installations.
# For example, you could create a manifest file in your own out of
# tree application directory, which would pull this zephyr repository
# in as an ordinary project.
#
# You can pass your manifest repositories to west init when creating a
# new Zephyr installation. See the west documentation for more
# information.

manifest:
  defaults:
    remote: upstream

  remotes:
    - name: upstream
      url-base: https://github.com/zephyrproject-rtos
    - name: babblesim
      url-base: https://github.com/BabbleSim

  group-filter: [-babblesim, -optional]

  #
  # Please add items below based on alphabetical order
  # zephyr-keep-sorted-start re(^\s+\- name:)
  projects:
    - name: acpica
      revision: 8d24867bc9c9d81c81eeac59391cda59333affd4
      path: modules/lib/acpica
    - name: babblesim_base
      remote: babblesim
      repo-path: base
      path: tools/bsim/components
      revision: 153101c61ce7106f6ba8b108b5c6488efdc1151a
      groups:
        - babblesim
    - name: babblesim_ext_2G4_channel_NtNcable
      remote: babblesim
      repo-path: ext_2G4_channel_NtNcable
      path: tools/bsim/components/ext_2G4_channel_NtNcable
      revision: 20a38c997f507b0aa53817aab3d73a462fff7af1
      groups:
        - babblesim
    - name: babblesim_ext_2G4_channel_multiatt
      remote: babblesim
      repo-path: ext_2G4_channel_multiatt
      path: tools/bsim/components/ext_2G4_channel_multiatt
      revision: bde72a57384dde7a4310bcf3843469401be93074
      groups:
        - babblesim
    - name: babblesim_ext_2G4_device_WLAN_actmod
      remote: babblesim
      repo-path: ext_2G4_device_WLAN_actmod
      path: tools/bsim/components/ext_2G4_device_WLAN_actmod
      revision: 9cb6d8e72695f6b785e57443f0629a18069d6ce4
      groups:
        - babblesim
    - name: babblesim_ext_2G4_device_burst_interferer
      remote: babblesim
      repo-path: ext_2G4_device_burst_interferer
      path: tools/bsim/components/ext_2G4_device_burst_interferer
      revision: 5b5339351d6e6a2368c686c734dc8b2fc65698fc
      groups:
        - babblesim
    - name: babblesim_ext_2G4_device_playback
      remote: babblesim
      repo-path: ext_2G4_device_playback
      path: tools/bsim/components/ext_2G4_device_playback
      revision: abb48cd71ddd4e2a9022f4bf49b2712524c483e8
      groups:
        - babblesim
    - name: babblesim_ext_2G4_libPhyComv1
      remote: babblesim
      repo-path: ext_2G4_libPhyComv1
      path: tools/bsim/components/ext_2G4_libPhyComv1
      revision: 15ae0f87fa049e04cbec48a866f3bc37d903f950
      groups:
        - babblesim
    - name: babblesim_ext_2G4_modem_BLE_simple
      remote: babblesim
      repo-path: ext_2G4_modem_BLE_simple
      path: tools/bsim/components/ext_2G4_modem_BLE_simple
      revision: 4d2379de510684cd4b1c3bbbb09bce7b5a20bc1f
      groups:
        - babblesim
    - name: babblesim_ext_2G4_modem_magic
      remote: babblesim
      repo-path: ext_2G4_modem_magic
      path: tools/bsim/components/ext_2G4_modem_magic
      revision: edfcda2d3937a74be0a59d6cd47e0f50183453da
      groups:
        - babblesim
    - name: babblesim_ext_2G4_phy_v1
      remote: babblesim
      repo-path: ext_2G4_phy_v1
      path: tools/bsim/components/ext_2G4_phy_v1
      revision: 62e797b2c518e5bb6123a198382ed2b64b8c068e
      groups:
        - babblesim
    - name: babblesim_ext_libCryptov1
      remote: babblesim
      repo-path: ext_libCryptov1
      path: tools/bsim/components/ext_libCryptov1
      revision: da246018ebe031e4fe4a8228187fb459e9f3b2fa
      groups:
        - babblesim
    - name: bsim
      repo-path: babblesim-manifest
      revision: a88d3353451387ca490a6a7f7c478a90c4ee05b7
      path: tools/bsim
      groups:
        - babblesim
    - name: cmsis
      revision: 2a3de69609190ac4af673dc2b3e460e9ce158c6b
      path: modules/hal/cmsis
      groups:
        - hal
    - name: cmsis-dsp
      revision: d80a49b2bb186317dc1db4ac88da49c0ab77e6e7
      path: modules/lib/cmsis-dsp
    - name: cmsis-nn
      revision: e9328d612ea3ea7d0d210d3ac16ea8667c01abdd
      path: modules/lib/cmsis-nn
    - name: cmsis_6
      repo-path: CMSIS_6
      revision: 783317a3072554acbac86cca2ff24928cbf98d30
      path: modules/lib/cmsis_6
    - name: edtt
      revision: b9ca3c7030518f07b7937dacf970d37a47865a76
      path: tools/edtt
      groups:
        - tools
    - name: fatfs
      revision: c531b6f68ae912e3080d1e8d7b1332bf338ff5e8
      path: modules/fs/fatfs
      groups:
        - fs
    - name: hal_adi
      revision: 8f33130dc5fe33ce14eb1cf29364bfc39dc82020
      path: modules/hal/adi
      groups:
        - hal
    - name: hal_altera
      revision: 4fe4df959d4593ce66e676aeba0b57f546dba0fe
      path: modules/hal/altera
      groups:
        - hal
    - name: hal_ambiq
      revision: 9da9656d3bc78300a757faebf1f265efd4e7b275
      path: modules/hal/ambiq
      groups:
        - hal
    - name: hal_atmel
      revision: e1b3a6b6f71cfccbb774a7b172330eb4ddfe168d
      path: modules/hal/atmel
      groups:
        - hal
    - name: hal_bouffalolab
      path: modules/hal/bouffalolab
      revision: c6c44b879503d990dfba643c212b606cee414faa
      groups:
        - hal
    - name: hal_espressif
      revision: e794f935ff732f4e03f2e007d1e342f881ef0d4a
      path: modules/hal/espressif
      west-commands: west/west-commands.yml
      groups:
        - hal
    - name: hal_ethos_u
      revision: 50ddffca1cc700112f25ad9bc077915a0355ee5d
      path: modules/hal/ethos_u
      groups:
        - hal
    - name: hal_gigadevice
      revision: 2994b7dde8b0b0fa9b9c0ccb13474b6a486cddc3
      path: modules/hal/gigadevice
      groups:
        - hal
    - name: hal_infineon
      revision: 6890899e0db2cbcd3a562b41b7e9e0a2a9040ed0
      path: modules/hal/infineon
      groups:
        - hal
    - name: hal_intel
      revision: 0447cd22e74d7ca243653f21cfd6e38c016630c6
      path: modules/hal/intel
      groups:
        - hal
    - name: hal_microchip
      revision: 15ca19705e4bff2d147a2a13d0198fcf8e4c8b4a
      path: modules/hal/microchip
      groups:
        - hal
    - name: hal_nordic
      revision: 119ff5b5ec7a413ca2f64ae1928c79eee1e7b7b2
      path: modules/hal/nordic
      groups:
        - hal
    - name: hal_nuvoton
      revision: be1042dc8a96ebe9ea4c5d714f07c617539106d6
      path: modules/hal/nuvoton
      groups:
        - hal
    - name: hal_nxp
      revision: 5e5a498e79347c6b1be9cf6d7e553c5ff96cb379
      path: modules/hal/nxp
      groups:
        - hal
    - name: hal_openisa
      revision: eabd530a64d71de91d907bad257cd61aacf607bc
      path: modules/hal/openisa
      groups:
        - hal
    - name: hal_quicklogic
      revision: bad894440fe72c814864798c8e3a76d13edffb6c
      path: modules/hal/quicklogic
      groups:
        - hal
    - name: hal_renesas
      path: modules/hal/renesas
      revision: 9d68ee711aaeab39b216a61101a2646c5a1b0fc0
      groups:
        - hal
    - name: hal_rpi_pico
      path: modules/hal/rpi_pico
      revision: 7b57b24588797e6e7bf18b6bda168e6b96374264
      groups:
        - hal
    - name: hal_silabs
      revision: 40a0237e4812241de677441e02131d6c75830636
      path: modules/hal/silabs
      groups:
        - hal
    - name: hal_st
      revision: 9f81b4427e955885398805b7bca0da3a8cd9109c
      path: modules/hal/st
      groups:
        - hal
    - name: hal_stm32
<<<<<<< HEAD
      revision: 90553bddf044403f2e524984ad0997fb34682999
=======
      revision: 6e4716f8ac2c6e6159a958a836e1dcca06804456
>>>>>>> af77efb7
      path: modules/hal/stm32
      groups:
        - hal
    - name: hal_tdk
      revision: 6727477af1e46fa43878102489b9672a9d24e39f
      path: modules/hal/tdk
      groups:
        - hal
    - name: hal_telink
      revision: 4226c7fc17d5a34e557d026d428fc766191a0800
      path: modules/hal/telink
      groups:
        - hal
    - name: hal_ti
      revision: 258652a3ac5d7df68ba8df20e4705c3bd98ede38
      path: modules/hal/ti
      groups:
        - hal
    - name: hal_wch
      revision: 1de9d3e406726702ce7cfc504509a02ecc463554
      path: modules/hal/wch
      groups:
        - hal
    - name: hal_wurthelektronik
      revision: e3e2797b224fc48fdef1bc3e5a12a7c73108bba2
      path: modules/hal/wurthelektronik
      groups:
        - hal
    - name: hal_xtensa
      revision: b38620c7cc61e349e192ed86a54940a5cd0636b7
      path: modules/hal/xtensa
      groups:
        - hal
    - name: hostap
      path: modules/lib/hostap
      revision: 8412f4b23b6267ee6035d25515a23aaf243f6ad7
    - name: liblc3
      revision: 48bbd3eacd36e99a57317a0a4867002e0b09e183
      path: modules/lib/liblc3
    - name: libmctp
      revision: b97860e78998551af99931ece149eeffc538bdb1
      path: modules/lib/libmctp
    - name: libmetal
      revision: 14f519529a1e4a46aaea6826f5a41d99a3347276
      path: modules/hal/libmetal
      groups:
        - hal
    - name: littlefs
      path: modules/fs/littlefs
      groups:
        - fs
      revision: 694b7573495ed207a09860191c502e25111411e2
    - name: loramac-node
      revision: 88deb45109317473ac5706e97a6b8bbeb524aab1
      path: modules/lib/loramac-node
    - name: lvgl
      revision: 1ed1ddd881c3784049a92bb9fe37c38c6c74d998
      path: modules/lib/gui/lvgl
    - name: mbedtls
      revision: 5f889934359deccf421554c7045a8381ef75298f
      path: modules/crypto/mbedtls
      groups:
        - crypto
    - name: mcuboot
      revision: 3fea6e9b99c9e557422bc013e32540e3ac748f75
      path: bootloader/mcuboot
      groups:
        - bootloader
    - name: mipi-sys-t
      path: modules/debug/mipi-sys-t
      groups:
        - debug
      revision: 33e5c23cbedda5ba12dbe50c4baefb362a791001
    - name: net-tools
      revision: 986bfeb040df3d9029366de8aea4ce1f84e93780
      path: tools/net-tools
      groups:
        - tools
    - name: nrf_hw_models
      revision: d5b95fdd0260e8189e788d40d2863d1e2d4be159
      path: modules/bsim_hw_models/nrf_hw_models
    - name: nrf_wifi
      revision: d89b42a5a301d20f0083b3450789bab294e3f2c4
      path: modules/lib/nrf_wifi
    - name: open-amp
      revision: f7f4d083c7909a39d86e217376c69b416ec4faf3
      path: modules/lib/open-amp
    - name: openthread
      revision: 3ae741f95e7dfb391dec35c48742862049eb62e8
      path: modules/lib/openthread
    - name: percepio
      path: modules/debug/percepio
      revision: 49e6dc202aa38c2a3edbafcc2dab85dec6aee973
      groups:
        - debug
    - name: picolibc
      path: modules/lib/picolibc
      revision: 82d62ed1ac55b4e34a12d0390aced2dc9af13fc9
    - name: segger
      revision: cf56b1d9c80f81a26e2ac5727c9cf177116a4692
      path: modules/debug/segger
      groups:
        - debug
    - name: tinycrypt
      revision: 1012a3ebee18c15ede5efc8332ee2fc37817670f
      path: modules/crypto/tinycrypt
      groups:
        - crypto
    - name: trusted-firmware-a
      revision: 713ffbf96c5bcbdeab757423f10f73eb304eff07
      path: modules/tee/tf-a/trusted-firmware-a
      groups:
        - tee
    - name: trusted-firmware-m
      revision: e2288c13ee0abc16163186523897e7910b03dd31
      path: modules/tee/tf-m/trusted-firmware-m
      groups:
        - tee
    - name: uoscore-uedhoc
      revision: 54abc109c9c0adfd53c70077744c14e454f04f4a
      path: modules/lib/uoscore-uedhoc
    - name: zcbor
      revision: 44c47c4be2721ca1a7099f9bc1bb1d90bdb90048
      path: modules/lib/zcbor
  # zephyr-keep-sorted-stop
    - name: thingset
      path: modules/lib/thingset
      revision: 84c603f181928dd057989a3b305cb46f14ac2644
    - name: thingset-node-c
      path: modules/lib/thingset-node-c
      revision: 2ed57596d363053178aa6104dcd062be3f2b92ce

  self:
    path: zephyr_rtos
    west-commands: scripts/west-commands.yml
    import: submanifests<|MERGE_RESOLUTION|>--- conflicted
+++ resolved
@@ -243,11 +243,7 @@
       groups:
         - hal
     - name: hal_stm32
-<<<<<<< HEAD
-      revision: 90553bddf044403f2e524984ad0997fb34682999
-=======
-      revision: 6e4716f8ac2c6e6159a958a836e1dcca06804456
->>>>>>> af77efb7
+      revision: 78b9647add1f3b9228a770c0be6032330b66080b
       path: modules/hal/stm32
       groups:
         - hal
