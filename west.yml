# The west manifest file for upstream Zephyr.
#
# The per-installation west configuration file, .west/config, sets the
# path to the project containing this file in the [manifest] section's
# "path" variable.
#
# You are free to create your own manifest files and put them in any
# repository you want, to create your own custom Zephyr installations.
# For example, you could create a manifest file in your own out of
# tree application directory, which would pull this zephyr repository
# in as an ordinary project.
#
# You can pass your manifest repositories to west init when creating a
# new Zephyr installation. See the west documentation for more
# information.

manifest:
  defaults:
    remote: upstream

  remotes:
    - name: upstream
      url-base: https://github.com/zephyrproject-rtos
    - name: babblesim
      url-base: https://github.com/BabbleSim

  group-filter: [-babblesim, -optional]

  #
  # Please add items below based on alphabetical order
  projects:
    - name: acpica
      revision: da5f2721e1c7f188fe04aa50af76f4b94f3c3ea3
      path: modules/lib/acpica
    - name: bsim
      repo-path: babblesim-manifest
      revision: 68f6282c6a7f54641b75f5f9fc953c85e272a983
      path: tools/bsim
      groups:
        - babblesim
    - name: babblesim_base
      remote: babblesim
      repo-path: base
      path: tools/bsim/components
      revision: 4bd907be0b2abec3b31a23fd8ca98db2a07209d2
      groups:
        - babblesim
    - name: babblesim_ext_2G4_libPhyComv1
      remote: babblesim
      repo-path: ext_2G4_libPhyComv1
      path: tools/bsim/components/ext_2G4_libPhyComv1
      revision: 93f5eba512c438b0c9ebc1b1a947517c865b3643
      groups:
        - babblesim
    - name: babblesim_ext_2G4_phy_v1
      remote: babblesim
      repo-path: ext_2G4_phy_v1
      path: tools/bsim/components/ext_2G4_phy_v1
      revision: d8302b8d51409b9e717a1a0ba6b443d3b5552a6c
      groups:
        - babblesim
    - name: babblesim_ext_2G4_channel_NtNcable
      remote: babblesim
      repo-path: ext_2G4_channel_NtNcable
      path: tools/bsim/components/ext_2G4_channel_NtNcable
      revision: 20a38c997f507b0aa53817aab3d73a462fff7af1
      groups:
        - babblesim
    - name: babblesim_ext_2G4_channel_multiatt
      remote: babblesim
      repo-path: ext_2G4_channel_multiatt
      path: tools/bsim/components/ext_2G4_channel_multiatt
      revision: bde72a57384dde7a4310bcf3843469401be93074
      groups:
        - babblesim
    - name: babblesim_ext_2G4_modem_magic
      remote: babblesim
      repo-path: ext_2G4_modem_magic
      path: tools/bsim/components/ext_2G4_modem_magic
      revision: edfcda2d3937a74be0a59d6cd47e0f50183453da
      groups:
        - babblesim
    - name: babblesim_ext_2G4_modem_BLE_simple
      remote: babblesim
      repo-path: ext_2G4_modem_BLE_simple
      path: tools/bsim/components/ext_2G4_modem_BLE_simple
      revision: a38d2d24b04a6f970a225d1316047256ebf5a539
      groups:
        - babblesim
    - name: babblesim_ext_2G4_device_burst_interferer
      remote: babblesim
      repo-path: ext_2G4_device_burst_interferer
      path: tools/bsim/components/ext_2G4_device_burst_interferer
      revision: 5b5339351d6e6a2368c686c734dc8b2fc65698fc
      groups:
        - babblesim
    - name: babblesim_ext_2G4_device_WLAN_actmod
      remote: babblesim
      repo-path: ext_2G4_device_WLAN_actmod
      path: tools/bsim/components/ext_2G4_device_WLAN_actmod
      revision: 9cb6d8e72695f6b785e57443f0629a18069d6ce4
      groups:
        - babblesim
    - name: babblesim_ext_2G4_device_playback
      remote: babblesim
      repo-path: ext_2G4_device_playback
      path: tools/bsim/components/ext_2G4_device_playback
      revision: abb48cd71ddd4e2a9022f4bf49b2712524c483e8
      groups:
        - babblesim
    - name: babblesim_ext_libCryptov1
      remote: babblesim
      repo-path: ext_libCryptov1
      path: tools/bsim/components/ext_libCryptov1
      revision: eed6d7038e839153e340bd333bc43541cb90ba64
      groups:
        - babblesim
    - name: cmsis
      revision: 11e93bd9fe672e0aaf7d766d01332dd84b76436f
      path: modules/hal/cmsis
      groups:
        - hal
    - name: cmsis-dsp
      revision: 6489e771e9c405f1763b52d64a3f17a1ec488ace
      path: modules/lib/cmsis-dsp
    - name: cmsis-nn
      revision: 0c8669d81381ccf3b1a01d699f3b68b50134a99f
      path: modules/lib/cmsis-nn
    - name: edtt
      revision: 64e5105ad82390164fb73fc654be3f73a608209a
      path: tools/edtt
      groups:
        - tools
    - name: fatfs
      revision: 1c156b2db4d4d2f9289ef0aa1876e4a0f864b9ea
      path: modules/fs/fatfs
      groups:
        - fs
    - name: hal_altera
      revision: 0d225ddd314379b32355a00fb669eacf911e750d
      path: modules/hal/altera
      groups:
        - hal
    - name: hal_ambiq
      revision: fcbbd99e20db1432196f4aec92678bd1f5b19c96
      path: modules/hal/ambiq
      groups:
        - hal
    - name: hal_atmel
      revision: eae49887dcebfcb89f2a513331e27fe432bfb093
      path: modules/hal/atmel
      groups:
        - hal
    - name: hal_espressif
      revision: b5f5fa6d08780c0077407150c6685d6c9d70262c
      path: modules/hal/espressif
      west-commands: west/west-commands.yml
      groups:
        - hal
    - name: hal_ethos_u
      revision: 8e2cf756b474eff9a32a9bdf1775d9620f1eadcf
      path: modules/hal/ethos_u
      groups:
        - hal
    - name: hal_gigadevice
      revision: 2994b7dde8b0b0fa9b9c0ccb13474b6a486cddc3
      path: modules/hal/gigadevice
      groups:
        - hal
    - name: hal_infineon
      revision: b1a47231e8671c882c5f055f9f10c32b18133d08
      path: modules/hal/infineon
      groups:
        - hal
    - name: hal_intel
      revision: 7b4c25669f1513b0d6d6ee78ee42340d91958884
      path: modules/hal/intel
      groups:
        - hal
    - name: hal_microchip
      revision: 1279561ea9b71c5f572d3d52708b7b445a383662
      path: modules/hal/microchip
      groups:
        - hal
    - name: hal_nordic
      revision: 1a3e9f3a85ea34054811e4d9e5c5e5f8f751795b
      path: modules/hal/nordic
      groups:
        - hal
    - name: hal_nuvoton
      revision: ab342e6915bf7bff2203a20985754f6dbdb5343d
      path: modules/hal/nuvoton
      groups:
        - hal
    - name: hal_nxp
      revision: 5e84f1d2173e3c5057725d76f9dad6bfabad0b5f
      path: modules/hal/nxp
      groups:
        - hal
    - name: hal_openisa
      revision: eabd530a64d71de91d907bad257cd61aacf607bc
      path: modules/hal/openisa
      groups:
        - hal
    - name: hal_quicklogic
      revision: bad894440fe72c814864798c8e3a76d13edffb6c
      path: modules/hal/quicklogic
      repo-path: hal_quicklogic
      groups:
        - hal
    - name: hal_renesas
      path: modules/hal/renesas
      revision: b4fe8925d95bddc27e6d1666890f560d30cf9166
      groups:
        - hal
    - name: hal_rpi_pico
      path: modules/hal/rpi_pico
      revision: fba7162cc7bee06d0149622bbcaac4e41062d368
      groups:
        - hal
    - name: hal_silabs
      revision: 0c39ee28be31c59a98ed490c3811f68caa1fcbd3
      path: modules/hal/silabs
      groups:
        - hal
    - name: hal_st
      revision: b77157f6bc4395e398d90ab02a7d2cbc01ab2ce7
      path: modules/hal/st
      groups:
        - hal
    - name: hal_stm32
<<<<<<< HEAD
      revision: 366c5c909fbcecf94f32411887132024f61b0bcd
=======
      revision: f9cc8545b935ad96f996dc78d1f5433213166242
>>>>>>> 8c324504
      path: modules/hal/stm32
      groups:
        - hal
    - name: hal_telink
      revision: 38573af589173259801ae6c2b34b7d4c9e626746
      path: modules/hal/telink
      groups:
        - hal
    - name: hal_ti
      revision: b85f86e51fc4d47c4c383d320d64d52d4d371ae4
      path: modules/hal/ti
      groups:
        - hal
    - name: hal_wurthelektronik
      revision: e5bcb2eac1bb9639ce13b4dafc78eb254e014342
      path: modules/hal/wurthelektronik
      groups:
        - hal
    - name: hal_xtensa
      revision: a2d658525b16c57bea8dd565f5bd5167e4b9f1ee
      path: modules/hal/xtensa
      groups:
        - hal
    - name: hostap
      repo-path: hostap
      path: modules/lib/hostap
      revision: 83574f533fb5c6808af0d9872741d72d48be2f98
    - name: libmetal
      revision: 243eed541b9c211a2ce8841c788e62ddce84425e
      path: modules/hal/libmetal
      groups:
        - hal
    - name: liblc3
      revision: 1a5938ebaca4f13fe79ce074f5dee079783aa29f
      path: modules/lib/liblc3
    - name: littlefs
      path: modules/fs/littlefs
      groups:
        - fs
      revision: 408c16a909dd6cf128874a76f21c793798c9e423
    - name: loramac-node
      revision: fb00b383072518c918e2258b0916c996f2d4eebe
      path: modules/lib/loramac-node
    - name: lvgl
      revision: 2b498e6f36d6b82ae1da12c8b7742e318624ecf5
      path: modules/lib/gui/lvgl
    - name: mbedtls
      revision: 3217c450180fd5e817601c6f479116de69e57461
      path: modules/crypto/mbedtls
      groups:
        - crypto
    - name: mcuboot
      revision: 17564ad004704c03def18808faaf6ea39a66cfc5
      path: bootloader/mcuboot
    - name: mipi-sys-t
      path: modules/debug/mipi-sys-t
      groups:
        - debug
      revision: 71ace1f5caa03e56c8740a09863e685efb4b2360
    - name: net-tools
      revision: 7c7a856814d7f27509c8511fef14cec21f7d0c30
      path: tools/net-tools
      groups:
        - tools
    - name: nrf_hw_models
      revision: 36b12714a5ed32450d907c89bb118f6280da3483
      path: modules/bsim_hw_models/nrf_hw_models
    - name: open-amp
      revision: da78aea63159771956fe0c9263f2e6985b66e9d5
      path: modules/lib/open-amp
    - name: openthread
      revision: 49c59ec519cc8b49dd58978d1bc80b7ae7ba88d0
      path: modules/lib/openthread
    - name: percepio
      path: modules/debug/percepio
      revision: 7f6fb3f12ea1493a2f8ab6a876fb255a39db47c8
      groups:
        - debug
    - name: picolibc
      path: modules/lib/picolibc
      revision: 764ef4e401a8f4c6a86ab723533841f072885a5b
    - name: segger
      revision: b011c45b585e097d95d9cf93edf4f2e01588d3cd
      path: modules/debug/segger
      groups:
        - debug
    - name: tinycrypt
      revision: 1012a3ebee18c15ede5efc8332ee2fc37817670f
      path: modules/crypto/tinycrypt
      groups:
        - crypto
    - name: trusted-firmware-m
      revision: 785d87492490069b62170159fcf21c385f90f4eb
      path: modules/tee/tf-m/trusted-firmware-m
      groups:
        - tee
    - name: trusted-firmware-a
      revision: 421dc050278287839f5c70019bd6aec617f2bbdb
      path: modules/tee/tf-a/trusted-firmware-a
      groups:
        - tee
    - name: uoscore-uedhoc
      revision: 150f4eb2955eaf36ac0f9519d4f4f58d5ade5740
      path: modules/lib/uoscore-uedhoc
    - name: zcbor
      revision: 2d2edb19d0112400b6579ef0503f9a974f745b2e
      path: modules/lib/zcbor
    - name: golioth
      path: modules/lib/golioth
      revision: 89515756cf7fe0a8b44fb23ca4e372cefdf487f8
      url: https://github.com/DDC-NDRS/golioth-zephyr-sdk.git
      import: west-external.yml

  self:
    path: zephyr_rtos
    west-commands: scripts/west-commands.yml
    import: submanifests<|MERGE_RESOLUTION|>--- conflicted
+++ resolved
@@ -229,11 +229,7 @@
       groups:
         - hal
     - name: hal_stm32
-<<<<<<< HEAD
-      revision: 366c5c909fbcecf94f32411887132024f61b0bcd
-=======
-      revision: f9cc8545b935ad96f996dc78d1f5433213166242
->>>>>>> 8c324504
+      revision: e33044e9f3151b048948373242a1f972933e6628
       path: modules/hal/stm32
       groups:
         - hal
