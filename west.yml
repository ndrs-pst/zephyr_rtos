--- conflicted
+++ resolved
@@ -300,14 +300,10 @@
       path: modules/fs/littlefs
       groups:
         - fs
-<<<<<<< HEAD
       revision: 32fa5540b5dacb1622664713acefcb46445f01e6
-=======
-      revision: 8f5ca347843363882619d8f96c00d8dbd88a8e79
     - name: lora-basics-modem
       revision: 9a14f6772c1d6e303bacb2d594c8063bb804b6ee
       path: modules/lib/lora-basics-modem
->>>>>>> 36f78b52
     - name: loramac-node
       revision: 88deb45109317473ac5706e97a6b8bbeb524aab1
       path: modules/lib/loramac-node
