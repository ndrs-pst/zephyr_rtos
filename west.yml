--- conflicted
+++ resolved
@@ -238,11 +238,7 @@
       groups:
         - hal
     - name: hal_stm32
-<<<<<<< HEAD
-      revision: 0f23d92c5bbf57bfc4eecfa31572fbe9b1f9bc1d
-=======
-      revision: b3e05b628764352ee21ba23ac39418f8c953bc51
->>>>>>> b4b5d8b2
+      revision: 78f86136b0449c45133e7f1ca2ea46fb128405ad
       path: modules/hal/stm32
       groups:
         - hal
