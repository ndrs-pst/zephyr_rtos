--- conflicted
+++ resolved
@@ -282,11 +282,7 @@
       groups:
         - crypto
     - name: mcuboot
-<<<<<<< HEAD
-      revision: b994ba2ce29425587957dcbb6c96d4e1872b5737
-=======
-      revision: f68db5c6bd2e15201a3e203516f464c214eb6eb3
->>>>>>> a5ba44b3
+      revision: 8842f55d01acd0c272f6670ab8152741e85ed087
       path: bootloader/mcuboot
     - name: mipi-sys-t
       path: modules/debug/mipi-sys-t
