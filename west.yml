# The west manifest file for upstream Zephyr.
#
# The per-installation west configuration file, .west/config, sets the
# path to the project containing this file in the [manifest] section's
# "path" variable.
#
# You are free to create your own manifest files and put them in any
# repository you want, to create your own custom Zephyr installations.
# For example, you could create a manifest file in your own out of
# tree application directory, which would pull this zephyr repository
# in as an ordinary project.
#
# You can pass your manifest repositories to west init when creating a
# new Zephyr installation. See the west documentation for more
# information.

manifest:
  defaults:
    remote: upstream

  remotes:
    - name: upstream
      url-base: https://github.com/zephyrproject-rtos
    - name: babblesim
      url-base: https://github.com/BabbleSim

  group-filter: [-babblesim, -optional]

  #
  # Please add items below based on alphabetical order
  # zephyr-keep-sorted-start re(^\s+\- name:)
  projects:
    - name: acpica
      revision: 8d24867bc9c9d81c81eeac59391cda59333affd4
      path: modules/lib/acpica
    - name: babblesim_base
      remote: babblesim
      repo-path: base
      path: tools/bsim/components
      revision: 0cc70e78a88c1de9d8ec045a703b38134861e7e7
      groups:
        - babblesim
    - name: babblesim_ext_2G4_channel_NtNcable
      remote: babblesim
      repo-path: ext_2G4_channel_NtNcable
      path: tools/bsim/components/ext_2G4_channel_NtNcable
      revision: 20a38c997f507b0aa53817aab3d73a462fff7af1
      groups:
        - babblesim
    - name: babblesim_ext_2G4_channel_multiatt
      remote: babblesim
      repo-path: ext_2G4_channel_multiatt
      path: tools/bsim/components/ext_2G4_channel_multiatt
      revision: bde72a57384dde7a4310bcf3843469401be93074
      groups:
        - babblesim
    - name: babblesim_ext_2G4_device_WLAN_actmod
      remote: babblesim
      repo-path: ext_2G4_device_WLAN_actmod
      path: tools/bsim/components/ext_2G4_device_WLAN_actmod
      revision: 9cb6d8e72695f6b785e57443f0629a18069d6ce4
      groups:
        - babblesim
    - name: babblesim_ext_2G4_device_burst_interferer
      remote: babblesim
      repo-path: ext_2G4_device_burst_interferer
      path: tools/bsim/components/ext_2G4_device_burst_interferer
      revision: 5b5339351d6e6a2368c686c734dc8b2fc65698fc
      groups:
        - babblesim
    - name: babblesim_ext_2G4_device_playback
      remote: babblesim
      repo-path: ext_2G4_device_playback
      path: tools/bsim/components/ext_2G4_device_playback
      revision: abb48cd71ddd4e2a9022f4bf49b2712524c483e8
      groups:
        - babblesim
    - name: babblesim_ext_2G4_libPhyComv1
      remote: babblesim
      repo-path: ext_2G4_libPhyComv1
      path: tools/bsim/components/ext_2G4_libPhyComv1
      revision: 15ae0f87fa049e04cbec48a866f3bc37d903f950
      groups:
        - babblesim
    - name: babblesim_ext_2G4_modem_BLE_simple
      remote: babblesim
      repo-path: ext_2G4_modem_BLE_simple
      path: tools/bsim/components/ext_2G4_modem_BLE_simple
      revision: 4d2379de510684cd4b1c3bbbb09bce7b5a20bc1f
      groups:
        - babblesim
    - name: babblesim_ext_2G4_modem_magic
      remote: babblesim
      repo-path: ext_2G4_modem_magic
      path: tools/bsim/components/ext_2G4_modem_magic
      revision: edfcda2d3937a74be0a59d6cd47e0f50183453da
      groups:
        - babblesim
    - name: babblesim_ext_2G4_phy_v1
      remote: babblesim
      repo-path: ext_2G4_phy_v1
      path: tools/bsim/components/ext_2G4_phy_v1
      revision: 62e797b2c518e5bb6123a198382ed2b64b8c068e
      groups:
        - babblesim
    - name: babblesim_ext_libCryptov1
      remote: babblesim
      repo-path: ext_libCryptov1
      path: tools/bsim/components/ext_libCryptov1
      revision: 236309584c90be32ef12848077bd6de54e9f4deb
      groups:
        - babblesim
    - name: bsim
      repo-path: babblesim-manifest
      revision: 1f242f4ed7fc141fdfcfeca8d21c6d9e801179d7
      path: tools/bsim
      groups:
        - babblesim
    - name: cmsis
      revision: 11e93bd9fe672e0aaf7d766d01332dd84b76436f
      path: modules/hal/cmsis
      groups:
        - hal
    - name: cmsis-dsp
      revision: d80a49b2bb186317dc1db4ac88da49c0ab77e6e7
      path: modules/lib/cmsis-dsp
    - name: cmsis-nn
      revision: ea987c1ca661be723de83bd159aed815d6cbd430
      path: modules/lib/cmsis-nn
    - name: edtt
      revision: b9ca3c7030518f07b7937dacf970d37a47865a76
      path: tools/edtt
      groups:
        - tools
    - name: fatfs
      revision: 1c156b2db4d4d2f9289ef0aa1876e4a0f864b9ea
      path: modules/fs/fatfs
      groups:
        - fs
    - name: hal_adi
      revision: b1a10239e1001502c3089e0cf938e938f99b1f30
      path: modules/hal/adi
      groups:
        - hal
    - name: hal_altera
      revision: 4fe4df959d4593ce66e676aeba0b57f546dba0fe
      path: modules/hal/altera
      groups:
        - hal
    - name: hal_ambiq
      revision: 87a188b91aca22ce3ce7deb4a1cbf7780d784673
      path: modules/hal/ambiq
      groups:
        - hal
    - name: hal_atmel
      revision: dcd4dad5e91c6a8f5e2744b04816bf0c30a90a13
      path: modules/hal/atmel
      groups:
        - hal
    - name: hal_espressif
      revision: 980d61c1d3d3e801ed7c5ccb57ec84c5dd9e9360
      path: modules/hal/espressif
      west-commands: west/west-commands.yml
      groups:
        - hal
    - name: hal_ethos_u
      revision: 8e2cf756b474eff9a32a9bdf1775d9620f1eadcf
      path: modules/hal/ethos_u
      groups:
        - hal
    - name: hal_gigadevice
      revision: 2994b7dde8b0b0fa9b9c0ccb13474b6a486cddc3
      path: modules/hal/gigadevice
      groups:
        - hal
    - name: hal_infineon
      revision: 88d2529a3c5aee2e81947553bf6cbacb4671088c
      path: modules/hal/infineon
      groups:
        - hal
    - name: hal_intel
      revision: 8876a1815bc59e0464d285459b71e3d69872edfd
      path: modules/hal/intel
      groups:
        - hal
    - name: hal_microchip
      revision: 71eba057c0cb7fc11b6f33eb40a82f1ebe2c571c
      path: modules/hal/microchip
      groups:
        - hal
    - name: hal_nordic
      revision: e0e48c4ec75595767a286389e2fcda72b21363b0
      path: modules/hal/nordic
      groups:
        - hal
    - name: hal_nuvoton
      revision: 466c3eed9c98453fb23953bf0e0427fea01924be
      path: modules/hal/nuvoton
      groups:
        - hal
    - name: hal_nxp
      revision: d291bdcc4a59bace5ae7453e777e06080ccda8ce
      path: modules/hal/nxp
      groups:
        - hal
    - name: hal_openisa
      revision: eabd530a64d71de91d907bad257cd61aacf607bc
      path: modules/hal/openisa
      groups:
        - hal
    - name: hal_quicklogic
      revision: bad894440fe72c814864798c8e3a76d13edffb6c
      path: modules/hal/quicklogic
      groups:
        - hal
    - name: hal_renesas
      path: modules/hal/renesas
      revision: f77a8501c2adeec8eb98f51ee5c5c5aa095575a1
      groups:
        - hal
    - name: hal_rpi_pico
      path: modules/hal/rpi_pico
      revision: 79ee0f9e058a6327fc943d2f2a19cf3ade107cec
      groups:
        - hal
    - name: hal_silabs
      revision: 69a5fad41aced94dc59d3103edd6ef370851e623
      path: modules/hal/silabs
      groups:
        - hal
    - name: hal_st
      revision: b2f548fe672f24122c7f92027b2c9eeea8a0483a
      path: modules/hal/st
      groups:
        - hal
    - name: hal_stm32
<<<<<<< HEAD
      revision: b2777c0d1eab2a362e201abd7dbfc11a06bdc1c2
=======
      revision: 0788d073d76bb4e6c1a4a8ff21e95bb3498da536
>>>>>>> bea5fc71
      path: modules/hal/stm32
      groups:
        - hal
    - name: hal_telink
      revision: 4226c7fc17d5a34e557d026d428fc766191a0800
      path: modules/hal/telink
      groups:
        - hal
    - name: hal_ti
      revision: 2e7b95ad079e9f636884eedc6853e6ad98b85f65
      path: modules/hal/ti
      groups:
        - hal
    - name: hal_wch
      revision: 1de9d3e406726702ce7cfc504509a02ecc463554
      path: modules/hal/wch
      groups:
        - hal
    - name: hal_wurthelektronik
      revision: e3e2797b224fc48fdef1bc3e5a12a7c73108bba2
      path: modules/hal/wurthelektronik
      groups:
        - hal
    - name: hal_xtensa
      revision: baa56aa3e119b5aae43d16f9b2d2c8112e052871
      path: modules/hal/xtensa
      groups:
        - hal
    - name: hostap
      path: modules/lib/hostap
      revision: 4e4f601dae390263a91744db174fda4640d652cf
    - name: liblc3
      revision: 1a5938ebaca4f13fe79ce074f5dee079783aa29f
      path: modules/lib/liblc3
    - name: libmetal
      revision: a6851ba6dba8c9e87d00c42f171a822f7a29639b
      path: modules/hal/libmetal
      groups:
        - hal
    - name: littlefs
      path: modules/fs/littlefs
      groups:
        - fs
      revision: 57f74e27d7a0ff9f0c8581df6bd7c3d475f27b85
    - name: loramac-node
      revision: 88deb45109317473ac5706e97a6b8bbeb524aab1
      path: modules/lib/loramac-node
    - name: lvgl
      revision: 2b498e6f36d6b82ae1da12c8b7742e318624ecf5
      path: modules/lib/gui/lvgl
    - name: mbedtls
      revision: 4952e1328529ee549d412b498ea71c54f30aa3b1
      path: modules/crypto/mbedtls
      groups:
        - crypto
    - name: mcuboot
      revision: 0115c1c49d60939902cafad77e28a671f76da567
      path: bootloader/mcuboot
      groups:
        - bootloader
    - name: mipi-sys-t
      path: modules/debug/mipi-sys-t
      groups:
        - debug
      revision: 71ace1f5caa03e56c8740a09863e685efb4b2360
    - name: net-tools
      revision: 93acc8bac4661e74e695eb1aea94c7c5262db2e2
      path: tools/net-tools
      groups:
        - tools
    - name: nrf_hw_models
      revision: fbc6e614686b69dfa56f9694350b9488cf83d3f7
      path: modules/bsim_hw_models/nrf_hw_models
    - name: nrf_wifi
      revision: 71261e2b719b98500b7741c3398a74a5fb631596
      path: modules/lib/nrf_wifi
    - name: open-amp
      revision: b735edbc739ad59156eb55bb8ce2583d74537719
      path: modules/lib/open-amp
    - name: openthread
      revision: 2aeb8b833ba760ec29d5f340dd1ce7bcb61c5d56
      path: modules/lib/openthread
    - name: percepio
      path: modules/debug/percepio
      revision: b68d17993109b9bee6b45dc8c9794e7b7bce236d
      groups:
        - debug
    - name: picolibc
      path: modules/lib/picolibc
      revision: d492d5fa7c96918e37653f303028346bb0dd51a2
    - name: segger
      revision: 1a607e8718171cfbc1ee6b2a5ec00f619d1cc7fc
      path: modules/debug/segger
      groups:
        - debug
    - name: tinycrypt
      revision: 1012a3ebee18c15ede5efc8332ee2fc37817670f
      path: modules/crypto/tinycrypt
      groups:
        - crypto
    - name: trusted-firmware-a
      revision: 713ffbf96c5bcbdeab757423f10f73eb304eff07
      path: modules/tee/tf-a/trusted-firmware-a
      groups:
        - tee
    - name: trusted-firmware-m
      revision: fa020a8b001843bb5a115bc4692eaf6787e3d1de
      path: modules/tee/tf-m/trusted-firmware-m
      groups:
        - tee
    - name: uoscore-uedhoc
      revision: 84ef879a46d7bfd9a423fbfb502b04289861f9ea
      path: modules/lib/uoscore-uedhoc
    - name: zcbor
      revision: 44c47c4be2721ca1a7099f9bc1bb1d90bdb90048
      path: modules/lib/zcbor
  # zephyr-keep-sorted-stop
    - name: golioth
      path: modules/lib/golioth
      revision: 89515756cf7fe0a8b44fb23ca4e372cefdf487f8
      url: https://github.com/DDC-NDRS/golioth-zephyr-sdk.git
      import: west-external.yml
    - name: thingset
      path: modules/lib/thingset
      revision: 2cd8dda5a38038a1a75667d9369f8e976f908ebf
    - name: thingset-node-c
      path: modules/lib/thingset-node-c
      revision: ecd807b7ab26f3b0fd818b2118b2258736851a22

  self:
    path: zephyr_rtos
    west-commands: scripts/west-commands.yml
    import: submanifests<|MERGE_RESOLUTION|>--- conflicted
+++ resolved
@@ -234,11 +234,7 @@
       groups:
         - hal
     - name: hal_stm32
-<<<<<<< HEAD
-      revision: b2777c0d1eab2a362e201abd7dbfc11a06bdc1c2
-=======
-      revision: 0788d073d76bb4e6c1a4a8ff21e95bb3498da536
->>>>>>> bea5fc71
+      revision: 76f9d271244c963cd890d09e72c0b61bacf45472
       path: modules/hal/stm32
       groups:
         - hal
