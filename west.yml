# The west manifest file for upstream Zephyr.
#
# The per-installation west configuration file, .west/config, sets the
# path to the project containing this file in the [manifest] section's
# "path" variable.
#
# You are free to create your own manifest files and put them in any
# repository you want, to create your own custom Zephyr installations.
# For example, you could create a manifest file in your own out of
# tree application directory, which would pull this zephyr repository
# in as an ordinary project.
#
# You can pass your manifest repositories to west init when creating a
# new Zephyr installation. See the west documentation for more
# information.

manifest:
  defaults:
    remote: upstream

  remotes:
    - name: upstream
      url-base: https://github.com/zephyrproject-rtos

  #
  # Please add items below based on alphabetical order
  projects:
    - name: canopennode
      revision: dec12fa3f0d790cafa8414a4c2930ea71ab72ffd
      path: modules/lib/canopennode
    - name: chre
      revision: b7955c27e50485b7dafdc3888d7d6afdc2ac6d96
      path: modules/lib/chre
    - name: cmsis
<<<<<<< HEAD
      revision: 74981bf893e8b10931464b9945e2143d99a3f0a3
=======
      revision: 51039788cb93e4d1085771fb01a1ebe45b93143c
>>>>>>> 2bc9ed69
      path: modules/hal/cmsis
      groups:
        - hal
    - name: edtt
      revision: 000fb87261beaf33f80a8868e73857bd62edc668
      path: tools/edtt
      groups:
        - tools
    - name: fatfs
      revision: 427159bf95ea49b7680facffaa29ad506b42709b
      path: modules/fs/fatfs
      groups:
        - fs
    - name: hal_altera
      revision: 0d225ddd314379b32355a00fb669eacf911e750d
      path: modules/hal/altera
      groups:
        - hal
    - name: hal_atmel
      revision: df0d2ab928fd706c059b07d24c3d25c2e71a9bf9
      path: modules/hal/atmel
      groups:
        - hal
    - name: hal_espressif
      revision: 73e7af1e2ed64571ce49ff9f07dc02690b9f2df5
      path: modules/hal/espressif
      west-commands: west/west-commands.yml
      groups:
        - hal
    - name: hal_ethos_u
      revision: 90ada2ea5681b2a2722a10d2898eac34c2510791
      path: modules/hal/ethos_u
      groups:
        - hal
    - name: hal_gigadevice
      revision: 2994b7dde8b0b0fa9b9c0ccb13474b6a486cddc3
      path: modules/hal/gigadevice
      groups:
        - hal
    - name: hal_infineon
      revision: 5b0c7700a7be049e02835dfa0950d378aac39e67
      path: modules/hal/infineon
      groups:
        - hal
    - name: hal_microchip
      revision: 5d079f1683a00b801373bbbbf5d181d4e33b30d5
      path: modules/hal/microchip
      groups:
        - hal
    - name: hal_nordic
      revision: 3f7ae2320b6d348898c7b11e956a6e792d0b3724
      path: modules/hal/nordic
      groups:
        - hal
    - name: hal_nuvoton
      revision: 0a1f153c433f5f637a4490651bdda6d966de3b99
      path: modules/hal/nuvoton
      groups:
        - hal
    - name: hal_nxp
      revision: 3ee6020efc1f8323d0fdc85615d3477161f0aa1f
      path: modules/hal/nxp
      groups:
        - hal
    - name: hal_openisa
      revision: 40d049f69c50b58ea20473bee14cf93f518bf262
      path: modules/hal/openisa
      groups:
        - hal
    - name: hal_quicklogic
      revision: b3a66fe6d04d87fd1533a5c8de51d0599fcd08d0
      path: modules/hal/quicklogic
      repo-path: hal_quicklogic
      groups:
        - hal
    - name: hal_renesas
      path: modules/hal/renesas
      revision: 468d3f2146d18c7f86a4640fc641cc1d20a4a100
      groups:
        - hal
    - name: hal_rpi_pico
      path: modules/hal/rpi_pico
      revision: a094c060e0c2d43c7f9d8f5c06cc0665117e0c18
      groups:
        - hal
    - name: hal_silabs
      revision: 9dcaa761258cfdfecaacc5a9f0af92f6535d74a3
      path: modules/hal/silabs
      groups:
        - hal
    - name: hal_st
      revision: cccbc24c14decfd3f93959f7b14514536af973c7
      path: modules/hal/st
      groups:
        - hal
    - name: hal_stm32
      revision: b916f9a01c665194fbbdd6a67a0f37b4e0a7e78c
      path: modules/hal/stm32
      groups:
        - hal
    - name: hal_telink
      revision: 38573af589173259801ae6c2b34b7d4c9e626746
      path: modules/hal/telink
      groups:
        - hal
    - name: hal_ti
      revision: 5e7d5cd584047699c9fd279923120cb25ba3dda7
      path: modules/hal/ti
      groups:
        - hal
    - name: hal_wurthelektronik
      revision: 24ca9873c3d608fad1fea0431836bc8f144c132e
      path: modules/hal/wurthelektronik
      groups:
        - hal
    - name: hal_xtensa
      revision: 63f655362423aa49507da7977a2d37142e8debeb
      path: modules/hal/xtensa
      groups:
        - hal
    - name: libmetal
      revision: efa2ace6028290ddee494a78ade772a0b112ab83
      path: modules/hal/libmetal
      groups:
        - hal
    - name: liblc3
      revision: 448f3de31f49a838988a162ef1e23a89ddf2d2ed
      path: modules/lib/liblc3
    - name: littlefs
      path: modules/fs/littlefs
      groups:
        - fs
      revision: ca583fd297ceb48bced3c2548600dc615d67af24
    - name: loramac-node
      revision: ce57712f3e426bbbb13acaec97b45369f716f43a
      path: modules/lib/loramac-node
    - name: lvgl
      revision: 5ab83099854719ed326b6ecb9b09b07b1eee4818
      path: modules/lib/gui/lvgl
    - name: lz4
      revision: 8e303c264fc21c2116dc612658003a22e933124d
      path: modules/lib/lz4
    - name: mbedtls
      revision: 7fed49c9b9f983ad6416986661ef637459723bcb
      path: modules/crypto/mbedtls
      groups:
        - crypto
    - name: mcuboot
      revision: 750678e33819b95756203e5db1ba827baee35708
      path: bootloader/mcuboot
    - name: mipi-sys-t
      path: modules/debug/mipi-sys-t
      groups:
        - debug
      revision: 0d521d8055f3b2b4842f728b0365d3f0ece9c37f
    - name: nanopb
      revision: dc4deed54fd4c7e1935e3b6387eedf21bb45dc38
      path: modules/lib/nanopb
    - name: net-tools
      revision: e0828aa9629b533644dc96ff6d1295c939bd713c
      path: tools/net-tools
      groups:
        - tools
    - name: nrf_hw_models
      revision: 85ecf8e3bda805fa1405db5048d77e2980c976f0
      path: modules/bsim_hw_models/nrf_hw_models
    - name: open-amp
      revision: aedcc262f93bbb1b0c2f58026911575729b7465c
      path: modules/lib/open-amp
    - name: openthread
      revision: a1979fdd8ed756468719cc4921b04a57efcf9f15
      path: modules/lib/openthread
    - name: picolibc
      path: modules/lib/picolibc
      revision: 04ada5951cbaf8e7b17f8226ce31cb6837c28ba7
    - name: segger
      revision: e2ff2200556e8a8f962921444275c04971a2bb3d
      path: modules/debug/segger
      groups:
        - debug
    - name: sof
      revision: 6f5f7258ad2738df78e600568d38fc261e2a118d
      path: modules/audio/sof
    - name: tflite-micro
      revision: 9156d050927012da87079064db59d07f03b8baf6
      path: modules/lib/tflite-micro
      repo-path: tflite-micro
    - name: tinycrypt
      revision: 3e9a49d2672ec01435ffbf0d788db6d95ef28de0
      path: modules/crypto/tinycrypt
      groups:
        - crypto
    - name: TraceRecorderSource
      revision: d92607521335eaaaedb01b241cdd26fda48a5ca6
      path: modules/debug/TraceRecorder
      groups:
        - debug
    - name: trusted-firmware-m
      revision: 13abde213930ffdf600cf8f01113da8a5fdd9d9c
      path: modules/tee/tf-m/trusted-firmware-m
      groups:
        - tee
    - name: trusted-firmware-a
      revision: 28f5e137837f1c1a7a7b2af2dd8bb778c0a27532
      path: modules/tee/tf-a/trusted-firmware-a
      groups:
        - tee
    - name: tf-m-tests
      revision: bcb53bccccdc05c713aade707e7a8ddad35c210f
      path: modules/tee/tf-m/tf-m-tests
      groups:
        - tee
    - name: psa-arch-tests
      revision: f4fc2442b8e29e2a03d9899e46e5a3ea3df8c2c9
      path: modules/tee/tf-m/psa-arch-tests
      groups:
        - tee
    - name: uoscore-uedhoc
      revision: e8920192b66db4f909eb9cd3f155d5245c1ae825
      path: modules/lib/uoscore-uedhoc
    - name: zcbor
      revision: 0.6.0
      path: modules/lib/zcbor
    - name: zscilib
      path: modules/lib/zscilib
      revision: 0035be5e6a45e4ab89755b176d305d7a877fc79c

  self:
    path: zephyr_rtos
    west-commands: scripts/west-commands.yml
    import: submanifests<|MERGE_RESOLUTION|>--- conflicted
+++ resolved
@@ -32,11 +32,7 @@
       revision: b7955c27e50485b7dafdc3888d7d6afdc2ac6d96
       path: modules/lib/chre
     - name: cmsis
-<<<<<<< HEAD
       revision: 74981bf893e8b10931464b9945e2143d99a3f0a3
-=======
-      revision: 51039788cb93e4d1085771fb01a1ebe45b93143c
->>>>>>> 2bc9ed69
       path: modules/hal/cmsis
       groups:
         - hal
