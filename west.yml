--- conflicted
+++ resolved
@@ -139,11 +139,7 @@
       groups:
         - tools
     - name: fatfs
-<<<<<<< HEAD
-      revision: a1d1ab945ab5da6e62f60142ab170d74b1ba4023
-=======
-      revision: f4ead3bf4a6dab3a07d7b5f5315795c073db568d
->>>>>>> 0876b5a2
+      revision: 79df0453c1652cae50949f11bde2d2e541159955
       path: modules/fs/fatfs
       groups:
         - fs
@@ -214,11 +210,7 @@
       groups:
         - hal
     - name: hal_nxp
-<<<<<<< HEAD
-      revision: 0194ce75786f08a20fb6399917b399aee8abd59d
-=======
-      revision: 24eff600bd8001fe2b4813f68aa4b0f78e55c219
->>>>>>> 0876b5a2
+      revision: a2e48bd3879d58f731f3075d8d8e29faaef6cfa4
       path: modules/hal/nxp
       groups:
         - hal
