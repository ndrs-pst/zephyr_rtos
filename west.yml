--- conflicted
+++ resolved
@@ -210,11 +210,7 @@
       groups:
         - hal
     - name: hal_nxp
-<<<<<<< HEAD
-      revision: dc6a3508cc63eb3249687b35c600a57b14f419d0
-=======
-      revision: 41d5acc2cff410440d42e3c1b563aaa166aa034b
->>>>>>> bcc4689c
+      revision: b47ce52387c52041b390ad4d4527d6af1ee9d318
       path: modules/hal/nxp
       groups:
         - hal
