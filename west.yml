# The west manifest file for upstream Zephyr.
#
# The per-installation west configuration file, .west/config, sets the
# path to the project containing this file in the [manifest] section's
# "path" variable.
#
# You are free to create your own manifest files and put them in any
# repository you want, to create your own custom Zephyr installations.
# For example, you could create a manifest file in your own out of
# tree application directory, which would pull this zephyr repository
# in as an ordinary project.
#
# You can pass your manifest repositories to west init when creating a
# new Zephyr installation. See the west documentation for more
# information.

manifest:
  defaults:
    remote: upstream

  remotes:
    - name: upstream
      url-base: https://github.com/zephyrproject-rtos
    - name: babblesim
      url-base: https://github.com/BabbleSim

  group-filter: [-babblesim, -optional]

  #
  # Please add items below based on alphabetical order
  projects:
    - name: acpica
      revision: 10ae1038e51eb9306f73c3bbcfc4fde954bb9625
      path: modules/lib/acpica
    - name: bsim
      repo-path: babblesim-manifest
      revision: 384a091445c57b44ac8cbd18ebd245b47c71db94
      path: tools/bsim
      groups:
        - babblesim
    - name: babblesim_base
      remote: babblesim
      repo-path: base.git
      path: tools/bsim/components
      revision: 19d62424c0802c6c9fc15528febe666e40f372a1
      groups:
        - babblesim
    - name: babblesim_ext_2G4_libPhyComv1
      remote: babblesim
      repo-path: ext_2G4_libPhyComv1.git
      path: tools/bsim/components/ext_2G4_libPhyComv1
      revision: 9018113a362fa6c9e8f4b9cab9e5a8f12cc46b94
      groups:
        - babblesim
    - name: babblesim_ext_2G4_phy_v1
      remote: babblesim
      repo-path: ext_2G4_phy_v1.git
      path: tools/bsim/components/ext_2G4_phy_v1
      revision: d47c6dd90035b41b14f6921785ccb7b8484868e2
      groups:
        - babblesim
    - name: babblesim_ext_2G4_channel_NtNcable
      remote: babblesim
      repo-path: ext_2G4_channel_NtNcable.git
      path: tools/bsim/components/ext_2G4_channel_NtNcable
      revision: 20a38c997f507b0aa53817aab3d73a462fff7af1
      groups:
        - babblesim
    - name: babblesim_ext_2G4_channel_multiatt
      remote: babblesim
      repo-path: ext_2G4_channel_multiatt.git
      path: tools/bsim/components/ext_2G4_channel_multiatt
      revision: bde72a57384dde7a4310bcf3843469401be93074
      groups:
        - babblesim
    - name: babblesim_ext_2G4_modem_magic
      remote: babblesim
      repo-path: ext_2G4_modem_magic.git
      path: tools/bsim/components/ext_2G4_modem_magic
      revision: cb70771794f0bf6f262aa474848611c68ae8f1ed
      groups:
        - babblesim
    - name: babblesim_ext_2G4_modem_BLE_simple
      remote: babblesim
      repo-path: ext_2G4_modem_BLE_simple.git
      path: tools/bsim/components/ext_2G4_modem_BLE_simple
      revision: 809ab073159c9ab6686c2fea5749b0702e0909f7
      groups:
        - babblesim
    - name: babblesim_ext_2G4_device_burst_interferer
      remote: babblesim
      repo-path: ext_2G4_device_burst_interferer.git
      path: tools/bsim/components/ext_2G4_device_burst_interferer
      revision: 5b5339351d6e6a2368c686c734dc8b2fc65698fc
      groups:
        - babblesim
    - name: babblesim_ext_2G4_device_WLAN_actmod
      remote: babblesim
      repo-path: ext_2G4_device_WLAN_actmod.git
      path: tools/bsim/components/ext_2G4_device_WLAN_actmod
      revision: 9cb6d8e72695f6b785e57443f0629a18069d6ce4
      groups:
        - babblesim
    - name: babblesim_ext_2G4_device_playback
      remote: babblesim
      repo-path: ext_2G4_device_playback.git
      path: tools/bsim/components/ext_2G4_device_playback
      revision: 85c645929cf1ce995d8537107d9dcbd12ed64036
      groups:
        - babblesim
    - name: babblesim_ext_libCryptov1
      remote: babblesim
      repo-path: ext_libCryptov1.git
      path: tools/bsim/components/ext_libCryptov1
      revision: eed6d7038e839153e340bd333bc43541cb90ba64
      groups:
        - babblesim
    - name: cmsis
      revision: 1e30dc71511020b81c0f1948ad0382119fa9e941
      path: modules/hal/cmsis
      groups:
        - hal
    - name: cmsis-dsp
      revision: ff7b5fd1ea5f094665c090c343ec44e74dc0b193
      path: modules/lib/cmsis-dsp
    - name: cmsis-nn
      revision: 0c8669d81381ccf3b1a01d699f3b68b50134a99f
      path: modules/lib/cmsis-nn
    - name: edtt
      revision: 64e5105ad82390164fb73fc654be3f73a608209a
      path: tools/edtt
      groups:
        - tools
    - name: fatfs
      revision: 427159bf95ea49b7680facffaa29ad506b42709b
      path: modules/fs/fatfs
      groups:
        - fs
    - name: hal_altera
      revision: 0d225ddd314379b32355a00fb669eacf911e750d
      path: modules/hal/altera
      groups:
        - hal
    - name: hal_ambiq
      revision: 0c5ea5749245c8ff6ce7aefbf0aa9981943c2857
      path: modules/hal/ambiq
      groups:
        - hal
    - name: hal_atmel
      revision: 58cbc50eb9da2779a92bcc83de977481f0af62f7
      path: modules/hal/atmel
      groups:
        - hal
    - name: hal_espressif
      revision: eb7e415dc115e57afe96f552493b19d49dfc8c0e
      path: modules/hal/espressif
      west-commands: west/west-commands.yml
      groups:
        - hal
    - name: hal_ethos_u
      revision: 90ada2ea5681b2a2722a10d2898eac34c2510791
      path: modules/hal/ethos_u
      groups:
        - hal
    - name: hal_gigadevice
      revision: 2994b7dde8b0b0fa9b9c0ccb13474b6a486cddc3
      path: modules/hal/gigadevice
      groups:
        - hal
    - name: hal_infineon
      revision: 69c883d3bd9fac8a18dd8384624b8c472a68d06f
      path: modules/hal/infineon
      groups:
        - hal
    - name: hal_intel
      revision: 7b4c25669f1513b0d6d6ee78ee42340d91958884
      path: modules/hal/intel
      groups:
        - hal
    - name: hal_microchip
      revision: 5d079f1683a00b801373bbbbf5d181d4e33b30d5
      path: modules/hal/microchip
      groups:
        - hal
    - name: hal_nordic
      revision: b9633ecea67bf52925d4c61455046223b46402b1
      path: modules/hal/nordic
      groups:
        - hal
    - name: hal_nuvoton
      revision: 584190e131655de1046088bd0d0735d83429ec7c
      path: modules/hal/nuvoton
      groups:
        - hal
    - name: hal_nxp
      revision: 2a294b540c09b36f7cddece44d25628bfde5970e
      path: modules/hal/nxp
      groups:
        - hal
    - name: hal_openisa
      revision: d1e61c0c654d8ca9e73d27fca3a7eb3b7881cb6a
      path: modules/hal/openisa
      groups:
        - hal
    - name: hal_quicklogic
      revision: b3a66fe6d04d87fd1533a5c8de51d0599fcd08d0
      path: modules/hal/quicklogic
      repo-path: hal_quicklogic
      groups:
        - hal
    - name: hal_renesas
      path: modules/hal/renesas
      revision: 1471ed3cbf501434a5f3df2f9df520c3bd8e0258
      groups:
        - hal
    - name: hal_rpi_pico
      path: modules/hal/rpi_pico
      revision: fba7162cc7bee06d0149622bbcaac4e41062d368
      groups:
        - hal
    - name: hal_silabs
      revision: d191d981c4eb20c0c7445a4061fcdbcfa686113a
      path: modules/hal/silabs
      groups:
        - hal
    - name: hal_st
      revision: fb8e79d1a261fd02aadff7c142729f1954163cf3
      path: modules/hal/st
      groups:
        - hal
    - name: hal_stm32
      revision: 44191da011c7d6ac4be8ae2674d0928f8c9b0fa0
      path: modules/hal/stm32
      groups:
        - hal
    - name: hal_telink
      revision: 38573af589173259801ae6c2b34b7d4c9e626746
      path: modules/hal/telink
      groups:
        - hal
    - name: hal_ti
      revision: b85f86e51fc4d47c4c383d320d64d52d4d371ae4
      path: modules/hal/ti
      groups:
        - hal
    - name: hal_wurthelektronik
      revision: 24ca9873c3d608fad1fea0431836bc8f144c132e
      path: modules/hal/wurthelektronik
      groups:
        - hal
    - name: hal_xtensa
      revision: 08325d6fb7190a105f5382d35e64ed2812c57cf4
      path: modules/hal/xtensa
      groups:
        - hal
    - name: hostap
      repo-path: hostap
      path: modules/lib/hostap
      revision: 7adaff26baa48e26a32c576125e0a749a5239b12
    - name: libmetal
      revision: 03140d7f4bd9ba474ebfbb6256e84a9089248e67
      path: modules/hal/libmetal
      groups:
        - hal
    - name: liblc3
      revision: 1a5938ebaca4f13fe79ce074f5dee079783aa29f
      path: modules/lib/liblc3
    - name: littlefs
      path: modules/fs/littlefs
      groups:
        - fs
      revision: ca583fd297ceb48bced3c2548600dc615d67af24
    - name: loramac-node
      revision: 842413c5fb98707eb5f26e619e8e792453877897
      path: modules/lib/loramac-node
    - name: lvgl
      revision: 7c61a4cec26402d20c845c95dcad0e39dcd319f8
      path: modules/lib/gui/lvgl
    - name: mbedtls
      revision: 7053083b0cff8462464e3cbb826e87852fc03da6
      path: modules/crypto/mbedtls
      groups:
        - crypto
    - name: mcuboot
<<<<<<< HEAD
      revision: e9131ee8b8ab9306d8f6ad410fd1e3d8a820ce10
=======
      revision: 7a326686d26b8e6cb68be68eedc0dfdd5c28b0d2
>>>>>>> 8b2da487
      path: bootloader/mcuboot
    - name: mipi-sys-t
      path: modules/debug/mipi-sys-t
      groups:
        - debug
      revision: a819419603a2dfcb47f7f39092e1bc112e45d1ef
    - name: net-tools
      revision: 3a677d355cc7f73e444801a6280d0ccec80a1957
      path: tools/net-tools
      groups:
        - tools
    - name: nrf_hw_models
      revision: 9b985ea6bc237b6ae06f48eb228f2ac7f6e3b96b
      path: modules/bsim_hw_models/nrf_hw_models
    - name: open-amp
      revision: 214f9fc1539f8e5937c0474cb6ee29b6dcb2d4b8
      path: modules/lib/open-amp
    - name: openthread
      revision: 4ed44bc7d58d9a98c6cca13a50d38129045ab3df
      path: modules/lib/openthread
    - name: percepio
      path: modules/debug/percepio
      revision: 0fbc5b72aeab8a6434523a3a7bc8111c17f0bc73
      groups:
        - debug
    - name: picolibc
      path: modules/lib/picolibc
      revision: 1a5c603b9f8e228f9459bdafedad15ea28efc700
    - name: segger
      revision: 9d0191285956cef43daf411edc2f1a7788346def
      path: modules/debug/segger
      groups:
        - debug
    - name: tinycrypt
      revision: 3e9a49d2672ec01435ffbf0d788db6d95ef28de0
      path: modules/crypto/tinycrypt
      groups:
        - crypto
    - name: trusted-firmware-m
      revision: 33c0f47bcb19721a5c33e6fe1eee9225d00bb5bc
      path: modules/tee/tf-m/trusted-firmware-m
      groups:
        - tee
    - name: trusted-firmware-a
      revision: 421dc050278287839f5c70019bd6aec617f2bbdb
      path: modules/tee/tf-a/trusted-firmware-a
      groups:
        - tee
    - name: uoscore-uedhoc
      revision: 5fe2cb613bd7e4590bd1b00c2adf181ac0229379
      path: modules/lib/uoscore-uedhoc
    - name: zcbor
      revision: 67fd8bb88d3136738661fa8bb5f9989103f4599e
      path: modules/lib/zcbor
    - name: golioth
      path: modules/lib/golioth
      revision: 8b006e979e827529ead1443035a1e3dc9f2874c1
      url: https://github.com/DDC-NDRS/golioth-zephyr-sdk.git
      import: west-external.yml

  self:
    path: zephyr_rtos
    west-commands: scripts/west-commands.yml
    import: submanifests<|MERGE_RESOLUTION|>--- conflicted
+++ resolved
@@ -282,11 +282,7 @@
       groups:
         - crypto
     - name: mcuboot
-<<<<<<< HEAD
-      revision: e9131ee8b8ab9306d8f6ad410fd1e3d8a820ce10
-=======
-      revision: 7a326686d26b8e6cb68be68eedc0dfdd5c28b0d2
->>>>>>> 8b2da487
+      revision: f68db5c6bd2e15201a3e203516f464c214eb6eb3
       path: bootloader/mcuboot
     - name: mipi-sys-t
       path: modules/debug/mipi-sys-t
