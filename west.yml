--- conflicted
+++ resolved
@@ -250,11 +250,7 @@
       groups:
         - hal
     - name: hal_stm32
-<<<<<<< HEAD
-      revision: e851a702365685b20c88a83b29054ae171c4a1cd
-=======
-      revision: 2c18f2b49d66d23cabfbd20dd7dbbaef8ee9520b
->>>>>>> 7c39469e
+      revision: f3677ef1d58af18a6f15358c935bd65943b1f3d9
       path: modules/hal/stm32
       groups:
         - hal
