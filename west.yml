--- conflicted
+++ resolved
@@ -285,11 +285,7 @@
       groups:
         - crypto
     - name: mcuboot
-<<<<<<< HEAD
-      revision: 5e2a85c2f7b027e2a6b78adc04ee2776bfd2b06e
-=======
-      revision: 33de65cebaf78b306501a4195dc0ce4008315e1a
->>>>>>> 95cc5f53
+      revision: 93b1e00ea9a42c26acd53c1236251ddefac3779d
       path: bootloader/mcuboot
       groups:
         - bootloader
