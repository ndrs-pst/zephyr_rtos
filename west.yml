# The west manifest file for upstream Zephyr.
#
# The per-installation west configuration file, .west/config, sets the
# path to the project containing this file in the [manifest] section's
# "path" variable.
#
# You are free to create your own manifest files and put them in any
# repository you want, to create your own custom Zephyr installations.
# For example, you could create a manifest file in your own out of
# tree application directory, which would pull this zephyr repository
# in as an ordinary project.
#
# You can pass your manifest repositories to west init when creating a
# new Zephyr installation. See the west documentation for more
# information.

manifest:
  defaults:
    remote: upstream

  remotes:
    - name: upstream
      url-base: https://github.com/zephyrproject-rtos
    - name: babblesim
      url-base: https://github.com/BabbleSim

  group-filter: [-babblesim, -optional]

  #
  # Please add items below based on alphabetical order
  projects:
    - name: acpica
      revision: 8d24867bc9c9d81c81eeac59391cda59333affd4
      path: modules/lib/acpica
    - name: bsim
      repo-path: babblesim-manifest
      revision: 9351ae1ad44864a49c351f9704f65f43046abeb0
      path: tools/bsim
      groups:
        - babblesim
    - name: babblesim_base
      remote: babblesim
      repo-path: base
      path: tools/bsim/components
      revision: 4bd907be0b2abec3b31a23fd8ca98db2a07209d2
      groups:
        - babblesim
    - name: babblesim_ext_2G4_libPhyComv1
      remote: babblesim
      repo-path: ext_2G4_libPhyComv1
      path: tools/bsim/components/ext_2G4_libPhyComv1
      revision: 93f5eba512c438b0c9ebc1b1a947517c865b3643
      groups:
        - babblesim
    - name: babblesim_ext_2G4_phy_v1
      remote: babblesim
      repo-path: ext_2G4_phy_v1
      path: tools/bsim/components/ext_2G4_phy_v1
      revision: 04eeb3c3794444122fbeeb3715f4233b0b50cfbb
      groups:
        - babblesim
    - name: babblesim_ext_2G4_channel_NtNcable
      remote: babblesim
      repo-path: ext_2G4_channel_NtNcable
      path: tools/bsim/components/ext_2G4_channel_NtNcable
      revision: 20a38c997f507b0aa53817aab3d73a462fff7af1
      groups:
        - babblesim
    - name: babblesim_ext_2G4_channel_multiatt
      remote: babblesim
      repo-path: ext_2G4_channel_multiatt
      path: tools/bsim/components/ext_2G4_channel_multiatt
      revision: bde72a57384dde7a4310bcf3843469401be93074
      groups:
        - babblesim
    - name: babblesim_ext_2G4_modem_magic
      remote: babblesim
      repo-path: ext_2G4_modem_magic
      path: tools/bsim/components/ext_2G4_modem_magic
      revision: edfcda2d3937a74be0a59d6cd47e0f50183453da
      groups:
        - babblesim
    - name: babblesim_ext_2G4_modem_BLE_simple
      remote: babblesim
      repo-path: ext_2G4_modem_BLE_simple
      path: tools/bsim/components/ext_2G4_modem_BLE_simple
      revision: a38d2d24b04a6f970a225d1316047256ebf5a539
      groups:
        - babblesim
    - name: babblesim_ext_2G4_device_burst_interferer
      remote: babblesim
      repo-path: ext_2G4_device_burst_interferer
      path: tools/bsim/components/ext_2G4_device_burst_interferer
      revision: 5b5339351d6e6a2368c686c734dc8b2fc65698fc
      groups:
        - babblesim
    - name: babblesim_ext_2G4_device_WLAN_actmod
      remote: babblesim
      repo-path: ext_2G4_device_WLAN_actmod
      path: tools/bsim/components/ext_2G4_device_WLAN_actmod
      revision: 9cb6d8e72695f6b785e57443f0629a18069d6ce4
      groups:
        - babblesim
    - name: babblesim_ext_2G4_device_playback
      remote: babblesim
      repo-path: ext_2G4_device_playback
      path: tools/bsim/components/ext_2G4_device_playback
      revision: abb48cd71ddd4e2a9022f4bf49b2712524c483e8
      groups:
        - babblesim
    - name: babblesim_ext_libCryptov1
      remote: babblesim
      repo-path: ext_libCryptov1
      path: tools/bsim/components/ext_libCryptov1
      revision: eed6d7038e839153e340bd333bc43541cb90ba64
      groups:
        - babblesim
    - name: cmsis
      revision: 11e93bd9fe672e0aaf7d766d01332dd84b76436f
      path: modules/hal/cmsis
      groups:
        - hal
    - name: cmsis-dsp
      revision: 6489e771e9c405f1763b52d64a3f17a1ec488ace
      path: modules/lib/cmsis-dsp
    - name: cmsis-nn
      revision: ea987c1ca661be723de83bd159aed815d6cbd430
      path: modules/lib/cmsis-nn
    - name: edtt
      revision: 8d7b543d4d2f2be0f78481e4e1d8d73a88024803
      path: tools/edtt
      groups:
        - tools
    - name: fatfs
      revision: 1c156b2db4d4d2f9289ef0aa1876e4a0f864b9ea
      path: modules/fs/fatfs
      groups:
        - fs
    - name: hal_adi
      revision: 1a700a62511c96d8c3d8b4e29c9503855fec50c5
      path: modules/hal/adi
      groups:
        - hal
    - name: hal_altera
      revision: 4fe4df959d4593ce66e676aeba0b57f546dba0fe
      path: modules/hal/altera
      groups:
        - hal
    - name: hal_ambiq
      revision: df4a9863f87cf75dc0b4a8e47483c87363d0e8f0
      path: modules/hal/ambiq
      groups:
        - hal
    - name: hal_atmel
      revision: dcd4dad5e91c6a8f5e2744b04816bf0c30a90a13
      path: modules/hal/atmel
      groups:
        - hal
    - name: hal_espressif
      revision: 8c2ae3b0017cadac3de1f57592e879a7bb6ef75d
      path: modules/hal/espressif
      west-commands: west/west-commands.yml
      groups:
        - hal
    - name: hal_ethos_u
      revision: 8e2cf756b474eff9a32a9bdf1775d9620f1eadcf
      path: modules/hal/ethos_u
      groups:
        - hal
    - name: hal_gigadevice
      revision: 2994b7dde8b0b0fa9b9c0ccb13474b6a486cddc3
      path: modules/hal/gigadevice
      groups:
        - hal
    - name: hal_infineon
      revision: d48d38ce6c75b749df3c8210af9b39aab2ab6053
      path: modules/hal/infineon
      groups:
        - hal
    - name: hal_intel
      revision: 0905a528623de56b1bedf817536321bcdbc0efae
      path: modules/hal/intel
      groups:
        - hal
    - name: hal_microchip
      revision: 71eba057c0cb7fc11b6f33eb40a82f1ebe2c571c
      path: modules/hal/microchip
      groups:
        - hal
    - name: hal_nordic
      revision: 9717cc2845116ac1c4465b1eb8cc913513601e2a
      path: modules/hal/nordic
      groups:
        - hal
    - name: hal_nuvoton
      revision: 466c3eed9c98453fb23953bf0e0427fea01924be
      path: modules/hal/nuvoton
      groups:
        - hal
    - name: hal_nxp
      revision: e400b5dba27d9abe1403fc799d48b58fa1b1daee
      path: modules/hal/nxp
      groups:
        - hal
    - name: hal_openisa
      revision: eabd530a64d71de91d907bad257cd61aacf607bc
      path: modules/hal/openisa
      groups:
        - hal
    - name: hal_quicklogic
      revision: bad894440fe72c814864798c8e3a76d13edffb6c
      path: modules/hal/quicklogic
      groups:
        - hal
    - name: hal_renesas
      path: modules/hal/renesas
      revision: d17dc07ba2af3cedf869454c9cb9c293d8379fe4
      groups:
        - hal
    - name: hal_rpi_pico
      path: modules/hal/rpi_pico
      revision: fba7162cc7bee06d0149622bbcaac4e41062d368
      groups:
        - hal
    - name: hal_silabs
      revision: 4c813a1f6c0bba03dec45a3878ba06cfb385565d
      path: modules/hal/silabs
      groups:
        - hal
    - name: hal_st
      revision: b2f548fe672f24122c7f92027b2c9eeea8a0483a
      path: modules/hal/st
      groups:
        - hal
    - name: hal_stm32
<<<<<<< HEAD
      revision: 4c1adf8a2e2e9888f3b43374bf6521b0788aa82d
=======
      revision: 282eed6fed29a89084b5c35952ab2602832d5765
>>>>>>> 57b29f65
      path: modules/hal/stm32
      groups:
        - hal
    - name: hal_telink
      revision: 4226c7fc17d5a34e557d026d428fc766191a0800
      path: modules/hal/telink
      groups:
        - hal
    - name: hal_ti
      revision: 2e7b95ad079e9f636884eedc6853e6ad98b85f65
      path: modules/hal/ti
      groups:
        - hal
    - name: hal_wurthelektronik
      revision: e5bcb2eac1bb9639ce13b4dafc78eb254e014342
      path: modules/hal/wurthelektronik
      groups:
        - hal
    - name: hal_xtensa
      revision: a2d658525b16c57bea8dd565f5bd5167e4b9f1ee
      path: modules/hal/xtensa
      groups:
        - hal
    - name: hostap
      path: modules/lib/hostap
      revision: 7761b17eea9a2442af6ea9df830904fa4ba7bbca
    - name: libmetal
      revision: a6851ba6dba8c9e87d00c42f171a822f7a29639b
      path: modules/hal/libmetal
      groups:
        - hal
    - name: liblc3
      revision: 1a5938ebaca4f13fe79ce074f5dee079783aa29f
      path: modules/lib/liblc3
    - name: littlefs
      path: modules/fs/littlefs
      groups:
        - fs
      revision: 57f74e27d7a0ff9f0c8581df6bd7c3d475f27b85
    - name: loramac-node
      revision: 88deb45109317473ac5706e97a6b8bbeb524aab1
      path: modules/lib/loramac-node
    - name: lvgl
      revision: 2b498e6f36d6b82ae1da12c8b7742e318624ecf5
      path: modules/lib/gui/lvgl
    - name: mbedtls
      revision: 2f24831ee13d399ce019c4632b0bcd440a713f7c
      path: modules/crypto/mbedtls
      groups:
        - crypto
    - name: mcuboot
      revision: 00da7d65793cad36d79a9afb02cde7199496a49b
      path: bootloader/mcuboot
      groups:
        - bootloader
    - name: mipi-sys-t
      path: modules/debug/mipi-sys-t
      groups:
        - debug
      revision: 71ace1f5caa03e56c8740a09863e685efb4b2360
    - name: net-tools
      revision: 7c7a856814d7f27509c8511fef14cec21f7d0c30
      path: tools/net-tools
      groups:
        - tools
    - name: nrf_hw_models
      revision: 3ede17158a9fe85c160e0384c0ad0306e24ee47e
      path: modules/bsim_hw_models/nrf_hw_models
    - name: open-amp
      revision: 76d2168bcdfcd23a9a7dce8c21f2083b90a1e60a
      path: modules/lib/open-amp
    - name: openthread
      revision: e10a92570f94ff1e0bc5e0da9ecf0ee135d955a6
      path: modules/lib/openthread
    - name: percepio
      path: modules/debug/percepio
      revision: b68d17993109b9bee6b45dc8c9794e7b7bce236d
      groups:
        - debug
    - name: picolibc
      path: modules/lib/picolibc
      revision: 764ef4e401a8f4c6a86ab723533841f072885a5b
    - name: segger
      revision: b011c45b585e097d95d9cf93edf4f2e01588d3cd
      path: modules/debug/segger
      groups:
        - debug
    - name: tinycrypt
      revision: 1012a3ebee18c15ede5efc8332ee2fc37817670f
      path: modules/crypto/tinycrypt
      groups:
        - crypto
    - name: trusted-firmware-m
      revision: 069455be098383bf96eab73e3ff8e0c66c60fa5a
      path: modules/tee/tf-m/trusted-firmware-m
      groups:
        - tee
    - name: trusted-firmware-a
      revision: 713ffbf96c5bcbdeab757423f10f73eb304eff07
      path: modules/tee/tf-a/trusted-firmware-a
      groups:
        - tee
    - name: uoscore-uedhoc
      revision: 84ef879a46d7bfd9a423fbfb502b04289861f9ea
      path: modules/lib/uoscore-uedhoc
    - name: zcbor
      revision: 766722907450178b758bfd8501637b3e3ce30140
      path: modules/lib/zcbor
    - name: golioth
      path: modules/lib/golioth
      revision: 89515756cf7fe0a8b44fb23ca4e372cefdf487f8
      url: https://github.com/DDC-NDRS/golioth-zephyr-sdk.git
      import: west-external.yml
    - name: thingset
      path: modules/lib/thingset
      revision: 2cd8dda5a38038a1a75667d9369f8e976f908ebf
    - name: thingset-node-c
      path: modules/lib/thingset-node-c
      revision: ecd807b7ab26f3b0fd818b2118b2258736851a22

  self:
    path: zephyr_rtos
    west-commands: scripts/west-commands.yml
    import: submanifests<|MERGE_RESOLUTION|>--- conflicted
+++ resolved
@@ -233,11 +233,7 @@
       groups:
         - hal
     - name: hal_stm32
-<<<<<<< HEAD
-      revision: 4c1adf8a2e2e9888f3b43374bf6521b0788aa82d
-=======
-      revision: 282eed6fed29a89084b5c35952ab2602832d5765
->>>>>>> 57b29f65
+      revision: 7a4726df3371eb7858973b6567fb5b46b66f5f77
       path: modules/hal/stm32
       groups:
         - hal
