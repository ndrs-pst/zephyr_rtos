--- conflicted
+++ resolved
@@ -233,11 +233,7 @@
       groups:
         - hal
     - name: hal_stm32
-<<<<<<< HEAD
-      revision: 484af4f994737bef9e6ccc3e267cc319b85da332
-=======
-      revision: de0000fa5e0e1412ab6a645317fc011ea6a745dd
->>>>>>> 9acbd8c8
+      revision: 282eed6fed29a89084b5c35952ab2602832d5765
       path: modules/hal/stm32
       groups:
         - hal
