# The west manifest file for upstream Zephyr.
#
# The per-installation west configuration file, .west/config, sets the
# path to the project containing this file in the [manifest] section's
# "path" variable.
#
# You are free to create your own manifest files and put them in any
# repository you want, to create your own custom Zephyr installations.
# For example, you could create a manifest file in your own out of
# tree application directory, which would pull this zephyr repository
# in as an ordinary project.
#
# You can pass your manifest repositories to west init when creating a
# new Zephyr installation. See the west documentation for more
# information.

manifest:
  defaults:
    remote: upstream

  remotes:
    - name: upstream
      url-base: https://github.com/zephyrproject-rtos
    - name: babblesim
      url-base: https://github.com/BabbleSim

  group-filter: [-babblesim, -optional]

  #
  # Please add items below based on alphabetical order
  projects:
    - name: acpica
      revision: 10ae1038e51eb9306f73c3bbcfc4fde954bb9625
      path: modules/lib/acpica
    - name: bsim
      repo-path: babblesim-manifest
      revision: 384a091445c57b44ac8cbd18ebd245b47c71db94
      path: tools/bsim
      groups:
        - babblesim
    - name: babblesim_base
      remote: babblesim
      repo-path: base.git
      path: tools/bsim/components
      revision: 19d62424c0802c6c9fc15528febe666e40f372a1
      groups:
        - babblesim
    - name: babblesim_ext_2G4_libPhyComv1
      remote: babblesim
      repo-path: ext_2G4_libPhyComv1.git
      path: tools/bsim/components/ext_2G4_libPhyComv1
      revision: 9018113a362fa6c9e8f4b9cab9e5a8f12cc46b94
      groups:
        - babblesim
    - name: babblesim_ext_2G4_phy_v1
      remote: babblesim
      repo-path: ext_2G4_phy_v1.git
      path: tools/bsim/components/ext_2G4_phy_v1
      revision: d47c6dd90035b41b14f6921785ccb7b8484868e2
      groups:
        - babblesim
    - name: babblesim_ext_2G4_channel_NtNcable
      remote: babblesim
      repo-path: ext_2G4_channel_NtNcable.git
      path: tools/bsim/components/ext_2G4_channel_NtNcable
      revision: 20a38c997f507b0aa53817aab3d73a462fff7af1
      groups:
        - babblesim
    - name: babblesim_ext_2G4_channel_multiatt
      remote: babblesim
      repo-path: ext_2G4_channel_multiatt.git
      path: tools/bsim/components/ext_2G4_channel_multiatt
      revision: bde72a57384dde7a4310bcf3843469401be93074
      groups:
        - babblesim
    - name: babblesim_ext_2G4_modem_magic
      remote: babblesim
      repo-path: ext_2G4_modem_magic.git
      path: tools/bsim/components/ext_2G4_modem_magic
      revision: cb70771794f0bf6f262aa474848611c68ae8f1ed
      groups:
        - babblesim
    - name: babblesim_ext_2G4_modem_BLE_simple
      remote: babblesim
      repo-path: ext_2G4_modem_BLE_simple.git
      path: tools/bsim/components/ext_2G4_modem_BLE_simple
      revision: 809ab073159c9ab6686c2fea5749b0702e0909f7
      groups:
        - babblesim
    - name: babblesim_ext_2G4_device_burst_interferer
      remote: babblesim
      repo-path: ext_2G4_device_burst_interferer.git
      path: tools/bsim/components/ext_2G4_device_burst_interferer
      revision: 5b5339351d6e6a2368c686c734dc8b2fc65698fc
      groups:
        - babblesim
    - name: babblesim_ext_2G4_device_WLAN_actmod
      remote: babblesim
      repo-path: ext_2G4_device_WLAN_actmod.git
      path: tools/bsim/components/ext_2G4_device_WLAN_actmod
      revision: 9cb6d8e72695f6b785e57443f0629a18069d6ce4
      groups:
        - babblesim
    - name: babblesim_ext_2G4_device_playback
      remote: babblesim
      repo-path: ext_2G4_device_playback.git
      path: tools/bsim/components/ext_2G4_device_playback
      revision: 85c645929cf1ce995d8537107d9dcbd12ed64036
      groups:
        - babblesim
    - name: babblesim_ext_libCryptov1
      remote: babblesim
      repo-path: ext_libCryptov1.git
      path: tools/bsim/components/ext_libCryptov1
      revision: eed6d7038e839153e340bd333bc43541cb90ba64
      groups:
        - babblesim
    - name: cmsis
      revision: 1e30dc71511020b81c0f1948ad0382119fa9e941
      path: modules/hal/cmsis
      groups:
        - hal
    - name: cmsis-dsp
      revision: ff7b5fd1ea5f094665c090c343ec44e74dc0b193
      path: modules/lib/cmsis-dsp
    - name: cmsis-nn
      revision: 0c8669d81381ccf3b1a01d699f3b68b50134a99f
      path: modules/lib/cmsis-nn
    - name: edtt
      revision: 64e5105ad82390164fb73fc654be3f73a608209a
      path: tools/edtt
      groups:
        - tools
    - name: fatfs
      revision: 427159bf95ea49b7680facffaa29ad506b42709b
      path: modules/fs/fatfs
      groups:
        - fs
    - name: hal_altera
      revision: 0d225ddd314379b32355a00fb669eacf911e750d
      path: modules/hal/altera
      groups:
        - hal
    - name: hal_ambiq
      revision: ff4ca358d730536addf336c40c3faa4ebf1df00a
      path: modules/hal/ambiq
      groups:
        - hal
    - name: hal_atmel
<<<<<<< HEAD
      revision: b0cc87f2a494d8b3c383292d1d6c7d10323932bd
=======
      revision: 58cbc50eb9da2779a92bcc83de977481f0af62f7
>>>>>>> b9418656
      path: modules/hal/atmel
      groups:
        - hal
    - name: hal_espressif
      revision: 67fa60bdffca7ba8ed199aecfaa26f485f24878b
      path: modules/hal/espressif
      west-commands: west/west-commands.yml
      groups:
        - hal
    - name: hal_ethos_u
      revision: 90ada2ea5681b2a2722a10d2898eac34c2510791
      path: modules/hal/ethos_u
      groups:
        - hal
    - name: hal_gigadevice
      revision: 2994b7dde8b0b0fa9b9c0ccb13474b6a486cddc3
      path: modules/hal/gigadevice
      groups:
        - hal
    - name: hal_infineon
      revision: 69c883d3bd9fac8a18dd8384624b8c472a68d06f
      path: modules/hal/infineon
      groups:
        - hal
    - name: hal_intel
      revision: 7b4c25669f1513b0d6d6ee78ee42340d91958884
      path: modules/hal/intel
      groups:
        - hal
    - name: hal_microchip
      revision: 5d079f1683a00b801373bbbbf5d181d4e33b30d5
      path: modules/hal/microchip
      groups:
        - hal
    - name: hal_nordic
      revision: 4362d0fcdbac80942212bffc999654beac7ab30e
      path: modules/hal/nordic
      groups:
        - hal
    - name: hal_nuvoton
      revision: 68a91bb343ff47e40dbd9189a7d6e3ee801a7135
      path: modules/hal/nuvoton
      groups:
        - hal
    - name: hal_nxp
      revision: 3d4be32141dd8605515d95f8d1a2340974190cff
      path: modules/hal/nxp
      groups:
        - hal
    - name: hal_openisa
      revision: eabd530a64d71de91d907bad257cd61aacf607bc
      path: modules/hal/openisa
      groups:
        - hal
    - name: hal_quicklogic
      revision: b3a66fe6d04d87fd1533a5c8de51d0599fcd08d0
      path: modules/hal/quicklogic
      repo-path: hal_quicklogic
      groups:
        - hal
    - name: hal_renesas
      path: modules/hal/renesas
      revision: 0b1f2fdb99d6386f125a8dba72083e3c56aecc2b
      groups:
        - hal
    - name: hal_rpi_pico
      path: modules/hal/rpi_pico
      revision: fba7162cc7bee06d0149622bbcaac4e41062d368
      groups:
        - hal
    - name: hal_silabs
      revision: 2ea874714edf5ce76b7b5fd19e7fa83507e83cc2
      path: modules/hal/silabs
      groups:
        - hal
    - name: hal_st
      revision: 0643d20ae85b32c658ad11036f7c964a860ddefe
      path: modules/hal/st
      groups:
        - hal
    - name: hal_stm32
      revision: e710afafc4b4c4f92a3fc2aa7d54a6fe1364727e
      path: modules/hal/stm32
      groups:
        - hal
    - name: hal_telink
      revision: 38573af589173259801ae6c2b34b7d4c9e626746
      path: modules/hal/telink
      groups:
        - hal
    - name: hal_ti
      revision: b85f86e51fc4d47c4c383d320d64d52d4d371ae4
      path: modules/hal/ti
      groups:
        - hal
    - name: hal_wurthelektronik
      revision: e5bcb2eac1bb9639ce13b4dafc78eb254e014342
      path: modules/hal/wurthelektronik
      groups:
        - hal
    - name: hal_xtensa
      revision: 08325d6fb7190a105f5382d35e64ed2812c57cf4
      path: modules/hal/xtensa
      groups:
        - hal
    - name: hostap
      repo-path: hostap
      path: modules/lib/hostap
      revision: 7adaff26baa48e26a32c576125e0a749a5239b12
    - name: libmetal
      revision: 243eed541b9c211a2ce8841c788e62ddce84425e
      path: modules/hal/libmetal
      groups:
        - hal
    - name: liblc3
      revision: 1a5938ebaca4f13fe79ce074f5dee079783aa29f
      path: modules/lib/liblc3
    - name: littlefs
      path: modules/fs/littlefs
      groups:
        - fs
      revision: 408c16a909dd6cf128874a76f21c793798c9e423
    - name: loramac-node
      revision: 842413c5fb98707eb5f26e619e8e792453877897
      path: modules/lib/loramac-node
    - name: lvgl
      revision: 2b76c641749725ac90c6ac7959ca7718804cf356
      path: modules/lib/gui/lvgl
    - name: mbedtls
      revision: 66ed2279d6222056af172c188eaf4dcfed481032
      path: modules/crypto/mbedtls
      groups:
        - crypto
    - name: mcuboot
<<<<<<< HEAD
      revision: f09e205b1e4a8d2bc3f50dffa7960d6ccd14df59
=======
      revision: 8842f55d01acd0c272f6670ab8152741e85ed087
>>>>>>> b9418656
      path: bootloader/mcuboot
    - name: mipi-sys-t
      path: modules/debug/mipi-sys-t
      groups:
        - debug
      revision: a819419603a2dfcb47f7f39092e1bc112e45d1ef
    - name: net-tools
      revision: 3a677d355cc7f73e444801a6280d0ccec80a1957
      path: tools/net-tools
      groups:
        - tools
    - name: nrf_hw_models
      revision: d17c9d749c817d2522468fa3c0eee3705feb8951
      path: modules/bsim_hw_models/nrf_hw_models
    - name: open-amp
      revision: da78aea63159771956fe0c9263f2e6985b66e9d5
      path: modules/lib/open-amp
    - name: openthread
      revision: 00076aff3ae571db7c90509ec9dc293457098c35
      path: modules/lib/openthread
    - name: percepio
      path: modules/debug/percepio
      revision: 0fbc5b72aeab8a6434523a3a7bc8111c17f0bc73
      groups:
        - debug
    - name: picolibc
      path: modules/lib/picolibc
      revision: 764ef4e401a8f4c6a86ab723533841f072885a5b
    - name: segger
      revision: 9d0191285956cef43daf411edc2f1a7788346def
      path: modules/debug/segger
      groups:
        - debug
    - name: tinycrypt
      revision: 3e9a49d2672ec01435ffbf0d788db6d95ef28de0
      path: modules/crypto/tinycrypt
      groups:
        - crypto
    - name: trusted-firmware-m
      revision: 58d0b5367f0fada9dbaddad1e08e302aeb044863
      path: modules/tee/tf-m/trusted-firmware-m
      groups:
        - tee
    - name: trusted-firmware-a
      revision: 421dc050278287839f5c70019bd6aec617f2bbdb
      path: modules/tee/tf-a/trusted-firmware-a
      groups:
        - tee
    - name: uoscore-uedhoc
      revision: 150f4eb2955eaf36ac0f9519d4f4f58d5ade5740
      path: modules/lib/uoscore-uedhoc
    - name: zcbor
      revision: dbe20afd00b3ddd6956f4b47f5df202bb49a8707
      path: modules/lib/zcbor
    - name: golioth
      path: modules/lib/golioth
      revision: 8b006e979e827529ead1443035a1e3dc9f2874c1
      url: https://github.com/DDC-NDRS/golioth-zephyr-sdk.git
      import: west-external.yml

  self:
    path: zephyr_rtos
    west-commands: scripts/west-commands.yml
    import: submanifests<|MERGE_RESOLUTION|>--- conflicted
+++ resolved
@@ -147,11 +147,7 @@
       groups:
         - hal
     - name: hal_atmel
-<<<<<<< HEAD
-      revision: b0cc87f2a494d8b3c383292d1d6c7d10323932bd
-=======
-      revision: 58cbc50eb9da2779a92bcc83de977481f0af62f7
->>>>>>> b9418656
+      revision: 7a7548a3f419d244cbfe8fdbeb0cea667d1a01df
       path: modules/hal/atmel
       groups:
         - hal
@@ -286,11 +282,7 @@
       groups:
         - crypto
     - name: mcuboot
-<<<<<<< HEAD
-      revision: f09e205b1e4a8d2bc3f50dffa7960d6ccd14df59
-=======
-      revision: 8842f55d01acd0c272f6670ab8152741e85ed087
->>>>>>> b9418656
+      revision: 3fb0dedde869cb10643b6258310243e4ac9cb5d0
       path: bootloader/mcuboot
     - name: mipi-sys-t
       path: modules/debug/mipi-sys-t
