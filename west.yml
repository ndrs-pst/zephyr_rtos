# The west manifest file for upstream Zephyr.
#
# The per-installation west configuration file, .west/config, sets the
# path to the project containing this file in the [manifest] section's
# "path" variable.
#
# You are free to create your own manifest files and put them in any
# repository you want, to create your own custom Zephyr installations.
# For example, you could create a manifest file in your own out of
# tree application directory, which would pull this zephyr repository
# in as an ordinary project.
#
# You can pass your manifest repositories to west init when creating a
# new Zephyr installation. See the west documentation for more
# information.

manifest:
  defaults:
    remote: upstream

  remotes:
    - name: upstream
      url-base: https://github.com/zephyrproject-rtos
    - name: babblesim
      url-base: https://github.com/BabbleSim

  group-filter: [-babblesim, -optional]

  #
  # Please add items below based on alphabetical order
  # zephyr-keep-sorted-start re(^\s+\- name:)
  projects:
    - name: acpica
      revision: 8d24867bc9c9d81c81eeac59391cda59333affd4
      path: modules/lib/acpica
    - name: babblesim_base
      remote: babblesim
      repo-path: base
      path: tools/bsim/components
      revision: 153101c61ce7106f6ba8b108b5c6488efdc1151a
      groups:
        - babblesim
    - name: babblesim_ext_2G4_channel_NtNcable
      remote: babblesim
      repo-path: ext_2G4_channel_NtNcable
      path: tools/bsim/components/ext_2G4_channel_NtNcable
      revision: 20a38c997f507b0aa53817aab3d73a462fff7af1
      groups:
        - babblesim
    - name: babblesim_ext_2G4_channel_multiatt
      remote: babblesim
      repo-path: ext_2G4_channel_multiatt
      path: tools/bsim/components/ext_2G4_channel_multiatt
      revision: bde72a57384dde7a4310bcf3843469401be93074
      groups:
        - babblesim
    - name: babblesim_ext_2G4_device_WLAN_actmod
      remote: babblesim
      repo-path: ext_2G4_device_WLAN_actmod
      path: tools/bsim/components/ext_2G4_device_WLAN_actmod
      revision: 9cb6d8e72695f6b785e57443f0629a18069d6ce4
      groups:
        - babblesim
    - name: babblesim_ext_2G4_device_burst_interferer
      remote: babblesim
      repo-path: ext_2G4_device_burst_interferer
      path: tools/bsim/components/ext_2G4_device_burst_interferer
      revision: 5b5339351d6e6a2368c686c734dc8b2fc65698fc
      groups:
        - babblesim
    - name: babblesim_ext_2G4_device_playback
      remote: babblesim
      repo-path: ext_2G4_device_playback
      path: tools/bsim/components/ext_2G4_device_playback
      revision: abb48cd71ddd4e2a9022f4bf49b2712524c483e8
      groups:
        - babblesim
    - name: babblesim_ext_2G4_libPhyComv1
      remote: babblesim
      repo-path: ext_2G4_libPhyComv1
      path: tools/bsim/components/ext_2G4_libPhyComv1
      revision: 15ae0f87fa049e04cbec48a866f3bc37d903f950
      groups:
        - babblesim
    - name: babblesim_ext_2G4_modem_BLE_simple
      remote: babblesim
      repo-path: ext_2G4_modem_BLE_simple
      path: tools/bsim/components/ext_2G4_modem_BLE_simple
      revision: 4d2379de510684cd4b1c3bbbb09bce7b5a20bc1f
      groups:
        - babblesim
    - name: babblesim_ext_2G4_modem_magic
      remote: babblesim
      repo-path: ext_2G4_modem_magic
      path: tools/bsim/components/ext_2G4_modem_magic
      revision: edfcda2d3937a74be0a59d6cd47e0f50183453da
      groups:
        - babblesim
    - name: babblesim_ext_2G4_phy_v1
      remote: babblesim
      repo-path: ext_2G4_phy_v1
      path: tools/bsim/components/ext_2G4_phy_v1
      revision: 62e797b2c518e5bb6123a198382ed2b64b8c068e
      groups:
        - babblesim
    - name: babblesim_ext_libCryptov1
      remote: babblesim
      repo-path: ext_libCryptov1
      path: tools/bsim/components/ext_libCryptov1
      revision: da246018ebe031e4fe4a8228187fb459e9f3b2fa
      groups:
        - babblesim
    - name: bsim
      repo-path: babblesim-manifest
      revision: a88d3353451387ca490a6a7f7c478a90c4ee05b7
      path: tools/bsim
      groups:
        - babblesim
    - name: cmsis
      revision: 2a3de69609190ac4af673dc2b3e460e9ce158c6b
      path: modules/hal/cmsis
      groups:
        - hal
    - name: cmsis-dsp
      revision: d80a49b2bb186317dc1db4ac88da49c0ab77e6e7
      path: modules/lib/cmsis-dsp
    - name: cmsis-nn
      revision: e9328d612ea3ea7d0d210d3ac16ea8667c01abdd
      path: modules/lib/cmsis-nn
    - name: cmsis_6
      repo-path: CMSIS_6
      revision: 6dd50439a9b83398ff2ae1376eef0a2a0b95913b
      path: modules/hal/cmsis_6
      groups:
        - hal
    - name: edtt
      revision: b9ca3c7030518f07b7937dacf970d37a47865a76
      path: tools/edtt
      groups:
        - tools
    - name: fatfs
      revision: c531b6f68ae912e3080d1e8d7b1332bf338ff5e8
      path: modules/fs/fatfs
      groups:
        - fs
    - name: hal_adi
      revision: ad4165cffc52a53e9541c17df9cb97ea75974701
      path: modules/hal/adi
      groups:
        - hal
    - name: hal_altera
      revision: 4fe4df959d4593ce66e676aeba0b57f546dba0fe
      path: modules/hal/altera
      groups:
        - hal
    - name: hal_ambiq
      revision: 9da9656d3bc78300a757faebf1f265efd4e7b275
      path: modules/hal/ambiq
      groups:
        - hal
    - name: hal_atmel
      revision: e1b3a6b6f71cfccbb774a7b172330eb4ddfe168d
      path: modules/hal/atmel
      groups:
        - hal
    - name: hal_bouffalolab
      path: modules/hal/bouffalolab
      revision: c6c44b879503d990dfba643c212b606cee414faa
      groups:
        - hal
    - name: hal_espressif
      revision: 19deab41774962eda2fbe6ced5ee30365e658df9
      path: modules/hal/espressif
      west-commands: west/west-commands.yml
      groups:
        - hal
    - name: hal_ethos_u
      revision: 50ddffca1cc700112f25ad9bc077915a0355ee5d
      path: modules/hal/ethos_u
      groups:
        - hal
    - name: hal_gigadevice
      revision: 2994b7dde8b0b0fa9b9c0ccb13474b6a486cddc3
      path: modules/hal/gigadevice
      groups:
        - hal
    - name: hal_infineon
      revision: e0a50ce02c7cee59b7ce6fe8a3e0e6625f0891a9
      path: modules/hal/infineon
      groups:
        - hal
    - name: hal_intel
      revision: 0447cd22e74d7ca243653f21cfd6e38c016630c6
      path: modules/hal/intel
      groups:
        - hal
    - name: hal_microchip
      revision: 15ca19705e4bff2d147a2a13d0198fcf8e4c8b4a
      path: modules/hal/microchip
      groups:
        - hal
    - name: hal_nordic
      revision: a5a2277d4399939e9aa67a71ca9eb411c85a1a7d
      path: modules/hal/nordic
      groups:
        - hal
    - name: hal_nuvoton
      revision: be1042dc8a96ebe9ea4c5d714f07c617539106d6
      path: modules/hal/nuvoton
      groups:
        - hal
    - name: hal_nxp
      revision: 5e5a498e79347c6b1be9cf6d7e553c5ff96cb379
      path: modules/hal/nxp
      groups:
        - hal
    - name: hal_openisa
      revision: eabd530a64d71de91d907bad257cd61aacf607bc
      path: modules/hal/openisa
      groups:
        - hal
    - name: hal_quicklogic
      revision: bad894440fe72c814864798c8e3a76d13edffb6c
      path: modules/hal/quicklogic
      groups:
        - hal
    - name: hal_renesas
      path: modules/hal/renesas
      revision: 9d68ee711aaeab39b216a61101a2646c5a1b0fc0
      groups:
        - hal
    - name: hal_rpi_pico
      path: modules/hal/rpi_pico
      revision: 7b57b24588797e6e7bf18b6bda168e6b96374264
      groups:
        - hal
    - name: hal_silabs
      revision: 40a0237e4812241de677441e02131d6c75830636
      path: modules/hal/silabs
      groups:
        - hal
    - name: hal_st
      revision: 9f81b4427e955885398805b7bca0da3a8cd9109c
      path: modules/hal/st
      groups:
        - hal
    - name: hal_stm32
      revision: 78b9647add1f3b9228a770c0be6032330b66080b
      path: modules/hal/stm32
      groups:
        - hal
    - name: hal_tdk
      revision: 6727477af1e46fa43878102489b9672a9d24e39f
      path: modules/hal/tdk
      groups:
        - hal
    - name: hal_telink
      revision: 4226c7fc17d5a34e557d026d428fc766191a0800
      path: modules/hal/telink
      groups:
        - hal
    - name: hal_ti
      revision: 258652a3ac5d7df68ba8df20e4705c3bd98ede38
      path: modules/hal/ti
      groups:
        - hal
    - name: hal_wch
      revision: 1de9d3e406726702ce7cfc504509a02ecc463554
      path: modules/hal/wch
      groups:
        - hal
    - name: hal_wurthelektronik
      revision: e3e2797b224fc48fdef1bc3e5a12a7c73108bba2
      path: modules/hal/wurthelektronik
      groups:
        - hal
    - name: hal_xtensa
      revision: b38620c7cc61e349e192ed86a54940a5cd0636b7
      path: modules/hal/xtensa
      groups:
        - hal
    - name: hostap
      path: modules/lib/hostap
      revision: 8412f4b23b6267ee6035d25515a23aaf243f6ad7
    - name: liblc3
      revision: 48bbd3eacd36e99a57317a0a4867002e0b09e183
      path: modules/lib/liblc3
    - name: libmctp
      revision: b97860e78998551af99931ece149eeffc538bdb1
      path: modules/lib/libmctp
    - name: libmetal
      revision: 14f519529a1e4a46aaea6826f5a41d99a3347276
      path: modules/hal/libmetal
      groups:
        - hal
    - name: littlefs
      path: modules/fs/littlefs
      groups:
        - fs
      revision: 694b7573495ed207a09860191c502e25111411e2
    - name: loramac-node
      revision: 88deb45109317473ac5706e97a6b8bbeb524aab1
      path: modules/lib/loramac-node
    - name: lvgl
      revision: 1ed1ddd881c3784049a92bb9fe37c38c6c74d998
      path: modules/lib/gui/lvgl
    - name: mbedtls
      revision: 5f889934359deccf421554c7045a8381ef75298f
      path: modules/crypto/mbedtls
      groups:
        - crypto
    - name: mcuboot
<<<<<<< HEAD
      revision: 3fea6e9b99c9e557422bc013e32540e3ac748f75
=======
      revision: 990b1fcb367e27056b282f183e819964fdbfe907
>>>>>>> 6887b58d
      path: bootloader/mcuboot
      groups:
        - bootloader
    - name: mipi-sys-t
      path: modules/debug/mipi-sys-t
      groups:
        - debug
      revision: 33e5c23cbedda5ba12dbe50c4baefb362a791001
    - name: net-tools
      revision: 986bfeb040df3d9029366de8aea4ce1f84e93780
      path: tools/net-tools
      groups:
        - tools
    - name: nrf_hw_models
      revision: d5b95fdd0260e8189e788d40d2863d1e2d4be159
      path: modules/bsim_hw_models/nrf_hw_models
    - name: nrf_wifi
      revision: e0adc318539934e575b2f777b482b5536dbeb429
      path: modules/lib/nrf_wifi
    - name: open-amp
      revision: f7f4d083c7909a39d86e217376c69b416ec4faf3
      path: modules/lib/open-amp
    - name: openthread
      revision: 3ae741f95e7dfb391dec35c48742862049eb62e8
      path: modules/lib/openthread
    - name: percepio
      path: modules/debug/percepio
      revision: 49e6dc202aa38c2a3edbafcc2dab85dec6aee973
      groups:
        - debug
    - name: picolibc
      path: modules/lib/picolibc
      revision: 82d62ed1ac55b4e34a12d0390aced2dc9af13fc9
    - name: segger
      revision: cf56b1d9c80f81a26e2ac5727c9cf177116a4692
      path: modules/debug/segger
      groups:
        - debug
    - name: tinycrypt
      revision: 1012a3ebee18c15ede5efc8332ee2fc37817670f
      path: modules/crypto/tinycrypt
      groups:
        - crypto
    - name: trusted-firmware-a
      revision: 713ffbf96c5bcbdeab757423f10f73eb304eff07
      path: modules/tee/tf-a/trusted-firmware-a
      groups:
        - tee
    - name: trusted-firmware-m
      revision: 64738996dca5f5e058e0a358b81033f4b792be27
      path: modules/tee/tf-m/trusted-firmware-m
      groups:
        - tee
    - name: uoscore-uedhoc
      revision: 54abc109c9c0adfd53c70077744c14e454f04f4a
      path: modules/lib/uoscore-uedhoc
    - name: zcbor
      revision: 44c47c4be2721ca1a7099f9bc1bb1d90bdb90048
      path: modules/lib/zcbor
  # zephyr-keep-sorted-stop
    - name: thingset
      path: modules/lib/thingset
      revision: 84c603f181928dd057989a3b305cb46f14ac2644
    - name: thingset-node-c
      path: modules/lib/thingset-node-c
      revision: 2ed57596d363053178aa6104dcd062be3f2b92ce

  self:
    path: zephyr_rtos
    west-commands: scripts/west-commands.yml
    import: submanifests<|MERGE_RESOLUTION|>--- conflicted
+++ resolved
@@ -129,7 +129,7 @@
       path: modules/lib/cmsis-nn
     - name: cmsis_6
       repo-path: CMSIS_6
-      revision: 6dd50439a9b83398ff2ae1376eef0a2a0b95913b
+      revision: 586bd5768d73143307580db1fb0050ddaa767abf
       path: modules/hal/cmsis_6
       groups:
         - hal
@@ -310,11 +310,7 @@
       groups:
         - crypto
     - name: mcuboot
-<<<<<<< HEAD
-      revision: 3fea6e9b99c9e557422bc013e32540e3ac748f75
-=======
-      revision: 990b1fcb367e27056b282f183e819964fdbfe907
->>>>>>> 6887b58d
+      revision: 31aee283d827e00ec41719ff963e6b4d1e574548
       path: bootloader/mcuboot
       groups:
         - bootloader
