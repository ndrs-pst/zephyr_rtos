# The west manifest file for upstream Zephyr.
#
# The per-installation west configuration file, .west/config, sets the
# path to the project containing this file in the [manifest] section's
# "path" variable.
#
# You are free to create your own manifest files and put them in any
# repository you want, to create your own custom Zephyr installations.
# For example, you could create a manifest file in your own out of
# tree application directory, which would pull this zephyr repository
# in as an ordinary project.
#
# You can pass your manifest repositories to west init when creating a
# new Zephyr installation. See the west documentation for more
# information.

manifest:
  defaults:
    remote: upstream

  remotes:
    - name: upstream
      url-base: https://github.com/zephyrproject-rtos
    - name: babblesim
      url-base: https://github.com/BabbleSim

  group-filter: [-babblesim, -optional]

  #
  # Please add items below based on alphabetical order
  # zephyr-keep-sorted-start re(^\s+\- name:)
  projects:
    - name: acpica
      revision: 8d24867bc9c9d81c81eeac59391cda59333affd4
      path: modules/lib/acpica
    - name: babblesim_base
      remote: babblesim
      repo-path: base
      path: tools/bsim/components
      revision: 0cc70e78a88c1de9d8ec045a703b38134861e7e7
      groups:
        - babblesim
    - name: babblesim_ext_2G4_channel_NtNcable
      remote: babblesim
      repo-path: ext_2G4_channel_NtNcable
      path: tools/bsim/components/ext_2G4_channel_NtNcable
      revision: 20a38c997f507b0aa53817aab3d73a462fff7af1
      groups:
        - babblesim
    - name: babblesim_ext_2G4_channel_multiatt
      remote: babblesim
      repo-path: ext_2G4_channel_multiatt
      path: tools/bsim/components/ext_2G4_channel_multiatt
      revision: bde72a57384dde7a4310bcf3843469401be93074
      groups:
        - babblesim
    - name: babblesim_ext_2G4_device_WLAN_actmod
      remote: babblesim
      repo-path: ext_2G4_device_WLAN_actmod
      path: tools/bsim/components/ext_2G4_device_WLAN_actmod
      revision: 9cb6d8e72695f6b785e57443f0629a18069d6ce4
      groups:
        - babblesim
    - name: babblesim_ext_2G4_device_burst_interferer
      remote: babblesim
      repo-path: ext_2G4_device_burst_interferer
      path: tools/bsim/components/ext_2G4_device_burst_interferer
      revision: 5b5339351d6e6a2368c686c734dc8b2fc65698fc
      groups:
        - babblesim
    - name: babblesim_ext_2G4_device_playback
      remote: babblesim
      repo-path: ext_2G4_device_playback
      path: tools/bsim/components/ext_2G4_device_playback
      revision: abb48cd71ddd4e2a9022f4bf49b2712524c483e8
      groups:
        - babblesim
    - name: babblesim_ext_2G4_libPhyComv1
      remote: babblesim
      repo-path: ext_2G4_libPhyComv1
      path: tools/bsim/components/ext_2G4_libPhyComv1
      revision: 15ae0f87fa049e04cbec48a866f3bc37d903f950
      groups:
        - babblesim
    - name: babblesim_ext_2G4_modem_BLE_simple
      remote: babblesim
      repo-path: ext_2G4_modem_BLE_simple
      path: tools/bsim/components/ext_2G4_modem_BLE_simple
      revision: 4d2379de510684cd4b1c3bbbb09bce7b5a20bc1f
      groups:
        - babblesim
    - name: babblesim_ext_2G4_modem_magic
      remote: babblesim
      repo-path: ext_2G4_modem_magic
      path: tools/bsim/components/ext_2G4_modem_magic
      revision: edfcda2d3937a74be0a59d6cd47e0f50183453da
      groups:
        - babblesim
    - name: babblesim_ext_2G4_phy_v1
      remote: babblesim
      repo-path: ext_2G4_phy_v1
      path: tools/bsim/components/ext_2G4_phy_v1
      revision: 62e797b2c518e5bb6123a198382ed2b64b8c068e
      groups:
        - babblesim
    - name: babblesim_ext_libCryptov1
      remote: babblesim
      repo-path: ext_libCryptov1
      path: tools/bsim/components/ext_libCryptov1
      revision: 236309584c90be32ef12848077bd6de54e9f4deb
      groups:
        - babblesim
    - name: bsim
      repo-path: babblesim-manifest
      revision: 1f242f4ed7fc141fdfcfeca8d21c6d9e801179d7
      path: tools/bsim
      groups:
        - babblesim
    - name: cmsis
      revision: 11e93bd9fe672e0aaf7d766d01332dd84b76436f
      path: modules/hal/cmsis
      groups:
        - hal
    - name: cmsis-dsp
      revision: d80a49b2bb186317dc1db4ac88da49c0ab77e6e7
      path: modules/lib/cmsis-dsp
    - name: cmsis-nn
      revision: ea987c1ca661be723de83bd159aed815d6cbd430
      path: modules/lib/cmsis-nn
    - name: cmsis_6
      repo-path: CMSIS_6
      revision: 783317a3072554acbac86cca2ff24928cbf98d30
      path: modules/lib/cmsis_6
    - name: edtt
      revision: b9ca3c7030518f07b7937dacf970d37a47865a76
      path: tools/edtt
      groups:
        - tools
    - name: fatfs
      revision: 1c156b2db4d4d2f9289ef0aa1876e4a0f864b9ea
      path: modules/fs/fatfs
      groups:
        - fs
    - name: hal_adi
      revision: b1a10239e1001502c3089e0cf938e938f99b1f30
      path: modules/hal/adi
      groups:
        - hal
    - name: hal_altera
      revision: 4fe4df959d4593ce66e676aeba0b57f546dba0fe
      path: modules/hal/altera
      groups:
        - hal
    - name: hal_ambiq
      revision: 87a188b91aca22ce3ce7deb4a1cbf7780d784673
      path: modules/hal/ambiq
      groups:
        - hal
    - name: hal_atmel
<<<<<<< HEAD
      revision: dcd4dad5e91c6a8f5e2744b04816bf0c30a90a13
=======
      revision: d37df06556f7c03ff3a20422475077fafa0dc17c
>>>>>>> 6487761e
      path: modules/hal/atmel
      groups:
        - hal
    - name: hal_espressif
      revision: e52371024732a47a67fa9c889fbccd0aa6355f3a
      path: modules/hal/espressif
      west-commands: west/west-commands.yml
      groups:
        - hal
    - name: hal_ethos_u
      revision: 50ddffca1cc700112f25ad9bc077915a0355ee5d
      path: modules/hal/ethos_u
      groups:
        - hal
    - name: hal_gigadevice
      revision: 2994b7dde8b0b0fa9b9c0ccb13474b6a486cddc3
      path: modules/hal/gigadevice
      groups:
        - hal
    - name: hal_infineon
      revision: a9b75e0d1827b6ef1f8ca82784b38ed2079bac5a
      path: modules/hal/infineon
      groups:
        - hal
    - name: hal_intel
      revision: 0355bb816263c54eed23c7781034447af5d8200c
      path: modules/hal/intel
      groups:
        - hal
    - name: hal_microchip
      revision: 71eba057c0cb7fc11b6f33eb40a82f1ebe2c571c
      path: modules/hal/microchip
      groups:
        - hal
    - name: hal_nordic
      revision: c563b0e56dfa7e3915637b12b3428e6de36012be
      path: modules/hal/nordic
      groups:
        - hal
    - name: hal_nuvoton
      revision: 466c3eed9c98453fb23953bf0e0427fea01924be
      path: modules/hal/nuvoton
      groups:
        - hal
    - name: hal_nxp
      revision: 0ac830233092247c26f5dd01a07b0a484532ea4c
      path: modules/hal/nxp
      groups:
        - hal
    - name: hal_openisa
      revision: eabd530a64d71de91d907bad257cd61aacf607bc
      path: modules/hal/openisa
      groups:
        - hal
    - name: hal_quicklogic
      revision: bad894440fe72c814864798c8e3a76d13edffb6c
      path: modules/hal/quicklogic
      groups:
        - hal
    - name: hal_renesas
      path: modules/hal/renesas
      revision: 64fce2e5bd31fb7aaf16de8fbd0141a4ca23fdf8
      groups:
        - hal
    - name: hal_rpi_pico
      path: modules/hal/rpi_pico
      revision: 79ee0f9e058a6327fc943d2f2a19cf3ade107cec
      groups:
        - hal
    - name: hal_silabs
      revision: 6371fa823663b11090b0b30561a8b9196d4ef981
      path: modules/hal/silabs
      groups:
        - hal
    - name: hal_st
      revision: 05fd4533730a9aea845261c5d24ed9832a6f0b6e
      path: modules/hal/st
      groups:
        - hal
    - name: hal_stm32
      revision: 2e4429cdc746f68daa014d67a4e07bdf58267879
      path: modules/hal/stm32
      groups:
        - hal
    - name: hal_tdk
      revision: e0ade95b29841d915c38bc157bb5509270e8aa21
      path: modules/hal/tdk
      groups:
        - hal
    - name: hal_telink
      revision: 4226c7fc17d5a34e557d026d428fc766191a0800
      path: modules/hal/telink
      groups:
        - hal
    - name: hal_ti
      revision: 2e7b95ad079e9f636884eedc6853e6ad98b85f65
      path: modules/hal/ti
      groups:
        - hal
    - name: hal_wch
      revision: 1de9d3e406726702ce7cfc504509a02ecc463554
      path: modules/hal/wch
      groups:
        - hal
    - name: hal_wurthelektronik
      revision: e3e2797b224fc48fdef1bc3e5a12a7c73108bba2
      path: modules/hal/wurthelektronik
      groups:
        - hal
    - name: hal_xtensa
      revision: baa56aa3e119b5aae43d16f9b2d2c8112e052871
      path: modules/hal/xtensa
      groups:
        - hal
    - name: hostap
      path: modules/lib/hostap
      revision: 516cf575760be783498eff901e994d1944bdb105
    - name: liblc3
      revision: bb85f7dde4195bfc0fca9e9c7c2eed0f8694203c
      path: modules/lib/liblc3
    - name: libmetal
      revision: 3e8781aae9d7285203118c05bc01d4eb0ca565a7
      path: modules/hal/libmetal
      groups:
        - hal
    - name: littlefs
      path: modules/fs/littlefs
      groups:
        - fs
      revision: 57f74e27d7a0ff9f0c8581df6bd7c3d475f27b85
    - name: loramac-node
      revision: 88deb45109317473ac5706e97a6b8bbeb524aab1
      path: modules/lib/loramac-node
    - name: lvgl
      revision: 6decbb7f7783f6e48d4591fcb9f7810c2fb08e61
      path: modules/lib/gui/lvgl
    - name: mbedtls
      revision: 4952e1328529ee549d412b498ea71c54f30aa3b1
      path: modules/crypto/mbedtls
      groups:
        - crypto
    - name: mcuboot
      revision: 3e2c4136359b3be8fba21546a34c5c2e85290e05
      path: bootloader/mcuboot
      groups:
        - bootloader
    - name: mipi-sys-t
      path: modules/debug/mipi-sys-t
      groups:
        - debug
      revision: 71ace1f5caa03e56c8740a09863e685efb4b2360
    - name: net-tools
      revision: 93acc8bac4661e74e695eb1aea94c7c5262db2e2
      path: tools/net-tools
      groups:
        - tools
    - name: nrf_hw_models
      revision: 71bcaa88c97977647d387217dab99f7d6f026815
      path: modules/bsim_hw_models/nrf_hw_models
    - name: nrf_wifi
      revision: 68b018473527fa90237b1abad7ee2568a665bb44
      path: modules/lib/nrf_wifi
    - name: open-amp
      revision: 52bb1783521c62c019451cee9b05b8eda9d7425f
      path: modules/lib/open-amp
    - name: openthread
      revision: 2aeb8b833ba760ec29d5f340dd1ce7bcb61c5d56
      path: modules/lib/openthread
    - name: percepio
      path: modules/debug/percepio
      revision: 0d44033c744978ca2505a06640b4f6964c5411e6
      groups:
        - debug
    - name: picolibc
      path: modules/lib/picolibc
      revision: 82d62ed1ac55b4e34a12d0390aced2dc9af13fc9
    - name: segger
      revision: cf56b1d9c80f81a26e2ac5727c9cf177116a4692
      path: modules/debug/segger
      groups:
        - debug
    - name: tinycrypt
      revision: 1012a3ebee18c15ede5efc8332ee2fc37817670f
      path: modules/crypto/tinycrypt
      groups:
        - crypto
    - name: trusted-firmware-a
      revision: 713ffbf96c5bcbdeab757423f10f73eb304eff07
      path: modules/tee/tf-a/trusted-firmware-a
      groups:
        - tee
    - name: trusted-firmware-m
      revision: fa020a8b001843bb5a115bc4692eaf6787e3d1de
      path: modules/tee/tf-m/trusted-firmware-m
      groups:
        - tee
    - name: uoscore-uedhoc
      revision: 84ef879a46d7bfd9a423fbfb502b04289861f9ea
      path: modules/lib/uoscore-uedhoc
    - name: zcbor
      revision: 44c47c4be2721ca1a7099f9bc1bb1d90bdb90048
      path: modules/lib/zcbor
  # zephyr-keep-sorted-stop
    - name: golioth
      path: modules/lib/golioth
      revision: 89515756cf7fe0a8b44fb23ca4e372cefdf487f8
      url: https://github.com/DDC-NDRS/golioth-zephyr-sdk.git
      import: west-external.yml
    - name: thingset
      path: modules/lib/thingset
      revision: 2cd8dda5a38038a1a75667d9369f8e976f908ebf
    - name: thingset-node-c
      path: modules/lib/thingset-node-c
      revision: ecd807b7ab26f3b0fd818b2118b2258736851a22

  self:
    path: zephyr_rtos
    west-commands: scripts/west-commands.yml
    import: submanifests<|MERGE_RESOLUTION|>--- conflicted
+++ resolved
@@ -157,11 +157,7 @@
       groups:
         - hal
     - name: hal_atmel
-<<<<<<< HEAD
-      revision: dcd4dad5e91c6a8f5e2744b04816bf0c30a90a13
-=======
-      revision: d37df06556f7c03ff3a20422475077fafa0dc17c
->>>>>>> 6487761e
+      revision: df8eb82d435f9cdd00cf0da34e5b62da4fcfad18
       path: modules/hal/atmel
       groups:
         - hal
