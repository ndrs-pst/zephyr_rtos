--- conflicted
+++ resolved
@@ -310,11 +310,7 @@
       groups:
         - crypto
     - name: mcuboot
-<<<<<<< HEAD
-      revision: c9c01863638387a03b7d9c56b1932d35aa60f019
-=======
-      revision: bf5321bb6906e9e75b4c85b7c98b71c06ae52e90
->>>>>>> 8843fd9f
+      revision: a92127a9f0a77d003fabc012029d2f16a34b1074
       path: bootloader/mcuboot
       groups:
         - bootloader
