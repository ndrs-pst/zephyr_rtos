# The west manifest file for upstream Zephyr.
#
# The per-installation west configuration file, .west/config, sets the
# path to the project containing this file in the [manifest] section's
# "path" variable.
#
# You are free to create your own manifest files and put them in any
# repository you want, to create your own custom Zephyr installations.
# For example, you could create a manifest file in your own out of
# tree application directory, which would pull this zephyr repository
# in as an ordinary project.
#
# You can pass your manifest repositories to west init when creating a
# new Zephyr installation. See the west documentation for more
# information.

manifest:
  defaults:
    remote: upstream

  remotes:
    - name: upstream
      url-base: https://github.com/zephyrproject-rtos
    - name: babblesim
      url-base: https://github.com/BabbleSim

  group-filter: [-babblesim, -optional]

  #
  # Please add items below based on alphabetical order
  # zephyr-keep-sorted-start re(^\s+\- name:)
  projects:
    - name: acpica
      revision: 8d24867bc9c9d81c81eeac59391cda59333affd4
      path: modules/lib/acpica
    - name: babblesim_base
      remote: babblesim
      repo-path: base
      path: tools/bsim/components
      revision: 2cfac3dca2071452ae481d115d8541880568753d
      groups:
        - babblesim
    - name: babblesim_ext_2G4_channel_NtNcable
      remote: babblesim
      repo-path: ext_2G4_channel_NtNcable
      path: tools/bsim/components/ext_2G4_channel_NtNcable
      revision: 20a38c997f507b0aa53817aab3d73a462fff7af1
      groups:
        - babblesim
    - name: babblesim_ext_2G4_channel_multiatt
      remote: babblesim
      repo-path: ext_2G4_channel_multiatt
      path: tools/bsim/components/ext_2G4_channel_multiatt
      revision: bde72a57384dde7a4310bcf3843469401be93074
      groups:
        - babblesim
    - name: babblesim_ext_2G4_device_WLAN_actmod
      remote: babblesim
      repo-path: ext_2G4_device_WLAN_actmod
      path: tools/bsim/components/ext_2G4_device_WLAN_actmod
      revision: 9cb6d8e72695f6b785e57443f0629a18069d6ce4
      groups:
        - babblesim
    - name: babblesim_ext_2G4_device_burst_interferer
      remote: babblesim
      repo-path: ext_2G4_device_burst_interferer
      path: tools/bsim/components/ext_2G4_device_burst_interferer
      revision: 5b5339351d6e6a2368c686c734dc8b2fc65698fc
      groups:
        - babblesim
    - name: babblesim_ext_2G4_device_playback
      remote: babblesim
      repo-path: ext_2G4_device_playback
      path: tools/bsim/components/ext_2G4_device_playback
      revision: abb48cd71ddd4e2a9022f4bf49b2712524c483e8
      groups:
        - babblesim
    - name: babblesim_ext_2G4_libPhyComv1
      remote: babblesim
      repo-path: ext_2G4_libPhyComv1
      path: tools/bsim/components/ext_2G4_libPhyComv1
      revision: e18e41e8e3fa9f996559ed98b9238a5702dcdd36
      groups:
        - babblesim
    - name: babblesim_ext_2G4_modem_BLE_simple
      remote: babblesim
      repo-path: ext_2G4_modem_BLE_simple
      path: tools/bsim/components/ext_2G4_modem_BLE_simple
      revision: 4d2379de510684cd4b1c3bbbb09bce7b5a20bc1f
      groups:
        - babblesim
    - name: babblesim_ext_2G4_modem_magic
      remote: babblesim
      repo-path: ext_2G4_modem_magic
      path: tools/bsim/components/ext_2G4_modem_magic
      revision: edfcda2d3937a74be0a59d6cd47e0f50183453da
      groups:
        - babblesim
    - name: babblesim_ext_2G4_phy_v1
      remote: babblesim
      repo-path: ext_2G4_phy_v1
      path: tools/bsim/components/ext_2G4_phy_v1
      revision: 8964ed1eb94606c2ea555340907bdc5171793e65
      groups:
        - babblesim
    - name: babblesim_ext_libCryptov1
      remote: babblesim
      repo-path: ext_libCryptov1
      path: tools/bsim/components/ext_libCryptov1
      revision: da246018ebe031e4fe4a8228187fb459e9f3b2fa
      groups:
        - babblesim
    - name: bsim
      repo-path: babblesim-manifest
      revision: 2ba22a0608ad9f46da1b96ee5121af357053c791
      path: tools/bsim
      groups:
        - babblesim
    - name: cmsis
      revision: 2a3de69609190ac4af673dc2b3e460e9ce158c6b
      path: modules/hal/cmsis
      groups:
        - hal
    - name: cmsis-dsp
      revision: 2c014e93d75c4896df57f072b3f7d5d06e37f254
      path: modules/lib/cmsis-dsp
    - name: cmsis-nn
      revision: e9328d612ea3ea7d0d210d3ac16ea8667c01abdd
      path: modules/lib/cmsis-nn
    - name: cmsis_6
      repo-path: CMSIS_6
<<<<<<< HEAD
      revision: 699e31ac0ddd521f9a7c0ac452de1d6b537a8556
=======
      revision: 30a859f44ef8ab4dc8f84b03ed586fd16ccf9d74
>>>>>>> ad0f411f
      path: modules/hal/cmsis_6
      groups:
        - hal
    - name: edtt
      revision: b9ca3c7030518f07b7937dacf970d37a47865a76
      path: tools/edtt
      groups:
        - tools
    - name: fatfs
      revision: a1d1ab945ab5da6e62f60142ab170d74b1ba4023
      path: modules/fs/fatfs
      groups:
        - fs
    - name: hal_adi
      revision: d2886b8b8e3f71058a221f6351a8200fba80f229
      path: modules/hal/adi
      groups:
        - hal
    - name: hal_afbr
      revision: 4e1eea7ea283db9d9ce529b0e9f89c0b5c2660e3
      path: modules/hal/afbr
      groups:
        - hal
    - name: hal_ambiq
      revision: 5546a303ac04b7bc728b2c92ff1b1009ea795a22
      path: modules/hal/ambiq
      groups:
        - hal
    - name: hal_atmel
<<<<<<< HEAD
      revision: e1b3a6b6f71cfccbb774a7b172330eb4ddfe168d
=======
      revision: 065e57c5013051c8b7f2256271349c6942bd9344
>>>>>>> ad0f411f
      path: modules/hal/atmel
      groups:
        - hal
    - name: hal_bouffalolab
      path: modules/hal/bouffalolab
      revision: a2276fb0c6ed0eaa6062aa0790500ab32dcaae9c
      groups:
        - hal
    - name: hal_espressif
      revision: aa5443a4eea6a49d58f808f41bceb5de19678fa6
      path: modules/hal/espressif
      west-commands: west/west-commands.yml
      groups:
        - hal
    - name: hal_ethos_u
      revision: 50ddffca1cc700112f25ad9bc077915a0355ee5d
      path: modules/hal/ethos_u
      groups:
        - hal
    - name: hal_gigadevice
      revision: 2994b7dde8b0b0fa9b9c0ccb13474b6a486cddc3
      path: modules/hal/gigadevice
      groups:
        - hal
    - name: hal_infineon
      revision: f78b8f8202db0115dc41aedda6f77dee8985254f
      path: modules/hal/infineon
      groups:
        - hal
    - name: hal_intel
      revision: 0447cd22e74d7ca243653f21cfd6e38c016630c6
      path: modules/hal/intel
      groups:
        - hal
    - name: hal_microchip
      revision: 2c5eb6b7b9ef3a442ff9d9536fbc63b2028c2d0e
      path: modules/hal/microchip
      groups:
        - hal
    - name: hal_nordic
      revision: 2f5d4e5868ab573eac932fa4bc142565073c3c04
      path: modules/hal/nordic
      groups:
        - hal
    - name: hal_nuvoton
      revision: be1042dc8a96ebe9ea4c5d714f07c617539106d6
      path: modules/hal/nuvoton
      groups:
        - hal
    - name: hal_nxp
      revision: 54ebe9bfd5ecc96ee68ad54f710d92732bcc401d
      path: modules/hal/nxp
      groups:
        - hal
    - name: hal_openisa
      revision: eabd530a64d71de91d907bad257cd61aacf607bc
      path: modules/hal/openisa
      groups:
        - hal
    - name: hal_quicklogic
      revision: bad894440fe72c814864798c8e3a76d13edffb6c
      path: modules/hal/quicklogic
      groups:
        - hal
    - name: hal_renesas
      path: modules/hal/renesas
      revision: 0cdd997d9f39aa24099ecbc4dcba051546788619
      groups:
        - hal
    - name: hal_rpi_pico
      path: modules/hal/rpi_pico
      revision: 5a981c7c29e3846646549a1902183684f0147e1d
      groups:
        - hal
    - name: hal_silabs
      revision: 13343bccf850eb7b6541f6e71a8d2a880209850b
      path: modules/hal/silabs
      groups:
        - hal
    - name: hal_st
      revision: 9f81b4427e955885398805b7bca0da3a8cd9109c
      path: modules/hal/st
      groups:
        - hal
    - name: hal_stm32
      revision: d1f8af98f547becfdc8690d8bc7de88d66582253
      path: modules/hal/stm32
      groups:
        - hal
    - name: hal_tdk
      revision: 6727477af1e46fa43878102489b9672a9d24e39f
      path: modules/hal/tdk
      groups:
        - hal
    - name: hal_telink
      revision: 4226c7fc17d5a34e557d026d428fc766191a0800
      path: modules/hal/telink
      groups:
        - hal
    - name: hal_ti
      revision: 391f7cb740b59c077ddd49411f043161597b10aa
      path: modules/hal/ti
      groups:
        - hal
    - name: hal_wch
      revision: 6dd313768b5f4cc69baeac4ce6e59f2038eb8ce5
      path: modules/hal/wch
      groups:
        - hal
    - name: hal_wurthelektronik
      revision: e3e2797b224fc48fdef1bc3e5a12a7c73108bba2
      path: modules/hal/wurthelektronik
      groups:
        - hal
    - name: hal_xtensa
      revision: b38620c7cc61e349e192ed86a54940a5cd0636b7
      path: modules/hal/xtensa
      groups:
        - hal
    - name: hostap
      path: modules/lib/hostap
      revision: c55683ce514953277be5566fceb38c4c2485f1e1
    - name: liblc3
      revision: 48bbd3eacd36e99a57317a0a4867002e0b09e183
      path: modules/lib/liblc3
    - name: libmctp
      revision: b97860e78998551af99931ece149eeffc538bdb1
      path: modules/lib/libmctp
    - name: libmetal
      revision: 91d38634d1882f0a2151966f8c5c230ce1c0de7b
      path: modules/hal/libmetal
      groups:
        - hal
    - name: libsbc
      revision: 8e1beda02acb8972e29e6edbb423f7cafe16e445
      path: modules/lib/libsbc
    - name: littlefs
      path: modules/fs/littlefs
      groups:
        - fs
      revision: 32fa5540b5dacb1622664713acefcb46445f01e6
    - name: loramac-node
      revision: 88deb45109317473ac5706e97a6b8bbeb524aab1
      path: modules/lib/loramac-node
    - name: lvgl
      revision: b03edc8e6282a963cd312cd0b409eb5ce263ea75
      path: modules/lib/gui/lvgl
    - name: mbedtls
      revision: 85440ef5fffa95d0e9971e9163719189cf34d979
      path: modules/crypto/mbedtls
      groups:
        - crypto
    - name: mcuboot
      revision: a92127a9f0a77d003fabc012029d2f16a34b1074
      path: bootloader/mcuboot
      groups:
        - bootloader
    - name: mipi-sys-t
      path: modules/debug/mipi-sys-t
      groups:
        - debug
      revision: 33e5c23cbedda5ba12dbe50c4baefb362a791001
    - name: nanopb
      revision: 7307ce399b81ddcb3c3a5dc862c52d4754328d38
      path: modules/lib/nanopb
    - name: net-tools
      revision: 2750d71e28e48865a6fd8a10413f978bb216c59e
      path: tools/net-tools
      groups:
        - tools
    - name: nrf_hw_models
      revision: 40403f5f2805cca210d2a47c8717d89c4e816cda
      path: modules/bsim_hw_models/nrf_hw_models
    - name: nrf_wifi
      revision: 787eea1a3c8dd13c86214e204a919e6f9bcebf91
      path: modules/lib/nrf_wifi
    - name: open-amp
      revision: c30a6d8b92fcebdb797fc1a7698e8729e250f637
      path: modules/lib/open-amp
    - name: openthread
      revision: 3ae741f95e7dfb391dec35c48742862049eb62e8
      path: modules/lib/openthread
    - name: percepio
      path: modules/debug/percepio
      revision: 49e6dc202aa38c2a3edbafcc2dab85dec6aee973
      groups:
        - debug
    - name: picolibc
      path: modules/lib/picolibc
      revision: 560946f26db075c296beea5b39d99e6de43c9010
    - name: segger
      revision: cf56b1d9c80f81a26e2ac5727c9cf177116a4692
      path: modules/debug/segger
      groups:
        - debug
    - name: trusted-firmware-a
      revision: 713ffbf96c5bcbdeab757423f10f73eb304eff07
      path: modules/tee/tf-a/trusted-firmware-a
      groups:
        - tee
    - name: trusted-firmware-m
      revision: 021e2bbd50c215e41710a72e05abce3224f074a7
      path: modules/tee/tf-m/trusted-firmware-m
      groups:
        - tee
    - name: uoscore-uedhoc
      revision: 54abc109c9c0adfd53c70077744c14e454f04f4a
      path: modules/lib/uoscore-uedhoc
    - name: zcbor
      revision: 1f622967bd4d19ca2fa50a9ad5d0a9f66ef330ec
      path: modules/lib/zcbor
  # zephyr-keep-sorted-stop
    - name: thingset
      path: modules/lib/thingset
      revision: 84c603f181928dd057989a3b305cb46f14ac2644
    - name: thingset-node-c
      path: modules/lib/thingset-node-c
      revision: c3b935185fd5e68ff232e78d5ac6a67415f1fce1
    - name: FlashDB
      path: modules/lib/flashdb
      revision: eac65043a7b3abaddaa7db82268d5ba8fd8176b9

  self:
    path: zephyr_rtos
    west-commands: scripts/west-commands.yml
    import: submanifests<|MERGE_RESOLUTION|>--- conflicted
+++ resolved
@@ -129,11 +129,7 @@
       path: modules/lib/cmsis-nn
     - name: cmsis_6
       repo-path: CMSIS_6
-<<<<<<< HEAD
-      revision: 699e31ac0ddd521f9a7c0ac452de1d6b537a8556
-=======
-      revision: 30a859f44ef8ab4dc8f84b03ed586fd16ccf9d74
->>>>>>> ad0f411f
+      revision: 19b20c71371eadc37499f255706bd45f243e9c57
       path: modules/hal/cmsis_6
       groups:
         - hal
@@ -163,11 +159,7 @@
       groups:
         - hal
     - name: hal_atmel
-<<<<<<< HEAD
-      revision: e1b3a6b6f71cfccbb774a7b172330eb4ddfe168d
-=======
-      revision: 065e57c5013051c8b7f2256271349c6942bd9344
->>>>>>> ad0f411f
+      revision: 61d1a65ab64ba6ba2bd46b826b3166255ea108f5
       path: modules/hal/atmel
       groups:
         - hal
