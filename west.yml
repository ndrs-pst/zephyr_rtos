# The west manifest file for upstream Zephyr.
#
# The per-installation west configuration file, .west/config, sets the
# path to the project containing this file in the [manifest] section's
# "path" variable.
#
# You are free to create your own manifest files and put them in any
# repository you want, to create your own custom Zephyr installations.
# For example, you could create a manifest file in your own out of
# tree application directory, which would pull this zephyr repository
# in as an ordinary project.
#
# You can pass your manifest repositories to west init when creating a
# new Zephyr installation. See the west documentation for more
# information.

manifest:
  defaults:
    remote: upstream

  remotes:
    - name: upstream
      url-base: https://github.com/zephyrproject-rtos
    - name: babblesim
      url-base: https://github.com/BabbleSim

  group-filter: [-babblesim, -optional]

  #
  # Please add items below based on alphabetical order
  # zephyr-keep-sorted-start re(^\s+\- name:)
  projects:
    - name: acpica
      revision: 8d24867bc9c9d81c81eeac59391cda59333affd4
      path: modules/lib/acpica
    - name: babblesim_base
      remote: babblesim
      repo-path: base
      path: tools/bsim/components
      revision: 153101c61ce7106f6ba8b108b5c6488efdc1151a
      groups:
        - babblesim
    - name: babblesim_ext_2G4_channel_NtNcable
      remote: babblesim
      repo-path: ext_2G4_channel_NtNcable
      path: tools/bsim/components/ext_2G4_channel_NtNcable
      revision: 20a38c997f507b0aa53817aab3d73a462fff7af1
      groups:
        - babblesim
    - name: babblesim_ext_2G4_channel_multiatt
      remote: babblesim
      repo-path: ext_2G4_channel_multiatt
      path: tools/bsim/components/ext_2G4_channel_multiatt
      revision: bde72a57384dde7a4310bcf3843469401be93074
      groups:
        - babblesim
    - name: babblesim_ext_2G4_device_WLAN_actmod
      remote: babblesim
      repo-path: ext_2G4_device_WLAN_actmod
      path: tools/bsim/components/ext_2G4_device_WLAN_actmod
      revision: 9cb6d8e72695f6b785e57443f0629a18069d6ce4
      groups:
        - babblesim
    - name: babblesim_ext_2G4_device_burst_interferer
      remote: babblesim
      repo-path: ext_2G4_device_burst_interferer
      path: tools/bsim/components/ext_2G4_device_burst_interferer
      revision: 5b5339351d6e6a2368c686c734dc8b2fc65698fc
      groups:
        - babblesim
    - name: babblesim_ext_2G4_device_playback
      remote: babblesim
      repo-path: ext_2G4_device_playback
      path: tools/bsim/components/ext_2G4_device_playback
      revision: abb48cd71ddd4e2a9022f4bf49b2712524c483e8
      groups:
        - babblesim
    - name: babblesim_ext_2G4_libPhyComv1
      remote: babblesim
      repo-path: ext_2G4_libPhyComv1
      path: tools/bsim/components/ext_2G4_libPhyComv1
      revision: 15ae0f87fa049e04cbec48a866f3bc37d903f950
      groups:
        - babblesim
    - name: babblesim_ext_2G4_modem_BLE_simple
      remote: babblesim
      repo-path: ext_2G4_modem_BLE_simple
      path: tools/bsim/components/ext_2G4_modem_BLE_simple
      revision: 4d2379de510684cd4b1c3bbbb09bce7b5a20bc1f
      groups:
        - babblesim
    - name: babblesim_ext_2G4_modem_magic
      remote: babblesim
      repo-path: ext_2G4_modem_magic
      path: tools/bsim/components/ext_2G4_modem_magic
      revision: edfcda2d3937a74be0a59d6cd47e0f50183453da
      groups:
        - babblesim
    - name: babblesim_ext_2G4_phy_v1
      remote: babblesim
      repo-path: ext_2G4_phy_v1
      path: tools/bsim/components/ext_2G4_phy_v1
      revision: 62e797b2c518e5bb6123a198382ed2b64b8c068e
      groups:
        - babblesim
    - name: babblesim_ext_libCryptov1
      remote: babblesim
      repo-path: ext_libCryptov1
      path: tools/bsim/components/ext_libCryptov1
      revision: da246018ebe031e4fe4a8228187fb459e9f3b2fa
      groups:
        - babblesim
    - name: bsim
      repo-path: babblesim-manifest
      revision: a88d3353451387ca490a6a7f7c478a90c4ee05b7
      path: tools/bsim
      groups:
        - babblesim
    - name: cmsis
      revision: 2a3de69609190ac4af673dc2b3e460e9ce158c6b
      path: modules/hal/cmsis
      groups:
        - hal
    - name: cmsis-dsp
      revision: d80a49b2bb186317dc1db4ac88da49c0ab77e6e7
      path: modules/lib/cmsis-dsp
    - name: cmsis-nn
      revision: e9328d612ea3ea7d0d210d3ac16ea8667c01abdd
      path: modules/lib/cmsis-nn
    - name: cmsis_6
      repo-path: CMSIS_6
      revision: 783317a3072554acbac86cca2ff24928cbf98d30
      path: modules/lib/cmsis_6
    - name: edtt
      revision: b9ca3c7030518f07b7937dacf970d37a47865a76
      path: tools/edtt
      groups:
        - tools
    - name: fatfs
      revision: c531b6f68ae912e3080d1e8d7b1332bf338ff5e8
      path: modules/fs/fatfs
      groups:
        - fs
    - name: hal_adi
      revision: 8f33130dc5fe33ce14eb1cf29364bfc39dc82020
      path: modules/hal/adi
      groups:
        - hal
    - name: hal_altera
      revision: 4fe4df959d4593ce66e676aeba0b57f546dba0fe
      path: modules/hal/altera
      groups:
        - hal
    - name: hal_ambiq
      revision: e916e84a103e13ce8bcf8b7f53dafbe57ed0b846
      path: modules/hal/ambiq
      groups:
        - hal
    - name: hal_atmel
      revision: e1b3a6b6f71cfccbb774a7b172330eb4ddfe168d
      path: modules/hal/atmel
      groups:
        - hal
    - name: hal_bouffalolab
      path: modules/hal/bouffalolab
      revision: c6c44b879503d990dfba643c212b606cee414faa
      groups:
        - hal
    - name: hal_espressif
      revision: e794f935ff732f4e03f2e007d1e342f881ef0d4a
      path: modules/hal/espressif
      west-commands: west/west-commands.yml
      groups:
        - hal
    - name: hal_ethos_u
      revision: 50ddffca1cc700112f25ad9bc077915a0355ee5d
      path: modules/hal/ethos_u
      groups:
        - hal
    - name: hal_gigadevice
      revision: 2994b7dde8b0b0fa9b9c0ccb13474b6a486cddc3
      path: modules/hal/gigadevice
      groups:
        - hal
    - name: hal_infineon
      revision: 9df9d40571b25171cb752459c6dd96bd83ec8570
      path: modules/hal/infineon
      groups:
        - hal
    - name: hal_intel
      revision: 0447cd22e74d7ca243653f21cfd6e38c016630c6
      path: modules/hal/intel
      groups:
        - hal
    - name: hal_microchip
      revision: 15ca19705e4bff2d147a2a13d0198fcf8e4c8b4a
      path: modules/hal/microchip
      groups:
        - hal
    - name: hal_nordic
      revision: 119ff5b5ec7a413ca2f64ae1928c79eee1e7b7b2
      path: modules/hal/nordic
      groups:
        - hal
    - name: hal_nuvoton
      revision: be1042dc8a96ebe9ea4c5d714f07c617539106d6
      path: modules/hal/nuvoton
      groups:
        - hal
    - name: hal_nxp
      revision: 601e1e538abaf9f5985e28531b3b6a2a07e38d2a
      path: modules/hal/nxp
      groups:
        - hal
    - name: hal_openisa
      revision: eabd530a64d71de91d907bad257cd61aacf607bc
      path: modules/hal/openisa
      groups:
        - hal
    - name: hal_quicklogic
      revision: bad894440fe72c814864798c8e3a76d13edffb6c
      path: modules/hal/quicklogic
      groups:
        - hal
    - name: hal_renesas
      path: modules/hal/renesas
      revision: 15c3f057d5715b78b0a2201314b07ad6d2dbd1b1
      groups:
        - hal
    - name: hal_rpi_pico
      path: modules/hal/rpi_pico
      revision: 7b57b24588797e6e7bf18b6bda168e6b96374264
      groups:
        - hal
    - name: hal_silabs
      revision: 40a0237e4812241de677441e02131d6c75830636
      path: modules/hal/silabs
      groups:
        - hal
    - name: hal_st
      revision: 05fd4533730a9aea845261c5d24ed9832a6f0b6e
      path: modules/hal/st
      groups:
        - hal
    - name: hal_stm32
<<<<<<< HEAD
      revision: 78241a83d342f723f7ecb9f6d10f3aadf8087c6b
=======
      revision: 237391328ba97f70240cd30b24cffeca6152f86f
>>>>>>> 4d848ebd
      path: modules/hal/stm32
      groups:
        - hal
    - name: hal_tdk
      revision: 6727477af1e46fa43878102489b9672a9d24e39f
      path: modules/hal/tdk
      groups:
        - hal
    - name: hal_telink
      revision: 4226c7fc17d5a34e557d026d428fc766191a0800
      path: modules/hal/telink
      groups:
        - hal
    - name: hal_ti
      revision: 258652a3ac5d7df68ba8df20e4705c3bd98ede38
      path: modules/hal/ti
      groups:
        - hal
    - name: hal_wch
      revision: 1de9d3e406726702ce7cfc504509a02ecc463554
      path: modules/hal/wch
      groups:
        - hal
    - name: hal_wurthelektronik
      revision: e3e2797b224fc48fdef1bc3e5a12a7c73108bba2
      path: modules/hal/wurthelektronik
      groups:
        - hal
    - name: hal_xtensa
      revision: b38620c7cc61e349e192ed86a54940a5cd0636b7
      path: modules/hal/xtensa
      groups:
        - hal
    - name: hostap
      path: modules/lib/hostap
      revision: 8412f4b23b6267ee6035d25515a23aaf243f6ad7
    - name: liblc3
      revision: 48bbd3eacd36e99a57317a0a4867002e0b09e183
      path: modules/lib/liblc3
    - name: libmctp
      revision: b97860e78998551af99931ece149eeffc538bdb1
      path: modules/lib/libmctp
    - name: libmetal
      revision: 14f519529a1e4a46aaea6826f5a41d99a3347276
      path: modules/hal/libmetal
      groups:
        - hal
    - name: littlefs
      path: modules/fs/littlefs
      groups:
        - fs
      revision: 694b7573495ed207a09860191c502e25111411e2
    - name: loramac-node
      revision: 88deb45109317473ac5706e97a6b8bbeb524aab1
      path: modules/lib/loramac-node
    - name: lvgl
      revision: 1ed1ddd881c3784049a92bb9fe37c38c6c74d998
      path: modules/lib/gui/lvgl
    - name: mbedtls
      revision: 5f889934359deccf421554c7045a8381ef75298f
      path: modules/crypto/mbedtls
      groups:
        - crypto
    - name: mcuboot
      revision: 3fea6e9b99c9e557422bc013e32540e3ac748f75
      path: bootloader/mcuboot
      groups:
        - bootloader
    - name: mipi-sys-t
      path: modules/debug/mipi-sys-t
      groups:
        - debug
      revision: 33e5c23cbedda5ba12dbe50c4baefb362a791001
    - name: net-tools
      revision: 986bfeb040df3d9029366de8aea4ce1f84e93780
      path: tools/net-tools
      groups:
        - tools
    - name: nrf_hw_models
      revision: d5b95fdd0260e8189e788d40d2863d1e2d4be159
      path: modules/bsim_hw_models/nrf_hw_models
    - name: nrf_wifi
      revision: d89b42a5a301d20f0083b3450789bab294e3f2c4
      path: modules/lib/nrf_wifi
    - name: open-amp
      revision: f7f4d083c7909a39d86e217376c69b416ec4faf3
      path: modules/lib/open-amp
    - name: openthread
      revision: 3ae741f95e7dfb391dec35c48742862049eb62e8
      path: modules/lib/openthread
    - name: percepio
      path: modules/debug/percepio
      revision: 49e6dc202aa38c2a3edbafcc2dab85dec6aee973
      groups:
        - debug
    - name: picolibc
      path: modules/lib/picolibc
      revision: 82d62ed1ac55b4e34a12d0390aced2dc9af13fc9
    - name: segger
      revision: cf56b1d9c80f81a26e2ac5727c9cf177116a4692
      path: modules/debug/segger
      groups:
        - debug
    - name: tinycrypt
      revision: 1012a3ebee18c15ede5efc8332ee2fc37817670f
      path: modules/crypto/tinycrypt
      groups:
        - crypto
    - name: trusted-firmware-a
      revision: 713ffbf96c5bcbdeab757423f10f73eb304eff07
      path: modules/tee/tf-a/trusted-firmware-a
      groups:
        - tee
    - name: trusted-firmware-m
      revision: e2288c13ee0abc16163186523897e7910b03dd31
      path: modules/tee/tf-m/trusted-firmware-m
      groups:
        - tee
    - name: uoscore-uedhoc
      revision: 54abc109c9c0adfd53c70077744c14e454f04f4a
      path: modules/lib/uoscore-uedhoc
    - name: zcbor
      revision: 44c47c4be2721ca1a7099f9bc1bb1d90bdb90048
      path: modules/lib/zcbor
  # zephyr-keep-sorted-stop
    - name: thingset
      path: modules/lib/thingset
      revision: 84c603f181928dd057989a3b305cb46f14ac2644
    - name: thingset-node-c
      path: modules/lib/thingset-node-c
      revision: 2ed57596d363053178aa6104dcd062be3f2b92ce

  self:
    path: zephyr_rtos
    west-commands: scripts/west-commands.yml
    import: submanifests<|MERGE_RESOLUTION|>--- conflicted
+++ resolved
@@ -243,11 +243,7 @@
       groups:
         - hal
     - name: hal_stm32
-<<<<<<< HEAD
-      revision: 78241a83d342f723f7ecb9f6d10f3aadf8087c6b
-=======
-      revision: 237391328ba97f70240cd30b24cffeca6152f86f
->>>>>>> 4d848ebd
+      revision: 744c90542d610f8455c3b501e6c9dac2206ada0f
       path: modules/hal/stm32
       groups:
         - hal
