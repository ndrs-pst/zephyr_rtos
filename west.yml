--- conflicted
+++ resolved
@@ -245,11 +245,7 @@
       groups:
         - hal
     - name: hal_stm32
-<<<<<<< HEAD
-      revision: ab14f86b305f0ead75213c61d6335c069f368f29
-=======
-      revision: 90f56420db7b2567675f623af09c474eae410814
->>>>>>> 26a43ca8
+      revision: 67e402ae7892e4b261ef2a819a328fc40d72cac1
       path: modules/hal/stm32
       groups:
         - hal
