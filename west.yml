# The west manifest file for upstream Zephyr.
#
# The per-installation west configuration file, .west/config, sets the
# path to the project containing this file in the [manifest] section's
# "path" variable.
#
# You are free to create your own manifest files and put them in any
# repository you want, to create your own custom Zephyr installations.
# For example, you could create a manifest file in your own out of
# tree application directory, which would pull this zephyr repository
# in as an ordinary project.
#
# You can pass your manifest repositories to west init when creating a
# new Zephyr installation. See the west documentation for more
# information.

manifest:
  defaults:
    remote: upstream

  remotes:
    - name: upstream
      url-base: https://github.com/zephyrproject-rtos

  #
  # Please add items below based on alphabetical order
  projects:
    - name: canopennode
      revision: 53d3415c14d60f8f4bfca54bfbc5d5a667d7e724
      path: modules/lib/canopennode
    - name: chre
      revision: ef76d3456db07e4959df555047d6962279528c8d
      path: modules/lib/chre
    - name: cmsis
<<<<<<< HEAD
      revision: 093de61c2a7d12dc9253daf8692f61f793a9254a
=======
      revision: 51039788cb93e4d1085771fb01a1ebe45b93143c
>>>>>>> 40e07455
      path: modules/hal/cmsis
      groups:
        - hal
    - name: edtt
      revision: 1ea61a390d2bfcf3b2ecdba8f8b0b98dfdffbd11
      path: tools/edtt
      groups:
        - tools
    - name: fatfs
      revision: a30531af3a95a9a3ea7d771ea8a578ebfed45514
      path: modules/fs/fatfs
      groups:
        - fs
    - name: fff
      revision: 6ce5ba26486e93d5b7696a3e23f0585932c14b16
      path: modules/lib/fff
      groups:
        - ci
    - name: hal_altera
      revision: 0d225ddd314379b32355a00fb669eacf911e750d
      path: modules/hal/altera
      groups:
        - hal
    - name: hal_atmel
<<<<<<< HEAD
      revision: 1d237f2e2f262751975b6da6e03af569b2b49b2b
=======
      revision: 118ff9c240db8a7d335ff11bdc28ac21305f17e0
>>>>>>> 40e07455
      path: modules/hal/atmel
      groups:
        - hal
    - name: hal_espressif
      revision: 2cb20ac6c5b25f3c91b35e7997451db47030b7cb
      path: modules/hal/espressif
      west-commands: west/west-commands.yml
      groups:
        - hal
    - name: hal_gigadevice
      revision: dd0e0322474462b58059e6fedaf1d67d2a0864d0
      path: modules/hal/gigadevice
      groups:
        - hal
    - name: hal_infineon
      revision: 4af06965f57ba1e7d170e6a97d24c33785543a8c
      path: modules/hal/infineon
      groups:
        - hal
    - name: hal_microchip
      revision: 5d079f1683a00b801373bbbbf5d181d4e33b30d5
      path: modules/hal/microchip
      groups:
        - hal
    - name: hal_nordic
      revision: 249199ec5a5c31d170659921048764e96d05cc0e
      path: modules/hal/nordic
      groups:
        - hal
    - name: hal_nuvoton
      revision: b4d31f33238713a568e23618845702fadd67386f
      path: modules/hal/nuvoton
      groups:
        - hal
    - name: hal_nxp
      revision: 708c95825b0d5279620935a1356299fff5dfbc6e
      path: modules/hal/nxp
      groups:
        - hal
    - name: hal_openisa
      revision: 40d049f69c50b58ea20473bee14cf93f518bf262
      path: modules/hal/openisa
      groups:
        - hal
    - name: hal_quicklogic
      revision: b3a66fe6d04d87fd1533a5c8de51d0599fcd08d0
      path: modules/hal/quicklogic
      repo-path: hal_quicklogic
      groups:
        - hal
    - name: hal_renesas
      path: modules/hal/renesas
      revision: 468d3f2146d18c7f86a4640fc641cc1d20a4a100
      groups:
        - hal
    - name: hal_rpi_pico
      path: modules/hal/rpi_pico
      revision: a094c060e0c2d43c7f9d8f5c06cc0665117e0c18
      groups:
        - hal
    - name: hal_silabs
      revision: 1ec8dd99aa4ac3e8632d2aa28a7438049bb27102
      path: modules/hal/silabs
      groups:
        - hal
    - name: hal_st
      revision: cccbc24c14decfd3f93959f7b14514536af973c7
      path: modules/hal/st
      groups:
        - hal
    - name: hal_stm32
      revision: 5b1610c3cf46589d50e2634ba240b7b38bc59c53
      path: modules/hal/stm32
      groups:
        - hal
    - name: hal_telink
      revision: 38573af589173259801ae6c2b34b7d4c9e626746
      path: modules/hal/telink
      submodules: true
      groups:
        - hal
    - name: hal_ti
      revision: 000b944a788b6005d7776198e1348f5c8a657259
      path: modules/hal/ti
      groups:
        - hal
    - name: hal_wurthelektronik
      revision: 24ca9873c3d608fad1fea0431836bc8f144c132e
      path: modules/hal/wurthelektronik
      groups:
        - hal
    - name: hal_xtensa
      revision: 63f655362423aa49507da7977a2d37142e8debeb
      path: modules/hal/xtensa
      groups:
        - hal
    - name: libmetal
      revision: 2f586b4f1276fb075ee145421bdf6cbe5403aa41
      path: modules/hal/libmetal
      groups:
        - hal
    - name: liblc3
      revision: 448f3de31f49a838988a162ef1e23a89ddf2d2ed
      path: modules/lib/liblc3
    - name: littlefs
      path: modules/fs/littlefs
      groups:
        - fs
      revision: ca583fd297ceb48bced3c2548600dc615d67af24
    - name: loramac-node
      revision: 0257b50905695192d095667b1c3abb80346db1a1
      path: modules/lib/loramac-node
    - name: lvgl
      revision: af95bdfcf6784edd958ea08139c713e2d3dee7af
      path: modules/lib/gui/lvgl
    - name: lz4
      revision: 8e303c264fc21c2116dc612658003a22e933124d
      path: modules/lib/lz4
    - name: mbedtls
      revision: 7fed49c9b9f983ad6416986661ef637459723bcb
      path: modules/crypto/mbedtls
      groups:
        - crypto
    - name: mcuboot
      revision: 2fcae1c1a05fe3a0892ba3c649f93cf3e1077949
      path: bootloader/mcuboot
    - name: mipi-sys-t
      path: modules/debug/mipi-sys-t
      groups:
        - debug
      revision: 0d521d8055f3b2b4842f728b0365d3f0ece9c37f
    - name: nanopb
      revision: dc4deed54fd4c7e1935e3b6387eedf21bb45dc38
      path: modules/lib/nanopb
    - name: net-tools
      revision: e0828aa9629b533644dc96ff6d1295c939bd713c
      path: tools/net-tools
      groups:
        - tools
    - name: nrf_hw_models
      revision: 65bc5305d432c08e24a3f343006d1e7deaff4908
      path: modules/bsim_hw_models/nrf_hw_models
    - name: open-amp
      revision: 8d53544871e1f300c478224faca6be8384ab0d04
      path: modules/lib/open-amp
    - name: openthread
      revision: b21e99b4b3d823f71c902b9174ff62b964c124f0
      path: modules/lib/openthread
    - name: picolibc
      path: modules/lib/picolibc
      revision: 04ada5951cbaf8e7b17f8226ce31cb6837c28ba7
    - name: segger
      revision: d4e568a920b4bd087886170a5624c167b2d0665e
      path: modules/debug/segger
      groups:
        - debug
    - name: sof
      revision: fed466c264ad078c66f7bff9218ba1d3fa0eb201
      path: modules/audio/sof
    - name: tflite-micro
      revision: 9156d050927012da87079064db59d07f03b8baf6
      path: modules/lib/tflite-micro
      repo-path: tflite-micro
    - name: tinycbor
      revision: 9e1f34bc08123aaad7666d3652aaa839e8178b3b
      path: modules/lib/tinycbor
    - name: tinycrypt
      revision: 3e9a49d2672ec01435ffbf0d788db6d95ef28de0
      path: modules/crypto/tinycrypt
      groups:
        - crypto
    - name: TraceRecorderSource
      revision: 9893bf1cf649a2c4ee2e27293f887994f3d0da5b
      path: modules/debug/TraceRecorder
      groups:
        - debug
    - name: trusted-firmware-m
      revision: 4c984817d861512edaeca27b83308e9b9915a98a
      path: modules/tee/tf-m/trusted-firmware-m
      groups:
        - tee
    - name: trusted-firmware-a
      revision: d29cddecde614d81cbec1fb0086cdaebd77d3575
      path: modules/tee/tf-a/trusted-firmware-a
      groups:
        - tee
    - name: tf-m-tests
      revision: c99a86b295c4887520da9d8402566d7f225c974e
      path: modules/tee/tf-m/tf-m-tests
      groups:
        - tee
    - name: psa-arch-tests
      revision: f4fc2442b8e29e2a03d9899e46e5a3ea3df8c2c9
      path: modules/tee/tf-m/psa-arch-tests
      groups:
        - tee
    - name: uoscore-uedhoc
      revision: e8920192b66db4f909eb9cd3f155d5245c1ae825
      path: modules/lib/uoscore-uedhoc
    - name: zcbor
      revision: a0d6981f14d4001d6f0d608d1a427f9bc6bb6d02
      path: modules/lib/zcbor
    - name: zscilib
      path: modules/lib/zscilib
      revision: ca070ddabdaf67175a2da901d0bd62e8899371c5

  group-filter:
    - -ci

  self:
    path: zephyr_rtos
    west-commands: scripts/west-commands.yml
    import: submanifests<|MERGE_RESOLUTION|>--- conflicted
+++ resolved
@@ -32,11 +32,7 @@
       revision: ef76d3456db07e4959df555047d6962279528c8d
       path: modules/lib/chre
     - name: cmsis
-<<<<<<< HEAD
-      revision: 093de61c2a7d12dc9253daf8692f61f793a9254a
-=======
       revision: 51039788cb93e4d1085771fb01a1ebe45b93143c
->>>>>>> 40e07455
       path: modules/hal/cmsis
       groups:
         - hal
@@ -61,11 +57,7 @@
       groups:
         - hal
     - name: hal_atmel
-<<<<<<< HEAD
-      revision: 1d237f2e2f262751975b6da6e03af569b2b49b2b
-=======
       revision: 118ff9c240db8a7d335ff11bdc28ac21305f17e0
->>>>>>> 40e07455
       path: modules/hal/atmel
       groups:
         - hal
