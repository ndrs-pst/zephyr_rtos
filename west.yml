# The west manifest file for upstream Zephyr.
#
# The per-installation west configuration file, .west/config, sets the
# path to the project containing this file in the [manifest] section's
# "path" variable.
#
# You are free to create your own manifest files and put them in any
# repository you want, to create your own custom Zephyr installations.
# For example, you could create a manifest file in your own out of
# tree application directory, which would pull this zephyr repository
# in as an ordinary project.
#
# You can pass your manifest repositories to west init when creating a
# new Zephyr installation. See the west documentation for more
# information.

manifest:
  defaults:
    remote: upstream

  remotes:
    - name: upstream
      url-base: https://github.com/zephyrproject-rtos
    - name: babblesim
      url-base: https://github.com/BabbleSim

  group-filter: [-babblesim, -optional]

  #
  # Please add items below based on alphabetical order
  projects:
    - name: acpica
      revision: 10ae1038e51eb9306f73c3bbcfc4fde954bb9625
      path: modules/lib/acpica
    - name: bsim
      repo-path: babblesim-manifest
      revision: 384a091445c57b44ac8cbd18ebd245b47c71db94
      path: tools/bsim
      groups:
        - babblesim
    - name: babblesim_base
      remote: babblesim
      repo-path: base.git
      path: tools/bsim/components
      revision: 19d62424c0802c6c9fc15528febe666e40f372a1
      groups:
        - babblesim
    - name: babblesim_ext_2G4_libPhyComv1
      remote: babblesim
      repo-path: ext_2G4_libPhyComv1.git
      path: tools/bsim/components/ext_2G4_libPhyComv1
      revision: 9018113a362fa6c9e8f4b9cab9e5a8f12cc46b94
      groups:
        - babblesim
    - name: babblesim_ext_2G4_phy_v1
      remote: babblesim
      repo-path: ext_2G4_phy_v1.git
      path: tools/bsim/components/ext_2G4_phy_v1
      revision: d47c6dd90035b41b14f6921785ccb7b8484868e2
      groups:
        - babblesim
    - name: babblesim_ext_2G4_channel_NtNcable
      remote: babblesim
      repo-path: ext_2G4_channel_NtNcable.git
      path: tools/bsim/components/ext_2G4_channel_NtNcable
      revision: 20a38c997f507b0aa53817aab3d73a462fff7af1
      groups:
        - babblesim
    - name: babblesim_ext_2G4_channel_multiatt
      remote: babblesim
      repo-path: ext_2G4_channel_multiatt.git
      path: tools/bsim/components/ext_2G4_channel_multiatt
      revision: bde72a57384dde7a4310bcf3843469401be93074
      groups:
        - babblesim
    - name: babblesim_ext_2G4_modem_magic
      remote: babblesim
      repo-path: ext_2G4_modem_magic.git
      path: tools/bsim/components/ext_2G4_modem_magic
      revision: cb70771794f0bf6f262aa474848611c68ae8f1ed
      groups:
        - babblesim
    - name: babblesim_ext_2G4_modem_BLE_simple
      remote: babblesim
      repo-path: ext_2G4_modem_BLE_simple.git
      path: tools/bsim/components/ext_2G4_modem_BLE_simple
      revision: 809ab073159c9ab6686c2fea5749b0702e0909f7
      groups:
        - babblesim
    - name: babblesim_ext_2G4_device_burst_interferer
      remote: babblesim
      repo-path: ext_2G4_device_burst_interferer.git
      path: tools/bsim/components/ext_2G4_device_burst_interferer
      revision: 5b5339351d6e6a2368c686c734dc8b2fc65698fc
      groups:
        - babblesim
    - name: babblesim_ext_2G4_device_WLAN_actmod
      remote: babblesim
      repo-path: ext_2G4_device_WLAN_actmod.git
      path: tools/bsim/components/ext_2G4_device_WLAN_actmod
      revision: 9cb6d8e72695f6b785e57443f0629a18069d6ce4
      groups:
        - babblesim
    - name: babblesim_ext_2G4_device_playback
      remote: babblesim
      repo-path: ext_2G4_device_playback.git
      path: tools/bsim/components/ext_2G4_device_playback
      revision: 85c645929cf1ce995d8537107d9dcbd12ed64036
      groups:
        - babblesim
    - name: babblesim_ext_libCryptov1
      remote: babblesim
      repo-path: ext_libCryptov1.git
      path: tools/bsim/components/ext_libCryptov1
      revision: eed6d7038e839153e340bd333bc43541cb90ba64
      groups:
        - babblesim
    - name: cmsis
      revision: 1e30dc71511020b81c0f1948ad0382119fa9e941
      path: modules/hal/cmsis
      groups:
        - hal
    - name: cmsis-dsp
      revision: ff7b5fd1ea5f094665c090c343ec44e74dc0b193
      path: modules/lib/cmsis-dsp
    - name: cmsis-nn
      revision: 0c8669d81381ccf3b1a01d699f3b68b50134a99f
      path: modules/lib/cmsis-nn
    - name: edtt
      revision: 64e5105ad82390164fb73fc654be3f73a608209a
      path: tools/edtt
      groups:
        - tools
    - name: fatfs
      revision: 427159bf95ea49b7680facffaa29ad506b42709b
      path: modules/fs/fatfs
      groups:
        - fs
    - name: hal_altera
      revision: 0d225ddd314379b32355a00fb669eacf911e750d
      path: modules/hal/altera
      groups:
        - hal
    - name: hal_ambiq
      revision: 0c5ea5749245c8ff6ce7aefbf0aa9981943c2857
      path: modules/hal/ambiq
      groups:
        - hal
    - name: hal_atmel
      revision: 58cbc50eb9da2779a92bcc83de977481f0af62f7
      path: modules/hal/atmel
      groups:
        - hal
    - name: hal_espressif
      revision: b3cb13f06586543ae1d156dc3e84b2fd3dc2f1fb
      path: modules/hal/espressif
      west-commands: west/west-commands.yml
      groups:
        - hal
    - name: hal_ethos_u
      revision: 90ada2ea5681b2a2722a10d2898eac34c2510791
      path: modules/hal/ethos_u
      groups:
        - hal
    - name: hal_gigadevice
      revision: 2994b7dde8b0b0fa9b9c0ccb13474b6a486cddc3
      path: modules/hal/gigadevice
      groups:
        - hal
    - name: hal_infineon
      revision: 69c883d3bd9fac8a18dd8384624b8c472a68d06f
      path: modules/hal/infineon
      groups:
        - hal
    - name: hal_intel
      revision: 7b4c25669f1513b0d6d6ee78ee42340d91958884
      path: modules/hal/intel
      groups:
        - hal
    - name: hal_microchip
      revision: 5d079f1683a00b801373bbbbf5d181d4e33b30d5
      path: modules/hal/microchip
      groups:
        - hal
    - name: hal_nordic
      revision: 56e0b052dff311c2f8eb08c6804e60fc79feb56f
      path: modules/hal/nordic
      groups:
        - hal
    - name: hal_nuvoton
      revision: 584190e131655de1046088bd0d0735d83429ec7c
      path: modules/hal/nuvoton
      groups:
        - hal
    - name: hal_nxp
      revision: 69046233b7a7fac3138ae4dd5bcf6158e82529bb
      path: modules/hal/nxp
      groups:
        - hal
    - name: hal_openisa
      revision: d1e61c0c654d8ca9e73d27fca3a7eb3b7881cb6a
      path: modules/hal/openisa
      groups:
        - hal
    - name: hal_quicklogic
      revision: b3a66fe6d04d87fd1533a5c8de51d0599fcd08d0
      path: modules/hal/quicklogic
      repo-path: hal_quicklogic
      groups:
        - hal
    - name: hal_renesas
      path: modules/hal/renesas
      revision: 1471ed3cbf501434a5f3df2f9df520c3bd8e0258
      groups:
        - hal
    - name: hal_rpi_pico
      path: modules/hal/rpi_pico
      revision: fba7162cc7bee06d0149622bbcaac4e41062d368
      groups:
        - hal
    - name: hal_silabs
      revision: d191d981c4eb20c0c7445a4061fcdbcfa686113a
      path: modules/hal/silabs
      groups:
        - hal
    - name: hal_st
      revision: fb8e79d1a261fd02aadff7c142729f1954163cf3
      path: modules/hal/st
      groups:
        - hal
    - name: hal_stm32
<<<<<<< HEAD
      revision: af2d314b6f7f87cfa8365009497132468ca3a686
=======
      revision: 742c3eccd1c6b6bb5b99d9b7957daa3f6fffe21e
>>>>>>> 8ec60166
      path: modules/hal/stm32
      groups:
        - hal
    - name: hal_telink
      revision: 38573af589173259801ae6c2b34b7d4c9e626746
      path: modules/hal/telink
      groups:
        - hal
    - name: hal_ti
      revision: b85f86e51fc4d47c4c383d320d64d52d4d371ae4
      path: modules/hal/ti
      groups:
        - hal
    - name: hal_wurthelektronik
      revision: 24ca9873c3d608fad1fea0431836bc8f144c132e
      path: modules/hal/wurthelektronik
      groups:
        - hal
    - name: hal_xtensa
      revision: 08325d6fb7190a105f5382d35e64ed2812c57cf4
      path: modules/hal/xtensa
      groups:
        - hal
    - name: hostap
      repo-path: hostap
      path: modules/lib/hostap
      revision: 7adaff26baa48e26a32c576125e0a749a5239b12
    - name: libmetal
      revision: 03140d7f4bd9ba474ebfbb6256e84a9089248e67
      path: modules/hal/libmetal
      groups:
        - hal
    - name: liblc3
      revision: 448f3de31f49a838988a162ef1e23a89ddf2d2ed
      path: modules/lib/liblc3
    - name: littlefs
      path: modules/fs/littlefs
      groups:
        - fs
      revision: ca583fd297ceb48bced3c2548600dc615d67af24
    - name: loramac-node
      revision: 842413c5fb98707eb5f26e619e8e792453877897
      path: modules/lib/loramac-node
    - name: lvgl
      revision: 7c61a4cec26402d20c845c95dcad0e39dcd319f8
      path: modules/lib/gui/lvgl
    - name: mbedtls
      revision: 7053083b0cff8462464e3cbb826e87852fc03da6
      path: modules/crypto/mbedtls
      groups:
        - crypto
    - name: mcuboot
      revision: 81885d33b4f7e5e318bb0da355a2fce9ebcde986
      path: bootloader/mcuboot
    - name: mipi-sys-t
      path: modules/debug/mipi-sys-t
      groups:
        - debug
      revision: a819419603a2dfcb47f7f39092e1bc112e45d1ef
    - name: net-tools
      revision: d68ee9d17648a1bb3729c2023abfcb735dfe92fa
      path: tools/net-tools
      groups:
        - tools
    - name: nrf_hw_models
      revision: a715dcc179f1a71f51c574165958b72fe932ae3f
      path: modules/bsim_hw_models/nrf_hw_models
    - name: open-amp
      revision: 214f9fc1539f8e5937c0474cb6ee29b6dcb2d4b8
      path: modules/lib/open-amp
    - name: openthread
      revision: 193e77e40ec2387d458eaebd1e03902d86f484a5
      path: modules/lib/openthread
    - name: percepio
      path: modules/debug/percepio
      revision: 0fbc5b72aeab8a6434523a3a7bc8111c17f0bc73
      groups:
        - debug
    - name: picolibc
      path: modules/lib/picolibc
      revision: 1a5c603b9f8e228f9459bdafedad15ea28efc700
    - name: segger
      revision: 9d0191285956cef43daf411edc2f1a7788346def
      path: modules/debug/segger
      groups:
        - debug
    - name: tinycrypt
      revision: 3e9a49d2672ec01435ffbf0d788db6d95ef28de0
      path: modules/crypto/tinycrypt
      groups:
        - crypto
    - name: trusted-firmware-m
      revision: 33c0f47bcb19721a5c33e6fe1eee9225d00bb5bc
      path: modules/tee/tf-m/trusted-firmware-m
      groups:
        - tee
    - name: trusted-firmware-a
      revision: 421dc050278287839f5c70019bd6aec617f2bbdb
      path: modules/tee/tf-a/trusted-firmware-a
      groups:
        - tee
    - name: uoscore-uedhoc
      revision: 5fe2cb613bd7e4590bd1b00c2adf181ac0229379
      path: modules/lib/uoscore-uedhoc
    - name: zcbor
      revision: 67fd8bb88d3136738661fa8bb5f9989103f4599e
      path: modules/lib/zcbor
    - name: golioth
      path: modules/lib/golioth
      revision: main
      url: https://github.com/DDC-NDRS/golioth-zephyr-sdk.git
      import: west-external.yml

  self:
    path: zephyr_rtos
    west-commands: scripts/west-commands.yml
    import: submanifests<|MERGE_RESOLUTION|>--- conflicted
+++ resolved
@@ -229,11 +229,7 @@
       groups:
         - hal
     - name: hal_stm32
-<<<<<<< HEAD
-      revision: af2d314b6f7f87cfa8365009497132468ca3a686
-=======
-      revision: 742c3eccd1c6b6bb5b99d9b7957daa3f6fffe21e
->>>>>>> 8ec60166
+      revision: a8cf308d857b2e125bf7bb60a3ebe0540007cd73
       path: modules/hal/stm32
       groups:
         - hal
