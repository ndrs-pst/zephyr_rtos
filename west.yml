# The west manifest file for upstream Zephyr.
#
# The per-installation west configuration file, .west/config, sets the
# path to the project containing this file in the [manifest] section's
# "path" variable.
#
# You are free to create your own manifest files and put them in any
# repository you want, to create your own custom Zephyr installations.
# For example, you could create a manifest file in your own out of
# tree application directory, which would pull this zephyr repository
# in as an ordinary project.
#
# You can pass your manifest repositories to west init when creating a
# new Zephyr installation. See the west documentation for more
# information.

manifest:
  defaults:
    remote: upstream

  remotes:
    - name: upstream
      url-base: https://github.com/zephyrproject-rtos
    - name: babblesim
      url-base: https://github.com/BabbleSim

  group-filter: [-babblesim, -optional]

  #
  # Please add items below based on alphabetical order
  projects:
    - name: acpica
      revision: 8d24867bc9c9d81c81eeac59391cda59333affd4
      path: modules/lib/acpica
    - name: bsim
      repo-path: babblesim-manifest
      revision: 1f242f4ed7fc141fdfcfeca8d21c6d9e801179d7
      path: tools/bsim
      groups:
        - babblesim
    - name: babblesim_base
      remote: babblesim
      repo-path: base
      path: tools/bsim/components
      revision: 0cc70e78a88c1de9d8ec045a703b38134861e7e7
      groups:
        - babblesim
    - name: babblesim_ext_2G4_libPhyComv1
      remote: babblesim
      repo-path: ext_2G4_libPhyComv1
      path: tools/bsim/components/ext_2G4_libPhyComv1
      revision: 15ae0f87fa049e04cbec48a866f3bc37d903f950
      groups:
        - babblesim
    - name: babblesim_ext_2G4_phy_v1
      remote: babblesim
      repo-path: ext_2G4_phy_v1
      path: tools/bsim/components/ext_2G4_phy_v1
      revision: 62e797b2c518e5bb6123a198382ed2b64b8c068e
      groups:
        - babblesim
    - name: babblesim_ext_2G4_channel_NtNcable
      remote: babblesim
      repo-path: ext_2G4_channel_NtNcable
      path: tools/bsim/components/ext_2G4_channel_NtNcable
      revision: 20a38c997f507b0aa53817aab3d73a462fff7af1
      groups:
        - babblesim
    - name: babblesim_ext_2G4_channel_multiatt
      remote: babblesim
      repo-path: ext_2G4_channel_multiatt
      path: tools/bsim/components/ext_2G4_channel_multiatt
      revision: bde72a57384dde7a4310bcf3843469401be93074
      groups:
        - babblesim
    - name: babblesim_ext_2G4_modem_magic
      remote: babblesim
      repo-path: ext_2G4_modem_magic
      path: tools/bsim/components/ext_2G4_modem_magic
      revision: edfcda2d3937a74be0a59d6cd47e0f50183453da
      groups:
        - babblesim
    - name: babblesim_ext_2G4_modem_BLE_simple
      remote: babblesim
      repo-path: ext_2G4_modem_BLE_simple
      path: tools/bsim/components/ext_2G4_modem_BLE_simple
      revision: 4d2379de510684cd4b1c3bbbb09bce7b5a20bc1f
      groups:
        - babblesim
    - name: babblesim_ext_2G4_device_burst_interferer
      remote: babblesim
      repo-path: ext_2G4_device_burst_interferer
      path: tools/bsim/components/ext_2G4_device_burst_interferer
      revision: 5b5339351d6e6a2368c686c734dc8b2fc65698fc
      groups:
        - babblesim
    - name: babblesim_ext_2G4_device_WLAN_actmod
      remote: babblesim
      repo-path: ext_2G4_device_WLAN_actmod
      path: tools/bsim/components/ext_2G4_device_WLAN_actmod
      revision: 9cb6d8e72695f6b785e57443f0629a18069d6ce4
      groups:
        - babblesim
    - name: babblesim_ext_2G4_device_playback
      remote: babblesim
      repo-path: ext_2G4_device_playback
      path: tools/bsim/components/ext_2G4_device_playback
      revision: abb48cd71ddd4e2a9022f4bf49b2712524c483e8
      groups:
        - babblesim
    - name: babblesim_ext_libCryptov1
      remote: babblesim
      repo-path: ext_libCryptov1
      path: tools/bsim/components/ext_libCryptov1
      revision: 236309584c90be32ef12848077bd6de54e9f4deb
      groups:
        - babblesim
    - name: cmsis
      revision: 11e93bd9fe672e0aaf7d766d01332dd84b76436f
      path: modules/hal/cmsis
      groups:
        - hal
    - name: cmsis-dsp
      revision: 6489e771e9c405f1763b52d64a3f17a1ec488ace
      path: modules/lib/cmsis-dsp
    - name: cmsis-nn
      revision: ea987c1ca661be723de83bd159aed815d6cbd430
      path: modules/lib/cmsis-nn
    - name: edtt
      revision: b9ca3c7030518f07b7937dacf970d37a47865a76
      path: tools/edtt
      groups:
        - tools
    - name: fatfs
      revision: 1c156b2db4d4d2f9289ef0aa1876e4a0f864b9ea
      path: modules/fs/fatfs
      groups:
        - fs
    - name: hal_adi
      revision: b1a10239e1001502c3089e0cf938e938f99b1f30
      path: modules/hal/adi
      groups:
        - hal
    - name: hal_altera
      revision: 4fe4df959d4593ce66e676aeba0b57f546dba0fe
      path: modules/hal/altera
      groups:
        - hal
    - name: hal_ambiq
      revision: 87a188b91aca22ce3ce7deb4a1cbf7780d784673
      path: modules/hal/ambiq
      groups:
        - hal
    - name: hal_atmel
      revision: dcd4dad5e91c6a8f5e2744b04816bf0c30a90a13
      path: modules/hal/atmel
      groups:
        - hal
    - name: hal_espressif
      revision: 07ff57e8d197765652b7819b297415d859ed7815
      path: modules/hal/espressif
      west-commands: west/west-commands.yml
      groups:
        - hal
    - name: hal_ethos_u
      revision: 8e2cf756b474eff9a32a9bdf1775d9620f1eadcf
      path: modules/hal/ethos_u
      groups:
        - hal
    - name: hal_gigadevice
      revision: 2994b7dde8b0b0fa9b9c0ccb13474b6a486cddc3
      path: modules/hal/gigadevice
      groups:
        - hal
    - name: hal_infineon
      revision: 88d2529a3c5aee2e81947553bf6cbacb4671088c
      path: modules/hal/infineon
      groups:
        - hal
    - name: hal_intel
      revision: 8876a1815bc59e0464d285459b71e3d69872edfd
      path: modules/hal/intel
      groups:
        - hal
    - name: hal_microchip
      revision: 71eba057c0cb7fc11b6f33eb40a82f1ebe2c571c
      path: modules/hal/microchip
      groups:
        - hal
    - name: hal_nordic
      revision: 5c8d109371ebb740fbef1f440a3b59e488a36717
      path: modules/hal/nordic
      groups:
        - hal
    - name: hal_nuvoton
      revision: 466c3eed9c98453fb23953bf0e0427fea01924be
      path: modules/hal/nuvoton
      groups:
        - hal
    - name: hal_nxp
      revision: 3c64cd63125c86870802a561ce79dc33697b005c
      path: modules/hal/nxp
      groups:
        - hal
    - name: hal_openisa
      revision: eabd530a64d71de91d907bad257cd61aacf607bc
      path: modules/hal/openisa
      groups:
        - hal
    - name: hal_quicklogic
      revision: bad894440fe72c814864798c8e3a76d13edffb6c
      path: modules/hal/quicklogic
      groups:
        - hal
    - name: hal_renesas
      path: modules/hal/renesas
      revision: 10326518701e25bf336a2eaeb8b5820110e4e6a3
      groups:
        - hal
    - name: hal_rpi_pico
      path: modules/hal/rpi_pico
      revision: 79ee0f9e058a6327fc943d2f2a19cf3ade107cec
      groups:
        - hal
    - name: hal_silabs
      revision: 69a5fad41aced94dc59d3103edd6ef370851e623
      path: modules/hal/silabs
      groups:
        - hal
    - name: hal_st
      revision: b2f548fe672f24122c7f92027b2c9eeea8a0483a
      path: modules/hal/st
      groups:
        - hal
    - name: hal_stm32
      revision: beeb42f7bba0e4784b39b2738ea9a15f6bc122a1
      path: modules/hal/stm32
      groups:
        - hal
    - name: hal_telink
      revision: 4226c7fc17d5a34e557d026d428fc766191a0800
      path: modules/hal/telink
      groups:
        - hal
    - name: hal_ti
      revision: 2e7b95ad079e9f636884eedc6853e6ad98b85f65
      path: modules/hal/ti
      groups:
        - hal
    - name: hal_wurthelektronik
      revision: e3e2797b224fc48fdef1bc3e5a12a7c73108bba2
      path: modules/hal/wurthelektronik
      groups:
        - hal
    - name: hal_xtensa
      revision: baa56aa3e119b5aae43d16f9b2d2c8112e052871
      path: modules/hal/xtensa
      groups:
        - hal
    - name: hostap
      path: modules/lib/hostap
      revision: 0f7b166487b1ac08e1c6c492383f5c103320b2be
    - name: libmetal
      revision: a6851ba6dba8c9e87d00c42f171a822f7a29639b
      path: modules/hal/libmetal
      groups:
        - hal
    - name: liblc3
      revision: 1a5938ebaca4f13fe79ce074f5dee079783aa29f
      path: modules/lib/liblc3
    - name: littlefs
      path: modules/fs/littlefs
      groups:
        - fs
      revision: 57f74e27d7a0ff9f0c8581df6bd7c3d475f27b85
    - name: loramac-node
      revision: 88deb45109317473ac5706e97a6b8bbeb524aab1
      path: modules/lib/loramac-node
    - name: lvgl
      revision: 2b498e6f36d6b82ae1da12c8b7742e318624ecf5
      path: modules/lib/gui/lvgl
    - name: mbedtls
      revision: a78176c6ff0733ba08018cba4447bd3f20de7978
      path: modules/crypto/mbedtls
      groups:
        - crypto
    - name: mcuboot
      revision: 9aac9b99b112bc2759b5d208bd93f9376677b809
      path: bootloader/mcuboot
      groups:
        - bootloader
    - name: mipi-sys-t
      path: modules/debug/mipi-sys-t
      groups:
        - debug
      revision: 71ace1f5caa03e56c8740a09863e685efb4b2360
    - name: net-tools
      revision: 93acc8bac4661e74e695eb1aea94c7c5262db2e2
      path: tools/net-tools
      groups:
        - tools
    - name: nrf_hw_models
      revision: aeef3db9fa9e4b9d12b3bbec44f9cedc8fcb7d9c
      path: modules/bsim_hw_models/nrf_hw_models
    - name: open-amp
      revision: b735edbc739ad59156eb55bb8ce2583d74537719
      path: modules/lib/open-amp
    - name: openthread
      revision: 2aeb8b833ba760ec29d5f340dd1ce7bcb61c5d56
      path: modules/lib/openthread
    - name: percepio
      path: modules/debug/percepio
      revision: b68d17993109b9bee6b45dc8c9794e7b7bce236d
      groups:
        - debug
    - name: picolibc
      path: modules/lib/picolibc
      revision: d492d5fa7c96918e37653f303028346bb0dd51a2
    - name: segger
      revision: 798f95ea9304e5ed8165a661081443051f210733
      path: modules/debug/segger
      groups:
        - debug
    - name: tinycrypt
      revision: 1012a3ebee18c15ede5efc8332ee2fc37817670f
      path: modules/crypto/tinycrypt
      groups:
        - crypto
    - name: trusted-firmware-m
      revision: 8134106ef9cb3df60e8bd22b172532558e936bd2
      path: modules/tee/tf-m/trusted-firmware-m
      groups:
        - tee
    - name: trusted-firmware-a
      revision: 713ffbf96c5bcbdeab757423f10f73eb304eff07
      path: modules/tee/tf-a/trusted-firmware-a
      groups:
        - tee
    - name: uoscore-uedhoc
      revision: 84ef879a46d7bfd9a423fbfb502b04289861f9ea
      path: modules/lib/uoscore-uedhoc
    - name: zcbor
<<<<<<< HEAD
      revision: 334cb5be576b2180095c080215b1b7078b97fafb
=======
      revision: 9b07780aca6fb21f82a241ba386ad9b379809337
>>>>>>> 68361eac
      path: modules/lib/zcbor
    - name: golioth
      path: modules/lib/golioth
      revision: 89515756cf7fe0a8b44fb23ca4e372cefdf487f8
      url: https://github.com/DDC-NDRS/golioth-zephyr-sdk.git
      import: west-external.yml
    - name: thingset
      path: modules/lib/thingset
      revision: 2cd8dda5a38038a1a75667d9369f8e976f908ebf
    - name: thingset-node-c
      path: modules/lib/thingset-node-c
      revision: ecd807b7ab26f3b0fd818b2118b2258736851a22

  self:
    path: zephyr_rtos
    west-commands: scripts/west-commands.yml
    import: submanifests<|MERGE_RESOLUTION|>--- conflicted
+++ resolved
@@ -340,11 +340,7 @@
       revision: 84ef879a46d7bfd9a423fbfb502b04289861f9ea
       path: modules/lib/uoscore-uedhoc
     - name: zcbor
-<<<<<<< HEAD
-      revision: 334cb5be576b2180095c080215b1b7078b97fafb
-=======
-      revision: 9b07780aca6fb21f82a241ba386ad9b379809337
->>>>>>> 68361eac
+      revision: 44c47c4be2721ca1a7099f9bc1bb1d90bdb90048
       path: modules/lib/zcbor
     - name: golioth
       path: modules/lib/golioth
