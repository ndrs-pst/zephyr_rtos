# The west manifest file for upstream Zephyr.
#
# The per-installation west configuration file, .west/config, sets the
# path to the project containing this file in the [manifest] section's
# "path" variable.
#
# You are free to create your own manifest files and put them in any
# repository you want, to create your own custom Zephyr installations.
# For example, you could create a manifest file in your own out of
# tree application directory, which would pull this zephyr repository
# in as an ordinary project.
#
# You can pass your manifest repositories to west init when creating a
# new Zephyr installation. See the west documentation for more
# information.

manifest:
  defaults:
    remote: upstream

  remotes:
    - name: upstream
      url-base: https://github.com/zephyrproject-rtos

  #
  # Please add items below based on alphabetical order
  projects:
    - name: canopennode
      revision: 53d3415c14d60f8f4bfca54bfbc5d5a667d7e724
      path: modules/lib/canopennode
    - name: chre
      revision: fe0ab36e0fa7453a4c9b97bedac89709f45cf965
      path: modules/lib/chre
    - name: cmsis
      revision: 51039788cb93e4d1085771fb01a1ebe45b93143c
      path: modules/hal/cmsis
      groups:
        - hal
    - name: edtt
      revision: 000fb87261beaf33f80a8868e73857bd62edc668
      path: tools/edtt
      groups:
        - tools
    - name: fatfs
      revision: 38f303ad09fdd687ee066a938f65ad708dd5989d
      path: modules/fs/fatfs
      groups:
        - fs
    - name: hal_altera
      revision: 0d225ddd314379b32355a00fb669eacf911e750d
      path: modules/hal/altera
      groups:
        - hal
    - name: hal_atmel
<<<<<<< HEAD
      revision: d45adfb6897aba323cac29cdda8070ce4f23f014
=======
      revision: df0d2ab928fd706c059b07d24c3d25c2e71a9bf9
>>>>>>> 5e28a68a
      path: modules/hal/atmel
      groups:
        - hal
    - name: hal_espressif
      revision: 8c7ee781ea4c4a010740f5231709ce7b21ad96d6
      path: modules/hal/espressif
      west-commands: west/west-commands.yml
      groups:
        - hal
    - name: hal_ethos_u
      revision: 90ada2ea5681b2a2722a10d2898eac34c2510791
      path: modules/hal/ethos_u
      groups:
        - hal
    - name: hal_gigadevice
      revision: dd0e0322474462b58059e6fedaf1d67d2a0864d0
      path: modules/hal/gigadevice
      groups:
        - hal
    - name: hal_infineon
      revision: 5b0c7700a7be049e02835dfa0950d378aac39e67
      path: modules/hal/infineon
      groups:
        - hal
    - name: hal_microchip
      revision: 5d079f1683a00b801373bbbbf5d181d4e33b30d5
      path: modules/hal/microchip
      groups:
        - hal
    - name: hal_nordic
      revision: fe0be3c3546e136a67264084c0e3edfd7354645a
      path: modules/hal/nordic
      groups:
        - hal
    - name: hal_nuvoton
      revision: b4d31f33238713a568e23618845702fadd67386f
      path: modules/hal/nuvoton
      groups:
        - hal
    - name: hal_nxp
      revision: 138742f66576f2e2235a072425e71b8d1360c0d3
      path: modules/hal/nxp
      groups:
        - hal
    - name: hal_openisa
      revision: 40d049f69c50b58ea20473bee14cf93f518bf262
      path: modules/hal/openisa
      groups:
        - hal
    - name: hal_quicklogic
      revision: b3a66fe6d04d87fd1533a5c8de51d0599fcd08d0
      path: modules/hal/quicklogic
      repo-path: hal_quicklogic
      groups:
        - hal
    - name: hal_renesas
      path: modules/hal/renesas
      revision: 468d3f2146d18c7f86a4640fc641cc1d20a4a100
      groups:
        - hal
    - name: hal_rpi_pico
      path: modules/hal/rpi_pico
      revision: a094c060e0c2d43c7f9d8f5c06cc0665117e0c18
      groups:
        - hal
    - name: hal_silabs
      revision: 1ec8dd99aa4ac3e8632d2aa28a7438049bb27102
      path: modules/hal/silabs
      groups:
        - hal
    - name: hal_st
      revision: cccbc24c14decfd3f93959f7b14514536af973c7
      path: modules/hal/st
      groups:
        - hal
    - name: hal_stm32
      revision: 642e199c59828137dc6b1c7044a289d4269886d1
      path: modules/hal/stm32
      groups:
        - hal
    - name: hal_telink
      revision: 38573af589173259801ae6c2b34b7d4c9e626746
      path: modules/hal/telink
      groups:
        - hal
    - name: hal_ti
      revision: 5e7d5cd584047699c9fd279923120cb25ba3dda7
      path: modules/hal/ti
      groups:
        - hal
    - name: hal_wurthelektronik
      revision: 24ca9873c3d608fad1fea0431836bc8f144c132e
      path: modules/hal/wurthelektronik
      groups:
        - hal
    - name: hal_xtensa
      revision: 63f655362423aa49507da7977a2d37142e8debeb
      path: modules/hal/xtensa
      groups:
        - hal
    - name: libmetal
      revision: 2f586b4f1276fb075ee145421bdf6cbe5403aa41
      path: modules/hal/libmetal
      groups:
        - hal
    - name: liblc3
      revision: 448f3de31f49a838988a162ef1e23a89ddf2d2ed
      path: modules/lib/liblc3
    - name: littlefs
      path: modules/fs/littlefs
      groups:
        - fs
      revision: ca583fd297ceb48bced3c2548600dc615d67af24
    - name: loramac-node
      revision: ce57712f3e426bbbb13acaec97b45369f716f43a
      path: modules/lib/loramac-node
    - name: lvgl
      revision: 5ab83099854719ed326b6ecb9b09b07b1eee4818
      path: modules/lib/gui/lvgl
    - name: lz4
      revision: 8e303c264fc21c2116dc612658003a22e933124d
      path: modules/lib/lz4
    - name: mbedtls
      revision: 7fed49c9b9f983ad6416986661ef637459723bcb
      path: modules/crypto/mbedtls
      groups:
        - crypto
    - name: mcuboot
      revision: cfec947e0f8be686d02c73104a3b1ad0b5dcf1e6
      path: bootloader/mcuboot
    - name: mipi-sys-t
      path: modules/debug/mipi-sys-t
      groups:
        - debug
      revision: 0d521d8055f3b2b4842f728b0365d3f0ece9c37f
    - name: nanopb
      revision: dc4deed54fd4c7e1935e3b6387eedf21bb45dc38
      path: modules/lib/nanopb
    - name: net-tools
      revision: e0828aa9629b533644dc96ff6d1295c939bd713c
      path: tools/net-tools
      groups:
        - tools
    - name: nrf_hw_models
      revision: 65bc5305d432c08e24a3f343006d1e7deaff4908
      path: modules/bsim_hw_models/nrf_hw_models
    - name: open-amp
      revision: 8d53544871e1f300c478224faca6be8384ab0d04
      path: modules/lib/open-amp
    - name: openthread
      revision: 3e138d3f5d549894b79cdc8567ed1f9215281344
      path: modules/lib/openthread
    - name: picolibc
      path: modules/lib/picolibc
      revision: 04ada5951cbaf8e7b17f8226ce31cb6837c28ba7
    - name: segger
      revision: d4e568a920b4bd087886170a5624c167b2d0665e
      path: modules/debug/segger
      groups:
        - debug
    - name: sof
      revision: 6f5f7258ad2738df78e600568d38fc261e2a118d
      path: modules/audio/sof
    - name: tflite-micro
      revision: 9156d050927012da87079064db59d07f03b8baf6
      path: modules/lib/tflite-micro
      repo-path: tflite-micro
    - name: tinycbor
      revision: 9e1f34bc08123aaad7666d3652aaa839e8178b3b
      path: modules/lib/tinycbor
    - name: tinycrypt
      revision: 3e9a49d2672ec01435ffbf0d788db6d95ef28de0
      path: modules/crypto/tinycrypt
      groups:
        - crypto
    - name: TraceRecorderSource
      revision: d92607521335eaaaedb01b241cdd26fda48a5ca6
      path: modules/debug/TraceRecorder
      groups:
        - debug
    - name: trusted-firmware-m
      revision: 887798f6e67203e6a77059a86edf41bb136a3c0b
      path: modules/tee/tf-m/trusted-firmware-m
      groups:
        - tee
    - name: trusted-firmware-a
      revision: 28f5e137837f1c1a7a7b2af2dd8bb778c0a27532
      path: modules/tee/tf-a/trusted-firmware-a
      groups:
        - tee
    - name: tf-m-tests
      revision: bcb53bccccdc05c713aade707e7a8ddad35c210f
      path: modules/tee/tf-m/tf-m-tests
      groups:
        - tee
    - name: psa-arch-tests
      revision: f4fc2442b8e29e2a03d9899e46e5a3ea3df8c2c9
      path: modules/tee/tf-m/psa-arch-tests
      groups:
        - tee
    - name: uoscore-uedhoc
      revision: e8920192b66db4f909eb9cd3f155d5245c1ae825
      path: modules/lib/uoscore-uedhoc
    - name: zcbor
      revision: 0.6.0
      path: modules/lib/zcbor
    - name: zscilib
      path: modules/lib/zscilib
      revision: ca070ddabdaf67175a2da901d0bd62e8899371c5

  self:
    path: zephyr_rtos
    west-commands: scripts/west-commands.yml
    import: submanifests<|MERGE_RESOLUTION|>--- conflicted
+++ resolved
@@ -52,11 +52,7 @@
       groups:
         - hal
     - name: hal_atmel
-<<<<<<< HEAD
-      revision: d45adfb6897aba323cac29cdda8070ce4f23f014
-=======
       revision: df0d2ab928fd706c059b07d24c3d25c2e71a9bf9
->>>>>>> 5e28a68a
       path: modules/hal/atmel
       groups:
         - hal
