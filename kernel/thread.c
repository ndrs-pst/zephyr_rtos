--- conflicted
+++ resolved
@@ -890,55 +890,6 @@
 #endif /* CONFIG_INSTRUMENT_THREAD_SWITCHING */
 
 int k_thread_runtime_stats_get(k_tid_t thread,
-<<<<<<< HEAD
-			       k_thread_runtime_stats_t *stats)
-{
-	if ((thread == NULL) || (stats == NULL)) {
-		return -EINVAL;
-	}
-
-#ifdef CONFIG_SCHED_THREAD_USAGE
-	z_sched_thread_usage(thread, stats);
-#else
-	*stats = (k_thread_runtime_stats_t) {};
-#endif /* CONFIG_SCHED_THREAD_USAGE */
-
-	return 0;
-}
-
-int k_thread_runtime_stats_all_get(k_thread_runtime_stats_t *stats)
-{
-#ifdef CONFIG_SCHED_THREAD_USAGE_ALL
-	k_thread_runtime_stats_t  tmp_stats;
-#endif /* CONFIG_SCHED_THREAD_USAGE_ALL */
-
-	if (stats == NULL) {
-		return -EINVAL;
-	}
-
-	*stats = (k_thread_runtime_stats_t) {};
-
-#ifdef CONFIG_SCHED_THREAD_USAGE_ALL
-	/* Retrieve the usage stats for each core and amalgamate them. */
-
-	unsigned int num_cpus = arch_num_cpus();
-
-	for (uint8_t i = 0; i < num_cpus; i++) {
-		z_sched_cpu_usage(i, &tmp_stats);
-
-		stats->execution_cycles += tmp_stats.execution_cycles;
-		stats->total_cycles     += tmp_stats.total_cycles;
-#ifdef CONFIG_SCHED_THREAD_USAGE_ANALYSIS
-		stats->current_cycles   += tmp_stats.current_cycles;
-		stats->peak_cycles      += tmp_stats.peak_cycles;
-		stats->average_cycles   += tmp_stats.average_cycles;
-#endif /* CONFIG_SCHED_THREAD_USAGE_ANALYSIS */
-		stats->idle_cycles      += tmp_stats.idle_cycles;
-	}
-#endif /* CONFIG_SCHED_THREAD_USAGE_ALL */
-
-	return 0;
-=======
                                k_thread_runtime_stats_t* stats) {
     if ((thread == NULL) || (stats == NULL)) {
         return (-EINVAL);
@@ -952,7 +903,7 @@
     #else
     *stats = (k_thread_runtime_stats_t){};
     #endif
-    #endif
+    #endif /* CONFIG_SCHED_THREAD_USAGE */
 
     return (0);
 }
@@ -960,7 +911,7 @@
 int k_thread_runtime_stats_all_get(k_thread_runtime_stats_t* stats) {
     #ifdef CONFIG_SCHED_THREAD_USAGE_ALL
     k_thread_runtime_stats_t  tmp_stats;
-    #endif
+    #endif /* CONFIG_SCHED_THREAD_USAGE_ALL */
 
     if (stats == NULL) {
         return (-EINVAL);
@@ -986,11 +937,10 @@
         stats->current_cycles   += tmp_stats.current_cycles;
         stats->peak_cycles      += tmp_stats.peak_cycles;
         stats->average_cycles   += tmp_stats.average_cycles;
-        #endif
+        #endif /* CONFIG_SCHED_THREAD_USAGE_ANALYSIS */
         stats->idle_cycles      += tmp_stats.idle_cycles;
     }
-    #endif
+    #endif /* CONFIG_SCHED_THREAD_USAGE_ALL */
 
     return (0);
->>>>>>> cb5dffec
 }