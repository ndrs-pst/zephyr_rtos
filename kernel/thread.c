--- conflicted
+++ resolved
@@ -225,23 +225,14 @@
 
 const char *k_thread_state_str(k_tid_t thread_id, char *buf, size_t buf_size)
 {
-<<<<<<< HEAD
 	size_t off = 0;
 	uint8_t bit;
 	uint8_t thread_state = thread_id->base.thread_state;
-	static const struct {
-		const char *str;
-		size_t len;
-=======
-	size_t      off = 0;
-	uint8_t     bit;
-	uint8_t     thread_state = thread_id->base.thread_state;
 #define SS_ENT(s) { Z_STATE_STR_##s, _THREAD_##s, sizeof(Z_STATE_STR_##s) - 1 }
 	static const struct {
 		const char *str;
 		uint16_t    bit;
 		uint16_t    len;
->>>>>>> 2f583a83
 	} state_string[] = {
 		SS_ENT(DUMMY),
 		SS_ENT(PENDING),
@@ -264,10 +255,8 @@
 	 * been processed. If more than one thread_state bit is set, then
 	 * separate the descriptive strings with a '+'.
 	 */
-
-
 	for (unsigned int index = 0; thread_state != 0; index++) {
-		bit = state_string[index].bit;
+		bit = (uint8_t)state_string[index].bit;
 		if ((thread_state & bit) == 0) {
 			continue;
 		}
