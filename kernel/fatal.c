/*
 * Copyright (c) 2019 Intel Corporation.
 *
 * SPDX-License-Identifier: Apache-2.0
 */

#include <zephyr/kernel.h>

#include <kernel_internal.h>
#include <zephyr/kernel_structs.h>
#include <zephyr/sys/__assert.h>
#include <zephyr/arch/cpu.h>
#include <zephyr/logging/log_ctrl.h>
#include <zephyr/logging/log.h>
#include <zephyr/fatal.h>
#include <zephyr/debug/coredump.h>

LOG_MODULE_DECLARE(os, CONFIG_KERNEL_LOG_LEVEL);

/* LCOV_EXCL_START */
FUNC_NORETURN __weak void arch_system_halt(unsigned int reason) {
    ARG_UNUSED(reason);

    /* TODO: What's the best way to totally halt the system if SMP
     * is enabled?
     */

    (void) arch_irq_lock();
    for (;;) {
        /* Spin endlessly */
    }
}
/* LCOV_EXCL_STOP */

/* LCOV_EXCL_START */
__weak void k_sys_fatal_error_handler(unsigned int reason,
<<<<<<< HEAD
				      const z_arch_esf_t *esf)
{
	ARG_UNUSED(esf);

	LOG_PANIC();
	LOG_ERR("Halting system");
	arch_system_halt(reason);
	CODE_UNREACHABLE;
=======
                                      z_arch_esf_t const* esf) {
    ARG_UNUSED(esf);

    LOG_PANIC();
    LOG_ERR("Halting system");
    arch_system_halt(reason);
    CODE_UNREACHABLE; /* LCOV_EXCL_LINE */
>>>>>>> 4c003873
}
/* LCOV_EXCL_STOP */

static char const* thread_name_get(struct k_thread* thread) {
    char const* thread_name = (thread != NULL) ? k_thread_name_get(thread) : NULL;

    if ((thread_name == NULL) || (thread_name[0] == '\0')) {
        thread_name = "unknown";
    }

    return (thread_name);
}

static char const* reason_to_str(unsigned int reason) {
    switch (reason) {
        case K_ERR_CPU_EXCEPTION :
            return "CPU exception";

        case K_ERR_SPURIOUS_IRQ :
            return "Unhandled interrupt";

        case K_ERR_STACK_CHK_FAIL :
            return "Stack overflow";

        case K_ERR_KERNEL_OOPS :
            return "Kernel oops";

        case K_ERR_KERNEL_PANIC :
            return "Kernel panic";

        default :
            return "Unknown error";
    }
}

/* LCOV_EXCL_START */
FUNC_NORETURN void k_fatal_halt(unsigned int reason) {
    arch_system_halt(reason);
}

/* LCOV_EXCL_STOP */

void z_fatal_error(unsigned int reason, z_arch_esf_t const* esf) {
    /* We can't allow this code to be preempted, but don't need to
     * synchronize between CPUs, so an arch-layer lock is
     * appropriate.
     */
    unsigned int key = arch_irq_lock();
    struct k_thread* thread = IS_ENABLED(CONFIG_MULTITHREADING) ?
                              _current : NULL;

    /* twister looks for the "ZEPHYR FATAL ERROR" string, don't
     * change it without also updating twister
     */
    LOG_ERR(">>> ZEPHYR FATAL ERROR %d: %s on CPU %d", reason,
            reason_to_str(reason), _current_cpu->id);

    /* FIXME: This doesn't seem to work as expected on all arches.
     * Need a reliable way to determine whether the fault happened when
     * an IRQ or exception was being handled, or thread context.
     *
     * See #17656
     */
    #if defined(CONFIG_ARCH_HAS_NESTED_EXCEPTION_DETECTION)
    if ((esf != NULL) && arch_is_in_nested_exception(esf)) {
        LOG_ERR("Fault during interrupt handling\n");
    }
    #endif

    LOG_ERR("Current thread: %p (%s)", thread,
            thread_name_get(thread));

    coredump(reason, esf, thread);

    k_sys_fatal_error_handler(reason, esf);

    /* If the system fatal error handler returns, then kill the faulting
     * thread; a policy decision was made not to hang the system.
     *
     * Policy for fatal errors in ISRs: unconditionally panic.
     *
     * There is one exception to this policy: a stack sentinel
     * check may be performed (on behalf of the current thread)
     * during ISR exit, but in this case the thread should be
     * aborted.
     *
     * Note that k_thread_abort() returns on some architectures but
     * not others; e.g. on ARC, x86_64, Xtensa with ASM2, ARM
     */
    if (!IS_ENABLED(CONFIG_TEST)) {
        __ASSERT(reason != K_ERR_KERNEL_PANIC,
                 "Attempted to recover from a kernel panic condition");
        /* FIXME: #17656 */
        #if defined(CONFIG_ARCH_HAS_NESTED_EXCEPTION_DETECTION)
        if ((esf != NULL) && arch_is_in_nested_exception(esf)) {
            #if defined(CONFIG_STACK_SENTINEL)
            if (reason != K_ERR_STACK_CHK_FAIL) {
                __ASSERT(0,
                         "Attempted to recover from a fatal error in ISR");
            }
            #endif /* CONFIG_STACK_SENTINEL */
        }
        #endif /* CONFIG_ARCH_HAS_NESTED_EXCEPTION_DETECTION */
    }
    else {
        /* Test mode */
        #if defined(CONFIG_ARCH_HAS_NESTED_EXCEPTION_DETECTION)
        if ((esf != NULL) && arch_is_in_nested_exception(esf)) {
            /* Abort the thread only on STACK Sentinel check fail. */
            #if defined(CONFIG_STACK_SENTINEL)
            if (reason != K_ERR_STACK_CHK_FAIL) {
                arch_irq_unlock(key);
                return;
            }
            #else
            arch_irq_unlock(key);
            return;
            #endif /* CONFIG_STACK_SENTINEL */
        }
        else {
            /* Abort the thread only if the fault is not due to
             * a spurious ISR handler triggered.
             */
            if (reason == K_ERR_SPURIOUS_IRQ) {
                arch_irq_unlock(key);
                return;
            }
        }
        #endif /*CONFIG_ARCH_HAS_NESTED_EXCEPTION_DETECTION */
    }

    arch_irq_unlock(key);

    if (IS_ENABLED(CONFIG_MULTITHREADING)) {
        k_thread_abort(thread);
    }
}<|MERGE_RESOLUTION|>--- conflicted
+++ resolved
@@ -34,24 +34,13 @@
 
 /* LCOV_EXCL_START */
 __weak void k_sys_fatal_error_handler(unsigned int reason,
-<<<<<<< HEAD
-				      const z_arch_esf_t *esf)
-{
-	ARG_UNUSED(esf);
-
-	LOG_PANIC();
-	LOG_ERR("Halting system");
-	arch_system_halt(reason);
-	CODE_UNREACHABLE;
-=======
                                       z_arch_esf_t const* esf) {
     ARG_UNUSED(esf);
 
     LOG_PANIC();
     LOG_ERR("Halting system");
     arch_system_halt(reason);
-    CODE_UNREACHABLE; /* LCOV_EXCL_LINE */
->>>>>>> 4c003873
+    CODE_UNREACHABLE;
 }
 /* LCOV_EXCL_STOP */
 
