/*
 * Copyright (c) 2010-2012, 2014-2015 Wind River Systems, Inc.
 *
 * SPDX-License-Identifier: Apache-2.0
 */

/**
 * @file
 * @brief Architecture-independent private kernel APIs
 *
 * This file contains private kernel APIs that are not architecture-specific.
 */

#ifndef ZEPHYR_KERNEL_INCLUDE_KERNEL_INTERNAL_H_
#define ZEPHYR_KERNEL_INCLUDE_KERNEL_INTERNAL_H_

#include <zephyr/kernel.h>
#include <kernel_arch_interface.h>
#include <string.h>

#ifndef _ASMLANGUAGE

#ifdef __cplusplus
extern "C" {
#endif

/* Initialize per-CPU kernel data */
void z_init_cpu(int id);

/* Initialize a thread */
void z_init_thread_base(struct _thread_base *thread_base, int priority,
                        uint32_t initial_state, unsigned int options);

/* Early boot functions */
void z_early_memset(void *dst, int c, size_t n);
void z_early_memcpy(void *dst, const void *src, size_t n);

void z_bss_zero(void);
#ifdef CONFIG_XIP
void z_data_copy(void);
#else
static inline void z_data_copy(void) {
    /* Do nothing */
}
#endif /* CONFIG_XIP */

#ifdef CONFIG_LINKER_USE_BOOT_SECTION
void z_bss_zero_boot(void);
#else
static inline void z_bss_zero_boot(void) {
    /* Do nothing */
}
#endif /* CONFIG_LINKER_USE_BOOT_SECTION */

#ifdef CONFIG_LINKER_USE_PINNED_SECTION
void z_bss_zero_pinned(void);
#else
static inline void z_bss_zero_pinned(void) {
    /* Do nothing */
}
#endif /* CONFIG_LINKER_USE_PINNED_SECTION */

FUNC_NORETURN void z_cstart(void);

void z_device_state_init(void);

extern FUNC_NORETURN void z_thread_entry(k_thread_entry_t entry,
                                         void* p1, void* p2, void* p3);

extern char *z_setup_new_thread(struct k_thread *new_thread,
                                k_thread_stack_t *stack, size_t stack_size,
                                k_thread_entry_t entry,
                                void* p1, void* p2, void* p3,
                                int prio, uint32_t options, const char *name);

/**
 * @brief Allocate aligned memory from the current thread's resource pool
 *
 * Threads may be assigned a resource pool, which will be used to allocate
 * memory on behalf of certain kernel and driver APIs. Memory reserved
 * in this way should be freed with k_free().
 *
 * If called from an ISR, the k_malloc() system heap will be used if it exists.
 *
 * @param align Required memory alignment
 * @param size Memory allocation size
 * @return A pointer to the allocated memory, or NULL if there is insufficient
 * RAM in the pool or there is no pool to draw memory from
 */
void *z_thread_aligned_alloc(size_t align, size_t size);

/**
 * @brief Allocate some memory from the current thread's resource pool
 *
 * Threads may be assigned a resource pool, which will be used to allocate
 * memory on behalf of certain kernel and driver APIs. Memory reserved
 * in this way should be freed with k_free().
 *
 * If called from an ISR, the k_malloc() system heap will be used if it exists.
 *
 * @param size Memory allocation size
 * @return A pointer to the allocated memory, or NULL if there is insufficient
 * RAM in the pool or there is no pool to draw memory from
 */
<<<<<<< HEAD
static inline void *z_thread_malloc(size_t size) {
    return z_thread_aligned_alloc(0, size);
}
=======
void *z_thread_malloc(size_t size);
>>>>>>> 43acb936


#ifdef CONFIG_USE_SWITCH
/* This is a arch function traditionally, but when the switch-based
 * z_swap() is in use it's a simple inline provided by the kernel.
 */
static ALWAYS_INLINE void
arch_thread_return_value_set(struct k_thread *thread, unsigned int value) {
    thread->swap_retval = value;
}
#endif

static ALWAYS_INLINE void
z_thread_return_value_set_with_data(struct k_thread* thread,
                                    unsigned int value,
                                    void* data) {
    arch_thread_return_value_set(thread, value);
    thread->base.swap_data = data;
}

#ifdef CONFIG_SMP
extern void z_smp_init(void);
#ifdef CONFIG_SYS_CLOCK_EXISTS
extern void smp_timer_init(void);
#endif /* CONFIG_SYS_CLOCK_EXISTS */
#endif /* CONFIG_SMP */

extern void z_early_rand_get(uint8_t *buf, size_t length);

#if defined(CONFIG_STACK_POINTER_RANDOM) && (CONFIG_STACK_POINTER_RANDOM != 0)
extern int z_stack_adjust_initialized;
#endif /* CONFIG_STACK_POINTER_RANDOM */

extern struct k_thread z_main_thread;


#ifdef CONFIG_MULTITHREADING
extern struct k_thread z_idle_threads[CONFIG_MP_MAX_NUM_CPUS];
#endif /* CONFIG_MULTITHREADING */
K_KERNEL_PINNED_STACK_ARRAY_DECLARE(z_interrupt_stacks, CONFIG_MP_MAX_NUM_CPUS,
                                    CONFIG_ISR_STACK_SIZE);
K_THREAD_STACK_DECLARE(z_main_stack, CONFIG_MAIN_STACK_SIZE);

#ifdef CONFIG_GEN_PRIV_STACKS
extern uint8_t *z_priv_stack_find(k_thread_stack_t *stack);
#endif /* CONFIG_GEN_PRIV_STACKS */

/* Calculate stack usage. */
int z_stack_space_get(const uint8_t *stack_start, size_t size, size_t *unused_ptr);

#ifdef CONFIG_USERSPACE
bool z_stack_is_user_capable(k_thread_stack_t *stack);

/* Memory domain setup hook, called from z_setup_new_thread() */
void z_mem_domain_init_thread(struct k_thread *thread);

/* Memory domain teardown hook, called from z_thread_abort() */
void z_mem_domain_exit_thread(struct k_thread *thread);

/* This spinlock:
 *
 * - Protects the full set of active k_mem_domain objects and their contents
 * - Serializes calls to arch_mem_domain_* APIs
 *
 * If architecture code needs to access k_mem_domain structures or the
 * partitions they contain at any other point, this spinlock should be held.
 * Uniprocessor systems can get away with just locking interrupts but this is
 * not recommended.
 */
extern struct k_spinlock z_mem_domain_lock;
#endif /* CONFIG_USERSPACE */

#ifdef CONFIG_GDBSTUB
struct gdb_ctx;

/* Should be called by the arch layer. This is the gdbstub main loop
 * and synchronously communicate with gdb on host.
 */
extern int z_gdb_main_loop(struct gdb_ctx *ctx);
#endif /* CONFIG_GDBSTUB */

#ifdef CONFIG_INSTRUMENT_THREAD_SWITCHING
void z_thread_mark_switched_in(void);
void z_thread_mark_switched_out(void);
#else

/**
 * @brief Called after a thread has been selected to run
 */
#define z_thread_mark_switched_in()

/**
 * @brief Called before a thread has been selected to run
 */

#define z_thread_mark_switched_out()

#endif /* CONFIG_INSTRUMENT_THREAD_SWITCHING */

/* Init hook for page frame management, invoked immediately upon entry of
 * main thread, before POST_KERNEL tasks
 */
void z_mem_manage_init(void);

/**
 * @brief Finalize page frame management at the end of boot process.
 */
void z_mem_manage_boot_finish(void);


bool z_handle_obj_poll_events(sys_dlist_t *events, uint32_t state);

#ifdef CONFIG_PM

/* When the kernel is about to go idle, it calls this function to notify the
 * power management subsystem, that the kernel is ready to enter the idle state.
 *
 * At this point, the kernel has disabled interrupts and computed the maximum
 * time the system can remain idle. The function passes the time that the system
 * can remain idle. The SOC interface performs power operations that can be done
 * in the available time. The power management operations must halt execution of
 * the CPU.
 *
 * This function assumes that a wake up event has already been set up by the
 * application.
 *
 * This function is entered with interrupts disabled. It should re-enable
 * interrupts if it had entered a power state.
 *
 * @return True if the system suspended, otherwise return false
 */
bool pm_system_suspend(int32_t ticks);

#endif /* CONFIG_PM */

#ifdef CONFIG_DEMAND_PAGING_TIMING_HISTOGRAM
/**
 * Initialize the timing histograms for demand paging.
 */
void z_paging_histogram_init(void);

/**
 * Increment the counter in the timing histogram.
 *
 * @param hist The timing histogram to be updated.
 * @param cycles Time spent in measured operation.
 */
void z_paging_histogram_inc(struct k_mem_paging_histogram_t* hist,
                            uint32_t cycles);
#endif /* CONFIG_DEMAND_PAGING_TIMING_HISTOGRAM */

#ifdef CONFIG_OBJ_CORE_STATS_THREAD
int z_thread_stats_raw(struct k_obj_core *obj_core, void *stats);
int z_thread_stats_query(struct k_obj_core *obj_core, void *stats);
int z_thread_stats_reset(struct k_obj_core *obj_core);
int z_thread_stats_disable(struct k_obj_core *obj_core);
int z_thread_stats_enable(struct k_obj_core *obj_core);
#endif /* CONFIG_OBJ_CORE_STATS_THREAD */

#ifdef CONFIG_OBJ_CORE_STATS_SYSTEM
int z_cpu_stats_raw(struct k_obj_core *obj_core, void *stats);
int z_cpu_stats_query(struct k_obj_core *obj_core, void *stats);

int z_kernel_stats_raw(struct k_obj_core *obj_core, void *stats);
int z_kernel_stats_query(struct k_obj_core *obj_core, void *stats);
#endif /* CONFIG_OBJ_CORE_STATS_SYSTEM */

#if defined(CONFIG_THREAD_ABORT_NEED_CLEANUP)
/**
 * Perform cleanup at the end of k_thread_abort().
 *
 * This performs additional cleanup steps at the end of k_thread_abort()
 * where these steps require that the thread is no longer running.
 * If the target thread is not the current running thread, the cleanup
 * steps will be performed immediately. However, if the target thread is
 * the current running thread (e.g. k_thread_abort(_current)), it defers
 * the cleanup steps to later when the work will be finished in another
 * context.
 *
 * @param thread Pointer to thread to be cleaned up.
 */
void k_thread_abort_cleanup(struct k_thread *thread);

/**
 * Check if thread is the same as the one waiting for cleanup.
 *
 * This is used to guard against reusing the same thread object
 * before the previous cleanup has finished. This will perform
 * the necessary cleanups before the thread object can be
 * reused. Should mainly be used during thread creation.
 *
 * @param thread Pointer to thread to be checked.
 */
void k_thread_abort_cleanup_check_reuse(struct k_thread *thread);
#endif /* CONFIG_THREAD_ABORT_NEED_CLEANUP */

#ifdef __cplusplus
}
#endif

#endif /* _ASMLANGUAGE */

#endif /* ZEPHYR_KERNEL_INCLUDE_KERNEL_INTERNAL_H_ */<|MERGE_RESOLUTION|>--- conflicted
+++ resolved
@@ -102,13 +102,7 @@
  * @return A pointer to the allocated memory, or NULL if there is insufficient
  * RAM in the pool or there is no pool to draw memory from
  */
-<<<<<<< HEAD
-static inline void *z_thread_malloc(size_t size) {
-    return z_thread_aligned_alloc(0, size);
-}
-=======
-void *z_thread_malloc(size_t size);
->>>>>>> 43acb936
+void* z_thread_malloc(size_t size);
 
 
 #ifdef CONFIG_USE_SWITCH
