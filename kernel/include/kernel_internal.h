/*
 * Copyright (c) 2010-2012, 2014-2015 Wind River Systems, Inc.
 *
 * SPDX-License-Identifier: Apache-2.0
 */

/**
 * @file
 * @brief Architecture-independent private kernel APIs
 *
 * This file contains private kernel APIs that are not architecture-specific.
 */

#ifndef ZEPHYR_KERNEL_INCLUDE_KERNEL_INTERNAL_H_
#define ZEPHYR_KERNEL_INCLUDE_KERNEL_INTERNAL_H_

#include <zephyr/kernel.h>
#include <kernel_arch_interface.h>
#include <string.h>

#ifndef _ASMLANGUAGE

#ifdef __cplusplus
extern "C" {
#endif

/* Early boot functions */

void z_early_memset(void *dst, int c, size_t n);
void z_early_memcpy(void *dst, const void *src, size_t n);

void z_bss_zero(void);
#ifdef CONFIG_XIP
void z_data_copy(void);
#else
static inline void z_data_copy(void)
{
	/* Do nothing */
}
#endif

#ifdef CONFIG_LINKER_USE_BOOT_SECTION
void z_bss_zero_boot(void);
#else
static inline void z_bss_zero_boot(void)
{
	/* Do nothing */
}
#endif

#ifdef CONFIG_LINKER_USE_PINNED_SECTION
void z_bss_zero_pinned(void);
#else
static inline void z_bss_zero_pinned(void)
{
	/* Do nothing */
}
#endif

FUNC_NORETURN void z_cstart(void);

void z_device_state_init(void);

extern FUNC_NORETURN void z_thread_entry(k_thread_entry_t entry,
			  void *p1, void *p2, void *p3);

extern char *z_setup_new_thread(struct k_thread *new_thread,
				k_thread_stack_t *stack, size_t stack_size,
				k_thread_entry_t entry,
				void *p1, void *p2, void *p3,
				int prio, uint32_t options, const char *name);

/**
 * @brief Allocate aligned memory from the current thread's resource pool
 *
 * Threads may be assigned a resource pool, which will be used to allocate
 * memory on behalf of certain kernel and driver APIs. Memory reserved
 * in this way should be freed with k_free().
 *
 * If called from an ISR, the k_malloc() system heap will be used if it exists.
 *
 * @param align Required memory alignment
 * @param size Memory allocation size
 * @return A pointer to the allocated memory, or NULL if there is insufficient
 * RAM in the pool or there is no pool to draw memory from
 */
void *z_thread_aligned_alloc(size_t align, size_t size);

/**
 * @brief Allocate some memory from the current thread's resource pool
 *
 * Threads may be assigned a resource pool, which will be used to allocate
 * memory on behalf of certain kernel and driver APIs. Memory reserved
 * in this way should be freed with k_free().
 *
 * If called from an ISR, the k_malloc() system heap will be used if it exists.
 *
 * @param size Memory allocation size
 * @return A pointer to the allocated memory, or NULL if there is insufficient
 * RAM in the pool or there is no pool to draw memory from
 */
static inline void *z_thread_malloc(size_t size)
{
	return z_thread_aligned_alloc(0, size);
}

/* set and clear essential thread flag */

extern void z_thread_essential_set(void);
extern void z_thread_essential_clear(void);

/* clean up when a thread is aborted */

#if defined(CONFIG_THREAD_MONITOR)
extern void z_thread_monitor_exit(struct k_thread *thread);
#else
#define z_thread_monitor_exit(thread) \
	do {/* nothing */    \
	} while (false)
#endif /* CONFIG_THREAD_MONITOR */

#ifdef CONFIG_USE_SWITCH
/* This is a arch function traditionally, but when the switch-based
 * z_swap() is in use it's a simple inline provided by the kernel.
 */
static ALWAYS_INLINE void
arch_thread_return_value_set(struct k_thread *thread, unsigned int value)
{
	thread->swap_retval = value;
}
#endif

static ALWAYS_INLINE void
z_thread_return_value_set_with_data(struct k_thread *thread,
				   unsigned int value,
				   void *data)
{
	arch_thread_return_value_set(thread, value);
	thread->base.swap_data = data;
}

#ifdef CONFIG_SMP
extern void z_smp_init(void);
#ifdef CONFIG_SYS_CLOCK_EXISTS
extern void smp_timer_init(void);
#endif
#endif

extern void z_early_boot_rand_get(uint8_t *buf, size_t length);

#if CONFIG_STACK_POINTER_RANDOM
extern int z_stack_adjust_initialized;
#endif

extern struct k_thread z_main_thread;


#ifdef CONFIG_MULTITHREADING
extern struct k_thread z_idle_threads[CONFIG_MP_MAX_NUM_CPUS];
#endif
K_KERNEL_PINNED_STACK_ARRAY_DECLARE(z_interrupt_stacks, CONFIG_MP_MAX_NUM_CPUS,
				    CONFIG_ISR_STACK_SIZE);

#ifdef CONFIG_GEN_PRIV_STACKS
extern uint8_t *z_priv_stack_find(k_thread_stack_t *stack);
#endif

/* Calculate stack usage. */
int z_stack_space_get(const uint8_t *stack_start, size_t size, size_t *unused_ptr);

#ifdef CONFIG_USERSPACE
bool z_stack_is_user_capable(k_thread_stack_t *stack);

/* Memory domain setup hook, called from z_setup_new_thread() */
void z_mem_domain_init_thread(struct k_thread *thread);

/* Memory domain teardown hook, called from z_thread_abort() */
void z_mem_domain_exit_thread(struct k_thread *thread);

/* This spinlock:
 *
 * - Protects the full set of active k_mem_domain objects and their contents
 * - Serializes calls to arch_mem_domain_* APIs
 *
 * If architecture code needs to access k_mem_domain structures or the
 * partitions they contain at any other point, this spinlock should be held.
 * Uniprocessor systems can get away with just locking interrupts but this is
 * not recommended.
 */
extern struct k_spinlock z_mem_domain_lock;
#endif /* CONFIG_USERSPACE */

#ifdef CONFIG_GDBSTUB
struct gdb_ctx;

/* Should be called by the arch layer. This is the gdbstub main loop
 * and synchronously communicate with gdb on host.
 */
extern int z_gdb_main_loop(struct gdb_ctx *ctx);
#endif

#ifdef CONFIG_INSTRUMENT_THREAD_SWITCHING
void z_thread_mark_switched_in(void);
void z_thread_mark_switched_out(void);
#else

/**
 * @brief Called after a thread has been selected to run
 */
#define z_thread_mark_switched_in()

/**
 * @brief Called before a thread has been selected to run
 */

#define z_thread_mark_switched_out()

#endif /* CONFIG_INSTRUMENT_THREAD_SWITCHING */

/* Init hook for page frame management, invoked immediately upon entry of
 * main thread, before POST_KERNEL tasks
 */
void z_mem_manage_init(void);

/**
 * @brief Finalize page frame management at the end of boot process.
 */
void z_mem_manage_boot_finish(void);

<<<<<<< HEAD
=======
/* #CUSTOM@NDRS, add 0 initialization in bracket { } */
#define LOCKED(lck) for (k_spinlock_key_t __i = {0},  \
					  __key = k_spin_lock(lck); \
					  !__i.key;					\
					  k_spin_unlock(lck, __key), __i.key = 1)

>>>>>>> c3f5e46d
#ifdef CONFIG_PM

/* When the kernel is about to go idle, it calls this function to notify the
 * power management subsystem, that the kernel is ready to enter the idle state.
 *
 * At this point, the kernel has disabled interrupts and computed the maximum
 * time the system can remain idle. The function passes the time that the system
 * can remain idle. The SOC interface performs power operations that can be done
 * in the available time. The power management operations must halt execution of
 * the CPU.
 *
 * This function assumes that a wake up event has already been set up by the
 * application.
 *
 * This function is entered with interrupts disabled. It should re-enable
 * interrupts if it had entered a power state.
 *
 * @return True if the system suspended, otherwise return false
 */
bool pm_system_suspend(int32_t ticks);

/**
 * Notify exit from kernel idling after PM operations
 *
 * This function would notify exit from kernel idling if a corresponding
 * pm_system_suspend() notification was handled and did not return
 * PM_STATE_ACTIVE.
 *
 * This function would be called from the ISR context of the event
 * that caused the exit from kernel idling. This will be called immediately
 * after interrupts are enabled. This is called to give a chance to do
 * any operations before the kernel would switch tasks or processes nested
 * interrupts. This is required for cpu low power states that would require
 * interrupts to be enabled while entering low power states. e.g. C1 in x86. In
 * those cases, the ISR would be invoked immediately after the event wakes up
 * the CPU, before code following the CPU wait, gets a chance to execute. This
 * can be ignored if no operation needs to be done at the wake event
 * notification.
 */
void pm_system_resume(void);

#endif

#ifdef CONFIG_DEMAND_PAGING_TIMING_HISTOGRAM
/**
 * Initialize the timing histograms for demand paging.
 */
void z_paging_histogram_init(void);

/**
 * Increment the counter in the timing histogram.
 *
 * @param hist The timing histogram to be updated.
 * @param cycles Time spent in measured operation.
 */
void z_paging_histogram_inc(struct k_mem_paging_histogram_t *hist,
			    uint32_t cycles);
#endif /* CONFIG_DEMAND_PAGING_TIMING_HISTOGRAM */

#ifdef __cplusplus
}
#endif

#endif /* _ASMLANGUAGE */

#endif /* ZEPHYR_KERNEL_INCLUDE_KERNEL_INTERNAL_H_ */<|MERGE_RESOLUTION|>--- conflicted
+++ resolved
@@ -33,27 +33,24 @@
 #ifdef CONFIG_XIP
 void z_data_copy(void);
 #else
-static inline void z_data_copy(void)
-{
-	/* Do nothing */
+static inline void z_data_copy(void) {
+    /* Do nothing */
 }
 #endif
 
 #ifdef CONFIG_LINKER_USE_BOOT_SECTION
 void z_bss_zero_boot(void);
 #else
-static inline void z_bss_zero_boot(void)
-{
-	/* Do nothing */
+static inline void z_bss_zero_boot(void) {
+    /* Do nothing */
 }
 #endif
 
 #ifdef CONFIG_LINKER_USE_PINNED_SECTION
 void z_bss_zero_pinned(void);
 #else
-static inline void z_bss_zero_pinned(void)
-{
-	/* Do nothing */
+static inline void z_bss_zero_pinned(void) {
+    /* Do nothing */
 }
 #endif
 
@@ -62,13 +59,13 @@
 void z_device_state_init(void);
 
 extern FUNC_NORETURN void z_thread_entry(k_thread_entry_t entry,
-			  void *p1, void *p2, void *p3);
+                                         void* p1, void* p2, void* p3);
 
 extern char *z_setup_new_thread(struct k_thread *new_thread,
-				k_thread_stack_t *stack, size_t stack_size,
-				k_thread_entry_t entry,
-				void *p1, void *p2, void *p3,
-				int prio, uint32_t options, const char *name);
+                                k_thread_stack_t *stack, size_t stack_size,
+                                k_thread_entry_t entry,
+                                void* p1, void* p2, void* p3,
+                                int prio, uint32_t options, const char *name);
 
 /**
  * @brief Allocate aligned memory from the current thread's resource pool
@@ -99,9 +96,8 @@
  * @return A pointer to the allocated memory, or NULL if there is insufficient
  * RAM in the pool or there is no pool to draw memory from
  */
-static inline void *z_thread_malloc(size_t size)
-{
-	return z_thread_aligned_alloc(0, size);
+static inline void *z_thread_malloc(size_t size) {
+    return z_thread_aligned_alloc(0, size);
 }
 
 /* set and clear essential thread flag */
@@ -115,8 +111,8 @@
 extern void z_thread_monitor_exit(struct k_thread *thread);
 #else
 #define z_thread_monitor_exit(thread) \
-	do {/* nothing */    \
-	} while (false)
+    do {/* nothing */    \
+    } while (false)
 #endif /* CONFIG_THREAD_MONITOR */
 
 #ifdef CONFIG_USE_SWITCH
@@ -124,19 +120,17 @@
  * z_swap() is in use it's a simple inline provided by the kernel.
  */
 static ALWAYS_INLINE void
-arch_thread_return_value_set(struct k_thread *thread, unsigned int value)
-{
-	thread->swap_retval = value;
+arch_thread_return_value_set(struct k_thread *thread, unsigned int value) {
+    thread->swap_retval = value;
 }
 #endif
 
 static ALWAYS_INLINE void
-z_thread_return_value_set_with_data(struct k_thread *thread,
-				   unsigned int value,
-				   void *data)
-{
-	arch_thread_return_value_set(thread, value);
-	thread->base.swap_data = data;
+z_thread_return_value_set_with_data(struct k_thread* thread,
+                                    unsigned int value,
+                                    void* data) {
+    arch_thread_return_value_set(thread, value);
+    thread->base.swap_data = data;
 }
 
 #ifdef CONFIG_SMP
@@ -159,7 +153,7 @@
 extern struct k_thread z_idle_threads[CONFIG_MP_MAX_NUM_CPUS];
 #endif
 K_KERNEL_PINNED_STACK_ARRAY_DECLARE(z_interrupt_stacks, CONFIG_MP_MAX_NUM_CPUS,
-				    CONFIG_ISR_STACK_SIZE);
+                                    CONFIG_ISR_STACK_SIZE);
 
 #ifdef CONFIG_GEN_PRIV_STACKS
 extern uint8_t *z_priv_stack_find(k_thread_stack_t *stack);
@@ -227,15 +221,6 @@
  */
 void z_mem_manage_boot_finish(void);
 
-<<<<<<< HEAD
-=======
-/* #CUSTOM@NDRS, add 0 initialization in bracket { } */
-#define LOCKED(lck) for (k_spinlock_key_t __i = {0},  \
-					  __key = k_spin_lock(lck); \
-					  !__i.key;					\
-					  k_spin_unlock(lck, __key), __i.key = 1)
-
->>>>>>> c3f5e46d
 #ifdef CONFIG_PM
 
 /* When the kernel is about to go idle, it calls this function to notify the
@@ -291,8 +276,8 @@
  * @param hist The timing histogram to be updated.
  * @param cycles Time spent in measured operation.
  */
-void z_paging_histogram_inc(struct k_mem_paging_histogram_t *hist,
-			    uint32_t cycles);
+void z_paging_histogram_inc(struct k_mem_paging_histogram_t* hist,
+                            uint32_t cycles);
 #endif /* CONFIG_DEMAND_PAGING_TIMING_HISTOGRAM */
 
 #ifdef __cplusplus
