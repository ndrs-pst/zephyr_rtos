--- conflicted
+++ resolved
@@ -28,51 +28,19 @@
 void z_init_cpu(int id);
 
 /* Initialize a thread */
-void z_init_thread_base(struct _thread_base *thread_base, int priority,
+void z_init_thread_base(struct _thread_base* thread_base, int priority,
                         uint32_t initial_state, unsigned int options);
-
-<<<<<<< HEAD
-/* Early boot functions */
-void z_early_memset(void *dst, int c, size_t n);
-void z_early_memcpy(void *dst, const void *src, size_t n);
-
-void z_bss_zero(void);
-#ifdef CONFIG_XIP
-void z_data_copy(void);
-#else
-static inline void z_data_copy(void) {
-    /* Do nothing */
-}
-#endif /* CONFIG_XIP */
-
-#ifdef CONFIG_LINKER_USE_BOOT_SECTION
-void z_bss_zero_boot(void);
-#else
-static inline void z_bss_zero_boot(void) {
-    /* Do nothing */
-}
-#endif /* CONFIG_LINKER_USE_BOOT_SECTION */
-
-#ifdef CONFIG_LINKER_USE_PINNED_SECTION
-void z_bss_zero_pinned(void);
-#else
-static inline void z_bss_zero_pinned(void) {
-    /* Do nothing */
-}
-#endif /* CONFIG_LINKER_USE_PINNED_SECTION */
-=======
->>>>>>> c7e60346
 
 FUNC_NORETURN void z_cstart(void);
 
 extern FUNC_NORETURN void z_thread_entry(k_thread_entry_t entry,
                                          void* p1, void* p2, void* p3);
 
-extern char *z_setup_new_thread(struct k_thread *new_thread,
-                                k_thread_stack_t *stack, size_t stack_size,
+extern char* z_setup_new_thread(struct k_thread* new_thread,
+                                k_thread_stack_t* stack, size_t stack_size,
                                 k_thread_entry_t entry,
                                 void* p1, void* p2, void* p3,
-                                int prio, uint32_t options, const char *name);
+                                int prio, uint32_t options, char const* name);
 
 /**
  * @brief Allocate aligned memory from the current thread's resource pool
@@ -88,7 +56,7 @@
  * @return A pointer to the allocated memory, or NULL if there is insufficient
  * RAM in the pool or there is no pool to draw memory from
  */
-void *z_thread_aligned_alloc(size_t align, size_t size);
+void* z_thread_aligned_alloc(size_t align, size_t size);
 
 /**
  * @brief Allocate some memory from the current thread's resource pool
@@ -105,13 +73,12 @@
  */
 void* z_thread_malloc(size_t size);
 
-
 #ifdef CONFIG_USE_SWITCH
 /* This is a arch function traditionally, but when the switch-based
  * z_swap() is in use it's a simple inline provided by the kernel.
  */
 static ALWAYS_INLINE void
-arch_thread_return_value_set(struct k_thread *thread, unsigned int value) {
+arch_thread_return_value_set(struct k_thread* thread, unsigned int value) {
     thread->swap_retval = value;
 }
 #endif
@@ -131,14 +98,13 @@
 #endif /* CONFIG_SYS_CLOCK_EXISTS */
 #endif /* CONFIG_SMP */
 
-extern void z_early_rand_get(uint8_t *buf, size_t length);
+extern void z_early_rand_get(uint8_t* buf, size_t length);
 
 #if defined(CONFIG_STACK_POINTER_RANDOM) && (CONFIG_STACK_POINTER_RANDOM != 0)
 extern int z_stack_adjust_initialized;
 #endif /* CONFIG_STACK_POINTER_RANDOM */
 
 extern struct k_thread z_main_thread;
-
 
 #ifdef CONFIG_MULTITHREADING
 extern struct k_thread z_idle_threads[CONFIG_MP_MAX_NUM_CPUS];
@@ -148,20 +114,20 @@
 K_THREAD_STACK_DECLARE(z_main_stack, CONFIG_MAIN_STACK_SIZE);
 
 #ifdef CONFIG_GEN_PRIV_STACKS
-extern uint8_t *z_priv_stack_find(k_thread_stack_t *stack);
+extern uint8_t* z_priv_stack_find(k_thread_stack_t* stack);
 #endif /* CONFIG_GEN_PRIV_STACKS */
 
 /* Calculate stack usage. */
-int z_stack_space_get(const uint8_t *stack_start, size_t size, size_t *unused_ptr);
+int z_stack_space_get(uint8_t const* stack_start, size_t size, size_t* unused_ptr);
 
 #ifdef CONFIG_USERSPACE
-bool z_stack_is_user_capable(k_thread_stack_t *stack);
+bool z_stack_is_user_capable(k_thread_stack_t* stack);
 
 /* Memory domain setup hook, called from z_setup_new_thread() */
-void z_mem_domain_init_thread(struct k_thread *thread);
+void z_mem_domain_init_thread(struct k_thread* thread);
 
 /* Memory domain teardown hook, called from z_thread_abort() */
-void z_mem_domain_exit_thread(struct k_thread *thread);
+void z_mem_domain_exit_thread(struct k_thread* thread);
 
 /* This spinlock:
  *
@@ -182,7 +148,7 @@
 /* Should be called by the arch layer. This is the gdbstub main loop
  * and synchronously communicate with gdb on host.
  */
-extern int z_gdb_main_loop(struct gdb_ctx *ctx);
+extern int z_gdb_main_loop(struct gdb_ctx* ctx);
 #endif /* CONFIG_GDBSTUB */
 
 #ifdef CONFIG_INSTRUMENT_THREAD_SWITCHING
@@ -213,8 +179,7 @@
  */
 void z_mem_manage_boot_finish(void);
 
-
-bool z_handle_obj_poll_events(sys_dlist_t *events, uint32_t state);
+bool z_handle_obj_poll_events(sys_dlist_t* events, uint32_t state);
 
 #ifdef CONFIG_PM
 
@@ -256,19 +221,19 @@
 #endif /* CONFIG_DEMAND_PAGING_TIMING_HISTOGRAM */
 
 #ifdef CONFIG_OBJ_CORE_STATS_THREAD
-int z_thread_stats_raw(struct k_obj_core *obj_core, void *stats);
-int z_thread_stats_query(struct k_obj_core *obj_core, void *stats);
-int z_thread_stats_reset(struct k_obj_core *obj_core);
-int z_thread_stats_disable(struct k_obj_core *obj_core);
-int z_thread_stats_enable(struct k_obj_core *obj_core);
+int z_thread_stats_raw(struct k_obj_core* obj_core, void* stats);
+int z_thread_stats_query(struct k_obj_core* obj_core, void* stats);
+int z_thread_stats_reset(struct k_obj_core* obj_core);
+int z_thread_stats_disable(struct k_obj_core* obj_core);
+int z_thread_stats_enable(struct k_obj_core* obj_core);
 #endif /* CONFIG_OBJ_CORE_STATS_THREAD */
 
 #ifdef CONFIG_OBJ_CORE_STATS_SYSTEM
-int z_cpu_stats_raw(struct k_obj_core *obj_core, void *stats);
-int z_cpu_stats_query(struct k_obj_core *obj_core, void *stats);
-
-int z_kernel_stats_raw(struct k_obj_core *obj_core, void *stats);
-int z_kernel_stats_query(struct k_obj_core *obj_core, void *stats);
+int z_cpu_stats_raw(struct k_obj_core* obj_core, void* stats);
+int z_cpu_stats_query(struct k_obj_core* obj_core, void* stats);
+
+int z_kernel_stats_raw(struct k_obj_core* obj_core, void* stats);
+int z_kernel_stats_query(struct k_obj_core* obj_core, void* stats);
 #endif /* CONFIG_OBJ_CORE_STATS_SYSTEM */
 
 #if defined(CONFIG_THREAD_ABORT_NEED_CLEANUP)
@@ -285,7 +250,7 @@
  *
  * @param thread Pointer to thread to be cleaned up.
  */
-void k_thread_abort_cleanup(struct k_thread *thread);
+void k_thread_abort_cleanup(struct k_thread* thread);
 
 /**
  * Check if thread is the same as the one waiting for cleanup.
@@ -297,7 +262,7 @@
  *
  * @param thread Pointer to thread to be checked.
  */
-void k_thread_abort_cleanup_check_reuse(struct k_thread *thread);
+void k_thread_abort_cleanup_check_reuse(struct k_thread* thread);
 #endif /* CONFIG_THREAD_ABORT_NEED_CLEANUP */
 
 #ifdef __cplusplus
