/*
 * Copyright (c) 2010-2016 Wind River Systems, Inc.
 *
 * SPDX-License-Identifier: Apache-2.0
 */

/**
 * @file
 *
 * @brief Kernel semaphore object.
 *
 * The semaphores are of the 'counting' type, i.e. each 'give' operation will
 * increment the internal count by 1, if no thread is pending on it. The 'init'
 * call initializes the count to 'initial_count'. Following multiple 'give'
 * operations, the same number of 'take' operations can be performed without
 * the calling thread having to pend on the semaphore, or the calling task
 * having to poll.
 */

#include <zephyr/kernel.h>
#include <zephyr/kernel_structs.h>

#include <zephyr/toolchain.h>
#include <wait_q.h>
#include <zephyr/sys/dlist.h>
#include <ksched.h>
#include <zephyr/init.h>
#include <zephyr/internal/syscall_handler.h>
#include <zephyr/tracing/tracing.h>
#include <zephyr/sys/check.h>

/* We use a system-wide lock to synchronize semaphores, which has
 * unfortunate performance impact vs. using a per-object lock
 * (semaphores are *very* widely used).  But per-object locks require
 * significant extra RAM.  A properly spin-aware semaphore
 * implementation would spin on atomic access to the count variable,
 * and not a spinlock per se.  Useful optimization for the future...
 */
static struct k_spinlock lock;

#ifdef CONFIG_OBJ_CORE_SEM
static struct k_obj_type obj_type_sem;
#endif /* CONFIG_OBJ_CORE_SEM */

int z_impl_k_sem_init(struct k_sem* sem, unsigned int initial_count,
                      unsigned int limit) {
    /*
     * Limit cannot be zero and count cannot be greater than limit
     */
    CHECKIF((limit == 0U) || (initial_count > limit)) {
        SYS_PORT_TRACING_OBJ_FUNC(k_sem, init, sem, -EINVAL);

        return (-EINVAL);
    }

    sem->count = initial_count;
    sem->limit = limit;

    SYS_PORT_TRACING_OBJ_FUNC(k_sem, init, sem, 0);

    z_waitq_init(&sem->wait_q);
    #if defined(CONFIG_POLL)
    sys_dlist_init(&sem->poll_events);
    #endif /* CONFIG_POLL */
    k_object_init(sem);

    #ifdef CONFIG_OBJ_CORE_SEM
    k_obj_core_init_and_link(K_OBJ_CORE(sem), &obj_type_sem);
    #endif /* CONFIG_OBJ_CORE_SEM */

    return (0);
}

#ifdef CONFIG_USERSPACE
int z_vrfy_k_sem_init(struct k_sem* sem, unsigned int initial_count,
                      unsigned int limit) {
    K_OOPS(K_SYSCALL_OBJ_INIT(sem, K_OBJ_SEM));
    return z_impl_k_sem_init(sem, initial_count, limit);
}
#include <zephyr/syscalls/k_sem_init_mrsh.c>
#endif /* CONFIG_USERSPACE */

static inline bool handle_poll_events(struct k_sem* sem) {
    #ifdef CONFIG_POLL
    z_handle_obj_poll_events(&sem->poll_events, K_POLL_STATE_SEM_AVAILABLE);
    return true;
    #else
    ARG_UNUSED(sem);
    return false;
    #endif /* CONFIG_POLL */
}

void z_impl_k_sem_give(struct k_sem* sem) {
    k_spinlock_key_t key = k_spin_lock(&lock);
    struct k_thread* thread;
    bool             resched = true;

    SYS_PORT_TRACING_OBJ_FUNC_ENTER(k_sem, give, sem);

    thread = z_unpend_first_thread(&sem->wait_q);

<<<<<<< HEAD
    if (thread != NULL) {
        arch_thread_return_value_set(thread, 0);
        z_ready_thread(thread);
    }
    else {
        sem->count += (sem->count != sem->limit) ? 1U : 0U;
        resched = handle_poll_events(sem);
    }

    if (resched) {
        z_reschedule(&lock, key);
    }
    else {
        k_spin_unlock(&lock, key);
    }
=======
	if (unlikely(thread != NULL)) {
		arch_thread_return_value_set(thread, 0);
		z_ready_thread(thread);
	} else {
		sem->count += (sem->count != sem->limit) ? 1U : 0U;
		resched = handle_poll_events(sem);
	}

	if (unlikely(resched)) {
		z_reschedule(&lock, key);
	} else {
		k_spin_unlock(&lock, key);
	}
>>>>>>> 8c705cab

    SYS_PORT_TRACING_OBJ_FUNC_EXIT(k_sem, give, sem);
}

#ifdef CONFIG_USERSPACE
static inline void z_vrfy_k_sem_give(struct k_sem* sem) {
    K_OOPS(K_SYSCALL_OBJ(sem, K_OBJ_SEM));
    z_impl_k_sem_give(sem);
}
#include <zephyr/syscalls/k_sem_give_mrsh.c>
#endif /* CONFIG_USERSPACE */

int z_impl_k_sem_take(struct k_sem* sem, k_timeout_t timeout) {
    int ret;

    __ASSERT(((arch_is_in_isr() == false) ||
             K_TIMEOUT_EQ(timeout, K_NO_WAIT)), "");

    k_spinlock_key_t key = k_spin_lock(&lock);

    SYS_PORT_TRACING_OBJ_FUNC_ENTER(k_sem, take, sem, timeout);

    if (likely(sem->count > 0U)) {
        sem->count--;
        k_spin_unlock(&lock, key);
        ret = 0;
        goto out;
    }

    if (K_TIMEOUT_EQ(timeout, K_NO_WAIT)) {
        k_spin_unlock(&lock, key);
        ret = -EBUSY;
        goto out;
    }

    SYS_PORT_TRACING_OBJ_FUNC_BLOCKING(k_sem, take, sem, timeout);

    ret = z_pend_curr(&lock, key, &sem->wait_q, timeout);

out:
    SYS_PORT_TRACING_OBJ_FUNC_EXIT(k_sem, take, sem, timeout, ret);

    return ret;
}

void z_impl_k_sem_reset(struct k_sem* sem) {
    struct k_thread* thread;
    k_spinlock_key_t key = k_spin_lock(&lock);

    while (true) {
        thread = z_unpend_first_thread(&sem->wait_q);
        if (thread == NULL) {
            break;
        }
        arch_thread_return_value_set(thread, -EAGAIN);
        z_ready_thread(thread);
    }
    sem->count = 0;

    SYS_PORT_TRACING_OBJ_FUNC(k_sem, reset, sem);

    handle_poll_events(sem);

    z_reschedule(&lock, key);
}

#ifdef CONFIG_USERSPACE
static inline int z_vrfy_k_sem_take(struct k_sem* sem, k_timeout_t timeout) {
    K_OOPS(K_SYSCALL_OBJ(sem, K_OBJ_SEM));
    return z_impl_k_sem_take(sem, timeout);
}
#include <zephyr/syscalls/k_sem_take_mrsh.c>

static inline void z_vrfy_k_sem_reset(struct k_sem* sem) {
    K_OOPS(K_SYSCALL_OBJ(sem, K_OBJ_SEM));
    z_impl_k_sem_reset(sem);
}
#include <zephyr/syscalls/k_sem_reset_mrsh.c>

static inline unsigned int z_vrfy_k_sem_count_get(struct k_sem* sem) {
    K_OOPS(K_SYSCALL_OBJ(sem, K_OBJ_SEM));
    return z_impl_k_sem_count_get(sem);
}
#include <zephyr/syscalls/k_sem_count_get_mrsh.c>

#endif /* CONFIG_USERSPACE */

#ifdef CONFIG_OBJ_CORE_SEM
static int init_sem_obj_core_list(void) {
    /* Initialize semaphore object type */

    z_obj_type_init(&obj_type_sem, K_OBJ_TYPE_SEM_ID,
                    offsetof(struct k_sem, obj_core));

    /* Initialize and link statically defined semaphores */

    STRUCT_SECTION_FOREACH(k_sem, sem) {
        k_obj_core_init_and_link(K_OBJ_CORE(sem), &obj_type_sem);
    }

    return (0);
}

SYS_INIT(init_sem_obj_core_list, PRE_KERNEL_1,
         CONFIG_KERNEL_INIT_PRIORITY_OBJECTS);
#endif /* CONFIG_OBJ_CORE_SEM */<|MERGE_RESOLUTION|>--- conflicted
+++ resolved
@@ -93,14 +93,13 @@
 void z_impl_k_sem_give(struct k_sem* sem) {
     k_spinlock_key_t key = k_spin_lock(&lock);
     struct k_thread* thread;
-    bool             resched = true;
+    bool resched = true;
 
     SYS_PORT_TRACING_OBJ_FUNC_ENTER(k_sem, give, sem);
 
     thread = z_unpend_first_thread(&sem->wait_q);
 
-<<<<<<< HEAD
-    if (thread != NULL) {
+    if (unlikely(thread != NULL)) {
         arch_thread_return_value_set(thread, 0);
         z_ready_thread(thread);
     }
@@ -109,27 +108,12 @@
         resched = handle_poll_events(sem);
     }
 
-    if (resched) {
+    if (unlikely(resched)) {
         z_reschedule(&lock, key);
     }
     else {
         k_spin_unlock(&lock, key);
     }
-=======
-	if (unlikely(thread != NULL)) {
-		arch_thread_return_value_set(thread, 0);
-		z_ready_thread(thread);
-	} else {
-		sem->count += (sem->count != sem->limit) ? 1U : 0U;
-		resched = handle_poll_events(sem);
-	}
-
-	if (unlikely(resched)) {
-		z_reschedule(&lock, key);
-	} else {
-		k_spin_unlock(&lock, key);
-	}
->>>>>>> 8c705cab
 
     SYS_PORT_TRACING_OBJ_FUNC_EXIT(k_sem, give, sem);
 }
