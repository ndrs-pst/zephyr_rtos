--- conflicted
+++ resolved
@@ -49,15 +49,10 @@
 
 void boot_banner(void) {
 #if defined(CONFIG_BOOT_DELAY) && (CONFIG_BOOT_DELAY > 0)
-<<<<<<< HEAD
-#ifdef CONFIG_BOOT_BANNER
-	printk("***** delaying boot " DELAY_STR "ms (per build configuration) *****\n");
-#endif /* CONFIG_BOOT_BANNER */
-	k_busy_wait(CONFIG_BOOT_DELAY * USEC_PER_MSEC);
-=======
+    #ifdef CONFIG_BOOT_BANNER
     printk("***** delaying boot " DELAY_STR "ms (per build configuration) *****\n");
+    #endif /* CONFIG_BOOT_BANNER */
     k_busy_wait(CONFIG_BOOT_DELAY * USEC_PER_MSEC);
->>>>>>> 4992a0cf
 #endif /* defined(CONFIG_BOOT_DELAY) && (CONFIG_BOOT_DELAY > 0) */
 
 #ifdef CONFIG_BOOT_BANNER
