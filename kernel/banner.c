--- conflicted
+++ resolved
@@ -9,30 +9,31 @@
 #include <zephyr/device.h>
 #include <version.h>
 
-#define CLI_INFO_BBC_MICRO_OWL_LOGO_2   "■　■　■　■　■　■　■　■　■\n"   \
-                                        "　■　　　　　■　■　　　　　■　\n"   \
-                                        "■　　　■　　　■　　　■　　　■\n"   \
-                                        "　　　■　■　　　　　■　■　　　\n"   \
-                                        "■　　　■　　　　　　　■　　　■\n"   \
-                                        "　■　　　　　■　■　　　　　■　\n"   \
-                                        "■　■　　　　　■　　　　　■　■\n"   \
-                                        "　■　■　　　　　　　　　■　　　\n"   \
-                                        "■　■　■　■　■　■　■　　　■\n"   \
-                                        "　■　■　■　■　　　　　　　　　\n"   \
-                                        "■　■　■　■　■　　　　　　　■\n"   \
-                                        "　■　■　■　■　　　　　　　　　\n"   \
-                                        "　　■　■　■　■　　　　　　　■\n"   \
-                                        "　　　■　■　■　■　　　　　　　\n"   \
-                                        "　　　　■　■　■　■　　　　　■\n"   \
-                                        "　　　　　■　■　■　■　　　　　\n"   \
-                                        "　　　　　　■　■　■　■　　　■\n"   \
-                                        "　　　　　　　■　　　■　■　　　\n"   \
-                                        "　　　　　　■　　　■　　　■　■\n"   \
-                                        "　■　■　■　■　■　■　■　■　\n"   \
-                                        "　　　　　　　　　　　　　　　　■\n"
+#define CLI_INFO_BBC_MICRO_OWL_LOGO_2                                               \
+    "■　■　■　■　■　■　■　■　■\n"                                                            \
+    "　■　　　　　■　■　　　　　■　\n"                                                            \
+    "■　　　■　　　■　　　■　　　■\n"                                                            \
+    "　　　■　■　　　　　■　■　　　\n"                                                            \
+    "■　　　■　　　　　　　■　　　■\n"                                                            \
+    "　■　　　　　■　■　　　　　■　\n"                                                            \
+    "■　■　　　　　■　　　　　■　■\n"                                                            \
+    "　■　■　　　　　　　　　■　　　\n"                                                            \
+    "■　■　■　■　■　■　■　　　■\n"                                                            \
+    "　■　■　■　■　　　　　　　　　\n"                                                            \
+    "■　■　■　■　■　　　　　　　■\n"                                                            \
+    "　■　■　■　■　　　　　　　　　\n"                                                            \
+    "　　■　■　■　■　　　　　　　■\n"                                                            \
+    "　　　■　■　■　■　　　　　　　\n"                                                            \
+    "　　　　■　■　■　■　　　　　■\n"                                                            \
+    "　　　　　■　■　■　■　　　　　\n"                                                            \
+    "　　　　　　■　■　■　■　　　■\n"                                                            \
+    "　　　　　　　■　　　■　■　　　\n"                                                            \
+    "　　　　　　■　　　■　　　■　■\n"                                                            \
+    "　■　■　■　■　■　■　■　■　\n"                                                            \
+    "　　　　　　　　　　　　　　　　■\n"
 
 #if defined(CONFIG_BOOT_DELAY) && (CONFIG_BOOT_DELAY > 0)
-#define DELAY_STR STRINGIFY(CONFIG_BOOT_DELAY)
+#define DELAY_STR      STRINGIFY(CONFIG_BOOT_DELAY)
 #define BANNER_POSTFIX " (delayed boot " DELAY_STR "ms)"
 #else
 #define BANNER_POSTFIX ""
@@ -46,20 +47,14 @@
 #endif
 #endif
 
-void boot_banner(void)
-{
+void boot_banner(void) {
 #if defined(CONFIG_BOOT_DELAY) && (CONFIG_BOOT_DELAY > 0)
-	printk("***** delaying boot " DELAY_STR "ms (per build configuration) *****\n");
-	k_busy_wait(CONFIG_BOOT_DELAY * USEC_PER_MSEC);
+    printk("***** delaying boot " DELAY_STR "ms (per build configuration) *****\n");
+    k_busy_wait(CONFIG_BOOT_DELAY * USEC_PER_MSEC);
 #endif /* defined(CONFIG_BOOT_DELAY) && (CONFIG_BOOT_DELAY > 0) */
 
-<<<<<<< HEAD
 #ifdef CONFIG_BOOT_BANNER
-	printk("*** " CONFIG_BOOT_BANNER_STRING " " BANNER_VERSION BANNER_POSTFIX " ***\n");
-=======
-#if CONFIG_BOOT_BANNER
-	printk("*** Booting Zephyr OS build " BANNER_VERSION BANNER_POSTFIX " ***\n");
+    printk("*** " CONFIG_BOOT_BANNER_STRING " " BANNER_VERSION BANNER_POSTFIX " ***\n");
     printk(CLI_INFO_BBC_MICRO_OWL_LOGO_2);
->>>>>>> 0e3994c7
 #endif /* CONFIG_BOOT_BANNER */
 }