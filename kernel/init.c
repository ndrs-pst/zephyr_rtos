/*
 * Copyright (c) 2010-2014 Wind River Systems, Inc.
 *
 * SPDX-License-Identifier: Apache-2.0
 */

/**
 * @file
 * @brief Kernel initialization module
 *
 * This module contains routines that are used to initialize the kernel.
 */

#include <offsets_short.h>
#include <zephyr/kernel.h>
#include <zephyr/sys/printk.h>
#include <zephyr/debug/stack.h>
#include <zephyr/random/random.h>
#include <zephyr/linker/sections.h>
#include <zephyr/toolchain.h>
#include <zephyr/kernel_structs.h>
#include <zephyr/device.h>
#include <zephyr/init.h>
#include <zephyr/linker/linker-defs.h>
#include <ksched.h>
#include <string.h>
#include <zephyr/sys/dlist.h>
#include <kernel_internal.h>
#include <zephyr/drivers/entropy.h>
#include <zephyr/logging/log_ctrl.h>
#include <zephyr/tracing/tracing.h>
#include <stdbool.h>
#include <zephyr/debug/gcov.h>
#include <kswap.h>
#include <zephyr/timing/timing.h>
#include <zephyr/logging/log.h>
#include <zephyr/pm/device_runtime.h>
LOG_MODULE_REGISTER(os, CONFIG_KERNEL_LOG_LEVEL);

BUILD_ASSERT((CONFIG_MP_NUM_CPUS == CONFIG_MP_MAX_NUM_CPUS),
             "CONFIG_MP_NUM_CPUS and CONFIG_MP_MAX_NUM_CPUS need to be set the same");

/* the only struct z_kernel instance */
__pinned_bss
struct z_kernel _kernel;

__pinned_bss
atomic_t _cpus_active;

/* init/main and idle threads */
K_THREAD_PINNED_STACK_DEFINE(z_main_stack, CONFIG_MAIN_STACK_SIZE);
struct k_thread z_main_thread;

#ifdef CONFIG_MULTITHREADING
__pinned_bss
struct k_thread z_idle_threads[CONFIG_MP_MAX_NUM_CPUS];

static K_KERNEL_PINNED_STACK_ARRAY_DEFINE(z_idle_stacks,
                                          CONFIG_MP_MAX_NUM_CPUS,
                                          CONFIG_IDLE_STACK_SIZE);
#endif /* CONFIG_MULTITHREADING */

extern const struct init_entry __init_start[];
extern const struct init_entry __init_EARLY_start[];
extern const struct init_entry __init_PRE_KERNEL_1_start[];
extern const struct init_entry __init_PRE_KERNEL_2_start[];
extern const struct init_entry __init_POST_KERNEL_start[];
extern const struct init_entry __init_APPLICATION_start[];
extern const struct init_entry __init_end[];

enum init_level {
    INIT_LEVEL_EARLY = 0,
    INIT_LEVEL_PRE_KERNEL_1,
    INIT_LEVEL_PRE_KERNEL_2,
    INIT_LEVEL_POST_KERNEL,
    INIT_LEVEL_APPLICATION,
    #ifdef CONFIG_SMP
    INIT_LEVEL_SMP,
    #endif
};

#ifdef CONFIG_SMP
extern const struct init_entry __init_SMP_start[];
#endif

/*
 * storage space for the interrupt stack
 *
 * Note: This area is used as the system stack during kernel initialization,
 * since the kernel hasn't yet set up its own stack areas. The dual purposing
 * of this area is safe since interrupts are disabled until the kernel context
 * switches to the init thread.
 */
K_KERNEL_PINNED_STACK_ARRAY_DEFINE(z_interrupt_stacks,
                                   CONFIG_MP_MAX_NUM_CPUS,
                                   CONFIG_ISR_STACK_SIZE);

extern void idle(void* unused1, void* unused2, void* unused3);

#ifdef CONFIG_OBJ_CORE_SYSTEM
static struct k_obj_type obj_type_cpu;
static struct k_obj_type obj_type_kernel;

#ifdef CONFIG_OBJ_CORE_STATS_SYSTEM
static struct k_obj_core_stats_desc cpu_stats_desc = {
    .raw_size   = sizeof(struct k_cycle_stats),
    .query_size = sizeof(struct k_thread_runtime_stats),
    .raw        = z_cpu_stats_raw,
    .query      = z_cpu_stats_query,
    .reset      = NULL,
    .disable    = NULL,
    .enable     = NULL,
};

static struct k_obj_core_stats_desc kernel_stats_desc = {
    .raw_size   = sizeof(struct k_cycle_stats) * CONFIG_MP_MAX_NUM_CPUS,
    .query_size = sizeof(struct k_thread_runtime_stats),
    .raw        = z_kernel_stats_raw,
    .query      = z_kernel_stats_query,
    .reset      = NULL,
    .disable    = NULL,
    .enable     = NULL,
};
#endif
#endif

/* LCOV_EXCL_START
 *
 * This code is called so early in the boot process that code coverage
 * doesn't work properly. In addition, not all arches call this code,
 * some like x86 do this with optimized assembly
 */

/**
 * @brief equivalent of memset() for early boot usage
 *
 * Architectures that can't safely use the regular (optimized) memset very
 * early during boot because e.g. hardware isn't yet sufficiently initialized
 * may override this with their own safe implementation.
 */
__boot_func
void __weak z_early_memset(void* dst, int c, size_t n) {
    (void) memset(dst, c, n);
}

/**
 * @brief equivalent of memcpy() for early boot usage
 *
 * Architectures that can't safely use the regular (optimized) memcpy very
 * early during boot because e.g. hardware isn't yet sufficiently initialized
 * may override this with their own safe implementation.
 */
__boot_func
void __weak z_early_memcpy(void* dst, void const* src, size_t n) {
    (void) memcpy(dst, src, n);
}

/**
 * @brief Clear BSS
 *
 * This routine clears the BSS region, so all bytes are 0.
 */
__boot_func
<<<<<<< HEAD
void z_bss_zero(void)
{
	if (IS_ENABLED(CONFIG_SKIP_BSS_CLEAR)) {
		return;
	}

	z_early_memset(__bss_start, 0, __bss_end - __bss_start);
#if DT_NODE_HAS_STATUS(DT_CHOSEN(zephyr_ccm), okay)
	z_early_memset(&__ccm_bss_start, 0,
		       (uintptr_t) &__ccm_bss_end
		       - (uintptr_t) &__ccm_bss_start);
#endif
#if DT_NODE_HAS_STATUS(DT_CHOSEN(zephyr_dtcm), okay)
	z_early_memset(&__dtcm_bss_start, 0,
		       (uintptr_t) &__dtcm_bss_end
		       - (uintptr_t) &__dtcm_bss_start);
#endif
#if DT_NODE_HAS_STATUS(DT_CHOSEN(zephyr_ocm), okay)
	z_early_memset(&__ocm_bss_start, 0,
		       (uintptr_t) &__ocm_bss_end
		       - (uintptr_t) &__ocm_bss_start);
#endif
#ifdef CONFIG_CODE_DATA_RELOCATION
	extern void bss_zeroing_relocation(void);

	bss_zeroing_relocation();
#endif	/* CONFIG_CODE_DATA_RELOCATION */
#ifdef CONFIG_COVERAGE_GCOV
	z_early_memset(&__gcov_bss_start, 0,
		       ((uintptr_t) &__gcov_bss_end - (uintptr_t) &__gcov_bss_start));
#endif
=======
void z_bss_zero(void) {
    if (IS_ENABLED(CONFIG_ARCH_POSIX)) {
        /* native_posix gets its memory cleared on entry by
         * the host OS, and in any case the host clang/lld
         * doesn't emit the __bss_end symbol this code expects
         * to see
         */
        return;
    }

    z_early_memset(__bss_start, 0, __bss_end - __bss_start);
    #if DT_NODE_HAS_STATUS(DT_CHOSEN(zephyr_ccm), okay)
    z_early_memset(&__ccm_bss_start, 0,
                   (uintptr_t)&__ccm_bss_end - (uintptr_t)&__ccm_bss_start);
    #endif

    #if DT_NODE_HAS_STATUS(DT_CHOSEN(zephyr_dtcm), okay)
    z_early_memset(&__dtcm_bss_start, 0,
                   (uintptr_t)&__dtcm_bss_end - (uintptr_t)&__dtcm_bss_start);
    #endif

    #if DT_NODE_HAS_STATUS(DT_CHOSEN(zephyr_ocm), okay)
    z_early_memset(&__ocm_bss_start, 0,
                   (uintptr_t)&__ocm_bss_end - (uintptr_t)&__ocm_bss_start);
    #endif

    #ifdef CONFIG_CODE_DATA_RELOCATION
    extern void bss_zeroing_relocation(void);

    bss_zeroing_relocation();
    #endif /* CONFIG_CODE_DATA_RELOCATION */

    #ifdef CONFIG_COVERAGE_GCOV
    z_early_memset(&__gcov_bss_start, 0,
                   ((uintptr_t)&__gcov_bss_end - (uintptr_t)&__gcov_bss_start));
    #endif
>>>>>>> 02f3f096
}

#ifdef CONFIG_LINKER_USE_BOOT_SECTION
/**
 * @brief Clear BSS within the bot region
 *
 * This routine clears the BSS within the boot region.
 * This is separate from z_bss_zero() as boot region may
 * contain symbols required for the boot process before
 * paging is initialized.
 */
__boot_func
void z_bss_zero_boot(void) {
    z_early_memset(&lnkr_boot_bss_start, 0,
                   (uintptr_t)&lnkr_boot_bss_end - (uintptr_t)&lnkr_boot_bss_start);
}
#endif /* CONFIG_LINKER_USE_BOOT_SECTION */

#ifdef CONFIG_LINKER_USE_PINNED_SECTION
/**
 * @brief Clear BSS within the pinned region
 *
 * This routine clears the BSS within the pinned region.
 * This is separate from z_bss_zero() as pinned region may
 * contain symbols required for the boot process before
 * paging is initialized.
 */
#ifdef CONFIG_LINKER_USE_BOOT_SECTION
__boot_func
#else
__pinned_func
#endif
void z_bss_zero_pinned(void) {
    z_early_memset(&lnkr_pinned_bss_start, 0,
                   (uintptr_t)&lnkr_pinned_bss_end - (uintptr_t)&lnkr_pinned_bss_start);
}
#endif /* CONFIG_LINKER_USE_PINNED_SECTION */

#ifdef CONFIG_STACK_CANARIES
#ifdef CONFIG_STACK_CANARIES_TLS
extern __thread volatile uintptr_t __stack_chk_guard;
#else
extern volatile uintptr_t __stack_chk_guard;
#endif
#endif /* CONFIG_STACK_CANARIES */

/* LCOV_EXCL_STOP */

__pinned_bss
bool z_sys_post_kernel;

/**
 * @brief Execute all the init entry initialization functions at a given level
 *
 * @details Invokes the initialization routine for each init entry object
 * created by the INIT_ENTRY_DEFINE() macro using the specified level.
 * The linker script places the init entry objects in memory in the order
 * they need to be invoked, with symbols indicating where one level leaves
 * off and the next one begins.
 *
 * @param level init level to run.
 */
static void z_sys_init_run_level(enum init_level level) {
    static const struct init_entry* levels[] = {
        __init_EARLY_start,
        __init_PRE_KERNEL_1_start,
        __init_PRE_KERNEL_2_start,
        __init_POST_KERNEL_start,
        __init_APPLICATION_start,
        #ifdef CONFIG_SMP
        __init_SMP_start,
        #endif
        /* End marker */
        __init_end,
    };
    const struct init_entry* entry;

    for (entry = levels[level]; entry < levels[level + 1]; entry++) {
        const struct device* dev = entry->dev;

        if (dev != NULL) {
            int rc = 0;

            if (entry->init_fn.dev != NULL) {
                rc = entry->init_fn.dev(dev);
                /* Mark device initialized. If initialization
                 * failed, record the error condition.
                 */
                if (rc != 0) {
                    if (rc < 0) {
                        rc = -rc;
                    }

                    if (rc > UINT8_MAX) {
                        rc = UINT8_MAX;
                    }
                    dev->state->init_res = rc;
                }
            }

            dev->state->initialized = true;

            if (rc == 0) {
                /* Run automatic device runtime enablement */
                (void) pm_device_runtime_auto_enable(dev);
            }
        }
        else {
            (void) entry->init_fn.sys();
        }
    }
}

extern void boot_banner(void);

/**
 * @brief Mainline for kernel's background thread
 *
 * This routine completes kernel initialization by invoking the remaining
 * init functions, then invokes application's main() routine.
 */
__boot_func
static void bg_thread_main(void* unused1, void* unused2, void* unused3) {
    ARG_UNUSED(unused1);
    ARG_UNUSED(unused2);
    ARG_UNUSED(unused3);

    #ifdef CONFIG_MMU
    /* Invoked here such that backing store or eviction algorithms may
     * initialize kernel objects, and that all POST_KERNEL and later tasks
     * may perform memory management tasks (except for z_phys_map() which
     * is allowed at any time)
     */
    z_mem_manage_init();
    #endif /* CONFIG_MMU */
    z_sys_post_kernel = true;

    z_sys_init_run_level(INIT_LEVEL_POST_KERNEL);
    #if CONFIG_STACK_POINTER_RANDOM
    z_stack_adjust_initialized = 1;
    #endif
    boot_banner();

    #if defined(CONFIG_CPP)
    void z_cpp_init_static(void);
    z_cpp_init_static();
    #endif

    /* Final init level before app starts */
    z_sys_init_run_level(INIT_LEVEL_APPLICATION);

    z_init_static_threads();

    #ifdef CONFIG_KERNEL_COHERENCE
    __ASSERT_NO_MSG(arch_mem_coherent(&_kernel));
    #endif

    #ifdef CONFIG_SMP
    if (!IS_ENABLED(CONFIG_SMP_BOOT_DELAY)) {
        z_smp_init();
    }
    z_sys_init_run_level(INIT_LEVEL_SMP);
    #endif

    #ifdef CONFIG_MMU
    z_mem_manage_boot_finish();
    #endif /* CONFIG_MMU */

    extern int main(void);

    (void) main();

    /* Mark nonessential since main() has no more work to do */
    z_main_thread.base.user_options &= ~K_ESSENTIAL;

    #ifdef CONFIG_COVERAGE_DUMP
    /* Dump coverage data once the main() has exited. */
    gcov_coverage_dump();
    #endif
} /* LCOV_EXCL_LINE ... because we just dumped final coverage data */

#if defined(CONFIG_MULTITHREADING)
__boot_func
static void init_idle_thread(int i) {
    struct k_thread*  thread = &z_idle_threads[i];
    k_thread_stack_t* stack  = z_idle_stacks[i];

    #ifdef CONFIG_THREAD_NAME

    #if (CONFIG_MP_MAX_NUM_CPUS > 1)
    char tname[8];
    snprintk(tname, 8, "idle %02d", i);
    #else
    char* tname = "idle";
    #endif

    #else
    char* tname = NULL;
    #endif /* CONFIG_THREAD_NAME */

    z_setup_new_thread(thread, stack,
                       CONFIG_IDLE_STACK_SIZE, idle, &_kernel.cpus[i],
                       NULL, NULL, K_IDLE_PRIO, K_ESSENTIAL,
                       tname);
    z_mark_thread_as_started(thread);

    #ifdef CONFIG_SMP
    thread->base.is_idle = 1U;
    #endif
}

void z_init_cpu(int id) {
    init_idle_thread(id);
    _kernel.cpus[id].idle_thread = &z_idle_threads[id];
    _kernel.cpus[id].id          = id;
    _kernel.cpus[id].irq_stack =
            (Z_KERNEL_STACK_BUFFER(z_interrupt_stacks[id]) +
             K_KERNEL_STACK_SIZEOF(z_interrupt_stacks[id]));
    #ifdef CONFIG_SCHED_THREAD_USAGE_ALL
    _kernel.cpus[id].usage = &_kernel.usage[id];
    _kernel.cpus[id].usage->track_usage =
            CONFIG_SCHED_THREAD_USAGE_AUTO_ENABLE;
    #endif

    /*
     * Increment number of CPUs active. The pm subsystem
     * will keep track of this from here.
     */
    atomic_inc(&_cpus_active);

    #ifdef CONFIG_OBJ_CORE_SYSTEM
    k_obj_core_init_and_link(K_OBJ_CORE(&_kernel.cpus[id]), &obj_type_cpu);
    #ifdef CONFIG_OBJ_CORE_STATS_SYSTEM
    k_obj_core_stats_register(K_OBJ_CORE(&_kernel.cpus[id]),
                              _kernel.cpus[id].usage,
                              sizeof(struct k_cycle_stats));
    #endif
    #endif
}

/**
 *
 * @brief Initializes kernel data structures
 *
 * This routine initializes various kernel data structures, including
 * the init and idle threads and any architecture-specific initialization.
 *
 * Note that all fields of "_kernel" are set to zero on entry, which may
 * be all the initialization many of them require.
 *
 * @return initial stack pointer for the main thread
 */
__boot_func
static char* prepare_multithreading(void) {
    char* stack_ptr;

    /* _kernel.ready_q is all zeroes */
    z_sched_init();

    #ifndef CONFIG_SMP
    /*
     * prime the cache with the main thread since:
     *
     * - the cache can never be NULL
     * - the main thread will be the one to run first
     * - no other thread is initialized yet and thus their priority fields
     *   contain garbage, which would prevent the cache loading algorithm
     *   to work as intended
     */
    _kernel.ready_q.cache = &z_main_thread;
    #endif
    stack_ptr = z_setup_new_thread(&z_main_thread, z_main_stack,
                                   CONFIG_MAIN_STACK_SIZE, bg_thread_main,
                                   NULL, NULL, NULL,
                                   CONFIG_MAIN_THREAD_PRIORITY,
                                   K_ESSENTIAL, "main");
    z_mark_thread_as_started(&z_main_thread);
    z_ready_thread(&z_main_thread);

    z_init_cpu(0);

    return stack_ptr;
}

__boot_func
static FUNC_NORETURN void switch_to_main_thread(char* stack_ptr) {
    #ifdef CONFIG_ARCH_HAS_CUSTOM_SWAP_TO_MAIN
    arch_switch_to_main_thread(&z_main_thread, stack_ptr, bg_thread_main);
    #else
    ARG_UNUSED(stack_ptr);
    /*
     * Context switch to main task (entry function is _main()): the
     * current fake thread is not on a wait queue or ready queue, so it
     * will never be rescheduled in.
     */
    z_swap_unlocked();
    #endif
    CODE_UNREACHABLE; /* LCOV_EXCL_LINE */
}
#endif /* CONFIG_MULTITHREADING */

__boot_func
void __weak z_early_rand_get(uint8_t* buf, size_t length) {
    static uint64_t state = (uint64_t)CONFIG_TIMER_RANDOM_INITIAL_STATE;
    int rc;

    #ifdef CONFIG_ENTROPY_HAS_DRIVER
    const struct device* const entropy = DEVICE_DT_GET_OR_NULL(DT_CHOSEN(zephyr_entropy));

    if ((entropy != NULL) && device_is_ready(entropy)) {
        /* Try to see if driver provides an ISR-specific API */
        rc = entropy_get_entropy_isr(entropy, buf, length, ENTROPY_BUSYWAIT);
        if (rc > 0) {
            length -= rc;
            buf += rc;
        }
    }
    #endif

    while (length > 0) {
        uint32_t val;

        state = state + k_cycle_get_32();
        state = state * 2862933555777941757ULL + 3037000493ULL;
        val   = (uint32_t)(state >> 32);
        rc    = MIN(length, sizeof(val));
        z_early_memcpy((void*)buf, &val, rc);

        length -= rc;
        buf += rc;
    }
}

/**
 *
 * @brief Initialize kernel
 *
 * This routine is invoked when the system is ready to run C code. The
 * processor must be running in 32-bit mode, and the BSS must have been
 * cleared/zeroed.
 *
 * @return Does not return
 */
__boot_func
FUNC_NO_STACK_PROTECTOR
FUNC_NORETURN void z_cstart(void) {
    /* gcov hook needed to get the coverage report.*/
    gcov_static_init();

    /* initialize early init calls */
    z_sys_init_run_level(INIT_LEVEL_EARLY);

    /* perform any architecture-specific initialization */
    arch_kernel_init();

    LOG_CORE_INIT();

    #if defined(CONFIG_MULTITHREADING)
    /* Note: The z_ready_thread() call in prepare_multithreading() requires
     * a dummy thread even if CONFIG_ARCH_HAS_CUSTOM_SWAP_TO_MAIN=y
     */
    struct k_thread dummy_thread;

    z_dummy_thread_init(&dummy_thread);
    #endif
    /* do any necessary initialization of static devices */
    z_device_state_init();

    /* perform basic hardware initialization */
    z_sys_init_run_level(INIT_LEVEL_PRE_KERNEL_1);
    z_sys_init_run_level(INIT_LEVEL_PRE_KERNEL_2);

    #ifdef CONFIG_STACK_CANARIES
    uintptr_t stack_guard;

    z_early_rand_get((uint8_t*)&stack_guard, sizeof(stack_guard));
    __stack_chk_guard = stack_guard;
    __stack_chk_guard <<= 8;
    #endif /* CONFIG_STACK_CANARIES */

    #ifdef CONFIG_TIMING_FUNCTIONS_NEED_AT_BOOT
    timing_init();
    timing_start();
    #endif

    #ifdef CONFIG_MULTITHREADING
    switch_to_main_thread(prepare_multithreading());
    #else
    #ifdef ARCH_SWITCH_TO_MAIN_NO_MULTITHREADING
    /* Custom ARCH-specific routine to switch to main()
     * in the case of no multi-threading.
     */
    ARCH_SWITCH_TO_MAIN_NO_MULTITHREADING(bg_thread_main,
            NULL, NULL, NULL);
    #else
    bg_thread_main(NULL, NULL, NULL);

    /* LCOV_EXCL_START
     * We've already dumped coverage data at this point.
     */
    irq_lock();
    while (true) {
        /* pass */
    }
    /* LCOV_EXCL_STOP */
    #endif
    #endif /* CONFIG_MULTITHREADING */

    /*
     * Compiler can't tell that the above routines won't return and issues
     * a warning unless we explicitly tell it that control never gets this
     * far.
     */
    CODE_UNREACHABLE; /* LCOV_EXCL_LINE */
}

#ifdef CONFIG_OBJ_CORE_SYSTEM
static int init_cpu_obj_core_list(void) {
    /* Initialize CPU object type */

    z_obj_type_init(&obj_type_cpu, K_OBJ_TYPE_CPU_ID,
                    offsetof(struct _cpu, obj_core));

    #ifdef CONFIG_OBJ_CORE_STATS_SYSTEM
    k_obj_type_stats_init(&obj_type_cpu, &cpu_stats_desc);
    #endif

    return (0);
}

static int init_kernel_obj_core_list(void) {
    /* Initialize kernel object type */

    z_obj_type_init(&obj_type_kernel, K_OBJ_TYPE_KERNEL_ID,
                    offsetof(struct z_kernel, obj_core));

    #ifdef CONFIG_OBJ_CORE_STATS_SYSTEM
    k_obj_type_stats_init(&obj_type_kernel, &kernel_stats_desc);
    #endif

    k_obj_core_init_and_link(K_OBJ_CORE(&_kernel), &obj_type_kernel);
    #ifdef CONFIG_OBJ_CORE_STATS_SYSTEM
    k_obj_core_stats_register(K_OBJ_CORE(&_kernel), _kernel.usage,
                              sizeof(_kernel.usage));
    #endif

    return (0);
}

SYS_INIT(init_cpu_obj_core_list, PRE_KERNEL_1,
         CONFIG_KERNEL_INIT_PRIORITY_OBJECTS);

SYS_INIT(init_kernel_obj_core_list, PRE_KERNEL_1,
         CONFIG_KERNEL_INIT_PRIORITY_OBJECTS);
#endif<|MERGE_RESOLUTION|>--- conflicted
+++ resolved
@@ -161,46 +161,8 @@
  * This routine clears the BSS region, so all bytes are 0.
  */
 __boot_func
-<<<<<<< HEAD
-void z_bss_zero(void)
-{
-	if (IS_ENABLED(CONFIG_SKIP_BSS_CLEAR)) {
-		return;
-	}
-
-	z_early_memset(__bss_start, 0, __bss_end - __bss_start);
-#if DT_NODE_HAS_STATUS(DT_CHOSEN(zephyr_ccm), okay)
-	z_early_memset(&__ccm_bss_start, 0,
-		       (uintptr_t) &__ccm_bss_end
-		       - (uintptr_t) &__ccm_bss_start);
-#endif
-#if DT_NODE_HAS_STATUS(DT_CHOSEN(zephyr_dtcm), okay)
-	z_early_memset(&__dtcm_bss_start, 0,
-		       (uintptr_t) &__dtcm_bss_end
-		       - (uintptr_t) &__dtcm_bss_start);
-#endif
-#if DT_NODE_HAS_STATUS(DT_CHOSEN(zephyr_ocm), okay)
-	z_early_memset(&__ocm_bss_start, 0,
-		       (uintptr_t) &__ocm_bss_end
-		       - (uintptr_t) &__ocm_bss_start);
-#endif
-#ifdef CONFIG_CODE_DATA_RELOCATION
-	extern void bss_zeroing_relocation(void);
-
-	bss_zeroing_relocation();
-#endif	/* CONFIG_CODE_DATA_RELOCATION */
-#ifdef CONFIG_COVERAGE_GCOV
-	z_early_memset(&__gcov_bss_start, 0,
-		       ((uintptr_t) &__gcov_bss_end - (uintptr_t) &__gcov_bss_start));
-#endif
-=======
 void z_bss_zero(void) {
-    if (IS_ENABLED(CONFIG_ARCH_POSIX)) {
-        /* native_posix gets its memory cleared on entry by
-         * the host OS, and in any case the host clang/lld
-         * doesn't emit the __bss_end symbol this code expects
-         * to see
-         */
+    if (IS_ENABLED(CONFIG_SKIP_BSS_CLEAR)) {
         return;
     }
 
@@ -230,7 +192,6 @@
     z_early_memset(&__gcov_bss_start, 0,
                    ((uintptr_t)&__gcov_bss_end - (uintptr_t)&__gcov_bss_start));
     #endif
->>>>>>> 02f3f096
 }
 
 #ifdef CONFIG_LINKER_USE_BOOT_SECTION
