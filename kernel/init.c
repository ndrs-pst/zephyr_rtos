--- conflicted
+++ resolved
@@ -57,9 +57,8 @@
 struct k_thread z_idle_threads[CONFIG_MP_MAX_NUM_CPUS];
 
 static K_KERNEL_PINNED_STACK_ARRAY_DEFINE(z_idle_stacks,
-<<<<<<< HEAD
-					  CONFIG_MP_MAX_NUM_CPUS,
-					  CONFIG_IDLE_STACK_SIZE);
+                                          CONFIG_MP_MAX_NUM_CPUS,
+                                          CONFIG_IDLE_STACK_SIZE);
 
 static void z_init_static_threads(void)
 {
@@ -111,10 +110,6 @@
 }
 #else
 #define z_init_static_threads() do { } while (false)
-=======
-                                          CONFIG_MP_MAX_NUM_CPUS,
-                                          CONFIG_IDLE_STACK_SIZE);
->>>>>>> 5808e8bf
 #endif /* CONFIG_MULTITHREADING */
 
 extern const struct init_entry __init_start[];
@@ -372,66 +367,6 @@
  * init functions, then invokes application's main() routine.
  */
 __boot_func
-<<<<<<< HEAD
-static void bg_thread_main(void *unused1, void *unused2, void *unused3)
-{
-	ARG_UNUSED(unused1);
-	ARG_UNUSED(unused2);
-	ARG_UNUSED(unused3);
-
-#ifdef CONFIG_MMU
-	/* Invoked here such that backing store or eviction algorithms may
-	 * initialize kernel objects, and that all POST_KERNEL and later tasks
-	 * may perform memory management tasks (except for z_phys_map() which
-	 * is allowed at any time)
-	 */
-	z_mem_manage_init();
-#endif /* CONFIG_MMU */
-	z_sys_post_kernel = true;
-
-	z_sys_init_run_level(INIT_LEVEL_POST_KERNEL);
-#if CONFIG_STACK_POINTER_RANDOM
-	z_stack_adjust_initialized = 1;
-#endif
-	boot_banner();
-
-#if defined(CONFIG_CPP)
-	void z_cpp_init_static(void);
-	z_cpp_init_static();
-#endif
-
-	/* Final init level before app starts */
-	z_sys_init_run_level(INIT_LEVEL_APPLICATION);
-
-	z_init_static_threads();
-
-#ifdef CONFIG_KERNEL_COHERENCE
-	__ASSERT_NO_MSG(arch_mem_coherent(&_kernel));
-#endif
-
-#ifdef CONFIG_SMP
-	if (!IS_ENABLED(CONFIG_SMP_BOOT_DELAY)) {
-		z_smp_init();
-	}
-	z_sys_init_run_level(INIT_LEVEL_SMP);
-#endif
-
-#ifdef CONFIG_MMU
-	z_mem_manage_boot_finish();
-#endif /* CONFIG_MMU */
-
-	extern int main(void);
-
-	(void)main();
-
-	/* Mark non-essential since main() has no more work to do */
-	z_thread_essential_clear(&z_main_thread);
-
-#ifdef CONFIG_COVERAGE_DUMP
-	/* Dump coverage data once the main() has exited. */
-	gcov_coverage_dump();
-#endif
-=======
 static void bg_thread_main(void* unused1, void* unused2, void* unused3) {
     ARG_UNUSED(unused1);
     ARG_UNUSED(unused2);
@@ -482,14 +417,13 @@
 
     (void) main();
 
-    /* Mark nonessential since main() has no more work to do */
-    z_main_thread.base.user_options &= ~K_ESSENTIAL;
+    /* Mark non-essential since main() has no more work to do */
+    z_thread_essential_clear(&z_main_thread);
 
     #ifdef CONFIG_COVERAGE_DUMP
     /* Dump coverage data once the main() has exited. */
     gcov_coverage_dump();
     #endif
->>>>>>> 5808e8bf
 } /* LCOV_EXCL_LINE ... because we just dumped final coverage data */
 
 #if defined(CONFIG_MULTITHREADING)
