/*
 * Copyright (c) 2010-2014 Wind River Systems, Inc.
 *
 * SPDX-License-Identifier: Apache-2.0
 */

/**
 * @file
 * @brief Kernel initialization module
 *
 * This module contains routines that are used to initialize the kernel.
 */

#include <ctype.h>
#include <stdbool.h>
#include <string.h>
#include <offsets_short.h>
#include <zephyr/kernel.h>
#include <zephyr/sys/printk.h>
#include <zephyr/debug/stack.h>
#include <zephyr/random/random.h>
#include <zephyr/linker/sections.h>
#include <zephyr/toolchain.h>
#include <zephyr/kernel_structs.h>
#include <zephyr/device.h>
#include <zephyr/init.h>
#include <zephyr/linker/linker-defs.h>
#include <zephyr/platform/hooks.h>
#include <ksched.h>
#include <kthread.h>
#include <zephyr/sys/dlist.h>
#include <kernel_internal.h>
#include <zephyr/drivers/entropy.h>
#include <zephyr/logging/log_ctrl.h>
#include <zephyr/tracing/tracing.h>
#include <zephyr/debug/gcov.h>
#include <kswap.h>
#include <zephyr/timing/timing.h>
#include <zephyr/logging/log.h>
#include <zephyr/pm/device_runtime.h>
#include <zephyr/internal/syscall_handler.h>
LOG_MODULE_REGISTER(os, CONFIG_KERNEL_LOG_LEVEL);

/* the only struct z_kernel instance */
__pinned_bss
struct z_kernel _kernel;

#ifdef CONFIG_PM
__pinned_bss atomic_t _cpus_active;
#endif

/* init/main and idle threads */
K_THREAD_PINNED_STACK_DEFINE(z_main_stack, CONFIG_MAIN_STACK_SIZE);
struct k_thread z_main_thread;

#ifdef CONFIG_MULTITHREADING
__pinned_bss
struct k_thread z_idle_threads[CONFIG_MP_MAX_NUM_CPUS];

static K_KERNEL_PINNED_STACK_ARRAY_DEFINE(z_idle_stacks,
                                          CONFIG_MP_MAX_NUM_CPUS,
                                          CONFIG_IDLE_STACK_SIZE);

static void z_init_static_threads(void) {
    STRUCT_SECTION_FOREACH(_static_thread_data, thread_data) {
        z_setup_new_thread(
            thread_data->init_thread,
            thread_data->init_stack,
            thread_data->init_stack_size,
            thread_data->init_entry,
            thread_data->init_p1,
            thread_data->init_p2,
            thread_data->init_p3,
            thread_data->init_prio,
            thread_data->init_options,
            thread_data->init_name);

        thread_data->init_thread->init_data = thread_data;
    }

    #ifdef CONFIG_USERSPACE
    STRUCT_SECTION_FOREACH(k_object_assignment, pos) {
        for (int i = 0; pos->objects[i] != NULL; i++) {
            k_object_access_grant(pos->objects[i],
                                  pos->thread);
        }
    }
    #endif /* CONFIG_USERSPACE */

    /*
     * Non-legacy static threads may be started immediately or
     * after a previously specified delay. Even though the
     * scheduler is locked, ticks can still be delivered and
     * processed. Take a sched lock to prevent them from running
     * until they are all started.
     *
     * Note that static threads defined using the legacy API have a
     * delay of K_FOREVER.
     */
    k_sched_lock();
    STRUCT_SECTION_FOREACH(_static_thread_data, thread_data) {
        k_timeout_t init_delay = Z_THREAD_INIT_DELAY(thread_data);

        if (!K_TIMEOUT_EQ(init_delay, K_FOREVER)) {
            thread_schedule_new(thread_data->init_thread,
                                init_delay);
        }
    }
    k_sched_unlock();
}
#else
#define z_init_static_threads() do { } while (false)
#endif /* CONFIG_MULTITHREADING */

extern const struct init_entry __init_start[];
extern const struct init_entry __init_EARLY_start[];
extern const struct init_entry __init_PRE_KERNEL_1_start[];
extern const struct init_entry __init_PRE_KERNEL_2_start[];
extern const struct init_entry __init_POST_KERNEL_start[];
extern const struct init_entry __init_APPLICATION_start[];
extern const struct init_entry __init_end[];

enum init_level {
    INIT_LEVEL_EARLY = 0,
    INIT_LEVEL_PRE_KERNEL_1,
    INIT_LEVEL_PRE_KERNEL_2,
    INIT_LEVEL_POST_KERNEL,
    INIT_LEVEL_APPLICATION,
    #ifdef CONFIG_SMP
    INIT_LEVEL_SMP,
    #endif /* CONFIG_SMP */
};

#ifdef CONFIG_SMP
extern const struct init_entry __init_SMP_start[];
#endif /* CONFIG_SMP */

/*
 * storage space for the interrupt stack
 *
 * Note: This area is used as the system stack during kernel initialization,
 * since the kernel hasn't yet set up its own stack areas. The dual purposing
 * of this area is safe since interrupts are disabled until the kernel context
 * switches to the init thread.
 */
K_KERNEL_PINNED_STACK_ARRAY_DEFINE(z_interrupt_stacks,
                                   CONFIG_MP_MAX_NUM_CPUS,
                                   CONFIG_ISR_STACK_SIZE);

extern void idle(void* unused1, void* unused2, void* unused3);

#ifdef CONFIG_OBJ_CORE_SYSTEM
static struct k_obj_type obj_type_cpu;
static struct k_obj_type obj_type_kernel;

#ifdef CONFIG_OBJ_CORE_STATS_SYSTEM
static struct k_obj_core_stats_desc cpu_stats_desc = {
    .raw_size   = sizeof(struct k_cycle_stats),
    .query_size = sizeof(struct k_thread_runtime_stats),
    .raw        = z_cpu_stats_raw,
    .query      = z_cpu_stats_query,
    .reset      = NULL,
    .disable    = NULL,
    .enable     = NULL,
};

static struct k_obj_core_stats_desc kernel_stats_desc = {
    .raw_size   = sizeof(struct k_cycle_stats) * CONFIG_MP_MAX_NUM_CPUS,
    .query_size = sizeof(struct k_thread_runtime_stats),
    .raw        = z_kernel_stats_raw,
    .query      = z_kernel_stats_query,
    .reset      = NULL,
    .disable    = NULL,
    .enable     = NULL,
};
#endif /* CONFIG_OBJ_CORE_STATS_SYSTEM */
#endif /* CONFIG_OBJ_CORE_SYSTEM */

/* LCOV_EXCL_START
 *
 * This code is called so early in the boot process that code coverage
 * doesn't work properly. In addition, not all arches call this code,
 * some like x86 do this with optimized assembly
 */

/**
 * @brief equivalent of memset() for early boot usage
 *
 * Architectures that can't safely use the regular (optimized) memset very
 * early during boot because e.g. hardware isn't yet sufficiently initialized
 * may override this with their own safe implementation.
 */
__boot_func
void __weak z_early_memset(void* dst, int c, size_t n) {
    (void) memset(dst, c, n);
}

/**
 * @brief equivalent of memcpy() for early boot usage
 *
 * Architectures that can't safely use the regular (optimized) memcpy very
 * early during boot because e.g. hardware isn't yet sufficiently initialized
 * may override this with their own safe implementation.
 */
__boot_func
void __weak z_early_memcpy(void* dst, void const* src, size_t n) {
    (void) memcpy(dst, src, n);
}

/**
 * @brief Clear BSS
 *
 * This routine clears the BSS region, so all bytes are 0.
 */
__boot_func
void z_bss_zero(void) {
    if (IS_ENABLED(CONFIG_SKIP_BSS_CLEAR)) {
        return;
    }

    z_early_memset(__bss_start, 0, __bss_end - __bss_start);

    #if DT_NODE_HAS_STATUS_OKAY(DT_CHOSEN(zephyr_ccm))
    z_early_memset(&__ccm_bss_start, 0,
                   (uintptr_t)&__ccm_bss_end - (uintptr_t)&__ccm_bss_start);
    #endif

    #if DT_NODE_HAS_STATUS_OKAY(DT_CHOSEN(zephyr_dtcm))
    z_early_memset(&__dtcm_bss_start, 0,
                   (uintptr_t) &__dtcm_bss_end - (uintptr_t)&__dtcm_bss_start);
    #endif

    #if DT_NODE_HAS_STATUS_OKAY(DT_CHOSEN(zephyr_ocm))
    z_early_memset(&__ocm_bss_start, 0,
                   (uintptr_t) &__ocm_bss_end - (uintptr_t)&__ocm_bss_start);
    #endif

    #ifdef CONFIG_CODE_DATA_RELOCATION
    extern void bss_zeroing_relocation(void);

    bss_zeroing_relocation();
    #endif /* CONFIG_CODE_DATA_RELOCATION */

    #ifdef CONFIG_COVERAGE_GCOV
    z_early_memset(&__gcov_bss_start, 0,
                   ((uintptr_t) &__gcov_bss_end - (uintptr_t) &__gcov_bss_start));
    #endif /* CONFIG_COVERAGE_GCOV */
}

#ifdef CONFIG_LINKER_USE_BOOT_SECTION
/**
 * @brief Clear BSS within the bot region
 *
 * This routine clears the BSS within the boot region.
 * This is separate from z_bss_zero() as boot region may
 * contain symbols required for the boot process before
 * paging is initialized.
 */
__boot_func
void z_bss_zero_boot(void) {
    z_early_memset(&lnkr_boot_bss_start, 0,
                   (uintptr_t)&lnkr_boot_bss_end - (uintptr_t)&lnkr_boot_bss_start);
}
#endif /* CONFIG_LINKER_USE_BOOT_SECTION */

#ifdef CONFIG_LINKER_USE_PINNED_SECTION
/**
 * @brief Clear BSS within the pinned region
 *
 * This routine clears the BSS within the pinned region.
 * This is separate from z_bss_zero() as pinned region may
 * contain symbols required for the boot process before
 * paging is initialized.
 */
#ifdef CONFIG_LINKER_USE_BOOT_SECTION
__boot_func
#else
__pinned_func
#endif /* CONFIG_LINKER_USE_BOOT_SECTION */
void z_bss_zero_pinned(void) {
    z_early_memset(&lnkr_pinned_bss_start, 0,
                   (uintptr_t)&lnkr_pinned_bss_end - (uintptr_t)&lnkr_pinned_bss_start);
}
#endif /* CONFIG_LINKER_USE_PINNED_SECTION */

#ifdef CONFIG_STACK_CANARIES
#ifdef CONFIG_STACK_CANARIES_TLS
extern Z_THREAD_LOCAL volatile uintptr_t __stack_chk_guard;
#else
extern volatile uintptr_t __stack_chk_guard;
#endif /* CONFIG_STACK_CANARIES_TLS */
#endif /* CONFIG_STACK_CANARIES */

/* LCOV_EXCL_STOP */

__pinned_bss
bool z_sys_post_kernel;

static int do_device_init(const struct init_entry* entry) {
    const struct device* dev = entry->dev;
    int rc = 0;

    if (entry->init_fn.dev != NULL) {
        rc = entry->init_fn.dev(dev);
        /* Mark device initialized. If initialization
         * failed, record the error condition.
         */
        if (rc != 0) {
            if (rc < 0) {
                rc = -rc;
            }
            if (rc > UINT8_MAX) {
                rc = UINT8_MAX;
            }
            dev->state->init_res = rc;
        }
    }

    dev->state->initialized = true;

    if (rc == 0) {
        /* Run automatic device runtime enablement */
        (void)pm_device_runtime_auto_enable(dev);
    }

    return (rc);
}

/**
 * @brief Execute all the init entry initialization functions at a given level
 *
 * @details Invokes the initialization routine for each init entry object
 * created by the INIT_ENTRY_DEFINE() macro using the specified level.
 * The linker script places the init entry objects in memory in the order
 * they need to be invoked, with symbols indicating where one level leaves
 * off and the next one begins.
 *
 * @param level init level to run.
 */
static void z_sys_init_run_level(enum init_level level) {
    static const struct init_entry* levels[] = {
        __init_EARLY_start,
        __init_PRE_KERNEL_1_start,
        __init_PRE_KERNEL_2_start,
        __init_POST_KERNEL_start,
        __init_APPLICATION_start,
        #ifdef CONFIG_SMP
        __init_SMP_start,
        #endif /* CONFIG_SMP */
        /* End marker */
        __init_end,
    };
    const struct init_entry* entry;

    for (entry = levels[level]; entry < levels[level + 1]; entry++) {
        const struct device* dev = entry->dev;
        int result;

        sys_trace_sys_init_enter(entry, level);
        if (dev != NULL) {
            result = do_device_init(entry);
        }
        else {
            result = entry->init_fn.sys();
        }
        sys_trace_sys_init_exit(entry, level, result);
    }
}

int z_impl_device_init(const struct device* dev) {
    if (dev == NULL) {
        return (-ENOENT);
    }

    STRUCT_SECTION_FOREACH_ALTERNATE(_deferred_init, init_entry, entry) {
        if (entry->dev == dev) {
            return do_device_init(entry);
        }
    }

    return (-ENOENT);
}

#ifdef CONFIG_USERSPACE
static inline int z_vrfy_device_init(const struct device* dev) {
    K_OOPS(K_SYSCALL_OBJ_INIT(dev, K_OBJ_ANY));

    return z_impl_device_init(dev);
}
#include <zephyr/syscalls/device_init_mrsh.c>
#endif

extern void boot_banner(void);

#ifdef CONFIG_BOOTARGS
extern char const* get_bootargs(void);
static char** prepare_main_args(int* argc) {
    #ifdef CONFIG_DYNAMIC_BOOTARGS
    char const* bootargs = get_bootargs();
    #else
    char const bootargs[] = CONFIG_BOOTARGS_STRING;
    #endif

    /* beginning of the buffer contains argument's strings, end of it contains argvs */
    static char args_buf[CONFIG_BOOTARGS_ARGS_BUFFER_SIZE];
    char* strings_end = (char*)args_buf;
    char** argv_begin = (char**)WB_DN(
        args_buf + CONFIG_BOOTARGS_ARGS_BUFFER_SIZE - sizeof(char*));
    int i = 0;

    *argc = 0;
    *argv_begin = NULL;

    #ifdef CONFIG_DYNAMIC_BOOTARGS
    if (!bootargs) {
        return (argv_begin);
    }
    #endif

    while (true) {
        while (isspace(bootargs[i])) {
            i++;
        }

        if (bootargs[i] == '\0') {
            return (argv_begin);
        }

        if (strings_end + sizeof(char *) >= (char *)argv_begin) {
            LOG_WRN("not enough space in args buffer to accommodate all bootargs"
                    " - bootargs truncated");
            return (argv_begin);
        }

        argv_begin--;
        memmove(argv_begin, argv_begin + 1, *argc * sizeof(char *));
        argv_begin[*argc] = strings_end;

        bool quoted = false;

        if (bootargs[i] == '\"' || bootargs[i] == '\'') {
            char delimiter = bootargs[i];

            for (int j = i + 1; bootargs[j] != '\0'; j++) {
                if (bootargs[j] == delimiter) {
                    quoted = true;
                    break;
                }
            }
        }

        if (quoted) {
            char delimiter  = bootargs[i];

            i++; /* strip quotes */
            while ((bootargs[i] != delimiter) &&
                   (strings_end < (char*)argv_begin)) {
                *strings_end++ = bootargs[i++];
            }
            i++; /* strip quotes */
        }
        else {
            while (!isspace(bootargs[i]) &&
                   (bootargs[i] != '\0') &&
                   (strings_end < (char*)argv_begin)) {
                *strings_end++ = bootargs[i++];
            }
        }

        if (strings_end < (char*)argv_begin) {
            *strings_end++ = '\0';
        }
        else {
            LOG_WRN("not enough space in args buffer to accommodate all bootargs"
                    " - bootargs truncated");
            argv_begin[*argc] = NULL;
            return (argv_begin);
        }
        (*argc)++;
    }
}
#endif

/**
 * @brief Mainline for kernel's background thread
 *
 * This routine completes kernel initialization by invoking the remaining
 * init functions, then invokes application's main() routine.
 */
__boot_func
static void bg_thread_main(void* unused1, void* unused2, void* unused3) {
    ARG_UNUSED(unused1);
    ARG_UNUSED(unused2);
    ARG_UNUSED(unused3);

    #ifdef CONFIG_MMU
    /* Invoked here such that backing store or eviction algorithms may
     * initialize kernel objects, and that all POST_KERNEL and later tasks
     * may perform memory management tasks (except for
     * k_mem_map_phys_bare() which is allowed at any time)
     */
    z_mem_manage_init();
    #endif /* CONFIG_MMU */
    z_sys_post_kernel = true;

    #if CONFIG_IRQ_OFFLOAD
    arch_irq_offload_init();
    #endif

    z_sys_init_run_level(INIT_LEVEL_POST_KERNEL);

    #if CONFIG_SOC_LATE_INIT_HOOK
    soc_late_init_hook();
    #endif

    #if CONFIG_BOARD_LATE_INIT_HOOK
    board_late_init_hook();
    #endif

    #if defined(CONFIG_STACK_POINTER_RANDOM) && (CONFIG_STACK_POINTER_RANDOM != 0)
    z_stack_adjust_initialized = 1;
    #endif /* CONFIG_STACK_POINTER_RANDOM */
    boot_banner();

    void z_init_static(void);
    z_init_static();

    /* Final init level before app starts */
    z_sys_init_run_level(INIT_LEVEL_APPLICATION);

    z_init_static_threads();

    #ifdef CONFIG_KERNEL_COHERENCE
    __ASSERT_NO_MSG(arch_mem_coherent(&_kernel));
    #endif /* CONFIG_KERNEL_COHERENCE */

    #ifdef CONFIG_SMP
    if (!IS_ENABLED(CONFIG_SMP_BOOT_DELAY)) {
        z_smp_init();
    }
    z_sys_init_run_level(INIT_LEVEL_SMP);
    #endif /* CONFIG_SMP */

    #ifdef CONFIG_MMU
    z_mem_manage_boot_finish();
    #endif /* CONFIG_MMU */

    #ifdef CONFIG_BOOTARGS
    extern int main(int argc, char** argv);

    int argc = 0;
    char** argv = prepare_main_args(&argc);
    (void) main(argc, argv);
    #else
    extern int main(void);

    (void) main();
    #endif /* CONFIG_BOOTARGS */

    /* Mark non-essential since main() has no more work to do */
    z_thread_essential_clear(&z_main_thread);

    #ifdef CONFIG_COVERAGE_DUMP
    /* Dump coverage data once the main() has exited. */
    gcov_coverage_dump();
    #endif /* CONFIG_COVERAGE_DUMP */
} /* LCOV_EXCL_LINE ... because we just dumped final coverage data */

#if defined(CONFIG_MULTITHREADING)
__boot_func
<<<<<<< HEAD
static void init_idle_thread(int i) {
    struct k_thread*  thread = &z_idle_threads[i];
    k_thread_stack_t* stack  = z_idle_stacks[i];
    size_t stack_size = K_KERNEL_STACK_SIZEOF(z_idle_stacks[i]);

    #ifdef CONFIG_THREAD_NAME

    #if CONFIG_MP_MAX_NUM_CPUS > 1
    char tname[8];
    snprintk(tname, 8, "idle %02d", i);
    #else
    char const* tname = "idle";
    #endif /* CONFIG_MP_MAX_NUM_CPUS */

    #else
    char* tname = NULL;
    #endif /* CONFIG_THREAD_NAME */

    z_setup_new_thread(thread, stack,
                       stack_size, idle, &_kernel.cpus[i],
                       NULL, NULL, K_IDLE_PRIO, K_ESSENTIAL,
                       tname);
    z_mark_thread_as_started(thread);

    #ifdef CONFIG_SMP
    thread->base.is_idle = 1U;
    #endif /* CONFIG_SMP */
=======
static void init_idle_thread(int i)
{
	struct k_thread *thread = &z_idle_threads[i];
	k_thread_stack_t *stack = z_idle_stacks[i];
	size_t stack_size = K_KERNEL_STACK_SIZEOF(z_idle_stacks[i]);

#ifdef CONFIG_THREAD_NAME

#if CONFIG_MP_MAX_NUM_CPUS > 1
	char tname[8];
	snprintk(tname, 8, "idle %02d", i);
#else
	char *tname = "idle";
#endif /* CONFIG_MP_MAX_NUM_CPUS */

#else
	char *tname = NULL;
#endif /* CONFIG_THREAD_NAME */

	z_setup_new_thread(thread, stack,
			  stack_size, idle, &_kernel.cpus[i],
			  NULL, NULL, K_IDLE_PRIO, K_ESSENTIAL,
			  tname);
	z_mark_thread_as_not_suspended(thread);

#ifdef CONFIG_SMP
	thread->base.is_idle = 1U;
#endif /* CONFIG_SMP */
>>>>>>> 2f583a83
}

void z_init_cpu(int id) {
    init_idle_thread(id);
    _kernel.cpus[id].idle_thread = &z_idle_threads[id];
    _kernel.cpus[id].id = (uint8_t)id;
    _kernel.cpus[id].irq_stack =
        (K_KERNEL_STACK_BUFFER(z_interrupt_stacks[id]) +
         K_KERNEL_STACK_SIZEOF(z_interrupt_stacks[id]));
    #ifdef CONFIG_SCHED_THREAD_USAGE_ALL
    _kernel.cpus[id].usage = &_kernel.usage[id];
    _kernel.cpus[id].usage->track_usage =
            CONFIG_SCHED_THREAD_USAGE_AUTO_ENABLE;
    #endif

    #ifdef CONFIG_PM
    /*
     * Increment number of CPUs active. The pm subsystem
     * will keep track of this from here.
     */
    atomic_inc(&_cpus_active);
    #endif

    #ifdef CONFIG_OBJ_CORE_SYSTEM
    k_obj_core_init_and_link(K_OBJ_CORE(&_kernel.cpus[id]), &obj_type_cpu);
    #ifdef CONFIG_OBJ_CORE_STATS_SYSTEM
    k_obj_core_stats_register(K_OBJ_CORE(&_kernel.cpus[id]),
                              _kernel.cpus[id].usage,
                              sizeof(struct k_cycle_stats));
    #endif
    #endif
}

/**
 *
 * @brief Initializes kernel data structures
 *
 * This routine initializes various kernel data structures, including
 * the init and idle threads and any architecture-specific initialization.
 *
 * Note that all fields of "_kernel" are set to zero on entry, which may
 * be all the initialization many of them require.
 *
 * @return initial stack pointer for the main thread
 */
__boot_func
<<<<<<< HEAD
static char* prepare_multithreading(void) {
    char* stack_ptr;

    /* _kernel.ready_q is all zeroes */
    z_sched_init();

    #ifndef CONFIG_SMP
    /*
     * prime the cache with the main thread since:
     *
     * - the cache can never be NULL
     * - the main thread will be the one to run first
     * - no other thread is initialized yet and thus their priority fields
     *   contain garbage, which would prevent the cache loading algorithm
     *   to work as intended
     */
    _kernel.ready_q.cache = &z_main_thread;
    #endif /* CONFIG_SMP */
    stack_ptr = z_setup_new_thread(&z_main_thread, z_main_stack,
                                   K_THREAD_STACK_SIZEOF(z_main_stack),
                                   bg_thread_main,
                                   NULL, NULL, NULL,
                                   CONFIG_MAIN_THREAD_PRIORITY,
                                   K_ESSENTIAL, "main");
    z_mark_thread_as_started(&z_main_thread);
    z_ready_thread(&z_main_thread);

    z_init_cpu(0);

    return stack_ptr;
=======
static char *prepare_multithreading(void)
{
	char *stack_ptr;

	/* _kernel.ready_q is all zeroes */
	z_sched_init();

#ifndef CONFIG_SMP
	/*
	 * prime the cache with the main thread since:
	 *
	 * - the cache can never be NULL
	 * - the main thread will be the one to run first
	 * - no other thread is initialized yet and thus their priority fields
	 *   contain garbage, which would prevent the cache loading algorithm
	 *   to work as intended
	 */
	_kernel.ready_q.cache = &z_main_thread;
#endif /* CONFIG_SMP */
	stack_ptr = z_setup_new_thread(&z_main_thread, z_main_stack,
				       K_THREAD_STACK_SIZEOF(z_main_stack),
				       bg_thread_main,
				       NULL, NULL, NULL,
				       CONFIG_MAIN_THREAD_PRIORITY,
				       K_ESSENTIAL, "main");
	z_mark_thread_as_not_suspended(&z_main_thread);
	z_ready_thread(&z_main_thread);

	z_init_cpu(0);

	return stack_ptr;
>>>>>>> 2f583a83
}

__boot_func
static FUNC_NORETURN void switch_to_main_thread(char* stack_ptr) {
    #ifdef CONFIG_ARCH_HAS_CUSTOM_SWAP_TO_MAIN
    arch_switch_to_main_thread(&z_main_thread, stack_ptr, bg_thread_main);
    #else
    ARG_UNUSED(stack_ptr);
    /*
     * Context switch to main task (entry function is _main()): the
     * current fake thread is not on a wait queue or ready queue, so it
     * will never be rescheduled in.
     */
    z_swap_unlocked();
    #endif /* CONFIG_ARCH_HAS_CUSTOM_SWAP_TO_MAIN */
    CODE_UNREACHABLE; /* LCOV_EXCL_LINE */
}
#endif /* CONFIG_MULTITHREADING */

__boot_func
void __weak z_early_rand_get(uint8_t* buf, size_t length) {
    static uint64_t state = (uint64_t)CONFIG_TIMER_RANDOM_INITIAL_STATE;
    int rc;

    #ifdef CONFIG_ENTROPY_HAS_DRIVER
    const struct device* const entropy = DEVICE_DT_GET_OR_NULL(DT_CHOSEN(zephyr_entropy));

    if ((entropy != NULL) && device_is_ready(entropy)) {
        /* Try to see if driver provides an ISR-specific API */
        rc = entropy_get_entropy_isr(entropy, buf, (uint16_t)length, ENTROPY_BUSYWAIT);
        if (rc > 0) {
            length -= rc;
            buf += rc;
        }
    }
    #endif /* CONFIG_ENTROPY_HAS_DRIVER */

    while (length > 0) {
        uint32_t val;

        state = state + k_cycle_get_32();
        state = (state * 2862933555777941757ULL) + 3037000493ULL;
        val   = (uint32_t)(state >> 32);
        rc    = MIN(length, sizeof(val));
        z_early_memcpy((void*)buf, &val, rc);

        length -= rc;
        buf += rc;
    }
}

/**
 *
 * @brief Initialize kernel
 *
 * This routine is invoked when the system is ready to run C code. The
 * processor must be running in 32-bit mode, and the BSS must have been
 * cleared/zeroed.
 *
 * @return Does not return
 */
__boot_func
FUNC_NO_STACK_PROTECTOR
FUNC_NORETURN void z_cstart(void) {
    /* gcov hook needed to get the coverage report.*/
    gcov_static_init();

    /* initialize early init calls */
    z_sys_init_run_level(INIT_LEVEL_EARLY);

    /* perform any architecture-specific initialization */
    arch_kernel_init();

    LOG_CORE_INIT();

    #if defined(CONFIG_MULTITHREADING)
    z_dummy_thread_init(&_thread_dummy);
    #endif /* CONFIG_MULTITHREADING */
    /* do any necessary initialization of static devices */
    z_device_state_init();

    #if CONFIG_SOC_EARLY_INIT_HOOK
    soc_early_init_hook();
    #endif

    #if CONFIG_BOARD_EARLY_INIT_HOOK
    board_early_init_hook();
    #endif

    /* perform basic hardware initialization */
    z_sys_init_run_level(INIT_LEVEL_PRE_KERNEL_1);
    #if defined(CONFIG_SMP)
    arch_smp_init();
    #endif
    z_sys_init_run_level(INIT_LEVEL_PRE_KERNEL_2);

    #ifdef CONFIG_STACK_CANARIES
    uintptr_t stack_guard;

    z_early_rand_get((uint8_t*)&stack_guard, sizeof(stack_guard));
    __stack_chk_guard = stack_guard;
    __stack_chk_guard <<= 8;
    #endif /* CONFIG_STACK_CANARIES */

    #ifdef CONFIG_TIMING_FUNCTIONS_NEED_AT_BOOT
    timing_init();
    timing_start();
    #endif /* CONFIG_TIMING_FUNCTIONS_NEED_AT_BOOT */

    #ifdef CONFIG_MULTITHREADING
    switch_to_main_thread(prepare_multithreading());
    #else
    #ifdef ARCH_SWITCH_TO_MAIN_NO_MULTITHREADING
    /* Custom ARCH-specific routine to switch to main()
     * in the case of no multi-threading.
     */
    ARCH_SWITCH_TO_MAIN_NO_MULTITHREADING(bg_thread_main,
            NULL, NULL, NULL);
    #else
    bg_thread_main(NULL, NULL, NULL);

    /* LCOV_EXCL_START
     * We've already dumped coverage data at this point.
     */
    irq_lock();
    while (true) {
        /* pass */
    }
    /* LCOV_EXCL_STOP */
    #endif /* ARCH_SWITCH_TO_MAIN_NO_MULTITHREADING */
    #endif /* CONFIG_MULTITHREADING */

    /*
     * Compiler can't tell that the above routines won't return and issues
     * a warning unless we explicitly tell it that control never gets this
     * far.
     */
    CODE_UNREACHABLE; /* LCOV_EXCL_LINE */
}

#ifdef CONFIG_OBJ_CORE_SYSTEM
static int init_cpu_obj_core_list(void) {
    /* Initialize CPU object type */

    z_obj_type_init(&obj_type_cpu, K_OBJ_TYPE_CPU_ID,
                    offsetof(struct _cpu, obj_core));

    #ifdef CONFIG_OBJ_CORE_STATS_SYSTEM
    k_obj_type_stats_init(&obj_type_cpu, &cpu_stats_desc);
    #endif /* CONFIG_OBJ_CORE_STATS_SYSTEM */

    return (0);
}

static int init_kernel_obj_core_list(void) {
    /* Initialize kernel object type */

    z_obj_type_init(&obj_type_kernel, K_OBJ_TYPE_KERNEL_ID,
                    offsetof(struct z_kernel, obj_core));

    #ifdef CONFIG_OBJ_CORE_STATS_SYSTEM
    k_obj_type_stats_init(&obj_type_kernel, &kernel_stats_desc);
    #endif /* CONFIG_OBJ_CORE_STATS_SYSTEM */

    k_obj_core_init_and_link(K_OBJ_CORE(&_kernel), &obj_type_kernel);
    #ifdef CONFIG_OBJ_CORE_STATS_SYSTEM
    k_obj_core_stats_register(K_OBJ_CORE(&_kernel), _kernel.usage,
                              sizeof(_kernel.usage));
    #endif /* CONFIG_OBJ_CORE_STATS_SYSTEM */

    return (0);
}

SYS_INIT(init_cpu_obj_core_list, PRE_KERNEL_1,
         CONFIG_KERNEL_INIT_PRIORITY_OBJECTS);

SYS_INIT(init_kernel_obj_core_list, PRE_KERNEL_1,
         CONFIG_KERNEL_INIT_PRIORITY_OBJECTS);
#endif /* CONFIG_OBJ_CORE_SYSTEM */<|MERGE_RESOLUTION|>--- conflicted
+++ resolved
@@ -568,7 +568,6 @@
 
 #if defined(CONFIG_MULTITHREADING)
 __boot_func
-<<<<<<< HEAD
 static void init_idle_thread(int i) {
     struct k_thread*  thread = &z_idle_threads[i];
     k_thread_stack_t* stack  = z_idle_stacks[i];
@@ -591,41 +590,11 @@
                        stack_size, idle, &_kernel.cpus[i],
                        NULL, NULL, K_IDLE_PRIO, K_ESSENTIAL,
                        tname);
-    z_mark_thread_as_started(thread);
+    z_mark_thread_as_not_suspended(thread);
 
     #ifdef CONFIG_SMP
     thread->base.is_idle = 1U;
     #endif /* CONFIG_SMP */
-=======
-static void init_idle_thread(int i)
-{
-	struct k_thread *thread = &z_idle_threads[i];
-	k_thread_stack_t *stack = z_idle_stacks[i];
-	size_t stack_size = K_KERNEL_STACK_SIZEOF(z_idle_stacks[i]);
-
-#ifdef CONFIG_THREAD_NAME
-
-#if CONFIG_MP_MAX_NUM_CPUS > 1
-	char tname[8];
-	snprintk(tname, 8, "idle %02d", i);
-#else
-	char *tname = "idle";
-#endif /* CONFIG_MP_MAX_NUM_CPUS */
-
-#else
-	char *tname = NULL;
-#endif /* CONFIG_THREAD_NAME */
-
-	z_setup_new_thread(thread, stack,
-			  stack_size, idle, &_kernel.cpus[i],
-			  NULL, NULL, K_IDLE_PRIO, K_ESSENTIAL,
-			  tname);
-	z_mark_thread_as_not_suspended(thread);
-
-#ifdef CONFIG_SMP
-	thread->base.is_idle = 1U;
-#endif /* CONFIG_SMP */
->>>>>>> 2f583a83
 }
 
 void z_init_cpu(int id) {
@@ -672,7 +641,6 @@
  * @return initial stack pointer for the main thread
  */
 __boot_func
-<<<<<<< HEAD
 static char* prepare_multithreading(void) {
     char* stack_ptr;
 
@@ -697,45 +665,12 @@
                                    NULL, NULL, NULL,
                                    CONFIG_MAIN_THREAD_PRIORITY,
                                    K_ESSENTIAL, "main");
-    z_mark_thread_as_started(&z_main_thread);
+    z_mark_thread_as_not_suspended(&z_main_thread);
     z_ready_thread(&z_main_thread);
 
     z_init_cpu(0);
 
     return stack_ptr;
-=======
-static char *prepare_multithreading(void)
-{
-	char *stack_ptr;
-
-	/* _kernel.ready_q is all zeroes */
-	z_sched_init();
-
-#ifndef CONFIG_SMP
-	/*
-	 * prime the cache with the main thread since:
-	 *
-	 * - the cache can never be NULL
-	 * - the main thread will be the one to run first
-	 * - no other thread is initialized yet and thus their priority fields
-	 *   contain garbage, which would prevent the cache loading algorithm
-	 *   to work as intended
-	 */
-	_kernel.ready_q.cache = &z_main_thread;
-#endif /* CONFIG_SMP */
-	stack_ptr = z_setup_new_thread(&z_main_thread, z_main_stack,
-				       K_THREAD_STACK_SIZEOF(z_main_stack),
-				       bg_thread_main,
-				       NULL, NULL, NULL,
-				       CONFIG_MAIN_THREAD_PRIORITY,
-				       K_ESSENTIAL, "main");
-	z_mark_thread_as_not_suspended(&z_main_thread);
-	z_ready_thread(&z_main_thread);
-
-	z_init_cpu(0);
-
-	return stack_ptr;
->>>>>>> 2f583a83
 }
 
 __boot_func
