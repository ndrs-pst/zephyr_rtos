/*
 * Copyright (c) 2010-2014 Wind River Systems, Inc.
 *
 * SPDX-License-Identifier: Apache-2.0
 */

/**
 * @file
 * @brief Kernel initialization module
 *
 * This module contains routines that are used to initialize the kernel.
 */

#include <ctype.h>
#include <stdbool.h>
#include <string.h>
#include <offsets_short.h>
#include <zephyr/kernel.h>
#include <zephyr/sys/printk.h>
#include <zephyr/debug/stack.h>
#include <zephyr/random/random.h>
#include <zephyr/linker/sections.h>
#include <zephyr/toolchain.h>
#include <zephyr/kernel_structs.h>
#include <zephyr/device.h>
#include <zephyr/init.h>
#include <zephyr/linker/linker-defs.h>
#include <zephyr/platform/hooks.h>
#include <ksched.h>
#include <kthread.h>
#include <zephyr/sys/dlist.h>
#include <kernel_internal.h>
#include <zephyr/drivers/entropy.h>
#include <zephyr/logging/log_ctrl.h>
#include <zephyr/tracing/tracing.h>
#include <zephyr/debug/gcov.h>
#include <kswap.h>
#include <zephyr/timing/timing.h>
#include <zephyr/logging/log.h>
#include <zephyr/pm/device_runtime.h>
#include <zephyr/internal/syscall_handler.h>
LOG_MODULE_REGISTER(os, CONFIG_KERNEL_LOG_LEVEL);

/* the only struct z_kernel instance */
__pinned_bss
struct z_kernel _kernel;

#ifdef CONFIG_PM
__pinned_bss atomic_t _cpus_active;
#endif

/* init/main and idle threads */
K_THREAD_PINNED_STACK_DEFINE(z_main_stack, CONFIG_MAIN_STACK_SIZE);
struct k_thread z_main_thread;

#ifdef CONFIG_MULTITHREADING
__pinned_bss
struct k_thread z_idle_threads[CONFIG_MP_MAX_NUM_CPUS];

static K_KERNEL_PINNED_STACK_ARRAY_DEFINE(z_idle_stacks,
                                          CONFIG_MP_MAX_NUM_CPUS,
                                          CONFIG_IDLE_STACK_SIZE);

static void z_init_static_threads(void) {
    STRUCT_SECTION_FOREACH(_static_thread_data, thread_data) {
        z_setup_new_thread(
            thread_data->init_thread,
            thread_data->init_stack,
            thread_data->init_stack_size,
            thread_data->init_entry,
            thread_data->init_p1,
            thread_data->init_p2,
            thread_data->init_p3,
            thread_data->init_prio,
            thread_data->init_options,
            thread_data->init_name);

        thread_data->init_thread->init_data = thread_data;
    }

    #ifdef CONFIG_USERSPACE
    STRUCT_SECTION_FOREACH(k_object_assignment, pos) {
        for (int i = 0; pos->objects[i] != NULL; i++) {
            k_object_access_grant(pos->objects[i],
                                  pos->thread);
        }
    }
    #endif /* CONFIG_USERSPACE */

    /*
     * Non-legacy static threads may be started immediately or
     * after a previously specified delay. Even though the
     * scheduler is locked, ticks can still be delivered and
     * processed. Take a sched lock to prevent them from running
     * until they are all started.
     *
     * Note that static threads defined using the legacy API have a
     * delay of K_FOREVER.
     */
    k_sched_lock();
    STRUCT_SECTION_FOREACH(_static_thread_data, thread_data) {
        k_timeout_t init_delay = Z_THREAD_INIT_DELAY(thread_data);

        if (!K_TIMEOUT_EQ(init_delay, K_FOREVER)) {
            thread_schedule_new(thread_data->init_thread,
                                init_delay);
        }
    }
    k_sched_unlock();
}
#else
#define z_init_static_threads() do { } while (false)
#endif /* CONFIG_MULTITHREADING */

extern const struct init_entry __init_start[];
extern const struct init_entry __init_EARLY_start[];
extern const struct init_entry __init_PRE_KERNEL_1_start[];
extern const struct init_entry __init_PRE_KERNEL_2_start[];
extern const struct init_entry __init_POST_KERNEL_start[];
extern const struct init_entry __init_APPLICATION_start[];
extern const struct init_entry __init_end[];

enum init_level {
    INIT_LEVEL_EARLY = 0,
    INIT_LEVEL_PRE_KERNEL_1,
    INIT_LEVEL_PRE_KERNEL_2,
    INIT_LEVEL_POST_KERNEL,
    INIT_LEVEL_APPLICATION,
    #ifdef CONFIG_SMP
    INIT_LEVEL_SMP,
    #endif /* CONFIG_SMP */
};

#ifdef CONFIG_SMP
extern const struct init_entry __init_SMP_start[];
#endif /* CONFIG_SMP */

/*
 * storage space for the interrupt stack
 *
 * Note: This area is used as the system stack during kernel initialization,
 * since the kernel hasn't yet set up its own stack areas. The dual purposing
 * of this area is safe since interrupts are disabled until the kernel context
 * switches to the init thread.
 */
K_KERNEL_PINNED_STACK_ARRAY_DEFINE(z_interrupt_stacks,
                                   CONFIG_MP_MAX_NUM_CPUS,
                                   CONFIG_ISR_STACK_SIZE);

extern void idle(void* unused1, void* unused2, void* unused3);

#ifdef CONFIG_OBJ_CORE_SYSTEM
static struct k_obj_type obj_type_cpu;
static struct k_obj_type obj_type_kernel;

#ifdef CONFIG_OBJ_CORE_STATS_SYSTEM
static struct k_obj_core_stats_desc cpu_stats_desc = {
    .raw_size   = sizeof(struct k_cycle_stats),
    .query_size = sizeof(struct k_thread_runtime_stats),
    .raw        = z_cpu_stats_raw,
    .query      = z_cpu_stats_query,
    .reset      = NULL,
    .disable    = NULL,
    .enable     = NULL,
};

static struct k_obj_core_stats_desc kernel_stats_desc = {
    .raw_size   = sizeof(struct k_cycle_stats) * CONFIG_MP_MAX_NUM_CPUS,
    .query_size = sizeof(struct k_thread_runtime_stats),
    .raw        = z_kernel_stats_raw,
    .query      = z_kernel_stats_query,
    .reset      = NULL,
    .disable    = NULL,
    .enable     = NULL,
};
#endif /* CONFIG_OBJ_CORE_STATS_SYSTEM */
#endif /* CONFIG_OBJ_CORE_SYSTEM */

/* LCOV_EXCL_START
 *
 * This code is called so early in the boot process that code coverage
 * doesn't work properly. In addition, not all arches call this code,
 * some like x86 do this with optimized assembly
 */

/**
 * @brief equivalent of memset() for early boot usage
 *
 * Architectures that can't safely use the regular (optimized) memset very
 * early during boot because e.g. hardware isn't yet sufficiently initialized
 * may override this with their own safe implementation.
 */
__boot_func
void __weak z_early_memset(void* dst, int c, size_t n) {
    (void) memset(dst, c, n);
}

/**
 * @brief equivalent of memcpy() for early boot usage
 *
 * Architectures that can't safely use the regular (optimized) memcpy very
 * early during boot because e.g. hardware isn't yet sufficiently initialized
 * may override this with their own safe implementation.
 */
__boot_func
void __weak z_early_memcpy(void* dst, void const* src, size_t n) {
    (void) memcpy(dst, src, n);
}

/**
 * @brief Clear BSS
 *
 * This routine clears the BSS region, so all bytes are 0.
 */
__boot_func
void z_bss_zero(void) {
    if (IS_ENABLED(CONFIG_SKIP_BSS_CLEAR)) {
        return;
    }

    z_early_memset(__bss_start, 0, __bss_end - __bss_start);

    #if DT_NODE_HAS_STATUS_OKAY(DT_CHOSEN(zephyr_ccm))
    z_early_memset(&__ccm_bss_start, 0,
                   (uintptr_t)&__ccm_bss_end - (uintptr_t)&__ccm_bss_start);
    #endif

    #if DT_NODE_HAS_STATUS_OKAY(DT_CHOSEN(zephyr_dtcm))
    z_early_memset(&__dtcm_bss_start, 0,
                   (uintptr_t)&__dtcm_bss_end - (uintptr_t)&__dtcm_bss_start);
    #endif

    #if DT_NODE_HAS_STATUS_OKAY(DT_CHOSEN(zephyr_ocm))
    z_early_memset(&__ocm_bss_start, 0,
                   (uintptr_t)&__ocm_bss_end - (uintptr_t)&__ocm_bss_start);
    #endif

    #ifdef CONFIG_CODE_DATA_RELOCATION
    extern void bss_zeroing_relocation(void);

    bss_zeroing_relocation();
    #endif /* CONFIG_CODE_DATA_RELOCATION */

    #ifdef CONFIG_COVERAGE_GCOV
    z_early_memset(&__gcov_bss_start, 0,
                   ((uintptr_t)&__gcov_bss_end - (uintptr_t)&__gcov_bss_start));
    #endif /* CONFIG_COVERAGE_GCOV */

    #ifdef CONFIG_NOCACHE_MEMORY
    z_early_memset(&_nocache_ram_start, 0,
                   (uintptr_t)&_nocache_ram_end - (uintptr_t)&_nocache_ram_start);
    #endif
}

#ifdef CONFIG_LINKER_USE_BOOT_SECTION
/**
 * @brief Clear BSS within the boot region
 *
 * This routine clears the BSS within the boot region.
 * This is separate from z_bss_zero() as boot region may
 * contain symbols required for the boot process before
 * paging is initialized.
 */
__boot_func
void z_bss_zero_boot(void) {
    z_early_memset(&lnkr_boot_bss_start, 0,
                   (uintptr_t)&lnkr_boot_bss_end - (uintptr_t)&lnkr_boot_bss_start);
}
#endif /* CONFIG_LINKER_USE_BOOT_SECTION */

#ifdef CONFIG_LINKER_USE_PINNED_SECTION
/**
 * @brief Clear BSS within the pinned region
 *
 * This routine clears the BSS within the pinned region.
 * This is separate from z_bss_zero() as pinned region may
 * contain symbols required for the boot process before
 * paging is initialized.
 */
#ifdef CONFIG_LINKER_USE_BOOT_SECTION
__boot_func
#else
__pinned_func
#endif /* CONFIG_LINKER_USE_BOOT_SECTION */
void z_bss_zero_pinned(void) {
    z_early_memset(&lnkr_pinned_bss_start, 0,
                   (uintptr_t)&lnkr_pinned_bss_end - (uintptr_t)&lnkr_pinned_bss_start);
}
#endif /* CONFIG_LINKER_USE_PINNED_SECTION */

#ifdef CONFIG_REQUIRES_STACK_CANARIES
#ifdef CONFIG_STACK_CANARIES_TLS
extern Z_THREAD_LOCAL volatile uintptr_t __stack_chk_guard;
#else
extern volatile uintptr_t __stack_chk_guard;
#endif /* CONFIG_STACK_CANARIES_TLS */
#endif /* CONFIG_REQUIRES_STACK_CANARIES */

/* LCOV_EXCL_STOP */

__pinned_bss
bool z_sys_post_kernel;

static int do_device_init(struct device const* dev) {
    int rc = 0;

    if (dev->ops.init != NULL) {
        rc = dev->ops.init(dev);
        /* Mark device initialized. If initialization
         * failed, record the error condition.
         */
        if (rc != 0) {
            if (rc < 0) {
                rc = -rc;
            }

            if (rc > UINT8_MAX) {
                rc = UINT8_MAX;
            }
            dev->state->init_res = rc;
        }
    }

    dev->state->initialized = true;

    if (rc == 0) {
        /* Run automatic device runtime enablement */
        (void)pm_device_runtime_auto_enable(dev);
    }

    return (rc);
}

<<<<<<< HEAD
static inline bool is_entry_about_service(const void* obj) {
    return ((obj >= (void*)_service_list_start) &&
            (obj <  (void*)_service_list_end));
}

=======
>>>>>>> 31ef45e2
/**
 * @brief Execute all the init entry initialization functions at a given level
 *
 * @details Invokes the initialization routine for each init entry object
 * created by the INIT_ENTRY_DEFINE() macro using the specified level.
 * The linker script places the init entry objects in memory in the order
 * they need to be invoked, with symbols indicating where one level leaves
 * off and the next one begins.
 *
 * @param level init level to run.
 */
<<<<<<< HEAD
static void z_sys_init_run_level(enum init_level level) {
    static const struct init_entry* levels[] = {
        __init_EARLY_start,
        __init_PRE_KERNEL_1_start,
        __init_PRE_KERNEL_2_start,
        __init_POST_KERNEL_start,
        __init_APPLICATION_start,
        #ifdef CONFIG_SMP
        __init_SMP_start,
        #endif /* CONFIG_SMP */
        /* End marker */
        __init_end,
    };
    const struct init_entry* entry;

    for (entry = levels[level]; entry < levels[level + 1]; entry++) {
        int result = 0;

        if (unlikely(entry->_init_object == NULL)) {
            continue;
        }

        sys_trace_sys_init_enter(entry, level);

        if (is_entry_about_service(entry->_init_object)) {
            const struct service *srv = entry->srv;

            result = srv->init();
        }
        else {
            const struct device *dev = entry->dev;

            if ((dev->flags & DEVICE_FLAG_INIT_DEFERRED) == 0U) {
                result = do_device_init(dev);
            }
        }

        sys_trace_sys_init_exit(entry, level, result);
    }
=======
static void z_sys_init_run_level(enum init_level level)
{
	static const struct init_entry *levels[] = {
		__init_EARLY_start,
		__init_PRE_KERNEL_1_start,
		__init_PRE_KERNEL_2_start,
		__init_POST_KERNEL_start,
		__init_APPLICATION_start,
#ifdef CONFIG_SMP
		__init_SMP_start,
#endif /* CONFIG_SMP */
		/* End marker */
		__init_end,
	};
	const struct init_entry *entry;

	for (entry = levels[level]; entry < levels[level+1]; entry++) {
		const struct device *dev = entry->dev;
		int result = 0;

		sys_trace_sys_init_enter(entry, level);
		if (dev != NULL) {
			if ((dev->flags & DEVICE_FLAG_INIT_DEFERRED) == 0U) {
				result = do_device_init(dev);
			}
		} else {
			result = entry->init_fn();
		}
		sys_trace_sys_init_exit(entry, level, result);
	}
>>>>>>> 31ef45e2
}

int z_impl_device_init(struct device const* dev) {
    if (dev->state->initialized) {
        return (-EALREADY);
    }

    return do_device_init(dev);
}

#ifdef CONFIG_USERSPACE
static inline int z_vrfy_device_init(const struct device* dev) {
    K_OOPS(K_SYSCALL_OBJ_INIT(dev, K_OBJ_ANY));

    return z_impl_device_init(dev);
}
#include <zephyr/syscalls/device_init_mrsh.c>
#endif

extern void boot_banner(void);

#ifdef CONFIG_BOOTARGS
extern char const* get_bootargs(void);
static char** prepare_main_args(int* argc) {
    #ifdef CONFIG_DYNAMIC_BOOTARGS
    char const* bootargs = get_bootargs();
    #else
    char const bootargs[] = CONFIG_BOOTARGS_STRING;
    #endif

    /* beginning of the buffer contains argument's strings, end of it contains argvs */
    static char args_buf[CONFIG_BOOTARGS_ARGS_BUFFER_SIZE];
    char* strings_end = (char*)args_buf;
    char** argv_begin = (char**)WB_DN(
        args_buf + CONFIG_BOOTARGS_ARGS_BUFFER_SIZE - sizeof(char*));
    int i = 0;

    *argc = 0;
    *argv_begin = NULL;

    #ifdef CONFIG_DYNAMIC_BOOTARGS
    if (!bootargs) {
        return (argv_begin);
    }
    #endif

    while (true) {
        while (isspace(bootargs[i])) {
            i++;
        }

        if (bootargs[i] == '\0') {
            return (argv_begin);
        }

        if (strings_end + sizeof(char *) >= (char *)argv_begin) {
            LOG_WRN("not enough space in args buffer to accommodate all bootargs"
                    " - bootargs truncated");
            return (argv_begin);
        }

        argv_begin--;
        memmove(argv_begin, argv_begin + 1, *argc * sizeof(char *));
        argv_begin[*argc] = strings_end;

        bool quoted = false;

        if (bootargs[i] == '\"' || bootargs[i] == '\'') {
            char delimiter = bootargs[i];

            for (int j = i + 1; bootargs[j] != '\0'; j++) {
                if (bootargs[j] == delimiter) {
                    quoted = true;
                    break;
                }
            }
        }

        if (quoted) {
            char delimiter  = bootargs[i];

            i++; /* strip quotes */
            while ((bootargs[i] != delimiter) &&
                   (strings_end < (char*)argv_begin)) {
                *strings_end++ = bootargs[i++];
            }
            i++; /* strip quotes */
        }
        else {
            while (!isspace(bootargs[i]) &&
                   (bootargs[i] != '\0') &&
                   (strings_end < (char*)argv_begin)) {
                *strings_end++ = bootargs[i++];
            }
        }

        if (strings_end < (char*)argv_begin) {
            *strings_end++ = '\0';
        }
        else {
            LOG_WRN("not enough space in args buffer to accommodate all bootargs"
                    " - bootargs truncated");
            argv_begin[*argc] = NULL;
            return (argv_begin);
        }
        (*argc)++;
    }
}
#endif

#if (defined(CONFIG_STATIC_INIT_GNU) && !defined(_MSC_VER)) /* #CUSTOM@NDRS */
extern void (*__zephyr_init_array_start[])();
extern void (*__zephyr_init_array_end[])();

static void z_static_init_gnu(void) {
    void (**fn)();

    for (fn = __zephyr_init_array_start; fn != __zephyr_init_array_end; fn++) {
        /* MWDT toolchain sticks a NULL at the end of the array */
        if (*fn == NULL) {
            break;
        }
        (**fn)();
    }
}
#endif

/**
 * @brief Mainline for kernel's background thread
 *
 * This routine completes kernel initialization by invoking the remaining
 * init functions, then invokes application's main() routine.
 */
__boot_func
static void bg_thread_main(void* unused1, void* unused2, void* unused3) {
    ARG_UNUSED(unused1);
    ARG_UNUSED(unused2);
    ARG_UNUSED(unused3);

    #ifdef CONFIG_MMU
    /* Invoked here such that backing store or eviction algorithms may
     * initialize kernel objects, and that all POST_KERNEL and later tasks
     * may perform memory management tasks (except for
     * k_mem_map_phys_bare() which is allowed at any time)
     */
    z_mem_manage_init();
    #endif /* CONFIG_MMU */
    z_sys_post_kernel = true;

    #if CONFIG_IRQ_OFFLOAD
    arch_irq_offload_init();
    #endif

    z_sys_init_run_level(INIT_LEVEL_POST_KERNEL);

    #if CONFIG_SOC_LATE_INIT_HOOK
    soc_late_init_hook();
    #endif

    #if CONFIG_BOARD_LATE_INIT_HOOK
    board_late_init_hook();
    #endif

    #if defined(CONFIG_STACK_POINTER_RANDOM) && (CONFIG_STACK_POINTER_RANDOM != 0)
    z_stack_adjust_initialized = 1;
    #endif /* CONFIG_STACK_POINTER_RANDOM */
    boot_banner();

    #if (defined(CONFIG_STATIC_INIT_GNU) && !defined(_MSC_VER)) /* #CUSTOM@NDRS */
    z_static_init_gnu();
    #endif /* CONFIG_STATIC_INIT_GNU */

    /* Final init level before app starts */
    z_sys_init_run_level(INIT_LEVEL_APPLICATION);

    z_init_static_threads();

    #ifdef CONFIG_KERNEL_COHERENCE
    __ASSERT_NO_MSG(arch_mem_coherent(&_kernel));
    #endif /* CONFIG_KERNEL_COHERENCE */

    #ifdef CONFIG_SMP
    if (!IS_ENABLED(CONFIG_SMP_BOOT_DELAY)) {
        z_smp_init();
    }
    z_sys_init_run_level(INIT_LEVEL_SMP);
    #endif /* CONFIG_SMP */

    #ifdef CONFIG_MMU
    z_mem_manage_boot_finish();
    #endif /* CONFIG_MMU */

    #ifdef CONFIG_BOOTARGS
    extern int main(int argc, char** argv);

    int argc = 0;
    char** argv = prepare_main_args(&argc);
    (void) main(argc, argv);
    #else
    extern int main(void);

    (void) main();
    #endif /* CONFIG_BOOTARGS */

    /* Mark non-essential since main() has no more work to do */
    z_thread_essential_clear(&z_main_thread);

    #ifdef CONFIG_COVERAGE_DUMP
    /* Dump coverage data once the main() has exited. */
    gcov_coverage_dump();
    #endif /* CONFIG_COVERAGE_DUMP */
} /* LCOV_EXCL_LINE ... because we just dumped final coverage data */

#if defined(CONFIG_MULTITHREADING)
__boot_func
static void init_idle_thread(int i) {
    struct k_thread*  thread = &z_idle_threads[i];
    k_thread_stack_t* stack  = z_idle_stacks[i];
    size_t stack_size = K_KERNEL_STACK_SIZEOF(z_idle_stacks[i]);

    #ifdef CONFIG_THREAD_NAME

    #if CONFIG_MP_MAX_NUM_CPUS > 1
    char tname[8];
    snprintk(tname, 8, "idle %02d", i);
    #else
    char const* tname = "idle";
    #endif /* CONFIG_MP_MAX_NUM_CPUS */

    #else
    char* tname = NULL;
    #endif /* CONFIG_THREAD_NAME */

    z_setup_new_thread(thread, stack,
                       stack_size, idle, &_kernel.cpus[i],
                       NULL, NULL, K_IDLE_PRIO, K_ESSENTIAL,
                       tname);
    z_mark_thread_as_not_sleeping(thread);

    #ifdef CONFIG_SMP
    thread->base.is_idle = 1U;
    #endif /* CONFIG_SMP */
}

void z_init_cpu(int id) {
    init_idle_thread(id);
    _kernel.cpus[id].idle_thread = &z_idle_threads[id];
    _kernel.cpus[id].id = (uint8_t)id;
    _kernel.cpus[id].irq_stack =
        (K_KERNEL_STACK_BUFFER(z_interrupt_stacks[id]) +
         K_KERNEL_STACK_SIZEOF(z_interrupt_stacks[id]));
    #ifdef CONFIG_SCHED_THREAD_USAGE_ALL
    _kernel.cpus[id].usage = &_kernel.usage[id];
    _kernel.cpus[id].usage->track_usage =
            CONFIG_SCHED_THREAD_USAGE_AUTO_ENABLE;
    #endif

    #ifdef CONFIG_PM
    /*
     * Increment number of CPUs active. The pm subsystem
     * will keep track of this from here.
     */
    atomic_inc(&_cpus_active);
    #endif

    #ifdef CONFIG_OBJ_CORE_SYSTEM
    k_obj_core_init_and_link(K_OBJ_CORE(&_kernel.cpus[id]), &obj_type_cpu);
    #ifdef CONFIG_OBJ_CORE_STATS_SYSTEM
    k_obj_core_stats_register(K_OBJ_CORE(&_kernel.cpus[id]),
                              _kernel.cpus[id].usage,
                              sizeof(struct k_cycle_stats));
    #endif
    #endif
}

/**
 *
 * @brief Initializes kernel data structures
 *
 * This routine initializes various kernel data structures, including
 * the init and idle threads and any architecture-specific initialization.
 *
 * Note that all fields of "_kernel" are set to zero on entry, which may
 * be all the initialization many of them require.
 *
 * @return initial stack pointer for the main thread
 */
__boot_func
static char* prepare_multithreading(void) {
    char* stack_ptr;

    /* _kernel.ready_q is all zeroes */
    z_sched_init();

    #ifndef CONFIG_SMP
    /*
     * prime the cache with the main thread since:
     *
     * - the cache can never be NULL
     * - the main thread will be the one to run first
     * - no other thread is initialized yet and thus their priority fields
     *   contain garbage, which would prevent the cache loading algorithm
     *   to work as intended
     */
    _kernel.ready_q.cache = &z_main_thread;
    #endif /* CONFIG_SMP */
    stack_ptr = z_setup_new_thread(&z_main_thread, z_main_stack,
                                   K_THREAD_STACK_SIZEOF(z_main_stack),
                                   bg_thread_main,
                                   NULL, NULL, NULL,
                                   CONFIG_MAIN_THREAD_PRIORITY,
                                   K_ESSENTIAL, "main");
    z_mark_thread_as_not_sleeping(&z_main_thread);
    z_ready_thread(&z_main_thread);

    z_init_cpu(0);

    return stack_ptr;
}

__boot_func
static FUNC_NORETURN void switch_to_main_thread(char* stack_ptr) {
    #ifdef CONFIG_ARCH_HAS_CUSTOM_SWAP_TO_MAIN
    arch_switch_to_main_thread(&z_main_thread, stack_ptr, bg_thread_main);
    #else
    ARG_UNUSED(stack_ptr);
    /*
     * Context switch to main task (entry function is _main()): the
     * current fake thread is not on a wait queue or ready queue, so it
     * will never be rescheduled in.
     */
    z_swap_unlocked();
    #endif /* CONFIG_ARCH_HAS_CUSTOM_SWAP_TO_MAIN */
    CODE_UNREACHABLE; /* LCOV_EXCL_LINE */
}
#endif /* CONFIG_MULTITHREADING */

__boot_func
void __weak z_early_rand_get(uint8_t* buf, size_t length) {
    static uint64_t state = (uint64_t)CONFIG_TIMER_RANDOM_INITIAL_STATE;
    int rc;

    #ifdef CONFIG_ENTROPY_HAS_DRIVER
    const struct device* const entropy = DEVICE_DT_GET_OR_NULL(DT_CHOSEN(zephyr_entropy));

    if ((entropy != NULL) && device_is_ready(entropy)) {
        /* Try to see if driver provides an ISR-specific API */
        rc = entropy_get_entropy_isr(entropy, buf, (uint16_t)length, ENTROPY_BUSYWAIT);
        if (rc > 0) {
            length -= rc;
            buf += rc;
        }
    }
    #endif /* CONFIG_ENTROPY_HAS_DRIVER */

    while (length > 0) {
        uint32_t val;

        state = state + k_cycle_get_32();
        state = (state * 2862933555777941757ULL) + 3037000493ULL;
        val   = (uint32_t)(state >> 32);
        rc    = MIN(length, sizeof(val));
        z_early_memcpy((void*)buf, &val, rc);

        length -= rc;
        buf += rc;
    }
}

/**
 *
 * @brief Initialize kernel
 *
 * This routine is invoked when the system is ready to run C code. The
 * processor must be running in 32-bit mode, and the BSS must have been
 * cleared/zeroed.
 *
 * @return Does not return
 */
__boot_func
FUNC_NO_STACK_PROTECTOR
FUNC_NORETURN void z_cstart(void) {
    /* gcov hook needed to get the coverage report.*/
    gcov_static_init();

    /* initialize early init calls */
    z_sys_init_run_level(INIT_LEVEL_EARLY);

    /* perform any architecture-specific initialization */
    arch_kernel_init();

    LOG_CORE_INIT();

    #if defined(CONFIG_MULTITHREADING)
    z_dummy_thread_init(&_thread_dummy);
    #endif /* CONFIG_MULTITHREADING */
    /* do any necessary initialization of static devices */
    z_device_state_init();

    #if CONFIG_SOC_EARLY_INIT_HOOK
    soc_early_init_hook();
    #endif

    #if CONFIG_BOARD_EARLY_INIT_HOOK
    board_early_init_hook();
    #endif

    /* perform basic hardware initialization */
    z_sys_init_run_level(INIT_LEVEL_PRE_KERNEL_1);
    #if defined(CONFIG_SMP)
    arch_smp_init();
    #endif
    z_sys_init_run_level(INIT_LEVEL_PRE_KERNEL_2);

    #ifdef CONFIG_REQUIRES_STACK_CANARIES
    uintptr_t stack_guard;

    z_early_rand_get((uint8_t*)&stack_guard, sizeof(stack_guard));
    __stack_chk_guard = stack_guard;
    __stack_chk_guard <<= 8;
    #endif /* CONFIG_REQUIRES_STACK_CANARIES */

    #ifdef CONFIG_TIMING_FUNCTIONS_NEED_AT_BOOT
    timing_init();
    timing_start();
    #endif /* CONFIG_TIMING_FUNCTIONS_NEED_AT_BOOT */

    #ifdef CONFIG_MULTITHREADING
    switch_to_main_thread(prepare_multithreading());
    #else
    #ifdef ARCH_SWITCH_TO_MAIN_NO_MULTITHREADING
    /* Custom ARCH-specific routine to switch to main()
     * in the case of no multi-threading.
     */
    ARCH_SWITCH_TO_MAIN_NO_MULTITHREADING(bg_thread_main,
            NULL, NULL, NULL);
    #else
    bg_thread_main(NULL, NULL, NULL);

    /* LCOV_EXCL_START
     * We've already dumped coverage data at this point.
     */
    irq_lock();
    while (true) {
        /* pass */
    }
    /* LCOV_EXCL_STOP */
    #endif /* ARCH_SWITCH_TO_MAIN_NO_MULTITHREADING */
    #endif /* CONFIG_MULTITHREADING */

    /*
     * Compiler can't tell that the above routines won't return and issues
     * a warning unless we explicitly tell it that control never gets this
     * far.
     */
    CODE_UNREACHABLE; /* LCOV_EXCL_LINE */
}

#ifdef CONFIG_OBJ_CORE_SYSTEM
static int init_cpu_obj_core_list(void) {
    /* Initialize CPU object type */

    z_obj_type_init(&obj_type_cpu, K_OBJ_TYPE_CPU_ID,
                    offsetof(struct _cpu, obj_core));

    #ifdef CONFIG_OBJ_CORE_STATS_SYSTEM
    k_obj_type_stats_init(&obj_type_cpu, &cpu_stats_desc);
    #endif /* CONFIG_OBJ_CORE_STATS_SYSTEM */

    return (0);
}

static int init_kernel_obj_core_list(void) {
    /* Initialize kernel object type */

    z_obj_type_init(&obj_type_kernel, K_OBJ_TYPE_KERNEL_ID,
                    offsetof(struct z_kernel, obj_core));

    #ifdef CONFIG_OBJ_CORE_STATS_SYSTEM
    k_obj_type_stats_init(&obj_type_kernel, &kernel_stats_desc);
    #endif /* CONFIG_OBJ_CORE_STATS_SYSTEM */

    k_obj_core_init_and_link(K_OBJ_CORE(&_kernel), &obj_type_kernel);
    #ifdef CONFIG_OBJ_CORE_STATS_SYSTEM
    k_obj_core_stats_register(K_OBJ_CORE(&_kernel), _kernel.usage,
                              sizeof(_kernel.usage));
    #endif /* CONFIG_OBJ_CORE_STATS_SYSTEM */

    return (0);
}

SYS_INIT(init_cpu_obj_core_list, PRE_KERNEL_1,
         CONFIG_KERNEL_INIT_PRIORITY_OBJECTS);

SYS_INIT(init_kernel_obj_core_list, PRE_KERNEL_1,
         CONFIG_KERNEL_INIT_PRIORITY_OBJECTS);
#endif /* CONFIG_OBJ_CORE_SYSTEM */<|MERGE_RESOLUTION|>--- conflicted
+++ resolved
@@ -331,14 +331,6 @@
     return (rc);
 }
 
-<<<<<<< HEAD
-static inline bool is_entry_about_service(const void* obj) {
-    return ((obj >= (void*)_service_list_start) &&
-            (obj <  (void*)_service_list_end));
-}
-
-=======
->>>>>>> 31ef45e2
 /**
  * @brief Execute all the init entry initialization functions at a given level
  *
@@ -350,7 +342,6 @@
  *
  * @param level init level to run.
  */
-<<<<<<< HEAD
 static void z_sys_init_run_level(enum init_level level) {
     static const struct init_entry* levels[] = {
         __init_EARLY_start,
@@ -367,61 +358,20 @@
     const struct init_entry* entry;
 
     for (entry = levels[level]; entry < levels[level + 1]; entry++) {
+        struct device const* dev = entry->dev;
         int result = 0;
 
-        if (unlikely(entry->_init_object == NULL)) {
-            continue;
-        }
-
         sys_trace_sys_init_enter(entry, level);
-
-        if (is_entry_about_service(entry->_init_object)) {
-            const struct service *srv = entry->srv;
-
-            result = srv->init();
-        }
-        else {
-            const struct device *dev = entry->dev;
-
+        if (dev != NULL) {
             if ((dev->flags & DEVICE_FLAG_INIT_DEFERRED) == 0U) {
                 result = do_device_init(dev);
             }
         }
-
+        else {
+            result = entry->init_fn();
+        }
         sys_trace_sys_init_exit(entry, level, result);
     }
-=======
-static void z_sys_init_run_level(enum init_level level)
-{
-	static const struct init_entry *levels[] = {
-		__init_EARLY_start,
-		__init_PRE_KERNEL_1_start,
-		__init_PRE_KERNEL_2_start,
-		__init_POST_KERNEL_start,
-		__init_APPLICATION_start,
-#ifdef CONFIG_SMP
-		__init_SMP_start,
-#endif /* CONFIG_SMP */
-		/* End marker */
-		__init_end,
-	};
-	const struct init_entry *entry;
-
-	for (entry = levels[level]; entry < levels[level+1]; entry++) {
-		const struct device *dev = entry->dev;
-		int result = 0;
-
-		sys_trace_sys_init_enter(entry, level);
-		if (dev != NULL) {
-			if ((dev->flags & DEVICE_FLAG_INIT_DEFERRED) == 0U) {
-				result = do_device_init(dev);
-			}
-		} else {
-			result = entry->init_fn();
-		}
-		sys_trace_sys_init_exit(entry, level, result);
-	}
->>>>>>> 31ef45e2
 }
 
 int z_impl_device_init(struct device const* dev) {
