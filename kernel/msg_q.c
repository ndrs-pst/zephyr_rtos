--- conflicted
+++ resolved
@@ -34,32 +34,6 @@
 }
 #endif /* CONFIG_POLL */
 
-<<<<<<< HEAD
-void k_msgq_init(struct k_msgq *msgq, char *buffer, size_t msg_size,
-		 uint32_t max_msgs)
-{
-	msgq->msg_size = msg_size;
-	msgq->max_msgs = max_msgs;
-	msgq->buffer_start = buffer;
-	msgq->buffer_end = buffer + (max_msgs * msg_size);
-	msgq->read_ptr = buffer;
-	msgq->write_ptr = buffer;
-	msgq->used_msgs = 0;
-	msgq->flags = 0;
-	z_waitq_init(&msgq->wait_q);
-	msgq->lock = (struct k_spinlock) {};
-#ifdef CONFIG_POLL
-	sys_dlist_init(&msgq->poll_events);
-#endif	/* CONFIG_POLL */
-
-#ifdef CONFIG_OBJ_CORE_MSGQ
-	k_obj_core_init_and_link(K_OBJ_CORE(msgq), &obj_type_msgq);
-#endif
-
-	SYS_PORT_TRACING_OBJ_INIT(k_msgq, msgq);
-
-	k_object_init(msgq);
-=======
 void k_msgq_init(struct k_msgq* msgq, char* buffer, size_t msg_size,
                  uint32_t max_msgs) {
     msgq->msg_size     = msg_size;
@@ -82,8 +56,7 @@
 
     SYS_PORT_TRACING_OBJ_INIT(k_msgq, msgq);
 
-    z_object_init(msgq);
->>>>>>> 02f3f096
+    k_object_init(msgq);
 }
 
 int z_impl_k_msgq_alloc_init(struct k_msgq* msgq, size_t msg_size,
@@ -115,16 +88,9 @@
 }
 
 #ifdef CONFIG_USERSPACE
-<<<<<<< HEAD
-int z_vrfy_k_msgq_alloc_init(struct k_msgq *msgq, size_t msg_size,
-			    uint32_t max_msgs)
-{
-	K_OOPS(K_SYSCALL_OBJ_NEVER_INIT(msgq, K_OBJ_MSGQ));
-=======
 int z_vrfy_k_msgq_alloc_init(struct k_msgq* msgq, size_t msg_size,
                              uint32_t max_msgs) {
-    Z_OOPS(Z_SYSCALL_OBJ_NEVER_INIT(msgq, K_OBJ_MSGQ));
->>>>>>> 02f3f096
+    K_OOPS(K_SYSCALL_OBJ_NEVER_INIT(msgq, K_OBJ_MSGQ));
 
     return z_impl_k_msgq_alloc_init(msgq, msg_size, max_msgs);
 }
@@ -215,18 +181,10 @@
 }
 
 #ifdef CONFIG_USERSPACE
-<<<<<<< HEAD
-static inline int z_vrfy_k_msgq_put(struct k_msgq *msgq, const void *data,
-				    k_timeout_t timeout)
-{
-	K_OOPS(K_SYSCALL_OBJ(msgq, K_OBJ_MSGQ));
-	K_OOPS(K_SYSCALL_MEMORY_READ(data, msgq->msg_size));
-=======
 static inline int z_vrfy_k_msgq_put(struct k_msgq* msgq, void const* data,
                                     k_timeout_t timeout) {
-    Z_OOPS(Z_SYSCALL_OBJ(msgq, K_OBJ_MSGQ));
-    Z_OOPS(Z_SYSCALL_MEMORY_READ(data, msgq->msg_size));
->>>>>>> 02f3f096
+    K_OOPS(K_SYSCALL_OBJ(msgq, K_OBJ_MSGQ));
+    K_OOPS(K_SYSCALL_MEMORY_READ(data, msgq->msg_size));
 
     return z_impl_k_msgq_put(msgq, data, timeout);
 }
@@ -241,20 +199,11 @@
 }
 
 #ifdef CONFIG_USERSPACE
-<<<<<<< HEAD
-static inline void z_vrfy_k_msgq_get_attrs(struct k_msgq *msgq,
-					   struct k_msgq_attrs *attrs)
-{
-	K_OOPS(K_SYSCALL_OBJ(msgq, K_OBJ_MSGQ));
-	K_OOPS(K_SYSCALL_MEMORY_WRITE(attrs, sizeof(struct k_msgq_attrs)));
-	z_impl_k_msgq_get_attrs(msgq, attrs);
-=======
 static inline void z_vrfy_k_msgq_get_attrs(struct k_msgq* msgq,
                                            struct k_msgq_attrs* attrs) {
-    Z_OOPS(Z_SYSCALL_OBJ(msgq, K_OBJ_MSGQ));
-    Z_OOPS(Z_SYSCALL_MEMORY_WRITE(attrs, sizeof(struct k_msgq_attrs)));
+    K_OOPS(K_SYSCALL_OBJ(msgq, K_OBJ_MSGQ));
+    K_OOPS(K_SYSCALL_MEMORY_WRITE(attrs, sizeof(struct k_msgq_attrs)));
     z_impl_k_msgq_get_attrs(msgq, attrs);
->>>>>>> 02f3f096
 }
 
 #include <syscalls/k_msgq_get_attrs_mrsh.c>
@@ -329,18 +278,10 @@
 }
 
 #ifdef CONFIG_USERSPACE
-<<<<<<< HEAD
-static inline int z_vrfy_k_msgq_get(struct k_msgq *msgq, void *data,
-				    k_timeout_t timeout)
-{
-	K_OOPS(K_SYSCALL_OBJ(msgq, K_OBJ_MSGQ));
-	K_OOPS(K_SYSCALL_MEMORY_WRITE(data, msgq->msg_size));
-=======
 static inline int z_vrfy_k_msgq_get(struct k_msgq* msgq, void* data,
                                     k_timeout_t timeout) {
-    Z_OOPS(Z_SYSCALL_OBJ(msgq, K_OBJ_MSGQ));
-    Z_OOPS(Z_SYSCALL_MEMORY_WRITE(data, msgq->msg_size));
->>>>>>> 02f3f096
+    K_OOPS(K_SYSCALL_OBJ(msgq, K_OBJ_MSGQ));
+    K_OOPS(K_SYSCALL_MEMORY_WRITE(data, msgq->msg_size));
 
     return z_impl_k_msgq_get(msgq, data, timeout);
 }
@@ -372,16 +313,9 @@
 }
 
 #ifdef CONFIG_USERSPACE
-<<<<<<< HEAD
-static inline int z_vrfy_k_msgq_peek(struct k_msgq *msgq, void *data)
-{
-	K_OOPS(K_SYSCALL_OBJ(msgq, K_OBJ_MSGQ));
-	K_OOPS(K_SYSCALL_MEMORY_WRITE(data, msgq->msg_size));
-=======
 static inline int z_vrfy_k_msgq_peek(struct k_msgq* msgq, void* data) {
-    Z_OOPS(Z_SYSCALL_OBJ(msgq, K_OBJ_MSGQ));
-    Z_OOPS(Z_SYSCALL_MEMORY_WRITE(data, msgq->msg_size));
->>>>>>> 02f3f096
+    K_OOPS(K_SYSCALL_OBJ(msgq, K_OBJ_MSGQ));
+    K_OOPS(K_SYSCALL_MEMORY_WRITE(data, msgq->msg_size));
 
     return z_impl_k_msgq_peek(msgq, data);
 }
@@ -426,16 +360,9 @@
 }
 
 #ifdef CONFIG_USERSPACE
-<<<<<<< HEAD
-static inline int z_vrfy_k_msgq_peek_at(struct k_msgq *msgq, void *data, uint32_t idx)
-{
-	K_OOPS(K_SYSCALL_OBJ(msgq, K_OBJ_MSGQ));
-	K_OOPS(K_SYSCALL_MEMORY_WRITE(data, msgq->msg_size));
-=======
 static inline int z_vrfy_k_msgq_peek_at(struct k_msgq* msgq, void* data, uint32_t idx) {
-    Z_OOPS(Z_SYSCALL_OBJ(msgq, K_OBJ_MSGQ));
-    Z_OOPS(Z_SYSCALL_MEMORY_WRITE(data, msgq->msg_size));
->>>>>>> 02f3f096
+    K_OOPS(K_SYSCALL_OBJ(msgq, K_OBJ_MSGQ));
+    K_OOPS(K_SYSCALL_MEMORY_WRITE(data, msgq->msg_size));
 
     return z_impl_k_msgq_peek_at(msgq, data, idx);
 }
@@ -464,44 +391,23 @@
 }
 
 #ifdef CONFIG_USERSPACE
-<<<<<<< HEAD
-static inline void z_vrfy_k_msgq_purge(struct k_msgq *msgq)
-{
-	K_OOPS(K_SYSCALL_OBJ(msgq, K_OBJ_MSGQ));
-	z_impl_k_msgq_purge(msgq);
-=======
 static inline void z_vrfy_k_msgq_purge(struct k_msgq* msgq) {
-    Z_OOPS(Z_SYSCALL_OBJ(msgq, K_OBJ_MSGQ));
+    K_OOPS(K_SYSCALL_OBJ(msgq, K_OBJ_MSGQ));
     z_impl_k_msgq_purge(msgq);
->>>>>>> 02f3f096
 }
 
 #include <syscalls/k_msgq_purge_mrsh.c>
 
-<<<<<<< HEAD
-static inline uint32_t z_vrfy_k_msgq_num_free_get(struct k_msgq *msgq)
-{
-	K_OOPS(K_SYSCALL_OBJ(msgq, K_OBJ_MSGQ));
-	return z_impl_k_msgq_num_free_get(msgq);
-=======
 static inline uint32_t z_vrfy_k_msgq_num_free_get(struct k_msgq* msgq) {
-    Z_OOPS(Z_SYSCALL_OBJ(msgq, K_OBJ_MSGQ));
+    K_OOPS(K_SYSCALL_OBJ(msgq, K_OBJ_MSGQ));
     return z_impl_k_msgq_num_free_get(msgq);
->>>>>>> 02f3f096
 }
 
 #include <syscalls/k_msgq_num_free_get_mrsh.c>
 
-<<<<<<< HEAD
-static inline uint32_t z_vrfy_k_msgq_num_used_get(struct k_msgq *msgq)
-{
-	K_OOPS(K_SYSCALL_OBJ(msgq, K_OBJ_MSGQ));
-	return z_impl_k_msgq_num_used_get(msgq);
-=======
 static inline uint32_t z_vrfy_k_msgq_num_used_get(struct k_msgq* msgq) {
-    Z_OOPS(Z_SYSCALL_OBJ(msgq, K_OBJ_MSGQ));
+    K_OOPS(K_SYSCALL_OBJ(msgq, K_OBJ_MSGQ));
     return z_impl_k_msgq_num_used_get(msgq);
->>>>>>> 02f3f096
 }
 
 #include <syscalls/k_msgq_num_used_get_mrsh.c>
