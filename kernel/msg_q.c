/*
 * Copyright (c) 2016 Wind River Systems, Inc.
 *
 * SPDX-License-Identifier: Apache-2.0
 */

/**
 * @file
 * @brief Message queues.
 */

#include <zephyr/kernel.h>
#include <zephyr/kernel_structs.h>

#include <zephyr/toolchain.h>
#include <zephyr/linker/sections.h>
#include <string.h>
#include <ksched.h>
#include <wait_q.h>
#include <zephyr/sys/dlist.h>
#include <zephyr/sys/math_extras.h>
#include <zephyr/init.h>
#include <zephyr/internal/syscall_handler.h>
#include <kernel_internal.h>
#include <zephyr/sys/check.h>

#ifdef CONFIG_OBJ_CORE_MSGQ
static struct k_obj_type obj_type_msgq;
#endif /* CONFIG_OBJ_CORE_MSGQ */

static inline bool handle_poll_events(struct k_msgq* msgq) {
    #ifdef CONFIG_POLL
    return z_handle_obj_poll_events(&msgq->poll_events,
                                    K_POLL_STATE_MSGQ_DATA_AVAILABLE);
    #else
    ARG_UNUSED(msgq);
    return false;
    #endif /* CONFIG_POLL */
}

void k_msgq_init(struct k_msgq* msgq, char* buffer, size_t msg_size,
                 uint32_t max_msgs) {
    msgq->msg_size     = msg_size;
    msgq->max_msgs     = max_msgs;
    msgq->buffer_start = buffer;
    msgq->buffer_end   = buffer + (max_msgs * msg_size);
    msgq->read_ptr     = buffer;
    msgq->write_ptr    = buffer;
    msgq->used_msgs    = 0;
    msgq->flags        = 0;
    z_waitq_init(&msgq->wait_q);

    #if defined(_MSC_VER)
    msgq->lock = (struct k_spinlock){0};    /* #CUSTOM@NDRS */
    #else
    msgq->lock = (struct k_spinlock){};
    #endif

    #ifdef CONFIG_POLL
    sys_dlist_init(&msgq->poll_events);
    #endif /* CONFIG_POLL */

    #ifdef CONFIG_OBJ_CORE_MSGQ
    k_obj_core_init_and_link(K_OBJ_CORE(msgq), &obj_type_msgq);
    #endif /* CONFIG_OBJ_CORE_MSGQ */

    SYS_PORT_TRACING_OBJ_INIT(k_msgq, msgq);

    k_object_init(msgq);
}

int z_impl_k_msgq_alloc_init(struct k_msgq* msgq, size_t msg_size,
                             uint32_t max_msgs) {
    void*  buffer;
    int    ret;
    size_t total_size;

    SYS_PORT_TRACING_OBJ_FUNC_ENTER(k_msgq, alloc_init, msgq);

    if (size_mul_overflow(msg_size, max_msgs, &total_size)) {
        ret = -EINVAL;
    }
    else {
        buffer = z_thread_malloc(total_size);
        if (buffer != NULL) {
            k_msgq_init(msgq, buffer, msg_size, max_msgs);
            msgq->flags = K_MSGQ_FLAG_ALLOC;
            ret = 0;
        }
        else {
            ret = -ENOMEM;
        }
    }

    SYS_PORT_TRACING_OBJ_FUNC_EXIT(k_msgq, alloc_init, msgq, ret);

    return (ret);
}

#ifdef CONFIG_USERSPACE
int z_vrfy_k_msgq_alloc_init(struct k_msgq* msgq, size_t msg_size,
                             uint32_t max_msgs) {
    K_OOPS(K_SYSCALL_OBJ_NEVER_INIT(msgq, K_OBJ_MSGQ));

    return z_impl_k_msgq_alloc_init(msgq, msg_size, max_msgs);
}
#include <zephyr/syscalls/k_msgq_alloc_init_mrsh.c>
#endif /* CONFIG_USERSPACE */

int k_msgq_cleanup(struct k_msgq* msgq) {
    SYS_PORT_TRACING_OBJ_FUNC_ENTER(k_msgq, cleanup, msgq);

    CHECKIF(z_waitq_head(&msgq->wait_q) != NULL) {
        SYS_PORT_TRACING_OBJ_FUNC_EXIT(k_msgq, cleanup, msgq, -EBUSY);

        return (-EBUSY);
    }

    if ((msgq->flags & K_MSGQ_FLAG_ALLOC) != 0U) {
        k_free(msgq->buffer_start);
        msgq->flags &= ~K_MSGQ_FLAG_ALLOC;
    }

    SYS_PORT_TRACING_OBJ_FUNC_EXIT(k_msgq, cleanup, msgq, 0);

    return (0);
}

static inline int put_msg_in_queue(struct k_msgq* msgq, void const* data,
                                   k_timeout_t timeout, bool put_at_back) {
    __ASSERT(!arch_is_in_isr() || K_TIMEOUT_EQ(timeout, K_NO_WAIT), "");

    struct k_thread* pending_thread;
    k_spinlock_key_t key;
    int result;
    bool resched = false;

    key = k_spin_lock(&msgq->lock);

    if (put_at_back) {
        SYS_PORT_TRACING_OBJ_FUNC_ENTER(k_msgq, put, msgq, timeout);
    }
    else {
        SYS_PORT_TRACING_OBJ_FUNC_ENTER(k_msgq, put_front, msgq, timeout);
    }

    if (msgq->used_msgs < msgq->max_msgs) {
        /* message queue isn't full */
        pending_thread = z_unpend_first_thread(&msgq->wait_q);
        if (unlikely(pending_thread != NULL)) {
            resched = true;

            /* give message to waiting thread */
            (void) memcpy(pending_thread->base.swap_data, data, msgq->msg_size);
            /* wake up waiting thread */
            arch_thread_return_value_set(pending_thread, 0);
            z_ready_thread(pending_thread);
        }
        else {
            __ASSERT_NO_MSG((msgq->write_ptr >= msgq->buffer_start) &&
                            (msgq->write_ptr < msgq->buffer_end));

            if (put_at_back) {
                /*
                 * to write a message to the back of the queue,
                 * copy the message and increment write_ptr
                 */
                (void)memcpy(msgq->write_ptr, (char *)data, msgq->msg_size);
                msgq->write_ptr += msgq->msg_size;
                if (msgq->write_ptr == msgq->buffer_end) {
                    msgq->write_ptr = msgq->buffer_start;
                }
            }
            else {
                /*
                 * to write a message to the head of the queue,
                 * first decrement the read pointer (to open
                 * space at the front of the queue) then copy
                 * the message to the newly created space.
                 */
                if (msgq->read_ptr == msgq->buffer_start) {
                    msgq->read_ptr = msgq->buffer_end;
                }
                msgq->read_ptr -= msgq->msg_size;
                (void)memcpy(msgq->read_ptr, (char *)data, msgq->msg_size);
            }

            msgq->used_msgs++;
            resched = handle_poll_events(msgq);
        }
        result = 0;
    }
    else if (K_TIMEOUT_EQ(timeout, K_NO_WAIT)) {
        /* don't wait for message space to become available */
        result = -ENOMSG;
    }
    else {
        if (put_at_back) {
            SYS_PORT_TRACING_OBJ_FUNC_BLOCKING(k_msgq, put, msgq, timeout);
        }
        else {
            SYS_PORT_TRACING_OBJ_FUNC_BLOCKING(k_msgq, put_front, msgq, timeout);
        }

        /* wait for put message success, failure, or timeout */
        _current->base.swap_data = (void*)data;

        result = z_pend_curr(&msgq->lock, key, &msgq->wait_q, timeout);

        if (put_at_back) {
            SYS_PORT_TRACING_OBJ_FUNC_EXIT(k_msgq, put, msgq, timeout, result);
        }
        else {
            SYS_PORT_TRACING_OBJ_FUNC_EXIT(k_msgq, put_front, msgq, timeout, result);
        }

        return (result);
    }

    if (put_at_back) {
        SYS_PORT_TRACING_OBJ_FUNC_EXIT(k_msgq, put, msgq, timeout, result);
    }
    else {
        SYS_PORT_TRACING_OBJ_FUNC_EXIT(k_msgq, put_front, msgq, timeout, result);
    }

    if (resched) {
        z_reschedule(&msgq->lock, key);
    }
    else {
        k_spin_unlock(&msgq->lock, key);
    }

    return (result);
}

int z_impl_k_msgq_put(struct k_msgq* msgq, void const* data, k_timeout_t timeout) {
    return put_msg_in_queue(msgq, data, timeout, true);
}

<<<<<<< HEAD
int z_impl_k_msgq_put_front(struct k_msgq* msgq, void const* data, k_timeout_t timeout) {
    return put_msg_in_queue(msgq, data, timeout, false);
=======
int z_impl_k_msgq_put_front(struct k_msgq *msgq, const void *data)
{
	return put_msg_in_queue(msgq, data, K_NO_WAIT, false);
>>>>>>> 84de5b84
}

#ifdef CONFIG_USERSPACE
static inline int z_vrfy_k_msgq_put(struct k_msgq* msgq, void const* data,
                                    k_timeout_t timeout) {
    K_OOPS(K_SYSCALL_OBJ(msgq, K_OBJ_MSGQ));
    K_OOPS(K_SYSCALL_MEMORY_READ(data, msgq->msg_size));

    return z_impl_k_msgq_put(msgq, data, timeout);
}
#include <zephyr/syscalls/k_msgq_put_mrsh.c>

<<<<<<< HEAD
static inline int z_vrfy_k_msgq_put_front(struct k_msgq* msgq, void const* data,
                                          k_timeout_t timeout) {
    K_OOPS(K_SYSCALL_OBJ(msgq, K_OBJ_MSGQ));
    K_OOPS(K_SYSCALL_MEMORY_READ(data, msgq->msg_size));

    return z_impl_k_msgq_put_front(msgq, data, timeout);
=======
static inline int z_vrfy_k_msgq_put_front(struct k_msgq *msgq, const void *data)
{
	K_OOPS(K_SYSCALL_OBJ(msgq, K_OBJ_MSGQ));
	K_OOPS(K_SYSCALL_MEMORY_READ(data, msgq->msg_size));

	return z_impl_k_msgq_put_front(msgq, data);
>>>>>>> 84de5b84
}
#include <zephyr/syscalls/k_msgq_put_front_mrsh.c>
#endif /* CONFIG_USERSPACE */

void z_impl_k_msgq_get_attrs(struct k_msgq* msgq, struct k_msgq_attrs* attrs) {
    attrs->msg_size  = msgq->msg_size;
    attrs->max_msgs  = msgq->max_msgs;
    attrs->used_msgs = msgq->used_msgs;
}

#ifdef CONFIG_USERSPACE
static inline void z_vrfy_k_msgq_get_attrs(struct k_msgq* msgq,
                                           struct k_msgq_attrs* attrs) {
    K_OOPS(K_SYSCALL_OBJ(msgq, K_OBJ_MSGQ));
    K_OOPS(K_SYSCALL_MEMORY_WRITE(attrs, sizeof(struct k_msgq_attrs)));
    z_impl_k_msgq_get_attrs(msgq, attrs);
}
#include <zephyr/syscalls/k_msgq_get_attrs_mrsh.c>
#endif /* CONFIG_USERSPACE */

int z_impl_k_msgq_get(struct k_msgq* msgq, void* data, k_timeout_t timeout) {
    __ASSERT(!arch_is_in_isr() || K_TIMEOUT_EQ(timeout, K_NO_WAIT), "");

    k_spinlock_key_t key;
    struct k_thread* pending_thread;
    int result;
    bool resched = false;

    key = k_spin_lock(&msgq->lock);

    SYS_PORT_TRACING_OBJ_FUNC_ENTER(k_msgq, get, msgq, timeout);

    if (msgq->used_msgs > 0U) {
        /* take first available message from queue */
        (void) memcpy((char*)data, msgq->read_ptr, msgq->msg_size);
        msgq->read_ptr += msgq->msg_size;
        if (msgq->read_ptr == msgq->buffer_end) {
            msgq->read_ptr = msgq->buffer_start;
        }
        msgq->used_msgs--;

        /* handle first thread waiting to write (if any) */
        pending_thread = z_unpend_first_thread(&msgq->wait_q);
        if (unlikely(pending_thread != NULL)) {
            SYS_PORT_TRACING_OBJ_FUNC_BLOCKING(k_msgq, get, msgq, timeout);

            /* add thread's message to queue */
            __ASSERT_NO_MSG((msgq->write_ptr >= msgq->buffer_start) &&
                            (msgq->write_ptr < msgq->buffer_end));
            (void) memcpy(msgq->write_ptr, (char*)pending_thread->base.swap_data,
                          msgq->msg_size);
            msgq->write_ptr += msgq->msg_size;
            if (msgq->write_ptr == msgq->buffer_end) {
                msgq->write_ptr = msgq->buffer_start;
            }
            msgq->used_msgs++;

            /* wake up waiting thread */
            arch_thread_return_value_set(pending_thread, 0);
            z_ready_thread(pending_thread);
            resched = true;
        }
        result = 0;
    }
    else if (K_TIMEOUT_EQ(timeout, K_NO_WAIT)) {
        /* don't wait for a message to become available */
        result = -ENOMSG;
    }
    else {
        SYS_PORT_TRACING_OBJ_FUNC_BLOCKING(k_msgq, get, msgq, timeout);

        /* wait for get message success or timeout */
        _current->base.swap_data = data;

        result = z_pend_curr(&msgq->lock, key, &msgq->wait_q, timeout);
        SYS_PORT_TRACING_OBJ_FUNC_EXIT(k_msgq, get, msgq, timeout, result);
        return (result);
    }

    SYS_PORT_TRACING_OBJ_FUNC_EXIT(k_msgq, get, msgq, timeout, result);

    if (resched) {
        z_reschedule(&msgq->lock, key);
    }
    else {
        k_spin_unlock(&msgq->lock, key);
    }

    return (result);
}

#ifdef CONFIG_USERSPACE
static inline int z_vrfy_k_msgq_get(struct k_msgq* msgq, void* data,
                                    k_timeout_t timeout) {
    K_OOPS(K_SYSCALL_OBJ(msgq, K_OBJ_MSGQ));
    K_OOPS(K_SYSCALL_MEMORY_WRITE(data, msgq->msg_size));

    return z_impl_k_msgq_get(msgq, data, timeout);
}
#include <zephyr/syscalls/k_msgq_get_mrsh.c>
#endif /* CONFIG_USERSPACE */

int z_impl_k_msgq_peek(struct k_msgq* msgq, void* data) {
    k_spinlock_key_t key;
    int result;

    key = k_spin_lock(&msgq->lock);

    if (msgq->used_msgs > 0U) {
        /* take first available message from queue */
        (void) memcpy((char*)data, msgq->read_ptr, msgq->msg_size);
        result = 0;
    }
    else {
        /* don't wait for a message to become available */
        result = -ENOMSG;
    }

    SYS_PORT_TRACING_OBJ_FUNC(k_msgq, peek, msgq, result);

    k_spin_unlock(&msgq->lock, key);

    return (result);
}

#ifdef CONFIG_USERSPACE
static inline int z_vrfy_k_msgq_peek(struct k_msgq* msgq, void* data) {
    K_OOPS(K_SYSCALL_OBJ(msgq, K_OBJ_MSGQ));
    K_OOPS(K_SYSCALL_MEMORY_WRITE(data, msgq->msg_size));

    return z_impl_k_msgq_peek(msgq, data);
}
#include <zephyr/syscalls/k_msgq_peek_mrsh.c>
#endif /* CONFIG_USERSPACE */

int z_impl_k_msgq_peek_at(struct k_msgq* msgq, void* data, uint32_t idx) {
    k_spinlock_key_t key;
    int result;
    uint32_t bytes_to_end;
    uint32_t byte_offset;
    char* start_addr;

    key = k_spin_lock(&msgq->lock);

    if (msgq->used_msgs > idx) {
        bytes_to_end = (msgq->buffer_end - msgq->read_ptr);
        byte_offset  = (idx * msgq->msg_size);
        start_addr   = msgq->read_ptr;
        /* check item available in start/end of ring buffer */
        if (bytes_to_end <= byte_offset) {
            /* Tweak the values in case */
            byte_offset -= bytes_to_end;
            /* wrap-around is required */
            start_addr = msgq->buffer_start;
        }

        (void) memcpy(data, start_addr + byte_offset, msgq->msg_size);
        result = 0;
    }
    else {
        /* don't wait for a message to become available */
        result = -ENOMSG;
    }

    SYS_PORT_TRACING_OBJ_FUNC(k_msgq, peek, msgq, result);

    k_spin_unlock(&msgq->lock, key);

    return (result);
}

#ifdef CONFIG_USERSPACE
static inline int z_vrfy_k_msgq_peek_at(struct k_msgq* msgq, void* data, uint32_t idx) {
    K_OOPS(K_SYSCALL_OBJ(msgq, K_OBJ_MSGQ));
    K_OOPS(K_SYSCALL_MEMORY_WRITE(data, msgq->msg_size));

    return z_impl_k_msgq_peek_at(msgq, data, idx);
}
#include <zephyr/syscalls/k_msgq_peek_at_mrsh.c>
#endif /* CONFIG_USERSPACE */

void z_impl_k_msgq_purge(struct k_msgq* msgq) {
    k_spinlock_key_t key;
    struct k_thread* pending_thread;
    bool resched = false;

    key = k_spin_lock(&msgq->lock);

    SYS_PORT_TRACING_OBJ_FUNC(k_msgq, purge, msgq);

    /* wake up any threads that are waiting to write */
    for (pending_thread = z_unpend_first_thread(&msgq->wait_q);
         pending_thread != NULL;
         pending_thread = z_unpend_first_thread(&msgq->wait_q)) {
        arch_thread_return_value_set(pending_thread, -ENOMSG);
        z_ready_thread(pending_thread);
        resched = true;
    }

    msgq->used_msgs = 0;
    msgq->read_ptr  = msgq->write_ptr;

    if (resched) {
        z_reschedule(&msgq->lock, key);
    }
    else {
        k_spin_unlock(&msgq->lock, key);
    }
}

#ifdef CONFIG_USERSPACE
static inline void z_vrfy_k_msgq_purge(struct k_msgq* msgq) {
    K_OOPS(K_SYSCALL_OBJ(msgq, K_OBJ_MSGQ));
    z_impl_k_msgq_purge(msgq);
}
#include <zephyr/syscalls/k_msgq_purge_mrsh.c>

static inline uint32_t z_vrfy_k_msgq_num_free_get(struct k_msgq* msgq) {
    K_OOPS(K_SYSCALL_OBJ(msgq, K_OBJ_MSGQ));
    return z_impl_k_msgq_num_free_get(msgq);
}
#include <zephyr/syscalls/k_msgq_num_free_get_mrsh.c>

static inline uint32_t z_vrfy_k_msgq_num_used_get(struct k_msgq* msgq) {
    K_OOPS(K_SYSCALL_OBJ(msgq, K_OBJ_MSGQ));
    return z_impl_k_msgq_num_used_get(msgq);
}
#include <zephyr/syscalls/k_msgq_num_used_get_mrsh.c>

#endif /* CONFIG_USERSPACE */

#ifdef CONFIG_OBJ_CORE_MSGQ
static int init_msgq_obj_core_list(void) {
    /* Initialize msgq object type */

    z_obj_type_init(&obj_type_msgq, K_OBJ_TYPE_MSGQ_ID,
                    offsetof(struct k_msgq, obj_core));

    /* Initialize and link statically defined message queues */

    STRUCT_SECTION_FOREACH(k_msgq, msgq) {
        k_obj_core_init_and_link(K_OBJ_CORE(msgq), &obj_type_msgq);
    }

    return 0;
};

SYS_INIT(init_msgq_obj_core_list, PRE_KERNEL_1,
         CONFIG_KERNEL_INIT_PRIORITY_OBJECTS);

#endif /* CONFIG_OBJ_CORE_MSGQ */<|MERGE_RESOLUTION|>--- conflicted
+++ resolved
@@ -238,14 +238,8 @@
     return put_msg_in_queue(msgq, data, timeout, true);
 }
 
-<<<<<<< HEAD
-int z_impl_k_msgq_put_front(struct k_msgq* msgq, void const* data, k_timeout_t timeout) {
-    return put_msg_in_queue(msgq, data, timeout, false);
-=======
-int z_impl_k_msgq_put_front(struct k_msgq *msgq, const void *data)
-{
-	return put_msg_in_queue(msgq, data, K_NO_WAIT, false);
->>>>>>> 84de5b84
+int z_impl_k_msgq_put_front(struct k_msgq* msgq, void const* data) {
+    return put_msg_in_queue(msgq, data, K_NO_WAIT, false);
 }
 
 #ifdef CONFIG_USERSPACE
@@ -258,21 +252,11 @@
 }
 #include <zephyr/syscalls/k_msgq_put_mrsh.c>
 
-<<<<<<< HEAD
-static inline int z_vrfy_k_msgq_put_front(struct k_msgq* msgq, void const* data,
-                                          k_timeout_t timeout) {
+static inline int z_vrfy_k_msgq_put_front(struct k_msgq* msgq, void const* data) {
     K_OOPS(K_SYSCALL_OBJ(msgq, K_OBJ_MSGQ));
     K_OOPS(K_SYSCALL_MEMORY_READ(data, msgq->msg_size));
 
-    return z_impl_k_msgq_put_front(msgq, data, timeout);
-=======
-static inline int z_vrfy_k_msgq_put_front(struct k_msgq *msgq, const void *data)
-{
-	K_OOPS(K_SYSCALL_OBJ(msgq, K_OBJ_MSGQ));
-	K_OOPS(K_SYSCALL_MEMORY_READ(data, msgq->msg_size));
-
-	return z_impl_k_msgq_put_front(msgq, data);
->>>>>>> 84de5b84
+    return z_impl_k_msgq_put_front(msgq, data);
 }
 #include <zephyr/syscalls/k_msgq_put_front_mrsh.c>
 #endif /* CONFIG_USERSPACE */
