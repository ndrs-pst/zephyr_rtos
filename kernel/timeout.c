--- conflicted
+++ resolved
@@ -95,7 +95,6 @@
     return (ret);
 }
 
-<<<<<<< HEAD
 void z_add_timeout(struct _timeout* to, _timeout_func_t fn,
                    k_timeout_t timeout) {
     if (K_TIMEOUT_EQ(timeout, K_FOREVER)) {
@@ -112,14 +111,13 @@
     K_SPINLOCK(&timeout_lock) {
         struct _timeout* t;
 
-        if (IS_ENABLED(CONFIG_TIMEOUT_64BIT) &&
-            (Z_TICK_ABS(timeout.ticks) >= 0)) {
+        if (Z_IS_TIMEOUT_RELATIVE(timeout)) {
+            to->dticks = timeout.ticks + 1 + elapsed();
+        }
+        else {
             k_ticks_t ticks = Z_TICK_ABS(timeout.ticks) - curr_tick;
 
             to->dticks = MAX(1, ticks);
-        }
-        else {
-            to->dticks = timeout.ticks + 1 + elapsed();
         }
 
         for (t = first(); t != NULL; t = next(t)) {
@@ -139,50 +137,6 @@
             sys_clock_set_timeout(next_timeout(), false);
         }
     }
-=======
-void z_add_timeout(struct _timeout *to, _timeout_func_t fn,
-		   k_timeout_t timeout)
-{
-	if (K_TIMEOUT_EQ(timeout, K_FOREVER)) {
-		return;
-	}
-
-#ifdef CONFIG_KERNEL_COHERENCE
-	__ASSERT_NO_MSG(arch_mem_coherent(to));
-#endif /* CONFIG_KERNEL_COHERENCE */
-
-	__ASSERT(!sys_dnode_is_linked(&to->node), "");
-	to->fn = fn;
-
-	K_SPINLOCK(&timeout_lock) {
-		struct _timeout *t;
-
-		if (Z_IS_TIMEOUT_RELATIVE(timeout)) {
-			to->dticks = timeout.ticks + 1 + elapsed();
-		} else {
-			k_ticks_t ticks = Z_TICK_ABS(timeout.ticks) - curr_tick;
-
-			to->dticks = MAX(1, ticks);
-		}
-
-		for (t = first(); t != NULL; t = next(t)) {
-			if (t->dticks > to->dticks) {
-				t->dticks -= to->dticks;
-				sys_dlist_insert(&t->node, &to->node);
-				break;
-			}
-			to->dticks -= t->dticks;
-		}
-
-		if (t == NULL) {
-			sys_dlist_append(&timeout_list, &to->node);
-		}
-
-		if (to == first() && announce_remaining == 0) {
-			sys_clock_set_timeout(next_timeout(), false);
-		}
-	}
->>>>>>> d6c59f0b
 }
 
 int z_abort_timeout(struct _timeout* to) {
@@ -331,7 +285,6 @@
 #include <zephyr/syscalls/k_uptime_ticks_mrsh.c>
 #endif /* CONFIG_USERSPACE */
 
-<<<<<<< HEAD
 k_timepoint_t sys_timepoint_calc(k_timeout_t timeout) {
     k_timepoint_t timepoint;
 
@@ -344,36 +297,15 @@
     else {
         k_ticks_t dt = timeout.ticks;
 
-        if (IS_ENABLED(CONFIG_TIMEOUT_64BIT) && Z_TICK_ABS(dt) >= 0) {
+        if (Z_IS_TIMEOUT_RELATIVE(timeout)) {
+            timepoint.tick = sys_clock_tick_get() + MAX(1, dt);
+        }
+        else {
             timepoint.tick = Z_TICK_ABS(dt);
         }
-        else {
-            timepoint.tick = sys_clock_tick_get() + MAX(1, dt);
-        }
     }
 
     return (timepoint);
-=======
-k_timepoint_t sys_timepoint_calc(k_timeout_t timeout)
-{
-	k_timepoint_t timepoint;
-
-	if (K_TIMEOUT_EQ(timeout, K_FOREVER)) {
-		timepoint.tick = UINT64_MAX;
-	} else if (K_TIMEOUT_EQ(timeout, K_NO_WAIT)) {
-		timepoint.tick = 0;
-	} else {
-		k_ticks_t dt = timeout.ticks;
-
-		if (Z_IS_TIMEOUT_RELATIVE(timeout)) {
-			timepoint.tick = sys_clock_tick_get() + MAX(1, dt);
-		} else {
-			timepoint.tick = Z_TICK_ABS(dt);
-		}
-	}
-
-	return timepoint;
->>>>>>> d6c59f0b
 }
 
 k_timeout_t sys_timepoint_timeout(k_timepoint_t timepoint) {
