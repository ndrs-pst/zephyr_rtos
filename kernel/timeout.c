--- conflicted
+++ resolved
@@ -31,18 +31,19 @@
 static inline int z_vrfy_sys_clock_hw_cycles_per_sec_runtime_get(void) {
     return z_impl_sys_clock_hw_cycles_per_sec_runtime_get();
 }
+
 #include <syscalls/sys_clock_hw_cycles_per_sec_runtime_get_mrsh.c>
 #endif /* CONFIG_USERSPACE */
 #endif /* CONFIG_TIMER_READS_ITS_FREQUENCY_AT_RUNTIME */
 
 static struct _timeout* first(void) {
-    sys_dnode_t *t = sys_dlist_peek_head(&timeout_list);
+    sys_dnode_t* t = sys_dlist_peek_head(&timeout_list);
 
     return t == NULL ? NULL : CONTAINER_OF(t, struct _timeout, node);
 }
 
-static struct _timeout *next(struct _timeout* t) {
-    sys_dnode_t *n = sys_dlist_peek_next(&timeout_list, &t->node);
+static struct _timeout* next(struct _timeout* t) {
+    sys_dnode_t* n = sys_dlist_peek_next(&timeout_list, &t->node);
 
     return n == NULL ? NULL : CONTAINER_OF(n, struct _timeout, node);
 }
@@ -91,7 +92,7 @@
     return (ret);
 }
 
-void z_add_timeout(struct _timeout *to, _timeout_func_t fn,
+void z_add_timeout(struct _timeout* to, _timeout_func_t fn,
                    k_timeout_t timeout) {
     if (K_TIMEOUT_EQ(timeout, K_FOREVER)) {
         return;
@@ -105,7 +106,7 @@
     to->fn = fn;
 
     K_SPINLOCK(&timeout_lock) {
-        struct _timeout *t;
+        struct _timeout* t;
 
         if (IS_ENABLED(CONFIG_TIMEOUT_64BIT) &&
             Z_TICK_ABS(timeout.ticks) >= 0) {
@@ -188,7 +189,7 @@
 }
 
 int32_t z_get_next_timeout_expiry(void) {
-    int32_t ret = (int32_t) K_TICKS_FOREVER;
+    int32_t ret = (int32_t)K_TICKS_FOREVER;
 
     K_SPINLOCK(&timeout_lock) {
         ret = next_timeout();
@@ -214,11 +215,7 @@
 
     announce_remaining = ticks;
 
-<<<<<<< HEAD
-	struct _timeout *t;
-=======
-    struct _timeout* t = first();
->>>>>>> 0e3994c7
+    struct _timeout* t;
 
     for (t = first(); (t != NULL) && (t->dticks <= announce_remaining); t = first()) {
         int dt = (int)t->dticks;
@@ -275,6 +272,7 @@
 static inline int64_t z_vrfy_k_uptime_ticks(void) {
     return z_impl_k_uptime_ticks();
 }
+
 #include <syscalls/k_uptime_ticks_mrsh.c>
 #endif
 
