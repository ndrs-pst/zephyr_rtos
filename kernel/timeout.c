/*
 * Copyright (c) 2018 Intel Corporation
 *
 * SPDX-License-Identifier: Apache-2.0
 */

#include <zephyr/kernel.h>
#include <zephyr/spinlock.h>
#include <ksched.h>
#include <timeout_q.h>
#include <zephyr/internal/syscall_handler.h>
#include <zephyr/drivers/timer/system_timer.h>
#include <zephyr/sys_clock.h>

static uint64_t curr_tick;

static sys_dlist_t timeout_list = SYS_DLIST_STATIC_INIT(&timeout_list);

static struct k_spinlock timeout_lock;

#define MAX_WAIT (IS_ENABLED(CONFIG_SYSTEM_CLOCK_SLOPPY_IDLE) \
                  ? K_TICKS_FOREVER : INT_MAX)

/* Ticks left to process in the currently-executing sys_clock_announce() */
static int announce_remaining;

#if defined(CONFIG_TIMER_READS_ITS_FREQUENCY_AT_RUNTIME)
int z_clock_hw_cycles_per_sec = CONFIG_SYS_CLOCK_HW_CYCLES_PER_SEC;

#ifdef CONFIG_USERSPACE
static inline int z_vrfy_sys_clock_hw_cycles_per_sec_runtime_get(void) {
    return z_impl_sys_clock_hw_cycles_per_sec_runtime_get();
}

#include <syscalls/sys_clock_hw_cycles_per_sec_runtime_get_mrsh.c>
#endif /* CONFIG_USERSPACE */
#endif /* CONFIG_TIMER_READS_ITS_FREQUENCY_AT_RUNTIME */

static struct _timeout* first(void) {
    sys_dnode_t* t = sys_dlist_peek_head(&timeout_list);

    return t == NULL ? NULL : CONTAINER_OF(t, struct _timeout, node);
}

static struct _timeout* next(struct _timeout* t) {
    sys_dnode_t* n = sys_dlist_peek_next(&timeout_list, &t->node);

    return n == NULL ? NULL : CONTAINER_OF(n, struct _timeout, node);
}

static void remove_timeout(struct _timeout* t) {
    if (next(t) != NULL) {
        next(t)->dticks += t->dticks;
    }

    sys_dlist_remove(&t->node);
}

static int32_t elapsed(void) {
    /* While sys_clock_announce() is executing, new relative timeouts will be
     * scheduled relatively to the currently firing timeout's original tick
     * value (=curr_tick) rather than relative to the current
     * sys_clock_elapsed().
     *
     * This means that timeouts being scheduled from within timeout callbacks
     * will be scheduled at well-defined offsets from the currently firing
     * timeout.
     *
     * As a side effect, the same will happen if an ISR with higher priority
     * preempts a timeout callback and schedules a timeout.
     *
     * The distinction is implemented by looking at announce_remaining which
     * will be non-zero while sys_clock_announce() is executing and zero
     * otherwise.
     */
    return announce_remaining == 0 ? sys_clock_elapsed() : 0U;
}

static int32_t next_timeout(void) {
    struct _timeout* to   = first();
    int32_t ticks_elapsed = elapsed();
    int32_t ret;

    if ((to == NULL) ||
        ((int64_t)(to->dticks - ticks_elapsed) > (int64_t)INT_MAX)) {
        ret = MAX_WAIT;
    }
    else {
        ret = (int32_t)MAX(0, (to->dticks - ticks_elapsed));
    }

    return (ret);
}

void z_add_timeout(struct _timeout* to, _timeout_func_t fn,
                   k_timeout_t timeout) {
    if (K_TIMEOUT_EQ(timeout, K_FOREVER)) {
        return;
    }

    #ifdef CONFIG_KERNEL_COHERENCE
    __ASSERT_NO_MSG(arch_mem_coherent(to));
    #endif

    __ASSERT(!sys_dnode_is_linked(&to->node), "");
    to->fn = fn;

    K_SPINLOCK(&timeout_lock) {
        struct _timeout* t;

        if (IS_ENABLED(CONFIG_TIMEOUT_64BIT) &&
            Z_TICK_ABS(timeout.ticks) >= 0) {
            k_ticks_t ticks = Z_TICK_ABS(timeout.ticks) - curr_tick;

            to->dticks = MAX(1, ticks);
        }
        else {
            to->dticks = timeout.ticks + 1 + elapsed();
        }

        for (t = first(); t != NULL; t = next(t)) {
            if (t->dticks > to->dticks) {
                t->dticks -= to->dticks;
                sys_dlist_insert(&t->node, &to->node);
                break;
            }
            to->dticks -= t->dticks;
        }

        if (t == NULL) {
            sys_dlist_append(&timeout_list, &to->node);
        }

        if (to == first()) {
            sys_clock_set_timeout(next_timeout(), false);
        }
    }
}

int z_abort_timeout(struct _timeout* to) {
    int ret = -EINVAL;

    K_SPINLOCK(&timeout_lock) {
        if (sys_dnode_is_linked(&to->node)) {
            remove_timeout(to);
            ret = 0;
        }
    }

    return (ret);
}

/* must be locked */
static k_ticks_t timeout_rem(const struct _timeout* timeout) {
    k_ticks_t ticks = 0;

    if (z_is_inactive_timeout(timeout)) {
        return (0);
    }

    for (struct _timeout* t = first(); t != NULL; t = next(t)) {
        ticks += t->dticks;
        if (timeout == t) {
            break;
        }
    }

    return (ticks - elapsed());
}

k_ticks_t z_timeout_remaining(const struct _timeout* timeout) {
    k_ticks_t ticks = 0;

    K_SPINLOCK(&timeout_lock) {
        ticks = timeout_rem(timeout);
    }

    return (ticks);
}

k_ticks_t z_timeout_expires(const struct _timeout* timeout) {
    k_ticks_t ticks = 0;

<<<<<<< HEAD
	K_SPINLOCK(&timeout_lock) {
		ticks = curr_tick + timeout_rem(timeout) + elapsed();
	}
=======
    K_SPINLOCK(&timeout_lock) {
        ticks = curr_tick + timeout_rem(timeout);
    }
>>>>>>> c0959f3c

    return (ticks);
}

int32_t z_get_next_timeout_expiry(void) {
    int32_t ret = (int32_t)K_TICKS_FOREVER;

    K_SPINLOCK(&timeout_lock) {
        ret = next_timeout();
    }

    return (ret);
}

void sys_clock_announce(int32_t ticks) {
    k_spinlock_key_t key = k_spin_lock(&timeout_lock);

    /* We release the lock around the callbacks below, so on SMP
     * systems someone might be already running the loop.  Don't
     * race (which will cause paralllel execution of "sequential"
     * timeouts and confuse apps), just increment the tick count
     * and return.
     */
    if (IS_ENABLED(CONFIG_SMP) && (announce_remaining != 0)) {
        announce_remaining += ticks;
        k_spin_unlock(&timeout_lock, key);
        return;
    }

    announce_remaining = ticks;

    struct _timeout* t;

    for (t = first(); (t != NULL) && (t->dticks <= announce_remaining); t = first()) {
        int dt = (int)t->dticks;

        curr_tick += dt;
        t->dticks = 0;
        remove_timeout(t);

        k_spin_unlock(&timeout_lock, key);
        t->fn(t);
        key = k_spin_lock(&timeout_lock);
        announce_remaining -= dt;
    }

    if (t != NULL) {
        t->dticks -= announce_remaining;
    }

    curr_tick += announce_remaining;
    announce_remaining = 0;

    sys_clock_set_timeout(next_timeout(), false);

    k_spin_unlock(&timeout_lock, key);

    #ifdef CONFIG_TIMESLICING
    z_time_slice();
    #endif
}

int64_t sys_clock_tick_get(void) {
    uint64_t t = 0U;

    K_SPINLOCK(&timeout_lock) {
        t = curr_tick + elapsed();
    }

    return (t);
}

uint32_t sys_clock_tick_get_32(void) {
    #ifdef CONFIG_TICKLESS_KERNEL
    return (uint32_t)sys_clock_tick_get();
    #else
    return (uint32_t)curr_tick;
    #endif
}

int64_t z_impl_k_uptime_ticks(void) {
    return sys_clock_tick_get();
}

#ifdef CONFIG_USERSPACE
static inline int64_t z_vrfy_k_uptime_ticks(void) {
    return z_impl_k_uptime_ticks();
}

#include <syscalls/k_uptime_ticks_mrsh.c>
#endif

k_timepoint_t sys_timepoint_calc(k_timeout_t timeout) {
    k_timepoint_t timepoint;

    if (K_TIMEOUT_EQ(timeout, K_FOREVER)) {
        timepoint.tick = UINT64_MAX;
    }
    else if (K_TIMEOUT_EQ(timeout, K_NO_WAIT)) {
        timepoint.tick = 0;
    }
    else {
        k_ticks_t dt = timeout.ticks;

        if (IS_ENABLED(CONFIG_TIMEOUT_64BIT) && Z_TICK_ABS(dt) >= 0) {
            timepoint.tick = Z_TICK_ABS(dt);
        }
        else {
            timepoint.tick = sys_clock_tick_get() + MAX(1, dt);
        }
    }

    return (timepoint);
}

k_timeout_t sys_timepoint_timeout(k_timepoint_t timepoint) {
    uint64_t now, remaining;

    if (timepoint.tick == UINT64_MAX) {
        return (K_FOREVER);
    }

    if (timepoint.tick == 0) {
        return (K_NO_WAIT);
    }

    now = sys_clock_tick_get();
    remaining = (timepoint.tick > now) ? (timepoint.tick - now) : 0;

    return (K_TICKS(remaining));
}

#ifdef CONFIG_ZTEST
void z_impl_sys_clock_tick_set(uint64_t tick) {
    curr_tick = tick;
}

void z_vrfy_sys_clock_tick_set(uint64_t tick) {
    z_impl_sys_clock_tick_set(tick);
}
#endif<|MERGE_RESOLUTION|>--- conflicted
+++ resolved
@@ -181,15 +181,9 @@
 k_ticks_t z_timeout_expires(const struct _timeout* timeout) {
     k_ticks_t ticks = 0;
 
-<<<<<<< HEAD
-	K_SPINLOCK(&timeout_lock) {
-		ticks = curr_tick + timeout_rem(timeout) + elapsed();
-	}
-=======
-    K_SPINLOCK(&timeout_lock) {
-        ticks = curr_tick + timeout_rem(timeout);
-    }
->>>>>>> c0959f3c
+    K_SPINLOCK(&timeout_lock) {
+        ticks = curr_tick + timeout_rem(timeout) + elapsed();
+    }
 
     return (ticks);
 }
@@ -223,7 +217,9 @@
 
     struct _timeout* t;
 
-    for (t = first(); (t != NULL) && (t->dticks <= announce_remaining); t = first()) {
+    for (t = first();
+         (t != NULL) && (t->dticks <= announce_remaining);
+         t = first()) {
         int dt = (int)t->dticks;
 
         curr_tick += dt;
