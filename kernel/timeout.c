/*
 * Copyright (c) 2018 Intel Corporation
 *
 * SPDX-License-Identifier: Apache-2.0
 */

#include <zephyr/kernel.h>
#include <zephyr/spinlock.h>
#include <ksched.h>
#include <zephyr/timeout_q.h>
#include <zephyr/syscall_handler.h>
#include <zephyr/drivers/timer/system_timer.h>
#include <zephyr/sys_clock.h>

static uint64_t curr_tick;

static sys_dlist_t timeout_list = SYS_DLIST_STATIC_INIT(&timeout_list);

static struct k_spinlock timeout_lock;

#define MAX_WAIT (IS_ENABLED(CONFIG_SYSTEM_CLOCK_SLOPPY_IDLE) \
		  ? K_TICKS_FOREVER : INT_MAX)

/* Cycles left to process in the currently-executing sys_clock_announce() */
static int announce_remaining;

#if defined(CONFIG_TIMER_READS_ITS_FREQUENCY_AT_RUNTIME)
int z_clock_hw_cycles_per_sec = CONFIG_SYS_CLOCK_HW_CYCLES_PER_SEC;

#ifdef CONFIG_USERSPACE
static inline int z_vrfy_sys_clock_hw_cycles_per_sec_runtime_get(void)
{
	return z_impl_sys_clock_hw_cycles_per_sec_runtime_get();
}
#include <syscalls/sys_clock_hw_cycles_per_sec_runtime_get_mrsh.c>
#endif /* CONFIG_USERSPACE */
#endif /* CONFIG_TIMER_READS_ITS_FREQUENCY_AT_RUNTIME */

static struct _timeout *first(void)
{
	sys_dnode_t *t = sys_dlist_peek_head(&timeout_list);

	return t == NULL ? NULL : CONTAINER_OF(t, struct _timeout, node);
}

static struct _timeout *next(struct _timeout *t)
{
	sys_dnode_t *n = sys_dlist_peek_next(&timeout_list, &t->node);

	return n == NULL ? NULL : CONTAINER_OF(n, struct _timeout, node);
}

static void remove_timeout(struct _timeout *t)
{
	if (next(t) != NULL) {
		next(t)->dticks += t->dticks;
	}

	sys_dlist_remove(&t->node);
}

static int32_t elapsed(void)
{
	return announce_remaining == 0 ? sys_clock_elapsed() : 0U;
}

static int32_t next_timeout(void)
{
	struct _timeout *to = first();
	int32_t ticks_elapsed = elapsed();
	int32_t ret;

	if ((to == NULL) ||
	    ((int64_t)(to->dticks - ticks_elapsed) > (int64_t)INT_MAX)) {
		ret = MAX_WAIT;
	} else {
		ret = (int32_t)MAX(0, (to->dticks - ticks_elapsed));
	}

	return ret;
}

void z_add_timeout(struct _timeout *to, _timeout_func_t fn,
		   k_timeout_t timeout)
{
	if (K_TIMEOUT_EQ(timeout, K_FOREVER)) {
		return;
	}

#ifdef CONFIG_KERNEL_COHERENCE
	__ASSERT_NO_MSG(arch_mem_coherent(to));
#endif

	__ASSERT(!sys_dnode_is_linked(&to->node), "");
	to->fn = fn;

	LOCKED(&timeout_lock) {
		struct _timeout *t;

		if (IS_ENABLED(CONFIG_TIMEOUT_64BIT) &&
		    Z_TICK_ABS(timeout.ticks) >= 0) {
			k_ticks_t ticks = Z_TICK_ABS(timeout.ticks) - curr_tick;

			to->dticks = MAX(1, ticks);
		} else {
			to->dticks = timeout.ticks + 1 + elapsed();
		}

		for (t = first(); t != NULL; t = next(t)) {
			if (t->dticks > to->dticks) {
				t->dticks -= to->dticks;
				sys_dlist_insert(&t->node, &to->node);
				break;
			}
			to->dticks -= t->dticks;
		}

		if (t == NULL) {
			sys_dlist_append(&timeout_list, &to->node);
		}

		if (to == first()) {
			sys_clock_set_timeout(next_timeout(), false);
		}
	}
}

int z_abort_timeout(struct _timeout *to)
{
	int ret = -EINVAL;

	LOCKED(&timeout_lock) {
		if (sys_dnode_is_linked(&to->node)) {
			remove_timeout(to);
			ret = 0;
		}
	}

	return ret;
}

/* must be locked */
static k_ticks_t timeout_rem(const struct _timeout *timeout)
{
	k_ticks_t ticks = 0;

	if (z_is_inactive_timeout(timeout)) {
		return 0;
	}

	for (struct _timeout *t = first(); t != NULL; t = next(t)) {
		ticks += t->dticks;
		if (timeout == t) {
			break;
		}
	}

	return ticks - elapsed();
}

k_ticks_t z_timeout_remaining(const struct _timeout *timeout)
{
	k_ticks_t ticks = 0;

	LOCKED(&timeout_lock) {
		ticks = timeout_rem(timeout);
	}

	return ticks;
}

k_ticks_t z_timeout_expires(const struct _timeout *timeout)
{
	k_ticks_t ticks = 0;

	LOCKED(&timeout_lock) {
		ticks = curr_tick + timeout_rem(timeout);
	}

	return ticks;
}

int32_t z_get_next_timeout_expiry(void)
{
	int32_t ret = (int32_t) K_TICKS_FOREVER;

	LOCKED(&timeout_lock) {
		ret = next_timeout();
	}
	return ret;
}

<<<<<<< HEAD
void sys_clock_announce(int32_t ticks)
{
	k_spinlock_key_t key = k_spin_lock(&timeout_lock);

	/* We release the lock around the callbacks below, so on SMP
	 * systems someone might be already running the loop.  Don't
	 * race (which will cause paralllel execution of "sequential"
	 * timeouts and confuse apps), just increment the tick count
	 * and return.
	 */
	if (IS_ENABLED(CONFIG_SMP) && (announce_remaining != 0)) {
		announce_remaining += ticks;
		k_spin_unlock(&timeout_lock, key);
		return;
	}
=======
void z_set_timeout_expiry(int32_t ticks, bool is_idle)
{
	LOCKED(&timeout_lock) {
		int next_to = next_timeout();
		bool sooner = (next_to == K_TICKS_FOREVER)
			      || (ticks <= next_to);
		bool imminent = next_to <= 1;

		/* Only set new timeouts when they are sooner than
		 * what we have.  Also don't try to set a timeout when
		 * one is about to expire: drivers have internal logic
		 * that will bump the timeout to the "next" tick if
		 * it's not considered to be settable as directed.
		 * SMP can't use this optimization though: we don't
		 * know when context switches happen until interrupt
		 * exit and so can't get the timeslicing clamp folded
		 * in.
		 */
		if (!imminent && (sooner || IS_ENABLED(CONFIG_SMP))) {
			sys_clock_set_timeout(MIN(ticks, next_to), is_idle);
		}
	}
}

void sys_clock_announce(int32_t ticks) {
#ifdef CONFIG_TIMESLICING
    z_time_slice(ticks);
#endif

    k_spinlock_key_t key = k_spin_lock(&timeout_lock);
>>>>>>> bac7a0ed

    /* We release the lock around the callbacks below, so on SMP
     * systems someone might be already running the loop.  Don't
     * race (which will cause paralllel execution of "sequential"
     * timeouts and confuse apps), just increment the tick count
     * and return.
     */
    if (IS_ENABLED(CONFIG_SMP) && (announce_remaining != 0)) {
        announce_remaining += ticks;
        k_spin_unlock(&timeout_lock, key);
        return;
    }

    announce_remaining = ticks;

    struct _timeout* t = first();

    for (t = first(); (t != NULL) && (t->dticks <= announce_remaining); t = first()) {
        int dt = (int)t->dticks;

        curr_tick += dt;
        t->dticks = 0;
        remove_timeout(t);

        k_spin_unlock(&timeout_lock, key);
        t->fn(t);
        key = k_spin_lock(&timeout_lock);
        announce_remaining -= dt;
    }

    if (t != NULL) {
        t->dticks -= announce_remaining;
    }

    curr_tick += announce_remaining;
    announce_remaining = 0;

    sys_clock_set_timeout(next_timeout(), false);

<<<<<<< HEAD
	k_spin_unlock(&timeout_lock, key);

#ifdef CONFIG_TIMESLICING
	z_time_slice();
#endif
=======
    k_spin_unlock(&timeout_lock, key);
>>>>>>> bac7a0ed
}

int64_t sys_clock_tick_get(void) {
    uint64_t t = 0U;

    LOCKED(&timeout_lock) {
        t = curr_tick + elapsed();
    }

    return (t);
}

uint32_t sys_clock_tick_get_32(void)
{
#ifdef CONFIG_TICKLESS_KERNEL
	return (uint32_t)sys_clock_tick_get();
#else
	return (uint32_t)curr_tick;
#endif
}

int64_t z_impl_k_uptime_ticks(void)
{
	return sys_clock_tick_get();
}

#ifdef CONFIG_USERSPACE
static inline int64_t z_vrfy_k_uptime_ticks(void)
{
	return z_impl_k_uptime_ticks();
}
#include <syscalls/k_uptime_ticks_mrsh.c>
#endif

void z_impl_k_busy_wait(uint32_t usec_to_wait)
{
	SYS_PORT_TRACING_FUNC_ENTER(k_thread, busy_wait, usec_to_wait);
	if (usec_to_wait == 0U) {
		SYS_PORT_TRACING_FUNC_EXIT(k_thread, busy_wait, usec_to_wait);
		return;
	}

#if !defined(CONFIG_ARCH_HAS_CUSTOM_BUSY_WAIT)
	uint32_t start_cycles = k_cycle_get_32();

	/* use 64-bit math to prevent overflow when multiplying */
	uint32_t cycles_to_wait = (uint32_t)(
		(uint64_t)usec_to_wait *
		(uint64_t)sys_clock_hw_cycles_per_sec() /
		(uint64_t)USEC_PER_SEC
	);

	for (;;) {
		uint32_t current_cycles = k_cycle_get_32();

		/* this handles the rollover on an unsigned 32-bit value */
		if ((current_cycles - start_cycles) >= cycles_to_wait) {
			break;
		}
	}
#else
	arch_busy_wait(usec_to_wait);
#endif /* CONFIG_ARCH_HAS_CUSTOM_BUSY_WAIT */
	SYS_PORT_TRACING_FUNC_EXIT(k_thread, busy_wait, usec_to_wait);
}

#ifdef CONFIG_USERSPACE
static inline void z_vrfy_k_busy_wait(uint32_t usec_to_wait)
{
	z_impl_k_busy_wait(usec_to_wait);
}
#include <syscalls/k_busy_wait_mrsh.c>
#endif /* CONFIG_USERSPACE */

/* Returns the uptime expiration (relative to an unlocked "now"!) of a
 * timeout object.  When used correctly, this should be called once,
 * synchronously with the user passing a new timeout value.  It should
 * not be used iteratively to adjust a timeout.
 */
uint64_t sys_clock_timeout_end_calc(k_timeout_t timeout)
{
	k_ticks_t dt;

	if (K_TIMEOUT_EQ(timeout, K_FOREVER)) {
		return UINT64_MAX;
	} else if (K_TIMEOUT_EQ(timeout, K_NO_WAIT)) {
		return sys_clock_tick_get();
	} else {

		dt = timeout.ticks;

		if (IS_ENABLED(CONFIG_TIMEOUT_64BIT) && Z_TICK_ABS(dt) >= 0) {
			return Z_TICK_ABS(dt);
		}
		return sys_clock_tick_get() + MAX(1, dt);
	}
}

#ifdef CONFIG_ZTEST
void z_impl_sys_clock_tick_set(uint64_t tick) {
    curr_tick = tick;
}

void z_vrfy_sys_clock_tick_set(uint64_t tick) {
    z_impl_sys_clock_tick_set(tick);
}
#endif<|MERGE_RESOLUTION|>--- conflicted
+++ resolved
@@ -190,54 +190,8 @@
 	return ret;
 }
 
-<<<<<<< HEAD
-void sys_clock_announce(int32_t ticks)
-{
-	k_spinlock_key_t key = k_spin_lock(&timeout_lock);
-
-	/* We release the lock around the callbacks below, so on SMP
-	 * systems someone might be already running the loop.  Don't
-	 * race (which will cause paralllel execution of "sequential"
-	 * timeouts and confuse apps), just increment the tick count
-	 * and return.
-	 */
-	if (IS_ENABLED(CONFIG_SMP) && (announce_remaining != 0)) {
-		announce_remaining += ticks;
-		k_spin_unlock(&timeout_lock, key);
-		return;
-	}
-=======
-void z_set_timeout_expiry(int32_t ticks, bool is_idle)
-{
-	LOCKED(&timeout_lock) {
-		int next_to = next_timeout();
-		bool sooner = (next_to == K_TICKS_FOREVER)
-			      || (ticks <= next_to);
-		bool imminent = next_to <= 1;
-
-		/* Only set new timeouts when they are sooner than
-		 * what we have.  Also don't try to set a timeout when
-		 * one is about to expire: drivers have internal logic
-		 * that will bump the timeout to the "next" tick if
-		 * it's not considered to be settable as directed.
-		 * SMP can't use this optimization though: we don't
-		 * know when context switches happen until interrupt
-		 * exit and so can't get the timeslicing clamp folded
-		 * in.
-		 */
-		if (!imminent && (sooner || IS_ENABLED(CONFIG_SMP))) {
-			sys_clock_set_timeout(MIN(ticks, next_to), is_idle);
-		}
-	}
-}
-
 void sys_clock_announce(int32_t ticks) {
-#ifdef CONFIG_TIMESLICING
-    z_time_slice(ticks);
-#endif
-
     k_spinlock_key_t key = k_spin_lock(&timeout_lock);
->>>>>>> bac7a0ed
 
     /* We release the lock around the callbacks below, so on SMP
      * systems someone might be already running the loop.  Don't
@@ -277,15 +231,11 @@
 
     sys_clock_set_timeout(next_timeout(), false);
 
-<<<<<<< HEAD
-	k_spin_unlock(&timeout_lock, key);
+    k_spin_unlock(&timeout_lock, key);
 
 #ifdef CONFIG_TIMESLICING
 	z_time_slice();
 #endif
-=======
-    k_spin_unlock(&timeout_lock, key);
->>>>>>> bac7a0ed
 }
 
 int64_t sys_clock_tick_get(void) {
