/*
 * Copyright (c) 2018 Intel Corporation
 *
 * SPDX-License-Identifier: Apache-2.0
 */

#include <zephyr/kernel.h>
#include <zephyr/spinlock.h>
#include <ksched.h>
#include <zephyr/timeout_q.h>
#include <zephyr/syscall_handler.h>
#include <zephyr/drivers/timer/system_timer.h>
#include <zephyr/sys_clock.h>

static uint64_t curr_tick;

static sys_dlist_t timeout_list = SYS_DLIST_STATIC_INIT(&timeout_list);

static struct k_spinlock timeout_lock;

#define MAX_WAIT (IS_ENABLED(CONFIG_SYSTEM_CLOCK_SLOPPY_IDLE) \
		  ? K_TICKS_FOREVER : INT_MAX)

/* Ticks left to process in the currently-executing sys_clock_announce() */
static int announce_remaining;

#if defined(CONFIG_TIMER_READS_ITS_FREQUENCY_AT_RUNTIME)
int z_clock_hw_cycles_per_sec = CONFIG_SYS_CLOCK_HW_CYCLES_PER_SEC;

#ifdef CONFIG_USERSPACE
static inline int z_vrfy_sys_clock_hw_cycles_per_sec_runtime_get(void)
{
	return z_impl_sys_clock_hw_cycles_per_sec_runtime_get();
}
#include <syscalls/sys_clock_hw_cycles_per_sec_runtime_get_mrsh.c>
#endif /* CONFIG_USERSPACE */
#endif /* CONFIG_TIMER_READS_ITS_FREQUENCY_AT_RUNTIME */

static struct _timeout *first(void)
{
	sys_dnode_t *t = sys_dlist_peek_head(&timeout_list);

	return t == NULL ? NULL : CONTAINER_OF(t, struct _timeout, node);
}

static struct _timeout *next(struct _timeout *t)
{
	sys_dnode_t *n = sys_dlist_peek_next(&timeout_list, &t->node);

	return n == NULL ? NULL : CONTAINER_OF(n, struct _timeout, node);
}

static void remove_timeout(struct _timeout *t)
{
	if (next(t) != NULL) {
		next(t)->dticks += t->dticks;
	}

	sys_dlist_remove(&t->node);
}

static int32_t elapsed(void)
{
	/* While sys_clock_announce() is executing, new relative timeouts will be
	 * scheduled relatively to the currently firing timeout's original tick
	 * value (=curr_tick) rather than relative to the current
	 * sys_clock_elapsed().
	 *
	 * This means that timeouts being scheduled from within timeout callbacks
	 * will be scheduled at well-defined offsets from the currently firing
	 * timeout.
	 *
	 * As a side effect, the same will happen if an ISR with higher priority
	 * preempts a timeout callback and schedules a timeout.
	 *
	 * The distinction is implemented by looking at announce_remaining which
	 * will be non-zero while sys_clock_announce() is executing and zero
	 * otherwise.
	 */
	return announce_remaining == 0 ? sys_clock_elapsed() : 0U;
}

static int32_t next_timeout(void)
{
	struct _timeout *to = first();
	int32_t ticks_elapsed = elapsed();
	int32_t ret;

	if ((to == NULL) ||
	    ((int64_t)(to->dticks - ticks_elapsed) > (int64_t)INT_MAX)) {
		ret = MAX_WAIT;
	} else {
		ret = (int32_t)MAX(0, (to->dticks - ticks_elapsed));
	}

	return ret;
}

void z_add_timeout(struct _timeout *to, _timeout_func_t fn,
		   k_timeout_t timeout)
{
	if (K_TIMEOUT_EQ(timeout, K_FOREVER)) {
		return;
	}

#ifdef CONFIG_KERNEL_COHERENCE
	__ASSERT_NO_MSG(arch_mem_coherent(to));
#endif

	__ASSERT(!sys_dnode_is_linked(&to->node), "");
	to->fn = fn;

	K_SPINLOCK(&timeout_lock) {
		struct _timeout *t;

		if (IS_ENABLED(CONFIG_TIMEOUT_64BIT) &&
		    Z_TICK_ABS(timeout.ticks) >= 0) {
			k_ticks_t ticks = Z_TICK_ABS(timeout.ticks) - curr_tick;

			to->dticks = MAX(1, ticks);
		} else {
			to->dticks = timeout.ticks + 1 + elapsed();
		}

		for (t = first(); t != NULL; t = next(t)) {
			if (t->dticks > to->dticks) {
				t->dticks -= to->dticks;
				sys_dlist_insert(&t->node, &to->node);
				break;
			}
			to->dticks -= t->dticks;
		}

		if (t == NULL) {
			sys_dlist_append(&timeout_list, &to->node);
		}

		if (to == first()) {
			sys_clock_set_timeout(next_timeout(), false);
		}
	}
}

int z_abort_timeout(struct _timeout *to)
{
	int ret = -EINVAL;

	K_SPINLOCK(&timeout_lock) {
		if (sys_dnode_is_linked(&to->node)) {
			remove_timeout(to);
			ret = 0;
		}
	}

	return ret;
}

/* must be locked */
static k_ticks_t timeout_rem(const struct _timeout *timeout)
{
	k_ticks_t ticks = 0;

	if (z_is_inactive_timeout(timeout)) {
		return 0;
	}

	for (struct _timeout *t = first(); t != NULL; t = next(t)) {
		ticks += t->dticks;
		if (timeout == t) {
			break;
		}
	}

	return ticks - elapsed();
}

k_ticks_t z_timeout_remaining(const struct _timeout *timeout)
{
	k_ticks_t ticks = 0;

	K_SPINLOCK(&timeout_lock) {
		ticks = timeout_rem(timeout);
	}

	return ticks;
}

k_ticks_t z_timeout_expires(const struct _timeout *timeout)
{
	k_ticks_t ticks = 0;

	K_SPINLOCK(&timeout_lock) {
		ticks = curr_tick + timeout_rem(timeout);
	}

	return ticks;
}

int32_t z_get_next_timeout_expiry(void)
{
	int32_t ret = (int32_t) K_TICKS_FOREVER;

	K_SPINLOCK(&timeout_lock) {
		ret = next_timeout();
	}
	return ret;
}

void sys_clock_announce(int32_t ticks) {
    k_spinlock_key_t key = k_spin_lock(&timeout_lock);

    /* We release the lock around the callbacks below, so on SMP
     * systems someone might be already running the loop.  Don't
     * race (which will cause paralllel execution of "sequential"
     * timeouts and confuse apps), just increment the tick count
     * and return.
     */
    if (IS_ENABLED(CONFIG_SMP) && (announce_remaining != 0)) {
        announce_remaining += ticks;
        k_spin_unlock(&timeout_lock, key);
        return;
    }

    announce_remaining = ticks;

    struct _timeout* t = first();

    for (t = first(); (t != NULL) && (t->dticks <= announce_remaining); t = first()) {
        int dt = (int)t->dticks;

        curr_tick += dt;
        t->dticks = 0;
        remove_timeout(t);

        k_spin_unlock(&timeout_lock, key);
        t->fn(t);
        key = k_spin_lock(&timeout_lock);
        announce_remaining -= dt;
    }

    if (t != NULL) {
        t->dticks -= announce_remaining;
    }

    curr_tick += announce_remaining;
    announce_remaining = 0;

    sys_clock_set_timeout(next_timeout(), false);

    k_spin_unlock(&timeout_lock, key);

#ifdef CONFIG_TIMESLICING
	z_time_slice();
#endif
}

int64_t sys_clock_tick_get(void) {
    uint64_t t = 0U;

<<<<<<< HEAD
	K_SPINLOCK(&timeout_lock) {
		t = curr_tick + elapsed();
	}
	return t;
=======
    LOCKED(&timeout_lock) {
        t = curr_tick + elapsed();
    }

    return (t);
>>>>>>> c3f5e46d
}

uint32_t sys_clock_tick_get_32(void)
{
#ifdef CONFIG_TICKLESS_KERNEL
	return (uint32_t)sys_clock_tick_get();
#else
	return (uint32_t)curr_tick;
#endif
}

int64_t z_impl_k_uptime_ticks(void)
{
	return sys_clock_tick_get();
}

#ifdef CONFIG_USERSPACE
static inline int64_t z_vrfy_k_uptime_ticks(void)
{
	return z_impl_k_uptime_ticks();
}
#include <syscalls/k_uptime_ticks_mrsh.c>
#endif

k_timepoint_t sys_timepoint_calc(k_timeout_t timeout)
{
	k_timepoint_t timepoint;

	if (K_TIMEOUT_EQ(timeout, K_FOREVER)) {
		timepoint.tick = UINT64_MAX;
	} else if (K_TIMEOUT_EQ(timeout, K_NO_WAIT)) {
		timepoint.tick = 0;
	} else {
		k_ticks_t dt = timeout.ticks;

		if (IS_ENABLED(CONFIG_TIMEOUT_64BIT) && Z_TICK_ABS(dt) >= 0) {
			timepoint.tick = Z_TICK_ABS(dt);
		} else {
			timepoint.tick = sys_clock_tick_get() + MAX(1, dt);
		}
	}

	return timepoint;
}

k_timeout_t sys_timepoint_timeout(k_timepoint_t timepoint)
{
	uint64_t now, remaining;

	if (timepoint.tick == UINT64_MAX) {
		return K_FOREVER;
	}
	if (timepoint.tick == 0) {
		return K_NO_WAIT;
	}

	now = sys_clock_tick_get();
	remaining = (timepoint.tick > now) ? (timepoint.tick - now) : 0;
	return K_TICKS(remaining);
}

#ifdef CONFIG_ZTEST
void z_impl_sys_clock_tick_set(uint64_t tick) {
    curr_tick = tick;
}

void z_vrfy_sys_clock_tick_set(uint64_t tick) {
    z_impl_sys_clock_tick_set(tick);
}
#endif<|MERGE_RESOLUTION|>--- conflicted
+++ resolved
@@ -19,7 +19,7 @@
 static struct k_spinlock timeout_lock;
 
 #define MAX_WAIT (IS_ENABLED(CONFIG_SYSTEM_CLOCK_SLOPPY_IDLE) \
-		  ? K_TICKS_FOREVER : INT_MAX)
+                  ? K_TICKS_FOREVER : INT_MAX)
 
 /* Ticks left to process in the currently-executing sys_clock_announce() */
 static int announce_remaining;
@@ -28,182 +28,173 @@
 int z_clock_hw_cycles_per_sec = CONFIG_SYS_CLOCK_HW_CYCLES_PER_SEC;
 
 #ifdef CONFIG_USERSPACE
-static inline int z_vrfy_sys_clock_hw_cycles_per_sec_runtime_get(void)
-{
-	return z_impl_sys_clock_hw_cycles_per_sec_runtime_get();
+static inline int z_vrfy_sys_clock_hw_cycles_per_sec_runtime_get(void) {
+    return z_impl_sys_clock_hw_cycles_per_sec_runtime_get();
 }
 #include <syscalls/sys_clock_hw_cycles_per_sec_runtime_get_mrsh.c>
 #endif /* CONFIG_USERSPACE */
 #endif /* CONFIG_TIMER_READS_ITS_FREQUENCY_AT_RUNTIME */
 
-static struct _timeout *first(void)
-{
-	sys_dnode_t *t = sys_dlist_peek_head(&timeout_list);
-
-	return t == NULL ? NULL : CONTAINER_OF(t, struct _timeout, node);
-}
-
-static struct _timeout *next(struct _timeout *t)
-{
-	sys_dnode_t *n = sys_dlist_peek_next(&timeout_list, &t->node);
-
-	return n == NULL ? NULL : CONTAINER_OF(n, struct _timeout, node);
-}
-
-static void remove_timeout(struct _timeout *t)
-{
-	if (next(t) != NULL) {
-		next(t)->dticks += t->dticks;
-	}
-
-	sys_dlist_remove(&t->node);
-}
-
-static int32_t elapsed(void)
-{
-	/* While sys_clock_announce() is executing, new relative timeouts will be
-	 * scheduled relatively to the currently firing timeout's original tick
-	 * value (=curr_tick) rather than relative to the current
-	 * sys_clock_elapsed().
-	 *
-	 * This means that timeouts being scheduled from within timeout callbacks
-	 * will be scheduled at well-defined offsets from the currently firing
-	 * timeout.
-	 *
-	 * As a side effect, the same will happen if an ISR with higher priority
-	 * preempts a timeout callback and schedules a timeout.
-	 *
-	 * The distinction is implemented by looking at announce_remaining which
-	 * will be non-zero while sys_clock_announce() is executing and zero
-	 * otherwise.
-	 */
-	return announce_remaining == 0 ? sys_clock_elapsed() : 0U;
-}
-
-static int32_t next_timeout(void)
-{
-	struct _timeout *to = first();
-	int32_t ticks_elapsed = elapsed();
-	int32_t ret;
-
-	if ((to == NULL) ||
-	    ((int64_t)(to->dticks - ticks_elapsed) > (int64_t)INT_MAX)) {
-		ret = MAX_WAIT;
-	} else {
-		ret = (int32_t)MAX(0, (to->dticks - ticks_elapsed));
-	}
-
-	return ret;
+static struct _timeout* first(void) {
+    sys_dnode_t *t = sys_dlist_peek_head(&timeout_list);
+
+    return t == NULL ? NULL : CONTAINER_OF(t, struct _timeout, node);
+}
+
+static struct _timeout *next(struct _timeout* t) {
+    sys_dnode_t *n = sys_dlist_peek_next(&timeout_list, &t->node);
+
+    return n == NULL ? NULL : CONTAINER_OF(n, struct _timeout, node);
+}
+
+static void remove_timeout(struct _timeout* t) {
+    if (next(t) != NULL) {
+        next(t)->dticks += t->dticks;
+    }
+
+    sys_dlist_remove(&t->node);
+}
+
+static int32_t elapsed(void) {
+    /* While sys_clock_announce() is executing, new relative timeouts will be
+     * scheduled relatively to the currently firing timeout's original tick
+     * value (=curr_tick) rather than relative to the current
+     * sys_clock_elapsed().
+     *
+     * This means that timeouts being scheduled from within timeout callbacks
+     * will be scheduled at well-defined offsets from the currently firing
+     * timeout.
+     *
+     * As a side effect, the same will happen if an ISR with higher priority
+     * preempts a timeout callback and schedules a timeout.
+     *
+     * The distinction is implemented by looking at announce_remaining which
+     * will be non-zero while sys_clock_announce() is executing and zero
+     * otherwise.
+     */
+    return announce_remaining == 0 ? sys_clock_elapsed() : 0U;
+}
+
+static int32_t next_timeout(void) {
+    struct _timeout* to   = first();
+    int32_t ticks_elapsed = elapsed();
+    int32_t ret;
+
+    if ((to == NULL) ||
+        ((int64_t)(to->dticks - ticks_elapsed) > (int64_t)INT_MAX)) {
+        ret = MAX_WAIT;
+    }
+    else {
+        ret = (int32_t)MAX(0, (to->dticks - ticks_elapsed));
+    }
+
+    return (ret);
 }
 
 void z_add_timeout(struct _timeout *to, _timeout_func_t fn,
-		   k_timeout_t timeout)
-{
-	if (K_TIMEOUT_EQ(timeout, K_FOREVER)) {
-		return;
-	}
-
-#ifdef CONFIG_KERNEL_COHERENCE
-	__ASSERT_NO_MSG(arch_mem_coherent(to));
-#endif
-
-	__ASSERT(!sys_dnode_is_linked(&to->node), "");
-	to->fn = fn;
-
-	K_SPINLOCK(&timeout_lock) {
-		struct _timeout *t;
-
-		if (IS_ENABLED(CONFIG_TIMEOUT_64BIT) &&
-		    Z_TICK_ABS(timeout.ticks) >= 0) {
-			k_ticks_t ticks = Z_TICK_ABS(timeout.ticks) - curr_tick;
-
-			to->dticks = MAX(1, ticks);
-		} else {
-			to->dticks = timeout.ticks + 1 + elapsed();
-		}
-
-		for (t = first(); t != NULL; t = next(t)) {
-			if (t->dticks > to->dticks) {
-				t->dticks -= to->dticks;
-				sys_dlist_insert(&t->node, &to->node);
-				break;
-			}
-			to->dticks -= t->dticks;
-		}
-
-		if (t == NULL) {
-			sys_dlist_append(&timeout_list, &to->node);
-		}
-
-		if (to == first()) {
-			sys_clock_set_timeout(next_timeout(), false);
-		}
-	}
-}
-
-int z_abort_timeout(struct _timeout *to)
-{
-	int ret = -EINVAL;
-
-	K_SPINLOCK(&timeout_lock) {
-		if (sys_dnode_is_linked(&to->node)) {
-			remove_timeout(to);
-			ret = 0;
-		}
-	}
-
-	return ret;
+                   k_timeout_t timeout) {
+    if (K_TIMEOUT_EQ(timeout, K_FOREVER)) {
+        return;
+    }
+
+    #ifdef CONFIG_KERNEL_COHERENCE
+    __ASSERT_NO_MSG(arch_mem_coherent(to));
+    #endif
+
+    __ASSERT(!sys_dnode_is_linked(&to->node), "");
+    to->fn = fn;
+
+    K_SPINLOCK(&timeout_lock) {
+        struct _timeout *t;
+
+        if (IS_ENABLED(CONFIG_TIMEOUT_64BIT) &&
+            Z_TICK_ABS(timeout.ticks) >= 0) {
+            k_ticks_t ticks = Z_TICK_ABS(timeout.ticks) - curr_tick;
+
+            to->dticks = MAX(1, ticks);
+        }
+        else {
+            to->dticks = timeout.ticks + 1 + elapsed();
+        }
+
+        for (t = first(); t != NULL; t = next(t)) {
+            if (t->dticks > to->dticks) {
+                t->dticks -= to->dticks;
+                sys_dlist_insert(&t->node, &to->node);
+                break;
+            }
+            to->dticks -= t->dticks;
+        }
+
+        if (t == NULL) {
+            sys_dlist_append(&timeout_list, &to->node);
+        }
+
+        if (to == first()) {
+            sys_clock_set_timeout(next_timeout(), false);
+        }
+    }
+}
+
+int z_abort_timeout(struct _timeout* to) {
+    int ret = -EINVAL;
+
+    K_SPINLOCK(&timeout_lock) {
+        if (sys_dnode_is_linked(&to->node)) {
+            remove_timeout(to);
+            ret = 0;
+        }
+    }
+
+    return (ret);
 }
 
 /* must be locked */
-static k_ticks_t timeout_rem(const struct _timeout *timeout)
-{
-	k_ticks_t ticks = 0;
-
-	if (z_is_inactive_timeout(timeout)) {
-		return 0;
-	}
-
-	for (struct _timeout *t = first(); t != NULL; t = next(t)) {
-		ticks += t->dticks;
-		if (timeout == t) {
-			break;
-		}
-	}
-
-	return ticks - elapsed();
-}
-
-k_ticks_t z_timeout_remaining(const struct _timeout *timeout)
-{
-	k_ticks_t ticks = 0;
-
-	K_SPINLOCK(&timeout_lock) {
-		ticks = timeout_rem(timeout);
-	}
-
-	return ticks;
-}
-
-k_ticks_t z_timeout_expires(const struct _timeout *timeout)
-{
-	k_ticks_t ticks = 0;
-
-	K_SPINLOCK(&timeout_lock) {
-		ticks = curr_tick + timeout_rem(timeout);
-	}
-
-	return ticks;
-}
-
-int32_t z_get_next_timeout_expiry(void)
-{
-	int32_t ret = (int32_t) K_TICKS_FOREVER;
-
-	K_SPINLOCK(&timeout_lock) {
-		ret = next_timeout();
-	}
-	return ret;
+static k_ticks_t timeout_rem(const struct _timeout* timeout) {
+    k_ticks_t ticks = 0;
+
+    if (z_is_inactive_timeout(timeout)) {
+        return (0);
+    }
+
+    for (struct _timeout* t = first(); t != NULL; t = next(t)) {
+        ticks += t->dticks;
+        if (timeout == t) {
+            break;
+        }
+    }
+
+    return (ticks - elapsed());
+}
+
+k_ticks_t z_timeout_remaining(const struct _timeout* timeout) {
+    k_ticks_t ticks = 0;
+
+    K_SPINLOCK(&timeout_lock) {
+        ticks = timeout_rem(timeout);
+    }
+
+    return (ticks);
+}
+
+k_ticks_t z_timeout_expires(const struct _timeout* timeout) {
+    k_ticks_t ticks = 0;
+
+    K_SPINLOCK(&timeout_lock) {
+        ticks = curr_tick + timeout_rem(timeout);
+    }
+
+    return (ticks);
+}
+
+int32_t z_get_next_timeout_expiry(void) {
+    int32_t ret = (int32_t) K_TICKS_FOREVER;
+
+    K_SPINLOCK(&timeout_lock) {
+        ret = next_timeout();
+    }
+
+    return (ret);
 }
 
 void sys_clock_announce(int32_t ticks) {
@@ -249,85 +240,78 @@
 
     k_spin_unlock(&timeout_lock, key);
 
-#ifdef CONFIG_TIMESLICING
-	z_time_slice();
-#endif
+    #ifdef CONFIG_TIMESLICING
+    z_time_slice();
+    #endif
 }
 
 int64_t sys_clock_tick_get(void) {
     uint64_t t = 0U;
 
-<<<<<<< HEAD
-	K_SPINLOCK(&timeout_lock) {
-		t = curr_tick + elapsed();
-	}
-	return t;
-=======
-    LOCKED(&timeout_lock) {
+    K_SPINLOCK(&timeout_lock) {
         t = curr_tick + elapsed();
     }
 
     return (t);
->>>>>>> c3f5e46d
-}
-
-uint32_t sys_clock_tick_get_32(void)
-{
-#ifdef CONFIG_TICKLESS_KERNEL
-	return (uint32_t)sys_clock_tick_get();
-#else
-	return (uint32_t)curr_tick;
-#endif
-}
-
-int64_t z_impl_k_uptime_ticks(void)
-{
-	return sys_clock_tick_get();
+}
+
+uint32_t sys_clock_tick_get_32(void) {
+    #ifdef CONFIG_TICKLESS_KERNEL
+    return (uint32_t)sys_clock_tick_get();
+    #else
+    return (uint32_t)curr_tick;
+    #endif
+}
+
+int64_t z_impl_k_uptime_ticks(void) {
+    return sys_clock_tick_get();
 }
 
 #ifdef CONFIG_USERSPACE
-static inline int64_t z_vrfy_k_uptime_ticks(void)
-{
-	return z_impl_k_uptime_ticks();
+static inline int64_t z_vrfy_k_uptime_ticks(void) {
+    return z_impl_k_uptime_ticks();
 }
 #include <syscalls/k_uptime_ticks_mrsh.c>
 #endif
 
-k_timepoint_t sys_timepoint_calc(k_timeout_t timeout)
-{
-	k_timepoint_t timepoint;
-
-	if (K_TIMEOUT_EQ(timeout, K_FOREVER)) {
-		timepoint.tick = UINT64_MAX;
-	} else if (K_TIMEOUT_EQ(timeout, K_NO_WAIT)) {
-		timepoint.tick = 0;
-	} else {
-		k_ticks_t dt = timeout.ticks;
-
-		if (IS_ENABLED(CONFIG_TIMEOUT_64BIT) && Z_TICK_ABS(dt) >= 0) {
-			timepoint.tick = Z_TICK_ABS(dt);
-		} else {
-			timepoint.tick = sys_clock_tick_get() + MAX(1, dt);
-		}
-	}
-
-	return timepoint;
-}
-
-k_timeout_t sys_timepoint_timeout(k_timepoint_t timepoint)
-{
-	uint64_t now, remaining;
-
-	if (timepoint.tick == UINT64_MAX) {
-		return K_FOREVER;
-	}
-	if (timepoint.tick == 0) {
-		return K_NO_WAIT;
-	}
-
-	now = sys_clock_tick_get();
-	remaining = (timepoint.tick > now) ? (timepoint.tick - now) : 0;
-	return K_TICKS(remaining);
+k_timepoint_t sys_timepoint_calc(k_timeout_t timeout) {
+    k_timepoint_t timepoint;
+
+    if (K_TIMEOUT_EQ(timeout, K_FOREVER)) {
+        timepoint.tick = UINT64_MAX;
+    }
+    else if (K_TIMEOUT_EQ(timeout, K_NO_WAIT)) {
+        timepoint.tick = 0;
+    }
+    else {
+        k_ticks_t dt = timeout.ticks;
+
+        if (IS_ENABLED(CONFIG_TIMEOUT_64BIT) && Z_TICK_ABS(dt) >= 0) {
+            timepoint.tick = Z_TICK_ABS(dt);
+        }
+        else {
+            timepoint.tick = sys_clock_tick_get() + MAX(1, dt);
+        }
+    }
+
+    return (timepoint);
+}
+
+k_timeout_t sys_timepoint_timeout(k_timepoint_t timepoint) {
+    uint64_t now, remaining;
+
+    if (timepoint.tick == UINT64_MAX) {
+        return (K_FOREVER);
+    }
+
+    if (timepoint.tick == 0) {
+        return (K_NO_WAIT);
+    }
+
+    now = sys_clock_tick_get();
+    remaining = (timepoint.tick > now) ? (timepoint.tick - now) : 0;
+
+    return (K_TICKS(remaining));
 }
 
 #ifdef CONFIG_ZTEST
