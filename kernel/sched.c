--- conflicted
+++ resolved
@@ -135,12 +135,32 @@
 }
 
 /* Clear the halting bits (_THREAD_ABORTING and _THREAD_SUSPENDING) */
-<<<<<<< HEAD
 static inline void clear_halting(struct k_thread* thread) {
     if (IS_ENABLED(CONFIG_SMP) && (CONFIG_MP_MAX_NUM_CPUS > 1)) {
         barrier_dmem_fence_full(); /* Other cpus spin on this locklessly! */
         thread->base.thread_state &= ~(_THREAD_ABORTING | _THREAD_SUSPENDING);
     }
+}
+
+/* Track cooperative threads preempted by metairqs so we can return to
+ * them specifically.  Called at the moment a new thread has been
+ * selected to run.
+ */
+static void update_metairq_preempt(struct k_thread* thread) {
+    #if (CONFIG_NUM_METAIRQ_PRIORITIES > 0)
+    if ( thread_is_metairq(thread)   &&
+        !thread_is_metairq(_current) &&
+        !thread_is_preemptible(_current)) {
+        /* Record new preemption */
+        _current_cpu->metairq_preempted = _current;
+    }
+    else if (!thread_is_metairq(thread)) {
+        /* Returning from existing preemption */
+        _current_cpu->metairq_preempted = NULL;
+    }
+    #else
+    ARG_UNUSED(thread);
+    #endif /* CONFIG_NUM_METAIRQ_PRIORITIES > 0 */
 }
 
 static ALWAYS_INLINE struct k_thread* next_up(void) {
@@ -153,8 +173,7 @@
 
     struct k_thread* thread = runq_best();
 
-    #if (CONFIG_NUM_METAIRQ_PRIORITIES > 0) &&                  \
-        (CONFIG_NUM_COOP_PRIORITIES > CONFIG_NUM_METAIRQ_PRIORITIES)
+    #if (CONFIG_NUM_METAIRQ_PRIORITIES > 0)
     /* MetaIRQs must always attempt to return back to a
      * cooperative thread they preempted and not whatever happens
      * to be highest priority now. The cooperative thread was
@@ -163,17 +182,9 @@
     struct k_thread* mirqp = _current_cpu->metairq_preempted;
 
     if (mirqp != NULL && (thread == NULL || !thread_is_metairq(thread))) {
-        if (z_is_thread_ready(mirqp)) {
-            thread = mirqp;
-        }
-        else {
-            _current_cpu->metairq_preempted = NULL;
-        }
-    }
-    #endif
-    /* CONFIG_NUM_METAIRQ_PRIORITIES > 0 &&
-     * CONFIG_NUM_COOP_PRIORITIES > CONFIG_NUM_METAIRQ_PRIORITIES
-     */
+        thread = mirqp;
+    }
+    #endif /* CONFIG_NUM_METAIRQ_PRIORITIES > 0 */
 
     #ifndef CONFIG_SMP
     /* In uniprocessor mode, we can leave the current thread in
@@ -190,10 +201,10 @@
      * thread selected above represents "the best thread that is
      * not current".
      *
-     * Subtle note on "queued": in SMP mode, _current does not
-     * live in the queue, so this isn't exactly the same thing as
-     * "ready", it means "is _current already added back to the
-     * queue such that we don't want to re-add it".
+     * Subtle note on "queued": in SMP mode, neither _current nor
+     * metairq_premepted live in the queue, so this isn't exactly the
+     * same thing as "ready", it means "the thread already been
+     * added back to the queue such that we don't want to re-add it".
      */
     bool queued = z_is_thread_queued(_current);
     bool active = z_is_thread_ready(_current);
@@ -215,10 +226,22 @@
         }
     }
 
-    /* Put _current back into the queue */
-    if ((thread != _current) && active &&
-        !z_is_idle_thread_object(_current) && !queued) {
-        queue_thread(_current);
+    if (thread != _current) {
+        update_metairq_preempt(thread);
+        /*
+         * Put _current back into the queue unless it is ..
+         * 1. not active (i.e., blocked, suspended, dead), or
+         * 2. already queued, or
+         * 3. the idle thread, or
+         * 4. preempted by a MetaIRQ thread
+         */
+        if (active && !queued && !z_is_idle_thread_object(_current)
+            #if (CONFIG_NUM_METAIRQ_PRIORITIES > 0)
+            && (_current != _current_cpu->metairq_preempted)
+            #endif
+           ) {
+            queue_thread(_current);
+        }
     }
 
     /* Take the new _current out of the queue */
@@ -235,31 +258,6 @@
     runq_yield();
 
     update_cache(1);
-}
-
-/* Track cooperative threads preempted by metairqs so we can return to
- * them specifically.  Called at the moment a new thread has been
- * selected to run.
- */
-static void update_metairq_preempt(struct k_thread* thread) {
-    #if (CONFIG_NUM_METAIRQ_PRIORITIES > 0) &&                  \
-         (CONFIG_NUM_COOP_PRIORITIES > CONFIG_NUM_METAIRQ_PRIORITIES)
-    if (thread_is_metairq(thread) && !thread_is_metairq(_current) &&
-        !thread_is_preemptible(_current)) {
-        /* Record new preemption */
-        _current_cpu->metairq_preempted = _current;
-    }
-    else if (!thread_is_metairq(thread)) {
-        /* Returning from existing preemption */
-        _current_cpu->metairq_preempted = NULL;
-    }
-    #else
-    ARG_UNUSED(thread);
-    #endif
-
-    /* CONFIG_NUM_METAIRQ_PRIORITIES > 0 &&
-     * CONFIG_NUM_COOP_PRIORITIES > CONFIG_NUM_METAIRQ_PRIORITIES
-     */
 }
 
 static ALWAYS_INLINE void update_cache(int preempt_ok) {
@@ -337,211 +335,6 @@
             ready_thread(thread);
         }
     }
-=======
-static inline void clear_halting(struct k_thread *thread)
-{
-	if (IS_ENABLED(CONFIG_SMP) && (CONFIG_MP_MAX_NUM_CPUS > 1)) {
-		barrier_dmem_fence_full(); /* Other cpus spin on this locklessly! */
-		thread->base.thread_state &= ~(_THREAD_ABORTING | _THREAD_SUSPENDING);
-	}
-}
-
-/* Track cooperative threads preempted by metairqs so we can return to
- * them specifically.  Called at the moment a new thread has been
- * selected to run.
- */
-static void update_metairq_preempt(struct k_thread *thread)
-{
-#if (CONFIG_NUM_METAIRQ_PRIORITIES > 0)
-	if (thread_is_metairq(thread) && !thread_is_metairq(_current) &&
-	    !thread_is_preemptible(_current)) {
-		/* Record new preemption */
-		_current_cpu->metairq_preempted = _current;
-	} else if (!thread_is_metairq(thread)) {
-		/* Returning from existing preemption */
-		_current_cpu->metairq_preempted = NULL;
-	}
-#else
-	ARG_UNUSED(thread);
-#endif /* CONFIG_NUM_METAIRQ_PRIORITIES > 0 */
-}
-
-static ALWAYS_INLINE struct k_thread *next_up(void)
-{
-#ifdef CONFIG_SMP
-	if (z_is_thread_halting(_current)) {
-		halt_thread(_current, z_is_thread_aborting(_current) ?
-				      _THREAD_DEAD : _THREAD_SUSPENDED);
-	}
-#endif /* CONFIG_SMP */
-
-	struct k_thread *thread = runq_best();
-
-#if (CONFIG_NUM_METAIRQ_PRIORITIES > 0)
-	/* MetaIRQs must always attempt to return back to a
-	 * cooperative thread they preempted and not whatever happens
-	 * to be highest priority now. The cooperative thread was
-	 * promised it wouldn't be preempted (by non-metairq threads)!
-	 */
-	struct k_thread *mirqp = _current_cpu->metairq_preempted;
-
-	if (mirqp != NULL && (thread == NULL || !thread_is_metairq(thread))) {
-		thread = mirqp;
-	}
-#endif /* CONFIG_NUM_METAIRQ_PRIORITIES > 0 */
-
-#ifndef CONFIG_SMP
-	/* In uniprocessor mode, we can leave the current thread in
-	 * the queue (actually we have to, otherwise the assembly
-	 * context switch code for all architectures would be
-	 * responsible for putting it back in z_swap and ISR return!),
-	 * which makes this choice simple.
-	 */
-	return (thread != NULL) ? thread : _current_cpu->idle_thread;
-#else
-	/* Under SMP, the "cache" mechanism for selecting the next
-	 * thread doesn't work, so we have more work to do to test
-	 * _current against the best choice from the queue.  Here, the
-	 * thread selected above represents "the best thread that is
-	 * not current".
-	 *
-	 * Subtle note on "queued": in SMP mode, neither _current nor
-	 * metairq_premepted live in the queue, so this isn't exactly the
-	 * same thing as "ready", it means "the thread already been
-	 * added back to the queue such that we don't want to re-add it".
-	 */
-	bool queued = z_is_thread_queued(_current);
-	bool active = z_is_thread_ready(_current);
-
-	if (thread == NULL) {
-		thread = _current_cpu->idle_thread;
-	}
-
-	if (active) {
-		int32_t cmp = z_sched_prio_cmp(_current, thread);
-
-		/* Ties only switch if state says we yielded */
-		if ((cmp > 0) || ((cmp == 0) && !_current_cpu->swap_ok)) {
-			thread = _current;
-		}
-
-		if (!should_preempt(thread, _current_cpu->swap_ok)) {
-			thread = _current;
-		}
-	}
-
-	if (thread != _current) {
-		update_metairq_preempt(thread);
-		/*
-		 * Put _current back into the queue unless it is ..
-		 * 1. not active (i.e., blocked, suspended, dead), or
-		 * 2. already queued, or
-		 * 3. the idle thread, or
-		 * 4. preempted by a MetaIRQ thread
-		 */
-		if (active && !queued && !z_is_idle_thread_object(_current)
-#if (CONFIG_NUM_METAIRQ_PRIORITIES > 0)
-		    && (_current != _current_cpu->metairq_preempted)
-#endif
-		   ) {
-			queue_thread(_current);
-		}
-	}
-
-	/* Take the new _current out of the queue */
-	if (z_is_thread_queued(thread)) {
-		dequeue_thread(thread);
-	}
-
-	_current_cpu->swap_ok = false;
-	return thread;
-#endif /* CONFIG_SMP */
-}
-
-void move_current_to_end_of_prio_q(void)
-{
-	runq_yield();
-
-	update_cache(1);
-}
-
-static ALWAYS_INLINE void update_cache(int preempt_ok)
-{
-#ifndef CONFIG_SMP
-	struct k_thread *thread = next_up();
-
-	if (should_preempt(thread, preempt_ok)) {
-#ifdef CONFIG_TIMESLICING
-		if (thread != _current) {
-			z_reset_time_slice(thread);
-		}
-#endif /* CONFIG_TIMESLICING */
-		update_metairq_preempt(thread);
-		_kernel.ready_q.cache = thread;
-	} else {
-		_kernel.ready_q.cache = _current;
-	}
-
-#else
-	/* The way this works is that the CPU record keeps its
-	 * "cooperative swapping is OK" flag until the next reschedule
-	 * call or context switch.  It doesn't need to be tracked per
-	 * thread because if the thread gets preempted for whatever
-	 * reason the scheduler will make the same decision anyway.
-	 */
-	_current_cpu->swap_ok = preempt_ok;
-#endif /* CONFIG_SMP */
-}
-
-static struct _cpu *thread_active_elsewhere(struct k_thread *thread)
-{
-	/* Returns pointer to _cpu if the thread is currently running on
-	 * another CPU. There are more scalable designs to answer this
-	 * question in constant time, but this is fine for now.
-	 */
-#ifdef CONFIG_SMP
-	int currcpu = _current_cpu->id;
-
-	unsigned int num_cpus = arch_num_cpus();
-
-	for (int i = 0; i < num_cpus; i++) {
-		if ((i != currcpu) &&
-		    (_kernel.cpus[i].current == thread)) {
-			return &_kernel.cpus[i];
-		}
-	}
-#endif /* CONFIG_SMP */
-	ARG_UNUSED(thread);
-	return NULL;
-}
-
-static void ready_thread(struct k_thread *thread)
-{
-#ifdef CONFIG_KERNEL_COHERENCE
-	__ASSERT_NO_MSG(sys_cache_is_mem_coherent(thread));
-#endif /* CONFIG_KERNEL_COHERENCE */
-
-	/* If thread is queued already, do not try and added it to the
-	 * run queue again
-	 */
-	if (!z_is_thread_queued(thread) && z_is_thread_ready(thread)) {
-		SYS_PORT_TRACING_OBJ_FUNC(k_thread, sched_ready, thread);
-
-		queue_thread(thread);
-		update_cache(0);
-
-		flag_ipi(ipi_mask_create(thread));
-	}
-}
-
-void z_ready_thread(struct k_thread *thread)
-{
-	K_SPINLOCK(&_sched_spinlock) {
-		if (thread_active_elsewhere(thread) == NULL) {
-			ready_thread(thread);
-		}
-	}
->>>>>>> 013428c5
 }
 
 /* This routine only used for testing purposes */
@@ -575,16 +368,15 @@
  * If the specified thread is recorded as being preempted by a meta IRQ thread,
  * clear that record.
  */
-static ALWAYS_INLINE void z_metairq_preempted_clear(struct k_thread *thread)
-{
-#if (CONFIG_NUM_METAIRQ_PRIORITIES > 0)
-	for (unsigned int i = 0; i < CONFIG_MP_MAX_NUM_CPUS; i++) {
-		if (_kernel.cpus[i].metairq_preempted == thread) {
-			_kernel.cpus[i].metairq_preempted = NULL;
-			break;
-		}
-	}
-#endif
+static ALWAYS_INLINE void z_metairq_preempted_clear(struct k_thread* thread) {
+    #if (CONFIG_NUM_METAIRQ_PRIORITIES > 0)
+    for (unsigned int i = 0; i < CONFIG_MP_MAX_NUM_CPUS; i++) {
+        if (_kernel.cpus[i].metairq_preempted == thread) {
+            _kernel.cpus[i].metairq_preempted = NULL;
+            break;
+        }
+    }
+    #endif
 }
 
 /* Shared handler for k_thread_{suspend,abort}().  Called with the
@@ -593,13 +385,14 @@
  * (aborting _current will not return, obviously), which may be after
  * a context switch.
  */
-<<<<<<< HEAD
 static ALWAYS_INLINE void z_thread_halt(struct k_thread* thread, k_spinlock_key_t key,
                                         bool terminate) {
     _wait_q_t* wq = &thread->join_queue;
     #ifdef CONFIG_SMP
     wq = terminate ? wq : &thread->halt_queue;
     #endif
+
+    z_metairq_preempted_clear(thread);
 
     /* If the target is a thread running on another CPU, flag and
      * poke (note that we might spin to wait, so a true
@@ -660,6 +453,7 @@
         k_spinlock_key_t key = k_spin_lock(&_sched_spinlock);
 
         z_mark_thread_as_suspended(thread);
+        z_metairq_preempted_clear(thread);
         dequeue_thread(thread);
         update_cache(1);
         z_swap(&_sched_spinlock, key);
@@ -679,95 +473,6 @@
     z_thread_halt(thread, key, false);
 
     SYS_PORT_TRACING_OBJ_FUNC_EXIT(k_thread, suspend, thread);
-=======
-static ALWAYS_INLINE void z_thread_halt(struct k_thread *thread, k_spinlock_key_t key,
-					bool terminate)
-{
-	_wait_q_t *wq = &thread->join_queue;
-#ifdef CONFIG_SMP
-	wq = terminate ? wq : &thread->halt_queue;
-#endif
-
-	z_metairq_preempted_clear(thread);
-
-	/* If the target is a thread running on another CPU, flag and
-	 * poke (note that we might spin to wait, so a true
-	 * synchronous IPI is needed here, not deferred!), it will
-	 * halt itself in the IPI.  Otherwise it's unscheduled, so we
-	 * can clean it up directly.
-	 */
-
-	struct _cpu *cpu = thread_active_elsewhere(thread);
-
-	if (cpu != NULL) {
-		thread->base.thread_state |= (terminate ? _THREAD_ABORTING
-					      : _THREAD_SUSPENDING);
-#if defined(CONFIG_SMP) && defined(CONFIG_SCHED_IPI_SUPPORTED)
-#ifdef CONFIG_ARCH_HAS_DIRECTED_IPIS
-		arch_sched_directed_ipi(IPI_CPU_MASK(cpu->id));
-#else
-		arch_sched_broadcast_ipi();
-#endif /* CONFIG_ARCH_HAS_DIRECTED_IPIS */
-#endif /* CONFIG_SMP && CONFIG_SCHED_IPI_SUPPORTED */
-		if (arch_is_in_isr()) {
-			thread_halt_spin(thread, key);
-		} else  {
-			add_to_waitq_locked(_current, wq);
-			z_swap(&_sched_spinlock, key);
-		}
-	} else {
-		halt_thread(thread, terminate ? _THREAD_DEAD : _THREAD_SUSPENDED);
-		if ((thread == _current) && !arch_is_in_isr()) {
-			if (z_is_thread_essential(thread)) {
-				k_spin_unlock(&_sched_spinlock, key);
-				k_panic();
-				key = k_spin_lock(&_sched_spinlock);
-			}
-			z_swap(&_sched_spinlock, key);
-			__ASSERT(!terminate, "aborted _current back from dead");
-		} else {
-			k_spin_unlock(&_sched_spinlock, key);
-		}
-	}
-	/* NOTE: the scheduler lock has been released.  Don't put
-	 * logic here, it's likely to be racy/deadlocky even if you
-	 * re-take the lock!
-	 */
-}
-
-
-void z_impl_k_thread_suspend(k_tid_t thread)
-{
-	SYS_PORT_TRACING_OBJ_FUNC_ENTER(k_thread, suspend, thread);
-
-	/* Special case "suspend the current thread" as it doesn't
-	 * need the async complexity below.
-	 */
-	if (!IS_ENABLED(CONFIG_SMP) && (thread == _current) && !arch_is_in_isr()) {
-		k_spinlock_key_t key = k_spin_lock(&_sched_spinlock);
-
-		z_mark_thread_as_suspended(thread);
-		z_metairq_preempted_clear(thread);
-		dequeue_thread(thread);
-		update_cache(1);
-		z_swap(&_sched_spinlock, key);
-		return;
-	}
-
-	k_spinlock_key_t  key = k_spin_lock(&_sched_spinlock);
-
-	if (unlikely(z_is_thread_suspended(thread))) {
-
-		/* The target thread is already suspended. Nothing to do. */
-
-		k_spin_unlock(&_sched_spinlock, key);
-		return;
-	}
-
-	z_thread_halt(thread, key, false);
-
-	SYS_PORT_TRACING_OBJ_FUNC_EXIT(k_thread, suspend, thread);
->>>>>>> 013428c5
 }
 
 #ifdef CONFIG_USERSPACE
@@ -1143,7 +848,6 @@
  * @retval Handle for the next thread to execute, or @p interrupted when
  *         no new thread is to be scheduled.
  */
-<<<<<<< HEAD
 void* z_get_next_switch_handle(void* interrupted) {
     z_check_stack_sentinel();
 
@@ -1163,7 +867,6 @@
         if (old_thread != new_thread) {
             uint8_t cpu_id;
 
-            update_metairq_preempt(new_thread);
             z_sched_switch_spin(new_thread);
             arch_cohere_stacks(old_thread, interrupted, new_thread);
 
@@ -1214,78 +917,6 @@
     set_current(_kernel.ready_q.cache);
     return (_current->switch_handle);
     #endif /* CONFIG_SMP */
-=======
-void *z_get_next_switch_handle(void *interrupted)
-{
-	z_check_stack_sentinel();
-
-#ifdef CONFIG_SMP
-	void *ret = NULL;
-
-	K_SPINLOCK(&_sched_spinlock) {
-		struct k_thread *old_thread = _current, *new_thread;
-
-		__ASSERT(old_thread->switch_handle == NULL || is_thread_dummy(old_thread),
-			"old thread handle should be null.");
-
-		new_thread = next_up();
-
-		z_sched_usage_switch(new_thread);
-
-		if (old_thread != new_thread) {
-			uint8_t  cpu_id;
-
-			z_sched_switch_spin(new_thread);
-			arch_cohere_stacks(old_thread, interrupted, new_thread);
-
-			_current_cpu->swap_ok = 0;
-			cpu_id = arch_curr_cpu()->id;
-			new_thread->base.cpu = cpu_id;
-			set_current(new_thread);
-
-#ifdef CONFIG_TIMESLICING
-			z_reset_time_slice(new_thread);
-#endif /* CONFIG_TIMESLICING */
-
-#ifdef CONFIG_SPIN_VALIDATE
-			/* Changed _current!  Update the spinlock
-			 * bookkeeping so the validation doesn't get
-			 * confused when the "wrong" thread tries to
-			 * release the lock.
-			 */
-			z_spin_lock_set_owner(&_sched_spinlock);
-#endif /* CONFIG_SPIN_VALIDATE */
-
-			/* A queued (runnable) old/current thread
-			 * needs to be added back to the run queue
-			 * here, and atomically with its switch handle
-			 * being set below.  This is safe now, as we
-			 * will not return into it.
-			 */
-			if (z_is_thread_queued(old_thread)) {
-#ifdef CONFIG_SCHED_IPI_CASCADE
-				if ((new_thread->base.cpu_mask != -1) &&
-				    (old_thread->base.cpu_mask != BIT(cpu_id))) {
-					flag_ipi(ipi_mask_create(old_thread));
-				}
-#endif
-				runq_add(old_thread);
-			}
-		}
-		old_thread->switch_handle = interrupted;
-		ret = new_thread->switch_handle;
-		/* Active threads MUST have a null here */
-		new_thread->switch_handle = NULL;
-	}
-	signal_pending_ipi();
-	return ret;
-#else
-	z_sched_usage_switch(_kernel.ready_q.cache);
-	_current->switch_handle = interrupted;
-	set_current(_kernel.ready_q.cache);
-	return _current->switch_handle;
-#endif /* CONFIG_SMP */
->>>>>>> 013428c5
 }
 #endif /* CONFIG_USE_SWITCH */
 
