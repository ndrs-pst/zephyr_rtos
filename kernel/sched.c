/*
 * Copyright (c) 2018 Intel Corporation
 *
 * SPDX-License-Identifier: Apache-2.0
 */
#include <zephyr/kernel.h>
#include <ksched.h>
#include <zephyr/spinlock.h>
#include <wait_q.h>
#include <kthread.h>
#include <priority_q.h>
#include <kswap.h>
#include <ipi.h>
#include <kernel_arch_func.h>
#include <zephyr/internal/syscall_handler.h>
#include <zephyr/drivers/timer/system_timer.h>
#include <stdbool.h>
#include <kernel_internal.h>
#include <zephyr/logging/log.h>
#include <zephyr/sys/atomic.h>
#include <zephyr/sys/math_extras.h>
#include <zephyr/timing/timing.h>
#include <zephyr/sys/util.h>

LOG_MODULE_DECLARE(os, CONFIG_KERNEL_LOG_LEVEL);

#if defined(CONFIG_SWAP_NONATOMIC) && defined(CONFIG_TIMESLICING)
extern struct k_thread* pending_current;
#endif

struct k_spinlock _sched_spinlock;

/* Storage to "complete" the context switch from an invalid/incomplete thread
 * context (ex: exiting an ISR that aborted _current)
 */
__incoherent struct k_thread _thread_dummy;

static void update_cache(int preempt_ok);
static void halt_thread(struct k_thread* thread, uint8_t new_state);
static void add_to_waitq_locked(struct k_thread* thread, _wait_q_t* wait_q);

BUILD_ASSERT(CONFIG_NUM_COOP_PRIORITIES >= CONFIG_NUM_METAIRQ_PRIORITIES,
             "You need to provide at least as many CONFIG_NUM_COOP_PRIORITIES as "
             "CONFIG_NUM_METAIRQ_PRIORITIES as Meta IRQs are just a special class of cooperative "
             "threads.");

/*
 * Return value same as e.g. memcmp
 * > 0 -> thread 1 priority  > thread 2 priority
 * = 0 -> thread 1 priority == thread 2 priority
 * < 0 -> thread 1 priority  < thread 2 priority
 * Do not rely on the actual value returned aside from the above.
 * (Again, like memcmp.)
 */
int32_t z_sched_prio_cmp(struct k_thread* thread_1,
                         struct k_thread* thread_2) {
    /* `prio` is <32b, so the below cannot overflow. */
    int32_t b1 = thread_1->base.prio;
    int32_t b2 = thread_2->base.prio;

    if (b1 != b2) {
        return (b2 - b1);
    }

    #ifdef CONFIG_SCHED_DEADLINE
    /* If we assume all deadlines live within the same "half" of
     * the 32 bit modulus space (this is a documented API rule),
     * then the latest deadline in the queue minus the earliest is
     * guaranteed to be (2's complement) non-negative.  We can
     * leverage that to compare the values without having to check
     * the current time.
     */
    uint32_t d1 = thread_1->base.prio_deadline;
    uint32_t d2 = thread_2->base.prio_deadline;

    if (d1 != d2) {
        /* Sooner deadline means higher effective priority.
         * Doing the calculation with unsigned types and casting
         * to signed isn't perfect, but at least reduces this
         * from UB on overflow to impdef.
         */
        return (int32_t)(d2 - d1);
    }
    #endif /* CONFIG_SCHED_DEADLINE */

    return (0);
}

<<<<<<< HEAD
static ALWAYS_INLINE void *thread_runq(struct k_thread *thread)
{
#ifdef CONFIG_SCHED_CPU_MASK_PIN_ONLY
	int cpu, m = thread->base.cpu_mask;
=======
#ifdef CONFIG_SCHED_CPU_MASK
static ALWAYS_INLINE struct k_thread* _priq_dumb_mask_best(sys_dlist_t* pq) {
    /* With masks enabled we need to be prepared to walk the list
     * looking for one we can run
     */
    struct k_thread* thread;

    SYS_DLIST_FOR_EACH_CONTAINER_WITH_TYPE(pq, struct k_thread,
                                           thread, base.qnode_dlist) {
        if ((thread->base.cpu_mask & BIT(_current_cpu->id)) != 0) {
            return (thread);
        }
    }

    return (NULL);
}
#endif /* CONFIG_SCHED_CPU_MASK */

#if defined(CONFIG_SCHED_DUMB) || defined(CONFIG_WAITQ_DUMB)
static ALWAYS_INLINE void z_priq_dumb_add(sys_dlist_t* pq,
                                          struct k_thread* thread) {
    struct k_thread* t;

    __ASSERT_NO_MSG(!z_is_idle_thread_object(thread));

    SYS_DLIST_FOR_EACH_CONTAINER_WITH_TYPE(pq, struct k_thread,
                                           t, base.qnode_dlist) {
        if (z_sched_prio_cmp(thread, t) > 0) {
            sys_dlist_insert(&t->base.qnode_dlist,
                             &thread->base.qnode_dlist);
            return;
        }
    }

    sys_dlist_append(pq, &thread->base.qnode_dlist);
}
#endif /* CONFIG_SCHED_DUMB || CONFIG_WAITQ_DUMB */

static ALWAYS_INLINE void* thread_runq(struct k_thread* thread) {
    #ifdef CONFIG_SCHED_CPU_MASK_PIN_ONLY
    int cpu, m = thread->base.cpu_mask;
>>>>>>> e5f33646

    /* Edge case: it's legal per the API to "make runnable" a
     * thread with all CPUs masked off (i.e. one that isn't
     * actually runnable!).  Sort of a wart in the API and maybe
     * we should address this in docs/assertions instead to avoid
     * the extra test.
     */
    cpu = m == 0 ? 0 : u32_count_trailing_zeros(m);

    return &_kernel.cpus[cpu].ready_q.runq;
    #else
    ARG_UNUSED(thread);
    return &_kernel.ready_q.runq;
    #endif /* CONFIG_SCHED_CPU_MASK_PIN_ONLY */
}

static ALWAYS_INLINE void* curr_cpu_runq(void) {
    #ifdef CONFIG_SCHED_CPU_MASK_PIN_ONLY
    return &arch_curr_cpu()->ready_q.runq;
    #else
    return &_kernel.ready_q.runq;
    #endif /* CONFIG_SCHED_CPU_MASK_PIN_ONLY */
}

<<<<<<< HEAD
static ALWAYS_INLINE void runq_add(struct k_thread *thread)
{
	__ASSERT_NO_MSG(!z_is_idle_thread_object(thread));

	_priq_run_add(thread_runq(thread), thread);
}

static ALWAYS_INLINE void runq_remove(struct k_thread *thread)
{
	__ASSERT_NO_MSG(!z_is_idle_thread_object(thread));

	_priq_run_remove(thread_runq(thread), thread);
=======
static ALWAYS_INLINE void runq_add(struct k_thread* thread) {
    _priq_run_add(thread_runq(thread), thread);
}

static ALWAYS_INLINE void runq_remove(struct k_thread* thread) {
    _priq_run_remove(thread_runq(thread), thread);
>>>>>>> e5f33646
}

static ALWAYS_INLINE struct k_thread* runq_best(void) {
    return _priq_run_best(curr_cpu_runq());
}

/* _current is never in the run queue until context switch on
 * SMP configurations, see z_requeue_current()
 */
static inline bool should_queue_thread(struct k_thread* thread) {
    return !IS_ENABLED(CONFIG_SMP) || thread != _current;
}

static ALWAYS_INLINE void queue_thread(struct k_thread* thread) {
    thread->base.thread_state |= _THREAD_QUEUED;
    if (should_queue_thread(thread)) {
        runq_add(thread);
    }

    #ifdef CONFIG_SMP
    if (thread == _current) {
        /* add current to end of queue means "yield" */
        _current_cpu->swap_ok = true;
    }
    #endif /* CONFIG_SMP */
}

static ALWAYS_INLINE void dequeue_thread(struct k_thread* thread) {
    thread->base.thread_state &= ~_THREAD_QUEUED;
    if (should_queue_thread(thread)) {
        runq_remove(thread);
    }
}

/* Called out of z_swap() when CONFIG_SMP.  The current thread can
 * never live in the run queue until we are inexorably on the context
 * switch path on SMP, otherwise there is a deadlock condition where a
 * set of CPUs pick a cycle of threads to run and wait for them all to
 * context switch forever.
 */
void z_requeue_current(struct k_thread* thread) {
    if (z_is_thread_queued(thread)) {
        runq_add(thread);
    }
    signal_pending_ipi();
}

/* Return true if the thread is aborting, else false */
static inline bool is_aborting(struct k_thread* thread) {
    return (thread->base.thread_state & _THREAD_ABORTING) != 0U;
}

/* Return true if the thread is aborting or suspending, else false */
static inline bool is_halting(struct k_thread* thread) {
    return (thread->base.thread_state &
            (_THREAD_ABORTING | _THREAD_SUSPENDING)) != 0U;
}

/* Clear the halting bits (_THREAD_ABORTING and _THREAD_SUSPENDING) */
<<<<<<< HEAD
static inline void clear_halting(struct k_thread *thread)
{
	barrier_dmem_fence_full(); /* Other cpus spin on this locklessly! */
	thread->base.thread_state &= ~(_THREAD_ABORTING | _THREAD_SUSPENDING);
}

static ALWAYS_INLINE struct k_thread *next_up(void)
{
#ifdef CONFIG_SMP
	if (is_halting(_current)) {
		halt_thread(_current, is_aborting(_current) ?
				      _THREAD_DEAD : _THREAD_SUSPENDED);
	}
#endif /* CONFIG_SMP */

	struct k_thread *thread = runq_best();

#if (CONFIG_NUM_METAIRQ_PRIORITIES > 0) &&                                                         \
	(CONFIG_NUM_COOP_PRIORITIES > CONFIG_NUM_METAIRQ_PRIORITIES)
	/* MetaIRQs must always attempt to return back to a
	 * cooperative thread they preempted and not whatever happens
	 * to be highest priority now. The cooperative thread was
	 * promised it wouldn't be preempted (by non-metairq threads)!
	 */
	struct k_thread *mirqp = _current_cpu->metairq_preempted;

	if (mirqp != NULL && (thread == NULL || !thread_is_metairq(thread))) {
		if (!z_is_thread_prevented_from_running(mirqp)) {
			thread = mirqp;
		} else {
			_current_cpu->metairq_preempted = NULL;
		}
	}
#endif
/* CONFIG_NUM_METAIRQ_PRIORITIES > 0 &&
 * CONFIG_NUM_COOP_PRIORITIES > CONFIG_NUM_METAIRQ_PRIORITIES
 */

#ifndef CONFIG_SMP
	/* In uniprocessor mode, we can leave the current thread in
	 * the queue (actually we have to, otherwise the assembly
	 * context switch code for all architectures would be
	 * responsible for putting it back in z_swap and ISR return!),
	 * which makes this choice simple.
	 */
	return (thread != NULL) ? thread : _current_cpu->idle_thread;
#else
	/* Under SMP, the "cache" mechanism for selecting the next
	 * thread doesn't work, so we have more work to do to test
	 * _current against the best choice from the queue.  Here, the
	 * thread selected above represents "the best thread that is
	 * not current".
	 *
	 * Subtle note on "queued": in SMP mode, _current does not
	 * live in the queue, so this isn't exactly the same thing as
	 * "ready", it means "is _current already added back to the
	 * queue such that we don't want to re-add it".
	 */
	bool queued = z_is_thread_queued(_current);
	bool active = !z_is_thread_prevented_from_running(_current);

	if (thread == NULL) {
		thread = _current_cpu->idle_thread;
	}

	if (active) {
		int32_t cmp = z_sched_prio_cmp(_current, thread);

		/* Ties only switch if state says we yielded */
		if ((cmp > 0) || ((cmp == 0) && !_current_cpu->swap_ok)) {
			thread = _current;
		}

		if (!should_preempt(thread, _current_cpu->swap_ok)) {
			thread = _current;
		}
	}

	/* Put _current back into the queue */
	if (thread != _current && active &&
		!z_is_idle_thread_object(_current) && !queued) {
		queue_thread(_current);
	}

	/* Take the new _current out of the queue */
	if (z_is_thread_queued(thread)) {
		dequeue_thread(thread);
	}

	_current_cpu->swap_ok = false;
	return thread;
#endif /* CONFIG_SMP */
}

void move_thread_to_end_of_prio_q(struct k_thread *thread)
{
	if (z_is_thread_queued(thread)) {
		dequeue_thread(thread);
	}
	queue_thread(thread);
	update_cache(thread == _current);
=======
static inline void clear_halting(struct k_thread* thread) {
    thread->base.thread_state &= ~(_THREAD_ABORTING | _THREAD_SUSPENDING);
}

static ALWAYS_INLINE struct k_thread* next_up(void) {
    #ifdef CONFIG_SMP
    if (is_halting(_current)) {
        halt_thread(_current, is_aborting(_current) ?
                              _THREAD_DEAD : _THREAD_SUSPENDED);
    }
    #endif /* CONFIG_SMP */

    struct k_thread* thread = runq_best();

    #if (CONFIG_NUM_METAIRQ_PRIORITIES > 0) &&                  \
        (CONFIG_NUM_COOP_PRIORITIES > CONFIG_NUM_METAIRQ_PRIORITIES)
    /* MetaIRQs must always attempt to return back to a
     * cooperative thread they preempted and not whatever happens
     * to be highest priority now. The cooperative thread was
     * promised it wouldn't be preempted (by non-metairq threads)!
     */
    struct k_thread* mirqp = _current_cpu->metairq_preempted;

    if (mirqp != NULL && (thread == NULL || !thread_is_metairq(thread))) {
        if (!z_is_thread_prevented_from_running(mirqp)) {
            thread = mirqp;
        }
        else {
            _current_cpu->metairq_preempted = NULL;
        }
    }
    #endif
    /* CONFIG_NUM_METAIRQ_PRIORITIES > 0 &&
     * CONFIG_NUM_COOP_PRIORITIES > CONFIG_NUM_METAIRQ_PRIORITIES
     */

    #ifndef CONFIG_SMP
    /* In uniprocessor mode, we can leave the current thread in
     * the queue (actually we have to, otherwise the assembly
     * context switch code for all architectures would be
     * responsible for putting it back in z_swap and ISR return!),
     * which makes this choice simple.
     */
    return (thread != NULL) ? thread : _current_cpu->idle_thread;
    #else
    /* Under SMP, the "cache" mechanism for selecting the next
     * thread doesn't work, so we have more work to do to test
     * _current against the best choice from the queue.  Here, the
     * thread selected above represents "the best thread that is
     * not current".
     *
     * Subtle note on "queued": in SMP mode, _current does not
     * live in the queue, so this isn't exactly the same thing as
     * "ready", it means "is _current already added back to the
     * queue such that we don't want to re-add it".
     */
    bool queued = z_is_thread_queued(_current);
    bool active = !z_is_thread_prevented_from_running(_current);

    if (thread == NULL) {
        thread = _current_cpu->idle_thread;
    }

    if (active) {
        int32_t cmp = z_sched_prio_cmp(_current, thread);

        /* Ties only switch if state says we yielded */
        if ((cmp > 0) || ((cmp == 0) && !_current_cpu->swap_ok)) {
            thread = _current;
        }

        if (!should_preempt(thread, _current_cpu->swap_ok)) {
            thread = _current;
        }
    }

    /* Put _current back into the queue */
    if (thread != _current && active &&
        !z_is_idle_thread_object(_current) && !queued) {
        queue_thread(_current);
    }

    /* Take the new _current out of the queue */
    if (z_is_thread_queued(thread)) {
        dequeue_thread(thread);
    }

    _current_cpu->swap_ok = false;
    return (thread);
    #endif /* CONFIG_SMP */
}

void move_thread_to_end_of_prio_q(struct k_thread* thread) {
    if (z_is_thread_queued(thread)) {
        dequeue_thread(thread);
    }
    queue_thread(thread);
    update_cache(thread == _current);
>>>>>>> e5f33646
}

/* Track cooperative threads preempted by metairqs so we can return to
 * them specifically.  Called at the moment a new thread has been
 * selected to run.
 */
static void update_metairq_preempt(struct k_thread* thread) {
    #if (CONFIG_NUM_METAIRQ_PRIORITIES > 0) &&                  \
         (CONFIG_NUM_COOP_PRIORITIES > CONFIG_NUM_METAIRQ_PRIORITIES)
    if (thread_is_metairq(thread) && !thread_is_metairq(_current) &&
        !thread_is_preemptible(_current)) {
        /* Record new preemption */
        _current_cpu->metairq_preempted = _current;
    }
    else if (!thread_is_metairq(thread) && !z_is_idle_thread_object(thread)) {
        /* Returning from existing preemption */
        _current_cpu->metairq_preempted = NULL;
    }
    #else
    ARG_UNUSED(thread);
    #endif

    /* CONFIG_NUM_METAIRQ_PRIORITIES > 0 &&
     * CONFIG_NUM_COOP_PRIORITIES > CONFIG_NUM_METAIRQ_PRIORITIES
     */
}

static void update_cache(int preempt_ok) {
    #ifndef CONFIG_SMP
    struct k_thread* thread = next_up();

    if (should_preempt(thread, preempt_ok)) {
        #ifdef CONFIG_TIMESLICING
        if (thread != _current) {
            z_reset_time_slice(thread);
        }
        #endif /* CONFIG_TIMESLICING */

        update_metairq_preempt(thread);
        _kernel.ready_q.cache = thread;
    }
    else {
        _kernel.ready_q.cache = _current;
    }

    #else
    /* The way this works is that the CPU record keeps its
     * "cooperative swapping is OK" flag until the next reschedule
     * call or context switch.  It doesn't need to be tracked per
     * thread because if the thread gets preempted for whatever
     * reason the scheduler will make the same decision anyway.
     */
    _current_cpu->swap_ok = preempt_ok;
    #endif /* CONFIG_SMP */
}

static bool thread_active_elsewhere(struct k_thread* thread) {
    /* True if the thread is currently running on another CPU.
     * There are more scalable designs to answer this question in
     * constant time, but this is fine for now.
     */
    #ifdef CONFIG_SMP
    int currcpu = _current_cpu->id;

    unsigned int num_cpus = arch_num_cpus();

    for (int i = 0; i < num_cpus; i++) {
        if ((i != currcpu) &&
            (_kernel.cpus[i].current == thread)) {
            return (true);
        }
    }
    #endif /* CONFIG_SMP */

    ARG_UNUSED(thread);
    return (false);
}

static void ready_thread(struct k_thread* thread) {
    #ifdef CONFIG_KERNEL_COHERENCE
    __ASSERT_NO_MSG(arch_mem_coherent(thread));
    #endif /* CONFIG_KERNEL_COHERENCE */

    /* If thread is queued already, do not try and added it to the
     * run queue again
     */
    if (!z_is_thread_queued(thread) && z_is_thread_ready(thread)) {
        SYS_PORT_TRACING_OBJ_FUNC(k_thread, sched_ready, thread);

        queue_thread(thread);
        update_cache(0);
        flag_ipi();
    }
}

void z_ready_thread_locked(struct k_thread* thread) {
    if (!thread_active_elsewhere(thread)) {
        ready_thread(thread);
    }
}

void z_ready_thread(struct k_thread* thread) {
    K_SPINLOCK(&_sched_spinlock) {
        if (!thread_active_elsewhere(thread)) {
            ready_thread(thread);
        }
    }
}

void z_move_thread_to_end_of_prio_q(struct k_thread* thread) {
    K_SPINLOCK(&_sched_spinlock) {
        move_thread_to_end_of_prio_q(thread);
    }
}

void z_sched_start(struct k_thread* thread) {
    k_spinlock_key_t key = k_spin_lock(&_sched_spinlock);

    if (z_has_thread_started(thread)) {
        k_spin_unlock(&_sched_spinlock, key);
        return;
    }

    z_mark_thread_as_started(thread);
    ready_thread(thread);
    z_reschedule(&_sched_spinlock, key);
}

/* Spins in ISR context, waiting for a thread known to be running on
 * another CPU to catch the IPI we sent and halt.  Note that we check
 * for ourselves being asynchronously halted first to prevent simple
 * deadlocks (but not complex ones involving cycles of 3+ threads!).
 * Acts to release the provided lock before returning.
 */
<<<<<<< HEAD
static void thread_halt_spin(struct k_thread *thread, k_spinlock_key_t key)
{
	if (is_halting(_current)) {
		halt_thread(_current,
			    is_aborting(_current) ? _THREAD_DEAD : _THREAD_SUSPENDED);
	}
	k_spin_unlock(&_sched_spinlock, key);
	while (is_halting(thread)) {
		unsigned int k = arch_irq_lock();

		arch_spin_relax(); /* Requires interrupts be masked */
		arch_irq_unlock(k);
	}
}

/* Shared handler for k_thread_{suspend,abort}().  Called with the
 * scheduler lock held and the key passed (which it may
 * release/reacquire!) which will be released before a possible return
 * (aborting _current will not return, obviously), which may be after
 * a context switch.
 */
static void z_thread_halt(struct k_thread *thread, k_spinlock_key_t key,
			  bool terminate)
{
	_wait_q_t *wq = &thread->join_queue;
#ifdef CONFIG_SMP
	wq = terminate ? wq : &thread->halt_queue;
#endif

	/* If the target is a thread running on another CPU, flag and
	 * poke (note that we might spin to wait, so a true
	 * synchronous IPI is needed here, not deferred!), it will
	 * halt itself in the IPI.  Otherwise it's unscheduled, so we
	 * can clean it up directly.
	 */
	if (thread_active_elsewhere(thread)) {
		thread->base.thread_state |= (terminate ? _THREAD_ABORTING
					      : _THREAD_SUSPENDING);
#if defined(CONFIG_SMP) && defined(CONFIG_SCHED_IPI_SUPPORTED)
		arch_sched_ipi();
#endif
		if (arch_is_in_isr()) {
			thread_halt_spin(thread, key);
		} else  {
			add_to_waitq_locked(_current, wq);
			z_swap(&_sched_spinlock, key);
		}
	} else {
		halt_thread(thread, terminate ? _THREAD_DEAD : _THREAD_SUSPENDED);
		if ((thread == _current) && !arch_is_in_isr()) {
			z_swap(&_sched_spinlock, key);
			__ASSERT(!terminate, "aborted _current back from dead");
		} else {
			k_spin_unlock(&_sched_spinlock, key);
		}
	}
	/* NOTE: the scheduler lock has been released.  Don't put
	 * logic here, it's likely to be racy/deadlocky even if you
	 * re-take the lock!
	 */
}


void z_impl_k_thread_suspend(struct k_thread *thread)
{
	SYS_PORT_TRACING_OBJ_FUNC_ENTER(k_thread, suspend, thread);

	(void)z_abort_thread_timeout(thread);

	k_spinlock_key_t  key = k_spin_lock(&_sched_spinlock);

	if ((thread->base.thread_state & _THREAD_SUSPENDED) != 0U) {

		/* The target thread is already suspended. Nothing to do. */

		k_spin_unlock(&_sched_spinlock, key);
		return;
	}

	z_thread_halt(thread, key, false);

	SYS_PORT_TRACING_OBJ_FUNC_EXIT(k_thread, suspend, thread);
=======
static void z_thread_halt(struct k_thread* thread, k_spinlock_key_t key,
                          bool terminate) {
    #ifdef CONFIG_SMP
    if (is_halting(_current) && arch_is_in_isr()) {
        /* Another CPU (in an ISR) or thread is waiting for the
         * current thread to halt. Halt it now to help avoid a
         * potential deadlock.
         */
        halt_thread(_current,
                    is_aborting(_current) ? _THREAD_DEAD
                                          : _THREAD_SUSPENDED);
    }

    bool active = thread_active_elsewhere(thread);

    if (active) {
        /* It's running somewhere else, flag and poke */
        thread->base.thread_state |= (terminate ? _THREAD_ABORTING
                                                : _THREAD_SUSPENDING);

        /* We might spin to wait, so a true synchronous IPI is needed
         * here, not deferred!
         */
        #ifdef CONFIG_SCHED_IPI_SUPPORTED
        arch_sched_ipi();
        #endif /* CONFIG_SCHED_IPI_SUPPORTED */
    }

    if (is_halting(thread) && (thread != _current)) {
        if (arch_is_in_isr()) {
            /* ISRs can only spin waiting another CPU */
            k_spin_unlock(&_sched_spinlock, key);
            while (is_halting(thread)) {
            }

            /* Now we know it's halting, but not necessarily
             * halted (suspended or aborted). Wait for the switch
             * to happen!
             */
            key = k_spin_lock(&_sched_spinlock);
            z_sched_switch_spin(thread);
            k_spin_unlock(&_sched_spinlock, key);
        }
        else if (active) {
            /* Threads can wait on a queue */
            add_to_waitq_locked(_current, terminate ?
                                          &thread->join_queue :
                                          &thread->halt_queue);
            z_swap(&_sched_spinlock, key);
        }
        return; /* lock has been released */
    }
    #endif /* CONFIG_SMP */

    halt_thread(thread, terminate ? _THREAD_DEAD : _THREAD_SUSPENDED);
    if ((thread == _current) && !arch_is_in_isr()) {
        z_swap(&_sched_spinlock, key);
        __ASSERT(!terminate, "aborted _current back from dead");
    }
    else {
        k_spin_unlock(&_sched_spinlock, key);
    }
}

void z_impl_k_thread_suspend(struct k_thread* thread) {
    SYS_PORT_TRACING_OBJ_FUNC_ENTER(k_thread, suspend, thread);

    (void)z_abort_thread_timeout(thread);

    k_spinlock_key_t key = k_spin_lock(&_sched_spinlock);

    if ((thread->base.thread_state & _THREAD_SUSPENDED) != 0U) {

        /* The target thread is already suspended. Nothing to do. */

        k_spin_unlock(&_sched_spinlock, key);
        return;
    }

    z_thread_halt(thread, key, false);

    SYS_PORT_TRACING_OBJ_FUNC_EXIT(k_thread, suspend, thread);
>>>>>>> e5f33646
}

#ifdef CONFIG_USERSPACE
static inline void z_vrfy_k_thread_suspend(struct k_thread* thread) {
    K_OOPS(K_SYSCALL_OBJ(thread, K_OBJ_THREAD));
    z_impl_k_thread_suspend(thread);
}

#include <syscalls/k_thread_suspend_mrsh.c>
#endif /* CONFIG_USERSPACE */

void z_impl_k_thread_resume(struct k_thread* thread) {
    SYS_PORT_TRACING_OBJ_FUNC_ENTER(k_thread, resume, thread);

    k_spinlock_key_t key = k_spin_lock(&_sched_spinlock);

    /* Do not try to resume a thread that was not suspended */
    if (!z_is_thread_suspended(thread)) {
        k_spin_unlock(&_sched_spinlock, key);
        return;
    }

    z_mark_thread_as_not_suspended(thread);
    ready_thread(thread);

    z_reschedule(&_sched_spinlock, key);

    SYS_PORT_TRACING_OBJ_FUNC_EXIT(k_thread, resume, thread);
}

#ifdef CONFIG_USERSPACE
static inline void z_vrfy_k_thread_resume(struct k_thread* thread) {
    K_OOPS(K_SYSCALL_OBJ(thread, K_OBJ_THREAD));
    z_impl_k_thread_resume(thread);
}

#include <syscalls/k_thread_resume_mrsh.c>
#endif /* CONFIG_USERSPACE */

static _wait_q_t* pended_on_thread(struct k_thread* thread) {
    __ASSERT_NO_MSG(thread->base.pended_on);

    return thread->base.pended_on;
}

static void unready_thread(struct k_thread* thread) {
    if (z_is_thread_queued(thread)) {
        dequeue_thread(thread);
    }
    update_cache(thread == _current);
}

/* _sched_spinlock must be held */
static void add_to_waitq_locked(struct k_thread* thread, _wait_q_t* wait_q) {
    unready_thread(thread);
    z_mark_thread_as_pending(thread);

    SYS_PORT_TRACING_FUNC(k_thread, sched_pend, thread);

<<<<<<< HEAD
	if (wait_q != NULL) {
		thread->base.pended_on = wait_q;
		_priq_wait_add(&wait_q->waitq, thread);
	}
=======
    if (wait_q != NULL) {
        thread->base.pended_on = wait_q;
        z_priq_wait_add(&wait_q->waitq, thread);
    }
>>>>>>> e5f33646
}

static void add_thread_timeout(struct k_thread* thread, k_timeout_t timeout) {
    if (!K_TIMEOUT_EQ(timeout, K_FOREVER)) {
        z_add_thread_timeout(thread, timeout);
    }
}

static void pend_locked(struct k_thread* thread, _wait_q_t* wait_q,
                        k_timeout_t timeout) {
    #ifdef CONFIG_KERNEL_COHERENCE
    __ASSERT_NO_MSG(wait_q == NULL || arch_mem_coherent(wait_q));
    #endif /* CONFIG_KERNEL_COHERENCE */

    add_to_waitq_locked(thread, wait_q);
    add_thread_timeout(thread, timeout);
}

void z_pend_thread(struct k_thread* thread, _wait_q_t* wait_q,
                   k_timeout_t timeout) {
    __ASSERT_NO_MSG(thread == _current || is_thread_dummy(thread));
    K_SPINLOCK(&_sched_spinlock) {
        pend_locked(thread, wait_q, timeout);
    }
}

static inline void unpend_thread_no_timeout(struct k_thread* thread) {
    _priq_wait_remove(&pended_on_thread(thread)->waitq, thread);
    z_mark_thread_as_not_pending(thread);
    thread->base.pended_on = NULL;
}

ALWAYS_INLINE void z_unpend_thread_no_timeout(struct k_thread* thread) {
    K_SPINLOCK(&_sched_spinlock) {
        if (thread->base.pended_on != NULL) {
            unpend_thread_no_timeout(thread);
        }
    }
}

void z_sched_wake_thread(struct k_thread* thread, bool is_timeout) {
    K_SPINLOCK(&_sched_spinlock) {
        bool killed = (thread->base.thread_state &
                        (_THREAD_DEAD | _THREAD_ABORTING));

        #ifdef CONFIG_EVENTS
        bool do_nothing = thread->no_wake_on_timeout && is_timeout;

        thread->no_wake_on_timeout = false;

        if (do_nothing) {
            continue;
        }
        #endif /* CONFIG_EVENTS */

        if (!killed) {
            /* The thread is not being killed */
            if (thread->base.pended_on != NULL) {
                unpend_thread_no_timeout(thread);
            }
            z_mark_thread_as_started(thread);
            if (is_timeout) {
                z_mark_thread_as_not_suspended(thread);
            }
            ready_thread(thread);
        }
    }
}

#ifdef CONFIG_SYS_CLOCK_EXISTS
/* Timeout handler for *_thread_timeout() APIs */
void z_thread_timeout(struct _timeout const* timeout) {
    struct k_thread* thread = CONTAINER_OF(timeout,
                                           struct k_thread, base.timeout);

    z_sched_wake_thread(thread, true);
}
#endif /* CONFIG_SYS_CLOCK_EXISTS */

int z_pend_curr(struct k_spinlock* lock, k_spinlock_key_t key,
                _wait_q_t* wait_q, k_timeout_t timeout) {
    #if defined(CONFIG_TIMESLICING) && defined(CONFIG_SWAP_NONATOMIC)
    pending_current = _current;
    #endif /* CONFIG_TIMESLICING && CONFIG_SWAP_NONATOMIC */
    __ASSERT_NO_MSG(sizeof(_sched_spinlock) == 0 || lock != &_sched_spinlock);

    /* We do a "lock swap" prior to calling z_swap(), such that
     * the caller's lock gets released as desired.  But we ensure
     * that we hold the scheduler lock and leave local interrupts
     * masked until we reach the context swich.  z_swap() itself
     * has similar code; the duplication is because it's a legacy
     * API that doesn't expect to be called with scheduler lock
     * held.
     */
    (void) k_spin_lock(&_sched_spinlock);
    pend_locked(_current, wait_q, timeout);
    k_spin_release(lock);

    return z_swap(&_sched_spinlock, key);
}

struct k_thread* z_unpend1_no_timeout(_wait_q_t* wait_q) {
    struct k_thread* thread = NULL;

    K_SPINLOCK(&_sched_spinlock) {
        thread = _priq_wait_best(&wait_q->waitq);

        if (thread != NULL) {
            unpend_thread_no_timeout(thread);
        }
    }

    return (thread);
}

struct k_thread* z_unpend_first_thread(_wait_q_t* wait_q) {
    struct k_thread* thread = NULL;

    K_SPINLOCK(&_sched_spinlock) {
        thread = _priq_wait_best(&wait_q->waitq);

        if (thread != NULL) {
            unpend_thread_no_timeout(thread);
            (void)z_abort_thread_timeout(thread);
        }
    }

    return (thread);
}

void z_unpend_thread(struct k_thread* thread) {
    z_unpend_thread_no_timeout(thread);
    (void)z_abort_thread_timeout(thread);
}

/* Priority set utility that does no rescheduling, it just changes the
 * run queue state, returning true if a reschedule is needed later.
 */
bool z_thread_prio_set(struct k_thread* thread, int prio) {
    bool need_sched = 0;

    K_SPINLOCK(&_sched_spinlock) {
        need_sched = z_is_thread_ready(thread);

        if (need_sched) {
            /* Don't requeue on SMP if it's the running thread */
            if (!IS_ENABLED(CONFIG_SMP) || z_is_thread_queued(thread)) {
                dequeue_thread(thread);
                thread->base.prio = prio;
                queue_thread(thread);
            }
            else {
                thread->base.prio = prio;
            }
            update_cache(1);
        }
        else {
            thread->base.prio = prio;
        }
    }

    SYS_PORT_TRACING_OBJ_FUNC(k_thread, sched_priority_set, thread, prio);

    return need_sched;
}

static inline bool resched(uint32_t key) {
    #ifdef CONFIG_SMP
    _current_cpu->swap_ok = 0;
    #endif /* CONFIG_SMP */

    return arch_irq_unlocked(key) && !arch_is_in_isr();
}

/*
 * Check if the next ready thread is the same as the current thread
 * and save the trip if true.
 */
static inline bool need_swap(void) {
    /* the SMP case will be handled in C based z_swap() */
    #ifdef CONFIG_SMP
    return (true);
    #else
    struct k_thread* new_thread;

    /* Check if the next ready thread is the same as the current thread */
    new_thread = _kernel.ready_q.cache;
    return (new_thread != _current);
    #endif /* CONFIG_SMP */
}

void z_reschedule(struct k_spinlock* lock, k_spinlock_key_t key) {
    if (resched(key.key) && need_swap()) {
        z_swap(lock, key);
    }
    else {
        k_spin_unlock(lock, key);
        signal_pending_ipi();
    }
}

void z_reschedule_irqlock(uint32_t key) {
    if (resched(key) && need_swap()) {
        z_swap_irqlock(key);
    }
    else {
        irq_unlock(key);
        signal_pending_ipi();
    }
}

#if (__GTEST == 0U) /* #CUSTOM@NDRS */
void k_sched_lock(void) {
    K_SPINLOCK(&_sched_spinlock) {
        SYS_PORT_TRACING_FUNC(k_thread, sched_lock);

        z_sched_lock();
    }
}

void k_sched_unlock(void) {
    K_SPINLOCK(&_sched_spinlock) {
        __ASSERT(_current->base.sched_locked != 0U, "");
        __ASSERT(!arch_is_in_isr(), "");

        ++_current->base.sched_locked;
        update_cache(0);
    }

    LOG_DBG("scheduler unlocked (%p:%d)",
            _current, _current->base.sched_locked);

    SYS_PORT_TRACING_FUNC(k_thread, sched_unlock);

    z_reschedule_unlocked();
}
#else
void k_sched_lock(void) {
    /* pass */
}

void k_sched_unlock(void) {
    /* pass */
}
#endif

struct k_thread* z_swap_next_thread(void) {
    #ifdef CONFIG_SMP
    struct k_thread* ret = next_up();

    if (ret == _current) {
        /* When not swapping, have to signal IPIs here.  In
         * the context switch case it must happen later, after
         * _current gets requeued.
         */
        signal_pending_ipi();
    }
    return (ret);
    #else
    return (_kernel.ready_q.cache);
    #endif /* CONFIG_SMP */
}

#ifdef CONFIG_USE_SWITCH
/* Just a wrapper around _current = xxx with tracing */
static inline void set_current(struct k_thread* new_thread) {
    z_thread_mark_switched_out();
    _current_cpu->current = new_thread;
}

/**
 * @brief Determine next thread to execute upon completion of an interrupt
 *
 * Thread preemption is performed by context switching after the completion
 * of a non-recursed interrupt. This function determines which thread to
 * switch to if any. This function accepts as @p interrupted either:
 *
 * - The handle for the interrupted thread in which case the thread's context
 *   must already be fully saved and ready to be picked up by a different CPU.
 *
 * - NULL if more work is required to fully save the thread's state after
 *   it is known that a new thread is to be scheduled. It is up to the caller
 *   to store the handle resulting from the thread that is being switched out
 *   in that thread's "switch_handle" field after its
 *   context has fully been saved, following the same requirements as with
 *   the @ref arch_switch() function.
 *
 * If a new thread needs to be scheduled then its handle is returned.
 * Otherwise the same value provided as @p interrupted is returned back.
 * Those handles are the same opaque types used by the @ref arch_switch()
 * function.
 *
 * @warning
 * The @ref _current value may have changed after this call and not refer
 * to the interrupted thread anymore. It might be necessary to make a local
 * copy before calling this function.
 *
 * @param interrupted Handle for the thread that was interrupted or NULL.
 * @retval Handle for the next thread to execute, or @p interrupted when
 *         no new thread is to be scheduled.
 */
<<<<<<< HEAD
void *z_get_next_switch_handle(void *interrupted)
{
	z_check_stack_sentinel();

#ifdef CONFIG_SMP
	void *ret = NULL;

	K_SPINLOCK(&_sched_spinlock) {
		struct k_thread *old_thread = _current, *new_thread;

		if (IS_ENABLED(CONFIG_SMP)) {
			old_thread->switch_handle = NULL;
		}
		new_thread = next_up();

		z_sched_usage_switch(new_thread);

		if (old_thread != new_thread) {
			update_metairq_preempt(new_thread);
			z_sched_switch_spin(new_thread);
			arch_cohere_stacks(old_thread, interrupted, new_thread);

			_current_cpu->swap_ok = 0;
			new_thread->base.cpu = arch_curr_cpu()->id;
			set_current(new_thread);

#ifdef CONFIG_TIMESLICING
			z_reset_time_slice(new_thread);
#endif /* CONFIG_TIMESLICING */

#ifdef CONFIG_SPIN_VALIDATE
			/* Changed _current!  Update the spinlock
			 * bookkeeping so the validation doesn't get
			 * confused when the "wrong" thread tries to
			 * release the lock.
			 */
			z_spin_lock_set_owner(&_sched_spinlock);
#endif /* CONFIG_SPIN_VALIDATE */

			/* A queued (runnable) old/current thread
			 * needs to be added back to the run queue
			 * here, and atomically with its switch handle
			 * being set below.  This is safe now, as we
			 * will not return into it.
			 */
			if (z_is_thread_queued(old_thread)) {
				runq_add(old_thread);
			}
		}
		old_thread->switch_handle = interrupted;
		ret = new_thread->switch_handle;
		if (IS_ENABLED(CONFIG_SMP)) {
			/* Active threads MUST have a null here */
			new_thread->switch_handle = NULL;
		}
	}
	signal_pending_ipi();
	return ret;
#else
	z_sched_usage_switch(_kernel.ready_q.cache);
	_current->switch_handle = interrupted;
	set_current(_kernel.ready_q.cache);
	return _current->switch_handle;
#endif /* CONFIG_SMP */
=======
void* z_get_next_switch_handle(void* interrupted) {
    z_check_stack_sentinel();

    #ifdef CONFIG_SMP
    void* ret = NULL;

    K_SPINLOCK(&_sched_spinlock) {
        struct k_thread *old_thread = _current, *new_thread;

        if (IS_ENABLED(CONFIG_SMP)) {
            old_thread->switch_handle = NULL;
        }
        new_thread = next_up();

        z_sched_usage_switch(new_thread);

        if (old_thread != new_thread) {
            update_metairq_preempt(new_thread);
            z_sched_switch_spin(new_thread);
            arch_cohere_stacks(old_thread, interrupted, new_thread);

            _current_cpu->swap_ok = 0;
            set_current(new_thread);

            #ifdef CONFIG_TIMESLICING
            z_reset_time_slice(new_thread);
            #endif /* CONFIG_TIMESLICING */

            #ifdef CONFIG_SPIN_VALIDATE
            /* Changed _current!  Update the spinlock
             * bookkeeping so the validation doesn't get
             * confused when the "wrong" thread tries to
             * release the lock.
             */
            z_spin_lock_set_owner(&_sched_spinlock);
            #endif /* CONFIG_SPIN_VALIDATE */

            /* A queued (runnable) old/current thread
             * needs to be added back to the run queue
             * here, and atomically with its switch handle
             * being set below.  This is safe now, as we
             * will not return into it.
             */
            if (z_is_thread_queued(old_thread)) {
                runq_add(old_thread);
            }
        }
        old_thread->switch_handle = interrupted;
        ret                       = new_thread->switch_handle;
        if (IS_ENABLED(CONFIG_SMP)) {
            /* Active threads MUST have a null here */
            new_thread->switch_handle = NULL;
        }
    }
    signal_pending_ipi();

    return (ret);
    #else
    z_sched_usage_switch(_kernel.ready_q.cache);
    _current->switch_handle = interrupted;
    set_current(_kernel.ready_q.cache);

    return (_current->switch_handle);
    #endif /* CONFIG_SMP */
>>>>>>> e5f33646
}
#endif /* CONFIG_USE_SWITCH */

int z_unpend_all(_wait_q_t* wait_q) {
    int need_sched = 0;
    struct k_thread* thread;

    while ((thread = z_waitq_head(wait_q)) != NULL) {
        z_unpend_thread(thread);
        z_ready_thread(thread);
        need_sched = 1;
    }

    return (need_sched);
}

void init_ready_q(struct _ready_q* ready_q) {
    #if defined(CONFIG_SCHED_SCALABLE)
    ready_q->runq = (struct _priq_rb) {
        .tree = {
            .lessthan_fn = z_priq_rb_lessthan,
        }
    };
    #elif defined(CONFIG_SCHED_MULTIQ)
    for (int i = 0; i < ARRAY_SIZE(_kernel.ready_q.runq.queues); i++) {
        sys_dlist_init(&ready_q->runq.queues[i]);
    }
    #else
    sys_dlist_init(&ready_q->runq);
    #endif
}

void z_sched_init(void) {
    #ifdef CONFIG_SCHED_CPU_MASK_PIN_ONLY
    for (int i = 0; i < CONFIG_MP_MAX_NUM_CPUS; i++) {
        init_ready_q(&_kernel.cpus[i].ready_q);
    }
    #else
    init_ready_q(&_kernel.ready_q);
    #endif /* CONFIG_SCHED_CPU_MASK_PIN_ONLY */
}

void z_impl_k_thread_priority_set(k_tid_t thread, int prio) {
    /*
     * Use NULL, since we cannot know what the entry point is (we do not
     * keep track of it) and idle cannot change its priority.
     */
    Z_ASSERT_VALID_PRIO(prio, NULL);
    __ASSERT(!arch_is_in_isr(), "");

    bool need_sched = z_thread_prio_set((struct k_thread*)thread, prio);

    flag_ipi();
    if (need_sched && _current->base.sched_locked == 0U) {
        z_reschedule_unlocked();
    }
}

#ifdef CONFIG_USERSPACE
static inline void z_vrfy_k_thread_priority_set(k_tid_t thread, int prio) {
    K_OOPS(K_SYSCALL_OBJ(thread, K_OBJ_THREAD));
    K_OOPS(K_SYSCALL_VERIFY_MSG(_is_valid_prio(prio, NULL),
                                "invalid thread priority %d", prio));
    #ifndef CONFIG_USERSPACE_THREAD_MAY_RAISE_PRIORITY
    K_OOPS(K_SYSCALL_VERIFY_MSG((int8_t)prio >= thread->base.prio,
                                "thread priority may only be downgraded (%d < %d)",
                                prio, thread->base.prio));
    #endif /* CONFIG_USERSPACE_THREAD_MAY_RAISE_PRIORITY */
    z_impl_k_thread_priority_set(thread, prio);
}

#include <syscalls/k_thread_priority_set_mrsh.c>
#endif /* CONFIG_USERSPACE */

#ifdef CONFIG_SCHED_DEADLINE
void z_impl_k_thread_deadline_set(k_tid_t tid, int deadline) {
    struct k_thread* thread = tid;
    int32_t          newdl  = k_cycle_get_32() + deadline;

    /* The prio_deadline field changes the sorting order, so can't
     * change it while the thread is in the run queue (dlists
     * actually are benign as long as we requeue it before we
     * release the lock, but an rbtree will blow up if we break
     * sorting!)
     */
    K_SPINLOCK(&_sched_spinlock) {
        if (z_is_thread_queued(thread)) {
            dequeue_thread(thread);
            thread->base.prio_deadline = newdl;
            queue_thread(thread);
        }
        else {
            thread->base.prio_deadline = newdl;
        }
    }
}

#ifdef CONFIG_USERSPACE
static inline void z_vrfy_k_thread_deadline_set(k_tid_t tid, int deadline) {
    struct k_thread* thread = tid;

    K_OOPS(K_SYSCALL_OBJ(thread, K_OBJ_THREAD));
    K_OOPS(K_SYSCALL_VERIFY_MSG(deadline > 0,
                                "invalid thread deadline %d",
                                (int)deadline));

    z_impl_k_thread_deadline_set((k_tid_t)thread, deadline);
}

#include <syscalls/k_thread_deadline_set_mrsh.c>
#endif /* CONFIG_USERSPACE */
#endif /* CONFIG_SCHED_DEADLINE */

bool k_can_yield(void) {
    return !(k_is_pre_kernel() || k_is_in_isr() ||
             z_is_idle_thread_object(_current));
}

void z_impl_k_yield(void) {
    __ASSERT(!arch_is_in_isr(), "");

    SYS_PORT_TRACING_FUNC(k_thread, yield);

    k_spinlock_key_t key = k_spin_lock(&_sched_spinlock);

    if (!IS_ENABLED(CONFIG_SMP) ||
        z_is_thread_queued(_current)) {
        dequeue_thread(_current);
    }
    queue_thread(_current);
    update_cache(1);
    z_swap(&_sched_spinlock, key);
}

#ifdef CONFIG_USERSPACE
static inline void z_vrfy_k_yield(void) {
    z_impl_k_yield();
}

#include <syscalls/k_yield_mrsh.c>
#endif /* CONFIG_USERSPACE */

static int32_t z_tick_sleep(k_ticks_t ticks) {
    uint32_t expected_wakeup_ticks;

    __ASSERT(!arch_is_in_isr(), "");

    LOG_DBG("thread %p for %lu ticks", _current, (unsigned long)ticks);

    /* wait of 0 ms is treated as a 'yield' */
    if (ticks == 0) {
        k_yield();
        return (0);
    }

    if (Z_TICK_ABS(ticks) <= 0) {
        expected_wakeup_ticks = (uint32_t)ticks + sys_clock_tick_get_32();
    }
    else {
        expected_wakeup_ticks = (uint32_t)Z_TICK_ABS(ticks);
    }

    k_timeout_t timeout  = Z_TIMEOUT_TICKS(ticks);
    k_spinlock_key_t key = k_spin_lock(&_sched_spinlock);

    #if defined(CONFIG_TIMESLICING) && defined(CONFIG_SWAP_NONATOMIC)
    pending_current = _current;
    #endif /* CONFIG_TIMESLICING && CONFIG_SWAP_NONATOMIC */
    unready_thread(_current);
    z_add_thread_timeout(_current, timeout);
    z_mark_thread_as_suspended(_current);

    (void) z_swap(&_sched_spinlock, key);

    __ASSERT(!z_is_thread_state_set(_current, _THREAD_SUSPENDED), "");

    ticks = (k_ticks_t)expected_wakeup_ticks - sys_clock_tick_get_32();
    if (ticks > 0) {
        return (int32_t)(ticks);
    }

    return (0);
}

int32_t z_impl_k_sleep(k_timeout_t timeout) {
    k_ticks_t ticks;

    __ASSERT(!arch_is_in_isr(), "");

    SYS_PORT_TRACING_FUNC_ENTER(k_thread, sleep, timeout);

    /* in case of K_FOREVER, we suspend */
    if (K_TIMEOUT_EQ(timeout, K_FOREVER)) {

        k_thread_suspend(_current);
        SYS_PORT_TRACING_FUNC_EXIT(k_thread, sleep, timeout, (int32_t)K_TICKS_FOREVER);

        return (int32_t)K_TICKS_FOREVER;
    }

    ticks = timeout.ticks;

    ticks = z_tick_sleep(ticks);

    int32_t ret = (int32_t)k_ticks_to_ms_ceil64(ticks);

    SYS_PORT_TRACING_FUNC_EXIT(k_thread, sleep, timeout, ret);

    return (ret);
}

#ifdef CONFIG_USERSPACE
static inline int32_t z_vrfy_k_sleep(k_timeout_t timeout) {
    return z_impl_k_sleep(timeout);
}

#include <syscalls/k_sleep_mrsh.c>
#endif /* CONFIG_USERSPACE */

int32_t z_impl_k_usleep(int us) {
    int32_t ticks;

    SYS_PORT_TRACING_FUNC_ENTER(k_thread, usleep, us);

    ticks = (int32_t)k_us_to_ticks_ceil64(us);
    ticks = z_tick_sleep(ticks);

    int32_t ret = (int32_t)k_ticks_to_us_ceil64(ticks);

    SYS_PORT_TRACING_FUNC_EXIT(k_thread, usleep, us, ret);

    return (ret);
}

#ifdef CONFIG_USERSPACE
static inline int32_t z_vrfy_k_usleep(int us) {
    return z_impl_k_usleep(us);
}

#include <syscalls/k_usleep_mrsh.c>
#endif /* CONFIG_USERSPACE */

void z_impl_k_wakeup(k_tid_t thread) {
    SYS_PORT_TRACING_OBJ_FUNC(k_thread, wakeup, thread);

    if (z_is_thread_pending(thread)) {
        return;
    }

    if (z_abort_thread_timeout(thread) < 0) {
        /* Might have just been sleeping forever */
        if (thread->base.thread_state != _THREAD_SUSPENDED) {
            return;
        }
    }

    k_spinlock_key_t key = k_spin_lock(&_sched_spinlock);

    z_mark_thread_as_not_suspended(thread);

    if (!thread_active_elsewhere(thread)) {
        ready_thread(thread);
    }

    if (arch_is_in_isr()) {
        k_spin_unlock(&_sched_spinlock, key);
    }
    else {
        z_reschedule(&_sched_spinlock, key);
    }
}

#ifdef CONFIG_USERSPACE
static inline void z_vrfy_k_wakeup(k_tid_t thread) {
    K_OOPS(K_SYSCALL_OBJ(thread, K_OBJ_THREAD));
    z_impl_k_wakeup(thread);
}

#include <syscalls/k_wakeup_mrsh.c>
#endif /* CONFIG_USERSPACE */

k_tid_t z_impl_k_sched_current_thread_query(void) {
    #ifdef CONFIG_SMP
    /* In SMP, _current is a field read from _current_cpu, which
     * can race with preemption before it is read.  We must lock
     * local interrupts when reading it.
     */
    unsigned int k = arch_irq_lock();
    #endif /* CONFIG_SMP */

    k_tid_t ret = _current_cpu->current;

    #ifdef CONFIG_SMP
    arch_irq_unlock(k);
    #endif /* CONFIG_SMP */

    return (ret);
}

#ifdef CONFIG_USERSPACE
static inline k_tid_t z_vrfy_k_sched_current_thread_query(void) {
    return z_impl_k_sched_current_thread_query();
}

#include <syscalls/k_sched_current_thread_query_mrsh.c>
#endif /* CONFIG_USERSPACE */

static inline void unpend_all(_wait_q_t* wait_q) {
    struct k_thread* thread;

    while ((thread = z_waitq_head(wait_q)) != NULL) {
        unpend_thread_no_timeout(thread);
        (void) z_abort_thread_timeout(thread);
        arch_thread_return_value_set(thread, 0);
        ready_thread(thread);
    }
}

#ifdef CONFIG_THREAD_ABORT_HOOK
extern void thread_abort_hook(struct k_thread* thread);
#endif /* CONFIG_THREAD_ABORT_HOOK */

/**
 * @brief Dequeues the specified thread
 *
 * Dequeues the specified thread and move it into the specified new state.
 *
 * @param thread Identify the thread to halt
 * @param new_state New thread state (_THREAD_DEAD or _THREAD_SUSPENDED)
 */
<<<<<<< HEAD
static void halt_thread(struct k_thread *thread, uint8_t new_state)
{
	bool dummify = false;

	/* We hold the lock, and the thread is known not to be running
	 * anywhere.
	 */
	if ((thread->base.thread_state & new_state) == 0U) {
		thread->base.thread_state |= new_state;
		if (z_is_thread_queued(thread)) {
			dequeue_thread(thread);
		}

		if (new_state == _THREAD_DEAD) {
			if (thread->base.pended_on != NULL) {
				unpend_thread_no_timeout(thread);
			}
			(void)z_abort_thread_timeout(thread);
			unpend_all(&thread->join_queue);

			/* Edge case: aborting _current from within an
			 * ISR that preempted it requires clearing the
			 * _current pointer so the upcoming context
			 * switch doesn't clobber the now-freed
			 * memory
			 */
			if (thread == _current && arch_is_in_isr()) {
				dummify = true;
			}
		}
#ifdef CONFIG_SMP
		unpend_all(&thread->halt_queue);
#endif /* CONFIG_SMP */
		update_cache(1);

		if (new_state == _THREAD_SUSPENDED) {
			clear_halting(thread);
			return;
		}

#if defined(CONFIG_FPU) && defined(CONFIG_FPU_SHARING)
		arch_float_disable(thread);
#endif /* CONFIG_FPU && CONFIG_FPU_SHARING */

		SYS_PORT_TRACING_FUNC(k_thread, sched_abort, thread);

		z_thread_monitor_exit(thread);
#ifdef CONFIG_THREAD_ABORT_HOOK
		thread_abort_hook(thread);
#endif /* CONFIG_THREAD_ABORT_HOOK */

#ifdef CONFIG_OBJ_CORE_THREAD
#ifdef CONFIG_OBJ_CORE_STATS_THREAD
		k_obj_core_stats_deregister(K_OBJ_CORE(thread));
#endif /* CONFIG_OBJ_CORE_STATS_THREAD */
		k_obj_core_unlink(K_OBJ_CORE(thread));
#endif /* CONFIG_OBJ_CORE_THREAD */

#ifdef CONFIG_USERSPACE
		z_mem_domain_exit_thread(thread);
		k_thread_perms_all_clear(thread);
		k_object_uninit(thread->stack_obj);
		k_object_uninit(thread);
#endif /* CONFIG_USERSPACE */

#ifdef CONFIG_THREAD_ABORT_NEED_CLEANUP
		k_thread_abort_cleanup(thread);
#endif /* CONFIG_THREAD_ABORT_NEED_CLEANUP */

		/* Do this "set _current to dummy" step last so that
		 * subsystems above can rely on _current being
		 * unchanged.  Disabled for posix as that arch
		 * continues to use the _current pointer in its swap
		 * code.  Note that we must leave a non-null switch
		 * handle for any threads spinning in join() (this can
		 * never be used, as our thread is flagged dead, but
		 * it must not be NULL otherwise join can deadlock).
		 */
		if (dummify && !IS_ENABLED(CONFIG_ARCH_POSIX)) {
#ifdef CONFIG_USE_SWITCH
			_current->switch_handle = _current;
#endif
			z_dummy_thread_init(&_thread_dummy);

		}

		/* Finally update the halting thread state, on which
		 * other CPUs might be spinning (see
		 * thread_halt_spin()).
		 */
		clear_halting(thread);
	}
}

void z_thread_abort(struct k_thread *thread)
{
	k_spinlock_key_t key = k_spin_lock(&_sched_spinlock);

	if (z_is_thread_essential(thread)) {
		k_spin_unlock(&_sched_spinlock, key);
		__ASSERT(false, "aborting essential thread %p", thread);
		k_panic();
		return;
	}

	if ((thread->base.thread_state & _THREAD_DEAD) != 0U) {
		k_spin_unlock(&_sched_spinlock, key);
		return;
	}

	z_thread_halt(thread, key, true);
=======
static void halt_thread(struct k_thread* thread, uint8_t new_state) {
    /* We hold the lock, and the thread is known not to be running
     * anywhere.
     */
    if ((thread->base.thread_state & new_state) == 0U) {
        thread->base.thread_state |= new_state;
        clear_halting(thread);
        if (z_is_thread_queued(thread)) {
            dequeue_thread(thread);
        }

        if (new_state == _THREAD_DEAD) {
            if (thread->base.pended_on != NULL) {
                unpend_thread_no_timeout(thread);
            }
            (void)z_abort_thread_timeout(thread);
            unpend_all(&thread->join_queue);
        }

        #ifdef CONFIG_SMP
        unpend_all(&thread->halt_queue);
        #endif /* CONFIG_SMP */
        update_cache(1);

        if (new_state == _THREAD_SUSPENDED) {
            return;
        }

        #if defined(CONFIG_FPU) && defined(CONFIG_FPU_SHARING)
        arch_float_disable(thread);
        #endif /* CONFIG_FPU && CONFIG_FPU_SHARING */

        SYS_PORT_TRACING_FUNC(k_thread, sched_abort, thread);

        z_thread_monitor_exit(thread);
        #ifdef CONFIG_THREAD_ABORT_HOOK
        thread_abort_hook(thread);
        #endif /* CONFIG_THREAD_ABORT_HOOK */

        #ifdef CONFIG_USERSPACE
        z_mem_domain_exit_thread(thread);
        k_thread_perms_all_clear(thread);
        k_object_uninit(thread->stack_obj);
        k_object_uninit(thread);
        #endif /* CONFIG_USERSPACE */

        #ifdef CONFIG_THREAD_ABORT_NEED_CLEANUP
        k_thread_abort_cleanup(thread);
        #endif /* CONFIG_THREAD_ABORT_NEED_CLEANUP */
    }
}

void z_thread_abort(struct k_thread* thread) {
    k_spinlock_key_t key = k_spin_lock(&_sched_spinlock);

    if (z_is_thread_essential(thread)) {
        k_spin_unlock(&_sched_spinlock, key);
        __ASSERT(false, "aborting essential thread %p", thread);
        k_panic();
        return;
    }

    if ((thread->base.thread_state & _THREAD_DEAD) != 0U) {
        k_spin_unlock(&_sched_spinlock, key);
        return;
    }

    z_thread_halt(thread, key, true);
>>>>>>> e5f33646
}

#if !defined(CONFIG_ARCH_HAS_THREAD_ABORT)
void z_impl_k_thread_abort(struct k_thread* thread) {
    SYS_PORT_TRACING_OBJ_FUNC_ENTER(k_thread, abort, thread);

    z_thread_abort(thread);

<<<<<<< HEAD
	__ASSERT_NO_MSG((thread->base.thread_state & _THREAD_DEAD) != 0);

	SYS_PORT_TRACING_OBJ_FUNC_EXIT(k_thread, abort, thread);
}
#endif /* !CONFIG_ARCH_HAS_THREAD_ABORT */

int z_impl_k_thread_join(struct k_thread *thread, k_timeout_t timeout)
{
	k_spinlock_key_t key = k_spin_lock(&_sched_spinlock);
	int ret;
=======
    SYS_PORT_TRACING_OBJ_FUNC_EXIT(k_thread, abort, thread);
}
#endif /* !CONFIG_ARCH_HAS_THREAD_ABORT */

int z_impl_k_thread_join(struct k_thread* thread, k_timeout_t timeout) {
    k_spinlock_key_t key = k_spin_lock(&_sched_spinlock);
    int ret = 0;

    SYS_PORT_TRACING_OBJ_FUNC_ENTER(k_thread, join, thread, timeout);
>>>>>>> e5f33646

    if ((thread->base.thread_state & _THREAD_DEAD) != 0U) {
        z_sched_switch_spin(thread);
        ret = 0;
    }
    else if (K_TIMEOUT_EQ(timeout, K_NO_WAIT)) {
        ret = -EBUSY;
    }
    else if ((thread == _current) ||
             (thread->base.pended_on == &_current->join_queue)) {
        ret = -EDEADLK;
    }
    else {
        __ASSERT(!arch_is_in_isr(), "cannot join in ISR");
        add_to_waitq_locked(_current, &thread->join_queue);
        add_thread_timeout(_current, timeout);

        SYS_PORT_TRACING_OBJ_FUNC_BLOCKING(k_thread, join, thread, timeout);
        ret = z_swap(&_sched_spinlock, key);
        SYS_PORT_TRACING_OBJ_FUNC_EXIT(k_thread, join, thread, timeout, ret);

        return (ret);
    }

    SYS_PORT_TRACING_OBJ_FUNC_EXIT(k_thread, join, thread, timeout, ret);

    k_spin_unlock(&_sched_spinlock, key);

    return (ret);
}

#ifdef CONFIG_USERSPACE
/* Special case: don't oops if the thread is uninitialized.  This is because
 * the initialization bit does double-duty for thread objects; if false, means
 * the thread object is truly uninitialized, or the thread ran and exited for
 * some reason.
 *
 * Return true in this case indicating we should just do nothing and return
 * success to the caller.
 */
static bool thread_obj_validate(struct k_thread* thread) {
    struct k_object* ko = k_object_find(thread);
    int ret = k_object_validate(ko, K_OBJ_THREAD, _OBJ_INIT_TRUE);

    switch (ret) {
        case 0 :
            return (false);

        case -EINVAL :
            return (true);

        default :
            #ifdef CONFIG_LOG
            k_object_dump_error(ret, thread, ko, K_OBJ_THREAD);
            #endif /* CONFIG_LOG */
            K_OOPS(K_SYSCALL_VERIFY_MSG(ret, "access denied"));
    }
    CODE_UNREACHABLE; /* LCOV_EXCL_LINE */
}

static inline int z_vrfy_k_thread_join(struct k_thread* thread,
                                       k_timeout_t timeout) {
    if (thread_obj_validate(thread)) {
        return (0);
    }

    return z_impl_k_thread_join(thread, timeout);
}

#include <syscalls/k_thread_join_mrsh.c>

static inline void z_vrfy_k_thread_abort(k_tid_t thread) {
    if (thread_obj_validate(thread)) {
        return;
    }

    K_OOPS(K_SYSCALL_VERIFY_MSG(!z_is_thread_essential(thread),
                                "aborting essential thread %p", thread));

    z_impl_k_thread_abort((struct k_thread*)thread);
}

#include <syscalls/k_thread_abort_mrsh.c>
#endif /* CONFIG_USERSPACE */

/*
 * future scheduler.h API implementations
 */
bool z_sched_wake(_wait_q_t* wait_q, int swap_retval, void* swap_data) {
    struct k_thread* thread;
    bool ret = false;

    K_SPINLOCK(&_sched_spinlock) {
        thread = _priq_wait_best(&wait_q->waitq);

        if (thread != NULL) {
            z_thread_return_value_set_with_data(thread,
                                                swap_retval,
                                                swap_data);
            unpend_thread_no_timeout(thread);
            (void)z_abort_thread_timeout(thread);
            ready_thread(thread);
            ret = true;
        }
    }

    return (ret);
}

int z_sched_wait(struct k_spinlock* lock, k_spinlock_key_t key,
                 _wait_q_t* wait_q, k_timeout_t timeout, void** data) {
    int ret = z_pend_curr(lock, key, wait_q, timeout);

    if (data != NULL) {
        *data = _current->base.swap_data;
    }

    return (ret);
}

int z_sched_waitq_walk(_wait_q_t* wait_q,
                       int (*func)(struct k_thread*, void*), void* data) {
    struct k_thread* thread;
    int status = 0;

    K_SPINLOCK(&_sched_spinlock) {
        _WAIT_Q_FOR_EACH_WITH_TYPE(wait_q, struct k_thread, thread) {

            /*
             * Invoke the callback function on each waiting thread
             * for as long as there are both waiting threads AND
             * it returns 0.
             */
            status = func(thread, data);
            if (status != 0) {
                break;
            }
        }
    }

    return (status);
}<|MERGE_RESOLUTION|>--- conflicted
+++ resolved
@@ -86,54 +86,9 @@
     return (0);
 }
 
-<<<<<<< HEAD
-static ALWAYS_INLINE void *thread_runq(struct k_thread *thread)
-{
-#ifdef CONFIG_SCHED_CPU_MASK_PIN_ONLY
-	int cpu, m = thread->base.cpu_mask;
-=======
-#ifdef CONFIG_SCHED_CPU_MASK
-static ALWAYS_INLINE struct k_thread* _priq_dumb_mask_best(sys_dlist_t* pq) {
-    /* With masks enabled we need to be prepared to walk the list
-     * looking for one we can run
-     */
-    struct k_thread* thread;
-
-    SYS_DLIST_FOR_EACH_CONTAINER_WITH_TYPE(pq, struct k_thread,
-                                           thread, base.qnode_dlist) {
-        if ((thread->base.cpu_mask & BIT(_current_cpu->id)) != 0) {
-            return (thread);
-        }
-    }
-
-    return (NULL);
-}
-#endif /* CONFIG_SCHED_CPU_MASK */
-
-#if defined(CONFIG_SCHED_DUMB) || defined(CONFIG_WAITQ_DUMB)
-static ALWAYS_INLINE void z_priq_dumb_add(sys_dlist_t* pq,
-                                          struct k_thread* thread) {
-    struct k_thread* t;
-
-    __ASSERT_NO_MSG(!z_is_idle_thread_object(thread));
-
-    SYS_DLIST_FOR_EACH_CONTAINER_WITH_TYPE(pq, struct k_thread,
-                                           t, base.qnode_dlist) {
-        if (z_sched_prio_cmp(thread, t) > 0) {
-            sys_dlist_insert(&t->base.qnode_dlist,
-                             &thread->base.qnode_dlist);
-            return;
-        }
-    }
-
-    sys_dlist_append(pq, &thread->base.qnode_dlist);
-}
-#endif /* CONFIG_SCHED_DUMB || CONFIG_WAITQ_DUMB */
-
 static ALWAYS_INLINE void* thread_runq(struct k_thread* thread) {
     #ifdef CONFIG_SCHED_CPU_MASK_PIN_ONLY
     int cpu, m = thread->base.cpu_mask;
->>>>>>> e5f33646
 
     /* Edge case: it's legal per the API to "make runnable" a
      * thread with all CPUs masked off (i.e. one that isn't
@@ -158,27 +113,16 @@
     #endif /* CONFIG_SCHED_CPU_MASK_PIN_ONLY */
 }
 
-<<<<<<< HEAD
-static ALWAYS_INLINE void runq_add(struct k_thread *thread)
-{
-	__ASSERT_NO_MSG(!z_is_idle_thread_object(thread));
-
-	_priq_run_add(thread_runq(thread), thread);
-}
-
-static ALWAYS_INLINE void runq_remove(struct k_thread *thread)
-{
-	__ASSERT_NO_MSG(!z_is_idle_thread_object(thread));
-
-	_priq_run_remove(thread_runq(thread), thread);
-=======
 static ALWAYS_INLINE void runq_add(struct k_thread* thread) {
+    __ASSERT_NO_MSG(!z_is_idle_thread_object(thread));
+
     _priq_run_add(thread_runq(thread), thread);
 }
 
 static ALWAYS_INLINE void runq_remove(struct k_thread* thread) {
+    __ASSERT_NO_MSG(!z_is_idle_thread_object(thread));
+
     _priq_run_remove(thread_runq(thread), thread);
->>>>>>> e5f33646
 }
 
 static ALWAYS_INLINE struct k_thread* runq_best(void) {
@@ -238,110 +182,8 @@
 }
 
 /* Clear the halting bits (_THREAD_ABORTING and _THREAD_SUSPENDING) */
-<<<<<<< HEAD
-static inline void clear_halting(struct k_thread *thread)
-{
-	barrier_dmem_fence_full(); /* Other cpus spin on this locklessly! */
-	thread->base.thread_state &= ~(_THREAD_ABORTING | _THREAD_SUSPENDING);
-}
-
-static ALWAYS_INLINE struct k_thread *next_up(void)
-{
-#ifdef CONFIG_SMP
-	if (is_halting(_current)) {
-		halt_thread(_current, is_aborting(_current) ?
-				      _THREAD_DEAD : _THREAD_SUSPENDED);
-	}
-#endif /* CONFIG_SMP */
-
-	struct k_thread *thread = runq_best();
-
-#if (CONFIG_NUM_METAIRQ_PRIORITIES > 0) &&                                                         \
-	(CONFIG_NUM_COOP_PRIORITIES > CONFIG_NUM_METAIRQ_PRIORITIES)
-	/* MetaIRQs must always attempt to return back to a
-	 * cooperative thread they preempted and not whatever happens
-	 * to be highest priority now. The cooperative thread was
-	 * promised it wouldn't be preempted (by non-metairq threads)!
-	 */
-	struct k_thread *mirqp = _current_cpu->metairq_preempted;
-
-	if (mirqp != NULL && (thread == NULL || !thread_is_metairq(thread))) {
-		if (!z_is_thread_prevented_from_running(mirqp)) {
-			thread = mirqp;
-		} else {
-			_current_cpu->metairq_preempted = NULL;
-		}
-	}
-#endif
-/* CONFIG_NUM_METAIRQ_PRIORITIES > 0 &&
- * CONFIG_NUM_COOP_PRIORITIES > CONFIG_NUM_METAIRQ_PRIORITIES
- */
-
-#ifndef CONFIG_SMP
-	/* In uniprocessor mode, we can leave the current thread in
-	 * the queue (actually we have to, otherwise the assembly
-	 * context switch code for all architectures would be
-	 * responsible for putting it back in z_swap and ISR return!),
-	 * which makes this choice simple.
-	 */
-	return (thread != NULL) ? thread : _current_cpu->idle_thread;
-#else
-	/* Under SMP, the "cache" mechanism for selecting the next
-	 * thread doesn't work, so we have more work to do to test
-	 * _current against the best choice from the queue.  Here, the
-	 * thread selected above represents "the best thread that is
-	 * not current".
-	 *
-	 * Subtle note on "queued": in SMP mode, _current does not
-	 * live in the queue, so this isn't exactly the same thing as
-	 * "ready", it means "is _current already added back to the
-	 * queue such that we don't want to re-add it".
-	 */
-	bool queued = z_is_thread_queued(_current);
-	bool active = !z_is_thread_prevented_from_running(_current);
-
-	if (thread == NULL) {
-		thread = _current_cpu->idle_thread;
-	}
-
-	if (active) {
-		int32_t cmp = z_sched_prio_cmp(_current, thread);
-
-		/* Ties only switch if state says we yielded */
-		if ((cmp > 0) || ((cmp == 0) && !_current_cpu->swap_ok)) {
-			thread = _current;
-		}
-
-		if (!should_preempt(thread, _current_cpu->swap_ok)) {
-			thread = _current;
-		}
-	}
-
-	/* Put _current back into the queue */
-	if (thread != _current && active &&
-		!z_is_idle_thread_object(_current) && !queued) {
-		queue_thread(_current);
-	}
-
-	/* Take the new _current out of the queue */
-	if (z_is_thread_queued(thread)) {
-		dequeue_thread(thread);
-	}
-
-	_current_cpu->swap_ok = false;
-	return thread;
-#endif /* CONFIG_SMP */
-}
-
-void move_thread_to_end_of_prio_q(struct k_thread *thread)
-{
-	if (z_is_thread_queued(thread)) {
-		dequeue_thread(thread);
-	}
-	queue_thread(thread);
-	update_cache(thread == _current);
-=======
 static inline void clear_halting(struct k_thread* thread) {
+    barrier_dmem_fence_full(); /* Other cpus spin on this locklessly! */
     thread->base.thread_state &= ~(_THREAD_ABORTING | _THREAD_SUSPENDING);
 }
 
@@ -439,7 +281,6 @@
     }
     queue_thread(thread);
     update_cache(thread == _current);
->>>>>>> e5f33646
 }
 
 /* Track cooperative threads preempted by metairqs so we can return to
@@ -574,20 +415,18 @@
  * deadlocks (but not complex ones involving cycles of 3+ threads!).
  * Acts to release the provided lock before returning.
  */
-<<<<<<< HEAD
-static void thread_halt_spin(struct k_thread *thread, k_spinlock_key_t key)
-{
-	if (is_halting(_current)) {
-		halt_thread(_current,
-			    is_aborting(_current) ? _THREAD_DEAD : _THREAD_SUSPENDED);
-	}
-	k_spin_unlock(&_sched_spinlock, key);
-	while (is_halting(thread)) {
-		unsigned int k = arch_irq_lock();
-
-		arch_spin_relax(); /* Requires interrupts be masked */
-		arch_irq_unlock(k);
-	}
+static void thread_halt_spin(struct k_thread* thread, k_spinlock_key_t key) {
+    if (is_halting(_current)) {
+        halt_thread(_current,
+                    is_aborting(_current) ? _THREAD_DEAD : _THREAD_SUSPENDED);
+    }
+    k_spin_unlock(&_sched_spinlock, key);
+    while (is_halting(thread)) {
+        unsigned int k = arch_irq_lock();
+
+        arch_spin_relax(); /* Requires interrupts be masked */
+        arch_irq_unlock(k);
+    }
 }
 
 /* Shared handler for k_thread_{suspend,abort}().  Called with the
@@ -596,130 +435,47 @@
  * (aborting _current will not return, obviously), which may be after
  * a context switch.
  */
-static void z_thread_halt(struct k_thread *thread, k_spinlock_key_t key,
-			  bool terminate)
-{
-	_wait_q_t *wq = &thread->join_queue;
-#ifdef CONFIG_SMP
-	wq = terminate ? wq : &thread->halt_queue;
-#endif
-
-	/* If the target is a thread running on another CPU, flag and
-	 * poke (note that we might spin to wait, so a true
-	 * synchronous IPI is needed here, not deferred!), it will
-	 * halt itself in the IPI.  Otherwise it's unscheduled, so we
-	 * can clean it up directly.
-	 */
-	if (thread_active_elsewhere(thread)) {
-		thread->base.thread_state |= (terminate ? _THREAD_ABORTING
-					      : _THREAD_SUSPENDING);
-#if defined(CONFIG_SMP) && defined(CONFIG_SCHED_IPI_SUPPORTED)
-		arch_sched_ipi();
-#endif
-		if (arch_is_in_isr()) {
-			thread_halt_spin(thread, key);
-		} else  {
-			add_to_waitq_locked(_current, wq);
-			z_swap(&_sched_spinlock, key);
-		}
-	} else {
-		halt_thread(thread, terminate ? _THREAD_DEAD : _THREAD_SUSPENDED);
-		if ((thread == _current) && !arch_is_in_isr()) {
-			z_swap(&_sched_spinlock, key);
-			__ASSERT(!terminate, "aborted _current back from dead");
-		} else {
-			k_spin_unlock(&_sched_spinlock, key);
-		}
-	}
-	/* NOTE: the scheduler lock has been released.  Don't put
-	 * logic here, it's likely to be racy/deadlocky even if you
-	 * re-take the lock!
-	 */
-}
-
-
-void z_impl_k_thread_suspend(struct k_thread *thread)
-{
-	SYS_PORT_TRACING_OBJ_FUNC_ENTER(k_thread, suspend, thread);
-
-	(void)z_abort_thread_timeout(thread);
-
-	k_spinlock_key_t  key = k_spin_lock(&_sched_spinlock);
-
-	if ((thread->base.thread_state & _THREAD_SUSPENDED) != 0U) {
-
-		/* The target thread is already suspended. Nothing to do. */
-
-		k_spin_unlock(&_sched_spinlock, key);
-		return;
-	}
-
-	z_thread_halt(thread, key, false);
-
-	SYS_PORT_TRACING_OBJ_FUNC_EXIT(k_thread, suspend, thread);
-=======
 static void z_thread_halt(struct k_thread* thread, k_spinlock_key_t key,
-                          bool terminate) {
+                           bool terminate) {
+    _wait_q_t* wq = &thread->join_queue;
     #ifdef CONFIG_SMP
-    if (is_halting(_current) && arch_is_in_isr()) {
-        /* Another CPU (in an ISR) or thread is waiting for the
-         * current thread to halt. Halt it now to help avoid a
-         * potential deadlock.
-         */
-        halt_thread(_current,
-                    is_aborting(_current) ? _THREAD_DEAD
-                                          : _THREAD_SUSPENDED);
-    }
-
-    bool active = thread_active_elsewhere(thread);
-
-    if (active) {
-        /* It's running somewhere else, flag and poke */
+    wq = terminate ? wq : &thread->halt_queue;
+    #endif
+
+    /* If the target is a thread running on another CPU, flag and
+     * poke (note that we might spin to wait, so a true
+     * synchronous IPI is needed here, not deferred!), it will
+     * halt itself in the IPI.  Otherwise it's unscheduled, so we
+     * can clean it up directly.
+     */
+    if (thread_active_elsewhere(thread)) {
         thread->base.thread_state |= (terminate ? _THREAD_ABORTING
-                                                : _THREAD_SUSPENDING);
-
-        /* We might spin to wait, so a true synchronous IPI is needed
-         * here, not deferred!
-         */
-        #ifdef CONFIG_SCHED_IPI_SUPPORTED
+                        : _THREAD_SUSPENDING);
+        #if defined(CONFIG_SMP) && defined(CONFIG_SCHED_IPI_SUPPORTED)
         arch_sched_ipi();
-        #endif /* CONFIG_SCHED_IPI_SUPPORTED */
-    }
-
-    if (is_halting(thread) && (thread != _current)) {
+        #endif
         if (arch_is_in_isr()) {
-            /* ISRs can only spin waiting another CPU */
+            thread_halt_spin(thread, key);
+        }
+        else {
+            add_to_waitq_locked(_current, wq);
+            z_swap(&_sched_spinlock, key);
+        }
+    }
+    else {
+        halt_thread(thread, terminate ? _THREAD_DEAD : _THREAD_SUSPENDED);
+        if ((thread == _current) && !arch_is_in_isr()) {
+            z_swap(&_sched_spinlock, key);
+            __ASSERT(!terminate, "aborted _current back from dead");
+        }
+        else {
             k_spin_unlock(&_sched_spinlock, key);
-            while (is_halting(thread)) {
-            }
-
-            /* Now we know it's halting, but not necessarily
-             * halted (suspended or aborted). Wait for the switch
-             * to happen!
-             */
-            key = k_spin_lock(&_sched_spinlock);
-            z_sched_switch_spin(thread);
-            k_spin_unlock(&_sched_spinlock, key);
-        }
-        else if (active) {
-            /* Threads can wait on a queue */
-            add_to_waitq_locked(_current, terminate ?
-                                          &thread->join_queue :
-                                          &thread->halt_queue);
-            z_swap(&_sched_spinlock, key);
-        }
-        return; /* lock has been released */
-    }
-    #endif /* CONFIG_SMP */
-
-    halt_thread(thread, terminate ? _THREAD_DEAD : _THREAD_SUSPENDED);
-    if ((thread == _current) && !arch_is_in_isr()) {
-        z_swap(&_sched_spinlock, key);
-        __ASSERT(!terminate, "aborted _current back from dead");
-    }
-    else {
-        k_spin_unlock(&_sched_spinlock, key);
-    }
+        }
+    }
+    /* NOTE: the scheduler lock has been released.  Don't put
+     * logic here, it's likely to be racy/deadlocky even if you
+     * re-take the lock!
+     */
 }
 
 void z_impl_k_thread_suspend(struct k_thread* thread) {
@@ -740,7 +496,6 @@
     z_thread_halt(thread, key, false);
 
     SYS_PORT_TRACING_OBJ_FUNC_EXIT(k_thread, suspend, thread);
->>>>>>> e5f33646
 }
 
 #ifdef CONFIG_USERSPACE
@@ -800,17 +555,10 @@
 
     SYS_PORT_TRACING_FUNC(k_thread, sched_pend, thread);
 
-<<<<<<< HEAD
-	if (wait_q != NULL) {
-		thread->base.pended_on = wait_q;
-		_priq_wait_add(&wait_q->waitq, thread);
-	}
-=======
     if (wait_q != NULL) {
         thread->base.pended_on = wait_q;
-        z_priq_wait_add(&wait_q->waitq, thread);
-    }
->>>>>>> e5f33646
+        _priq_wait_add(&wait_q->waitq, thread);
+    }
 }
 
 static void add_thread_timeout(struct k_thread* thread, k_timeout_t timeout) {
@@ -1112,72 +860,6 @@
  * @retval Handle for the next thread to execute, or @p interrupted when
  *         no new thread is to be scheduled.
  */
-<<<<<<< HEAD
-void *z_get_next_switch_handle(void *interrupted)
-{
-	z_check_stack_sentinel();
-
-#ifdef CONFIG_SMP
-	void *ret = NULL;
-
-	K_SPINLOCK(&_sched_spinlock) {
-		struct k_thread *old_thread = _current, *new_thread;
-
-		if (IS_ENABLED(CONFIG_SMP)) {
-			old_thread->switch_handle = NULL;
-		}
-		new_thread = next_up();
-
-		z_sched_usage_switch(new_thread);
-
-		if (old_thread != new_thread) {
-			update_metairq_preempt(new_thread);
-			z_sched_switch_spin(new_thread);
-			arch_cohere_stacks(old_thread, interrupted, new_thread);
-
-			_current_cpu->swap_ok = 0;
-			new_thread->base.cpu = arch_curr_cpu()->id;
-			set_current(new_thread);
-
-#ifdef CONFIG_TIMESLICING
-			z_reset_time_slice(new_thread);
-#endif /* CONFIG_TIMESLICING */
-
-#ifdef CONFIG_SPIN_VALIDATE
-			/* Changed _current!  Update the spinlock
-			 * bookkeeping so the validation doesn't get
-			 * confused when the "wrong" thread tries to
-			 * release the lock.
-			 */
-			z_spin_lock_set_owner(&_sched_spinlock);
-#endif /* CONFIG_SPIN_VALIDATE */
-
-			/* A queued (runnable) old/current thread
-			 * needs to be added back to the run queue
-			 * here, and atomically with its switch handle
-			 * being set below.  This is safe now, as we
-			 * will not return into it.
-			 */
-			if (z_is_thread_queued(old_thread)) {
-				runq_add(old_thread);
-			}
-		}
-		old_thread->switch_handle = interrupted;
-		ret = new_thread->switch_handle;
-		if (IS_ENABLED(CONFIG_SMP)) {
-			/* Active threads MUST have a null here */
-			new_thread->switch_handle = NULL;
-		}
-	}
-	signal_pending_ipi();
-	return ret;
-#else
-	z_sched_usage_switch(_kernel.ready_q.cache);
-	_current->switch_handle = interrupted;
-	set_current(_kernel.ready_q.cache);
-	return _current->switch_handle;
-#endif /* CONFIG_SMP */
-=======
 void* z_get_next_switch_handle(void* interrupted) {
     z_check_stack_sentinel();
 
@@ -1200,6 +882,7 @@
             arch_cohere_stacks(old_thread, interrupted, new_thread);
 
             _current_cpu->swap_ok = 0;
+            new_thread->base.cpu  = arch_curr_cpu()->id;
             set_current(new_thread);
 
             #ifdef CONFIG_TIMESLICING
@@ -1242,7 +925,6 @@
 
     return (_current->switch_handle);
     #endif /* CONFIG_SMP */
->>>>>>> e5f33646
 }
 #endif /* CONFIG_USE_SWITCH */
 
@@ -1320,7 +1002,7 @@
 #ifdef CONFIG_SCHED_DEADLINE
 void z_impl_k_thread_deadline_set(k_tid_t tid, int deadline) {
     struct k_thread* thread = tid;
-    int32_t          newdl  = k_cycle_get_32() + deadline;
+    int32_t newdl = k_cycle_get_32() + deadline;
 
     /* The prio_deadline field changes the sorting order, so can't
      * change it while the thread is in the run queue (dlists
@@ -1573,126 +1255,14 @@
  * @param thread Identify the thread to halt
  * @param new_state New thread state (_THREAD_DEAD or _THREAD_SUSPENDED)
  */
-<<<<<<< HEAD
-static void halt_thread(struct k_thread *thread, uint8_t new_state)
-{
-	bool dummify = false;
-
-	/* We hold the lock, and the thread is known not to be running
-	 * anywhere.
-	 */
-	if ((thread->base.thread_state & new_state) == 0U) {
-		thread->base.thread_state |= new_state;
-		if (z_is_thread_queued(thread)) {
-			dequeue_thread(thread);
-		}
-
-		if (new_state == _THREAD_DEAD) {
-			if (thread->base.pended_on != NULL) {
-				unpend_thread_no_timeout(thread);
-			}
-			(void)z_abort_thread_timeout(thread);
-			unpend_all(&thread->join_queue);
-
-			/* Edge case: aborting _current from within an
-			 * ISR that preempted it requires clearing the
-			 * _current pointer so the upcoming context
-			 * switch doesn't clobber the now-freed
-			 * memory
-			 */
-			if (thread == _current && arch_is_in_isr()) {
-				dummify = true;
-			}
-		}
-#ifdef CONFIG_SMP
-		unpend_all(&thread->halt_queue);
-#endif /* CONFIG_SMP */
-		update_cache(1);
-
-		if (new_state == _THREAD_SUSPENDED) {
-			clear_halting(thread);
-			return;
-		}
-
-#if defined(CONFIG_FPU) && defined(CONFIG_FPU_SHARING)
-		arch_float_disable(thread);
-#endif /* CONFIG_FPU && CONFIG_FPU_SHARING */
-
-		SYS_PORT_TRACING_FUNC(k_thread, sched_abort, thread);
-
-		z_thread_monitor_exit(thread);
-#ifdef CONFIG_THREAD_ABORT_HOOK
-		thread_abort_hook(thread);
-#endif /* CONFIG_THREAD_ABORT_HOOK */
-
-#ifdef CONFIG_OBJ_CORE_THREAD
-#ifdef CONFIG_OBJ_CORE_STATS_THREAD
-		k_obj_core_stats_deregister(K_OBJ_CORE(thread));
-#endif /* CONFIG_OBJ_CORE_STATS_THREAD */
-		k_obj_core_unlink(K_OBJ_CORE(thread));
-#endif /* CONFIG_OBJ_CORE_THREAD */
-
-#ifdef CONFIG_USERSPACE
-		z_mem_domain_exit_thread(thread);
-		k_thread_perms_all_clear(thread);
-		k_object_uninit(thread->stack_obj);
-		k_object_uninit(thread);
-#endif /* CONFIG_USERSPACE */
-
-#ifdef CONFIG_THREAD_ABORT_NEED_CLEANUP
-		k_thread_abort_cleanup(thread);
-#endif /* CONFIG_THREAD_ABORT_NEED_CLEANUP */
-
-		/* Do this "set _current to dummy" step last so that
-		 * subsystems above can rely on _current being
-		 * unchanged.  Disabled for posix as that arch
-		 * continues to use the _current pointer in its swap
-		 * code.  Note that we must leave a non-null switch
-		 * handle for any threads spinning in join() (this can
-		 * never be used, as our thread is flagged dead, but
-		 * it must not be NULL otherwise join can deadlock).
-		 */
-		if (dummify && !IS_ENABLED(CONFIG_ARCH_POSIX)) {
-#ifdef CONFIG_USE_SWITCH
-			_current->switch_handle = _current;
-#endif
-			z_dummy_thread_init(&_thread_dummy);
-
-		}
-
-		/* Finally update the halting thread state, on which
-		 * other CPUs might be spinning (see
-		 * thread_halt_spin()).
-		 */
-		clear_halting(thread);
-	}
-}
-
-void z_thread_abort(struct k_thread *thread)
-{
-	k_spinlock_key_t key = k_spin_lock(&_sched_spinlock);
-
-	if (z_is_thread_essential(thread)) {
-		k_spin_unlock(&_sched_spinlock, key);
-		__ASSERT(false, "aborting essential thread %p", thread);
-		k_panic();
-		return;
-	}
-
-	if ((thread->base.thread_state & _THREAD_DEAD) != 0U) {
-		k_spin_unlock(&_sched_spinlock, key);
-		return;
-	}
-
-	z_thread_halt(thread, key, true);
-=======
 static void halt_thread(struct k_thread* thread, uint8_t new_state) {
+    bool dummify = false;
+
     /* We hold the lock, and the thread is known not to be running
      * anywhere.
      */
     if ((thread->base.thread_state & new_state) == 0U) {
         thread->base.thread_state |= new_state;
-        clear_halting(thread);
         if (z_is_thread_queued(thread)) {
             dequeue_thread(thread);
         }
@@ -1703,14 +1273,24 @@
             }
             (void)z_abort_thread_timeout(thread);
             unpend_all(&thread->join_queue);
-        }
-
+
+            /* Edge case: aborting _current from within an
+             * ISR that preempted it requires clearing the
+             * _current pointer so the upcoming context
+             * switch doesn't clobber the now-freed
+             * memory
+             */
+            if (thread == _current && arch_is_in_isr()) {
+                dummify = true;
+            }
+        }
         #ifdef CONFIG_SMP
         unpend_all(&thread->halt_queue);
         #endif /* CONFIG_SMP */
         update_cache(1);
 
         if (new_state == _THREAD_SUSPENDED) {
+            clear_halting(thread);
             return;
         }
 
@@ -1724,6 +1304,13 @@
         #ifdef CONFIG_THREAD_ABORT_HOOK
         thread_abort_hook(thread);
         #endif /* CONFIG_THREAD_ABORT_HOOK */
+
+        #ifdef CONFIG_OBJ_CORE_THREAD
+        #ifdef CONFIG_OBJ_CORE_STATS_THREAD
+        k_obj_core_stats_deregister(K_OBJ_CORE(thread));
+        #endif /* CONFIG_OBJ_CORE_STATS_THREAD */
+        k_obj_core_unlink(K_OBJ_CORE(thread));
+        #endif /* CONFIG_OBJ_CORE_THREAD */
 
         #ifdef CONFIG_USERSPACE
         z_mem_domain_exit_thread(thread);
@@ -1735,6 +1322,28 @@
         #ifdef CONFIG_THREAD_ABORT_NEED_CLEANUP
         k_thread_abort_cleanup(thread);
         #endif /* CONFIG_THREAD_ABORT_NEED_CLEANUP */
+
+        /* Do this "set _current to dummy" step last so that
+         * subsystems above can rely on _current being
+         * unchanged.  Disabled for posix as that arch
+         * continues to use the _current pointer in its swap
+         * code.  Note that we must leave a non-null switch
+         * handle for any threads spinning in join() (this can
+         * never be used, as our thread is flagged dead, but
+         * it must not be NULL otherwise join can deadlock).
+         */
+        if (dummify && !IS_ENABLED(CONFIG_ARCH_POSIX)) {
+            #ifdef CONFIG_USE_SWITCH
+            _current->switch_handle = _current;
+            #endif
+            z_dummy_thread_init(&_thread_dummy);
+        }
+
+        /* Finally update the halting thread state, on which
+         * other CPUs might be spinning (see
+         * thread_halt_spin()).
+         */
+        clear_halting(thread);
     }
 }
 
@@ -1754,7 +1363,6 @@
     }
 
     z_thread_halt(thread, key, true);
->>>>>>> e5f33646
 }
 
 #if !defined(CONFIG_ARCH_HAS_THREAD_ABORT)
@@ -1763,28 +1371,17 @@
 
     z_thread_abort(thread);
 
-<<<<<<< HEAD
-	__ASSERT_NO_MSG((thread->base.thread_state & _THREAD_DEAD) != 0);
-
-	SYS_PORT_TRACING_OBJ_FUNC_EXIT(k_thread, abort, thread);
-}
-#endif /* !CONFIG_ARCH_HAS_THREAD_ABORT */
-
-int z_impl_k_thread_join(struct k_thread *thread, k_timeout_t timeout)
-{
-	k_spinlock_key_t key = k_spin_lock(&_sched_spinlock);
-	int ret;
-=======
+    __ASSERT_NO_MSG((thread->base.thread_state & _THREAD_DEAD) != 0);
+
     SYS_PORT_TRACING_OBJ_FUNC_EXIT(k_thread, abort, thread);
 }
 #endif /* !CONFIG_ARCH_HAS_THREAD_ABORT */
 
 int z_impl_k_thread_join(struct k_thread* thread, k_timeout_t timeout) {
     k_spinlock_key_t key = k_spin_lock(&_sched_spinlock);
-    int ret = 0;
+    int ret;
 
     SYS_PORT_TRACING_OBJ_FUNC_ENTER(k_thread, join, thread, timeout);
->>>>>>> e5f33646
 
     if ((thread->base.thread_state & _THREAD_DEAD) != 0U) {
         z_sched_switch_spin(thread);
