--- conflicted
+++ resolved
@@ -430,7 +430,6 @@
  * (aborting arch_current_thread() will not return, obviously), which may be after
  * a context switch.
  */
-<<<<<<< HEAD
 static void z_thread_halt(struct k_thread* thread, k_spinlock_key_t key,
                            bool terminate) {
     _wait_q_t* wq = &thread->join_queue;
@@ -485,6 +484,19 @@
 void z_impl_k_thread_suspend(k_tid_t thread) {
     SYS_PORT_TRACING_OBJ_FUNC_ENTER(k_thread, suspend, thread);
 
+    /* Special case "suspend the current thread" as it doesn't
+     * need the async complexity below.
+     */
+    if ((thread == arch_current_thread()) && !arch_is_in_isr() && !IS_ENABLED(CONFIG_SMP)) {
+        k_spinlock_key_t key = k_spin_lock(&_sched_spinlock);
+
+        z_mark_thread_as_suspended(thread);
+        dequeue_thread(thread);
+        update_cache(1);
+        z_swap(&_sched_spinlock, key);
+        return;
+    }
+
     (void) z_abort_thread_timeout(thread);
 
     k_spinlock_key_t key = k_spin_lock(&_sched_spinlock);
@@ -492,7 +504,6 @@
     if ((thread->base.thread_state & _THREAD_SUSPENDED) != 0U) {
 
         /* The target thread is already suspended. Nothing to do. */
-
         k_spin_unlock(&_sched_spinlock, key);
         return;
     }
@@ -500,89 +511,6 @@
     z_thread_halt(thread, key, false);
 
     SYS_PORT_TRACING_OBJ_FUNC_EXIT(k_thread, suspend, thread);
-=======
-static void z_thread_halt(struct k_thread *thread, k_spinlock_key_t key,
-			  bool terminate)
-{
-	_wait_q_t *wq = &thread->join_queue;
-#ifdef CONFIG_SMP
-	wq = terminate ? wq : &thread->halt_queue;
-#endif
-
-	/* If the target is a thread running on another CPU, flag and
-	 * poke (note that we might spin to wait, so a true
-	 * synchronous IPI is needed here, not deferred!), it will
-	 * halt itself in the IPI.  Otherwise it's unscheduled, so we
-	 * can clean it up directly.
-	 */
-
-	struct _cpu *cpu = thread_active_elsewhere(thread);
-
-	if (cpu != NULL) {
-		thread->base.thread_state |= (terminate ? _THREAD_ABORTING
-					      : _THREAD_SUSPENDING);
-#if defined(CONFIG_SMP) && defined(CONFIG_SCHED_IPI_SUPPORTED)
-#ifdef CONFIG_ARCH_HAS_DIRECTED_IPIS
-		arch_sched_directed_ipi(IPI_CPU_MASK(cpu->id));
-#else
-		arch_sched_broadcast_ipi();
-#endif
-#endif
-		if (arch_is_in_isr()) {
-			thread_halt_spin(thread, key);
-		} else  {
-			add_to_waitq_locked(arch_current_thread(), wq);
-			z_swap(&_sched_spinlock, key);
-		}
-	} else {
-		halt_thread(thread, terminate ? _THREAD_DEAD : _THREAD_SUSPENDED);
-		if ((thread == arch_current_thread()) && !arch_is_in_isr()) {
-			z_swap(&_sched_spinlock, key);
-			__ASSERT(!terminate, "aborted arch_current_thread() back from dead");
-		} else {
-			k_spin_unlock(&_sched_spinlock, key);
-		}
-	}
-	/* NOTE: the scheduler lock has been released.  Don't put
-	 * logic here, it's likely to be racy/deadlocky even if you
-	 * re-take the lock!
-	 */
-}
-
-
-void z_impl_k_thread_suspend(k_tid_t thread)
-{
-	SYS_PORT_TRACING_OBJ_FUNC_ENTER(k_thread, suspend, thread);
-
-	/* Special case "suspend the current thread" as it doesn't
-	 * need the async complexity below.
-	 */
-	if (thread == arch_current_thread() && !arch_is_in_isr() && !IS_ENABLED(CONFIG_SMP)) {
-		k_spinlock_key_t key = k_spin_lock(&_sched_spinlock);
-
-		z_mark_thread_as_suspended(thread);
-		dequeue_thread(thread);
-		update_cache(1);
-		z_swap(&_sched_spinlock, key);
-		return;
-	}
-
-	(void)z_abort_thread_timeout(thread);
-
-	k_spinlock_key_t  key = k_spin_lock(&_sched_spinlock);
-
-	if ((thread->base.thread_state & _THREAD_SUSPENDED) != 0U) {
-
-		/* The target thread is already suspended. Nothing to do. */
-
-		k_spin_unlock(&_sched_spinlock, key);
-		return;
-	}
-
-	z_thread_halt(thread, key, false);
-
-	SYS_PORT_TRACING_OBJ_FUNC_EXIT(k_thread, suspend, thread);
->>>>>>> 9211abcd
 }
 
 #ifdef CONFIG_USERSPACE
