--- conflicted
+++ resolved
@@ -978,11 +978,7 @@
 
 void z_impl_k_thread_deadline_set(k_tid_t tid, int deadline) {
 
-<<<<<<< HEAD
-    deadline = CLAMP(deadline, 0, INT_MAX);
-=======
-	deadline = clamp(deadline, 0, INT_MAX);
->>>>>>> ad7beb53
+    deadline = clamp(deadline, 0, INT_MAX);
 
     int32_t newdl = k_cycle_get_32() + deadline;
 
@@ -1106,15 +1102,9 @@
 
     /* k_sleep() still returns 32 bit milliseconds for compatibility */
     int64_t ms = K_TIMEOUT_EQ(timeout, K_FOREVER) ? K_TICKS_FOREVER :
-                 CLAMP(k_ticks_to_ms_ceil64(ticks), 0, INT_MAX);
-
-<<<<<<< HEAD
+                 z_clamp(k_ticks_to_ms_ceil64(ticks), 0, INT_MAX);
+
     SYS_PORT_TRACING_FUNC_EXIT(k_thread, sleep, timeout, ms);
-=======
-	/* k_sleep() still returns 32 bit milliseconds for compatibility */
-	int64_t ms = K_TIMEOUT_EQ(timeout, K_FOREVER) ? K_TICKS_FOREVER :
-		clamp(k_ticks_to_ms_ceil64(ticks), 0, INT_MAX);
->>>>>>> ad7beb53
 
     return ((int32_t)ms);
 }
