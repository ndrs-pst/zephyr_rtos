/*
 * Copyright (c) 2018 Intel Corporation
 *
 * SPDX-License-Identifier: Apache-2.0
 */
#include <zephyr/kernel.h>
#include <ksched.h>
#include <zephyr/spinlock.h>
#include <wait_q.h>
#include <kthread.h>
#include <priority_q.h>
#include <kswap.h>
#include <ipi.h>
#include <kernel_arch_func.h>
#include <zephyr/internal/syscall_handler.h>
#include <zephyr/drivers/timer/system_timer.h>
#include <stdbool.h>
#include <kernel_internal.h>
#include <zephyr/logging/log.h>
#include <zephyr/sys/atomic.h>
#include <zephyr/sys/math_extras.h>
#include <zephyr/timing/timing.h>
#include <zephyr/sys/util.h>

LOG_MODULE_DECLARE(os, CONFIG_KERNEL_LOG_LEVEL);

#if defined(CONFIG_SWAP_NONATOMIC) && defined(CONFIG_TIMESLICING)
extern struct k_thread* pending_current;
#endif

struct k_spinlock _sched_spinlock;

/* Storage to "complete" the context switch from an invalid/incomplete thread
 * context (ex: exiting an ISR that aborted _current)
 */
__incoherent struct k_thread _thread_dummy;

static ALWAYS_INLINE void update_cache(int preempt_ok);
static ALWAYS_INLINE void halt_thread(struct k_thread* thread, uint8_t new_state);
static void add_to_waitq_locked(struct k_thread* thread, _wait_q_t* wait_q);

BUILD_ASSERT(CONFIG_NUM_COOP_PRIORITIES >= CONFIG_NUM_METAIRQ_PRIORITIES,
             "You need to provide at least as many CONFIG_NUM_COOP_PRIORITIES as "
             "CONFIG_NUM_METAIRQ_PRIORITIES as Meta IRQs are just a special class of cooperative "
             "threads.");

static ALWAYS_INLINE void* thread_runq(struct k_thread* thread) {
    #ifdef CONFIG_SCHED_CPU_MASK_PIN_ONLY
    int cpu, m = thread->base.cpu_mask;

    /* Edge case: it's legal per the API to "make runnable" a
     * thread with all CPUs masked off (i.e. one that isn't
     * actually runnable!).  Sort of a wart in the API and maybe
     * we should address this in docs/assertions instead to avoid
     * the extra test.
     */
    cpu = m == 0 ? 0 : u32_count_trailing_zeros(m);

    return &_kernel.cpus[cpu].ready_q.runq;
    #else
    ARG_UNUSED(thread);
    return &_kernel.ready_q.runq;
    #endif /* CONFIG_SCHED_CPU_MASK_PIN_ONLY */
}

static ALWAYS_INLINE void* curr_cpu_runq(void) {
    #ifdef CONFIG_SCHED_CPU_MASK_PIN_ONLY
    return &arch_curr_cpu()->ready_q.runq;
    #else
    return &_kernel.ready_q.runq;
    #endif /* CONFIG_SCHED_CPU_MASK_PIN_ONLY */
}

<<<<<<< HEAD
static ALWAYS_INLINE void runq_add(struct k_thread* thread) {
    __ASSERT_NO_MSG(!z_is_idle_thread_object(thread));
=======
static ALWAYS_INLINE void runq_add(struct k_thread *thread)
{
	__ASSERT_NO_MSG(!z_is_idle_thread_object(thread));
	__ASSERT_NO_MSG(!is_thread_dummy(thread));
>>>>>>> b4556ea9

    _priq_run_add(thread_runq(thread), thread);
}

<<<<<<< HEAD
static ALWAYS_INLINE void runq_remove(struct k_thread* thread) {
    __ASSERT_NO_MSG(!z_is_idle_thread_object(thread));
=======
static ALWAYS_INLINE void runq_remove(struct k_thread *thread)
{
	__ASSERT_NO_MSG(!z_is_idle_thread_object(thread));
	__ASSERT_NO_MSG(!is_thread_dummy(thread));
>>>>>>> b4556ea9

    _priq_run_remove(thread_runq(thread), thread);
}

static ALWAYS_INLINE void runq_yield(void) {
    _priq_run_yield(curr_cpu_runq());
}

static ALWAYS_INLINE struct k_thread* runq_best(void) {
    return _priq_run_best(curr_cpu_runq());
}

/* _current is never in the run queue until context switch on
 * SMP configurations, see z_requeue_current()
 */
static inline bool should_queue_thread(struct k_thread* thread) {
    return !IS_ENABLED(CONFIG_SMP) || (thread != _current);
}

static ALWAYS_INLINE void queue_thread(struct k_thread* thread) {
    z_mark_thread_as_queued(thread);
    if (should_queue_thread(thread)) {
        runq_add(thread);
    }

    #ifdef CONFIG_SMP
    if (thread == _current) {
        /* add current to end of queue means "yield" */
        _current_cpu->swap_ok = true;
    }
    #endif /* CONFIG_SMP */
}

static ALWAYS_INLINE void dequeue_thread(struct k_thread* thread) {
    z_mark_thread_as_not_queued(thread);
    if (should_queue_thread(thread)) {
        runq_remove(thread);
    }
}

/* Called out of z_swap() when CONFIG_SMP.  The current thread can
 * never live in the run queue until we are inexorably on the context
 * switch path on SMP, otherwise there is a deadlock condition where a
 * set of CPUs pick a cycle of threads to run and wait for them all to
 * context switch forever.
 */
void z_requeue_current(struct k_thread* thread) {
    if (z_is_thread_queued(thread)) {
        runq_add(thread);
    }
    signal_pending_ipi();
}

/* Clear the halting bits (_THREAD_ABORTING and _THREAD_SUSPENDING) */
static inline void clear_halting(struct k_thread* thread) {
    if (IS_ENABLED(CONFIG_SMP) && (CONFIG_MP_MAX_NUM_CPUS > 1)) {
        barrier_dmem_fence_full(); /* Other cpus spin on this locklessly! */
        thread->base.thread_state &= ~(_THREAD_ABORTING | _THREAD_SUSPENDING);
    }
}

static ALWAYS_INLINE struct k_thread* next_up(void) {
    #ifdef CONFIG_SMP
    if (z_is_thread_halting(_current)) {
        halt_thread(_current, z_is_thread_aborting(_current) ?
                              _THREAD_DEAD : _THREAD_SUSPENDED);
    }
    #endif /* CONFIG_SMP */

    struct k_thread* thread = runq_best();

    #if (CONFIG_NUM_METAIRQ_PRIORITIES > 0) &&                  \
        (CONFIG_NUM_COOP_PRIORITIES > CONFIG_NUM_METAIRQ_PRIORITIES)
    /* MetaIRQs must always attempt to return back to a
     * cooperative thread they preempted and not whatever happens
     * to be highest priority now. The cooperative thread was
     * promised it wouldn't be preempted (by non-metairq threads)!
     */
    struct k_thread* mirqp = _current_cpu->metairq_preempted;

    if (mirqp != NULL && (thread == NULL || !thread_is_metairq(thread))) {
        if (z_is_thread_ready(mirqp)) {
            thread = mirqp;
        }
        else {
            _current_cpu->metairq_preempted = NULL;
        }
    }
    #endif
    /* CONFIG_NUM_METAIRQ_PRIORITIES > 0 &&
     * CONFIG_NUM_COOP_PRIORITIES > CONFIG_NUM_METAIRQ_PRIORITIES
     */

    #ifndef CONFIG_SMP
    /* In uniprocessor mode, we can leave the current thread in
     * the queue (actually we have to, otherwise the assembly
     * context switch code for all architectures would be
     * responsible for putting it back in z_swap and ISR return!),
     * which makes this choice simple.
     */
    return (thread != NULL) ? thread : _current_cpu->idle_thread;
    #else
    /* Under SMP, the "cache" mechanism for selecting the next
     * thread doesn't work, so we have more work to do to test
     * _current against the best choice from the queue.  Here, the
     * thread selected above represents "the best thread that is
     * not current".
     *
     * Subtle note on "queued": in SMP mode, _current does not
     * live in the queue, so this isn't exactly the same thing as
     * "ready", it means "is _current already added back to the
     * queue such that we don't want to re-add it".
     */
    bool queued = z_is_thread_queued(_current);
    bool active = z_is_thread_ready(_current);

    if (thread == NULL) {
        thread = _current_cpu->idle_thread;
    }

    if (active) {
        int32_t cmp = z_sched_prio_cmp(_current, thread);

        /* Ties only switch if state says we yielded */
        if ((cmp > 0) || ((cmp == 0) && !_current_cpu->swap_ok)) {
            thread = _current;
        }

        if (!should_preempt(thread, _current_cpu->swap_ok)) {
            thread = _current;
        }
    }

    /* Put _current back into the queue */
    if ((thread != _current) && active &&
        !z_is_idle_thread_object(_current) && !queued) {
        queue_thread(_current);
    }

    /* Take the new _current out of the queue */
    if (z_is_thread_queued(thread)) {
        dequeue_thread(thread);
    }

    _current_cpu->swap_ok = false;
    return (thread);
    #endif /* CONFIG_SMP */
}

void move_thread_to_end_of_prio_q(struct k_thread* thread) {
    if (z_is_thread_queued(thread)) {
        dequeue_thread(thread);
    }
    queue_thread(thread);
    update_cache(thread == _current);
}

/* Track cooperative threads preempted by metairqs so we can return to
 * them specifically.  Called at the moment a new thread has been
 * selected to run.
 */
static void update_metairq_preempt(struct k_thread* thread) {
    #if (CONFIG_NUM_METAIRQ_PRIORITIES > 0) &&                  \
         (CONFIG_NUM_COOP_PRIORITIES > CONFIG_NUM_METAIRQ_PRIORITIES)
    if (thread_is_metairq(thread) && !thread_is_metairq(_current) &&
        !thread_is_preemptible(_current)) {
        /* Record new preemption */
        _current_cpu->metairq_preempted = _current;
    }
    else if (!thread_is_metairq(thread)) {
        /* Returning from existing preemption */
        _current_cpu->metairq_preempted = NULL;
    }
    #else
    ARG_UNUSED(thread);
    #endif

    /* CONFIG_NUM_METAIRQ_PRIORITIES > 0 &&
     * CONFIG_NUM_COOP_PRIORITIES > CONFIG_NUM_METAIRQ_PRIORITIES
     */
}

static ALWAYS_INLINE void update_cache(int preempt_ok) {
    #ifndef CONFIG_SMP
    struct k_thread* thread = next_up();

    if (should_preempt(thread, preempt_ok)) {
        #ifdef CONFIG_TIMESLICING
        if (thread != _current) {
            z_reset_time_slice(thread);
        }
        #endif /* CONFIG_TIMESLICING */

        update_metairq_preempt(thread);
        _kernel.ready_q.cache = thread;
    }
    else {
        _kernel.ready_q.cache = _current;
    }

    #else
    /* The way this works is that the CPU record keeps its
     * "cooperative swapping is OK" flag until the next reschedule
     * call or context switch.  It doesn't need to be tracked per
     * thread because if the thread gets preempted for whatever
     * reason the scheduler will make the same decision anyway.
     */
    _current_cpu->swap_ok = preempt_ok;
    #endif /* CONFIG_SMP */
}

static struct _cpu* thread_active_elsewhere(struct k_thread* thread) {
    /* Returns pointer to _cpu if the thread is currently running on
     * another CPU. There are more scalable designs to answer this
     * question in constant time, but this is fine for now.
     */
    #ifdef CONFIG_SMP
    int currcpu = _current_cpu->id;

    unsigned int num_cpus = arch_num_cpus();

    for (int i = 0; i < num_cpus; i++) {
        if ((i != currcpu) &&
            (_kernel.cpus[i].current == thread)) {
            return (&_kernel.cpus[i]);
        }
    }
    #endif /* CONFIG_SMP */
    ARG_UNUSED(thread);

    return (NULL);
}

static void ready_thread(struct k_thread* thread) {
    #ifdef CONFIG_KERNEL_COHERENCE
    __ASSERT_NO_MSG(arch_mem_coherent(thread));
    #endif /* CONFIG_KERNEL_COHERENCE */

    /* If thread is queued already, do not try and added it to the
     * run queue again
     */
    if (!z_is_thread_queued(thread) && z_is_thread_ready(thread)) {
        SYS_PORT_TRACING_OBJ_FUNC(k_thread, sched_ready, thread);

        queue_thread(thread);
        update_cache(0);

        flag_ipi(ipi_mask_create(thread));
    }
}

void z_ready_thread(struct k_thread* thread) {
    K_SPINLOCK(&_sched_spinlock) {
        if (thread_active_elsewhere(thread) == NULL) {
            ready_thread(thread);
        }
    }
}

void z_move_thread_to_end_of_prio_q(struct k_thread* thread) {
    K_SPINLOCK(&_sched_spinlock) {
        move_thread_to_end_of_prio_q(thread);
    }
}

/* Spins in ISR context, waiting for a thread known to be running on
 * another CPU to catch the IPI we sent and halt.  Note that we check
 * for ourselves being asynchronously halted first to prevent simple
 * deadlocks (but not complex ones involving cycles of 3+ threads!).
 * Acts to release the provided lock before returning.
 */
static void thread_halt_spin(struct k_thread* thread, k_spinlock_key_t key) {
    if (z_is_thread_halting(_current)) {
        halt_thread(_current,
                    z_is_thread_aborting(_current) ? _THREAD_DEAD : _THREAD_SUSPENDED);
    }
    k_spin_unlock(&_sched_spinlock, key);
    while (z_is_thread_halting(thread)) {
        unsigned int k = arch_irq_lock();

        arch_spin_relax(); /* Requires interrupts be masked */
        arch_irq_unlock(k);
    }
}

/* Shared handler for k_thread_{suspend,abort}().  Called with the
 * scheduler lock held and the key passed (which it may
 * release/reacquire!) which will be released before a possible return
 * (aborting _current will not return, obviously), which may be after
 * a context switch.
 */
static ALWAYS_INLINE void z_thread_halt(struct k_thread* thread, k_spinlock_key_t key,
                                        bool terminate) {
    _wait_q_t* wq = &thread->join_queue;
    #ifdef CONFIG_SMP
    wq = terminate ? wq : &thread->halt_queue;
    #endif

    /* If the target is a thread running on another CPU, flag and
     * poke (note that we might spin to wait, so a true
     * synchronous IPI is needed here, not deferred!), it will
     * halt itself in the IPI.  Otherwise it's unscheduled, so we
     * can clean it up directly.
     */

    struct _cpu* cpu = thread_active_elsewhere(thread);

    if (cpu != NULL) {
        thread->base.thread_state |= (terminate ? _THREAD_ABORTING
                                      : _THREAD_SUSPENDING);
        #if defined(CONFIG_SMP) && defined(CONFIG_SCHED_IPI_SUPPORTED)
        #ifdef CONFIG_ARCH_HAS_DIRECTED_IPIS
        arch_sched_directed_ipi(IPI_CPU_MASK(cpu->id));
        #else
        arch_sched_broadcast_ipi();
        #endif /* CONFIG_ARCH_HAS_DIRECTED_IPIS */
        #endif /* CONFIG_SMP && CONFIG_SCHED_IPI_SUPPORTED */

        if (arch_is_in_isr()) {
            thread_halt_spin(thread, key);
        }
        else {
            add_to_waitq_locked(_current, wq);
            z_swap(&_sched_spinlock, key);
        }
    }
    else {
        halt_thread(thread, terminate ? _THREAD_DEAD : _THREAD_SUSPENDED);
        if ((thread == _current) && !arch_is_in_isr()) {
            if (z_is_thread_essential(thread)) {
                k_spin_unlock(&_sched_spinlock, key);
                k_panic();
                key = k_spin_lock(&_sched_spinlock);
            }
            z_swap(&_sched_spinlock, key);
            __ASSERT(!terminate, "aborted _current back from dead");
        }
        else {
            k_spin_unlock(&_sched_spinlock, key);
        }
    }
    /* NOTE: the scheduler lock has been released.  Don't put
     * logic here, it's likely to be racy/deadlocky even if you
     * re-take the lock!
     */
}

void z_impl_k_thread_suspend(k_tid_t thread) {
    SYS_PORT_TRACING_OBJ_FUNC_ENTER(k_thread, suspend, thread);

    /* Special case "suspend the current thread" as it doesn't
     * need the async complexity below.
     */
    if (!IS_ENABLED(CONFIG_SMP) && (thread == _current) && !arch_is_in_isr()) {
        k_spinlock_key_t key = k_spin_lock(&_sched_spinlock);

        z_mark_thread_as_suspended(thread);
        dequeue_thread(thread);
        update_cache(1);
        z_swap(&_sched_spinlock, key);
        return;
    }

    k_spinlock_key_t key = k_spin_lock(&_sched_spinlock);

    if (unlikely(z_is_thread_suspended(thread))) {

        /* The target thread is already suspended. Nothing to do. */

        k_spin_unlock(&_sched_spinlock, key);
        return;
    }

    z_thread_halt(thread, key, false);

    SYS_PORT_TRACING_OBJ_FUNC_EXIT(k_thread, suspend, thread);
}

#ifdef CONFIG_USERSPACE
static inline void z_vrfy_k_thread_suspend(k_tid_t thread) {
    K_OOPS(K_SYSCALL_OBJ(thread, K_OBJ_THREAD));
    z_impl_k_thread_suspend(thread);
}
#include <zephyr/syscalls/k_thread_suspend_mrsh.c>
#endif /* CONFIG_USERSPACE */

void z_impl_k_thread_resume(k_tid_t thread) {
    SYS_PORT_TRACING_OBJ_FUNC_ENTER(k_thread, resume, thread);

    k_spinlock_key_t key = k_spin_lock(&_sched_spinlock);

    /* Do not try to resume a thread that was not suspended */
    if (unlikely(!z_is_thread_suspended(thread))) {
        k_spin_unlock(&_sched_spinlock, key);
        return;
    }

    z_mark_thread_as_not_suspended(thread);
    ready_thread(thread);

    z_reschedule(&_sched_spinlock, key);

    SYS_PORT_TRACING_OBJ_FUNC_EXIT(k_thread, resume, thread);
}

#ifdef CONFIG_USERSPACE
static inline void z_vrfy_k_thread_resume(k_tid_t thread) {
    K_OOPS(K_SYSCALL_OBJ(thread, K_OBJ_THREAD));
    z_impl_k_thread_resume(thread);
}
#include <zephyr/syscalls/k_thread_resume_mrsh.c>
#endif /* CONFIG_USERSPACE */

static void unready_thread(struct k_thread* thread) {
    if (z_is_thread_queued(thread)) {
        dequeue_thread(thread);
    }
    update_cache(thread == _current);
}

/* _sched_spinlock must be held */
static void add_to_waitq_locked(struct k_thread* thread, _wait_q_t* wait_q) {
    unready_thread(thread);
    z_mark_thread_as_pending(thread);

    SYS_PORT_TRACING_FUNC(k_thread, sched_pend, thread);

    if (wait_q != NULL) {
        thread->base.pended_on = wait_q;
        _priq_wait_add(&wait_q->waitq, thread);
    }
}

static void add_thread_timeout(struct k_thread* thread, k_timeout_t timeout) {
    if (!K_TIMEOUT_EQ(timeout, K_FOREVER)) {
        z_add_thread_timeout(thread, timeout);
    }
}

static void pend_locked(struct k_thread* thread, _wait_q_t* wait_q,
                        k_timeout_t timeout) {
    #ifdef CONFIG_KERNEL_COHERENCE
    __ASSERT_NO_MSG(wait_q == NULL || arch_mem_coherent(wait_q));
    #endif /* CONFIG_KERNEL_COHERENCE */

    add_to_waitq_locked(thread, wait_q);
    add_thread_timeout(thread, timeout);
}

void z_pend_thread(struct k_thread* thread, _wait_q_t* wait_q,
                   k_timeout_t timeout) {
    __ASSERT_NO_MSG((thread == _current) || is_thread_dummy(thread));
    K_SPINLOCK(&_sched_spinlock) {
        pend_locked(thread, wait_q, timeout);
    }
}

void z_unpend_thread_no_timeout(struct k_thread* thread) {
    K_SPINLOCK(&_sched_spinlock) {
        if (thread->base.pended_on != NULL) {
            unpend_thread_no_timeout(thread);
        }
    }
}

void z_sched_wake_thread(struct k_thread* thread, bool is_timeout) {
    K_SPINLOCK(&_sched_spinlock) {
        bool killed = (thread->base.thread_state &
                        (_THREAD_DEAD | _THREAD_ABORTING));

        #ifdef CONFIG_EVENTS
        bool do_nothing = thread->no_wake_on_timeout && is_timeout;

        thread->no_wake_on_timeout = false;

        if (do_nothing) {
            continue;
        }
        #endif /* CONFIG_EVENTS */

        if (!killed) {
            /* The thread is not being killed */
            if (thread->base.pended_on != NULL) {
                unpend_thread_no_timeout(thread);
            }
            z_mark_thread_as_not_sleeping(thread);
            ready_thread(thread);
        }
    }
}

#ifdef CONFIG_SYS_CLOCK_EXISTS
/* Timeout handler for *_thread_timeout() APIs */
void z_thread_timeout(struct _timeout const* timeout) {
    struct k_thread* thread = CONTAINER_OF(timeout,
                                           struct k_thread, base.timeout);

    z_sched_wake_thread(thread, true);
}
#endif /* CONFIG_SYS_CLOCK_EXISTS */

int z_pend_curr(struct k_spinlock* lock, k_spinlock_key_t key,
                _wait_q_t* wait_q, k_timeout_t timeout) {
    #if defined(CONFIG_TIMESLICING) && defined(CONFIG_SWAP_NONATOMIC)
    pending_current = _current;
    #endif /* CONFIG_TIMESLICING && CONFIG_SWAP_NONATOMIC */
    __ASSERT_NO_MSG(sizeof(_sched_spinlock) == 0 || lock != &_sched_spinlock);

    /* We do a "lock swap" prior to calling z_swap(), such that
     * the caller's lock gets released as desired.  But we ensure
     * that we hold the scheduler lock and leave local interrupts
     * masked until we reach the context switch.  z_swap() itself
     * has similar code; the duplication is because it's a legacy
     * API that doesn't expect to be called with scheduler lock
     * held.
     */
    (void) k_spin_lock(&_sched_spinlock);
    pend_locked(_current, wait_q, timeout);
    k_spin_release(lock);

    return z_swap(&_sched_spinlock, key);
}

struct k_thread* z_unpend1_no_timeout(_wait_q_t* wait_q) {
    struct k_thread* thread = NULL;

    K_SPINLOCK(&_sched_spinlock) {
        thread = _priq_wait_best(&wait_q->waitq);

        if (thread != NULL) {
            unpend_thread_no_timeout(thread);
        }
    }

    return (thread);
}

void z_unpend_thread(struct k_thread* thread) {
    z_unpend_thread_no_timeout(thread);
    z_abort_thread_timeout(thread);
}

/* Priority set utility that does no rescheduling, it just changes the
 * run queue state, returning true if a reschedule is needed later.
 */
bool z_thread_prio_set(struct k_thread* thread, int prio) {
    bool need_sched = 0;
    int old_prio = thread->base.prio;

    K_SPINLOCK(&_sched_spinlock) {
        need_sched = z_is_thread_ready(thread);

        if (need_sched) {
            if (!IS_ENABLED(CONFIG_SMP) || z_is_thread_queued(thread)) {
                dequeue_thread(thread);
                thread->base.prio = prio;
                queue_thread(thread);

                if (old_prio > prio) {
                    flag_ipi(ipi_mask_create(thread));
                }
            }
            else {
                /*
                 * This is a running thread on SMP. Update its
                 * priority, but do not requeue it. An IPI is
                 * needed if the priority is both being lowered
                 * and it is running on another CPU.
                 */

                thread->base.prio = prio;

                struct _cpu* cpu;

                cpu = thread_active_elsewhere(thread);
                if ((cpu != NULL) && (old_prio < prio)) {
                    flag_ipi(IPI_CPU_MASK(cpu->id));
                }
            }

            update_cache(1);
        }
        else if (z_is_thread_pending(thread)) {
            /* Thread is pending, remove it from the waitq
             * and reinsert it with the new priority to avoid
             * violating waitq ordering and rb assumptions.
             */
            _wait_q_t *wait_q = pended_on_thread(thread);

            _priq_wait_remove(&wait_q->waitq, thread);
            thread->base.prio = prio;
            _priq_wait_add(&wait_q->waitq, thread);
        }
        else {
            thread->base.prio = prio;
        }
    }

    SYS_PORT_TRACING_OBJ_FUNC(k_thread, sched_priority_set, thread, prio);

    return need_sched;
}

static inline bool resched(uint32_t key) {
    #ifdef CONFIG_SMP
    _current_cpu->swap_ok = 0;
    #endif /* CONFIG_SMP */

    return arch_irq_unlocked(key) && !arch_is_in_isr();
}

/*
 * Check if the next ready thread is the same as the current thread
 * and save the trip if true.
 */
static inline bool need_swap(void) {
    /* the SMP case will be handled in C based z_swap() */
    #ifdef CONFIG_SMP
    return (true);
    #else
    struct k_thread* new_thread;

    /* Check if the next ready thread is the same as the current thread */
    new_thread = _kernel.ready_q.cache;
    return (new_thread != _current);
    #endif /* CONFIG_SMP */
}

void z_reschedule(struct k_spinlock* lock, k_spinlock_key_t key) {
    if (resched(key.key) && need_swap()) {
        z_swap(lock, key);
    }
    else {
        k_spin_unlock(lock, key);
        signal_pending_ipi();
    }
}

void z_reschedule_irqlock(uint32_t key) {
    if (resched(key) && need_swap()) {
        z_swap_irqlock(key);
    }
    else {
        irq_unlock(key);
        signal_pending_ipi();
    }
}

<<<<<<< HEAD
#if (__GTEST == 0U) /* #CUSTOM@NDRS */
void k_sched_lock(void) {
    K_SPINLOCK(&_sched_spinlock) {
        SYS_PORT_TRACING_FUNC(k_thread, sched_lock);
=======
void k_sched_lock(void)
{
	LOG_DBG("scheduler locked (%p:%d)",
		_current, _current->base.sched_locked);

	K_SPINLOCK(&_sched_spinlock) {
		SYS_PORT_TRACING_FUNC(k_thread, sched_lock);
>>>>>>> b4556ea9

        __ASSERT(!arch_is_in_isr(), "");
        __ASSERT(_current->base.sched_locked != 1U, "");

        --_current->base.sched_locked;

        compiler_barrier();
    }
}

void k_sched_unlock(void) {
    K_SPINLOCK(&_sched_spinlock) {
        __ASSERT(_current->base.sched_locked != 0U, "");
        __ASSERT(!arch_is_in_isr(), "");

        ++_current->base.sched_locked;
        update_cache(0);
    }

    LOG_DBG("scheduler unlocked (%p:%d)",
            _current, _current->base.sched_locked);

    SYS_PORT_TRACING_FUNC(k_thread, sched_unlock);

    z_reschedule_unlocked();
}
#else
void k_sched_lock(void) {
    /* pass */
}

void k_sched_unlock(void) {
    /* pass */
}
#endif

struct k_thread* z_swap_next_thread(void) {
    #ifdef CONFIG_SMP
    struct k_thread* ret = next_up();

    if (ret == _current) {
        /* When not swapping, have to signal IPIs here.  In
         * the context switch case it must happen later, after
         * _current gets requeued.
         */
        signal_pending_ipi();
    }
    return (ret);
    #else
    return (_kernel.ready_q.cache);
    #endif /* CONFIG_SMP */
}

#ifdef CONFIG_USE_SWITCH
/* Just a wrapper around z_current_thread_set(xxx) with tracing */
static inline void set_current(struct k_thread* new_thread) {
    /* If the new thread is the same as the current thread, we
     * don't need to do anything.
     */
    if (IS_ENABLED(CONFIG_INSTRUMENT_THREAD_SWITCHING) && (new_thread != _current)) {
        z_thread_mark_switched_out();
    }
    z_current_thread_set(new_thread);
}

/**
 * @brief Determine next thread to execute upon completion of an interrupt
 *
 * Thread preemption is performed by context switching after the completion
 * of a non-recursed interrupt. This function determines which thread to
 * switch to if any. This function accepts as @p interrupted either:
 *
 * - The handle for the interrupted thread in which case the thread's context
 *   must already be fully saved and ready to be picked up by a different CPU.
 *
 * - NULL if more work is required to fully save the thread's state after
 *   it is known that a new thread is to be scheduled. It is up to the caller
 *   to store the handle resulting from the thread that is being switched out
 *   in that thread's "switch_handle" field after its
 *   context has fully been saved, following the same requirements as with
 *   the @ref arch_switch() function.
 *
 * If a new thread needs to be scheduled then its handle is returned.
 * Otherwise the same value provided as @p interrupted is returned back.
 * Those handles are the same opaque types used by the @ref arch_switch()
 * function.
 *
 * @warning
 * The _current value may have changed after this call and not refer
 * to the interrupted thread anymore. It might be necessary to make a local
 * copy before calling this function.
 *
 * @param interrupted Handle for the thread that was interrupted or NULL.
 * @retval Handle for the next thread to execute, or @p interrupted when
 *         no new thread is to be scheduled.
 */
void* z_get_next_switch_handle(void* interrupted) {
    z_check_stack_sentinel();

    #ifdef CONFIG_SMP
    void* ret = NULL;

    K_SPINLOCK(&_sched_spinlock) {
        struct k_thread *old_thread = _current, *new_thread;
        old_thread->switch_handle = NULL;
        new_thread = next_up();

        z_sched_usage_switch(new_thread);

        if (old_thread != new_thread) {
            uint8_t cpu_id;

            update_metairq_preempt(new_thread);
            z_sched_switch_spin(new_thread);
            arch_cohere_stacks(old_thread, interrupted, new_thread);

            _current_cpu->swap_ok = 0;
            cpu_id = arch_curr_cpu()->id;
            new_thread->base.cpu = cpu_id;
            set_current(new_thread);

            #ifdef CONFIG_TIMESLICING
            z_reset_time_slice(new_thread);
            #endif /* CONFIG_TIMESLICING */

            #ifdef CONFIG_SPIN_VALIDATE
            /* Changed _current!  Update the spinlock
             * bookkeeping so the validation doesn't get
             * confused when the "wrong" thread tries to
             * release the lock.
             */
            z_spin_lock_set_owner(&_sched_spinlock);
            #endif /* CONFIG_SPIN_VALIDATE */

            /* A queued (runnable) old/current thread
             * needs to be added back to the run queue
             * here, and atomically with its switch handle
             * being set below.  This is safe now, as we
             * will not return into it.
             */
            if (z_is_thread_queued(old_thread)) {
                #ifdef CONFIG_SCHED_IPI_CASCADE
                if ((new_thread->base.cpu_mask != -1) &&
                    (old_thread->base.cpu_mask != BIT(cpu_id))) {
                    flag_ipi(ipi_mask_create(old_thread));
                }
                #endif
                runq_add(old_thread);
            }
        }
        old_thread->switch_handle = interrupted;
        ret = new_thread->switch_handle;
        /* Active threads MUST have a null here */
        new_thread->switch_handle = NULL;
    }
    signal_pending_ipi();
    return (ret);
    #else
    z_sched_usage_switch(_kernel.ready_q.cache);
    _current->switch_handle = interrupted;
    set_current(_kernel.ready_q.cache);
    return (_current->switch_handle);
    #endif /* CONFIG_SMP */
}
#endif /* CONFIG_USE_SWITCH */

int z_unpend_all(_wait_q_t* wait_q) {
    int need_sched = 0;
    struct k_thread* thread;

    for (thread = z_waitq_head(wait_q); thread != NULL; thread = z_waitq_head(wait_q)) {
        z_unpend_thread(thread);
        z_ready_thread(thread);
        need_sched = 1;
    }

    return (need_sched);
}

void init_ready_q(struct _ready_q* ready_q) {
    _priq_run_init(&ready_q->runq);
}

void z_sched_init(void) {
    #ifdef CONFIG_SCHED_CPU_MASK_PIN_ONLY
    for (int i = 0; i < CONFIG_MP_MAX_NUM_CPUS; i++) {
        init_ready_q(&_kernel.cpus[i].ready_q);
    }
    #else
    init_ready_q(&_kernel.ready_q);
    #endif /* CONFIG_SCHED_CPU_MASK_PIN_ONLY */
}

void z_impl_k_thread_priority_set(k_tid_t thread, int prio) {
    /*
     * Use NULL, since we cannot know what the entry point is (we do not
     * keep track of it) and idle cannot change its priority.
     */
    Z_ASSERT_VALID_PRIO(prio, NULL);

    bool need_sched = z_thread_prio_set((struct k_thread*)thread, prio);

    if ((need_sched) && (IS_ENABLED(CONFIG_SMP) ||
        (_current->base.sched_locked == 0U))) {
        z_reschedule_unlocked();
    }
}

#ifdef CONFIG_USERSPACE
static inline void z_vrfy_k_thread_priority_set(k_tid_t thread, int prio) {
    K_OOPS(K_SYSCALL_OBJ(thread, K_OBJ_THREAD));
    K_OOPS(K_SYSCALL_VERIFY_MSG(_is_valid_prio(prio, NULL),
                                "invalid thread priority %d", prio));
    #ifndef CONFIG_USERSPACE_THREAD_MAY_RAISE_PRIORITY
    K_OOPS(K_SYSCALL_VERIFY_MSG((int8_t)prio >= thread->base.prio,
                                "thread priority may only be downgraded (%d < %d)",
                                prio, thread->base.prio));
    #endif /* CONFIG_USERSPACE_THREAD_MAY_RAISE_PRIORITY */
    z_impl_k_thread_priority_set(thread, prio);
}
#include <zephyr/syscalls/k_thread_priority_set_mrsh.c>
#endif /* CONFIG_USERSPACE */

#ifdef CONFIG_SCHED_DEADLINE
void z_impl_k_thread_absolute_deadline_set(k_tid_t tid, int deadline) {
    struct k_thread* thread = tid;

    /* The prio_deadline field changes the sorting order, so can't
     * change it while the thread is in the run queue (dlists
     * actually are benign as long as we requeue it before we
     * release the lock, but an rbtree will blow up if we break
     * sorting!)
     */
    K_SPINLOCK(&_sched_spinlock) {
        if (z_is_thread_queued(thread)) {
            dequeue_thread(thread);
            thread->base.prio_deadline = deadline;
            queue_thread(thread);
        }
        else {
            thread->base.prio_deadline = deadline;
        }
    }
}

void z_impl_k_thread_deadline_set(k_tid_t tid, int deadline) {

    deadline = clamp(deadline, 0, INT_MAX);

    int32_t newdl = k_cycle_get_32() + deadline;

    z_impl_k_thread_absolute_deadline_set(tid, newdl);
}

#ifdef CONFIG_USERSPACE
static inline void z_vrfy_k_thread_absolute_deadline_set(k_tid_t tid, int deadline) {
    struct k_thread* thread = tid;

    K_OOPS(K_SYSCALL_OBJ(thread, K_OBJ_THREAD));

    z_impl_k_thread_absolute_deadline_set((k_tid_t)thread, deadline);
}
#include <zephyr/syscalls/k_thread_absolute_deadline_set_mrsh.c>

static inline void z_vrfy_k_thread_deadline_set(k_tid_t tid, int deadline) {
    struct k_thread* thread = tid;

    K_OOPS(K_SYSCALL_OBJ(thread, K_OBJ_THREAD));
    K_OOPS(K_SYSCALL_VERIFY_MSG(deadline > 0,
                                "invalid thread deadline %d",
                                (int)deadline));

    z_impl_k_thread_deadline_set((k_tid_t)thread, deadline);
}
#include <zephyr/syscalls/k_thread_deadline_set_mrsh.c>
#endif /* CONFIG_USERSPACE */
#endif /* CONFIG_SCHED_DEADLINE */

void z_impl_k_reschedule(void) {
    k_spinlock_key_t key;

    key = k_spin_lock(&_sched_spinlock);

    update_cache(0);

    z_reschedule(&_sched_spinlock, key);
}

#ifdef CONFIG_USERSPACE
static inline void z_vrfy_k_reschedule(void) {
    z_impl_k_reschedule();
}
#include <zephyr/syscalls/k_reschedule_mrsh.c>
#endif /* CONFIG_USERSPACE */

bool k_can_yield(void) {
    return !(k_is_pre_kernel() || k_is_in_isr() ||
             z_is_idle_thread_object(_current));
}

void z_impl_k_yield(void) {
    __ASSERT(!arch_is_in_isr(), "");

    SYS_PORT_TRACING_FUNC(k_thread, yield);

    k_spinlock_key_t key = k_spin_lock(&_sched_spinlock);

    runq_yield();

    update_cache(1);
    z_swap(&_sched_spinlock, key);
}

#ifdef CONFIG_USERSPACE
static inline void z_vrfy_k_yield(void) {
    z_impl_k_yield();
}
#include <zephyr/syscalls/k_yield_mrsh.c>
#endif /* CONFIG_USERSPACE */

static int32_t z_tick_sleep(k_timeout_t timeout) {
    uint32_t expected_wakeup_ticks;

    __ASSERT(!arch_is_in_isr(), "");

    LOG_DBG("thread %p for %lu ticks", _current, (unsigned long)timeout.ticks);

    /* K_NO_WAIT is treated as a 'yield' */
    if (K_TIMEOUT_EQ(timeout, K_NO_WAIT)) {
        k_yield();
        return (0);
    }

    k_spinlock_key_t key = k_spin_lock(&_sched_spinlock);

    #if defined(CONFIG_TIMESLICING) && defined(CONFIG_SWAP_NONATOMIC)
    pending_current = _current;
    #endif /* CONFIG_TIMESLICING && CONFIG_SWAP_NONATOMIC */
    unready_thread(_current);
    expected_wakeup_ticks = (uint32_t)z_add_thread_timeout(_current, timeout);
    z_mark_thread_as_sleeping(_current);

    (void) z_swap(&_sched_spinlock, key);

    if (!z_is_aborted_thread_timeout(_current)) {
        return (0);
    }

    /* We require a 32 bit unsigned subtraction to care a wraparound */
    uint32_t left_ticks = expected_wakeup_ticks - sys_clock_tick_get_32();

    /* To handle a negative value correctly, once type-cast it to signed 32 bit */
    k_ticks_t ticks = (k_ticks_t)(int32_t)left_ticks;
    if (ticks > 0) {
        return (int32_t)(ticks);
    }

    return (0);
}

int32_t z_impl_k_sleep(k_timeout_t timeout) {
    k_ticks_t ticks;

    __ASSERT(!arch_is_in_isr(), "");

    SYS_PORT_TRACING_FUNC_ENTER(k_thread, sleep, timeout);

    ticks = z_tick_sleep(timeout);

    /* k_sleep() still returns 32 bit milliseconds for compatibility */
    int64_t ms = K_TIMEOUT_EQ(timeout, K_FOREVER) ? K_TICKS_FOREVER :
                 z_clamp(k_ticks_to_ms_ceil64(ticks), 0, INT_MAX);

    SYS_PORT_TRACING_FUNC_EXIT(k_thread, sleep, timeout, ms);

    return ((int32_t)ms);
}

#ifdef CONFIG_USERSPACE
static inline int32_t z_vrfy_k_sleep(k_timeout_t timeout) {
    return z_impl_k_sleep(timeout);
}
#include <zephyr/syscalls/k_sleep_mrsh.c>
#endif /* CONFIG_USERSPACE */

int32_t z_impl_k_usleep(int32_t us) {
    int32_t ticks;

    SYS_PORT_TRACING_FUNC_ENTER(k_thread, usleep, us);

    ticks = (int32_t)k_us_to_ticks_ceil64(us);
    ticks = z_tick_sleep(Z_TIMEOUT_TICKS(ticks));

    int32_t ret = (int32_t)k_ticks_to_us_ceil64(ticks);

    SYS_PORT_TRACING_FUNC_EXIT(k_thread, usleep, us, ret);

    return (ret);
}

#ifdef CONFIG_USERSPACE
static inline int32_t z_vrfy_k_usleep(int32_t us) {
    return z_impl_k_usleep(us);
}
#include <zephyr/syscalls/k_usleep_mrsh.c>
#endif /* CONFIG_USERSPACE */

void z_impl_k_wakeup(k_tid_t thread) {
    SYS_PORT_TRACING_OBJ_FUNC(k_thread, wakeup, thread);

    k_spinlock_key_t  key = k_spin_lock(&_sched_spinlock);

    if (z_is_thread_sleeping(thread)) {
        z_abort_thread_timeout(thread);
        z_mark_thread_as_not_sleeping(thread);
        ready_thread(thread);
        z_reschedule(&_sched_spinlock, key);
    }
    else {
        k_spin_unlock(&_sched_spinlock, key);
    }
}

#ifdef CONFIG_USERSPACE
static inline void z_vrfy_k_wakeup(k_tid_t thread) {
    K_OOPS(K_SYSCALL_OBJ(thread, K_OBJ_THREAD));
    z_impl_k_wakeup(thread);
}
#include <zephyr/syscalls/k_wakeup_mrsh.c>
#endif /* CONFIG_USERSPACE */

k_tid_t z_impl_k_sched_current_thread_query(void) {
    return (_current);
}

#ifdef CONFIG_USERSPACE
static inline k_tid_t z_vrfy_k_sched_current_thread_query(void) {
    return z_impl_k_sched_current_thread_query();
}
#include <zephyr/syscalls/k_sched_current_thread_query_mrsh.c>
#endif /* CONFIG_USERSPACE */

static inline void unpend_all(_wait_q_t* wait_q) {
    struct k_thread* thread;

    for (thread = z_waitq_head(wait_q); thread != NULL; thread = z_waitq_head(wait_q)) {
        unpend_thread_no_timeout(thread);
        z_abort_thread_timeout(thread);
        arch_thread_return_value_set(thread, 0);
        ready_thread(thread);
    }
}

#ifdef CONFIG_THREAD_ABORT_HOOK
extern void thread_abort_hook(struct k_thread* thread);
#endif /* CONFIG_THREAD_ABORT_HOOK */

/**
 * @brief Dequeues the specified thread
 *
 * Dequeues the specified thread and move it into the specified new state.
 *
 * @param thread Identify the thread to halt
 * @param new_state New thread state (_THREAD_DEAD or _THREAD_SUSPENDED)
 */
static ALWAYS_INLINE void halt_thread(struct k_thread* thread, uint8_t new_state) {
    bool dummify = false;

    /* We hold the lock, and the thread is known not to be running
     * anywhere.
     */
    if ((thread->base.thread_state & new_state) == 0U) {
        thread->base.thread_state |= new_state;
        if (z_is_thread_queued(thread)) {
            dequeue_thread(thread);
        }

        if (new_state == _THREAD_DEAD) {
            if (thread->base.pended_on != NULL) {
                unpend_thread_no_timeout(thread);
            }
            z_abort_thread_timeout(thread);
            unpend_all(&thread->join_queue);

            /* Edge case: aborting _current from within an
             * ISR that preempted it requires clearing the
             * _current pointer so the upcoming context
             * switch doesn't clobber the now-freed
             * memory
             */
            if ((thread == _current) && arch_is_in_isr()) {
                dummify = true;
            }
        }
        #ifdef CONFIG_SMP
        unpend_all(&thread->halt_queue);
        #endif /* CONFIG_SMP */
        update_cache(1);

        if (new_state == _THREAD_SUSPENDED) {
            clear_halting(thread);
            return;
        }

        arch_coprocessors_disable(thread);

        SYS_PORT_TRACING_FUNC(k_thread, sched_abort, thread);

        z_thread_monitor_exit(thread);
        #ifdef CONFIG_THREAD_ABORT_HOOK
        thread_abort_hook(thread);
        #endif /* CONFIG_THREAD_ABORT_HOOK */

        #ifdef CONFIG_OBJ_CORE_THREAD
        #ifdef CONFIG_OBJ_CORE_STATS_THREAD
        k_obj_core_stats_deregister(K_OBJ_CORE(thread));
        #endif /* CONFIG_OBJ_CORE_STATS_THREAD */
        k_obj_core_unlink(K_OBJ_CORE(thread));
        #endif /* CONFIG_OBJ_CORE_THREAD */

        #ifdef CONFIG_USERSPACE
        z_mem_domain_exit_thread(thread);
        k_thread_perms_all_clear(thread);
        k_object_uninit(thread->stack_obj);
        k_object_uninit(thread);
        #endif /* CONFIG_USERSPACE */

        #ifdef CONFIG_THREAD_ABORT_NEED_CLEANUP
        k_thread_abort_cleanup(thread);
        #endif /* CONFIG_THREAD_ABORT_NEED_CLEANUP */

        /* Do this "set _current to dummy" step last so that
         * subsystems above can rely on _current being
         * unchanged.  Disabled for posix as that arch
         * continues to use the _current pointer in its swap
         * code.  Note that we must leave a non-null switch
         * handle for any threads spinning in join() (this can
         * never be used, as our thread is flagged dead, but
         * it must not be NULL otherwise join can deadlock).
         */
        if (dummify && !IS_ENABLED(CONFIG_ARCH_POSIX)) {
            #ifdef CONFIG_USE_SWITCH
            _current->switch_handle = _current;
            #endif
            z_dummy_thread_init(&_thread_dummy);
        }

        /* Finally update the halting thread state, on which
         * other CPUs might be spinning (see
         * thread_halt_spin()).
         */
        clear_halting(thread);
    }
}

void z_thread_abort(struct k_thread* thread) {
    bool essential = z_is_thread_essential(thread);
    k_spinlock_key_t key = k_spin_lock(&_sched_spinlock);

    if (z_is_thread_dead(thread)) {
        k_spin_unlock(&_sched_spinlock, key);
        return;
    }

    z_thread_halt(thread, key, true);

    if (essential) {
        __ASSERT(!essential, "aborted essential thread %p", thread);
        k_panic();
    }
}

#if !defined(CONFIG_ARCH_HAS_THREAD_ABORT)
void z_impl_k_thread_abort(k_tid_t thread) {
    SYS_PORT_TRACING_OBJ_FUNC_ENTER(k_thread, abort, thread);

    z_thread_abort(thread);

    __ASSERT_NO_MSG(z_is_thread_dead(thread));

    SYS_PORT_TRACING_OBJ_FUNC_EXIT(k_thread, abort, thread);
}
#endif /* !CONFIG_ARCH_HAS_THREAD_ABORT */

int z_impl_k_thread_join(struct k_thread* thread, k_timeout_t timeout) {
    k_spinlock_key_t key = k_spin_lock(&_sched_spinlock);
    int ret;

    SYS_PORT_TRACING_OBJ_FUNC_ENTER(k_thread, join, thread, timeout);

    if (z_is_thread_dead(thread)) {
        z_sched_switch_spin(thread);
        ret = 0;
    }
    else if (K_TIMEOUT_EQ(timeout, K_NO_WAIT)) {
        ret = -EBUSY;
    }
    else if ((thread == _current) ||
             (thread->base.pended_on == &_current->join_queue)) {
        ret = -EDEADLK;
    }
    else {
        __ASSERT(!arch_is_in_isr(), "cannot join in ISR");
        add_to_waitq_locked(_current, &thread->join_queue);
        add_thread_timeout(_current, timeout);

        SYS_PORT_TRACING_OBJ_FUNC_BLOCKING(k_thread, join, thread, timeout);
        ret = z_swap(&_sched_spinlock, key);
        SYS_PORT_TRACING_OBJ_FUNC_EXIT(k_thread, join, thread, timeout, ret);

        return (ret);
    }

    SYS_PORT_TRACING_OBJ_FUNC_EXIT(k_thread, join, thread, timeout, ret);

    k_spin_unlock(&_sched_spinlock, key);

    return (ret);
}

#ifdef CONFIG_USERSPACE
/* Special case: don't oops if the thread is uninitialized.  This is because
 * the initialization bit does double-duty for thread objects; if false, means
 * the thread object is truly uninitialized, or the thread ran and exited for
 * some reason.
 *
 * Return true in this case indicating we should just do nothing and return
 * success to the caller.
 */
static bool thread_obj_validate(struct k_thread* thread) {
    struct k_object* ko = k_object_find(thread);
    int ret = k_object_validate(ko, K_OBJ_THREAD, _OBJ_INIT_TRUE);

    switch (ret) {
        case 0 :
            return (false);

        case -EINVAL :
            return (true);

        default :
            #ifdef CONFIG_LOG
            k_object_dump_error(ret, thread, ko, K_OBJ_THREAD);
            #endif /* CONFIG_LOG */
            K_OOPS(K_SYSCALL_VERIFY_MSG(ret, "access denied"));
    }
    CODE_UNREACHABLE; /* LCOV_EXCL_LINE */
}

static inline int z_vrfy_k_thread_join(struct k_thread* thread,
                                       k_timeout_t timeout) {
    if (thread_obj_validate(thread)) {
        return (0);
    }

    return z_impl_k_thread_join(thread, timeout);
}
#include <zephyr/syscalls/k_thread_join_mrsh.c>

static inline void z_vrfy_k_thread_abort(k_tid_t thread) {
    if (thread_obj_validate(thread)) {
        return;
    }

    K_OOPS(K_SYSCALL_VERIFY_MSG(!z_is_thread_essential(thread),
                                "aborting essential thread %p", thread));

    z_impl_k_thread_abort((struct k_thread*)thread);
}
#include <zephyr/syscalls/k_thread_abort_mrsh.c>
#endif /* CONFIG_USERSPACE */

/*
 * future scheduler.h API implementations
 */
bool z_sched_wake(_wait_q_t* wait_q, int swap_retval, void* swap_data) {
    struct k_thread* thread;
    bool ret = false;

    K_SPINLOCK(&_sched_spinlock) {
        thread = _priq_wait_best(&wait_q->waitq);

        if (thread != NULL) {
            z_thread_return_value_set_with_data(thread,
                                                swap_retval,
                                                swap_data);
            unpend_thread_no_timeout(thread);
            z_abort_thread_timeout(thread);
            ready_thread(thread);
            ret = true;
        }
    }

    return (ret);
}

int z_sched_wait(struct k_spinlock* lock, k_spinlock_key_t key,
                 _wait_q_t* wait_q, k_timeout_t timeout, void** data) {
    int ret = z_pend_curr(lock, key, wait_q, timeout);

    if (data != NULL) {
        *data = _current->base.swap_data;
    }

    return (ret);
}

int z_sched_waitq_walk(_wait_q_t* wait_q,
                       int (*func)(struct k_thread*, void*), void* data) {
    struct k_thread* thread;
    int status = 0;

    K_SPINLOCK(&_sched_spinlock) {
        _WAIT_Q_FOR_EACH_WITH_TYPE(wait_q, struct k_thread, thread) {

            /*
             * Invoke the callback function on each waiting thread
             * for as long as there are both waiting threads AND
             * it returns 0.
             */
            status = func(thread, data);
            if (status != 0) {
                break;
            }
        }
    }

    return (status);
}

/* This routine exists for benchmarking purposes. It is not used in
 * general production code.
 */
void z_unready_thread(struct k_thread* thread) {
    K_SPINLOCK(&_sched_spinlock) {
        unready_thread(thread);
    }
}<|MERGE_RESOLUTION|>--- conflicted
+++ resolved
@@ -71,28 +71,16 @@
     #endif /* CONFIG_SCHED_CPU_MASK_PIN_ONLY */
 }
 
-<<<<<<< HEAD
 static ALWAYS_INLINE void runq_add(struct k_thread* thread) {
     __ASSERT_NO_MSG(!z_is_idle_thread_object(thread));
-=======
-static ALWAYS_INLINE void runq_add(struct k_thread *thread)
-{
-	__ASSERT_NO_MSG(!z_is_idle_thread_object(thread));
-	__ASSERT_NO_MSG(!is_thread_dummy(thread));
->>>>>>> b4556ea9
+    __ASSERT_NO_MSG(!is_thread_dummy(thread));
 
     _priq_run_add(thread_runq(thread), thread);
 }
 
-<<<<<<< HEAD
 static ALWAYS_INLINE void runq_remove(struct k_thread* thread) {
     __ASSERT_NO_MSG(!z_is_idle_thread_object(thread));
-=======
-static ALWAYS_INLINE void runq_remove(struct k_thread *thread)
-{
-	__ASSERT_NO_MSG(!z_is_idle_thread_object(thread));
-	__ASSERT_NO_MSG(!is_thread_dummy(thread));
->>>>>>> b4556ea9
+    __ASSERT_NO_MSG(!is_thread_dummy(thread));
 
     _priq_run_remove(thread_runq(thread), thread);
 }
@@ -741,20 +729,13 @@
     }
 }
 
-<<<<<<< HEAD
 #if (__GTEST == 0U) /* #CUSTOM@NDRS */
 void k_sched_lock(void) {
+    LOG_DBG("scheduler locked (%p:%d)",
+            _current, _current->base.sched_locked);
+
     K_SPINLOCK(&_sched_spinlock) {
         SYS_PORT_TRACING_FUNC(k_thread, sched_lock);
-=======
-void k_sched_lock(void)
-{
-	LOG_DBG("scheduler locked (%p:%d)",
-		_current, _current->base.sched_locked);
-
-	K_SPINLOCK(&_sched_spinlock) {
-		SYS_PORT_TRACING_FUNC(k_thread, sched_lock);
->>>>>>> b4556ea9
 
         __ASSERT(!arch_is_in_isr(), "");
         __ASSERT(_current->base.sched_locked != 1U, "");
