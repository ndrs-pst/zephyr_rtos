/*
 * Copyright (c) 2018 Intel Corporation
 *
 * SPDX-License-Identifier: Apache-2.0
 */
#include <zephyr/kernel.h>
#include <ksched.h>
#include <zephyr/spinlock.h>
#include <wait_q.h>
#include <kthread.h>
#include <priority_q.h>
#include <kswap.h>
#include <ipi.h>
#include <kernel_arch_func.h>
#include <zephyr/internal/syscall_handler.h>
#include <zephyr/drivers/timer/system_timer.h>
#include <stdbool.h>
#include <kernel_internal.h>
#include <zephyr/logging/log.h>
#include <zephyr/sys/atomic.h>
#include <zephyr/sys/math_extras.h>
#include <zephyr/timing/timing.h>
#include <zephyr/sys/util.h>

LOG_MODULE_DECLARE(os, CONFIG_KERNEL_LOG_LEVEL);

#if defined(CONFIG_SWAP_NONATOMIC) && defined(CONFIG_TIMESLICING)
extern struct k_thread* pending_current;
#endif

struct k_spinlock _sched_spinlock;

/* Storage to "complete" the context switch from an invalid/incomplete thread
 * context (ex: exiting an ISR that aborted _current)
 */
__incoherent struct k_thread _thread_dummy;

static ALWAYS_INLINE void update_cache(int preempt_ok);
static ALWAYS_INLINE void halt_thread(struct k_thread* thread, uint8_t new_state);
static void add_to_waitq_locked(struct k_thread* thread, _wait_q_t* wait_q);

BUILD_ASSERT(CONFIG_NUM_COOP_PRIORITIES >= CONFIG_NUM_METAIRQ_PRIORITIES,
             "You need to provide at least as many CONFIG_NUM_COOP_PRIORITIES as "
             "CONFIG_NUM_METAIRQ_PRIORITIES as Meta IRQs are just a special class of cooperative "
             "threads.");

static ALWAYS_INLINE void* thread_runq(struct k_thread* thread) {
    #ifdef CONFIG_SCHED_CPU_MASK_PIN_ONLY
    int cpu, m = thread->base.cpu_mask;

    /* Edge case: it's legal per the API to "make runnable" a
     * thread with all CPUs masked off (i.e. one that isn't
     * actually runnable!).  Sort of a wart in the API and maybe
     * we should address this in docs/assertions instead to avoid
     * the extra test.
     */
    cpu = m == 0 ? 0 : u32_count_trailing_zeros(m);

    return &_kernel.cpus[cpu].ready_q.runq;
    #else
    ARG_UNUSED(thread);
    return &_kernel.ready_q.runq;
    #endif /* CONFIG_SCHED_CPU_MASK_PIN_ONLY */
}

static ALWAYS_INLINE void* curr_cpu_runq(void) {
    #ifdef CONFIG_SCHED_CPU_MASK_PIN_ONLY
    return &arch_curr_cpu()->ready_q.runq;
    #else
    return &_kernel.ready_q.runq;
    #endif /* CONFIG_SCHED_CPU_MASK_PIN_ONLY */
}

static ALWAYS_INLINE void runq_add(struct k_thread* thread) {
    __ASSERT_NO_MSG(!z_is_idle_thread_object(thread));

    _priq_run_add(thread_runq(thread), thread);
}

static ALWAYS_INLINE void runq_remove(struct k_thread* thread) {
    __ASSERT_NO_MSG(!z_is_idle_thread_object(thread));

    _priq_run_remove(thread_runq(thread), thread);
}

static ALWAYS_INLINE void runq_yield(void) {
    _priq_run_yield(curr_cpu_runq());
}

static ALWAYS_INLINE struct k_thread* runq_best(void) {
    return _priq_run_best(curr_cpu_runq());
}

/* _current is never in the run queue until context switch on
 * SMP configurations, see z_requeue_current()
 */
static inline bool should_queue_thread(struct k_thread* thread) {
    return !IS_ENABLED(CONFIG_SMP) || (thread != _current);
}

static ALWAYS_INLINE void queue_thread(struct k_thread* thread) {
    z_mark_thread_as_queued(thread);
    if (should_queue_thread(thread)) {
        runq_add(thread);
    }

    #ifdef CONFIG_SMP
    if (thread == _current) {
        /* add current to end of queue means "yield" */
        _current_cpu->swap_ok = true;
    }
    #endif /* CONFIG_SMP */
}

static ALWAYS_INLINE void dequeue_thread(struct k_thread* thread) {
    z_mark_thread_as_not_queued(thread);
    if (should_queue_thread(thread)) {
        runq_remove(thread);
    }
}

/* Called out of z_swap() when CONFIG_SMP.  The current thread can
 * never live in the run queue until we are inexorably on the context
 * switch path on SMP, otherwise there is a deadlock condition where a
 * set of CPUs pick a cycle of threads to run and wait for them all to
 * context switch forever.
 */
void z_requeue_current(struct k_thread* thread) {
    if (z_is_thread_queued(thread)) {
        runq_add(thread);
    }
    signal_pending_ipi();
}

/* Return true if the thread is aborting, else false */
static inline bool is_aborting(struct k_thread* thread) {
    return (thread->base.thread_state & _THREAD_ABORTING) != 0U;
}

/* Return true if the thread is aborting or suspending, else false */
static inline bool is_halting(struct k_thread* thread) {
    return (thread->base.thread_state &
            (_THREAD_ABORTING | _THREAD_SUSPENDING)) != 0U;
}

/* Clear the halting bits (_THREAD_ABORTING and _THREAD_SUSPENDING) */
static inline void clear_halting(struct k_thread* thread) {
    if (IS_ENABLED(CONFIG_SMP) && (CONFIG_MP_MAX_NUM_CPUS > 1)) {
        barrier_dmem_fence_full(); /* Other cpus spin on this locklessly! */
        thread->base.thread_state &= ~(_THREAD_ABORTING | _THREAD_SUSPENDING);
    }
}

static ALWAYS_INLINE struct k_thread* next_up(void) {
    #ifdef CONFIG_SMP
    if (is_halting(_current)) {
        halt_thread(_current, is_aborting(_current) ?
                              _THREAD_DEAD : _THREAD_SUSPENDED);
    }
    #endif /* CONFIG_SMP */

    struct k_thread* thread = runq_best();

    #if (CONFIG_NUM_METAIRQ_PRIORITIES > 0) &&                  \
        (CONFIG_NUM_COOP_PRIORITIES > CONFIG_NUM_METAIRQ_PRIORITIES)
    /* MetaIRQs must always attempt to return back to a
     * cooperative thread they preempted and not whatever happens
     * to be highest priority now. The cooperative thread was
     * promised it wouldn't be preempted (by non-metairq threads)!
     */
    struct k_thread* mirqp = _current_cpu->metairq_preempted;

    if (mirqp != NULL && (thread == NULL || !thread_is_metairq(thread))) {
        if (!z_is_thread_prevented_from_running(mirqp)) {
            thread = mirqp;
        }
        else {
            _current_cpu->metairq_preempted = NULL;
        }
    }
    #endif
    /* CONFIG_NUM_METAIRQ_PRIORITIES > 0 &&
     * CONFIG_NUM_COOP_PRIORITIES > CONFIG_NUM_METAIRQ_PRIORITIES
     */

    #ifndef CONFIG_SMP
    /* In uniprocessor mode, we can leave the current thread in
     * the queue (actually we have to, otherwise the assembly
     * context switch code for all architectures would be
     * responsible for putting it back in z_swap and ISR return!),
     * which makes this choice simple.
     */
    return (thread != NULL) ? thread : _current_cpu->idle_thread;
    #else
    /* Under SMP, the "cache" mechanism for selecting the next
     * thread doesn't work, so we have more work to do to test
     * _current against the best choice from the queue.  Here, the
     * thread selected above represents "the best thread that is
     * not current".
     *
     * Subtle note on "queued": in SMP mode, _current does not
     * live in the queue, so this isn't exactly the same thing as
     * "ready", it means "is _current already added back to the
     * queue such that we don't want to re-add it".
     */
    bool queued = z_is_thread_queued(_current);
    bool active = !z_is_thread_prevented_from_running(_current);

    if (thread == NULL) {
        thread = _current_cpu->idle_thread;
    }

    if (active) {
        int32_t cmp = z_sched_prio_cmp(_current, thread);

        /* Ties only switch if state says we yielded */
        if ((cmp > 0) || ((cmp == 0) && !_current_cpu->swap_ok)) {
            thread = _current;
        }

        if (!should_preempt(thread, _current_cpu->swap_ok)) {
            thread = _current;
        }
    }

    /* Put _current back into the queue */
    if ((thread != _current) && active &&
        !z_is_idle_thread_object(_current) && !queued) {
        queue_thread(_current);
    }

    /* Take the new _current out of the queue */
    if (z_is_thread_queued(thread)) {
        dequeue_thread(thread);
    }

    _current_cpu->swap_ok = false;
    return (thread);
    #endif /* CONFIG_SMP */
}

void move_thread_to_end_of_prio_q(struct k_thread* thread) {
    if (z_is_thread_queued(thread)) {
        dequeue_thread(thread);
    }
    queue_thread(thread);
    update_cache(thread == _current);
}

/* Track cooperative threads preempted by metairqs so we can return to
 * them specifically.  Called at the moment a new thread has been
 * selected to run.
 */
static void update_metairq_preempt(struct k_thread* thread) {
    #if (CONFIG_NUM_METAIRQ_PRIORITIES > 0) &&                  \
         (CONFIG_NUM_COOP_PRIORITIES > CONFIG_NUM_METAIRQ_PRIORITIES)
    if (thread_is_metairq(thread) && !thread_is_metairq(_current) &&
        !thread_is_preemptible(_current)) {
        /* Record new preemption */
        _current_cpu->metairq_preempted = _current;
    }
    else if (!thread_is_metairq(thread)) {
        /* Returning from existing preemption */
        _current_cpu->metairq_preempted = NULL;
    }
    #else
    ARG_UNUSED(thread);
    #endif

    /* CONFIG_NUM_METAIRQ_PRIORITIES > 0 &&
     * CONFIG_NUM_COOP_PRIORITIES > CONFIG_NUM_METAIRQ_PRIORITIES
     */
}

static ALWAYS_INLINE void update_cache(int preempt_ok) {
    #ifndef CONFIG_SMP
    struct k_thread* thread = next_up();

    if (should_preempt(thread, preempt_ok)) {
        #ifdef CONFIG_TIMESLICING
        if (thread != _current) {
            z_reset_time_slice(thread);
        }
        #endif /* CONFIG_TIMESLICING */

        update_metairq_preempt(thread);
        _kernel.ready_q.cache = thread;
    }
    else {
        _kernel.ready_q.cache = _current;
    }

    #else
    /* The way this works is that the CPU record keeps its
     * "cooperative swapping is OK" flag until the next reschedule
     * call or context switch.  It doesn't need to be tracked per
     * thread because if the thread gets preempted for whatever
     * reason the scheduler will make the same decision anyway.
     */
    _current_cpu->swap_ok = preempt_ok;
    #endif /* CONFIG_SMP */
}

static struct _cpu* thread_active_elsewhere(struct k_thread* thread) {
    /* Returns pointer to _cpu if the thread is currently running on
     * another CPU. There are more scalable designs to answer this
     * question in constant time, but this is fine for now.
     */
    #ifdef CONFIG_SMP
    int currcpu = _current_cpu->id;

    unsigned int num_cpus = arch_num_cpus();

    for (int i = 0; i < num_cpus; i++) {
        if ((i != currcpu) &&
            (_kernel.cpus[i].current == thread)) {
            return (&_kernel.cpus[i]);
        }
    }
    #endif /* CONFIG_SMP */
    ARG_UNUSED(thread);

    return (NULL);
}

static void ready_thread(struct k_thread* thread) {
    #ifdef CONFIG_KERNEL_COHERENCE
    __ASSERT_NO_MSG(arch_mem_coherent(thread));
    #endif /* CONFIG_KERNEL_COHERENCE */

    /* If thread is queued already, do not try and added it to the
     * run queue again
     */
    if (!z_is_thread_queued(thread) && z_is_thread_ready(thread)) {
        SYS_PORT_TRACING_OBJ_FUNC(k_thread, sched_ready, thread);

        queue_thread(thread);
        update_cache(0);

        flag_ipi(ipi_mask_create(thread));
    }
}

void z_ready_thread(struct k_thread* thread) {
    K_SPINLOCK(&_sched_spinlock) {
        if (thread_active_elsewhere(thread) == NULL) {
            ready_thread(thread);
        }
    }
}

void z_move_thread_to_end_of_prio_q(struct k_thread* thread) {
    K_SPINLOCK(&_sched_spinlock) {
        move_thread_to_end_of_prio_q(thread);
    }
}

/* Spins in ISR context, waiting for a thread known to be running on
 * another CPU to catch the IPI we sent and halt.  Note that we check
 * for ourselves being asynchronously halted first to prevent simple
 * deadlocks (but not complex ones involving cycles of 3+ threads!).
 * Acts to release the provided lock before returning.
 */
static void thread_halt_spin(struct k_thread* thread, k_spinlock_key_t key) {
    if (is_halting(_current)) {
        halt_thread(_current,
                    is_aborting(_current) ? _THREAD_DEAD : _THREAD_SUSPENDED);
    }
    k_spin_unlock(&_sched_spinlock, key);
    while (is_halting(thread)) {
        unsigned int k = arch_irq_lock();

        arch_spin_relax(); /* Requires interrupts be masked */
        arch_irq_unlock(k);
    }
}

/* Shared handler for k_thread_{suspend,abort}().  Called with the
 * scheduler lock held and the key passed (which it may
 * release/reacquire!) which will be released before a possible return
 * (aborting _current will not return, obviously), which may be after
 * a context switch.
 */
static ALWAYS_INLINE void z_thread_halt(struct k_thread* thread, k_spinlock_key_t key,
                                        bool terminate) {
    _wait_q_t* wq = &thread->join_queue;
    #ifdef CONFIG_SMP
    wq = terminate ? wq : &thread->halt_queue;
    #endif

    /* If the target is a thread running on another CPU, flag and
     * poke (note that we might spin to wait, so a true
     * synchronous IPI is needed here, not deferred!), it will
     * halt itself in the IPI.  Otherwise it's unscheduled, so we
     * can clean it up directly.
     */

    struct _cpu* cpu = thread_active_elsewhere(thread);

    if (cpu != NULL) {
        thread->base.thread_state |= (terminate ? _THREAD_ABORTING
                                      : _THREAD_SUSPENDING);
        #if defined(CONFIG_SMP) && defined(CONFIG_SCHED_IPI_SUPPORTED)
        #ifdef CONFIG_ARCH_HAS_DIRECTED_IPIS
        arch_sched_directed_ipi(IPI_CPU_MASK(cpu->id));
        #else
        arch_sched_broadcast_ipi();
        #endif
        #endif

        if (arch_is_in_isr()) {
            thread_halt_spin(thread, key);
        }
        else {
            add_to_waitq_locked(_current, wq);
            z_swap(&_sched_spinlock, key);
        }
    }
    else {
        halt_thread(thread, terminate ? _THREAD_DEAD : _THREAD_SUSPENDED);
        if ((thread == _current) && !arch_is_in_isr()) {
            if (z_is_thread_essential(thread)) {
                k_spin_unlock(&_sched_spinlock, key);
                k_panic();
                key = k_spin_lock(&_sched_spinlock);
            }
            z_swap(&_sched_spinlock, key);
            __ASSERT(!terminate, "aborted _current back from dead");
        }
        else {
            k_spin_unlock(&_sched_spinlock, key);
        }
    }
    /* NOTE: the scheduler lock has been released.  Don't put
     * logic here, it's likely to be racy/deadlocky even if you
     * re-take the lock!
     */
}

void z_impl_k_thread_suspend(k_tid_t thread) {
    SYS_PORT_TRACING_OBJ_FUNC_ENTER(k_thread, suspend, thread);

    /* Special case "suspend the current thread" as it doesn't
     * need the async complexity below.
     */
    if (!IS_ENABLED(CONFIG_SMP) && (thread == _current) && !arch_is_in_isr()) {
        k_spinlock_key_t key = k_spin_lock(&_sched_spinlock);

        z_mark_thread_as_suspended(thread);
        dequeue_thread(thread);
        update_cache(1);
        z_swap(&_sched_spinlock, key);
        return;
    }

    k_spinlock_key_t key = k_spin_lock(&_sched_spinlock);

    if (unlikely(z_is_thread_suspended(thread))) {

        /* The target thread is already suspended. Nothing to do. */

        k_spin_unlock(&_sched_spinlock, key);
        return;
    }

    z_thread_halt(thread, key, false);

    SYS_PORT_TRACING_OBJ_FUNC_EXIT(k_thread, suspend, thread);
}

#ifdef CONFIG_USERSPACE
static inline void z_vrfy_k_thread_suspend(k_tid_t thread) {
    K_OOPS(K_SYSCALL_OBJ(thread, K_OBJ_THREAD));
    z_impl_k_thread_suspend(thread);
}
#include <zephyr/syscalls/k_thread_suspend_mrsh.c>
#endif /* CONFIG_USERSPACE */

void z_impl_k_thread_resume(k_tid_t thread) {
    SYS_PORT_TRACING_OBJ_FUNC_ENTER(k_thread, resume, thread);

    k_spinlock_key_t key = k_spin_lock(&_sched_spinlock);

    /* Do not try to resume a thread that was not suspended */
    if (unlikely(!z_is_thread_suspended(thread))) {
        k_spin_unlock(&_sched_spinlock, key);
        return;
    }

    z_mark_thread_as_not_suspended(thread);
    ready_thread(thread);

    z_reschedule(&_sched_spinlock, key);

    SYS_PORT_TRACING_OBJ_FUNC_EXIT(k_thread, resume, thread);
}

#ifdef CONFIG_USERSPACE
static inline void z_vrfy_k_thread_resume(k_tid_t thread) {
    K_OOPS(K_SYSCALL_OBJ(thread, K_OBJ_THREAD));
    z_impl_k_thread_resume(thread);
}
#include <zephyr/syscalls/k_thread_resume_mrsh.c>
#endif /* CONFIG_USERSPACE */

static void unready_thread(struct k_thread* thread) {
    if (z_is_thread_queued(thread)) {
        dequeue_thread(thread);
    }
    update_cache(thread == _current);
}

/* _sched_spinlock must be held */
static void add_to_waitq_locked(struct k_thread* thread, _wait_q_t* wait_q) {
    unready_thread(thread);
    z_mark_thread_as_pending(thread);

    SYS_PORT_TRACING_FUNC(k_thread, sched_pend, thread);

    if (wait_q != NULL) {
        thread->base.pended_on = wait_q;
        _priq_wait_add(&wait_q->waitq, thread);
    }
}

static void add_thread_timeout(struct k_thread* thread, k_timeout_t timeout) {
    if (!K_TIMEOUT_EQ(timeout, K_FOREVER)) {
        z_add_thread_timeout(thread, timeout);
    }
}

static void pend_locked(struct k_thread* thread, _wait_q_t* wait_q,
                        k_timeout_t timeout) {
    #ifdef CONFIG_KERNEL_COHERENCE
    __ASSERT_NO_MSG(wait_q == NULL || arch_mem_coherent(wait_q));
    #endif /* CONFIG_KERNEL_COHERENCE */

    add_to_waitq_locked(thread, wait_q);
    add_thread_timeout(thread, timeout);
}

void z_pend_thread(struct k_thread* thread, _wait_q_t* wait_q,
                   k_timeout_t timeout) {
    __ASSERT_NO_MSG((thread == _current) || is_thread_dummy(thread));
    K_SPINLOCK(&_sched_spinlock) {
        pend_locked(thread, wait_q, timeout);
    }
}

void z_unpend_thread_no_timeout(struct k_thread* thread) {
    K_SPINLOCK(&_sched_spinlock) {
        if (thread->base.pended_on != NULL) {
            unpend_thread_no_timeout(thread);
        }
    }
}

void z_sched_wake_thread(struct k_thread* thread, bool is_timeout) {
    K_SPINLOCK(&_sched_spinlock) {
        bool killed = (thread->base.thread_state &
                        (_THREAD_DEAD | _THREAD_ABORTING));

        #ifdef CONFIG_EVENTS
        bool do_nothing = thread->no_wake_on_timeout && is_timeout;

        thread->no_wake_on_timeout = false;

        if (do_nothing) {
            continue;
        }
        #endif /* CONFIG_EVENTS */

        if (!killed) {
            /* The thread is not being killed */
            if (thread->base.pended_on != NULL) {
                unpend_thread_no_timeout(thread);
            }
            z_mark_thread_as_not_sleeping(thread);
            ready_thread(thread);
        }
    }
}

#ifdef CONFIG_SYS_CLOCK_EXISTS
/* Timeout handler for *_thread_timeout() APIs */
void z_thread_timeout(struct _timeout const* timeout) {
    struct k_thread* thread = CONTAINER_OF(timeout,
                                           struct k_thread, base.timeout);

    z_sched_wake_thread(thread, true);
}
#endif /* CONFIG_SYS_CLOCK_EXISTS */

int z_pend_curr(struct k_spinlock* lock, k_spinlock_key_t key,
                _wait_q_t* wait_q, k_timeout_t timeout) {
    #if defined(CONFIG_TIMESLICING) && defined(CONFIG_SWAP_NONATOMIC)
    pending_current = _current;
    #endif /* CONFIG_TIMESLICING && CONFIG_SWAP_NONATOMIC */
    __ASSERT_NO_MSG(sizeof(_sched_spinlock) == 0 || lock != &_sched_spinlock);

    /* We do a "lock swap" prior to calling z_swap(), such that
     * the caller's lock gets released as desired.  But we ensure
     * that we hold the scheduler lock and leave local interrupts
     * masked until we reach the context switch.  z_swap() itself
     * has similar code; the duplication is because it's a legacy
     * API that doesn't expect to be called with scheduler lock
     * held.
     */
    (void) k_spin_lock(&_sched_spinlock);
    pend_locked(_current, wait_q, timeout);
    k_spin_release(lock);

    return z_swap(&_sched_spinlock, key);
}

struct k_thread* z_unpend1_no_timeout(_wait_q_t* wait_q) {
    struct k_thread* thread = NULL;

    K_SPINLOCK(&_sched_spinlock) {
        thread = _priq_wait_best(&wait_q->waitq);

        if (thread != NULL) {
            unpend_thread_no_timeout(thread);
        }
    }

    return (thread);
}

void z_unpend_thread(struct k_thread* thread) {
    z_unpend_thread_no_timeout(thread);
    z_abort_thread_timeout(thread);
}

/* Priority set utility that does no rescheduling, it just changes the
 * run queue state, returning true if a reschedule is needed later.
 */
bool z_thread_prio_set(struct k_thread* thread, int prio) {
    bool need_sched = 0;
    int old_prio = thread->base.prio;

    K_SPINLOCK(&_sched_spinlock) {
        need_sched = z_is_thread_ready(thread);

        if (need_sched) {
            if (!IS_ENABLED(CONFIG_SMP) || z_is_thread_queued(thread)) {
                dequeue_thread(thread);
                thread->base.prio = prio;
                queue_thread(thread);

                if (old_prio > prio) {
                    flag_ipi(ipi_mask_create(thread));
                }
            }
            else {
                /*
                 * This is a running thread on SMP. Update its
                 * priority, but do not requeue it. An IPI is
                 * needed if the priority is both being lowered
                 * and it is running on another CPU.
                 */

                thread->base.prio = prio;

                struct _cpu* cpu;

                cpu = thread_active_elsewhere(thread);
                if ((cpu != NULL) && (old_prio < prio)) {
                    flag_ipi(IPI_CPU_MASK(cpu->id));
                }
            }

<<<<<<< HEAD
            update_cache(1);
        }
        else {
            thread->base.prio = prio;
        }
    }
=======
			update_cache(1);
		} else if (z_is_thread_pending(thread)) {
			/* Thread is pending, remove it from the waitq
			 * and reinsert it with the new priority to avoid
			 * violating waitq ordering and rb assumptions.
			 */
			_wait_q_t *wait_q = pended_on_thread(thread);

			_priq_wait_remove(&wait_q->waitq, thread);
			thread->base.prio = prio;
			_priq_wait_add(&wait_q->waitq, thread);
		} else {
			thread->base.prio = prio;
		}
	}
>>>>>>> 8d13b6b6

    SYS_PORT_TRACING_OBJ_FUNC(k_thread, sched_priority_set, thread, prio);

    return need_sched;
}

static inline bool resched(uint32_t key) {
    #ifdef CONFIG_SMP
    _current_cpu->swap_ok = 0;
    #endif /* CONFIG_SMP */

    return arch_irq_unlocked(key) && !arch_is_in_isr();
}

/*
 * Check if the next ready thread is the same as the current thread
 * and save the trip if true.
 */
static inline bool need_swap(void) {
    /* the SMP case will be handled in C based z_swap() */
    #ifdef CONFIG_SMP
    return (true);
    #else
    struct k_thread* new_thread;

    /* Check if the next ready thread is the same as the current thread */
    new_thread = _kernel.ready_q.cache;
    return (new_thread != _current);
    #endif /* CONFIG_SMP */
}

void z_reschedule(struct k_spinlock* lock, k_spinlock_key_t key) {
    if (resched(key.key) && need_swap()) {
        z_swap(lock, key);
    }
    else {
        k_spin_unlock(lock, key);
        signal_pending_ipi();
    }
}

void z_reschedule_irqlock(uint32_t key) {
    if (resched(key) && need_swap()) {
        z_swap_irqlock(key);
    }
    else {
        irq_unlock(key);
        signal_pending_ipi();
    }
}

#if (__GTEST == 0U) /* #CUSTOM@NDRS */
void k_sched_lock(void) {
    K_SPINLOCK(&_sched_spinlock) {
        SYS_PORT_TRACING_FUNC(k_thread, sched_lock);

        z_sched_lock();
    }
}

void k_sched_unlock(void) {
    K_SPINLOCK(&_sched_spinlock) {
        __ASSERT(_current->base.sched_locked != 0U, "");
        __ASSERT(!arch_is_in_isr(), "");

        ++_current->base.sched_locked;
        update_cache(0);
    }

    LOG_DBG("scheduler unlocked (%p:%d)",
            _current, _current->base.sched_locked);

    SYS_PORT_TRACING_FUNC(k_thread, sched_unlock);

    z_reschedule_unlocked();
}
#else
void k_sched_lock(void) {
    /* pass */
}

void k_sched_unlock(void) {
    /* pass */
}
#endif

struct k_thread* z_swap_next_thread(void) {
    #ifdef CONFIG_SMP
    struct k_thread* ret = next_up();

    if (ret == _current) {
        /* When not swapping, have to signal IPIs here.  In
         * the context switch case it must happen later, after
         * _current gets requeued.
         */
        signal_pending_ipi();
    }
    return (ret);
    #else
    return (_kernel.ready_q.cache);
    #endif /* CONFIG_SMP */
}

#ifdef CONFIG_USE_SWITCH
/* Just a wrapper around z_current_thread_set(xxx) with tracing */
static inline void set_current(struct k_thread* new_thread) {
    z_thread_mark_switched_out();
    z_current_thread_set(new_thread);
}

/**
 * @brief Determine next thread to execute upon completion of an interrupt
 *
 * Thread preemption is performed by context switching after the completion
 * of a non-recursed interrupt. This function determines which thread to
 * switch to if any. This function accepts as @p interrupted either:
 *
 * - The handle for the interrupted thread in which case the thread's context
 *   must already be fully saved and ready to be picked up by a different CPU.
 *
 * - NULL if more work is required to fully save the thread's state after
 *   it is known that a new thread is to be scheduled. It is up to the caller
 *   to store the handle resulting from the thread that is being switched out
 *   in that thread's "switch_handle" field after its
 *   context has fully been saved, following the same requirements as with
 *   the @ref arch_switch() function.
 *
 * If a new thread needs to be scheduled then its handle is returned.
 * Otherwise the same value provided as @p interrupted is returned back.
 * Those handles are the same opaque types used by the @ref arch_switch()
 * function.
 *
 * @warning
 * The _current value may have changed after this call and not refer
 * to the interrupted thread anymore. It might be necessary to make a local
 * copy before calling this function.
 *
 * @param interrupted Handle for the thread that was interrupted or NULL.
 * @retval Handle for the next thread to execute, or @p interrupted when
 *         no new thread is to be scheduled.
 */
void* z_get_next_switch_handle(void* interrupted) {
    z_check_stack_sentinel();

    #ifdef CONFIG_SMP
    void* ret = NULL;

    K_SPINLOCK(&_sched_spinlock) {
        struct k_thread *old_thread = _current, *new_thread;

        if (IS_ENABLED(CONFIG_SMP)) {
            old_thread->switch_handle = NULL;
        }
        new_thread = next_up();

        z_sched_usage_switch(new_thread);

        if (old_thread != new_thread) {
            uint8_t cpu_id;

            update_metairq_preempt(new_thread);
            z_sched_switch_spin(new_thread);
            arch_cohere_stacks(old_thread, interrupted, new_thread);

            _current_cpu->swap_ok = 0;
            cpu_id = arch_curr_cpu()->id;
            new_thread->base.cpu = cpu_id;
            set_current(new_thread);

            #ifdef CONFIG_TIMESLICING
            z_reset_time_slice(new_thread);
            #endif /* CONFIG_TIMESLICING */

            #ifdef CONFIG_SPIN_VALIDATE
            /* Changed _current!  Update the spinlock
             * bookkeeping so the validation doesn't get
             * confused when the "wrong" thread tries to
             * release the lock.
             */
            z_spin_lock_set_owner(&_sched_spinlock);
            #endif /* CONFIG_SPIN_VALIDATE */

            /* A queued (runnable) old/current thread
             * needs to be added back to the run queue
             * here, and atomically with its switch handle
             * being set below.  This is safe now, as we
             * will not return into it.
             */
            if (z_is_thread_queued(old_thread)) {
                #ifdef CONFIG_SCHED_IPI_CASCADE
                if ((new_thread->base.cpu_mask != -1) &&
                    (old_thread->base.cpu_mask != BIT(cpu_id))) {
                    flag_ipi(ipi_mask_create(old_thread));
                }
                #endif
                runq_add(old_thread);
            }
        }
        old_thread->switch_handle = interrupted;
        ret = new_thread->switch_handle;
        if (IS_ENABLED(CONFIG_SMP)) {
            /* Active threads MUST have a null here */
            new_thread->switch_handle = NULL;
        }
    }
    signal_pending_ipi();
    return (ret);
    #else
    z_sched_usage_switch(_kernel.ready_q.cache);
    _current->switch_handle = interrupted;
    set_current(_kernel.ready_q.cache);
    return (_current->switch_handle);
    #endif /* CONFIG_SMP */
}
#endif /* CONFIG_USE_SWITCH */

int z_unpend_all(_wait_q_t* wait_q) {
    int need_sched = 0;
    struct k_thread* thread;

    for (thread = z_waitq_head(wait_q); thread != NULL; thread = z_waitq_head(wait_q)) {
        z_unpend_thread(thread);
        z_ready_thread(thread);
        need_sched = 1;
    }

    return (need_sched);
}

void init_ready_q(struct _ready_q* ready_q) {
    _priq_run_init(&ready_q->runq);
}

void z_sched_init(void) {
    #ifdef CONFIG_SCHED_CPU_MASK_PIN_ONLY
    for (int i = 0; i < CONFIG_MP_MAX_NUM_CPUS; i++) {
        init_ready_q(&_kernel.cpus[i].ready_q);
    }
    #else
    init_ready_q(&_kernel.ready_q);
    #endif /* CONFIG_SCHED_CPU_MASK_PIN_ONLY */
}

void z_impl_k_thread_priority_set(k_tid_t thread, int prio) {
    /*
     * Use NULL, since we cannot know what the entry point is (we do not
     * keep track of it) and idle cannot change its priority.
     */
    Z_ASSERT_VALID_PRIO(prio, NULL);

    bool need_sched = z_thread_prio_set((struct k_thread*)thread, prio);

    if ((need_sched) && (IS_ENABLED(CONFIG_SMP) ||
        (_current->base.sched_locked == 0U))) {
        z_reschedule_unlocked();
    }
}

#ifdef CONFIG_USERSPACE
static inline void z_vrfy_k_thread_priority_set(k_tid_t thread, int prio) {
    K_OOPS(K_SYSCALL_OBJ(thread, K_OBJ_THREAD));
    K_OOPS(K_SYSCALL_VERIFY_MSG(_is_valid_prio(prio, NULL),
                                "invalid thread priority %d", prio));
    #ifndef CONFIG_USERSPACE_THREAD_MAY_RAISE_PRIORITY
    K_OOPS(K_SYSCALL_VERIFY_MSG((int8_t)prio >= thread->base.prio,
                                "thread priority may only be downgraded (%d < %d)",
                                prio, thread->base.prio));
    #endif /* CONFIG_USERSPACE_THREAD_MAY_RAISE_PRIORITY */
    z_impl_k_thread_priority_set(thread, prio);
}
#include <zephyr/syscalls/k_thread_priority_set_mrsh.c>
#endif /* CONFIG_USERSPACE */

#ifdef CONFIG_SCHED_DEADLINE
void z_impl_k_thread_deadline_set(k_tid_t tid, int deadline) {

    deadline = CLAMP(deadline, 0, INT_MAX);

    struct k_thread* thread = tid;
    int32_t newdl = k_cycle_get_32() + deadline;

    /* The prio_deadline field changes the sorting order, so can't
     * change it while the thread is in the run queue (dlists
     * actually are benign as long as we requeue it before we
     * release the lock, but an rbtree will blow up if we break
     * sorting!)
     */
    K_SPINLOCK(&_sched_spinlock) {
        if (z_is_thread_queued(thread)) {
            dequeue_thread(thread);
            thread->base.prio_deadline = newdl;
            queue_thread(thread);
        }
        else {
            thread->base.prio_deadline = newdl;
        }
    }
}

#ifdef CONFIG_USERSPACE
static inline void z_vrfy_k_thread_deadline_set(k_tid_t tid, int deadline) {
    struct k_thread* thread = tid;

    K_OOPS(K_SYSCALL_OBJ(thread, K_OBJ_THREAD));
    K_OOPS(K_SYSCALL_VERIFY_MSG(deadline > 0,
                                "invalid thread deadline %d",
                                (int)deadline));

    z_impl_k_thread_deadline_set((k_tid_t)thread, deadline);
}
#include <zephyr/syscalls/k_thread_deadline_set_mrsh.c>
#endif /* CONFIG_USERSPACE */
#endif /* CONFIG_SCHED_DEADLINE */

void z_impl_k_reschedule(void) {
    k_spinlock_key_t key;

    key = k_spin_lock(&_sched_spinlock);

    update_cache(0);

    z_reschedule(&_sched_spinlock, key);
}

#ifdef CONFIG_USERSPACE
static inline void z_vrfy_k_reschedule(void) {
    z_impl_k_reschedule();
}
#include <zephyr/syscalls/k_reschedule_mrsh.c>
#endif /* CONFIG_USERSPACE */

bool k_can_yield(void) {
    return !(k_is_pre_kernel() || k_is_in_isr() ||
             z_is_idle_thread_object(_current));
}

void z_impl_k_yield(void) {
    __ASSERT(!arch_is_in_isr(), "");

    SYS_PORT_TRACING_FUNC(k_thread, yield);

    k_spinlock_key_t key = k_spin_lock(&_sched_spinlock);

    runq_yield();

    update_cache(1);
    z_swap(&_sched_spinlock, key);
}

#ifdef CONFIG_USERSPACE
static inline void z_vrfy_k_yield(void) {
    z_impl_k_yield();
}
#include <zephyr/syscalls/k_yield_mrsh.c>
#endif /* CONFIG_USERSPACE */

static int32_t z_tick_sleep(k_timeout_t timeout) {
    uint32_t expected_wakeup_ticks;

    __ASSERT(!arch_is_in_isr(), "");

    LOG_DBG("thread %p for %lu ticks", _current, (unsigned long)timeout.ticks);

    /* K_NO_WAIT is treated as a 'yield' */
    if (K_TIMEOUT_EQ(timeout, K_NO_WAIT)) {
        k_yield();
        return (0);
    }

    if (Z_IS_TIMEOUT_RELATIVE(timeout)) {
        expected_wakeup_ticks = (uint32_t)timeout.ticks + sys_clock_tick_get_32();
    }
    else {
        expected_wakeup_ticks = (uint32_t)Z_TICK_ABS(timeout.ticks);
    }

    k_spinlock_key_t key = k_spin_lock(&_sched_spinlock);

    #if defined(CONFIG_TIMESLICING) && defined(CONFIG_SWAP_NONATOMIC)
    pending_current = _current;
    #endif /* CONFIG_TIMESLICING && CONFIG_SWAP_NONATOMIC */
    unready_thread(_current);
    z_add_thread_timeout(_current, timeout);
    z_mark_thread_as_sleeping(_current);

    (void) z_swap(&_sched_spinlock, key);

    /* We require a 32 bit unsigned subtraction to care a wraparound */
    uint32_t left_ticks = expected_wakeup_ticks - sys_clock_tick_get_32();

    /* To handle a negative value correctly, once type-cast it to signed 32 bit */
    k_ticks_t ticks = (k_ticks_t)(int32_t)left_ticks;
    if (ticks > 0) {
        return (int32_t)(ticks);
    }

    return (0);
}

int32_t z_impl_k_sleep(k_timeout_t timeout) {
    k_ticks_t ticks;

    __ASSERT(!arch_is_in_isr(), "");

    SYS_PORT_TRACING_FUNC_ENTER(k_thread, sleep, timeout);

    ticks = z_tick_sleep(timeout);

    /* k_sleep() still returns 32 bit milliseconds for compatibility */
    int64_t ms = K_TIMEOUT_EQ(timeout, K_FOREVER) ? K_TICKS_FOREVER :
                 CLAMP(k_ticks_to_ms_ceil64(ticks), 0, INT_MAX);

    SYS_PORT_TRACING_FUNC_EXIT(k_thread, sleep, timeout, ms);

    return ((int32_t)ms);
}

#ifdef CONFIG_USERSPACE
static inline int32_t z_vrfy_k_sleep(k_timeout_t timeout) {
    return z_impl_k_sleep(timeout);
}
#include <zephyr/syscalls/k_sleep_mrsh.c>
#endif /* CONFIG_USERSPACE */

int32_t z_impl_k_usleep(int32_t us) {
    int32_t ticks;

    SYS_PORT_TRACING_FUNC_ENTER(k_thread, usleep, us);

    ticks = (int32_t)k_us_to_ticks_ceil64(us);
    ticks = z_tick_sleep(Z_TIMEOUT_TICKS(ticks));

    int32_t ret = (int32_t)k_ticks_to_us_ceil64(ticks);

    SYS_PORT_TRACING_FUNC_EXIT(k_thread, usleep, us, ret);

    return (ret);
}

#ifdef CONFIG_USERSPACE
static inline int32_t z_vrfy_k_usleep(int32_t us) {
    return z_impl_k_usleep(us);
}
#include <zephyr/syscalls/k_usleep_mrsh.c>
#endif /* CONFIG_USERSPACE */

void z_impl_k_wakeup(k_tid_t thread) {
    SYS_PORT_TRACING_OBJ_FUNC(k_thread, wakeup, thread);

    k_spinlock_key_t  key = k_spin_lock(&_sched_spinlock);

    if (z_is_thread_sleeping(thread)) {
        z_abort_thread_timeout(thread);
        z_mark_thread_as_not_sleeping(thread);
        ready_thread(thread);
        z_reschedule(&_sched_spinlock, key);
    }
    else {
        k_spin_unlock(&_sched_spinlock, key);
    }
}

#ifdef CONFIG_USERSPACE
static inline void z_vrfy_k_wakeup(k_tid_t thread) {
    K_OOPS(K_SYSCALL_OBJ(thread, K_OBJ_THREAD));
    z_impl_k_wakeup(thread);
}
#include <zephyr/syscalls/k_wakeup_mrsh.c>
#endif /* CONFIG_USERSPACE */

k_tid_t z_impl_k_sched_current_thread_query(void) {
    return (_current);
}

#ifdef CONFIG_USERSPACE
static inline k_tid_t z_vrfy_k_sched_current_thread_query(void) {
    return z_impl_k_sched_current_thread_query();
}
#include <zephyr/syscalls/k_sched_current_thread_query_mrsh.c>
#endif /* CONFIG_USERSPACE */

static inline void unpend_all(_wait_q_t* wait_q) {
    struct k_thread* thread;

    for (thread = z_waitq_head(wait_q); thread != NULL; thread = z_waitq_head(wait_q)) {
        unpend_thread_no_timeout(thread);
        z_abort_thread_timeout(thread);
        arch_thread_return_value_set(thread, 0);
        ready_thread(thread);
    }
}

#ifdef CONFIG_THREAD_ABORT_HOOK
extern void thread_abort_hook(struct k_thread* thread);
#endif /* CONFIG_THREAD_ABORT_HOOK */

/**
 * @brief Dequeues the specified thread
 *
 * Dequeues the specified thread and move it into the specified new state.
 *
 * @param thread Identify the thread to halt
 * @param new_state New thread state (_THREAD_DEAD or _THREAD_SUSPENDED)
 */
static ALWAYS_INLINE void halt_thread(struct k_thread* thread, uint8_t new_state) {
    bool dummify = false;

    /* We hold the lock, and the thread is known not to be running
     * anywhere.
     */
    if ((thread->base.thread_state & new_state) == 0U) {
        thread->base.thread_state |= new_state;
        if (z_is_thread_queued(thread)) {
            dequeue_thread(thread);
        }

        if (new_state == _THREAD_DEAD) {
            if (thread->base.pended_on != NULL) {
                unpend_thread_no_timeout(thread);
            }
            z_abort_thread_timeout(thread);
            unpend_all(&thread->join_queue);

            /* Edge case: aborting _current from within an
             * ISR that preempted it requires clearing the
             * _current pointer so the upcoming context
             * switch doesn't clobber the now-freed
             * memory
             */
            if ((thread == _current) && arch_is_in_isr()) {
                dummify = true;
            }
        }
        #ifdef CONFIG_SMP
        unpend_all(&thread->halt_queue);
        #endif /* CONFIG_SMP */
        update_cache(1);

        if (new_state == _THREAD_SUSPENDED) {
            clear_halting(thread);
            return;
        }

        #if defined(CONFIG_FPU) && defined(CONFIG_FPU_SHARING)
        arch_float_disable(thread);
        #endif /* CONFIG_FPU && CONFIG_FPU_SHARING */

        SYS_PORT_TRACING_FUNC(k_thread, sched_abort, thread);

        z_thread_monitor_exit(thread);
        #ifdef CONFIG_THREAD_ABORT_HOOK
        thread_abort_hook(thread);
        #endif /* CONFIG_THREAD_ABORT_HOOK */

        #ifdef CONFIG_OBJ_CORE_THREAD
        #ifdef CONFIG_OBJ_CORE_STATS_THREAD
        k_obj_core_stats_deregister(K_OBJ_CORE(thread));
        #endif /* CONFIG_OBJ_CORE_STATS_THREAD */
        k_obj_core_unlink(K_OBJ_CORE(thread));
        #endif /* CONFIG_OBJ_CORE_THREAD */

        #ifdef CONFIG_USERSPACE
        z_mem_domain_exit_thread(thread);
        k_thread_perms_all_clear(thread);
        k_object_uninit(thread->stack_obj);
        k_object_uninit(thread);
        #endif /* CONFIG_USERSPACE */

        #ifdef CONFIG_THREAD_ABORT_NEED_CLEANUP
        k_thread_abort_cleanup(thread);
        #endif /* CONFIG_THREAD_ABORT_NEED_CLEANUP */

        /* Do this "set _current to dummy" step last so that
         * subsystems above can rely on _current being
         * unchanged.  Disabled for posix as that arch
         * continues to use the _current pointer in its swap
         * code.  Note that we must leave a non-null switch
         * handle for any threads spinning in join() (this can
         * never be used, as our thread is flagged dead, but
         * it must not be NULL otherwise join can deadlock).
         */
        if (dummify && !IS_ENABLED(CONFIG_ARCH_POSIX)) {
            #ifdef CONFIG_USE_SWITCH
            _current->switch_handle = _current;
            #endif
            z_dummy_thread_init(&_thread_dummy);
        }

        /* Finally update the halting thread state, on which
         * other CPUs might be spinning (see
         * thread_halt_spin()).
         */
        clear_halting(thread);
    }
}

void z_thread_abort(struct k_thread* thread) {
    bool essential = z_is_thread_essential(thread);
    k_spinlock_key_t key = k_spin_lock(&_sched_spinlock);

    if ((thread->base.thread_state & _THREAD_DEAD) != 0U) {
        k_spin_unlock(&_sched_spinlock, key);
        return;
    }

    z_thread_halt(thread, key, true);

    if (essential) {
        __ASSERT(!essential, "aborted essential thread %p", thread);
        k_panic();
    }
}

#if !defined(CONFIG_ARCH_HAS_THREAD_ABORT)
void z_impl_k_thread_abort(k_tid_t thread) {
    SYS_PORT_TRACING_OBJ_FUNC_ENTER(k_thread, abort, thread);

    z_thread_abort(thread);

    __ASSERT_NO_MSG((thread->base.thread_state & _THREAD_DEAD) != 0);

    SYS_PORT_TRACING_OBJ_FUNC_EXIT(k_thread, abort, thread);
}
#endif /* !CONFIG_ARCH_HAS_THREAD_ABORT */

int z_impl_k_thread_join(struct k_thread* thread, k_timeout_t timeout) {
    k_spinlock_key_t key = k_spin_lock(&_sched_spinlock);
    int ret;

    SYS_PORT_TRACING_OBJ_FUNC_ENTER(k_thread, join, thread, timeout);

    if ((thread->base.thread_state & _THREAD_DEAD) != 0U) {
        z_sched_switch_spin(thread);
        ret = 0;
    }
    else if (K_TIMEOUT_EQ(timeout, K_NO_WAIT)) {
        ret = -EBUSY;
    }
    else if ((thread == _current) ||
             (thread->base.pended_on == &_current->join_queue)) {
        ret = -EDEADLK;
    }
    else {
        __ASSERT(!arch_is_in_isr(), "cannot join in ISR");
        add_to_waitq_locked(_current, &thread->join_queue);
        add_thread_timeout(_current, timeout);

        SYS_PORT_TRACING_OBJ_FUNC_BLOCKING(k_thread, join, thread, timeout);
        ret = z_swap(&_sched_spinlock, key);
        SYS_PORT_TRACING_OBJ_FUNC_EXIT(k_thread, join, thread, timeout, ret);

        return (ret);
    }

    SYS_PORT_TRACING_OBJ_FUNC_EXIT(k_thread, join, thread, timeout, ret);

    k_spin_unlock(&_sched_spinlock, key);

    return (ret);
}

#ifdef CONFIG_USERSPACE
/* Special case: don't oops if the thread is uninitialized.  This is because
 * the initialization bit does double-duty for thread objects; if false, means
 * the thread object is truly uninitialized, or the thread ran and exited for
 * some reason.
 *
 * Return true in this case indicating we should just do nothing and return
 * success to the caller.
 */
static bool thread_obj_validate(struct k_thread* thread) {
    struct k_object* ko = k_object_find(thread);
    int ret = k_object_validate(ko, K_OBJ_THREAD, _OBJ_INIT_TRUE);

    switch (ret) {
        case 0 :
            return (false);

        case -EINVAL :
            return (true);

        default :
            #ifdef CONFIG_LOG
            k_object_dump_error(ret, thread, ko, K_OBJ_THREAD);
            #endif /* CONFIG_LOG */
            K_OOPS(K_SYSCALL_VERIFY_MSG(ret, "access denied"));
    }
    CODE_UNREACHABLE; /* LCOV_EXCL_LINE */
}

static inline int z_vrfy_k_thread_join(struct k_thread* thread,
                                       k_timeout_t timeout) {
    if (thread_obj_validate(thread)) {
        return (0);
    }

    return z_impl_k_thread_join(thread, timeout);
}
#include <zephyr/syscalls/k_thread_join_mrsh.c>

static inline void z_vrfy_k_thread_abort(k_tid_t thread) {
    if (thread_obj_validate(thread)) {
        return;
    }

    K_OOPS(K_SYSCALL_VERIFY_MSG(!z_is_thread_essential(thread),
                                "aborting essential thread %p", thread));

    z_impl_k_thread_abort((struct k_thread*)thread);
}
#include <zephyr/syscalls/k_thread_abort_mrsh.c>
#endif /* CONFIG_USERSPACE */

/*
 * future scheduler.h API implementations
 */
bool z_sched_wake(_wait_q_t* wait_q, int swap_retval, void* swap_data) {
    struct k_thread* thread;
    bool ret = false;

    K_SPINLOCK(&_sched_spinlock) {
        thread = _priq_wait_best(&wait_q->waitq);

        if (thread != NULL) {
            z_thread_return_value_set_with_data(thread,
                                                swap_retval,
                                                swap_data);
            unpend_thread_no_timeout(thread);
            z_abort_thread_timeout(thread);
            ready_thread(thread);
            ret = true;
        }
    }

    return (ret);
}

int z_sched_wait(struct k_spinlock* lock, k_spinlock_key_t key,
                 _wait_q_t* wait_q, k_timeout_t timeout, void** data) {
    int ret = z_pend_curr(lock, key, wait_q, timeout);

    if (data != NULL) {
        *data = _current->base.swap_data;
    }

    return (ret);
}

int z_sched_waitq_walk(_wait_q_t* wait_q,
                       int (*func)(struct k_thread*, void*), void* data) {
    struct k_thread* thread;
    int status = 0;

    K_SPINLOCK(&_sched_spinlock) {
        _WAIT_Q_FOR_EACH_WITH_TYPE(wait_q, struct k_thread, thread) {

            /*
             * Invoke the callback function on each waiting thread
             * for as long as there are both waiting threads AND
             * it returns 0.
             */
            status = func(thread, data);
            if (status != 0) {
                break;
            }
        }
    }

    return (status);
}

/* This routine exists for benchmarking purposes. It is not used in
 * general production code.
 */
void z_unready_thread(struct k_thread* thread) {
    K_SPINLOCK(&_sched_spinlock) {
        unready_thread(thread);
    }
}<|MERGE_RESOLUTION|>--- conflicted
+++ resolved
@@ -670,30 +670,23 @@
                 }
             }
 
-<<<<<<< HEAD
             update_cache(1);
+        }
+        else if (z_is_thread_pending(thread)) {
+            /* Thread is pending, remove it from the waitq
+             * and reinsert it with the new priority to avoid
+             * violating waitq ordering and rb assumptions.
+             */
+            _wait_q_t *wait_q = pended_on_thread(thread);
+
+            _priq_wait_remove(&wait_q->waitq, thread);
+            thread->base.prio = prio;
+            _priq_wait_add(&wait_q->waitq, thread);
         }
         else {
             thread->base.prio = prio;
         }
     }
-=======
-			update_cache(1);
-		} else if (z_is_thread_pending(thread)) {
-			/* Thread is pending, remove it from the waitq
-			 * and reinsert it with the new priority to avoid
-			 * violating waitq ordering and rb assumptions.
-			 */
-			_wait_q_t *wait_q = pended_on_thread(thread);
-
-			_priq_wait_remove(&wait_q->waitq, thread);
-			thread->base.prio = prio;
-			_priq_wait_add(&wait_q->waitq, thread);
-		} else {
-			thread->base.prio = prio;
-		}
-	}
->>>>>>> 8d13b6b6
 
     SYS_PORT_TRACING_OBJ_FUNC(k_thread, sched_priority_set, thread, prio);
 
