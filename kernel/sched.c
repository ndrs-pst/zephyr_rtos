/*
 * Copyright (c) 2018 Intel Corporation
 *
 * SPDX-License-Identifier: Apache-2.0
 */
#include <zephyr/kernel.h>
#include <ksched.h>
#include <zephyr/spinlock.h>
#include <wait_q.h>
#include <kthread.h>
#include <priority_q.h>
#include <kswap.h>
#include <ipi.h>
#include <kernel_arch_func.h>
#include <zephyr/internal/syscall_handler.h>
#include <zephyr/drivers/timer/system_timer.h>
#include <stdbool.h>
#include <kernel_internal.h>
#include <zephyr/logging/log.h>
#include <zephyr/sys/atomic.h>
#include <zephyr/sys/math_extras.h>
#include <zephyr/timing/timing.h>
#include <zephyr/sys/util.h>

LOG_MODULE_DECLARE(os, CONFIG_KERNEL_LOG_LEVEL);

#if defined(CONFIG_SWAP_NONATOMIC) && defined(CONFIG_TIMESLICING)
extern struct k_thread* pending_current;
#endif

struct k_spinlock _sched_spinlock;

/* Storage to "complete" the context switch from an invalid/incomplete thread
 * context (ex: exiting an ISR that aborted _current)
 */
__incoherent struct k_thread _thread_dummy;

static ALWAYS_INLINE void update_cache(int preempt_ok);
static ALWAYS_INLINE void halt_thread(struct k_thread* thread, uint8_t new_state);
static void add_to_waitq_locked(struct k_thread* thread, _wait_q_t* wait_q);

BUILD_ASSERT(CONFIG_NUM_COOP_PRIORITIES >= CONFIG_NUM_METAIRQ_PRIORITIES,
             "You need to provide at least as many CONFIG_NUM_COOP_PRIORITIES as "
             "CONFIG_NUM_METAIRQ_PRIORITIES as Meta IRQs are just a special class of cooperative "
             "threads.");

static ALWAYS_INLINE void* thread_runq(struct k_thread* thread) {
    #ifdef CONFIG_SCHED_CPU_MASK_PIN_ONLY
    int cpu, m = thread->base.cpu_mask;

    /* Edge case: it's legal per the API to "make runnable" a
     * thread with all CPUs masked off (i.e. one that isn't
     * actually runnable!).  Sort of a wart in the API and maybe
     * we should address this in docs/assertions instead to avoid
     * the extra test.
     */
    cpu = m == 0 ? 0 : u32_count_trailing_zeros(m);

    return &_kernel.cpus[cpu].ready_q.runq;
    #else
    ARG_UNUSED(thread);
    return &_kernel.ready_q.runq;
    #endif /* CONFIG_SCHED_CPU_MASK_PIN_ONLY */
}

static ALWAYS_INLINE void* curr_cpu_runq(void) {
    #ifdef CONFIG_SCHED_CPU_MASK_PIN_ONLY
    return &arch_curr_cpu()->ready_q.runq;
    #else
    return &_kernel.ready_q.runq;
    #endif /* CONFIG_SCHED_CPU_MASK_PIN_ONLY */
}

static ALWAYS_INLINE void runq_add(struct k_thread* thread) {
    __ASSERT_NO_MSG(!z_is_idle_thread_object(thread));

    _priq_run_add(thread_runq(thread), thread);
}

static ALWAYS_INLINE void runq_remove(struct k_thread* thread) {
    __ASSERT_NO_MSG(!z_is_idle_thread_object(thread));

    _priq_run_remove(thread_runq(thread), thread);
}

static ALWAYS_INLINE void runq_yield(void) {
    _priq_run_yield(curr_cpu_runq());
}

static ALWAYS_INLINE struct k_thread* runq_best(void) {
    return _priq_run_best(curr_cpu_runq());
}

/* _current is never in the run queue until context switch on
 * SMP configurations, see z_requeue_current()
 */
<<<<<<< HEAD
static inline bool should_queue_thread(struct k_thread* thread) {
    return !IS_ENABLED(CONFIG_SMP) || (thread != arch_current_thread());
}

static ALWAYS_INLINE void queue_thread(struct k_thread* thread) {
    z_mark_thread_as_queued(thread);
    if (should_queue_thread(thread)) {
        runq_add(thread);
    }

    #ifdef CONFIG_SMP
    if (thread == arch_current_thread()) {
        /* add current to end of queue means "yield" */
        _current_cpu->swap_ok = true;
    }
    #endif /* CONFIG_SMP */
=======
static inline bool should_queue_thread(struct k_thread *thread)
{
	return !IS_ENABLED(CONFIG_SMP) || (thread != _current);
}

static ALWAYS_INLINE void queue_thread(struct k_thread *thread)
{
	z_mark_thread_as_queued(thread);
	if (should_queue_thread(thread)) {
		runq_add(thread);
	}
#ifdef CONFIG_SMP
	if (thread == _current) {
		/* add current to end of queue means "yield" */
		_current_cpu->swap_ok = true;
	}
#endif /* CONFIG_SMP */
>>>>>>> bc6eded5
}

static ALWAYS_INLINE void dequeue_thread(struct k_thread* thread) {
    z_mark_thread_as_not_queued(thread);
    if (should_queue_thread(thread)) {
        runq_remove(thread);
    }
}

/* Called out of z_swap() when CONFIG_SMP.  The current thread can
 * never live in the run queue until we are inexorably on the context
 * switch path on SMP, otherwise there is a deadlock condition where a
 * set of CPUs pick a cycle of threads to run and wait for them all to
 * context switch forever.
 */
void z_requeue_current(struct k_thread* thread) {
    if (z_is_thread_queued(thread)) {
        runq_add(thread);
    }
    signal_pending_ipi();
}

/* Return true if the thread is aborting, else false */
static inline bool is_aborting(struct k_thread* thread) {
    return (thread->base.thread_state & _THREAD_ABORTING) != 0U;
}

/* Return true if the thread is aborting or suspending, else false */
static inline bool is_halting(struct k_thread* thread) {
    return (thread->base.thread_state &
            (_THREAD_ABORTING | _THREAD_SUSPENDING)) != 0U;
}

/* Clear the halting bits (_THREAD_ABORTING and _THREAD_SUSPENDING) */
<<<<<<< HEAD
static inline void clear_halting(struct k_thread* thread) {
    if (IS_ENABLED(CONFIG_SMP) && (CONFIG_MP_MAX_NUM_CPUS > 1)) {
        barrier_dmem_fence_full(); /* Other cpus spin on this locklessly! */
        thread->base.thread_state &= ~(_THREAD_ABORTING | _THREAD_SUSPENDING);
    }
}

static ALWAYS_INLINE struct k_thread* next_up(void) {
    #ifdef CONFIG_SMP
    if (is_halting(arch_current_thread())) {
        halt_thread(arch_current_thread(), is_aborting(arch_current_thread()) ?
                                           _THREAD_DEAD : _THREAD_SUSPENDED);
    }
    #endif /* CONFIG_SMP */

    struct k_thread* thread = runq_best();

    #if (CONFIG_NUM_METAIRQ_PRIORITIES > 0) &&                  \
        (CONFIG_NUM_COOP_PRIORITIES > CONFIG_NUM_METAIRQ_PRIORITIES)
    /* MetaIRQs must always attempt to return back to a
     * cooperative thread they preempted and not whatever happens
     * to be highest priority now. The cooperative thread was
     * promised it wouldn't be preempted (by non-metairq threads)!
     */
    struct k_thread* mirqp = _current_cpu->metairq_preempted;

    if (mirqp != NULL && (thread == NULL || !thread_is_metairq(thread))) {
        if (!z_is_thread_prevented_from_running(mirqp)) {
            thread = mirqp;
        }
        else {
            _current_cpu->metairq_preempted = NULL;
        }
    }
    #endif
    /* CONFIG_NUM_METAIRQ_PRIORITIES > 0 &&
     * CONFIG_NUM_COOP_PRIORITIES > CONFIG_NUM_METAIRQ_PRIORITIES
     */

    #ifndef CONFIG_SMP
    /* In uniprocessor mode, we can leave the current thread in
     * the queue (actually we have to, otherwise the assembly
     * context switch code for all architectures would be
     * responsible for putting it back in z_swap and ISR return!),
     * which makes this choice simple.
     */
    return (thread != NULL) ? thread : _current_cpu->idle_thread;
    #else
    /* Under SMP, the "cache" mechanism for selecting the next
     * thread doesn't work, so we have more work to do to test
     * arch_current_thread() against the best choice from the queue.  Here, the
     * thread selected above represents "the best thread that is
     * not current".
     *
     * Subtle note on "queued": in SMP mode, arch_current_thread() does not
     * live in the queue, so this isn't exactly the same thing as
     * "ready", it means "is arch_current_thread() already added back to the
     * queue such that we don't want to re-add it".
     */
    bool queued = z_is_thread_queued(arch_current_thread());
    bool active = !z_is_thread_prevented_from_running(arch_current_thread());

    if (thread == NULL) {
        thread = _current_cpu->idle_thread;
    }

    if (active) {
        int32_t cmp = z_sched_prio_cmp(arch_current_thread(), thread);

        /* Ties only switch if state says we yielded */
        if ((cmp > 0) || ((cmp == 0) && !_current_cpu->swap_ok)) {
            thread = arch_current_thread();
        }

        if (!should_preempt(thread, _current_cpu->swap_ok)) {
            thread = arch_current_thread();
        }
    }

    /* Put arch_current_thread() back into the queue */
    if ((thread != arch_current_thread()) && active &&
        !z_is_idle_thread_object(arch_current_thread()) && !queued) {
        queue_thread(arch_current_thread());
    }

    /* Take the new arch_current_thread() out of the queue */
    if (z_is_thread_queued(thread)) {
        dequeue_thread(thread);
    }

    _current_cpu->swap_ok = false;
    return (thread);
    #endif /* CONFIG_SMP */
}

void move_thread_to_end_of_prio_q(struct k_thread* thread) {
    if (z_is_thread_queued(thread)) {
        dequeue_thread(thread);
    }
    queue_thread(thread);
    update_cache(thread == arch_current_thread());
=======
static inline void clear_halting(struct k_thread *thread)
{
	if (IS_ENABLED(CONFIG_SMP) && (CONFIG_MP_MAX_NUM_CPUS > 1)) {
		barrier_dmem_fence_full(); /* Other cpus spin on this locklessly! */
		thread->base.thread_state &= ~(_THREAD_ABORTING | _THREAD_SUSPENDING);
	}
}

static ALWAYS_INLINE struct k_thread *next_up(void)
{
#ifdef CONFIG_SMP
	if (is_halting(_current)) {
		halt_thread(_current, is_aborting(_current) ?
				      _THREAD_DEAD : _THREAD_SUSPENDED);
	}
#endif /* CONFIG_SMP */

	struct k_thread *thread = runq_best();

#if (CONFIG_NUM_METAIRQ_PRIORITIES > 0) &&                                                         \
	(CONFIG_NUM_COOP_PRIORITIES > CONFIG_NUM_METAIRQ_PRIORITIES)
	/* MetaIRQs must always attempt to return back to a
	 * cooperative thread they preempted and not whatever happens
	 * to be highest priority now. The cooperative thread was
	 * promised it wouldn't be preempted (by non-metairq threads)!
	 */
	struct k_thread *mirqp = _current_cpu->metairq_preempted;

	if (mirqp != NULL && (thread == NULL || !thread_is_metairq(thread))) {
		if (!z_is_thread_prevented_from_running(mirqp)) {
			thread = mirqp;
		} else {
			_current_cpu->metairq_preempted = NULL;
		}
	}
#endif
/* CONFIG_NUM_METAIRQ_PRIORITIES > 0 &&
 * CONFIG_NUM_COOP_PRIORITIES > CONFIG_NUM_METAIRQ_PRIORITIES
 */

#ifndef CONFIG_SMP
	/* In uniprocessor mode, we can leave the current thread in
	 * the queue (actually we have to, otherwise the assembly
	 * context switch code for all architectures would be
	 * responsible for putting it back in z_swap and ISR return!),
	 * which makes this choice simple.
	 */
	return (thread != NULL) ? thread : _current_cpu->idle_thread;
#else
	/* Under SMP, the "cache" mechanism for selecting the next
	 * thread doesn't work, so we have more work to do to test
	 * _current against the best choice from the queue.  Here, the
	 * thread selected above represents "the best thread that is
	 * not current".
	 *
	 * Subtle note on "queued": in SMP mode, _current does not
	 * live in the queue, so this isn't exactly the same thing as
	 * "ready", it means "is _current already added back to the
	 * queue such that we don't want to re-add it".
	 */
	bool queued = z_is_thread_queued(_current);
	bool active = !z_is_thread_prevented_from_running(_current);

	if (thread == NULL) {
		thread = _current_cpu->idle_thread;
	}

	if (active) {
		int32_t cmp = z_sched_prio_cmp(_current, thread);

		/* Ties only switch if state says we yielded */
		if ((cmp > 0) || ((cmp == 0) && !_current_cpu->swap_ok)) {
			thread = _current;
		}

		if (!should_preempt(thread, _current_cpu->swap_ok)) {
			thread = _current;
		}
	}

	/* Put _current back into the queue */
	if ((thread != _current) && active &&
		!z_is_idle_thread_object(_current) && !queued) {
		queue_thread(_current);
	}

	/* Take the new _current out of the queue */
	if (z_is_thread_queued(thread)) {
		dequeue_thread(thread);
	}

	_current_cpu->swap_ok = false;
	return thread;
#endif /* CONFIG_SMP */
}

void move_thread_to_end_of_prio_q(struct k_thread *thread)
{
	if (z_is_thread_queued(thread)) {
		dequeue_thread(thread);
	}
	queue_thread(thread);
	update_cache(thread == _current);
>>>>>>> bc6eded5
}

/* Track cooperative threads preempted by metairqs so we can return to
 * them specifically.  Called at the moment a new thread has been
 * selected to run.
 */
<<<<<<< HEAD
static void update_metairq_preempt(struct k_thread* thread) {
    #if (CONFIG_NUM_METAIRQ_PRIORITIES > 0) &&                  \
         (CONFIG_NUM_COOP_PRIORITIES > CONFIG_NUM_METAIRQ_PRIORITIES)
    if (thread_is_metairq(thread) && !thread_is_metairq(arch_current_thread()) &&
        !thread_is_preemptible(arch_current_thread())) {
        /* Record new preemption */
        _current_cpu->metairq_preempted = arch_current_thread();
    }
    else if (!thread_is_metairq(thread) && !z_is_idle_thread_object(thread)) {
        /* Returning from existing preemption */
        _current_cpu->metairq_preempted = NULL;
    }
    #else
    ARG_UNUSED(thread);
    #endif

    /* CONFIG_NUM_METAIRQ_PRIORITIES > 0 &&
     * CONFIG_NUM_COOP_PRIORITIES > CONFIG_NUM_METAIRQ_PRIORITIES
     */
}

static ALWAYS_INLINE void update_cache(int preempt_ok) {
    #ifndef CONFIG_SMP
    struct k_thread* thread = next_up();

    if (should_preempt(thread, preempt_ok)) {
        #ifdef CONFIG_TIMESLICING
        if (thread != arch_current_thread()) {
            z_reset_time_slice(thread);
        }
        #endif /* CONFIG_TIMESLICING */

        update_metairq_preempt(thread);
        _kernel.ready_q.cache = thread;
    }
    else {
        _kernel.ready_q.cache = arch_current_thread();
    }

    #else
    /* The way this works is that the CPU record keeps its
     * "cooperative swapping is OK" flag until the next reschedule
     * call or context switch.  It doesn't need to be tracked per
     * thread because if the thread gets preempted for whatever
     * reason the scheduler will make the same decision anyway.
     */
    _current_cpu->swap_ok = preempt_ok;
    #endif /* CONFIG_SMP */
}

static struct _cpu* thread_active_elsewhere(struct k_thread* thread) {
    /* Returns pointer to _cpu if the thread is currently running on
     * another CPU. There are more scalable designs to answer this
     * question in constant time, but this is fine for now.
     */
    #ifdef CONFIG_SMP
    int currcpu = _current_cpu->id;

    unsigned int num_cpus = arch_num_cpus();

    for (int i = 0; i < num_cpus; i++) {
        if ((i != currcpu) &&
            (_kernel.cpus[i].current == thread)) {
            return (&_kernel.cpus[i]);
        }
    }
    #endif /* CONFIG_SMP */
    ARG_UNUSED(thread);

    return (NULL);
}

static void ready_thread(struct k_thread* thread) {
    #ifdef CONFIG_KERNEL_COHERENCE
    __ASSERT_NO_MSG(arch_mem_coherent(thread));
    #endif /* CONFIG_KERNEL_COHERENCE */

    /* If thread is queued already, do not try and added it to the
     * run queue again
     */
    if (!z_is_thread_queued(thread) && z_is_thread_ready(thread)) {
        SYS_PORT_TRACING_OBJ_FUNC(k_thread, sched_ready, thread);

        queue_thread(thread);
        update_cache(0);

        flag_ipi(ipi_mask_create(thread));
    }
}

void z_ready_thread(struct k_thread* thread) {
    K_SPINLOCK(&_sched_spinlock) {
        if (thread_active_elsewhere(thread) == NULL) {
            ready_thread(thread);
        }
    }
}

void z_move_thread_to_end_of_prio_q(struct k_thread* thread) {
    K_SPINLOCK(&_sched_spinlock) {
        move_thread_to_end_of_prio_q(thread);
    }
=======
static void update_metairq_preempt(struct k_thread *thread)
{
#if (CONFIG_NUM_METAIRQ_PRIORITIES > 0) &&                                                         \
	(CONFIG_NUM_COOP_PRIORITIES > CONFIG_NUM_METAIRQ_PRIORITIES)
	if (thread_is_metairq(thread) && !thread_is_metairq(_current) &&
	    !thread_is_preemptible(_current)) {
		/* Record new preemption */
		_current_cpu->metairq_preempted = _current;
	} else if (!thread_is_metairq(thread) && !z_is_idle_thread_object(thread)) {
		/* Returning from existing preemption */
		_current_cpu->metairq_preempted = NULL;
	}
#else
	ARG_UNUSED(thread);
#endif
/* CONFIG_NUM_METAIRQ_PRIORITIES > 0 &&
 * CONFIG_NUM_COOP_PRIORITIES > CONFIG_NUM_METAIRQ_PRIORITIES
 */
}

static ALWAYS_INLINE void update_cache(int preempt_ok)
{
#ifndef CONFIG_SMP
	struct k_thread *thread = next_up();

	if (should_preempt(thread, preempt_ok)) {
#ifdef CONFIG_TIMESLICING
		if (thread != _current) {
			z_reset_time_slice(thread);
		}
#endif /* CONFIG_TIMESLICING */
		update_metairq_preempt(thread);
		_kernel.ready_q.cache = thread;
	} else {
		_kernel.ready_q.cache = _current;
	}

#else
	/* The way this works is that the CPU record keeps its
	 * "cooperative swapping is OK" flag until the next reschedule
	 * call or context switch.  It doesn't need to be tracked per
	 * thread because if the thread gets preempted for whatever
	 * reason the scheduler will make the same decision anyway.
	 */
	_current_cpu->swap_ok = preempt_ok;
#endif /* CONFIG_SMP */
}

static struct _cpu *thread_active_elsewhere(struct k_thread *thread)
{
	/* Returns pointer to _cpu if the thread is currently running on
	 * another CPU. There are more scalable designs to answer this
	 * question in constant time, but this is fine for now.
	 */
#ifdef CONFIG_SMP
	int currcpu = _current_cpu->id;

	unsigned int num_cpus = arch_num_cpus();

	for (int i = 0; i < num_cpus; i++) {
		if ((i != currcpu) &&
		    (_kernel.cpus[i].current == thread)) {
			return &_kernel.cpus[i];
		}
	}
#endif /* CONFIG_SMP */
	ARG_UNUSED(thread);
	return NULL;
}

static void ready_thread(struct k_thread *thread)
{
#ifdef CONFIG_KERNEL_COHERENCE
	__ASSERT_NO_MSG(arch_mem_coherent(thread));
#endif /* CONFIG_KERNEL_COHERENCE */

	/* If thread is queued already, do not try and added it to the
	 * run queue again
	 */
	if (!z_is_thread_queued(thread) && z_is_thread_ready(thread)) {
		SYS_PORT_TRACING_OBJ_FUNC(k_thread, sched_ready, thread);

		queue_thread(thread);
		update_cache(0);

		flag_ipi(ipi_mask_create(thread));
	}
}

void z_ready_thread(struct k_thread *thread)
{
	K_SPINLOCK(&_sched_spinlock) {
		if (thread_active_elsewhere(thread) == NULL) {
			ready_thread(thread);
		}
	}
}

void z_move_thread_to_end_of_prio_q(struct k_thread *thread)
{
	K_SPINLOCK(&_sched_spinlock) {
		move_thread_to_end_of_prio_q(thread);
	}
>>>>>>> bc6eded5
}

/* Spins in ISR context, waiting for a thread known to be running on
 * another CPU to catch the IPI we sent and halt.  Note that we check
 * for ourselves being asynchronously halted first to prevent simple
 * deadlocks (but not complex ones involving cycles of 3+ threads!).
 * Acts to release the provided lock before returning.
 */
<<<<<<< HEAD
static void thread_halt_spin(struct k_thread* thread, k_spinlock_key_t key) {
    if (is_halting(arch_current_thread())) {
        halt_thread(arch_current_thread(),
                    is_aborting(arch_current_thread()) ? _THREAD_DEAD : _THREAD_SUSPENDED);
    }
    k_spin_unlock(&_sched_spinlock, key);
    while (is_halting(thread)) {
        unsigned int k = arch_irq_lock();
=======
static void thread_halt_spin(struct k_thread *thread, k_spinlock_key_t key)
{
	if (is_halting(_current)) {
		halt_thread(_current,
			    is_aborting(_current) ? _THREAD_DEAD : _THREAD_SUSPENDED);
	}
	k_spin_unlock(&_sched_spinlock, key);
	while (is_halting(thread)) {
		unsigned int k = arch_irq_lock();
>>>>>>> bc6eded5

        arch_spin_relax(); /* Requires interrupts be masked */
        arch_irq_unlock(k);
    }
}

/* Shared handler for k_thread_{suspend,abort}().  Called with the
 * scheduler lock held and the key passed (which it may
 * release/reacquire!) which will be released before a possible return
 * (aborting _current will not return, obviously), which may be after
 * a context switch.
 */
<<<<<<< HEAD
static ALWAYS_INLINE void z_thread_halt(struct k_thread* thread, k_spinlock_key_t key,
                                        bool terminate) {
    _wait_q_t* wq = &thread->join_queue;
    #ifdef CONFIG_SMP
    wq = terminate ? wq : &thread->halt_queue;
    #endif

    /* If the target is a thread running on another CPU, flag and
     * poke (note that we might spin to wait, so a true
     * synchronous IPI is needed here, not deferred!), it will
     * halt itself in the IPI.  Otherwise it's unscheduled, so we
     * can clean it up directly.
     */

    struct _cpu* cpu = thread_active_elsewhere(thread);

    if (cpu != NULL) {
        thread->base.thread_state |= (terminate ? _THREAD_ABORTING
                                      : _THREAD_SUSPENDING);
        #if defined(CONFIG_SMP) && defined(CONFIG_SCHED_IPI_SUPPORTED)
        #ifdef CONFIG_ARCH_HAS_DIRECTED_IPIS
        arch_sched_directed_ipi(IPI_CPU_MASK(cpu->id));
        #else
        arch_sched_broadcast_ipi();
        #endif
        #endif

        if (arch_is_in_isr()) {
            thread_halt_spin(thread, key);
        }
        else {
            add_to_waitq_locked(arch_current_thread(), wq);
            z_swap(&_sched_spinlock, key);
        }
    }
    else {
        halt_thread(thread, terminate ? _THREAD_DEAD : _THREAD_SUSPENDED);
        if ((thread == arch_current_thread()) && !arch_is_in_isr()) {
            z_swap(&_sched_spinlock, key);
            __ASSERT(!terminate, "aborted arch_current_thread() back from dead");
        }
        else {
            k_spin_unlock(&_sched_spinlock, key);
        }
    }
    /* NOTE: the scheduler lock has been released.  Don't put
     * logic here, it's likely to be racy/deadlocky even if you
     * re-take the lock!
     */
}

void z_impl_k_thread_suspend(k_tid_t thread) {
    SYS_PORT_TRACING_OBJ_FUNC_ENTER(k_thread, suspend, thread);

    /* Special case "suspend the current thread" as it doesn't
     * need the async complexity below.
     */
    if ((thread == arch_current_thread()) && !arch_is_in_isr() && !IS_ENABLED(CONFIG_SMP)) {
        k_spinlock_key_t key = k_spin_lock(&_sched_spinlock);

        z_mark_thread_as_suspended(thread);
        dequeue_thread(thread);
        update_cache(1);
        z_swap(&_sched_spinlock, key);
        return;
    }

    k_spinlock_key_t key = k_spin_lock(&_sched_spinlock);

    if (unlikely(z_is_thread_suspended(thread))) {

        /* The target thread is already suspended. Nothing to do. */

        k_spin_unlock(&_sched_spinlock, key);
        return;
    }

    z_thread_halt(thread, key, false);

    SYS_PORT_TRACING_OBJ_FUNC_EXIT(k_thread, suspend, thread);
=======
static ALWAYS_INLINE void z_thread_halt(struct k_thread *thread, k_spinlock_key_t key,
					bool terminate)
{
	_wait_q_t *wq = &thread->join_queue;
#ifdef CONFIG_SMP
	wq = terminate ? wq : &thread->halt_queue;
#endif

	/* If the target is a thread running on another CPU, flag and
	 * poke (note that we might spin to wait, so a true
	 * synchronous IPI is needed here, not deferred!), it will
	 * halt itself in the IPI.  Otherwise it's unscheduled, so we
	 * can clean it up directly.
	 */

	struct _cpu *cpu = thread_active_elsewhere(thread);

	if (cpu != NULL) {
		thread->base.thread_state |= (terminate ? _THREAD_ABORTING
					      : _THREAD_SUSPENDING);
#if defined(CONFIG_SMP) && defined(CONFIG_SCHED_IPI_SUPPORTED)
#ifdef CONFIG_ARCH_HAS_DIRECTED_IPIS
		arch_sched_directed_ipi(IPI_CPU_MASK(cpu->id));
#else
		arch_sched_broadcast_ipi();
#endif
#endif
		if (arch_is_in_isr()) {
			thread_halt_spin(thread, key);
		} else  {
			add_to_waitq_locked(_current, wq);
			z_swap(&_sched_spinlock, key);
		}
	} else {
		halt_thread(thread, terminate ? _THREAD_DEAD : _THREAD_SUSPENDED);
		if ((thread == _current) && !arch_is_in_isr()) {
			z_swap(&_sched_spinlock, key);
			__ASSERT(!terminate, "aborted _current back from dead");
		} else {
			k_spin_unlock(&_sched_spinlock, key);
		}
	}
	/* NOTE: the scheduler lock has been released.  Don't put
	 * logic here, it's likely to be racy/deadlocky even if you
	 * re-take the lock!
	 */
}


void z_impl_k_thread_suspend(k_tid_t thread)
{
	SYS_PORT_TRACING_OBJ_FUNC_ENTER(k_thread, suspend, thread);

	/* Special case "suspend the current thread" as it doesn't
	 * need the async complexity below.
	 */
	if (thread == _current && !arch_is_in_isr() && !IS_ENABLED(CONFIG_SMP)) {
		k_spinlock_key_t key = k_spin_lock(&_sched_spinlock);

		z_mark_thread_as_suspended(thread);
		dequeue_thread(thread);
		update_cache(1);
		z_swap(&_sched_spinlock, key);
		return;
	}

	k_spinlock_key_t  key = k_spin_lock(&_sched_spinlock);

	if (unlikely(z_is_thread_suspended(thread))) {

		/* The target thread is already suspended. Nothing to do. */

		k_spin_unlock(&_sched_spinlock, key);
		return;
	}

	z_thread_halt(thread, key, false);

	SYS_PORT_TRACING_OBJ_FUNC_EXIT(k_thread, suspend, thread);
>>>>>>> bc6eded5
}

#ifdef CONFIG_USERSPACE
static inline void z_vrfy_k_thread_suspend(k_tid_t thread) {
    K_OOPS(K_SYSCALL_OBJ(thread, K_OBJ_THREAD));
    z_impl_k_thread_suspend(thread);
}
#include <zephyr/syscalls/k_thread_suspend_mrsh.c>
#endif /* CONFIG_USERSPACE */

void z_impl_k_thread_resume(k_tid_t thread) {
    SYS_PORT_TRACING_OBJ_FUNC_ENTER(k_thread, resume, thread);

    k_spinlock_key_t key = k_spin_lock(&_sched_spinlock);

    /* Do not try to resume a thread that was not suspended */
    if (unlikely(!z_is_thread_suspended(thread))) {
        k_spin_unlock(&_sched_spinlock, key);
        return;
    }

    z_mark_thread_as_not_suspended(thread);
    ready_thread(thread);

    z_reschedule(&_sched_spinlock, key);

    SYS_PORT_TRACING_OBJ_FUNC_EXIT(k_thread, resume, thread);
}

#ifdef CONFIG_USERSPACE
static inline void z_vrfy_k_thread_resume(k_tid_t thread) {
    K_OOPS(K_SYSCALL_OBJ(thread, K_OBJ_THREAD));
    z_impl_k_thread_resume(thread);
}
#include <zephyr/syscalls/k_thread_resume_mrsh.c>
#endif /* CONFIG_USERSPACE */

<<<<<<< HEAD
static void unready_thread(struct k_thread* thread) {
    if (z_is_thread_queued(thread)) {
        dequeue_thread(thread);
    }
    update_cache(thread == arch_current_thread());
=======
static void unready_thread(struct k_thread *thread)
{
	if (z_is_thread_queued(thread)) {
		dequeue_thread(thread);
	}
	update_cache(thread == _current);
>>>>>>> bc6eded5
}

/* _sched_spinlock must be held */
static void add_to_waitq_locked(struct k_thread* thread, _wait_q_t* wait_q) {
    unready_thread(thread);
    z_mark_thread_as_pending(thread);

    SYS_PORT_TRACING_FUNC(k_thread, sched_pend, thread);

    if (wait_q != NULL) {
        thread->base.pended_on = wait_q;
        _priq_wait_add(&wait_q->waitq, thread);
    }
}

static void add_thread_timeout(struct k_thread* thread, k_timeout_t timeout) {
    if (!K_TIMEOUT_EQ(timeout, K_FOREVER)) {
        z_add_thread_timeout(thread, timeout);
    }
}

static void pend_locked(struct k_thread* thread, _wait_q_t* wait_q,
                        k_timeout_t timeout) {
    #ifdef CONFIG_KERNEL_COHERENCE
    __ASSERT_NO_MSG(wait_q == NULL || arch_mem_coherent(wait_q));
    #endif /* CONFIG_KERNEL_COHERENCE */

<<<<<<< HEAD
    add_to_waitq_locked(thread, wait_q);
    add_thread_timeout(thread, timeout);
=======
void z_pend_thread(struct k_thread *thread, _wait_q_t *wait_q,
		   k_timeout_t timeout)
{
	__ASSERT_NO_MSG(thread == _current || is_thread_dummy(thread));
	K_SPINLOCK(&_sched_spinlock) {
		pend_locked(thread, wait_q, timeout);
	}
>>>>>>> bc6eded5
}

void z_pend_thread(struct k_thread* thread, _wait_q_t* wait_q,
                   k_timeout_t timeout) {
    __ASSERT_NO_MSG(thread == arch_current_thread() || is_thread_dummy(thread));
    K_SPINLOCK(&_sched_spinlock) {
        pend_locked(thread, wait_q, timeout);
    }
}

void z_unpend_thread_no_timeout(struct k_thread* thread) {
    K_SPINLOCK(&_sched_spinlock) {
        if (thread->base.pended_on != NULL) {
            unpend_thread_no_timeout(thread);
        }
    }
}

void z_sched_wake_thread(struct k_thread* thread, bool is_timeout) {
    K_SPINLOCK(&_sched_spinlock) {
        bool killed = (thread->base.thread_state &
                        (_THREAD_DEAD | _THREAD_ABORTING));

        #ifdef CONFIG_EVENTS
        bool do_nothing = thread->no_wake_on_timeout && is_timeout;

        thread->no_wake_on_timeout = false;

        if (do_nothing) {
            continue;
        }
        #endif /* CONFIG_EVENTS */

        if (!killed) {
            /* The thread is not being killed */
            if (thread->base.pended_on != NULL) {
                unpend_thread_no_timeout(thread);
            }
            z_mark_thread_as_not_sleeping(thread);
            ready_thread(thread);
        }
    }
}

#ifdef CONFIG_SYS_CLOCK_EXISTS
/* Timeout handler for *_thread_timeout() APIs */
void z_thread_timeout(struct _timeout const* timeout) {
    struct k_thread* thread = CONTAINER_OF(timeout,
                                           struct k_thread, base.timeout);

    z_sched_wake_thread(thread, true);
}
#endif /* CONFIG_SYS_CLOCK_EXISTS */

<<<<<<< HEAD
int z_pend_curr(struct k_spinlock* lock, k_spinlock_key_t key,
                _wait_q_t* wait_q, k_timeout_t timeout) {
    #if defined(CONFIG_TIMESLICING) && defined(CONFIG_SWAP_NONATOMIC)
    pending_current = arch_current_thread();
    #endif /* CONFIG_TIMESLICING && CONFIG_SWAP_NONATOMIC */
    __ASSERT_NO_MSG(sizeof(_sched_spinlock) == 0 || lock != &_sched_spinlock);

    /* We do a "lock swap" prior to calling z_swap(), such that
     * the caller's lock gets released as desired.  But we ensure
     * that we hold the scheduler lock and leave local interrupts
     * masked until we reach the context switch.  z_swap() itself
     * has similar code; the duplication is because it's a legacy
     * API that doesn't expect to be called with scheduler lock
     * held.
     */
    (void) k_spin_lock(&_sched_spinlock);
    pend_locked(arch_current_thread(), wait_q, timeout);
    k_spin_release(lock);

    return z_swap(&_sched_spinlock, key);
=======
int z_pend_curr(struct k_spinlock *lock, k_spinlock_key_t key,
	       _wait_q_t *wait_q, k_timeout_t timeout)
{
#if defined(CONFIG_TIMESLICING) && defined(CONFIG_SWAP_NONATOMIC)
	pending_current = _current;
#endif /* CONFIG_TIMESLICING && CONFIG_SWAP_NONATOMIC */
	__ASSERT_NO_MSG(sizeof(_sched_spinlock) == 0 || lock != &_sched_spinlock);

	/* We do a "lock swap" prior to calling z_swap(), such that
	 * the caller's lock gets released as desired.  But we ensure
	 * that we hold the scheduler lock and leave local interrupts
	 * masked until we reach the context switch.  z_swap() itself
	 * has similar code; the duplication is because it's a legacy
	 * API that doesn't expect to be called with scheduler lock
	 * held.
	 */
	(void) k_spin_lock(&_sched_spinlock);
	pend_locked(_current, wait_q, timeout);
	k_spin_release(lock);
	return z_swap(&_sched_spinlock, key);
>>>>>>> bc6eded5
}

struct k_thread* z_unpend1_no_timeout(_wait_q_t* wait_q) {
    struct k_thread* thread = NULL;

    K_SPINLOCK(&_sched_spinlock) {
        thread = _priq_wait_best(&wait_q->waitq);

        if (thread != NULL) {
            unpend_thread_no_timeout(thread);
        }
    }

    return (thread);
}

void z_unpend_thread(struct k_thread* thread) {
    z_unpend_thread_no_timeout(thread);
    z_abort_thread_timeout(thread);
}

/* Priority set utility that does no rescheduling, it just changes the
 * run queue state, returning true if a reschedule is needed later.
 */
bool z_thread_prio_set(struct k_thread* thread, int prio) {
    bool need_sched = 0;
    int old_prio = thread->base.prio;

    K_SPINLOCK(&_sched_spinlock) {
        need_sched = z_is_thread_ready(thread);

        if (need_sched) {
            if (!IS_ENABLED(CONFIG_SMP) || z_is_thread_queued(thread)) {
                dequeue_thread(thread);
                thread->base.prio = prio;
                queue_thread(thread);

                if (old_prio > prio) {
                    flag_ipi(ipi_mask_create(thread));
                }
            }
            else {
                /*
                 * This is a running thread on SMP. Update its
                 * priority, but do not requeue it. An IPI is
                 * needed if the priority is both being lowered
                 * and it is running on another CPU.
                 */

                thread->base.prio = prio;

                struct _cpu* cpu;

                cpu = thread_active_elsewhere(thread);
                if ((cpu != NULL) && (old_prio < prio)) {
                    flag_ipi(IPI_CPU_MASK(cpu->id));
                }
            }

            update_cache(1);
        }
        else {
            thread->base.prio = prio;
        }
    }

    SYS_PORT_TRACING_OBJ_FUNC(k_thread, sched_priority_set, thread, prio);

    return need_sched;
}

static inline bool resched(uint32_t key) {
    #ifdef CONFIG_SMP
    _current_cpu->swap_ok = 0;
    #endif /* CONFIG_SMP */

    return arch_irq_unlocked(key) && !arch_is_in_isr();
}

/*
 * Check if the next ready thread is the same as the current thread
 * and save the trip if true.
 */
static inline bool need_swap(void) {
    /* the SMP case will be handled in C based z_swap() */
    #ifdef CONFIG_SMP
    return (true);
    #else
    struct k_thread* new_thread;

<<<<<<< HEAD
    /* Check if the next ready thread is the same as the current thread */
    new_thread = _kernel.ready_q.cache;
    return (new_thread != arch_current_thread());
    #endif /* CONFIG_SMP */
=======
	/* Check if the next ready thread is the same as the current thread */
	new_thread = _kernel.ready_q.cache;
	return new_thread != _current;
#endif /* CONFIG_SMP */
>>>>>>> bc6eded5
}

void z_reschedule(struct k_spinlock* lock, k_spinlock_key_t key) {
    if (resched(key.key) && need_swap()) {
        z_swap(lock, key);
    }
    else {
        k_spin_unlock(lock, key);
        signal_pending_ipi();
    }
}

void z_reschedule_irqlock(uint32_t key) {
    if (resched(key) && need_swap()) {
        z_swap_irqlock(key);
    }
    else {
        irq_unlock(key);
        signal_pending_ipi();
    }
}

#if (__GTEST == 0U) /* #CUSTOM@NDRS */
void k_sched_lock(void) {
    K_SPINLOCK(&_sched_spinlock) {
        SYS_PORT_TRACING_FUNC(k_thread, sched_lock);

        z_sched_lock();
    }
}

<<<<<<< HEAD
void k_sched_unlock(void) {
    K_SPINLOCK(&_sched_spinlock) {
        __ASSERT(arch_current_thread()->base.sched_locked != 0U, "");
        __ASSERT(!arch_is_in_isr(), "");

        ++arch_current_thread()->base.sched_locked;
        update_cache(0);
    }

    LOG_DBG("scheduler unlocked (%p:%d)",
            arch_current_thread(), arch_current_thread()->base.sched_locked);

    SYS_PORT_TRACING_FUNC(k_thread, sched_unlock);
=======
void k_sched_unlock(void)
{
	K_SPINLOCK(&_sched_spinlock) {
		__ASSERT(_current->base.sched_locked != 0U, "");
		__ASSERT(!arch_is_in_isr(), "");

		++_current->base.sched_locked;
		update_cache(0);
	}

	LOG_DBG("scheduler unlocked (%p:%d)",
		_current, _current->base.sched_locked);
>>>>>>> bc6eded5

    z_reschedule_unlocked();
}
#else
void k_sched_lock(void) {
    /* pass */
}

void k_sched_unlock(void) {
    /* pass */
}
#endif

struct k_thread* z_swap_next_thread(void) {
    #ifdef CONFIG_SMP
    struct k_thread* ret = next_up();

<<<<<<< HEAD
    if (ret == arch_current_thread()) {
        /* When not swapping, have to signal IPIs here.  In
         * the context switch case it must happen later, after
         * arch_current_thread() gets requeued.
         */
        signal_pending_ipi();
    }
    return (ret);
    #else
    return (_kernel.ready_q.cache);
    #endif /* CONFIG_SMP */
}

#ifdef CONFIG_USE_SWITCH
/* Just a wrapper around arch_current_thread_set(xxx) with tracing */
static inline void set_current(struct k_thread* new_thread) {
    z_thread_mark_switched_out();
    arch_current_thread_set(new_thread);
=======
	if (ret == _current) {
		/* When not swapping, have to signal IPIs here.  In
		 * the context switch case it must happen later, after
		 * _current gets requeued.
		 */
		signal_pending_ipi();
	}
	return ret;
#else
	return _kernel.ready_q.cache;
#endif /* CONFIG_SMP */
}

#ifdef CONFIG_USE_SWITCH
/* Just a wrapper around z_current_thread_set(xxx) with tracing */
static inline void set_current(struct k_thread *new_thread)
{
	z_thread_mark_switched_out();
	z_current_thread_set(new_thread);
>>>>>>> bc6eded5
}

/**
 * @brief Determine next thread to execute upon completion of an interrupt
 *
 * Thread preemption is performed by context switching after the completion
 * of a non-recursed interrupt. This function determines which thread to
 * switch to if any. This function accepts as @p interrupted either:
 *
 * - The handle for the interrupted thread in which case the thread's context
 *   must already be fully saved and ready to be picked up by a different CPU.
 *
 * - NULL if more work is required to fully save the thread's state after
 *   it is known that a new thread is to be scheduled. It is up to the caller
 *   to store the handle resulting from the thread that is being switched out
 *   in that thread's "switch_handle" field after its
 *   context has fully been saved, following the same requirements as with
 *   the @ref arch_switch() function.
 *
 * If a new thread needs to be scheduled then its handle is returned.
 * Otherwise the same value provided as @p interrupted is returned back.
 * Those handles are the same opaque types used by the @ref arch_switch()
 * function.
 *
 * @warning
 * The _current value may have changed after this call and not refer
 * to the interrupted thread anymore. It might be necessary to make a local
 * copy before calling this function.
 *
 * @param interrupted Handle for the thread that was interrupted or NULL.
 * @retval Handle for the next thread to execute, or @p interrupted when
 *         no new thread is to be scheduled.
 */
<<<<<<< HEAD
void* z_get_next_switch_handle(void* interrupted) {
    z_check_stack_sentinel();

    #ifdef CONFIG_SMP
    void* ret = NULL;

    K_SPINLOCK(&_sched_spinlock) {
        struct k_thread *old_thread = arch_current_thread(), *new_thread;

        if (IS_ENABLED(CONFIG_SMP)) {
            old_thread->switch_handle = NULL;
        }
        new_thread = next_up();

        z_sched_usage_switch(new_thread);

        if (old_thread != new_thread) {
            uint8_t cpu_id;

            update_metairq_preempt(new_thread);
            z_sched_switch_spin(new_thread);
            arch_cohere_stacks(old_thread, interrupted, new_thread);

            _current_cpu->swap_ok = 0;
            cpu_id = arch_curr_cpu()->id;
            new_thread->base.cpu = cpu_id;
            set_current(new_thread);

            #ifdef CONFIG_TIMESLICING
            z_reset_time_slice(new_thread);
            #endif /* CONFIG_TIMESLICING */

            #ifdef CONFIG_SPIN_VALIDATE
            /* Changed arch_current_thread()!  Update the spinlock
             * bookkeeping so the validation doesn't get
             * confused when the "wrong" thread tries to
             * release the lock.
             */
            z_spin_lock_set_owner(&_sched_spinlock);
            #endif /* CONFIG_SPIN_VALIDATE */

            /* A queued (runnable) old/current thread
             * needs to be added back to the run queue
             * here, and atomically with its switch handle
             * being set below.  This is safe now, as we
             * will not return into it.
             */
            if (z_is_thread_queued(old_thread)) {
                #ifdef CONFIG_SCHED_IPI_CASCADE
                if ((new_thread->base.cpu_mask != -1) &&
                    (old_thread->base.cpu_mask != BIT(cpu_id))) {
                    flag_ipi(ipi_mask_create(old_thread));
                }
                #endif
                runq_add(old_thread);
            }
        }
        old_thread->switch_handle = interrupted;
        ret = new_thread->switch_handle;
        if (IS_ENABLED(CONFIG_SMP)) {
            /* Active threads MUST have a null here */
            new_thread->switch_handle = NULL;
        }
    }
    signal_pending_ipi();
    return (ret);
    #else
    z_sched_usage_switch(_kernel.ready_q.cache);
    arch_current_thread()->switch_handle = interrupted;
    set_current(_kernel.ready_q.cache);
    return (arch_current_thread()->switch_handle);
    #endif /* CONFIG_SMP */
=======
void *z_get_next_switch_handle(void *interrupted)
{
	z_check_stack_sentinel();

#ifdef CONFIG_SMP
	void *ret = NULL;

	K_SPINLOCK(&_sched_spinlock) {
		struct k_thread *old_thread = _current, *new_thread;

		if (IS_ENABLED(CONFIG_SMP)) {
			old_thread->switch_handle = NULL;
		}
		new_thread = next_up();

		z_sched_usage_switch(new_thread);

		if (old_thread != new_thread) {
			uint8_t  cpu_id;

			update_metairq_preempt(new_thread);
			z_sched_switch_spin(new_thread);
			arch_cohere_stacks(old_thread, interrupted, new_thread);

			_current_cpu->swap_ok = 0;
			cpu_id = arch_curr_cpu()->id;
			new_thread->base.cpu = cpu_id;
			set_current(new_thread);

#ifdef CONFIG_TIMESLICING
			z_reset_time_slice(new_thread);
#endif /* CONFIG_TIMESLICING */

#ifdef CONFIG_SPIN_VALIDATE
			/* Changed _current!  Update the spinlock
			 * bookkeeping so the validation doesn't get
			 * confused when the "wrong" thread tries to
			 * release the lock.
			 */
			z_spin_lock_set_owner(&_sched_spinlock);
#endif /* CONFIG_SPIN_VALIDATE */

			/* A queued (runnable) old/current thread
			 * needs to be added back to the run queue
			 * here, and atomically with its switch handle
			 * being set below.  This is safe now, as we
			 * will not return into it.
			 */
			if (z_is_thread_queued(old_thread)) {
#ifdef CONFIG_SCHED_IPI_CASCADE
				if ((new_thread->base.cpu_mask != -1) &&
				    (old_thread->base.cpu_mask != BIT(cpu_id))) {
					flag_ipi(ipi_mask_create(old_thread));
				}
#endif
				runq_add(old_thread);
			}
		}
		old_thread->switch_handle = interrupted;
		ret = new_thread->switch_handle;
		if (IS_ENABLED(CONFIG_SMP)) {
			/* Active threads MUST have a null here */
			new_thread->switch_handle = NULL;
		}
	}
	signal_pending_ipi();
	return ret;
#else
	z_sched_usage_switch(_kernel.ready_q.cache);
	_current->switch_handle = interrupted;
	set_current(_kernel.ready_q.cache);
	return _current->switch_handle;
#endif /* CONFIG_SMP */
>>>>>>> bc6eded5
}
#endif /* CONFIG_USE_SWITCH */

int z_unpend_all(_wait_q_t* wait_q) {
    int need_sched = 0;
    struct k_thread* thread;

    for (thread = z_waitq_head(wait_q); thread != NULL; thread = z_waitq_head(wait_q)) {
        z_unpend_thread(thread);
        z_ready_thread(thread);
        need_sched = 1;
    }

    return (need_sched);
}

void init_ready_q(struct _ready_q* ready_q) {
    _priq_run_init(&ready_q->runq);
}

void z_sched_init(void) {
    #ifdef CONFIG_SCHED_CPU_MASK_PIN_ONLY
    for (int i = 0; i < CONFIG_MP_MAX_NUM_CPUS; i++) {
        init_ready_q(&_kernel.cpus[i].ready_q);
    }
    #else
    init_ready_q(&_kernel.ready_q);
    #endif /* CONFIG_SCHED_CPU_MASK_PIN_ONLY */
}

void z_impl_k_thread_priority_set(k_tid_t thread, int prio) {
    /*
     * Use NULL, since we cannot know what the entry point is (we do not
     * keep track of it) and idle cannot change its priority.
     */
    Z_ASSERT_VALID_PRIO(prio, NULL);

    bool need_sched = z_thread_prio_set((struct k_thread*)thread, prio);

<<<<<<< HEAD
    if ((need_sched) && (IS_ENABLED(CONFIG_SMP) ||
        (arch_current_thread()->base.sched_locked == 0U))) {
        z_reschedule_unlocked();
    }
=======
	if ((need_sched) && (IS_ENABLED(CONFIG_SMP) ||
			     (_current->base.sched_locked == 0U))) {
		z_reschedule_unlocked();
	}
>>>>>>> bc6eded5
}

#ifdef CONFIG_USERSPACE
static inline void z_vrfy_k_thread_priority_set(k_tid_t thread, int prio) {
    K_OOPS(K_SYSCALL_OBJ(thread, K_OBJ_THREAD));
    K_OOPS(K_SYSCALL_VERIFY_MSG(_is_valid_prio(prio, NULL),
                                "invalid thread priority %d", prio));
    #ifndef CONFIG_USERSPACE_THREAD_MAY_RAISE_PRIORITY
    K_OOPS(K_SYSCALL_VERIFY_MSG((int8_t)prio >= thread->base.prio,
                                "thread priority may only be downgraded (%d < %d)",
                                prio, thread->base.prio));
    #endif /* CONFIG_USERSPACE_THREAD_MAY_RAISE_PRIORITY */
    z_impl_k_thread_priority_set(thread, prio);
}
#include <zephyr/syscalls/k_thread_priority_set_mrsh.c>
#endif /* CONFIG_USERSPACE */

#ifdef CONFIG_SCHED_DEADLINE
void z_impl_k_thread_deadline_set(k_tid_t tid, int deadline) {

    deadline = CLAMP(deadline, 0, INT_MAX);

    struct k_thread* thread = tid;
    int32_t newdl = k_cycle_get_32() + deadline;

    /* The prio_deadline field changes the sorting order, so can't
     * change it while the thread is in the run queue (dlists
     * actually are benign as long as we requeue it before we
     * release the lock, but an rbtree will blow up if we break
     * sorting!)
     */
    K_SPINLOCK(&_sched_spinlock) {
        if (z_is_thread_queued(thread)) {
            dequeue_thread(thread);
            thread->base.prio_deadline = newdl;
            queue_thread(thread);
        }
        else {
            thread->base.prio_deadline = newdl;
        }
    }
}

#ifdef CONFIG_USERSPACE
static inline void z_vrfy_k_thread_deadline_set(k_tid_t tid, int deadline) {
    struct k_thread* thread = tid;

    K_OOPS(K_SYSCALL_OBJ(thread, K_OBJ_THREAD));
    K_OOPS(K_SYSCALL_VERIFY_MSG(deadline > 0,
                                "invalid thread deadline %d",
                                (int)deadline));

    z_impl_k_thread_deadline_set((k_tid_t)thread, deadline);
}
#include <zephyr/syscalls/k_thread_deadline_set_mrsh.c>
#endif /* CONFIG_USERSPACE */
#endif /* CONFIG_SCHED_DEADLINE */

void z_impl_k_reschedule(void) {
    k_spinlock_key_t key;

    key = k_spin_lock(&_sched_spinlock);

    update_cache(0);

    z_reschedule(&_sched_spinlock, key);
}

#ifdef CONFIG_USERSPACE
static inline void z_vrfy_k_reschedule(void) {
    z_impl_k_reschedule();
}
#endif /* CONFIG_USERSPACE */

<<<<<<< HEAD
bool k_can_yield(void) {
    return !(k_is_pre_kernel() || k_is_in_isr() ||
             z_is_idle_thread_object(arch_current_thread()));
=======
bool k_can_yield(void)
{
	return !(k_is_pre_kernel() || k_is_in_isr() ||
		 z_is_idle_thread_object(_current));
>>>>>>> bc6eded5
}

void z_impl_k_yield(void) {
    __ASSERT(!arch_is_in_isr(), "");

    SYS_PORT_TRACING_FUNC(k_thread, yield);

    k_spinlock_key_t key = k_spin_lock(&_sched_spinlock);

<<<<<<< HEAD
    #ifdef CONFIG_SMP
    z_mark_thread_as_queued(arch_current_thread());
    #endif
    runq_yield();
=======
#ifdef CONFIG_SMP
	z_mark_thread_as_queued(_current);
#endif
	runq_yield();
>>>>>>> bc6eded5

    update_cache(1);
    z_swap(&_sched_spinlock, key);
}

#ifdef CONFIG_USERSPACE
static inline void z_vrfy_k_yield(void) {
    z_impl_k_yield();
}
#include <zephyr/syscalls/k_yield_mrsh.c>
#endif /* CONFIG_USERSPACE */

static int32_t z_tick_sleep(k_ticks_t ticks) {
    uint32_t expected_wakeup_ticks;

    __ASSERT(!arch_is_in_isr(), "");

<<<<<<< HEAD
    LOG_DBG("thread %p for %lu ticks", arch_current_thread(), (unsigned long)ticks);
=======
	LOG_DBG("thread %p for %lu ticks", _current, (unsigned long)ticks);
>>>>>>> bc6eded5

    /* wait of 0 ms is treated as a 'yield' */
    if (ticks == 0) {
        k_yield();
        return (0);
    }

    if (Z_TICK_ABS(ticks) <= 0) {
        expected_wakeup_ticks = (uint32_t)ticks + sys_clock_tick_get_32();
    }
    else {
        expected_wakeup_ticks = (uint32_t)Z_TICK_ABS(ticks);
    }

    k_timeout_t timeout  = Z_TIMEOUT_TICKS(ticks);
    k_spinlock_key_t key = k_spin_lock(&_sched_spinlock);

<<<<<<< HEAD
    #if defined(CONFIG_TIMESLICING) && defined(CONFIG_SWAP_NONATOMIC)
    pending_current = arch_current_thread();
    #endif /* CONFIG_TIMESLICING && CONFIG_SWAP_NONATOMIC */
    unready_thread(arch_current_thread());
    z_add_thread_timeout(arch_current_thread(), timeout);
    z_mark_thread_as_sleeping(arch_current_thread());
=======
#if defined(CONFIG_TIMESLICING) && defined(CONFIG_SWAP_NONATOMIC)
	pending_current = _current;
#endif /* CONFIG_TIMESLICING && CONFIG_SWAP_NONATOMIC */
	unready_thread(_current);
	z_add_thread_timeout(_current, timeout);
	z_mark_thread_as_sleeping(_current);
>>>>>>> bc6eded5

    (void) z_swap(&_sched_spinlock, key);

    /* We require a 32 bit unsigned subtraction to care a wraparound */
    uint32_t left_ticks = expected_wakeup_ticks - sys_clock_tick_get_32();

    /* To handle a negative value correctly, once type-cast it to signed 32 bit */
    ticks = (k_ticks_t)(int32_t)left_ticks;
    if (ticks > 0) {
        return (int32_t)(ticks);
    }

    return (0);
}

int32_t z_impl_k_sleep(k_timeout_t timeout) {
    k_ticks_t ticks;

    __ASSERT(!arch_is_in_isr(), "");

    SYS_PORT_TRACING_FUNC_ENTER(k_thread, sleep, timeout);

    ticks = timeout.ticks;

    ticks = z_tick_sleep(ticks);

    int32_t ret = K_TIMEOUT_EQ(timeout, K_FOREVER) ? K_TICKS_FOREVER :
                  (int32_t)k_ticks_to_ms_ceil64(ticks);

    SYS_PORT_TRACING_FUNC_EXIT(k_thread, sleep, timeout, ret);

    return (ret);
}

#ifdef CONFIG_USERSPACE
static inline int32_t z_vrfy_k_sleep(k_timeout_t timeout) {
    return z_impl_k_sleep(timeout);
}
#include <zephyr/syscalls/k_sleep_mrsh.c>
#endif /* CONFIG_USERSPACE */

int32_t z_impl_k_usleep(int32_t us) {
    int32_t ticks;

    SYS_PORT_TRACING_FUNC_ENTER(k_thread, usleep, us);

    ticks = (int32_t)k_us_to_ticks_ceil64(us);
    ticks = z_tick_sleep(ticks);

    int32_t ret = (int32_t)k_ticks_to_us_ceil64(ticks);

    SYS_PORT_TRACING_FUNC_EXIT(k_thread, usleep, us, ret);

    return (ret);
}

#ifdef CONFIG_USERSPACE
static inline int32_t z_vrfy_k_usleep(int32_t us) {
    return z_impl_k_usleep(us);
}
#include <zephyr/syscalls/k_usleep_mrsh.c>
#endif /* CONFIG_USERSPACE */

void z_impl_k_wakeup(k_tid_t thread) {
    SYS_PORT_TRACING_OBJ_FUNC(k_thread, wakeup, thread);

    z_abort_thread_timeout(thread);

    k_spinlock_key_t key = k_spin_lock(&_sched_spinlock);

    if (!z_is_thread_sleeping(thread)) {
        k_spin_unlock(&_sched_spinlock, key);
        return;
    }

    z_mark_thread_as_not_sleeping(thread);

    ready_thread(thread);

    if (arch_is_in_isr()) {
        k_spin_unlock(&_sched_spinlock, key);
    }
    else {
        z_reschedule(&_sched_spinlock, key);
    }
}

#ifdef CONFIG_USERSPACE
static inline void z_vrfy_k_wakeup(k_tid_t thread) {
    K_OOPS(K_SYSCALL_OBJ(thread, K_OBJ_THREAD));
    z_impl_k_wakeup(thread);
}
#include <zephyr/syscalls/k_wakeup_mrsh.c>
#endif /* CONFIG_USERSPACE */

<<<<<<< HEAD
k_tid_t z_impl_k_sched_current_thread_query(void) {
    return arch_current_thread();
=======
k_tid_t z_impl_k_sched_current_thread_query(void)
{
	return _current;
>>>>>>> bc6eded5
}

#ifdef CONFIG_USERSPACE
static inline k_tid_t z_vrfy_k_sched_current_thread_query(void) {
    return z_impl_k_sched_current_thread_query();
}
#include <zephyr/syscalls/k_sched_current_thread_query_mrsh.c>
#endif /* CONFIG_USERSPACE */

static inline void unpend_all(_wait_q_t* wait_q) {
    struct k_thread* thread;

    for (thread = z_waitq_head(wait_q); thread != NULL; thread = z_waitq_head(wait_q)) {
        unpend_thread_no_timeout(thread);
        z_abort_thread_timeout(thread);
        arch_thread_return_value_set(thread, 0);
        ready_thread(thread);
    }
}

#ifdef CONFIG_THREAD_ABORT_HOOK
extern void thread_abort_hook(struct k_thread* thread);
#endif /* CONFIG_THREAD_ABORT_HOOK */

/**
 * @brief Dequeues the specified thread
 *
 * Dequeues the specified thread and move it into the specified new state.
 *
 * @param thread Identify the thread to halt
 * @param new_state New thread state (_THREAD_DEAD or _THREAD_SUSPENDED)
 */
<<<<<<< HEAD
static ALWAYS_INLINE void halt_thread(struct k_thread* thread, uint8_t new_state) {
    bool dummify = false;

    /* We hold the lock, and the thread is known not to be running
     * anywhere.
     */
    if ((thread->base.thread_state & new_state) == 0U) {
        thread->base.thread_state |= new_state;
        if (z_is_thread_queued(thread)) {
            dequeue_thread(thread);
        }

        if (new_state == _THREAD_DEAD) {
            if (thread->base.pended_on != NULL) {
                unpend_thread_no_timeout(thread);
            }
            z_abort_thread_timeout(thread);
            unpend_all(&thread->join_queue);

            /* Edge case: aborting arch_current_thread() from within an
             * ISR that preempted it requires clearing the
             * arch_current_thread() pointer so the upcoming context
             * switch doesn't clobber the now-freed
             * memory
             */
            if (thread == arch_current_thread() && arch_is_in_isr()) {
                dummify = true;
            }
        }
        #ifdef CONFIG_SMP
        unpend_all(&thread->halt_queue);
        #endif /* CONFIG_SMP */
        update_cache(1);

        if (new_state == _THREAD_SUSPENDED) {
            clear_halting(thread);
            return;
        }

        #if defined(CONFIG_FPU) && defined(CONFIG_FPU_SHARING)
        arch_float_disable(thread);
        #endif /* CONFIG_FPU && CONFIG_FPU_SHARING */

        SYS_PORT_TRACING_FUNC(k_thread, sched_abort, thread);

        z_thread_monitor_exit(thread);
        #ifdef CONFIG_THREAD_ABORT_HOOK
        thread_abort_hook(thread);
        #endif /* CONFIG_THREAD_ABORT_HOOK */

        #ifdef CONFIG_OBJ_CORE_THREAD
        #ifdef CONFIG_OBJ_CORE_STATS_THREAD
        k_obj_core_stats_deregister(K_OBJ_CORE(thread));
        #endif /* CONFIG_OBJ_CORE_STATS_THREAD */
        k_obj_core_unlink(K_OBJ_CORE(thread));
        #endif /* CONFIG_OBJ_CORE_THREAD */

        #ifdef CONFIG_USERSPACE
        z_mem_domain_exit_thread(thread);
        k_thread_perms_all_clear(thread);
        k_object_uninit(thread->stack_obj);
        k_object_uninit(thread);
        #endif /* CONFIG_USERSPACE */

        #ifdef CONFIG_THREAD_ABORT_NEED_CLEANUP
        k_thread_abort_cleanup(thread);
        #endif /* CONFIG_THREAD_ABORT_NEED_CLEANUP */

        /* Do this "set arch_current_thread() to dummy" step last so that
         * subsystems above can rely on arch_current_thread() being
         * unchanged.  Disabled for posix as that arch
         * continues to use the arch_current_thread() pointer in its swap
         * code.  Note that we must leave a non-null switch
         * handle for any threads spinning in join() (this can
         * never be used, as our thread is flagged dead, but
         * it must not be NULL otherwise join can deadlock).
         */
        if (dummify && !IS_ENABLED(CONFIG_ARCH_POSIX)) {
            #ifdef CONFIG_USE_SWITCH
            arch_current_thread()->switch_handle = arch_current_thread();
            #endif
            z_dummy_thread_init(&_thread_dummy);
        }

        /* Finally update the halting thread state, on which
         * other CPUs might be spinning (see
         * thread_halt_spin()).
         */
        clear_halting(thread);
    }
}

void z_thread_abort(struct k_thread* thread) {
    k_spinlock_key_t key = k_spin_lock(&_sched_spinlock);

    if (z_is_thread_essential(thread)) {
        k_spin_unlock(&_sched_spinlock, key);
        __ASSERT(false, "aborting essential thread %p", thread);
        k_panic();
        return;
    }

    if ((thread->base.thread_state & _THREAD_DEAD) != 0U) {
        k_spin_unlock(&_sched_spinlock, key);
        return;
    }

    z_thread_halt(thread, key, true);
=======
static ALWAYS_INLINE void halt_thread(struct k_thread *thread, uint8_t new_state)
{
	bool dummify = false;

	/* We hold the lock, and the thread is known not to be running
	 * anywhere.
	 */
	if ((thread->base.thread_state & new_state) == 0U) {
		thread->base.thread_state |= new_state;
		if (z_is_thread_queued(thread)) {
			dequeue_thread(thread);
		}

		if (new_state == _THREAD_DEAD) {
			if (thread->base.pended_on != NULL) {
				unpend_thread_no_timeout(thread);
			}
			z_abort_thread_timeout(thread);
			unpend_all(&thread->join_queue);

			/* Edge case: aborting _current from within an
			 * ISR that preempted it requires clearing the
			 * _current pointer so the upcoming context
			 * switch doesn't clobber the now-freed
			 * memory
			 */
			if (thread == _current && arch_is_in_isr()) {
				dummify = true;
			}
		}
#ifdef CONFIG_SMP
		unpend_all(&thread->halt_queue);
#endif /* CONFIG_SMP */
		update_cache(1);

		if (new_state == _THREAD_SUSPENDED) {
			clear_halting(thread);
			return;
		}

#if defined(CONFIG_FPU) && defined(CONFIG_FPU_SHARING)
		arch_float_disable(thread);
#endif /* CONFIG_FPU && CONFIG_FPU_SHARING */

		SYS_PORT_TRACING_FUNC(k_thread, sched_abort, thread);

		z_thread_monitor_exit(thread);
#ifdef CONFIG_THREAD_ABORT_HOOK
		thread_abort_hook(thread);
#endif /* CONFIG_THREAD_ABORT_HOOK */

#ifdef CONFIG_OBJ_CORE_THREAD
#ifdef CONFIG_OBJ_CORE_STATS_THREAD
		k_obj_core_stats_deregister(K_OBJ_CORE(thread));
#endif /* CONFIG_OBJ_CORE_STATS_THREAD */
		k_obj_core_unlink(K_OBJ_CORE(thread));
#endif /* CONFIG_OBJ_CORE_THREAD */

#ifdef CONFIG_USERSPACE
		z_mem_domain_exit_thread(thread);
		k_thread_perms_all_clear(thread);
		k_object_uninit(thread->stack_obj);
		k_object_uninit(thread);
#endif /* CONFIG_USERSPACE */

#ifdef CONFIG_THREAD_ABORT_NEED_CLEANUP
		k_thread_abort_cleanup(thread);
#endif /* CONFIG_THREAD_ABORT_NEED_CLEANUP */

		/* Do this "set _current to dummy" step last so that
		 * subsystems above can rely on _current being
		 * unchanged.  Disabled for posix as that arch
		 * continues to use the _current pointer in its swap
		 * code.  Note that we must leave a non-null switch
		 * handle for any threads spinning in join() (this can
		 * never be used, as our thread is flagged dead, but
		 * it must not be NULL otherwise join can deadlock).
		 */
		if (dummify && !IS_ENABLED(CONFIG_ARCH_POSIX)) {
#ifdef CONFIG_USE_SWITCH
			_current->switch_handle = _current;
#endif
			z_dummy_thread_init(&_thread_dummy);

		}

		/* Finally update the halting thread state, on which
		 * other CPUs might be spinning (see
		 * thread_halt_spin()).
		 */
		clear_halting(thread);
	}
}

void z_thread_abort(struct k_thread *thread)
{
	k_spinlock_key_t key = k_spin_lock(&_sched_spinlock);

	if (z_is_thread_essential(thread)) {
		k_spin_unlock(&_sched_spinlock, key);
		__ASSERT(false, "aborting essential thread %p", thread);
		k_panic();
		return;
	}

	if ((thread->base.thread_state & _THREAD_DEAD) != 0U) {
		k_spin_unlock(&_sched_spinlock, key);
		return;
	}

	z_thread_halt(thread, key, true);
>>>>>>> bc6eded5
}

#if !defined(CONFIG_ARCH_HAS_THREAD_ABORT)
void z_impl_k_thread_abort(k_tid_t thread) {
    SYS_PORT_TRACING_OBJ_FUNC_ENTER(k_thread, abort, thread);

    z_thread_abort(thread);

    __ASSERT_NO_MSG((thread->base.thread_state & _THREAD_DEAD) != 0);

    SYS_PORT_TRACING_OBJ_FUNC_EXIT(k_thread, abort, thread);
}
#endif /* !CONFIG_ARCH_HAS_THREAD_ABORT */

int z_impl_k_thread_join(struct k_thread* thread, k_timeout_t timeout) {
    k_spinlock_key_t key = k_spin_lock(&_sched_spinlock);
    int ret;

    SYS_PORT_TRACING_OBJ_FUNC_ENTER(k_thread, join, thread, timeout);

<<<<<<< HEAD
    if ((thread->base.thread_state & _THREAD_DEAD) != 0U) {
        z_sched_switch_spin(thread);
        ret = 0;
    }
    else if (K_TIMEOUT_EQ(timeout, K_NO_WAIT)) {
        ret = -EBUSY;
    }
    else if ((thread == arch_current_thread()) ||
             (thread->base.pended_on == &arch_current_thread()->join_queue)) {
        ret = -EDEADLK;
    }
    else {
        __ASSERT(!arch_is_in_isr(), "cannot join in ISR");
        add_to_waitq_locked(arch_current_thread(), &thread->join_queue);
        add_thread_timeout(arch_current_thread(), timeout);
=======
	if ((thread->base.thread_state & _THREAD_DEAD) != 0U) {
		z_sched_switch_spin(thread);
		ret = 0;
	} else if (K_TIMEOUT_EQ(timeout, K_NO_WAIT)) {
		ret = -EBUSY;
	} else if ((thread == _current) ||
		   (thread->base.pended_on == &_current->join_queue)) {
		ret = -EDEADLK;
	} else {
		__ASSERT(!arch_is_in_isr(), "cannot join in ISR");
		add_to_waitq_locked(_current, &thread->join_queue);
		add_thread_timeout(_current, timeout);
>>>>>>> bc6eded5

        SYS_PORT_TRACING_OBJ_FUNC_BLOCKING(k_thread, join, thread, timeout);
        ret = z_swap(&_sched_spinlock, key);
        SYS_PORT_TRACING_OBJ_FUNC_EXIT(k_thread, join, thread, timeout, ret);

        return (ret);
    }

    SYS_PORT_TRACING_OBJ_FUNC_EXIT(k_thread, join, thread, timeout, ret);

    k_spin_unlock(&_sched_spinlock, key);

    return (ret);
}

#ifdef CONFIG_USERSPACE
/* Special case: don't oops if the thread is uninitialized.  This is because
 * the initialization bit does double-duty for thread objects; if false, means
 * the thread object is truly uninitialized, or the thread ran and exited for
 * some reason.
 *
 * Return true in this case indicating we should just do nothing and return
 * success to the caller.
 */
static bool thread_obj_validate(struct k_thread* thread) {
    struct k_object* ko = k_object_find(thread);
    int ret = k_object_validate(ko, K_OBJ_THREAD, _OBJ_INIT_TRUE);

    switch (ret) {
        case 0 :
            return (false);

        case -EINVAL :
            return (true);

        default :
            #ifdef CONFIG_LOG
            k_object_dump_error(ret, thread, ko, K_OBJ_THREAD);
            #endif /* CONFIG_LOG */
            K_OOPS(K_SYSCALL_VERIFY_MSG(ret, "access denied"));
    }
    CODE_UNREACHABLE; /* LCOV_EXCL_LINE */
}

static inline int z_vrfy_k_thread_join(struct k_thread* thread,
                                       k_timeout_t timeout) {
    if (thread_obj_validate(thread)) {
        return (0);
    }

    return z_impl_k_thread_join(thread, timeout);
}
#include <zephyr/syscalls/k_thread_join_mrsh.c>

static inline void z_vrfy_k_thread_abort(k_tid_t thread) {
    if (thread_obj_validate(thread)) {
        return;
    }

    K_OOPS(K_SYSCALL_VERIFY_MSG(!z_is_thread_essential(thread),
                                "aborting essential thread %p", thread));

    z_impl_k_thread_abort((struct k_thread*)thread);
}
#include <zephyr/syscalls/k_thread_abort_mrsh.c>
#endif /* CONFIG_USERSPACE */

/*
 * future scheduler.h API implementations
 */
bool z_sched_wake(_wait_q_t* wait_q, int swap_retval, void* swap_data) {
    struct k_thread* thread;
    bool ret = false;

    K_SPINLOCK(&_sched_spinlock) {
        thread = _priq_wait_best(&wait_q->waitq);

        if (thread != NULL) {
            z_thread_return_value_set_with_data(thread,
                                                swap_retval,
                                                swap_data);
            unpend_thread_no_timeout(thread);
            z_abort_thread_timeout(thread);
            ready_thread(thread);
            ret = true;
        }
    }

    return (ret);
}

int z_sched_wait(struct k_spinlock* lock, k_spinlock_key_t key,
                 _wait_q_t* wait_q, k_timeout_t timeout, void** data) {
    int ret = z_pend_curr(lock, key, wait_q, timeout);

<<<<<<< HEAD
    if (data != NULL) {
        *data = arch_current_thread()->base.swap_data;
    }
=======
	if (data != NULL) {
		*data = _current->base.swap_data;
	}
	return ret;
}
>>>>>>> bc6eded5

    return (ret);
}

int z_sched_waitq_walk(_wait_q_t* wait_q,
                       int (*func)(struct k_thread*, void*), void* data) {
    struct k_thread* thread;
    int status = 0;

    K_SPINLOCK(&_sched_spinlock) {
        _WAIT_Q_FOR_EACH_WITH_TYPE(wait_q, struct k_thread, thread) {

            /*
             * Invoke the callback function on each waiting thread
             * for as long as there are both waiting threads AND
             * it returns 0.
             */
            status = func(thread, data);
            if (status != 0) {
                break;
            }
        }
    }

    return (status);
}

/* This routine exists for benchmarking purposes. It is not used in
 * general production code.
 */
void z_unready_thread(struct k_thread* thread) {
    K_SPINLOCK(&_sched_spinlock) {
        unready_thread(thread);
    }
}<|MERGE_RESOLUTION|>--- conflicted
+++ resolved
@@ -94,9 +94,8 @@
 /* _current is never in the run queue until context switch on
  * SMP configurations, see z_requeue_current()
  */
-<<<<<<< HEAD
 static inline bool should_queue_thread(struct k_thread* thread) {
-    return !IS_ENABLED(CONFIG_SMP) || (thread != arch_current_thread());
+    return !IS_ENABLED(CONFIG_SMP) || (thread != _current);
 }
 
 static ALWAYS_INLINE void queue_thread(struct k_thread* thread) {
@@ -106,30 +105,11 @@
     }
 
     #ifdef CONFIG_SMP
-    if (thread == arch_current_thread()) {
+    if (thread == _current) {
         /* add current to end of queue means "yield" */
         _current_cpu->swap_ok = true;
     }
     #endif /* CONFIG_SMP */
-=======
-static inline bool should_queue_thread(struct k_thread *thread)
-{
-	return !IS_ENABLED(CONFIG_SMP) || (thread != _current);
-}
-
-static ALWAYS_INLINE void queue_thread(struct k_thread *thread)
-{
-	z_mark_thread_as_queued(thread);
-	if (should_queue_thread(thread)) {
-		runq_add(thread);
-	}
-#ifdef CONFIG_SMP
-	if (thread == _current) {
-		/* add current to end of queue means "yield" */
-		_current_cpu->swap_ok = true;
-	}
-#endif /* CONFIG_SMP */
->>>>>>> bc6eded5
 }
 
 static ALWAYS_INLINE void dequeue_thread(struct k_thread* thread) {
@@ -164,7 +144,6 @@
 }
 
 /* Clear the halting bits (_THREAD_ABORTING and _THREAD_SUSPENDING) */
-<<<<<<< HEAD
 static inline void clear_halting(struct k_thread* thread) {
     if (IS_ENABLED(CONFIG_SMP) && (CONFIG_MP_MAX_NUM_CPUS > 1)) {
         barrier_dmem_fence_full(); /* Other cpus spin on this locklessly! */
@@ -174,9 +153,9 @@
 
 static ALWAYS_INLINE struct k_thread* next_up(void) {
     #ifdef CONFIG_SMP
-    if (is_halting(arch_current_thread())) {
-        halt_thread(arch_current_thread(), is_aborting(arch_current_thread()) ?
-                                           _THREAD_DEAD : _THREAD_SUSPENDED);
+    if (is_halting(_current)) {
+        halt_thread(_current, is_aborting(_current) ?
+                              _THREAD_DEAD : _THREAD_SUSPENDED);
     }
     #endif /* CONFIG_SMP */
 
@@ -215,42 +194,42 @@
     #else
     /* Under SMP, the "cache" mechanism for selecting the next
      * thread doesn't work, so we have more work to do to test
-     * arch_current_thread() against the best choice from the queue.  Here, the
+     * _current against the best choice from the queue.  Here, the
      * thread selected above represents "the best thread that is
      * not current".
      *
-     * Subtle note on "queued": in SMP mode, arch_current_thread() does not
+     * Subtle note on "queued": in SMP mode, _current does not
      * live in the queue, so this isn't exactly the same thing as
-     * "ready", it means "is arch_current_thread() already added back to the
+     * "ready", it means "is _current already added back to the
      * queue such that we don't want to re-add it".
      */
-    bool queued = z_is_thread_queued(arch_current_thread());
-    bool active = !z_is_thread_prevented_from_running(arch_current_thread());
+    bool queued = z_is_thread_queued(_current);
+    bool active = !z_is_thread_prevented_from_running(_current);
 
     if (thread == NULL) {
         thread = _current_cpu->idle_thread;
     }
 
     if (active) {
-        int32_t cmp = z_sched_prio_cmp(arch_current_thread(), thread);
+        int32_t cmp = z_sched_prio_cmp(_current, thread);
 
         /* Ties only switch if state says we yielded */
         if ((cmp > 0) || ((cmp == 0) && !_current_cpu->swap_ok)) {
-            thread = arch_current_thread();
+            thread = _current;
         }
 
         if (!should_preempt(thread, _current_cpu->swap_ok)) {
-            thread = arch_current_thread();
-        }
-    }
-
-    /* Put arch_current_thread() back into the queue */
-    if ((thread != arch_current_thread()) && active &&
-        !z_is_idle_thread_object(arch_current_thread()) && !queued) {
-        queue_thread(arch_current_thread());
-    }
-
-    /* Take the new arch_current_thread() out of the queue */
+            thread = _current;
+        }
+    }
+
+    /* Put _current back into the queue */
+    if ((thread != _current) && active &&
+        !z_is_idle_thread_object(_current) && !queued) {
+        queue_thread(_current);
+    }
+
+    /* Take the new _current out of the queue */
     if (z_is_thread_queued(thread)) {
         dequeue_thread(thread);
     }
@@ -265,126 +244,20 @@
         dequeue_thread(thread);
     }
     queue_thread(thread);
-    update_cache(thread == arch_current_thread());
-=======
-static inline void clear_halting(struct k_thread *thread)
-{
-	if (IS_ENABLED(CONFIG_SMP) && (CONFIG_MP_MAX_NUM_CPUS > 1)) {
-		barrier_dmem_fence_full(); /* Other cpus spin on this locklessly! */
-		thread->base.thread_state &= ~(_THREAD_ABORTING | _THREAD_SUSPENDING);
-	}
-}
-
-static ALWAYS_INLINE struct k_thread *next_up(void)
-{
-#ifdef CONFIG_SMP
-	if (is_halting(_current)) {
-		halt_thread(_current, is_aborting(_current) ?
-				      _THREAD_DEAD : _THREAD_SUSPENDED);
-	}
-#endif /* CONFIG_SMP */
-
-	struct k_thread *thread = runq_best();
-
-#if (CONFIG_NUM_METAIRQ_PRIORITIES > 0) &&                                                         \
-	(CONFIG_NUM_COOP_PRIORITIES > CONFIG_NUM_METAIRQ_PRIORITIES)
-	/* MetaIRQs must always attempt to return back to a
-	 * cooperative thread they preempted and not whatever happens
-	 * to be highest priority now. The cooperative thread was
-	 * promised it wouldn't be preempted (by non-metairq threads)!
-	 */
-	struct k_thread *mirqp = _current_cpu->metairq_preempted;
-
-	if (mirqp != NULL && (thread == NULL || !thread_is_metairq(thread))) {
-		if (!z_is_thread_prevented_from_running(mirqp)) {
-			thread = mirqp;
-		} else {
-			_current_cpu->metairq_preempted = NULL;
-		}
-	}
-#endif
-/* CONFIG_NUM_METAIRQ_PRIORITIES > 0 &&
- * CONFIG_NUM_COOP_PRIORITIES > CONFIG_NUM_METAIRQ_PRIORITIES
- */
-
-#ifndef CONFIG_SMP
-	/* In uniprocessor mode, we can leave the current thread in
-	 * the queue (actually we have to, otherwise the assembly
-	 * context switch code for all architectures would be
-	 * responsible for putting it back in z_swap and ISR return!),
-	 * which makes this choice simple.
-	 */
-	return (thread != NULL) ? thread : _current_cpu->idle_thread;
-#else
-	/* Under SMP, the "cache" mechanism for selecting the next
-	 * thread doesn't work, so we have more work to do to test
-	 * _current against the best choice from the queue.  Here, the
-	 * thread selected above represents "the best thread that is
-	 * not current".
-	 *
-	 * Subtle note on "queued": in SMP mode, _current does not
-	 * live in the queue, so this isn't exactly the same thing as
-	 * "ready", it means "is _current already added back to the
-	 * queue such that we don't want to re-add it".
-	 */
-	bool queued = z_is_thread_queued(_current);
-	bool active = !z_is_thread_prevented_from_running(_current);
-
-	if (thread == NULL) {
-		thread = _current_cpu->idle_thread;
-	}
-
-	if (active) {
-		int32_t cmp = z_sched_prio_cmp(_current, thread);
-
-		/* Ties only switch if state says we yielded */
-		if ((cmp > 0) || ((cmp == 0) && !_current_cpu->swap_ok)) {
-			thread = _current;
-		}
-
-		if (!should_preempt(thread, _current_cpu->swap_ok)) {
-			thread = _current;
-		}
-	}
-
-	/* Put _current back into the queue */
-	if ((thread != _current) && active &&
-		!z_is_idle_thread_object(_current) && !queued) {
-		queue_thread(_current);
-	}
-
-	/* Take the new _current out of the queue */
-	if (z_is_thread_queued(thread)) {
-		dequeue_thread(thread);
-	}
-
-	_current_cpu->swap_ok = false;
-	return thread;
-#endif /* CONFIG_SMP */
-}
-
-void move_thread_to_end_of_prio_q(struct k_thread *thread)
-{
-	if (z_is_thread_queued(thread)) {
-		dequeue_thread(thread);
-	}
-	queue_thread(thread);
-	update_cache(thread == _current);
->>>>>>> bc6eded5
+    update_cache(thread == _current);
 }
 
 /* Track cooperative threads preempted by metairqs so we can return to
  * them specifically.  Called at the moment a new thread has been
  * selected to run.
  */
-<<<<<<< HEAD
 static void update_metairq_preempt(struct k_thread* thread) {
     #if (CONFIG_NUM_METAIRQ_PRIORITIES > 0) &&                  \
          (CONFIG_NUM_COOP_PRIORITIES > CONFIG_NUM_METAIRQ_PRIORITIES)
-    if (thread_is_metairq(thread) && !thread_is_metairq(arch_current_thread()) &&
-        !thread_is_preemptible(arch_current_thread())) {
+    if (thread_is_metairq(thread) && !thread_is_metairq(_current) &&
+        !thread_is_preemptible(_current)) {
         /* Record new preemption */
-        _current_cpu->metairq_preempted = arch_current_thread();
+        _current_cpu->metairq_preempted = _current;
     }
     else if (!thread_is_metairq(thread) && !z_is_idle_thread_object(thread)) {
         /* Returning from existing preemption */
@@ -405,7 +278,7 @@
 
     if (should_preempt(thread, preempt_ok)) {
         #ifdef CONFIG_TIMESLICING
-        if (thread != arch_current_thread()) {
+        if (thread != _current) {
             z_reset_time_slice(thread);
         }
         #endif /* CONFIG_TIMESLICING */
@@ -414,7 +287,7 @@
         _kernel.ready_q.cache = thread;
     }
     else {
-        _kernel.ready_q.cache = arch_current_thread();
+        _kernel.ready_q.cache = _current;
     }
 
     #else
@@ -480,111 +353,6 @@
     K_SPINLOCK(&_sched_spinlock) {
         move_thread_to_end_of_prio_q(thread);
     }
-=======
-static void update_metairq_preempt(struct k_thread *thread)
-{
-#if (CONFIG_NUM_METAIRQ_PRIORITIES > 0) &&                                                         \
-	(CONFIG_NUM_COOP_PRIORITIES > CONFIG_NUM_METAIRQ_PRIORITIES)
-	if (thread_is_metairq(thread) && !thread_is_metairq(_current) &&
-	    !thread_is_preemptible(_current)) {
-		/* Record new preemption */
-		_current_cpu->metairq_preempted = _current;
-	} else if (!thread_is_metairq(thread) && !z_is_idle_thread_object(thread)) {
-		/* Returning from existing preemption */
-		_current_cpu->metairq_preempted = NULL;
-	}
-#else
-	ARG_UNUSED(thread);
-#endif
-/* CONFIG_NUM_METAIRQ_PRIORITIES > 0 &&
- * CONFIG_NUM_COOP_PRIORITIES > CONFIG_NUM_METAIRQ_PRIORITIES
- */
-}
-
-static ALWAYS_INLINE void update_cache(int preempt_ok)
-{
-#ifndef CONFIG_SMP
-	struct k_thread *thread = next_up();
-
-	if (should_preempt(thread, preempt_ok)) {
-#ifdef CONFIG_TIMESLICING
-		if (thread != _current) {
-			z_reset_time_slice(thread);
-		}
-#endif /* CONFIG_TIMESLICING */
-		update_metairq_preempt(thread);
-		_kernel.ready_q.cache = thread;
-	} else {
-		_kernel.ready_q.cache = _current;
-	}
-
-#else
-	/* The way this works is that the CPU record keeps its
-	 * "cooperative swapping is OK" flag until the next reschedule
-	 * call or context switch.  It doesn't need to be tracked per
-	 * thread because if the thread gets preempted for whatever
-	 * reason the scheduler will make the same decision anyway.
-	 */
-	_current_cpu->swap_ok = preempt_ok;
-#endif /* CONFIG_SMP */
-}
-
-static struct _cpu *thread_active_elsewhere(struct k_thread *thread)
-{
-	/* Returns pointer to _cpu if the thread is currently running on
-	 * another CPU. There are more scalable designs to answer this
-	 * question in constant time, but this is fine for now.
-	 */
-#ifdef CONFIG_SMP
-	int currcpu = _current_cpu->id;
-
-	unsigned int num_cpus = arch_num_cpus();
-
-	for (int i = 0; i < num_cpus; i++) {
-		if ((i != currcpu) &&
-		    (_kernel.cpus[i].current == thread)) {
-			return &_kernel.cpus[i];
-		}
-	}
-#endif /* CONFIG_SMP */
-	ARG_UNUSED(thread);
-	return NULL;
-}
-
-static void ready_thread(struct k_thread *thread)
-{
-#ifdef CONFIG_KERNEL_COHERENCE
-	__ASSERT_NO_MSG(arch_mem_coherent(thread));
-#endif /* CONFIG_KERNEL_COHERENCE */
-
-	/* If thread is queued already, do not try and added it to the
-	 * run queue again
-	 */
-	if (!z_is_thread_queued(thread) && z_is_thread_ready(thread)) {
-		SYS_PORT_TRACING_OBJ_FUNC(k_thread, sched_ready, thread);
-
-		queue_thread(thread);
-		update_cache(0);
-
-		flag_ipi(ipi_mask_create(thread));
-	}
-}
-
-void z_ready_thread(struct k_thread *thread)
-{
-	K_SPINLOCK(&_sched_spinlock) {
-		if (thread_active_elsewhere(thread) == NULL) {
-			ready_thread(thread);
-		}
-	}
-}
-
-void z_move_thread_to_end_of_prio_q(struct k_thread *thread)
-{
-	K_SPINLOCK(&_sched_spinlock) {
-		move_thread_to_end_of_prio_q(thread);
-	}
->>>>>>> bc6eded5
 }
 
 /* Spins in ISR context, waiting for a thread known to be running on
@@ -593,26 +361,14 @@
  * deadlocks (but not complex ones involving cycles of 3+ threads!).
  * Acts to release the provided lock before returning.
  */
-<<<<<<< HEAD
 static void thread_halt_spin(struct k_thread* thread, k_spinlock_key_t key) {
-    if (is_halting(arch_current_thread())) {
-        halt_thread(arch_current_thread(),
-                    is_aborting(arch_current_thread()) ? _THREAD_DEAD : _THREAD_SUSPENDED);
+    if (is_halting(_current)) {
+        halt_thread(_current,
+                    is_aborting(_current) ? _THREAD_DEAD : _THREAD_SUSPENDED);
     }
     k_spin_unlock(&_sched_spinlock, key);
     while (is_halting(thread)) {
         unsigned int k = arch_irq_lock();
-=======
-static void thread_halt_spin(struct k_thread *thread, k_spinlock_key_t key)
-{
-	if (is_halting(_current)) {
-		halt_thread(_current,
-			    is_aborting(_current) ? _THREAD_DEAD : _THREAD_SUSPENDED);
-	}
-	k_spin_unlock(&_sched_spinlock, key);
-	while (is_halting(thread)) {
-		unsigned int k = arch_irq_lock();
->>>>>>> bc6eded5
 
         arch_spin_relax(); /* Requires interrupts be masked */
         arch_irq_unlock(k);
@@ -625,7 +381,6 @@
  * (aborting _current will not return, obviously), which may be after
  * a context switch.
  */
-<<<<<<< HEAD
 static ALWAYS_INLINE void z_thread_halt(struct k_thread* thread, k_spinlock_key_t key,
                                         bool terminate) {
     _wait_q_t* wq = &thread->join_queue;
@@ -657,15 +412,15 @@
             thread_halt_spin(thread, key);
         }
         else {
-            add_to_waitq_locked(arch_current_thread(), wq);
+            add_to_waitq_locked(_current, wq);
             z_swap(&_sched_spinlock, key);
         }
     }
     else {
         halt_thread(thread, terminate ? _THREAD_DEAD : _THREAD_SUSPENDED);
-        if ((thread == arch_current_thread()) && !arch_is_in_isr()) {
+        if ((thread == _current) && !arch_is_in_isr()) {
             z_swap(&_sched_spinlock, key);
-            __ASSERT(!terminate, "aborted arch_current_thread() back from dead");
+            __ASSERT(!terminate, "aborted _current back from dead");
         }
         else {
             k_spin_unlock(&_sched_spinlock, key);
@@ -683,7 +438,7 @@
     /* Special case "suspend the current thread" as it doesn't
      * need the async complexity below.
      */
-    if ((thread == arch_current_thread()) && !arch_is_in_isr() && !IS_ENABLED(CONFIG_SMP)) {
+    if ((thread == _current) && !arch_is_in_isr() && !IS_ENABLED(CONFIG_SMP)) {
         k_spinlock_key_t key = k_spin_lock(&_sched_spinlock);
 
         z_mark_thread_as_suspended(thread);
@@ -706,87 +461,6 @@
     z_thread_halt(thread, key, false);
 
     SYS_PORT_TRACING_OBJ_FUNC_EXIT(k_thread, suspend, thread);
-=======
-static ALWAYS_INLINE void z_thread_halt(struct k_thread *thread, k_spinlock_key_t key,
-					bool terminate)
-{
-	_wait_q_t *wq = &thread->join_queue;
-#ifdef CONFIG_SMP
-	wq = terminate ? wq : &thread->halt_queue;
-#endif
-
-	/* If the target is a thread running on another CPU, flag and
-	 * poke (note that we might spin to wait, so a true
-	 * synchronous IPI is needed here, not deferred!), it will
-	 * halt itself in the IPI.  Otherwise it's unscheduled, so we
-	 * can clean it up directly.
-	 */
-
-	struct _cpu *cpu = thread_active_elsewhere(thread);
-
-	if (cpu != NULL) {
-		thread->base.thread_state |= (terminate ? _THREAD_ABORTING
-					      : _THREAD_SUSPENDING);
-#if defined(CONFIG_SMP) && defined(CONFIG_SCHED_IPI_SUPPORTED)
-#ifdef CONFIG_ARCH_HAS_DIRECTED_IPIS
-		arch_sched_directed_ipi(IPI_CPU_MASK(cpu->id));
-#else
-		arch_sched_broadcast_ipi();
-#endif
-#endif
-		if (arch_is_in_isr()) {
-			thread_halt_spin(thread, key);
-		} else  {
-			add_to_waitq_locked(_current, wq);
-			z_swap(&_sched_spinlock, key);
-		}
-	} else {
-		halt_thread(thread, terminate ? _THREAD_DEAD : _THREAD_SUSPENDED);
-		if ((thread == _current) && !arch_is_in_isr()) {
-			z_swap(&_sched_spinlock, key);
-			__ASSERT(!terminate, "aborted _current back from dead");
-		} else {
-			k_spin_unlock(&_sched_spinlock, key);
-		}
-	}
-	/* NOTE: the scheduler lock has been released.  Don't put
-	 * logic here, it's likely to be racy/deadlocky even if you
-	 * re-take the lock!
-	 */
-}
-
-
-void z_impl_k_thread_suspend(k_tid_t thread)
-{
-	SYS_PORT_TRACING_OBJ_FUNC_ENTER(k_thread, suspend, thread);
-
-	/* Special case "suspend the current thread" as it doesn't
-	 * need the async complexity below.
-	 */
-	if (thread == _current && !arch_is_in_isr() && !IS_ENABLED(CONFIG_SMP)) {
-		k_spinlock_key_t key = k_spin_lock(&_sched_spinlock);
-
-		z_mark_thread_as_suspended(thread);
-		dequeue_thread(thread);
-		update_cache(1);
-		z_swap(&_sched_spinlock, key);
-		return;
-	}
-
-	k_spinlock_key_t  key = k_spin_lock(&_sched_spinlock);
-
-	if (unlikely(z_is_thread_suspended(thread))) {
-
-		/* The target thread is already suspended. Nothing to do. */
-
-		k_spin_unlock(&_sched_spinlock, key);
-		return;
-	}
-
-	z_thread_halt(thread, key, false);
-
-	SYS_PORT_TRACING_OBJ_FUNC_EXIT(k_thread, suspend, thread);
->>>>>>> bc6eded5
 }
 
 #ifdef CONFIG_USERSPACE
@@ -824,20 +498,11 @@
 #include <zephyr/syscalls/k_thread_resume_mrsh.c>
 #endif /* CONFIG_USERSPACE */
 
-<<<<<<< HEAD
 static void unready_thread(struct k_thread* thread) {
     if (z_is_thread_queued(thread)) {
         dequeue_thread(thread);
     }
-    update_cache(thread == arch_current_thread());
-=======
-static void unready_thread(struct k_thread *thread)
-{
-	if (z_is_thread_queued(thread)) {
-		dequeue_thread(thread);
-	}
-	update_cache(thread == _current);
->>>>>>> bc6eded5
+    update_cache(thread == _current);
 }
 
 /* _sched_spinlock must be held */
@@ -865,23 +530,13 @@
     __ASSERT_NO_MSG(wait_q == NULL || arch_mem_coherent(wait_q));
     #endif /* CONFIG_KERNEL_COHERENCE */
 
-<<<<<<< HEAD
     add_to_waitq_locked(thread, wait_q);
     add_thread_timeout(thread, timeout);
-=======
-void z_pend_thread(struct k_thread *thread, _wait_q_t *wait_q,
-		   k_timeout_t timeout)
-{
-	__ASSERT_NO_MSG(thread == _current || is_thread_dummy(thread));
-	K_SPINLOCK(&_sched_spinlock) {
-		pend_locked(thread, wait_q, timeout);
-	}
->>>>>>> bc6eded5
 }
 
 void z_pend_thread(struct k_thread* thread, _wait_q_t* wait_q,
                    k_timeout_t timeout) {
-    __ASSERT_NO_MSG(thread == arch_current_thread() || is_thread_dummy(thread));
+    __ASSERT_NO_MSG((thread == _current) || is_thread_dummy(thread));
     K_SPINLOCK(&_sched_spinlock) {
         pend_locked(thread, wait_q, timeout);
     }
@@ -931,11 +586,10 @@
 }
 #endif /* CONFIG_SYS_CLOCK_EXISTS */
 
-<<<<<<< HEAD
 int z_pend_curr(struct k_spinlock* lock, k_spinlock_key_t key,
                 _wait_q_t* wait_q, k_timeout_t timeout) {
     #if defined(CONFIG_TIMESLICING) && defined(CONFIG_SWAP_NONATOMIC)
-    pending_current = arch_current_thread();
+    pending_current = _current;
     #endif /* CONFIG_TIMESLICING && CONFIG_SWAP_NONATOMIC */
     __ASSERT_NO_MSG(sizeof(_sched_spinlock) == 0 || lock != &_sched_spinlock);
 
@@ -948,32 +602,10 @@
      * held.
      */
     (void) k_spin_lock(&_sched_spinlock);
-    pend_locked(arch_current_thread(), wait_q, timeout);
+    pend_locked(_current, wait_q, timeout);
     k_spin_release(lock);
 
     return z_swap(&_sched_spinlock, key);
-=======
-int z_pend_curr(struct k_spinlock *lock, k_spinlock_key_t key,
-	       _wait_q_t *wait_q, k_timeout_t timeout)
-{
-#if defined(CONFIG_TIMESLICING) && defined(CONFIG_SWAP_NONATOMIC)
-	pending_current = _current;
-#endif /* CONFIG_TIMESLICING && CONFIG_SWAP_NONATOMIC */
-	__ASSERT_NO_MSG(sizeof(_sched_spinlock) == 0 || lock != &_sched_spinlock);
-
-	/* We do a "lock swap" prior to calling z_swap(), such that
-	 * the caller's lock gets released as desired.  But we ensure
-	 * that we hold the scheduler lock and leave local interrupts
-	 * masked until we reach the context switch.  z_swap() itself
-	 * has similar code; the duplication is because it's a legacy
-	 * API that doesn't expect to be called with scheduler lock
-	 * held.
-	 */
-	(void) k_spin_lock(&_sched_spinlock);
-	pend_locked(_current, wait_q, timeout);
-	k_spin_release(lock);
-	return z_swap(&_sched_spinlock, key);
->>>>>>> bc6eded5
 }
 
 struct k_thread* z_unpend1_no_timeout(_wait_q_t* wait_q) {
@@ -1064,17 +696,10 @@
     #else
     struct k_thread* new_thread;
 
-<<<<<<< HEAD
     /* Check if the next ready thread is the same as the current thread */
     new_thread = _kernel.ready_q.cache;
-    return (new_thread != arch_current_thread());
+    return (new_thread != _current);
     #endif /* CONFIG_SMP */
-=======
-	/* Check if the next ready thread is the same as the current thread */
-	new_thread = _kernel.ready_q.cache;
-	return new_thread != _current;
-#endif /* CONFIG_SMP */
->>>>>>> bc6eded5
 }
 
 void z_reschedule(struct k_spinlock* lock, k_spinlock_key_t key) {
@@ -1106,34 +731,19 @@
     }
 }
 
-<<<<<<< HEAD
 void k_sched_unlock(void) {
     K_SPINLOCK(&_sched_spinlock) {
-        __ASSERT(arch_current_thread()->base.sched_locked != 0U, "");
+        __ASSERT(_current->base.sched_locked != 0U, "");
         __ASSERT(!arch_is_in_isr(), "");
 
-        ++arch_current_thread()->base.sched_locked;
+        ++_current->base.sched_locked;
         update_cache(0);
     }
 
     LOG_DBG("scheduler unlocked (%p:%d)",
-            arch_current_thread(), arch_current_thread()->base.sched_locked);
+            _current, _current->base.sched_locked);
 
     SYS_PORT_TRACING_FUNC(k_thread, sched_unlock);
-=======
-void k_sched_unlock(void)
-{
-	K_SPINLOCK(&_sched_spinlock) {
-		__ASSERT(_current->base.sched_locked != 0U, "");
-		__ASSERT(!arch_is_in_isr(), "");
-
-		++_current->base.sched_locked;
-		update_cache(0);
-	}
-
-	LOG_DBG("scheduler unlocked (%p:%d)",
-		_current, _current->base.sched_locked);
->>>>>>> bc6eded5
 
     z_reschedule_unlocked();
 }
@@ -1151,11 +761,10 @@
     #ifdef CONFIG_SMP
     struct k_thread* ret = next_up();
 
-<<<<<<< HEAD
-    if (ret == arch_current_thread()) {
+    if (ret == _current) {
         /* When not swapping, have to signal IPIs here.  In
          * the context switch case it must happen later, after
-         * arch_current_thread() gets requeued.
+         * _current gets requeued.
          */
         signal_pending_ipi();
     }
@@ -1166,31 +775,10 @@
 }
 
 #ifdef CONFIG_USE_SWITCH
-/* Just a wrapper around arch_current_thread_set(xxx) with tracing */
+/* Just a wrapper around z_current_thread_set(xxx) with tracing */
 static inline void set_current(struct k_thread* new_thread) {
     z_thread_mark_switched_out();
-    arch_current_thread_set(new_thread);
-=======
-	if (ret == _current) {
-		/* When not swapping, have to signal IPIs here.  In
-		 * the context switch case it must happen later, after
-		 * _current gets requeued.
-		 */
-		signal_pending_ipi();
-	}
-	return ret;
-#else
-	return _kernel.ready_q.cache;
-#endif /* CONFIG_SMP */
-}
-
-#ifdef CONFIG_USE_SWITCH
-/* Just a wrapper around z_current_thread_set(xxx) with tracing */
-static inline void set_current(struct k_thread *new_thread)
-{
-	z_thread_mark_switched_out();
-	z_current_thread_set(new_thread);
->>>>>>> bc6eded5
+    z_current_thread_set(new_thread);
 }
 
 /**
@@ -1224,7 +812,6 @@
  * @retval Handle for the next thread to execute, or @p interrupted when
  *         no new thread is to be scheduled.
  */
-<<<<<<< HEAD
 void* z_get_next_switch_handle(void* interrupted) {
     z_check_stack_sentinel();
 
@@ -1232,7 +819,7 @@
     void* ret = NULL;
 
     K_SPINLOCK(&_sched_spinlock) {
-        struct k_thread *old_thread = arch_current_thread(), *new_thread;
+        struct k_thread *old_thread = _current, *new_thread;
 
         if (IS_ENABLED(CONFIG_SMP)) {
             old_thread->switch_handle = NULL;
@@ -1258,7 +845,7 @@
             #endif /* CONFIG_TIMESLICING */
 
             #ifdef CONFIG_SPIN_VALIDATE
-            /* Changed arch_current_thread()!  Update the spinlock
+            /* Changed _current!  Update the spinlock
              * bookkeeping so the validation doesn't get
              * confused when the "wrong" thread tries to
              * release the lock.
@@ -1293,85 +880,10 @@
     return (ret);
     #else
     z_sched_usage_switch(_kernel.ready_q.cache);
-    arch_current_thread()->switch_handle = interrupted;
+    _current->switch_handle = interrupted;
     set_current(_kernel.ready_q.cache);
-    return (arch_current_thread()->switch_handle);
+    return (_current->switch_handle);
     #endif /* CONFIG_SMP */
-=======
-void *z_get_next_switch_handle(void *interrupted)
-{
-	z_check_stack_sentinel();
-
-#ifdef CONFIG_SMP
-	void *ret = NULL;
-
-	K_SPINLOCK(&_sched_spinlock) {
-		struct k_thread *old_thread = _current, *new_thread;
-
-		if (IS_ENABLED(CONFIG_SMP)) {
-			old_thread->switch_handle = NULL;
-		}
-		new_thread = next_up();
-
-		z_sched_usage_switch(new_thread);
-
-		if (old_thread != new_thread) {
-			uint8_t  cpu_id;
-
-			update_metairq_preempt(new_thread);
-			z_sched_switch_spin(new_thread);
-			arch_cohere_stacks(old_thread, interrupted, new_thread);
-
-			_current_cpu->swap_ok = 0;
-			cpu_id = arch_curr_cpu()->id;
-			new_thread->base.cpu = cpu_id;
-			set_current(new_thread);
-
-#ifdef CONFIG_TIMESLICING
-			z_reset_time_slice(new_thread);
-#endif /* CONFIG_TIMESLICING */
-
-#ifdef CONFIG_SPIN_VALIDATE
-			/* Changed _current!  Update the spinlock
-			 * bookkeeping so the validation doesn't get
-			 * confused when the "wrong" thread tries to
-			 * release the lock.
-			 */
-			z_spin_lock_set_owner(&_sched_spinlock);
-#endif /* CONFIG_SPIN_VALIDATE */
-
-			/* A queued (runnable) old/current thread
-			 * needs to be added back to the run queue
-			 * here, and atomically with its switch handle
-			 * being set below.  This is safe now, as we
-			 * will not return into it.
-			 */
-			if (z_is_thread_queued(old_thread)) {
-#ifdef CONFIG_SCHED_IPI_CASCADE
-				if ((new_thread->base.cpu_mask != -1) &&
-				    (old_thread->base.cpu_mask != BIT(cpu_id))) {
-					flag_ipi(ipi_mask_create(old_thread));
-				}
-#endif
-				runq_add(old_thread);
-			}
-		}
-		old_thread->switch_handle = interrupted;
-		ret = new_thread->switch_handle;
-		if (IS_ENABLED(CONFIG_SMP)) {
-			/* Active threads MUST have a null here */
-			new_thread->switch_handle = NULL;
-		}
-	}
-	signal_pending_ipi();
-	return ret;
-#else
-	z_sched_usage_switch(_kernel.ready_q.cache);
-	_current->switch_handle = interrupted;
-	set_current(_kernel.ready_q.cache);
-	return _current->switch_handle;
-#endif /* CONFIG_SMP */
->>>>>>> bc6eded5
 }
 #endif /* CONFIG_USE_SWITCH */
 
@@ -1411,17 +923,10 @@
 
     bool need_sched = z_thread_prio_set((struct k_thread*)thread, prio);
 
-<<<<<<< HEAD
     if ((need_sched) && (IS_ENABLED(CONFIG_SMP) ||
-        (arch_current_thread()->base.sched_locked == 0U))) {
+        (_current->base.sched_locked == 0U))) {
         z_reschedule_unlocked();
     }
-=======
-	if ((need_sched) && (IS_ENABLED(CONFIG_SMP) ||
-			     (_current->base.sched_locked == 0U))) {
-		z_reschedule_unlocked();
-	}
->>>>>>> bc6eded5
 }
 
 #ifdef CONFIG_USERSPACE
@@ -1496,16 +1001,9 @@
 }
 #endif /* CONFIG_USERSPACE */
 
-<<<<<<< HEAD
 bool k_can_yield(void) {
     return !(k_is_pre_kernel() || k_is_in_isr() ||
-             z_is_idle_thread_object(arch_current_thread()));
-=======
-bool k_can_yield(void)
-{
-	return !(k_is_pre_kernel() || k_is_in_isr() ||
-		 z_is_idle_thread_object(_current));
->>>>>>> bc6eded5
+             z_is_idle_thread_object(_current));
 }
 
 void z_impl_k_yield(void) {
@@ -1515,17 +1013,10 @@
 
     k_spinlock_key_t key = k_spin_lock(&_sched_spinlock);
 
-<<<<<<< HEAD
     #ifdef CONFIG_SMP
-    z_mark_thread_as_queued(arch_current_thread());
+    z_mark_thread_as_queued(_current);
     #endif
     runq_yield();
-=======
-#ifdef CONFIG_SMP
-	z_mark_thread_as_queued(_current);
-#endif
-	runq_yield();
->>>>>>> bc6eded5
 
     update_cache(1);
     z_swap(&_sched_spinlock, key);
@@ -1543,11 +1034,7 @@
 
     __ASSERT(!arch_is_in_isr(), "");
 
-<<<<<<< HEAD
-    LOG_DBG("thread %p for %lu ticks", arch_current_thread(), (unsigned long)ticks);
-=======
-	LOG_DBG("thread %p for %lu ticks", _current, (unsigned long)ticks);
->>>>>>> bc6eded5
+    LOG_DBG("thread %p for %lu ticks", _current, (unsigned long)ticks);
 
     /* wait of 0 ms is treated as a 'yield' */
     if (ticks == 0) {
@@ -1565,21 +1052,12 @@
     k_timeout_t timeout  = Z_TIMEOUT_TICKS(ticks);
     k_spinlock_key_t key = k_spin_lock(&_sched_spinlock);
 
-<<<<<<< HEAD
     #if defined(CONFIG_TIMESLICING) && defined(CONFIG_SWAP_NONATOMIC)
-    pending_current = arch_current_thread();
+    pending_current = _current;
     #endif /* CONFIG_TIMESLICING && CONFIG_SWAP_NONATOMIC */
-    unready_thread(arch_current_thread());
-    z_add_thread_timeout(arch_current_thread(), timeout);
-    z_mark_thread_as_sleeping(arch_current_thread());
-=======
-#if defined(CONFIG_TIMESLICING) && defined(CONFIG_SWAP_NONATOMIC)
-	pending_current = _current;
-#endif /* CONFIG_TIMESLICING && CONFIG_SWAP_NONATOMIC */
-	unready_thread(_current);
-	z_add_thread_timeout(_current, timeout);
-	z_mark_thread_as_sleeping(_current);
->>>>>>> bc6eded5
+    unready_thread(_current);
+    z_add_thread_timeout(_current, timeout);
+    z_mark_thread_as_sleeping(_current);
 
     (void) z_swap(&_sched_spinlock, key);
 
@@ -1675,14 +1153,8 @@
 #include <zephyr/syscalls/k_wakeup_mrsh.c>
 #endif /* CONFIG_USERSPACE */
 
-<<<<<<< HEAD
 k_tid_t z_impl_k_sched_current_thread_query(void) {
-    return arch_current_thread();
-=======
-k_tid_t z_impl_k_sched_current_thread_query(void)
-{
-	return _current;
->>>>>>> bc6eded5
+    return (_current);
 }
 
 #ifdef CONFIG_USERSPACE
@@ -1715,7 +1187,6 @@
  * @param thread Identify the thread to halt
  * @param new_state New thread state (_THREAD_DEAD or _THREAD_SUSPENDED)
  */
-<<<<<<< HEAD
 static ALWAYS_INLINE void halt_thread(struct k_thread* thread, uint8_t new_state) {
     bool dummify = false;
 
@@ -1735,13 +1206,13 @@
             z_abort_thread_timeout(thread);
             unpend_all(&thread->join_queue);
 
-            /* Edge case: aborting arch_current_thread() from within an
+            /* Edge case: aborting _current from within an
              * ISR that preempted it requires clearing the
-             * arch_current_thread() pointer so the upcoming context
+             * _current pointer so the upcoming context
              * switch doesn't clobber the now-freed
              * memory
              */
-            if (thread == arch_current_thread() && arch_is_in_isr()) {
+            if ((thread == _current) && arch_is_in_isr()) {
                 dummify = true;
             }
         }
@@ -1784,10 +1255,10 @@
         k_thread_abort_cleanup(thread);
         #endif /* CONFIG_THREAD_ABORT_NEED_CLEANUP */
 
-        /* Do this "set arch_current_thread() to dummy" step last so that
-         * subsystems above can rely on arch_current_thread() being
+        /* Do this "set _current to dummy" step last so that
+         * subsystems above can rely on _current being
          * unchanged.  Disabled for posix as that arch
-         * continues to use the arch_current_thread() pointer in its swap
+         * continues to use the _current pointer in its swap
          * code.  Note that we must leave a non-null switch
          * handle for any threads spinning in join() (this can
          * never be used, as our thread is flagged dead, but
@@ -1795,7 +1266,7 @@
          */
         if (dummify && !IS_ENABLED(CONFIG_ARCH_POSIX)) {
             #ifdef CONFIG_USE_SWITCH
-            arch_current_thread()->switch_handle = arch_current_thread();
+            _current->switch_handle = _current;
             #endif
             z_dummy_thread_init(&_thread_dummy);
         }
@@ -1824,119 +1295,6 @@
     }
 
     z_thread_halt(thread, key, true);
-=======
-static ALWAYS_INLINE void halt_thread(struct k_thread *thread, uint8_t new_state)
-{
-	bool dummify = false;
-
-	/* We hold the lock, and the thread is known not to be running
-	 * anywhere.
-	 */
-	if ((thread->base.thread_state & new_state) == 0U) {
-		thread->base.thread_state |= new_state;
-		if (z_is_thread_queued(thread)) {
-			dequeue_thread(thread);
-		}
-
-		if (new_state == _THREAD_DEAD) {
-			if (thread->base.pended_on != NULL) {
-				unpend_thread_no_timeout(thread);
-			}
-			z_abort_thread_timeout(thread);
-			unpend_all(&thread->join_queue);
-
-			/* Edge case: aborting _current from within an
-			 * ISR that preempted it requires clearing the
-			 * _current pointer so the upcoming context
-			 * switch doesn't clobber the now-freed
-			 * memory
-			 */
-			if (thread == _current && arch_is_in_isr()) {
-				dummify = true;
-			}
-		}
-#ifdef CONFIG_SMP
-		unpend_all(&thread->halt_queue);
-#endif /* CONFIG_SMP */
-		update_cache(1);
-
-		if (new_state == _THREAD_SUSPENDED) {
-			clear_halting(thread);
-			return;
-		}
-
-#if defined(CONFIG_FPU) && defined(CONFIG_FPU_SHARING)
-		arch_float_disable(thread);
-#endif /* CONFIG_FPU && CONFIG_FPU_SHARING */
-
-		SYS_PORT_TRACING_FUNC(k_thread, sched_abort, thread);
-
-		z_thread_monitor_exit(thread);
-#ifdef CONFIG_THREAD_ABORT_HOOK
-		thread_abort_hook(thread);
-#endif /* CONFIG_THREAD_ABORT_HOOK */
-
-#ifdef CONFIG_OBJ_CORE_THREAD
-#ifdef CONFIG_OBJ_CORE_STATS_THREAD
-		k_obj_core_stats_deregister(K_OBJ_CORE(thread));
-#endif /* CONFIG_OBJ_CORE_STATS_THREAD */
-		k_obj_core_unlink(K_OBJ_CORE(thread));
-#endif /* CONFIG_OBJ_CORE_THREAD */
-
-#ifdef CONFIG_USERSPACE
-		z_mem_domain_exit_thread(thread);
-		k_thread_perms_all_clear(thread);
-		k_object_uninit(thread->stack_obj);
-		k_object_uninit(thread);
-#endif /* CONFIG_USERSPACE */
-
-#ifdef CONFIG_THREAD_ABORT_NEED_CLEANUP
-		k_thread_abort_cleanup(thread);
-#endif /* CONFIG_THREAD_ABORT_NEED_CLEANUP */
-
-		/* Do this "set _current to dummy" step last so that
-		 * subsystems above can rely on _current being
-		 * unchanged.  Disabled for posix as that arch
-		 * continues to use the _current pointer in its swap
-		 * code.  Note that we must leave a non-null switch
-		 * handle for any threads spinning in join() (this can
-		 * never be used, as our thread is flagged dead, but
-		 * it must not be NULL otherwise join can deadlock).
-		 */
-		if (dummify && !IS_ENABLED(CONFIG_ARCH_POSIX)) {
-#ifdef CONFIG_USE_SWITCH
-			_current->switch_handle = _current;
-#endif
-			z_dummy_thread_init(&_thread_dummy);
-
-		}
-
-		/* Finally update the halting thread state, on which
-		 * other CPUs might be spinning (see
-		 * thread_halt_spin()).
-		 */
-		clear_halting(thread);
-	}
-}
-
-void z_thread_abort(struct k_thread *thread)
-{
-	k_spinlock_key_t key = k_spin_lock(&_sched_spinlock);
-
-	if (z_is_thread_essential(thread)) {
-		k_spin_unlock(&_sched_spinlock, key);
-		__ASSERT(false, "aborting essential thread %p", thread);
-		k_panic();
-		return;
-	}
-
-	if ((thread->base.thread_state & _THREAD_DEAD) != 0U) {
-		k_spin_unlock(&_sched_spinlock, key);
-		return;
-	}
-
-	z_thread_halt(thread, key, true);
->>>>>>> bc6eded5
 }
 
 #if !defined(CONFIG_ARCH_HAS_THREAD_ABORT)
@@ -1957,7 +1315,6 @@
 
     SYS_PORT_TRACING_OBJ_FUNC_ENTER(k_thread, join, thread, timeout);
 
-<<<<<<< HEAD
     if ((thread->base.thread_state & _THREAD_DEAD) != 0U) {
         z_sched_switch_spin(thread);
         ret = 0;
@@ -1965,28 +1322,14 @@
     else if (K_TIMEOUT_EQ(timeout, K_NO_WAIT)) {
         ret = -EBUSY;
     }
-    else if ((thread == arch_current_thread()) ||
-             (thread->base.pended_on == &arch_current_thread()->join_queue)) {
+    else if ((thread == _current) ||
+             (thread->base.pended_on == &_current->join_queue)) {
         ret = -EDEADLK;
     }
     else {
         __ASSERT(!arch_is_in_isr(), "cannot join in ISR");
-        add_to_waitq_locked(arch_current_thread(), &thread->join_queue);
-        add_thread_timeout(arch_current_thread(), timeout);
-=======
-	if ((thread->base.thread_state & _THREAD_DEAD) != 0U) {
-		z_sched_switch_spin(thread);
-		ret = 0;
-	} else if (K_TIMEOUT_EQ(timeout, K_NO_WAIT)) {
-		ret = -EBUSY;
-	} else if ((thread == _current) ||
-		   (thread->base.pended_on == &_current->join_queue)) {
-		ret = -EDEADLK;
-	} else {
-		__ASSERT(!arch_is_in_isr(), "cannot join in ISR");
-		add_to_waitq_locked(_current, &thread->join_queue);
-		add_thread_timeout(_current, timeout);
->>>>>>> bc6eded5
+        add_to_waitq_locked(_current, &thread->join_queue);
+        add_thread_timeout(_current, timeout);
 
         SYS_PORT_TRACING_OBJ_FUNC_BLOCKING(k_thread, join, thread, timeout);
         ret = z_swap(&_sched_spinlock, key);
@@ -2082,17 +1425,9 @@
                  _wait_q_t* wait_q, k_timeout_t timeout, void** data) {
     int ret = z_pend_curr(lock, key, wait_q, timeout);
 
-<<<<<<< HEAD
     if (data != NULL) {
-        *data = arch_current_thread()->base.swap_data;
-    }
-=======
-	if (data != NULL) {
-		*data = _current->base.swap_data;
-	}
-	return ret;
-}
->>>>>>> bc6eded5
+        *data = _current->base.swap_data;
+    }
 
     return (ret);
 }
