/*
 * Copyright (c) 2018 Intel Corporation
 *
 * SPDX-License-Identifier: Apache-2.0
 */
#include <zephyr/kernel.h>
#include <ksched.h>
#include <zephyr/spinlock.h>
#include <wait_q.h>
#include <kthread.h>
#include <priority_q.h>
#include <kswap.h>
#include <ipi.h>
#include <kernel_arch_func.h>
#include <zephyr/internal/syscall_handler.h>
#include <zephyr/drivers/timer/system_timer.h>
#include <stdbool.h>
#include <kernel_internal.h>
#include <zephyr/logging/log.h>
#include <zephyr/sys/atomic.h>
#include <zephyr/sys/math_extras.h>
#include <zephyr/timing/timing.h>
#include <zephyr/sys/util.h>

LOG_MODULE_DECLARE(os, CONFIG_KERNEL_LOG_LEVEL);

#if defined(CONFIG_SWAP_NONATOMIC) && defined(CONFIG_TIMESLICING)
extern struct k_thread* pending_current;
#endif

struct k_spinlock _sched_spinlock;

/* Storage to "complete" the context switch from an invalid/incomplete thread
 * context (ex: exiting an ISR that aborted _current)
 */
__incoherent struct k_thread _thread_dummy;

static ALWAYS_INLINE void update_cache(int preempt_ok);
static ALWAYS_INLINE void halt_thread(struct k_thread* thread, uint8_t new_state);
static void add_to_waitq_locked(struct k_thread* thread, _wait_q_t* wait_q);

BUILD_ASSERT(CONFIG_NUM_COOP_PRIORITIES >= CONFIG_NUM_METAIRQ_PRIORITIES,
             "You need to provide at least as many CONFIG_NUM_COOP_PRIORITIES as "
             "CONFIG_NUM_METAIRQ_PRIORITIES as Meta IRQs are just a special class of cooperative "
             "threads.");

static ALWAYS_INLINE void* thread_runq(struct k_thread* thread) {
    #ifdef CONFIG_SCHED_CPU_MASK_PIN_ONLY
    int cpu, m = thread->base.cpu_mask;

    /* Edge case: it's legal per the API to "make runnable" a
     * thread with all CPUs masked off (i.e. one that isn't
     * actually runnable!).  Sort of a wart in the API and maybe
     * we should address this in docs/assertions instead to avoid
     * the extra test.
     */
    cpu = m == 0 ? 0 : u32_count_trailing_zeros(m);

    return &_kernel.cpus[cpu].ready_q.runq;
    #else
    ARG_UNUSED(thread);
    return &_kernel.ready_q.runq;
    #endif /* CONFIG_SCHED_CPU_MASK_PIN_ONLY */
}

static ALWAYS_INLINE void* curr_cpu_runq(void) {
    #ifdef CONFIG_SCHED_CPU_MASK_PIN_ONLY
    return &arch_curr_cpu()->ready_q.runq;
    #else
    return &_kernel.ready_q.runq;
    #endif /* CONFIG_SCHED_CPU_MASK_PIN_ONLY */
}

static ALWAYS_INLINE void runq_add(struct k_thread* thread) {
    __ASSERT_NO_MSG(!z_is_idle_thread_object(thread));
    __ASSERT_NO_MSG(!is_thread_dummy(thread));

    _priq_run_add(thread_runq(thread), thread);
}

static ALWAYS_INLINE void runq_remove(struct k_thread* thread) {
    __ASSERT_NO_MSG(!z_is_idle_thread_object(thread));
    __ASSERT_NO_MSG(!is_thread_dummy(thread));

    _priq_run_remove(thread_runq(thread), thread);
}

static ALWAYS_INLINE void runq_yield(void) {
    _priq_run_yield(curr_cpu_runq());
}

static ALWAYS_INLINE struct k_thread* runq_best(void) {
    return _priq_run_best(curr_cpu_runq());
}

/* _current is never in the run queue until context switch on
 * SMP configurations, see z_requeue_current()
 */
static inline bool should_queue_thread(struct k_thread* thread) {
    return !IS_ENABLED(CONFIG_SMP) || (thread != _current);
}

static ALWAYS_INLINE void queue_thread(struct k_thread* thread) {
    z_mark_thread_as_queued(thread);
    if (should_queue_thread(thread)) {
        runq_add(thread);
    }

    #ifdef CONFIG_SMP
    if (thread == _current) {
        /* add current to end of queue means "yield" */
        _current_cpu->swap_ok = true;
    }
    #endif /* CONFIG_SMP */
}

static ALWAYS_INLINE void dequeue_thread(struct k_thread* thread) {
    z_mark_thread_as_not_queued(thread);
    if (should_queue_thread(thread)) {
        runq_remove(thread);
    }
}

/* Called out of z_swap() when CONFIG_SMP.  The current thread can
 * never live in the run queue until we are inexorably on the context
 * switch path on SMP, otherwise there is a deadlock condition where a
 * set of CPUs pick a cycle of threads to run and wait for them all to
 * context switch forever.
 */
void z_requeue_current(struct k_thread* thread) {
    if (z_is_thread_queued(thread)) {
        runq_add(thread);
    }
    signal_pending_ipi();
}

/* Clear the halting bits (_THREAD_ABORTING and _THREAD_SUSPENDING) */
<<<<<<< HEAD
static inline void clear_halting(struct k_thread* thread) {
    if (IS_ENABLED(CONFIG_SMP) && (CONFIG_MP_MAX_NUM_CPUS > 1)) {
        barrier_dmem_fence_full(); /* Other cpus spin on this locklessly! */
        thread->base.thread_state &= ~(_THREAD_ABORTING | _THREAD_SUSPENDING);
    }
}

static ALWAYS_INLINE struct k_thread* next_up(void) {
    #ifdef CONFIG_SMP
    if (z_is_thread_halting(_current)) {
        halt_thread(_current, z_is_thread_aborting(_current) ?
                              _THREAD_DEAD : _THREAD_SUSPENDED);
    }
    #endif /* CONFIG_SMP */

    struct k_thread* thread = runq_best();

    #if (CONFIG_NUM_METAIRQ_PRIORITIES > 0) &&                  \
        (CONFIG_NUM_COOP_PRIORITIES > CONFIG_NUM_METAIRQ_PRIORITIES)
    /* MetaIRQs must always attempt to return back to a
     * cooperative thread they preempted and not whatever happens
     * to be highest priority now. The cooperative thread was
     * promised it wouldn't be preempted (by non-metairq threads)!
     */
    struct k_thread* mirqp = _current_cpu->metairq_preempted;

    if (mirqp != NULL && (thread == NULL || !thread_is_metairq(thread))) {
        if (z_is_thread_ready(mirqp)) {
            thread = mirqp;
        }
        else {
            _current_cpu->metairq_preempted = NULL;
        }
    }
    #endif
    /* CONFIG_NUM_METAIRQ_PRIORITIES > 0 &&
     * CONFIG_NUM_COOP_PRIORITIES > CONFIG_NUM_METAIRQ_PRIORITIES
     */

    #ifndef CONFIG_SMP
    /* In uniprocessor mode, we can leave the current thread in
     * the queue (actually we have to, otherwise the assembly
     * context switch code for all architectures would be
     * responsible for putting it back in z_swap and ISR return!),
     * which makes this choice simple.
     */
    return (thread != NULL) ? thread : _current_cpu->idle_thread;
    #else
    /* Under SMP, the "cache" mechanism for selecting the next
     * thread doesn't work, so we have more work to do to test
     * _current against the best choice from the queue.  Here, the
     * thread selected above represents "the best thread that is
     * not current".
     *
     * Subtle note on "queued": in SMP mode, _current does not
     * live in the queue, so this isn't exactly the same thing as
     * "ready", it means "is _current already added back to the
     * queue such that we don't want to re-add it".
     */
    bool queued = z_is_thread_queued(_current);
    bool active = z_is_thread_ready(_current);

    if (thread == NULL) {
        thread = _current_cpu->idle_thread;
    }

    if (active) {
        int32_t cmp = z_sched_prio_cmp(_current, thread);

        /* Ties only switch if state says we yielded */
        if ((cmp > 0) || ((cmp == 0) && !_current_cpu->swap_ok)) {
            thread = _current;
        }

        if (!should_preempt(thread, _current_cpu->swap_ok)) {
            thread = _current;
        }
    }

    /* Put _current back into the queue */
    if ((thread != _current) && active &&
        !z_is_idle_thread_object(_current) && !queued) {
        queue_thread(_current);
    }

    /* Take the new _current out of the queue */
    if (z_is_thread_queued(thread)) {
        dequeue_thread(thread);
    }

    _current_cpu->swap_ok = false;
    return (thread);
    #endif /* CONFIG_SMP */
}

void move_thread_to_end_of_prio_q(struct k_thread* thread) {
    if (z_is_thread_queued(thread)) {
        dequeue_thread(thread);
    }
    queue_thread(thread);
    update_cache(thread == _current);
=======
static inline void clear_halting(struct k_thread *thread)
{
	if (IS_ENABLED(CONFIG_SMP) && (CONFIG_MP_MAX_NUM_CPUS > 1)) {
		barrier_dmem_fence_full(); /* Other cpus spin on this locklessly! */
		thread->base.thread_state &= ~(_THREAD_ABORTING | _THREAD_SUSPENDING);
	}
}

static ALWAYS_INLINE struct k_thread *next_up(void)
{
#ifdef CONFIG_SMP
	if (z_is_thread_halting(_current)) {
		halt_thread(_current, z_is_thread_aborting(_current) ?
				      _THREAD_DEAD : _THREAD_SUSPENDED);
	}
#endif /* CONFIG_SMP */

	struct k_thread *thread = runq_best();

#if (CONFIG_NUM_METAIRQ_PRIORITIES > 0) &&                                                         \
	(CONFIG_NUM_COOP_PRIORITIES > CONFIG_NUM_METAIRQ_PRIORITIES)
	/* MetaIRQs must always attempt to return back to a
	 * cooperative thread they preempted and not whatever happens
	 * to be highest priority now. The cooperative thread was
	 * promised it wouldn't be preempted (by non-metairq threads)!
	 */
	struct k_thread *mirqp = _current_cpu->metairq_preempted;

	if (mirqp != NULL && (thread == NULL || !thread_is_metairq(thread))) {
		if (z_is_thread_ready(mirqp)) {
			thread = mirqp;
		} else {
			_current_cpu->metairq_preempted = NULL;
		}
	}
#endif
/* CONFIG_NUM_METAIRQ_PRIORITIES > 0 &&
 * CONFIG_NUM_COOP_PRIORITIES > CONFIG_NUM_METAIRQ_PRIORITIES
 */

#ifndef CONFIG_SMP
	/* In uniprocessor mode, we can leave the current thread in
	 * the queue (actually we have to, otherwise the assembly
	 * context switch code for all architectures would be
	 * responsible for putting it back in z_swap and ISR return!),
	 * which makes this choice simple.
	 */
	return (thread != NULL) ? thread : _current_cpu->idle_thread;
#else
	/* Under SMP, the "cache" mechanism for selecting the next
	 * thread doesn't work, so we have more work to do to test
	 * _current against the best choice from the queue.  Here, the
	 * thread selected above represents "the best thread that is
	 * not current".
	 *
	 * Subtle note on "queued": in SMP mode, _current does not
	 * live in the queue, so this isn't exactly the same thing as
	 * "ready", it means "is _current already added back to the
	 * queue such that we don't want to re-add it".
	 */
	bool queued = z_is_thread_queued(_current);
	bool active = z_is_thread_ready(_current);

	if (thread == NULL) {
		thread = _current_cpu->idle_thread;
	}

	if (active) {
		int32_t cmp = z_sched_prio_cmp(_current, thread);

		/* Ties only switch if state says we yielded */
		if ((cmp > 0) || ((cmp == 0) && !_current_cpu->swap_ok)) {
			thread = _current;
		}

		if (!should_preempt(thread, _current_cpu->swap_ok)) {
			thread = _current;
		}
	}

	/* Put _current back into the queue */
	if ((thread != _current) && active &&
		!z_is_idle_thread_object(_current) && !queued) {
		queue_thread(_current);
	}

	/* Take the new _current out of the queue */
	if (z_is_thread_queued(thread)) {
		dequeue_thread(thread);
	}

	_current_cpu->swap_ok = false;
	return thread;
#endif /* CONFIG_SMP */
}

void move_current_to_end_of_prio_q(void)
{
	runq_yield();

	update_cache(1);
>>>>>>> 90454744
}

/* Track cooperative threads preempted by metairqs so we can return to
 * them specifically.  Called at the moment a new thread has been
 * selected to run.
 */
<<<<<<< HEAD
static void update_metairq_preempt(struct k_thread* thread) {
    #if (CONFIG_NUM_METAIRQ_PRIORITIES > 0) &&                  \
         (CONFIG_NUM_COOP_PRIORITIES > CONFIG_NUM_METAIRQ_PRIORITIES)
    if (thread_is_metairq(thread) && !thread_is_metairq(_current) &&
        !thread_is_preemptible(_current)) {
        /* Record new preemption */
        _current_cpu->metairq_preempted = _current;
    }
    else if (!thread_is_metairq(thread)) {
        /* Returning from existing preemption */
        _current_cpu->metairq_preempted = NULL;
    }
    #else
    ARG_UNUSED(thread);
    #endif

    /* CONFIG_NUM_METAIRQ_PRIORITIES > 0 &&
     * CONFIG_NUM_COOP_PRIORITIES > CONFIG_NUM_METAIRQ_PRIORITIES
     */
}

static ALWAYS_INLINE void update_cache(int preempt_ok) {
    #ifndef CONFIG_SMP
    struct k_thread* thread = next_up();

    if (should_preempt(thread, preempt_ok)) {
        #ifdef CONFIG_TIMESLICING
        if (thread != _current) {
            z_reset_time_slice(thread);
        }
        #endif /* CONFIG_TIMESLICING */

        update_metairq_preempt(thread);
        _kernel.ready_q.cache = thread;
    }
    else {
        _kernel.ready_q.cache = _current;
    }

    #else
    /* The way this works is that the CPU record keeps its
     * "cooperative swapping is OK" flag until the next reschedule
     * call or context switch.  It doesn't need to be tracked per
     * thread because if the thread gets preempted for whatever
     * reason the scheduler will make the same decision anyway.
     */
    _current_cpu->swap_ok = preempt_ok;
    #endif /* CONFIG_SMP */
}

static struct _cpu* thread_active_elsewhere(struct k_thread* thread) {
    /* Returns pointer to _cpu if the thread is currently running on
     * another CPU. There are more scalable designs to answer this
     * question in constant time, but this is fine for now.
     */
    #ifdef CONFIG_SMP
    int currcpu = _current_cpu->id;

    unsigned int num_cpus = arch_num_cpus();

    for (int i = 0; i < num_cpus; i++) {
        if ((i != currcpu) &&
            (_kernel.cpus[i].current == thread)) {
            return (&_kernel.cpus[i]);
        }
    }
    #endif /* CONFIG_SMP */
    ARG_UNUSED(thread);

    return (NULL);
}

static void ready_thread(struct k_thread* thread) {
    #ifdef CONFIG_KERNEL_COHERENCE
    __ASSERT_NO_MSG(arch_mem_coherent(thread));
    #endif /* CONFIG_KERNEL_COHERENCE */

    /* If thread is queued already, do not try and added it to the
     * run queue again
     */
    if (!z_is_thread_queued(thread) && z_is_thread_ready(thread)) {
        SYS_PORT_TRACING_OBJ_FUNC(k_thread, sched_ready, thread);

        queue_thread(thread);
        update_cache(0);

        flag_ipi(ipi_mask_create(thread));
    }
}

void z_ready_thread(struct k_thread* thread) {
    K_SPINLOCK(&_sched_spinlock) {
        if (thread_active_elsewhere(thread) == NULL) {
            ready_thread(thread);
        }
    }
}

void z_move_thread_to_end_of_prio_q(struct k_thread* thread) {
    K_SPINLOCK(&_sched_spinlock) {
        move_thread_to_end_of_prio_q(thread);
    }
=======
static void update_metairq_preempt(struct k_thread *thread)
{
#if (CONFIG_NUM_METAIRQ_PRIORITIES > 0) &&                                                         \
	(CONFIG_NUM_COOP_PRIORITIES > CONFIG_NUM_METAIRQ_PRIORITIES)
	if (thread_is_metairq(thread) && !thread_is_metairq(_current) &&
	    !thread_is_preemptible(_current)) {
		/* Record new preemption */
		_current_cpu->metairq_preempted = _current;
	} else if (!thread_is_metairq(thread)) {
		/* Returning from existing preemption */
		_current_cpu->metairq_preempted = NULL;
	}
#else
	ARG_UNUSED(thread);
#endif
/* CONFIG_NUM_METAIRQ_PRIORITIES > 0 &&
 * CONFIG_NUM_COOP_PRIORITIES > CONFIG_NUM_METAIRQ_PRIORITIES
 */
}

static ALWAYS_INLINE void update_cache(int preempt_ok)
{
#ifndef CONFIG_SMP
	struct k_thread *thread = next_up();

	if (should_preempt(thread, preempt_ok)) {
#ifdef CONFIG_TIMESLICING
		if (thread != _current) {
			z_reset_time_slice(thread);
		}
#endif /* CONFIG_TIMESLICING */
		update_metairq_preempt(thread);
		_kernel.ready_q.cache = thread;
	} else {
		_kernel.ready_q.cache = _current;
	}

#else
	/* The way this works is that the CPU record keeps its
	 * "cooperative swapping is OK" flag until the next reschedule
	 * call or context switch.  It doesn't need to be tracked per
	 * thread because if the thread gets preempted for whatever
	 * reason the scheduler will make the same decision anyway.
	 */
	_current_cpu->swap_ok = preempt_ok;
#endif /* CONFIG_SMP */
}

static struct _cpu *thread_active_elsewhere(struct k_thread *thread)
{
	/* Returns pointer to _cpu if the thread is currently running on
	 * another CPU. There are more scalable designs to answer this
	 * question in constant time, but this is fine for now.
	 */
#ifdef CONFIG_SMP
	int currcpu = _current_cpu->id;

	unsigned int num_cpus = arch_num_cpus();

	for (int i = 0; i < num_cpus; i++) {
		if ((i != currcpu) &&
		    (_kernel.cpus[i].current == thread)) {
			return &_kernel.cpus[i];
		}
	}
#endif /* CONFIG_SMP */
	ARG_UNUSED(thread);
	return NULL;
}

static void ready_thread(struct k_thread *thread)
{
#ifdef CONFIG_KERNEL_COHERENCE
	__ASSERT_NO_MSG(arch_mem_coherent(thread));
#endif /* CONFIG_KERNEL_COHERENCE */

	/* If thread is queued already, do not try and added it to the
	 * run queue again
	 */
	if (!z_is_thread_queued(thread) && z_is_thread_ready(thread)) {
		SYS_PORT_TRACING_OBJ_FUNC(k_thread, sched_ready, thread);

		queue_thread(thread);
		update_cache(0);

		flag_ipi(ipi_mask_create(thread));
	}
}

void z_ready_thread(struct k_thread *thread)
{
	K_SPINLOCK(&_sched_spinlock) {
		if (thread_active_elsewhere(thread) == NULL) {
			ready_thread(thread);
		}
	}
}

/* This routine only used for testing purposes */
void z_yield_testing_only(void)
{
	K_SPINLOCK(&_sched_spinlock) {
		move_current_to_end_of_prio_q();
	}
>>>>>>> 90454744
}

/* Spins in ISR context, waiting for a thread known to be running on
 * another CPU to catch the IPI we sent and halt.  Note that we check
 * for ourselves being asynchronously halted first to prevent simple
 * deadlocks (but not complex ones involving cycles of 3+ threads!).
 * Acts to release the provided lock before returning.
 */
static void thread_halt_spin(struct k_thread* thread, k_spinlock_key_t key) {
    if (z_is_thread_halting(_current)) {
        halt_thread(_current,
                    z_is_thread_aborting(_current) ? _THREAD_DEAD : _THREAD_SUSPENDED);
    }
    k_spin_unlock(&_sched_spinlock, key);
    while (z_is_thread_halting(thread)) {
        unsigned int k = arch_irq_lock();

        arch_spin_relax(); /* Requires interrupts be masked */
        arch_irq_unlock(k);
    }
}

/* Shared handler for k_thread_{suspend,abort}().  Called with the
 * scheduler lock held and the key passed (which it may
 * release/reacquire!) which will be released before a possible return
 * (aborting _current will not return, obviously), which may be after
 * a context switch.
 */
static ALWAYS_INLINE void z_thread_halt(struct k_thread* thread, k_spinlock_key_t key,
                                        bool terminate) {
    _wait_q_t* wq = &thread->join_queue;
    #ifdef CONFIG_SMP
    wq = terminate ? wq : &thread->halt_queue;
    #endif

    /* If the target is a thread running on another CPU, flag and
     * poke (note that we might spin to wait, so a true
     * synchronous IPI is needed here, not deferred!), it will
     * halt itself in the IPI.  Otherwise it's unscheduled, so we
     * can clean it up directly.
     */

    struct _cpu* cpu = thread_active_elsewhere(thread);

    if (cpu != NULL) {
        thread->base.thread_state |= (terminate ? _THREAD_ABORTING
                                      : _THREAD_SUSPENDING);
        #if defined(CONFIG_SMP) && defined(CONFIG_SCHED_IPI_SUPPORTED)
        #ifdef CONFIG_ARCH_HAS_DIRECTED_IPIS
        arch_sched_directed_ipi(IPI_CPU_MASK(cpu->id));
        #else
        arch_sched_broadcast_ipi();
        #endif /* CONFIG_ARCH_HAS_DIRECTED_IPIS */
        #endif /* CONFIG_SMP && CONFIG_SCHED_IPI_SUPPORTED */

        if (arch_is_in_isr()) {
            thread_halt_spin(thread, key);
        }
        else {
            add_to_waitq_locked(_current, wq);
            z_swap(&_sched_spinlock, key);
        }
    }
    else {
        halt_thread(thread, terminate ? _THREAD_DEAD : _THREAD_SUSPENDED);
        if ((thread == _current) && !arch_is_in_isr()) {
            if (z_is_thread_essential(thread)) {
                k_spin_unlock(&_sched_spinlock, key);
                k_panic();
                key = k_spin_lock(&_sched_spinlock);
            }
            z_swap(&_sched_spinlock, key);
            __ASSERT(!terminate, "aborted _current back from dead");
        }
        else {
            k_spin_unlock(&_sched_spinlock, key);
        }
    }
    /* NOTE: the scheduler lock has been released.  Don't put
     * logic here, it's likely to be racy/deadlocky even if you
     * re-take the lock!
     */
}

void z_impl_k_thread_suspend(k_tid_t thread) {
    SYS_PORT_TRACING_OBJ_FUNC_ENTER(k_thread, suspend, thread);

    /* Special case "suspend the current thread" as it doesn't
     * need the async complexity below.
     */
    if (!IS_ENABLED(CONFIG_SMP) && (thread == _current) && !arch_is_in_isr()) {
        k_spinlock_key_t key = k_spin_lock(&_sched_spinlock);

        z_mark_thread_as_suspended(thread);
        dequeue_thread(thread);
        update_cache(1);
        z_swap(&_sched_spinlock, key);
        return;
    }

    k_spinlock_key_t key = k_spin_lock(&_sched_spinlock);

    if (unlikely(z_is_thread_suspended(thread))) {

        /* The target thread is already suspended. Nothing to do. */

        k_spin_unlock(&_sched_spinlock, key);
        return;
    }

    z_thread_halt(thread, key, false);

    SYS_PORT_TRACING_OBJ_FUNC_EXIT(k_thread, suspend, thread);
}

#ifdef CONFIG_USERSPACE
static inline void z_vrfy_k_thread_suspend(k_tid_t thread) {
    K_OOPS(K_SYSCALL_OBJ(thread, K_OBJ_THREAD));
    z_impl_k_thread_suspend(thread);
}
#include <zephyr/syscalls/k_thread_suspend_mrsh.c>
#endif /* CONFIG_USERSPACE */

void z_impl_k_thread_resume(k_tid_t thread) {
    SYS_PORT_TRACING_OBJ_FUNC_ENTER(k_thread, resume, thread);

    k_spinlock_key_t key = k_spin_lock(&_sched_spinlock);

    /* Do not try to resume a thread that was not suspended */
    if (unlikely(!z_is_thread_suspended(thread))) {
        k_spin_unlock(&_sched_spinlock, key);
        return;
    }

    z_mark_thread_as_not_suspended(thread);
    ready_thread(thread);

    z_reschedule(&_sched_spinlock, key);

    SYS_PORT_TRACING_OBJ_FUNC_EXIT(k_thread, resume, thread);
}

#ifdef CONFIG_USERSPACE
static inline void z_vrfy_k_thread_resume(k_tid_t thread) {
    K_OOPS(K_SYSCALL_OBJ(thread, K_OBJ_THREAD));
    z_impl_k_thread_resume(thread);
}
#include <zephyr/syscalls/k_thread_resume_mrsh.c>
#endif /* CONFIG_USERSPACE */

static void unready_thread(struct k_thread* thread) {
    if (z_is_thread_queued(thread)) {
        dequeue_thread(thread);
    }
    update_cache(thread == _current);
}

/* _sched_spinlock must be held */
static void add_to_waitq_locked(struct k_thread* thread, _wait_q_t* wait_q) {
    unready_thread(thread);
    z_mark_thread_as_pending(thread);

    SYS_PORT_TRACING_FUNC(k_thread, sched_pend, thread);

    if (wait_q != NULL) {
        thread->base.pended_on = wait_q;
        _priq_wait_add(&wait_q->waitq, thread);
    }
}

static void add_thread_timeout(struct k_thread* thread, k_timeout_t timeout) {
    if (!K_TIMEOUT_EQ(timeout, K_FOREVER)) {
        z_add_thread_timeout(thread, timeout);
    }
}

static void pend_locked(struct k_thread* thread, _wait_q_t* wait_q,
                        k_timeout_t timeout) {
    #ifdef CONFIG_KERNEL_COHERENCE
    __ASSERT_NO_MSG(wait_q == NULL || arch_mem_coherent(wait_q));
    #endif /* CONFIG_KERNEL_COHERENCE */

    add_to_waitq_locked(thread, wait_q);
    add_thread_timeout(thread, timeout);
}

void z_pend_thread(struct k_thread* thread, _wait_q_t* wait_q,
                   k_timeout_t timeout) {
    __ASSERT_NO_MSG((thread == _current) || is_thread_dummy(thread));
    K_SPINLOCK(&_sched_spinlock) {
        pend_locked(thread, wait_q, timeout);
    }
}

void z_unpend_thread_no_timeout(struct k_thread* thread) {
    K_SPINLOCK(&_sched_spinlock) {
        if (thread->base.pended_on != NULL) {
            unpend_thread_no_timeout(thread);
        }
    }
}

void z_sched_wake_thread(struct k_thread* thread, bool is_timeout) {
    K_SPINLOCK(&_sched_spinlock) {
        bool killed = (thread->base.thread_state &
                        (_THREAD_DEAD | _THREAD_ABORTING));

        #ifdef CONFIG_EVENTS
        bool do_nothing = thread->no_wake_on_timeout && is_timeout;

        thread->no_wake_on_timeout = false;

        if (do_nothing) {
            continue;
        }
        #endif /* CONFIG_EVENTS */

        if (!killed) {
            /* The thread is not being killed */
            if (thread->base.pended_on != NULL) {
                unpend_thread_no_timeout(thread);
            }
            z_mark_thread_as_not_sleeping(thread);
            ready_thread(thread);
        }
    }
}

#ifdef CONFIG_SYS_CLOCK_EXISTS
/* Timeout handler for *_thread_timeout() APIs */
void z_thread_timeout(struct _timeout const* timeout) {
    struct k_thread* thread = CONTAINER_OF(timeout,
                                           struct k_thread, base.timeout);

    z_sched_wake_thread(thread, true);
}
#endif /* CONFIG_SYS_CLOCK_EXISTS */

int z_pend_curr(struct k_spinlock* lock, k_spinlock_key_t key,
                _wait_q_t* wait_q, k_timeout_t timeout) {
    #if defined(CONFIG_TIMESLICING) && defined(CONFIG_SWAP_NONATOMIC)
    pending_current = _current;
    #endif /* CONFIG_TIMESLICING && CONFIG_SWAP_NONATOMIC */
    __ASSERT_NO_MSG(sizeof(_sched_spinlock) == 0 || lock != &_sched_spinlock);

    /* We do a "lock swap" prior to calling z_swap(), such that
     * the caller's lock gets released as desired.  But we ensure
     * that we hold the scheduler lock and leave local interrupts
     * masked until we reach the context switch.  z_swap() itself
     * has similar code; the duplication is because it's a legacy
     * API that doesn't expect to be called with scheduler lock
     * held.
     */
    (void) k_spin_lock(&_sched_spinlock);
    pend_locked(_current, wait_q, timeout);
    k_spin_release(lock);

    return z_swap(&_sched_spinlock, key);
}

struct k_thread* z_unpend1_no_timeout(_wait_q_t* wait_q) {
    struct k_thread* thread = NULL;

    K_SPINLOCK(&_sched_spinlock) {
        thread = _priq_wait_best(&wait_q->waitq);

        if (thread != NULL) {
            unpend_thread_no_timeout(thread);
        }
    }

    return (thread);
}

void z_unpend_thread(struct k_thread* thread) {
    z_unpend_thread_no_timeout(thread);
    z_abort_thread_timeout(thread);
}

/* Priority set utility that does no rescheduling, it just changes the
 * run queue state, returning true if a reschedule is needed later.
 */
bool z_thread_prio_set(struct k_thread* thread, int prio) {
    bool need_sched = 0;
    int old_prio = thread->base.prio;

    K_SPINLOCK(&_sched_spinlock) {
        need_sched = z_is_thread_ready(thread);

        if (need_sched) {
            if (!IS_ENABLED(CONFIG_SMP) || z_is_thread_queued(thread)) {
                dequeue_thread(thread);
                thread->base.prio = prio;
                queue_thread(thread);

                if (old_prio > prio) {
                    flag_ipi(ipi_mask_create(thread));
                }
            }
            else {
                /*
                 * This is a running thread on SMP. Update its
                 * priority, but do not requeue it. An IPI is
                 * needed if the priority is both being lowered
                 * and it is running on another CPU.
                 */

                thread->base.prio = prio;

                struct _cpu* cpu;

                cpu = thread_active_elsewhere(thread);
                if ((cpu != NULL) && (old_prio < prio)) {
                    flag_ipi(IPI_CPU_MASK(cpu->id));
                }
            }

            update_cache(1);
        }
        else if (z_is_thread_pending(thread)) {
            /* Thread is pending, remove it from the waitq
             * and reinsert it with the new priority to avoid
             * violating waitq ordering and rb assumptions.
             */
            _wait_q_t *wait_q = pended_on_thread(thread);

            _priq_wait_remove(&wait_q->waitq, thread);
            thread->base.prio = prio;
            _priq_wait_add(&wait_q->waitq, thread);
        }
        else {
            thread->base.prio = prio;
        }
    }

    SYS_PORT_TRACING_OBJ_FUNC(k_thread, sched_priority_set, thread, prio);

    return need_sched;
}

static inline bool resched(uint32_t key) {
    #ifdef CONFIG_SMP
    _current_cpu->swap_ok = 0;
    #endif /* CONFIG_SMP */

    return arch_irq_unlocked(key) && !arch_is_in_isr();
}

/*
 * Check if the next ready thread is the same as the current thread
 * and save the trip if true.
 */
static inline bool need_swap(void) {
    /* the SMP case will be handled in C based z_swap() */
    #ifdef CONFIG_SMP
    return (true);
    #else
    struct k_thread* new_thread;

    /* Check if the next ready thread is the same as the current thread */
    new_thread = _kernel.ready_q.cache;
    return (new_thread != _current);
    #endif /* CONFIG_SMP */
}

void z_reschedule(struct k_spinlock* lock, k_spinlock_key_t key) {
    if (resched(key.key) && need_swap()) {
        z_swap(lock, key);
    }
    else {
        k_spin_unlock(lock, key);
        signal_pending_ipi();
    }
}

void z_reschedule_irqlock(uint32_t key) {
    if (resched(key) && need_swap()) {
        z_swap_irqlock(key);
    }
    else {
        irq_unlock(key);
        signal_pending_ipi();
    }
}

#if (__GTEST == 0U) /* #CUSTOM@NDRS */
void k_sched_lock(void) {
    LOG_DBG("scheduler locked (%p:%d)",
            _current, _current->base.sched_locked);

    K_SPINLOCK(&_sched_spinlock) {
        SYS_PORT_TRACING_FUNC(k_thread, sched_lock);

        __ASSERT(!arch_is_in_isr(), "");
        __ASSERT(_current->base.sched_locked != 1U, "");

        --_current->base.sched_locked;

        compiler_barrier();
    }
}

void k_sched_unlock(void) {
    K_SPINLOCK(&_sched_spinlock) {
        __ASSERT(_current->base.sched_locked != 0U, "");
        __ASSERT(!arch_is_in_isr(), "");

        ++_current->base.sched_locked;
        update_cache(0);
    }

    LOG_DBG("scheduler unlocked (%p:%d)",
            _current, _current->base.sched_locked);

    SYS_PORT_TRACING_FUNC(k_thread, sched_unlock);

    z_reschedule_unlocked();
}
#else
void k_sched_lock(void) {
    /* pass */
}

void k_sched_unlock(void) {
    /* pass */
}
#endif

struct k_thread* z_swap_next_thread(void) {
    #ifdef CONFIG_SMP
    struct k_thread* ret = next_up();

    if (ret == _current) {
        /* When not swapping, have to signal IPIs here.  In
         * the context switch case it must happen later, after
         * _current gets requeued.
         */
        signal_pending_ipi();
    }
    return (ret);
    #else
    return (_kernel.ready_q.cache);
    #endif /* CONFIG_SMP */
}

#ifdef CONFIG_USE_SWITCH
/* Just a wrapper around z_current_thread_set(xxx) with tracing */
static inline void set_current(struct k_thread* new_thread) {
    /* If the new thread is the same as the current thread, we
     * don't need to do anything.
     */
    if (IS_ENABLED(CONFIG_INSTRUMENT_THREAD_SWITCHING) && (new_thread != _current)) {
        z_thread_mark_switched_out();
    }
    z_current_thread_set(new_thread);
}

/**
 * @brief Determine next thread to execute upon completion of an interrupt
 *
 * Thread preemption is performed by context switching after the completion
 * of a non-recursed interrupt. This function determines which thread to
 * switch to if any. This function accepts as @p interrupted either:
 *
 * - The handle for the interrupted thread in which case the thread's context
 *   must already be fully saved and ready to be picked up by a different CPU.
 *
 * - NULL if more work is required to fully save the thread's state after
 *   it is known that a new thread is to be scheduled. It is up to the caller
 *   to store the handle resulting from the thread that is being switched out
 *   in that thread's "switch_handle" field after its
 *   context has fully been saved, following the same requirements as with
 *   the @ref arch_switch() function.
 *
 * If a new thread needs to be scheduled then its handle is returned.
 * Otherwise the same value provided as @p interrupted is returned back.
 * Those handles are the same opaque types used by the @ref arch_switch()
 * function.
 *
 * @warning
 * The _current value may have changed after this call and not refer
 * to the interrupted thread anymore. It might be necessary to make a local
 * copy before calling this function.
 *
 * @param interrupted Handle for the thread that was interrupted or NULL.
 * @retval Handle for the next thread to execute, or @p interrupted when
 *         no new thread is to be scheduled.
 */
void* z_get_next_switch_handle(void* interrupted) {
    z_check_stack_sentinel();

    #ifdef CONFIG_SMP
    void* ret = NULL;

    K_SPINLOCK(&_sched_spinlock) {
        struct k_thread *old_thread = _current, *new_thread;

        __ASSERT((old_thread->switch_handle == NULL) || is_thread_dummy(old_thread),
                 "old thread handle should be null.");

        new_thread = next_up();

        z_sched_usage_switch(new_thread);

        if (old_thread != new_thread) {
            uint8_t cpu_id;

            update_metairq_preempt(new_thread);
            z_sched_switch_spin(new_thread);
            arch_cohere_stacks(old_thread, interrupted, new_thread);

            _current_cpu->swap_ok = 0;
            cpu_id = arch_curr_cpu()->id;
            new_thread->base.cpu = cpu_id;
            set_current(new_thread);

            #ifdef CONFIG_TIMESLICING
            z_reset_time_slice(new_thread);
            #endif /* CONFIG_TIMESLICING */

            #ifdef CONFIG_SPIN_VALIDATE
            /* Changed _current!  Update the spinlock
             * bookkeeping so the validation doesn't get
             * confused when the "wrong" thread tries to
             * release the lock.
             */
            z_spin_lock_set_owner(&_sched_spinlock);
            #endif /* CONFIG_SPIN_VALIDATE */

            /* A queued (runnable) old/current thread
             * needs to be added back to the run queue
             * here, and atomically with its switch handle
             * being set below.  This is safe now, as we
             * will not return into it.
             */
            if (z_is_thread_queued(old_thread)) {
                #ifdef CONFIG_SCHED_IPI_CASCADE
                if ((new_thread->base.cpu_mask != -1) &&
                    (old_thread->base.cpu_mask != BIT(cpu_id))) {
                    flag_ipi(ipi_mask_create(old_thread));
                }
                #endif
                runq_add(old_thread);
            }
        }
        old_thread->switch_handle = interrupted;
        ret = new_thread->switch_handle;
        /* Active threads MUST have a null here */
        new_thread->switch_handle = NULL;
    }
    signal_pending_ipi();
    return (ret);
    #else
    z_sched_usage_switch(_kernel.ready_q.cache);
    _current->switch_handle = interrupted;
    set_current(_kernel.ready_q.cache);
    return (_current->switch_handle);
    #endif /* CONFIG_SMP */
}
#endif /* CONFIG_USE_SWITCH */

int z_unpend_all(_wait_q_t* wait_q) {
    int need_sched = 0;
    struct k_thread* thread;

    for (thread = z_waitq_head(wait_q); thread != NULL; thread = z_waitq_head(wait_q)) {
        z_unpend_thread(thread);
        z_ready_thread(thread);
        need_sched = 1;
    }

    return (need_sched);
}

void init_ready_q(struct _ready_q* ready_q) {
    _priq_run_init(&ready_q->runq);
}

void z_sched_init(void) {
    #ifdef CONFIG_SCHED_CPU_MASK_PIN_ONLY
    for (int i = 0; i < CONFIG_MP_MAX_NUM_CPUS; i++) {
        init_ready_q(&_kernel.cpus[i].ready_q);
    }
    #else
    init_ready_q(&_kernel.ready_q);
    #endif /* CONFIG_SCHED_CPU_MASK_PIN_ONLY */
}

void z_impl_k_thread_priority_set(k_tid_t thread, int prio) {
    /*
     * Use NULL, since we cannot know what the entry point is (we do not
     * keep track of it) and idle cannot change its priority.
     */
    Z_ASSERT_VALID_PRIO(prio, NULL);

    bool need_sched = z_thread_prio_set((struct k_thread*)thread, prio);

    if ((need_sched) && (IS_ENABLED(CONFIG_SMP) ||
        (_current->base.sched_locked == 0U))) {
        z_reschedule_unlocked();
    }
}

#ifdef CONFIG_USERSPACE
static inline void z_vrfy_k_thread_priority_set(k_tid_t thread, int prio) {
    K_OOPS(K_SYSCALL_OBJ(thread, K_OBJ_THREAD));
    K_OOPS(K_SYSCALL_VERIFY_MSG(_is_valid_prio(prio, NULL),
                                "invalid thread priority %d", prio));
    #ifndef CONFIG_USERSPACE_THREAD_MAY_RAISE_PRIORITY
    K_OOPS(K_SYSCALL_VERIFY_MSG((int8_t)prio >= thread->base.prio,
                                "thread priority may only be downgraded (%d < %d)",
                                prio, thread->base.prio));
    #endif /* CONFIG_USERSPACE_THREAD_MAY_RAISE_PRIORITY */
    z_impl_k_thread_priority_set(thread, prio);
}
#include <zephyr/syscalls/k_thread_priority_set_mrsh.c>
#endif /* CONFIG_USERSPACE */

#ifdef CONFIG_SCHED_DEADLINE
void z_impl_k_thread_absolute_deadline_set(k_tid_t tid, int deadline) {
    struct k_thread* thread = tid;

    /* The prio_deadline field changes the sorting order, so can't
     * change it while the thread is in the run queue (dlists
     * actually are benign as long as we requeue it before we
     * release the lock, but an rbtree will blow up if we break
     * sorting!)
     */
    K_SPINLOCK(&_sched_spinlock) {
        if (z_is_thread_queued(thread)) {
            dequeue_thread(thread);
            thread->base.prio_deadline = deadline;
            queue_thread(thread);
        }
        else {
            thread->base.prio_deadline = deadline;
        }
    }
}

void z_impl_k_thread_deadline_set(k_tid_t tid, int deadline) {

    deadline = clamp(deadline, 0, INT_MAX);

    int32_t newdl = k_cycle_get_32() + deadline;

    z_impl_k_thread_absolute_deadline_set(tid, newdl);
}

#ifdef CONFIG_USERSPACE
static inline void z_vrfy_k_thread_absolute_deadline_set(k_tid_t tid, int deadline) {
    struct k_thread* thread = tid;

    K_OOPS(K_SYSCALL_OBJ(thread, K_OBJ_THREAD));

    z_impl_k_thread_absolute_deadline_set((k_tid_t)thread, deadline);
}
#include <zephyr/syscalls/k_thread_absolute_deadline_set_mrsh.c>

static inline void z_vrfy_k_thread_deadline_set(k_tid_t tid, int deadline) {
    struct k_thread* thread = tid;

    K_OOPS(K_SYSCALL_OBJ(thread, K_OBJ_THREAD));
    K_OOPS(K_SYSCALL_VERIFY_MSG(deadline > 0,
                                "invalid thread deadline %d",
                                (int)deadline));

    z_impl_k_thread_deadline_set((k_tid_t)thread, deadline);
}
#include <zephyr/syscalls/k_thread_deadline_set_mrsh.c>
#endif /* CONFIG_USERSPACE */
#endif /* CONFIG_SCHED_DEADLINE */

void z_impl_k_reschedule(void) {
    k_spinlock_key_t key;

    key = k_spin_lock(&_sched_spinlock);

    update_cache(0);

    z_reschedule(&_sched_spinlock, key);
}

#ifdef CONFIG_USERSPACE
static inline void z_vrfy_k_reschedule(void) {
    z_impl_k_reschedule();
}
#include <zephyr/syscalls/k_reschedule_mrsh.c>
#endif /* CONFIG_USERSPACE */

bool k_can_yield(void) {
    return !(k_is_pre_kernel() || k_is_in_isr() ||
             z_is_idle_thread_object(_current));
}

void z_impl_k_yield(void) {
    __ASSERT(!arch_is_in_isr(), "");

    SYS_PORT_TRACING_FUNC(k_thread, yield);

    k_spinlock_key_t key = k_spin_lock(&_sched_spinlock);

    runq_yield();

    update_cache(1);
    z_swap(&_sched_spinlock, key);
}

#ifdef CONFIG_USERSPACE
static inline void z_vrfy_k_yield(void) {
    z_impl_k_yield();
}
#include <zephyr/syscalls/k_yield_mrsh.c>
#endif /* CONFIG_USERSPACE */

static int32_t z_tick_sleep(k_timeout_t timeout) {
    uint32_t expected_wakeup_ticks;

    __ASSERT(!arch_is_in_isr(), "");

    LOG_DBG("thread %p for %lu ticks", _current, (unsigned long)timeout.ticks);

    /* K_NO_WAIT is treated as a 'yield' */
    if (K_TIMEOUT_EQ(timeout, K_NO_WAIT)) {
        k_yield();
        return (0);
    }

    k_spinlock_key_t key = k_spin_lock(&_sched_spinlock);

    #if defined(CONFIG_TIMESLICING) && defined(CONFIG_SWAP_NONATOMIC)
    pending_current = _current;
    #endif /* CONFIG_TIMESLICING && CONFIG_SWAP_NONATOMIC */
    unready_thread(_current);
    expected_wakeup_ticks = (uint32_t)z_add_thread_timeout(_current, timeout);
    z_mark_thread_as_sleeping(_current);

    (void) z_swap(&_sched_spinlock, key);

    if (!z_is_aborted_thread_timeout(_current)) {
        return (0);
    }

    /* We require a 32 bit unsigned subtraction to care a wraparound */
    uint32_t left_ticks = expected_wakeup_ticks - sys_clock_tick_get_32();

    /* To handle a negative value correctly, once type-cast it to signed 32 bit */
    k_ticks_t ticks = (k_ticks_t)(int32_t)left_ticks;
    if (ticks > 0) {
        return (int32_t)(ticks);
    }

    return (0);
}

int32_t z_impl_k_sleep(k_timeout_t timeout) {
    k_ticks_t ticks;

    __ASSERT(!arch_is_in_isr(), "");

    SYS_PORT_TRACING_FUNC_ENTER(k_thread, sleep, timeout);

    ticks = z_tick_sleep(timeout);

    /* k_sleep() still returns 32 bit milliseconds for compatibility */
    int64_t ms = K_TIMEOUT_EQ(timeout, K_FOREVER) ? K_TICKS_FOREVER :
                 z_clamp(k_ticks_to_ms_ceil64(ticks), 0, INT_MAX);

    SYS_PORT_TRACING_FUNC_EXIT(k_thread, sleep, timeout, ms);

    return ((int32_t)ms);
}

#ifdef CONFIG_USERSPACE
static inline int32_t z_vrfy_k_sleep(k_timeout_t timeout) {
    return z_impl_k_sleep(timeout);
}
#include <zephyr/syscalls/k_sleep_mrsh.c>
#endif /* CONFIG_USERSPACE */

int32_t z_impl_k_usleep(int32_t us) {
    int32_t ticks;

    SYS_PORT_TRACING_FUNC_ENTER(k_thread, usleep, us);

    ticks = (int32_t)k_us_to_ticks_ceil64(us);
    ticks = z_tick_sleep(Z_TIMEOUT_TICKS(ticks));

    int32_t ret = (int32_t)k_ticks_to_us_ceil64(ticks);

    SYS_PORT_TRACING_FUNC_EXIT(k_thread, usleep, us, ret);

    return (ret);
}

#ifdef CONFIG_USERSPACE
static inline int32_t z_vrfy_k_usleep(int32_t us) {
    return z_impl_k_usleep(us);
}
#include <zephyr/syscalls/k_usleep_mrsh.c>
#endif /* CONFIG_USERSPACE */

void z_impl_k_wakeup(k_tid_t thread) {
    SYS_PORT_TRACING_OBJ_FUNC(k_thread, wakeup, thread);

    k_spinlock_key_t  key = k_spin_lock(&_sched_spinlock);

    if (z_is_thread_sleeping(thread)) {
        z_abort_thread_timeout(thread);
        z_mark_thread_as_not_sleeping(thread);
        ready_thread(thread);
        z_reschedule(&_sched_spinlock, key);
    }
    else {
        k_spin_unlock(&_sched_spinlock, key);
    }
}

#ifdef CONFIG_USERSPACE
static inline void z_vrfy_k_wakeup(k_tid_t thread) {
    K_OOPS(K_SYSCALL_OBJ(thread, K_OBJ_THREAD));
    z_impl_k_wakeup(thread);
}
#include <zephyr/syscalls/k_wakeup_mrsh.c>
#endif /* CONFIG_USERSPACE */

k_tid_t z_impl_k_sched_current_thread_query(void) {
    return (_current);
}

#ifdef CONFIG_USERSPACE
static inline k_tid_t z_vrfy_k_sched_current_thread_query(void) {
    return z_impl_k_sched_current_thread_query();
}
#include <zephyr/syscalls/k_sched_current_thread_query_mrsh.c>
#endif /* CONFIG_USERSPACE */

static inline void unpend_all(_wait_q_t* wait_q) {
    struct k_thread* thread;

    for (thread = z_waitq_head(wait_q); thread != NULL; thread = z_waitq_head(wait_q)) {
        unpend_thread_no_timeout(thread);
        z_abort_thread_timeout(thread);
        arch_thread_return_value_set(thread, 0);
        ready_thread(thread);
    }
}

#ifdef CONFIG_THREAD_ABORT_HOOK
extern void thread_abort_hook(struct k_thread* thread);
#endif /* CONFIG_THREAD_ABORT_HOOK */

/**
 * @brief Dequeues the specified thread
 *
 * Dequeues the specified thread and move it into the specified new state.
 *
 * @param thread Identify the thread to halt
 * @param new_state New thread state (_THREAD_DEAD or _THREAD_SUSPENDED)
 */
static ALWAYS_INLINE void halt_thread(struct k_thread* thread, uint8_t new_state) {
    bool dummify = false;

    /* We hold the lock, and the thread is known not to be running
     * anywhere.
     */
    if ((thread->base.thread_state & new_state) == 0U) {
        thread->base.thread_state |= new_state;
        if (z_is_thread_queued(thread)) {
            dequeue_thread(thread);
        }

        if (new_state == _THREAD_DEAD) {
            if (thread->base.pended_on != NULL) {
                unpend_thread_no_timeout(thread);
            }
            z_abort_thread_timeout(thread);
            unpend_all(&thread->join_queue);

            /* Edge case: aborting _current from within an
             * ISR that preempted it requires clearing the
             * _current pointer so the upcoming context
             * switch doesn't clobber the now-freed
             * memory
             */
            if ((thread == _current) && arch_is_in_isr()) {
                dummify = true;
            }
        }
        #ifdef CONFIG_SMP
        unpend_all(&thread->halt_queue);
        #endif /* CONFIG_SMP */
        update_cache(1);

        if (new_state == _THREAD_SUSPENDED) {
            clear_halting(thread);
            return;
        }

        arch_coprocessors_disable(thread);

        SYS_PORT_TRACING_FUNC(k_thread, sched_abort, thread);

        z_thread_monitor_exit(thread);
        #ifdef CONFIG_THREAD_ABORT_HOOK
        thread_abort_hook(thread);
        #endif /* CONFIG_THREAD_ABORT_HOOK */

        #ifdef CONFIG_OBJ_CORE_THREAD
        #ifdef CONFIG_OBJ_CORE_STATS_THREAD
        k_obj_core_stats_deregister(K_OBJ_CORE(thread));
        #endif /* CONFIG_OBJ_CORE_STATS_THREAD */
        k_obj_core_unlink(K_OBJ_CORE(thread));
        #endif /* CONFIG_OBJ_CORE_THREAD */

        #ifdef CONFIG_USERSPACE
        z_mem_domain_exit_thread(thread);
        k_thread_perms_all_clear(thread);
        k_object_uninit(thread->stack_obj);
        k_object_uninit(thread);
        #endif /* CONFIG_USERSPACE */

        #ifdef CONFIG_THREAD_ABORT_NEED_CLEANUP
        k_thread_abort_cleanup(thread);
        #endif /* CONFIG_THREAD_ABORT_NEED_CLEANUP */

        /* Do this "set _current to dummy" step last so that
         * subsystems above can rely on _current being
         * unchanged.  Disabled for posix as that arch
         * continues to use the _current pointer in its swap
         * code.  Note that we must leave a non-null switch
         * handle for any threads spinning in join() (this can
         * never be used, as our thread is flagged dead, but
         * it must not be NULL otherwise join can deadlock).
         * Use 1 as a clearly invalid but non-NULL value.
         */
        if (dummify && !IS_ENABLED(CONFIG_ARCH_POSIX)) {
            #ifdef CONFIG_USE_SWITCH
            _current->switch_handle = (void*)1;
            #endif
            z_dummy_thread_init(&_thread_dummy);
        }

        /* Finally update the halting thread state, on which
         * other CPUs might be spinning (see
         * thread_halt_spin()).
         */
        clear_halting(thread);
    }
}

void z_thread_abort(struct k_thread* thread) {
    bool essential = z_is_thread_essential(thread);
    k_spinlock_key_t key = k_spin_lock(&_sched_spinlock);

    if (z_is_thread_dead(thread)) {
        k_spin_unlock(&_sched_spinlock, key);
        return;
    }

    z_thread_halt(thread, key, true);

    if (essential) {
        __ASSERT(!essential, "aborted essential thread %p", thread);
        k_panic();
    }
}

#if !defined(CONFIG_ARCH_HAS_THREAD_ABORT)
void z_impl_k_thread_abort(k_tid_t thread) {
    SYS_PORT_TRACING_OBJ_FUNC_ENTER(k_thread, abort, thread);

    z_thread_abort(thread);

    __ASSERT_NO_MSG(z_is_thread_dead(thread));

    SYS_PORT_TRACING_OBJ_FUNC_EXIT(k_thread, abort, thread);
}
#endif /* !CONFIG_ARCH_HAS_THREAD_ABORT */

int z_impl_k_thread_join(struct k_thread* thread, k_timeout_t timeout) {
    k_spinlock_key_t key = k_spin_lock(&_sched_spinlock);
    int ret;

    SYS_PORT_TRACING_OBJ_FUNC_ENTER(k_thread, join, thread, timeout);

    if (z_is_thread_dead(thread)) {
        z_sched_switch_spin(thread);
        ret = 0;
    }
    else if (K_TIMEOUT_EQ(timeout, K_NO_WAIT)) {
        ret = -EBUSY;
    }
    else if ((thread == _current) ||
             (thread->base.pended_on == &_current->join_queue)) {
        ret = -EDEADLK;
    }
    else {
        __ASSERT(!arch_is_in_isr(), "cannot join in ISR");
        add_to_waitq_locked(_current, &thread->join_queue);
        add_thread_timeout(_current, timeout);

        SYS_PORT_TRACING_OBJ_FUNC_BLOCKING(k_thread, join, thread, timeout);
        ret = z_swap(&_sched_spinlock, key);
        SYS_PORT_TRACING_OBJ_FUNC_EXIT(k_thread, join, thread, timeout, ret);

        return (ret);
    }

    SYS_PORT_TRACING_OBJ_FUNC_EXIT(k_thread, join, thread, timeout, ret);

    k_spin_unlock(&_sched_spinlock, key);

    return (ret);
}

#ifdef CONFIG_USERSPACE
/* Special case: don't oops if the thread is uninitialized.  This is because
 * the initialization bit does double-duty for thread objects; if false, means
 * the thread object is truly uninitialized, or the thread ran and exited for
 * some reason.
 *
 * Return true in this case indicating we should just do nothing and return
 * success to the caller.
 */
static bool thread_obj_validate(struct k_thread* thread) {
    struct k_object* ko = k_object_find(thread);
    int ret = k_object_validate(ko, K_OBJ_THREAD, _OBJ_INIT_TRUE);

    switch (ret) {
        case 0 :
            return (false);

        case -EINVAL :
            return (true);

        default :
            #ifdef CONFIG_LOG
            k_object_dump_error(ret, thread, ko, K_OBJ_THREAD);
            #endif /* CONFIG_LOG */
            K_OOPS(K_SYSCALL_VERIFY_MSG(ret, "access denied"));
    }
    CODE_UNREACHABLE; /* LCOV_EXCL_LINE */
}

static inline int z_vrfy_k_thread_join(struct k_thread* thread,
                                       k_timeout_t timeout) {
    if (thread_obj_validate(thread)) {
        return (0);
    }

    return z_impl_k_thread_join(thread, timeout);
}
#include <zephyr/syscalls/k_thread_join_mrsh.c>

static inline void z_vrfy_k_thread_abort(k_tid_t thread) {
    if (thread_obj_validate(thread)) {
        return;
    }

    K_OOPS(K_SYSCALL_VERIFY_MSG(!z_is_thread_essential(thread),
                                "aborting essential thread %p", thread));

    z_impl_k_thread_abort((struct k_thread*)thread);
}
#include <zephyr/syscalls/k_thread_abort_mrsh.c>
#endif /* CONFIG_USERSPACE */

/*
 * future scheduler.h API implementations
 */
bool z_sched_wake(_wait_q_t* wait_q, int swap_retval, void* swap_data) {
    struct k_thread* thread;
    bool ret = false;

    K_SPINLOCK(&_sched_spinlock) {
        thread = _priq_wait_best(&wait_q->waitq);

        if (thread != NULL) {
            z_thread_return_value_set_with_data(thread,
                                                swap_retval,
                                                swap_data);
            unpend_thread_no_timeout(thread);
            z_abort_thread_timeout(thread);
            ready_thread(thread);
            ret = true;
        }
    }

    return (ret);
}

int z_sched_wait(struct k_spinlock* lock, k_spinlock_key_t key,
                 _wait_q_t* wait_q, k_timeout_t timeout, void** data) {
    int ret = z_pend_curr(lock, key, wait_q, timeout);

    if (data != NULL) {
        *data = _current->base.swap_data;
    }

    return (ret);
}

int z_sched_waitq_walk(_wait_q_t* wait_q,
                       int (*func)(struct k_thread*, void*), void* data) {
    struct k_thread* thread;
    int status = 0;

    K_SPINLOCK(&_sched_spinlock) {
        _WAIT_Q_FOR_EACH_WITH_TYPE(wait_q, struct k_thread, thread) {

            /*
             * Invoke the callback function on each waiting thread
             * for as long as there are both waiting threads AND
             * it returns 0.
             */
            status = func(thread, data);
            if (status != 0) {
                break;
            }
        }
    }

    return (status);
}

/* This routine exists for benchmarking purposes. It is not used in
 * general production code.
 */
void z_unready_thread(struct k_thread* thread) {
    K_SPINLOCK(&_sched_spinlock) {
        unready_thread(thread);
    }
}<|MERGE_RESOLUTION|>--- conflicted
+++ resolved
@@ -135,7 +135,6 @@
 }
 
 /* Clear the halting bits (_THREAD_ABORTING and _THREAD_SUSPENDING) */
-<<<<<<< HEAD
 static inline void clear_halting(struct k_thread* thread) {
     if (IS_ENABLED(CONFIG_SMP) && (CONFIG_MP_MAX_NUM_CPUS > 1)) {
         barrier_dmem_fence_full(); /* Other cpus spin on this locklessly! */
@@ -231,122 +230,16 @@
     #endif /* CONFIG_SMP */
 }
 
-void move_thread_to_end_of_prio_q(struct k_thread* thread) {
-    if (z_is_thread_queued(thread)) {
-        dequeue_thread(thread);
-    }
-    queue_thread(thread);
-    update_cache(thread == _current);
-=======
-static inline void clear_halting(struct k_thread *thread)
-{
-	if (IS_ENABLED(CONFIG_SMP) && (CONFIG_MP_MAX_NUM_CPUS > 1)) {
-		barrier_dmem_fence_full(); /* Other cpus spin on this locklessly! */
-		thread->base.thread_state &= ~(_THREAD_ABORTING | _THREAD_SUSPENDING);
-	}
-}
-
-static ALWAYS_INLINE struct k_thread *next_up(void)
-{
-#ifdef CONFIG_SMP
-	if (z_is_thread_halting(_current)) {
-		halt_thread(_current, z_is_thread_aborting(_current) ?
-				      _THREAD_DEAD : _THREAD_SUSPENDED);
-	}
-#endif /* CONFIG_SMP */
-
-	struct k_thread *thread = runq_best();
-
-#if (CONFIG_NUM_METAIRQ_PRIORITIES > 0) &&                                                         \
-	(CONFIG_NUM_COOP_PRIORITIES > CONFIG_NUM_METAIRQ_PRIORITIES)
-	/* MetaIRQs must always attempt to return back to a
-	 * cooperative thread they preempted and not whatever happens
-	 * to be highest priority now. The cooperative thread was
-	 * promised it wouldn't be preempted (by non-metairq threads)!
-	 */
-	struct k_thread *mirqp = _current_cpu->metairq_preempted;
-
-	if (mirqp != NULL && (thread == NULL || !thread_is_metairq(thread))) {
-		if (z_is_thread_ready(mirqp)) {
-			thread = mirqp;
-		} else {
-			_current_cpu->metairq_preempted = NULL;
-		}
-	}
-#endif
-/* CONFIG_NUM_METAIRQ_PRIORITIES > 0 &&
- * CONFIG_NUM_COOP_PRIORITIES > CONFIG_NUM_METAIRQ_PRIORITIES
- */
-
-#ifndef CONFIG_SMP
-	/* In uniprocessor mode, we can leave the current thread in
-	 * the queue (actually we have to, otherwise the assembly
-	 * context switch code for all architectures would be
-	 * responsible for putting it back in z_swap and ISR return!),
-	 * which makes this choice simple.
-	 */
-	return (thread != NULL) ? thread : _current_cpu->idle_thread;
-#else
-	/* Under SMP, the "cache" mechanism for selecting the next
-	 * thread doesn't work, so we have more work to do to test
-	 * _current against the best choice from the queue.  Here, the
-	 * thread selected above represents "the best thread that is
-	 * not current".
-	 *
-	 * Subtle note on "queued": in SMP mode, _current does not
-	 * live in the queue, so this isn't exactly the same thing as
-	 * "ready", it means "is _current already added back to the
-	 * queue such that we don't want to re-add it".
-	 */
-	bool queued = z_is_thread_queued(_current);
-	bool active = z_is_thread_ready(_current);
-
-	if (thread == NULL) {
-		thread = _current_cpu->idle_thread;
-	}
-
-	if (active) {
-		int32_t cmp = z_sched_prio_cmp(_current, thread);
-
-		/* Ties only switch if state says we yielded */
-		if ((cmp > 0) || ((cmp == 0) && !_current_cpu->swap_ok)) {
-			thread = _current;
-		}
-
-		if (!should_preempt(thread, _current_cpu->swap_ok)) {
-			thread = _current;
-		}
-	}
-
-	/* Put _current back into the queue */
-	if ((thread != _current) && active &&
-		!z_is_idle_thread_object(_current) && !queued) {
-		queue_thread(_current);
-	}
-
-	/* Take the new _current out of the queue */
-	if (z_is_thread_queued(thread)) {
-		dequeue_thread(thread);
-	}
-
-	_current_cpu->swap_ok = false;
-	return thread;
-#endif /* CONFIG_SMP */
-}
-
-void move_current_to_end_of_prio_q(void)
-{
-	runq_yield();
-
-	update_cache(1);
->>>>>>> 90454744
+void move_current_to_end_of_prio_q(void) {
+    runq_yield();
+
+    update_cache(1);
 }
 
 /* Track cooperative threads preempted by metairqs so we can return to
  * them specifically.  Called at the moment a new thread has been
  * selected to run.
  */
-<<<<<<< HEAD
 static void update_metairq_preempt(struct k_thread* thread) {
     #if (CONFIG_NUM_METAIRQ_PRIORITIES > 0) &&                  \
          (CONFIG_NUM_COOP_PRIORITIES > CONFIG_NUM_METAIRQ_PRIORITIES)
@@ -445,116 +338,11 @@
     }
 }
 
-void z_move_thread_to_end_of_prio_q(struct k_thread* thread) {
+/* This routine only used for testing purposes */
+void z_yield_testing_only(void) {
     K_SPINLOCK(&_sched_spinlock) {
-        move_thread_to_end_of_prio_q(thread);
-    }
-=======
-static void update_metairq_preempt(struct k_thread *thread)
-{
-#if (CONFIG_NUM_METAIRQ_PRIORITIES > 0) &&                                                         \
-	(CONFIG_NUM_COOP_PRIORITIES > CONFIG_NUM_METAIRQ_PRIORITIES)
-	if (thread_is_metairq(thread) && !thread_is_metairq(_current) &&
-	    !thread_is_preemptible(_current)) {
-		/* Record new preemption */
-		_current_cpu->metairq_preempted = _current;
-	} else if (!thread_is_metairq(thread)) {
-		/* Returning from existing preemption */
-		_current_cpu->metairq_preempted = NULL;
-	}
-#else
-	ARG_UNUSED(thread);
-#endif
-/* CONFIG_NUM_METAIRQ_PRIORITIES > 0 &&
- * CONFIG_NUM_COOP_PRIORITIES > CONFIG_NUM_METAIRQ_PRIORITIES
- */
-}
-
-static ALWAYS_INLINE void update_cache(int preempt_ok)
-{
-#ifndef CONFIG_SMP
-	struct k_thread *thread = next_up();
-
-	if (should_preempt(thread, preempt_ok)) {
-#ifdef CONFIG_TIMESLICING
-		if (thread != _current) {
-			z_reset_time_slice(thread);
-		}
-#endif /* CONFIG_TIMESLICING */
-		update_metairq_preempt(thread);
-		_kernel.ready_q.cache = thread;
-	} else {
-		_kernel.ready_q.cache = _current;
-	}
-
-#else
-	/* The way this works is that the CPU record keeps its
-	 * "cooperative swapping is OK" flag until the next reschedule
-	 * call or context switch.  It doesn't need to be tracked per
-	 * thread because if the thread gets preempted for whatever
-	 * reason the scheduler will make the same decision anyway.
-	 */
-	_current_cpu->swap_ok = preempt_ok;
-#endif /* CONFIG_SMP */
-}
-
-static struct _cpu *thread_active_elsewhere(struct k_thread *thread)
-{
-	/* Returns pointer to _cpu if the thread is currently running on
-	 * another CPU. There are more scalable designs to answer this
-	 * question in constant time, but this is fine for now.
-	 */
-#ifdef CONFIG_SMP
-	int currcpu = _current_cpu->id;
-
-	unsigned int num_cpus = arch_num_cpus();
-
-	for (int i = 0; i < num_cpus; i++) {
-		if ((i != currcpu) &&
-		    (_kernel.cpus[i].current == thread)) {
-			return &_kernel.cpus[i];
-		}
-	}
-#endif /* CONFIG_SMP */
-	ARG_UNUSED(thread);
-	return NULL;
-}
-
-static void ready_thread(struct k_thread *thread)
-{
-#ifdef CONFIG_KERNEL_COHERENCE
-	__ASSERT_NO_MSG(arch_mem_coherent(thread));
-#endif /* CONFIG_KERNEL_COHERENCE */
-
-	/* If thread is queued already, do not try and added it to the
-	 * run queue again
-	 */
-	if (!z_is_thread_queued(thread) && z_is_thread_ready(thread)) {
-		SYS_PORT_TRACING_OBJ_FUNC(k_thread, sched_ready, thread);
-
-		queue_thread(thread);
-		update_cache(0);
-
-		flag_ipi(ipi_mask_create(thread));
-	}
-}
-
-void z_ready_thread(struct k_thread *thread)
-{
-	K_SPINLOCK(&_sched_spinlock) {
-		if (thread_active_elsewhere(thread) == NULL) {
-			ready_thread(thread);
-		}
-	}
-}
-
-/* This routine only used for testing purposes */
-void z_yield_testing_only(void)
-{
-	K_SPINLOCK(&_sched_spinlock) {
-		move_current_to_end_of_prio_q();
-	}
->>>>>>> 90454744
+        move_current_to_end_of_prio_q();
+    }
 }
 
 /* Spins in ISR context, waiting for a thread known to be running on
