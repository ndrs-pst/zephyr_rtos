--- conflicted
+++ resolved
@@ -832,7 +832,6 @@
  * @retval Handle for the next thread to execute, or @p interrupted when
  *         no new thread is to be scheduled.
  */
-<<<<<<< HEAD
 void* z_get_next_switch_handle(void* interrupted) {
     z_check_stack_sentinel();
 
@@ -842,7 +841,7 @@
     K_SPINLOCK(&_sched_spinlock) {
         struct k_thread *old_thread = _current, *new_thread;
 
-        __ASSERT(old_thread->switch_handle == NULL,
+        __ASSERT((old_thread->switch_handle == NULL) || is_thread_dummy(old_thread),
                  "old thread handle should be null.");
 
         new_thread = next_up();
@@ -903,79 +902,6 @@
     set_current(_kernel.ready_q.cache);
     return (_current->switch_handle);
     #endif /* CONFIG_SMP */
-=======
-void *z_get_next_switch_handle(void *interrupted)
-{
-	z_check_stack_sentinel();
-
-#ifdef CONFIG_SMP
-	void *ret = NULL;
-
-	K_SPINLOCK(&_sched_spinlock) {
-		struct k_thread *old_thread = _current, *new_thread;
-
-		__ASSERT(old_thread->switch_handle == NULL || is_thread_dummy(old_thread),
-			"old thread handle should be null.");
-
-		new_thread = next_up();
-
-		z_sched_usage_switch(new_thread);
-
-		if (old_thread != new_thread) {
-			uint8_t  cpu_id;
-
-			update_metairq_preempt(new_thread);
-			z_sched_switch_spin(new_thread);
-			arch_cohere_stacks(old_thread, interrupted, new_thread);
-
-			_current_cpu->swap_ok = 0;
-			cpu_id = arch_curr_cpu()->id;
-			new_thread->base.cpu = cpu_id;
-			set_current(new_thread);
-
-#ifdef CONFIG_TIMESLICING
-			z_reset_time_slice(new_thread);
-#endif /* CONFIG_TIMESLICING */
-
-#ifdef CONFIG_SPIN_VALIDATE
-			/* Changed _current!  Update the spinlock
-			 * bookkeeping so the validation doesn't get
-			 * confused when the "wrong" thread tries to
-			 * release the lock.
-			 */
-			z_spin_lock_set_owner(&_sched_spinlock);
-#endif /* CONFIG_SPIN_VALIDATE */
-
-			/* A queued (runnable) old/current thread
-			 * needs to be added back to the run queue
-			 * here, and atomically with its switch handle
-			 * being set below.  This is safe now, as we
-			 * will not return into it.
-			 */
-			if (z_is_thread_queued(old_thread)) {
-#ifdef CONFIG_SCHED_IPI_CASCADE
-				if ((new_thread->base.cpu_mask != -1) &&
-				    (old_thread->base.cpu_mask != BIT(cpu_id))) {
-					flag_ipi(ipi_mask_create(old_thread));
-				}
-#endif
-				runq_add(old_thread);
-			}
-		}
-		old_thread->switch_handle = interrupted;
-		ret = new_thread->switch_handle;
-		/* Active threads MUST have a null here */
-		new_thread->switch_handle = NULL;
-	}
-	signal_pending_ipi();
-	return ret;
-#else
-	z_sched_usage_switch(_kernel.ready_q.cache);
-	_current->switch_handle = interrupted;
-	set_current(_kernel.ready_q.cache);
-	return _current->switch_handle;
-#endif /* CONFIG_SMP */
->>>>>>> 869881ef
 }
 #endif /* CONFIG_USE_SWITCH */
 
@@ -1278,7 +1204,6 @@
  * @param thread Identify the thread to halt
  * @param new_state New thread state (_THREAD_DEAD or _THREAD_SUSPENDED)
  */
-<<<<<<< HEAD
 static ALWAYS_INLINE void halt_thread(struct k_thread* thread, uint8_t new_state) {
     bool dummify = false;
 
@@ -1353,10 +1278,11 @@
          * handle for any threads spinning in join() (this can
          * never be used, as our thread is flagged dead, but
          * it must not be NULL otherwise join can deadlock).
+         * Use 1 as a clearly invalid but non-NULL value.
          */
         if (dummify && !IS_ENABLED(CONFIG_ARCH_POSIX)) {
             #ifdef CONFIG_USE_SWITCH
-            _current->switch_handle = _current;
+            _current->switch_handle = (void*)1;
             #endif
             z_dummy_thread_init(&_thread_dummy);
         }
@@ -1384,117 +1310,6 @@
         __ASSERT(!essential, "aborted essential thread %p", thread);
         k_panic();
     }
-=======
-static ALWAYS_INLINE void halt_thread(struct k_thread *thread, uint8_t new_state)
-{
-	bool dummify = false;
-
-	/* We hold the lock, and the thread is known not to be running
-	 * anywhere.
-	 */
-	if ((thread->base.thread_state & new_state) == 0U) {
-		thread->base.thread_state |= new_state;
-		if (z_is_thread_queued(thread)) {
-			dequeue_thread(thread);
-		}
-
-		if (new_state == _THREAD_DEAD) {
-			if (thread->base.pended_on != NULL) {
-				unpend_thread_no_timeout(thread);
-			}
-			z_abort_thread_timeout(thread);
-			unpend_all(&thread->join_queue);
-
-			/* Edge case: aborting _current from within an
-			 * ISR that preempted it requires clearing the
-			 * _current pointer so the upcoming context
-			 * switch doesn't clobber the now-freed
-			 * memory
-			 */
-			if (thread == _current && arch_is_in_isr()) {
-				dummify = true;
-			}
-		}
-#ifdef CONFIG_SMP
-		unpend_all(&thread->halt_queue);
-#endif /* CONFIG_SMP */
-		update_cache(1);
-
-		if (new_state == _THREAD_SUSPENDED) {
-			clear_halting(thread);
-			return;
-		}
-
-		arch_coprocessors_disable(thread);
-
-		SYS_PORT_TRACING_FUNC(k_thread, sched_abort, thread);
-
-		z_thread_monitor_exit(thread);
-#ifdef CONFIG_THREAD_ABORT_HOOK
-		thread_abort_hook(thread);
-#endif /* CONFIG_THREAD_ABORT_HOOK */
-
-#ifdef CONFIG_OBJ_CORE_THREAD
-#ifdef CONFIG_OBJ_CORE_STATS_THREAD
-		k_obj_core_stats_deregister(K_OBJ_CORE(thread));
-#endif /* CONFIG_OBJ_CORE_STATS_THREAD */
-		k_obj_core_unlink(K_OBJ_CORE(thread));
-#endif /* CONFIG_OBJ_CORE_THREAD */
-
-#ifdef CONFIG_USERSPACE
-		z_mem_domain_exit_thread(thread);
-		k_thread_perms_all_clear(thread);
-		k_object_uninit(thread->stack_obj);
-		k_object_uninit(thread);
-#endif /* CONFIG_USERSPACE */
-
-#ifdef CONFIG_THREAD_ABORT_NEED_CLEANUP
-		k_thread_abort_cleanup(thread);
-#endif /* CONFIG_THREAD_ABORT_NEED_CLEANUP */
-
-		/* Do this "set _current to dummy" step last so that
-		 * subsystems above can rely on _current being
-		 * unchanged.  Disabled for posix as that arch
-		 * continues to use the _current pointer in its swap
-		 * code.  Note that we must leave a non-null switch
-		 * handle for any threads spinning in join() (this can
-		 * never be used, as our thread is flagged dead, but
-		 * it must not be NULL otherwise join can deadlock).
-		 * Use 1 as a clearly invalid but non-NULL value.
-		 */
-		if (dummify && !IS_ENABLED(CONFIG_ARCH_POSIX)) {
-#ifdef CONFIG_USE_SWITCH
-			_current->switch_handle = (void *)1;
-#endif
-			z_dummy_thread_init(&_thread_dummy);
-
-		}
-
-		/* Finally update the halting thread state, on which
-		 * other CPUs might be spinning (see
-		 * thread_halt_spin()).
-		 */
-		clear_halting(thread);
-	}
-}
-
-void z_thread_abort(struct k_thread *thread)
-{
-	bool essential = z_is_thread_essential(thread);
-	k_spinlock_key_t key = k_spin_lock(&_sched_spinlock);
-
-	if (z_is_thread_dead(thread)) {
-		k_spin_unlock(&_sched_spinlock, key);
-		return;
-	}
-
-	z_thread_halt(thread, key, true);
-
-	if (essential) {
-		__ASSERT(!essential, "aborted essential thread %p", thread);
-		k_panic();
-	}
->>>>>>> 869881ef
 }
 
 #if !defined(CONFIG_ARCH_HAS_THREAD_ABORT)
