/*
 * Copyright (c) 2015-2016 Intel Corporation.
 *
 * SPDX-License-Identifier: Apache-2.0
 */

#include <string.h>
#include <zephyr/device.h>
#include <zephyr/sys/atomic.h>
#include <zephyr/sys/kobject.h>
#include <zephyr/syscall_handler.h>
#include <zephyr/toolchain.h>

/**
 * @brief Initialize state for all static devices.
 *
 * The state object is always zero-initialized, but this may not be
 * sufficient.
 */
<<<<<<< HEAD
void z_device_state_init(void)
{
	STRUCT_SECTION_FOREACH(device, dev) {
		z_object_init(dev);
	}
}

const struct device *z_impl_device_get_binding(const char *name)
{
	/* A null string identifies no device.  So does an empty
	 * string.
	 */
	if ((name == NULL) || (name[0] == '\0')) {
		return NULL;
	}

	/* Split the search into two loops: in the common scenario, where
	 * device names are stored in ROM (and are referenced by the user
	 * with CONFIG_* macros), only cheap pointer comparisons will be
	 * performed. Reserve string comparisons for a fallback.
	 */
	STRUCT_SECTION_FOREACH(device, dev) {
		if (z_device_is_ready(dev) && (dev->name == name)) {
			return dev;
		}
	}

	STRUCT_SECTION_FOREACH(device, dev) {
		if (z_device_is_ready(dev) && (strcmp(name, dev->name) == 0)) {
			return dev;
		}
	}

	return NULL;
=======
void z_device_state_init(void) {
    const struct device* dev = __device_start;

    while (dev < __device_end) {
        z_object_init(dev);
        ++dev;
    }
}

const struct device* z_impl_device_get_binding(const char* name) {
    const struct device* dev;

    /* A null string identifies no device.  So does an empty
     * string.
     */
    if ((name == NULL) || (name[0] == '\0')) {
        return (NULL);
    }

    /* Split the search into two loops: in the common scenario, where
     * device names are stored in ROM (and are referenced by the user
     * with CONFIG_* macros), only cheap pointer comparisons will be
     * performed. Reserve string comparisons for a fallback.
     */
    for (dev = __device_start; dev != __device_end; dev++) {
        if (z_device_is_ready(dev) && (dev->name == name)) {
            return (dev);
        }
    }

    for (dev = __device_start; dev != __device_end; dev++) {
        if (z_device_is_ready(dev) && (strcmp(name, dev->name) == 0)) {
            return (dev);
        }
    }

    return (NULL);
>>>>>>> e62201c3
}

#ifdef CONFIG_USERSPACE
static inline const struct device *z_vrfy_device_get_binding(const char *name)
{
    char name_copy[Z_DEVICE_MAX_NAME_LEN];

    if (z_user_string_copy(name_copy, (char *)name, sizeof(name_copy))
        != 0) {
        return NULL;
    }

    return z_impl_device_get_binding(name_copy);
}
#include <syscalls/device_get_binding_mrsh.c>

static inline bool z_vrfy_device_is_ready(const struct device *dev)
{
    Z_OOPS(Z_SYSCALL_OBJ_INIT(dev, K_OBJ_ANY));

    return z_impl_device_is_ready(dev);
}
#include <syscalls/device_is_ready_mrsh.c>
#endif /* CONFIG_USERSPACE */

<<<<<<< HEAD
size_t z_device_get_all_static(struct device const **devices)
{
	size_t cnt;

	STRUCT_SECTION_GET(device, 0, devices);
	STRUCT_SECTION_COUNT(device, &cnt);

	return cnt;
=======
size_t z_device_get_all_static(struct device const** devices) {
    *devices = __device_start;

    return (__device_end - __device_start);
>>>>>>> e62201c3
}

bool z_device_is_ready(const struct device* dev) {
    /*
     * if an invalid device pointer is passed as argument, this call
     * reports the `device` as not ready for usage.
     */
    if (dev == NULL) {
        return (false);
    }

    return (dev->state->initialized && (dev->state->init_res == 0U));
}

static int device_visitor(const device_handle_t* handles,
                          size_t handle_count,
                          device_visitor_callback_t visitor_cb,
                          void* context) {
    /* Iterate over fixed devices */
    for (size_t i = 0U; i < handle_count; ++i) {
        device_handle_t dh = handles[i];
        const struct device* rdev = device_from_handle(dh);
        int rc = visitor_cb(rdev, context);

        if (rc < 0) {
            return (rc);
        }
    }

    return (handle_count);
}

int device_required_foreach(const struct device* dev,
                            device_visitor_callback_t visitor_cb,
                            void* context) {
    size_t handle_count = 0U;
    const device_handle_t* handles = device_required_handles_get(dev, &handle_count);

    return device_visitor(handles, handle_count, visitor_cb, context);
}

int device_supported_foreach(const struct device* dev,
                             device_visitor_callback_t visitor_cb,
                             void* context) {
    size_t handle_count = 0U;
    const device_handle_t* handles = device_supported_handles_get(dev, &handle_count);

    return device_visitor(handles, handle_count, visitor_cb, context);
}

/* #CUSTOM@PST1981 */
extern const struct init_entry __init_POST_KERNEL_start[];
extern const struct init_entry __init_APPLICATION_start[];

int /**/device_user_init(const struct device* dev) {
    const struct init_entry* entry;
    int rc;

    rc = -1;
    for (entry = __init_POST_KERNEL_start; entry < __init_APPLICATION_start; entry++) {
        if (entry->dev == dev) {
            rc = entry->init_fn.dev(dev);

            /* Mark device initialized.  If initialization
             * failed, record the error condition.
             */
            if (rc != 0) {
                if (rc < 0) {
                    rc = -rc;
                }

                if (rc > UINT8_MAX) {
                    rc = UINT8_MAX;
                }
                dev->state->init_res = rc;
            }
            dev->state->initialized = true;
        }
    }

    return (rc);
}<|MERGE_RESOLUTION|>--- conflicted
+++ resolved
@@ -17,54 +17,13 @@
  * The state object is always zero-initialized, but this may not be
  * sufficient.
  */
-<<<<<<< HEAD
-void z_device_state_init(void)
-{
-	STRUCT_SECTION_FOREACH(device, dev) {
-		z_object_init(dev);
-	}
-}
-
-const struct device *z_impl_device_get_binding(const char *name)
-{
-	/* A null string identifies no device.  So does an empty
-	 * string.
-	 */
-	if ((name == NULL) || (name[0] == '\0')) {
-		return NULL;
-	}
-
-	/* Split the search into two loops: in the common scenario, where
-	 * device names are stored in ROM (and are referenced by the user
-	 * with CONFIG_* macros), only cheap pointer comparisons will be
-	 * performed. Reserve string comparisons for a fallback.
-	 */
-	STRUCT_SECTION_FOREACH(device, dev) {
-		if (z_device_is_ready(dev) && (dev->name == name)) {
-			return dev;
-		}
-	}
-
-	STRUCT_SECTION_FOREACH(device, dev) {
-		if (z_device_is_ready(dev) && (strcmp(name, dev->name) == 0)) {
-			return dev;
-		}
-	}
-
-	return NULL;
-=======
 void z_device_state_init(void) {
-    const struct device* dev = __device_start;
-
-    while (dev < __device_end) {
+    STRUCT_SECTION_FOREACH(device, dev) {
         z_object_init(dev);
-        ++dev;
     }
 }
 
 const struct device* z_impl_device_get_binding(const char* name) {
-    const struct device* dev;
-
     /* A null string identifies no device.  So does an empty
      * string.
      */
@@ -77,25 +36,23 @@
      * with CONFIG_* macros), only cheap pointer comparisons will be
      * performed. Reserve string comparisons for a fallback.
      */
-    for (dev = __device_start; dev != __device_end; dev++) {
+    STRUCT_SECTION_FOREACH(device, dev) {
         if (z_device_is_ready(dev) && (dev->name == name)) {
             return (dev);
         }
     }
 
-    for (dev = __device_start; dev != __device_end; dev++) {
+    STRUCT_SECTION_FOREACH(device, dev) {
         if (z_device_is_ready(dev) && (strcmp(name, dev->name) == 0)) {
             return (dev);
         }
     }
 
     return (NULL);
->>>>>>> e62201c3
 }
 
 #ifdef CONFIG_USERSPACE
-static inline const struct device *z_vrfy_device_get_binding(const char *name)
-{
+static inline const struct device* z_vrfy_device_get_binding(const char* name) {
     char name_copy[Z_DEVICE_MAX_NAME_LEN];
 
     if (z_user_string_copy(name_copy, (char *)name, sizeof(name_copy))
@@ -107,8 +64,7 @@
 }
 #include <syscalls/device_get_binding_mrsh.c>
 
-static inline bool z_vrfy_device_is_ready(const struct device *dev)
-{
+static inline bool z_vrfy_device_is_ready(const struct device* dev) {
     Z_OOPS(Z_SYSCALL_OBJ_INIT(dev, K_OBJ_ANY));
 
     return z_impl_device_is_ready(dev);
@@ -116,21 +72,13 @@
 #include <syscalls/device_is_ready_mrsh.c>
 #endif /* CONFIG_USERSPACE */
 
-<<<<<<< HEAD
-size_t z_device_get_all_static(struct device const **devices)
-{
-	size_t cnt;
+size_t z_device_get_all_static(struct device const** devices) {
+    size_t cnt;
 
-	STRUCT_SECTION_GET(device, 0, devices);
-	STRUCT_SECTION_COUNT(device, &cnt);
+    STRUCT_SECTION_GET(device, 0, devices);
+    STRUCT_SECTION_COUNT(device, &cnt);
 
-	return cnt;
-=======
-size_t z_device_get_all_static(struct device const** devices) {
-    *devices = __device_start;
-
-    return (__device_end - __device_start);
->>>>>>> e62201c3
+    return (cnt);
 }
 
 bool z_device_is_ready(const struct device* dev) {
