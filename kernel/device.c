/*
 * Copyright (c) 2015-2016 Intel Corporation.
 *
 * SPDX-License-Identifier: Apache-2.0
 */

#include <errno.h>
#include <stddef.h>
#include <string.h>
#include <zephyr/device.h>
#include <zephyr/sys/atomic.h>
#include <zephyr/sys/iterable_sections.h>
#include <zephyr/sys/kobject.h>
#include <zephyr/internal/syscall_handler.h>
#include <zephyr/toolchain.h>
#include <zephyr/pm/device_runtime.h>

/**
 * @brief Initialize state for all static devices.
 *
 * The state object is always zero-initialized, but this may not be
 * sufficient.
 */
void z_device_state_init(void) {
    STRUCT_SECTION_FOREACH(device, dev) {
        k_object_init(dev);
    }
}

<<<<<<< HEAD
const struct device* z_impl_device_get_binding(char const* name) {
    /* A null string identifies no device.  So does an empty
     * string.
     */
    if ((name == NULL) || (name[0] == '\0')) {
        return (NULL);
    }

    /* Return NULL if the device matching 'name' is not ready. */
    STRUCT_SECTION_FOREACH(device, dev) {
        if ((dev->name == name) || (strcmp(name, dev->name) == 0)) {
            return z_impl_device_is_ready(dev) ? dev : NULL;
        }
    }

    return (NULL);
=======
int do_device_init(const struct device *dev)
{
	int rc = 0;

	if (dev->ops.init != NULL) {
		rc = dev->ops.init(dev);
		/* If initialization failed, record in dev->state->init_res
		 * the POSITIVE value of the resulting errno
		 */
		if (rc != 0) {
			/* device's init function should return:
			 *   0 on success
			 *   a negative value on failure (-errno)
			 * errno value maps to an uint8_t range as of now.
			 */
			__ASSERT(rc >= -UINT8_MAX && rc < 0, "device %s init: invalid error (%d)",
				 dev->name, rc);

			if (rc < 0) {
				rc = -rc;
			}
			/* handle error value overflow in production
			 * this is likely a bug in the device's init function. Signals it
			 */
			if (rc > UINT8_MAX) {
				rc = UINT8_MAX;
			}
			dev->state->init_res = rc;
		}
	}

	/* device initialization has been invoked */
	dev->state->initialized = true;

	if (rc == 0) {
		/* Run automatic device runtime enablement */
		(void)pm_device_runtime_auto_enable(dev);
	}

	/* here, the value of rc is either 0 or +errno
	 * flip the sign to return a negative value on failure as expected
	 */
	return -rc;
}

int z_impl_device_init(const struct device *dev)
{
	if (dev->state->initialized) {
		return -EALREADY;
	}

	return do_device_init(dev);
}

#ifdef CONFIG_USERSPACE
static inline int z_vrfy_device_init(const struct device *dev)
{
	K_OOPS(K_SYSCALL_OBJ_INIT(dev, K_OBJ_ANY));

	return z_impl_device_init(dev);
}
#include <zephyr/syscalls/device_init_mrsh.c>
#endif


const struct device *z_impl_device_get_binding(const char *name)
{
	/* A null string identifies no device.  So does an empty
	 * string.
	 */
	if ((name == NULL) || (name[0] == '\0')) {
		return NULL;
	}

	/* Return NULL if the device matching 'name' is not ready. */
	STRUCT_SECTION_FOREACH(device, dev) {
		if ((dev->name == name) || (strcmp(name, dev->name) == 0)) {
			return z_impl_device_is_ready(dev) ? dev : NULL;
		}
	}

	return NULL;
>>>>>>> c7e60346
}

#ifdef CONFIG_USERSPACE
static inline const struct device* z_vrfy_device_get_binding(char const* name) {
    char name_copy[Z_DEVICE_MAX_NAME_LEN];

    if (k_usermode_string_copy(name_copy, name, sizeof(name_copy))
        != 0) {
        return (NULL);
    }

    return z_impl_device_get_binding(name_copy);
}

#include <zephyr/syscalls/device_get_binding_mrsh.c>

static inline bool z_vrfy_device_is_ready(const struct device* dev) {
    K_OOPS(K_SYSCALL_OBJ_INIT(dev, K_OBJ_ANY));

    return z_impl_device_is_ready(dev);
}

#include <zephyr/syscalls/device_is_ready_mrsh.c>
#endif /* CONFIG_USERSPACE */

#ifdef CONFIG_DEVICE_DT_METADATA
const struct device* z_impl_device_get_by_dt_nodelabel(char const* nodelabel) {
    /* For consistency with device_get_binding(). */
    if ((nodelabel == NULL) || (nodelabel[0] == '\0')) {
        return (NULL);
    }

    /* Unlike device_get_binding(), which has a history of being
     * used in application code, we don't expect
     * device_get_by_dt_nodelabel() to be used outside of
     * scenarios where a human is in the loop. The shell is the
     * main expected use case. Therefore, nodelabel is probably
     * not the same pointer as any of the entry->nodelabel
     * elements. We therefore skip the pointer comparison that
     * device_get_binding() does.
     */
    STRUCT_SECTION_FOREACH(device, dev) {
        const struct device_dt_nodelabels* nl = device_get_dt_nodelabels(dev);

        if (!z_impl_device_is_ready(dev) || (nl == NULL)) {
            continue;
        }

        for (size_t i = 0; i < nl->num_nodelabels; i++) {
            char const* dev_nodelabel = nl->nodelabels[i];

            if (strcmp(nodelabel, dev_nodelabel) == 0) {
                return dev;
            }
        }
    }

    return (NULL);
}

#ifdef CONFIG_USERSPACE
static inline const struct device* z_vrfy_device_get_by_dt_nodelabel(char const* nodelabel) {
    char nl_copy[Z_DEVICE_MAX_NODELABEL_LEN];

    if (k_usermode_string_copy(nl_copy, (char*)nodelabel, sizeof(nl_copy)) != 0) {
        return (NULL);
    }

    return z_impl_device_get_by_dt_nodelabel(nl_copy);
}
#include <zephyr/syscalls/device_get_by_dt_nodelabel_mrsh.c>
#endif /* CONFIG_USERSPACE */
#endif /* CONFIG_DEVICE_DT_METADATA */

size_t z_device_get_all_static(struct device const** devices) {
    size_t cnt;

    STRUCT_SECTION_GET(device, 0, devices);
    STRUCT_SECTION_COUNT(device, &cnt);

    return (cnt);
}

bool z_impl_device_is_ready(const struct device* dev) {
    /*
     * if an invalid device pointer is passed as argument, this call
     * reports the `device` as not ready for usage.
     */
    if (dev == NULL) {
        return (false);
    }

    return (dev->state->initialized && (dev->state->init_res == 0U));
}

int z_impl_device_deinit(const struct device *dev)
{
#ifdef CONFIG_DEVICE_DEINIT_SUPPORT
	int ret;

	if (!dev->state->initialized) {
		return -EPERM;
	}

	if (dev->ops.deinit == NULL) {
		return -ENOTSUP;
	}

	ret = dev->ops.deinit(dev);
	if (ret < 0) {
		return ret;
	}

	dev->state->initialized = false;

	return 0;
#else
	ARG_UNUSED(dev);
	return -ENOTSUP;
#endif /* CONFIG_DEVICE_DEINIT_SUPPORT */
}

#ifdef CONFIG_USERSPACE
static inline int z_vrfy_device_deinit(const struct device *dev)
{
	K_OOPS(K_SYSCALL_OBJ_INIT(dev, K_OBJ_ANY));

	return z_impl_device_deinit(dev);
}
#include <zephyr/syscalls/device_deinit_mrsh.c>
#endif

#ifdef CONFIG_DEVICE_DEPS

static int device_visitor(device_handle_t const* handles,
                          size_t handle_count,
                          device_visitor_callback_t visitor_cb,
                          void* context) {
    /* Iterate over fixed devices */
    for (size_t i = 0U; i < handle_count; ++i) {
        device_handle_t dh = handles[i];
        const struct device* rdev = device_from_handle(dh);
        int rc = visitor_cb(rdev, context);

        if (rc < 0) {
            return (rc);
        }
    }

    return (handle_count);
}

int device_required_foreach(const struct device* dev,
                            device_visitor_callback_t visitor_cb,
                            void* context) {
    size_t handle_count = 0U;
    device_handle_t const* handles = device_required_handles_get(dev, &handle_count);

    return device_visitor(handles, handle_count, visitor_cb, context);
}

int device_supported_foreach(const struct device* dev,
                             device_visitor_callback_t visitor_cb,
                             void* context) {
    size_t handle_count = 0U;
    device_handle_t const* handles = device_supported_handles_get(dev, &handle_count);

    return device_visitor(handles, handle_count, visitor_cb, context);
}

#endif /* CONFIG_DEVICE_DEPS */

/* #CUSTOM@NDRS */
extern const struct init_entry __init_POST_KERNEL_start[];
extern const struct init_entry __init_APPLICATION_start[];

int /**/device_user_init(const struct device* dev) {
    int rc;

    rc = -1;
    for (const struct init_entry* entry = __init_POST_KERNEL_start;
         entry < __init_APPLICATION_start;
         entry++) {
        if (entry->dev == dev) {
            rc = dev->ops.init(dev);

            /* Mark device initialized.  If initialization
             * failed, record the error condition.
             */
            if (rc != 0) {
                if (rc < 0) {
                    rc = -rc;
                }

                if (rc > UINT8_MAX) {
                    rc = UINT8_MAX;
                }
                dev->state->init_res = (uint8_t)rc;
            }
            dev->state->initialized = true;
        }
    }

    return (rc);
}<|MERGE_RESOLUTION|>--- conflicted
+++ resolved
@@ -27,8 +27,71 @@
     }
 }
 
-<<<<<<< HEAD
-const struct device* z_impl_device_get_binding(char const* name) {
+int do_device_init(const struct device* dev) {
+    int rc = 0;
+
+    if (dev->ops.init != NULL) {
+        rc = dev->ops.init(dev);
+        /* If initialization failed, record in dev->state->init_res
+         * the POSITIVE value of the resulting errno
+         */
+        if (rc != 0) {
+            /* device's init function should return:
+             *   0 on success
+             *   a negative value on failure (-errno)
+             * errno value maps to an uint8_t range as of now.
+             */
+            __ASSERT((rc >= -UINT8_MAX) && (rc < 0),
+                     "device %s init: invalid error (%d)", dev->name, rc);
+
+            if (rc < 0) {
+                rc = -rc;
+            }
+
+            /* handle error value overflow in production
+             * this is likely a bug in the device's init function. Signals it
+             */
+            if (rc > UINT8_MAX) {
+                rc = UINT8_MAX;
+            }
+
+            dev->state->init_res = rc;
+        }
+    }
+
+    /* device initialization has been invoked */
+    dev->state->initialized = true;
+
+    if (rc == 0) {
+        /* Run automatic device runtime enablement */
+        (void) pm_device_runtime_auto_enable(dev);
+    }
+
+    /* here, the value of rc is either 0 or +errno
+     * flip the sign to return a negative value on failure as expected
+     */
+    return (-rc);
+}
+
+int z_impl_device_init(const struct device* dev) {
+    if (dev->state->initialized) {
+        return (-EALREADY);
+    }
+
+    return do_device_init(dev);
+}
+
+#ifdef CONFIG_USERSPACE
+static inline int z_vrfy_device_init(const struct device* dev) {
+    K_OOPS(K_SYSCALL_OBJ_INIT(dev, K_OBJ_ANY));
+
+    return z_impl_device_init(dev);
+}
+
+#include <zephyr/syscalls/device_init_mrsh.c>
+#endif
+
+const struct device* z_impl_device_get_binding(const char* name) {
     /* A null string identifies no device.  So does an empty
      * string.
      */
@@ -44,90 +107,6 @@
     }
 
     return (NULL);
-=======
-int do_device_init(const struct device *dev)
-{
-	int rc = 0;
-
-	if (dev->ops.init != NULL) {
-		rc = dev->ops.init(dev);
-		/* If initialization failed, record in dev->state->init_res
-		 * the POSITIVE value of the resulting errno
-		 */
-		if (rc != 0) {
-			/* device's init function should return:
-			 *   0 on success
-			 *   a negative value on failure (-errno)
-			 * errno value maps to an uint8_t range as of now.
-			 */
-			__ASSERT(rc >= -UINT8_MAX && rc < 0, "device %s init: invalid error (%d)",
-				 dev->name, rc);
-
-			if (rc < 0) {
-				rc = -rc;
-			}
-			/* handle error value overflow in production
-			 * this is likely a bug in the device's init function. Signals it
-			 */
-			if (rc > UINT8_MAX) {
-				rc = UINT8_MAX;
-			}
-			dev->state->init_res = rc;
-		}
-	}
-
-	/* device initialization has been invoked */
-	dev->state->initialized = true;
-
-	if (rc == 0) {
-		/* Run automatic device runtime enablement */
-		(void)pm_device_runtime_auto_enable(dev);
-	}
-
-	/* here, the value of rc is either 0 or +errno
-	 * flip the sign to return a negative value on failure as expected
-	 */
-	return -rc;
-}
-
-int z_impl_device_init(const struct device *dev)
-{
-	if (dev->state->initialized) {
-		return -EALREADY;
-	}
-
-	return do_device_init(dev);
-}
-
-#ifdef CONFIG_USERSPACE
-static inline int z_vrfy_device_init(const struct device *dev)
-{
-	K_OOPS(K_SYSCALL_OBJ_INIT(dev, K_OBJ_ANY));
-
-	return z_impl_device_init(dev);
-}
-#include <zephyr/syscalls/device_init_mrsh.c>
-#endif
-
-
-const struct device *z_impl_device_get_binding(const char *name)
-{
-	/* A null string identifies no device.  So does an empty
-	 * string.
-	 */
-	if ((name == NULL) || (name[0] == '\0')) {
-		return NULL;
-	}
-
-	/* Return NULL if the device matching 'name' is not ready. */
-	STRUCT_SECTION_FOREACH(device, dev) {
-		if ((dev->name == name) || (strcmp(name, dev->name) == 0)) {
-			return z_impl_device_is_ready(dev) ? dev : NULL;
-		}
-	}
-
-	return NULL;
->>>>>>> c7e60346
 }
 
 #ifdef CONFIG_USERSPACE
@@ -198,6 +177,7 @@
 
     return z_impl_device_get_by_dt_nodelabel(nl_copy);
 }
+
 #include <zephyr/syscalls/device_get_by_dt_nodelabel_mrsh.c>
 #endif /* CONFIG_USERSPACE */
 #endif /* CONFIG_DEVICE_DT_METADATA */
@@ -223,40 +203,39 @@
     return (dev->state->initialized && (dev->state->init_res == 0U));
 }
 
-int z_impl_device_deinit(const struct device *dev)
-{
-#ifdef CONFIG_DEVICE_DEINIT_SUPPORT
-	int ret;
-
-	if (!dev->state->initialized) {
-		return -EPERM;
-	}
-
-	if (dev->ops.deinit == NULL) {
-		return -ENOTSUP;
-	}
-
-	ret = dev->ops.deinit(dev);
-	if (ret < 0) {
-		return ret;
-	}
-
-	dev->state->initialized = false;
-
-	return 0;
-#else
-	ARG_UNUSED(dev);
-	return -ENOTSUP;
-#endif /* CONFIG_DEVICE_DEINIT_SUPPORT */
+int z_impl_device_deinit(const struct device* dev) {
+    #ifdef CONFIG_DEVICE_DEINIT_SUPPORT
+    int ret;
+
+    if (!dev->state->initialized) {
+        return (-EPERM);
+    }
+
+    if (dev->ops.deinit == NULL) {
+        return (-ENOTSUP);
+    }
+
+    ret = dev->ops.deinit(dev);
+    if (ret < 0) {
+        return (ret);
+    }
+
+    dev->state->initialized = false;
+
+    return (0);
+    #else
+    ARG_UNUSED(dev);
+    return (-ENOTSUP);
+    #endif /* CONFIG_DEVICE_DEINIT_SUPPORT */
 }
 
 #ifdef CONFIG_USERSPACE
-static inline int z_vrfy_device_deinit(const struct device *dev)
-{
-	K_OOPS(K_SYSCALL_OBJ_INIT(dev, K_OBJ_ANY));
-
-	return z_impl_device_deinit(dev);
-}
+static inline int z_vrfy_device_deinit(const struct device* dev) {
+    K_OOPS(K_SYSCALL_OBJ_INIT(dev, K_OBJ_ANY));
+
+    return z_impl_device_deinit(dev);
+}
+
 #include <zephyr/syscalls/device_deinit_mrsh.c>
 #endif
 
