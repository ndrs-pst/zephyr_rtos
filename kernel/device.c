/*
 * Copyright (c) 2015-2016 Intel Corporation.
 *
 * SPDX-License-Identifier: Apache-2.0
 */

#include <string.h>
#include <zephyr/device.h>
#include <zephyr/sys/atomic.h>
#include <zephyr/sys/iterable_sections.h>
#include <zephyr/sys/kobject.h>
#include <zephyr/internal/syscall_handler.h>
#include <zephyr/toolchain.h>

/**
 * @brief Initialize state for all static devices.
 *
 * The state object is always zero-initialized, but this may not be
 * sufficient.
 */
void z_device_state_init(void) {
    STRUCT_SECTION_FOREACH(device, dev) {
        k_object_init(dev);
    }
}

<<<<<<< HEAD
const struct device *z_impl_device_get_binding(const char *name)
{
	/* A null string identifies no device.  So does an empty
	 * string.
	 */
	if ((name == NULL) || (name[0] == '\0')) {
		return NULL;
	}

	/* Split the search into two loops: in the common scenario, where
	 * device names are stored in ROM (and are referenced by the user
	 * with CONFIG_* macros), only cheap pointer comparisons will be
	 * performed. Reserve string comparisons for a fallback.
	 */
	STRUCT_SECTION_FOREACH(device, dev) {
		if (z_impl_device_is_ready(dev) && (dev->name == name)) {
			return dev;
		}
	}

	STRUCT_SECTION_FOREACH(device, dev) {
		if (z_impl_device_is_ready(dev) && (strcmp(name, dev->name) == 0)) {
			return dev;
		}
	}

	return NULL;
=======
const struct device* z_impl_device_get_binding(char const* name) {
    /* A null string identifies no device.  So does an empty
     * string.
     */
    if ((name == NULL) || (name[0] == '\0')) {
        return (NULL);
    }

    /* Split the search into two loops: in the common scenario, where
     * device names are stored in ROM (and are referenced by the user
     * with CONFIG_* macros), only cheap pointer comparisons will be
     * performed. Reserve string comparisons for a fallback.
     */
    STRUCT_SECTION_FOREACH(device, dev) {
        if (z_device_is_ready(dev) && (dev->name == name)) {
            return (dev);
        }
    }

    STRUCT_SECTION_FOREACH(device, dev) {
        if (z_device_is_ready(dev) && (strcmp(name, dev->name) == 0)) {
            return (dev);
        }
    }

    return (NULL);
>>>>>>> 7a46e2ef
}

#ifdef CONFIG_USERSPACE
static inline const struct device* z_vrfy_device_get_binding(char const* name) {
    char name_copy[Z_DEVICE_MAX_NAME_LEN];

    if (k_usermode_string_copy(name_copy, name, sizeof(name_copy))
        != 0) {
        return (NULL);
    }

    return z_impl_device_get_binding(name_copy);
}
#include <zephyr/syscalls/device_get_binding_mrsh.c>

static inline bool z_vrfy_device_is_ready(const struct device* dev) {
    K_OOPS(K_SYSCALL_OBJ_INIT(dev, K_OBJ_ANY));

    return z_impl_device_is_ready(dev);
}
#include <zephyr/syscalls/device_is_ready_mrsh.c>
#endif /* CONFIG_USERSPACE */

size_t z_device_get_all_static(struct device const** devices) {
    size_t cnt;

    STRUCT_SECTION_GET(device, 0, devices);
    STRUCT_SECTION_COUNT(device, &cnt);

    return (cnt);
}

<<<<<<< HEAD
bool z_impl_device_is_ready(const struct device *dev)
{
	/*
	 * if an invalid device pointer is passed as argument, this call
	 * reports the `device` as not ready for usage.
	 */
	if (dev == NULL) {
		return false;
	}

	return dev->state->initialized && (dev->state->init_res == 0U);
=======
bool z_device_is_ready(const struct device* dev) {
    /*
     * if an invalid device pointer is passed as argument, this call
     * reports the `device` as not ready for usage.
     */
    if (dev == NULL) {
        return (false);
    }

    return (dev->state->initialized && (dev->state->init_res == 0U));
>>>>>>> 7a46e2ef
}

#ifdef CONFIG_DEVICE_DEPS

static int device_visitor(device_handle_t const* handles,
                          size_t handle_count,
                          device_visitor_callback_t visitor_cb,
                          void* context) {
    /* Iterate over fixed devices */
    for (size_t i = 0U; i < handle_count; ++i) {
        device_handle_t dh = handles[i];
        const struct device* rdev = device_from_handle(dh);
        int rc = visitor_cb(rdev, context);

        if (rc < 0) {
            return (rc);
        }
    }

    return (handle_count);
}

int device_required_foreach(const struct device* dev,
                            device_visitor_callback_t visitor_cb,
                            void* context) {
    size_t handle_count = 0U;
    device_handle_t const* handles = device_required_handles_get(dev, &handle_count);

    return device_visitor(handles, handle_count, visitor_cb, context);
}

int device_supported_foreach(const struct device* dev,
                             device_visitor_callback_t visitor_cb,
                             void* context) {
    size_t handle_count = 0U;
    device_handle_t const* handles = device_supported_handles_get(dev, &handle_count);

    return device_visitor(handles, handle_count, visitor_cb, context);
}

#endif /* CONFIG_DEVICE_DEPS */

/* #CUSTOM@NDRS */
extern const struct init_entry __init_POST_KERNEL_start[];
extern const struct init_entry __init_APPLICATION_start[];

int /**/device_user_init(const struct device* dev) {
    const struct init_entry* entry;
    int rc;

    rc = -1;
    for (entry = __init_POST_KERNEL_start; entry < __init_APPLICATION_start; entry++) {
        if (entry->dev == dev) {
            rc = entry->init_fn.dev(dev);

            /* Mark device initialized.  If initialization
             * failed, record the error condition.
             */
            if (rc != 0) {
                if (rc < 0) {
                    rc = -rc;
                }

                if (rc > UINT8_MAX) {
                    rc = UINT8_MAX;
                }
                dev->state->init_res = rc;
            }
            dev->state->initialized = true;
        }
    }

    return (rc);
}<|MERGE_RESOLUTION|>--- conflicted
+++ resolved
@@ -24,35 +24,6 @@
     }
 }
 
-<<<<<<< HEAD
-const struct device *z_impl_device_get_binding(const char *name)
-{
-	/* A null string identifies no device.  So does an empty
-	 * string.
-	 */
-	if ((name == NULL) || (name[0] == '\0')) {
-		return NULL;
-	}
-
-	/* Split the search into two loops: in the common scenario, where
-	 * device names are stored in ROM (and are referenced by the user
-	 * with CONFIG_* macros), only cheap pointer comparisons will be
-	 * performed. Reserve string comparisons for a fallback.
-	 */
-	STRUCT_SECTION_FOREACH(device, dev) {
-		if (z_impl_device_is_ready(dev) && (dev->name == name)) {
-			return dev;
-		}
-	}
-
-	STRUCT_SECTION_FOREACH(device, dev) {
-		if (z_impl_device_is_ready(dev) && (strcmp(name, dev->name) == 0)) {
-			return dev;
-		}
-	}
-
-	return NULL;
-=======
 const struct device* z_impl_device_get_binding(char const* name) {
     /* A null string identifies no device.  So does an empty
      * string.
@@ -67,19 +38,18 @@
      * performed. Reserve string comparisons for a fallback.
      */
     STRUCT_SECTION_FOREACH(device, dev) {
-        if (z_device_is_ready(dev) && (dev->name == name)) {
+        if (z_impl_device_is_ready(dev) && (dev->name == name)) {
             return (dev);
         }
     }
 
     STRUCT_SECTION_FOREACH(device, dev) {
-        if (z_device_is_ready(dev) && (strcmp(name, dev->name) == 0)) {
+        if (z_impl_device_is_ready(dev) && (strcmp(name, dev->name) == 0)) {
             return (dev);
         }
     }
 
     return (NULL);
->>>>>>> 7a46e2ef
 }
 
 #ifdef CONFIG_USERSPACE
@@ -112,20 +82,7 @@
     return (cnt);
 }
 
-<<<<<<< HEAD
-bool z_impl_device_is_ready(const struct device *dev)
-{
-	/*
-	 * if an invalid device pointer is passed as argument, this call
-	 * reports the `device` as not ready for usage.
-	 */
-	if (dev == NULL) {
-		return false;
-	}
-
-	return dev->state->initialized && (dev->state->init_res == 0U);
-=======
-bool z_device_is_ready(const struct device* dev) {
+bool z_impl_device_is_ready(const struct device* dev) {
     /*
      * if an invalid device pointer is passed as argument, this call
      * reports the `device` as not ready for usage.
@@ -135,7 +92,6 @@
     }
 
     return (dev->state->initialized && (dev->state->init_res == 0U));
->>>>>>> 7a46e2ef
 }
 
 #ifdef CONFIG_DEVICE_DEPS
