--- conflicted
+++ resolved
@@ -24,7 +24,7 @@
     }
 }
 
-const struct device* z_impl_device_get_binding(const char* name) {
+const struct device* z_impl_device_get_binding(char const* name) {
     /* A null string identifies no device.  So does an empty
      * string.
      */
@@ -53,16 +53,16 @@
 }
 
 #ifdef CONFIG_USERSPACE
-static inline const struct device* z_vrfy_device_get_binding(const char* name) {
+static inline const struct device* z_vrfy_device_get_binding(char const* name) {
     char name_copy[Z_DEVICE_MAX_NAME_LEN];
 
-    if (z_user_string_copy(name_copy, (char *)name, sizeof(name_copy))
-        != 0) {
+    if (z_user_string_copy(name_copy, (char*)name, sizeof(name_copy)) != 0) {
         return NULL;
     }
 
     return z_impl_device_get_binding(name_copy);
 }
+
 #include <syscalls/device_get_binding_mrsh.c>
 
 static inline bool z_vrfy_device_is_ready(const struct device* dev) {
@@ -70,6 +70,7 @@
 
     return z_impl_device_is_ready(dev);
 }
+
 #include <syscalls/device_is_ready_mrsh.c>
 #endif /* CONFIG_USERSPACE */
 
@@ -94,28 +95,9 @@
     return (dev->state->initialized && (dev->state->init_res == 0U));
 }
 
-<<<<<<< HEAD
 #ifdef CONFIG_DEVICE_DEPS
 
-static int device_visitor(const device_handle_t *handles,
-			   size_t handle_count,
-			   device_visitor_callback_t visitor_cb,
-			   void *context)
-{
-	/* Iterate over fixed devices */
-	for (size_t i = 0; i < handle_count; ++i) {
-		device_handle_t dh = handles[i];
-		const struct device *rdev = device_from_handle(dh);
-		int rc = visitor_cb(rdev, context);
-
-		if (rc < 0) {
-			return rc;
-		}
-	}
-
-	return handle_count;
-=======
-static int device_visitor(const device_handle_t* handles,
+static int device_visitor(device_handle_t const* handles,
                           size_t handle_count,
                           device_visitor_callback_t visitor_cb,
                           void* context) {
@@ -131,14 +113,13 @@
     }
 
     return (handle_count);
->>>>>>> c1062373
 }
 
 int device_required_foreach(const struct device* dev,
                             device_visitor_callback_t visitor_cb,
                             void* context) {
     size_t handle_count = 0U;
-    const device_handle_t* handles = device_required_handles_get(dev, &handle_count);
+    device_handle_t const* handles = device_required_handles_get(dev, &handle_count);
 
     return device_visitor(handles, handle_count, visitor_cb, context);
 }
@@ -147,17 +128,13 @@
                              device_visitor_callback_t visitor_cb,
                              void* context) {
     size_t handle_count = 0U;
-    const device_handle_t* handles = device_supported_handles_get(dev, &handle_count);
+    device_handle_t const* handles = device_supported_handles_get(dev, &handle_count);
 
     return device_visitor(handles, handle_count, visitor_cb, context);
 }
 
-<<<<<<< HEAD
-	return device_visitor(handles, handle_count, visitor_cb, context);
-}
+#endif /* CONFIG_DEVICE_DEPS */
 
-#endif /* CONFIG_DEVICE_DEPS */
-=======
 /* #CUSTOM@PST1981 */
 extern const struct init_entry __init_POST_KERNEL_start[];
 extern const struct init_entry __init_APPLICATION_start[];
@@ -189,5 +166,4 @@
     }
 
     return (rc);
-}
->>>>>>> c1062373
+}