/*
 * Copyright (c) 2015-2016 Intel Corporation.
 *
 * SPDX-License-Identifier: Apache-2.0
 */

#include <string.h>
#include <zephyr/device.h>
#include <zephyr/sys/atomic.h>
#include <zephyr/sys/iterable_sections.h>
#include <zephyr/sys/kobject.h>
#include <zephyr/internal/syscall_handler.h>
#include <zephyr/toolchain.h>

/**
 * @brief Initialize state for all static devices.
 *
 * The state object is always zero-initialized, but this may not be
 * sufficient.
 */
void z_device_state_init(void) {
    STRUCT_SECTION_FOREACH(device, dev) {
        k_object_init(dev);
    }
}

const struct device* z_impl_device_get_binding(char const* name) {
    /* A null string identifies no device.  So does an empty
     * string.
     */
    if ((name == NULL) || (name[0] == '\0')) {
        return (NULL);
    }

    /* Split the search into two loops: in the common scenario, where
     * device names are stored in ROM (and are referenced by the user
     * with CONFIG_* macros), only cheap pointer comparisons will be
     * performed. Reserve string comparisons for a fallback.
     */
    STRUCT_SECTION_FOREACH(device, dev) {
        if (z_device_is_ready(dev) && (dev->name == name)) {
            return (dev);
        }
    }

    STRUCT_SECTION_FOREACH(device, dev) {
        if (z_device_is_ready(dev) && (strcmp(name, dev->name) == 0)) {
            return (dev);
        }
    }

    return (NULL);
}

#ifdef CONFIG_USERSPACE
static inline const struct device* z_vrfy_device_get_binding(char const* name) {
    char name_copy[Z_DEVICE_MAX_NAME_LEN];

    if (k_usermode_string_copy(name_copy, name, sizeof(name_copy))
        != 0) {
        return (NULL);
    }

    return z_impl_device_get_binding(name_copy);
}
<<<<<<< HEAD
#include <zephyr/syscalls/device_get_binding_mrsh.c>
=======

#include <syscalls/device_get_binding_mrsh.c>
>>>>>>> 5d07267a

static inline bool z_vrfy_device_is_ready(const struct device* dev) {
    K_OOPS(K_SYSCALL_OBJ_INIT(dev, K_OBJ_ANY));

    return z_impl_device_is_ready(dev);
}
<<<<<<< HEAD
#include <zephyr/syscalls/device_is_ready_mrsh.c>
=======

#include <syscalls/device_is_ready_mrsh.c>
>>>>>>> 5d07267a
#endif /* CONFIG_USERSPACE */

size_t z_device_get_all_static(struct device const** devices) {
    size_t cnt;

    STRUCT_SECTION_GET(device, 0, devices);
    STRUCT_SECTION_COUNT(device, &cnt);

    return (cnt);
}

bool z_device_is_ready(const struct device* dev) {
    /*
     * if an invalid device pointer is passed as argument, this call
     * reports the `device` as not ready for usage.
     */
    if (dev == NULL) {
        return (false);
    }

    return (dev->state->initialized && (dev->state->init_res == 0U));
}

#ifdef CONFIG_DEVICE_DEPS

static int device_visitor(device_handle_t const* handles,
                          size_t handle_count,
                          device_visitor_callback_t visitor_cb,
                          void* context) {
    /* Iterate over fixed devices */
    for (size_t i = 0U; i < handle_count; ++i) {
        device_handle_t dh = handles[i];
        const struct device* rdev = device_from_handle(dh);
        int rc = visitor_cb(rdev, context);

        if (rc < 0) {
            return (rc);
        }
    }

    return (handle_count);
}

int device_required_foreach(const struct device* dev,
                            device_visitor_callback_t visitor_cb,
                            void* context) {
    size_t handle_count = 0U;
    device_handle_t const* handles = device_required_handles_get(dev, &handle_count);

    return device_visitor(handles, handle_count, visitor_cb, context);
}

int device_supported_foreach(const struct device* dev,
                             device_visitor_callback_t visitor_cb,
                             void* context) {
    size_t handle_count = 0U;
    device_handle_t const* handles = device_supported_handles_get(dev, &handle_count);

    return device_visitor(handles, handle_count, visitor_cb, context);
}

#endif /* CONFIG_DEVICE_DEPS */

/* #CUSTOM@NDRS */
extern const struct init_entry __init_POST_KERNEL_start[];
extern const struct init_entry __init_APPLICATION_start[];

int /**/device_user_init(const struct device* dev) {
    const struct init_entry* entry;
    int rc;

    rc = -1;
    for (entry = __init_POST_KERNEL_start; entry < __init_APPLICATION_start; entry++) {
        if (entry->dev == dev) {
            rc = entry->init_fn.dev(dev);

            /* Mark device initialized.  If initialization
             * failed, record the error condition.
             */
            if (rc != 0) {
                if (rc < 0) {
                    rc = -rc;
                }

                if (rc > UINT8_MAX) {
                    rc = UINT8_MAX;
                }
                dev->state->init_res = rc;
            }
            dev->state->initialized = true;
        }
    }

    return (rc);
}<|MERGE_RESOLUTION|>--- conflicted
+++ resolved
@@ -63,24 +63,14 @@
 
     return z_impl_device_get_binding(name_copy);
 }
-<<<<<<< HEAD
 #include <zephyr/syscalls/device_get_binding_mrsh.c>
-=======
-
-#include <syscalls/device_get_binding_mrsh.c>
->>>>>>> 5d07267a
 
 static inline bool z_vrfy_device_is_ready(const struct device* dev) {
     K_OOPS(K_SYSCALL_OBJ_INIT(dev, K_OBJ_ANY));
 
     return z_impl_device_is_ready(dev);
 }
-<<<<<<< HEAD
 #include <zephyr/syscalls/device_is_ready_mrsh.c>
-=======
-
-#include <syscalls/device_is_ready_mrsh.c>
->>>>>>> 5d07267a
 #endif /* CONFIG_USERSPACE */
 
 size_t z_device_get_all_static(struct device const** devices) {
