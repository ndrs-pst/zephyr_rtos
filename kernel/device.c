/*
 * Copyright (c) 2015-2016 Intel Corporation.
 *
 * SPDX-License-Identifier: Apache-2.0
 */

#include <stddef.h>
#include <string.h>
#include <zephyr/device.h>
#include <zephyr/sys/atomic.h>
#include <zephyr/sys/iterable_sections.h>
#include <zephyr/sys/kobject.h>
#include <zephyr/internal/syscall_handler.h>
#include <zephyr/toolchain.h>

/**
 * @brief Initialize state for all static devices.
 *
 * The state object is always zero-initialized, but this may not be
 * sufficient.
 */
void z_device_state_init(void) {
    STRUCT_SECTION_FOREACH(device, dev) {
        k_object_init(dev);
    }
}

const struct device* z_impl_device_get_binding(char const* name) {
    /* A null string identifies no device.  So does an empty
     * string.
     */
    if ((name == NULL) || (name[0] == '\0')) {
        return (NULL);
    }

    /* Split the search into two loops: in the common scenario, where
     * device names are stored in ROM (and are referenced by the user
     * with CONFIG_* macros), only cheap pointer comparisons will be
     * performed. Reserve string comparisons for a fallback.
     */
    STRUCT_SECTION_FOREACH(device, dev) {
        if (z_impl_device_is_ready(dev) && (dev->name == name)) {
            return (dev);
        }
    }

    STRUCT_SECTION_FOREACH(device, dev) {
        if (z_impl_device_is_ready(dev) && (strcmp(name, dev->name) == 0)) {
            return (dev);
        }
    }

    return (NULL);
}

#ifdef CONFIG_USERSPACE
static inline const struct device* z_vrfy_device_get_binding(char const* name) {
    char name_copy[Z_DEVICE_MAX_NAME_LEN];

    if (k_usermode_string_copy(name_copy, name, sizeof(name_copy))
        != 0) {
        return (NULL);
    }

    return z_impl_device_get_binding(name_copy);
}

#include <zephyr/syscalls/device_get_binding_mrsh.c>

static inline bool z_vrfy_device_is_ready(const struct device* dev) {
    K_OOPS(K_SYSCALL_OBJ_INIT(dev, K_OBJ_ANY));

    return z_impl_device_is_ready(dev);
}

#include <zephyr/syscalls/device_is_ready_mrsh.c>
#endif /* CONFIG_USERSPACE */

#ifdef CONFIG_DEVICE_DT_METADATA
<<<<<<< HEAD
const struct device *z_impl_device_get_by_dt_nodelabel(const char *nodelabel)
{
	/* For consistency with device_get_binding(). */
	if ((nodelabel == NULL) || (nodelabel[0] == '\0')) {
		return NULL;
	}

	/* Unlike device_get_binding(), which has a history of being
	 * used in application code, we don't expect
	 * device_get_by_dt_nodelabel() to be used outside of
	 * scenarios where a human is in the loop. The shell is the
	 * main expected use case. Therefore, nodelabel is probably
	 * not the same pointer as any of the entry->nodelabel
	 * elements. We therefore skip the pointer comparison that
	 * device_get_binding() does.
	 */
	STRUCT_SECTION_FOREACH(device, dev) {
		const struct device_dt_nodelabels *nl = device_get_dt_nodelabels(dev);

		if (!z_impl_device_is_ready(dev) || nl == NULL) {
			continue;
		}

		for (size_t i = 0; i < nl->num_nodelabels; i++) {
			const char *dev_nodelabel = nl->nodelabels[i];

			if (strcmp(nodelabel, dev_nodelabel) == 0) {
				return dev;
			}
		}
	}

	return NULL;
=======
const struct device* z_impl_device_get_by_dt_nodelabel(char const* nodelabel) {
    /* For consistency with device_get_binding(). */
    if ((nodelabel == NULL) || (nodelabel[0] == '\0')) {
        return (NULL);
    }

    /* Unlike device_get_binding(), which has a history of being
     * used in application code, we don't expect
     * device_get_by_dt_nodelabel() to be used outside of
     * scenarios where a human is in the loop. The shell is the
     * main expected use case. Therefore, nodelabel is probably
     * not the same pointer as any of the entry->nodelabel
     * elements. We therefore skip the pointer comparison that
     * device_get_binding() does.
     */
    STRUCT_SECTION_FOREACH(device, dev) {
        const struct device_dt_nodelabels* nl = device_get_dt_nodelabels(dev);

        if (!z_impl_device_is_ready(dev)) {
            continue;
        }

        for (size_t i = 0; i < nl->num_nodelabels; i++) {
            char const* dev_nodelabel = nl->nodelabels[i];

            if (strcmp(nodelabel, dev_nodelabel) == 0) {
                return dev;
            }
        }
    }

    return (NULL);
>>>>>>> 1cb7d908
}

#ifdef CONFIG_USERSPACE
static inline const struct device* z_vrfy_device_get_by_dt_nodelabel(char const* nodelabel) {
    char nl_copy[Z_DEVICE_MAX_NODELABEL_LEN];

    if (k_usermode_string_copy(nl_copy, (char*)nodelabel, sizeof(nl_copy)) != 0) {
        return (NULL);
    }

    return z_impl_device_get_by_dt_nodelabel(nl_copy);
}
#include <zephyr/syscalls/device_get_by_dt_nodelabel_mrsh.c>
#endif /* CONFIG_USERSPACE */
#endif /* CONFIG_DEVICE_DT_METADATA */

size_t z_device_get_all_static(struct device const** devices) {
    size_t cnt;

    STRUCT_SECTION_GET(device, 0, devices);
    STRUCT_SECTION_COUNT(device, &cnt);

    return (cnt);
}

bool z_impl_device_is_ready(const struct device* dev) {
    /*
     * if an invalid device pointer is passed as argument, this call
     * reports the `device` as not ready for usage.
     */
    if (dev == NULL) {
        return (false);
    }

    return (dev->state->initialized && (dev->state->init_res == 0U));
}

#ifdef CONFIG_DEVICE_DEPS

static int device_visitor(device_handle_t const* handles,
                          size_t handle_count,
                          device_visitor_callback_t visitor_cb,
                          void* context) {
    /* Iterate over fixed devices */
    for (size_t i = 0U; i < handle_count; ++i) {
        device_handle_t dh = handles[i];
        const struct device* rdev = device_from_handle(dh);
        int rc = visitor_cb(rdev, context);

        if (rc < 0) {
            return (rc);
        }
    }

    return (handle_count);
}

int device_required_foreach(const struct device* dev,
                            device_visitor_callback_t visitor_cb,
                            void* context) {
    size_t handle_count = 0U;
    device_handle_t const* handles = device_required_handles_get(dev, &handle_count);

    return device_visitor(handles, handle_count, visitor_cb, context);
}

int device_supported_foreach(const struct device* dev,
                             device_visitor_callback_t visitor_cb,
                             void* context) {
    size_t handle_count = 0U;
    device_handle_t const* handles = device_supported_handles_get(dev, &handle_count);

    return device_visitor(handles, handle_count, visitor_cb, context);
}

#endif /* CONFIG_DEVICE_DEPS */

/* #CUSTOM@NDRS */
extern const struct init_entry __init_POST_KERNEL_start[];
extern const struct init_entry __init_APPLICATION_start[];

int /**/device_user_init(const struct device* dev) {
    const struct init_entry* entry;
    int rc;

    rc = -1;
    for (entry = __init_POST_KERNEL_start; entry < __init_APPLICATION_start; entry++) {
        if (entry->dev == dev) {
            rc = entry->init_fn.dev(dev);

            /* Mark device initialized.  If initialization
             * failed, record the error condition.
             */
            if (rc != 0) {
                if (rc < 0) {
                    rc = -rc;
                }

                if (rc > UINT8_MAX) {
                    rc = UINT8_MAX;
                }
                dev->state->init_res = rc;
            }
            dev->state->initialized = true;
        }
    }

    return (rc);
}<|MERGE_RESOLUTION|>--- conflicted
+++ resolved
@@ -77,41 +77,6 @@
 #endif /* CONFIG_USERSPACE */
 
 #ifdef CONFIG_DEVICE_DT_METADATA
-<<<<<<< HEAD
-const struct device *z_impl_device_get_by_dt_nodelabel(const char *nodelabel)
-{
-	/* For consistency with device_get_binding(). */
-	if ((nodelabel == NULL) || (nodelabel[0] == '\0')) {
-		return NULL;
-	}
-
-	/* Unlike device_get_binding(), which has a history of being
-	 * used in application code, we don't expect
-	 * device_get_by_dt_nodelabel() to be used outside of
-	 * scenarios where a human is in the loop. The shell is the
-	 * main expected use case. Therefore, nodelabel is probably
-	 * not the same pointer as any of the entry->nodelabel
-	 * elements. We therefore skip the pointer comparison that
-	 * device_get_binding() does.
-	 */
-	STRUCT_SECTION_FOREACH(device, dev) {
-		const struct device_dt_nodelabels *nl = device_get_dt_nodelabels(dev);
-
-		if (!z_impl_device_is_ready(dev) || nl == NULL) {
-			continue;
-		}
-
-		for (size_t i = 0; i < nl->num_nodelabels; i++) {
-			const char *dev_nodelabel = nl->nodelabels[i];
-
-			if (strcmp(nodelabel, dev_nodelabel) == 0) {
-				return dev;
-			}
-		}
-	}
-
-	return NULL;
-=======
 const struct device* z_impl_device_get_by_dt_nodelabel(char const* nodelabel) {
     /* For consistency with device_get_binding(). */
     if ((nodelabel == NULL) || (nodelabel[0] == '\0')) {
@@ -130,7 +95,7 @@
     STRUCT_SECTION_FOREACH(device, dev) {
         const struct device_dt_nodelabels* nl = device_get_dt_nodelabels(dev);
 
-        if (!z_impl_device_is_ready(dev)) {
+        if (!z_impl_device_is_ready(dev) || (nl == NULL)) {
             continue;
         }
 
@@ -144,7 +109,6 @@
     }
 
     return (NULL);
->>>>>>> 1cb7d908
 }
 
 #ifdef CONFIG_USERSPACE
