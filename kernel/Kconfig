# Kernel configuration options

# Copyright (c) 2014-2015 Wind River Systems, Inc.
# SPDX-License-Identifier: Apache-2.0

menu "General Kernel Options"

module = KERNEL
module-str = kernel
source "subsys/logging/Kconfig.template.log_config"

config MULTITHREADING
	bool "Multi-threading" if ARCH_HAS_SINGLE_THREAD_SUPPORT
	default y
	select RING_BUFFER
	help
	  If disabled, only the main thread is available, so a main() function
	  must be provided. Interrupts are available. Kernel objects will most
	  probably not behave as expected, especially with regards to pending,
	  since the main thread cannot pend, it being the only thread in the
	  system.

	  Many drivers and subsystems will not work with this option
	  set to 'n'; disable only when you REALLY know what you are
	  doing.

config NUM_COOP_PRIORITIES
	int "Number of coop priorities" if MULTITHREADING
	default 1 if !MULTITHREADING
	default 16
	range 0 128
	help
	  Number of cooperative priorities configured in the system. Gives access
	  to priorities:

		K_PRIO_COOP(0) to K_PRIO_COOP(CONFIG_NUM_COOP_PRIORITIES - 1)

	  or seen another way, priorities:

		-CONFIG_NUM_COOP_PRIORITIES to -1

	  This can be set to zero to disable cooperative scheduling. Cooperative
	  threads always preempt preemptible threads.

	  The total number of priorities is

	   NUM_COOP_PRIORITIES + NUM_PREEMPT_PRIORITIES + 1

	  The extra one is for the idle thread, which must run at the lowest
	  priority, and be the only thread at that priority.

config NUM_PREEMPT_PRIORITIES
	int "Number of preemptible priorities" if MULTITHREADING
	default 0 if !MULTITHREADING
	default 15
	range 0 127
	help
	  Number of preemptible priorities available in the system. Gives access
	  to priorities 0 to CONFIG_NUM_PREEMPT_PRIORITIES - 1.

	  This can be set to 0 to disable preemptible scheduling.

	  The total number of priorities is

	   NUM_COOP_PRIORITIES + NUM_PREEMPT_PRIORITIES + 1

	  The extra one is for the idle thread, which must run at the lowest
	  priority, and be the only thread at that priority.

config MAIN_THREAD_PRIORITY
	int "Priority of initialization/main thread"
	default -2 if !PREEMPT_ENABLED
	default 0
	help
	  Priority at which the initialization thread runs, including the start
	  of the main() function. main() can then change its priority if desired.

config COOP_ENABLED
	def_bool (NUM_COOP_PRIORITIES != 0)

config PREEMPT_ENABLED
	def_bool (NUM_PREEMPT_PRIORITIES != 0)

config PRIORITY_CEILING
	int "Priority inheritance ceiling"
	default -127
	help
	  This defines the minimum priority value (i.e. the logically
	  highest priority) that a thread will acquire as part of
	  k_mutex priority inheritance.

config NUM_METAIRQ_PRIORITIES
	int "Number of very-high priority 'preemptor' threads"
	default 0
	help
	  This defines a set of priorities at the (numerically) lowest
	  end of the range which have "meta-irq" behavior.  Runnable
	  threads at these priorities will always be scheduled before
	  threads at lower priorities, EVEN IF those threads are
	  otherwise cooperative and/or have taken a scheduler lock.
	  Making such a thread runnable in any way thus has the effect
	  of "interrupting" the current task and running the meta-irq
	  thread synchronously, like an exception or system call.  The
	  intent is to use these priorities to implement "interrupt
	  bottom half" or "tasklet" behavior, allowing driver
	  subsystems to return from interrupt context but be guaranteed
	  that user code will not be executed (on the current CPU)
	  until the remaining work is finished.  As this breaks the
	  "promise" of non-preemptibility granted by the current API
	  for cooperative threads, this tool probably shouldn't be used
	  from application code.

config SCHED_DEADLINE
	bool "Earliest-deadline-first scheduling"
	help
	  This enables a simple "earliest deadline first" scheduling
	  mode where threads can set "deadline" deltas measured in
	  k_cycle_get_32() units.  Priority decisions within (!!) a
	  single priority will choose the next expiring deadline and
	  not simply the least recently added thread.

config SCHED_CPU_MASK
	bool "CPU mask affinity/pinning API"
	depends on SCHED_SIMPLE
	help
	  When true, the application will have access to the
	  k_thread_cpu_mask_*() APIs which control per-CPU affinity masks in
	  SMP mode, allowing applications to pin threads to specific CPUs or
	  disallow threads from running on given CPUs.  Note that as currently
	  implemented, this involves an inherent O(N) scaling in the number of
	  idle-but-runnable threads, and thus works only with the simple
	  scheduler (as SCALABLE and MULTIQ would see no benefit).

	  Note that this setting does not technically depend on SMP and is
	  implemented without it for testing purposes, but for obvious reasons
	  makes sense as an application API only where there is more than one
	  CPU.  With one CPU, it's just a higher overhead version of
	  k_thread_start/stop().

config SCHED_CPU_MASK_PIN_ONLY
	bool "CPU mask variant with single-CPU pinning only"
	depends on SMP && SCHED_CPU_MASK
	help
	  When true, enables a variant of SCHED_CPU_MASK where only
	  one CPU may be specified for every thread.  Effectively, all
	  threads have a single "assigned" CPU and they will never be
	  scheduled symmetrically.  In general this is not helpful,
	  but some applications have a carefully designed threading
	  architecture and want to make their own decisions about how
	  to assign work to CPUs.  In that circumstance, some moderate
	  optimizations can be made (e.g. having a separate run queue
	  per CPU, keeping the list length shorter). When selected,
	  the CPU mask becomes an immutable thread attribute. It can
	  only be modified before a thread is started.  Most
	  applications don't want this.

config MAIN_STACK_SIZE
	int "Size of stack for initialization and main thread"
	default 2048 if COVERAGE_GCOV
	default 512 if ZTEST && !(RISCV || X86 || ARM || ARC)
	default 1024
	help
	  When the initialization is complete, the thread executing it then
	  executes the main() routine, so as to reuse the stack used by the
	  initialization, which would be wasted RAM otherwise.

	  After initialization is complete, the thread runs main().

config IDLE_STACK_SIZE
	int "Size of stack for idle thread"
	default 2048 if COVERAGE_GCOV
	default 1024 if XTENSA
	default 512 if RISCV
	default 384 if DYNAMIC_OBJECTS
	default 320 if ARC || (ARM && CPU_HAS_FPU) || (X86 && MMU)
	default 256
	help
	  Depending on the work that the idle task must do, most likely due to
	  power management but possibly to other features like system event
	  logging (e.g. logging when the system goes to sleep), the idle thread
	  may need more stack space than the default value.

config ISR_STACK_SIZE
	int "ISR and initialization stack size (in bytes)"
	default 2048
	help
	  This option specifies the size of the stack used by interrupt
	  service routines (ISRs), and during kernel initialization.

config THREAD_STACK_INFO
	bool "Thread stack info"
	help
	  This option allows each thread to store the thread stack info into
	  the k_thread data structure.

config THREAD_STACK_MEM_MAPPED
	bool "Stack to be memory mapped at runtime"
	depends on MMU && ARCH_SUPPORTS_MEM_MAPPED_STACKS
	select THREAD_STACK_INFO
	select THREAD_ABORT_NEED_CLEANUP
	help
	  This option changes behavior where the thread stack is memory
	  mapped with guard pages on both ends to catch undesired
	  accesses.

config THREAD_ABORT_HOOK
	bool
	help
	  Used by portability layers to modify locally managed status mask.

config THREAD_ABORT_NEED_CLEANUP
	bool
	help
	  This option enables the bits to clean up the current thread if
	  k_thread_abort(_current) is called, as the cleanup cannot be
	  running in the current thread stack.

config THREAD_CUSTOM_DATA
	bool "Thread custom data"
	help
	  This option allows each thread to store 32 bits of custom data,
	  which can be accessed using the k_thread_custom_data_xxx() APIs.

config THREAD_USERSPACE_LOCAL_DATA
	bool
	depends on USERSPACE
	default y if ERRNO && !ERRNO_IN_TLS && !LIBC_ERRNO

config USERSPACE_THREAD_MAY_RAISE_PRIORITY
	bool "Thread can raise own priority"
	depends on USERSPACE
	depends on TEST # This should only be enabled by tests.
	help
	  Thread can raise its own priority in userspace mode.

config DYNAMIC_THREAD
	bool "Support for dynamic threads [EXPERIMENTAL]"
	select EXPERIMENTAL
	depends on THREAD_STACK_INFO
	select DYNAMIC_OBJECTS if USERSPACE
	select THREAD_MONITOR
	help
	  Enable support for dynamic threads and stacks.

if DYNAMIC_THREAD

config DYNAMIC_THREAD_STACK_SIZE
	int "Size of each pre-allocated thread stack"
	default 4096 if X86
	default 1024 if !X86 && !64BIT
	default 2048 if !X86 && 64BIT
	help
	  Default stack size (in bytes) for dynamic threads.

config DYNAMIC_THREAD_ALLOC
	bool "Support heap-allocated thread objects and stacks"
	help
	  Select this option to enable allocating thread object and
	  thread stacks from the system heap.

	  Only use this type of allocation in situations
	  where malloc is permitted.

config DYNAMIC_THREAD_POOL_SIZE
	int "Number of statically pre-allocated threads"
	default 0
	range 0 8192
	help
	  Pre-allocate a fixed number of thread objects and
	  stacks at build time.

	  This type of "dynamic" stack is usually suitable in
	  situations where malloc is not permitted.

choice DYNAMIC_THREAD_PREFER
	prompt "Preferred dynamic thread allocator"
	default DYNAMIC_THREAD_PREFER_POOL
	help
	  If both CONFIG_DYNAMIC_THREAD_ALLOC=y and
	  CONFIG_DYNAMIC_THREAD_POOL_SIZE > 0, then the user may
	  specify the order in which allocation is attempted.

config DYNAMIC_THREAD_PREFER_ALLOC
	bool "Prefer heap-based allocation"
	depends on DYNAMIC_THREAD_ALLOC
	help
	  Select this option to attempt a heap-based allocation
	  prior to any pool-based allocation.

config DYNAMIC_THREAD_PREFER_POOL
	bool "Prefer pool-based allocation"
	help
	  Select this option to attempt a pool-based allocation
	  prior to any heap-based allocation.

endchoice # DYNAMIC_THREAD_PREFER

endif # DYNAMIC_THREADS

config SCHED_DUMB
	bool "Simple linked-list ready queue"
	select DEPRECATED
	help
	  Deprecated in favour of SCHED_SIMPLE.

choice SCHED_ALGORITHM
	prompt "Scheduler priority queue algorithm"
	default SCHED_SIMPLE if SCHED_DUMB
	default SCHED_SIMPLE
	help
	  The kernel can be built with several choices for the
	  ready queue implementation, offering different choices between
	  code size, constant factor runtime overhead and performance
	  scaling when many threads are added.

config SCHED_SIMPLE
	bool "Simple linked-list ready queue"
	help
	  When selected, the scheduler ready queue will be implemented
	  as a simple unordered list, with very fast constant time
	  performance for single threads and very low code size.
	  Choose this on systems with constrained code size that will
	  never see more than a small number (3, maybe) of runnable
	  threads in the queue at any given time.  On most platforms
	  (that are not otherwise using the red/black tree) this
	  results in a savings of ~2k of code size.

config SCHED_SCALABLE
	bool "Red/black tree ready queue"
	help
	  When selected, the scheduler ready queue will be implemented
	  as a red/black tree.  This has rather slower constant-time
	  insertion and removal overhead, and on most platforms (that
	  are not otherwise using the rbtree somewhere) requires an
	  extra ~2kb of code.  But the resulting behavior will scale
	  cleanly and quickly into the many thousands of threads.  Use
	  this on platforms where you may have many threads (very
	  roughly: more than 20 or so) marked as runnable at a given
	  time.  Most applications don't want this.

config SCHED_MULTIQ
	bool "Traditional multi-queue ready queue"
	depends on !SCHED_DEADLINE
	help
	  When selected, the scheduler ready queue will be implemented
	  as the classic/textbook array of lists, one per priority.
	  This corresponds to the scheduler algorithm used in Zephyr
	  versions prior to 1.12.  It incurs only a tiny code size
	  overhead vs. the "simple" scheduler and runs in O(1) time
	  in almost all circumstances with very low constant factor.
	  But it requires a fairly large RAM budget to store those list
	  heads, and the limited features make it incompatible with
	  features like deadline scheduling that need to sort threads
	  more finely, and SMP affinity which need to traverse the list
	  of threads.  Typical applications with small numbers of runnable
	  threads probably want the simple scheduler.

endchoice # SCHED_ALGORITHM

config WAITQ_DUMB
	bool "Simple linked-list wait_q"
	select DEPRECATED
	help
	  Deprecated in favour of WAITQ_SIMPLE.

choice WAITQ_ALGORITHM
	prompt "Wait queue priority algorithm"
	default WAITQ_SIMPLE if WAITQ_DUMB
	default WAITQ_SIMPLE
	help
	  The wait_q abstraction used in IPC primitives to pend
	  threads for later wakeup shares the same backend data
	  structure choices as the scheduler, and can use the same
	  options.

config WAITQ_SCALABLE
	bool "Use scalable wait_q implementation"
	help
	  When selected, the wait_q will be implemented with a
	  balanced tree.  Choose this if you expect to have many
	  threads waiting on individual primitives.  There is a ~2kb
	  code size increase over WAITQ_SIMPLE (which may be shared with
	  SCHED_SCALABLE) if the rbtree is not used elsewhere in the
	  application, and pend/unpend operations on "small" queues
	  will be somewhat slower (though this is not generally a
	  performance path).

config WAITQ_SIMPLE
	bool "Simple linked-list wait_q"
	help
	  When selected, the wait_q will be implemented with a
	  doubly-linked list.  Choose this if you expect to have only
	  a few threads blocked on any single IPC primitive.

endchoice # WAITQ_ALGORITHM

menu "Misc Kernel related options"
config LIBC_ERRNO
	bool
	help
	  Use external libc errno, not the internal one. This eliminates any
	  locally allocated errno storage and usage.

config ERRNO
	bool "Errno support"
	default y
	help
	  Enable per-thread errno in the kernel. Application and library code must
	  include errno.h provided by the C library (libc) to use the errno
	  symbol. The C library must access the per-thread errno via the
	  z_errno() symbol.

config ERRNO_IN_TLS
	bool "Store errno in thread local storage (TLS)"
	depends on ERRNO && THREAD_LOCAL_STORAGE && !LIBC_ERRNO
	default y
	help
	  Use thread local storage to store errno instead of storing it in
	  the kernel thread struct. This avoids a syscall if userspace is enabled.

config CURRENT_THREAD_USE_NO_TLS
	bool
	help
	  Hidden symbol to not use thread local storage to store current
	  thread.

config CURRENT_THREAD_USE_TLS
	bool "Store current thread in thread local storage (TLS)"
	depends on THREAD_LOCAL_STORAGE && !CURRENT_THREAD_USE_NO_TLS
	default y
	help
	  Use thread local storage to store the current thread. This avoids a
	  syscall if userspace is enabled.

endmenu

menu "Kernel Debugging and Metrics"

config INIT_STACKS
	bool "Initialize stack areas"
	help
	  This option instructs the kernel to initialize stack areas with a
	  known value (0xaa) before they are first used, so that the high
	  water mark can be easily determined. This applies to the stack areas
	  for threads, as well as to the interrupt stack.

config SKIP_BSS_CLEAR
	bool
	help
	  This option disables software .bss section zeroing during Zephyr
	  initialization. Such boot-time optimization could be used for
	  platforms where .bss section is zeroed-out externally.
	  Please pay attention that when this option is enabled
	  the responsibility for .bss zeroing in all possible scenarios
	  (mind e.g. SW reset) is delegated to the external SW or HW.

config BOOT_BANNER
	bool "Boot banner"
	default y
	select PRINTK
	select EARLY_CONSOLE
	help
	  This option outputs a banner to the console device during boot up.

config BOOT_BANNER_STRING
	string "Boot banner string"
	depends on BOOT_BANNER
	default "Booting Zephyr OS build"
	help
	  Use this option to set the boot banner.

config BOOT_DELAY
	int "Boot delay in milliseconds"
	depends on MULTITHREADING
	default 0
	help
	  This option delays bootup for the specified amount of
	  milliseconds. This is used to allow serial ports to get ready
	  before starting to print information on them during boot, as
	  some systems might boot to fast for a receiving endpoint to
	  detect the new USB serial bus, enumerate it and get ready to
	  receive before it actually gets data. A similar effect can be
	  achieved by waiting for DCD on the serial port--however, not
	  all serial ports have DCD.

config BOOT_CLEAR_SCREEN
	bool "Clear screen"
	help
	  Use this option to clear the screen before printing anything else.
	  Using a VT100 enabled terminal on the client side is required for this to work.

config THREAD_MONITOR
	bool "Thread monitoring"
	help
	  This option instructs the kernel to maintain a list of all threads
	  (excluding those that have not yet started or have already
	  terminated).

config THREAD_NAME
	bool "Thread name"
	help
	  This option allows to set a name for a thread.

config THREAD_MAX_NAME_LEN
	int "Max length of a thread name"
	default 32
	default 64 if ZTEST
	range 8 128
	depends on THREAD_NAME
	help
	  Thread names get stored in the k_thread struct. Indicate the max
	  name length, including the terminating NULL byte. Reduce this value
	  to conserve memory.

config INSTRUMENT_THREAD_SWITCHING
	bool

menuconfig THREAD_RUNTIME_STATS
	bool "Thread runtime statistics"
	help
	  Gather thread runtime statistics.

	  For example:
	    - Thread total execution cycles
	    - System total execution cycles

if THREAD_RUNTIME_STATS

config THREAD_RUNTIME_STATS_USE_TIMING_FUNCTIONS
	bool "Use timing functions to gather statistics"
	select TIMING_FUNCTIONS_NEED_AT_BOOT
	help
	  Use timing functions to gather thread runtime statistics.

	  Note that timing functions may use a different timer than
	  the default timer for OS timekeeping.

config SCHED_THREAD_USAGE
	bool "Collect thread runtime usage"
	default y
	select INSTRUMENT_THREAD_SWITCHING if !USE_SWITCH
	help
	  Collect thread runtime info at context switch time

config SCHED_THREAD_USAGE_ANALYSIS
	bool "Analyze the collected thread runtime usage statistics"
	default n
	depends on SCHED_THREAD_USAGE
	select INSTRUMENT_THREAD_SWITCHING if !USE_SWITCH
	help
	  Collect additional timing information related to thread scheduling
	  for analysis purposes. This includes the total time that a thread
	  has been scheduled, the longest time for which it was scheduled and
	  others.

config SCHED_THREAD_USAGE_ALL
	bool "Collect total system runtime usage"
	default y if SCHED_THREAD_USAGE
	depends on SCHED_THREAD_USAGE
	help
	  Maintain a sum of all non-idle thread cycle usage.

config SCHED_THREAD_USAGE_AUTO_ENABLE
	bool "Automatically enable runtime usage statistics"
	default y
	depends on SCHED_THREAD_USAGE
	help
	  When set, this option automatically enables the gathering of both
	  the thread and CPU usage statistics.

endif # THREAD_RUNTIME_STATS

endmenu

rsource "Kconfig.obj_core"

config WORKQUEUE_WORK_TIMEOUT
	bool "Support workqueue work timeout monitoring"
	help
	  If enabled, the workqueue will monitor the duration of each work item.
	  If the work item handler takes longer than the specified time to
	  execute, the work queue thread will be aborted, and an error will be
	  logged.

menu "System Work Queue Options"
config SYSTEM_WORKQUEUE_STACK_SIZE
	int "System workqueue stack size"
	default 4096 if COVERAGE_GCOV
	default 2560 if WIFI_NM_WPA_SUPPLICANT
	default 1024

config SYSTEM_WORKQUEUE_PRIORITY
	int "System workqueue priority"
	default -2 if COOP_ENABLED && !PREEMPT_ENABLED
	default  0 if !COOP_ENABLED
	default -1
	help
	  By default, system work queue priority is the lowest cooperative
	  priority. This means that any work handler, once started, won't
	  be preempted by any other thread until finished.

config SYSTEM_WORKQUEUE_NO_YIELD
	bool "Select whether system work queue yields"
	help
	  By default, the system work queue yields between each work item, to
	  prevent other threads from being starved.  Selecting this removes
	  this yield, which may be useful if the work queue thread is
	  cooperative and a sequence of work items is expected to complete
	  without yielding.

config SYSTEM_WORKQUEUE_WORK_TIMEOUT_MS
	int "Select system work queue work timeout in milliseconds"
	default 5000 if ASSERT
	default 0
	help
	  Set to 0 to disable work timeout for system workqueue. Option
	  has no effect if WORKQUEUE_WORK_TIMEOUT is not enabled.

endmenu

menu "Barrier Operations"
config BARRIER_OPERATIONS_BUILTIN
	bool
	help
	  Use the compiler builtin functions for barrier operations. This is
	  the preferred method. However, support for all arches in GCC is
	  incomplete.

config BARRIER_OPERATIONS_ARCH
	bool
	help
	  Use when there isn't support for compiler built-ins, but you have
	  written optimized assembly code under arch/ which implements these.
endmenu

menu "Atomic Operations"
config ATOMIC_OPERATIONS_BUILTIN
	bool
	help
	  Use the compiler builtin functions for atomic operations. This is
	  the preferred method. However, support for all arches in GCC is
	  incomplete.

config ATOMIC_OPERATIONS_ARCH
	bool
	help
	  Use when there isn't support for compiler built-ins, but you have
	  written optimized assembly code under arch/ which implements these.

config ATOMIC_OPERATIONS_C
	bool
	help
	  Use atomic operations routines that are implemented entirely
	  in C by locking interrupts. Selected by architectures which either
	  do not have support for atomic operations in their instruction
	  set, or haven't been implemented yet during bring-up, and also
	  the compiler does not have support for the atomic __sync_* builtins.
endmenu

menu "Timer API Options"

config TIMESLICING
	bool "Thread time slicing"
	default y
	depends on SYS_CLOCK_EXISTS && (NUM_PREEMPT_PRIORITIES != 0)
	help
	  This option enables time slicing between preemptible threads of
	  equal priority.

config TIMESLICE_SIZE
	int "Time slice size (in ms)"
	default 20
	range 0 $(INT32_MAX)
	depends on TIMESLICING
	help
	  This option specifies the maximum amount of time a thread can execute
	  before other threads of equal priority are given an opportunity to run.
	  A time slice size of zero means "no limit" (i.e. an infinitely large
	  time slice).

config TIMESLICE_PRIORITY
	int "Time slicing thread priority ceiling"
	default 0
	range 0 NUM_PREEMPT_PRIORITIES
	depends on TIMESLICING
	help
	  This option specifies the thread priority level at which time slicing
	  takes effect; threads having a higher priority than this ceiling are
	  not subject to time slicing.

config TIMESLICE_PER_THREAD
	bool "Support per-thread timeslice values"
	depends on TIMESLICING
	help
	  When set, this enables an API for setting timeslice values on
	  a per-thread basis, with an application callback invoked when
	  a thread reaches the end of its timeslice.

endmenu

menu "Other Kernel Object Options"

config POLL
	bool "Async I/O Framework"
	help
	  Asynchronous notification framework. Enable the k_poll() and
	  k_poll_signal_raise() APIs.  The former can wait on multiple events
	  concurrently, which can be either directly triggered or triggered by
	  the availability of some kernel objects (semaphores and FIFOs).

config MEM_SLAB_POINTER_VALIDATE
	bool "Validate the memory slab pointer when allocating or freeing"
	default ASSERT
	help
	  This enables additional runtime checks to validate the memory slab
	  pointer during when allocating or freeing a memory slab.

config MEM_SLAB_TRACE_MAX_UTILIZATION
	bool "Getting maximum slab utilization"
	help
	  This adds variable to the k_mem_slab structure to hold
	  maximum utilization of the slab.

config NUM_MBOX_ASYNC_MSGS
	int "Maximum number of in-flight asynchronous mailbox messages"
	default 10
	help
	  This option specifies the total number of asynchronous mailbox
	  messages that can exist simultaneously, across all mailboxes
	  in the system.

	  Setting this option to 0 disables support for asynchronous
	  mailbox messages.

config EVENTS
	bool "Event objects"
	help
	  This option enables event objects. Threads may wait on event
	  objects for specific events, but both threads and ISRs may deliver
	  events to event objects.

	  Note that setting this option slightly increases the size of the
	  thread structure.

config PIPES
	bool "Pipe objects"
	select DEPRECATED
	help
	  This option enables kernel pipes. A pipe is a kernel object that
	  allows a thread to send a byte stream to another thread. Pipes can
	  be used to synchronously transfer chunks of data in whole or in part.

	  Note that setting this option slightly increases the size of the
	  thread structure.
	  This Kconfig is deprecated and will be removed, by disabling this
	  kconfig another implementation of k_pipe will be available when
	  CONFIG_MULTITHREADING is enabled.

config KERNEL_MEM_POOL
	bool "Use Kernel Memory Pool"
	default y
	help
	  Enable the use of kernel memory pool.

	  Say y if unsure.

if KERNEL_MEM_POOL

config HEAP_MEM_POOL_SIZE
	int "Heap memory pool size (in bytes)"
	default 0
	help
	  This option specifies the size of the heap memory pool used when
	  dynamically allocating memory using k_malloc(). The maximum size of
	  the memory pool is only limited to available memory. If subsystems
	  specify HEAP_MEM_POOL_ADD_SIZE_* options, these will be added together
	  and the sum will be compared to the HEAP_MEM_POOL_SIZE value.
	  If the sum is greater than the HEAP_MEM_POOL_SIZE option (even if this
	  has the default 0 value), then the actual heap size will be rounded up
	  to the sum of the individual requirements (unless the
	  HEAP_MEM_POOL_IGNORE_MIN option is enabled). If the final value, after
	  considering both this option as well as sum of the custom
	  requirements, ends up being zero, then no system heap will be
	  available.

config HEAP_MEM_POOL_IGNORE_MIN
	bool "Ignore the minimum heap memory pool requirement"
	help
	  This option can be set to force setting a smaller heap memory pool
	  size than what's specified by enabled subsystems. This can be useful
	  when optimizing memory usage and a more precise minimum heap size
	  is known for a given application.

endif # KERNEL_MEM_POOL

endmenu

config SWAP_NONATOMIC
	bool
	help
	  On some architectures, the z_swap() primitive cannot be made
	  atomic with respect to the irq_lock being released.  That
	  is, interrupts may be received between the entry to z_swap
	  and the completion of the context switch.  There are a
	  handful of workaround cases in the kernel that need to be
	  enabled when this is true.  Currently, this only happens on
	  ARM when the PendSV exception priority sits below that of
	  Zephyr-handled interrupts.

config ARCH_HAS_THREAD_NAME_HOOK
	bool
	help
	  The architecture provides a hook to handle thread name changes beyond
	  just storing it in the kernel structure.

config SYS_CLOCK_TICKS_PER_SEC
	int "System tick frequency (in ticks/second)"
	default 100 if QEMU_TARGET || SOC_POSIX
	default 10000 if TICKLESS_KERNEL
	default 100
	help
	  This option specifies the nominal frequency of the system clock in Hz.

	  For asynchronous timekeeping, the kernel defines a "ticks" concept. A
	  "tick" is the internal count in which the kernel does all its internal
	  uptime and timeout bookkeeping. Interrupts are expected to be delivered
	  on tick boundaries to the extent practical, and no fractional ticks
	  are tracked.

	  The choice of tick rate is configurable by this option. Also the number
	  of cycles per tick should be chosen so that 1 millisecond is exactly
	  represented by an integral number of ticks. Defaults on most hardware
	  platforms (ones that support setting arbitrary interrupt timeouts) are
	  expected to be in the range of 10 kHz, with software emulation
	  platforms and legacy drivers using a more traditional 100 Hz value.

	  Note that when available and enabled, in "tickless" mode
	  this config variable specifies the minimum available timing
	  granularity, not necessarily the number or frequency of
	  interrupts delivered to the kernel.

	  A value of 0 completely disables timer support in the kernel.

config SYS_CLOCK_HW_CYCLES_PER_SEC
	int "System clock's h/w timer frequency"
	default 0 if TIMER_READS_ITS_FREQUENCY_AT_RUNTIME
<<<<<<< HEAD
	default $(dt_node_int_prop_int, /cpus/cpu@0, clock-frequency)
=======
	depends on SYS_CLOCK_EXISTS
>>>>>>> 0abee981
	help
	  This option specifies the frequency of the hardware timer used for the
	  system clock (in Hz). This option is set by the SOC's or board's Kconfig file
	  and the user should generally avoid modifying it via the menu configuration.

config SYS_CLOCK_EXISTS
	bool "System clock exists and is enabled"
	default y
	help
	  This option specifies that the kernel has timer support.

	  Some device configurations can eliminate significant code if
	  this is disabled.  Obviously timeout-related APIs will not
	  work when disabled.

config TIMEOUT_64BIT
	bool "Store kernel timeouts in 64 bit precision"
	default y
	help
	  When this option is true, the k_ticks_t values passed to
	  kernel APIs will be a 64 bit quantity, allowing the use of
	  larger values (and higher precision tick rates) without fear
	  of overflowing the 32 bit word.  This feature also gates the
	  availability of absolute timeout values (which require the
	  extra precision).

config SYS_CLOCK_MAX_TIMEOUT_DAYS
	int "Max timeout (in days) used in conversions"
	default 365
	help
	  Value is used in the time conversion static inline function to determine
	  at compile time which algorithm to use. One algorithm is faster, takes
	  less code but may overflow if multiplication of source and target
	  frequency exceeds 64 bits. Second algorithm prevents that. Faster
	  algorithm is selected for conversion if maximum timeout represented in
	  source frequency domain multiplied by target frequency fits in 64 bits.

config BUSYWAIT_CPU_LOOPS_PER_USEC
	int "Number of CPU loops per microsecond for crude busy looping"
	depends on !SYS_CLOCK_EXISTS && !ARCH_HAS_CUSTOM_BUSY_WAIT
	default 500
	help
	  Calibration for crude CPU based busy loop duration. The default
	  is assuming 1 GHz CPU and 2 cycles per loop. Reality is certainly
	  much worse but all we want here is a ball-park figure that ought
	  to be good enough for the purpose of being able to configure out
	  system timer support. If accuracy is very important then
	  implementing arch_busy_wait() should be considered.

config XIP
	bool "Execute in place"
	help
	  This option allows the kernel to operate with its text and read-only
	  sections residing in ROM (or similar read-only memory). Not all boards
	  support this option so it must be used with care; you must also
	  supply a linker command file when building your image. Enabling this
	  option increases both the code and data footprint of the image.


menu "Security Options"

config REQUIRES_STACK_CANARIES
	bool
	help
	  Hidden option to signal that software stack protection is required.

choice
	prompt "Stack canaries protection options"
	optional
	help
	  If stack canaries are supported by the compiler, it will emit
	  extra code that inserts a canary value into the stack frame when
	  a function is entered and validates this value upon exit.
	  Stack corruption (such as that caused by buffer overflow) results
	  in a fatal error condition for the running entity.
	  Enabling this option, depending on the level chosen, can result in a
	  significant increase in footprint and a corresponding decrease in performance.

	  If stack canaries are not supported by the compiler an error
	  will occur at build time.

config STACK_CANARIES
	bool "Default protection"
	depends on ENTROPY_GENERATOR || TEST_RANDOM_GENERATOR
	select NEED_LIBC_MEM_PARTITION if !STACK_CANARIES_TLS
	select REQUIRES_STACK_CANARIES
	help
	  This option enables compiler stack canaries in functions that have
	  vulnerable objects. Generally this means function that call alloca or
	  have buffers larger than 8 bytes.

config STACK_CANARIES_STRONG
	bool "Strong protection"
	depends on ENTROPY_GENERATOR || TEST_RANDOM_GENERATOR
	select NEED_LIBC_MEM_PARTITION if !STACK_CANARIES_TLS
	select REQUIRES_STACK_CANARIES
	help
	  This option enables compiler stack canaries in functions that call alloca,
	  functions that have local array definitiion or have references to local
	  frame addresses.

config STACK_CANARIES_ALL
	bool "Maximum protection available"
	depends on ENTROPY_GENERATOR || TEST_RANDOM_GENERATOR
	select NEED_LIBC_MEM_PARTITION if !STACK_CANARIES_TLS
	select REQUIRES_STACK_CANARIES
	help
	  This option enables compiler stack canaries for all functions.

config STACK_CANARIES_EXPLICIT
	bool "Explicit protection"
	depends on ENTROPY_GENERATOR || TEST_RANDOM_GENERATOR
	depends on "${ZEPHYR_TOOLCHAIN_VARIANT}" = "zephyr"
	select NEED_LIBC_MEM_PARTITION if !STACK_CANARIES_TLS
	select REQUIRES_STACK_CANARIES
	help
	  This option enables compiler stack canaries only in functions which have the
	  stack_protect attribute.

endchoice

if REQUIRES_STACK_CANARIES

config STACK_CANARIES_TLS
	bool "Stack canaries using thread local storage"
	depends on THREAD_LOCAL_STORAGE
	depends on ARCH_HAS_STACK_CANARIES_TLS
	help
	  This option enables compiler stack canaries on TLS.

	  Stack canaries will leave in the thread local storage and
	  each thread will have its own canary. This makes harder
	  to predict the canary location and value.

	  When enabled this causes an additional performance penalty
	  during thread creations because it needs a new random value
	  per thread.
endif

config EXECUTE_XOR_WRITE
	bool "W^X for memory partitions"
	depends on USERSPACE
	depends on ARCH_HAS_EXECUTABLE_PAGE_BIT
	default y
	help
	  When enabled, will enforce that a writable page isn't executable
	  and vice versa.  This might not be acceptable in all scenarios,
	  so this option is given for those unafraid of shooting themselves
	  in the foot.

	  If unsure, say Y.

config STACK_POINTER_RANDOM
	int "Initial stack pointer randomization bounds"
	depends on !STACK_GROWS_UP
	depends on MULTITHREADING
	depends on TEST_RANDOM_GENERATOR || ENTROPY_HAS_DRIVER
	default 0
	help
	  This option performs a limited form of Address Space Layout
	  Randomization by offsetting some random value to a thread's
	  initial stack pointer upon creation. This hinders some types of
	  security attacks by making the location of any given stack frame
	  non-deterministic.

	  This feature can waste up to the specified size in bytes the stack
	  region, which is carved out of the total size of the stack region.
	  A reasonable minimum value would be around 100 bytes if this can
	  be spared.

	  This is currently only implemented for systems whose stack pointers
	  grow towards lower memory addresses.

config BOUNDS_CHECK_BYPASS_MITIGATION
	bool "Bounds check bypass mitigations for speculative execution"
	depends on USERSPACE
	help
	  Untrusted parameters from user mode may be used in system calls to
	  index arrays during speculative execution, also known as the Spectre
	  V1 vulnerability. When enabled, various macros defined in
	  misc/speculation.h will insert fence instructions or other appropriate
	  mitigations after bounds checking any array index parameters passed
	  in from untrusted sources (user mode threads). When disabled, these
	  macros do nothing.
endmenu

rsource "Kconfig.mem_domain"
rsource "Kconfig.smp"

config TICKLESS_KERNEL
	bool "Tickless kernel"
	default y if TICKLESS_CAPABLE
	depends on TICKLESS_CAPABLE
	help
	  This option enables a fully event driven kernel. Periodic system
	  clock interrupt generation would be stopped at all times.

config TOOLCHAIN_SUPPORTS_THREAD_LOCAL_STORAGE
	bool
	default y if "$(ZEPHYR_TOOLCHAIN_VARIANT)" = "zephyr" || "$(ZEPHYR_TOOLCHAIN_SUPPORTS_THREAD_LOCAL_STORAGE)" = "y"
	help
	  Hidden option to signal that toolchain supports generating code
	  with thread local storage.

config THREAD_LOCAL_STORAGE
	bool "Thread Local Storage (TLS)"
	depends on ARCH_HAS_THREAD_LOCAL_STORAGE && TOOLCHAIN_SUPPORTS_THREAD_LOCAL_STORAGE
	select NEED_LIBC_MEM_PARTITION if (CPU_CORTEX_M && USERSPACE)
	help
	  This option enables thread local storage (TLS) support in kernel.

config KERNEL_WHOLE_ARCHIVE
	bool
	help
	  This option forces every object file in the libkernel.a archive
	  to be included, rather than searching the archive for required object files.

config TOOLCHAIN_SUPPORTS_STATIC_INIT_GNU
	# As of today, we don't know of any toolchains that don't create
	# either .ctors or .init_array sections containing initializer
	# addresses in a fashion compatible with how Zephyr uses them.
	def_bool y

config STATIC_INIT_GNU
	bool "Support GNU-compatible initializers and constructors"
	default y if CPP || NATIVE_LIBRARY || COVERAGE
	depends on TOOLCHAIN_SUPPORTS_STATIC_INIT_GNU
	depends on !CMAKE_LINKER_GENERATOR
	help
	  GNU-compatible initialization of static objects. This is required for
	  C++ constructor support as well as for initializer functions as
	  defined by GNU-compatible toolchains. This increases the size of
	  Zephyr binaries by around 24 bytes. If you know your application
	  doesn't need any initializers, you can disable this option. The linker
	  will emit an error if constructors are needed and this option has been
	  disabled.

config BOOTARGS
	bool "Support bootargs"
	help
	  Enables bootargs support and passing them to main().

config DYNAMIC_BOOTARGS
	bool "Support dynamic bootargs"
	depends on BOOTARGS
	help
	  Enables dynamic bootargs support.

config BOOTARGS_STRING
	string "static bootargs string"
	depends on BOOTARGS && !DYNAMIC_BOOTARGS
	help
	  Static bootargs string. It includes argv[0], so if its expected that it
	  contains executable name it should be put at the beginning of this string.

config BOOTARGS_ARGS_BUFFER_SIZE
	int "Size of buffer containing main arguments in bytes"
	default 1024
	depends on BOOTARGS
	help
	  Configures size of buffer containing all arguments passed to main.

endmenu

rsource "Kconfig.device"
rsource "Kconfig.vm"
rsource "Kconfig.init"<|MERGE_RESOLUTION|>--- conflicted
+++ resolved
@@ -844,11 +844,8 @@
 config SYS_CLOCK_HW_CYCLES_PER_SEC
 	int "System clock's h/w timer frequency"
 	default 0 if TIMER_READS_ITS_FREQUENCY_AT_RUNTIME
-<<<<<<< HEAD
+	depends on SYS_CLOCK_EXISTS
 	default $(dt_node_int_prop_int, /cpus/cpu@0, clock-frequency)
-=======
-	depends on SYS_CLOCK_EXISTS
->>>>>>> 0abee981
 	help
 	  This option specifies the frequency of the hardware timer used for the
 	  system clock (in Hz). This option is set by the SOC's or board's Kconfig file
