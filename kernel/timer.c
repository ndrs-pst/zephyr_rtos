/*
 * Copyright (c) 1997-2016 Wind River Systems, Inc.
 *
 * SPDX-License-Identifier: Apache-2.0
 */

#include <zephyr/kernel.h>

#include <zephyr/init.h>
#include <ksched.h>
#include <zephyr/wait_q.h>
#include <zephyr/syscall_handler.h>
#include <stdbool.h>
#include <zephyr/spinlock.h>

static struct k_spinlock lock;

/**
 * @brief Handle expiration of a kernel timer object.
 *
 * @param t  Timeout used by the timer.
 */
void z_timer_expiration_handler(struct _timeout* t) {
	struct k_timer *timer = CONTAINER_OF(t, struct k_timer, timeout);
	struct k_thread *thread;
	k_spinlock_key_t key = k_spin_lock(&lock);

	/* In sys_clock_announce(), when a timeout expires, it is first removed
	 * from the timeout list, then its expiration handler is called (with
	 * unlocked interrupts). For kernel timers, the expiration handler is
	 * this function. Usually, the timeout structure related to the timer
	 * that is handled here will not be linked to the timeout list at this
	 * point. But it may happen that before this function is executed and
	 * interrupts are locked again, a given timer gets restarted from an
	 * interrupt context that has a priority higher than the system timer
	 * interrupt. Then, the timeout structure for this timer will turn out
	 * to be linked to the timeout list. And in such case, since the timer
	 * was restarted, its expiration handler should not be executed then,
	 * so the function exits immediately.
	 */
	if (sys_dnode_is_linked(&t->node)) {
		k_spin_unlock(&lock, key);
		return;
	}

	/*
	 * if the timer is periodic, start it again; don't add _TICK_ALIGN
	 * since we're already aligned to a tick boundary
	 */
	if (!K_TIMEOUT_EQ(timer->period, K_NO_WAIT) &&
	    !K_TIMEOUT_EQ(timer->period, K_FOREVER)) {
		k_timeout_t next = timer->period;

		/* see note about z_add_timeout() in z_impl_k_timer_start() */
		next.ticks = MAX(next.ticks - 1, 0);

#ifdef CONFIG_TIMEOUT_64BIT
		/* Exploit the fact that uptime during a kernel
		 * timeout handler reflects the time of the scheduled
		 * event and not real time to get some inexpensive
		 * protection against late interrupts.  If we're
		 * delayed for any reason, we still end up calculating
		 * the next expiration as a regular stride from where
		 * we "should" have run.  Requires absolute timeouts.
		 * (Note offset by one: we're nominally at the
		 * beginning of a tick, so need to defeat the "round
		 * down" behavior on timeout addition).
		 */
<<<<<<< HEAD
		next = K_TIMEOUT_ABS_TICKS(k_uptime_ticks() + 1 + next.ticks);
=======
		next = K_TIMEOUT_ABS_TICKS(k_uptime_ticks() + 1 + timer->period.ticks);
>>>>>>> d2cde9a8
#endif
		z_add_timeout(&timer->timeout, z_timer_expiration_handler, next);
	}

	/* update timer's status */
	timer->status += 1U;

	/* invoke timer expiry function */
	if (timer->expiry_fn != NULL) {
		/* Unlock for user handler. */
		k_spin_unlock(&lock, key);
		timer->expiry_fn(timer);
		key = k_spin_lock(&lock);
	}

	if (!IS_ENABLED(CONFIG_MULTITHREADING)) {
		k_spin_unlock(&lock, key);
		return;
	}

	thread = z_waitq_head(&timer->wait_q);

	if (thread == NULL) {
		k_spin_unlock(&lock, key);
		return;
	}

	z_unpend_thread_no_timeout(thread);

	arch_thread_return_value_set(thread, 0);

	k_spin_unlock(&lock, key);

	z_ready_thread(thread);
}


void k_timer_init(struct k_timer* timer, k_timer_expiry_t expiry_fn, k_timer_stop_t stop_fn) {
	timer->expiry_fn = expiry_fn;
	timer->stop_fn = stop_fn;
	timer->status = 0U;

	if (IS_ENABLED(CONFIG_MULTITHREADING)) {
		z_waitq_init(&timer->wait_q);
	}

	z_init_timeout(&timer->timeout);

	SYS_PORT_TRACING_OBJ_INIT(k_timer, timer);

	timer->user_data = NULL;

	z_object_init(timer);
}


void z_impl_k_timer_start(struct k_timer* timer, k_timeout_t duration, k_timeout_t period) {
	SYS_PORT_TRACING_OBJ_FUNC(k_timer, start, timer, duration, period);

	if (K_TIMEOUT_EQ(duration, K_FOREVER)) {
		return;
	}

	/* z_add_timeout() always adds one to the incoming tick count
	 * to round up to the next tick (by convention it waits for
	 * "at least as long as the specified timeout"), but the
	 * period interval is always guaranteed to be reset from
	 * within the timer ISR, so no round up is desired and 1 is
	 * subtracted in there.
	 *
	 * Note that the duration (!) value gets the same treatment
	 * for backwards compatibility.  This is unfortunate
	 * (i.e. k_timer_start() doesn't treat its initial sleep
	 * argument the same way k_sleep() does), but historical.  The
	 * timer_api test relies on this behavior.
	 */
	if (Z_TICK_ABS(duration.ticks) < 0) {
		duration.ticks = MAX(duration.ticks - 1, 0);
	}

	(void)z_abort_timeout(&timer->timeout);
	timer->period = period;
	timer->status = 0U;

	z_add_timeout(&timer->timeout, z_timer_expiration_handler, duration);
}

#ifdef CONFIG_USERSPACE
static inline void z_vrfy_k_timer_start(struct k_timer *timer,
					k_timeout_t duration,
					k_timeout_t period)
{
	Z_OOPS(Z_SYSCALL_OBJ(timer, K_OBJ_TIMER));
	z_impl_k_timer_start(timer, duration, period);
}
#include <syscalls/k_timer_start_mrsh.c>
#endif

void z_impl_k_timer_stop(struct k_timer *timer)
{
	SYS_PORT_TRACING_OBJ_FUNC(k_timer, stop, timer);

	bool inactive = (z_abort_timeout(&timer->timeout) != 0);

	if (inactive) {
		return;
	}

	if (timer->stop_fn != NULL) {
		timer->stop_fn(timer);
	}

	if (IS_ENABLED(CONFIG_MULTITHREADING)) {
		struct k_thread *pending_thread = z_unpend1_no_timeout(&timer->wait_q);

		if (pending_thread != NULL) {
			z_ready_thread(pending_thread);
			z_reschedule_unlocked();
		}
	}
}

#ifdef CONFIG_USERSPACE
static inline void z_vrfy_k_timer_stop(struct k_timer *timer)
{
	Z_OOPS(Z_SYSCALL_OBJ(timer, K_OBJ_TIMER));
	z_impl_k_timer_stop(timer);
}
#include <syscalls/k_timer_stop_mrsh.c>
#endif

uint32_t z_impl_k_timer_status_get(struct k_timer *timer)
{
	k_spinlock_key_t key = k_spin_lock(&lock);
	uint32_t result = timer->status;

	timer->status = 0U;
	k_spin_unlock(&lock, key);

	return result;
}

#ifdef CONFIG_USERSPACE
static inline uint32_t z_vrfy_k_timer_status_get(struct k_timer *timer)
{
	Z_OOPS(Z_SYSCALL_OBJ(timer, K_OBJ_TIMER));
	return z_impl_k_timer_status_get(timer);
}
#include <syscalls/k_timer_status_get_mrsh.c>
#endif

uint32_t z_impl_k_timer_status_sync(struct k_timer *timer)
{
	__ASSERT(!arch_is_in_isr(), "");
	SYS_PORT_TRACING_OBJ_FUNC_ENTER(k_timer, status_sync, timer);

	if (!IS_ENABLED(CONFIG_MULTITHREADING)) {
		uint32_t result;

		do {
			k_spinlock_key_t key = k_spin_lock(&lock);

			if (!z_is_inactive_timeout(&timer->timeout)) {
				result = *(volatile uint32_t *)&timer->status;
				timer->status = 0U;
				k_spin_unlock(&lock, key);
				if (result > 0) {
					break;
				}
			} else {
				result = timer->status;
				k_spin_unlock(&lock, key);
				break;
			}
		} while (true);

		return result;
	}

	k_spinlock_key_t key = k_spin_lock(&lock);
	uint32_t result = timer->status;

	if (result == 0U) {
		if (!z_is_inactive_timeout(&timer->timeout)) {
			SYS_PORT_TRACING_OBJ_FUNC_BLOCKING(k_timer, status_sync, timer, K_FOREVER);

			/* wait for timer to expire or stop */
			(void)z_pend_curr(&lock, key, &timer->wait_q, K_FOREVER);

			/* get updated timer status */
			key = k_spin_lock(&lock);
			result = timer->status;
		} else {
			/* timer is already stopped */
		}
	} else {
		/* timer has already expired at least once */
	}

	timer->status = 0U;
	k_spin_unlock(&lock, key);

	/**
	 * @note	New tracing hook
	 */
	SYS_PORT_TRACING_OBJ_FUNC_EXIT(k_timer, status_sync, timer, result);

	return result;
}

#ifdef CONFIG_USERSPACE
static inline uint32_t z_vrfy_k_timer_status_sync(struct k_timer *timer)
{
	Z_OOPS(Z_SYSCALL_OBJ(timer, K_OBJ_TIMER));
	return z_impl_k_timer_status_sync(timer);
}
#include <syscalls/k_timer_status_sync_mrsh.c>

static inline k_ticks_t z_vrfy_k_timer_remaining_ticks(
						const struct k_timer *timer)
{
	Z_OOPS(Z_SYSCALL_OBJ(timer, K_OBJ_TIMER));
	return z_impl_k_timer_remaining_ticks(timer);
}
#include <syscalls/k_timer_remaining_ticks_mrsh.c>

static inline k_ticks_t z_vrfy_k_timer_expires_ticks(
						const struct k_timer *timer)
{
	Z_OOPS(Z_SYSCALL_OBJ(timer, K_OBJ_TIMER));
	return z_impl_k_timer_expires_ticks(timer);
}
#include <syscalls/k_timer_expires_ticks_mrsh.c>

static inline void *z_vrfy_k_timer_user_data_get(const struct k_timer *timer)
{
	Z_OOPS(Z_SYSCALL_OBJ(timer, K_OBJ_TIMER));
	return z_impl_k_timer_user_data_get(timer);
}
#include <syscalls/k_timer_user_data_get_mrsh.c>

static inline void z_vrfy_k_timer_user_data_set(struct k_timer *timer,
						void *user_data)
{
	Z_OOPS(Z_SYSCALL_OBJ(timer, K_OBJ_TIMER));
	z_impl_k_timer_user_data_set(timer, user_data);
}
#include <syscalls/k_timer_user_data_set_mrsh.c>

#endif<|MERGE_RESOLUTION|>--- conflicted
+++ resolved
@@ -66,11 +66,7 @@
 		 * beginning of a tick, so need to defeat the "round
 		 * down" behavior on timeout addition).
 		 */
-<<<<<<< HEAD
 		next = K_TIMEOUT_ABS_TICKS(k_uptime_ticks() + 1 + next.ticks);
-=======
-		next = K_TIMEOUT_ABS_TICKS(k_uptime_ticks() + 1 + timer->period.ticks);
->>>>>>> d2cde9a8
 #endif
 		z_add_timeout(&timer->timeout, z_timer_expiration_handler, next);
 	}
