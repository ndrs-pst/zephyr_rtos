/*
 * Copyright (c) 1997-2016 Wind River Systems, Inc.
 *
 * SPDX-License-Identifier: Apache-2.0
 */

#include <zephyr/kernel.h>

#include <zephyr/init.h>
#include <ksched.h>
#include <zephyr/wait_q.h>
#include <zephyr/syscall_handler.h>
#include <stdbool.h>
#include <zephyr/spinlock.h>

static struct k_spinlock lock;

/**
 * @brief Handle expiration of a kernel timer object.
 *
 * @param t  Timeout used by the timer.
 */
void z_timer_expiration_handler(struct _timeout* t) {
	struct k_timer *timer = CONTAINER_OF(t, struct k_timer, timeout);
	struct k_thread *thread;
	k_spinlock_key_t key = k_spin_lock(&lock);

	/*
	 * if the timer is periodic, start it again; don't add _TICK_ALIGN
	 * since we're already aligned to a tick boundary
	 */
	if (!K_TIMEOUT_EQ(timer->period, K_NO_WAIT) &&
	    !K_TIMEOUT_EQ(timer->period, K_FOREVER)) {
		k_timeout_t next = timer->period;

#ifdef CONFIG_TIMEOUT_64BIT
		/* Exploit the fact that uptime during a kernel
		 * timeout handler reflects the time of the scheduled
		 * event and not real time to get some inexpensive
		 * protection against late interrupts.  If we're
		 * delayed for any reason, we still end up calculating
		 * the next expiration as a regular stride from where
		 * we "should" have run.  Requires absolute timeouts.
		 * (Note offset by one: we're nominally at the
		 * beginning of a tick, so need to defeat the "round
		 * down" behavior on timeout addition).
		 */
		next = K_TIMEOUT_ABS_TICKS(k_uptime_ticks() + 1 + timer->period.ticks);
#endif
		z_add_timeout(&timer->timeout, z_timer_expiration_handler, next);
	}

	/* update timer's status */
	timer->status += 1U;

	/* invoke timer expiry function */
	if (timer->expiry_fn != NULL) {
		/* Unlock for user handler. */
		k_spin_unlock(&lock, key);
		timer->expiry_fn(timer);
		key = k_spin_lock(&lock);
	}

	if (!IS_ENABLED(CONFIG_MULTITHREADING)) {
		k_spin_unlock(&lock, key);
		return;
	}

	thread = z_waitq_head(&timer->wait_q);

	if (thread == NULL) {
		k_spin_unlock(&lock, key);
		return;
	}

	z_unpend_thread_no_timeout(thread);

	arch_thread_return_value_set(thread, 0);

	k_spin_unlock(&lock, key);

	z_ready_thread(thread);
}


void k_timer_init(struct k_timer* timer, k_timer_expiry_t expiry_fn, k_timer_stop_t stop_fn) {
	timer->expiry_fn = expiry_fn;
	timer->stop_fn   = stop_fn;
	timer->status    = 0U;

	if (IS_ENABLED(CONFIG_MULTITHREADING)) {
		z_waitq_init(&timer->wait_q);
	}

	z_init_timeout(&timer->timeout);

	SYS_PORT_TRACING_OBJ_INIT(k_timer, timer);

	timer->user_data = NULL;

	z_object_init(timer);
}


<<<<<<< HEAD
void z_impl_k_timer_start(struct k_timer *timer, k_timeout_t duration,
			  k_timeout_t period)
{
	SYS_PORT_TRACING_OBJ_FUNC(k_timer, start, timer, duration, period);
=======
void z_impl_k_timer_start(struct k_timer* timer, k_timeout_t duration, k_timeout_t period) {
	SYS_PORT_TRACING_OBJ_FUNC(k_timer, start, timer);
>>>>>>> 40e07455

	if (K_TIMEOUT_EQ(duration, K_FOREVER)) {
		return;
	}

	/* z_add_timeout() always adds one to the incoming tick count
	 * to round up to the next tick (by convention it waits for
	 * "at least as long as the specified timeout"), but the
	 * period interval is always guaranteed to be reset from
	 * within the timer ISR, so no round up is desired.  Subtract
	 * one.
	 *
	 * Note that the duration (!) value gets the same treatment
	 * for backwards compatibility.  This is unfortunate
	 * (i.e. k_timer_start() doesn't treat its initial sleep
	 * argument the same way k_sleep() does), but historical.  The
	 * timer_api test relies on this behavior.
	 */
	if (!K_TIMEOUT_EQ(period, K_FOREVER) && period.ticks != 0 &&
	    Z_TICK_ABS(period.ticks) < 0) {
		period.ticks = MAX(period.ticks - 1, 1);
	}
	if (Z_TICK_ABS(duration.ticks) < 0) {
		duration.ticks = MAX(duration.ticks - 1, 0);
	}

	(void)z_abort_timeout(&timer->timeout);
	timer->period = period;
	timer->status = 0U;

	z_add_timeout(&timer->timeout, z_timer_expiration_handler, duration);
}

#ifdef CONFIG_USERSPACE
static inline void z_vrfy_k_timer_start(struct k_timer *timer,
					k_timeout_t duration,
					k_timeout_t period)
{
	Z_OOPS(Z_SYSCALL_OBJ(timer, K_OBJ_TIMER));
	z_impl_k_timer_start(timer, duration, period);
}
#include <syscalls/k_timer_start_mrsh.c>
#endif

void z_impl_k_timer_stop(struct k_timer *timer)
{
	SYS_PORT_TRACING_OBJ_FUNC(k_timer, stop, timer);

	bool inactive = (z_abort_timeout(&timer->timeout) != 0);

	if (inactive) {
		return;
	}

	if (timer->stop_fn != NULL) {
		timer->stop_fn(timer);
	}

	if (IS_ENABLED(CONFIG_MULTITHREADING)) {
		struct k_thread *pending_thread = z_unpend1_no_timeout(&timer->wait_q);

		if (pending_thread != NULL) {
			z_ready_thread(pending_thread);
			z_reschedule_unlocked();
		}
	}
}

#ifdef CONFIG_USERSPACE
static inline void z_vrfy_k_timer_stop(struct k_timer *timer)
{
	Z_OOPS(Z_SYSCALL_OBJ(timer, K_OBJ_TIMER));
	z_impl_k_timer_stop(timer);
}
#include <syscalls/k_timer_stop_mrsh.c>
#endif

uint32_t z_impl_k_timer_status_get(struct k_timer *timer)
{
	k_spinlock_key_t key = k_spin_lock(&lock);
	uint32_t result = timer->status;

	timer->status = 0U;
	k_spin_unlock(&lock, key);

	return result;
}

#ifdef CONFIG_USERSPACE
static inline uint32_t z_vrfy_k_timer_status_get(struct k_timer *timer)
{
	Z_OOPS(Z_SYSCALL_OBJ(timer, K_OBJ_TIMER));
	return z_impl_k_timer_status_get(timer);
}
#include <syscalls/k_timer_status_get_mrsh.c>
#endif

uint32_t z_impl_k_timer_status_sync(struct k_timer *timer)
{
	__ASSERT(!arch_is_in_isr(), "");
	SYS_PORT_TRACING_OBJ_FUNC_ENTER(k_timer, status_sync, timer);

	if (!IS_ENABLED(CONFIG_MULTITHREADING)) {
		uint32_t result;

		do {
			k_spinlock_key_t key = k_spin_lock(&lock);

			if (!z_is_inactive_timeout(&timer->timeout)) {
				result = *(volatile uint32_t *)&timer->status;
				timer->status = 0U;
				k_spin_unlock(&lock, key);
				if (result > 0) {
					break;
				}
			} else {
				result = timer->status;
				k_spin_unlock(&lock, key);
				break;
			}
		} while (true);

		return result;
	}

	k_spinlock_key_t key = k_spin_lock(&lock);
	uint32_t result = timer->status;

	if (result == 0U) {
		if (!z_is_inactive_timeout(&timer->timeout)) {
			SYS_PORT_TRACING_OBJ_FUNC_BLOCKING(k_timer, status_sync, timer, K_FOREVER);

			/* wait for timer to expire or stop */
			(void)z_pend_curr(&lock, key, &timer->wait_q, K_FOREVER);

			/* get updated timer status */
			key = k_spin_lock(&lock);
			result = timer->status;
		} else {
			/* timer is already stopped */
		}
	} else {
		/* timer has already expired at least once */
	}

	timer->status = 0U;
	k_spin_unlock(&lock, key);

	/**
	 * @note	New tracing hook
	 */
	SYS_PORT_TRACING_OBJ_FUNC_EXIT(k_timer, status_sync, timer, result);

	return result;
}

#ifdef CONFIG_USERSPACE
static inline uint32_t z_vrfy_k_timer_status_sync(struct k_timer *timer)
{
	Z_OOPS(Z_SYSCALL_OBJ(timer, K_OBJ_TIMER));
	return z_impl_k_timer_status_sync(timer);
}
#include <syscalls/k_timer_status_sync_mrsh.c>

static inline k_ticks_t z_vrfy_k_timer_remaining_ticks(
						const struct k_timer *timer)
{
	Z_OOPS(Z_SYSCALL_OBJ(timer, K_OBJ_TIMER));
	return z_impl_k_timer_remaining_ticks(timer);
}
#include <syscalls/k_timer_remaining_ticks_mrsh.c>

static inline k_ticks_t z_vrfy_k_timer_expires_ticks(
						const struct k_timer *timer)
{
	Z_OOPS(Z_SYSCALL_OBJ(timer, K_OBJ_TIMER));
	return z_impl_k_timer_expires_ticks(timer);
}
#include <syscalls/k_timer_expires_ticks_mrsh.c>

static inline void *z_vrfy_k_timer_user_data_get(const struct k_timer *timer)
{
	Z_OOPS(Z_SYSCALL_OBJ(timer, K_OBJ_TIMER));
	return z_impl_k_timer_user_data_get(timer);
}
#include <syscalls/k_timer_user_data_get_mrsh.c>

static inline void z_vrfy_k_timer_user_data_set(struct k_timer *timer,
						void *user_data)
{
	Z_OOPS(Z_SYSCALL_OBJ(timer, K_OBJ_TIMER));
	z_impl_k_timer_user_data_set(timer, user_data);
}
#include <syscalls/k_timer_user_data_set_mrsh.c>

#endif<|MERGE_RESOLUTION|>--- conflicted
+++ resolved
@@ -85,8 +85,8 @@
 
 void k_timer_init(struct k_timer* timer, k_timer_expiry_t expiry_fn, k_timer_stop_t stop_fn) {
 	timer->expiry_fn = expiry_fn;
-	timer->stop_fn   = stop_fn;
-	timer->status    = 0U;
+	timer->stop_fn = stop_fn;
+	timer->status = 0U;
 
 	if (IS_ENABLED(CONFIG_MULTITHREADING)) {
 		z_waitq_init(&timer->wait_q);
@@ -102,15 +102,8 @@
 }
 
 
-<<<<<<< HEAD
-void z_impl_k_timer_start(struct k_timer *timer, k_timeout_t duration,
-			  k_timeout_t period)
-{
+void z_impl_k_timer_start(struct k_timer* timer, k_timeout_t duration, k_timeout_t period) {
 	SYS_PORT_TRACING_OBJ_FUNC(k_timer, start, timer, duration, period);
-=======
-void z_impl_k_timer_start(struct k_timer* timer, k_timeout_t duration, k_timeout_t period) {
-	SYS_PORT_TRACING_OBJ_FUNC(k_timer, start, timer);
->>>>>>> 40e07455
 
 	if (K_TIMEOUT_EQ(duration, K_FOREVER)) {
 		return;
