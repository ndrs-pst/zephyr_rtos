--- conflicted
+++ resolved
@@ -21,47 +21,17 @@
 static uint32_t usage_now(void) {
     uint32_t now;
 
-<<<<<<< HEAD
-#ifdef CONFIG_THREAD_RUNTIME_STATS_USE_TIMING_FUNCTIONS
-	now = (uint32_t)timing_counter_get();
-#else
-	now = k_cycle_get_32();
-#endif /* CONFIG_THREAD_RUNTIME_STATS_USE_TIMING_FUNCTIONS */
-=======
     #ifdef CONFIG_THREAD_RUNTIME_STATS_USE_TIMING_FUNCTIONS
     now = (uint32_t)timing_counter_get();
     #else
     now = k_cycle_get_32();
-    #endif
->>>>>>> cb5dffec
+    #endif /* CONFIG_THREAD_RUNTIME_STATS_USE_TIMING_FUNCTIONS */
 
     /* Edge case: we use a zero as a null ("stop() already called") */
     return ((now == 0) ? 1 : now);
 }
 
 #ifdef CONFIG_SCHED_THREAD_USAGE_ALL
-<<<<<<< HEAD
-static void sched_cpu_update_usage(struct _cpu *cpu, uint32_t cycles)
-{
-	if (!cpu->usage->track_usage) {
-		return;
-	}
-
-	if (cpu->current != cpu->idle_thread) {
-		cpu->usage->total += cycles;
-
-#ifdef CONFIG_SCHED_THREAD_USAGE_ANALYSIS
-		cpu->usage->current += cycles;
-
-		if (cpu->usage->longest < cpu->usage->current) {
-			cpu->usage->longest = cpu->usage->current;
-		}
-	} else {
-		cpu->usage->current = 0;
-		cpu->usage->num_windows++;
-#endif /* CONFIG_SCHED_THREAD_USAGE_ANALYSIS */
-	}
-=======
 static void sched_cpu_update_usage(struct _cpu* cpu, uint32_t cycles) {
     if (!cpu->usage->track_usage) {
         return;
@@ -80,9 +50,8 @@
     else {
         cpu->usage->current = 0;
         cpu->usage->num_windows++;
-        #endif
-    }
->>>>>>> cb5dffec
+        #endif /* CONFIG_SCHED_THREAD_USAGE_ANALYSIS */
+    }
 }
 #else
 #define sched_cpu_update_usage(cpu, cycles)   do { } while (0)
@@ -94,17 +63,10 @@
     #ifdef CONFIG_SCHED_THREAD_USAGE_ANALYSIS
     thread->base.usage.current += cycles;
 
-<<<<<<< HEAD
-	if (thread->base.usage.longest < thread->base.usage.current) {
-		thread->base.usage.longest = thread->base.usage.current;
-	}
-#endif /* CONFIG_SCHED_THREAD_USAGE_ANALYSIS */
-=======
     if (thread->base.usage.longest < thread->base.usage.current) {
         thread->base.usage.longest = thread->base.usage.current;
     }
-    #endif
->>>>>>> cb5dffec
+    #endif /* CONFIG_SCHED_THREAD_USAGE_ANALYSIS */
 }
 
 void z_sched_usage_start(struct k_thread* thread) {
@@ -127,13 +89,8 @@
      * (we can't race with _stop() by design).
      */
 
-<<<<<<< HEAD
-	_current_cpu->usage0 = usage_now();
-#endif /* CONFIG_SCHED_THREAD_USAGE_ANALYSIS */
-=======
     _current_cpu->usage0 = usage_now();
-    #endif
->>>>>>> cb5dffec
+    #endif /* CONFIG_SCHED_THREAD_USAGE_ANALYSIS */
 }
 
 void z_sched_usage_stop(void) {
@@ -158,56 +115,6 @@
 }
 
 #ifdef CONFIG_SCHED_THREAD_USAGE_ALL
-<<<<<<< HEAD
-void z_sched_cpu_usage(uint8_t cpu_id, struct k_thread_runtime_stats *stats)
-{
-	k_spinlock_key_t  key;
-	struct _cpu *cpu;
-
-	key = k_spin_lock(&usage_lock);
-	cpu = _current_cpu;
-
-
-	if (&_kernel.cpus[cpu_id] == cpu) {
-		uint32_t  now = usage_now();
-		uint32_t cycles = now - cpu->usage0;
-
-		/*
-		 * Getting stats for the current CPU. Update both its
-		 * current thread stats and the CPU stats as the CPU's
-		 * [usage0] field will also get updated. This keeps all
-		 * that information up-to-date.
-		 */
-
-		if (cpu->current->base.usage.track_usage) {
-			sched_thread_update_usage(cpu->current, cycles);
-		}
-
-		sched_cpu_update_usage(cpu, cycles);
-
-		cpu->usage0 = now;
-	}
-
-	stats->total_cycles     = cpu->usage->total;
-#ifdef CONFIG_SCHED_THREAD_USAGE_ANALYSIS
-	stats->current_cycles   = cpu->usage->current;
-	stats->peak_cycles      = cpu->usage->longest;
-
-	if (cpu->usage->num_windows == 0) {
-		stats->average_cycles = 0;
-	} else {
-		stats->average_cycles = stats->total_cycles /
-					cpu->usage->num_windows;
-	}
-#endif /* CONFIG_SCHED_THREAD_USAGE_ANALYSIS */
-
-	stats->idle_cycles =
-		_kernel.cpus[cpu_id].idle_thread->base.usage.total;
-
-	stats->execution_cycles = stats->total_cycles + stats->idle_cycles;
-
-	k_spin_unlock(&usage_lock, key);
-=======
 void z_sched_cpu_usage(uint8_t cpu_id, struct k_thread_runtime_stats* stats) {
     k_spinlock_key_t key;
     struct _cpu* cpu;
@@ -246,7 +153,7 @@
         stats->average_cycles = stats->total_cycles /
                                 cpu->usage->num_windows;
     }
-    #endif
+    #endif /* CONFIG_SCHED_THREAD_USAGE_ANALYSIS */
 
     stats->idle_cycles =
         _kernel.cpus[cpu_id].idle_thread->base.usage.total;
@@ -254,65 +161,9 @@
     stats->execution_cycles = stats->total_cycles + stats->idle_cycles;
 
     k_spin_unlock(&usage_lock, key);
->>>>>>> cb5dffec
 }
 #endif /* CONFIG_SCHED_THREAD_USAGE_ALL */
 
-<<<<<<< HEAD
-void z_sched_thread_usage(struct k_thread *thread,
-			  struct k_thread_runtime_stats *stats)
-{
-	struct _cpu *cpu;
-	k_spinlock_key_t  key;
-
-	key = k_spin_lock(&usage_lock);
-	cpu = _current_cpu;
-
-
-	if (thread == cpu->current) {
-		uint32_t now = usage_now();
-		uint32_t cycles = now - cpu->usage0;
-
-		/*
-		 * Getting stats for the current thread. Update both the
-		 * current thread stats and its CPU stats as the CPU's
-		 * [usage0] field will also get updated. This keeps all
-		 * that information up-to-date.
-		 */
-
-		if (thread->base.usage.track_usage) {
-			sched_thread_update_usage(thread, cycles);
-		}
-
-		sched_cpu_update_usage(cpu, cycles);
-
-		cpu->usage0 = now;
-	}
-
-	stats->execution_cycles = thread->base.usage.total;
-	stats->total_cycles     = thread->base.usage.total;
-
-	/* Copy-out the thread's usage stats */
-
-#ifdef CONFIG_SCHED_THREAD_USAGE_ANALYSIS
-	stats->current_cycles = thread->base.usage.current;
-	stats->peak_cycles    = thread->base.usage.longest;
-
-	if (thread->base.usage.num_windows == 0) {
-		stats->average_cycles = 0;
-	} else {
-		stats->average_cycles = stats->total_cycles /
-					thread->base.usage.num_windows;
-	}
-#endif /* CONFIG_SCHED_THREAD_USAGE_ANALYSIS */
-
-#ifdef CONFIG_SCHED_THREAD_USAGE_ALL
-	stats->idle_cycles = 0;
-#endif /* CONFIG_SCHED_THREAD_USAGE_ALL */
-	stats->execution_cycles = thread->base.usage.total;
-
-	k_spin_unlock(&usage_lock, key);
-=======
 void z_sched_thread_usage(struct k_thread* thread, struct k_thread_runtime_stats* stats) {
     k_spinlock_key_t key;
     struct _cpu* cpu;
@@ -354,15 +205,14 @@
         stats->average_cycles = stats->total_cycles /
                                 thread->base.usage.num_windows;
     }
-    #endif
+    #endif /* CONFIG_SCHED_THREAD_USAGE_ANALYSIS */
 
     #ifdef CONFIG_SCHED_THREAD_USAGE_ALL
     stats->idle_cycles = 0;
-    #endif
+    #endif /* CONFIG_SCHED_THREAD_USAGE_ALL */
     stats->execution_cycles = thread->base.usage.total;
 
     k_spin_unlock(&usage_lock, key);
->>>>>>> cb5dffec
 }
 
 #ifdef CONFIG_SCHED_THREAD_USAGE_ANALYSIS
@@ -435,23 +285,13 @@
 
     unsigned int num_cpus = arch_num_cpus();
 
-<<<<<<< HEAD
-	for (uint8_t i = 0; i < num_cpus; i++) {
-		_kernel.cpus[i].usage->track_usage = true;
-#ifdef CONFIG_SCHED_THREAD_USAGE_ANALYSIS
-		_kernel.cpus[i].usage->num_windows++;
-		_kernel.cpus[i].usage->current = 0;
-#endif /* CONFIG_SCHED_THREAD_USAGE_ANALYSIS */
-	}
-=======
     for (uint_fast8_t i = 0; i < num_cpus; i++) {
         _kernel.cpus[i].usage->track_usage = true;
         #ifdef CONFIG_SCHED_THREAD_USAGE_ANALYSIS
         _kernel.cpus[i].usage->num_windows++;
         _kernel.cpus[i].usage->current = 0;
-        #endif
-    }
->>>>>>> cb5dffec
+        #endif /* CONFIG_SCHED_THREAD_USAGE_ANALYSIS */
+    }
 
     k_spin_unlock(&usage_lock, key);
 }
@@ -510,31 +350,10 @@
     return (0);
 }
 
-<<<<<<< HEAD
-int z_thread_stats_reset(struct k_obj_core *obj_core)
-{
-	k_spinlock_key_t  key;
-	struct k_cycle_stats  *stats;
-	struct k_thread *thread;
-
-	thread = CONTAINER_OF(obj_core, struct k_thread, obj_core);
-	key = k_spin_lock(&usage_lock);
-	stats = obj_core->stats;
-
-	stats->total = 0ULL;
-#ifdef CONFIG_SCHED_THREAD_USAGE_ANALYSIS
-	stats->current = 0ULL;
-	stats->longest = 0ULL;
-	stats->num_windows = (thread->base.usage.track_usage) ?  1U : 0U;
-#endif /* CONFIG_SCHED_THREAD_USAGE_ANALYSIS */
-
-	if (thread != _current_cpu->current) {
-=======
 int z_thread_stats_reset(struct k_obj_core* obj_core) {
     k_spinlock_key_t key;
     struct k_cycle_stats* stats;
     struct k_thread* thread;
->>>>>>> cb5dffec
 
     thread = CONTAINER_OF(obj_core, struct k_thread, obj_core);
     key    = k_spin_lock(&usage_lock);
@@ -545,7 +364,7 @@
     stats->current     = 0ULL;
     stats->longest     = 0ULL;
     stats->num_windows = (thread->base.usage.track_usage) ? 1U : 0U;
-    #endif
+    #endif /* CONFIG_SCHED_THREAD_USAGE_ANALYSIS */
 
     if (thread != _current_cpu->current) {
         /*
@@ -579,17 +398,10 @@
 
     thread = CONTAINER_OF(obj_core, struct k_thread, obj_core);
 
-<<<<<<< HEAD
-	return k_thread_runtime_stats_disable(thread);
-#else
-	return -ENOTSUP;
-#endif /* CONFIG_SCHED_THREAD_USAGE_ANALYSIS */
-=======
     return k_thread_runtime_stats_disable(thread);
     #else
     return (-ENOTSUP);
-    #endif
->>>>>>> cb5dffec
+    #endif /* CONFIG_SCHED_THREAD_USAGE_ANALYSIS */
 }
 
 int z_thread_stats_enable(struct k_obj_core* obj_core) {
@@ -598,17 +410,10 @@
 
     thread = CONTAINER_OF(obj_core, struct k_thread, obj_core);
 
-<<<<<<< HEAD
-	return k_thread_runtime_stats_enable(thread);
-#else
-	return -ENOTSUP;
-#endif /* CONFIG_SCHED_THREAD_USAGE_ANALYSIS */
-=======
     return k_thread_runtime_stats_enable(thread);
     #else
     return (-ENOTSUP);
-    #endif
->>>>>>> cb5dffec
+    #endif /* CONFIG_SCHED_THREAD_USAGE_ANALYSIS */
 }
 #endif /* CONFIG_OBJ_CORE_STATS_THREAD */
 
