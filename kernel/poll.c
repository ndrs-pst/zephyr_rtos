--- conflicted
+++ resolved
@@ -63,7 +63,6 @@
 }
 
 /* must be called with interrupts locked */
-<<<<<<< HEAD
 static inline bool is_condition_met(struct k_poll_event* event, uint32_t* state) {
     switch (event->type) {
         case K_POLL_TYPE_SEM_AVAILABLE :
@@ -94,9 +93,16 @@
             }
             break;
 
-        case K_POLL_TYPE_PIPE_DATA_AVAILABLE:
-            *state = K_POLL_STATE_PIPE_DATA_AVAILABLE;
-            return true;
+        case K_POLL_TYPE_PIPE_DATA_AVAILABLE :
+            #ifdef CONFIG_PIPES
+            if (event->pipe->bytes_used != 0) {
+            #else
+            if (!ring_buf_is_empty(&event->pipe->buf)) {
+            #endif
+                *state = K_POLL_STATE_PIPE_DATA_AVAILABLE;
+                return true;
+            }
+            break;
 
         case K_POLL_TYPE_IGNORE :
             break;
@@ -107,53 +113,6 @@
     }
 
     return (false);
-=======
-static inline bool is_condition_met(struct k_poll_event *event, uint32_t *state)
-{
-	switch (event->type) {
-	case K_POLL_TYPE_SEM_AVAILABLE:
-		if (k_sem_count_get(event->sem) > 0U) {
-			*state = K_POLL_STATE_SEM_AVAILABLE;
-			return true;
-		}
-		break;
-	case K_POLL_TYPE_DATA_AVAILABLE:
-		if (!k_queue_is_empty(event->queue)) {
-			*state = K_POLL_STATE_FIFO_DATA_AVAILABLE;
-			return true;
-		}
-		break;
-	case K_POLL_TYPE_SIGNAL:
-		if (event->signal->signaled != 0U) {
-			*state = K_POLL_STATE_SIGNALED;
-			return true;
-		}
-		break;
-	case K_POLL_TYPE_MSGQ_DATA_AVAILABLE:
-		if (event->msgq->used_msgs > 0) {
-			*state = K_POLL_STATE_MSGQ_DATA_AVAILABLE;
-			return true;
-		}
-		break;
-	case K_POLL_TYPE_PIPE_DATA_AVAILABLE:
-#ifdef CONFIG_PIPES
-		if (event->pipe->bytes_used != 0) {
-#else
-		if (!ring_buf_is_empty(&event->pipe->buf)) {
-#endif
-			*state = K_POLL_STATE_PIPE_DATA_AVAILABLE;
-			return true;
-		}
-		break;
-	case K_POLL_TYPE_IGNORE:
-		break;
-	default:
-		__ASSERT(false, "invalid event type (0x%x)\n", event->type);
-		break;
-	}
-
-	return false;
->>>>>>> 89dd0ef1
 }
 
 static struct k_thread* poller_thread(struct z_poller* p) {
