--- conflicted
+++ resolved
@@ -46,7 +46,8 @@
 
 void k_poll_event_init(struct k_poll_event* event, uint32_t type,
                        int mode, void* obj) {
-    __ASSERT(mode == K_POLL_MODE_NOTIFY_ONLY, "only NOTIFY_ONLY mode is supported\n");
+    __ASSERT(mode == K_POLL_MODE_NOTIFY_ONLY,
+             "only NOTIFY_ONLY mode is supported\n");
     __ASSERT(type < (BIT(_POLL_NUM_TYPES)), "invalid type\n");
     __ASSERT(obj != NULL, "must provide an object\n");
 
@@ -62,50 +63,6 @@
 }
 
 /* must be called with interrupts locked */
-<<<<<<< HEAD
-static inline bool is_condition_met(struct k_poll_event *event, uint32_t *state)
-{
-	switch (event->type) {
-	case K_POLL_TYPE_SEM_AVAILABLE:
-		if (k_sem_count_get(event->sem) > 0U) {
-			*state = K_POLL_STATE_SEM_AVAILABLE;
-			return true;
-		}
-		break;
-	case K_POLL_TYPE_DATA_AVAILABLE:
-		if (!k_queue_is_empty(event->queue)) {
-			*state = K_POLL_STATE_FIFO_DATA_AVAILABLE;
-			return true;
-		}
-		break;
-	case K_POLL_TYPE_SIGNAL:
-		if (event->signal->signaled != 0U) {
-			*state = K_POLL_STATE_SIGNALED;
-			return true;
-		}
-		break;
-	case K_POLL_TYPE_MSGQ_DATA_AVAILABLE:
-		if (event->msgq->used_msgs > 0) {
-			*state = K_POLL_STATE_MSGQ_DATA_AVAILABLE;
-			return true;
-		}
-		break;
-#ifdef CONFIG_PIPES
-	case K_POLL_TYPE_PIPE_DATA_AVAILABLE:
-		if (k_pipe_read_avail(event->pipe)) {
-			*state = K_POLL_STATE_PIPE_DATA_AVAILABLE;
-			return true;
-		}
-#endif /* CONFIG_PIPES */
-	case K_POLL_TYPE_IGNORE:
-		break;
-	default:
-		__ASSERT(false, "invalid event type (0x%x)\n", event->type);
-		break;
-	}
-
-	return false;
-=======
 static inline bool is_condition_met(struct k_poll_event* event, uint32_t* state) {
     switch (event->type) {
         case K_POLL_TYPE_SEM_AVAILABLE :
@@ -142,7 +99,7 @@
                 *state = K_POLL_STATE_PIPE_DATA_AVAILABLE;
                 return true;
             }
-        #endif
+        #endif /* CONFIG_PIPES */
 
         case K_POLL_TYPE_IGNORE :
             break;
@@ -153,7 +110,6 @@
     }
 
     return (false);
->>>>>>> cb5dffec
 }
 
 static struct k_thread* poller_thread(struct z_poller* p) {
@@ -185,43 +141,6 @@
 }
 
 /* must be called with interrupts locked */
-<<<<<<< HEAD
-static inline void register_event(struct k_poll_event *event,
-				 struct z_poller *poller)
-{
-	switch (event->type) {
-	case K_POLL_TYPE_SEM_AVAILABLE:
-		__ASSERT(event->sem != NULL, "invalid semaphore\n");
-		add_event(&event->sem->poll_events, event, poller);
-		break;
-	case K_POLL_TYPE_DATA_AVAILABLE:
-		__ASSERT(event->queue != NULL, "invalid queue\n");
-		add_event(&event->queue->poll_events, event, poller);
-		break;
-	case K_POLL_TYPE_SIGNAL:
-		__ASSERT(event->signal != NULL, "invalid poll signal\n");
-		add_event(&event->signal->poll_events, event, poller);
-		break;
-	case K_POLL_TYPE_MSGQ_DATA_AVAILABLE:
-		__ASSERT(event->msgq != NULL, "invalid message queue\n");
-		add_event(&event->msgq->poll_events, event, poller);
-		break;
-#ifdef CONFIG_PIPES
-	case K_POLL_TYPE_PIPE_DATA_AVAILABLE:
-		__ASSERT(event->pipe != NULL, "invalid pipe\n");
-		add_event(&event->pipe->poll_events, event, poller);
-		break;
-#endif /* CONFIG_PIPES */
-	case K_POLL_TYPE_IGNORE:
-		/* nothing to do */
-		break;
-	default:
-		__ASSERT(false, "invalid event type\n");
-		break;
-	}
-
-	event->poller = poller;
-=======
 static inline void register_event(struct k_poll_event* event,
                                   struct z_poller* poller) {
     switch (event->type) {
@@ -250,7 +169,7 @@
             __ASSERT(event->pipe != NULL, "invalid pipe\n");
             add_event(&event->pipe->poll_events, event, poller);
             break;
-        #endif
+        #endif /* CONFIG_PIPES */
 
         case K_POLL_TYPE_IGNORE :
             /* nothing to do */
@@ -262,7 +181,6 @@
     }
 
     event->poller = poller;
->>>>>>> cb5dffec
 }
 
 /* must be called with interrupts locked */
