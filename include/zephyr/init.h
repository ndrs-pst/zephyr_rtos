--- conflicted
+++ resolved
@@ -164,17 +164,10 @@
  *
  * @see SYS_INIT()
  */
-<<<<<<< HEAD
 #define SYS_INIT_NAMED(name, init_fn_, level, prio)                     \
     static const Z_DECL_ALIGN(struct init_entry)                        \
         Z_INIT_ENTRY_SECTION(level, prio, 0) __used __noasan            \
-        Z_INIT_ENTRY_NAME(name) = {.init_fn = (init_fn_)}
-=======
-#define SYS_INIT_NAMED(name, init_fn_, level, prio)                                       \
-	static const Z_DECL_ALIGN(struct init_entry)                                      \
-		Z_INIT_ENTRY_SECTION(level, prio, 0) __used __noasan                      \
-		Z_INIT_ENTRY_NAME(name) = {.init_fn = (init_fn_), .dev = NULL}            \
->>>>>>> 25f3de75
+        Z_INIT_ENTRY_NAME(name) = {.init_fn = (init_fn_), .dev = NULL}
 
 /** @} */
 
