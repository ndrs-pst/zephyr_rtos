--- conflicted
+++ resolved
@@ -45,18 +45,6 @@
  * @{
  */
 
-<<<<<<< HEAD
-=======
-#define _SYS_INIT_LEVEL_PRE_KERNEL_1    0
-#define _SYS_INIT_LEVEL_PRE_KERNEL_2    1
-#define _SYS_INIT_LEVEL_POST_KERNEL     2
-#define _SYS_INIT_LEVEL_APPLICATION     3
-
-#ifdef CONFIG_SMP
-#define _SYS_INIT_LEVEL_SMP		4
-#endif
-
->>>>>>> 9ae3e855
 struct device;
 
 /** @brief Structure to store initialization entry information. */
@@ -84,11 +72,7 @@
  *
  * @param init_id Init entry unique identifier.
  */
-<<<<<<< HEAD
-#define Z_INIT_ENTRY_NAME(init_id) _CONCAT(__init_, init_id)
-=======
-#define Z_SYS_NAME(_name) Z_CONCAT(sys_init_, _name)
->>>>>>> 9ae3e855
+#define Z_INIT_ENTRY_NAME(init_id) Z_CONCAT(__init_, init_id)
 
 /**
  * @brief Init entry section.
@@ -96,12 +80,8 @@
  * Each init entry is placed in a section with a name crafted so that it allows
  * linker scripts to sort them according to the specified level/priority.
  */
-<<<<<<< HEAD
 #define Z_INIT_ENTRY_SECTION(level, prio)                                      \
 	__attribute__((__section__(".z_init_" #level STRINGIFY(prio)"_")))
-=======
-#define Z_INIT_ENTRY_NAME(_entry_name) Z_CONCAT(__init_, _entry_name)
->>>>>>> 9ae3e855
 
 /**
  * @brief Create an init entry object.
