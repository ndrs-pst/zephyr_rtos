/*
 * Copyright (c) 2015 Intel Corporation.
 *
 * SPDX-License-Identifier: Apache-2.0
 */

#ifndef ZEPHYR_INCLUDE_INIT_H_
#define ZEPHYR_INCLUDE_INIT_H_

#include <stdint.h>
#include <stddef.h>

#include <zephyr/sys/util.h>
#include <zephyr/toolchain.h>

#ifdef __cplusplus
extern "C" {
#endif

/**
 * @defgroup sys_init System Initialization
 * @ingroup os_services
 *
 * Zephyr offers an infrastructure to call initialization code before `main`.
 * Such initialization calls can be registered using SYS_INIT() or
 * SYS_INIT_NAMED() macros. By using a combination of initialization levels and
 * priorities init sequence can be adjusted as needed. The available
 * initialization levels are described, in order, below:
 *
 * - `EARLY`: Used very early in the boot process, right after entering the C
 *   domain (``z_cstart()``). This can be used in architectures and SoCs that
 *   extend or implement architecture code and use drivers or system services
 *   that have to be initialized before the Kernel calls any architecture
 *   specific initialization code.
 * - `PRE_KERNEL_1`: Executed in Kernel's initialization context, which uses
 *   the interrupt stack. At this point Kernel services are not yet available.
 * - `PRE_KERNEL_2`: Same as `PRE_KERNEL_1`.
 * - `POST_KERNEL`: Executed after Kernel is alive. From this point on, Kernel
 *   primitives can be used.
 * - `APPLICATION`: Executed just before application code (`main`).
 * - `SMP`: Only available if @kconfig{CONFIG_SMP} is enabled, specific for
 *   SMP.
 *
 * Initialization priority can take a value in the range of 0 to 99.
 *
 * @note The same infrastructure is used by devices.
 * @{
 */

struct device;

/**
 * @brief Initialization function for init entries.
 *
 * Init entries support both the system initialization and the device
 * APIs. Each API has its own init function signature; hence, we have a
 * union to cover both.
 */
union init_function {
    /**
     * System initialization function.
     *
     * @retval 0 On success
     * @retval -errno If init fails.
     */
    int (*sys)(void);

    /**
     * Device initialization function.
     *
     * @param dev Device instance.
     *
     * @retval 0 On success
     * @retval -errno If device initialization fails.
     */
    int (*dev)(const struct device* dev);

    #ifdef CONFIG_DEVICE_MUTABLE
    /**
     * Device initialization function (rw).
     *
     * @param dev Device instance.
     *
     * @retval 0 On success
     * @retval -errno If device initialization fails.
     */
    int (*dev_rw)(struct device *dev);
    #endif
};

/**
 * @brief Structure to store initialization entry information.
 *
 * @internal
 * Init entries need to be defined following these rules:
 *
 * - Their name must be set using Z_INIT_ENTRY_NAME().
 * - They must be placed in a special init section, given by
 *   Z_INIT_ENTRY_SECTION().
 * - They must be aligned, e.g. using Z_DECL_ALIGN().
 *
 * See SYS_INIT_NAMED() for an example.
 * @endinternal
 */
struct init_entry {
    /** Initialization function. */
    union init_function init_fn;

    /**
     * If the init entry belongs to a device, this fields stores a
     * reference to it, otherwise it is set to NULL.
     */
    union {
        const struct device *dev;
        #ifdef CONFIG_DEVICE_MUTABLE
        struct device *dev_rw;
        #endif
    };
};

/** @cond INTERNAL_HIDDEN */

/* Helper definitions to evaluate level equality */
#define Z_INIT_EARLY_EARLY               1
#define Z_INIT_PRE_KERNEL_1_PRE_KERNEL_1 1
#define Z_INIT_PRE_KERNEL_2_PRE_KERNEL_2 1
#define Z_INIT_POST_KERNEL_POST_KERNEL   1
#define Z_INIT_APPLICATION_APPLICATION   1
#define Z_INIT_SMP_SMP                   1

/* Init level ordinals */
#define Z_INIT_ORD_EARLY        0
#define Z_INIT_ORD_PRE_KERNEL_1 1
#define Z_INIT_ORD_PRE_KERNEL_2 2
#define Z_INIT_ORD_POST_KERNEL  3
#define Z_INIT_ORD_APPLICATION  4
#define Z_INIT_ORD_SMP          5

/**
 * @brief Obtain init entry name.
 *
 * @param init_id Init entry unique identifier.
 */
#define Z_INIT_ENTRY_NAME(init_id) Z_CONCAT(__init_, init_id)

/**
 * @brief Init entry section.
 *
 * Each init entry is placed in a section with a name crafted so that it allows
 * linker scripts to sort them according to the specified
 * level/priority/sub-priority.
 */
#define Z_INIT_ENTRY_SECTION(level, prio, sub_prio)             \
    __attribute__((__section__(                                 \
            ".z_init_" #level STRINGIFY(prio) "_" STRINGIFY(sub_prio) "_")))

/** @endcond */

/**
 * @brief Obtain the ordinal for an init level.
 *
 * @param level Init level (EARLY, PRE_KERNEL_1, PRE_KERNEL_2, POST_KERNEL,
 * APPLICATION, SMP).
 *
 * @return Init level ordinal.
 */
#define INIT_LEVEL_ORD(level)                                   \
    COND_CODE_1(Z_INIT_EARLY_##level, (Z_INIT_ORD_EARLY),       \
    (COND_CODE_1(Z_INIT_PRE_KERNEL_1_##level, (Z_INIT_ORD_PRE_KERNEL_1),    \
    (COND_CODE_1(Z_INIT_PRE_KERNEL_2_##level, (Z_INIT_ORD_PRE_KERNEL_2),    \
    (COND_CODE_1(Z_INIT_POST_KERNEL_##level , (Z_INIT_ORD_POST_KERNEL) ,    \
    (COND_CODE_1(Z_INIT_APPLICATION_##level , (Z_INIT_ORD_APPLICATION) ,    \
    (COND_CODE_1(Z_INIT_SMP_##level         , (Z_INIT_ORD_SMP)         ,    \
    (ZERO_OR_COMPILE_ERROR(0)))))))))))))

/**
 * @brief Register an initialization function.
 *
 * The function will be called during system initialization according to the
 * given level and priority.
 *
 * @param init_fn Initialization function.
 * @param level Initialization level. Allowed tokens: `EARLY`, `PRE_KERNEL_1`,
 * `PRE_KERNEL_2`, `POST_KERNEL`, `APPLICATION` and `SMP` if
 * @kconfig{CONFIG_SMP} is enabled.
 * @param prio Initialization priority within @p _level. Note that it must be a
 * decimal integer literal without leading zeroes or sign (e.g. `32`), or an
 * equivalent symbolic name (e.g. `#define MY_INIT_PRIO 32`); symbolic
 * expressions are **not** permitted (e.g.
 * `CONFIG_KERNEL_INIT_PRIORITY_DEFAULT + 5`).
 */
#define SYS_INIT(init_fn, level, prio)                          \
    SYS_INIT_NAMED(init_fn, init_fn, level, prio)

/**
 * @brief Register an initialization function (named).
 *
 * @note This macro can be used for cases where the multiple init calls use the
 * same init function.
 *
 * @param name Unique name for SYS_INIT entry.
 * @param init_fn_ See SYS_INIT().
 * @param level See SYS_INIT().
 * @param prio See SYS_INIT().
 *
 * @see SYS_INIT()
 */
<<<<<<< HEAD
#define SYS_INIT_NAMED(name, init_fn_, level, prio)                                       \
	static const Z_DECL_ALIGN(struct init_entry)                                      \
		Z_INIT_ENTRY_SECTION(level, prio, 0) __used __noasan                      \
		Z_INIT_ENTRY_NAME(name) = {.init_fn = {.sys = (init_fn_)}, .dev = NULL}
=======
#define SYS_INIT_NAMED(name, init_fn_, level, prio)                     \
    static const Z_DECL_ALIGN(struct init_entry)                        \
        Z_INIT_ENTRY_SECTION(level, prio, 0) __used __noasan            \
        Z_INIT_ENTRY_NAME(name) = {.init_fn = {.sys = (init_fn_)}}
>>>>>>> 118c3b8c

/** @} */

#ifdef __cplusplus
}
#endif

#endif /* ZEPHYR_INCLUDE_INIT_H_ */<|MERGE_RESOLUTION|>--- conflicted
+++ resolved
@@ -205,17 +205,10 @@
  *
  * @see SYS_INIT()
  */
-<<<<<<< HEAD
-#define SYS_INIT_NAMED(name, init_fn_, level, prio)                                       \
-	static const Z_DECL_ALIGN(struct init_entry)                                      \
-		Z_INIT_ENTRY_SECTION(level, prio, 0) __used __noasan                      \
-		Z_INIT_ENTRY_NAME(name) = {.init_fn = {.sys = (init_fn_)}, .dev = NULL}
-=======
-#define SYS_INIT_NAMED(name, init_fn_, level, prio)                     \
-    static const Z_DECL_ALIGN(struct init_entry)                        \
-        Z_INIT_ENTRY_SECTION(level, prio, 0) __used __noasan            \
-        Z_INIT_ENTRY_NAME(name) = {.init_fn = {.sys = (init_fn_)}}
->>>>>>> 118c3b8c
+#define SYS_INIT_NAMED(name, init_fn_, level, prio)             \
+    static const Z_DECL_ALIGN(struct init_entry)                \
+        Z_INIT_ENTRY_SECTION(level, prio, 0) __used __noasan    \
+        Z_INIT_ENTRY_NAME(name) = {.init_fn = {.sys = (init_fn_)}, .dev = NULL}
 
 /** @} */
 
