/*
 * Copyright (c) 2022 Trackunit Corporation
 *
 * SPDX-License-Identifier: Apache-2.0
 */

#include <zephyr/kernel.h>
#include <zephyr/types.h>
#include <zephyr/device.h>
#include <zephyr/sys/ring_buffer.h>

#include <zephyr/modem/pipe.h>
#include <zephyr/modem/stats.h>

#ifndef ZEPHYR_MODEM_CHAT_
#define ZEPHYR_MODEM_CHAT_

#ifdef __cplusplus
extern "C" {
#endif

struct modem_chat;

/**
 * @brief Callback called when matching chat is received
 *
 * @param chat Pointer to chat instance instance
 * @param argv Pointer to array of parsed arguments
 * @param argc Number of parsed arguments, arg 0 holds the exact match
 * @param user_data Free to use user data set during modem_chat_init()
 */
typedef void (*modem_chat_match_callback)(struct modem_chat* chat, char** argv, uint16_t argc,
                                          void* user_data);

/**
 * @brief Modem chat match
 */
struct modem_chat_match {
    /** Match array */
    uint8_t const* match;
    /** Separators array */
    uint8_t const* separators;
    /** Size of match */
    uint8_t match_size;
    /** Size of separators array */
    uint8_t separators_size;
    /** Set if modem chat instance shall use wildcards when matching */
    bool wildcards;
    /** Set if script shall not continue to next step in case of match */
    bool partial;
    /** Type of modem chat instance */
    modem_chat_match_callback callback;
};

#define MODEM_CHAT_MATCH(_match, _separators, _callback)        \
    {                                                           \
        .match = (uint8_t*)(_match),                            \
        .separators = (uint8_t*)(_separators),                  \
        .match_size = (uint8_t)(sizeof(_match) - 1),            \
        .separators_size = (uint8_t)(sizeof(_separators) - 1),  \
        .wildcards = false,                                     \
        .callback  = _callback,                                 \
    }

#define MODEM_CHAT_MATCH_WILDCARD(_match, _separators, _callback)   \
    {                                                           \
        .match = (uint8_t*)(_match),                            \
        .separators = (uint8_t*)(_separators),                  \
        .match_size = (uint8_t)(sizeof(_match) - 1),            \
        .separators_size = (uint8_t)(sizeof(_separators) - 1),  \
        .wildcards = true,                                      \
        .callback = _callback,                                  \
    }

#define MODEM_CHAT_MATCH_INITIALIZER(_match, _separators, _callback, _wildcards, _partial)  \
    {                                                           \
        .match = (uint8_t*)(_match),                            \
        .separators = (uint8_t*)(_separators),                  \
        .match_size = (uint8_t)(sizeof(_match) - 1),            \
        .separators_size = (uint8_t)(sizeof(_separators) - 1),  \
        .wildcards = _wildcards,                                \
        .partial = _partial,                                    \
        .callback = _callback,                                  \
    }

#define MODEM_CHAT_MATCH_DEFINE(_sym, _match, _separators, _callback)                       \
    const static struct modem_chat_match _sym = MODEM_CHAT_MATCH(_match, _separators, _callback)

/* Helper struct to match any response without callback. */
extern const struct modem_chat_match modem_chat_any_match;

#define MODEM_CHAT_MATCHES_DEFINE(_sym, ...)                                                       \
    const static struct modem_chat_match _sym[] = {__VA_ARGS__}

/* Helper struct to match nothing. */
#if !defined(_MSC_VER) /* #CUSTOM@NDRS */
extern const struct modem_chat_match modem_chat_empty_matches[0];
#else
extern const struct modem_chat_match modem_chat_empty_matches[1];
#endif

/**
 * @brief Modem chat script chat
 */
struct modem_chat_script_chat {
    /** Request to send to modem */
    uint8_t const* request;
    /** Expected responses to request */
    const struct modem_chat_match* response_matches;
    /** Size of request */
    uint16_t request_size;
    /** Number of elements in expected responses */
    uint16_t response_matches_size;
    /** Timeout before chat script may continue to next step in milliseconds */
    uint16_t timeout;
};

<<<<<<< HEAD
#define MODEM_CHAT_SCRIPT_CMD_RESP(_request, _response_match)           \
    {                                                                   \
        .request = (uint8_t*)(_request),                                \
        .response_matches = &_response_match,                           \
        .request_size = (uint16_t)(sizeof(_request) - 1),               \
        .response_matches_size = 1,                                     \
        .timeout = 0                                                    \
    }

#define MODEM_CHAT_SCRIPT_CMD_RESP_MULT(_request, _response_matches)    \
    {                                                                   \
        .request = (uint8_t*)(_request),                                \
        .response_matches = _response_matches,                          \
        .request_size = (uint16_t)(sizeof(_request) - 1),               \
        .response_matches_size = ARRAY_SIZE(_response_matches),         \
        .timeout = 0                                                    \
    }

#define MODEM_CHAT_SCRIPT_CMD_RESP_NONE(_request, _timeout_ms)          \
    {                                                                   \
        .request = (uint8_t*)(_request),                                \
        .response_matches = NULL,                                       \
        .request_size = (uint16_t)(sizeof(_request) - 1),               \
        .response_matches_size = 0,                                     \
        .timeout = (_timeout_ms)                                        \
    }

#define MODEM_CHAT_SCRIPT_CMDS_DEFINE(_sym, ...)                \
    const struct modem_chat_script_chat _sym[] = {__VA_ARGS__}
=======
#define MODEM_CHAT_SCRIPT_CMD_RESP(_request, _response_match)                                      \
	{                                                                                          \
		.request = (uint8_t *)(_request),                                                  \
		.request_size = (uint16_t)(sizeof(_request) - 1),                                  \
		.response_matches = &_response_match,                                              \
		.response_matches_size = 1,                                                        \
		.timeout = 0,                                                                      \
	}

#define MODEM_CHAT_SCRIPT_CMD_RESP_MULT(_request, _response_matches)                               \
	{                                                                                          \
		.request = (uint8_t *)(_request),                                                  \
		.request_size = (uint16_t)(sizeof(_request) - 1),                                  \
		.response_matches = _response_matches,                                             \
		.response_matches_size = ARRAY_SIZE(_response_matches),                            \
		.timeout = 0,                                                                      \
	}

#define MODEM_CHAT_SCRIPT_CMD_RESP_NONE(_request, _timeout_ms)                                     \
	{                                                                                          \
		.request = (uint8_t *)(_request),                                                  \
		.request_size = (uint16_t)(sizeof(_request) - 1),                                  \
		.response_matches = NULL,                                                          \
		.response_matches_size = 0,                                                        \
		.timeout = _timeout_ms,                                                            \
	}

#define MODEM_CHAT_SCRIPT_CMDS_DEFINE(_sym, ...)                                                   \
	const static struct modem_chat_script_chat _sym[] = {__VA_ARGS__}
>>>>>>> db1fe600

/* Helper struct to have no chat script command. */
#if !defined(_MSC_VER) /* #CUSTOM@NDRS */
extern const struct modem_chat_script_chat modem_chat_empty_script_chats[0];
#else
extern const struct modem_chat_script_chat modem_chat_empty_script_chats[1];
#endif

enum modem_chat_script_result {
    MODEM_CHAT_SCRIPT_RESULT_SUCCESS,
    MODEM_CHAT_SCRIPT_RESULT_ABORT,
    MODEM_CHAT_SCRIPT_RESULT_TIMEOUT
};

/**
 * @brief Callback called when script chat is received
 *
 * @param chat Pointer to chat instance instance
 * @param result Result of script execution
 * @param user_data Free to use user data set during modem_chat_init()
 */
typedef void (*modem_chat_script_callback)(struct modem_chat* chat,
                                           enum modem_chat_script_result result, void* user_data);

/**
 * @brief Modem chat script
 */
struct modem_chat_script {
    /** Name of script */
    char const* name;
    /** Array of script chats */
    const struct modem_chat_script_chat* script_chats;
    /** Array of abort matches */
    const struct modem_chat_match* abort_matches;
    /** Callback called when script execution terminates */
    modem_chat_script_callback callback;
    /** Elements in array of script chats */
    uint16_t script_chats_size;
    /** Number of elements in array of abort matches */
    uint16_t abort_matches_size;
    /** Timeout in seconds within which the script execution must terminate */
    uint32_t timeout;
};

#define MODEM_CHAT_SCRIPT_DEFINE(_sym, _script_chats, _abort_matches, _callback, _timeout_s)    \
    const static struct modem_chat_script _sym = {              \
        .name               = #_sym,                            \
        .script_chats       = _script_chats,                    \
        .abort_matches      = _abort_matches,                   \
        .callback           = _callback,                        \
        .script_chats_size  = ARRAY_SIZE(_script_chats),        \
        .abort_matches_size = ARRAY_SIZE(_abort_matches),       \
        .timeout            = _timeout_s,                       \
    }

#define MODEM_CHAT_SCRIPT_NO_ABORT_DEFINE(_sym, _script_chats, _callback, _timeout_s)              \
	MODEM_CHAT_SCRIPT_DEFINE(_sym, _script_chats, modem_chat_empty_matches,                    \
				 _callback, _timeout_s)

#define MODEM_CHAT_SCRIPT_EMPTY_DEFINE(_sym)                                                       \
	MODEM_CHAT_SCRIPT_NO_ABORT_DEFINE(_sym, modem_chat_empty_script_chats, NULL, 0)

enum modem_chat_script_send_state {
    /* No data to send */
    MODEM_CHAT_SCRIPT_SEND_STATE_IDLE,
    /* Sending request */
    MODEM_CHAT_SCRIPT_SEND_STATE_REQUEST,
    /* Sending delimiter */
    MODEM_CHAT_SCRIPT_SEND_STATE_DELIMITER,
};

/**
 * @brief Chat instance internal context
 * @warning Do not modify any members of this struct directly
 */
struct modem_chat {
    /* Pipe used to send and receive data */
    struct modem_pipe* pipe;

    /* User data passed with match callbacks */
    void* user_data;

    /* Receive buffer */
    uint8_t* receive_buf;
    uint16_t receive_buf_size;
    uint16_t receive_buf_len;

    /* Work buffer */
    uint8_t  work_buf[32];
    uint16_t work_buf_len;

    /* Chat delimiter */
    uint8_t const* delimiter;
    uint16_t delimiter_size;
    uint16_t delimiter_match_len;

    /* Array of bytes which are discarded out by parser */
    uint8_t* filter;
    uint16_t filter_size;

    /* Parsed arguments */
    uint8_t** argv;
    uint16_t  argv_size;
    uint16_t  argc;

    /* Matches
     * Index 0 -> Response matches
     * Index 1 -> Abort matches
     * Index 2 -> Unsolicited matches
     */
    const struct modem_chat_match* matches[3];
    uint16_t matches_size[3];

    /* Script execution */
    const struct modem_chat_script* script;
    const struct modem_chat_script* pending_script;
    struct k_work script_run_work;
    struct k_work_delayable script_timeout_work;
    struct k_work script_abort_work;
    uint16_t script_chat_it;
    atomic_t script_state;
    enum modem_chat_script_result script_result;
    struct k_sem script_stopped_sem;

    /* Script sending */
    enum modem_chat_script_send_state script_send_state;
    uint16_t script_send_pos;
    struct k_work script_send_work;
    struct k_work_delayable script_send_timeout_work;

    /* Match parsing */
    const struct modem_chat_match* parse_match;
    uint16_t parse_match_len;
    uint16_t parse_arg_len;
    uint16_t parse_match_type;

    /* Process received data */
    struct k_work receive_work;

    /* Statistics */
    #if CONFIG_MODEM_STATS
    struct modem_stats_buffer receive_buf_stats;
    struct modem_stats_buffer work_buf_stats;
    #endif
};

/**
 * @brief Chat configuration
 */
struct modem_chat_config {
    /** Free to use user data passed with modem match callbacks */
    void* user_data;
    /** Receive buffer used to store parsed arguments */
    uint8_t* receive_buf;
    /** Size of receive buffer should be longest line + longest match */
    uint16_t receive_buf_size;
    /** Delimiter */
    uint8_t const* delimiter;
    /** Size of delimiter */
    uint8_t delimiter_size;
    /** Bytes which are discarded by parser */
    uint8_t* filter;
    /** Size of filter */
    uint8_t filter_size;
    /** Array of pointers used to point to parsed arguments */
    uint8_t** argv;
    /** Elements in array of pointers */
    uint16_t argv_size;
    /** Array of unsolicited matches */
    const struct modem_chat_match* unsol_matches;
    /** Elements in array of unsolicited matches */
    uint16_t unsol_matches_size;
};

/**
 * @brief Initialize modem pipe chat instance
 * @param chat Chat instance
 * @param config Configuration which shall be applied to Chat instance
 * @note Chat instance must be attached to pipe
 */
int modem_chat_init(struct modem_chat* chat, const struct modem_chat_config* config);

/**
 * @brief Attach modem chat instance to pipe
 * @param chat Chat instance
 * @param pipe Pipe instance to attach Chat instance to
 * @returns 0 if successful
 * @returns negative errno code if failure
 * @note Chat instance is enabled if successful
 */
int modem_chat_attach(struct modem_chat* chat, struct modem_pipe* pipe);

/**
 * @brief Run script asynchronously
 * @param chat Chat instance
 * @param script Script to run
 * @returns 0 if script successfully started
 * @returns -EBUSY if a script is currently running
 * @returns -EPERM if modem pipe is not attached
 * @returns -EINVAL if arguments or script is invalid
 * @note Script runs asynchronously until complete or aborted.
 */
int modem_chat_run_script_async(struct modem_chat* chat, const struct modem_chat_script* script);

/**
 * @brief Run script
 * @param chat Chat instance
 * @param script Script to run
 * @returns 0 if successful
 * @returns -EBUSY if a script is currently running
 * @returns -EPERM if modem pipe is not attached
 * @returns -EINVAL if arguments or script is invalid
 * @note Script runs until complete or aborted.
 */
int modem_chat_run_script(struct modem_chat* chat, const struct modem_chat_script* script);

/**
 * @brief Run script asynchronously
 * @note Function exists for backwards compatibility and should be deprecated
 * @param chat Chat instance
 * @param script Script to run
 * @returns 0 if script successfully started
 * @returns -EBUSY if a script is currently running
 * @returns -EPERM if modem pipe is not attached
 * @returns -EINVAL if arguments or script is invalid
 */
static inline int modem_chat_script_run(struct modem_chat* chat,
                                        const struct modem_chat_script* script) {
    return modem_chat_run_script_async(chat, script);
}

/**
 * @brief Abort script
 * @param chat Chat instance
 */
void modem_chat_script_abort(struct modem_chat* chat);

/**
 * @brief Release pipe from chat instance
 * @param chat Chat instance
 */
void modem_chat_release(struct modem_chat* chat);

/**
 * @brief Initialize modem chat match
 * @param chat_match Modem chat match instance
 */
void modem_chat_match_init(struct modem_chat_match *chat_match);

/**
 * @brief Set match of modem chat match instance
 * @param chat_match Modem chat match instance
 * @param match Match to set
 * @note The lifetime of match must match or exceed the lifetime of chat_match
 * @warning Always call this API after match is modified
 *
 * @retval 0 if successful, negative errno code otherwise
 */
int modem_chat_match_set_match(struct modem_chat_match *chat_match, const char *match);

/**
 * @brief Set separators of modem chat match instance
 * @param chat_match Modem chat match instance
 * @param separators Separators to set
 * @note The lifetime of separators must match or exceed the lifetime of chat_match
 * @warning Always call this API after separators are modified
 *
 * @retval 0 if successful, negative errno code otherwise
 */
int modem_chat_match_set_separators(struct modem_chat_match *chat_match, const char *separators);

/**
 * @brief Set modem chat match callback
 * @param chat_match Modem chat match instance
 * @param callback Callback to set
 */
void modem_chat_match_set_callback(struct modem_chat_match *chat_match,
				   modem_chat_match_callback callback);

/**
 * @brief Set modem chat match partial flag
 * @param chat_match Modem chat match instance
 * @param partial Partial flag to set
 */
void modem_chat_match_set_partial(struct modem_chat_match *chat_match, bool partial);

/**
 * @brief Set modem chat match wildcards flag
 * @param chat_match Modem chat match instance
 * @param enable Enable/disable Wildcards
 */
void modem_chat_match_enable_wildcards(struct modem_chat_match *chat_match, bool enable);

/**
 * @brief Initialize modem chat script chat
 * @param script_chat Modem chat script chat instance
 */
void modem_chat_script_chat_init(struct modem_chat_script_chat *script_chat);

/**
 * @brief Set request of modem chat script chat instance
 * @param script_chat Modem chat script chat instance
 * @param request Request to set
 * @note The lifetime of request must match or exceed the lifetime of script_chat
 * @warning Always call this API after request is modified
 *
 * @retval 0 if successful, negative errno code otherwise
 */
int modem_chat_script_chat_set_request(struct modem_chat_script_chat *script_chat,
				       const char *request);

/**
 * @brief Set modem chat script chat matches
 * @param script_chat Modem chat script chat instance
 * @param response_matches Response match array to set
 * @param response_matches_size Size of response match array
 * @note The lifetime of response_matches must match or exceed the lifetime of script_chat
 *
 * @retval 0 if successful, negative errno code otherwise
 */
int modem_chat_script_chat_set_response_matches(struct modem_chat_script_chat *script_chat,
						const struct modem_chat_match *response_matches,
						uint16_t response_matches_size);

/**
 * @brief Set modem chat script chat timeout
 * @param script_chat Modem chat script chat instance
 * @param timeout_ms Timeout in milliseconds
 */
void modem_chat_script_chat_set_timeout(struct modem_chat_script_chat *script_chat,
					uint16_t timeout_ms);

/**
 * @brief Initialize modem chat script
 * @param script Modem chat script instance
 */
void modem_chat_script_init(struct modem_chat_script *script);

/**
 * @brief Set modem chat script name
 * @param script Modem chat script instance
 * @param name Name to set
 * @note The lifetime of name must match or exceed the lifetime of script
 */
void modem_chat_script_set_name(struct modem_chat_script *script, const char *name);

/**
 * @brief Set modem chat script chats
 * @param script Modem chat script instance
 * @param script_chats Chat script array to set
 * @param script_chats_size Size of chat script array
 * @note The lifetime of script_chats must match or exceed the lifetime of script
 *
 * @retval 0 if successful, negative errno code otherwise
 */
int modem_chat_script_set_script_chats(struct modem_chat_script *script,
				       const struct modem_chat_script_chat *script_chats,
				       uint16_t script_chats_size);

/**
 * @brief Set modem chat script abort matches
 * @param script Modem chat script instance
 * @param abort_matches Abort match array to set
 * @param abort_matches_size Size of abort match array
 * @note The lifetime of abort_matches must match or exceed the lifetime of script
 *
 * @retval 0 if successful, negative errno code otherwise
 */
int modem_chat_script_set_abort_matches(struct modem_chat_script *script,
					const struct modem_chat_match *abort_matches,
					uint16_t abort_matches_size);

/**
 * @brief Set modem chat script callback
 * @param script Modem chat script instance
 * @param callback Callback to set
 */
void modem_chat_script_set_callback(struct modem_chat_script *script,
				    modem_chat_script_callback callback);

/**
 * @brief Set modem chat script timeout
 * @param script Modem chat script instance
 * @param timeout_s Timeout in seconds
 */
void modem_chat_script_set_timeout(struct modem_chat_script *script, uint32_t timeout_s);

#ifdef __cplusplus
}
#endif

#endif /* ZEPHYR_MODEM_CHAT_ */<|MERGE_RESOLUTION|>--- conflicted
+++ resolved
@@ -115,7 +115,6 @@
     uint16_t timeout;
 };
 
-<<<<<<< HEAD
 #define MODEM_CHAT_SCRIPT_CMD_RESP(_request, _response_match)           \
     {                                                                   \
         .request = (uint8_t*)(_request),                                \
@@ -144,38 +143,7 @@
     }
 
 #define MODEM_CHAT_SCRIPT_CMDS_DEFINE(_sym, ...)                \
-    const struct modem_chat_script_chat _sym[] = {__VA_ARGS__}
-=======
-#define MODEM_CHAT_SCRIPT_CMD_RESP(_request, _response_match)                                      \
-	{                                                                                          \
-		.request = (uint8_t *)(_request),                                                  \
-		.request_size = (uint16_t)(sizeof(_request) - 1),                                  \
-		.response_matches = &_response_match,                                              \
-		.response_matches_size = 1,                                                        \
-		.timeout = 0,                                                                      \
-	}
-
-#define MODEM_CHAT_SCRIPT_CMD_RESP_MULT(_request, _response_matches)                               \
-	{                                                                                          \
-		.request = (uint8_t *)(_request),                                                  \
-		.request_size = (uint16_t)(sizeof(_request) - 1),                                  \
-		.response_matches = _response_matches,                                             \
-		.response_matches_size = ARRAY_SIZE(_response_matches),                            \
-		.timeout = 0,                                                                      \
-	}
-
-#define MODEM_CHAT_SCRIPT_CMD_RESP_NONE(_request, _timeout_ms)                                     \
-	{                                                                                          \
-		.request = (uint8_t *)(_request),                                                  \
-		.request_size = (uint16_t)(sizeof(_request) - 1),                                  \
-		.response_matches = NULL,                                                          \
-		.response_matches_size = 0,                                                        \
-		.timeout = _timeout_ms,                                                            \
-	}
-
-#define MODEM_CHAT_SCRIPT_CMDS_DEFINE(_sym, ...)                                                   \
-	const static struct modem_chat_script_chat _sym[] = {__VA_ARGS__}
->>>>>>> db1fe600
+    const static struct modem_chat_script_chat _sym[] = {__VA_ARGS__}
 
 /* Helper struct to have no chat script command. */
 #if !defined(_MSC_VER) /* #CUSTOM@NDRS */
