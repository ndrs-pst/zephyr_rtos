/*
 * Copyright (c) 2022 Trackunit Corporation
 *
 * SPDX-License-Identifier: Apache-2.0
 */

#include <zephyr/kernel.h>
#include <zephyr/types.h>
#include <zephyr/device.h>
#include <zephyr/sys/ring_buffer.h>

#include <zephyr/modem/pipe.h>
#include <zephyr/modem/stats.h>

#ifndef ZEPHYR_MODEM_CHAT_
#define ZEPHYR_MODEM_CHAT_

#ifdef __cplusplus
extern "C" {
#endif

struct modem_chat;

/**
 * @brief Callback called when matching chat is received
 *
 * @param chat Pointer to chat instance instance
 * @param argv Pointer to array of parsed arguments
 * @param argc Number of parsed arguments, arg 0 holds the exact match
 * @param user_data Free to use user data set during modem_chat_init()
 */
typedef void (*modem_chat_match_callback)(struct modem_chat* chat, char** argv, uint16_t argc,
                                          void* user_data);

/**
 * @brief Modem chat match
 */
struct modem_chat_match {
<<<<<<< HEAD
	/** Match array */
	const uint8_t *match;
	/** Size of match */
	uint8_t match_size;
	/** Separators array */
	const uint8_t *separators;
	/** Size of separators array */
	uint8_t separators_size;
	/** Set if modem chat instance shall use wildcards when matching */
	bool wildcards;
	/** Set if script shall not continue to next step in case of match */
	bool partial;
	/** Type of modem chat instance */
	modem_chat_match_callback callback;
=======
    /** Match array */
    uint8_t const* match;
    /** Size of match */
    uint8_t match_size;
    /** Separators array */
    uint8_t const* separators;
    /** Size of separators array */
    uint8_t separators_size;
    /** Set if modem chat instance shall use wildcards when matching */
    uint8_t wildcards : 1;
    /** Set if script shall not continue to next step in case of match */
    uint8_t partial   : 1;
    /** Type of modem chat instance */
    modem_chat_match_callback callback;
>>>>>>> 3b99931e
};

#define MODEM_CHAT_MATCH(_match, _separators, _callback)        \
    {                                                           \
        .match = (uint8_t*)(_match), .match_size = (uint8_t)(sizeof(_match) - 1),   \
        .separators = (uint8_t*)(_separators),                  \
        .separators_size = (uint8_t)(sizeof(_separators) - 1),  \
        .wildcards = false,                                     \
        .callback  = _callback,                                 \
    }

#define MODEM_CHAT_MATCH_WILDCARD(_match, _separators, _callback)   \
    {                                                           \
        .match = (uint8_t*)(_match), .match_size = (uint8_t)(sizeof(_match) - 1),   \
        .separators = (uint8_t*)(_separators),                  \
        .separators_size = (uint8_t)(sizeof(_separators) - 1),  \
        .wildcards = true,                                      \
        .callback = _callback,                                  \
    }

#define MODEM_CHAT_MATCH_INITIALIZER(_match, _separators, _callback, _wildcards, _partial)  \
    {                                                           \
        .match = (uint8_t*)(_match),                            \
        .match_size = (uint8_t)(sizeof(_match) - 1),            \
        .separators = (uint8_t*)(_separators),                  \
        .separators_size = (uint8_t)(sizeof(_separators) - 1),  \
        .wildcards = _wildcards,                                \
        .partial = _partial,                                    \
        .callback = _callback,                                  \
    }

#define MODEM_CHAT_MATCH_DEFINE(_sym, _match, _separators, _callback)                       \
    const static struct modem_chat_match _sym = MODEM_CHAT_MATCH(_match, _separators, _callback)

/* Helper struct to match any response without callback. */
extern const struct modem_chat_match modem_chat_any_match;

#define MODEM_CHAT_MATCHES_DEFINE(_sym, ...)                                                       \
    const static struct modem_chat_match _sym[] = {__VA_ARGS__}

/* Helper struct to match nothing. */
extern const struct modem_chat_match modem_chat_empty_matches[0];

/**
 * @brief Modem chat script chat
 */
struct modem_chat_script_chat {
    /** Request to send to modem */
    uint8_t const* request;
    /** Size of request */
    uint16_t request_size;
    /** Expected responses to request */
    const struct modem_chat_match* response_matches;
    /** Number of elements in expected responses */
    uint16_t response_matches_size;
    /** Timeout before chat script may continue to next step in milliseconds */
    uint16_t timeout;
};

#define MODEM_CHAT_SCRIPT_CMD_RESP(_request, _response_match)           \
    {                                                                   \
        .request = (uint8_t*)(_request),                                \
        .request_size = (uint16_t)(sizeof(_request) - 1),               \
        .response_matches = &_response_match,                           \
        .response_matches_size = 1,                                     \
        .timeout = 0,                                                   \
    }

#define MODEM_CHAT_SCRIPT_CMD_RESP_MULT(_request, _response_matches)    \
    {                                                                   \
        .request = (uint8_t*)(_request),                                \
        .request_size = (uint16_t)(sizeof(_request) - 1),               \
        .response_matches = _response_matches,                          \
        .response_matches_size = ARRAY_SIZE(_response_matches),         \
        .timeout = 0,                                                   \
    }

#define MODEM_CHAT_SCRIPT_CMD_RESP_NONE(_request, _timeout_ms)          \
    {                                                                   \
        .request = (uint8_t*)(_request),                                \
        .request_size = (uint16_t)(sizeof(_request) - 1),               \
        .response_matches = NULL,                                       \
        .response_matches_size = 0,                                     \
        .timeout = _timeout_ms,                                         \
    }

#define MODEM_CHAT_SCRIPT_CMDS_DEFINE(_sym, ...)                \
    const struct modem_chat_script_chat _sym[] = {__VA_ARGS__}

/* Helper struct to have no chat script command. */
extern const struct modem_chat_script_chat modem_chat_empty_script_chats[0];

enum modem_chat_script_result {
    MODEM_CHAT_SCRIPT_RESULT_SUCCESS,
    MODEM_CHAT_SCRIPT_RESULT_ABORT,
    MODEM_CHAT_SCRIPT_RESULT_TIMEOUT
};

/**
 * @brief Callback called when script chat is received
 *
 * @param chat Pointer to chat instance instance
 * @param result Result of script execution
 * @param user_data Free to use user data set during modem_chat_init()
 */
typedef void (*modem_chat_script_callback)(struct modem_chat* chat,
                                           enum modem_chat_script_result result, void* user_data);

/**
 * @brief Modem chat script
 */
struct modem_chat_script {
    /** Name of script */
    char const* name;
    /** Array of script chats */
    const struct modem_chat_script_chat* script_chats;
    /** Elements in array of script chats */
    uint16_t script_chats_size;
    /** Array of abort matches */
    const struct modem_chat_match* abort_matches;
    /** Number of elements in array of abort matches */
    uint16_t abort_matches_size;
    /** Callback called when script execution terminates */
    modem_chat_script_callback callback;
    /** Timeout in seconds within which the script execution must terminate */
    uint32_t timeout;
};

#define MODEM_CHAT_SCRIPT_DEFINE(_sym, _script_chats, _abort_matches, _callback, _timeout_s)    \
    const static struct modem_chat_script _sym = {              \
        .name               = #_sym,                            \
        .script_chats       = _script_chats,                    \
        .script_chats_size  = ARRAY_SIZE(_script_chats),        \
        .abort_matches      = _abort_matches,                   \
        .abort_matches_size = ARRAY_SIZE(_abort_matches),       \
        .callback           = _callback,                        \
        .timeout            = _timeout_s,                       \
    }

#define MODEM_CHAT_SCRIPT_NO_ABORT_DEFINE(_sym, _script_chats, _callback, _timeout_s)              \
	MODEM_CHAT_SCRIPT_DEFINE(_sym, _script_chats, modem_chat_empty_matches,                    \
				 _callback, _timeout_s)

#define MODEM_CHAT_SCRIPT_EMPTY_DEFINE(_sym)                                                       \
	MODEM_CHAT_SCRIPT_NO_ABORT_DEFINE(_sym, modem_chat_empty_script_chats, NULL, 0)

enum modem_chat_script_send_state {
    /* No data to send */
    MODEM_CHAT_SCRIPT_SEND_STATE_IDLE,
    /* Sending request */
    MODEM_CHAT_SCRIPT_SEND_STATE_REQUEST,
    /* Sending delimiter */
    MODEM_CHAT_SCRIPT_SEND_STATE_DELIMITER,
};

/**
 * @brief Chat instance internal context
 * @warning Do not modify any members of this struct directly
 */
struct modem_chat {
    /* Pipe used to send and receive data */
    struct modem_pipe* pipe;

    /* User data passed with match callbacks */
    void* user_data;

    /* Receive buffer */
    uint8_t* receive_buf;
    uint16_t receive_buf_size;
    uint16_t receive_buf_len;

    /* Work buffer */
    uint8_t  work_buf[32];
    uint16_t work_buf_len;

    /* Chat delimiter */
    uint8_t const* delimiter;
    uint16_t delimiter_size;
    uint16_t delimiter_match_len;

    /* Array of bytes which are discarded out by parser */
    uint8_t* filter;
    uint16_t filter_size;

    /* Parsed arguments */
    uint8_t** argv;
    uint16_t  argv_size;
    uint16_t  argc;

    /* Matches
     * Index 0 -> Response matches
     * Index 1 -> Abort matches
     * Index 2 -> Unsolicited matches
     */
    const struct modem_chat_match* matches[3];
    uint16_t matches_size[3];

    /* Script execution */
    const struct modem_chat_script* script;
    const struct modem_chat_script* pending_script;
    struct k_work script_run_work;
    struct k_work_delayable script_timeout_work;
    struct k_work script_abort_work;
    uint16_t script_chat_it;
    atomic_t script_state;
    enum modem_chat_script_result script_result;
    struct k_sem script_stopped_sem;

    /* Script sending */
    enum modem_chat_script_send_state script_send_state;
    uint16_t script_send_pos;
    struct k_work script_send_work;
    struct k_work_delayable script_send_timeout_work;

    /* Match parsing */
    const struct modem_chat_match* parse_match;
    uint16_t parse_match_len;
    uint16_t parse_arg_len;
    uint16_t parse_match_type;

    /* Process received data */
    struct k_work receive_work;

    /* Statistics */
    #if CONFIG_MODEM_STATS
    struct modem_stats_buffer receive_buf_stats;
    struct modem_stats_buffer work_buf_stats;
    #endif
};

/**
 * @brief Chat configuration
 */
struct modem_chat_config {
    /** Free to use user data passed with modem match callbacks */
    void* user_data;
    /** Receive buffer used to store parsed arguments */
    uint8_t* receive_buf;
    /** Size of receive buffer should be longest line + longest match */
    uint16_t receive_buf_size;
    /** Delimiter */
    uint8_t const* delimiter;
    /** Size of delimiter */
    uint8_t delimiter_size;
    /** Bytes which are discarded by parser */
    uint8_t* filter;
    /** Size of filter */
    uint8_t filter_size;
    /** Array of pointers used to point to parsed arguments */
    uint8_t** argv;
    /** Elements in array of pointers */
    uint16_t argv_size;
    /** Array of unsolicited matches */
    const struct modem_chat_match* unsol_matches;
    /** Elements in array of unsolicited matches */
    uint16_t unsol_matches_size;
};

/**
 * @brief Initialize modem pipe chat instance
 * @param chat Chat instance
 * @param config Configuration which shall be applied to Chat instance
 * @note Chat instance must be attached to pipe
 */
int modem_chat_init(struct modem_chat* chat, const struct modem_chat_config* config);

/**
 * @brief Attach modem chat instance to pipe
 * @param chat Chat instance
 * @param pipe Pipe instance to attach Chat instance to
 * @returns 0 if successful
 * @returns negative errno code if failure
 * @note Chat instance is enabled if successful
 */
int modem_chat_attach(struct modem_chat* chat, struct modem_pipe* pipe);

/**
 * @brief Run script asynchronously
 * @param chat Chat instance
 * @param script Script to run
 * @returns 0 if script successfully started
 * @returns -EBUSY if a script is currently running
 * @returns -EPERM if modem pipe is not attached
 * @returns -EINVAL if arguments or script is invalid
 * @note Script runs asynchronously until complete or aborted.
 */
int modem_chat_run_script_async(struct modem_chat* chat, const struct modem_chat_script* script);

/**
 * @brief Run script
 * @param chat Chat instance
 * @param script Script to run
 * @returns 0 if successful
 * @returns -EBUSY if a script is currently running
 * @returns -EPERM if modem pipe is not attached
 * @returns -EINVAL if arguments or script is invalid
 * @note Script runs until complete or aborted.
 */
int modem_chat_run_script(struct modem_chat* chat, const struct modem_chat_script* script);

/**
 * @brief Run script asynchronously
 * @note Function exists for backwards compatibility and should be deprecated
 * @param chat Chat instance
 * @param script Script to run
 * @returns 0 if script successfully started
 * @returns -EBUSY if a script is currently running
 * @returns -EPERM if modem pipe is not attached
 * @returns -EINVAL if arguments or script is invalid
 */
static inline int modem_chat_script_run(struct modem_chat* chat,
                                        const struct modem_chat_script* script) {
    return modem_chat_run_script_async(chat, script);
}

/**
 * @brief Abort script
 * @param chat Chat instance
 */
void modem_chat_script_abort(struct modem_chat* chat);

/**
 * @brief Release pipe from chat instance
 * @param chat Chat instance
 */
void modem_chat_release(struct modem_chat* chat);

/**
 * @brief Initialize modem chat match
 * @param chat_match Modem chat match instance
 */
void modem_chat_match_init(struct modem_chat_match *chat_match);

/**
 * @brief Set match of modem chat match instance
 * @param chat_match Modem chat match instance
 * @param match Match to set
 * @note The lifetime of match must match or exceed the lifetime of chat_match
 * @warning Always call this API after match is modified
 *
 * @retval 0 if successful, negative errno code otherwise
 */
int modem_chat_match_set_match(struct modem_chat_match *chat_match, const char *match);

/**
 * @brief Set separators of modem chat match instance
 * @param chat_match Modem chat match instance
 * @param separators Separators to set
 * @note The lifetime of separators must match or exceed the lifetime of chat_match
 * @warning Always call this API after separators are modified
 *
 * @retval 0 if successful, negative errno code otherwise
 */
int modem_chat_match_set_separators(struct modem_chat_match *chat_match, const char *separators);

/**
 * @brief Set modem chat match callback
 * @param chat_match Modem chat match instance
 * @param callback Callback to set
 */
void modem_chat_match_set_callback(struct modem_chat_match *chat_match,
				   modem_chat_match_callback callback);

/**
 * @brief Set modem chat match partial flag
 * @param chat_match Modem chat match instance
 * @param partial Partial flag to set
 */
void modem_chat_match_set_partial(struct modem_chat_match *chat_match, bool partial);

/**
 * @brief Set modem chat match wildcards flag
 * @param chat_match Modem chat match instance
 * @param enable Enable/disable Wildcards
 */
void modem_chat_match_enable_wildcards(struct modem_chat_match *chat_match, bool enable);

/**
 * @brief Initialize modem chat script chat
 * @param script_chat Modem chat script chat instance
 */
void modem_chat_script_chat_init(struct modem_chat_script_chat *script_chat);

/**
 * @brief Set request of modem chat script chat instance
 * @param script_chat Modem chat script chat instance
 * @param request Request to set
 * @note The lifetime of request must match or exceed the lifetime of script_chat
 * @warning Always call this API after request is modified
 *
 * @retval 0 if successful, negative errno code otherwise
 */
int modem_chat_script_chat_set_request(struct modem_chat_script_chat *script_chat,
				       const char *request);

/**
 * @brief Set modem chat script chat matches
 * @param script_chat Modem chat script chat instance
 * @param response_matches Response match array to set
 * @param response_matches_size Size of response match array
 * @note The lifetime of response_matches must match or exceed the lifetime of script_chat
 *
 * @retval 0 if successful, negative errno code otherwise
 */
int modem_chat_script_chat_set_response_matches(struct modem_chat_script_chat *script_chat,
						const struct modem_chat_match *response_matches,
						uint16_t response_matches_size);

/**
 * @brief Set modem chat script chat timeout
 * @param script_chat Modem chat script chat instance
 * @param timeout_ms Timeout in milliseconds
 */
void modem_chat_script_chat_set_timeout(struct modem_chat_script_chat *script_chat,
					uint16_t timeout_ms);

/**
 * @brief Initialize modem chat script
 * @param script Modem chat script instance
 */
void modem_chat_script_init(struct modem_chat_script *script);

/**
 * @brief Set modem chat script name
 * @param script Modem chat script instance
 * @param name Name to set
 * @note The lifetime of name must match or exceed the lifetime of script
 */
void modem_chat_script_set_name(struct modem_chat_script *script, const char *name);

/**
 * @brief Set modem chat script chats
 * @param script Modem chat script instance
 * @param script_chats Chat script array to set
 * @param script_chats_size Size of chat script array
 * @note The lifetime of script_chats must match or exceed the lifetime of script
 *
 * @retval 0 if successful, negative errno code otherwise
 */
int modem_chat_script_set_script_chats(struct modem_chat_script *script,
				       const struct modem_chat_script_chat *script_chats,
				       uint16_t script_chats_size);

/**
 * @brief Set modem chat script abort matches
 * @param script Modem chat script instance
 * @param abort_matches Abort match array to set
 * @param abort_matches_size Size of abort match array
 * @note The lifetime of abort_matches must match or exceed the lifetime of script
 *
 * @retval 0 if successful, negative errno code otherwise
 */
int modem_chat_script_set_abort_matches(struct modem_chat_script *script,
					const struct modem_chat_match *abort_matches,
					uint16_t abort_matches_size);

/**
 * @brief Set modem chat script callback
 * @param script Modem chat script instance
 * @param callback Callback to set
 */
void modem_chat_script_set_callback(struct modem_chat_script *script,
				    modem_chat_script_callback callback);

/**
 * @brief Set modem chat script timeout
 * @param script Modem chat script instance
 * @param timeout_s Timeout in seconds
 */
void modem_chat_script_set_timeout(struct modem_chat_script *script, uint32_t timeout_s);

#ifdef __cplusplus
}
#endif

#endif /* ZEPHYR_MODEM_CHAT_ */<|MERGE_RESOLUTION|>--- conflicted
+++ resolved
@@ -36,22 +36,6 @@
  * @brief Modem chat match
  */
 struct modem_chat_match {
-<<<<<<< HEAD
-	/** Match array */
-	const uint8_t *match;
-	/** Size of match */
-	uint8_t match_size;
-	/** Separators array */
-	const uint8_t *separators;
-	/** Size of separators array */
-	uint8_t separators_size;
-	/** Set if modem chat instance shall use wildcards when matching */
-	bool wildcards;
-	/** Set if script shall not continue to next step in case of match */
-	bool partial;
-	/** Type of modem chat instance */
-	modem_chat_match_callback callback;
-=======
     /** Match array */
     uint8_t const* match;
     /** Size of match */
@@ -61,12 +45,11 @@
     /** Size of separators array */
     uint8_t separators_size;
     /** Set if modem chat instance shall use wildcards when matching */
-    uint8_t wildcards : 1;
+    bool wildcards;
     /** Set if script shall not continue to next step in case of match */
-    uint8_t partial   : 1;
+    bool partial;
     /** Type of modem chat instance */
     modem_chat_match_callback callback;
->>>>>>> 3b99931e
 };
 
 #define MODEM_CHAT_MATCH(_match, _separators, _callback)        \
