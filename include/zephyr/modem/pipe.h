/*
 * Copyright (c) 2022 Trackunit Corporation
 *
 * SPDX-License-Identifier: Apache-2.0
 */

#include <zephyr/types.h>
#include <zephyr/kernel.h>

#ifndef ZEPHYR_MODEM_PIPE_
#define ZEPHYR_MODEM_PIPE_

#ifdef __cplusplus
extern "C" {
#endif

/**
 * @brief Modem Pipe
 * @defgroup modem_pipe Modem Pipe
 * @ingroup modem
 * @{
 */

/** Modem pipe event */
enum modem_pipe_event {
    MODEM_PIPE_EVENT_OPENED = 0,
    MODEM_PIPE_EVENT_RECEIVE_READY,
    MODEM_PIPE_EVENT_TRANSMIT_IDLE,
    MODEM_PIPE_EVENT_CLOSED
};

/**
 * @cond INTERNAL_HIDDEN
 */

struct modem_pipe;

/**
 * @endcond
 */

typedef void (*modem_pipe_api_callback)(struct modem_pipe* pipe, enum modem_pipe_event event,
                                        void* user_data);

/**
 * @cond INTERNAL_HIDDEN
 */

typedef int (*modem_pipe_api_open)(void* data);

typedef int (*modem_pipe_api_transmit)(void* data, uint8_t const* buf, size_t size);

typedef int (*modem_pipe_api_receive)(void* data, uint8_t* buf, size_t size);

typedef int (*modem_pipe_api_close)(void* data);

struct modem_pipe_api {
    modem_pipe_api_open     open;
    modem_pipe_api_transmit transmit;
    modem_pipe_api_receive  receive;
    modem_pipe_api_close    close;
};

<<<<<<< HEAD
struct modem_pipe {
	void *data;
	struct modem_pipe_api *api;
	modem_pipe_api_callback callback;
	void *user_data;
	struct k_spinlock spinlock;
	struct k_event event;
=======
enum modem_pipe_state {
    MODEM_PIPE_STATE_CLOSED = 0,
    MODEM_PIPE_STATE_OPEN,
};

struct modem_pipe {
    void* data;
    struct modem_pipe_api const* api;
    modem_pipe_api_callback callback;
    void* user_data;
    enum modem_pipe_state state;
    struct k_mutex lock;
    struct k_condvar condvar;
    uint8_t receive_ready_pending : 1;
    uint8_t transmit_idle_pending : 1;
>>>>>>> 2a6bbc5a
};

/**
 * @brief Initialize a modem pipe
 *
 * @param pipe Pipe instance to initialize
 * @param data Pipe data to bind to pipe instance
 * @param api Pipe API implementation to bind to pipe instance
 */
void modem_pipe_init(struct modem_pipe* pipe, void* data, struct modem_pipe_api const* api);

/**
 * @endcond
 */

/**
 * @brief Open pipe
 *
 * @param pipe Pipe instance
 *
 * @retval 0 if pipe was successfully opened or was already open
 * @retval -errno code otherwise
 *
 * @warning Be cautious when using this synchronous version of the call.
 * It may block the calling thread, which in the case of the system workqueue
 * can result in a deadlock until this call times out waiting for the pipe to be open.
 */
int modem_pipe_open(struct modem_pipe* pipe);

/**
 * @brief Open pipe asynchronously
 *
 * @param pipe Pipe instance
 *
 * @note The MODEM_PIPE_EVENT_OPENED event is invoked immediately if pipe is
 * already opened.
 *
 * @retval 0 if pipe open was called successfully or pipe was already open
 * @retval -errno code otherwise
 */
int modem_pipe_open_async(struct modem_pipe* pipe);

/**
 * @brief Attach pipe to callback
 *
 * @param pipe Pipe instance
 * @param callback Callback called when pipe event occurs
 * @param user_data Free to use user data passed with callback
 *
 * @note The MODEM_PIPE_EVENT_RECEIVE_READY event is invoked immediately if pipe has pending
 * data ready to receive.
 */
void modem_pipe_attach(struct modem_pipe* pipe, modem_pipe_api_callback callback, void* user_data);

/**
 * @brief Transmit data through pipe
 *
 * @param pipe Pipe to transmit through
 * @param buf Data to transmit
 * @param size Number of bytes to transmit
 *
 * @retval Number of bytes placed in pipe
 * @retval -EPERM if pipe is closed
 * @retval -errno code on error
 *
 * @warning This call must be non-blocking
 */
int modem_pipe_transmit(struct modem_pipe* pipe, uint8_t const* buf, size_t size);

/**
 * @brief Receive data through pipe
 *
 * @param pipe Pipe to receive from
 * @param buf Destination for received data; must not be already in use in a modem module.
 * @param size Capacity of destination for received data
 *
 * @retval Number of bytes received from pipe
 * @retval -EPERM if pipe is closed
 * @retval -errno code on error
 *
 * @warning This call must be non-blocking
 */
int modem_pipe_receive(struct modem_pipe* pipe, uint8_t* buf, size_t size);

/**
 * @brief Clear callback
 *
 * @param pipe Pipe instance
 */
void modem_pipe_release(struct modem_pipe* pipe);

/**
 * @brief Close pipe
 *
 * @param pipe Pipe instance
 *
 * @retval 0 if pipe open was called closed or pipe was already closed
 * @retval -errno code otherwise
 *
 * @warning Be cautious when using this synchronous version of the call.
 * It may block the calling thread, which in the case of the system workqueue
 * can result in a deadlock until this call times out waiting for the pipe to be closed.
 */
int modem_pipe_close(struct modem_pipe* pipe);

/**
 * @brief Close pipe asynchronously
 *
 * @param pipe Pipe instance
 *
 * @note The MODEM_PIPE_EVENT_CLOSED event is invoked immediately if pipe is
 * already closed.
 *
 * @retval 0 if pipe close was called successfully or pipe was already closed
 * @retval -errno code otherwise
 */
int modem_pipe_close_async(struct modem_pipe* pipe);

/**
 * @cond INTERNAL_HIDDEN
 */

/**
 * @brief Notify user of pipe that it has opened
 *
 * @param pipe Pipe instance
 *
 * @note Invoked from instance which initialized the pipe instance
 */
void modem_pipe_notify_opened(struct modem_pipe* pipe);

/**
 * @brief Notify user of pipe that it has closed
 *
 * @param pipe Pipe instance
 *
 * @note Invoked from instance which initialized the pipe instance
 */
void modem_pipe_notify_closed(struct modem_pipe* pipe);

/**
 * @brief Notify user of pipe that data is ready to be received
 *
 * @param pipe Pipe instance
 *
 * @note Invoked from instance which initialized the pipe instance
 */
void modem_pipe_notify_receive_ready(struct modem_pipe* pipe);

/**
 * @brief Notify user of pipe that pipe has no more data to transmit
 *
 * @param pipe Pipe instance
 *
 * @note Invoked from instance which initialized the pipe instance
 */
void modem_pipe_notify_transmit_idle(struct modem_pipe *pipe);

/**
 * @endcond
 */

/**
 * @}
 */

#ifdef __cplusplus
}
#endif

#endif /* ZEPHYR_MODEM_PIPE_ */<|MERGE_RESOLUTION|>--- conflicted
+++ resolved
@@ -61,31 +61,13 @@
     modem_pipe_api_close    close;
 };
 
-<<<<<<< HEAD
-struct modem_pipe {
-	void *data;
-	struct modem_pipe_api *api;
-	modem_pipe_api_callback callback;
-	void *user_data;
-	struct k_spinlock spinlock;
-	struct k_event event;
-=======
-enum modem_pipe_state {
-    MODEM_PIPE_STATE_CLOSED = 0,
-    MODEM_PIPE_STATE_OPEN,
-};
-
 struct modem_pipe {
     void* data;
     struct modem_pipe_api const* api;
     modem_pipe_api_callback callback;
     void* user_data;
-    enum modem_pipe_state state;
-    struct k_mutex lock;
-    struct k_condvar condvar;
-    uint8_t receive_ready_pending : 1;
-    uint8_t transmit_idle_pending : 1;
->>>>>>> 2a6bbc5a
+    struct k_spinlock spinlock;
+    struct k_event event;
 };
 
 /**
