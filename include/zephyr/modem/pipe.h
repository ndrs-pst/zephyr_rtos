/*
 * Copyright (c) 2022 Trackunit Corporation
 *
 * SPDX-License-Identifier: Apache-2.0
 */

#include <zephyr/types.h>
#include <zephyr/kernel.h>

#ifndef ZEPHYR_MODEM_PIPE_
#define ZEPHYR_MODEM_PIPE_

#ifdef __cplusplus
extern "C" {
#endif

/**
 * @brief Modem Pipe
 * @defgroup modem_pipe Modem Pipe
 * @ingroup modem
 * @{
 */

/** Modem pipe event */
enum modem_pipe_event {
    MODEM_PIPE_EVENT_OPENED = 0,
    MODEM_PIPE_EVENT_RECEIVE_READY,
    MODEM_PIPE_EVENT_TRANSMIT_IDLE,
    MODEM_PIPE_EVENT_CLOSED
};

/**
 * @cond INTERNAL_HIDDEN
 */

struct modem_pipe;

/**
 * @endcond
 */

typedef void (*modem_pipe_api_callback)(struct modem_pipe* pipe, enum modem_pipe_event event,
                                        void* user_data);

/**
 * @cond INTERNAL_HIDDEN
 */

typedef int (*modem_pipe_api_open)(void* data);

typedef int (*modem_pipe_api_transmit)(void* data, uint8_t const* buf, size_t size);

typedef int (*modem_pipe_api_receive)(void* data, uint8_t* buf, size_t size);

typedef int (*modem_pipe_api_close)(void* data);

struct modem_pipe_api {
    modem_pipe_api_open     open;
    modem_pipe_api_transmit transmit;
    modem_pipe_api_receive  receive;
    modem_pipe_api_close    close;
};

struct modem_pipe {
    void* data;
    struct modem_pipe_api const* api;
    modem_pipe_api_callback callback;
    void* user_data;
    struct k_spinlock spinlock;
    struct k_event event;
};

/**
 * @brief Initialize a modem pipe
 *
 * @param pipe Pipe instance to initialize
 * @param data Pipe data to bind to pipe instance
 * @param api Pipe API implementation to bind to pipe instance
 */
void modem_pipe_init(struct modem_pipe* pipe, void* data, struct modem_pipe_api const* api);

/**
 * @endcond
 */

/**
 * @brief Open pipe
 *
 * @param pipe Pipe instance
 * @param timeout Timeout waiting for pipe to open
 *
 * @retval 0 if pipe was successfully opened or was already open
 * @retval -errno code otherwise
 *
 * @warning Be cautious when using this synchronous version of the call.
 * It may block the calling thread, which in the case of the system workqueue
 * can result in a deadlock until this call times out waiting for the pipe to be open.
 */
<<<<<<< HEAD
int modem_pipe_open(struct modem_pipe *pipe, k_timeout_t timeout);
=======
int modem_pipe_open(struct modem_pipe* pipe);
>>>>>>> f2e902c5

/**
 * @brief Open pipe asynchronously
 *
 * @param pipe Pipe instance
 *
 * @note The MODEM_PIPE_EVENT_OPENED event is invoked immediately if pipe is
 * already opened.
 *
 * @retval 0 if pipe open was called successfully or pipe was already open
 * @retval -errno code otherwise
 */
int modem_pipe_open_async(struct modem_pipe* pipe);

/**
 * @brief Attach pipe to callback
 *
 * @param pipe Pipe instance
 * @param callback Callback called when pipe event occurs
 * @param user_data Free to use user data passed with callback
 *
 * @note The MODEM_PIPE_EVENT_RECEIVE_READY event is invoked immediately if pipe has pending
 * data ready to receive.
 */
void modem_pipe_attach(struct modem_pipe* pipe, modem_pipe_api_callback callback, void* user_data);

/**
 * @brief Transmit data through pipe
 *
 * @param pipe Pipe to transmit through
 * @param buf Data to transmit
 * @param size Number of bytes to transmit
 *
 * @retval Number of bytes placed in pipe
 * @retval -EPERM if pipe is closed
 * @retval -errno code on error
 *
 * @warning This call must be non-blocking
 */
int modem_pipe_transmit(struct modem_pipe* pipe, uint8_t const* buf, size_t size);

/**
 * @brief Receive data through pipe
 *
 * @param pipe Pipe to receive from
 * @param buf Destination for received data; must not be already in use in a modem module.
 * @param size Capacity of destination for received data
 *
 * @retval Number of bytes received from pipe
 * @retval -EPERM if pipe is closed
 * @retval -errno code on error
 *
 * @warning This call must be non-blocking
 */
int modem_pipe_receive(struct modem_pipe* pipe, uint8_t* buf, size_t size);

/**
 * @brief Clear callback
 *
 * @param pipe Pipe instance
 */
void modem_pipe_release(struct modem_pipe* pipe);

/**
 * @brief Close pipe
 *
 * @param pipe Pipe instance
 * @param timeout Timeout waiting for pipe to close
 *
 * @retval 0 if pipe open was called closed or pipe was already closed
 * @retval -errno code otherwise
 *
 * @warning Be cautious when using this synchronous version of the call.
 * It may block the calling thread, which in the case of the system workqueue
 * can result in a deadlock until this call times out waiting for the pipe to be closed.
 */
<<<<<<< HEAD
int modem_pipe_close(struct modem_pipe *pipe, k_timeout_t timeout);
=======
int modem_pipe_close(struct modem_pipe* pipe);
>>>>>>> f2e902c5

/**
 * @brief Close pipe asynchronously
 *
 * @param pipe Pipe instance
 *
 * @note The MODEM_PIPE_EVENT_CLOSED event is invoked immediately if pipe is
 * already closed.
 *
 * @retval 0 if pipe close was called successfully or pipe was already closed
 * @retval -errno code otherwise
 */
int modem_pipe_close_async(struct modem_pipe* pipe);

/**
 * @cond INTERNAL_HIDDEN
 */

/**
 * @brief Notify user of pipe that it has opened
 *
 * @param pipe Pipe instance
 *
 * @note Invoked from instance which initialized the pipe instance
 */
void modem_pipe_notify_opened(struct modem_pipe* pipe);

/**
 * @brief Notify user of pipe that it has closed
 *
 * @param pipe Pipe instance
 *
 * @note Invoked from instance which initialized the pipe instance
 */
void modem_pipe_notify_closed(struct modem_pipe* pipe);

/**
 * @brief Notify user of pipe that data is ready to be received
 *
 * @param pipe Pipe instance
 *
 * @note Invoked from instance which initialized the pipe instance
 */
void modem_pipe_notify_receive_ready(struct modem_pipe* pipe);

/**
 * @brief Notify user of pipe that pipe has no more data to transmit
 *
 * @param pipe Pipe instance
 *
 * @note Invoked from instance which initialized the pipe instance
 */
void modem_pipe_notify_transmit_idle(struct modem_pipe *pipe);

/**
 * @endcond
 */

/**
 * @}
 */

#ifdef __cplusplus
}
#endif

#endif /* ZEPHYR_MODEM_PIPE_ */<|MERGE_RESOLUTION|>--- conflicted
+++ resolved
@@ -96,11 +96,7 @@
  * It may block the calling thread, which in the case of the system workqueue
  * can result in a deadlock until this call times out waiting for the pipe to be open.
  */
-<<<<<<< HEAD
-int modem_pipe_open(struct modem_pipe *pipe, k_timeout_t timeout);
-=======
-int modem_pipe_open(struct modem_pipe* pipe);
->>>>>>> f2e902c5
+int modem_pipe_open(struct modem_pipe* pipe, k_timeout_t timeout);
 
 /**
  * @brief Open pipe asynchronously
@@ -177,11 +173,7 @@
  * It may block the calling thread, which in the case of the system workqueue
  * can result in a deadlock until this call times out waiting for the pipe to be closed.
  */
-<<<<<<< HEAD
-int modem_pipe_close(struct modem_pipe *pipe, k_timeout_t timeout);
-=======
-int modem_pipe_close(struct modem_pipe* pipe);
->>>>>>> f2e902c5
+int modem_pipe_close(struct modem_pipe* pipe, k_timeout_t timeout);
 
 /**
  * @brief Close pipe asynchronously
@@ -234,7 +226,7 @@
  *
  * @note Invoked from instance which initialized the pipe instance
  */
-void modem_pipe_notify_transmit_idle(struct modem_pipe *pipe);
+void modem_pipe_notify_transmit_idle(struct modem_pipe* pipe);
 
 /**
  * @endcond
