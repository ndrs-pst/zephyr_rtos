/*
 * Copyright (c) 2022 Trackunit Corporation
 *
 * SPDX-License-Identifier: Apache-2.0
 */

#include <zephyr/kernel.h>
#include <zephyr/types.h>
#include <zephyr/net/net_if.h>
#include <zephyr/net/net_pkt.h>
#include <zephyr/sys/ring_buffer.h>
#include <zephyr/sys/atomic.h>

#include <zephyr/modem/pipe.h>
#include <zephyr/modem/stats.h>

#ifndef ZEPHYR_MODEM_PPP_
#define ZEPHYR_MODEM_PPP_

#ifdef __cplusplus
extern "C" {
#endif

/**
 * @brief Modem PPP
 * @defgroup modem_ppp Modem PPP
 * @since 3.5
 * @version 1.0.0
 * @ingroup modem
 * @{
 */

/** L2 network interface init callback */
typedef void (*modem_ppp_init_iface)(struct net_if *iface);

/**
 * @cond INTERNAL_HIDDEN
 */

enum modem_ppp_receive_state {
	/* Searching for start of frame and header */
	MODEM_PPP_RECEIVE_STATE_HDR_SOF = 0,
	MODEM_PPP_RECEIVE_STATE_HDR_FF,
	MODEM_PPP_RECEIVE_STATE_HDR_7D,
	MODEM_PPP_RECEIVE_STATE_HDR_23,
	/* Writing bytes to network packet */
	MODEM_PPP_RECEIVE_STATE_WRITING,
	/* Unescaping next byte before writing to network packet */
	MODEM_PPP_RECEIVE_STATE_UNESCAPING,
};

enum modem_ppp_transmit_state {
	/* Idle */
	MODEM_PPP_TRANSMIT_STATE_IDLE = 0,
	/* Writing header */
	MODEM_PPP_TRANSMIT_STATE_SOF,
	MODEM_PPP_TRANSMIT_STATE_HDR_FF,
	MODEM_PPP_TRANSMIT_STATE_HDR_7D,
	MODEM_PPP_TRANSMIT_STATE_HDR_23,
	/* Writing protocol */
	MODEM_PPP_TRANSMIT_STATE_PROTOCOL_HIGH,
	MODEM_PPP_TRANSMIT_STATE_ESCAPING_PROTOCOL_HIGH,
	MODEM_PPP_TRANSMIT_STATE_PROTOCOL_LOW,
	MODEM_PPP_TRANSMIT_STATE_ESCAPING_PROTOCOL_LOW,
	/* Writing data */
	MODEM_PPP_TRANSMIT_STATE_DATA,
	MODEM_PPP_TRANSMIT_STATE_ESCAPING_DATA,
	/* Writing FCS */
	MODEM_PPP_TRANSMIT_STATE_FCS_LOW,
	MODEM_PPP_TRANSMIT_STATE_ESCAPING_FCS_LOW,
	MODEM_PPP_TRANSMIT_STATE_FCS_HIGH,
	MODEM_PPP_TRANSMIT_STATE_ESCAPING_FCS_HIGH,
	/* Writing end of frame */
	MODEM_PPP_TRANSMIT_STATE_EOF,
};

struct modem_ppp {
	/* Network interface instance is bound to */
	struct net_if *iface;

	/* Hook for PPP L2 network interface initialization */
	modem_ppp_init_iface init_iface;

	atomic_t state;

	/* Buffers used for processing partial frames */
	uint8_t *receive_buf;
	uint8_t *transmit_buf;
	uint16_t buf_size;

	/* Wrapped PPP frames are sent and received through this pipe */
	struct modem_pipe *pipe;

	/* Receive PPP frame state */
	enum modem_ppp_receive_state receive_state;

	/* Allocated network packet being created */
	struct net_pkt *rx_pkt;

	/* Packet being sent */
	enum modem_ppp_transmit_state transmit_state;
	struct net_pkt *tx_pkt;
	uint8_t tx_pkt_escaped;
	uint16_t tx_pkt_protocol;
	uint16_t tx_pkt_fcs;

	/* Ring buffer used for transmitting partial PPP frame */
	struct ring_buf transmit_rb;

	struct k_fifo tx_pkt_fifo;

	/* Work */
	struct k_work send_work;
	struct k_work process_work;

#if defined(CONFIG_NET_STATISTICS_PPP)
	struct net_stats_ppp stats;
#endif

#if CONFIG_MODEM_STATS
	struct modem_stats_buffer receive_buf_stats;
	struct modem_stats_buffer transmit_buf_stats;
#endif
};

struct modem_ppp_config {
	const struct device *dev;
};

/**
 * @endcond
 */

/**
 * @brief Attach pipe to instance and connect
 *
 * @param ppp Modem PPP instance
 * @param pipe Pipe to attach to modem PPP instance
 */
int modem_ppp_attach(struct modem_ppp *ppp, struct modem_pipe *pipe);

/**
 * @brief Get network interface modem PPP instance is bound to
 *
 * @param ppp Modem PPP instance
 * @returns Pointer to network interface modem PPP instance is bound to
 */
struct net_if *modem_ppp_get_iface(struct modem_ppp *ppp);

/**
 * @brief Release pipe from instance
 *
 * @param ppp Modem PPP instance
 */
void modem_ppp_release(struct modem_ppp *ppp);

/**
 * @cond INTERNAL_HIDDEN
 */

/**
 * @brief Initialize modem PPP instance device
 * @param dev Device instance associated with network interface
 * @warning Should not be used directly
 */
int modem_ppp_init_internal(const struct device *dev);

/**
 * @endcond
 */

/**
 * @brief Define a modem PPP module and bind it to a network interface
 *
 * @details This macro defines the modem_ppp instance, initializes a PPP L2
 * network device instance, and binds the modem_ppp instance to the PPP L2
 * instance.
 *
 * If underlying cellular device is given, the PPP interface will manage the
 * power state of the cellular device when starting and stopping the PPP.
 *
 * @param _dev Cellular device instance for power management or NULL if not used
 * @param _name Name of the statically defined modem_ppp instance
 * @param _init_iface Hook for the PPP L2 network interface init function
 * @param _prio Initialization priority of the PPP L2 net iface
 * @param _mtu Max size of net_pkt data sent and received on PPP L2 net iface
 * @param _buf_size Size of partial PPP frame transmit and receive buffers
 */
#define MODEM_DEV_PPP_DEFINE(_dev, _name, _init_iface, _prio, _mtu, _buf_size)                     \
	extern const struct ppp_api modem_ppp_ppp_api;                                             \
                                                                                                   \
	static uint8_t Z_CONCAT(_name, _receive_buf)[_buf_size];                                   \
	static uint8_t Z_CONCAT(_name, _transmit_buf)[_buf_size];                                  \
                                                                                                   \
	static struct modem_ppp _name = {                                                          \
		.init_iface = _init_iface,                                                         \
		.receive_buf = Z_CONCAT(_name, _receive_buf),                                      \
		.transmit_buf = Z_CONCAT(_name, _transmit_buf),                                    \
		.buf_size = _buf_size,                                                             \
	};                                                                                         \
	static const struct modem_ppp_config _CONCAT(_name, _config) = {                           \
		.dev = _dev,                                                                       \
	};                                                                                         \
                                                                                                   \
<<<<<<< HEAD
	NET_DEVICE_INIT(Z_CONCAT(ppp_net_dev_, _name), "modem_ppp_" # _name,                       \
			modem_ppp_init_internal, NULL, &_name, NULL, _prio, &modem_ppp_ppp_api,    \
			PPP_L2, NET_L2_GET_CTX_TYPE(PPP_L2), _mtu)
=======
	NET_DEVICE_INIT(_CONCAT(ppp_net_dev_, _name), "modem_ppp_" #_name,                         \
			modem_ppp_init_internal, NULL, &_name, &_CONCAT(_name, _config), _prio,    \
			&modem_ppp_ppp_api, PPP_L2, NET_L2_GET_CTX_TYPE(PPP_L2), _mtu)

/**
 * @brief Define a modem PPP module for cellular device tree instance.
 *
 * @see MODEM_DEV_PPP_DEFINE
 */
#define MODEM_DT_INST_PPP_DEFINE(inst, _name, _init_iface, _prio, _mtu, _buf_size)                 \
	MODEM_DEV_PPP_DEFINE(DEVICE_DT_INST_GET(inst), _name, _init_iface, _prio, _mtu, _buf_size)

/**
 * @brief Define a modem PPP module without a device and bind it to a network interface.
 *
 * @see MODEM_DEV_PPP_DEFINE
 */
#define MODEM_PPP_DEFINE(_name, _init_iface, _prio, _mtu, _buf_size)                               \
	MODEM_DEV_PPP_DEFINE(NULL, _name, _init_iface, _prio, _mtu, _buf_size)
>>>>>>> b8541c53

/**
 * @}
 */

#ifdef __cplusplus
}
#endif

#endif /* ZEPHYR_MODEM_PPP_ */<|MERGE_RESOLUTION|>--- conflicted
+++ resolved
@@ -198,17 +198,12 @@
 		.transmit_buf = Z_CONCAT(_name, _transmit_buf),                                    \
 		.buf_size = _buf_size,                                                             \
 	};                                                                                         \
-	static const struct modem_ppp_config _CONCAT(_name, _config) = {                           \
+	static const struct modem_ppp_config Z_CONCAT(_name, _config) = {                          \
 		.dev = _dev,                                                                       \
 	};                                                                                         \
                                                                                                    \
-<<<<<<< HEAD
 	NET_DEVICE_INIT(Z_CONCAT(ppp_net_dev_, _name), "modem_ppp_" # _name,                       \
-			modem_ppp_init_internal, NULL, &_name, NULL, _prio, &modem_ppp_ppp_api,    \
-			PPP_L2, NET_L2_GET_CTX_TYPE(PPP_L2), _mtu)
-=======
-	NET_DEVICE_INIT(_CONCAT(ppp_net_dev_, _name), "modem_ppp_" #_name,                         \
-			modem_ppp_init_internal, NULL, &_name, &_CONCAT(_name, _config), _prio,    \
+			modem_ppp_init_internal, NULL, &_name, &Z_CONCAT(_name, _config), _prio,   \
 			&modem_ppp_ppp_api, PPP_L2, NET_L2_GET_CTX_TYPE(PPP_L2), _mtu)
 
 /**
@@ -226,7 +221,6 @@
  */
 #define MODEM_PPP_DEFINE(_name, _init_iface, _prio, _mtu, _buf_size)                               \
 	MODEM_DEV_PPP_DEFINE(NULL, _name, _init_iface, _prio, _mtu, _buf_size)
->>>>>>> b8541c53
 
 /**
  * @}
