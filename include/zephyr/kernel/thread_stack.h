--- conflicted
+++ resolved
@@ -113,13 +113,8 @@
 #define Z_KERNEL_STACK_OBJ_ALIGN    ARCH_STACK_PTR_ALIGN
 #endif /* ARCH_KERNEL_STACK_OBJ_ALIGN */
 
-<<<<<<< HEAD
 #define K_KERNEL_STACK_LEN(size) \
-	ROUND_UP(Z_KERNEL_STACK_SIZE_ADJUST(size), Z_KERNEL_STACK_OBJ_ALIGN)
-=======
-#define Z_KERNEL_STACK_LEN(size) \
     ROUND_UP(Z_KERNEL_STACK_SIZE_ADJUST(size), Z_KERNEL_STACK_OBJ_ALIGN)
->>>>>>> ebb15ee6
 
 /**
  * @addtogroup thread_stack_api
@@ -136,13 +131,8 @@
  * @param size Size of the stack memory region
  */
 #define K_KERNEL_STACK_DECLARE(sym, size) \
-<<<<<<< HEAD
-	extern struct z_thread_stack_element \
-		sym[K_KERNEL_STACK_LEN(size)]
-=======
-        extern struct z_thread_stack_element \
-                sym[Z_KERNEL_STACK_SIZE_ADJUST(size)]
->>>>>>> ebb15ee6
+    extern struct z_thread_stack_element \
+            sym[K_KERNEL_STACK_LEN(size)]
 
 /**
  * @brief Declare a reference to a thread stack array
@@ -155,13 +145,8 @@
  * @param size Size of the stack memory region
  */
 #define K_KERNEL_STACK_ARRAY_DECLARE(sym, nmemb, size) \
-<<<<<<< HEAD
-	extern struct z_thread_stack_element \
-		sym[nmemb][K_KERNEL_STACK_LEN(size)]
-=======
         extern struct z_thread_stack_element \
-                sym[nmemb][Z_KERNEL_STACK_LEN(size)]
->>>>>>> ebb15ee6
+                sym[nmemb][K_KERNEL_STACK_LEN(size)]
 
 /**
  * @brief Declare a reference to a pinned thread stack array
@@ -174,13 +159,8 @@
  * @param size Size of the stack memory region
  */
 #define K_KERNEL_PINNED_STACK_ARRAY_DECLARE(sym, nmemb, size) \
-<<<<<<< HEAD
-	extern struct z_thread_stack_element \
-		sym[nmemb][K_KERNEL_STACK_LEN(size)]
-=======
         extern struct z_thread_stack_element \
-                sym[nmemb][Z_KERNEL_STACK_LEN(size)]
->>>>>>> ebb15ee6
+                sym[nmemb][K_KERNEL_STACK_LEN(size)]
 
 /**
  * @brief Define a toplevel kernel stack memory region in specified section
@@ -202,15 +182,9 @@
  * @param lsect Linker section for this stack
  */
 #define Z_KERNEL_STACK_DEFINE_IN(sym, size, lsect) \
-<<<<<<< HEAD
-	struct z_thread_stack_element lsect \
-		__aligned(Z_KERNEL_STACK_OBJ_ALIGN) \
-		sym[K_KERNEL_STACK_LEN(size)]
-=======
         struct z_thread_stack_element lsect \
                 __aligned(Z_KERNEL_STACK_OBJ_ALIGN) \
-                sym[Z_KERNEL_STACK_SIZE_ADJUST(size)]
->>>>>>> ebb15ee6
+                sym[K_KERNEL_STACK_LEN(size)]
 
 /**
  * @brief Define a toplevel array of kernel stack memory regions in specified section
@@ -221,15 +195,9 @@
  * @param lsect Linker section for this array of stacks
  */
 #define Z_KERNEL_STACK_ARRAY_DEFINE_IN(sym, nmemb, size, lsect) \
-<<<<<<< HEAD
-	struct z_thread_stack_element lsect \
-		__aligned(Z_KERNEL_STACK_OBJ_ALIGN) \
-		sym[nmemb][K_KERNEL_STACK_LEN(size)]
-=======
         struct z_thread_stack_element lsect \
                 __aligned(Z_KERNEL_STACK_OBJ_ALIGN) \
-                sym[nmemb][Z_KERNEL_STACK_LEN(size)]
->>>>>>> ebb15ee6
+                sym[nmemb][K_KERNEL_STACK_LEN(size)]
 
 /**
  * @brief Define a toplevel kernel stack memory region
@@ -324,38 +292,20 @@
 
 /** @} */
 
-<<<<<<< HEAD
-static inline char *K_KERNEL_STACK_BUFFER(k_thread_stack_t *sym)
-{
-	return (char *)sym + K_KERNEL_STACK_RESERVED;
-}
-#ifndef CONFIG_USERSPACE
-#define K_THREAD_STACK_RESERVED		K_KERNEL_STACK_RESERVED
-#define K_THREAD_STACK_SIZEOF		K_KERNEL_STACK_SIZEOF
-#define K_THREAD_STACK_LEN		K_KERNEL_STACK_LEN
-#define K_THREAD_STACK_DEFINE		K_KERNEL_STACK_DEFINE
-#define K_THREAD_STACK_ARRAY_DEFINE	K_KERNEL_STACK_ARRAY_DEFINE
-#define K_THREAD_STACK_MEMBER		K_KERNEL_STACK_MEMBER
-#define K_THREAD_STACK_BUFFER		K_KERNEL_STACK_BUFFER
-#define K_THREAD_STACK_DECLARE		K_KERNEL_STACK_DECLARE
-#define K_THREAD_STACK_ARRAY_DECLARE	K_KERNEL_STACK_ARRAY_DECLARE
-#define K_THREAD_PINNED_STACK_DEFINE	K_KERNEL_PINNED_STACK_DEFINE
-=======
-static inline char* Z_KERNEL_STACK_BUFFER(k_thread_stack_t* sym) {
+static inline char* K_KERNEL_STACK_BUFFER(k_thread_stack_t* sym) {
     return ((char*)sym + K_KERNEL_STACK_RESERVED);
 }
 #ifndef CONFIG_USERSPACE
 #define K_THREAD_STACK_RESERVED         K_KERNEL_STACK_RESERVED
 #define K_THREAD_STACK_SIZEOF           K_KERNEL_STACK_SIZEOF
-#define K_THREAD_STACK_LEN              Z_KERNEL_STACK_LEN
+#define K_THREAD_STACK_LEN              K_KERNEL_STACK_LEN
 #define K_THREAD_STACK_DEFINE           K_KERNEL_STACK_DEFINE
 #define K_THREAD_STACK_ARRAY_DEFINE     K_KERNEL_STACK_ARRAY_DEFINE
 #define K_THREAD_STACK_MEMBER           K_KERNEL_STACK_MEMBER
-#define Z_THREAD_STACK_BUFFER           Z_KERNEL_STACK_BUFFER
+#define K_THREAD_STACK_BUFFER           K_KERNEL_STACK_BUFFER
 #define K_THREAD_STACK_DECLARE          K_KERNEL_STACK_DECLARE
 #define K_THREAD_STACK_ARRAY_DECLARE    K_KERNEL_STACK_ARRAY_DECLARE
 #define K_THREAD_PINNED_STACK_DEFINE    K_KERNEL_PINNED_STACK_DEFINE
->>>>>>> ebb15ee6
 #define K_THREAD_PINNED_STACK_ARRAY_DEFINE \
                                         K_KERNEL_PINNED_STACK_ARRAY_DEFINE
 #else
@@ -461,13 +411,8 @@
  * @param size Size of the stack memory region
  */
 #define K_THREAD_STACK_DECLARE(sym, size) \
-<<<<<<< HEAD
-	extern struct z_thread_stack_element \
-		sym[K_THREAD_STACK_LEN(size)]
-=======
         extern struct z_thread_stack_element \
-                sym[Z_THREAD_STACK_SIZE_ADJUST(size)]
->>>>>>> ebb15ee6
+                sym[K_THREAD_STACK_LEN(size)]
 
 /**
  * @brief Declare a reference to a thread stack array
@@ -528,15 +473,9 @@
  * @param lsect Linker section for this stack
  */
 #define Z_THREAD_STACK_DEFINE_IN(sym, size, lsect) \
-<<<<<<< HEAD
-	struct z_thread_stack_element lsect \
-		__aligned(Z_THREAD_STACK_OBJ_ALIGN(size)) \
-		sym[K_THREAD_STACK_LEN(size)]
-=======
         struct z_thread_stack_element lsect \
                 __aligned(Z_THREAD_STACK_OBJ_ALIGN(size)) \
-                sym[Z_THREAD_STACK_SIZE_ADJUST(size)]
->>>>>>> ebb15ee6
+                sym[K_THREAD_STACK_LEN(size)]
 
 /**
  * @brief Define a toplevel array of thread stack memory regions in specified region
@@ -719,14 +658,8 @@
  * @param sym defined stack symbol name
  * @return The buffer itself, a char *
  */
-<<<<<<< HEAD
-static inline char *K_THREAD_STACK_BUFFER(k_thread_stack_t *sym)
-{
-	return (char *)sym + K_THREAD_STACK_RESERVED;
-=======
-static inline char* Z_THREAD_STACK_BUFFER(k_thread_stack_t* sym) {
+static inline char* K_THREAD_STACK_BUFFER(k_thread_stack_t* sym) {
     return (char*)sym + K_THREAD_STACK_RESERVED;
->>>>>>> ebb15ee6
 }
 
 #endif /* CONFIG_USERSPACE */
