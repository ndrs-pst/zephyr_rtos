--- conflicted
+++ resolved
@@ -296,28 +296,15 @@
     return ((char*)sym + K_KERNEL_STACK_RESERVED);
 }
 #ifndef CONFIG_USERSPACE
-<<<<<<< HEAD
-#define K_THREAD_STACK_RESERVED		K_KERNEL_STACK_RESERVED
-#define K_THREAD_STACK_SIZEOF		K_KERNEL_STACK_SIZEOF
-#define K_THREAD_STACK_LEN		K_KERNEL_STACK_LEN
-#define K_THREAD_STACK_DEFINE		K_KERNEL_STACK_DEFINE
-#define K_THREAD_STACK_ARRAY_DEFINE	K_KERNEL_STACK_ARRAY_DEFINE
-#define K_THREAD_STACK_BUFFER		K_KERNEL_STACK_BUFFER
-#define K_THREAD_STACK_DECLARE		K_KERNEL_STACK_DECLARE
-#define K_THREAD_STACK_ARRAY_DECLARE	K_KERNEL_STACK_ARRAY_DECLARE
-#define K_THREAD_PINNED_STACK_DEFINE	K_KERNEL_PINNED_STACK_DEFINE
-=======
 #define K_THREAD_STACK_RESERVED         K_KERNEL_STACK_RESERVED
 #define K_THREAD_STACK_SIZEOF           K_KERNEL_STACK_SIZEOF
 #define K_THREAD_STACK_LEN              K_KERNEL_STACK_LEN
 #define K_THREAD_STACK_DEFINE           K_KERNEL_STACK_DEFINE
 #define K_THREAD_STACK_ARRAY_DEFINE     K_KERNEL_STACK_ARRAY_DEFINE
-#define K_THREAD_STACK_MEMBER           K_KERNEL_STACK_MEMBER
 #define K_THREAD_STACK_BUFFER           K_KERNEL_STACK_BUFFER
 #define K_THREAD_STACK_DECLARE          K_KERNEL_STACK_DECLARE
 #define K_THREAD_STACK_ARRAY_DECLARE    K_KERNEL_STACK_ARRAY_DECLARE
 #define K_THREAD_PINNED_STACK_DEFINE    K_KERNEL_PINNED_STACK_DEFINE
->>>>>>> 7660c68c
 #define K_THREAD_PINNED_STACK_ARRAY_DEFINE \
                                         K_KERNEL_PINNED_STACK_ARRAY_DEFINE
 #else
@@ -633,30 +620,6 @@
         K_THREAD_STACK_ARRAY_DEFINE(sym, nmemb, size)
 #endif /* CONFIG_LINKER_USE_PINNED_SECTION */
 
-<<<<<<< HEAD
-=======
-/**
- * @brief Define an embedded stack memory region
- *
- * Used for stacks embedded within other data structures. Use is highly
- * discouraged but in some cases necessary. For memory protection scenarios,
- * it is very important that any RAM preceding this member not be writable
- * by threads else a stack overflow will lead to silent corruption. In other
- * words, the containing data structure should live in RAM owned by the kernel.
- *
- * A user thread can only be started with a stack defined in this way if
- * the thread starting it is in supervisor mode.
- *
- * @deprecated This is now deprecated, as stacks defined in this way are not
- *             usable from user mode. Use K_KERNEL_STACK_MEMBER.
- *
- * @param sym Thread stack symbol name
- * @param size Size of the stack memory region
- */
-#define K_THREAD_STACK_MEMBER(sym, size) __DEPRECATED_MACRO \
-        Z_THREAD_STACK_DEFINE_IN(sym, size, )
-
->>>>>>> 7660c68c
 /** @} */
 
 /**
