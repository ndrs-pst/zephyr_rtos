/*
 * Copyright (c) 2020 Intel Corporation
 *
 * SPDX-License-Identifier: Apache-2.0
 */

/**
 * @file
 *
 * @brief Macros for declaring thread stacks
 */

/**
 * @brief Thread Stack APIs
 * @ingroup kernel_apis
 * @defgroup thread_stack_api Thread Stack APIs
 * @{
 * @}
 */

#ifndef ZEPHYR_INCLUDE_SYS_THREAD_STACK_H
#define ZEPHYR_INCLUDE_SYS_THREAD_STACK_H

#if !defined(_ASMLANGUAGE)
#include <zephyr/arch/cpu.h>
#include <zephyr/sys/util.h>

#ifdef __cplusplus
extern "C" {
#endif

/* Using typedef deliberately here, this is quite intended to be an opaque
 * type.
 *
 * The purpose of this data type is to clearly distinguish between the
 * declared symbol for a stack (of type k_thread_stack_t) and the underlying
 * buffer which composes the stack data actually used by the underlying
 * thread; they cannot be used interchangeably as some arches precede the
 * stack buffer region with guard areas that trigger a MPU or MMU fault
 * if written to.
 *
 * APIs that want to work with the buffer inside should continue to use
 * char *.
 *
 * Stacks should always be created with K_THREAD_STACK_DEFINE().
 */
#if defined(_MSC_VER)                       /* #CUSTOM@NDRS */
__pragma(pack(push, 1))

struct z_thread_stack_element {
    char data;
};

__pragma(pack(pop))
#else
struct __packed z_thread_stack_element {
    char data;
};
#endif

/**
 * @typedef k_thread_stack_t
 * @brief Typedef of struct z_thread_stack_element
 *
 * @see z_thread_stack_element
 */

/**
 * @brief Properly align a CPU stack pointer value
 *
 * Take the provided value and round it down such that the value is aligned
 * to the CPU and ABI requirements. This is not used for any memory protection
 * hardware requirements.
 *
 * @param ptr Proposed stack pointer address
 * @return Properly aligned stack pointer address
 */
static inline char* z_stack_ptr_align(char* ptr) {
    return ((char*)ROUND_DOWN(ptr, ARCH_STACK_PTR_ALIGN));
}

#define Z_STACK_PTR_ALIGN(ptr) ((uintptr_t)z_stack_ptr_align((char*)(ptr)))

/**
 * @brief Helper macro for getting a stack frame struct
 *
 * It is very common for architectures to define a struct which contains
 * all the data members that are pre-populated in arch_new_thread().
 *
 * Given a type and an initial stack pointer, return a properly cast
 * pointer to the frame struct.
 *
 * @param type Type of the initial stack frame struct
 * @param ptr Initial aligned stack pointer value
 * @return Pointer to stack frame struct within the stack buffer
 */
#define Z_STACK_PTR_TO_FRAME(type, ptr) \
    (type*)((ptr) - sizeof(type))

#ifdef ARCH_KERNEL_STACK_RESERVED
#define K_KERNEL_STACK_RESERVED ((size_t)ARCH_KERNEL_STACK_RESERVED)
#else
<<<<<<< HEAD
#define K_KERNEL_STACK_RESERVED	((size_t)0)
#endif /* ARCH_KERNEL_STACK_RESERVED */
=======
#define K_KERNEL_STACK_RESERVED ((size_t)0)
#endif
>>>>>>> cb5dffec

#define Z_KERNEL_STACK_SIZE_ADJUST(size) (ROUND_UP(size, \
                                                   ARCH_STACK_PTR_ALIGN) + \
                                          K_KERNEL_STACK_RESERVED)

#ifdef ARCH_KERNEL_STACK_OBJ_ALIGN
#define Z_KERNEL_STACK_OBJ_ALIGN    ARCH_KERNEL_STACK_OBJ_ALIGN
#else
<<<<<<< HEAD
#define Z_KERNEL_STACK_OBJ_ALIGN	ARCH_STACK_PTR_ALIGN
#endif /* ARCH_KERNEL_STACK_OBJ_ALIGN */
=======
#define Z_KERNEL_STACK_OBJ_ALIGN    ARCH_STACK_PTR_ALIGN
#endif
>>>>>>> cb5dffec

#define Z_KERNEL_STACK_LEN(size) \
    ROUND_UP(Z_KERNEL_STACK_SIZE_ADJUST(size), Z_KERNEL_STACK_OBJ_ALIGN)

/**
 * @addtogroup thread_stack_api
 * @{
 */

/**
 * @brief Declare a reference to a thread stack
 *
 * This macro declares the symbol of a thread stack defined elsewhere in the
 * current scope.
 *
 * @param sym Thread stack symbol name
 * @param size Size of the stack memory region
 */
#define K_KERNEL_STACK_DECLARE(sym, size) \
        extern struct z_thread_stack_element \
                sym[Z_KERNEL_STACK_SIZE_ADJUST(size)]

/**
 * @brief Declare a reference to a thread stack array
 *
 * This macro declares the symbol of a thread stack array defined elsewhere in
 * the current scope.
 *
 * @param sym Thread stack symbol name
 * @param nmemb Number of stacks defined
 * @param size Size of the stack memory region
 */
#define K_KERNEL_STACK_ARRAY_DECLARE(sym, nmemb, size) \
        extern struct z_thread_stack_element \
                sym[nmemb][Z_KERNEL_STACK_LEN(size)]

/**
 * @brief Declare a reference to a pinned thread stack array
 *
 * This macro declares the symbol of a pinned thread stack array defined
 * elsewhere in the current scope.
 *
 * @param sym Thread stack symbol name
 * @param nmemb Number of stacks defined
 * @param size Size of the stack memory region
 */
#define K_KERNEL_PINNED_STACK_ARRAY_DECLARE(sym, nmemb, size) \
        extern struct z_thread_stack_element \
                sym[nmemb][Z_KERNEL_STACK_LEN(size)]

/**
 * @brief Define a toplevel kernel stack memory region in specified section
 *
 * This defines a region of memory for use as a thread stack in
 * the specified linker section.
 *
 * It is legal to precede this definition with the 'static' keyword.
 *
 * It is NOT legal to take the sizeof(sym) and pass that to the stackSize
 * parameter of k_thread_create(), it may not be the same as the
 * 'size' parameter. Use K_KERNEL_STACK_SIZEOF() instead.
 *
 * The total amount of memory allocated may be increased to accommodate
 * fixed-size stack overflow guards.
 *
 * @param sym Thread stack symbol name
 * @param size Size of the stack memory region
 * @param lsect Linker section for this stack
 */
#define Z_KERNEL_STACK_DEFINE_IN(sym, size, lsect) \
        struct z_thread_stack_element lsect \
                __aligned(Z_KERNEL_STACK_OBJ_ALIGN) \
                sym[Z_KERNEL_STACK_SIZE_ADJUST(size)]

/**
 * @brief Define a toplevel array of kernel stack memory regions in specified section
 *
 * @param sym Kernel stack array symbol name
 * @param nmemb Number of stacks to define
 * @param size Size of the stack memory region
 * @param lsect Linker section for this array of stacks
 */
#define Z_KERNEL_STACK_ARRAY_DEFINE_IN(sym, nmemb, size, lsect) \
        struct z_thread_stack_element lsect \
                __aligned(Z_KERNEL_STACK_OBJ_ALIGN) \
                sym[nmemb][Z_KERNEL_STACK_LEN(size)]

/**
 * @brief Define a toplevel kernel stack memory region
 *
 * This defines a region of memory for use as a thread stack, for threads
 * that exclusively run in supervisor mode. This is also suitable for
 * declaring special stacks for interrupt or exception handling.
 *
 * Stacks defined with this macro may not host user mode threads.
 *
 * It is legal to precede this definition with the 'static' keyword.
 *
 * It is NOT legal to take the sizeof(sym) and pass that to the stackSize
 * parameter of k_thread_create(), it may not be the same as the
 * 'size' parameter. Use K_KERNEL_STACK_SIZEOF() instead.
 *
 * The total amount of memory allocated may be increased to accommodate
 * fixed-size stack overflow guards.
 *
 * @param sym Thread stack symbol name
 * @param size Size of the stack memory region
 */
#define K_KERNEL_STACK_DEFINE(sym, size) \
        Z_KERNEL_STACK_DEFINE_IN(sym, size, __kstackmem)

/**
 * @brief Define a toplevel kernel stack memory region in pinned section
 *
 * See K_KERNEL_STACK_DEFINE() for more information and constraints.
 *
 * This puts the stack into the pinned noinit linker section if
 * CONFIG_LINKER_USE_PINNED_SECTION is enabled, or else it would
 * put the stack into the same section as K_KERNEL_STACK_DEFINE().
 *
 * @param sym Thread stack symbol name
 * @param size Size of the stack memory region
 */
#if defined(CONFIG_LINKER_USE_PINNED_SECTION)
#define K_KERNEL_PINNED_STACK_DEFINE(sym, size) \
        Z_KERNEL_STACK_DEFINE_IN(sym, size, __pinned_noinit)
#else
#define K_KERNEL_PINNED_STACK_DEFINE(sym, size) \
<<<<<<< HEAD
	Z_KERNEL_STACK_DEFINE_IN(sym, size, __kstackmem)
#endif /* CONFIG_LINKER_USE_PINNED_SECTION */
=======
        Z_KERNEL_STACK_DEFINE_IN(sym, size, __kstackmem)
#endif
>>>>>>> cb5dffec

/**
 * @brief Define a toplevel array of kernel stack memory regions
 *
 * Stacks defined with this macro may not host user mode threads.
 *
 * @param sym Kernel stack array symbol name
 * @param nmemb Number of stacks to define
 * @param size Size of the stack memory region
 */
#define K_KERNEL_STACK_ARRAY_DEFINE(sym, nmemb, size) \
        Z_KERNEL_STACK_ARRAY_DEFINE_IN(sym, nmemb, size, __kstackmem)

/**
 * @brief Define a toplevel array of kernel stack memory regions in pinned section
 *
 * See K_KERNEL_STACK_ARRAY_DEFINE() for more information and constraints.
 *
 * This puts the stack into the pinned noinit linker section if
 * CONFIG_LINKER_USE_PINNED_SECTION is enabled, or else it would
 * put the stack into the same section as K_KERNEL_STACK_ARRAY_DEFINE().
 *
 * @param sym Kernel stack array symbol name
 * @param nmemb Number of stacks to define
 * @param size Size of the stack memory region
 */
#if defined(CONFIG_LINKER_USE_PINNED_SECTION)
#define K_KERNEL_PINNED_STACK_ARRAY_DEFINE(sym, nmemb, size) \
    Z_KERNEL_STACK_ARRAY_DEFINE_IN(sym, nmemb, size, __pinned_noinit)
#else
#define K_KERNEL_PINNED_STACK_ARRAY_DEFINE(sym, nmemb, size) \
<<<<<<< HEAD
	Z_KERNEL_STACK_ARRAY_DEFINE_IN(sym, nmemb, size, __kstackmem)
#endif /* CONFIG_LINKER_USE_PINNED_SECTION */
=======
    Z_KERNEL_STACK_ARRAY_DEFINE_IN(sym, nmemb, size, __kstackmem)
#endif
>>>>>>> cb5dffec

/**
 * @brief Define an embedded stack memory region
 *
 * Used for kernel stacks embedded within other data structures.
 *
 * Stacks defined with this macro may not host user mode threads.
 * @param sym Thread stack symbol name
 * @param size Size of the stack memory region
 */
#define K_KERNEL_STACK_MEMBER(sym, size) \
        Z_KERNEL_STACK_DEFINE_IN(sym, size, )

#define K_KERNEL_STACK_SIZEOF(sym) (sizeof(sym) - K_KERNEL_STACK_RESERVED)

/** @} */

static inline char* Z_KERNEL_STACK_BUFFER(k_thread_stack_t* sym) {
    return ((char*)sym + K_KERNEL_STACK_RESERVED);
}
#ifndef CONFIG_USERSPACE
#define K_THREAD_STACK_RESERVED         K_KERNEL_STACK_RESERVED
#define K_THREAD_STACK_SIZEOF           K_KERNEL_STACK_SIZEOF
#define K_THREAD_STACK_LEN              Z_KERNEL_STACK_LEN
#define K_THREAD_STACK_DEFINE           K_KERNEL_STACK_DEFINE
#define K_THREAD_STACK_ARRAY_DEFINE     K_KERNEL_STACK_ARRAY_DEFINE
#define K_THREAD_STACK_MEMBER           K_KERNEL_STACK_MEMBER
#define Z_THREAD_STACK_BUFFER           Z_KERNEL_STACK_BUFFER
#define K_THREAD_STACK_DECLARE          K_KERNEL_STACK_DECLARE
#define K_THREAD_STACK_ARRAY_DECLARE    K_KERNEL_STACK_ARRAY_DECLARE
#define K_THREAD_PINNED_STACK_DEFINE    K_KERNEL_PINNED_STACK_DEFINE
#define K_THREAD_PINNED_STACK_ARRAY_DEFINE \
                                        K_KERNEL_PINNED_STACK_ARRAY_DEFINE
#else
/**
 * @brief Indicate how much additional memory is reserved for stack objects
 *
 * Any given stack declaration may have additional memory in it for guard
 * areas, supervisor mode stacks, or platform-specific data.  This macro
 * indicates how much space is reserved for this.
 *
 * This value only indicates memory that is permanently reserved in the stack
 * object. Memory that is "borrowed" from the thread's stack buffer is never
 * accounted for here.
 *
 * Reserved memory is at the beginning of the stack object. The reserved area
 * must be appropriately sized such that the stack buffer immediately following
 * it is correctly aligned.
 */
#ifdef ARCH_THREAD_STACK_RESERVED
#define K_THREAD_STACK_RESERVED     ((size_t)(ARCH_THREAD_STACK_RESERVED))
#else
<<<<<<< HEAD
#define K_THREAD_STACK_RESERVED		((size_t)0U)
#endif /* ARCH_THREAD_STACK_RESERVED */
=======
#define K_THREAD_STACK_RESERVED     ((size_t)0U)
#endif
>>>>>>> cb5dffec

/**
 * @brief Properly align the lowest address of a stack object
 *
 * Return an alignment value for the lowest address of a stack object, taking
 * into consideration all alignment constraints imposed by the CPU, ABI, and
 * any memory management policies, including any alignment required by
 * reserved platform data within the stack object. This will always be at least
 * ARCH_STACK_PTR_ALIGN or an even multiple thereof.
 *
 * Depending on hardware, this is either a fixed value or a function of the
 * provided size. The requested size is significant only if
 * CONFIG_MPU_REQUIRES_POWER_OF_TWO_ALIGNMENT is enabled.
 *
 * If CONFIG_USERSPACE is enabled, this determines the alignment of stacks
 * which may be used by user mode threads, or threads running in supervisor
 * mode which may later drop privileges to user mode.
 *
 * Arches define this with ARCH_THREAD_STACK_OBJ_ALIGN().
 *
 * If ARCH_THREAD_STACK_OBJ_ALIGN is not defined assume ARCH_STACK_PTR_ALIGN
 * is appropriate.
 *
 * @param size Requested size of the stack buffer (which could be ignored)
 * @return Alignment of the stack object
 */
#if defined(ARCH_THREAD_STACK_OBJ_ALIGN)
#define Z_THREAD_STACK_OBJ_ALIGN(size) \
    ARCH_THREAD_STACK_OBJ_ALIGN(Z_THREAD_STACK_SIZE_ADJUST(size))
#else
#define Z_THREAD_STACK_OBJ_ALIGN(size) ARCH_STACK_PTR_ALIGN
#endif /* ARCH_THREAD_STACK_OBJ_ALIGN */

/**
 * @brief Round up a requested stack size to satisfy constraints
 *
 * Given a requested stack buffer size, return an adjusted size value for
 * the entire stack object which takes into consideration:
 *
 * - Reserved memory for platform data
 * - Alignment of stack buffer bounds to CPU/ABI constraints
 * - Alignment of stack buffer bounds to satisfy memory management hardware
 *   constraints such that a protection region can cover the stack buffer area
 *
 * If CONFIG_USERSPACE is enabled, this determines the size of stack objects
 * which  may be used by user mode threads, or threads running in supervisor
 * mode which may later drop privileges to user mode.
 *
 * Arches define this with ARCH_THREAD_STACK_SIZE_ADJUST().
 *
 * If ARCH_THREAD_STACK_SIZE_ADJUST is not defined, assume rounding up to
 * ARCH_STACK_PTR_ALIGN is appropriate.
 *
 * Any memory reserved for platform data is also included in the total
 * returned.
 *
 * @param size Requested size of the stack buffer
 * @return Adjusted size of the stack object
 */
#if defined(ARCH_THREAD_STACK_SIZE_ADJUST)
#define Z_THREAD_STACK_SIZE_ADJUST(size) \
    ARCH_THREAD_STACK_SIZE_ADJUST((size) + K_THREAD_STACK_RESERVED)
#else
#define Z_THREAD_STACK_SIZE_ADJUST(size) \
    (ROUND_UP((size), ARCH_STACK_PTR_ALIGN) + K_THREAD_STACK_RESERVED)
#endif /* ARCH_THREAD_STACK_SIZE_ADJUST */

/**
 * @addtogroup thread_stack_api
 * @{
 */

/**
 * @brief Declare a reference to a thread stack
 *
 * This macro declares the symbol of a thread stack defined elsewhere in the
 * current scope.
 *
 * @param sym Thread stack symbol name
 * @param size Size of the stack memory region
 */
#define K_THREAD_STACK_DECLARE(sym, size) \
        extern struct z_thread_stack_element \
                sym[Z_THREAD_STACK_SIZE_ADJUST(size)]

/**
 * @brief Declare a reference to a thread stack array
 *
 * This macro declares the symbol of a thread stack array defined elsewhere in
 * the current scope.
 *
 * @param sym Thread stack symbol name
 * @param nmemb Number of stacks defined
 * @param size Size of the stack memory region
 */
#define K_THREAD_STACK_ARRAY_DECLARE(sym, nmemb, size) \
        extern struct z_thread_stack_element \
                sym[nmemb][K_THREAD_STACK_LEN(size)]

/**
 * @brief Return the size in bytes of a stack memory region
 *
 * Convenience macro for passing the desired stack size to k_thread_create()
 * since the underlying implementation may actually create something larger
 * (for instance a guard area).
 *
 * The value returned here is not guaranteed to match the 'size' parameter
 * passed to K_THREAD_STACK_DEFINE and may be larger, but is always safe to
 * pass to k_thread_create() for the associated stack object.
 *
 * @param sym Stack memory symbol
 * @return Size of the stack buffer
 */
#define K_THREAD_STACK_SIZEOF(sym)      (sizeof(sym) - K_THREAD_STACK_RESERVED)

/**
 * @brief Define a toplevel thread stack memory region in specified region
 *
 * This defines a region of memory suitable for use as a thread's stack
 * in specified region.
 *
 * This is the generic, historical definition. Align to Z_THREAD_STACK_OBJ_ALIGN
 * and put in 'noinit' section so that it isn't zeroed at boot
 *
 * The defined symbol will always be a k_thread_stack_t which can be passed to
 * k_thread_create(), but should otherwise not be manipulated. If the buffer
 * inside needs to be examined, examine thread->stack_info for the associated
 * thread object to obtain the boundaries.
 *
 * It is legal to precede this definition with the 'static' keyword.
 *
 * It is NOT legal to take the sizeof(sym) and pass that to the stackSize
 * parameter of k_thread_create(), it may not be the same as the
 * 'size' parameter. Use K_THREAD_STACK_SIZEOF() instead.
 *
 * Some arches may round the size of the usable stack region up to satisfy
 * alignment constraints. K_THREAD_STACK_SIZEOF() will return the aligned
 * size.
 *
 * @param sym Thread stack symbol name
 * @param size Size of the stack memory region
 * @param lsect Linker section for this stack
 */
#define Z_THREAD_STACK_DEFINE_IN(sym, size, lsect) \
        struct z_thread_stack_element lsect \
                __aligned(Z_THREAD_STACK_OBJ_ALIGN(size)) \
                sym[Z_THREAD_STACK_SIZE_ADJUST(size)]

/**
 * @brief Define a toplevel array of thread stack memory regions in specified region
 *
 * Create an array of equally sized stacks. See Z_THREAD_STACK_DEFINE_IN
 * definition for additional details and constraints.
 *
 * This is the generic, historical definition. Align to Z_THREAD_STACK_OBJ_ALIGN
 * and put in specified section so that it isn't zeroed at boot
 *
 * @param sym Thread stack symbol name
 * @param nmemb Number of stacks to define
 * @param size Size of the stack memory region
 * @param lsect Linker section for this stack
 */
#define Z_THREAD_STACK_ARRAY_DEFINE_IN(sym, nmemb, size, lsect) \
        struct z_thread_stack_element lsect \
                __aligned(Z_THREAD_STACK_OBJ_ALIGN(size)) \
                sym[nmemb][K_THREAD_STACK_LEN(size)]

/**
 * @brief Define a toplevel thread stack memory region
 *
 * This defines a region of memory suitable for use as a thread's stack.
 *
 * This is the generic, historical definition. Align to Z_THREAD_STACK_OBJ_ALIGN
 * and put in 'noinit' section so that it isn't zeroed at boot
 *
 * The defined symbol will always be a k_thread_stack_t which can be passed to
 * k_thread_create(), but should otherwise not be manipulated. If the buffer
 * inside needs to be examined, examine thread->stack_info for the associated
 * thread object to obtain the boundaries.
 *
 * It is legal to precede this definition with the 'static' keyword.
 *
 * It is NOT legal to take the sizeof(sym) and pass that to the stackSize
 * parameter of k_thread_create(), it may not be the same as the
 * 'size' parameter. Use K_THREAD_STACK_SIZEOF() instead.
 *
 * Some arches may round the size of the usable stack region up to satisfy
 * alignment constraints. K_THREAD_STACK_SIZEOF() will return the aligned
 * size.
 *
 * @param sym Thread stack symbol name
 * @param size Size of the stack memory region
 */
#define K_THREAD_STACK_DEFINE(sym, size) \
        Z_THREAD_STACK_DEFINE_IN(sym, size, __stackmem)

/**
 * @brief Define a toplevel thread stack memory region in pinned section
 *
 * This defines a region of memory suitable for use as a thread's stack.
 *
 * This is the generic, historical definition. Align to Z_THREAD_STACK_OBJ_ALIGN
 * and put in 'noinit' section so that it isn't zeroed at boot
 *
 * The defined symbol will always be a k_thread_stack_t which can be passed to
 * k_thread_create(), but should otherwise not be manipulated. If the buffer
 * inside needs to be examined, examine thread->stack_info for the associated
 * thread object to obtain the boundaries.
 *
 * It is legal to precede this definition with the 'static' keyword.
 *
 * It is NOT legal to take the sizeof(sym) and pass that to the stackSize
 * parameter of k_thread_create(), it may not be the same as the
 * 'size' parameter. Use K_THREAD_STACK_SIZEOF() instead.
 *
 * Some arches may round the size of the usable stack region up to satisfy
 * alignment constraints. K_THREAD_STACK_SIZEOF() will return the aligned
 * size.
 *
 * This puts the stack into the pinned noinit linker section if
 * CONFIG_LINKER_USE_PINNED_SECTION is enabled, or else it would
 * put the stack into the same section as K_THREAD_STACK_DEFINE().
 *
 * @param sym Thread stack symbol name
 * @param size Size of the stack memory region
 */
#if defined(CONFIG_LINKER_USE_PINNED_SECTION)
#define K_THREAD_PINNED_STACK_DEFINE(sym, size) \
        Z_THREAD_STACK_DEFINE_IN(sym, size, __pinned_noinit)
#else
#define K_THREAD_PINNED_STACK_DEFINE(sym, size) \
<<<<<<< HEAD
	K_THREAD_STACK_DEFINE(sym, size)
#endif /* CONFIG_LINKER_USE_PINNED_SECTION */
=======
        K_THREAD_STACK_DEFINE(sym, size)
#endif
>>>>>>> cb5dffec

/**
 * @brief Calculate size of stacks to be allocated in a stack array
 *
 * This macro calculates the size to be allocated for the stacks
 * inside a stack array. It accepts the indicated "size" as a parameter
 * and if required, pads some extra bytes (e.g. for MPU scenarios). Refer
 * K_THREAD_STACK_ARRAY_DEFINE definition to see how this is used.
 * The returned size ensures each array member will be aligned to the
 * required stack base alignment.
 *
 * @param size Size of the stack memory region
 * @return Appropriate size for an array member
 */
#define K_THREAD_STACK_LEN(size) \
        ROUND_UP(Z_THREAD_STACK_SIZE_ADJUST(size), \
                 Z_THREAD_STACK_OBJ_ALIGN(size))

/**
 * @brief Define a toplevel array of thread stack memory regions
 *
 * Create an array of equally sized stacks. See K_THREAD_STACK_DEFINE
 * definition for additional details and constraints.
 *
 * This is the generic, historical definition. Align to Z_THREAD_STACK_OBJ_ALIGN
 * and put in 'noinit' section so that it isn't zeroed at boot
 *
 * @param sym Thread stack symbol name
 * @param nmemb Number of stacks to define
 * @param size Size of the stack memory region
 */
#define K_THREAD_STACK_ARRAY_DEFINE(sym, nmemb, size) \
        Z_THREAD_STACK_ARRAY_DEFINE_IN(sym, nmemb, size, __stackmem)

/**
 * @brief Define a toplevel array of thread stack memory regions in pinned section
 *
 * Create an array of equally sized stacks. See K_THREAD_STACK_DEFINE
 * definition for additional details and constraints.
 *
 * This is the generic, historical definition. Align to Z_THREAD_STACK_OBJ_ALIGN
 * and put in 'noinit' section so that it isn't zeroed at boot
 *
 * This puts the stack into the pinned noinit linker section if
 * CONFIG_LINKER_USE_PINNED_SECTION is enabled, or else it would
 * put the stack into the same section as K_THREAD_STACK_DEFINE().
 *
 * @param sym Thread stack symbol name
 * @param nmemb Number of stacks to define
 * @param size Size of the stack memory region
 */
#if defined(CONFIG_LINKER_USE_PINNED_SECTION)
#define K_THREAD_PINNED_STACK_ARRAY_DEFINE(sym, nmemb, size) \
        Z_THREAD_PINNED_STACK_DEFINE_IN(sym, nmemb, size, __pinned_noinit)
#else
#define K_THREAD_PINNED_STACK_ARRAY_DEFINE(sym, nmemb, size) \
<<<<<<< HEAD
	K_THREAD_STACK_ARRAY_DEFINE(sym, nmemb, size)
#endif /* CONFIG_LINKER_USE_PINNED_SECTION */
=======
        K_THREAD_STACK_ARRAY_DEFINE(sym, nmemb, size)
#endif
>>>>>>> cb5dffec

/**
 * @brief Define an embedded stack memory region
 *
 * Used for stacks embedded within other data structures. Use is highly
 * discouraged but in some cases necessary. For memory protection scenarios,
 * it is very important that any RAM preceding this member not be writable
 * by threads else a stack overflow will lead to silent corruption. In other
 * words, the containing data structure should live in RAM owned by the kernel.
 *
 * A user thread can only be started with a stack defined in this way if
 * the thread starting it is in supervisor mode.
 *
 * @deprecated This is now deprecated, as stacks defined in this way are not
 *             usable from user mode. Use K_KERNEL_STACK_MEMBER.
 *
 * @param sym Thread stack symbol name
 * @param size Size of the stack memory region
 */
#define K_THREAD_STACK_MEMBER(sym, size) __DEPRECATED_MACRO \
        Z_THREAD_STACK_DEFINE_IN(sym, size, )

/** @} */

/**
 * @brief Get a pointer to the physical stack buffer
 *
 * Obtain a pointer to the non-reserved area of a stack object.
 * This is not guaranteed to be the beginning of the thread-writable region;
 * this does not account for any memory carved-out for MPU stack overflow
 * guards.
 *
 * Use with care. The true bounds of the stack buffer are available in the
 * stack_info member of its associated thread.
 *
 * @param sym defined stack symbol name
 * @return The buffer itself, a char *
 */
static inline char* Z_THREAD_STACK_BUFFER(k_thread_stack_t* sym) {
    return (char*)sym + K_THREAD_STACK_RESERVED;
}

#endif /* CONFIG_USERSPACE */

#ifdef __cplusplus
}
#endif

#endif /* _ASMLANGUAGE */
#endif /* ZEPHYR_INCLUDE_SYS_THREAD_STACK_H */<|MERGE_RESOLUTION|>--- conflicted
+++ resolved
@@ -100,13 +100,8 @@
 #ifdef ARCH_KERNEL_STACK_RESERVED
 #define K_KERNEL_STACK_RESERVED ((size_t)ARCH_KERNEL_STACK_RESERVED)
 #else
-<<<<<<< HEAD
-#define K_KERNEL_STACK_RESERVED	((size_t)0)
+#define K_KERNEL_STACK_RESERVED ((size_t)0)
 #endif /* ARCH_KERNEL_STACK_RESERVED */
-=======
-#define K_KERNEL_STACK_RESERVED ((size_t)0)
-#endif
->>>>>>> cb5dffec
 
 #define Z_KERNEL_STACK_SIZE_ADJUST(size) (ROUND_UP(size, \
                                                    ARCH_STACK_PTR_ALIGN) + \
@@ -115,13 +110,8 @@
 #ifdef ARCH_KERNEL_STACK_OBJ_ALIGN
 #define Z_KERNEL_STACK_OBJ_ALIGN    ARCH_KERNEL_STACK_OBJ_ALIGN
 #else
-<<<<<<< HEAD
-#define Z_KERNEL_STACK_OBJ_ALIGN	ARCH_STACK_PTR_ALIGN
+#define Z_KERNEL_STACK_OBJ_ALIGN    ARCH_STACK_PTR_ALIGN
 #endif /* ARCH_KERNEL_STACK_OBJ_ALIGN */
-=======
-#define Z_KERNEL_STACK_OBJ_ALIGN    ARCH_STACK_PTR_ALIGN
-#endif
->>>>>>> cb5dffec
 
 #define Z_KERNEL_STACK_LEN(size) \
     ROUND_UP(Z_KERNEL_STACK_SIZE_ADJUST(size), Z_KERNEL_STACK_OBJ_ALIGN)
@@ -250,13 +240,8 @@
         Z_KERNEL_STACK_DEFINE_IN(sym, size, __pinned_noinit)
 #else
 #define K_KERNEL_PINNED_STACK_DEFINE(sym, size) \
-<<<<<<< HEAD
-	Z_KERNEL_STACK_DEFINE_IN(sym, size, __kstackmem)
+        Z_KERNEL_STACK_DEFINE_IN(sym, size, __kstackmem)
 #endif /* CONFIG_LINKER_USE_PINNED_SECTION */
-=======
-        Z_KERNEL_STACK_DEFINE_IN(sym, size, __kstackmem)
-#endif
->>>>>>> cb5dffec
 
 /**
  * @brief Define a toplevel array of kernel stack memory regions
@@ -288,13 +273,8 @@
     Z_KERNEL_STACK_ARRAY_DEFINE_IN(sym, nmemb, size, __pinned_noinit)
 #else
 #define K_KERNEL_PINNED_STACK_ARRAY_DEFINE(sym, nmemb, size) \
-<<<<<<< HEAD
-	Z_KERNEL_STACK_ARRAY_DEFINE_IN(sym, nmemb, size, __kstackmem)
+    Z_KERNEL_STACK_ARRAY_DEFINE_IN(sym, nmemb, size, __kstackmem)
 #endif /* CONFIG_LINKER_USE_PINNED_SECTION */
-=======
-    Z_KERNEL_STACK_ARRAY_DEFINE_IN(sym, nmemb, size, __kstackmem)
-#endif
->>>>>>> cb5dffec
 
 /**
  * @brief Define an embedded stack memory region
@@ -347,13 +327,8 @@
 #ifdef ARCH_THREAD_STACK_RESERVED
 #define K_THREAD_STACK_RESERVED     ((size_t)(ARCH_THREAD_STACK_RESERVED))
 #else
-<<<<<<< HEAD
-#define K_THREAD_STACK_RESERVED		((size_t)0U)
+#define K_THREAD_STACK_RESERVED     ((size_t)0U)
 #endif /* ARCH_THREAD_STACK_RESERVED */
-=======
-#define K_THREAD_STACK_RESERVED     ((size_t)0U)
-#endif
->>>>>>> cb5dffec
 
 /**
  * @brief Properly align the lowest address of a stack object
@@ -585,13 +560,8 @@
         Z_THREAD_STACK_DEFINE_IN(sym, size, __pinned_noinit)
 #else
 #define K_THREAD_PINNED_STACK_DEFINE(sym, size) \
-<<<<<<< HEAD
-	K_THREAD_STACK_DEFINE(sym, size)
+        K_THREAD_STACK_DEFINE(sym, size)
 #endif /* CONFIG_LINKER_USE_PINNED_SECTION */
-=======
-        K_THREAD_STACK_DEFINE(sym, size)
-#endif
->>>>>>> cb5dffec
 
 /**
  * @brief Calculate size of stacks to be allocated in a stack array
@@ -648,13 +618,8 @@
         Z_THREAD_PINNED_STACK_DEFINE_IN(sym, nmemb, size, __pinned_noinit)
 #else
 #define K_THREAD_PINNED_STACK_ARRAY_DEFINE(sym, nmemb, size) \
-<<<<<<< HEAD
-	K_THREAD_STACK_ARRAY_DEFINE(sym, nmemb, size)
+        K_THREAD_STACK_ARRAY_DEFINE(sym, nmemb, size)
 #endif /* CONFIG_LINKER_USE_PINNED_SECTION */
-=======
-        K_THREAD_STACK_ARRAY_DEFINE(sym, nmemb, size)
-#endif
->>>>>>> cb5dffec
 
 /**
  * @brief Define an embedded stack memory region
