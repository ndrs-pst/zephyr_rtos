/*
 * Copyright (c) 2016, Wind River Systems, Inc.
 *
 * SPDX-License-Identifier: Apache-2.0
 */

#ifndef ZEPHYR_INCLUDE_KERNEL_THREAD_H_
#define ZEPHYR_INCLUDE_KERNEL_THREAD_H_

#ifdef CONFIG_DEMAND_PAGING_THREAD_STATS
#include <zephyr/kernel/mm/demand_paging.h>
#endif /* CONFIG_DEMAND_PAGING_THREAD_STATS */

#include <zephyr/kernel/stats.h>
#include <zephyr/arch/arch_interface.h>

/**
 * @typedef k_thread_entry_t
 * @brief Thread entry point function type.
 *
 * A thread's entry point function is invoked when the thread starts executing.
 * Up to 3 argument values can be passed to the function.
 *
 * The thread terminates execution permanently if the entry point function
 * returns. The thread is responsible for releasing any shared resources
 * it may own (such as mutexes and dynamically allocated memory), prior to
 * returning.
 *
 * @param p1 First argument.
 * @param p2 Second argument.
 * @param p3 Third argument.
 */

#ifdef CONFIG_THREAD_MONITOR
struct __thread_entry {
    k_thread_entry_t pEntry;
    void* parameter1;
    void* parameter2;
    void* parameter3;
};
#endif /* CONFIG_THREAD_MONITOR */

struct k_thread;

/* can be used for creating 'dummy' threads, e.g. for pending on objects */
struct _thread_base {

    /* this thread's entry in a ready/wait queue */
    union {
        sys_dnode_t   qnode_dlist;
        struct rbnode qnode_rb;
    };

    /* wait queue on which the thread is pended (needed only for
     * trees, not dumb lists)
     */
    _wait_q_t* pended_on;

    /* user facing 'thread options'; values defined in include/kernel.h */
    uint8_t user_options;

    /* thread state */
    uint8_t thread_state;

    /*
     * scheduler lock count and thread priority
     *
     * These two fields control the preemptibility of a thread.
     *
     * When the scheduler is locked, sched_locked is decremented, which
     * means that the scheduler is locked for values from 0xff to 0x01. A
     * thread is coop if its prio is negative, thus 0x80 to 0xff when
     * looked at the value as unsigned.
     *
     * By putting them end-to-end, this means that a thread is
     * non-preemptible if the bundled value is greater than or equal to
     * 0x0080.
     */
    union {
        struct {
            #ifdef CONFIG_BIG_ENDIAN
            uint8_t sched_locked;
            int8_t prio;
            #else /* Little Endian */
            int8_t prio;
            uint8_t sched_locked;
            #endif /* CONFIG_BIG_ENDIAN */
        };
        uint16_t preempt;
    };

    #ifdef CONFIG_SCHED_DEADLINE
    int prio_deadline;
    #endif /* CONFIG_SCHED_DEADLINE */

    #if defined(CONFIG_SCHED_SCALABLE) || defined(CONFIG_WAITQ_SCALABLE)
    uint32_t order_key;
    #endif

    #ifdef CONFIG_SMP
    /* True for the per-CPU idle threads */
    uint8_t is_idle;

    /* CPU index on which thread was last run */
    uint8_t cpu;

    /* Recursive count of irq_lock() calls */
    uint8_t global_lock_count;

    #endif /* CONFIG_SMP */

    #ifdef CONFIG_SCHED_CPU_MASK
    /* "May run on" bits for each CPU */
    #if CONFIG_MP_MAX_NUM_CPUS <= 8
    uint8_t cpu_mask;
    #else
    uint16_t cpu_mask;
    #endif /* CONFIG_MP_MAX_NUM_CPUS */
    #endif /* CONFIG_SCHED_CPU_MASK */

    /* data returned by APIs */
    void* swap_data;

    #ifdef CONFIG_SYS_CLOCK_EXISTS
    /* this thread's entry in a timeout queue */
    struct _timeout timeout;
    #endif /* CONFIG_SYS_CLOCK_EXISTS */

    #ifdef CONFIG_TIMESLICE_PER_THREAD
    int32_t slice_ticks;
    k_thread_timeslice_fn_t slice_expired;
    void* slice_data;
    #endif /* CONFIG_TIMESLICE_PER_THREAD */

    #ifdef CONFIG_SCHED_THREAD_USAGE
    struct k_cycle_stats  usage;   /* Track thread usage statistics */
    #endif /* CONFIG_SCHED_THREAD_USAGE */
};

typedef struct _thread_base _thread_base_t;

#if defined(CONFIG_THREAD_STACK_INFO)
/* Contains the stack information of a thread */
struct _thread_stack_info {
    /* Stack start - Represents the start address of the thread-writable
     * stack area.
     */
    uintptr_t start;

    /* Thread writable stack buffer size. Represents the size of the actual
     * buffer, starting from the 'start' member, that should be writable by
     * the thread. This comprises of the thread stack area, any area reserved
     * for local thread data storage, as well as any area left-out due to
     * random adjustments applied to the initial thread stack pointer during
     * thread initialization.
     */
    size_t size;

    /* Adjustment value to the size member, removing any storage
     * used for TLS or random stack base offsets. (start + size - delta)
     * is the initial stack pointer for a thread. May be 0.
     */
    size_t delta;

    #if defined(CONFIG_THREAD_STACK_MEM_MAPPED)
    struct {
        /** Base address of the memory mapped thread stack */
        k_thread_stack_t *addr;

        /** Size of whole mapped stack object */
        size_t sz;
    } mapped;
    #endif /* CONFIG_THREAD_STACK_MEM_MAPPED */
};

typedef struct _thread_stack_info _thread_stack_info_t;
#endif /* CONFIG_THREAD_STACK_INFO */

#if defined(CONFIG_USERSPACE)
struct _mem_domain_info {
<<<<<<< HEAD
    /** memory domain queue node */
    sys_dnode_t mem_domain_q_node;
    /** memory domain of the thread */
    struct k_mem_domain* mem_domain;
=======
#ifdef CONFIG_MEM_DOMAIN_HAS_THREAD_LIST
	/** memory domain queue node */
	sys_dnode_t thread_mem_domain_node;
#endif /* CONFIG_MEM_DOMAIN_HAS_THREAD_LIST */
	/** memory domain of the thread */
	struct k_mem_domain *mem_domain;
>>>>>>> f39f9bd3
};

typedef struct _mem_domain_info _mem_domain_info_t;
#endif /* CONFIG_USERSPACE */

#ifdef CONFIG_THREAD_USERSPACE_LOCAL_DATA
struct _thread_userspace_local_data {
#if defined(CONFIG_ERRNO) && !defined(CONFIG_ERRNO_IN_TLS) && !defined(CONFIG_LIBC_ERRNO)
    int errno_var;
#endif /* CONFIG_ERRNO && !CONFIG_ERRNO_IN_TLS && !CONFIG_LIBC_ERRNO */
};
#endif /* CONFIG_THREAD_USERSPACE_LOCAL_DATA */

typedef struct k_thread_runtime_stats {
    #ifdef CONFIG_SCHED_THREAD_USAGE
    /*
     * For CPU stats, execution_cycles is the sum of non-idle + idle cycles.
     * For thread stats, execution_cycles = total_cycles.
     */
    uint64_t execution_cycles;    /* total # of cycles (cpu: non-idle + idle) */
    uint64_t total_cycles;        /* total # of non-idle cycles */
    #endif /* CONFIG_SCHED_THREAD_USAGE */

    #ifdef CONFIG_SCHED_THREAD_USAGE_ANALYSIS
    /*
     * For threads, the following fields refer to the time spent executing
     * as bounded by when the thread was scheduled in and scheduled out.
     * For CPUs, the same fields refer to the time spent executing
     * non-idle threads as bounded by the idle thread(s).
     */

    uint64_t current_cycles;      /* current # of non-idle cycles */
    uint64_t peak_cycles;         /* peak # of non-idle cycles */
    uint64_t average_cycles;      /* average # of non-idle cycles */
    #endif /* CONFIG_SCHED_THREAD_USAGE_ANALYSIS */

    #ifdef CONFIG_SCHED_THREAD_USAGE_ALL
    /*
     * This field is always zero for individual threads. It only comes
     * into play when gathering statistics for the CPU. In that case it
     * represents the total number of cycles spent idling.
     */

    uint64_t idle_cycles;
    #endif /* CONFIG_SCHED_THREAD_USAGE_ALL */

    #if (defined(__cplusplus)                         && \
         !defined(CONFIG_SCHED_THREAD_USAGE)          && \
         !defined(CONFIG_SCHED_THREAD_USAGE_ANALYSIS) && \
         !defined(CONFIG_SCHED_THREAD_USAGE_ALL)) || defined(_MSC_VER) /* #CUSTOM@NDRS */
    /* If none of the above Kconfig values are defined, this struct will have a size 0 in C
     * which is not allowed in C++ (it'll have a size 1). To prevent this, we add a 1 byte dummy
     * variable when the struct would otherwise be empty.
     */
    uint8_t dummy;
    #endif
} k_thread_runtime_stats_t;

struct z_poller {
    bool is_polling;
    uint8_t mode;
};

/**
 * @ingroup thread_apis
 * Thread Structure
 */
struct k_thread {

    struct _thread_base base;

    /** defined by the architecture, but all archs need these */
    struct _callee_saved callee_saved;

    /** static thread init data */
    void* init_data;

    /** threads waiting in k_thread_join() */
    _wait_q_t join_queue;

    #if defined(CONFIG_POLL)
    struct z_poller poller;
    #endif /* CONFIG_POLL */

    #if defined(CONFIG_EVENTS)
    struct k_thread* next_event_link;

    uint32_t events; /* dual purpose - wait on and then received */
    uint32_t event_options;

    /** true if timeout should not wake the thread */
    bool no_wake_on_timeout;
    #endif /* CONFIG_EVENTS */

    #if defined(CONFIG_THREAD_MONITOR)
    /** thread entry and parameters description */
    struct __thread_entry entry;

    /** next item in list of all threads */
    struct k_thread* next_thread;
    #endif /* CONFIG_THREAD_MONITOR */

    #if defined(CONFIG_THREAD_NAME)
    /** Thread name */
    char name[CONFIG_THREAD_MAX_NAME_LEN];
    #endif /* CONFIG_THREAD_NAME */

    #ifdef CONFIG_THREAD_CUSTOM_DATA
    /** crude thread-local storage */
    void* custom_data;
    #endif /* CONFIG_THREAD_CUSTOM_DATA */

    #ifdef CONFIG_THREAD_USERSPACE_LOCAL_DATA
    struct _thread_userspace_local_data* userspace_local_data;
    #endif /* CONFIG_THREAD_USERSPACE_LOCAL_DATA */

    #if defined(CONFIG_ERRNO) && !defined(CONFIG_ERRNO_IN_TLS) && !defined(CONFIG_LIBC_ERRNO)
    #ifndef CONFIG_USERSPACE
    /** per-thread errno variable */
    int errno_var;
    #endif /* CONFIG_USERSPACE */
    #endif /* CONFIG_ERRNO && !CONFIG_ERRNO_IN_TLS && !CONFIG_LIBC_ERRNO */

    #if defined(CONFIG_THREAD_STACK_INFO)
    /** Stack Info */
    struct _thread_stack_info stack_info;
    #endif /* CONFIG_THREAD_STACK_INFO */

    #if defined(CONFIG_USERSPACE)
    /** memory domain info of the thread */
    struct _mem_domain_info mem_domain_info;

    /**
     * Base address of thread stack.
     *
     * If memory mapped stack (CONFIG_THREAD_STACK_MEM_MAPPED)
     * is enabled, this is the physical address of the stack.
     */
    k_thread_stack_t* stack_obj;

    /** current syscall frame pointer */
    void* syscall_frame;
    #endif /* CONFIG_USERSPACE */

    #if defined(CONFIG_USE_SWITCH)
    /* When using __switch() a few previously arch-specific items
     * become part of the core OS
     */

    /** z_swap() return value */
    int swap_retval;

    /** Context handle returned via arch_switch() */
    void* switch_handle;
    #endif /* CONFIG_USE_SWITCH */

    /** resource pool */
    struct k_heap* resource_pool;

    #if defined(CONFIG_THREAD_LOCAL_STORAGE)
    /* Pointer to arch-specific TLS area */
    uintptr_t tls;
    #endif /* CONFIG_THREAD_LOCAL_STORAGE */

    #ifdef CONFIG_DEMAND_PAGING_THREAD_STATS
    /** Paging statistics */
    struct k_mem_paging_stats_t paging_stats;
    #endif /* CONFIG_DEMAND_PAGING_THREAD_STATS */

    #ifdef CONFIG_OBJ_CORE_THREAD
    struct k_obj_core obj_core;
    #endif /* CONFIG_OBJ_CORE_THREAD */

    #ifdef CONFIG_SMP
    /** threads waiting in k_thread_suspend() */
    _wait_q_t  halt_queue;
    #endif /* CONFIG_SMP */

    /** arch-specifics: must always be at the end */
    struct _thread_arch arch;
};

typedef struct k_thread  _thread_t;
typedef struct k_thread* k_tid_t;

#endif /* ZEPHYR_INCLUDE_KERNEL_THREAD_H_ */<|MERGE_RESOLUTION|>--- conflicted
+++ resolved
@@ -178,19 +178,13 @@
 
 #if defined(CONFIG_USERSPACE)
 struct _mem_domain_info {
-<<<<<<< HEAD
+    #ifdef CONFIG_MEM_DOMAIN_HAS_THREAD_LIST
     /** memory domain queue node */
-    sys_dnode_t mem_domain_q_node;
+    sys_dnode_t thread_mem_domain_node;
+    #endif /* CONFIG_MEM_DOMAIN_HAS_THREAD_LIST */
+
     /** memory domain of the thread */
     struct k_mem_domain* mem_domain;
-=======
-#ifdef CONFIG_MEM_DOMAIN_HAS_THREAD_LIST
-	/** memory domain queue node */
-	sys_dnode_t thread_mem_domain_node;
-#endif /* CONFIG_MEM_DOMAIN_HAS_THREAD_LIST */
-	/** memory domain of the thread */
-	struct k_mem_domain *mem_domain;
->>>>>>> f39f9bd3
 };
 
 typedef struct _mem_domain_info _mem_domain_info_t;
