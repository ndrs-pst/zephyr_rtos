--- conflicted
+++ resolved
@@ -29,15 +29,9 @@
 
 /** IGMP parameters */
 struct igmp_param {
-<<<<<<< HEAD
-	struct in_addr *source_list; /**< List of sources to include or exclude */
+	struct net_in_addr *source_list; /**< List of sources to include or exclude */
 	size_t sources_len;          /**< Length of source list */
 	bool include;                /**< Source list filter type */
-=======
-	struct net_in_addr *source_list; /* List of sources to include or exclude */
-	size_t sources_len;          /* Length of source list */
-	bool include;                /* Source list filter type */
->>>>>>> 3c1b4db2
 };
 
 /**
