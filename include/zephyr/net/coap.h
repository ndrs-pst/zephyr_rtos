--- conflicted
+++ resolved
@@ -281,13 +281,9 @@
 struct coap_observer {
 	/** Observer list node */
 	sys_snode_t list;
-<<<<<<< HEAD
 	/** Observer connection end point information */
-	struct sockaddr addr;
+	struct net_sockaddr addr;
 	/** Observer token */
-=======
-	struct net_sockaddr addr;
->>>>>>> 3c1b4db2
 	uint8_t token[8];
 	/** Extended token length */
 	uint8_t tkl;
