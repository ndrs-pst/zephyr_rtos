/*
 * Copyright (c) 2016 Intel Corporation.
 *
 * SPDX-License-Identifier: Apache-2.0
 */

/**
 * @file
 * @brief Public API for network interface
 */

#ifndef ZEPHYR_INCLUDE_NET_NET_IF_H_
#define ZEPHYR_INCLUDE_NET_NET_IF_H_

/**
 * @brief Network Interface abstraction layer
 * @defgroup net_if Network Interface abstraction layer
 * @since 1.5
 * @version 1.0.0
 * @ingroup networking
 * @{
 */

#include <zephyr/device.h>
#include <zephyr/sys/slist.h>
#include <zephyr/sys/iterable_sections.h>
#include <zephyr/net/net_core.h>
#include <zephyr/net/hostname.h>
#include <zephyr/net/net_linkaddr.h>
#include <zephyr/net/net_ip.h>
#include <zephyr/net/net_l2.h>
#include <zephyr/net/net_stats.h>
#include <zephyr/net/net_timeout.h>

#if defined(CONFIG_NET_DHCPV4) && defined(CONFIG_NET_NATIVE_IPV4)
#include <zephyr/net/dhcpv4.h>
#endif
#if defined(CONFIG_NET_DHCPV6) && defined(CONFIG_NET_NATIVE_IPV6)
#include <zephyr/net/dhcpv6.h>
#endif
#if defined(CONFIG_NET_IPV4_AUTO) && defined(CONFIG_NET_NATIVE_IPV4)
#include <zephyr/net/ipv4_autoconf.h>
#endif

#include <zephyr/net/prometheus/collector.h>

#ifdef __cplusplus
extern "C" {
#endif

/**
 * @brief Network Interface unicast IP addresses
 *
 * Stores the unicast IP addresses assigned to this network interface.
 */
struct net_if_addr {
    /** IP address */
    struct net_addr address;

    /** Reference counter. This is used to prevent address removal if there
     * are sockets that have bound the local endpoint to this address.
     */
    atomic_t atomic_ref;

    #if defined(CONFIG_NET_NATIVE_IPV6)
    struct net_timeout lifetime;
    #endif

    /** How the IP address was set */
    enum net_addr_type addr_type;

    /** What is the current state of the address */
    enum net_addr_state addr_state;

    #if defined(CONFIG_NET_NATIVE_IPV6)
    #if defined(CONFIG_NET_IPV6_PE)
    /** Address creation time. This is used to determine if the maximum
     * lifetime for this address is reached or not. The value is in seconds.
     */
    uint32_t addr_create_time;

    /** Preferred lifetime for the address in seconds.
     */
    uint32_t addr_preferred_lifetime;

    /** Address timeout value. This is only used if DAD needs to be redone
     * for this address because of earlier DAD failure. This value is in
     * seconds.
     */
    int32_t addr_timeout;
    #endif
#endif /* CONFIG_NET_NATIVE_IPV6 */

    union {
        #if defined(CONFIG_NET_IPV6_DAD)
        struct {
            /** Duplicate address detection (DAD) timer */
            sys_snode_t dad_node;
            uint32_t dad_start;

            /** How many times we have done DAD */
            uint8_t dad_count;
        };
        #endif /* CONFIG_NET_IPV6_DAD */

        #if defined(CONFIG_NET_IPV4_ACD) || defined(_MSC_VER) /* #CUSTOM@NDRS */
        struct {
            /** Address conflict detection (ACD) timer. */
            sys_snode_t acd_node;
            k_timepoint_t acd_timeout;

            /** ACD probe/announcement counter. */
            uint8_t acd_count;

            /** ACD status. */
            uint8_t acd_state;
        };
        #endif /* CONFIG_NET_IPV4_ACD */
    };

    #if defined(CONFIG_NET_IPV6_DAD) || defined(CONFIG_NET_IPV4_ACD)
    /** What interface the conflict detection is running */
    uint8_t ifindex;
    #endif

    /** Is the IP address valid forever */
    uint8_t is_infinite   : 1;

    /** Is this IP address used or not */
    uint8_t is_used       : 1;

    /** Is this IP address usage limited to the subnet (mesh) or not */
    uint8_t is_mesh_local : 1;

    /** Is this IP address temporary and generated for example by
     * IPv6 privacy extension (RFC 8981)
     */
    uint8_t is_temporary : 1;

    uint8_t _unused : 4;
};

/**
 * @brief Network Interface multicast IP addresses
 *
 * Stores the multicast IP addresses assigned to this network interface.
 */
struct net_if_mcast_addr {
    /** IP address */
    struct net_addr address;

    #if defined(CONFIG_NET_IPV4_IGMPV3)
    /** Sources to filter on */
    struct net_addr sources[CONFIG_NET_IF_MCAST_IPV4_SOURCE_COUNT];

    /** Number of sources to be used by the filter */
    uint16_t sources_len;

    /** Filter mode (used in IGMPV3) */
    uint8_t record_type;
    #endif

    /** Is this multicast IP address used or not */
    uint8_t is_used   : 1;

    /** Did we join to this group */
    uint8_t is_joined : 1;

    uint8_t _unused   : 6;
};

/**
 * @brief Network Interface IPv6 prefixes
 *
 * Stores the IPV6 prefixes assigned to this network interface.
 */
struct net_if_ipv6_prefix {
    /** Prefix lifetime */
    struct net_timeout lifetime;

    /** IPv6 prefix */
    struct net_in6_addr prefix;

    /** Backpointer to network interface where this prefix is used */
    struct net_if* iface;

    /** Prefix length */
    uint8_t len;

    /** Is the IP prefix valid forever */
    uint8_t is_infinite : 1;

    /** Is this prefix used or not */
    uint8_t is_used     : 1;

    uint8_t _unused     : 6;
};

/**
 * @brief Information about routers in the system.
 *
 * Stores the router information.
 */
struct net_if_router {
    /** Slist lifetime timer node */
    sys_snode_t node;

    /** IP address */
    struct net_addr address;

    /** Network interface the router is connected to */
    struct net_if* iface;

    /** Router life timer start */
    uint32_t life_start;

    /** Router lifetime */
    uint16_t lifetime;

    /** Is this router used or not */
    uint8_t is_used     : 1;

    /** Is default router */
    uint8_t is_default  : 1;

    /** Is the router valid forever */
    uint8_t is_infinite : 1;

    uint8_t _unused     : 5;
};

/** Network interface flags. */
enum net_if_flag {
    /** Interface is admin up. */
    NET_IF_UP,

    /** Interface is pointopoint */
    NET_IF_POINTOPOINT,

    /** Interface is in promiscuous mode */
    NET_IF_PROMISC,

    /** Do not start the interface immediately after initialization.
     * This requires that either the device driver or some other entity
     * will need to manually take the interface up when needed.
     * For example for Ethernet this will happen when the driver calls
     * the net_eth_carrier_on() function.
     */
    NET_IF_NO_AUTO_START,

    /** Power management specific: interface is being suspended */
    NET_IF_SUSPENDED,

    /** Flag defines if received multicasts of other interface are
     * forwarded on this interface. This activates multicast
     * routing / forwarding for this interface.
     */
    NET_IF_FORWARD_MULTICASTS,

    /** Interface supports IPv4 */
    NET_IF_IPV4,

    /** Interface supports IPv6 */
    NET_IF_IPV6,

    /** Interface up and running (ready to receive and transmit). */
    NET_IF_RUNNING,

    /** Driver signals L1 is up. */
    NET_IF_LOWER_UP,

    /** Driver signals dormant. */
    NET_IF_DORMANT,

    /** IPv6 Neighbor Discovery disabled. */
    NET_IF_IPV6_NO_ND,

    /** IPv6 Multicast Listener Discovery disabled. */
    NET_IF_IPV6_NO_MLD,

    /** Mutex locking on TX data path disabled on the interface. */
    NET_IF_NO_TX_LOCK,

    /** @cond INTERNAL_HIDDEN */
    /* Total number of flags - must be at the end of the enum */
    NET_IF_NUM_FLAGS
    /** @endcond */
};

/** @brief Network interface operational status (RFC 2863). */
enum net_if_oper_state {
    NET_IF_OPER_UNKNOWN,        /**< Initial (unknown) value */
    NET_IF_OPER_NOTPRESENT,     /**< Hardware missing */
    NET_IF_OPER_DOWN,           /**< Interface is down */
    NET_IF_OPER_LOWERLAYERDOWN, /**< Lower layer interface is down */
    NET_IF_OPER_TESTING,        /**< Training mode */
    NET_IF_OPER_DORMANT,        /**< Waiting external action */
    NET_IF_OPER_UP,             /**< Interface is up */
} __packed;

#if defined(CONFIG_NET_OFFLOAD)
struct net_offload;
#endif /* CONFIG_NET_OFFLOAD */

/** @cond INTERNAL_HIDDEN */
#if defined(CONFIG_NET_IPV6)
#define NET_IF_MAX_IPV6_ADDR   CONFIG_NET_IF_UNICAST_IPV6_ADDR_COUNT
#define NET_IF_MAX_IPV6_MADDR  CONFIG_NET_IF_MCAST_IPV6_ADDR_COUNT
#define NET_IF_MAX_IPV6_PREFIX CONFIG_NET_IF_IPV6_PREFIX_COUNT
#else
#define NET_IF_MAX_IPV6_ADDR    1   /* #CUSTOM@NDRS */
#define NET_IF_MAX_IPV6_MADDR   1   /* #CUSTOM@NDRS */
#define NET_IF_MAX_IPV6_PREFIX  1   /* #CUSTOM@NDRS */
#endif
/* @endcond */

/** IPv6 configuration */
struct net_if_ipv6 {
    /** Unicast IP addresses */
    struct net_if_addr unicast[NET_IF_MAX_IPV6_ADDR];

    /** Multicast IP addresses */
    struct net_if_mcast_addr mcast[NET_IF_MAX_IPV6_MADDR];

    /** Prefixes */
    struct net_if_ipv6_prefix prefix[NET_IF_MAX_IPV6_PREFIX];

    /** Default reachable time (RFC 4861, page 52) */
    uint32_t base_reachable_time;

    /** Reachable time (RFC 4861, page 20) */
    uint32_t reachable_time;

    /** Retransmit timer (RFC 4861, page 52) */
    uint32_t retrans_timer;

    #if defined(CONFIG_NET_IPV6_IID_STABLE)
    /** IID (Interface Identifier) pointer used for link local address */
    struct net_if_addr *iid;

    /** Incremented when network interface goes down so that we can
     * generate new stable addresses when interface comes back up.
     */
    uint32_t network_counter;
    #endif /* CONFIG_NET_IPV6_IID_STABLE */

    #if defined(CONFIG_NET_IPV6_PE)
    /** Privacy extension DESYNC_FACTOR value from RFC 8981 ch 3.4.
     * "DESYNC_FACTOR is a random value within the range 0 - MAX_DESYNC_FACTOR.
     * It is computed every time a temporary address is created.
     */
    uint32_t desync_factor;
    #endif /* CONFIG_NET_IPV6_PE */

    #if defined(CONFIG_NET_IPV6_ND) && defined(CONFIG_NET_NATIVE_IPV6)
    /** Router solicitation timer node */
    sys_snode_t rs_node;

    /* RS start time */
    uint32_t rs_start;

    /** RS count */
    uint8_t rs_count;
    #endif

    /** IPv6 hop limit */
    uint8_t hop_limit;

    /** IPv6 multicast hop limit */
    uint8_t mcast_hop_limit;
};

#if defined(CONFIG_NET_DHCPV6) && defined(CONFIG_NET_NATIVE_IPV6)
/** DHCPv6 configuration */
struct net_if_dhcpv6 {
    /** Used for timer list. */
    sys_snode_t node;

    /** Generated Client ID. */
    struct net_dhcpv6_duid_storage clientid;

    /** Server ID of the selected server. */
    struct net_dhcpv6_duid_storage serverid;

    /** DHCPv6 client state. */
    enum net_dhcpv6_state state;

    /** DHCPv6 client configuration parameters. */
    struct net_dhcpv6_params params;

    /** Timeout for the next event, absolute time, milliseconds. */
    uint64_t timeout;

    /** Time of the current exchange start, absolute time, milliseconds */
    uint64_t exchange_start;

    /** Renewal time, absolute time, milliseconds. */
    uint64_t t1;

    /** Rebinding time, absolute time, milliseconds. */
    uint64_t t2;

    /** The time when the last lease expires (terminates rebinding,
     *  DHCPv6 RFC8415, ch. 18.2.5). Absolute time, milliseconds.
     */
    uint64_t expire;

    /** Generated IAID for IA_NA. */
    uint32_t addr_iaid;

    /** Generated IAID for IA_PD. */
    uint32_t prefix_iaid;

    /** Retransmit timeout for the current message, milliseconds. */
    uint32_t retransmit_timeout;

    /** Current best server preference received. */
    int16_t server_preference;

    /** Retransmission counter. */
    uint8_t retransmissions;

    /** Transaction ID for current exchange. */
    uint8_t tid[DHCPV6_TID_SIZE];

    /** Prefix length. */
    uint8_t prefix_len;

    /** Assigned IPv6 prefix. */
    struct net_in6_addr prefix;

    /** Assigned IPv6 address. */
    struct net_in6_addr addr;
};
#endif /* defined(CONFIG_NET_DHCPV6) && defined(CONFIG_NET_NATIVE_IPV6) */

/** @cond INTERNAL_HIDDEN */
#if defined(CONFIG_NET_IPV4)
#define NET_IF_MAX_IPV4_ADDR  CONFIG_NET_IF_UNICAST_IPV4_ADDR_COUNT
#define NET_IF_MAX_IPV4_MADDR CONFIG_NET_IF_MCAST_IPV4_ADDR_COUNT
#else
#define NET_IF_MAX_IPV4_ADDR    1   /* #CUSTOM@NDRS */
#define NET_IF_MAX_IPV4_MADDR   1   /* #CUSTOM@NDRS */
#endif
/** @endcond */

/**
 * @brief Network Interface unicast IPv4 address and netmask
 *
 * Stores the unicast IPv4 address and related netmask.
 */
struct net_if_addr_ipv4 {
    /** IPv4 address */
    struct net_if_addr ipv4;
    /** Netmask */
    struct net_in_addr netmask;
};

/** IPv4 configuration */
struct net_if_ipv4 {
    /** Unicast IP addresses */
    struct net_if_addr_ipv4 unicast[NET_IF_MAX_IPV4_ADDR];

    /** Multicast IP addresses */
    struct net_if_mcast_addr mcast[NET_IF_MAX_IPV4_MADDR];

    /** Gateway */
    struct net_in_addr gw;

    /** IPv4 time-to-live */
    uint8_t ttl;

    /** IPv4 time-to-live for multicast packets */
    uint8_t mcast_ttl;

    #if defined(CONFIG_NET_IPV4_ACD) || defined(_MSC_VER) /* #CUSTOM@NDRS */
    /** IPv4 conflict count.  */
    uint8_t conflict_cnt;
    #endif
};

#if defined(CONFIG_NET_DHCPV4) && defined(CONFIG_NET_NATIVE_IPV4)
struct net_if_dhcpv4 {
    /** Used for timer lists */
    sys_snode_t node;

    /** Timer start */
    int64_t timer_start;

    /** Time for INIT, DISCOVER, REQUESTING, RENEWAL */
    uint32_t request_time;

    uint32_t xid;

    /** IP address Lease time */
    uint32_t lease_time;

    /** IP address Renewal time */
    uint32_t renewal_time;

    /** IP address Rebinding time */
    uint32_t rebinding_time;

    /** Server ID */
    struct net_in_addr server_id;

    /** Requested IP addr */
    struct net_in_addr requested_ip;

    /** Received netmask from the server */
    struct net_in_addr netmask;

    /**
     *  DHCPv4 client state in the process of network
     *  address allocation.
     */
    enum net_dhcpv4_state state;

    /** Number of attempts made for REQUEST and RENEWAL messages */
    uint8_t attempts;

    /** The address of the server the request is sent to */
    struct net_in_addr request_server_addr;

    /** The source address of a received DHCP message */
    struct net_in_addr response_src_addr;

    #ifdef CONFIG_NET_DHCPV4_OPTION_NTP_SERVER
    /** NTP server address */
    struct net_in_addr ntp_addr;
    #endif
};
#endif /* CONFIG_NET_DHCPV4 */

#if defined(CONFIG_NET_IPV4_AUTO) && defined(CONFIG_NET_NATIVE_IPV4)
struct net_if_ipv4_autoconf {
    /** Backpointer to correct network interface */
    struct net_if* iface;

    /** Requested IP addr */
    struct net_in_addr requested_ip;

    /** IPV4 Autoconf state in the process of network address allocation.
     */
    enum net_ipv4_autoconf_state state;
};
#endif /* CONFIG_NET_IPV4_AUTO */

/** @cond INTERNAL_HIDDEN */
/* We always need to have at least one IP config */
#define NET_IF_MAX_CONFIGS 1

/** @endcond */

/**
 * @brief Network interface IP address configuration.
 */
struct net_if_ip {
    #if defined(CONFIG_NET_IPV6) || defined(_MSC_VER) /* #CUSTOM@NDRS */
    struct net_if_ipv6* ipv6;
    #endif /* CONFIG_NET_IPV6 */

    #if defined(CONFIG_NET_IPV4)
    struct net_if_ipv4* ipv4;
    #endif /* CONFIG_NET_IPV4 */

    #if (!defined(CONFIG_NET_IPV6) && \
         !defined(CONFIG_NET_IPV4) && \
          defined(_MSC_VER))                /* #CUSTOM@NDRS */
    void* dummy;
    #endif
};

/**
 * @brief IP and other configuration related data for network interface.
 */
struct net_if_config {
    #if defined(CONFIG_NET_IP)
    /** IP address configuration setting */
    struct net_if_ip ip;
    #endif

    #if defined(CONFIG_NET_DHCPV4) && defined(CONFIG_NET_NATIVE_IPV4)
    struct net_if_dhcpv4 dhcpv4;
    #endif /* CONFIG_NET_DHCPV4 */

    #if defined(CONFIG_NET_DHCPV6) && defined(CONFIG_NET_NATIVE_IPV6)
    struct net_if_dhcpv6 dhcpv6;
    #endif /* CONFIG_NET_DHCPV6 */

    #if defined(CONFIG_NET_IPV4_AUTO) && defined(CONFIG_NET_NATIVE_IPV4)
    struct net_if_ipv4_autoconf ipv4auto;
    #endif /* CONFIG_NET_IPV4_AUTO */

    #if defined(CONFIG_NET_L2_VIRTUAL)
    /**
     * This list keeps track of the virtual network interfaces
     * that are attached to this network interface.
     */
    sys_slist_t virtual_interfaces;
    #endif /* CONFIG_NET_L2_VIRTUAL */

    #if defined(CONFIG_NET_INTERFACE_NAME)
    /**
     * Network interface can have a name and it is possible
     * to search a network interface using this name.
     */
    char name[CONFIG_NET_INTERFACE_NAME_LEN + 1];
    #endif

    #if (!defined(CONFIG_NET_IP) && defined(_MSC_VER))  /* #CUSTOM@NDRS */
    void* dummy;
    #endif
};

/**
 * @brief Network traffic class.
 *
 * Traffic classes are used when sending or receiving data that is classified
 * with different priorities. So some traffic can be marked as high priority
 * and it will be sent or received first. Each network packet that is
 * transmitted or received goes through a fifo to a thread that will transmit
 * it.
 */
struct net_traffic_class {
    /** Fifo for handling this Tx or Rx packet */
    struct k_fifo fifo;

    /** Traffic class handler thread */
    struct k_thread handler;

    /** Stack for this handler */
    k_thread_stack_t* stack;
};

/**
 * @typedef net_socket_create_t

 * @brief A function prototype to create an offloaded socket. The prototype is
 *        compatible with socket() function.
 */
typedef int (*net_socket_create_t)(int, int, int);

/**
 * @brief Network Interface Device structure
 *
 * Used to handle a network interface on top of a device driver instance.
 * There can be many net_if_dev instance against the same device.
 *
 * Such interface is mainly to be used by the link layer, but is also tight
 * to a network context: it then makes the relation with a network context
 * and the network device.
 *
 * Because of the strong relationship between a device driver and such
 * network interface, each net_if_dev should be instantiated by one of the
 * network device init macros found in net_if.h.
 */
struct net_if_dev {
    /** The actually device driver instance the net_if is related to */
    const struct device* dev;

    /** Interface's L2 layer */
    const struct net_l2* const l2;

    /** Interface's private L2 data pointer */
    void* l2_data;

    /** For internal use */
    ATOMIC_DEFINE(flags, NET_IF_NUM_FLAGS);

    /** The hardware link address */
    struct net_linkaddr link_addr;

    #if defined(CONFIG_NET_OFFLOAD)
    /** TCP/IP Offload functions.
     * If non-NULL, then the TCP/IP stack is located
     * in the communication chip that is accessed via this
     * network interface.
     */
    struct net_offload* offload;
    #endif /* CONFIG_NET_OFFLOAD */

    /** The hardware MTU */
    uint16_t mtu;

    #if defined(CONFIG_NET_SOCKETS_OFFLOAD)
    /** A function pointer to create an offloaded socket.
     *  If non-NULL, the interface is considered offloaded at socket level.
     */
    net_socket_create_t socket_offload;
    #endif /* CONFIG_NET_SOCKETS_OFFLOAD */

    /** RFC 2863 operational status */
    enum net_if_oper_state oper_state;
};

/**
 * @brief Network Interface structure
 *
 * Used to handle a network interface on top of a net_if_dev instance.
 * There can be many net_if instance against the same net_if_dev instance.
 *
 */
struct net_if {
    /** The net_if_dev instance the net_if is related to */
    struct net_if_dev* if_dev;

    #if defined(CONFIG_NET_STATISTICS_PER_INTERFACE)
    /** Network statistics related to this network interface */
    struct net_stats stats;

    /** Promethus collector for this network interface */
    IF_ENABLED(CONFIG_NET_STATISTICS_VIA_PROMETHEUS,
               (struct prometheus_collector* collector);)
    #endif /* CONFIG_NET_STATISTICS_PER_INTERFACE */

    /** Network interface instance configuration */
    struct net_if_config config;

    #if defined(CONFIG_NET_POWER_MANAGEMENT)
    /** Keep track of packets pending in traffic queues. This is
     * needed to avoid putting network device driver to sleep if
     * there are packets waiting to be sent.
     */
    int tx_pending;
    #endif

    /** Mutex protecting this network interface instance */
    struct k_mutex lock;

    /** Mutex used when sending data */
    struct k_mutex tx_lock;

    /** Network interface specific flags */
    /** Enable IPv6 privacy extension (RFC 8981), this is enabled
     * by default if PE support is enabled in configuration.
     */
    uint8_t pe_enabled : 1;

    /** If PE is enabled, then this tells whether public addresses
     * are preferred over temporary ones for this interface.
     */
    uint8_t pe_prefer_public : 1;

    /** Unused bit flags (ignore) */
    uint8_t _unused : 6;
};

/** @cond INTERNAL_HIDDEN */

static inline void net_if_lock(struct net_if* iface) {
    NET_ASSERT(iface);

    (void) k_mutex_lock(&iface->lock, K_FOREVER);
}

static inline void net_if_unlock(struct net_if* iface) {
    NET_ASSERT(iface);

    k_mutex_unlock(&iface->lock);
}

static inline bool net_if_flag_is_set(struct net_if* iface,
                                      enum net_if_flag value);

static inline void net_if_tx_lock(struct net_if* iface) {
    NET_ASSERT(iface);

    if (net_if_flag_is_set(iface, NET_IF_NO_TX_LOCK)) {
        return;
    }

    (void) k_mutex_lock(&iface->tx_lock, K_FOREVER);
}

static inline void net_if_tx_unlock(struct net_if* iface) {
    NET_ASSERT(iface);

    if (net_if_flag_is_set(iface, NET_IF_NO_TX_LOCK)) {
        return;
    }

    k_mutex_unlock(&iface->tx_lock);
}

/** @endcond */

/**
 * @brief Set a value in network interface flags
 *
 * @param iface Pointer to network interface
 * @param value Flag value
 */
<<<<<<< HEAD
static inline void net_if_flag_set(struct net_if* iface,
                                   enum net_if_flag value) {
    NET_ASSERT(iface);
    NET_ASSERT(iface->if_dev);
=======
static inline void net_if_flag_set(struct net_if *iface,
				   enum net_if_flag value)
{
	if (iface == NULL || iface->if_dev == NULL) {
		return;
	}
>>>>>>> 5dfd41e5

    atomic_set_bit(iface->if_dev->flags, value);
}

/**
 * @brief Test and set a value in network interface flags
 *
 * @param iface Pointer to network interface
 * @param value Flag value
 *
 * @return true if the bit was set, false if it wasn't.
 */
<<<<<<< HEAD
static inline bool net_if_flag_test_and_set(struct net_if* iface,
                                            enum net_if_flag value) {
    NET_ASSERT(iface);
    NET_ASSERT(iface->if_dev);
=======
static inline bool net_if_flag_test_and_set(struct net_if *iface,
					    enum net_if_flag value)
{
	if (iface == NULL || iface->if_dev == NULL) {
		return false;
	}
>>>>>>> 5dfd41e5

    return atomic_test_and_set_bit(iface->if_dev->flags, value);
}

/**
 * @brief Clear a value in network interface flags
 *
 * @param iface Pointer to network interface
 * @param value Flag value
 */
<<<<<<< HEAD
static inline void net_if_flag_clear(struct net_if* iface,
                                     enum net_if_flag value) {
    NET_ASSERT(iface);
    NET_ASSERT(iface->if_dev);
=======
static inline void net_if_flag_clear(struct net_if *iface,
				     enum net_if_flag value)
{
	if (iface == NULL || iface->if_dev == NULL) {
		return;
	}
>>>>>>> 5dfd41e5

    atomic_clear_bit(iface->if_dev->flags, value);
}

/**
 * @brief Test and clear a value in network interface flags
 *
 * @param iface Pointer to network interface
 * @param value Flag value
 *
 * @return true if the bit was set, false if it wasn't.
 */
<<<<<<< HEAD
static inline bool net_if_flag_test_and_clear(struct net_if* iface,
                                              enum net_if_flag value) {
    NET_ASSERT(iface);
    NET_ASSERT(iface->if_dev);
=======
static inline bool net_if_flag_test_and_clear(struct net_if *iface,
					      enum net_if_flag value)
{
	if (iface == NULL || iface->if_dev == NULL) {
		return false;
	}
>>>>>>> 5dfd41e5

    return atomic_test_and_clear_bit(iface->if_dev->flags, value);
}

/**
 * @brief Check if a value in network interface flags is set
 *
 * @param iface Pointer to network interface
 * @param value Flag value
 *
 * @return True if the value is set, false otherwise
 */
<<<<<<< HEAD
static inline bool net_if_flag_is_set(struct net_if* iface,
                                      enum net_if_flag value) {
    NET_ASSERT(iface);
    NET_ASSERT(iface->if_dev);

    if (iface == NULL) {
        return (false);
    }
=======
static inline bool net_if_flag_is_set(struct net_if *iface,
				      enum net_if_flag value)
{
	if (iface == NULL || iface->if_dev == NULL) {
		return false;
	}
>>>>>>> 5dfd41e5

    return atomic_test_bit(iface->if_dev->flags, value);
}

/**
 * @brief Set an operational state on an interface
 *
 * @param iface Pointer to network interface
 * @param oper_state Operational state to set
 *
 * @return The new operational state of an interface
 */
static inline enum net_if_oper_state net_if_oper_state_set(
<<<<<<< HEAD
    struct net_if* iface, enum net_if_oper_state oper_state) {
    NET_ASSERT(iface);
    NET_ASSERT(iface->if_dev);

    #if !defined(_MSC_VER) /* #CUSTOM@NDRS */
    BUILD_ASSERT(((enum net_if_oper_state)(-1) > 0) && (NET_IF_OPER_UNKNOWN == 0));
    #endif
    if (oper_state <= NET_IF_OPER_UP) {
        iface->if_dev->oper_state = oper_state;
    }

    return iface->if_dev->oper_state;
=======
	struct net_if *iface, enum net_if_oper_state oper_state)
{
	if (iface == NULL || iface->if_dev == NULL) {
		return NET_IF_OPER_UNKNOWN;
	}

	BUILD_ASSERT((enum net_if_oper_state)(-1) > 0 && NET_IF_OPER_UNKNOWN == 0);
	if (oper_state <= NET_IF_OPER_UP) {
		iface->if_dev->oper_state = oper_state;
	}

	return iface->if_dev->oper_state;
>>>>>>> 5dfd41e5
}

/**
 * @brief Get an operational state of an interface
 *
 * @param iface Pointer to network interface
 *
 * @return Operational state of an interface
 */
<<<<<<< HEAD
static inline enum net_if_oper_state net_if_oper_state(struct net_if* iface) {
    NET_ASSERT(iface);
    NET_ASSERT(iface->if_dev);
=======
static inline enum net_if_oper_state net_if_oper_state(struct net_if *iface)
{
	if (iface == NULL || iface->if_dev == NULL) {
		return NET_IF_OPER_UNKNOWN;
	}
>>>>>>> 5dfd41e5

    return iface->if_dev->oper_state;
}

/**
 * @brief Send a packet through a net iface
 *
 * @param iface Pointer to a network interface structure
 * @param pkt Pointer to a net packet to send
 *
 * return verdict about the packet
 */
enum net_verdict net_if_send_data(struct net_if* iface, struct net_pkt* pkt);

/**
 * @brief Get a pointer to the interface L2
 *
 * @param iface a valid pointer to a network interface structure
 *
 * @return a pointer to the iface L2
 */
<<<<<<< HEAD
static inline const struct net_l2* net_if_l2(struct net_if const* iface) {
    if (!iface || !iface->if_dev) {
        return (NULL);
    }
=======
static inline const struct net_l2 *net_if_l2(struct net_if *iface)
{
	if (iface == NULL || iface->if_dev == NULL) {
		return NULL;
	}
>>>>>>> 5dfd41e5

    return (iface->if_dev->l2);
}

/**
 * @brief Input a packet through a net iface
 *
 * @param iface Pointer to a network interface structure
 * @param pkt Pointer to a net packet to input
 *
 * @return verdict about the packet
 */
enum net_verdict net_if_recv_data(struct net_if* iface, struct net_pkt* pkt);

/**
 * @brief Get a pointer to the interface L2 private data
 *
 * @param iface a valid pointer to a network interface structure
 *
 * @return a pointer to the iface L2 data
 */
<<<<<<< HEAD
static inline void* net_if_l2_data(struct net_if* iface) {
    NET_ASSERT(iface);
    NET_ASSERT(iface->if_dev);
=======
static inline void *net_if_l2_data(struct net_if *iface)
{
	if (iface == NULL || iface->if_dev == NULL) {
		return NULL;
	}
>>>>>>> 5dfd41e5

    return (iface->if_dev->l2_data);
}

/**
 * @brief Get an network interface's device
 *
 * @param iface Pointer to a network interface structure
 *
 * @return a pointer to the device driver instance
 */
<<<<<<< HEAD
static inline const struct device* net_if_get_device(struct net_if* iface) {
    NET_ASSERT(iface);
    NET_ASSERT(iface->if_dev);
=======
static inline const struct device *net_if_get_device(struct net_if *iface)
{
	if (iface == NULL || iface->if_dev == NULL) {
		return NULL;
	}
>>>>>>> 5dfd41e5

    return (iface->if_dev->dev);
}

/**
 * @brief Queue a packet to the net interface TX queue
 *
 * @param iface Pointer to a network interface structure
 * @param pkt Pointer to a net packet to queue
 */
void net_if_queue_tx(struct net_if* iface, struct net_pkt* pkt);

/**
 * @brief Return the IP offload status
 *
 * @param iface Network interface
 *
 * @return True if IP offloading is active, false otherwise.
 */
static inline bool net_if_is_ip_offloaded(struct net_if* iface) {
    #if defined(CONFIG_NET_OFFLOAD)
    return (iface != NULL && iface->if_dev != NULL &&
            iface->if_dev->offload != NULL);
    #else
    ARG_UNUSED(iface);

    return (false);
    #endif
}

/**
 * @brief Return offload status of a given network interface.
 *
 * @param iface Network interface
 *
 * @return True if IP or socket offloading is active, false otherwise.
 */
bool net_if_is_offloaded(struct net_if* iface);

/**
 * @brief Return the IP offload plugin
 *
 * @param iface Network interface
 *
 * @return NULL if there is no offload plugin defined, valid pointer otherwise
 */
<<<<<<< HEAD
static inline struct net_offload* net_if_offload(struct net_if* iface) {
    #if defined(CONFIG_NET_OFFLOAD)
    NET_ASSERT(iface);
    NET_ASSERT(iface->if_dev);
=======
static inline struct net_offload *net_if_offload(struct net_if *iface)
{
#if defined(CONFIG_NET_OFFLOAD)
	if (iface == NULL || iface->if_dev == NULL) {
		return NULL;
	}
>>>>>>> 5dfd41e5

    return (iface->if_dev->offload);
    #else
    ARG_UNUSED(iface);

    return (NULL);
    #endif
}

/**
 * @brief Return the socket offload status
 *
 * @param iface Network interface
 *
 * @return True if socket offloading is active, false otherwise.
 */
<<<<<<< HEAD
static inline bool net_if_is_socket_offloaded(struct net_if* iface) {
    #if defined(CONFIG_NET_SOCKETS_OFFLOAD)
    NET_ASSERT(iface);
    NET_ASSERT(iface->if_dev);
=======
static inline bool net_if_is_socket_offloaded(struct net_if *iface)
{
#if defined(CONFIG_NET_SOCKETS_OFFLOAD)
	if (iface == NULL || iface->if_dev == NULL) {
		return false;
	}
>>>>>>> 5dfd41e5

    return (iface->if_dev->socket_offload != NULL);
    #else
    ARG_UNUSED(iface);

    return (false);
    #endif
}

/**
 * @brief Set the function to create an offloaded socket
 *
 * @param iface Network interface
 * @param socket_offload A function to create an offloaded socket
 */
static inline void net_if_socket_offload_set(
<<<<<<< HEAD
    struct net_if* iface, net_socket_create_t socket_offload) {
    #if defined(CONFIG_NET_SOCKETS_OFFLOAD)
    NET_ASSERT(iface);
    NET_ASSERT(iface->if_dev);

    iface->if_dev->socket_offload = socket_offload;
    #else
    ARG_UNUSED(iface);
    ARG_UNUSED(socket_offload);
    #endif
=======
		struct net_if *iface, net_socket_create_t socket_offload)
{
#if defined(CONFIG_NET_SOCKETS_OFFLOAD)
	if (iface == NULL || iface->if_dev == NULL) {
		return;
	}

	iface->if_dev->socket_offload = socket_offload;
#else
	ARG_UNUSED(iface);
	ARG_UNUSED(socket_offload);
#endif
>>>>>>> 5dfd41e5
}

/**
 * @brief Return the function to create an offloaded socket
 *
 * @param iface Network interface
 *
 * @return NULL if the interface is not socket offloaded, valid pointer otherwise
 */
<<<<<<< HEAD
static inline net_socket_create_t net_if_socket_offload(struct net_if* iface) {
    #if defined(CONFIG_NET_SOCKETS_OFFLOAD)
    NET_ASSERT(iface);
    NET_ASSERT(iface->if_dev);
=======
static inline net_socket_create_t net_if_socket_offload(struct net_if *iface)
{
#if defined(CONFIG_NET_SOCKETS_OFFLOAD)
	if (iface == NULL || iface->if_dev == NULL) {
		return NULL;
	}
>>>>>>> 5dfd41e5

    return iface->if_dev->socket_offload;
    #else
    ARG_UNUSED(iface);

    return (NULL);
    #endif
}

/**
 * @brief Get an network interface's link address
 *
 * @param iface Pointer to a network interface structure
 *
 * @return a pointer to the network link address
 */
<<<<<<< HEAD
static inline struct net_linkaddr* net_if_get_link_addr(struct net_if* iface) {
    NET_ASSERT(iface);
    NET_ASSERT(iface->if_dev);
=======
static inline struct net_linkaddr *net_if_get_link_addr(struct net_if *iface)
{
	if (iface == NULL || iface->if_dev == NULL) {
		return NULL;
	}
>>>>>>> 5dfd41e5

    return &iface->if_dev->link_addr;
}

/**
 * @brief Return network configuration for this network interface
 *
 * @param iface Pointer to a network interface structure
 *
 * @return Pointer to configuration
 */
<<<<<<< HEAD
static inline struct net_if_config* net_if_get_config(struct net_if* iface) {
    NET_ASSERT(iface);
=======
static inline struct net_if_config *net_if_get_config(struct net_if *iface)
{
	if (iface == NULL) {
		return NULL;
	}
>>>>>>> 5dfd41e5

    return &iface->config;
}

/**
 * @brief Start duplicate address detection procedure.
 *
 * @param iface Pointer to a network interface structure
 */
#if defined(CONFIG_NET_IPV6_DAD) && defined(CONFIG_NET_NATIVE_IPV6)
void net_if_start_dad(struct net_if* iface);
#else
static inline void net_if_start_dad(struct net_if* iface) {
    ARG_UNUSED(iface);
}
#endif

/**
 * @brief Start neighbor discovery and send router solicitation message.
 *
 * @param iface Pointer to a network interface structure
 */
void net_if_start_rs(struct net_if* iface);

/**
 * @brief Stop neighbor discovery.
 *
 * @param iface Pointer to a network interface structure
 */
#if defined(CONFIG_NET_IPV6_ND) && defined(CONFIG_NET_NATIVE_IPV6)
void net_if_stop_rs(struct net_if* iface);
#else
static inline void net_if_stop_rs(struct net_if* iface) {
    ARG_UNUSED(iface);
}
#endif /* CONFIG_NET_IPV6_ND */

/**
 * @brief Provide a reachability hint for IPv6 Neighbor Discovery.
 *
 * This function is intended for upper-layer protocols to inform the IPv6
 * Neighbor Discovery process about an active link to a specific neighbor.
 * By signaling a recent "forward progress" event, such as the reception of
 * an ACK, this function can help reduce unnecessary ND traffic as per the
 * guidelines in RFC 4861 (section 7.3).
 *
 * @param iface A pointer to the network interface.
 * @param ipv6_addr Pointer to the IPv6 address of the neighbor node.
 */
#if defined(CONFIG_NET_IPV6_ND) && defined(CONFIG_NET_NATIVE_IPV6)
void net_if_nbr_reachability_hint(struct net_if* iface, const struct net_in6_addr* ipv6_addr);
#else
static inline void net_if_nbr_reachability_hint(struct net_if* iface,
                                                const struct net_in6_addr* ipv6_addr) {
    ARG_UNUSED(iface);
    ARG_UNUSED(ipv6_addr);
}
#endif

/** @cond INTERNAL_HIDDEN */

static inline int net_if_set_link_addr_unlocked(struct net_if* iface,
                                                uint8_t* addr, uint8_t len,
                                                enum net_link_type type) {
    if (net_if_flag_is_set(iface, NET_IF_RUNNING)) {
        return (-EPERM);
    }

    net_if_get_link_addr(iface)->addr = addr;
    net_if_get_link_addr(iface)->len  = len;
    net_if_get_link_addr(iface)->type = type;

    net_hostname_set_postfix(addr, len);

    return (0);
}

int net_if_set_link_addr_locked(struct net_if* iface,
                                uint8_t* addr, uint8_t len,
                                enum net_link_type type);

#if CONFIG_NET_IF_LOG_LEVEL >= LOG_LEVEL_DBG
extern int net_if_addr_unref_debug(struct net_if* iface,
                                   sa_family_t family,
                                   const void* addr,
                                   const char* caller, int line);
#define net_if_addr_unref(iface, family, addr) \
    net_if_addr_unref_debug(iface, family, addr, __func__, __LINE__)

extern struct net_if_addr* net_if_addr_ref_debug(struct net_if* iface,
                                                 sa_family_t family,
                                                 const void* addr,
                                                 const char* caller,
                                                 int line);
#define net_if_addr_ref(iface, family, addr) \
    net_if_addr_ref_debug(iface, family, addr, __func__, __LINE__)
#else
extern int net_if_addr_unref(struct net_if* iface,
                             sa_family_t family,
                             const void* addr);
extern struct net_if_addr* net_if_addr_ref(struct net_if* iface,
                                           sa_family_t family,
                                           const void* addr);
#endif /* CONFIG_NET_IF_LOG_LEVEL */

/** @endcond */

/**
 * @brief Set a network interface's link address
 *
 * @param iface Pointer to a network interface structure
 * @param addr A pointer to a uint8_t buffer representing the address.
 *             The buffer must remain valid throughout interface lifetime.
 * @param len length of the address buffer
 * @param type network bearer type of this link address
 *
 * @return 0 on success
 */
static inline int net_if_set_link_addr(struct net_if* iface,
                                       uint8_t* addr, uint8_t len,
                                       enum net_link_type type) {
    #if defined(CONFIG_NET_RAW_MODE)
    return net_if_set_link_addr_unlocked(iface, addr, len, type);
    #else
    return net_if_set_link_addr_locked(iface, addr, len, type);
    #endif
}

/**
 * @brief Get an network interface's MTU
 *
 * @param iface Pointer to a network interface structure
 *
 * @return the MTU
 */
<<<<<<< HEAD
static inline uint16_t net_if_get_mtu(struct net_if* iface) {
    if (iface == NULL) {
        return (0U);
    }

    NET_ASSERT(iface->if_dev);

    return (iface->if_dev->mtu);
=======
static inline uint16_t net_if_get_mtu(struct net_if *iface)
{
	if (iface == NULL || iface->if_dev == NULL) {
		return 0U;
	}

	return iface->if_dev->mtu;
>>>>>>> 5dfd41e5
}

/**
 * @brief Set an network interface's MTU
 *
 * @param iface Pointer to a network interface structure
 * @param mtu New MTU, note that we store only 16 bit mtu value.
 */
<<<<<<< HEAD
static inline void net_if_set_mtu(struct net_if* iface,
                                  uint16_t mtu) {
    if (iface == NULL) {
        return;
    }

    NET_ASSERT(iface->if_dev);

    iface->if_dev->mtu = mtu;
=======
static inline void net_if_set_mtu(struct net_if *iface,
				  uint16_t mtu)
{
	if (iface == NULL || iface->if_dev == NULL) {
		return;
	}

	iface->if_dev->mtu = mtu;
>>>>>>> 5dfd41e5
}

/**
 * @brief Set the infinite status of the network interface address
 *
 * @param ifaddr IP address for network interface
 * @param is_infinite Infinite status
 */
<<<<<<< HEAD
static inline void net_if_addr_set_lf(struct net_if_addr* ifaddr,
                                      bool is_infinite) {
    NET_ASSERT(ifaddr);
=======
static inline void net_if_addr_set_lf(struct net_if_addr *ifaddr,
				      bool is_infinite)
{
	if (ifaddr == NULL) {
		return;
	}
>>>>>>> 5dfd41e5

    ifaddr->is_infinite = is_infinite;
}

/**
 * @brief Get an interface according to link layer address.
 *
 * @param ll_addr Link layer address.
 *
 * @return Network interface or NULL if not found.
 */
struct net_if* net_if_get_by_link_addr(struct net_linkaddr* ll_addr);

/**
 * @brief Find an interface from it's related device
 *
 * @param dev A valid struct device pointer to relate with an interface
 *
 * @return a valid struct net_if pointer on success, NULL otherwise
 */
struct net_if* net_if_lookup_by_dev(const struct device* dev);

/**
 * @brief Get network interface IP config
 *
 * @param iface Interface to use.
 *
 * @return NULL if not found or pointer to correct config settings.
 */
<<<<<<< HEAD
static inline struct net_if_config* net_if_config_get(struct net_if* iface) {
    NET_ASSERT(iface);
=======
static inline struct net_if_config *net_if_config_get(struct net_if *iface)
{
	if (iface == NULL) {
		return NULL;
	}
>>>>>>> 5dfd41e5

    return &iface->config;
}

/**
 * @brief Remove a router from the system
 *
 * @param router Pointer to existing router
 */
void net_if_router_rm(struct net_if_router* router);

/**
 * @brief Set the default network interface.
 *
 * @param iface New default interface, or NULL to revert to the one set by Kconfig.
 */
void net_if_set_default(struct net_if* iface);

/**
 * @brief Get the default network interface.
 *
 * @return Default interface or NULL if no interfaces are configured.
 */
struct net_if* net_if_get_default(void);

/**
 * @brief Get the first network interface according to its type.
 *
 * @param l2 Layer 2 type of the network interface.
 *
 * @return First network interface of a given type or NULL if no such
 * interfaces was found.
 */
struct net_if* net_if_get_first_by_type(const struct net_l2* l2);

/**
 * @brief Get the first network interface which is up.
 *
 * @return First network interface which is up or NULL if all
 * interfaces are down.
 */
struct net_if* net_if_get_first_up(void);

#if defined(CONFIG_NET_L2_IEEE802154)
/**
 * @brief Get the first IEEE 802.15.4 network interface.
 *
 * @return First IEEE 802.15.4 network interface or NULL if no such
 * interfaces was found.
 */
static inline struct net_if* net_if_get_ieee802154(void) {
    return net_if_get_first_by_type(&NET_L2_GET_NAME(IEEE802154));
}
#endif /* CONFIG_NET_L2_IEEE802154 */

/**
 * @brief Allocate network interface IPv6 config.
 *
 * @details This function will allocate new IPv6 config.
 *
 * @param iface Interface to use.
 * @param ipv6 Pointer to allocated IPv6 struct is returned to caller.
 *
 * @return 0 if ok, <0 if error
 */
int net_if_config_ipv6_get(struct net_if* iface,
                           struct net_if_ipv6** ipv6);

/**
 * @brief Release network interface IPv6 config.
 *
 * @param iface Interface to use.
 *
 * @return 0 if ok, <0 if error
 */
int net_if_config_ipv6_put(struct net_if* iface);

/**
 * @brief Check if this IPv6 address belongs to one of the interfaces.
 *
 * @param addr IPv6 address
 * @param iface Pointer to interface is returned
 *
 * @return Pointer to interface address, NULL if not found.
 */
struct net_if_addr* net_if_ipv6_addr_lookup(const struct net_in6_addr* addr,
                                            struct net_if** iface);

/**
 * @brief Check if this IPv6 address belongs to this specific interfaces.
 *
 * @param iface Network interface
 * @param addr IPv6 address
 *
 * @return Pointer to interface address, NULL if not found.
 */
struct net_if_addr* net_if_ipv6_addr_lookup_by_iface(struct net_if* iface,
                                                     struct net_in6_addr const* addr);

/**
 * @brief Check if this IPv6 address belongs to one of the interface indices.
 *
 * @param addr IPv6 address
 *
 * @return >0 if address was found in given network interface index,
 * all other values mean address was not found
 */
__syscall int net_if_ipv6_addr_lookup_by_index(const struct net_in6_addr* addr);

/**
 * @brief Add a IPv6 address to an interface
 *
 * @param iface Network interface
 * @param addr IPv6 address
 * @param addr_type IPv6 address type
 * @param vlifetime Validity time for this address
 *
 * @return Pointer to interface address, NULL if cannot be added
 */
struct net_if_addr* net_if_ipv6_addr_add(struct net_if* iface,
                                         struct net_in6_addr* addr,
                                         enum net_addr_type addr_type,
                                         uint32_t vlifetime);

/**
 * @brief Add a IPv6 address to an interface by index
 *
 * @param index Network interface index
 * @param addr IPv6 address
 * @param addr_type IPv6 address type
 * @param vlifetime Validity time for this address
 *
 * @return True if ok, false if address could not be added
 */
__syscall bool net_if_ipv6_addr_add_by_index(int index,
                                             struct net_in6_addr* addr,
                                             enum net_addr_type addr_type,
                                             uint32_t vlifetime);

/**
 * @brief Update validity lifetime time of an IPv6 address.
 *
 * @param ifaddr Network IPv6 address
 * @param vlifetime Validity time for this address
 */
void net_if_ipv6_addr_update_lifetime(struct net_if_addr* ifaddr,
                                      uint32_t vlifetime);

/**
 * @brief Remove an IPv6 address from an interface
 *
 * @param iface Network interface
 * @param addr IPv6 address
 *
 * @return True if successfully removed, false otherwise
 */
bool net_if_ipv6_addr_rm(struct net_if* iface, const struct net_in6_addr* addr);

/**
 * @brief Remove an IPv6 address from an interface by index
 *
 * @param index Network interface index
 * @param addr IPv6 address
 *
 * @return True if successfully removed, false otherwise
 */
__syscall bool net_if_ipv6_addr_rm_by_index(int index,
                                            const struct net_in6_addr* addr);

/**
 * @typedef net_if_ip_addr_cb_t
 * @brief Callback used while iterating over network interface IP addresses
 *
 * @param iface Pointer to the network interface the address belongs to
 * @param addr Pointer to current IP address
 * @param user_data A valid pointer to user data or NULL
 */
typedef void (*net_if_ip_addr_cb_t)(struct net_if* iface,
                                    struct net_if_addr* addr,
                                    void* user_data);

/**
 * @brief Go through all IPv6 addresses on a network interface and call callback
 * for each used address.
 *
 * @param iface Pointer to the network interface
 * @param cb User-supplied callback function to call
 * @param user_data User specified data
 */
void net_if_ipv6_addr_foreach(struct net_if* iface, net_if_ip_addr_cb_t cb,
                              void* user_data);

/**
 * @brief Add a IPv6 multicast address to an interface
 *
 * @param iface Network interface
 * @param addr IPv6 multicast address
 *
 * @return Pointer to interface multicast address, NULL if cannot be added
 */
struct net_if_mcast_addr* net_if_ipv6_maddr_add(struct net_if* iface,
                                                const struct net_in6_addr* addr);

/**
 * @brief Remove an IPv6 multicast address from an interface
 *
 * @param iface Network interface
 * @param addr IPv6 multicast address
 *
 * @return True if successfully removed, false otherwise
 */
bool net_if_ipv6_maddr_rm(struct net_if* iface, const struct net_in6_addr* addr);

/**
 * @typedef net_if_ip_maddr_cb_t
 * @brief Callback used while iterating over network interface multicast IP addresses
 *
 * @param iface Pointer to the network interface the address belongs to
 * @param maddr Pointer to current multicast IP address
 * @param user_data A valid pointer to user data or NULL
 */
typedef void (*net_if_ip_maddr_cb_t)(struct net_if* iface,
                    struct net_if_mcast_addr* maddr,
                    void* user_data);

/**
 * @brief Go through all IPv6 multicast addresses on a network interface and call
 * callback for each used address.
 *
 * @param iface Pointer to the network interface
 * @param cb User-supplied callback function to call
 * @param user_data User specified data
 */
void net_if_ipv6_maddr_foreach(struct net_if* iface, net_if_ip_maddr_cb_t cb,
                    void* user_data);

/**
 * @brief Check if this IPv6 multicast address belongs to a specific interface
 * or one of the interfaces.
 *
 * @param addr IPv6 address
 * @param iface If *iface is null, then pointer to interface is returned,
 * otherwise the *iface value needs to be matched.
 *
 * @return Pointer to interface multicast address, NULL if not found.
 */
struct net_if_mcast_addr* net_if_ipv6_maddr_lookup(const struct net_in6_addr* addr,
                                                   struct net_if** iface);

/**
 * @typedef net_if_mcast_callback_t

 * @brief Define a callback that is called whenever a IPv6 or IPv4 multicast
 *        address group is joined or left.
 * @param iface A pointer to a struct net_if to which the multicast address is
 *        attached.
 * @param addr IP multicast address.
 * @param is_joined True if the multicast group is joined, false if group is left.
 */
typedef void (*net_if_mcast_callback_t)(struct net_if* iface,
                                        const struct net_addr* addr,
                                        bool is_joined);

/**
 * @brief Multicast monitor handler struct.
 *
 * Stores the multicast callback information. Caller must make sure that
 * the variable pointed by this is valid during the lifetime of
 * registration. Typically this means that the variable cannot be
 * allocated from stack.
 */
struct net_if_mcast_monitor {
    /** Node information for the slist. */
    sys_snode_t node;

    /** Network interface */
    struct net_if* iface;

    /** Multicast callback */
    net_if_mcast_callback_t cb;
};

/**
 * @brief Register a multicast monitor
 *
 * @param mon Monitor handle. This is a pointer to a monitor storage structure
 * which should be allocated by caller, but does not need to be initialized.
 * @param iface Network interface or NULL for all interfaces
 * @param cb Monitor callback
 */
void net_if_mcast_mon_register(struct net_if_mcast_monitor* mon,
                               struct net_if* iface,
                               net_if_mcast_callback_t cb);

/**
 * @brief Unregister a multicast monitor
 *
 * @param mon Monitor handle
 */
void net_if_mcast_mon_unregister(struct net_if_mcast_monitor* mon);

/**
 * @brief Call registered multicast monitors
 *
 * @param iface Network interface
 * @param addr Multicast address
 * @param is_joined Is this multicast address group joined (true) or not (false)
 */
void net_if_mcast_monitor(struct net_if* iface, const struct net_addr* addr,
                          bool is_joined);

/**
 * @brief Mark a given multicast address to be joined.
 *
 * @param iface Network interface the address belongs to
 * @param addr IPv6 multicast address
 */
void net_if_ipv6_maddr_join(struct net_if* iface,
                            struct net_if_mcast_addr* addr);

/**
 * @brief Check if given multicast address is joined or not.
 *
 * @param addr IPv6 multicast address
 *
 * @return True if address is joined, False otherwise.
 */
<<<<<<< HEAD
static inline bool net_if_ipv6_maddr_is_joined(struct net_if_mcast_addr* addr) {
    NET_ASSERT(addr);
=======
static inline bool net_if_ipv6_maddr_is_joined(struct net_if_mcast_addr *addr)
{
	if (addr == NULL) {
		return false;
	}
>>>>>>> 5dfd41e5

    return (addr->is_joined);
}

/**
 * @brief Mark a given multicast address to be left.
 *
 * @param iface Network interface the address belongs to
 * @param addr IPv6 multicast address
 */
void net_if_ipv6_maddr_leave(struct net_if* iface,
                             struct net_if_mcast_addr* addr);

/**
 * @brief Return prefix that corresponds to this IPv6 address.
 *
 * @param iface Network interface
 * @param addr IPv6 address
 *
 * @return Pointer to prefix, NULL if not found.
 */
struct net_if_ipv6_prefix* net_if_ipv6_prefix_get(struct net_if* iface,
                                                  const struct net_in6_addr* addr);

/**
 * @brief Check if this IPv6 prefix belongs to this interface
 *
 * @param iface Network interface
 * @param addr IPv6 address
 * @param len Prefix length
 *
 * @return Pointer to prefix, NULL if not found.
 */
struct net_if_ipv6_prefix* net_if_ipv6_prefix_lookup(struct net_if* iface,
                                                     struct net_in6_addr* addr,
                                                     uint8_t len);

/**
 * @brief Add a IPv6 prefix to an network interface.
 *
 * @param iface Network interface
 * @param prefix IPv6 address
 * @param len Prefix length
 * @param lifetime Prefix lifetime in seconds
 *
 * @return Pointer to prefix, NULL if the prefix was not added.
 */
struct net_if_ipv6_prefix* net_if_ipv6_prefix_add(struct net_if* iface,
                                                  struct net_in6_addr const* prefix,
                                                  uint8_t len,
                                                  uint32_t lifetime);

/**
 * @brief Remove an IPv6 prefix from an interface
 *
 * @param iface Network interface
 * @param addr IPv6 prefix address
 * @param len Prefix length
 *
 * @return True if successfully removed, false otherwise
 */
bool net_if_ipv6_prefix_rm(struct net_if* iface, struct net_in6_addr* addr,
                           uint8_t len);

/**
 * @brief Set the infinite status of the prefix
 *
 * @param prefix IPv6 address
 * @param is_infinite Infinite status
 */
static inline void net_if_ipv6_prefix_set_lf(struct net_if_ipv6_prefix* prefix,
                                             bool is_infinite) {
    prefix->is_infinite = is_infinite;
}

/**
 * @brief Set the prefix lifetime timer.
 *
 * @param prefix IPv6 address
 * @param lifetime Prefix lifetime in seconds
 */
void net_if_ipv6_prefix_set_timer(struct net_if_ipv6_prefix* prefix,
                                  uint32_t lifetime);

/**
 * @brief Unset the prefix lifetime timer.
 *
 * @param prefix IPv6 address
 */
void net_if_ipv6_prefix_unset_timer(struct net_if_ipv6_prefix* prefix);

/**
 * @brief Check if this IPv6 address is part of the subnet of our
 * network interface.
 *
 * @param iface Network interface. This is returned to the caller.
 * The iface can be NULL in which case we check all the interfaces.
 * @param addr IPv6 address
 *
 * @return True if address is part of our subnet, false otherwise
 */
bool net_if_ipv6_addr_onlink(struct net_if** iface, struct net_in6_addr const* addr);

/**
 * @brief Get the IPv6 address of the given router
 * @param router a network router
 *
 * @return pointer to the IPv6 address, or NULL if none
 */
#if defined(CONFIG_NET_NATIVE_IPV6)
<<<<<<< HEAD
static inline struct net_in6_addr* net_if_router_ipv6(struct net_if_router* router) {
    NET_ASSERT(router);
=======
static inline struct in6_addr *net_if_router_ipv6(struct net_if_router *router)
{
	if (router == NULL) {
		return NULL;
	}
>>>>>>> 5dfd41e5

    return (&router->address.in6_addr);
}
#else
static inline struct net_in6_addr* net_if_router_ipv6(struct net_if_router* router) {
    static struct net_in6_addr addr;

    ARG_UNUSED(router);

    return (&addr);
}
#endif

/**
 * @brief Check if IPv6 address is one of the routers configured
 * in the system.
 *
 * @param iface Network interface
 * @param addr IPv6 address
 *
 * @return Pointer to router information, NULL if cannot be found
 */
struct net_if_router* net_if_ipv6_router_lookup(struct net_if const* iface,
                                                struct net_in6_addr* addr);

/**
 * @brief Find default router for this IPv6 address.
 *
 * @param iface Network interface. This can be NULL in which case we
 * go through all the network interfaces to find a suitable router.
 * @param addr IPv6 address
 *
 * @return Pointer to router information, NULL if cannot be found
 */
struct net_if_router* net_if_ipv6_router_find_default(struct net_if const* iface,
                                                      struct net_in6_addr const* addr);

/**
 * @brief Update validity lifetime time of a router.
 *
 * @param router Network IPv6 address
 * @param lifetime Lifetime of this router.
 */
void net_if_ipv6_router_update_lifetime(struct net_if_router* router,
                                        uint16_t lifetime);

/**
 * @brief Add IPv6 router to the system.
 *
 * @param iface Network interface
 * @param addr IPv6 address
 * @param router_lifetime Lifetime of the router
 *
 * @return Pointer to router information, NULL if could not be added
 */
struct net_if_router* net_if_ipv6_router_add(struct net_if* iface,
                                             struct net_in6_addr* addr,
                                             uint16_t router_lifetime);

/**
 * @brief Remove IPv6 router from the system.
 *
 * @param router Router information.
 *
 * @return True if successfully removed, false otherwise
 */
bool net_if_ipv6_router_rm(struct net_if_router* router);

/**
 * @brief Get IPv6 hop limit specified for a given interface. This is the
 * default value but can be overridden by the user.
 *
 * @param iface Network interface
 *
 * @return Hop limit
 */
#if defined(CONFIG_NET_NATIVE_IPV6)
uint8_t net_if_ipv6_get_hop_limit(struct net_if* iface);
#else
static inline uint8_t net_if_ipv6_get_hop_limit(struct net_if* iface) {
    ARG_UNUSED(iface);

    return (0);
}
#endif /* CONFIG_NET_NATIVE_IPV6 */

/**
 * @brief Set the default IPv6 hop limit of a given interface.
 *
 * @param iface Network interface
 * @param hop_limit New hop limit
 */
#if defined(CONFIG_NET_NATIVE_IPV6)
void net_if_ipv6_set_hop_limit(struct net_if* iface, uint8_t hop_limit);
#else
static inline void net_if_ipv6_set_hop_limit(struct net_if* iface,
                                             uint8_t hop_limit) {
    ARG_UNUSED(iface);
    ARG_UNUSED(hop_limit);
}
#endif /* CONFIG_NET_NATIVE_IPV6 */

/** @cond INTERNAL_HIDDEN */

/* The old hop limit setter function is deprecated because the naming
 * of it was incorrect. The API name was missing "_if_" so this function
 * should not be used.
 */
__deprecated
static inline void net_ipv6_set_hop_limit(struct net_if *iface,
                      uint8_t hop_limit)
{
    net_if_ipv6_set_hop_limit(iface, hop_limit);
}

/** @endcond */

/**
 * @brief Get IPv6 multicast hop limit specified for a given interface. This is the
 * default value but can be overridden by the user.
 *
 * @param iface Network interface
 *
 * @return Hop limit
 */
#if defined(CONFIG_NET_NATIVE_IPV6)
uint8_t net_if_ipv6_get_mcast_hop_limit(struct net_if* iface);
#else
static inline uint8_t net_if_ipv6_get_mcast_hop_limit(struct net_if* iface) {
    ARG_UNUSED(iface);

    return (0);
}
#endif /* CONFIG_NET_NATIVE_IPV6 */

/**
 * @brief Set the default IPv6 multicast hop limit of a given interface.
 *
 * @param iface Network interface
 * @param hop_limit New hop limit
 */
#if defined(CONFIG_NET_NATIVE_IPV6)
void net_if_ipv6_set_mcast_hop_limit(struct net_if* iface, uint8_t hop_limit);
#else
static inline void net_if_ipv6_set_mcast_hop_limit(struct net_if* iface,
                                                   uint8_t hop_limit) {
    ARG_UNUSED(iface);
    ARG_UNUSED(hop_limit);
}
#endif /* CONFIG_NET_NATIVE_IPV6 */

/**
 * @brief Set IPv6 reachable time for a given interface
 *
 * @param iface Network interface
 * @param reachable_time New reachable time
 */
<<<<<<< HEAD
static inline void net_if_ipv6_set_base_reachable_time(struct net_if* iface,
                                                       uint32_t reachable_time) {
    #if defined(CONFIG_NET_NATIVE_IPV6)
    NET_ASSERT(iface);
=======
static inline void net_if_ipv6_set_base_reachable_time(struct net_if *iface,
						       uint32_t reachable_time)
{
#if defined(CONFIG_NET_NATIVE_IPV6)
	if (iface == NULL) {
		return;
	}
>>>>>>> 5dfd41e5

    if (!iface->config.ip.ipv6) {
        return;
    }

    iface->config.ip.ipv6->base_reachable_time = reachable_time;
    #else
    ARG_UNUSED(iface);
    ARG_UNUSED(reachable_time);

    #endif
}

/**
 * @brief Get IPv6 reachable timeout specified for a given interface
 *
 * @param iface Network interface
 *
 * @return Reachable timeout
 */
<<<<<<< HEAD
static inline uint32_t net_if_ipv6_get_reachable_time(struct net_if* iface) {
    #if defined(CONFIG_NET_NATIVE_IPV6)
    NET_ASSERT(iface);
=======
static inline uint32_t net_if_ipv6_get_reachable_time(struct net_if *iface)
{
#if defined(CONFIG_NET_NATIVE_IPV6)
	if (iface == NULL) {
		return 0;
	}
>>>>>>> 5dfd41e5

    if (!iface->config.ip.ipv6) {
        return (0);
    }

    return iface->config.ip.ipv6->reachable_time;
    #else
    ARG_UNUSED(iface);
    return (0);
    #endif
}

/**
 * @brief Calculate next reachable time value for IPv6 reachable time
 *
 * @param ipv6 IPv6 address configuration
 *
 * @return Reachable time
 */
uint32_t net_if_ipv6_calc_reachable_time(struct net_if_ipv6 const* ipv6);

/**
 * @brief Set IPv6 reachable time for a given interface. This requires
 * that base reachable time is set for the interface.
 *
 * @param ipv6 IPv6 address configuration
 */
static inline void net_if_ipv6_set_reachable_time(struct net_if_ipv6* ipv6) {
    #if defined(CONFIG_NET_NATIVE_IPV6)
    if (ipv6 == NULL) {
        return;
    }

    ipv6->reachable_time = net_if_ipv6_calc_reachable_time(ipv6);
    #else
    ARG_UNUSED(ipv6);
    #endif
}

/**
 * @brief Set IPv6 retransmit timer for a given interface
 *
 * @param iface Network interface
 * @param retrans_timer New retransmit timer
 */
<<<<<<< HEAD
static inline void net_if_ipv6_set_retrans_timer(struct net_if* iface,
                                                 uint32_t retrans_timer) {
    #if defined(CONFIG_NET_NATIVE_IPV6)
    NET_ASSERT(iface);
=======
static inline void net_if_ipv6_set_retrans_timer(struct net_if *iface,
						 uint32_t retrans_timer)
{
#if defined(CONFIG_NET_NATIVE_IPV6)
	if (iface == NULL) {
		return;
	}
>>>>>>> 5dfd41e5

    if (!iface->config.ip.ipv6) {
        return;
    }

    iface->config.ip.ipv6->retrans_timer = retrans_timer;
    #else
    ARG_UNUSED(iface);
    ARG_UNUSED(retrans_timer);
    #endif
}

/**
 * @brief Get IPv6 retransmit timer specified for a given interface
 *
 * @param iface Network interface
 *
 * @return Retransmit timer
 */
<<<<<<< HEAD
static inline uint32_t net_if_ipv6_get_retrans_timer(struct net_if* iface) {
    #if defined(CONFIG_NET_NATIVE_IPV6)
    NET_ASSERT(iface);
=======
static inline uint32_t net_if_ipv6_get_retrans_timer(struct net_if *iface)
{
#if defined(CONFIG_NET_NATIVE_IPV6)
	if (iface == NULL) {
		return 0;
	}
>>>>>>> 5dfd41e5

    if (!iface->config.ip.ipv6) {
        return (0);
    }

    return iface->config.ip.ipv6->retrans_timer;
    #else
    ARG_UNUSED(iface);
    return (0);
    #endif
}

/**
 * @brief Get a IPv6 source address that should be used when sending
 * network data to destination.
 *
 * @param iface Interface that was used when packet was received.
 * If the interface is not known, then NULL can be given.
 * @param dst IPv6 destination address
 *
 * @return Pointer to IPv6 address to use, NULL if no IPv6 address
 * could be found.
 */
#if defined(CONFIG_NET_IPV6)
const struct net_in6_addr* net_if_ipv6_select_src_addr(struct net_if* iface,
                                                       const struct net_in6_addr* dst);
#else
static inline const struct net_in6_addr* net_if_ipv6_select_src_addr(
    struct net_if* iface, const struct net_in6_addr* dst) {
    ARG_UNUSED(iface);
    ARG_UNUSED(dst);

    return (NULL);
}
#endif

/**
 * @brief Get a IPv6 source address that should be used when sending
 * network data to destination. Use a hint set to the socket to select
 * the proper address.
 *
 * @param iface Interface that was used when packet was received.
 * If the interface is not known, then NULL can be given.
 * @param dst IPv6 destination address
 * @param flags Hint from the related socket. See RFC 5014 for value details.
 *
 * @return Pointer to IPv6 address to use, NULL if no IPv6 address
 * could be found.
 */
#if defined(CONFIG_NET_IPV6)
const struct net_in6_addr* net_if_ipv6_select_src_addr_hint(struct net_if* iface,
                                                            const struct net_in6_addr* dst,
                                                            int flags);
#else
static inline const struct net_in6_addr* net_if_ipv6_select_src_addr_hint(
    struct net_if* iface, const struct net_in6_addr* dst, int flags) {
    ARG_UNUSED(iface);
    ARG_UNUSED(dst);
    ARG_UNUSED(flags);

    return (NULL);
}
#endif

/**
 * @brief Get a network interface that should be used when sending
 * IPv6 network data to destination.
 *
 * @param dst IPv6 destination address
 *
 * @return Pointer to network interface to use, NULL if no suitable interface
 * could be found.
 */
#if defined(CONFIG_NET_IPV6)
struct net_if* net_if_ipv6_select_src_iface(const struct net_in6_addr* dst);
#else
static inline struct net_if* net_if_ipv6_select_src_iface(
    const struct net_in6_addr* dst) {
    ARG_UNUSED(dst);

    return (NULL);
}
#endif

/**
 * @brief Get a IPv6 link local address in a given state.
 *
 * @param iface Interface to use. Must be a valid pointer to an interface.
 * @param addr_state IPv6 address state (preferred, tentative, deprecated)
 *
 * @return Pointer to link local IPv6 address, NULL if no proper IPv6 address
 * could be found.
 */
struct net_in6_addr* net_if_ipv6_get_ll(struct net_if* iface,
                                        enum net_addr_state addr_state);

/**
 * @brief Return link local IPv6 address from the first interface that has
 * a link local address matching give state.
 *
 * @param state IPv6 address state (ANY, TENTATIVE, PREFERRED, DEPRECATED)
 * @param iface Pointer to interface is returned
 *
 * @return Pointer to IPv6 address, NULL if not found.
 */
struct net_in6_addr* net_if_ipv6_get_ll_addr(enum net_addr_state state,
                                             struct net_if** iface);

/**
 * @brief Stop IPv6 Duplicate Address Detection (DAD) procedure if
 * we find out that our IPv6 address is already in use.
 *
 * @param iface Interface where the DAD was running.
 * @param addr IPv6 address that failed DAD
 */
void net_if_ipv6_dad_failed(struct net_if* iface, const struct net_in6_addr* addr);

/**
 * @brief Return global IPv6 address from the first interface that has
 * a global IPv6 address matching the given state.
 *
 * @param state IPv6 address state (ANY, TENTATIVE, PREFERRED, DEPRECATED)
 * @param iface Caller can give an interface to check. If iface is set to NULL,
 * then all the interfaces are checked. Pointer to interface where the IPv6
 * address is defined is returned to the caller.
 *
 * @return Pointer to IPv6 address, NULL if not found.
 */
struct net_in6_addr* net_if_ipv6_get_global_addr(enum net_addr_state state,
                                                 struct net_if** iface);

/**
 * @brief Allocate network interface IPv4 config.
 *
 * @details This function will allocate new IPv4 config.
 *
 * @param iface Interface to use.
 * @param ipv4 Pointer to allocated IPv4 struct is returned to caller.
 *
 * @return 0 if ok, <0 if error
 */
int net_if_config_ipv4_get(struct net_if* iface,
                           struct net_if_ipv4** ipv4);

/**
 * @brief Release network interface IPv4 config.
 *
 * @param iface Interface to use.
 *
 * @return 0 if ok, <0 if error
 */
int net_if_config_ipv4_put(struct net_if* iface);

/**
 * @brief Get IPv4 time-to-live value specified for a given interface
 *
 * @param iface Network interface
 *
 * @return Time-to-live
 */
uint8_t net_if_ipv4_get_ttl(struct net_if* iface);

/**
 * @brief Set IPv4 time-to-live value specified to a given interface
 *
 * @param iface Network interface
 * @param ttl Time-to-live value
 */
void net_if_ipv4_set_ttl(struct net_if* iface, uint8_t ttl);

/**
 * @brief Get IPv4 multicast time-to-live value specified for a given interface
 *
 * @param iface Network interface
 *
 * @return Time-to-live
 */
uint8_t net_if_ipv4_get_mcast_ttl(struct net_if* iface);

/**
 * @brief Set IPv4 multicast time-to-live value specified to a given interface
 *
 * @param iface Network interface
 * @param ttl Time-to-live value
 */
void net_if_ipv4_set_mcast_ttl(struct net_if* iface, uint8_t ttl);

/**
 * @brief Check if this IPv4 address belongs to one of the interfaces.
 *
 * @param addr IPv4 address
 * @param iface Interface is returned
 *
 * @return Pointer to interface address, NULL if not found.
 */
struct net_if_addr* net_if_ipv4_addr_lookup(const struct net_in_addr* addr,
                                            struct net_if** iface);

/**
 * @brief Add a IPv4 address to an interface
 *
 * @param iface Network interface
 * @param addr IPv4 address
 * @param addr_type IPv4 address type
 * @param vlifetime Validity time for this address
 *
 * @return Pointer to interface address, NULL if cannot be added
 */
struct net_if_addr* net_if_ipv4_addr_add(struct net_if* iface,
                                         struct net_in_addr* addr,
                                         enum net_addr_type addr_type,
                                         uint32_t vlifetime);

/**
 * @brief Remove a IPv4 address from an interface
 *
 * @param iface Network interface
 * @param addr IPv4 address
 *
 * @return True if successfully removed, false otherwise
 */
bool net_if_ipv4_addr_rm(struct net_if* iface, const struct net_in_addr* addr);

/**
 * @brief Check if this IPv4 address belongs to one of the interface indices.
 *
 * @param addr IPv4 address
 *
 * @return >0 if address was found in given network interface index,
 * all other values mean address was not found
 */
__syscall int net_if_ipv4_addr_lookup_by_index(const struct net_in_addr* addr);

/**
 * @brief Add a IPv4 address to an interface by network interface index
 *
 * @param index Network interface index
 * @param addr IPv4 address
 * @param addr_type IPv4 address type
 * @param vlifetime Validity time for this address
 *
 * @return True if ok, false if the address could not be added
 */
__syscall bool net_if_ipv4_addr_add_by_index(int index,
                                             struct net_in_addr* addr,
                                             enum net_addr_type addr_type,
                                             uint32_t vlifetime);

/**
 * @brief Remove a IPv4 address from an interface by interface index
 *
 * @param index Network interface index
 * @param addr IPv4 address
 *
 * @return True if successfully removed, false otherwise
 */
__syscall bool net_if_ipv4_addr_rm_by_index(int index,
                                            const struct net_in_addr* addr);

/**
 * @brief Go through all IPv4 addresses on a network interface and call callback
 * for each used address.
 *
 * @param iface Pointer to the network interface
 * @param cb User-supplied callback function to call
 * @param user_data User specified data
 */
void net_if_ipv4_addr_foreach(struct net_if* iface, net_if_ip_addr_cb_t cb,
                              void* user_data);

/**
 * @brief Add a IPv4 multicast address to an interface
 *
 * @param iface Network interface
 * @param addr IPv4 multicast address
 *
 * @return Pointer to interface multicast address, NULL if cannot be added
 */
struct net_if_mcast_addr* net_if_ipv4_maddr_add(struct net_if* iface,
                                                const struct net_in_addr* addr);

/**
 * @brief Remove an IPv4 multicast address from an interface
 *
 * @param iface Network interface
 * @param addr IPv4 multicast address
 *
 * @return True if successfully removed, false otherwise
 */
bool net_if_ipv4_maddr_rm(struct net_if* iface, const struct net_in_addr* addr);

/**
 * @brief Go through all IPv4 multicast addresses on a network interface and call
 * callback for each used address.
 *
 * @param iface Pointer to the network interface
 * @param cb User-supplied callback function to call
 * @param user_data User specified data
 */
void net_if_ipv4_maddr_foreach(struct net_if* iface, net_if_ip_maddr_cb_t cb,
                               void* user_data);

/**
 * @brief Check if this IPv4 multicast address belongs to a specific interface
 * or one of the interfaces.
 *
 * @param addr IPv4 address
 * @param iface If *iface is null, then pointer to interface is returned,
 * otherwise the *iface value needs to be matched.
 *
 * @return Pointer to interface multicast address, NULL if not found.
 */
struct net_if_mcast_addr* net_if_ipv4_maddr_lookup(const struct net_in_addr* addr,
                                                   struct net_if** iface);

/**
 * @brief Mark a given multicast address to be joined.
 *
 * @param iface Network interface the address belongs to
 * @param addr IPv4 multicast address
 */
void net_if_ipv4_maddr_join(struct net_if* iface,
                            struct net_if_mcast_addr* addr);

/**
 * @brief Check if given multicast address is joined or not.
 *
 * @param addr IPv4 multicast address
 *
 * @return True if address is joined, False otherwise.
 */
<<<<<<< HEAD
static inline bool net_if_ipv4_maddr_is_joined(struct net_if_mcast_addr* addr) {
    NET_ASSERT(addr);
=======
static inline bool net_if_ipv4_maddr_is_joined(struct net_if_mcast_addr *addr)
{
	if (addr == NULL) {
		return false;
	}
>>>>>>> 5dfd41e5

    return (addr->is_joined);
}

/**
 * @brief Mark a given multicast address to be left.
 *
 * @param iface Network interface the address belongs to
 * @param addr IPv4 multicast address
 */
void net_if_ipv4_maddr_leave(struct net_if* iface,
                             struct net_if_mcast_addr* addr);

/**
 * @brief Get the IPv4 address of the given router
 * @param router a network router
 *
 * @return pointer to the IPv4 address, or NULL if none
 */
#if defined(CONFIG_NET_NATIVE_IPV4)
<<<<<<< HEAD
static inline struct net_in_addr* net_if_router_ipv4(struct net_if_router* router) {
    NET_ASSERT(router);
=======
static inline struct in_addr *net_if_router_ipv4(struct net_if_router *router)
{
	if (router == NULL) {
		return NULL;
	}
>>>>>>> 5dfd41e5

    return (&router->address.in_addr);
}
#else
static inline struct net_in_addr* net_if_router_ipv4(struct net_if_router* router) {
    static struct net_in_addr addr;

    ARG_UNUSED(router);

    return (&addr);
}
#endif

/**
 * @brief Check if IPv4 address is one of the routers configured
 * in the system.
 *
 * @param iface Network interface
 * @param addr IPv4 address
 *
 * @return Pointer to router information, NULL if cannot be found
 */
struct net_if_router* net_if_ipv4_router_lookup(struct net_if* iface,
                                                struct net_in_addr* addr);

/**
 * @brief Find default router for this IPv4 address.
 *
 * @param iface Network interface. This can be NULL in which case we
 * go through all the network interfaces to find a suitable router.
 * @param addr IPv4 address
 *
 * @return Pointer to router information, NULL if cannot be found
 */
struct net_if_router* net_if_ipv4_router_find_default(struct net_if* iface,
                                                      struct net_in_addr* addr);
/**
 * @brief Add IPv4 router to the system.
 *
 * @param iface Network interface
 * @param addr IPv4 address
 * @param is_default Is this router the default one
 * @param router_lifetime Lifetime of the router
 *
 * @return Pointer to router information, NULL if could not be added
 */
struct net_if_router* net_if_ipv4_router_add(struct net_if* iface,
                                             struct net_in_addr* addr,
                                             bool is_default,
                                             uint16_t router_lifetime);

/**
 * @brief Remove IPv4 router from the system.
 *
 * @param router Router information.
 *
 * @return True if successfully removed, false otherwise
 */
bool net_if_ipv4_router_rm(struct net_if_router* router);

/**
 * @brief Check if the given IPv4 address belongs to local subnet.
 *
 * @param iface Interface to use. Must be a valid pointer to an interface.
 * @param addr IPv4 address
 *
 * @return True if address is part of local subnet, false otherwise.
 */
bool net_if_ipv4_addr_mask_cmp(struct net_if* iface,
                               const struct net_in_addr* addr);

/**
 * @brief Check if the given IPv4 address is a broadcast address.
 *
 * @param iface Interface to use. Must be a valid pointer to an interface.
 * @param addr IPv4 address, this should be in network byte order
 *
 * @return True if address is a broadcast address, false otherwise.
 */
bool net_if_ipv4_is_addr_bcast(struct net_if* iface,
                               const struct net_in_addr* addr);

/**
 * @brief Get a network interface that should be used when sending
 * IPv4 network data to destination.
 *
 * @param dst IPv4 destination address
 *
 * @return Pointer to network interface to use, NULL if no suitable interface
 * could be found.
 */
#if defined(CONFIG_NET_IPV4)
struct net_if* net_if_ipv4_select_src_iface(const struct net_in_addr* dst);
#else
static inline struct net_if* net_if_ipv4_select_src_iface(
    const struct net_in_addr* dst) {
    ARG_UNUSED(dst);

    return (NULL);
}
#endif

/**
 * @brief Get a IPv4 source address that should be used when sending
 * network data to destination.
 *
 * @param iface Interface to use when sending the packet.
 * If the interface is not known, then NULL can be given.
 * @param dst IPv4 destination address
 *
 * @return Pointer to IPv4 address to use, NULL if no IPv4 address
 * could be found.
 */
#if defined(CONFIG_NET_IPV4)
const struct net_in_addr* net_if_ipv4_select_src_addr(struct net_if* iface,
                                                      const struct net_in_addr* dst);
#else
static inline const struct net_in_addr* net_if_ipv4_select_src_addr(
    struct net_if* iface, const struct net_in_addr* dst) {
    ARG_UNUSED(iface);
    ARG_UNUSED(dst);

    return (NULL);
}
#endif

/**
 * @brief Get a IPv4 link local address in a given state.
 *
 * @param iface Interface to use. Must be a valid pointer to an interface.
 * @param addr_state IPv4 address state (preferred, tentative, deprecated)
 *
 * @return Pointer to link local IPv4 address, NULL if no proper IPv4 address
 * could be found.
 */
struct net_in_addr* net_if_ipv4_get_ll(struct net_if* iface,
                                       enum net_addr_state addr_state);

/**
 * @brief Get a IPv4 global address in a given state.
 *
 * @param iface Interface to use. Must be a valid pointer to an interface.
 * @param addr_state IPv4 address state (preferred, tentative, deprecated)
 *
 * @return Pointer to link local IPv4 address, NULL if no proper IPv4 address
 * could be found.
 */
struct net_in_addr* net_if_ipv4_get_global_addr(struct net_if* iface,
                                                enum net_addr_state addr_state);

/**
 * @brief Get IPv4 netmask related to an address of an interface.
 *
 * @param iface Interface to use.
 * @param addr IPv4 address to check.
 *
 * @return The netmask set on the interface related to the give address,
 *         unspecified address if not found.
 */
struct net_in_addr net_if_ipv4_get_netmask_by_addr(struct net_if *iface,
                                                   const struct net_in_addr *addr);

/**
 * @brief Get IPv4 netmask of an interface.
 *
 * @deprecated Use net_if_ipv4_get_netmask_by_addr() instead.
 *
 * @param iface Interface to use.
 *
 * @return The netmask set on the interface, unspecified address if not found.
 */
__deprecated struct net_in_addr net_if_ipv4_get_netmask(struct net_if* iface);

/**
 * @brief Set IPv4 netmask for an interface.
 *
 * @deprecated Use net_if_ipv4_set_netmask_by_addr() instead.
 *
 * @param iface Interface to use.
 * @param netmask IPv4 netmask
 */
__deprecated void net_if_ipv4_set_netmask(struct net_if* iface,
                                          const struct net_in_addr* netmask);

/**
 * @brief Set IPv4 netmask for an interface index.
 *
 * @deprecated Use net_if_ipv4_set_netmask_by_addr() instead.
 *
 * @param index Network interface index
 * @param netmask IPv4 netmask
 *
 * @return True if netmask was added, false otherwise.
 */
__deprecated __syscall bool net_if_ipv4_set_netmask_by_index(int index,
                                                             const struct net_in_addr *netmask);

/**
 * @brief Set IPv4 netmask for an interface index for a given address.
 *
 * @param index Network interface index
 * @param addr IPv4 address related to this netmask
 * @param netmask IPv4 netmask
 *
 * @return True if netmask was added, false otherwise.
 */
__syscall bool net_if_ipv4_set_netmask_by_addr_by_index(int index,
                                                        const struct net_in_addr* addr,
                                                        const struct net_in_addr* netmask);

/**
 * @brief Set IPv4 netmask for an interface index for a given address.
 *
 * @param iface Network interface
 * @param addr IPv4 address related to this netmask
 * @param netmask IPv4 netmask
 *
 * @return True if netmask was added, false otherwise.
 */
bool net_if_ipv4_set_netmask_by_addr(struct net_if* iface,
                                     const struct net_in_addr* addr,
                                     const struct net_in_addr* netmask);

/**
 * @brief Get IPv4 gateway of an interface.
 *
 * @param iface Interface to use.
 *
 * @return The gateway set on the interface, unspecified address if not found.
 */
struct net_in_addr net_if_ipv4_get_gw(struct net_if *iface);

/**
 * @brief Set IPv4 gateway for an interface.
 *
 * @param iface Interface to use.
 * @param gw IPv4 address of an gateway
 */
void net_if_ipv4_set_gw(struct net_if* iface, const struct net_in_addr* gw);

/**
 * @brief Set IPv4 gateway for an interface index.
 *
 * @param index Network interface index
 * @param gw IPv4 address of an gateway
 *
 * @return True if gateway was added, false otherwise.
 */
__syscall bool net_if_ipv4_set_gw_by_index(int index, const struct net_in_addr* gw);

/**
 * @brief Get a network interface that should be used when sending
 * IPv6 or IPv4 network data to destination.
 *
 * @param dst IPv6 or IPv4 destination address
 *
 * @return Pointer to network interface to use. Note that the function
 * will return the default network interface if the best network interface
 * is not found.
 */
struct net_if* net_if_select_src_iface(const struct net_sockaddr* dst);

/**
 * @typedef net_if_link_callback_t
 * @brief Define callback that is called after a network packet
 *        has been sent.
 * @param iface A pointer to a struct net_if to which the net_pkt was sent to.
 * @param dst Link layer address of the destination where the network packet was sent.
 * @param status Send status, 0 is ok, < 0 error.
 */
typedef void (*net_if_link_callback_t)(struct net_if* iface,
                                       struct net_linkaddr* dst,
                                       int status);

/**
 * @brief Link callback handler struct.
 *
 * Stores the link callback information. Caller must make sure that
 * the variable pointed by this is valid during the lifetime of
 * registration. Typically this means that the variable cannot be
 * allocated from stack.
 */
struct net_if_link_cb {
    /** Node information for the slist. */
    sys_snode_t node;

    /** Link callback */
    net_if_link_callback_t cb;
};

/**
 * @brief Register a link callback.
 *
 * @param link Caller specified handler for the callback.
 * @param cb Callback to register.
 */
void net_if_register_link_cb(struct net_if_link_cb* link,
                             net_if_link_callback_t cb);

/**
 * @brief Unregister a link callback.
 *
 * @param link Caller specified handler for the callback.
 */
void net_if_unregister_link_cb(struct net_if_link_cb* link);

/**
 * @brief Call a link callback function.
 *
 * @param iface Network interface.
 * @param lladdr Destination link layer address
 * @param status 0 is ok, < 0 error
 */
void net_if_call_link_cb(struct net_if* iface, struct net_linkaddr* lladdr,
                         int status);

/** @cond INTERNAL_HIDDEN */

/* used to ensure encoding of checksum support in net_if.h and
 * ethernet.h is the same
 */
#define NET_IF_CHECKSUM_NONE_BIT            0
#define NET_IF_CHECKSUM_IPV4_HEADER_BIT     BIT(0)
#define NET_IF_CHECKSUM_IPV4_ICMP_BIT       BIT(1)
/* Space for future protocols and restrictions for IPV4 */
#define NET_IF_CHECKSUM_IPV6_HEADER_BIT     BIT(10)
#define NET_IF_CHECKSUM_IPV6_ICMP_BIT       BIT(11)
/* Space for future protocols and restrictions for IPV6 */
#define NET_IF_CHECKSUM_TCP_BIT             BIT(21)
#define NET_IF_CHECKSUM_UDP_BIT             BIT(22)

/** @endcond */

/**
 * @brief Type of checksum for which support in the interface will be queried.
 */
enum net_if_checksum_type {
    /** Interface supports IP version 4 header checksum calculation */
    NET_IF_CHECKSUM_IPV4_HEADER = NET_IF_CHECKSUM_IPV4_HEADER_BIT,
    /** Interface supports checksum calculation for TCP payload in IPv4 */
    NET_IF_CHECKSUM_IPV4_TCP    = NET_IF_CHECKSUM_IPV4_HEADER_BIT |
                                  NET_IF_CHECKSUM_TCP_BIT,
    /** Interface supports checksum calculation for UDP payload in IPv4 */
    NET_IF_CHECKSUM_IPV4_UDP    = NET_IF_CHECKSUM_IPV4_HEADER_BIT |
                                  NET_IF_CHECKSUM_UDP_BIT,
    /** Interface supports checksum calculation for ICMP4 payload in IPv4 */
    NET_IF_CHECKSUM_IPV4_ICMP   = NET_IF_CHECKSUM_IPV4_ICMP_BIT,
    /** Interface supports IP version 6 header checksum calculation */
    NET_IF_CHECKSUM_IPV6_HEADER = NET_IF_CHECKSUM_IPV6_HEADER_BIT,
    /** Interface supports checksum calculation for TCP payload in IPv6 */
    NET_IF_CHECKSUM_IPV6_TCP    = NET_IF_CHECKSUM_IPV6_HEADER_BIT |
                                  NET_IF_CHECKSUM_TCP_BIT,
    /** Interface supports checksum calculation for UDP payload in IPv6 */
    NET_IF_CHECKSUM_IPV6_UDP    = NET_IF_CHECKSUM_IPV6_HEADER_BIT |
                                  NET_IF_CHECKSUM_UDP_BIT,
    /** Interface supports checksum calculation for ICMP6 payload in IPv6 */
    NET_IF_CHECKSUM_IPV6_ICMP   = NET_IF_CHECKSUM_IPV6_ICMP_BIT
};

/**
 * @brief Check if received network packet checksum calculation can be avoided
 * or not. For example many ethernet devices support network packet offloading
 * in which case the IP stack does not need to calculate the checksum.
 *
 * @param iface Network interface
 * @param chksum_type L3 and/or L4 protocol for which to compute checksum
 *
 * @return True if checksum needs to be calculated, false otherwise.
 */
bool net_if_need_calc_rx_checksum(struct net_if* iface,
                                  enum net_if_checksum_type chksum_type);

/**
 * @brief Check if network packet checksum calculation can be avoided or not
 * when sending the packet. For example many ethernet devices support network
 * packet offloading in which case the IP stack does not need to calculate the
 * checksum.
 *
 * @param iface Network interface
 * @param chksum_type L3 and/or L4 protocol for which to compute checksum
 *
 * @return True if checksum needs to be calculated, false otherwise.
 */
bool net_if_need_calc_tx_checksum(struct net_if* iface,
                                  enum net_if_checksum_type chksum_type);

/**
 * @brief Get interface according to index
 *
 * @details This is a syscall only to provide access to the object for purposes
 *          of assigning permissions.
 *
 * @param index Interface index
 *
 * @return Pointer to interface or NULL if not found.
 */
__syscall struct net_if* net_if_get_by_index(int index);

/**
 * @brief Get interface index according to pointer
 *
 * @param iface Pointer to network interface
 *
 * @return Interface index
 */
int net_if_get_by_iface(struct net_if* iface);

/**
 * @typedef net_if_cb_t
 * @brief Callback used while iterating over network interfaces
 *
 * @param iface Pointer to current network interface
 * @param user_data A valid pointer to user data or NULL
 */
typedef void (*net_if_cb_t)(struct net_if* iface, void* user_data);

/**
 * @brief Go through all the network interfaces and call callback
 * for each interface.
 *
 * @param cb User-supplied callback function to call
 * @param user_data User specified data
 */
void net_if_foreach(net_if_cb_t cb, void* user_data);

/**
 * @brief Bring interface up
 *
 * @param iface Pointer to network interface
 *
 * @return 0 on success
 */
int net_if_up(struct net_if* iface);

/**
 * @brief Check if interface is up and running.
 *
 * @param iface Pointer to network interface
 *
 * @return True if interface is up, False if it is down.
 */
<<<<<<< HEAD
static inline bool net_if_is_up(struct net_if* iface) {
    NET_ASSERT(iface);
=======
static inline bool net_if_is_up(struct net_if *iface)
{
	if (iface == NULL) {
		return false;
	}
>>>>>>> 5dfd41e5

    return (net_if_flag_is_set(iface, NET_IF_UP) &&
            net_if_flag_is_set(iface, NET_IF_RUNNING));
}

/**
 * @brief Bring interface down
 *
 * @param iface Pointer to network interface
 *
 * @return 0 on success
 */
int net_if_down(struct net_if* iface);

/**
 * @brief Check if interface was brought up by the administrator.
 *
 * @param iface Pointer to network interface
 *
 * @return True if interface is admin up, false otherwise.
 */
<<<<<<< HEAD
static inline bool net_if_is_admin_up(struct net_if* iface) {
    NET_ASSERT(iface);
=======
static inline bool net_if_is_admin_up(struct net_if *iface)
{
	if (iface == NULL) {
		return false;
	}
>>>>>>> 5dfd41e5

    return net_if_flag_is_set(iface, NET_IF_UP);
}

/**
 * @brief Underlying network device has detected the carrier (cable connected).
 *
 * @details The function should be used by the respective network device driver
 *          or L2 implementation to update its state on a network interface.
 *
 * @param iface Pointer to network interface
 */
void net_if_carrier_on(struct net_if* iface);

/**
 * @brief Underlying network device has lost the carrier (cable disconnected).
 *
 * @details The function should be used by the respective network device driver
 *          or L2 implementation to update its state on a network interface.
 *
 * @param iface Pointer to network interface
 */
void net_if_carrier_off(struct net_if* iface);

/**
 * @brief Check if carrier is present on network device.
 *
 * @param iface Pointer to network interface
 *
 * @return True if carrier is present, false otherwise.
 */
<<<<<<< HEAD
static inline bool net_if_is_carrier_ok(struct net_if* iface) {
    NET_ASSERT(iface);
=======
static inline bool net_if_is_carrier_ok(struct net_if *iface)
{
	if (iface == NULL) {
		return false;
	}
>>>>>>> 5dfd41e5

    return net_if_flag_is_set(iface, NET_IF_LOWER_UP);
}

/**
 * @brief Mark interface as dormant. Dormant state indicates that the interface
 *        is not ready to pass packets yet, but is waiting for some event
 *        (for example Wi-Fi network association).
 *
 * @details The function should be used by the respective network device driver
 *          or L2 implementation to update its state on a network interface.
 *
 * @param iface Pointer to network interface
 */
void net_if_dormant_on(struct net_if* iface);

/**
 * @brief Mark interface as not dormant.
 *
 * @details The function should be used by the respective network device driver
 *          or L2 implementation to update its state on a network interface.
 *
 * @param iface Pointer to network interface
 */
void net_if_dormant_off(struct net_if* iface);

/**
 * @brief Check if the interface is dormant.
 *
 * @param iface Pointer to network interface
 *
 * @return True if interface is dormant, false otherwise.
 */
<<<<<<< HEAD
static inline bool net_if_is_dormant(struct net_if* iface) {
    NET_ASSERT(iface);
=======
static inline bool net_if_is_dormant(struct net_if *iface)
{
	if (iface == NULL) {
		return false;
	}
>>>>>>> 5dfd41e5

    return net_if_flag_is_set(iface, NET_IF_DORMANT);
}

#if defined(CONFIG_NET_PKT_TIMESTAMP) && defined(CONFIG_NET_NATIVE)
/**
 * @typedef net_if_timestamp_callback_t
 * @brief Define callback that is called after a network packet
 *        has been timestamped.
 * @param "struct net_pkt *pkt" A pointer on a struct net_pkt which has
 *        been timestamped after being sent.
 */
typedef void (*net_if_timestamp_callback_t)(struct net_pkt* pkt);

/**
 * @brief Timestamp callback handler struct.
 *
 * Stores the timestamp callback information. Caller must make sure that
 * the variable pointed by this is valid during the lifetime of
 * registration. Typically this means that the variable cannot be
 * allocated from stack.
 */
struct net_if_timestamp_cb {
    /** Node information for the slist. */
    sys_snode_t node;

    /** Packet for which the callback is needed.
     *  A NULL value means all packets.
     */
    struct net_pkt* pkt;

    /** Net interface for which the callback is needed.
     *  A NULL value means all interfaces.
     */
    struct net_if* iface;

    /** Timestamp callback */
    net_if_timestamp_callback_t cb;
};

/**
 * @brief Register a timestamp callback.
 *
 * @param handle Caller specified handler for the callback.
 * @param pkt Net packet for which the callback is registered. NULL for all
 *        packets.
 * @param iface Net interface for which the callback is. NULL for all
 *        interfaces.
 * @param cb Callback to register.
 */
void net_if_register_timestamp_cb(struct net_if_timestamp_cb* handle,
                                  struct net_pkt* pkt,
                                  struct net_if* iface,
                                  net_if_timestamp_callback_t cb);

/**
 * @brief Unregister a timestamp callback.
 *
 * @param handle Caller specified handler for the callback.
 */
void net_if_unregister_timestamp_cb(struct net_if_timestamp_cb* handle);

/**
 * @brief Call a timestamp callback function.
 *
 * @param pkt Network buffer.
 */
void net_if_call_timestamp_cb(struct net_pkt* pkt);

/*
 * @brief Add timestamped TX buffer to be handled
 *
 * @param pkt Timestamped buffer
 */
void net_if_add_tx_timestamp(struct net_pkt* pkt);
#endif /* CONFIG_NET_PKT_TIMESTAMP */

/**
 * @brief Set network interface into promiscuous mode
 *
 * @details Note that not all network technologies will support this.
 *
 * @param iface Pointer to network interface
 *
 * @return 0 on success, <0 if error
 */
#if defined(CONFIG_NET_PROMISCUOUS_MODE)
int net_if_set_promisc(struct net_if* iface);
#else
static inline int net_if_set_promisc(struct net_if* iface) {
    ARG_UNUSED(iface);

    return (-ENOTSUP);
}
#endif

/**
 * @brief Set network interface into normal mode
 *
 * @param iface Pointer to network interface
 */
#if defined(CONFIG_NET_PROMISCUOUS_MODE)
void net_if_unset_promisc(struct net_if* iface);
#else
static inline void net_if_unset_promisc(struct net_if* iface) {
    ARG_UNUSED(iface);
}
#endif

/**
 * @brief Check if promiscuous mode is set or not.
 *
 * @param iface Pointer to network interface
 *
 * @return True if interface is in promisc mode,
 *         False if interface is not in promiscuous mode.
 */
#if defined(CONFIG_NET_PROMISCUOUS_MODE)
bool net_if_is_promisc(struct net_if* iface);
#else
static inline bool net_if_is_promisc(struct net_if* iface) {
    ARG_UNUSED(iface);

    return (false);
}
#endif

/**
 * @brief Check if there are any pending TX network data for a given network
 *        interface.
 *
 * @param iface Pointer to network interface
 *
 * @return True if there are pending TX network packets for this network
 *         interface, False otherwise.
 */
static inline bool net_if_are_pending_tx_packets(struct net_if* iface) {
    #if defined(CONFIG_NET_POWER_MANAGEMENT)
    return !!iface->tx_pending;
    #else
    ARG_UNUSED(iface);

    return (false);
    #endif
}

#ifdef CONFIG_NET_POWER_MANAGEMENT
/**
 * @brief Suspend a network interface from a power management perspective
 *
 * @param iface Pointer to network interface
 *
 * @return 0 on success, or -EALREADY/-EBUSY as possible errors.
 */
int net_if_suspend(struct net_if* iface);

/**
 * @brief Resume a network interface from a power management perspective
 *
 * @param iface Pointer to network interface
 *
 * @return 0 on success, or -EALREADY as a possible error.
 */
int net_if_resume(struct net_if* iface);

/**
 * @brief Check if the network interface is suspended or not.
 *
 * @param iface Pointer to network interface
 *
 * @return True if interface is suspended, False otherwise.
 */
bool net_if_is_suspended(struct net_if* iface);
#endif /* CONFIG_NET_POWER_MANAGEMENT */

/**
 * @brief Check if the network interface supports Wi-Fi.
 *
 * @param iface Pointer to network interface
 *
 * @return True if interface supports Wi-Fi, False otherwise.
 */
bool net_if_is_wifi(struct net_if* iface);

/**
 * @brief Get first Wi-Fi network interface.
 *
 * @return Pointer to network interface, NULL if not found.
 */
struct net_if* net_if_get_first_wifi(void);

/**
 * @brief Get Wi-Fi network station interface.
 *
 * @return Pointer to network interface, NULL if not found.
 */
struct net_if *net_if_get_wifi_sta(void);

/**
 * @brief Get first Wi-Fi network Soft-AP interface.
 *
 * @return Pointer to network interface, NULL if not found.
 */
struct net_if *net_if_get_wifi_sap(void);

/**
 * @brief Get network interface name.
 *
 * @details If interface name support is not enabled, empty string is returned.
 *
 * @param iface Pointer to network interface
 * @param buf User supplied buffer
 * @param len Length of the user supplied buffer
 *
 * @return Length of the interface name copied to buf,
 *         -EINVAL if invalid parameters,
 *         -ERANGE if name cannot be copied to the user supplied buffer,
 *         -ENOTSUP if interface name support is disabled,
 */
int net_if_get_name(struct net_if* iface, char* buf, int len);

/**
 * @brief Set network interface name.
 *
 * @details Normally this function is not needed to call as the system
 *          will automatically assign a name to the network interface.
 *
 * @param iface Pointer to network interface
 * @param buf User supplied name
 *
 * @return 0 name is set correctly
 *         -ENOTSUP interface name support is disabled
 *         -EINVAL if invalid parameters are given,
 *         -ENAMETOOLONG if name is too long
 */
int net_if_set_name(struct net_if* iface, char const* buf);

/**
 * @brief Get interface index according to its name
 *
 * @param name Name of the network interface
 *
 * @return Interface index
 */
int net_if_get_by_name(char const* name);

/** @cond INTERNAL_HIDDEN */
struct net_if_api {
    void (*init)(struct net_if* iface);
};

#define NET_IF_DHCPV4_INIT                  \
    IF_ENABLED(UTIL_AND(IS_ENABLED(CONFIG_NET_DHCPV4), \
                        IS_ENABLED(CONFIG_NET_NATIVE_IPV4)), \
            (.dhcpv4.state = NET_DHCPV4_DISABLED,))

#define NET_IF_DHCPV6_INIT                  \
    IF_ENABLED(UTIL_AND(IS_ENABLED(CONFIG_NET_DHCPV6),  \
                        IS_ENABLED(CONFIG_NET_NATIVE_IPV6)), \
            (.dhcpv6.state = NET_DHCPV6_DISABLED,))

#define NET_IF_CONFIG_INIT                  \
    .config = {                             \
        IF_ENABLED(CONFIG_NET_IP, (.ip = {0},))  \
        NET_IF_DHCPV4_INIT                  \
        NET_IF_DHCPV6_INIT                  \
    }

#define NET_PROMETHEUS_GET_COLLECTOR_NAME(dev_id, sfx)  \
    net_stats_##dev_id##_##sfx##_collector

#define NET_PROMETHEUS_INIT(dev_id, sfx)                \
    IF_ENABLED(CONFIG_NET_STATISTICS_VIA_PROMETHEUS,    \
               (.collector = &NET_PROMETHEUS_GET_COLLECTOR_NAME(dev_id, sfx),))

#define NET_IF_GET_NAME(dev_id, sfx)     __net_if_##dev_id##_##sfx
#define NET_IF_DEV_GET_NAME(dev_id, sfx) __net_if_dev_##dev_id##_##sfx

#define NET_IF_GET(dev_id, sfx)             \
    ((struct net_if*)&NET_IF_GET_NAME(dev_id, sfx))

#if defined(CONFIG_NET_STATISTICS_VIA_PROMETHEUS)
extern int net_stats_prometheus_scrape(struct prometheus_collector* collector,
                                       struct prometheus_metric* metric,
                                       void* user_data);
#endif /* CONFIG_NET_STATISTICS_VIA_PROMETHEUS */

#if !defined(_MSC_VER)  /* #CUSTOM@NDRS not support [0 ...(_num_configs - 1)] 
                         * The NET_IF_INIT macro uses a GNU extension for array initialization which is not supported by MSVC. */
#define NET_IF_INIT(dev_id, sfx, _l2, _mtu, _num_configs)       \
    static STRUCT_SECTION_ITERABLE(net_if_dev,                  \
                NET_IF_DEV_GET_NAME(dev_id, sfx)) = {           \
        .dev     = &(DEVICE_NAME_GET(dev_id)),                  \
        .l2      = &(NET_L2_GET_NAME(_l2)),                     \
        .l2_data = &(NET_L2_GET_DATA(dev_id, sfx)),             \
        .mtu     = _mtu,                                        \
        .flags   = {BIT(NET_IF_LOWER_UP)},                      \
    };                                                          \
    static Z_DECL_ALIGN(struct net_if)                          \
                        NET_IF_GET_NAME(dev_id, sfx)[_num_configs] \
                        __used __in_section(_net_if, static,    \
                                            dev_id) = {         \
        [0 ...(_num_configs - 1)] = {                           \
            .if_dev = &(NET_IF_DEV_GET_NAME(dev_id, sfx)),      \
            NET_IF_CONFIG_INIT                                  \
        }                                                       \
    };                                                          \
    IF_ENABLED(CONFIG_NET_STATISTICS_VIA_PROMETHEUS,            \
               (static PROMETHEUS_COLLECTOR_DEFINE(             \
                       NET_PROMETHEUS_GET_COLLECTOR_NAME(dev_id,\
                                                         sfx),  \
                       net_stats_prometheus_scrape,             \
                       NET_IF_GET(dev_id, sfx));                \
                NET_STATS_PROMETHEUS(NET_IF_GET(dev_id, sfx),   \
                                     dev_id, sfx);))
#else
#define NET_IF_INIT(dev_id, sfx, _l2, _mtu, _num_configs)       \
    static STRUCT_SECTION_ITERABLE(net_if_dev,                  \
                NET_IF_DEV_GET_NAME(dev_id, sfx)) = {           \
        .dev     = &(DEVICE_NAME_GET(dev_id)),                  \
        .l2      = &(NET_L2_GET_NAME(_l2)),                     \
        .l2_data = &(NET_L2_GET_DATA(dev_id, sfx)),             \
        .mtu     = _mtu,                                        \
        .flags   = {BIT(NET_IF_LOWER_UP)},                      \
    };                                                          \
    static Z_DECL_ALIGN(struct net_if)                          \
                        NET_IF_GET_NAME(dev_id, sfx)[_num_configs] \
                        __used __in_section(_net_if, static,    \
                                            dev_id) = {         \
        [0] = {                           \
            .if_dev = &(NET_IF_DEV_GET_NAME(dev_id, sfx)),      \
            NET_IF_CONFIG_INIT                                  \
        }                                                       \
    };                                                          \
    IF_ENABLED(CONFIG_NET_STATISTICS_VIA_PROMETHEUS,            \
               (static PROMETHEUS_COLLECTOR_DEFINE(             \
                       NET_PROMETHEUS_GET_COLLECTOR_NAME(dev_id,\
                                                         sfx),  \
                       net_stats_prometheus_scrape,             \
                       NET_IF_GET(dev_id, sfx));                \
                NET_STATS_PROMETHEUS(NET_IF_GET(dev_id, sfx),   \
                                     dev_id, sfx);))
#endif

#if !defined(_MSC_VER)  /* #CUSTOM@NDRS not support [0 ...(_num_configs - 1)] 
                         * The NET_IF_INIT macro uses a GNU extension for array initialization which is not supported by MSVC. */
#define NET_IF_OFFLOAD_INIT(dev_id, sfx, _mtu)                  \
    static STRUCT_SECTION_ITERABLE(net_if_dev,                  \
                NET_IF_DEV_GET_NAME(dev_id, sfx)) = {           \
        .dev   = &(DEVICE_NAME_GET(dev_id)),                    \
        .mtu   = _mtu,                                          \
        .l2    = &(NET_L2_GET_NAME(OFFLOADED_NETDEV)),          \
        .flags = {BIT(NET_IF_LOWER_UP)},                        \
    };                                                          \
    static Z_DECL_ALIGN(struct net_if)                          \
                        NET_IF_GET_NAME(dev_id, sfx)[NET_IF_MAX_CONFIGS] \
                        __used __in_section(_net_if, static,    \
                                            dev_id) = {         \
        [0 ...(NET_IF_MAX_CONFIGS - 1)] = {                     \
            .if_dev = &(NET_IF_DEV_GET_NAME(dev_id, sfx)),      \
            NET_IF_CONFIG_INIT                                  \
        }                                                       \
    };                                                          \
    IF_ENABLED(CONFIG_NET_STATISTICS_VIA_PROMETHEUS,            \
               (static PROMETHEUS_COLLECTOR_DEFINE(             \
                       NET_PROMETHEUS_GET_COLLECTOR_NAME(dev_id,\
                                                         sfx),  \
                       net_stats_prometheus_scrape,             \
                       NET_IF_GET(dev_id, sfx));                \
                NET_STATS_PROMETHEUS(NET_IF_GET(dev_id, sfx),   \
                                     dev_id, sfx);))
#else
#define NET_IF_OFFLOAD_INIT(dev_id, sfx, _mtu)                  \
    static STRUCT_SECTION_ITERABLE(net_if_dev,                  \
                NET_IF_DEV_GET_NAME(dev_id, sfx)) = {           \
        .dev   = &(DEVICE_NAME_GET(dev_id)),                    \
        .mtu   = _mtu,                                          \
        .l2    = &(NET_L2_GET_NAME(OFFLOADED_NETDEV)),          \
        .flags = {BIT(NET_IF_LOWER_UP)},                        \
    };                                                          \
    static Z_DECL_ALIGN(struct net_if)                          \
                        NET_IF_GET_NAME(dev_id, sfx)[NET_IF_MAX_CONFIGS] \
                        __used __in_section(_net_if, static,    \
                                            dev_id) = {         \
        [0] = {                                                 \
            .if_dev = &(NET_IF_DEV_GET_NAME(dev_id, sfx)),      \
            NET_IF_CONFIG_INIT                                  \
        }                                                       \
    };                                                          \
    IF_ENABLED(CONFIG_NET_STATISTICS_VIA_PROMETHEUS,            \
               (static PROMETHEUS_COLLECTOR_DEFINE(             \
                       NET_PROMETHEUS_GET_COLLECTOR_NAME(dev_id,\
                                                         sfx),  \
                       net_stats_prometheus_scrape,             \
                       NET_IF_GET(dev_id, sfx));                \
                NET_STATS_PROMETHEUS(NET_IF_GET(dev_id, sfx),   \
                                     dev_id, sfx);))
#endif

/** @endcond */

/* Network device initialization macros */

#define Z_NET_DEVICE_INIT_INSTANCE(node_id, dev_id, name, instance, \
                                   init_fn, pm, data, config, prio, \
                                   api, l2, l2_ctx_type, mtu)   \
    Z_DEVICE_STATE_DEFINE(dev_id);                              \
    Z_DEVICE_DEFINE(node_id, dev_id, name, init_fn, pm, data,   \
                    config, POST_KERNEL, prio, api,             \
                    &Z_DEVICE_STATE_NAME(dev_id));              \
    NET_L2_DATA_INIT(dev_id, instance, l2_ctx_type);            \
    NET_IF_INIT(dev_id, instance, l2, mtu, NET_IF_MAX_CONFIGS)

#define Z_NET_DEVICE_INIT(node_id, dev_id, name, init_fn, pm, data, \
                          config, prio, api, l2, l2_ctx_type, mtu)  \
    Z_NET_DEVICE_INIT_INSTANCE(node_id, dev_id, name, 0, init_fn,   \
                               pm, data, config, prio, api, l2, \
                               l2_ctx_type, mtu)

/**
 * @brief Create a network interface and bind it to network device.
 *
 * @param dev_id Network device id.
 * @param name The name this instance of the driver exposes to
 * the system.
 * @param init_fn Address to the init function of the driver.
 * @param pm Reference to struct pm_device associated with the device.
 * (optional).
 * @param data Pointer to the device's private data.
 * @param config The address to the structure containing the
 * configuration information for this instance of the driver.
 * @param prio The initialization level at which configuration occurs.
 * @param api Provides an initial pointer to the API function struct
 * used by the driver. Can be NULL.
 * @param l2 Network L2 layer for this network interface.
 * @param l2_ctx_type Type of L2 context data.
 * @param mtu Maximum transfer unit in bytes for this network interface.
 */
#define NET_DEVICE_INIT(dev_id, name, init_fn, pm, data, config, prio,  \
                        api, l2, l2_ctx_type, mtu)                      \
    Z_NET_DEVICE_INIT(DT_INVALID_NODE, dev_id, name, init_fn, pm,       \
                      data, config, prio, api, l2, l2_ctx_type, mtu)

/**
 * @brief Like NET_DEVICE_INIT but taking metadata from a devicetree node.
 * Create a network interface and bind it to network device.
 *
 * @param node_id The devicetree node identifier.
 * @param init_fn Address to the init function of the driver.
 * @param pm Reference to struct pm_device associated with the device.
 * (optional).
 * @param data Pointer to the device's private data.
 * @param config The address to the structure containing the
 * configuration information for this instance of the driver.
 * @param prio The initialization level at which configuration occurs.
 * @param api Provides an initial pointer to the API function struct
 * used by the driver. Can be NULL.
 * @param l2 Network L2 layer for this network interface.
 * @param l2_ctx_type Type of L2 context data.
 * @param mtu Maximum transfer unit in bytes for this network interface.
 */
#define NET_DEVICE_DT_DEFINE(node_id, init_fn, pm, data,                \
                             config, prio, api, l2, l2_ctx_type, mtu)   \
    Z_NET_DEVICE_INIT(node_id, Z_DEVICE_DT_DEV_ID(node_id),             \
                      DEVICE_DT_NAME(node_id), init_fn, pm, data,       \
                      config, prio, api, l2, l2_ctx_type, mtu)

/**
 * @brief Like NET_DEVICE_DT_DEFINE for an instance of a DT_DRV_COMPAT compatible
 *
 * @param inst instance number.  This is replaced by
 * <tt>DT_DRV_COMPAT(inst)</tt> in the call to NET_DEVICE_DT_DEFINE.
 *
 * @param ... other parameters as expected by NET_DEVICE_DT_DEFINE.
 */
#define NET_DEVICE_DT_INST_DEFINE(inst, ...) \
    NET_DEVICE_DT_DEFINE(DT_DRV_INST(inst), __VA_ARGS__)

/**
 * @brief Create multiple network interfaces and bind them to network device.
 * If your network device needs more than one instance of a network interface,
 * use this macro below and provide a different instance suffix each time
 * (0, 1, 2, ... or a, b, c ... whatever works for you)
 *
 * @param dev_id Network device id.
 * @param name The name this instance of the driver exposes to
 * the system.
 * @param instance Instance identifier.
 * @param init_fn Address to the init function of the driver.
 * @param pm Reference to struct pm_device associated with the device.
 * (optional).
 * @param data Pointer to the device's private data.
 * @param config The address to the structure containing the
 * configuration information for this instance of the driver.
 * @param prio The initialization level at which configuration occurs.
 * @param api Provides an initial pointer to the API function struct
 * used by the driver. Can be NULL.
 * @param l2 Network L2 layer for this network interface.
 * @param l2_ctx_type Type of L2 context data.
 * @param mtu Maximum transfer unit in bytes for this network interface.
 */
#define NET_DEVICE_INIT_INSTANCE(dev_id, name, instance, init_fn, pm,   \
                                 data, config, prio, api, l2,           \
                                 l2_ctx_type, mtu)                      \
    Z_NET_DEVICE_INIT_INSTANCE(DT_INVALID_NODE, dev_id, name,           \
                               instance, init_fn, pm, data, config,     \
                               prio, api, l2, l2_ctx_type, mtu)

/**
 * @brief Like NET_DEVICE_OFFLOAD_INIT but taking metadata from a devicetree.
 * Create multiple network interfaces and bind them to network device.
 * If your network device needs more than one instance of a network interface,
 * use this macro below and provide a different instance suffix each time
 * (0, 1, 2, ... or a, b, c ... whatever works for you)
 *
 * @param node_id The devicetree node identifier.
 * @param instance Instance identifier.
 * @param init_fn Address to the init function of the driver.
 * @param pm Reference to struct pm_device associated with the device.
 * (optional).
 * @param data Pointer to the device's private data.
 * @param config The address to the structure containing the
 * configuration information for this instance of the driver.
 * @param prio The initialization level at which configuration occurs.
 * @param api Provides an initial pointer to the API function struct
 * used by the driver. Can be NULL.
 * @param l2 Network L2 layer for this network interface.
 * @param l2_ctx_type Type of L2 context data.
 * @param mtu Maximum transfer unit in bytes for this network interface.
 */
#define NET_DEVICE_DT_DEFINE_INSTANCE(node_id, instance, init_fn, pm,   \
                                      data, config, prio, api, l2,      \
                                      l2_ctx_type, mtu)                 \
    Z_NET_DEVICE_INIT_INSTANCE(node_id,                                 \
                               Z_DEVICE_DT_DEV_ID(node_id),             \
                               DEVICE_DT_NAME(node_id), instance,       \
                               init_fn, pm, data, config, prio,         \
                               api, l2, l2_ctx_type, mtu)

/**
 * @brief Like NET_DEVICE_DT_DEFINE_INSTANCE for an instance of a DT_DRV_COMPAT
 * compatible
 *
 * @param inst instance number.  This is replaced by
 * <tt>DT_DRV_COMPAT(inst)</tt> in the call to NET_DEVICE_DT_DEFINE_INSTANCE.
 *
 * @param ... other parameters as expected by NET_DEVICE_DT_DEFINE_INSTANCE.
 */
#define NET_DEVICE_DT_INST_DEFINE_INSTANCE(inst, ...) \
    NET_DEVICE_DT_DEFINE_INSTANCE(DT_DRV_INST(inst), __VA_ARGS__)

#define Z_NET_DEVICE_OFFLOAD_INIT(node_id, dev_id, name, init_fn, pm,   \
    data, config, prio, api, mtu)                                       \
    Z_DEVICE_STATE_DEFINE(dev_id);                                      \
    Z_DEVICE_DEFINE(node_id, dev_id, name, init_fn, pm, data,           \
                    config, POST_KERNEL, prio, api,                     \
                    &Z_DEVICE_STATE_NAME(dev_id));                      \
    NET_IF_OFFLOAD_INIT(dev_id, 0, mtu)

/**
 * @brief Create a offloaded network interface and bind it to network device.
 * The offloaded network interface is implemented by a device vendor HAL or
 * similar.
 *
 * @param dev_id Network device id.
 * @param name The name this instance of the driver exposes to
 * the system.
 * @param init_fn Address to the init function of the driver.
 * @param pm Reference to struct pm_device associated with the device.
 * (optional).
 * @param data Pointer to the device's private data.
 * @param config The address to the structure containing the
 * configuration information for this instance of the driver.
 * @param prio The initialization level at which configuration occurs.
 * @param api Provides an initial pointer to the API function struct
 * used by the driver. Can be NULL.
 * @param mtu Maximum transfer unit in bytes for this network interface.
 */
#define NET_DEVICE_OFFLOAD_INIT(dev_id, name, init_fn, pm, data,        \
                                config, prio, api, mtu)                 \
    Z_NET_DEVICE_OFFLOAD_INIT(DT_INVALID_NODE, dev_id, name,            \
                              init_fn, pm, data, config, prio, api,     \
                              mtu)

/**
 * @brief Like NET_DEVICE_OFFLOAD_INIT but taking metadata from a devicetree
 * node. Create a offloaded network interface and bind it to network device.
 * The offloaded network interface is implemented by a device vendor HAL or
 * similar.
 *
 * @param node_id The devicetree node identifier.
 * @param init_fn Address to the init function of the driver.
 * @param pm Reference to struct pm_device associated with the device.
 * (optional).
 * @param data Pointer to the device's private data.
 * @param config The address to the structure containing the
 * configuration information for this instance of the driver.
 * @param prio The initialization level at which configuration occurs.
 * @param api Provides an initial pointer to the API function struct
 * used by the driver. Can be NULL.
 * @param mtu Maximum transfer unit in bytes for this network interface.
 */
#define NET_DEVICE_DT_OFFLOAD_DEFINE(node_id, init_fn, pm, data,        \
                                     config, prio, api, mtu)            \
    Z_NET_DEVICE_OFFLOAD_INIT(node_id, Z_DEVICE_DT_DEV_ID(node_id),     \
                              DEVICE_DT_NAME(node_id), init_fn, pm,     \
                              data, config, prio, api, mtu)

/**
 * @brief Like NET_DEVICE_DT_OFFLOAD_DEFINE for an instance of a DT_DRV_COMPAT
 * compatible
 *
 * @param inst instance number.  This is replaced by
 * <tt>DT_DRV_COMPAT(inst)</tt> in the call to NET_DEVICE_DT_OFFLOAD_DEFINE.
 *
 * @param ... other parameters as expected by NET_DEVICE_DT_OFFLOAD_DEFINE.
 */
#define NET_DEVICE_DT_INST_OFFLOAD_DEFINE(inst, ...) \
    NET_DEVICE_DT_OFFLOAD_DEFINE(DT_DRV_INST(inst), __VA_ARGS__)

/**
 * @brief Count the number of network interfaces.
 *
 * @param[out] _dst Pointer to location where result is written.
 */
#define NET_IFACE_COUNT(_dst)                                   \
    do {                                                        \
        extern struct net_if _net_if_list_start[];              \
        extern struct net_if _net_if_list_end[];                \
        *(_dst) = ((uintptr_t)_net_if_list_end -                \
                   (uintptr_t)_net_if_list_start) /             \
                    sizeof(struct net_if);                      \
    } while (0)

#ifdef __cplusplus
}
#endif

#include <zephyr/syscalls/net_if.h>

/**
 * @}
 */

#endif /* ZEPHYR_INCLUDE_NET_NET_IF_H_ */<|MERGE_RESOLUTION|>--- conflicted
+++ resolved
@@ -791,19 +791,11 @@
  * @param iface Pointer to network interface
  * @param value Flag value
  */
-<<<<<<< HEAD
 static inline void net_if_flag_set(struct net_if* iface,
                                    enum net_if_flag value) {
-    NET_ASSERT(iface);
-    NET_ASSERT(iface->if_dev);
-=======
-static inline void net_if_flag_set(struct net_if *iface,
-				   enum net_if_flag value)
-{
-	if (iface == NULL || iface->if_dev == NULL) {
-		return;
-	}
->>>>>>> 5dfd41e5
+    if ((iface == NULL) || (iface->if_dev == NULL)) {
+        return;
+    }
 
     atomic_set_bit(iface->if_dev->flags, value);
 }
@@ -816,19 +808,11 @@
  *
  * @return true if the bit was set, false if it wasn't.
  */
-<<<<<<< HEAD
 static inline bool net_if_flag_test_and_set(struct net_if* iface,
                                             enum net_if_flag value) {
-    NET_ASSERT(iface);
-    NET_ASSERT(iface->if_dev);
-=======
-static inline bool net_if_flag_test_and_set(struct net_if *iface,
-					    enum net_if_flag value)
-{
-	if (iface == NULL || iface->if_dev == NULL) {
-		return false;
-	}
->>>>>>> 5dfd41e5
+    if ((iface == NULL) || (iface->if_dev == NULL)) {
+        return (false);
+    }
 
     return atomic_test_and_set_bit(iface->if_dev->flags, value);
 }
@@ -839,19 +823,11 @@
  * @param iface Pointer to network interface
  * @param value Flag value
  */
-<<<<<<< HEAD
 static inline void net_if_flag_clear(struct net_if* iface,
                                      enum net_if_flag value) {
-    NET_ASSERT(iface);
-    NET_ASSERT(iface->if_dev);
-=======
-static inline void net_if_flag_clear(struct net_if *iface,
-				     enum net_if_flag value)
-{
-	if (iface == NULL || iface->if_dev == NULL) {
-		return;
-	}
->>>>>>> 5dfd41e5
+    if ((iface == NULL) || (iface->if_dev == NULL)) {
+        return;
+    }
 
     atomic_clear_bit(iface->if_dev->flags, value);
 }
@@ -864,19 +840,11 @@
  *
  * @return true if the bit was set, false if it wasn't.
  */
-<<<<<<< HEAD
 static inline bool net_if_flag_test_and_clear(struct net_if* iface,
                                               enum net_if_flag value) {
-    NET_ASSERT(iface);
-    NET_ASSERT(iface->if_dev);
-=======
-static inline bool net_if_flag_test_and_clear(struct net_if *iface,
-					      enum net_if_flag value)
-{
-	if (iface == NULL || iface->if_dev == NULL) {
-		return false;
-	}
->>>>>>> 5dfd41e5
+    if ((iface == NULL) || (iface->if_dev == NULL)) {
+        return (false);
+    }
 
     return atomic_test_and_clear_bit(iface->if_dev->flags, value);
 }
@@ -889,23 +857,11 @@
  *
  * @return True if the value is set, false otherwise
  */
-<<<<<<< HEAD
 static inline bool net_if_flag_is_set(struct net_if* iface,
                                       enum net_if_flag value) {
-    NET_ASSERT(iface);
-    NET_ASSERT(iface->if_dev);
-
-    if (iface == NULL) {
+    if ((iface == NULL) || (iface->if_dev == NULL)) {
         return (false);
     }
-=======
-static inline bool net_if_flag_is_set(struct net_if *iface,
-				      enum net_if_flag value)
-{
-	if (iface == NULL || iface->if_dev == NULL) {
-		return false;
-	}
->>>>>>> 5dfd41e5
 
     return atomic_test_bit(iface->if_dev->flags, value);
 }
@@ -919,10 +875,10 @@
  * @return The new operational state of an interface
  */
 static inline enum net_if_oper_state net_if_oper_state_set(
-<<<<<<< HEAD
     struct net_if* iface, enum net_if_oper_state oper_state) {
-    NET_ASSERT(iface);
-    NET_ASSERT(iface->if_dev);
+    if ((iface == NULL) || (iface->if_dev == NULL)) {
+        return (NET_IF_OPER_UNKNOWN);
+    }
 
     #if !defined(_MSC_VER) /* #CUSTOM@NDRS */
     BUILD_ASSERT(((enum net_if_oper_state)(-1) > 0) && (NET_IF_OPER_UNKNOWN == 0));
@@ -932,20 +888,6 @@
     }
 
     return iface->if_dev->oper_state;
-=======
-	struct net_if *iface, enum net_if_oper_state oper_state)
-{
-	if (iface == NULL || iface->if_dev == NULL) {
-		return NET_IF_OPER_UNKNOWN;
-	}
-
-	BUILD_ASSERT((enum net_if_oper_state)(-1) > 0 && NET_IF_OPER_UNKNOWN == 0);
-	if (oper_state <= NET_IF_OPER_UP) {
-		iface->if_dev->oper_state = oper_state;
-	}
-
-	return iface->if_dev->oper_state;
->>>>>>> 5dfd41e5
 }
 
 /**
@@ -955,17 +897,10 @@
  *
  * @return Operational state of an interface
  */
-<<<<<<< HEAD
 static inline enum net_if_oper_state net_if_oper_state(struct net_if* iface) {
-    NET_ASSERT(iface);
-    NET_ASSERT(iface->if_dev);
-=======
-static inline enum net_if_oper_state net_if_oper_state(struct net_if *iface)
-{
-	if (iface == NULL || iface->if_dev == NULL) {
-		return NET_IF_OPER_UNKNOWN;
-	}
->>>>>>> 5dfd41e5
+    if ((iface == NULL) || (iface->if_dev == NULL)) {
+        return (NET_IF_OPER_UNKNOWN);
+    }
 
     return iface->if_dev->oper_state;
 }
@@ -987,18 +922,10 @@
  *
  * @return a pointer to the iface L2
  */
-<<<<<<< HEAD
 static inline const struct net_l2* net_if_l2(struct net_if const* iface) {
-    if (!iface || !iface->if_dev) {
+    if ((iface == NULL) || (iface->if_dev == NULL)) {
         return (NULL);
     }
-=======
-static inline const struct net_l2 *net_if_l2(struct net_if *iface)
-{
-	if (iface == NULL || iface->if_dev == NULL) {
-		return NULL;
-	}
->>>>>>> 5dfd41e5
 
     return (iface->if_dev->l2);
 }
@@ -1020,17 +947,10 @@
  *
  * @return a pointer to the iface L2 data
  */
-<<<<<<< HEAD
 static inline void* net_if_l2_data(struct net_if* iface) {
-    NET_ASSERT(iface);
-    NET_ASSERT(iface->if_dev);
-=======
-static inline void *net_if_l2_data(struct net_if *iface)
-{
-	if (iface == NULL || iface->if_dev == NULL) {
-		return NULL;
-	}
->>>>>>> 5dfd41e5
+    if ((iface == NULL) || (iface->if_dev == NULL)) {
+        return (NULL);
+    }
 
     return (iface->if_dev->l2_data);
 }
@@ -1042,17 +962,10 @@
  *
  * @return a pointer to the device driver instance
  */
-<<<<<<< HEAD
 static inline const struct device* net_if_get_device(struct net_if* iface) {
-    NET_ASSERT(iface);
-    NET_ASSERT(iface->if_dev);
-=======
-static inline const struct device *net_if_get_device(struct net_if *iface)
-{
-	if (iface == NULL || iface->if_dev == NULL) {
-		return NULL;
-	}
->>>>>>> 5dfd41e5
+    if ((iface == NULL) || (iface->if_dev == NULL)) {
+        return (NULL);
+    }
 
     return (iface->if_dev->dev);
 }
@@ -1099,19 +1012,11 @@
  *
  * @return NULL if there is no offload plugin defined, valid pointer otherwise
  */
-<<<<<<< HEAD
 static inline struct net_offload* net_if_offload(struct net_if* iface) {
     #if defined(CONFIG_NET_OFFLOAD)
-    NET_ASSERT(iface);
-    NET_ASSERT(iface->if_dev);
-=======
-static inline struct net_offload *net_if_offload(struct net_if *iface)
-{
-#if defined(CONFIG_NET_OFFLOAD)
-	if (iface == NULL || iface->if_dev == NULL) {
-		return NULL;
-	}
->>>>>>> 5dfd41e5
+    if ((iface == NULL) || (iface->if_dev == NULL)) {
+        return (NULL);
+    }
 
     return (iface->if_dev->offload);
     #else
@@ -1128,19 +1033,11 @@
  *
  * @return True if socket offloading is active, false otherwise.
  */
-<<<<<<< HEAD
 static inline bool net_if_is_socket_offloaded(struct net_if* iface) {
     #if defined(CONFIG_NET_SOCKETS_OFFLOAD)
-    NET_ASSERT(iface);
-    NET_ASSERT(iface->if_dev);
-=======
-static inline bool net_if_is_socket_offloaded(struct net_if *iface)
-{
-#if defined(CONFIG_NET_SOCKETS_OFFLOAD)
-	if (iface == NULL || iface->if_dev == NULL) {
-		return false;
-	}
->>>>>>> 5dfd41e5
+    if ((iface == NULL) || (iface->if_dev == NULL)) {
+        return (false);
+    }
 
     return (iface->if_dev->socket_offload != NULL);
     #else
@@ -1157,31 +1054,17 @@
  * @param socket_offload A function to create an offloaded socket
  */
 static inline void net_if_socket_offload_set(
-<<<<<<< HEAD
     struct net_if* iface, net_socket_create_t socket_offload) {
     #if defined(CONFIG_NET_SOCKETS_OFFLOAD)
-    NET_ASSERT(iface);
-    NET_ASSERT(iface->if_dev);
+    if ((iface == NULL) || (iface->if_dev == NULL)) {
+        return;
+    }
 
     iface->if_dev->socket_offload = socket_offload;
     #else
     ARG_UNUSED(iface);
     ARG_UNUSED(socket_offload);
     #endif
-=======
-		struct net_if *iface, net_socket_create_t socket_offload)
-{
-#if defined(CONFIG_NET_SOCKETS_OFFLOAD)
-	if (iface == NULL || iface->if_dev == NULL) {
-		return;
-	}
-
-	iface->if_dev->socket_offload = socket_offload;
-#else
-	ARG_UNUSED(iface);
-	ARG_UNUSED(socket_offload);
-#endif
->>>>>>> 5dfd41e5
 }
 
 /**
@@ -1191,19 +1074,11 @@
  *
  * @return NULL if the interface is not socket offloaded, valid pointer otherwise
  */
-<<<<<<< HEAD
 static inline net_socket_create_t net_if_socket_offload(struct net_if* iface) {
     #if defined(CONFIG_NET_SOCKETS_OFFLOAD)
-    NET_ASSERT(iface);
-    NET_ASSERT(iface->if_dev);
-=======
-static inline net_socket_create_t net_if_socket_offload(struct net_if *iface)
-{
-#if defined(CONFIG_NET_SOCKETS_OFFLOAD)
-	if (iface == NULL || iface->if_dev == NULL) {
-		return NULL;
-	}
->>>>>>> 5dfd41e5
+    if ((iface == NULL) || (iface->if_dev == NULL)) {
+        return (NULL);
+    }
 
     return iface->if_dev->socket_offload;
     #else
@@ -1220,17 +1095,10 @@
  *
  * @return a pointer to the network link address
  */
-<<<<<<< HEAD
 static inline struct net_linkaddr* net_if_get_link_addr(struct net_if* iface) {
-    NET_ASSERT(iface);
-    NET_ASSERT(iface->if_dev);
-=======
-static inline struct net_linkaddr *net_if_get_link_addr(struct net_if *iface)
-{
-	if (iface == NULL || iface->if_dev == NULL) {
-		return NULL;
-	}
->>>>>>> 5dfd41e5
+    if ((iface == NULL) || (iface->if_dev == NULL)) {
+        return (NULL);
+    }
 
     return &iface->if_dev->link_addr;
 }
@@ -1242,16 +1110,10 @@
  *
  * @return Pointer to configuration
  */
-<<<<<<< HEAD
 static inline struct net_if_config* net_if_get_config(struct net_if* iface) {
-    NET_ASSERT(iface);
-=======
-static inline struct net_if_config *net_if_get_config(struct net_if *iface)
-{
-	if (iface == NULL) {
-		return NULL;
-	}
->>>>>>> 5dfd41e5
+    if (iface == NULL) {
+        return (NULL);
+    }
 
     return &iface->config;
 }
@@ -1387,24 +1249,13 @@
  *
  * @return the MTU
  */
-<<<<<<< HEAD
 static inline uint16_t net_if_get_mtu(struct net_if* iface) {
-    if (iface == NULL) {
+    if ((iface == NULL) || (iface->if_dev == NULL)) {
         return (0U);
     }
 
-    NET_ASSERT(iface->if_dev);
 
     return (iface->if_dev->mtu);
-=======
-static inline uint16_t net_if_get_mtu(struct net_if *iface)
-{
-	if (iface == NULL || iface->if_dev == NULL) {
-		return 0U;
-	}
-
-	return iface->if_dev->mtu;
->>>>>>> 5dfd41e5
 }
 
 /**
@@ -1413,26 +1264,13 @@
  * @param iface Pointer to a network interface structure
  * @param mtu New MTU, note that we store only 16 bit mtu value.
  */
-<<<<<<< HEAD
 static inline void net_if_set_mtu(struct net_if* iface,
                                   uint16_t mtu) {
-    if (iface == NULL) {
+    if ((iface == NULL) || (iface->if_dev == NULL)) {
         return;
     }
 
-    NET_ASSERT(iface->if_dev);
-
     iface->if_dev->mtu = mtu;
-=======
-static inline void net_if_set_mtu(struct net_if *iface,
-				  uint16_t mtu)
-{
-	if (iface == NULL || iface->if_dev == NULL) {
-		return;
-	}
-
-	iface->if_dev->mtu = mtu;
->>>>>>> 5dfd41e5
 }
 
 /**
@@ -1441,18 +1279,11 @@
  * @param ifaddr IP address for network interface
  * @param is_infinite Infinite status
  */
-<<<<<<< HEAD
 static inline void net_if_addr_set_lf(struct net_if_addr* ifaddr,
                                       bool is_infinite) {
-    NET_ASSERT(ifaddr);
-=======
-static inline void net_if_addr_set_lf(struct net_if_addr *ifaddr,
-				      bool is_infinite)
-{
-	if (ifaddr == NULL) {
-		return;
-	}
->>>>>>> 5dfd41e5
+    if (ifaddr == NULL) {
+        return;
+    }
 
     ifaddr->is_infinite = is_infinite;
 }
@@ -1482,16 +1313,10 @@
  *
  * @return NULL if not found or pointer to correct config settings.
  */
-<<<<<<< HEAD
 static inline struct net_if_config* net_if_config_get(struct net_if* iface) {
-    NET_ASSERT(iface);
-=======
-static inline struct net_if_config *net_if_config_get(struct net_if *iface)
-{
-	if (iface == NULL) {
-		return NULL;
-	}
->>>>>>> 5dfd41e5
+    if (iface == NULL) {
+        return (NULL);
+    }
 
     return &iface->config;
 }
@@ -1819,16 +1644,10 @@
  *
  * @return True if address is joined, False otherwise.
  */
-<<<<<<< HEAD
 static inline bool net_if_ipv6_maddr_is_joined(struct net_if_mcast_addr* addr) {
-    NET_ASSERT(addr);
-=======
-static inline bool net_if_ipv6_maddr_is_joined(struct net_if_mcast_addr *addr)
-{
-	if (addr == NULL) {
-		return false;
-	}
->>>>>>> 5dfd41e5
+    if (addr == NULL) {
+        return (false);
+    }
 
     return (addr->is_joined);
 }
@@ -1939,16 +1758,10 @@
  * @return pointer to the IPv6 address, or NULL if none
  */
 #if defined(CONFIG_NET_NATIVE_IPV6)
-<<<<<<< HEAD
 static inline struct net_in6_addr* net_if_router_ipv6(struct net_if_router* router) {
-    NET_ASSERT(router);
-=======
-static inline struct in6_addr *net_if_router_ipv6(struct net_if_router *router)
-{
-	if (router == NULL) {
-		return NULL;
-	}
->>>>>>> 5dfd41e5
+    if (router == NULL) {
+        return (NULL);
+    }
 
     return (&router->address.in6_addr);
 }
@@ -2106,20 +1919,12 @@
  * @param iface Network interface
  * @param reachable_time New reachable time
  */
-<<<<<<< HEAD
 static inline void net_if_ipv6_set_base_reachable_time(struct net_if* iface,
                                                        uint32_t reachable_time) {
     #if defined(CONFIG_NET_NATIVE_IPV6)
-    NET_ASSERT(iface);
-=======
-static inline void net_if_ipv6_set_base_reachable_time(struct net_if *iface,
-						       uint32_t reachable_time)
-{
-#if defined(CONFIG_NET_NATIVE_IPV6)
-	if (iface == NULL) {
-		return;
-	}
->>>>>>> 5dfd41e5
+    if (iface == NULL) {
+        return;
+    }
 
     if (!iface->config.ip.ipv6) {
         return;
@@ -2140,18 +1945,11 @@
  *
  * @return Reachable timeout
  */
-<<<<<<< HEAD
 static inline uint32_t net_if_ipv6_get_reachable_time(struct net_if* iface) {
     #if defined(CONFIG_NET_NATIVE_IPV6)
-    NET_ASSERT(iface);
-=======
-static inline uint32_t net_if_ipv6_get_reachable_time(struct net_if *iface)
-{
-#if defined(CONFIG_NET_NATIVE_IPV6)
-	if (iface == NULL) {
-		return 0;
-	}
->>>>>>> 5dfd41e5
+    if (iface == NULL) {
+        return (0);
+    }
 
     if (!iface->config.ip.ipv6) {
         return (0);
@@ -2197,20 +1995,12 @@
  * @param iface Network interface
  * @param retrans_timer New retransmit timer
  */
-<<<<<<< HEAD
 static inline void net_if_ipv6_set_retrans_timer(struct net_if* iface,
                                                  uint32_t retrans_timer) {
     #if defined(CONFIG_NET_NATIVE_IPV6)
-    NET_ASSERT(iface);
-=======
-static inline void net_if_ipv6_set_retrans_timer(struct net_if *iface,
-						 uint32_t retrans_timer)
-{
-#if defined(CONFIG_NET_NATIVE_IPV6)
-	if (iface == NULL) {
-		return;
-	}
->>>>>>> 5dfd41e5
+    if (iface == NULL) {
+        return;
+    }
 
     if (!iface->config.ip.ipv6) {
         return;
@@ -2230,18 +2020,11 @@
  *
  * @return Retransmit timer
  */
-<<<<<<< HEAD
 static inline uint32_t net_if_ipv6_get_retrans_timer(struct net_if* iface) {
     #if defined(CONFIG_NET_NATIVE_IPV6)
-    NET_ASSERT(iface);
-=======
-static inline uint32_t net_if_ipv6_get_retrans_timer(struct net_if *iface)
-{
-#if defined(CONFIG_NET_NATIVE_IPV6)
-	if (iface == NULL) {
-		return 0;
-	}
->>>>>>> 5dfd41e5
+    if (iface == NULL) {
+        return (0);
+    }
 
     if (!iface->config.ip.ipv6) {
         return (0);
@@ -2573,16 +2356,10 @@
  *
  * @return True if address is joined, False otherwise.
  */
-<<<<<<< HEAD
 static inline bool net_if_ipv4_maddr_is_joined(struct net_if_mcast_addr* addr) {
-    NET_ASSERT(addr);
-=======
-static inline bool net_if_ipv4_maddr_is_joined(struct net_if_mcast_addr *addr)
-{
-	if (addr == NULL) {
-		return false;
-	}
->>>>>>> 5dfd41e5
+    if (addr == NULL) {
+        return (false);
+    }
 
     return (addr->is_joined);
 }
@@ -2603,16 +2380,10 @@
  * @return pointer to the IPv4 address, or NULL if none
  */
 #if defined(CONFIG_NET_NATIVE_IPV4)
-<<<<<<< HEAD
 static inline struct net_in_addr* net_if_router_ipv4(struct net_if_router* router) {
-    NET_ASSERT(router);
-=======
-static inline struct in_addr *net_if_router_ipv4(struct net_if_router *router)
-{
-	if (router == NULL) {
-		return NULL;
-	}
->>>>>>> 5dfd41e5
+    if (router == NULL) {
+        return (NULL);
+    }
 
     return (&router->address.in_addr);
 }
@@ -3054,16 +2825,10 @@
  *
  * @return True if interface is up, False if it is down.
  */
-<<<<<<< HEAD
 static inline bool net_if_is_up(struct net_if* iface) {
-    NET_ASSERT(iface);
-=======
-static inline bool net_if_is_up(struct net_if *iface)
-{
-	if (iface == NULL) {
-		return false;
-	}
->>>>>>> 5dfd41e5
+    if (iface == NULL) {
+        return (false);
+    }
 
     return (net_if_flag_is_set(iface, NET_IF_UP) &&
             net_if_flag_is_set(iface, NET_IF_RUNNING));
@@ -3085,16 +2850,10 @@
  *
  * @return True if interface is admin up, false otherwise.
  */
-<<<<<<< HEAD
 static inline bool net_if_is_admin_up(struct net_if* iface) {
-    NET_ASSERT(iface);
-=======
-static inline bool net_if_is_admin_up(struct net_if *iface)
-{
-	if (iface == NULL) {
-		return false;
-	}
->>>>>>> 5dfd41e5
+    if (iface == NULL) {
+        return (false);
+    }
 
     return net_if_flag_is_set(iface, NET_IF_UP);
 }
@@ -3126,16 +2885,10 @@
  *
  * @return True if carrier is present, false otherwise.
  */
-<<<<<<< HEAD
 static inline bool net_if_is_carrier_ok(struct net_if* iface) {
-    NET_ASSERT(iface);
-=======
-static inline bool net_if_is_carrier_ok(struct net_if *iface)
-{
-	if (iface == NULL) {
-		return false;
-	}
->>>>>>> 5dfd41e5
+    if (iface == NULL) {
+        return (false);
+    }
 
     return net_if_flag_is_set(iface, NET_IF_LOWER_UP);
 }
@@ -3169,16 +2922,10 @@
  *
  * @return True if interface is dormant, false otherwise.
  */
-<<<<<<< HEAD
 static inline bool net_if_is_dormant(struct net_if* iface) {
-    NET_ASSERT(iface);
-=======
-static inline bool net_if_is_dormant(struct net_if *iface)
-{
-	if (iface == NULL) {
-		return false;
-	}
->>>>>>> 5dfd41e5
+    if (iface == NULL) {
+        return (false);
+    }
 
     return net_if_flag_is_set(iface, NET_IF_DORMANT);
 }
