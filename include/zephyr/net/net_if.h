/*
 * Copyright (c) 2016 Intel Corporation.
 *
 * SPDX-License-Identifier: Apache-2.0
 */

/**
 * @file
 * @brief Public API for network interface
 */

#ifndef ZEPHYR_INCLUDE_NET_NET_IF_H_
#define ZEPHYR_INCLUDE_NET_NET_IF_H_

/**
 * @brief Network Interface abstraction layer
 * @defgroup net_if Network Interface abstraction layer
 * @since 1.5
 * @version 1.0.0
 * @ingroup networking
 * @{
 */

#include <zephyr/device.h>
#include <zephyr/sys/slist.h>
#include <zephyr/sys/iterable_sections.h>
#include <zephyr/net/net_core.h>
#include <zephyr/net/hostname.h>
#include <zephyr/net/net_linkaddr.h>
#include <zephyr/net/net_ip.h>
#include <zephyr/net/net_l2.h>
#include <zephyr/net/net_stats.h>
#include <zephyr/net/net_timeout.h>

#if defined(CONFIG_NET_DHCPV4) && defined(CONFIG_NET_NATIVE_IPV4)
#include <zephyr/net/dhcpv4.h>
#endif
#if defined(CONFIG_NET_DHCPV6) && defined(CONFIG_NET_NATIVE_IPV6)
#include <zephyr/net/dhcpv6.h>
#endif
#if defined(CONFIG_NET_IPV4_AUTO) && defined(CONFIG_NET_NATIVE_IPV4)
#include <zephyr/net/ipv4_autoconf.h>
#endif

#ifdef __cplusplus
extern "C" {
#endif

/**
 * @brief Network Interface unicast IP addresses
 *
 * Stores the unicast IP addresses assigned to this network interface.
 */
struct net_if_addr {
    /** IP address */
    struct net_addr address;

    /** Reference counter. This is used to prevent address removal if there
     * are sockets that have bound the local endpoint to this address.
     */
    atomic_t atomic_ref;

    #if defined(CONFIG_NET_NATIVE_IPV6)
    struct net_timeout lifetime;
    #endif

    /** How the IP address was set */
    enum net_addr_type addr_type;

    /** What is the current state of the address */
    enum net_addr_state addr_state;

    #if defined(CONFIG_NET_NATIVE_IPV6)
    #if defined(CONFIG_NET_IPV6_PE)
    /** Address creation time. This is used to determine if the maximum
     * lifetime for this address is reached or not. The value is in seconds.
     */
    uint32_t addr_create_time;

    /** Preferred lifetime for the address in seconds.
     */
    uint32_t addr_preferred_lifetime;

    /** Address timeout value. This is only used if DAD needs to be redone
     * for this address because of earlier DAD failure. This value is in
     * seconds.
     */
    int32_t addr_timeout;
    #endif
#endif /* CONFIG_NET_NATIVE_IPV6 */

    union {
        #if defined(CONFIG_NET_IPV6_DAD)
        struct {
            /** Duplicate address detection (DAD) timer */
            sys_snode_t dad_node;
            uint32_t dad_start;

            /** How many times we have done DAD */
            uint8_t dad_count;
        };
        #endif /* CONFIG_NET_IPV6_DAD */

        #if defined(CONFIG_NET_IPV4_ACD) || defined(_MSC_VER) /* #CUSTOM@NDRS */
        struct {
            /** Address conflict detection (ACD) timer. */
            sys_snode_t acd_node;
            k_timepoint_t acd_timeout;

            /** ACD probe/announcement counter. */
            uint8_t acd_count;

            /** ACD status. */
            uint8_t acd_state;
        };
        #endif /* CONFIG_NET_IPV4_ACD */
    };

    #if defined(CONFIG_NET_IPV6_DAD) || defined(CONFIG_NET_IPV4_ACD)
    /** What interface the conflict detection is running */
    uint8_t ifindex;
    #endif

    /** Is the IP address valid forever */
    uint8_t is_infinite   : 1;

    /** Is this IP address used or not */
    uint8_t is_used       : 1;

    /** Is this IP address usage limited to the subnet (mesh) or not */
    uint8_t is_mesh_local : 1;

    /** Is this IP address temporary and generated for example by
     * IPv6 privacy extension (RFC 8981)
     */
    uint8_t is_temporary : 1;

    uint8_t _unused : 4;
};

/**
 * @brief Network Interface multicast IP addresses
 *
 * Stores the multicast IP addresses assigned to this network interface.
 */
struct net_if_mcast_addr {
    /** IP address */
    struct net_addr address;

    #if defined(CONFIG_NET_IPV4_IGMPV3)
    /** Sources to filter on */
    struct net_addr sources[CONFIG_NET_IF_MCAST_IPV4_SOURCE_COUNT];

    /** Number of sources to be used by the filter */
    uint16_t sources_len;

    /** Filter mode (used in IGMPV3) */
    uint8_t record_type;
    #endif

    /** Is this multicast IP address used or not */
    uint8_t is_used   : 1;

    /** Did we join to this group */
    uint8_t is_joined : 1;

    uint8_t _unused   : 6;
};

/**
 * @brief Network Interface IPv6 prefixes
 *
 * Stores the IPV6 prefixes assigned to this network interface.
 */
struct net_if_ipv6_prefix {
    /** Prefix lifetime */
    struct net_timeout lifetime;

    /** IPv6 prefix */
    struct net_in6_addr prefix;

    /** Backpointer to network interface where this prefix is used */
    struct net_if* iface;

    /** Prefix length */
    uint8_t len;

    /** Is the IP prefix valid forever */
    uint8_t is_infinite : 1;

    /** Is this prefix used or not */
    uint8_t is_used     : 1;

    uint8_t _unused     : 6;
};

/**
 * @brief Information about routers in the system.
 *
 * Stores the router information.
 */
struct net_if_router {
    /** Slist lifetime timer node */
    sys_snode_t node;

    /** IP address */
    struct net_addr address;

    /** Network interface the router is connected to */
    struct net_if* iface;

    /** Router life timer start */
    uint32_t life_start;

    /** Router lifetime */
    uint16_t lifetime;

    /** Is this router used or not */
    uint8_t is_used     : 1;

    /** Is default router */
    uint8_t is_default  : 1;

    /** Is the router valid forever */
    uint8_t is_infinite : 1;

    uint8_t _unused     : 5;
};

/** Network interface flags. */
enum net_if_flag {
    /** Interface is admin up. */
    NET_IF_UP,

    /** Interface is pointopoint */
    NET_IF_POINTOPOINT,

    /** Interface is in promiscuous mode */
    NET_IF_PROMISC,

    /** Do not start the interface immediately after initialization.
     * This requires that either the device driver or some other entity
     * will need to manually take the interface up when needed.
     * For example for Ethernet this will happen when the driver calls
     * the net_eth_carrier_on() function.
     */
    NET_IF_NO_AUTO_START,

    /** Power management specific: interface is being suspended */
    NET_IF_SUSPENDED,

    /** Flag defines if received multicasts of other interface are
     * forwarded on this interface. This activates multicast
     * routing / forwarding for this interface.
     */
    NET_IF_FORWARD_MULTICASTS,

    /** Interface supports IPv4 */
    NET_IF_IPV4,

    /** Interface supports IPv6 */
    NET_IF_IPV6,

    /** Interface up and running (ready to receive and transmit). */
    NET_IF_RUNNING,

    /** Driver signals L1 is up. */
    NET_IF_LOWER_UP,

    /** Driver signals dormant. */
    NET_IF_DORMANT,

    /** IPv6 Neighbor Discovery disabled. */
    NET_IF_IPV6_NO_ND,

    /** IPv6 Multicast Listener Discovery disabled. */
    NET_IF_IPV6_NO_MLD,

    /** Mutex locking on TX data path disabled on the interface. */
    NET_IF_NO_TX_LOCK,

    /** @cond INTERNAL_HIDDEN */
    /* Total number of flags - must be at the end of the enum */
    NET_IF_NUM_FLAGS
    /** @endcond */
};

/** @brief Network interface operational status (RFC 2863). */
enum net_if_oper_state {
    NET_IF_OPER_UNKNOWN,        /**< Initial (unknown) value */
    NET_IF_OPER_NOTPRESENT,     /**< Hardware missing */
    NET_IF_OPER_DOWN,           /**< Interface is down */
    NET_IF_OPER_LOWERLAYERDOWN, /**< Lower layer interface is down */
    NET_IF_OPER_TESTING,        /**< Training mode */
    NET_IF_OPER_DORMANT,        /**< Waiting external action */
    NET_IF_OPER_UP,             /**< Interface is up */
} __packed;

#if defined(CONFIG_NET_OFFLOAD)
struct net_offload;
#endif /* CONFIG_NET_OFFLOAD */

/** @cond INTERNAL_HIDDEN */
#if defined(CONFIG_NET_IPV6)
#define NET_IF_MAX_IPV6_ADDR   CONFIG_NET_IF_UNICAST_IPV6_ADDR_COUNT
#define NET_IF_MAX_IPV6_MADDR  CONFIG_NET_IF_MCAST_IPV6_ADDR_COUNT
#define NET_IF_MAX_IPV6_PREFIX CONFIG_NET_IF_IPV6_PREFIX_COUNT
#else
#define NET_IF_MAX_IPV6_ADDR    1   /* #CUSTOM@NDRS */
#define NET_IF_MAX_IPV6_MADDR   1   /* #CUSTOM@NDRS */
#define NET_IF_MAX_IPV6_PREFIX  1   /* #CUSTOM@NDRS */
#endif
/* @endcond */

/** IPv6 configuration */
struct net_if_ipv6 {
    /** Unicast IP addresses */
    struct net_if_addr unicast[NET_IF_MAX_IPV6_ADDR];

    /** Multicast IP addresses */
    struct net_if_mcast_addr mcast[NET_IF_MAX_IPV6_MADDR];

    /** Prefixes */
    struct net_if_ipv6_prefix prefix[NET_IF_MAX_IPV6_PREFIX];

    /** Default reachable time (RFC 4861, page 52) */
    uint32_t base_reachable_time;

    /** Reachable time (RFC 4861, page 20) */
    uint32_t reachable_time;

    /** Retransmit timer (RFC 4861, page 52) */
    uint32_t retrans_timer;

<<<<<<< HEAD
    #if defined(CONFIG_NET_IPV6_PE)
    /** Privacy extension DESYNC_FACTOR value from RFC 8981 ch 3.4.
     * "DESYNC_FACTOR is a random value within the range 0 - MAX_DESYNC_FACTOR.
     * It is computed every time a temporary address is created.
     */
    uint32_t desync_factor;
    #endif /* CONFIG_NET_IPV6_PE */
=======
#if defined(CONFIG_NET_IPV6_IID_STABLE)
	/** IID (Interface Identifier) pointer used for link local address */
	struct net_if_addr *iid;

	/** Incremented when network interface goes down so that we can
	 * generate new stable addresses when interface comes back up.
	 */
	uint32_t network_counter;
#endif /* CONFIG_NET_IPV6_IID_STABLE */

#if defined(CONFIG_NET_IPV6_PE)
	/** Privacy extension DESYNC_FACTOR value from RFC 8981 ch 3.4.
	 * "DESYNC_FACTOR is a random value within the range 0 - MAX_DESYNC_FACTOR.
	 * It is computed every time a temporary address is created.
	 */
	uint32_t desync_factor;
#endif /* CONFIG_NET_IPV6_PE */
>>>>>>> 68361eac

    #if defined(CONFIG_NET_IPV6_ND) && defined(CONFIG_NET_NATIVE_IPV6)
    /** Router solicitation timer node */
    sys_snode_t rs_node;

    /* RS start time */
    uint32_t rs_start;

    /** RS count */
    uint8_t rs_count;
    #endif

    /** IPv6 hop limit */
    uint8_t hop_limit;

    /** IPv6 multicast hop limit */
    uint8_t mcast_hop_limit;
};

#if defined(CONFIG_NET_DHCPV6) && defined(CONFIG_NET_NATIVE_IPV6)
/** DHCPv6 configuration */
struct net_if_dhcpv6 {
    /** Used for timer list. */
    sys_snode_t node;

    /** Generated Client ID. */
    struct net_dhcpv6_duid_storage clientid;

    /** Server ID of the selected server. */
    struct net_dhcpv6_duid_storage serverid;

    /** DHCPv6 client state. */
    enum net_dhcpv6_state state;

    /** DHCPv6 client configuration parameters. */
    struct net_dhcpv6_params params;

    /** Timeout for the next event, absolute time, milliseconds. */
    uint64_t timeout;

    /** Time of the current exchange start, absolute time, milliseconds */
    uint64_t exchange_start;

    /** Renewal time, absolute time, milliseconds. */
    uint64_t t1;

    /** Rebinding time, absolute time, milliseconds. */
    uint64_t t2;

    /** The time when the last lease expires (terminates rebinding,
     *  DHCPv6 RFC8415, ch. 18.2.5). Absolute time, milliseconds.
     */
    uint64_t expire;

    /** Generated IAID for IA_NA. */
    uint32_t addr_iaid;

    /** Generated IAID for IA_PD. */
    uint32_t prefix_iaid;

    /** Retransmit timeout for the current message, milliseconds. */
    uint32_t retransmit_timeout;

    /** Current best server preference received. */
    int16_t server_preference;

    /** Retransmission counter. */
    uint8_t retransmissions;

    /** Transaction ID for current exchange. */
    uint8_t tid[DHCPV6_TID_SIZE];

    /** Prefix length. */
    uint8_t prefix_len;

    /** Assigned IPv6 prefix. */
    struct net_in6_addr prefix;

    /** Assigned IPv6 address. */
    struct net_in6_addr addr;
};
#endif /* defined(CONFIG_NET_DHCPV6) && defined(CONFIG_NET_NATIVE_IPV6) */

/** @cond INTERNAL_HIDDEN */
#if defined(CONFIG_NET_IPV4)
#define NET_IF_MAX_IPV4_ADDR  CONFIG_NET_IF_UNICAST_IPV4_ADDR_COUNT
#define NET_IF_MAX_IPV4_MADDR CONFIG_NET_IF_MCAST_IPV4_ADDR_COUNT
#else
#define NET_IF_MAX_IPV4_ADDR    1   /* #CUSTOM@NDRS */
#define NET_IF_MAX_IPV4_MADDR   1   /* #CUSTOM@NDRS */
#endif
/** @endcond */

/**
 * @brief Network Interface unicast IPv4 address and netmask
 *
 * Stores the unicast IPv4 address and related netmask.
 */
struct net_if_addr_ipv4 {
    /** IPv4 address */
    struct net_if_addr ipv4;
    /** Netmask */
    struct net_in_addr netmask;
};

/** IPv4 configuration */
struct net_if_ipv4 {
    /** Unicast IP addresses */
    struct net_if_addr_ipv4 unicast[NET_IF_MAX_IPV4_ADDR];

    /** Multicast IP addresses */
    struct net_if_mcast_addr mcast[NET_IF_MAX_IPV4_MADDR];

    /** Gateway */
    struct net_in_addr gw;

    /** IPv4 time-to-live */
    uint8_t ttl;

    /** IPv4 time-to-live for multicast packets */
    uint8_t mcast_ttl;

    #if defined(CONFIG_NET_IPV4_ACD) || defined(_MSC_VER) /* #CUSTOM@NDRS */
    /** IPv4 conflict count.  */
    uint8_t conflict_cnt;
    #endif
};

#if defined(CONFIG_NET_DHCPV4) && defined(CONFIG_NET_NATIVE_IPV4)
struct net_if_dhcpv4 {
    /** Used for timer lists */
    sys_snode_t node;

    /** Timer start */
    int64_t timer_start;

    /** Time for INIT, DISCOVER, REQUESTING, RENEWAL */
    uint32_t request_time;

    uint32_t xid;

    /** IP address Lease time */
    uint32_t lease_time;

    /** IP address Renewal time */
    uint32_t renewal_time;

    /** IP address Rebinding time */
    uint32_t rebinding_time;

    /** Server ID */
    struct net_in_addr server_id;

    /** Requested IP addr */
    struct net_in_addr requested_ip;

    /** Received netmask from the server */
    struct net_in_addr netmask;

    /**
     *  DHCPv4 client state in the process of network
     *  address allocation.
     */
    enum net_dhcpv4_state state;

    /** Number of attempts made for REQUEST and RENEWAL messages */
    uint8_t attempts;

    /** The address of the server the request is sent to */
    struct net_in_addr request_server_addr;

    /** The source address of a received DHCP message */
    struct net_in_addr response_src_addr;

    #ifdef CONFIG_NET_DHCPV4_OPTION_NTP_SERVER
    /** NTP server address */
    struct net_in_addr ntp_addr;
    #endif
};
#endif /* CONFIG_NET_DHCPV4 */

#if defined(CONFIG_NET_IPV4_AUTO) && defined(CONFIG_NET_NATIVE_IPV4)
struct net_if_ipv4_autoconf {
    /** Backpointer to correct network interface */
    struct net_if* iface;

    /** Requested IP addr */
    struct net_in_addr requested_ip;

    /** IPV4 Autoconf state in the process of network address allocation.
     */
    enum net_ipv4_autoconf_state state;
};
#endif /* CONFIG_NET_IPV4_AUTO */

/** @cond INTERNAL_HIDDEN */
/* We always need to have at least one IP config */
#define NET_IF_MAX_CONFIGS 1

/** @endcond */

/**
 * @brief Network interface IP address configuration.
 */
struct net_if_ip {
    #if defined(CONFIG_NET_IPV6) || defined(_MSC_VER) /* #CUSTOM@NDRS */
    struct net_if_ipv6* ipv6;
    #endif /* CONFIG_NET_IPV6 */

    #if defined(CONFIG_NET_IPV4)
    struct net_if_ipv4* ipv4;
    #endif /* CONFIG_NET_IPV4 */

    #if (!defined(CONFIG_NET_IPV6) && \
         !defined(CONFIG_NET_IPV4) && \
          defined(_MSC_VER))                /* #CUSTOM@NDRS */
    void* dummy;
    #endif
};

/**
 * @brief IP and other configuration related data for network interface.
 */
struct net_if_config {
    #if defined(CONFIG_NET_IP)
    /** IP address configuration setting */
    struct net_if_ip ip;
    #endif

    #if defined(CONFIG_NET_DHCPV4) && defined(CONFIG_NET_NATIVE_IPV4)
    struct net_if_dhcpv4 dhcpv4;
    #endif /* CONFIG_NET_DHCPV4 */

    #if defined(CONFIG_NET_DHCPV6) && defined(CONFIG_NET_NATIVE_IPV6)
    struct net_if_dhcpv6 dhcpv6;
    #endif /* CONFIG_NET_DHCPV6 */

    #if defined(CONFIG_NET_IPV4_AUTO) && defined(CONFIG_NET_NATIVE_IPV4)
    struct net_if_ipv4_autoconf ipv4auto;
    #endif /* CONFIG_NET_IPV4_AUTO */

    #if defined(CONFIG_NET_L2_VIRTUAL)
    /**
     * This list keeps track of the virtual network interfaces
     * that are attached to this network interface.
     */
    sys_slist_t virtual_interfaces;
    #endif /* CONFIG_NET_L2_VIRTUAL */

    #if defined(CONFIG_NET_INTERFACE_NAME)
    /**
     * Network interface can have a name and it is possible
     * to search a network interface using this name.
     */
    char name[CONFIG_NET_INTERFACE_NAME_LEN + 1];
    #endif

    #if (!defined(CONFIG_NET_IP) && defined(_MSC_VER))  /* #CUSTOM@NDRS */
    void* dummy;
    #endif
};

/**
 * @brief Network traffic class.
 *
 * Traffic classes are used when sending or receiving data that is classified
 * with different priorities. So some traffic can be marked as high priority
 * and it will be sent or received first. Each network packet that is
 * transmitted or received goes through a fifo to a thread that will transmit
 * it.
 */
struct net_traffic_class {
    /** Fifo for handling this Tx or Rx packet */
    struct k_fifo fifo;

    /** Traffic class handler thread */
    struct k_thread handler;

    /** Stack for this handler */
    k_thread_stack_t* stack;
};

/**
 * @typedef net_socket_create_t

 * @brief A function prototype to create an offloaded socket. The prototype is
 *        compatible with socket() function.
 */
typedef int (*net_socket_create_t)(int, int, int);

/**
 * @brief Network Interface Device structure
 *
 * Used to handle a network interface on top of a device driver instance.
 * There can be many net_if_dev instance against the same device.
 *
 * Such interface is mainly to be used by the link layer, but is also tight
 * to a network context: it then makes the relation with a network context
 * and the network device.
 *
 * Because of the strong relationship between a device driver and such
 * network interface, each net_if_dev should be instantiated by one of the
 * network device init macros found in net_if.h.
 */
struct net_if_dev {
    /** The actually device driver instance the net_if is related to */
    const struct device* dev;

    /** Interface's L2 layer */
    const struct net_l2* const l2;

    /** Interface's private L2 data pointer */
    void* l2_data;

    /** For internal use */
    ATOMIC_DEFINE(flags, NET_IF_NUM_FLAGS);

    /** The hardware link address */
    struct net_linkaddr link_addr;

    #if defined(CONFIG_NET_OFFLOAD)
    /** TCP/IP Offload functions.
     * If non-NULL, then the TCP/IP stack is located
     * in the communication chip that is accessed via this
     * network interface.
     */
    struct net_offload* offload;
    #endif /* CONFIG_NET_OFFLOAD */

    /** The hardware MTU */
    uint16_t mtu;

    #if defined(CONFIG_NET_SOCKETS_OFFLOAD)
    /** A function pointer to create an offloaded socket.
     *  If non-NULL, the interface is considered offloaded at socket level.
     */
    net_socket_create_t socket_offload;
    #endif /* CONFIG_NET_SOCKETS_OFFLOAD */

    /** RFC 2863 operational status */
    enum net_if_oper_state oper_state;
};

/**
 * @brief Network Interface structure
 *
 * Used to handle a network interface on top of a net_if_dev instance.
 * There can be many net_if instance against the same net_if_dev instance.
 *
 */
struct net_if {
    /** The net_if_dev instance the net_if is related to */
    struct net_if_dev* if_dev;

    #if defined(CONFIG_NET_STATISTICS_PER_INTERFACE)
    /** Network statistics related to this network interface */
    struct net_stats stats;
    #endif /* CONFIG_NET_STATISTICS_PER_INTERFACE */

    /** Network interface instance configuration */
    struct net_if_config config;

    #if defined(CONFIG_NET_POWER_MANAGEMENT)
    /** Keep track of packets pending in traffic queues. This is
     * needed to avoid putting network device driver to sleep if
     * there are packets waiting to be sent.
     */
    int tx_pending;
    #endif

    /** Mutex protecting this network interface instance */
    struct k_mutex lock;

    /** Mutex used when sending data */
    struct k_mutex tx_lock;

    /** Network interface specific flags */
    /** Enable IPv6 privacy extension (RFC 8981), this is enabled
     * by default if PE support is enabled in configuration.
     */
    uint8_t pe_enabled : 1;

    /** If PE is enabled, then this tells whether public addresses
     * are preferred over temporary ones for this interface.
     */
    uint8_t pe_prefer_public : 1;

    /** Unused bit flags (ignore) */
    uint8_t _unused : 6;
};

/** @cond INTERNAL_HIDDEN */

static inline void net_if_lock(struct net_if* iface) {
    NET_ASSERT(iface);

    (void) k_mutex_lock(&iface->lock, K_FOREVER);
}

static inline void net_if_unlock(struct net_if* iface) {
    NET_ASSERT(iface);

    k_mutex_unlock(&iface->lock);
}

static inline bool net_if_flag_is_set(struct net_if* iface,
                                      enum net_if_flag value);

static inline void net_if_tx_lock(struct net_if* iface) {
    NET_ASSERT(iface);

    if (net_if_flag_is_set(iface, NET_IF_NO_TX_LOCK)) {
        return;
    }

    (void) k_mutex_lock(&iface->tx_lock, K_FOREVER);
}

static inline void net_if_tx_unlock(struct net_if* iface) {
    NET_ASSERT(iface);

    if (net_if_flag_is_set(iface, NET_IF_NO_TX_LOCK)) {
        return;
    }

    k_mutex_unlock(&iface->tx_lock);
}

/** @endcond */

/**
 * @brief Set a value in network interface flags
 *
 * @param iface Pointer to network interface
 * @param value Flag value
 */
static inline void net_if_flag_set(struct net_if* iface,
                                   enum net_if_flag value) {
    NET_ASSERT(iface);
    NET_ASSERT(iface->if_dev);

    atomic_set_bit(iface->if_dev->flags, value);
}

/**
 * @brief Test and set a value in network interface flags
 *
 * @param iface Pointer to network interface
 * @param value Flag value
 *
 * @return true if the bit was set, false if it wasn't.
 */
static inline bool net_if_flag_test_and_set(struct net_if* iface,
                                            enum net_if_flag value) {
    NET_ASSERT(iface);
    NET_ASSERT(iface->if_dev);

    return atomic_test_and_set_bit(iface->if_dev->flags, value);
}

/**
 * @brief Clear a value in network interface flags
 *
 * @param iface Pointer to network interface
 * @param value Flag value
 */
static inline void net_if_flag_clear(struct net_if* iface,
                                     enum net_if_flag value) {
    NET_ASSERT(iface);
    NET_ASSERT(iface->if_dev);

    atomic_clear_bit(iface->if_dev->flags, value);
}

/**
 * @brief Test and clear a value in network interface flags
 *
 * @param iface Pointer to network interface
 * @param value Flag value
 *
 * @return true if the bit was set, false if it wasn't.
 */
static inline bool net_if_flag_test_and_clear(struct net_if* iface,
                                              enum net_if_flag value) {
    NET_ASSERT(iface);
    NET_ASSERT(iface->if_dev);

    return atomic_test_and_clear_bit(iface->if_dev->flags, value);
}

/**
 * @brief Check if a value in network interface flags is set
 *
 * @param iface Pointer to network interface
 * @param value Flag value
 *
 * @return True if the value is set, false otherwise
 */
static inline bool net_if_flag_is_set(struct net_if* iface,
                                      enum net_if_flag value) {
    NET_ASSERT(iface);
    NET_ASSERT(iface->if_dev);

    if (iface == NULL) {
        return (false);
    }

    return atomic_test_bit(iface->if_dev->flags, value);
}

/**
 * @brief Set an operational state on an interface
 *
 * @param iface Pointer to network interface
 * @param oper_state Operational state to set
 *
 * @return The new operational state of an interface
 */
static inline enum net_if_oper_state net_if_oper_state_set(
    struct net_if* iface, enum net_if_oper_state oper_state) {
    NET_ASSERT(iface);
    NET_ASSERT(iface->if_dev);

    #if !defined(_MSC_VER) /* #CUSTOM@NDRS */
    BUILD_ASSERT(((enum net_if_oper_state)(-1) > 0) && (NET_IF_OPER_UNKNOWN == 0));
    #endif
    if (oper_state <= NET_IF_OPER_UP) {
        iface->if_dev->oper_state = oper_state;
    }

    return iface->if_dev->oper_state;
}

/**
 * @brief Get an operational state of an interface
 *
 * @param iface Pointer to network interface
 *
 * @return Operational state of an interface
 */
static inline enum net_if_oper_state net_if_oper_state(struct net_if* iface) {
    NET_ASSERT(iface);
    NET_ASSERT(iface->if_dev);

    return iface->if_dev->oper_state;
}

/**
 * @brief Send a packet through a net iface
 *
 * @param iface Pointer to a network interface structure
 * @param pkt Pointer to a net packet to send
 *
 * return verdict about the packet
 */
enum net_verdict net_if_send_data(struct net_if* iface, struct net_pkt* pkt);

/**
 * @brief Get a pointer to the interface L2
 *
 * @param iface a valid pointer to a network interface structure
 *
 * @return a pointer to the iface L2
 */
static inline const struct net_l2* net_if_l2(struct net_if const* iface) {
    if (!iface || !iface->if_dev) {
        return (NULL);
    }

    return (iface->if_dev->l2);
}

/**
 * @brief Input a packet through a net iface
 *
 * @param iface Pointer to a network interface structure
 * @param pkt Pointer to a net packet to input
 *
 * @return verdict about the packet
 */
enum net_verdict net_if_recv_data(struct net_if* iface, struct net_pkt* pkt);

/**
 * @brief Get a pointer to the interface L2 private data
 *
 * @param iface a valid pointer to a network interface structure
 *
 * @return a pointer to the iface L2 data
 */
static inline void* net_if_l2_data(struct net_if* iface) {
    NET_ASSERT(iface);
    NET_ASSERT(iface->if_dev);

    return (iface->if_dev->l2_data);
}

/**
 * @brief Get an network interface's device
 *
 * @param iface Pointer to a network interface structure
 *
 * @return a pointer to the device driver instance
 */
static inline const struct device* net_if_get_device(struct net_if* iface) {
    NET_ASSERT(iface);
    NET_ASSERT(iface->if_dev);

    return (iface->if_dev->dev);
}

/**
 * @brief Queue a packet to the net interface TX queue
 *
 * @param iface Pointer to a network interface structure
 * @param pkt Pointer to a net packet to queue
 */
void net_if_queue_tx(struct net_if* iface, struct net_pkt* pkt);

/**
 * @brief Return the IP offload status
 *
 * @param iface Network interface
 *
 * @return True if IP offloading is active, false otherwise.
 */
static inline bool net_if_is_ip_offloaded(struct net_if* iface) {
    #if defined(CONFIG_NET_OFFLOAD)
    return (iface != NULL && iface->if_dev != NULL &&
            iface->if_dev->offload != NULL);
    #else
    ARG_UNUSED(iface);

    return (false);
    #endif
}

/**
 * @brief Return offload status of a given network interface.
 *
 * @param iface Network interface
 *
 * @return True if IP or socket offloading is active, false otherwise.
 */
bool net_if_is_offloaded(struct net_if* iface);

/**
 * @brief Return the IP offload plugin
 *
 * @param iface Network interface
 *
 * @return NULL if there is no offload plugin defined, valid pointer otherwise
 */
static inline struct net_offload* net_if_offload(struct net_if* iface) {
    #if defined(CONFIG_NET_OFFLOAD)
    NET_ASSERT(iface);
    NET_ASSERT(iface->if_dev);

    return (iface->if_dev->offload);
    #else
    ARG_UNUSED(iface);

    return (NULL);
    #endif
}

/**
 * @brief Return the socket offload status
 *
 * @param iface Network interface
 *
 * @return True if socket offloading is active, false otherwise.
 */
static inline bool net_if_is_socket_offloaded(struct net_if* iface) {
    #if defined(CONFIG_NET_SOCKETS_OFFLOAD)
    NET_ASSERT(iface);
    NET_ASSERT(iface->if_dev);

    return (iface->if_dev->socket_offload != NULL);
    #else
    ARG_UNUSED(iface);

    return (false);
    #endif
}

/**
 * @brief Set the function to create an offloaded socket
 *
 * @param iface Network interface
 * @param socket_offload A function to create an offloaded socket
 */
static inline void net_if_socket_offload_set(
    struct net_if* iface, net_socket_create_t socket_offload) {
    #if defined(CONFIG_NET_SOCKETS_OFFLOAD)
    NET_ASSERT(iface);
    NET_ASSERT(iface->if_dev);

    iface->if_dev->socket_offload = socket_offload;
    #else
    ARG_UNUSED(iface);
    ARG_UNUSED(socket_offload);
    #endif
}

/**
 * @brief Return the function to create an offloaded socket
 *
 * @param iface Network interface
 *
 * @return NULL if the interface is not socket offloaded, valid pointer otherwise
 */
static inline net_socket_create_t net_if_socket_offload(struct net_if* iface) {
    #if defined(CONFIG_NET_SOCKETS_OFFLOAD)
    NET_ASSERT(iface);
    NET_ASSERT(iface->if_dev);

    return iface->if_dev->socket_offload;
    #else
    ARG_UNUSED(iface);

    return (NULL);
    #endif
}

/**
 * @brief Get an network interface's link address
 *
 * @param iface Pointer to a network interface structure
 *
 * @return a pointer to the network link address
 */
static inline struct net_linkaddr* net_if_get_link_addr(struct net_if* iface) {
    NET_ASSERT(iface);
    NET_ASSERT(iface->if_dev);

    return &iface->if_dev->link_addr;
}

/**
 * @brief Return network configuration for this network interface
 *
 * @param iface Pointer to a network interface structure
 *
 * @return Pointer to configuration
 */
static inline struct net_if_config* net_if_get_config(struct net_if* iface) {
    NET_ASSERT(iface);

    return &iface->config;
}

/**
 * @brief Start duplicate address detection procedure.
 *
 * @param iface Pointer to a network interface structure
 */
#if defined(CONFIG_NET_IPV6_DAD) && defined(CONFIG_NET_NATIVE_IPV6)
void net_if_start_dad(struct net_if* iface);
#else
static inline void net_if_start_dad(struct net_if* iface) {
    ARG_UNUSED(iface);
}
#endif

/**
 * @brief Start neighbor discovery and send router solicitation message.
 *
 * @param iface Pointer to a network interface structure
 */
void net_if_start_rs(struct net_if* iface);

/**
 * @brief Stop neighbor discovery.
 *
 * @param iface Pointer to a network interface structure
 */
#if defined(CONFIG_NET_IPV6_ND) && defined(CONFIG_NET_NATIVE_IPV6)
void net_if_stop_rs(struct net_if* iface);
#else
static inline void net_if_stop_rs(struct net_if* iface) {
    ARG_UNUSED(iface);
}
#endif /* CONFIG_NET_IPV6_ND */

/**
 * @brief Provide a reachability hint for IPv6 Neighbor Discovery.
 *
 * This function is intended for upper-layer protocols to inform the IPv6
 * Neighbor Discovery process about an active link to a specific neighbor.
 * By signaling a recent "forward progress" event, such as the reception of
 * an ACK, this function can help reduce unnecessary ND traffic as per the
 * guidelines in RFC 4861 (section 7.3).
 *
 * @param iface A pointer to the network interface.
 * @param ipv6_addr Pointer to the IPv6 address of the neighbor node.
 */
#if defined(CONFIG_NET_IPV6_ND) && defined(CONFIG_NET_NATIVE_IPV6)
void net_if_nbr_reachability_hint(struct net_if* iface, const struct net_in6_addr* ipv6_addr);
#else
static inline void net_if_nbr_reachability_hint(struct net_if* iface,
                                                const struct net_in6_addr* ipv6_addr) {
    ARG_UNUSED(iface);
    ARG_UNUSED(ipv6_addr);
}
#endif

/** @cond INTERNAL_HIDDEN */

static inline int net_if_set_link_addr_unlocked(struct net_if* iface,
                                                uint8_t* addr, uint8_t len,
                                                enum net_link_type type) {
    if (net_if_flag_is_set(iface, NET_IF_RUNNING)) {
        return (-EPERM);
    }

    net_if_get_link_addr(iface)->addr = addr;
    net_if_get_link_addr(iface)->len  = len;
    net_if_get_link_addr(iface)->type = type;

    net_hostname_set_postfix(addr, len);

    return (0);
}

int net_if_set_link_addr_locked(struct net_if* iface,
                                uint8_t* addr, uint8_t len,
                                enum net_link_type type);

#if CONFIG_NET_IF_LOG_LEVEL >= LOG_LEVEL_DBG
extern int net_if_addr_unref_debug(struct net_if* iface,
                                   sa_family_t family,
                                   const void* addr,
                                   const char* caller, int line);
#define net_if_addr_unref(iface, family, addr) \
    net_if_addr_unref_debug(iface, family, addr, __func__, __LINE__)

extern struct net_if_addr* net_if_addr_ref_debug(struct net_if* iface,
                                                 sa_family_t family,
                                                 const void* addr,
                                                 const char* caller,
                                                 int line);
#define net_if_addr_ref(iface, family, addr) \
    net_if_addr_ref_debug(iface, family, addr, __func__, __LINE__)
#else
extern int net_if_addr_unref(struct net_if* iface,
                             sa_family_t family,
                             const void* addr);
extern struct net_if_addr* net_if_addr_ref(struct net_if* iface,
                                           sa_family_t family,
                                           const void* addr);
#endif /* CONFIG_NET_IF_LOG_LEVEL */

/** @endcond */

/**
 * @brief Set a network interface's link address
 *
 * @param iface Pointer to a network interface structure
 * @param addr A pointer to a uint8_t buffer representing the address.
 *             The buffer must remain valid throughout interface lifetime.
 * @param len length of the address buffer
 * @param type network bearer type of this link address
 *
 * @return 0 on success
 */
static inline int net_if_set_link_addr(struct net_if* iface,
                                       uint8_t* addr, uint8_t len,
                                       enum net_link_type type) {
    #if defined(CONFIG_NET_RAW_MODE)
    return net_if_set_link_addr_unlocked(iface, addr, len, type);
    #else
    return net_if_set_link_addr_locked(iface, addr, len, type);
    #endif
}

/**
 * @brief Get an network interface's MTU
 *
 * @param iface Pointer to a network interface structure
 *
 * @return the MTU
 */
static inline uint16_t net_if_get_mtu(struct net_if* iface) {
    if (iface == NULL) {
        return (0U);
    }

    NET_ASSERT(iface->if_dev);

    return (iface->if_dev->mtu);
}

/**
 * @brief Set an network interface's MTU
 *
 * @param iface Pointer to a network interface structure
 * @param mtu New MTU, note that we store only 16 bit mtu value.
 */
static inline void net_if_set_mtu(struct net_if* iface,
                                  uint16_t mtu) {
    if (iface == NULL) {
        return;
    }

    NET_ASSERT(iface->if_dev);

    iface->if_dev->mtu = mtu;
}

/**
 * @brief Set the infinite status of the network interface address
 *
 * @param ifaddr IP address for network interface
 * @param is_infinite Infinite status
 */
static inline void net_if_addr_set_lf(struct net_if_addr* ifaddr,
                                      bool is_infinite) {
    NET_ASSERT(ifaddr);

    ifaddr->is_infinite = is_infinite;
}

/**
 * @brief Get an interface according to link layer address.
 *
 * @param ll_addr Link layer address.
 *
 * @return Network interface or NULL if not found.
 */
struct net_if* net_if_get_by_link_addr(struct net_linkaddr* ll_addr);

/**
 * @brief Find an interface from it's related device
 *
 * @param dev A valid struct device pointer to relate with an interface
 *
 * @return a valid struct net_if pointer on success, NULL otherwise
 */
struct net_if* net_if_lookup_by_dev(const struct device* dev);

/**
 * @brief Get network interface IP config
 *
 * @param iface Interface to use.
 *
 * @return NULL if not found or pointer to correct config settings.
 */
static inline struct net_if_config* net_if_config_get(struct net_if* iface) {
    NET_ASSERT(iface);

    return &iface->config;
}

/**
 * @brief Remove a router from the system
 *
 * @param router Pointer to existing router
 */
void net_if_router_rm(struct net_if_router* router);

/**
 * @brief Set the default network interface.
 *
 * @param iface New default interface, or NULL to revert to the one set by Kconfig.
 */
void net_if_set_default(struct net_if* iface);

/**
 * @brief Get the default network interface.
 *
 * @return Default interface or NULL if no interfaces are configured.
 */
struct net_if* net_if_get_default(void);

/**
 * @brief Get the first network interface according to its type.
 *
 * @param l2 Layer 2 type of the network interface.
 *
 * @return First network interface of a given type or NULL if no such
 * interfaces was found.
 */
struct net_if* net_if_get_first_by_type(const struct net_l2* l2);

/**
 * @brief Get the first network interface which is up.
 *
 * @return First network interface which is up or NULL if all
 * interfaces are down.
 */
struct net_if* net_if_get_first_up(void);

#if defined(CONFIG_NET_L2_IEEE802154)
/**
 * @brief Get the first IEEE 802.15.4 network interface.
 *
 * @return First IEEE 802.15.4 network interface or NULL if no such
 * interfaces was found.
 */
static inline struct net_if* net_if_get_ieee802154(void) {
    return net_if_get_first_by_type(&NET_L2_GET_NAME(IEEE802154));
}
#endif /* CONFIG_NET_L2_IEEE802154 */

/**
 * @brief Allocate network interface IPv6 config.
 *
 * @details This function will allocate new IPv6 config.
 *
 * @param iface Interface to use.
 * @param ipv6 Pointer to allocated IPv6 struct is returned to caller.
 *
 * @return 0 if ok, <0 if error
 */
int net_if_config_ipv6_get(struct net_if* iface,
                           struct net_if_ipv6** ipv6);

/**
 * @brief Release network interface IPv6 config.
 *
 * @param iface Interface to use.
 *
 * @return 0 if ok, <0 if error
 */
int net_if_config_ipv6_put(struct net_if* iface);

/**
 * @brief Check if this IPv6 address belongs to one of the interfaces.
 *
 * @param addr IPv6 address
 * @param iface Pointer to interface is returned
 *
 * @return Pointer to interface address, NULL if not found.
 */
struct net_if_addr* net_if_ipv6_addr_lookup(const struct net_in6_addr* addr,
                                            struct net_if** iface);

/**
 * @brief Check if this IPv6 address belongs to this specific interfaces.
 *
 * @param iface Network interface
 * @param addr IPv6 address
 *
 * @return Pointer to interface address, NULL if not found.
 */
struct net_if_addr* net_if_ipv6_addr_lookup_by_iface(struct net_if* iface,
                                                     struct net_in6_addr const* addr);

/**
 * @brief Check if this IPv6 address belongs to one of the interface indices.
 *
 * @param addr IPv6 address
 *
 * @return >0 if address was found in given network interface index,
 * all other values mean address was not found
 */
__syscall int net_if_ipv6_addr_lookup_by_index(const struct net_in6_addr* addr);

/**
 * @brief Add a IPv6 address to an interface
 *
 * @param iface Network interface
 * @param addr IPv6 address
 * @param addr_type IPv6 address type
 * @param vlifetime Validity time for this address
 *
 * @return Pointer to interface address, NULL if cannot be added
 */
struct net_if_addr* net_if_ipv6_addr_add(struct net_if* iface,
                                         struct net_in6_addr* addr,
                                         enum net_addr_type addr_type,
                                         uint32_t vlifetime);

/**
 * @brief Add a IPv6 address to an interface by index
 *
 * @param index Network interface index
 * @param addr IPv6 address
 * @param addr_type IPv6 address type
 * @param vlifetime Validity time for this address
 *
 * @return True if ok, false if address could not be added
 */
__syscall bool net_if_ipv6_addr_add_by_index(int index,
                                             struct net_in6_addr* addr,
                                             enum net_addr_type addr_type,
                                             uint32_t vlifetime);

/**
 * @brief Update validity lifetime time of an IPv6 address.
 *
 * @param ifaddr Network IPv6 address
 * @param vlifetime Validity time for this address
 */
void net_if_ipv6_addr_update_lifetime(struct net_if_addr* ifaddr,
                                      uint32_t vlifetime);

/**
 * @brief Remove an IPv6 address from an interface
 *
 * @param iface Network interface
 * @param addr IPv6 address
 *
 * @return True if successfully removed, false otherwise
 */
bool net_if_ipv6_addr_rm(struct net_if* iface, const struct net_in6_addr* addr);

/**
 * @brief Remove an IPv6 address from an interface by index
 *
 * @param index Network interface index
 * @param addr IPv6 address
 *
 * @return True if successfully removed, false otherwise
 */
__syscall bool net_if_ipv6_addr_rm_by_index(int index,
                                            const struct net_in6_addr* addr);

/**
 * @typedef net_if_ip_addr_cb_t
 * @brief Callback used while iterating over network interface IP addresses
 *
 * @param iface Pointer to the network interface the address belongs to
 * @param addr Pointer to current IP address
 * @param user_data A valid pointer to user data or NULL
 */
typedef void (*net_if_ip_addr_cb_t)(struct net_if* iface,
                                    struct net_if_addr* addr,
                                    void* user_data);

/**
 * @brief Go through all IPv6 addresses on a network interface and call callback
 * for each used address.
 *
 * @param iface Pointer to the network interface
 * @param cb User-supplied callback function to call
 * @param user_data User specified data
 */
void net_if_ipv6_addr_foreach(struct net_if* iface, net_if_ip_addr_cb_t cb,
                              void* user_data);

/**
 * @brief Add a IPv6 multicast address to an interface
 *
 * @param iface Network interface
 * @param addr IPv6 multicast address
 *
 * @return Pointer to interface multicast address, NULL if cannot be added
 */
struct net_if_mcast_addr* net_if_ipv6_maddr_add(struct net_if* iface,
                                                const struct net_in6_addr* addr);

/**
 * @brief Remove an IPv6 multicast address from an interface
 *
 * @param iface Network interface
 * @param addr IPv6 multicast address
 *
 * @return True if successfully removed, false otherwise
 */
bool net_if_ipv6_maddr_rm(struct net_if* iface, const struct net_in6_addr* addr);

/**
 * @typedef net_if_ip_maddr_cb_t
 * @brief Callback used while iterating over network interface multicast IP addresses
 *
 * @param iface Pointer to the network interface the address belongs to
 * @param maddr Pointer to current multicast IP address
 * @param user_data A valid pointer to user data or NULL
 */
typedef void (*net_if_ip_maddr_cb_t)(struct net_if* iface,
                    struct net_if_mcast_addr* maddr,
                    void* user_data);

/**
 * @brief Go through all IPv6 multicast addresses on a network interface and call
 * callback for each used address.
 *
 * @param iface Pointer to the network interface
 * @param cb User-supplied callback function to call
 * @param user_data User specified data
 */
void net_if_ipv6_maddr_foreach(struct net_if* iface, net_if_ip_maddr_cb_t cb,
                    void* user_data);

/**
 * @brief Check if this IPv6 multicast address belongs to a specific interface
 * or one of the interfaces.
 *
 * @param addr IPv6 address
 * @param iface If *iface is null, then pointer to interface is returned,
 * otherwise the *iface value needs to be matched.
 *
 * @return Pointer to interface multicast address, NULL if not found.
 */
struct net_if_mcast_addr* net_if_ipv6_maddr_lookup(const struct net_in6_addr* addr,
                                                   struct net_if** iface);

/**
 * @typedef net_if_mcast_callback_t

 * @brief Define a callback that is called whenever a IPv6 or IPv4 multicast
 *        address group is joined or left.
 * @param iface A pointer to a struct net_if to which the multicast address is
 *        attached.
 * @param addr IP multicast address.
 * @param is_joined True if the multicast group is joined, false if group is left.
 */
typedef void (*net_if_mcast_callback_t)(struct net_if* iface,
                                        const struct net_addr* addr,
                                        bool is_joined);

/**
 * @brief Multicast monitor handler struct.
 *
 * Stores the multicast callback information. Caller must make sure that
 * the variable pointed by this is valid during the lifetime of
 * registration. Typically this means that the variable cannot be
 * allocated from stack.
 */
struct net_if_mcast_monitor {
    /** Node information for the slist. */
    sys_snode_t node;

    /** Network interface */
    struct net_if* iface;

    /** Multicast callback */
    net_if_mcast_callback_t cb;
};

/**
 * @brief Register a multicast monitor
 *
 * @param mon Monitor handle. This is a pointer to a monitor storage structure
 * which should be allocated by caller, but does not need to be initialized.
 * @param iface Network interface or NULL for all interfaces
 * @param cb Monitor callback
 */
void net_if_mcast_mon_register(struct net_if_mcast_monitor* mon,
                               struct net_if* iface,
                               net_if_mcast_callback_t cb);

/**
 * @brief Unregister a multicast monitor
 *
 * @param mon Monitor handle
 */
void net_if_mcast_mon_unregister(struct net_if_mcast_monitor* mon);

/**
 * @brief Call registered multicast monitors
 *
 * @param iface Network interface
 * @param addr Multicast address
 * @param is_joined Is this multicast address group joined (true) or not (false)
 */
void net_if_mcast_monitor(struct net_if* iface, const struct net_addr* addr,
                          bool is_joined);

/**
 * @brief Mark a given multicast address to be joined.
 *
 * @param iface Network interface the address belongs to
 * @param addr IPv6 multicast address
 */
void net_if_ipv6_maddr_join(struct net_if* iface,
                            struct net_if_mcast_addr* addr);

/**
 * @brief Check if given multicast address is joined or not.
 *
 * @param addr IPv6 multicast address
 *
 * @return True if address is joined, False otherwise.
 */
static inline bool net_if_ipv6_maddr_is_joined(struct net_if_mcast_addr* addr) {
    NET_ASSERT(addr);

    return (addr->is_joined);
}

/**
 * @brief Mark a given multicast address to be left.
 *
 * @param iface Network interface the address belongs to
 * @param addr IPv6 multicast address
 */
void net_if_ipv6_maddr_leave(struct net_if* iface,
                             struct net_if_mcast_addr* addr);

/**
 * @brief Return prefix that corresponds to this IPv6 address.
 *
 * @param iface Network interface
 * @param addr IPv6 address
 *
 * @return Pointer to prefix, NULL if not found.
 */
struct net_if_ipv6_prefix* net_if_ipv6_prefix_get(struct net_if* iface,
                                                  const struct net_in6_addr* addr);

/**
 * @brief Check if this IPv6 prefix belongs to this interface
 *
 * @param iface Network interface
 * @param addr IPv6 address
 * @param len Prefix length
 *
 * @return Pointer to prefix, NULL if not found.
 */
struct net_if_ipv6_prefix* net_if_ipv6_prefix_lookup(struct net_if* iface,
                                                     struct net_in6_addr* addr,
                                                     uint8_t len);

/**
 * @brief Add a IPv6 prefix to an network interface.
 *
 * @param iface Network interface
 * @param prefix IPv6 address
 * @param len Prefix length
 * @param lifetime Prefix lifetime in seconds
 *
 * @return Pointer to prefix, NULL if the prefix was not added.
 */
struct net_if_ipv6_prefix* net_if_ipv6_prefix_add(struct net_if* iface,
                                                  struct net_in6_addr const* prefix,
                                                  uint8_t len,
                                                  uint32_t lifetime);

/**
 * @brief Remove an IPv6 prefix from an interface
 *
 * @param iface Network interface
 * @param addr IPv6 prefix address
 * @param len Prefix length
 *
 * @return True if successfully removed, false otherwise
 */
bool net_if_ipv6_prefix_rm(struct net_if* iface, struct net_in6_addr* addr,
                           uint8_t len);

/**
 * @brief Set the infinite status of the prefix
 *
 * @param prefix IPv6 address
 * @param is_infinite Infinite status
 */
static inline void net_if_ipv6_prefix_set_lf(struct net_if_ipv6_prefix* prefix,
                                             bool is_infinite) {
    prefix->is_infinite = is_infinite;
}

/**
 * @brief Set the prefix lifetime timer.
 *
 * @param prefix IPv6 address
 * @param lifetime Prefix lifetime in seconds
 */
void net_if_ipv6_prefix_set_timer(struct net_if_ipv6_prefix* prefix,
                                  uint32_t lifetime);

/**
 * @brief Unset the prefix lifetime timer.
 *
 * @param prefix IPv6 address
 */
void net_if_ipv6_prefix_unset_timer(struct net_if_ipv6_prefix* prefix);

/**
 * @brief Check if this IPv6 address is part of the subnet of our
 * network interface.
 *
 * @param iface Network interface. This is returned to the caller.
 * The iface can be NULL in which case we check all the interfaces.
 * @param addr IPv6 address
 *
 * @return True if address is part of our subnet, false otherwise
 */
bool net_if_ipv6_addr_onlink(struct net_if** iface, struct net_in6_addr const* addr);

/**
 * @brief Get the IPv6 address of the given router
 * @param router a network router
 *
 * @return pointer to the IPv6 address, or NULL if none
 */
#if defined(CONFIG_NET_NATIVE_IPV6)
static inline struct net_in6_addr* net_if_router_ipv6(struct net_if_router* router) {
    NET_ASSERT(router);

    return (&router->address.in6_addr);
}
#else
static inline struct net_in6_addr* net_if_router_ipv6(struct net_if_router* router) {
    static struct net_in6_addr addr;

    ARG_UNUSED(router);

    return (&addr);
}
#endif

/**
 * @brief Check if IPv6 address is one of the routers configured
 * in the system.
 *
 * @param iface Network interface
 * @param addr IPv6 address
 *
 * @return Pointer to router information, NULL if cannot be found
 */
struct net_if_router* net_if_ipv6_router_lookup(struct net_if const* iface,
                                                struct net_in6_addr* addr);

/**
 * @brief Find default router for this IPv6 address.
 *
 * @param iface Network interface. This can be NULL in which case we
 * go through all the network interfaces to find a suitable router.
 * @param addr IPv6 address
 *
 * @return Pointer to router information, NULL if cannot be found
 */
struct net_if_router* net_if_ipv6_router_find_default(struct net_if const* iface,
                                                      struct net_in6_addr const* addr);

/**
 * @brief Update validity lifetime time of a router.
 *
 * @param router Network IPv6 address
 * @param lifetime Lifetime of this router.
 */
void net_if_ipv6_router_update_lifetime(struct net_if_router* router,
                                        uint16_t lifetime);

/**
 * @brief Add IPv6 router to the system.
 *
 * @param iface Network interface
 * @param addr IPv6 address
 * @param router_lifetime Lifetime of the router
 *
 * @return Pointer to router information, NULL if could not be added
 */
struct net_if_router* net_if_ipv6_router_add(struct net_if* iface,
                                             struct net_in6_addr* addr,
                                             uint16_t router_lifetime);

/**
 * @brief Remove IPv6 router from the system.
 *
 * @param router Router information.
 *
 * @return True if successfully removed, false otherwise
 */
bool net_if_ipv6_router_rm(struct net_if_router* router);

/**
 * @brief Get IPv6 hop limit specified for a given interface. This is the
 * default value but can be overridden by the user.
 *
 * @param iface Network interface
 *
 * @return Hop limit
 */
#if defined(CONFIG_NET_NATIVE_IPV6)
uint8_t net_if_ipv6_get_hop_limit(struct net_if* iface);
#else
static inline uint8_t net_if_ipv6_get_hop_limit(struct net_if* iface) {
    ARG_UNUSED(iface);

    return (0);
}
#endif /* CONFIG_NET_NATIVE_IPV6 */

/**
 * @brief Set the default IPv6 hop limit of a given interface.
 *
 * @param iface Network interface
 * @param hop_limit New hop limit
 */
#if defined(CONFIG_NET_NATIVE_IPV6)
void net_if_ipv6_set_hop_limit(struct net_if* iface, uint8_t hop_limit);
#else
static inline void net_if_ipv6_set_hop_limit(struct net_if* iface,
                                             uint8_t hop_limit) {
    ARG_UNUSED(iface);
    ARG_UNUSED(hop_limit);
}
#endif /* CONFIG_NET_NATIVE_IPV6 */

/** @cond INTERNAL_HIDDEN */

/* The old hop limit setter function is deprecated because the naming
 * of it was incorrect. The API name was missing "_if_" so this function
 * should not be used.
 */
__deprecated
static inline void net_ipv6_set_hop_limit(struct net_if *iface,
                      uint8_t hop_limit)
{
    net_if_ipv6_set_hop_limit(iface, hop_limit);
}

/** @endcond */

/**
 * @brief Get IPv6 multicast hop limit specified for a given interface. This is the
 * default value but can be overridden by the user.
 *
 * @param iface Network interface
 *
 * @return Hop limit
 */
#if defined(CONFIG_NET_NATIVE_IPV6)
uint8_t net_if_ipv6_get_mcast_hop_limit(struct net_if* iface);
#else
static inline uint8_t net_if_ipv6_get_mcast_hop_limit(struct net_if* iface) {
    ARG_UNUSED(iface);

    return (0);
}
#endif /* CONFIG_NET_NATIVE_IPV6 */

/**
 * @brief Set the default IPv6 multicast hop limit of a given interface.
 *
 * @param iface Network interface
 * @param hop_limit New hop limit
 */
#if defined(CONFIG_NET_NATIVE_IPV6)
void net_if_ipv6_set_mcast_hop_limit(struct net_if* iface, uint8_t hop_limit);
#else
static inline void net_if_ipv6_set_mcast_hop_limit(struct net_if* iface,
                                                   uint8_t hop_limit) {
    ARG_UNUSED(iface);
    ARG_UNUSED(hop_limit);
}
#endif /* CONFIG_NET_NATIVE_IPV6 */

/**
 * @brief Set IPv6 reachable time for a given interface
 *
 * @param iface Network interface
 * @param reachable_time New reachable time
 */
static inline void net_if_ipv6_set_base_reachable_time(struct net_if* iface,
                                                       uint32_t reachable_time) {
    #if defined(CONFIG_NET_NATIVE_IPV6)
    NET_ASSERT(iface);

    if (!iface->config.ip.ipv6) {
        return;
    }

    iface->config.ip.ipv6->base_reachable_time = reachable_time;
    #else
    ARG_UNUSED(iface);
    ARG_UNUSED(reachable_time);

    #endif
}

/**
 * @brief Get IPv6 reachable timeout specified for a given interface
 *
 * @param iface Network interface
 *
 * @return Reachable timeout
 */
static inline uint32_t net_if_ipv6_get_reachable_time(struct net_if* iface) {
    #if defined(CONFIG_NET_NATIVE_IPV6)
    NET_ASSERT(iface);

    if (!iface->config.ip.ipv6) {
        return (0);
    }

    return iface->config.ip.ipv6->reachable_time;
    #else
    ARG_UNUSED(iface);
    return (0);
    #endif
}

/**
 * @brief Calculate next reachable time value for IPv6 reachable time
 *
 * @param ipv6 IPv6 address configuration
 *
 * @return Reachable time
 */
uint32_t net_if_ipv6_calc_reachable_time(struct net_if_ipv6 const* ipv6);

/**
 * @brief Set IPv6 reachable time for a given interface. This requires
 * that base reachable time is set for the interface.
 *
 * @param ipv6 IPv6 address configuration
 */
static inline void net_if_ipv6_set_reachable_time(struct net_if_ipv6* ipv6) {
    #if defined(CONFIG_NET_NATIVE_IPV6)
    if (ipv6 == NULL) {
        return;
    }

    ipv6->reachable_time = net_if_ipv6_calc_reachable_time(ipv6);
    #else
    ARG_UNUSED(ipv6);
    #endif
}

/**
 * @brief Set IPv6 retransmit timer for a given interface
 *
 * @param iface Network interface
 * @param retrans_timer New retransmit timer
 */
static inline void net_if_ipv6_set_retrans_timer(struct net_if* iface,
                                                 uint32_t retrans_timer) {
    #if defined(CONFIG_NET_NATIVE_IPV6)
    NET_ASSERT(iface);

    if (!iface->config.ip.ipv6) {
        return;
    }

    iface->config.ip.ipv6->retrans_timer = retrans_timer;
    #else
    ARG_UNUSED(iface);
    ARG_UNUSED(retrans_timer);
    #endif
}

/**
 * @brief Get IPv6 retransmit timer specified for a given interface
 *
 * @param iface Network interface
 *
 * @return Retransmit timer
 */
static inline uint32_t net_if_ipv6_get_retrans_timer(struct net_if* iface) {
    #if defined(CONFIG_NET_NATIVE_IPV6)
    NET_ASSERT(iface);

    if (!iface->config.ip.ipv6) {
        return (0);
    }

    return iface->config.ip.ipv6->retrans_timer;
    #else
    ARG_UNUSED(iface);
    return (0);
    #endif
}

/**
 * @brief Get a IPv6 source address that should be used when sending
 * network data to destination.
 *
 * @param iface Interface that was used when packet was received.
 * If the interface is not known, then NULL can be given.
 * @param dst IPv6 destination address
 *
 * @return Pointer to IPv6 address to use, NULL if no IPv6 address
 * could be found.
 */
#if defined(CONFIG_NET_IPV6)
const struct net_in6_addr* net_if_ipv6_select_src_addr(struct net_if* iface,
                                                       const struct net_in6_addr* dst);
#else
static inline const struct net_in6_addr* net_if_ipv6_select_src_addr(
    struct net_if* iface, const struct net_in6_addr* dst) {
    ARG_UNUSED(iface);
    ARG_UNUSED(dst);

    return (NULL);
}
#endif

/**
 * @brief Get a IPv6 source address that should be used when sending
 * network data to destination. Use a hint set to the socket to select
 * the proper address.
 *
 * @param iface Interface that was used when packet was received.
 * If the interface is not known, then NULL can be given.
 * @param dst IPv6 destination address
 * @param flags Hint from the related socket. See RFC 5014 for value details.
 *
 * @return Pointer to IPv6 address to use, NULL if no IPv6 address
 * could be found.
 */
#if defined(CONFIG_NET_IPV6)
const struct net_in6_addr* net_if_ipv6_select_src_addr_hint(struct net_if* iface,
                                                            const struct net_in6_addr* dst,
                                                            int flags);
#else
static inline const struct net_in6_addr* net_if_ipv6_select_src_addr_hint(
    struct net_if* iface, const struct net_in6_addr* dst, int flags) {
    ARG_UNUSED(iface);
    ARG_UNUSED(dst);
    ARG_UNUSED(flags);

    return (NULL);
}
#endif

/**
 * @brief Get a network interface that should be used when sending
 * IPv6 network data to destination.
 *
 * @param dst IPv6 destination address
 *
 * @return Pointer to network interface to use, NULL if no suitable interface
 * could be found.
 */
#if defined(CONFIG_NET_IPV6)
struct net_if* net_if_ipv6_select_src_iface(const struct net_in6_addr* dst);
#else
static inline struct net_if* net_if_ipv6_select_src_iface(
    const struct net_in6_addr* dst) {
    ARG_UNUSED(dst);

    return (NULL);
}
#endif

/**
 * @brief Get a IPv6 link local address in a given state.
 *
 * @param iface Interface to use. Must be a valid pointer to an interface.
 * @param addr_state IPv6 address state (preferred, tentative, deprecated)
 *
 * @return Pointer to link local IPv6 address, NULL if no proper IPv6 address
 * could be found.
 */
struct net_in6_addr* net_if_ipv6_get_ll(struct net_if* iface,
                                        enum net_addr_state addr_state);

/**
 * @brief Return link local IPv6 address from the first interface that has
 * a link local address matching give state.
 *
 * @param state IPv6 address state (ANY, TENTATIVE, PREFERRED, DEPRECATED)
 * @param iface Pointer to interface is returned
 *
 * @return Pointer to IPv6 address, NULL if not found.
 */
struct net_in6_addr* net_if_ipv6_get_ll_addr(enum net_addr_state state,
                                             struct net_if** iface);

/**
 * @brief Stop IPv6 Duplicate Address Detection (DAD) procedure if
 * we find out that our IPv6 address is already in use.
 *
 * @param iface Interface where the DAD was running.
 * @param addr IPv6 address that failed DAD
 */
void net_if_ipv6_dad_failed(struct net_if* iface, const struct net_in6_addr* addr);

/**
 * @brief Return global IPv6 address from the first interface that has
 * a global IPv6 address matching the given state.
 *
 * @param state IPv6 address state (ANY, TENTATIVE, PREFERRED, DEPRECATED)
 * @param iface Caller can give an interface to check. If iface is set to NULL,
 * then all the interfaces are checked. Pointer to interface where the IPv6
 * address is defined is returned to the caller.
 *
 * @return Pointer to IPv6 address, NULL if not found.
 */
struct net_in6_addr* net_if_ipv6_get_global_addr(enum net_addr_state state,
                                                 struct net_if** iface);

/**
 * @brief Allocate network interface IPv4 config.
 *
 * @details This function will allocate new IPv4 config.
 *
 * @param iface Interface to use.
 * @param ipv4 Pointer to allocated IPv4 struct is returned to caller.
 *
 * @return 0 if ok, <0 if error
 */
int net_if_config_ipv4_get(struct net_if* iface,
                           struct net_if_ipv4** ipv4);

/**
 * @brief Release network interface IPv4 config.
 *
 * @param iface Interface to use.
 *
 * @return 0 if ok, <0 if error
 */
int net_if_config_ipv4_put(struct net_if* iface);

/**
 * @brief Get IPv4 time-to-live value specified for a given interface
 *
 * @param iface Network interface
 *
 * @return Time-to-live
 */
uint8_t net_if_ipv4_get_ttl(struct net_if* iface);

/**
 * @brief Set IPv4 time-to-live value specified to a given interface
 *
 * @param iface Network interface
 * @param ttl Time-to-live value
 */
void net_if_ipv4_set_ttl(struct net_if* iface, uint8_t ttl);

/**
 * @brief Get IPv4 multicast time-to-live value specified for a given interface
 *
 * @param iface Network interface
 *
 * @return Time-to-live
 */
uint8_t net_if_ipv4_get_mcast_ttl(struct net_if* iface);

/**
 * @brief Set IPv4 multicast time-to-live value specified to a given interface
 *
 * @param iface Network interface
 * @param ttl Time-to-live value
 */
void net_if_ipv4_set_mcast_ttl(struct net_if* iface, uint8_t ttl);

/**
 * @brief Check if this IPv4 address belongs to one of the interfaces.
 *
 * @param addr IPv4 address
 * @param iface Interface is returned
 *
 * @return Pointer to interface address, NULL if not found.
 */
struct net_if_addr* net_if_ipv4_addr_lookup(const struct net_in_addr* addr,
                                            struct net_if** iface);

/**
 * @brief Add a IPv4 address to an interface
 *
 * @param iface Network interface
 * @param addr IPv4 address
 * @param addr_type IPv4 address type
 * @param vlifetime Validity time for this address
 *
 * @return Pointer to interface address, NULL if cannot be added
 */
struct net_if_addr* net_if_ipv4_addr_add(struct net_if* iface,
                                         struct net_in_addr* addr,
                                         enum net_addr_type addr_type,
                                         uint32_t vlifetime);

/**
 * @brief Remove a IPv4 address from an interface
 *
 * @param iface Network interface
 * @param addr IPv4 address
 *
 * @return True if successfully removed, false otherwise
 */
bool net_if_ipv4_addr_rm(struct net_if* iface, const struct net_in_addr* addr);

/**
 * @brief Check if this IPv4 address belongs to one of the interface indices.
 *
 * @param addr IPv4 address
 *
 * @return >0 if address was found in given network interface index,
 * all other values mean address was not found
 */
__syscall int net_if_ipv4_addr_lookup_by_index(const struct net_in_addr* addr);

/**
 * @brief Add a IPv4 address to an interface by network interface index
 *
 * @param index Network interface index
 * @param addr IPv4 address
 * @param addr_type IPv4 address type
 * @param vlifetime Validity time for this address
 *
 * @return True if ok, false if the address could not be added
 */
__syscall bool net_if_ipv4_addr_add_by_index(int index,
                                             struct net_in_addr* addr,
                                             enum net_addr_type addr_type,
                                             uint32_t vlifetime);

/**
 * @brief Remove a IPv4 address from an interface by interface index
 *
 * @param index Network interface index
 * @param addr IPv4 address
 *
 * @return True if successfully removed, false otherwise
 */
__syscall bool net_if_ipv4_addr_rm_by_index(int index,
                                            const struct net_in_addr* addr);

/**
 * @brief Go through all IPv4 addresses on a network interface and call callback
 * for each used address.
 *
 * @param iface Pointer to the network interface
 * @param cb User-supplied callback function to call
 * @param user_data User specified data
 */
void net_if_ipv4_addr_foreach(struct net_if* iface, net_if_ip_addr_cb_t cb,
                              void* user_data);

/**
 * @brief Add a IPv4 multicast address to an interface
 *
 * @param iface Network interface
 * @param addr IPv4 multicast address
 *
 * @return Pointer to interface multicast address, NULL if cannot be added
 */
struct net_if_mcast_addr* net_if_ipv4_maddr_add(struct net_if* iface,
                                                const struct net_in_addr* addr);

/**
 * @brief Remove an IPv4 multicast address from an interface
 *
 * @param iface Network interface
 * @param addr IPv4 multicast address
 *
 * @return True if successfully removed, false otherwise
 */
bool net_if_ipv4_maddr_rm(struct net_if* iface, const struct net_in_addr* addr);

/**
 * @brief Go through all IPv4 multicast addresses on a network interface and call
 * callback for each used address.
 *
 * @param iface Pointer to the network interface
 * @param cb User-supplied callback function to call
 * @param user_data User specified data
 */
void net_if_ipv4_maddr_foreach(struct net_if* iface, net_if_ip_maddr_cb_t cb,
                               void* user_data);

/**
 * @brief Check if this IPv4 multicast address belongs to a specific interface
 * or one of the interfaces.
 *
 * @param addr IPv4 address
 * @param iface If *iface is null, then pointer to interface is returned,
 * otherwise the *iface value needs to be matched.
 *
 * @return Pointer to interface multicast address, NULL if not found.
 */
struct net_if_mcast_addr* net_if_ipv4_maddr_lookup(const struct net_in_addr* addr,
                                                   struct net_if** iface);

/**
 * @brief Mark a given multicast address to be joined.
 *
 * @param iface Network interface the address belongs to
 * @param addr IPv4 multicast address
 */
void net_if_ipv4_maddr_join(struct net_if* iface,
                            struct net_if_mcast_addr* addr);

/**
 * @brief Check if given multicast address is joined or not.
 *
 * @param addr IPv4 multicast address
 *
 * @return True if address is joined, False otherwise.
 */
static inline bool net_if_ipv4_maddr_is_joined(struct net_if_mcast_addr* addr) {
    NET_ASSERT(addr);

    return (addr->is_joined);
}

/**
 * @brief Mark a given multicast address to be left.
 *
 * @param iface Network interface the address belongs to
 * @param addr IPv4 multicast address
 */
void net_if_ipv4_maddr_leave(struct net_if* iface,
                             struct net_if_mcast_addr* addr);

/**
 * @brief Get the IPv4 address of the given router
 * @param router a network router
 *
 * @return pointer to the IPv4 address, or NULL if none
 */
#if defined(CONFIG_NET_NATIVE_IPV4)
static inline struct net_in_addr* net_if_router_ipv4(struct net_if_router* router) {
    NET_ASSERT(router);

    return (&router->address.in_addr);
}
#else
static inline struct net_in_addr* net_if_router_ipv4(struct net_if_router* router) {
    static struct net_in_addr addr;

    ARG_UNUSED(router);

    return (&addr);
}
#endif

/**
 * @brief Check if IPv4 address is one of the routers configured
 * in the system.
 *
 * @param iface Network interface
 * @param addr IPv4 address
 *
 * @return Pointer to router information, NULL if cannot be found
 */
struct net_if_router* net_if_ipv4_router_lookup(struct net_if* iface,
                                                struct net_in_addr* addr);

/**
 * @brief Find default router for this IPv4 address.
 *
 * @param iface Network interface. This can be NULL in which case we
 * go through all the network interfaces to find a suitable router.
 * @param addr IPv4 address
 *
 * @return Pointer to router information, NULL if cannot be found
 */
struct net_if_router* net_if_ipv4_router_find_default(struct net_if* iface,
                                                      struct net_in_addr* addr);
/**
 * @brief Add IPv4 router to the system.
 *
 * @param iface Network interface
 * @param addr IPv4 address
 * @param is_default Is this router the default one
 * @param router_lifetime Lifetime of the router
 *
 * @return Pointer to router information, NULL if could not be added
 */
struct net_if_router* net_if_ipv4_router_add(struct net_if* iface,
                                             struct net_in_addr* addr,
                                             bool is_default,
                                             uint16_t router_lifetime);

/**
 * @brief Remove IPv4 router from the system.
 *
 * @param router Router information.
 *
 * @return True if successfully removed, false otherwise
 */
bool net_if_ipv4_router_rm(struct net_if_router* router);

/**
 * @brief Check if the given IPv4 address belongs to local subnet.
 *
 * @param iface Interface to use. Must be a valid pointer to an interface.
 * @param addr IPv4 address
 *
 * @return True if address is part of local subnet, false otherwise.
 */
bool net_if_ipv4_addr_mask_cmp(struct net_if* iface,
                               const struct net_in_addr* addr);

/**
 * @brief Check if the given IPv4 address is a broadcast address.
 *
 * @param iface Interface to use. Must be a valid pointer to an interface.
 * @param addr IPv4 address, this should be in network byte order
 *
 * @return True if address is a broadcast address, false otherwise.
 */
bool net_if_ipv4_is_addr_bcast(struct net_if* iface,
                               const struct net_in_addr* addr);

/**
 * @brief Get a network interface that should be used when sending
 * IPv4 network data to destination.
 *
 * @param dst IPv4 destination address
 *
 * @return Pointer to network interface to use, NULL if no suitable interface
 * could be found.
 */
#if defined(CONFIG_NET_IPV4)
struct net_if* net_if_ipv4_select_src_iface(const struct net_in_addr* dst);
#else
static inline struct net_if* net_if_ipv4_select_src_iface(
    const struct net_in_addr* dst) {
    ARG_UNUSED(dst);

    return (NULL);
}
#endif

/**
 * @brief Get a IPv4 source address that should be used when sending
 * network data to destination.
 *
 * @param iface Interface to use when sending the packet.
 * If the interface is not known, then NULL can be given.
 * @param dst IPv4 destination address
 *
 * @return Pointer to IPv4 address to use, NULL if no IPv4 address
 * could be found.
 */
#if defined(CONFIG_NET_IPV4)
const struct net_in_addr* net_if_ipv4_select_src_addr(struct net_if* iface,
                                                      const struct net_in_addr* dst);
#else
static inline const struct net_in_addr* net_if_ipv4_select_src_addr(
    struct net_if* iface, const struct net_in_addr* dst) {
    ARG_UNUSED(iface);
    ARG_UNUSED(dst);

    return (NULL);
}
#endif

/**
 * @brief Get a IPv4 link local address in a given state.
 *
 * @param iface Interface to use. Must be a valid pointer to an interface.
 * @param addr_state IPv4 address state (preferred, tentative, deprecated)
 *
 * @return Pointer to link local IPv4 address, NULL if no proper IPv4 address
 * could be found.
 */
struct net_in_addr* net_if_ipv4_get_ll(struct net_if* iface,
                                       enum net_addr_state addr_state);

/**
 * @brief Get a IPv4 global address in a given state.
 *
 * @param iface Interface to use. Must be a valid pointer to an interface.
 * @param addr_state IPv4 address state (preferred, tentative, deprecated)
 *
 * @return Pointer to link local IPv4 address, NULL if no proper IPv4 address
 * could be found.
 */
struct net_in_addr* net_if_ipv4_get_global_addr(struct net_if* iface,
                                                enum net_addr_state addr_state);

/**
 * @brief Get IPv4 netmask related to an address of an interface.
 *
 * @param iface Interface to use.
 * @param addr IPv4 address to check.
 *
 * @return The netmask set on the interface related to the give address,
 *         unspecified address if not found.
 */
struct net_in_addr net_if_ipv4_get_netmask_by_addr(struct net_if *iface,
                                                   const struct net_in_addr *addr);

/**
 * @brief Get IPv4 netmask of an interface.
 *
 * @deprecated Use net_if_ipv4_get_netmask_by_addr() instead.
 *
 * @param iface Interface to use.
 *
 * @return The netmask set on the interface, unspecified address if not found.
 */
__deprecated struct net_in_addr net_if_ipv4_get_netmask(struct net_if* iface);

/**
 * @brief Set IPv4 netmask for an interface.
 *
 * @deprecated Use net_if_ipv4_set_netmask_by_addr() instead.
 *
 * @param iface Interface to use.
 * @param netmask IPv4 netmask
 */
__deprecated void net_if_ipv4_set_netmask(struct net_if* iface,
                                          const struct net_in_addr* netmask);

/**
 * @brief Set IPv4 netmask for an interface index.
 *
 * @deprecated Use net_if_ipv4_set_netmask_by_addr() instead.
 *
 * @param index Network interface index
 * @param netmask IPv4 netmask
 *
 * @return True if netmask was added, false otherwise.
 */
__deprecated __syscall bool net_if_ipv4_set_netmask_by_index(int index,
                                                             const struct net_in_addr *netmask);

/**
 * @brief Set IPv4 netmask for an interface index for a given address.
 *
 * @param index Network interface index
 * @param addr IPv4 address related to this netmask
 * @param netmask IPv4 netmask
 *
 * @return True if netmask was added, false otherwise.
 */
__syscall bool net_if_ipv4_set_netmask_by_addr_by_index(int index,
                                                        const struct net_in_addr* addr,
                                                        const struct net_in_addr* netmask);

/**
 * @brief Set IPv4 netmask for an interface index for a given address.
 *
 * @param iface Network interface
 * @param addr IPv4 address related to this netmask
 * @param netmask IPv4 netmask
 *
 * @return True if netmask was added, false otherwise.
 */
bool net_if_ipv4_set_netmask_by_addr(struct net_if* iface,
                                     const struct net_in_addr* addr,
                                     const struct net_in_addr* netmask);

/**
 * @brief Get IPv4 gateway of an interface.
 *
 * @param iface Interface to use.
 *
 * @return The gateway set on the interface, unspecified address if not found.
 */
struct net_in_addr net_if_ipv4_get_gw(struct net_if *iface);

/**
 * @brief Set IPv4 gateway for an interface.
 *
 * @param iface Interface to use.
 * @param gw IPv4 address of an gateway
 */
void net_if_ipv4_set_gw(struct net_if* iface, const struct net_in_addr* gw);

/**
 * @brief Set IPv4 gateway for an interface index.
 *
 * @param index Network interface index
 * @param gw IPv4 address of an gateway
 *
 * @return True if gateway was added, false otherwise.
 */
__syscall bool net_if_ipv4_set_gw_by_index(int index, const struct net_in_addr* gw);

/**
 * @brief Get a network interface that should be used when sending
 * IPv6 or IPv4 network data to destination.
 *
 * @param dst IPv6 or IPv4 destination address
 *
 * @return Pointer to network interface to use. Note that the function
 * will return the default network interface if the best network interface
 * is not found.
 */
struct net_if* net_if_select_src_iface(const struct net_sockaddr* dst);

/**
 * @typedef net_if_link_callback_t
 * @brief Define callback that is called after a network packet
 *        has been sent.
 * @param iface A pointer to a struct net_if to which the net_pkt was sent to.
 * @param dst Link layer address of the destination where the network packet was sent.
 * @param status Send status, 0 is ok, < 0 error.
 */
typedef void (*net_if_link_callback_t)(struct net_if* iface,
                                       struct net_linkaddr* dst,
                                       int status);

/**
 * @brief Link callback handler struct.
 *
 * Stores the link callback information. Caller must make sure that
 * the variable pointed by this is valid during the lifetime of
 * registration. Typically this means that the variable cannot be
 * allocated from stack.
 */
struct net_if_link_cb {
    /** Node information for the slist. */
    sys_snode_t node;

    /** Link callback */
    net_if_link_callback_t cb;
};

/**
 * @brief Register a link callback.
 *
 * @param link Caller specified handler for the callback.
 * @param cb Callback to register.
 */
void net_if_register_link_cb(struct net_if_link_cb* link,
                             net_if_link_callback_t cb);

/**
 * @brief Unregister a link callback.
 *
 * @param link Caller specified handler for the callback.
 */
void net_if_unregister_link_cb(struct net_if_link_cb* link);

/**
 * @brief Call a link callback function.
 *
 * @param iface Network interface.
 * @param lladdr Destination link layer address
 * @param status 0 is ok, < 0 error
 */
void net_if_call_link_cb(struct net_if* iface, struct net_linkaddr* lladdr,
                         int status);

/** @cond INTERNAL_HIDDEN */

/* used to ensure encoding of checksum support in net_if.h and
 * ethernet.h is the same
 */
#define NET_IF_CHECKSUM_NONE_BIT            0
#define NET_IF_CHECKSUM_IPV4_HEADER_BIT     BIT(0)
#define NET_IF_CHECKSUM_IPV4_ICMP_BIT       BIT(1)
/* Space for future protocols and restrictions for IPV4 */
#define NET_IF_CHECKSUM_IPV6_HEADER_BIT     BIT(10)
#define NET_IF_CHECKSUM_IPV6_ICMP_BIT       BIT(11)
/* Space for future protocols and restrictions for IPV6 */
#define NET_IF_CHECKSUM_TCP_BIT             BIT(21)
#define NET_IF_CHECKSUM_UDP_BIT             BIT(22)

/** @endcond */

/**
 * @brief Type of checksum for which support in the interface will be queried.
 */
enum net_if_checksum_type {
    /** Interface supports IP version 4 header checksum calculation */
    NET_IF_CHECKSUM_IPV4_HEADER = NET_IF_CHECKSUM_IPV4_HEADER_BIT,
    /** Interface supports checksum calculation for TCP payload in IPv4 */
    NET_IF_CHECKSUM_IPV4_TCP    = NET_IF_CHECKSUM_IPV4_HEADER_BIT |
                                  NET_IF_CHECKSUM_TCP_BIT,
    /** Interface supports checksum calculation for UDP payload in IPv4 */
    NET_IF_CHECKSUM_IPV4_UDP    = NET_IF_CHECKSUM_IPV4_HEADER_BIT |
                                  NET_IF_CHECKSUM_UDP_BIT,
    /** Interface supports checksum calculation for ICMP4 payload in IPv4 */
    NET_IF_CHECKSUM_IPV4_ICMP   = NET_IF_CHECKSUM_IPV4_ICMP_BIT,
    /** Interface supports IP version 6 header checksum calculation */
    NET_IF_CHECKSUM_IPV6_HEADER = NET_IF_CHECKSUM_IPV6_HEADER_BIT,
    /** Interface supports checksum calculation for TCP payload in IPv6 */
    NET_IF_CHECKSUM_IPV6_TCP    = NET_IF_CHECKSUM_IPV6_HEADER_BIT |
                                  NET_IF_CHECKSUM_TCP_BIT,
    /** Interface supports checksum calculation for UDP payload in IPv6 */
    NET_IF_CHECKSUM_IPV6_UDP    = NET_IF_CHECKSUM_IPV6_HEADER_BIT |
                                  NET_IF_CHECKSUM_UDP_BIT,
    /** Interface supports checksum calculation for ICMP6 payload in IPv6 */
    NET_IF_CHECKSUM_IPV6_ICMP   = NET_IF_CHECKSUM_IPV6_ICMP_BIT
};

/**
 * @brief Check if received network packet checksum calculation can be avoided
 * or not. For example many ethernet devices support network packet offloading
 * in which case the IP stack does not need to calculate the checksum.
 *
 * @param iface Network interface
 * @param chksum_type L3 and/or L4 protocol for which to compute checksum
 *
 * @return True if checksum needs to be calculated, false otherwise.
 */
bool net_if_need_calc_rx_checksum(struct net_if* iface,
                                  enum net_if_checksum_type chksum_type);

/**
 * @brief Check if network packet checksum calculation can be avoided or not
 * when sending the packet. For example many ethernet devices support network
 * packet offloading in which case the IP stack does not need to calculate the
 * checksum.
 *
 * @param iface Network interface
 * @param chksum_type L3 and/or L4 protocol for which to compute checksum
 *
 * @return True if checksum needs to be calculated, false otherwise.
 */
bool net_if_need_calc_tx_checksum(struct net_if* iface,
                                  enum net_if_checksum_type chksum_type);

/**
 * @brief Get interface according to index
 *
 * @details This is a syscall only to provide access to the object for purposes
 *          of assigning permissions.
 *
 * @param index Interface index
 *
 * @return Pointer to interface or NULL if not found.
 */
__syscall struct net_if* net_if_get_by_index(int index);

/**
 * @brief Get interface index according to pointer
 *
 * @param iface Pointer to network interface
 *
 * @return Interface index
 */
int net_if_get_by_iface(struct net_if* iface);

/**
 * @typedef net_if_cb_t
 * @brief Callback used while iterating over network interfaces
 *
 * @param iface Pointer to current network interface
 * @param user_data A valid pointer to user data or NULL
 */
typedef void (*net_if_cb_t)(struct net_if* iface, void* user_data);

/**
 * @brief Go through all the network interfaces and call callback
 * for each interface.
 *
 * @param cb User-supplied callback function to call
 * @param user_data User specified data
 */
void net_if_foreach(net_if_cb_t cb, void* user_data);

/**
 * @brief Bring interface up
 *
 * @param iface Pointer to network interface
 *
 * @return 0 on success
 */
int net_if_up(struct net_if* iface);

/**
 * @brief Check if interface is up and running.
 *
 * @param iface Pointer to network interface
 *
 * @return True if interface is up, False if it is down.
 */
static inline bool net_if_is_up(struct net_if* iface) {
    NET_ASSERT(iface);

    return (net_if_flag_is_set(iface, NET_IF_UP) &&
            net_if_flag_is_set(iface, NET_IF_RUNNING));
}

/**
 * @brief Bring interface down
 *
 * @param iface Pointer to network interface
 *
 * @return 0 on success
 */
int net_if_down(struct net_if* iface);

/**
 * @brief Check if interface was brought up by the administrator.
 *
 * @param iface Pointer to network interface
 *
 * @return True if interface is admin up, false otherwise.
 */
static inline bool net_if_is_admin_up(struct net_if* iface) {
    NET_ASSERT(iface);

    return net_if_flag_is_set(iface, NET_IF_UP);
}

/**
 * @brief Underlying network device has detected the carrier (cable connected).
 *
 * @details The function should be used by the respective network device driver
 *          or L2 implementation to update its state on a network interface.
 *
 * @param iface Pointer to network interface
 */
void net_if_carrier_on(struct net_if* iface);

/**
 * @brief Underlying network device has lost the carrier (cable disconnected).
 *
 * @details The function should be used by the respective network device driver
 *          or L2 implementation to update its state on a network interface.
 *
 * @param iface Pointer to network interface
 */
void net_if_carrier_off(struct net_if* iface);

/**
 * @brief Check if carrier is present on network device.
 *
 * @param iface Pointer to network interface
 *
 * @return True if carrier is present, false otherwise.
 */
static inline bool net_if_is_carrier_ok(struct net_if* iface) {
    NET_ASSERT(iface);

    return net_if_flag_is_set(iface, NET_IF_LOWER_UP);
}

/**
 * @brief Mark interface as dormant. Dormant state indicates that the interface
 *        is not ready to pass packets yet, but is waiting for some event
 *        (for example Wi-Fi network association).
 *
 * @details The function should be used by the respective network device driver
 *          or L2 implementation to update its state on a network interface.
 *
 * @param iface Pointer to network interface
 */
void net_if_dormant_on(struct net_if* iface);

/**
 * @brief Mark interface as not dormant.
 *
 * @details The function should be used by the respective network device driver
 *          or L2 implementation to update its state on a network interface.
 *
 * @param iface Pointer to network interface
 */
void net_if_dormant_off(struct net_if* iface);

/**
 * @brief Check if the interface is dormant.
 *
 * @param iface Pointer to network interface
 *
 * @return True if interface is dormant, false otherwise.
 */
static inline bool net_if_is_dormant(struct net_if* iface) {
    NET_ASSERT(iface);

    return net_if_flag_is_set(iface, NET_IF_DORMANT);
}

#if defined(CONFIG_NET_PKT_TIMESTAMP) && defined(CONFIG_NET_NATIVE)
/**
 * @typedef net_if_timestamp_callback_t
 * @brief Define callback that is called after a network packet
 *        has been timestamped.
 * @param "struct net_pkt *pkt" A pointer on a struct net_pkt which has
 *        been timestamped after being sent.
 */
typedef void (*net_if_timestamp_callback_t)(struct net_pkt* pkt);

/**
 * @brief Timestamp callback handler struct.
 *
 * Stores the timestamp callback information. Caller must make sure that
 * the variable pointed by this is valid during the lifetime of
 * registration. Typically this means that the variable cannot be
 * allocated from stack.
 */
struct net_if_timestamp_cb {
    /** Node information for the slist. */
    sys_snode_t node;

    /** Packet for which the callback is needed.
     *  A NULL value means all packets.
     */
    struct net_pkt* pkt;

    /** Net interface for which the callback is needed.
     *  A NULL value means all interfaces.
     */
    struct net_if* iface;

    /** Timestamp callback */
    net_if_timestamp_callback_t cb;
};

/**
 * @brief Register a timestamp callback.
 *
 * @param handle Caller specified handler for the callback.
 * @param pkt Net packet for which the callback is registered. NULL for all
 *        packets.
 * @param iface Net interface for which the callback is. NULL for all
 *        interfaces.
 * @param cb Callback to register.
 */
void net_if_register_timestamp_cb(struct net_if_timestamp_cb* handle,
                                  struct net_pkt* pkt,
                                  struct net_if* iface,
                                  net_if_timestamp_callback_t cb);

/**
 * @brief Unregister a timestamp callback.
 *
 * @param handle Caller specified handler for the callback.
 */
void net_if_unregister_timestamp_cb(struct net_if_timestamp_cb* handle);

/**
 * @brief Call a timestamp callback function.
 *
 * @param pkt Network buffer.
 */
void net_if_call_timestamp_cb(struct net_pkt* pkt);

/*
 * @brief Add timestamped TX buffer to be handled
 *
 * @param pkt Timestamped buffer
 */
void net_if_add_tx_timestamp(struct net_pkt* pkt);
#endif /* CONFIG_NET_PKT_TIMESTAMP */

/**
 * @brief Set network interface into promiscuous mode
 *
 * @details Note that not all network technologies will support this.
 *
 * @param iface Pointer to network interface
 *
 * @return 0 on success, <0 if error
 */
#if defined(CONFIG_NET_PROMISCUOUS_MODE)
int net_if_set_promisc(struct net_if* iface);
#else
static inline int net_if_set_promisc(struct net_if* iface) {
    ARG_UNUSED(iface);

    return (-ENOTSUP);
}
#endif

/**
 * @brief Set network interface into normal mode
 *
 * @param iface Pointer to network interface
 */
#if defined(CONFIG_NET_PROMISCUOUS_MODE)
void net_if_unset_promisc(struct net_if* iface);
#else
static inline void net_if_unset_promisc(struct net_if* iface) {
    ARG_UNUSED(iface);
}
#endif

/**
 * @brief Check if promiscuous mode is set or not.
 *
 * @param iface Pointer to network interface
 *
 * @return True if interface is in promisc mode,
 *         False if interface is not in promiscuous mode.
 */
#if defined(CONFIG_NET_PROMISCUOUS_MODE)
bool net_if_is_promisc(struct net_if* iface);
#else
static inline bool net_if_is_promisc(struct net_if* iface) {
    ARG_UNUSED(iface);

    return (false);
}
#endif

/**
 * @brief Check if there are any pending TX network data for a given network
 *        interface.
 *
 * @param iface Pointer to network interface
 *
 * @return True if there are pending TX network packets for this network
 *         interface, False otherwise.
 */
static inline bool net_if_are_pending_tx_packets(struct net_if* iface) {
    #if defined(CONFIG_NET_POWER_MANAGEMENT)
    return !!iface->tx_pending;
    #else
    ARG_UNUSED(iface);

    return (false);
    #endif
}

#ifdef CONFIG_NET_POWER_MANAGEMENT
/**
 * @brief Suspend a network interface from a power management perspective
 *
 * @param iface Pointer to network interface
 *
 * @return 0 on success, or -EALREADY/-EBUSY as possible errors.
 */
int net_if_suspend(struct net_if* iface);

/**
 * @brief Resume a network interface from a power management perspective
 *
 * @param iface Pointer to network interface
 *
 * @return 0 on success, or -EALREADY as a possible error.
 */
int net_if_resume(struct net_if* iface);

/**
 * @brief Check if the network interface is suspended or not.
 *
 * @param iface Pointer to network interface
 *
 * @return True if interface is suspended, False otherwise.
 */
bool net_if_is_suspended(struct net_if* iface);
#endif /* CONFIG_NET_POWER_MANAGEMENT */

/**
 * @brief Check if the network interface supports Wi-Fi.
 *
 * @param iface Pointer to network interface
 *
 * @return True if interface supports Wi-Fi, False otherwise.
 */
bool net_if_is_wifi(struct net_if* iface);

/**
 * @brief Get first Wi-Fi network interface.
 *
 * @return Pointer to network interface, NULL if not found.
 */
struct net_if* net_if_get_first_wifi(void);

/**
 * @brief Get Wi-Fi network station interface.
 *
 * @return Pointer to network interface, NULL if not found.
 */
struct net_if *net_if_get_wifi_sta(void);

/**
 * @brief Get first Wi-Fi network Soft-AP interface.
 *
 * @return Pointer to network interface, NULL if not found.
 */
struct net_if *net_if_get_wifi_sap(void);

/**
 * @brief Get network interface name.
 *
 * @details If interface name support is not enabled, empty string is returned.
 *
 * @param iface Pointer to network interface
 * @param buf User supplied buffer
 * @param len Length of the user supplied buffer
 *
 * @return Length of the interface name copied to buf,
 *         -EINVAL if invalid parameters,
 *         -ERANGE if name cannot be copied to the user supplied buffer,
 *         -ENOTSUP if interface name support is disabled,
 */
int net_if_get_name(struct net_if* iface, char* buf, int len);

/**
 * @brief Set network interface name.
 *
 * @details Normally this function is not needed to call as the system
 *          will automatically assign a name to the network interface.
 *
 * @param iface Pointer to network interface
 * @param buf User supplied name
 *
 * @return 0 name is set correctly
 *         -ENOTSUP interface name support is disabled
 *         -EINVAL if invalid parameters are given,
 *         -ENAMETOOLONG if name is too long
 */
int net_if_set_name(struct net_if* iface, char const* buf);

/**
 * @brief Get interface index according to its name
 *
 * @param name Name of the network interface
 *
 * @return Interface index
 */
int net_if_get_by_name(char const* name);

/** @cond INTERNAL_HIDDEN */
struct net_if_api {
    void (*init)(struct net_if* iface);
};

#define NET_IF_DHCPV4_INIT                  \
    IF_ENABLED(UTIL_AND(IS_ENABLED(CONFIG_NET_DHCPV4), \
                        IS_ENABLED(CONFIG_NET_NATIVE_IPV4)), \
            (.dhcpv4.state = NET_DHCPV4_DISABLED,))

#define NET_IF_DHCPV6_INIT                  \
    IF_ENABLED(UTIL_AND(IS_ENABLED(CONFIG_NET_DHCPV6),  \
                        IS_ENABLED(CONFIG_NET_NATIVE_IPV6)), \
            (.dhcpv6.state = NET_DHCPV6_DISABLED,))

#define NET_IF_CONFIG_INIT                  \
    .config = {                             \
        IF_ENABLED(CONFIG_NET_IP, (.ip = {0},))  \
        NET_IF_DHCPV4_INIT                  \
        NET_IF_DHCPV6_INIT                  \
    }

#define NET_IF_GET_NAME(dev_id, sfx)     __net_if_##dev_id##_##sfx
#define NET_IF_DEV_GET_NAME(dev_id, sfx) __net_if_dev_##dev_id##_##sfx

#define NET_IF_GET(dev_id, sfx)             \
    ((struct net_if*)&NET_IF_GET_NAME(dev_id, sfx))

#if !defined(_MSC_VER)  /* #CUSTOM@NDRS not support [0 ...(_num_configs - 1)] 
                         * The NET_IF_INIT macro uses a GNU extension for array initialization which is not supported by MSVC. */
#define NET_IF_INIT(dev_id, sfx, _l2, _mtu, _num_configs)       \
    static STRUCT_SECTION_ITERABLE(net_if_dev,                  \
                NET_IF_DEV_GET_NAME(dev_id, sfx)) = {           \
        .dev     = &(DEVICE_NAME_GET(dev_id)),                  \
        .l2      = &(NET_L2_GET_NAME(_l2)),                     \
        .l2_data = &(NET_L2_GET_DATA(dev_id, sfx)),             \
        .mtu     = _mtu,                                        \
        .flags   = {BIT(NET_IF_LOWER_UP)},                      \
    };                                                          \
    static Z_DECL_ALIGN(struct net_if)                          \
                        NET_IF_GET_NAME(dev_id, sfx)[_num_configs] \
                        __used __in_section(_net_if, static,    \
                                            dev_id) = {         \
        [0 ...(_num_configs - 1)] = {                           \
            .if_dev = &(NET_IF_DEV_GET_NAME(dev_id, sfx)),      \
            NET_IF_CONFIG_INIT                                  \
        }                                                       \
    }
#else
#define NET_IF_INIT(dev_id, sfx, _l2, _mtu, _num_configs)       \
    static STRUCT_SECTION_ITERABLE(net_if_dev,                  \
                NET_IF_DEV_GET_NAME(dev_id, sfx)) = {           \
        .dev     = &(DEVICE_NAME_GET(dev_id)),                  \
        .l2      = &(NET_L2_GET_NAME(_l2)),                     \
        .l2_data = &(NET_L2_GET_DATA(dev_id, sfx)),             \
        .mtu     = _mtu,                                        \
        .flags   = {BIT(NET_IF_LOWER_UP)},                      \
    };                                                          \
    static Z_DECL_ALIGN(struct net_if)                          \
                        NET_IF_GET_NAME(dev_id, sfx)[_num_configs] \
                        __used __in_section(_net_if, static,    \
                                            dev_id) = {         \
        [0] = {                           \
            .if_dev = &(NET_IF_DEV_GET_NAME(dev_id, sfx)),      \
            NET_IF_CONFIG_INIT                                  \
        }                                                       \
    }
#endif

#if !defined(_MSC_VER)  /* #CUSTOM@NDRS not support [0 ...(_num_configs - 1)] 
                         * The NET_IF_INIT macro uses a GNU extension for array initialization which is not supported by MSVC. */
#define NET_IF_OFFLOAD_INIT(dev_id, sfx, _mtu)                  \
    static STRUCT_SECTION_ITERABLE(net_if_dev,                  \
                NET_IF_DEV_GET_NAME(dev_id, sfx)) = {           \
        .dev   = &(DEVICE_NAME_GET(dev_id)),                    \
        .mtu   = _mtu,                                          \
        .l2    = &(NET_L2_GET_NAME(OFFLOADED_NETDEV)),          \
        .flags = {BIT(NET_IF_LOWER_UP)},                        \
    };                                                          \
    static Z_DECL_ALIGN(struct net_if)                          \
                        NET_IF_GET_NAME(dev_id, sfx)[NET_IF_MAX_CONFIGS] \
                        __used __in_section(_net_if, static,    \
                                            dev_id) = {         \
        [0 ...(NET_IF_MAX_CONFIGS - 1)] = {                     \
            .if_dev = &(NET_IF_DEV_GET_NAME(dev_id, sfx)),      \
            NET_IF_CONFIG_INIT                                  \
        }                                                       \
    }
#else
#define NET_IF_OFFLOAD_INIT(dev_id, sfx, _mtu)                  \
    static STRUCT_SECTION_ITERABLE(net_if_dev,                  \
                NET_IF_DEV_GET_NAME(dev_id, sfx)) = {           \
        .dev   = &(DEVICE_NAME_GET(dev_id)),                    \
        .mtu   = _mtu,                                          \
        .l2    = &(NET_L2_GET_NAME(OFFLOADED_NETDEV)),          \
        .flags = {BIT(NET_IF_LOWER_UP)},                        \
    };                                                          \
    static Z_DECL_ALIGN(struct net_if)                          \
                        NET_IF_GET_NAME(dev_id, sfx)[NET_IF_MAX_CONFIGS] \
                        __used __in_section(_net_if, static,    \
                                            dev_id) = {         \
        [0] = {                                                 \
            .if_dev = &(NET_IF_DEV_GET_NAME(dev_id, sfx)),      \
            NET_IF_CONFIG_INIT                                  \
        }                                                       \
    }
#endif

/** @endcond */

/* Network device initialization macros */

#define Z_NET_DEVICE_INIT_INSTANCE(node_id, dev_id, name, instance, \
                                   init_fn, pm, data, config, prio, \
                                   api, l2, l2_ctx_type, mtu)   \
    Z_DEVICE_STATE_DEFINE(dev_id);                              \
    Z_DEVICE_DEFINE(node_id, dev_id, name, init_fn, pm, data,   \
                    config, POST_KERNEL, prio, api,             \
                    &Z_DEVICE_STATE_NAME(dev_id));              \
    NET_L2_DATA_INIT(dev_id, instance, l2_ctx_type);            \
    NET_IF_INIT(dev_id, instance, l2, mtu, NET_IF_MAX_CONFIGS)

#define Z_NET_DEVICE_INIT(node_id, dev_id, name, init_fn, pm, data, \
                          config, prio, api, l2, l2_ctx_type, mtu)  \
    Z_NET_DEVICE_INIT_INSTANCE(node_id, dev_id, name, 0, init_fn,   \
                               pm, data, config, prio, api, l2, \
                               l2_ctx_type, mtu)

/**
 * @brief Create a network interface and bind it to network device.
 *
 * @param dev_id Network device id.
 * @param name The name this instance of the driver exposes to
 * the system.
 * @param init_fn Address to the init function of the driver.
 * @param pm Reference to struct pm_device associated with the device.
 * (optional).
 * @param data Pointer to the device's private data.
 * @param config The address to the structure containing the
 * configuration information for this instance of the driver.
 * @param prio The initialization level at which configuration occurs.
 * @param api Provides an initial pointer to the API function struct
 * used by the driver. Can be NULL.
 * @param l2 Network L2 layer for this network interface.
 * @param l2_ctx_type Type of L2 context data.
 * @param mtu Maximum transfer unit in bytes for this network interface.
 */
#define NET_DEVICE_INIT(dev_id, name, init_fn, pm, data, config, prio,  \
                        api, l2, l2_ctx_type, mtu)                      \
    Z_NET_DEVICE_INIT(DT_INVALID_NODE, dev_id, name, init_fn, pm,       \
                      data, config, prio, api, l2, l2_ctx_type, mtu)

/**
 * @brief Like NET_DEVICE_INIT but taking metadata from a devicetree node.
 * Create a network interface and bind it to network device.
 *
 * @param node_id The devicetree node identifier.
 * @param init_fn Address to the init function of the driver.
 * @param pm Reference to struct pm_device associated with the device.
 * (optional).
 * @param data Pointer to the device's private data.
 * @param config The address to the structure containing the
 * configuration information for this instance of the driver.
 * @param prio The initialization level at which configuration occurs.
 * @param api Provides an initial pointer to the API function struct
 * used by the driver. Can be NULL.
 * @param l2 Network L2 layer for this network interface.
 * @param l2_ctx_type Type of L2 context data.
 * @param mtu Maximum transfer unit in bytes for this network interface.
 */
#define NET_DEVICE_DT_DEFINE(node_id, init_fn, pm, data,                \
                             config, prio, api, l2, l2_ctx_type, mtu)   \
    Z_NET_DEVICE_INIT(node_id, Z_DEVICE_DT_DEV_ID(node_id),             \
                      DEVICE_DT_NAME(node_id), init_fn, pm, data,       \
                      config, prio, api, l2, l2_ctx_type, mtu)

/**
 * @brief Like NET_DEVICE_DT_DEFINE for an instance of a DT_DRV_COMPAT compatible
 *
 * @param inst instance number.  This is replaced by
 * <tt>DT_DRV_COMPAT(inst)</tt> in the call to NET_DEVICE_DT_DEFINE.
 *
 * @param ... other parameters as expected by NET_DEVICE_DT_DEFINE.
 */
#define NET_DEVICE_DT_INST_DEFINE(inst, ...) \
    NET_DEVICE_DT_DEFINE(DT_DRV_INST(inst), __VA_ARGS__)

/**
 * @brief Create multiple network interfaces and bind them to network device.
 * If your network device needs more than one instance of a network interface,
 * use this macro below and provide a different instance suffix each time
 * (0, 1, 2, ... or a, b, c ... whatever works for you)
 *
 * @param dev_id Network device id.
 * @param name The name this instance of the driver exposes to
 * the system.
 * @param instance Instance identifier.
 * @param init_fn Address to the init function of the driver.
 * @param pm Reference to struct pm_device associated with the device.
 * (optional).
 * @param data Pointer to the device's private data.
 * @param config The address to the structure containing the
 * configuration information for this instance of the driver.
 * @param prio The initialization level at which configuration occurs.
 * @param api Provides an initial pointer to the API function struct
 * used by the driver. Can be NULL.
 * @param l2 Network L2 layer for this network interface.
 * @param l2_ctx_type Type of L2 context data.
 * @param mtu Maximum transfer unit in bytes for this network interface.
 */
#define NET_DEVICE_INIT_INSTANCE(dev_id, name, instance, init_fn, pm,   \
                                 data, config, prio, api, l2,           \
                                 l2_ctx_type, mtu)                      \
    Z_NET_DEVICE_INIT_INSTANCE(DT_INVALID_NODE, dev_id, name,           \
                               instance, init_fn, pm, data, config,     \
                               prio, api, l2, l2_ctx_type, mtu)

/**
 * @brief Like NET_DEVICE_OFFLOAD_INIT but taking metadata from a devicetree.
 * Create multiple network interfaces and bind them to network device.
 * If your network device needs more than one instance of a network interface,
 * use this macro below and provide a different instance suffix each time
 * (0, 1, 2, ... or a, b, c ... whatever works for you)
 *
 * @param node_id The devicetree node identifier.
 * @param instance Instance identifier.
 * @param init_fn Address to the init function of the driver.
 * @param pm Reference to struct pm_device associated with the device.
 * (optional).
 * @param data Pointer to the device's private data.
 * @param config The address to the structure containing the
 * configuration information for this instance of the driver.
 * @param prio The initialization level at which configuration occurs.
 * @param api Provides an initial pointer to the API function struct
 * used by the driver. Can be NULL.
 * @param l2 Network L2 layer for this network interface.
 * @param l2_ctx_type Type of L2 context data.
 * @param mtu Maximum transfer unit in bytes for this network interface.
 */
#define NET_DEVICE_DT_DEFINE_INSTANCE(node_id, instance, init_fn, pm,   \
                                      data, config, prio, api, l2,      \
                                      l2_ctx_type, mtu)                 \
    Z_NET_DEVICE_INIT_INSTANCE(node_id,                                 \
                               Z_DEVICE_DT_DEV_ID(node_id),             \
                               DEVICE_DT_NAME(node_id), instance,       \
                               init_fn, pm, data, config, prio,         \
                               api, l2, l2_ctx_type, mtu)

/**
 * @brief Like NET_DEVICE_DT_DEFINE_INSTANCE for an instance of a DT_DRV_COMPAT
 * compatible
 *
 * @param inst instance number.  This is replaced by
 * <tt>DT_DRV_COMPAT(inst)</tt> in the call to NET_DEVICE_DT_DEFINE_INSTANCE.
 *
 * @param ... other parameters as expected by NET_DEVICE_DT_DEFINE_INSTANCE.
 */
#define NET_DEVICE_DT_INST_DEFINE_INSTANCE(inst, ...) \
    NET_DEVICE_DT_DEFINE_INSTANCE(DT_DRV_INST(inst), __VA_ARGS__)

#define Z_NET_DEVICE_OFFLOAD_INIT(node_id, dev_id, name, init_fn, pm,   \
    data, config, prio, api, mtu)                                       \
    Z_DEVICE_STATE_DEFINE(dev_id);                                      \
    Z_DEVICE_DEFINE(node_id, dev_id, name, init_fn, pm, data,           \
                    config, POST_KERNEL, prio, api,                     \
                    &Z_DEVICE_STATE_NAME(dev_id));                      \
    NET_IF_OFFLOAD_INIT(dev_id, 0, mtu)

/**
 * @brief Create a offloaded network interface and bind it to network device.
 * The offloaded network interface is implemented by a device vendor HAL or
 * similar.
 *
 * @param dev_id Network device id.
 * @param name The name this instance of the driver exposes to
 * the system.
 * @param init_fn Address to the init function of the driver.
 * @param pm Reference to struct pm_device associated with the device.
 * (optional).
 * @param data Pointer to the device's private data.
 * @param config The address to the structure containing the
 * configuration information for this instance of the driver.
 * @param prio The initialization level at which configuration occurs.
 * @param api Provides an initial pointer to the API function struct
 * used by the driver. Can be NULL.
 * @param mtu Maximum transfer unit in bytes for this network interface.
 */
#define NET_DEVICE_OFFLOAD_INIT(dev_id, name, init_fn, pm, data,        \
                                config, prio, api, mtu)                 \
    Z_NET_DEVICE_OFFLOAD_INIT(DT_INVALID_NODE, dev_id, name,            \
                              init_fn, pm, data, config, prio, api,     \
                              mtu)

/**
 * @brief Like NET_DEVICE_OFFLOAD_INIT but taking metadata from a devicetree
 * node. Create a offloaded network interface and bind it to network device.
 * The offloaded network interface is implemented by a device vendor HAL or
 * similar.
 *
 * @param node_id The devicetree node identifier.
 * @param init_fn Address to the init function of the driver.
 * @param pm Reference to struct pm_device associated with the device.
 * (optional).
 * @param data Pointer to the device's private data.
 * @param config The address to the structure containing the
 * configuration information for this instance of the driver.
 * @param prio The initialization level at which configuration occurs.
 * @param api Provides an initial pointer to the API function struct
 * used by the driver. Can be NULL.
 * @param mtu Maximum transfer unit in bytes for this network interface.
 */
#define NET_DEVICE_DT_OFFLOAD_DEFINE(node_id, init_fn, pm, data,        \
                                     config, prio, api, mtu)            \
    Z_NET_DEVICE_OFFLOAD_INIT(node_id, Z_DEVICE_DT_DEV_ID(node_id),     \
                              DEVICE_DT_NAME(node_id), init_fn, pm,     \
                              data, config, prio, api, mtu)

/**
 * @brief Like NET_DEVICE_DT_OFFLOAD_DEFINE for an instance of a DT_DRV_COMPAT
 * compatible
 *
 * @param inst instance number.  This is replaced by
 * <tt>DT_DRV_COMPAT(inst)</tt> in the call to NET_DEVICE_DT_OFFLOAD_DEFINE.
 *
 * @param ... other parameters as expected by NET_DEVICE_DT_OFFLOAD_DEFINE.
 */
#define NET_DEVICE_DT_INST_OFFLOAD_DEFINE(inst, ...) \
    NET_DEVICE_DT_OFFLOAD_DEFINE(DT_DRV_INST(inst), __VA_ARGS__)

/**
 * @brief Count the number of network interfaces.
 *
 * @param[out] _dst Pointer to location where result is written.
 */
#define NET_IFACE_COUNT(_dst)                                   \
    do {                                                        \
        extern struct net_if _net_if_list_start[];              \
        extern struct net_if _net_if_list_end[];                \
        *(_dst) = ((uintptr_t)_net_if_list_end -                \
                   (uintptr_t)_net_if_list_start) /             \
                    sizeof(struct net_if);                      \
    } while (0)

#ifdef __cplusplus
}
#endif

#include <zephyr/syscalls/net_if.h>

/**
 * @}
 */

#endif /* ZEPHYR_INCLUDE_NET_NET_IF_H_ */<|MERGE_RESOLUTION|>--- conflicted
+++ resolved
@@ -332,7 +332,16 @@
     /** Retransmit timer (RFC 4861, page 52) */
     uint32_t retrans_timer;
 
-<<<<<<< HEAD
+    #if defined(CONFIG_NET_IPV6_IID_STABLE)
+    /** IID (Interface Identifier) pointer used for link local address */
+    struct net_if_addr *iid;
+
+    /** Incremented when network interface goes down so that we can
+     * generate new stable addresses when interface comes back up.
+     */
+    uint32_t network_counter;
+    #endif /* CONFIG_NET_IPV6_IID_STABLE */
+
     #if defined(CONFIG_NET_IPV6_PE)
     /** Privacy extension DESYNC_FACTOR value from RFC 8981 ch 3.4.
      * "DESYNC_FACTOR is a random value within the range 0 - MAX_DESYNC_FACTOR.
@@ -340,25 +349,6 @@
      */
     uint32_t desync_factor;
     #endif /* CONFIG_NET_IPV6_PE */
-=======
-#if defined(CONFIG_NET_IPV6_IID_STABLE)
-	/** IID (Interface Identifier) pointer used for link local address */
-	struct net_if_addr *iid;
-
-	/** Incremented when network interface goes down so that we can
-	 * generate new stable addresses when interface comes back up.
-	 */
-	uint32_t network_counter;
-#endif /* CONFIG_NET_IPV6_IID_STABLE */
-
-#if defined(CONFIG_NET_IPV6_PE)
-	/** Privacy extension DESYNC_FACTOR value from RFC 8981 ch 3.4.
-	 * "DESYNC_FACTOR is a random value within the range 0 - MAX_DESYNC_FACTOR.
-	 * It is computed every time a temporary address is created.
-	 */
-	uint32_t desync_factor;
-#endif /* CONFIG_NET_IPV6_PE */
->>>>>>> 68361eac
 
     #if defined(CONFIG_NET_IPV6_ND) && defined(CONFIG_NET_NATIVE_IPV6)
     /** Router solicitation timer node */
