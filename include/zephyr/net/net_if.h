/*
 * Copyright (c) 2016 Intel Corporation.
 *
 * SPDX-License-Identifier: Apache-2.0
 */

/**
 * @file
 * @brief Public API for network interface
 */

#ifndef ZEPHYR_INCLUDE_NET_NET_IF_H_
#define ZEPHYR_INCLUDE_NET_NET_IF_H_

/**
 * @brief Network Interface abstraction layer
 * @defgroup net_if Network Interface abstraction layer
 * @since 1.5
 * @version 1.0.0
 * @ingroup networking
 * @{
 */

#include <zephyr/device.h>
#include <zephyr/sys/slist.h>
#include <zephyr/sys/iterable_sections.h>
#include <zephyr/net/net_core.h>
#include <zephyr/net/hostname.h>
#include <zephyr/net/net_linkaddr.h>
#include <zephyr/net/net_ip.h>
#include <zephyr/net/net_l2.h>
#include <zephyr/net/net_stats.h>
#include <zephyr/net/net_timeout.h>

#if defined(CONFIG_NET_DHCPV4) && defined(CONFIG_NET_NATIVE_IPV4)
#include <zephyr/net/dhcpv4.h>
#endif
#if defined(CONFIG_NET_DHCPV6) && defined(CONFIG_NET_NATIVE_IPV6)
#include <zephyr/net/dhcpv6.h>
#endif
#if defined(CONFIG_NET_IPV4_AUTO) && defined(CONFIG_NET_NATIVE_IPV4)
#include <zephyr/net/ipv4_autoconf.h>
#endif

#ifdef __cplusplus
extern "C" {
#endif

/**
 * @brief Network Interface unicast IP addresses
 *
 * Stores the unicast IP addresses assigned to this network interface.
 */
struct net_if_addr {
    /** IP address */
    struct net_addr address;

    /** Reference counter. This is used to prevent address removal if there
     * are sockets that have bound the local endpoint to this address.
     */
    atomic_t atomic_ref;

    #if defined(CONFIG_NET_NATIVE_IPV6)
    struct net_timeout lifetime;
    #endif

    /** How the IP address was set */
    enum net_addr_type addr_type;

    /** What is the current state of the address */
    enum net_addr_state addr_state;

    #if defined(CONFIG_NET_NATIVE_IPV6)
    #if defined(CONFIG_NET_IPV6_PE)
    /** Address creation time. This is used to determine if the maximum
     * lifetime for this address is reached or not. The value is in seconds.
     */
    uint32_t addr_create_time;

    /** Preferred lifetime for the address in seconds.
     */
    uint32_t addr_preferred_lifetime;

    /** Address timeout value. This is only used if DAD needs to be redone
     * for this address because of earlier DAD failure. This value is in
     * seconds.
     */
    int32_t addr_timeout;
    #endif
#endif /* CONFIG_NET_NATIVE_IPV6 */

    union {
        #if defined(CONFIG_NET_IPV6_DAD)
        struct {
            /** Duplicate address detection (DAD) timer */
            sys_snode_t dad_node;
            uint32_t dad_start;

            /** How many times we have done DAD */
            uint8_t dad_count;
        };
        #endif /* CONFIG_NET_IPV6_DAD */

        #if defined(CONFIG_NET_IPV4_ACD) || defined(_MSC_VER) /* #CUSTOM@NDRS */
        struct {
            /** Address conflict detection (ACD) timer. */
            sys_snode_t acd_node;
            k_timepoint_t acd_timeout;

            /** ACD probe/announcement counter. */
            uint8_t acd_count;

            /** ACD status. */
            uint8_t acd_state;
        };
        #endif /* CONFIG_NET_IPV4_ACD */
    };

    #if defined(CONFIG_NET_IPV6_DAD) || defined(CONFIG_NET_IPV4_ACD)
    /** What interface the conflict detection is running */
    uint8_t ifindex;
    #endif

    /** Is the IP address valid forever */
    uint8_t is_infinite   : 1;

    /** Is this IP address used or not */
    uint8_t is_used       : 1;

    /** Is this IP address usage limited to the subnet (mesh) or not */
    uint8_t is_mesh_local : 1;

    /** Is this IP address temporary and generated for example by
     * IPv6 privacy extension (RFC 8981)
     */
    uint8_t is_temporary : 1;

    uint8_t _unused : 4;
};

/**
 * @brief Network Interface multicast IP addresses
 *
 * Stores the multicast IP addresses assigned to this network interface.
 */
struct net_if_mcast_addr {
    /** IP address */
    struct net_addr address;

    #if defined(CONFIG_NET_IPV4_IGMPV3)
    /** Sources to filter on */
    struct net_addr sources[CONFIG_NET_IF_MCAST_IPV4_SOURCE_COUNT];

    /** Number of sources to be used by the filter */
    uint16_t sources_len;

    /** Filter mode (used in IGMPV3) */
    uint8_t record_type;
    #endif

    /** Is this multicast IP address used or not */
    uint8_t is_used   : 1;

    /** Did we join to this group */
    uint8_t is_joined : 1;

    uint8_t _unused   : 6;
};

/**
 * @brief Network Interface IPv6 prefixes
 *
 * Stores the IPV6 prefixes assigned to this network interface.
 */
struct net_if_ipv6_prefix {
    /** Prefix lifetime */
    struct net_timeout lifetime;

    /** IPv6 prefix */
    struct net_in6_addr prefix;

    /** Backpointer to network interface where this prefix is used */
    struct net_if* iface;

    /** Prefix length */
    uint8_t len;

    /** Is the IP prefix valid forever */
    uint8_t is_infinite : 1;

    /** Is this prefix used or not */
    uint8_t is_used     : 1;

    uint8_t _unused     : 6;
};

/**
 * @brief Information about routers in the system.
 *
 * Stores the router information.
 */
struct net_if_router {
    /** Slist lifetime timer node */
    sys_snode_t node;

    /** IP address */
    struct net_addr address;

    /** Network interface the router is connected to */
    struct net_if* iface;

    /** Router life timer start */
    uint32_t life_start;

    /** Router lifetime */
    uint16_t lifetime;

    /** Is this router used or not */
    uint8_t is_used     : 1;

    /** Is default router */
    uint8_t is_default  : 1;

    /** Is the router valid forever */
    uint8_t is_infinite : 1;

    uint8_t _unused     : 5;
};

/** Network interface flags. */
enum net_if_flag {
    /** Interface is admin up. */
    NET_IF_UP,

    /** Interface is pointopoint */
    NET_IF_POINTOPOINT,

    /** Interface is in promiscuous mode */
    NET_IF_PROMISC,

    /** Do not start the interface immediately after initialization.
     * This requires that either the device driver or some other entity
     * will need to manually take the interface up when needed.
     * For example for Ethernet this will happen when the driver calls
     * the net_eth_carrier_on() function.
     */
    NET_IF_NO_AUTO_START,

    /** Power management specific: interface is being suspended */
    NET_IF_SUSPENDED,

    /** Flag defines if received multicasts of other interface are
     * forwarded on this interface. This activates multicast
     * routing / forwarding for this interface.
     */
    NET_IF_FORWARD_MULTICASTS,

    /** Interface supports IPv4 */
    NET_IF_IPV4,

    /** Interface supports IPv6 */
    NET_IF_IPV6,

    /** Interface up and running (ready to receive and transmit). */
    NET_IF_RUNNING,

    /** Driver signals L1 is up. */
    NET_IF_LOWER_UP,

    /** Driver signals dormant. */
    NET_IF_DORMANT,

    /** IPv6 Neighbor Discovery disabled. */
    NET_IF_IPV6_NO_ND,

    /** IPv6 Multicast Listener Discovery disabled. */
    NET_IF_IPV6_NO_MLD,

    /** Mutex locking on TX data path disabled on the interface. */
    NET_IF_NO_TX_LOCK,

    /** @cond INTERNAL_HIDDEN */
    /* Total number of flags - must be at the end of the enum */
    NET_IF_NUM_FLAGS
    /** @endcond */
};

/** @brief Network interface operational status (RFC 2863). */
enum net_if_oper_state {
    NET_IF_OPER_UNKNOWN,        /**< Initial (unknown) value */
    NET_IF_OPER_NOTPRESENT,     /**< Hardware missing */
    NET_IF_OPER_DOWN,           /**< Interface is down */
    NET_IF_OPER_LOWERLAYERDOWN, /**< Lower layer interface is down */
    NET_IF_OPER_TESTING,        /**< Training mode */
    NET_IF_OPER_DORMANT,        /**< Waiting external action */
    NET_IF_OPER_UP,             /**< Interface is up */
} __packed;

#if defined(CONFIG_NET_OFFLOAD)
struct net_offload;
#endif /* CONFIG_NET_OFFLOAD */

/** @cond INTERNAL_HIDDEN */
#if defined(CONFIG_NET_IPV6)
#define NET_IF_MAX_IPV6_ADDR   CONFIG_NET_IF_UNICAST_IPV6_ADDR_COUNT
#define NET_IF_MAX_IPV6_MADDR  CONFIG_NET_IF_MCAST_IPV6_ADDR_COUNT
#define NET_IF_MAX_IPV6_PREFIX CONFIG_NET_IF_IPV6_PREFIX_COUNT
#else
#define NET_IF_MAX_IPV6_ADDR    1   /* #CUSTOM@NDRS */
#define NET_IF_MAX_IPV6_MADDR   1   /* #CUSTOM@NDRS */
#define NET_IF_MAX_IPV6_PREFIX  1   /* #CUSTOM@NDRS */
#endif
/* @endcond */

/** IPv6 configuration */
struct net_if_ipv6 {
    /** Unicast IP addresses */
    struct net_if_addr unicast[NET_IF_MAX_IPV6_ADDR];

    /** Multicast IP addresses */
    struct net_if_mcast_addr mcast[NET_IF_MAX_IPV6_MADDR];

    /** Prefixes */
    struct net_if_ipv6_prefix prefix[NET_IF_MAX_IPV6_PREFIX];

    /** Default reachable time (RFC 4861, page 52) */
    uint32_t base_reachable_time;

    /** Reachable time (RFC 4861, page 20) */
    uint32_t reachable_time;

    /** Retransmit timer (RFC 4861, page 52) */
    uint32_t retrans_timer;

    #if defined(CONFIG_NET_IPV6_PE)
    /** Privacy extension DESYNC_FACTOR value from RFC 8981 ch 3.4.
     * "DESYNC_FACTOR is a random value within the range 0 - MAX_DESYNC_FACTOR.
     * It is computed every time a temporary address is created.
     */
    uint32_t desync_factor;
    #endif /* CONFIG_NET_IPV6_PE */

    #if defined(CONFIG_NET_IPV6_ND) && defined(CONFIG_NET_NATIVE_IPV6)
    /** Router solicitation timer node */
    sys_snode_t rs_node;

    /* RS start time */
    uint32_t rs_start;

    /** RS count */
    uint8_t rs_count;
    #endif

    /** IPv6 hop limit */
    uint8_t hop_limit;

    /** IPv6 multicast hop limit */
    uint8_t mcast_hop_limit;
};

#if defined(CONFIG_NET_DHCPV6) && defined(CONFIG_NET_NATIVE_IPV6)
/** DHCPv6 configuration */
struct net_if_dhcpv6 {
    /** Used for timer list. */
    sys_snode_t node;

    /** Generated Client ID. */
    struct net_dhcpv6_duid_storage clientid;

    /** Server ID of the selected server. */
    struct net_dhcpv6_duid_storage serverid;

    /** DHCPv6 client state. */
    enum net_dhcpv6_state state;

    /** DHCPv6 client configuration parameters. */
    struct net_dhcpv6_params params;

    /** Timeout for the next event, absolute time, milliseconds. */
    uint64_t timeout;

    /** Time of the current exchange start, absolute time, milliseconds */
    uint64_t exchange_start;

    /** Renewal time, absolute time, milliseconds. */
    uint64_t t1;

    /** Rebinding time, absolute time, milliseconds. */
    uint64_t t2;

    /** The time when the last lease expires (terminates rebinding,
     *  DHCPv6 RFC8415, ch. 18.2.5). Absolute time, milliseconds.
     */
    uint64_t expire;

    /** Generated IAID for IA_NA. */
    uint32_t addr_iaid;

    /** Generated IAID for IA_PD. */
    uint32_t prefix_iaid;

    /** Retransmit timeout for the current message, milliseconds. */
    uint32_t retransmit_timeout;

    /** Current best server preference received. */
    int16_t server_preference;

    /** Retransmission counter. */
    uint8_t retransmissions;

    /** Transaction ID for current exchange. */
    uint8_t tid[DHCPV6_TID_SIZE];

    /** Prefix length. */
    uint8_t prefix_len;

    /** Assigned IPv6 prefix. */
    struct net_in6_addr prefix;

    /** Assigned IPv6 address. */
    struct net_in6_addr addr;
};
#endif /* defined(CONFIG_NET_DHCPV6) && defined(CONFIG_NET_NATIVE_IPV6) */

/** @cond INTERNAL_HIDDEN */
#if defined(CONFIG_NET_IPV4)
#define NET_IF_MAX_IPV4_ADDR  CONFIG_NET_IF_UNICAST_IPV4_ADDR_COUNT
#define NET_IF_MAX_IPV4_MADDR CONFIG_NET_IF_MCAST_IPV4_ADDR_COUNT
#else
#define NET_IF_MAX_IPV4_ADDR    1   /* #CUSTOM@NDRS */
#define NET_IF_MAX_IPV4_MADDR   1   /* #CUSTOM@NDRS */
#endif
/** @endcond */

/**
 * @brief Network Interface unicast IPv4 address and netmask
 *
 * Stores the unicast IPv4 address and related netmask.
 */
struct net_if_addr_ipv4 {
    /** IPv4 address */
    struct net_if_addr ipv4;
    /** Netmask */
    struct net_in_addr netmask;
};

/** IPv4 configuration */
struct net_if_ipv4 {
    /** Unicast IP addresses */
    struct net_if_addr_ipv4 unicast[NET_IF_MAX_IPV4_ADDR];

    /** Multicast IP addresses */
    struct net_if_mcast_addr mcast[NET_IF_MAX_IPV4_MADDR];

    /** Gateway */
    struct net_in_addr gw;

    /** IPv4 time-to-live */
    uint8_t ttl;

    /** IPv4 time-to-live for multicast packets */
    uint8_t mcast_ttl;

    #if defined(CONFIG_NET_IPV4_ACD) || defined(_MSC_VER) /* #CUSTOM@NDRS */
    /** IPv4 conflict count.  */
    uint8_t conflict_cnt;
    #endif
};

#if defined(CONFIG_NET_DHCPV4) && defined(CONFIG_NET_NATIVE_IPV4)
struct net_if_dhcpv4 {
    /** Used for timer lists */
    sys_snode_t node;

    /** Timer start */
    int64_t timer_start;

    /** Time for INIT, DISCOVER, REQUESTING, RENEWAL */
    uint32_t request_time;

    uint32_t xid;

    /** IP address Lease time */
    uint32_t lease_time;

    /** IP address Renewal time */
    uint32_t renewal_time;

    /** IP address Rebinding time */
    uint32_t rebinding_time;

    /** Server ID */
    struct net_in_addr server_id;

    /** Requested IP addr */
    struct net_in_addr requested_ip;

    /** Received netmask from the server */
    struct net_in_addr netmask;

    /**
     *  DHCPv4 client state in the process of network
     *  address allocation.
     */
    enum net_dhcpv4_state state;

    /** Number of attempts made for REQUEST and RENEWAL messages */
    uint8_t attempts;

    /** The address of the server the request is sent to */
    struct net_in_addr request_server_addr;

    /** The source address of a received DHCP message */
    struct net_in_addr response_src_addr;

    #ifdef CONFIG_NET_DHCPV4_OPTION_NTP_SERVER
    /** NTP server address */
    struct net_in_addr ntp_addr;
    #endif
};
#endif /* CONFIG_NET_DHCPV4 */

#if defined(CONFIG_NET_IPV4_AUTO) && defined(CONFIG_NET_NATIVE_IPV4)
struct net_if_ipv4_autoconf {
    /** Backpointer to correct network interface */
    struct net_if* iface;

    /** Requested IP addr */
    struct net_in_addr requested_ip;

    /** IPV4 Autoconf state in the process of network address allocation.
     */
    enum net_ipv4_autoconf_state state;
};
#endif /* CONFIG_NET_IPV4_AUTO */

/** @cond INTERNAL_HIDDEN */
/* We always need to have at least one IP config */
#define NET_IF_MAX_CONFIGS 1

/** @endcond */

/**
 * @brief Network interface IP address configuration.
 */
struct net_if_ip {
    #if defined(CONFIG_NET_IPV6) || defined(_MSC_VER) /* #CUSTOM@NDRS */
    struct net_if_ipv6* ipv6;
    #endif /* CONFIG_NET_IPV6 */

    #if defined(CONFIG_NET_IPV4)
    struct net_if_ipv4* ipv4;
    #endif /* CONFIG_NET_IPV4 */

    #if (!defined(CONFIG_NET_IPV6) && \
         !defined(CONFIG_NET_IPV4) && \
          defined(_MSC_VER))                /* #CUSTOM@NDRS */
    void* dummy;
    #endif
};

/**
 * @brief IP and other configuration related data for network interface.
 */
struct net_if_config {
    #if defined(CONFIG_NET_IP)
    /** IP address configuration setting */
    struct net_if_ip ip;
    #endif

    #if defined(CONFIG_NET_DHCPV4) && defined(CONFIG_NET_NATIVE_IPV4)
    struct net_if_dhcpv4 dhcpv4;
    #endif /* CONFIG_NET_DHCPV4 */

    #if defined(CONFIG_NET_DHCPV6) && defined(CONFIG_NET_NATIVE_IPV6)
    struct net_if_dhcpv6 dhcpv6;
    #endif /* CONFIG_NET_DHCPV6 */

    #if defined(CONFIG_NET_IPV4_AUTO) && defined(CONFIG_NET_NATIVE_IPV4)
    struct net_if_ipv4_autoconf ipv4auto;
    #endif /* CONFIG_NET_IPV4_AUTO */

    #if defined(CONFIG_NET_L2_VIRTUAL)
    /**
     * This list keeps track of the virtual network interfaces
     * that are attached to this network interface.
     */
    sys_slist_t virtual_interfaces;
    #endif /* CONFIG_NET_L2_VIRTUAL */

    #if defined(CONFIG_NET_INTERFACE_NAME)
    /**
     * Network interface can have a name and it is possible
     * to search a network interface using this name.
     */
    char name[CONFIG_NET_INTERFACE_NAME_LEN + 1];
    #endif

    #if (!defined(CONFIG_NET_IP) && defined(_MSC_VER))  /* #CUSTOM@NDRS */
    void* dummy;
    #endif
};

/**
 * @brief Network traffic class.
 *
 * Traffic classes are used when sending or receiving data that is classified
 * with different priorities. So some traffic can be marked as high priority
 * and it will be sent or received first. Each network packet that is
 * transmitted or received goes through a fifo to a thread that will transmit
 * it.
 */
struct net_traffic_class {
    /** Fifo for handling this Tx or Rx packet */
    struct k_fifo fifo;

    /** Traffic class handler thread */
    struct k_thread handler;

    /** Stack for this handler */
    k_thread_stack_t* stack;
};

/**
 * @typedef net_socket_create_t

 * @brief A function prototype to create an offloaded socket. The prototype is
 *        compatible with socket() function.
 */
typedef int (*net_socket_create_t)(int, int, int);

/**
 * @brief Network Interface Device structure
 *
 * Used to handle a network interface on top of a device driver instance.
 * There can be many net_if_dev instance against the same device.
 *
 * Such interface is mainly to be used by the link layer, but is also tight
 * to a network context: it then makes the relation with a network context
 * and the network device.
 *
 * Because of the strong relationship between a device driver and such
 * network interface, each net_if_dev should be instantiated by one of the
 * network device init macros found in net_if.h.
 */
struct net_if_dev {
    /** The actually device driver instance the net_if is related to */
    const struct device* dev;

    /** Interface's L2 layer */
    const struct net_l2* const l2;

    /** Interface's private L2 data pointer */
    void* l2_data;

    /** For internal use */
    ATOMIC_DEFINE(flags, NET_IF_NUM_FLAGS);

    /** The hardware link address */
    struct net_linkaddr link_addr;

    #if defined(CONFIG_NET_OFFLOAD)
    /** TCP/IP Offload functions.
     * If non-NULL, then the TCP/IP stack is located
     * in the communication chip that is accessed via this
     * network interface.
     */
    struct net_offload* offload;
    #endif /* CONFIG_NET_OFFLOAD */

    /** The hardware MTU */
    uint16_t mtu;

    #if defined(CONFIG_NET_SOCKETS_OFFLOAD)
    /** A function pointer to create an offloaded socket.
     *  If non-NULL, the interface is considered offloaded at socket level.
     */
    net_socket_create_t socket_offload;
    #endif /* CONFIG_NET_SOCKETS_OFFLOAD */

    /** RFC 2863 operational status */
    enum net_if_oper_state oper_state;
};

/**
 * @brief Network Interface structure
 *
 * Used to handle a network interface on top of a net_if_dev instance.
 * There can be many net_if instance against the same net_if_dev instance.
 *
 */
struct net_if {
    /** The net_if_dev instance the net_if is related to */
    struct net_if_dev* if_dev;

    #if defined(CONFIG_NET_STATISTICS_PER_INTERFACE)
    /** Network statistics related to this network interface */
    struct net_stats stats;
    #endif /* CONFIG_NET_STATISTICS_PER_INTERFACE */

    /** Network interface instance configuration */
    struct net_if_config config;

    #if defined(CONFIG_NET_POWER_MANAGEMENT)
    /** Keep track of packets pending in traffic queues. This is
     * needed to avoid putting network device driver to sleep if
     * there are packets waiting to be sent.
     */
    int tx_pending;
    #endif

    /** Mutex protecting this network interface instance */
    struct k_mutex lock;

    /** Mutex used when sending data */
    struct k_mutex tx_lock;

    /** Network interface specific flags */
    /** Enable IPv6 privacy extension (RFC 8981), this is enabled
     * by default if PE support is enabled in configuration.
     */
    uint8_t pe_enabled : 1;

    /** If PE is enabled, then this tells whether public addresses
     * are preferred over temporary ones for this interface.
     */
    uint8_t pe_prefer_public : 1;

    /** Unused bit flags (ignore) */
    uint8_t _unused : 6;
};

/** @cond INTERNAL_HIDDEN */

static inline void net_if_lock(struct net_if* iface) {
    NET_ASSERT(iface);

    (void) k_mutex_lock(&iface->lock, K_FOREVER);
}

static inline void net_if_unlock(struct net_if* iface) {
    NET_ASSERT(iface);

    k_mutex_unlock(&iface->lock);
}

static inline bool net_if_flag_is_set(struct net_if* iface,
                                      enum net_if_flag value);

static inline void net_if_tx_lock(struct net_if* iface) {
    NET_ASSERT(iface);

    if (net_if_flag_is_set(iface, NET_IF_NO_TX_LOCK)) {
        return;
    }

    (void) k_mutex_lock(&iface->tx_lock, K_FOREVER);
}

static inline void net_if_tx_unlock(struct net_if* iface) {
    NET_ASSERT(iface);

    if (net_if_flag_is_set(iface, NET_IF_NO_TX_LOCK)) {
        return;
    }

    k_mutex_unlock(&iface->tx_lock);
}

/** @endcond */

/**
 * @brief Set a value in network interface flags
 *
 * @param iface Pointer to network interface
 * @param value Flag value
 */
static inline void net_if_flag_set(struct net_if* iface,
                                   enum net_if_flag value) {
    NET_ASSERT(iface);
    NET_ASSERT(iface->if_dev);

    atomic_set_bit(iface->if_dev->flags, value);
}

/**
 * @brief Test and set a value in network interface flags
 *
 * @param iface Pointer to network interface
 * @param value Flag value
 *
 * @return true if the bit was set, false if it wasn't.
 */
static inline bool net_if_flag_test_and_set(struct net_if* iface,
                                            enum net_if_flag value) {
    NET_ASSERT(iface);
    NET_ASSERT(iface->if_dev);

    return atomic_test_and_set_bit(iface->if_dev->flags, value);
}

/**
 * @brief Clear a value in network interface flags
 *
 * @param iface Pointer to network interface
 * @param value Flag value
 */
static inline void net_if_flag_clear(struct net_if* iface,
                                     enum net_if_flag value) {
    NET_ASSERT(iface);
    NET_ASSERT(iface->if_dev);

    atomic_clear_bit(iface->if_dev->flags, value);
}

/**
 * @brief Test and clear a value in network interface flags
 *
 * @param iface Pointer to network interface
 * @param value Flag value
 *
 * @return true if the bit was set, false if it wasn't.
 */
static inline bool net_if_flag_test_and_clear(struct net_if* iface,
                                              enum net_if_flag value) {
    NET_ASSERT(iface);
    NET_ASSERT(iface->if_dev);

    return atomic_test_and_clear_bit(iface->if_dev->flags, value);
}

/**
 * @brief Check if a value in network interface flags is set
 *
 * @param iface Pointer to network interface
 * @param value Flag value
 *
 * @return True if the value is set, false otherwise
 */
static inline bool net_if_flag_is_set(struct net_if* iface,
                                      enum net_if_flag value) {
    NET_ASSERT(iface);
    NET_ASSERT(iface->if_dev);

    if (iface == NULL) {
        return (false);
    }

    return atomic_test_bit(iface->if_dev->flags, value);
}

/**
 * @brief Set an operational state on an interface
 *
 * @param iface Pointer to network interface
 * @param oper_state Operational state to set
 *
 * @return The new operational state of an interface
 */
static inline enum net_if_oper_state net_if_oper_state_set(
    struct net_if* iface, enum net_if_oper_state oper_state) {
    NET_ASSERT(iface);
    NET_ASSERT(iface->if_dev);

    #if !defined(_MSC_VER) /* #CUSTOM@NDRS */
    BUILD_ASSERT(((enum net_if_oper_state)(-1) > 0) && (NET_IF_OPER_UNKNOWN == 0));
    #endif
    if (oper_state <= NET_IF_OPER_UP) {
        iface->if_dev->oper_state = oper_state;
    }

    return iface->if_dev->oper_state;
}

/**
 * @brief Get an operational state of an interface
 *
 * @param iface Pointer to network interface
 *
 * @return Operational state of an interface
 */
static inline enum net_if_oper_state net_if_oper_state(struct net_if* iface) {
    NET_ASSERT(iface);
    NET_ASSERT(iface->if_dev);

    return iface->if_dev->oper_state;
}

/**
 * @brief Send a packet through a net iface
 *
 * @param iface Pointer to a network interface structure
 * @param pkt Pointer to a net packet to send
 *
 * return verdict about the packet
 */
enum net_verdict net_if_send_data(struct net_if* iface, struct net_pkt* pkt);

/**
 * @brief Get a pointer to the interface L2
 *
 * @param iface a valid pointer to a network interface structure
 *
 * @return a pointer to the iface L2
 */
static inline const struct net_l2* net_if_l2(struct net_if const* iface) {
    if (!iface || !iface->if_dev) {
        return (NULL);
    }

    return (iface->if_dev->l2);
}

/**
 * @brief Input a packet through a net iface
 *
 * @param iface Pointer to a network interface structure
 * @param pkt Pointer to a net packet to input
 *
 * @return verdict about the packet
 */
enum net_verdict net_if_recv_data(struct net_if* iface, struct net_pkt* pkt);

/**
 * @brief Get a pointer to the interface L2 private data
 *
 * @param iface a valid pointer to a network interface structure
 *
 * @return a pointer to the iface L2 data
 */
static inline void* net_if_l2_data(struct net_if* iface) {
    NET_ASSERT(iface);
    NET_ASSERT(iface->if_dev);

    return (iface->if_dev->l2_data);
}

/**
 * @brief Get an network interface's device
 *
 * @param iface Pointer to a network interface structure
 *
 * @return a pointer to the device driver instance
 */
static inline const struct device* net_if_get_device(struct net_if* iface) {
    NET_ASSERT(iface);
    NET_ASSERT(iface->if_dev);

    return (iface->if_dev->dev);
}

/**
 * @brief Queue a packet to the net interface TX queue
 *
 * @param iface Pointer to a network interface structure
 * @param pkt Pointer to a net packet to queue
 */
void net_if_queue_tx(struct net_if* iface, struct net_pkt* pkt);

/**
 * @brief Return the IP offload status
 *
 * @param iface Network interface
 *
 * @return True if IP offloading is active, false otherwise.
 */
static inline bool net_if_is_ip_offloaded(struct net_if* iface) {
    #if defined(CONFIG_NET_OFFLOAD)
    return (iface != NULL && iface->if_dev != NULL &&
            iface->if_dev->offload != NULL);
    #else
    ARG_UNUSED(iface);

    return (false);
    #endif
}

/**
 * @brief Return offload status of a given network interface.
 *
 * @param iface Network interface
 *
 * @return True if IP or socket offloading is active, false otherwise.
 */
bool net_if_is_offloaded(struct net_if* iface);

/**
 * @brief Return the IP offload plugin
 *
 * @param iface Network interface
 *
 * @return NULL if there is no offload plugin defined, valid pointer otherwise
 */
static inline struct net_offload* net_if_offload(struct net_if* iface) {
    #if defined(CONFIG_NET_OFFLOAD)
    NET_ASSERT(iface);
    NET_ASSERT(iface->if_dev);

    return (iface->if_dev->offload);
    #else
    ARG_UNUSED(iface);

    return (NULL);
    #endif
}

/**
 * @brief Return the socket offload status
 *
 * @param iface Network interface
 *
 * @return True if socket offloading is active, false otherwise.
 */
static inline bool net_if_is_socket_offloaded(struct net_if* iface) {
    #if defined(CONFIG_NET_SOCKETS_OFFLOAD)
    NET_ASSERT(iface);
    NET_ASSERT(iface->if_dev);

    return (iface->if_dev->socket_offload != NULL);
    #else
    ARG_UNUSED(iface);

    return (false);
    #endif
}

/**
 * @brief Set the function to create an offloaded socket
 *
 * @param iface Network interface
 * @param socket_offload A function to create an offloaded socket
 */
static inline void net_if_socket_offload_set(
    struct net_if* iface, net_socket_create_t socket_offload) {
    #if defined(CONFIG_NET_SOCKETS_OFFLOAD)
    NET_ASSERT(iface);
    NET_ASSERT(iface->if_dev);

    iface->if_dev->socket_offload = socket_offload;
    #else
    ARG_UNUSED(iface);
    ARG_UNUSED(socket_offload);
    #endif
}

/**
 * @brief Return the function to create an offloaded socket
 *
 * @param iface Network interface
 *
 * @return NULL if the interface is not socket offloaded, valid pointer otherwise
 */
static inline net_socket_create_t net_if_socket_offload(struct net_if* iface) {
    #if defined(CONFIG_NET_SOCKETS_OFFLOAD)
    NET_ASSERT(iface);
    NET_ASSERT(iface->if_dev);

    return iface->if_dev->socket_offload;
    #else
    ARG_UNUSED(iface);

    return (NULL);
    #endif
}

/**
 * @brief Get an network interface's link address
 *
 * @param iface Pointer to a network interface structure
 *
 * @return a pointer to the network link address
 */
static inline struct net_linkaddr* net_if_get_link_addr(struct net_if* iface) {
    NET_ASSERT(iface);
    NET_ASSERT(iface->if_dev);

    return &iface->if_dev->link_addr;
}

/**
 * @brief Return network configuration for this network interface
 *
 * @param iface Pointer to a network interface structure
 *
 * @return Pointer to configuration
 */
static inline struct net_if_config* net_if_get_config(struct net_if* iface) {
    NET_ASSERT(iface);

    return &iface->config;
}

/**
 * @brief Start duplicate address detection procedure.
 *
 * @param iface Pointer to a network interface structure
 */
#if defined(CONFIG_NET_IPV6_DAD) && defined(CONFIG_NET_NATIVE_IPV6)
void net_if_start_dad(struct net_if* iface);
#else
static inline void net_if_start_dad(struct net_if* iface) {
    ARG_UNUSED(iface);
}
#endif

/**
 * @brief Start neighbor discovery and send router solicitation message.
 *
 * @param iface Pointer to a network interface structure
 */
void net_if_start_rs(struct net_if* iface);

/**
 * @brief Stop neighbor discovery.
 *
 * @param iface Pointer to a network interface structure
 */
#if defined(CONFIG_NET_IPV6_ND) && defined(CONFIG_NET_NATIVE_IPV6)
void net_if_stop_rs(struct net_if* iface);
#else
static inline void net_if_stop_rs(struct net_if* iface) {
    ARG_UNUSED(iface);
}
#endif /* CONFIG_NET_IPV6_ND */

/**
 * @brief Provide a reachability hint for IPv6 Neighbor Discovery.
 *
 * This function is intended for upper-layer protocols to inform the IPv6
 * Neighbor Discovery process about an active link to a specific neighbor.
 * By signaling a recent "forward progress" event, such as the reception of
 * an ACK, this function can help reduce unnecessary ND traffic as per the
 * guidelines in RFC 4861 (section 7.3).
 *
 * @param iface A pointer to the network interface.
 * @param ipv6_addr Pointer to the IPv6 address of the neighbor node.
 */
#if defined(CONFIG_NET_IPV6_ND) && defined(CONFIG_NET_NATIVE_IPV6)
void net_if_nbr_reachability_hint(struct net_if* iface, const struct net_in6_addr* ipv6_addr);
#else
static inline void net_if_nbr_reachability_hint(struct net_if* iface,
                                                const struct net_in6_addr* ipv6_addr) {
    ARG_UNUSED(iface);
    ARG_UNUSED(ipv6_addr);
}
#endif

/** @cond INTERNAL_HIDDEN */

static inline int net_if_set_link_addr_unlocked(struct net_if* iface,
                                                uint8_t* addr, uint8_t len,
                                                enum net_link_type type) {
    if (net_if_flag_is_set(iface, NET_IF_RUNNING)) {
        return (-EPERM);
    }

    net_if_get_link_addr(iface)->addr = addr;
    net_if_get_link_addr(iface)->len  = len;
    net_if_get_link_addr(iface)->type = type;

    net_hostname_set_postfix(addr, len);

    return (0);
}

int net_if_set_link_addr_locked(struct net_if* iface,
                                uint8_t* addr, uint8_t len,
                                enum net_link_type type);

#if CONFIG_NET_IF_LOG_LEVEL >= LOG_LEVEL_DBG
extern int net_if_addr_unref_debug(struct net_if* iface,
                                   sa_family_t family,
                                   const void* addr,
                                   const char* caller, int line);
#define net_if_addr_unref(iface, family, addr) \
    net_if_addr_unref_debug(iface, family, addr, __func__, __LINE__)

extern struct net_if_addr* net_if_addr_ref_debug(struct net_if* iface,
                                                 sa_family_t family,
                                                 const void* addr,
                                                 const char* caller,
                                                 int line);
#define net_if_addr_ref(iface, family, addr) \
    net_if_addr_ref_debug(iface, family, addr, __func__, __LINE__)
#else
extern int net_if_addr_unref(struct net_if* iface,
                             sa_family_t family,
                             const void* addr);
extern struct net_if_addr* net_if_addr_ref(struct net_if* iface,
                                           sa_family_t family,
                                           const void* addr);
#endif /* CONFIG_NET_IF_LOG_LEVEL */

/** @endcond */

/**
 * @brief Set a network interface's link address
 *
 * @param iface Pointer to a network interface structure
 * @param addr A pointer to a uint8_t buffer representing the address.
 *             The buffer must remain valid throughout interface lifetime.
 * @param len length of the address buffer
 * @param type network bearer type of this link address
 *
 * @return 0 on success
 */
static inline int net_if_set_link_addr(struct net_if* iface,
                                       uint8_t* addr, uint8_t len,
                                       enum net_link_type type) {
    #if defined(CONFIG_NET_RAW_MODE)
    return net_if_set_link_addr_unlocked(iface, addr, len, type);
    #else
    return net_if_set_link_addr_locked(iface, addr, len, type);
    #endif
}

/**
 * @brief Get an network interface's MTU
 *
 * @param iface Pointer to a network interface structure
 *
 * @return the MTU
 */
static inline uint16_t net_if_get_mtu(struct net_if* iface) {
    if (iface == NULL) {
        return (0U);
    }

    NET_ASSERT(iface->if_dev);

    return (iface->if_dev->mtu);
}

/**
 * @brief Set an network interface's MTU
 *
 * @param iface Pointer to a network interface structure
 * @param mtu New MTU, note that we store only 16 bit mtu value.
 */
static inline void net_if_set_mtu(struct net_if* iface,
                                  uint16_t mtu) {
    if (iface == NULL) {
        return;
    }

    NET_ASSERT(iface->if_dev);

    iface->if_dev->mtu = mtu;
}

/**
 * @brief Set the infinite status of the network interface address
 *
 * @param ifaddr IP address for network interface
 * @param is_infinite Infinite status
 */
static inline void net_if_addr_set_lf(struct net_if_addr* ifaddr,
                                      bool is_infinite) {
    NET_ASSERT(ifaddr);

    ifaddr->is_infinite = is_infinite;
}

/**
 * @brief Get an interface according to link layer address.
 *
 * @param ll_addr Link layer address.
 *
 * @return Network interface or NULL if not found.
 */
struct net_if* net_if_get_by_link_addr(struct net_linkaddr* ll_addr);

/**
 * @brief Find an interface from it's related device
 *
 * @param dev A valid struct device pointer to relate with an interface
 *
 * @return a valid struct net_if pointer on success, NULL otherwise
 */
struct net_if* net_if_lookup_by_dev(const struct device* dev);

/**
 * @brief Get network interface IP config
 *
 * @param iface Interface to use.
 *
 * @return NULL if not found or pointer to correct config settings.
 */
static inline struct net_if_config* net_if_config_get(struct net_if* iface) {
    NET_ASSERT(iface);

    return &iface->config;
}

/**
 * @brief Remove a router from the system
 *
 * @param router Pointer to existing router
 */
void net_if_router_rm(struct net_if_router* router);

/**
 * @brief Set the default network interface.
 *
 * @param iface New default interface, or NULL to revert to the one set by Kconfig.
 */
void net_if_set_default(struct net_if* iface);

/**
 * @brief Get the default network interface.
 *
 * @return Default interface or NULL if no interfaces are configured.
 */
struct net_if* net_if_get_default(void);

/**
 * @brief Get the first network interface according to its type.
 *
 * @param l2 Layer 2 type of the network interface.
 *
 * @return First network interface of a given type or NULL if no such
 * interfaces was found.
 */
struct net_if* net_if_get_first_by_type(const struct net_l2* l2);

/**
 * @brief Get the first network interface which is up.
 *
 * @return First network interface which is up or NULL if all
 * interfaces are down.
 */
struct net_if* net_if_get_first_up(void);

#if defined(CONFIG_NET_L2_IEEE802154)
/**
 * @brief Get the first IEEE 802.15.4 network interface.
 *
 * @return First IEEE 802.15.4 network interface or NULL if no such
 * interfaces was found.
 */
static inline struct net_if* net_if_get_ieee802154(void) {
    return net_if_get_first_by_type(&NET_L2_GET_NAME(IEEE802154));
}
#endif /* CONFIG_NET_L2_IEEE802154 */

/**
 * @brief Allocate network interface IPv6 config.
 *
 * @details This function will allocate new IPv6 config.
 *
 * @param iface Interface to use.
 * @param ipv6 Pointer to allocated IPv6 struct is returned to caller.
 *
 * @return 0 if ok, <0 if error
 */
int net_if_config_ipv6_get(struct net_if* iface,
                           struct net_if_ipv6** ipv6);

/**
 * @brief Release network interface IPv6 config.
 *
 * @param iface Interface to use.
 *
 * @return 0 if ok, <0 if error
 */
int net_if_config_ipv6_put(struct net_if* iface);

/**
 * @brief Check if this IPv6 address belongs to one of the interfaces.
 *
 * @param addr IPv6 address
 * @param iface Pointer to interface is returned
 *
 * @return Pointer to interface address, NULL if not found.
 */
struct net_if_addr* net_if_ipv6_addr_lookup(const struct net_in6_addr* addr,
                                            struct net_if** iface);

/**
 * @brief Check if this IPv6 address belongs to this specific interfaces.
 *
 * @param iface Network interface
 * @param addr IPv6 address
 *
 * @return Pointer to interface address, NULL if not found.
 */
struct net_if_addr* net_if_ipv6_addr_lookup_by_iface(struct net_if* iface,
                                                     struct net_in6_addr const* addr);

/**
 * @brief Check if this IPv6 address belongs to one of the interface indices.
 *
 * @param addr IPv6 address
 *
 * @return >0 if address was found in given network interface index,
 * all other values mean address was not found
 */
__syscall int net_if_ipv6_addr_lookup_by_index(const struct net_in6_addr* addr);

/**
 * @brief Add a IPv6 address to an interface
 *
 * @param iface Network interface
 * @param addr IPv6 address
 * @param addr_type IPv6 address type
 * @param vlifetime Validity time for this address
 *
 * @return Pointer to interface address, NULL if cannot be added
 */
struct net_if_addr* net_if_ipv6_addr_add(struct net_if* iface,
                                         struct net_in6_addr* addr,
                                         enum net_addr_type addr_type,
                                         uint32_t vlifetime);

/**
 * @brief Add a IPv6 address to an interface by index
 *
 * @param index Network interface index
 * @param addr IPv6 address
 * @param addr_type IPv6 address type
 * @param vlifetime Validity time for this address
 *
 * @return True if ok, false if address could not be added
 */
__syscall bool net_if_ipv6_addr_add_by_index(int index,
                                             struct net_in6_addr* addr,
                                             enum net_addr_type addr_type,
                                             uint32_t vlifetime);

/**
 * @brief Update validity lifetime time of an IPv6 address.
 *
 * @param ifaddr Network IPv6 address
 * @param vlifetime Validity time for this address
 */
void net_if_ipv6_addr_update_lifetime(struct net_if_addr* ifaddr,
                                      uint32_t vlifetime);

/**
 * @brief Remove an IPv6 address from an interface
 *
 * @param iface Network interface
 * @param addr IPv6 address
 *
 * @return True if successfully removed, false otherwise
 */
bool net_if_ipv6_addr_rm(struct net_if* iface, const struct net_in6_addr* addr);

/**
 * @brief Remove an IPv6 address from an interface by index
 *
 * @param index Network interface index
 * @param addr IPv6 address
 *
 * @return True if successfully removed, false otherwise
 */
__syscall bool net_if_ipv6_addr_rm_by_index(int index,
                                            const struct net_in6_addr* addr);

/**
 * @typedef net_if_ip_addr_cb_t
 * @brief Callback used while iterating over network interface IP addresses
 *
 * @param iface Pointer to the network interface the address belongs to
 * @param addr Pointer to current IP address
 * @param user_data A valid pointer to user data or NULL
 */
typedef void (*net_if_ip_addr_cb_t)(struct net_if* iface,
                                    struct net_if_addr* addr,
                                    void* user_data);

/**
 * @brief Go through all IPv6 addresses on a network interface and call callback
 * for each used address.
 *
 * @param iface Pointer to the network interface
 * @param cb User-supplied callback function to call
 * @param user_data User specified data
 */
void net_if_ipv6_addr_foreach(struct net_if* iface, net_if_ip_addr_cb_t cb,
                              void* user_data);

/**
 * @brief Add a IPv6 multicast address to an interface
 *
 * @param iface Network interface
 * @param addr IPv6 multicast address
 *
 * @return Pointer to interface multicast address, NULL if cannot be added
 */
struct net_if_mcast_addr* net_if_ipv6_maddr_add(struct net_if* iface,
                                                const struct net_in6_addr* addr);

/**
 * @brief Remove an IPv6 multicast address from an interface
 *
 * @param iface Network interface
 * @param addr IPv6 multicast address
 *
 * @return True if successfully removed, false otherwise
 */
bool net_if_ipv6_maddr_rm(struct net_if* iface, const struct net_in6_addr* addr);

/**
 * @typedef net_if_ip_maddr_cb_t
 * @brief Callback used while iterating over network interface multicast IP addresses
 *
 * @param iface Pointer to the network interface the address belongs to
 * @param maddr Pointer to current multicast IP address
 * @param user_data A valid pointer to user data or NULL
 */
typedef void (*net_if_ip_maddr_cb_t)(struct net_if* iface,
                    struct net_if_mcast_addr* maddr,
                    void* user_data);

/**
 * @brief Go through all IPv6 multicast addresses on a network interface and call
 * callback for each used address.
 *
 * @param iface Pointer to the network interface
 * @param cb User-supplied callback function to call
 * @param user_data User specified data
 */
void net_if_ipv6_maddr_foreach(struct net_if* iface, net_if_ip_maddr_cb_t cb,
                    void* user_data);

/**
 * @brief Check if this IPv6 multicast address belongs to a specific interface
 * or one of the interfaces.
 *
 * @param addr IPv6 address
 * @param iface If *iface is null, then pointer to interface is returned,
 * otherwise the *iface value needs to be matched.
 *
 * @return Pointer to interface multicast address, NULL if not found.
 */
struct net_if_mcast_addr* net_if_ipv6_maddr_lookup(const struct net_in6_addr* addr,
                                                   struct net_if** iface);

/**
 * @typedef net_if_mcast_callback_t

 * @brief Define a callback that is called whenever a IPv6 or IPv4 multicast
 *        address group is joined or left.
 * @param iface A pointer to a struct net_if to which the multicast address is
 *        attached.
 * @param addr IP multicast address.
 * @param is_joined True if the multicast group is joined, false if group is left.
 */
typedef void (*net_if_mcast_callback_t)(struct net_if* iface,
                                        const struct net_addr* addr,
                                        bool is_joined);

/**
 * @brief Multicast monitor handler struct.
 *
 * Stores the multicast callback information. Caller must make sure that
 * the variable pointed by this is valid during the lifetime of
 * registration. Typically this means that the variable cannot be
 * allocated from stack.
 */
struct net_if_mcast_monitor {
    /** Node information for the slist. */
    sys_snode_t node;

    /** Network interface */
    struct net_if* iface;

    /** Multicast callback */
    net_if_mcast_callback_t cb;
};

/**
 * @brief Register a multicast monitor
 *
 * @param mon Monitor handle. This is a pointer to a monitor storage structure
 * which should be allocated by caller, but does not need to be initialized.
 * @param iface Network interface or NULL for all interfaces
 * @param cb Monitor callback
 */
void net_if_mcast_mon_register(struct net_if_mcast_monitor* mon,
                               struct net_if* iface,
                               net_if_mcast_callback_t cb);

/**
 * @brief Unregister a multicast monitor
 *
 * @param mon Monitor handle
 */
void net_if_mcast_mon_unregister(struct net_if_mcast_monitor* mon);

/**
 * @brief Call registered multicast monitors
 *
 * @param iface Network interface
 * @param addr Multicast address
 * @param is_joined Is this multicast address group joined (true) or not (false)
 */
void net_if_mcast_monitor(struct net_if* iface, const struct net_addr* addr,
                          bool is_joined);

/**
 * @brief Mark a given multicast address to be joined.
 *
 * @param iface Network interface the address belongs to
 * @param addr IPv6 multicast address
 */
void net_if_ipv6_maddr_join(struct net_if* iface,
                            struct net_if_mcast_addr* addr);

/**
 * @brief Check if given multicast address is joined or not.
 *
 * @param addr IPv6 multicast address
 *
 * @return True if address is joined, False otherwise.
 */
static inline bool net_if_ipv6_maddr_is_joined(struct net_if_mcast_addr* addr) {
    NET_ASSERT(addr);

    return (addr->is_joined);
}

/**
 * @brief Mark a given multicast address to be left.
 *
 * @param iface Network interface the address belongs to
 * @param addr IPv6 multicast address
 */
void net_if_ipv6_maddr_leave(struct net_if* iface,
                             struct net_if_mcast_addr* addr);

/**
 * @brief Return prefix that corresponds to this IPv6 address.
 *
 * @param iface Network interface
 * @param addr IPv6 address
 *
 * @return Pointer to prefix, NULL if not found.
 */
struct net_if_ipv6_prefix* net_if_ipv6_prefix_get(struct net_if* iface,
                                                  const struct net_in6_addr* addr);

/**
 * @brief Check if this IPv6 prefix belongs to this interface
 *
 * @param iface Network interface
 * @param addr IPv6 address
 * @param len Prefix length
 *
 * @return Pointer to prefix, NULL if not found.
 */
struct net_if_ipv6_prefix* net_if_ipv6_prefix_lookup(struct net_if* iface,
                                                     struct net_in6_addr* addr,
                                                     uint8_t len);

/**
 * @brief Add a IPv6 prefix to an network interface.
 *
 * @param iface Network interface
 * @param prefix IPv6 address
 * @param len Prefix length
 * @param lifetime Prefix lifetime in seconds
 *
 * @return Pointer to prefix, NULL if the prefix was not added.
 */
struct net_if_ipv6_prefix* net_if_ipv6_prefix_add(struct net_if* iface,
                                                  struct net_in6_addr const* prefix,
                                                  uint8_t len,
                                                  uint32_t lifetime);

/**
 * @brief Remove an IPv6 prefix from an interface
 *
 * @param iface Network interface
 * @param addr IPv6 prefix address
 * @param len Prefix length
 *
 * @return True if successfully removed, false otherwise
 */
bool net_if_ipv6_prefix_rm(struct net_if* iface, struct net_in6_addr* addr,
                           uint8_t len);

/**
 * @brief Set the infinite status of the prefix
 *
 * @param prefix IPv6 address
 * @param is_infinite Infinite status
 */
static inline void net_if_ipv6_prefix_set_lf(struct net_if_ipv6_prefix* prefix,
                                             bool is_infinite) {
    prefix->is_infinite = is_infinite;
}

/**
 * @brief Set the prefix lifetime timer.
 *
 * @param prefix IPv6 address
 * @param lifetime Prefix lifetime in seconds
 */
void net_if_ipv6_prefix_set_timer(struct net_if_ipv6_prefix* prefix,
                                  uint32_t lifetime);

/**
 * @brief Unset the prefix lifetime timer.
 *
 * @param prefix IPv6 address
 */
void net_if_ipv6_prefix_unset_timer(struct net_if_ipv6_prefix* prefix);

/**
 * @brief Check if this IPv6 address is part of the subnet of our
 * network interface.
 *
 * @param iface Network interface. This is returned to the caller.
 * The iface can be NULL in which case we check all the interfaces.
 * @param addr IPv6 address
 *
 * @return True if address is part of our subnet, false otherwise
 */
bool net_if_ipv6_addr_onlink(struct net_if** iface, struct net_in6_addr const* addr);

/**
 * @brief Get the IPv6 address of the given router
 * @param router a network router
 *
 * @return pointer to the IPv6 address, or NULL if none
 */
#if defined(CONFIG_NET_NATIVE_IPV6)
static inline struct net_in6_addr* net_if_router_ipv6(struct net_if_router* router) {
    NET_ASSERT(router);

    return (&router->address.in6_addr);
}
#else
static inline struct net_in6_addr* net_if_router_ipv6(struct net_if_router* router) {
    static struct net_in6_addr addr;

    ARG_UNUSED(router);

    return (&addr);
}
#endif

/**
 * @brief Check if IPv6 address is one of the routers configured
 * in the system.
 *
 * @param iface Network interface
 * @param addr IPv6 address
 *
 * @return Pointer to router information, NULL if cannot be found
 */
struct net_if_router* net_if_ipv6_router_lookup(struct net_if const* iface,
                                                struct net_in6_addr* addr);

/**
 * @brief Find default router for this IPv6 address.
 *
 * @param iface Network interface. This can be NULL in which case we
 * go through all the network interfaces to find a suitable router.
 * @param addr IPv6 address
 *
 * @return Pointer to router information, NULL if cannot be found
 */
struct net_if_router* net_if_ipv6_router_find_default(struct net_if const* iface,
                                                      struct net_in6_addr const* addr);

/**
 * @brief Update validity lifetime time of a router.
 *
 * @param router Network IPv6 address
 * @param lifetime Lifetime of this router.
 */
void net_if_ipv6_router_update_lifetime(struct net_if_router* router,
                                        uint16_t lifetime);

/**
 * @brief Add IPv6 router to the system.
 *
 * @param iface Network interface
 * @param addr IPv6 address
 * @param router_lifetime Lifetime of the router
 *
 * @return Pointer to router information, NULL if could not be added
 */
struct net_if_router* net_if_ipv6_router_add(struct net_if* iface,
                                             struct net_in6_addr* addr,
                                             uint16_t router_lifetime);

/**
 * @brief Remove IPv6 router from the system.
 *
 * @param router Router information.
 *
 * @return True if successfully removed, false otherwise
 */
bool net_if_ipv6_router_rm(struct net_if_router* router);

/**
 * @brief Get IPv6 hop limit specified for a given interface. This is the
 * default value but can be overridden by the user.
 *
 * @param iface Network interface
 *
 * @return Hop limit
 */
#if defined(CONFIG_NET_NATIVE_IPV6)
uint8_t net_if_ipv6_get_hop_limit(struct net_if* iface);
#else
static inline uint8_t net_if_ipv6_get_hop_limit(struct net_if* iface) {
    ARG_UNUSED(iface);

    return (0);
}
#endif /* CONFIG_NET_NATIVE_IPV6 */

/**
 * @brief Set the default IPv6 hop limit of a given interface.
 *
 * @param iface Network interface
 * @param hop_limit New hop limit
 */
#if defined(CONFIG_NET_NATIVE_IPV6)
void net_if_ipv6_set_hop_limit(struct net_if* iface, uint8_t hop_limit);
#else
static inline void net_if_ipv6_set_hop_limit(struct net_if* iface,
                                             uint8_t hop_limit) {
    ARG_UNUSED(iface);
    ARG_UNUSED(hop_limit);
}
#endif /* CONFIG_NET_NATIVE_IPV6 */

/** @cond INTERNAL_HIDDEN */

/* The old hop limit setter function is deprecated because the naming
 * of it was incorrect. The API name was missing "_if_" so this function
 * should not be used.
 */
__deprecated
static inline void net_ipv6_set_hop_limit(struct net_if *iface,
                      uint8_t hop_limit)
{
    net_if_ipv6_set_hop_limit(iface, hop_limit);
}

/** @endcond */

/**
 * @brief Get IPv6 multicast hop limit specified for a given interface. This is the
 * default value but can be overridden by the user.
 *
 * @param iface Network interface
 *
 * @return Hop limit
 */
#if defined(CONFIG_NET_NATIVE_IPV6)
uint8_t net_if_ipv6_get_mcast_hop_limit(struct net_if* iface);
#else
static inline uint8_t net_if_ipv6_get_mcast_hop_limit(struct net_if* iface) {
    ARG_UNUSED(iface);

    return (0);
}
#endif /* CONFIG_NET_NATIVE_IPV6 */

/**
 * @brief Set the default IPv6 multicast hop limit of a given interface.
 *
 * @param iface Network interface
 * @param hop_limit New hop limit
 */
#if defined(CONFIG_NET_NATIVE_IPV6)
void net_if_ipv6_set_mcast_hop_limit(struct net_if* iface, uint8_t hop_limit);
#else
static inline void net_if_ipv6_set_mcast_hop_limit(struct net_if* iface,
                                                   uint8_t hop_limit) {
    ARG_UNUSED(iface);
    ARG_UNUSED(hop_limit);
}
#endif /* CONFIG_NET_NATIVE_IPV6 */

/**
 * @brief Set IPv6 reachable time for a given interface
 *
 * @param iface Network interface
 * @param reachable_time New reachable time
 */
static inline void net_if_ipv6_set_base_reachable_time(struct net_if* iface,
                                                       uint32_t reachable_time) {
    #if defined(CONFIG_NET_NATIVE_IPV6)
    NET_ASSERT(iface);

    if (!iface->config.ip.ipv6) {
        return;
    }

    iface->config.ip.ipv6->base_reachable_time = reachable_time;
    #else
    ARG_UNUSED(iface);
    ARG_UNUSED(reachable_time);

    #endif
}

/**
 * @brief Get IPv6 reachable timeout specified for a given interface
 *
 * @param iface Network interface
 *
 * @return Reachable timeout
 */
static inline uint32_t net_if_ipv6_get_reachable_time(struct net_if* iface) {
    #if defined(CONFIG_NET_NATIVE_IPV6)
    NET_ASSERT(iface);

    if (!iface->config.ip.ipv6) {
        return (0);
    }

    return iface->config.ip.ipv6->reachable_time;
    #else
    ARG_UNUSED(iface);
    return (0);
    #endif
}

/**
 * @brief Calculate next reachable time value for IPv6 reachable time
 *
 * @param ipv6 IPv6 address configuration
 *
 * @return Reachable time
 */
uint32_t net_if_ipv6_calc_reachable_time(struct net_if_ipv6 const* ipv6);

/**
 * @brief Set IPv6 reachable time for a given interface. This requires
 * that base reachable time is set for the interface.
 *
 * @param ipv6 IPv6 address configuration
 */
static inline void net_if_ipv6_set_reachable_time(struct net_if_ipv6* ipv6) {
    #if defined(CONFIG_NET_NATIVE_IPV6)
    if (ipv6 == NULL) {
        return;
    }

    ipv6->reachable_time = net_if_ipv6_calc_reachable_time(ipv6);
    #else
    ARG_UNUSED(ipv6);
    #endif
}

/**
 * @brief Set IPv6 retransmit timer for a given interface
 *
 * @param iface Network interface
 * @param retrans_timer New retransmit timer
 */
static inline void net_if_ipv6_set_retrans_timer(struct net_if* iface,
                                                 uint32_t retrans_timer) {
    #if defined(CONFIG_NET_NATIVE_IPV6)
    NET_ASSERT(iface);

    if (!iface->config.ip.ipv6) {
        return;
    }

    iface->config.ip.ipv6->retrans_timer = retrans_timer;
    #else
    ARG_UNUSED(iface);
    ARG_UNUSED(retrans_timer);
    #endif
}

/**
 * @brief Get IPv6 retransmit timer specified for a given interface
 *
 * @param iface Network interface
 *
 * @return Retransmit timer
 */
static inline uint32_t net_if_ipv6_get_retrans_timer(struct net_if* iface) {
    #if defined(CONFIG_NET_NATIVE_IPV6)
    NET_ASSERT(iface);

    if (!iface->config.ip.ipv6) {
        return (0);
    }

    return iface->config.ip.ipv6->retrans_timer;
    #else
    ARG_UNUSED(iface);
    return (0);
    #endif
}

/**
 * @brief Get a IPv6 source address that should be used when sending
 * network data to destination.
 *
 * @param iface Interface that was used when packet was received.
 * If the interface is not known, then NULL can be given.
 * @param dst IPv6 destination address
 *
 * @return Pointer to IPv6 address to use, NULL if no IPv6 address
 * could be found.
 */
<<<<<<< HEAD
#if defined(CONFIG_NET_NATIVE_IPV6)
const struct net_in6_addr* net_if_ipv6_select_src_addr(struct net_if* iface,
                                                       const struct net_in6_addr* dst);
=======
#if defined(CONFIG_NET_IPV6)
const struct in6_addr *net_if_ipv6_select_src_addr(struct net_if *iface,
						   const struct in6_addr *dst);
>>>>>>> 66ff30ef
#else
static inline const struct net_in6_addr* net_if_ipv6_select_src_addr(
    struct net_if* iface, const struct net_in6_addr* dst) {
    ARG_UNUSED(iface);
    ARG_UNUSED(dst);

    return (NULL);
}
#endif

/**
 * @brief Get a IPv6 source address that should be used when sending
 * network data to destination. Use a hint set to the socket to select
 * the proper address.
 *
 * @param iface Interface that was used when packet was received.
 * If the interface is not known, then NULL can be given.
 * @param dst IPv6 destination address
 * @param flags Hint from the related socket. See RFC 5014 for value details.
 *
 * @return Pointer to IPv6 address to use, NULL if no IPv6 address
 * could be found.
 */
<<<<<<< HEAD
#if defined(CONFIG_NET_NATIVE_IPV6)
const struct net_in6_addr* net_if_ipv6_select_src_addr_hint(struct net_if* iface,
                                                            const struct net_in6_addr* dst,
                                                            int flags);
=======
#if defined(CONFIG_NET_IPV6)
const struct in6_addr *net_if_ipv6_select_src_addr_hint(struct net_if *iface,
							const struct in6_addr *dst,
							int flags);
>>>>>>> 66ff30ef
#else
static inline const struct net_in6_addr* net_if_ipv6_select_src_addr_hint(
    struct net_if* iface, const struct net_in6_addr* dst, int flags) {
    ARG_UNUSED(iface);
    ARG_UNUSED(dst);
    ARG_UNUSED(flags);

    return (NULL);
}
#endif

/**
 * @brief Get a network interface that should be used when sending
 * IPv6 network data to destination.
 *
 * @param dst IPv6 destination address
 *
 * @return Pointer to network interface to use, NULL if no suitable interface
 * could be found.
 */
<<<<<<< HEAD
#if defined(CONFIG_NET_NATIVE_IPV6)
struct net_if* net_if_ipv6_select_src_iface(const struct net_in6_addr* dst);
=======
#if defined(CONFIG_NET_IPV6)
struct net_if *net_if_ipv6_select_src_iface(const struct in6_addr *dst);
>>>>>>> 66ff30ef
#else
static inline struct net_if* net_if_ipv6_select_src_iface(
    const struct net_in6_addr* dst) {
    ARG_UNUSED(dst);

    return (NULL);
}
#endif

/**
 * @brief Get a IPv6 link local address in a given state.
 *
 * @param iface Interface to use. Must be a valid pointer to an interface.
 * @param addr_state IPv6 address state (preferred, tentative, deprecated)
 *
 * @return Pointer to link local IPv6 address, NULL if no proper IPv6 address
 * could be found.
 */
struct net_in6_addr* net_if_ipv6_get_ll(struct net_if* iface,
                                        enum net_addr_state addr_state);

/**
 * @brief Return link local IPv6 address from the first interface that has
 * a link local address matching give state.
 *
 * @param state IPv6 address state (ANY, TENTATIVE, PREFERRED, DEPRECATED)
 * @param iface Pointer to interface is returned
 *
 * @return Pointer to IPv6 address, NULL if not found.
 */
struct net_in6_addr* net_if_ipv6_get_ll_addr(enum net_addr_state state,
                                             struct net_if** iface);

/**
 * @brief Stop IPv6 Duplicate Address Detection (DAD) procedure if
 * we find out that our IPv6 address is already in use.
 *
 * @param iface Interface where the DAD was running.
 * @param addr IPv6 address that failed DAD
 */
void net_if_ipv6_dad_failed(struct net_if* iface, const struct net_in6_addr* addr);

/**
 * @brief Return global IPv6 address from the first interface that has
 * a global IPv6 address matching the given state.
 *
 * @param state IPv6 address state (ANY, TENTATIVE, PREFERRED, DEPRECATED)
 * @param iface Caller can give an interface to check. If iface is set to NULL,
 * then all the interfaces are checked. Pointer to interface where the IPv6
 * address is defined is returned to the caller.
 *
 * @return Pointer to IPv6 address, NULL if not found.
 */
struct net_in6_addr* net_if_ipv6_get_global_addr(enum net_addr_state state,
                                                 struct net_if** iface);

/**
 * @brief Allocate network interface IPv4 config.
 *
 * @details This function will allocate new IPv4 config.
 *
 * @param iface Interface to use.
 * @param ipv4 Pointer to allocated IPv4 struct is returned to caller.
 *
 * @return 0 if ok, <0 if error
 */
int net_if_config_ipv4_get(struct net_if* iface,
                           struct net_if_ipv4** ipv4);

/**
 * @brief Release network interface IPv4 config.
 *
 * @param iface Interface to use.
 *
 * @return 0 if ok, <0 if error
 */
int net_if_config_ipv4_put(struct net_if* iface);

/**
 * @brief Get IPv4 time-to-live value specified for a given interface
 *
 * @param iface Network interface
 *
 * @return Time-to-live
 */
uint8_t net_if_ipv4_get_ttl(struct net_if* iface);

/**
 * @brief Set IPv4 time-to-live value specified to a given interface
 *
 * @param iface Network interface
 * @param ttl Time-to-live value
 */
void net_if_ipv4_set_ttl(struct net_if* iface, uint8_t ttl);

/**
 * @brief Get IPv4 multicast time-to-live value specified for a given interface
 *
 * @param iface Network interface
 *
 * @return Time-to-live
 */
uint8_t net_if_ipv4_get_mcast_ttl(struct net_if* iface);

/**
 * @brief Set IPv4 multicast time-to-live value specified to a given interface
 *
 * @param iface Network interface
 * @param ttl Time-to-live value
 */
void net_if_ipv4_set_mcast_ttl(struct net_if* iface, uint8_t ttl);

/**
 * @brief Check if this IPv4 address belongs to one of the interfaces.
 *
 * @param addr IPv4 address
 * @param iface Interface is returned
 *
 * @return Pointer to interface address, NULL if not found.
 */
struct net_if_addr* net_if_ipv4_addr_lookup(const struct net_in_addr* addr,
                                            struct net_if** iface);

/**
 * @brief Add a IPv4 address to an interface
 *
 * @param iface Network interface
 * @param addr IPv4 address
 * @param addr_type IPv4 address type
 * @param vlifetime Validity time for this address
 *
 * @return Pointer to interface address, NULL if cannot be added
 */
struct net_if_addr* net_if_ipv4_addr_add(struct net_if* iface,
                                         struct net_in_addr* addr,
                                         enum net_addr_type addr_type,
                                         uint32_t vlifetime);

/**
 * @brief Remove a IPv4 address from an interface
 *
 * @param iface Network interface
 * @param addr IPv4 address
 *
 * @return True if successfully removed, false otherwise
 */
bool net_if_ipv4_addr_rm(struct net_if* iface, const struct net_in_addr* addr);

/**
 * @brief Check if this IPv4 address belongs to one of the interface indices.
 *
 * @param addr IPv4 address
 *
 * @return >0 if address was found in given network interface index,
 * all other values mean address was not found
 */
__syscall int net_if_ipv4_addr_lookup_by_index(const struct net_in_addr* addr);

/**
 * @brief Add a IPv4 address to an interface by network interface index
 *
 * @param index Network interface index
 * @param addr IPv4 address
 * @param addr_type IPv4 address type
 * @param vlifetime Validity time for this address
 *
 * @return True if ok, false if the address could not be added
 */
__syscall bool net_if_ipv4_addr_add_by_index(int index,
                                             struct net_in_addr* addr,
                                             enum net_addr_type addr_type,
                                             uint32_t vlifetime);

/**
 * @brief Remove a IPv4 address from an interface by interface index
 *
 * @param index Network interface index
 * @param addr IPv4 address
 *
 * @return True if successfully removed, false otherwise
 */
__syscall bool net_if_ipv4_addr_rm_by_index(int index,
                                            const struct net_in_addr* addr);

/**
 * @brief Go through all IPv4 addresses on a network interface and call callback
 * for each used address.
 *
 * @param iface Pointer to the network interface
 * @param cb User-supplied callback function to call
 * @param user_data User specified data
 */
void net_if_ipv4_addr_foreach(struct net_if* iface, net_if_ip_addr_cb_t cb,
                              void* user_data);

/**
 * @brief Add a IPv4 multicast address to an interface
 *
 * @param iface Network interface
 * @param addr IPv4 multicast address
 *
 * @return Pointer to interface multicast address, NULL if cannot be added
 */
struct net_if_mcast_addr* net_if_ipv4_maddr_add(struct net_if* iface,
                                                const struct net_in_addr* addr);

/**
 * @brief Remove an IPv4 multicast address from an interface
 *
 * @param iface Network interface
 * @param addr IPv4 multicast address
 *
 * @return True if successfully removed, false otherwise
 */
bool net_if_ipv4_maddr_rm(struct net_if* iface, const struct net_in_addr* addr);

/**
 * @brief Go through all IPv4 multicast addresses on a network interface and call
 * callback for each used address.
 *
 * @param iface Pointer to the network interface
 * @param cb User-supplied callback function to call
 * @param user_data User specified data
 */
void net_if_ipv4_maddr_foreach(struct net_if* iface, net_if_ip_maddr_cb_t cb,
                               void* user_data);

/**
 * @brief Check if this IPv4 multicast address belongs to a specific interface
 * or one of the interfaces.
 *
 * @param addr IPv4 address
 * @param iface If *iface is null, then pointer to interface is returned,
 * otherwise the *iface value needs to be matched.
 *
 * @return Pointer to interface multicast address, NULL if not found.
 */
struct net_if_mcast_addr* net_if_ipv4_maddr_lookup(const struct net_in_addr* addr,
                                                   struct net_if** iface);

/**
 * @brief Mark a given multicast address to be joined.
 *
 * @param iface Network interface the address belongs to
 * @param addr IPv4 multicast address
 */
void net_if_ipv4_maddr_join(struct net_if* iface,
                            struct net_if_mcast_addr* addr);

/**
 * @brief Check if given multicast address is joined or not.
 *
 * @param addr IPv4 multicast address
 *
 * @return True if address is joined, False otherwise.
 */
static inline bool net_if_ipv4_maddr_is_joined(struct net_if_mcast_addr* addr) {
    NET_ASSERT(addr);

    return (addr->is_joined);
}

/**
 * @brief Mark a given multicast address to be left.
 *
 * @param iface Network interface the address belongs to
 * @param addr IPv4 multicast address
 */
void net_if_ipv4_maddr_leave(struct net_if* iface,
                             struct net_if_mcast_addr* addr);

/**
 * @brief Get the IPv4 address of the given router
 * @param router a network router
 *
 * @return pointer to the IPv4 address, or NULL if none
 */
#if defined(CONFIG_NET_NATIVE_IPV4)
static inline struct net_in_addr* net_if_router_ipv4(struct net_if_router* router) {
    NET_ASSERT(router);

    return (&router->address.in_addr);
}
#else
static inline struct net_in_addr* net_if_router_ipv4(struct net_if_router* router) {
    static struct net_in_addr addr;

    ARG_UNUSED(router);

    return (&addr);
}
#endif

/**
 * @brief Check if IPv4 address is one of the routers configured
 * in the system.
 *
 * @param iface Network interface
 * @param addr IPv4 address
 *
 * @return Pointer to router information, NULL if cannot be found
 */
struct net_if_router* net_if_ipv4_router_lookup(struct net_if* iface,
                                                struct net_in_addr* addr);

/**
 * @brief Find default router for this IPv4 address.
 *
 * @param iface Network interface. This can be NULL in which case we
 * go through all the network interfaces to find a suitable router.
 * @param addr IPv4 address
 *
 * @return Pointer to router information, NULL if cannot be found
 */
struct net_if_router* net_if_ipv4_router_find_default(struct net_if* iface,
                                                      struct net_in_addr* addr);
/**
 * @brief Add IPv4 router to the system.
 *
 * @param iface Network interface
 * @param addr IPv4 address
 * @param is_default Is this router the default one
 * @param router_lifetime Lifetime of the router
 *
 * @return Pointer to router information, NULL if could not be added
 */
struct net_if_router* net_if_ipv4_router_add(struct net_if* iface,
                                             struct net_in_addr* addr,
                                             bool is_default,
                                             uint16_t router_lifetime);

/**
 * @brief Remove IPv4 router from the system.
 *
 * @param router Router information.
 *
 * @return True if successfully removed, false otherwise
 */
bool net_if_ipv4_router_rm(struct net_if_router* router);

/**
 * @brief Check if the given IPv4 address belongs to local subnet.
 *
 * @param iface Interface to use. Must be a valid pointer to an interface.
 * @param addr IPv4 address
 *
 * @return True if address is part of local subnet, false otherwise.
 */
bool net_if_ipv4_addr_mask_cmp(struct net_if* iface,
                               const struct net_in_addr* addr);

/**
 * @brief Check if the given IPv4 address is a broadcast address.
 *
 * @param iface Interface to use. Must be a valid pointer to an interface.
 * @param addr IPv4 address, this should be in network byte order
 *
 * @return True if address is a broadcast address, false otherwise.
 */
bool net_if_ipv4_is_addr_bcast(struct net_if* iface,
                               const struct net_in_addr* addr);

/**
 * @brief Get a network interface that should be used when sending
 * IPv4 network data to destination.
 *
 * @param dst IPv4 destination address
 *
 * @return Pointer to network interface to use, NULL if no suitable interface
 * could be found.
 */
#if defined(CONFIG_NET_IPV4)
struct net_if* net_if_ipv4_select_src_iface(const struct net_in_addr* dst);
#else
static inline struct net_if* net_if_ipv4_select_src_iface(
    const struct net_in_addr* dst) {
    ARG_UNUSED(dst);

    return (NULL);
}
#endif

/**
 * @brief Get a IPv4 source address that should be used when sending
 * network data to destination.
 *
 * @param iface Interface to use when sending the packet.
 * If the interface is not known, then NULL can be given.
 * @param dst IPv4 destination address
 *
 * @return Pointer to IPv4 address to use, NULL if no IPv4 address
 * could be found.
 */
#if defined(CONFIG_NET_IPV4)
const struct net_in_addr* net_if_ipv4_select_src_addr(struct net_if* iface,
                                                      const struct net_in_addr* dst);
#else
static inline const struct net_in_addr* net_if_ipv4_select_src_addr(
    struct net_if* iface, const struct net_in_addr* dst) {
    ARG_UNUSED(iface);
    ARG_UNUSED(dst);

    return (NULL);
}
#endif

/**
 * @brief Get a IPv4 link local address in a given state.
 *
 * @param iface Interface to use. Must be a valid pointer to an interface.
 * @param addr_state IPv4 address state (preferred, tentative, deprecated)
 *
 * @return Pointer to link local IPv4 address, NULL if no proper IPv4 address
 * could be found.
 */
struct net_in_addr* net_if_ipv4_get_ll(struct net_if* iface,
                                       enum net_addr_state addr_state);

/**
 * @brief Get a IPv4 global address in a given state.
 *
 * @param iface Interface to use. Must be a valid pointer to an interface.
 * @param addr_state IPv4 address state (preferred, tentative, deprecated)
 *
 * @return Pointer to link local IPv4 address, NULL if no proper IPv4 address
 * could be found.
 */
struct net_in_addr* net_if_ipv4_get_global_addr(struct net_if* iface,
                                                enum net_addr_state addr_state);

/**
 * @brief Get IPv4 netmask related to an address of an interface.
 *
 * @param iface Interface to use.
 * @param addr IPv4 address to check.
 *
 * @return The netmask set on the interface related to the give address,
 *         unspecified address if not found.
 */
struct net_in_addr net_if_ipv4_get_netmask_by_addr(struct net_if *iface,
                                                   const struct net_in_addr *addr);

/**
 * @brief Get IPv4 netmask of an interface.
 *
 * @deprecated Use net_if_ipv4_get_netmask_by_addr() instead.
 *
 * @param iface Interface to use.
 *
 * @return The netmask set on the interface, unspecified address if not found.
 */
__deprecated struct net_in_addr net_if_ipv4_get_netmask(struct net_if* iface);

/**
 * @brief Set IPv4 netmask for an interface.
 *
 * @deprecated Use net_if_ipv4_set_netmask_by_addr() instead.
 *
 * @param iface Interface to use.
 * @param netmask IPv4 netmask
 */
__deprecated void net_if_ipv4_set_netmask(struct net_if* iface,
                                          const struct net_in_addr* netmask);

/**
 * @brief Set IPv4 netmask for an interface index.
 *
 * @deprecated Use net_if_ipv4_set_netmask_by_addr() instead.
 *
 * @param index Network interface index
 * @param netmask IPv4 netmask
 *
 * @return True if netmask was added, false otherwise.
 */
__deprecated __syscall bool net_if_ipv4_set_netmask_by_index(int index,
                                                             const struct net_in_addr *netmask);

/**
 * @brief Set IPv4 netmask for an interface index for a given address.
 *
 * @param index Network interface index
 * @param addr IPv4 address related to this netmask
 * @param netmask IPv4 netmask
 *
 * @return True if netmask was added, false otherwise.
 */
__syscall bool net_if_ipv4_set_netmask_by_addr_by_index(int index,
                                                        const struct net_in_addr* addr,
                                                        const struct net_in_addr* netmask);

/**
 * @brief Set IPv4 netmask for an interface index for a given address.
 *
 * @param iface Network interface
 * @param addr IPv4 address related to this netmask
 * @param netmask IPv4 netmask
 *
 * @return True if netmask was added, false otherwise.
 */
bool net_if_ipv4_set_netmask_by_addr(struct net_if* iface,
                                     const struct net_in_addr* addr,
                                     const struct net_in_addr* netmask);

/**
 * @brief Get IPv4 gateway of an interface.
 *
 * @param iface Interface to use.
 *
 * @return The gateway set on the interface, unspecified address if not found.
 */
struct net_in_addr net_if_ipv4_get_gw(struct net_if *iface);

/**
 * @brief Set IPv4 gateway for an interface.
 *
 * @param iface Interface to use.
 * @param gw IPv4 address of an gateway
 */
void net_if_ipv4_set_gw(struct net_if* iface, const struct net_in_addr* gw);

/**
 * @brief Set IPv4 gateway for an interface index.
 *
 * @param index Network interface index
 * @param gw IPv4 address of an gateway
 *
 * @return True if gateway was added, false otherwise.
 */
__syscall bool net_if_ipv4_set_gw_by_index(int index, const struct net_in_addr* gw);

/**
 * @brief Get a network interface that should be used when sending
 * IPv6 or IPv4 network data to destination.
 *
 * @param dst IPv6 or IPv4 destination address
 *
 * @return Pointer to network interface to use. Note that the function
 * will return the default network interface if the best network interface
 * is not found.
 */
struct net_if* net_if_select_src_iface(const struct net_sockaddr* dst);

/**
 * @typedef net_if_link_callback_t
 * @brief Define callback that is called after a network packet
 *        has been sent.
 * @param iface A pointer to a struct net_if to which the net_pkt was sent to.
 * @param dst Link layer address of the destination where the network packet was sent.
 * @param status Send status, 0 is ok, < 0 error.
 */
typedef void (*net_if_link_callback_t)(struct net_if* iface,
                                       struct net_linkaddr* dst,
                                       int status);

/**
 * @brief Link callback handler struct.
 *
 * Stores the link callback information. Caller must make sure that
 * the variable pointed by this is valid during the lifetime of
 * registration. Typically this means that the variable cannot be
 * allocated from stack.
 */
struct net_if_link_cb {
    /** Node information for the slist. */
    sys_snode_t node;

    /** Link callback */
    net_if_link_callback_t cb;
};

/**
 * @brief Register a link callback.
 *
 * @param link Caller specified handler for the callback.
 * @param cb Callback to register.
 */
void net_if_register_link_cb(struct net_if_link_cb* link,
                             net_if_link_callback_t cb);

/**
 * @brief Unregister a link callback.
 *
 * @param link Caller specified handler for the callback.
 */
void net_if_unregister_link_cb(struct net_if_link_cb* link);

/**
 * @brief Call a link callback function.
 *
 * @param iface Network interface.
 * @param lladdr Destination link layer address
 * @param status 0 is ok, < 0 error
 */
void net_if_call_link_cb(struct net_if* iface, struct net_linkaddr* lladdr,
                         int status);

/** @cond INTERNAL_HIDDEN */

/* used to ensure encoding of checksum support in net_if.h and
 * ethernet.h is the same
 */
#define NET_IF_CHECKSUM_NONE_BIT            0
#define NET_IF_CHECKSUM_IPV4_HEADER_BIT     BIT(0)
#define NET_IF_CHECKSUM_IPV4_ICMP_BIT       BIT(1)
/* Space for future protocols and restrictions for IPV4 */
#define NET_IF_CHECKSUM_IPV6_HEADER_BIT     BIT(10)
#define NET_IF_CHECKSUM_IPV6_ICMP_BIT       BIT(11)
/* Space for future protocols and restrictions for IPV6 */
#define NET_IF_CHECKSUM_TCP_BIT             BIT(21)
#define NET_IF_CHECKSUM_UDP_BIT             BIT(22)

/** @endcond */

/**
 * @brief Type of checksum for which support in the interface will be queried.
 */
enum net_if_checksum_type {
    /** Interface supports IP version 4 header checksum calculation */
    NET_IF_CHECKSUM_IPV4_HEADER = NET_IF_CHECKSUM_IPV4_HEADER_BIT,
    /** Interface supports checksum calculation for TCP payload in IPv4 */
    NET_IF_CHECKSUM_IPV4_TCP    = NET_IF_CHECKSUM_IPV4_HEADER_BIT |
                                  NET_IF_CHECKSUM_TCP_BIT,
    /** Interface supports checksum calculation for UDP payload in IPv4 */
    NET_IF_CHECKSUM_IPV4_UDP    = NET_IF_CHECKSUM_IPV4_HEADER_BIT |
                                  NET_IF_CHECKSUM_UDP_BIT,
    /** Interface supports checksum calculation for ICMP4 payload in IPv4 */
    NET_IF_CHECKSUM_IPV4_ICMP   = NET_IF_CHECKSUM_IPV4_ICMP_BIT,
    /** Interface supports IP version 6 header checksum calculation */
    NET_IF_CHECKSUM_IPV6_HEADER = NET_IF_CHECKSUM_IPV6_HEADER_BIT,
    /** Interface supports checksum calculation for TCP payload in IPv6 */
    NET_IF_CHECKSUM_IPV6_TCP    = NET_IF_CHECKSUM_IPV6_HEADER_BIT |
                                  NET_IF_CHECKSUM_TCP_BIT,
    /** Interface supports checksum calculation for UDP payload in IPv6 */
    NET_IF_CHECKSUM_IPV6_UDP    = NET_IF_CHECKSUM_IPV6_HEADER_BIT |
                                  NET_IF_CHECKSUM_UDP_BIT,
    /** Interface supports checksum calculation for ICMP6 payload in IPv6 */
    NET_IF_CHECKSUM_IPV6_ICMP   = NET_IF_CHECKSUM_IPV6_ICMP_BIT
};

/**
 * @brief Check if received network packet checksum calculation can be avoided
 * or not. For example many ethernet devices support network packet offloading
 * in which case the IP stack does not need to calculate the checksum.
 *
 * @param iface Network interface
 * @param chksum_type L3 and/or L4 protocol for which to compute checksum
 *
 * @return True if checksum needs to be calculated, false otherwise.
 */
bool net_if_need_calc_rx_checksum(struct net_if* iface,
                                  enum net_if_checksum_type chksum_type);

/**
 * @brief Check if network packet checksum calculation can be avoided or not
 * when sending the packet. For example many ethernet devices support network
 * packet offloading in which case the IP stack does not need to calculate the
 * checksum.
 *
 * @param iface Network interface
 * @param chksum_type L3 and/or L4 protocol for which to compute checksum
 *
 * @return True if checksum needs to be calculated, false otherwise.
 */
bool net_if_need_calc_tx_checksum(struct net_if* iface,
                                  enum net_if_checksum_type chksum_type);

/**
 * @brief Get interface according to index
 *
 * @details This is a syscall only to provide access to the object for purposes
 *          of assigning permissions.
 *
 * @param index Interface index
 *
 * @return Pointer to interface or NULL if not found.
 */
__syscall struct net_if* net_if_get_by_index(int index);

/**
 * @brief Get interface index according to pointer
 *
 * @param iface Pointer to network interface
 *
 * @return Interface index
 */
int net_if_get_by_iface(struct net_if* iface);

/**
 * @typedef net_if_cb_t
 * @brief Callback used while iterating over network interfaces
 *
 * @param iface Pointer to current network interface
 * @param user_data A valid pointer to user data or NULL
 */
typedef void (*net_if_cb_t)(struct net_if* iface, void* user_data);

/**
 * @brief Go through all the network interfaces and call callback
 * for each interface.
 *
 * @param cb User-supplied callback function to call
 * @param user_data User specified data
 */
void net_if_foreach(net_if_cb_t cb, void* user_data);

/**
 * @brief Bring interface up
 *
 * @param iface Pointer to network interface
 *
 * @return 0 on success
 */
int net_if_up(struct net_if* iface);

/**
 * @brief Check if interface is up and running.
 *
 * @param iface Pointer to network interface
 *
 * @return True if interface is up, False if it is down.
 */
static inline bool net_if_is_up(struct net_if* iface) {
    NET_ASSERT(iface);

    return (net_if_flag_is_set(iface, NET_IF_UP) &&
            net_if_flag_is_set(iface, NET_IF_RUNNING));
}

/**
 * @brief Bring interface down
 *
 * @param iface Pointer to network interface
 *
 * @return 0 on success
 */
int net_if_down(struct net_if* iface);

/**
 * @brief Check if interface was brought up by the administrator.
 *
 * @param iface Pointer to network interface
 *
 * @return True if interface is admin up, false otherwise.
 */
static inline bool net_if_is_admin_up(struct net_if* iface) {
    NET_ASSERT(iface);

    return net_if_flag_is_set(iface, NET_IF_UP);
}

/**
 * @brief Underlying network device has detected the carrier (cable connected).
 *
 * @details The function should be used by the respective network device driver
 *          or L2 implementation to update its state on a network interface.
 *
 * @param iface Pointer to network interface
 */
void net_if_carrier_on(struct net_if* iface);

/**
 * @brief Underlying network device has lost the carrier (cable disconnected).
 *
 * @details The function should be used by the respective network device driver
 *          or L2 implementation to update its state on a network interface.
 *
 * @param iface Pointer to network interface
 */
void net_if_carrier_off(struct net_if* iface);

/**
 * @brief Check if carrier is present on network device.
 *
 * @param iface Pointer to network interface
 *
 * @return True if carrier is present, false otherwise.
 */
static inline bool net_if_is_carrier_ok(struct net_if* iface) {
    NET_ASSERT(iface);

    return net_if_flag_is_set(iface, NET_IF_LOWER_UP);
}

/**
 * @brief Mark interface as dormant. Dormant state indicates that the interface
 *        is not ready to pass packets yet, but is waiting for some event
 *        (for example Wi-Fi network association).
 *
 * @details The function should be used by the respective network device driver
 *          or L2 implementation to update its state on a network interface.
 *
 * @param iface Pointer to network interface
 */
void net_if_dormant_on(struct net_if* iface);

/**
 * @brief Mark interface as not dormant.
 *
 * @details The function should be used by the respective network device driver
 *          or L2 implementation to update its state on a network interface.
 *
 * @param iface Pointer to network interface
 */
void net_if_dormant_off(struct net_if* iface);

/**
 * @brief Check if the interface is dormant.
 *
 * @param iface Pointer to network interface
 *
 * @return True if interface is dormant, false otherwise.
 */
static inline bool net_if_is_dormant(struct net_if* iface) {
    NET_ASSERT(iface);

    return net_if_flag_is_set(iface, NET_IF_DORMANT);
}

#if defined(CONFIG_NET_PKT_TIMESTAMP) && defined(CONFIG_NET_NATIVE)
/**
 * @typedef net_if_timestamp_callback_t
 * @brief Define callback that is called after a network packet
 *        has been timestamped.
 * @param "struct net_pkt *pkt" A pointer on a struct net_pkt which has
 *        been timestamped after being sent.
 */
typedef void (*net_if_timestamp_callback_t)(struct net_pkt* pkt);

/**
 * @brief Timestamp callback handler struct.
 *
 * Stores the timestamp callback information. Caller must make sure that
 * the variable pointed by this is valid during the lifetime of
 * registration. Typically this means that the variable cannot be
 * allocated from stack.
 */
struct net_if_timestamp_cb {
    /** Node information for the slist. */
    sys_snode_t node;

    /** Packet for which the callback is needed.
     *  A NULL value means all packets.
     */
    struct net_pkt* pkt;

    /** Net interface for which the callback is needed.
     *  A NULL value means all interfaces.
     */
    struct net_if* iface;

    /** Timestamp callback */
    net_if_timestamp_callback_t cb;
};

/**
 * @brief Register a timestamp callback.
 *
 * @param handle Caller specified handler for the callback.
 * @param pkt Net packet for which the callback is registered. NULL for all
 *        packets.
 * @param iface Net interface for which the callback is. NULL for all
 *        interfaces.
 * @param cb Callback to register.
 */
void net_if_register_timestamp_cb(struct net_if_timestamp_cb* handle,
                                  struct net_pkt* pkt,
                                  struct net_if* iface,
                                  net_if_timestamp_callback_t cb);

/**
 * @brief Unregister a timestamp callback.
 *
 * @param handle Caller specified handler for the callback.
 */
void net_if_unregister_timestamp_cb(struct net_if_timestamp_cb* handle);

/**
 * @brief Call a timestamp callback function.
 *
 * @param pkt Network buffer.
 */
void net_if_call_timestamp_cb(struct net_pkt* pkt);

/*
 * @brief Add timestamped TX buffer to be handled
 *
 * @param pkt Timestamped buffer
 */
void net_if_add_tx_timestamp(struct net_pkt* pkt);
#endif /* CONFIG_NET_PKT_TIMESTAMP */

/**
 * @brief Set network interface into promiscuous mode
 *
 * @details Note that not all network technologies will support this.
 *
 * @param iface Pointer to network interface
 *
 * @return 0 on success, <0 if error
 */
#if defined(CONFIG_NET_PROMISCUOUS_MODE)
int net_if_set_promisc(struct net_if* iface);
#else
static inline int net_if_set_promisc(struct net_if* iface) {
    ARG_UNUSED(iface);

    return (-ENOTSUP);
}
#endif

/**
 * @brief Set network interface into normal mode
 *
 * @param iface Pointer to network interface
 */
#if defined(CONFIG_NET_PROMISCUOUS_MODE)
void net_if_unset_promisc(struct net_if* iface);
#else
static inline void net_if_unset_promisc(struct net_if* iface) {
    ARG_UNUSED(iface);
}
#endif

/**
 * @brief Check if promiscuous mode is set or not.
 *
 * @param iface Pointer to network interface
 *
 * @return True if interface is in promisc mode,
 *         False if interface is not in promiscuous mode.
 */
#if defined(CONFIG_NET_PROMISCUOUS_MODE)
bool net_if_is_promisc(struct net_if* iface);
#else
static inline bool net_if_is_promisc(struct net_if* iface) {
    ARG_UNUSED(iface);

    return (false);
}
#endif

/**
 * @brief Check if there are any pending TX network data for a given network
 *        interface.
 *
 * @param iface Pointer to network interface
 *
 * @return True if there are pending TX network packets for this network
 *         interface, False otherwise.
 */
static inline bool net_if_are_pending_tx_packets(struct net_if* iface) {
    #if defined(CONFIG_NET_POWER_MANAGEMENT)
    return !!iface->tx_pending;
    #else
    ARG_UNUSED(iface);

    return (false);
    #endif
}

#ifdef CONFIG_NET_POWER_MANAGEMENT
/**
 * @brief Suspend a network interface from a power management perspective
 *
 * @param iface Pointer to network interface
 *
 * @return 0 on success, or -EALREADY/-EBUSY as possible errors.
 */
int net_if_suspend(struct net_if* iface);

/**
 * @brief Resume a network interface from a power management perspective
 *
 * @param iface Pointer to network interface
 *
 * @return 0 on success, or -EALREADY as a possible error.
 */
int net_if_resume(struct net_if* iface);

/**
 * @brief Check if the network interface is suspended or not.
 *
 * @param iface Pointer to network interface
 *
 * @return True if interface is suspended, False otherwise.
 */
bool net_if_is_suspended(struct net_if* iface);
#endif /* CONFIG_NET_POWER_MANAGEMENT */

/**
 * @brief Check if the network interface supports Wi-Fi.
 *
 * @param iface Pointer to network interface
 *
 * @return True if interface supports Wi-Fi, False otherwise.
 */
bool net_if_is_wifi(struct net_if* iface);

/**
 * @brief Get first Wi-Fi network interface.
 *
 * @return Pointer to network interface, NULL if not found.
 */
struct net_if* net_if_get_first_wifi(void);

/**
 * @brief Get Wi-Fi network station interface.
 *
 * @return Pointer to network interface, NULL if not found.
 */
struct net_if *net_if_get_wifi_sta(void);

/**
 * @brief Get first Wi-Fi network Soft-AP interface.
 *
 * @return Pointer to network interface, NULL if not found.
 */
struct net_if *net_if_get_wifi_sap(void);

/**
 * @brief Get network interface name.
 *
 * @details If interface name support is not enabled, empty string is returned.
 *
 * @param iface Pointer to network interface
 * @param buf User supplied buffer
 * @param len Length of the user supplied buffer
 *
 * @return Length of the interface name copied to buf,
 *         -EINVAL if invalid parameters,
 *         -ERANGE if name cannot be copied to the user supplied buffer,
 *         -ENOTSUP if interface name support is disabled,
 */
int net_if_get_name(struct net_if* iface, char* buf, int len);

/**
 * @brief Set network interface name.
 *
 * @details Normally this function is not needed to call as the system
 *          will automatically assign a name to the network interface.
 *
 * @param iface Pointer to network interface
 * @param buf User supplied name
 *
 * @return 0 name is set correctly
 *         -ENOTSUP interface name support is disabled
 *         -EINVAL if invalid parameters are given,
 *         -ENAMETOOLONG if name is too long
 */
int net_if_set_name(struct net_if* iface, char const* buf);

/**
 * @brief Get interface index according to its name
 *
 * @param name Name of the network interface
 *
 * @return Interface index
 */
int net_if_get_by_name(char const* name);

/** @cond INTERNAL_HIDDEN */
struct net_if_api {
    void (*init)(struct net_if* iface);
};

#define NET_IF_DHCPV4_INIT                  \
    IF_ENABLED(UTIL_AND(IS_ENABLED(CONFIG_NET_DHCPV4), \
                        IS_ENABLED(CONFIG_NET_NATIVE_IPV4)), \
            (.dhcpv4.state = NET_DHCPV4_DISABLED,))

#define NET_IF_DHCPV6_INIT                  \
    IF_ENABLED(UTIL_AND(IS_ENABLED(CONFIG_NET_DHCPV6),  \
                        IS_ENABLED(CONFIG_NET_NATIVE_IPV6)), \
            (.dhcpv6.state = NET_DHCPV6_DISABLED,))

#define NET_IF_CONFIG_INIT                  \
    .config = {                             \
        IF_ENABLED(CONFIG_NET_IP, (.ip = {0},))  \
        NET_IF_DHCPV4_INIT                  \
        NET_IF_DHCPV6_INIT                  \
    }

#define NET_IF_GET_NAME(dev_id, sfx)     __net_if_##dev_id##_##sfx
#define NET_IF_DEV_GET_NAME(dev_id, sfx) __net_if_dev_##dev_id##_##sfx

#define NET_IF_GET(dev_id, sfx)             \
    ((struct net_if*)&NET_IF_GET_NAME(dev_id, sfx))

#if !defined(_MSC_VER)  /* #CUSTOM@NDRS not support [0 ...(_num_configs - 1)] 
                         * The NET_IF_INIT macro uses a GNU extension for array initialization which is not supported by MSVC. */
#define NET_IF_INIT(dev_id, sfx, _l2, _mtu, _num_configs)       \
    static STRUCT_SECTION_ITERABLE(net_if_dev,                  \
                NET_IF_DEV_GET_NAME(dev_id, sfx)) = {           \
        .dev     = &(DEVICE_NAME_GET(dev_id)),                  \
        .l2      = &(NET_L2_GET_NAME(_l2)),                     \
        .l2_data = &(NET_L2_GET_DATA(dev_id, sfx)),             \
        .mtu     = _mtu,                                        \
        .flags   = {BIT(NET_IF_LOWER_UP)},                      \
    };                                                          \
    static Z_DECL_ALIGN(struct net_if)                          \
                        NET_IF_GET_NAME(dev_id, sfx)[_num_configs] \
                        __used __in_section(_net_if, static,    \
                                            dev_id) = {         \
        [0 ...(_num_configs - 1)] = {                           \
            .if_dev = &(NET_IF_DEV_GET_NAME(dev_id, sfx)),      \
            NET_IF_CONFIG_INIT                                  \
        }                                                       \
    }
#else
#define NET_IF_INIT(dev_id, sfx, _l2, _mtu, _num_configs)       \
    static STRUCT_SECTION_ITERABLE(net_if_dev,                  \
                NET_IF_DEV_GET_NAME(dev_id, sfx)) = {           \
        .dev     = &(DEVICE_NAME_GET(dev_id)),                  \
        .l2      = &(NET_L2_GET_NAME(_l2)),                     \
        .l2_data = &(NET_L2_GET_DATA(dev_id, sfx)),             \
        .mtu     = _mtu,                                        \
        .flags   = {BIT(NET_IF_LOWER_UP)},                      \
    };                                                          \
    static Z_DECL_ALIGN(struct net_if)                          \
                        NET_IF_GET_NAME(dev_id, sfx)[_num_configs] \
                        __used __in_section(_net_if, static,    \
                                            dev_id) = {         \
        [0] = {                           \
            .if_dev = &(NET_IF_DEV_GET_NAME(dev_id, sfx)),      \
            NET_IF_CONFIG_INIT                                  \
        }                                                       \
    }
#endif

#if !defined(_MSC_VER)  /* #CUSTOM@NDRS not support [0 ...(_num_configs - 1)] 
                         * The NET_IF_INIT macro uses a GNU extension for array initialization which is not supported by MSVC. */
#define NET_IF_OFFLOAD_INIT(dev_id, sfx, _mtu)                  \
    static STRUCT_SECTION_ITERABLE(net_if_dev,                  \
                NET_IF_DEV_GET_NAME(dev_id, sfx)) = {           \
        .dev   = &(DEVICE_NAME_GET(dev_id)),                    \
        .mtu   = _mtu,                                          \
        .l2    = &(NET_L2_GET_NAME(OFFLOADED_NETDEV)),          \
        .flags = {BIT(NET_IF_LOWER_UP)},                        \
    };                                                          \
    static Z_DECL_ALIGN(struct net_if)                          \
                        NET_IF_GET_NAME(dev_id, sfx)[NET_IF_MAX_CONFIGS] \
                        __used __in_section(_net_if, static,    \
                                            dev_id) = {         \
        [0 ...(NET_IF_MAX_CONFIGS - 1)] = {                     \
            .if_dev = &(NET_IF_DEV_GET_NAME(dev_id, sfx)),      \
            NET_IF_CONFIG_INIT                                  \
        }                                                       \
    }
#else
#define NET_IF_OFFLOAD_INIT(dev_id, sfx, _mtu)                  \
    static STRUCT_SECTION_ITERABLE(net_if_dev,                  \
                NET_IF_DEV_GET_NAME(dev_id, sfx)) = {           \
        .dev   = &(DEVICE_NAME_GET(dev_id)),                    \
        .mtu   = _mtu,                                          \
        .l2    = &(NET_L2_GET_NAME(OFFLOADED_NETDEV)),          \
        .flags = {BIT(NET_IF_LOWER_UP)},                        \
    };                                                          \
    static Z_DECL_ALIGN(struct net_if)                          \
                        NET_IF_GET_NAME(dev_id, sfx)[NET_IF_MAX_CONFIGS] \
                        __used __in_section(_net_if, static,    \
                                            dev_id) = {         \
        [0] = {                                                 \
            .if_dev = &(NET_IF_DEV_GET_NAME(dev_id, sfx)),      \
            NET_IF_CONFIG_INIT                                  \
        }                                                       \
    }
#endif

/** @endcond */

/* Network device initialization macros */

#define Z_NET_DEVICE_INIT_INSTANCE(node_id, dev_id, name, instance, \
                                   init_fn, pm, data, config, prio, \
                                   api, l2, l2_ctx_type, mtu)   \
    Z_DEVICE_STATE_DEFINE(dev_id);                              \
    Z_DEVICE_DEFINE(node_id, dev_id, name, init_fn, pm, data,   \
                    config, POST_KERNEL, prio, api,             \
                    &Z_DEVICE_STATE_NAME(dev_id));              \
    NET_L2_DATA_INIT(dev_id, instance, l2_ctx_type);            \
    NET_IF_INIT(dev_id, instance, l2, mtu, NET_IF_MAX_CONFIGS)

#define Z_NET_DEVICE_INIT(node_id, dev_id, name, init_fn, pm, data, \
                          config, prio, api, l2, l2_ctx_type, mtu)  \
    Z_NET_DEVICE_INIT_INSTANCE(node_id, dev_id, name, 0, init_fn,   \
                               pm, data, config, prio, api, l2, \
                               l2_ctx_type, mtu)

/**
 * @brief Create a network interface and bind it to network device.
 *
 * @param dev_id Network device id.
 * @param name The name this instance of the driver exposes to
 * the system.
 * @param init_fn Address to the init function of the driver.
 * @param pm Reference to struct pm_device associated with the device.
 * (optional).
 * @param data Pointer to the device's private data.
 * @param config The address to the structure containing the
 * configuration information for this instance of the driver.
 * @param prio The initialization level at which configuration occurs.
 * @param api Provides an initial pointer to the API function struct
 * used by the driver. Can be NULL.
 * @param l2 Network L2 layer for this network interface.
 * @param l2_ctx_type Type of L2 context data.
 * @param mtu Maximum transfer unit in bytes for this network interface.
 */
#define NET_DEVICE_INIT(dev_id, name, init_fn, pm, data, config, prio,  \
                        api, l2, l2_ctx_type, mtu)                      \
    Z_NET_DEVICE_INIT(DT_INVALID_NODE, dev_id, name, init_fn, pm,       \
                      data, config, prio, api, l2, l2_ctx_type, mtu)

/**
 * @brief Like NET_DEVICE_INIT but taking metadata from a devicetree node.
 * Create a network interface and bind it to network device.
 *
 * @param node_id The devicetree node identifier.
 * @param init_fn Address to the init function of the driver.
 * @param pm Reference to struct pm_device associated with the device.
 * (optional).
 * @param data Pointer to the device's private data.
 * @param config The address to the structure containing the
 * configuration information for this instance of the driver.
 * @param prio The initialization level at which configuration occurs.
 * @param api Provides an initial pointer to the API function struct
 * used by the driver. Can be NULL.
 * @param l2 Network L2 layer for this network interface.
 * @param l2_ctx_type Type of L2 context data.
 * @param mtu Maximum transfer unit in bytes for this network interface.
 */
#define NET_DEVICE_DT_DEFINE(node_id, init_fn, pm, data,                \
                             config, prio, api, l2, l2_ctx_type, mtu)   \
    Z_NET_DEVICE_INIT(node_id, Z_DEVICE_DT_DEV_ID(node_id),             \
                      DEVICE_DT_NAME(node_id), init_fn, pm, data,       \
                      config, prio, api, l2, l2_ctx_type, mtu)

/**
 * @brief Like NET_DEVICE_DT_DEFINE for an instance of a DT_DRV_COMPAT compatible
 *
 * @param inst instance number.  This is replaced by
 * <tt>DT_DRV_COMPAT(inst)</tt> in the call to NET_DEVICE_DT_DEFINE.
 *
 * @param ... other parameters as expected by NET_DEVICE_DT_DEFINE.
 */
#define NET_DEVICE_DT_INST_DEFINE(inst, ...) \
    NET_DEVICE_DT_DEFINE(DT_DRV_INST(inst), __VA_ARGS__)

/**
 * @brief Create multiple network interfaces and bind them to network device.
 * If your network device needs more than one instance of a network interface,
 * use this macro below and provide a different instance suffix each time
 * (0, 1, 2, ... or a, b, c ... whatever works for you)
 *
 * @param dev_id Network device id.
 * @param name The name this instance of the driver exposes to
 * the system.
 * @param instance Instance identifier.
 * @param init_fn Address to the init function of the driver.
 * @param pm Reference to struct pm_device associated with the device.
 * (optional).
 * @param data Pointer to the device's private data.
 * @param config The address to the structure containing the
 * configuration information for this instance of the driver.
 * @param prio The initialization level at which configuration occurs.
 * @param api Provides an initial pointer to the API function struct
 * used by the driver. Can be NULL.
 * @param l2 Network L2 layer for this network interface.
 * @param l2_ctx_type Type of L2 context data.
 * @param mtu Maximum transfer unit in bytes for this network interface.
 */
#define NET_DEVICE_INIT_INSTANCE(dev_id, name, instance, init_fn, pm,   \
                                 data, config, prio, api, l2,           \
                                 l2_ctx_type, mtu)                      \
    Z_NET_DEVICE_INIT_INSTANCE(DT_INVALID_NODE, dev_id, name,           \
                               instance, init_fn, pm, data, config,     \
                               prio, api, l2, l2_ctx_type, mtu)

/**
 * @brief Like NET_DEVICE_OFFLOAD_INIT but taking metadata from a devicetree.
 * Create multiple network interfaces and bind them to network device.
 * If your network device needs more than one instance of a network interface,
 * use this macro below and provide a different instance suffix each time
 * (0, 1, 2, ... or a, b, c ... whatever works for you)
 *
 * @param node_id The devicetree node identifier.
 * @param instance Instance identifier.
 * @param init_fn Address to the init function of the driver.
 * @param pm Reference to struct pm_device associated with the device.
 * (optional).
 * @param data Pointer to the device's private data.
 * @param config The address to the structure containing the
 * configuration information for this instance of the driver.
 * @param prio The initialization level at which configuration occurs.
 * @param api Provides an initial pointer to the API function struct
 * used by the driver. Can be NULL.
 * @param l2 Network L2 layer for this network interface.
 * @param l2_ctx_type Type of L2 context data.
 * @param mtu Maximum transfer unit in bytes for this network interface.
 */
#define NET_DEVICE_DT_DEFINE_INSTANCE(node_id, instance, init_fn, pm,   \
                                      data, config, prio, api, l2,      \
                                      l2_ctx_type, mtu)                 \
    Z_NET_DEVICE_INIT_INSTANCE(node_id,                                 \
                               Z_DEVICE_DT_DEV_ID(node_id),             \
                               DEVICE_DT_NAME(node_id), instance,       \
                               init_fn, pm, data, config, prio,         \
                               api, l2, l2_ctx_type, mtu)

/**
 * @brief Like NET_DEVICE_DT_DEFINE_INSTANCE for an instance of a DT_DRV_COMPAT
 * compatible
 *
 * @param inst instance number.  This is replaced by
 * <tt>DT_DRV_COMPAT(inst)</tt> in the call to NET_DEVICE_DT_DEFINE_INSTANCE.
 *
 * @param ... other parameters as expected by NET_DEVICE_DT_DEFINE_INSTANCE.
 */
#define NET_DEVICE_DT_INST_DEFINE_INSTANCE(inst, ...) \
    NET_DEVICE_DT_DEFINE_INSTANCE(DT_DRV_INST(inst), __VA_ARGS__)

#define Z_NET_DEVICE_OFFLOAD_INIT(node_id, dev_id, name, init_fn, pm,   \
    data, config, prio, api, mtu)                                       \
    Z_DEVICE_STATE_DEFINE(dev_id);                                      \
    Z_DEVICE_DEFINE(node_id, dev_id, name, init_fn, pm, data,           \
                    config, POST_KERNEL, prio, api,                     \
                    &Z_DEVICE_STATE_NAME(dev_id));                      \
    NET_IF_OFFLOAD_INIT(dev_id, 0, mtu)

/**
 * @brief Create a offloaded network interface and bind it to network device.
 * The offloaded network interface is implemented by a device vendor HAL or
 * similar.
 *
 * @param dev_id Network device id.
 * @param name The name this instance of the driver exposes to
 * the system.
 * @param init_fn Address to the init function of the driver.
 * @param pm Reference to struct pm_device associated with the device.
 * (optional).
 * @param data Pointer to the device's private data.
 * @param config The address to the structure containing the
 * configuration information for this instance of the driver.
 * @param prio The initialization level at which configuration occurs.
 * @param api Provides an initial pointer to the API function struct
 * used by the driver. Can be NULL.
 * @param mtu Maximum transfer unit in bytes for this network interface.
 */
#define NET_DEVICE_OFFLOAD_INIT(dev_id, name, init_fn, pm, data,        \
                                config, prio, api, mtu)                 \
    Z_NET_DEVICE_OFFLOAD_INIT(DT_INVALID_NODE, dev_id, name,            \
                              init_fn, pm, data, config, prio, api,     \
                              mtu)

/**
 * @brief Like NET_DEVICE_OFFLOAD_INIT but taking metadata from a devicetree
 * node. Create a offloaded network interface and bind it to network device.
 * The offloaded network interface is implemented by a device vendor HAL or
 * similar.
 *
 * @param node_id The devicetree node identifier.
 * @param init_fn Address to the init function of the driver.
 * @param pm Reference to struct pm_device associated with the device.
 * (optional).
 * @param data Pointer to the device's private data.
 * @param config The address to the structure containing the
 * configuration information for this instance of the driver.
 * @param prio The initialization level at which configuration occurs.
 * @param api Provides an initial pointer to the API function struct
 * used by the driver. Can be NULL.
 * @param mtu Maximum transfer unit in bytes for this network interface.
 */
#define NET_DEVICE_DT_OFFLOAD_DEFINE(node_id, init_fn, pm, data,        \
                                     config, prio, api, mtu)            \
    Z_NET_DEVICE_OFFLOAD_INIT(node_id, Z_DEVICE_DT_DEV_ID(node_id),     \
                              DEVICE_DT_NAME(node_id), init_fn, pm,     \
                              data, config, prio, api, mtu)

/**
 * @brief Like NET_DEVICE_DT_OFFLOAD_DEFINE for an instance of a DT_DRV_COMPAT
 * compatible
 *
 * @param inst instance number.  This is replaced by
 * <tt>DT_DRV_COMPAT(inst)</tt> in the call to NET_DEVICE_DT_OFFLOAD_DEFINE.
 *
 * @param ... other parameters as expected by NET_DEVICE_DT_OFFLOAD_DEFINE.
 */
#define NET_DEVICE_DT_INST_OFFLOAD_DEFINE(inst, ...) \
    NET_DEVICE_DT_OFFLOAD_DEFINE(DT_DRV_INST(inst), __VA_ARGS__)

/**
 * @brief Count the number of network interfaces.
 *
 * @param[out] _dst Pointer to location where result is written.
 */
#define NET_IFACE_COUNT(_dst)                                   \
    do {                                                        \
        extern struct net_if _net_if_list_start[];              \
        extern struct net_if _net_if_list_end[];                \
        *(_dst) = ((uintptr_t)_net_if_list_end -                \
                   (uintptr_t)_net_if_list_start) /             \
                    sizeof(struct net_if);                      \
    } while (0)

#ifdef __cplusplus
}
#endif

#include <zephyr/syscalls/net_if.h>

/**
 * @}
 */

#endif /* ZEPHYR_INCLUDE_NET_NET_IF_H_ */<|MERGE_RESOLUTION|>--- conflicted
+++ resolved
@@ -2007,15 +2007,9 @@
  * @return Pointer to IPv6 address to use, NULL if no IPv6 address
  * could be found.
  */
-<<<<<<< HEAD
-#if defined(CONFIG_NET_NATIVE_IPV6)
+#if defined(CONFIG_NET_IPV6)
 const struct net_in6_addr* net_if_ipv6_select_src_addr(struct net_if* iface,
                                                        const struct net_in6_addr* dst);
-=======
-#if defined(CONFIG_NET_IPV6)
-const struct in6_addr *net_if_ipv6_select_src_addr(struct net_if *iface,
-						   const struct in6_addr *dst);
->>>>>>> 66ff30ef
 #else
 static inline const struct net_in6_addr* net_if_ipv6_select_src_addr(
     struct net_if* iface, const struct net_in6_addr* dst) {
@@ -2039,17 +2033,10 @@
  * @return Pointer to IPv6 address to use, NULL if no IPv6 address
  * could be found.
  */
-<<<<<<< HEAD
-#if defined(CONFIG_NET_NATIVE_IPV6)
+#if defined(CONFIG_NET_IPV6)
 const struct net_in6_addr* net_if_ipv6_select_src_addr_hint(struct net_if* iface,
                                                             const struct net_in6_addr* dst,
                                                             int flags);
-=======
-#if defined(CONFIG_NET_IPV6)
-const struct in6_addr *net_if_ipv6_select_src_addr_hint(struct net_if *iface,
-							const struct in6_addr *dst,
-							int flags);
->>>>>>> 66ff30ef
 #else
 static inline const struct net_in6_addr* net_if_ipv6_select_src_addr_hint(
     struct net_if* iface, const struct net_in6_addr* dst, int flags) {
@@ -2070,13 +2057,8 @@
  * @return Pointer to network interface to use, NULL if no suitable interface
  * could be found.
  */
-<<<<<<< HEAD
-#if defined(CONFIG_NET_NATIVE_IPV6)
+#if defined(CONFIG_NET_IPV6)
 struct net_if* net_if_ipv6_select_src_iface(const struct net_in6_addr* dst);
-=======
-#if defined(CONFIG_NET_IPV6)
-struct net_if *net_if_ipv6_select_src_iface(const struct in6_addr *dst);
->>>>>>> 66ff30ef
 #else
 static inline struct net_if* net_if_ipv6_select_src_iface(
     const struct net_in6_addr* dst) {
