--- conflicted
+++ resolved
@@ -680,7 +680,6 @@
  * network device init macros found in net_if.h.
  */
 struct net_if_dev {
-<<<<<<< HEAD
     /** The actually device driver instance the net_if is related to */
     const struct device* dev;
 
@@ -717,55 +716,17 @@
 
     /** RFC 2863 operational status */
     enum net_if_oper_state oper_state;
-=======
-	/** The actually device driver instance the net_if is related to */
-	const struct device *dev;
-
-	/** Interface's L2 layer */
-	const struct net_l2 * const l2;
-
-	/** Interface's private L2 data pointer */
-	void *l2_data;
-
-	/** For internal use */
-	ATOMIC_DEFINE(flags, NET_IF_NUM_FLAGS);
-
-	/** The hardware link address */
-	struct net_linkaddr link_addr;
-
-#if defined(CONFIG_NET_OFFLOAD)
-	/** TCP/IP Offload functions.
-	 * If non-NULL, then the TCP/IP stack is located
-	 * in the communication chip that is accessed via this
-	 * network interface.
-	 */
-	struct net_offload *offload;
-#endif /* CONFIG_NET_OFFLOAD */
-
-	/** The hardware MTU */
-	uint16_t mtu;
-
-#if defined(CONFIG_NET_SOCKETS_OFFLOAD)
-	/** A function pointer to create an offloaded socket.
-	 *  If non-NULL, the interface is considered offloaded at socket level.
-	 */
-	net_socket_create_t socket_offload;
-#endif /* CONFIG_NET_SOCKETS_OFFLOAD */
-
-	/** RFC 2863 operational status */
-	enum net_if_oper_state oper_state;
-
-	/** Last time the operational state was changed.
-	 * This is used to determine how long the interface has been in the
-	 * current operational state.
-	 *
-	 * This value is set to 0 when the interface is created, and then
-	 * updated whenever the operational state changes.
-	 *
-	 * The value is in milliseconds since boot.
-	 */
-	int64_t oper_state_change_time;
->>>>>>> 2016f058
+
+    /** Last time the operational state was changed.
+     * This is used to determine how long the interface has been in the
+     * current operational state.
+     *
+     * This value is set to 0 when the interface is created, and then
+     * updated whenever the operational state changes.
+     *
+     * The value is in milliseconds since boot.
+     */
+    int64_t oper_state_change_time;
 };
 
 /**
@@ -961,17 +922,11 @@
         iface->if_dev->oper_state = oper_state;
     }
 
-<<<<<<< HEAD
+    net_if_lock(iface);
+    iface->if_dev->oper_state_change_time = k_uptime_get();
+    net_if_unlock(iface);
+
     return iface->if_dev->oper_state;
-=======
-	net_if_lock(iface);
-
-	iface->if_dev->oper_state_change_time = k_uptime_get();
-
-	net_if_unlock(iface);
-
-	return iface->if_dev->oper_state;
->>>>>>> 2016f058
 }
 
 /**
@@ -1001,20 +956,17 @@
  * @return 0 if ok, -EINVAL if operational state change time could not be
  *         retrieved (for example if iface or change_time is NULL).
  */
-static inline int net_if_oper_state_change_time(struct net_if *iface,
-						int64_t *change_time)
-{
-	if (iface == NULL || iface->if_dev == NULL || change_time == NULL) {
-		return -EINVAL;
-	}
-
-	net_if_lock(iface);
-
-	*change_time = iface->if_dev->oper_state_change_time;
-
-	net_if_unlock(iface);
-
-	return 0;
+static inline int net_if_oper_state_change_time(struct net_if* iface,
+                                                int64_t* change_time) {
+    if ((iface == NULL) || (iface->if_dev == NULL) || (change_time == NULL)) {
+        return (-EINVAL);
+    }
+
+    net_if_lock(iface);
+    *change_time = iface->if_dev->oper_state_change_time;
+    net_if_unlock(iface);
+
+    return (0);
 }
 
 /**
@@ -2275,15 +2227,14 @@
  */
 #if defined(CONFIG_NET_IPV6)
 struct net_if* net_if_ipv6_select_src_iface_addr(const struct net_in6_addr* dst,
-						 const struct net_in6_addr** src_addr);
+                                                 const struct net_in6_addr** src_addr);
 #else
 static inline struct net_if *net_if_ipv6_select_src_iface_addr(
-	const struct in6_addr *dst, const struct in6_addr **src_addr)
-{
-	ARG_UNUSED(dst);
-	ARG_UNUSED(src_addr);
-
-	return NULL;
+    const struct in6_addr *dst, const struct in6_addr **src_addr) {
+    ARG_UNUSED(dst);
+    ARG_UNUSED(src_addr);
+
+    return (NULL);
 }
 #endif /* CONFIG_NET_IPV6 */
 
@@ -2678,15 +2629,14 @@
  */
 #if defined(CONFIG_NET_IPV4)
 struct net_if* net_if_ipv4_select_src_iface_addr(const struct net_in_addr* dst,
-						 const struct net_in_addr** src_addr);
+                                                 const struct net_in_addr** src_addr);
 #else
 static inline struct net_if *net_if_ipv4_select_src_iface_addr(
-	const struct in_addr *dst, const struct in_addr **src_addr)
-{
-	ARG_UNUSED(dst);
-	ARG_UNUSED(src_addr);
-
-	return NULL;
+    const struct in_addr* dst, const struct in_addr** src_addr) {
+    ARG_UNUSED(dst);
+    ARG_UNUSED(src_addr);
+
+    return NULL;
 }
 #endif /* CONFIG_NET_IPV4 */
 
@@ -3685,7 +3635,7 @@
 #define Z_NET_DEVICE_OFFLOAD_INIT(node_id, dev_id, name, init_fn, pm,   \
                                   data, config, prio, api, mtu)         \
     Z_DEVICE_STATE_DEFINE(dev_id);                                      \
-    Z_DEVICE_DEFINE(node_id, dev_id, name, init_fn,	NULL,               \
+    Z_DEVICE_DEFINE(node_id, dev_id, name, init_fn, NULL,               \
                     Z_DEVICE_DT_FLAGS(node_id), pm, data,               \
                     config, POST_KERNEL, prio, api,                     \
                     &Z_DEVICE_STATE_NAME(dev_id));                      \
