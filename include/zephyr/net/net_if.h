/*
 * Copyright (c) 2016 Intel Corporation.
 *
 * SPDX-License-Identifier: Apache-2.0
 */

/**
 * @file
 * @brief Public API for network interface
 */

#ifndef ZEPHYR_INCLUDE_NET_NET_IF_H_
#define ZEPHYR_INCLUDE_NET_NET_IF_H_

/**
 * @brief Network Interface abstraction layer
 * @defgroup net_if Network Interface abstraction layer
 * @since 1.5
 * @version 1.0.0
 * @ingroup networking
 * @{
 */

#include <zephyr/device.h>
#include <zephyr/sys/slist.h>
#include <zephyr/sys/iterable_sections.h>
#include <zephyr/net/net_core.h>
#include <zephyr/net/hostname.h>
#include <zephyr/net/net_linkaddr.h>
#include <zephyr/net/net_ip.h>
#include <zephyr/net/net_l2.h>
#include <zephyr/net/net_stats.h>
#include <zephyr/net/net_timeout.h>

#if defined(CONFIG_NET_DHCPV4) && defined(CONFIG_NET_NATIVE_IPV4)
#include <zephyr/net/dhcpv4.h>
#endif
#if defined(CONFIG_NET_DHCPV6) && defined(CONFIG_NET_NATIVE_IPV6)
#include <zephyr/net/dhcpv6.h>
#endif
#if defined(CONFIG_NET_IPV4_AUTO) && defined(CONFIG_NET_NATIVE_IPV4)
#include <zephyr/net/ipv4_autoconf.h>
#endif

#include <zephyr/net/prometheus/collector.h>

#ifdef __cplusplus
extern "C" {
#endif

/**
 * @brief Network Interface unicast IP addresses
 *
 * Stores the unicast IP addresses assigned to this network interface.
 */
struct net_if_addr {
    /** IP address */
    struct net_addr address;

    /** Reference counter. This is used to prevent address removal if there
     * are sockets that have bound the local endpoint to this address.
     */
    atomic_t atomic_ref;

    #if defined(CONFIG_NET_NATIVE_IPV6)
    struct net_timeout lifetime;
    #endif

    /** How the IP address was set */
    enum net_addr_type addr_type;

    /** What is the current state of the address */
    enum net_addr_state addr_state;

    #if defined(CONFIG_NET_NATIVE_IPV6)
    #if defined(CONFIG_NET_IPV6_PE)
    /** Address creation time. This is used to determine if the maximum
     * lifetime for this address is reached or not. The value is in seconds.
     */
    uint32_t addr_create_time;

    /** Preferred lifetime for the address in seconds.
     */
    uint32_t addr_preferred_lifetime;

    /** Address timeout value. This is only used if DAD needs to be redone
     * for this address because of earlier DAD failure. This value is in
     * seconds.
     */
    int32_t addr_timeout;
    #endif
#endif /* CONFIG_NET_NATIVE_IPV6 */

    union {
        #if defined(CONFIG_NET_IPV6_DAD)
        struct {
            /** Duplicate address detection (DAD) timer */
            sys_snode_t dad_node;

            /** DAD needed list node */
            sys_snode_t dad_need_node;

            /** DAD start time */
            uint32_t dad_start;

            /** How many times we have done DAD */
            uint8_t dad_count;
        };
        #endif /* CONFIG_NET_IPV6_DAD */

        #if defined(CONFIG_NET_IPV4_ACD) || defined(_MSC_VER) /* #CUSTOM@NDRS */
        struct {
            /** Address conflict detection (ACD) timer. */
            sys_snode_t acd_node;

            /** ACD needed list node */
            sys_snode_t acd_need_node;

            /** ACD timeout value. */
            k_timepoint_t acd_timeout;

            /** ACD probe/announcement counter. */
            uint8_t acd_count;

            /** ACD status. */
            uint8_t acd_state;
        };
        #endif /* CONFIG_NET_IPV4_ACD */

        uint8_t _dummy;
    };

    #if defined(CONFIG_NET_IPV6_DAD) || defined(CONFIG_NET_IPV4_ACD)
    /** What interface the conflict detection is running */
    uint8_t ifindex;
    #endif

    /** Is the IP address valid forever */
    uint8_t is_infinite   : 1;

    /** Is this IP address used or not */
    uint8_t is_used       : 1;

    /** Is this IP address usage limited to the subnet (mesh) or not */
    uint8_t is_mesh_local : 1;

    /** Is this IP address temporary and generated for example by
     * IPv6 privacy extension (RFC 8981)
     */
    uint8_t is_temporary : 1;

    /** Was this address added or not */
    uint8_t is_added : 1;

    uint8_t _unused : 3;
};

/**
 * @brief Network Interface multicast IP addresses
 *
 * Stores the multicast IP addresses assigned to this network interface.
 */
struct net_if_mcast_addr {
    /** IP address */
    struct net_addr address;

    /** Rejoining multicast groups list node */
    sys_snode_t rejoin_node;

    #if defined(CONFIG_NET_IPV4_IGMPV3)
    /** Sources to filter on */
    struct net_addr sources[CONFIG_NET_IF_MCAST_IPV4_SOURCE_COUNT];

    /** Number of sources to be used by the filter */
    uint16_t sources_len;

    /** Filter mode (used in IGMPV3) */
    uint8_t record_type;
    #endif

    /** Is this multicast IP address used or not */
    uint8_t is_used   : 1;

    /** Did we join to this group */
    uint8_t is_joined : 1;

    uint8_t _unused   : 6;
};

/**
 * @brief Network Interface IPv6 prefixes
 *
 * Stores the IPV6 prefixes assigned to this network interface.
 */
struct net_if_ipv6_prefix {
    /** Prefix lifetime */
    struct net_timeout lifetime;

    /** IPv6 prefix */
    struct net_in6_addr prefix;

    /** Backpointer to network interface where this prefix is used */
    struct net_if* iface;

    /** Prefix length */
    uint8_t len;

    /** Is the IP prefix valid forever */
    uint8_t is_infinite : 1;

    /** Is this prefix used or not */
    uint8_t is_used     : 1;

    uint8_t _unused     : 6;
};

/**
 * @brief Information about routers in the system.
 *
 * Stores the router information.
 */
struct net_if_router {
    /** Slist lifetime timer node */
    sys_snode_t node;

    /** IP address */
    struct net_addr address;

    /** Network interface the router is connected to */
    struct net_if* iface;

    /** Router life timer start */
    uint32_t life_start;

    /** Router lifetime */
    uint16_t lifetime;

    /** Is this router used or not */
    uint8_t is_used     : 1;

    /** Is default router */
    uint8_t is_default  : 1;

    /** Is the router valid forever */
    uint8_t is_infinite : 1;

    uint8_t _unused     : 5;
};

/** Network interface flags. */
enum net_if_flag {
    /** Interface is admin up. */
    NET_IF_UP,

    /** Interface is pointopoint */
    NET_IF_POINTOPOINT,

    /** Interface is in promiscuous mode */
    NET_IF_PROMISC,

    /** Do not start the interface immediately after initialization.
     * This requires that either the device driver or some other entity
     * will need to manually take the interface up when needed.
     * For example for Ethernet this will happen when the driver calls
     * the net_eth_carrier_on() function.
     */
    NET_IF_NO_AUTO_START,

    /** Power management specific: interface is being suspended */
    NET_IF_SUSPENDED,

    /** Flag defines if received multicasts of other interface are
     * forwarded on this interface. This activates multicast
     * routing / forwarding for this interface.
     */
    NET_IF_FORWARD_MULTICASTS,

    /** Interface supports IPv4 */
    NET_IF_IPV4,

    /** Interface supports IPv6 */
    NET_IF_IPV6,

    /** Interface up and running (ready to receive and transmit). */
    NET_IF_RUNNING,

    /** Driver signals L1 is up. */
    NET_IF_LOWER_UP,

    /** Driver signals dormant. */
    NET_IF_DORMANT,

    /** IPv6 Neighbor Discovery disabled. */
    NET_IF_IPV6_NO_ND,

    /** IPv6 Multicast Listener Discovery disabled. */
    NET_IF_IPV6_NO_MLD,

    /** Mutex locking on TX data path disabled on the interface. */
    NET_IF_NO_TX_LOCK,

    /** @cond INTERNAL_HIDDEN */
    /* Total number of flags - must be at the end of the enum */
    NET_IF_NUM_FLAGS
    /** @endcond */
};

/** @brief Network interface operational status (RFC 2863). */
enum net_if_oper_state {
    NET_IF_OPER_UNKNOWN,        /**< Initial (unknown) value */
    NET_IF_OPER_NOTPRESENT,     /**< Hardware missing */
    NET_IF_OPER_DOWN,           /**< Interface is down */
    NET_IF_OPER_LOWERLAYERDOWN, /**< Lower layer interface is down */
    NET_IF_OPER_TESTING,        /**< Training mode */
    NET_IF_OPER_DORMANT,        /**< Waiting external action */
    NET_IF_OPER_UP,             /**< Interface is up */
} __packed;

#if defined(CONFIG_NET_OFFLOAD)
struct net_offload;
#endif /* CONFIG_NET_OFFLOAD */

/** @cond INTERNAL_HIDDEN */
#if defined(CONFIG_NET_IPV6)
#define NET_IF_MAX_IPV6_ADDR   CONFIG_NET_IF_UNICAST_IPV6_ADDR_COUNT
#define NET_IF_MAX_IPV6_MADDR  CONFIG_NET_IF_MCAST_IPV6_ADDR_COUNT
#define NET_IF_MAX_IPV6_PREFIX CONFIG_NET_IF_IPV6_PREFIX_COUNT
#else
#define NET_IF_MAX_IPV6_ADDR    1   /* #CUSTOM@NDRS */
#define NET_IF_MAX_IPV6_MADDR   1   /* #CUSTOM@NDRS */
#define NET_IF_MAX_IPV6_PREFIX  1   /* #CUSTOM@NDRS */
#endif
/* @endcond */

/** IPv6 configuration */
struct net_if_ipv6 {
    /** Unicast IP addresses */
    struct net_if_addr unicast[NET_IF_MAX_IPV6_ADDR];

    /** Multicast IP addresses */
    struct net_if_mcast_addr mcast[NET_IF_MAX_IPV6_MADDR];

    /** Prefixes */
    struct net_if_ipv6_prefix prefix[NET_IF_MAX_IPV6_PREFIX];

    /** Default reachable time (RFC 4861, page 52) */
    uint32_t base_reachable_time;

    /** Reachable time (RFC 4861, page 20) */
    uint32_t reachable_time;

    /** Retransmit timer (RFC 4861, page 52) */
    uint32_t retrans_timer;

    #if defined(CONFIG_NET_IPV6_IID_STABLE)
    /** IID (Interface Identifier) pointer used for link local address */
    struct net_if_addr *iid;

    /** Incremented when network interface goes down so that we can
     * generate new stable addresses when interface comes back up.
     */
    uint32_t network_counter;
    #endif /* CONFIG_NET_IPV6_IID_STABLE */

    #if defined(CONFIG_NET_IPV6_PE)
    /** Privacy extension DESYNC_FACTOR value from RFC 8981 ch 3.4.
     * "DESYNC_FACTOR is a random value within the range 0 - MAX_DESYNC_FACTOR.
     * It is computed every time a temporary address is created.
     */
    uint32_t desync_factor;
    #endif /* CONFIG_NET_IPV6_PE */

    #if defined(CONFIG_NET_IPV6_ND) && defined(CONFIG_NET_NATIVE_IPV6)
    /** Router solicitation timer node */
    sys_snode_t rs_node;

    /* RS start time */
    uint32_t rs_start;

    /** RS count */
    uint8_t rs_count;
    #endif

    /** IPv6 hop limit */
    uint8_t hop_limit;

    /** IPv6 multicast hop limit */
    uint8_t mcast_hop_limit;
};

#if defined(CONFIG_NET_DHCPV6) && defined(CONFIG_NET_NATIVE_IPV6)
/** DHCPv6 configuration */
struct net_if_dhcpv6 {
    /** Used for timer list. */
    sys_snode_t node;

    /** Generated Client ID. */
    struct net_dhcpv6_duid_storage clientid;

    /** Server ID of the selected server. */
    struct net_dhcpv6_duid_storage serverid;

    /** DHCPv6 client state. */
    enum net_dhcpv6_state state;

    /** DHCPv6 client configuration parameters. */
    struct net_dhcpv6_params params;

    /** Timeout for the next event, absolute time, milliseconds. */
    uint64_t timeout;

    /** Time of the current exchange start, absolute time, milliseconds */
    uint64_t exchange_start;

    /** Renewal time, absolute time, milliseconds. */
    uint64_t t1;

    /** Rebinding time, absolute time, milliseconds. */
    uint64_t t2;

    /** The time when the last lease expires (terminates rebinding,
     *  DHCPv6 RFC8415, ch. 18.2.5). Absolute time, milliseconds.
     */
    uint64_t expire;

    /** Generated IAID for IA_NA. */
    uint32_t addr_iaid;

    /** Generated IAID for IA_PD. */
    uint32_t prefix_iaid;

    /** Retransmit timeout for the current message, milliseconds. */
    uint32_t retransmit_timeout;

    /** Current best server preference received. */
    int16_t server_preference;

    /** Retransmission counter. */
    uint8_t retransmissions;

    /** Transaction ID for current exchange. */
    uint8_t tid[DHCPV6_TID_SIZE];

    /** Prefix length. */
    uint8_t prefix_len;

    /** Assigned IPv6 prefix. */
    struct net_in6_addr prefix;

    /** Assigned IPv6 address. */
    struct net_in6_addr addr;
};
#endif /* defined(CONFIG_NET_DHCPV6) && defined(CONFIG_NET_NATIVE_IPV6) */

/** @cond INTERNAL_HIDDEN */
#if defined(CONFIG_NET_IPV4)
#define NET_IF_MAX_IPV4_ADDR  CONFIG_NET_IF_UNICAST_IPV4_ADDR_COUNT
#define NET_IF_MAX_IPV4_MADDR CONFIG_NET_IF_MCAST_IPV4_ADDR_COUNT
#else
#define NET_IF_MAX_IPV4_ADDR    1   /* #CUSTOM@NDRS */
#define NET_IF_MAX_IPV4_MADDR   1   /* #CUSTOM@NDRS */
#endif
/** @endcond */

/**
 * @brief Network Interface unicast IPv4 address and netmask
 *
 * Stores the unicast IPv4 address and related netmask.
 */
struct net_if_addr_ipv4 {
    /** IPv4 address */
    struct net_if_addr ipv4;
    /** Netmask */
    struct net_in_addr netmask;
};

/** IPv4 configuration */
struct net_if_ipv4 {
    /** Unicast IP addresses */
    struct net_if_addr_ipv4 unicast[NET_IF_MAX_IPV4_ADDR];

    /** Multicast IP addresses */
    struct net_if_mcast_addr mcast[NET_IF_MAX_IPV4_MADDR];

    /** Gateway */
    struct net_in_addr gw;

    /** IPv4 time-to-live */
    uint8_t ttl;

    /** IPv4 time-to-live for multicast packets */
    uint8_t mcast_ttl;

    #if defined(CONFIG_NET_IPV4_ACD) || defined(_MSC_VER) /* #CUSTOM@NDRS */
    /** IPv4 conflict count.  */
    uint8_t conflict_cnt;
    #endif
};

#if defined(CONFIG_NET_DHCPV4) && defined(CONFIG_NET_NATIVE_IPV4)
struct net_if_dhcpv4 {
    /** Used for timer lists */
    sys_snode_t node;

    /** Timer start */
    int64_t timer_start;

<<<<<<< HEAD
    /** Time for INIT, DISCOVER, REQUESTING, RENEWAL */
    uint32_t request_time;
=======
	/** Time for INIT, INIT-REBOOT, DISCOVER, REQUESTING, RENEWAL */
	uint32_t request_time;
>>>>>>> c906d4a1

    uint32_t xid;

    /** IP address Lease time */
    uint32_t lease_time;

    /** IP address Renewal time */
    uint32_t renewal_time;

    /** IP address Rebinding time */
    uint32_t rebinding_time;

    /** Server ID */
    struct net_in_addr server_id;

    /** Requested IP addr */
    struct net_in_addr requested_ip;

    /** Received netmask from the server */
    struct net_in_addr netmask;

    /**
     *  DHCPv4 client state in the process of network
     *  address allocation.
     */
    enum net_dhcpv4_state state;

    /** Number of attempts made for REQUEST and RENEWAL messages */
    uint8_t attempts;

    /** The address of the server the request is sent to */
    struct net_in_addr request_server_addr;

    /** The source address of a received DHCP message */
    struct net_in_addr response_src_addr;

    #ifdef CONFIG_NET_DHCPV4_OPTION_NTP_SERVER
    /** NTP server address */
    struct net_in_addr ntp_addr;
    #endif
};
#endif /* CONFIG_NET_DHCPV4 */

#if defined(CONFIG_NET_IPV4_AUTO) && defined(CONFIG_NET_NATIVE_IPV4)
struct net_if_ipv4_autoconf {
    /** Backpointer to correct network interface */
    struct net_if* iface;

    /** Requested IP addr */
    struct net_in_addr requested_ip;

    /** IPV4 Autoconf state in the process of network address allocation.
     */
    enum net_ipv4_autoconf_state state;
};
#endif /* CONFIG_NET_IPV4_AUTO */

/** @cond INTERNAL_HIDDEN */
/* We always need to have at least one IP config */
#define NET_IF_MAX_CONFIGS 1

/** @endcond */

/**
 * @brief Network interface IP address configuration.
 */
struct net_if_ip {
    #if defined(CONFIG_NET_IPV6) || defined(_MSC_VER) /* #CUSTOM@NDRS */
    struct net_if_ipv6* ipv6;
    #endif /* CONFIG_NET_IPV6 */

    #if defined(CONFIG_NET_IPV4)
    struct net_if_ipv4* ipv4;
    #endif /* CONFIG_NET_IPV4 */

    #if (!defined(CONFIG_NET_IPV6) && \
         !defined(CONFIG_NET_IPV4) && \
          defined(_MSC_VER))                /* #CUSTOM@NDRS */
    void* dummy;
    #endif
};

/**
 * @brief IP and other configuration related data for network interface.
 */
struct net_if_config {
    #if defined(CONFIG_NET_IP)
    /** IP address configuration setting */
    struct net_if_ip ip;
    #endif

    #if defined(CONFIG_NET_DHCPV4) && defined(CONFIG_NET_NATIVE_IPV4)
    struct net_if_dhcpv4 dhcpv4;
    #endif /* CONFIG_NET_DHCPV4 */

    #if defined(CONFIG_NET_DHCPV6) && defined(CONFIG_NET_NATIVE_IPV6)
    struct net_if_dhcpv6 dhcpv6;
    #endif /* CONFIG_NET_DHCPV6 */

    #if defined(CONFIG_NET_IPV4_AUTO) && defined(CONFIG_NET_NATIVE_IPV4)
    struct net_if_ipv4_autoconf ipv4auto;
    #endif /* CONFIG_NET_IPV4_AUTO */

    #if defined(CONFIG_NET_L2_VIRTUAL)
    /**
     * This list keeps track of the virtual network interfaces
     * that are attached to this network interface.
     */
    sys_slist_t virtual_interfaces;
    #endif /* CONFIG_NET_L2_VIRTUAL */

    #if defined(CONFIG_NET_INTERFACE_NAME)
    /**
     * Network interface can have a name and it is possible
     * to search a network interface using this name.
     */
    char name[CONFIG_NET_INTERFACE_NAME_LEN + 1];
    #endif

    #if (!defined(CONFIG_NET_IP) && defined(_MSC_VER))  /* #CUSTOM@NDRS */
    void* dummy;
    #endif
};

/**
 * @brief Network traffic class.
 *
 * Traffic classes are used when sending or receiving data that is classified
 * with different priorities. So some traffic can be marked as high priority
 * and it will be sent or received first. Each network packet that is
 * transmitted or received goes through a fifo to a thread that will transmit
 * it.
 */
struct net_traffic_class {
    /** Fifo for handling this Tx or Rx packet */
    struct k_fifo fifo;

    #if (NET_TC_COUNT > 1) || defined(CONFIG_NET_TC_TX_SKIP_FOR_HIGH_PRIO) || \
        defined(CONFIG_NET_TC_RX_SKIP_FOR_HIGH_PRIO)
    /** Semaphore for tracking the available slots in the fifo */
    struct k_sem fifo_slot;
    #endif

    /** Traffic class handler thread */
    struct k_thread handler;

    /** Stack for this handler */
    k_thread_stack_t* stack;
};

/**
 * @typedef net_socket_create_t

 * @brief A function prototype to create an offloaded socket. The prototype is
 *        compatible with socket() function.
 */
typedef int (*net_socket_create_t)(int, int, int);

/**
 * @brief Network Interface Device structure
 *
 * Used to handle a network interface on top of a device driver instance.
 * There can be many net_if_dev instance against the same device.
 *
 * Such interface is mainly to be used by the link layer, but is also tight
 * to a network context: it then makes the relation with a network context
 * and the network device.
 *
 * Because of the strong relationship between a device driver and such
 * network interface, each net_if_dev should be instantiated by one of the
 * network device init macros found in net_if.h.
 */
struct net_if_dev {
    /** The actually device driver instance the net_if is related to */
    const struct device* dev;

    /** Interface's L2 layer */
    const struct net_l2* const l2;

    /** Interface's private L2 data pointer */
    void* l2_data;

    /** For internal use */
    ATOMIC_DEFINE(flags, NET_IF_NUM_FLAGS);

    /** The hardware link address */
    struct net_linkaddr link_addr;

    #if defined(CONFIG_NET_OFFLOAD)
    /** TCP/IP Offload functions.
     * If non-NULL, then the TCP/IP stack is located
     * in the communication chip that is accessed via this
     * network interface.
     */
    struct net_offload* offload;
    #endif /* CONFIG_NET_OFFLOAD */

    /** The hardware MTU */
    uint16_t mtu;

    #if defined(CONFIG_NET_SOCKETS_OFFLOAD)
    /** A function pointer to create an offloaded socket.
     *  If non-NULL, the interface is considered offloaded at socket level.
     */
    net_socket_create_t socket_offload;
    #endif /* CONFIG_NET_SOCKETS_OFFLOAD */

    /** RFC 2863 operational status */
    enum net_if_oper_state oper_state;

    /** Last time the operational state was changed.
     * This is used to determine how long the interface has been in the
     * current operational state.
     *
     * This value is set to 0 when the interface is created, and then
     * updated whenever the operational state changes.
     *
     * The value is in milliseconds since boot.
     */
    int64_t oper_state_change_time;
};

/**
 * @brief Network Interface structure
 *
 * Used to handle a network interface on top of a net_if_dev instance.
 * There can be many net_if instance against the same net_if_dev instance.
 *
 */
struct net_if {
    /** The net_if_dev instance the net_if is related to */
    struct net_if_dev* if_dev;

    #if defined(CONFIG_NET_STATISTICS_PER_INTERFACE)
    /** Network statistics related to this network interface */
    struct net_stats stats;

    /** Promethus collector for this network interface */
    IF_ENABLED(CONFIG_NET_STATISTICS_VIA_PROMETHEUS,
               (struct prometheus_collector* collector);)
    #endif /* CONFIG_NET_STATISTICS_PER_INTERFACE */

    /** Network interface instance configuration */
    struct net_if_config config;

    #if defined(CONFIG_NET_POWER_MANAGEMENT)
    /** Keep track of packets pending in traffic queues. This is
     * needed to avoid putting network device driver to sleep if
     * there are packets waiting to be sent.
     */
    int tx_pending;
    #endif

    /** Mutex protecting this network interface instance */
    struct k_mutex lock;

    /** Mutex used when sending data */
    struct k_mutex tx_lock;

    /** Network interface specific flags */
    /** Enable IPv6 privacy extension (RFC 8981), this is enabled
     * by default if PE support is enabled in configuration.
     */
    uint8_t pe_enabled : 1;

    /** If PE is enabled, then this tells whether public addresses
     * are preferred over temporary ones for this interface.
     */
    uint8_t pe_prefer_public : 1;

    /** Unused bit flags (ignore) */
    uint8_t _unused : 6;
};

/** @cond INTERNAL_HIDDEN */

static inline void net_if_lock(struct net_if* iface) {
    NET_ASSERT(iface);

    (void) k_mutex_lock(&iface->lock, K_FOREVER);
}

static inline void net_if_unlock(struct net_if* iface) {
    NET_ASSERT(iface);

    k_mutex_unlock(&iface->lock);
}

static inline bool net_if_flag_is_set(struct net_if* iface,
                                      enum net_if_flag value);

static inline void net_if_tx_lock(struct net_if* iface) {
    NET_ASSERT(iface);

    if (net_if_flag_is_set(iface, NET_IF_NO_TX_LOCK)) {
        return;
    }

    (void) k_mutex_lock(&iface->tx_lock, K_FOREVER);
}

static inline void net_if_tx_unlock(struct net_if* iface) {
    NET_ASSERT(iface);

    if (net_if_flag_is_set(iface, NET_IF_NO_TX_LOCK)) {
        return;
    }

    k_mutex_unlock(&iface->tx_lock);
}

/** @endcond */

/**
 * @brief Set a value in network interface flags
 *
 * @param iface Pointer to network interface
 * @param value Flag value
 */
static inline void net_if_flag_set(struct net_if* iface,
                                   enum net_if_flag value) {
    if ((iface == NULL) || (iface->if_dev == NULL)) {
        return;
    }

    atomic_set_bit(iface->if_dev->flags, value);
}

/**
 * @brief Test and set a value in network interface flags
 *
 * @param iface Pointer to network interface
 * @param value Flag value
 *
 * @return true if the bit was set, false if it wasn't.
 */
static inline bool net_if_flag_test_and_set(struct net_if* iface,
                                            enum net_if_flag value) {
    if ((iface == NULL) || (iface->if_dev == NULL)) {
        return (false);
    }

    return atomic_test_and_set_bit(iface->if_dev->flags, value);
}

/**
 * @brief Clear a value in network interface flags
 *
 * @param iface Pointer to network interface
 * @param value Flag value
 */
static inline void net_if_flag_clear(struct net_if* iface,
                                     enum net_if_flag value) {
    if ((iface == NULL) || (iface->if_dev == NULL)) {
        return;
    }

    atomic_clear_bit(iface->if_dev->flags, value);
}

/**
 * @brief Test and clear a value in network interface flags
 *
 * @param iface Pointer to network interface
 * @param value Flag value
 *
 * @return true if the bit was set, false if it wasn't.
 */
static inline bool net_if_flag_test_and_clear(struct net_if* iface,
                                              enum net_if_flag value) {
    if ((iface == NULL) || (iface->if_dev == NULL)) {
        return (false);
    }

    return atomic_test_and_clear_bit(iface->if_dev->flags, value);
}

/**
 * @brief Check if a value in network interface flags is set
 *
 * @param iface Pointer to network interface
 * @param value Flag value
 *
 * @return True if the value is set, false otherwise
 */
static inline bool net_if_flag_is_set(struct net_if* iface,
                                      enum net_if_flag value) {
    if ((iface == NULL) || (iface->if_dev == NULL)) {
        return (false);
    }

    return atomic_test_bit(iface->if_dev->flags, value);
}

/**
 * @brief Set an operational state on an interface
 *
 * @param iface Pointer to network interface
 * @param oper_state Operational state to set
 *
 * @return The new operational state of an interface
 */
static inline enum net_if_oper_state net_if_oper_state_set(
    struct net_if* iface, enum net_if_oper_state oper_state) {
    if ((iface == NULL) || (iface->if_dev == NULL)) {
        return (NET_IF_OPER_UNKNOWN);
    }

    #if !defined(_MSC_VER) /* #CUSTOM@NDRS */
    BUILD_ASSERT(((enum net_if_oper_state)(-1) > 0) && (NET_IF_OPER_UNKNOWN == 0));
    #endif
    if (oper_state <= NET_IF_OPER_UP) {
        iface->if_dev->oper_state = oper_state;
    }

    net_if_lock(iface);
    iface->if_dev->oper_state_change_time = k_uptime_get();
    net_if_unlock(iface);

    return iface->if_dev->oper_state;
}

/**
 * @brief Get an operational state of an interface
 *
 * @param iface Pointer to network interface
 *
 * @return Operational state of an interface
 */
static inline enum net_if_oper_state net_if_oper_state(struct net_if* iface) {
    if ((iface == NULL) || (iface->if_dev == NULL)) {
        return (NET_IF_OPER_UNKNOWN);
    }

    return iface->if_dev->oper_state;
}

/**
 * @brief Get an operational state change time of an interface
 *
 * @param iface Pointer to network interface
 * @param change_time Pointer to store the change time. Time the operational
 *        state of an interface was last changed, in milliseconds since boot.
 *        If the interface operational state has not been changed yet,
 *        then the value is 0.
 *
 * @return 0 if ok, -EINVAL if operational state change time could not be
 *         retrieved (for example if iface or change_time is NULL).
 */
static inline int net_if_oper_state_change_time(struct net_if* iface,
                                                int64_t* change_time) {
    if ((iface == NULL) || (iface->if_dev == NULL) || (change_time == NULL)) {
        return (-EINVAL);
    }

    net_if_lock(iface);
    *change_time = iface->if_dev->oper_state_change_time;
    net_if_unlock(iface);

    return (0);
}

/**
 * @brief Try sending a packet through a net iface
 *
 * @param iface Pointer to a network interface structure
 * @param pkt Pointer to a net packet to send
 * @param timeout timeout for attempting to send
 *
 * @return verdict about the packet
 */
enum net_verdict net_if_try_send_data(struct net_if* iface,
                                      struct net_pkt* pkt, k_timeout_t timeout);

/**
 * @brief Send a packet through a net iface
 *
 * This is equivalent to net_if_try_queue_tx with an infinite timeout
 * @param iface Pointer to a network interface structure
 * @param pkt Pointer to a net packet to send
 *
 * @return verdict about the packet
 */
static inline enum net_verdict net_if_send_data(struct net_if* iface,
                                                struct net_pkt* pkt) {
    k_timeout_t timeout = k_is_in_isr() ? K_NO_WAIT : K_FOREVER;

    return net_if_try_send_data(iface, pkt, timeout);
}

/**
 * @brief Get a pointer to the interface L2
 *
 * @param iface a valid pointer to a network interface structure
 *
 * @return a pointer to the iface L2
 */
static inline const struct net_l2* net_if_l2(struct net_if const* iface) {
    if ((iface == NULL) || (iface->if_dev == NULL)) {
        return (NULL);
    }

    return (iface->if_dev->l2);
}

/**
 * @brief Input a packet through a net iface
 *
 * @param iface Pointer to a network interface structure
 * @param pkt Pointer to a net packet to input
 *
 * @return verdict about the packet
 */
enum net_verdict net_if_recv_data(struct net_if* iface, struct net_pkt* pkt);

/**
 * @brief Get a pointer to the interface L2 private data
 *
 * @param iface a valid pointer to a network interface structure
 *
 * @return a pointer to the iface L2 data
 */
static inline void* net_if_l2_data(struct net_if* iface) {
    if ((iface == NULL) || (iface->if_dev == NULL)) {
        return (NULL);
    }

    return (iface->if_dev->l2_data);
}

/**
 * @brief Get an network interface's device
 *
 * @param iface Pointer to a network interface structure
 *
 * @return a pointer to the device driver instance
 */
static inline const struct device* net_if_get_device(struct net_if* iface) {
    if ((iface == NULL) || (iface->if_dev == NULL)) {
        return (NULL);
    }

    return (iface->if_dev->dev);
}

/**
 * @brief Try enqueuing a packet to the net interface TX queue
 *
 * @param iface Pointer to a network interface structure
 * @param pkt Pointer to a net packet to queue
 * @param timeout Timeout for the enqueuing attempt
 */
void net_if_try_queue_tx(struct net_if* iface, struct net_pkt* pkt, k_timeout_t timeout);

/**
 * @brief Queue a packet to the net interface TX queue
 *
 * This is equivalent to net_if_try_queue_tx with an infinite timeout
 * @param iface Pointer to a network interface structure
 * @param pkt Pointer to a net packet to queue
 */
static inline void net_if_queue_tx(struct net_if* iface, struct net_pkt* pkt) {
    k_timeout_t timeout = k_is_in_isr() ? K_NO_WAIT : K_FOREVER;

    net_if_try_queue_tx(iface, pkt, timeout);
}

/**
 * @brief Return the IP offload status
 *
 * @param iface Network interface
 *
 * @return True if IP offloading is active, false otherwise.
 */
static inline bool net_if_is_ip_offloaded(struct net_if* iface) {
    #if defined(CONFIG_NET_OFFLOAD)
    return (iface != NULL && iface->if_dev != NULL &&
            iface->if_dev->offload != NULL);
    #else
    ARG_UNUSED(iface);

    return (false);
    #endif
}

/**
 * @brief Return offload status of a given network interface.
 *
 * @param iface Network interface
 *
 * @return True if IP or socket offloading is active, false otherwise.
 */
bool net_if_is_offloaded(struct net_if* iface);

/**
 * @brief Return the IP offload plugin
 *
 * @param iface Network interface
 *
 * @return NULL if there is no offload plugin defined, valid pointer otherwise
 */
static inline struct net_offload* net_if_offload(struct net_if* iface) {
    #if defined(CONFIG_NET_OFFLOAD)
    if ((iface == NULL) || (iface->if_dev == NULL)) {
        return (NULL);
    }

    return (iface->if_dev->offload);
    #else
    ARG_UNUSED(iface);

    return (NULL);
    #endif
}

/**
 * @brief Return the socket offload status
 *
 * @param iface Network interface
 *
 * @return True if socket offloading is active, false otherwise.
 */
static inline bool net_if_is_socket_offloaded(struct net_if* iface) {
    #if defined(CONFIG_NET_SOCKETS_OFFLOAD)
    if ((iface == NULL) || (iface->if_dev == NULL)) {
        return (false);
    }

    return (iface->if_dev->socket_offload != NULL);
    #else
    ARG_UNUSED(iface);

    return (false);
    #endif
}

/**
 * @brief Set the function to create an offloaded socket
 *
 * @param iface Network interface
 * @param socket_offload A function to create an offloaded socket
 */
static inline void net_if_socket_offload_set(
    struct net_if* iface, net_socket_create_t socket_offload) {
    #if defined(CONFIG_NET_SOCKETS_OFFLOAD)
    if ((iface == NULL) || (iface->if_dev == NULL)) {
        return;
    }

    iface->if_dev->socket_offload = socket_offload;
    #else
    ARG_UNUSED(iface);
    ARG_UNUSED(socket_offload);
    #endif
}

/**
 * @brief Return the function to create an offloaded socket
 *
 * @param iface Network interface
 *
 * @return NULL if the interface is not socket offloaded, valid pointer otherwise
 */
static inline net_socket_create_t net_if_socket_offload(struct net_if* iface) {
    #if defined(CONFIG_NET_SOCKETS_OFFLOAD)
    if ((iface == NULL) || (iface->if_dev == NULL)) {
        return (NULL);
    }

    return iface->if_dev->socket_offload;
    #else
    ARG_UNUSED(iface);

    return (NULL);
    #endif
}

/**
 * @brief Get an network interface's link address
 *
 * @param iface Pointer to a network interface structure
 *
 * @return a pointer to the network link address
 */
static inline struct net_linkaddr* net_if_get_link_addr(struct net_if* iface) {
    if ((iface == NULL) || (iface->if_dev == NULL)) {
        return (NULL);
    }

    return &iface->if_dev->link_addr;
}

/**
 * @brief Return network configuration for this network interface
 *
 * @param iface Pointer to a network interface structure
 *
 * @return Pointer to configuration
 */
static inline struct net_if_config* net_if_get_config(struct net_if* iface) {
    if (iface == NULL) {
        return (NULL);
    }

    return &iface->config;
}

/**
 * @brief Start duplicate address detection procedure.
 *
 * @param iface Pointer to a network interface structure
 */
#if defined(CONFIG_NET_IPV6_DAD) && defined(CONFIG_NET_NATIVE_IPV6)
void net_if_start_dad(struct net_if* iface);
#else
static inline void net_if_start_dad(struct net_if* iface) {
    ARG_UNUSED(iface);
}
#endif

/**
 * @brief Start neighbor discovery and send router solicitation message.
 *
 * @param iface Pointer to a network interface structure
 */
void net_if_start_rs(struct net_if* iface);

/**
 * @brief Stop neighbor discovery.
 *
 * @param iface Pointer to a network interface structure
 */
#if defined(CONFIG_NET_IPV6_ND) && defined(CONFIG_NET_NATIVE_IPV6)
void net_if_stop_rs(struct net_if* iface);
#else
static inline void net_if_stop_rs(struct net_if* iface) {
    ARG_UNUSED(iface);
}
#endif /* CONFIG_NET_IPV6_ND */

/**
 * @brief Provide a reachability hint for IPv6 Neighbor Discovery.
 *
 * This function is intended for upper-layer protocols to inform the IPv6
 * Neighbor Discovery process about an active link to a specific neighbor.
 * By signaling a recent "forward progress" event, such as the reception of
 * an ACK, this function can help reduce unnecessary ND traffic as per the
 * guidelines in RFC 4861 (section 7.3).
 *
 * @param iface A pointer to the network interface.
 * @param ipv6_addr Pointer to the IPv6 address of the neighbor node.
 */
#if defined(CONFIG_NET_IPV6_ND) && defined(CONFIG_NET_NATIVE_IPV6)
void net_if_nbr_reachability_hint(struct net_if* iface, const struct net_in6_addr* ipv6_addr);
#else
static inline void net_if_nbr_reachability_hint(struct net_if* iface,
                                                const struct net_in6_addr* ipv6_addr) {
    ARG_UNUSED(iface);
    ARG_UNUSED(ipv6_addr);
}
#endif

/** @cond INTERNAL_HIDDEN */

static inline int net_if_set_link_addr_unlocked(struct net_if* iface,
                                                uint8_t* addr, uint8_t len,
                                                enum net_link_type type) {
    int ret;

    if (net_if_flag_is_set(iface, NET_IF_RUNNING)) {
        return (-EPERM);
    }

    if (len > sizeof(net_if_get_link_addr(iface)->addr)) {
        return (-EINVAL);
    }

    ret = net_linkaddr_create(net_if_get_link_addr(iface), addr, len, type);
    if (ret < 0) {
        return (ret);
    }

    net_hostname_set_postfix(addr, len);

    return (0);
}

int net_if_set_link_addr_locked(struct net_if* iface,
                                uint8_t* addr, uint8_t len,
                                enum net_link_type type);

#if CONFIG_NET_IF_LOG_LEVEL >= LOG_LEVEL_DBG
extern int net_if_addr_unref_debug(struct net_if* iface,
                                   sa_family_t family,
                                   const void* addr,
                                   struct net_if_addr** ifaddr,
                                   const char* caller, int line);
#define net_if_addr_unref(iface, family, addr, ifaddr) \
    net_if_addr_unref_debug(iface, family, addr, ifaddr, __func__, __LINE__)

extern struct net_if_addr* net_if_addr_ref_debug(struct net_if* iface,
                                                 sa_family_t family,
                                                 const void* addr,
                                                 const char* caller,
                                                 int line);
#define net_if_addr_ref(iface, family, addr) \
    net_if_addr_ref_debug(iface, family, addr, __func__, __LINE__)
#else
extern int net_if_addr_unref(struct net_if* iface,
                             sa_family_t family,
                             const void* addr,
                             struct net_if_addr** ifaddr);
extern struct net_if_addr* net_if_addr_ref(struct net_if* iface,
                                           sa_family_t family,
                                           const void* addr);
#endif /* CONFIG_NET_IF_LOG_LEVEL */

/** @endcond */

/**
 * @brief Set a network interface's link address
 *
 * @param iface Pointer to a network interface structure
 * @param addr A pointer to a uint8_t buffer representing the address.
 *             The buffer must remain valid throughout interface lifetime.
 * @param len length of the address buffer
 * @param type network bearer type of this link address
 *
 * @return 0 on success
 */
static inline int net_if_set_link_addr(struct net_if* iface,
                                       uint8_t* addr, uint8_t len,
                                       enum net_link_type type) {
    #if defined(CONFIG_NET_RAW_MODE)
    return net_if_set_link_addr_unlocked(iface, addr, len, type);
    #else
    return net_if_set_link_addr_locked(iface, addr, len, type);
    #endif
}

/**
 * @brief Get an network interface's MTU
 *
 * @param iface Pointer to a network interface structure
 *
 * @return the MTU
 */
static inline uint16_t net_if_get_mtu(struct net_if* iface) {
    if ((iface == NULL) || (iface->if_dev == NULL)) {
        return (0U);
    }

    return (iface->if_dev->mtu);
}

/**
 * @brief Set an network interface's MTU
 *
 * @param iface Pointer to a network interface structure
 * @param mtu New MTU, note that we store only 16 bit mtu value.
 */
static inline void net_if_set_mtu(struct net_if* iface,
                                  uint16_t mtu) {
    if ((iface == NULL) || (iface->if_dev == NULL)) {
        return;
    }

    iface->if_dev->mtu = mtu;
}

/**
 * @brief Set the infinite status of the network interface address
 *
 * @param ifaddr IP address for network interface
 * @param is_infinite Infinite status
 */
static inline void net_if_addr_set_lf(struct net_if_addr* ifaddr,
                                      bool is_infinite) {
    if (ifaddr == NULL) {
        return;
    }

    ifaddr->is_infinite = is_infinite;
}

/**
 * @brief Get an interface according to link layer address.
 *
 * @param ll_addr Link layer address.
 *
 * @return Network interface or NULL if not found.
 */
struct net_if* net_if_get_by_link_addr(struct net_linkaddr* ll_addr);

/**
 * @brief Find an interface from it's related device
 *
 * @param dev A valid struct device pointer to relate with an interface
 *
 * @return a valid struct net_if pointer on success, NULL otherwise
 */
struct net_if* net_if_lookup_by_dev(const struct device* dev);

/**
 * @brief Get network interface IP config
 *
 * @param iface Interface to use.
 *
 * @return NULL if not found or pointer to correct config settings.
 */
static inline struct net_if_config* net_if_config_get(struct net_if* iface) {
    if (iface == NULL) {
        return (NULL);
    }

    return &iface->config;
}

/**
 * @brief Remove a router from the system
 *
 * @param router Pointer to existing router
 */
void net_if_router_rm(struct net_if_router* router);

/**
 * @brief Set the default network interface.
 *
 * @param iface New default interface, or NULL to revert to the one set by Kconfig.
 */
void net_if_set_default(struct net_if* iface);

/**
 * @brief Get the default network interface.
 *
 * @return Default interface or NULL if no interfaces are configured.
 */
struct net_if* net_if_get_default(void);

/**
 * @brief Get the first network interface according to its type.
 *
 * @param l2 Layer 2 type of the network interface.
 *
 * @return First network interface of a given type or NULL if no such
 * interfaces was found.
 */
struct net_if* net_if_get_first_by_type(const struct net_l2* l2);

/**
 * @brief Get the first network interface which is up.
 *
 * @return First network interface which is up or NULL if all
 * interfaces are down.
 */
struct net_if* net_if_get_first_up(void);

#if defined(CONFIG_NET_L2_IEEE802154)
/**
 * @brief Get the first IEEE 802.15.4 network interface.
 *
 * @return First IEEE 802.15.4 network interface or NULL if no such
 * interfaces was found.
 */
static inline struct net_if* net_if_get_ieee802154(void) {
    return net_if_get_first_by_type(&NET_L2_GET_NAME(IEEE802154));
}
#endif /* CONFIG_NET_L2_IEEE802154 */

/**
 * @brief Allocate network interface IPv6 config.
 *
 * @details This function will allocate new IPv6 config.
 *
 * @param iface Interface to use.
 * @param ipv6 Pointer to allocated IPv6 struct is returned to caller.
 *
 * @return 0 if ok, <0 if error
 */
int net_if_config_ipv6_get(struct net_if* iface,
                           struct net_if_ipv6** ipv6);

/**
 * @brief Release network interface IPv6 config.
 *
 * @param iface Interface to use.
 *
 * @return 0 if ok, <0 if error
 */
int net_if_config_ipv6_put(struct net_if* iface);

/**
 * @brief Check if this IPv6 address belongs to one of the interfaces.
 *
 * @param addr IPv6 address
 * @param iface Pointer to interface is returned
 *
 * @return Pointer to interface address, NULL if not found.
 */
struct net_if_addr* net_if_ipv6_addr_lookup(const struct net_in6_addr* addr,
                                            struct net_if** iface);

/**
 * @brief Check if this IPv6 address belongs to this specific interfaces.
 *
 * @param iface Network interface
 * @param addr IPv6 address
 *
 * @return Pointer to interface address, NULL if not found.
 */
struct net_if_addr* net_if_ipv6_addr_lookup_by_iface(struct net_if* iface,
                                                     struct net_in6_addr const* addr);

/**
 * @brief Check if this IPv6 address belongs to one of the interface indices.
 *
 * @param addr IPv6 address
 *
 * @return >0 if address was found in given network interface index,
 * all other values mean address was not found
 */
__syscall int net_if_ipv6_addr_lookup_by_index(const struct net_in6_addr* addr);

/**
 * @brief Add a IPv6 address to an interface
 *
 * @param iface Network interface
 * @param addr IPv6 address
 * @param addr_type IPv6 address type
 * @param vlifetime Validity time for this address
 *
 * @return Pointer to interface address, NULL if cannot be added
 */
struct net_if_addr* net_if_ipv6_addr_add(struct net_if* iface,
                                         struct net_in6_addr* addr,
                                         enum net_addr_type addr_type,
                                         uint32_t vlifetime);

/**
 * @brief Add a IPv6 address to an interface by index
 *
 * @param index Network interface index
 * @param addr IPv6 address
 * @param addr_type IPv6 address type
 * @param vlifetime Validity time for this address
 *
 * @return True if ok, false if address could not be added
 */
__syscall bool net_if_ipv6_addr_add_by_index(int index,
                                             struct net_in6_addr* addr,
                                             enum net_addr_type addr_type,
                                             uint32_t vlifetime);

/**
 * @brief Update validity lifetime time of an IPv6 address.
 *
 * @param ifaddr Network IPv6 address
 * @param vlifetime Validity time for this address
 */
void net_if_ipv6_addr_update_lifetime(struct net_if_addr* ifaddr,
                                      uint32_t vlifetime);

/**
 * @brief Remove an IPv6 address from an interface
 *
 * @param iface Network interface
 * @param addr IPv6 address
 *
 * @return True if successfully removed, false otherwise
 */
bool net_if_ipv6_addr_rm(struct net_if* iface, const struct net_in6_addr* addr);

/**
 * @brief Remove an IPv6 address from an interface by index
 *
 * @param index Network interface index
 * @param addr IPv6 address
 *
 * @return True if successfully removed, false otherwise
 */
__syscall bool net_if_ipv6_addr_rm_by_index(int index,
                                            const struct net_in6_addr* addr);

/**
 * @typedef net_if_ip_addr_cb_t
 * @brief Callback used while iterating over network interface IP addresses
 *
 * @param iface Pointer to the network interface the address belongs to
 * @param addr Pointer to current IP address
 * @param user_data A valid pointer to user data or NULL
 */
typedef void (*net_if_ip_addr_cb_t)(struct net_if* iface,
                                    struct net_if_addr* addr,
                                    void* user_data);

/**
 * @brief Go through all IPv6 addresses on a network interface and call callback
 * for each used address.
 *
 * @param iface Pointer to the network interface
 * @param cb User-supplied callback function to call
 * @param user_data User specified data
 */
void net_if_ipv6_addr_foreach(struct net_if* iface, net_if_ip_addr_cb_t cb,
                              void* user_data);

/**
 * @brief Add a IPv6 multicast address to an interface
 *
 * @param iface Network interface
 * @param addr IPv6 multicast address
 *
 * @return Pointer to interface multicast address, NULL if cannot be added
 */
struct net_if_mcast_addr* net_if_ipv6_maddr_add(struct net_if* iface,
                                                const struct net_in6_addr* addr);

/**
 * @brief Remove an IPv6 multicast address from an interface
 *
 * @param iface Network interface
 * @param addr IPv6 multicast address
 *
 * @return True if successfully removed, false otherwise
 */
bool net_if_ipv6_maddr_rm(struct net_if* iface, const struct net_in6_addr* addr);

/**
 * @typedef net_if_ip_maddr_cb_t
 * @brief Callback used while iterating over network interface multicast IP addresses
 *
 * @param iface Pointer to the network interface the address belongs to
 * @param maddr Pointer to current multicast IP address
 * @param user_data A valid pointer to user data or NULL
 */
typedef void (*net_if_ip_maddr_cb_t)(struct net_if* iface,
                    struct net_if_mcast_addr* maddr,
                    void* user_data);

/**
 * @brief Go through all IPv6 multicast addresses on a network interface and call
 * callback for each used address.
 *
 * @param iface Pointer to the network interface
 * @param cb User-supplied callback function to call
 * @param user_data User specified data
 */
void net_if_ipv6_maddr_foreach(struct net_if* iface, net_if_ip_maddr_cb_t cb,
                    void* user_data);

/**
 * @brief Check if this IPv6 multicast address belongs to a specific interface
 * or one of the interfaces.
 *
 * @param addr IPv6 address
 * @param iface If *iface is null, then pointer to interface is returned,
 * otherwise the *iface value needs to be matched.
 *
 * @return Pointer to interface multicast address, NULL if not found.
 */
struct net_if_mcast_addr* net_if_ipv6_maddr_lookup(const struct net_in6_addr* addr,
                                                   struct net_if** iface);

/**
 * @typedef net_if_mcast_callback_t

 * @brief Define a callback that is called whenever a IPv6 or IPv4 multicast
 *        address group is joined or left.
 * @param iface A pointer to a struct net_if to which the multicast address is
 *        attached.
 * @param addr IP multicast address.
 * @param is_joined True if the multicast group is joined, false if group is left.
 */
typedef void (*net_if_mcast_callback_t)(struct net_if* iface,
                                        const struct net_addr* addr,
                                        bool is_joined);

/**
 * @brief Multicast monitor handler struct.
 *
 * Stores the multicast callback information. Caller must make sure that
 * the variable pointed by this is valid during the lifetime of
 * registration. Typically this means that the variable cannot be
 * allocated from stack.
 */
struct net_if_mcast_monitor {
    /** Node information for the slist. */
    sys_snode_t node;

    /** Network interface */
    struct net_if* iface;

    /** Multicast callback */
    net_if_mcast_callback_t cb;
};

/**
 * @brief Register a multicast monitor
 *
 * @param mon Monitor handle. This is a pointer to a monitor storage structure
 * which should be allocated by caller, but does not need to be initialized.
 * @param iface Network interface or NULL for all interfaces
 * @param cb Monitor callback
 */
void net_if_mcast_mon_register(struct net_if_mcast_monitor* mon,
                               struct net_if* iface,
                               net_if_mcast_callback_t cb);

/**
 * @brief Unregister a multicast monitor
 *
 * @param mon Monitor handle
 */
void net_if_mcast_mon_unregister(struct net_if_mcast_monitor* mon);

/**
 * @brief Call registered multicast monitors
 *
 * @param iface Network interface
 * @param addr Multicast address
 * @param is_joined Is this multicast address group joined (true) or not (false)
 */
void net_if_mcast_monitor(struct net_if* iface, const struct net_addr* addr,
                          bool is_joined);

/**
 * @brief Mark a given multicast address to be joined.
 *
 * @param iface Network interface the address belongs to
 * @param addr IPv6 multicast address
 */
void net_if_ipv6_maddr_join(struct net_if* iface,
                            struct net_if_mcast_addr* addr);

/**
 * @brief Check if given multicast address is joined or not.
 *
 * @param addr IPv6 multicast address
 *
 * @return True if address is joined, False otherwise.
 */
static inline bool net_if_ipv6_maddr_is_joined(struct net_if_mcast_addr* addr) {
    if (addr == NULL) {
        return (false);
    }

    return (addr->is_joined);
}

/**
 * @brief Mark a given multicast address to be left.
 *
 * @param iface Network interface the address belongs to
 * @param addr IPv6 multicast address
 */
void net_if_ipv6_maddr_leave(struct net_if* iface,
                             struct net_if_mcast_addr* addr);

/**
 * @brief Return prefix that corresponds to this IPv6 address.
 *
 * @param iface Network interface
 * @param addr IPv6 address
 *
 * @return Pointer to prefix, NULL if not found.
 */
struct net_if_ipv6_prefix* net_if_ipv6_prefix_get(struct net_if* iface,
                                                  const struct net_in6_addr* addr);

/**
 * @brief Check if this IPv6 prefix belongs to this interface
 *
 * @param iface Network interface
 * @param addr IPv6 address
 * @param len Prefix length
 *
 * @return Pointer to prefix, NULL if not found.
 */
struct net_if_ipv6_prefix* net_if_ipv6_prefix_lookup(struct net_if* iface,
                                                     struct net_in6_addr* addr,
                                                     uint8_t len);

/**
 * @brief Add a IPv6 prefix to an network interface.
 *
 * @param iface Network interface
 * @param prefix IPv6 address
 * @param len Prefix length
 * @param lifetime Prefix lifetime in seconds
 *
 * @return Pointer to prefix, NULL if the prefix was not added.
 */
struct net_if_ipv6_prefix* net_if_ipv6_prefix_add(struct net_if* iface,
                                                  struct net_in6_addr const* prefix,
                                                  uint8_t len,
                                                  uint32_t lifetime);

/**
 * @brief Remove an IPv6 prefix from an interface
 *
 * @param iface Network interface
 * @param addr IPv6 prefix address
 * @param len Prefix length
 *
 * @return True if successfully removed, false otherwise
 */
bool net_if_ipv6_prefix_rm(struct net_if* iface, struct net_in6_addr* addr,
                           uint8_t len);

/**
 * @brief Set the infinite status of the prefix
 *
 * @param prefix IPv6 address
 * @param is_infinite Infinite status
 */
static inline void net_if_ipv6_prefix_set_lf(struct net_if_ipv6_prefix* prefix,
                                             bool is_infinite) {
    prefix->is_infinite = is_infinite;
}

/**
 * @brief Set the prefix lifetime timer.
 *
 * @param prefix IPv6 address
 * @param lifetime Prefix lifetime in seconds
 */
void net_if_ipv6_prefix_set_timer(struct net_if_ipv6_prefix* prefix,
                                  uint32_t lifetime);

/**
 * @brief Unset the prefix lifetime timer.
 *
 * @param prefix IPv6 address
 */
void net_if_ipv6_prefix_unset_timer(struct net_if_ipv6_prefix* prefix);

/**
 * @brief Check if this IPv6 address is part of the subnet of our
 * network interface.
 *
 * @param iface Network interface. This is returned to the caller.
 * The iface can be NULL in which case we check all the interfaces.
 * @param addr IPv6 address
 *
 * @return True if address is part of our subnet, false otherwise
 */
bool net_if_ipv6_addr_onlink(struct net_if** iface, struct net_in6_addr const* addr);

/**
 * @brief Get the IPv6 address of the given router
 * @param router a network router
 *
 * @return pointer to the IPv6 address, or NULL if none
 */
#if defined(CONFIG_NET_NATIVE_IPV6)
static inline struct net_in6_addr* net_if_router_ipv6(struct net_if_router* router) {
    if (router == NULL) {
        return (NULL);
    }

    return (&router->address.in6_addr);
}
#else
static inline struct net_in6_addr* net_if_router_ipv6(struct net_if_router* router) {
    static struct net_in6_addr addr;

    ARG_UNUSED(router);

    return (&addr);
}
#endif

/**
 * @brief Check if IPv6 address is one of the routers configured
 * in the system.
 *
 * @param iface Network interface
 * @param addr IPv6 address
 *
 * @return Pointer to router information, NULL if cannot be found
 */
struct net_if_router* net_if_ipv6_router_lookup(struct net_if const* iface,
                                                struct net_in6_addr* addr);

/**
 * @brief Find default router for this IPv6 address.
 *
 * @param iface Network interface. This can be NULL in which case we
 * go through all the network interfaces to find a suitable router.
 * @param addr IPv6 address
 *
 * @return Pointer to router information, NULL if cannot be found
 */
struct net_if_router* net_if_ipv6_router_find_default(struct net_if const* iface,
                                                      struct net_in6_addr const* addr);

/**
 * @brief Update validity lifetime time of a router.
 *
 * @param router Network IPv6 address
 * @param lifetime Lifetime of this router.
 */
void net_if_ipv6_router_update_lifetime(struct net_if_router* router,
                                        uint16_t lifetime);

/**
 * @brief Add IPv6 router to the system.
 *
 * @param iface Network interface
 * @param addr IPv6 address
 * @param router_lifetime Lifetime of the router
 *
 * @return Pointer to router information, NULL if could not be added
 */
struct net_if_router* net_if_ipv6_router_add(struct net_if* iface,
                                             struct net_in6_addr* addr,
                                             uint16_t router_lifetime);

/**
 * @brief Remove IPv6 router from the system.
 *
 * @param router Router information.
 *
 * @return True if successfully removed, false otherwise
 */
bool net_if_ipv6_router_rm(struct net_if_router* router);

/**
 * @brief Get IPv6 hop limit specified for a given interface. This is the
 * default value but can be overridden by the user.
 *
 * @param iface Network interface
 *
 * @return Hop limit
 */
#if defined(CONFIG_NET_NATIVE_IPV6)
uint8_t net_if_ipv6_get_hop_limit(struct net_if* iface);
#else
static inline uint8_t net_if_ipv6_get_hop_limit(struct net_if* iface) {
    ARG_UNUSED(iface);

    return (0);
}
#endif /* CONFIG_NET_NATIVE_IPV6 */

/**
 * @brief Set the default IPv6 hop limit of a given interface.
 *
 * @param iface Network interface
 * @param hop_limit New hop limit
 */
#if defined(CONFIG_NET_NATIVE_IPV6)
void net_if_ipv6_set_hop_limit(struct net_if* iface, uint8_t hop_limit);
#else
static inline void net_if_ipv6_set_hop_limit(struct net_if* iface,
                                             uint8_t hop_limit) {
    ARG_UNUSED(iface);
    ARG_UNUSED(hop_limit);
}
#endif /* CONFIG_NET_NATIVE_IPV6 */

/** @cond INTERNAL_HIDDEN */

/* The old hop limit setter function is deprecated because the naming
 * of it was incorrect. The API name was missing "_if_" so this function
 * should not be used.
 */
__deprecated
static inline void net_ipv6_set_hop_limit(struct net_if *iface,
                      uint8_t hop_limit)
{
    net_if_ipv6_set_hop_limit(iface, hop_limit);
}

/** @endcond */

/**
 * @brief Get IPv6 multicast hop limit specified for a given interface. This is the
 * default value but can be overridden by the user.
 *
 * @param iface Network interface
 *
 * @return Hop limit
 */
#if defined(CONFIG_NET_NATIVE_IPV6)
uint8_t net_if_ipv6_get_mcast_hop_limit(struct net_if* iface);
#else
static inline uint8_t net_if_ipv6_get_mcast_hop_limit(struct net_if* iface) {
    ARG_UNUSED(iface);

    return (0);
}
#endif /* CONFIG_NET_NATIVE_IPV6 */

/**
 * @brief Set the default IPv6 multicast hop limit of a given interface.
 *
 * @param iface Network interface
 * @param hop_limit New hop limit
 */
#if defined(CONFIG_NET_NATIVE_IPV6)
void net_if_ipv6_set_mcast_hop_limit(struct net_if* iface, uint8_t hop_limit);
#else
static inline void net_if_ipv6_set_mcast_hop_limit(struct net_if* iface,
                                                   uint8_t hop_limit) {
    ARG_UNUSED(iface);
    ARG_UNUSED(hop_limit);
}
#endif /* CONFIG_NET_NATIVE_IPV6 */

/**
 * @brief Set IPv6 reachable time for a given interface
 *
 * @param iface Network interface
 * @param reachable_time New reachable time
 */
static inline void net_if_ipv6_set_base_reachable_time(struct net_if* iface,
                                                       uint32_t reachable_time) {
    #if defined(CONFIG_NET_NATIVE_IPV6)
    if (iface == NULL) {
        return;
    }

    if (!iface->config.ip.ipv6) {
        return;
    }

    iface->config.ip.ipv6->base_reachable_time = reachable_time;
    #else
    ARG_UNUSED(iface);
    ARG_UNUSED(reachable_time);

    #endif
}

/**
 * @brief Get IPv6 reachable timeout specified for a given interface
 *
 * @param iface Network interface
 *
 * @return Reachable timeout
 */
static inline uint32_t net_if_ipv6_get_reachable_time(struct net_if* iface) {
    #if defined(CONFIG_NET_NATIVE_IPV6)
    if (iface == NULL) {
        return (0);
    }

    if (!iface->config.ip.ipv6) {
        return (0);
    }

    return iface->config.ip.ipv6->reachable_time;
    #else
    ARG_UNUSED(iface);
    return (0);
    #endif
}

/**
 * @brief Calculate next reachable time value for IPv6 reachable time
 *
 * @param ipv6 IPv6 address configuration
 *
 * @return Reachable time
 */
uint32_t net_if_ipv6_calc_reachable_time(struct net_if_ipv6 const* ipv6);

/**
 * @brief Set IPv6 reachable time for a given interface. This requires
 * that base reachable time is set for the interface.
 *
 * @param ipv6 IPv6 address configuration
 */
static inline void net_if_ipv6_set_reachable_time(struct net_if_ipv6* ipv6) {
    #if defined(CONFIG_NET_NATIVE_IPV6)
    if (ipv6 == NULL) {
        return;
    }

    ipv6->reachable_time = net_if_ipv6_calc_reachable_time(ipv6);
    #else
    ARG_UNUSED(ipv6);
    #endif
}

/**
 * @brief Set IPv6 retransmit timer for a given interface
 *
 * @param iface Network interface
 * @param retrans_timer New retransmit timer
 */
static inline void net_if_ipv6_set_retrans_timer(struct net_if* iface,
                                                 uint32_t retrans_timer) {
    #if defined(CONFIG_NET_NATIVE_IPV6)
    if (iface == NULL) {
        return;
    }

    if (!iface->config.ip.ipv6) {
        return;
    }

    iface->config.ip.ipv6->retrans_timer = retrans_timer;
    #else
    ARG_UNUSED(iface);
    ARG_UNUSED(retrans_timer);
    #endif
}

/**
 * @brief Get IPv6 retransmit timer specified for a given interface
 *
 * @param iface Network interface
 *
 * @return Retransmit timer
 */
static inline uint32_t net_if_ipv6_get_retrans_timer(struct net_if* iface) {
    #if defined(CONFIG_NET_NATIVE_IPV6)
    if (iface == NULL) {
        return (0);
    }

    if (!iface->config.ip.ipv6) {
        return (0);
    }

    return iface->config.ip.ipv6->retrans_timer;
    #else
    ARG_UNUSED(iface);
    return (0);
    #endif
}

/**
 * @brief Get a IPv6 source address that should be used when sending
 * network data to destination.
 *
 * @param iface Interface that was used when packet was received.
 * If the interface is not known, then NULL can be given.
 * @param dst IPv6 destination address
 *
 * @return Pointer to IPv6 address to use, NULL if no IPv6 address
 * could be found.
 */
#if defined(CONFIG_NET_IPV6)
const struct net_in6_addr* net_if_ipv6_select_src_addr(struct net_if* iface,
                                                       const struct net_in6_addr* dst);
#else
static inline const struct net_in6_addr* net_if_ipv6_select_src_addr(
    struct net_if* iface, const struct net_in6_addr* dst) {
    ARG_UNUSED(iface);
    ARG_UNUSED(dst);

    return (NULL);
}
#endif

/**
 * @brief Get a IPv6 source address that should be used when sending
 * network data to destination. Use a hint set to the socket to select
 * the proper address.
 *
 * @param iface Interface that was used when packet was received.
 * If the interface is not known, then NULL can be given.
 * @param dst IPv6 destination address
 * @param flags Hint from the related socket. See RFC 5014 for value details.
 *
 * @return Pointer to IPv6 address to use, NULL if no IPv6 address
 * could be found.
 */
#if defined(CONFIG_NET_IPV6)
const struct net_in6_addr* net_if_ipv6_select_src_addr_hint(struct net_if* iface,
                                                            const struct net_in6_addr* dst,
                                                            int flags);
#else
static inline const struct net_in6_addr* net_if_ipv6_select_src_addr_hint(
    struct net_if* iface, const struct net_in6_addr* dst, int flags) {
    ARG_UNUSED(iface);
    ARG_UNUSED(dst);
    ARG_UNUSED(flags);

    return (NULL);
}
#endif

/**
 * @brief Get a network interface that should be used when sending
 * IPv6 network data to destination.
 *
 * @param dst IPv6 destination address
 *
 * @return Pointer to network interface to use, NULL if no suitable interface
 * could be found.
 */
#if defined(CONFIG_NET_IPV6)
struct net_if* net_if_ipv6_select_src_iface(const struct net_in6_addr* dst);
#else
static inline struct net_if* net_if_ipv6_select_src_iface(
    const struct net_in6_addr* dst) {
    ARG_UNUSED(dst);

    return (NULL);
}
#endif

/**
 * @brief Get a network interface that should be used when sending
 * IPv6 network data to destination. Also return the source IPv6 address from
 * that network interface.
 *
 * @param dst IPv6 destination address
 * @param src_addr IPv6 source address. This can be set to NULL if the source
 *                 address is not needed.
 *
 * @return Pointer to network interface to use, NULL if no suitable interface
 * could be found.
 */
#if defined(CONFIG_NET_IPV6)
struct net_if* net_if_ipv6_select_src_iface_addr(const struct net_in6_addr* dst,
                                                 const struct net_in6_addr** src_addr);
#else
static inline struct net_if *net_if_ipv6_select_src_iface_addr(
    const struct in6_addr *dst, const struct in6_addr **src_addr) {
    ARG_UNUSED(dst);
    ARG_UNUSED(src_addr);

    return (NULL);
}
#endif /* CONFIG_NET_IPV6 */

/**
 * @brief Get a IPv6 link local address in a given state.
 *
 * @param iface Interface to use. Must be a valid pointer to an interface.
 * @param addr_state IPv6 address state (preferred, tentative, deprecated)
 *
 * @return Pointer to link local IPv6 address, NULL if no proper IPv6 address
 * could be found.
 */
struct net_in6_addr* net_if_ipv6_get_ll(struct net_if* iface,
                                        enum net_addr_state addr_state);

/**
 * @brief Return link local IPv6 address from the first interface that has
 * a link local address matching give state.
 *
 * @param state IPv6 address state (ANY, TENTATIVE, PREFERRED, DEPRECATED)
 * @param iface Pointer to interface is returned
 *
 * @return Pointer to IPv6 address, NULL if not found.
 */
struct net_in6_addr* net_if_ipv6_get_ll_addr(enum net_addr_state state,
                                             struct net_if** iface);

/**
 * @brief Stop IPv6 Duplicate Address Detection (DAD) procedure if
 * we find out that our IPv6 address is already in use.
 *
 * @param iface Interface where the DAD was running.
 * @param addr IPv6 address that failed DAD
 */
void net_if_ipv6_dad_failed(struct net_if* iface, const struct net_in6_addr* addr);

/**
 * @brief Return global IPv6 address from the first interface that has
 * a global IPv6 address matching the given state.
 *
 * @param state IPv6 address state (ANY, TENTATIVE, PREFERRED, DEPRECATED)
 * @param iface Caller can give an interface to check. If iface is set to NULL,
 * then all the interfaces are checked. Pointer to interface where the IPv6
 * address is defined is returned to the caller.
 *
 * @return Pointer to IPv6 address, NULL if not found.
 */
struct net_in6_addr* net_if_ipv6_get_global_addr(enum net_addr_state state,
                                                 struct net_if** iface);

/**
 * @brief Allocate network interface IPv4 config.
 *
 * @details This function will allocate new IPv4 config.
 *
 * @param iface Interface to use.
 * @param ipv4 Pointer to allocated IPv4 struct is returned to caller.
 *
 * @return 0 if ok, <0 if error
 */
int net_if_config_ipv4_get(struct net_if* iface,
                           struct net_if_ipv4** ipv4);

/**
 * @brief Release network interface IPv4 config.
 *
 * @param iface Interface to use.
 *
 * @return 0 if ok, <0 if error
 */
int net_if_config_ipv4_put(struct net_if* iface);

/**
 * @brief Get IPv4 time-to-live value specified for a given interface
 *
 * @param iface Network interface
 *
 * @return Time-to-live
 */
uint8_t net_if_ipv4_get_ttl(struct net_if* iface);

/**
 * @brief Set IPv4 time-to-live value specified to a given interface
 *
 * @param iface Network interface
 * @param ttl Time-to-live value
 */
void net_if_ipv4_set_ttl(struct net_if* iface, uint8_t ttl);

/**
 * @brief Get IPv4 multicast time-to-live value specified for a given interface
 *
 * @param iface Network interface
 *
 * @return Time-to-live
 */
uint8_t net_if_ipv4_get_mcast_ttl(struct net_if* iface);

/**
 * @brief Set IPv4 multicast time-to-live value specified to a given interface
 *
 * @param iface Network interface
 * @param ttl Time-to-live value
 */
void net_if_ipv4_set_mcast_ttl(struct net_if* iface, uint8_t ttl);

/**
 * @brief Check if this IPv4 address belongs to one of the interfaces.
 *
 * @param addr IPv4 address
 * @param iface Interface is returned
 *
 * @return Pointer to interface address, NULL if not found.
 */
struct net_if_addr* net_if_ipv4_addr_lookup(const struct net_in_addr* addr,
                                            struct net_if** iface);

/**
 * @brief Add a IPv4 address to an interface
 *
 * @param iface Network interface
 * @param addr IPv4 address
 * @param addr_type IPv4 address type
 * @param vlifetime Validity time for this address
 *
 * @return Pointer to interface address, NULL if cannot be added
 */
struct net_if_addr* net_if_ipv4_addr_add(struct net_if* iface,
                                         struct net_in_addr* addr,
                                         enum net_addr_type addr_type,
                                         uint32_t vlifetime);

/**
 * @brief Remove a IPv4 address from an interface
 *
 * @param iface Network interface
 * @param addr IPv4 address
 *
 * @return True if successfully removed, false otherwise
 */
bool net_if_ipv4_addr_rm(struct net_if* iface, const struct net_in_addr* addr);

/**
 * @brief Check if this IPv4 address belongs to one of the interface indices.
 *
 * @param addr IPv4 address
 *
 * @return >0 if address was found in given network interface index,
 * all other values mean address was not found
 */
__syscall int net_if_ipv4_addr_lookup_by_index(const struct net_in_addr* addr);

/**
 * @brief Add a IPv4 address to an interface by network interface index
 *
 * @param index Network interface index
 * @param addr IPv4 address
 * @param addr_type IPv4 address type
 * @param vlifetime Validity time for this address
 *
 * @return True if ok, false if the address could not be added
 */
__syscall bool net_if_ipv4_addr_add_by_index(int index,
                                             struct net_in_addr* addr,
                                             enum net_addr_type addr_type,
                                             uint32_t vlifetime);

/**
 * @brief Remove a IPv4 address from an interface by interface index
 *
 * @param index Network interface index
 * @param addr IPv4 address
 *
 * @return True if successfully removed, false otherwise
 */
__syscall bool net_if_ipv4_addr_rm_by_index(int index,
                                            const struct net_in_addr* addr);

/**
 * @brief Go through all IPv4 addresses on a network interface and call callback
 * for each used address.
 *
 * @param iface Pointer to the network interface
 * @param cb User-supplied callback function to call
 * @param user_data User specified data
 */
void net_if_ipv4_addr_foreach(struct net_if* iface, net_if_ip_addr_cb_t cb,
                              void* user_data);

/**
 * @brief Add a IPv4 multicast address to an interface
 *
 * @param iface Network interface
 * @param addr IPv4 multicast address
 *
 * @return Pointer to interface multicast address, NULL if cannot be added
 */
struct net_if_mcast_addr* net_if_ipv4_maddr_add(struct net_if* iface,
                                                const struct net_in_addr* addr);

/**
 * @brief Remove an IPv4 multicast address from an interface
 *
 * @param iface Network interface
 * @param addr IPv4 multicast address
 *
 * @return True if successfully removed, false otherwise
 */
bool net_if_ipv4_maddr_rm(struct net_if* iface, const struct net_in_addr* addr);

/**
 * @brief Go through all IPv4 multicast addresses on a network interface and call
 * callback for each used address.
 *
 * @param iface Pointer to the network interface
 * @param cb User-supplied callback function to call
 * @param user_data User specified data
 */
void net_if_ipv4_maddr_foreach(struct net_if* iface, net_if_ip_maddr_cb_t cb,
                               void* user_data);

/**
 * @brief Check if this IPv4 multicast address belongs to a specific interface
 * or one of the interfaces.
 *
 * @param addr IPv4 address
 * @param iface If *iface is null, then pointer to interface is returned,
 * otherwise the *iface value needs to be matched.
 *
 * @return Pointer to interface multicast address, NULL if not found.
 */
struct net_if_mcast_addr* net_if_ipv4_maddr_lookup(const struct net_in_addr* addr,
                                                   struct net_if** iface);

/**
 * @brief Mark a given multicast address to be joined.
 *
 * @param iface Network interface the address belongs to
 * @param addr IPv4 multicast address
 */
void net_if_ipv4_maddr_join(struct net_if* iface,
                            struct net_if_mcast_addr* addr);

/**
 * @brief Check if given multicast address is joined or not.
 *
 * @param addr IPv4 multicast address
 *
 * @return True if address is joined, False otherwise.
 */
static inline bool net_if_ipv4_maddr_is_joined(struct net_if_mcast_addr* addr) {
    if (addr == NULL) {
        return (false);
    }

    return (addr->is_joined);
}

/**
 * @brief Mark a given multicast address to be left.
 *
 * @param iface Network interface the address belongs to
 * @param addr IPv4 multicast address
 */
void net_if_ipv4_maddr_leave(struct net_if* iface,
                             struct net_if_mcast_addr* addr);

/**
 * @brief Get the IPv4 address of the given router
 * @param router a network router
 *
 * @return pointer to the IPv4 address, or NULL if none
 */
#if defined(CONFIG_NET_NATIVE_IPV4)
static inline struct net_in_addr* net_if_router_ipv4(struct net_if_router* router) {
    if (router == NULL) {
        return (NULL);
    }

    return (&router->address.in_addr);
}
#else
static inline struct net_in_addr* net_if_router_ipv4(struct net_if_router* router) {
    static struct net_in_addr addr;

    ARG_UNUSED(router);

    return (&addr);
}
#endif

/**
 * @brief Check if IPv4 address is one of the routers configured
 * in the system.
 *
 * @param iface Network interface
 * @param addr IPv4 address
 *
 * @return Pointer to router information, NULL if cannot be found
 */
struct net_if_router* net_if_ipv4_router_lookup(struct net_if* iface,
                                                struct net_in_addr* addr);

/**
 * @brief Find default router for this IPv4 address.
 *
 * @param iface Network interface. This can be NULL in which case we
 * go through all the network interfaces to find a suitable router.
 * @param addr IPv4 address
 *
 * @return Pointer to router information, NULL if cannot be found
 */
struct net_if_router* net_if_ipv4_router_find_default(struct net_if* iface,
                                                      struct net_in_addr* addr);
/**
 * @brief Add IPv4 router to the system.
 *
 * @param iface Network interface
 * @param addr IPv4 address
 * @param is_default Is this router the default one
 * @param router_lifetime Lifetime of the router
 *
 * @return Pointer to router information, NULL if could not be added
 */
struct net_if_router* net_if_ipv4_router_add(struct net_if* iface,
                                             struct net_in_addr* addr,
                                             bool is_default,
                                             uint16_t router_lifetime);

/**
 * @brief Remove IPv4 router from the system.
 *
 * @param router Router information.
 *
 * @return True if successfully removed, false otherwise
 */
bool net_if_ipv4_router_rm(struct net_if_router* router);

/**
 * @brief Check if the given IPv4 address belongs to local subnet.
 *
 * @param iface Interface to use. Must be a valid pointer to an interface.
 * @param addr IPv4 address
 *
 * @return True if address is part of local subnet, false otherwise.
 */
bool net_if_ipv4_addr_mask_cmp(struct net_if* iface,
                               const struct net_in_addr* addr);

/**
 * @brief Check if the given IPv4 address is a broadcast address.
 *
 * @param iface Interface to use. Must be a valid pointer to an interface.
 * @param addr IPv4 address, this should be in network byte order
 *
 * @return True if address is a broadcast address, false otherwise.
 */
bool net_if_ipv4_is_addr_bcast(struct net_if* iface,
                               const struct net_in_addr* addr);

/**
 * @brief Get a network interface that should be used when sending
 * IPv4 network data to destination.
 *
 * @param dst IPv4 destination address
 *
 * @return Pointer to network interface to use, NULL if no suitable interface
 * could be found.
 */
#if defined(CONFIG_NET_IPV4)
struct net_if* net_if_ipv4_select_src_iface(const struct net_in_addr* dst);
#else
static inline struct net_if* net_if_ipv4_select_src_iface(
    const struct net_in_addr* dst) {
    ARG_UNUSED(dst);

    return (NULL);
}
#endif

/**
 * @brief Get a network interface that should be used when sending
 * IPv4 network data to destination. Also return the source IPv4 address from
 * that network interface.
 *
 * @param dst IPv4 destination address
 * @param src_addr IPv4 source address. This can be set to NULL if the source
 *                 address is not needed.
 *
 * @return Pointer to network interface to use, NULL if no suitable interface
 * could be found.
 */
#if defined(CONFIG_NET_IPV4)
struct net_if* net_if_ipv4_select_src_iface_addr(const struct net_in_addr* dst,
                                                 const struct net_in_addr** src_addr);
#else
static inline struct net_if *net_if_ipv4_select_src_iface_addr(
    const struct in_addr* dst, const struct in_addr** src_addr) {
    ARG_UNUSED(dst);
    ARG_UNUSED(src_addr);

    return NULL;
}
#endif /* CONFIG_NET_IPV4 */

/**
 * @brief Get a IPv4 source address that should be used when sending
 * network data to destination.
 *
 * @param iface Interface to use when sending the packet.
 * If the interface is not known, then NULL can be given.
 * @param dst IPv4 destination address
 *
 * @return Pointer to IPv4 address to use, NULL if no IPv4 address
 * could be found.
 */
#if defined(CONFIG_NET_IPV4)
const struct net_in_addr* net_if_ipv4_select_src_addr(struct net_if* iface,
                                                      const struct net_in_addr* dst);
#else
static inline const struct net_in_addr* net_if_ipv4_select_src_addr(
    struct net_if* iface, const struct net_in_addr* dst) {
    ARG_UNUSED(iface);
    ARG_UNUSED(dst);

    return (NULL);
}
#endif

/**
 * @brief Get a IPv4 link local address in a given state.
 *
 * @param iface Interface to use. Must be a valid pointer to an interface.
 * @param addr_state IPv4 address state (preferred, tentative, deprecated)
 *
 * @return Pointer to link local IPv4 address, NULL if no proper IPv4 address
 * could be found.
 */
struct net_in_addr* net_if_ipv4_get_ll(struct net_if* iface,
                                       enum net_addr_state addr_state);

/**
 * @brief Get a IPv4 global address in a given state.
 *
 * @param iface Interface to use. Must be a valid pointer to an interface.
 * @param addr_state IPv4 address state (preferred, tentative, deprecated)
 *
 * @return Pointer to link local IPv4 address, NULL if no proper IPv4 address
 * could be found.
 */
struct net_in_addr* net_if_ipv4_get_global_addr(struct net_if* iface,
                                                enum net_addr_state addr_state);

/**
 * @brief Get IPv4 netmask related to an address of an interface.
 *
 * @param iface Interface to use.
 * @param addr IPv4 address to check.
 *
 * @return The netmask set on the interface related to the give address,
 *         unspecified address if not found.
 */
struct net_in_addr net_if_ipv4_get_netmask_by_addr(struct net_if *iface,
                                                   const struct net_in_addr *addr);

/**
 * @brief Get IPv4 netmask of an interface.
 *
 * @deprecated Use net_if_ipv4_get_netmask_by_addr() instead.
 *
 * @param iface Interface to use.
 *
 * @return The netmask set on the interface, unspecified address if not found.
 */
__deprecated struct net_in_addr net_if_ipv4_get_netmask(struct net_if* iface);

/**
 * @brief Set IPv4 netmask for an interface.
 *
 * @deprecated Use net_if_ipv4_set_netmask_by_addr() instead.
 *
 * @param iface Interface to use.
 * @param netmask IPv4 netmask
 */
__deprecated void net_if_ipv4_set_netmask(struct net_if* iface,
                                          const struct net_in_addr* netmask);

/**
 * @brief Set IPv4 netmask for an interface index.
 *
 * @deprecated Use net_if_ipv4_set_netmask_by_addr() instead.
 *
 * @param index Network interface index
 * @param netmask IPv4 netmask
 *
 * @return True if netmask was added, false otherwise.
 */
__deprecated __syscall bool net_if_ipv4_set_netmask_by_index(int index,
                                                             const struct net_in_addr *netmask);

/**
 * @brief Set IPv4 netmask for an interface index for a given address.
 *
 * @param index Network interface index
 * @param addr IPv4 address related to this netmask
 * @param netmask IPv4 netmask
 *
 * @return True if netmask was added, false otherwise.
 */
__syscall bool net_if_ipv4_set_netmask_by_addr_by_index(int index,
                                                        const struct net_in_addr* addr,
                                                        const struct net_in_addr* netmask);

/**
 * @brief Set IPv4 netmask for an interface index for a given address.
 *
 * @param iface Network interface
 * @param addr IPv4 address related to this netmask
 * @param netmask IPv4 netmask
 *
 * @return True if netmask was added, false otherwise.
 */
bool net_if_ipv4_set_netmask_by_addr(struct net_if* iface,
                                     const struct net_in_addr* addr,
                                     const struct net_in_addr* netmask);

/**
 * @brief Get IPv4 gateway of an interface.
 *
 * @param iface Interface to use.
 *
 * @return The gateway set on the interface, unspecified address if not found.
 */
struct net_in_addr net_if_ipv4_get_gw(struct net_if *iface);

/**
 * @brief Set IPv4 gateway for an interface.
 *
 * @param iface Interface to use.
 * @param gw IPv4 address of an gateway
 */
void net_if_ipv4_set_gw(struct net_if* iface, const struct net_in_addr* gw);

/**
 * @brief Set IPv4 gateway for an interface index.
 *
 * @param index Network interface index
 * @param gw IPv4 address of an gateway
 *
 * @return True if gateway was added, false otherwise.
 */
__syscall bool net_if_ipv4_set_gw_by_index(int index, const struct net_in_addr* gw);

/**
 * @brief Get a network interface that should be used when sending
 * IPv6 or IPv4 network data to destination.
 *
 * @param dst IPv6 or IPv4 destination address
 *
 * @return Pointer to network interface to use. Note that the function
 * will return the default network interface if the best network interface
 * is not found.
 */
struct net_if* net_if_select_src_iface(const struct net_sockaddr* dst);

/**
 * @typedef net_if_link_callback_t
 * @brief Define callback that is called after a network packet
 *        has been sent.
 * @param iface A pointer to a struct net_if to which the net_pkt was sent to.
 * @param dst Link layer address of the destination where the network packet was sent.
 * @param status Send status, 0 is ok, < 0 error.
 */
typedef void (*net_if_link_callback_t)(struct net_if* iface,
                                       struct net_linkaddr* dst,
                                       int status);

/**
 * @brief Link callback handler struct.
 *
 * Stores the link callback information. Caller must make sure that
 * the variable pointed by this is valid during the lifetime of
 * registration. Typically this means that the variable cannot be
 * allocated from stack.
 */
struct net_if_link_cb {
    /** Node information for the slist. */
    sys_snode_t node;

    /** Link callback */
    net_if_link_callback_t cb;
};

/**
 * @brief Register a link callback.
 *
 * @param link Caller specified handler for the callback.
 * @param cb Callback to register.
 */
void net_if_register_link_cb(struct net_if_link_cb* link,
                             net_if_link_callback_t cb);

/**
 * @brief Unregister a link callback.
 *
 * @param link Caller specified handler for the callback.
 */
void net_if_unregister_link_cb(struct net_if_link_cb* link);

/**
 * @brief Call a link callback function.
 *
 * @param iface Network interface.
 * @param lladdr Destination link layer address
 * @param status 0 is ok, < 0 error
 */
void net_if_call_link_cb(struct net_if* iface, struct net_linkaddr* lladdr,
                         int status);

/** @cond INTERNAL_HIDDEN */

/* used to ensure encoding of checksum support in net_if.h and
 * ethernet.h is the same
 */
#define NET_IF_CHECKSUM_NONE_BIT            0
#define NET_IF_CHECKSUM_IPV4_HEADER_BIT     BIT(0)
#define NET_IF_CHECKSUM_IPV4_ICMP_BIT       BIT(1)
/* Space for future protocols and restrictions for IPV4 */
#define NET_IF_CHECKSUM_IPV6_HEADER_BIT     BIT(10)
#define NET_IF_CHECKSUM_IPV6_ICMP_BIT       BIT(11)
/* Space for future protocols and restrictions for IPV6 */
#define NET_IF_CHECKSUM_TCP_BIT             BIT(21)
#define NET_IF_CHECKSUM_UDP_BIT             BIT(22)

/** @endcond */

/**
 * @brief Type of checksum for which support in the interface will be queried.
 */
enum net_if_checksum_type {
    /** Interface supports IP version 4 header checksum calculation */
    NET_IF_CHECKSUM_IPV4_HEADER = NET_IF_CHECKSUM_IPV4_HEADER_BIT,
    /** Interface supports checksum calculation for TCP payload in IPv4 */
    NET_IF_CHECKSUM_IPV4_TCP    = NET_IF_CHECKSUM_IPV4_HEADER_BIT |
                                  NET_IF_CHECKSUM_TCP_BIT,
    /** Interface supports checksum calculation for UDP payload in IPv4 */
    NET_IF_CHECKSUM_IPV4_UDP    = NET_IF_CHECKSUM_IPV4_HEADER_BIT |
                                  NET_IF_CHECKSUM_UDP_BIT,
    /** Interface supports checksum calculation for ICMP4 payload in IPv4 */
    NET_IF_CHECKSUM_IPV4_ICMP   = NET_IF_CHECKSUM_IPV4_ICMP_BIT,
    /** Interface supports IP version 6 header checksum calculation */
    NET_IF_CHECKSUM_IPV6_HEADER = NET_IF_CHECKSUM_IPV6_HEADER_BIT,
    /** Interface supports checksum calculation for TCP payload in IPv6 */
    NET_IF_CHECKSUM_IPV6_TCP    = NET_IF_CHECKSUM_IPV6_HEADER_BIT |
                                  NET_IF_CHECKSUM_TCP_BIT,
    /** Interface supports checksum calculation for UDP payload in IPv6 */
    NET_IF_CHECKSUM_IPV6_UDP    = NET_IF_CHECKSUM_IPV6_HEADER_BIT |
                                  NET_IF_CHECKSUM_UDP_BIT,
    /** Interface supports checksum calculation for ICMP6 payload in IPv6 */
    NET_IF_CHECKSUM_IPV6_ICMP   = NET_IF_CHECKSUM_IPV6_ICMP_BIT
};

/**
 * @brief Check if received network packet checksum calculation can be avoided
 * or not. For example many ethernet devices support network packet offloading
 * in which case the IP stack does not need to calculate the checksum.
 *
 * @param iface Network interface
 * @param chksum_type L3 and/or L4 protocol for which to compute checksum
 *
 * @return True if checksum needs to be calculated, false otherwise.
 */
bool net_if_need_calc_rx_checksum(struct net_if* iface,
                                  enum net_if_checksum_type chksum_type);

/**
 * @brief Check if network packet checksum calculation can be avoided or not
 * when sending the packet. For example many ethernet devices support network
 * packet offloading in which case the IP stack does not need to calculate the
 * checksum.
 *
 * @param iface Network interface
 * @param chksum_type L3 and/or L4 protocol for which to compute checksum
 *
 * @return True if checksum needs to be calculated, false otherwise.
 */
bool net_if_need_calc_tx_checksum(struct net_if* iface,
                                  enum net_if_checksum_type chksum_type);

/**
 * @brief Get interface according to index
 *
 * @details This is a syscall only to provide access to the object for purposes
 *          of assigning permissions.
 *
 * @param index Interface index
 *
 * @return Pointer to interface or NULL if not found.
 */
__syscall struct net_if* net_if_get_by_index(int index);

/**
 * @brief Get interface index according to pointer
 *
 * @param iface Pointer to network interface
 *
 * @return Interface index
 */
int net_if_get_by_iface(struct net_if* iface);

/**
 * @typedef net_if_cb_t
 * @brief Callback used while iterating over network interfaces
 *
 * @param iface Pointer to current network interface
 * @param user_data A valid pointer to user data or NULL
 */
typedef void (*net_if_cb_t)(struct net_if* iface, void* user_data);

/**
 * @brief Go through all the network interfaces and call callback
 * for each interface.
 *
 * @param cb User-supplied callback function to call
 * @param user_data User specified data
 */
void net_if_foreach(net_if_cb_t cb, void* user_data);

/**
 * @brief Bring interface up
 *
 * @param iface Pointer to network interface
 *
 * @return 0 on success
 */
int net_if_up(struct net_if* iface);

/**
 * @brief Check if interface is up and running.
 *
 * @param iface Pointer to network interface
 *
 * @return True if interface is up, False if it is down.
 */
static inline bool net_if_is_up(struct net_if* iface) {
    if (iface == NULL) {
        return (false);
    }

    return (net_if_flag_is_set(iface, NET_IF_UP) &&
            net_if_flag_is_set(iface, NET_IF_RUNNING));
}

/**
 * @brief Bring interface down
 *
 * @param iface Pointer to network interface
 *
 * @return 0 on success
 */
int net_if_down(struct net_if* iface);

/**
 * @brief Check if interface was brought up by the administrator.
 *
 * @param iface Pointer to network interface
 *
 * @return True if interface is admin up, false otherwise.
 */
static inline bool net_if_is_admin_up(struct net_if* iface) {
    if (iface == NULL) {
        return (false);
    }

    return net_if_flag_is_set(iface, NET_IF_UP);
}

/**
 * @brief Underlying network device has detected the carrier (cable connected).
 *
 * @details The function should be used by the respective network device driver
 *          or L2 implementation to update its state on a network interface.
 *
 * @param iface Pointer to network interface
 */
void net_if_carrier_on(struct net_if* iface);

/**
 * @brief Underlying network device has lost the carrier (cable disconnected).
 *
 * @details The function should be used by the respective network device driver
 *          or L2 implementation to update its state on a network interface.
 *
 * @param iface Pointer to network interface
 */
void net_if_carrier_off(struct net_if* iface);

/**
 * @brief Check if carrier is present on network device.
 *
 * @param iface Pointer to network interface
 *
 * @return True if carrier is present, false otherwise.
 */
static inline bool net_if_is_carrier_ok(struct net_if* iface) {
    if (iface == NULL) {
        return (false);
    }

    return net_if_flag_is_set(iface, NET_IF_LOWER_UP);
}

/**
 * @brief Mark interface as dormant. Dormant state indicates that the interface
 *        is not ready to pass packets yet, but is waiting for some event
 *        (for example Wi-Fi network association).
 *
 * @details The function should be used by the respective network device driver
 *          or L2 implementation to update its state on a network interface.
 *
 * @param iface Pointer to network interface
 */
void net_if_dormant_on(struct net_if* iface);

/**
 * @brief Mark interface as not dormant.
 *
 * @details The function should be used by the respective network device driver
 *          or L2 implementation to update its state on a network interface.
 *
 * @param iface Pointer to network interface
 */
void net_if_dormant_off(struct net_if* iface);

/**
 * @brief Check if the interface is dormant.
 *
 * @param iface Pointer to network interface
 *
 * @return True if interface is dormant, false otherwise.
 */
static inline bool net_if_is_dormant(struct net_if* iface) {
    if (iface == NULL) {
        return (false);
    }

    return net_if_flag_is_set(iface, NET_IF_DORMANT);
}

#if defined(CONFIG_NET_PKT_TIMESTAMP) && defined(CONFIG_NET_NATIVE)
/**
 * @typedef net_if_timestamp_callback_t
 * @brief Define callback that is called after a network packet
 *        has been timestamped.
 * @param "struct net_pkt *pkt" A pointer on a struct net_pkt which has
 *        been timestamped after being sent.
 */
typedef void (*net_if_timestamp_callback_t)(struct net_pkt* pkt);

/**
 * @brief Timestamp callback handler struct.
 *
 * Stores the timestamp callback information. Caller must make sure that
 * the variable pointed by this is valid during the lifetime of
 * registration. Typically this means that the variable cannot be
 * allocated from stack.
 */
struct net_if_timestamp_cb {
    /** Node information for the slist. */
    sys_snode_t node;

    /** Packet for which the callback is needed.
     *  A NULL value means all packets.
     */
    struct net_pkt* pkt;

    /** Net interface for which the callback is needed.
     *  A NULL value means all interfaces.
     */
    struct net_if* iface;

    /** Timestamp callback */
    net_if_timestamp_callback_t cb;
};

/**
 * @brief Register a timestamp callback.
 *
 * @param handle Caller specified handler for the callback.
 * @param pkt Net packet for which the callback is registered. NULL for all
 *        packets.
 * @param iface Net interface for which the callback is. NULL for all
 *        interfaces.
 * @param cb Callback to register.
 */
void net_if_register_timestamp_cb(struct net_if_timestamp_cb* handle,
                                  struct net_pkt* pkt,
                                  struct net_if* iface,
                                  net_if_timestamp_callback_t cb);

/**
 * @brief Unregister a timestamp callback.
 *
 * @param handle Caller specified handler for the callback.
 */
void net_if_unregister_timestamp_cb(struct net_if_timestamp_cb* handle);

/**
 * @brief Call a timestamp callback function.
 *
 * @param pkt Network buffer.
 */
void net_if_call_timestamp_cb(struct net_pkt* pkt);

/*
 * @brief Add timestamped TX buffer to be handled
 *
 * @param pkt Timestamped buffer
 */
void net_if_add_tx_timestamp(struct net_pkt* pkt);
#endif /* CONFIG_NET_PKT_TIMESTAMP */

/**
 * @brief Set network interface into promiscuous mode
 *
 * @details Note that not all network technologies will support this.
 *
 * @param iface Pointer to network interface
 *
 * @return 0 on success, <0 if error
 */
#if defined(CONFIG_NET_PROMISCUOUS_MODE)
int net_if_set_promisc(struct net_if* iface);
#else
static inline int net_if_set_promisc(struct net_if* iface) {
    ARG_UNUSED(iface);

    return (-ENOTSUP);
}
#endif

/**
 * @brief Set network interface into normal mode
 *
 * @param iface Pointer to network interface
 */
#if defined(CONFIG_NET_PROMISCUOUS_MODE)
void net_if_unset_promisc(struct net_if* iface);
#else
static inline void net_if_unset_promisc(struct net_if* iface) {
    ARG_UNUSED(iface);
}
#endif

/**
 * @brief Check if promiscuous mode is set or not.
 *
 * @param iface Pointer to network interface
 *
 * @return True if interface is in promisc mode,
 *         False if interface is not in promiscuous mode.
 */
#if defined(CONFIG_NET_PROMISCUOUS_MODE)
bool net_if_is_promisc(struct net_if* iface);
#else
static inline bool net_if_is_promisc(struct net_if* iface) {
    ARG_UNUSED(iface);

    return (false);
}
#endif

/**
 * @brief Check if there are any pending TX network data for a given network
 *        interface.
 *
 * @param iface Pointer to network interface
 *
 * @return True if there are pending TX network packets for this network
 *         interface, False otherwise.
 */
static inline bool net_if_are_pending_tx_packets(struct net_if* iface) {
    #if defined(CONFIG_NET_POWER_MANAGEMENT)
    return !!iface->tx_pending;
    #else
    ARG_UNUSED(iface);

    return (false);
    #endif
}

#ifdef CONFIG_NET_POWER_MANAGEMENT
/**
 * @brief Suspend a network interface from a power management perspective
 *
 * @param iface Pointer to network interface
 *
 * @return 0 on success, or -EALREADY/-EBUSY as possible errors.
 */
int net_if_suspend(struct net_if* iface);

/**
 * @brief Resume a network interface from a power management perspective
 *
 * @param iface Pointer to network interface
 *
 * @return 0 on success, or -EALREADY as a possible error.
 */
int net_if_resume(struct net_if* iface);

/**
 * @brief Check if the network interface is suspended or not.
 *
 * @param iface Pointer to network interface
 *
 * @return True if interface is suspended, False otherwise.
 */
bool net_if_is_suspended(struct net_if* iface);
#endif /* CONFIG_NET_POWER_MANAGEMENT */

/**
 * @brief Check if the network interface supports Wi-Fi.
 *
 * @param iface Pointer to network interface
 *
 * @return True if interface supports Wi-Fi, False otherwise.
 */
bool net_if_is_wifi(struct net_if* iface);

/**
 * @brief Get first Wi-Fi network interface.
 *
 * @return Pointer to network interface, NULL if not found.
 */
struct net_if* net_if_get_first_wifi(void);

/**
 * @brief Get Wi-Fi network station interface.
 *
 * @return Pointer to network interface, NULL if not found.
 */
struct net_if *net_if_get_wifi_sta(void);

/**
 * @brief Get first Wi-Fi network Soft-AP interface.
 *
 * @return Pointer to network interface, NULL if not found.
 */
struct net_if *net_if_get_wifi_sap(void);

/**
 * @brief Get network interface name.
 *
 * @details If interface name support is not enabled, empty string is returned.
 *
 * @param iface Pointer to network interface
 * @param buf User supplied buffer
 * @param len Length of the user supplied buffer
 *
 * @return Length of the interface name copied to buf,
 *         -EINVAL if invalid parameters,
 *         -ERANGE if name cannot be copied to the user supplied buffer,
 *         -ENOTSUP if interface name support is disabled,
 */
int net_if_get_name(struct net_if* iface, char* buf, int len);

/**
 * @brief Set network interface name.
 *
 * @details Normally this function is not needed to call as the system
 *          will automatically assign a name to the network interface.
 *
 * @param iface Pointer to network interface
 * @param buf User supplied name
 *
 * @return 0 name is set correctly
 *         -ENOTSUP interface name support is disabled
 *         -EINVAL if invalid parameters are given,
 *         -ENAMETOOLONG if name is too long
 */
int net_if_set_name(struct net_if* iface, char const* buf);

/**
 * @brief Get interface index according to its name
 *
 * @param name Name of the network interface
 *
 * @return Interface index
 */
int net_if_get_by_name(char const* name);

/** @cond INTERNAL_HIDDEN */
struct net_if_api {
    void (*init)(struct net_if* iface);
};

#define NET_IF_DHCPV4_INIT                  \
    IF_ENABLED(UTIL_AND(IS_ENABLED(CONFIG_NET_DHCPV4), \
                        IS_ENABLED(CONFIG_NET_NATIVE_IPV4)), \
            (.dhcpv4.state = NET_DHCPV4_DISABLED,))

#define NET_IF_DHCPV6_INIT                  \
    IF_ENABLED(UTIL_AND(IS_ENABLED(CONFIG_NET_DHCPV6),  \
                        IS_ENABLED(CONFIG_NET_NATIVE_IPV6)), \
            (.dhcpv6.state = NET_DHCPV6_DISABLED,))

#define NET_IF_CONFIG_INIT                  \
    .config = {                             \
        IF_ENABLED(CONFIG_NET_IP, (.ip = {0},))  \
        NET_IF_DHCPV4_INIT                  \
        NET_IF_DHCPV6_INIT                  \
    }

#define NET_PROMETHEUS_GET_COLLECTOR_NAME(dev_id, sfx)  \
    net_stats_##dev_id##_##sfx##_collector

#define NET_PROMETHEUS_INIT(dev_id, sfx)                \
    IF_ENABLED(CONFIG_NET_STATISTICS_VIA_PROMETHEUS,    \
               (.collector = &NET_PROMETHEUS_GET_COLLECTOR_NAME(dev_id, sfx),))

#define NET_IF_GET_NAME(dev_id, sfx)     __net_if_##dev_id##_##sfx
#define NET_IF_DEV_GET_NAME(dev_id, sfx) __net_if_dev_##dev_id##_##sfx

#define NET_IF_GET(dev_id, sfx)             \
    ((struct net_if*)&NET_IF_GET_NAME(dev_id, sfx))

#if defined(CONFIG_NET_STATISTICS_VIA_PROMETHEUS)
extern int net_stats_prometheus_scrape(struct prometheus_collector* collector,
                                       struct prometheus_metric* metric,
                                       void* user_data);
#endif /* CONFIG_NET_STATISTICS_VIA_PROMETHEUS */

#if !defined(_MSC_VER)  /* #CUSTOM@NDRS not support [0 ...(_num_configs - 1)] 
                         * The NET_IF_INIT macro uses a GNU extension for array initialization which is not supported by MSVC. */
#define NET_IF_INIT(dev_id, sfx, _l2, _mtu, _num_configs)       \
    static STRUCT_SECTION_ITERABLE(net_if_dev,                  \
                NET_IF_DEV_GET_NAME(dev_id, sfx)) = {           \
        .dev     = &(DEVICE_NAME_GET(dev_id)),                  \
        .l2      = &(NET_L2_GET_NAME(_l2)),                     \
        .l2_data = &(NET_L2_GET_DATA(dev_id, sfx)),             \
        .mtu     = _mtu,                                        \
        .flags   = {BIT(NET_IF_LOWER_UP)},                      \
    };                                                          \
    static Z_DECL_ALIGN(struct net_if)                          \
                        NET_IF_GET_NAME(dev_id, sfx)[_num_configs] \
                        __used __noasan __in_section(_net_if, static, \
                                            dev_id) = {         \
        [0 ...(_num_configs - 1)] = {                           \
            .if_dev = &(NET_IF_DEV_GET_NAME(dev_id, sfx)),      \
            NET_IF_CONFIG_INIT                                  \
        }                                                       \
    };                                                          \
    IF_ENABLED(CONFIG_NET_STATISTICS_VIA_PROMETHEUS,            \
               (static PROMETHEUS_COLLECTOR_DEFINE(             \
                       NET_PROMETHEUS_GET_COLLECTOR_NAME(dev_id,\
                                                         sfx),  \
                       net_stats_prometheus_scrape,             \
                       NET_IF_GET(dev_id, sfx));                \
                NET_STATS_PROMETHEUS(NET_IF_GET(dev_id, sfx),   \
                                     dev_id, sfx);))
#else
#define NET_IF_INIT(dev_id, sfx, _l2, _mtu, _num_configs)       \
    static STRUCT_SECTION_ITERABLE(net_if_dev,                  \
                NET_IF_DEV_GET_NAME(dev_id, sfx)) = {           \
        .dev     = &(DEVICE_NAME_GET(dev_id)),                  \
        .l2      = &(NET_L2_GET_NAME(_l2)),                     \
        .l2_data = &(NET_L2_GET_DATA(dev_id, sfx)),             \
        .mtu     = _mtu,                                        \
        .flags   = {BIT(NET_IF_LOWER_UP)},                      \
    };                                                          \
    static Z_DECL_ALIGN(struct net_if)                          \
                        NET_IF_GET_NAME(dev_id, sfx)[_num_configs] \
                        __used __noasan __in_section(_net_if, static, \
                                            dev_id) = {         \
        [0] = {                           \
            .if_dev = &(NET_IF_DEV_GET_NAME(dev_id, sfx)),      \
            NET_IF_CONFIG_INIT                                  \
        }                                                       \
    };                                                          \
    IF_ENABLED(CONFIG_NET_STATISTICS_VIA_PROMETHEUS,            \
               (static PROMETHEUS_COLLECTOR_DEFINE(             \
                       NET_PROMETHEUS_GET_COLLECTOR_NAME(dev_id,\
                                                         sfx),  \
                       net_stats_prometheus_scrape,             \
                       NET_IF_GET(dev_id, sfx));                \
                NET_STATS_PROMETHEUS(NET_IF_GET(dev_id, sfx),   \
                                     dev_id, sfx);))
#endif

#if !defined(_MSC_VER)  /* #CUSTOM@NDRS not support [0 ...(_num_configs - 1)] 
                         * The NET_IF_INIT macro uses a GNU extension for array initialization which is not supported by MSVC. */
#define NET_IF_OFFLOAD_INIT(dev_id, sfx, _mtu)                  \
    static STRUCT_SECTION_ITERABLE(net_if_dev,                  \
                NET_IF_DEV_GET_NAME(dev_id, sfx)) = {           \
        .dev   = &(DEVICE_NAME_GET(dev_id)),                    \
        .mtu   = _mtu,                                          \
        .l2    = &(NET_L2_GET_NAME(OFFLOADED_NETDEV)),          \
        .flags = {BIT(NET_IF_LOWER_UP)},                        \
    };                                                          \
    static Z_DECL_ALIGN(struct net_if)                          \
                        NET_IF_GET_NAME(dev_id, sfx)[NET_IF_MAX_CONFIGS] \
                        __used __in_section(_net_if, static,    \
                                            dev_id) = {         \
        [0 ...(NET_IF_MAX_CONFIGS - 1)] = {                     \
            .if_dev = &(NET_IF_DEV_GET_NAME(dev_id, sfx)),      \
            NET_IF_CONFIG_INIT                                  \
        }                                                       \
    };                                                          \
    IF_ENABLED(CONFIG_NET_STATISTICS_VIA_PROMETHEUS,            \
               (static PROMETHEUS_COLLECTOR_DEFINE(             \
                       NET_PROMETHEUS_GET_COLLECTOR_NAME(dev_id,\
                                                         sfx),  \
                       net_stats_prometheus_scrape,             \
                       NET_IF_GET(dev_id, sfx));                \
                NET_STATS_PROMETHEUS(NET_IF_GET(dev_id, sfx),   \
                                     dev_id, sfx);))
#else
#define NET_IF_OFFLOAD_INIT(dev_id, sfx, _mtu)                  \
    static STRUCT_SECTION_ITERABLE(net_if_dev,                  \
                NET_IF_DEV_GET_NAME(dev_id, sfx)) = {           \
        .dev   = &(DEVICE_NAME_GET(dev_id)),                    \
        .mtu   = _mtu,                                          \
        .l2    = &(NET_L2_GET_NAME(OFFLOADED_NETDEV)),          \
        .flags = {BIT(NET_IF_LOWER_UP)},                        \
    };                                                          \
    static Z_DECL_ALIGN(struct net_if)                          \
                        NET_IF_GET_NAME(dev_id, sfx)[NET_IF_MAX_CONFIGS] \
                        __used __in_section(_net_if, static,    \
                                            dev_id) = {         \
        [0] = {                                                 \
            .if_dev = &(NET_IF_DEV_GET_NAME(dev_id, sfx)),      \
            NET_IF_CONFIG_INIT                                  \
        }                                                       \
    };                                                          \
    IF_ENABLED(CONFIG_NET_STATISTICS_VIA_PROMETHEUS,            \
               (static PROMETHEUS_COLLECTOR_DEFINE(             \
                       NET_PROMETHEUS_GET_COLLECTOR_NAME(dev_id,\
                                                         sfx),  \
                       net_stats_prometheus_scrape,             \
                       NET_IF_GET(dev_id, sfx));                \
                NET_STATS_PROMETHEUS(NET_IF_GET(dev_id, sfx),   \
                                     dev_id, sfx);))
#endif

/** @endcond */

/* Network device initialization macros */

#define Z_NET_DEVICE_INIT_INSTANCE(node_id, dev_id, name, instance, \
                                   init_fn, pm, data, config, prio, \
                                   api, l2, l2_ctx_type, mtu)   \
    Z_DEVICE_STATE_DEFINE(dev_id);                              \
    Z_DEVICE_DEFINE(node_id, dev_id, name, init_fn, NULL,       \
                    Z_DEVICE_DT_FLAGS(node_id), pm, data,       \
                    config, POST_KERNEL, prio, api,             \
                    &Z_DEVICE_STATE_NAME(dev_id));              \
    NET_L2_DATA_INIT(dev_id, instance, l2_ctx_type);            \
    NET_IF_INIT(dev_id, instance, l2, mtu, NET_IF_MAX_CONFIGS)

#define Z_NET_DEVICE_INIT(node_id, dev_id, name, init_fn, pm, data, \
                          config, prio, api, l2, l2_ctx_type, mtu)  \
    Z_NET_DEVICE_INIT_INSTANCE(node_id, dev_id, name, 0, init_fn,   \
                               pm, data, config, prio, api, l2, \
                               l2_ctx_type, mtu)

/**
 * @brief Create a network interface and bind it to network device.
 *
 * @param dev_id Network device id.
 * @param name The name this instance of the driver exposes to
 * the system.
 * @param init_fn Address to the init function of the driver.
 * @param pm Reference to struct pm_device associated with the device.
 * (optional).
 * @param data Pointer to the device's private data.
 * @param config The address to the structure containing the
 * configuration information for this instance of the driver.
 * @param prio The initialization level at which configuration occurs.
 * @param api Provides an initial pointer to the API function struct
 * used by the driver. Can be NULL.
 * @param l2 Network L2 layer for this network interface.
 * @param l2_ctx_type Type of L2 context data.
 * @param mtu Maximum transfer unit in bytes for this network interface.
 */
#define NET_DEVICE_INIT(dev_id, name, init_fn, pm, data, config, prio,  \
                        api, l2, l2_ctx_type, mtu)                      \
    Z_NET_DEVICE_INIT(DT_INVALID_NODE, dev_id, name, init_fn, pm,       \
                      data, config, prio, api, l2, l2_ctx_type, mtu)

/**
 * @brief Like NET_DEVICE_INIT but taking metadata from a devicetree node.
 * Create a network interface and bind it to network device.
 *
 * @param node_id The devicetree node identifier.
 * @param init_fn Address to the init function of the driver.
 * @param pm Reference to struct pm_device associated with the device.
 * (optional).
 * @param data Pointer to the device's private data.
 * @param config The address to the structure containing the
 * configuration information for this instance of the driver.
 * @param prio The initialization level at which configuration occurs.
 * @param api Provides an initial pointer to the API function struct
 * used by the driver. Can be NULL.
 * @param l2 Network L2 layer for this network interface.
 * @param l2_ctx_type Type of L2 context data.
 * @param mtu Maximum transfer unit in bytes for this network interface.
 */
#define NET_DEVICE_DT_DEFINE(node_id, init_fn, pm, data,                \
                             config, prio, api, l2, l2_ctx_type, mtu)   \
    Z_NET_DEVICE_INIT(node_id, Z_DEVICE_DT_DEV_ID(node_id),             \
                      DEVICE_DT_NAME(node_id), init_fn, pm, data,       \
                      config, prio, api, l2, l2_ctx_type, mtu)

/**
 * @brief Like NET_DEVICE_DT_DEFINE for an instance of a DT_DRV_COMPAT compatible
 *
 * @param inst instance number.  This is replaced by
 * <tt>DT_DRV_COMPAT(inst)</tt> in the call to NET_DEVICE_DT_DEFINE.
 *
 * @param ... other parameters as expected by NET_DEVICE_DT_DEFINE.
 */
#define NET_DEVICE_DT_INST_DEFINE(inst, ...) \
    NET_DEVICE_DT_DEFINE(DT_DRV_INST(inst), __VA_ARGS__)

/**
 * @brief Create multiple network interfaces and bind them to network device.
 * If your network device needs more than one instance of a network interface,
 * use this macro below and provide a different instance suffix each time
 * (0, 1, 2, ... or a, b, c ... whatever works for you)
 *
 * @param dev_id Network device id.
 * @param name The name this instance of the driver exposes to
 * the system.
 * @param instance Instance identifier.
 * @param init_fn Address to the init function of the driver.
 * @param pm Reference to struct pm_device associated with the device.
 * (optional).
 * @param data Pointer to the device's private data.
 * @param config The address to the structure containing the
 * configuration information for this instance of the driver.
 * @param prio The initialization level at which configuration occurs.
 * @param api Provides an initial pointer to the API function struct
 * used by the driver. Can be NULL.
 * @param l2 Network L2 layer for this network interface.
 * @param l2_ctx_type Type of L2 context data.
 * @param mtu Maximum transfer unit in bytes for this network interface.
 */
#define NET_DEVICE_INIT_INSTANCE(dev_id, name, instance, init_fn, pm,   \
                                 data, config, prio, api, l2,           \
                                 l2_ctx_type, mtu)                      \
    Z_NET_DEVICE_INIT_INSTANCE(DT_INVALID_NODE, dev_id, name,           \
                               instance, init_fn, pm, data, config,     \
                               prio, api, l2, l2_ctx_type, mtu)

/**
 * @brief Like NET_DEVICE_OFFLOAD_INIT but taking metadata from a devicetree.
 * Create multiple network interfaces and bind them to network device.
 * If your network device needs more than one instance of a network interface,
 * use this macro below and provide a different instance suffix each time
 * (0, 1, 2, ... or a, b, c ... whatever works for you)
 *
 * @param node_id The devicetree node identifier.
 * @param instance Instance identifier.
 * @param init_fn Address to the init function of the driver.
 * @param pm Reference to struct pm_device associated with the device.
 * (optional).
 * @param data Pointer to the device's private data.
 * @param config The address to the structure containing the
 * configuration information for this instance of the driver.
 * @param prio The initialization level at which configuration occurs.
 * @param api Provides an initial pointer to the API function struct
 * used by the driver. Can be NULL.
 * @param l2 Network L2 layer for this network interface.
 * @param l2_ctx_type Type of L2 context data.
 * @param mtu Maximum transfer unit in bytes for this network interface.
 */
#define NET_DEVICE_DT_DEFINE_INSTANCE(node_id, instance, init_fn, pm,   \
                                      data, config, prio, api, l2,      \
                                      l2_ctx_type, mtu)                 \
    Z_NET_DEVICE_INIT_INSTANCE(node_id,                                 \
                               Z_DEVICE_DT_DEV_ID(node_id),             \
                               DEVICE_DT_NAME(node_id), instance,       \
                               init_fn, pm, data, config, prio,         \
                               api, l2, l2_ctx_type, mtu)

/**
 * @brief Like NET_DEVICE_DT_DEFINE_INSTANCE for an instance of a DT_DRV_COMPAT
 * compatible
 *
 * @param inst instance number.  This is replaced by
 * <tt>DT_DRV_COMPAT(inst)</tt> in the call to NET_DEVICE_DT_DEFINE_INSTANCE.
 *
 * @param ... other parameters as expected by NET_DEVICE_DT_DEFINE_INSTANCE.
 */
#define NET_DEVICE_DT_INST_DEFINE_INSTANCE(inst, ...) \
    NET_DEVICE_DT_DEFINE_INSTANCE(DT_DRV_INST(inst), __VA_ARGS__)

#define Z_NET_DEVICE_OFFLOAD_INIT(node_id, dev_id, name, init_fn, pm,   \
                                  data, config, prio, api, mtu)         \
    Z_DEVICE_STATE_DEFINE(dev_id);                                      \
    Z_DEVICE_DEFINE(node_id, dev_id, name, init_fn, NULL,               \
                    Z_DEVICE_DT_FLAGS(node_id), pm, data,               \
                    config, POST_KERNEL, prio, api,                     \
                    &Z_DEVICE_STATE_NAME(dev_id));                      \
    NET_IF_OFFLOAD_INIT(dev_id, 0, mtu)

/**
 * @brief Create a offloaded network interface and bind it to network device.
 * The offloaded network interface is implemented by a device vendor HAL or
 * similar.
 *
 * @param dev_id Network device id.
 * @param name The name this instance of the driver exposes to
 * the system.
 * @param init_fn Address to the init function of the driver.
 * @param pm Reference to struct pm_device associated with the device.
 * (optional).
 * @param data Pointer to the device's private data.
 * @param config The address to the structure containing the
 * configuration information for this instance of the driver.
 * @param prio The initialization level at which configuration occurs.
 * @param api Provides an initial pointer to the API function struct
 * used by the driver. Can be NULL.
 * @param mtu Maximum transfer unit in bytes for this network interface.
 */
#define NET_DEVICE_OFFLOAD_INIT(dev_id, name, init_fn, pm, data,        \
                                config, prio, api, mtu)                 \
    Z_NET_DEVICE_OFFLOAD_INIT(DT_INVALID_NODE, dev_id, name,            \
                              init_fn, pm, data, config, prio, api,     \
                              mtu)

/**
 * @brief Like NET_DEVICE_OFFLOAD_INIT but taking metadata from a devicetree
 * node. Create a offloaded network interface and bind it to network device.
 * The offloaded network interface is implemented by a device vendor HAL or
 * similar.
 *
 * @param node_id The devicetree node identifier.
 * @param init_fn Address to the init function of the driver.
 * @param pm Reference to struct pm_device associated with the device.
 * (optional).
 * @param data Pointer to the device's private data.
 * @param config The address to the structure containing the
 * configuration information for this instance of the driver.
 * @param prio The initialization level at which configuration occurs.
 * @param api Provides an initial pointer to the API function struct
 * used by the driver. Can be NULL.
 * @param mtu Maximum transfer unit in bytes for this network interface.
 */
#define NET_DEVICE_DT_OFFLOAD_DEFINE(node_id, init_fn, pm, data,        \
                                     config, prio, api, mtu)            \
    Z_NET_DEVICE_OFFLOAD_INIT(node_id, Z_DEVICE_DT_DEV_ID(node_id),     \
                              DEVICE_DT_NAME(node_id), init_fn, pm,     \
                              data, config, prio, api, mtu)

/**
 * @brief Like NET_DEVICE_DT_OFFLOAD_DEFINE for an instance of a DT_DRV_COMPAT
 * compatible
 *
 * @param inst instance number.  This is replaced by
 * <tt>DT_DRV_COMPAT(inst)</tt> in the call to NET_DEVICE_DT_OFFLOAD_DEFINE.
 *
 * @param ... other parameters as expected by NET_DEVICE_DT_OFFLOAD_DEFINE.
 */
#define NET_DEVICE_DT_INST_OFFLOAD_DEFINE(inst, ...) \
    NET_DEVICE_DT_OFFLOAD_DEFINE(DT_DRV_INST(inst), __VA_ARGS__)

/**
 * @brief Count the number of network interfaces.
 *
 * @param[out] _dst Pointer to location where result is written.
 */
#define NET_IFACE_COUNT(_dst)                                   \
    do {                                                        \
        extern struct net_if _net_if_list_start[];              \
        extern struct net_if _net_if_list_end[];                \
        *(_dst) = ((uintptr_t)_net_if_list_end -                \
                   (uintptr_t)_net_if_list_start) /             \
                    sizeof(struct net_if);                      \
    } while (0)

#ifdef __cplusplus
}
#endif

#include <zephyr/syscalls/net_if.h>

/**
 * @}
 */

#endif /* ZEPHYR_INCLUDE_NET_NET_IF_H_ */<|MERGE_RESOLUTION|>--- conflicted
+++ resolved
@@ -505,13 +505,8 @@
     /** Timer start */
     int64_t timer_start;
 
-<<<<<<< HEAD
-    /** Time for INIT, DISCOVER, REQUESTING, RENEWAL */
+    /** Time for INIT, INIT-REBOOT, DISCOVER, REQUESTING, RENEWAL */
     uint32_t request_time;
-=======
-	/** Time for INIT, INIT-REBOOT, DISCOVER, REQUESTING, RENEWAL */
-	uint32_t request_time;
->>>>>>> c906d4a1
 
     uint32_t xid;
 
