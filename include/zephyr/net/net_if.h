--- conflicted
+++ resolved
@@ -266,23 +266,13 @@
 
 /** @brief Network interface operational status (RFC 2863). */
 enum net_if_oper_state {
-<<<<<<< HEAD
-	NET_IF_OPER_UNKNOWN,        /**< Initial (unknown) value */
-	NET_IF_OPER_NOTPRESENT,     /**< Hardware missing */
-	NET_IF_OPER_DOWN,           /**< Interface is down */
-	NET_IF_OPER_LOWERLAYERDOWN, /**< Lower layer interface is down */
-	NET_IF_OPER_TESTING,        /**< Training mode */
-	NET_IF_OPER_DORMANT,        /**< Waiting external action */
-	NET_IF_OPER_UP,             /**< Interface is up */
-=======
-    NET_IF_OPER_UNKNOWN,
-    NET_IF_OPER_NOTPRESENT,
-    NET_IF_OPER_DOWN,
-    NET_IF_OPER_LOWERLAYERDOWN,
-    NET_IF_OPER_TESTING,
-    NET_IF_OPER_DORMANT,
-    NET_IF_OPER_UP,
->>>>>>> 3c1b4db2
+    NET_IF_OPER_UNKNOWN,        /**< Initial (unknown) value */
+    NET_IF_OPER_NOTPRESENT,     /**< Hardware missing */
+    NET_IF_OPER_DOWN,           /**< Interface is down */
+    NET_IF_OPER_LOWERLAYERDOWN, /**< Lower layer interface is down */
+    NET_IF_OPER_TESTING,        /**< Training mode */
+    NET_IF_OPER_DORMANT,        /**< Waiting external action */
+    NET_IF_OPER_UP,             /**< Interface is up */
 } __packed;
 
 #if defined(CONFIG_NET_OFFLOAD)
@@ -649,44 +639,6 @@
  * network device init macros found in net_if.h.
  */
 struct net_if_dev {
-<<<<<<< HEAD
-	/** The actually device driver instance the net_if is related to */
-	const struct device *dev;
-
-	/** Interface's L2 layer */
-	const struct net_l2 * const l2;
-
-	/** Interface's private L2 data pointer */
-	void *l2_data;
-
-	/** For internal use */
-	ATOMIC_DEFINE(flags, NET_IF_NUM_FLAGS);
-
-	/** The hardware link address */
-	struct net_linkaddr link_addr;
-
-#if defined(CONFIG_NET_OFFLOAD)
-	/** TCP/IP Offload functions.
-	 * If non-NULL, then the TCP/IP stack is located
-	 * in the communication chip that is accessed via this
-	 * network interface.
-	 */
-	struct net_offload *offload;
-#endif /* CONFIG_NET_OFFLOAD */
-
-	/** The hardware MTU */
-	uint16_t mtu;
-
-#if defined(CONFIG_NET_SOCKETS_OFFLOAD)
-	/** A function pointer to create an offloaded socket.
-	 *  If non-NULL, the interface is considered offloaded at socket level.
-	 */
-	net_socket_create_t socket_offload;
-#endif /* CONFIG_NET_SOCKETS_OFFLOAD */
-
-	/** RFC 2863 operational status */
-	enum net_if_oper_state oper_state;
-=======
     /** The actually device driver instance the net_if is related to */
     const struct device* dev;
 
@@ -696,7 +648,7 @@
     /** Interface's private L2 data pointer */
     void* l2_data;
 
-    /* For internal use */
+    /** For internal use */
     ATOMIC_DEFINE(flags, NET_IF_NUM_FLAGS);
 
     /** The hardware link address */
@@ -723,7 +675,6 @@
 
     /** RFC 2863 operational status */
     enum net_if_oper_state oper_state;
->>>>>>> 3c1b4db2
 };
 
 /**
@@ -734,53 +685,6 @@
  *
  */
 struct net_if {
-<<<<<<< HEAD
-	/** The net_if_dev instance the net_if is related to */
-	struct net_if_dev *if_dev;
-
-#if defined(CONFIG_NET_STATISTICS_PER_INTERFACE)
-	/** Network statistics related to this network interface */
-	struct net_stats stats;
-#endif /* CONFIG_NET_STATISTICS_PER_INTERFACE */
-
-	/** Network interface instance configuration */
-	struct net_if_config config;
-
-#if defined(CONFIG_NET_POWER_MANAGEMENT)
-	/** Keep track of packets pending in traffic queues. This is
-	 * needed to avoid putting network device driver to sleep if
-	 * there are packets waiting to be sent.
-	 */
-	int tx_pending;
-#endif
-
-	/** Mutex protecting this network interface instance */
-	struct k_mutex lock;
-
-	/** Mutex used when sending data */
-	struct k_mutex tx_lock;
-
-	/** Network interface specific flags */
-	/** Enable IPv6 privacy extension (RFC 8981), this is enabled
-	 * by default if PE support is enabled in configuration.
-	 */
-	uint8_t pe_enabled : 1;
-
-	/** If PE is enabled, then this tells whether public addresses
-	 * are preferred over temporary ones for this interface.
-	 */
-	uint8_t pe_prefer_public : 1;
-
-	/** Unused bit flags (ignore) */
-	uint8_t _unused : 6;
-};
-
-/** @cond INTERNAL_HIDDEN */
-
-static inline void net_if_lock(struct net_if *iface)
-{
-	NET_ASSERT(iface);
-=======
     /** The net_if_dev instance the net_if is related to */
     struct net_if_dev* if_dev;
 
@@ -800,7 +704,10 @@
     int tx_pending;
     #endif
 
+    /** Mutex protecting this network interface instance */
     struct k_mutex lock;
+
+    /** Mutex used when sending data */
     struct k_mutex tx_lock;
 
     /** Network interface specific flags */
@@ -809,17 +716,19 @@
      */
     uint8_t pe_enabled : 1;
 
-    /* If PE is enabled, then this tells whether public addresses
+    /** If PE is enabled, then this tells whether public addresses
      * are preferred over temporary ones for this interface.
      */
     uint8_t pe_prefer_public : 1;
 
+    /** Unused bit flags (ignore) */
     uint8_t _unused : 6;
 };
 
+/** @cond INTERNAL_HIDDEN */
+
 static inline void net_if_lock(struct net_if* iface) {
     NET_ASSERT(iface);
->>>>>>> 3c1b4db2
 
     (void) k_mutex_lock(&iface->lock, K_FOREVER);
 }
@@ -1219,11 +1128,10 @@
  * @param ipv6_addr Pointer to the IPv6 address of the neighbor node.
  */
 #if defined(CONFIG_NET_IPV6_ND) && defined(CONFIG_NET_NATIVE_IPV6)
-void net_if_nbr_reachability_hint(struct net_if *iface, const struct net_in6_addr *ipv6_addr);
+void net_if_nbr_reachability_hint(struct net_if* iface, const struct net_in6_addr* ipv6_addr);
 #else
-static inline void net_if_nbr_reachability_hint(struct net_if *iface,
-                                                const struct net_in6_addr *ipv6_addr)
-{
+static inline void net_if_nbr_reachability_hint(struct net_if* iface,
+                                                const struct net_in6_addr* ipv6_addr) {
     ARG_UNUSED(iface);
     ARG_UNUSED(ipv6_addr);
 }
@@ -1250,7 +1158,6 @@
 int net_if_set_link_addr_locked(struct net_if* iface,
                                 uint8_t* addr, uint8_t len,
                                 enum net_link_type type);
-
 
 #if CONFIG_NET_IF_LOG_LEVEL >= LOG_LEVEL_DBG
 extern int net_if_addr_unref_debug(struct net_if* iface,
@@ -1594,9 +1501,9 @@
  * @param maddr Pointer to current multicast IP address
  * @param user_data A valid pointer to user data or NULL
  */
-typedef void (*net_if_ip_maddr_cb_t)(struct net_if *iface,
-                     struct net_if_mcast_addr *maddr,
-                     void *user_data);
+typedef void (*net_if_ip_maddr_cb_t)(struct net_if* iface,
+                    struct net_if_mcast_addr* maddr,
+                    void* user_data);
 
 /**
  * @brief Go through all IPv6 multicast addresses on a network interface and call
@@ -1606,8 +1513,8 @@
  * @param cb User-supplied callback function to call
  * @param user_data User specified data
  */
-void net_if_ipv6_maddr_foreach(struct net_if *iface, net_if_ip_maddr_cb_t cb,
-                   void *user_data);
+void net_if_ipv6_maddr_foreach(struct net_if* iface, net_if_ip_maddr_cb_t cb,
+                    void* user_data);
 
 /**
  * @brief Check if this IPv6 multicast address belongs to a specific interface
@@ -1923,7 +1830,7 @@
  *
  * @return Hop limit
  */
-uint8_t net_if_ipv6_get_mcast_hop_limit(struct net_if *iface);
+uint8_t net_if_ipv6_get_mcast_hop_limit(struct net_if* iface);
 
 /**
  * @brief Set the default IPv6 multicast hop limit of a given interface.
@@ -1931,7 +1838,7 @@
  * @param iface Network interface
  * @param hop_limit New hop limit
  */
-void net_if_ipv6_set_mcast_hop_limit(struct net_if *iface, uint8_t hop_limit);
+void net_if_ipv6_set_mcast_hop_limit(struct net_if* iface, uint8_t hop_limit);
 
 /**
  * @brief Set IPv6 reachable time for a given interface
@@ -2214,7 +2121,7 @@
  *
  * @return Time-to-live
  */
-uint8_t net_if_ipv4_get_mcast_ttl(struct net_if *iface);
+uint8_t net_if_ipv4_get_mcast_ttl(struct net_if* iface);
 
 /**
  * @brief Set IPv4 multicast time-to-live value specified to a given interface
@@ -2222,7 +2129,7 @@
  * @param iface Network interface
  * @param ttl Time-to-live value
  */
-void net_if_ipv4_set_mcast_ttl(struct net_if *iface, uint8_t ttl);
+void net_if_ipv4_set_mcast_ttl(struct net_if* iface, uint8_t ttl);
 
 /**
  * @brief Check if this IPv4 address belongs to one of the interfaces.
@@ -2563,7 +2470,7 @@
  *
  * @return The netmask set on the interface, unspecified address if not found.
  */
-__deprecated struct net_in_addr net_if_ipv4_get_netmask(struct net_if *iface);
+__deprecated struct net_in_addr net_if_ipv4_get_netmask(struct net_if* iface);
 
 /**
  * @brief Set IPv4 netmask for an interface.
@@ -2573,8 +2480,8 @@
  * @param iface Interface to use.
  * @param netmask IPv4 netmask
  */
-__deprecated void net_if_ipv4_set_netmask(struct net_if *iface,
-                                          const struct net_in_addr *netmask);
+__deprecated void net_if_ipv4_set_netmask(struct net_if* iface,
+                                          const struct net_in_addr* netmask);
 
 /**
  * @brief Set IPv4 netmask for an interface index.
@@ -2599,8 +2506,8 @@
  * @return True if netmask was added, false otherwise.
  */
 __syscall bool net_if_ipv4_set_netmask_by_addr_by_index(int index,
-                                                        const struct net_in_addr *addr,
-                                                        const struct net_in_addr *netmask);
+                                                        const struct net_in_addr* addr,
+                                                        const struct net_in_addr* netmask);
 
 /**
  * @brief Set IPv4 netmask for an interface index for a given address.
@@ -2611,9 +2518,9 @@
  *
  * @return True if netmask was added, false otherwise.
  */
-bool net_if_ipv4_set_netmask_by_addr(struct net_if *iface,
-                                     const struct net_in_addr *addr,
-                                     const struct net_in_addr *netmask);
+bool net_if_ipv4_set_netmask_by_addr(struct net_if* iface,
+                                     const struct net_in_addr* addr,
+                                     const struct net_in_addr* netmask);
 
 /**
  * @brief Set IPv4 gateway for an interface.
@@ -2915,7 +2822,7 @@
  *
  * @param handle Caller specified handler for the callback.
  * @param pkt Net packet for which the callback is registered. NULL for all
- *           packets.
+ *        packets.
  * @param iface Net interface for which the callback is. NULL for all
  *        interfaces.
  * @param cb Callback to register.
