/*
 * Copyright (c) 2016 Intel Corporation.
 *
 * SPDX-License-Identifier: Apache-2.0
 */

/**
 * @file
 * @brief Public API for network interface
 */

#ifndef ZEPHYR_INCLUDE_NET_NET_IF_H_
#define ZEPHYR_INCLUDE_NET_NET_IF_H_

/**
 * @brief Network Interface abstraction layer
 * @defgroup net_if Network Interface abstraction layer
 * @since 1.5
 * @version 1.0.0
 * @ingroup networking
 * @{
 */

#include <zephyr/device.h>
#include <zephyr/sys/slist.h>
#include <zephyr/sys/iterable_sections.h>
#include <zephyr/net/net_core.h>
#include <zephyr/net/hostname.h>
#include <zephyr/net/net_linkaddr.h>
#include <zephyr/net/net_ip.h>
#include <zephyr/net/net_l2.h>
#include <zephyr/net/net_stats.h>
#include <zephyr/net/net_timeout.h>

#if defined(CONFIG_NET_DHCPV4) && defined(CONFIG_NET_NATIVE_IPV4)
#include <zephyr/net/dhcpv4.h>
#endif
#if defined(CONFIG_NET_DHCPV6) && defined(CONFIG_NET_NATIVE_IPV6)
#include <zephyr/net/dhcpv6.h>
#endif
#if defined(CONFIG_NET_IPV4_AUTO) && defined(CONFIG_NET_NATIVE_IPV4)
#include <zephyr/net/ipv4_autoconf.h>
#endif

#include <zephyr/net/prometheus/collector.h>

#ifdef __cplusplus
extern "C" {
#endif

/**
 * @brief Network Interface unicast IP addresses
 *
 * Stores the unicast IP addresses assigned to this network interface.
 */
struct net_if_addr {
    /** IP address */
    struct net_addr address;

    /** Reference counter. This is used to prevent address removal if there
     * are sockets that have bound the local endpoint to this address.
     */
    atomic_t atomic_ref;

    #if defined(CONFIG_NET_NATIVE_IPV6)
    struct net_timeout lifetime;
    #endif

    /** How the IP address was set */
    enum net_addr_type addr_type;

    /** What is the current state of the address */
    enum net_addr_state addr_state;

    #if defined(CONFIG_NET_NATIVE_IPV6)
    #if defined(CONFIG_NET_IPV6_PE)
    /** Address creation time. This is used to determine if the maximum
     * lifetime for this address is reached or not. The value is in seconds.
     */
    uint32_t addr_create_time;

    /** Preferred lifetime for the address in seconds.
     */
    uint32_t addr_preferred_lifetime;

    /** Address timeout value. This is only used if DAD needs to be redone
     * for this address because of earlier DAD failure. This value is in
     * seconds.
     */
    int32_t addr_timeout;
    #endif
#endif /* CONFIG_NET_NATIVE_IPV6 */

    union {
        #if defined(CONFIG_NET_IPV6_DAD)
        struct {
            /** Duplicate address detection (DAD) timer */
            sys_snode_t dad_node;
            uint32_t dad_start;

            /** How many times we have done DAD */
            uint8_t dad_count;
        };
        #endif /* CONFIG_NET_IPV6_DAD */

        #if defined(CONFIG_NET_IPV4_ACD) || defined(_MSC_VER) /* #CUSTOM@NDRS */
        struct {
            /** Address conflict detection (ACD) timer. */
            sys_snode_t acd_node;
            k_timepoint_t acd_timeout;

            /** ACD probe/announcement counter. */
            uint8_t acd_count;

            /** ACD status. */
            uint8_t acd_state;
        };
        #endif /* CONFIG_NET_IPV4_ACD */
    };

    #if defined(CONFIG_NET_IPV6_DAD) || defined(CONFIG_NET_IPV4_ACD)
    /** What interface the conflict detection is running */
    uint8_t ifindex;
    #endif

    /** Is the IP address valid forever */
    uint8_t is_infinite   : 1;

    /** Is this IP address used or not */
    uint8_t is_used       : 1;

    /** Is this IP address usage limited to the subnet (mesh) or not */
    uint8_t is_mesh_local : 1;

    /** Is this IP address temporary and generated for example by
     * IPv6 privacy extension (RFC 8981)
     */
    uint8_t is_temporary : 1;

    uint8_t _unused : 4;
};

/**
 * @brief Network Interface multicast IP addresses
 *
 * Stores the multicast IP addresses assigned to this network interface.
 */
struct net_if_mcast_addr {
    /** IP address */
    struct net_addr address;

    #if defined(CONFIG_NET_IPV4_IGMPV3)
    /** Sources to filter on */
    struct net_addr sources[CONFIG_NET_IF_MCAST_IPV4_SOURCE_COUNT];

    /** Number of sources to be used by the filter */
    uint16_t sources_len;

    /** Filter mode (used in IGMPV3) */
    uint8_t record_type;
    #endif

    /** Is this multicast IP address used or not */
    uint8_t is_used   : 1;

    /** Did we join to this group */
    uint8_t is_joined : 1;

    uint8_t _unused   : 6;
};

/**
 * @brief Network Interface IPv6 prefixes
 *
 * Stores the IPV6 prefixes assigned to this network interface.
 */
struct net_if_ipv6_prefix {
    /** Prefix lifetime */
    struct net_timeout lifetime;

    /** IPv6 prefix */
    struct net_in6_addr prefix;

    /** Backpointer to network interface where this prefix is used */
    struct net_if* iface;

    /** Prefix length */
    uint8_t len;

    /** Is the IP prefix valid forever */
    uint8_t is_infinite : 1;

    /** Is this prefix used or not */
    uint8_t is_used     : 1;

    uint8_t _unused     : 6;
};

/**
 * @brief Information about routers in the system.
 *
 * Stores the router information.
 */
struct net_if_router {
    /** Slist lifetime timer node */
    sys_snode_t node;

    /** IP address */
    struct net_addr address;

    /** Network interface the router is connected to */
    struct net_if* iface;

    /** Router life timer start */
    uint32_t life_start;

    /** Router lifetime */
    uint16_t lifetime;

    /** Is this router used or not */
    uint8_t is_used     : 1;

    /** Is default router */
    uint8_t is_default  : 1;

    /** Is the router valid forever */
    uint8_t is_infinite : 1;

    uint8_t _unused     : 5;
};

/** Network interface flags. */
enum net_if_flag {
    /** Interface is admin up. */
    NET_IF_UP,

    /** Interface is pointopoint */
    NET_IF_POINTOPOINT,

    /** Interface is in promiscuous mode */
    NET_IF_PROMISC,

    /** Do not start the interface immediately after initialization.
     * This requires that either the device driver or some other entity
     * will need to manually take the interface up when needed.
     * For example for Ethernet this will happen when the driver calls
     * the net_eth_carrier_on() function.
     */
    NET_IF_NO_AUTO_START,

    /** Power management specific: interface is being suspended */
    NET_IF_SUSPENDED,

    /** Flag defines if received multicasts of other interface are
     * forwarded on this interface. This activates multicast
     * routing / forwarding for this interface.
     */
    NET_IF_FORWARD_MULTICASTS,

    /** Interface supports IPv4 */
    NET_IF_IPV4,

    /** Interface supports IPv6 */
    NET_IF_IPV6,

    /** Interface up and running (ready to receive and transmit). */
    NET_IF_RUNNING,

    /** Driver signals L1 is up. */
    NET_IF_LOWER_UP,

    /** Driver signals dormant. */
    NET_IF_DORMANT,

    /** IPv6 Neighbor Discovery disabled. */
    NET_IF_IPV6_NO_ND,

    /** IPv6 Multicast Listener Discovery disabled. */
    NET_IF_IPV6_NO_MLD,

    /** Mutex locking on TX data path disabled on the interface. */
    NET_IF_NO_TX_LOCK,

    /** @cond INTERNAL_HIDDEN */
    /* Total number of flags - must be at the end of the enum */
    NET_IF_NUM_FLAGS
    /** @endcond */
};

/** @brief Network interface operational status (RFC 2863). */
enum net_if_oper_state {
    NET_IF_OPER_UNKNOWN,        /**< Initial (unknown) value */
    NET_IF_OPER_NOTPRESENT,     /**< Hardware missing */
    NET_IF_OPER_DOWN,           /**< Interface is down */
    NET_IF_OPER_LOWERLAYERDOWN, /**< Lower layer interface is down */
    NET_IF_OPER_TESTING,        /**< Training mode */
    NET_IF_OPER_DORMANT,        /**< Waiting external action */
    NET_IF_OPER_UP,             /**< Interface is up */
} __packed;

#if defined(CONFIG_NET_OFFLOAD)
struct net_offload;
#endif /* CONFIG_NET_OFFLOAD */

/** @cond INTERNAL_HIDDEN */
#if defined(CONFIG_NET_IPV6)
#define NET_IF_MAX_IPV6_ADDR   CONFIG_NET_IF_UNICAST_IPV6_ADDR_COUNT
#define NET_IF_MAX_IPV6_MADDR  CONFIG_NET_IF_MCAST_IPV6_ADDR_COUNT
#define NET_IF_MAX_IPV6_PREFIX CONFIG_NET_IF_IPV6_PREFIX_COUNT
#else
#define NET_IF_MAX_IPV6_ADDR    1   /* #CUSTOM@NDRS */
#define NET_IF_MAX_IPV6_MADDR   1   /* #CUSTOM@NDRS */
#define NET_IF_MAX_IPV6_PREFIX  1   /* #CUSTOM@NDRS */
#endif
/* @endcond */

/** IPv6 configuration */
struct net_if_ipv6 {
    /** Unicast IP addresses */
    struct net_if_addr unicast[NET_IF_MAX_IPV6_ADDR];

    /** Multicast IP addresses */
    struct net_if_mcast_addr mcast[NET_IF_MAX_IPV6_MADDR];

    /** Prefixes */
    struct net_if_ipv6_prefix prefix[NET_IF_MAX_IPV6_PREFIX];

    /** Default reachable time (RFC 4861, page 52) */
    uint32_t base_reachable_time;

    /** Reachable time (RFC 4861, page 20) */
    uint32_t reachable_time;

    /** Retransmit timer (RFC 4861, page 52) */
    uint32_t retrans_timer;

    #if defined(CONFIG_NET_IPV6_IID_STABLE)
    /** IID (Interface Identifier) pointer used for link local address */
    struct net_if_addr *iid;

    /** Incremented when network interface goes down so that we can
     * generate new stable addresses when interface comes back up.
     */
    uint32_t network_counter;
    #endif /* CONFIG_NET_IPV6_IID_STABLE */

    #if defined(CONFIG_NET_IPV6_PE)
    /** Privacy extension DESYNC_FACTOR value from RFC 8981 ch 3.4.
     * "DESYNC_FACTOR is a random value within the range 0 - MAX_DESYNC_FACTOR.
     * It is computed every time a temporary address is created.
     */
    uint32_t desync_factor;
    #endif /* CONFIG_NET_IPV6_PE */

    #if defined(CONFIG_NET_IPV6_ND) && defined(CONFIG_NET_NATIVE_IPV6)
    /** Router solicitation timer node */
    sys_snode_t rs_node;

    /* RS start time */
    uint32_t rs_start;

    /** RS count */
    uint8_t rs_count;
    #endif

    /** IPv6 hop limit */
    uint8_t hop_limit;

    /** IPv6 multicast hop limit */
    uint8_t mcast_hop_limit;
};

#if defined(CONFIG_NET_DHCPV6) && defined(CONFIG_NET_NATIVE_IPV6)
/** DHCPv6 configuration */
struct net_if_dhcpv6 {
    /** Used for timer list. */
    sys_snode_t node;

    /** Generated Client ID. */
    struct net_dhcpv6_duid_storage clientid;

    /** Server ID of the selected server. */
    struct net_dhcpv6_duid_storage serverid;

    /** DHCPv6 client state. */
    enum net_dhcpv6_state state;

    /** DHCPv6 client configuration parameters. */
    struct net_dhcpv6_params params;

    /** Timeout for the next event, absolute time, milliseconds. */
    uint64_t timeout;

    /** Time of the current exchange start, absolute time, milliseconds */
    uint64_t exchange_start;

    /** Renewal time, absolute time, milliseconds. */
    uint64_t t1;

    /** Rebinding time, absolute time, milliseconds. */
    uint64_t t2;

    /** The time when the last lease expires (terminates rebinding,
     *  DHCPv6 RFC8415, ch. 18.2.5). Absolute time, milliseconds.
     */
    uint64_t expire;

    /** Generated IAID for IA_NA. */
    uint32_t addr_iaid;

    /** Generated IAID for IA_PD. */
    uint32_t prefix_iaid;

    /** Retransmit timeout for the current message, milliseconds. */
    uint32_t retransmit_timeout;

    /** Current best server preference received. */
    int16_t server_preference;

    /** Retransmission counter. */
    uint8_t retransmissions;

    /** Transaction ID for current exchange. */
    uint8_t tid[DHCPV6_TID_SIZE];

    /** Prefix length. */
    uint8_t prefix_len;

    /** Assigned IPv6 prefix. */
    struct net_in6_addr prefix;

    /** Assigned IPv6 address. */
    struct net_in6_addr addr;
};
#endif /* defined(CONFIG_NET_DHCPV6) && defined(CONFIG_NET_NATIVE_IPV6) */

/** @cond INTERNAL_HIDDEN */
#if defined(CONFIG_NET_IPV4)
#define NET_IF_MAX_IPV4_ADDR  CONFIG_NET_IF_UNICAST_IPV4_ADDR_COUNT
#define NET_IF_MAX_IPV4_MADDR CONFIG_NET_IF_MCAST_IPV4_ADDR_COUNT
#else
#define NET_IF_MAX_IPV4_ADDR    1   /* #CUSTOM@NDRS */
#define NET_IF_MAX_IPV4_MADDR   1   /* #CUSTOM@NDRS */
#endif
/** @endcond */

/**
 * @brief Network Interface unicast IPv4 address and netmask
 *
 * Stores the unicast IPv4 address and related netmask.
 */
struct net_if_addr_ipv4 {
    /** IPv4 address */
    struct net_if_addr ipv4;
    /** Netmask */
    struct net_in_addr netmask;
};

/** IPv4 configuration */
struct net_if_ipv4 {
    /** Unicast IP addresses */
    struct net_if_addr_ipv4 unicast[NET_IF_MAX_IPV4_ADDR];

    /** Multicast IP addresses */
    struct net_if_mcast_addr mcast[NET_IF_MAX_IPV4_MADDR];

    /** Gateway */
    struct net_in_addr gw;

    /** IPv4 time-to-live */
    uint8_t ttl;

    /** IPv4 time-to-live for multicast packets */
    uint8_t mcast_ttl;

    #if defined(CONFIG_NET_IPV4_ACD) || defined(_MSC_VER) /* #CUSTOM@NDRS */
    /** IPv4 conflict count.  */
    uint8_t conflict_cnt;
    #endif
};

#if defined(CONFIG_NET_DHCPV4) && defined(CONFIG_NET_NATIVE_IPV4)
struct net_if_dhcpv4 {
    /** Used for timer lists */
    sys_snode_t node;

    /** Timer start */
    int64_t timer_start;

    /** Time for INIT, DISCOVER, REQUESTING, RENEWAL */
    uint32_t request_time;

    uint32_t xid;

    /** IP address Lease time */
    uint32_t lease_time;

    /** IP address Renewal time */
    uint32_t renewal_time;

    /** IP address Rebinding time */
    uint32_t rebinding_time;

    /** Server ID */
    struct net_in_addr server_id;

    /** Requested IP addr */
    struct net_in_addr requested_ip;

    /** Received netmask from the server */
    struct net_in_addr netmask;

    /**
     *  DHCPv4 client state in the process of network
     *  address allocation.
     */
    enum net_dhcpv4_state state;

    /** Number of attempts made for REQUEST and RENEWAL messages */
    uint8_t attempts;

    /** The address of the server the request is sent to */
    struct net_in_addr request_server_addr;

    /** The source address of a received DHCP message */
    struct net_in_addr response_src_addr;

    #ifdef CONFIG_NET_DHCPV4_OPTION_NTP_SERVER
    /** NTP server address */
    struct net_in_addr ntp_addr;
    #endif
};
#endif /* CONFIG_NET_DHCPV4 */

#if defined(CONFIG_NET_IPV4_AUTO) && defined(CONFIG_NET_NATIVE_IPV4)
struct net_if_ipv4_autoconf {
    /** Backpointer to correct network interface */
    struct net_if* iface;

    /** Requested IP addr */
    struct net_in_addr requested_ip;

    /** IPV4 Autoconf state in the process of network address allocation.
     */
    enum net_ipv4_autoconf_state state;
};
#endif /* CONFIG_NET_IPV4_AUTO */

/** @cond INTERNAL_HIDDEN */
/* We always need to have at least one IP config */
#define NET_IF_MAX_CONFIGS 1

/** @endcond */

/**
 * @brief Network interface IP address configuration.
 */
struct net_if_ip {
    #if defined(CONFIG_NET_IPV6) || defined(_MSC_VER) /* #CUSTOM@NDRS */
    struct net_if_ipv6* ipv6;
    #endif /* CONFIG_NET_IPV6 */

    #if defined(CONFIG_NET_IPV4)
    struct net_if_ipv4* ipv4;
    #endif /* CONFIG_NET_IPV4 */

    #if (!defined(CONFIG_NET_IPV6) && \
         !defined(CONFIG_NET_IPV4) && \
          defined(_MSC_VER))                /* #CUSTOM@NDRS */
    void* dummy;
    #endif
};

/**
 * @brief IP and other configuration related data for network interface.
 */
struct net_if_config {
    #if defined(CONFIG_NET_IP)
    /** IP address configuration setting */
    struct net_if_ip ip;
    #endif

    #if defined(CONFIG_NET_DHCPV4) && defined(CONFIG_NET_NATIVE_IPV4)
    struct net_if_dhcpv4 dhcpv4;
    #endif /* CONFIG_NET_DHCPV4 */

    #if defined(CONFIG_NET_DHCPV6) && defined(CONFIG_NET_NATIVE_IPV6)
    struct net_if_dhcpv6 dhcpv6;
    #endif /* CONFIG_NET_DHCPV6 */

    #if defined(CONFIG_NET_IPV4_AUTO) && defined(CONFIG_NET_NATIVE_IPV4)
    struct net_if_ipv4_autoconf ipv4auto;
    #endif /* CONFIG_NET_IPV4_AUTO */

    #if defined(CONFIG_NET_L2_VIRTUAL)
    /**
     * This list keeps track of the virtual network interfaces
     * that are attached to this network interface.
     */
    sys_slist_t virtual_interfaces;
    #endif /* CONFIG_NET_L2_VIRTUAL */

    #if defined(CONFIG_NET_INTERFACE_NAME)
    /**
     * Network interface can have a name and it is possible
     * to search a network interface using this name.
     */
    char name[CONFIG_NET_INTERFACE_NAME_LEN + 1];
    #endif

    #if (!defined(CONFIG_NET_IP) && defined(_MSC_VER))  /* #CUSTOM@NDRS */
    void* dummy;
    #endif
};

/**
 * @brief Network traffic class.
 *
 * Traffic classes are used when sending or receiving data that is classified
 * with different priorities. So some traffic can be marked as high priority
 * and it will be sent or received first. Each network packet that is
 * transmitted or received goes through a fifo to a thread that will transmit
 * it.
 */
struct net_traffic_class {
    /** Fifo for handling this Tx or Rx packet */
    struct k_fifo fifo;

    /** Traffic class handler thread */
    struct k_thread handler;

    /** Stack for this handler */
    k_thread_stack_t* stack;
};

/**
 * @typedef net_socket_create_t

 * @brief A function prototype to create an offloaded socket. The prototype is
 *        compatible with socket() function.
 */
typedef int (*net_socket_create_t)(int, int, int);

/**
 * @brief Network Interface Device structure
 *
 * Used to handle a network interface on top of a device driver instance.
 * There can be many net_if_dev instance against the same device.
 *
 * Such interface is mainly to be used by the link layer, but is also tight
 * to a network context: it then makes the relation with a network context
 * and the network device.
 *
 * Because of the strong relationship between a device driver and such
 * network interface, each net_if_dev should be instantiated by one of the
 * network device init macros found in net_if.h.
 */
struct net_if_dev {
    /** The actually device driver instance the net_if is related to */
    const struct device* dev;

    /** Interface's L2 layer */
    const struct net_l2* const l2;

    /** Interface's private L2 data pointer */
    void* l2_data;

    /** For internal use */
    ATOMIC_DEFINE(flags, NET_IF_NUM_FLAGS);

    /** The hardware link address */
    struct net_linkaddr link_addr;

    #if defined(CONFIG_NET_OFFLOAD)
    /** TCP/IP Offload functions.
     * If non-NULL, then the TCP/IP stack is located
     * in the communication chip that is accessed via this
     * network interface.
     */
    struct net_offload* offload;
    #endif /* CONFIG_NET_OFFLOAD */

    /** The hardware MTU */
    uint16_t mtu;

    #if defined(CONFIG_NET_SOCKETS_OFFLOAD)
    /** A function pointer to create an offloaded socket.
     *  If non-NULL, the interface is considered offloaded at socket level.
     */
    net_socket_create_t socket_offload;
    #endif /* CONFIG_NET_SOCKETS_OFFLOAD */

    /** RFC 2863 operational status */
    enum net_if_oper_state oper_state;
};

/**
 * @brief Network Interface structure
 *
 * Used to handle a network interface on top of a net_if_dev instance.
 * There can be many net_if instance against the same net_if_dev instance.
 *
 */
struct net_if {
<<<<<<< HEAD
    /** The net_if_dev instance the net_if is related to */
    struct net_if_dev* if_dev;

    #if defined(CONFIG_NET_STATISTICS_PER_INTERFACE)
    /** Network statistics related to this network interface */
    struct net_stats stats;
    #endif /* CONFIG_NET_STATISTICS_PER_INTERFACE */

    /** Network interface instance configuration */
    struct net_if_config config;

    #if defined(CONFIG_NET_POWER_MANAGEMENT)
    /** Keep track of packets pending in traffic queues. This is
     * needed to avoid putting network device driver to sleep if
     * there are packets waiting to be sent.
     */
    int tx_pending;
    #endif

    /** Mutex protecting this network interface instance */
    struct k_mutex lock;

    /** Mutex used when sending data */
    struct k_mutex tx_lock;

    /** Network interface specific flags */
    /** Enable IPv6 privacy extension (RFC 8981), this is enabled
     * by default if PE support is enabled in configuration.
     */
    uint8_t pe_enabled : 1;

    /** If PE is enabled, then this tells whether public addresses
     * are preferred over temporary ones for this interface.
     */
    uint8_t pe_prefer_public : 1;

    /** Unused bit flags (ignore) */
    uint8_t _unused : 6;
=======
	/** The net_if_dev instance the net_if is related to */
	struct net_if_dev *if_dev;

#if defined(CONFIG_NET_STATISTICS_PER_INTERFACE)
	/** Network statistics related to this network interface */
	struct net_stats stats;

	/** Promethus collector for this network interface */
	IF_ENABLED(CONFIG_NET_STATISTICS_VIA_PROMETHEUS,
		   (struct prometheus_collector *collector);)
#endif /* CONFIG_NET_STATISTICS_PER_INTERFACE */

	/** Network interface instance configuration */
	struct net_if_config config;

#if defined(CONFIG_NET_POWER_MANAGEMENT)
	/** Keep track of packets pending in traffic queues. This is
	 * needed to avoid putting network device driver to sleep if
	 * there are packets waiting to be sent.
	 */
	int tx_pending;
#endif

	/** Mutex protecting this network interface instance */
	struct k_mutex lock;

	/** Mutex used when sending data */
	struct k_mutex tx_lock;

	/** Network interface specific flags */
	/** Enable IPv6 privacy extension (RFC 8981), this is enabled
	 * by default if PE support is enabled in configuration.
	 */
	uint8_t pe_enabled : 1;

	/** If PE is enabled, then this tells whether public addresses
	 * are preferred over temporary ones for this interface.
	 */
	uint8_t pe_prefer_public : 1;

	/** Unused bit flags (ignore) */
	uint8_t _unused : 6;
>>>>>>> f4157248
};

/** @cond INTERNAL_HIDDEN */

static inline void net_if_lock(struct net_if* iface) {
    NET_ASSERT(iface);

    (void) k_mutex_lock(&iface->lock, K_FOREVER);
}

static inline void net_if_unlock(struct net_if* iface) {
    NET_ASSERT(iface);

    k_mutex_unlock(&iface->lock);
}

static inline bool net_if_flag_is_set(struct net_if* iface,
                                      enum net_if_flag value);

static inline void net_if_tx_lock(struct net_if* iface) {
    NET_ASSERT(iface);

    if (net_if_flag_is_set(iface, NET_IF_NO_TX_LOCK)) {
        return;
    }

    (void) k_mutex_lock(&iface->tx_lock, K_FOREVER);
}

static inline void net_if_tx_unlock(struct net_if* iface) {
    NET_ASSERT(iface);

    if (net_if_flag_is_set(iface, NET_IF_NO_TX_LOCK)) {
        return;
    }

    k_mutex_unlock(&iface->tx_lock);
}

/** @endcond */

/**
 * @brief Set a value in network interface flags
 *
 * @param iface Pointer to network interface
 * @param value Flag value
 */
static inline void net_if_flag_set(struct net_if* iface,
                                   enum net_if_flag value) {
    NET_ASSERT(iface);
    NET_ASSERT(iface->if_dev);

    atomic_set_bit(iface->if_dev->flags, value);
}

/**
 * @brief Test and set a value in network interface flags
 *
 * @param iface Pointer to network interface
 * @param value Flag value
 *
 * @return true if the bit was set, false if it wasn't.
 */
static inline bool net_if_flag_test_and_set(struct net_if* iface,
                                            enum net_if_flag value) {
    NET_ASSERT(iface);
    NET_ASSERT(iface->if_dev);

    return atomic_test_and_set_bit(iface->if_dev->flags, value);
}

/**
 * @brief Clear a value in network interface flags
 *
 * @param iface Pointer to network interface
 * @param value Flag value
 */
static inline void net_if_flag_clear(struct net_if* iface,
                                     enum net_if_flag value) {
    NET_ASSERT(iface);
    NET_ASSERT(iface->if_dev);

    atomic_clear_bit(iface->if_dev->flags, value);
}

/**
 * @brief Test and clear a value in network interface flags
 *
 * @param iface Pointer to network interface
 * @param value Flag value
 *
 * @return true if the bit was set, false if it wasn't.
 */
static inline bool net_if_flag_test_and_clear(struct net_if* iface,
                                              enum net_if_flag value) {
    NET_ASSERT(iface);
    NET_ASSERT(iface->if_dev);

    return atomic_test_and_clear_bit(iface->if_dev->flags, value);
}

/**
 * @brief Check if a value in network interface flags is set
 *
 * @param iface Pointer to network interface
 * @param value Flag value
 *
 * @return True if the value is set, false otherwise
 */
static inline bool net_if_flag_is_set(struct net_if* iface,
                                      enum net_if_flag value) {
    NET_ASSERT(iface);
    NET_ASSERT(iface->if_dev);

    if (iface == NULL) {
        return (false);
    }

    return atomic_test_bit(iface->if_dev->flags, value);
}

/**
 * @brief Set an operational state on an interface
 *
 * @param iface Pointer to network interface
 * @param oper_state Operational state to set
 *
 * @return The new operational state of an interface
 */
static inline enum net_if_oper_state net_if_oper_state_set(
    struct net_if* iface, enum net_if_oper_state oper_state) {
    NET_ASSERT(iface);
    NET_ASSERT(iface->if_dev);

    #if !defined(_MSC_VER) /* #CUSTOM@NDRS */
    BUILD_ASSERT(((enum net_if_oper_state)(-1) > 0) && (NET_IF_OPER_UNKNOWN == 0));
    #endif
    if (oper_state <= NET_IF_OPER_UP) {
        iface->if_dev->oper_state = oper_state;
    }

    return iface->if_dev->oper_state;
}

/**
 * @brief Get an operational state of an interface
 *
 * @param iface Pointer to network interface
 *
 * @return Operational state of an interface
 */
static inline enum net_if_oper_state net_if_oper_state(struct net_if* iface) {
    NET_ASSERT(iface);
    NET_ASSERT(iface->if_dev);

    return iface->if_dev->oper_state;
}

/**
 * @brief Send a packet through a net iface
 *
 * @param iface Pointer to a network interface structure
 * @param pkt Pointer to a net packet to send
 *
 * return verdict about the packet
 */
enum net_verdict net_if_send_data(struct net_if* iface, struct net_pkt* pkt);

/**
 * @brief Get a pointer to the interface L2
 *
 * @param iface a valid pointer to a network interface structure
 *
 * @return a pointer to the iface L2
 */
static inline const struct net_l2* net_if_l2(struct net_if const* iface) {
    if (!iface || !iface->if_dev) {
        return (NULL);
    }

    return (iface->if_dev->l2);
}

/**
 * @brief Input a packet through a net iface
 *
 * @param iface Pointer to a network interface structure
 * @param pkt Pointer to a net packet to input
 *
 * @return verdict about the packet
 */
enum net_verdict net_if_recv_data(struct net_if* iface, struct net_pkt* pkt);

/**
 * @brief Get a pointer to the interface L2 private data
 *
 * @param iface a valid pointer to a network interface structure
 *
 * @return a pointer to the iface L2 data
 */
static inline void* net_if_l2_data(struct net_if* iface) {
    NET_ASSERT(iface);
    NET_ASSERT(iface->if_dev);

    return (iface->if_dev->l2_data);
}

/**
 * @brief Get an network interface's device
 *
 * @param iface Pointer to a network interface structure
 *
 * @return a pointer to the device driver instance
 */
static inline const struct device* net_if_get_device(struct net_if* iface) {
    NET_ASSERT(iface);
    NET_ASSERT(iface->if_dev);

    return (iface->if_dev->dev);
}

/**
 * @brief Queue a packet to the net interface TX queue
 *
 * @param iface Pointer to a network interface structure
 * @param pkt Pointer to a net packet to queue
 */
void net_if_queue_tx(struct net_if* iface, struct net_pkt* pkt);

/**
 * @brief Return the IP offload status
 *
 * @param iface Network interface
 *
 * @return True if IP offloading is active, false otherwise.
 */
static inline bool net_if_is_ip_offloaded(struct net_if* iface) {
    #if defined(CONFIG_NET_OFFLOAD)
    return (iface != NULL && iface->if_dev != NULL &&
            iface->if_dev->offload != NULL);
    #else
    ARG_UNUSED(iface);

    return (false);
    #endif
}

/**
 * @brief Return offload status of a given network interface.
 *
 * @param iface Network interface
 *
 * @return True if IP or socket offloading is active, false otherwise.
 */
bool net_if_is_offloaded(struct net_if* iface);

/**
 * @brief Return the IP offload plugin
 *
 * @param iface Network interface
 *
 * @return NULL if there is no offload plugin defined, valid pointer otherwise
 */
static inline struct net_offload* net_if_offload(struct net_if* iface) {
    #if defined(CONFIG_NET_OFFLOAD)
    NET_ASSERT(iface);
    NET_ASSERT(iface->if_dev);

    return (iface->if_dev->offload);
    #else
    ARG_UNUSED(iface);

    return (NULL);
    #endif
}

/**
 * @brief Return the socket offload status
 *
 * @param iface Network interface
 *
 * @return True if socket offloading is active, false otherwise.
 */
static inline bool net_if_is_socket_offloaded(struct net_if* iface) {
    #if defined(CONFIG_NET_SOCKETS_OFFLOAD)
    NET_ASSERT(iface);
    NET_ASSERT(iface->if_dev);

    return (iface->if_dev->socket_offload != NULL);
    #else
    ARG_UNUSED(iface);

    return (false);
    #endif
}

/**
 * @brief Set the function to create an offloaded socket
 *
 * @param iface Network interface
 * @param socket_offload A function to create an offloaded socket
 */
static inline void net_if_socket_offload_set(
    struct net_if* iface, net_socket_create_t socket_offload) {
    #if defined(CONFIG_NET_SOCKETS_OFFLOAD)
    NET_ASSERT(iface);
    NET_ASSERT(iface->if_dev);

    iface->if_dev->socket_offload = socket_offload;
    #else
    ARG_UNUSED(iface);
    ARG_UNUSED(socket_offload);
    #endif
}

/**
 * @brief Return the function to create an offloaded socket
 *
 * @param iface Network interface
 *
 * @return NULL if the interface is not socket offloaded, valid pointer otherwise
 */
static inline net_socket_create_t net_if_socket_offload(struct net_if* iface) {
    #if defined(CONFIG_NET_SOCKETS_OFFLOAD)
    NET_ASSERT(iface);
    NET_ASSERT(iface->if_dev);

    return iface->if_dev->socket_offload;
    #else
    ARG_UNUSED(iface);

    return (NULL);
    #endif
}

/**
 * @brief Get an network interface's link address
 *
 * @param iface Pointer to a network interface structure
 *
 * @return a pointer to the network link address
 */
static inline struct net_linkaddr* net_if_get_link_addr(struct net_if* iface) {
    NET_ASSERT(iface);
    NET_ASSERT(iface->if_dev);

    return &iface->if_dev->link_addr;
}

/**
 * @brief Return network configuration for this network interface
 *
 * @param iface Pointer to a network interface structure
 *
 * @return Pointer to configuration
 */
static inline struct net_if_config* net_if_get_config(struct net_if* iface) {
    NET_ASSERT(iface);

    return &iface->config;
}

/**
 * @brief Start duplicate address detection procedure.
 *
 * @param iface Pointer to a network interface structure
 */
#if defined(CONFIG_NET_IPV6_DAD) && defined(CONFIG_NET_NATIVE_IPV6)
void net_if_start_dad(struct net_if* iface);
#else
static inline void net_if_start_dad(struct net_if* iface) {
    ARG_UNUSED(iface);
}
#endif

/**
 * @brief Start neighbor discovery and send router solicitation message.
 *
 * @param iface Pointer to a network interface structure
 */
void net_if_start_rs(struct net_if* iface);

/**
 * @brief Stop neighbor discovery.
 *
 * @param iface Pointer to a network interface structure
 */
#if defined(CONFIG_NET_IPV6_ND) && defined(CONFIG_NET_NATIVE_IPV6)
void net_if_stop_rs(struct net_if* iface);
#else
static inline void net_if_stop_rs(struct net_if* iface) {
    ARG_UNUSED(iface);
}
#endif /* CONFIG_NET_IPV6_ND */

/**
 * @brief Provide a reachability hint for IPv6 Neighbor Discovery.
 *
 * This function is intended for upper-layer protocols to inform the IPv6
 * Neighbor Discovery process about an active link to a specific neighbor.
 * By signaling a recent "forward progress" event, such as the reception of
 * an ACK, this function can help reduce unnecessary ND traffic as per the
 * guidelines in RFC 4861 (section 7.3).
 *
 * @param iface A pointer to the network interface.
 * @param ipv6_addr Pointer to the IPv6 address of the neighbor node.
 */
#if defined(CONFIG_NET_IPV6_ND) && defined(CONFIG_NET_NATIVE_IPV6)
void net_if_nbr_reachability_hint(struct net_if* iface, const struct net_in6_addr* ipv6_addr);
#else
static inline void net_if_nbr_reachability_hint(struct net_if* iface,
                                                const struct net_in6_addr* ipv6_addr) {
    ARG_UNUSED(iface);
    ARG_UNUSED(ipv6_addr);
}
#endif

/** @cond INTERNAL_HIDDEN */

static inline int net_if_set_link_addr_unlocked(struct net_if* iface,
                                                uint8_t* addr, uint8_t len,
                                                enum net_link_type type) {
    if (net_if_flag_is_set(iface, NET_IF_RUNNING)) {
        return (-EPERM);
    }

    net_if_get_link_addr(iface)->addr = addr;
    net_if_get_link_addr(iface)->len  = len;
    net_if_get_link_addr(iface)->type = type;

    net_hostname_set_postfix(addr, len);

    return (0);
}

int net_if_set_link_addr_locked(struct net_if* iface,
                                uint8_t* addr, uint8_t len,
                                enum net_link_type type);

#if CONFIG_NET_IF_LOG_LEVEL >= LOG_LEVEL_DBG
extern int net_if_addr_unref_debug(struct net_if* iface,
                                   sa_family_t family,
                                   const void* addr,
                                   const char* caller, int line);
#define net_if_addr_unref(iface, family, addr) \
    net_if_addr_unref_debug(iface, family, addr, __func__, __LINE__)

extern struct net_if_addr* net_if_addr_ref_debug(struct net_if* iface,
                                                 sa_family_t family,
                                                 const void* addr,
                                                 const char* caller,
                                                 int line);
#define net_if_addr_ref(iface, family, addr) \
    net_if_addr_ref_debug(iface, family, addr, __func__, __LINE__)
#else
extern int net_if_addr_unref(struct net_if* iface,
                             sa_family_t family,
                             const void* addr);
extern struct net_if_addr* net_if_addr_ref(struct net_if* iface,
                                           sa_family_t family,
                                           const void* addr);
#endif /* CONFIG_NET_IF_LOG_LEVEL */

/** @endcond */

/**
 * @brief Set a network interface's link address
 *
 * @param iface Pointer to a network interface structure
 * @param addr A pointer to a uint8_t buffer representing the address.
 *             The buffer must remain valid throughout interface lifetime.
 * @param len length of the address buffer
 * @param type network bearer type of this link address
 *
 * @return 0 on success
 */
static inline int net_if_set_link_addr(struct net_if* iface,
                                       uint8_t* addr, uint8_t len,
                                       enum net_link_type type) {
    #if defined(CONFIG_NET_RAW_MODE)
    return net_if_set_link_addr_unlocked(iface, addr, len, type);
    #else
    return net_if_set_link_addr_locked(iface, addr, len, type);
    #endif
}

/**
 * @brief Get an network interface's MTU
 *
 * @param iface Pointer to a network interface structure
 *
 * @return the MTU
 */
static inline uint16_t net_if_get_mtu(struct net_if* iface) {
    if (iface == NULL) {
        return (0U);
    }

    NET_ASSERT(iface->if_dev);

    return (iface->if_dev->mtu);
}

/**
 * @brief Set an network interface's MTU
 *
 * @param iface Pointer to a network interface structure
 * @param mtu New MTU, note that we store only 16 bit mtu value.
 */
static inline void net_if_set_mtu(struct net_if* iface,
                                  uint16_t mtu) {
    if (iface == NULL) {
        return;
    }

    NET_ASSERT(iface->if_dev);

    iface->if_dev->mtu = mtu;
}

/**
 * @brief Set the infinite status of the network interface address
 *
 * @param ifaddr IP address for network interface
 * @param is_infinite Infinite status
 */
static inline void net_if_addr_set_lf(struct net_if_addr* ifaddr,
                                      bool is_infinite) {
    NET_ASSERT(ifaddr);

    ifaddr->is_infinite = is_infinite;
}

/**
 * @brief Get an interface according to link layer address.
 *
 * @param ll_addr Link layer address.
 *
 * @return Network interface or NULL if not found.
 */
struct net_if* net_if_get_by_link_addr(struct net_linkaddr* ll_addr);

/**
 * @brief Find an interface from it's related device
 *
 * @param dev A valid struct device pointer to relate with an interface
 *
 * @return a valid struct net_if pointer on success, NULL otherwise
 */
struct net_if* net_if_lookup_by_dev(const struct device* dev);

/**
 * @brief Get network interface IP config
 *
 * @param iface Interface to use.
 *
 * @return NULL if not found or pointer to correct config settings.
 */
static inline struct net_if_config* net_if_config_get(struct net_if* iface) {
    NET_ASSERT(iface);

    return &iface->config;
}

/**
 * @brief Remove a router from the system
 *
 * @param router Pointer to existing router
 */
void net_if_router_rm(struct net_if_router* router);

/**
 * @brief Set the default network interface.
 *
 * @param iface New default interface, or NULL to revert to the one set by Kconfig.
 */
void net_if_set_default(struct net_if* iface);

/**
 * @brief Get the default network interface.
 *
 * @return Default interface or NULL if no interfaces are configured.
 */
struct net_if* net_if_get_default(void);

/**
 * @brief Get the first network interface according to its type.
 *
 * @param l2 Layer 2 type of the network interface.
 *
 * @return First network interface of a given type or NULL if no such
 * interfaces was found.
 */
struct net_if* net_if_get_first_by_type(const struct net_l2* l2);

/**
 * @brief Get the first network interface which is up.
 *
 * @return First network interface which is up or NULL if all
 * interfaces are down.
 */
struct net_if* net_if_get_first_up(void);

#if defined(CONFIG_NET_L2_IEEE802154)
/**
 * @brief Get the first IEEE 802.15.4 network interface.
 *
 * @return First IEEE 802.15.4 network interface or NULL if no such
 * interfaces was found.
 */
static inline struct net_if* net_if_get_ieee802154(void) {
    return net_if_get_first_by_type(&NET_L2_GET_NAME(IEEE802154));
}
#endif /* CONFIG_NET_L2_IEEE802154 */

/**
 * @brief Allocate network interface IPv6 config.
 *
 * @details This function will allocate new IPv6 config.
 *
 * @param iface Interface to use.
 * @param ipv6 Pointer to allocated IPv6 struct is returned to caller.
 *
 * @return 0 if ok, <0 if error
 */
int net_if_config_ipv6_get(struct net_if* iface,
                           struct net_if_ipv6** ipv6);

/**
 * @brief Release network interface IPv6 config.
 *
 * @param iface Interface to use.
 *
 * @return 0 if ok, <0 if error
 */
int net_if_config_ipv6_put(struct net_if* iface);

/**
 * @brief Check if this IPv6 address belongs to one of the interfaces.
 *
 * @param addr IPv6 address
 * @param iface Pointer to interface is returned
 *
 * @return Pointer to interface address, NULL if not found.
 */
struct net_if_addr* net_if_ipv6_addr_lookup(const struct net_in6_addr* addr,
                                            struct net_if** iface);

/**
 * @brief Check if this IPv6 address belongs to this specific interfaces.
 *
 * @param iface Network interface
 * @param addr IPv6 address
 *
 * @return Pointer to interface address, NULL if not found.
 */
struct net_if_addr* net_if_ipv6_addr_lookup_by_iface(struct net_if* iface,
                                                     struct net_in6_addr const* addr);

/**
 * @brief Check if this IPv6 address belongs to one of the interface indices.
 *
 * @param addr IPv6 address
 *
 * @return >0 if address was found in given network interface index,
 * all other values mean address was not found
 */
__syscall int net_if_ipv6_addr_lookup_by_index(const struct net_in6_addr* addr);

/**
 * @brief Add a IPv6 address to an interface
 *
 * @param iface Network interface
 * @param addr IPv6 address
 * @param addr_type IPv6 address type
 * @param vlifetime Validity time for this address
 *
 * @return Pointer to interface address, NULL if cannot be added
 */
struct net_if_addr* net_if_ipv6_addr_add(struct net_if* iface,
                                         struct net_in6_addr* addr,
                                         enum net_addr_type addr_type,
                                         uint32_t vlifetime);

/**
 * @brief Add a IPv6 address to an interface by index
 *
 * @param index Network interface index
 * @param addr IPv6 address
 * @param addr_type IPv6 address type
 * @param vlifetime Validity time for this address
 *
 * @return True if ok, false if address could not be added
 */
__syscall bool net_if_ipv6_addr_add_by_index(int index,
                                             struct net_in6_addr* addr,
                                             enum net_addr_type addr_type,
                                             uint32_t vlifetime);

/**
 * @brief Update validity lifetime time of an IPv6 address.
 *
 * @param ifaddr Network IPv6 address
 * @param vlifetime Validity time for this address
 */
void net_if_ipv6_addr_update_lifetime(struct net_if_addr* ifaddr,
                                      uint32_t vlifetime);

/**
 * @brief Remove an IPv6 address from an interface
 *
 * @param iface Network interface
 * @param addr IPv6 address
 *
 * @return True if successfully removed, false otherwise
 */
bool net_if_ipv6_addr_rm(struct net_if* iface, const struct net_in6_addr* addr);

/**
 * @brief Remove an IPv6 address from an interface by index
 *
 * @param index Network interface index
 * @param addr IPv6 address
 *
 * @return True if successfully removed, false otherwise
 */
__syscall bool net_if_ipv6_addr_rm_by_index(int index,
                                            const struct net_in6_addr* addr);

/**
 * @typedef net_if_ip_addr_cb_t
 * @brief Callback used while iterating over network interface IP addresses
 *
 * @param iface Pointer to the network interface the address belongs to
 * @param addr Pointer to current IP address
 * @param user_data A valid pointer to user data or NULL
 */
typedef void (*net_if_ip_addr_cb_t)(struct net_if* iface,
                                    struct net_if_addr* addr,
                                    void* user_data);

/**
 * @brief Go through all IPv6 addresses on a network interface and call callback
 * for each used address.
 *
 * @param iface Pointer to the network interface
 * @param cb User-supplied callback function to call
 * @param user_data User specified data
 */
void net_if_ipv6_addr_foreach(struct net_if* iface, net_if_ip_addr_cb_t cb,
                              void* user_data);

/**
 * @brief Add a IPv6 multicast address to an interface
 *
 * @param iface Network interface
 * @param addr IPv6 multicast address
 *
 * @return Pointer to interface multicast address, NULL if cannot be added
 */
struct net_if_mcast_addr* net_if_ipv6_maddr_add(struct net_if* iface,
                                                const struct net_in6_addr* addr);

/**
 * @brief Remove an IPv6 multicast address from an interface
 *
 * @param iface Network interface
 * @param addr IPv6 multicast address
 *
 * @return True if successfully removed, false otherwise
 */
bool net_if_ipv6_maddr_rm(struct net_if* iface, const struct net_in6_addr* addr);

/**
 * @typedef net_if_ip_maddr_cb_t
 * @brief Callback used while iterating over network interface multicast IP addresses
 *
 * @param iface Pointer to the network interface the address belongs to
 * @param maddr Pointer to current multicast IP address
 * @param user_data A valid pointer to user data or NULL
 */
typedef void (*net_if_ip_maddr_cb_t)(struct net_if* iface,
                    struct net_if_mcast_addr* maddr,
                    void* user_data);

/**
 * @brief Go through all IPv6 multicast addresses on a network interface and call
 * callback for each used address.
 *
 * @param iface Pointer to the network interface
 * @param cb User-supplied callback function to call
 * @param user_data User specified data
 */
void net_if_ipv6_maddr_foreach(struct net_if* iface, net_if_ip_maddr_cb_t cb,
                    void* user_data);

/**
 * @brief Check if this IPv6 multicast address belongs to a specific interface
 * or one of the interfaces.
 *
 * @param addr IPv6 address
 * @param iface If *iface is null, then pointer to interface is returned,
 * otherwise the *iface value needs to be matched.
 *
 * @return Pointer to interface multicast address, NULL if not found.
 */
struct net_if_mcast_addr* net_if_ipv6_maddr_lookup(const struct net_in6_addr* addr,
                                                   struct net_if** iface);

/**
 * @typedef net_if_mcast_callback_t

 * @brief Define a callback that is called whenever a IPv6 or IPv4 multicast
 *        address group is joined or left.
 * @param iface A pointer to a struct net_if to which the multicast address is
 *        attached.
 * @param addr IP multicast address.
 * @param is_joined True if the multicast group is joined, false if group is left.
 */
typedef void (*net_if_mcast_callback_t)(struct net_if* iface,
                                        const struct net_addr* addr,
                                        bool is_joined);

/**
 * @brief Multicast monitor handler struct.
 *
 * Stores the multicast callback information. Caller must make sure that
 * the variable pointed by this is valid during the lifetime of
 * registration. Typically this means that the variable cannot be
 * allocated from stack.
 */
struct net_if_mcast_monitor {
    /** Node information for the slist. */
    sys_snode_t node;

    /** Network interface */
    struct net_if* iface;

    /** Multicast callback */
    net_if_mcast_callback_t cb;
};

/**
 * @brief Register a multicast monitor
 *
 * @param mon Monitor handle. This is a pointer to a monitor storage structure
 * which should be allocated by caller, but does not need to be initialized.
 * @param iface Network interface or NULL for all interfaces
 * @param cb Monitor callback
 */
void net_if_mcast_mon_register(struct net_if_mcast_monitor* mon,
                               struct net_if* iface,
                               net_if_mcast_callback_t cb);

/**
 * @brief Unregister a multicast monitor
 *
 * @param mon Monitor handle
 */
void net_if_mcast_mon_unregister(struct net_if_mcast_monitor* mon);

/**
 * @brief Call registered multicast monitors
 *
 * @param iface Network interface
 * @param addr Multicast address
 * @param is_joined Is this multicast address group joined (true) or not (false)
 */
void net_if_mcast_monitor(struct net_if* iface, const struct net_addr* addr,
                          bool is_joined);

/**
 * @brief Mark a given multicast address to be joined.
 *
 * @param iface Network interface the address belongs to
 * @param addr IPv6 multicast address
 */
void net_if_ipv6_maddr_join(struct net_if* iface,
                            struct net_if_mcast_addr* addr);

/**
 * @brief Check if given multicast address is joined or not.
 *
 * @param addr IPv6 multicast address
 *
 * @return True if address is joined, False otherwise.
 */
static inline bool net_if_ipv6_maddr_is_joined(struct net_if_mcast_addr* addr) {
    NET_ASSERT(addr);

    return (addr->is_joined);
}

/**
 * @brief Mark a given multicast address to be left.
 *
 * @param iface Network interface the address belongs to
 * @param addr IPv6 multicast address
 */
void net_if_ipv6_maddr_leave(struct net_if* iface,
                             struct net_if_mcast_addr* addr);

/**
 * @brief Return prefix that corresponds to this IPv6 address.
 *
 * @param iface Network interface
 * @param addr IPv6 address
 *
 * @return Pointer to prefix, NULL if not found.
 */
struct net_if_ipv6_prefix* net_if_ipv6_prefix_get(struct net_if* iface,
                                                  const struct net_in6_addr* addr);

/**
 * @brief Check if this IPv6 prefix belongs to this interface
 *
 * @param iface Network interface
 * @param addr IPv6 address
 * @param len Prefix length
 *
 * @return Pointer to prefix, NULL if not found.
 */
struct net_if_ipv6_prefix* net_if_ipv6_prefix_lookup(struct net_if* iface,
                                                     struct net_in6_addr* addr,
                                                     uint8_t len);

/**
 * @brief Add a IPv6 prefix to an network interface.
 *
 * @param iface Network interface
 * @param prefix IPv6 address
 * @param len Prefix length
 * @param lifetime Prefix lifetime in seconds
 *
 * @return Pointer to prefix, NULL if the prefix was not added.
 */
struct net_if_ipv6_prefix* net_if_ipv6_prefix_add(struct net_if* iface,
                                                  struct net_in6_addr const* prefix,
                                                  uint8_t len,
                                                  uint32_t lifetime);

/**
 * @brief Remove an IPv6 prefix from an interface
 *
 * @param iface Network interface
 * @param addr IPv6 prefix address
 * @param len Prefix length
 *
 * @return True if successfully removed, false otherwise
 */
bool net_if_ipv6_prefix_rm(struct net_if* iface, struct net_in6_addr* addr,
                           uint8_t len);

/**
 * @brief Set the infinite status of the prefix
 *
 * @param prefix IPv6 address
 * @param is_infinite Infinite status
 */
static inline void net_if_ipv6_prefix_set_lf(struct net_if_ipv6_prefix* prefix,
                                             bool is_infinite) {
    prefix->is_infinite = is_infinite;
}

/**
 * @brief Set the prefix lifetime timer.
 *
 * @param prefix IPv6 address
 * @param lifetime Prefix lifetime in seconds
 */
void net_if_ipv6_prefix_set_timer(struct net_if_ipv6_prefix* prefix,
                                  uint32_t lifetime);

/**
 * @brief Unset the prefix lifetime timer.
 *
 * @param prefix IPv6 address
 */
void net_if_ipv6_prefix_unset_timer(struct net_if_ipv6_prefix* prefix);

/**
 * @brief Check if this IPv6 address is part of the subnet of our
 * network interface.
 *
 * @param iface Network interface. This is returned to the caller.
 * The iface can be NULL in which case we check all the interfaces.
 * @param addr IPv6 address
 *
 * @return True if address is part of our subnet, false otherwise
 */
bool net_if_ipv6_addr_onlink(struct net_if** iface, struct net_in6_addr const* addr);

/**
 * @brief Get the IPv6 address of the given router
 * @param router a network router
 *
 * @return pointer to the IPv6 address, or NULL if none
 */
#if defined(CONFIG_NET_NATIVE_IPV6)
static inline struct net_in6_addr* net_if_router_ipv6(struct net_if_router* router) {
    NET_ASSERT(router);

    return (&router->address.in6_addr);
}
#else
static inline struct net_in6_addr* net_if_router_ipv6(struct net_if_router* router) {
    static struct net_in6_addr addr;

    ARG_UNUSED(router);

    return (&addr);
}
#endif

/**
 * @brief Check if IPv6 address is one of the routers configured
 * in the system.
 *
 * @param iface Network interface
 * @param addr IPv6 address
 *
 * @return Pointer to router information, NULL if cannot be found
 */
struct net_if_router* net_if_ipv6_router_lookup(struct net_if const* iface,
                                                struct net_in6_addr* addr);

/**
 * @brief Find default router for this IPv6 address.
 *
 * @param iface Network interface. This can be NULL in which case we
 * go through all the network interfaces to find a suitable router.
 * @param addr IPv6 address
 *
 * @return Pointer to router information, NULL if cannot be found
 */
struct net_if_router* net_if_ipv6_router_find_default(struct net_if const* iface,
                                                      struct net_in6_addr const* addr);

/**
 * @brief Update validity lifetime time of a router.
 *
 * @param router Network IPv6 address
 * @param lifetime Lifetime of this router.
 */
void net_if_ipv6_router_update_lifetime(struct net_if_router* router,
                                        uint16_t lifetime);

/**
 * @brief Add IPv6 router to the system.
 *
 * @param iface Network interface
 * @param addr IPv6 address
 * @param router_lifetime Lifetime of the router
 *
 * @return Pointer to router information, NULL if could not be added
 */
struct net_if_router* net_if_ipv6_router_add(struct net_if* iface,
                                             struct net_in6_addr* addr,
                                             uint16_t router_lifetime);

/**
 * @brief Remove IPv6 router from the system.
 *
 * @param router Router information.
 *
 * @return True if successfully removed, false otherwise
 */
bool net_if_ipv6_router_rm(struct net_if_router* router);

/**
 * @brief Get IPv6 hop limit specified for a given interface. This is the
 * default value but can be overridden by the user.
 *
 * @param iface Network interface
 *
 * @return Hop limit
 */
#if defined(CONFIG_NET_NATIVE_IPV6)
uint8_t net_if_ipv6_get_hop_limit(struct net_if* iface);
#else
static inline uint8_t net_if_ipv6_get_hop_limit(struct net_if* iface) {
    ARG_UNUSED(iface);

    return (0);
}
#endif /* CONFIG_NET_NATIVE_IPV6 */

/**
 * @brief Set the default IPv6 hop limit of a given interface.
 *
 * @param iface Network interface
 * @param hop_limit New hop limit
 */
#if defined(CONFIG_NET_NATIVE_IPV6)
void net_if_ipv6_set_hop_limit(struct net_if* iface, uint8_t hop_limit);
#else
static inline void net_if_ipv6_set_hop_limit(struct net_if* iface,
                                             uint8_t hop_limit) {
    ARG_UNUSED(iface);
    ARG_UNUSED(hop_limit);
}
#endif /* CONFIG_NET_NATIVE_IPV6 */

/** @cond INTERNAL_HIDDEN */

/* The old hop limit setter function is deprecated because the naming
 * of it was incorrect. The API name was missing "_if_" so this function
 * should not be used.
 */
__deprecated
static inline void net_ipv6_set_hop_limit(struct net_if *iface,
                      uint8_t hop_limit)
{
    net_if_ipv6_set_hop_limit(iface, hop_limit);
}

/** @endcond */

/**
 * @brief Get IPv6 multicast hop limit specified for a given interface. This is the
 * default value but can be overridden by the user.
 *
 * @param iface Network interface
 *
 * @return Hop limit
 */
#if defined(CONFIG_NET_NATIVE_IPV6)
uint8_t net_if_ipv6_get_mcast_hop_limit(struct net_if* iface);
#else
static inline uint8_t net_if_ipv6_get_mcast_hop_limit(struct net_if* iface) {
    ARG_UNUSED(iface);

    return (0);
}
#endif /* CONFIG_NET_NATIVE_IPV6 */

/**
 * @brief Set the default IPv6 multicast hop limit of a given interface.
 *
 * @param iface Network interface
 * @param hop_limit New hop limit
 */
#if defined(CONFIG_NET_NATIVE_IPV6)
void net_if_ipv6_set_mcast_hop_limit(struct net_if* iface, uint8_t hop_limit);
#else
static inline void net_if_ipv6_set_mcast_hop_limit(struct net_if* iface,
                                                   uint8_t hop_limit) {
    ARG_UNUSED(iface);
    ARG_UNUSED(hop_limit);
}
#endif /* CONFIG_NET_NATIVE_IPV6 */

/**
 * @brief Set IPv6 reachable time for a given interface
 *
 * @param iface Network interface
 * @param reachable_time New reachable time
 */
static inline void net_if_ipv6_set_base_reachable_time(struct net_if* iface,
                                                       uint32_t reachable_time) {
    #if defined(CONFIG_NET_NATIVE_IPV6)
    NET_ASSERT(iface);

    if (!iface->config.ip.ipv6) {
        return;
    }

    iface->config.ip.ipv6->base_reachable_time = reachable_time;
    #else
    ARG_UNUSED(iface);
    ARG_UNUSED(reachable_time);

    #endif
}

/**
 * @brief Get IPv6 reachable timeout specified for a given interface
 *
 * @param iface Network interface
 *
 * @return Reachable timeout
 */
static inline uint32_t net_if_ipv6_get_reachable_time(struct net_if* iface) {
    #if defined(CONFIG_NET_NATIVE_IPV6)
    NET_ASSERT(iface);

    if (!iface->config.ip.ipv6) {
        return (0);
    }

    return iface->config.ip.ipv6->reachable_time;
    #else
    ARG_UNUSED(iface);
    return (0);
    #endif
}

/**
 * @brief Calculate next reachable time value for IPv6 reachable time
 *
 * @param ipv6 IPv6 address configuration
 *
 * @return Reachable time
 */
uint32_t net_if_ipv6_calc_reachable_time(struct net_if_ipv6 const* ipv6);

/**
 * @brief Set IPv6 reachable time for a given interface. This requires
 * that base reachable time is set for the interface.
 *
 * @param ipv6 IPv6 address configuration
 */
static inline void net_if_ipv6_set_reachable_time(struct net_if_ipv6* ipv6) {
    #if defined(CONFIG_NET_NATIVE_IPV6)
    if (ipv6 == NULL) {
        return;
    }

    ipv6->reachable_time = net_if_ipv6_calc_reachable_time(ipv6);
    #else
    ARG_UNUSED(ipv6);
    #endif
}

/**
 * @brief Set IPv6 retransmit timer for a given interface
 *
 * @param iface Network interface
 * @param retrans_timer New retransmit timer
 */
static inline void net_if_ipv6_set_retrans_timer(struct net_if* iface,
                                                 uint32_t retrans_timer) {
    #if defined(CONFIG_NET_NATIVE_IPV6)
    NET_ASSERT(iface);

    if (!iface->config.ip.ipv6) {
        return;
    }

    iface->config.ip.ipv6->retrans_timer = retrans_timer;
    #else
    ARG_UNUSED(iface);
    ARG_UNUSED(retrans_timer);
    #endif
}

/**
 * @brief Get IPv6 retransmit timer specified for a given interface
 *
 * @param iface Network interface
 *
 * @return Retransmit timer
 */
static inline uint32_t net_if_ipv6_get_retrans_timer(struct net_if* iface) {
    #if defined(CONFIG_NET_NATIVE_IPV6)
    NET_ASSERT(iface);

    if (!iface->config.ip.ipv6) {
        return (0);
    }

    return iface->config.ip.ipv6->retrans_timer;
    #else
    ARG_UNUSED(iface);
    return (0);
    #endif
}

/**
 * @brief Get a IPv6 source address that should be used when sending
 * network data to destination.
 *
 * @param iface Interface that was used when packet was received.
 * If the interface is not known, then NULL can be given.
 * @param dst IPv6 destination address
 *
 * @return Pointer to IPv6 address to use, NULL if no IPv6 address
 * could be found.
 */
#if defined(CONFIG_NET_IPV6)
const struct net_in6_addr* net_if_ipv6_select_src_addr(struct net_if* iface,
                                                       const struct net_in6_addr* dst);
#else
static inline const struct net_in6_addr* net_if_ipv6_select_src_addr(
    struct net_if* iface, const struct net_in6_addr* dst) {
    ARG_UNUSED(iface);
    ARG_UNUSED(dst);

    return (NULL);
}
#endif

/**
 * @brief Get a IPv6 source address that should be used when sending
 * network data to destination. Use a hint set to the socket to select
 * the proper address.
 *
 * @param iface Interface that was used when packet was received.
 * If the interface is not known, then NULL can be given.
 * @param dst IPv6 destination address
 * @param flags Hint from the related socket. See RFC 5014 for value details.
 *
 * @return Pointer to IPv6 address to use, NULL if no IPv6 address
 * could be found.
 */
#if defined(CONFIG_NET_IPV6)
const struct net_in6_addr* net_if_ipv6_select_src_addr_hint(struct net_if* iface,
                                                            const struct net_in6_addr* dst,
                                                            int flags);
#else
static inline const struct net_in6_addr* net_if_ipv6_select_src_addr_hint(
    struct net_if* iface, const struct net_in6_addr* dst, int flags) {
    ARG_UNUSED(iface);
    ARG_UNUSED(dst);
    ARG_UNUSED(flags);

    return (NULL);
}
#endif

/**
 * @brief Get a network interface that should be used when sending
 * IPv6 network data to destination.
 *
 * @param dst IPv6 destination address
 *
 * @return Pointer to network interface to use, NULL if no suitable interface
 * could be found.
 */
#if defined(CONFIG_NET_IPV6)
struct net_if* net_if_ipv6_select_src_iface(const struct net_in6_addr* dst);
#else
static inline struct net_if* net_if_ipv6_select_src_iface(
    const struct net_in6_addr* dst) {
    ARG_UNUSED(dst);

    return (NULL);
}
#endif

/**
 * @brief Get a IPv6 link local address in a given state.
 *
 * @param iface Interface to use. Must be a valid pointer to an interface.
 * @param addr_state IPv6 address state (preferred, tentative, deprecated)
 *
 * @return Pointer to link local IPv6 address, NULL if no proper IPv6 address
 * could be found.
 */
struct net_in6_addr* net_if_ipv6_get_ll(struct net_if* iface,
                                        enum net_addr_state addr_state);

/**
 * @brief Return link local IPv6 address from the first interface that has
 * a link local address matching give state.
 *
 * @param state IPv6 address state (ANY, TENTATIVE, PREFERRED, DEPRECATED)
 * @param iface Pointer to interface is returned
 *
 * @return Pointer to IPv6 address, NULL if not found.
 */
struct net_in6_addr* net_if_ipv6_get_ll_addr(enum net_addr_state state,
                                             struct net_if** iface);

/**
 * @brief Stop IPv6 Duplicate Address Detection (DAD) procedure if
 * we find out that our IPv6 address is already in use.
 *
 * @param iface Interface where the DAD was running.
 * @param addr IPv6 address that failed DAD
 */
void net_if_ipv6_dad_failed(struct net_if* iface, const struct net_in6_addr* addr);

/**
 * @brief Return global IPv6 address from the first interface that has
 * a global IPv6 address matching the given state.
 *
 * @param state IPv6 address state (ANY, TENTATIVE, PREFERRED, DEPRECATED)
 * @param iface Caller can give an interface to check. If iface is set to NULL,
 * then all the interfaces are checked. Pointer to interface where the IPv6
 * address is defined is returned to the caller.
 *
 * @return Pointer to IPv6 address, NULL if not found.
 */
struct net_in6_addr* net_if_ipv6_get_global_addr(enum net_addr_state state,
                                                 struct net_if** iface);

/**
 * @brief Allocate network interface IPv4 config.
 *
 * @details This function will allocate new IPv4 config.
 *
 * @param iface Interface to use.
 * @param ipv4 Pointer to allocated IPv4 struct is returned to caller.
 *
 * @return 0 if ok, <0 if error
 */
int net_if_config_ipv4_get(struct net_if* iface,
                           struct net_if_ipv4** ipv4);

/**
 * @brief Release network interface IPv4 config.
 *
 * @param iface Interface to use.
 *
 * @return 0 if ok, <0 if error
 */
int net_if_config_ipv4_put(struct net_if* iface);

/**
 * @brief Get IPv4 time-to-live value specified for a given interface
 *
 * @param iface Network interface
 *
 * @return Time-to-live
 */
uint8_t net_if_ipv4_get_ttl(struct net_if* iface);

/**
 * @brief Set IPv4 time-to-live value specified to a given interface
 *
 * @param iface Network interface
 * @param ttl Time-to-live value
 */
void net_if_ipv4_set_ttl(struct net_if* iface, uint8_t ttl);

/**
 * @brief Get IPv4 multicast time-to-live value specified for a given interface
 *
 * @param iface Network interface
 *
 * @return Time-to-live
 */
uint8_t net_if_ipv4_get_mcast_ttl(struct net_if* iface);

/**
 * @brief Set IPv4 multicast time-to-live value specified to a given interface
 *
 * @param iface Network interface
 * @param ttl Time-to-live value
 */
void net_if_ipv4_set_mcast_ttl(struct net_if* iface, uint8_t ttl);

/**
 * @brief Check if this IPv4 address belongs to one of the interfaces.
 *
 * @param addr IPv4 address
 * @param iface Interface is returned
 *
 * @return Pointer to interface address, NULL if not found.
 */
struct net_if_addr* net_if_ipv4_addr_lookup(const struct net_in_addr* addr,
                                            struct net_if** iface);

/**
 * @brief Add a IPv4 address to an interface
 *
 * @param iface Network interface
 * @param addr IPv4 address
 * @param addr_type IPv4 address type
 * @param vlifetime Validity time for this address
 *
 * @return Pointer to interface address, NULL if cannot be added
 */
struct net_if_addr* net_if_ipv4_addr_add(struct net_if* iface,
                                         struct net_in_addr* addr,
                                         enum net_addr_type addr_type,
                                         uint32_t vlifetime);

/**
 * @brief Remove a IPv4 address from an interface
 *
 * @param iface Network interface
 * @param addr IPv4 address
 *
 * @return True if successfully removed, false otherwise
 */
bool net_if_ipv4_addr_rm(struct net_if* iface, const struct net_in_addr* addr);

/**
 * @brief Check if this IPv4 address belongs to one of the interface indices.
 *
 * @param addr IPv4 address
 *
 * @return >0 if address was found in given network interface index,
 * all other values mean address was not found
 */
__syscall int net_if_ipv4_addr_lookup_by_index(const struct net_in_addr* addr);

/**
 * @brief Add a IPv4 address to an interface by network interface index
 *
 * @param index Network interface index
 * @param addr IPv4 address
 * @param addr_type IPv4 address type
 * @param vlifetime Validity time for this address
 *
 * @return True if ok, false if the address could not be added
 */
__syscall bool net_if_ipv4_addr_add_by_index(int index,
                                             struct net_in_addr* addr,
                                             enum net_addr_type addr_type,
                                             uint32_t vlifetime);

/**
 * @brief Remove a IPv4 address from an interface by interface index
 *
 * @param index Network interface index
 * @param addr IPv4 address
 *
 * @return True if successfully removed, false otherwise
 */
__syscall bool net_if_ipv4_addr_rm_by_index(int index,
                                            const struct net_in_addr* addr);

/**
 * @brief Go through all IPv4 addresses on a network interface and call callback
 * for each used address.
 *
 * @param iface Pointer to the network interface
 * @param cb User-supplied callback function to call
 * @param user_data User specified data
 */
void net_if_ipv4_addr_foreach(struct net_if* iface, net_if_ip_addr_cb_t cb,
                              void* user_data);

/**
 * @brief Add a IPv4 multicast address to an interface
 *
 * @param iface Network interface
 * @param addr IPv4 multicast address
 *
 * @return Pointer to interface multicast address, NULL if cannot be added
 */
struct net_if_mcast_addr* net_if_ipv4_maddr_add(struct net_if* iface,
                                                const struct net_in_addr* addr);

/**
 * @brief Remove an IPv4 multicast address from an interface
 *
 * @param iface Network interface
 * @param addr IPv4 multicast address
 *
 * @return True if successfully removed, false otherwise
 */
bool net_if_ipv4_maddr_rm(struct net_if* iface, const struct net_in_addr* addr);

/**
 * @brief Go through all IPv4 multicast addresses on a network interface and call
 * callback for each used address.
 *
 * @param iface Pointer to the network interface
 * @param cb User-supplied callback function to call
 * @param user_data User specified data
 */
void net_if_ipv4_maddr_foreach(struct net_if* iface, net_if_ip_maddr_cb_t cb,
                               void* user_data);

/**
 * @brief Check if this IPv4 multicast address belongs to a specific interface
 * or one of the interfaces.
 *
 * @param addr IPv4 address
 * @param iface If *iface is null, then pointer to interface is returned,
 * otherwise the *iface value needs to be matched.
 *
 * @return Pointer to interface multicast address, NULL if not found.
 */
struct net_if_mcast_addr* net_if_ipv4_maddr_lookup(const struct net_in_addr* addr,
                                                   struct net_if** iface);

/**
 * @brief Mark a given multicast address to be joined.
 *
 * @param iface Network interface the address belongs to
 * @param addr IPv4 multicast address
 */
void net_if_ipv4_maddr_join(struct net_if* iface,
                            struct net_if_mcast_addr* addr);

/**
 * @brief Check if given multicast address is joined or not.
 *
 * @param addr IPv4 multicast address
 *
 * @return True if address is joined, False otherwise.
 */
static inline bool net_if_ipv4_maddr_is_joined(struct net_if_mcast_addr* addr) {
    NET_ASSERT(addr);

    return (addr->is_joined);
}

/**
 * @brief Mark a given multicast address to be left.
 *
 * @param iface Network interface the address belongs to
 * @param addr IPv4 multicast address
 */
void net_if_ipv4_maddr_leave(struct net_if* iface,
                             struct net_if_mcast_addr* addr);

/**
 * @brief Get the IPv4 address of the given router
 * @param router a network router
 *
 * @return pointer to the IPv4 address, or NULL if none
 */
#if defined(CONFIG_NET_NATIVE_IPV4)
static inline struct net_in_addr* net_if_router_ipv4(struct net_if_router* router) {
    NET_ASSERT(router);

    return (&router->address.in_addr);
}
#else
static inline struct net_in_addr* net_if_router_ipv4(struct net_if_router* router) {
    static struct net_in_addr addr;

    ARG_UNUSED(router);

    return (&addr);
}
#endif

/**
 * @brief Check if IPv4 address is one of the routers configured
 * in the system.
 *
 * @param iface Network interface
 * @param addr IPv4 address
 *
 * @return Pointer to router information, NULL if cannot be found
 */
struct net_if_router* net_if_ipv4_router_lookup(struct net_if* iface,
                                                struct net_in_addr* addr);

/**
 * @brief Find default router for this IPv4 address.
 *
 * @param iface Network interface. This can be NULL in which case we
 * go through all the network interfaces to find a suitable router.
 * @param addr IPv4 address
 *
 * @return Pointer to router information, NULL if cannot be found
 */
struct net_if_router* net_if_ipv4_router_find_default(struct net_if* iface,
                                                      struct net_in_addr* addr);
/**
 * @brief Add IPv4 router to the system.
 *
 * @param iface Network interface
 * @param addr IPv4 address
 * @param is_default Is this router the default one
 * @param router_lifetime Lifetime of the router
 *
 * @return Pointer to router information, NULL if could not be added
 */
struct net_if_router* net_if_ipv4_router_add(struct net_if* iface,
                                             struct net_in_addr* addr,
                                             bool is_default,
                                             uint16_t router_lifetime);

/**
 * @brief Remove IPv4 router from the system.
 *
 * @param router Router information.
 *
 * @return True if successfully removed, false otherwise
 */
bool net_if_ipv4_router_rm(struct net_if_router* router);

/**
 * @brief Check if the given IPv4 address belongs to local subnet.
 *
 * @param iface Interface to use. Must be a valid pointer to an interface.
 * @param addr IPv4 address
 *
 * @return True if address is part of local subnet, false otherwise.
 */
bool net_if_ipv4_addr_mask_cmp(struct net_if* iface,
                               const struct net_in_addr* addr);

/**
 * @brief Check if the given IPv4 address is a broadcast address.
 *
 * @param iface Interface to use. Must be a valid pointer to an interface.
 * @param addr IPv4 address, this should be in network byte order
 *
 * @return True if address is a broadcast address, false otherwise.
 */
bool net_if_ipv4_is_addr_bcast(struct net_if* iface,
                               const struct net_in_addr* addr);

/**
 * @brief Get a network interface that should be used when sending
 * IPv4 network data to destination.
 *
 * @param dst IPv4 destination address
 *
 * @return Pointer to network interface to use, NULL if no suitable interface
 * could be found.
 */
#if defined(CONFIG_NET_IPV4)
struct net_if* net_if_ipv4_select_src_iface(const struct net_in_addr* dst);
#else
static inline struct net_if* net_if_ipv4_select_src_iface(
    const struct net_in_addr* dst) {
    ARG_UNUSED(dst);

    return (NULL);
}
#endif

/**
 * @brief Get a IPv4 source address that should be used when sending
 * network data to destination.
 *
 * @param iface Interface to use when sending the packet.
 * If the interface is not known, then NULL can be given.
 * @param dst IPv4 destination address
 *
 * @return Pointer to IPv4 address to use, NULL if no IPv4 address
 * could be found.
 */
#if defined(CONFIG_NET_IPV4)
const struct net_in_addr* net_if_ipv4_select_src_addr(struct net_if* iface,
                                                      const struct net_in_addr* dst);
#else
static inline const struct net_in_addr* net_if_ipv4_select_src_addr(
    struct net_if* iface, const struct net_in_addr* dst) {
    ARG_UNUSED(iface);
    ARG_UNUSED(dst);

    return (NULL);
}
#endif

/**
 * @brief Get a IPv4 link local address in a given state.
 *
 * @param iface Interface to use. Must be a valid pointer to an interface.
 * @param addr_state IPv4 address state (preferred, tentative, deprecated)
 *
 * @return Pointer to link local IPv4 address, NULL if no proper IPv4 address
 * could be found.
 */
struct net_in_addr* net_if_ipv4_get_ll(struct net_if* iface,
                                       enum net_addr_state addr_state);

/**
 * @brief Get a IPv4 global address in a given state.
 *
 * @param iface Interface to use. Must be a valid pointer to an interface.
 * @param addr_state IPv4 address state (preferred, tentative, deprecated)
 *
 * @return Pointer to link local IPv4 address, NULL if no proper IPv4 address
 * could be found.
 */
struct net_in_addr* net_if_ipv4_get_global_addr(struct net_if* iface,
                                                enum net_addr_state addr_state);

/**
 * @brief Get IPv4 netmask related to an address of an interface.
 *
 * @param iface Interface to use.
 * @param addr IPv4 address to check.
 *
 * @return The netmask set on the interface related to the give address,
 *         unspecified address if not found.
 */
struct net_in_addr net_if_ipv4_get_netmask_by_addr(struct net_if *iface,
                                                   const struct net_in_addr *addr);

/**
 * @brief Get IPv4 netmask of an interface.
 *
 * @deprecated Use net_if_ipv4_get_netmask_by_addr() instead.
 *
 * @param iface Interface to use.
 *
 * @return The netmask set on the interface, unspecified address if not found.
 */
__deprecated struct net_in_addr net_if_ipv4_get_netmask(struct net_if* iface);

/**
 * @brief Set IPv4 netmask for an interface.
 *
 * @deprecated Use net_if_ipv4_set_netmask_by_addr() instead.
 *
 * @param iface Interface to use.
 * @param netmask IPv4 netmask
 */
__deprecated void net_if_ipv4_set_netmask(struct net_if* iface,
                                          const struct net_in_addr* netmask);

/**
 * @brief Set IPv4 netmask for an interface index.
 *
 * @deprecated Use net_if_ipv4_set_netmask_by_addr() instead.
 *
 * @param index Network interface index
 * @param netmask IPv4 netmask
 *
 * @return True if netmask was added, false otherwise.
 */
__deprecated __syscall bool net_if_ipv4_set_netmask_by_index(int index,
                                                             const struct net_in_addr *netmask);

/**
 * @brief Set IPv4 netmask for an interface index for a given address.
 *
 * @param index Network interface index
 * @param addr IPv4 address related to this netmask
 * @param netmask IPv4 netmask
 *
 * @return True if netmask was added, false otherwise.
 */
__syscall bool net_if_ipv4_set_netmask_by_addr_by_index(int index,
                                                        const struct net_in_addr* addr,
                                                        const struct net_in_addr* netmask);

/**
 * @brief Set IPv4 netmask for an interface index for a given address.
 *
 * @param iface Network interface
 * @param addr IPv4 address related to this netmask
 * @param netmask IPv4 netmask
 *
 * @return True if netmask was added, false otherwise.
 */
bool net_if_ipv4_set_netmask_by_addr(struct net_if* iface,
                                     const struct net_in_addr* addr,
                                     const struct net_in_addr* netmask);

/**
 * @brief Get IPv4 gateway of an interface.
 *
 * @param iface Interface to use.
 *
 * @return The gateway set on the interface, unspecified address if not found.
 */
struct net_in_addr net_if_ipv4_get_gw(struct net_if *iface);

/**
 * @brief Set IPv4 gateway for an interface.
 *
 * @param iface Interface to use.
 * @param gw IPv4 address of an gateway
 */
void net_if_ipv4_set_gw(struct net_if* iface, const struct net_in_addr* gw);

/**
 * @brief Set IPv4 gateway for an interface index.
 *
 * @param index Network interface index
 * @param gw IPv4 address of an gateway
 *
 * @return True if gateway was added, false otherwise.
 */
__syscall bool net_if_ipv4_set_gw_by_index(int index, const struct net_in_addr* gw);

/**
 * @brief Get a network interface that should be used when sending
 * IPv6 or IPv4 network data to destination.
 *
 * @param dst IPv6 or IPv4 destination address
 *
 * @return Pointer to network interface to use. Note that the function
 * will return the default network interface if the best network interface
 * is not found.
 */
struct net_if* net_if_select_src_iface(const struct net_sockaddr* dst);

/**
 * @typedef net_if_link_callback_t
 * @brief Define callback that is called after a network packet
 *        has been sent.
 * @param iface A pointer to a struct net_if to which the net_pkt was sent to.
 * @param dst Link layer address of the destination where the network packet was sent.
 * @param status Send status, 0 is ok, < 0 error.
 */
typedef void (*net_if_link_callback_t)(struct net_if* iface,
                                       struct net_linkaddr* dst,
                                       int status);

/**
 * @brief Link callback handler struct.
 *
 * Stores the link callback information. Caller must make sure that
 * the variable pointed by this is valid during the lifetime of
 * registration. Typically this means that the variable cannot be
 * allocated from stack.
 */
struct net_if_link_cb {
    /** Node information for the slist. */
    sys_snode_t node;

    /** Link callback */
    net_if_link_callback_t cb;
};

/**
 * @brief Register a link callback.
 *
 * @param link Caller specified handler for the callback.
 * @param cb Callback to register.
 */
void net_if_register_link_cb(struct net_if_link_cb* link,
                             net_if_link_callback_t cb);

/**
 * @brief Unregister a link callback.
 *
 * @param link Caller specified handler for the callback.
 */
void net_if_unregister_link_cb(struct net_if_link_cb* link);

/**
 * @brief Call a link callback function.
 *
 * @param iface Network interface.
 * @param lladdr Destination link layer address
 * @param status 0 is ok, < 0 error
 */
void net_if_call_link_cb(struct net_if* iface, struct net_linkaddr* lladdr,
                         int status);

/** @cond INTERNAL_HIDDEN */

/* used to ensure encoding of checksum support in net_if.h and
 * ethernet.h is the same
 */
#define NET_IF_CHECKSUM_NONE_BIT            0
#define NET_IF_CHECKSUM_IPV4_HEADER_BIT     BIT(0)
#define NET_IF_CHECKSUM_IPV4_ICMP_BIT       BIT(1)
/* Space for future protocols and restrictions for IPV4 */
#define NET_IF_CHECKSUM_IPV6_HEADER_BIT     BIT(10)
#define NET_IF_CHECKSUM_IPV6_ICMP_BIT       BIT(11)
/* Space for future protocols and restrictions for IPV6 */
#define NET_IF_CHECKSUM_TCP_BIT             BIT(21)
#define NET_IF_CHECKSUM_UDP_BIT             BIT(22)

/** @endcond */

/**
 * @brief Type of checksum for which support in the interface will be queried.
 */
enum net_if_checksum_type {
    /** Interface supports IP version 4 header checksum calculation */
    NET_IF_CHECKSUM_IPV4_HEADER = NET_IF_CHECKSUM_IPV4_HEADER_BIT,
    /** Interface supports checksum calculation for TCP payload in IPv4 */
    NET_IF_CHECKSUM_IPV4_TCP    = NET_IF_CHECKSUM_IPV4_HEADER_BIT |
                                  NET_IF_CHECKSUM_TCP_BIT,
    /** Interface supports checksum calculation for UDP payload in IPv4 */
    NET_IF_CHECKSUM_IPV4_UDP    = NET_IF_CHECKSUM_IPV4_HEADER_BIT |
                                  NET_IF_CHECKSUM_UDP_BIT,
    /** Interface supports checksum calculation for ICMP4 payload in IPv4 */
    NET_IF_CHECKSUM_IPV4_ICMP   = NET_IF_CHECKSUM_IPV4_ICMP_BIT,
    /** Interface supports IP version 6 header checksum calculation */
    NET_IF_CHECKSUM_IPV6_HEADER = NET_IF_CHECKSUM_IPV6_HEADER_BIT,
    /** Interface supports checksum calculation for TCP payload in IPv6 */
    NET_IF_CHECKSUM_IPV6_TCP    = NET_IF_CHECKSUM_IPV6_HEADER_BIT |
                                  NET_IF_CHECKSUM_TCP_BIT,
    /** Interface supports checksum calculation for UDP payload in IPv6 */
    NET_IF_CHECKSUM_IPV6_UDP    = NET_IF_CHECKSUM_IPV6_HEADER_BIT |
                                  NET_IF_CHECKSUM_UDP_BIT,
    /** Interface supports checksum calculation for ICMP6 payload in IPv6 */
    NET_IF_CHECKSUM_IPV6_ICMP   = NET_IF_CHECKSUM_IPV6_ICMP_BIT
};

/**
 * @brief Check if received network packet checksum calculation can be avoided
 * or not. For example many ethernet devices support network packet offloading
 * in which case the IP stack does not need to calculate the checksum.
 *
 * @param iface Network interface
 * @param chksum_type L3 and/or L4 protocol for which to compute checksum
 *
 * @return True if checksum needs to be calculated, false otherwise.
 */
bool net_if_need_calc_rx_checksum(struct net_if* iface,
                                  enum net_if_checksum_type chksum_type);

/**
 * @brief Check if network packet checksum calculation can be avoided or not
 * when sending the packet. For example many ethernet devices support network
 * packet offloading in which case the IP stack does not need to calculate the
 * checksum.
 *
 * @param iface Network interface
 * @param chksum_type L3 and/or L4 protocol for which to compute checksum
 *
 * @return True if checksum needs to be calculated, false otherwise.
 */
bool net_if_need_calc_tx_checksum(struct net_if* iface,
                                  enum net_if_checksum_type chksum_type);

/**
 * @brief Get interface according to index
 *
 * @details This is a syscall only to provide access to the object for purposes
 *          of assigning permissions.
 *
 * @param index Interface index
 *
 * @return Pointer to interface or NULL if not found.
 */
__syscall struct net_if* net_if_get_by_index(int index);

/**
 * @brief Get interface index according to pointer
 *
 * @param iface Pointer to network interface
 *
 * @return Interface index
 */
int net_if_get_by_iface(struct net_if* iface);

/**
 * @typedef net_if_cb_t
 * @brief Callback used while iterating over network interfaces
 *
 * @param iface Pointer to current network interface
 * @param user_data A valid pointer to user data or NULL
 */
typedef void (*net_if_cb_t)(struct net_if* iface, void* user_data);

/**
 * @brief Go through all the network interfaces and call callback
 * for each interface.
 *
 * @param cb User-supplied callback function to call
 * @param user_data User specified data
 */
void net_if_foreach(net_if_cb_t cb, void* user_data);

/**
 * @brief Bring interface up
 *
 * @param iface Pointer to network interface
 *
 * @return 0 on success
 */
int net_if_up(struct net_if* iface);

/**
 * @brief Check if interface is up and running.
 *
 * @param iface Pointer to network interface
 *
 * @return True if interface is up, False if it is down.
 */
static inline bool net_if_is_up(struct net_if* iface) {
    NET_ASSERT(iface);

    return (net_if_flag_is_set(iface, NET_IF_UP) &&
            net_if_flag_is_set(iface, NET_IF_RUNNING));
}

/**
 * @brief Bring interface down
 *
 * @param iface Pointer to network interface
 *
 * @return 0 on success
 */
int net_if_down(struct net_if* iface);

/**
 * @brief Check if interface was brought up by the administrator.
 *
 * @param iface Pointer to network interface
 *
 * @return True if interface is admin up, false otherwise.
 */
static inline bool net_if_is_admin_up(struct net_if* iface) {
    NET_ASSERT(iface);

    return net_if_flag_is_set(iface, NET_IF_UP);
}

/**
 * @brief Underlying network device has detected the carrier (cable connected).
 *
 * @details The function should be used by the respective network device driver
 *          or L2 implementation to update its state on a network interface.
 *
 * @param iface Pointer to network interface
 */
void net_if_carrier_on(struct net_if* iface);

/**
 * @brief Underlying network device has lost the carrier (cable disconnected).
 *
 * @details The function should be used by the respective network device driver
 *          or L2 implementation to update its state on a network interface.
 *
 * @param iface Pointer to network interface
 */
void net_if_carrier_off(struct net_if* iface);

/**
 * @brief Check if carrier is present on network device.
 *
 * @param iface Pointer to network interface
 *
 * @return True if carrier is present, false otherwise.
 */
static inline bool net_if_is_carrier_ok(struct net_if* iface) {
    NET_ASSERT(iface);

    return net_if_flag_is_set(iface, NET_IF_LOWER_UP);
}

/**
 * @brief Mark interface as dormant. Dormant state indicates that the interface
 *        is not ready to pass packets yet, but is waiting for some event
 *        (for example Wi-Fi network association).
 *
 * @details The function should be used by the respective network device driver
 *          or L2 implementation to update its state on a network interface.
 *
 * @param iface Pointer to network interface
 */
void net_if_dormant_on(struct net_if* iface);

/**
 * @brief Mark interface as not dormant.
 *
 * @details The function should be used by the respective network device driver
 *          or L2 implementation to update its state on a network interface.
 *
 * @param iface Pointer to network interface
 */
void net_if_dormant_off(struct net_if* iface);

/**
 * @brief Check if the interface is dormant.
 *
 * @param iface Pointer to network interface
 *
 * @return True if interface is dormant, false otherwise.
 */
static inline bool net_if_is_dormant(struct net_if* iface) {
    NET_ASSERT(iface);

    return net_if_flag_is_set(iface, NET_IF_DORMANT);
}

#if defined(CONFIG_NET_PKT_TIMESTAMP) && defined(CONFIG_NET_NATIVE)
/**
 * @typedef net_if_timestamp_callback_t
 * @brief Define callback that is called after a network packet
 *        has been timestamped.
 * @param "struct net_pkt *pkt" A pointer on a struct net_pkt which has
 *        been timestamped after being sent.
 */
typedef void (*net_if_timestamp_callback_t)(struct net_pkt* pkt);

/**
 * @brief Timestamp callback handler struct.
 *
 * Stores the timestamp callback information. Caller must make sure that
 * the variable pointed by this is valid during the lifetime of
 * registration. Typically this means that the variable cannot be
 * allocated from stack.
 */
struct net_if_timestamp_cb {
    /** Node information for the slist. */
    sys_snode_t node;

    /** Packet for which the callback is needed.
     *  A NULL value means all packets.
     */
    struct net_pkt* pkt;

    /** Net interface for which the callback is needed.
     *  A NULL value means all interfaces.
     */
    struct net_if* iface;

    /** Timestamp callback */
    net_if_timestamp_callback_t cb;
};

/**
 * @brief Register a timestamp callback.
 *
 * @param handle Caller specified handler for the callback.
 * @param pkt Net packet for which the callback is registered. NULL for all
 *        packets.
 * @param iface Net interface for which the callback is. NULL for all
 *        interfaces.
 * @param cb Callback to register.
 */
void net_if_register_timestamp_cb(struct net_if_timestamp_cb* handle,
                                  struct net_pkt* pkt,
                                  struct net_if* iface,
                                  net_if_timestamp_callback_t cb);

/**
 * @brief Unregister a timestamp callback.
 *
 * @param handle Caller specified handler for the callback.
 */
void net_if_unregister_timestamp_cb(struct net_if_timestamp_cb* handle);

/**
 * @brief Call a timestamp callback function.
 *
 * @param pkt Network buffer.
 */
void net_if_call_timestamp_cb(struct net_pkt* pkt);

/*
 * @brief Add timestamped TX buffer to be handled
 *
 * @param pkt Timestamped buffer
 */
void net_if_add_tx_timestamp(struct net_pkt* pkt);
#endif /* CONFIG_NET_PKT_TIMESTAMP */

/**
 * @brief Set network interface into promiscuous mode
 *
 * @details Note that not all network technologies will support this.
 *
 * @param iface Pointer to network interface
 *
 * @return 0 on success, <0 if error
 */
#if defined(CONFIG_NET_PROMISCUOUS_MODE)
int net_if_set_promisc(struct net_if* iface);
#else
static inline int net_if_set_promisc(struct net_if* iface) {
    ARG_UNUSED(iface);

    return (-ENOTSUP);
}
#endif

/**
 * @brief Set network interface into normal mode
 *
 * @param iface Pointer to network interface
 */
#if defined(CONFIG_NET_PROMISCUOUS_MODE)
void net_if_unset_promisc(struct net_if* iface);
#else
static inline void net_if_unset_promisc(struct net_if* iface) {
    ARG_UNUSED(iface);
}
#endif

/**
 * @brief Check if promiscuous mode is set or not.
 *
 * @param iface Pointer to network interface
 *
 * @return True if interface is in promisc mode,
 *         False if interface is not in promiscuous mode.
 */
#if defined(CONFIG_NET_PROMISCUOUS_MODE)
bool net_if_is_promisc(struct net_if* iface);
#else
static inline bool net_if_is_promisc(struct net_if* iface) {
    ARG_UNUSED(iface);

    return (false);
}
#endif

/**
 * @brief Check if there are any pending TX network data for a given network
 *        interface.
 *
 * @param iface Pointer to network interface
 *
 * @return True if there are pending TX network packets for this network
 *         interface, False otherwise.
 */
static inline bool net_if_are_pending_tx_packets(struct net_if* iface) {
    #if defined(CONFIG_NET_POWER_MANAGEMENT)
    return !!iface->tx_pending;
    #else
    ARG_UNUSED(iface);

    return (false);
    #endif
}

#ifdef CONFIG_NET_POWER_MANAGEMENT
/**
 * @brief Suspend a network interface from a power management perspective
 *
 * @param iface Pointer to network interface
 *
 * @return 0 on success, or -EALREADY/-EBUSY as possible errors.
 */
int net_if_suspend(struct net_if* iface);

/**
 * @brief Resume a network interface from a power management perspective
 *
 * @param iface Pointer to network interface
 *
 * @return 0 on success, or -EALREADY as a possible error.
 */
int net_if_resume(struct net_if* iface);

/**
 * @brief Check if the network interface is suspended or not.
 *
 * @param iface Pointer to network interface
 *
 * @return True if interface is suspended, False otherwise.
 */
bool net_if_is_suspended(struct net_if* iface);
#endif /* CONFIG_NET_POWER_MANAGEMENT */

/**
 * @brief Check if the network interface supports Wi-Fi.
 *
 * @param iface Pointer to network interface
 *
 * @return True if interface supports Wi-Fi, False otherwise.
 */
bool net_if_is_wifi(struct net_if* iface);

/**
 * @brief Get first Wi-Fi network interface.
 *
 * @return Pointer to network interface, NULL if not found.
 */
struct net_if* net_if_get_first_wifi(void);

/**
 * @brief Get Wi-Fi network station interface.
 *
 * @return Pointer to network interface, NULL if not found.
 */
struct net_if *net_if_get_wifi_sta(void);

/**
 * @brief Get first Wi-Fi network Soft-AP interface.
 *
 * @return Pointer to network interface, NULL if not found.
 */
struct net_if *net_if_get_wifi_sap(void);

/**
 * @brief Get network interface name.
 *
 * @details If interface name support is not enabled, empty string is returned.
 *
 * @param iface Pointer to network interface
 * @param buf User supplied buffer
 * @param len Length of the user supplied buffer
 *
 * @return Length of the interface name copied to buf,
 *         -EINVAL if invalid parameters,
 *         -ERANGE if name cannot be copied to the user supplied buffer,
 *         -ENOTSUP if interface name support is disabled,
 */
int net_if_get_name(struct net_if* iface, char* buf, int len);

/**
 * @brief Set network interface name.
 *
 * @details Normally this function is not needed to call as the system
 *          will automatically assign a name to the network interface.
 *
 * @param iface Pointer to network interface
 * @param buf User supplied name
 *
 * @return 0 name is set correctly
 *         -ENOTSUP interface name support is disabled
 *         -EINVAL if invalid parameters are given,
 *         -ENAMETOOLONG if name is too long
 */
int net_if_set_name(struct net_if* iface, char const* buf);

/**
 * @brief Get interface index according to its name
 *
 * @param name Name of the network interface
 *
 * @return Interface index
 */
int net_if_get_by_name(char const* name);

/** @cond INTERNAL_HIDDEN */
struct net_if_api {
    void (*init)(struct net_if* iface);
};

#define NET_IF_DHCPV4_INIT                  \
    IF_ENABLED(UTIL_AND(IS_ENABLED(CONFIG_NET_DHCPV4), \
                        IS_ENABLED(CONFIG_NET_NATIVE_IPV4)), \
            (.dhcpv4.state = NET_DHCPV4_DISABLED,))

#define NET_IF_DHCPV6_INIT                  \
    IF_ENABLED(UTIL_AND(IS_ENABLED(CONFIG_NET_DHCPV6),  \
                        IS_ENABLED(CONFIG_NET_NATIVE_IPV6)), \
            (.dhcpv6.state = NET_DHCPV6_DISABLED,))

#define NET_IF_CONFIG_INIT                  \
    .config = {                             \
        IF_ENABLED(CONFIG_NET_IP, (.ip = {0},))  \
        NET_IF_DHCPV4_INIT                  \
        NET_IF_DHCPV6_INIT                  \
    }

<<<<<<< HEAD
#define NET_IF_GET_NAME(dev_id, sfx)     __net_if_##dev_id##_##sfx
#define NET_IF_DEV_GET_NAME(dev_id, sfx) __net_if_dev_##dev_id##_##sfx

#define NET_IF_GET(dev_id, sfx)             \
    ((struct net_if*)&NET_IF_GET_NAME(dev_id, sfx))

#if !defined(_MSC_VER)  /* #CUSTOM@NDRS not support [0 ...(_num_configs - 1)] 
                         * The NET_IF_INIT macro uses a GNU extension for array initialization which is not supported by MSVC. */
#define NET_IF_INIT(dev_id, sfx, _l2, _mtu, _num_configs)       \
    static STRUCT_SECTION_ITERABLE(net_if_dev,                  \
                NET_IF_DEV_GET_NAME(dev_id, sfx)) = {           \
        .dev     = &(DEVICE_NAME_GET(dev_id)),                  \
        .l2      = &(NET_L2_GET_NAME(_l2)),                     \
        .l2_data = &(NET_L2_GET_DATA(dev_id, sfx)),             \
        .mtu     = _mtu,                                        \
        .flags   = {BIT(NET_IF_LOWER_UP)},                      \
    };                                                          \
    static Z_DECL_ALIGN(struct net_if)                          \
                        NET_IF_GET_NAME(dev_id, sfx)[_num_configs] \
                        __used __in_section(_net_if, static,    \
                                            dev_id) = {         \
        [0 ...(_num_configs - 1)] = {                           \
            .if_dev = &(NET_IF_DEV_GET_NAME(dev_id, sfx)),      \
            NET_IF_CONFIG_INIT                                  \
        }                                                       \
    }
#else
#define NET_IF_INIT(dev_id, sfx, _l2, _mtu, _num_configs)       \
    static STRUCT_SECTION_ITERABLE(net_if_dev,                  \
                NET_IF_DEV_GET_NAME(dev_id, sfx)) = {           \
        .dev     = &(DEVICE_NAME_GET(dev_id)),                  \
        .l2      = &(NET_L2_GET_NAME(_l2)),                     \
        .l2_data = &(NET_L2_GET_DATA(dev_id, sfx)),             \
        .mtu     = _mtu,                                        \
        .flags   = {BIT(NET_IF_LOWER_UP)},                      \
    };                                                          \
    static Z_DECL_ALIGN(struct net_if)                          \
                        NET_IF_GET_NAME(dev_id, sfx)[_num_configs] \
                        __used __in_section(_net_if, static,    \
                                            dev_id) = {         \
        [0] = {                           \
            .if_dev = &(NET_IF_DEV_GET_NAME(dev_id, sfx)),      \
            NET_IF_CONFIG_INIT                                  \
        }                                                       \
    }
#endif

#if !defined(_MSC_VER)  /* #CUSTOM@NDRS not support [0 ...(_num_configs - 1)] 
                         * The NET_IF_INIT macro uses a GNU extension for array initialization which is not supported by MSVC. */
#define NET_IF_OFFLOAD_INIT(dev_id, sfx, _mtu)                  \
    static STRUCT_SECTION_ITERABLE(net_if_dev,                  \
                NET_IF_DEV_GET_NAME(dev_id, sfx)) = {           \
        .dev   = &(DEVICE_NAME_GET(dev_id)),                    \
        .mtu   = _mtu,                                          \
        .l2    = &(NET_L2_GET_NAME(OFFLOADED_NETDEV)),          \
        .flags = {BIT(NET_IF_LOWER_UP)},                        \
    };                                                          \
    static Z_DECL_ALIGN(struct net_if)                          \
                        NET_IF_GET_NAME(dev_id, sfx)[NET_IF_MAX_CONFIGS] \
                        __used __in_section(_net_if, static,    \
                                            dev_id) = {         \
        [0 ...(NET_IF_MAX_CONFIGS - 1)] = {                     \
            .if_dev = &(NET_IF_DEV_GET_NAME(dev_id, sfx)),      \
            NET_IF_CONFIG_INIT                                  \
        }                                                       \
    }
#else
#define NET_IF_OFFLOAD_INIT(dev_id, sfx, _mtu)                  \
    static STRUCT_SECTION_ITERABLE(net_if_dev,                  \
                NET_IF_DEV_GET_NAME(dev_id, sfx)) = {           \
        .dev   = &(DEVICE_NAME_GET(dev_id)),                    \
        .mtu   = _mtu,                                          \
        .l2    = &(NET_L2_GET_NAME(OFFLOADED_NETDEV)),          \
        .flags = {BIT(NET_IF_LOWER_UP)},                        \
    };                                                          \
    static Z_DECL_ALIGN(struct net_if)                          \
                        NET_IF_GET_NAME(dev_id, sfx)[NET_IF_MAX_CONFIGS] \
                        __used __in_section(_net_if, static,    \
                                            dev_id) = {         \
        [0] = {                                                 \
            .if_dev = &(NET_IF_DEV_GET_NAME(dev_id, sfx)),      \
            NET_IF_CONFIG_INIT                                  \
        }                                                       \
    }
#endif
=======
#define NET_PROMETHEUS_GET_COLLECTOR_NAME(dev_id, sfx)			\
	net_stats_##dev_id##_##sfx##_collector
#define NET_PROMETHEUS_INIT(dev_id, sfx)				\
	IF_ENABLED(CONFIG_NET_STATISTICS_VIA_PROMETHEUS,		\
		   (.collector = &NET_PROMETHEUS_GET_COLLECTOR_NAME(dev_id, sfx),))

#define NET_IF_GET_NAME(dev_id, sfx) __net_if_##dev_id##_##sfx
#define NET_IF_DEV_GET_NAME(dev_id, sfx) __net_if_dev_##dev_id##_##sfx

#define NET_IF_GET(dev_id, sfx)						\
	((struct net_if *)&NET_IF_GET_NAME(dev_id, sfx))

#if defined(CONFIG_NET_STATISTICS_VIA_PROMETHEUS)
extern int net_stats_prometheus_scrape(struct prometheus_collector *collector,
				       struct prometheus_metric *metric,
				       void *user_data);
#endif /* CONFIG_NET_STATISTICS_VIA_PROMETHEUS */

#define NET_IF_INIT(dev_id, sfx, _l2, _mtu, _num_configs)		\
	static STRUCT_SECTION_ITERABLE(net_if_dev,			\
				NET_IF_DEV_GET_NAME(dev_id, sfx)) = {	\
		.dev = &(DEVICE_NAME_GET(dev_id)),			\
		.l2 = &(NET_L2_GET_NAME(_l2)),				\
		.l2_data = &(NET_L2_GET_DATA(dev_id, sfx)),		\
		.mtu = _mtu,						\
		.flags = {BIT(NET_IF_LOWER_UP)},			\
	};								\
	static Z_DECL_ALIGN(struct net_if)				\
		       NET_IF_GET_NAME(dev_id, sfx)[_num_configs]	\
		       __used __in_section(_net_if, static,		\
					   dev_id) = {			\
		[0 ... (_num_configs - 1)] = {				\
			.if_dev = &(NET_IF_DEV_GET_NAME(dev_id, sfx)),	\
			NET_IF_CONFIG_INIT				\
		}							\
	};								\
	IF_ENABLED(CONFIG_NET_STATISTICS_VIA_PROMETHEUS,		\
		   (static PROMETHEUS_COLLECTOR_DEFINE(			\
			   NET_PROMETHEUS_GET_COLLECTOR_NAME(dev_id,	\
							     sfx),	\
			   net_stats_prometheus_scrape,			\
			   NET_IF_GET(dev_id, sfx));			\
		    NET_STATS_PROMETHEUS(NET_IF_GET(dev_id, sfx),	\
					 dev_id, sfx);))

#define NET_IF_OFFLOAD_INIT(dev_id, sfx, _mtu)				\
	static STRUCT_SECTION_ITERABLE(net_if_dev,			\
				NET_IF_DEV_GET_NAME(dev_id, sfx)) = {	\
		.dev = &(DEVICE_NAME_GET(dev_id)),			\
		.mtu = _mtu,						\
		.l2 = &(NET_L2_GET_NAME(OFFLOADED_NETDEV)),		\
		.flags = {BIT(NET_IF_LOWER_UP)},			\
	};								\
	static Z_DECL_ALIGN(struct net_if)				\
		NET_IF_GET_NAME(dev_id, sfx)[NET_IF_MAX_CONFIGS]	\
		       __used __in_section(_net_if, static,		\
					   dev_id) = {			\
		[0 ... (NET_IF_MAX_CONFIGS - 1)] = {			\
			.if_dev = &(NET_IF_DEV_GET_NAME(dev_id, sfx)),	\
			NET_IF_CONFIG_INIT				\
		}							\
	};								\
	IF_ENABLED(CONFIG_NET_STATISTICS_VIA_PROMETHEUS,		\
		   (static PROMETHEUS_COLLECTOR_DEFINE(			\
			   NET_PROMETHEUS_GET_COLLECTOR_NAME(dev_id,	\
							     sfx),	\
			   net_stats_prometheus_scrape,			\
			   NET_IF_GET(dev_id, sfx));			\
		    NET_STATS_PROMETHEUS(NET_IF_GET(dev_id, sfx),	\
					 dev_id, sfx);))

>>>>>>> f4157248

/** @endcond */

/* Network device initialization macros */

#define Z_NET_DEVICE_INIT_INSTANCE(node_id, dev_id, name, instance, \
                                   init_fn, pm, data, config, prio, \
                                   api, l2, l2_ctx_type, mtu)   \
    Z_DEVICE_STATE_DEFINE(dev_id);                              \
    Z_DEVICE_DEFINE(node_id, dev_id, name, init_fn, pm, data,   \
                    config, POST_KERNEL, prio, api,             \
                    &Z_DEVICE_STATE_NAME(dev_id));              \
    NET_L2_DATA_INIT(dev_id, instance, l2_ctx_type);            \
    NET_IF_INIT(dev_id, instance, l2, mtu, NET_IF_MAX_CONFIGS)

#define Z_NET_DEVICE_INIT(node_id, dev_id, name, init_fn, pm, data, \
                          config, prio, api, l2, l2_ctx_type, mtu)  \
    Z_NET_DEVICE_INIT_INSTANCE(node_id, dev_id, name, 0, init_fn,   \
                               pm, data, config, prio, api, l2, \
                               l2_ctx_type, mtu)

/**
 * @brief Create a network interface and bind it to network device.
 *
 * @param dev_id Network device id.
 * @param name The name this instance of the driver exposes to
 * the system.
 * @param init_fn Address to the init function of the driver.
 * @param pm Reference to struct pm_device associated with the device.
 * (optional).
 * @param data Pointer to the device's private data.
 * @param config The address to the structure containing the
 * configuration information for this instance of the driver.
 * @param prio The initialization level at which configuration occurs.
 * @param api Provides an initial pointer to the API function struct
 * used by the driver. Can be NULL.
 * @param l2 Network L2 layer for this network interface.
 * @param l2_ctx_type Type of L2 context data.
 * @param mtu Maximum transfer unit in bytes for this network interface.
 */
#define NET_DEVICE_INIT(dev_id, name, init_fn, pm, data, config, prio,  \
                        api, l2, l2_ctx_type, mtu)                      \
    Z_NET_DEVICE_INIT(DT_INVALID_NODE, dev_id, name, init_fn, pm,       \
                      data, config, prio, api, l2, l2_ctx_type, mtu)

/**
 * @brief Like NET_DEVICE_INIT but taking metadata from a devicetree node.
 * Create a network interface and bind it to network device.
 *
 * @param node_id The devicetree node identifier.
 * @param init_fn Address to the init function of the driver.
 * @param pm Reference to struct pm_device associated with the device.
 * (optional).
 * @param data Pointer to the device's private data.
 * @param config The address to the structure containing the
 * configuration information for this instance of the driver.
 * @param prio The initialization level at which configuration occurs.
 * @param api Provides an initial pointer to the API function struct
 * used by the driver. Can be NULL.
 * @param l2 Network L2 layer for this network interface.
 * @param l2_ctx_type Type of L2 context data.
 * @param mtu Maximum transfer unit in bytes for this network interface.
 */
#define NET_DEVICE_DT_DEFINE(node_id, init_fn, pm, data,                \
                             config, prio, api, l2, l2_ctx_type, mtu)   \
    Z_NET_DEVICE_INIT(node_id, Z_DEVICE_DT_DEV_ID(node_id),             \
                      DEVICE_DT_NAME(node_id), init_fn, pm, data,       \
                      config, prio, api, l2, l2_ctx_type, mtu)

/**
 * @brief Like NET_DEVICE_DT_DEFINE for an instance of a DT_DRV_COMPAT compatible
 *
 * @param inst instance number.  This is replaced by
 * <tt>DT_DRV_COMPAT(inst)</tt> in the call to NET_DEVICE_DT_DEFINE.
 *
 * @param ... other parameters as expected by NET_DEVICE_DT_DEFINE.
 */
#define NET_DEVICE_DT_INST_DEFINE(inst, ...) \
    NET_DEVICE_DT_DEFINE(DT_DRV_INST(inst), __VA_ARGS__)

/**
 * @brief Create multiple network interfaces and bind them to network device.
 * If your network device needs more than one instance of a network interface,
 * use this macro below and provide a different instance suffix each time
 * (0, 1, 2, ... or a, b, c ... whatever works for you)
 *
 * @param dev_id Network device id.
 * @param name The name this instance of the driver exposes to
 * the system.
 * @param instance Instance identifier.
 * @param init_fn Address to the init function of the driver.
 * @param pm Reference to struct pm_device associated with the device.
 * (optional).
 * @param data Pointer to the device's private data.
 * @param config The address to the structure containing the
 * configuration information for this instance of the driver.
 * @param prio The initialization level at which configuration occurs.
 * @param api Provides an initial pointer to the API function struct
 * used by the driver. Can be NULL.
 * @param l2 Network L2 layer for this network interface.
 * @param l2_ctx_type Type of L2 context data.
 * @param mtu Maximum transfer unit in bytes for this network interface.
 */
#define NET_DEVICE_INIT_INSTANCE(dev_id, name, instance, init_fn, pm,   \
                                 data, config, prio, api, l2,           \
                                 l2_ctx_type, mtu)                      \
    Z_NET_DEVICE_INIT_INSTANCE(DT_INVALID_NODE, dev_id, name,           \
                               instance, init_fn, pm, data, config,     \
                               prio, api, l2, l2_ctx_type, mtu)

/**
 * @brief Like NET_DEVICE_OFFLOAD_INIT but taking metadata from a devicetree.
 * Create multiple network interfaces and bind them to network device.
 * If your network device needs more than one instance of a network interface,
 * use this macro below and provide a different instance suffix each time
 * (0, 1, 2, ... or a, b, c ... whatever works for you)
 *
 * @param node_id The devicetree node identifier.
 * @param instance Instance identifier.
 * @param init_fn Address to the init function of the driver.
 * @param pm Reference to struct pm_device associated with the device.
 * (optional).
 * @param data Pointer to the device's private data.
 * @param config The address to the structure containing the
 * configuration information for this instance of the driver.
 * @param prio The initialization level at which configuration occurs.
 * @param api Provides an initial pointer to the API function struct
 * used by the driver. Can be NULL.
 * @param l2 Network L2 layer for this network interface.
 * @param l2_ctx_type Type of L2 context data.
 * @param mtu Maximum transfer unit in bytes for this network interface.
 */
#define NET_DEVICE_DT_DEFINE_INSTANCE(node_id, instance, init_fn, pm,   \
                                      data, config, prio, api, l2,      \
                                      l2_ctx_type, mtu)                 \
    Z_NET_DEVICE_INIT_INSTANCE(node_id,                                 \
                               Z_DEVICE_DT_DEV_ID(node_id),             \
                               DEVICE_DT_NAME(node_id), instance,       \
                               init_fn, pm, data, config, prio,         \
                               api, l2, l2_ctx_type, mtu)

/**
 * @brief Like NET_DEVICE_DT_DEFINE_INSTANCE for an instance of a DT_DRV_COMPAT
 * compatible
 *
 * @param inst instance number.  This is replaced by
 * <tt>DT_DRV_COMPAT(inst)</tt> in the call to NET_DEVICE_DT_DEFINE_INSTANCE.
 *
 * @param ... other parameters as expected by NET_DEVICE_DT_DEFINE_INSTANCE.
 */
#define NET_DEVICE_DT_INST_DEFINE_INSTANCE(inst, ...) \
    NET_DEVICE_DT_DEFINE_INSTANCE(DT_DRV_INST(inst), __VA_ARGS__)

#define Z_NET_DEVICE_OFFLOAD_INIT(node_id, dev_id, name, init_fn, pm,   \
    data, config, prio, api, mtu)                                       \
    Z_DEVICE_STATE_DEFINE(dev_id);                                      \
    Z_DEVICE_DEFINE(node_id, dev_id, name, init_fn, pm, data,           \
                    config, POST_KERNEL, prio, api,                     \
                    &Z_DEVICE_STATE_NAME(dev_id));                      \
    NET_IF_OFFLOAD_INIT(dev_id, 0, mtu)

/**
 * @brief Create a offloaded network interface and bind it to network device.
 * The offloaded network interface is implemented by a device vendor HAL or
 * similar.
 *
 * @param dev_id Network device id.
 * @param name The name this instance of the driver exposes to
 * the system.
 * @param init_fn Address to the init function of the driver.
 * @param pm Reference to struct pm_device associated with the device.
 * (optional).
 * @param data Pointer to the device's private data.
 * @param config The address to the structure containing the
 * configuration information for this instance of the driver.
 * @param prio The initialization level at which configuration occurs.
 * @param api Provides an initial pointer to the API function struct
 * used by the driver. Can be NULL.
 * @param mtu Maximum transfer unit in bytes for this network interface.
 */
#define NET_DEVICE_OFFLOAD_INIT(dev_id, name, init_fn, pm, data,        \
                                config, prio, api, mtu)                 \
    Z_NET_DEVICE_OFFLOAD_INIT(DT_INVALID_NODE, dev_id, name,            \
                              init_fn, pm, data, config, prio, api,     \
                              mtu)

/**
 * @brief Like NET_DEVICE_OFFLOAD_INIT but taking metadata from a devicetree
 * node. Create a offloaded network interface and bind it to network device.
 * The offloaded network interface is implemented by a device vendor HAL or
 * similar.
 *
 * @param node_id The devicetree node identifier.
 * @param init_fn Address to the init function of the driver.
 * @param pm Reference to struct pm_device associated with the device.
 * (optional).
 * @param data Pointer to the device's private data.
 * @param config The address to the structure containing the
 * configuration information for this instance of the driver.
 * @param prio The initialization level at which configuration occurs.
 * @param api Provides an initial pointer to the API function struct
 * used by the driver. Can be NULL.
 * @param mtu Maximum transfer unit in bytes for this network interface.
 */
#define NET_DEVICE_DT_OFFLOAD_DEFINE(node_id, init_fn, pm, data,        \
                                     config, prio, api, mtu)            \
    Z_NET_DEVICE_OFFLOAD_INIT(node_id, Z_DEVICE_DT_DEV_ID(node_id),     \
                              DEVICE_DT_NAME(node_id), init_fn, pm,     \
                              data, config, prio, api, mtu)

/**
 * @brief Like NET_DEVICE_DT_OFFLOAD_DEFINE for an instance of a DT_DRV_COMPAT
 * compatible
 *
 * @param inst instance number.  This is replaced by
 * <tt>DT_DRV_COMPAT(inst)</tt> in the call to NET_DEVICE_DT_OFFLOAD_DEFINE.
 *
 * @param ... other parameters as expected by NET_DEVICE_DT_OFFLOAD_DEFINE.
 */
#define NET_DEVICE_DT_INST_OFFLOAD_DEFINE(inst, ...) \
    NET_DEVICE_DT_OFFLOAD_DEFINE(DT_DRV_INST(inst), __VA_ARGS__)

/**
 * @brief Count the number of network interfaces.
 *
 * @param[out] _dst Pointer to location where result is written.
 */
#define NET_IFACE_COUNT(_dst)                                   \
    do {                                                        \
        extern struct net_if _net_if_list_start[];              \
        extern struct net_if _net_if_list_end[];                \
        *(_dst) = ((uintptr_t)_net_if_list_end -                \
                   (uintptr_t)_net_if_list_start) /             \
                    sizeof(struct net_if);                      \
    } while (0)

#ifdef __cplusplus
}
#endif

#include <zephyr/syscalls/net_if.h>

/**
 * @}
 */

#endif /* ZEPHYR_INCLUDE_NET_NET_IF_H_ */<|MERGE_RESOLUTION|>--- conflicted
+++ resolved
@@ -702,13 +702,16 @@
  *
  */
 struct net_if {
-<<<<<<< HEAD
     /** The net_if_dev instance the net_if is related to */
     struct net_if_dev* if_dev;
 
     #if defined(CONFIG_NET_STATISTICS_PER_INTERFACE)
     /** Network statistics related to this network interface */
     struct net_stats stats;
+
+    /** Promethus collector for this network interface */
+    IF_ENABLED(CONFIG_NET_STATISTICS_VIA_PROMETHEUS,
+               (struct prometheus_collector* collector);)
     #endif /* CONFIG_NET_STATISTICS_PER_INTERFACE */
 
     /** Network interface instance configuration */
@@ -741,50 +744,6 @@
 
     /** Unused bit flags (ignore) */
     uint8_t _unused : 6;
-=======
-	/** The net_if_dev instance the net_if is related to */
-	struct net_if_dev *if_dev;
-
-#if defined(CONFIG_NET_STATISTICS_PER_INTERFACE)
-	/** Network statistics related to this network interface */
-	struct net_stats stats;
-
-	/** Promethus collector for this network interface */
-	IF_ENABLED(CONFIG_NET_STATISTICS_VIA_PROMETHEUS,
-		   (struct prometheus_collector *collector);)
-#endif /* CONFIG_NET_STATISTICS_PER_INTERFACE */
-
-	/** Network interface instance configuration */
-	struct net_if_config config;
-
-#if defined(CONFIG_NET_POWER_MANAGEMENT)
-	/** Keep track of packets pending in traffic queues. This is
-	 * needed to avoid putting network device driver to sleep if
-	 * there are packets waiting to be sent.
-	 */
-	int tx_pending;
-#endif
-
-	/** Mutex protecting this network interface instance */
-	struct k_mutex lock;
-
-	/** Mutex used when sending data */
-	struct k_mutex tx_lock;
-
-	/** Network interface specific flags */
-	/** Enable IPv6 privacy extension (RFC 8981), this is enabled
-	 * by default if PE support is enabled in configuration.
-	 */
-	uint8_t pe_enabled : 1;
-
-	/** If PE is enabled, then this tells whether public addresses
-	 * are preferred over temporary ones for this interface.
-	 */
-	uint8_t pe_prefer_public : 1;
-
-	/** Unused bit flags (ignore) */
-	uint8_t _unused : 6;
->>>>>>> f4157248
 };
 
 /** @cond INTERNAL_HIDDEN */
@@ -3198,12 +3157,24 @@
         NET_IF_DHCPV6_INIT                  \
     }
 
-<<<<<<< HEAD
+#define NET_PROMETHEUS_GET_COLLECTOR_NAME(dev_id, sfx)  \
+    net_stats_##dev_id##_##sfx##_collector
+
+#define NET_PROMETHEUS_INIT(dev_id, sfx)                \
+    IF_ENABLED(CONFIG_NET_STATISTICS_VIA_PROMETHEUS,    \
+               (.collector = &NET_PROMETHEUS_GET_COLLECTOR_NAME(dev_id, sfx),))
+
 #define NET_IF_GET_NAME(dev_id, sfx)     __net_if_##dev_id##_##sfx
 #define NET_IF_DEV_GET_NAME(dev_id, sfx) __net_if_dev_##dev_id##_##sfx
 
 #define NET_IF_GET(dev_id, sfx)             \
     ((struct net_if*)&NET_IF_GET_NAME(dev_id, sfx))
+
+#if defined(CONFIG_NET_STATISTICS_VIA_PROMETHEUS)
+extern int net_stats_prometheus_scrape(struct prometheus_collector* collector,
+                                       struct prometheus_metric* metric,
+                                       void* user_data);
+#endif /* CONFIG_NET_STATISTICS_VIA_PROMETHEUS */
 
 #if !defined(_MSC_VER)  /* #CUSTOM@NDRS not support [0 ...(_num_configs - 1)] 
                          * The NET_IF_INIT macro uses a GNU extension for array initialization which is not supported by MSVC. */
@@ -3224,7 +3195,15 @@
             .if_dev = &(NET_IF_DEV_GET_NAME(dev_id, sfx)),      \
             NET_IF_CONFIG_INIT                                  \
         }                                                       \
-    }
+    };                                                          \
+    IF_ENABLED(CONFIG_NET_STATISTICS_VIA_PROMETHEUS,            \
+               (static PROMETHEUS_COLLECTOR_DEFINE(             \
+                       NET_PROMETHEUS_GET_COLLECTOR_NAME(dev_id,\
+                                                         sfx),  \
+                       net_stats_prometheus_scrape,             \
+                       NET_IF_GET(dev_id, sfx));                \
+                NET_STATS_PROMETHEUS(NET_IF_GET(dev_id, sfx),   \
+                                     dev_id, sfx);))
 #else
 #define NET_IF_INIT(dev_id, sfx, _l2, _mtu, _num_configs)       \
     static STRUCT_SECTION_ITERABLE(net_if_dev,                  \
@@ -3243,7 +3222,15 @@
             .if_dev = &(NET_IF_DEV_GET_NAME(dev_id, sfx)),      \
             NET_IF_CONFIG_INIT                                  \
         }                                                       \
-    }
+    };                                                          \
+    IF_ENABLED(CONFIG_NET_STATISTICS_VIA_PROMETHEUS,            \
+               (static PROMETHEUS_COLLECTOR_DEFINE(             \
+                       NET_PROMETHEUS_GET_COLLECTOR_NAME(dev_id,\
+                                                         sfx),  \
+                       net_stats_prometheus_scrape,             \
+                       NET_IF_GET(dev_id, sfx));                \
+                NET_STATS_PROMETHEUS(NET_IF_GET(dev_id, sfx),   \
+                                     dev_id, sfx);))
 #endif
 
 #if !defined(_MSC_VER)  /* #CUSTOM@NDRS not support [0 ...(_num_configs - 1)] 
@@ -3264,7 +3251,15 @@
             .if_dev = &(NET_IF_DEV_GET_NAME(dev_id, sfx)),      \
             NET_IF_CONFIG_INIT                                  \
         }                                                       \
-    }
+    };                                                          \
+    IF_ENABLED(CONFIG_NET_STATISTICS_VIA_PROMETHEUS,            \
+               (static PROMETHEUS_COLLECTOR_DEFINE(             \
+                       NET_PROMETHEUS_GET_COLLECTOR_NAME(dev_id,\
+                                                         sfx),  \
+                       net_stats_prometheus_scrape,             \
+                       NET_IF_GET(dev_id, sfx));                \
+                NET_STATS_PROMETHEUS(NET_IF_GET(dev_id, sfx),   \
+                                     dev_id, sfx);))
 #else
 #define NET_IF_OFFLOAD_INIT(dev_id, sfx, _mtu)                  \
     static STRUCT_SECTION_ITERABLE(net_if_dev,                  \
@@ -3282,81 +3277,16 @@
             .if_dev = &(NET_IF_DEV_GET_NAME(dev_id, sfx)),      \
             NET_IF_CONFIG_INIT                                  \
         }                                                       \
-    }
+    };                                                          \
+    IF_ENABLED(CONFIG_NET_STATISTICS_VIA_PROMETHEUS,            \
+               (static PROMETHEUS_COLLECTOR_DEFINE(             \
+                       NET_PROMETHEUS_GET_COLLECTOR_NAME(dev_id,\
+                                                         sfx),  \
+                       net_stats_prometheus_scrape,             \
+                       NET_IF_GET(dev_id, sfx));                \
+                NET_STATS_PROMETHEUS(NET_IF_GET(dev_id, sfx),   \
+                                     dev_id, sfx);))
 #endif
-=======
-#define NET_PROMETHEUS_GET_COLLECTOR_NAME(dev_id, sfx)			\
-	net_stats_##dev_id##_##sfx##_collector
-#define NET_PROMETHEUS_INIT(dev_id, sfx)				\
-	IF_ENABLED(CONFIG_NET_STATISTICS_VIA_PROMETHEUS,		\
-		   (.collector = &NET_PROMETHEUS_GET_COLLECTOR_NAME(dev_id, sfx),))
-
-#define NET_IF_GET_NAME(dev_id, sfx) __net_if_##dev_id##_##sfx
-#define NET_IF_DEV_GET_NAME(dev_id, sfx) __net_if_dev_##dev_id##_##sfx
-
-#define NET_IF_GET(dev_id, sfx)						\
-	((struct net_if *)&NET_IF_GET_NAME(dev_id, sfx))
-
-#if defined(CONFIG_NET_STATISTICS_VIA_PROMETHEUS)
-extern int net_stats_prometheus_scrape(struct prometheus_collector *collector,
-				       struct prometheus_metric *metric,
-				       void *user_data);
-#endif /* CONFIG_NET_STATISTICS_VIA_PROMETHEUS */
-
-#define NET_IF_INIT(dev_id, sfx, _l2, _mtu, _num_configs)		\
-	static STRUCT_SECTION_ITERABLE(net_if_dev,			\
-				NET_IF_DEV_GET_NAME(dev_id, sfx)) = {	\
-		.dev = &(DEVICE_NAME_GET(dev_id)),			\
-		.l2 = &(NET_L2_GET_NAME(_l2)),				\
-		.l2_data = &(NET_L2_GET_DATA(dev_id, sfx)),		\
-		.mtu = _mtu,						\
-		.flags = {BIT(NET_IF_LOWER_UP)},			\
-	};								\
-	static Z_DECL_ALIGN(struct net_if)				\
-		       NET_IF_GET_NAME(dev_id, sfx)[_num_configs]	\
-		       __used __in_section(_net_if, static,		\
-					   dev_id) = {			\
-		[0 ... (_num_configs - 1)] = {				\
-			.if_dev = &(NET_IF_DEV_GET_NAME(dev_id, sfx)),	\
-			NET_IF_CONFIG_INIT				\
-		}							\
-	};								\
-	IF_ENABLED(CONFIG_NET_STATISTICS_VIA_PROMETHEUS,		\
-		   (static PROMETHEUS_COLLECTOR_DEFINE(			\
-			   NET_PROMETHEUS_GET_COLLECTOR_NAME(dev_id,	\
-							     sfx),	\
-			   net_stats_prometheus_scrape,			\
-			   NET_IF_GET(dev_id, sfx));			\
-		    NET_STATS_PROMETHEUS(NET_IF_GET(dev_id, sfx),	\
-					 dev_id, sfx);))
-
-#define NET_IF_OFFLOAD_INIT(dev_id, sfx, _mtu)				\
-	static STRUCT_SECTION_ITERABLE(net_if_dev,			\
-				NET_IF_DEV_GET_NAME(dev_id, sfx)) = {	\
-		.dev = &(DEVICE_NAME_GET(dev_id)),			\
-		.mtu = _mtu,						\
-		.l2 = &(NET_L2_GET_NAME(OFFLOADED_NETDEV)),		\
-		.flags = {BIT(NET_IF_LOWER_UP)},			\
-	};								\
-	static Z_DECL_ALIGN(struct net_if)				\
-		NET_IF_GET_NAME(dev_id, sfx)[NET_IF_MAX_CONFIGS]	\
-		       __used __in_section(_net_if, static,		\
-					   dev_id) = {			\
-		[0 ... (NET_IF_MAX_CONFIGS - 1)] = {			\
-			.if_dev = &(NET_IF_DEV_GET_NAME(dev_id, sfx)),	\
-			NET_IF_CONFIG_INIT				\
-		}							\
-	};								\
-	IF_ENABLED(CONFIG_NET_STATISTICS_VIA_PROMETHEUS,		\
-		   (static PROMETHEUS_COLLECTOR_DEFINE(			\
-			   NET_PROMETHEUS_GET_COLLECTOR_NAME(dev_id,	\
-							     sfx),	\
-			   net_stats_prometheus_scrape,			\
-			   NET_IF_GET(dev_id, sfx));			\
-		    NET_STATS_PROMETHEUS(NET_IF_GET(dev_id, sfx),	\
-					 dev_id, sfx);))
-
->>>>>>> f4157248
 
 /** @endcond */
 
