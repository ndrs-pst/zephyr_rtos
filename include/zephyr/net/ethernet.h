/** @file
 @brief Ethernet

 This is not to be included by the application.
 */

/*
 * Copyright (c) 2016 Intel Corporation
 *
 * SPDX-License-Identifier: Apache-2.0
 */

#ifndef ZEPHYR_INCLUDE_NET_ETHERNET_H_
#define ZEPHYR_INCLUDE_NET_ETHERNET_H_

#include <zephyr/kernel.h>
#include <zephyr/types.h>
#include <stdbool.h>
#include <zephyr/sys/atomic.h>

#include <zephyr/net/net_ip.h>
#include <zephyr/net/net_pkt.h>

#if defined(CONFIG_NET_LLDP)
#include <zephyr/net/lldp.h>
#endif

#include <zephyr/sys/util.h>
#include <zephyr/net/net_if.h>
#include <zephyr/net/ethernet_vlan.h>
#include <zephyr/net/ptp_time.h>

#if defined(CONFIG_NET_DSA)
#include <zephyr/net/dsa.h>
#endif

#if defined(CONFIG_NET_ETHERNET_BRIDGE)
#include <zephyr/net/ethernet_bridge.h>
#endif

#ifdef __cplusplus
extern "C" {
#endif

/**
 * @brief Ethernet support functions
 * @defgroup ethernet Ethernet Support Functions
 * @ingroup networking
 * @{
 */

/** @cond INTERNAL_HIDDEN */

struct net_eth_addr {
    uint8_t addr[6];
};

#define NET_ETH_HDR(pkt) ((struct net_eth_hdr*)net_pkt_data(pkt))

#define NET_ETH_PTYPE_ARP           0x0806
#define NET_ETH_PTYPE_IP            0x0800
#define NET_ETH_PTYPE_TSN           0x22F0  /* TSN (IEEE 1722) packet */
#define NET_ETH_PTYPE_IPV6          0x86DD
#define NET_ETH_PTYPE_VLAN          0x8100
#define NET_ETH_PTYPE_PTP           0x88F7
#define NET_ETH_PTYPE_LLDP          0x88CC
#define NET_ETH_PTYPE_ALL           0x0003  /* from linux/if_ether.h */
#define NET_ETH_PTYPE_ECAT          0x88A4
#define NET_ETH_PTYPE_EAPOL         0x888E
#define NET_ETH_PTYPE_IEEE802154    0x00F6  /* from linux/if_ether.h: IEEE802.15.4 frame */

#if !defined(ETH_P_ALL)
#define ETH_P_ALL                   NET_ETH_PTYPE_ALL
#endif
#if !defined(ETH_P_IP)
#define ETH_P_IP                    NET_ETH_PTYPE_IP
#endif
#if !defined(ETH_P_ARP)
#define ETH_P_ARP                   NET_ETH_PTYPE_ARP
#endif
#if !defined(ETH_P_IPV6)
#define ETH_P_IPV6                  NET_ETH_PTYPE_IPV6
#endif
#if !defined(ETH_P_8021Q)
#define ETH_P_8021Q                 NET_ETH_PTYPE_VLAN
#endif
#if !defined(ETH_P_TSN)
#define ETH_P_TSN                   NET_ETH_PTYPE_TSN
#endif
#if !defined(ETH_P_ECAT)
#define ETH_P_ECAT                  NET_ETH_PTYPE_ECAT
#endif
#if !defined(ETH_P_IEEE802154)
#define ETH_P_IEEE802154            NET_ETH_PTYPE_IEEE802154
#endif

#define NET_ETH_MINIMAL_FRAME_SIZE  60
#define NET_ETH_MTU                 1500

#if defined(CONFIG_NET_VLAN)
#define _NET_ETH_MAX_HDR_SIZE       (sizeof(struct net_eth_vlan_hdr))
#else
#define _NET_ETH_MAX_HDR_SIZE       (sizeof(struct net_eth_hdr))
#endif

#define _NET_ETH_MAX_FRAME_SIZE     (NET_ETH_MTU + _NET_ETH_MAX_HDR_SIZE)
/*
 * Extend the max frame size for DSA (KSZ8794) by one byte (to 1519) to
 * store tail tag.
 */
#if defined(CONFIG_NET_DSA)
#define NET_ETH_MAX_FRAME_SIZE      (_NET_ETH_MAX_FRAME_SIZE + DSA_TAG_SIZE)
#define NET_ETH_MAX_HDR_SIZE        (_NET_ETH_MAX_HDR_SIZE + DSA_TAG_SIZE)
#else
#define NET_ETH_MAX_FRAME_SIZE      (_NET_ETH_MAX_FRAME_SIZE)
#define NET_ETH_MAX_HDR_SIZE        (_NET_ETH_MAX_HDR_SIZE)
#endif

#define NET_ETH_VLAN_HDR_SIZE       4

/** @endcond */

/** Ethernet hardware capabilities */
enum ethernet_hw_caps {
    /** TX Checksum offloading supported for all of IPv4, UDP, TCP */
    ETHERNET_HW_TX_CHKSUM_OFFLOAD   = BIT(0),

    /** RX Checksum offloading supported for all of IPv4, UDP, TCP */
    ETHERNET_HW_RX_CHKSUM_OFFLOAD   = BIT(1),

    /** VLAN supported */
    ETHERNET_HW_VLAN                = BIT(2),

    /** Enabling/disabling auto negotiation supported */
    ETHERNET_AUTO_NEGOTIATION_SET   = BIT(3),

    /** 10 Mbits link supported */
    ETHERNET_LINK_10BASE_T          = BIT(4),

    /** 100 Mbits link supported */
    ETHERNET_LINK_100BASE_T         = BIT(5),

    /** 1 Gbits link supported */
    ETHERNET_LINK_1000BASE_T        = BIT(6),

    /** Changing duplex (half/full) supported */
    ETHERNET_DUPLEX_SET             = BIT(7),

    /** IEEE 802.1AS (gPTP) clock supported */
    ETHERNET_PTP                    = BIT(8),

    /** IEEE 802.1Qav (credit-based shaping) supported */
    ETHERNET_QAV                    = BIT(9),

    /** Promiscuous mode supported */
    ETHERNET_PROMISC_MODE           = BIT(10),

    /** Priority queues available */
    ETHERNET_PRIORITY_QUEUES        = BIT(11),

    /** MAC address filtering supported */
    ETHERNET_HW_FILTERING           = BIT(12),

    /** Link Layer Discovery Protocol supported */
    ETHERNET_LLDP                   = BIT(13),

    /** VLAN Tag stripping */
    ETHERNET_HW_VLAN_TAG_STRIP      = BIT(14),

    /** DSA switch */
    ETHERNET_DSA_SLAVE_PORT         = BIT(15),
    ETHERNET_DSA_MASTER_PORT        = BIT(16),

    /** IEEE 802.1Qbv (scheduled traffic) supported */
    ETHERNET_QBV                    = BIT(17),

    /** IEEE 802.1Qbu (frame preemption) supported */
    ETHERNET_QBU                    = BIT(18),

    /** TXTIME supported */
    ETHERNET_TXTIME                 = BIT(19),
};

/** @cond INTERNAL_HIDDEN */

enum ethernet_config_type {
<<<<<<< HEAD
	ETHERNET_CONFIG_TYPE_AUTO_NEG,
	ETHERNET_CONFIG_TYPE_LINK,
	ETHERNET_CONFIG_TYPE_DUPLEX,
	ETHERNET_CONFIG_TYPE_MAC_ADDRESS,
	ETHERNET_CONFIG_TYPE_QAV_PARAM,
	ETHERNET_CONFIG_TYPE_QBV_PARAM,
	ETHERNET_CONFIG_TYPE_QBU_PARAM,
	ETHERNET_CONFIG_TYPE_TXTIME_PARAM,
	ETHERNET_CONFIG_TYPE_PROMISC_MODE,
	ETHERNET_CONFIG_TYPE_PRIORITY_QUEUES_NUM,
	ETHERNET_CONFIG_TYPE_FILTER,
	ETHERNET_CONFIG_TYPE_PORTS_NUM,
	ETHERNET_CONFIG_TYPE_T1S_PARAM,
=======
    ETHERNET_CONFIG_TYPE_AUTO_NEG,
    ETHERNET_CONFIG_TYPE_LINK,
    ETHERNET_CONFIG_TYPE_DUPLEX,
    ETHERNET_CONFIG_TYPE_MAC_ADDRESS,
    ETHERNET_CONFIG_TYPE_QAV_PARAM,
    ETHERNET_CONFIG_TYPE_QBV_PARAM,
    ETHERNET_CONFIG_TYPE_QBU_PARAM,
    ETHERNET_CONFIG_TYPE_TXTIME_PARAM,
    ETHERNET_CONFIG_TYPE_PROMISC_MODE,
    ETHERNET_CONFIG_TYPE_PRIORITY_QUEUES_NUM,
    ETHERNET_CONFIG_TYPE_FILTER,
    ETHERNET_CONFIG_TYPE_PORTS_NUM,
>>>>>>> c0959f3c
};

enum ethernet_qav_param_type {
    ETHERNET_QAV_PARAM_TYPE_DELTA_BANDWIDTH,
    ETHERNET_QAV_PARAM_TYPE_IDLE_SLOPE,
    ETHERNET_QAV_PARAM_TYPE_OPER_IDLE_SLOPE,
    ETHERNET_QAV_PARAM_TYPE_TRAFFIC_CLASS,
    ETHERNET_QAV_PARAM_TYPE_STATUS,
};

enum ethernet_t1s_param_type {
	ETHERNET_T1S_PARAM_TYPE_PLCA_CONFIG,
};

/** @endcond */
struct ethernet_t1s_param {
	/** Type of T1S parameter */
	enum ethernet_t1s_param_type type;
	union {
		/* PLCA is the Physical Layer (PHY) Collision
		 * Avoidance technique employed with multidrop
		 * 10Base-T1S standard.
		 *
		 * The PLCA parameters are described in standard [1]
		 * as registers in memory map 4 (MMS = 4) (point 9.6).
		 *
		 * IDVER	(PLCA ID Version)
		 * CTRL0	(PLCA Control 0)
		 * CTRL1	(PLCA Control 1)
		 * STATUS	(PLCA Status)
		 * TOTMR	(PLCA TO Control)
		 * BURST	(PLCA Burst Control)
		 *
		 * Those registers are implemented by each OA TC6
		 * compliant vendor (like for e.g. LAN865x - e.g. [2]).
		 *
		 * Documents:
		 * [1] - "OPEN Alliance 10BASE-T1x MAC-PHY Serial
		 *       Interface" (ver. 1.1)
		 * [2] - "DS60001734C" - LAN865x data sheet
		 */
		struct {
			/** T1S PLCA enabled */
			bool enable;
			/** T1S PLCA node id range: 0 to 254 */
			uint8_t node_id;
			/** T1S PLCA node count range: 1 to 255 */
			uint8_t node_count;
			/** T1S PLCA burst count range: 0x0 to 0xFF */
			uint8_t burst_count;
			/** T1S PLCA burst timer */
			uint8_t burst_timer;
			/** T1S PLCA TO value */
			uint8_t to_timer;
		} plca;
	};
};

struct ethernet_qav_param {
    /** ID of the priority queue to use */
    int queue_id;

    /** Type of Qav parameter */
    enum ethernet_qav_param_type type;

    union {
        /** True if Qav is enabled for queue */
        bool enabled;

        /** Delta Bandwidth (percentage of bandwidth) */
        unsigned int delta_bandwidth;

        /** Idle Slope (bits per second) */
        unsigned int idle_slope;

        /** Oper Idle Slope (bits per second) */
        unsigned int oper_idle_slope;

        /** Traffic class the queue is bound to */
        unsigned int traffic_class;
    };
};

/** @cond INTERNAL_HIDDEN */

enum ethernet_qbv_param_type {
    ETHERNET_QBV_PARAM_TYPE_STATUS,
    ETHERNET_QBV_PARAM_TYPE_GATE_CONTROL_LIST,
    ETHERNET_QBV_PARAM_TYPE_GATE_CONTROL_LIST_LEN,
    ETHERNET_QBV_PARAM_TYPE_TIME,
};

enum ethernet_qbv_state_type {
    ETHERNET_QBV_STATE_TYPE_ADMIN,
    ETHERNET_QBV_STATE_TYPE_OPER,
};

enum ethernet_gate_state_operation {
    ETHERNET_SET_GATE_STATE,
    ETHERNET_SET_AND_HOLD_MAC_STATE,
    ETHERNET_SET_AND_RELEASE_MAC_STATE,
};

/** @endcond */

struct ethernet_qbv_param {
    /** Port id */
    int port_id;

    /** Type of Qbv parameter */
    enum ethernet_qbv_param_type type;

    /** What state (Admin/Oper) parameters are these */
    enum ethernet_qbv_state_type state;

    union {
        /** True if Qbv is enabled or not */
        bool enabled;

        struct {
            /** True = open, False = closed */
            bool gate_status[NET_TC_TX_COUNT];

            /** GateState operation */
            enum ethernet_gate_state_operation operation;

            /** Time interval ticks (nanoseconds) */
            uint32_t time_interval;

            /** Gate control list row */
            uint16_t row;
        } gate_control;

        /** Number of entries in gate control list */
        uint32_t gate_control_list_len;

        /* The time values are set in one go when type is set to
         * ETHERNET_QBV_PARAM_TYPE_TIME
         */
        struct {
            /** Base time */
            struct net_ptp_extended_time base_time;

            /** Cycle time */
            struct net_ptp_time cycle_time;

            /** Extension time (nanoseconds) */
            uint32_t extension_time;
        };
    };
};

/** @cond INTERNAL_HIDDEN */

enum ethernet_qbu_param_type {
    ETHERNET_QBU_PARAM_TYPE_STATUS,
    ETHERNET_QBU_PARAM_TYPE_RELEASE_ADVANCE,
    ETHERNET_QBU_PARAM_TYPE_HOLD_ADVANCE,
    ETHERNET_QBU_PARAM_TYPE_PREEMPTION_STATUS_TABLE,

    /* Some preemption settings are from Qbr spec. */
    ETHERNET_QBR_PARAM_TYPE_LINK_PARTNER_STATUS,
    ETHERNET_QBR_PARAM_TYPE_ADDITIONAL_FRAGMENT_SIZE,
};

enum ethernet_qbu_preempt_status {
    ETHERNET_QBU_STATUS_EXPRESS,
    ETHERNET_QBU_STATUS_PREEMPTABLE
} __packed;

/** @endcond */

struct ethernet_qbu_param {
    /** Port id */
    int port_id;

    /** Type of Qbu parameter */
    enum ethernet_qbu_param_type type;

    union {
        /** Hold advance (nanoseconds) */
        uint32_t hold_advance;

        /** Release advance (nanoseconds) */
        uint32_t release_advance;

        /** sequence of framePreemptionAdminStatus values.
         */
        enum ethernet_qbu_preempt_status
                                frame_preempt_statuses[NET_TC_TX_COUNT];

        /** True if Qbu is enabled or not */
        bool enabled;

        /** Link partner status (from Qbr) */
        bool link_partner_status;

        /** Additional fragment size (from Qbr). The minimum non-final
         * fragment size is (additional_fragment_size + 1) * 64 octets
         */
        uint8_t additional_fragment_size : 2;
    };
};

/** @cond INTERNAL_HIDDEN */

enum ethernet_filter_type {
    ETHERNET_FILTER_TYPE_SRC_MAC_ADDRESS,
    ETHERNET_FILTER_TYPE_DST_MAC_ADDRESS,
};

/** @endcond */

/** Types of Ethernet L2 */
enum ethernet_if_types {
    /** IEEE 802.3 Ethernet (default) */
    L2_ETH_IF_TYPE_ETHERNET,

    /** IEEE 802.11 Wi-Fi*/
    L2_ETH_IF_TYPE_WIFI,
} __packed;

struct ethernet_filter {
    /** Type of filter */
    enum ethernet_filter_type type;

    /** MAC address to filter */
    struct net_eth_addr mac_address;

    /** Set (true) or unset (false) the filter */
    bool set;
};

/** @cond INTERNAL_HIDDEN */

enum ethernet_txtime_param_type {
    ETHERNET_TXTIME_PARAM_TYPE_ENABLE_QUEUES,
};

/** @endcond */

struct ethernet_txtime_param {
    /** Type of TXTIME parameter */
    enum ethernet_txtime_param_type type;

    /** Queue number for configuring TXTIME */
    int queue_id;

    /** Enable or disable TXTIME per queue */
    bool enable_txtime;
};

/** @cond INTERNAL_HIDDEN */
struct ethernet_config {
    union {
        bool auto_negotiation;
        bool full_duplex;
        bool promisc_mode;

        struct {
            bool link_10bt;
            bool link_100bt;
            bool link_1000bt;
        } l;

        struct net_eth_addr mac_address;

<<<<<<< HEAD
		struct ethernet_t1s_param t1s_param;
		struct ethernet_qav_param qav_param;
		struct ethernet_qbv_param qbv_param;
		struct ethernet_qbu_param qbu_param;
		struct ethernet_txtime_param txtime_param;
=======
        struct ethernet_qav_param    qav_param;
        struct ethernet_qbv_param    qbv_param;
        struct ethernet_qbu_param    qbu_param;
        struct ethernet_txtime_param txtime_param;
>>>>>>> c0959f3c

        int priority_queues_num;
        int ports_num;

        struct ethernet_filter filter;
    };
};

/** @endcond */

struct ethernet_api {
    /**
     * The net_if_api must be placed in first position in this
     * struct so that we are compatible with network interface API.
     */
    struct net_if_api iface_api;

    #if defined(CONFIG_NET_STATISTICS_ETHERNET)
    /** Collect optional ethernet specific statistics. This pointer
     * should be set by driver if statistics needs to be collected
     * for that driver.
     */
    struct net_stats_eth* (*get_stats)(const struct device* dev);
    #endif

    /** Start the device */
    int (*start)(const struct device* dev);

    /** Stop the device */
    int (*stop)(const struct device* dev);

    /** Get the device capabilities */
    enum ethernet_hw_caps (*get_capabilities)(const struct device* dev);

    /** Set specific hardware configuration */
    int (*set_config)(const struct device* dev,
                      enum ethernet_config_type type,
                      const struct ethernet_config* config);

    /** Get hardware specific configuration */
    int (*get_config)(const struct device* dev,
                      enum ethernet_config_type type,
                      struct ethernet_config* config);

    #if defined(CONFIG_NET_VLAN)
    /** The IP stack will call this function when a VLAN tag is enabled
     * or disabled. If enable is set to true, then the VLAN tag was added,
     * if it is false then the tag was removed. The driver can utilize
     * this information if needed.
     */
    int (*vlan_setup)(const struct device* dev, struct net_if* iface,
                      uint16_t tag, bool enable);
    #endif /* CONFIG_NET_VLAN */

    #if defined(CONFIG_PTP_CLOCK)
    /** Return ptp_clock device that is tied to this ethernet device */
    const struct device* (*get_ptp_clock)(const struct device* dev);
    #endif /* CONFIG_PTP_CLOCK */

    /** Send a network packet */
    int (*send)(const struct device* dev, struct net_pkt* pkt);
};

/* Make sure that the network interface API is properly setup inside
 * Ethernet API struct (it is the first one).
 */
BUILD_ASSERT(offsetof(struct ethernet_api, iface_api) == 0, "offsetof shall == 0");

/** @cond INTERNAL_HIDDEN */
struct net_eth_hdr {
    struct net_eth_addr dst;
    struct net_eth_addr src;
    uint16_t type;
} __packed;

struct ethernet_vlan {
    /** Network interface that has VLAN enabled */
    struct net_if* iface;

    /** VLAN tag */
    uint16_t tag;
};

#if defined(CONFIG_NET_VLAN_COUNT)
#define NET_VLAN_MAX_COUNT CONFIG_NET_VLAN_COUNT
#else
/* Even thou there are no VLAN support, the minimum count must be set to 1.
 */
#define NET_VLAN_MAX_COUNT 1
#endif

/** @endcond */

#if defined(CONFIG_NET_LLDP)
struct ethernet_lldp {
    /** Used for track timers */
    sys_snode_t node;

    /** LLDP Data Unit mandatory TLVs for the interface. */
    const struct net_lldpdu* lldpdu;

    /** LLDP Data Unit optional TLVs for the interface */
    uint8_t const* optional_du;

    /** Length of the optional Data Unit TLVs */
    size_t optional_len;

    /** Network interface that has LLDP supported. */
    struct net_if* iface;

    /** LLDP TX timer start time */
    int64_t tx_timer_start;

    /** LLDP TX timeout */
    uint32_t tx_timer_timeout;

    /** LLDP RX callback function */
    net_lldp_recv_cb_t cb;
};
#endif /* CONFIG_NET_LLDP */

enum ethernet_flags {
    ETH_CARRIER_UP,
};

/** Ethernet L2 context that is needed for VLAN */
struct ethernet_context {
    /** Flags representing ethernet state, which are accessed from multiple
     * threads.
     */
    atomic_t flags;

    #if defined(CONFIG_NET_VLAN)
    struct ethernet_vlan vlan[NET_VLAN_MAX_COUNT];

    /** Array that will help when checking if VLAN is enabled for
     * some specific network interface. Requires that VLAN count
     * NET_VLAN_MAX_COUNT is not smaller than the actual number
     * of network interfaces.
     */
    ATOMIC_DEFINE(interfaces, NET_VLAN_MAX_COUNT);
    #endif

    #if defined(CONFIG_NET_ETHERNET_BRIDGE)
    struct eth_bridge_iface_context bridge;
    #endif

    /** Carrier ON/OFF handler worker. This is used to create
     * network interface UP/DOWN event when ethernet L2 driver
     * notices carrier ON/OFF situation. We must not create another
     * network management event from inside management handler thus
     * we use worker thread to trigger the UP/DOWN event.
     */
    struct k_work carrier_work;

    /** Network interface. */
    struct net_if* iface;

    #if defined(CONFIG_NET_LLDP)
    struct ethernet_lldp lldp[NET_VLAN_MAX_COUNT];
    #endif

    /**
     * This tells what L2 features does ethernet support.
     */
    enum net_l2_flags ethernet_l2_flags;

    #if defined(CONFIG_NET_L2_PTP)
    /** The PTP port number for this network device. We need to store the
     * port number here so that we do not need to fetch it for every
     * incoming PTP packet.
     */
    int port;
    #endif

    #if defined(CONFIG_NET_DSA)
    /** DSA RX callback function - for custom processing - like e.g.
     * redirecting packets when MAC address is caught
     */
    dsa_net_recv_cb_t dsa_recv_cb;

    /** Switch physical port number */
    uint8_t dsa_port_idx;

    /** DSA context pointer */
    struct dsa_context* dsa_ctx;

    /** Send a network packet via DSA master port */
    dsa_send_t dsa_send;
    #endif

    #if defined(CONFIG_NET_VLAN)
    /** Flag that tells whether how many VLAN tags are enabled for this
     * context. The same information can be dug from the vlan array but
     * this saves some time in RX path.
     */
    int8_t vlan_enabled;
    #endif

    /** Is network carrier up */
    bool is_net_carrier_up : 1;

    /** Is this context already initialized */
    bool is_init           : 1;

    /** Types of Ethernet network interfaces */
    enum ethernet_if_types eth_if_type;
};

/**
 * @brief Initialize Ethernet L2 stack for a given interface
 *
 * @param iface A valid pointer to a network interface
 */
void ethernet_init(struct net_if* iface);

/** @cond INTERNAL_HIDDEN */

#define ETHERNET_L2_CTX_TYPE struct ethernet_context

/* Separate header for VLAN as some of device interfaces might not
 * support VLAN.
 */
struct net_eth_vlan_hdr {
    struct net_eth_addr dst;
    struct net_eth_addr src;

    struct {
        uint16_t tpid; /* tag protocol id  */
        uint16_t tci;  /* tag control info */
    } vlan;

    uint16_t type;
} __packed;

static inline bool net_eth_is_addr_broadcast(struct net_eth_addr* addr) {
    if ((addr->addr[0] == 0xFF) &&
        (addr->addr[1] == 0xFF) &&
        (addr->addr[2] == 0xFF) &&
        (addr->addr[3] == 0xFF) &&
        (addr->addr[4] == 0xFF) &&
        (addr->addr[5] == 0xFF)) {
        return (true);
    }

    return (false);
}

static inline bool net_eth_is_addr_unspecified(struct net_eth_addr* addr) {
    if ((addr->addr[0] == 0x00) &&
        (addr->addr[1] == 0x00) &&
        (addr->addr[2] == 0x00) &&
        (addr->addr[3] == 0x00) &&
        (addr->addr[4] == 0x00) &&
        (addr->addr[5] == 0x00)) {
        return (true);
    }

    return (false);
}

static inline bool net_eth_is_addr_multicast(struct net_eth_addr* addr) {
    #if defined(CONFIG_NET_IPV6)
    if ((addr->addr[0] == 0x33) &&
        (addr->addr[1] == 0x33)) {
        return (true);
    }
    #endif

    #if defined(CONFIG_NET_IPV4)
    if ((addr->addr[0] == 0x01) &&
        (addr->addr[1] == 0x00) &&
        (addr->addr[2] == 0x5E)) {
        return (true);
    }
    #endif

    return (false);
}

static inline bool net_eth_is_addr_group(struct net_eth_addr* addr) {
    return (addr->addr[0] & 0x01);
}

static inline bool net_eth_is_addr_valid(struct net_eth_addr* addr) {
    return !net_eth_is_addr_unspecified(addr) && !net_eth_is_addr_group(addr);
}

static inline bool net_eth_is_addr_lldp_multicast(struct net_eth_addr* addr) {
    #if defined(CONFIG_NET_GPTP) || defined(CONFIG_NET_LLDP)
    if ((addr->addr[0] == 0x01) &&
        (addr->addr[1] == 0x80) &&
        (addr->addr[2] == 0xC2) &&
        (addr->addr[3] == 0x00) &&
        (addr->addr[4] == 0x00) &&
        (addr->addr[5] == 0x0E)) {
        return (true);
    }
    #endif

    return (false);
}

static inline bool net_eth_is_addr_ptp_multicast(struct net_eth_addr* addr) {
    #if defined(CONFIG_NET_GPTP)
    if ((addr->addr[0] == 0x01) &&
        (addr->addr[1] == 0x1B) &&
        (addr->addr[2] == 0x19) &&
        (addr->addr[3] == 0x00) &&
        (addr->addr[4] == 0x00) &&
        (addr->addr[5] == 0x00)) {
        return (true);
    }
    #endif

    return (false);
}

const struct net_eth_addr* net_eth_broadcast_addr(void);

/** @endcond */

/**
 * @brief Convert IPv4 multicast address to Ethernet address.
 *
 * @param ipv4_addr IPv4 multicast address
 * @param mac_addr Output buffer for Ethernet address
 */
void net_eth_ipv4_mcast_to_mac_addr(const struct in_addr* ipv4_addr,
                                    struct net_eth_addr* mac_addr);

/**
 * @brief Convert IPv6 multicast address to Ethernet address.
 *
 * @param ipv6_addr IPv6 multicast address
 * @param mac_addr Output buffer for Ethernet address
 */
void net_eth_ipv6_mcast_to_mac_addr(const struct in6_addr* ipv6_addr,
                                    struct net_eth_addr* mac_addr);

/**
 * @brief Return ethernet device hardware capability information.
 *
 * @param iface Network interface
 *
 * @return Hardware capabilities
 */
static inline
enum ethernet_hw_caps net_eth_get_hw_capabilities(struct net_if* iface) {
    const struct ethernet_api* eth =
        (struct ethernet_api*)net_if_get_device(iface)->api;

    if (!eth->get_capabilities) {
        return (enum ethernet_hw_caps)0;
    }

    return eth->get_capabilities(net_if_get_device(iface));
}

/**
 * @brief Add VLAN tag to the interface.
 *
 * @param iface Interface to use.
 * @param tag VLAN tag to add
 *
 * @return 0 if ok, <0 if error
 */
#if defined(CONFIG_NET_VLAN)
int net_eth_vlan_enable(struct net_if* iface, uint16_t tag);
#else
static inline int net_eth_vlan_enable(struct net_if* iface, uint16_t tag) {
    return (-EINVAL);
}
#endif

/**
 * @brief Remove VLAN tag from the interface.
 *
 * @param iface Interface to use.
 * @param tag VLAN tag to remove
 *
 * @return 0 if ok, <0 if error
 */
#if defined(CONFIG_NET_VLAN)
int net_eth_vlan_disable(struct net_if* iface, uint16_t tag);
#else
static inline int net_eth_vlan_disable(struct net_if* iface, uint16_t tag) {
    return (-EINVAL);
}
#endif

/**
 * @brief Return VLAN tag specified to network interface
 *
 * @param iface Network interface.
 *
 * @return VLAN tag for this interface or NET_VLAN_TAG_UNSPEC if VLAN
 * is not configured for that interface.
 */
#if defined(CONFIG_NET_VLAN)
uint16_t net_eth_get_vlan_tag(struct net_if* iface);
#else
static inline uint16_t net_eth_get_vlan_tag(struct net_if* iface) {
    return (NET_VLAN_TAG_UNSPEC);
}
#endif

/**
 * @brief Return network interface related to this VLAN tag
 *
 * @param iface Master network interface. This is used to get the
 *        pointer to ethernet L2 context
 * @param tag VLAN tag
 *
 * @return Network interface related to this tag or NULL if no such interface
 * exists.
 */
#if defined(CONFIG_NET_VLAN)
struct net_if* net_eth_get_vlan_iface(struct net_if* iface, uint16_t tag);
#else
static inline
struct net_if* net_eth_get_vlan_iface(struct net_if* iface, uint16_t tag) {
    return (NULL);
}
#endif

/**
 * @brief Check if VLAN is enabled for a specific network interface.
 *
 * @param ctx Ethernet context
 * @param iface Network interface
 *
 * @return True if VLAN is enabled for this network interface, false if not.
 */
#if defined(CONFIG_NET_VLAN)
bool net_eth_is_vlan_enabled(struct ethernet_context* ctx,
                             struct net_if* iface);
#else
static inline bool net_eth_is_vlan_enabled(struct ethernet_context* ctx,
                                           struct net_if* iface) {
    return (false);
}
#endif

/**
 * @brief Get VLAN status for a given network interface (enabled or not).
 *
 * @param iface Network interface
 *
 * @return True if VLAN is enabled for this network interface, false if not.
 */
#if defined(CONFIG_NET_VLAN)
bool net_eth_get_vlan_status(struct net_if* iface);
#else
static inline bool net_eth_get_vlan_status(struct net_if* iface) {
    return (false);
}
#endif

#if defined(CONFIG_NET_VLAN)
#define Z_ETH_NET_DEVICE_INIT(node_id, dev_id, name, init_fn, pm, data, \
                              config, prio, api, mtu)                   \
    Z_DEVICE_STATE_DEFINE(dev_id);                                      \
    Z_DEVICE_DEFINE(node_id, dev_id, name, init_fn, pm, data,           \
                    config, POST_KERNEL, prio, api,                     \
                    &Z_DEVICE_STATE_NAME(dev_id));                      \
    NET_L2_DATA_INIT(dev_id, 0, NET_L2_GET_CTX_TYPE(ETHERNET_L2));      \
    NET_IF_INIT(dev_id, 0, ETHERNET_L2, mtu, NET_VLAN_MAX_COUNT)

#else /* CONFIG_NET_VLAN */

#define Z_ETH_NET_DEVICE_INIT(node_id, dev_id, name, init_fn, pm, data, \
                              config, prio, api, mtu)                   \
    Z_NET_DEVICE_INIT(node_id, dev_id, name, init_fn, pm, data,         \
                      config, prio, api, ETHERNET_L2,                   \
                      NET_L2_GET_CTX_TYPE(ETHERNET_L2), mtu)
#endif /* CONFIG_NET_VLAN */

/**
 * @brief Create an Ethernet network interface and bind it to network device.
 *
 * @param dev_id Network device id.
 * @param name The name this instance of the driver exposes to
 * the system.
 * @param init_fn Address to the init function of the driver.
 * @param pm Reference to struct pm_device associated with the device.
 * (optional).
 * @param data Pointer to the device's private data.
 * @param config The address to the structure containing the
 * configuration information for this instance of the driver.
 * @param prio The initialization level at which configuration occurs.
 * @param api Provides an initial pointer to the API function struct
 * used by the driver. Can be NULL.
 * @param mtu Maximum transfer unit in bytes for this network interface.
 */
#define ETH_NET_DEVICE_INIT(dev_id, name, init_fn, pm, data, config,    \
                            prio, api, mtu)                             \
    Z_ETH_NET_DEVICE_INIT(DT_INVALID_NODE, dev_id, name, init_fn,       \
                          pm, data, config, prio, api, mtu)

/**
 * @brief Like ETH_NET_DEVICE_INIT but taking metadata from a devicetree.
 * Create an Ethernet network interface and bind it to network device.
 *
 * @param node_id The devicetree node identifier.
 * @param init_fn Address to the init function of the driver.
 * @param pm Reference to struct pm_device associated with the device.
 * (optional).
 * @param data Pointer to the device's private data.
 * @param config The address to the structure containing the
 * configuration information for this instance of the driver.
 * @param prio The initialization level at which configuration occurs.
 * @param api Provides an initial pointer to the API function struct
 * used by the driver. Can be NULL.
 * @param mtu Maximum transfer unit in bytes for this network interface.
 */
#define ETH_NET_DEVICE_DT_DEFINE(node_id, init_fn, pm, data, config,    \
                                 prio, api, mtu)                        \
    Z_ETH_NET_DEVICE_INIT(node_id, Z_DEVICE_DT_DEV_ID(node_id),         \
                          DEVICE_DT_NAME(node_id), init_fn, pm,         \
                          data, config, prio, api, mtu)

/**
 * @brief Like ETH_NET_DEVICE_DT_DEFINE for an instance of a DT_DRV_COMPAT
 * compatible
 *
 * @param inst instance number.  This is replaced by
 * <tt>DT_DRV_COMPAT(inst)</tt> in the call to ETH_NET_DEVICE_DT_DEFINE.
 *
 * @param ... other parameters as expected by ETH_NET_DEVICE_DT_DEFINE.
 */
#define ETH_NET_DEVICE_DT_INST_DEFINE(inst, ...) \
    ETH_NET_DEVICE_DT_DEFINE(DT_DRV_INST(inst), __VA_ARGS__)

/**
 * @brief Inform ethernet L2 driver that ethernet carrier is detected.
 * This happens when cable is connected.
 *
 * @param iface Network interface
 */
void net_eth_carrier_on(struct net_if* iface);

/**
 * @brief Inform ethernet L2 driver that ethernet carrier was lost.
 * This happens when cable is disconnected.
 *
 * @param iface Network interface
 */
void net_eth_carrier_off(struct net_if* iface);

/**
 * @brief Set promiscuous mode either ON or OFF.
 *
 * @param iface Network interface
 *
 * @param enable on (true) or off (false)
 *
 * @return 0 if mode set or unset was successful, <0 otherwise.
 */
int net_eth_promisc_mode(struct net_if* iface, bool enable);

/**
 * @brief Return PTP clock that is tied to this ethernet network interface.
 *
 * @param iface Network interface
 *
 * @return Pointer to PTP clock if found, NULL if not found or if this
 * ethernet interface does not support PTP.
 */
#if defined(CONFIG_PTP_CLOCK)
const struct device* net_eth_get_ptp_clock(struct net_if* iface);
#else
static inline const struct device* net_eth_get_ptp_clock(struct net_if* iface) {
    ARG_UNUSED(iface);

    return (NULL);
}
#endif

/**
 * @brief Return PTP clock that is tied to this ethernet network interface
 * index.
 *
 * @param index Network interface index
 *
 * @return Pointer to PTP clock if found, NULL if not found or if this
 * ethernet interface index does not support PTP.
 */
__syscall const struct device* net_eth_get_ptp_clock_by_index(int index);

/**
 * @brief Return PTP port number attached to this interface.
 *
 * @param iface Network interface
 *
 * @return Port number, no such port if < 0
 */
#if defined(CONFIG_NET_L2_PTP)
int net_eth_get_ptp_port(struct net_if* iface);
#else
static inline int net_eth_get_ptp_port(struct net_if* iface) {
    ARG_UNUSED(iface);

    return (-ENODEV);
}
#endif /* CONFIG_NET_L2_PTP */

/**
 * @brief Set PTP port number attached to this interface.
 *
 * @param iface Network interface
 * @param port Port number to set
 */
#if defined(CONFIG_NET_L2_PTP)
void net_eth_set_ptp_port(struct net_if* iface, int port);
#else
static inline void net_eth_set_ptp_port(struct net_if* iface, int port) {
    ARG_UNUSED(iface);
    ARG_UNUSED(port);
}
#endif /* CONFIG_NET_L2_PTP */

/**
 * @brief Check if the Ethernet L2 network interface can perform Wi-Fi.
 *
 * @param iface Pointer to network interface
 *
 * @return True if interface supports Wi-Fi, False otherwise.
 */
static inline bool net_eth_type_is_wifi(struct net_if* iface) {
    const struct ethernet_context* ctx = (struct ethernet_context*)
        net_if_l2_data(iface);

    return (ctx->eth_if_type == L2_ETH_IF_TYPE_WIFI);
}

/**
 * @}
 */

#ifdef __cplusplus
}
#endif

#include <syscalls/ethernet.h>

#endif /* ZEPHYR_INCLUDE_NET_ETHERNET_H_ */<|MERGE_RESOLUTION|>--- conflicted
+++ resolved
@@ -184,21 +184,6 @@
 /** @cond INTERNAL_HIDDEN */
 
 enum ethernet_config_type {
-<<<<<<< HEAD
-	ETHERNET_CONFIG_TYPE_AUTO_NEG,
-	ETHERNET_CONFIG_TYPE_LINK,
-	ETHERNET_CONFIG_TYPE_DUPLEX,
-	ETHERNET_CONFIG_TYPE_MAC_ADDRESS,
-	ETHERNET_CONFIG_TYPE_QAV_PARAM,
-	ETHERNET_CONFIG_TYPE_QBV_PARAM,
-	ETHERNET_CONFIG_TYPE_QBU_PARAM,
-	ETHERNET_CONFIG_TYPE_TXTIME_PARAM,
-	ETHERNET_CONFIG_TYPE_PROMISC_MODE,
-	ETHERNET_CONFIG_TYPE_PRIORITY_QUEUES_NUM,
-	ETHERNET_CONFIG_TYPE_FILTER,
-	ETHERNET_CONFIG_TYPE_PORTS_NUM,
-	ETHERNET_CONFIG_TYPE_T1S_PARAM,
-=======
     ETHERNET_CONFIG_TYPE_AUTO_NEG,
     ETHERNET_CONFIG_TYPE_LINK,
     ETHERNET_CONFIG_TYPE_DUPLEX,
@@ -211,7 +196,7 @@
     ETHERNET_CONFIG_TYPE_PRIORITY_QUEUES_NUM,
     ETHERNET_CONFIG_TYPE_FILTER,
     ETHERNET_CONFIG_TYPE_PORTS_NUM,
->>>>>>> c0959f3c
+    ETHERNET_CONFIG_TYPE_T1S_PARAM,
 };
 
 enum ethernet_qav_param_type {
@@ -223,51 +208,51 @@
 };
 
 enum ethernet_t1s_param_type {
-	ETHERNET_T1S_PARAM_TYPE_PLCA_CONFIG,
+    ETHERNET_T1S_PARAM_TYPE_PLCA_CONFIG,
 };
 
 /** @endcond */
 struct ethernet_t1s_param {
-	/** Type of T1S parameter */
-	enum ethernet_t1s_param_type type;
-	union {
-		/* PLCA is the Physical Layer (PHY) Collision
-		 * Avoidance technique employed with multidrop
-		 * 10Base-T1S standard.
-		 *
-		 * The PLCA parameters are described in standard [1]
-		 * as registers in memory map 4 (MMS = 4) (point 9.6).
-		 *
-		 * IDVER	(PLCA ID Version)
-		 * CTRL0	(PLCA Control 0)
-		 * CTRL1	(PLCA Control 1)
-		 * STATUS	(PLCA Status)
-		 * TOTMR	(PLCA TO Control)
-		 * BURST	(PLCA Burst Control)
-		 *
-		 * Those registers are implemented by each OA TC6
-		 * compliant vendor (like for e.g. LAN865x - e.g. [2]).
-		 *
-		 * Documents:
-		 * [1] - "OPEN Alliance 10BASE-T1x MAC-PHY Serial
-		 *       Interface" (ver. 1.1)
-		 * [2] - "DS60001734C" - LAN865x data sheet
-		 */
-		struct {
-			/** T1S PLCA enabled */
-			bool enable;
-			/** T1S PLCA node id range: 0 to 254 */
-			uint8_t node_id;
-			/** T1S PLCA node count range: 1 to 255 */
-			uint8_t node_count;
-			/** T1S PLCA burst count range: 0x0 to 0xFF */
-			uint8_t burst_count;
-			/** T1S PLCA burst timer */
-			uint8_t burst_timer;
-			/** T1S PLCA TO value */
-			uint8_t to_timer;
-		} plca;
-	};
+    /** Type of T1S parameter */
+    enum ethernet_t1s_param_type type;
+    union {
+        /* PLCA is the Physical Layer (PHY) Collision
+         * Avoidance technique employed with multidrop
+         * 10Base-T1S standard.
+         *
+         * The PLCA parameters are described in standard [1]
+         * as registers in memory map 4 (MMS = 4) (point 9.6).
+         *
+         * IDVER    (PLCA ID Version)
+         * CTRL0    (PLCA Control 0)
+         * CTRL1    (PLCA Control 1)
+         * STATUS   (PLCA Status)
+         * TOTMR    (PLCA TO Control)
+         * BURST    (PLCA Burst Control)
+         *
+         * Those registers are implemented by each OA TC6
+         * compliant vendor (like for e.g. LAN865x - e.g. [2]).
+         *
+         * Documents:
+         * [1] - "OPEN Alliance 10BASE-T1x MAC-PHY Serial
+         *       Interface" (ver. 1.1)
+         * [2] - "DS60001734C" - LAN865x data sheet
+         */
+        struct {
+            /** T1S PLCA enabled */
+            bool enable;
+            /** T1S PLCA node id range: 0 to 254 */
+            uint8_t node_id;
+            /** T1S PLCA node count range: 1 to 255 */
+            uint8_t node_count;
+            /** T1S PLCA burst count range: 0x0 to 0xFF */
+            uint8_t burst_count;
+            /** T1S PLCA burst timer */
+            uint8_t burst_timer;
+            /** T1S PLCA TO value */
+            uint8_t to_timer;
+        } plca;
+    };
 };
 
 struct ethernet_qav_param {
@@ -479,18 +464,11 @@
 
         struct net_eth_addr mac_address;
 
-<<<<<<< HEAD
-		struct ethernet_t1s_param t1s_param;
-		struct ethernet_qav_param qav_param;
-		struct ethernet_qbv_param qbv_param;
-		struct ethernet_qbu_param qbu_param;
-		struct ethernet_txtime_param txtime_param;
-=======
-        struct ethernet_qav_param    qav_param;
-        struct ethernet_qbv_param    qbv_param;
-        struct ethernet_qbu_param    qbu_param;
+        struct ethernet_t1s_param t1s_param;
+        struct ethernet_qav_param qav_param;
+        struct ethernet_qbv_param qbv_param;
+        struct ethernet_qbu_param qbu_param;
         struct ethernet_txtime_param txtime_param;
->>>>>>> c0959f3c
 
         int priority_queues_num;
         int ports_num;
