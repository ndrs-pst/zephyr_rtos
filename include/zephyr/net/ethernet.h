/** @file
 @brief Ethernet

 This is not to be included by the application.
 */

/*
 * Copyright (c) 2016 Intel Corporation
 *
 * SPDX-License-Identifier: Apache-2.0
 */

#ifndef ZEPHYR_INCLUDE_NET_ETHERNET_H_
#define ZEPHYR_INCLUDE_NET_ETHERNET_H_

#include <zephyr/kernel.h>
#include <zephyr/types.h>
#include <stdbool.h>
#include <zephyr/sys/atomic.h>

#include <zephyr/net/net_ip.h>
#include <zephyr/net/net_pkt.h>
#include <zephyr/net/lldp.h>
#include <zephyr/sys/util.h>
#include <zephyr/net/net_if.h>
#include <zephyr/net/ethernet_vlan.h>
#include <zephyr/net/ptp_time.h>

#if defined(CONFIG_NET_DSA)
#include <zephyr/net/dsa.h>
#endif

#if defined(CONFIG_NET_ETHERNET_BRIDGE)
#include <zephyr/net/ethernet_bridge.h>
#endif

#ifdef __cplusplus
extern "C" {
#endif

/**
 * @brief Ethernet support functions
 * @defgroup ethernet Ethernet Support Functions
 * @since 1.0
 * @version 0.8.0
 * @ingroup networking
 * @{
 */

#define NET_ETH_ADDR_LEN            6U      /**< Ethernet MAC address length */

/** Ethernet address */
struct net_eth_addr {
    uint8_t addr[NET_ETH_ADDR_LEN];         /**< Buffer storing the address */
};

/** @cond INTERNAL_HIDDEN */

#define NET_ETH_HDR(pkt) ((struct net_eth_hdr*)net_pkt_data(pkt))

#define NET_ETH_PTYPE_CAN           0x000C /* CAN: Controller Area Network */
#define NET_ETH_PTYPE_CANFD         0x000D /* CANFD: CAN flexible data rate*/
#define NET_ETH_PTYPE_HDLC          0x0019 /* HDLC frames (like in PPP) */
#define NET_ETH_PTYPE_ARP           0x0806
#define NET_ETH_PTYPE_IP            0x0800
#define NET_ETH_PTYPE_TSN           0x22F0  /* TSN (IEEE 1722) packet */
#define NET_ETH_PTYPE_IPV6          0x86DD
#define NET_ETH_PTYPE_VLAN          0x8100
#define NET_ETH_PTYPE_PTP           0x88F7
#define NET_ETH_PTYPE_LLDP          0x88CC
#define NET_ETH_PTYPE_ALL           0x0003  /* from linux/if_ether.h */
#define NET_ETH_PTYPE_ECAT          0x88A4
#define NET_ETH_PTYPE_EAPOL         0x888E
#define NET_ETH_PTYPE_IEEE802154    0x00F6  /* from linux/if_ether.h: IEEE802.15.4 frame */

#if !defined(ETH_P_ALL)
#define ETH_P_ALL                   NET_ETH_PTYPE_ALL
#endif
#if !defined(ETH_P_IP)
#define ETH_P_IP                    NET_ETH_PTYPE_IP
#endif
#if !defined(ETH_P_ARP)
#define ETH_P_ARP                   NET_ETH_PTYPE_ARP
#endif
#if !defined(ETH_P_IPV6)
#define ETH_P_IPV6                  NET_ETH_PTYPE_IPV6
#endif
#if !defined(ETH_P_8021Q)
#define ETH_P_8021Q                 NET_ETH_PTYPE_VLAN
#endif
#if !defined(ETH_P_TSN)
#define ETH_P_TSN                   NET_ETH_PTYPE_TSN
#endif
#if !defined(ETH_P_ECAT)
#define ETH_P_ECAT                  NET_ETH_PTYPE_ECAT
#endif
#if !defined(ETH_P_EAPOL)
#define ETH_P_EAPOL                 NET_ETH_PTYPE_EAPOL
#endif
#if !defined(ETH_P_IEEE802154)
#define ETH_P_IEEE802154            NET_ETH_PTYPE_IEEE802154
#endif
#if !defined(ETH_P_CAN)
#define ETH_P_CAN                   NET_ETH_PTYPE_CAN
#endif
#if !defined(ETH_P_CANFD)
#define ETH_P_CANFD                 NET_ETH_PTYPE_CANFD
#endif
#if !defined(ETH_P_HDLC)
#define ETH_P_HDLC                  NET_ETH_PTYPE_HDLC
#endif

/** @endcond */

#define NET_ETH_MINIMAL_FRAME_SIZE 60   /**< Minimum Ethernet frame size */
#define NET_ETH_MTU                1500 /**< Ethernet MTU size */

/** @cond INTERNAL_HIDDEN */

#if defined(CONFIG_NET_VLAN)
#define _NET_ETH_MAX_HDR_SIZE       (sizeof(struct net_eth_vlan_hdr))
#else
#define _NET_ETH_MAX_HDR_SIZE       (sizeof(struct net_eth_hdr))
#endif

#define _NET_ETH_MAX_FRAME_SIZE     (NET_ETH_MTU + _NET_ETH_MAX_HDR_SIZE)
/*
 * Extend the max frame size for DSA (KSZ8794) by one byte (to 1519) to
 * store tail tag.
 */
#if defined(CONFIG_NET_DSA)
#define NET_ETH_MAX_FRAME_SIZE      (_NET_ETH_MAX_FRAME_SIZE + DSA_TAG_SIZE)
#define NET_ETH_MAX_HDR_SIZE        (_NET_ETH_MAX_HDR_SIZE + DSA_TAG_SIZE)
#else
#define NET_ETH_MAX_FRAME_SIZE      (_NET_ETH_MAX_FRAME_SIZE)
#define NET_ETH_MAX_HDR_SIZE        (_NET_ETH_MAX_HDR_SIZE)
#endif

#define NET_ETH_VLAN_HDR_SIZE       4

/** @endcond */

/** @brief Ethernet hardware capabilities */
enum ethernet_hw_caps {
    /** TX Checksum offloading supported for all of IPv4, UDP, TCP */
    ETHERNET_HW_TX_CHKSUM_OFFLOAD   = BIT(0),

    /** RX Checksum offloading supported for all of IPv4, UDP, TCP */
    ETHERNET_HW_RX_CHKSUM_OFFLOAD   = BIT(1),

    /** VLAN supported */
    ETHERNET_HW_VLAN                = BIT(2),

    /** Enabling/disabling auto negotiation supported */
    ETHERNET_AUTO_NEGOTIATION_SET   = BIT(3),

    /** 10 Mbits link supported */
    ETHERNET_LINK_10BASE_T          = BIT(4),

    /** 100 Mbits link supported */
    ETHERNET_LINK_100BASE_T         = BIT(5),

    /** 1 Gbits link supported */
    ETHERNET_LINK_1000BASE_T        = BIT(6),

    /** Changing duplex (half/full) supported */
    ETHERNET_DUPLEX_SET             = BIT(7),

    /** IEEE 802.1AS (gPTP) clock supported */
    ETHERNET_PTP                    = BIT(8),

    /** IEEE 802.1Qav (credit-based shaping) supported */
    ETHERNET_QAV                    = BIT(9),

    /** Promiscuous mode supported */
    ETHERNET_PROMISC_MODE           = BIT(10),

    /** Priority queues available */
    ETHERNET_PRIORITY_QUEUES        = BIT(11),

    /** MAC address filtering supported */
    ETHERNET_HW_FILTERING           = BIT(12),

    /** Link Layer Discovery Protocol supported */
    ETHERNET_LLDP                   = BIT(13),

    /** VLAN Tag stripping */
    ETHERNET_HW_VLAN_TAG_STRIP      = BIT(14),

    /** DSA switch slave port */
    ETHERNET_DSA_SLAVE_PORT         = BIT(15),

    /** DSA switch master port */
    ETHERNET_DSA_MASTER_PORT        = BIT(16),

    /** IEEE 802.1Qbv (scheduled traffic) supported */
    ETHERNET_QBV                    = BIT(17),

    /** IEEE 802.1Qbu (frame preemption) supported */
    ETHERNET_QBU                    = BIT(18),

    /** TXTIME supported */
    ETHERNET_TXTIME                 = BIT(19),

    /** TX-Injection supported */
    ETHERNET_TXINJECTION_MODE       = BIT(20),
};

/** @cond INTERNAL_HIDDEN */

enum ethernet_config_type {
    ETHERNET_CONFIG_TYPE_AUTO_NEG,
    ETHERNET_CONFIG_TYPE_LINK,
    ETHERNET_CONFIG_TYPE_DUPLEX,
    ETHERNET_CONFIG_TYPE_MAC_ADDRESS,
    ETHERNET_CONFIG_TYPE_QAV_PARAM,
    ETHERNET_CONFIG_TYPE_QBV_PARAM,
    ETHERNET_CONFIG_TYPE_QBU_PARAM,
    ETHERNET_CONFIG_TYPE_TXTIME_PARAM,
    ETHERNET_CONFIG_TYPE_PROMISC_MODE,
    ETHERNET_CONFIG_TYPE_PRIORITY_QUEUES_NUM,
    ETHERNET_CONFIG_TYPE_FILTER,
    ETHERNET_CONFIG_TYPE_PORTS_NUM,
    ETHERNET_CONFIG_TYPE_T1S_PARAM,
    ETHERNET_CONFIG_TYPE_TXINJECTION_MODE,
    ETHERNET_CONFIG_TYPE_RX_CHECKSUM_SUPPORT,
    ETHERNET_CONFIG_TYPE_TX_CHECKSUM_SUPPORT
};

enum ethernet_qav_param_type {
    ETHERNET_QAV_PARAM_TYPE_DELTA_BANDWIDTH,
    ETHERNET_QAV_PARAM_TYPE_IDLE_SLOPE,
    ETHERNET_QAV_PARAM_TYPE_OPER_IDLE_SLOPE,
    ETHERNET_QAV_PARAM_TYPE_TRAFFIC_CLASS,
    ETHERNET_QAV_PARAM_TYPE_STATUS,
};

enum ethernet_t1s_param_type {
    ETHERNET_T1S_PARAM_TYPE_PLCA_CONFIG,
};

/** @endcond */

/** Ethernet T1S specific parameters */
struct ethernet_t1s_param {
    /** Type of T1S parameter */
    enum ethernet_t1s_param_type type;

    union {
        /**
         * PLCA is the Physical Layer (PHY) Collision
         * Avoidance technique employed with multidrop
         * 10Base-T1S standard.
         *
         * The PLCA parameters are described in standard [1]
         * as registers in memory map 4 (MMS = 4) (point 9.6).
         *
         * IDVER    (PLCA ID Version)
         * CTRL0    (PLCA Control 0)
         * CTRL1    (PLCA Control 1)
         * STATUS   (PLCA Status)
         * TOTMR    (PLCA TO Control)
         * BURST    (PLCA Burst Control)
         *
         * Those registers are implemented by each OA TC6
         * compliant vendor (like for e.g. LAN865x - e.g. [2]).
         *
         * Documents:
         * [1] - "OPEN Alliance 10BASE-T1x MAC-PHY Serial
         *       Interface" (ver. 1.1)
         * [2] - "DS60001734C" - LAN865x data sheet
         */
        struct {
            /** T1S PLCA enabled */
            bool enable;
            /** T1S PLCA node id range: 0 to 254 */
            uint8_t node_id;
            /** T1S PLCA node count range: 1 to 255 */
            uint8_t node_count;
            /** T1S PLCA burst count range: 0x0 to 0xFF */
            uint8_t burst_count;
            /** T1S PLCA burst timer */
            uint8_t burst_timer;
            /** T1S PLCA TO value */
            uint8_t to_timer;
        } plca;
    };
};

/** Ethernet Qav specific parameters */
struct ethernet_qav_param {
    /** ID of the priority queue to use */
    int queue_id;

    /** Type of Qav parameter */
    enum ethernet_qav_param_type type;

    union {
        /** True if Qav is enabled for queue */
        bool enabled;

        /** Delta Bandwidth (percentage of bandwidth) */
        unsigned int delta_bandwidth;

        /** Idle Slope (bits per second) */
        unsigned int idle_slope;

        /** Oper Idle Slope (bits per second) */
        unsigned int oper_idle_slope;

        /** Traffic class the queue is bound to */
        unsigned int traffic_class;
    };
};

/** @cond INTERNAL_HIDDEN */

enum ethernet_qbv_param_type {
    ETHERNET_QBV_PARAM_TYPE_STATUS,
    ETHERNET_QBV_PARAM_TYPE_GATE_CONTROL_LIST,
    ETHERNET_QBV_PARAM_TYPE_GATE_CONTROL_LIST_LEN,
    ETHERNET_QBV_PARAM_TYPE_TIME,
};

enum ethernet_qbv_state_type {
    ETHERNET_QBV_STATE_TYPE_ADMIN,
    ETHERNET_QBV_STATE_TYPE_OPER,
};

enum ethernet_gate_state_operation {
    ETHERNET_SET_GATE_STATE,
    ETHERNET_SET_AND_HOLD_MAC_STATE,
    ETHERNET_SET_AND_RELEASE_MAC_STATE,
};

/** @endcond */

/** Ethernet Qbv specific parameters */
struct ethernet_qbv_param {
    /** Port id */
    int port_id;

    /** Type of Qbv parameter */
    enum ethernet_qbv_param_type type;

    /** What state (Admin/Oper) parameters are these */
    enum ethernet_qbv_state_type state;

    union {
        /** True if Qbv is enabled or not */
        bool enabled;

        /** Gate control information */
        struct {
            /** True = open, False = closed */
            bool gate_status[NET_TC_TX_COUNT];

            /** GateState operation */
            enum ethernet_gate_state_operation operation;

            /** Time interval ticks (nanoseconds) */
            uint32_t time_interval;

            /** Gate control list row */
            uint16_t row;
        } gate_control;

        /** Number of entries in gate control list */
        uint32_t gate_control_list_len;

        /**
         * The time values are set in one go when type is set to
         * ETHERNET_QBV_PARAM_TYPE_TIME
         */
        struct {
            /** Base time */
            struct net_ptp_extended_time base_time;

            /** Cycle time */
            struct net_ptp_time cycle_time;

            /** Extension time (nanoseconds) */
            uint32_t extension_time;
        };
    };
};

/** @cond INTERNAL_HIDDEN */

enum ethernet_qbu_param_type {
    ETHERNET_QBU_PARAM_TYPE_STATUS,
    ETHERNET_QBU_PARAM_TYPE_RELEASE_ADVANCE,
    ETHERNET_QBU_PARAM_TYPE_HOLD_ADVANCE,
    ETHERNET_QBU_PARAM_TYPE_PREEMPTION_STATUS_TABLE,

    /* Some preemption settings are from Qbr spec. */
    ETHERNET_QBR_PARAM_TYPE_LINK_PARTNER_STATUS,
    ETHERNET_QBR_PARAM_TYPE_ADDITIONAL_FRAGMENT_SIZE,
};

enum ethernet_qbu_preempt_status {
    ETHERNET_QBU_STATUS_EXPRESS,
    ETHERNET_QBU_STATUS_PREEMPTABLE
} __packed;

/** @endcond */

/** Ethernet Qbu specific parameters */
struct ethernet_qbu_param {
    /** Port id */
    int port_id;

    /** Type of Qbu parameter */
    enum ethernet_qbu_param_type type;

    union {
        /** Hold advance (nanoseconds) */
        uint32_t hold_advance;

        /** Release advance (nanoseconds) */
        uint32_t release_advance;

        /** sequence of framePreemptionAdminStatus values */
        enum ethernet_qbu_preempt_status
                                frame_preempt_statuses[NET_TC_TX_COUNT];

        /** True if Qbu is enabled or not */
        bool enabled;

        /** Link partner status (from Qbr) */
        bool link_partner_status;

        /**
         * Additional fragment size (from Qbr). The minimum non-final
         * fragment size is (additional_fragment_size + 1) * 64 octets
         */
        uint8_t additional_fragment_size : 2;
    };
};

/** @cond INTERNAL_HIDDEN */

enum ethernet_filter_type {
    ETHERNET_FILTER_TYPE_SRC_MAC_ADDRESS,
    ETHERNET_FILTER_TYPE_DST_MAC_ADDRESS,
};

/** @endcond */

/** Types of Ethernet L2 */
enum ethernet_if_types {
    /** IEEE 802.3 Ethernet (default) */
    L2_ETH_IF_TYPE_ETHERNET,

    /** IEEE 802.11 Wi-Fi*/
    L2_ETH_IF_TYPE_WIFI,
} __packed;

/** Ethernet filter description */
struct ethernet_filter {
    /** Type of filter */
    enum ethernet_filter_type type;

    /** MAC address to filter */
    struct net_eth_addr mac_address;

    /** Set (true) or unset (false) the filter */
    bool set;
};

/** @cond INTERNAL_HIDDEN */

enum ethernet_txtime_param_type {
    ETHERNET_TXTIME_PARAM_TYPE_ENABLE_QUEUES,
};

/** @endcond */

/** Ethernet TXTIME specific parameters */
struct ethernet_txtime_param {
    /** Type of TXTIME parameter */
    enum ethernet_txtime_param_type type;

    /** Queue number for configuring TXTIME */
    int queue_id;

    /** Enable or disable TXTIME per queue */
    bool enable_txtime;
};

/** Protocols that are supported by checksum offloading */
enum ethernet_checksum_support {
    /** Device does not support any L3/L4 checksum offloading */
    ETHERNET_CHECKSUM_SUPPORT_NONE          = NET_IF_CHECKSUM_NONE_BIT,

    /** Device supports checksum offloading for the IPv4 header */
    ETHERNET_CHECKSUM_SUPPORT_IPV4_HEADER   = NET_IF_CHECKSUM_IPV4_HEADER_BIT,

    /** Device supports checksum offloading for ICMPv4 payload (implies IPv4 header) */
    ETHERNET_CHECKSUM_SUPPORT_IPV4_ICMP     = NET_IF_CHECKSUM_IPV4_ICMP_BIT,

    /** Device supports checksum offloading for the IPv6 header */
    ETHERNET_CHECKSUM_SUPPORT_IPV6_HEADER   = NET_IF_CHECKSUM_IPV6_HEADER_BIT,

    /** Device supports checksum offloading for ICMPv6 payload (implies IPv6 header) */
    ETHERNET_CHECKSUM_SUPPORT_IPV6_ICMP     = NET_IF_CHECKSUM_IPV6_ICMP_BIT,

    /** Device supports TCP checksum offloading for all supported IP protocols */
    ETHERNET_CHECKSUM_SUPPORT_TCP           = NET_IF_CHECKSUM_TCP_BIT,

    /** Device supports UDP checksum offloading for all supported IP protocols */
    ETHERNET_CHECKSUM_SUPPORT_UDP           = NET_IF_CHECKSUM_UDP_BIT,
};

/** @cond INTERNAL_HIDDEN */

struct ethernet_config {
    union {
        bool auto_negotiation;
        bool full_duplex;
        bool promisc_mode;
        bool txinjection_mode;

        struct {
            bool link_10bt;
            bool link_100bt;
            bool link_1000bt;
        } l;

        struct net_eth_addr mac_address;

        struct ethernet_t1s_param t1s_param;
        struct ethernet_qav_param qav_param;
        struct ethernet_qbv_param qbv_param;
        struct ethernet_qbu_param qbu_param;
        struct ethernet_txtime_param txtime_param;

        int priority_queues_num;
        int ports_num;

        enum ethernet_checksum_support chksum_support;

        struct ethernet_filter filter;
    };
};

/** @endcond */

/** Ethernet L2 API operations. */
struct ethernet_api {
    /**
     * The net_if_api must be placed in first position in this
     * struct so that we are compatible with network interface API.
     */
    struct net_if_api iface_api;

    /** Collect optional ethernet specific statistics. This pointer
     * should be set by driver if statistics needs to be collected
     * for that driver.
     */
    #if defined(CONFIG_NET_STATISTICS_ETHERNET)
    struct net_stats_eth* (*get_stats)(const struct device* dev);
    #endif

    /** Start the device */
    int (*start)(const struct device* dev);

    /** Stop the device */
    int (*stop)(const struct device* dev);

    /** Get the device capabilities */
    enum ethernet_hw_caps (*get_capabilities)(const struct device* dev);

    /** Set specific hardware configuration */
    int (*set_config)(const struct device* dev,
                      enum ethernet_config_type type,
                      const struct ethernet_config* config);

    /** Get hardware specific configuration */
    int (*get_config)(const struct device* dev,
                      enum ethernet_config_type type,
                      struct ethernet_config* config);

    /** The IP stack will call this function when a VLAN tag is enabled
     * or disabled. If enable is set to true, then the VLAN tag was added,
     * if it is false then the tag was removed. The driver can utilize
     * this information if needed.
     */
    #if defined(CONFIG_NET_VLAN)
    int (*vlan_setup)(const struct device* dev, struct net_if* iface,
                      uint16_t tag, bool enable);
    #endif /* CONFIG_NET_VLAN */

    /** Return ptp_clock device that is tied to this ethernet device */
    #if defined(CONFIG_PTP_CLOCK)
    const struct device* (*get_ptp_clock)(const struct device* dev);
    #endif /* CONFIG_PTP_CLOCK */

    /** Return PHY device that is tied to this ethernet device */
    const struct device* (*get_phy)(const struct device* dev);

    /** Send a network packet */
    int (*send)(const struct device* dev, struct net_pkt* pkt);
};

/** @cond INTERNAL_HIDDEN */

/* Make sure that the network interface API is properly setup inside
 * Ethernet API struct (it is the first one).
 */
BUILD_ASSERT(offsetof(struct ethernet_api, iface_api) == 0, "offsetof shall == 0");

struct net_eth_hdr {
    struct net_eth_addr dst;
    struct net_eth_addr src;
    uint16_t type;
} __packed;

struct ethernet_vlan {
    /** Network interface that has VLAN enabled */
    struct net_if* iface;

    /** VLAN tag */
    uint16_t tag;
};

#if defined(CONFIG_NET_VLAN_COUNT)
#define NET_VLAN_MAX_COUNT CONFIG_NET_VLAN_COUNT
#else
/* Even thou there are no VLAN support, the minimum count must be set to 1.
 */
#define NET_VLAN_MAX_COUNT 1
#endif

/** @endcond */

/** Ethernet LLDP specific parameters */
struct ethernet_lldp {
    /** Used for track timers */
    sys_snode_t node;

    /** LLDP Data Unit mandatory TLVs for the interface. */
    const struct net_lldpdu* lldpdu;

    /** LLDP Data Unit optional TLVs for the interface */
    uint8_t const* optional_du;

    /** Length of the optional Data Unit TLVs */
    size_t optional_len;

    /** Network interface that has LLDP supported. */
    struct net_if* iface;

    /** LLDP TX timer start time */
    int64_t tx_timer_start;

    /** LLDP TX timeout */
    uint32_t tx_timer_timeout;

    /** LLDP RX callback function */
    net_lldp_recv_cb_t cb;
};

/** @cond INTERNAL_HIDDEN */

enum ethernet_flags {
    ETH_CARRIER_UP,
};

/** Ethernet L2 context that is needed for VLAN */
struct ethernet_context {
    /** Flags representing ethernet state, which are accessed from multiple
     * threads.
     */
    atomic_t flags;

    #if defined(CONFIG_NET_ETHERNET_BRIDGE)
    struct eth_bridge_iface_context bridge;
    #endif

    /** Carrier ON/OFF handler worker. This is used to create
     * network interface UP/DOWN event when ethernet L2 driver
     * notices carrier ON/OFF situation. We must not create another
     * network management event from inside management handler thus
     * we use worker thread to trigger the UP/DOWN event.
     */
    struct k_work carrier_work;

    /** Network interface. */
    struct net_if* iface;

    #if defined(CONFIG_NET_LLDP)
    struct ethernet_lldp lldp[NET_VLAN_MAX_COUNT];
    #endif

    /**
     * This tells what L2 features does ethernet support.
     */
    enum net_l2_flags ethernet_l2_flags;

    #if defined(CONFIG_NET_L2_PTP)
    /** The PTP port number for this network device. We need to store the
     * port number here so that we do not need to fetch it for every
     * incoming PTP packet.
     */
    int port;
    #endif

    #if defined(CONFIG_NET_DSA)
    /** DSA RX callback function - for custom processing - like e.g.
     * redirecting packets when MAC address is caught
     */
    dsa_net_recv_cb_t dsa_recv_cb;

    /** Switch physical port number */
    uint8_t dsa_port_idx;

    /** DSA context pointer */
    struct dsa_context* dsa_ctx;

    /** Send a network packet via DSA master port */
    dsa_send_t dsa_send;
    #endif

    /** Is network carrier up */
    bool is_net_carrier_up : 1;

    /** Is this context already initialized */
    bool is_init           : 1;

    /** Types of Ethernet network interfaces */
    enum ethernet_if_types eth_if_type;
};

/**
 * @brief Initialize Ethernet L2 stack for a given interface
 *
 * @param iface A valid pointer to a network interface
 */
void ethernet_init(struct net_if* iface);

#define ETHERNET_L2_CTX_TYPE struct ethernet_context

/* Separate header for VLAN as some of device interfaces might not
 * support VLAN.
 */
struct net_eth_vlan_hdr {
    struct net_eth_addr dst;
    struct net_eth_addr src;

    struct {
        uint16_t tpid; /* tag protocol id  */
        uint16_t tci;  /* tag control info */
    } vlan;

    uint16_t type;
} __packed;

/** @endcond */

/**
 * @brief Check if the Ethernet MAC address is a broadcast address.
 *
 * @param addr A valid pointer to a Ethernet MAC address.
 *
 * @return true if address is a broadcast address, false if not
 */
static inline bool net_eth_is_addr_broadcast(struct net_eth_addr* addr) {
    if ((addr->addr[0] == 0xFF) &&
        (addr->addr[1] == 0xFF) &&
        (addr->addr[2] == 0xFF) &&
        (addr->addr[3] == 0xFF) &&
        (addr->addr[4] == 0xFF) &&
        (addr->addr[5] == 0xFF)) {
        return (true);
    }

    return (false);
}

/**
 * @brief Check if the Ethernet MAC address is a all zeroes address.
 *
 * @param addr A valid pointer to an Ethernet MAC address.
 *
 * @return true if address is an all zeroes address, false if not
 */
static inline bool net_eth_is_addr_all_zeroes(struct net_eth_addr* addr) {
    if ((addr->addr[0] == 0x00) &&
        (addr->addr[1] == 0x00) &&
        (addr->addr[2] == 0x00) &&
        (addr->addr[3] == 0x00) &&
        (addr->addr[4] == 0x00) &&
        (addr->addr[5] == 0x00)) {
        return (true);
    }

    return (false);
}

/**
 * @brief Check if the Ethernet MAC address is unspecified.
 *
 * @param addr A valid pointer to a Ethernet MAC address.
 *
 * @return true if address is unspecified, false if not
 */
static inline bool net_eth_is_addr_unspecified(struct net_eth_addr* addr) {
    if ((addr->addr[0] == 0x00) &&
        (addr->addr[1] == 0x00) &&
        (addr->addr[2] == 0x00) &&
        (addr->addr[3] == 0x00) &&
        (addr->addr[4] == 0x00) &&
        (addr->addr[5] == 0x00)) {
        return (true);
    }

    return (false);
}

/**
 * @brief Check if the Ethernet MAC address is a multicast address.
 *
 * @param addr A valid pointer to a Ethernet MAC address.
 *
 * @return true if address is a multicast address, false if not
 */
static inline bool net_eth_is_addr_multicast(struct net_eth_addr* addr) {
    #if defined(CONFIG_NET_IPV6)
    if ((addr->addr[0] == 0x33) &&
        (addr->addr[1] == 0x33)) {
        return (true);
    }
    #endif

    #if defined(CONFIG_NET_IPV4)
    if ((addr->addr[0] == 0x01) &&
        (addr->addr[1] == 0x00) &&
        (addr->addr[2] == 0x5E)) {
        return (true);
    }
    #endif

    return (false);
}

/**
 * @brief Check if the Ethernet MAC address is a group address.
 *
 * @param addr A valid pointer to a Ethernet MAC address.
 *
 * @return true if address is a group address, false if not
 */
static inline bool net_eth_is_addr_group(struct net_eth_addr* addr) {
    return (addr->addr[0] & 0x01);
}

/**
 * @brief Check if the Ethernet MAC address is valid.
 *
 * @param addr A valid pointer to a Ethernet MAC address.
 *
 * @return true if address is valid, false if not
 */
static inline bool net_eth_is_addr_valid(struct net_eth_addr* addr) {
    return !net_eth_is_addr_unspecified(addr) && !net_eth_is_addr_group(addr);
}

/**
 * @brief Check if the Ethernet MAC address is a LLDP multicast address.
 *
 * @param addr A valid pointer to a Ethernet MAC address.
 *
 * @return true if address is a LLDP multicast address, false if not
 */
static inline bool net_eth_is_addr_lldp_multicast(struct net_eth_addr* addr) {
    #if defined(CONFIG_NET_GPTP) || defined(CONFIG_NET_LLDP)
    if ((addr->addr[0] == 0x01) &&
        (addr->addr[1] == 0x80) &&
        (addr->addr[2] == 0xC2) &&
        (addr->addr[3] == 0x00) &&
        (addr->addr[4] == 0x00) &&
        (addr->addr[5] == 0x0E)) {
        return (true);
    }
    #else
    ARG_UNUSED(addr);
    #endif

    return (false);
}

/**
 * @brief Check if the Ethernet MAC address is a PTP multicast address.
 *
 * @param addr A valid pointer to a Ethernet MAC address.
 *
 * @return true if address is a PTP multicast address, false if not
 */
static inline bool net_eth_is_addr_ptp_multicast(struct net_eth_addr* addr) {
    #if defined(CONFIG_NET_GPTP)
    if ((addr->addr[0] == 0x01) &&
        (addr->addr[1] == 0x1B) &&
        (addr->addr[2] == 0x19) &&
        (addr->addr[3] == 0x00) &&
        (addr->addr[4] == 0x00) &&
        (addr->addr[5] == 0x00)) {
        return (true);
    }
    #else
    ARG_UNUSED(addr);
    #endif

    return (false);
}

/**
 * @brief Return Ethernet broadcast address.
 *
 * @return Ethernet broadcast address.
 */
const struct net_eth_addr* net_eth_broadcast_addr(void);

/**
 * @brief Convert IPv4 multicast address to Ethernet address.
 *
 * @param ipv4_addr IPv4 multicast address
 * @param mac_addr Output buffer for Ethernet address
 */
void net_eth_ipv4_mcast_to_mac_addr(const struct net_in_addr* ipv4_addr,
                                    struct net_eth_addr* mac_addr);

/**
 * @brief Convert IPv6 multicast address to Ethernet address.
 *
 * @param ipv6_addr IPv6 multicast address
 * @param mac_addr Output buffer for Ethernet address
 */
void net_eth_ipv6_mcast_to_mac_addr(const struct net_in6_addr* ipv6_addr,
                                    struct net_eth_addr* mac_addr);

/**
 * @brief Return ethernet device hardware capability information.
 *
 * @param iface Network interface
 *
 * @return Hardware capabilities
 */
static inline
<<<<<<< HEAD
enum ethernet_hw_caps net_eth_get_hw_capabilities(struct net_if *iface)
{
	const struct device *dev = net_if_get_device(iface);
	const struct ethernet_api *api = (struct ethernet_api *)dev->api;

	if (!api || !api->get_capabilities) {
		return (enum ethernet_hw_caps)0;
	}

	return api->get_capabilities(dev);
=======
enum ethernet_hw_caps net_eth_get_hw_capabilities(struct net_if* iface) {
    const struct ethernet_api* eth =
        (struct ethernet_api*)net_if_get_device(iface)->api;

    if (!eth->get_capabilities) {
        return (enum ethernet_hw_caps)0;
    }

    return eth->get_capabilities(net_if_get_device(iface));
>>>>>>> ae0d8ea4
}

/**
 * @brief Return ethernet device hardware configuration information.
 *
 * @param iface Network interface
 * @param type configuration type
 * @param config Ethernet configuration
 *
 * @return 0 if ok, <0 if error
 */
static inline
int net_eth_get_hw_config(struct net_if* iface, enum ethernet_config_type type,
                          struct ethernet_config* config) {
    const struct ethernet_api *eth =
        (struct ethernet_api *)net_if_get_device(iface)->api;

    if (!eth->get_config) {
        return (-ENOTSUP);
    }

    return eth->get_config(net_if_get_device(iface), type, config);
}


/**
 * @brief Add VLAN tag to the interface.
 *
 * @param iface Interface to use.
 * @param tag VLAN tag to add
 *
 * @return 0 if ok, <0 if error
 */
#if defined(CONFIG_NET_VLAN)
int net_eth_vlan_enable(struct net_if* iface, uint16_t tag);
#else
static inline int net_eth_vlan_enable(struct net_if* iface, uint16_t tag) {
    ARG_UNUSED(iface);
    ARG_UNUSED(tag);

    return (-EINVAL);
}
#endif

/**
 * @brief Remove VLAN tag from the interface.
 *
 * @param iface Interface to use.
 * @param tag VLAN tag to remove
 *
 * @return 0 if ok, <0 if error
 */
#if defined(CONFIG_NET_VLAN)
int net_eth_vlan_disable(struct net_if* iface, uint16_t tag);
#else
static inline int net_eth_vlan_disable(struct net_if* iface, uint16_t tag) {
    ARG_UNUSED(iface);
    ARG_UNUSED(tag);

    return (-EINVAL);
}
#endif

/**
 * @brief Return VLAN tag specified to network interface.
 *
 * Note that the interface parameter must be the VLAN interface,
 * and not the Ethernet one.
 *
 * @param iface VLAN network interface.
 *
 * @return VLAN tag for this interface or NET_VLAN_TAG_UNSPEC if VLAN
 * is not configured for that interface.
 */
#if defined(CONFIG_NET_VLAN)
uint16_t net_eth_get_vlan_tag(struct net_if* iface);
#else
static inline uint16_t net_eth_get_vlan_tag(struct net_if* iface) {
    ARG_UNUSED(iface);

    return (NET_VLAN_TAG_UNSPEC);
}
#endif

/**
 * @brief Return network interface related to this VLAN tag
 *
 * @param iface Main network interface (not the VLAN one).
 * @param tag VLAN tag
 *
 * @return Network interface related to this tag or NULL if no such interface
 * exists.
 */
#if defined(CONFIG_NET_VLAN)
struct net_if* net_eth_get_vlan_iface(struct net_if* iface, uint16_t tag);
#else
static inline
struct net_if* net_eth_get_vlan_iface(struct net_if* iface, uint16_t tag) {
    ARG_UNUSED(iface);
    ARG_UNUSED(tag);

    return (NULL);
}
#endif

/**
 * @brief Return main network interface that is attached to this VLAN tag.
 *
 * @param iface VLAN network interface. This is used to get the
 *        pointer to ethernet L2 context
 *
 * @return Network interface related to this tag or NULL if no such interface
 * exists.
 */
#if defined(CONFIG_NET_VLAN)
struct net_if* net_eth_get_vlan_main(struct net_if* iface);
#else
static inline
struct net_if* net_eth_get_vlan_main(struct net_if* iface) {
    ARG_UNUSED(iface);

    return NULL;
}
#endif

/**
 * @brief Check if there are any VLAN interfaces enabled to this specific
 *        Ethernet network interface.
 *
 * Note that the iface must be the actual Ethernet interface and not the
 * virtual VLAN interface.
 *
 * @param ctx Ethernet context
 * @param iface Ethernet network interface
 *
 * @return True if there are enabled VLANs for this network interface,
 *         false if not.
 */
#if defined(CONFIG_NET_VLAN)
bool net_eth_is_vlan_enabled(struct ethernet_context* ctx,
                             struct net_if* iface);
#else
static inline bool net_eth_is_vlan_enabled(struct ethernet_context* ctx,
                                           struct net_if* iface) {
    ARG_UNUSED(ctx);
    ARG_UNUSED(iface);

    return (false);
}
#endif

/**
 * @brief Get VLAN status for a given network interface (enabled or not).
 *
 * @param iface Network interface
 *
 * @return True if VLAN is enabled for this network interface, false if not.
 */
#if defined(CONFIG_NET_VLAN)
bool net_eth_get_vlan_status(struct net_if* iface);
#else
static inline bool net_eth_get_vlan_status(struct net_if* iface) {
    ARG_UNUSED(iface);

    return (false);
}
#endif

/**
 * @brief Check if the given interface is a VLAN interface.
 *
 * @param iface Network interface
 *
 * @return True if this network interface is VLAN one, false if not.
 */
#if defined(CONFIG_NET_VLAN)
bool net_eth_is_vlan_interface(struct net_if* iface);
#else
static inline bool net_eth_is_vlan_interface(struct net_if* iface) {
    ARG_UNUSED(iface);

    return (false);
}
#endif

/** @cond INTERNAL_HIDDEN */

#if !defined(CONFIG_ETH_DRIVER_RAW_MODE)

#define Z_ETH_NET_DEVICE_INIT_INSTANCE(node_id, dev_id, name, instance, \
                                       init_fn, pm, data, config, prio, \
                                       api, mtu)                        \
    Z_NET_DEVICE_INIT_INSTANCE(node_id, dev_id, name, instance,         \
                               init_fn, pm, data, config, prio,         \
                               api, ETHERNET_L2,                        \
                               NET_L2_GET_CTX_TYPE(ETHERNET_L2), mtu)

#else /* CONFIG_ETH_DRIVER_RAW_MODE */

#define Z_ETH_NET_DEVICE_INIT_INSTANCE(node_id, dev_id, name, instance,    \
                       init_fn, pm, data, config, prio,    \
                       api, mtu)            \
    Z_DEVICE_STATE_DEFINE(dev_id);                    \
    Z_DEVICE_DEFINE(node_id, dev_id, name, init_fn, pm, data,    \
            config, POST_KERNEL, prio, api,            \
            &Z_DEVICE_STATE_NAME(dev_id));

#endif /* CONFIG_ETH_DRIVER_RAW_MODE */

#define Z_ETH_NET_DEVICE_INIT(node_id, dev_id, name, init_fn, pm, data,    \
                  config, prio, api, mtu)            \
    Z_ETH_NET_DEVICE_INIT_INSTANCE(node_id, dev_id, name, 0,    \
                       init_fn, pm, data, config, prio,    \
                       api, mtu)

/** @endcond */

/**
 * @brief Create an Ethernet network interface and bind it to network device.
 *
 * @param dev_id Network device id.
 * @param name The name this instance of the driver exposes to
 * the system.
 * @param init_fn Address to the init function of the driver.
 * @param pm Reference to struct pm_device associated with the device.
 * (optional).
 * @param data Pointer to the device's private data.
 * @param config The address to the structure containing the
 * configuration information for this instance of the driver.
 * @param prio The initialization level at which configuration occurs.
 * @param api Provides an initial pointer to the API function struct
 * used by the driver. Can be NULL.
 * @param mtu Maximum transfer unit in bytes for this network interface.
 */
#define ETH_NET_DEVICE_INIT(dev_id, name, init_fn, pm, data, config,    \
                            prio, api, mtu)                             \
    Z_ETH_NET_DEVICE_INIT(DT_INVALID_NODE, dev_id, name, init_fn,       \
                          pm, data, config, prio, api, mtu)

/**
 * @brief Create multiple Ethernet network interfaces and bind them to network
 * devices.
 * If your network device needs more than one instance of a network interface,
 * use this macro below and provide a different instance suffix each time
 * (0, 1, 2, ... or a, b, c ... whatever works for you)
 *
 * @param dev_id Network device id.
 * @param name The name this instance of the driver exposes to
 * the system.
 * @param instance Instance identifier.
 * @param init_fn Address to the init function of the driver.
 * @param pm Reference to struct pm_device associated with the device.
 * (optional).
 * @param data Pointer to the device's private data.
 * @param config The address to the structure containing the
 * configuration information for this instance of the driver.
 * @param prio The initialization level at which configuration occurs.
 * @param api Provides an initial pointer to the API function struct
 * used by the driver. Can be NULL.
 * @param mtu Maximum transfer unit in bytes for this network interface.
 */
#define ETH_NET_DEVICE_INIT_INSTANCE(dev_id, name, instance, init_fn,   \
                                     pm, data, config, prio, api, mtu)  \
    Z_ETH_NET_DEVICE_INIT_INSTANCE(DT_INVALID_NODE, dev_id, name,       \
                                   instance, init_fn, pm, data,         \
                                   config, prio, api, mtu)

/**
 * @brief Like ETH_NET_DEVICE_INIT but taking metadata from a devicetree.
 * Create an Ethernet network interface and bind it to network device.
 *
 * @param node_id The devicetree node identifier.
 * @param init_fn Address to the init function of the driver.
 * @param pm Reference to struct pm_device associated with the device.
 * (optional).
 * @param data Pointer to the device's private data.
 * @param config The address to the structure containing the
 * configuration information for this instance of the driver.
 * @param prio The initialization level at which configuration occurs.
 * @param api Provides an initial pointer to the API function struct
 * used by the driver. Can be NULL.
 * @param mtu Maximum transfer unit in bytes for this network interface.
 */
#define ETH_NET_DEVICE_DT_DEFINE(node_id, init_fn, pm, data, config,    \
                                 prio, api, mtu)                        \
    Z_ETH_NET_DEVICE_INIT(node_id, Z_DEVICE_DT_DEV_ID(node_id),         \
                          DEVICE_DT_NAME(node_id), init_fn, pm,         \
                          data, config, prio, api, mtu)

/**
 * @brief Like ETH_NET_DEVICE_DT_DEFINE for an instance of a DT_DRV_COMPAT
 * compatible
 *
 * @param inst instance number.  This is replaced by
 * <tt>DT_DRV_COMPAT(inst)</tt> in the call to ETH_NET_DEVICE_DT_DEFINE.
 *
 * @param ... other parameters as expected by ETH_NET_DEVICE_DT_DEFINE.
 */
#define ETH_NET_DEVICE_DT_INST_DEFINE(inst, ...) \
    ETH_NET_DEVICE_DT_DEFINE(DT_DRV_INST(inst), __VA_ARGS__)

/**
 * @brief Inform ethernet L2 driver that ethernet carrier is detected.
 * This happens when cable is connected.
 *
 * @param iface Network interface
 */
void net_eth_carrier_on(struct net_if* iface);

/**
 * @brief Inform ethernet L2 driver that ethernet carrier was lost.
 * This happens when cable is disconnected.
 *
 * @param iface Network interface
 */
void net_eth_carrier_off(struct net_if* iface);

/**
 * @brief Set promiscuous mode either ON or OFF.
 *
 * @param iface Network interface
 *
 * @param enable on (true) or off (false)
 *
 * @return 0 if mode set or unset was successful, <0 otherwise.
 */
int net_eth_promisc_mode(struct net_if* iface, bool enable);

/**
 * @brief Set TX-Injection mode either ON or OFF.
 *
 * @param iface Network interface
 *
 * @param enable on (true) or off (false)
 *
 * @return 0 if mode set or unset was successful, <0 otherwise.
 */
int net_eth_txinjection_mode(struct net_if* iface, bool enable);

/**
 * @brief Set or unset HW filtering for MAC address @p mac.
 *
 * @param iface Network interface
 * @param mac Pointer to an ethernet MAC address
 * @param type Filter type, either source or destination
 * @param enable Set (true) or unset (false)
 *
 * @return 0 if filter set or unset was successful, <0 otherwise.
 */
int net_eth_mac_filter(struct net_if* iface, struct net_eth_addr* mac,
                enum ethernet_filter_type type, bool enable);

/**
 * @brief Return the PHY device that is tied to this ethernet network interface.
 *
 * @param iface Network interface
 *
 * @return Pointer to PHY device if found, NULL if not found.
 */
const struct device *net_eth_get_phy(struct net_if *iface);

/**
 * @brief Return PTP clock that is tied to this ethernet network interface.
 *
 * @param iface Network interface
 *
 * @return Pointer to PTP clock if found, NULL if not found or if this
 * ethernet interface does not support PTP.
 */
#if defined(CONFIG_PTP_CLOCK)
const struct device* net_eth_get_ptp_clock(struct net_if* iface);
#else
static inline const struct device* net_eth_get_ptp_clock(struct net_if* iface) {
    ARG_UNUSED(iface);

    return (NULL);
}
#endif

/**
 * @brief Return PTP clock that is tied to this ethernet network interface
 * index.
 *
 * @param index Network interface index
 *
 * @return Pointer to PTP clock if found, NULL if not found or if this
 * ethernet interface index does not support PTP.
 */
__syscall const struct device* net_eth_get_ptp_clock_by_index(int index);

/**
 * @brief Return PTP port number attached to this interface.
 *
 * @param iface Network interface
 *
 * @return Port number, no such port if < 0
 */
#if defined(CONFIG_NET_L2_PTP)
int net_eth_get_ptp_port(struct net_if* iface);
#else
static inline int net_eth_get_ptp_port(struct net_if* iface) {
    ARG_UNUSED(iface);

    return (-ENODEV);
}
#endif /* CONFIG_NET_L2_PTP */

/**
 * @brief Set PTP port number attached to this interface.
 *
 * @param iface Network interface
 * @param port Port number to set
 */
#if defined(CONFIG_NET_L2_PTP)
void net_eth_set_ptp_port(struct net_if* iface, int port);
#else
static inline void net_eth_set_ptp_port(struct net_if* iface, int port) {
    ARG_UNUSED(iface);
    ARG_UNUSED(port);
}
#endif /* CONFIG_NET_L2_PTP */

/**
 * @brief Check if the Ethernet L2 network interface can perform Wi-Fi.
 *
 * @param iface Pointer to network interface
 *
 * @return True if interface supports Wi-Fi, False otherwise.
 */
static inline bool net_eth_type_is_wifi(struct net_if* iface) {
    const struct ethernet_context* ctx = (struct ethernet_context*)
        net_if_l2_data(iface);

    return (ctx->eth_if_type == L2_ETH_IF_TYPE_WIFI);
}

/**
 * @}
 */

#ifdef __cplusplus
}
#endif

#include <zephyr/syscalls/ethernet.h>

#endif /* ZEPHYR_INCLUDE_NET_ETHERNET_H_ */<|MERGE_RESOLUTION|>--- conflicted
+++ resolved
@@ -947,28 +947,15 @@
  * @return Hardware capabilities
  */
 static inline
-<<<<<<< HEAD
-enum ethernet_hw_caps net_eth_get_hw_capabilities(struct net_if *iface)
-{
-	const struct device *dev = net_if_get_device(iface);
-	const struct ethernet_api *api = (struct ethernet_api *)dev->api;
-
-	if (!api || !api->get_capabilities) {
-		return (enum ethernet_hw_caps)0;
-	}
-
-	return api->get_capabilities(dev);
-=======
 enum ethernet_hw_caps net_eth_get_hw_capabilities(struct net_if* iface) {
-    const struct ethernet_api* eth =
-        (struct ethernet_api*)net_if_get_device(iface)->api;
-
-    if (!eth->get_capabilities) {
+    struct device const* dev = net_if_get_device(iface);
+    struct ethernet_api const* api = (struct ethernet_api*)dev->api;
+
+    if (!api || !api->get_capabilities) {
         return (enum ethernet_hw_caps)0;
     }
 
-    return eth->get_capabilities(net_if_get_device(iface));
->>>>>>> ae0d8ea4
+    return api->get_capabilities(dev);
 }
 
 /**
