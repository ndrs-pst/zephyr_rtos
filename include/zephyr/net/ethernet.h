/** @file
 @brief Ethernet

 This is not to be included by the application.
 */

/*
 * Copyright (c) 2016 Intel Corporation
 *
 * SPDX-License-Identifier: Apache-2.0
 */

#ifndef ZEPHYR_INCLUDE_NET_ETHERNET_H_
#define ZEPHYR_INCLUDE_NET_ETHERNET_H_

#include <zephyr/kernel.h>
#include <zephyr/types.h>
#include <stdbool.h>
#include <zephyr/sys/atomic.h>

#include <zephyr/net/net_ip.h>
#include <zephyr/net/net_pkt.h>
#include <zephyr/net/lldp.h>
#include <zephyr/sys/util.h>
#include <zephyr/net/net_if.h>
#include <zephyr/net/ethernet_vlan.h>
#include <zephyr/net/ptp_time.h>

#if defined(CONFIG_NET_DSA)
#include <zephyr/net/dsa.h>
#endif

#if defined(CONFIG_NET_ETHERNET_BRIDGE)
#include <zephyr/net/ethernet_bridge.h>
#endif

#ifdef __cplusplus
extern "C" {
#endif

/**
 * @brief Ethernet support functions
 * @defgroup ethernet Ethernet Support Functions
 * @since 1.0
 * @version 0.8.0
 * @ingroup networking
 * @{
 */

#define NET_ETH_ADDR_LEN            6U      /**< Ethernet MAC address length */

/** Ethernet address */
struct net_eth_addr {
    uint8_t addr[NET_ETH_ADDR_LEN];         /**< Buffer storing the address */
};

/** @cond INTERNAL_HIDDEN */

#define NET_ETH_HDR(pkt) ((struct net_eth_hdr*)net_pkt_data(pkt))

/* zephyr-keep-sorted-start */
#define NET_ETH_PTYPE_ALL           0x0003 /* from linux/if_ether.h */
#define NET_ETH_PTYPE_ARP           0x0806
#define NET_ETH_PTYPE_CAN           0x000C /* CAN: Controller Area Network */
#define NET_ETH_PTYPE_CANFD         0x000D /* CANFD: CAN flexible data rate*/
#define NET_ETH_PTYPE_EAPOL         0x888E
#define NET_ETH_PTYPE_ECAT          0x88A4
#define NET_ETH_PTYPE_HDLC          0x0019 /* HDLC frames (like in PPP) */
#define NET_ETH_PTYPE_IEEE802154    0x00F6 /* from linux/if_ether.h: IEEE802.15.4 frame */
#define NET_ETH_PTYPE_IP            0x0800
#define NET_ETH_PTYPE_IPV6          0x86DD
#define NET_ETH_PTYPE_LLDP          0x88CC
#define NET_ETH_PTYPE_PTP           0x88F7
#define NET_ETH_PTYPE_TSN           0x22F0 /* TSN (IEEE 1722) packet */
#define NET_ETH_PTYPE_VLAN          0x8100
/* zephyr-keep-sorted-stop */

/* zephyr-keep-sorted-start re(^#define) */
#if !defined(ETH_P_8021Q)
#define ETH_P_8021Q                 NET_ETH_PTYPE_VLAN
#endif
#if !defined(ETH_P_ALL)
#define ETH_P_ALL                   NET_ETH_PTYPE_ALL
#endif
#if !defined(ETH_P_ARP)
#define ETH_P_ARP                   NET_ETH_PTYPE_ARP
#endif
#if !defined(ETH_P_CAN)
#define ETH_P_CAN                   NET_ETH_PTYPE_CAN
#endif
#if !defined(ETH_P_CANFD)
#define ETH_P_CANFD                 NET_ETH_PTYPE_CANFD
#endif
#if !defined(ETH_P_EAPOL)
#define ETH_P_EAPOL                 NET_ETH_PTYPE_EAPOL
#endif
#if !defined(ETH_P_ECAT)
#define ETH_P_ECAT                  NET_ETH_PTYPE_ECAT
#endif
#if !defined(ETH_P_HDLC)
#define ETH_P_HDLC                  NET_ETH_PTYPE_HDLC
#endif
#if !defined(ETH_P_IEEE802154)
#define ETH_P_IEEE802154            NET_ETH_PTYPE_IEEE802154
#endif
#if !defined(ETH_P_IP)
#define ETH_P_IP                    NET_ETH_PTYPE_IP
#endif
#if !defined(ETH_P_IPV6)
#define ETH_P_IPV6                  NET_ETH_PTYPE_IPV6
#endif
#if !defined(ETH_P_TSN)
#define ETH_P_TSN                   NET_ETH_PTYPE_TSN
#endif
/* zephyr-keep-sorted-stop */

/** @endcond */

#define NET_ETH_MINIMAL_FRAME_SIZE 60   /**< Minimum Ethernet frame size */
#define NET_ETH_MTU                1500 /**< Ethernet MTU size */

/** @cond INTERNAL_HIDDEN */

#if defined(CONFIG_NET_VLAN)
#define _NET_ETH_MAX_HDR_SIZE       (sizeof(struct net_eth_vlan_hdr))
#else
#define _NET_ETH_MAX_HDR_SIZE       (sizeof(struct net_eth_hdr))
#endif

#define _NET_ETH_MAX_FRAME_SIZE     (NET_ETH_MTU + _NET_ETH_MAX_HDR_SIZE)
/*
 * Extend the max frame size for DSA (KSZ8794) by one byte (to 1519) to
 * store tail tag.
 */
#if defined(CONFIG_NET_DSA)
#define NET_ETH_MAX_FRAME_SIZE      (_NET_ETH_MAX_FRAME_SIZE + DSA_TAG_SIZE)
#define NET_ETH_MAX_HDR_SIZE        (_NET_ETH_MAX_HDR_SIZE + DSA_TAG_SIZE)
#else
#define NET_ETH_MAX_FRAME_SIZE      (_NET_ETH_MAX_FRAME_SIZE)
#define NET_ETH_MAX_HDR_SIZE        (_NET_ETH_MAX_HDR_SIZE)
#endif

#define NET_ETH_VLAN_HDR_SIZE       4

/** @endcond */

/** @brief Ethernet hardware capabilities */
enum ethernet_hw_caps {
    /** TX Checksum offloading supported for all of IPv4, UDP, TCP */
    ETHERNET_HW_TX_CHKSUM_OFFLOAD   = BIT(0),

    /** RX Checksum offloading supported for all of IPv4, UDP, TCP */
    ETHERNET_HW_RX_CHKSUM_OFFLOAD   = BIT(1),

    /** VLAN supported */
    ETHERNET_HW_VLAN                = BIT(2),

    /** Enabling/disabling auto negotiation supported */
    ETHERNET_AUTO_NEGOTIATION_SET   = BIT(3),

    /** 10 Mbits link supported */
    ETHERNET_LINK_10BASE_T          = BIT(4),

    /** 100 Mbits link supported */
    ETHERNET_LINK_100BASE_T         = BIT(5),

    /** 1 Gbits link supported */
    ETHERNET_LINK_1000BASE_T        = BIT(6),

    /** Changing duplex (half/full) supported */
    ETHERNET_DUPLEX_SET             = BIT(7),

    /** IEEE 802.1AS (gPTP) clock supported */
    ETHERNET_PTP                    = BIT(8),

    /** IEEE 802.1Qav (credit-based shaping) supported */
    ETHERNET_QAV                    = BIT(9),

    /** Promiscuous mode supported */
    ETHERNET_PROMISC_MODE           = BIT(10),

    /** Priority queues available */
    ETHERNET_PRIORITY_QUEUES        = BIT(11),

    /** MAC address filtering supported */
    ETHERNET_HW_FILTERING           = BIT(12),

    /** Link Layer Discovery Protocol supported */
    ETHERNET_LLDP                   = BIT(13),

    /** VLAN Tag stripping */
    ETHERNET_HW_VLAN_TAG_STRIP      = BIT(14),

    /** DSA switch slave port */
    ETHERNET_DSA_SLAVE_PORT         = BIT(15),

    /** DSA switch master port */
    ETHERNET_DSA_MASTER_PORT        = BIT(16),

    /** IEEE 802.1Qbv (scheduled traffic) supported */
    ETHERNET_QBV                    = BIT(17),

    /** IEEE 802.1Qbu (frame preemption) supported */
    ETHERNET_QBU                    = BIT(18),

    /** TXTIME supported */
    ETHERNET_TXTIME                 = BIT(19),

    /** TX-Injection supported */
    ETHERNET_TXINJECTION_MODE       = BIT(20),

    /** 2.5 Gbits link supported */
    ETHERNET_LINK_2500BASE_T        = BIT(21),

    /** 5 Gbits link supported */
    ETHERNET_LINK_5000BASE_T        = BIT(22),
};

/** @cond INTERNAL_HIDDEN */

enum ethernet_config_type {
<<<<<<< HEAD
    ETHERNET_CONFIG_TYPE_AUTO_NEG,
    ETHERNET_CONFIG_TYPE_LINK,
    ETHERNET_CONFIG_TYPE_DUPLEX,
    ETHERNET_CONFIG_TYPE_MAC_ADDRESS,
    ETHERNET_CONFIG_TYPE_QAV_PARAM,
    ETHERNET_CONFIG_TYPE_QBV_PARAM,
    ETHERNET_CONFIG_TYPE_QBU_PARAM,
    ETHERNET_CONFIG_TYPE_TXTIME_PARAM,
    ETHERNET_CONFIG_TYPE_PROMISC_MODE,
    ETHERNET_CONFIG_TYPE_PRIORITY_QUEUES_NUM,
    ETHERNET_CONFIG_TYPE_FILTER,
    ETHERNET_CONFIG_TYPE_PORTS_NUM,
    ETHERNET_CONFIG_TYPE_T1S_PARAM,
    ETHERNET_CONFIG_TYPE_TXINJECTION_MODE,
    ETHERNET_CONFIG_TYPE_RX_CHECKSUM_SUPPORT,
    ETHERNET_CONFIG_TYPE_TX_CHECKSUM_SUPPORT
=======
	ETHERNET_CONFIG_TYPE_AUTO_NEG,
	ETHERNET_CONFIG_TYPE_LINK,
	ETHERNET_CONFIG_TYPE_DUPLEX,
	ETHERNET_CONFIG_TYPE_MAC_ADDRESS,
	ETHERNET_CONFIG_TYPE_QAV_PARAM,
	ETHERNET_CONFIG_TYPE_QBV_PARAM,
	ETHERNET_CONFIG_TYPE_QBU_PARAM,
	ETHERNET_CONFIG_TYPE_TXTIME_PARAM,
	ETHERNET_CONFIG_TYPE_PROMISC_MODE,
	ETHERNET_CONFIG_TYPE_PRIORITY_QUEUES_NUM,
	ETHERNET_CONFIG_TYPE_FILTER,
	ETHERNET_CONFIG_TYPE_PORTS_NUM,
	ETHERNET_CONFIG_TYPE_T1S_PARAM,
	ETHERNET_CONFIG_TYPE_TXINJECTION_MODE,
	ETHERNET_CONFIG_TYPE_RX_CHECKSUM_SUPPORT,
	ETHERNET_CONFIG_TYPE_TX_CHECKSUM_SUPPORT,
	ETHERNET_CONFIG_TYPE_EXTRA_TX_PKT_HEADROOM,
>>>>>>> 257d9d45
};

enum ethernet_qav_param_type {
    ETHERNET_QAV_PARAM_TYPE_DELTA_BANDWIDTH,
    ETHERNET_QAV_PARAM_TYPE_IDLE_SLOPE,
    ETHERNET_QAV_PARAM_TYPE_OPER_IDLE_SLOPE,
    ETHERNET_QAV_PARAM_TYPE_TRAFFIC_CLASS,
    ETHERNET_QAV_PARAM_TYPE_STATUS,
};

enum ethernet_t1s_param_type {
    ETHERNET_T1S_PARAM_TYPE_PLCA_CONFIG,
};

/** @endcond */

/** Ethernet T1S specific parameters */
struct ethernet_t1s_param {
    /** Type of T1S parameter */
    enum ethernet_t1s_param_type type;

    union {
        /**
         * PLCA is the Physical Layer (PHY) Collision
         * Avoidance technique employed with multidrop
         * 10Base-T1S standard.
         *
         * The PLCA parameters are described in standard [1]
         * as registers in memory map 4 (MMS = 4) (point 9.6).
         *
         * IDVER    (PLCA ID Version)
         * CTRL0    (PLCA Control 0)
         * CTRL1    (PLCA Control 1)
         * STATUS   (PLCA Status)
         * TOTMR    (PLCA TO Control)
         * BURST    (PLCA Burst Control)
         *
         * Those registers are implemented by each OA TC6
         * compliant vendor (like for e.g. LAN865x - e.g. [2]).
         *
         * Documents:
         * [1] - "OPEN Alliance 10BASE-T1x MAC-PHY Serial
         *       Interface" (ver. 1.1)
         * [2] - "DS60001734C" - LAN865x data sheet
         */
        struct {
            /** T1S PLCA enabled */
            bool enable;
            /** T1S PLCA node id range: 0 to 254 */
            uint8_t node_id;
            /** T1S PLCA node count range: 1 to 255 */
            uint8_t node_count;
            /** T1S PLCA burst count range: 0x0 to 0xFF */
            uint8_t burst_count;
            /** T1S PLCA burst timer */
            uint8_t burst_timer;
            /** T1S PLCA TO value */
            uint8_t to_timer;
        } plca;
    };
};

/** Ethernet Qav specific parameters */
struct ethernet_qav_param {
    /** ID of the priority queue to use */
    int queue_id;

    /** Type of Qav parameter */
    enum ethernet_qav_param_type type;

    union {
        /** True if Qav is enabled for queue */
        bool enabled;

        /** Delta Bandwidth (percentage of bandwidth) */
        unsigned int delta_bandwidth;

        /** Idle Slope (bits per second) */
        unsigned int idle_slope;

        /** Oper Idle Slope (bits per second) */
        unsigned int oper_idle_slope;

        /** Traffic class the queue is bound to */
        unsigned int traffic_class;
    };
};

/** @cond INTERNAL_HIDDEN */

enum ethernet_qbv_param_type {
    ETHERNET_QBV_PARAM_TYPE_STATUS,
    ETHERNET_QBV_PARAM_TYPE_GATE_CONTROL_LIST,
    ETHERNET_QBV_PARAM_TYPE_GATE_CONTROL_LIST_LEN,
    ETHERNET_QBV_PARAM_TYPE_TIME,
};

enum ethernet_qbv_state_type {
    ETHERNET_QBV_STATE_TYPE_ADMIN,
    ETHERNET_QBV_STATE_TYPE_OPER,
};

enum ethernet_gate_state_operation {
    ETHERNET_SET_GATE_STATE,
    ETHERNET_SET_AND_HOLD_MAC_STATE,
    ETHERNET_SET_AND_RELEASE_MAC_STATE,
};

/** @endcond */

/** Ethernet Qbv specific parameters */
struct ethernet_qbv_param {
    /** Port id */
    int port_id;

    /** Type of Qbv parameter */
    enum ethernet_qbv_param_type type;

    /** What state (Admin/Oper) parameters are these */
    enum ethernet_qbv_state_type state;

    union {
        /** True if Qbv is enabled or not */
        bool enabled;

        /** Gate control information */
        struct {
            /** True = open, False = closed */
            bool gate_status[NET_TC_TX_COUNT];

            /** GateState operation */
            enum ethernet_gate_state_operation operation;

            /** Time interval ticks (nanoseconds) */
            uint32_t time_interval;

            /** Gate control list row */
            uint16_t row;
        } gate_control;

        /** Number of entries in gate control list */
        uint32_t gate_control_list_len;

        /**
         * The time values are set in one go when type is set to
         * ETHERNET_QBV_PARAM_TYPE_TIME
         */
        struct {
            /** Base time */
            struct net_ptp_extended_time base_time;

            /** Cycle time */
            struct net_ptp_time cycle_time;

            /** Extension time (nanoseconds) */
            uint32_t extension_time;
        };
    };
};

/** @cond INTERNAL_HIDDEN */

enum ethernet_qbu_param_type {
    ETHERNET_QBU_PARAM_TYPE_STATUS,
    ETHERNET_QBU_PARAM_TYPE_RELEASE_ADVANCE,
    ETHERNET_QBU_PARAM_TYPE_HOLD_ADVANCE,
    ETHERNET_QBU_PARAM_TYPE_PREEMPTION_STATUS_TABLE,

    /* Some preemption settings are from Qbr spec. */
    ETHERNET_QBR_PARAM_TYPE_LINK_PARTNER_STATUS,
    ETHERNET_QBR_PARAM_TYPE_ADDITIONAL_FRAGMENT_SIZE,
};

enum ethernet_qbu_preempt_status {
    ETHERNET_QBU_STATUS_EXPRESS,
    ETHERNET_QBU_STATUS_PREEMPTABLE
} __packed;

/** @endcond */

/** Ethernet Qbu specific parameters */
struct ethernet_qbu_param {
    /** Port id */
    int port_id;

    /** Type of Qbu parameter */
    enum ethernet_qbu_param_type type;

    union {
        /** Hold advance (nanoseconds) */
        uint32_t hold_advance;

        /** Release advance (nanoseconds) */
        uint32_t release_advance;

        /** sequence of framePreemptionAdminStatus values */
        enum ethernet_qbu_preempt_status
                                frame_preempt_statuses[NET_TC_TX_COUNT];

        /** True if Qbu is enabled or not */
        bool enabled;

        /** Link partner status (from Qbr) */
        bool link_partner_status;

        /**
         * Additional fragment size (from Qbr). The minimum non-final
         * fragment size is (additional_fragment_size + 1) * 64 octets
         */
        uint8_t additional_fragment_size : 2;
    };
};

/** @cond INTERNAL_HIDDEN */

enum ethernet_filter_type {
    ETHERNET_FILTER_TYPE_SRC_MAC_ADDRESS,
    ETHERNET_FILTER_TYPE_DST_MAC_ADDRESS,
};

/** @endcond */

/** Types of Ethernet L2 */
enum ethernet_if_types {
    /** IEEE 802.3 Ethernet (default) */
    L2_ETH_IF_TYPE_ETHERNET,

    /** IEEE 802.11 Wi-Fi*/
    L2_ETH_IF_TYPE_WIFI,
} __packed;

/** Ethernet filter description */
struct ethernet_filter {
    /** Type of filter */
    enum ethernet_filter_type type;

    /** MAC address to filter */
    struct net_eth_addr mac_address;

    /** Set (true) or unset (false) the filter */
    bool set;
};

/** @cond INTERNAL_HIDDEN */

enum ethernet_txtime_param_type {
    ETHERNET_TXTIME_PARAM_TYPE_ENABLE_QUEUES,
};

/** @endcond */

/** Ethernet TXTIME specific parameters */
struct ethernet_txtime_param {
    /** Type of TXTIME parameter */
    enum ethernet_txtime_param_type type;

    /** Queue number for configuring TXTIME */
    int queue_id;

    /** Enable or disable TXTIME per queue */
    bool enable_txtime;
};

/** Protocols that are supported by checksum offloading */
enum ethernet_checksum_support {
    /** Device does not support any L3/L4 checksum offloading */
    ETHERNET_CHECKSUM_SUPPORT_NONE          = NET_IF_CHECKSUM_NONE_BIT,

    /** Device supports checksum offloading for the IPv4 header */
    ETHERNET_CHECKSUM_SUPPORT_IPV4_HEADER   = NET_IF_CHECKSUM_IPV4_HEADER_BIT,

    /** Device supports checksum offloading for ICMPv4 payload (implies IPv4 header) */
    ETHERNET_CHECKSUM_SUPPORT_IPV4_ICMP     = NET_IF_CHECKSUM_IPV4_ICMP_BIT,

    /** Device supports checksum offloading for the IPv6 header */
    ETHERNET_CHECKSUM_SUPPORT_IPV6_HEADER   = NET_IF_CHECKSUM_IPV6_HEADER_BIT,

    /** Device supports checksum offloading for ICMPv6 payload (implies IPv6 header) */
    ETHERNET_CHECKSUM_SUPPORT_IPV6_ICMP     = NET_IF_CHECKSUM_IPV6_ICMP_BIT,

    /** Device supports TCP checksum offloading for all supported IP protocols */
    ETHERNET_CHECKSUM_SUPPORT_TCP           = NET_IF_CHECKSUM_TCP_BIT,

<<<<<<< HEAD
    /** Device supports UDP checksum offloading for all supported IP protocols */
    ETHERNET_CHECKSUM_SUPPORT_UDP           = NET_IF_CHECKSUM_UDP_BIT,
=======
		struct ethernet_filter filter;

		uint16_t extra_tx_pkt_headroom;
	};
>>>>>>> 257d9d45
};

/** @cond INTERNAL_HIDDEN */

struct ethernet_config {
    union {
        bool auto_negotiation;
        bool full_duplex;
        bool promisc_mode;
        bool txinjection_mode;

        struct {
            bool link_10bt;
            bool link_100bt;
            bool link_1000bt;
        } l;

        struct net_eth_addr mac_address;

        struct ethernet_t1s_param t1s_param;
        struct ethernet_qav_param qav_param;
        struct ethernet_qbv_param qbv_param;
        struct ethernet_qbu_param qbu_param;
        struct ethernet_txtime_param txtime_param;

        int priority_queues_num;
        int ports_num;

        enum ethernet_checksum_support chksum_support;

        struct ethernet_filter filter;
    };
};

/** @endcond */

/** Ethernet L2 API operations. */
struct ethernet_api {
    /**
     * The net_if_api must be placed in first position in this
     * struct so that we are compatible with network interface API.
     */
    struct net_if_api iface_api;

    /** Collect optional ethernet specific statistics. This pointer
     * should be set by driver if statistics needs to be collected
     * for that driver.
     */
    #if defined(CONFIG_NET_STATISTICS_ETHERNET)
    struct net_stats_eth* (*get_stats)(const struct device* dev);
    #endif

    /** Start the device */
    int (*start)(const struct device* dev);

    /** Stop the device */
    int (*stop)(const struct device* dev);

    /** Get the device capabilities */
    enum ethernet_hw_caps (*get_capabilities)(const struct device* dev);

    /** Set specific hardware configuration */
    int (*set_config)(const struct device* dev,
                      enum ethernet_config_type type,
                      const struct ethernet_config* config);

    /** Get hardware specific configuration */
    int (*get_config)(const struct device* dev,
                      enum ethernet_config_type type,
                      struct ethernet_config* config);

    /** The IP stack will call this function when a VLAN tag is enabled
     * or disabled. If enable is set to true, then the VLAN tag was added,
     * if it is false then the tag was removed. The driver can utilize
     * this information if needed.
     */
    #if defined(CONFIG_NET_VLAN)
    int (*vlan_setup)(const struct device* dev, struct net_if* iface,
                      uint16_t tag, bool enable);
    #endif /* CONFIG_NET_VLAN */

    /** Return ptp_clock device that is tied to this ethernet device */
    #if defined(CONFIG_PTP_CLOCK)
    const struct device* (*get_ptp_clock)(const struct device* dev);
    #endif /* CONFIG_PTP_CLOCK */

    /** Return PHY device that is tied to this ethernet device */
    const struct device* (*get_phy)(const struct device* dev);

    /** Send a network packet */
    int (*send)(const struct device* dev, struct net_pkt* pkt);
};

/** @cond INTERNAL_HIDDEN */

/* Make sure that the network interface API is properly setup inside
 * Ethernet API struct (it is the first one).
 */
BUILD_ASSERT(offsetof(struct ethernet_api, iface_api) == 0, "offsetof shall == 0");

struct net_eth_hdr {
    struct net_eth_addr dst;
    struct net_eth_addr src;
    uint16_t type;
} __packed;

struct ethernet_vlan {
    /** Network interface that has VLAN enabled */
    struct net_if* iface;

    /** VLAN tag */
    uint16_t tag;
};

#if defined(CONFIG_NET_VLAN_COUNT)
#define NET_VLAN_MAX_COUNT CONFIG_NET_VLAN_COUNT
#else
/* Even thou there are no VLAN support, the minimum count must be set to 1.
 */
#define NET_VLAN_MAX_COUNT 1
#endif

/** @endcond */

/** Ethernet LLDP specific parameters */
struct ethernet_lldp {
    /** Used for track timers */
    sys_snode_t node;

    /** LLDP Data Unit mandatory TLVs for the interface. */
    const struct net_lldpdu* lldpdu;

    /** LLDP Data Unit optional TLVs for the interface */
    uint8_t const* optional_du;

    /** Length of the optional Data Unit TLVs */
    size_t optional_len;

    /** Network interface that has LLDP supported. */
    struct net_if* iface;

    /** LLDP TX timer start time */
    int64_t tx_timer_start;

    /** LLDP TX timeout */
    uint32_t tx_timer_timeout;

    /** LLDP RX callback function */
    net_lldp_recv_cb_t cb;
};

/** @cond INTERNAL_HIDDEN */

enum ethernet_flags {
    ETH_CARRIER_UP,
};

/** Ethernet L2 context that is needed for VLAN */
struct ethernet_context {
    /** Flags representing ethernet state, which are accessed from multiple
     * threads.
     */
    atomic_t flags;

    #if defined(CONFIG_NET_ETHERNET_BRIDGE)
    struct net_if* bridge;
    #endif

    /** Carrier ON/OFF handler worker. This is used to create
     * network interface UP/DOWN event when ethernet L2 driver
     * notices carrier ON/OFF situation. We must not create another
     * network management event from inside management handler thus
     * we use worker thread to trigger the UP/DOWN event.
     */
    struct k_work carrier_work;

    /** Network interface. */
    struct net_if* iface;

    #if defined(CONFIG_NET_LLDP)
    struct ethernet_lldp lldp[NET_VLAN_MAX_COUNT];
    #endif

    /**
     * This tells what L2 features does ethernet support.
     */
    enum net_l2_flags ethernet_l2_flags;

    #if defined(CONFIG_NET_L2_PTP)
    /** The PTP port number for this network device. We need to store the
     * port number here so that we do not need to fetch it for every
     * incoming PTP packet.
     */
    int port;
    #endif

    #if defined(CONFIG_NET_DSA)
    /** DSA RX callback function - for custom processing - like e.g.
     * redirecting packets when MAC address is caught
     */
    dsa_net_recv_cb_t dsa_recv_cb;

    /** Switch physical port number */
    uint8_t dsa_port_idx;

    /** DSA context pointer */
    struct dsa_context* dsa_ctx;

    /** Send a network packet via DSA master port */
    dsa_send_t dsa_send;
    #endif

    /** Is network carrier up */
    bool is_net_carrier_up : 1;

    /** Is this context already initialized */
    bool is_init           : 1;

    /** Types of Ethernet network interfaces */
    enum ethernet_if_types eth_if_type;
};

/**
 * @brief Initialize Ethernet L2 stack for a given interface
 *
 * @param iface A valid pointer to a network interface
 */
void ethernet_init(struct net_if* iface);

#define ETHERNET_L2_CTX_TYPE struct ethernet_context

/* Separate header for VLAN as some of device interfaces might not
 * support VLAN.
 */
struct net_eth_vlan_hdr {
    struct net_eth_addr dst;
    struct net_eth_addr src;

    struct {
        uint16_t tpid; /* tag protocol id  */
        uint16_t tci;  /* tag control info */
    } vlan;

    uint16_t type;
} __packed;

/** @endcond */

/**
 * @brief Check if the Ethernet MAC address is a broadcast address.
 *
 * @param addr A valid pointer to a Ethernet MAC address.
 *
 * @return true if address is a broadcast address, false if not
 */
static inline bool net_eth_is_addr_broadcast(struct net_eth_addr* addr) {
    if ((addr->addr[0] == 0xFF) &&
        (addr->addr[1] == 0xFF) &&
        (addr->addr[2] == 0xFF) &&
        (addr->addr[3] == 0xFF) &&
        (addr->addr[4] == 0xFF) &&
        (addr->addr[5] == 0xFF)) {
        return (true);
    }

    return (false);
}

/**
 * @brief Check if the Ethernet MAC address is a all zeroes address.
 *
 * @param addr A valid pointer to an Ethernet MAC address.
 *
 * @return true if address is an all zeroes address, false if not
 */
static inline bool net_eth_is_addr_all_zeroes(struct net_eth_addr* addr) {
    if ((addr->addr[0] == 0x00) &&
        (addr->addr[1] == 0x00) &&
        (addr->addr[2] == 0x00) &&
        (addr->addr[3] == 0x00) &&
        (addr->addr[4] == 0x00) &&
        (addr->addr[5] == 0x00)) {
        return (true);
    }

    return (false);
}

/**
 * @brief Check if the Ethernet MAC address is unspecified.
 *
 * @param addr A valid pointer to a Ethernet MAC address.
 *
 * @return true if address is unspecified, false if not
 */
static inline bool net_eth_is_addr_unspecified(struct net_eth_addr* addr) {
    if ((addr->addr[0] == 0x00) &&
        (addr->addr[1] == 0x00) &&
        (addr->addr[2] == 0x00) &&
        (addr->addr[3] == 0x00) &&
        (addr->addr[4] == 0x00) &&
        (addr->addr[5] == 0x00)) {
        return (true);
    }

    return (false);
}

/**
 * @brief Check if the Ethernet MAC address is a multicast address.
 *
 * @param addr A valid pointer to a Ethernet MAC address.
 *
 * @return true if address is a multicast address, false if not
 */
static inline bool net_eth_is_addr_multicast(struct net_eth_addr* addr) {
    #if defined(CONFIG_NET_IPV6)
    if ((addr->addr[0] == 0x33) &&
        (addr->addr[1] == 0x33)) {
        return (true);
    }
    #endif

    #if defined(CONFIG_NET_IPV4)
    if ((addr->addr[0] == 0x01) &&
        (addr->addr[1] == 0x00) &&
        (addr->addr[2] == 0x5E)) {
        return (true);
    }
    #endif

    return (false);
}

/**
 * @brief Check if the Ethernet MAC address is a group address.
 *
 * @param addr A valid pointer to a Ethernet MAC address.
 *
 * @return true if address is a group address, false if not
 */
static inline bool net_eth_is_addr_group(struct net_eth_addr* addr) {
    return (addr->addr[0] & 0x01);
}

/**
 * @brief Check if the Ethernet MAC address is valid.
 *
 * @param addr A valid pointer to a Ethernet MAC address.
 *
 * @return true if address is valid, false if not
 */
static inline bool net_eth_is_addr_valid(struct net_eth_addr* addr) {
    return !net_eth_is_addr_unspecified(addr) && !net_eth_is_addr_group(addr);
}

/**
 * @brief Check if the Ethernet MAC address is a LLDP multicast address.
 *
 * @param addr A valid pointer to a Ethernet MAC address.
 *
 * @return true if address is a LLDP multicast address, false if not
 */
static inline bool net_eth_is_addr_lldp_multicast(struct net_eth_addr* addr) {
    #if defined(CONFIG_NET_GPTP) || defined(CONFIG_NET_LLDP)
    if ((addr->addr[0] == 0x01) &&
        (addr->addr[1] == 0x80) &&
        (addr->addr[2] == 0xC2) &&
        (addr->addr[3] == 0x00) &&
        (addr->addr[4] == 0x00) &&
        (addr->addr[5] == 0x0E)) {
        return (true);
    }
    #else
    ARG_UNUSED(addr);
    #endif

    return (false);
}

/**
 * @brief Check if the Ethernet MAC address is a PTP multicast address.
 *
 * @param addr A valid pointer to a Ethernet MAC address.
 *
 * @return true if address is a PTP multicast address, false if not
 */
static inline bool net_eth_is_addr_ptp_multicast(struct net_eth_addr* addr) {
    #if defined(CONFIG_NET_GPTP)
    if ((addr->addr[0] == 0x01) &&
        (addr->addr[1] == 0x1B) &&
        (addr->addr[2] == 0x19) &&
        (addr->addr[3] == 0x00) &&
        (addr->addr[4] == 0x00) &&
        (addr->addr[5] == 0x00)) {
        return (true);
    }
    #else
    ARG_UNUSED(addr);
    #endif

    return (false);
}

/**
 * @brief Return Ethernet broadcast address.
 *
 * @return Ethernet broadcast address.
 */
const struct net_eth_addr* net_eth_broadcast_addr(void);

/**
 * @brief Convert IPv4 multicast address to Ethernet address.
 *
 * @param ipv4_addr IPv4 multicast address
 * @param mac_addr Output buffer for Ethernet address
 */
void net_eth_ipv4_mcast_to_mac_addr(const struct net_in_addr* ipv4_addr,
                                    struct net_eth_addr* mac_addr);

/**
 * @brief Convert IPv6 multicast address to Ethernet address.
 *
 * @param ipv6_addr IPv6 multicast address
 * @param mac_addr Output buffer for Ethernet address
 */
void net_eth_ipv6_mcast_to_mac_addr(const struct net_in6_addr* ipv6_addr,
                                    struct net_eth_addr* mac_addr);

/**
 * @brief Return ethernet device hardware capability information.
 *
 * @param iface Network interface
 *
 * @return Hardware capabilities
 */
static inline
enum ethernet_hw_caps net_eth_get_hw_capabilities(struct net_if* iface) {
    struct device const* dev = net_if_get_device(iface);
    struct ethernet_api const* api = (struct ethernet_api*)dev->api;

    if (!api || !api->get_capabilities) {
        return (enum ethernet_hw_caps)0;
    }

    return api->get_capabilities(dev);
}

/**
 * @brief Return ethernet device hardware configuration information.
 *
 * @param iface Network interface
 * @param type configuration type
 * @param config Ethernet configuration
 *
 * @return 0 if ok, <0 if error
 */
static inline
int net_eth_get_hw_config(struct net_if* iface, enum ethernet_config_type type,
                          struct ethernet_config* config) {
    const struct ethernet_api *eth =
        (struct ethernet_api *)net_if_get_device(iface)->api;

    if (!eth->get_config) {
        return (-ENOTSUP);
    }

    return eth->get_config(net_if_get_device(iface), type, config);
}


/**
 * @brief Add VLAN tag to the interface.
 *
 * @param iface Interface to use.
 * @param tag VLAN tag to add
 *
 * @return 0 if ok, <0 if error
 */
#if defined(CONFIG_NET_VLAN)
int net_eth_vlan_enable(struct net_if* iface, uint16_t tag);
#else
static inline int net_eth_vlan_enable(struct net_if* iface, uint16_t tag) {
    ARG_UNUSED(iface);
    ARG_UNUSED(tag);

    return (-EINVAL);
}
#endif

/**
 * @brief Remove VLAN tag from the interface.
 *
 * @param iface Interface to use.
 * @param tag VLAN tag to remove
 *
 * @return 0 if ok, <0 if error
 */
#if defined(CONFIG_NET_VLAN)
int net_eth_vlan_disable(struct net_if* iface, uint16_t tag);
#else
static inline int net_eth_vlan_disable(struct net_if* iface, uint16_t tag) {
    ARG_UNUSED(iface);
    ARG_UNUSED(tag);

    return (-EINVAL);
}
#endif

/**
 * @brief Return VLAN tag specified to network interface.
 *
 * Note that the interface parameter must be the VLAN interface,
 * and not the Ethernet one.
 *
 * @param iface VLAN network interface.
 *
 * @return VLAN tag for this interface or NET_VLAN_TAG_UNSPEC if VLAN
 * is not configured for that interface.
 */
#if defined(CONFIG_NET_VLAN)
uint16_t net_eth_get_vlan_tag(struct net_if* iface);
#else
static inline uint16_t net_eth_get_vlan_tag(struct net_if* iface) {
    ARG_UNUSED(iface);

    return (NET_VLAN_TAG_UNSPEC);
}
#endif

/**
 * @brief Return network interface related to this VLAN tag
 *
 * @param iface Main network interface (not the VLAN one).
 * @param tag VLAN tag
 *
 * @return Network interface related to this tag or NULL if no such interface
 * exists.
 */
#if defined(CONFIG_NET_VLAN)
struct net_if* net_eth_get_vlan_iface(struct net_if* iface, uint16_t tag);
#else
static inline
struct net_if* net_eth_get_vlan_iface(struct net_if* iface, uint16_t tag) {
    ARG_UNUSED(iface);
    ARG_UNUSED(tag);

    return (NULL);
}
#endif

/**
 * @brief Return main network interface that is attached to this VLAN tag.
 *
 * @param iface VLAN network interface. This is used to get the
 *        pointer to ethernet L2 context
 *
 * @return Network interface related to this tag or NULL if no such interface
 * exists.
 */
#if defined(CONFIG_NET_VLAN)
struct net_if* net_eth_get_vlan_main(struct net_if* iface);
#else
static inline
struct net_if* net_eth_get_vlan_main(struct net_if* iface) {
    ARG_UNUSED(iface);

    return NULL;
}
#endif

/**
 * @brief Check if there are any VLAN interfaces enabled to this specific
 *        Ethernet network interface.
 *
 * Note that the iface must be the actual Ethernet interface and not the
 * virtual VLAN interface.
 *
 * @param ctx Ethernet context
 * @param iface Ethernet network interface
 *
 * @return True if there are enabled VLANs for this network interface,
 *         false if not.
 */
#if defined(CONFIG_NET_VLAN)
bool net_eth_is_vlan_enabled(struct ethernet_context* ctx,
                             struct net_if* iface);
#else
static inline bool net_eth_is_vlan_enabled(struct ethernet_context* ctx,
                                           struct net_if* iface) {
    ARG_UNUSED(ctx);
    ARG_UNUSED(iface);

    return (false);
}
#endif

/**
 * @brief Get VLAN status for a given network interface (enabled or not).
 *
 * @param iface Network interface
 *
 * @return True if VLAN is enabled for this network interface, false if not.
 */
#if defined(CONFIG_NET_VLAN)
bool net_eth_get_vlan_status(struct net_if* iface);
#else
static inline bool net_eth_get_vlan_status(struct net_if* iface) {
    ARG_UNUSED(iface);

    return (false);
}
#endif

/**
 * @brief Check if the given interface is a VLAN interface.
 *
 * @param iface Network interface
 *
 * @return True if this network interface is VLAN one, false if not.
 */
#if defined(CONFIG_NET_VLAN)
bool net_eth_is_vlan_interface(struct net_if* iface);
#else
static inline bool net_eth_is_vlan_interface(struct net_if* iface) {
    ARG_UNUSED(iface);

    return (false);
}
#endif

/** @cond INTERNAL_HIDDEN */

#if !defined(CONFIG_ETH_DRIVER_RAW_MODE)

#define Z_ETH_NET_DEVICE_INIT_INSTANCE(node_id, dev_id, name, instance, \
                                       init_fn, pm, data, config, prio, \
                                       api, mtu)                        \
    Z_NET_DEVICE_INIT_INSTANCE(node_id, dev_id, name, instance,         \
                               init_fn, pm, data, config, prio,         \
                               api, ETHERNET_L2,                        \
                               NET_L2_GET_CTX_TYPE(ETHERNET_L2), mtu)

#else /* CONFIG_ETH_DRIVER_RAW_MODE */

#define Z_ETH_NET_DEVICE_INIT_INSTANCE(node_id, dev_id, name, instance,    \
                       init_fn, pm, data, config, prio,    \
                       api, mtu)            \
    Z_DEVICE_STATE_DEFINE(dev_id);                    \
    Z_DEVICE_DEFINE(node_id, dev_id, name, init_fn, pm, data,    \
            config, POST_KERNEL, prio, api,            \
            &Z_DEVICE_STATE_NAME(dev_id));

#endif /* CONFIG_ETH_DRIVER_RAW_MODE */

#define Z_ETH_NET_DEVICE_INIT(node_id, dev_id, name, init_fn, pm, data,    \
                  config, prio, api, mtu)            \
    Z_ETH_NET_DEVICE_INIT_INSTANCE(node_id, dev_id, name, 0,    \
                       init_fn, pm, data, config, prio,    \
                       api, mtu)

/** @endcond */

/**
 * @brief Create an Ethernet network interface and bind it to network device.
 *
 * @param dev_id Network device id.
 * @param name The name this instance of the driver exposes to
 * the system.
 * @param init_fn Address to the init function of the driver.
 * @param pm Reference to struct pm_device associated with the device.
 * (optional).
 * @param data Pointer to the device's private data.
 * @param config The address to the structure containing the
 * configuration information for this instance of the driver.
 * @param prio The initialization level at which configuration occurs.
 * @param api Provides an initial pointer to the API function struct
 * used by the driver. Can be NULL.
 * @param mtu Maximum transfer unit in bytes for this network interface.
 */
#define ETH_NET_DEVICE_INIT(dev_id, name, init_fn, pm, data, config,    \
                            prio, api, mtu)                             \
    Z_ETH_NET_DEVICE_INIT(DT_INVALID_NODE, dev_id, name, init_fn,       \
                          pm, data, config, prio, api, mtu)

/**
 * @brief Create multiple Ethernet network interfaces and bind them to network
 * devices.
 * If your network device needs more than one instance of a network interface,
 * use this macro below and provide a different instance suffix each time
 * (0, 1, 2, ... or a, b, c ... whatever works for you)
 *
 * @param dev_id Network device id.
 * @param name The name this instance of the driver exposes to
 * the system.
 * @param instance Instance identifier.
 * @param init_fn Address to the init function of the driver.
 * @param pm Reference to struct pm_device associated with the device.
 * (optional).
 * @param data Pointer to the device's private data.
 * @param config The address to the structure containing the
 * configuration information for this instance of the driver.
 * @param prio The initialization level at which configuration occurs.
 * @param api Provides an initial pointer to the API function struct
 * used by the driver. Can be NULL.
 * @param mtu Maximum transfer unit in bytes for this network interface.
 */
#define ETH_NET_DEVICE_INIT_INSTANCE(dev_id, name, instance, init_fn,   \
                                     pm, data, config, prio, api, mtu)  \
    Z_ETH_NET_DEVICE_INIT_INSTANCE(DT_INVALID_NODE, dev_id, name,       \
                                   instance, init_fn, pm, data,         \
                                   config, prio, api, mtu)

/**
 * @brief Like ETH_NET_DEVICE_INIT but taking metadata from a devicetree.
 * Create an Ethernet network interface and bind it to network device.
 *
 * @param node_id The devicetree node identifier.
 * @param init_fn Address to the init function of the driver.
 * @param pm Reference to struct pm_device associated with the device.
 * (optional).
 * @param data Pointer to the device's private data.
 * @param config The address to the structure containing the
 * configuration information for this instance of the driver.
 * @param prio The initialization level at which configuration occurs.
 * @param api Provides an initial pointer to the API function struct
 * used by the driver. Can be NULL.
 * @param mtu Maximum transfer unit in bytes for this network interface.
 */
#define ETH_NET_DEVICE_DT_DEFINE(node_id, init_fn, pm, data, config,    \
                                 prio, api, mtu)                        \
    Z_ETH_NET_DEVICE_INIT(node_id, Z_DEVICE_DT_DEV_ID(node_id),         \
                          DEVICE_DT_NAME(node_id), init_fn, pm,         \
                          data, config, prio, api, mtu)

/**
 * @brief Like ETH_NET_DEVICE_DT_DEFINE for an instance of a DT_DRV_COMPAT
 * compatible
 *
 * @param inst instance number.  This is replaced by
 * <tt>DT_DRV_COMPAT(inst)</tt> in the call to ETH_NET_DEVICE_DT_DEFINE.
 *
 * @param ... other parameters as expected by ETH_NET_DEVICE_DT_DEFINE.
 */
#define ETH_NET_DEVICE_DT_INST_DEFINE(inst, ...) \
    ETH_NET_DEVICE_DT_DEFINE(DT_DRV_INST(inst), __VA_ARGS__)

/**
 * @brief Ethernet L3 protocol register macro.
 *
 * @param name Name of the L3 protocol.
 * @param ptype Ethernet protocol type.
 * @param handler Handler function for this protocol type.
 */
#define ETH_NET_L3_REGISTER(name, ptype, handler) \
	NET_L3_REGISTER(&NET_L2_GET_NAME(ETHERNET), name, ptype, handler)

/**
 * @brief Inform ethernet L2 driver that ethernet carrier is detected.
 * This happens when cable is connected.
 *
 * @param iface Network interface
 */
void net_eth_carrier_on(struct net_if* iface);

/**
 * @brief Inform ethernet L2 driver that ethernet carrier was lost.
 * This happens when cable is disconnected.
 *
 * @param iface Network interface
 */
void net_eth_carrier_off(struct net_if* iface);

/**
 * @brief Set promiscuous mode either ON or OFF.
 *
 * @param iface Network interface
 *
 * @param enable on (true) or off (false)
 *
 * @return 0 if mode set or unset was successful, <0 otherwise.
 */
int net_eth_promisc_mode(struct net_if* iface, bool enable);

/**
 * @brief Set TX-Injection mode either ON or OFF.
 *
 * @param iface Network interface
 *
 * @param enable on (true) or off (false)
 *
 * @return 0 if mode set or unset was successful, <0 otherwise.
 */
int net_eth_txinjection_mode(struct net_if* iface, bool enable);

/**
 * @brief Set or unset HW filtering for MAC address @p mac.
 *
 * @param iface Network interface
 * @param mac Pointer to an ethernet MAC address
 * @param type Filter type, either source or destination
 * @param enable Set (true) or unset (false)
 *
 * @return 0 if filter set or unset was successful, <0 otherwise.
 */
int net_eth_mac_filter(struct net_if* iface, struct net_eth_addr* mac,
                enum ethernet_filter_type type, bool enable);

/**
 * @brief Return the PHY device that is tied to this ethernet network interface.
 *
 * @param iface Network interface
 *
 * @return Pointer to PHY device if found, NULL if not found.
 */
const struct device *net_eth_get_phy(struct net_if *iface);

/**
 * @brief Return PTP clock that is tied to this ethernet network interface.
 *
 * @param iface Network interface
 *
 * @return Pointer to PTP clock if found, NULL if not found or if this
 * ethernet interface does not support PTP.
 */
#if defined(CONFIG_PTP_CLOCK)
const struct device* net_eth_get_ptp_clock(struct net_if* iface);
#else
static inline const struct device* net_eth_get_ptp_clock(struct net_if* iface) {
    ARG_UNUSED(iface);

    return (NULL);
}
#endif

/**
 * @brief Return PTP clock that is tied to this ethernet network interface
 * index.
 *
 * @param index Network interface index
 *
 * @return Pointer to PTP clock if found, NULL if not found or if this
 * ethernet interface index does not support PTP.
 */
__syscall const struct device* net_eth_get_ptp_clock_by_index(int index);

/**
 * @brief Return PTP port number attached to this interface.
 *
 * @param iface Network interface
 *
 * @return Port number, no such port if < 0
 */
#if defined(CONFIG_NET_L2_PTP)
int net_eth_get_ptp_port(struct net_if* iface);
#else
static inline int net_eth_get_ptp_port(struct net_if* iface) {
    ARG_UNUSED(iface);

    return (-ENODEV);
}
#endif /* CONFIG_NET_L2_PTP */

/**
 * @brief Set PTP port number attached to this interface.
 *
 * @param iface Network interface
 * @param port Port number to set
 */
#if defined(CONFIG_NET_L2_PTP)
void net_eth_set_ptp_port(struct net_if* iface, int port);
#else
static inline void net_eth_set_ptp_port(struct net_if* iface, int port) {
    ARG_UNUSED(iface);
    ARG_UNUSED(port);
}
#endif /* CONFIG_NET_L2_PTP */

/**
 * @brief Check if the Ethernet L2 network interface can perform Wi-Fi.
 *
 * @param iface Pointer to network interface
 *
 * @return True if interface supports Wi-Fi, False otherwise.
 */
static inline bool net_eth_type_is_wifi(struct net_if* iface) {
    const struct ethernet_context* ctx = (struct ethernet_context*)
        net_if_l2_data(iface);

    return (ctx->eth_if_type == L2_ETH_IF_TYPE_WIFI);
}

/**
 * @}
 */

#ifdef __cplusplus
}
#endif

#include <zephyr/syscalls/ethernet.h>

#endif /* ZEPHYR_INCLUDE_NET_ETHERNET_H_ */<|MERGE_RESOLUTION|>--- conflicted
+++ resolved
@@ -219,7 +219,6 @@
 /** @cond INTERNAL_HIDDEN */
 
 enum ethernet_config_type {
-<<<<<<< HEAD
     ETHERNET_CONFIG_TYPE_AUTO_NEG,
     ETHERNET_CONFIG_TYPE_LINK,
     ETHERNET_CONFIG_TYPE_DUPLEX,
@@ -235,26 +234,8 @@
     ETHERNET_CONFIG_TYPE_T1S_PARAM,
     ETHERNET_CONFIG_TYPE_TXINJECTION_MODE,
     ETHERNET_CONFIG_TYPE_RX_CHECKSUM_SUPPORT,
-    ETHERNET_CONFIG_TYPE_TX_CHECKSUM_SUPPORT
-=======
-	ETHERNET_CONFIG_TYPE_AUTO_NEG,
-	ETHERNET_CONFIG_TYPE_LINK,
-	ETHERNET_CONFIG_TYPE_DUPLEX,
-	ETHERNET_CONFIG_TYPE_MAC_ADDRESS,
-	ETHERNET_CONFIG_TYPE_QAV_PARAM,
-	ETHERNET_CONFIG_TYPE_QBV_PARAM,
-	ETHERNET_CONFIG_TYPE_QBU_PARAM,
-	ETHERNET_CONFIG_TYPE_TXTIME_PARAM,
-	ETHERNET_CONFIG_TYPE_PROMISC_MODE,
-	ETHERNET_CONFIG_TYPE_PRIORITY_QUEUES_NUM,
-	ETHERNET_CONFIG_TYPE_FILTER,
-	ETHERNET_CONFIG_TYPE_PORTS_NUM,
-	ETHERNET_CONFIG_TYPE_T1S_PARAM,
-	ETHERNET_CONFIG_TYPE_TXINJECTION_MODE,
-	ETHERNET_CONFIG_TYPE_RX_CHECKSUM_SUPPORT,
-	ETHERNET_CONFIG_TYPE_TX_CHECKSUM_SUPPORT,
-	ETHERNET_CONFIG_TYPE_EXTRA_TX_PKT_HEADROOM,
->>>>>>> 257d9d45
+    ETHERNET_CONFIG_TYPE_TX_CHECKSUM_SUPPORT,
+    ETHERNET_CONFIG_TYPE_EXTRA_TX_PKT_HEADROOM
 };
 
 enum ethernet_qav_param_type {
@@ -538,15 +519,8 @@
     /** Device supports TCP checksum offloading for all supported IP protocols */
     ETHERNET_CHECKSUM_SUPPORT_TCP           = NET_IF_CHECKSUM_TCP_BIT,
 
-<<<<<<< HEAD
     /** Device supports UDP checksum offloading for all supported IP protocols */
     ETHERNET_CHECKSUM_SUPPORT_UDP           = NET_IF_CHECKSUM_UDP_BIT,
-=======
-		struct ethernet_filter filter;
-
-		uint16_t extra_tx_pkt_headroom;
-	};
->>>>>>> 257d9d45
 };
 
 /** @cond INTERNAL_HIDDEN */
@@ -578,6 +552,8 @@
         enum ethernet_checksum_support chksum_support;
 
         struct ethernet_filter filter;
+
+        uint16_t extra_tx_pkt_headroom;
     };
 };
 
