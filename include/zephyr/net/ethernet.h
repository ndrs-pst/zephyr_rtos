/** @file
 @brief Ethernet

 This is not to be included by the application.
 */

/*
 * Copyright (c) 2016 Intel Corporation
 *
 * SPDX-License-Identifier: Apache-2.0
 */

#ifndef ZEPHYR_INCLUDE_NET_ETHERNET_H_
#define ZEPHYR_INCLUDE_NET_ETHERNET_H_

#include <zephyr/kernel.h>
#include <zephyr/types.h>
#include <stdbool.h>
#include <zephyr/sys/atomic.h>

#include <zephyr/net/net_ip.h>
#include <zephyr/net/net_pkt.h>
#include <zephyr/net/lldp.h>
#include <zephyr/sys/util.h>
#include <zephyr/net/net_if.h>
#include <zephyr/net/ethernet_vlan.h>
#include <zephyr/net/ptp_time.h>
#include <zephyr/random/random.h>

#if defined(CONFIG_NET_DSA_DEPRECATED)
#include <zephyr/net/dsa.h>
#endif

#if defined(CONFIG_NVMEM)
#include <zephyr/nvmem.h>
#endif

#ifdef __cplusplus
extern "C" {
#endif

/**
 * @brief Ethernet support functions
 * @defgroup ethernet Ethernet Support Functions
 * @since 1.0
 * @version 0.8.0
 * @ingroup networking
 * @{
 */

#define NET_ETH_ADDR_LEN            6U      /**< Ethernet MAC address length */

/** Ethernet address */
struct net_eth_addr {
    uint8_t addr[NET_ETH_ADDR_LEN];         /**< Buffer storing the address */
};

/** @cond INTERNAL_HIDDEN */

#define NET_ETH_HDR(pkt) ((struct net_eth_hdr*)net_pkt_data(pkt))

/* zephyr-keep-sorted-start */
#define NET_ETH_PTYPE_ALL           0x0003 /* from linux/if_ether.h */
#define NET_ETH_PTYPE_ARP           0x0806
#define NET_ETH_PTYPE_CAN           0x000C /* CAN: Controller Area Network */
#define NET_ETH_PTYPE_CANFD         0x000D /* CANFD: CAN flexible data rate*/
#define NET_ETH_PTYPE_EAPOL         0x888E
#define NET_ETH_PTYPE_ECAT          0x88A4
#define NET_ETH_PTYPE_HDLC          0x0019 /* HDLC frames (like in PPP) */
#define NET_ETH_PTYPE_IEEE802154    0x00F6 /* from linux/if_ether.h: IEEE802.15.4 frame */
#define NET_ETH_PTYPE_IP            0x0800
#define NET_ETH_PTYPE_IPV6          0x86DD
#define NET_ETH_PTYPE_LLDP          0x88CC
#define NET_ETH_PTYPE_PTP           0x88F7
#define NET_ETH_PTYPE_TSN           0x22F0 /* TSN (IEEE 1722) packet */
#define NET_ETH_PTYPE_VLAN          0x8100
/* zephyr-keep-sorted-stop */

/* zephyr-keep-sorted-start re(^#define) */
#if !defined(ETH_P_8021Q)
#define ETH_P_8021Q                 NET_ETH_PTYPE_VLAN
#endif
#if !defined(ETH_P_ALL)
#define ETH_P_ALL                   NET_ETH_PTYPE_ALL
#endif
#if !defined(ETH_P_ARP)
#define ETH_P_ARP                   NET_ETH_PTYPE_ARP
#endif
#if !defined(ETH_P_CAN)
#define ETH_P_CAN                   NET_ETH_PTYPE_CAN
#endif
#if !defined(ETH_P_CANFD)
#define ETH_P_CANFD                 NET_ETH_PTYPE_CANFD
#endif
#if !defined(ETH_P_EAPOL)
#define ETH_P_EAPOL                 NET_ETH_PTYPE_EAPOL
#endif
#if !defined(ETH_P_ECAT)
#define ETH_P_ECAT                  NET_ETH_PTYPE_ECAT
#endif
#if !defined(ETH_P_HDLC)
#define ETH_P_HDLC                  NET_ETH_PTYPE_HDLC
#endif
#if !defined(ETH_P_IEEE802154)
#define ETH_P_IEEE802154            NET_ETH_PTYPE_IEEE802154
#endif
#if !defined(ETH_P_IP)
#define ETH_P_IP                    NET_ETH_PTYPE_IP
#endif
#if !defined(ETH_P_IPV6)
#define ETH_P_IPV6                  NET_ETH_PTYPE_IPV6
#endif
#if !defined(ETH_P_TSN)
#define ETH_P_TSN                   NET_ETH_PTYPE_TSN
#endif
/* zephyr-keep-sorted-stop */

/** @endcond */

#define NET_ETH_MINIMAL_FRAME_SIZE 60   /**< Minimum Ethernet frame size */
#define NET_ETH_MTU                1500 /**< Ethernet MTU size */

/** @cond INTERNAL_HIDDEN */

#if defined(CONFIG_NET_VLAN)
#define _NET_ETH_MAX_HDR_SIZE       (sizeof(struct net_eth_vlan_hdr))
#else
#define _NET_ETH_MAX_HDR_SIZE       (sizeof(struct net_eth_hdr))
#endif

#define _NET_ETH_MAX_FRAME_SIZE     (NET_ETH_MTU + _NET_ETH_MAX_HDR_SIZE)

#if defined(CONFIG_DSA_TAG_SIZE)
#define DSA_TAG_SIZE CONFIG_DSA_TAG_SIZE
#else
#define DSA_TAG_SIZE 0
#endif

#define NET_ETH_MAX_FRAME_SIZE      (_NET_ETH_MAX_FRAME_SIZE + DSA_TAG_SIZE)
#define NET_ETH_MAX_HDR_SIZE        (_NET_ETH_MAX_HDR_SIZE + DSA_TAG_SIZE)

#define NET_ETH_VLAN_HDR_SIZE       4

/** @endcond */

/** @brief Ethernet hardware capabilities */
enum ethernet_hw_caps {
    /** No specific hardware capabilities */
    ETHERNET_HW_CAPS_NONE           = 0,

    /** TX Checksum offloading supported for all of IPv4, UDP, TCP */
    ETHERNET_HW_TX_CHKSUM_OFFLOAD   = BIT(0),

    /** RX Checksum offloading supported for all of IPv4, UDP, TCP */
    ETHERNET_HW_RX_CHKSUM_OFFLOAD   = BIT(1),

    /** VLAN supported */
    ETHERNET_HW_VLAN                = BIT(2),

    /** 10 Mbits link supported */
    ETHERNET_LINK_10BASE            = BIT(3),

    /** 100 Mbits link supported */
    ETHERNET_LINK_100BASE           = BIT(4),

    /** 1 Gbits link supported */
    ETHERNET_LINK_1000BASE          = BIT(5),

    /** 2.5 Gbits link supported */
    ETHERNET_LINK_2500BASE          = BIT(6),

    /** 5 Gbits link supported */
    ETHERNET_LINK_5000BASE          = BIT(7),

    /** IEEE 802.1AS (gPTP) clock supported */
    ETHERNET_PTP                    = BIT(8),

    /** IEEE 802.1Qav (credit-based shaping) supported */
    ETHERNET_QAV                    = BIT(9),

    /** Promiscuous mode supported */
    ETHERNET_PROMISC_MODE           = BIT(10),

    /** Priority queues available */
    ETHERNET_PRIORITY_QUEUES        = BIT(11),

    /** MAC address filtering supported */
    ETHERNET_HW_FILTERING           = BIT(12),

    /** Link Layer Discovery Protocol supported */
    ETHERNET_LLDP                   = BIT(13),

    /** VLAN Tag stripping */
    ETHERNET_HW_VLAN_TAG_STRIP      = BIT(14),

    /** DSA switch user port */
    ETHERNET_DSA_USER_PORT          = BIT(15),

    /** DSA switch conduit port */
    ETHERNET_DSA_CONDUIT_PORT       = BIT(16),

    /** IEEE 802.1Qbv (scheduled traffic) supported */
    ETHERNET_QBV                    = BIT(17),

    /** IEEE 802.1Qbu (frame preemption) supported */
    ETHERNET_QBU                    = BIT(18),

    /** TXTIME supported */
    ETHERNET_TXTIME                 = BIT(19),

    /** TX-Injection supported */
    ETHERNET_TXINJECTION_MODE       = BIT(20),
};

/** @cond INTERNAL_HIDDEN */

#if !defined(CONFIG_NET_DSA_DEPRECATED)
enum dsa_port_type {
    NON_DSA_PORT,
    DSA_CONDUIT_PORT,
    DSA_USER_PORT,
    DSA_CPU_PORT,
    DSA_PORT,
};
#endif

enum ethernet_config_type {
    ETHERNET_CONFIG_TYPE_MAC_ADDRESS,
    ETHERNET_CONFIG_TYPE_QAV_PARAM,
    ETHERNET_CONFIG_TYPE_QBV_PARAM,
    ETHERNET_CONFIG_TYPE_QBU_PARAM,
    ETHERNET_CONFIG_TYPE_TXTIME_PARAM,
    ETHERNET_CONFIG_TYPE_PROMISC_MODE,
    ETHERNET_CONFIG_TYPE_PRIORITY_QUEUES_NUM,
    ETHERNET_CONFIG_TYPE_FILTER,
    ETHERNET_CONFIG_TYPE_PORTS_NUM,
    ETHERNET_CONFIG_TYPE_T1S_PARAM,
    ETHERNET_CONFIG_TYPE_TXINJECTION_MODE,
    ETHERNET_CONFIG_TYPE_RX_CHECKSUM_SUPPORT,
    ETHERNET_CONFIG_TYPE_TX_CHECKSUM_SUPPORT,
    ETHERNET_CONFIG_TYPE_EXTRA_TX_PKT_HEADROOM
};

enum ethernet_qav_param_type {
    ETHERNET_QAV_PARAM_TYPE_DELTA_BANDWIDTH,
    ETHERNET_QAV_PARAM_TYPE_IDLE_SLOPE,
    ETHERNET_QAV_PARAM_TYPE_OPER_IDLE_SLOPE,
    ETHERNET_QAV_PARAM_TYPE_TRAFFIC_CLASS,
    ETHERNET_QAV_PARAM_TYPE_STATUS,
};

enum ethernet_t1s_param_type {
    ETHERNET_T1S_PARAM_TYPE_PLCA_CONFIG,
};

/** @endcond */

/** Ethernet T1S specific parameters */
struct ethernet_t1s_param {
    /** Type of T1S parameter */
    enum ethernet_t1s_param_type type;

    union {
        /**
         * PLCA is the Physical Layer (PHY) Collision
         * Avoidance technique employed with multidrop
         * 10Base-T1S standard.
         *
         * The PLCA parameters are described in standard [1]
         * as registers in memory map 4 (MMS = 4) (point 9.6).
         *
         * IDVER    (PLCA ID Version)
         * CTRL0    (PLCA Control 0)
         * CTRL1    (PLCA Control 1)
         * STATUS   (PLCA Status)
         * TOTMR    (PLCA TO Control)
         * BURST    (PLCA Burst Control)
         *
         * Those registers are implemented by each OA TC6
         * compliant vendor (like for e.g. LAN865x - e.g. [2]).
         *
         * Documents:
         * [1] - "OPEN Alliance 10BASE-T1x MAC-PHY Serial
         *       Interface" (ver. 1.1)
         * [2] - "DS60001734C" - LAN865x data sheet
         */
        struct {
            /** T1S PLCA enabled */
            bool enable;
            /** T1S PLCA node id range: 0 to 254 */
            uint8_t node_id;
            /** T1S PLCA node count range: 1 to 255 */
            uint8_t node_count;
            /** T1S PLCA burst count range: 0x0 to 0xFF */
            uint8_t burst_count;
            /** T1S PLCA burst timer */
            uint8_t burst_timer;
            /** T1S PLCA TO value */
            uint8_t to_timer;
        } plca;
    };
};

/** Ethernet Qav specific parameters */
struct ethernet_qav_param {
    /** ID of the priority queue to use */
    int queue_id;

    /** Type of Qav parameter */
    enum ethernet_qav_param_type type;

    union {
        /** True if Qav is enabled for queue */
        bool enabled;

        /** Delta Bandwidth (percentage of bandwidth) */
        unsigned int delta_bandwidth;

        /** Idle Slope (bits per second) */
        unsigned int idle_slope;

        /** Oper Idle Slope (bits per second) */
        unsigned int oper_idle_slope;

        /** Traffic class the queue is bound to */
        unsigned int traffic_class;
    };
};

/** @cond INTERNAL_HIDDEN */

enum ethernet_qbv_param_type {
    ETHERNET_QBV_PARAM_TYPE_STATUS,
    ETHERNET_QBV_PARAM_TYPE_GATE_CONTROL_LIST,
    ETHERNET_QBV_PARAM_TYPE_GATE_CONTROL_LIST_LEN,
    ETHERNET_QBV_PARAM_TYPE_TIME,
};

enum ethernet_qbv_state_type {
    ETHERNET_QBV_STATE_TYPE_ADMIN,
    ETHERNET_QBV_STATE_TYPE_OPER,
};

enum ethernet_gate_state_operation {
    ETHERNET_SET_GATE_STATE,
    ETHERNET_SET_AND_HOLD_MAC_STATE,
    ETHERNET_SET_AND_RELEASE_MAC_STATE,
};

/** @endcond */

/** Ethernet Qbv specific parameters */
struct ethernet_qbv_param {
    /** Port id */
    int port_id;

    /** Type of Qbv parameter */
    enum ethernet_qbv_param_type type;

    /** What state (Admin/Oper) parameters are these */
    enum ethernet_qbv_state_type state;

    union {
        /** True if Qbv is enabled or not */
        bool enabled;

        /** Gate control information */
        struct {
            /** True = open, False = closed */
            bool gate_status[NET_TC_TX_COUNT];

            /** GateState operation */
            enum ethernet_gate_state_operation operation;

            /** Time interval ticks (nanoseconds) */
            uint32_t time_interval;

            /** Gate control list row */
            uint16_t row;
        } gate_control;

        /** Number of entries in gate control list */
        uint32_t gate_control_list_len;

        /**
         * The time values are set in one go when type is set to
         * ETHERNET_QBV_PARAM_TYPE_TIME
         */
        struct {
            /** Base time */
            struct net_ptp_extended_time base_time;

            /** Cycle time */
            struct net_ptp_time cycle_time;

            /** Extension time (nanoseconds) */
            uint32_t extension_time;
        };
    };
};

/** @cond INTERNAL_HIDDEN */

enum ethernet_qbu_param_type {
    ETHERNET_QBU_PARAM_TYPE_STATUS,
    ETHERNET_QBU_PARAM_TYPE_RELEASE_ADVANCE,
    ETHERNET_QBU_PARAM_TYPE_HOLD_ADVANCE,
    ETHERNET_QBU_PARAM_TYPE_PREEMPTION_STATUS_TABLE,

    /* Some preemption settings are from Qbr spec. */
    ETHERNET_QBR_PARAM_TYPE_LINK_PARTNER_STATUS,
    ETHERNET_QBR_PARAM_TYPE_ADDITIONAL_FRAGMENT_SIZE,
};

enum ethernet_qbu_preempt_status {
    ETHERNET_QBU_STATUS_EXPRESS,
    ETHERNET_QBU_STATUS_PREEMPTABLE
} __packed;

/** @endcond */

/** Ethernet Qbu specific parameters */
struct ethernet_qbu_param {
    /** Port id */
    int port_id;

    /** Type of Qbu parameter */
    enum ethernet_qbu_param_type type;

    union {
        /** Hold advance (nanoseconds) */
        uint32_t hold_advance;

        /** Release advance (nanoseconds) */
        uint32_t release_advance;

        /** sequence of framePreemptionAdminStatus values */
        enum ethernet_qbu_preempt_status
                                frame_preempt_statuses[NET_TC_TX_COUNT];

        /** True if Qbu is enabled or not */
        bool enabled;

        /** Link partner status (from Qbr) */
        bool link_partner_status;

        /**
         * Additional fragment size (from Qbr). The minimum non-final
         * fragment size is (additional_fragment_size + 1) * 64 octets
         */
        uint8_t additional_fragment_size : 2;
    };
};

/** @cond INTERNAL_HIDDEN */

enum ethernet_filter_type {
    ETHERNET_FILTER_TYPE_SRC_MAC_ADDRESS,
    ETHERNET_FILTER_TYPE_DST_MAC_ADDRESS,
};

/** @endcond */

/** Types of Ethernet L2 */
enum ethernet_if_types {
    /** IEEE 802.3 Ethernet (default) */
    L2_ETH_IF_TYPE_ETHERNET,

    /** IEEE 802.11 Wi-Fi*/
    L2_ETH_IF_TYPE_WIFI,
} __packed;

/** Ethernet filter description */
struct ethernet_filter {
    /** Type of filter */
    enum ethernet_filter_type type;

    /** MAC address to filter */
    struct net_eth_addr mac_address;

    /** Set (true) or unset (false) the filter */
    bool set;
};

/** @cond INTERNAL_HIDDEN */

enum ethernet_txtime_param_type {
    ETHERNET_TXTIME_PARAM_TYPE_ENABLE_QUEUES,
};

/** @endcond */

/** Ethernet TXTIME specific parameters */
struct ethernet_txtime_param {
    /** Type of TXTIME parameter */
    enum ethernet_txtime_param_type type;

    /** Queue number for configuring TXTIME */
    int queue_id;

    /** Enable or disable TXTIME per queue */
    bool enable_txtime;
};

/** Protocols that are supported by checksum offloading */
enum ethernet_checksum_support {
    /** Device does not support any L3/L4 checksum offloading */
    ETHERNET_CHECKSUM_SUPPORT_NONE          = NET_IF_CHECKSUM_NONE_BIT,

    /** Device supports checksum offloading for the IPv4 header */
    ETHERNET_CHECKSUM_SUPPORT_IPV4_HEADER   = NET_IF_CHECKSUM_IPV4_HEADER_BIT,

    /** Device supports checksum offloading for ICMPv4 payload (implies IPv4 header) */
    ETHERNET_CHECKSUM_SUPPORT_IPV4_ICMP     = NET_IF_CHECKSUM_IPV4_ICMP_BIT,

    /** Device supports checksum offloading for the IPv6 header */
    ETHERNET_CHECKSUM_SUPPORT_IPV6_HEADER   = NET_IF_CHECKSUM_IPV6_HEADER_BIT,

    /** Device supports checksum offloading for ICMPv6 payload (implies IPv6 header) */
    ETHERNET_CHECKSUM_SUPPORT_IPV6_ICMP     = NET_IF_CHECKSUM_IPV6_ICMP_BIT,

    /** Device supports TCP checksum offloading for all supported IP protocols */
    ETHERNET_CHECKSUM_SUPPORT_TCP           = NET_IF_CHECKSUM_TCP_BIT,

    /** Device supports UDP checksum offloading for all supported IP protocols */
    ETHERNET_CHECKSUM_SUPPORT_UDP           = NET_IF_CHECKSUM_UDP_BIT,
};

<<<<<<< HEAD
/** @cond INTERNAL_HIDDEN */
=======
/** @endcond */

/** Ethernet statistics type (bitmap) */
enum ethernet_stats_type {
	/** Common statistics only (excludes vendor statistics) */
	ETHERNET_STATS_TYPE_COMMON = BIT(0),
	/** Vendor statistics only */
	ETHERNET_STATS_TYPE_VENDOR = BIT(1),
	/** All statistics */
	ETHERNET_STATS_TYPE_ALL = 0xFFFFFFFFU,
};

/** Ethernet L2 API operations. */
struct ethernet_api {
	/**
	 * The net_if_api must be placed in first position in this
	 * struct so that we are compatible with network interface API.
	 */
	struct net_if_api iface_api;

	/** Collect optional ethernet specific statistics. This pointer
	 * should be set by driver if statistics needs to be collected
	 * for that driver.
	 */
#if defined(CONFIG_NET_STATISTICS_ETHERNET)
	struct net_stats_eth *(*get_stats)(const struct device *dev);

	/** Optional function to collect ethernet specific statistics with
	 * type filter. If NULL, get_stats() will be called instead, which
	 * is equivalent to calling this with ETHERNET_STATS_TYPE_ALL.
	 * @param type Bitmask of ethernet_stats_type values.
	 */
	struct net_stats_eth *(*get_stats_type)(const struct device *dev,
						 uint32_t type);
#endif
>>>>>>> 006a9513

struct ethernet_config {
    union {
        bool promisc_mode;
        bool txinjection_mode;

        struct net_eth_addr mac_address;

        struct ethernet_t1s_param t1s_param;
        struct ethernet_qav_param qav_param;
        struct ethernet_qbv_param qbv_param;
        struct ethernet_qbu_param qbu_param;
        struct ethernet_txtime_param txtime_param;

        int priority_queues_num;
        int ports_num;

        enum ethernet_checksum_support chksum_support;

        struct ethernet_filter filter;

        uint16_t extra_tx_pkt_headroom;
    };
};

/** @endcond */

/** Ethernet L2 API operations. */
struct ethernet_api {
    /**
     * The net_if_api must be placed in first position in this
     * struct so that we are compatible with network interface API.
     */
    struct net_if_api iface_api;

    /** Collect optional ethernet specific statistics. This pointer
     * should be set by driver if statistics needs to be collected
     * for that driver.
     */
    #if defined(CONFIG_NET_STATISTICS_ETHERNET)
    struct net_stats_eth* (*get_stats)(const struct device* dev);
    #endif

    /** Start the device */
    int (*start)(const struct device* dev);

    /** Stop the device */
    int (*stop)(const struct device* dev);

    /** Get the device capabilities */
    enum ethernet_hw_caps (*get_capabilities)(const struct device* dev);

    /** Set specific hardware configuration */
    int (*set_config)(const struct device* dev,
                      enum ethernet_config_type type,
                      const struct ethernet_config* config);

    /** Get hardware specific configuration */
    int (*get_config)(const struct device* dev,
                      enum ethernet_config_type type,
                      struct ethernet_config* config);

    /** The IP stack will call this function when a VLAN tag is enabled
     * or disabled. If enable is set to true, then the VLAN tag was added,
     * if it is false then the tag was removed. The driver can utilize
     * this information if needed.
     */
    #if defined(CONFIG_NET_VLAN)
    int (*vlan_setup)(const struct device* dev, struct net_if* iface,
                      uint16_t tag, bool enable);
    #endif /* CONFIG_NET_VLAN */

    /** Return ptp_clock device that is tied to this ethernet device */
    #if defined(CONFIG_PTP_CLOCK)
    const struct device* (*get_ptp_clock)(const struct device* dev);
    #endif /* CONFIG_PTP_CLOCK */

    /** Return PHY device that is tied to this ethernet device */
    const struct device* (*get_phy)(const struct device* dev);

    /** Send a network packet */
    int (*send)(const struct device* dev, struct net_pkt* pkt);
};

/** @cond INTERNAL_HIDDEN */

/* Make sure that the network interface API is properly setup inside
 * Ethernet API struct (it is the first one).
 */
BUILD_ASSERT(offsetof(struct ethernet_api, iface_api) == 0, "offsetof shall == 0");

struct net_eth_hdr {
    struct net_eth_addr dst;
    struct net_eth_addr src;
    uint16_t type;
} __packed;

struct ethernet_vlan {
    /** Network interface that has VLAN enabled */
    struct net_if* iface;

    /** VLAN tag */
    uint16_t tag;
};

#if defined(CONFIG_NET_VLAN_COUNT)
#define NET_VLAN_MAX_COUNT  CONFIG_NET_VLAN_COUNT
#else
#define NET_VLAN_MAX_COUNT  0
#endif

/** @endcond */

/** Ethernet LLDP specific parameters */
struct ethernet_lldp {
    /** Used for track timers */
    sys_snode_t node;

    /** LLDP Data Unit mandatory TLVs for the interface. */
    const struct net_lldpdu* lldpdu;

    /** LLDP Data Unit optional TLVs for the interface */
    uint8_t const* optional_du;

    /** Length of the optional Data Unit TLVs */
    size_t optional_len;

    /** Network interface that has LLDP supported. */
    struct net_if* iface;

    /** LLDP TX timer start time */
    int64_t tx_timer_start;

    /** LLDP TX timeout */
    uint32_t tx_timer_timeout;

    /** LLDP RX callback function */
    net_lldp_recv_cb_t cb;
};

/** @cond INTERNAL_HIDDEN */

enum ethernet_flags {
    ETH_CARRIER_UP,
};

/** Ethernet L2 context that is needed for VLAN */
struct ethernet_context {
    /** Flags representing ethernet state, which are accessed from multiple
     * threads.
     */
    atomic_t flags;

    #if defined(CONFIG_NET_ETHERNET_BRIDGE)
    struct net_if* bridge;
    #endif

    /** Carrier ON/OFF handler worker. This is used to create
     * network interface UP/DOWN event when ethernet L2 driver
     * notices carrier ON/OFF situation. We must not create another
     * network management event from inside management handler thus
     * we use worker thread to trigger the UP/DOWN event.
     */
    struct k_work carrier_work;

    /** Network interface. */
    struct net_if* iface;

    #if defined(CONFIG_NET_LLDP)
    #if (NET_VLAN_MAX_COUNT > 0)
    #define NET_LLDP_MAX_COUNT NET_VLAN_MAX_COUNT
    #else
    #define NET_LLDP_MAX_COUNT 1
    #endif /* (NET_VLAN_MAX_COUNT > 0) */

    /** LLDP specific parameters */
    struct ethernet_lldp lldp[NET_LLDP_MAX_COUNT];
    #endif

    /**
     * This tells what L2 features does ethernet support.
     */
    enum net_l2_flags ethernet_l2_flags;

    #if defined(CONFIG_NET_L2_PTP)
    /** The PTP port number for this network device. We need to store the
     * port number here so that we do not need to fetch it for every
     * incoming PTP packet.
     */
    int port;
    #endif

    #if defined(CONFIG_NET_DSA_DEPRECATED)
    /** DSA RX callback function - for custom processing - like e.g.
     * redirecting packets when MAC address is caught
     */
    dsa_net_recv_cb_t dsa_recv_cb;

    /** Switch physical port number */
    uint8_t dsa_port_idx;

    /** DSA context pointer */
    struct dsa_context* dsa_ctx;

    /** Send a network packet via DSA master port */
    dsa_send_t dsa_send;

    #elif defined(CONFIG_NET_DSA)
    /** DSA port tpye */
    enum dsa_port_type dsa_port;

    /** DSA switch context pointer */
    void* dsa_switch_ctx;
    #endif

    /** Is network carrier up */
    bool is_net_carrier_up : 1;

    /** Is this context already initialized */
    bool is_init           : 1;

    /** Types of Ethernet network interfaces */
    enum ethernet_if_types eth_if_type;
};

/**
 * @brief Initialize Ethernet L2 stack for a given interface
 *
 * @param iface A valid pointer to a network interface
 */
void ethernet_init(struct net_if* iface);

#define ETHERNET_L2_CTX_TYPE struct ethernet_context

/* Separate header for VLAN as some of device interfaces might not
 * support VLAN.
 */
struct net_eth_vlan_hdr {
    struct net_eth_addr dst;
    struct net_eth_addr src;

    struct {
        uint16_t tpid; /* tag protocol id  */
        uint16_t tci;  /* tag control info */
    } vlan;

    uint16_t type;
} __packed;

/** @endcond */

/**
 * @brief Check if the Ethernet MAC address is a broadcast address.
 *
 * @param addr A valid pointer to a Ethernet MAC address.
 *
 * @return true if address is a broadcast address, false if not
 */
static inline bool net_eth_is_addr_broadcast(struct net_eth_addr* addr) {
    if ((addr->addr[0] == 0xFF) &&
        (addr->addr[1] == 0xFF) &&
        (addr->addr[2] == 0xFF) &&
        (addr->addr[3] == 0xFF) &&
        (addr->addr[4] == 0xFF) &&
        (addr->addr[5] == 0xFF)) {
        return (true);
    }

    return (false);
}

/**
 * @brief Check if the Ethernet MAC address is a all zeroes address.
 *
 * @param addr A valid pointer to an Ethernet MAC address.
 *
 * @return true if address is an all zeroes address, false if not
 */
static inline bool net_eth_is_addr_all_zeroes(struct net_eth_addr* addr) {
    if ((addr->addr[0] == 0x00) &&
        (addr->addr[1] == 0x00) &&
        (addr->addr[2] == 0x00) &&
        (addr->addr[3] == 0x00) &&
        (addr->addr[4] == 0x00) &&
        (addr->addr[5] == 0x00)) {
        return (true);
    }

    return (false);
}

/**
 * @brief Check if the Ethernet MAC address is unspecified.
 *
 * @param addr A valid pointer to a Ethernet MAC address.
 *
 * @return true if address is unspecified, false if not
 */
static inline bool net_eth_is_addr_unspecified(struct net_eth_addr* addr) {
    if ((addr->addr[0] == 0x00) &&
        (addr->addr[1] == 0x00) &&
        (addr->addr[2] == 0x00) &&
        (addr->addr[3] == 0x00) &&
        (addr->addr[4] == 0x00) &&
        (addr->addr[5] == 0x00)) {
        return (true);
    }

    return (false);
}

/**
 * @brief Check if the Ethernet MAC address is a multicast address.
 *
 * @param addr A valid pointer to a Ethernet MAC address.
 *
 * @return true if address is a multicast address, false if not
 */
static inline bool net_eth_is_addr_multicast(struct net_eth_addr* addr) {
    #if defined(CONFIG_NET_IPV6)
    if ((addr->addr[0] == 0x33) &&
        (addr->addr[1] == 0x33)) {
        return (true);
    }
    #endif

    #if defined(CONFIG_NET_IPV4)
    if ((addr->addr[0] == 0x01) &&
        (addr->addr[1] == 0x00) &&
        (addr->addr[2] == 0x5E)) {
        return (true);
    }
    #endif

    return (false);
}

/**
 * @brief Check if the Ethernet MAC address is a group address.
 *
 * @param addr A valid pointer to a Ethernet MAC address.
 *
 * @return true if address is a group address, false if not
 */
static inline bool net_eth_is_addr_group(struct net_eth_addr* addr) {
    return (addr->addr[0] & 0x01);
}

/**
 * @brief Check if the Ethernet MAC address is valid.
 *
 * @param addr A valid pointer to a Ethernet MAC address.
 *
 * @return true if address is valid, false if not
 */
static inline bool net_eth_is_addr_valid(struct net_eth_addr* addr) {
    return !net_eth_is_addr_unspecified(addr) && !net_eth_is_addr_group(addr);
}

/**
 * @brief Check if the Ethernet MAC address is a LLDP multicast address.
 *
 * @param addr A valid pointer to a Ethernet MAC address.
 *
 * @return true if address is a LLDP multicast address, false if not
 */
static inline bool net_eth_is_addr_lldp_multicast(struct net_eth_addr* addr) {
    #if defined(CONFIG_NET_GPTP) || defined(CONFIG_NET_LLDP)
    if ((addr->addr[0] == 0x01) &&
        (addr->addr[1] == 0x80) &&
        (addr->addr[2] == 0xC2) &&
        (addr->addr[3] == 0x00) &&
        (addr->addr[4] == 0x00) &&
        (addr->addr[5] == 0x0E)) {
        return (true);
    }
    #else
    ARG_UNUSED(addr);
    #endif

    return (false);
}

/**
 * @brief Check if the Ethernet MAC address is a PTP multicast address.
 *
 * @param addr A valid pointer to a Ethernet MAC address.
 *
 * @return true if address is a PTP multicast address, false if not
 */
static inline bool net_eth_is_addr_ptp_multicast(struct net_eth_addr* addr) {
    #if defined(CONFIG_NET_GPTP)
    if ((addr->addr[0] == 0x01) &&
        (addr->addr[1] == 0x1B) &&
        (addr->addr[2] == 0x19) &&
        (addr->addr[3] == 0x00) &&
        (addr->addr[4] == 0x00) &&
        (addr->addr[5] == 0x00)) {
        return (true);
    }
    #else
    ARG_UNUSED(addr);
    #endif

    return (false);
}

/**
 * @brief Return Ethernet broadcast address.
 *
 * @return Ethernet broadcast address.
 */
const struct net_eth_addr* net_eth_broadcast_addr(void);

/**
 * @brief Convert IPv4 multicast address to Ethernet address.
 *
 * @param ipv4_addr IPv4 multicast address
 * @param mac_addr Output buffer for Ethernet address
 */
void net_eth_ipv4_mcast_to_mac_addr(const struct net_in_addr* ipv4_addr,
                                    struct net_eth_addr* mac_addr);

/**
 * @brief Convert IPv6 multicast address to Ethernet address.
 *
 * @param ipv6_addr IPv6 multicast address
 * @param mac_addr Output buffer for Ethernet address
 */
void net_eth_ipv6_mcast_to_mac_addr(const struct net_in6_addr* ipv6_addr,
                                    struct net_eth_addr* mac_addr);

/**
 * @brief Return ethernet device hardware capability information.
 *
 * @param iface Network interface
 *
 * @return Hardware capabilities
 */
static inline
enum ethernet_hw_caps net_eth_get_hw_capabilities(struct net_if* iface) {
    struct device const* dev = net_if_get_device(iface);
    struct ethernet_api const* api = (struct ethernet_api*)dev->api;
    enum ethernet_hw_caps caps = ETHERNET_HW_CAPS_NONE;

    #if defined(CONFIG_NET_DSA) && !defined(CONFIG_NET_DSA_DEPRECATED)
    struct ethernet_context *eth_ctx = net_if_l2_data(iface);

    if (eth_ctx->dsa_port == DSA_CONDUIT_PORT) {
        caps |= ETHERNET_DSA_CONDUIT_PORT;
    }
    else if (eth_ctx->dsa_port == DSA_USER_PORT) {
        caps |= ETHERNET_DSA_USER_PORT;
    }
    #endif
    if (api == NULL || api->get_capabilities == NULL) {
        return (caps);
    }

    return (enum ethernet_hw_caps)(caps | api->get_capabilities(dev));
}

/**
 * @brief Return ethernet device hardware configuration information.
 *
 * @param iface Network interface
 * @param type configuration type
 * @param config Ethernet configuration
 *
 * @return 0 if ok, <0 if error
 */
static inline
int net_eth_get_hw_config(struct net_if* iface, enum ethernet_config_type type,
                          struct ethernet_config* config) {
    const struct ethernet_api *eth =
        (struct ethernet_api *)net_if_get_device(iface)->api;

    if (!eth->get_config) {
        return (-ENOTSUP);
    }

    return eth->get_config(net_if_get_device(iface), type, config);
}


/**
 * @brief Add VLAN tag to the interface.
 *
 * @param iface Interface to use.
 * @param tag VLAN tag to add
 *
 * @return 0 if ok, <0 if error
 */
#if defined(CONFIG_NET_VLAN) && (NET_VLAN_MAX_COUNT > 0)
int net_eth_vlan_enable(struct net_if* iface, uint16_t tag);
#else
static inline int net_eth_vlan_enable(struct net_if* iface, uint16_t tag) {
    ARG_UNUSED(iface);
    ARG_UNUSED(tag);

    return (-EINVAL);
}
#endif

/**
 * @brief Remove VLAN tag from the interface.
 *
 * @param iface Interface to use.
 * @param tag VLAN tag to remove
 *
 * @return 0 if ok, <0 if error
 */
#if defined(CONFIG_NET_VLAN) && (NET_VLAN_MAX_COUNT > 0)
int net_eth_vlan_disable(struct net_if* iface, uint16_t tag);
#else
static inline int net_eth_vlan_disable(struct net_if* iface, uint16_t tag) {
    ARG_UNUSED(iface);
    ARG_UNUSED(tag);

    return (-EINVAL);
}
#endif

/**
 * @brief Return VLAN tag specified to network interface.
 *
 * Note that the interface parameter must be the VLAN interface,
 * and not the Ethernet one.
 *
 * @param iface VLAN network interface.
 *
 * @return VLAN tag for this interface or NET_VLAN_TAG_UNSPEC if VLAN
 * is not configured for that interface.
 */
#if defined(CONFIG_NET_VLAN) && (NET_VLAN_MAX_COUNT > 0)
uint16_t net_eth_get_vlan_tag(struct net_if* iface);
#else
static inline uint16_t net_eth_get_vlan_tag(struct net_if* iface) {
    ARG_UNUSED(iface);

    return (NET_VLAN_TAG_UNSPEC);
}
#endif

/**
 * @brief Return network interface related to this VLAN tag
 *
 * @param iface Main network interface (not the VLAN one).
 * @param tag VLAN tag
 *
 * @return Network interface related to this tag or NULL if no such interface
 * exists.
 */
#if defined(CONFIG_NET_VLAN)
struct net_if* net_eth_get_vlan_iface(struct net_if* iface, uint16_t tag);
#else
static inline
struct net_if* net_eth_get_vlan_iface(struct net_if* iface, uint16_t tag) {
    ARG_UNUSED(iface);
    ARG_UNUSED(tag);

    return (NULL);
}
#endif

/**
 * @brief Return main network interface that is attached to this VLAN tag.
 *
 * @param iface VLAN network interface. This is used to get the
 *        pointer to ethernet L2 context
 *
 * @return Network interface related to this tag or NULL if no such interface
 * exists.
 */
#if defined(CONFIG_NET_VLAN) && (NET_VLAN_MAX_COUNT > 0)
struct net_if* net_eth_get_vlan_main(struct net_if* iface);
#else
static inline
struct net_if* net_eth_get_vlan_main(struct net_if* iface) {
    ARG_UNUSED(iface);

    return NULL;
}
#endif

/**
 * @brief Check if there are any VLAN interfaces enabled to this specific
 *        Ethernet network interface.
 *
 * Note that the iface must be the actual Ethernet interface and not the
 * virtual VLAN interface.
 *
 * @param ctx Ethernet context
 * @param iface Ethernet network interface
 *
 * @return True if there are enabled VLANs for this network interface,
 *         false if not.
 */
#if defined(CONFIG_NET_VLAN)
bool net_eth_is_vlan_enabled(struct ethernet_context* ctx,
                             struct net_if* iface);
#else
static inline bool net_eth_is_vlan_enabled(struct ethernet_context* ctx,
                                           struct net_if* iface) {
    ARG_UNUSED(ctx);
    ARG_UNUSED(iface);

    return (false);
}
#endif

/**
 * @brief Get VLAN status for a given network interface (enabled or not).
 *
 * @param iface Network interface
 *
 * @return True if VLAN is enabled for this network interface, false if not.
 */
#if defined(CONFIG_NET_VLAN) && (NET_VLAN_MAX_COUNT > 0)
bool net_eth_get_vlan_status(struct net_if* iface);
#else
static inline bool net_eth_get_vlan_status(struct net_if* iface) {
    ARG_UNUSED(iface);

    return (false);
}
#endif

/**
 * @brief Check if the given interface is a VLAN interface.
 *
 * @param iface Network interface
 *
 * @return True if this network interface is VLAN one, false if not.
 */
#if defined(CONFIG_NET_VLAN) && (NET_VLAN_MAX_COUNT > 0)
bool net_eth_is_vlan_interface(struct net_if* iface);
#else
static inline bool net_eth_is_vlan_interface(struct net_if* iface) {
    ARG_UNUSED(iface);

    return (false);
}
#endif

/** @cond INTERNAL_HIDDEN */

#if !defined(CONFIG_ETH_DRIVER_RAW_MODE)

#define Z_ETH_NET_DEVICE_INIT_INSTANCE(node_id, dev_id, name, instance, \
                                       init_fn, pm, data, config, prio, \
                                       api, mtu)                        \
    Z_NET_DEVICE_INIT_INSTANCE(node_id, dev_id, name, instance,         \
                               init_fn, pm, data, config, prio,         \
                               api, ETHERNET_L2,                        \
                               NET_L2_GET_CTX_TYPE(ETHERNET_L2), mtu)

#else /* CONFIG_ETH_DRIVER_RAW_MODE */

#define Z_ETH_NET_DEVICE_INIT_INSTANCE(node_id, dev_id, name, instance, \
                       init_fn, pm, data, config, prio,                 \
                       api, mtu)                    \
    Z_DEVICE_STATE_DEFINE(dev_id);                  \
    Z_DEVICE_DEFINE(node_id, dev_id, name, init_fn, NULL, \
                    Z_DEVICE_DT_FLAGS(node_id), pm, data, \
                    config, POST_KERNEL, prio, api, \
                    &Z_DEVICE_STATE_NAME(dev_id));

#endif /* CONFIG_ETH_DRIVER_RAW_MODE */

#define Z_ETH_NET_DEVICE_INIT(node_id, dev_id, name, init_fn, pm, data,    \
                  config, prio, api, mtu)            \
    Z_ETH_NET_DEVICE_INIT_INSTANCE(node_id, dev_id, name, 0,    \
                       init_fn, pm, data, config, prio,    \
                       api, mtu)

/** @endcond */

/**
 * @brief Create an Ethernet network interface and bind it to network device.
 *
 * @param dev_id Network device id.
 * @param name The name this instance of the driver exposes to
 * the system.
 * @param init_fn Address to the init function of the driver.
 * @param pm Reference to struct pm_device associated with the device.
 * (optional).
 * @param data Pointer to the device's private data.
 * @param config The address to the structure containing the
 * configuration information for this instance of the driver.
 * @param prio The initialization level at which configuration occurs.
 * @param api Provides an initial pointer to the API function struct
 * used by the driver. Can be NULL.
 * @param mtu Maximum transfer unit in bytes for this network interface.
 */
#define ETH_NET_DEVICE_INIT(dev_id, name, init_fn, pm, data, config,    \
                            prio, api, mtu)                             \
    Z_ETH_NET_DEVICE_INIT(DT_INVALID_NODE, dev_id, name, init_fn,       \
                          pm, data, config, prio, api, mtu)

/**
 * @brief Create multiple Ethernet network interfaces and bind them to network
 * devices.
 * If your network device needs more than one instance of a network interface,
 * use this macro below and provide a different instance suffix each time
 * (0, 1, 2, ... or a, b, c ... whatever works for you)
 *
 * @param dev_id Network device id.
 * @param name The name this instance of the driver exposes to
 * the system.
 * @param instance Instance identifier.
 * @param init_fn Address to the init function of the driver.
 * @param pm Reference to struct pm_device associated with the device.
 * (optional).
 * @param data Pointer to the device's private data.
 * @param config The address to the structure containing the
 * configuration information for this instance of the driver.
 * @param prio The initialization level at which configuration occurs.
 * @param api Provides an initial pointer to the API function struct
 * used by the driver. Can be NULL.
 * @param mtu Maximum transfer unit in bytes for this network interface.
 */
#define ETH_NET_DEVICE_INIT_INSTANCE(dev_id, name, instance, init_fn,   \
                                     pm, data, config, prio, api, mtu)  \
    Z_ETH_NET_DEVICE_INIT_INSTANCE(DT_INVALID_NODE, dev_id, name,       \
                                   instance, init_fn, pm, data,         \
                                   config, prio, api, mtu)

/**
 * @brief Like ETH_NET_DEVICE_INIT but taking metadata from a devicetree.
 * Create an Ethernet network interface and bind it to network device.
 *
 * @param node_id The devicetree node identifier.
 * @param init_fn Address to the init function of the driver.
 * @param pm Reference to struct pm_device associated with the device.
 * (optional).
 * @param data Pointer to the device's private data.
 * @param config The address to the structure containing the
 * configuration information for this instance of the driver.
 * @param prio The initialization level at which configuration occurs.
 * @param api Provides an initial pointer to the API function struct
 * used by the driver. Can be NULL.
 * @param mtu Maximum transfer unit in bytes for this network interface.
 */
#define ETH_NET_DEVICE_DT_DEFINE(node_id, init_fn, pm, data, config,    \
                                 prio, api, mtu)                        \
    Z_ETH_NET_DEVICE_INIT(node_id, Z_DEVICE_DT_DEV_ID(node_id),         \
                          DEVICE_DT_NAME(node_id), init_fn, pm,         \
                          data, config, prio, api, mtu)

/**
 * @brief Like ETH_NET_DEVICE_DT_DEFINE for an instance of a DT_DRV_COMPAT
 * compatible
 *
 * @param inst instance number.  This is replaced by
 * <tt>DT_DRV_COMPAT(inst)</tt> in the call to ETH_NET_DEVICE_DT_DEFINE.
 *
 * @param ... other parameters as expected by ETH_NET_DEVICE_DT_DEFINE.
 */
#define ETH_NET_DEVICE_DT_INST_DEFINE(inst, ...) \
    ETH_NET_DEVICE_DT_DEFINE(DT_DRV_INST(inst), __VA_ARGS__)

/**
 * @brief Ethernet L3 protocol register macro.
 *
 * @param name Name of the L3 protocol.
 * @param ptype Ethernet protocol type.
 * @param handler Handler function for this protocol type.
 */
#define ETH_NET_L3_REGISTER(name, ptype, handler) \
    NET_L3_REGISTER(&NET_L2_GET_NAME(ETHERNET), name, ptype, handler)

/** @brief MAC address configuration types */
enum net_eth_mac_type {
	/** MAC address is handled by the driver (backwards compatible case) */
	NET_ETH_MAC_DEFAULT = 0,
	/** A random MAC address is generated during initialization */
	NET_ETH_MAC_RANDOM,
	/**
	 * The MAC address is read from an NVMEM cell
	 * @kconfig_dep{CONFIG_NVMEM}
	 */
	NET_ETH_MAC_NVMEM,
	/** A static MAC address is provided in the device tree. */
	NET_ETH_MAC_STATIC,
};

/** @brief MAC address configuration */
struct net_eth_mac_config {
	/** The configuration type */
	enum net_eth_mac_type type;
	/**
	 * The static MAC address part.
	 * If less than 6 bytes are provided, this can be used as a prefix for
	 * a random generated MAC address or data read from an NVMEM cell.
	 * For example to set the OUI.
	 */
	uint8_t addr[NET_ETH_ADDR_LEN];
	/** The length of the statically provided part */
	uint8_t addr_len;
#if defined(CONFIG_NVMEM) || defined(__DOXYGEN__)
	/**
	 * The NVMEM cell to read the MAC address from
	 * @kconfig_dep{CONFIG_NVMEM}
	 */
	struct nvmem_cell cell;
#endif
};

/**
 * @brief Load a MAC address from a MAC address configuration structure with the specified type.
 *
 * In the case of a randomized MAC address, the universal vs local (U/L) bit is set to a
 * locally administered address (LAA) and the unicast vs multicast (I/G) bit is cleared to make it
 * a unicast address.
 *
 * @param cfg The MAC address configuration.
 * @param mac_addr The resulting MAC address buffer, needs a size of @ref NET_ETH_ADDR_LEN bytes.
 *
 * @retval -ENODATA No MAC address configuration data is loaded.
 * @retval <0 Negative errno code if failure.
 * @retval 0 If successful.
 */
static inline int net_eth_mac_load(const struct net_eth_mac_config *cfg, uint8_t *mac_addr)
{
	if (cfg == NULL || cfg->type == NET_ETH_MAC_DEFAULT) {
		return -ENODATA;
	}

	/* Copy the static part */
	memcpy(mac_addr, cfg->addr, cfg->addr_len);

	if (cfg->type == NET_ETH_MAC_RANDOM) {
		sys_rand_get(&mac_addr[cfg->addr_len], NET_ETH_ADDR_LEN - cfg->addr_len);

		/* Clear group bit, multicast (I/G) */
		mac_addr[0] &= ~0x01;
		/* Set MAC address locally administered, unicast (LAA) */
		mac_addr[0] |= 0x02;

		return 0;
	}

#if defined(CONFIG_NVMEM)
	if (cfg->type == NET_ETH_MAC_NVMEM) {
		return nvmem_cell_read(&cfg->cell, &mac_addr[cfg->addr_len], 0,
				       NET_ETH_ADDR_LEN - cfg->addr_len);
	}
#endif

	if (cfg->type == NET_ETH_MAC_STATIC) {
		return 0;
	}

	return -ENODATA;
}

/** @cond INTERNAL_HIDDEN */

#if defined(CONFIG_NVMEM) || defined(__DOXYGEN__)
/**
 * @brief Initialize the NVMEM cell for the ethernet MAC config for
 * the given DT node identifier.
 *
 * @param node_id Node identifier.
 */
#define Z_NET_ETH_MAC_DEV_CONFIG_INIT_CELL(node_id)                                                \
	.cell = NVMEM_CELL_GET_BY_NAME_OR(node_id, mac_address, {0}),
#else
#define Z_NET_ETH_MAC_DEV_CONFIG_INIT_CELL(node_id)
#endif

#define Z_NET_ETH_MAC_DT_CONFIG_INIT_RANDOM(node_id)                                               \
	{                                                                                          \
		.type = NET_ETH_MAC_RANDOM,                                                        \
		.addr = DT_PROP_OR(node_id, zephyr_mac_address_prefix, {0}),                       \
		.addr_len = DT_PROP_LEN_OR(node_id, zephyr_mac_address_prefix, 0),                 \
	}

#define Z_NET_ETH_MAC_DT_CONFIG_INIT_NVMEM(node_id)                                                \
	{                                                                                          \
		.type = NET_ETH_MAC_NVMEM,                                                         \
		.addr = DT_PROP_OR(node_id, zephyr_mac_address_prefix, {0}),                       \
		.addr_len = DT_PROP_LEN_OR(node_id, zephyr_mac_address_prefix, 0),                 \
		Z_NET_ETH_MAC_DEV_CONFIG_INIT_CELL(node_id)                                        \
	}

#define Z_NET_ETH_MAC_DT_CONFIG_INIT_STATIC(node_id)                                               \
	{                                                                                          \
		.type = NET_ETH_MAC_STATIC,                                                        \
		.addr = DT_PROP(node_id, local_mac_address),                                       \
		.addr_len = DT_PROP_LEN(node_id, local_mac_address),                               \
	}

#define Z_NET_ETH_MAC_DT_CONFIG_INIT_DEFAULT(node_id)                                              \
	{                                                                                          \
		.type = NET_ETH_MAC_DEFAULT,                                                       \
	}

/** @endcond */

/**
 * @brief Initialize the ethernet MAC config for the given DT node identifier.
 *
 * @param node_id Node identifier.
 */
#define NET_ETH_MAC_DT_CONFIG_INIT(node_id)                                                        \
	COND_CASE_1(DT_PROP(node_id, zephyr_random_mac_address),                                   \
		    (Z_NET_ETH_MAC_DT_CONFIG_INIT_RANDOM(node_id)),                                \
		    DT_NVMEM_CELLS_HAS_NAME(node_id, mac_address),                                 \
		    (Z_NET_ETH_MAC_DT_CONFIG_INIT_NVMEM(node_id)),                                 \
		    DT_NODE_HAS_PROP(node_id, local_mac_address),                                  \
		    (Z_NET_ETH_MAC_DT_CONFIG_INIT_STATIC(node_id)),                                \
		    (Z_NET_ETH_MAC_DT_CONFIG_INIT_DEFAULT(node_id)))

/**
 * @brief Like NET_ETH_MAC_DT_CONFIG_INIT for an instance of a DT_DRV_COMPAT compatible
 *
 * @param inst Instance number.
 *
 * @see #NET_ETH_MAC_DT_CONFIG_INIT
 */
#define NET_ETH_MAC_DT_INST_CONFIG_INIT(inst)                                                      \
	NET_ETH_MAC_DT_CONFIG_INIT(DT_DRV_INST(inst))

/**
 * @brief Inform ethernet L2 driver that ethernet carrier is detected.
 * This happens when cable is connected.
 *
 * @param iface Network interface
 */
void net_eth_carrier_on(struct net_if* iface);

/**
 * @brief Inform ethernet L2 driver that ethernet carrier was lost.
 * This happens when cable is disconnected.
 *
 * @param iface Network interface
 */
void net_eth_carrier_off(struct net_if* iface);

/**
 * @brief Set promiscuous mode either ON or OFF.
 *
 * @param iface Network interface
 *
 * @param enable on (true) or off (false)
 *
 * @return 0 if mode set or unset was successful, <0 otherwise.
 */
int net_eth_promisc_mode(struct net_if* iface, bool enable);

/**
 * @brief Set TX-Injection mode either ON or OFF.
 *
 * @param iface Network interface
 *
 * @param enable on (true) or off (false)
 *
 * @return 0 if mode set or unset was successful, <0 otherwise.
 */
int net_eth_txinjection_mode(struct net_if* iface, bool enable);

/**
 * @brief Set or unset HW filtering for MAC address @p mac.
 *
 * @param iface Network interface
 * @param mac Pointer to an ethernet MAC address
 * @param type Filter type, either source or destination
 * @param enable Set (true) or unset (false)
 *
 * @return 0 if filter set or unset was successful, <0 otherwise.
 */
int net_eth_mac_filter(struct net_if* iface, struct net_eth_addr* mac,
                enum ethernet_filter_type type, bool enable);

/**
 * @brief Return the PHY device that is tied to this ethernet network interface.
 *
 * @param iface Network interface
 *
 * @return Pointer to PHY device if found, NULL if not found.
 */
const struct device *net_eth_get_phy(struct net_if *iface);

/**
 * @brief Return PTP clock that is tied to this ethernet network interface.
 *
 * @param iface Network interface
 *
 * @return Pointer to PTP clock if found, NULL if not found or if this
 * ethernet interface does not support PTP.
 */
#if defined(CONFIG_PTP_CLOCK)
const struct device* net_eth_get_ptp_clock(struct net_if* iface);
#else
static inline const struct device* net_eth_get_ptp_clock(struct net_if* iface) {
    ARG_UNUSED(iface);

    return (NULL);
}
#endif

/**
 * @brief Return PTP clock that is tied to this ethernet network interface
 * index.
 *
 * @param index Network interface index
 *
 * @return Pointer to PTP clock if found, NULL if not found or if this
 * ethernet interface index does not support PTP.
 */
__syscall const struct device* net_eth_get_ptp_clock_by_index(int index);

/**
 * @brief Return PTP port number attached to this interface.
 *
 * @param iface Network interface
 *
 * @return Port number, no such port if < 0
 */
#if defined(CONFIG_NET_L2_PTP)
int net_eth_get_ptp_port(struct net_if* iface);
#else
static inline int net_eth_get_ptp_port(struct net_if* iface) {
    ARG_UNUSED(iface);

    return (-ENODEV);
}
#endif /* CONFIG_NET_L2_PTP */

/**
 * @brief Set PTP port number attached to this interface.
 *
 * @param iface Network interface
 * @param port Port number to set
 */
#if defined(CONFIG_NET_L2_PTP)
void net_eth_set_ptp_port(struct net_if* iface, int port);
#else
static inline void net_eth_set_ptp_port(struct net_if* iface, int port) {
    ARG_UNUSED(iface);
    ARG_UNUSED(port);
}
#endif /* CONFIG_NET_L2_PTP */

/**
 * @brief Check if the Ethernet L2 network interface can perform Wi-Fi.
 *
 * @param iface Pointer to network interface
 *
 * @return True if interface supports Wi-Fi, False otherwise.
 */
static inline bool net_eth_type_is_wifi(struct net_if* iface) {
    const struct ethernet_context* ctx = (struct ethernet_context*)
        net_if_l2_data(iface);

    return (ctx->eth_if_type == L2_ETH_IF_TYPE_WIFI);
}

/**
 * @}
 */

#ifdef __cplusplus
}
#endif

#include <zephyr/syscalls/ethernet.h>

#endif /* ZEPHYR_INCLUDE_NET_ETHERNET_H_ */<|MERGE_RESOLUTION|>--- conflicted
+++ resolved
@@ -526,45 +526,7 @@
     ETHERNET_CHECKSUM_SUPPORT_UDP           = NET_IF_CHECKSUM_UDP_BIT,
 };
 
-<<<<<<< HEAD
 /** @cond INTERNAL_HIDDEN */
-=======
-/** @endcond */
-
-/** Ethernet statistics type (bitmap) */
-enum ethernet_stats_type {
-	/** Common statistics only (excludes vendor statistics) */
-	ETHERNET_STATS_TYPE_COMMON = BIT(0),
-	/** Vendor statistics only */
-	ETHERNET_STATS_TYPE_VENDOR = BIT(1),
-	/** All statistics */
-	ETHERNET_STATS_TYPE_ALL = 0xFFFFFFFFU,
-};
-
-/** Ethernet L2 API operations. */
-struct ethernet_api {
-	/**
-	 * The net_if_api must be placed in first position in this
-	 * struct so that we are compatible with network interface API.
-	 */
-	struct net_if_api iface_api;
-
-	/** Collect optional ethernet specific statistics. This pointer
-	 * should be set by driver if statistics needs to be collected
-	 * for that driver.
-	 */
-#if defined(CONFIG_NET_STATISTICS_ETHERNET)
-	struct net_stats_eth *(*get_stats)(const struct device *dev);
-
-	/** Optional function to collect ethernet specific statistics with
-	 * type filter. If NULL, get_stats() will be called instead, which
-	 * is equivalent to calling this with ETHERNET_STATS_TYPE_ALL.
-	 * @param type Bitmask of ethernet_stats_type values.
-	 */
-	struct net_stats_eth *(*get_stats_type)(const struct device *dev,
-						 uint32_t type);
-#endif
->>>>>>> 006a9513
 
 struct ethernet_config {
     union {
@@ -591,6 +553,18 @@
 };
 
 /** @endcond */
+
+/** Ethernet statistics type (bitmap) */
+enum ethernet_stats_type {
+    /** Common statistics only (excludes vendor statistics) */
+    ETHERNET_STATS_TYPE_COMMON = BIT(0),
+
+    /** Vendor statistics only */
+    ETHERNET_STATS_TYPE_VENDOR = BIT(1),
+
+    /** All statistics */
+    ETHERNET_STATS_TYPE_ALL = 0xFFFFFFFFU,
+};
 
 /** Ethernet L2 API operations. */
 struct ethernet_api {
@@ -606,6 +580,14 @@
      */
     #if defined(CONFIG_NET_STATISTICS_ETHERNET)
     struct net_stats_eth* (*get_stats)(const struct device* dev);
+
+    /** Optional function to collect ethernet specific statistics with
+     * type filter. If NULL, get_stats() will be called instead, which
+     * is equivalent to calling this with ETHERNET_STATS_TYPE_ALL.
+     * @param type Bitmask of ethernet_stats_type values.
+     */
+    struct net_stats_eth* (*get_stats_type)(const struct device* dev,
+                                            uint32_t type);
     #endif
 
     /** Start the device */
@@ -1039,8 +1021,8 @@
 static inline
 int net_eth_get_hw_config(struct net_if* iface, enum ethernet_config_type type,
                           struct ethernet_config* config) {
-    const struct ethernet_api *eth =
-        (struct ethernet_api *)net_if_get_device(iface)->api;
+    const struct ethernet_api* eth =
+        (struct ethernet_api*)net_if_get_device(iface)->api;
 
     if (!eth->get_config) {
         return (-ENOTSUP);
@@ -1146,7 +1128,7 @@
 struct net_if* net_eth_get_vlan_main(struct net_if* iface) {
     ARG_UNUSED(iface);
 
-    return NULL;
+    return (NULL);
 }
 #endif
 
@@ -1339,39 +1321,45 @@
 
 /** @brief MAC address configuration types */
 enum net_eth_mac_type {
-	/** MAC address is handled by the driver (backwards compatible case) */
-	NET_ETH_MAC_DEFAULT = 0,
-	/** A random MAC address is generated during initialization */
-	NET_ETH_MAC_RANDOM,
-	/**
-	 * The MAC address is read from an NVMEM cell
-	 * @kconfig_dep{CONFIG_NVMEM}
-	 */
-	NET_ETH_MAC_NVMEM,
-	/** A static MAC address is provided in the device tree. */
-	NET_ETH_MAC_STATIC,
+    /** MAC address is handled by the driver (backwards compatible case) */
+    NET_ETH_MAC_DEFAULT = 0,
+
+    /** A random MAC address is generated during initialization */
+    NET_ETH_MAC_RANDOM,
+
+    /**
+     * The MAC address is read from an NVMEM cell
+     * @kconfig_dep{CONFIG_NVMEM}
+     */
+    NET_ETH_MAC_NVMEM,
+
+    /** A static MAC address is provided in the device tree. */
+    NET_ETH_MAC_STATIC,
 };
 
 /** @brief MAC address configuration */
 struct net_eth_mac_config {
-	/** The configuration type */
-	enum net_eth_mac_type type;
-	/**
-	 * The static MAC address part.
-	 * If less than 6 bytes are provided, this can be used as a prefix for
-	 * a random generated MAC address or data read from an NVMEM cell.
-	 * For example to set the OUI.
-	 */
-	uint8_t addr[NET_ETH_ADDR_LEN];
-	/** The length of the statically provided part */
-	uint8_t addr_len;
-#if defined(CONFIG_NVMEM) || defined(__DOXYGEN__)
-	/**
-	 * The NVMEM cell to read the MAC address from
-	 * @kconfig_dep{CONFIG_NVMEM}
-	 */
-	struct nvmem_cell cell;
-#endif
+    /** The configuration type */
+    enum net_eth_mac_type type;
+
+    /**
+     * The static MAC address part.
+     * If less than 6 bytes are provided, this can be used as a prefix for
+     * a random generated MAC address or data read from an NVMEM cell.
+     * For example to set the OUI.
+     */
+    uint8_t addr[NET_ETH_ADDR_LEN];
+
+    /** The length of the statically provided part */
+    uint8_t addr_len;
+
+    #if defined(CONFIG_NVMEM) || defined(__DOXYGEN__)
+    /**
+     * The NVMEM cell to read the MAC address from
+     * @kconfig_dep{CONFIG_NVMEM}
+     */
+    struct nvmem_cell cell;
+    #endif
 };
 
 /**
@@ -1388,38 +1376,38 @@
  * @retval <0 Negative errno code if failure.
  * @retval 0 If successful.
  */
-static inline int net_eth_mac_load(const struct net_eth_mac_config *cfg, uint8_t *mac_addr)
-{
-	if (cfg == NULL || cfg->type == NET_ETH_MAC_DEFAULT) {
-		return -ENODATA;
-	}
-
-	/* Copy the static part */
-	memcpy(mac_addr, cfg->addr, cfg->addr_len);
-
-	if (cfg->type == NET_ETH_MAC_RANDOM) {
-		sys_rand_get(&mac_addr[cfg->addr_len], NET_ETH_ADDR_LEN - cfg->addr_len);
-
-		/* Clear group bit, multicast (I/G) */
-		mac_addr[0] &= ~0x01;
-		/* Set MAC address locally administered, unicast (LAA) */
-		mac_addr[0] |= 0x02;
-
-		return 0;
-	}
-
-#if defined(CONFIG_NVMEM)
-	if (cfg->type == NET_ETH_MAC_NVMEM) {
-		return nvmem_cell_read(&cfg->cell, &mac_addr[cfg->addr_len], 0,
-				       NET_ETH_ADDR_LEN - cfg->addr_len);
-	}
-#endif
-
-	if (cfg->type == NET_ETH_MAC_STATIC) {
-		return 0;
-	}
-
-	return -ENODATA;
+static inline int net_eth_mac_load(const struct net_eth_mac_config* cfg, uint8_t* mac_addr) {
+    if ((cfg == NULL) || (cfg->type == NET_ETH_MAC_DEFAULT)) {
+        return (-ENODATA);
+    }
+
+    /* Copy the static part */
+    memcpy(mac_addr, cfg->addr, cfg->addr_len);
+
+    if (cfg->type == NET_ETH_MAC_RANDOM) {
+        sys_rand_get(&mac_addr[cfg->addr_len], NET_ETH_ADDR_LEN - cfg->addr_len);
+
+        /* Clear group bit, multicast (I/G) */
+        mac_addr[0] &= ~0x01;
+
+        /* Set MAC address locally administered, unicast (LAA) */
+        mac_addr[0] |= 0x02;
+
+        return (0);
+    }
+
+    #if defined(CONFIG_NVMEM)
+    if (cfg->type == NET_ETH_MAC_NVMEM) {
+        return nvmem_cell_read(&cfg->cell, &mac_addr[cfg->addr_len], 0,
+                               NET_ETH_ADDR_LEN - cfg->addr_len);
+    }
+    #endif
+
+    if (cfg->type == NET_ETH_MAC_STATIC) {
+        return (0);
+    }
+
+    return (-ENODATA);
 }
 
 /** @cond INTERNAL_HIDDEN */
@@ -1431,38 +1419,38 @@
  *
  * @param node_id Node identifier.
  */
-#define Z_NET_ETH_MAC_DEV_CONFIG_INIT_CELL(node_id)                                                \
-	.cell = NVMEM_CELL_GET_BY_NAME_OR(node_id, mac_address, {0}),
+#define Z_NET_ETH_MAC_DEV_CONFIG_INIT_CELL(node_id)                     \
+    .cell = NVMEM_CELL_GET_BY_NAME_OR(node_id, mac_address, {0}),
 #else
 #define Z_NET_ETH_MAC_DEV_CONFIG_INIT_CELL(node_id)
 #endif
 
-#define Z_NET_ETH_MAC_DT_CONFIG_INIT_RANDOM(node_id)                                               \
-	{                                                                                          \
-		.type = NET_ETH_MAC_RANDOM,                                                        \
-		.addr = DT_PROP_OR(node_id, zephyr_mac_address_prefix, {0}),                       \
-		.addr_len = DT_PROP_LEN_OR(node_id, zephyr_mac_address_prefix, 0),                 \
-	}
-
-#define Z_NET_ETH_MAC_DT_CONFIG_INIT_NVMEM(node_id)                                                \
-	{                                                                                          \
-		.type = NET_ETH_MAC_NVMEM,                                                         \
-		.addr = DT_PROP_OR(node_id, zephyr_mac_address_prefix, {0}),                       \
-		.addr_len = DT_PROP_LEN_OR(node_id, zephyr_mac_address_prefix, 0),                 \
-		Z_NET_ETH_MAC_DEV_CONFIG_INIT_CELL(node_id)                                        \
-	}
-
-#define Z_NET_ETH_MAC_DT_CONFIG_INIT_STATIC(node_id)                                               \
-	{                                                                                          \
-		.type = NET_ETH_MAC_STATIC,                                                        \
-		.addr = DT_PROP(node_id, local_mac_address),                                       \
-		.addr_len = DT_PROP_LEN(node_id, local_mac_address),                               \
-	}
-
-#define Z_NET_ETH_MAC_DT_CONFIG_INIT_DEFAULT(node_id)                                              \
-	{                                                                                          \
-		.type = NET_ETH_MAC_DEFAULT,                                                       \
-	}
+#define Z_NET_ETH_MAC_DT_CONFIG_INIT_RANDOM(node_id)                    \
+    {                                                                   \
+        .type = NET_ETH_MAC_RANDOM,                                     \
+        .addr = DT_PROP_OR(node_id, zephyr_mac_address_prefix, {0}),    \
+        .addr_len = DT_PROP_LEN_OR(node_id, zephyr_mac_address_prefix, 0), \
+    }
+
+#define Z_NET_ETH_MAC_DT_CONFIG_INIT_NVMEM(node_id)                     \
+    {                                                                   \
+        .type = NET_ETH_MAC_NVMEM,                                      \
+        .addr = DT_PROP_OR(node_id, zephyr_mac_address_prefix, {0}),    \
+        .addr_len = DT_PROP_LEN_OR(node_id, zephyr_mac_address_prefix, 0), \
+        Z_NET_ETH_MAC_DEV_CONFIG_INIT_CELL(node_id)                     \
+    }
+
+#define Z_NET_ETH_MAC_DT_CONFIG_INIT_STATIC(node_id)                    \
+    {                                                                   \
+        .type = NET_ETH_MAC_STATIC,                                     \
+        .addr = DT_PROP(node_id, local_mac_address),                    \
+        .addr_len = DT_PROP_LEN(node_id, local_mac_address),            \
+    }
+
+#define Z_NET_ETH_MAC_DT_CONFIG_INIT_DEFAULT(node_id)                   \
+    {                                                                   \
+        .type = NET_ETH_MAC_DEFAULT,                                    \
+    }
 
 /** @endcond */
 
@@ -1471,14 +1459,14 @@
  *
  * @param node_id Node identifier.
  */
-#define NET_ETH_MAC_DT_CONFIG_INIT(node_id)                                                        \
-	COND_CASE_1(DT_PROP(node_id, zephyr_random_mac_address),                                   \
-		    (Z_NET_ETH_MAC_DT_CONFIG_INIT_RANDOM(node_id)),                                \
-		    DT_NVMEM_CELLS_HAS_NAME(node_id, mac_address),                                 \
-		    (Z_NET_ETH_MAC_DT_CONFIG_INIT_NVMEM(node_id)),                                 \
-		    DT_NODE_HAS_PROP(node_id, local_mac_address),                                  \
-		    (Z_NET_ETH_MAC_DT_CONFIG_INIT_STATIC(node_id)),                                \
-		    (Z_NET_ETH_MAC_DT_CONFIG_INIT_DEFAULT(node_id)))
+#define NET_ETH_MAC_DT_CONFIG_INIT(node_id)                             \
+    COND_CASE_1(DT_PROP(node_id, zephyr_random_mac_address),            \
+                (Z_NET_ETH_MAC_DT_CONFIG_INIT_RANDOM(node_id)),         \
+                DT_NVMEM_CELLS_HAS_NAME(node_id, mac_address),          \
+                (Z_NET_ETH_MAC_DT_CONFIG_INIT_NVMEM(node_id)),          \
+                DT_NODE_HAS_PROP(node_id, local_mac_address),           \
+                (Z_NET_ETH_MAC_DT_CONFIG_INIT_STATIC(node_id)),         \
+                (Z_NET_ETH_MAC_DT_CONFIG_INIT_DEFAULT(node_id)))
 
 /**
  * @brief Like NET_ETH_MAC_DT_CONFIG_INIT for an instance of a DT_DRV_COMPAT compatible
@@ -1487,8 +1475,8 @@
  *
  * @see #NET_ETH_MAC_DT_CONFIG_INIT
  */
-#define NET_ETH_MAC_DT_INST_CONFIG_INIT(inst)                                                      \
-	NET_ETH_MAC_DT_CONFIG_INIT(DT_DRV_INST(inst))
+#define NET_ETH_MAC_DT_INST_CONFIG_INIT(inst)                           \
+    NET_ETH_MAC_DT_CONFIG_INIT(DT_DRV_INST(inst))
 
 /**
  * @brief Inform ethernet L2 driver that ethernet carrier is detected.
