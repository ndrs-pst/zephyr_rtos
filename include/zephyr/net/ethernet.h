--- conflicted
+++ resolved
@@ -56,115 +56,61 @@
 
 /** @cond INTERNAL_HIDDEN */
 
-<<<<<<< HEAD
 #define NET_ETH_HDR(pkt) ((struct net_eth_hdr*)net_pkt_data(pkt))
 
+/* zephyr-keep-sorted-start */
+#define NET_ETH_PTYPE_ALL           0x0003 /* from linux/if_ether.h */
+#define NET_ETH_PTYPE_ARP           0x0806
 #define NET_ETH_PTYPE_CAN           0x000C /* CAN: Controller Area Network */
 #define NET_ETH_PTYPE_CANFD         0x000D /* CANFD: CAN flexible data rate*/
+#define NET_ETH_PTYPE_EAPOL         0x888E
+#define NET_ETH_PTYPE_ECAT          0x88A4
 #define NET_ETH_PTYPE_HDLC          0x0019 /* HDLC frames (like in PPP) */
-#define NET_ETH_PTYPE_ARP           0x0806
+#define NET_ETH_PTYPE_IEEE802154    0x00F6 /* from linux/if_ether.h: IEEE802.15.4 frame */
 #define NET_ETH_PTYPE_IP            0x0800
-#define NET_ETH_PTYPE_TSN           0x22F0  /* TSN (IEEE 1722) packet */
 #define NET_ETH_PTYPE_IPV6          0x86DD
+#define NET_ETH_PTYPE_LLDP          0x88CC
+#define NET_ETH_PTYPE_PTP           0x88F7
+#define NET_ETH_PTYPE_TSN           0x22F0 /* TSN (IEEE 1722) packet */
 #define NET_ETH_PTYPE_VLAN          0x8100
-#define NET_ETH_PTYPE_PTP           0x88F7
-#define NET_ETH_PTYPE_LLDP          0x88CC
-#define NET_ETH_PTYPE_ALL           0x0003  /* from linux/if_ether.h */
-#define NET_ETH_PTYPE_ECAT          0x88A4
-#define NET_ETH_PTYPE_EAPOL         0x888E
-#define NET_ETH_PTYPE_IEEE802154    0x00F6  /* from linux/if_ether.h: IEEE802.15.4 frame */
-=======
-#define NET_ETH_HDR(pkt) ((struct net_eth_hdr *)net_pkt_data(pkt))
-
-/* zephyr-keep-sorted-start */
-#define NET_ETH_PTYPE_ALL		0x0003 /* from linux/if_ether.h */
-#define NET_ETH_PTYPE_ARP		0x0806
-#define NET_ETH_PTYPE_CAN		0x000C /* CAN: Controller Area Network */
-#define NET_ETH_PTYPE_CANFD		0x000D /* CANFD: CAN flexible data rate*/
-#define NET_ETH_PTYPE_EAPOL		0x888e
-#define NET_ETH_PTYPE_ECAT		0x88a4
-#define NET_ETH_PTYPE_HDLC		0x0019 /* HDLC frames (like in PPP) */
-#define NET_ETH_PTYPE_IEEE802154	0x00F6 /* from linux/if_ether.h: IEEE802.15.4 frame */
-#define NET_ETH_PTYPE_IP		0x0800
-#define NET_ETH_PTYPE_IPV6		0x86dd
-#define NET_ETH_PTYPE_LLDP		0x88cc
-#define NET_ETH_PTYPE_PTP		0x88f7
-#define NET_ETH_PTYPE_TSN		0x22f0 /* TSN (IEEE 1722) packet */
-#define NET_ETH_PTYPE_VLAN		0x8100
 /* zephyr-keep-sorted-stop */
->>>>>>> 7537a142
 
 /* zephyr-keep-sorted-start re(^#define) */
 #if !defined(ETH_P_8021Q)
-#define ETH_P_8021Q	NET_ETH_PTYPE_VLAN
+#define ETH_P_8021Q                 NET_ETH_PTYPE_VLAN
 #endif
 #if !defined(ETH_P_ALL)
 #define ETH_P_ALL                   NET_ETH_PTYPE_ALL
 #endif
-<<<<<<< HEAD
+#if !defined(ETH_P_ARP)
+#define ETH_P_ARP                   NET_ETH_PTYPE_ARP
+#endif
+#if !defined(ETH_P_CAN)
+#define ETH_P_CAN                   NET_ETH_PTYPE_CAN
+#endif
+#if !defined(ETH_P_CANFD)
+#define ETH_P_CANFD                 NET_ETH_PTYPE_CANFD
+#endif
+#if !defined(ETH_P_EAPOL)
+#define ETH_P_EAPOL                 NET_ETH_PTYPE_EAPOL
+#endif
+#if !defined(ETH_P_ECAT)
+#define ETH_P_ECAT                  NET_ETH_PTYPE_ECAT
+#endif
+#if !defined(ETH_P_HDLC)
+#define ETH_P_HDLC                  NET_ETH_PTYPE_HDLC
+#endif
+#if !defined(ETH_P_IEEE802154)
+#define ETH_P_IEEE802154            NET_ETH_PTYPE_IEEE802154
+#endif
 #if !defined(ETH_P_IP)
 #define ETH_P_IP                    NET_ETH_PTYPE_IP
 #endif
-=======
->>>>>>> 7537a142
-#if !defined(ETH_P_ARP)
-#define ETH_P_ARP                   NET_ETH_PTYPE_ARP
-#endif
-<<<<<<< HEAD
 #if !defined(ETH_P_IPV6)
 #define ETH_P_IPV6                  NET_ETH_PTYPE_IPV6
 #endif
-#if !defined(ETH_P_8021Q)
-#define ETH_P_8021Q                 NET_ETH_PTYPE_VLAN
-#endif
 #if !defined(ETH_P_TSN)
 #define ETH_P_TSN                   NET_ETH_PTYPE_TSN
-#endif
-#if !defined(ETH_P_ECAT)
-#define ETH_P_ECAT                  NET_ETH_PTYPE_ECAT
-#endif
-#if !defined(ETH_P_EAPOL)
-#define ETH_P_EAPOL                 NET_ETH_PTYPE_EAPOL
-#endif
-#if !defined(ETH_P_IEEE802154)
-#define ETH_P_IEEE802154            NET_ETH_PTYPE_IEEE802154
-#endif
-#if !defined(ETH_P_CAN)
-#define ETH_P_CAN                   NET_ETH_PTYPE_CAN
-#endif
-#if !defined(ETH_P_CANFD)
-#define ETH_P_CANFD                 NET_ETH_PTYPE_CANFD
-#endif
-#if !defined(ETH_P_HDLC)
-#define ETH_P_HDLC                  NET_ETH_PTYPE_HDLC
-=======
-#if !defined(ETH_P_CAN)
-#define ETH_P_CAN	NET_ETH_PTYPE_CAN
-#endif
-#if !defined(ETH_P_CANFD)
-#define ETH_P_CANFD	NET_ETH_PTYPE_CANFD
-#endif
-#if !defined(ETH_P_EAPOL)
-#define ETH_P_EAPOL	NET_ETH_PTYPE_EAPOL
-#endif
-#if !defined(ETH_P_ECAT)
-#define ETH_P_ECAT	NET_ETH_PTYPE_ECAT
-#endif
-#if !defined(ETH_P_HDLC)
-#define ETH_P_HDLC	NET_ETH_PTYPE_HDLC
-#endif
-#if !defined(ETH_P_IEEE802154)
-#define ETH_P_IEEE802154 NET_ETH_PTYPE_IEEE802154
-#endif
-#if !defined(ETH_P_IP)
-#define ETH_P_IP	NET_ETH_PTYPE_IP
-#endif
-#if !defined(ETH_P_IPV6)
-#define ETH_P_IPV6	NET_ETH_PTYPE_IPV6
-#endif
-#if !defined(ETH_P_TSN)
-#define ETH_P_TSN	NET_ETH_PTYPE_TSN
->>>>>>> 7537a142
 #endif
 /* zephyr-keep-sorted-stop */
 
