/** @file
 @brief Ethernet

 This is not to be included by the application.
 */

/*
 * Copyright (c) 2016 Intel Corporation
 *
 * SPDX-License-Identifier: Apache-2.0
 */

#ifndef ZEPHYR_INCLUDE_NET_ETHERNET_H_
#define ZEPHYR_INCLUDE_NET_ETHERNET_H_

#include <zephyr/kernel.h>
#include <zephyr/types.h>
#include <stdbool.h>
#include <zephyr/sys/atomic.h>

#include <zephyr/net/net_ip.h>
#include <zephyr/net/net_pkt.h>
#include <zephyr/net/lldp.h>
#include <zephyr/sys/util.h>
#include <zephyr/net/net_if.h>
#include <zephyr/net/ethernet_vlan.h>
#include <zephyr/net/ptp_time.h>

#if defined(CONFIG_NET_DSA_DEPRECATED)
#include <zephyr/net/dsa.h>
#else
#include <zephyr/net/dsa_core.h>
#endif

#if defined(CONFIG_NET_ETHERNET_BRIDGE)
#include <zephyr/net/ethernet_bridge.h>
#endif

#ifdef __cplusplus
extern "C" {
#endif

/**
 * @brief Ethernet support functions
 * @defgroup ethernet Ethernet Support Functions
 * @since 1.0
 * @version 0.8.0
 * @ingroup networking
 * @{
 */

#define NET_ETH_ADDR_LEN            6U      /**< Ethernet MAC address length */

/** Ethernet address */
struct net_eth_addr {
    uint8_t addr[NET_ETH_ADDR_LEN];         /**< Buffer storing the address */
};

/** @cond INTERNAL_HIDDEN */

#define NET_ETH_HDR(pkt) ((struct net_eth_hdr*)net_pkt_data(pkt))

/* zephyr-keep-sorted-start */
#define NET_ETH_PTYPE_ALL           0x0003 /* from linux/if_ether.h */
#define NET_ETH_PTYPE_ARP           0x0806
#define NET_ETH_PTYPE_CAN           0x000C /* CAN: Controller Area Network */
#define NET_ETH_PTYPE_CANFD         0x000D /* CANFD: CAN flexible data rate*/
#define NET_ETH_PTYPE_EAPOL         0x888E
#define NET_ETH_PTYPE_ECAT          0x88A4
#define NET_ETH_PTYPE_HDLC          0x0019 /* HDLC frames (like in PPP) */
#define NET_ETH_PTYPE_IEEE802154    0x00F6 /* from linux/if_ether.h: IEEE802.15.4 frame */
#define NET_ETH_PTYPE_IP            0x0800
#define NET_ETH_PTYPE_IPV6          0x86DD
#define NET_ETH_PTYPE_LLDP          0x88CC
#define NET_ETH_PTYPE_PTP           0x88F7
#define NET_ETH_PTYPE_TSN           0x22F0 /* TSN (IEEE 1722) packet */
#define NET_ETH_PTYPE_VLAN          0x8100
/* zephyr-keep-sorted-stop */

/* zephyr-keep-sorted-start re(^#define) */
#if !defined(ETH_P_8021Q)
#define ETH_P_8021Q                 NET_ETH_PTYPE_VLAN
#endif
#if !defined(ETH_P_ALL)
#define ETH_P_ALL                   NET_ETH_PTYPE_ALL
#endif
#if !defined(ETH_P_ARP)
#define ETH_P_ARP                   NET_ETH_PTYPE_ARP
#endif
#if !defined(ETH_P_CAN)
#define ETH_P_CAN                   NET_ETH_PTYPE_CAN
#endif
#if !defined(ETH_P_CANFD)
#define ETH_P_CANFD                 NET_ETH_PTYPE_CANFD
#endif
#if !defined(ETH_P_EAPOL)
#define ETH_P_EAPOL                 NET_ETH_PTYPE_EAPOL
#endif
#if !defined(ETH_P_ECAT)
#define ETH_P_ECAT                  NET_ETH_PTYPE_ECAT
#endif
#if !defined(ETH_P_HDLC)
#define ETH_P_HDLC                  NET_ETH_PTYPE_HDLC
#endif
#if !defined(ETH_P_IEEE802154)
#define ETH_P_IEEE802154            NET_ETH_PTYPE_IEEE802154
#endif
#if !defined(ETH_P_IP)
#define ETH_P_IP                    NET_ETH_PTYPE_IP
#endif
#if !defined(ETH_P_IPV6)
#define ETH_P_IPV6                  NET_ETH_PTYPE_IPV6
#endif
#if !defined(ETH_P_TSN)
#define ETH_P_TSN                   NET_ETH_PTYPE_TSN
#endif
/* zephyr-keep-sorted-stop */

/** @endcond */

#define NET_ETH_MINIMAL_FRAME_SIZE 60   /**< Minimum Ethernet frame size */
#define NET_ETH_MTU                1500 /**< Ethernet MTU size */

/** @cond INTERNAL_HIDDEN */

#if defined(CONFIG_NET_VLAN)
#define _NET_ETH_MAX_HDR_SIZE       (sizeof(struct net_eth_vlan_hdr))
#else
#define _NET_ETH_MAX_HDR_SIZE       (sizeof(struct net_eth_hdr))
#endif

#define _NET_ETH_MAX_FRAME_SIZE     (NET_ETH_MTU + _NET_ETH_MAX_HDR_SIZE)

#define NET_ETH_MAX_FRAME_SIZE      (_NET_ETH_MAX_FRAME_SIZE + DSA_TAG_SIZE)
#define NET_ETH_MAX_HDR_SIZE        (_NET_ETH_MAX_HDR_SIZE + DSA_TAG_SIZE)

#define NET_ETH_VLAN_HDR_SIZE       4

/** @endcond */

/** @brief Ethernet hardware capabilities */
enum ethernet_hw_caps {
    /** No specific hardware capabilities */
    ETHERNET_HW_CAPS_NONE           = 0,

    /** TX Checksum offloading supported for all of IPv4, UDP, TCP */
    ETHERNET_HW_TX_CHKSUM_OFFLOAD   = BIT(0),

    /** RX Checksum offloading supported for all of IPv4, UDP, TCP */
    ETHERNET_HW_RX_CHKSUM_OFFLOAD   = BIT(1),

<<<<<<< HEAD
    /** VLAN supported */
    ETHERNET_HW_VLAN                = BIT(2),

    /** Enabling/disabling auto negotiation supported */
    ETHERNET_AUTO_NEGOTIATION_SET   = BIT(3),

    /** 10 Mbits link supported */
    ETHERNET_LINK_10BASE            = BIT(4),

    /** 100 Mbits link supported */
    ETHERNET_LINK_100BASE           = BIT(5),

    /** 1 Gbits link supported */
    ETHERNET_LINK_1000BASE          = BIT(6),
=======
	/** 10 Mbits link supported */
	ETHERNET_LINK_10BASE		= BIT(3),

	/** 100 Mbits link supported */
	ETHERNET_LINK_100BASE		= BIT(4),

	/** 1 Gbits link supported */
	ETHERNET_LINK_1000BASE		= BIT(5),

	/** 2.5 Gbits link supported */
	ETHERNET_LINK_2500BASE		= BIT(6),

	/** 5 Gbits link supported */
	ETHERNET_LINK_5000BASE		= BIT(7),
>>>>>>> a4f702b8

    /** Changing duplex (half/full) supported */
    ETHERNET_DUPLEX_SET             = BIT(7),

    /** IEEE 802.1AS (gPTP) clock supported */
    ETHERNET_PTP                    = BIT(8),

    /** IEEE 802.1Qav (credit-based shaping) supported */
    ETHERNET_QAV                    = BIT(9),

    /** Promiscuous mode supported */
    ETHERNET_PROMISC_MODE           = BIT(10),

    /** Priority queues available */
    ETHERNET_PRIORITY_QUEUES        = BIT(11),

    /** MAC address filtering supported */
    ETHERNET_HW_FILTERING           = BIT(12),

    /** Link Layer Discovery Protocol supported */
    ETHERNET_LLDP                   = BIT(13),

    /** VLAN Tag stripping */
    ETHERNET_HW_VLAN_TAG_STRIP      = BIT(14),

    /** DSA switch user port */
    ETHERNET_DSA_USER_PORT          = BIT(15),

    /** DSA switch conduit port */
    ETHERNET_DSA_CONDUIT_PORT       = BIT(16),

    /** IEEE 802.1Qbv (scheduled traffic) supported */
    ETHERNET_QBV                    = BIT(17),

    /** IEEE 802.1Qbu (frame preemption) supported */
    ETHERNET_QBU                    = BIT(18),

<<<<<<< HEAD
    /** TXTIME supported */
    ETHERNET_TXTIME                 = BIT(19),

    /** TX-Injection supported */
    ETHERNET_TXINJECTION_MODE       = BIT(20),

    /** 2.5 Gbits link supported */
    ETHERNET_LINK_2500BASE          = BIT(21),

    /** 5 Gbits link supported */
    ETHERNET_LINK_5000BASE          = BIT(22),
=======
	/** TX-Injection supported */
	ETHERNET_TXINJECTION_MODE	= BIT(20),
>>>>>>> a4f702b8
};

/** @cond INTERNAL_HIDDEN */

enum ethernet_config_type {
<<<<<<< HEAD
    ETHERNET_CONFIG_TYPE_AUTO_NEG,
    ETHERNET_CONFIG_TYPE_LINK,
    ETHERNET_CONFIG_TYPE_DUPLEX,
    ETHERNET_CONFIG_TYPE_MAC_ADDRESS,
    ETHERNET_CONFIG_TYPE_QAV_PARAM,
    ETHERNET_CONFIG_TYPE_QBV_PARAM,
    ETHERNET_CONFIG_TYPE_QBU_PARAM,
    ETHERNET_CONFIG_TYPE_TXTIME_PARAM,
    ETHERNET_CONFIG_TYPE_PROMISC_MODE,
    ETHERNET_CONFIG_TYPE_PRIORITY_QUEUES_NUM,
    ETHERNET_CONFIG_TYPE_FILTER,
    ETHERNET_CONFIG_TYPE_PORTS_NUM,
    ETHERNET_CONFIG_TYPE_T1S_PARAM,
    ETHERNET_CONFIG_TYPE_TXINJECTION_MODE,
    ETHERNET_CONFIG_TYPE_RX_CHECKSUM_SUPPORT,
    ETHERNET_CONFIG_TYPE_TX_CHECKSUM_SUPPORT,
    ETHERNET_CONFIG_TYPE_EXTRA_TX_PKT_HEADROOM
=======
	ETHERNET_CONFIG_TYPE_MAC_ADDRESS,
	ETHERNET_CONFIG_TYPE_QAV_PARAM,
	ETHERNET_CONFIG_TYPE_QBV_PARAM,
	ETHERNET_CONFIG_TYPE_QBU_PARAM,
	ETHERNET_CONFIG_TYPE_TXTIME_PARAM,
	ETHERNET_CONFIG_TYPE_PROMISC_MODE,
	ETHERNET_CONFIG_TYPE_PRIORITY_QUEUES_NUM,
	ETHERNET_CONFIG_TYPE_FILTER,
	ETHERNET_CONFIG_TYPE_PORTS_NUM,
	ETHERNET_CONFIG_TYPE_T1S_PARAM,
	ETHERNET_CONFIG_TYPE_TXINJECTION_MODE,
	ETHERNET_CONFIG_TYPE_RX_CHECKSUM_SUPPORT,
	ETHERNET_CONFIG_TYPE_TX_CHECKSUM_SUPPORT,
	ETHERNET_CONFIG_TYPE_EXTRA_TX_PKT_HEADROOM,
>>>>>>> a4f702b8
};

enum ethernet_qav_param_type {
    ETHERNET_QAV_PARAM_TYPE_DELTA_BANDWIDTH,
    ETHERNET_QAV_PARAM_TYPE_IDLE_SLOPE,
    ETHERNET_QAV_PARAM_TYPE_OPER_IDLE_SLOPE,
    ETHERNET_QAV_PARAM_TYPE_TRAFFIC_CLASS,
    ETHERNET_QAV_PARAM_TYPE_STATUS,
};

enum ethernet_t1s_param_type {
    ETHERNET_T1S_PARAM_TYPE_PLCA_CONFIG,
};

/** @endcond */

/** Ethernet T1S specific parameters */
struct ethernet_t1s_param {
    /** Type of T1S parameter */
    enum ethernet_t1s_param_type type;

    union {
        /**
         * PLCA is the Physical Layer (PHY) Collision
         * Avoidance technique employed with multidrop
         * 10Base-T1S standard.
         *
         * The PLCA parameters are described in standard [1]
         * as registers in memory map 4 (MMS = 4) (point 9.6).
         *
         * IDVER    (PLCA ID Version)
         * CTRL0    (PLCA Control 0)
         * CTRL1    (PLCA Control 1)
         * STATUS   (PLCA Status)
         * TOTMR    (PLCA TO Control)
         * BURST    (PLCA Burst Control)
         *
         * Those registers are implemented by each OA TC6
         * compliant vendor (like for e.g. LAN865x - e.g. [2]).
         *
         * Documents:
         * [1] - "OPEN Alliance 10BASE-T1x MAC-PHY Serial
         *       Interface" (ver. 1.1)
         * [2] - "DS60001734C" - LAN865x data sheet
         */
        struct {
            /** T1S PLCA enabled */
            bool enable;
            /** T1S PLCA node id range: 0 to 254 */
            uint8_t node_id;
            /** T1S PLCA node count range: 1 to 255 */
            uint8_t node_count;
            /** T1S PLCA burst count range: 0x0 to 0xFF */
            uint8_t burst_count;
            /** T1S PLCA burst timer */
            uint8_t burst_timer;
            /** T1S PLCA TO value */
            uint8_t to_timer;
        } plca;
    };
};

/** Ethernet Qav specific parameters */
struct ethernet_qav_param {
    /** ID of the priority queue to use */
    int queue_id;

    /** Type of Qav parameter */
    enum ethernet_qav_param_type type;

    union {
        /** True if Qav is enabled for queue */
        bool enabled;

        /** Delta Bandwidth (percentage of bandwidth) */
        unsigned int delta_bandwidth;

        /** Idle Slope (bits per second) */
        unsigned int idle_slope;

        /** Oper Idle Slope (bits per second) */
        unsigned int oper_idle_slope;

        /** Traffic class the queue is bound to */
        unsigned int traffic_class;
    };
};

/** @cond INTERNAL_HIDDEN */

enum ethernet_qbv_param_type {
    ETHERNET_QBV_PARAM_TYPE_STATUS,
    ETHERNET_QBV_PARAM_TYPE_GATE_CONTROL_LIST,
    ETHERNET_QBV_PARAM_TYPE_GATE_CONTROL_LIST_LEN,
    ETHERNET_QBV_PARAM_TYPE_TIME,
};

enum ethernet_qbv_state_type {
    ETHERNET_QBV_STATE_TYPE_ADMIN,
    ETHERNET_QBV_STATE_TYPE_OPER,
};

enum ethernet_gate_state_operation {
    ETHERNET_SET_GATE_STATE,
    ETHERNET_SET_AND_HOLD_MAC_STATE,
    ETHERNET_SET_AND_RELEASE_MAC_STATE,
};

/** @endcond */

/** Ethernet Qbv specific parameters */
struct ethernet_qbv_param {
    /** Port id */
    int port_id;

    /** Type of Qbv parameter */
    enum ethernet_qbv_param_type type;

    /** What state (Admin/Oper) parameters are these */
    enum ethernet_qbv_state_type state;

    union {
        /** True if Qbv is enabled or not */
        bool enabled;

        /** Gate control information */
        struct {
            /** True = open, False = closed */
            bool gate_status[NET_TC_TX_COUNT];

            /** GateState operation */
            enum ethernet_gate_state_operation operation;

            /** Time interval ticks (nanoseconds) */
            uint32_t time_interval;

            /** Gate control list row */
            uint16_t row;
        } gate_control;

        /** Number of entries in gate control list */
        uint32_t gate_control_list_len;

        /**
         * The time values are set in one go when type is set to
         * ETHERNET_QBV_PARAM_TYPE_TIME
         */
        struct {
            /** Base time */
            struct net_ptp_extended_time base_time;

            /** Cycle time */
            struct net_ptp_time cycle_time;

            /** Extension time (nanoseconds) */
            uint32_t extension_time;
        };
    };
};

/** @cond INTERNAL_HIDDEN */

enum ethernet_qbu_param_type {
    ETHERNET_QBU_PARAM_TYPE_STATUS,
    ETHERNET_QBU_PARAM_TYPE_RELEASE_ADVANCE,
    ETHERNET_QBU_PARAM_TYPE_HOLD_ADVANCE,
    ETHERNET_QBU_PARAM_TYPE_PREEMPTION_STATUS_TABLE,

    /* Some preemption settings are from Qbr spec. */
    ETHERNET_QBR_PARAM_TYPE_LINK_PARTNER_STATUS,
    ETHERNET_QBR_PARAM_TYPE_ADDITIONAL_FRAGMENT_SIZE,
};

enum ethernet_qbu_preempt_status {
    ETHERNET_QBU_STATUS_EXPRESS,
    ETHERNET_QBU_STATUS_PREEMPTABLE
} __packed;

/** @endcond */

/** Ethernet Qbu specific parameters */
struct ethernet_qbu_param {
    /** Port id */
    int port_id;

    /** Type of Qbu parameter */
    enum ethernet_qbu_param_type type;

    union {
        /** Hold advance (nanoseconds) */
        uint32_t hold_advance;

        /** Release advance (nanoseconds) */
        uint32_t release_advance;

        /** sequence of framePreemptionAdminStatus values */
        enum ethernet_qbu_preempt_status
                                frame_preempt_statuses[NET_TC_TX_COUNT];

        /** True if Qbu is enabled or not */
        bool enabled;

        /** Link partner status (from Qbr) */
        bool link_partner_status;

        /**
         * Additional fragment size (from Qbr). The minimum non-final
         * fragment size is (additional_fragment_size + 1) * 64 octets
         */
        uint8_t additional_fragment_size : 2;
    };
};

/** @cond INTERNAL_HIDDEN */

enum ethernet_filter_type {
    ETHERNET_FILTER_TYPE_SRC_MAC_ADDRESS,
    ETHERNET_FILTER_TYPE_DST_MAC_ADDRESS,
};

/** @endcond */

/** Types of Ethernet L2 */
enum ethernet_if_types {
    /** IEEE 802.3 Ethernet (default) */
    L2_ETH_IF_TYPE_ETHERNET,

    /** IEEE 802.11 Wi-Fi*/
    L2_ETH_IF_TYPE_WIFI,
} __packed;

/** Ethernet filter description */
struct ethernet_filter {
    /** Type of filter */
    enum ethernet_filter_type type;

    /** MAC address to filter */
    struct net_eth_addr mac_address;

    /** Set (true) or unset (false) the filter */
    bool set;
};

/** @cond INTERNAL_HIDDEN */

enum ethernet_txtime_param_type {
    ETHERNET_TXTIME_PARAM_TYPE_ENABLE_QUEUES,
};

/** @endcond */

/** Ethernet TXTIME specific parameters */
struct ethernet_txtime_param {
    /** Type of TXTIME parameter */
    enum ethernet_txtime_param_type type;

    /** Queue number for configuring TXTIME */
    int queue_id;

    /** Enable or disable TXTIME per queue */
    bool enable_txtime;
};

/** Protocols that are supported by checksum offloading */
enum ethernet_checksum_support {
    /** Device does not support any L3/L4 checksum offloading */
    ETHERNET_CHECKSUM_SUPPORT_NONE          = NET_IF_CHECKSUM_NONE_BIT,

<<<<<<< HEAD
    /** Device supports checksum offloading for the IPv4 header */
    ETHERNET_CHECKSUM_SUPPORT_IPV4_HEADER   = NET_IF_CHECKSUM_IPV4_HEADER_BIT,

    /** Device supports checksum offloading for ICMPv4 payload (implies IPv4 header) */
    ETHERNET_CHECKSUM_SUPPORT_IPV4_ICMP     = NET_IF_CHECKSUM_IPV4_ICMP_BIT,

    /** Device supports checksum offloading for the IPv6 header */
    ETHERNET_CHECKSUM_SUPPORT_IPV6_HEADER   = NET_IF_CHECKSUM_IPV6_HEADER_BIT,
=======
/** @cond INTERNAL_HIDDEN */

struct ethernet_config {
	union {
		bool promisc_mode;
		bool txinjection_mode;

		struct net_eth_addr mac_address;
>>>>>>> a4f702b8

    /** Device supports checksum offloading for ICMPv6 payload (implies IPv6 header) */
    ETHERNET_CHECKSUM_SUPPORT_IPV6_ICMP     = NET_IF_CHECKSUM_IPV6_ICMP_BIT,

    /** Device supports TCP checksum offloading for all supported IP protocols */
    ETHERNET_CHECKSUM_SUPPORT_TCP           = NET_IF_CHECKSUM_TCP_BIT,

    /** Device supports UDP checksum offloading for all supported IP protocols */
    ETHERNET_CHECKSUM_SUPPORT_UDP           = NET_IF_CHECKSUM_UDP_BIT,
};

/** @cond INTERNAL_HIDDEN */

struct ethernet_config {
    union {
        bool auto_negotiation;
        bool full_duplex;
        bool promisc_mode;
        bool txinjection_mode;

        struct {
            bool link_10bt;
            bool link_100bt;
            bool link_1000bt;
        } l;

        struct net_eth_addr mac_address;

        struct ethernet_t1s_param t1s_param;
        struct ethernet_qav_param qav_param;
        struct ethernet_qbv_param qbv_param;
        struct ethernet_qbu_param qbu_param;
        struct ethernet_txtime_param txtime_param;

        int priority_queues_num;
        int ports_num;

        enum ethernet_checksum_support chksum_support;

        struct ethernet_filter filter;

        uint16_t extra_tx_pkt_headroom;
    };
};

/** @endcond */

/** Ethernet L2 API operations. */
struct ethernet_api {
    /**
     * The net_if_api must be placed in first position in this
     * struct so that we are compatible with network interface API.
     */
    struct net_if_api iface_api;

    /** Collect optional ethernet specific statistics. This pointer
     * should be set by driver if statistics needs to be collected
     * for that driver.
     */
    #if defined(CONFIG_NET_STATISTICS_ETHERNET)
    struct net_stats_eth* (*get_stats)(const struct device* dev);
    #endif

    /** Start the device */
    int (*start)(const struct device* dev);

    /** Stop the device */
    int (*stop)(const struct device* dev);

    /** Get the device capabilities */
    enum ethernet_hw_caps (*get_capabilities)(const struct device* dev);

    /** Set specific hardware configuration */
    int (*set_config)(const struct device* dev,
                      enum ethernet_config_type type,
                      const struct ethernet_config* config);

    /** Get hardware specific configuration */
    int (*get_config)(const struct device* dev,
                      enum ethernet_config_type type,
                      struct ethernet_config* config);

    /** The IP stack will call this function when a VLAN tag is enabled
     * or disabled. If enable is set to true, then the VLAN tag was added,
     * if it is false then the tag was removed. The driver can utilize
     * this information if needed.
     */
    #if defined(CONFIG_NET_VLAN)
    int (*vlan_setup)(const struct device* dev, struct net_if* iface,
                      uint16_t tag, bool enable);
    #endif /* CONFIG_NET_VLAN */

    /** Return ptp_clock device that is tied to this ethernet device */
    #if defined(CONFIG_PTP_CLOCK)
    const struct device* (*get_ptp_clock)(const struct device* dev);
    #endif /* CONFIG_PTP_CLOCK */

    /** Return PHY device that is tied to this ethernet device */
    const struct device* (*get_phy)(const struct device* dev);

    /** Send a network packet */
    int (*send)(const struct device* dev, struct net_pkt* pkt);
};

/** @cond INTERNAL_HIDDEN */

/* Make sure that the network interface API is properly setup inside
 * Ethernet API struct (it is the first one).
 */
BUILD_ASSERT(offsetof(struct ethernet_api, iface_api) == 0, "offsetof shall == 0");

struct net_eth_hdr {
    struct net_eth_addr dst;
    struct net_eth_addr src;
    uint16_t type;
} __packed;

struct ethernet_vlan {
    /** Network interface that has VLAN enabled */
    struct net_if* iface;

    /** VLAN tag */
    uint16_t tag;
};

#if defined(CONFIG_NET_VLAN_COUNT)
#define NET_VLAN_MAX_COUNT  CONFIG_NET_VLAN_COUNT
#else
#define NET_VLAN_MAX_COUNT  0
#endif

/** @endcond */

/** Ethernet LLDP specific parameters */
struct ethernet_lldp {
    /** Used for track timers */
    sys_snode_t node;

    /** LLDP Data Unit mandatory TLVs for the interface. */
    const struct net_lldpdu* lldpdu;

    /** LLDP Data Unit optional TLVs for the interface */
    uint8_t const* optional_du;

    /** Length of the optional Data Unit TLVs */
    size_t optional_len;

    /** Network interface that has LLDP supported. */
    struct net_if* iface;

    /** LLDP TX timer start time */
    int64_t tx_timer_start;

    /** LLDP TX timeout */
    uint32_t tx_timer_timeout;

    /** LLDP RX callback function */
    net_lldp_recv_cb_t cb;
};

/** @cond INTERNAL_HIDDEN */

enum ethernet_flags {
    ETH_CARRIER_UP,
};

/** Ethernet L2 context that is needed for VLAN */
struct ethernet_context {
    /** Flags representing ethernet state, which are accessed from multiple
     * threads.
     */
    atomic_t flags;

    #if defined(CONFIG_NET_ETHERNET_BRIDGE)
    struct net_if* bridge;
    #endif

    /** Carrier ON/OFF handler worker. This is used to create
     * network interface UP/DOWN event when ethernet L2 driver
     * notices carrier ON/OFF situation. We must not create another
     * network management event from inside management handler thus
     * we use worker thread to trigger the UP/DOWN event.
     */
    struct k_work carrier_work;

    /** Network interface. */
    struct net_if* iface;

    #if defined(CONFIG_NET_LLDP)
    #if (NET_VLAN_MAX_COUNT > 0)
    #define NET_LLDP_MAX_COUNT NET_VLAN_MAX_COUNT
    #else
    #define NET_LLDP_MAX_COUNT 1
    #endif /* (NET_VLAN_MAX_COUNT > 0) */

    /** LLDP specific parameters */
    struct ethernet_lldp lldp[NET_LLDP_MAX_COUNT];
    #endif

    /**
     * This tells what L2 features does ethernet support.
     */
    enum net_l2_flags ethernet_l2_flags;

    #if defined(CONFIG_NET_L2_PTP)
    /** The PTP port number for this network device. We need to store the
     * port number here so that we do not need to fetch it for every
     * incoming PTP packet.
     */
    int port;
    #endif

    #if defined(CONFIG_NET_DSA_DEPRECATED)
    /** DSA RX callback function - for custom processing - like e.g.
     * redirecting packets when MAC address is caught
     */
    dsa_net_recv_cb_t dsa_recv_cb;

    /** Switch physical port number */
    uint8_t dsa_port_idx;

    /** DSA context pointer */
    struct dsa_context* dsa_ctx;

    /** Send a network packet via DSA master port */
    dsa_send_t dsa_send;

    #elif defined(CONFIG_NET_DSA)
    /** DSA port tpye */
    enum dsa_port_type dsa_port;

    /** DSA switch context pointer */
    struct dsa_switch_context* dsa_switch_ctx;
    #endif

    /** Is network carrier up */
    bool is_net_carrier_up : 1;

    /** Is this context already initialized */
    bool is_init           : 1;

    /** Types of Ethernet network interfaces */
    enum ethernet_if_types eth_if_type;
};

/**
 * @brief Initialize Ethernet L2 stack for a given interface
 *
 * @param iface A valid pointer to a network interface
 */
void ethernet_init(struct net_if* iface);

#define ETHERNET_L2_CTX_TYPE struct ethernet_context

/* Separate header for VLAN as some of device interfaces might not
 * support VLAN.
 */
struct net_eth_vlan_hdr {
    struct net_eth_addr dst;
    struct net_eth_addr src;

    struct {
        uint16_t tpid; /* tag protocol id  */
        uint16_t tci;  /* tag control info */
    } vlan;

    uint16_t type;
} __packed;

/** @endcond */

/**
 * @brief Check if the Ethernet MAC address is a broadcast address.
 *
 * @param addr A valid pointer to a Ethernet MAC address.
 *
 * @return true if address is a broadcast address, false if not
 */
static inline bool net_eth_is_addr_broadcast(struct net_eth_addr* addr) {
    if ((addr->addr[0] == 0xFF) &&
        (addr->addr[1] == 0xFF) &&
        (addr->addr[2] == 0xFF) &&
        (addr->addr[3] == 0xFF) &&
        (addr->addr[4] == 0xFF) &&
        (addr->addr[5] == 0xFF)) {
        return (true);
    }

    return (false);
}

/**
 * @brief Check if the Ethernet MAC address is a all zeroes address.
 *
 * @param addr A valid pointer to an Ethernet MAC address.
 *
 * @return true if address is an all zeroes address, false if not
 */
static inline bool net_eth_is_addr_all_zeroes(struct net_eth_addr* addr) {
    if ((addr->addr[0] == 0x00) &&
        (addr->addr[1] == 0x00) &&
        (addr->addr[2] == 0x00) &&
        (addr->addr[3] == 0x00) &&
        (addr->addr[4] == 0x00) &&
        (addr->addr[5] == 0x00)) {
        return (true);
    }

    return (false);
}

/**
 * @brief Check if the Ethernet MAC address is unspecified.
 *
 * @param addr A valid pointer to a Ethernet MAC address.
 *
 * @return true if address is unspecified, false if not
 */
static inline bool net_eth_is_addr_unspecified(struct net_eth_addr* addr) {
    if ((addr->addr[0] == 0x00) &&
        (addr->addr[1] == 0x00) &&
        (addr->addr[2] == 0x00) &&
        (addr->addr[3] == 0x00) &&
        (addr->addr[4] == 0x00) &&
        (addr->addr[5] == 0x00)) {
        return (true);
    }

    return (false);
}

/**
 * @brief Check if the Ethernet MAC address is a multicast address.
 *
 * @param addr A valid pointer to a Ethernet MAC address.
 *
 * @return true if address is a multicast address, false if not
 */
static inline bool net_eth_is_addr_multicast(struct net_eth_addr* addr) {
    #if defined(CONFIG_NET_IPV6)
    if ((addr->addr[0] == 0x33) &&
        (addr->addr[1] == 0x33)) {
        return (true);
    }
    #endif

    #if defined(CONFIG_NET_IPV4)
    if ((addr->addr[0] == 0x01) &&
        (addr->addr[1] == 0x00) &&
        (addr->addr[2] == 0x5E)) {
        return (true);
    }
    #endif

    return (false);
}

/**
 * @brief Check if the Ethernet MAC address is a group address.
 *
 * @param addr A valid pointer to a Ethernet MAC address.
 *
 * @return true if address is a group address, false if not
 */
static inline bool net_eth_is_addr_group(struct net_eth_addr* addr) {
    return (addr->addr[0] & 0x01);
}

/**
 * @brief Check if the Ethernet MAC address is valid.
 *
 * @param addr A valid pointer to a Ethernet MAC address.
 *
 * @return true if address is valid, false if not
 */
static inline bool net_eth_is_addr_valid(struct net_eth_addr* addr) {
    return !net_eth_is_addr_unspecified(addr) && !net_eth_is_addr_group(addr);
}

/**
 * @brief Check if the Ethernet MAC address is a LLDP multicast address.
 *
 * @param addr A valid pointer to a Ethernet MAC address.
 *
 * @return true if address is a LLDP multicast address, false if not
 */
static inline bool net_eth_is_addr_lldp_multicast(struct net_eth_addr* addr) {
    #if defined(CONFIG_NET_GPTP) || defined(CONFIG_NET_LLDP)
    if ((addr->addr[0] == 0x01) &&
        (addr->addr[1] == 0x80) &&
        (addr->addr[2] == 0xC2) &&
        (addr->addr[3] == 0x00) &&
        (addr->addr[4] == 0x00) &&
        (addr->addr[5] == 0x0E)) {
        return (true);
    }
    #else
    ARG_UNUSED(addr);
    #endif

    return (false);
}

/**
 * @brief Check if the Ethernet MAC address is a PTP multicast address.
 *
 * @param addr A valid pointer to a Ethernet MAC address.
 *
 * @return true if address is a PTP multicast address, false if not
 */
static inline bool net_eth_is_addr_ptp_multicast(struct net_eth_addr* addr) {
    #if defined(CONFIG_NET_GPTP)
    if ((addr->addr[0] == 0x01) &&
        (addr->addr[1] == 0x1B) &&
        (addr->addr[2] == 0x19) &&
        (addr->addr[3] == 0x00) &&
        (addr->addr[4] == 0x00) &&
        (addr->addr[5] == 0x00)) {
        return (true);
    }
    #else
    ARG_UNUSED(addr);
    #endif

    return (false);
}

/**
 * @brief Return Ethernet broadcast address.
 *
 * @return Ethernet broadcast address.
 */
const struct net_eth_addr* net_eth_broadcast_addr(void);

/**
 * @brief Convert IPv4 multicast address to Ethernet address.
 *
 * @param ipv4_addr IPv4 multicast address
 * @param mac_addr Output buffer for Ethernet address
 */
void net_eth_ipv4_mcast_to_mac_addr(const struct net_in_addr* ipv4_addr,
                                    struct net_eth_addr* mac_addr);

/**
 * @brief Convert IPv6 multicast address to Ethernet address.
 *
 * @param ipv6_addr IPv6 multicast address
 * @param mac_addr Output buffer for Ethernet address
 */
void net_eth_ipv6_mcast_to_mac_addr(const struct net_in6_addr* ipv6_addr,
                                    struct net_eth_addr* mac_addr);

/**
 * @brief Return ethernet device hardware capability information.
 *
 * @param iface Network interface
 *
 * @return Hardware capabilities
 */
static inline
enum ethernet_hw_caps net_eth_get_hw_capabilities(struct net_if* iface) {
    struct device const* dev = net_if_get_device(iface);
    struct ethernet_api const* api = (struct ethernet_api*)dev->api;
    enum ethernet_hw_caps caps = ETHERNET_HW_CAPS_NONE;

    #if defined(CONFIG_NET_DSA) && !defined(CONFIG_NET_DSA_DEPRECATED)
    struct ethernet_context *eth_ctx = net_if_l2_data(iface);

    if (eth_ctx->dsa_port == DSA_CONDUIT_PORT) {
        caps |= ETHERNET_DSA_CONDUIT_PORT;
    }
    else if (eth_ctx->dsa_port == DSA_USER_PORT) {
        caps |= ETHERNET_DSA_USER_PORT;
    }
    #endif
    if (api == NULL || api->get_capabilities == NULL) {
        return (caps);
    }

    return (enum ethernet_hw_caps)(caps | api->get_capabilities(dev));
}

/**
 * @brief Return ethernet device hardware configuration information.
 *
 * @param iface Network interface
 * @param type configuration type
 * @param config Ethernet configuration
 *
 * @return 0 if ok, <0 if error
 */
static inline
int net_eth_get_hw_config(struct net_if* iface, enum ethernet_config_type type,
                          struct ethernet_config* config) {
    const struct ethernet_api *eth =
        (struct ethernet_api *)net_if_get_device(iface)->api;

    if (!eth->get_config) {
        return (-ENOTSUP);
    }

    return eth->get_config(net_if_get_device(iface), type, config);
}


/**
 * @brief Add VLAN tag to the interface.
 *
 * @param iface Interface to use.
 * @param tag VLAN tag to add
 *
 * @return 0 if ok, <0 if error
 */
#if defined(CONFIG_NET_VLAN) && (NET_VLAN_MAX_COUNT > 0)
int net_eth_vlan_enable(struct net_if* iface, uint16_t tag);
#else
static inline int net_eth_vlan_enable(struct net_if* iface, uint16_t tag) {
    ARG_UNUSED(iface);
    ARG_UNUSED(tag);

    return (-EINVAL);
}
#endif

/**
 * @brief Remove VLAN tag from the interface.
 *
 * @param iface Interface to use.
 * @param tag VLAN tag to remove
 *
 * @return 0 if ok, <0 if error
 */
#if defined(CONFIG_NET_VLAN) && (NET_VLAN_MAX_COUNT > 0)
int net_eth_vlan_disable(struct net_if* iface, uint16_t tag);
#else
static inline int net_eth_vlan_disable(struct net_if* iface, uint16_t tag) {
    ARG_UNUSED(iface);
    ARG_UNUSED(tag);

    return (-EINVAL);
}
#endif

/**
 * @brief Return VLAN tag specified to network interface.
 *
 * Note that the interface parameter must be the VLAN interface,
 * and not the Ethernet one.
 *
 * @param iface VLAN network interface.
 *
 * @return VLAN tag for this interface or NET_VLAN_TAG_UNSPEC if VLAN
 * is not configured for that interface.
 */
#if defined(CONFIG_NET_VLAN) && (NET_VLAN_MAX_COUNT > 0)
uint16_t net_eth_get_vlan_tag(struct net_if* iface);
#else
static inline uint16_t net_eth_get_vlan_tag(struct net_if* iface) {
    ARG_UNUSED(iface);

    return (NET_VLAN_TAG_UNSPEC);
}
#endif

/**
 * @brief Return network interface related to this VLAN tag
 *
 * @param iface Main network interface (not the VLAN one).
 * @param tag VLAN tag
 *
 * @return Network interface related to this tag or NULL if no such interface
 * exists.
 */
#if defined(CONFIG_NET_VLAN)
struct net_if* net_eth_get_vlan_iface(struct net_if* iface, uint16_t tag);
#else
static inline
struct net_if* net_eth_get_vlan_iface(struct net_if* iface, uint16_t tag) {
    ARG_UNUSED(iface);
    ARG_UNUSED(tag);

    return (NULL);
}
#endif

/**
 * @brief Return main network interface that is attached to this VLAN tag.
 *
 * @param iface VLAN network interface. This is used to get the
 *        pointer to ethernet L2 context
 *
 * @return Network interface related to this tag or NULL if no such interface
 * exists.
 */
#if defined(CONFIG_NET_VLAN) && (NET_VLAN_MAX_COUNT > 0)
struct net_if* net_eth_get_vlan_main(struct net_if* iface);
#else
static inline
struct net_if* net_eth_get_vlan_main(struct net_if* iface) {
    ARG_UNUSED(iface);

    return NULL;
}
#endif

/**
 * @brief Check if there are any VLAN interfaces enabled to this specific
 *        Ethernet network interface.
 *
 * Note that the iface must be the actual Ethernet interface and not the
 * virtual VLAN interface.
 *
 * @param ctx Ethernet context
 * @param iface Ethernet network interface
 *
 * @return True if there are enabled VLANs for this network interface,
 *         false if not.
 */
#if defined(CONFIG_NET_VLAN)
bool net_eth_is_vlan_enabled(struct ethernet_context* ctx,
                             struct net_if* iface);
#else
static inline bool net_eth_is_vlan_enabled(struct ethernet_context* ctx,
                                           struct net_if* iface) {
    ARG_UNUSED(ctx);
    ARG_UNUSED(iface);

    return (false);
}
#endif

/**
 * @brief Get VLAN status for a given network interface (enabled or not).
 *
 * @param iface Network interface
 *
 * @return True if VLAN is enabled for this network interface, false if not.
 */
#if defined(CONFIG_NET_VLAN) && (NET_VLAN_MAX_COUNT > 0)
bool net_eth_get_vlan_status(struct net_if* iface);
#else
static inline bool net_eth_get_vlan_status(struct net_if* iface) {
    ARG_UNUSED(iface);

    return (false);
}
#endif

/**
 * @brief Check if the given interface is a VLAN interface.
 *
 * @param iface Network interface
 *
 * @return True if this network interface is VLAN one, false if not.
 */
#if defined(CONFIG_NET_VLAN) && (NET_VLAN_MAX_COUNT > 0)
bool net_eth_is_vlan_interface(struct net_if* iface);
#else
static inline bool net_eth_is_vlan_interface(struct net_if* iface) {
    ARG_UNUSED(iface);

    return (false);
}
#endif

/** @cond INTERNAL_HIDDEN */

#if !defined(CONFIG_ETH_DRIVER_RAW_MODE)

#define Z_ETH_NET_DEVICE_INIT_INSTANCE(node_id, dev_id, name, instance, \
                                       init_fn, pm, data, config, prio, \
                                       api, mtu)                        \
    Z_NET_DEVICE_INIT_INSTANCE(node_id, dev_id, name, instance,         \
                               init_fn, pm, data, config, prio,         \
                               api, ETHERNET_L2,                        \
                               NET_L2_GET_CTX_TYPE(ETHERNET_L2), mtu)

#else /* CONFIG_ETH_DRIVER_RAW_MODE */

#define Z_ETH_NET_DEVICE_INIT_INSTANCE(node_id, dev_id, name, instance, \
                       init_fn, pm, data, config, prio,                 \
                       api, mtu)                    \
    Z_DEVICE_STATE_DEFINE(dev_id);                  \
    Z_DEVICE_DEFINE(node_id, dev_id, name, init_fn, NULL, \
                    Z_DEVICE_DT_FLAGS(node_id), pm, data, \
                    config, POST_KERNEL, prio, api, \
                    &Z_DEVICE_STATE_NAME(dev_id));

#endif /* CONFIG_ETH_DRIVER_RAW_MODE */

#define Z_ETH_NET_DEVICE_INIT(node_id, dev_id, name, init_fn, pm, data,    \
                  config, prio, api, mtu)            \
    Z_ETH_NET_DEVICE_INIT_INSTANCE(node_id, dev_id, name, 0,    \
                       init_fn, pm, data, config, prio,    \
                       api, mtu)

/** @endcond */

/**
 * @brief Create an Ethernet network interface and bind it to network device.
 *
 * @param dev_id Network device id.
 * @param name The name this instance of the driver exposes to
 * the system.
 * @param init_fn Address to the init function of the driver.
 * @param pm Reference to struct pm_device associated with the device.
 * (optional).
 * @param data Pointer to the device's private data.
 * @param config The address to the structure containing the
 * configuration information for this instance of the driver.
 * @param prio The initialization level at which configuration occurs.
 * @param api Provides an initial pointer to the API function struct
 * used by the driver. Can be NULL.
 * @param mtu Maximum transfer unit in bytes for this network interface.
 */
#define ETH_NET_DEVICE_INIT(dev_id, name, init_fn, pm, data, config,    \
                            prio, api, mtu)                             \
    Z_ETH_NET_DEVICE_INIT(DT_INVALID_NODE, dev_id, name, init_fn,       \
                          pm, data, config, prio, api, mtu)

/**
 * @brief Create multiple Ethernet network interfaces and bind them to network
 * devices.
 * If your network device needs more than one instance of a network interface,
 * use this macro below and provide a different instance suffix each time
 * (0, 1, 2, ... or a, b, c ... whatever works for you)
 *
 * @param dev_id Network device id.
 * @param name The name this instance of the driver exposes to
 * the system.
 * @param instance Instance identifier.
 * @param init_fn Address to the init function of the driver.
 * @param pm Reference to struct pm_device associated with the device.
 * (optional).
 * @param data Pointer to the device's private data.
 * @param config The address to the structure containing the
 * configuration information for this instance of the driver.
 * @param prio The initialization level at which configuration occurs.
 * @param api Provides an initial pointer to the API function struct
 * used by the driver. Can be NULL.
 * @param mtu Maximum transfer unit in bytes for this network interface.
 */
#define ETH_NET_DEVICE_INIT_INSTANCE(dev_id, name, instance, init_fn,   \
                                     pm, data, config, prio, api, mtu)  \
    Z_ETH_NET_DEVICE_INIT_INSTANCE(DT_INVALID_NODE, dev_id, name,       \
                                   instance, init_fn, pm, data,         \
                                   config, prio, api, mtu)

/**
 * @brief Like ETH_NET_DEVICE_INIT but taking metadata from a devicetree.
 * Create an Ethernet network interface and bind it to network device.
 *
 * @param node_id The devicetree node identifier.
 * @param init_fn Address to the init function of the driver.
 * @param pm Reference to struct pm_device associated with the device.
 * (optional).
 * @param data Pointer to the device's private data.
 * @param config The address to the structure containing the
 * configuration information for this instance of the driver.
 * @param prio The initialization level at which configuration occurs.
 * @param api Provides an initial pointer to the API function struct
 * used by the driver. Can be NULL.
 * @param mtu Maximum transfer unit in bytes for this network interface.
 */
#define ETH_NET_DEVICE_DT_DEFINE(node_id, init_fn, pm, data, config,    \
                                 prio, api, mtu)                        \
    Z_ETH_NET_DEVICE_INIT(node_id, Z_DEVICE_DT_DEV_ID(node_id),         \
                          DEVICE_DT_NAME(node_id), init_fn, pm,         \
                          data, config, prio, api, mtu)

/**
 * @brief Like ETH_NET_DEVICE_DT_DEFINE for an instance of a DT_DRV_COMPAT
 * compatible
 *
 * @param inst instance number.  This is replaced by
 * <tt>DT_DRV_COMPAT(inst)</tt> in the call to ETH_NET_DEVICE_DT_DEFINE.
 *
 * @param ... other parameters as expected by ETH_NET_DEVICE_DT_DEFINE.
 */
#define ETH_NET_DEVICE_DT_INST_DEFINE(inst, ...) \
    ETH_NET_DEVICE_DT_DEFINE(DT_DRV_INST(inst), __VA_ARGS__)

/**
 * @brief Ethernet L3 protocol register macro.
 *
 * @param name Name of the L3 protocol.
 * @param ptype Ethernet protocol type.
 * @param handler Handler function for this protocol type.
 */
#define ETH_NET_L3_REGISTER(name, ptype, handler) \
	NET_L3_REGISTER(&NET_L2_GET_NAME(ETHERNET), name, ptype, handler)

/**
 * @brief Inform ethernet L2 driver that ethernet carrier is detected.
 * This happens when cable is connected.
 *
 * @param iface Network interface
 */
void net_eth_carrier_on(struct net_if* iface);

/**
 * @brief Inform ethernet L2 driver that ethernet carrier was lost.
 * This happens when cable is disconnected.
 *
 * @param iface Network interface
 */
void net_eth_carrier_off(struct net_if* iface);

/**
 * @brief Set promiscuous mode either ON or OFF.
 *
 * @param iface Network interface
 *
 * @param enable on (true) or off (false)
 *
 * @return 0 if mode set or unset was successful, <0 otherwise.
 */
int net_eth_promisc_mode(struct net_if* iface, bool enable);

/**
 * @brief Set TX-Injection mode either ON or OFF.
 *
 * @param iface Network interface
 *
 * @param enable on (true) or off (false)
 *
 * @return 0 if mode set or unset was successful, <0 otherwise.
 */
int net_eth_txinjection_mode(struct net_if* iface, bool enable);

/**
 * @brief Set or unset HW filtering for MAC address @p mac.
 *
 * @param iface Network interface
 * @param mac Pointer to an ethernet MAC address
 * @param type Filter type, either source or destination
 * @param enable Set (true) or unset (false)
 *
 * @return 0 if filter set or unset was successful, <0 otherwise.
 */
int net_eth_mac_filter(struct net_if* iface, struct net_eth_addr* mac,
                enum ethernet_filter_type type, bool enable);

/**
 * @brief Return the PHY device that is tied to this ethernet network interface.
 *
 * @param iface Network interface
 *
 * @return Pointer to PHY device if found, NULL if not found.
 */
const struct device *net_eth_get_phy(struct net_if *iface);

/**
 * @brief Return PTP clock that is tied to this ethernet network interface.
 *
 * @param iface Network interface
 *
 * @return Pointer to PTP clock if found, NULL if not found or if this
 * ethernet interface does not support PTP.
 */
#if defined(CONFIG_PTP_CLOCK)
const struct device* net_eth_get_ptp_clock(struct net_if* iface);
#else
static inline const struct device* net_eth_get_ptp_clock(struct net_if* iface) {
    ARG_UNUSED(iface);

    return (NULL);
}
#endif

/**
 * @brief Return PTP clock that is tied to this ethernet network interface
 * index.
 *
 * @param index Network interface index
 *
 * @return Pointer to PTP clock if found, NULL if not found or if this
 * ethernet interface index does not support PTP.
 */
__syscall const struct device* net_eth_get_ptp_clock_by_index(int index);

/**
 * @brief Return PTP port number attached to this interface.
 *
 * @param iface Network interface
 *
 * @return Port number, no such port if < 0
 */
#if defined(CONFIG_NET_L2_PTP)
int net_eth_get_ptp_port(struct net_if* iface);
#else
static inline int net_eth_get_ptp_port(struct net_if* iface) {
    ARG_UNUSED(iface);

    return (-ENODEV);
}
#endif /* CONFIG_NET_L2_PTP */

/**
 * @brief Set PTP port number attached to this interface.
 *
 * @param iface Network interface
 * @param port Port number to set
 */
#if defined(CONFIG_NET_L2_PTP)
void net_eth_set_ptp_port(struct net_if* iface, int port);
#else
static inline void net_eth_set_ptp_port(struct net_if* iface, int port) {
    ARG_UNUSED(iface);
    ARG_UNUSED(port);
}
#endif /* CONFIG_NET_L2_PTP */

/**
 * @brief Check if the Ethernet L2 network interface can perform Wi-Fi.
 *
 * @param iface Pointer to network interface
 *
 * @return True if interface supports Wi-Fi, False otherwise.
 */
static inline bool net_eth_type_is_wifi(struct net_if* iface) {
    const struct ethernet_context* ctx = (struct ethernet_context*)
        net_if_l2_data(iface);

    return (ctx->eth_if_type == L2_ETH_IF_TYPE_WIFI);
}

/**
 * @}
 */

#ifdef __cplusplus
}
#endif

#include <zephyr/syscalls/ethernet.h>

#endif /* ZEPHYR_INCLUDE_NET_ETHERNET_H_ */<|MERGE_RESOLUTION|>--- conflicted
+++ resolved
@@ -149,40 +149,23 @@
     /** RX Checksum offloading supported for all of IPv4, UDP, TCP */
     ETHERNET_HW_RX_CHKSUM_OFFLOAD   = BIT(1),
 
-<<<<<<< HEAD
     /** VLAN supported */
     ETHERNET_HW_VLAN                = BIT(2),
 
-    /** Enabling/disabling auto negotiation supported */
-    ETHERNET_AUTO_NEGOTIATION_SET   = BIT(3),
-
     /** 10 Mbits link supported */
-    ETHERNET_LINK_10BASE            = BIT(4),
+    ETHERNET_LINK_10BASE            = BIT(3),
 
     /** 100 Mbits link supported */
-    ETHERNET_LINK_100BASE           = BIT(5),
+    ETHERNET_LINK_100BASE           = BIT(4),
 
     /** 1 Gbits link supported */
-    ETHERNET_LINK_1000BASE          = BIT(6),
-=======
-	/** 10 Mbits link supported */
-	ETHERNET_LINK_10BASE		= BIT(3),
-
-	/** 100 Mbits link supported */
-	ETHERNET_LINK_100BASE		= BIT(4),
-
-	/** 1 Gbits link supported */
-	ETHERNET_LINK_1000BASE		= BIT(5),
-
-	/** 2.5 Gbits link supported */
-	ETHERNET_LINK_2500BASE		= BIT(6),
-
-	/** 5 Gbits link supported */
-	ETHERNET_LINK_5000BASE		= BIT(7),
->>>>>>> a4f702b8
-
-    /** Changing duplex (half/full) supported */
-    ETHERNET_DUPLEX_SET             = BIT(7),
+    ETHERNET_LINK_1000BASE          = BIT(5),
+
+    /** 2.5 Gbits link supported */
+    ETHERNET_LINK_2500BASE          = BIT(6),
+
+    /** 5 Gbits link supported */
+    ETHERNET_LINK_5000BASE          = BIT(7),
 
     /** IEEE 802.1AS (gPTP) clock supported */
     ETHERNET_PTP                    = BIT(8),
@@ -217,31 +200,16 @@
     /** IEEE 802.1Qbu (frame preemption) supported */
     ETHERNET_QBU                    = BIT(18),
 
-<<<<<<< HEAD
     /** TXTIME supported */
     ETHERNET_TXTIME                 = BIT(19),
 
     /** TX-Injection supported */
     ETHERNET_TXINJECTION_MODE       = BIT(20),
-
-    /** 2.5 Gbits link supported */
-    ETHERNET_LINK_2500BASE          = BIT(21),
-
-    /** 5 Gbits link supported */
-    ETHERNET_LINK_5000BASE          = BIT(22),
-=======
-	/** TX-Injection supported */
-	ETHERNET_TXINJECTION_MODE	= BIT(20),
->>>>>>> a4f702b8
 };
 
 /** @cond INTERNAL_HIDDEN */
 
 enum ethernet_config_type {
-<<<<<<< HEAD
-    ETHERNET_CONFIG_TYPE_AUTO_NEG,
-    ETHERNET_CONFIG_TYPE_LINK,
-    ETHERNET_CONFIG_TYPE_DUPLEX,
     ETHERNET_CONFIG_TYPE_MAC_ADDRESS,
     ETHERNET_CONFIG_TYPE_QAV_PARAM,
     ETHERNET_CONFIG_TYPE_QBV_PARAM,
@@ -256,22 +224,6 @@
     ETHERNET_CONFIG_TYPE_RX_CHECKSUM_SUPPORT,
     ETHERNET_CONFIG_TYPE_TX_CHECKSUM_SUPPORT,
     ETHERNET_CONFIG_TYPE_EXTRA_TX_PKT_HEADROOM
-=======
-	ETHERNET_CONFIG_TYPE_MAC_ADDRESS,
-	ETHERNET_CONFIG_TYPE_QAV_PARAM,
-	ETHERNET_CONFIG_TYPE_QBV_PARAM,
-	ETHERNET_CONFIG_TYPE_QBU_PARAM,
-	ETHERNET_CONFIG_TYPE_TXTIME_PARAM,
-	ETHERNET_CONFIG_TYPE_PROMISC_MODE,
-	ETHERNET_CONFIG_TYPE_PRIORITY_QUEUES_NUM,
-	ETHERNET_CONFIG_TYPE_FILTER,
-	ETHERNET_CONFIG_TYPE_PORTS_NUM,
-	ETHERNET_CONFIG_TYPE_T1S_PARAM,
-	ETHERNET_CONFIG_TYPE_TXINJECTION_MODE,
-	ETHERNET_CONFIG_TYPE_RX_CHECKSUM_SUPPORT,
-	ETHERNET_CONFIG_TYPE_TX_CHECKSUM_SUPPORT,
-	ETHERNET_CONFIG_TYPE_EXTRA_TX_PKT_HEADROOM,
->>>>>>> a4f702b8
 };
 
 enum ethernet_qav_param_type {
@@ -540,7 +492,6 @@
     /** Device does not support any L3/L4 checksum offloading */
     ETHERNET_CHECKSUM_SUPPORT_NONE          = NET_IF_CHECKSUM_NONE_BIT,
 
-<<<<<<< HEAD
     /** Device supports checksum offloading for the IPv4 header */
     ETHERNET_CHECKSUM_SUPPORT_IPV4_HEADER   = NET_IF_CHECKSUM_IPV4_HEADER_BIT,
 
@@ -549,16 +500,6 @@
 
     /** Device supports checksum offloading for the IPv6 header */
     ETHERNET_CHECKSUM_SUPPORT_IPV6_HEADER   = NET_IF_CHECKSUM_IPV6_HEADER_BIT,
-=======
-/** @cond INTERNAL_HIDDEN */
-
-struct ethernet_config {
-	union {
-		bool promisc_mode;
-		bool txinjection_mode;
-
-		struct net_eth_addr mac_address;
->>>>>>> a4f702b8
 
     /** Device supports checksum offloading for ICMPv6 payload (implies IPv6 header) */
     ETHERNET_CHECKSUM_SUPPORT_IPV6_ICMP     = NET_IF_CHECKSUM_IPV6_ICMP_BIT,
@@ -574,16 +515,8 @@
 
 struct ethernet_config {
     union {
-        bool auto_negotiation;
-        bool full_duplex;
         bool promisc_mode;
         bool txinjection_mode;
-
-        struct {
-            bool link_10bt;
-            bool link_100bt;
-            bool link_1000bt;
-        } l;
 
         struct net_eth_addr mac_address;
 
@@ -1349,7 +1282,7 @@
  * @param handler Handler function for this protocol type.
  */
 #define ETH_NET_L3_REGISTER(name, ptype, handler) \
-	NET_L3_REGISTER(&NET_L2_GET_NAME(ETHERNET), name, ptype, handler)
+    NET_L3_REGISTER(&NET_L2_GET_NAME(ETHERNET), name, ptype, handler)
 
 /**
  * @brief Inform ethernet L2 driver that ethernet carrier is detected.
