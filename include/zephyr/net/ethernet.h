--- conflicted
+++ resolved
@@ -129,25 +129,10 @@
 #define _NET_ETH_MAX_HDR_SIZE       (sizeof(struct net_eth_hdr))
 #endif
 
-<<<<<<< HEAD
 #define _NET_ETH_MAX_FRAME_SIZE     (NET_ETH_MTU + _NET_ETH_MAX_HDR_SIZE)
-/*
- * Extend the max frame size for DSA (KSZ8794) by one byte (to 1519) to
- * store tail tag.
- */
-#if defined(CONFIG_NET_DSA)
+
 #define NET_ETH_MAX_FRAME_SIZE      (_NET_ETH_MAX_FRAME_SIZE + DSA_TAG_SIZE)
 #define NET_ETH_MAX_HDR_SIZE        (_NET_ETH_MAX_HDR_SIZE + DSA_TAG_SIZE)
-#else
-#define NET_ETH_MAX_FRAME_SIZE      (_NET_ETH_MAX_FRAME_SIZE)
-#define NET_ETH_MAX_HDR_SIZE        (_NET_ETH_MAX_HDR_SIZE)
-#endif
-=======
-#define _NET_ETH_MAX_FRAME_SIZE	(NET_ETH_MTU + _NET_ETH_MAX_HDR_SIZE)
-
-#define NET_ETH_MAX_FRAME_SIZE (_NET_ETH_MAX_FRAME_SIZE + DSA_TAG_SIZE)
-#define NET_ETH_MAX_HDR_SIZE (_NET_ETH_MAX_HDR_SIZE + DSA_TAG_SIZE)
->>>>>>> eca57905
 
 #define NET_ETH_VLAN_HDR_SIZE       4
 
@@ -155,6 +140,9 @@
 
 /** @brief Ethernet hardware capabilities */
 enum ethernet_hw_caps {
+    /** No specific hardware capabilities */
+    ETHERNET_HW_CAPS_NONE           = 0,
+
     /** TX Checksum offloading supported for all of IPv4, UDP, TCP */
     ETHERNET_HW_TX_CHKSUM_OFFLOAD   = BIT(0),
 
@@ -200,19 +188,11 @@
     /** VLAN Tag stripping */
     ETHERNET_HW_VLAN_TAG_STRIP      = BIT(14),
 
-<<<<<<< HEAD
-    /** DSA switch slave port */
-    ETHERNET_DSA_SLAVE_PORT         = BIT(15),
-
-    /** DSA switch master port */
-    ETHERNET_DSA_MASTER_PORT        = BIT(16),
-=======
-	/** DSA switch user port */
-	ETHERNET_DSA_USER_PORT		= BIT(15),
-
-	/** DSA switch conduit port */
-	ETHERNET_DSA_CONDUIT_PORT	= BIT(16),
->>>>>>> eca57905
+    /** DSA switch user port */
+    ETHERNET_DSA_USER_PORT          = BIT(15),
+
+    /** DSA switch conduit port */
+    ETHERNET_DSA_CONDUIT_PORT       = BIT(16),
 
     /** IEEE 802.1Qbv (scheduled traffic) supported */
     ETHERNET_QBV                    = BIT(17),
@@ -697,7 +677,6 @@
 
 /** Ethernet L2 context that is needed for VLAN */
 struct ethernet_context {
-<<<<<<< HEAD
     /** Flags representing ethernet state, which are accessed from multiple
      * threads.
      */
@@ -742,7 +721,7 @@
     int port;
     #endif
 
-    #if defined(CONFIG_NET_DSA)
+    #if defined(CONFIG_NET_DSA_DEPRECATED)
     /** DSA RX callback function - for custom processing - like e.g.
      * redirecting packets when MAC address is caught
      */
@@ -756,6 +735,13 @@
 
     /** Send a network packet via DSA master port */
     dsa_send_t dsa_send;
+
+    #elif defined(CONFIG_NET_DSA)
+    /** DSA port tpye */
+    enum dsa_port_type dsa_port;
+
+    /** DSA switch context pointer */
+    struct dsa_switch_context* dsa_switch_ctx;
     #endif
 
     /** Is network carrier up */
@@ -766,83 +752,6 @@
 
     /** Types of Ethernet network interfaces */
     enum ethernet_if_types eth_if_type;
-=======
-	/** Flags representing ethernet state, which are accessed from multiple
-	 * threads.
-	 */
-	atomic_t flags;
-
-#if defined(CONFIG_NET_ETHERNET_BRIDGE)
-	struct net_if *bridge;
-#endif
-
-	/** Carrier ON/OFF handler worker. This is used to create
-	 * network interface UP/DOWN event when ethernet L2 driver
-	 * notices carrier ON/OFF situation. We must not create another
-	 * network management event from inside management handler thus
-	 * we use worker thread to trigger the UP/DOWN event.
-	 */
-	struct k_work carrier_work;
-
-	/** Network interface. */
-	struct net_if *iface;
-
-#if defined(CONFIG_NET_LLDP)
-#if NET_VLAN_MAX_COUNT > 0
-#define NET_LLDP_MAX_COUNT NET_VLAN_MAX_COUNT
-#else
-#define NET_LLDP_MAX_COUNT 1
-#endif /* NET_VLAN_MAX_COUNT > 0 */
-
-	/** LLDP specific parameters */
-	struct ethernet_lldp lldp[NET_LLDP_MAX_COUNT];
-#endif
-
-	/**
-	 * This tells what L2 features does ethernet support.
-	 */
-	enum net_l2_flags ethernet_l2_flags;
-
-#if defined(CONFIG_NET_L2_PTP)
-	/** The PTP port number for this network device. We need to store the
-	 * port number here so that we do not need to fetch it for every
-	 * incoming PTP packet.
-	 */
-	int port;
-#endif
-
-#if defined(CONFIG_NET_DSA_DEPRECATED)
-	/** DSA RX callback function - for custom processing - like e.g.
-	 * redirecting packets when MAC address is caught
-	 */
-	dsa_net_recv_cb_t dsa_recv_cb;
-
-	/** Switch physical port number */
-	uint8_t dsa_port_idx;
-
-	/** DSA context pointer */
-	struct dsa_context *dsa_ctx;
-
-	/** Send a network packet via DSA master port */
-	dsa_send_t dsa_send;
-
-#elif defined(CONFIG_NET_DSA)
-	/** DSA port tpye */
-	enum dsa_port_type dsa_port;
-
-	/** DSA switch context pointer */
-	struct dsa_switch_context *dsa_switch_ctx;
-#endif
-
-	/** Is network carrier up */
-	bool is_net_carrier_up : 1;
-
-	/** Is this context already initialized */
-	bool is_init : 1;
-
-	/** Types of Ethernet network interfaces */
-	enum ethernet_if_types eth_if_type;
->>>>>>> eca57905
 };
 
 /**
@@ -1060,37 +969,26 @@
  * @return Hardware capabilities
  */
 static inline
-<<<<<<< HEAD
 enum ethernet_hw_caps net_eth_get_hw_capabilities(struct net_if* iface) {
     struct device const* dev = net_if_get_device(iface);
     struct ethernet_api const* api = (struct ethernet_api*)dev->api;
-
-    if (!api || !api->get_capabilities) {
-        return (enum ethernet_hw_caps)0;
+    enum ethernet_hw_caps caps = ETHERNET_HW_CAPS_NONE;
+
+    #if defined(CONFIG_NET_DSA) && !defined(CONFIG_NET_DSA_DEPRECATED)
+    struct ethernet_context *eth_ctx = net_if_l2_data(iface);
+
+    if (eth_ctx->dsa_port == DSA_CONDUIT_PORT) {
+        caps |= ETHERNET_DSA_CONDUIT_PORT;
     }
-
-    return api->get_capabilities(dev);
-=======
-enum ethernet_hw_caps net_eth_get_hw_capabilities(struct net_if *iface)
-{
-	const struct device *dev = net_if_get_device(iface);
-	const struct ethernet_api *api = (struct ethernet_api *)dev->api;
-	enum ethernet_hw_caps caps = 0;
-#if defined(CONFIG_NET_DSA) && !defined(CONFIG_NET_DSA_DEPRECATED)
-	struct ethernet_context *eth_ctx = net_if_l2_data(iface);
-
-	if (eth_ctx->dsa_port == DSA_CONDUIT_PORT) {
-		caps |= ETHERNET_DSA_CONDUIT_PORT;
-	} else if (eth_ctx->dsa_port == DSA_USER_PORT) {
-		caps |= ETHERNET_DSA_USER_PORT;
-	}
-#endif
-	if (api == NULL || api->get_capabilities == NULL) {
-		return caps;
-	}
-
-	return (enum ethernet_hw_caps)(caps | api->get_capabilities(dev));
->>>>>>> eca57905
+    else if (eth_ctx->dsa_port == DSA_USER_PORT) {
+        caps |= ETHERNET_DSA_USER_PORT;
+    }
+    #endif
+    if (api == NULL || api->get_capabilities == NULL) {
+        return (caps);
+    }
+
+    return (enum ethernet_hw_caps)(caps | api->get_capabilities(dev));
 }
 
 /**
