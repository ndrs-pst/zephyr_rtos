/** @file
 @brief Ethernet

 This is not to be included by the application.
 */

/*
 * Copyright (c) 2016 Intel Corporation
 *
 * SPDX-License-Identifier: Apache-2.0
 */

#ifndef ZEPHYR_INCLUDE_NET_ETHERNET_H_
#define ZEPHYR_INCLUDE_NET_ETHERNET_H_

#include <zephyr/kernel.h>
#include <zephyr/types.h>
#include <stdbool.h>
#include <zephyr/sys/atomic.h>

#include <zephyr/net/net_ip.h>
#include <zephyr/net/net_pkt.h>
#include <zephyr/net/lldp.h>
#include <zephyr/sys/util.h>
#include <zephyr/net/net_if.h>
#include <zephyr/net/ethernet_vlan.h>
#include <zephyr/net/ptp_time.h>

#if defined(CONFIG_NET_DSA)
#include <zephyr/net/dsa.h>
#endif

#if defined(CONFIG_NET_ETHERNET_BRIDGE)
#include <zephyr/net/ethernet_bridge.h>
#endif

#ifdef __cplusplus
extern "C" {
#endif

/**
 * @brief Ethernet support functions
 * @defgroup ethernet Ethernet Support Functions
 * @ingroup networking
 * @{
 */

#define NET_ETH_ADDR_LEN            6U      /**< Ethernet MAC address length */

/** Ethernet address */
struct net_eth_addr {
    uint8_t addr[NET_ETH_ADDR_LEN];         /**< Buffer storing the address */
};

/** @cond INTERNAL_HIDDEN */

#define NET_ETH_HDR(pkt) ((struct net_eth_hdr*)net_pkt_data(pkt))

#define NET_ETH_PTYPE_CAN           0x000C /* CAN: Controller Area Network */
#define NET_ETH_PTYPE_CANFD         0x000D /* CANFD: CAN flexible data rate*/
#define NET_ETH_PTYPE_HDLC          0x0019 /* HDLC frames (like in PPP) */
#define NET_ETH_PTYPE_ARP           0x0806
#define NET_ETH_PTYPE_IP            0x0800
#define NET_ETH_PTYPE_TSN           0x22F0  /* TSN (IEEE 1722) packet */
#define NET_ETH_PTYPE_IPV6          0x86DD
#define NET_ETH_PTYPE_VLAN          0x8100
#define NET_ETH_PTYPE_PTP           0x88F7
#define NET_ETH_PTYPE_LLDP          0x88CC
#define NET_ETH_PTYPE_ALL           0x0003  /* from linux/if_ether.h */
#define NET_ETH_PTYPE_ECAT          0x88A4
#define NET_ETH_PTYPE_EAPOL         0x888E
#define NET_ETH_PTYPE_IEEE802154    0x00F6  /* from linux/if_ether.h: IEEE802.15.4 frame */

#if !defined(ETH_P_ALL)
#define ETH_P_ALL                   NET_ETH_PTYPE_ALL
#endif
#if !defined(ETH_P_IP)
#define ETH_P_IP                    NET_ETH_PTYPE_IP
#endif
#if !defined(ETH_P_ARP)
#define ETH_P_ARP                   NET_ETH_PTYPE_ARP
#endif
#if !defined(ETH_P_IPV6)
#define ETH_P_IPV6                  NET_ETH_PTYPE_IPV6
#endif
#if !defined(ETH_P_8021Q)
#define ETH_P_8021Q                 NET_ETH_PTYPE_VLAN
#endif
#if !defined(ETH_P_TSN)
#define ETH_P_TSN                   NET_ETH_PTYPE_TSN
#endif
#if !defined(ETH_P_ECAT)
#define ETH_P_ECAT                  NET_ETH_PTYPE_ECAT
#endif
#if !defined(ETH_P_IEEE802154)
#define ETH_P_IEEE802154            NET_ETH_PTYPE_IEEE802154
#endif
#if !defined(ETH_P_CAN)
#define ETH_P_CAN                   NET_ETH_PTYPE_CAN
#endif
#if !defined(ETH_P_CANFD)
#define ETH_P_CANFD                 NET_ETH_PTYPE_CANFD
#endif
#if !defined(ETH_P_HDLC)
#define ETH_P_HDLC                  NET_ETH_PTYPE_HDLC
#endif

/** @endcond */

#define NET_ETH_MINIMAL_FRAME_SIZE 60   /**< Minimum Ethernet frame size */
#define NET_ETH_MTU                1500 /**< Ethernet MTU size */

/** @cond INTERNAL_HIDDEN */

#if defined(CONFIG_NET_VLAN)
#define _NET_ETH_MAX_HDR_SIZE       (sizeof(struct net_eth_vlan_hdr))
#else
#define _NET_ETH_MAX_HDR_SIZE       (sizeof(struct net_eth_hdr))
#endif

#define _NET_ETH_MAX_FRAME_SIZE     (NET_ETH_MTU + _NET_ETH_MAX_HDR_SIZE)
/*
 * Extend the max frame size for DSA (KSZ8794) by one byte (to 1519) to
 * store tail tag.
 */
#if defined(CONFIG_NET_DSA)
#define NET_ETH_MAX_FRAME_SIZE      (_NET_ETH_MAX_FRAME_SIZE + DSA_TAG_SIZE)
#define NET_ETH_MAX_HDR_SIZE        (_NET_ETH_MAX_HDR_SIZE + DSA_TAG_SIZE)
#else
#define NET_ETH_MAX_FRAME_SIZE      (_NET_ETH_MAX_FRAME_SIZE)
#define NET_ETH_MAX_HDR_SIZE        (_NET_ETH_MAX_HDR_SIZE)
#endif

#define NET_ETH_VLAN_HDR_SIZE       4

/** @endcond */

/** @brief Ethernet hardware capabilities */
enum ethernet_hw_caps {
    /** TX Checksum offloading supported for all of IPv4, UDP, TCP */
    ETHERNET_HW_TX_CHKSUM_OFFLOAD   = BIT(0),

    /** RX Checksum offloading supported for all of IPv4, UDP, TCP */
    ETHERNET_HW_RX_CHKSUM_OFFLOAD   = BIT(1),

    /** VLAN supported */
    ETHERNET_HW_VLAN                = BIT(2),

    /** Enabling/disabling auto negotiation supported */
    ETHERNET_AUTO_NEGOTIATION_SET   = BIT(3),

    /** 10 Mbits link supported */
    ETHERNET_LINK_10BASE_T          = BIT(4),

    /** 100 Mbits link supported */
    ETHERNET_LINK_100BASE_T         = BIT(5),

    /** 1 Gbits link supported */
    ETHERNET_LINK_1000BASE_T        = BIT(6),

    /** Changing duplex (half/full) supported */
    ETHERNET_DUPLEX_SET             = BIT(7),

    /** IEEE 802.1AS (gPTP) clock supported */
    ETHERNET_PTP                    = BIT(8),

    /** IEEE 802.1Qav (credit-based shaping) supported */
    ETHERNET_QAV                    = BIT(9),

    /** Promiscuous mode supported */
    ETHERNET_PROMISC_MODE           = BIT(10),

    /** Priority queues available */
    ETHERNET_PRIORITY_QUEUES        = BIT(11),

    /** MAC address filtering supported */
    ETHERNET_HW_FILTERING           = BIT(12),

    /** Link Layer Discovery Protocol supported */
    ETHERNET_LLDP                   = BIT(13),

    /** VLAN Tag stripping */
    ETHERNET_HW_VLAN_TAG_STRIP      = BIT(14),

    /** DSA switch slave port */
    ETHERNET_DSA_SLAVE_PORT         = BIT(15),

    /** DSA switch master port */
    ETHERNET_DSA_MASTER_PORT        = BIT(16),

    /** IEEE 802.1Qbv (scheduled traffic) supported */
    ETHERNET_QBV                    = BIT(17),

    /** IEEE 802.1Qbu (frame preemption) supported */
    ETHERNET_QBU                    = BIT(18),

    /** TXTIME supported */
    ETHERNET_TXTIME                 = BIT(19),

    /** TX-Injection supported */
    ETHERNET_TXINJECTION_MODE       = BIT(20),
};

/** @cond INTERNAL_HIDDEN */

enum ethernet_config_type {
<<<<<<< HEAD
	ETHERNET_CONFIG_TYPE_AUTO_NEG,
	ETHERNET_CONFIG_TYPE_LINK,
	ETHERNET_CONFIG_TYPE_DUPLEX,
	ETHERNET_CONFIG_TYPE_MAC_ADDRESS,
	ETHERNET_CONFIG_TYPE_QAV_PARAM,
	ETHERNET_CONFIG_TYPE_QBV_PARAM,
	ETHERNET_CONFIG_TYPE_QBU_PARAM,
	ETHERNET_CONFIG_TYPE_TXTIME_PARAM,
	ETHERNET_CONFIG_TYPE_PROMISC_MODE,
	ETHERNET_CONFIG_TYPE_PRIORITY_QUEUES_NUM,
	ETHERNET_CONFIG_TYPE_FILTER,
	ETHERNET_CONFIG_TYPE_PORTS_NUM,
	ETHERNET_CONFIG_TYPE_T1S_PARAM,
	ETHERNET_CONFIG_TYPE_TXINJECTION_MODE,
	ETHERNET_CONFIG_TYPE_RX_CHECKSUM_SUPPORT,
	ETHERNET_CONFIG_TYPE_TX_CHECKSUM_SUPPORT
=======
    ETHERNET_CONFIG_TYPE_AUTO_NEG,
    ETHERNET_CONFIG_TYPE_LINK,
    ETHERNET_CONFIG_TYPE_DUPLEX,
    ETHERNET_CONFIG_TYPE_MAC_ADDRESS,
    ETHERNET_CONFIG_TYPE_QAV_PARAM,
    ETHERNET_CONFIG_TYPE_QBV_PARAM,
    ETHERNET_CONFIG_TYPE_QBU_PARAM,
    ETHERNET_CONFIG_TYPE_TXTIME_PARAM,
    ETHERNET_CONFIG_TYPE_PROMISC_MODE,
    ETHERNET_CONFIG_TYPE_PRIORITY_QUEUES_NUM,
    ETHERNET_CONFIG_TYPE_FILTER,
    ETHERNET_CONFIG_TYPE_PORTS_NUM,
    ETHERNET_CONFIG_TYPE_T1S_PARAM,
    ETHERNET_CONFIG_TYPE_TXINJECTION_MODE,
>>>>>>> 2a6bbc5a
};

enum ethernet_qav_param_type {
    ETHERNET_QAV_PARAM_TYPE_DELTA_BANDWIDTH,
    ETHERNET_QAV_PARAM_TYPE_IDLE_SLOPE,
    ETHERNET_QAV_PARAM_TYPE_OPER_IDLE_SLOPE,
    ETHERNET_QAV_PARAM_TYPE_TRAFFIC_CLASS,
    ETHERNET_QAV_PARAM_TYPE_STATUS,
};

enum ethernet_t1s_param_type {
    ETHERNET_T1S_PARAM_TYPE_PLCA_CONFIG,
};

/** @endcond */

/** Ethernet T1S specific parameters */
struct ethernet_t1s_param {
    /** Type of T1S parameter */
    enum ethernet_t1s_param_type type;

    union {
        /**
         * PLCA is the Physical Layer (PHY) Collision
         * Avoidance technique employed with multidrop
         * 10Base-T1S standard.
         *
         * The PLCA parameters are described in standard [1]
         * as registers in memory map 4 (MMS = 4) (point 9.6).
         *
         * IDVER    (PLCA ID Version)
         * CTRL0    (PLCA Control 0)
         * CTRL1    (PLCA Control 1)
         * STATUS   (PLCA Status)
         * TOTMR    (PLCA TO Control)
         * BURST    (PLCA Burst Control)
         *
         * Those registers are implemented by each OA TC6
         * compliant vendor (like for e.g. LAN865x - e.g. [2]).
         *
         * Documents:
         * [1] - "OPEN Alliance 10BASE-T1x MAC-PHY Serial
         *       Interface" (ver. 1.1)
         * [2] - "DS60001734C" - LAN865x data sheet
         */
        struct {
            /** T1S PLCA enabled */
            bool enable;
            /** T1S PLCA node id range: 0 to 254 */
            uint8_t node_id;
            /** T1S PLCA node count range: 1 to 255 */
            uint8_t node_count;
            /** T1S PLCA burst count range: 0x0 to 0xFF */
            uint8_t burst_count;
            /** T1S PLCA burst timer */
            uint8_t burst_timer;
            /** T1S PLCA TO value */
            uint8_t to_timer;
        } plca;
    };
};

/** Ethernet Qav specific parameters */
struct ethernet_qav_param {
    /** ID of the priority queue to use */
    int queue_id;

    /** Type of Qav parameter */
    enum ethernet_qav_param_type type;

    union {
        /** True if Qav is enabled for queue */
        bool enabled;

        /** Delta Bandwidth (percentage of bandwidth) */
        unsigned int delta_bandwidth;

        /** Idle Slope (bits per second) */
        unsigned int idle_slope;

        /** Oper Idle Slope (bits per second) */
        unsigned int oper_idle_slope;

        /** Traffic class the queue is bound to */
        unsigned int traffic_class;
    };
};

/** @cond INTERNAL_HIDDEN */

enum ethernet_qbv_param_type {
    ETHERNET_QBV_PARAM_TYPE_STATUS,
    ETHERNET_QBV_PARAM_TYPE_GATE_CONTROL_LIST,
    ETHERNET_QBV_PARAM_TYPE_GATE_CONTROL_LIST_LEN,
    ETHERNET_QBV_PARAM_TYPE_TIME,
};

enum ethernet_qbv_state_type {
    ETHERNET_QBV_STATE_TYPE_ADMIN,
    ETHERNET_QBV_STATE_TYPE_OPER,
};

enum ethernet_gate_state_operation {
    ETHERNET_SET_GATE_STATE,
    ETHERNET_SET_AND_HOLD_MAC_STATE,
    ETHERNET_SET_AND_RELEASE_MAC_STATE,
};

/** @endcond */

/** Ethernet Qbv specific parameters */
struct ethernet_qbv_param {
    /** Port id */
    int port_id;

    /** Type of Qbv parameter */
    enum ethernet_qbv_param_type type;

    /** What state (Admin/Oper) parameters are these */
    enum ethernet_qbv_state_type state;

    union {
        /** True if Qbv is enabled or not */
        bool enabled;

        /** Gate control information */
        struct {
            /** True = open, False = closed */
            bool gate_status[NET_TC_TX_COUNT];

            /** GateState operation */
            enum ethernet_gate_state_operation operation;

            /** Time interval ticks (nanoseconds) */
            uint32_t time_interval;

            /** Gate control list row */
            uint16_t row;
        } gate_control;

        /** Number of entries in gate control list */
        uint32_t gate_control_list_len;

        /**
         * The time values are set in one go when type is set to
         * ETHERNET_QBV_PARAM_TYPE_TIME
         */
        struct {
            /** Base time */
            struct net_ptp_extended_time base_time;

            /** Cycle time */
            struct net_ptp_time cycle_time;

            /** Extension time (nanoseconds) */
            uint32_t extension_time;
        };
    };
};

/** @cond INTERNAL_HIDDEN */

enum ethernet_qbu_param_type {
    ETHERNET_QBU_PARAM_TYPE_STATUS,
    ETHERNET_QBU_PARAM_TYPE_RELEASE_ADVANCE,
    ETHERNET_QBU_PARAM_TYPE_HOLD_ADVANCE,
    ETHERNET_QBU_PARAM_TYPE_PREEMPTION_STATUS_TABLE,

    /* Some preemption settings are from Qbr spec. */
    ETHERNET_QBR_PARAM_TYPE_LINK_PARTNER_STATUS,
    ETHERNET_QBR_PARAM_TYPE_ADDITIONAL_FRAGMENT_SIZE,
};

enum ethernet_qbu_preempt_status {
    ETHERNET_QBU_STATUS_EXPRESS,
    ETHERNET_QBU_STATUS_PREEMPTABLE
} __packed;

/** @endcond */

/** Ethernet Qbu specific parameters */
struct ethernet_qbu_param {
    /** Port id */
    int port_id;

    /** Type of Qbu parameter */
    enum ethernet_qbu_param_type type;

    union {
        /** Hold advance (nanoseconds) */
        uint32_t hold_advance;

        /** Release advance (nanoseconds) */
        uint32_t release_advance;

        /** sequence of framePreemptionAdminStatus values */
        enum ethernet_qbu_preempt_status
                                frame_preempt_statuses[NET_TC_TX_COUNT];

        /** True if Qbu is enabled or not */
        bool enabled;

        /** Link partner status (from Qbr) */
        bool link_partner_status;

        /**
         * Additional fragment size (from Qbr). The minimum non-final
         * fragment size is (additional_fragment_size + 1) * 64 octets
         */
        uint8_t additional_fragment_size : 2;
    };
};

/** @cond INTERNAL_HIDDEN */

enum ethernet_filter_type {
    ETHERNET_FILTER_TYPE_SRC_MAC_ADDRESS,
    ETHERNET_FILTER_TYPE_DST_MAC_ADDRESS,
};

/** @endcond */

/** Types of Ethernet L2 */
enum ethernet_if_types {
    /** IEEE 802.3 Ethernet (default) */
    L2_ETH_IF_TYPE_ETHERNET,

    /** IEEE 802.11 Wi-Fi*/
    L2_ETH_IF_TYPE_WIFI,
} __packed;

/** Ethernet filter description */
struct ethernet_filter {
    /** Type of filter */
    enum ethernet_filter_type type;

    /** MAC address to filter */
    struct net_eth_addr mac_address;

    /** Set (true) or unset (false) the filter */
    bool set;
};

/** @cond INTERNAL_HIDDEN */

enum ethernet_txtime_param_type {
    ETHERNET_TXTIME_PARAM_TYPE_ENABLE_QUEUES,
};

/** @endcond */

/** Ethernet TXTIME specific parameters */
struct ethernet_txtime_param {
    /** Type of TXTIME parameter */
    enum ethernet_txtime_param_type type;

    /** Queue number for configuring TXTIME */
    int queue_id;

    /** Enable or disable TXTIME per queue */
    bool enable_txtime;
};

/** Protocols that are supported by checksum offloading */
enum ethernet_checksum_support {
	/** Device does not support any L3/L4 checksum offloading */
	ETHERNET_CHECKSUM_SUPPORT_NONE			= NET_IF_CHECKSUM_NONE_BIT,
	/** Device supports checksum offloading for the IPv4 header */
	ETHERNET_CHECKSUM_SUPPORT_IPV4_HEADER		= NET_IF_CHECKSUM_IPV4_HEADER_BIT,
	/** Device supports checksum offloading for ICMPv4 payload (implies IPv4 header) */
	ETHERNET_CHECKSUM_SUPPORT_IPV4_ICMP		= NET_IF_CHECKSUM_IPV4_ICMP_BIT,
	/** Device supports checksum offloading for the IPv6 header */
	ETHERNET_CHECKSUM_SUPPORT_IPV6_HEADER		= NET_IF_CHECKSUM_IPV6_HEADER_BIT,
	/** Device supports checksum offloading for ICMPv6 payload (implies IPv6 header) */
	ETHERNET_CHECKSUM_SUPPORT_IPV6_ICMP		= NET_IF_CHECKSUM_IPV6_ICMP_BIT,
	/** Device supports TCP checksum offloading for all supported IP protocols */
	ETHERNET_CHECKSUM_SUPPORT_TCP			= NET_IF_CHECKSUM_TCP_BIT,
	/** Device supports UDP checksum offloading for all supported IP protocols */
	ETHERNET_CHECKSUM_SUPPORT_UDP			= NET_IF_CHECKSUM_UDP_BIT,
};

/** @cond INTERNAL_HIDDEN */

struct ethernet_config {
<<<<<<< HEAD
	union {
		bool auto_negotiation;
		bool full_duplex;
		bool promisc_mode;
		bool txinjection_mode;

		struct {
			bool link_10bt;
			bool link_100bt;
			bool link_1000bt;
		} l;

		struct net_eth_addr mac_address;

		struct ethernet_t1s_param t1s_param;
		struct ethernet_qav_param qav_param;
		struct ethernet_qbv_param qbv_param;
		struct ethernet_qbu_param qbu_param;
		struct ethernet_txtime_param txtime_param;

		int priority_queues_num;
		int ports_num;

		enum ethernet_checksum_support chksum_support;

		struct ethernet_filter filter;
	};
=======
    union {
        bool auto_negotiation;
        bool full_duplex;
        bool promisc_mode;
        bool txinjection_mode;

        struct {
            bool link_10bt;
            bool link_100bt;
            bool link_1000bt;
        } l;

        struct net_eth_addr mac_address;

        struct ethernet_t1s_param t1s_param;
        struct ethernet_qav_param qav_param;
        struct ethernet_qbv_param qbv_param;
        struct ethernet_qbu_param qbu_param;
        struct ethernet_txtime_param txtime_param;

        int priority_queues_num;
        int ports_num;

        struct ethernet_filter filter;
    };
>>>>>>> 2a6bbc5a
};

/** @endcond */

/** Ethernet L2 API operations. */
struct ethernet_api {
    /**
     * The net_if_api must be placed in first position in this
     * struct so that we are compatible with network interface API.
     */
    struct net_if_api iface_api;

    /** Collect optional ethernet specific statistics. This pointer
     * should be set by driver if statistics needs to be collected
     * for that driver.
     */
    #if defined(CONFIG_NET_STATISTICS_ETHERNET)
    struct net_stats_eth* (*get_stats)(const struct device* dev);
    #endif

    /** Start the device */
    int (*start)(const struct device* dev);

    /** Stop the device */
    int (*stop)(const struct device* dev);

    /** Get the device capabilities */
    enum ethernet_hw_caps (*get_capabilities)(const struct device* dev);

    /** Set specific hardware configuration */
    int (*set_config)(const struct device* dev,
                      enum ethernet_config_type type,
                      const struct ethernet_config* config);

    /** Get hardware specific configuration */
    int (*get_config)(const struct device* dev,
                      enum ethernet_config_type type,
                      struct ethernet_config* config);

    /** The IP stack will call this function when a VLAN tag is enabled
     * or disabled. If enable is set to true, then the VLAN tag was added,
     * if it is false then the tag was removed. The driver can utilize
     * this information if needed.
     */
    #if defined(CONFIG_NET_VLAN)
    int (*vlan_setup)(const struct device* dev, struct net_if* iface,
                      uint16_t tag, bool enable);
    #endif /* CONFIG_NET_VLAN */

    /** Return ptp_clock device that is tied to this ethernet device */
    #if defined(CONFIG_PTP_CLOCK)
    const struct device* (*get_ptp_clock)(const struct device* dev);
    #endif /* CONFIG_PTP_CLOCK */

    /** Send a network packet */
    int (*send)(const struct device* dev, struct net_pkt* pkt);
};

/** @cond INTERNAL_HIDDEN */

/* Make sure that the network interface API is properly setup inside
 * Ethernet API struct (it is the first one).
 */
BUILD_ASSERT(offsetof(struct ethernet_api, iface_api) == 0, "offsetof shall == 0");

struct net_eth_hdr {
    struct net_eth_addr dst;
    struct net_eth_addr src;
    uint16_t type;
} __packed;

struct ethernet_vlan {
    /** Network interface that has VLAN enabled */
    struct net_if* iface;

    /** VLAN tag */
    uint16_t tag;
};

#if defined(CONFIG_NET_VLAN_COUNT)
#define NET_VLAN_MAX_COUNT CONFIG_NET_VLAN_COUNT
#else
/* Even thou there are no VLAN support, the minimum count must be set to 1.
 */
#define NET_VLAN_MAX_COUNT 1
#endif

/** @endcond */

/** Ethernet LLDP specific parameters */
struct ethernet_lldp {
    /** Used for track timers */
    sys_snode_t node;

    /** LLDP Data Unit mandatory TLVs for the interface. */
    const struct net_lldpdu* lldpdu;

    /** LLDP Data Unit optional TLVs for the interface */
    uint8_t const* optional_du;

    /** Length of the optional Data Unit TLVs */
    size_t optional_len;

    /** Network interface that has LLDP supported. */
    struct net_if* iface;

    /** LLDP TX timer start time */
    int64_t tx_timer_start;

    /** LLDP TX timeout */
    uint32_t tx_timer_timeout;

    /** LLDP RX callback function */
    net_lldp_recv_cb_t cb;
};

/** @cond INTERNAL_HIDDEN */

enum ethernet_flags {
    ETH_CARRIER_UP,
};

/** Ethernet L2 context that is needed for VLAN */
struct ethernet_context {
    /** Flags representing ethernet state, which are accessed from multiple
     * threads.
     */
    atomic_t flags;

    #if defined(CONFIG_NET_ETHERNET_BRIDGE)
    struct eth_bridge_iface_context bridge;
    #endif

    /** Carrier ON/OFF handler worker. This is used to create
     * network interface UP/DOWN event when ethernet L2 driver
     * notices carrier ON/OFF situation. We must not create another
     * network management event from inside management handler thus
     * we use worker thread to trigger the UP/DOWN event.
     */
    struct k_work carrier_work;

    /** Network interface. */
    struct net_if* iface;

    #if defined(CONFIG_NET_LLDP)
    struct ethernet_lldp lldp[NET_VLAN_MAX_COUNT];
    #endif

    /**
     * This tells what L2 features does ethernet support.
     */
    enum net_l2_flags ethernet_l2_flags;

    #if defined(CONFIG_NET_L2_PTP)
    /** The PTP port number for this network device. We need to store the
     * port number here so that we do not need to fetch it for every
     * incoming PTP packet.
     */
    int port;
    #endif

    #if defined(CONFIG_NET_DSA)
    /** DSA RX callback function - for custom processing - like e.g.
     * redirecting packets when MAC address is caught
     */
    dsa_net_recv_cb_t dsa_recv_cb;

    /** Switch physical port number */
    uint8_t dsa_port_idx;

    /** DSA context pointer */
    struct dsa_context* dsa_ctx;

    /** Send a network packet via DSA master port */
    dsa_send_t dsa_send;
    #endif

    /** Is network carrier up */
    bool is_net_carrier_up : 1;

    /** Is this context already initialized */
    bool is_init           : 1;

    /** Types of Ethernet network interfaces */
    enum ethernet_if_types eth_if_type;
};

/**
 * @brief Initialize Ethernet L2 stack for a given interface
 *
 * @param iface A valid pointer to a network interface
 */
void ethernet_init(struct net_if* iface);

#define ETHERNET_L2_CTX_TYPE struct ethernet_context

/* Separate header for VLAN as some of device interfaces might not
 * support VLAN.
 */
struct net_eth_vlan_hdr {
    struct net_eth_addr dst;
    struct net_eth_addr src;

    struct {
        uint16_t tpid; /* tag protocol id  */
        uint16_t tci;  /* tag control info */
    } vlan;

    uint16_t type;
} __packed;

/** @endcond */

/**
 * @brief Check if the Ethernet MAC address is a broadcast address.
 *
 * @param addr A valid pointer to a Ethernet MAC address.
 *
 * @return true if address is a broadcast address, false if not
 */
static inline bool net_eth_is_addr_broadcast(struct net_eth_addr* addr) {
    if ((addr->addr[0] == 0xFF) &&
        (addr->addr[1] == 0xFF) &&
        (addr->addr[2] == 0xFF) &&
        (addr->addr[3] == 0xFF) &&
        (addr->addr[4] == 0xFF) &&
        (addr->addr[5] == 0xFF)) {
        return (true);
    }

    return (false);
}

/**
 * @brief Check if the Ethernet MAC address is a all zeroes address.
 *
 * @param addr A valid pointer to an Ethernet MAC address.
 *
 * @return true if address is an all zeroes address, false if not
 */
static inline bool net_eth_is_addr_all_zeroes(struct net_eth_addr *addr)
{
	if (addr->addr[0] == 0x00 &&
	    addr->addr[1] == 0x00 &&
	    addr->addr[2] == 0x00 &&
	    addr->addr[3] == 0x00 &&
	    addr->addr[4] == 0x00 &&
	    addr->addr[5] == 0x00) {
		return true;
	}

	return false;
}

/**
 * @brief Check if the Ethernet MAC address is unspecified.
 *
 * @param addr A valid pointer to a Ethernet MAC address.
 *
 * @return true if address is unspecified, false if not
 */
static inline bool net_eth_is_addr_unspecified(struct net_eth_addr* addr) {
    if ((addr->addr[0] == 0x00) &&
        (addr->addr[1] == 0x00) &&
        (addr->addr[2] == 0x00) &&
        (addr->addr[3] == 0x00) &&
        (addr->addr[4] == 0x00) &&
        (addr->addr[5] == 0x00)) {
        return (true);
    }

    return (false);
}

/**
 * @brief Check if the Ethernet MAC address is a multicast address.
 *
 * @param addr A valid pointer to a Ethernet MAC address.
 *
 * @return true if address is a multicast address, false if not
 */
static inline bool net_eth_is_addr_multicast(struct net_eth_addr* addr) {
    #if defined(CONFIG_NET_IPV6)
    if ((addr->addr[0] == 0x33) &&
        (addr->addr[1] == 0x33)) {
        return (true);
    }
    #endif

    #if defined(CONFIG_NET_IPV4)
    if ((addr->addr[0] == 0x01) &&
        (addr->addr[1] == 0x00) &&
        (addr->addr[2] == 0x5E)) {
        return (true);
    }
    #endif

    return (false);
}

/**
 * @brief Check if the Ethernet MAC address is a group address.
 *
 * @param addr A valid pointer to a Ethernet MAC address.
 *
 * @return true if address is a group address, false if not
 */
static inline bool net_eth_is_addr_group(struct net_eth_addr* addr) {
    return (addr->addr[0] & 0x01);
}

/**
 * @brief Check if the Ethernet MAC address is valid.
 *
 * @param addr A valid pointer to a Ethernet MAC address.
 *
 * @return true if address is valid, false if not
 */
static inline bool net_eth_is_addr_valid(struct net_eth_addr* addr) {
    return !net_eth_is_addr_unspecified(addr) && !net_eth_is_addr_group(addr);
}

/**
 * @brief Check if the Ethernet MAC address is a LLDP multicast address.
 *
 * @param addr A valid pointer to a Ethernet MAC address.
 *
 * @return true if address is a LLDP multicast address, false if not
 */
static inline bool net_eth_is_addr_lldp_multicast(struct net_eth_addr* addr) {
    #if defined(CONFIG_NET_GPTP) || defined(CONFIG_NET_LLDP)
    if ((addr->addr[0] == 0x01) &&
        (addr->addr[1] == 0x80) &&
        (addr->addr[2] == 0xC2) &&
        (addr->addr[3] == 0x00) &&
        (addr->addr[4] == 0x00) &&
        (addr->addr[5] == 0x0E)) {
        return (true);
    }
    #else
    ARG_UNUSED(addr);
    #endif

    return (false);
}

/**
 * @brief Check if the Ethernet MAC address is a PTP multicast address.
 *
 * @param addr A valid pointer to a Ethernet MAC address.
 *
 * @return true if address is a PTP multicast address, false if not
 */
static inline bool net_eth_is_addr_ptp_multicast(struct net_eth_addr* addr) {
    #if defined(CONFIG_NET_GPTP)
    if ((addr->addr[0] == 0x01) &&
        (addr->addr[1] == 0x1B) &&
        (addr->addr[2] == 0x19) &&
        (addr->addr[3] == 0x00) &&
        (addr->addr[4] == 0x00) &&
        (addr->addr[5] == 0x00)) {
        return (true);
    }
    #else
    ARG_UNUSED(addr);
    #endif

    return (false);
}

/**
 * @brief Return Ethernet broadcast address.
 *
 * @return Ethernet broadcast address.
 */
const struct net_eth_addr* net_eth_broadcast_addr(void);

/**
 * @brief Convert IPv4 multicast address to Ethernet address.
 *
 * @param ipv4_addr IPv4 multicast address
 * @param mac_addr Output buffer for Ethernet address
 */
void net_eth_ipv4_mcast_to_mac_addr(const struct net_in_addr* ipv4_addr,
                                    struct net_eth_addr* mac_addr);

/**
 * @brief Convert IPv6 multicast address to Ethernet address.
 *
 * @param ipv6_addr IPv6 multicast address
 * @param mac_addr Output buffer for Ethernet address
 */
void net_eth_ipv6_mcast_to_mac_addr(const struct net_in6_addr* ipv6_addr,
                                    struct net_eth_addr* mac_addr);

/**
 * @brief Return ethernet device hardware capability information.
 *
 * @param iface Network interface
 *
 * @return Hardware capabilities
 */
static inline
enum ethernet_hw_caps net_eth_get_hw_capabilities(struct net_if* iface) {
    const struct ethernet_api* eth =
        (struct ethernet_api*)net_if_get_device(iface)->api;

    if (!eth->get_capabilities) {
        return (enum ethernet_hw_caps)0;
    }

    return eth->get_capabilities(net_if_get_device(iface));
}

/**
 * @brief Return ethernet device hardware configuration information.
 *
 * @param iface Network interface
 * @param type configuration type
 * @param config Ethernet configuration
 *
 * @return 0 if ok, <0 if error
 */
static inline
int net_eth_get_hw_config(struct net_if *iface, enum ethernet_config_type type,
			 struct ethernet_config *config)
{
	const struct ethernet_api *eth =
		(struct ethernet_api *)net_if_get_device(iface)->api;

	if (!eth->get_config) {
		return -ENOTSUP;
	}

	return eth->get_config(net_if_get_device(iface), type, config);
}


/**
 * @brief Add VLAN tag to the interface.
 *
 * @param iface Interface to use.
 * @param tag VLAN tag to add
 *
 * @return 0 if ok, <0 if error
 */
#if defined(CONFIG_NET_VLAN)
int net_eth_vlan_enable(struct net_if* iface, uint16_t tag);
#else
static inline int net_eth_vlan_enable(struct net_if* iface, uint16_t tag) {
    ARG_UNUSED(iface);
    ARG_UNUSED(tag);

    return (-EINVAL);
}
#endif

/**
 * @brief Remove VLAN tag from the interface.
 *
 * @param iface Interface to use.
 * @param tag VLAN tag to remove
 *
 * @return 0 if ok, <0 if error
 */
#if defined(CONFIG_NET_VLAN)
int net_eth_vlan_disable(struct net_if* iface, uint16_t tag);
#else
static inline int net_eth_vlan_disable(struct net_if* iface, uint16_t tag) {
    ARG_UNUSED(iface);
    ARG_UNUSED(tag);

    return (-EINVAL);
}
#endif

/**
 * @brief Return VLAN tag specified to network interface.
 *
 * Note that the interface parameter must be the VLAN interface,
 * and not the Ethernet one.
 *
 * @param iface VLAN network interface.
 *
 * @return VLAN tag for this interface or NET_VLAN_TAG_UNSPEC if VLAN
 * is not configured for that interface.
 */
#if defined(CONFIG_NET_VLAN)
uint16_t net_eth_get_vlan_tag(struct net_if* iface);
#else
static inline uint16_t net_eth_get_vlan_tag(struct net_if* iface) {
    ARG_UNUSED(iface);

    return (NET_VLAN_TAG_UNSPEC);
}
#endif

/**
 * @brief Return network interface related to this VLAN tag
 *
 * @param iface Main network interface (not the VLAN one).
 * @param tag VLAN tag
 *
 * @return Network interface related to this tag or NULL if no such interface
 * exists.
 */
#if defined(CONFIG_NET_VLAN)
struct net_if* net_eth_get_vlan_iface(struct net_if* iface, uint16_t tag);
#else
static inline
struct net_if* net_eth_get_vlan_iface(struct net_if* iface, uint16_t tag) {
    ARG_UNUSED(iface);
    ARG_UNUSED(tag);

    return (NULL);
}
#endif

/**
 * @brief Return main network interface that is attached to this VLAN tag.
 *
 * @param iface VLAN network interface. This is used to get the
 *        pointer to ethernet L2 context
 *
 * @return Network interface related to this tag or NULL if no such interface
 * exists.
 */
#if defined(CONFIG_NET_VLAN)
struct net_if* net_eth_get_vlan_main(struct net_if* iface);
#else
static inline
struct net_if* net_eth_get_vlan_main(struct net_if* iface) {
    ARG_UNUSED(iface);

    return NULL;
}
#endif

/**
 * @brief Check if there are any VLAN interfaces enabled to this specific
 *        Ethernet network interface.
 *
 * Note that the iface must be the actual Ethernet interface and not the
 * virtual VLAN interface.
 *
 * @param ctx Ethernet context
 * @param iface Ethernet network interface
 *
 * @return True if there are enabled VLANs for this network interface,
 *         false if not.
 */
#if defined(CONFIG_NET_VLAN)
bool net_eth_is_vlan_enabled(struct ethernet_context* ctx,
                             struct net_if* iface);
#else
static inline bool net_eth_is_vlan_enabled(struct ethernet_context* ctx,
                                           struct net_if* iface) {
    ARG_UNUSED(ctx);
    ARG_UNUSED(iface);

    return (false);
}
#endif

/**
 * @brief Get VLAN status for a given network interface (enabled or not).
 *
 * @param iface Network interface
 *
 * @return True if VLAN is enabled for this network interface, false if not.
 */
#if defined(CONFIG_NET_VLAN)
bool net_eth_get_vlan_status(struct net_if* iface);
#else
static inline bool net_eth_get_vlan_status(struct net_if* iface) {
    ARG_UNUSED(iface);

    return (false);
}
#endif

/**
 * @brief Check if the given interface is a VLAN interface.
 *
 * @param iface Network interface
 *
 * @return True if this network interface is VLAN one, false if not.
 */
#if defined(CONFIG_NET_VLAN)
bool net_eth_is_vlan_interface(struct net_if* iface);
#else
static inline bool net_eth_is_vlan_interface(struct net_if* iface) {
    ARG_UNUSED(iface);

    return (false);
}
#endif

/** @cond INTERNAL_HIDDEN */

#if !defined(CONFIG_ETH_DRIVER_RAW_MODE)

#define Z_ETH_NET_DEVICE_INIT_INSTANCE(node_id, dev_id, name, instance, \
                                       init_fn, pm, data, config, prio, \
                                       api, mtu)                        \
    Z_NET_DEVICE_INIT_INSTANCE(node_id, dev_id, name, instance,         \
                               init_fn, pm, data, config, prio,         \
                               api, ETHERNET_L2,                        \
                               NET_L2_GET_CTX_TYPE(ETHERNET_L2), mtu)

#else /* CONFIG_ETH_DRIVER_RAW_MODE */

#define Z_ETH_NET_DEVICE_INIT_INSTANCE(node_id, dev_id, name, instance,    \
                       init_fn, pm, data, config, prio,    \
                       api, mtu)            \
    Z_DEVICE_STATE_DEFINE(dev_id);                    \
    Z_DEVICE_DEFINE(node_id, dev_id, name, init_fn, pm, data,    \
            config, POST_KERNEL, prio, api,            \
            &Z_DEVICE_STATE_NAME(dev_id));

#endif /* CONFIG_ETH_DRIVER_RAW_MODE */

#define Z_ETH_NET_DEVICE_INIT(node_id, dev_id, name, init_fn, pm, data,    \
                  config, prio, api, mtu)            \
    Z_ETH_NET_DEVICE_INIT_INSTANCE(node_id, dev_id, name, 0,    \
                       init_fn, pm, data, config, prio,    \
                       api, mtu)

/** @endcond */

/**
 * @brief Create an Ethernet network interface and bind it to network device.
 *
 * @param dev_id Network device id.
 * @param name The name this instance of the driver exposes to
 * the system.
 * @param init_fn Address to the init function of the driver.
 * @param pm Reference to struct pm_device associated with the device.
 * (optional).
 * @param data Pointer to the device's private data.
 * @param config The address to the structure containing the
 * configuration information for this instance of the driver.
 * @param prio The initialization level at which configuration occurs.
 * @param api Provides an initial pointer to the API function struct
 * used by the driver. Can be NULL.
 * @param mtu Maximum transfer unit in bytes for this network interface.
 */
#define ETH_NET_DEVICE_INIT(dev_id, name, init_fn, pm, data, config,    \
                            prio, api, mtu)                             \
    Z_ETH_NET_DEVICE_INIT(DT_INVALID_NODE, dev_id, name, init_fn,       \
                          pm, data, config, prio, api, mtu)

/**
 * @brief Create multiple Ethernet network interfaces and bind them to network
 * devices.
 * If your network device needs more than one instance of a network interface,
 * use this macro below and provide a different instance suffix each time
 * (0, 1, 2, ... or a, b, c ... whatever works for you)
 *
 * @param dev_id Network device id.
 * @param name The name this instance of the driver exposes to
 * the system.
 * @param instance Instance identifier.
 * @param init_fn Address to the init function of the driver.
 * @param pm Reference to struct pm_device associated with the device.
 * (optional).
 * @param data Pointer to the device's private data.
 * @param config The address to the structure containing the
 * configuration information for this instance of the driver.
 * @param prio The initialization level at which configuration occurs.
 * @param api Provides an initial pointer to the API function struct
 * used by the driver. Can be NULL.
 * @param mtu Maximum transfer unit in bytes for this network interface.
 */
#define ETH_NET_DEVICE_INIT_INSTANCE(dev_id, name, instance, init_fn,   \
                                     pm, data, config, prio, api, mtu)  \
    Z_ETH_NET_DEVICE_INIT_INSTANCE(DT_INVALID_NODE, dev_id, name,       \
                                   instance, init_fn, pm, data,         \
                                   config, prio, api, mtu)

/**
 * @brief Like ETH_NET_DEVICE_INIT but taking metadata from a devicetree.
 * Create an Ethernet network interface and bind it to network device.
 *
 * @param node_id The devicetree node identifier.
 * @param init_fn Address to the init function of the driver.
 * @param pm Reference to struct pm_device associated with the device.
 * (optional).
 * @param data Pointer to the device's private data.
 * @param config The address to the structure containing the
 * configuration information for this instance of the driver.
 * @param prio The initialization level at which configuration occurs.
 * @param api Provides an initial pointer to the API function struct
 * used by the driver. Can be NULL.
 * @param mtu Maximum transfer unit in bytes for this network interface.
 */
#define ETH_NET_DEVICE_DT_DEFINE(node_id, init_fn, pm, data, config,    \
                                 prio, api, mtu)                        \
    Z_ETH_NET_DEVICE_INIT(node_id, Z_DEVICE_DT_DEV_ID(node_id),         \
                          DEVICE_DT_NAME(node_id), init_fn, pm,         \
                          data, config, prio, api, mtu)

/**
 * @brief Like ETH_NET_DEVICE_DT_DEFINE for an instance of a DT_DRV_COMPAT
 * compatible
 *
 * @param inst instance number.  This is replaced by
 * <tt>DT_DRV_COMPAT(inst)</tt> in the call to ETH_NET_DEVICE_DT_DEFINE.
 *
 * @param ... other parameters as expected by ETH_NET_DEVICE_DT_DEFINE.
 */
#define ETH_NET_DEVICE_DT_INST_DEFINE(inst, ...) \
    ETH_NET_DEVICE_DT_DEFINE(DT_DRV_INST(inst), __VA_ARGS__)

/**
 * @brief Inform ethernet L2 driver that ethernet carrier is detected.
 * This happens when cable is connected.
 *
 * @param iface Network interface
 */
void net_eth_carrier_on(struct net_if* iface);

/**
 * @brief Inform ethernet L2 driver that ethernet carrier was lost.
 * This happens when cable is disconnected.
 *
 * @param iface Network interface
 */
void net_eth_carrier_off(struct net_if* iface);

/**
 * @brief Set promiscuous mode either ON or OFF.
 *
 * @param iface Network interface
 *
 * @param enable on (true) or off (false)
 *
 * @return 0 if mode set or unset was successful, <0 otherwise.
 */
int net_eth_promisc_mode(struct net_if* iface, bool enable);

/**
 * @brief Set TX-Injection mode either ON or OFF.
 *
 * @param iface Network interface
 *
 * @param enable on (true) or off (false)
 *
 * @return 0 if mode set or unset was successful, <0 otherwise.
 */
int net_eth_txinjection_mode(struct net_if* iface, bool enable);

/**
 * @brief Set or unset HW filtering for MAC address @p mac.
 *
 * @param iface Network interface
 * @param mac Pointer to an ethernet MAC address
 * @param type Filter type, either source or destination
 * @param enable Set (true) or unset (false)
 *
 * @return 0 if filter set or unset was successful, <0 otherwise.
 */
int net_eth_mac_filter(struct net_if* iface, struct net_eth_addr* mac,
                enum ethernet_filter_type type, bool enable);
/**
 * @brief Return PTP clock that is tied to this ethernet network interface.
 *
 * @param iface Network interface
 *
 * @return Pointer to PTP clock if found, NULL if not found or if this
 * ethernet interface does not support PTP.
 */
#if defined(CONFIG_PTP_CLOCK)
const struct device* net_eth_get_ptp_clock(struct net_if* iface);
#else
static inline const struct device* net_eth_get_ptp_clock(struct net_if* iface) {
    ARG_UNUSED(iface);

    return (NULL);
}
#endif

/**
 * @brief Return PTP clock that is tied to this ethernet network interface
 * index.
 *
 * @param index Network interface index
 *
 * @return Pointer to PTP clock if found, NULL if not found or if this
 * ethernet interface index does not support PTP.
 */
__syscall const struct device* net_eth_get_ptp_clock_by_index(int index);

/**
 * @brief Return PTP port number attached to this interface.
 *
 * @param iface Network interface
 *
 * @return Port number, no such port if < 0
 */
#if defined(CONFIG_NET_L2_PTP)
int net_eth_get_ptp_port(struct net_if* iface);
#else
static inline int net_eth_get_ptp_port(struct net_if* iface) {
    ARG_UNUSED(iface);

    return (-ENODEV);
}
#endif /* CONFIG_NET_L2_PTP */

/**
 * @brief Set PTP port number attached to this interface.
 *
 * @param iface Network interface
 * @param port Port number to set
 */
#if defined(CONFIG_NET_L2_PTP)
void net_eth_set_ptp_port(struct net_if* iface, int port);
#else
static inline void net_eth_set_ptp_port(struct net_if* iface, int port) {
    ARG_UNUSED(iface);
    ARG_UNUSED(port);
}
#endif /* CONFIG_NET_L2_PTP */

/**
 * @brief Check if the Ethernet L2 network interface can perform Wi-Fi.
 *
 * @param iface Pointer to network interface
 *
 * @return True if interface supports Wi-Fi, False otherwise.
 */
static inline bool net_eth_type_is_wifi(struct net_if* iface) {
    const struct ethernet_context* ctx = (struct ethernet_context*)
        net_if_l2_data(iface);

    return (ctx->eth_if_type == L2_ETH_IF_TYPE_WIFI);
}

/**
 * @}
 */

#ifdef __cplusplus
}
#endif

#include <zephyr/syscalls/ethernet.h>

#endif /* ZEPHYR_INCLUDE_NET_ETHERNET_H_ */<|MERGE_RESOLUTION|>--- conflicted
+++ resolved
@@ -204,24 +204,6 @@
 /** @cond INTERNAL_HIDDEN */
 
 enum ethernet_config_type {
-<<<<<<< HEAD
-	ETHERNET_CONFIG_TYPE_AUTO_NEG,
-	ETHERNET_CONFIG_TYPE_LINK,
-	ETHERNET_CONFIG_TYPE_DUPLEX,
-	ETHERNET_CONFIG_TYPE_MAC_ADDRESS,
-	ETHERNET_CONFIG_TYPE_QAV_PARAM,
-	ETHERNET_CONFIG_TYPE_QBV_PARAM,
-	ETHERNET_CONFIG_TYPE_QBU_PARAM,
-	ETHERNET_CONFIG_TYPE_TXTIME_PARAM,
-	ETHERNET_CONFIG_TYPE_PROMISC_MODE,
-	ETHERNET_CONFIG_TYPE_PRIORITY_QUEUES_NUM,
-	ETHERNET_CONFIG_TYPE_FILTER,
-	ETHERNET_CONFIG_TYPE_PORTS_NUM,
-	ETHERNET_CONFIG_TYPE_T1S_PARAM,
-	ETHERNET_CONFIG_TYPE_TXINJECTION_MODE,
-	ETHERNET_CONFIG_TYPE_RX_CHECKSUM_SUPPORT,
-	ETHERNET_CONFIG_TYPE_TX_CHECKSUM_SUPPORT
-=======
     ETHERNET_CONFIG_TYPE_AUTO_NEG,
     ETHERNET_CONFIG_TYPE_LINK,
     ETHERNET_CONFIG_TYPE_DUPLEX,
@@ -236,7 +218,8 @@
     ETHERNET_CONFIG_TYPE_PORTS_NUM,
     ETHERNET_CONFIG_TYPE_T1S_PARAM,
     ETHERNET_CONFIG_TYPE_TXINJECTION_MODE,
->>>>>>> 2a6bbc5a
+	ETHERNET_CONFIG_TYPE_RX_CHECKSUM_SUPPORT,
+	ETHERNET_CONFIG_TYPE_TX_CHECKSUM_SUPPORT
 };
 
 enum ethernet_qav_param_type {
@@ -521,35 +504,6 @@
 /** @cond INTERNAL_HIDDEN */
 
 struct ethernet_config {
-<<<<<<< HEAD
-	union {
-		bool auto_negotiation;
-		bool full_duplex;
-		bool promisc_mode;
-		bool txinjection_mode;
-
-		struct {
-			bool link_10bt;
-			bool link_100bt;
-			bool link_1000bt;
-		} l;
-
-		struct net_eth_addr mac_address;
-
-		struct ethernet_t1s_param t1s_param;
-		struct ethernet_qav_param qav_param;
-		struct ethernet_qbv_param qbv_param;
-		struct ethernet_qbu_param qbu_param;
-		struct ethernet_txtime_param txtime_param;
-
-		int priority_queues_num;
-		int ports_num;
-
-		enum ethernet_checksum_support chksum_support;
-
-		struct ethernet_filter filter;
-	};
-=======
     union {
         bool auto_negotiation;
         bool full_duplex;
@@ -573,9 +527,10 @@
         int priority_queues_num;
         int ports_num;
 
+        enum ethernet_checksum_support chksum_support;
+
         struct ethernet_filter filter;
     };
->>>>>>> 2a6bbc5a
 };
 
 /** @endcond */
