/** @file
 @brief Ethernet

 This is not to be included by the application.
 */

/*
 * Copyright (c) 2016 Intel Corporation
 *
 * SPDX-License-Identifier: Apache-2.0
 */

#ifndef ZEPHYR_INCLUDE_NET_ETHERNET_H_
#define ZEPHYR_INCLUDE_NET_ETHERNET_H_

#include <zephyr/kernel.h>
#include <zephyr/types.h>
#include <stdbool.h>
#include <zephyr/sys/atomic.h>

#include <zephyr/net/net_ip.h>
#include <zephyr/net/net_pkt.h>

#if defined(CONFIG_NET_LLDP)
#include <zephyr/net/lldp.h>
#endif

#include <zephyr/sys/util.h>
#include <zephyr/net/net_if.h>
#include <zephyr/net/ethernet_vlan.h>
#include <zephyr/net/ptp_time.h>

#if defined(CONFIG_NET_DSA)
#include <zephyr/net/dsa.h>
#endif

#if defined(CONFIG_NET_ETHERNET_BRIDGE)
#include <zephyr/net/ethernet_bridge.h>
#endif

#ifdef __cplusplus
extern "C" {
#endif

/**
 * @brief Ethernet support functions
 * @defgroup ethernet Ethernet Support Functions
 * @ingroup networking
 * @{
 */

#define NET_ETH_ADDR_LEN            6U

/** @cond INTERNAL_HIDDEN */

struct net_eth_addr {
    uint8_t addr[NET_ETH_ADDR_LEN];
};

#define NET_ETH_HDR(pkt) ((struct net_eth_hdr*)net_pkt_data(pkt))

#define NET_ETH_PTYPE_ARP           0x0806
#define NET_ETH_PTYPE_IP            0x0800
#define NET_ETH_PTYPE_TSN           0x22F0  /* TSN (IEEE 1722) packet */
#define NET_ETH_PTYPE_IPV6          0x86DD
#define NET_ETH_PTYPE_VLAN          0x8100
#define NET_ETH_PTYPE_PTP           0x88F7
#define NET_ETH_PTYPE_LLDP          0x88CC
#define NET_ETH_PTYPE_ALL           0x0003  /* from linux/if_ether.h */
#define NET_ETH_PTYPE_ECAT          0x88A4
#define NET_ETH_PTYPE_EAPOL         0x888E
#define NET_ETH_PTYPE_IEEE802154    0x00F6  /* from linux/if_ether.h: IEEE802.15.4 frame */

#if !defined(ETH_P_ALL)
#define ETH_P_ALL                   NET_ETH_PTYPE_ALL
#endif
#if !defined(ETH_P_IP)
#define ETH_P_IP                    NET_ETH_PTYPE_IP
#endif
#if !defined(ETH_P_ARP)
#define ETH_P_ARP                   NET_ETH_PTYPE_ARP
#endif
#if !defined(ETH_P_IPV6)
#define ETH_P_IPV6                  NET_ETH_PTYPE_IPV6
#endif
#if !defined(ETH_P_8021Q)
#define ETH_P_8021Q                 NET_ETH_PTYPE_VLAN
#endif
#if !defined(ETH_P_TSN)
#define ETH_P_TSN                   NET_ETH_PTYPE_TSN
#endif
#if !defined(ETH_P_ECAT)
#define ETH_P_ECAT                  NET_ETH_PTYPE_ECAT
#endif
#if !defined(ETH_P_IEEE802154)
#define ETH_P_IEEE802154            NET_ETH_PTYPE_IEEE802154
#endif

#define NET_ETH_MINIMAL_FRAME_SIZE  60
#define NET_ETH_MTU                 1500

#if defined(CONFIG_NET_VLAN)
#define _NET_ETH_MAX_HDR_SIZE       (sizeof(struct net_eth_vlan_hdr))
#else
#define _NET_ETH_MAX_HDR_SIZE       (sizeof(struct net_eth_hdr))
#endif

#define _NET_ETH_MAX_FRAME_SIZE     (NET_ETH_MTU + _NET_ETH_MAX_HDR_SIZE)
/*
 * Extend the max frame size for DSA (KSZ8794) by one byte (to 1519) to
 * store tail tag.
 */
#if defined(CONFIG_NET_DSA)
#define NET_ETH_MAX_FRAME_SIZE      (_NET_ETH_MAX_FRAME_SIZE + DSA_TAG_SIZE)
#define NET_ETH_MAX_HDR_SIZE        (_NET_ETH_MAX_HDR_SIZE + DSA_TAG_SIZE)
#else
#define NET_ETH_MAX_FRAME_SIZE      (_NET_ETH_MAX_FRAME_SIZE)
#define NET_ETH_MAX_HDR_SIZE        (_NET_ETH_MAX_HDR_SIZE)
#endif

#define NET_ETH_VLAN_HDR_SIZE       4

/** @endcond */

/** Ethernet hardware capabilities */
enum ethernet_hw_caps {
    /** TX Checksum offloading supported for all of IPv4, UDP, TCP */
    ETHERNET_HW_TX_CHKSUM_OFFLOAD   = BIT(0),

    /** RX Checksum offloading supported for all of IPv4, UDP, TCP */
    ETHERNET_HW_RX_CHKSUM_OFFLOAD   = BIT(1),

    /** VLAN supported */
    ETHERNET_HW_VLAN                = BIT(2),

    /** Enabling/disabling auto negotiation supported */
    ETHERNET_AUTO_NEGOTIATION_SET   = BIT(3),

    /** 10 Mbits link supported */
    ETHERNET_LINK_10BASE_T          = BIT(4),

    /** 100 Mbits link supported */
    ETHERNET_LINK_100BASE_T         = BIT(5),

    /** 1 Gbits link supported */
    ETHERNET_LINK_1000BASE_T        = BIT(6),

    /** Changing duplex (half/full) supported */
    ETHERNET_DUPLEX_SET             = BIT(7),

    /** IEEE 802.1AS (gPTP) clock supported */
    ETHERNET_PTP                    = BIT(8),

    /** IEEE 802.1Qav (credit-based shaping) supported */
    ETHERNET_QAV                    = BIT(9),

    /** Promiscuous mode supported */
    ETHERNET_PROMISC_MODE           = BIT(10),

    /** Priority queues available */
    ETHERNET_PRIORITY_QUEUES        = BIT(11),

    /** MAC address filtering supported */
    ETHERNET_HW_FILTERING           = BIT(12),

    /** Link Layer Discovery Protocol supported */
    ETHERNET_LLDP                   = BIT(13),

    /** VLAN Tag stripping */
    ETHERNET_HW_VLAN_TAG_STRIP      = BIT(14),

    /** DSA switch */
    ETHERNET_DSA_SLAVE_PORT         = BIT(15),
    ETHERNET_DSA_MASTER_PORT        = BIT(16),

    /** IEEE 802.1Qbv (scheduled traffic) supported */
    ETHERNET_QBV                    = BIT(17),

    /** IEEE 802.1Qbu (frame preemption) supported */
    ETHERNET_QBU                    = BIT(18),

    /** TXTIME supported */
    ETHERNET_TXTIME                 = BIT(19),

    /** TX-Injection supported */
    ETHERNET_TXINJECTION_MODE    = BIT(20),
};

/** @cond INTERNAL_HIDDEN */

enum ethernet_config_type {
    ETHERNET_CONFIG_TYPE_AUTO_NEG,
    ETHERNET_CONFIG_TYPE_LINK,
    ETHERNET_CONFIG_TYPE_DUPLEX,
    ETHERNET_CONFIG_TYPE_MAC_ADDRESS,
    ETHERNET_CONFIG_TYPE_QAV_PARAM,
    ETHERNET_CONFIG_TYPE_QBV_PARAM,
    ETHERNET_CONFIG_TYPE_QBU_PARAM,
    ETHERNET_CONFIG_TYPE_TXTIME_PARAM,
    ETHERNET_CONFIG_TYPE_PROMISC_MODE,
    ETHERNET_CONFIG_TYPE_PRIORITY_QUEUES_NUM,
    ETHERNET_CONFIG_TYPE_FILTER,
    ETHERNET_CONFIG_TYPE_PORTS_NUM,
    ETHERNET_CONFIG_TYPE_T1S_PARAM,
    ETHERNET_CONFIG_TYPE_TXINJECTION_MODE,
};

enum ethernet_qav_param_type {
    ETHERNET_QAV_PARAM_TYPE_DELTA_BANDWIDTH,
    ETHERNET_QAV_PARAM_TYPE_IDLE_SLOPE,
    ETHERNET_QAV_PARAM_TYPE_OPER_IDLE_SLOPE,
    ETHERNET_QAV_PARAM_TYPE_TRAFFIC_CLASS,
    ETHERNET_QAV_PARAM_TYPE_STATUS,
};

enum ethernet_t1s_param_type {
    ETHERNET_T1S_PARAM_TYPE_PLCA_CONFIG,
};

/** @endcond */
struct ethernet_t1s_param {
    /** Type of T1S parameter */
    enum ethernet_t1s_param_type type;
    union {
        /* PLCA is the Physical Layer (PHY) Collision
         * Avoidance technique employed with multidrop
         * 10Base-T1S standard.
         *
         * The PLCA parameters are described in standard [1]
         * as registers in memory map 4 (MMS = 4) (point 9.6).
         *
         * IDVER    (PLCA ID Version)
         * CTRL0    (PLCA Control 0)
         * CTRL1    (PLCA Control 1)
         * STATUS   (PLCA Status)
         * TOTMR    (PLCA TO Control)
         * BURST    (PLCA Burst Control)
         *
         * Those registers are implemented by each OA TC6
         * compliant vendor (like for e.g. LAN865x - e.g. [2]).
         *
         * Documents:
         * [1] - "OPEN Alliance 10BASE-T1x MAC-PHY Serial
         *       Interface" (ver. 1.1)
         * [2] - "DS60001734C" - LAN865x data sheet
         */
        struct {
            /** T1S PLCA enabled */
            bool enable;
            /** T1S PLCA node id range: 0 to 254 */
            uint8_t node_id;
            /** T1S PLCA node count range: 1 to 255 */
            uint8_t node_count;
            /** T1S PLCA burst count range: 0x0 to 0xFF */
            uint8_t burst_count;
            /** T1S PLCA burst timer */
            uint8_t burst_timer;
            /** T1S PLCA TO value */
            uint8_t to_timer;
        } plca;
    };
};

struct ethernet_qav_param {
    /** ID of the priority queue to use */
    int queue_id;

    /** Type of Qav parameter */
    enum ethernet_qav_param_type type;

    union {
        /** True if Qav is enabled for queue */
        bool enabled;

        /** Delta Bandwidth (percentage of bandwidth) */
        unsigned int delta_bandwidth;

        /** Idle Slope (bits per second) */
        unsigned int idle_slope;

        /** Oper Idle Slope (bits per second) */
        unsigned int oper_idle_slope;

        /** Traffic class the queue is bound to */
        unsigned int traffic_class;
    };
};

/** @cond INTERNAL_HIDDEN */

enum ethernet_qbv_param_type {
    ETHERNET_QBV_PARAM_TYPE_STATUS,
    ETHERNET_QBV_PARAM_TYPE_GATE_CONTROL_LIST,
    ETHERNET_QBV_PARAM_TYPE_GATE_CONTROL_LIST_LEN,
    ETHERNET_QBV_PARAM_TYPE_TIME,
};

enum ethernet_qbv_state_type {
    ETHERNET_QBV_STATE_TYPE_ADMIN,
    ETHERNET_QBV_STATE_TYPE_OPER,
};

enum ethernet_gate_state_operation {
    ETHERNET_SET_GATE_STATE,
    ETHERNET_SET_AND_HOLD_MAC_STATE,
    ETHERNET_SET_AND_RELEASE_MAC_STATE,
};

/** @endcond */

struct ethernet_qbv_param {
    /** Port id */
    int port_id;

    /** Type of Qbv parameter */
    enum ethernet_qbv_param_type type;

    /** What state (Admin/Oper) parameters are these */
    enum ethernet_qbv_state_type state;

    union {
        /** True if Qbv is enabled or not */
        bool enabled;

        struct {
            /** True = open, False = closed */
            bool gate_status[NET_TC_TX_COUNT];

            /** GateState operation */
            enum ethernet_gate_state_operation operation;

            /** Time interval ticks (nanoseconds) */
            uint32_t time_interval;

            /** Gate control list row */
            uint16_t row;
        } gate_control;

        /** Number of entries in gate control list */
        uint32_t gate_control_list_len;

        /* The time values are set in one go when type is set to
         * ETHERNET_QBV_PARAM_TYPE_TIME
         */
        struct {
            /** Base time */
            struct net_ptp_extended_time base_time;

            /** Cycle time */
            struct net_ptp_time cycle_time;

            /** Extension time (nanoseconds) */
            uint32_t extension_time;
        };
    };
};

/** @cond INTERNAL_HIDDEN */

enum ethernet_qbu_param_type {
    ETHERNET_QBU_PARAM_TYPE_STATUS,
    ETHERNET_QBU_PARAM_TYPE_RELEASE_ADVANCE,
    ETHERNET_QBU_PARAM_TYPE_HOLD_ADVANCE,
    ETHERNET_QBU_PARAM_TYPE_PREEMPTION_STATUS_TABLE,

    /* Some preemption settings are from Qbr spec. */
    ETHERNET_QBR_PARAM_TYPE_LINK_PARTNER_STATUS,
    ETHERNET_QBR_PARAM_TYPE_ADDITIONAL_FRAGMENT_SIZE,
};

enum ethernet_qbu_preempt_status {
    ETHERNET_QBU_STATUS_EXPRESS,
    ETHERNET_QBU_STATUS_PREEMPTABLE
} __packed;

/** @endcond */

struct ethernet_qbu_param {
    /** Port id */
    int port_id;

    /** Type of Qbu parameter */
    enum ethernet_qbu_param_type type;

    union {
        /** Hold advance (nanoseconds) */
        uint32_t hold_advance;

        /** Release advance (nanoseconds) */
        uint32_t release_advance;

        /** sequence of framePreemptionAdminStatus values.
         */
        enum ethernet_qbu_preempt_status
                                frame_preempt_statuses[NET_TC_TX_COUNT];

        /** True if Qbu is enabled or not */
        bool enabled;

        /** Link partner status (from Qbr) */
        bool link_partner_status;

        /** Additional fragment size (from Qbr). The minimum non-final
         * fragment size is (additional_fragment_size + 1) * 64 octets
         */
        uint8_t additional_fragment_size : 2;
    };
};

/** @cond INTERNAL_HIDDEN */

enum ethernet_filter_type {
    ETHERNET_FILTER_TYPE_SRC_MAC_ADDRESS,
    ETHERNET_FILTER_TYPE_DST_MAC_ADDRESS,
};

/** @endcond */

/** Types of Ethernet L2 */
enum ethernet_if_types {
    /** IEEE 802.3 Ethernet (default) */
    L2_ETH_IF_TYPE_ETHERNET,

    /** IEEE 802.11 Wi-Fi*/
    L2_ETH_IF_TYPE_WIFI,
} __packed;

struct ethernet_filter {
    /** Type of filter */
    enum ethernet_filter_type type;

    /** MAC address to filter */
    struct net_eth_addr mac_address;

    /** Set (true) or unset (false) the filter */
    bool set;
};

/** @cond INTERNAL_HIDDEN */

enum ethernet_txtime_param_type {
    ETHERNET_TXTIME_PARAM_TYPE_ENABLE_QUEUES,
};

/** @endcond */

struct ethernet_txtime_param {
    /** Type of TXTIME parameter */
    enum ethernet_txtime_param_type type;

    /** Queue number for configuring TXTIME */
    int queue_id;

    /** Enable or disable TXTIME per queue */
    bool enable_txtime;
};

/** @cond INTERNAL_HIDDEN */
struct ethernet_config {
    union {
        bool auto_negotiation;
        bool full_duplex;
        bool promisc_mode;
        bool txinjection_mode;

        struct {
            bool link_10bt;
            bool link_100bt;
            bool link_1000bt;
        } l;

        struct net_eth_addr mac_address;

        struct ethernet_t1s_param t1s_param;
        struct ethernet_qav_param qav_param;
        struct ethernet_qbv_param qbv_param;
        struct ethernet_qbu_param qbu_param;
        struct ethernet_txtime_param txtime_param;

        int priority_queues_num;
        int ports_num;

        struct ethernet_filter filter;
    };
};

/** @endcond */

struct ethernet_api {
    /**
     * The net_if_api must be placed in first position in this
     * struct so that we are compatible with network interface API.
     */
    struct net_if_api iface_api;

    #if defined(CONFIG_NET_STATISTICS_ETHERNET)
    /** Collect optional ethernet specific statistics. This pointer
     * should be set by driver if statistics needs to be collected
     * for that driver.
     */
    struct net_stats_eth* (*get_stats)(const struct device* dev);
    #endif

    /** Start the device */
    int (*start)(const struct device* dev);

    /** Stop the device */
    int (*stop)(const struct device* dev);

    /** Get the device capabilities */
    enum ethernet_hw_caps (*get_capabilities)(const struct device* dev);

    /** Set specific hardware configuration */
    int (*set_config)(const struct device* dev,
                      enum ethernet_config_type type,
                      const struct ethernet_config* config);

    /** Get hardware specific configuration */
    int (*get_config)(const struct device* dev,
                      enum ethernet_config_type type,
                      struct ethernet_config* config);

    #if defined(CONFIG_NET_VLAN)
    /** The IP stack will call this function when a VLAN tag is enabled
     * or disabled. If enable is set to true, then the VLAN tag was added,
     * if it is false then the tag was removed. The driver can utilize
     * this information if needed.
     */
    int (*vlan_setup)(const struct device* dev, struct net_if* iface,
                      uint16_t tag, bool enable);
    #endif /* CONFIG_NET_VLAN */

    #if defined(CONFIG_PTP_CLOCK)
    /** Return ptp_clock device that is tied to this ethernet device */
    const struct device* (*get_ptp_clock)(const struct device* dev);
    #endif /* CONFIG_PTP_CLOCK */

    /** Send a network packet */
    int (*send)(const struct device* dev, struct net_pkt* pkt);
};

/* Make sure that the network interface API is properly setup inside
 * Ethernet API struct (it is the first one).
 */
BUILD_ASSERT(offsetof(struct ethernet_api, iface_api) == 0, "offsetof shall == 0");

/** @cond INTERNAL_HIDDEN */
struct net_eth_hdr {
    struct net_eth_addr dst;
    struct net_eth_addr src;
    uint16_t type;
} __packed;

struct ethernet_vlan {
    /** Network interface that has VLAN enabled */
    struct net_if* iface;

    /** VLAN tag */
    uint16_t tag;
};

#if defined(CONFIG_NET_VLAN_COUNT)
#define NET_VLAN_MAX_COUNT CONFIG_NET_VLAN_COUNT
#else
/* Even thou there are no VLAN support, the minimum count must be set to 1.
 */
#define NET_VLAN_MAX_COUNT 1
#endif

/** @endcond */

#if defined(CONFIG_NET_LLDP)
struct ethernet_lldp {
    /** Used for track timers */
    sys_snode_t node;

    /** LLDP Data Unit mandatory TLVs for the interface. */
    const struct net_lldpdu* lldpdu;

    /** LLDP Data Unit optional TLVs for the interface */
    uint8_t const* optional_du;

    /** Length of the optional Data Unit TLVs */
    size_t optional_len;

    /** Network interface that has LLDP supported. */
    struct net_if* iface;

    /** LLDP TX timer start time */
    int64_t tx_timer_start;

    /** LLDP TX timeout */
    uint32_t tx_timer_timeout;

    /** LLDP RX callback function */
    net_lldp_recv_cb_t cb;
};
#endif /* CONFIG_NET_LLDP */

enum ethernet_flags {
    ETH_CARRIER_UP,
};

/** Ethernet L2 context that is needed for VLAN */
struct ethernet_context {
<<<<<<< HEAD
	/** Flags representing ethernet state, which are accessed from multiple
	 * threads.
	 */
	atomic_t flags;

#if defined(CONFIG_NET_ETHERNET_BRIDGE)
	struct eth_bridge_iface_context bridge;
#endif

	/** Carrier ON/OFF handler worker. This is used to create
	 * network interface UP/DOWN event when ethernet L2 driver
	 * notices carrier ON/OFF situation. We must not create another
	 * network management event from inside management handler thus
	 * we use worker thread to trigger the UP/DOWN event.
	 */
	struct k_work carrier_work;

	/** Network interface. */
	struct net_if *iface;

#if defined(CONFIG_NET_LLDP)
	struct ethernet_lldp lldp[NET_VLAN_MAX_COUNT];
#endif

	/**
	 * This tells what L2 features does ethernet support.
	 */
	enum net_l2_flags ethernet_l2_flags;

#if defined(CONFIG_NET_L2_PTP)
	/** The PTP port number for this network device. We need to store the
	 * port number here so that we do not need to fetch it for every
	 * incoming PTP packet.
	 */
	int port;
#endif

#if defined(CONFIG_NET_DSA)
	/** DSA RX callback function - for custom processing - like e.g.
	 * redirecting packets when MAC address is caught
	 */
	dsa_net_recv_cb_t dsa_recv_cb;

	/** Switch physical port number */
	uint8_t dsa_port_idx;

	/** DSA context pointer */
	struct dsa_context *dsa_ctx;

	/** Send a network packet via DSA master port */
	dsa_send_t dsa_send;
#endif

	/** Is network carrier up */
	bool is_net_carrier_up : 1;

	/** Is this context already initialized */
	bool is_init : 1;

	/** Types of Ethernet network interfaces */
	enum ethernet_if_types eth_if_type;
=======
    /** Flags representing ethernet state, which are accessed from multiple
     * threads.
     */
    atomic_t flags;

    #if defined(CONFIG_NET_VLAN)
    struct ethernet_vlan vlan[NET_VLAN_MAX_COUNT];

    /** Array that will help when checking if VLAN is enabled for
     * some specific network interface. Requires that VLAN count
     * NET_VLAN_MAX_COUNT is not smaller than the actual number
     * of network interfaces.
     */
    ATOMIC_DEFINE(interfaces, NET_VLAN_MAX_COUNT);
    #endif

    #if defined(CONFIG_NET_ETHERNET_BRIDGE)
    struct eth_bridge_iface_context bridge;
    #endif

    /** Carrier ON/OFF handler worker. This is used to create
     * network interface UP/DOWN event when ethernet L2 driver
     * notices carrier ON/OFF situation. We must not create another
     * network management event from inside management handler thus
     * we use worker thread to trigger the UP/DOWN event.
     */
    struct k_work carrier_work;

    /** Network interface. */
    struct net_if* iface;

    #if defined(CONFIG_NET_LLDP)
    struct ethernet_lldp lldp[NET_VLAN_MAX_COUNT];
    #endif

    /**
     * This tells what L2 features does ethernet support.
     */
    enum net_l2_flags ethernet_l2_flags;

    #if defined(CONFIG_NET_L2_PTP)
    /** The PTP port number for this network device. We need to store the
     * port number here so that we do not need to fetch it for every
     * incoming PTP packet.
     */
    int port;
    #endif

    #if defined(CONFIG_NET_DSA)
    /** DSA RX callback function - for custom processing - like e.g.
     * redirecting packets when MAC address is caught
     */
    dsa_net_recv_cb_t dsa_recv_cb;

    /** Switch physical port number */
    uint8_t dsa_port_idx;

    /** DSA context pointer */
    struct dsa_context* dsa_ctx;

    /** Send a network packet via DSA master port */
    dsa_send_t dsa_send;
    #endif

    #if defined(CONFIG_NET_VLAN)
    /** Flag that tells whether how many VLAN tags are enabled for this
     * context. The same information can be dug from the vlan array but
     * this saves some time in RX path.
     */
    int8_t vlan_enabled;
    #endif

    /** Is network carrier up */
    bool is_net_carrier_up : 1;

    /** Is this context already initialized */
    bool is_init           : 1;

    /** Types of Ethernet network interfaces */
    enum ethernet_if_types eth_if_type;
>>>>>>> ebb15ee6
};

/**
 * @brief Initialize Ethernet L2 stack for a given interface
 *
 * @param iface A valid pointer to a network interface
 */
void ethernet_init(struct net_if* iface);

/** @cond INTERNAL_HIDDEN */

#define ETHERNET_L2_CTX_TYPE struct ethernet_context

/* Separate header for VLAN as some of device interfaces might not
 * support VLAN.
 */
struct net_eth_vlan_hdr {
    struct net_eth_addr dst;
    struct net_eth_addr src;

    struct {
        uint16_t tpid; /* tag protocol id  */
        uint16_t tci;  /* tag control info */
    } vlan;

    uint16_t type;
} __packed;

static inline bool net_eth_is_addr_broadcast(struct net_eth_addr* addr) {
    if ((addr->addr[0] == 0xFF) &&
        (addr->addr[1] == 0xFF) &&
        (addr->addr[2] == 0xFF) &&
        (addr->addr[3] == 0xFF) &&
        (addr->addr[4] == 0xFF) &&
        (addr->addr[5] == 0xFF)) {
        return (true);
    }

    return (false);
}

static inline bool net_eth_is_addr_unspecified(struct net_eth_addr* addr) {
    if ((addr->addr[0] == 0x00) &&
        (addr->addr[1] == 0x00) &&
        (addr->addr[2] == 0x00) &&
        (addr->addr[3] == 0x00) &&
        (addr->addr[4] == 0x00) &&
        (addr->addr[5] == 0x00)) {
        return (true);
    }

    return (false);
}

static inline bool net_eth_is_addr_multicast(struct net_eth_addr* addr) {
    #if defined(CONFIG_NET_IPV6)
    if ((addr->addr[0] == 0x33) &&
        (addr->addr[1] == 0x33)) {
        return (true);
    }
    #endif

    #if defined(CONFIG_NET_IPV4)
    if ((addr->addr[0] == 0x01) &&
        (addr->addr[1] == 0x00) &&
        (addr->addr[2] == 0x5E)) {
        return (true);
    }
    #endif

    return (false);
}

static inline bool net_eth_is_addr_group(struct net_eth_addr* addr) {
    return (addr->addr[0] & 0x01);
}

static inline bool net_eth_is_addr_valid(struct net_eth_addr* addr) {
    return !net_eth_is_addr_unspecified(addr) && !net_eth_is_addr_group(addr);
}

static inline bool net_eth_is_addr_lldp_multicast(struct net_eth_addr* addr) {
    #if defined(CONFIG_NET_GPTP) || defined(CONFIG_NET_LLDP)
    if ((addr->addr[0] == 0x01) &&
        (addr->addr[1] == 0x80) &&
        (addr->addr[2] == 0xC2) &&
        (addr->addr[3] == 0x00) &&
        (addr->addr[4] == 0x00) &&
        (addr->addr[5] == 0x0E)) {
        return (true);
    }
    #endif

    return (false);
}

static inline bool net_eth_is_addr_ptp_multicast(struct net_eth_addr* addr) {
    #if defined(CONFIG_NET_GPTP)
    if ((addr->addr[0] == 0x01) &&
        (addr->addr[1] == 0x1B) &&
        (addr->addr[2] == 0x19) &&
        (addr->addr[3] == 0x00) &&
        (addr->addr[4] == 0x00) &&
        (addr->addr[5] == 0x00)) {
        return (true);
    }
    #endif

    return (false);
}

const struct net_eth_addr* net_eth_broadcast_addr(void);

/** @endcond */

/**
 * @brief Convert IPv4 multicast address to Ethernet address.
 *
 * @param ipv4_addr IPv4 multicast address
 * @param mac_addr Output buffer for Ethernet address
 */
void net_eth_ipv4_mcast_to_mac_addr(const struct in_addr* ipv4_addr,
                                    struct net_eth_addr* mac_addr);

/**
 * @brief Convert IPv6 multicast address to Ethernet address.
 *
 * @param ipv6_addr IPv6 multicast address
 * @param mac_addr Output buffer for Ethernet address
 */
void net_eth_ipv6_mcast_to_mac_addr(const struct in6_addr* ipv6_addr,
                                    struct net_eth_addr* mac_addr);

/**
 * @brief Return ethernet device hardware capability information.
 *
 * @param iface Network interface
 *
 * @return Hardware capabilities
 */
static inline
enum ethernet_hw_caps net_eth_get_hw_capabilities(struct net_if* iface) {
    const struct ethernet_api* eth =
        (struct ethernet_api*)net_if_get_device(iface)->api;

    if (!eth->get_capabilities) {
        return (enum ethernet_hw_caps)0;
    }

    return eth->get_capabilities(net_if_get_device(iface));
}

/**
 * @brief Add VLAN tag to the interface.
 *
 * @param iface Interface to use.
 * @param tag VLAN tag to add
 *
 * @return 0 if ok, <0 if error
 */
#if defined(CONFIG_NET_VLAN)
int net_eth_vlan_enable(struct net_if* iface, uint16_t tag);
#else
<<<<<<< HEAD
static inline int net_eth_vlan_enable(struct net_if *iface, uint16_t tag)
{
	ARG_UNUSED(iface);
	ARG_UNUSED(tag);

	return -EINVAL;
=======
static inline int net_eth_vlan_enable(struct net_if* iface, uint16_t tag) {
    return (-EINVAL);
>>>>>>> ebb15ee6
}
#endif

/**
 * @brief Remove VLAN tag from the interface.
 *
 * @param iface Interface to use.
 * @param tag VLAN tag to remove
 *
 * @return 0 if ok, <0 if error
 */
#if defined(CONFIG_NET_VLAN)
int net_eth_vlan_disable(struct net_if* iface, uint16_t tag);
#else
<<<<<<< HEAD
static inline int net_eth_vlan_disable(struct net_if *iface, uint16_t tag)
{
	ARG_UNUSED(iface);
	ARG_UNUSED(tag);

	return -EINVAL;
=======
static inline int net_eth_vlan_disable(struct net_if* iface, uint16_t tag) {
    return (-EINVAL);
>>>>>>> ebb15ee6
}
#endif

/**
 * @brief Return VLAN tag specified to network interface.
 *
 * Note that the interface parameter must be the VLAN interface,
 * and not the Ethernet one.
 *
 * @param iface VLAN network interface.
 *
 * @return VLAN tag for this interface or NET_VLAN_TAG_UNSPEC if VLAN
 * is not configured for that interface.
 */
#if defined(CONFIG_NET_VLAN)
uint16_t net_eth_get_vlan_tag(struct net_if* iface);
#else
<<<<<<< HEAD
static inline uint16_t net_eth_get_vlan_tag(struct net_if *iface)
{
	ARG_UNUSED(iface);

	return NET_VLAN_TAG_UNSPEC;
=======
static inline uint16_t net_eth_get_vlan_tag(struct net_if* iface) {
    return (NET_VLAN_TAG_UNSPEC);
>>>>>>> ebb15ee6
}
#endif

/**
 * @brief Return network interface related to this VLAN tag
 *
 * @param iface Main network interface (not the VLAN one).
 * @param tag VLAN tag
 *
 * @return Network interface related to this tag or NULL if no such interface
 * exists.
 */
#if defined(CONFIG_NET_VLAN)
struct net_if* net_eth_get_vlan_iface(struct net_if* iface, uint16_t tag);
#else
static inline
<<<<<<< HEAD
struct net_if *net_eth_get_vlan_iface(struct net_if *iface, uint16_t tag)
{
	ARG_UNUSED(iface);
	ARG_UNUSED(tag);

	return NULL;
}
#endif

/**
 * @brief Return main network interface that is attached to this VLAN tag.
 *
 * @param iface VLAN network interface. This is used to get the
 *        pointer to ethernet L2 context
 *
 * @return Network interface related to this tag or NULL if no such interface
 * exists.
 */
#if defined(CONFIG_NET_VLAN)
struct net_if *net_eth_get_vlan_main(struct net_if *iface);
#else
static inline
struct net_if *net_eth_get_vlan_main(struct net_if *iface)
{
	ARG_UNUSED(iface);

	return NULL;
=======
struct net_if* net_eth_get_vlan_iface(struct net_if* iface, uint16_t tag) {
    return (NULL);
>>>>>>> ebb15ee6
}
#endif

/**
 * @brief Check if there are any VLAN interfaces enabled to this specific
 *        Ethernet network interface.
 *
 * Note that the iface must be the actual Ethernet interface and not the
 * virtual VLAN interface.
 *
 * @param ctx Ethernet context
 * @param iface Ethernet network interface
 *
 * @return True if there are enabled VLANs for this network interface,
 *         false if not.
 */
#if defined(CONFIG_NET_VLAN)
bool net_eth_is_vlan_enabled(struct ethernet_context* ctx,
                             struct net_if* iface);
#else
<<<<<<< HEAD
static inline bool net_eth_is_vlan_enabled(struct ethernet_context *ctx,
					   struct net_if *iface)
{
	ARG_UNUSED(ctx);
	ARG_UNUSED(iface);

	return false;
=======
static inline bool net_eth_is_vlan_enabled(struct ethernet_context* ctx,
                                           struct net_if* iface) {
    return (false);
>>>>>>> ebb15ee6
}
#endif

/**
 * @brief Get VLAN status for a given network interface (enabled or not).
 *
 * @param iface Network interface
 *
 * @return True if VLAN is enabled for this network interface, false if not.
 */
#if defined(CONFIG_NET_VLAN)
bool net_eth_get_vlan_status(struct net_if* iface);
#else
<<<<<<< HEAD
static inline bool net_eth_get_vlan_status(struct net_if *iface)
{
	ARG_UNUSED(iface);

	return false;
=======
static inline bool net_eth_get_vlan_status(struct net_if* iface) {
    return (false);
>>>>>>> ebb15ee6
}
#endif

#if !defined(CONFIG_ETH_DRIVER_RAW_MODE)
<<<<<<< HEAD

#define Z_ETH_NET_DEVICE_INIT_INSTANCE(node_id, dev_id, name, instance,	\
				       init_fn, pm, data, config, prio,	\
				       api, mtu)			\
	Z_NET_DEVICE_INIT_INSTANCE(node_id, dev_id, name, instance,	\
				   init_fn, pm, data, config, prio,	\
				   api, ETHERNET_L2,			\
				   NET_L2_GET_CTX_TYPE(ETHERNET_L2), mtu)

#else /* CONFIG_ETH_DRIVER_RAW_MODE */

#define Z_ETH_NET_DEVICE_INIT_INSTANCE(node_id, dev_id, name, instance,	\
				       init_fn, pm, data, config, prio,	\
				       api, mtu)			\
	Z_DEVICE_STATE_DEFINE(dev_id);					\
	Z_DEVICE_DEFINE(node_id, dev_id, name, init_fn, pm, data,	\
			config, POST_KERNEL, prio, api,			\
			&Z_DEVICE_STATE_NAME(dev_id));

=======
#if defined(CONFIG_NET_VLAN)

#define Z_ETH_NET_DEVICE_INIT_INSTANCE(node_id, dev_id, name, instance, \
                                       init_fn, pm, data, config, prio, \
                                       api, mtu)                        \
    Z_DEVICE_STATE_DEFINE(dev_id);                                      \
    Z_DEVICE_DEFINE(node_id, dev_id, name, init_fn, pm, data,           \
                    config, POST_KERNEL, prio, api,                     \
                    &Z_DEVICE_STATE_NAME(dev_id));                      \
    NET_L2_DATA_INIT(dev_id, instance,                                  \
                     NET_L2_GET_CTX_TYPE(ETHERNET_L2));                 \
    NET_IF_INIT(dev_id, instance, ETHERNET_L2, mtu,                     \
                NET_VLAN_MAX_COUNT)

#else /* CONFIG_NET_VLAN */

#define Z_ETH_NET_DEVICE_INIT_INSTANCE(node_id, dev_id, name, instance, \
                                       init_fn, pm, data, config, prio, \
                                       api, mtu)            \
    Z_NET_DEVICE_INIT_INSTANCE(node_id, dev_id, name, instance,    \
                   init_fn, pm, data, config, prio,    \
                   api, ETHERNET_L2,            \
                      NET_L2_GET_CTX_TYPE(ETHERNET_L2), mtu)
#endif /* CONFIG_NET_VLAN */

#else /* CONFIG_ETH_DRIVER_RAW_MODE */

#define Z_ETH_NET_DEVICE_INIT_INSTANCE(node_id, dev_id, name, instance,    \
                       init_fn, pm, data, config, prio,    \
                       api, mtu)            \
    Z_DEVICE_STATE_DEFINE(dev_id);                    \
    Z_DEVICE_DEFINE(node_id, dev_id, name, init_fn, pm, data,    \
            config, POST_KERNEL, prio, api,            \
            &Z_DEVICE_STATE_NAME(dev_id));
>>>>>>> ebb15ee6
#endif /* CONFIG_ETH_DRIVER_RAW_MODE */

#define Z_ETH_NET_DEVICE_INIT(node_id, dev_id, name, init_fn, pm, data,    \
                  config, prio, api, mtu)            \
    Z_ETH_NET_DEVICE_INIT_INSTANCE(node_id, dev_id, name, 0,    \
                       init_fn, pm, data, config, prio,    \
                       api, mtu)

/**
 * @brief Create an Ethernet network interface and bind it to network device.
 *
 * @param dev_id Network device id.
 * @param name The name this instance of the driver exposes to
 * the system.
 * @param init_fn Address to the init function of the driver.
 * @param pm Reference to struct pm_device associated with the device.
 * (optional).
 * @param data Pointer to the device's private data.
 * @param config The address to the structure containing the
 * configuration information for this instance of the driver.
 * @param prio The initialization level at which configuration occurs.
 * @param api Provides an initial pointer to the API function struct
 * used by the driver. Can be NULL.
 * @param mtu Maximum transfer unit in bytes for this network interface.
 */
#define ETH_NET_DEVICE_INIT(dev_id, name, init_fn, pm, data, config,    \
                            prio, api, mtu)                             \
    Z_ETH_NET_DEVICE_INIT(DT_INVALID_NODE, dev_id, name, init_fn,       \
                          pm, data, config, prio, api, mtu)

/**
 * @brief Create multiple Ethernet network interfaces and bind them to network
 * devices.
 * If your network device needs more than one instance of a network interface,
 * use this macro below and provide a different instance suffix each time
 * (0, 1, 2, ... or a, b, c ... whatever works for you)
 *
 * @param dev_id Network device id.
 * @param name The name this instance of the driver exposes to
 * the system.
 * @param instance Instance identifier.
 * @param init_fn Address to the init function of the driver.
 * @param pm Reference to struct pm_device associated with the device.
 * (optional).
 * @param data Pointer to the device's private data.
 * @param config The address to the structure containing the
 * configuration information for this instance of the driver.
 * @param prio The initialization level at which configuration occurs.
 * @param api Provides an initial pointer to the API function struct
 * used by the driver. Can be NULL.
 * @param mtu Maximum transfer unit in bytes for this network interface.
 */
#define ETH_NET_DEVICE_INIT_INSTANCE(dev_id, name, instance, init_fn,   \
                                     pm, data, config, prio, api, mtu)  \
    Z_ETH_NET_DEVICE_INIT_INSTANCE(DT_INVALID_NODE, dev_id, name,       \
                                   instance, init_fn, pm, data,         \
                                   config, prio, api, mtu)

/**
 * @brief Like ETH_NET_DEVICE_INIT but taking metadata from a devicetree.
 * Create an Ethernet network interface and bind it to network device.
 *
 * @param node_id The devicetree node identifier.
 * @param init_fn Address to the init function of the driver.
 * @param pm Reference to struct pm_device associated with the device.
 * (optional).
 * @param data Pointer to the device's private data.
 * @param config The address to the structure containing the
 * configuration information for this instance of the driver.
 * @param prio The initialization level at which configuration occurs.
 * @param api Provides an initial pointer to the API function struct
 * used by the driver. Can be NULL.
 * @param mtu Maximum transfer unit in bytes for this network interface.
 */
#define ETH_NET_DEVICE_DT_DEFINE(node_id, init_fn, pm, data, config,    \
                                 prio, api, mtu)                        \
    Z_ETH_NET_DEVICE_INIT(node_id, Z_DEVICE_DT_DEV_ID(node_id),         \
                          DEVICE_DT_NAME(node_id), init_fn, pm,         \
                          data, config, prio, api, mtu)

/**
 * @brief Like ETH_NET_DEVICE_DT_DEFINE for an instance of a DT_DRV_COMPAT
 * compatible
 *
 * @param inst instance number.  This is replaced by
 * <tt>DT_DRV_COMPAT(inst)</tt> in the call to ETH_NET_DEVICE_DT_DEFINE.
 *
 * @param ... other parameters as expected by ETH_NET_DEVICE_DT_DEFINE.
 */
#define ETH_NET_DEVICE_DT_INST_DEFINE(inst, ...) \
    ETH_NET_DEVICE_DT_DEFINE(DT_DRV_INST(inst), __VA_ARGS__)

/**
 * @brief Inform ethernet L2 driver that ethernet carrier is detected.
 * This happens when cable is connected.
 *
 * @param iface Network interface
 */
void net_eth_carrier_on(struct net_if* iface);

/**
 * @brief Inform ethernet L2 driver that ethernet carrier was lost.
 * This happens when cable is disconnected.
 *
 * @param iface Network interface
 */
void net_eth_carrier_off(struct net_if* iface);

/**
 * @brief Set promiscuous mode either ON or OFF.
 *
 * @param iface Network interface
 *
 * @param enable on (true) or off (false)
 *
 * @return 0 if mode set or unset was successful, <0 otherwise.
 */
int net_eth_promisc_mode(struct net_if* iface, bool enable);

/**
 * @brief Set TX-Injection mode either ON or OFF.
 *
 * @param iface Network interface
 *
 * @param enable on (true) or off (false)
 *
 * @return 0 if mode set or unset was successful, <0 otherwise.
 */
int net_eth_txinjection_mode(struct net_if *iface, bool enable);

/**
 * @brief Set or unset HW filtering for MAC address @p mac.
 *
 * @param iface Network interface
 * @param mac Pointer to an ethernet MAC address
 * @param type Filter type, either source or destination
 * @param enable Set (true) or unset (false)
 *
 * @return 0 if filter set or unset was successful, <0 otherwise.
 */
int net_eth_mac_filter(struct net_if *iface, struct net_eth_addr *mac,
               enum ethernet_filter_type type, bool enable);
/**
 * @brief Return PTP clock that is tied to this ethernet network interface.
 *
 * @param iface Network interface
 *
 * @return Pointer to PTP clock if found, NULL if not found or if this
 * ethernet interface does not support PTP.
 */
#if defined(CONFIG_PTP_CLOCK)
const struct device* net_eth_get_ptp_clock(struct net_if* iface);
#else
static inline const struct device* net_eth_get_ptp_clock(struct net_if* iface) {
    ARG_UNUSED(iface);

    return (NULL);
}
#endif

/**
 * @brief Return PTP clock that is tied to this ethernet network interface
 * index.
 *
 * @param index Network interface index
 *
 * @return Pointer to PTP clock if found, NULL if not found or if this
 * ethernet interface index does not support PTP.
 */
__syscall const struct device* net_eth_get_ptp_clock_by_index(int index);

/**
 * @brief Return PTP port number attached to this interface.
 *
 * @param iface Network interface
 *
 * @return Port number, no such port if < 0
 */
#if defined(CONFIG_NET_L2_PTP)
int net_eth_get_ptp_port(struct net_if* iface);
#else
static inline int net_eth_get_ptp_port(struct net_if* iface) {
    ARG_UNUSED(iface);

    return (-ENODEV);
}
#endif /* CONFIG_NET_L2_PTP */

/**
 * @brief Set PTP port number attached to this interface.
 *
 * @param iface Network interface
 * @param port Port number to set
 */
#if defined(CONFIG_NET_L2_PTP)
void net_eth_set_ptp_port(struct net_if* iface, int port);
#else
static inline void net_eth_set_ptp_port(struct net_if* iface, int port) {
    ARG_UNUSED(iface);
    ARG_UNUSED(port);
}
#endif /* CONFIG_NET_L2_PTP */

/**
 * @brief Check if the Ethernet L2 network interface can perform Wi-Fi.
 *
 * @param iface Pointer to network interface
 *
 * @return True if interface supports Wi-Fi, False otherwise.
 */
static inline bool net_eth_type_is_wifi(struct net_if* iface) {
    const struct ethernet_context* ctx = (struct ethernet_context*)
        net_if_l2_data(iface);

    return (ctx->eth_if_type == L2_ETH_IF_TYPE_WIFI);
}

/**
 * @}
 */

#ifdef __cplusplus
}
#endif

#include <syscalls/ethernet.h>

#endif /* ZEPHYR_INCLUDE_NET_ETHERNET_H_ */<|MERGE_RESOLUTION|>--- conflicted
+++ resolved
@@ -603,84 +603,10 @@
 
 /** Ethernet L2 context that is needed for VLAN */
 struct ethernet_context {
-<<<<<<< HEAD
-	/** Flags representing ethernet state, which are accessed from multiple
-	 * threads.
-	 */
-	atomic_t flags;
-
-#if defined(CONFIG_NET_ETHERNET_BRIDGE)
-	struct eth_bridge_iface_context bridge;
-#endif
-
-	/** Carrier ON/OFF handler worker. This is used to create
-	 * network interface UP/DOWN event when ethernet L2 driver
-	 * notices carrier ON/OFF situation. We must not create another
-	 * network management event from inside management handler thus
-	 * we use worker thread to trigger the UP/DOWN event.
-	 */
-	struct k_work carrier_work;
-
-	/** Network interface. */
-	struct net_if *iface;
-
-#if defined(CONFIG_NET_LLDP)
-	struct ethernet_lldp lldp[NET_VLAN_MAX_COUNT];
-#endif
-
-	/**
-	 * This tells what L2 features does ethernet support.
-	 */
-	enum net_l2_flags ethernet_l2_flags;
-
-#if defined(CONFIG_NET_L2_PTP)
-	/** The PTP port number for this network device. We need to store the
-	 * port number here so that we do not need to fetch it for every
-	 * incoming PTP packet.
-	 */
-	int port;
-#endif
-
-#if defined(CONFIG_NET_DSA)
-	/** DSA RX callback function - for custom processing - like e.g.
-	 * redirecting packets when MAC address is caught
-	 */
-	dsa_net_recv_cb_t dsa_recv_cb;
-
-	/** Switch physical port number */
-	uint8_t dsa_port_idx;
-
-	/** DSA context pointer */
-	struct dsa_context *dsa_ctx;
-
-	/** Send a network packet via DSA master port */
-	dsa_send_t dsa_send;
-#endif
-
-	/** Is network carrier up */
-	bool is_net_carrier_up : 1;
-
-	/** Is this context already initialized */
-	bool is_init : 1;
-
-	/** Types of Ethernet network interfaces */
-	enum ethernet_if_types eth_if_type;
-=======
     /** Flags representing ethernet state, which are accessed from multiple
      * threads.
      */
     atomic_t flags;
-
-    #if defined(CONFIG_NET_VLAN)
-    struct ethernet_vlan vlan[NET_VLAN_MAX_COUNT];
-
-    /** Array that will help when checking if VLAN is enabled for
-     * some specific network interface. Requires that VLAN count
-     * NET_VLAN_MAX_COUNT is not smaller than the actual number
-     * of network interfaces.
-     */
-    ATOMIC_DEFINE(interfaces, NET_VLAN_MAX_COUNT);
-    #endif
 
     #if defined(CONFIG_NET_ETHERNET_BRIDGE)
     struct eth_bridge_iface_context bridge;
@@ -730,14 +656,6 @@
     dsa_send_t dsa_send;
     #endif
 
-    #if defined(CONFIG_NET_VLAN)
-    /** Flag that tells whether how many VLAN tags are enabled for this
-     * context. The same information can be dug from the vlan array but
-     * this saves some time in RX path.
-     */
-    int8_t vlan_enabled;
-    #endif
-
     /** Is network carrier up */
     bool is_net_carrier_up : 1;
 
@@ -746,7 +664,6 @@
 
     /** Types of Ethernet network interfaces */
     enum ethernet_if_types eth_if_type;
->>>>>>> ebb15ee6
 };
 
 /**
@@ -910,17 +827,11 @@
 #if defined(CONFIG_NET_VLAN)
 int net_eth_vlan_enable(struct net_if* iface, uint16_t tag);
 #else
-<<<<<<< HEAD
-static inline int net_eth_vlan_enable(struct net_if *iface, uint16_t tag)
-{
-	ARG_UNUSED(iface);
-	ARG_UNUSED(tag);
-
-	return -EINVAL;
-=======
 static inline int net_eth_vlan_enable(struct net_if* iface, uint16_t tag) {
+    ARG_UNUSED(iface);
+    ARG_UNUSED(tag);
+
     return (-EINVAL);
->>>>>>> ebb15ee6
 }
 #endif
 
@@ -935,17 +846,11 @@
 #if defined(CONFIG_NET_VLAN)
 int net_eth_vlan_disable(struct net_if* iface, uint16_t tag);
 #else
-<<<<<<< HEAD
-static inline int net_eth_vlan_disable(struct net_if *iface, uint16_t tag)
-{
-	ARG_UNUSED(iface);
-	ARG_UNUSED(tag);
-
-	return -EINVAL;
-=======
 static inline int net_eth_vlan_disable(struct net_if* iface, uint16_t tag) {
+    ARG_UNUSED(iface);
+    ARG_UNUSED(tag);
+
     return (-EINVAL);
->>>>>>> ebb15ee6
 }
 #endif
 
@@ -963,16 +868,10 @@
 #if defined(CONFIG_NET_VLAN)
 uint16_t net_eth_get_vlan_tag(struct net_if* iface);
 #else
-<<<<<<< HEAD
-static inline uint16_t net_eth_get_vlan_tag(struct net_if *iface)
-{
-	ARG_UNUSED(iface);
-
-	return NET_VLAN_TAG_UNSPEC;
-=======
 static inline uint16_t net_eth_get_vlan_tag(struct net_if* iface) {
+    ARG_UNUSED(iface);
+
     return (NET_VLAN_TAG_UNSPEC);
->>>>>>> ebb15ee6
 }
 #endif
 
@@ -989,13 +888,11 @@
 struct net_if* net_eth_get_vlan_iface(struct net_if* iface, uint16_t tag);
 #else
 static inline
-<<<<<<< HEAD
-struct net_if *net_eth_get_vlan_iface(struct net_if *iface, uint16_t tag)
-{
-	ARG_UNUSED(iface);
-	ARG_UNUSED(tag);
-
-	return NULL;
+struct net_if* net_eth_get_vlan_iface(struct net_if* iface, uint16_t tag) {
+    ARG_UNUSED(iface);
+    ARG_UNUSED(tag);
+
+    return (NULL);
 }
 #endif
 
@@ -1017,10 +914,6 @@
 	ARG_UNUSED(iface);
 
 	return NULL;
-=======
-struct net_if* net_eth_get_vlan_iface(struct net_if* iface, uint16_t tag) {
-    return (NULL);
->>>>>>> ebb15ee6
 }
 #endif
 
@@ -1041,19 +934,12 @@
 bool net_eth_is_vlan_enabled(struct ethernet_context* ctx,
                              struct net_if* iface);
 #else
-<<<<<<< HEAD
-static inline bool net_eth_is_vlan_enabled(struct ethernet_context *ctx,
-					   struct net_if *iface)
-{
-	ARG_UNUSED(ctx);
-	ARG_UNUSED(iface);
-
-	return false;
-=======
 static inline bool net_eth_is_vlan_enabled(struct ethernet_context* ctx,
                                            struct net_if* iface) {
+    ARG_UNUSED(ctx);
+    ARG_UNUSED(iface);
+
     return (false);
->>>>>>> ebb15ee6
 }
 #endif
 
@@ -1067,65 +953,22 @@
 #if defined(CONFIG_NET_VLAN)
 bool net_eth_get_vlan_status(struct net_if* iface);
 #else
-<<<<<<< HEAD
-static inline bool net_eth_get_vlan_status(struct net_if *iface)
-{
-	ARG_UNUSED(iface);
-
-	return false;
-=======
 static inline bool net_eth_get_vlan_status(struct net_if* iface) {
+    ARG_UNUSED(iface);
+
     return (false);
->>>>>>> ebb15ee6
 }
 #endif
 
 #if !defined(CONFIG_ETH_DRIVER_RAW_MODE)
-<<<<<<< HEAD
-
-#define Z_ETH_NET_DEVICE_INIT_INSTANCE(node_id, dev_id, name, instance,	\
-				       init_fn, pm, data, config, prio,	\
-				       api, mtu)			\
-	Z_NET_DEVICE_INIT_INSTANCE(node_id, dev_id, name, instance,	\
-				   init_fn, pm, data, config, prio,	\
-				   api, ETHERNET_L2,			\
-				   NET_L2_GET_CTX_TYPE(ETHERNET_L2), mtu)
-
-#else /* CONFIG_ETH_DRIVER_RAW_MODE */
-
-#define Z_ETH_NET_DEVICE_INIT_INSTANCE(node_id, dev_id, name, instance,	\
-				       init_fn, pm, data, config, prio,	\
-				       api, mtu)			\
-	Z_DEVICE_STATE_DEFINE(dev_id);					\
-	Z_DEVICE_DEFINE(node_id, dev_id, name, init_fn, pm, data,	\
-			config, POST_KERNEL, prio, api,			\
-			&Z_DEVICE_STATE_NAME(dev_id));
-
-=======
-#if defined(CONFIG_NET_VLAN)
 
 #define Z_ETH_NET_DEVICE_INIT_INSTANCE(node_id, dev_id, name, instance, \
                                        init_fn, pm, data, config, prio, \
                                        api, mtu)                        \
-    Z_DEVICE_STATE_DEFINE(dev_id);                                      \
-    Z_DEVICE_DEFINE(node_id, dev_id, name, init_fn, pm, data,           \
-                    config, POST_KERNEL, prio, api,                     \
-                    &Z_DEVICE_STATE_NAME(dev_id));                      \
-    NET_L2_DATA_INIT(dev_id, instance,                                  \
-                     NET_L2_GET_CTX_TYPE(ETHERNET_L2));                 \
-    NET_IF_INIT(dev_id, instance, ETHERNET_L2, mtu,                     \
-                NET_VLAN_MAX_COUNT)
-
-#else /* CONFIG_NET_VLAN */
-
-#define Z_ETH_NET_DEVICE_INIT_INSTANCE(node_id, dev_id, name, instance, \
-                                       init_fn, pm, data, config, prio, \
-                                       api, mtu)            \
-    Z_NET_DEVICE_INIT_INSTANCE(node_id, dev_id, name, instance,    \
-                   init_fn, pm, data, config, prio,    \
-                   api, ETHERNET_L2,            \
-                      NET_L2_GET_CTX_TYPE(ETHERNET_L2), mtu)
-#endif /* CONFIG_NET_VLAN */
+    Z_NET_DEVICE_INIT_INSTANCE(node_id, dev_id, name, instance,         \
+                               init_fn, pm, data, config, prio,         \
+                               api, ETHERNET_L2,                        \
+                               NET_L2_GET_CTX_TYPE(ETHERNET_L2), mtu)
 
 #else /* CONFIG_ETH_DRIVER_RAW_MODE */
 
@@ -1136,7 +979,7 @@
     Z_DEVICE_DEFINE(node_id, dev_id, name, init_fn, pm, data,    \
             config, POST_KERNEL, prio, api,            \
             &Z_DEVICE_STATE_NAME(dev_id));
->>>>>>> ebb15ee6
+
 #endif /* CONFIG_ETH_DRIVER_RAW_MODE */
 
 #define Z_ETH_NET_DEVICE_INIT(node_id, dev_id, name, init_fn, pm, data,    \
