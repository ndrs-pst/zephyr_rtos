--- conflicted
+++ resolved
@@ -152,28 +152,17 @@
     /** VLAN supported */
     ETHERNET_HW_VLAN                = BIT(2),
 
-<<<<<<< HEAD
     /** Enabling/disabling auto negotiation supported */
     ETHERNET_AUTO_NEGOTIATION_SET   = BIT(3),
 
     /** 10 Mbits link supported */
-    ETHERNET_LINK_10BASE_T          = BIT(4),
+    ETHERNET_LINK_10BASE            = BIT(4),
 
     /** 100 Mbits link supported */
-    ETHERNET_LINK_100BASE_T         = BIT(5),
-=======
-	/** 10 Mbits link supported */
-	ETHERNET_LINK_10BASE		= BIT(4),
-
-	/** 100 Mbits link supported */
-	ETHERNET_LINK_100BASE		= BIT(5),
-
-	/** 1 Gbits link supported */
-	ETHERNET_LINK_1000BASE	= BIT(6),
->>>>>>> 088c8f4d
+    ETHERNET_LINK_100BASE           = BIT(5),
 
     /** 1 Gbits link supported */
-    ETHERNET_LINK_1000BASE_T        = BIT(6),
+    ETHERNET_LINK_1000BASE          = BIT(6),
 
     /** Changing duplex (half/full) supported */
     ETHERNET_DUPLEX_SET             = BIT(7),
@@ -214,22 +203,14 @@
     /** TXTIME supported */
     ETHERNET_TXTIME                 = BIT(19),
 
-<<<<<<< HEAD
     /** TX-Injection supported */
     ETHERNET_TXINJECTION_MODE       = BIT(20),
 
     /** 2.5 Gbits link supported */
-    ETHERNET_LINK_2500BASE_T        = BIT(21),
+    ETHERNET_LINK_2500BASE          = BIT(21),
 
     /** 5 Gbits link supported */
-    ETHERNET_LINK_5000BASE_T        = BIT(22),
-=======
-	/** 2.5 Gbits link supported */
-	ETHERNET_LINK_2500BASE	= BIT(21),
-
-	/** 5 Gbits link supported */
-	ETHERNET_LINK_5000BASE	= BIT(22),
->>>>>>> 088c8f4d
+    ETHERNET_LINK_5000BASE          = BIT(22),
 };
 
 /** @cond INTERNAL_HIDDEN */
