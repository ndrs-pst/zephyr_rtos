/**
 * @file
 * @brief BSD Socket service API
 *
 * API can be used to install a k_work that is called
 * if there is data received to a socket.
 */

/*
 * Copyright (c) 2023 Nordic Semiconductor ASA
 *
 * SPDX-License-Identifier: Apache-2.0
 */

#ifndef ZEPHYR_INCLUDE_NET_SOCKET_SERVICE_H_
#define ZEPHYR_INCLUDE_NET_SOCKET_SERVICE_H_

/**
 * @brief BSD socket service API
 * @defgroup bsd_socket_service BSD socket service API
 * @since 3.6
 * @version 0.1.0
 * @ingroup networking
 * @{
 */

#include <sys/types.h>
#include <zephyr/types.h>
#include <zephyr/net/socket.h>

#ifdef __cplusplus
extern "C" {
#endif

struct net_socket_service_event;

/** @brief The signature for a net socket service handler function.
 *
 * The function will be invoked by the socket service.
 *
 * @param pev the socket service event that provided the handler.
 */
typedef void (*net_socket_service_handler_t)(struct net_socket_service_event *pev);

/**
 * This struct contains information which socket triggered
 * calls to the callback function.
 */
struct net_socket_service_event {
<<<<<<< HEAD
    /** k_work that is done when there is desired activity in file descriptor. */
    struct k_work work;
    /** Callback to be called for desired socket activity */
    k_work_handler_t callback;
    /** Socket information that triggered this event. */
    struct zsock_pollfd event;
    /** User data */
    void* user_data;
    /** Service back pointer */
    struct net_socket_service_desc* svc;
=======
	/** Callback to be called for desired socket activity */
	net_socket_service_handler_t callback;
	/** Socket information that triggered this event. */
	struct zsock_pollfd event;
	/** User data */
	void *user_data;
	/** Service back pointer */
	struct net_socket_service_desc *svc;
>>>>>>> 95cc5f53
};

/**
 * Main structure holding socket service configuration information.
 * The k_work item is created so that when there is data coming
 * to those fds, the k_work callback is then called.
 * The workqueue can be set NULL in which case system workqueue is used.
 * The service descriptor should be created at built time, and then used
 * as a parameter to register the sockets to be monitored.
 * User should create needed sockets and then setup the poll struct and
 * then register the sockets to be monitored at runtime.
 */
struct net_socket_service_desc {
    #if CONFIG_NET_SOCKETS_LOG_LEVEL >= LOG_LEVEL_DBG
    /**
     * Owner name. This can be used in debugging to see who has
     * registered this service.
     */
    char const* owner;
    #endif

    /** Pointer to the list of services that we are listening */
    struct net_socket_service_event* pev;
    /** Length of the pollable socket array for this service. */
    int pev_len;
    /** Where are my pollfd entries in the global list */
    int* idx;
};

/** @cond INTERNAL_HIDDEN */

#define __z_net_socket_svc_get_name(_svc_id) __z_net_socket_service_##_svc_id
#define __z_net_socket_svc_get_idx(_svc_id)  __z_net_socket_service_idx_##_svc_id
#define __z_net_socket_svc_get_owner         __FILE__ ":" STRINGIFY(__LINE__)

<<<<<<< HEAD
extern void net_socket_service_callback(struct k_work* work);

=======
>>>>>>> 95cc5f53
#if CONFIG_NET_SOCKETS_LOG_LEVEL >= LOG_LEVEL_DBG
#define NET_SOCKET_SERVICE_OWNER .owner = __z_net_socket_svc_get_owner,
#else
#define NET_SOCKET_SERVICE_OWNER
#endif

#if defined(_MSC_VER) /* #CUSTOM@NDRS : @warning net_socket_service_event was not initialized */
#define __z_net_socket_service_define(_name, _cb, _count, _async, ...)                  \
    static int __z_net_socket_svc_get_idx(_name);   \
    static struct net_socket_service_event __z_net_socket_svc_get_name(_name)[_count];  \
    COND_CODE_0(NUM_VA_ARGS_LESS_1(__VA_ARGS__), (), __VA_ARGS__)                       \
    const STRUCT_SECTION_ITERABLE(net_socket_service_desc, _name) = {                   \
        NET_SOCKET_SERVICE_OWNER                                                        \
        .pev     = __z_net_socket_svc_get_name(_name),                                  \
        .pev_len = (_count),                                                            \
        .idx     = &__z_net_socket_svc_get_idx(_name),                                  \
    }

#else
#define __z_net_socket_service_define(_name, _cb, _count, ...) \
    static int __z_net_socket_svc_get_idx(_name);           \
    static struct net_socket_service_event                  \
            __z_net_socket_svc_get_name(_name)[_count] = {  \
        [0 ... ((_count) - 1)] = {                          \
            .event.fd = -1, /* Invalid socket */            \
            .callback = _cb,                                \
        }                                                   \
    };                                                      \
    COND_CODE_0(NUM_VA_ARGS_LESS_1(__VA_ARGS__), (), __VA_ARGS__)       \
    const STRUCT_SECTION_ITERABLE(net_socket_service_desc, _name) = {   \
        NET_SOCKET_SERVICE_OWNER                            \
        .pev     = __z_net_socket_svc_get_name(_name),      \
        .pev_len = (_count),                                \
        .idx     = &__z_net_socket_svc_get_idx(_name),      \
    }
#endif

/** @endcond */

/**
 * @brief Statically define a network socket service.
 *        The user callback is called synchronously for this service meaning that
 *        the service API will wait until the user callback returns before continuing
 *        with next socket service.
 *
 * The socket service can be accessed outside the module where it is defined using:
 *
 * @code extern struct net_socket_service_desc <name>; @endcode
 *
 * @note This macro cannot be used together with a static keyword.
 *       If such a use-case is desired, use NET_SOCKET_SERVICE_SYNC_DEFINE_STATIC
 *       instead.
 *
 * @param name Name of the service.
 * @param cb Callback function that is called for socket activity.
 * @param count How many pollable sockets is needed for this service.
 */
#define NET_SOCKET_SERVICE_SYNC_DEFINE(name, cb, count) \
    __z_net_socket_service_define(name, cb, count)

/**
 * @brief Statically define a network socket service in a private (static) scope.
 *        The user callback is called synchronously for this service meaning that
 *        the service API will wait until the user callback returns before continuing
 *        with next socket service.
 *
 * @param name Name of the service.
 * @param cb Callback function that is called for socket activity.
 * @param count How many pollable sockets is needed for this service.
 */
#define NET_SOCKET_SERVICE_SYNC_DEFINE_STATIC(name, cb, count)  \
    __z_net_socket_service_define(name, cb, count, static)

/**
 * @brief Register pollable sockets.
 *
 * @param svc Pointer to a service description.
 * @param fds Socket array to poll.
 * @param len Length of the socket array.
 * @param user_data User specific data.
 *
 * @retval 0 No error
 * @retval -ENOENT Service is not found.
 * @retval -ENINVAL Invalid parameter.
 */
__syscall int net_socket_service_register(const struct net_socket_service_desc* svc,
                                          struct zsock_pollfd* fds, int len, void* user_data);

/**
 * @brief Unregister pollable sockets.
 *
 * @param svc Pointer to a service description.
 *
 * @retval 0 No error
 * @retval -ENOENT Service is not found.
 * @retval -ENINVAL Invalid parameter.
 */
static inline int net_socket_service_unregister(const struct net_socket_service_desc* svc) {
    return net_socket_service_register(svc, NULL, 0, NULL);
}

/**
 * @typedef net_socket_service_cb_t
 * @brief Callback used while iterating over socket services.
 *
 * @param svc Pointer to current socket service.
 * @param user_data A valid pointer to user data or NULL
 */
typedef void (*net_socket_service_cb_t)(const struct net_socket_service_desc* svc,
                                        void* user_data);

/**
 * @brief Go through all the socket services and call callback for each service.
 *
 * @param cb User-supplied callback function to call
 * @param user_data User specified data
 */
void net_socket_service_foreach(net_socket_service_cb_t cb, void* user_data);

#ifdef __cplusplus
}
#endif

#include <zephyr/syscalls/socket_service.h>

/**
 * @}
 */

#endif /* ZEPHYR_INCLUDE_NET_SOCKET_SERVICE_H_ */<|MERGE_RESOLUTION|>--- conflicted
+++ resolved
@@ -47,27 +47,14 @@
  * calls to the callback function.
  */
 struct net_socket_service_event {
-<<<<<<< HEAD
-    /** k_work that is done when there is desired activity in file descriptor. */
-    struct k_work work;
     /** Callback to be called for desired socket activity */
-    k_work_handler_t callback;
+    net_socket_service_handler_t callback;
     /** Socket information that triggered this event. */
     struct zsock_pollfd event;
     /** User data */
     void* user_data;
     /** Service back pointer */
     struct net_socket_service_desc* svc;
-=======
-	/** Callback to be called for desired socket activity */
-	net_socket_service_handler_t callback;
-	/** Socket information that triggered this event. */
-	struct zsock_pollfd event;
-	/** User data */
-	void *user_data;
-	/** Service back pointer */
-	struct net_socket_service_desc *svc;
->>>>>>> 95cc5f53
 };
 
 /**
@@ -103,11 +90,6 @@
 #define __z_net_socket_svc_get_idx(_svc_id)  __z_net_socket_service_idx_##_svc_id
 #define __z_net_socket_svc_get_owner         __FILE__ ":" STRINGIFY(__LINE__)
 
-<<<<<<< HEAD
-extern void net_socket_service_callback(struct k_work* work);
-
-=======
->>>>>>> 95cc5f53
 #if CONFIG_NET_SOCKETS_LOG_LEVEL >= LOG_LEVEL_DBG
 #define NET_SOCKET_SERVICE_OWNER .owner = __z_net_socket_svc_get_owner,
 #else
