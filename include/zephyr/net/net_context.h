--- conflicted
+++ resolved
@@ -199,198 +199,6 @@
  * anyway. This saves 12 bytes / context in IPv6.
  */
 __net_socket struct net_context {
-<<<<<<< HEAD
-	/** First member of the structure to allow to put contexts into a FIFO.
-	 */
-	void *fifo_reserved;
-
-	/** User data associated with a context.
-	 */
-	void *user_data;
-
-	/** Reference count
-	 */
-	atomic_t refcount;
-
-	/** Internal lock for protecting this context from multiple access.
-	 */
-	struct k_mutex lock;
-
-	/** Local endpoint address. Note that the values are in network byte
-	 * order.
-	 */
-	struct sockaddr_ptr local;
-
-	/** Remote endpoint address. Note that the values are in network byte
-	 * order.
-	 */
-	struct sockaddr remote;
-
-	/** Connection handle */
-	struct net_conn_handle *conn_handler;
-
-	/** Receive callback to be called when desired packet
-	 * has been received.
-	 */
-	net_context_recv_cb_t recv_cb;
-
-	/** Send callback to be called when the packet has been sent
-	 * successfully.
-	 */
-	net_context_send_cb_t send_cb;
-
-	/** Connect callback to be called when a connection has been
-	 *  established.
-	 */
-	net_context_connect_cb_t connect_cb;
-
-#if defined(CONFIG_NET_CONTEXT_NET_PKT_POOL)
-	/** Get TX net_buf pool for this context.
-	 */
-	net_pkt_get_slab_func_t tx_slab;
-
-	/** Get DATA net_buf pool for this context.
-	 */
-	net_pkt_get_pool_func_t data_pool;
-#endif /* CONFIG_NET_CONTEXT_NET_PKT_POOL */
-
-#if defined(CONFIG_NET_TCP)
-	/** TCP connection information */
-	void *tcp;
-#endif /* CONFIG_NET_TCP */
-
-#if defined(CONFIG_NET_CONTEXT_SYNC_RECV)
-	/**
-	 * Semaphore to signal synchronous recv call completion.
-	 */
-	struct k_sem recv_data_wait;
-#endif /* CONFIG_NET_CONTEXT_SYNC_RECV */
-
-#if defined(CONFIG_NET_SOCKETS)
-	/** BSD socket private data */
-	void *socket_data;
-
-	/** Per-socket packet or connection queues */
-	union {
-		struct k_fifo recv_q;
-		struct k_fifo accept_q;
-	};
-
-	struct {
-		/** Condition variable used when receiving data */
-		struct k_condvar recv;
-
-		/** Mutex used by condition variable */
-		struct k_mutex *lock;
-	} cond;
-#endif /* CONFIG_NET_SOCKETS */
-
-#if defined(CONFIG_NET_OFFLOAD)
-	/** context for use by offload drivers */
-	void *offload_context;
-#endif /* CONFIG_NET_OFFLOAD */
-
-#if defined(CONFIG_NET_SOCKETS_CAN)
-	int can_filter_id;
-#endif /* CONFIG_NET_SOCKETS_CAN */
-
-	/** Option values */
-	struct {
-#if defined(CONFIG_NET_CONTEXT_PRIORITY)
-		/** Priority of the network data sent via this net_context */
-		uint8_t priority;
-#endif
-#if defined(CONFIG_NET_CONTEXT_TXTIME)
-		/** When to send the packet out */
-		bool txtime;
-#endif
-#if defined(CONFIG_SOCKS)
-		/** Socks proxy address */
-		struct {
-			struct sockaddr addr;
-			socklen_t addrlen;
-		} proxy;
-#endif
-#if defined(CONFIG_NET_CONTEXT_RCVTIMEO)
-		/** Receive timeout */
-		k_timeout_t rcvtimeo;
-#endif
-#if defined(CONFIG_NET_CONTEXT_SNDTIMEO)
-		/** Send timeout */
-		k_timeout_t sndtimeo;
-#endif
-#if defined(CONFIG_NET_CONTEXT_RCVBUF)
-		/** Receive buffer maximum size */
-		uint16_t rcvbuf;
-#endif
-#if defined(CONFIG_NET_CONTEXT_SNDBUF)
-		/** Send buffer maximum size */
-		uint16_t sndbuf;
-#endif
-#if defined(CONFIG_NET_CONTEXT_DSCP_ECN)
-		/**
-		 * DSCP (Differentiated Services Code point) and
-		 * ECN (Explicit Congestion Notification) values.
-		 */
-		uint8_t dscp_ecn;
-#endif
-#if defined(CONFIG_NET_CONTEXT_REUSEADDR)
-		/** Re-use address (SO_REUSEADDR) flag on a socket. */
-		bool reuseaddr;
-#endif
-#if defined(CONFIG_NET_CONTEXT_REUSEPORT)
-		/** Re-use port (SO_REUSEPORT) flag on a socket. */
-		bool reuseport;
-#endif
-#if defined(CONFIG_NET_IPV4_MAPPING_TO_IPV6)
-		/** Support v4-mapped-on-v6 addresses */
-		bool ipv6_v6only;
-#endif
-#if defined(CONFIG_NET_CONTEXT_RECV_PKTINFO)
-		/** Receive network packet information in recvmsg() call */
-		bool recv_pktinfo;
-#endif
-	} options;
-
-	/** Protocol (UDP, TCP or IEEE 802.3 protocol value) */
-	uint16_t proto;
-
-	/** Flags for the context */
-	uint16_t flags;
-
-	/** Network interface assigned to this context */
-	int8_t iface;
-
-	/** IPv6 hop limit or IPv4 ttl for packets sent via this context. */
-	union {
-		struct {
-			uint8_t ipv6_hop_limit;       /**< IPv6 hop limit */
-			uint8_t ipv6_mcast_hop_limit; /**< IPv6 multicast hop limit */
-		};
-		struct {
-			uint8_t ipv4_ttl;       /**< IPv4 TTL */
-			uint8_t ipv4_mcast_ttl; /**< IPv4 multicast TTL */
-		};
-	};
-
-#if defined(CONFIG_SOCKS)
-	/** Is socks proxy enabled */
-	bool proxy_enabled;
-#endif
-
-};
-
-/**
- * @brief Is this context used or not.
- *
- * @param context Network context.
- *
- * @return True if the context is currently in use, False otherwise.
- */
-static inline bool net_context_is_used(struct net_context *context)
-{
-	NET_ASSERT(context);
-=======
     /** First member of the structure to allow to put contexts into a FIFO.
      */
     void* fifo_reserved;
@@ -493,10 +301,12 @@
         #endif
 
         #if defined(CONFIG_NET_CONTEXT_TXTIME)
+        /** When to send the packet out */
         bool txtime;
         #endif
 
         #if defined(CONFIG_SOCKS)
+        /** Socks proxy address */
         struct {
             struct sockaddr addr;
             socklen_t addrlen;
@@ -504,38 +314,50 @@
         #endif
 
         #if defined(CONFIG_NET_CONTEXT_RCVTIMEO)
+        /** Receive timeout */
         k_timeout_t rcvtimeo;
         #endif
 
         #if defined(CONFIG_NET_CONTEXT_SNDTIMEO)
+        /** Send timeout */
         k_timeout_t sndtimeo;
         #endif
 
         #if defined(CONFIG_NET_CONTEXT_RCVBUF)
+        /** Receive buffer maximum size */
         uint16_t rcvbuf;
         #endif
 
         #if defined(CONFIG_NET_CONTEXT_SNDBUF)
+        /** Send buffer maximum size */
         uint16_t sndbuf;
         #endif
 
         #if defined(CONFIG_NET_CONTEXT_DSCP_ECN)
+        /**
+         * DSCP (Differentiated Services Code point) and
+         * ECN (Explicit Congestion Notification) values.
+         */
         uint8_t dscp_ecn;
         #endif
 
         #if defined(CONFIG_NET_CONTEXT_REUSEADDR)
+        /** Re-use address (SO_REUSEADDR) flag on a socket. */
         bool reuseaddr;
         #endif
 
         #if defined(CONFIG_NET_CONTEXT_REUSEPORT)
+        /** Re-use port (SO_REUSEPORT) flag on a socket. */
         bool reuseport;
         #endif
 
         #if defined(CONFIG_NET_IPV4_MAPPING_TO_IPV6)
+        /** Support v4-mapped-on-v6 addresses */
         bool ipv6_v6only;
         #endif
 
         #if defined(CONFIG_NET_CONTEXT_RECV_PKTINFO)
+        /** Receive network packet information in recvmsg() call */
         bool recv_pktinfo;
         #endif
     } options;
@@ -552,29 +374,36 @@
     /** IPv6 hop limit or IPv4 ttl for packets sent via this context. */
     union {
         struct {
-            uint8_t ipv6_hop_limit;
-            uint8_t ipv6_mcast_hop_limit;
+            uint8_t ipv6_hop_limit;       /**< IPv6 hop limit */
+            uint8_t ipv6_mcast_hop_limit; /**< IPv6 multicast hop limit */
         };
 
         struct {
-            uint8_t ipv4_ttl;
-            uint8_t ipv4_mcast_ttl;
+            uint8_t ipv4_ttl;       /**< IPv4 TTL */
+            uint8_t ipv4_mcast_ttl; /**< IPv4 multicast TTL */
         };
     };
 
     #if defined(CONFIG_SOCKS)
+    /** Is socks proxy enabled */
     bool proxy_enabled;
     #endif
+
 };
 
+/**
+ * @brief Is this context used or not.
+ *
+ * @param context Network context.
+ *
+ * @return True if the context is currently in use, False otherwise.
+ */
 static inline bool net_context_is_used(struct net_context* context) {
     NET_ASSERT(context);
->>>>>>> 9683bce7
 
     return context->flags & NET_CONTEXT_IN_USE;
 }
 
-<<<<<<< HEAD
 /**
  * @brief Is this context bound to a network interface.
  *
@@ -582,13 +411,8 @@
  *
  * @return True if the context is bound to network interface, False otherwise.
  */
-static inline bool net_context_is_bound_to_iface(struct net_context *context)
-{
-	NET_ASSERT(context);
-=======
 static inline bool net_context_is_bound_to_iface(struct net_context* context) {
     NET_ASSERT(context);
->>>>>>> 9683bce7
 
     return context->flags & NET_CONTEXT_BOUND_TO_IFACE;
 }
@@ -809,7 +633,7 @@
 static inline int net_context_get_can_filter_id(struct net_context* context) {
     NET_ASSERT(context);
 
-    return context->can_filter_id;
+    return (context->can_filter_id);
 }
 #else
 static inline int net_context_get_can_filter_id(struct net_context* context) {
@@ -830,7 +654,7 @@
  * @return Network context IP protocol.
  */
 static inline uint16_t net_context_get_proto(struct net_context* context) {
-    return context->proto;
+    return (context->proto);
 }
 
 /**
@@ -896,7 +720,6 @@
     net_context_set_iface(context, iface);
 }
 
-<<<<<<< HEAD
 /**
  * @brief Get IPv4 TTL (time-to-live) value for this context.
  *
@@ -907,9 +730,8 @@
  *
  * @return IPv4 TTL value
  */
-static inline uint8_t net_context_get_ipv4_ttl(struct net_context *context)
-{
-	return context->ipv4_ttl;
+static inline uint8_t net_context_get_ipv4_ttl(struct net_context* context) {
+    return (context->ipv4_ttl);
 }
 
 /**
@@ -921,135 +743,92 @@
  * @param context Network context.
  * @param ttl IPv4 time-to-live value.
  */
-static inline void net_context_set_ipv4_ttl(struct net_context *context,
-					    uint8_t ttl)
-{
-	context->ipv4_ttl = ttl;
-}
-
-/**
- * @brief Get IPv4 multicast TTL (time-to-live) value for this context.
- *
- * @details This function returns the IPv4 multicast TTL (time-to-live) value
- *          that is set to this context.
- *
- * @param context Network context.
- *
- * @return IPv4 multicast TTL value
- */
-static inline uint8_t net_context_get_ipv4_mcast_ttl(struct net_context *context)
-{
-	return context->ipv4_mcast_ttl;
-}
-
-/**
- * @brief Set IPv4 multicast TTL (time-to-live) value for this context.
- *
- * @details This function sets the IPv4 multicast TTL (time-to-live) value for
- *          this context.
- *
- * @param context Network context.
- * @param ttl IPv4 multicast time-to-live value.
- */
-static inline void net_context_set_ipv4_mcast_ttl(struct net_context *context,
-						  uint8_t ttl)
-{
-	context->ipv4_mcast_ttl = ttl;
-}
-
-/**
- * @brief Get IPv6 hop limit value for this context.
- *
- * @details This function returns the IPv6 hop limit value that is set to this
- *          context.
- *
- * @param context Network context.
- *
- * @return IPv6 hop limit value
- */
-static inline uint8_t net_context_get_ipv6_hop_limit(struct net_context *context)
-{
-	return context->ipv6_hop_limit;
-}
-
-/**
- * @brief Set IPv6 hop limit value for this context.
- *
- * @details This function sets the IPv6 hop limit value for this context.
- *
- * @param context Network context.
- * @param hop_limit IPv6 hop limit value.
- */
-static inline void net_context_set_ipv6_hop_limit(struct net_context *context,
-						  uint8_t hop_limit)
-{
-	context->ipv6_hop_limit = hop_limit;
-}
-
-/**
- * @brief Get IPv6 multicast hop limit value for this context.
- *
- * @details This function returns the IPv6 multicast hop limit value
- *          that is set to this context.
- *
- * @param context Network context.
- *
- * @return IPv6 multicast hop limit value
- */
-static inline uint8_t net_context_get_ipv6_mcast_hop_limit(struct net_context *context)
-{
-	return context->ipv6_mcast_hop_limit;
-}
-
-/**
- * @brief Set IPv6 multicast hop limit value for this context.
- *
- * @details This function sets the IPv6 multicast hop limit value for
- *          this context.
- *
- * @param context Network context.
- * @param hop_limit IPv6 multicast hop limit value.
- */
-static inline void net_context_set_ipv6_mcast_hop_limit(struct net_context *context,
-							uint8_t hop_limit)
-{
-	context->ipv6_mcast_hop_limit = hop_limit;
-=======
-static inline uint8_t net_context_get_ipv4_ttl(struct net_context* context) {
-    return context->ipv4_ttl;
-}
-
 static inline void net_context_set_ipv4_ttl(struct net_context* context,
                                             uint8_t ttl) {
     context->ipv4_ttl = ttl;
 }
 
+/**
+ * @brief Get IPv4 multicast TTL (time-to-live) value for this context.
+ *
+ * @details This function returns the IPv4 multicast TTL (time-to-live) value
+ *          that is set to this context.
+ *
+ * @param context Network context.
+ *
+ * @return IPv4 multicast TTL value
+ */
 static inline uint8_t net_context_get_ipv4_mcast_ttl(struct net_context* context) {
     return (context->ipv4_mcast_ttl);
 }
 
+/**
+ * @brief Set IPv4 multicast TTL (time-to-live) value for this context.
+ *
+ * @details This function sets the IPv4 multicast TTL (time-to-live) value for
+ *          this context.
+ *
+ * @param context Network context.
+ * @param ttl IPv4 multicast time-to-live value.
+ */
 static inline void net_context_set_ipv4_mcast_ttl(struct net_context* context,
                                                   uint8_t ttl) {
     context->ipv4_mcast_ttl = ttl;
 }
 
+/**
+ * @brief Get IPv6 hop limit value for this context.
+ *
+ * @details This function returns the IPv6 hop limit value that is set to this
+ *          context.
+ *
+ * @param context Network context.
+ *
+ * @return IPv6 hop limit value
+ */
 static inline uint8_t net_context_get_ipv6_hop_limit(struct net_context* context) {
     return (context->ipv6_hop_limit);
 }
 
+/**
+ * @brief Set IPv6 hop limit value for this context.
+ *
+ * @details This function sets the IPv6 hop limit value for this context.
+ *
+ * @param context Network context.
+ * @param hop_limit IPv6 hop limit value.
+ */
 static inline void net_context_set_ipv6_hop_limit(struct net_context* context,
                                                   uint8_t hop_limit) {
     context->ipv6_hop_limit = hop_limit;
 }
 
+/**
+ * @brief Get IPv6 multicast hop limit value for this context.
+ *
+ * @details This function returns the IPv6 multicast hop limit value
+ *          that is set to this context.
+ *
+ * @param context Network context.
+ *
+ * @return IPv6 multicast hop limit value
+ */
 static inline uint8_t net_context_get_ipv6_mcast_hop_limit(struct net_context* context) {
     return (context->ipv6_mcast_hop_limit);
 }
 
+/**
+ * @brief Set IPv6 multicast hop limit value for this context.
+ *
+ * @details This function sets the IPv6 multicast hop limit value for
+ *          this context.
+ *
+ * @param context Network context.
+ * @param hop_limit IPv6 multicast hop limit value.
+ */
 static inline void net_context_set_ipv6_mcast_hop_limit(struct net_context* context,
                                                         uint8_t hop_limit) {
     context->ipv6_mcast_hop_limit = hop_limit;
->>>>>>> 9683bce7
 }
 
 /**
@@ -1066,13 +845,6 @@
                                                  bool enable) {
     context->proxy_enabled = enable;
 }
-<<<<<<< HEAD
-=======
-
-static inline bool net_context_is_proxy_enabled(struct net_context* context) {
-    return context->proxy_enabled;
-}
->>>>>>> 9683bce7
 #else
 static inline void net_context_set_proxy_enabled(struct net_context* context,
                                                  bool enable) {
@@ -1081,7 +853,6 @@
 }
 #endif
 
-<<<<<<< HEAD
 /**
  * @brief Is socks proxy support enabled or disabled for this context.
  *
@@ -1093,18 +864,12 @@
  * @return True if socks proxy is enabled for this context, False otherwise
  */
 #if defined(CONFIG_SOCKS)
-static inline bool net_context_is_proxy_enabled(struct net_context *context)
-{
-	return context->proxy_enabled;
+static inline bool net_context_is_proxy_enabled(struct net_context* context) {
+    return (context->proxy_enabled);
 }
 #else
-static inline bool net_context_is_proxy_enabled(struct net_context *context)
-{
-	return false;
-=======
 static inline bool net_context_is_proxy_enabled(struct net_context* context) {
-    return false;
->>>>>>> 9683bce7
+    return (false);
 }
 #endif
 
