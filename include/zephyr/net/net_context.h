/** @file
 * @brief Network context definitions
 *
 * An API for applications to define a network connection.
 */

/*
 * Copyright (c) 2016 Intel Corporation
 * Copyright (c) 2021 Nordic Semiconductor
 *
 * SPDX-License-Identifier: Apache-2.0
 */

#ifndef ZEPHYR_INCLUDE_NET_NET_CONTEXT_H_
#define ZEPHYR_INCLUDE_NET_NET_CONTEXT_H_

/**
 * @brief Application network context
 * @defgroup net_context Application network context
 * @since 1.0
 * @version 0.8.0
 * @ingroup networking
 * @{
 */

#include <zephyr/kernel.h>
#include <zephyr/sys/atomic.h>

#include <zephyr/net/net_ip.h>
#include <zephyr/net/net_if.h>
#include <zephyr/net/net_stats.h>

#ifdef __cplusplus
extern "C" {
#endif

/** Is this context used or not */
#define NET_CONTEXT_IN_USE BIT(0)

/** @cond INTERNAL_HIDDEN */

/** State of the context (bits 1 & 2 in the flags) */
enum net_context_state {
    NET_CONTEXT_IDLE        = 0,
    NET_CONTEXT_UNCONNECTED = 0,
    NET_CONTEXT_CONFIGURING = 1,
    NET_CONTEXT_CONNECTING  = 1,
    NET_CONTEXT_READY       = 2,
    NET_CONTEXT_CONNECTED   = 2,
    NET_CONTEXT_LISTENING   = 3,
};

/** @endcond */

/**
 * The address family, connection type and IP protocol are
 * stored into a bit field to save space.
 */
/** Protocol family of this connection */
#define NET_CONTEXT_FAMILY  (BIT(3) | BIT(4) | BIT(5))

/** Type of the connection (datagram / stream / raw) */
#define NET_CONTEXT_TYPE    (BIT(6) | BIT(7))

/** Remote address set */
#define NET_CONTEXT_REMOTE_ADDR_SET BIT(8)

/** Is the socket accepting connections */
#define NET_CONTEXT_ACCEPTING_SOCK  BIT(9)

/** Is the socket closing / closed */
#define NET_CONTEXT_CLOSING_SOCK    BIT(10)

/** Context is bound to a specific interface */
#define NET_CONTEXT_BOUND_TO_IFACE BIT(11)

struct net_context;

/**
 * @typedef net_context_recv_cb_t
 * @brief Network data receive callback.
 *
 * @details The recv callback is called after a network data packet is
 * received. This callback is called by RX thread so its stack and execution
 * context is used here. Keep processing in the callback minimal to reduce the
 * time spent blocked while handling packets.
 *
 * @param context The context to use.
 * @param pkt Network buffer that is received. If the pkt is not NULL,
 * then the callback will own the buffer and it needs to unref the pkt
 * as soon as it has finished working with it.  On EOF, pkt will be NULL.
 * @param ip_hdr a pointer to relevant IP (v4 or v6) header.
 * @param proto_hdr a pointer to relevant protocol (udp or tcp) header.
 * @param status Value is set to 0 if some data or the connection is
 * at EOF, <0 if there was an error receiving data, in this case the
 * pkt parameter is set to NULL.
 * @param user_data The user data given in net_recv() call.
 */
typedef void (*net_context_recv_cb_t)(struct net_context* context,
                                      struct net_pkt* pkt,
                                      union net_ip_header* ip_hdr,
                                      union net_proto_header* proto_hdr,
                                      int status,
                                      void* user_data);

/**
 * @typedef net_context_send_cb_t
 * @brief Network data send callback.
 *
 * @details The send callback is called after a network data packet is sent.
 * This callback is called by TX thread so its stack and execution context is
 * used here. Keep processing in the callback minimal to reduce the time spent
 * blocked while handling packets.
 *
 * @param context The context to use.
 * @param status Value is set to >= 0: amount of data that was sent,
 * < 0 there was an error sending data.
 * @param user_data The user data given in net_send() call.
 */
typedef void (*net_context_send_cb_t)(struct net_context* context,
                                      int status,
                                      void* user_data);

/**
 * @typedef net_tcp_accept_cb_t
 * @brief Accept callback
 *
 * @details The accept callback is called after a successful connection was
 * established or if there was an error while we were waiting for a connection
 * attempt. This callback is called by RX thread so its stack and execution
 * context is used here. Keep processing in the callback minimal to reduce the
 * time spent blocked while handling packets.
 *
 * @param new_context The context to use.
 * @param addr The peer address.
 * @param addrlen Length of the peer address.
 * @param status The status code, 0 on success, < 0 otherwise
 * @param user_data The user data given in net_context_accept() call.
 */
typedef void (*net_tcp_accept_cb_t)(struct net_context* new_context,
                                    struct net_sockaddr* addr,
                                    socklen_t addrlen,
                                    int status,
                                    void* user_data);

/**
 * @typedef net_context_connect_cb_t
 * @brief Connection callback.
 *
 * @details The connect callback is called after a connection is being
 * established.
 * For TCP connections, this callback is called by RX thread so its stack and
 * execution context is used here. The callback is called after the TCP
 * connection was established or if the connection failed. Keep processing in
 * the callback minimal to reduce the time spent blocked while handling
 * packets.
 * For UDP connections, this callback is called immediately by
 * net_context_connect() function. UDP is a connectionless protocol so the
 * connection can be thought of being established immediately.
 *
 * @param context The context to use.
 * @param status Status of the connection establishment. This is 0
 * if the connection was established successfully, <0 if there was an
 * error.
 * @param user_data The user data given in net_context_connect() call.
 */
typedef void (*net_context_connect_cb_t)(struct net_context* context,
                                         int status,
                                         void* user_data);

/* The net_pkt_get_slab_func_t is here in order to avoid circular
 * dependency between net_pkt.h and net_context.h
 */
/**
 * @typedef net_pkt_get_slab_func_t
 *
 * @brief Function that is called to get the slab that is used
 * for net_pkt allocations.
 *
 * @return Pointer to valid struct k_mem_slab instance.
 */
typedef struct k_mem_slab* (*net_pkt_get_slab_func_t)(void);

/* The net_pkt_get_pool_func_t is here in order to avoid circular
 * dependency between net_pkt.h and net_context.h
 */
/**
 * @typedef net_pkt_get_pool_func_t
 *
 * @brief Function that is called to get the pool that is used
 * for net_buf allocations.
 *
 * @return Pointer to valid struct net_buf_pool instance.
 */
typedef struct net_buf_pool* (*net_pkt_get_pool_func_t)(void);

struct net_tcp;

struct net_conn_handle;

/**
 * Note that we do not store the actual source IP address in the context
 * because the address is already set in the network interface struct.
 * If there is no such source address there, the packet cannot be sent
 * anyway. This saves 12 bytes / context in IPv6.
 */
__net_socket struct net_context {
    /** First member of the structure to allow to put contexts into a FIFO.
     */
    void* fifo_reserved;

    /** User data associated with a context.
     */
    void* user_data;

    /** Reference count
     */
    atomic_t refcount;

    /** Internal lock for protecting this context from multiple access.
     */
    struct k_mutex lock;

    /** Local endpoint address. Note that the values are in network byte
     * order.
     */
    struct net_sockaddr_ptr local;

    /** Remote endpoint address. Note that the values are in network byte
     * order.
     */
    struct net_sockaddr remote;

    /** Connection handle */
    struct net_conn_handle* conn_handler;

    /** Receive callback to be called when desired packet
     * has been received.
     */
    net_context_recv_cb_t recv_cb;

    /** Send callback to be called when the packet has been sent
     * successfully.
     */
    net_context_send_cb_t send_cb;

    /** Connect callback to be called when a connection has been
     *  established.
     */
    net_context_connect_cb_t connect_cb;

    #if defined(CONFIG_NET_CONTEXT_NET_PKT_POOL)
    /** Get TX net_buf pool for this context.
     */
    net_pkt_get_slab_func_t tx_slab;

    /** Get DATA net_buf pool for this context.
     */
    net_pkt_get_pool_func_t data_pool;
    #endif /* CONFIG_NET_CONTEXT_NET_PKT_POOL */

    #if defined(CONFIG_NET_TCP)
    /** TCP connection information */
    void* tcp;
    #endif /* CONFIG_NET_TCP */

    #if defined(CONFIG_NET_CONTEXT_SYNC_RECV)
    /**
     * Semaphore to signal synchronous recv call completion.
     */
    struct k_sem recv_data_wait;
    #endif /* CONFIG_NET_CONTEXT_SYNC_RECV */

    #if defined(CONFIG_NET_SOCKETS)
    /** BSD socket private data */
    void* socket_data;

    /** Per-socket packet or connection queues */
    union {
        struct k_fifo recv_q;
        struct k_fifo accept_q;
    };

    struct {
        /** Condition variable used when receiving data */
        struct k_condvar recv;

        /** Mutex used by condition variable */
        struct k_mutex* lock;
    } cond;
    #endif /* CONFIG_NET_SOCKETS */

    #if defined(CONFIG_NET_OFFLOAD)
    /** context for use by offload drivers */
    void* offload_context;
    #endif /* CONFIG_NET_OFFLOAD */

    #if defined(CONFIG_NET_SOCKETS_CAN)
    int can_filter_id;
    #endif /* CONFIG_NET_SOCKETS_CAN */

    /** Option values */
    struct {
        #if defined(CONFIG_NET_CONTEXT_PRIORITY) || defined(_MSC_VER) /* #CUSTOM@NDRS */
        /** Priority of the network data sent via this net_context */
        uint8_t priority;
        #endif

        #if defined(CONFIG_NET_CONTEXT_TXTIME)
        /** When to send the packet out */
        bool txtime;
        #endif

        #if defined(CONFIG_SOCKS)
        /** Socks proxy address */
        struct {
            struct net_sockaddr addr;
            socklen_t addrlen;
        } proxy;
        #endif

        #if defined(CONFIG_NET_CONTEXT_RCVTIMEO)
        /** Receive timeout */
        k_timeout_t rcvtimeo;
        #endif

        #if defined(CONFIG_NET_CONTEXT_SNDTIMEO)
        /** Send timeout */
        k_timeout_t sndtimeo;
        #endif

        #if defined(CONFIG_NET_CONTEXT_RCVBUF)
        /** Receive buffer maximum size */
        uint16_t rcvbuf;
        #endif

        #if defined(CONFIG_NET_CONTEXT_SNDBUF)
        /** Send buffer maximum size */
        uint16_t sndbuf;
        #endif

        #if defined(CONFIG_NET_CONTEXT_DSCP_ECN)
        /**
         * DSCP (Differentiated Services Code point) and
         * ECN (Explicit Congestion Notification) values.
         */
        uint8_t dscp_ecn;
        #endif

        #if defined(CONFIG_NET_CONTEXT_REUSEADDR)
        /** Re-use address (SO_REUSEADDR) flag on a socket. */
        bool reuseaddr;
        #endif

        #if defined(CONFIG_NET_CONTEXT_REUSEPORT)
        /** Re-use port (SO_REUSEPORT) flag on a socket. */
        bool reuseport;
        #endif

        #if defined(CONFIG_NET_IPV4_MAPPING_TO_IPV6)
        /** Support v4-mapped-on-v6 addresses */
        bool ipv6_v6only;
        #endif

        #if defined(CONFIG_NET_CONTEXT_RECV_PKTINFO)
        /** Receive network packet information in recvmsg() call */
        bool recv_pktinfo;
        #endif

        #if defined(CONFIG_NET_IPV6)
        /**
         * Source address selection preferences. Currently used only for IPv6,
         * see RFC 5014 for details.
         */
        uint16_t addr_preferences;
        #endif

        #if defined(CONFIG_NET_CONTEXT_TIMESTAMPING)
        /** Enable RX, TX or both timestamps of packets send through sockets. */
        uint8_t timestamping;
        #endif
    } options;

    /** Protocol (UDP, TCP or IEEE 802.3 protocol value) */
    uint16_t proto;

    /** Flags for the context */
    uint16_t flags;

    /** Network interface assigned to this context */
    int8_t iface;

    /** IPv6 hop limit or IPv4 ttl for packets sent via this context. */
    union {
        struct {
            uint8_t ipv6_hop_limit;       /**< IPv6 hop limit */
            uint8_t ipv6_mcast_hop_limit; /**< IPv6 multicast hop limit */
        };

        struct {
            uint8_t ipv4_ttl;       /**< IPv4 TTL */
            uint8_t ipv4_mcast_ttl; /**< IPv4 multicast TTL */
        };
    };

    #if defined(CONFIG_SOCKS)
    /** Is socks proxy enabled */
    bool proxy_enabled;
    #endif
};

/**
 * @brief Is this context used or not.
 *
 * @param context Network context.
 *
 * @return True if the context is currently in use, False otherwise.
 */
static inline bool net_context_is_used(struct net_context* context) {
    NET_ASSERT(context);

    return context->flags & NET_CONTEXT_IN_USE;
}

/**
 * @brief Is this context bound to a network interface.
 *
 * @param context Network context.
 *
 * @return True if the context is bound to network interface, False otherwise.
 */
static inline bool net_context_is_bound_to_iface(struct net_context* context) {
    NET_ASSERT(context);

    return context->flags & NET_CONTEXT_BOUND_TO_IFACE;
}

/**
 * @brief Is this context is accepting data now.
 *
 * @param context Network context.
 *
 * @return True if the context is accepting connections, False otherwise.
 */
static inline bool net_context_is_accepting(struct net_context* context) {
    NET_ASSERT(context);

    return context->flags & NET_CONTEXT_ACCEPTING_SOCK;
}

/**
 * @brief Set this context to accept data now.
 *
 * @param context Network context.
 * @param accepting True if accepting, False if not
 */
static inline void net_context_set_accepting(struct net_context* context,
                                             bool accepting) {
    NET_ASSERT(context);

    if (accepting) {
        context->flags |= NET_CONTEXT_ACCEPTING_SOCK;
    }
    else {
        context->flags &= (uint16_t)~NET_CONTEXT_ACCEPTING_SOCK;
    }
}

/**
 * @brief Is this context closing.
 *
 * @param context Network context.
 *
 * @return True if the context is closing, False otherwise.
 */
static inline bool net_context_is_closing(struct net_context* context) {
    NET_ASSERT(context);

    return context->flags & NET_CONTEXT_CLOSING_SOCK;
}

/**
 * @brief Set this context to closing.
 *
 * @param context Network context.
 * @param closing True if closing, False if not
 */
static inline void net_context_set_closing(struct net_context* context,
                                           bool closing) {
    NET_ASSERT(context);

    if (closing) {
        context->flags |= NET_CONTEXT_CLOSING_SOCK;
    }
    else {
        context->flags &= (uint16_t)~NET_CONTEXT_CLOSING_SOCK;
    }
}

/** @cond INTERNAL_HIDDEN */

#define NET_CONTEXT_STATE_SHIFT 1
#define NET_CONTEXT_STATE_MASK  0x03

/** @endcond */

/**
 * @brief Get state for this network context.
 *
 * @details This function returns the state of the context.
 *
 * @param context Network context.
 *
 * @return Network state.
 */
static inline
enum net_context_state net_context_get_state(struct net_context* context) {
    NET_ASSERT(context);

    return (enum net_context_state)
            ((context->flags >> NET_CONTEXT_STATE_SHIFT) &
            NET_CONTEXT_STATE_MASK);
}

/**
 * @brief Set state for this network context.
 *
 * @details This function sets the state of the context.
 *
 * @param context Network context.
 * @param state New network context state.
 */
static inline void net_context_set_state(struct net_context* context,
                                         enum net_context_state state) {
    NET_ASSERT(context);

    context->flags &= ~(NET_CONTEXT_STATE_MASK << NET_CONTEXT_STATE_SHIFT);
    context->flags |= ((state & NET_CONTEXT_STATE_MASK) <<
                        NET_CONTEXT_STATE_SHIFT);
}

/**
 * @brief Get address family for this network context.
 *
 * @details This function returns the address family (IPv4 or IPv6)
 * of the context.
 *
 * @param context Network context.
 *
 * @return Network state.
 */
static inline sa_family_t net_context_get_family(struct net_context* context) {
    NET_ASSERT(context);

    return ((context->flags & NET_CONTEXT_FAMILY) >> 3);
}

/**
 * @brief Set address family for this network context.
 *
 * @details This function sets the address family (IPv4, IPv6 or AF_PACKET)
 * of the context.
 *
 * @param context Network context.
 * @param family Address family (AF_INET, AF_INET6, AF_PACKET, AF_CAN)
 */
static inline void net_context_set_family(struct net_context* context,
                                          sa_family_t family) {
    uint8_t flag = 0U;

    NET_ASSERT(context);

    if ((family == NET_AF_UNSPEC) || (family == NET_AF_INET) || (family == NET_AF_INET6) ||
        (family == NET_AF_PACKET) || (family == NET_AF_CAN)) {
        /* Family is in BIT(4), BIT(5) and BIT(6) */
        flag = (uint8_t)(family << 3);
    }

    context->flags |= flag;
}

/**
 * @brief Get context type for this network context.
 *
 * @details This function returns the context type (stream, datagram or raw)
 * of the context.
 *
 * @param context Network context.
 *
 * @return Network context type.
 */
static inline
enum net_sock_type net_context_get_type(struct net_context* context) {
    NET_ASSERT(context);

    return (enum net_sock_type)((context->flags & NET_CONTEXT_TYPE) >> 6);
}

/**
 * @brief Set context type for this network context.
 *
 * @details This function sets the context type (stream or datagram)
 * of the context.
 *
 * @param context Network context.
 * @param type Context type (SOCK_STREAM or SOCK_DGRAM)
 */
static inline void net_context_set_type(struct net_context* context,
                                        enum net_sock_type type) {
    uint16_t flag = 0U;

    NET_ASSERT(context);

    if ((type == NET_SOCK_DGRAM) || (type == NET_SOCK_STREAM) || (type == NET_SOCK_RAW)) {
        /* Type is in BIT(6) and BIT(7)*/
        flag = (uint16_t)(type << 6);
    }

    context->flags |= flag;
}

/**
 * @brief Set CAN filter id for this network context.
 *
 * @details This function sets the CAN filter id of the context.
 *
 * @param context Network context.
 * @param filter_id CAN filter id
 */
#if defined(CONFIG_NET_SOCKETS_CAN)
static inline void net_context_set_can_filter_id(struct net_context* context,
                                                 int filter_id) {
    NET_ASSERT(context);

    context->can_filter_id = filter_id;
}
#else
static inline void net_context_set_can_filter_id(struct net_context* context,
                                                 int filter_id) {
    ARG_UNUSED(context);
    ARG_UNUSED(filter_id);
}
#endif

/**
 * @brief Get CAN filter id for this network context.
 *
 * @details This function gets the CAN filter id of the context.
 *
 * @param context Network context.
 *
 * @return Filter id of this network context
 */
#if defined(CONFIG_NET_SOCKETS_CAN)
static inline int net_context_get_can_filter_id(struct net_context* context) {
    NET_ASSERT(context);

    return (context->can_filter_id);
}
#else
static inline int net_context_get_can_filter_id(struct net_context* context) {
    ARG_UNUSED(context);

    return (-1);
}
#endif

/**
 * @brief Get context IP protocol for this network context.
 *
 * @details This function returns the IP protocol (UDP / TCP /
 * IEEE 802.3 protocol value) of the context.
 *
 * @param context Network context.
 *
 * @return Network context IP protocol.
 */
static inline uint16_t net_context_get_proto(struct net_context* context) {
    return (context->proto);
}

/**
 * @brief Set context IP protocol for this network context.
 *
 * @details This function sets the context IP protocol (UDP / TCP)
 * of the context.
 *
 * @param context Network context.
 * @param proto Context IP protocol (IPPROTO_UDP, IPPROTO_TCP or IEEE 802.3
 * protocol value)
 */
static inline void net_context_set_proto(struct net_context* context,
                                         uint16_t proto) {
    context->proto = proto;
}

/**
 * @brief Get network interface for this context.
 *
 * @details This function returns the used network interface.
 *
 * @param context Network context.
 *
 * @return Context network interface if context is bind to interface,
 * NULL otherwise.
 */
static inline
struct net_if* net_context_get_iface(struct net_context* context) {
    NET_ASSERT(context);

    return net_if_get_by_index(context->iface);
}

/**
 * @brief Set network interface for this context.
 *
 * @details This function binds network interface to this context.
 *
 * @param context Network context.
 * @param iface Network interface.
 */
static inline void net_context_set_iface(struct net_context* context,
                                         struct net_if* iface) {
    NET_ASSERT(iface);

    context->iface = (uint8_t)net_if_get_by_iface(iface);
}

/**
 * @brief Bind network interface to this context.
 *
 * @details This function binds network interface to this context.
 *
 * @param context Network context.
 * @param iface Network interface.
 */
static inline void net_context_bind_iface(struct net_context* context,
                                          struct net_if* iface) {
    NET_ASSERT(iface);

    context->flags |= NET_CONTEXT_BOUND_TO_IFACE;
    net_context_set_iface(context, iface);
}

/**
 * @brief Get IPv4 TTL (time-to-live) value for this context.
 *
 * @details This function returns the IPv4 TTL (time-to-live) value that is
 *          set to this context.
 *
 * @param context Network context.
 *
 * @return IPv4 TTL value
 */
static inline uint8_t net_context_get_ipv4_ttl(struct net_context* context) {
    return (context->ipv4_ttl);
}

/**
 * @brief Set IPv4 TTL (time-to-live) value for this context.
 *
 * @details This function sets the IPv4 TTL (time-to-live) value for
 *          this context.
 *
 * @param context Network context.
 * @param ttl IPv4 time-to-live value.
 */
static inline void net_context_set_ipv4_ttl(struct net_context* context,
                                            uint8_t ttl) {
    context->ipv4_ttl = ttl;
}

/**
 * @brief Get IPv4 multicast TTL (time-to-live) value for this context.
 *
 * @details This function returns the IPv4 multicast TTL (time-to-live) value
 *          that is set to this context.
 *
 * @param context Network context.
 *
 * @return IPv4 multicast TTL value
 */
static inline uint8_t net_context_get_ipv4_mcast_ttl(struct net_context* context) {
    return (context->ipv4_mcast_ttl);
}

/**
 * @brief Set IPv4 multicast TTL (time-to-live) value for this context.
 *
 * @details This function sets the IPv4 multicast TTL (time-to-live) value for
 *          this context.
 *
 * @param context Network context.
 * @param ttl IPv4 multicast time-to-live value.
 */
static inline void net_context_set_ipv4_mcast_ttl(struct net_context* context,
                                                  uint8_t ttl) {
    context->ipv4_mcast_ttl = ttl;
}

/**
 * @brief Get IPv6 hop limit value for this context.
 *
 * @details This function returns the IPv6 hop limit value that is set to this
 *          context.
 *
 * @param context Network context.
 *
 * @return IPv6 hop limit value
 */
static inline uint8_t net_context_get_ipv6_hop_limit(struct net_context* context) {
    return (context->ipv6_hop_limit);
}

/**
 * @brief Set IPv6 hop limit value for this context.
 *
 * @details This function sets the IPv6 hop limit value for this context.
 *
 * @param context Network context.
 * @param hop_limit IPv6 hop limit value.
 */
static inline void net_context_set_ipv6_hop_limit(struct net_context* context,
                                                  uint8_t hop_limit) {
    context->ipv6_hop_limit = hop_limit;
}

/**
 * @brief Get IPv6 multicast hop limit value for this context.
 *
 * @details This function returns the IPv6 multicast hop limit value
 *          that is set to this context.
 *
 * @param context Network context.
 *
 * @return IPv6 multicast hop limit value
 */
static inline uint8_t net_context_get_ipv6_mcast_hop_limit(struct net_context* context) {
    return (context->ipv6_mcast_hop_limit);
}

/**
 * @brief Set IPv6 multicast hop limit value for this context.
 *
 * @details This function sets the IPv6 multicast hop limit value for
 *          this context.
 *
 * @param context Network context.
 * @param hop_limit IPv6 multicast hop limit value.
 */
static inline void net_context_set_ipv6_mcast_hop_limit(struct net_context* context,
                                                        uint8_t hop_limit) {
    context->ipv6_mcast_hop_limit = hop_limit;
}

/**
 * @brief Enable or disable socks proxy support for this context.
 *
 * @details This function either enables or disables socks proxy support for
 *          this context.
 *
 * @param context Network context.
 * @param enable Enable socks proxy or disable it.
 */
#if defined(CONFIG_SOCKS)
static inline void net_context_set_proxy_enabled(struct net_context* context,
                                                 bool enable) {
    context->proxy_enabled = enable;
}
#else
static inline void net_context_set_proxy_enabled(struct net_context* context,
                                                 bool enable) {
    ARG_UNUSED(context);
    ARG_UNUSED(enable);
}
#endif

/**
 * @brief Is socks proxy support enabled or disabled for this context.
 *
 * @details This function returns current socks proxy status for
 *          this context.
 *
 * @param context Network context.
 *
 * @return True if socks proxy is enabled for this context, False otherwise
 */
#if defined(CONFIG_SOCKS)
static inline bool net_context_is_proxy_enabled(struct net_context* context) {
    return (context->proxy_enabled);
}
#else
static inline bool net_context_is_proxy_enabled(struct net_context* context) {
    ARG_UNUSED(context);

    return (false);
}
#endif

/**
 * @brief Get network context.
 *
 * @details Network context is used to define the connection 5-tuple
 * (protocol, remote address, remote port, source address and source
 * port). Random free port number will be assigned to source port when
 * context is created. This is similar as BSD socket() function.
 * The context will be created with a reference count of 1.
 *
 * @param family IP address family (AF_INET or AF_INET6)
 * @param type Type of the socket, SOCK_STREAM or SOCK_DGRAM
 * @param ip_proto IP protocol, IPPROTO_UDP or IPPROTO_TCP. For raw socket
 * access, the value is the L2 protocol value from IEEE 802.3 (see ethernet.h)
 * @param context The allocated context is returned to the caller.
 *
 * @return 0 if ok, < 0 if error
 */
int net_context_get(sa_family_t family,
                    enum net_sock_type type,
                    uint16_t ip_proto,
                    struct net_context** context);

/**
 * @brief Close and unref a network context.
 *
 * @details This releases the context. It is not possible to send or
 * receive data via this context after this call.  This is similar as
 * BSD shutdown() function.  For legacy compatibility, this function
 * will implicitly decrement the reference count and possibly destroy
 * the context either now or when it reaches a final state.
 *
 * @param context The context to be closed.
 *
 * @return 0 if ok, < 0 if error
 */
int net_context_put(struct net_context* context);

/**
 * @brief Take a reference count to a net_context, preventing destruction
 *
 * @details Network contexts are not recycled until their reference
 * count reaches zero.  Note that this does not prevent any "close"
 * behavior that results from errors or net_context_put.  It simply
 * prevents the context from being recycled for further use.
 *
 * @param context The context on which to increment the reference count
 *
 * @return The new reference count
 */
int net_context_ref(struct net_context* context);

/**
 * @brief Decrement the reference count to a network context
 *
 * @details Decrements the refcount.  If it reaches zero, the context
 * will be recycled.  Note that this does not cause any
 * network-visible "close" behavior (i.e. future packets to this
 * connection may see TCP RST or ICMP port unreachable responses).  See
 * net_context_put() for that.
 *
 * @param context The context on which to decrement the reference count
 *
 * @return The new reference count, zero if the context was destroyed
 */
int net_context_unref(struct net_context* context);

/**
 * @brief Create IPv4 packet in provided net_pkt from context
 *
 * @param context Network context for a connection
 * @param pkt Network packet
 * @param src Source address, or NULL to choose a default
 * @param dst Destination IPv4 address
 *
 * @return Return 0 on success, negative errno otherwise.
 */
#if defined(CONFIG_NET_IPV4)
int net_context_create_ipv4_new(struct net_context* context,
                                struct net_pkt* pkt,
                                const struct net_in_addr* src,
                                const struct net_in_addr* dst);
#else
static inline int net_context_create_ipv4_new(struct net_context* context,
                                              struct net_pkt* pkt,
                                              const struct net_in_addr* src,
                                              const struct net_in_addr* dst) {
    return (-1);
}
#endif /* CONFIG_NET_IPV4 */

/**
 * @brief Create IPv6 packet in provided net_pkt from context
 *
 * @param context Network context for a connection
 * @param pkt Network packet
 * @param src Source address, or NULL to choose a default from context
 * @param dst Destination IPv6 address
 *
 * @return Return 0 on success, negative errno otherwise.
 */
#if defined(CONFIG_NET_IPV6)
int net_context_create_ipv6_new(struct net_context* context,
                                struct net_pkt* pkt,
                                const struct net_in6_addr* src,
                                const struct net_in6_addr* dst);
#else
static inline int net_context_create_ipv6_new(struct net_context* context,
                                              struct net_pkt* pkt,
                                              const struct net_in6_addr* src,
                                              const struct net_in6_addr* dst) {
    ARG_UNUSED(context);
    ARG_UNUSED(pkt);
    ARG_UNUSED(src);
    ARG_UNUSED(dst);

    return (-1);
}
#endif /* CONFIG_NET_IPV6 */

/**
 * @brief Assign a socket a local address.
 *
 * @details This is similar as BSD bind() function.
 *
 * @param context The context to be assigned.
 * @param addr Address to assigned.
 * @param addrlen Length of the address.
 *
 * @return 0 if ok, < 0 if error
 */
int net_context_bind(struct net_context* context,
                     const struct net_sockaddr* addr,
                     socklen_t addrlen);

/**
 * @brief Mark the context as a listening one.
 *
 * @details This is similar as BSD listen() function.
 *
 * @param context The context to use.
 * @param backlog The size of the pending connections backlog.
 *
 * @return 0 if ok, < 0 if error
 */
int net_context_listen(struct net_context* context,
                       int backlog);

/**
 * @brief            Create a network connection.
 *
 * @details          The net_context_connect function creates a network
 *                   connection to the host specified by addr. After the
 *                   connection is established, the user-supplied callback (cb)
 *                   is executed. cb is called even if the timeout was set to
 *                   K_FOREVER. cb is not called if the timeout expires.
 *                   For datagram sockets (SOCK_DGRAM), this function only sets
 *                   the peer address.
 *                   This function is similar to the BSD connect() function.
 *
 * @param context    The network context.
 * @param addr       The peer address to connect to.
 * @param addrlen    Peer address length.
 * @param cb         Callback function. Set to NULL if not required.
 * @param timeout    The timeout value for the connection. Possible values:
 *                   * K_NO_WAIT: this function will return immediately,
 *                   * K_FOREVER: this function will block until the
 *                                      connection is established,
 *                   * >0: this function will wait the specified ms.
 * @param user_data  Data passed to the callback function.
 *
 * @return           0 on success.
 * @return           -EINVAL if an invalid parameter is passed as an argument.
 * @return           -ENOTSUP if the operation is not supported or implemented.
 * @return           -ETIMEDOUT if the connect operation times out.
 */
int net_context_connect(struct net_context* context,
                        const struct net_sockaddr* addr,
                        socklen_t addrlen,
                        net_context_connect_cb_t cb,
                        k_timeout_t timeout,
                        void* user_data);

/**
 * @brief Accept a network connection attempt.
 *
 * @details Accept a connection being established. This function
 * will return immediately if the timeout is set to K_NO_WAIT.
 * In this case the context will call the supplied callback when ever
 * there is a connection established to this context. This is "a register
 * handler and forget" type of call (async).
 * If the timeout is set to K_FOREVER, the function will wait
 * until the connection is established. Timeout value > 0, will wait as
 * many ms.
 * After the connection is established a caller-supplied callback is called.
 * The callback is called even if timeout was set to K_FOREVER, the
 * callback is called before this function will return in this case.
 * The callback is not called if the timeout expires.
 * This is similar as BSD accept() function.
 *
 * @param context The context to use.
 * @param cb Caller-supplied callback function.
 * @param timeout Timeout for the connection. Possible values
 * are K_FOREVER, K_NO_WAIT, >0.
 * @param user_data Caller-supplied user data.
 *
 * @return 0 if ok, < 0 if error
 */
int net_context_accept(struct net_context* context,
                       net_tcp_accept_cb_t cb,
                       k_timeout_t timeout,
                       void* user_data);

/**
 * @brief Send data to a peer.
 *
 * @details This function can be used to send network data to a peer
 * connection. After the network buffer is sent, a caller-supplied
 * callback is called. Note that the callback might be called after this
 * function has returned. For context of type SOCK_DGRAM, the destination
 * address must have been set by the call to net_context_connect().
 * This is similar as BSD send() function.
 *
 * @param context The network context to use.
 * @param buf The data buffer to send
 * @param len Length of the buffer
 * @param cb Caller-supplied callback function.
 * @param timeout Currently this value is not used.
 * @param user_data Caller-supplied user data.
 *
 * @return 0 if ok, < 0 if error
 */
int net_context_send(struct net_context* context,
                     void const* buf,
                     size_t len,
                     net_context_send_cb_t cb,
                     k_timeout_t timeout,
                     void* user_data);

/**
 * @brief Send data to a peer specified by address.
 *
 * @details This function can be used to send network data to a peer
 * specified by address. This variant can only be used for datagram
 * connections of type SOCK_DGRAM. After the network buffer is sent,
 * a caller-supplied callback is called. Note that the callback might be
 * called after this function has returned.
 * This is similar as BSD sendto() function.
 *
 * @param context The network context to use.
 * @param buf The data buffer to send
 * @param len Length of the buffer
 * @param dst_addr Destination address.
 * @param addrlen Length of the address.
 * @param cb Caller-supplied callback function.
 * @param timeout Currently this value is not used.
 * @param user_data Caller-supplied user data.
 *
 * @return numbers of bytes sent on success, a negative errno otherwise
 */
int net_context_sendto(struct net_context* context,
                       void const* buf,
                       size_t len,
                       const struct net_sockaddr* dst_addr,
                       socklen_t addrlen,
                       net_context_send_cb_t cb,
                       k_timeout_t timeout,
                       void* user_data);

/**
 * @brief Send data in iovec to a peer specified in msghdr struct.
 *
 * @details This function has similar semantics as Posix sendmsg() call.
 * For unconnected socket, the msg_name field in msghdr must be set. For
 * connected socket the msg_name should be set to NULL, and msg_namelen to 0.
 * After the network buffer is sent, a caller-supplied callback is called.
 * Note that the callback might be called after this function has returned.
 *
 * @param context The network context to use.
 * @param msghdr The data to send
 * @param flags Flags for the sending.
 * @param cb Caller-supplied callback function.
 * @param timeout Currently this value is not used.
 * @param user_data Caller-supplied user data.
 *
 * @return numbers of bytes sent on success, a negative errno otherwise
 */
int net_context_sendmsg(struct net_context* context,
                        const struct msghdr* msghdr,
                        int flags,
                        net_context_send_cb_t cb,
                        k_timeout_t timeout,
                        void* user_data);

/**
 * @brief Receive network data from a peer specified by context.
 *
 * @details This function can be used to register a callback function
 * that is called by the network stack when network data has been received
 * for this context. As this function registers a callback, then there
 * is no need to call this function multiple times if timeout is set to
 * K_NO_WAIT.
 * If callback function or user data changes, then the function can be called
 * multiple times to register new values.
 * This function will return immediately if the timeout is set to K_NO_WAIT.
 * If the timeout is set to K_FOREVER, the function will wait until the
 * network buffer is received. Timeout value > 0 will wait as many ms.
 * After the network buffer is received, a caller-supplied callback is
 * called. The callback is called even if timeout was set to K_FOREVER,
 * the callback is called before this function will return in this case.
 * The callback is not called if the timeout expires. The timeout functionality
 * can be compiled out if synchronous behavior is not needed. The sync call
 * logic requires some memory that can be saved if only async way of call is
 * used. If CONFIG_NET_CONTEXT_SYNC_RECV is not set, then the timeout parameter
 * value is ignored.
 * This is similar as BSD recv() function.
 * Note that net_context_bind() should be called before net_context_recv().
 * Default random port number is assigned to local port. Only bind() will
 * update connection information from context. If recv() is called before
 * bind() call, it may refuse to bind to a context which already has
 * a connection associated.
 *
 * @param context The network context to use.
 * @param cb Caller-supplied callback function.
 * @param timeout Caller-supplied timeout. Possible values
 * are K_FOREVER, K_NO_WAIT, >0.
 * @param user_data Caller-supplied user data.
 *
 * @return 0 if ok, < 0 if error
 */
int net_context_recv(struct net_context* context,
                     net_context_recv_cb_t cb,
                     k_timeout_t timeout,
                     void* user_data);

/**
 * @brief Update TCP receive window for context.
 *
 * @details This function should be used by an application which
 * doesn't fully process incoming data in its receive callback,
 * but for example, queues it. In this case, receive callback
 * should decrease the window (call this function with a negative
 * value) by the size of queued data, and function(s) which dequeue
 * data - with positive value corresponding to the dequeued size.
 * For example, if receive callback gets a packet with the data
 * size of 256 and queues it, it should call this function with
 * delta of -256. If a function extracts 10 bytes of the queued
 * data, it should call it with delta of 10.
 *
 * @param context The TCP network context to use.
 * @param delta Size, in bytes, by which to increase TCP receive
 * window (negative value to decrease).
 *
 * @return 0 if ok, < 0 if error
 */
int net_context_update_recv_wnd(struct net_context* context,
                                int32_t delta);

/** @brief Network context options. These map to BSD socket option values. */
enum net_context_option {
<<<<<<< HEAD
    NET_OPT_PRIORITY          = 1,  /**< Context priority */
    NET_OPT_TXTIME            = 2,  /**< TX time */
    NET_OPT_SOCKS5            = 3,  /**< SOCKS5 */
    NET_OPT_RCVTIMEO          = 4,  /**< Receive timeout */
    NET_OPT_SNDTIMEO          = 5,  /**< Send timeout */
    NET_OPT_RCVBUF            = 6,  /**< Receive buffer */
    NET_OPT_SNDBUF            = 7,  /**< Send buffer */
    NET_OPT_DSCP_ECN          = 8,  /**< DSCP ECN */
    NET_OPT_REUSEADDR         = 9,  /**< Re-use address */
    NET_OPT_REUSEPORT         = 10, /**< Re-use port */
    NET_OPT_IPV6_V6ONLY       = 11, /**< Share IPv4 and IPv6 port space */
    NET_OPT_RECV_PKTINFO      = 12, /**< Receive packet information */
    NET_OPT_MCAST_TTL         = 13, /**< IPv4 multicast TTL */
    NET_OPT_MCAST_HOP_LIMIT   = 14, /**< IPv6 multicast hop limit */
    NET_OPT_UNICAST_HOP_LIMIT = 15, /**< IPv6 unicast hop limit */
    NET_OPT_TTL               = 16, /**< IPv4 unicast TTL */
    NET_OPT_ADDR_PREFERENCES  = 17, /**< IPv6 address preference */
    NET_OPT_TIMESTAMPING      = 18, /**< Packet timestamping */
=======
	NET_OPT_PRIORITY          = 1,  /**< Context priority */
	NET_OPT_TXTIME            = 2,  /**< TX time */
	NET_OPT_SOCKS5            = 3,  /**< SOCKS5 */
	NET_OPT_RCVTIMEO          = 4,  /**< Receive timeout */
	NET_OPT_SNDTIMEO          = 5,  /**< Send timeout */
	NET_OPT_RCVBUF            = 6,  /**< Receive buffer */
	NET_OPT_SNDBUF            = 7,  /**< Send buffer */
	NET_OPT_DSCP_ECN          = 8,  /**< DSCP ECN */
	NET_OPT_REUSEADDR         = 9,  /**< Re-use address */
	NET_OPT_REUSEPORT         = 10, /**< Re-use port */
	NET_OPT_IPV6_V6ONLY       = 11, /**< Share IPv4 and IPv6 port space */
	NET_OPT_RECV_PKTINFO      = 12, /**< Receive packet information */
	NET_OPT_MCAST_TTL         = 13, /**< IPv4 multicast TTL */
	NET_OPT_MCAST_HOP_LIMIT   = 14, /**< IPv6 multicast hop limit */
	NET_OPT_UNICAST_HOP_LIMIT = 15, /**< IPv6 unicast hop limit */
	NET_OPT_TTL               = 16, /**< IPv4 unicast TTL */
	NET_OPT_ADDR_PREFERENCES  = 17, /**< IPv6 address preference */
	NET_OPT_TIMESTAMPING      = 18, /**< Packet timestamping */
	NET_OPT_MTU               = 20, /**< IPv4 socket path MTU */
>>>>>>> 2f800cea
};

/**
 * @brief Set an connection option for this context.
 *
 * @param context The network context to use.
 * @param option Option to set
 * @param value Option value
 * @param len Option length
 *
 * @return 0 if ok, <0 if error
 */
int net_context_set_option(struct net_context* context,
                           enum net_context_option option,
                           void const* value, size_t len);

/**
 * @brief Get connection option value for this context.
 *
 * @param context The network context to use.
 * @param option Option to set
 * @param value Option value
 * @param len Option length (returned to caller)
 *
 * @return 0 if ok, <0 if error
 */
int net_context_get_option(struct net_context* context,
                           enum net_context_option option,
                           void* value, size_t* len);

/**
 * @typedef net_context_cb_t
 * @brief Callback used while iterating over network contexts
 *
 * @param context A valid pointer on current network context
 * @param user_data A valid pointer on some user data or NULL
 */
typedef void (*net_context_cb_t)(struct net_context* context, void* user_data);

/**
 * @brief Go through all the network connections and call callback
 * for each network context.
 *
 * @param cb User-supplied callback function to call.
 * @param user_data User specified data.
 */
void net_context_foreach(net_context_cb_t cb, void* user_data);

/**
 * @brief Set custom network buffer pools for context send operations
 *
 * Set custom network buffer pools used by the IP stack to allocate
 * network buffers used by the context when sending data to the
 * network. Using dedicated buffers may help make send operations on
 * a given context more reliable, e.g. not be subject to buffer
 * starvation due to operations on other network contexts. Buffer pools
 * are set per context, but several contexts may share the same buffers.
 * Note that there's no support for per-context custom receive packet
 * pools.
 *
 * @param context Context that will use the given net_buf pools.
 * @param tx_pool Pointer to the function that will return TX pool
 * to the caller. The TX pool is used when sending data to network.
 * There is one TX net_pkt for each network packet that is sent.
 * @param data_pool Pointer to the function that will return DATA pool
 * to the caller. The DATA pool is used to store data that is sent to
 * the network.
 */
#if defined(CONFIG_NET_CONTEXT_NET_PKT_POOL)
static inline void net_context_setup_pools(struct net_context* context,
                                           net_pkt_get_slab_func_t tx_slab,
                                           net_pkt_get_pool_func_t data_pool) {
    NET_ASSERT(context);

    context->tx_slab   = tx_slab;
    context->data_pool = data_pool;
}
#else
#define net_context_setup_pools(context, tx_pool, data_pool)
#endif

/**
 * @brief Check if a port is in use (bound)
 *
 * This function checks if a port is bound with respect to the specified
 * @p ip_proto and @p local_addr.
 *
 * @param ip_proto the IP protocol
 * @param local_port the port to check
 * @param local_addr the network address
 *
 * @return true if the port is bound
 * @return false if the port is not bound
 */
bool net_context_port_in_use(enum net_ip_protocol ip_proto,
    uint16_t local_port, const struct net_sockaddr* local_addr);

#ifdef __cplusplus
}
#endif

/**
 * @}
 */

#endif /* ZEPHYR_INCLUDE_NET_NET_CONTEXT_H_ */<|MERGE_RESOLUTION|>--- conflicted
+++ resolved
@@ -1256,7 +1256,6 @@
 
 /** @brief Network context options. These map to BSD socket option values. */
 enum net_context_option {
-<<<<<<< HEAD
     NET_OPT_PRIORITY          = 1,  /**< Context priority */
     NET_OPT_TXTIME            = 2,  /**< TX time */
     NET_OPT_SOCKS5            = 3,  /**< SOCKS5 */
@@ -1275,27 +1274,7 @@
     NET_OPT_TTL               = 16, /**< IPv4 unicast TTL */
     NET_OPT_ADDR_PREFERENCES  = 17, /**< IPv6 address preference */
     NET_OPT_TIMESTAMPING      = 18, /**< Packet timestamping */
-=======
-	NET_OPT_PRIORITY          = 1,  /**< Context priority */
-	NET_OPT_TXTIME            = 2,  /**< TX time */
-	NET_OPT_SOCKS5            = 3,  /**< SOCKS5 */
-	NET_OPT_RCVTIMEO          = 4,  /**< Receive timeout */
-	NET_OPT_SNDTIMEO          = 5,  /**< Send timeout */
-	NET_OPT_RCVBUF            = 6,  /**< Receive buffer */
-	NET_OPT_SNDBUF            = 7,  /**< Send buffer */
-	NET_OPT_DSCP_ECN          = 8,  /**< DSCP ECN */
-	NET_OPT_REUSEADDR         = 9,  /**< Re-use address */
-	NET_OPT_REUSEPORT         = 10, /**< Re-use port */
-	NET_OPT_IPV6_V6ONLY       = 11, /**< Share IPv4 and IPv6 port space */
-	NET_OPT_RECV_PKTINFO      = 12, /**< Receive packet information */
-	NET_OPT_MCAST_TTL         = 13, /**< IPv4 multicast TTL */
-	NET_OPT_MCAST_HOP_LIMIT   = 14, /**< IPv6 multicast hop limit */
-	NET_OPT_UNICAST_HOP_LIMIT = 15, /**< IPv6 unicast hop limit */
-	NET_OPT_TTL               = 16, /**< IPv4 unicast TTL */
-	NET_OPT_ADDR_PREFERENCES  = 17, /**< IPv6 address preference */
-	NET_OPT_TIMESTAMPING      = 18, /**< Packet timestamping */
-	NET_OPT_MTU               = 20, /**< IPv4 socket path MTU */
->>>>>>> 2f800cea
+    NET_OPT_MTU               = 20, /**< IPv4 socket path MTU */
 };
 
 /**
