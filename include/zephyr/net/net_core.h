--- conflicted
+++ resolved
@@ -138,10 +138,7 @@
  * @return 0 if ok, <0 if error. If <0 is returned, then the caller needs
  * to unref the pkt in order to avoid memory leak.
  */
-<<<<<<< HEAD
-int net_send_data(struct net_pkt* pkt);
-=======
-int net_try_send_data(struct net_pkt *pkt, k_timeout_t timeout);
+int net_try_send_data(struct net_pkt* pkt, k_timeout_t timeout);
 
 /**
  * @brief Send data to network.
@@ -155,13 +152,11 @@
  * @return 0 if ok, <0 if error. If <0 is returned, then the caller needs
  * to unref the pkt in order to avoid memory leak.
  */
-static inline int net_send_data(struct net_pkt *pkt)
-{
-	k_timeout_t timeout = k_is_in_isr() ? K_NO_WAIT : K_FOREVER;
-
-	return net_try_send_data(pkt, timeout);
+static inline int net_send_data(struct net_pkt* pkt) {
+    k_timeout_t timeout = k_is_in_isr() ? K_NO_WAIT : K_FOREVER;
+
+    return net_try_send_data(pkt, timeout);
 }
->>>>>>> 8b7bfd45
 
 /** @cond INTERNAL_HIDDEN */
 
