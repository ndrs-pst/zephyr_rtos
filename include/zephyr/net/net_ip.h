/** @file
 * @brief IPv6 and IPv4 definitions
 *
 * Generic IPv6 and IPv4 address definitions.
 */

/*
 * Copyright (c) 2016 Intel Corporation
 *
 * SPDX-License-Identifier: Apache-2.0
 */

#ifndef ZEPHYR_INCLUDE_NET_NET_IP_H_
#define ZEPHYR_INCLUDE_NET_NET_IP_H_

/**
 * @brief IPv4/IPv6 primitives and helpers
 * @defgroup ip_4_6 IPv4/IPv6 primitives and helpers
 * @since 1.0
 * @version 1.0.0
 * @ingroup networking
 * @{
 */

#include <string.h>
#include <zephyr/types.h>
#include <stdbool.h>
#include <zephyr/sys/util.h>
#include <zephyr/sys/byteorder.h>
#include <zephyr/toolchain.h>

#include <zephyr/net/net_linkaddr.h>

#ifdef __cplusplus
extern "C" {
#endif

/** @cond INTERNAL_HIDDEN */
/* Specifying VLAN tag here in order to avoid circular dependencies */
#define NET_VLAN_TAG_UNSPEC 0x0fff
/** @endcond */

/* Protocol families. (PF) */
#define NET_PF_UNSPEC   0                   /**< Unspecified protocol family.  */
#define NET_PF_INET     1                   /**< IP protocol family version 4. */
#define NET_PF_INET6    2                   /**< IP protocol family version 6. */
#define NET_PF_PACKET   3                   /**< Packet family.                */
#define NET_PF_CAN      4                   /**< Controller Area Network.      */
#define NET_PF_NET_MGMT 5                   /**< Network management info.      */
#define NET_PF_LOCAL    6                   /**< Inter-process communication   */
#define NET_PF_UNIX     NET_PF_LOCAL        /**< Inter-process communication   */

/* Address families. (AF) */
#define NET_AF_UNSPEC   NET_PF_UNSPEC       /**< Unspecified address family.   */
#define NET_AF_INET     NET_PF_INET         /**< IP protocol family version 4. */
#define NET_AF_INET6    NET_PF_INET6        /**< IP protocol family version 6. */
#define NET_AF_PACKET   NET_PF_PACKET       /**< Packet family.                */
#define NET_AF_CAN      NET_PF_CAN          /**< Controller Area Network.      */
#define NET_AF_NET_MGMT NET_PF_NET_MGMT     /**< Network management info.      */
#define NET_AF_LOCAL    NET_PF_LOCAL        /**< Inter-process communication   */
#define NET_AF_UNIX     NET_PF_UNIX         /**< Inter-process communication   */

/** Protocol numbers from IANA/BSD */
enum net_ip_protocol {
    NET_IPPROTO_IP     = 0,                 /**< IP protocol (pseudo-val for setsockopt() */
    NET_IPPROTO_ICMP   = 1,                 /**< ICMP protocol   */
    NET_IPPROTO_IGMP   = 2,                 /**< IGMP protocol   */
    NET_IPPROTO_IPIP   = 4,                 /**< IPIP tunnels    */
    NET_IPPROTO_TCP    = 6,                 /**< TCP protocol    */
    NET_IPPROTO_UDP    = 17,                /**< UDP protocol    */
    NET_IPPROTO_IPV6   = 41,                /**< IPv6 protocol   */
    NET_IPPROTO_ICMPV6 = 58,                /**< ICMPv6 protocol */
    NET_IPPROTO_RAW    = 255,               /**< RAW IP packets  */
};

/** Protocol numbers for TLS protocols */
enum net_ip_protocol_secure {
    NET_IPPROTO_TLS_1_0  = 256,             /**< TLS 1.0 protocol */
    NET_IPPROTO_TLS_1_1  = 257,             /**< TLS 1.1 protocol */
    NET_IPPROTO_TLS_1_2  = 258,             /**< TLS 1.2 protocol */
    NET_IPPROTO_TLS_1_3  = 259,             /**< TLS 1.3 protocol */
    NET_IPPROTO_DTLS_1_0 = 272,             /**< DTLS 1.0 protocol */
    NET_IPPROTO_DTLS_1_2 = 273,             /**< DTLS 1.2 protocol */
};

/** Socket type */
enum net_sock_type {
    NET_SOCK_STREAM = 1,                    /**< Stream socket type   */
    NET_SOCK_DGRAM,                         /**< Datagram socket type */
    NET_SOCK_RAW                            /**< RAW socket type      */
};

/** @brief Convert 16-bit value from network to host byte order.
 *
 * @param x The network byte order value to convert.
 *
 * @return Host byte order value.
 */
#define net_ntohs(x) sys_be16_to_cpu(x)

/** @brief Convert 32-bit value from network to host byte order.
 *
 * @param x The network byte order value to convert.
 *
 * @return Host byte order value.
 */
#define net_ntohl(x) sys_be32_to_cpu(x)

/** @brief Convert 64-bit value from network to host byte order.
 *
 * @param x The network byte order value to convert.
 *
 * @return Host byte order value.
 */
#define net_ntohll(x) sys_be64_to_cpu(x)

/** @brief Convert 16-bit value from host to network byte order.
 *
 * @param x The host byte order value to convert.
 *
 * @return Network byte order value.
 */
#define net_htons(x) sys_cpu_to_be16(x)

/** @brief Convert 32-bit value from host to network byte order.
 *
 * @param x The host byte order value to convert.
 *
 * @return Network byte order value.
 */
#define net_htonl(x) sys_cpu_to_be32(x)

/** @brief Convert 64-bit value from host to network byte order.
 *
 * @param x The host byte order value to convert.
 *
 * @return Network byte order value.
 */
#define net_htonll(x) sys_cpu_to_be64(x)

/** IPv6 address struct */
struct /**/net_in6_addr {
    union {
        uint8_t  s6_addr[16];   /**< IPv6 address buffer */
        uint16_t s6_addr16[8];  /**< In big endian */
        uint32_t s6_addr32[4];  /**< In big endian */
    };
};

/** Binary size of the IPv6 address */
#define NET_IPV6_ADDR_SIZE 16

/** IPv4 address struct */
struct /**/net_in_addr {
    union {
        uint8_t  s4_addr[4];    /**< IPv4 address buffer */
        uint16_t s4_addr16[2];  /**< In big endian */
        uint32_t s4_addr32[1];  /**< In big endian */

        #if !defined(_MSC_VER)  /* #CUSTOM@NDRS */
        uint32_t s_addr;        /* In big endian, for POSIX compatibility. */
        #endif
        uint32_t s_addr_be;     /* In big endian, for POSIX compatibility. */
    };
};

#if (__GTEST == 0) /* #CUSTOM@NDRS */
#define in_addr             net_in_addr
#define in6_addr            net_in6_addr
#endif

/** Binary size of the IPv4 address */
#define NET_IPV4_ADDR_SIZE 4

/** Socket address family type */
typedef unsigned short int sa_family_t;

/** Length of a socket address */
#ifndef __socklen_t_defined
typedef size_t socklen_t;
#define __socklen_t_defined
#endif

/*
 * Note that the sin_port and sin6_port are in network byte order
 * in various sockaddr* structs.
 */

/** Socket address struct for IPv6. */
struct net_sockaddr_in6 {
    sa_family_t         sin6_family;   /**< AF_INET6               */
    uint16_t            sin6_port;     /**< Port number            */
    struct net_in6_addr sin6_addr;     /**< IPv6 address           */
    uint8_t             sin6_scope_id; /**< Interfaces for a scope */
};

/** Socket address struct for IPv4. */
struct net_sockaddr_in {
    sa_family_t        sin_family; /**< AF_INET      */
    uint16_t           sin_port;   /**< Port number  */
    struct net_in_addr sin_addr;   /**< IPv4 address */
};

/** Socket address struct for packet socket. */
struct net_sockaddr_ll {
    sa_family_t sll_family;   /**< Always AF_PACKET                   */
    uint16_t    sll_protocol; /**< Physical-layer protocol            */
    int         sll_ifindex;  /**< Interface number                   */
    uint16_t    sll_hatype;   /**< ARP hardware type                  */
    uint8_t     sll_pkttype;  /**< Packet type                        */
    uint8_t     sll_halen;    /**< Length of address                  */
    uint8_t     sll_addr[8];  /**< Physical-layer address, big endian */
};

/** @cond INTERNAL_HIDDEN */

/** Socket address struct for IPv6 where address is a pointer */
struct net_sockaddr_in6_ptr {
    sa_family_t          sin6_family;   /**< AF_INET6               */
    uint16_t             sin6_port;     /**< Port number            */
    struct net_in6_addr* sin6_addr;     /**< IPv6 address           */
    uint8_t              sin6_scope_id; /**< interfaces for a scope */
};

/** Socket address struct for IPv4 where address is a pointer */
struct net_sockaddr_in_ptr {
    sa_family_t         sin_family; /**< AF_INET      */
    uint16_t            sin_port;   /**< Port number  */
    struct net_in_addr* sin_addr;   /**< IPv4 address */
};

/** Socket address struct for packet socket where address is a pointer */
struct net_sockaddr_ll_ptr {
    sa_family_t sll_family;   /**< Always AF_PACKET                   */
    uint16_t    sll_protocol; /**< Physical-layer protocol            */
    int         sll_ifindex;  /**< Interface number                   */
    uint16_t    sll_hatype;   /**< ARP hardware type                  */
    uint8_t     sll_pkttype;  /**< Packet type                        */
    uint8_t     sll_halen;    /**< Length of address                  */
    uint8_t*    sll_addr;     /**< Physical-layer address, big endian */
};

#if (__GTEST == 0) /* #CUSTOM@NDRS */
#define sockaddr_in_ptr     net_sockaddr_in_ptr
#define sockaddr_ll_ptr     net_sockaddr_ll_ptr
#endif

struct net_sockaddr_can_ptr {
    sa_family_t can_family;
    int         can_ifindex;
};

/** @endcond */

#if !defined(HAVE_IOVEC)
/** IO vector array element */
struct iovec {
    void*  iov_base; /**< Pointer to data */
    size_t iov_len;  /**< Length of the data */
};
#endif

/** Message struct */
struct msghdr {
    void*         msg_name;       /**< Optional socket address, big endian */
    socklen_t     msg_namelen;    /**< Size of socket address */
    struct iovec* msg_iov;        /**< Scatter/gather array */
    size_t        msg_iovlen;     /**< Number of elements in msg_iov */
    void*         msg_control;    /**< Ancillary data */
    size_t        msg_controllen; /**< Ancillary data buffer len */
    int           msg_flags;      /**< Flags on received message */
};

/** Control message ancillary data */
struct cmsghdr {
    socklen_t cmsg_len;   /**< Number of bytes, including header */
    int       cmsg_level; /**< Originating protocol */
    int       cmsg_type;  /**< Protocol-specific type */

    #if defined(_MSC_VER) /* #CUSTOM@NDRS */
    /* This is a workaround for MSVC which does not allow zero-sized
     * arrays. The size of the array is 1.
     * This change will effect production code in C when using sizeof()
     * so it will be used only in MSVC.
     */
    z_max_align_t cmsg_data[1];
    #else
    z_max_align_t cmsg_data[]; /**< Flexible array member to force alignment of cmsghdr */
    #endif
};

/** @cond INTERNAL_HIDDEN */

/* Alignment for headers and data. These are arch specific but define
 * them here atm if not found already.
 */
#if !defined(ALIGN_H)
#define ALIGN_H(x) ROUND_UP(x, __alignof__(struct cmsghdr))
#endif
#if !defined(ALIGN_D)
#define ALIGN_D(x) ROUND_UP(x, __alignof__(z_max_align_t))
#endif

/** @endcond */

#if !defined(CMSG_FIRSTHDR)
/**
 * Returns a pointer to the first cmsghdr in the ancillary data buffer
 * associated with the passed msghdr.  It returns NULL if there isn't
 * enough space for a cmsghdr in the buffer.
 */
#define CMSG_FIRSTHDR(msghdr)                               \
    ((msghdr)->msg_controllen >= sizeof(struct cmsghdr) ?   \
     (struct cmsghdr*)((msghdr)->msg_control) : NULL)
#endif

#if !defined(CMSG_NXTHDR)
/**
 * Returns the next valid cmsghdr after the passed cmsghdr. It returns NULL
 * when there isn't enough space left in the buffer.
 */
#define CMSG_NXTHDR(msghdr, cmsg)                           \
    (((cmsg) == NULL) ? CMSG_FIRSTHDR(msghdr) :             \
     (((uint8_t*)(cmsg) + ALIGN_H((cmsg)->cmsg_len) +       \
        ALIGN_D(sizeof(struct cmsghdr)) >                   \
        (uint8_t*)((msghdr)->msg_control) + (msghdr)->msg_controllen) ? \
        NULL :                                              \
        (struct cmsghdr*)((uint8_t*)(cmsg) +                \
                          ALIGN_H((cmsg)->cmsg_len))))
#endif

#if !defined(NET_CMSG_DATA)
/**
 * Returns a pointer to the data portion of a cmsghdr.  The pointer returned
 * cannot be assumed to be suitably aligned for accessing arbitrary payload
 * data types. Applications should not cast it to a pointer type matching
 * the payload, but should instead use memcpy(3) to copy data to or from a
 * suitably declared object.
 */
#define NET_CMSG_DATA(cmsg) ((uint8_t*)(cmsg) + ALIGN_D(sizeof(struct cmsghdr)))
#endif

#if !defined(CMSG_SPACE)
/**
 * Returns the number of bytes an ancillary element with payload of the passed
 * data length occupies.
 */
#define CMSG_SPACE(length) (ALIGN_D(sizeof(struct cmsghdr)) + ALIGN_H(length))
#endif

#if !defined(CMSG_LEN)
/**
 * Returns the value to store in the cmsg_len member of the cmsghdr structure,
 * taking into account any necessary alignment.
 * It takes the data length as an argument.
 */
#define CMSG_LEN(length) (ALIGN_D(sizeof(struct cmsghdr)) + length)
#endif

/** @cond INTERNAL_HIDDEN */

/* Packet types.  */
#define PACKET_HOST      0 /* To us            */
#define PACKET_BROADCAST 1 /* To all           */
#define PACKET_MULTICAST 2 /* To group         */
#define PACKET_OTHERHOST 3 /* To someone else  */
#define PACKET_OUTGOING  4 /* Originated by us */
#define PACKET_LOOPBACK  5
#define PACKET_FASTROUTE 6

/* ARP protocol HARDWARE identifiers. */
#define ARPHRD_ETHER 1

/* Note: These macros are defined in a specific order.
 * The largest sockaddr size is the last one.
 */
#if defined(CONFIG_NET_IPV4)
#undef NET_SOCKADDR_MAX_SIZE
#undef NET_SOCKADDR_PTR_MAX_SIZE
#define NET_SOCKADDR_MAX_SIZE     (sizeof(struct net_sockaddr_in))
#define NET_SOCKADDR_PTR_MAX_SIZE (sizeof(struct net_sockaddr_in_ptr))
#endif

#if defined(CONFIG_NET_SOCKETS_PACKET)
#undef NET_SOCKADDR_MAX_SIZE
#undef NET_SOCKADDR_PTR_MAX_SIZE
#define NET_SOCKADDR_MAX_SIZE     (sizeof(struct net_sockaddr_ll))
#define NET_SOCKADDR_PTR_MAX_SIZE (sizeof(struct net_sockaddr_ll_ptr))
#endif

#if defined(CONFIG_NET_IPV6)
#undef NET_SOCKADDR_MAX_SIZE
#define NET_SOCKADDR_MAX_SIZE (sizeof(struct net_sockaddr_in6))
#if !defined(CONFIG_NET_SOCKETS_PACKET)
#undef NET_SOCKADDR_PTR_MAX_SIZE
#define NET_SOCKADDR_PTR_MAX_SIZE (sizeof(struct net_sockaddr_in6_ptr))
#endif
#endif

#if !defined(CONFIG_NET_IPV4)
#if !defined(CONFIG_NET_IPV6)
#if !defined(CONFIG_NET_SOCKETS_PACKET)
#define NET_SOCKADDR_MAX_SIZE     (sizeof(struct net_sockaddr_in6))
#define NET_SOCKADDR_PTR_MAX_SIZE (sizeof(struct net_sockaddr_in6_ptr))
#endif
#endif
#endif

/** @endcond */

/** Generic sockaddr struct. Must be cast to proper type. */
struct /**/net_sockaddr {
    sa_family_t sa_family;  /**< Address family */
                            /** @cond INTERNAL_HIDDEN */
    char data[NET_SOCKADDR_MAX_SIZE - sizeof(sa_family_t)];
    /** @endcond */
};

/** @cond INTERNAL_HIDDEN */

struct /**/net_sockaddr_ptr {
    sa_family_t family;
    char data[NET_SOCKADDR_PTR_MAX_SIZE - sizeof(sa_family_t)];
};

#if (__GTEST == 0) /* #CUSTOM@NDRS */
#define sockaddr            net_sockaddr
#define sockaddr_ptr        net_sockaddr_ptr
#define sockaddr_in_ptr     net_sockaddr_in_ptr
#endif

/* Same as sockaddr in our case */
struct /**/net_sockaddr_storage {
    sa_family_t ss_family;
    char data[NET_SOCKADDR_MAX_SIZE - sizeof(sa_family_t)];
};

/* Socket address struct for UNIX domain sockets */
struct /**/net_sockaddr_un {
    sa_family_t sun_family; /* AF_UNIX */
    char sun_path[NET_SOCKADDR_MAX_SIZE - sizeof(sa_family_t)];
};

struct /**/net_addr {
    sa_family_t family;

    union {
        struct net_in6_addr in6_addr;
        struct net_in_addr  in_addr;
    };
};

/** A pointer to IPv6 any address (all values zero) */
extern const struct net_in6_addr in6addr_any;

/** A pointer to IPv6 loopback address (::1) */
extern const struct net_in6_addr in6addr_loopback;

/** @endcond */

/** IPv6 address initializer */
#define IN6ADDR_ANY_INIT { { { 0, 0, 0, 0, 0, 0, 0, 0, 0, \
                               0, 0, 0, 0, 0, 0, 0 } } }

/** IPv6 loopback address initializer */
#define IN6ADDR_LOOPBACK_INIT { { { 0, 0, 0, 0, 0, 0, 0, \
                                    0, 0, 0, 0, 0, 0, 0, 0, 1 } } }

/** IPv4 any address */
#define NET_INADDR_ANY 0

/** IPv4 broadcast address */
#define INADDR_BROADCAST 0xffffffff

/** IPv4 address initializer */
#define NET_INADDR_ANY_INIT { { { NET_INADDR_ANY } } }

/** IPv4 loopback address initializer */
#define NET_INADDR_LOOPBACK_INIT  { { { 127, 0, 0, 1 } } }

/** Max length of the IPv4 address as a string. Defined by POSIX. */
#define INET_ADDRSTRLEN 16
/** Max length of the IPv6 address as a string. Takes into account possible
 * mapped IPv4 addresses.
 */
#define INET6_ADDRSTRLEN 46

/** @cond INTERNAL_HIDDEN */

/* These are for internal usage of the stack */
#define NET_IPV6_ADDR_LEN sizeof("xxxx:xxxx:xxxx:xxxx:xxxx:xxxx:xxxx:xxxx")
#define NET_IPV4_ADDR_LEN sizeof("xxx.xxx.xxx.xxx")

/** @endcond */

/** @brief IP Maximum Transfer Unit */
enum net_ip_mtu {

/** IPv6 MTU length. We must be able to receive this size IPv6 packet
 * without fragmentation.
 */
#if defined(CONFIG_NET_NATIVE_IPV6)
    NET_IPV6_MTU = CONFIG_NET_IPV6_MTU,
#else
    NET_IPV6_MTU = 1280,
#endif

    /** IPv4 MTU length. We must be able to receive this size IPv4 packet
     * without fragmentation.
     */
    NET_IPV4_MTU = 576,
};

/** @brief Network packet priority settings described in IEEE 802.1Q Annex I.1 */
enum net_priority {
    NET_PRIORITY_BK = 1, /**< Background (lowest)                */
    NET_PRIORITY_BE = 0, /**< Best effort (default)              */
    NET_PRIORITY_EE = 2, /**< Excellent effort                   */
    NET_PRIORITY_CA = 3, /**< Critical applications              */
    NET_PRIORITY_VI = 4, /**< Video, < 100 ms latency and jitter */
    NET_PRIORITY_VO = 5, /**< Voice, < 10 ms latency and jitter  */
    NET_PRIORITY_IC = 6, /**< Internetwork control               */
    NET_PRIORITY_NC = 7  /**< Network control (highest)          */
} __packed;

#define NET_MAX_PRIORITIES 8 /**< How many priority values there are */

/** @brief IPv6/IPv4 network connection tuple */
struct net_tuple {
    struct net_addr*     remote_addr; /**< IPv6/IPv4 remote address */
    struct net_addr*     local_addr;  /**< IPv6/IPv4 local address  */
    uint16_t             remote_port; /**< UDP/TCP remote port      */
    uint16_t             local_port;  /**< UDP/TCP local port       */
    enum net_ip_protocol ip_proto;    /**< IP protocol              */
};

/** @brief What is the current state of the network address */
enum net_addr_state {
    NET_ADDR_ANY_STATE = -1, /**< Default (invalid) address type */
    NET_ADDR_TENTATIVE = 0,  /**< Tentative address              */
    NET_ADDR_PREFERRED,      /**< Preferred address              */
    NET_ADDR_DEPRECATED,     /**< Deprecated address             */
} __packed;

/** @brief How the network address is assigned to network interface */
enum net_addr_type {
    /** Default value. This is not a valid value. */
    NET_ADDR_ANY = 0,
    /** Auto configured address */
    NET_ADDR_AUTOCONF,
    /** Address is from DHCP */
    NET_ADDR_DHCP,
    /** Manually set address */
    NET_ADDR_MANUAL,
    /** Manually set address which is overridable by DHCP */
    NET_ADDR_OVERRIDABLE,
} __packed;

/** @cond INTERNAL_HIDDEN */

struct net_ipv6_hdr {
    uint8_t  vtc;
    uint8_t  tcflow;
    uint16_t flow;
    uint16_t len;
    uint8_t  nexthdr;
    uint8_t  hop_limit;
    uint8_t  src[NET_IPV6_ADDR_SIZE];
    uint8_t  dst[NET_IPV6_ADDR_SIZE];
} __packed;

struct net_ipv6_frag_hdr {
    uint8_t  nexthdr;
    uint8_t  reserved;
    uint16_t offset;
    uint32_t id;
} __packed;

struct net_ipv4_hdr {
    uint8_t  vhl;
    uint8_t  tos;
    uint16_t len;
    uint8_t  id[2];
    uint8_t  offset[2];
    uint8_t  ttl;
    uint8_t  proto;
    uint16_t chksum;
    uint8_t  src[NET_IPV4_ADDR_SIZE];
    uint8_t  dst[NET_IPV4_ADDR_SIZE];
} __packed;

struct net_icmp_hdr {
    uint8_t  type;
    uint8_t  code;
    uint16_t chksum;
} __packed;

struct net_udp_hdr {
    uint16_t src_port;
    uint16_t dst_port;
    uint16_t len;
    uint16_t chksum;
} __packed;

struct net_tcp_hdr {
    uint16_t src_port;
    uint16_t dst_port;
    uint8_t  seq[4];
    uint8_t  ack[4];
    uint8_t  offset;
    uint8_t  flags;
    uint8_t  wnd[2];
    uint16_t chksum;
    uint8_t  urg[2];

    #if defined(_MSC_VER) /* #CUSTOM@NDRS */
    /* This is a workaround for MSVC which does not allow zero-sized
     * arrays. The size of the array is 1.
     * This change will effect production code in C when using sizeof()
     * so it will be used only in MSVC.
     */
    uint8_t optdata[1];
    #else
    uint8_t optdata[0];
    #endif
} __packed;

static inline char const* net_addr_type2str(enum net_addr_type type) {
    switch (type) {
        case NET_ADDR_AUTOCONF :
            return "AUTO";
        case NET_ADDR_DHCP :
            return "DHCP";
        case NET_ADDR_MANUAL :
            return "MANUAL";
        case NET_ADDR_OVERRIDABLE :
            return "OVERRIDE";
        case NET_ADDR_ANY :
        default :
            break;
    }

    return "<unknown>";
}

/* IPv6 extension headers types */
#define NET_IPV6_NEXTHDR_HBHO    0
#define NET_IPV6_NEXTHDR_DESTO   60
#define NET_IPV6_NEXTHDR_ROUTING 43
#define NET_IPV6_NEXTHDR_FRAG    44
#define NET_IPV6_NEXTHDR_NONE    59

/**
 * This 2 unions are here temporarily, as long as net_context.h will
 * be still public and not part of the core only.
 */
union net_ip_header {
    struct net_ipv4_hdr* ipv4;
    struct net_ipv6_hdr* ipv6;
};

union net_proto_header {
    struct net_udp_hdr* udp;
    struct net_tcp_hdr* tcp;
};

#define NET_UDPH_LEN  8  /* Size of UDP header */
#define NET_TCPH_LEN  20 /* Size of TCP header */
#define NET_ICMPH_LEN 4  /* Size of ICMP header */

#define NET_IPV6H_LEN      40                              /* Size of IPv6 header */
#define NET_ICMPV6H_LEN    NET_ICMPH_LEN                   /* Size of ICMPv6 header */
#define NET_IPV6UDPH_LEN   (NET_UDPH_LEN + NET_IPV6H_LEN)  /* IPv6 + UDP */
#define NET_IPV6TCPH_LEN   (NET_TCPH_LEN + NET_IPV6H_LEN)  /* IPv6 + TCP */
#define NET_IPV6ICMPH_LEN  (NET_IPV6H_LEN + NET_ICMPH_LEN) /* ICMPv6 + IPv6 */
#define NET_IPV6_FRAGH_LEN 8

#define NET_IPV4H_LEN     20                              /* Size of IPv4 header */
#define NET_ICMPV4H_LEN   NET_ICMPH_LEN                   /* Size of ICMPv4 header */
#define NET_IPV4UDPH_LEN  (NET_UDPH_LEN + NET_IPV4H_LEN)  /* IPv4 + UDP */
#define NET_IPV4TCPH_LEN  (NET_TCPH_LEN + NET_IPV4H_LEN)  /* IPv4 + TCP */
#define NET_IPV4ICMPH_LEN (NET_IPV4H_LEN + NET_ICMPH_LEN) /* ICMPv4 + IPv4 */

#define NET_IPV6H_LENGTH_OFFSET 0x04 /* Offset of the Length field in the IPv6 header */

#define NET_IPV6_FRAGH_OFFSET_MASK 0xfff8 /* Mask for the 13-bit Fragment Offset field */
#define NET_IPV4_FRAGH_OFFSET_MASK 0x1fff /* Mask for the 13-bit Fragment Offset field */
#define NET_IPV4_MORE_FRAG_MASK    0x2000 /* Mask for the 1-bit More Fragments field */
#define NET_IPV4_DO_NOT_FRAG_MASK  0x4000 /* Mask for the 1-bit Do Not Fragment field */

/** @endcond */

/**
 * @brief Check if the IPv6 address is a loopback address (::1).
 *
 * @param addr IPv6 address
 *
 * @return True if address is a loopback address, False otherwise.
 */
static inline bool net_ipv6_is_addr_loopback(struct net_in6_addr* addr) {
    return UNALIGNED_GET(&addr->s6_addr32[0]) == 0 &&
           UNALIGNED_GET(&addr->s6_addr32[1]) == 0 &&
           UNALIGNED_GET(&addr->s6_addr32[2]) == 0 &&
           net_ntohl(UNALIGNED_GET(&addr->s6_addr32[3])) == 1;
}

/**
 * @brief Check if the IPv6 address is a multicast address.
 *
 * @param addr IPv6 address
 *
 * @return True if address is multicast address, False otherwise.
 */
static inline bool net_ipv6_is_addr_mcast(const struct net_in6_addr* addr) {
    return (addr->s6_addr[0] == 0xFF);
}

struct net_if;
struct net_if_config;

extern struct net_if_addr* net_if_ipv6_addr_lookup(const struct net_in6_addr* addr,
                                                   struct net_if** iface);

/**
 * @brief Check if IPv6 address is found in one of the network interfaces.
 *
 * @param addr IPv6 address
 *
 * @return True if address was found, False otherwise.
 */
static inline bool net_ipv6_is_my_addr(struct net_in6_addr* addr) {
    return net_if_ipv6_addr_lookup(addr, NULL) != NULL;
}

extern struct net_if_mcast_addr* net_if_ipv6_maddr_lookup(
        const struct net_in6_addr* addr, struct net_if** iface);

/**
 * @brief Check if IPv6 multicast address is found in one of the
 * network interfaces.
 *
 * @param maddr Multicast IPv6 address
 *
 * @return True if address was found, False otherwise.
 */
static inline bool net_ipv6_is_my_maddr(struct net_in6_addr* maddr) {
    return net_if_ipv6_maddr_lookup(maddr, NULL) != NULL;
}

/**
 * @brief Check if two IPv6 addresses are same when compared after prefix mask.
 *
 * @param addr1 First IPv6 address.
 * @param addr2 Second IPv6 address.
 * @param length Prefix length (max length is 128).
 *
 * @return True if IPv6 prefixes are the same, False otherwise.
 */
static inline bool net_ipv6_is_prefix(uint8_t const* addr1,
                                      uint8_t const* addr2,
                                      uint8_t length) {
    uint8_t bits   = 128 - length;
    uint8_t bytes  = length / 8U;
    uint8_t remain = bits % 8;
    uint8_t mask;

    if (length > 128) {
        return false;
    }

    if (memcmp(addr1, addr2, bytes)) {
        return false;
    }

    if (!remain) {
        /* No remaining bits, the prefixes are the same as first
         * bytes are the same.
         */
        return true;
    }

    /* Create a mask that has remaining most significant bits set */
    mask = (uint8_t)((0xFF << (8 - remain)) ^ 0xFF) << remain;

    return (addr1[bytes] & mask) == (addr2[bytes] & mask);
}


/**
 * @brief Get the IPv6 network address via the unicast address and the prefix mask.
 *
 * @param inaddr Unicast IPv6 address.
 * @param outaddr Prefix masked IPv6 address (network address).
 * @param prefix_len Prefix length (max length is 128).
 */
static inline void net_ipv6_addr_prefix_mask(const uint8_t *inaddr,
					     uint8_t *outaddr,
					     uint8_t prefix_len)
{
	uint8_t bits = 128 - prefix_len;
	uint8_t bytes = prefix_len / 8U;
	uint8_t remain = bits % 8;
	uint8_t mask;

	memset(outaddr, 0, 16U);
	memcpy(outaddr, inaddr, bytes);

	if (!remain) {
		/* No remaining bits, the prefixes are the same as first
		 * bytes are the same.
		 */
		return;
	}

	/* Create a mask that has remaining most significant bits set */
	mask = (uint8_t)((0xff << (8 - remain)) ^ 0xff) << remain;
	outaddr[bytes] = inaddr[bytes] & mask;
}

/**
 * @brief Check if the IPv4 address is a loopback address (127.0.0.0/8).
 *
 * @param addr IPv4 address
 *
 * @return True if address is a loopback address, False otherwise.
 */
static inline bool net_ipv4_is_addr_loopback(const struct net_in_addr* addr) {
    return (addr->s4_addr[0] == 127U);
}

/**
 *  @brief Check if the IPv4 address is unspecified (all bits zero)
 *
 *  @param addr IPv4 address.
 *
 *  @return True if the address is unspecified, false otherwise.
 */
static inline bool net_ipv4_is_addr_unspecified(const struct net_in_addr* addr) {
    return UNALIGNED_GET(&addr->s_addr_be) == 0;
}

/**
 * @brief Check if the IPv4 address is a multicast address.
 *
 * @param addr IPv4 address
 *
 * @return True if address is multicast address, False otherwise.
 */
static inline bool net_ipv4_is_addr_mcast(const struct net_in_addr* addr) {
    return (net_ntohl(UNALIGNED_GET(&addr->s_addr_be)) & 0xF0000000) == 0xE0000000;
}

/**
 * @brief Check if the given IPv4 address is a link local address.
 *
 * @param addr A valid pointer on an IPv4 address
 *
 * @return True if it is, false otherwise.
 */
static inline bool net_ipv4_is_ll_addr(const struct net_in_addr* addr) {
    return (net_ntohl(UNALIGNED_GET(&addr->s_addr_be)) & 0xFFFF0000) == 0xA9FE0000;
}

/**
 * @brief Check if the given IPv4 address is from a private address range.
 *
 * See https://en.wikipedia.org/wiki/Reserved_IP_addresses for details.
 *
 * @param addr A valid pointer on an IPv4 address
 *
 * @return True if it is, false otherwise.
 */
static inline bool net_ipv4_is_private_addr(const struct net_in_addr* addr) {
    uint32_t masked_24, masked_16, masked_12, masked_10, masked_8;

    masked_24 = net_ntohl(UNALIGNED_GET(&addr->s_addr_be)) & 0xFFFFFF00;
    masked_16 = masked_24 & 0xFFFF0000;
    masked_12 = masked_24 & 0xFFF00000;
    masked_10 = masked_24 & 0xFFC00000;
    masked_8  = masked_24 & 0xFF000000;

    return masked_8 == 0x0A000000 ||  /* 10.0.0.0/8      */
           masked_10 == 0x64400000 || /* 100.64.0.0/10   */
           masked_12 == 0xAC100000 || /* 172.16.0.0/12   */
           masked_16 == 0xC0A80000 || /* 192.168.0.0/16  */
           masked_24 == 0xC0000200 || /* 192.0.2.0/24    */
           masked_24 == 0xC0336400 || /* 192.51.100.0/24 */
           masked_24 == 0xCB007100;   /* 203.0.113.0/24  */
}

/**
 *  @brief Copy an IPv4 or IPv6 address
 *
 *  @param dest Destination IP address.
 *  @param src Source IP address.
 *
 *  @return Destination address.
 */
#define net_ipaddr_copy(dest, src) \
        UNALIGNED_PUT(UNALIGNED_GET(src), dest)

/**
 *  @brief Copy an IPv4 address raw buffer
 *
 *  @param dest Destination IP address.
 *  @param src Source IP address.
 */
static inline void net_ipv4_addr_copy_raw(uint8_t* dest,
                                          uint8_t const* src) {
    net_ipaddr_copy((struct net_in_addr*)dest, (const struct net_in_addr*)src);
}

/**
 *  @brief Copy an IPv6 address raw buffer
 *
 *  @param dest Destination IP address.
 *  @param src Source IP address.
 */
static inline void net_ipv6_addr_copy_raw(uint8_t* dest,
                                          uint8_t const* src) {
    memcpy(dest, src, sizeof(struct net_in6_addr));
}

/**
 *  @brief Compare two IPv4 addresses
 *
 *  @param addr1 Pointer to IPv4 address.
 *  @param addr2 Pointer to IPv4 address.
 *
 *  @return True if the addresses are the same, false otherwise.
 */
static inline bool net_ipv4_addr_cmp(const struct net_in_addr* addr1,
                                     const struct net_in_addr* addr2) {
    return UNALIGNED_GET(&addr1->s_addr_be) == UNALIGNED_GET(&addr2->s_addr_be);
}

/**
 *  @brief Compare two raw IPv4 address buffers
 *
 *  @param addr1 Pointer to IPv4 address buffer.
 *  @param addr2 Pointer to IPv4 address buffer.
 *
 *  @return True if the addresses are the same, false otherwise.
 */
static inline bool net_ipv4_addr_cmp_raw(uint8_t const* addr1,
                                         uint8_t const* addr2) {
    return net_ipv4_addr_cmp((const struct net_in_addr*)addr1,
                             (const struct net_in_addr*)addr2);
}

/**
 *  @brief Compare two IPv6 addresses
 *
 *  @param addr1 Pointer to IPv6 address.
 *  @param addr2 Pointer to IPv6 address.
 *
 *  @return True if the addresses are the same, false otherwise.
 */
static inline bool net_ipv6_addr_cmp(const struct net_in6_addr* addr1,
                                     const struct net_in6_addr* addr2) {
    return !memcmp(addr1, addr2, sizeof(struct net_in6_addr));
}

/**
 *  @brief Compare two raw IPv6 address buffers
 *
 *  @param addr1 Pointer to IPv6 address buffer.
 *  @param addr2 Pointer to IPv6 address buffer.
 *
 *  @return True if the addresses are the same, false otherwise.
 */
static inline bool net_ipv6_addr_cmp_raw(uint8_t const* addr1,
                                         uint8_t const* addr2) {
    return net_ipv6_addr_cmp((const struct net_in6_addr*)addr1,
                             (const struct net_in6_addr*)addr2);
}

/**
 * @brief Check if the given IPv6 address is a link local address.
 *
 * @param addr A valid pointer on an IPv6 address
 *
 * @return True if it is, false otherwise.
 */
static inline bool net_ipv6_is_ll_addr(const struct net_in6_addr* addr) {
    return UNALIGNED_GET(&addr->s6_addr16[0]) == net_htons(0xFE80);
}

/**
 * @brief Check if the given IPv6 address is a site local address.
 *
 * @param addr A valid pointer on an IPv6 address
 *
 * @return True if it is, false otherwise.
 */
static inline bool net_ipv6_is_sl_addr(const struct net_in6_addr* addr) {
    return UNALIGNED_GET(&addr->s6_addr16[0]) == net_htons(0xFEC0);
}

/**
 * @brief Check if the given IPv6 address is a unique local address.
 *
 * @param addr A valid pointer on an IPv6 address
 *
 * @return True if it is, false otherwise.
 */
static inline bool net_ipv6_is_ula_addr(const struct net_in6_addr* addr) {
    return (addr->s6_addr[0] == 0xFD);
}

/**
 * @brief Check if the given IPv6 address is a global address.
 *
 * @param addr A valid pointer on an IPv6 address
 *
 * @return True if it is, false otherwise.
 */
static inline bool net_ipv6_is_global_addr(const struct net_in6_addr* addr) {
    return ((addr->s6_addr[0] & 0xE0) == 0x20);
}

/**
 * @brief Check if the given IPv6 address is from a private/local address range.
 *
 * See https://en.wikipedia.org/wiki/Reserved_IP_addresses for details.
 *
 * @param addr A valid pointer on an IPv6 address
 *
 * @return True if it is, false otherwise.
 */
static inline bool net_ipv6_is_private_addr(const struct net_in6_addr* addr) {
    uint32_t masked_32, masked_7;

    masked_32 = net_ntohl(UNALIGNED_GET(&addr->s6_addr32[0]));
    masked_7  = masked_32 & 0xfc000000;

    return masked_32 == 0x20010db8 || /* 2001:db8::/32 */
           masked_7 == 0xfc000000;    /* fc00::/7      */
}

/**
 * @brief Return pointer to any (all bits zeros) IPv6 address.
 *
 * @return Any IPv6 address.
 */
const struct net_in6_addr* net_ipv6_unspecified_address(void);

/**
 * @brief Return pointer to any (all bits zeros) IPv4 address.
 *
 * @return Any IPv4 address.
 */
const struct net_in_addr* net_ipv4_unspecified_address(void);

/**
 * @brief Return pointer to broadcast (all bits ones) IPv4 address.
 *
 * @return Broadcast IPv4 address.
 */
const struct net_in_addr* net_ipv4_broadcast_address(void);

struct net_if;
extern bool net_if_ipv4_addr_mask_cmp(struct net_if* iface,
                                      const struct net_in_addr* addr);

/**
 * @brief Check if the given address belongs to same subnet that
 * has been configured for the interface.
 *
 * @param iface A valid pointer on an interface
 * @param addr IPv4 address
 *
 * @return True if address is in same subnet, false otherwise.
 */
static inline bool net_ipv4_addr_mask_cmp(struct net_if* iface,
                                          const struct net_in_addr* addr) {
    return net_if_ipv4_addr_mask_cmp(iface, addr);
}

extern bool net_if_ipv4_is_addr_bcast(struct net_if* iface,
                                      const struct net_in_addr* addr);

/**
 * @brief Check if the given IPv4 address is a broadcast address.
 *
 * @param iface Interface to use. Must be a valid pointer to an interface.
 * @param addr IPv4 address
 *
 * @return True if address is a broadcast address, false otherwise.
 */
#if defined(CONFIG_NET_NATIVE_IPV4)
static inline bool net_ipv4_is_addr_bcast(struct net_if* iface,
                                          const struct net_in_addr* addr) {
    if (net_ipv4_addr_cmp(addr, net_ipv4_broadcast_address())) {
        return true;
    }

    return net_if_ipv4_is_addr_bcast(iface, addr);
}
#else
static inline bool net_ipv4_is_addr_bcast(struct net_if* iface,
                                          const struct net_in_addr* addr) {
    ARG_UNUSED(iface);
    ARG_UNUSED(addr);

    return false;
}
#endif

extern struct net_if_addr* net_if_ipv4_addr_lookup(const struct net_in_addr* addr,
                                                   struct net_if** iface);

/**
 * @brief Check if the IPv4 address is assigned to any network interface
 * in the system.
 *
 * @param addr A valid pointer on an IPv4 address
 *
 * @return True if IPv4 address is found in one of the network interfaces,
 * False otherwise.
 */
static inline bool net_ipv4_is_my_addr(const struct net_in_addr* addr) {
    bool ret;

    ret = net_if_ipv4_addr_lookup(addr, NULL) != NULL;
    if (!ret) {
        ret = net_ipv4_is_addr_bcast(NULL, addr);
    }

    return ret;
}

/**
 *  @brief Check if the IPv6 address is unspecified (all bits zero)
 *
 *  @param addr IPv6 address.
 *
 *  @return True if the address is unspecified, false otherwise.
 */
static inline bool net_ipv6_is_addr_unspecified(const struct net_in6_addr* addr) {
    return UNALIGNED_GET(&addr->s6_addr32[0]) == 0 &&
           UNALIGNED_GET(&addr->s6_addr32[1]) == 0 &&
           UNALIGNED_GET(&addr->s6_addr32[2]) == 0 &&
           UNALIGNED_GET(&addr->s6_addr32[3]) == 0;
}

/**
 *  @brief Check if the IPv6 address is solicited node multicast address
 *  FF02:0:0:0:0:1:FFXX:XXXX defined in RFC 3513
 *
 *  @param addr IPv6 address.
 *
 *  @return True if the address is solicited node address, false otherwise.
 */
static inline bool net_ipv6_is_addr_solicited_node(const struct net_in6_addr* addr) {
    return UNALIGNED_GET(&addr->s6_addr32[0]) == net_htonl(0xff020000) &&
           UNALIGNED_GET(&addr->s6_addr32[1]) == 0x00000000 &&
           UNALIGNED_GET(&addr->s6_addr32[2]) == net_htonl(0x00000001) &&
           ((UNALIGNED_GET(&addr->s6_addr32[3]) & net_htonl(0xff000000)) == net_htonl(0xff000000));
}

/**
 * @brief Check if the IPv6 address is a given scope multicast
 * address (FFyx::).
 *
 * @param addr IPv6 address
 * @param scope Scope to check
 *
 * @return True if the address is in given scope multicast address,
 * false otherwise.
 */
static inline bool net_ipv6_is_addr_mcast_scope(const struct net_in6_addr* addr,
                                                int scope) {
    return (addr->s6_addr[0] == 0xff) && ((addr->s6_addr[1] & 0x0F) == scope);
}

/**
 * @brief Check if the IPv6 addresses have the same multicast scope (FFyx::).
 *
 * @param addr_1 IPv6 address 1
 * @param addr_2 IPv6 address 2
 *
 * @return True if both addresses have same multicast scope,
 * false otherwise.
 */
static inline bool net_ipv6_is_same_mcast_scope(const struct net_in6_addr* addr_1,
                                                const struct net_in6_addr* addr_2) {
    return (addr_1->s6_addr[0] == 0xff) && (addr_2->s6_addr[0] == 0xff) &&
           (addr_1->s6_addr[1] == addr_2->s6_addr[1]);
}

/**
 * @brief Check if the IPv6 address is a global multicast address (FFxE::/16).
 *
 * @param addr IPv6 address.
 *
 * @return True if the address is global multicast address, false otherwise.
 */
static inline bool net_ipv6_is_addr_mcast_global(const struct net_in6_addr* addr) {
    return net_ipv6_is_addr_mcast_scope(addr, 0x0e);
}

/**
 * @brief Check if the IPv6 address is a interface scope multicast
 * address (FFx1::).
 *
 * @param addr IPv6 address.
 *
 * @return True if the address is a interface scope multicast address,
 * false otherwise.
 */
static inline bool net_ipv6_is_addr_mcast_iface(const struct net_in6_addr* addr) {
    return net_ipv6_is_addr_mcast_scope(addr, 0x01);
}

/**
 * @brief Check if the IPv6 address is a link local scope multicast
 * address (FFx2::).
 *
 * @param addr IPv6 address.
 *
 * @return True if the address is a link local scope multicast address,
 * false otherwise.
 */
static inline bool net_ipv6_is_addr_mcast_link(const struct net_in6_addr* addr) {
    return net_ipv6_is_addr_mcast_scope(addr, 0x02);
}

/**
 * @brief Check if the IPv6 address is a mesh-local scope multicast
 * address (FFx3::).
 *
 * @param addr IPv6 address.
 *
 * @return True if the address is a mesh-local scope multicast address,
 * false otherwise.
 */
static inline bool net_ipv6_is_addr_mcast_mesh(const struct net_in6_addr* addr) {
    return net_ipv6_is_addr_mcast_scope(addr, 0x03);
}

/**
 * @brief Check if the IPv6 address is a site scope multicast
 * address (FFx5::).
 *
 * @param addr IPv6 address.
 *
 * @return True if the address is a site scope multicast address,
 * false otherwise.
 */
static inline bool net_ipv6_is_addr_mcast_site(const struct net_in6_addr* addr) {
    return net_ipv6_is_addr_mcast_scope(addr, 0x05);
}

/**
 * @brief Check if the IPv6 address is an organization scope multicast
 * address (FFx8::).
 *
 * @param addr IPv6 address.
 *
 * @return True if the address is an organization scope multicast address,
 * false otherwise.
 */
static inline bool net_ipv6_is_addr_mcast_org(const struct net_in6_addr* addr) {
    return net_ipv6_is_addr_mcast_scope(addr, 0x08);
}

/**
 * @brief Check if the IPv6 address belongs to certain multicast group
 *
 * @param addr IPv6 address.
 * @param group Group id IPv6 address, the values must be in network
 * byte order
 *
 * @return True if the IPv6 multicast address belongs to given multicast
 * group, false otherwise.
 */
static inline bool net_ipv6_is_addr_mcast_group(const struct net_in6_addr* addr,
                                                const struct net_in6_addr* group) {
    return UNALIGNED_GET(&addr->s6_addr16[1]) == group->s6_addr16[1] &&
           UNALIGNED_GET(&addr->s6_addr16[2]) == group->s6_addr16[2] &&
           UNALIGNED_GET(&addr->s6_addr16[3]) == group->s6_addr16[3] &&
           UNALIGNED_GET(&addr->s6_addr32[1]) == group->s6_addr32[1] &&
           UNALIGNED_GET(&addr->s6_addr32[2]) == group->s6_addr32[1] &&
           UNALIGNED_GET(&addr->s6_addr32[3]) == group->s6_addr32[3];
}

/**
 * @brief Check if the IPv6 address belongs to the all nodes multicast group
 *
 * @param addr IPv6 address
 *
 * @return True if the IPv6 multicast address belongs to the all nodes multicast
 * group, false otherwise
 */
static inline bool
net_ipv6_is_addr_mcast_all_nodes_group(const struct net_in6_addr *addr) {
    static const struct net_in6_addr all_nodes_mcast_group = {
        { { 0x00, 0x00, 0x00, 0x00, 0x00, 0x00, 0x00, 0x00, 0x00, 0x00,
            0x00, 0x00, 0x00, 0x00, 0x00, 0x01 } }
    };

    return net_ipv6_is_addr_mcast_group(addr, &all_nodes_mcast_group);
}

/**
 * @brief Check if the IPv6 address is a interface scope all nodes multicast
 * address (FF01::1).
 *
 * @param addr IPv6 address.
 *
 * @return True if the address is a interface scope all nodes multicast address,
 * false otherwise.
 */
static inline bool
net_ipv6_is_addr_mcast_iface_all_nodes(const struct net_in6_addr *addr) {
    return net_ipv6_is_addr_mcast_iface(addr) &&
           net_ipv6_is_addr_mcast_all_nodes_group(addr);
}

/**
 * @brief Check if the IPv6 address is a link local scope all nodes multicast
 * address (FF02::1).
 *
 * @param addr IPv6 address.
 *
 * @return True if the address is a link local scope all nodes multicast
 * address, false otherwise.
 */
static inline bool
net_ipv6_is_addr_mcast_link_all_nodes(const struct net_in6_addr *addr) {
    return net_ipv6_is_addr_mcast_link(addr) &&
           net_ipv6_is_addr_mcast_all_nodes_group(addr);
}

/**
 *  @brief Create solicited node IPv6 multicast address
 *  FF02:0:0:0:0:1:FFXX:XXXX defined in RFC 3513
 *
 *  @param src IPv6 address.
 *  @param dst IPv6 address.
 */
static inline
void net_ipv6_addr_create_solicited_node(const struct net_in6_addr* src,
                                         struct net_in6_addr* dst) {
    dst->s6_addr[0] = 0xFF;
    dst->s6_addr[1] = 0x02;
    UNALIGNED_PUT(0, &dst->s6_addr16[1]);
    UNALIGNED_PUT(0, &dst->s6_addr16[2]);
    UNALIGNED_PUT(0, &dst->s6_addr16[3]);
    UNALIGNED_PUT(0, &dst->s6_addr16[4]);
    dst->s6_addr[10] = 0U;
    dst->s6_addr[11] = 0x01;
    dst->s6_addr[12] = 0xFF;
    dst->s6_addr[13] = src->s6_addr[13];
    UNALIGNED_PUT(UNALIGNED_GET(&src->s6_addr16[7]), &dst->s6_addr16[7]);
}

/** @brief Construct an IPv6 address from eight 16-bit words.
 *
 *  @param addr IPv6 address
 *  @param addr0 16-bit word which is part of the address
 *  @param addr1 16-bit word which is part of the address
 *  @param addr2 16-bit word which is part of the address
 *  @param addr3 16-bit word which is part of the address
 *  @param addr4 16-bit word which is part of the address
 *  @param addr5 16-bit word which is part of the address
 *  @param addr6 16-bit word which is part of the address
 *  @param addr7 16-bit word which is part of the address
 */
static inline void net_ipv6_addr_create(struct net_in6_addr* addr,
                                        uint16_t addr0, uint16_t addr1,
                                        uint16_t addr2, uint16_t addr3,
                                        uint16_t addr4, uint16_t addr5,
                                        uint16_t addr6, uint16_t addr7) {
    UNALIGNED_PUT(net_htons(addr0), &addr->s6_addr16[0]);
    UNALIGNED_PUT(net_htons(addr1), &addr->s6_addr16[1]);
    UNALIGNED_PUT(net_htons(addr2), &addr->s6_addr16[2]);
    UNALIGNED_PUT(net_htons(addr3), &addr->s6_addr16[3]);
    UNALIGNED_PUT(net_htons(addr4), &addr->s6_addr16[4]);
    UNALIGNED_PUT(net_htons(addr5), &addr->s6_addr16[5]);
    UNALIGNED_PUT(net_htons(addr6), &addr->s6_addr16[6]);
    UNALIGNED_PUT(net_htons(addr7), &addr->s6_addr16[7]);
}

/**
 *  @brief Create link local allnodes multicast IPv6 address
 *
 *  @param addr IPv6 address
 */
static inline void net_ipv6_addr_create_ll_allnodes_mcast(struct net_in6_addr* addr) {
    net_ipv6_addr_create(addr, 0xff02, 0, 0, 0, 0, 0, 0, 0x0001);
}

/**
 *  @brief Create link local allrouters multicast IPv6 address
 *
 *  @param addr IPv6 address
 */
static inline void net_ipv6_addr_create_ll_allrouters_mcast(struct net_in6_addr* addr) {
    net_ipv6_addr_create(addr, 0xff02, 0, 0, 0, 0, 0, 0, 0x0002);
}

/**
 *  @brief Create IPv4 mapped IPv6 address
 *
 *  @param addr4 IPv4 address
 *  @param addr6 IPv6 address to be created
 */
static inline void net_ipv6_addr_create_v4_mapped(const struct net_in_addr* addr4,
                                                  struct net_in6_addr* addr6) {
    net_ipv6_addr_create(addr6, 0, 0, 0, 0, 0, 0xffff,
                         net_ntohs(addr4->s4_addr16[0]),
                         net_ntohs(addr4->s4_addr16[1]));
}

/**
 *  @brief Is the IPv6 address an IPv4 mapped one. The v4 mapped addresses
 *         look like \::ffff:a.b.c.d
 *
 *  @param addr IPv6 address
 *
 *  @return True if IPv6 address is a IPv4 mapped address, False otherwise.
 */
static inline bool net_ipv6_addr_is_v4_mapped(const struct net_in6_addr* addr) {
    if (UNALIGNED_GET(&addr->s6_addr32[0]) == 0 &&
        UNALIGNED_GET(&addr->s6_addr32[1]) == 0 &&
        UNALIGNED_GET(&addr->s6_addr16[5]) == 0xffff) {
        return true;
    }

    return false;
}

/**
 *  @brief Generate IPv6 address using a prefix and interface identifier.
 *         Interface identifier is either generated from EUI-64 (MAC) defined
 *         in RFC 4291 or from randomized value defined in RFC 7217.
 *
 *  @param iface Network interface
 *  @param prefix IPv6 prefix, can be left out in which case fe80::/64 is used
 *  @param network_id Network identifier (for example SSID in WLAN), this is
 *         optional can be set to NULL
 *  @param network_id_len Network identifier length, if set to 0 then the
 *         network id is ignored.
 *  @param dad_counter Duplicate Address Detection counter value, can be set to 0
 *         if it is not known.
 *  @param addr IPv6 address
 *  @param lladdr Link local address
 *
 *  @return 0 if ok, < 0 if error
 */
int net_ipv6_addr_generate_iid(struct net_if *iface,
			       const struct in6_addr *prefix,
			       uint8_t *network_id, size_t network_id_len,
			       uint8_t dad_counter,
			       struct in6_addr *addr,
			       struct net_linkaddr *lladdr);

/**
 *  @brief Create IPv6 address interface identifier.
 *
 *  @param addr IPv6 address
 *  @param lladdr Link local address
 */
<<<<<<< HEAD
static inline void net_ipv6_addr_create_iid(struct net_in6_addr* addr,
                                            struct net_linkaddr* lladdr) {
    UNALIGNED_PUT(net_htonl(0xfe800000), &addr->s6_addr32[0]);
    UNALIGNED_PUT(0, &addr->s6_addr32[1]);

    switch (lladdr->len) {
        case 2 :
            /* The generated IPv6 shall not toggle the
             * Universal/Local bit. RFC 6282 ch 3.2.2
             */
            if (lladdr->type == NET_LINK_IEEE802154) {
                UNALIGNED_PUT(0, &addr->s6_addr32[2]);
                addr->s6_addr[11] = 0xff;
                addr->s6_addr[12] = 0xfe;
                addr->s6_addr[13] = 0U;
                addr->s6_addr[14] = lladdr->addr[0];
                addr->s6_addr[15] = lladdr->addr[1];
            }

            break;
        case 6 :
            /* We do not toggle the Universal/Local bit
             * in Bluetooth. See RFC 7668 ch 3.2.2
             */
            memcpy(&addr->s6_addr[8], lladdr->addr, 3);
            addr->s6_addr[11] = 0xff;
            addr->s6_addr[12] = 0xfe;
            memcpy(&addr->s6_addr[13], lladdr->addr + 3, 3);

            if (lladdr->type == NET_LINK_ETHERNET) {
                addr->s6_addr[8] ^= 0x02;
            }

            break;
        case 8 :
            memcpy(&addr->s6_addr[8], lladdr->addr, lladdr->len);
            addr->s6_addr[8] ^= 0x02;
            break;
    }
=======
static inline void net_ipv6_addr_create_iid(struct in6_addr *addr,
					    struct net_linkaddr *lladdr)
{
	(void)net_ipv6_addr_generate_iid(NULL, NULL, NULL, 0, 0, addr, lladdr);
>>>>>>> 68361eac
}

/**
 *  @brief Check if given address is based on link layer address
 *
 *  @return True if it is, False otherwise
 */
static inline bool net_ipv6_addr_based_on_ll(const struct net_in6_addr* addr,
                                             const struct net_linkaddr* lladdr) {
    if (!addr || !lladdr) {
        return false;
    }

    switch (lladdr->len) {
        case 2 :
            if (!memcmp(&addr->s6_addr[14], lladdr->addr, lladdr->len) &&
                addr->s6_addr[8]  == 0U &&
                addr->s6_addr[9]  == 0U &&
                addr->s6_addr[10] == 0U &&
                addr->s6_addr[11] == 0xFF &&
                addr->s6_addr[12] == 0xFE) {
                return true;
            }
            break;

        case 6 :
            if (lladdr->type == NET_LINK_ETHERNET) {
                if (!memcmp(&addr->s6_addr[9], &lladdr->addr[1], 2) &&
                    !memcmp(&addr->s6_addr[13], &lladdr->addr[3], 3) &&
                    (addr->s6_addr[11] == 0xFF) &&
                    (addr->s6_addr[12] == 0xFE) &&
                    (addr->s6_addr[8] ^ 0x02) == lladdr->addr[0]) {
                    return (true);
                }
            }
            break;

        case 8 :
            if (!memcmp(&addr->s6_addr[9], &lladdr->addr[1],
                        lladdr->len - 1) &&
                (addr->s6_addr[8] ^ 0x02) == lladdr->addr[0]) {
                return true;
            }

            break;
    }

    return false;
}

/**
 * @brief Get sockaddr_in6 from sockaddr. This is a helper so that
 * the code calling this function can be made shorter.
 *
 * @param addr Socket address
 *
 * @return Pointer to IPv6 socket address
 */
static inline struct net_sockaddr_in6* net_sin6(const struct net_sockaddr* addr) {
    return (struct net_sockaddr_in6*)addr;
}

/**
 * @brief Get sockaddr_in from sockaddr. This is a helper so that
 * the code calling this function can be made shorter.
 *
 * @param addr Socket address
 *
 * @return Pointer to IPv4 socket address
 */
static inline struct net_sockaddr_in* net_sin(const struct net_sockaddr* addr) {
    return (struct net_sockaddr_in*)addr;
}

/**
 * @brief Get sockaddr_in6_ptr from sockaddr_ptr. This is a helper so that
 * the code calling this function can be made shorter.
 *
 * @param addr Socket address
 *
 * @return Pointer to IPv6 socket address
 */
static inline
struct net_sockaddr_in6_ptr* net_sin6_ptr(const struct net_sockaddr_ptr* addr) {
    return (struct net_sockaddr_in6_ptr*)addr;
}

/**
 * @brief Get sockaddr_in_ptr from sockaddr_ptr. This is a helper so that
 * the code calling this function can be made shorter.
 *
 * @param addr Socket address
 *
 * @return Pointer to IPv4 socket address
 */
static inline
struct net_sockaddr_in_ptr* net_sin_ptr(const struct net_sockaddr_ptr* addr) {
    return (struct net_sockaddr_in_ptr*)addr;
}

/**
 * @brief Get sockaddr_ll_ptr from sockaddr_ptr. This is a helper so that
 * the code calling this function can be made shorter.
 *
 * @param addr Socket address
 *
 * @return Pointer to linklayer socket address
 */
static inline
struct net_sockaddr_ll_ptr* net_sll_ptr(const struct net_sockaddr_ptr* addr) {
    return (struct net_sockaddr_ll_ptr*)addr;
}

/**
 * @brief Get sockaddr_can_ptr from sockaddr_ptr. This is a helper so that
 * the code needing this functionality can be made shorter.
 *
 * @param addr Socket address
 *
 * @return Pointer to CAN socket address
 */
static inline
struct net_sockaddr_can_ptr* net_can_ptr(const struct net_sockaddr_ptr* addr) {
    return (struct net_sockaddr_can_ptr*)addr;
}

/**
 * @brief Convert a string to IP address.
 *
 * @param family IP address family (AF_INET or AF_INET6)
 * @param src IP address in a null terminated string
 * @param dst Pointer to struct net_in_addr if family is AF_INET or
 * pointer to struct net_in6_addr if family is AF_INET6
 *
 * @note This function doesn't do precise error checking,
 * do not use for untrusted strings.
 *
 * @return 0 if ok, < 0 if error
 */
__syscall int net_addr_pton(sa_family_t family, char const* src, void* dst);

/**
 * @brief Convert IP address to string form.
 *
 * @param family IP address family (AF_INET or AF_INET6)
 * @param src Pointer to struct net_in_addr if family is AF_INET or
 *        pointer to struct net_in6_addr if family is AF_INET6
 * @param dst Buffer for IP address as a null terminated string
 * @param size Number of bytes available in the buffer
 *
 * @return dst pointer if ok, NULL if error
 */
__syscall char* net_addr_ntop(sa_family_t family, void const* src,
                              char* dst, size_t size);

/**
 * @brief Parse a string that contains either IPv4 or IPv6 address
 * and optional port, and store the information in user supplied
 * sockaddr struct.
 *
 * @details Syntax of the IP address string:
 *   192.0.2.1:80
 *   192.0.2.42
 *   [2001:db8::1]:8080
 *   [2001:db8::2]
 *   2001:db::42
 * Note that the str_len parameter is used to restrict the amount of
 * characters that are checked. If the string does not contain port
 * number, then the port number in sockaddr is not modified.
 *
 * @param str String that contains the IP address.
 * @param str_len Length of the string to be parsed.
 * @param addr Pointer to user supplied struct net_sockaddr.
 *
 * @return True if parsing could be done, false otherwise.
 */
bool net_ipaddr_parse(char const* str, size_t str_len,
                      struct net_sockaddr* addr);

/**
 * @brief Set the default port in the sockaddr structure.
 * If the port is already set, then do nothing.
 *
 * @param addr Pointer to user supplied struct net_sockaddr.
 * @param default_port Default port number to set.
 *
 * @return 0 if ok, <0 if error
 */
int net_port_set_default(struct net_sockaddr const* addr, uint16_t default_port);

/**
 * @brief Compare TCP sequence numbers.
 *
 * @details This function compares TCP sequence numbers,
 *          accounting for wraparound effects.
 *
 * @param seq1 First sequence number
 * @param seq2 Seconds sequence number
 *
 * @return < 0 if seq1 < seq2, 0 if seq1 == seq2, > 0 if seq > seq2
 */
static inline int32_t net_tcp_seq_cmp(uint32_t seq1, uint32_t seq2) {
    return (int32_t)(seq1 - seq2);
}

/**
 * @brief Check that one TCP sequence number is greater.
 *
 * @details This is convenience function on top of net_tcp_seq_cmp().
 *
 * @param seq1 First sequence number
 * @param seq2 Seconds sequence number
 *
 * @return True if seq > seq2
 */
static inline bool net_tcp_seq_greater(uint32_t seq1, uint32_t seq2) {
    return net_tcp_seq_cmp(seq1, seq2) > 0;
}

/**
 * @brief Convert a string of hex values to array of bytes.
 *
 * @details The syntax of the string is "ab:02:98:fa:42:01"
 *
 * @param buf Pointer to memory where the bytes are written.
 * @param buf_len Length of the memory area.
 * @param src String of bytes.
 *
 * @return 0 if ok, <0 if error
 */
int net_bytes_from_str(uint8_t* buf, int buf_len, char const* src);

/**
 * @brief Convert Tx network packet priority to traffic class so we can place
 * the packet into correct Tx queue.
 *
 * @param prio Network priority
 *
 * @return Tx traffic class that handles that priority network traffic.
 */
int net_tx_priority2tc(enum net_priority prio);

/**
 * @brief Convert Rx network packet priority to traffic class so we can place
 * the packet into correct Rx queue.
 *
 * @param prio Network priority
 *
 * @return Rx traffic class that handles that priority network traffic.
 */
int net_rx_priority2tc(enum net_priority prio);

/**
 * @brief Convert network packet VLAN priority to network packet priority so we
 * can place the packet into correct queue.
 *
 * @param priority VLAN priority
 *
 * @return Network priority
 */
static inline enum net_priority net_vlan2priority(uint8_t priority) {
    /* Map according to IEEE 802.1Q */
    static const uint8_t vlan2priority[] = {
        NET_PRIORITY_BE,
        NET_PRIORITY_BK,
        NET_PRIORITY_EE,
        NET_PRIORITY_CA,
        NET_PRIORITY_VI,
        NET_PRIORITY_VO,
        NET_PRIORITY_IC,
        NET_PRIORITY_NC
    };

    if (priority >= ARRAY_SIZE(vlan2priority)) {
        /* Use Best Effort as the default priority */
        return NET_PRIORITY_BE;
    }

    return (enum net_priority)vlan2priority[priority];
}

/**
 * @brief Convert network packet priority to network packet VLAN priority.
 *
 * @param priority Packet priority
 *
 * @return VLAN priority (PCP)
 */
static inline uint8_t net_priority2vlan(enum net_priority priority) {
    /* The conversion works both ways */
    return (uint8_t)net_vlan2priority(priority);
}

/**
 * @brief Return network address family value as a string. This is only usable
 * for debugging.
 *
 * @param family Network address family code
 *
 * @return Network address family as a string, or NULL if family is unknown.
 */
char const* net_family2str(sa_family_t family);

#if !defined(_MSC_VER) /* #CUSTOM@NDRS */
/** Due to Zephyr-RTOS's compatibility, redefine the original struct name from the new one. */
#define sockaddr            net_sockaddr
#define sockaddr_in         net_sockaddr_in
#define sockaddr_in6        net_sockaddr_in6
#define sockaddr_un         net_sockaddr_un
#define sockaddr_nl         net_sockaddr_nl
#define sockaddr_storage    net_sockaddr_storage
#define sockaddr_ll         net_sockaddr_ll

#define AF_INET             NET_AF_INET
#define AF_INET6            NET_AF_INET6
#define AF_UNSPEC           NET_AF_UNSPEC
#define AF_PACKET           NET_AF_PACKET
#define AF_CAN              NET_AF_CAN
#define AF_NET_MGMT         NET_AF_NET_MGMT
#define AF_LOCAL            NET_AF_LOCAL
#define AF_UNIX             NET_AF_UNIX

#define PF_INET             NET_PF_INET

#define SOCK_STREAM         NET_SOCK_STREAM
#define SOCK_DGRAM          NET_SOCK_DGRAM
#define SOCK_RAW            NET_SOCK_RAW

#define INADDR_ANY          NET_INADDR_ANY
#define INADDR_ANY_INIT     NET_INADDR_ANY_INIT
#define IPPROTO_IP          NET_IPPROTO_IP
#define IPPROTO_IPIP        NET_IPPROTO_IPIP
#define IPPROTO_TCP         NET_IPPROTO_TCP
#define IPPROTO_UDP         NET_IPPROTO_UDP
#define IPPROTO_IPV6        NET_IPPROTO_IPV6
#define IPPROTO_ICMP        NET_IPPROTO_ICMP
#define IPPROTO_IGMP        NET_IPPROTO_IGMP
#define IPPROTO_ICMPV6      NET_IPPROTO_ICMPV6
#define IPPROTO_RAW         NET_IPPROTO_RAW
#define IPPROTO_TLS_1_2     NET_IPPROTO_TLS_1_2
#define IPPROTO_DTLS_1_2    NET_IPPROTO_DTLS_1_2

#define ntohs               net_ntohs
#define ntohl               net_ntohl
#define ntohll              net_ntohll
#define htons               net_htons
#define htonl               net_htonl
#define htonll              net_htonll

#endif

/**
 * @brief Add IPv6 prefix as a privacy extension filter.
 *
 * @details Note that the filters can either allow or deny listing.
 *
 * @param addr IPv6 prefix
 * @param is_denylist Tells if this filter is for allowing or denying listing.
 *
 * @return 0 if ok, <0 if error
 */
#if defined(CONFIG_NET_IPV6_PE)
int net_ipv6_pe_add_filter(struct net_in6_addr* addr, bool is_denylist);
#else
static inline int net_ipv6_pe_add_filter(struct net_in6_addr* addr,
                                         bool is_denylist) {
    ARG_UNUSED(addr);
    ARG_UNUSED(is_denylist);

    return (-ENOTSUP);
}
#endif /* CONFIG_NET_IPV6_PE */

/**
 * @brief Delete IPv6 prefix from privacy extension filter list.
 *
 * @param addr IPv6 prefix
 *
 * @return 0 if ok, <0 if error
 */
#if defined(CONFIG_NET_IPV6_PE)
int net_ipv6_pe_del_filter(struct net_in6_addr* addr);
#else
static inline int net_ipv6_pe_del_filter(struct net_in6_addr* addr) {
    ARG_UNUSED(addr);

    return (-ENOTSUP);
}
#endif /* CONFIG_NET_IPV6_PE */

#ifdef __cplusplus
}
#endif

#include <zephyr/syscalls/net_ip.h>

/**
 * @}
 */

#endif /* ZEPHYR_INCLUDE_NET_NET_IP_H_ */<|MERGE_RESOLUTION|>--- conflicted
+++ resolved
@@ -470,7 +470,7 @@
 #define NET_INADDR_ANY 0
 
 /** IPv4 broadcast address */
-#define INADDR_BROADCAST 0xffffffff
+#define NET_INADDR_BROADCAST 0xffffffff
 
 /** IPv4 address initializer */
 #define NET_INADDR_ANY_INIT { { { NET_INADDR_ANY } } }
@@ -479,11 +479,11 @@
 #define NET_INADDR_LOOPBACK_INIT  { { { 127, 0, 0, 1 } } }
 
 /** Max length of the IPv4 address as a string. Defined by POSIX. */
-#define INET_ADDRSTRLEN 16
+#define NET_INET_ADDRSTRLEN 16
 /** Max length of the IPv6 address as a string. Takes into account possible
  * mapped IPv4 addresses.
  */
-#define INET6_ADDRSTRLEN 46
+#define NET_INET6_ADDRSTRLEN 46
 
 /** @cond INTERNAL_HIDDEN */
 
@@ -1450,12 +1450,12 @@
  *
  *  @return 0 if ok, < 0 if error
  */
-int net_ipv6_addr_generate_iid(struct net_if *iface,
-			       const struct in6_addr *prefix,
-			       uint8_t *network_id, size_t network_id_len,
-			       uint8_t dad_counter,
-			       struct in6_addr *addr,
-			       struct net_linkaddr *lladdr);
+int net_ipv6_addr_generate_iid(struct net_if* iface,
+                               const struct net_in6_addr* prefix,
+                               uint8_t*_network_id, size_t network_id_len,
+                               uint8_t dad_counter,
+                               struct net_in6_addr* addr,
+                               struct net_linkaddr* lladdr);
 
 /**
  *  @brief Create IPv6 address interface identifier.
@@ -1463,52 +1463,9 @@
  *  @param addr IPv6 address
  *  @param lladdr Link local address
  */
-<<<<<<< HEAD
 static inline void net_ipv6_addr_create_iid(struct net_in6_addr* addr,
                                             struct net_linkaddr* lladdr) {
-    UNALIGNED_PUT(net_htonl(0xfe800000), &addr->s6_addr32[0]);
-    UNALIGNED_PUT(0, &addr->s6_addr32[1]);
-
-    switch (lladdr->len) {
-        case 2 :
-            /* The generated IPv6 shall not toggle the
-             * Universal/Local bit. RFC 6282 ch 3.2.2
-             */
-            if (lladdr->type == NET_LINK_IEEE802154) {
-                UNALIGNED_PUT(0, &addr->s6_addr32[2]);
-                addr->s6_addr[11] = 0xff;
-                addr->s6_addr[12] = 0xfe;
-                addr->s6_addr[13] = 0U;
-                addr->s6_addr[14] = lladdr->addr[0];
-                addr->s6_addr[15] = lladdr->addr[1];
-            }
-
-            break;
-        case 6 :
-            /* We do not toggle the Universal/Local bit
-             * in Bluetooth. See RFC 7668 ch 3.2.2
-             */
-            memcpy(&addr->s6_addr[8], lladdr->addr, 3);
-            addr->s6_addr[11] = 0xff;
-            addr->s6_addr[12] = 0xfe;
-            memcpy(&addr->s6_addr[13], lladdr->addr + 3, 3);
-
-            if (lladdr->type == NET_LINK_ETHERNET) {
-                addr->s6_addr[8] ^= 0x02;
-            }
-
-            break;
-        case 8 :
-            memcpy(&addr->s6_addr[8], lladdr->addr, lladdr->len);
-            addr->s6_addr[8] ^= 0x02;
-            break;
-    }
-=======
-static inline void net_ipv6_addr_create_iid(struct in6_addr *addr,
-					    struct net_linkaddr *lladdr)
-{
-	(void)net_ipv6_addr_generate_iid(NULL, NULL, NULL, 0, 0, addr, lladdr);
->>>>>>> 68361eac
+    (void) net_ipv6_addr_generate_iid(NULL, NULL, NULL, 0, 0, addr, lladdr);
 }
 
 /**
@@ -1839,6 +1796,8 @@
 
 #define INADDR_ANY          NET_INADDR_ANY
 #define INADDR_ANY_INIT     NET_INADDR_ANY_INIT
+#define INET_ADDRSTRLEN     NET_INET_ADDRSTRLEN
+#define INET6_ADDRSTRLEN    NET_INET6_ADDRSTRLEN
 #define IPPROTO_IP          NET_IPPROTO_IP
 #define IPPROTO_IPIP        NET_IPPROTO_IPIP
 #define IPPROTO_TCP         NET_IPPROTO_TCP
