--- conflicted
+++ resolved
@@ -364,7 +364,7 @@
 
 /** @cond INTERNAL_HIDDEN */
 
-struct net_sockaddr_ptr {
+struct /**/net_sockaddr_ptr {
     sa_family_t family;
     char data[NET_SOCKADDR_PTR_MAX_SIZE - sizeof(sa_family_t)];
 };
@@ -637,7 +637,7 @@
  * @return True if address is multicast address, False otherwise.
  */
 static inline bool net_ipv6_is_addr_mcast(const struct net_in6_addr* addr) {
-    return addr->s6_addr[0] == 0xFF;
+    return (addr->s6_addr[0] == 0xFF);
 }
 
 struct net_if;
@@ -718,7 +718,7 @@
  * @return True if address is a loopback address, False otherwise.
  */
 static inline bool net_ipv4_is_addr_loopback(struct net_in_addr* addr) {
-    return addr->s4_addr[0] == 127U;
+    return (addr->s4_addr[0] == 127U);
 }
 
 /**
@@ -898,7 +898,7 @@
  * @return True if it is, false otherwise.
  */
 static inline bool net_ipv6_is_ula_addr(const struct net_in6_addr* addr) {
-    return addr->s6_addr[0] == 0xFD;
+    return (addr->s6_addr[0] == 0xFD);
 }
 
 /**
@@ -909,7 +909,7 @@
  * @return True if it is, false otherwise.
  */
 static inline bool net_ipv6_is_global_addr(const struct net_in6_addr* addr) {
-    return (addr->s6_addr[0] & 0xE0) == 0x20;
+    return ((addr->s6_addr[0] & 0xE0) == 0x20);
 }
 
 /**
@@ -1359,24 +1359,9 @@
             addr->s6_addr[12] = 0xfe;
             memcpy(&addr->s6_addr[13], lladdr->addr + 3, 3);
 
-<<<<<<< HEAD
-		if (lladdr->type == NET_LINK_ETHERNET) {
-			addr->s6_addr[8] ^= 0x02;
-		}
-=======
-#if defined(CONFIG_NET_L2_BT_ZEP1656)
-            /* Workaround against older Linux kernel BT IPSP code.
-             * This will be removed eventually.
-             */
-            if (lladdr->type == NET_LINK_BLUETOOTH) {
-                addr->s6_addr[8] ^= 0x02;
-            }
-#endif
-
             if (lladdr->type == NET_LINK_ETHERNET) {
                 addr->s6_addr[8] ^= 0x02;
             }
->>>>>>> 153d5a46
 
             break;
         case 8 :
@@ -1391,50 +1376,6 @@
  *
  *  @return True if it is, False otherwise
  */
-<<<<<<< HEAD
-static inline bool net_ipv6_addr_based_on_ll(const struct in6_addr *addr,
-					     const struct net_linkaddr *lladdr)
-{
-	if (!addr || !lladdr) {
-		return false;
-	}
-
-	switch (lladdr->len) {
-	case 2:
-		if (!memcmp(&addr->s6_addr[14], lladdr->addr, lladdr->len) &&
-		    addr->s6_addr[8]  == 0U &&
-		    addr->s6_addr[9]  == 0U &&
-		    addr->s6_addr[10] == 0U &&
-		    addr->s6_addr[11] == 0xff &&
-		    addr->s6_addr[12] == 0xfe) {
-			return true;
-		}
-
-		break;
-	case 6:
-		if (lladdr->type == NET_LINK_ETHERNET) {
-			if (!memcmp(&addr->s6_addr[9], &lladdr->addr[1], 2) &&
-			    !memcmp(&addr->s6_addr[13], &lladdr->addr[3], 3) &&
-			    addr->s6_addr[11] == 0xff &&
-			    addr->s6_addr[12] == 0xfe &&
-			    (addr->s6_addr[8] ^ 0x02) == lladdr->addr[0]) {
-				return true;
-			}
-		}
-
-		break;
-	case 8:
-		if (!memcmp(&addr->s6_addr[9], &lladdr->addr[1],
-			    lladdr->len - 1) &&
-		    (addr->s6_addr[8] ^ 0x02) == lladdr->addr[0]) {
-			return true;
-		}
-
-		break;
-	}
-
-	return false;
-=======
 static inline bool net_ipv6_addr_based_on_ll(const struct net_in6_addr* addr,
                                              const struct net_linkaddr* lladdr) {
     if (!addr || !lladdr) {
@@ -1447,37 +1388,23 @@
                 addr->s6_addr[8]  == 0U &&
                 addr->s6_addr[9]  == 0U &&
                 addr->s6_addr[10] == 0U &&
-                addr->s6_addr[11] == 0xff &&
-                addr->s6_addr[12] == 0xfe) {
+                addr->s6_addr[11] == 0xFF &&
+                addr->s6_addr[12] == 0xFE) {
                 return true;
             }
 
-            break;
-        case 6 :
-            if (lladdr->type == NET_LINK_ETHERNET) {
-                if (!memcmp(&addr->s6_addr[9], &lladdr->addr[1], 2) &&
-                    !memcmp(&addr->s6_addr[13], &lladdr->addr[3], 3) &&
-                    addr->s6_addr[11] == 0xff &&
-                    addr->s6_addr[12] == 0xfe &&
-                    (addr->s6_addr[8] ^ 0x02) == lladdr->addr[0]) {
-                    return true;
-                }
+        break;
+
+    case 6 :
+        if (lladdr->type == NET_LINK_ETHERNET) {
+            if (!memcmp(&addr->s6_addr[9], &lladdr->addr[1], 2) &&
+                !memcmp(&addr->s6_addr[13], &lladdr->addr[3], 3) &&
+                (addr->s6_addr[11] == 0xFF) &&
+                (addr->s6_addr[12] == 0xFE) &&
+                (addr->s6_addr[8] ^ 0x02) == lladdr->addr[0]) {
+                return (true);
             }
-            else if (lladdr->type == NET_LINK_BLUETOOTH) {
-                if (!memcmp(&addr->s6_addr[9], &lladdr->addr[1], 2) &&
-                    !memcmp(&addr->s6_addr[13], &lladdr->addr[3], 3) &&
-                    addr->s6_addr[11] == 0xff &&
-                    addr->s6_addr[12] == 0xfe
-#if defined(CONFIG_NET_L2_BT_ZEP1656)
-                    /* Workaround against older Linux kernel BT IPSP
-                     * code. This will be removed eventually.
-                     */
-                    && (addr->s6_addr[8] ^ 0x02) == lladdr->addr[0]
-#endif
-                ) {
-                    return true;
-                }
-            }
+        }
 
             break;
         case 8 :
@@ -1491,7 +1418,6 @@
     }
 
     return false;
->>>>>>> 153d5a46
 }
 
 /**
