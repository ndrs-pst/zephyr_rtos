/*
 * Copyright (c) 2017 Intel Corporation.
 *
 * SPDX-License-Identifier: Apache-2.0
 */

/**
 * @file
 * @brief WiFi L2 stack public header
 */

#ifndef ZEPHYR_INCLUDE_NET_WIFI_MGMT_H_
#define ZEPHYR_INCLUDE_NET_WIFI_MGMT_H_

#include <zephyr/net/net_mgmt.h>
#include <zephyr/net/wifi.h>
#include <zephyr/net/ethernet.h>
#include <zephyr/net/offloaded_netdev.h>

#ifdef __cplusplus
extern "C" {
#endif

/**
 * @addtogroup wifi_mgmt
 * @{
 */

/* Management part definitions */

#define _NET_WIFI_LAYER     NET_MGMT_LAYER_L2
#define _NET_WIFI_CODE      0x156
#define _NET_WIFI_BASE      (NET_MGMT_IFACE_BIT |               \
                             NET_MGMT_LAYER(_NET_WIFI_LAYER) |  \
                             NET_MGMT_LAYER_CODE(_NET_WIFI_CODE))
#define _NET_WIFI_EVENT (_NET_WIFI_BASE | NET_MGMT_EVENT_BIT)

#ifdef CONFIG_WIFI_MGMT_SCAN_SSID_FILT_MAX
#define WIFI_MGMT_SCAN_SSID_FILT_MAX CONFIG_WIFI_MGMT_SCAN_SSID_FILT_MAX
#else
#define WIFI_MGMT_SCAN_SSID_FILT_MAX 1
#endif /* CONFIG_WIFI_MGMT_SCAN_SSID_FILT_MAX */

#ifdef CONFIG_WIFI_MGMT_SCAN_CHAN_MAX_MANUAL
#define WIFI_MGMT_SCAN_CHAN_MAX_MANUAL CONFIG_WIFI_MGMT_SCAN_CHAN_MAX_MANUAL
#else
#define WIFI_MGMT_SCAN_CHAN_MAX_MANUAL 1
#endif /* CONFIG_WIFI_MGMT_SCAN_CHAN_MAX_MANUAL */

#define WIFI_MGMT_BAND_STR_SIZE_MAX 8

/** Wi-Fi management commands */
enum net_request_wifi_cmd {
    /** Scan for Wi-Fi networks */
    NET_REQUEST_WIFI_CMD_SCAN = 1,
    /** Connect to a Wi-Fi network */
    NET_REQUEST_WIFI_CMD_CONNECT,
    /** Disconnect from a Wi-Fi network */
    NET_REQUEST_WIFI_CMD_DISCONNECT,
    /** Enable AP mode */
    NET_REQUEST_WIFI_CMD_AP_ENABLE,
    /** Disable AP mode */
    NET_REQUEST_WIFI_CMD_AP_DISABLE,
    /** Get interface status */
    NET_REQUEST_WIFI_CMD_IFACE_STATUS,
    /** Set power save status */
    NET_REQUEST_WIFI_CMD_PS,
    /** Set power save mode */
    NET_REQUEST_WIFI_CMD_PS_MODE,
    /** Setup or teardown TWT flow */
    NET_REQUEST_WIFI_CMD_TWT,
    /** Get power save config */
    NET_REQUEST_WIFI_CMD_PS_CONFIG,
    /** Set or get regulatory domain */
    NET_REQUEST_WIFI_CMD_REG_DOMAIN,
    /** Set power save timeout */
    NET_REQUEST_WIFI_CMD_PS_TIMEOUT,
    /** Set or get Mode of operation */
    NET_REQUEST_WIFI_CMD_MODE,
    /** Set or get packet filter setting for current mode */
    NET_REQUEST_WIFI_CMD_PACKET_FILTER,
    /** Set or get Wi-Fi channel for Monitor or TX-Injection mode */
    NET_REQUEST_WIFI_CMD_CHANNEL,
    /** Disconnect a STA from AP */
    NET_REQUEST_WIFI_CMD_AP_STA_DISCONNECT,
    /** Get Wi-Fi driver and Firmware versions */
    NET_REQUEST_WIFI_CMD_VERSION,
    NET_REQUEST_WIFI_CMD_MAX
};

#define NET_REQUEST_WIFI_SCAN               \
    (_NET_WIFI_BASE | NET_REQUEST_WIFI_CMD_SCAN)

NET_MGMT_DEFINE_REQUEST_HANDLER(NET_REQUEST_WIFI_SCAN);

#define NET_REQUEST_WIFI_CONNECT            \
    (_NET_WIFI_BASE | NET_REQUEST_WIFI_CMD_CONNECT)

NET_MGMT_DEFINE_REQUEST_HANDLER(NET_REQUEST_WIFI_CONNECT);

#define NET_REQUEST_WIFI_DISCONNECT         \
    (_NET_WIFI_BASE | NET_REQUEST_WIFI_CMD_DISCONNECT)

NET_MGMT_DEFINE_REQUEST_HANDLER(NET_REQUEST_WIFI_DISCONNECT);

#define NET_REQUEST_WIFI_AP_ENABLE          \
    (_NET_WIFI_BASE | NET_REQUEST_WIFI_CMD_AP_ENABLE)

NET_MGMT_DEFINE_REQUEST_HANDLER(NET_REQUEST_WIFI_AP_ENABLE);

#define NET_REQUEST_WIFI_AP_DISABLE         \
    (_NET_WIFI_BASE | NET_REQUEST_WIFI_CMD_AP_DISABLE)

NET_MGMT_DEFINE_REQUEST_HANDLER(NET_REQUEST_WIFI_AP_DISABLE);

#define NET_REQUEST_WIFI_IFACE_STATUS       \
    (_NET_WIFI_BASE | NET_REQUEST_WIFI_CMD_IFACE_STATUS)

NET_MGMT_DEFINE_REQUEST_HANDLER(NET_REQUEST_WIFI_IFACE_STATUS);

#define NET_REQUEST_WIFI_PS                 \
    (_NET_WIFI_BASE | NET_REQUEST_WIFI_CMD_PS)

NET_MGMT_DEFINE_REQUEST_HANDLER(NET_REQUEST_WIFI_PS);

#define NET_REQUEST_WIFI_PS_MODE            \
    (_NET_WIFI_BASE | NET_REQUEST_WIFI_CMD_PS_MODE)

NET_MGMT_DEFINE_REQUEST_HANDLER(NET_REQUEST_WIFI_PS_MODE);

#define NET_REQUEST_WIFI_TWT                \
    (_NET_WIFI_BASE | NET_REQUEST_WIFI_CMD_TWT)

NET_MGMT_DEFINE_REQUEST_HANDLER(NET_REQUEST_WIFI_TWT);

#define NET_REQUEST_WIFI_PS_CONFIG          \
    (_NET_WIFI_BASE | NET_REQUEST_WIFI_CMD_PS_CONFIG)

NET_MGMT_DEFINE_REQUEST_HANDLER(NET_REQUEST_WIFI_PS_CONFIG);
#define NET_REQUEST_WIFI_REG_DOMAIN         \
    (_NET_WIFI_BASE | NET_REQUEST_WIFI_CMD_REG_DOMAIN)

NET_MGMT_DEFINE_REQUEST_HANDLER(NET_REQUEST_WIFI_REG_DOMAIN);

#define NET_REQUEST_WIFI_PS_TIMEOUT         \
    (_NET_WIFI_BASE | NET_REQUEST_WIFI_CMD_PS_TIMEOUT)

NET_MGMT_DEFINE_REQUEST_HANDLER(NET_REQUEST_WIFI_PS_TIMEOUT);

#define NET_REQUEST_WIFI_MODE               \
    (_NET_WIFI_BASE | NET_REQUEST_WIFI_CMD_MODE)

NET_MGMT_DEFINE_REQUEST_HANDLER(NET_REQUEST_WIFI_MODE);

#define NET_REQUEST_WIFI_PACKET_FILTER      \
    (_NET_WIFI_BASE | NET_REQUEST_WIFI_CMD_PACKET_FILTER)

NET_MGMT_DEFINE_REQUEST_HANDLER(NET_REQUEST_WIFI_PACKET_FILTER);

#define NET_REQUEST_WIFI_CHANNEL            \
    (_NET_WIFI_BASE | NET_REQUEST_WIFI_CMD_CHANNEL)

NET_MGMT_DEFINE_REQUEST_HANDLER(NET_REQUEST_WIFI_CHANNEL);

#define NET_REQUEST_WIFI_AP_STA_DISCONNECT  \
    (_NET_WIFI_BASE | NET_REQUEST_WIFI_CMD_AP_STA_DISCONNECT)

NET_MGMT_DEFINE_REQUEST_HANDLER(NET_REQUEST_WIFI_AP_STA_DISCONNECT);

#define NET_REQUEST_WIFI_VERSION			\
	(_NET_WIFI_BASE | NET_REQUEST_WIFI_CMD_VERSION)

NET_MGMT_DEFINE_REQUEST_HANDLER(NET_REQUEST_WIFI_VERSION);

/** Wi-Fi management events */
enum net_event_wifi_cmd {
    /** Scan results available */
    NET_EVENT_WIFI_CMD_SCAN_RESULT = 1,

    /** Scan done */
    NET_EVENT_WIFI_CMD_SCAN_DONE,

    /** Connect result */
    NET_EVENT_WIFI_CMD_CONNECT_RESULT,

    /** Disconnect result */
    NET_EVENT_WIFI_CMD_DISCONNECT_RESULT,

    /** Interface status */
    NET_EVENT_WIFI_CMD_IFACE_STATUS,

    /** TWT events */
    NET_EVENT_WIFI_CMD_TWT,

    /** TWT sleep status: awake or sleeping, can be used by application
     * to determine if it can send data or not.
     */
    NET_EVENT_WIFI_CMD_TWT_SLEEP_STATE,

    /** Raw scan results available */
    NET_EVENT_WIFI_CMD_RAW_SCAN_RESULT,

    /** Disconnect complete */
    NET_EVENT_WIFI_CMD_DISCONNECT_COMPLETE,

    /** AP mode enable result */
    NET_EVENT_WIFI_CMD_AP_ENABLE_RESULT,

    /** AP mode disable result */
    NET_EVENT_WIFI_CMD_AP_DISABLE_RESULT,

    /** STA connected to AP */
    NET_EVENT_WIFI_CMD_AP_STA_CONNECTED,

    /** STA disconnected from AP */
    NET_EVENT_WIFI_CMD_AP_STA_DISCONNECTED,
};

#define NET_EVENT_WIFI_SCAN_RESULT          \
    (_NET_WIFI_EVENT | NET_EVENT_WIFI_CMD_SCAN_RESULT)

#define NET_EVENT_WIFI_SCAN_DONE            \
    (_NET_WIFI_EVENT | NET_EVENT_WIFI_CMD_SCAN_DONE)

#define NET_EVENT_WIFI_CONNECT_RESULT       \
    (_NET_WIFI_EVENT | NET_EVENT_WIFI_CMD_CONNECT_RESULT)

#define NET_EVENT_WIFI_DISCONNECT_RESULT    \
    (_NET_WIFI_EVENT | NET_EVENT_WIFI_CMD_DISCONNECT_RESULT)

#define NET_EVENT_WIFI_IFACE_STATUS         \
    (_NET_WIFI_EVENT | NET_EVENT_WIFI_CMD_IFACE_STATUS)

#define NET_EVENT_WIFI_TWT                  \
    (_NET_WIFI_EVENT | NET_EVENT_WIFI_CMD_TWT)

#define NET_EVENT_WIFI_TWT_SLEEP_STATE      \
    (_NET_WIFI_EVENT | NET_EVENT_WIFI_CMD_TWT_SLEEP_STATE)

#define NET_EVENT_WIFI_RAW_SCAN_RESULT      \
    (_NET_WIFI_EVENT | NET_EVENT_WIFI_CMD_RAW_SCAN_RESULT)

#define NET_EVENT_WIFI_DISCONNECT_COMPLETE  \
    (_NET_WIFI_EVENT | NET_EVENT_WIFI_CMD_DISCONNECT_COMPLETE)

#define NET_EVENT_WIFI_AP_ENABLE_RESULT     \
    (_NET_WIFI_EVENT | NET_EVENT_WIFI_CMD_AP_ENABLE_RESULT)

#define NET_EVENT_WIFI_AP_DISABLE_RESULT    \
    (_NET_WIFI_EVENT | NET_EVENT_WIFI_CMD_AP_DISABLE_RESULT)

#define NET_EVENT_WIFI_AP_STA_CONNECTED     \
    (_NET_WIFI_EVENT | NET_EVENT_WIFI_CMD_AP_STA_CONNECTED)

#define NET_EVENT_WIFI_AP_STA_DISCONNECTED  \
    (_NET_WIFI_EVENT | NET_EVENT_WIFI_CMD_AP_STA_DISCONNECTED)

/** Wi-Fi version */
struct wifi_version {
	/** Driver version */
	const char *drv_version;
	/** Firmware version */
	const char *fw_version;
};

/**
 * @brief Wi-Fi structure to uniquely identify a band-channel pair
 */
struct wifi_band_channel {
    /** Frequency band */
    uint8_t band;

    /** Channel */
    uint8_t channel;
};

/**
 * @brief Wi-Fi scan parameters structure.
 * Used to specify parameters which can control how the Wi-Fi scan
 * is performed.
 */
struct wifi_scan_params {
    /** Scan type, see enum wifi_scan_type.
     *
     * The scan_type is only a hint to the underlying Wi-Fi chip for the
     * preferred mode of scan. The actual mode of scan can depend on factors
     * such as the Wi-Fi chip implementation support, regulatory domain
     * restrictions etc.
     */
    enum wifi_scan_type scan_type;

    /** Bitmap of bands to be scanned.
     *  Refer to ::wifi_frequency_bands for bit position of each band.
     */
    uint8_t bands;

    /** Active scan dwell time (in ms) on a channel.
     */
    uint16_t dwell_time_active;

    /** Passive scan dwell time (in ms) on a channel.
     */
    uint16_t dwell_time_passive;

    /** Array of SSID strings to scan.
     */
    char const* ssids[WIFI_MGMT_SCAN_SSID_FILT_MAX];

    /** Specifies the maximum number of scan results to return. These results would be the
     * BSSIDS with the best RSSI values, in all the scanned channels. This should only be
     * used to limit the number of returned scan results, and cannot be counted upon to limit
     * the scan time, since the underlying Wi-Fi chip might have to scan all the channels to
     * find the max_bss_cnt number of APs with the best signal strengths. A value of 0
     * signifies that there is no restriction on the number of scan results to be returned.
     */
    uint16_t max_bss_cnt;

    /** Channel information array indexed on Wi-Fi frequency bands and channels within that
     * band.
     * E.g. to scan channel 6 and 11 on the 2.4 GHz band, channel 36 on the 5 GHz band:
     * @code{.c}
     *     chan[0] = {WIFI_FREQ_BAND_2_4_GHZ, 6};
     *     chan[1] = {WIFI_FREQ_BAND_2_4_GHZ, 11};
     *     chan[2] = {WIFI_FREQ_BAND_5_GHZ, 36};
     * @endcode
     *
     *  This list specifies the channels to be __considered for scan__. The underlying
     *  Wi-Fi chip can silently omit some channels due to various reasons such as channels
     *  not conforming to regulatory restrictions etc. The invoker of the API should
     *  ensure that the channels specified follow regulatory rules.
     */
    struct wifi_band_channel band_chan[WIFI_MGMT_SCAN_CHAN_MAX_MANUAL];
};

/** Wi-Fi scan result, each result is provided to the net_mgmt_event_callback
 * via its info attribute (see net_mgmt.h)
 */
struct wifi_scan_result {
    /** SSID */
    uint8_t ssid[WIFI_SSID_MAX_LEN];

    /** SSID length */
    uint8_t ssid_length;

    /** Frequency band */
    uint8_t band;

    /** Channel */
    uint8_t channel;

    /** Security type */
    enum wifi_security_type security;

    /** MFP options */
    enum wifi_mfp_options mfp;

    /** RSSI */
    int8_t rssi;

    /** BSSID */
    uint8_t mac[WIFI_MAC_ADDR_LEN];

    /** BSSID length */
    uint8_t mac_length;
};

/** Wi-Fi connect request parameters */
struct wifi_connect_req_params {
<<<<<<< HEAD
	/** SSID */
	const uint8_t *ssid;
	/** SSID length */
	uint8_t ssid_length; /* Max 32 */
	/** Pre-shared key */
	const uint8_t *psk;
	/** Pre-shared key length */
	uint8_t psk_length; /* Min 8 - Max 64 */
	/** SAE password (same as PSK but with no length restrictions), optional */
	const uint8_t *sae_password;
	/** SAE password length */
	uint8_t sae_password_length; /* No length restrictions */
	/** Frequency band */
	uint8_t band;
	/** Channel */
	uint8_t channel;
	/** Security type */
	enum wifi_security_type security;
	/** MFP options */
	enum wifi_mfp_options mfp;
	/** BSSID */
	uint8_t bssid[WIFI_MAC_ADDR_LEN];
	/** Connect timeout in seconds, SYS_FOREVER_MS for no timeout */
	int timeout;
=======
    /** SSID */
    uint8_t const* ssid;

    /** SSID length */
    uint8_t ssid_length; /* Max 32 */

    /** Pre-shared key */
    uint8_t const* psk;

    /** Pre-shared key length */
    uint8_t psk_length; /* Min 8 - Max 64 */

    /** SAE password (same as PSK but with no length restrictions), optional */
    uint8_t const* sae_password;

    /** SAE password length */
    uint8_t sae_password_length; /* No length restrictions */

    /** Frequency band */
    uint8_t band;

    /** Channel */
    uint8_t channel;

    /** Security type */
    enum wifi_security_type security;

    /** MFP options */
    enum wifi_mfp_options mfp;

    /** Connect timeout in seconds, SYS_FOREVER_MS for no timeout */
    int timeout;
>>>>>>> cb5dffec
};

/** Wi-Fi connect result codes. To be overlaid on top of \ref wifi_status
 * in the connect result event for detailed status.
 */
enum wifi_conn_status {
    /** Connection successful */
    WIFI_STATUS_CONN_SUCCESS = 0,

    /** Connection failed - generic failure */
    WIFI_STATUS_CONN_FAIL,

    /** Connection failed - wrong password */
    WIFI_STATUS_CONN_WRONG_PASSWORD,

    /** Connection timed out */
    WIFI_STATUS_CONN_TIMEOUT,

    /** Connection failed - AP not found */
    WIFI_STATUS_CONN_AP_NOT_FOUND,
};

/** Wi-Fi disconnect reason codes. To be overlaid on top of \ref wifi_status
 * in the disconnect result event for detailed reason.
 */
enum wifi_disconn_reason {
    /** Unspecified reason */
    WIFI_REASON_DISCONN_UNSPECIFIED = 0,

    /** Disconnected due to user request */
    WIFI_REASON_DISCONN_USER_REQUEST,

    /** Disconnected due to AP leaving */
    WIFI_REASON_DISCONN_AP_LEAVING,

    /** Disconnected due to inactivity */
    WIFI_REASON_DISCONN_INACTIVITY,
};

/** Wi-Fi AP mode result codes. To be overlaid on top of \ref wifi_status
 * in the AP mode enable or disable result event for detailed status.
 */
enum wifi_ap_status {
    /** AP mode enable or disable successful */
    WIFI_STATUS_AP_SUCCESS = 0,

    /** AP mode enable or disable failed - generic failure */
    WIFI_STATUS_AP_FAIL,

    /** AP mode enable failed - channel not supported */
    WIFI_STATUS_AP_CHANNEL_NOT_SUPPORTED,

    /** AP mode enable failed - channel not allowed */
    WIFI_STATUS_AP_CHANNEL_NOT_ALLOWED,

    /** AP mode enable failed - SSID not allowed */
    WIFI_STATUS_AP_SSID_NOT_ALLOWED,

    /** AP mode enable failed - authentication type not supported */
    WIFI_STATUS_AP_AUTH_TYPE_NOT_SUPPORTED,

    /** AP mode enable failed - operation not supported */
    WIFI_STATUS_AP_OP_NOT_SUPPORTED,

    /** AP mode enable failed - operation not permitted */
    WIFI_STATUS_AP_OP_NOT_PERMITTED,
};

/** Generic Wi-Fi status for commands and events */
struct wifi_status {
    union {
        int status;
        enum wifi_conn_status conn_status;
        enum wifi_disconn_reason disconn_reason;
        enum wifi_ap_status ap_status;
    };
};

/** Wi-Fi interface status */
struct wifi_iface_status {
    /** Interface state, see enum wifi_iface_state */
    int state;

    /** SSID length */
    unsigned int ssid_len;

    /** SSID */
    char ssid[WIFI_SSID_MAX_LEN];

    /** BSSID */
    char bssid[WIFI_MAC_ADDR_LEN];

    /** Frequency band */
    enum wifi_frequency_bands band;

    /** Channel */
    unsigned int channel;

    /** Interface mode, see enum wifi_iface_mode */
    enum wifi_iface_mode iface_mode;

    /** Link mode, see enum wifi_link_mode */
    enum wifi_link_mode link_mode;

    /** Security type, see enum wifi_security_type */
    enum wifi_security_type security;

    /** MFP options, see enum wifi_mfp_options */
    enum wifi_mfp_options mfp;

    /** RSSI */
    int rssi;

    /** DTIM period */
    unsigned char dtim_period;

    /** Beacon interval */
    unsigned short beacon_interval;

    /** is TWT capable? */
    bool twt_capable;
};

/** Wi-Fi power save parameters */
struct wifi_ps_params {
    /* Power save state */
    enum wifi_ps enabled;

    /* Listen interval */
    unsigned short listen_interval;

    /** Wi-Fi power save wakeup mode */
    enum wifi_ps_wakeup_mode wakeup_mode;

    /** Wi-Fi power save mode */
    enum wifi_ps_mode mode;

    /** Wi-Fi power save timeout
     *
     * This is the time out to wait after sending a TX packet
     * before going back to power save (in ms) to receive any replies
     * from the AP. Zero means this feature is disabled.
     *
     * It's a tradeoff between power consumption and latency.
     */
    unsigned int timeout_ms;

    /** Wi-Fi power save type */
    enum wifi_ps_param_type type;

    /** Wi-Fi power save fail reason */
    enum wifi_config_ps_param_fail_reason fail_reason;
};

/** Wi-Fi TWT parameters */
struct wifi_twt_params {
    /** TWT operation, see enum wifi_twt_operation */
    enum wifi_twt_operation operation;

    /** TWT negotiation type, see enum wifi_twt_negotiation_type */
    enum wifi_twt_negotiation_type negotiation_type;

    /** TWT setup command, see enum wifi_twt_setup_cmd */
    enum wifi_twt_setup_cmd setup_cmd;

    /** TWT setup response status, see enum wifi_twt_setup_resp_status */
    enum wifi_twt_setup_resp_status resp_status;

    /** TWT teardown cmd status, see enum wifi_twt_teardown_status */
    enum wifi_twt_teardown_status teardown_status;

    /** Dialog token, used to map requests to responses */
    uint8_t dialog_token;

    /** Flow ID, used to map setup with teardown */
    uint8_t flow_id;

    union {
        /** Setup specific parameters */
        struct {
            /**Interval = Wake up time + Sleeping time */
            uint64_t twt_interval;

            /** Requestor or responder */
            bool responder;

            /** Trigger enabled or disabled */
            bool trigger;

            /** Implicit or explicit */
            bool implicit;

            /** Announced or unannounced */
            bool announce;

            /** Wake up time */
            uint32_t twt_wake_interval;

            /* Wake ahead notification is sent earlier than
             * TWT Service period (SP) start based on this duration.
             * This should give applications ample time to
             * prepare the data before TWT SP starts.
             */
            uint32_t twt_wake_ahead_duration;
        } setup;

        /** Teardown specific parameters */
        struct {
            /** Teardown all flows */
            bool teardown_all;
        } teardown;
    };

    /** TWT fail reason, see enum wifi_twt_fail_reason */
    enum wifi_twt_fail_reason fail_reason;
};

/* Flow ID is only 3 bits */
#define WIFI_MAX_TWT_FLOWS       8
#define WIFI_MAX_TWT_INTERVAL_US (LONG_MAX - 1)
/* 256 (u8) * 1TU */
#define WIFI_MAX_TWT_WAKE_INTERVAL_US 262144
#define WIFI_MAX_TWT_WAKE_AHEAD_DURATION_US (LONG_MAX - 1)

/** Wi-Fi TWT flow information */
struct wifi_twt_flow_info {
    /** Interval = Wake up time + Sleeping time */
    uint64_t twt_interval;

    /** Dialog token, used to map requests to responses */
    uint8_t dialog_token;

    /** Flow ID, used to map setup with teardown */
    uint8_t flow_id;

    /** TWT negotiation type, see enum wifi_twt_negotiation_type */
    enum wifi_twt_negotiation_type negotiation_type;

    /** Requestor or responder */
    bool responder;

    /** Trigger enabled or disabled */
    bool trigger;

    /** Implicit or explicit */
    bool implicit;

    /** Announced or unannounced */
    bool announce;

    /** Wake up time */
    uint32_t twt_wake_interval;

    /* wake ahead duration */
    uint32_t twt_wake_ahead_duration;
};

/** Wi-Fi power save configuration */
struct wifi_ps_config {
    /** Number of TWT flows */
    char num_twt_flows;

    /** TWT flow details */
    struct wifi_twt_flow_info twt_flows[WIFI_MAX_TWT_FLOWS];

    /** Power save configuration */
    struct wifi_ps_params ps_params;
};

/** Generic get/set operation for any command*/
enum wifi_mgmt_op {
    /** Get operation */
    WIFI_MGMT_GET = 0,

    /** Set operation */
    WIFI_MGMT_SET = 1,
};

#define MAX_REG_CHAN_NUM  42

/** Per-channel regulatory attributes */
struct wifi_reg_chan_info {
    /** Center frequency in MHz */
    unsigned short center_frequency;

    /** Maximum transmission power (in dBm) */
    unsigned short max_power:8;

    /** Is channel supported or not */
    unsigned short supported:1;

    /** Passive transmissions only */
    unsigned short passive_only:1;

    /** Is a DFS channel */
    unsigned short dfs:1;
} __packed;

/** Regulatory domain information or configuration */
struct wifi_reg_domain {
    /* Regulatory domain operation */
    enum wifi_mgmt_op oper;

    /** Ignore all other regulatory hints over this one */
    bool force;

    /** Country code: ISO/IEC 3166-1 alpha-2 */
    uint8_t country_code[WIFI_COUNTRY_CODE_LEN];

    /** Number of channels supported */
    unsigned int num_channels;

    /** Channels information */
    struct wifi_reg_chan_info *chan_info;
};

/** Wi-Fi TWT sleep states */
enum wifi_twt_sleep_state {
    /** TWT sleep state: sleeping */
    WIFI_TWT_STATE_SLEEP = 0,

    /** TWT sleep state: awake */
    WIFI_TWT_STATE_AWAKE = 1,
};

#if defined(CONFIG_WIFI_MGMT_RAW_SCAN_RESULTS) || defined(__DOXYGEN__)
/** Wi-Fi raw scan result */
struct wifi_raw_scan_result {
    /** RSSI */
    int8_t rssi;

    /** Frame length */
    int frame_length;

    /** Frequency */
    unsigned short frequency;

    /** Raw scan data */
    uint8_t data[CONFIG_WIFI_MGMT_RAW_SCAN_RESULT_LENGTH];
};
#endif /* CONFIG_WIFI_MGMT_RAW_SCAN_RESULTS */

/** AP mode - connected STA details */
struct wifi_ap_sta_info {
    /** Link mode, see enum wifi_link_mode */
    enum wifi_link_mode link_mode;

    /** MAC address */
    uint8_t mac[WIFI_MAC_ADDR_LEN];

    /** MAC address length */
    uint8_t mac_length;

    /** is TWT capable ? */
    bool twt_capable;
};

/* for use in max info size calculations */
union wifi_mgmt_events {
    struct wifi_scan_result  scan_result;
    struct wifi_status       connect_status;
    struct wifi_iface_status iface_status;

    #ifdef CONFIG_WIFI_MGMT_RAW_SCAN_RESULTS
    struct wifi_raw_scan_result raw_scan_result;
    #endif /* CONFIG_WIFI_MGMT_RAW_SCAN_RESULTS */

    struct wifi_twt_params twt_params;
    struct wifi_ap_sta_info ap_sta_info;
};

/** Wi-Fi mode setup */
struct wifi_mode_info {
    /** Mode setting for a specific mode of operation */
    uint8_t mode;

    /** Interface index */
    uint8_t if_index;

    /** Get or set operation */
    enum wifi_mgmt_op oper;
};

/** Wi-Fi filter setting for monitor, prmoiscuous, TX-injection modes */
struct wifi_filter_info {
    /** Filter setting */
    uint8_t filter;

    /** Interface index */
    uint8_t if_index;

    /** Filter buffer size */
    uint16_t buffer_size;

    /** Get or set operation */
    enum wifi_mgmt_op oper;
};

/** Wi-Fi channel setting for monitor and TX-injection modes */
struct wifi_channel_info {
    /** Channel value to set */
    uint16_t channel;

    /** Interface index */
    uint8_t if_index;

    /** Get or set operation */
    enum wifi_mgmt_op oper;
};

#include <zephyr/net/net_if.h>

/** Scan result callback
 *
 * @param iface Network interface
 * @param status Scan result status
 * @param entry Scan result entry
 */
typedef void (*scan_result_cb_t)(struct net_if* iface, int status,
                                 struct wifi_scan_result* entry);

#ifdef CONFIG_WIFI_MGMT_RAW_SCAN_RESULTS
/** Raw scan result callback
 *
 * @param iface Network interface
 * @param status Raw scan result status
 * @param entry Raw scan result entry
 */
typedef void (*raw_scan_result_cb_t)(struct net_if* iface, int status,
                                     struct wifi_raw_scan_result* entry);
#endif /* CONFIG_WIFI_MGMT_RAW_SCAN_RESULTS */

/** Wi-Fi management API */
struct wifi_mgmt_ops {
    /** Scan for Wi-Fi networks
     *
     * @param dev Pointer to the device structure for the driver instance.
     * @param params Scan parameters
     * @param cb Callback to be called for each result
     *           cb parameter is the cb that should be called for each
     *           result by the driver. The wifi mgmt part will take care of
     *           raising the necessary event etc.
     *
     * @return 0 if ok, < 0 if error
     */
    int (*scan)(const struct device* dev,
                struct wifi_scan_params* params,
                scan_result_cb_t cb);

    /** Connect to a Wi-Fi network
     *
     * @param dev Pointer to the device structure for the driver instance.
     * @param params Connect parameters
     *
     * @return 0 if ok, < 0 if error
     */
    int (*connect)(const struct device* dev,
                   struct wifi_connect_req_params* params);

    /** Disconnect from a Wi-Fi network
     *
     * @param dev Pointer to the device structure for the driver instance.
     *
     * @return 0 if ok, < 0 if error
     */
    int (*disconnect)(const struct device* dev);

    /** Enable AP mode
     *
     * @param dev Pointer to the device structure for the driver instance.
     * @param params AP mode parameters
     *
     * @return 0 if ok, < 0 if error
     */
    int (*ap_enable)(const struct device* dev,
                     struct wifi_connect_req_params* params);

    /** Disable AP mode
     *
     * @param dev Pointer to the device structure for the driver instance.
     *
     * @return 0 if ok, < 0 if error
     */
    int (*ap_disable)(const struct device* dev);

    /** Disconnect a STA from AP
     *
     * @param dev Pointer to the device structure for the driver instance.
     * @param mac MAC address of the STA to disconnect
     *
     * @return 0 if ok, < 0 if error
     */
    int (*ap_sta_disconnect)(const struct device* dev, const uint8_t* mac);

    /** Get interface status
     *
     * @param dev Pointer to the device structure for the driver instance.
     * @param status Interface status
     *
     * @return 0 if ok, < 0 if error
     */
    int (*iface_status)(const struct device* dev, struct wifi_iface_status* status);

    #if defined(CONFIG_NET_STATISTICS_WIFI) || defined(__DOXYGEN__)
    /** Get Wi-Fi statistics
     *
     * @param dev Pointer to the device structure for the driver instance.
     * @param stats Wi-Fi statistics
     *
     * @return 0 if ok, < 0 if error
     */
    int (*get_stats)(const struct device* dev, struct net_stats_wifi* stats);
    #endif /* CONFIG_NET_STATISTICS_WIFI */

    /** Set power save status
     *
     * @param dev Pointer to the device structure for the driver instance.
     * @param params Power save parameters
     *
     * @return 0 if ok, < 0 if error
     */
    int (*set_power_save)(const struct device* dev, struct wifi_ps_params* params);

    /** Setup or teardown TWT flow
     *
     * @param dev Pointer to the device structure for the driver instance.
     * @param params TWT parameters
     *
     * @return 0 if ok, < 0 if error
     */
    int (*set_twt)(const struct device* dev, struct wifi_twt_params* params);

    /** Get power save config
     *
     * @param dev Pointer to the device structure for the driver instance.
     * @param config Power save config
     *
     * @return 0 if ok, < 0 if error
     */
    int (*get_power_save_config)(const struct device* dev, struct wifi_ps_config* config);

    /** Set or get regulatory domain
     *
     * @param dev Pointer to the device structure for the driver instance.
     * @param reg_domain Regulatory domain
     *
     * @return 0 if ok, < 0 if error
     */
    int (*reg_domain)(const struct device* dev, struct wifi_reg_domain* reg_domain);

    /** Set or get packet filter settings for monitor and promiscuous modes
     *
     * @param dev Pointer to the device structure for the driver instance.
     * @param packet filter settings
     *
     * @return 0 if ok, < 0 if error
     */
    int (*filter)(const struct device* dev, struct wifi_filter_info* filter);

    /** Set or get mode of operation
     *
     * @param dev Pointer to the device structure for the driver instance.
     * @param mode settings
     *
     * @return 0 if ok, < 0 if error
     */
    int (*mode)(const struct device* dev, struct wifi_mode_info* mode);

    /** Set or get current channel of operation
     *
     * @param dev Pointer to the device structure for the driver instance.
     * @param channel settings
     *
     * @return 0 if ok, < 0 if error
     */
    int (*channel)(const struct device* dev, struct wifi_channel_info* channel);
	/** Get Version of WiFi driver and Firmware
	 *
	 * The driver that implements the get_version function must not use stack to allocate the
	 * version information pointers that are returned as params struct members.
	 * The version pointer parameters should point to a static memory either in ROM (preferred)
	 * or in RAM.
	 *
	 * @param dev Pointer to the device structure for the driver instance
	 * @param params Version parameters
	 *
	 * @return 0 if ok, < 0 if error
	 */
	int (*get_version)(const struct device *dev, struct wifi_version *params);
};

/** Wi-Fi management offload API */
struct net_wifi_mgmt_offload {
    /**
     * Mandatory to get in first position.
     * A network device should indeed provide a pointer on such
     * net_if_api structure. So we make current structure pointer
     * that can be casted to a net_if_api structure pointer.
     */
    #if defined(CONFIG_WIFI_USE_NATIVE_NETWORKING) || defined(__DOXYGEN__)
    /** Ethernet API */
    struct ethernet_api wifi_iface;
    #else
    /** Offloaded network device API */
    struct offloaded_if_api wifi_iface;
    #endif

    /** Wi-Fi management API */
    const struct wifi_mgmt_ops* const wifi_mgmt_api;

#if defined(CONFIG_WIFI_NM_WPA_SUPPLICANT) || defined(__DOXYGEN__)
	/** Wi-Fi supplicant driver API */
	void *wifi_drv_ops;
#endif
};

#if defined(CONFIG_WIFI_NM_WPA_SUPPLICANT)
/* Make sure wifi_drv_ops is after wifi_mgmt_api */
BUILD_ASSERT(offsetof(struct net_wifi_mgmt_offload, wifi_mgmt_api) <
	     offsetof(struct net_wifi_mgmt_offload, wifi_drv_ops));
#endif

/* Make sure that the network interface API is properly setup inside
 * Wifi mgmt offload API struct (it is the first one).
 */
BUILD_ASSERT(offsetof(struct net_wifi_mgmt_offload, wifi_iface) == 0, "offsetof shall be 0");

/** Wi-Fi management connect result event
 *
 * @param iface Network interface
 * @param status Connect result status
 */
void wifi_mgmt_raise_connect_result_event(struct net_if* iface, int status);

/** Wi-Fi management disconnect result event
 *
 * @param iface Network interface
 * @param status Disconnect result status
 */
void wifi_mgmt_raise_disconnect_result_event(struct net_if* iface, int status);

/** Wi-Fi management interface status event
 *
 * @param iface Network interface
 * @param iface_status Interface status
 */
void wifi_mgmt_raise_iface_status_event(struct net_if* iface,
                                        struct wifi_iface_status* iface_status);

/** Wi-Fi management TWT event
 *
 * @param iface Network interface
 * @param twt_params TWT parameters
 */
void wifi_mgmt_raise_twt_event(struct net_if* iface,
                               struct wifi_twt_params* twt_params);

/** Wi-Fi management TWT sleep state event
 *
 * @param iface Network interface
 * @param twt_sleep_state TWT sleep state
 */
void wifi_mgmt_raise_twt_sleep_state(struct net_if* iface, int twt_sleep_state);

#if defined(CONFIG_WIFI_MGMT_RAW_SCAN_RESULTS) || defined(__DOXYGEN__)
/** Wi-Fi management raw scan result event
 *
 * @param iface Network interface
 * @param raw_scan_info Raw scan result
 */
void wifi_mgmt_raise_raw_scan_result_event(struct net_if* iface,
                                           struct wifi_raw_scan_result* raw_scan_info);
#endif /* CONFIG_WIFI_MGMT_RAW_SCAN_RESULTS */

/** Wi-Fi management disconnect complete event
 *
 * @param iface Network interface
 * @param status Disconnect complete status
 */
void wifi_mgmt_raise_disconnect_complete_event(struct net_if* iface, int status);

/** Wi-Fi management AP mode enable result event
 *
 * @param iface Network interface
 * @param status AP mode enable result status
 */
void wifi_mgmt_raise_ap_enable_result_event(struct net_if *iface, enum wifi_ap_status status);

/** Wi-Fi management AP mode disable result event
 *
 * @param iface Network interface
 * @param status AP mode disable result status
 */
void wifi_mgmt_raise_ap_disable_result_event(struct net_if *iface, enum wifi_ap_status status);

/** Wi-Fi management AP mode STA connected event
 *
 * @param iface Network interface
 * @param sta_info STA information
 */
void wifi_mgmt_raise_ap_sta_connected_event(struct net_if *iface,
                                            struct wifi_ap_sta_info *sta_info);

/** Wi-Fi management AP mode STA disconnected event
 * @param iface Network interface
 * @param sta_info STA information
 */
void wifi_mgmt_raise_ap_sta_disconnected_event(struct net_if *iface,
                                               struct wifi_ap_sta_info *sta_info);

/**
 * @}
 */
#ifdef __cplusplus
}
#endif

#endif /* ZEPHYR_INCLUDE_NET_WIFI_MGMT_H_ */<|MERGE_RESOLUTION|>--- conflicted
+++ resolved
@@ -167,8 +167,8 @@
 
 NET_MGMT_DEFINE_REQUEST_HANDLER(NET_REQUEST_WIFI_AP_STA_DISCONNECT);
 
-#define NET_REQUEST_WIFI_VERSION			\
-	(_NET_WIFI_BASE | NET_REQUEST_WIFI_CMD_VERSION)
+#define NET_REQUEST_WIFI_VERSION            \
+    (_NET_WIFI_BASE | NET_REQUEST_WIFI_CMD_VERSION)
 
 NET_MGMT_DEFINE_REQUEST_HANDLER(NET_REQUEST_WIFI_VERSION);
 
@@ -257,10 +257,11 @@
 
 /** Wi-Fi version */
 struct wifi_version {
-	/** Driver version */
-	const char *drv_version;
-	/** Firmware version */
-	const char *fw_version;
+    /** Driver version */
+    const char* drv_version;
+
+    /** Firmware version */
+    const char* fw_version;
 };
 
 /**
@@ -366,46 +367,20 @@
 
 /** Wi-Fi connect request parameters */
 struct wifi_connect_req_params {
-<<<<<<< HEAD
-	/** SSID */
-	const uint8_t *ssid;
-	/** SSID length */
-	uint8_t ssid_length; /* Max 32 */
-	/** Pre-shared key */
-	const uint8_t *psk;
-	/** Pre-shared key length */
-	uint8_t psk_length; /* Min 8 - Max 64 */
-	/** SAE password (same as PSK but with no length restrictions), optional */
-	const uint8_t *sae_password;
-	/** SAE password length */
-	uint8_t sae_password_length; /* No length restrictions */
-	/** Frequency band */
-	uint8_t band;
-	/** Channel */
-	uint8_t channel;
-	/** Security type */
-	enum wifi_security_type security;
-	/** MFP options */
-	enum wifi_mfp_options mfp;
-	/** BSSID */
-	uint8_t bssid[WIFI_MAC_ADDR_LEN];
-	/** Connect timeout in seconds, SYS_FOREVER_MS for no timeout */
-	int timeout;
-=======
     /** SSID */
-    uint8_t const* ssid;
+    const uint8_t* ssid;
 
     /** SSID length */
     uint8_t ssid_length; /* Max 32 */
 
     /** Pre-shared key */
-    uint8_t const* psk;
+    const uint8_t* psk;
 
     /** Pre-shared key length */
     uint8_t psk_length; /* Min 8 - Max 64 */
 
     /** SAE password (same as PSK but with no length restrictions), optional */
-    uint8_t const* sae_password;
+    const uint8_t* sae_password;
 
     /** SAE password length */
     uint8_t sae_password_length; /* No length restrictions */
@@ -422,9 +397,11 @@
     /** MFP options */
     enum wifi_mfp_options mfp;
 
+    /** BSSID */
+    uint8_t bssid[WIFI_MAC_ADDR_LEN];
+
     /** Connect timeout in seconds, SYS_FOREVER_MS for no timeout */
     int timeout;
->>>>>>> cb5dffec
 };
 
 /** Wi-Fi connect result codes. To be overlaid on top of \ref wifi_status
@@ -1001,19 +978,20 @@
      * @return 0 if ok, < 0 if error
      */
     int (*channel)(const struct device* dev, struct wifi_channel_info* channel);
-	/** Get Version of WiFi driver and Firmware
-	 *
-	 * The driver that implements the get_version function must not use stack to allocate the
-	 * version information pointers that are returned as params struct members.
-	 * The version pointer parameters should point to a static memory either in ROM (preferred)
-	 * or in RAM.
-	 *
-	 * @param dev Pointer to the device structure for the driver instance
-	 * @param params Version parameters
-	 *
-	 * @return 0 if ok, < 0 if error
-	 */
-	int (*get_version)(const struct device *dev, struct wifi_version *params);
+
+    /** Get Version of WiFi driver and Firmware
+     *
+     * The driver that implements the get_version function must not use stack to allocate the
+     * version information pointers that are returned as params struct members.
+     * The version pointer parameters should point to a static memory either in ROM (preferred)
+     * or in RAM.
+     *
+     * @param dev Pointer to the device structure for the driver instance
+     * @param params Version parameters
+     *
+     * @return 0 if ok, < 0 if error
+     */
+    int (*get_version)(const struct device *dev, struct wifi_version *params);
 };
 
 /** Wi-Fi management offload API */
@@ -1035,16 +1013,16 @@
     /** Wi-Fi management API */
     const struct wifi_mgmt_ops* const wifi_mgmt_api;
 
-#if defined(CONFIG_WIFI_NM_WPA_SUPPLICANT) || defined(__DOXYGEN__)
-	/** Wi-Fi supplicant driver API */
-	void *wifi_drv_ops;
-#endif
+    #if defined(CONFIG_WIFI_NM_WPA_SUPPLICANT) || defined(__DOXYGEN__)
+    /** Wi-Fi supplicant driver API */
+    void *wifi_drv_ops;
+    #endif
 };
 
 #if defined(CONFIG_WIFI_NM_WPA_SUPPLICANT)
 /* Make sure wifi_drv_ops is after wifi_mgmt_api */
 BUILD_ASSERT(offsetof(struct net_wifi_mgmt_offload, wifi_mgmt_api) <
-	     offsetof(struct net_wifi_mgmt_offload, wifi_drv_ops));
+             offsetof(struct net_wifi_mgmt_offload, wifi_drv_ops));
 #endif
 
 /* Make sure that the network interface API is properly setup inside
