/*
 * Copyright (c) 2017 Intel Corporation.
 * Copyright 2024 NXP
 * Copyright (c) 2024 Nordic Semiconductor ASA
 *
 * SPDX-License-Identifier: Apache-2.0
 */

/**
 * @file
 * @brief WiFi L2 stack public header
 */

#ifndef ZEPHYR_INCLUDE_NET_WIFI_MGMT_H_
#define ZEPHYR_INCLUDE_NET_WIFI_MGMT_H_

#include <zephyr/net/net_mgmt.h>
#include <zephyr/net/wifi.h>
#include <zephyr/net/ethernet.h>
#include <zephyr/net/offloaded_netdev.h>

#ifdef __cplusplus
extern "C" {
#endif

/**
 * @addtogroup wifi_mgmt
 * @{
 */

/* Management part definitions */

/** @cond INTERNAL_HIDDEN */

#define _NET_WIFI_LAYER     NET_MGMT_LAYER_L2
#define _NET_WIFI_CODE      0x156
#define _NET_WIFI_BASE      (NET_MGMT_IFACE_BIT |               \
                             NET_MGMT_LAYER(_NET_WIFI_LAYER) |  \
                             NET_MGMT_LAYER_CODE(_NET_WIFI_CODE))
#define _NET_WIFI_EVENT (_NET_WIFI_BASE | NET_MGMT_EVENT_BIT)

#ifdef CONFIG_WIFI_MGMT_SCAN_SSID_FILT_MAX
#define WIFI_MGMT_SCAN_SSID_FILT_MAX    CONFIG_WIFI_MGMT_SCAN_SSID_FILT_MAX
#else
#define WIFI_MGMT_SCAN_SSID_FILT_MAX    8
#endif /* CONFIG_WIFI_MGMT_SCAN_SSID_FILT_MAX */

#ifdef CONFIG_WIFI_MGMT_SCAN_CHAN_MAX_MANUAL
#define WIFI_MGMT_SCAN_CHAN_MAX_MANUAL  CONFIG_WIFI_MGMT_SCAN_CHAN_MAX_MANUAL
#else
#define WIFI_MGMT_SCAN_CHAN_MAX_MANUAL  32
#endif /* CONFIG_WIFI_MGMT_SCAN_CHAN_MAX_MANUAL */

#ifdef CONFIG_WIFI_ENT_IDENTITY_MAX_USERS
#define WIFI_ENT_IDENTITY_MAX_USERS CONFIG_WIFI_ENT_IDENTITY_MAX_USERS
#else
#define WIFI_ENT_IDENTITY_MAX_USERS 1
#endif /* CONFIG_WIFI_ENT_IDENTITY_MAX_USERS */

#define WIFI_MGMT_BAND_STR_SIZE_MAX 8
#define WIFI_MGMT_SCAN_MAX_BSS_CNT  65535

#define WIFI_MGMT_SKIP_INACTIVITY_POLL IS_ENABLED(CONFIG_WIFI_MGMT_AP_STA_SKIP_INACTIVITY_POLL)
/** @endcond */

/** @brief Wi-Fi management commands */
enum net_request_wifi_cmd {
<<<<<<< HEAD
    /** Scan for Wi-Fi networks */
    NET_REQUEST_WIFI_CMD_SCAN = 1,
    /** Connect to a Wi-Fi network */
    NET_REQUEST_WIFI_CMD_CONNECT,
    /** Disconnect from a Wi-Fi network */
    NET_REQUEST_WIFI_CMD_DISCONNECT,
    /** Enable AP mode */
    NET_REQUEST_WIFI_CMD_AP_ENABLE,
    /** Disable AP mode */
    NET_REQUEST_WIFI_CMD_AP_DISABLE,
    /** Get interface status */
    NET_REQUEST_WIFI_CMD_IFACE_STATUS,
    /** Set or get 11k status */
    NET_REQUEST_WIFI_CMD_11K_CONFIG,
    /** Send 11k neighbor request */
    NET_REQUEST_WIFI_CMD_11K_NEIGHBOR_REQUEST,
    /** Set power save status */
    NET_REQUEST_WIFI_CMD_PS,
    /** Setup or teardown TWT flow */
    NET_REQUEST_WIFI_CMD_TWT,
    /** Get power save config */
    NET_REQUEST_WIFI_CMD_PS_CONFIG,
    /** Set or get regulatory domain */
    NET_REQUEST_WIFI_CMD_REG_DOMAIN,
    /** Set or get Mode of operation */
    NET_REQUEST_WIFI_CMD_MODE,
    /** Set or get packet filter setting for current mode */
    NET_REQUEST_WIFI_CMD_PACKET_FILTER,
    /** Set or get Wi-Fi channel for Monitor or TX-Injection mode */
    NET_REQUEST_WIFI_CMD_CHANNEL,
    /** Disconnect a STA from AP */
    NET_REQUEST_WIFI_CMD_AP_STA_DISCONNECT,
    /** Get Wi-Fi driver and Firmware versions */
    NET_REQUEST_WIFI_CMD_VERSION,
    /** Get Wi-Fi latest connection parameters */
    NET_REQUEST_WIFI_CMD_CONN_PARAMS,
    /** Set RTS threshold */
    NET_REQUEST_WIFI_CMD_RTS_THRESHOLD,
    /** Configure AP parameter */
    NET_REQUEST_WIFI_CMD_AP_CONFIG_PARAM,
    /** DPP actions */
    NET_REQUEST_WIFI_CMD_DPP,
    #ifdef CONFIG_WIFI_NM_WPA_SUPPLICANT_WNM
    /** BSS transition management query */
    NET_REQUEST_WIFI_CMD_BTM_QUERY,
    #endif
    /** Flush PMKSA cache entries */
    NET_REQUEST_WIFI_CMD_PMKSA_FLUSH,
    /** Set enterprise mode credential */
    NET_REQUEST_WIFI_CMD_ENTERPRISE_CREDS,
    /** Get RTS threshold */
    NET_REQUEST_WIFI_CMD_RTS_THRESHOLD_CONFIG,
    /** WPS config */
    NET_REQUEST_WIFI_CMD_WPS_CONFIG,
    #ifdef CONFIG_WIFI_CREDENTIALS_CONNECT_STORED
    /** Connect to APs stored using wifi_credentials library. */
    NET_REQUEST_WIFI_CMD_CONNECT_STORED,
    #endif
    /** Start roaming */
    NET_REQUEST_WIFI_CMD_START_ROAMING,
    /** Neighbor report complete */
    NET_REQUEST_WIFI_CMD_NEIGHBOR_REP_COMPLETE,
    /** Specific scan */
    NET_REQUEST_WIFI_CMD_CANDIDATE_SCAN,
    /** @cond INTERNAL_HIDDEN */
    NET_REQUEST_WIFI_CMD_MAX
    /** @endcond */
=======
	/** Scan for Wi-Fi networks */
	NET_REQUEST_WIFI_CMD_SCAN = 1,
	/** Connect to a Wi-Fi network */
	NET_REQUEST_WIFI_CMD_CONNECT,
	/** Disconnect from a Wi-Fi network */
	NET_REQUEST_WIFI_CMD_DISCONNECT,
	/** Enable AP mode */
	NET_REQUEST_WIFI_CMD_AP_ENABLE,
	/** Disable AP mode */
	NET_REQUEST_WIFI_CMD_AP_DISABLE,
	/** Get interface status */
	NET_REQUEST_WIFI_CMD_IFACE_STATUS,
	/** Set or get 11k status */
	NET_REQUEST_WIFI_CMD_11K_CONFIG,
	/** Send 11k neighbor request */
	NET_REQUEST_WIFI_CMD_11K_NEIGHBOR_REQUEST,
	/** Set power save status */
	NET_REQUEST_WIFI_CMD_PS,
	/** Setup or teardown TWT flow */
	NET_REQUEST_WIFI_CMD_TWT,
	/** Get power save config */
	NET_REQUEST_WIFI_CMD_PS_CONFIG,
	/** Set or get regulatory domain */
	NET_REQUEST_WIFI_CMD_REG_DOMAIN,
	/** Set or get Mode of operation */
	NET_REQUEST_WIFI_CMD_MODE,
	/** Set or get packet filter setting for current mode */
	NET_REQUEST_WIFI_CMD_PACKET_FILTER,
	/** Set or get Wi-Fi channel for Monitor or TX-Injection mode */
	NET_REQUEST_WIFI_CMD_CHANNEL,
	/** Disconnect a STA from AP */
	NET_REQUEST_WIFI_CMD_AP_STA_DISCONNECT,
	/** Get Wi-Fi driver and Firmware versions */
	NET_REQUEST_WIFI_CMD_VERSION,
	/** Get Wi-Fi latest connection parameters */
	NET_REQUEST_WIFI_CMD_CONN_PARAMS,
	/** Set RTS threshold */
	NET_REQUEST_WIFI_CMD_RTS_THRESHOLD,
	/** Configure AP parameter */
	NET_REQUEST_WIFI_CMD_AP_CONFIG_PARAM,
	/** DPP actions */
	NET_REQUEST_WIFI_CMD_DPP,
#ifdef CONFIG_WIFI_NM_WPA_SUPPLICANT_WNM
	/** BSS transition management query */
	NET_REQUEST_WIFI_CMD_BTM_QUERY,
#endif
	/** Flush PMKSA cache entries */
	NET_REQUEST_WIFI_CMD_PMKSA_FLUSH,
	/** Set enterprise mode credential */
	NET_REQUEST_WIFI_CMD_ENTERPRISE_CREDS,
	/** Get RTS threshold */
	NET_REQUEST_WIFI_CMD_RTS_THRESHOLD_CONFIG,
	/** WPS config */
	NET_REQUEST_WIFI_CMD_WPS_CONFIG,
#ifdef CONFIG_WIFI_CREDENTIALS_CONNECT_STORED
	/** Connect to APs stored using wifi_credentials library. */
	NET_REQUEST_WIFI_CMD_CONNECT_STORED,
#endif
	/** Start roaming */
	NET_REQUEST_WIFI_CMD_START_ROAMING,
	/** Neighbor report complete */
	NET_REQUEST_WIFI_CMD_NEIGHBOR_REP_COMPLETE,
	/** Specific scan */
	NET_REQUEST_WIFI_CMD_CANDIDATE_SCAN,
	/** AP WPS config */
	NET_REQUEST_WIFI_CMD_AP_WPS_CONFIG,
	/** @cond INTERNAL_HIDDEN */
	NET_REQUEST_WIFI_CMD_MAX
	/** @endcond */
>>>>>>> 3d6dde48
};

/** Request a Wi-Fi scan */
#define NET_REQUEST_WIFI_SCAN               \
    (_NET_WIFI_BASE | NET_REQUEST_WIFI_CMD_SCAN)

NET_MGMT_DEFINE_REQUEST_HANDLER(NET_REQUEST_WIFI_SCAN);

/** Request a Wi-Fi connect */
#define NET_REQUEST_WIFI_CONNECT            \
    (_NET_WIFI_BASE | NET_REQUEST_WIFI_CMD_CONNECT)

NET_MGMT_DEFINE_REQUEST_HANDLER(NET_REQUEST_WIFI_CONNECT);

/** Request a Wi-Fi disconnect */
#define NET_REQUEST_WIFI_DISCONNECT         \
    (_NET_WIFI_BASE | NET_REQUEST_WIFI_CMD_DISCONNECT)

NET_MGMT_DEFINE_REQUEST_HANDLER(NET_REQUEST_WIFI_DISCONNECT);

/** Request a Wi-Fi access point enable */
#define NET_REQUEST_WIFI_AP_ENABLE          \
    (_NET_WIFI_BASE | NET_REQUEST_WIFI_CMD_AP_ENABLE)

NET_MGMT_DEFINE_REQUEST_HANDLER(NET_REQUEST_WIFI_AP_ENABLE);

/** Request a Wi-Fi access point disable */
#define NET_REQUEST_WIFI_AP_DISABLE         \
    (_NET_WIFI_BASE | NET_REQUEST_WIFI_CMD_AP_DISABLE)

NET_MGMT_DEFINE_REQUEST_HANDLER(NET_REQUEST_WIFI_AP_DISABLE);

/** Request a Wi-Fi network interface status */
#define NET_REQUEST_WIFI_IFACE_STATUS       \
    (_NET_WIFI_BASE | NET_REQUEST_WIFI_CMD_IFACE_STATUS)

NET_MGMT_DEFINE_REQUEST_HANDLER(NET_REQUEST_WIFI_IFACE_STATUS);

#define NET_REQUEST_WIFI_11K_CONFIG         \
    (_NET_WIFI_BASE | NET_REQUEST_WIFI_CMD_11K_CONFIG)

NET_MGMT_DEFINE_REQUEST_HANDLER(NET_REQUEST_WIFI_11K_CONFIG);

#define NET_REQUEST_WIFI_11K_NEIGHBOR_REQUEST       \
    (_NET_WIFI_BASE | NET_REQUEST_WIFI_CMD_11K_NEIGHBOR_REQUEST)

NET_MGMT_DEFINE_REQUEST_HANDLER(NET_REQUEST_WIFI_11K_NEIGHBOR_REQUEST);

/** Request a Wi-Fi power save */
#define NET_REQUEST_WIFI_PS                 \
    (_NET_WIFI_BASE | NET_REQUEST_WIFI_CMD_PS)

NET_MGMT_DEFINE_REQUEST_HANDLER(NET_REQUEST_WIFI_PS);

/** Request a Wi-Fi TWT */
#define NET_REQUEST_WIFI_TWT                \
    (_NET_WIFI_BASE | NET_REQUEST_WIFI_CMD_TWT)

NET_MGMT_DEFINE_REQUEST_HANDLER(NET_REQUEST_WIFI_TWT);

/** Request a Wi-Fi power save configuration */
#define NET_REQUEST_WIFI_PS_CONFIG          \
    (_NET_WIFI_BASE | NET_REQUEST_WIFI_CMD_PS_CONFIG)

NET_MGMT_DEFINE_REQUEST_HANDLER(NET_REQUEST_WIFI_PS_CONFIG);

/** Request a Wi-Fi regulatory domain */
#define NET_REQUEST_WIFI_REG_DOMAIN         \
    (_NET_WIFI_BASE | NET_REQUEST_WIFI_CMD_REG_DOMAIN)

NET_MGMT_DEFINE_REQUEST_HANDLER(NET_REQUEST_WIFI_REG_DOMAIN);

/** Request current Wi-Fi mode */
#define NET_REQUEST_WIFI_MODE               \
    (_NET_WIFI_BASE | NET_REQUEST_WIFI_CMD_MODE)

NET_MGMT_DEFINE_REQUEST_HANDLER(NET_REQUEST_WIFI_MODE);

/** Request Wi-Fi packet filter */
#define NET_REQUEST_WIFI_PACKET_FILTER      \
    (_NET_WIFI_BASE | NET_REQUEST_WIFI_CMD_PACKET_FILTER)

NET_MGMT_DEFINE_REQUEST_HANDLER(NET_REQUEST_WIFI_PACKET_FILTER);

/** Request a Wi-Fi channel */
#define NET_REQUEST_WIFI_CHANNEL            \
    (_NET_WIFI_BASE | NET_REQUEST_WIFI_CMD_CHANNEL)

NET_MGMT_DEFINE_REQUEST_HANDLER(NET_REQUEST_WIFI_CHANNEL);

/** Request a Wi-Fi access point to disconnect a station */
#define NET_REQUEST_WIFI_AP_STA_DISCONNECT  \
    (_NET_WIFI_BASE | NET_REQUEST_WIFI_CMD_AP_STA_DISCONNECT)

NET_MGMT_DEFINE_REQUEST_HANDLER(NET_REQUEST_WIFI_AP_STA_DISCONNECT);

/** Request a Wi-Fi version */
#define NET_REQUEST_WIFI_VERSION            \
    (_NET_WIFI_BASE | NET_REQUEST_WIFI_CMD_VERSION)

NET_MGMT_DEFINE_REQUEST_HANDLER(NET_REQUEST_WIFI_VERSION);

/** Request a Wi-Fi connection parameters */
#define NET_REQUEST_WIFI_CONN_PARAMS        \
    (_NET_WIFI_BASE | NET_REQUEST_WIFI_CMD_CONN_PARAMS)

NET_MGMT_DEFINE_REQUEST_HANDLER(NET_REQUEST_WIFI_CONN_PARAMS);

/** Request a Wi-Fi RTS threshold */
#define NET_REQUEST_WIFI_RTS_THRESHOLD      \
    (_NET_WIFI_BASE | NET_REQUEST_WIFI_CMD_RTS_THRESHOLD)

NET_MGMT_DEFINE_REQUEST_HANDLER(NET_REQUEST_WIFI_RTS_THRESHOLD);

/** Request a Wi-Fi AP parameters configuration */
#define NET_REQUEST_WIFI_AP_CONFIG_PARAM    \
    (_NET_WIFI_BASE | NET_REQUEST_WIFI_CMD_AP_CONFIG_PARAM)

NET_MGMT_DEFINE_REQUEST_HANDLER(NET_REQUEST_WIFI_AP_CONFIG_PARAM);

#ifdef CONFIG_WIFI_NM_WPA_SUPPLICANT_DPP
/** Request a Wi-Fi DPP operation */
#define NET_REQUEST_WIFI_DPP                \
    (_NET_WIFI_BASE | NET_REQUEST_WIFI_CMD_DPP)

NET_MGMT_DEFINE_REQUEST_HANDLER(NET_REQUEST_WIFI_DPP);
#endif /* CONFIG_WIFI_NM_WPA_SUPPLICANT_DPP */

#ifdef CONFIG_WIFI_NM_WPA_SUPPLICANT_WNM
/** Request a Wi-Fi BTM query */
#define NET_REQUEST_WIFI_BTM_QUERY (_NET_WIFI_BASE | NET_REQUEST_WIFI_CMD_BTM_QUERY)

NET_MGMT_DEFINE_REQUEST_HANDLER(NET_REQUEST_WIFI_BTM_QUERY);
#endif

/** Request a Wi-Fi PMKSA cache entries flush */
#define NET_REQUEST_WIFI_PMKSA_FLUSH        \
    (_NET_WIFI_BASE | NET_REQUEST_WIFI_CMD_PMKSA_FLUSH)

NET_MGMT_DEFINE_REQUEST_HANDLER(NET_REQUEST_WIFI_PMKSA_FLUSH);

/** Set Wi-Fi enterprise mode CA/client Cert and key */
#define NET_REQUEST_WIFI_ENTERPRISE_CREDS   \
    (_NET_WIFI_BASE | NET_REQUEST_WIFI_CMD_ENTERPRISE_CREDS)

NET_MGMT_DEFINE_REQUEST_HANDLER(NET_REQUEST_WIFI_ENTERPRISE_CREDS);

/** Request a Wi-Fi RTS threshold configuration */
#define NET_REQUEST_WIFI_RTS_THRESHOLD_CONFIG       \
    (_NET_WIFI_BASE | NET_REQUEST_WIFI_CMD_RTS_THRESHOLD_CONFIG)

NET_MGMT_DEFINE_REQUEST_HANDLER(NET_REQUEST_WIFI_RTS_THRESHOLD_CONFIG);

#define NET_REQUEST_WIFI_WPS_CONFIG (_NET_WIFI_BASE | NET_REQUEST_WIFI_CMD_WPS_CONFIG)

NET_MGMT_DEFINE_REQUEST_HANDLER(NET_REQUEST_WIFI_WPS_CONFIG);
#ifdef CONFIG_WIFI_CREDENTIALS_CONNECT_STORED
#define NET_REQUEST_WIFI_CONNECT_STORED (_NET_WIFI_BASE | NET_REQUEST_WIFI_CMD_CONNECT_STORED)

NET_MGMT_DEFINE_REQUEST_HANDLER(NET_REQUEST_WIFI_CONNECT_STORED);
#endif

#define NET_REQUEST_WIFI_START_ROAMING              \
    (_NET_WIFI_BASE | NET_REQUEST_WIFI_CMD_START_ROAMING)

NET_MGMT_DEFINE_REQUEST_HANDLER(NET_REQUEST_WIFI_START_ROAMING);

#define NET_REQUEST_WIFI_NEIGHBOR_REP_COMPLETE      \
    (_NET_WIFI_BASE | NET_REQUEST_WIFI_CMD_NEIGHBOR_REP_COMPLETE)

NET_MGMT_DEFINE_REQUEST_HANDLER(NET_REQUEST_WIFI_NEIGHBOR_REP_COMPLETE);

/** @brief Wi-Fi management events */
enum net_event_wifi_cmd {
    /** Scan results available */
    NET_EVENT_WIFI_CMD_SCAN_RESULT = 1,

    /** Scan done */
    NET_EVENT_WIFI_CMD_SCAN_DONE,

    /** Connect result */
    NET_EVENT_WIFI_CMD_CONNECT_RESULT,

    /** Disconnect result */
    NET_EVENT_WIFI_CMD_DISCONNECT_RESULT,

    /** Interface status */
    NET_EVENT_WIFI_CMD_IFACE_STATUS,

    /** TWT events */
    NET_EVENT_WIFI_CMD_TWT,

    /** TWT sleep status: awake or sleeping, can be used by application
     * to determine if it can send data or not.
     */
    NET_EVENT_WIFI_CMD_TWT_SLEEP_STATE,

    /** Raw scan results available */
    NET_EVENT_WIFI_CMD_RAW_SCAN_RESULT,

    /** Disconnect complete */
    NET_EVENT_WIFI_CMD_DISCONNECT_COMPLETE,

    /** Signal change event */
    NET_EVENT_WIFI_CMD_SIGNAL_CHANGE,

    /** Neighbor Report */
    NET_EVENT_WIFI_CMD_NEIGHBOR_REP_RECEIVED,

    /** Neighbor Report complete */
    NET_EVENT_WIFI_CMD_NEIGHBOR_REP_COMPLETE,

    /** AP mode enable result */
    NET_EVENT_WIFI_CMD_AP_ENABLE_RESULT,

    /** AP mode disable result */
    NET_EVENT_WIFI_CMD_AP_DISABLE_RESULT,

    /** STA connected to AP */
    NET_EVENT_WIFI_CMD_AP_STA_CONNECTED,

    /** STA disconnected from AP */
    NET_EVENT_WIFI_CMD_AP_STA_DISCONNECTED,

    /** Supplicant specific event */
    NET_EVENT_WIFI_CMD_SUPPLICANT,
};

/** Event emitted for Wi-Fi scan result */
#define NET_EVENT_WIFI_SCAN_RESULT          \
    (_NET_WIFI_EVENT | NET_EVENT_WIFI_CMD_SCAN_RESULT)

/** Event emitted when Wi-Fi scan is done */
#define NET_EVENT_WIFI_SCAN_DONE            \
    (_NET_WIFI_EVENT | NET_EVENT_WIFI_CMD_SCAN_DONE)

/** Event emitted for Wi-Fi connect result */
#define NET_EVENT_WIFI_CONNECT_RESULT       \
    (_NET_WIFI_EVENT | NET_EVENT_WIFI_CMD_CONNECT_RESULT)

/** Event emitted for Wi-Fi disconnect result */
#define NET_EVENT_WIFI_DISCONNECT_RESULT    \
    (_NET_WIFI_EVENT | NET_EVENT_WIFI_CMD_DISCONNECT_RESULT)

/** Event emitted for Wi-Fi network interface status */
#define NET_EVENT_WIFI_IFACE_STATUS         \
    (_NET_WIFI_EVENT | NET_EVENT_WIFI_CMD_IFACE_STATUS)

/** Event emitted for Wi-Fi TWT information */
#define NET_EVENT_WIFI_TWT                  \
    (_NET_WIFI_EVENT | NET_EVENT_WIFI_CMD_TWT)

/** Event emitted for Wi-Fi TWT sleep state */
#define NET_EVENT_WIFI_TWT_SLEEP_STATE      \
    (_NET_WIFI_EVENT | NET_EVENT_WIFI_CMD_TWT_SLEEP_STATE)

/** Event emitted for Wi-Fi raw scan result */
#define NET_EVENT_WIFI_RAW_SCAN_RESULT      \
    (_NET_WIFI_EVENT | NET_EVENT_WIFI_CMD_RAW_SCAN_RESULT)

/** Event emitted Wi-Fi disconnect is completed */
#define NET_EVENT_WIFI_DISCONNECT_COMPLETE  \
    (_NET_WIFI_EVENT | NET_EVENT_WIFI_CMD_DISCONNECT_COMPLETE)

/** Event signal change of connected AP */
#define NET_EVENT_WIFI_SIGNAL_CHANGE        \
    (_NET_WIFI_EVENT | NET_EVENT_WIFI_CMD_SIGNAL_CHANGE)

/** Event Neighbor Report Completed */
#define NET_EVENT_WIFI_NEIGHBOR_REP_COMP    \
    (_NET_WIFI_EVENT | NET_EVENT_WIFI_CMD_NEIGHBOR_REP_COMPLETE)

/** Event emitted for Wi-Fi access point enable result */
#define NET_EVENT_WIFI_AP_ENABLE_RESULT     \
    (_NET_WIFI_EVENT | NET_EVENT_WIFI_CMD_AP_ENABLE_RESULT)

/** Event emitted for Wi-Fi access point disable result */
#define NET_EVENT_WIFI_AP_DISABLE_RESULT    \
    (_NET_WIFI_EVENT | NET_EVENT_WIFI_CMD_AP_DISABLE_RESULT)

/** Event emitted when Wi-Fi station is connected in AP mode */
#define NET_EVENT_WIFI_AP_STA_CONNECTED     \
    (_NET_WIFI_EVENT | NET_EVENT_WIFI_CMD_AP_STA_CONNECTED)

/** Event emitted Wi-Fi station is disconnected from AP */
#define NET_EVENT_WIFI_AP_STA_DISCONNECTED  \
    (_NET_WIFI_EVENT | NET_EVENT_WIFI_CMD_AP_STA_DISCONNECTED)

/** @brief Wi-Fi version */
struct wifi_version {
    /** Driver version */
    char const* drv_version;

    /** Firmware version */
    char const* fw_version;
};

/**
 * @brief Wi-Fi structure to uniquely identify a band-channel pair
 */
struct wifi_band_channel {
    /** Frequency band */
    uint8_t band;

    /** Channel */
    uint8_t channel;
};

/**
 * @brief Wi-Fi scan parameters structure.
 * Used to specify parameters which can control how the Wi-Fi scan
 * is performed.
 */
struct wifi_scan_params {
    /** Scan type, see enum wifi_scan_type.
     *
     * The scan_type is only a hint to the underlying Wi-Fi chip for the
     * preferred mode of scan. The actual mode of scan can depend on factors
     * such as the Wi-Fi chip implementation support, regulatory domain
     * restrictions etc.
     */
    enum wifi_scan_type scan_type;

    /** Bitmap of bands to be scanned.
     *  Refer to ::wifi_frequency_bands for bit position of each band.
     */
    uint8_t bands;

    /** Active scan dwell time (in ms) on a channel.
     */
    uint16_t dwell_time_active;

    /** Passive scan dwell time (in ms) on a channel.
     */
    uint16_t dwell_time_passive;

    /** Array of SSID strings to scan.
     */
    char const* ssids[WIFI_MGMT_SCAN_SSID_FILT_MAX];

    /** Specifies the maximum number of scan results to return. These results would be the
     * BSSIDS with the best RSSI values, in all the scanned channels. This should only be
     * used to limit the number of returned scan results, and cannot be counted upon to limit
     * the scan time, since the underlying Wi-Fi chip might have to scan all the channels to
     * find the max_bss_cnt number of APs with the best signal strengths. A value of 0
     * signifies that there is no restriction on the number of scan results to be returned.
     */
    uint16_t max_bss_cnt;

    /** Channel information array indexed on Wi-Fi frequency bands and channels within that
     * band.
     * E.g. to scan channel 6 and 11 on the 2.4 GHz band, channel 36 on the 5 GHz band:
     * @code{.c}
     *     chan[0] = {WIFI_FREQ_BAND_2_4_GHZ, 6};
     *     chan[1] = {WIFI_FREQ_BAND_2_4_GHZ, 11};
     *     chan[2] = {WIFI_FREQ_BAND_5_GHZ, 36};
     * @endcode
     *
     *  This list specifies the channels to be __considered for scan__. The underlying
     *  Wi-Fi chip can silently omit some channels due to various reasons such as channels
     *  not conforming to regulatory restrictions etc. The invoker of the API should
     *  ensure that the channels specified follow regulatory rules.
     */
    struct wifi_band_channel band_chan[WIFI_MGMT_SCAN_CHAN_MAX_MANUAL];
};

/** @brief Wi-Fi scan result, each result is provided to the net_mgmt_event_callback
 * via its info attribute (see net_mgmt.h)
 */
struct wifi_scan_result {
    /** SSID */
    uint8_t ssid[WIFI_SSID_MAX_LEN + 1];

    /** SSID length */
    uint8_t ssid_length;

    /** Frequency band */
    uint8_t band;

    /** Channel */
    uint8_t channel;

    /** Security type */
    enum wifi_security_type security;

    /** MFP options */
    enum wifi_mfp_options mfp;

    /** RSSI */
    int8_t rssi;

    /** BSSID */
    uint8_t mac[WIFI_MAC_ADDR_LEN];

    /** BSSID length */
    uint8_t mac_length;
};

/** @brief Wi-Fi connect request parameters */
struct wifi_connect_req_params {
<<<<<<< HEAD
    /** SSID */
    uint8_t const* ssid;

    /** SSID length */
    uint8_t ssid_length; /* Max 32 */

    /** Pre-shared key */
    uint8_t const* psk;

    /** Pre-shared key length */
    uint8_t psk_length; /* Min 8 - Max 64 */

    /** SAE password (same as PSK but with no length restrictions), optional */
    uint8_t const* sae_password;

    /** SAE password length */
    uint8_t sae_password_length; /* No length restrictions */

    /** Frequency band */
    uint8_t band;

    /** Channel */
    uint8_t channel;

    /** Security type */
    enum wifi_security_type security;

    /** MFP options */
    enum wifi_mfp_options mfp;

    /** BSSID */
    uint8_t bssid[WIFI_MAC_ADDR_LEN];

    /** Connect timeout in seconds, SYS_FOREVER_MS for no timeout */
    int timeout;

    /** anonymous identity */
    const uint8_t *anon_id;

    /** anon_id length, max 64 */
    uint8_t aid_length;

    /** Private key passwd for enterprise mode */
    const uint8_t *key_passwd;

    /** Private key passwd length, max 128 */
    uint8_t key_passwd_length;

    /** private key2 passwd */
    const uint8_t *key2_passwd;

    /** key2 passwd length, max 128 */
    uint8_t key2_passwd_length;

    /** suiteb or suiteb-192 */
    uint8_t suiteb_type;

    /** eap version */
    uint8_t eap_ver;

    /** Identity for EAP */
    const uint8_t *eap_identity;

    /** eap identity length, max 64 */
    uint8_t eap_id_length;

    /** Password string for EAP. */
    const uint8_t *eap_password;

    /** eap passwd length, max 128 */
    uint8_t eap_passwd_length;

    /** Fast BSS Transition used */
    bool ft_used;
=======
	/** SSID */
	const uint8_t *ssid;
	/** SSID length */
	uint8_t ssid_length; /* Max 32 */
	/** Pre-shared key */
	const uint8_t *psk;
	/** Pre-shared key length */
	uint8_t psk_length; /* Min 8 - Max 64 */
	/** SAE password (same as PSK but with no length restrictions), optional */
	const uint8_t *sae_password;
	/** SAE password length */
	uint8_t sae_password_length; /* No length restrictions */
	/** Frequency band */
	uint8_t band;
	/** Channel */
	uint8_t channel;
	/** Security type */
	enum wifi_security_type security;
	/** MFP options */
	enum wifi_mfp_options mfp;
	/** BSSID */
	uint8_t bssid[WIFI_MAC_ADDR_LEN];
	/** Connect timeout in seconds, SYS_FOREVER_MS for no timeout */
	int timeout;
	/** anonymous identity */
	const uint8_t *anon_id;
	/** anon_id length, max 64 */
	uint8_t aid_length;
	/** Private key passwd for enterprise mode */
	const uint8_t *key_passwd;
	/** Private key passwd length, max 128 */
	uint8_t key_passwd_length;
	/** private key2 passwd */
	const uint8_t *key2_passwd;
	/** key2 passwd length, max 128 */
	uint8_t key2_passwd_length;
	/** suiteb or suiteb-192 */
	uint8_t suiteb_type;
	/** eap version */
	int eap_ver;
	/** Identity for EAP */
	const uint8_t *eap_identity;
	/** eap identity length, max 64 */
	uint8_t eap_id_length;
	/** Password string for EAP. */
	const uint8_t *eap_password;
	/** eap passwd length, max 128 */
	uint8_t eap_passwd_length;
	/** Fast BSS Transition used */
	bool ft_used;
	/** Number of EAP users */
	int nusers;
	/** Number of EAP passwds */
	uint8_t passwds;
	/** User Identities */
	const uint8_t *identities[WIFI_ENT_IDENTITY_MAX_USERS];
	/** User Passwords */
	const uint8_t *passwords[WIFI_ENT_IDENTITY_MAX_USERS];
>>>>>>> 3d6dde48
};

/** @brief Wi-Fi connect result codes. To be overlaid on top of \ref wifi_status
 * in the connect result event for detailed status.
 */
enum wifi_conn_status {
    /** Connection successful */
    WIFI_STATUS_CONN_SUCCESS = 0,

    /** Connection failed - generic failure */
    WIFI_STATUS_CONN_FAIL,

    /** Connection failed - wrong password
     * Few possible reasons for 4-way handshake failure that we can guess are as follows:
     * 1) Incorrect key
     * 2) EAPoL frames lost causing timeout
     *
     * #1 is the likely cause, so, we convey to the user that it is due to
     * Wrong passphrase/password.
     */
    WIFI_STATUS_CONN_WRONG_PASSWORD,

    /** Connection timed out */
    WIFI_STATUS_CONN_TIMEOUT,

    /** Connection failed - AP not found */
    WIFI_STATUS_CONN_AP_NOT_FOUND,

    /** Last connection status */
    WIFI_STATUS_CONN_LAST_STATUS,

    /** Connection disconnected status */
    WIFI_STATUS_DISCONN_FIRST_STATUS = WIFI_STATUS_CONN_LAST_STATUS,
};

/** @brief Wi-Fi disconnect reason codes. To be overlaid on top of \ref wifi_status
 * in the disconnect result event for detailed reason.
 */
enum wifi_disconn_reason {
    /** Success, overload status as reason */
    WIFI_REASON_DISCONN_SUCCESS = 0,

    /** Unspecified reason */
    WIFI_REASON_DISCONN_UNSPECIFIED,

    /** Disconnected due to user request */
    WIFI_REASON_DISCONN_USER_REQUEST,

    /** Disconnected due to AP leaving */
    WIFI_REASON_DISCONN_AP_LEAVING,

    /** Disconnected due to inactivity */
    WIFI_REASON_DISCONN_INACTIVITY,
};

/** @brief Wi-Fi AP mode result codes. To be overlaid on top of \ref wifi_status
 * in the AP mode enable or disable result event for detailed status.
 */
enum wifi_ap_status {
    /** AP mode enable or disable successful */
    WIFI_STATUS_AP_SUCCESS = 0,

    /** AP mode enable or disable failed - generic failure */
    WIFI_STATUS_AP_FAIL,

    /** AP mode enable failed - channel not supported */
    WIFI_STATUS_AP_CHANNEL_NOT_SUPPORTED,

    /** AP mode enable failed - channel not allowed */
    WIFI_STATUS_AP_CHANNEL_NOT_ALLOWED,

    /** AP mode enable failed - SSID not allowed */
    WIFI_STATUS_AP_SSID_NOT_ALLOWED,

    /** AP mode enable failed - authentication type not supported */
    WIFI_STATUS_AP_AUTH_TYPE_NOT_SUPPORTED,

    /** AP mode enable failed - operation not supported */
    WIFI_STATUS_AP_OP_NOT_SUPPORTED,

    /** AP mode enable failed - operation not permitted */
    WIFI_STATUS_AP_OP_NOT_PERMITTED,
};

/** @brief Generic Wi-Fi status for commands and events */
struct wifi_status {
    union {
        /** Status value */
        int status;
        /** Connection status */
        enum wifi_conn_status conn_status;
        /** Disconnection reason status */
        enum wifi_disconn_reason disconn_reason;
        /** Access point status */
        enum wifi_ap_status ap_status;
    };
};

/** @brief Wi-Fi interface status */
struct wifi_iface_status {
    /** Interface state, see enum wifi_iface_state */
    int state;

    /** SSID length */
    unsigned int ssid_len;

    /** SSID */
    char ssid[WIFI_SSID_MAX_LEN + 1];

    /** BSSID */
    char bssid[WIFI_MAC_ADDR_LEN];

    /** Frequency band */
    enum wifi_frequency_bands band;

    /** Channel */
    unsigned int channel;

    /** Interface mode, see enum wifi_iface_mode */
    enum wifi_iface_mode iface_mode;

    /** Link mode, see enum wifi_link_mode */
    enum wifi_link_mode link_mode;

    /** Security type, see enum wifi_security_type */
    enum wifi_security_type security;

    /** MFP options, see enum wifi_mfp_options */
    enum wifi_mfp_options mfp;

    /** RSSI */
    int rssi;

    /** DTIM period */
    unsigned char dtim_period;

    /** Beacon interval */
    unsigned short beacon_interval;

    /** is TWT capable? */
    bool twt_capable;

    /** The current 802.11 PHY data rate */
    int current_phy_rate;
};

/** @brief Wi-Fi power save parameters */
struct wifi_ps_params {
    /** Power save state */
    enum wifi_ps enabled;

    /** Listen interval */
    unsigned short listen_interval;

    /** Wi-Fi power save wakeup mode */
    enum wifi_ps_wakeup_mode wakeup_mode;

    /** Wi-Fi power save mode */
    enum wifi_ps_mode mode;

    /** Wi-Fi power save timeout
     *
     * This is the time out to wait after sending a TX packet
     * before going back to power save (in ms) to receive any replies
     * from the AP. Zero means this feature is disabled.
     *
     * It's a tradeoff between power consumption and latency.
     */
    unsigned int timeout_ms;

    /** Wi-Fi power save type */
    enum wifi_ps_param_type type;

    /** Wi-Fi power save fail reason */
    enum wifi_config_ps_param_fail_reason fail_reason;

    /** Wi-Fi power save exit strategy */
    enum wifi_ps_exit_strategy exit_strategy;
};

/** @brief Wi-Fi TWT parameters */
struct wifi_twt_params {
    /** TWT operation, see enum wifi_twt_operation */
    enum wifi_twt_operation operation;

    /** TWT negotiation type, see enum wifi_twt_negotiation_type */
    enum wifi_twt_negotiation_type negotiation_type;

    /** TWT setup command, see enum wifi_twt_setup_cmd */
    enum wifi_twt_setup_cmd setup_cmd;

    /** TWT setup response status, see enum wifi_twt_setup_resp_status */
    enum wifi_twt_setup_resp_status resp_status;

    /** TWT teardown cmd status, see enum wifi_twt_teardown_status */
    enum wifi_twt_teardown_status teardown_status;

    /** Dialog token, used to map requests to responses */
    uint8_t dialog_token;

    /** Flow ID, used to map setup with teardown */
    uint8_t flow_id;

    union {
        /** Setup specific parameters */
        struct {
            /**Interval = Wake up time + Sleeping time */
            uint64_t twt_interval;

            /** Requestor or responder */
            bool responder;

            /** Trigger enabled or disabled */
            bool trigger;

            /** Implicit or explicit */
            bool implicit;

            /** Announced or unannounced */
            bool announce;

            /** Wake up time */
            uint32_t twt_wake_interval;

            /** Wake ahead notification is sent earlier than
             * TWT Service period (SP) start based on this duration.
             * This should give applications ample time to
             * prepare the data before TWT SP starts.
             */
            uint32_t twt_wake_ahead_duration;
        } setup;

        /** Teardown specific parameters */
        struct {
            /** Teardown all flows */
            bool teardown_all;
        } teardown;
    };

    /** TWT fail reason, see enum wifi_twt_fail_reason */
    enum wifi_twt_fail_reason fail_reason;
};

/** @cond INTERNAL_HIDDEN */

/* Flow ID is only 3 bits */
#define WIFI_MAX_TWT_FLOWS       8
#define WIFI_MAX_TWT_INTERVAL_US (LONG_MAX - 1)
/* 256 (u8) * 1TU */
#define WIFI_MAX_TWT_WAKE_INTERVAL_US       262144
#define WIFI_MAX_TWT_WAKE_AHEAD_DURATION_US (LONG_MAX - 1)

/** @endcond */

/** @brief Wi-Fi TWT flow information */
struct wifi_twt_flow_info {
    /** Interval = Wake up time + Sleeping time */
    uint64_t twt_interval;

    /** Dialog token, used to map requests to responses */
    uint8_t dialog_token;

    /** Flow ID, used to map setup with teardown */
    uint8_t flow_id;

    /** TWT negotiation type, see enum wifi_twt_negotiation_type */
    enum wifi_twt_negotiation_type negotiation_type;

    /** Requestor or responder */
    bool responder;

    /** Trigger enabled or disabled */
    bool trigger;

    /** Implicit or explicit */
    bool implicit;

    /** Announced or unannounced */
    bool announce;

    /** Wake up time */
    uint32_t twt_wake_interval;

    /** Wake ahead duration */
    uint32_t twt_wake_ahead_duration;
};

/** Wi-Fi enterprise mode credentials */
struct wifi_enterprise_creds_params {
<<<<<<< HEAD
    /** CA certification */
    uint8_t* ca_cert;

    /** CA certification length */
    uint32_t ca_cert_len;

    /** Client certification */
    uint8_t* client_cert;

    /** Client certification length */
    uint32_t client_cert_len;

    /** Client key */
    uint8_t* client_key;

    /** Client key length */
    uint32_t client_key_len;

    /** CA certification of phase2*/
    uint8_t* ca_cert2;

    /** Phase2 CA certification length */
    uint32_t ca_cert2_len;

    /** Client certification of phase2*/
    uint8_t* client_cert2;

    /** Phase2 Client certification length */
    uint32_t client_cert2_len;

    /** Client key of phase2*/
    uint8_t* client_key2;

    /** Phase2 Client key length */
    uint32_t client_key2_len;
=======
	/** CA certification */
	uint8_t *ca_cert;
	/** CA certification length */
	uint32_t ca_cert_len;
	/** Client certification */
	uint8_t *client_cert;
	/** Client certification length */
	uint32_t client_cert_len;
	/** Client key */
	uint8_t *client_key;
	/** Client key length */
	uint32_t client_key_len;
	/** CA certification of phase2*/
	uint8_t *ca_cert2;
	/** Phase2 CA certification length */
	uint32_t ca_cert2_len;
	/** Client certification of phase2*/
	uint8_t *client_cert2;
	/** Phase2 Client certification length */
	uint32_t client_cert2_len;
	/** Client key of phase2*/
	uint8_t *client_key2;
	/** Phase2 Client key length */
	uint32_t client_key2_len;
	/** Server certification */
	uint8_t *server_cert;
	/** Server certification length */
	uint32_t server_cert_len;
	/** Server key */
	uint8_t *server_key;
	/** Server key length */
	uint32_t server_key_len;
	/** Diffie–Hellman parameter */
	uint8_t *dh_param;
	/** Diffie–Hellman parameter length */
	uint32_t dh_param_len;
>>>>>>> 3d6dde48
};

/** @brief Wi-Fi power save configuration */
struct wifi_ps_config {
    /** Number of TWT flows */
    char num_twt_flows;

    /** TWT flow details */
    struct wifi_twt_flow_info twt_flows[WIFI_MAX_TWT_FLOWS];

    /** Power save configuration */
    struct wifi_ps_params ps_params;
};

/** @brief Generic get/set operation for any command*/
enum wifi_mgmt_op {
    /** Get operation */
    WIFI_MGMT_GET = 0,

    /** Set operation */
    WIFI_MGMT_SET = 1,
};

/** Wi-Fi 11k parameters */
struct wifi_11k_params {
    /** 11k command operation */
    enum wifi_mgmt_op oper;

    /** 11k enable/disable */
    bool enable_11k;

    /** SSID */
    uint8_t ssid[WIFI_SSID_MAX_LEN + 1];
};

/** Max regulatory channel number */
#define MAX_REG_CHAN_NUM    42

/** @brief Per-channel regulatory attributes */
struct wifi_reg_chan_info {
    /** Center frequency in MHz */
    unsigned short center_frequency;

    /** Maximum transmission power (in dBm) */
    unsigned short max_power : 8;

    /** Is channel supported or not */
    unsigned short supported : 1;

    /** Passive transmissions only */
    unsigned short passive_only : 1;

    /** Is a DFS channel */
    unsigned short dfs : 1;
} __packed;

/** @brief Regulatory domain information or configuration */
struct wifi_reg_domain {
    /** Regulatory domain operation */
    enum wifi_mgmt_op oper;

    /** Ignore all other regulatory hints over this one */
    bool force;

    /** Country code: ISO/IEC 3166-1 alpha-2 */
    uint8_t country_code[WIFI_COUNTRY_CODE_LEN];

    /** Number of channels supported */
    unsigned int num_channels;

    /** Channels information */
    struct wifi_reg_chan_info* chan_info;
};

/** @brief Wi-Fi TWT sleep states */
enum wifi_twt_sleep_state {
    /** TWT sleep state: sleeping */
    WIFI_TWT_STATE_SLEEP = 0,

    /** TWT sleep state: awake */
    WIFI_TWT_STATE_AWAKE = 1,
};

#if defined(CONFIG_WIFI_MGMT_RAW_SCAN_RESULTS) || defined(__DOXYGEN__)
/** @brief Wi-Fi raw scan result */
struct wifi_raw_scan_result {
    /** RSSI */
    int8_t rssi;

    /** Frame length */
    int frame_length;

    /** Frequency */
    unsigned short frequency;

    /** Raw scan data */
    uint8_t data[CONFIG_WIFI_MGMT_RAW_SCAN_RESULT_LENGTH];
};
#endif /* CONFIG_WIFI_MGMT_RAW_SCAN_RESULTS */

/** @brief AP mode - connected STA details */
struct wifi_ap_sta_info {
    /** Link mode, see enum wifi_link_mode */
    enum wifi_link_mode link_mode;

    /** MAC address */
    uint8_t mac[WIFI_MAC_ADDR_LEN];

    /** MAC address length */
    uint8_t mac_length;

    /** is TWT capable ? */
    bool twt_capable;
};

/** @cond INTERNAL_HIDDEN */

/* for use in max info size calculations */
union wifi_mgmt_events {
    struct wifi_scan_result  scan_result;
    struct wifi_status       connect_status;
    struct wifi_iface_status iface_status;

    #ifdef CONFIG_WIFI_MGMT_RAW_SCAN_RESULTS
    struct wifi_raw_scan_result raw_scan_result;
    #endif /* CONFIG_WIFI_MGMT_RAW_SCAN_RESULTS */

    struct wifi_twt_params  twt_params;
    struct wifi_ap_sta_info ap_sta_info;
};

/** @endcond */

/** @brief Wi-Fi mode setup */
struct wifi_mode_info {
    /** Mode setting for a specific mode of operation */
    uint8_t mode;

    /** Interface index */
    uint8_t if_index;

    /** Get or set operation */
    enum wifi_mgmt_op oper;
};

/** @brief Wi-Fi filter setting for monitor, prmoiscuous, TX-injection modes */
struct wifi_filter_info {
    /** Filter setting */
    uint8_t filter;

    /** Interface index */
    uint8_t if_index;

    /** Filter buffer size */
    uint16_t buffer_size;

    /** Get or set operation */
    enum wifi_mgmt_op oper;
};

/** @brief Wi-Fi channel setting for monitor and TX-injection modes */
struct wifi_channel_info {
    /** Channel value to set */
    uint16_t channel;

    /** Interface index */
    uint8_t if_index;

    /** Get or set operation */
    enum wifi_mgmt_op oper;
};

/** @cond INTERNAL_HIDDEN */
#define WIFI_AP_STA_MAX_INACTIVITY (LONG_MAX - 1)
/** @endcond */

/** @brief Wi-Fi AP configuration parameter */
struct wifi_ap_config_params {
    /** Parameter used to identify the different AP parameters */
    enum wifi_ap_config_param type;
    /** Parameter used for setting maximum inactivity duration for stations */
    uint32_t max_inactivity;
    /** Parameter used for setting maximum number of stations */
    uint32_t max_num_sta;
};

#ifdef CONFIG_WIFI_NM_WPA_SUPPLICANT_DPP
/** @brief Wi-Fi DPP configuration parameter */
/** Wi-Fi DPP QR-CODE in string max len for SHA512 */
#define WIFI_DPP_QRCODE_MAX_LEN 255

/** Wi-Fi DPP operations */
enum wifi_dpp_op {
    /** Unset invalid operation */
    WIFI_DPP_OP_INVALID = 0,
    /** Add configurator */
    WIFI_DPP_CONFIGURATOR_ADD,
    /** Start DPP auth as configurator or enrollee */
    WIFI_DPP_AUTH_INIT,
    /** Scan qr_code as parameter */
    WIFI_DPP_QR_CODE,
    /** Start DPP chirp to send DPP announcement */
    WIFI_DPP_CHIRP,
    /** Listen on specific frequency */
    WIFI_DPP_LISTEN,
    /** Generate a bootstrap like qrcode */
    WIFI_DPP_BOOTSTRAP_GEN,
    /** Get a bootstrap uri for external device to scan */
    WIFI_DPP_BOOTSTRAP_GET_URI,
    /** Set configurator parameters */
    WIFI_DPP_SET_CONF_PARAM,
    /** Set DPP rx response wait timeout */
    WIFI_DPP_SET_WAIT_RESP_TIME,
    /** Reconfigure DPP network */
    WIFI_DPP_RECONFIG
};

/** Wi-Fi DPP crypto Elliptic Curves */
enum wifi_dpp_curves {
    /** Unset default use P-256 */
    WIFI_DPP_CURVES_DEFAULT = 0,
    /** prime256v1 */
    WIFI_DPP_CURVES_P_256,
    /** secp384r1 */
    WIFI_DPP_CURVES_P_384,
    /** secp521r1 */
    WIFI_DPP_CURVES_P_512,
    /** brainpoolP256r1 */
    WIFI_DPP_CURVES_BP_256,
    /** brainpoolP384r1 */
    WIFI_DPP_CURVES_BP_384,
    /** brainpoolP512r1 */
    WIFI_DPP_CURVES_BP_512
};

/** Wi-Fi DPP role */
enum wifi_dpp_role {
    /** Unset role */
    WIFI_DPP_ROLE_UNSET = 0,
    /** Configurator passes AP config to enrollee */
    WIFI_DPP_ROLE_CONFIGURATOR,
    /** Enrollee gets AP config and connect to AP */
    WIFI_DPP_ROLE_ENROLLEE,
    /** Both configurator and enrollee might be chosen */
    WIFI_DPP_ROLE_EITHER
};

/** Wi-Fi DPP security type
 *
 * current only support DPP only AKM
 */
enum wifi_dpp_conf {
    /** Unset conf */
    WIFI_DPP_CONF_UNSET = 0,
    /** conf=sta-dpp, AKM DPP only for sta */
    WIFI_DPP_CONF_STA,
    /** conf=ap-dpp, AKM DPP only for ap */
    WIFI_DPP_CONF_AP,
    /** conf=query, query for AKM */
    WIFI_DPP_CONF_QUERY
};

/** Wi-Fi DPP bootstrap type
 *
 * current default and only support QR-CODE
 */
enum wifi_dpp_bootstrap_type {
    /** Unset type */
    WIFI_DPP_BOOTSTRAP_TYPE_UNSET = 0,
    /** qrcode */
    WIFI_DPP_BOOTSTRAP_TYPE_QRCODE,
    /** pkex */
    WIFI_DPP_BOOTSTRAP_TYPE_PKEX,
    /** nfc */
    WIFI_DPP_BOOTSTRAP_TYPE_NFC_URI
};

/** Params to add DPP configurator */
struct wifi_dpp_configurator_add_params {
    /** ECP curves for private key */
    int curve;
    /** ECP curves for net access key */
    int net_access_key_curve;
};

/** Params to initiate a DPP auth procedure */
struct wifi_dpp_auth_init_params {
    /** Peer bootstrap id */
    int peer;
    /** Configuration parameter id */
    int configurator;
    /** Role configurator or enrollee */
    int role;
    /** Security type */
    int conf;
    /** SSID in string */
    char ssid[WIFI_SSID_MAX_LEN + 1];
};

/** Params to do DPP chirp */
struct wifi_dpp_chirp_params {
    /** Own bootstrap id */
    int id;
    /** Chirp on frequency */
    int freq;
};

/** Params to do DPP listen */
struct wifi_dpp_listen_params {
    /** Listen on frequency */
    int freq;
    /** Role configurator or enrollee */
    int role;
};

/** Params to generate a DPP bootstrap */
struct wifi_dpp_bootstrap_gen_params {
    /** Bootstrap type */
    int type;
    /** Own operating class */
    int op_class;
    /** Own working channel */
    int chan;
    /** ECP curves */
    int curve;
    /** Own mac address */
    uint8_t mac[WIFI_MAC_ADDR_LEN];
};

/** Params to set specific DPP configurator */
struct wifi_dpp_configurator_set_params {
    /** Peer bootstrap id */
    int peer;
    /** Configuration parameter id */
    int configurator;
    /** Role configurator or enrollee */
    int role;
    /** Security type */
    int conf;
    /** ECP curves for private key */
    int curve;
    /** ECP curves for net access key */
    int net_access_key_curve;
    /** Own mac address */
    char ssid[WIFI_SSID_MAX_LEN + 1];
};

/** Wi-Fi DPP params for various operations
 */
struct wifi_dpp_params {
    /** Operation enum */
    int action;
    union {
        /** Params to add DPP configurator */
        struct wifi_dpp_configurator_add_params configurator_add;

        /** Params to initiate a DPP auth procedure */
        struct wifi_dpp_auth_init_params auth_init;

        /** Params to do DPP chirp */
        struct wifi_dpp_chirp_params chirp;

        /** Params to do DPP listen */
        struct wifi_dpp_listen_params listen;

        /** Params to generate a DPP bootstrap */
        struct wifi_dpp_bootstrap_gen_params bootstrap_gen;

        /** Params to set specific DPP configurator */
        struct wifi_dpp_configurator_set_params configurator_set;
        /** Bootstrap get uri id */
        int id;
        /** Timeout for DPP frame response rx */
        int dpp_resp_wait_time;
        /** network id for reconfig */
        int network_id;
        /** DPP QR-CODE, max for SHA512 */
        uint8_t dpp_qr_code[WIFI_DPP_QRCODE_MAX_LEN + 1];
        /** Request response reusing request buffer.
         * So once a request is sent, buffer will be
         * fulfilled by response
         */
        char resp[WIFI_DPP_QRCODE_MAX_LEN + 1];
    };
};
#endif /* CONFIG_WIFI_NM_WPA_SUPPLICANT_DPP */

#define WIFI_WPS_PIN_MAX_LEN 8

/** Operation for WPS */
enum wifi_wps_op {
    /** WPS pbc */
    WIFI_WPS_PBC = 0,
    /** Get WPS pin number */
    WIFI_WPS_PIN_GET = 1,
    /** Set WPS pin number */
    WIFI_WPS_PIN_SET = 2,
};

/** Wi-Fi wps setup */
struct wifi_wps_config_params {
    /** wps operation */
    enum wifi_wps_op oper;
    /** pin value*/
    char pin[WIFI_WPS_PIN_MAX_LEN + 1];
};

/** Wi-Fi AP status
 */
enum wifi_hostapd_iface_state {
	WIFI_HAPD_IFACE_UNINITIALIZED,
	WIFI_HAPD_IFACE_DISABLED,
	WIFI_HAPD_IFACE_COUNTRY_UPDATE,
	WIFI_HAPD_IFACE_ACS,
	WIFI_HAPD_IFACE_HT_SCAN,
	WIFI_HAPD_IFACE_DFS,
	WIFI_HAPD_IFACE_ENABLED
};

#include <zephyr/net/net_if.h>

/** Scan result callback
 *
 * @param iface Network interface
 * @param status Scan result status
 * @param entry Scan result entry
 */
typedef void (*scan_result_cb_t)(struct net_if* iface, int status,
                                 struct wifi_scan_result* entry);

#ifdef CONFIG_WIFI_MGMT_RAW_SCAN_RESULTS
/** Raw scan result callback
 *
 * @param iface Network interface
 * @param status Raw scan result status
 * @param entry Raw scan result entry
 */
typedef void (*raw_scan_result_cb_t)(struct net_if* iface, int status,
                                     struct wifi_raw_scan_result* entry);
#endif /* CONFIG_WIFI_MGMT_RAW_SCAN_RESULTS */

/** Wi-Fi management API */
struct wifi_mgmt_ops {
    /** Scan for Wi-Fi networks
     *
     * @param dev Pointer to the device structure for the driver instance.
     * @param params Scan parameters
     * @param cb Callback to be called for each result
     *           cb parameter is the cb that should be called for each
     *           result by the driver. The wifi mgmt part will take care of
     *           raising the necessary event etc.
     *
     * @return 0 if ok, < 0 if error
     */
    int (*scan)(const struct device* dev,
                struct wifi_scan_params* params,
                scan_result_cb_t cb);

    /** Connect to a Wi-Fi network
     *
     * @param dev Pointer to the device structure for the driver instance.
     * @param params Connect parameters
     *
     * @return 0 if ok, < 0 if error
     */
    int (*connect)(const struct device* dev,
                   struct wifi_connect_req_params* params);

    /** Disconnect from a Wi-Fi network
     *
     * @param dev Pointer to the device structure for the driver instance.
     *
     * @return 0 if ok, < 0 if error
     */
    int (*disconnect)(const struct device* dev);

    /** Enable AP mode
     *
     * @param dev Pointer to the device structure for the driver instance.
     * @param params AP mode parameters
     *
     * @return 0 if ok, < 0 if error
     */
    int (*ap_enable)(const struct device* dev,
                     struct wifi_connect_req_params* params);

    /** Disable AP mode
     *
     * @param dev Pointer to the device structure for the driver instance.
     *
     * @return 0 if ok, < 0 if error
     */
    int (*ap_disable)(const struct device* dev);

    /** Disconnect a STA from AP
     *
     * @param dev Pointer to the device structure for the driver instance.
     * @param mac MAC address of the STA to disconnect
     *
     * @return 0 if ok, < 0 if error
     */
    int (*ap_sta_disconnect)(const struct device* dev, uint8_t const* mac);

    /** Get interface status
     *
     * @param dev Pointer to the device structure for the driver instance.
     * @param status Interface status
     *
     * @return 0 if ok, < 0 if error
     */
    int (*iface_status)(const struct device* dev, struct wifi_iface_status* status);

    #if defined(CONFIG_NET_STATISTICS_WIFI) || defined(__DOXYGEN__)
    /** Get Wi-Fi statistics
     *
     * @param dev Pointer to the device structure for the driver instance.
     * @param stats Wi-Fi statistics
     *
     * @return 0 if ok, < 0 if error
     */
    int (*get_stats)(const struct device* dev, struct net_stats_wifi* stats);

    /** Reset  Wi-Fi statistics
     *
     * @param dev Pointer to the device structure for the driver instance.
     *
     * @return 0 if ok, < 0 if error
     */
    int (*reset_stats)(const struct device* dev);
    #endif /* CONFIG_NET_STATISTICS_WIFI */

    /** Set or get 11K status
     *
     * @param dev Pointer to the device structure for the driver instance.
     * @param params 11k parameters
     *
     * @return 0 if ok, < 0 if error
     */
    int (*cfg_11k)(const struct device* dev, struct wifi_11k_params* params);

    /** Send 11k neighbor request
     *
     * @param dev Pointer to the device structure for the driver instance.
     * @param params 11k parameters
     *
     * @return 0 if ok, < 0 if error
     */
    int (*send_11k_neighbor_request)(const struct device* dev, struct wifi_11k_params* params);

    /** Set power save status
     *
     * @param dev Pointer to the device structure for the driver instance.
     * @param params Power save parameters
     *
     * @return 0 if ok, < 0 if error
     */
    int (*set_power_save)(const struct device* dev, struct wifi_ps_params* params);

    /** Setup or teardown TWT flow
     *
     * @param dev Pointer to the device structure for the driver instance.
     * @param params TWT parameters
     *
     * @return 0 if ok, < 0 if error
     */
    int (*set_twt)(const struct device* dev, struct wifi_twt_params* params);

    /** Get power save config
     *
     * @param dev Pointer to the device structure for the driver instance.
     * @param config Power save config
     *
     * @return 0 if ok, < 0 if error
     */
    int (*get_power_save_config)(const struct device* dev, struct wifi_ps_config* config);

    /** Set or get regulatory domain
     *
     * @param dev Pointer to the device structure for the driver instance.
     * @param reg_domain Regulatory domain
     *
     * @return 0 if ok, < 0 if error
     */
    int (*reg_domain)(const struct device* dev, struct wifi_reg_domain* reg_domain);

    /** Set or get packet filter settings for monitor and promiscuous modes
     *
     * @param dev Pointer to the device structure for the driver instance.
     * @param packet filter settings
     *
     * @return 0 if ok, < 0 if error
     */
    int (*filter)(const struct device* dev, struct wifi_filter_info* filter);

    /** Set or get mode of operation
     *
     * @param dev Pointer to the device structure for the driver instance.
     * @param mode settings
     *
     * @return 0 if ok, < 0 if error
     */
    int (*mode)(const struct device* dev, struct wifi_mode_info* mode);

    /** Set or get current channel of operation
     *
     * @param dev Pointer to the device structure for the driver instance.
     * @param channel settings
     *
     * @return 0 if ok, < 0 if error
     */
    int (*channel)(const struct device* dev, struct wifi_channel_info* channel);

    #ifdef CONFIG_WIFI_NM_WPA_SUPPLICANT_WNM
    /** Send BTM query
     *
     * @param dev Pointer to the device structure for the driver instance.
     * @param reason query reason
     *
     * @return 0 if ok, < 0 if error
     */
    int (*btm_query)(const struct device* dev, uint8_t reason);
    #endif

    /** Get Version of WiFi driver and Firmware
     *
     * The driver that implements the get_version function must not use stack to allocate the
     * version information pointers that are returned as params struct members.
     * The version pointer parameters should point to a static memory either in ROM (preferred)
     * or in RAM.
     *
     * @param dev Pointer to the device structure for the driver instance
     * @param params Version parameters
     *
     * @return 0 if ok, < 0 if error
     */
    int (*get_version)(const struct device* dev, struct wifi_version* params);

    /** Get Wi-Fi connection parameters recently used
     *
     * @param dev Pointer to the device structure for the driver instance
     * @param params the Wi-Fi connection parameters recently used
     *
     * @return 0 if ok, < 0 if error
     */
    int (*get_conn_params)(const struct device* dev, struct wifi_connect_req_params* params);

    /** Set RTS threshold value
     *
     * @param dev Pointer to the device structure for the driver instance.
     * @param RTS threshold value
     *
     * @return 0 if ok, < 0 if error
     */
    int (*set_rts_threshold)(const struct device* dev, unsigned int rts_threshold);

    /** Configure AP parameter
     *
     * @param dev Pointer to the device structure for the driver instance.
     * @param params AP mode parameter configuration parameter info
     *
     * @return 0 if ok, < 0 if error
     */
    int (*ap_config_params)(const struct device* dev, struct wifi_ap_config_params* params);

    #ifdef CONFIG_WIFI_NM_WPA_SUPPLICANT_DPP
    /** Dispatch DPP operations by action enum, with or without arguments in string format
     *
     * @param dev Pointer to the device structure for the driver instance
     * @param params DPP action enum and parameters in string
     *
     * @return 0 if ok, < 0 if error
     */
    int (*dpp_dispatch)(const struct device* dev, struct wifi_dpp_params* params);
    #endif /* CONFIG_WIFI_NM_WPA_SUPPLICANT_DPP */

    /** Flush PMKSA cache entries
     *
     * @param dev Pointer to the device structure for the driver instance.
     *
     * @return 0 if ok, < 0 if error
     */
    int (*pmksa_flush)(const struct device* dev);

    /** Set Wi-Fi enterprise mode CA/client Cert and key
     *
     * @param dev Pointer to the device structure for the driver instance.
     * @param creds Pointer to the CA/client Cert and key.
     *
     * @return 0 if ok, < 0 if error
     */
    #ifdef CONFIG_WIFI_NM_WPA_SUPPLICANT_CRYPTO_ENTERPRISE
    int (*enterprise_creds)(const struct device* dev,
                            struct wifi_enterprise_creds_params* creds);
    #endif

    /** Get RTS threshold value
     *
     * @param dev Pointer to the device structure for the driver instance.
     * @param rts_threshold Pointer to the RTS threshold value.
     *
     * @return 0 if ok, < 0 if error
     */
    int (*get_rts_threshold)(const struct device* dev, unsigned int* rts_threshold);

    /** Start a WPS PBC/PIN connection
     *
     * @param dev Pointer to the device structure for the driver instance
     * @param params wps operarion parameters
     *
     * @return 0 if ok, < 0 if error
     */
    int (*wps_config)(const struct device* dev, struct wifi_wps_config_params* params);

    /** Trigger candidate scan
     *
     * @param dev Pointer to the device structure for the driver instance
     * @param params Scan parameters
     *
     * @return 0 if ok, < 0 if error
     */
    int (*candidate_scan)(const struct device* dev, struct wifi_scan_params* params);

    /** Start 11r roaming
     *
     * @param dev Pointer to the device structure for the driver instance
     *
     * @return 0 if ok, < 0 if error
     */
    int (*start_11r_roaming)(const struct device* dev);
};

/** Wi-Fi management offload API */
struct net_wifi_mgmt_offload {
    /**
     * Mandatory to get in first position.
     * A network device should indeed provide a pointer on such
     * net_if_api structure. So we make current structure pointer
     * that can be casted to a net_if_api structure pointer.
     */
    #if defined(CONFIG_WIFI_USE_NATIVE_NETWORKING) || defined(__DOXYGEN__)
    /** Ethernet API */
    struct ethernet_api wifi_iface;
    #else
    /** Offloaded network device API */
    struct offloaded_if_api wifi_iface;
    #endif

    /** Wi-Fi management API */
    const struct wifi_mgmt_ops* const wifi_mgmt_api;

    #if defined(CONFIG_WIFI_NM_WPA_SUPPLICANT) || defined(__DOXYGEN__)
    /** Wi-Fi supplicant driver API */
    const void* wifi_drv_ops;
    #endif
};

#if defined(CONFIG_WIFI_NM_WPA_SUPPLICANT)
/* Make sure wifi_drv_ops is after wifi_mgmt_api */
BUILD_ASSERT(offsetof(struct net_wifi_mgmt_offload, wifi_mgmt_api) <
             offsetof(struct net_wifi_mgmt_offload, wifi_drv_ops));
#endif

/* Make sure that the network interface API is properly setup inside
 * Wifi mgmt offload API struct (it is the first one).
 */
BUILD_ASSERT(offsetof(struct net_wifi_mgmt_offload, wifi_iface) == 0, "offsetof shall be 0");

/** Wi-Fi management connect result event
 *
 * @param iface Network interface
 * @param status Connect result status
 */
void wifi_mgmt_raise_connect_result_event(struct net_if* iface, int status);

/** Wi-Fi management disconnect result event
 *
 * @param iface Network interface
 * @param status Disconnect result status
 */
void wifi_mgmt_raise_disconnect_result_event(struct net_if* iface, int status);

/** Wi-Fi management interface status event
 *
 * @param iface Network interface
 * @param iface_status Interface status
 */
void wifi_mgmt_raise_iface_status_event(struct net_if* iface,
                                        struct wifi_iface_status* iface_status);

/** Wi-Fi management TWT event
 *
 * @param iface Network interface
 * @param twt_params TWT parameters
 */
void wifi_mgmt_raise_twt_event(struct net_if* iface,
                               struct wifi_twt_params* twt_params);

/** Wi-Fi management TWT sleep state event
 *
 * @param iface Network interface
 * @param twt_sleep_state TWT sleep state
 */
void wifi_mgmt_raise_twt_sleep_state(struct net_if* iface, int twt_sleep_state);

#if defined(CONFIG_WIFI_MGMT_RAW_SCAN_RESULTS) || defined(__DOXYGEN__)
/** Wi-Fi management raw scan result event
 *
 * @param iface Network interface
 * @param raw_scan_info Raw scan result
 */
void wifi_mgmt_raise_raw_scan_result_event(struct net_if* iface,
                                           struct wifi_raw_scan_result* raw_scan_info);
#endif /* CONFIG_WIFI_MGMT_RAW_SCAN_RESULTS */

/** Wi-Fi management disconnect complete event
 *
 * @param iface Network interface
 * @param status Disconnect complete status
 */
void wifi_mgmt_raise_disconnect_complete_event(struct net_if* iface, int status);

#ifdef CONFIG_WIFI_NM_WPA_SUPPLICANT_ROAMING
/** Wi-Fi management neighbor reports event
 *
 * @param iface Network interface
 * @param inbuf Input buffer of neighbor reports
 * @param buf_len Lenghth of input buffer
 */
void wifi_mgmt_raise_neighbor_rep_recv_event(struct net_if* iface,
                                             char* inbuf, size_t buf_len);
#endif

/** Wi-Fi management AP mode enable result event
 *
 * @param iface Network interface
 * @param status AP mode enable result status
 */
void wifi_mgmt_raise_ap_enable_result_event(struct net_if* iface, enum wifi_ap_status status);

/** Wi-Fi management AP mode disable result event
 *
 * @param iface Network interface
 * @param status AP mode disable result status
 */
void wifi_mgmt_raise_ap_disable_result_event(struct net_if* iface, enum wifi_ap_status status);

/** Wi-Fi management AP mode STA connected event
 *
 * @param iface Network interface
 * @param sta_info STA information
 */
void wifi_mgmt_raise_ap_sta_connected_event(struct net_if* iface,
                                            struct wifi_ap_sta_info* sta_info);

/** Wi-Fi management AP mode STA disconnected event
 * @param iface Network interface
 * @param sta_info STA information
 */
void wifi_mgmt_raise_ap_sta_disconnected_event(struct net_if* iface,
                                               struct wifi_ap_sta_info* sta_info);

/**
 * @}
 */
#ifdef __cplusplus
}
#endif

#endif /* ZEPHYR_INCLUDE_NET_WIFI_MGMT_H_ */<|MERGE_RESOLUTION|>--- conflicted
+++ resolved
@@ -65,7 +65,6 @@
 
 /** @brief Wi-Fi management commands */
 enum net_request_wifi_cmd {
-<<<<<<< HEAD
     /** Scan for Wi-Fi networks */
     NET_REQUEST_WIFI_CMD_SCAN = 1,
     /** Connect to a Wi-Fi network */
@@ -130,80 +129,11 @@
     NET_REQUEST_WIFI_CMD_NEIGHBOR_REP_COMPLETE,
     /** Specific scan */
     NET_REQUEST_WIFI_CMD_CANDIDATE_SCAN,
+    /** AP WPS config */
+    NET_REQUEST_WIFI_CMD_AP_WPS_CONFIG,
     /** @cond INTERNAL_HIDDEN */
     NET_REQUEST_WIFI_CMD_MAX
     /** @endcond */
-=======
-	/** Scan for Wi-Fi networks */
-	NET_REQUEST_WIFI_CMD_SCAN = 1,
-	/** Connect to a Wi-Fi network */
-	NET_REQUEST_WIFI_CMD_CONNECT,
-	/** Disconnect from a Wi-Fi network */
-	NET_REQUEST_WIFI_CMD_DISCONNECT,
-	/** Enable AP mode */
-	NET_REQUEST_WIFI_CMD_AP_ENABLE,
-	/** Disable AP mode */
-	NET_REQUEST_WIFI_CMD_AP_DISABLE,
-	/** Get interface status */
-	NET_REQUEST_WIFI_CMD_IFACE_STATUS,
-	/** Set or get 11k status */
-	NET_REQUEST_WIFI_CMD_11K_CONFIG,
-	/** Send 11k neighbor request */
-	NET_REQUEST_WIFI_CMD_11K_NEIGHBOR_REQUEST,
-	/** Set power save status */
-	NET_REQUEST_WIFI_CMD_PS,
-	/** Setup or teardown TWT flow */
-	NET_REQUEST_WIFI_CMD_TWT,
-	/** Get power save config */
-	NET_REQUEST_WIFI_CMD_PS_CONFIG,
-	/** Set or get regulatory domain */
-	NET_REQUEST_WIFI_CMD_REG_DOMAIN,
-	/** Set or get Mode of operation */
-	NET_REQUEST_WIFI_CMD_MODE,
-	/** Set or get packet filter setting for current mode */
-	NET_REQUEST_WIFI_CMD_PACKET_FILTER,
-	/** Set or get Wi-Fi channel for Monitor or TX-Injection mode */
-	NET_REQUEST_WIFI_CMD_CHANNEL,
-	/** Disconnect a STA from AP */
-	NET_REQUEST_WIFI_CMD_AP_STA_DISCONNECT,
-	/** Get Wi-Fi driver and Firmware versions */
-	NET_REQUEST_WIFI_CMD_VERSION,
-	/** Get Wi-Fi latest connection parameters */
-	NET_REQUEST_WIFI_CMD_CONN_PARAMS,
-	/** Set RTS threshold */
-	NET_REQUEST_WIFI_CMD_RTS_THRESHOLD,
-	/** Configure AP parameter */
-	NET_REQUEST_WIFI_CMD_AP_CONFIG_PARAM,
-	/** DPP actions */
-	NET_REQUEST_WIFI_CMD_DPP,
-#ifdef CONFIG_WIFI_NM_WPA_SUPPLICANT_WNM
-	/** BSS transition management query */
-	NET_REQUEST_WIFI_CMD_BTM_QUERY,
-#endif
-	/** Flush PMKSA cache entries */
-	NET_REQUEST_WIFI_CMD_PMKSA_FLUSH,
-	/** Set enterprise mode credential */
-	NET_REQUEST_WIFI_CMD_ENTERPRISE_CREDS,
-	/** Get RTS threshold */
-	NET_REQUEST_WIFI_CMD_RTS_THRESHOLD_CONFIG,
-	/** WPS config */
-	NET_REQUEST_WIFI_CMD_WPS_CONFIG,
-#ifdef CONFIG_WIFI_CREDENTIALS_CONNECT_STORED
-	/** Connect to APs stored using wifi_credentials library. */
-	NET_REQUEST_WIFI_CMD_CONNECT_STORED,
-#endif
-	/** Start roaming */
-	NET_REQUEST_WIFI_CMD_START_ROAMING,
-	/** Neighbor report complete */
-	NET_REQUEST_WIFI_CMD_NEIGHBOR_REP_COMPLETE,
-	/** Specific scan */
-	NET_REQUEST_WIFI_CMD_CANDIDATE_SCAN,
-	/** AP WPS config */
-	NET_REQUEST_WIFI_CMD_AP_WPS_CONFIG,
-	/** @cond INTERNAL_HIDDEN */
-	NET_REQUEST_WIFI_CMD_MAX
-	/** @endcond */
->>>>>>> 3d6dde48
 };
 
 /** Request a Wi-Fi scan */
@@ -604,7 +534,6 @@
 
 /** @brief Wi-Fi connect request parameters */
 struct wifi_connect_req_params {
-<<<<<<< HEAD
     /** SSID */
     uint8_t const* ssid;
 
@@ -663,7 +592,7 @@
     uint8_t suiteb_type;
 
     /** eap version */
-    uint8_t eap_ver;
+    int eap_ver;
 
     /** Identity for EAP */
     const uint8_t *eap_identity;
@@ -679,66 +608,18 @@
 
     /** Fast BSS Transition used */
     bool ft_used;
-=======
-	/** SSID */
-	const uint8_t *ssid;
-	/** SSID length */
-	uint8_t ssid_length; /* Max 32 */
-	/** Pre-shared key */
-	const uint8_t *psk;
-	/** Pre-shared key length */
-	uint8_t psk_length; /* Min 8 - Max 64 */
-	/** SAE password (same as PSK but with no length restrictions), optional */
-	const uint8_t *sae_password;
-	/** SAE password length */
-	uint8_t sae_password_length; /* No length restrictions */
-	/** Frequency band */
-	uint8_t band;
-	/** Channel */
-	uint8_t channel;
-	/** Security type */
-	enum wifi_security_type security;
-	/** MFP options */
-	enum wifi_mfp_options mfp;
-	/** BSSID */
-	uint8_t bssid[WIFI_MAC_ADDR_LEN];
-	/** Connect timeout in seconds, SYS_FOREVER_MS for no timeout */
-	int timeout;
-	/** anonymous identity */
-	const uint8_t *anon_id;
-	/** anon_id length, max 64 */
-	uint8_t aid_length;
-	/** Private key passwd for enterprise mode */
-	const uint8_t *key_passwd;
-	/** Private key passwd length, max 128 */
-	uint8_t key_passwd_length;
-	/** private key2 passwd */
-	const uint8_t *key2_passwd;
-	/** key2 passwd length, max 128 */
-	uint8_t key2_passwd_length;
-	/** suiteb or suiteb-192 */
-	uint8_t suiteb_type;
-	/** eap version */
-	int eap_ver;
-	/** Identity for EAP */
-	const uint8_t *eap_identity;
-	/** eap identity length, max 64 */
-	uint8_t eap_id_length;
-	/** Password string for EAP. */
-	const uint8_t *eap_password;
-	/** eap passwd length, max 128 */
-	uint8_t eap_passwd_length;
-	/** Fast BSS Transition used */
-	bool ft_used;
-	/** Number of EAP users */
-	int nusers;
-	/** Number of EAP passwds */
-	uint8_t passwds;
-	/** User Identities */
-	const uint8_t *identities[WIFI_ENT_IDENTITY_MAX_USERS];
-	/** User Passwords */
-	const uint8_t *passwords[WIFI_ENT_IDENTITY_MAX_USERS];
->>>>>>> 3d6dde48
+
+    /** Number of EAP users */
+    int nusers;
+
+    /** Number of EAP passwds */
+    uint8_t passwds;
+
+    /** User Identities */
+    const uint8_t *identities[WIFI_ENT_IDENTITY_MAX_USERS];
+
+    /** User Passwords */
+    const uint8_t *passwords[WIFI_ENT_IDENTITY_MAX_USERS];
 };
 
 /** @brief Wi-Fi connect result codes. To be overlaid on top of \ref wifi_status
@@ -1028,7 +909,6 @@
 
 /** Wi-Fi enterprise mode credentials */
 struct wifi_enterprise_creds_params {
-<<<<<<< HEAD
     /** CA certification */
     uint8_t* ca_cert;
 
@@ -1064,44 +944,24 @@
 
     /** Phase2 Client key length */
     uint32_t client_key2_len;
-=======
-	/** CA certification */
-	uint8_t *ca_cert;
-	/** CA certification length */
-	uint32_t ca_cert_len;
-	/** Client certification */
-	uint8_t *client_cert;
-	/** Client certification length */
-	uint32_t client_cert_len;
-	/** Client key */
-	uint8_t *client_key;
-	/** Client key length */
-	uint32_t client_key_len;
-	/** CA certification of phase2*/
-	uint8_t *ca_cert2;
-	/** Phase2 CA certification length */
-	uint32_t ca_cert2_len;
-	/** Client certification of phase2*/
-	uint8_t *client_cert2;
-	/** Phase2 Client certification length */
-	uint32_t client_cert2_len;
-	/** Client key of phase2*/
-	uint8_t *client_key2;
-	/** Phase2 Client key length */
-	uint32_t client_key2_len;
-	/** Server certification */
-	uint8_t *server_cert;
-	/** Server certification length */
-	uint32_t server_cert_len;
-	/** Server key */
-	uint8_t *server_key;
-	/** Server key length */
-	uint32_t server_key_len;
-	/** Diffie–Hellman parameter */
-	uint8_t *dh_param;
-	/** Diffie–Hellman parameter length */
-	uint32_t dh_param_len;
->>>>>>> 3d6dde48
+
+    /** Server certification */
+    uint8_t* server_cert;
+
+    /** Server certification length */
+    uint32_t server_cert_len;
+
+    /** Server key */
+    uint8_t* server_key;
+
+    /** Server key length */
+    uint32_t server_key_len;
+
+    /** Diffie–Hellman parameter */
+    uint8_t* dh_param;
+
+    /** Diffie–Hellman parameter length */
+    uint32_t dh_param_len;
 };
 
 /** @brief Wi-Fi power save configuration */
