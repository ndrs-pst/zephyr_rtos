/*
 * Copyright (c) 2017 Intel Corporation.
 *
 * SPDX-License-Identifier: Apache-2.0
 */

/**
 * @file
 * @brief WiFi L2 stack public header
 */

#ifndef ZEPHYR_INCLUDE_NET_WIFI_MGMT_H_
#define ZEPHYR_INCLUDE_NET_WIFI_MGMT_H_

#include <zephyr/net/net_mgmt.h>
#include <zephyr/net/wifi.h>
#include <zephyr/net/ethernet.h>
#include <zephyr/net/offloaded_netdev.h>

#ifdef __cplusplus
extern "C" {
#endif

/**
 * @addtogroup wifi_mgmt
 * @{
 */

/* Management part definitions */

#define _NET_WIFI_LAYER     NET_MGMT_LAYER_L2
#define _NET_WIFI_CODE      0x156
#define _NET_WIFI_BASE      (NET_MGMT_IFACE_BIT |               \
                             NET_MGMT_LAYER(_NET_WIFI_LAYER) |  \
                             NET_MGMT_LAYER_CODE(_NET_WIFI_CODE))
#define _NET_WIFI_EVENT (_NET_WIFI_BASE | NET_MGMT_EVENT_BIT)

#ifdef CONFIG_WIFI_MGMT_SCAN_SSID_FILT_MAX
#define WIFI_MGMT_SCAN_SSID_FILT_MAX CONFIG_WIFI_MGMT_SCAN_SSID_FILT_MAX
#else
#define WIFI_MGMT_SCAN_SSID_FILT_MAX 1
#endif /* CONFIG_WIFI_MGMT_SCAN_SSID_FILT_MAX */

#ifdef CONFIG_WIFI_MGMT_SCAN_CHAN_MAX_MANUAL
#define WIFI_MGMT_SCAN_CHAN_MAX_MANUAL CONFIG_WIFI_MGMT_SCAN_CHAN_MAX_MANUAL
#else
#define WIFI_MGMT_SCAN_CHAN_MAX_MANUAL 1
#endif /* CONFIG_WIFI_MGMT_SCAN_CHAN_MAX_MANUAL */

#define WIFI_MGMT_BAND_STR_SIZE_MAX 8
#define WIFI_MGMT_SCAN_MIN_DWELL_TIME_ACTIVE 5
#define WIFI_MGMT_SCAN_MAX_DWELL_TIME_ACTIVE 1000
#define WIFI_MGMT_SCAN_MIN_DWELL_TIME_PASSIVE 10
#define WIFI_MGMT_SCAN_MAX_DWELL_TIME_PASSIVE 1000
#define WIFI_MGMT_SCAN_DEFAULT_DWELL_TIME_ACTIVE 50
#define WIFI_MGMT_SCAN_DEFAULT_DWELL_TIME_PASSIVE 130
#define WIFI_MGMT_SCAN_MAX_BSS_CNT 65535

/** Wi-Fi management commands */
enum net_request_wifi_cmd {
    /** Scan for Wi-Fi networks */
    NET_REQUEST_WIFI_CMD_SCAN = 1,
    /** Connect to a Wi-Fi network */
    NET_REQUEST_WIFI_CMD_CONNECT,
    /** Disconnect from a Wi-Fi network */
    NET_REQUEST_WIFI_CMD_DISCONNECT,
    /** Enable AP mode */
    NET_REQUEST_WIFI_CMD_AP_ENABLE,
    /** Disable AP mode */
    NET_REQUEST_WIFI_CMD_AP_DISABLE,
    /** Get interface status */
    NET_REQUEST_WIFI_CMD_IFACE_STATUS,
    /** Set power save status */
    NET_REQUEST_WIFI_CMD_PS,
    /** Set power save mode */
    NET_REQUEST_WIFI_CMD_PS_MODE,
    /** Setup or teardown TWT flow */
    NET_REQUEST_WIFI_CMD_TWT,
    /** Get power save config */
    NET_REQUEST_WIFI_CMD_PS_CONFIG,
    /** Set or get regulatory domain */
    NET_REQUEST_WIFI_CMD_REG_DOMAIN,
    /** Set power save timeout */
    NET_REQUEST_WIFI_CMD_PS_TIMEOUT,
    /** Set or get Mode of operation */
    NET_REQUEST_WIFI_CMD_MODE,
    /** Set or get packet filter setting for current mode */
    NET_REQUEST_WIFI_CMD_PACKET_FILTER,
    /** Set or get Wi-Fi channel for Monitor or TX-Injection mode */
    NET_REQUEST_WIFI_CMD_CHANNEL,
    /** Disconnect a STA from AP */
    NET_REQUEST_WIFI_CMD_AP_STA_DISCONNECT,
    /** Get Wi-Fi driver and Firmware versions */
    NET_REQUEST_WIFI_CMD_VERSION,
    NET_REQUEST_WIFI_CMD_MAX
};

#define NET_REQUEST_WIFI_SCAN               \
    (_NET_WIFI_BASE | NET_REQUEST_WIFI_CMD_SCAN)

NET_MGMT_DEFINE_REQUEST_HANDLER(NET_REQUEST_WIFI_SCAN);

#define NET_REQUEST_WIFI_CONNECT            \
    (_NET_WIFI_BASE | NET_REQUEST_WIFI_CMD_CONNECT)

NET_MGMT_DEFINE_REQUEST_HANDLER(NET_REQUEST_WIFI_CONNECT);

#define NET_REQUEST_WIFI_DISCONNECT         \
    (_NET_WIFI_BASE | NET_REQUEST_WIFI_CMD_DISCONNECT)

NET_MGMT_DEFINE_REQUEST_HANDLER(NET_REQUEST_WIFI_DISCONNECT);

#define NET_REQUEST_WIFI_AP_ENABLE          \
    (_NET_WIFI_BASE | NET_REQUEST_WIFI_CMD_AP_ENABLE)

NET_MGMT_DEFINE_REQUEST_HANDLER(NET_REQUEST_WIFI_AP_ENABLE);

#define NET_REQUEST_WIFI_AP_DISABLE         \
    (_NET_WIFI_BASE | NET_REQUEST_WIFI_CMD_AP_DISABLE)

NET_MGMT_DEFINE_REQUEST_HANDLER(NET_REQUEST_WIFI_AP_DISABLE);

#define NET_REQUEST_WIFI_IFACE_STATUS       \
    (_NET_WIFI_BASE | NET_REQUEST_WIFI_CMD_IFACE_STATUS)

NET_MGMT_DEFINE_REQUEST_HANDLER(NET_REQUEST_WIFI_IFACE_STATUS);

#define NET_REQUEST_WIFI_PS                 \
    (_NET_WIFI_BASE | NET_REQUEST_WIFI_CMD_PS)

NET_MGMT_DEFINE_REQUEST_HANDLER(NET_REQUEST_WIFI_PS);

#define NET_REQUEST_WIFI_PS_MODE            \
    (_NET_WIFI_BASE | NET_REQUEST_WIFI_CMD_PS_MODE)

NET_MGMT_DEFINE_REQUEST_HANDLER(NET_REQUEST_WIFI_PS_MODE);

#define NET_REQUEST_WIFI_TWT                \
    (_NET_WIFI_BASE | NET_REQUEST_WIFI_CMD_TWT)

NET_MGMT_DEFINE_REQUEST_HANDLER(NET_REQUEST_WIFI_TWT);

#define NET_REQUEST_WIFI_PS_CONFIG          \
    (_NET_WIFI_BASE | NET_REQUEST_WIFI_CMD_PS_CONFIG)

NET_MGMT_DEFINE_REQUEST_HANDLER(NET_REQUEST_WIFI_PS_CONFIG);
#define NET_REQUEST_WIFI_REG_DOMAIN         \
    (_NET_WIFI_BASE | NET_REQUEST_WIFI_CMD_REG_DOMAIN)

NET_MGMT_DEFINE_REQUEST_HANDLER(NET_REQUEST_WIFI_REG_DOMAIN);

#define NET_REQUEST_WIFI_PS_TIMEOUT         \
    (_NET_WIFI_BASE | NET_REQUEST_WIFI_CMD_PS_TIMEOUT)

NET_MGMT_DEFINE_REQUEST_HANDLER(NET_REQUEST_WIFI_PS_TIMEOUT);

#define NET_REQUEST_WIFI_MODE               \
    (_NET_WIFI_BASE | NET_REQUEST_WIFI_CMD_MODE)

NET_MGMT_DEFINE_REQUEST_HANDLER(NET_REQUEST_WIFI_MODE);

#define NET_REQUEST_WIFI_PACKET_FILTER      \
    (_NET_WIFI_BASE | NET_REQUEST_WIFI_CMD_PACKET_FILTER)

NET_MGMT_DEFINE_REQUEST_HANDLER(NET_REQUEST_WIFI_PACKET_FILTER);

#define NET_REQUEST_WIFI_CHANNEL            \
    (_NET_WIFI_BASE | NET_REQUEST_WIFI_CMD_CHANNEL)

NET_MGMT_DEFINE_REQUEST_HANDLER(NET_REQUEST_WIFI_CHANNEL);

#define NET_REQUEST_WIFI_AP_STA_DISCONNECT  \
    (_NET_WIFI_BASE | NET_REQUEST_WIFI_CMD_AP_STA_DISCONNECT)

NET_MGMT_DEFINE_REQUEST_HANDLER(NET_REQUEST_WIFI_AP_STA_DISCONNECT);

#define NET_REQUEST_WIFI_VERSION            \
    (_NET_WIFI_BASE | NET_REQUEST_WIFI_CMD_VERSION)

NET_MGMT_DEFINE_REQUEST_HANDLER(NET_REQUEST_WIFI_VERSION);

/** Wi-Fi management events */
enum net_event_wifi_cmd {
    /** Scan results available */
    NET_EVENT_WIFI_CMD_SCAN_RESULT = 1,

    /** Scan done */
    NET_EVENT_WIFI_CMD_SCAN_DONE,

    /** Connect result */
    NET_EVENT_WIFI_CMD_CONNECT_RESULT,

    /** Disconnect result */
    NET_EVENT_WIFI_CMD_DISCONNECT_RESULT,

    /** Interface status */
    NET_EVENT_WIFI_CMD_IFACE_STATUS,

    /** TWT events */
    NET_EVENT_WIFI_CMD_TWT,

    /** TWT sleep status: awake or sleeping, can be used by application
     * to determine if it can send data or not.
     */
    NET_EVENT_WIFI_CMD_TWT_SLEEP_STATE,

    /** Raw scan results available */
    NET_EVENT_WIFI_CMD_RAW_SCAN_RESULT,

    /** Disconnect complete */
    NET_EVENT_WIFI_CMD_DISCONNECT_COMPLETE,

    /** AP mode enable result */
    NET_EVENT_WIFI_CMD_AP_ENABLE_RESULT,

    /** AP mode disable result */
    NET_EVENT_WIFI_CMD_AP_DISABLE_RESULT,

    /** STA connected to AP */
    NET_EVENT_WIFI_CMD_AP_STA_CONNECTED,

    /** STA disconnected from AP */
    NET_EVENT_WIFI_CMD_AP_STA_DISCONNECTED,
};

#define NET_EVENT_WIFI_SCAN_RESULT          \
    (_NET_WIFI_EVENT | NET_EVENT_WIFI_CMD_SCAN_RESULT)

#define NET_EVENT_WIFI_SCAN_DONE            \
    (_NET_WIFI_EVENT | NET_EVENT_WIFI_CMD_SCAN_DONE)

#define NET_EVENT_WIFI_CONNECT_RESULT       \
    (_NET_WIFI_EVENT | NET_EVENT_WIFI_CMD_CONNECT_RESULT)

#define NET_EVENT_WIFI_DISCONNECT_RESULT    \
    (_NET_WIFI_EVENT | NET_EVENT_WIFI_CMD_DISCONNECT_RESULT)

#define NET_EVENT_WIFI_IFACE_STATUS         \
    (_NET_WIFI_EVENT | NET_EVENT_WIFI_CMD_IFACE_STATUS)

#define NET_EVENT_WIFI_TWT                  \
    (_NET_WIFI_EVENT | NET_EVENT_WIFI_CMD_TWT)

#define NET_EVENT_WIFI_TWT_SLEEP_STATE      \
    (_NET_WIFI_EVENT | NET_EVENT_WIFI_CMD_TWT_SLEEP_STATE)

#define NET_EVENT_WIFI_RAW_SCAN_RESULT      \
    (_NET_WIFI_EVENT | NET_EVENT_WIFI_CMD_RAW_SCAN_RESULT)

#define NET_EVENT_WIFI_DISCONNECT_COMPLETE  \
    (_NET_WIFI_EVENT | NET_EVENT_WIFI_CMD_DISCONNECT_COMPLETE)

#define NET_EVENT_WIFI_AP_ENABLE_RESULT     \
    (_NET_WIFI_EVENT | NET_EVENT_WIFI_CMD_AP_ENABLE_RESULT)

#define NET_EVENT_WIFI_AP_DISABLE_RESULT    \
    (_NET_WIFI_EVENT | NET_EVENT_WIFI_CMD_AP_DISABLE_RESULT)

#define NET_EVENT_WIFI_AP_STA_CONNECTED     \
    (_NET_WIFI_EVENT | NET_EVENT_WIFI_CMD_AP_STA_CONNECTED)

#define NET_EVENT_WIFI_AP_STA_DISCONNECTED  \
    (_NET_WIFI_EVENT | NET_EVENT_WIFI_CMD_AP_STA_DISCONNECTED)

/** Wi-Fi version */
struct wifi_version {
    /** Driver version */
    const char* drv_version;

    /** Firmware version */
    const char* fw_version;
};

/**
 * @brief Wi-Fi structure to uniquely identify a band-channel pair
 */
struct wifi_band_channel {
    /** Frequency band */
    uint8_t band;

    /** Channel */
    uint8_t channel;
};

/**
 * @brief Wi-Fi scan parameters structure.
 * Used to specify parameters which can control how the Wi-Fi scan
 * is performed.
 */
struct wifi_scan_params {
    /** Scan type, see enum wifi_scan_type.
     *
     * The scan_type is only a hint to the underlying Wi-Fi chip for the
     * preferred mode of scan. The actual mode of scan can depend on factors
     * such as the Wi-Fi chip implementation support, regulatory domain
     * restrictions etc.
     */
    enum wifi_scan_type scan_type;

    /** Bitmap of bands to be scanned.
     *  Refer to ::wifi_frequency_bands for bit position of each band.
     */
    uint8_t bands;

    /** Active scan dwell time (in ms) on a channel.
     */
    uint16_t dwell_time_active;

    /** Passive scan dwell time (in ms) on a channel.
     */
    uint16_t dwell_time_passive;

    /** Array of SSID strings to scan.
     */
    char const* ssids[WIFI_MGMT_SCAN_SSID_FILT_MAX];

    /** Specifies the maximum number of scan results to return. These results would be the
     * BSSIDS with the best RSSI values, in all the scanned channels. This should only be
     * used to limit the number of returned scan results, and cannot be counted upon to limit
     * the scan time, since the underlying Wi-Fi chip might have to scan all the channels to
     * find the max_bss_cnt number of APs with the best signal strengths. A value of 0
     * signifies that there is no restriction on the number of scan results to be returned.
     */
    uint16_t max_bss_cnt;

    /** Channel information array indexed on Wi-Fi frequency bands and channels within that
     * band.
     * E.g. to scan channel 6 and 11 on the 2.4 GHz band, channel 36 on the 5 GHz band:
     * @code{.c}
     *     chan[0] = {WIFI_FREQ_BAND_2_4_GHZ, 6};
     *     chan[1] = {WIFI_FREQ_BAND_2_4_GHZ, 11};
     *     chan[2] = {WIFI_FREQ_BAND_5_GHZ, 36};
     * @endcode
     *
     *  This list specifies the channels to be __considered for scan__. The underlying
     *  Wi-Fi chip can silently omit some channels due to various reasons such as channels
     *  not conforming to regulatory restrictions etc. The invoker of the API should
     *  ensure that the channels specified follow regulatory rules.
     */
    struct wifi_band_channel band_chan[WIFI_MGMT_SCAN_CHAN_MAX_MANUAL];
};

/** Wi-Fi scan result, each result is provided to the net_mgmt_event_callback
 * via its info attribute (see net_mgmt.h)
 */
struct wifi_scan_result {
    /** SSID */
    uint8_t ssid[WIFI_SSID_MAX_LEN];

    /** SSID length */
    uint8_t ssid_length;

    /** Frequency band */
    uint8_t band;

    /** Channel */
    uint8_t channel;

    /** Security type */
    enum wifi_security_type security;

    /** MFP options */
    enum wifi_mfp_options mfp;

    /** RSSI */
    int8_t rssi;

    /** BSSID */
    uint8_t mac[WIFI_MAC_ADDR_LEN];

    /** BSSID length */
    uint8_t mac_length;
};

/** Wi-Fi connect request parameters */
struct wifi_connect_req_params {
    /** SSID */
    const uint8_t* ssid;

    /** SSID length */
    uint8_t ssid_length; /* Max 32 */

    /** Pre-shared key */
    const uint8_t* psk;

    /** Pre-shared key length */
    uint8_t psk_length; /* Min 8 - Max 64 */

    /** SAE password (same as PSK but with no length restrictions), optional */
    const uint8_t* sae_password;

    /** SAE password length */
    uint8_t sae_password_length; /* No length restrictions */

    /** Frequency band */
    uint8_t band;

    /** Channel */
    uint8_t channel;

    /** Security type */
    enum wifi_security_type security;

    /** MFP options */
    enum wifi_mfp_options mfp;

    /** BSSID */
    uint8_t bssid[WIFI_MAC_ADDR_LEN];

    /** Connect timeout in seconds, SYS_FOREVER_MS for no timeout */
    int timeout;
};

/** Wi-Fi connect result codes. To be overlaid on top of \ref wifi_status
 * in the connect result event for detailed status.
 */
enum wifi_conn_status {
<<<<<<< HEAD
	/** Connection successful */
	WIFI_STATUS_CONN_SUCCESS = 0,
	/** Connection failed - generic failure */
	WIFI_STATUS_CONN_FAIL,
	/** Connection failed - wrong password
	 * Few possible reasons for 4-way handshake failure that we can guess are as follows:
	 * 1) Incorrect key
	 * 2) EAPoL frames lost causing timeout
	 *
	 * #1 is the likely cause, so, we convey to the user that it is due to
	 * Wrong passphrase/password.
	 */
	WIFI_STATUS_CONN_WRONG_PASSWORD,
	/** Connection timed out */
	WIFI_STATUS_CONN_TIMEOUT,
	/** Connection failed - AP not found */
	WIFI_STATUS_CONN_AP_NOT_FOUND,
	/** Last connection status */
	WIFI_STATUS_CONN_LAST_STATUS,
	/** Connection disconnected status */
	WIFI_STATUS_DISCONN_FIRST_STATUS = WIFI_STATUS_CONN_LAST_STATUS,
=======
    /** Connection successful */
    WIFI_STATUS_CONN_SUCCESS = 0,

    /** Connection failed - generic failure */
    WIFI_STATUS_CONN_FAIL,

    /** Connection failed - wrong password */
    WIFI_STATUS_CONN_WRONG_PASSWORD,

    /** Connection timed out */
    WIFI_STATUS_CONN_TIMEOUT,

    /** Connection failed - AP not found */
    WIFI_STATUS_CONN_AP_NOT_FOUND,

    /** Last connection status */
    WIFI_STATUS_CONN_LAST_STATUS,

    /** Connection disconnected status */
    WIFI_STATUS_DISCONN_FIRST_STATUS = WIFI_STATUS_CONN_LAST_STATUS,
>>>>>>> c0e3b75a
};

/** Wi-Fi disconnect reason codes. To be overlaid on top of \ref wifi_status
 * in the disconnect result event for detailed reason.
 */
enum wifi_disconn_reason {
    /** Unspecified reason */
    WIFI_REASON_DISCONN_UNSPECIFIED = WIFI_STATUS_DISCONN_FIRST_STATUS,

    /** Disconnected due to user request */
    WIFI_REASON_DISCONN_USER_REQUEST,

    /** Disconnected due to AP leaving */
    WIFI_REASON_DISCONN_AP_LEAVING,

    /** Disconnected due to inactivity */
    WIFI_REASON_DISCONN_INACTIVITY,
};

/** Wi-Fi AP mode result codes. To be overlaid on top of \ref wifi_status
 * in the AP mode enable or disable result event for detailed status.
 */
enum wifi_ap_status {
    /** AP mode enable or disable successful */
    WIFI_STATUS_AP_SUCCESS = 0,

    /** AP mode enable or disable failed - generic failure */
    WIFI_STATUS_AP_FAIL,

    /** AP mode enable failed - channel not supported */
    WIFI_STATUS_AP_CHANNEL_NOT_SUPPORTED,

    /** AP mode enable failed - channel not allowed */
    WIFI_STATUS_AP_CHANNEL_NOT_ALLOWED,

    /** AP mode enable failed - SSID not allowed */
    WIFI_STATUS_AP_SSID_NOT_ALLOWED,

    /** AP mode enable failed - authentication type not supported */
    WIFI_STATUS_AP_AUTH_TYPE_NOT_SUPPORTED,

    /** AP mode enable failed - operation not supported */
    WIFI_STATUS_AP_OP_NOT_SUPPORTED,

    /** AP mode enable failed - operation not permitted */
    WIFI_STATUS_AP_OP_NOT_PERMITTED,
};

/** Generic Wi-Fi status for commands and events */
struct wifi_status {
    union {
        int status;
        enum wifi_conn_status conn_status;
        enum wifi_disconn_reason disconn_reason;
        enum wifi_ap_status ap_status;
    };
};

/** Wi-Fi interface status */
struct wifi_iface_status {
    /** Interface state, see enum wifi_iface_state */
    int state;

    /** SSID length */
    unsigned int ssid_len;

    /** SSID */
    char ssid[WIFI_SSID_MAX_LEN];

    /** BSSID */
    char bssid[WIFI_MAC_ADDR_LEN];

    /** Frequency band */
    enum wifi_frequency_bands band;

    /** Channel */
    unsigned int channel;

    /** Interface mode, see enum wifi_iface_mode */
    enum wifi_iface_mode iface_mode;

    /** Link mode, see enum wifi_link_mode */
    enum wifi_link_mode link_mode;

    /** Security type, see enum wifi_security_type */
    enum wifi_security_type security;

    /** MFP options, see enum wifi_mfp_options */
    enum wifi_mfp_options mfp;

    /** RSSI */
    int rssi;

    /** DTIM period */
    unsigned char dtim_period;

    /** Beacon interval */
    unsigned short beacon_interval;

    /** is TWT capable? */
    bool twt_capable;
};

/** Wi-Fi power save parameters */
struct wifi_ps_params {
    /* Power save state */
    enum wifi_ps enabled;

    /* Listen interval */
    unsigned short listen_interval;

    /** Wi-Fi power save wakeup mode */
    enum wifi_ps_wakeup_mode wakeup_mode;

    /** Wi-Fi power save mode */
    enum wifi_ps_mode mode;

    /** Wi-Fi power save timeout
     *
     * This is the time out to wait after sending a TX packet
     * before going back to power save (in ms) to receive any replies
     * from the AP. Zero means this feature is disabled.
     *
     * It's a tradeoff between power consumption and latency.
     */
    unsigned int timeout_ms;

    /** Wi-Fi power save type */
    enum wifi_ps_param_type type;

    /** Wi-Fi power save fail reason */
    enum wifi_config_ps_param_fail_reason fail_reason;
};

/** Wi-Fi TWT parameters */
struct wifi_twt_params {
    /** TWT operation, see enum wifi_twt_operation */
    enum wifi_twt_operation operation;

    /** TWT negotiation type, see enum wifi_twt_negotiation_type */
    enum wifi_twt_negotiation_type negotiation_type;

    /** TWT setup command, see enum wifi_twt_setup_cmd */
    enum wifi_twt_setup_cmd setup_cmd;

    /** TWT setup response status, see enum wifi_twt_setup_resp_status */
    enum wifi_twt_setup_resp_status resp_status;

    /** TWT teardown cmd status, see enum wifi_twt_teardown_status */
    enum wifi_twt_teardown_status teardown_status;

    /** Dialog token, used to map requests to responses */
    uint8_t dialog_token;

    /** Flow ID, used to map setup with teardown */
    uint8_t flow_id;

    union {
        /** Setup specific parameters */
        struct {
            /**Interval = Wake up time + Sleeping time */
            uint64_t twt_interval;

            /** Requestor or responder */
            bool responder;

            /** Trigger enabled or disabled */
            bool trigger;

            /** Implicit or explicit */
            bool implicit;

            /** Announced or unannounced */
            bool announce;

            /** Wake up time */
            uint32_t twt_wake_interval;

            /* Wake ahead notification is sent earlier than
             * TWT Service period (SP) start based on this duration.
             * This should give applications ample time to
             * prepare the data before TWT SP starts.
             */
            uint32_t twt_wake_ahead_duration;
        } setup;

        /** Teardown specific parameters */
        struct {
            /** Teardown all flows */
            bool teardown_all;
        } teardown;
    };

    /** TWT fail reason, see enum wifi_twt_fail_reason */
    enum wifi_twt_fail_reason fail_reason;
};

/* Flow ID is only 3 bits */
#define WIFI_MAX_TWT_FLOWS       8
#define WIFI_MAX_TWT_INTERVAL_US (LONG_MAX - 1)
/* 256 (u8) * 1TU */
#define WIFI_MAX_TWT_WAKE_INTERVAL_US 262144
#define WIFI_MAX_TWT_WAKE_AHEAD_DURATION_US (LONG_MAX - 1)

/** Wi-Fi TWT flow information */
struct wifi_twt_flow_info {
    /** Interval = Wake up time + Sleeping time */
    uint64_t twt_interval;

    /** Dialog token, used to map requests to responses */
    uint8_t dialog_token;

    /** Flow ID, used to map setup with teardown */
    uint8_t flow_id;

    /** TWT negotiation type, see enum wifi_twt_negotiation_type */
    enum wifi_twt_negotiation_type negotiation_type;

    /** Requestor or responder */
    bool responder;

    /** Trigger enabled or disabled */
    bool trigger;

    /** Implicit or explicit */
    bool implicit;

    /** Announced or unannounced */
    bool announce;

    /** Wake up time */
    uint32_t twt_wake_interval;

    /* wake ahead duration */
    uint32_t twt_wake_ahead_duration;
};

/** Wi-Fi power save configuration */
struct wifi_ps_config {
    /** Number of TWT flows */
    char num_twt_flows;

    /** TWT flow details */
    struct wifi_twt_flow_info twt_flows[WIFI_MAX_TWT_FLOWS];

    /** Power save configuration */
    struct wifi_ps_params ps_params;
};

/** Generic get/set operation for any command*/
enum wifi_mgmt_op {
    /** Get operation */
    WIFI_MGMT_GET = 0,

    /** Set operation */
    WIFI_MGMT_SET = 1,
};

#define MAX_REG_CHAN_NUM  42

/** Per-channel regulatory attributes */
struct wifi_reg_chan_info {
    /** Center frequency in MHz */
    unsigned short center_frequency;

    /** Maximum transmission power (in dBm) */
    unsigned short max_power:8;

    /** Is channel supported or not */
    unsigned short supported:1;

    /** Passive transmissions only */
    unsigned short passive_only:1;

    /** Is a DFS channel */
    unsigned short dfs:1;
} __packed;

/** Regulatory domain information or configuration */
struct wifi_reg_domain {
    /* Regulatory domain operation */
    enum wifi_mgmt_op oper;

    /** Ignore all other regulatory hints over this one */
    bool force;

    /** Country code: ISO/IEC 3166-1 alpha-2 */
    uint8_t country_code[WIFI_COUNTRY_CODE_LEN];

    /** Number of channels supported */
    unsigned int num_channels;

    /** Channels information */
    struct wifi_reg_chan_info *chan_info;
};

/** Wi-Fi TWT sleep states */
enum wifi_twt_sleep_state {
    /** TWT sleep state: sleeping */
    WIFI_TWT_STATE_SLEEP = 0,

    /** TWT sleep state: awake */
    WIFI_TWT_STATE_AWAKE = 1,
};

#if defined(CONFIG_WIFI_MGMT_RAW_SCAN_RESULTS) || defined(__DOXYGEN__)
/** Wi-Fi raw scan result */
struct wifi_raw_scan_result {
    /** RSSI */
    int8_t rssi;

    /** Frame length */
    int frame_length;

    /** Frequency */
    unsigned short frequency;

    /** Raw scan data */
    uint8_t data[CONFIG_WIFI_MGMT_RAW_SCAN_RESULT_LENGTH];
};
#endif /* CONFIG_WIFI_MGMT_RAW_SCAN_RESULTS */

/** AP mode - connected STA details */
struct wifi_ap_sta_info {
    /** Link mode, see enum wifi_link_mode */
    enum wifi_link_mode link_mode;

    /** MAC address */
    uint8_t mac[WIFI_MAC_ADDR_LEN];

    /** MAC address length */
    uint8_t mac_length;

    /** is TWT capable ? */
    bool twt_capable;
};

/* for use in max info size calculations */
union wifi_mgmt_events {
    struct wifi_scan_result  scan_result;
    struct wifi_status       connect_status;
    struct wifi_iface_status iface_status;

    #ifdef CONFIG_WIFI_MGMT_RAW_SCAN_RESULTS
    struct wifi_raw_scan_result raw_scan_result;
    #endif /* CONFIG_WIFI_MGMT_RAW_SCAN_RESULTS */

    struct wifi_twt_params twt_params;
    struct wifi_ap_sta_info ap_sta_info;
};

/** Wi-Fi mode setup */
struct wifi_mode_info {
    /** Mode setting for a specific mode of operation */
    uint8_t mode;

    /** Interface index */
    uint8_t if_index;

    /** Get or set operation */
    enum wifi_mgmt_op oper;
};

/** Wi-Fi filter setting for monitor, prmoiscuous, TX-injection modes */
struct wifi_filter_info {
    /** Filter setting */
    uint8_t filter;

    /** Interface index */
    uint8_t if_index;

    /** Filter buffer size */
    uint16_t buffer_size;

    /** Get or set operation */
    enum wifi_mgmt_op oper;
};

/** Wi-Fi channel setting for monitor and TX-injection modes */
struct wifi_channel_info {
    /** Channel value to set */
    uint16_t channel;

    /** Interface index */
    uint8_t if_index;

    /** Get or set operation */
    enum wifi_mgmt_op oper;
};

#include <zephyr/net/net_if.h>

/** Scan result callback
 *
 * @param iface Network interface
 * @param status Scan result status
 * @param entry Scan result entry
 */
typedef void (*scan_result_cb_t)(struct net_if* iface, int status,
                                 struct wifi_scan_result* entry);

#ifdef CONFIG_WIFI_MGMT_RAW_SCAN_RESULTS
/** Raw scan result callback
 *
 * @param iface Network interface
 * @param status Raw scan result status
 * @param entry Raw scan result entry
 */
typedef void (*raw_scan_result_cb_t)(struct net_if* iface, int status,
                                     struct wifi_raw_scan_result* entry);
#endif /* CONFIG_WIFI_MGMT_RAW_SCAN_RESULTS */

/** Wi-Fi management API */
struct wifi_mgmt_ops {
    /** Scan for Wi-Fi networks
     *
     * @param dev Pointer to the device structure for the driver instance.
     * @param params Scan parameters
     * @param cb Callback to be called for each result
     *           cb parameter is the cb that should be called for each
     *           result by the driver. The wifi mgmt part will take care of
     *           raising the necessary event etc.
     *
     * @return 0 if ok, < 0 if error
     */
    int (*scan)(const struct device* dev,
                struct wifi_scan_params* params,
                scan_result_cb_t cb);

    /** Connect to a Wi-Fi network
     *
     * @param dev Pointer to the device structure for the driver instance.
     * @param params Connect parameters
     *
     * @return 0 if ok, < 0 if error
     */
    int (*connect)(const struct device* dev,
                   struct wifi_connect_req_params* params);

    /** Disconnect from a Wi-Fi network
     *
     * @param dev Pointer to the device structure for the driver instance.
     *
     * @return 0 if ok, < 0 if error
     */
    int (*disconnect)(const struct device* dev);

    /** Enable AP mode
     *
     * @param dev Pointer to the device structure for the driver instance.
     * @param params AP mode parameters
     *
     * @return 0 if ok, < 0 if error
     */
    int (*ap_enable)(const struct device* dev,
                     struct wifi_connect_req_params* params);

    /** Disable AP mode
     *
     * @param dev Pointer to the device structure for the driver instance.
     *
     * @return 0 if ok, < 0 if error
     */
    int (*ap_disable)(const struct device* dev);

    /** Disconnect a STA from AP
     *
     * @param dev Pointer to the device structure for the driver instance.
     * @param mac MAC address of the STA to disconnect
     *
     * @return 0 if ok, < 0 if error
     */
    int (*ap_sta_disconnect)(const struct device* dev, const uint8_t* mac);

    /** Get interface status
     *
     * @param dev Pointer to the device structure for the driver instance.
     * @param status Interface status
     *
     * @return 0 if ok, < 0 if error
     */
    int (*iface_status)(const struct device* dev, struct wifi_iface_status* status);

    #if defined(CONFIG_NET_STATISTICS_WIFI) || defined(__DOXYGEN__)
    /** Get Wi-Fi statistics
     *
     * @param dev Pointer to the device structure for the driver instance.
     * @param stats Wi-Fi statistics
     *
     * @return 0 if ok, < 0 if error
     */
    int (*get_stats)(const struct device* dev, struct net_stats_wifi* stats);
    #endif /* CONFIG_NET_STATISTICS_WIFI */

    /** Set power save status
     *
     * @param dev Pointer to the device structure for the driver instance.
     * @param params Power save parameters
     *
     * @return 0 if ok, < 0 if error
     */
    int (*set_power_save)(const struct device* dev, struct wifi_ps_params* params);

    /** Setup or teardown TWT flow
     *
     * @param dev Pointer to the device structure for the driver instance.
     * @param params TWT parameters
     *
     * @return 0 if ok, < 0 if error
     */
    int (*set_twt)(const struct device* dev, struct wifi_twt_params* params);

    /** Get power save config
     *
     * @param dev Pointer to the device structure for the driver instance.
     * @param config Power save config
     *
     * @return 0 if ok, < 0 if error
     */
    int (*get_power_save_config)(const struct device* dev, struct wifi_ps_config* config);

    /** Set or get regulatory domain
     *
     * @param dev Pointer to the device structure for the driver instance.
     * @param reg_domain Regulatory domain
     *
     * @return 0 if ok, < 0 if error
     */
    int (*reg_domain)(const struct device* dev, struct wifi_reg_domain* reg_domain);

    /** Set or get packet filter settings for monitor and promiscuous modes
     *
     * @param dev Pointer to the device structure for the driver instance.
     * @param packet filter settings
     *
     * @return 0 if ok, < 0 if error
     */
    int (*filter)(const struct device* dev, struct wifi_filter_info* filter);

    /** Set or get mode of operation
     *
     * @param dev Pointer to the device structure for the driver instance.
     * @param mode settings
     *
     * @return 0 if ok, < 0 if error
     */
    int (*mode)(const struct device* dev, struct wifi_mode_info* mode);

    /** Set or get current channel of operation
     *
     * @param dev Pointer to the device structure for the driver instance.
     * @param channel settings
     *
     * @return 0 if ok, < 0 if error
     */
    int (*channel)(const struct device* dev, struct wifi_channel_info* channel);

    /** Get Version of WiFi driver and Firmware
     *
     * The driver that implements the get_version function must not use stack to allocate the
     * version information pointers that are returned as params struct members.
     * The version pointer parameters should point to a static memory either in ROM (preferred)
     * or in RAM.
     *
     * @param dev Pointer to the device structure for the driver instance
     * @param params Version parameters
     *
     * @return 0 if ok, < 0 if error
     */
    int (*get_version)(const struct device *dev, struct wifi_version *params);
};

/** Wi-Fi management offload API */
struct net_wifi_mgmt_offload {
    /**
     * Mandatory to get in first position.
     * A network device should indeed provide a pointer on such
     * net_if_api structure. So we make current structure pointer
     * that can be casted to a net_if_api structure pointer.
     */
    #if defined(CONFIG_WIFI_USE_NATIVE_NETWORKING) || defined(__DOXYGEN__)
    /** Ethernet API */
    struct ethernet_api wifi_iface;
    #else
    /** Offloaded network device API */
    struct offloaded_if_api wifi_iface;
    #endif

    /** Wi-Fi management API */
    const struct wifi_mgmt_ops* const wifi_mgmt_api;

    #if defined(CONFIG_WIFI_NM_WPA_SUPPLICANT) || defined(__DOXYGEN__)
    /** Wi-Fi supplicant driver API */
    void *wifi_drv_ops;
    #endif
};

#if defined(CONFIG_WIFI_NM_WPA_SUPPLICANT)
/* Make sure wifi_drv_ops is after wifi_mgmt_api */
BUILD_ASSERT(offsetof(struct net_wifi_mgmt_offload, wifi_mgmt_api) <
             offsetof(struct net_wifi_mgmt_offload, wifi_drv_ops));
#endif

/* Make sure that the network interface API is properly setup inside
 * Wifi mgmt offload API struct (it is the first one).
 */
BUILD_ASSERT(offsetof(struct net_wifi_mgmt_offload, wifi_iface) == 0, "offsetof shall be 0");

/** Wi-Fi management connect result event
 *
 * @param iface Network interface
 * @param status Connect result status
 */
void wifi_mgmt_raise_connect_result_event(struct net_if* iface, int status);

/** Wi-Fi management disconnect result event
 *
 * @param iface Network interface
 * @param status Disconnect result status
 */
void wifi_mgmt_raise_disconnect_result_event(struct net_if* iface, int status);

/** Wi-Fi management interface status event
 *
 * @param iface Network interface
 * @param iface_status Interface status
 */
void wifi_mgmt_raise_iface_status_event(struct net_if* iface,
                                        struct wifi_iface_status* iface_status);

/** Wi-Fi management TWT event
 *
 * @param iface Network interface
 * @param twt_params TWT parameters
 */
void wifi_mgmt_raise_twt_event(struct net_if* iface,
                               struct wifi_twt_params* twt_params);

/** Wi-Fi management TWT sleep state event
 *
 * @param iface Network interface
 * @param twt_sleep_state TWT sleep state
 */
void wifi_mgmt_raise_twt_sleep_state(struct net_if* iface, int twt_sleep_state);

#if defined(CONFIG_WIFI_MGMT_RAW_SCAN_RESULTS) || defined(__DOXYGEN__)
/** Wi-Fi management raw scan result event
 *
 * @param iface Network interface
 * @param raw_scan_info Raw scan result
 */
void wifi_mgmt_raise_raw_scan_result_event(struct net_if* iface,
                                           struct wifi_raw_scan_result* raw_scan_info);
#endif /* CONFIG_WIFI_MGMT_RAW_SCAN_RESULTS */

/** Wi-Fi management disconnect complete event
 *
 * @param iface Network interface
 * @param status Disconnect complete status
 */
void wifi_mgmt_raise_disconnect_complete_event(struct net_if* iface, int status);

/** Wi-Fi management AP mode enable result event
 *
 * @param iface Network interface
 * @param status AP mode enable result status
 */
void wifi_mgmt_raise_ap_enable_result_event(struct net_if *iface, enum wifi_ap_status status);

/** Wi-Fi management AP mode disable result event
 *
 * @param iface Network interface
 * @param status AP mode disable result status
 */
void wifi_mgmt_raise_ap_disable_result_event(struct net_if *iface, enum wifi_ap_status status);

/** Wi-Fi management AP mode STA connected event
 *
 * @param iface Network interface
 * @param sta_info STA information
 */
void wifi_mgmt_raise_ap_sta_connected_event(struct net_if *iface,
                                            struct wifi_ap_sta_info *sta_info);

/** Wi-Fi management AP mode STA disconnected event
 * @param iface Network interface
 * @param sta_info STA information
 */
void wifi_mgmt_raise_ap_sta_disconnected_event(struct net_if *iface,
                                               struct wifi_ap_sta_info *sta_info);

/**
 * @}
 */
#ifdef __cplusplus
}
#endif

#endif /* ZEPHYR_INCLUDE_NET_WIFI_MGMT_H_ */<|MERGE_RESOLUTION|>--- conflicted
+++ resolved
@@ -415,36 +415,20 @@
  * in the connect result event for detailed status.
  */
 enum wifi_conn_status {
-<<<<<<< HEAD
-	/** Connection successful */
-	WIFI_STATUS_CONN_SUCCESS = 0,
-	/** Connection failed - generic failure */
-	WIFI_STATUS_CONN_FAIL,
-	/** Connection failed - wrong password
-	 * Few possible reasons for 4-way handshake failure that we can guess are as follows:
-	 * 1) Incorrect key
-	 * 2) EAPoL frames lost causing timeout
-	 *
-	 * #1 is the likely cause, so, we convey to the user that it is due to
-	 * Wrong passphrase/password.
-	 */
-	WIFI_STATUS_CONN_WRONG_PASSWORD,
-	/** Connection timed out */
-	WIFI_STATUS_CONN_TIMEOUT,
-	/** Connection failed - AP not found */
-	WIFI_STATUS_CONN_AP_NOT_FOUND,
-	/** Last connection status */
-	WIFI_STATUS_CONN_LAST_STATUS,
-	/** Connection disconnected status */
-	WIFI_STATUS_DISCONN_FIRST_STATUS = WIFI_STATUS_CONN_LAST_STATUS,
-=======
     /** Connection successful */
     WIFI_STATUS_CONN_SUCCESS = 0,
 
     /** Connection failed - generic failure */
     WIFI_STATUS_CONN_FAIL,
 
-    /** Connection failed - wrong password */
+    /** Connection failed - wrong password
+     * Few possible reasons for 4-way handshake failure that we can guess are as follows:
+     * 1) Incorrect key
+     * 2) EAPoL frames lost causing timeout
+     *
+     * #1 is the likely cause, so, we convey to the user that it is due to
+     * Wrong passphrase/password.
+     */
     WIFI_STATUS_CONN_WRONG_PASSWORD,
 
     /** Connection timed out */
@@ -458,7 +442,6 @@
 
     /** Connection disconnected status */
     WIFI_STATUS_DISCONN_FIRST_STATUS = WIFI_STATUS_CONN_LAST_STATUS,
->>>>>>> c0e3b75a
 };
 
 /** Wi-Fi disconnect reason codes. To be overlaid on top of \ref wifi_status
