/*
 * Copyright (c) 2017 Intel Corporation.
 * Copyright 2024 NXP
 * Copyright (c) 2024 Nordic Semiconductor ASA
 *
 * SPDX-License-Identifier: Apache-2.0
 */

/**
 * @file
 * @brief WiFi L2 stack public header
 */

#ifndef ZEPHYR_INCLUDE_NET_WIFI_MGMT_H_
#define ZEPHYR_INCLUDE_NET_WIFI_MGMT_H_

#include <zephyr/net/net_mgmt.h>
#include <zephyr/net/wifi.h>
#include <zephyr/net/ethernet.h>
#include <zephyr/net/offloaded_netdev.h>

#ifdef __cplusplus
extern "C" {
#endif

/**
 * @addtogroup wifi_mgmt
 * @{
 */

/* Management part definitions */

/** @cond INTERNAL_HIDDEN */

#define _NET_WIFI_LAYER     NET_MGMT_LAYER_L2
#define _NET_WIFI_CODE      0x156
#define _NET_WIFI_BASE      (NET_MGMT_IFACE_BIT |               \
                             NET_MGMT_LAYER(_NET_WIFI_LAYER) |  \
                             NET_MGMT_LAYER_CODE(_NET_WIFI_CODE))
#define _NET_WIFI_EVENT (_NET_WIFI_BASE | NET_MGMT_EVENT_BIT)

#ifdef CONFIG_WIFI_MGMT_SCAN_SSID_FILT_MAX
#define WIFI_MGMT_SCAN_SSID_FILT_MAX    CONFIG_WIFI_MGMT_SCAN_SSID_FILT_MAX
#else
#define WIFI_MGMT_SCAN_SSID_FILT_MAX    8
#endif /* CONFIG_WIFI_MGMT_SCAN_SSID_FILT_MAX */

#ifdef CONFIG_WIFI_MGMT_SCAN_CHAN_MAX_MANUAL
#define WIFI_MGMT_SCAN_CHAN_MAX_MANUAL  CONFIG_WIFI_MGMT_SCAN_CHAN_MAX_MANUAL
#else
#define WIFI_MGMT_SCAN_CHAN_MAX_MANUAL  32
#endif /* CONFIG_WIFI_MGMT_SCAN_CHAN_MAX_MANUAL */

#define WIFI_MGMT_BAND_STR_SIZE_MAX 8
#define WIFI_MGMT_SCAN_MAX_BSS_CNT  65535

#define WIFI_MGMT_SKIP_INACTIVITY_POLL IS_ENABLED(CONFIG_WIFI_MGMT_AP_STA_SKIP_INACTIVITY_POLL)
/** @endcond */

/** @brief Wi-Fi management commands */
enum net_request_wifi_cmd {
<<<<<<< HEAD
    /** Scan for Wi-Fi networks */
    NET_REQUEST_WIFI_CMD_SCAN = 1,
    /** Connect to a Wi-Fi network */
    NET_REQUEST_WIFI_CMD_CONNECT,
    /** Disconnect from a Wi-Fi network */
    NET_REQUEST_WIFI_CMD_DISCONNECT,
    /** Enable AP mode */
    NET_REQUEST_WIFI_CMD_AP_ENABLE,
    /** Disable AP mode */
    NET_REQUEST_WIFI_CMD_AP_DISABLE,
    /** Get interface status */
    NET_REQUEST_WIFI_CMD_IFACE_STATUS,
    /** Set power save status */
    NET_REQUEST_WIFI_CMD_PS,
    /** Setup or teardown TWT flow */
    NET_REQUEST_WIFI_CMD_TWT,
    /** Get power save config */
    NET_REQUEST_WIFI_CMD_PS_CONFIG,
    /** Set or get regulatory domain */
    NET_REQUEST_WIFI_CMD_REG_DOMAIN,
    /** Set or get Mode of operation */
    NET_REQUEST_WIFI_CMD_MODE,
    /** Set or get packet filter setting for current mode */
    NET_REQUEST_WIFI_CMD_PACKET_FILTER,
    /** Set or get Wi-Fi channel for Monitor or TX-Injection mode */
    NET_REQUEST_WIFI_CMD_CHANNEL,
    /** Disconnect a STA from AP */
    NET_REQUEST_WIFI_CMD_AP_STA_DISCONNECT,
    /** Get Wi-Fi driver and Firmware versions */
    NET_REQUEST_WIFI_CMD_VERSION,
    /** Get Wi-Fi latest connection parameters */
    NET_REQUEST_WIFI_CMD_CONN_PARAMS,
    /** Set RTS threshold */
    NET_REQUEST_WIFI_CMD_RTS_THRESHOLD,
    /** Configure AP parameter */
    NET_REQUEST_WIFI_CMD_AP_CONFIG_PARAM,
    /** DPP actions */
    NET_REQUEST_WIFI_CMD_DPP,
    #ifdef CONFIG_WIFI_NM_WPA_SUPPLICANT_WNM
    /** BSS transition management query */
    NET_REQUEST_WIFI_CMD_BTM_QUERY,
    #endif
    /** Flush PMKSA cache entries */
    NET_REQUEST_WIFI_CMD_PMKSA_FLUSH,
    /** Set enterprise mode credential */
    NET_REQUEST_WIFI_CMD_ENTERPRISE_CREDS,
    /** Get RTS threshold */
    NET_REQUEST_WIFI_CMD_RTS_THRESHOLD_CONFIG,
    /** WPS config */
    NET_REQUEST_WIFI_CMD_WPS_CONFIG,
    /** @cond INTERNAL_HIDDEN */
    NET_REQUEST_WIFI_CMD_MAX
    /** @endcond */
=======
	/** Scan for Wi-Fi networks */
	NET_REQUEST_WIFI_CMD_SCAN = 1,
	/** Connect to a Wi-Fi network */
	NET_REQUEST_WIFI_CMD_CONNECT,
	/** Disconnect from a Wi-Fi network */
	NET_REQUEST_WIFI_CMD_DISCONNECT,
	/** Enable AP mode */
	NET_REQUEST_WIFI_CMD_AP_ENABLE,
	/** Disable AP mode */
	NET_REQUEST_WIFI_CMD_AP_DISABLE,
	/** Get interface status */
	NET_REQUEST_WIFI_CMD_IFACE_STATUS,
	/** Set power save status */
	NET_REQUEST_WIFI_CMD_PS,
	/** Setup or teardown TWT flow */
	NET_REQUEST_WIFI_CMD_TWT,
	/** Get power save config */
	NET_REQUEST_WIFI_CMD_PS_CONFIG,
	/** Set or get regulatory domain */
	NET_REQUEST_WIFI_CMD_REG_DOMAIN,
	/** Set or get Mode of operation */
	NET_REQUEST_WIFI_CMD_MODE,
	/** Set or get packet filter setting for current mode */
	NET_REQUEST_WIFI_CMD_PACKET_FILTER,
	/** Set or get Wi-Fi channel for Monitor or TX-Injection mode */
	NET_REQUEST_WIFI_CMD_CHANNEL,
	/** Disconnect a STA from AP */
	NET_REQUEST_WIFI_CMD_AP_STA_DISCONNECT,
	/** Get Wi-Fi driver and Firmware versions */
	NET_REQUEST_WIFI_CMD_VERSION,
	/** Get Wi-Fi latest connection parameters */
	NET_REQUEST_WIFI_CMD_CONN_PARAMS,
	/** Set RTS threshold */
	NET_REQUEST_WIFI_CMD_RTS_THRESHOLD,
	/** Configure AP parameter */
	NET_REQUEST_WIFI_CMD_AP_CONFIG_PARAM,
	/** DPP actions */
	NET_REQUEST_WIFI_CMD_DPP,
#ifdef CONFIG_WIFI_NM_WPA_SUPPLICANT_WNM
	/** BSS transition management query */
	NET_REQUEST_WIFI_CMD_BTM_QUERY,
#endif
	/** Flush PMKSA cache entries */
	NET_REQUEST_WIFI_CMD_PMKSA_FLUSH,
	/** Set enterprise mode credential */
	NET_REQUEST_WIFI_CMD_ENTERPRISE_CREDS,
	/** Get RTS threshold */
	NET_REQUEST_WIFI_CMD_RTS_THRESHOLD_CONFIG,
	/** WPS config */
	NET_REQUEST_WIFI_CMD_WPS_CONFIG,
#ifdef CONFIG_WIFI_CREDENTIALS_CONNECT_STORED
	/** Connect to APs stored using wifi_credentials library. */
	NET_REQUEST_WIFI_CMD_CONNECT_STORED,
#endif
	/** @cond INTERNAL_HIDDEN */
	NET_REQUEST_WIFI_CMD_MAX
	/** @endcond */
>>>>>>> 6e653a96
};

/** Request a Wi-Fi scan */
#define NET_REQUEST_WIFI_SCAN               \
    (_NET_WIFI_BASE | NET_REQUEST_WIFI_CMD_SCAN)

NET_MGMT_DEFINE_REQUEST_HANDLER(NET_REQUEST_WIFI_SCAN);

/** Request a Wi-Fi connect */
#define NET_REQUEST_WIFI_CONNECT            \
    (_NET_WIFI_BASE | NET_REQUEST_WIFI_CMD_CONNECT)

NET_MGMT_DEFINE_REQUEST_HANDLER(NET_REQUEST_WIFI_CONNECT);

/** Request a Wi-Fi disconnect */
#define NET_REQUEST_WIFI_DISCONNECT         \
    (_NET_WIFI_BASE | NET_REQUEST_WIFI_CMD_DISCONNECT)

NET_MGMT_DEFINE_REQUEST_HANDLER(NET_REQUEST_WIFI_DISCONNECT);

/** Request a Wi-Fi access point enable */
#define NET_REQUEST_WIFI_AP_ENABLE          \
    (_NET_WIFI_BASE | NET_REQUEST_WIFI_CMD_AP_ENABLE)

NET_MGMT_DEFINE_REQUEST_HANDLER(NET_REQUEST_WIFI_AP_ENABLE);

/** Request a Wi-Fi access point disable */
#define NET_REQUEST_WIFI_AP_DISABLE         \
    (_NET_WIFI_BASE | NET_REQUEST_WIFI_CMD_AP_DISABLE)

NET_MGMT_DEFINE_REQUEST_HANDLER(NET_REQUEST_WIFI_AP_DISABLE);

/** Request a Wi-Fi network interface status */
#define NET_REQUEST_WIFI_IFACE_STATUS       \
    (_NET_WIFI_BASE | NET_REQUEST_WIFI_CMD_IFACE_STATUS)

NET_MGMT_DEFINE_REQUEST_HANDLER(NET_REQUEST_WIFI_IFACE_STATUS);

/** Request a Wi-Fi power save */
#define NET_REQUEST_WIFI_PS                 \
    (_NET_WIFI_BASE | NET_REQUEST_WIFI_CMD_PS)

NET_MGMT_DEFINE_REQUEST_HANDLER(NET_REQUEST_WIFI_PS);

/** Request a Wi-Fi TWT */
#define NET_REQUEST_WIFI_TWT                \
    (_NET_WIFI_BASE | NET_REQUEST_WIFI_CMD_TWT)

NET_MGMT_DEFINE_REQUEST_HANDLER(NET_REQUEST_WIFI_TWT);

/** Request a Wi-Fi power save configuration */
#define NET_REQUEST_WIFI_PS_CONFIG          \
    (_NET_WIFI_BASE | NET_REQUEST_WIFI_CMD_PS_CONFIG)

NET_MGMT_DEFINE_REQUEST_HANDLER(NET_REQUEST_WIFI_PS_CONFIG);

/** Request a Wi-Fi regulatory domain */
#define NET_REQUEST_WIFI_REG_DOMAIN         \
    (_NET_WIFI_BASE | NET_REQUEST_WIFI_CMD_REG_DOMAIN)

NET_MGMT_DEFINE_REQUEST_HANDLER(NET_REQUEST_WIFI_REG_DOMAIN);

/** Request current Wi-Fi mode */
#define NET_REQUEST_WIFI_MODE               \
    (_NET_WIFI_BASE | NET_REQUEST_WIFI_CMD_MODE)

NET_MGMT_DEFINE_REQUEST_HANDLER(NET_REQUEST_WIFI_MODE);

/** Request Wi-Fi packet filter */
#define NET_REQUEST_WIFI_PACKET_FILTER      \
    (_NET_WIFI_BASE | NET_REQUEST_WIFI_CMD_PACKET_FILTER)

NET_MGMT_DEFINE_REQUEST_HANDLER(NET_REQUEST_WIFI_PACKET_FILTER);

/** Request a Wi-Fi channel */
#define NET_REQUEST_WIFI_CHANNEL            \
    (_NET_WIFI_BASE | NET_REQUEST_WIFI_CMD_CHANNEL)

NET_MGMT_DEFINE_REQUEST_HANDLER(NET_REQUEST_WIFI_CHANNEL);

/** Request a Wi-Fi access point to disconnect a station */
#define NET_REQUEST_WIFI_AP_STA_DISCONNECT  \
    (_NET_WIFI_BASE | NET_REQUEST_WIFI_CMD_AP_STA_DISCONNECT)

NET_MGMT_DEFINE_REQUEST_HANDLER(NET_REQUEST_WIFI_AP_STA_DISCONNECT);

/** Request a Wi-Fi version */
#define NET_REQUEST_WIFI_VERSION            \
    (_NET_WIFI_BASE | NET_REQUEST_WIFI_CMD_VERSION)

NET_MGMT_DEFINE_REQUEST_HANDLER(NET_REQUEST_WIFI_VERSION);

/** Request a Wi-Fi connection parameters */
#define NET_REQUEST_WIFI_CONN_PARAMS                           \
    (_NET_WIFI_BASE | NET_REQUEST_WIFI_CMD_CONN_PARAMS)

NET_MGMT_DEFINE_REQUEST_HANDLER(NET_REQUEST_WIFI_CONN_PARAMS);

/** Request a Wi-Fi RTS threshold */
#define NET_REQUEST_WIFI_RTS_THRESHOLD      \
    (_NET_WIFI_BASE | NET_REQUEST_WIFI_CMD_RTS_THRESHOLD)

NET_MGMT_DEFINE_REQUEST_HANDLER(NET_REQUEST_WIFI_RTS_THRESHOLD);

/** Request a Wi-Fi AP parameters configuration */
#define NET_REQUEST_WIFI_AP_CONFIG_PARAM    \
    (_NET_WIFI_BASE | NET_REQUEST_WIFI_CMD_AP_CONFIG_PARAM)

NET_MGMT_DEFINE_REQUEST_HANDLER(NET_REQUEST_WIFI_AP_CONFIG_PARAM);

#ifdef CONFIG_WIFI_NM_WPA_SUPPLICANT_DPP
/** Request a Wi-Fi DPP operation */
#define NET_REQUEST_WIFI_DPP                \
    (_NET_WIFI_BASE | NET_REQUEST_WIFI_CMD_DPP)

NET_MGMT_DEFINE_REQUEST_HANDLER(NET_REQUEST_WIFI_DPP);
#endif /* CONFIG_WIFI_NM_WPA_SUPPLICANT_DPP */

#ifdef CONFIG_WIFI_NM_WPA_SUPPLICANT_WNM
/** Request a Wi-Fi BTM query */
#define NET_REQUEST_WIFI_BTM_QUERY (_NET_WIFI_BASE | NET_REQUEST_WIFI_CMD_BTM_QUERY)

NET_MGMT_DEFINE_REQUEST_HANDLER(NET_REQUEST_WIFI_BTM_QUERY);
#endif

/** Request a Wi-Fi PMKSA cache entries flush */
#define NET_REQUEST_WIFI_PMKSA_FLUSH                            \
    (_NET_WIFI_BASE | NET_REQUEST_WIFI_CMD_PMKSA_FLUSH)

NET_MGMT_DEFINE_REQUEST_HANDLER(NET_REQUEST_WIFI_PMKSA_FLUSH);

/** Set Wi-Fi enterprise mode CA/client Cert and key */
#define NET_REQUEST_WIFI_ENTERPRISE_CREDS                       \
    (_NET_WIFI_BASE | NET_REQUEST_WIFI_CMD_ENTERPRISE_CREDS)

NET_MGMT_DEFINE_REQUEST_HANDLER(NET_REQUEST_WIFI_ENTERPRISE_CREDS);

/** Request a Wi-Fi RTS threshold configuration */
#define NET_REQUEST_WIFI_RTS_THRESHOLD_CONFIG                   \
    (_NET_WIFI_BASE | NET_REQUEST_WIFI_CMD_RTS_THRESHOLD_CONFIG)

NET_MGMT_DEFINE_REQUEST_HANDLER(NET_REQUEST_WIFI_RTS_THRESHOLD_CONFIG);

#define NET_REQUEST_WIFI_WPS_CONFIG (_NET_WIFI_BASE | NET_REQUEST_WIFI_CMD_WPS_CONFIG)

NET_MGMT_DEFINE_REQUEST_HANDLER(NET_REQUEST_WIFI_WPS_CONFIG);
#ifdef CONFIG_WIFI_CREDENTIALS_CONNECT_STORED
#define NET_REQUEST_WIFI_CONNECT_STORED (_NET_WIFI_BASE | NET_REQUEST_WIFI_CMD_CONNECT_STORED)

NET_MGMT_DEFINE_REQUEST_HANDLER(NET_REQUEST_WIFI_CONNECT_STORED);
#endif

/** @brief Wi-Fi management events */
enum net_event_wifi_cmd {
    /** Scan results available */
    NET_EVENT_WIFI_CMD_SCAN_RESULT = 1,

    /** Scan done */
    NET_EVENT_WIFI_CMD_SCAN_DONE,

    /** Connect result */
    NET_EVENT_WIFI_CMD_CONNECT_RESULT,

    /** Disconnect result */
    NET_EVENT_WIFI_CMD_DISCONNECT_RESULT,

    /** Interface status */
    NET_EVENT_WIFI_CMD_IFACE_STATUS,

    /** TWT events */
    NET_EVENT_WIFI_CMD_TWT,

    /** TWT sleep status: awake or sleeping, can be used by application
     * to determine if it can send data or not.
     */
    NET_EVENT_WIFI_CMD_TWT_SLEEP_STATE,

    /** Raw scan results available */
    NET_EVENT_WIFI_CMD_RAW_SCAN_RESULT,

    /** Disconnect complete */
    NET_EVENT_WIFI_CMD_DISCONNECT_COMPLETE,

    /** AP mode enable result */
    NET_EVENT_WIFI_CMD_AP_ENABLE_RESULT,

    /** AP mode disable result */
    NET_EVENT_WIFI_CMD_AP_DISABLE_RESULT,

    /** STA connected to AP */
    NET_EVENT_WIFI_CMD_AP_STA_CONNECTED,

    /** STA disconnected from AP */
    NET_EVENT_WIFI_CMD_AP_STA_DISCONNECTED,

    /** Supplicant specific event */
    NET_EVENT_WIFI_CMD_SUPPLICANT,
};

/** Event emitted for Wi-Fi scan result */
#define NET_EVENT_WIFI_SCAN_RESULT          \
    (_NET_WIFI_EVENT | NET_EVENT_WIFI_CMD_SCAN_RESULT)

/** Event emitted when Wi-Fi scan is done */
#define NET_EVENT_WIFI_SCAN_DONE            \
    (_NET_WIFI_EVENT | NET_EVENT_WIFI_CMD_SCAN_DONE)

/** Event emitted for Wi-Fi connect result */
#define NET_EVENT_WIFI_CONNECT_RESULT       \
    (_NET_WIFI_EVENT | NET_EVENT_WIFI_CMD_CONNECT_RESULT)

/** Event emitted for Wi-Fi disconnect result */
#define NET_EVENT_WIFI_DISCONNECT_RESULT    \
    (_NET_WIFI_EVENT | NET_EVENT_WIFI_CMD_DISCONNECT_RESULT)

/** Event emitted for Wi-Fi network interface status */
#define NET_EVENT_WIFI_IFACE_STATUS         \
    (_NET_WIFI_EVENT | NET_EVENT_WIFI_CMD_IFACE_STATUS)

/** Event emitted for Wi-Fi TWT information */
#define NET_EVENT_WIFI_TWT                  \
    (_NET_WIFI_EVENT | NET_EVENT_WIFI_CMD_TWT)

/** Event emitted for Wi-Fi TWT sleep state */
#define NET_EVENT_WIFI_TWT_SLEEP_STATE      \
    (_NET_WIFI_EVENT | NET_EVENT_WIFI_CMD_TWT_SLEEP_STATE)

/** Event emitted for Wi-Fi raw scan result */
#define NET_EVENT_WIFI_RAW_SCAN_RESULT      \
    (_NET_WIFI_EVENT | NET_EVENT_WIFI_CMD_RAW_SCAN_RESULT)

/** Event emitted Wi-Fi disconnect is completed */
#define NET_EVENT_WIFI_DISCONNECT_COMPLETE  \
    (_NET_WIFI_EVENT | NET_EVENT_WIFI_CMD_DISCONNECT_COMPLETE)

/** Event emitted for Wi-Fi access point enable result */
#define NET_EVENT_WIFI_AP_ENABLE_RESULT     \
    (_NET_WIFI_EVENT | NET_EVENT_WIFI_CMD_AP_ENABLE_RESULT)

/** Event emitted for Wi-Fi access point disable result */
#define NET_EVENT_WIFI_AP_DISABLE_RESULT    \
    (_NET_WIFI_EVENT | NET_EVENT_WIFI_CMD_AP_DISABLE_RESULT)

/** Event emitted when Wi-Fi station is connected in AP mode */
#define NET_EVENT_WIFI_AP_STA_CONNECTED     \
    (_NET_WIFI_EVENT | NET_EVENT_WIFI_CMD_AP_STA_CONNECTED)

/** Event emitted Wi-Fi station is disconnected from AP */
#define NET_EVENT_WIFI_AP_STA_DISCONNECTED  \
    (_NET_WIFI_EVENT | NET_EVENT_WIFI_CMD_AP_STA_DISCONNECTED)

/** @brief Wi-Fi version */
struct wifi_version {
    /** Driver version */
    char const* drv_version;

    /** Firmware version */
    char const* fw_version;
};

/**
 * @brief Wi-Fi structure to uniquely identify a band-channel pair
 */
struct wifi_band_channel {
    /** Frequency band */
    uint8_t band;

    /** Channel */
    uint8_t channel;
};

/**
 * @brief Wi-Fi scan parameters structure.
 * Used to specify parameters which can control how the Wi-Fi scan
 * is performed.
 */
struct wifi_scan_params {
    /** Scan type, see enum wifi_scan_type.
     *
     * The scan_type is only a hint to the underlying Wi-Fi chip for the
     * preferred mode of scan. The actual mode of scan can depend on factors
     * such as the Wi-Fi chip implementation support, regulatory domain
     * restrictions etc.
     */
    enum wifi_scan_type scan_type;

    /** Bitmap of bands to be scanned.
     *  Refer to ::wifi_frequency_bands for bit position of each band.
     */
    uint8_t bands;

    /** Active scan dwell time (in ms) on a channel.
     */
    uint16_t dwell_time_active;

    /** Passive scan dwell time (in ms) on a channel.
     */
    uint16_t dwell_time_passive;

    /** Array of SSID strings to scan.
     */
    char const* ssids[WIFI_MGMT_SCAN_SSID_FILT_MAX];

    /** Specifies the maximum number of scan results to return. These results would be the
     * BSSIDS with the best RSSI values, in all the scanned channels. This should only be
     * used to limit the number of returned scan results, and cannot be counted upon to limit
     * the scan time, since the underlying Wi-Fi chip might have to scan all the channels to
     * find the max_bss_cnt number of APs with the best signal strengths. A value of 0
     * signifies that there is no restriction on the number of scan results to be returned.
     */
    uint16_t max_bss_cnt;

    /** Channel information array indexed on Wi-Fi frequency bands and channels within that
     * band.
     * E.g. to scan channel 6 and 11 on the 2.4 GHz band, channel 36 on the 5 GHz band:
     * @code{.c}
     *     chan[0] = {WIFI_FREQ_BAND_2_4_GHZ, 6};
     *     chan[1] = {WIFI_FREQ_BAND_2_4_GHZ, 11};
     *     chan[2] = {WIFI_FREQ_BAND_5_GHZ, 36};
     * @endcode
     *
     *  This list specifies the channels to be __considered for scan__. The underlying
     *  Wi-Fi chip can silently omit some channels due to various reasons such as channels
     *  not conforming to regulatory restrictions etc. The invoker of the API should
     *  ensure that the channels specified follow regulatory rules.
     */
    struct wifi_band_channel band_chan[WIFI_MGMT_SCAN_CHAN_MAX_MANUAL];
};

/** @brief Wi-Fi scan result, each result is provided to the net_mgmt_event_callback
 * via its info attribute (see net_mgmt.h)
 */
struct wifi_scan_result {
    /** SSID */
    uint8_t ssid[WIFI_SSID_MAX_LEN];

    /** SSID length */
    uint8_t ssid_length;

    /** Frequency band */
    uint8_t band;

    /** Channel */
    uint8_t channel;

    /** Security type */
    enum wifi_security_type security;

    /** MFP options */
    enum wifi_mfp_options mfp;

    /** RSSI */
    int8_t rssi;

    /** BSSID */
    uint8_t mac[WIFI_MAC_ADDR_LEN];

    /** BSSID length */
    uint8_t mac_length;
};

/** @brief Wi-Fi connect request parameters */
struct wifi_connect_req_params {
    /** SSID */
    uint8_t const* ssid;

    /** SSID length */
    uint8_t ssid_length; /* Max 32 */

    /** Pre-shared key */
    uint8_t const* psk;

    /** Pre-shared key length */
    uint8_t psk_length; /* Min 8 - Max 64 */

    /** SAE password (same as PSK but with no length restrictions), optional */
    uint8_t const* sae_password;

    /** SAE password length */
    uint8_t sae_password_length; /* No length restrictions */

    /** Frequency band */
    uint8_t band;

    /** Channel */
    uint8_t channel;

    /** Security type */
    enum wifi_security_type security;

    /** MFP options */
    enum wifi_mfp_options mfp;

    /** BSSID */
    uint8_t bssid[WIFI_MAC_ADDR_LEN];

    /** Connect timeout in seconds, SYS_FOREVER_MS for no timeout */
    int timeout;

    /** anonymous identity */
    const uint8_t *anon_id;

    /** anon_id length, max 64 */
    uint8_t aid_length;

    /** Private key passwd for enterprise mode */
    const uint8_t *key_passwd;

    /** Private key passwd length, max 128 */
    uint8_t key_passwd_length;

    /** private key2 passwd */
    const uint8_t *key2_passwd;

    /** key2 passwd length, max 128 */
    uint8_t key2_passwd_length;

    /** suiteb or suiteb-192 */
    uint8_t suiteb_type;

    /** eap version */
    uint8_t eap_ver;

    /** Identity for EAP */
    const uint8_t *eap_identity;

    /** eap identity length, max 64 */
    uint8_t eap_id_length;

    /** Password string for EAP. */
    const uint8_t *eap_password;

    /** eap passwd length, max 128 */
    uint8_t eap_passwd_length;
};

/** @brief Wi-Fi connect result codes. To be overlaid on top of \ref wifi_status
 * in the connect result event for detailed status.
 */
enum wifi_conn_status {
    /** Connection successful */
    WIFI_STATUS_CONN_SUCCESS = 0,

    /** Connection failed - generic failure */
    WIFI_STATUS_CONN_FAIL,

    /** Connection failed - wrong password
     * Few possible reasons for 4-way handshake failure that we can guess are as follows:
     * 1) Incorrect key
     * 2) EAPoL frames lost causing timeout
     *
     * #1 is the likely cause, so, we convey to the user that it is due to
     * Wrong passphrase/password.
     */
    WIFI_STATUS_CONN_WRONG_PASSWORD,

    /** Connection timed out */
    WIFI_STATUS_CONN_TIMEOUT,

    /** Connection failed - AP not found */
    WIFI_STATUS_CONN_AP_NOT_FOUND,

    /** Last connection status */
    WIFI_STATUS_CONN_LAST_STATUS,

    /** Connection disconnected status */
    WIFI_STATUS_DISCONN_FIRST_STATUS = WIFI_STATUS_CONN_LAST_STATUS,
};

/** @brief Wi-Fi disconnect reason codes. To be overlaid on top of \ref wifi_status
 * in the disconnect result event for detailed reason.
 */
enum wifi_disconn_reason {
    /** Success, overload status as reason */
    WIFI_REASON_DISCONN_SUCCESS = 0,

    /** Unspecified reason */
    WIFI_REASON_DISCONN_UNSPECIFIED,

    /** Disconnected due to user request */
    WIFI_REASON_DISCONN_USER_REQUEST,

    /** Disconnected due to AP leaving */
    WIFI_REASON_DISCONN_AP_LEAVING,

    /** Disconnected due to inactivity */
    WIFI_REASON_DISCONN_INACTIVITY,
};

/** @brief Wi-Fi AP mode result codes. To be overlaid on top of \ref wifi_status
 * in the AP mode enable or disable result event for detailed status.
 */
enum wifi_ap_status {
    /** AP mode enable or disable successful */
    WIFI_STATUS_AP_SUCCESS = 0,

    /** AP mode enable or disable failed - generic failure */
    WIFI_STATUS_AP_FAIL,

    /** AP mode enable failed - channel not supported */
    WIFI_STATUS_AP_CHANNEL_NOT_SUPPORTED,

    /** AP mode enable failed - channel not allowed */
    WIFI_STATUS_AP_CHANNEL_NOT_ALLOWED,

    /** AP mode enable failed - SSID not allowed */
    WIFI_STATUS_AP_SSID_NOT_ALLOWED,

    /** AP mode enable failed - authentication type not supported */
    WIFI_STATUS_AP_AUTH_TYPE_NOT_SUPPORTED,

    /** AP mode enable failed - operation not supported */
    WIFI_STATUS_AP_OP_NOT_SUPPORTED,

    /** AP mode enable failed - operation not permitted */
    WIFI_STATUS_AP_OP_NOT_PERMITTED,
};

/** @brief Generic Wi-Fi status for commands and events */
struct wifi_status {
    union {
        /** Status value */
        int status;
        /** Connection status */
        enum wifi_conn_status conn_status;
        /** Disconnection reason status */
        enum wifi_disconn_reason disconn_reason;
        /** Access point status */
        enum wifi_ap_status ap_status;
    };
};

/** @brief Wi-Fi interface status */
struct wifi_iface_status {
    /** Interface state, see enum wifi_iface_state */
    int state;

    /** SSID length */
    unsigned int ssid_len;

    /** SSID */
    char ssid[WIFI_SSID_MAX_LEN];

    /** BSSID */
    char bssid[WIFI_MAC_ADDR_LEN];

    /** Frequency band */
    enum wifi_frequency_bands band;

    /** Channel */
    unsigned int channel;

    /** Interface mode, see enum wifi_iface_mode */
    enum wifi_iface_mode iface_mode;

    /** Link mode, see enum wifi_link_mode */
    enum wifi_link_mode link_mode;

    /** Security type, see enum wifi_security_type */
    enum wifi_security_type security;

    /** MFP options, see enum wifi_mfp_options */
    enum wifi_mfp_options mfp;

    /** RSSI */
    int rssi;

    /** DTIM period */
    unsigned char dtim_period;

    /** Beacon interval */
    unsigned short beacon_interval;

    /** is TWT capable? */
    bool twt_capable;

    /** The current 802.11 PHY data rate */
    int current_phy_rate;
};

/** @brief Wi-Fi power save parameters */
struct wifi_ps_params {
    /** Power save state */
    enum wifi_ps enabled;

    /** Listen interval */
    unsigned short listen_interval;

    /** Wi-Fi power save wakeup mode */
    enum wifi_ps_wakeup_mode wakeup_mode;

    /** Wi-Fi power save mode */
    enum wifi_ps_mode mode;

    /** Wi-Fi power save timeout
     *
     * This is the time out to wait after sending a TX packet
     * before going back to power save (in ms) to receive any replies
     * from the AP. Zero means this feature is disabled.
     *
     * It's a tradeoff between power consumption and latency.
     */
    unsigned int timeout_ms;

    /** Wi-Fi power save type */
    enum wifi_ps_param_type type;

    /** Wi-Fi power save fail reason */
    enum wifi_config_ps_param_fail_reason fail_reason;

    /** Wi-Fi power save exit strategy */
    enum wifi_ps_exit_strategy exit_strategy;
};

/** @brief Wi-Fi TWT parameters */
struct wifi_twt_params {
    /** TWT operation, see enum wifi_twt_operation */
    enum wifi_twt_operation operation;

    /** TWT negotiation type, see enum wifi_twt_negotiation_type */
    enum wifi_twt_negotiation_type negotiation_type;

    /** TWT setup command, see enum wifi_twt_setup_cmd */
    enum wifi_twt_setup_cmd setup_cmd;

    /** TWT setup response status, see enum wifi_twt_setup_resp_status */
    enum wifi_twt_setup_resp_status resp_status;

    /** TWT teardown cmd status, see enum wifi_twt_teardown_status */
    enum wifi_twt_teardown_status teardown_status;

    /** Dialog token, used to map requests to responses */
    uint8_t dialog_token;

    /** Flow ID, used to map setup with teardown */
    uint8_t flow_id;

    union {
        /** Setup specific parameters */
        struct {
            /**Interval = Wake up time + Sleeping time */
            uint64_t twt_interval;

            /** Requestor or responder */
            bool responder;

            /** Trigger enabled or disabled */
            bool trigger;

            /** Implicit or explicit */
            bool implicit;

            /** Announced or unannounced */
            bool announce;

            /** Wake up time */
            uint32_t twt_wake_interval;

            /** Wake ahead notification is sent earlier than
             * TWT Service period (SP) start based on this duration.
             * This should give applications ample time to
             * prepare the data before TWT SP starts.
             */
            uint32_t twt_wake_ahead_duration;
        } setup;

        /** Teardown specific parameters */
        struct {
            /** Teardown all flows */
            bool teardown_all;
        } teardown;
    };

    /** TWT fail reason, see enum wifi_twt_fail_reason */
    enum wifi_twt_fail_reason fail_reason;
};

/** @cond INTERNAL_HIDDEN */

/* Flow ID is only 3 bits */
#define WIFI_MAX_TWT_FLOWS       8
#define WIFI_MAX_TWT_INTERVAL_US (LONG_MAX - 1)
/* 256 (u8) * 1TU */
#define WIFI_MAX_TWT_WAKE_INTERVAL_US       262144
#define WIFI_MAX_TWT_WAKE_AHEAD_DURATION_US (LONG_MAX - 1)

/** @endcond */

/** @brief Wi-Fi TWT flow information */
struct wifi_twt_flow_info {
    /** Interval = Wake up time + Sleeping time */
    uint64_t twt_interval;

    /** Dialog token, used to map requests to responses */
    uint8_t dialog_token;

    /** Flow ID, used to map setup with teardown */
    uint8_t flow_id;

    /** TWT negotiation type, see enum wifi_twt_negotiation_type */
    enum wifi_twt_negotiation_type negotiation_type;

    /** Requestor or responder */
    bool responder;

    /** Trigger enabled or disabled */
    bool trigger;

    /** Implicit or explicit */
    bool implicit;

    /** Announced or unannounced */
    bool announce;

    /** Wake up time */
    uint32_t twt_wake_interval;

    /** Wake ahead duration */
    uint32_t twt_wake_ahead_duration;
};

/** Wi-Fi enterprise mode credentials */
struct wifi_enterprise_creds_params {
    /** CA certification */
    uint8_t* ca_cert;

    /** CA certification length */
    uint32_t ca_cert_len;

    /** Client certification */
    uint8_t* client_cert;

    /** Client certification length */
    uint32_t client_cert_len;

    /** Client key */
    uint8_t* client_key;

    /** Client key length */
    uint32_t client_key_len;

    /** CA certification of phase2*/
    uint8_t* ca_cert2;

    /** Phase2 CA certification length */
    uint32_t ca_cert2_len;

    /** Client certification of phase2*/
    uint8_t* client_cert2;

    /** Phase2 Client certification length */
    uint32_t client_cert2_len;

    /** Client key of phase2*/
    uint8_t* client_key2;

    /** Phase2 Client key length */
    uint32_t client_key2_len;
};

/** @brief Wi-Fi power save configuration */
struct wifi_ps_config {
    /** Number of TWT flows */
    char num_twt_flows;

    /** TWT flow details */
    struct wifi_twt_flow_info twt_flows[WIFI_MAX_TWT_FLOWS];

    /** Power save configuration */
    struct wifi_ps_params ps_params;
};

/** @brief Generic get/set operation for any command*/
enum wifi_mgmt_op {
    /** Get operation */
    WIFI_MGMT_GET = 0,

    /** Set operation */
    WIFI_MGMT_SET = 1,
};

/** Max regulatory channel number */
#define MAX_REG_CHAN_NUM    42

/** @brief Per-channel regulatory attributes */
struct wifi_reg_chan_info {
    /** Center frequency in MHz */
    unsigned short center_frequency;

    /** Maximum transmission power (in dBm) */
    unsigned short max_power : 8;

    /** Is channel supported or not */
    unsigned short supported : 1;

    /** Passive transmissions only */
    unsigned short passive_only : 1;

    /** Is a DFS channel */
    unsigned short dfs : 1;
} __packed;

/** @brief Regulatory domain information or configuration */
struct wifi_reg_domain {
    /** Regulatory domain operation */
    enum wifi_mgmt_op oper;

    /** Ignore all other regulatory hints over this one */
    bool force;

    /** Country code: ISO/IEC 3166-1 alpha-2 */
    uint8_t country_code[WIFI_COUNTRY_CODE_LEN];

    /** Number of channels supported */
    unsigned int num_channels;

    /** Channels information */
    struct wifi_reg_chan_info* chan_info;
};

/** @brief Wi-Fi TWT sleep states */
enum wifi_twt_sleep_state {
    /** TWT sleep state: sleeping */
    WIFI_TWT_STATE_SLEEP = 0,

    /** TWT sleep state: awake */
    WIFI_TWT_STATE_AWAKE = 1,
};

#if defined(CONFIG_WIFI_MGMT_RAW_SCAN_RESULTS) || defined(__DOXYGEN__)
/** @brief Wi-Fi raw scan result */
struct wifi_raw_scan_result {
    /** RSSI */
    int8_t rssi;

    /** Frame length */
    int frame_length;

    /** Frequency */
    unsigned short frequency;

    /** Raw scan data */
    uint8_t data[CONFIG_WIFI_MGMT_RAW_SCAN_RESULT_LENGTH];
};
#endif /* CONFIG_WIFI_MGMT_RAW_SCAN_RESULTS */

/** @brief AP mode - connected STA details */
struct wifi_ap_sta_info {
    /** Link mode, see enum wifi_link_mode */
    enum wifi_link_mode link_mode;

    /** MAC address */
    uint8_t mac[WIFI_MAC_ADDR_LEN];

    /** MAC address length */
    uint8_t mac_length;

    /** is TWT capable ? */
    bool twt_capable;
};

/** @cond INTERNAL_HIDDEN */

/* for use in max info size calculations */
union wifi_mgmt_events {
    struct wifi_scan_result  scan_result;
    struct wifi_status       connect_status;
    struct wifi_iface_status iface_status;

    #ifdef CONFIG_WIFI_MGMT_RAW_SCAN_RESULTS
    struct wifi_raw_scan_result raw_scan_result;
    #endif /* CONFIG_WIFI_MGMT_RAW_SCAN_RESULTS */

    struct wifi_twt_params  twt_params;
    struct wifi_ap_sta_info ap_sta_info;
};

/** @endcond */

/** @brief Wi-Fi mode setup */
struct wifi_mode_info {
    /** Mode setting for a specific mode of operation */
    uint8_t mode;

    /** Interface index */
    uint8_t if_index;

    /** Get or set operation */
    enum wifi_mgmt_op oper;
};

/** @brief Wi-Fi filter setting for monitor, prmoiscuous, TX-injection modes */
struct wifi_filter_info {
    /** Filter setting */
    uint8_t filter;

    /** Interface index */
    uint8_t if_index;

    /** Filter buffer size */
    uint16_t buffer_size;

    /** Get or set operation */
    enum wifi_mgmt_op oper;
};

/** @brief Wi-Fi channel setting for monitor and TX-injection modes */
struct wifi_channel_info {
    /** Channel value to set */
    uint16_t channel;

    /** Interface index */
    uint8_t if_index;

    /** Get or set operation */
    enum wifi_mgmt_op oper;
};

/** @cond INTERNAL_HIDDEN */
#define WIFI_AP_STA_MAX_INACTIVITY (LONG_MAX - 1)
/** @endcond */

/** @brief Wi-Fi AP configuration parameter */
struct wifi_ap_config_params {
    /** Parameter used to identify the different AP parameters */
    enum wifi_ap_config_param type;
    /** Parameter used for setting maximum inactivity duration for stations */
    uint32_t max_inactivity;
    /** Parameter used for setting maximum number of stations */
    uint32_t max_num_sta;
};

#ifdef CONFIG_WIFI_NM_WPA_SUPPLICANT_DPP
/** @brief Wi-Fi DPP configuration parameter */
/** Wi-Fi DPP QR-CODE in string max len for SHA512 */
#define WIFI_DPP_QRCODE_MAX_LEN 255

/** Wi-Fi DPP operations */
enum wifi_dpp_op {
    /** Unset invalid operation */
    WIFI_DPP_OP_INVALID = 0,
    /** Add configurator */
    WIFI_DPP_CONFIGURATOR_ADD,
    /** Start DPP auth as configurator or enrollee */
    WIFI_DPP_AUTH_INIT,
    /** Scan qr_code as parameter */
    WIFI_DPP_QR_CODE,
    /** Start DPP chirp to send DPP announcement */
    WIFI_DPP_CHIRP,
    /** Listen on specific frequency */
    WIFI_DPP_LISTEN,
    /** Generate a bootstrap like qrcode */
    WIFI_DPP_BOOTSTRAP_GEN,
    /** Get a bootstrap uri for external device to scan */
    WIFI_DPP_BOOTSTRAP_GET_URI,
    /** Set configurator parameters */
    WIFI_DPP_SET_CONF_PARAM,
    /** Set DPP rx response wait timeout */
    WIFI_DPP_SET_WAIT_RESP_TIME,
    /** Reconfigure DPP network */
    WIFI_DPP_RECONFIG
};

/** Wi-Fi DPP crypto Elliptic Curves */
enum wifi_dpp_curves {
    /** Unset default use P-256 */
    WIFI_DPP_CURVES_DEFAULT = 0,
    /** prime256v1 */
    WIFI_DPP_CURVES_P_256,
    /** secp384r1 */
    WIFI_DPP_CURVES_P_384,
    /** secp521r1 */
    WIFI_DPP_CURVES_P_512,
    /** brainpoolP256r1 */
    WIFI_DPP_CURVES_BP_256,
    /** brainpoolP384r1 */
    WIFI_DPP_CURVES_BP_384,
    /** brainpoolP512r1 */
    WIFI_DPP_CURVES_BP_512
};

/** Wi-Fi DPP role */
enum wifi_dpp_role {
    /** Unset role */
    WIFI_DPP_ROLE_UNSET = 0,
    /** Configurator passes AP config to enrollee */
    WIFI_DPP_ROLE_CONFIGURATOR,
    /** Enrollee gets AP config and connect to AP */
    WIFI_DPP_ROLE_ENROLLEE,
    /** Both configurator and enrollee might be chosen */
    WIFI_DPP_ROLE_EITHER
};

/** Wi-Fi DPP security type
 *
 * current only support DPP only AKM
 */
enum wifi_dpp_conf {
    /** Unset conf */
    WIFI_DPP_CONF_UNSET = 0,
    /** conf=sta-dpp, AKM DPP only for sta */
    WIFI_DPP_CONF_STA,
    /** conf=ap-dpp, AKM DPP only for ap */
    WIFI_DPP_CONF_AP,
    /** conf=query, query for AKM */
    WIFI_DPP_CONF_QUERY
};

/** Wi-Fi DPP bootstrap type
 *
 * current default and only support QR-CODE
 */
enum wifi_dpp_bootstrap_type {
    /** Unset type */
    WIFI_DPP_BOOTSTRAP_TYPE_UNSET = 0,
    /** qrcode */
    WIFI_DPP_BOOTSTRAP_TYPE_QRCODE,
    /** pkex */
    WIFI_DPP_BOOTSTRAP_TYPE_PKEX,
    /** nfc */
    WIFI_DPP_BOOTSTRAP_TYPE_NFC_URI
};

/** Params to add DPP configurator */
struct wifi_dpp_configurator_add_params {
    /** ECP curves for private key */
    int curve;
    /** ECP curves for net access key */
    int net_access_key_curve;
};

/** Params to initiate a DPP auth procedure */
struct wifi_dpp_auth_init_params {
    /** Peer bootstrap id */
    int peer;
    /** Configuration parameter id */
    int configurator;
    /** Role configurator or enrollee */
    int role;
    /** Security type */
    int conf;
    /** SSID in string */
    char ssid[WIFI_SSID_MAX_LEN + 1];
};

/** Params to do DPP chirp */
struct wifi_dpp_chirp_params {
    /** Own bootstrap id */
    int id;
    /** Chirp on frequency */
    int freq;
};

/** Params to do DPP listen */
struct wifi_dpp_listen_params {
    /** Listen on frequency */
    int freq;
    /** Role configurator or enrollee */
    int role;
};

/** Params to generate a DPP bootstrap */
struct wifi_dpp_bootstrap_gen_params {
    /** Bootstrap type */
    int type;
    /** Own operating class */
    int op_class;
    /** Own working channel */
    int chan;
    /** ECP curves */
    int curve;
    /** Own mac address */
    uint8_t mac[WIFI_MAC_ADDR_LEN];
};

/** Params to set specific DPP configurator */
struct wifi_dpp_configurator_set_params {
    /** Peer bootstrap id */
    int peer;
    /** Configuration parameter id */
    int configurator;
    /** Role configurator or enrollee */
    int role;
    /** Security type */
    int conf;
    /** ECP curves for private key */
    int curve;
    /** ECP curves for net access key */
    int net_access_key_curve;
    /** Own mac address */
    char ssid[WIFI_SSID_MAX_LEN + 1];
};

/** Wi-Fi DPP params for various operations
 */
struct wifi_dpp_params {
    /** Operation enum */
    int action;
    union {
        /** Params to add DPP configurator */
        struct wifi_dpp_configurator_add_params configurator_add;

        /** Params to initiate a DPP auth procedure */
        struct wifi_dpp_auth_init_params auth_init;

        /** Params to do DPP chirp */
        struct wifi_dpp_chirp_params chirp;

        /** Params to do DPP listen */
        struct wifi_dpp_listen_params listen;

        /** Params to generate a DPP bootstrap */
        struct wifi_dpp_bootstrap_gen_params bootstrap_gen;

        /** Params to set specific DPP configurator */
        struct wifi_dpp_configurator_set_params configurator_set;
        /** Bootstrap get uri id */
        int id;
        /** Timeout for DPP frame response rx */
        int dpp_resp_wait_time;
        /** network id for reconfig */
        int network_id;
        /** DPP QR-CODE, max for SHA512 */
        uint8_t dpp_qr_code[WIFI_DPP_QRCODE_MAX_LEN + 1];
        /** Request response reusing request buffer.
         * So once a request is sent, buffer will be
         * fulfilled by response
         */
        char resp[WIFI_DPP_QRCODE_MAX_LEN + 1];
    };
};
#endif /* CONFIG_WIFI_NM_WPA_SUPPLICANT_DPP */

#define WIFI_WPS_PIN_MAX_LEN 8

/** Operation for WPS */
enum wifi_wps_op {
    /** WPS pbc */
    WIFI_WPS_PBC = 0,
    /** Get WPS pin number */
    WIFI_WPS_PIN_GET = 1,
    /** Set WPS pin number */
    WIFI_WPS_PIN_SET = 2,
};

/** Wi-Fi wps setup */
struct wifi_wps_config_params {
    /** wps operation */
    enum wifi_wps_op oper;
    /** pin value*/
    char pin[WIFI_WPS_PIN_MAX_LEN + 1];
};

/** Wi-Fi AP status
 */
enum wifi_hostapd_iface_state {
	WIFI_HAPD_IFACE_UNINITIALIZED,
	WIFI_HAPD_IFACE_DISABLED,
	WIFI_HAPD_IFACE_COUNTRY_UPDATE,
	WIFI_HAPD_IFACE_ACS,
	WIFI_HAPD_IFACE_HT_SCAN,
	WIFI_HAPD_IFACE_DFS,
	WIFI_HAPD_IFACE_ENABLED
};

#include <zephyr/net/net_if.h>

/** Scan result callback
 *
 * @param iface Network interface
 * @param status Scan result status
 * @param entry Scan result entry
 */
typedef void (*scan_result_cb_t)(struct net_if* iface, int status,
                                 struct wifi_scan_result* entry);

#ifdef CONFIG_WIFI_MGMT_RAW_SCAN_RESULTS
/** Raw scan result callback
 *
 * @param iface Network interface
 * @param status Raw scan result status
 * @param entry Raw scan result entry
 */
typedef void (*raw_scan_result_cb_t)(struct net_if* iface, int status,
                                     struct wifi_raw_scan_result* entry);
#endif /* CONFIG_WIFI_MGMT_RAW_SCAN_RESULTS */

/** Wi-Fi management API */
struct wifi_mgmt_ops {
    /** Scan for Wi-Fi networks
     *
     * @param dev Pointer to the device structure for the driver instance.
     * @param params Scan parameters
     * @param cb Callback to be called for each result
     *           cb parameter is the cb that should be called for each
     *           result by the driver. The wifi mgmt part will take care of
     *           raising the necessary event etc.
     *
     * @return 0 if ok, < 0 if error
     */
    int (*scan)(const struct device* dev,
                struct wifi_scan_params* params,
                scan_result_cb_t cb);

    /** Connect to a Wi-Fi network
     *
     * @param dev Pointer to the device structure for the driver instance.
     * @param params Connect parameters
     *
     * @return 0 if ok, < 0 if error
     */
    int (*connect)(const struct device* dev,
                   struct wifi_connect_req_params* params);

    /** Disconnect from a Wi-Fi network
     *
     * @param dev Pointer to the device structure for the driver instance.
     *
     * @return 0 if ok, < 0 if error
     */
    int (*disconnect)(const struct device* dev);

    /** Enable AP mode
     *
     * @param dev Pointer to the device structure for the driver instance.
     * @param params AP mode parameters
     *
     * @return 0 if ok, < 0 if error
     */
    int (*ap_enable)(const struct device* dev,
                     struct wifi_connect_req_params* params);

    /** Disable AP mode
     *
     * @param dev Pointer to the device structure for the driver instance.
     *
     * @return 0 if ok, < 0 if error
     */
    int (*ap_disable)(const struct device* dev);

    /** Disconnect a STA from AP
     *
     * @param dev Pointer to the device structure for the driver instance.
     * @param mac MAC address of the STA to disconnect
     *
     * @return 0 if ok, < 0 if error
     */
    int (*ap_sta_disconnect)(const struct device* dev, uint8_t const* mac);

    /** Get interface status
     *
     * @param dev Pointer to the device structure for the driver instance.
     * @param status Interface status
     *
     * @return 0 if ok, < 0 if error
     */
    int (*iface_status)(const struct device* dev, struct wifi_iface_status* status);

    #if defined(CONFIG_NET_STATISTICS_WIFI) || defined(__DOXYGEN__)
    /** Get Wi-Fi statistics
     *
     * @param dev Pointer to the device structure for the driver instance.
     * @param stats Wi-Fi statistics
     *
     * @return 0 if ok, < 0 if error
     */
    int (*get_stats)(const struct device* dev, struct net_stats_wifi* stats);

    /** Reset  Wi-Fi statistics
     *
     * @param dev Pointer to the device structure for the driver instance.
     *
     * @return 0 if ok, < 0 if error
     */
    int (*reset_stats)(const struct device* dev);
    #endif /* CONFIG_NET_STATISTICS_WIFI */

    /** Set power save status
     *
     * @param dev Pointer to the device structure for the driver instance.
     * @param params Power save parameters
     *
     * @return 0 if ok, < 0 if error
     */
    int (*set_power_save)(const struct device* dev, struct wifi_ps_params* params);

    /** Setup or teardown TWT flow
     *
     * @param dev Pointer to the device structure for the driver instance.
     * @param params TWT parameters
     *
     * @return 0 if ok, < 0 if error
     */
    int (*set_twt)(const struct device* dev, struct wifi_twt_params* params);

    /** Get power save config
     *
     * @param dev Pointer to the device structure for the driver instance.
     * @param config Power save config
     *
     * @return 0 if ok, < 0 if error
     */
    int (*get_power_save_config)(const struct device* dev, struct wifi_ps_config* config);

    /** Set or get regulatory domain
     *
     * @param dev Pointer to the device structure for the driver instance.
     * @param reg_domain Regulatory domain
     *
     * @return 0 if ok, < 0 if error
     */
    int (*reg_domain)(const struct device* dev, struct wifi_reg_domain* reg_domain);

    /** Set or get packet filter settings for monitor and promiscuous modes
     *
     * @param dev Pointer to the device structure for the driver instance.
     * @param packet filter settings
     *
     * @return 0 if ok, < 0 if error
     */
    int (*filter)(const struct device* dev, struct wifi_filter_info* filter);

    /** Set or get mode of operation
     *
     * @param dev Pointer to the device structure for the driver instance.
     * @param mode settings
     *
     * @return 0 if ok, < 0 if error
     */
    int (*mode)(const struct device* dev, struct wifi_mode_info* mode);

    /** Set or get current channel of operation
     *
     * @param dev Pointer to the device structure for the driver instance.
     * @param channel settings
     *
     * @return 0 if ok, < 0 if error
     */
    int (*channel)(const struct device* dev, struct wifi_channel_info* channel);

    #ifdef CONFIG_WIFI_NM_WPA_SUPPLICANT_WNM
    /** Send BTM query
     *
     * @param dev Pointer to the device structure for the driver instance.
     * @param reason query reason
     *
     * @return 0 if ok, < 0 if error
     */
    int (*btm_query)(const struct device* dev, uint8_t reason);
    #endif

    /** Get Version of WiFi driver and Firmware
     *
     * The driver that implements the get_version function must not use stack to allocate the
     * version information pointers that are returned as params struct members.
     * The version pointer parameters should point to a static memory either in ROM (preferred)
     * or in RAM.
     *
     * @param dev Pointer to the device structure for the driver instance
     * @param params Version parameters
     *
     * @return 0 if ok, < 0 if error
     */
    int (*get_version)(const struct device* dev, struct wifi_version* params);

    /** Get Wi-Fi connection parameters recently used
     *
     * @param dev Pointer to the device structure for the driver instance
     * @param params the Wi-Fi connection parameters recently used
     *
     * @return 0 if ok, < 0 if error
     */
    int (*get_conn_params)(const struct device* dev, struct wifi_connect_req_params* params);

    /** Set RTS threshold value
     *
     * @param dev Pointer to the device structure for the driver instance.
     * @param RTS threshold value
     *
     * @return 0 if ok, < 0 if error
     */
    int (*set_rts_threshold)(const struct device* dev, unsigned int rts_threshold);

    /** Configure AP parameter
     *
     * @param dev Pointer to the device structure for the driver instance.
     * @param params AP mode parameter configuration parameter info
     *
     * @return 0 if ok, < 0 if error
     */
    int (*ap_config_params)(const struct device* dev, struct wifi_ap_config_params* params);

    #ifdef CONFIG_WIFI_NM_WPA_SUPPLICANT_DPP
    /** Dispatch DPP operations by action enum, with or without arguments in string format
     *
     * @param dev Pointer to the device structure for the driver instance
     * @param params DPP action enum and parameters in string
     *
     * @return 0 if ok, < 0 if error
     */
    int (*dpp_dispatch)(const struct device* dev, struct wifi_dpp_params* params);
    #endif /* CONFIG_WIFI_NM_WPA_SUPPLICANT_DPP */

    /** Flush PMKSA cache entries
     *
     * @param dev Pointer to the device structure for the driver instance.
     *
     * @return 0 if ok, < 0 if error
     */
    int (*pmksa_flush)(const struct device* dev);

    /** Set Wi-Fi enterprise mode CA/client Cert and key
     *
     * @param dev Pointer to the device structure for the driver instance.
     * @param creds Pointer to the CA/client Cert and key.
     *
     * @return 0 if ok, < 0 if error
     */
    #ifdef CONFIG_WIFI_NM_WPA_SUPPLICANT_CRYPTO_ENTERPRISE
    int (*enterprise_creds)(const struct device* dev,
                            struct wifi_enterprise_creds_params* creds);
    #endif

    /** Get RTS threshold value
     *
     * @param dev Pointer to the device structure for the driver instance.
     * @param rts_threshold Pointer to the RTS threshold value.
     *
     * @return 0 if ok, < 0 if error
     */
    int (*get_rts_threshold)(const struct device* dev, unsigned int* rts_threshold);

    /** Start a WPS PBC/PIN connection
     *
     * @param dev Pointer to the device structure for the driver instance
     * @param params wps operarion parameters
     *
     * @return 0 if ok, < 0 if error
     */
    int (*wps_config)(const struct device* dev, struct wifi_wps_config_params* params);
};

/** Wi-Fi management offload API */
struct net_wifi_mgmt_offload {
    /**
     * Mandatory to get in first position.
     * A network device should indeed provide a pointer on such
     * net_if_api structure. So we make current structure pointer
     * that can be casted to a net_if_api structure pointer.
     */
    #if defined(CONFIG_WIFI_USE_NATIVE_NETWORKING) || defined(__DOXYGEN__)
    /** Ethernet API */
    struct ethernet_api wifi_iface;
    #else
    /** Offloaded network device API */
    struct offloaded_if_api wifi_iface;
    #endif
    /** Wi-Fi management API */
    const struct wifi_mgmt_ops* const wifi_mgmt_api;

    #if defined(CONFIG_WIFI_NM_WPA_SUPPLICANT) || defined(__DOXYGEN__)
    /** Wi-Fi supplicant driver API */
    const void* wifi_drv_ops;
    #endif
};

#if defined(CONFIG_WIFI_NM_WPA_SUPPLICANT)
/* Make sure wifi_drv_ops is after wifi_mgmt_api */
BUILD_ASSERT(offsetof(struct net_wifi_mgmt_offload, wifi_mgmt_api) <
             offsetof(struct net_wifi_mgmt_offload, wifi_drv_ops));
#endif

/* Make sure that the network interface API is properly setup inside
 * Wifi mgmt offload API struct (it is the first one).
 */
BUILD_ASSERT(offsetof(struct net_wifi_mgmt_offload, wifi_iface) == 0, "offsetof shall be 0");

/** Wi-Fi management connect result event
 *
 * @param iface Network interface
 * @param status Connect result status
 */
void wifi_mgmt_raise_connect_result_event(struct net_if* iface, int status);

/** Wi-Fi management disconnect result event
 *
 * @param iface Network interface
 * @param status Disconnect result status
 */
void wifi_mgmt_raise_disconnect_result_event(struct net_if* iface, int status);

/** Wi-Fi management interface status event
 *
 * @param iface Network interface
 * @param iface_status Interface status
 */
void wifi_mgmt_raise_iface_status_event(struct net_if* iface,
                                        struct wifi_iface_status* iface_status);

/** Wi-Fi management TWT event
 *
 * @param iface Network interface
 * @param twt_params TWT parameters
 */
void wifi_mgmt_raise_twt_event(struct net_if* iface,
                               struct wifi_twt_params* twt_params);

/** Wi-Fi management TWT sleep state event
 *
 * @param iface Network interface
 * @param twt_sleep_state TWT sleep state
 */
void wifi_mgmt_raise_twt_sleep_state(struct net_if* iface, int twt_sleep_state);

#if defined(CONFIG_WIFI_MGMT_RAW_SCAN_RESULTS) || defined(__DOXYGEN__)
/** Wi-Fi management raw scan result event
 *
 * @param iface Network interface
 * @param raw_scan_info Raw scan result
 */
void wifi_mgmt_raise_raw_scan_result_event(struct net_if* iface,
                                           struct wifi_raw_scan_result* raw_scan_info);
#endif /* CONFIG_WIFI_MGMT_RAW_SCAN_RESULTS */

/** Wi-Fi management disconnect complete event
 *
 * @param iface Network interface
 * @param status Disconnect complete status
 */
void wifi_mgmt_raise_disconnect_complete_event(struct net_if* iface, int status);

/** Wi-Fi management AP mode enable result event
 *
 * @param iface Network interface
 * @param status AP mode enable result status
 */
void wifi_mgmt_raise_ap_enable_result_event(struct net_if* iface, enum wifi_ap_status status);

/** Wi-Fi management AP mode disable result event
 *
 * @param iface Network interface
 * @param status AP mode disable result status
 */
void wifi_mgmt_raise_ap_disable_result_event(struct net_if* iface, enum wifi_ap_status status);

/** Wi-Fi management AP mode STA connected event
 *
 * @param iface Network interface
 * @param sta_info STA information
 */
void wifi_mgmt_raise_ap_sta_connected_event(struct net_if* iface,
                                            struct wifi_ap_sta_info* sta_info);

/** Wi-Fi management AP mode STA disconnected event
 * @param iface Network interface
 * @param sta_info STA information
 */
void wifi_mgmt_raise_ap_sta_disconnected_event(struct net_if* iface,
                                               struct wifi_ap_sta_info* sta_info);

/**
 * @}
 */
#ifdef __cplusplus
}
#endif

#endif /* ZEPHYR_INCLUDE_NET_WIFI_MGMT_H_ */<|MERGE_RESOLUTION|>--- conflicted
+++ resolved
@@ -59,7 +59,6 @@
 
 /** @brief Wi-Fi management commands */
 enum net_request_wifi_cmd {
-<<<<<<< HEAD
     /** Scan for Wi-Fi networks */
     NET_REQUEST_WIFI_CMD_SCAN = 1,
     /** Connect to a Wi-Fi network */
@@ -110,68 +109,13 @@
     NET_REQUEST_WIFI_CMD_RTS_THRESHOLD_CONFIG,
     /** WPS config */
     NET_REQUEST_WIFI_CMD_WPS_CONFIG,
+    #ifdef CONFIG_WIFI_CREDENTIALS_CONNECT_STORED
+    /** Connect to APs stored using wifi_credentials library. */
+    NET_REQUEST_WIFI_CMD_CONNECT_STORED,
+    #endif
     /** @cond INTERNAL_HIDDEN */
     NET_REQUEST_WIFI_CMD_MAX
     /** @endcond */
-=======
-	/** Scan for Wi-Fi networks */
-	NET_REQUEST_WIFI_CMD_SCAN = 1,
-	/** Connect to a Wi-Fi network */
-	NET_REQUEST_WIFI_CMD_CONNECT,
-	/** Disconnect from a Wi-Fi network */
-	NET_REQUEST_WIFI_CMD_DISCONNECT,
-	/** Enable AP mode */
-	NET_REQUEST_WIFI_CMD_AP_ENABLE,
-	/** Disable AP mode */
-	NET_REQUEST_WIFI_CMD_AP_DISABLE,
-	/** Get interface status */
-	NET_REQUEST_WIFI_CMD_IFACE_STATUS,
-	/** Set power save status */
-	NET_REQUEST_WIFI_CMD_PS,
-	/** Setup or teardown TWT flow */
-	NET_REQUEST_WIFI_CMD_TWT,
-	/** Get power save config */
-	NET_REQUEST_WIFI_CMD_PS_CONFIG,
-	/** Set or get regulatory domain */
-	NET_REQUEST_WIFI_CMD_REG_DOMAIN,
-	/** Set or get Mode of operation */
-	NET_REQUEST_WIFI_CMD_MODE,
-	/** Set or get packet filter setting for current mode */
-	NET_REQUEST_WIFI_CMD_PACKET_FILTER,
-	/** Set or get Wi-Fi channel for Monitor or TX-Injection mode */
-	NET_REQUEST_WIFI_CMD_CHANNEL,
-	/** Disconnect a STA from AP */
-	NET_REQUEST_WIFI_CMD_AP_STA_DISCONNECT,
-	/** Get Wi-Fi driver and Firmware versions */
-	NET_REQUEST_WIFI_CMD_VERSION,
-	/** Get Wi-Fi latest connection parameters */
-	NET_REQUEST_WIFI_CMD_CONN_PARAMS,
-	/** Set RTS threshold */
-	NET_REQUEST_WIFI_CMD_RTS_THRESHOLD,
-	/** Configure AP parameter */
-	NET_REQUEST_WIFI_CMD_AP_CONFIG_PARAM,
-	/** DPP actions */
-	NET_REQUEST_WIFI_CMD_DPP,
-#ifdef CONFIG_WIFI_NM_WPA_SUPPLICANT_WNM
-	/** BSS transition management query */
-	NET_REQUEST_WIFI_CMD_BTM_QUERY,
-#endif
-	/** Flush PMKSA cache entries */
-	NET_REQUEST_WIFI_CMD_PMKSA_FLUSH,
-	/** Set enterprise mode credential */
-	NET_REQUEST_WIFI_CMD_ENTERPRISE_CREDS,
-	/** Get RTS threshold */
-	NET_REQUEST_WIFI_CMD_RTS_THRESHOLD_CONFIG,
-	/** WPS config */
-	NET_REQUEST_WIFI_CMD_WPS_CONFIG,
-#ifdef CONFIG_WIFI_CREDENTIALS_CONNECT_STORED
-	/** Connect to APs stored using wifi_credentials library. */
-	NET_REQUEST_WIFI_CMD_CONNECT_STORED,
-#endif
-	/** @cond INTERNAL_HIDDEN */
-	NET_REQUEST_WIFI_CMD_MAX
-	/** @endcond */
->>>>>>> 6e653a96
 };
 
 /** Request a Wi-Fi scan */
