--- conflicted
+++ resolved
@@ -469,7 +469,6 @@
 
 /** @brief Wi-Fi connect request parameters */
 struct wifi_connect_req_params {
-<<<<<<< HEAD
     /** SSID */
     uint8_t const* ssid;
 
@@ -509,64 +508,38 @@
     /** anonymous identity */
     const uint8_t *anon_id;
 
-    /** anon_id length */
-    uint8_t aid_length; /* Max 64 */
+    /** anon_id length, max 64 */
+    uint8_t aid_length;
 
     /** Private key passwd for enterprise mode */
     const uint8_t *key_passwd;
 
-    /** Private key passwd length */
-    uint8_t key_passwd_length; /* Max 128 */
-=======
-	/** SSID */
-	const uint8_t *ssid;
-	/** SSID length */
-	uint8_t ssid_length; /* Max 32 */
-	/** Pre-shared key */
-	const uint8_t *psk;
-	/** Pre-shared key length */
-	uint8_t psk_length; /* Min 8 - Max 64 */
-	/** SAE password (same as PSK but with no length restrictions), optional */
-	const uint8_t *sae_password;
-	/** SAE password length */
-	uint8_t sae_password_length; /* No length restrictions */
-	/** Frequency band */
-	uint8_t band;
-	/** Channel */
-	uint8_t channel;
-	/** Security type */
-	enum wifi_security_type security;
-	/** MFP options */
-	enum wifi_mfp_options mfp;
-	/** BSSID */
-	uint8_t bssid[WIFI_MAC_ADDR_LEN];
-	/** Connect timeout in seconds, SYS_FOREVER_MS for no timeout */
-	int timeout;
-	/** anonymous identity */
-	const uint8_t *anon_id;
-	/** anon_id length, max 64 */
-	uint8_t aid_length;
-	/** Private key passwd for enterprise mode */
-	const uint8_t *key_passwd;
-	/** Private key passwd length, max 128 */
-	uint8_t key_passwd_length;
-	/** private key2 passwd */
-	const uint8_t *key2_passwd;
-	/** key2 passwd length, max 128 */
-	uint8_t key2_passwd_length;
-	/** suiteb or suiteb-192 */
-	uint8_t suiteb_type;
-	/** eap version */
-	uint8_t eap_ver;
-	/** Identity for EAP */
-	const uint8_t *eap_identity;
-	/** eap identity length, max 64 */
-	uint8_t eap_id_length;
-	/** Password string for EAP. */
-	const uint8_t *eap_password;
-	/** eap passwd length, max 128 */
-	uint8_t eap_passwd_length;
->>>>>>> 2bfc2a3c
+    /** Private key passwd length, max 128 */
+    uint8_t key_passwd_length;
+
+    /** private key2 passwd */
+    const uint8_t *key2_passwd;
+
+    /** key2 passwd length, max 128 */
+    uint8_t key2_passwd_length;
+
+    /** suiteb or suiteb-192 */
+    uint8_t suiteb_type;
+
+    /** eap version */
+    uint8_t eap_ver;
+
+    /** Identity for EAP */
+    const uint8_t *eap_identity;
+
+    /** eap identity length, max 64 */
+    uint8_t eap_id_length;
+
+    /** Password string for EAP. */
+    const uint8_t *eap_password;
+
+    /** eap passwd length, max 128 */
+    uint8_t eap_passwd_length;
 };
 
 /** @brief Wi-Fi connect result codes. To be overlaid on top of \ref wifi_status
@@ -715,7 +688,6 @@
 
 /** @brief Wi-Fi power save parameters */
 struct wifi_ps_params {
-<<<<<<< HEAD
     /** Power save state */
     enum wifi_ps enabled;
 
@@ -743,31 +715,9 @@
 
     /** Wi-Fi power save fail reason */
     enum wifi_config_ps_param_fail_reason fail_reason;
-=======
-	/** Power save state */
-	enum wifi_ps enabled;
-	/** Listen interval */
-	unsigned short listen_interval;
-	/** Wi-Fi power save wakeup mode */
-	enum wifi_ps_wakeup_mode wakeup_mode;
-	/** Wi-Fi power save mode */
-	enum wifi_ps_mode mode;
-	/** Wi-Fi power save timeout
-	 *
-	 * This is the time out to wait after sending a TX packet
-	 * before going back to power save (in ms) to receive any replies
-	 * from the AP. Zero means this feature is disabled.
-	 *
-	 * It's a tradeoff between power consumption and latency.
-	 */
-	unsigned int timeout_ms;
-	/** Wi-Fi power save type */
-	enum wifi_ps_param_type type;
-	/** Wi-Fi power save fail reason */
-	enum wifi_config_ps_param_fail_reason fail_reason;
-	/** Wi-Fi power save exit strategy */
-	enum wifi_ps_exit_strategy exit_strategy;
->>>>>>> 2bfc2a3c
+
+    /** Wi-Fi power save exit strategy */
+    enum wifi_ps_exit_strategy exit_strategy;
 };
 
 /** @brief Wi-Fi TWT parameters */
@@ -879,7 +829,6 @@
 
 /** Wi-Fi enterprise mode credentials */
 struct wifi_enterprise_creds_params {
-<<<<<<< HEAD
     /** CA certification */
     uint8_t* ca_cert;
 
@@ -897,32 +846,24 @@
 
     /** Client key length */
     uint32_t client_key_len;
-=======
-	/** CA certification */
-	uint8_t *ca_cert;
-	/** CA certification length */
-	uint32_t ca_cert_len;
-	/** Client certification */
-	uint8_t *client_cert;
-	/** Client certification length */
-	uint32_t client_cert_len;
-	/** Client key */
-	uint8_t *client_key;
-	/** Client key length */
-	uint32_t client_key_len;
-	/** CA certification of phase2*/
-	uint8_t *ca_cert2;
-	/** Phase2 CA certification length */
-	uint32_t ca_cert2_len;
-	/** Client certification of phase2*/
-	uint8_t *client_cert2;
-	/** Phase2 Client certification length */
-	uint32_t client_cert2_len;
-	/** Client key of phase2*/
-	uint8_t *client_key2;
-	/** Phase2 Client key length */
-	uint32_t client_key2_len;
->>>>>>> 2bfc2a3c
+
+    /** CA certification of phase2*/
+    uint8_t* ca_cert2;
+
+    /** Phase2 CA certification length */
+    uint32_t ca_cert2_len;
+
+    /** Client certification of phase2*/
+    uint8_t* client_cert2;
+
+    /** Phase2 Client certification length */
+    uint32_t client_cert2_len;
+
+    /** Client key of phase2*/
+    uint8_t* client_key2;
+
+    /** Phase2 Client key length */
+    uint32_t client_key2_len;
 };
 
 /** @brief Wi-Fi power save configuration */
