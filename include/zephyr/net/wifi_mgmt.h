--- conflicted
+++ resolved
@@ -65,7 +65,6 @@
 
 /** @brief Wi-Fi management commands */
 enum net_request_wifi_cmd {
-<<<<<<< HEAD
     /** Scan for Wi-Fi networks */
     NET_REQUEST_WIFI_CMD_SCAN = 1,
     /** Connect to a Wi-Fi network */
@@ -86,6 +85,8 @@
     NET_REQUEST_WIFI_CMD_PS,
     /** Setup or teardown TWT flow */
     NET_REQUEST_WIFI_CMD_TWT,
+    /** Setup BTWT flow */
+    NET_REQUEST_WIFI_CMD_BTWT,
     /** Get power save config */
     NET_REQUEST_WIFI_CMD_PS_CONFIG,
     /** Set or get regulatory domain */
@@ -135,79 +136,6 @@
     /** @cond INTERNAL_HIDDEN */
     NET_REQUEST_WIFI_CMD_MAX
     /** @endcond */
-=======
-	/** Scan for Wi-Fi networks */
-	NET_REQUEST_WIFI_CMD_SCAN = 1,
-	/** Connect to a Wi-Fi network */
-	NET_REQUEST_WIFI_CMD_CONNECT,
-	/** Disconnect from a Wi-Fi network */
-	NET_REQUEST_WIFI_CMD_DISCONNECT,
-	/** Enable AP mode */
-	NET_REQUEST_WIFI_CMD_AP_ENABLE,
-	/** Disable AP mode */
-	NET_REQUEST_WIFI_CMD_AP_DISABLE,
-	/** Get interface status */
-	NET_REQUEST_WIFI_CMD_IFACE_STATUS,
-	/** Set or get 11k status */
-	NET_REQUEST_WIFI_CMD_11K_CONFIG,
-	/** Send 11k neighbor request */
-	NET_REQUEST_WIFI_CMD_11K_NEIGHBOR_REQUEST,
-	/** Set power save status */
-	NET_REQUEST_WIFI_CMD_PS,
-	/** Setup or teardown TWT flow */
-	NET_REQUEST_WIFI_CMD_TWT,
-	/** Setup BTWT flow */
-	NET_REQUEST_WIFI_CMD_BTWT,
-	/** Get power save config */
-	NET_REQUEST_WIFI_CMD_PS_CONFIG,
-	/** Set or get regulatory domain */
-	NET_REQUEST_WIFI_CMD_REG_DOMAIN,
-	/** Set or get Mode of operation */
-	NET_REQUEST_WIFI_CMD_MODE,
-	/** Set or get packet filter setting for current mode */
-	NET_REQUEST_WIFI_CMD_PACKET_FILTER,
-	/** Set or get Wi-Fi channel for Monitor or TX-Injection mode */
-	NET_REQUEST_WIFI_CMD_CHANNEL,
-	/** Disconnect a STA from AP */
-	NET_REQUEST_WIFI_CMD_AP_STA_DISCONNECT,
-	/** Get Wi-Fi driver and Firmware versions */
-	NET_REQUEST_WIFI_CMD_VERSION,
-	/** Get Wi-Fi latest connection parameters */
-	NET_REQUEST_WIFI_CMD_CONN_PARAMS,
-	/** Set RTS threshold */
-	NET_REQUEST_WIFI_CMD_RTS_THRESHOLD,
-	/** Configure AP parameter */
-	NET_REQUEST_WIFI_CMD_AP_CONFIG_PARAM,
-	/** DPP actions */
-	NET_REQUEST_WIFI_CMD_DPP,
-#ifdef CONFIG_WIFI_NM_WPA_SUPPLICANT_WNM
-	/** BSS transition management query */
-	NET_REQUEST_WIFI_CMD_BTM_QUERY,
-#endif
-	/** Flush PMKSA cache entries */
-	NET_REQUEST_WIFI_CMD_PMKSA_FLUSH,
-	/** Set enterprise mode credential */
-	NET_REQUEST_WIFI_CMD_ENTERPRISE_CREDS,
-	/** Get RTS threshold */
-	NET_REQUEST_WIFI_CMD_RTS_THRESHOLD_CONFIG,
-	/** WPS config */
-	NET_REQUEST_WIFI_CMD_WPS_CONFIG,
-#ifdef CONFIG_WIFI_CREDENTIALS_CONNECT_STORED
-	/** Connect to APs stored using wifi_credentials library. */
-	NET_REQUEST_WIFI_CMD_CONNECT_STORED,
-#endif
-	/** Start roaming */
-	NET_REQUEST_WIFI_CMD_START_ROAMING,
-	/** Neighbor report complete */
-	NET_REQUEST_WIFI_CMD_NEIGHBOR_REP_COMPLETE,
-	/** Specific scan */
-	NET_REQUEST_WIFI_CMD_CANDIDATE_SCAN,
-	/** AP WPS config */
-	NET_REQUEST_WIFI_CMD_AP_WPS_CONFIG,
-	/** @cond INTERNAL_HIDDEN */
-	NET_REQUEST_WIFI_CMD_MAX
-	/** @endcond */
->>>>>>> 60a2888d
 };
 
 /** Request a Wi-Fi scan */
@@ -268,8 +196,8 @@
 
 NET_MGMT_DEFINE_REQUEST_HANDLER(NET_REQUEST_WIFI_TWT);
 
-#define NET_REQUEST_WIFI_BTWT			\
-	(_NET_WIFI_BASE | NET_REQUEST_WIFI_CMD_BTWT)
+#define NET_REQUEST_WIFI_BTWT               \
+    (_NET_WIFI_BASE | NET_REQUEST_WIFI_CMD_BTWT)
 
 NET_MGMT_DEFINE_REQUEST_HANDLER(NET_REQUEST_WIFI_BTWT);
 
@@ -894,7 +822,6 @@
 
 /** @brief Wi-Fi TWT parameters */
 struct wifi_twt_params {
-<<<<<<< HEAD
     /** TWT operation, see enum wifi_twt_operation */
     enum wifi_twt_operation operation;
 
@@ -943,7 +870,40 @@
              * prepare the data before TWT SP starts.
              */
             uint32_t twt_wake_ahead_duration;
+
+            /** TWT info enabled or disable */
+            bool twt_info_disable;
+
+            /** TWT exponent */
+            uint8_t twt_exponent;
+
+            /** TWT Mantissa Range: [0-sizeof(UINT16)] */
+            uint16_t twt_mantissa;
         } setup;
+
+        /** Setup specific parameters */
+        struct {
+            /** Broadcast TWT AP config */
+            uint16_t sub_id;
+
+            /** Range 64-255 */
+            uint8_t nominal_wake;
+
+            /** Max STA support */
+            uint8_t max_sta_support;
+
+            /** TWT mantissa */
+            uint16_t twt_mantissa;
+
+            /** TWT offset */
+            uint16_t twt_offset;
+
+            /** TWT exponent */
+            uint8_t twt_exponent;
+
+            /** SP gap */
+            uint8_t sp_gap;
+        } btwt;
 
         /** Teardown specific parameters */
         struct {
@@ -954,75 +914,6 @@
 
     /** TWT fail reason, see enum wifi_twt_fail_reason */
     enum wifi_twt_fail_reason fail_reason;
-=======
-	/** TWT operation, see enum wifi_twt_operation */
-	enum wifi_twt_operation operation;
-	/** TWT negotiation type, see enum wifi_twt_negotiation_type */
-	enum wifi_twt_negotiation_type negotiation_type;
-	/** TWT setup command, see enum wifi_twt_setup_cmd */
-	enum wifi_twt_setup_cmd setup_cmd;
-	/** TWT setup response status, see enum wifi_twt_setup_resp_status */
-	enum wifi_twt_setup_resp_status resp_status;
-	/** TWT teardown cmd status, see enum wifi_twt_teardown_status */
-	enum wifi_twt_teardown_status teardown_status;
-	/** Dialog token, used to map requests to responses */
-	uint8_t dialog_token;
-	/** Flow ID, used to map setup with teardown */
-	uint8_t flow_id;
-	union {
-		/** Setup specific parameters */
-		struct {
-			/**Interval = Wake up time + Sleeping time */
-			uint64_t twt_interval;
-			/** Requestor or responder */
-			bool responder;
-			/** Trigger enabled or disabled */
-			bool trigger;
-			/** Implicit or explicit */
-			bool implicit;
-			/** Announced or unannounced */
-			bool announce;
-			/** Wake up time */
-			uint32_t twt_wake_interval;
-			/** Wake ahead notification is sent earlier than
-			 * TWT Service period (SP) start based on this duration.
-			 * This should give applications ample time to
-			 * prepare the data before TWT SP starts.
-			 */
-			uint32_t twt_wake_ahead_duration;
-			/** TWT info enabled or disable */
-			bool twt_info_disable;
-			/** TWT exponent */
-			uint8_t twt_exponent;
-			/** TWT Mantissa Range: [0-sizeof(UINT16)] */
-			uint16_t twt_mantissa;
-		} setup;
-		/** Setup specific parameters */
-		struct {
-			/** Broadcast TWT AP config */
-			uint16_t sub_id;
-			/** Range 64-255 */
-			uint8_t nominal_wake;
-			/** Max STA support */
-			uint8_t max_sta_support;
-			/** TWT mantissa */
-			uint16_t twt_mantissa;
-			/** TWT offset */
-			uint16_t twt_offset;
-			/** TWT exponent */
-			uint8_t twt_exponent;
-			/** SP gap */
-			uint8_t sp_gap;
-		} btwt;
-		/** Teardown specific parameters */
-		struct {
-			/** Teardown all flows */
-			bool teardown_all;
-		} teardown;
-	};
-	/** TWT fail reason, see enum wifi_twt_fail_reason */
-	enum wifi_twt_fail_reason fail_reason;
->>>>>>> 60a2888d
 };
 
 /** @cond INTERNAL_HIDDEN */
@@ -1033,7 +924,7 @@
 /* 256 (u8) * 1TU */
 #define WIFI_MAX_TWT_WAKE_INTERVAL_US       262144
 #define WIFI_MAX_TWT_WAKE_AHEAD_DURATION_US (LONG_MAX - 1)
-#define WIFI_MAX_TWT_EXPONENT 31
+#define WIFI_MAX_TWT_EXPONENT    31
 
 /** @endcond */
 
@@ -1546,14 +1437,14 @@
 /** Wi-Fi AP status
  */
 enum wifi_sap_iface_state {
-	WIFI_SAP_IFACE_UNINITIALIZED,
-	WIFI_SAP_IFACE_DISABLED,
-	WIFI_SAP_IFACE_COUNTRY_UPDATE,
-	WIFI_SAP_IFACE_ACS,
-	WIFI_SAP_IFACE_HT_SCAN,
-	WIFI_SAP_IFACE_DFS,
-	WIFI_SAP_IFACE_NO_IR,
-	WIFI_SAP_IFACE_ENABLED
+    WIFI_SAP_IFACE_UNINITIALIZED,
+    WIFI_SAP_IFACE_DISABLED,
+    WIFI_SAP_IFACE_COUNTRY_UPDATE,
+    WIFI_SAP_IFACE_ACS,
+    WIFI_SAP_IFACE_HT_SCAN,
+    WIFI_SAP_IFACE_DFS,
+    WIFI_SAP_IFACE_NO_IR,
+    WIFI_SAP_IFACE_ENABLED
 };
 
 #include <zephyr/net/net_if.h>
@@ -1580,7 +1471,6 @@
 
 /** Wi-Fi management API */
 struct wifi_mgmt_ops {
-<<<<<<< HEAD
     /** Scan for Wi-Fi networks
      *
      * @param dev Pointer to the device structure for the driver instance.
@@ -1705,6 +1595,15 @@
      */
     int (*set_twt)(const struct device* dev, struct wifi_twt_params* params);
 
+    /** Setup BTWT flow
+     *
+     * @param dev Pointer to the device structure for the driver instance.
+     * @param params BTWT parameters
+     *
+     * @return 0 if ok, < 0 if error
+     */
+    int (*set_btwt)(const struct device* dev, struct wifi_twt_params* params);
+
     /** Get power save config
      *
      * @param dev Pointer to the device structure for the driver instance.
@@ -1867,274 +1766,6 @@
      * @return 0 if ok, < 0 if error
      */
     int (*start_11r_roaming)(const struct device* dev);
-=======
-	/** Scan for Wi-Fi networks
-	 *
-	 * @param dev Pointer to the device structure for the driver instance.
-	 * @param params Scan parameters
-	 * @param cb Callback to be called for each result
-	 *           cb parameter is the cb that should be called for each
-	 *           result by the driver. The wifi mgmt part will take care of
-	 *           raising the necessary event etc.
-	 *
-	 * @return 0 if ok, < 0 if error
-	 */
-	int (*scan)(const struct device *dev,
-		    struct wifi_scan_params *params,
-		    scan_result_cb_t cb);
-	/** Connect to a Wi-Fi network
-	 *
-	 * @param dev Pointer to the device structure for the driver instance.
-	 * @param params Connect parameters
-	 *
-	 * @return 0 if ok, < 0 if error
-	 */
-	int (*connect)(const struct device *dev,
-		       struct wifi_connect_req_params *params);
-	/** Disconnect from a Wi-Fi network
-	 *
-	 * @param dev Pointer to the device structure for the driver instance.
-	 *
-	 * @return 0 if ok, < 0 if error
-	 */
-	int (*disconnect)(const struct device *dev);
-	/** Enable AP mode
-	 *
-	 * @param dev Pointer to the device structure for the driver instance.
-	 * @param params AP mode parameters
-	 *
-	 * @return 0 if ok, < 0 if error
-	 */
-	int (*ap_enable)(const struct device *dev,
-			 struct wifi_connect_req_params *params);
-	/** Disable AP mode
-	 *
-	 * @param dev Pointer to the device structure for the driver instance.
-	 *
-	 * @return 0 if ok, < 0 if error
-	 */
-	int (*ap_disable)(const struct device *dev);
-	/** Disconnect a STA from AP
-	 *
-	 * @param dev Pointer to the device structure for the driver instance.
-	 * @param mac MAC address of the STA to disconnect
-	 *
-	 * @return 0 if ok, < 0 if error
-	 */
-	int (*ap_sta_disconnect)(const struct device *dev, const uint8_t *mac);
-	/** Get interface status
-	 *
-	 * @param dev Pointer to the device structure for the driver instance.
-	 * @param status Interface status
-	 *
-	 * @return 0 if ok, < 0 if error
-	 */
-	int (*iface_status)(const struct device *dev, struct wifi_iface_status *status);
-#if defined(CONFIG_NET_STATISTICS_WIFI) || defined(__DOXYGEN__)
-	/** Get Wi-Fi statistics
-	 *
-	 * @param dev Pointer to the device structure for the driver instance.
-	 * @param stats Wi-Fi statistics
-	 *
-	 * @return 0 if ok, < 0 if error
-	 */
-	int (*get_stats)(const struct device *dev, struct net_stats_wifi *stats);
-	/** Reset  Wi-Fi statistics
-	 *
-	 * @param dev Pointer to the device structure for the driver instance.
-	 *
-	 * @return 0 if ok, < 0 if error
-	 */
-	int (*reset_stats)(const struct device *dev);
-#endif /* CONFIG_NET_STATISTICS_WIFI */
-	/** Set or get 11K status
-	 *
-	 * @param dev Pointer to the device structure for the driver instance.
-	 * @param params 11k parameters
-	 *
-	 * @return 0 if ok, < 0 if error
-	 */
-	int (*cfg_11k)(const struct device *dev, struct wifi_11k_params *params);
-	/** Send 11k neighbor request
-	 *
-	 * @param dev Pointer to the device structure for the driver instance.
-	 * @param params 11k parameters
-	 *
-	 * @return 0 if ok, < 0 if error
-	 */
-	int (*send_11k_neighbor_request)(const struct device *dev, struct wifi_11k_params *params);
-	/** Set power save status
-	 *
-	 * @param dev Pointer to the device structure for the driver instance.
-	 * @param params Power save parameters
-	 *
-	 * @return 0 if ok, < 0 if error
-	 */
-	int (*set_power_save)(const struct device *dev, struct wifi_ps_params *params);
-	/** Setup or teardown TWT flow
-	 *
-	 * @param dev Pointer to the device structure for the driver instance.
-	 * @param params TWT parameters
-	 *
-	 * @return 0 if ok, < 0 if error
-	 */
-	int (*set_twt)(const struct device *dev, struct wifi_twt_params *params);
-	/** Setup BTWT flow
-	 *
-	 * @param dev Pointer to the device structure for the driver instance.
-	 * @param params BTWT parameters
-	 *
-	 * @return 0 if ok, < 0 if error
-	 */
-	int (*set_btwt)(const struct device *dev, struct wifi_twt_params *params);
-	/** Get power save config
-	 *
-	 * @param dev Pointer to the device structure for the driver instance.
-	 * @param config Power save config
-	 *
-	 * @return 0 if ok, < 0 if error
-	 */
-	int (*get_power_save_config)(const struct device *dev, struct wifi_ps_config *config);
-	/** Set or get regulatory domain
-	 *
-	 * @param dev Pointer to the device structure for the driver instance.
-	 * @param reg_domain Regulatory domain
-	 *
-	 * @return 0 if ok, < 0 if error
-	 */
-	int (*reg_domain)(const struct device *dev, struct wifi_reg_domain *reg_domain);
-	/** Set or get packet filter settings for monitor and promiscuous modes
-	 *
-	 * @param dev Pointer to the device structure for the driver instance.
-	 * @param packet filter settings
-	 *
-	 * @return 0 if ok, < 0 if error
-	 */
-	int (*filter)(const struct device *dev, struct wifi_filter_info *filter);
-	/** Set or get mode of operation
-	 *
-	 * @param dev Pointer to the device structure for the driver instance.
-	 * @param mode settings
-	 *
-	 * @return 0 if ok, < 0 if error
-	 */
-	int (*mode)(const struct device *dev, struct wifi_mode_info *mode);
-	/** Set or get current channel of operation
-	 *
-	 * @param dev Pointer to the device structure for the driver instance.
-	 * @param channel settings
-	 *
-	 * @return 0 if ok, < 0 if error
-	 */
-	int (*channel)(const struct device *dev, struct wifi_channel_info *channel);
-#ifdef CONFIG_WIFI_NM_WPA_SUPPLICANT_WNM
-	/** Send BTM query
-	 *
-	 * @param dev Pointer to the device structure for the driver instance.
-	 * @param reason query reason
-	 *
-	 * @return 0 if ok, < 0 if error
-	 */
-	int (*btm_query)(const struct device *dev, uint8_t reason);
-#endif
-	/** Get Version of WiFi driver and Firmware
-	 *
-	 * The driver that implements the get_version function must not use stack to allocate the
-	 * version information pointers that are returned as params struct members.
-	 * The version pointer parameters should point to a static memory either in ROM (preferred)
-	 * or in RAM.
-	 *
-	 * @param dev Pointer to the device structure for the driver instance
-	 * @param params Version parameters
-	 *
-	 * @return 0 if ok, < 0 if error
-	 */
-	int (*get_version)(const struct device *dev, struct wifi_version *params);
-	/** Get Wi-Fi connection parameters recently used
-	 *
-	 * @param dev Pointer to the device structure for the driver instance
-	 * @param params the Wi-Fi connection parameters recently used
-	 *
-	 * @return 0 if ok, < 0 if error
-	 */
-	int (*get_conn_params)(const struct device *dev, struct wifi_connect_req_params *params);
-	/** Set RTS threshold value
-	 *
-	 * @param dev Pointer to the device structure for the driver instance.
-	 * @param RTS threshold value
-	 *
-	 * @return 0 if ok, < 0 if error
-	 */
-	int (*set_rts_threshold)(const struct device *dev, unsigned int rts_threshold);
-	/** Configure AP parameter
-	 *
-	 * @param dev Pointer to the device structure for the driver instance.
-	 * @param params AP mode parameter configuration parameter info
-	 *
-	 * @return 0 if ok, < 0 if error
-	 */
-	int (*ap_config_params)(const struct device *dev, struct wifi_ap_config_params *params);
-
-#ifdef CONFIG_WIFI_NM_WPA_SUPPLICANT_DPP
-	/** Dispatch DPP operations by action enum, with or without arguments in string format
-	 *
-	 * @param dev Pointer to the device structure for the driver instance
-	 * @param params DPP action enum and parameters in string
-	 *
-	 * @return 0 if ok, < 0 if error
-	 */
-	int (*dpp_dispatch)(const struct device *dev, struct wifi_dpp_params *params);
-#endif /* CONFIG_WIFI_NM_WPA_SUPPLICANT_DPP */
-	/** Flush PMKSA cache entries
-	 *
-	 * @param dev Pointer to the device structure for the driver instance.
-	 *
-	 * @return 0 if ok, < 0 if error
-	 */
-	int (*pmksa_flush)(const struct device *dev);
-	/** Set Wi-Fi enterprise mode CA/client Cert and key
-	 *
-	 * @param dev Pointer to the device structure for the driver instance.
-	 * @param creds Pointer to the CA/client Cert and key.
-	 *
-	 * @return 0 if ok, < 0 if error
-	 */
-#ifdef CONFIG_WIFI_NM_WPA_SUPPLICANT_CRYPTO_ENTERPRISE
-	int (*enterprise_creds)(const struct device *dev,
-			struct wifi_enterprise_creds_params *creds);
-#endif
-	/** Get RTS threshold value
-	 *
-	 * @param dev Pointer to the device structure for the driver instance.
-	 * @param rts_threshold Pointer to the RTS threshold value.
-	 *
-	 * @return 0 if ok, < 0 if error
-	 */
-	int (*get_rts_threshold)(const struct device *dev, unsigned int *rts_threshold);
-	/** Start a WPS PBC/PIN connection
-	 *
-	 * @param dev Pointer to the device structure for the driver instance
-	 * @param params wps operarion parameters
-	 *
-	 * @return 0 if ok, < 0 if error
-	 */
-	int (*wps_config)(const struct device *dev, struct wifi_wps_config_params *params);
-	/** Trigger candidate scan
-	 *
-	 * @param dev Pointer to the device structure for the driver instance
-	 * @param params Scan parameters
-	 *
-	 * @return 0 if ok, < 0 if error
-	 */
-	int (*candidate_scan)(const struct device *dev, struct wifi_scan_params *params);
-	/** Start 11r roaming
-	 *
-	 * @param dev Pointer to the device structure for the driver instance
-	 *
-	 * @return 0 if ok, < 0 if error
-	 */
-	int (*start_11r_roaming)(const struct device *dev);
->>>>>>> 60a2888d
 };
 
 /** Wi-Fi management offload API */
