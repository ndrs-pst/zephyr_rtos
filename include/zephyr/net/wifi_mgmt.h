/*
 * Copyright (c) 2017 Intel Corporation.
 * Copyright 2024 NXP
 * Copyright (c) 2024 Nordic Semiconductor ASA
 *
 * SPDX-License-Identifier: Apache-2.0
 */

/**
 * @file
 * @brief WiFi L2 stack public header
 */

#ifndef ZEPHYR_INCLUDE_NET_WIFI_MGMT_H_
#define ZEPHYR_INCLUDE_NET_WIFI_MGMT_H_

#include <zephyr/net/net_mgmt.h>
#include <zephyr/net/wifi.h>
#include <zephyr/net/ethernet.h>
#include <zephyr/net/offloaded_netdev.h>

#ifdef __cplusplus
extern "C" {
#endif

/**
 * @addtogroup wifi_mgmt
 * @{
 */

/* Management part definitions */

/** @cond INTERNAL_HIDDEN */

#define _NET_WIFI_LAYER     NET_MGMT_LAYER_L2
#define _NET_WIFI_CODE      0x156
#define _NET_WIFI_BASE      (NET_MGMT_IFACE_BIT |               \
                             NET_MGMT_LAYER(_NET_WIFI_LAYER) |  \
                             NET_MGMT_LAYER_CODE(_NET_WIFI_CODE))
#define _NET_WIFI_EVENT (_NET_WIFI_BASE | NET_MGMT_EVENT_BIT)

#ifdef CONFIG_WIFI_MGMT_SCAN_SSID_FILT_MAX
#define WIFI_MGMT_SCAN_SSID_FILT_MAX    CONFIG_WIFI_MGMT_SCAN_SSID_FILT_MAX
#else
#define WIFI_MGMT_SCAN_SSID_FILT_MAX    8
#endif /* CONFIG_WIFI_MGMT_SCAN_SSID_FILT_MAX */

#ifdef CONFIG_WIFI_MGMT_SCAN_CHAN_MAX_MANUAL
#define WIFI_MGMT_SCAN_CHAN_MAX_MANUAL  CONFIG_WIFI_MGMT_SCAN_CHAN_MAX_MANUAL
#else
#define WIFI_MGMT_SCAN_CHAN_MAX_MANUAL  32
#endif /* CONFIG_WIFI_MGMT_SCAN_CHAN_MAX_MANUAL */

#ifdef CONFIG_WIFI_ENT_IDENTITY_MAX_USERS
#define WIFI_ENT_IDENTITY_MAX_USERS CONFIG_WIFI_ENT_IDENTITY_MAX_USERS
#else
#define WIFI_ENT_IDENTITY_MAX_USERS 1
#endif /* CONFIG_WIFI_ENT_IDENTITY_MAX_USERS */

#define WIFI_MGMT_BAND_STR_SIZE_MAX 8
#define WIFI_MGMT_SCAN_MAX_BSS_CNT  65535

#define WIFI_MGMT_SKIP_INACTIVITY_POLL IS_ENABLED(CONFIG_WIFI_MGMT_AP_STA_SKIP_INACTIVITY_POLL)
/** @endcond */

/** @brief Wi-Fi management commands */
enum net_request_wifi_cmd {
    /** Scan for Wi-Fi networks */
    NET_REQUEST_WIFI_CMD_SCAN = 1,
    /** Connect to a Wi-Fi network */
    NET_REQUEST_WIFI_CMD_CONNECT,
    /** Disconnect from a Wi-Fi network */
    NET_REQUEST_WIFI_CMD_DISCONNECT,
    /** Enable AP mode */
    NET_REQUEST_WIFI_CMD_AP_ENABLE,
    /** Disable AP mode */
    NET_REQUEST_WIFI_CMD_AP_DISABLE,
    /** Set AP RTS threshold */
    NET_REQUEST_WIFI_CMD_AP_RTS_THRESHOLD,
    /** Get interface status */
    NET_REQUEST_WIFI_CMD_IFACE_STATUS,
    /** Set or get 11k status */
    NET_REQUEST_WIFI_CMD_11K_CONFIG,
    /** Send 11k neighbor request */
    NET_REQUEST_WIFI_CMD_11K_NEIGHBOR_REQUEST,
    /** Set power save status */
    NET_REQUEST_WIFI_CMD_PS,
    /** Setup or teardown TWT flow */
    NET_REQUEST_WIFI_CMD_TWT,
    /** Setup BTWT flow */
    NET_REQUEST_WIFI_CMD_BTWT,
    /** Get power save config */
    NET_REQUEST_WIFI_CMD_PS_CONFIG,
    /** Set or get regulatory domain */
    NET_REQUEST_WIFI_CMD_REG_DOMAIN,
    /** Set or get Mode of operation */
    NET_REQUEST_WIFI_CMD_MODE,
    /** Set or get packet filter setting for current mode */
    NET_REQUEST_WIFI_CMD_PACKET_FILTER,
    /** Set or get Wi-Fi channel for Monitor or TX-Injection mode */
    NET_REQUEST_WIFI_CMD_CHANNEL,
    /** Disconnect a STA from AP */
    NET_REQUEST_WIFI_CMD_AP_STA_DISCONNECT,
    /** Get Wi-Fi driver and Firmware versions */
    NET_REQUEST_WIFI_CMD_VERSION,
    /** Get Wi-Fi latest connection parameters */
    NET_REQUEST_WIFI_CMD_CONN_PARAMS,
    /** Set RTS threshold */
    NET_REQUEST_WIFI_CMD_RTS_THRESHOLD,
    /** Configure AP parameter */
    NET_REQUEST_WIFI_CMD_AP_CONFIG_PARAM,
    /** DPP actions */
    NET_REQUEST_WIFI_CMD_DPP,
    #ifdef CONFIG_WIFI_NM_WPA_SUPPLICANT_WNM
    /** BSS transition management query */
    NET_REQUEST_WIFI_CMD_BTM_QUERY,
    #endif
    /** Flush PMKSA cache entries */
    NET_REQUEST_WIFI_CMD_PMKSA_FLUSH,
    /** Set enterprise mode credential */
    NET_REQUEST_WIFI_CMD_ENTERPRISE_CREDS,
    /** Get RTS threshold */
    NET_REQUEST_WIFI_CMD_RTS_THRESHOLD_CONFIG,
    /** WPS config */
    NET_REQUEST_WIFI_CMD_WPS_CONFIG,
    #ifdef CONFIG_WIFI_CREDENTIALS_CONNECT_STORED
    /** Connect to APs stored using wifi_credentials library. */
    NET_REQUEST_WIFI_CMD_CONNECT_STORED,
    #endif
    /** Start roaming */
    NET_REQUEST_WIFI_CMD_START_ROAMING,
    /** Neighbor report complete */
    NET_REQUEST_WIFI_CMD_NEIGHBOR_REP_COMPLETE,
    /** Specific scan */
    NET_REQUEST_WIFI_CMD_CANDIDATE_SCAN,
    /** AP WPS config */
    NET_REQUEST_WIFI_CMD_AP_WPS_CONFIG,
    /** @cond INTERNAL_HIDDEN */
    NET_REQUEST_WIFI_CMD_MAX
    /** @endcond */
};

/** Request a Wi-Fi scan */
#define NET_REQUEST_WIFI_SCAN               \
    (_NET_WIFI_BASE | NET_REQUEST_WIFI_CMD_SCAN)

NET_MGMT_DEFINE_REQUEST_HANDLER(NET_REQUEST_WIFI_SCAN);

/** Request a Wi-Fi connect */
#define NET_REQUEST_WIFI_CONNECT            \
    (_NET_WIFI_BASE | NET_REQUEST_WIFI_CMD_CONNECT)

NET_MGMT_DEFINE_REQUEST_HANDLER(NET_REQUEST_WIFI_CONNECT);

/** Request a Wi-Fi disconnect */
#define NET_REQUEST_WIFI_DISCONNECT         \
    (_NET_WIFI_BASE | NET_REQUEST_WIFI_CMD_DISCONNECT)

NET_MGMT_DEFINE_REQUEST_HANDLER(NET_REQUEST_WIFI_DISCONNECT);

/** Request a Wi-Fi access point enable */
#define NET_REQUEST_WIFI_AP_ENABLE          \
    (_NET_WIFI_BASE | NET_REQUEST_WIFI_CMD_AP_ENABLE)

NET_MGMT_DEFINE_REQUEST_HANDLER(NET_REQUEST_WIFI_AP_ENABLE);

/** Request a Wi-Fi access point disable */
#define NET_REQUEST_WIFI_AP_DISABLE         \
    (_NET_WIFI_BASE | NET_REQUEST_WIFI_CMD_AP_DISABLE)

NET_MGMT_DEFINE_REQUEST_HANDLER(NET_REQUEST_WIFI_AP_DISABLE);

/** Request a Wi-Fi RTS threshold */
#define NET_REQUEST_WIFI_AP_RTS_THRESHOLD   \
    (_NET_WIFI_BASE | NET_REQUEST_WIFI_CMD_AP_RTS_THRESHOLD)

NET_MGMT_DEFINE_REQUEST_HANDLER(NET_REQUEST_WIFI_AP_RTS_THRESHOLD);

/** Request a Wi-Fi network interface status */
#define NET_REQUEST_WIFI_IFACE_STATUS       \
    (_NET_WIFI_BASE | NET_REQUEST_WIFI_CMD_IFACE_STATUS)

NET_MGMT_DEFINE_REQUEST_HANDLER(NET_REQUEST_WIFI_IFACE_STATUS);

#define NET_REQUEST_WIFI_11K_CONFIG         \
    (_NET_WIFI_BASE | NET_REQUEST_WIFI_CMD_11K_CONFIG)

NET_MGMT_DEFINE_REQUEST_HANDLER(NET_REQUEST_WIFI_11K_CONFIG);

#define NET_REQUEST_WIFI_11K_NEIGHBOR_REQUEST       \
    (_NET_WIFI_BASE | NET_REQUEST_WIFI_CMD_11K_NEIGHBOR_REQUEST)

NET_MGMT_DEFINE_REQUEST_HANDLER(NET_REQUEST_WIFI_11K_NEIGHBOR_REQUEST);

/** Request a Wi-Fi power save */
#define NET_REQUEST_WIFI_PS                 \
    (_NET_WIFI_BASE | NET_REQUEST_WIFI_CMD_PS)

NET_MGMT_DEFINE_REQUEST_HANDLER(NET_REQUEST_WIFI_PS);

/** Request a Wi-Fi TWT */
#define NET_REQUEST_WIFI_TWT                \
    (_NET_WIFI_BASE | NET_REQUEST_WIFI_CMD_TWT)

NET_MGMT_DEFINE_REQUEST_HANDLER(NET_REQUEST_WIFI_TWT);

#define NET_REQUEST_WIFI_BTWT               \
    (_NET_WIFI_BASE | NET_REQUEST_WIFI_CMD_BTWT)

NET_MGMT_DEFINE_REQUEST_HANDLER(NET_REQUEST_WIFI_BTWT);

/** Request a Wi-Fi power save configuration */
#define NET_REQUEST_WIFI_PS_CONFIG          \
    (_NET_WIFI_BASE | NET_REQUEST_WIFI_CMD_PS_CONFIG)

NET_MGMT_DEFINE_REQUEST_HANDLER(NET_REQUEST_WIFI_PS_CONFIG);

/** Request a Wi-Fi regulatory domain */
#define NET_REQUEST_WIFI_REG_DOMAIN         \
    (_NET_WIFI_BASE | NET_REQUEST_WIFI_CMD_REG_DOMAIN)

NET_MGMT_DEFINE_REQUEST_HANDLER(NET_REQUEST_WIFI_REG_DOMAIN);

/** Request current Wi-Fi mode */
#define NET_REQUEST_WIFI_MODE               \
    (_NET_WIFI_BASE | NET_REQUEST_WIFI_CMD_MODE)

NET_MGMT_DEFINE_REQUEST_HANDLER(NET_REQUEST_WIFI_MODE);

/** Request Wi-Fi packet filter */
#define NET_REQUEST_WIFI_PACKET_FILTER      \
    (_NET_WIFI_BASE | NET_REQUEST_WIFI_CMD_PACKET_FILTER)

NET_MGMT_DEFINE_REQUEST_HANDLER(NET_REQUEST_WIFI_PACKET_FILTER);

/** Request a Wi-Fi channel */
#define NET_REQUEST_WIFI_CHANNEL            \
    (_NET_WIFI_BASE | NET_REQUEST_WIFI_CMD_CHANNEL)

NET_MGMT_DEFINE_REQUEST_HANDLER(NET_REQUEST_WIFI_CHANNEL);

/** Request a Wi-Fi access point to disconnect a station */
#define NET_REQUEST_WIFI_AP_STA_DISCONNECT  \
    (_NET_WIFI_BASE | NET_REQUEST_WIFI_CMD_AP_STA_DISCONNECT)

NET_MGMT_DEFINE_REQUEST_HANDLER(NET_REQUEST_WIFI_AP_STA_DISCONNECT);

/** Request a Wi-Fi version */
#define NET_REQUEST_WIFI_VERSION            \
    (_NET_WIFI_BASE | NET_REQUEST_WIFI_CMD_VERSION)

NET_MGMT_DEFINE_REQUEST_HANDLER(NET_REQUEST_WIFI_VERSION);

/** Request a Wi-Fi connection parameters */
#define NET_REQUEST_WIFI_CONN_PARAMS        \
    (_NET_WIFI_BASE | NET_REQUEST_WIFI_CMD_CONN_PARAMS)

NET_MGMT_DEFINE_REQUEST_HANDLER(NET_REQUEST_WIFI_CONN_PARAMS);

/** Request a Wi-Fi RTS threshold */
#define NET_REQUEST_WIFI_RTS_THRESHOLD      \
    (_NET_WIFI_BASE | NET_REQUEST_WIFI_CMD_RTS_THRESHOLD)

NET_MGMT_DEFINE_REQUEST_HANDLER(NET_REQUEST_WIFI_RTS_THRESHOLD);

/** Request a Wi-Fi AP parameters configuration */
#define NET_REQUEST_WIFI_AP_CONFIG_PARAM    \
    (_NET_WIFI_BASE | NET_REQUEST_WIFI_CMD_AP_CONFIG_PARAM)

NET_MGMT_DEFINE_REQUEST_HANDLER(NET_REQUEST_WIFI_AP_CONFIG_PARAM);

#ifdef CONFIG_WIFI_NM_WPA_SUPPLICANT_DPP
/** Request a Wi-Fi DPP operation */
#define NET_REQUEST_WIFI_DPP                \
    (_NET_WIFI_BASE | NET_REQUEST_WIFI_CMD_DPP)

NET_MGMT_DEFINE_REQUEST_HANDLER(NET_REQUEST_WIFI_DPP);
#endif /* CONFIG_WIFI_NM_WPA_SUPPLICANT_DPP */

#ifdef CONFIG_WIFI_NM_WPA_SUPPLICANT_WNM
/** Request a Wi-Fi BTM query */
#define NET_REQUEST_WIFI_BTM_QUERY (_NET_WIFI_BASE | NET_REQUEST_WIFI_CMD_BTM_QUERY)

NET_MGMT_DEFINE_REQUEST_HANDLER(NET_REQUEST_WIFI_BTM_QUERY);
#endif

/** Request a Wi-Fi PMKSA cache entries flush */
#define NET_REQUEST_WIFI_PMKSA_FLUSH        \
    (_NET_WIFI_BASE | NET_REQUEST_WIFI_CMD_PMKSA_FLUSH)

NET_MGMT_DEFINE_REQUEST_HANDLER(NET_REQUEST_WIFI_PMKSA_FLUSH);

/** Set Wi-Fi enterprise mode CA/client Cert and key */
#define NET_REQUEST_WIFI_ENTERPRISE_CREDS   \
    (_NET_WIFI_BASE | NET_REQUEST_WIFI_CMD_ENTERPRISE_CREDS)

NET_MGMT_DEFINE_REQUEST_HANDLER(NET_REQUEST_WIFI_ENTERPRISE_CREDS);

/** Request a Wi-Fi RTS threshold configuration */
#define NET_REQUEST_WIFI_RTS_THRESHOLD_CONFIG       \
    (_NET_WIFI_BASE | NET_REQUEST_WIFI_CMD_RTS_THRESHOLD_CONFIG)

NET_MGMT_DEFINE_REQUEST_HANDLER(NET_REQUEST_WIFI_RTS_THRESHOLD_CONFIG);

#define NET_REQUEST_WIFI_WPS_CONFIG (_NET_WIFI_BASE | NET_REQUEST_WIFI_CMD_WPS_CONFIG)

NET_MGMT_DEFINE_REQUEST_HANDLER(NET_REQUEST_WIFI_WPS_CONFIG);
#ifdef CONFIG_WIFI_CREDENTIALS_CONNECT_STORED
#define NET_REQUEST_WIFI_CONNECT_STORED (_NET_WIFI_BASE | NET_REQUEST_WIFI_CMD_CONNECT_STORED)

NET_MGMT_DEFINE_REQUEST_HANDLER(NET_REQUEST_WIFI_CONNECT_STORED);
#endif

#define NET_REQUEST_WIFI_START_ROAMING              \
    (_NET_WIFI_BASE | NET_REQUEST_WIFI_CMD_START_ROAMING)

NET_MGMT_DEFINE_REQUEST_HANDLER(NET_REQUEST_WIFI_START_ROAMING);

#define NET_REQUEST_WIFI_NEIGHBOR_REP_COMPLETE      \
    (_NET_WIFI_BASE | NET_REQUEST_WIFI_CMD_NEIGHBOR_REP_COMPLETE)

NET_MGMT_DEFINE_REQUEST_HANDLER(NET_REQUEST_WIFI_NEIGHBOR_REP_COMPLETE);

/** @brief Wi-Fi management events */
enum net_event_wifi_cmd {
    /** Scan results available */
    NET_EVENT_WIFI_CMD_SCAN_RESULT = 1,

    /** Scan done */
    NET_EVENT_WIFI_CMD_SCAN_DONE,

    /** Connect result */
    NET_EVENT_WIFI_CMD_CONNECT_RESULT,

    /** Disconnect result */
    NET_EVENT_WIFI_CMD_DISCONNECT_RESULT,

    /** Interface status */
    NET_EVENT_WIFI_CMD_IFACE_STATUS,

    /** TWT events */
    NET_EVENT_WIFI_CMD_TWT,

    /** TWT sleep status: awake or sleeping, can be used by application
     * to determine if it can send data or not.
     */
    NET_EVENT_WIFI_CMD_TWT_SLEEP_STATE,

    /** Raw scan results available */
    NET_EVENT_WIFI_CMD_RAW_SCAN_RESULT,

    /** Disconnect complete */
    NET_EVENT_WIFI_CMD_DISCONNECT_COMPLETE,

    /** Signal change event */
    NET_EVENT_WIFI_CMD_SIGNAL_CHANGE,

    /** Neighbor Report */
    NET_EVENT_WIFI_CMD_NEIGHBOR_REP_RECEIVED,

    /** Neighbor Report complete */
    NET_EVENT_WIFI_CMD_NEIGHBOR_REP_COMPLETE,

    /** AP mode enable result */
    NET_EVENT_WIFI_CMD_AP_ENABLE_RESULT,

    /** AP mode disable result */
    NET_EVENT_WIFI_CMD_AP_DISABLE_RESULT,

    /** STA connected to AP */
    NET_EVENT_WIFI_CMD_AP_STA_CONNECTED,

    /** STA disconnected from AP */
    NET_EVENT_WIFI_CMD_AP_STA_DISCONNECTED,

    /** Supplicant specific event */
    NET_EVENT_WIFI_CMD_SUPPLICANT,
};

/** Event emitted for Wi-Fi scan result */
#define NET_EVENT_WIFI_SCAN_RESULT          \
    (_NET_WIFI_EVENT | NET_EVENT_WIFI_CMD_SCAN_RESULT)

/** Event emitted when Wi-Fi scan is done */
#define NET_EVENT_WIFI_SCAN_DONE            \
    (_NET_WIFI_EVENT | NET_EVENT_WIFI_CMD_SCAN_DONE)

/** Event emitted for Wi-Fi connect result */
#define NET_EVENT_WIFI_CONNECT_RESULT       \
    (_NET_WIFI_EVENT | NET_EVENT_WIFI_CMD_CONNECT_RESULT)

/** Event emitted for Wi-Fi disconnect result */
#define NET_EVENT_WIFI_DISCONNECT_RESULT    \
    (_NET_WIFI_EVENT | NET_EVENT_WIFI_CMD_DISCONNECT_RESULT)

/** Event emitted for Wi-Fi network interface status */
#define NET_EVENT_WIFI_IFACE_STATUS         \
    (_NET_WIFI_EVENT | NET_EVENT_WIFI_CMD_IFACE_STATUS)

/** Event emitted for Wi-Fi TWT information */
#define NET_EVENT_WIFI_TWT                  \
    (_NET_WIFI_EVENT | NET_EVENT_WIFI_CMD_TWT)

/** Event emitted for Wi-Fi TWT sleep state */
#define NET_EVENT_WIFI_TWT_SLEEP_STATE      \
    (_NET_WIFI_EVENT | NET_EVENT_WIFI_CMD_TWT_SLEEP_STATE)

/** Event emitted for Wi-Fi raw scan result */
#define NET_EVENT_WIFI_RAW_SCAN_RESULT      \
    (_NET_WIFI_EVENT | NET_EVENT_WIFI_CMD_RAW_SCAN_RESULT)

/** Event emitted Wi-Fi disconnect is completed */
#define NET_EVENT_WIFI_DISCONNECT_COMPLETE  \
    (_NET_WIFI_EVENT | NET_EVENT_WIFI_CMD_DISCONNECT_COMPLETE)

/** Event signal change of connected AP */
#define NET_EVENT_WIFI_SIGNAL_CHANGE        \
    (_NET_WIFI_EVENT | NET_EVENT_WIFI_CMD_SIGNAL_CHANGE)

/** Event Neighbor Report Completed */
#define NET_EVENT_WIFI_NEIGHBOR_REP_COMP    \
    (_NET_WIFI_EVENT | NET_EVENT_WIFI_CMD_NEIGHBOR_REP_COMPLETE)

/** Event emitted for Wi-Fi access point enable result */
#define NET_EVENT_WIFI_AP_ENABLE_RESULT     \
    (_NET_WIFI_EVENT | NET_EVENT_WIFI_CMD_AP_ENABLE_RESULT)

/** Event emitted for Wi-Fi access point disable result */
#define NET_EVENT_WIFI_AP_DISABLE_RESULT    \
    (_NET_WIFI_EVENT | NET_EVENT_WIFI_CMD_AP_DISABLE_RESULT)

/** Event emitted when Wi-Fi station is connected in AP mode */
#define NET_EVENT_WIFI_AP_STA_CONNECTED     \
    (_NET_WIFI_EVENT | NET_EVENT_WIFI_CMD_AP_STA_CONNECTED)

/** Event emitted Wi-Fi station is disconnected from AP */
#define NET_EVENT_WIFI_AP_STA_DISCONNECTED  \
    (_NET_WIFI_EVENT | NET_EVENT_WIFI_CMD_AP_STA_DISCONNECTED)

/** @brief Wi-Fi version */
struct wifi_version {
    /** Driver version */
    char const* drv_version;

    /** Firmware version */
    char const* fw_version;
};

/**
 * @brief Wi-Fi structure to uniquely identify a band-channel pair
 */
struct wifi_band_channel {
    /** Frequency band */
    uint8_t band;

    /** Channel */
    uint8_t channel;
};

/**
 * @brief Wi-Fi scan parameters structure.
 * Used to specify parameters which can control how the Wi-Fi scan
 * is performed.
 */
struct wifi_scan_params {
    /** Scan type, see enum wifi_scan_type.
     *
     * The scan_type is only a hint to the underlying Wi-Fi chip for the
     * preferred mode of scan. The actual mode of scan can depend on factors
     * such as the Wi-Fi chip implementation support, regulatory domain
     * restrictions etc.
     */
    enum wifi_scan_type scan_type;

    /** Bitmap of bands to be scanned.
     *  Refer to ::wifi_frequency_bands for bit position of each band.
     */
    uint8_t bands;

    /** Active scan dwell time (in ms) on a channel.
     */
    uint16_t dwell_time_active;

    /** Passive scan dwell time (in ms) on a channel.
     */
    uint16_t dwell_time_passive;

    /** Array of SSID strings to scan.
     */
    char const* ssids[WIFI_MGMT_SCAN_SSID_FILT_MAX];

    /** Specifies the maximum number of scan results to return. These results would be the
     * BSSIDS with the best RSSI values, in all the scanned channels. This should only be
     * used to limit the number of returned scan results, and cannot be counted upon to limit
     * the scan time, since the underlying Wi-Fi chip might have to scan all the channels to
     * find the max_bss_cnt number of APs with the best signal strengths. A value of 0
     * signifies that there is no restriction on the number of scan results to be returned.
     */
    uint16_t max_bss_cnt;

    /** Channel information array indexed on Wi-Fi frequency bands and channels within that
     * band.
     * E.g. to scan channel 6 and 11 on the 2.4 GHz band, channel 36 on the 5 GHz band:
     * @code{.c}
     *     chan[0] = {WIFI_FREQ_BAND_2_4_GHZ, 6};
     *     chan[1] = {WIFI_FREQ_BAND_2_4_GHZ, 11};
     *     chan[2] = {WIFI_FREQ_BAND_5_GHZ, 36};
     * @endcode
     *
     *  This list specifies the channels to be __considered for scan__. The underlying
     *  Wi-Fi chip can silently omit some channels due to various reasons such as channels
     *  not conforming to regulatory restrictions etc. The invoker of the API should
     *  ensure that the channels specified follow regulatory rules.
     */
    struct wifi_band_channel band_chan[WIFI_MGMT_SCAN_CHAN_MAX_MANUAL];
};

/** @brief Wi-Fi scan result, each result is provided to the net_mgmt_event_callback
 * via its info attribute (see net_mgmt.h)
 */
struct wifi_scan_result {
    /** SSID */
    uint8_t ssid[WIFI_SSID_MAX_LEN + 1];

    /** SSID length */
    uint8_t ssid_length;

    /** Frequency band */
    uint8_t band;

    /** Channel */
    uint8_t channel;

    /** Security type */
    enum wifi_security_type security;

    /** MFP options */
    enum wifi_mfp_options mfp;

    /** RSSI */
    int8_t rssi;

    /** BSSID */
    uint8_t mac[WIFI_MAC_ADDR_LEN];

    /** BSSID length */
    uint8_t mac_length;
};

/** @brief Wi-Fi connect request parameters */
struct wifi_connect_req_params {
    /** SSID */
    uint8_t const* ssid;

    /** SSID length */
    uint8_t ssid_length; /* Max 32 */

    /** Pre-shared key */
    uint8_t const* psk;

    /** Pre-shared key length */
    uint8_t psk_length; /* Min 8 - Max 64 */

    /** SAE password (same as PSK but with no length restrictions), optional */
    uint8_t const* sae_password;

    /** SAE password length */
    uint8_t sae_password_length; /* No length restrictions */

    /** Frequency band */
    uint8_t band;

    /** Channel */
    uint8_t channel;

    /** Security type */
    enum wifi_security_type security;

    /** MFP options */
    enum wifi_mfp_options mfp;

    /** BSSID */
    uint8_t bssid[WIFI_MAC_ADDR_LEN];

    /** Connect timeout in seconds, SYS_FOREVER_MS for no timeout */
    int timeout;

    /** anonymous identity */
    const uint8_t *anon_id;

    /** anon_id length, max 64 */
    uint8_t aid_length;

    /** Private key passwd for enterprise mode */
    const uint8_t *key_passwd;

    /** Private key passwd length, max 128 */
    uint8_t key_passwd_length;

    /** private key2 passwd */
    const uint8_t *key2_passwd;

    /** key2 passwd length, max 128 */
    uint8_t key2_passwd_length;

    /** suiteb or suiteb-192 */
    uint8_t suiteb_type;

    /** TLS cipher */
    uint8_t TLS_cipher;

    /** eap version */
    int eap_ver;

    /** Identity for EAP */
    const uint8_t *eap_identity;

    /** eap identity length, max 64 */
    uint8_t eap_id_length;

    /** Password string for EAP. */
    const uint8_t *eap_password;

    /** eap passwd length, max 128 */
    uint8_t eap_passwd_length;

    /** Fast BSS Transition used */
    bool ft_used;

    /** Number of EAP users */
    int nusers;

    /** Number of EAP passwds */
    uint8_t passwds;

    /** User Identities */
    const uint8_t *identities[WIFI_ENT_IDENTITY_MAX_USERS];

    /** User Passwords */
    const uint8_t *passwords[WIFI_ENT_IDENTITY_MAX_USERS];

    /** Hidden SSID configure
     * 0: disabled (default)
     * 1: send empty (length=0) SSID in beacon and ignore probe request for broadcast SSID
     * 2: clear SSID, but keep the original length and ignore probe request for broadcast SSID
     */
    uint8_t ignore_broadcast_ssid;

    /** Parameter used for frequency band */
    enum wifi_frequency_bandwidths bandwidth;
};

/** @brief Wi-Fi connect result codes. To be overlaid on top of \ref wifi_status
 * in the connect result event for detailed status.
 */
enum wifi_conn_status {
    /** Connection successful */
    WIFI_STATUS_CONN_SUCCESS = 0,

    /** Connection failed - generic failure */
    WIFI_STATUS_CONN_FAIL,

    /** Connection failed - wrong password
     * Few possible reasons for 4-way handshake failure that we can guess are as follows:
     * 1) Incorrect key
     * 2) EAPoL frames lost causing timeout
     *
     * #1 is the likely cause, so, we convey to the user that it is due to
     * Wrong passphrase/password.
     */
    WIFI_STATUS_CONN_WRONG_PASSWORD,

    /** Connection timed out */
    WIFI_STATUS_CONN_TIMEOUT,

    /** Connection failed - AP not found */
    WIFI_STATUS_CONN_AP_NOT_FOUND,

    /** Last connection status */
    WIFI_STATUS_CONN_LAST_STATUS,

    /** Connection disconnected status */
    WIFI_STATUS_DISCONN_FIRST_STATUS = WIFI_STATUS_CONN_LAST_STATUS,
};

/** @brief Wi-Fi disconnect reason codes. To be overlaid on top of \ref wifi_status
 * in the disconnect result event for detailed reason.
 */
enum wifi_disconn_reason {
    /** Success, overload status as reason */
    WIFI_REASON_DISCONN_SUCCESS = 0,

    /** Unspecified reason */
    WIFI_REASON_DISCONN_UNSPECIFIED,

    /** Disconnected due to user request */
    WIFI_REASON_DISCONN_USER_REQUEST,

    /** Disconnected due to AP leaving */
    WIFI_REASON_DISCONN_AP_LEAVING,

    /** Disconnected due to inactivity */
    WIFI_REASON_DISCONN_INACTIVITY,
};

/** @brief Wi-Fi AP mode result codes. To be overlaid on top of \ref wifi_status
 * in the AP mode enable or disable result event for detailed status.
 */
enum wifi_ap_status {
    /** AP mode enable or disable successful */
    WIFI_STATUS_AP_SUCCESS = 0,

    /** AP mode enable or disable failed - generic failure */
    WIFI_STATUS_AP_FAIL,

    /** AP mode enable failed - channel not supported */
    WIFI_STATUS_AP_CHANNEL_NOT_SUPPORTED,

    /** AP mode enable failed - channel not allowed */
    WIFI_STATUS_AP_CHANNEL_NOT_ALLOWED,

    /** AP mode enable failed - SSID not allowed */
    WIFI_STATUS_AP_SSID_NOT_ALLOWED,

    /** AP mode enable failed - authentication type not supported */
    WIFI_STATUS_AP_AUTH_TYPE_NOT_SUPPORTED,

    /** AP mode enable failed - operation not supported */
    WIFI_STATUS_AP_OP_NOT_SUPPORTED,

    /** AP mode enable failed - operation not permitted */
    WIFI_STATUS_AP_OP_NOT_PERMITTED,
};

/** @brief Generic Wi-Fi status for commands and events */
struct wifi_status {
    union {
        /** Status value */
        int status;
        /** Connection status */
        enum wifi_conn_status conn_status;
        /** Disconnection reason status */
        enum wifi_disconn_reason disconn_reason;
        /** Access point status */
        enum wifi_ap_status ap_status;
    };
};

/** @brief Wi-Fi interface status */
struct wifi_iface_status {
<<<<<<< HEAD
    /** Interface state, see enum wifi_iface_state */
    int state;

    /** SSID length */
    unsigned int ssid_len;

    /** SSID */
    char ssid[WIFI_SSID_MAX_LEN + 1];

    /** BSSID */
    char bssid[WIFI_MAC_ADDR_LEN];

    /** Frequency band */
    enum wifi_frequency_bands band;

    /** Channel */
    unsigned int channel;

    /** Interface mode, see enum wifi_iface_mode */
    enum wifi_iface_mode iface_mode;

    /** Link mode, see enum wifi_link_mode */
    enum wifi_link_mode link_mode;

    /** Security type, see enum wifi_security_type */
    enum wifi_security_type security;

    /** MFP options, see enum wifi_mfp_options */
    enum wifi_mfp_options mfp;

    /** RSSI */
    int rssi;

    /** DTIM period */
    unsigned char dtim_period;

    /** Beacon interval */
    unsigned short beacon_interval;

    /** is TWT capable? */
    bool twt_capable;

    /** The current 802.11 PHY TX data rate (in Kbps) */
    int current_phy_tx_rate;
=======
	/** Interface state, see enum wifi_iface_state */
	int state;
	/** SSID length */
	unsigned int ssid_len;
	/** SSID */
	char ssid[WIFI_SSID_MAX_LEN + 1];
	/** BSSID */
	char bssid[WIFI_MAC_ADDR_LEN];
	/** Frequency band */
	enum wifi_frequency_bands band;
	/** Channel */
	unsigned int channel;
	/** Interface mode, see enum wifi_iface_mode */
	enum wifi_iface_mode iface_mode;
	/** Link mode, see enum wifi_link_mode */
	enum wifi_link_mode link_mode;
	/** Security type, see enum wifi_security_type */
	enum wifi_security_type security;
	/** MFP options, see enum wifi_mfp_options */
	enum wifi_mfp_options mfp;
	/** RSSI */
	int rssi;
	/** DTIM period */
	unsigned char dtim_period;
	/** Beacon interval */
	unsigned short beacon_interval;
	/** is TWT capable? */
	bool twt_capable;
	/** The current 802.11 PHY TX data rate (in Mbps) */
	int current_phy_tx_rate;
>>>>>>> 6f240ef1
};

/** @brief Wi-Fi power save parameters */
struct wifi_ps_params {
    /** Power save state */
    enum wifi_ps enabled;

    /** Listen interval */
    unsigned short listen_interval;

    /** Wi-Fi power save wakeup mode */
    enum wifi_ps_wakeup_mode wakeup_mode;

    /** Wi-Fi power save mode */
    enum wifi_ps_mode mode;

    /** Wi-Fi power save timeout
     *
     * This is the time out to wait after sending a TX packet
     * before going back to power save (in ms) to receive any replies
     * from the AP. Zero means this feature is disabled.
     *
     * It's a tradeoff between power consumption and latency.
     */
    unsigned int timeout_ms;

    /** Wi-Fi power save type */
    enum wifi_ps_param_type type;

    /** Wi-Fi power save fail reason */
    enum wifi_config_ps_param_fail_reason fail_reason;

    /** Wi-Fi power save exit strategy */
    enum wifi_ps_exit_strategy exit_strategy;
};

/** @brief Wi-Fi TWT parameters */
struct wifi_twt_params {
    /** TWT operation, see enum wifi_twt_operation */
    enum wifi_twt_operation operation;

    /** TWT negotiation type, see enum wifi_twt_negotiation_type */
    enum wifi_twt_negotiation_type negotiation_type;

    /** TWT setup command, see enum wifi_twt_setup_cmd */
    enum wifi_twt_setup_cmd setup_cmd;

    /** TWT setup response status, see enum wifi_twt_setup_resp_status */
    enum wifi_twt_setup_resp_status resp_status;

    /** TWT teardown cmd status, see enum wifi_twt_teardown_status */
    enum wifi_twt_teardown_status teardown_status;

    /** Dialog token, used to map requests to responses */
    uint8_t dialog_token;

    /** Flow ID, used to map setup with teardown */
    uint8_t flow_id;

    union {
        /** Setup specific parameters */
        struct {
            /**Interval = Wake up time + Sleeping time */
            uint64_t twt_interval;

            /** Requestor or responder */
            bool responder;

            /** Trigger enabled or disabled */
            bool trigger;

            /** Implicit or explicit */
            bool implicit;

            /** Announced or unannounced */
            bool announce;

            /** Wake up time */
            uint32_t twt_wake_interval;

            /** Wake ahead notification is sent earlier than
             * TWT Service period (SP) start based on this duration.
             * This should give applications ample time to
             * prepare the data before TWT SP starts.
             */
            uint32_t twt_wake_ahead_duration;

            /** TWT info enabled or disable */
            bool twt_info_disable;

            /** TWT exponent */
            uint8_t twt_exponent;

            /** TWT Mantissa Range: [0-sizeof(UINT16)] */
            uint16_t twt_mantissa;
        } setup;

        /** Setup specific parameters */
        struct {
            /** Broadcast TWT AP config */
            uint16_t sub_id;

            /** Range 64-255 */
            uint8_t nominal_wake;

            /** Max STA support */
            uint8_t max_sta_support;

            /** TWT mantissa */
            uint16_t twt_mantissa;

            /** TWT offset */
            uint16_t twt_offset;

            /** TWT exponent */
            uint8_t twt_exponent;

            /** SP gap */
            uint8_t sp_gap;
        } btwt;

        /** Teardown specific parameters */
        struct {
            /** Teardown all flows */
            bool teardown_all;
        } teardown;
    };

    /** TWT fail reason, see enum wifi_twt_fail_reason */
    enum wifi_twt_fail_reason fail_reason;
};

/** @cond INTERNAL_HIDDEN */

/* Flow ID is only 3 bits */
#define WIFI_MAX_TWT_FLOWS       8
#define WIFI_MAX_TWT_INTERVAL_US (LONG_MAX - 1)
/* 256 (u8) * 1TU */
#define WIFI_MAX_TWT_WAKE_INTERVAL_US       262144
#define WIFI_MAX_TWT_WAKE_AHEAD_DURATION_US (LONG_MAX - 1)
#define WIFI_MAX_TWT_EXPONENT    31

/** @endcond */

/** @brief Wi-Fi TWT flow information */
struct wifi_twt_flow_info {
    /** Interval = Wake up time + Sleeping time */
    uint64_t twt_interval;

    /** Dialog token, used to map requests to responses */
    uint8_t dialog_token;

    /** Flow ID, used to map setup with teardown */
    uint8_t flow_id;

    /** TWT negotiation type, see enum wifi_twt_negotiation_type */
    enum wifi_twt_negotiation_type negotiation_type;

    /** Requestor or responder */
    bool responder;

    /** Trigger enabled or disabled */
    bool trigger;

    /** Implicit or explicit */
    bool implicit;

    /** Announced or unannounced */
    bool announce;

    /** Wake up time */
    uint32_t twt_wake_interval;

    /** Wake ahead duration */
    uint32_t twt_wake_ahead_duration;
};

/** Wi-Fi enterprise mode credentials */
struct wifi_enterprise_creds_params {
    /** CA certification */
    uint8_t* ca_cert;

    /** CA certification length */
    uint32_t ca_cert_len;

    /** Client certification */
    uint8_t* client_cert;

    /** Client certification length */
    uint32_t client_cert_len;

    /** Client key */
    uint8_t* client_key;

    /** Client key length */
    uint32_t client_key_len;

    /** CA certification of phase2*/
    uint8_t* ca_cert2;

    /** Phase2 CA certification length */
    uint32_t ca_cert2_len;

    /** Client certification of phase2*/
    uint8_t* client_cert2;

    /** Phase2 Client certification length */
    uint32_t client_cert2_len;

    /** Client key of phase2*/
    uint8_t* client_key2;

    /** Phase2 Client key length */
    uint32_t client_key2_len;

    /** Server certification */
    uint8_t* server_cert;

    /** Server certification length */
    uint32_t server_cert_len;

    /** Server key */
    uint8_t* server_key;

    /** Server key length */
    uint32_t server_key_len;

    /** Diffie–Hellman parameter */
    uint8_t* dh_param;

    /** Diffie–Hellman parameter length */
    uint32_t dh_param_len;
};

/** @brief Wi-Fi power save configuration */
struct wifi_ps_config {
    /** Number of TWT flows */
    char num_twt_flows;

    /** TWT flow details */
    struct wifi_twt_flow_info twt_flows[WIFI_MAX_TWT_FLOWS];

    /** Power save configuration */
    struct wifi_ps_params ps_params;
};

/** @brief Generic get/set operation for any command*/
enum wifi_mgmt_op {
    /** Get operation */
    WIFI_MGMT_GET = 0,

    /** Set operation */
    WIFI_MGMT_SET = 1,
};

/** Wi-Fi 11k parameters */
struct wifi_11k_params {
    /** 11k command operation */
    enum wifi_mgmt_op oper;

    /** 11k enable/disable */
    bool enable_11k;

    /** SSID */
    uint8_t ssid[WIFI_SSID_MAX_LEN + 1];
};

/** Max regulatory channel number */
#define MAX_REG_CHAN_NUM    42

/** @brief Per-channel regulatory attributes */
struct wifi_reg_chan_info {
    /** Center frequency in MHz */
    unsigned short center_frequency;

    /** Maximum transmission power (in dBm) */
    unsigned short max_power : 8;

    /** Is channel supported or not */
    unsigned short supported : 1;

    /** Passive transmissions only */
    unsigned short passive_only : 1;

    /** Is a DFS channel */
    unsigned short dfs : 1;
} __packed;

/** @brief Regulatory domain information or configuration */
struct wifi_reg_domain {
    /** Regulatory domain operation */
    enum wifi_mgmt_op oper;

    /** Ignore all other regulatory hints over this one, the behavior is
     * implementation specific.
     */
    bool force;

    /** Country code: ISO/IEC 3166-1 alpha-2 */
    uint8_t country_code[WIFI_COUNTRY_CODE_LEN];

    /** Number of channels supported */
    unsigned int num_channels;

    /** Channels information */
    struct wifi_reg_chan_info* chan_info;
};

/** @brief Wi-Fi TWT sleep states */
enum wifi_twt_sleep_state {
    /** TWT sleep state: sleeping */
    WIFI_TWT_STATE_SLEEP = 0,

    /** TWT sleep state: awake */
    WIFI_TWT_STATE_AWAKE = 1,
};

#if defined(CONFIG_WIFI_MGMT_RAW_SCAN_RESULTS) || defined(__DOXYGEN__)
/** @brief Wi-Fi raw scan result */
struct wifi_raw_scan_result {
    /** RSSI */
    int8_t rssi;

    /** Frame length */
    int frame_length;

    /** Frequency */
    unsigned short frequency;

    /** Raw scan data */
    uint8_t data[CONFIG_WIFI_MGMT_RAW_SCAN_RESULT_LENGTH];
};
#endif /* CONFIG_WIFI_MGMT_RAW_SCAN_RESULTS */

/** @brief AP mode - connected STA details */
struct wifi_ap_sta_info {
    /** Link mode, see enum wifi_link_mode */
    enum wifi_link_mode link_mode;

    /** MAC address */
    uint8_t mac[WIFI_MAC_ADDR_LEN];

    /** MAC address length */
    uint8_t mac_length;

    /** is TWT capable ? */
    bool twt_capable;
};

/** @cond INTERNAL_HIDDEN */

/* for use in max info size calculations */
union wifi_mgmt_events {
    struct wifi_scan_result  scan_result;
    struct wifi_status       connect_status;
    struct wifi_iface_status iface_status;

    #ifdef CONFIG_WIFI_MGMT_RAW_SCAN_RESULTS
    struct wifi_raw_scan_result raw_scan_result;
    #endif /* CONFIG_WIFI_MGMT_RAW_SCAN_RESULTS */

    struct wifi_twt_params  twt_params;
    struct wifi_ap_sta_info ap_sta_info;
};

/** @endcond */

/** @brief Wi-Fi mode setup */
struct wifi_mode_info {
    /** Mode setting for a specific mode of operation */
    uint8_t mode;

    /** Interface index */
    uint8_t if_index;

    /** Get or set operation */
    enum wifi_mgmt_op oper;
};

/** @brief Wi-Fi filter setting for monitor, prmoiscuous, TX-injection modes */
struct wifi_filter_info {
    /** Filter setting */
    uint8_t filter;

    /** Interface index */
    uint8_t if_index;

    /** Filter buffer size */
    uint16_t buffer_size;

    /** Get or set operation */
    enum wifi_mgmt_op oper;
};

/** @brief Wi-Fi channel setting for monitor and TX-injection modes */
struct wifi_channel_info {
    /** Channel value to set */
    uint16_t channel;

    /** Interface index */
    uint8_t if_index;

    /** Get or set operation */
    enum wifi_mgmt_op oper;
};

/** @cond INTERNAL_HIDDEN */
#define WIFI_AP_STA_MAX_INACTIVITY (LONG_MAX - 1)
#define WIFI_AP_IEEE_80211_CAPAB_MAX_LEN 64
/** @endcond */

/** @brief Wi-Fi AP configuration parameter */
struct wifi_ap_config_params {
    /** Parameter used to identify the different AP parameters */
    enum wifi_ap_config_param type;
    /** Parameter used for setting maximum inactivity duration for stations */
    uint32_t max_inactivity;
    /** Parameter used for setting maximum number of stations */
    uint32_t max_num_sta;
    /** Parameter used for frequency band */
    enum wifi_frequency_bandwidths bandwidth;
    #if defined(CONFIG_WIFI_NM_HOSTAPD_AP)
    /** Parameter used for setting HT capabilities */
    char ht_capab[WIFI_AP_IEEE_80211_CAPAB_MAX_LEN + 1];
    /** Parameter used for setting VHT capabilities */
    char vht_capab[WIFI_AP_IEEE_80211_CAPAB_MAX_LEN + 1];
    #endif
};

#ifdef CONFIG_WIFI_NM_WPA_SUPPLICANT_DPP
/** @brief Wi-Fi DPP configuration parameter */
/** Wi-Fi DPP QR-CODE in string max len for SHA512 */
#define WIFI_DPP_QRCODE_MAX_LEN 255

/** Wi-Fi DPP operations */
enum wifi_dpp_op {
    /** Unset invalid operation */
    WIFI_DPP_OP_INVALID = 0,
    /** Add configurator */
    WIFI_DPP_CONFIGURATOR_ADD,
    /** Start DPP auth as configurator or enrollee */
    WIFI_DPP_AUTH_INIT,
    /** Scan qr_code as parameter */
    WIFI_DPP_QR_CODE,
    /** Start DPP chirp to send DPP announcement */
    WIFI_DPP_CHIRP,
    /** Listen on specific frequency */
    WIFI_DPP_LISTEN,
    /** Generate a bootstrap like qrcode */
    WIFI_DPP_BOOTSTRAP_GEN,
    /** Get a bootstrap uri for external device to scan */
    WIFI_DPP_BOOTSTRAP_GET_URI,
    /** Set configurator parameters */
    WIFI_DPP_SET_CONF_PARAM,
    /** Set DPP rx response wait timeout */
    WIFI_DPP_SET_WAIT_RESP_TIME,
    /** Reconfigure DPP network */
    WIFI_DPP_RECONFIG
};

/** Wi-Fi DPP crypto Elliptic Curves */
enum wifi_dpp_curves {
    /** Unset default use P-256 */
    WIFI_DPP_CURVES_DEFAULT = 0,
    /** prime256v1 */
    WIFI_DPP_CURVES_P_256,
    /** secp384r1 */
    WIFI_DPP_CURVES_P_384,
    /** secp521r1 */
    WIFI_DPP_CURVES_P_512,
    /** brainpoolP256r1 */
    WIFI_DPP_CURVES_BP_256,
    /** brainpoolP384r1 */
    WIFI_DPP_CURVES_BP_384,
    /** brainpoolP512r1 */
    WIFI_DPP_CURVES_BP_512
};

/** Wi-Fi DPP role */
enum wifi_dpp_role {
    /** Unset role */
    WIFI_DPP_ROLE_UNSET = 0,
    /** Configurator passes AP config to enrollee */
    WIFI_DPP_ROLE_CONFIGURATOR,
    /** Enrollee gets AP config and connect to AP */
    WIFI_DPP_ROLE_ENROLLEE,
    /** Both configurator and enrollee might be chosen */
    WIFI_DPP_ROLE_EITHER
};

/** Wi-Fi DPP security type
 *
 * current only support DPP only AKM
 */
enum wifi_dpp_conf {
    /** Unset conf */
    WIFI_DPP_CONF_UNSET = 0,
    /** conf=sta-dpp, AKM DPP only for sta */
    WIFI_DPP_CONF_STA,
    /** conf=ap-dpp, AKM DPP only for ap */
    WIFI_DPP_CONF_AP,
    /** conf=query, query for AKM */
    WIFI_DPP_CONF_QUERY
};

/** Wi-Fi DPP bootstrap type
 *
 * current default and only support QR-CODE
 */
enum wifi_dpp_bootstrap_type {
    /** Unset type */
    WIFI_DPP_BOOTSTRAP_TYPE_UNSET = 0,
    /** qrcode */
    WIFI_DPP_BOOTSTRAP_TYPE_QRCODE,
    /** pkex */
    WIFI_DPP_BOOTSTRAP_TYPE_PKEX,
    /** nfc */
    WIFI_DPP_BOOTSTRAP_TYPE_NFC_URI
};

/** Params to add DPP configurator */
struct wifi_dpp_configurator_add_params {
    /** ECP curves for private key */
    int curve;
    /** ECP curves for net access key */
    int net_access_key_curve;
};

/** Params to initiate a DPP auth procedure */
struct wifi_dpp_auth_init_params {
    /** Peer bootstrap id */
    int peer;
    /** Configuration parameter id */
    int configurator;
    /** Role configurator or enrollee */
    int role;
    /** Security type */
    int conf;
    /** SSID in string */
    char ssid[WIFI_SSID_MAX_LEN + 1];
};

/** Params to do DPP chirp */
struct wifi_dpp_chirp_params {
    /** Own bootstrap id */
    int id;
    /** Chirp on frequency */
    int freq;
};

/** Params to do DPP listen */
struct wifi_dpp_listen_params {
    /** Listen on frequency */
    int freq;
    /** Role configurator or enrollee */
    int role;
};

/** Params to generate a DPP bootstrap */
struct wifi_dpp_bootstrap_gen_params {
    /** Bootstrap type */
    int type;
    /** Own operating class */
    int op_class;
    /** Own working channel */
    int chan;
    /** ECP curves */
    int curve;
    /** Own mac address */
    uint8_t mac[WIFI_MAC_ADDR_LEN];
};

/** Params to set specific DPP configurator */
struct wifi_dpp_configurator_set_params {
    /** Peer bootstrap id */
    int peer;
    /** Configuration parameter id */
    int configurator;
    /** Role configurator or enrollee */
    int role;
    /** Security type */
    int conf;
    /** ECP curves for private key */
    int curve;
    /** ECP curves for net access key */
    int net_access_key_curve;
    /** Own mac address */
    char ssid[WIFI_SSID_MAX_LEN + 1];
};

/** Wi-Fi DPP params for various operations
 */
struct wifi_dpp_params {
    /** Operation enum */
    int action;
    union {
        /** Params to add DPP configurator */
        struct wifi_dpp_configurator_add_params configurator_add;

        /** Params to initiate a DPP auth procedure */
        struct wifi_dpp_auth_init_params auth_init;

        /** Params to do DPP chirp */
        struct wifi_dpp_chirp_params chirp;

        /** Params to do DPP listen */
        struct wifi_dpp_listen_params listen;

        /** Params to generate a DPP bootstrap */
        struct wifi_dpp_bootstrap_gen_params bootstrap_gen;

        /** Params to set specific DPP configurator */
        struct wifi_dpp_configurator_set_params configurator_set;
        /** Bootstrap get uri id */
        int id;
        /** Timeout for DPP frame response rx */
        int dpp_resp_wait_time;
        /** network id for reconfig */
        int network_id;
        /** DPP QR-CODE, max for SHA512 */
        uint8_t dpp_qr_code[WIFI_DPP_QRCODE_MAX_LEN + 1];
        /** Request response reusing request buffer.
         * So once a request is sent, buffer will be
         * fulfilled by response
         */
        char resp[WIFI_DPP_QRCODE_MAX_LEN + 1];
    };
};
#endif /* CONFIG_WIFI_NM_WPA_SUPPLICANT_DPP */

#define WIFI_WPS_PIN_MAX_LEN 8

/** Operation for WPS */
enum wifi_wps_op {
    /** WPS pbc */
    WIFI_WPS_PBC = 0,
    /** Get WPS pin number */
    WIFI_WPS_PIN_GET = 1,
    /** Set WPS pin number */
    WIFI_WPS_PIN_SET = 2,
};

/** Wi-Fi wps setup */
struct wifi_wps_config_params {
    /** wps operation */
    enum wifi_wps_op oper;
    /** pin value*/
    char pin[WIFI_WPS_PIN_MAX_LEN + 1];
};

/** Wi-Fi AP status
 */
enum wifi_sap_iface_state {
    WIFI_SAP_IFACE_UNINITIALIZED,
    WIFI_SAP_IFACE_DISABLED,
    WIFI_SAP_IFACE_COUNTRY_UPDATE,
    WIFI_SAP_IFACE_ACS,
    WIFI_SAP_IFACE_HT_SCAN,
    WIFI_SAP_IFACE_DFS,
    WIFI_SAP_IFACE_NO_IR,
    WIFI_SAP_IFACE_ENABLED
};

/* Extended Capabilities */
enum wifi_ext_capab {
    WIFI_EXT_CAPAB_20_40_COEX = 0,
    WIFI_EXT_CAPAB_GLK = 1,
    WIFI_EXT_CAPAB_EXT_CHAN_SWITCH = 2,
    WIFI_EXT_CAPAB_TIM_BROADCAST = 18,
    WIFI_EXT_CAPAB_BSS_TRANSITION = 19,
};

#include <zephyr/net/net_if.h>

/** Scan result callback
 *
 * @param iface Network interface
 * @param status Scan result status
 * @param entry Scan result entry
 */
typedef void (*scan_result_cb_t)(struct net_if* iface, int status,
                                 struct wifi_scan_result* entry);

#ifdef CONFIG_WIFI_MGMT_RAW_SCAN_RESULTS
/** Raw scan result callback
 *
 * @param iface Network interface
 * @param status Raw scan result status
 * @param entry Raw scan result entry
 */
typedef void (*raw_scan_result_cb_t)(struct net_if* iface, int status,
                                     struct wifi_raw_scan_result* entry);
#endif /* CONFIG_WIFI_MGMT_RAW_SCAN_RESULTS */

/** Wi-Fi management API */
struct wifi_mgmt_ops {
    /** Scan for Wi-Fi networks
     *
     * @param dev Pointer to the device structure for the driver instance.
     * @param params Scan parameters
     * @param cb Callback to be called for each result
     *           cb parameter is the cb that should be called for each
     *           result by the driver. The wifi mgmt part will take care of
     *           raising the necessary event etc.
     *
     * @return 0 if ok, < 0 if error
     */
    int (*scan)(const struct device* dev,
                struct wifi_scan_params* params,
                scan_result_cb_t cb);

    /** Connect to a Wi-Fi network
     *
     * @param dev Pointer to the device structure for the driver instance.
     * @param params Connect parameters
     *
     * @return 0 if ok, < 0 if error
     */
    int (*connect)(const struct device* dev,
                   struct wifi_connect_req_params* params);

    /** Disconnect from a Wi-Fi network
     *
     * @param dev Pointer to the device structure for the driver instance.
     *
     * @return 0 if ok, < 0 if error
     */
    int (*disconnect)(const struct device* dev);

    /** Enable AP mode
     *
     * @param dev Pointer to the device structure for the driver instance.
     * @param params AP mode parameters
     *
     * @return 0 if ok, < 0 if error
     */
    int (*ap_enable)(const struct device* dev,
                     struct wifi_connect_req_params* params);

    /** Disable AP mode
     *
     * @param dev Pointer to the device structure for the driver instance.
     *
     * @return 0 if ok, < 0 if error
     */
    int (*ap_disable)(const struct device* dev);

    /** Disconnect a STA from AP
     *
     * @param dev Pointer to the device structure for the driver instance.
     * @param mac MAC address of the STA to disconnect
     *
     * @return 0 if ok, < 0 if error
     */
    int (*ap_sta_disconnect)(const struct device* dev, uint8_t const* mac);

    /** Get interface status
     *
     * @param dev Pointer to the device structure for the driver instance.
     * @param status Interface status
     *
     * @return 0 if ok, < 0 if error
     */
    int (*iface_status)(const struct device* dev, struct wifi_iface_status* status);

    #if defined(CONFIG_NET_STATISTICS_WIFI) || defined(__DOXYGEN__)
    /** Get Wi-Fi statistics
     *
     * @param dev Pointer to the device structure for the driver instance.
     * @param stats Wi-Fi statistics
     *
     * @return 0 if ok, < 0 if error
     */
    int (*get_stats)(const struct device* dev, struct net_stats_wifi* stats);

    /** Reset  Wi-Fi statistics
     *
     * @param dev Pointer to the device structure for the driver instance.
     *
     * @return 0 if ok, < 0 if error
     */
    int (*reset_stats)(const struct device* dev);
    #endif /* CONFIG_NET_STATISTICS_WIFI */

    /** Set or get 11K status
     *
     * @param dev Pointer to the device structure for the driver instance.
     * @param params 11k parameters
     *
     * @return 0 if ok, < 0 if error
     */
    int (*cfg_11k)(const struct device* dev, struct wifi_11k_params* params);

    /** Send 11k neighbor request
     *
     * @param dev Pointer to the device structure for the driver instance.
     * @param params 11k parameters
     *
     * @return 0 if ok, < 0 if error
     */
    int (*send_11k_neighbor_request)(const struct device* dev, struct wifi_11k_params* params);

    /** Set power save status
     *
     * @param dev Pointer to the device structure for the driver instance.
     * @param params Power save parameters
     *
     * @return 0 if ok, < 0 if error
     */
    int (*set_power_save)(const struct device* dev, struct wifi_ps_params* params);

    /** Setup or teardown TWT flow
     *
     * @param dev Pointer to the device structure for the driver instance.
     * @param params TWT parameters
     *
     * @return 0 if ok, < 0 if error
     */
    int (*set_twt)(const struct device* dev, struct wifi_twt_params* params);

    /** Setup BTWT flow
     *
     * @param dev Pointer to the device structure for the driver instance.
     * @param params BTWT parameters
     *
     * @return 0 if ok, < 0 if error
     */
    int (*set_btwt)(const struct device* dev, struct wifi_twt_params* params);

    /** Get power save config
     *
     * @param dev Pointer to the device structure for the driver instance.
     * @param config Power save config
     *
     * @return 0 if ok, < 0 if error
     */
    int (*get_power_save_config)(const struct device* dev, struct wifi_ps_config* config);

    /** Set or get regulatory domain
     *
     * @param dev Pointer to the device structure for the driver instance.
     * @param reg_domain Regulatory domain
     *
     * @return 0 if ok, < 0 if error
     */
    int (*reg_domain)(const struct device* dev, struct wifi_reg_domain* reg_domain);

    /** Set or get packet filter settings for monitor and promiscuous modes
     *
     * @param dev Pointer to the device structure for the driver instance.
     * @param packet filter settings
     *
     * @return 0 if ok, < 0 if error
     */
    int (*filter)(const struct device* dev, struct wifi_filter_info* filter);

    /** Set or get mode of operation
     *
     * @param dev Pointer to the device structure for the driver instance.
     * @param mode settings
     *
     * @return 0 if ok, < 0 if error
     */
    int (*mode)(const struct device* dev, struct wifi_mode_info* mode);

    /** Set or get current channel of operation
     *
     * @param dev Pointer to the device structure for the driver instance.
     * @param channel settings
     *
     * @return 0 if ok, < 0 if error
     */
    int (*channel)(const struct device* dev, struct wifi_channel_info* channel);

    #ifdef CONFIG_WIFI_NM_WPA_SUPPLICANT_WNM
    /** Send BTM query
     *
     * @param dev Pointer to the device structure for the driver instance.
     * @param reason query reason
     *
     * @return 0 if ok, < 0 if error
     */
    int (*btm_query)(const struct device* dev, uint8_t reason);
    #endif

    /** Judge ap whether support the capability
     *
     * @param dev Pointer to the device structure for the driver instance.
     * @param capab is the capability to judge
     *
     * @return 1 if support, 0 if not support
     */
    int (*bss_ext_capab)(const struct device* dev, int capab);

    /** Send legacy scan
     *
     * @param dev Pointer to the device structure for the driver instance.
     *
     * @return 0 if ok, < 0 if error
     */
    int (*legacy_roam)(const struct device* dev);

    /** Get Version of WiFi driver and Firmware
     *
     * The driver that implements the get_version function must not use stack to allocate the
     * version information pointers that are returned as params struct members.
     * The version pointer parameters should point to a static memory either in ROM (preferred)
     * or in RAM.
     *
     * @param dev Pointer to the device structure for the driver instance
     * @param params Version parameters
     *
     * @return 0 if ok, < 0 if error
     */
    int (*get_version)(const struct device* dev, struct wifi_version* params);

    /** Get Wi-Fi connection parameters recently used
     *
     * @param dev Pointer to the device structure for the driver instance
     * @param params the Wi-Fi connection parameters recently used
     *
     * @return 0 if ok, < 0 if error
     */
    int (*get_conn_params)(const struct device* dev, struct wifi_connect_req_params* params);

    /** Set RTS threshold value
     *
     * @param dev Pointer to the device structure for the driver instance.
     * @param RTS threshold value
     *
     * @return 0 if ok, < 0 if error
     */
    int (*set_rts_threshold)(const struct device* dev, unsigned int rts_threshold);

    /** Configure AP parameter
     *
     * @param dev Pointer to the device structure for the driver instance.
     * @param params AP mode parameter configuration parameter info
     *
     * @return 0 if ok, < 0 if error
     */
    int (*ap_config_params)(const struct device* dev, struct wifi_ap_config_params* params);

    #ifdef CONFIG_WIFI_NM_WPA_SUPPLICANT_DPP
    /** Dispatch DPP operations by action enum, with or without arguments in string format
     *
     * @param dev Pointer to the device structure for the driver instance
     * @param params DPP action enum and parameters in string
     *
     * @return 0 if ok, < 0 if error
     */
    int (*dpp_dispatch)(const struct device* dev, struct wifi_dpp_params* params);
    #endif /* CONFIG_WIFI_NM_WPA_SUPPLICANT_DPP */

    /** Flush PMKSA cache entries
     *
     * @param dev Pointer to the device structure for the driver instance.
     *
     * @return 0 if ok, < 0 if error
     */
    int (*pmksa_flush)(const struct device* dev);

    /** Set Wi-Fi enterprise mode CA/client Cert and key
     *
     * @param dev Pointer to the device structure for the driver instance.
     * @param creds Pointer to the CA/client Cert and key.
     *
     * @return 0 if ok, < 0 if error
     */
    #ifdef CONFIG_WIFI_NM_WPA_SUPPLICANT_CRYPTO_ENTERPRISE
    int (*enterprise_creds)(const struct device* dev,
                            struct wifi_enterprise_creds_params* creds);
    #endif

    /** Get RTS threshold value
     *
     * @param dev Pointer to the device structure for the driver instance.
     * @param rts_threshold Pointer to the RTS threshold value.
     *
     * @return 0 if ok, < 0 if error
     */
    int (*get_rts_threshold)(const struct device* dev, unsigned int* rts_threshold);

    /** Start a WPS PBC/PIN connection
     *
     * @param dev Pointer to the device structure for the driver instance
     * @param params wps operarion parameters
     *
     * @return 0 if ok, < 0 if error
     */
    int (*wps_config)(const struct device* dev, struct wifi_wps_config_params* params);

    /** Trigger candidate scan
     *
     * @param dev Pointer to the device structure for the driver instance
     * @param params Scan parameters
     *
     * @return 0 if ok, < 0 if error
     */
    int (*candidate_scan)(const struct device* dev, struct wifi_scan_params* params);

    /** Start 11r roaming
     *
     * @param dev Pointer to the device structure for the driver instance
     *
     * @return 0 if ok, < 0 if error
     */
    int (*start_11r_roaming)(const struct device* dev);
};

/** Wi-Fi management offload API */
struct net_wifi_mgmt_offload {
    /**
     * Mandatory to get in first position.
     * A network device should indeed provide a pointer on such
     * net_if_api structure. So we make current structure pointer
     * that can be casted to a net_if_api structure pointer.
     */
    #if defined(CONFIG_WIFI_USE_NATIVE_NETWORKING) || defined(__DOXYGEN__)
    /** Ethernet API */
    struct ethernet_api wifi_iface;
    #else
    /** Offloaded network device API */
    struct offloaded_if_api wifi_iface;
    #endif

    /** Wi-Fi management API */
    const struct wifi_mgmt_ops* const wifi_mgmt_api;

    #if defined(CONFIG_WIFI_NM_WPA_SUPPLICANT) || defined(__DOXYGEN__)
    /** Wi-Fi supplicant driver API */
    const void* wifi_drv_ops;
    #endif
};

#if defined(CONFIG_WIFI_NM_WPA_SUPPLICANT)
/* Make sure wifi_drv_ops is after wifi_mgmt_api */
BUILD_ASSERT(offsetof(struct net_wifi_mgmt_offload, wifi_mgmt_api) <
             offsetof(struct net_wifi_mgmt_offload, wifi_drv_ops));
#endif

/* Make sure that the network interface API is properly setup inside
 * Wifi mgmt offload API struct (it is the first one).
 */
BUILD_ASSERT(offsetof(struct net_wifi_mgmt_offload, wifi_iface) == 0, "offsetof shall be 0");

/** Wi-Fi management connect result event
 *
 * @param iface Network interface
 * @param status Connect result status
 */
void wifi_mgmt_raise_connect_result_event(struct net_if* iface, int status);

/** Wi-Fi management disconnect result event
 *
 * @param iface Network interface
 * @param status Disconnect result status
 */
void wifi_mgmt_raise_disconnect_result_event(struct net_if* iface, int status);

/** Wi-Fi management interface status event
 *
 * @param iface Network interface
 * @param iface_status Interface status
 */
void wifi_mgmt_raise_iface_status_event(struct net_if* iface,
                                        struct wifi_iface_status* iface_status);

/** Wi-Fi management TWT event
 *
 * @param iface Network interface
 * @param twt_params TWT parameters
 */
void wifi_mgmt_raise_twt_event(struct net_if* iface,
                               struct wifi_twt_params* twt_params);

/** Wi-Fi management TWT sleep state event
 *
 * @param iface Network interface
 * @param twt_sleep_state TWT sleep state
 */
void wifi_mgmt_raise_twt_sleep_state(struct net_if* iface, int twt_sleep_state);

#if defined(CONFIG_WIFI_MGMT_RAW_SCAN_RESULTS) || defined(__DOXYGEN__)
/** Wi-Fi management raw scan result event
 *
 * @param iface Network interface
 * @param raw_scan_info Raw scan result
 */
void wifi_mgmt_raise_raw_scan_result_event(struct net_if* iface,
                                           struct wifi_raw_scan_result* raw_scan_info);
#endif /* CONFIG_WIFI_MGMT_RAW_SCAN_RESULTS */

/** Wi-Fi management disconnect complete event
 *
 * @param iface Network interface
 * @param status Disconnect complete status
 */
void wifi_mgmt_raise_disconnect_complete_event(struct net_if* iface, int status);

#ifdef CONFIG_WIFI_NM_WPA_SUPPLICANT_ROAMING
/** Wi-Fi management neighbor reports event
 *
 * @param iface Network interface
 * @param inbuf Input buffer of neighbor reports
 * @param buf_len Lenghth of input buffer
 */
void wifi_mgmt_raise_neighbor_rep_recv_event(struct net_if* iface,
                                             char* inbuf, size_t buf_len);
#endif

/** Wi-Fi management AP mode enable result event
 *
 * @param iface Network interface
 * @param status AP mode enable result status
 */
void wifi_mgmt_raise_ap_enable_result_event(struct net_if* iface, enum wifi_ap_status status);

/** Wi-Fi management AP mode disable result event
 *
 * @param iface Network interface
 * @param status AP mode disable result status
 */
void wifi_mgmt_raise_ap_disable_result_event(struct net_if* iface, enum wifi_ap_status status);

/** Wi-Fi management AP mode STA connected event
 *
 * @param iface Network interface
 * @param sta_info STA information
 */
void wifi_mgmt_raise_ap_sta_connected_event(struct net_if* iface,
                                            struct wifi_ap_sta_info* sta_info);

/** Wi-Fi management AP mode STA disconnected event
 * @param iface Network interface
 * @param sta_info STA information
 */
void wifi_mgmt_raise_ap_sta_disconnected_event(struct net_if* iface,
                                               struct wifi_ap_sta_info* sta_info);

/**
 * @}
 */
#ifdef __cplusplus
}
#endif

#endif /* ZEPHYR_INCLUDE_NET_WIFI_MGMT_H_ */<|MERGE_RESOLUTION|>--- conflicted
+++ resolved
@@ -748,7 +748,6 @@
 
 /** @brief Wi-Fi interface status */
 struct wifi_iface_status {
-<<<<<<< HEAD
     /** Interface state, see enum wifi_iface_state */
     int state;
 
@@ -791,40 +790,8 @@
     /** is TWT capable? */
     bool twt_capable;
 
-    /** The current 802.11 PHY TX data rate (in Kbps) */
+    /** The current 802.11 PHY TX data rate (in Mbps) */
     int current_phy_tx_rate;
-=======
-	/** Interface state, see enum wifi_iface_state */
-	int state;
-	/** SSID length */
-	unsigned int ssid_len;
-	/** SSID */
-	char ssid[WIFI_SSID_MAX_LEN + 1];
-	/** BSSID */
-	char bssid[WIFI_MAC_ADDR_LEN];
-	/** Frequency band */
-	enum wifi_frequency_bands band;
-	/** Channel */
-	unsigned int channel;
-	/** Interface mode, see enum wifi_iface_mode */
-	enum wifi_iface_mode iface_mode;
-	/** Link mode, see enum wifi_link_mode */
-	enum wifi_link_mode link_mode;
-	/** Security type, see enum wifi_security_type */
-	enum wifi_security_type security;
-	/** MFP options, see enum wifi_mfp_options */
-	enum wifi_mfp_options mfp;
-	/** RSSI */
-	int rssi;
-	/** DTIM period */
-	unsigned char dtim_period;
-	/** Beacon interval */
-	unsigned short beacon_interval;
-	/** is TWT capable? */
-	bool twt_capable;
-	/** The current 802.11 PHY TX data rate (in Mbps) */
-	int current_phy_tx_rate;
->>>>>>> 6f240ef1
 };
 
 /** @brief Wi-Fi power save parameters */
