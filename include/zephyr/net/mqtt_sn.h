--- conflicted
+++ resolved
@@ -229,15 +229,9 @@
 	/** Socket FD */
 	int sock;
 
-<<<<<<< HEAD
-	/** Address of the gateway */
-	struct net_sockaddr gwaddr;
-	socklen_t gwaddrlen;
-=======
 	/** Address of broadcasts */
-	struct sockaddr bcaddr;
+	struct net_sockaddr bcaddr;
 	socklen_t bcaddrlen;
->>>>>>> 68361eac
 };
 
 #define UDP_TRANSPORT(transport) CONTAINER_OF(transport, struct mqtt_sn_transport_udp, tp)
