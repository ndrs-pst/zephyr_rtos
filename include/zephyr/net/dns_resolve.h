--- conflicted
+++ resolved
@@ -317,16 +317,6 @@
  * Address info struct is passed to callback that gets all the results.
  */
 struct dns_addrinfo {
-<<<<<<< HEAD
-	/** IP address information */
-	struct net_sockaddr ai_addr;
-	/** Length of the ai_addr field */
-	socklen_t       ai_addrlen;
-	/** Address family of the address information */
-	uint8_t         ai_family;
-	/** Canonical name of the address */
-	char            ai_canonname[DNS_MAX_NAME_SIZE + 1];
-=======
 	/** Address family of the address information and discriminator */
 	uint8_t ai_family;
 
@@ -335,14 +325,14 @@
 			/** Length of the ai_addr field or ai_canonname */
 			socklen_t ai_addrlen;
 
-			/* AF_INET or AF_INET6 address info */
-			struct sockaddr ai_addr;
+			/* NET_AF_INET or NET_AF_INET6 address info */
+			struct net_sockaddr ai_addr;
 
 			/** AF_LOCAL Canonical name of the address */
 			char ai_canonname[DNS_MAX_NAME_SIZE + 1];
 		};
 
-		/* AF_UNSPEC extensions */
+		/* NET_AF_UNSPEC extensions */
 		struct {
 			enum dns_resolve_extension ai_extension;
 
@@ -352,7 +342,6 @@
 			};
 		};
 	};
->>>>>>> 36f78b52
 };
 
 /**
