/** @file
 * @brief DNS resolving library
 *
 * An API for applications to resolve a DNS name.
 */

/*
 * Copyright (c) 2017 Intel Corporation
 *
 * SPDX-License-Identifier: Apache-2.0
 */

#ifndef ZEPHYR_INCLUDE_NET_DNS_RESOLVE_H_
#define ZEPHYR_INCLUDE_NET_DNS_RESOLVE_H_

#include <zephyr/kernel.h>
#include <zephyr/net/net_ip.h>
#include <zephyr/net/socket_poll.h>
#include <zephyr/net/net_core.h>

#ifdef __cplusplus
extern "C" {
#endif

/**
 * @brief DNS resolving library
 * @defgroup dns_resolve DNS Resolve Library
 * @ingroup networking
 * @{
 */

/**
 * DNS query type enum
 */
enum dns_query_type {
	/** IPv4 query */
	DNS_QUERY_TYPE_A = 1,
	/** IPv6 query */
	DNS_QUERY_TYPE_AAAA = 28
};

/** Max size of the resolved name. */
#ifndef DNS_MAX_NAME_SIZE
#define DNS_MAX_NAME_SIZE 20
#endif

/** @cond INTERNAL_HIDDEN */

/* Make sure that we can compile things even if CONFIG_DNS_RESOLVER
 * is not enabled.
 */
#if !defined(CONFIG_DNS_RESOLVER_MAX_SERVERS)
#define CONFIG_DNS_RESOLVER_MAX_SERVERS 1
#endif
#if !defined(CONFIG_DNS_NUM_CONCUR_QUERIES)
#define CONFIG_DNS_NUM_CONCUR_QUERIES 1
#endif

/* If mDNS is enabled, then add some extra well known multicast servers to the
 * server list.
 */
#if defined(CONFIG_MDNS_RESOLVER)
#if defined(CONFIG_NET_IPV6) && defined(CONFIG_NET_IPV4)
#define MDNS_SERVER_COUNT 2
#else
#define MDNS_SERVER_COUNT 1
#endif /* CONFIG_NET_IPV6 && CONFIG_NET_IPV4 */
#else
#define MDNS_SERVER_COUNT 0
#endif /* CONFIG_MDNS_RESOLVER */

/* If LLMNR is enabled, then add some extra well known multicast servers to the
 * server list.
 */
#if defined(CONFIG_LLMNR_RESOLVER)
#if defined(CONFIG_NET_IPV6) && defined(CONFIG_NET_IPV4)
#define LLMNR_SERVER_COUNT 2
#else
#define LLMNR_SERVER_COUNT 1
#endif /* CONFIG_NET_IPV6 && CONFIG_NET_IPV4 */
#else
#define LLMNR_SERVER_COUNT 0
#endif /* CONFIG_MDNS_RESOLVER */

#define DNS_MAX_MCAST_SERVERS (MDNS_SERVER_COUNT + LLMNR_SERVER_COUNT)

/** @endcond */

/**
 * Address info struct is passed to callback that gets all the results.
 */
struct dns_addrinfo {
<<<<<<< HEAD
	/** IP address information */
	struct sockaddr ai_addr;
	/** Length of the ai_addr field */
=======
	struct net_sockaddr ai_addr;
>>>>>>> 3c1b4db2
	socklen_t       ai_addrlen;
	/** Address family of the address information */
	uint8_t         ai_family;
	/** Canonical name of the address */
	char            ai_canonname[DNS_MAX_NAME_SIZE + 1];
};

/**
 * Status values for the callback.
 */
enum dns_resolve_status {
	/** Invalid value for `ai_flags' field */
	DNS_EAI_BADFLAGS    = -1,
	/** NAME or SERVICE is unknown */
	DNS_EAI_NONAME      = -2,
	/** Temporary failure in name resolution */
	DNS_EAI_AGAIN       = -3,
	/** Non-recoverable failure in name res */
	DNS_EAI_FAIL        = -4,
	/** No address associated with NAME */
	DNS_EAI_NODATA      = -5,
	/** `ai_family' not supported */
	DNS_EAI_FAMILY      = -6,
	/** `ai_socktype' not supported */
	DNS_EAI_SOCKTYPE    = -7,
	/** SRV not supported for `ai_socktype' */
	DNS_EAI_SERVICE     = -8,
	/** Address family for NAME not supported */
	DNS_EAI_ADDRFAMILY  = -9,
	/** Memory allocation failure */
	DNS_EAI_MEMORY      = -10,
	/** System error returned in `errno' */
	DNS_EAI_SYSTEM      = -11,
	/** Argument buffer overflow */
	DNS_EAI_OVERFLOW    = -12,
	/** Processing request in progress */
	DNS_EAI_INPROGRESS  = -100,
	/** Request canceled */
	DNS_EAI_CANCELED    = -101,
	/** Request not canceled */
	DNS_EAI_NOTCANCELED = -102,
	/** All requests done */
	DNS_EAI_ALLDONE     = -103,
	/** IDN encoding failed */
	DNS_EAI_IDN_ENCODE  = -105,
};

/**
 * @typedef dns_resolve_cb_t
 * @brief DNS resolve callback
 *
 * @details The DNS resolve callback is called after a successful
 * DNS resolving. The resolver can call this callback multiple times, one
 * for each resolved address.
 *
 * @param status The status of the query:
 *  DNS_EAI_INPROGRESS returned for each resolved address
 *  DNS_EAI_ALLDONE    mark end of the resolving, info is set to NULL in
 *                     this case
 *  DNS_EAI_CANCELED   if the query was canceled manually or timeout happened
 *  DNS_EAI_FAIL       if the name cannot be resolved by the server
 *  DNS_EAI_NODATA     if there is no such name
 *  other values means that an error happened.
 * @param info Query results are stored here.
 * @param user_data The user data given in dns_resolve_name() call.
 */
typedef void (*dns_resolve_cb_t)(enum dns_resolve_status status,
				 struct dns_addrinfo *info,
				 void *user_data);

/** @cond INTERNAL_HIDDEN */

enum dns_resolve_context_state {
	DNS_RESOLVE_CONTEXT_ACTIVE,
	DNS_RESOLVE_CONTEXT_DEACTIVATING,
	DNS_RESOLVE_CONTEXT_INACTIVE,
};

/** @endcond */

/**
 * DNS resolve context structure.
 */
struct dns_resolve_context {
	/** List of configured DNS servers */
	struct {
		/** DNS server information */
		struct net_sockaddr dns_server;

		/** Connection to the DNS server */
		int sock;

		/** Is this server mDNS one */
		uint8_t is_mdns : 1;

		/** Is this server LLMNR one */
		uint8_t is_llmnr : 1;
	} servers[CONFIG_DNS_RESOLVER_MAX_SERVERS + DNS_MAX_MCAST_SERVERS];

/** @cond INTERNAL_HIDDEN */
#if (IS_ENABLED(CONFIG_NET_IPV6) && IS_ENABLED(CONFIG_NET_IPV4))
#define DNS_RESOLVER_MAX_POLL (2 * (CONFIG_DNS_RESOLVER_MAX_SERVERS + DNS_MAX_MCAST_SERVERS))
#else
#define DNS_RESOLVER_MAX_POLL (1 * (CONFIG_DNS_RESOLVER_MAX_SERVERS + DNS_MAX_MCAST_SERVERS))
#endif
	/** Socket polling for each server connection */
	struct zsock_pollfd fds[DNS_RESOLVER_MAX_POLL];
/** @endcond */

	/** Prevent concurrent access */
	struct k_mutex lock;

	/** This timeout is also used when a buffer is required from the
	 * buffer pools.
	 */
	k_timeout_t buf_timeout;

	/** Result callbacks. We have multiple callbacks here so that it is
	 * possible to do multiple queries at the same time.
	 *
	 * Contents of this structure can be inspected and changed only when
	 * the lock is held.
	 */
	struct dns_pending_query {
		/** Timeout timer */
		struct k_work_delayable timer;

		/** Back pointer to ctx, needed in timeout handler */
		struct dns_resolve_context *ctx;

		/** Result callback.
		 *
		 * A null value indicates the slot is not in use.
		 */
		dns_resolve_cb_t cb;

		/** User data */
		void *user_data;

		/** TX timeout */
		k_timeout_t timeout;

		/** String containing the thing to resolve like www.example.com
		 *
		 * This is set to a non-null value when the query is started,
		 * and is not used thereafter.
		 *
		 * If the query completed at a point where the work item was
		 * still pending the pointer is cleared to indicate that the
		 * query is complete, but release of the query slot will be
		 * deferred until a request for a slot determines that the
		 * work item has been released.
		 */
		const char *query;

		/** Query type */
		enum dns_query_type query_type;

		/** DNS id of this query */
		uint16_t id;

		/** Hash of the DNS name + query type we are querying.
		 * This hash is calculated so we can match the response that
		 * we are receiving. This is needed mainly for mDNS which is
		 * setting the DNS id to 0, which means that the id alone
		 * cannot be used to find correct pending query.
		 */
		uint16_t query_hash;
	} queries[CONFIG_DNS_NUM_CONCUR_QUERIES];

	/** Is this context in use */
	enum dns_resolve_context_state state;
};

/**
 * @brief Init DNS resolving context.
 *
 * @details This function sets the DNS server address and initializes the
 * DNS context that is used by the actual resolver. DNS server addresses
 * can be specified either in textual form, or as struct net_sockaddr (or both).
 * Note that the recommended way to resolve DNS names is to use
 * the dns_get_addr_info() API. In that case user does not need to
 * call dns_resolve_init() as the DNS servers are already setup by the system.
 *
 * @param ctx DNS context. If the context variable is allocated from
 * the stack, then the variable needs to be valid for the whole duration of
 * the resolving. Caller does not need to fill the variable beforehand or
 * edit the context afterwards.
 * @param dns_servers_str DNS server addresses using textual strings. The
 * array is NULL terminated. The port number can be given in the string.
 * Syntax for the server addresses with or without port numbers:
 *    IPv4        : 10.0.9.1
 *    IPv4 + port : 10.0.9.1:5353
 *    IPv6        : 2001:db8::22:42
 *    IPv6 + port : [2001:db8::22:42]:5353
 * @param dns_servers_sa DNS server addresses as struct net_sockaddr. The array
 * is NULL terminated. Port numbers are optional in struct net_sockaddr, the
 * default will be used if set to 0.
 *
 * @return 0 if ok, <0 if error.
 */
int dns_resolve_init(struct dns_resolve_context *ctx,
		     const char *dns_servers_str[],
		     const struct net_sockaddr *dns_servers_sa[]);

/**
 * @brief Init DNS resolving context with default Kconfig options.
 *
 * @param ctx DNS context.
 *
 * @return 0 if ok, <0 if error.
 */
int dns_resolve_init_default(struct dns_resolve_context *ctx);

/**
 * @brief Close DNS resolving context.
 *
 * @details This releases DNS resolving context and marks the context unusable.
 * Caller must call the dns_resolve_init() again to make context usable.
 *
 * @param ctx DNS context
 *
 * @return 0 if ok, <0 if error.
 */
int dns_resolve_close(struct dns_resolve_context *ctx);

/**
 * @brief Reconfigure DNS resolving context.
 *
 * @details Reconfigures DNS context with new server list.
 *
 * @param ctx DNS context
 * @param servers_str DNS server addresses using textual strings. The
 * array is NULL terminated. The port number can be given in the string.
 * Syntax for the server addresses with or without port numbers:
 *    IPv4        : 10.0.9.1
 *    IPv4 + port : 10.0.9.1:5353
 *    IPv6        : 2001:db8::22:42
 *    IPv6 + port : [2001:db8::22:42]:5353
 * @param servers_sa DNS server addresses as struct net_sockaddr. The array
 * is NULL terminated. Port numbers are optional in struct net_sockaddr, the
 * default will be used if set to 0.
 *
 * @return 0 if ok, <0 if error.
 */
int dns_resolve_reconfigure(struct dns_resolve_context *ctx,
			    const char *servers_str[],
			    const struct net_sockaddr *servers_sa[]);

/**
 * @brief Cancel a pending DNS query.
 *
 * @details This releases DNS resources used by a pending query.
 *
 * @param ctx DNS context
 * @param dns_id DNS id of the pending query
 *
 * @return 0 if ok, <0 if error.
 */
int dns_resolve_cancel(struct dns_resolve_context *ctx,
		       uint16_t dns_id);

/**
 * @brief Cancel a pending DNS query using id, name and type.
 *
 * @details This releases DNS resources used by a pending query.
 *
 * @param ctx DNS context
 * @param dns_id DNS id of the pending query
 * @param query_name Name of the resource we are trying to query (hostname)
 * @param query_type Type of the query (A or AAAA)
 *
 * @return 0 if ok, <0 if error.
 */
int dns_resolve_cancel_with_name(struct dns_resolve_context *ctx,
				 uint16_t dns_id,
				 const char *query_name,
				 enum dns_query_type query_type);

/**
 * @brief Resolve DNS name.
 *
 * @details This function can be used to resolve e.g., IPv4 or IPv6 address.
 * Note that this is asynchronous call, the function will return immediately
 * and system will call the callback after resolving has finished or timeout
 * has occurred.
 * We might send the query to multiple servers (if there are more than one
 * server configured), but we only use the result of the first received
 * response.
 *
 * @param ctx DNS context
 * @param query What the caller wants to resolve.
 * @param type What kind of data the caller wants to get.
 * @param dns_id DNS id is returned to the caller. This is needed if one
 * wishes to cancel the query. This can be set to NULL if there is no need
 * to cancel the query.
 * @param cb Callback to call after the resolving has finished or timeout
 * has happened.
 * @param user_data The user data.
 * @param timeout The timeout value for the query. Possible values:
 * SYS_FOREVER_MS: the query is tried forever, user needs to cancel it
 *            manually if it takes too long time to finish
 * >0: start the query and let the system timeout it after specified ms
 *
 * @return 0 if resolving was started ok, < 0 otherwise
 */
int dns_resolve_name(struct dns_resolve_context *ctx,
		     const char *query,
		     enum dns_query_type type,
		     uint16_t *dns_id,
		     dns_resolve_cb_t cb,
		     void *user_data,
		     int32_t timeout);

/**
 * @brief Get default DNS context.
 *
 * @details The system level DNS context uses DNS servers that are
 * defined in project config file. If no DNS servers are defined by the
 * user, then resolving DNS names using default DNS context will do nothing.
 * The configuration options are described in subsys/net/lib/dns/Kconfig file.
 *
 * @return Default DNS context.
 */
struct dns_resolve_context *dns_resolve_get_default(void);

/**
 * @brief Get IP address info from DNS.
 *
 * @details This function can be used to resolve e.g., IPv4 or IPv6 address.
 * Note that this is asynchronous call, the function will return immediately
 * and system will call the callback after resolving has finished or timeout
 * has occurred.
 * We might send the query to multiple servers (if there are more than one
 * server configured), but we only use the result of the first received
 * response.
 * This variant uses system wide DNS servers.
 *
 * @param query What the caller wants to resolve.
 * @param type What kind of data the caller wants to get.
 * @param dns_id DNS id is returned to the caller. This is needed if one
 * wishes to cancel the query. This can be set to NULL if there is no need
 * to cancel the query.
 * @param cb Callback to call after the resolving has finished or timeout
 * has happened.
 * @param user_data The user data.
 * @param timeout The timeout value for the connection. Possible values:
 * SYS_FOREVER_MS: the query is tried forever, user needs to cancel it
 *            manually if it takes too long time to finish
 * >0: start the query and let the system timeout it after specified ms
 *
 * @return 0 if resolving was started ok, < 0 otherwise
 */
static inline int dns_get_addr_info(const char *query,
				    enum dns_query_type type,
				    uint16_t *dns_id,
				    dns_resolve_cb_t cb,
				    void *user_data,
				    int32_t timeout)
{
	return dns_resolve_name(dns_resolve_get_default(),
				query,
				type,
				dns_id,
				cb,
				user_data,
				timeout);
}

/**
 * @brief Cancel a pending DNS query.
 *
 * @details This releases DNS resources used by a pending query.
 *
 * @param dns_id DNS id of the pending query
 *
 * @return 0 if ok, <0 if error.
 */
static inline int dns_cancel_addr_info(uint16_t dns_id)
{
	return dns_resolve_cancel(dns_resolve_get_default(), dns_id);
}

/**
 * @}
 */

/** @cond INTERNAL_HIDDEN */

/**
 * @brief Initialize DNS subsystem.
 */
#if defined(CONFIG_DNS_RESOLVER_AUTO_INIT)
void dns_init_resolver(void);

#else
#define dns_init_resolver(...)
#endif /* CONFIG_DNS_RESOLVER_AUTO_INIT */

/** @endcond */

#ifdef __cplusplus
}
#endif

#endif /* ZEPHYR_INCLUDE_NET_DNS_RESOLVE_H_ */<|MERGE_RESOLUTION|>--- conflicted
+++ resolved
@@ -90,13 +90,9 @@
  * Address info struct is passed to callback that gets all the results.
  */
 struct dns_addrinfo {
-<<<<<<< HEAD
 	/** IP address information */
-	struct sockaddr ai_addr;
+	struct net_sockaddr ai_addr;
 	/** Length of the ai_addr field */
-=======
-	struct net_sockaddr ai_addr;
->>>>>>> 3c1b4db2
 	socklen_t       ai_addrlen;
 	/** Address family of the address information */
 	uint8_t         ai_family;
