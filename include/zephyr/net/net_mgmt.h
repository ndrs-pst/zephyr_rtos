/*
 * Copyright (c) 2016 Intel Corporation.
 *
 * SPDX-License-Identifier: Apache-2.0
 */

/**
 * @file
 * @brief Network Management API public header
 */

#ifndef ZEPHYR_INCLUDE_NET_NET_MGMT_H_
#define ZEPHYR_INCLUDE_NET_NET_MGMT_H_

#include <zephyr/sys/__assert.h>
#include <zephyr/net/net_core.h>
#include <zephyr/net/net_event.h>
#include <zephyr/sys/iterable_sections.h>

#ifdef __cplusplus
extern "C" {
#endif

/**
 * @brief Network Management
 * @defgroup net_mgmt Network Management
 * @ingroup networking
 * @{
 */

struct net_if;

/** @cond INTERNAL_HIDDEN */
/**
 * @brief NET MGMT event mask basics, normalizing parts of bit fields
 */
#define NET_MGMT_EVENT_MASK         0x80000000
#define NET_MGMT_ON_IFACE_MASK      0x40000000
#define NET_MGMT_LAYER_MASK         0x30000000
#define NET_MGMT_SYNC_EVENT_MASK    0x08000000
#define NET_MGMT_LAYER_CODE_MASK    0x07FF0000
#define NET_MGMT_COMMAND_MASK       0x0000FFFF

#define NET_MGMT_EVENT_BIT          BIT(31)
#define NET_MGMT_IFACE_BIT          BIT(30)
#define NET_MGMT_SYNC_EVENT_BIT     BIT(27)

#define NET_MGMT_LAYER(_layer)      (_layer << 28)
#define NET_MGMT_LAYER_CODE(_code)  (_code << 16)

#define NET_MGMT_EVENT(mgmt_request)    \
    (mgmt_request & NET_MGMT_EVENT_MASK)

#define NET_MGMT_ON_IFACE(mgmt_request) \
    (mgmt_request & NET_MGMT_ON_IFACE_MASK)

#define NET_MGMT_EVENT_SYNCHRONOUS(mgmt_request)    \
    (mgmt_request & NET_MGMT_SYNC_EVENT_MASK)

#define NET_MGMT_GET_LAYER(mgmt_request)            \
    ((mgmt_request & NET_MGMT_LAYER_MASK) >> 28)

#define NET_MGMT_GET_LAYER_CODE(mgmt_request)       \
    ((mgmt_request & NET_MGMT_LAYER_CODE_MASK) >> 16)

#define NET_MGMT_GET_COMMAND(mgmt_request)          \
    (mgmt_request & NET_MGMT_COMMAND_MASK)

/* Useful generic definitions */
#define NET_MGMT_LAYER_L2       1
#define NET_MGMT_LAYER_L3       2
#define NET_MGMT_LAYER_L4       3

/** @endcond */

/**
 * @typedef net_mgmt_request_handler_t
 * @brief Signature which all Net MGMT request handler need to follow
 * @param mgmt_request The exact request value the handler is being called
 *        through
 * @param iface A valid pointer on struct net_if if the request is meant
 *        to be tight to a network interface. NULL otherwise.
 * @param data A valid pointer on a data understood by the handler.
 *        NULL otherwise.
 * @param len Length in byte of the memory pointed by data.
 */
typedef int (*net_mgmt_request_handler_t)(uint32_t mgmt_request,
                                          struct net_if* iface,
                                          void* data, size_t len);

<<<<<<< HEAD
/**
 * @brief Generate a network management event.
 *
 * @param _mgmt_request Management event identifier
 * @param _iface Network interface
 * @param _data Any additional data for the event
 * @param _len Length of the additional data.
 */
#define net_mgmt(_mgmt_request, _iface, _data, _len)			\
	net_mgmt_##_mgmt_request(_mgmt_request, _iface, _data, _len)

/**
 * @brief Declare a request handler function for the given network event.
 *
 * @param _mgmt_request Management event identifier
 */
#define NET_MGMT_DEFINE_REQUEST_HANDLER(_mgmt_request)			\
	extern int net_mgmt_##_mgmt_request(uint32_t mgmt_request,	\
					    struct net_if *iface,	\
					    void *data, size_t len)

/**
 * @brief Create a request handler function for the given network event.
 *
 * @param _mgmt_request Management event identifier
 * @param _func Function for handling this event
 */
#define NET_MGMT_REGISTER_REQUEST_HANDLER(_mgmt_request, _func)	\
	FUNC_ALIAS(_func, net_mgmt_##_mgmt_request, int)
=======
#define net_mgmt(_mgmt_request, _iface, _data, _len)            \
    net_mgmt_##_mgmt_request(_mgmt_request, _iface, _data, _len)

#define NET_MGMT_DEFINE_REQUEST_HANDLER(_mgmt_request)          \
    extern int net_mgmt_##_mgmt_request(uint32_t mgmt_request,  \
                                        struct net_if* iface,   \
                                        void* data, size_t len)

#define NET_MGMT_REGISTER_REQUEST_HANDLER(_mgmt_request, _func) \
    FUNC_ALIAS(_func, net_mgmt_##_mgmt_request, int)
>>>>>>> 3c1b4db2

struct net_mgmt_event_callback;

/**
 * @typedef net_mgmt_event_handler_t
 * @brief Define the user's callback handler function signature
 * @param cb Original struct net_mgmt_event_callback owning this handler.
 * @param mgmt_event The network event being notified.
 * @param iface A pointer on a struct net_if to which the event belongs to,
 *        if it's an event on an iface. NULL otherwise.
 */
typedef void (*net_mgmt_event_handler_t)(struct net_mgmt_event_callback* cb,
                                         uint32_t mgmt_event,
                                         struct net_if* iface);

/**
 * @brief Network Management event callback structure
 * Used to register a callback into the network management event part, in order
 * to let the owner of this struct to get network event notification based on
 * given event mask.
 */
struct net_mgmt_event_callback {
    /** Meant to be used internally, to insert the callback into a list.
     * So nobody should mess with it.
     */
    sys_snode_t node;

    union {
        /** Actual callback function being used to notify the owner
         */
        net_mgmt_event_handler_t handler;
        /** Semaphore meant to be used internally for the synchronous
         * net_mgmt_event_wait() function.
         */
        struct k_sem* sync_call;
    };

    #if defined(CONFIG_NET_MGMT_EVENT_INFO) || defined(_MSC_VER) /* #CUSTOM@NDRS */
    void const* info;
    size_t info_length;
    #endif

    /** A mask of network events on which the above handler should be
     * called in case those events come. Such mask can be modified
     * whenever necessary by the owner, and thus will affect the handler
     * being called or not.
     */
    union {
        /** A mask of network events on which the above handler should
         * be called in case those events come.
         * Note that only the command part is treated as a mask,
         * matching one to several commands. Layer and layer code will
         * be made of an exact match. This means that in order to
         * receive events from multiple layers, one must have multiple
         * listeners registered, one for each layer being listened.
         */
        uint32_t event_mask;
        /** Internal place holder when a synchronous event wait is
         * successfully unlocked on a event.
         */
        uint32_t raised_event;
    };
};

/**
 * @typedef net_mgmt_event_static_handler_t
 * @brief Define the user's callback handler function signature
 * @param mgmt_event The network event being notified.
 * @param iface A pointer on a struct net_if to which the event belongs to,
 *        if it's an event on an iface. NULL otherwise.
 * @param info A valid pointer on a data understood by the handler.
 *        NULL otherwise.
 * @param info_length Length in bytes of the memory pointed by @p info.
 * @param user_data Data provided by the user to the handler.
 */
typedef void (*net_mgmt_event_static_handler_t)(uint32_t mgmt_event,
						struct net_if *iface,
						void *info, size_t info_length,
						void *user_data);

/** @cond INTERNAL_HIDDEN */

/* Structure for event handler registered at compile time */
struct net_mgmt_event_static_handler {
	uint32_t event_mask;
	net_mgmt_event_static_handler_t handler;
	void *user_data;
};

/** @endcond */

/**
 * @brief Define a static network event handler.
 * @param _name Name of the event handler.
 * @param _event_mask A mask of network events on which the passed handler should
 *        be called in case those events come.
 *        Note that only the command part is treated as a mask,
 *        matching one to several commands. Layer and layer code will
 *        be made of an exact match. This means that in order to
 *        receive events from multiple layers, one must have multiple
 *        listeners registered, one for each layer being listened.
 * @param _func The function to be called upon network events being emitted.
 * @param _user_data User data passed to the handler being called on network events.
 */
#define NET_MGMT_REGISTER_EVENT_HANDLER(_name, _event_mask, _func, _user_data)	\
	const STRUCT_SECTION_ITERABLE(net_mgmt_event_static_handler, _name) = {	\
		.event_mask = _event_mask,					\
		.handler = _func,						\
		.user_data = (void *)_user_data,				\
	}

/**
 * @brief Helper to initialize a struct net_mgmt_event_callback properly
 * @param cb A valid application's callback structure pointer.
 * @param handler A valid handler function pointer.
 * @param mgmt_event_mask A mask of relevant events for the handler
 */
#ifdef CONFIG_NET_MGMT_EVENT
static inline
void net_mgmt_init_event_callback(struct net_mgmt_event_callback* cb,
                                  net_mgmt_event_handler_t handler,
                                  uint32_t mgmt_event_mask) {
    __ASSERT(cb, "Callback pointer should not be NULL");
    __ASSERT(handler, "Handler pointer should not be NULL");

    cb->handler    = handler;
    cb->event_mask = mgmt_event_mask;
};
#else
#define net_mgmt_init_event_callback(...)
#endif

/**
 * @brief Add a user callback
 * @param cb A valid pointer on user's callback to add.
 */
#ifdef CONFIG_NET_MGMT_EVENT
void net_mgmt_add_event_callback(struct net_mgmt_event_callback* cb);
#else
#define net_mgmt_add_event_callback(...)
#endif

/**
 * @brief Delete a user callback
 * @param cb A valid pointer on user's callback to delete.
 */
#ifdef CONFIG_NET_MGMT_EVENT
void net_mgmt_del_event_callback(struct net_mgmt_event_callback* cb);
#else
#define net_mgmt_del_event_callback(...)
#endif

/**
 * @brief Used by the system to notify an event.
 * @param mgmt_event The actual network event code to notify
 * @param iface a valid pointer on a struct net_if if only the event is
 *        based on an iface. NULL otherwise.
 * @param info A valid pointer on the information you want to pass along
 *        with the event. NULL otherwise. Note the data pointed there is
 *        normalized by the related event.
 * @param length size of the data pointed by info pointer.
 *
 * Note: info and length are disabled if CONFIG_NET_MGMT_EVENT_INFO
 *       is not defined.
 */
<<<<<<< HEAD
#if defined(CONFIG_NET_MGMT_EVENT)
void net_mgmt_event_notify_with_info(uint32_t mgmt_event, struct net_if *iface,
				     const void *info, size_t length);
#else
#define net_mgmt_event_notify_with_info(...)
#endif
=======
#ifdef CONFIG_NET_MGMT_EVENT
void net_mgmt_event_notify_with_info(uint32_t mgmt_event, struct net_if* iface,
                                     void const* info, size_t length);
>>>>>>> 3c1b4db2

/**
 * @brief Used by the system to notify an event without any additional information.
 * @param mgmt_event The actual network event code to notify
 * @param iface A valid pointer on a struct net_if if only the event is
 *        based on an iface. NULL otherwise.
 */
#if defined(CONFIG_NET_MGMT_EVENT)
static inline void net_mgmt_event_notify(uint32_t mgmt_event,
                                         struct net_if* iface) {
    net_mgmt_event_notify_with_info(mgmt_event, iface, NULL, 0);
}
#else
#define net_mgmt_event_notify(...)
#endif

/**
 * @brief Used to wait synchronously on an event mask
 * @param mgmt_event_mask A mask of relevant events to wait on.
 * @param raised_event a pointer on a uint32_t to get which event from
 *        the mask generated the event. Can be NULL if the caller is not
 *        interested in that information.
 * @param iface a pointer on a place holder for the iface on which the
 *        event has originated from. This is valid if only the event mask
 *        has bit NET_MGMT_IFACE_BIT set relevantly, depending on events
 *        the caller wants to listen to.
 * @param info a valid pointer if user wants to get the information the
 *        event might bring along. NULL otherwise.
 * @param info_length tells how long the info memory area is. Only valid if
 *        the info is not NULL.
 * @param timeout A timeout delay. K_FOREVER can be used to wait indefinitely.
 *
 * @return 0 on success, a negative error code otherwise. -ETIMEDOUT will
 *         be specifically returned if the timeout kick-in instead of an
 *         actual event.
 */
#ifdef CONFIG_NET_MGMT_EVENT
int net_mgmt_event_wait(uint32_t mgmt_event_mask,
                        uint32_t* raised_event,
                        struct net_if** iface,
                        void const** info,
                        size_t* info_length,
                        k_timeout_t timeout);
#else
static inline int net_mgmt_event_wait(uint32_t mgmt_event_mask,
                                      uint32_t* raised_event,
                                      struct net_if** iface,
                                      void const** info,
                                      size_t* info_length,
                                      k_timeout_t timeout) {
    return (0);
}
#endif

/**
 * @brief Used to wait synchronously on an event mask for a specific iface
 * @param iface a pointer on a valid network interface to listen event to
 * @param mgmt_event_mask A mask of relevant events to wait on. Listened
 *        to events should be relevant to iface events and thus have the bit
 *        NET_MGMT_IFACE_BIT set.
 * @param raised_event a pointer on a uint32_t to get which event from
 *        the mask generated the event. Can be NULL if the caller is not
 *        interested in that information.
 * @param info a valid pointer if user wants to get the information the
 *        event might bring along. NULL otherwise.
 * @param info_length tells how long the info memory area is. Only valid if
 *        the info is not NULL.
 * @param timeout A timeout delay. K_FOREVER can be used to wait indefinitely.
 *
 * @return 0 on success, a negative error code otherwise. -ETIMEDOUT will
 *         be specifically returned if the timeout kick-in instead of an
 *         actual event.
 */
#ifdef CONFIG_NET_MGMT_EVENT
int net_mgmt_event_wait_on_iface(struct net_if* iface,
                                 uint32_t mgmt_event_mask,
                                 uint32_t* raised_event,
                                 void const** info,
                                 size_t* info_length,
                                 k_timeout_t timeout);
#else
static inline int net_mgmt_event_wait_on_iface(struct net_if* iface,
                                               uint32_t mgmt_event_mask,
                                               uint32_t* raised_event,
                                               void const** info,
                                               size_t* info_length,
                                               k_timeout_t timeout) {
    return (0);
}
#endif

/**
 * @brief Used by the core of the network stack to initialize the network
 *        event processing.
 */
#ifdef CONFIG_NET_MGMT_EVENT
void net_mgmt_event_init(void);
#else
#define net_mgmt_event_init(...)
#endif /* CONFIG_NET_MGMT_EVENT */

/**
 * @}
 */

#ifdef __cplusplus
}
#endif

#endif /* ZEPHYR_INCLUDE_NET_NET_MGMT_H_ */<|MERGE_RESOLUTION|>--- conflicted
+++ resolved
@@ -88,7 +88,6 @@
                                           struct net_if* iface,
                                           void* data, size_t len);
 
-<<<<<<< HEAD
 /**
  * @brief Generate a network management event.
  *
@@ -97,39 +96,27 @@
  * @param _data Any additional data for the event
  * @param _len Length of the additional data.
  */
-#define net_mgmt(_mgmt_request, _iface, _data, _len)			\
-	net_mgmt_##_mgmt_request(_mgmt_request, _iface, _data, _len)
-
-/**
- * @brief Declare a request handler function for the given network event.
- *
- * @param _mgmt_request Management event identifier
- */
-#define NET_MGMT_DEFINE_REQUEST_HANDLER(_mgmt_request)			\
-	extern int net_mgmt_##_mgmt_request(uint32_t mgmt_request,	\
-					    struct net_if *iface,	\
-					    void *data, size_t len)
-
-/**
- * @brief Create a request handler function for the given network event.
- *
- * @param _mgmt_request Management event identifier
- * @param _func Function for handling this event
- */
-#define NET_MGMT_REGISTER_REQUEST_HANDLER(_mgmt_request, _func)	\
-	FUNC_ALIAS(_func, net_mgmt_##_mgmt_request, int)
-=======
 #define net_mgmt(_mgmt_request, _iface, _data, _len)            \
     net_mgmt_##_mgmt_request(_mgmt_request, _iface, _data, _len)
 
+/**
+ * @brief Declare a request handler function for the given network event.
+ *
+ * @param _mgmt_request Management event identifier
+ */
 #define NET_MGMT_DEFINE_REQUEST_HANDLER(_mgmt_request)          \
     extern int net_mgmt_##_mgmt_request(uint32_t mgmt_request,  \
                                         struct net_if* iface,   \
                                         void* data, size_t len)
 
+/**
+ * @brief Create a request handler function for the given network event.
+ *
+ * @param _mgmt_request Management event identifier
+ * @param _func Function for handling this event
+ */
 #define NET_MGMT_REGISTER_REQUEST_HANDLER(_mgmt_request, _func) \
     FUNC_ALIAS(_func, net_mgmt_##_mgmt_request, int)
->>>>>>> 3c1b4db2
 
 struct net_mgmt_event_callback;
 
@@ -206,17 +193,17 @@
  * @param user_data Data provided by the user to the handler.
  */
 typedef void (*net_mgmt_event_static_handler_t)(uint32_t mgmt_event,
-						struct net_if *iface,
-						void *info, size_t info_length,
-						void *user_data);
+                                                struct net_if* iface,
+                                                void* info, size_t info_length,
+                                                void* user_data);
 
 /** @cond INTERNAL_HIDDEN */
 
 /* Structure for event handler registered at compile time */
 struct net_mgmt_event_static_handler {
-	uint32_t event_mask;
-	net_mgmt_event_static_handler_t handler;
-	void *user_data;
+    uint32_t event_mask;
+    net_mgmt_event_static_handler_t handler;
+    void* user_data;
 };
 
 /** @endcond */
@@ -234,12 +221,12 @@
  * @param _func The function to be called upon network events being emitted.
  * @param _user_data User data passed to the handler being called on network events.
  */
-#define NET_MGMT_REGISTER_EVENT_HANDLER(_name, _event_mask, _func, _user_data)	\
-	const STRUCT_SECTION_ITERABLE(net_mgmt_event_static_handler, _name) = {	\
-		.event_mask = _event_mask,					\
-		.handler = _func,						\
-		.user_data = (void *)_user_data,				\
-	}
+#define NET_MGMT_REGISTER_EVENT_HANDLER(_name, _event_mask, _func, _user_data)  \
+    const STRUCT_SECTION_ITERABLE(net_mgmt_event_static_handler, _name) = {     \
+        .event_mask = _event_mask,          \
+        .handler    = _func,                \
+        .user_data  = (void*)_user_data,    \
+    }
 
 /**
  * @brief Helper to initialize a struct net_mgmt_event_callback properly
@@ -295,18 +282,12 @@
  * Note: info and length are disabled if CONFIG_NET_MGMT_EVENT_INFO
  *       is not defined.
  */
-<<<<<<< HEAD
 #if defined(CONFIG_NET_MGMT_EVENT)
-void net_mgmt_event_notify_with_info(uint32_t mgmt_event, struct net_if *iface,
-				     const void *info, size_t length);
-#else
-#define net_mgmt_event_notify_with_info(...)
-#endif
-=======
-#ifdef CONFIG_NET_MGMT_EVENT
 void net_mgmt_event_notify_with_info(uint32_t mgmt_event, struct net_if* iface,
                                      void const* info, size_t length);
->>>>>>> 3c1b4db2
+#else
+#define net_mgmt_event_notify_with_info(...)
+#endif
 
 /**
  * @brief Used by the system to notify an event without any additional information.
