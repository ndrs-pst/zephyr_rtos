--- conflicted
+++ resolved
@@ -75,35 +75,32 @@
 
 /** @endcond */
 
-<<<<<<< HEAD
-=======
 /** @brief Central place the definition of the layer codes (7 bit value) */
 enum net_mgmt_layer_code {
-	NET_MGMT_LAYER_CODE_UNKNOWN    = 0x00, /**< Unknown layer code, do not use */
-	NET_MGMT_LAYER_CODE_IFACE      = 0x01, /**< Network interface layer code */
-	NET_MGMT_LAYER_CODE_CONN       = 0x02, /**< Connectivity layer code */
-	NET_MGMT_LAYER_CODE_IPV4       = 0x03, /**< IPv4 layer code */
-	NET_MGMT_LAYER_CODE_IPV6       = 0x04, /**< IPv6 layer code */
-	NET_MGMT_LAYER_CODE_L4         = 0x05, /**< L4 layer code */
-	NET_MGMT_LAYER_CODE_COAP       = 0x06, /**< CoAP layer code */
-	NET_MGMT_LAYER_CODE_STATS      = 0x07, /**< Statistics layer code */
-	NET_MGMT_LAYER_CODE_HOSTAP     = 0x08, /**< Hostap (wpa_supplicant) layer code */
-	NET_MGMT_LAYER_CODE_ETHERNET   = 0x09, /**< Ethernet layer code */
-	NET_MGMT_LAYER_CODE_IEEE802514 = 0x0A, /**< IEEE 802.15.4 layer code */
-	NET_MGMT_LAYER_CODE_PPP        = 0x0B, /**< PPP layer code */
-	NET_MGMT_LAYER_CODE_VIRTUAL    = 0x0C, /**< Virtual network interface layer code */
-	NET_MGMT_LAYER_CODE_WIFI       = 0x0D, /**< Wi-Fi layer code */
-
-	/* Out of tree code can use the following userX layer codes */
-	NET_MGMT_LAYER_CODE_USER3      = 0x7C, /**< User layer code 3 */
-	NET_MGMT_LAYER_CODE_USER2      = 0x7D, /**< User layer code 2 */
-	NET_MGMT_LAYER_CODE_USER1      = 0x7E, /**< User layer code 1 */
-
-	/* Reserved layer code for future use */
-	NET_MGMT_LAYER_CODE_RESERVED   = 0x7F  /**< Reserved layer code for future use */
+    NET_MGMT_LAYER_CODE_UNKNOWN    = 0x00, /**< Unknown layer code, do not use */
+    NET_MGMT_LAYER_CODE_IFACE      = 0x01, /**< Network interface layer code */
+    NET_MGMT_LAYER_CODE_CONN       = 0x02, /**< Connectivity layer code */
+    NET_MGMT_LAYER_CODE_IPV4       = 0x03, /**< IPv4 layer code */
+    NET_MGMT_LAYER_CODE_IPV6       = 0x04, /**< IPv6 layer code */
+    NET_MGMT_LAYER_CODE_L4         = 0x05, /**< L4 layer code */
+    NET_MGMT_LAYER_CODE_COAP       = 0x06, /**< CoAP layer code */
+    NET_MGMT_LAYER_CODE_STATS      = 0x07, /**< Statistics layer code */
+    NET_MGMT_LAYER_CODE_HOSTAP     = 0x08, /**< Hostap (wpa_supplicant) layer code */
+    NET_MGMT_LAYER_CODE_ETHERNET   = 0x09, /**< Ethernet layer code */
+    NET_MGMT_LAYER_CODE_IEEE802514 = 0x0A, /**< IEEE 802.15.4 layer code */
+    NET_MGMT_LAYER_CODE_PPP        = 0x0B, /**< PPP layer code */
+    NET_MGMT_LAYER_CODE_VIRTUAL    = 0x0C, /**< Virtual network interface layer code */
+    NET_MGMT_LAYER_CODE_WIFI       = 0x0D, /**< Wi-Fi layer code */
+
+    /* Out of tree code can use the following userX layer codes */
+    NET_MGMT_LAYER_CODE_USER3      = 0x7C, /**< User layer code 3 */
+    NET_MGMT_LAYER_CODE_USER2      = 0x7D, /**< User layer code 2 */
+    NET_MGMT_LAYER_CODE_USER1      = 0x7E, /**< User layer code 1 */
+
+    /* Reserved layer code for future use */
+    NET_MGMT_LAYER_CODE_RESERVED   = 0x7F  /**< Reserved layer code for future use */
 };
 
->>>>>>> 0f465284
 /**
  * @typedef net_mgmt_request_handler_t
  * @brief Signature which all Net MGMT request handler need to follow
