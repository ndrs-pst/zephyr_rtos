--- conflicted
+++ resolved
@@ -382,19 +382,13 @@
 /** IPv4 control protocol options */
 struct ipcp_options {
 	/** IPv4 address */
-<<<<<<< HEAD
-	struct in_addr address;
+	struct net_in_addr address;
 
 	/** Primary DNS server address */
-	struct in_addr dns1_address;
+	struct net_in_addr dns1_address;
 
 	/** Secondary DNS server address */
-	struct in_addr dns2_address;
-=======
-	struct net_in_addr address;
-	struct net_in_addr dns1_address;
 	struct net_in_addr dns2_address;
->>>>>>> 3c1b4db2
 };
 
 /** IPv6 control protocol options */
