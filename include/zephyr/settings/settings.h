--- conflicted
+++ resolved
@@ -69,54 +69,53 @@
  */
 struct settings_handler {
 
-<<<<<<< HEAD
+    /** Name of subtree. */
     char const* name;
-    /**< Name of subtree. */
-
+
+    /** Priority of commit, lower value is higher priority */
     int cprio;
-    /**< Priority of commit, lower value is higher priority */
-
+
+    /**
+     * @brief Get values handler of settings items identified by keyword names.
+     *
+     * @param[in] key The name with skipped part that was used as name in
+     *   handler registration
+     * @param[out] val Buffer to receive value.
+     * @param[in] val_len_max Size of that buffer.
+     *
+     * @return Length of data read on success, negative on failure.
+     */
     int (*h_get)(char const* key, char* val, int val_len_max);
-    /**< Get values handler of settings items identified by keyword names.
-     *
-     * Parameters:
-     *  - key[in] the name with skipped part that was used as name in
-     *    handler registration
-     *  - val[out] buffer to receive value.
-     *  - val_len_max[in] size of that buffer.
-     *
-     * Return: length of data read on success, negative on failure.
-     */
-
-    int (*h_set)(char const* key, size_t len, settings_read_cb read_cb,
-                 void* cb_arg);
-    /**< Set value handler of settings items identified by keyword names.
-     *
-     * Parameters:
-     *  - key[in] the name with skipped part that was used as name in
-     *    handler registration
-     *  - len[in] the size of the data found in the backend.
-     *  - read_cb[in] function provided to read the data from the backend.
-     *  - cb_arg[in] arguments for the read function provided by the
-     *    backend.
-     *
-     *  Return: 0 on success, non-zero on failure.
-     */
-
+
+    /**
+     * @brief Set value handler of settings items identified by keyword names.
+     *
+     * @param[in] key The name with skipped part that was used as name in
+     *   handler registration
+     * @param[in] len the Size of the data found in the backend.
+     * @param[in] read_cb Function provided to read the data from the backend.
+     * @param[in] cb_arg Arguments for the read function provided by the
+     *   backend.
+     *
+     * @return 0 on success, non-zero on failure.
+     */
+    int (*h_set)(char const* key, size_t len, settings_read_cb read_cb, void* cb_arg);
+
+    /**
+     * @brief This handler gets called after settings has been loaded in full.
+     *
+     * User might use it to apply setting to the application.
+     *
+     * @return 0 on success, non-zero on failure.
+     */
     int (*h_commit)(void);
-    /**< This handler gets called after settings has been loaded in full.
-     * User might use it to apply setting to the application.
-     *
-     * Return: 0 on success, non-zero on failure.
-     */
-
-    int (*h_export)(int (*export_func)(char const* name, void const* val,
-                                       size_t val_len));
-    /**< This gets called to dump all current settings items.
+
+    /**
+     * @brief This gets called to dump all current settings items.
      *
      * This happens when @ref settings_save tries to save the settings.
-     * Parameters:
-     *  - export_func: the pointer to the internal function which appends
+     *
+     * @param[in] export_func The pointer to the internal function which appends
      *   a single key-value pair to persisted settings. Don't store
      *   duplicated value. The name is subtree/key string, val is the string
      *   with value.
@@ -125,74 +124,12 @@
      * only one keyword at one call - what will impose limit to get/set
      * values using full subtree/key name.
      *
-     * Return: 0 on success, non-zero on failure.
-     */
-
+     * @return 0 on success, non-zero on failure.
+     */
+    int (*h_export)(int (*export_func)(char const* name, void const* val, size_t val_len));
+
+    /** Linked list node info for module internal usage. */
     sys_snode_t node;
-    /**< Linked list node info for module internal usage. */
-=======
-	/** Name of subtree. */
-	const char *name;
-
-	/** Priority of commit, lower value is higher priority */
-	int cprio;
-
-	/**
-	 * @brief Get values handler of settings items identified by keyword names.
-	 *
-	 * @param[in] key The name with skipped part that was used as name in
-	 *   handler registration
-	 * @param[out] val Buffer to receive value.
-	 * @param[in] val_len_max Size of that buffer.
-	 *
-	 * @return Length of data read on success, negative on failure.
-	 */
-	int (*h_get)(const char *key, char *val, int val_len_max);
-
-	/**
-	 * @brief Set value handler of settings items identified by keyword names.
-	 *
-	 * @param[in] key The name with skipped part that was used as name in
-	 *   handler registration
-	 * @param[in] len the Size of the data found in the backend.
-	 * @param[in] read_cb Function provided to read the data from the backend.
-	 * @param[in] cb_arg Arguments for the read function provided by the
-	 *   backend.
-	 *
-	 * @return 0 on success, non-zero on failure.
-	 */
-	int (*h_set)(const char *key, size_t len, settings_read_cb read_cb, void *cb_arg);
-
-	/**
-	 * @brief This handler gets called after settings has been loaded in full.
-	 *
-	 * User might use it to apply setting to the application.
-	 *
-	 * @return 0 on success, non-zero on failure.
-	 */
-	int (*h_commit)(void);
-
-	/**
-	 * @brief This gets called to dump all current settings items.
-	 *
-	 * This happens when @ref settings_save tries to save the settings.
-	 *
-	 * @param[in] export_func The pointer to the internal function which appends
-	 *   a single key-value pair to persisted settings. Don't store
-	 *   duplicated value. The name is subtree/key string, val is the string
-	 *   with value.
-	 *
-	 * @remarks The User might limit a implementations of handler to serving
-	 * only one keyword at one call - what will impose limit to get/set
-	 * values using full subtree/key name.
-	 *
-	 * @return 0 on success, non-zero on failure.
-	 */
-	int (*h_export)(int (*export_func)(const char *name, const void *val, size_t val_len));
-
-	/** Linked list node info for module internal usage. */
-	sys_snode_t node;
->>>>>>> e02845b7
 };
 
 /**
@@ -201,123 +138,64 @@
  * These are registered using a call to SETTINGS_STATIC_HANDLER_DEFINE().
  */
 struct settings_handler_static {
-<<<<<<< HEAD
-
+    /** Name of subtree. */
     char const* name;
-    /**< Name of subtree. */
-
+
+    /** Priority of commit, lower value is higher priority */
     int cprio;
-    /**< Priority of commit, lower value is higher priority */
-
+
+    /**
+     * @brief Get values handler of settings items identified by keyword names.
+     *
+     * @param[in] key The name with skipped part that was used as name in
+     *   handler registration
+     * @param[out] val Buffer to receive value.
+     * @param[in] val_len_max Size of that buffer.
+     *
+     * @return Length of data read on success, negative on failure.
+     */
     int (*h_get)(char const* key, char* val, int val_len_max);
-    /**< Get values handler of settings items identified by keyword names.
-     *
-     * Parameters:
-     *  - key[in] the name with skipped part that was used as name in
-     *    handler registration
-     *  - val[out] buffer to receive value.
-     *  - val_len_max[in] size of that buffer.
-     *
-     * Return: length of data read on success, negative on failure.
-     */
-
-    int (*h_set)(char const* key, size_t len, settings_read_cb read_cb,
-                 void* cb_arg);
-    /**< Set value handler of settings items identified by keyword names.
-     *
-     * Parameters:
-     *  - key[in] the name with skipped part that was used as name in
-     *    handler registration
-     *  - len[in] the size of the data found in the backend.
-     *  - read_cb[in] function provided to read the data from the backend.
-     *  - cb_arg[in] arguments for the read function provided by the
-     *    backend.
-     *
-     * Return: 0 on success, non-zero on failure.
-     */
-
+
+    /**
+     * @brief Set value handler of settings items identified by keyword names.
+     *
+     * @param[in] key The name with skipped part that was used as name in
+     *  handler registration
+     * @param[in] len The size of the data found in the backend.
+     * @param[in] read_cb Function provided to read the data from the backend.
+     * @param[in] cb_arg Arguments for the read function provided by the
+     *   backend.
+     *
+     * @return 0 on success, non-zero on failure.
+     */
+    int (*h_set)(char const* key, size_t len, settings_read_cb read_cb, void* cb_arg);
+
+    /**
+     * @brief This handler gets called after settings has been loaded in full.
+     *
+     * User might use it to apply setting to the application.
+     *
+     * @return 0 on success, non-zero on failure.
+     */
     int (*h_commit)(void);
-    /**< This handler gets called after settings has been loaded in full.
-     * User might use it to apply setting to the application.
-     */
-
-    int (*h_export)(int (*export_func)(char const* name, void const* val,
-                                       size_t val_len));
-    /**< This gets called to dump all current settings items.
+
+    /**
+     * @brief This gets called to dump all current settings items.
      *
      * This happens when @ref settings_save tries to save the settings.
-     * Parameters:
-     *  - export_func: the pointer to the internal function which appends
-     *   a single key-value pair to persisted settings. Don't store
-     *   duplicated value. The name is subtree/key string, val is the string
-     *   with value.
+     *
+     * @param[in] export_func The pointer to the internal function which appends
+     * a single key-value pair to persisted settings. Don't store
+     * duplicated value. The name is subtree/key string, val is the string
+     * with value.
      *
      * @remarks The User might limit a implementations of handler to serving
      * only one keyword at one call - what will impose limit to get/set
      * values using full subtree/key name.
      *
-     * Return: 0 on success, non-zero on failure.
-     */
-=======
-	/** Name of subtree. */
-	const char *name;
-
-	/** Priority of commit, lower value is higher priority */
-	int cprio;
-
-	/**
-	 * @brief Get values handler of settings items identified by keyword names.
-	 *
-	 * @param[in] key The name with skipped part that was used as name in
-	 *   handler registration
-	 * @param[out] val Buffer to receive value.
-	 * @param[in] val_len_max Size of that buffer.
-	 *
-	 * @return Length of data read on success, negative on failure.
-	 */
-	int (*h_get)(const char *key, char *val, int val_len_max);
-
-	/**
-	 * @brief Set value handler of settings items identified by keyword names.
-	 *
-	 * @param[in] key The name with skipped part that was used as name in
-	 *  handler registration
-	 * @param[in] len The size of the data found in the backend.
-	 * @param[in] read_cb Function provided to read the data from the backend.
-	 * @param[in] cb_arg Arguments for the read function provided by the
-	 *   backend.
-	 *
-	 * @return 0 on success, non-zero on failure.
-	 */
-	int (*h_set)(const char *key, size_t len, settings_read_cb read_cb, void *cb_arg);
-
-	/**
-	 * @brief This handler gets called after settings has been loaded in full.
-	 *
-	 * User might use it to apply setting to the application.
-	 *
-	 * @return 0 on success, non-zero on failure.
-	 */
-	int (*h_commit)(void);
-
-	/**
-	 * @brief This gets called to dump all current settings items.
-	 *
-	 * This happens when @ref settings_save tries to save the settings.
-	 *
-	 * @param[in] export_func The pointer to the internal function which appends
-	 * a single key-value pair to persisted settings. Don't store
-	 * duplicated value. The name is subtree/key string, val is the string
-	 * with value.
-	 *
-	 * @remarks The User might limit a implementations of handler to serving
-	 * only one keyword at one call - what will impose limit to get/set
-	 * values using full subtree/key name.
-	 *
-	 * @return 0 on success, non-zero on failure.
-	 */
-	int (*h_export)(int (*export_func)(const char *name, const void *val, size_t val_len));
->>>>>>> e02845b7
+     * @return 0 on success, non-zero on failure.
+     */
+    int (*h_export)(int (*export_func)(char const* name, void const* val, size_t val_len));
 };
 
 /**
@@ -334,37 +212,17 @@
  * This creates a variable _hname prepended by settings_handler_.
  *
  */
-<<<<<<< HEAD
-#define SETTINGS_STATIC_HANDLER_DEFINE_WITH_CPRIO(_hname, _tree, _get, _set, \
-                                                  _commit, _export, _cprio)  \
-    MSC_DECLARE_SECTION("._settings_handler_static.static")                  \
-    const STRUCT_SECTION_ITERABLE(settings_handler_static,                   \
-                                  settings_handler_##_hname) = {             \
-        .name     = _tree,                                                   \
-        .cprio    = _cprio,                                                  \
-        .h_get    = _get,                                                    \
-        .h_set    = _set,                                                    \
-        .h_commit = _commit,                                                 \
-        .h_export = _export,                                                 \
+#define SETTINGS_STATIC_HANDLER_DEFINE_WITH_CPRIO(_hname, _tree, _get, _set, _commit, _export, \
+                                                  _cprio)                                      \
+    MSC_DECLARE_SECTION("._settings_handler_static.static")                                    \
+    const STRUCT_SECTION_ITERABLE(settings_handler_static, settings_handler_##_hname) = {      \
+        .name     = _tree,                                                                     \
+        .cprio    = _cprio,                                                                    \
+        .h_get    = _get,                                                                      \
+        .h_set    = _set,                                                                      \
+        .h_commit = _commit,                                                                   \
+        .h_export = _export,                                                                   \
     }
-
-/* Handlers without commit priority are set to priority O */
-#define SETTINGS_STATIC_HANDLER_DEFINE(_hname, _tree, _get, _set, _commit,   \
-                                       _export)                              \
-    SETTINGS_STATIC_HANDLER_DEFINE_WITH_CPRIO(_hname, _tree, _get, _set,     \
-                                              _commit, _export, 0)
-=======
-
-#define SETTINGS_STATIC_HANDLER_DEFINE_WITH_CPRIO(_hname, _tree, _get, _set, _commit, _export,     \
-						  _cprio)                                          \
-	const STRUCT_SECTION_ITERABLE(settings_handler_static, settings_handler_##_hname) = {      \
-		.name = _tree,                                                                     \
-		.cprio = _cprio,                                                                   \
-		.h_get = _get,                                                                     \
-		.h_set = _set,                                                                     \
-		.h_commit = _commit,                                                               \
-		.h_export = _export,                                                               \
-	}
 
 /**
  * Define a static handler for settings items
@@ -381,9 +239,8 @@
  * This creates a variable _hname prepended by settings_handler_.
  *
  */
-#define SETTINGS_STATIC_HANDLER_DEFINE(_hname, _tree, _get, _set, _commit, _export)                \
-	SETTINGS_STATIC_HANDLER_DEFINE_WITH_CPRIO(_hname, _tree, _get, _set, _commit, _export, 0)
->>>>>>> e02845b7
+#define SETTINGS_STATIC_HANDLER_DEFINE(_hname, _tree, _get, _set, _commit, _export)                                    \
+    SETTINGS_STATIC_HANDLER_DEFINE_WITH_CPRIO(_hname, _tree, _get, _set, _commit, _export, 0)
 
 /**
  * Initialization of settings and backend
@@ -405,12 +262,7 @@
  *
  * @return 0 on success, non-zero on failure.
  */
-<<<<<<< HEAD
-int settings_register_with_cprio(struct settings_handler* cf,
-                                 int cprio);
-=======
-int settings_register_with_cprio(struct settings_handler *cf, int cprio);
->>>>>>> e02845b7
+int settings_register_with_cprio(struct settings_handler* cf, int cprio);
 
 /**
  * Register a handler for settings items stored in RAM with
@@ -450,7 +302,7 @@
  * @return     actual size of value that corresponds to name on success, negative
  *             value on failure.
  */
-ssize_t settings_load_one(const char *name, void *buf, size_t buf_len);
+ssize_t settings_load_one(char const* name, void* buf, size_t buf_len);
 
 /**
  * Get the data length of the value relative to the key
@@ -458,7 +310,7 @@
  * @param[in] key Name/key of the settings item.
  * @return length of value if item exists, 0 if not and negative value on failure.
  */
-ssize_t settings_get_val_len(const char *key);
+ssize_t settings_get_val_len(char const* key);
 
 /**
  * Callback function used for direct loading.
@@ -475,16 +327,8 @@
  *
  * @return When nonzero value is returned, further subtree searching is stopped.
  */
-<<<<<<< HEAD
-typedef int (*settings_load_direct_cb)(char const* key,
-                                       size_t len,
-                                       settings_read_cb read_cb,
-                                       void* cb_arg,
-                                       void* param);
-=======
-typedef int (*settings_load_direct_cb)(const char *key, size_t len, settings_read_cb read_cb,
-				       void *cb_arg, void *param);
->>>>>>> e02845b7
+typedef int (*settings_load_direct_cb)(char const* key, size_t len, settings_read_cb read_cb,
+                                       void* cb_arg, void* param);
 
 /**
  * Load limited set of serialized items using given callback.
@@ -503,13 +347,7 @@
  *                        function is called.
  * @return 0 on success, non-zero on failure.
  */
-<<<<<<< HEAD
-int settings_load_subtree_direct(char const* subtree,
-                                 settings_load_direct_cb cb,
-                                 void* param);
-=======
-int settings_load_subtree_direct(const char *subtree, settings_load_direct_cb cb, void *param);
->>>>>>> e02845b7
+int settings_load_subtree_direct(char const* subtree, settings_load_direct_cb cb, void* param);
 
 /**
  * Save currently running serialized items. All serialized items which are
@@ -527,7 +365,7 @@
  * @param[in] subtree name of the subtree to be loaded.
  * @return 0 on success, non-zero on failure.
  */
-int settings_save_subtree(const char *subtree);
+int settings_save_subtree(char const* subtree);
 
 /**
  * Write a single serialized value to persisted storage (if it has
@@ -585,9 +423,9 @@
  *
  * @return 0 on success, non-zero on failure.
  */
-int settings_save_subtree_or_single_without_modification(const char *name,
-							 bool save_if_subtree,
-							 bool save_if_single_setting);
+int settings_save_subtree_or_single_without_modification(char const* name,
+                                                         bool save_if_subtree,
+                                                         bool save_if_single_setting);
 #endif
 
 /**
@@ -610,19 +448,11 @@
  * Backend handler node for storage handling.
  */
 struct settings_store {
-<<<<<<< HEAD
+    /** Linked list node info for internal usage. */
     sys_snode_t cs_next;
-    /**< Linked list node info for internal usage. */
-
+
+    /** Backend handler structure. */
     const struct settings_store_itf* cs_itf;
-    /**< Backend handler structure. */
-=======
-	/** Linked list node info for internal usage. */
-	sys_snode_t cs_next;
-
-	/** Backend handler structure. */
-	const struct settings_store_itf *cs_itf;
->>>>>>> e02845b7
 };
 
 /**
@@ -636,12 +466,14 @@
      * If NULL, all values would be loaded.
      */
     char const* subtree;
+
     /**
      * @brief Pointer to the callback function.
      *
      * If NULL then matching registered function would be used.
      */
     settings_load_direct_cb cb;
+
     /**
      * @brief Parameter for callback function
      *
@@ -656,14 +488,11 @@
  * Destinations are registered using a call to @ref settings_dst_register.
  */
 struct settings_store_itf {
-<<<<<<< HEAD
-    int (*csi_load)(struct settings_store* cs,
-                    const struct settings_load_arg* arg);
-    /**< Loads values from storage limited to subtree defined by subtree.
-     *
-     * Parameters:
-     *  - cs[in] - Corresponding backend handler node,
-     *  - arg[in] - Structure that holds additional data for data loading.
+    /**
+     * @brief Loads values from storage limited to subtree defined by subtree.
+     *
+     * @param[in] cs Corresponding backend handler node,
+     * @param[in] arg Structure that holds additional data for data loading.
      *
      * @note
      * Backend is expected not to provide duplicates of the entities.
@@ -671,128 +500,62 @@
      * really delete old keys, it has to filter out old entities and call
      * load callback only on the final entity.
      */
-
-    ssize_t (*csi_load_one)(struct settings_store* cs, const char* name,
-             char* buf, size_t buf_len);
-    /**< Loads one value from storage that corresponds to the key defined by name.
-     *
-     * Parameters:
-     *  - cs[in] - Corresponding backend handler node.
-     *  - name[in] - Key in string format.
-     *  - buf[in] - Buffer where data should be copied.
-     *  - buf_len[in] - Length of buf.
-     */
-
-    ssize_t (*csi_get_val_len)(struct settings_store* cs, const char* name);
-    /**< Gets the value's length associated to the Key defined by name.
+    int (*csi_load)(struct settings_store* cs, const struct settings_load_arg* arg);
+
+    /**
+     * @brief Loads one value from storage that corresponds to the key defined by name.
+     *
+     * @param[in] cs Corresponding backend handler node.
+     * @param[in] name Key in string format.
+     * @param[in] buf Buffer where data should be copied.
+     * @param[in] buf_len Length of buf.
+     */
+    ssize_t (*csi_load_one)(struct settings_store* cs, char const* name, char* buf,
+                            size_t buf_len);
+
+    /**
+     * @brief Gets the value's length associated to the Key defined by name.
+     *
      * It returns 0 if the Key/Value doesn't exist.
      *
-     * Parameters:
-     *  - cs[in] - Corresponding backend handler node.
-     *  - name[in] - Key in string format.
-     */
-
+     * @param[in] cs Corresponding backend handler node.
+     * @param[in] name Key in string format.
+     *
+     * @return 0 if the Key/Value doesn't exist
+     */
+    ssize_t (*csi_get_val_len)(struct settings_store* cs, char const* name);
+
+    /**
+     * @brief Handler called before an export operation.
+     *
+     * @param[in] cs Corresponding backend handler node
+     */
     int (*csi_save_start)(struct settings_store* cs);
-    /**< Handler called before an export operation.
-     *
-     * Parameters:
-     *  - cs[in] - Corresponding backend handler node
-     */
-
-    int (*csi_save)(struct settings_store* cs, char const* name,
-                    char const* value, size_t val_len);
-    /**< Save a single key-value pair to storage.
-     *
-     * Parameters:
-     *  - cs[in] - Corresponding backend handler node
-     *  - name[in] - Key in string format
-     *  - value[in] - Binary value
-     *  - val_len[in] - Length of value in bytes.
-     */
-
+
+    /**
+     * @brief Save a single key-value pair to storage.
+     *
+     * @param[in] cs Corresponding backend handler node
+     * @param[in] name Key in string format
+     * @param[in] value Binary value
+     * @param[in] val_len Length of value in bytes.
+     */
+    int (*csi_save)(struct settings_store* cs, char const* name, char const* value,
+                    size_t val_len);
+
+    /**
+     * @brief Handler called after an export operation.
+     *
+     * @param[in] cs Corresponding backend handler node
+     */
     int (*csi_save_end)(struct settings_store* cs);
-    /**< Handler called after an export operation.
-     *
-     * Parameters:
-     *  - cs[in] - Corresponding backend handler node
-     */
-
-    /**< Get pointer to the storage instance used by the backend.
-     *
-     * Parameters:
-     *  - cs[in] - Corresponding backend handler node
+
+    /**
+     * @brief Get pointer to the storage instance used by the backend.
+     *
+     * @param[in] cs Corresponding backend handler node
      */
     void* (*csi_storage_get)(struct settings_store* cs);
-=======
-	/**
-	 * @brief Loads values from storage limited to subtree defined by subtree.
-	 *
-	 * @param[in] cs Corresponding backend handler node,
-	 * @param[in] arg Structure that holds additional data for data loading.
-	 *
-	 * @note
-	 * Backend is expected not to provide duplicates of the entities.
-	 * It means that if the backend does not contain any functionality to
-	 * really delete old keys, it has to filter out old entities and call
-	 * load callback only on the final entity.
-	 */
-	int (*csi_load)(struct settings_store *cs, const struct settings_load_arg *arg);
-
-	/**
-	 * @brief Loads one value from storage that corresponds to the key defined by name.
-	 *
-	 * @param[in] cs Corresponding backend handler node.
-	 * @param[in] name Key in string format.
-	 * @param[in] buf Buffer where data should be copied.
-	 * @param[in] buf_len Length of buf.
-	 */
-	ssize_t (*csi_load_one)(struct settings_store *cs, const char *name, char *buf,
-				size_t buf_len);
-
-	/**
-	 * @brief Gets the value's length associated to the Key defined by name.
-	 *
-	 * It returns 0 if the Key/Value doesn't exist.
-	 *
-	 * @param[in] cs Corresponding backend handler node.
-	 * @param[in] name Key in string format.
-	 *
-	 * @return 0 if the Key/Value doesn't exist
-	 */
-	ssize_t (*csi_get_val_len)(struct settings_store *cs, const char *name);
-
-	/**
-	 * @brief Handler called before an export operation.
-	 *
-	 * @param[in] cs Corresponding backend handler node
-	 */
-	int (*csi_save_start)(struct settings_store *cs);
-
-	/**
-	 * @brief Save a single key-value pair to storage.
-	 *
-	 * @param[in] cs Corresponding backend handler node
-	 * @param[in] name Key in string format
-	 * @param[in] value Binary value
-	 * @param[in] val_len Length of value in bytes.
-	 */
-	int (*csi_save)(struct settings_store *cs, const char *name, const char *value,
-			size_t val_len);
-
-	/**
-	 * @brief Handler called after an export operation.
-	 *
-	 * @param[in] cs Corresponding backend handler node
-	 */
-	int (*csi_save_end)(struct settings_store *cs);
-
-	/**
-	 * @brief Get pointer to the storage instance used by the backend.
-	 *
-	 * @param[in] cs Corresponding backend handler node
-	 */
-	void *(*csi_storage_get)(struct settings_store *cs);
->>>>>>> e02845b7
 };
 
 /**
@@ -809,11 +572,7 @@
  * @param cs Backend handler node containing handler information.
  *
  */
-<<<<<<< HEAD
 void settings_dst_register(struct settings_store* cs);
-=======
-void settings_dst_register(struct settings_store *cs);
->>>>>>> e02845b7
 
 /*
  * API for handler lookup
@@ -827,12 +586,7 @@
  *
  * @return settings_handler_static on success, NULL on failure.
  */
-<<<<<<< HEAD
-struct settings_handler_static* settings_parse_and_lookup(char const* name,
-                                                          char const** next);
-=======
-struct settings_handler_static *settings_parse_and_lookup(const char *name, const char **next);
->>>>>>> e02845b7
+struct settings_handler_static* settings_parse_and_lookup(char const* name, char const** next);
 
 /**
  * Calls settings handler.
@@ -847,16 +601,8 @@
  *
  * @return 0 or negative error code
  */
-<<<<<<< HEAD
-int settings_call_set_handler(char const* name,
-                              size_t len,
-                              settings_read_cb read_cb,
-                              void* read_cb_arg,
-                              const struct settings_load_arg* load_arg);
-=======
-int settings_call_set_handler(const char *name, size_t len, settings_read_cb read_cb,
-			      void *read_cb_arg, const struct settings_load_arg *load_arg);
->>>>>>> e02845b7
+int settings_call_set_handler(char const* name, size_t len, settings_read_cb read_cb,
+                              void* read_cb_arg, const struct settings_load_arg* load_arg);
 /**
  * @}
  */
