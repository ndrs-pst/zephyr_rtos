--- conflicted
+++ resolved
@@ -93,16 +93,11 @@
  * static_assert() is not available)
  */
 #elif !defined(__cplusplus) && \
-<<<<<<< HEAD
-	(((__GNUC__ > 4) || ((__GNUC__ == 4) && (__GNUC_MINOR__ >= 6))) ||	\
-	 (__STDC_VERSION__) >= 201100)
-=======
-    ((__GNUC__ > 4 || (__GNUC__ == 4 && __GNUC_MINOR__ >= 6)) || \
-    (__STDC_VERSION__) >= 201100)
+    (((__GNUC__ > 4) || ((__GNUC__ == 4) && (__GNUC_MINOR__ >= 6))) ||  \
+     (__STDC_VERSION__) >= 201100)
 #if defined(_MSC_VER)                       /* #CUSTOM@NDRS */
 #define BUILD_ASSERT(EXPR, MSG)    _Static_assert(EXPR, MSG)
 #else
->>>>>>> aae25861
 #define BUILD_ASSERT(EXPR, MSG...) _Static_assert(EXPR, "" MSG)
 #endif
 
@@ -668,19 +663,11 @@
  *     - static variable, e.g. array like static uint8_t array[Z_MAX(...)];
  */
 #define Z_MAX(a, b) ({ \
-<<<<<<< HEAD
-		/* random suffix to avoid naming conflict */ \
-		__typeof__(a) _value_a_ = (a); \
-		__typeof__(b) _value_b_ = (b); \
-		(_value_a_ > _value_b_) ? _value_a_ : _value_b_; \
-	})
-=======
     /* random suffix to avoid naming conflict */ \
     __typeof__(a) _value_a_ = (a); \
     __typeof__(b) _value_b_ = (b); \
-    _value_a_ > _value_b_ ? _value_a_ : _value_b_; \
+    (_value_a_ > _value_b_) ? _value_a_ : _value_b_; \
 })
->>>>>>> aae25861
 
 /** @brief Return smaller value of two provided expressions.
  *
@@ -688,19 +675,11 @@
  * macro limitations.
  */
 #define Z_MIN(a, b) ({ \
-<<<<<<< HEAD
-		/* random suffix to avoid naming conflict */ \
-		__typeof__(a) _value_a_ = (a); \
-		__typeof__(b) _value_b_ = (b); \
-		(_value_a_ < _value_b_) ? _value_a_ : _value_b_; \
-	})
-=======
     /* random suffix to avoid naming conflict */ \
     __typeof__(a) _value_a_ = (a); \
     __typeof__(b) _value_b_ = (b); \
-    _value_a_ < _value_b_ ? _value_a_ : _value_b_; \
+    (_value_a_ < _value_b_) ? _value_a_ : _value_b_; \
 })
->>>>>>> aae25861
 
 /** @brief Return a value clamped to a given range.
  *
