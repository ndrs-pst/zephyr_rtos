--- conflicted
+++ resolved
@@ -216,7 +216,7 @@
  * which have alignment requirements.
  */
 #define UNALIGNED_MEMBER_ADDR(_p, _member) ((__typeof__(_p->_member) *) \
-		(((intptr_t)(_p)) + offsetof(__typeof__(*_p), _member)))
+    (((intptr_t)(_p)) + offsetof(__typeof__(*_p), _member)))
 
 /* Double indirection to ensure section names are expanded before
  * stringification
@@ -720,52 +720,6 @@
 } while (false)
 #endif
 
-<<<<<<< HEAD
-/** @brief Return larger value of two provided expressions.
- *
- * Macro ensures that expressions are evaluated only once.
- *
- * @note Macro has limited usage compared to the standard macro as it cannot be
- *     used:
- *     - to generate constant integer, e.g. __aligned(Z_MAX(4,5))
- *     - static variable, e.g. array like static uint8_t array[Z_MAX(...)];
- */
-#define Z_MAX(a, b) ({ \
-    /* random suffix to avoid naming conflict */ \
-    __typeof__(a) _value_a_ = (a); \
-    __typeof__(b) _value_b_ = (b); \
-    (_value_a_ > _value_b_) ? _value_a_ : _value_b_; \
-})
-
-/** @brief Return smaller value of two provided expressions.
- *
- * Macro ensures that expressions are evaluated only once. See @ref Z_MAX for
- * macro limitations.
- */
-#define Z_MIN(a, b) ({ \
-    /* random suffix to avoid naming conflict */ \
-    __typeof__(a) _value_a_ = (a); \
-    __typeof__(b) _value_b_ = (b); \
-    (_value_a_ < _value_b_) ? _value_a_ : _value_b_; \
-})
-
-/** @brief Return a value clamped to a given range.
- *
- * Macro ensures that expressions are evaluated only once. See @ref Z_MAX for
- * macro limitations.
- */
-#define Z_CLAMP(val, low, high) ({ \
-    /* random suffix to avoid naming conflict */    \
-    __typeof__(val)  _value_val_  = (val);          \
-    __typeof__(low)  _value_low_  = (low);          \
-    __typeof__(high) _value_high_ = (high);         \
-    (_value_val_ < _value_low_ ) ? _value_low_ :    \
-    (_value_val_ > _value_high_) ? _value_high_ :   \
-                                   _value_val_;     \
-})
-
-=======
->>>>>>> 4ef1163e
 /**
  * @brief Calculate power of two ceiling for some nonzero value
  *
