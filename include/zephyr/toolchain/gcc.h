--- conflicted
+++ resolved
@@ -243,10 +243,6 @@
 #define __ramfunc
 #elif defined(CONFIG_ARCH_HAS_RAMFUNC_SUPPORT)
 #if defined(CONFIG_ARM)
-<<<<<<< HEAD
-#define __ramfunc   __attribute__((noinline))   \
-                    __attribute__((long_call, section(".ramfunc")))
-=======
 #if defined(__clang__)
 /* No long_call attribute for Clang.
  * Rely on linker to place required veneers.
@@ -255,10 +251,9 @@
 #define __ramfunc __attribute__((noinline)) __attribute__((section(".ramfunc")))
 #else
 /* GCC version */
-#define __ramfunc	__attribute__((noinline))			\
-			__attribute__((long_call, section(".ramfunc")))
-#endif
->>>>>>> fc56305c
+#define __ramfunc    __attribute__((noinline))  \
+                     __attribute__((long_call, section(".ramfunc")))
+#endif
 #else
 #define __ramfunc   __attribute__((noinline))   \
                     __attribute__((section(".ramfunc")))
@@ -797,9 +792,9 @@
 #define TOOLCHAIN_WARNING_STRINGOP_OVERREAD "-Wstringop-overread"
 #endif
 
-#define _TOOLCHAIN_DISABLE_WARNING(compiler, warning)                                              \
-	TOOLCHAIN_PRAGMA(compiler diagnostic push)                                                 \
-	TOOLCHAIN_PRAGMA(compiler diagnostic ignored warning)
+#define _TOOLCHAIN_DISABLE_WARNING(compiler, warning)           \
+    TOOLCHAIN_PRAGMA(compiler diagnostic push)                  \
+    TOOLCHAIN_PRAGMA(compiler diagnostic ignored warning)
 
 #define _TOOLCHAIN_ENABLE_WARNING(compiler, warning) TOOLCHAIN_PRAGMA(compiler diagnostic pop)
 
