/*
 * Copyright (c) 2010-2014,2017 Wind River Systems, Inc.
 *
 * SPDX-License-Identifier: Apache-2.0
 */

#ifndef ZEPHYR_INCLUDE_TOOLCHAIN_GCC_H_
#define ZEPHYR_INCLUDE_TOOLCHAIN_GCC_H_

#ifndef ZEPHYR_INCLUDE_TOOLCHAIN_H_
#error Please do not include toolchain-specific headers directly, use <zephyr/toolchain.h> instead
#endif

/**
 * @file
 * @brief GCC toolchain abstraction
 *
 * Macros to abstract compiler capabilities for GCC toolchain.
 */

#define TOOLCHAIN_GCC_VERSION \
    ((__GNUC__ * 10000) + (__GNUC_MINOR__ * 100) + __GNUC_PATCHLEVEL__)

/* GCC supports #pragma diagnostics since 4.6.0 */
#if !defined(TOOLCHAIN_HAS_PRAGMA_DIAG) && (TOOLCHAIN_GCC_VERSION >= 40600)
#define TOOLCHAIN_HAS_PRAGMA_DIAG 1
#endif

#if !defined(TOOLCHAIN_HAS_C_GENERIC) && (TOOLCHAIN_GCC_VERSION >= 40900)
#define TOOLCHAIN_HAS_C_GENERIC 1
#endif

#if !defined(TOOLCHAIN_HAS_C_AUTO_TYPE) && (TOOLCHAIN_GCC_VERSION >= 40900)
#define TOOLCHAIN_HAS_C_AUTO_TYPE 1
#endif

#if defined(_MSC_VER)                       /* #CUSTOM@NDRS */
#define TOOLCHAIN_HAS_ZLA 0
#else
#define TOOLCHAIN_HAS_ZLA 1
#endif

/*
 * Older versions of GCC do not define __BYTE_ORDER__, so it must be manually
 * detected and defined using arch-specific definitions.
 */

#ifndef _LINKER

#ifndef __ORDER_BIG_ENDIAN__
#define __ORDER_BIG_ENDIAN__            (1)
#endif

#ifndef __ORDER_LITTLE_ENDIAN__
#define __ORDER_LITTLE_ENDIAN__         (2)
#endif

#ifndef __BYTE_ORDER__
#if defined(_MSC_VER)                       /* #CUSTOM@NDRS */
#define __LITTLE_ENDIAN__
#endif

#if defined(__BIG_ENDIAN__) || defined(__ARMEB__)     || \
    defined(__THUMBEB__)    || defined(__AARCH64EB__) || \
    defined(__MIPSEB__)     || defined(__TC32EB__)

#define __BYTE_ORDER__                  __ORDER_BIG_ENDIAN__

#elif defined(__LITTLE_ENDIAN__) || defined(__ARMEL__)     || \
      defined(__THUMBEL__)       || defined(__AARCH64EL__) || \
      defined(__MIPSEL__)        || defined(__TC32EL__)

#define __BYTE_ORDER__                  __ORDER_LITTLE_ENDIAN__

#else
#error "__BYTE_ORDER__ is not defined and cannot be automatically resolved"
#endif
#endif

#undef BUILD_ASSERT /* clear out common version */
/* C++11 has static_assert built in */
#if defined(__cplusplus) && (__cplusplus >= 201103L)
#if defined(_MSC_VER)                       /* #CUSTOM@NDRS */
#define BUILD_ASSERT               static_assert
#else
#define BUILD_ASSERT(EXPR, MSG...) static_assert(EXPR, "" MSG)
#endif

/*
 * GCC 4.6 and higher have the C11 _Static_assert built in and its
 * output is easier to understand than the common BUILD_ASSERT macros.
 * Don't use this in C++98 mode though (which we can hit, as
 * static_assert() is not available)
 */
#elif !defined(__cplusplus) && \
    (((__GNUC__ > 4) || ((__GNUC__ == 4) && (__GNUC_MINOR__ >= 6))) ||  \
     (__STDC_VERSION__) >= 201100)
#if defined(_MSC_VER)                       /* #CUSTOM@NDRS */
#define BUILD_ASSERT(EXPR, MSG)    _Static_assert(EXPR, MSG)
#else
#define BUILD_ASSERT(EXPR, MSG...) _Static_assert((EXPR), "" MSG)
#endif

#else
#define BUILD_ASSERT(EXPR, MSG...)
#endif

#ifdef __cplusplus
#define ZRESTRICT __restrict
#else
#define ZRESTRICT restrict
#endif

#include <zephyr/toolchain/common.h>
#include <stdbool.h>

#define ALIAS_OF(of) __attribute__((alias(#of)))

#define FUNC_ALIAS(real_func, new_alias, return_type) \
    return_type new_alias() ALIAS_OF(real_func)

#if defined(CONFIG_ARCH_POSIX) && !defined(_ASMLANGUAGE)
#include <zephyr/arch/posix/posix_trace.h>

/*let's not segfault if this were to happen for some reason*/
#define CODE_UNREACHABLE \
{ \
    posix_print_error_and_exit("CODE_UNREACHABLE reached from %s:%d\n", \
                               __FILE__, __LINE__); \
    __builtin_unreachable(); \
}
#else
#if defined(_MSC_VER)           /* #CUSTOM@NDRS */
#define CODE_UNREACHABLE
#else
#define CODE_UNREACHABLE        __builtin_unreachable()
#endif
#endif

#if defined(_MSC_VER)           /* #CUSTOM@NDRS */
#define FUNC_NORETURN           __declspec(noreturn)
#else
#define FUNC_NORETURN           __attribute__((__noreturn__))
#endif

/* The GNU assembler for Cortex-M3 uses # for immediate values, not
 * comments, so the @nobits# trick does not work.
 */
#if defined(CONFIG_ARM) || defined(CONFIG_ARM64)
#define _NODATA_SECTION(segment)    __attribute__((section(#segment)))
#else
#define _NODATA_SECTION(segment)    __attribute__((section(#segment ",\"wa\",@nobits#")))
#endif

/* Unaligned access */
#if defined(_MSC_VER) /* #CUSTOM@NDRS : workaround to pass compilation */
#define UNALIGNED_GET(g) *g
#else
#define UNALIGNED_GET(g)    \
__extension__({             \
    struct __attribute__((__packed__)) {    \
        __typeof__(*(g)) __v;               \
    }* __g = (__typeof__(__g))(g);          \
    __g->__v;               \
})
#endif

#if (__GNUC__ >= 7) && (defined(CONFIG_ARM) || defined(CONFIG_ARM64))

/* Version of UNALIGNED_PUT() which issues a compiler_barrier() after
 * the store. It is required to workaround an apparent optimization
 * bug in GCC for ARM Cortex-M3 and higher targets, when multiple
 * byte, half-word and word stores (strb, strh, str instructions),
 * which support unaligned access, can be coalesced into store double
 * (strd) instruction, which doesn't support unaligned access (the
 * compilers in question do this optimization ignoring __packed__
 * attribute).
 */
#define UNALIGNED_PUT(v, p) \
do {                        \
    struct __attribute__((__packed__)) { \
        __typeof__(*p) __v; \
    }* __p   = (__typeof__(__p))(p);    \
    __p->__v = (v);         \
    compiler_barrier();     \
} while (false)

#else

#if defined(_MSC_VER)                       /* #CUSTOM@NDRS : workaround to pass compilation */
#define UNALIGNED_PUT(v, p) \
do {                        \
    *p = v;                 \
} while (false)
#else
#define UNALIGNED_PUT(v, p) \
do {                        \
    struct __attribute__((__packed__)) { \
        __typeof__(*p) __v; \
    }* __p   = (__typeof__(__p))(p); \
    __p->__v = (v);         \
} while (false)
#endif

#endif

/* Double indirection to ensure section names are expanded before
 * stringification
 */
#define __GENERIC_SECTION(segment) __attribute__((section(STRINGIFY(segment))))
#define Z_GENERIC_SECTION(segment) __GENERIC_SECTION(segment)

#define __GENERIC_DOT_SECTION(segment) \
    __attribute__((section("." STRINGIFY(segment))))
#define Z_GENERIC_DOT_SECTION(segment) __GENERIC_DOT_SECTION(segment)

#define ___in_section(a, b, c) \
    __attribute__((section("." Z_STRINGIFY(a)   \
                "." Z_STRINGIFY(b)              \
                "." Z_STRINGIFY(c))))
#define __in_section(a, b, c) ___in_section(a, b, c)

#define __in_section_unique(seg) ___in_section(seg, __FILE__, __COUNTER__)

#define __in_section_unique_named(seg, name) \
    ___in_section(seg, __FILE__, name)

/* When using XIP, using '__ramfunc' places a function into RAM instead
 * of FLASH. Make sure '__ramfunc' is defined only when
 * CONFIG_ARCH_HAS_RAMFUNC_SUPPORT is defined, so that the compiler can
 * report an error if '__ramfunc' is used but the architecture does not
 * support it.
 */
#if !defined(CONFIG_XIP)
#define __ramfunc
#elif defined(CONFIG_ARCH_HAS_RAMFUNC_SUPPORT)
#if defined(CONFIG_ARM)
#define __ramfunc   __attribute__((noinline))   \
                    __attribute__((long_call, section(".ramfunc")))
#else
#define __ramfunc   __attribute__((noinline))   \
                    __attribute__((section(".ramfunc")))
#endif
#endif /* !CONFIG_XIP */

#ifndef __fallthrough
#if __GNUC__ >= 7
#define __fallthrough   __attribute__((fallthrough))
#else
#define __fallthrough
#endif /* __GNUC__ >= 7 */
#endif

#ifndef __packed
#if defined(_MSC_VER)                       /* #CUSTOM@NDRS */
#define __packed
#else
#define __packed        __attribute__((__packed__))
#endif
#endif

#ifndef __aligned
#define __aligned(x)    __attribute__((__aligned__(x)))
#endif

#define __may_alias     __attribute__((__may_alias__))

#ifndef __printf_like
#if defined(_MSC_VER)                       /* #CUSTOM@NDRS */
#define __printf_like(f, a)

#elif defined(CONFIG_ENFORCE_ZEPHYR_STDINT)
#define __printf_like(f, a) __attribute__((format(printf, f, a)))
#else
/*
 * The Zephyr stdint convention enforces int32_t = int, int64_t = long long,
 * and intptr_t = long so that short string format length modifiers can be
 * used universally across ILP32 and LP64 architectures. Without that it
 * is possible for ILP32 toolchains to have int32_t = long and intptr_t = int
 * clashing with the Zephyr convention and generating pointless warnings
 * as they're still the same size. Inhibit the format argument type
 * validation in that case and let the other configs do it.
 */
#define __printf_like(f, a)
#endif
#endif

#if defined(_MSC_VER)                       /* #CUSTOM@NDRS */
#define __used
#if __cplusplus
#define __unused        [[maybe_unused]]
#else
#define __unused
#endif
#define __maybe_unused
#else
#define __used          __attribute__((__used__))
#define __unused        __attribute__((__unused__))
#define __maybe_unused  __attribute__((__unused__))
#endif

#ifndef __deprecated
<<<<<<< HEAD
#define __deprecated	__attribute__((deprecated))
/* When adding this, remember to follow the instructions in
 * https://docs.zephyrproject.org/latest/develop/api/api_lifecycle.html#deprecated
 */
=======
#if defined(_MSC_VER)                       /* #CUSTOM@NDRS */
#define __deprecated    __declspec(deprecated)
#else
#define __deprecated    __attribute__((deprecated))
#endif
>>>>>>> 8f90a81d
#endif

#ifndef __attribute_const__
#if defined(_MSC_VER)                       /* #CUSTOM@NDRS */
#define __attribute_const__
#else
#define __attribute_const__ __attribute__((__const__))
#endif
#endif

#ifndef __must_check
#define __must_check __attribute__((warn_unused_result))
#endif

#define ARG_UNUSED(x) (void)(x)

#if defined(_MSC_VER)                       /* #CUSTOM@NDRS */
#define likely(x)   (x)
#define unlikely(x) (x)
#else
#define likely(x)   (__builtin_expect((bool)!!(x), true ) != 0L)
#define unlikely(x) (__builtin_expect((bool)!!(x), false) != 0L)
#endif

#if defined(_MSC_VER)                       /* #CUSTOM@NDRS */
#define POPCOUNT(x) __popcnt(x)
#else
#define POPCOUNT(x) __builtin_popcount(x)
#endif

#ifndef __no_optimization
#define __no_optimization __attribute__((optimize("-O0")))
#endif

#if defined(_MSC_VER)                       /* #CUSTOM@NDRS */
#define __weak
#else
#ifndef __weak
#define __weak __attribute__((__weak__))
#endif
#endif

#ifndef __attribute_nonnull
#define __attribute_nonnull(...) __attribute__((nonnull(__VA_ARGS__)))
#endif

/* Builtins with availability that depend on the compiler version. */
#if __GNUC__ >= 5
#define HAS_BUILTIN___builtin_add_overflow 1
#define HAS_BUILTIN___builtin_sub_overflow 1
#define HAS_BUILTIN___builtin_mul_overflow 1
#define HAS_BUILTIN___builtin_div_overflow 1
#endif
#if __GNUC__ >= 4
#define HAS_BUILTIN___builtin_clz   1
#define HAS_BUILTIN___builtin_clzl  1
#define HAS_BUILTIN___builtin_clzll 1
#define HAS_BUILTIN___builtin_ctz   1
#define HAS_BUILTIN___builtin_ctzl  1
#define HAS_BUILTIN___builtin_ctzll 1
#endif

/*
 * Be *very* careful with these. You cannot filter out __DEPRECATED_MACRO with
 * -wno-deprecated, which has implications for -Werror.
 */

/*
 * Expands to nothing and generates a warning. Used like
 *
 *   #define FOO __WARN("Please use BAR instead") ...
 *
 * The warning points to the location where the macro is expanded.
 */
#define __WARN(msg) __WARN1(GCC warning msg)
#define __WARN1(s)  _Pragma(#s)

/* Generic message */
#ifndef __DEPRECATED_MACRO
#define __DEPRECATED_MACRO __WARN("Macro is deprecated")
/* When adding this, remember to follow the instructions in
 * https://docs.zephyrproject.org/latest/develop/api/api_lifecycle.html#deprecated
 */
#endif

/* These macros allow having ARM asm functions callable from thumb */

#if defined(_ASMLANGUAGE)

#if defined(CONFIG_ARM)

#if defined(CONFIG_ASSEMBLER_ISA_THUMB2)

#define FUNC_CODE() .thumb;
#define FUNC_INSTR(a)

#else

#define FUNC_CODE() .code 32;
#define FUNC_INSTR(a)

#endif /* CONFIG_ASSEMBLER_ISA_THUMB2 */

#else

#define FUNC_CODE()
#define FUNC_INSTR(a)

#endif /* CONFIG_ARM */

#endif /* _ASMLANGUAGE */

/*
 * These macros are used to declare assembly language symbols that need
 * to be typed properly(func or data) to be visible to the OMF tool.
 * So that the build tool could mark them as an entry point to be linked
 * correctly.  This is an elfism. Use #if 0 for a.out.
 */

#if defined(_ASMLANGUAGE)

#if defined(CONFIG_ARM)    || defined(CONFIG_NIOS2) || defined(CONFIG_RISCV) || \
    defined(CONFIG_XTENSA) || defined(CONFIG_ARM64) || \
    defined(CONFIG_MIPS)
#define GTEXT(sym) .global sym; .type sym, %function
#define GDATA(sym) .global sym; .type sym, %object
#define WTEXT(sym) .weak sym; .type sym, %function
#define WDATA(sym) .weak sym; .type sym, %object
#elif defined(CONFIG_ARC)
/*
 * Need to use assembly macros because ';' is interpreted as the start of
 * a single line comment in the ARC assembler.
 */

.macro glbl_text symbol
    .globl \symbol
    .type \symbol, %function
.endm

.macro glbl_data symbol
    .globl \symbol
    .type \symbol, %object
.endm

.macro weak_data symbol
    .weak \symbol
    .type \symbol, %object
.endm

#define GTEXT(sym) glbl_text sym
#define GDATA(sym) glbl_data sym
#define WDATA(sym) weak_data sym

#else /* !CONFIG_ARM && !CONFIG_ARC */
#define GTEXT(sym) .globl sym; .type sym, @function
#define GDATA(sym) .globl sym; .type sym, @object
#endif

/*
 * These macros specify the section in which a given function or variable
 * resides.
 *
 * - SECTION_FUNC   allows only one function to reside in a sub-section
 * - SECTION_SUBSEC_FUNC allows multiple functions to reside in a sub-section
 *   This ensures that garbage collection only discards the section
 *   if all functions in the sub-section are not referenced.
 */

#if defined(CONFIG_ARC)
/*
 * Need to use assembly macros because ';' is interpreted as the start of
 * a single line comment in the ARC assembler.
 *
 * Also, '\()' is needed in the .section directive of these macros for
 * correct substitution of the 'section' variable.
 */

.macro section_var section, symbol
    .section.\section\().\symbol
    \symbol :
.endm

.macro section_func section, symbol
    .section.\section\().\symbol,"ax"
    FUNC_CODE()
    PERFOPT_ALIGN
    \symbol :
    FUNC_INSTR(\symbol)
.endm

.macro section_subsec_func section,subsection, symbol
    .section.\section\().\subsection, "ax"
    PERFOPT_ALIGN
    \symbol :
.endm

#define SECTION_VAR(sect, sym)      section_var sect, sym
#define SECTION_FUNC(sect, sym)     section_func sect, sym
#define SECTION_SUBSEC_FUNC(sect, subsec, sym) \
    section_subsec_func sect, subsec, sym
#else /* !CONFIG_ARC */

#define SECTION_VAR(sect, sym)  .section.sect.sym; sym:
#define SECTION_FUNC(sect, sym)     \
    .section .sect.sym, "ax";       \
            FUNC_CODE()             \
            PERFOPT_ALIGN; sym:     \
                    FUNC_INSTR(sym)
#define SECTION_SUBSEC_FUNC(sect, subsec, sym)  \
    .section .sect.subsec, "ax"; PERFOPT_ALIGN; sym:

#endif /* CONFIG_ARC */

#endif /* _ASMLANGUAGE */

#if defined(_ASMLANGUAGE)
#if defined(CONFIG_ARM)
#if defined(CONFIG_ASSEMBLER_ISA_THUMB2)
/* '.syntax unified' is a gcc-ism used in thumb-2 asm files */
#define _ASM_FILE_PROLOGUE .text; .syntax unified; .thumb
#else
#define _ASM_FILE_PROLOGUE .text; .code 32
#endif /* CONFIG_ASSEMBLER_ISA_THUMB2 */
#elif defined(CONFIG_ARM64)
#define _ASM_FILE_PROLOGUE .text
#endif /* CONFIG_ARM64 || CONFIG_ARM */
#endif /* _ASMLANGUAGE */

/*
 * These macros generate absolute symbols for GCC
 */

/* create an extern reference to the absolute symbol */

#define GEN_OFFSET_EXTERN(name) extern const char name[]

#define GEN_ABS_SYM_BEGIN(name) \
    EXTERN_C void name(void);   \
    void name(void) {

#define GEN_ABS_SYM_END }

/*
 * Note that GEN_ABSOLUTE_SYM(), depending on the architecture
 * and toolchain, may restrict the range of values permitted
 * for assignment to the named symbol.
 *
 * For example, on x86, "value" is interpreted as signed
 * 32-bit integer. Passing in an unsigned 32-bit integer
 * with MSB set would result in a negative integer.
 * Moreover, GCC would error out if an integer larger
 * than 2^32-1 is passed as "value".
 */

/*
 * GEN_ABSOLUTE_SYM_KCONFIG() is outputted by the build system
 * to generate named symbol/value pairs for kconfigs.
 */

#if defined(CONFIG_ARM)

/*
 * GNU/ARM backend does not have a proper operand modifier which does not
 * produces prefix # followed by value, such as %0 for PowerPC, Intel, and
 * MIPS. The workaround performed here is using %B0 which converts
 * the value to ~(value). Thus "n"(~(value)) is set in operand constraint
 * to output (value) in the ARM specific GEN_OFFSET macro.
 */

#define GEN_ABSOLUTE_SYM(name, value)               \
    __asm__(".globl\t" #name "\n\t.equ\t" #name     \
            ",%B0"                                  \
            "\n\t.type\t" #name ",%%object" :  : "n"(~(value)))

#define GEN_ABSOLUTE_SYM_KCONFIG(name, value)       \
    __asm__(".globl\t" #name                        \
            "\n\t.equ\t" #name "," #value           \
            "\n\t.type\t" #name ",%object")

#elif defined(CONFIG_X86)

#define GEN_ABSOLUTE_SYM(name, value)               \
    __asm__(".globl\t" #name "\n\t.equ\t" #name     \
            ",%c0"                                  \
            "\n\t.type\t" #name ",@object" :  : "n"(value))

#define GEN_ABSOLUTE_SYM_KCONFIG(name, value)       \
    __asm__(".globl\t" #name                        \
            "\n\t.equ\t" #name "," #value           \
            "\n\t.type\t" #name ",@object")

#elif defined(CONFIG_ARC) || defined(CONFIG_ARM64)

#define GEN_ABSOLUTE_SYM(name, value)               \
    __asm__(".globl\t" #name "\n\t.equ\t" #name     \
            ",%c0"                                  \
            "\n\t.type\t" #name ",@object" :  : "n"(value))

#define GEN_ABSOLUTE_SYM_KCONFIG(name, value)       \
    __asm__(".globl\t" #name                        \
            "\n\t.equ\t" #name "," #value           \
            "\n\t.type\t" #name ",@object")

#elif defined(CONFIG_NIOS2) || defined(CONFIG_RISCV) || \
    defined(CONFIG_XTENSA) || defined(CONFIG_MIPS)

/* No special prefixes necessary for constants in this arch AFAICT */
#define GEN_ABSOLUTE_SYM(name, value)               \
    __asm__(".globl\t" #name "\n\t.equ\t" #name     \
            ",%0"                                   \
            "\n\t.type\t" #name ",%%object" :  : "n"(value))

#define GEN_ABSOLUTE_SYM_KCONFIG(name, value)       \
    __asm__(".globl\t" #name                        \
            "\n\t.equ\t" #name "," #value           \
            "\n\t.type\t" #name ",%object")

#elif defined(CONFIG_ARCH_POSIX)
#define GEN_ABSOLUTE_SYM(name, value)               \
    __asm__(".globl\t" #name "\n\t.equ\t" #name     \
            ",%c0"                                  \
            "\n\t.type\t" #name ",@object" :  : "n"(value))

#define GEN_ABSOLUTE_SYM_KCONFIG(name, value)       \
    __asm__(".globl\t" #name                        \
            "\n\t.equ\t" #name "," #value           \
            "\n\t.type\t" #name ",@object")

#elif defined(CONFIG_SPARC)
#define GEN_ABSOLUTE_SYM(name, value)               \
    __asm__(".global\t" #name "\n\t.equ\t" #name    \
            ",%0"                                   \
            "\n\t.type\t" #name ",#object" : : "n"(value))

#define GEN_ABSOLUTE_SYM_KCONFIG(name, value)       \
    __asm__(".globl\t" #name                        \
            "\n\t.equ\t" #name "," #value           \
            "\n\t.type\t" #name ",#object")

#else
#error processor architecture not supported
#endif

#if defined(_MSC_VER) /* #CUSTOM@NDRS */
#define compiler_barrier()      do { } while (false)
#else
#define compiler_barrier() do { \
    __asm__ __volatile__("" ::: "memory");  \
} while (false)
#endif

/** @brief Return larger value of two provided expressions.
 *
 * Macro ensures that expressions are evaluated only once.
 *
 * @note Macro has limited usage compared to the standard macro as it cannot be
 *     used:
 *     - to generate constant integer, e.g. __aligned(Z_MAX(4,5))
 *     - static variable, e.g. array like static uint8_t array[Z_MAX(...)];
 */
#define Z_MAX(a, b) ({ \
    /* random suffix to avoid naming conflict */ \
    __typeof__(a) _value_a_ = (a); \
    __typeof__(b) _value_b_ = (b); \
    (_value_a_ > _value_b_) ? _value_a_ : _value_b_; \
})

/** @brief Return smaller value of two provided expressions.
 *
 * Macro ensures that expressions are evaluated only once. See @ref Z_MAX for
 * macro limitations.
 */
#define Z_MIN(a, b) ({ \
    /* random suffix to avoid naming conflict */ \
    __typeof__(a) _value_a_ = (a); \
    __typeof__(b) _value_b_ = (b); \
    (_value_a_ < _value_b_) ? _value_a_ : _value_b_; \
})

/** @brief Return a value clamped to a given range.
 *
 * Macro ensures that expressions are evaluated only once. See @ref Z_MAX for
 * macro limitations.
 */
#define Z_CLAMP(val, low, high) ({ \
    /* random suffix to avoid naming conflict */    \
    __typeof__(val)  _value_val_  = (val);          \
    __typeof__(low)  _value_low_  = (low);          \
    __typeof__(high) _value_high_ = (high);         \
    (_value_val_ < _value_low_ ) ? _value_low_ :    \
    (_value_val_ > _value_high_) ? _value_high_ :   \
                                   _value_val_;     \
})

/**
 * @brief Calculate power of two ceiling for some nonzero value
 *
 * @param x Nonzero unsigned long value
 * @return X rounded up to the next power of two
 */
#define Z_POW2_CEIL(x) \
    ((x) <= 2UL ? (x) : (1UL << (8 * sizeof(long) - __builtin_clzl((x) - 1))))

/**
 * @brief Check whether or not a value is a power of 2
 *
 * @param x The value to check
 * @return true if x is a power of 2, false otherwise
 */
#define Z_IS_POW2(x) (((x) != 0) && (((x) & ((x)-1)) == 0))

#if defined(CONFIG_ASAN) && defined(__clang__)
#define __noasan __attribute__((no_sanitize("address")))
#else
#define __noasan /**/
#endif

#if defined(CONFIG_UBSAN)
#define __noubsan __attribute__((no_sanitize("undefined")))
#else
#define __noubsan
#endif

/**
 * @brief Function attribute to disable stack protector.
 *
 * @note Only supported for GCC >= 11.0.0 or Clang >= 7.
 */
#if (TOOLCHAIN_GCC_VERSION >= 110000) || \
    (defined(TOOLCHAIN_CLANG_VERSION) && (TOOLCHAIN_CLANG_VERSION >= 70000))
#define FUNC_NO_STACK_PROTECTOR __attribute__((no_stack_protector))
#else
#define FUNC_NO_STACK_PROTECTOR
#endif

#define TOOLCHAIN_IGNORE_WSHADOW_BEGIN \
    _Pragma("GCC diagnostic push")     \
    _Pragma("GCC diagnostic ignored \"-Wshadow\"")

#define TOOLCHAIN_IGNORE_WSHADOW_END   \
    _Pragma("GCC diagnostic pop")

#endif /* !_LINKER */
#endif /* ZEPHYR_INCLUDE_TOOLCHAIN_GCC_H_ */<|MERGE_RESOLUTION|>--- conflicted
+++ resolved
@@ -300,18 +300,14 @@
 #endif
 
 #ifndef __deprecated
-<<<<<<< HEAD
-#define __deprecated	__attribute__((deprecated))
+#if defined(_MSC_VER)                       /* #CUSTOM@NDRS */
+#define __deprecated    __declspec(deprecated)
+#else
+#define __deprecated    __attribute__((deprecated))
 /* When adding this, remember to follow the instructions in
  * https://docs.zephyrproject.org/latest/develop/api/api_lifecycle.html#deprecated
  */
-=======
-#if defined(_MSC_VER)                       /* #CUSTOM@NDRS */
-#define __deprecated    __declspec(deprecated)
-#else
-#define __deprecated    __attribute__((deprecated))
-#endif
->>>>>>> 8f90a81d
+#endif
 #endif
 
 #ifndef __attribute_const__
