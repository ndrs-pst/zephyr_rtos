--- conflicted
+++ resolved
@@ -441,15 +441,9 @@
 
 #if defined(_ASMLANGUAGE)
 
-<<<<<<< HEAD
 #if defined(CONFIG_ARM)    || defined(CONFIG_NIOS2) || defined(CONFIG_RISCV) || \
     defined(CONFIG_XTENSA) || defined(CONFIG_ARM64) || \
-    defined(CONFIG_MIPS)
-=======
-#if defined(CONFIG_ARM) || defined(CONFIG_NIOS2) || defined(CONFIG_RISCV) \
-	|| defined(CONFIG_XTENSA) || defined(CONFIG_ARM64) \
-	|| defined(CONFIG_MIPS) || defined(CONFIG_RX)
->>>>>>> abad49b0
+    defined(CONFIG_MIPS)   || defined(CONFIG_RX)
 #define GTEXT(sym) .global sym; .type sym, %function
 #define GDATA(sym) .global sym; .type sym, %object
 #define WTEXT(sym) .weak sym; .type sym, %function
@@ -666,15 +660,15 @@
             "\n\t.type\t" #name ",#object")
 
 #elif defined(CONFIG_RX)
-#define GEN_ABSOLUTE_SYM(name, value)                \
-	__asm__(".global\t" #name "\n\t.equ\t" #name \
-		",%c0"                               \
-		"\n\t.type\t" #name ",%%object" :  : "n"(value))
-
-#define GEN_ABSOLUTE_SYM_KCONFIG(name, value)        \
-	__asm__(".global\t" #name                    \
-		"\n\t.equ\t" #name "," #value        \
-		"\n\t.type\t" #name ",#object")
+#define GEN_ABSOLUTE_SYM(name, value)               \
+    __asm__(".global\t" #name "\n\t.equ\t" #name    \
+            ",%c0"                                  \
+            "\n\t.type\t" #name ",%%object" :  : "n"(value))
+
+#define GEN_ABSOLUTE_SYM_KCONFIG(name, value)       \
+    __asm__(".global\t" #name                       \
+            "\n\t.equ\t" #name "," #value           \
+            "\n\t.type\t" #name ",#object")
 
 #else
 #error processor architecture not supported
