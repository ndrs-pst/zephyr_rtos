--- conflicted
+++ resolved
@@ -234,18 +234,13 @@
 #if !defined(CONFIG_XIP)
 #define __ramfunc
 #elif defined(CONFIG_ARCH_HAS_RAMFUNC_SUPPORT)
-<<<<<<< HEAD
 #if defined(CONFIG_ARM)
-#define __ramfunc	__attribute__((noinline))			\
-			__attribute__((long_call, section(".ramfunc")))
-#else
-#define __ramfunc	__attribute__((noinline))			\
-			__attribute__((section(".ramfunc")))
-#endif
-=======
 #define __ramfunc   __attribute__((noinline))   \
                     __attribute__((long_call, section(".ramfunc")))
->>>>>>> 1e97399e
+#else
+#define __ramfunc   __attribute__((noinline))   \
+                    __attribute__((section(".ramfunc")))
+#endif
 #endif /* !CONFIG_XIP */
 
 #ifndef __fallthrough
