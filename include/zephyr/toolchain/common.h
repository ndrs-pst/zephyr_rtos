/*
 * Copyright (c) 2010-2014 Wind River Systems, Inc.
 *
 * SPDX-License-Identifier: Apache-2.0
 */

#ifndef ZEPHYR_INCLUDE_TOOLCHAIN_COMMON_H_
#define ZEPHYR_INCLUDE_TOOLCHAIN_COMMON_H_
/**
 * @file
 * @brief Common toolchain abstraction
 *
 * Macros to abstract compiler capabilities (common to all toolchains).
 */

/* Abstract use of extern keyword for compatibility between C and C++ */
#ifdef __cplusplus
#define EXTERN_C extern "C"
#else
#define EXTERN_C extern
#endif

/* Use TASK_ENTRY_CPP to tag task entry points defined in C++ files. */

#ifdef __cplusplus
#define TASK_ENTRY_CPP  extern "C"
#endif

#ifndef ZRESTRICT
#ifndef __cplusplus
#define ZRESTRICT restrict
#else
#define ZRESTRICT
#endif
#endif

/*
 * Generate a reference to an external symbol.
 * The reference indicates to the linker that the symbol is required
 * by the module containing the reference and should be included
 * in the image if the module is in the image.
 *
 * The assembler directive ".set" is used to define a local symbol.
 * No memory is allocated, and the local symbol does not appear in
 * the symbol table.
 */

#ifdef _ASMLANGUAGE
  #define REQUIRES(sym) .set sym ## _Requires, sym
#else
  #define REQUIRES(sym) __asm__ (".set " # sym "_Requires, " # sym "\n\t");
#endif

#ifdef _ASMLANGUAGE
  #define SECTION .section
#endif

/*
 * If the project is being built for speed (i.e. not for minimum size) then
 * align functions and branches in executable sections to improve performance.
 */

#ifdef _ASMLANGUAGE

  #if defined(CONFIG_X86)

    #ifdef PERF_OPT
      #define PERFOPT_ALIGN .balign 16
    #else
      #define PERFOPT_ALIGN .balign  1
    #endif

  #elif defined(CONFIG_ARM) || defined(CONFIG_ARM64)

    #define PERFOPT_ALIGN .balign  4

  #elif defined(CONFIG_ARC)

    /* .align assembler directive is supposed by all ARC toolchains and it is
     * implemented in a same way across ARC toolchains.
     */
    #define PERFOPT_ALIGN .align  4

  #elif defined(CONFIG_NIOS2) || defined(CONFIG_RISCV) || \
	  defined(CONFIG_XTENSA) || defined(CONFIG_MIPS)
    #define PERFOPT_ALIGN .balign 4

  #elif defined(CONFIG_ARCH_POSIX)

  #elif defined(CONFIG_SPARC)

    #define PERFOPT_ALIGN .align  4

  #else

    #error Architecture unsupported

  #endif

  #define GC_SECTION(sym) SECTION .text.##sym, "ax"

#endif /* _ASMLANGUAGE */

/* force inlining a function */

#if !defined(_ASMLANGUAGE)
  #ifdef CONFIG_COVERAGE
    /*
     * The always_inline attribute forces a function to be inlined,
     * even ignoring -fno-inline. So for code coverage, do not
     * force inlining of these functions to keep their bodies around
     * so their number of executions can be counted.
     *
     * Note that "inline" is kept here for kobject_hash.c and
     * priv_stacks_hash.c. These are built without compiler flags
     * used for coverage. ALWAYS_INLINE cannot be empty as compiler
     * would complain about unused functions. Attaching unused
     * attribute would result in their text sections balloon more than
     * 10 times in size, as those functions are kept in text section.
     * So just keep "inline" here.
     */
    #define ALWAYS_INLINE inline
  #else
    #if defined(_MSC_VER)                   /* #CUSTOM@NDRS */
    #define ALWAYS_INLINE inline
    #else
    #define ALWAYS_INLINE inline __attribute__((always_inline))
    #endif
  #endif
#endif

#define Z_STRINGIFY(x) #x
#define STRINGIFY(s) Z_STRINGIFY(s)

/* concatenate the values of the arguments into one */
#define _DO_CONCAT(x, y) x ## y
#define Z_CONCAT(x, y) _DO_CONCAT(x, y)     /* #CUSTOM@NDRS */

#if !defined(_MSC_VER)                      /* #CUSTOM@NDRS */
#define _CONCAT(x, y)  _DO_CONCAT(x, y)
#endif

/* Additionally used as a sentinel by gen_syscalls.py to identify what
 * functions are system calls
 *
 * Note POSIX unit tests don't still generate the system call stubs, so
 * until https://github.com/zephyrproject-rtos/zephyr/issues/5006 is
 * fixed via possibly #4174, we introduce this hack -- which will
 * disallow us to test system calls in POSIX unit testing (currently
 * not used).
 */
#if (!defined(ZTEST_UNITTEST) && !defined(_MSC_VER)) /* #CUSTOM@NDRS */
#define __syscall static inline
#define __syscall_always_inline static inline __attribute__((always_inline))
#else
#define __syscall
#define __syscall_always_inline
#endif /* ZTEST_UNITTEST */

/* Definitions for struct declaration tags. These are sentinel values used by
 * parse_syscalls.py to gather a list of names of struct declarations that
 * have these tags applied for them.
 */

/* Indicates this is a driver subsystem */
#define __subsystem

/* Indicates this is a network socket object */
#define __net_socket

#ifndef BUILD_ASSERT
/* Compile-time assertion that makes the build to fail.
 * Common implementation swallows the message.
 */
#define BUILD_ASSERT(EXPR, MSG...) \
    enum Z_CONCAT(__build_assert_enum, __COUNTER__) { \
         Z_CONCAT(__build_assert, __COUNTER__) = 1 / !!(EXPR) \
    }
#endif

/*
 * This is meant to be used in conjunction with __in_section() and similar
 * where scattered structure instances are concatenated together by the linker
 * and walked by the code at run time just like a contiguous array of such
 * structures.
 *
 * Assemblers and linkers may insert alignment padding by default whose
 * size is larger than the natural alignment for those structures when
 * gathering various section segments together, messing up the array walk.
 * To prevent this, we need to provide an explicit alignment not to rely
 * on the default that might just work by luck.
 *
 * Alignment statements in  linker scripts are not sufficient as
 * the assembler may add padding by itself to each segment when switching
 * between sections within the same file even if it merges many such segments
 * into a single section in the end.
 */
#define Z_DECL_ALIGN(type) __aligned(__alignof(type)) type

/* Check if a pointer is aligned for against a specific byte boundary  */
#define IS_PTR_ALIGNED_BYTES(ptr, bytes) ((((uintptr_t)ptr) % bytes) == 0)

/* Check if a pointer is aligned enough for a particular data type. */
#define IS_PTR_ALIGNED(ptr, type) IS_PTR_ALIGNED_BYTES(ptr, __alignof(type))

<<<<<<< HEAD
=======
/**
 * @brief Iterable Sections APIs
 * @defgroup iterable_section_apis Iterable Sections APIs
 * @{
 */

/**
 * @brief Defines a new element for an iterable section for a generic type.
 *
 * @details
 * Convenience helper combining __in_section() and Z_DECL_ALIGN().
 * The section name will be '.[SECNAME].static.[SECTION_POSTFIX]'
 *
 * In the linker script, create output sections for these using
 * ITERABLE_SECTION_ROM() or ITERABLE_SECTION_RAM().
 *
 * @note In order to store the element in ROM, a const specifier has to
 * be added to the declaration: const TYPE_SECTION_ITERABLE(...);
 *
 * @param[in]  type data type of variable
 * @param[in]  varname name of variable to place in section
 * @param[in]  secname type name of iterable section.
 * @param[in]  section_postfix postfix to use in section name
 */
#define TYPE_SECTION_ITERABLE(type, varname, secname, section_postfix) \
	Z_DECL_ALIGN(type) varname \
	__in_section(_##secname, static, _CONCAT(section_postfix, _)) __used __noasan

/**
 * @brief iterable section start symbol for a generic type
 *
 * will return '_[OUT_TYPE]_list_start'.
 *
 * @param[in]  secname type name of iterable section.  For 'struct foobar' this
 * would be TYPE_SECTION_START(foobar)
 *
 */
#define TYPE_SECTION_START(secname) Z_CONCAT(_##secname, _list_start)

/**
 * @brief iterable section end symbol for a generic type
 *
 * will return '_<SECNAME>_list_end'.
 *
 * @param[in]  secname type name of iterable section.  For 'struct foobar' this
 * would be TYPE_SECTION_START(foobar)
 */
#define TYPE_SECTION_END(secname) Z_CONCAT(_##secname, _list_end)

/**
 * @brief iterable section extern for start symbol for a generic type
 *
 * Helper macro to give extern for start of iterable section.  The macro
 * typically will be called TYPE_SECTION_START_EXTERN(struct foobar, foobar).
 * This allows the macro to hand different types as well as cases where the
 * type and section name may differ.
 *
 * @param[in]  type data type of section
 * @param[in]  secname name of output section
 */
#define TYPE_SECTION_START_EXTERN(type, secname) \
	extern type TYPE_SECTION_START(secname)[]

/**
 * @brief iterable section extern for end symbol for a generic type
 *
 * Helper macro to give extern for end of iterable section.  The macro
 * typically will be called TYPE_SECTION_END_EXTERN(struct foobar, foobar).
 * This allows the macro to hand different types as well as cases where the
 * type and section name may differ.
 *
 * @param[in]  type data type of section
 * @param[in]  secname name of output section
 */
#define TYPE_SECTION_END_EXTERN(type, secname) \
	extern type TYPE_SECTION_END(secname)[]

/**
 * @brief Iterate over a specified iterable section for a generic type
 *
 * @details
 * Iterator for structure instances gathered by TYPE_SECTION_ITERABLE().
 * The linker must provide a _<SECNAME>_list_start symbol and a
 * _<SECNAME>_list_end symbol to mark the start and the end of the
 * list of struct objects to iterate over. This is normally done using
 * ITERABLE_SECTION_ROM() or ITERABLE_SECTION_RAM() in the linker script.
 */
#define TYPE_SECTION_FOREACH(type, secname, iterator)		\
	TYPE_SECTION_START_EXTERN(type, secname);		\
	TYPE_SECTION_END_EXTERN(type, secname);		\
	for (type * iterator = TYPE_SECTION_START(secname); ({	\
		__ASSERT(iterator <= TYPE_SECTION_END(secname),\
			      "unexpected list end location");	\
		     iterator < TYPE_SECTION_END(secname);	\
	     });						\
	     iterator++)

/**
 * @brief Get element from section for a generic type.
 *
 * @note There is no protection against reading beyond the section.
 *
 * @param[in]  type type of element
 * @param[in]  secname name of output section
 * @param[in]  i Index.
 * @param[out] dst Pointer to location where pointer to element is written.
 */
#define TYPE_SECTION_GET(type, secname, i, dst) do { \
	TYPE_SECTION_START_EXTERN(type, secname); \
	*(dst) = &TYPE_SECTION_START(secname)[i]; \
} while (0)

/**
 * @brief Count elements in a section for a generic type.
 *
 * @param[in]  type type of element
 * @param[in]  secname name of output section
 * @param[out] dst Pointer to location where result is written.
 */
#define TYPE_SECTION_COUNT(type, secname, dst) do { \
	TYPE_SECTION_START_EXTERN(type, secname); \
	TYPE_SECTION_END_EXTERN(type, secname); \
	*(dst) = ((uintptr_t)TYPE_SECTION_END(secname) - \
		  (uintptr_t)TYPE_SECTION_START(secname)) / sizeof(type); \
} while (0)

/**
 * @brief iterable section start symbol for a struct type
 *
 * @param[in]  struct_type data type of section
 */
#define STRUCT_SECTION_START(struct_type) \
	TYPE_SECTION_START(struct_type)

/**
 * @brief iterable section extern for start symbol for a struct
 *
 * Helper macro to give extern for start of iterable section.
 *
 * @param[in]  struct_type data type of section
 */
#define STRUCT_SECTION_START_EXTERN(struct_type) \
	TYPE_SECTION_START_EXTERN(struct struct_type, struct_type)

/**
 * @brief iterable section end symbol for a struct type
 *
 * @param[in]  struct_type data type of section
 */
#define STRUCT_SECTION_END(struct_type) \
	TYPE_SECTION_END(struct_type)

/**
 * @brief iterable section extern for end symbol for a struct
 *
 * Helper macro to give extern for end of iterable section.
 *
 * @param[in]  struct_type data type of section
 */
#define STRUCT_SECTION_END_EXTERN(struct_type) \
	TYPE_SECTION_END_EXTERN(struct struct_type, struct_type)

/**
 * @brief Defines a new element of alternate data type for an iterable section.
 *
 * @details
 * Special variant of STRUCT_SECTION_ITERABLE(), for placing alternate
 * data types within the iterable section of a specific data type. The
 * data type sizes and semantics must be equivalent!
 */
#define STRUCT_SECTION_ITERABLE_ALTERNATE(secname, struct_type, varname) \
	TYPE_SECTION_ITERABLE(struct struct_type, varname, secname, varname)

/**
 * @brief Defines a new element for an iterable section.
 *
 * @details
 * Convenience helper combining __in_section() and Z_DECL_ALIGN().
 * The section name is the struct type prepended with an underscore.
 * The subsection is "static" and the subsubsection is the variable name.
 *
 * In the linker script, create output sections for these using
 * ITERABLE_SECTION_ROM() or ITERABLE_SECTION_RAM().
 *
 * @note In order to store the element in ROM, a const specifier has to
 * be added to the declaration: const STRUCT_SECTION_ITERABLE(...);
 */
#define STRUCT_SECTION_ITERABLE(struct_type, varname) \
	STRUCT_SECTION_ITERABLE_ALTERNATE(struct_type, struct_type, varname)

/**
 * @brief Defines a new element for an iterable section with a custom name.
 *
 * The name can be used to customize how iterable section entries are sorted.
 * @see STRUCT_SECTION_ITERABLE()
 */
#define STRUCT_SECTION_ITERABLE_NAMED(struct_type, name, varname) \
	TYPE_SECTION_ITERABLE(struct struct_type, varname, struct_type, name)

/**
 * @brief Iterate over a specified iterable section (alternate).
 *
 * @details
 * Iterator for structure instances gathered by STRUCT_SECTION_ITERABLE().
 * The linker must provide a _<SECNAME>_list_start symbol and a
 * _<SECNAME>_list_end symbol to mark the start and the end of the
 * list of struct objects to iterate over. This is normally done using
 * ITERABLE_SECTION_ROM() or ITERABLE_SECTION_RAM() in the linker script.
 */
#define STRUCT_SECTION_FOREACH_ALTERNATE(secname, struct_type, iterator) \
	TYPE_SECTION_FOREACH(struct struct_type, secname, iterator)

/**
 * @brief Iterate over a specified iterable section.
 *
 * @details
 * Iterator for structure instances gathered by STRUCT_SECTION_ITERABLE().
 * The linker must provide a _<struct_type>_list_start symbol and a
 * _<struct_type>_list_end symbol to mark the start and the end of the
 * list of struct objects to iterate over. This is normally done using
 * ITERABLE_SECTION_ROM() or ITERABLE_SECTION_RAM() in the linker script.
 */
#define STRUCT_SECTION_FOREACH(struct_type, iterator) \
	STRUCT_SECTION_FOREACH_ALTERNATE(struct_type, struct_type, iterator)

/**
 * @brief Get element from section.
 *
 * @note There is no protection against reading beyond the section.
 *
 * @param[in]  struct_type Struct type.
 * @param[in]  i Index.
 * @param[out] dst Pointer to location where pointer to element is written.
 */
#define STRUCT_SECTION_GET(struct_type, i, dst) \
	TYPE_SECTION_GET(struct struct_type, struct_type, i, dst)

/**
 * @brief Count elements in a section.
 *
 * @param[in]  struct_type Struct type
 * @param[out] dst Pointer to location where result is written.
 */
#define STRUCT_SECTION_COUNT(struct_type, dst) \
	TYPE_SECTION_COUNT(struct struct_type, struct_type, dst);

/**
 * @}
 */ /* end of struct_section_apis */

>>>>>>> 8a1d3ad0
/** @brief Tag a symbol (e.g. function) to be kept in the binary even though it is not used.
 *
 * It prevents symbol from being removed by the linker garbage collector. It
 * is achieved by adding a pointer to that symbol to the kept memory section.
 *
 * @param symbol Symbol to keep.
 */
#define LINKER_KEEP(symbol) \
	static const void * const symbol##_ptr  __used \
	__attribute__((__section__(".symbol_to_keep"))) = (void *)&symbol

#endif /* ZEPHYR_INCLUDE_TOOLCHAIN_COMMON_H_ */<|MERGE_RESOLUTION|>--- conflicted
+++ resolved
@@ -203,259 +203,6 @@
 /* Check if a pointer is aligned enough for a particular data type. */
 #define IS_PTR_ALIGNED(ptr, type) IS_PTR_ALIGNED_BYTES(ptr, __alignof(type))
 
-<<<<<<< HEAD
-=======
-/**
- * @brief Iterable Sections APIs
- * @defgroup iterable_section_apis Iterable Sections APIs
- * @{
- */
-
-/**
- * @brief Defines a new element for an iterable section for a generic type.
- *
- * @details
- * Convenience helper combining __in_section() and Z_DECL_ALIGN().
- * The section name will be '.[SECNAME].static.[SECTION_POSTFIX]'
- *
- * In the linker script, create output sections for these using
- * ITERABLE_SECTION_ROM() or ITERABLE_SECTION_RAM().
- *
- * @note In order to store the element in ROM, a const specifier has to
- * be added to the declaration: const TYPE_SECTION_ITERABLE(...);
- *
- * @param[in]  type data type of variable
- * @param[in]  varname name of variable to place in section
- * @param[in]  secname type name of iterable section.
- * @param[in]  section_postfix postfix to use in section name
- */
-#define TYPE_SECTION_ITERABLE(type, varname, secname, section_postfix) \
-	Z_DECL_ALIGN(type) varname \
-	__in_section(_##secname, static, _CONCAT(section_postfix, _)) __used __noasan
-
-/**
- * @brief iterable section start symbol for a generic type
- *
- * will return '_[OUT_TYPE]_list_start'.
- *
- * @param[in]  secname type name of iterable section.  For 'struct foobar' this
- * would be TYPE_SECTION_START(foobar)
- *
- */
-#define TYPE_SECTION_START(secname) Z_CONCAT(_##secname, _list_start)
-
-/**
- * @brief iterable section end symbol for a generic type
- *
- * will return '_<SECNAME>_list_end'.
- *
- * @param[in]  secname type name of iterable section.  For 'struct foobar' this
- * would be TYPE_SECTION_START(foobar)
- */
-#define TYPE_SECTION_END(secname) Z_CONCAT(_##secname, _list_end)
-
-/**
- * @brief iterable section extern for start symbol for a generic type
- *
- * Helper macro to give extern for start of iterable section.  The macro
- * typically will be called TYPE_SECTION_START_EXTERN(struct foobar, foobar).
- * This allows the macro to hand different types as well as cases where the
- * type and section name may differ.
- *
- * @param[in]  type data type of section
- * @param[in]  secname name of output section
- */
-#define TYPE_SECTION_START_EXTERN(type, secname) \
-	extern type TYPE_SECTION_START(secname)[]
-
-/**
- * @brief iterable section extern for end symbol for a generic type
- *
- * Helper macro to give extern for end of iterable section.  The macro
- * typically will be called TYPE_SECTION_END_EXTERN(struct foobar, foobar).
- * This allows the macro to hand different types as well as cases where the
- * type and section name may differ.
- *
- * @param[in]  type data type of section
- * @param[in]  secname name of output section
- */
-#define TYPE_SECTION_END_EXTERN(type, secname) \
-	extern type TYPE_SECTION_END(secname)[]
-
-/**
- * @brief Iterate over a specified iterable section for a generic type
- *
- * @details
- * Iterator for structure instances gathered by TYPE_SECTION_ITERABLE().
- * The linker must provide a _<SECNAME>_list_start symbol and a
- * _<SECNAME>_list_end symbol to mark the start and the end of the
- * list of struct objects to iterate over. This is normally done using
- * ITERABLE_SECTION_ROM() or ITERABLE_SECTION_RAM() in the linker script.
- */
-#define TYPE_SECTION_FOREACH(type, secname, iterator)		\
-	TYPE_SECTION_START_EXTERN(type, secname);		\
-	TYPE_SECTION_END_EXTERN(type, secname);		\
-	for (type * iterator = TYPE_SECTION_START(secname); ({	\
-		__ASSERT(iterator <= TYPE_SECTION_END(secname),\
-			      "unexpected list end location");	\
-		     iterator < TYPE_SECTION_END(secname);	\
-	     });						\
-	     iterator++)
-
-/**
- * @brief Get element from section for a generic type.
- *
- * @note There is no protection against reading beyond the section.
- *
- * @param[in]  type type of element
- * @param[in]  secname name of output section
- * @param[in]  i Index.
- * @param[out] dst Pointer to location where pointer to element is written.
- */
-#define TYPE_SECTION_GET(type, secname, i, dst) do { \
-	TYPE_SECTION_START_EXTERN(type, secname); \
-	*(dst) = &TYPE_SECTION_START(secname)[i]; \
-} while (0)
-
-/**
- * @brief Count elements in a section for a generic type.
- *
- * @param[in]  type type of element
- * @param[in]  secname name of output section
- * @param[out] dst Pointer to location where result is written.
- */
-#define TYPE_SECTION_COUNT(type, secname, dst) do { \
-	TYPE_SECTION_START_EXTERN(type, secname); \
-	TYPE_SECTION_END_EXTERN(type, secname); \
-	*(dst) = ((uintptr_t)TYPE_SECTION_END(secname) - \
-		  (uintptr_t)TYPE_SECTION_START(secname)) / sizeof(type); \
-} while (0)
-
-/**
- * @brief iterable section start symbol for a struct type
- *
- * @param[in]  struct_type data type of section
- */
-#define STRUCT_SECTION_START(struct_type) \
-	TYPE_SECTION_START(struct_type)
-
-/**
- * @brief iterable section extern for start symbol for a struct
- *
- * Helper macro to give extern for start of iterable section.
- *
- * @param[in]  struct_type data type of section
- */
-#define STRUCT_SECTION_START_EXTERN(struct_type) \
-	TYPE_SECTION_START_EXTERN(struct struct_type, struct_type)
-
-/**
- * @brief iterable section end symbol for a struct type
- *
- * @param[in]  struct_type data type of section
- */
-#define STRUCT_SECTION_END(struct_type) \
-	TYPE_SECTION_END(struct_type)
-
-/**
- * @brief iterable section extern for end symbol for a struct
- *
- * Helper macro to give extern for end of iterable section.
- *
- * @param[in]  struct_type data type of section
- */
-#define STRUCT_SECTION_END_EXTERN(struct_type) \
-	TYPE_SECTION_END_EXTERN(struct struct_type, struct_type)
-
-/**
- * @brief Defines a new element of alternate data type for an iterable section.
- *
- * @details
- * Special variant of STRUCT_SECTION_ITERABLE(), for placing alternate
- * data types within the iterable section of a specific data type. The
- * data type sizes and semantics must be equivalent!
- */
-#define STRUCT_SECTION_ITERABLE_ALTERNATE(secname, struct_type, varname) \
-	TYPE_SECTION_ITERABLE(struct struct_type, varname, secname, varname)
-
-/**
- * @brief Defines a new element for an iterable section.
- *
- * @details
- * Convenience helper combining __in_section() and Z_DECL_ALIGN().
- * The section name is the struct type prepended with an underscore.
- * The subsection is "static" and the subsubsection is the variable name.
- *
- * In the linker script, create output sections for these using
- * ITERABLE_SECTION_ROM() or ITERABLE_SECTION_RAM().
- *
- * @note In order to store the element in ROM, a const specifier has to
- * be added to the declaration: const STRUCT_SECTION_ITERABLE(...);
- */
-#define STRUCT_SECTION_ITERABLE(struct_type, varname) \
-	STRUCT_SECTION_ITERABLE_ALTERNATE(struct_type, struct_type, varname)
-
-/**
- * @brief Defines a new element for an iterable section with a custom name.
- *
- * The name can be used to customize how iterable section entries are sorted.
- * @see STRUCT_SECTION_ITERABLE()
- */
-#define STRUCT_SECTION_ITERABLE_NAMED(struct_type, name, varname) \
-	TYPE_SECTION_ITERABLE(struct struct_type, varname, struct_type, name)
-
-/**
- * @brief Iterate over a specified iterable section (alternate).
- *
- * @details
- * Iterator for structure instances gathered by STRUCT_SECTION_ITERABLE().
- * The linker must provide a _<SECNAME>_list_start symbol and a
- * _<SECNAME>_list_end symbol to mark the start and the end of the
- * list of struct objects to iterate over. This is normally done using
- * ITERABLE_SECTION_ROM() or ITERABLE_SECTION_RAM() in the linker script.
- */
-#define STRUCT_SECTION_FOREACH_ALTERNATE(secname, struct_type, iterator) \
-	TYPE_SECTION_FOREACH(struct struct_type, secname, iterator)
-
-/**
- * @brief Iterate over a specified iterable section.
- *
- * @details
- * Iterator for structure instances gathered by STRUCT_SECTION_ITERABLE().
- * The linker must provide a _<struct_type>_list_start symbol and a
- * _<struct_type>_list_end symbol to mark the start and the end of the
- * list of struct objects to iterate over. This is normally done using
- * ITERABLE_SECTION_ROM() or ITERABLE_SECTION_RAM() in the linker script.
- */
-#define STRUCT_SECTION_FOREACH(struct_type, iterator) \
-	STRUCT_SECTION_FOREACH_ALTERNATE(struct_type, struct_type, iterator)
-
-/**
- * @brief Get element from section.
- *
- * @note There is no protection against reading beyond the section.
- *
- * @param[in]  struct_type Struct type.
- * @param[in]  i Index.
- * @param[out] dst Pointer to location where pointer to element is written.
- */
-#define STRUCT_SECTION_GET(struct_type, i, dst) \
-	TYPE_SECTION_GET(struct struct_type, struct_type, i, dst)
-
-/**
- * @brief Count elements in a section.
- *
- * @param[in]  struct_type Struct type
- * @param[out] dst Pointer to location where result is written.
- */
-#define STRUCT_SECTION_COUNT(struct_type, dst) \
-	TYPE_SECTION_COUNT(struct struct_type, struct_type, dst);
-
-/**
- * @}
- */ /* end of struct_section_apis */
-
->>>>>>> 8a1d3ad0
 /** @brief Tag a symbol (e.g. function) to be kept in the binary even though it is not used.
  *
  * It prevents symbol from being removed by the linker garbage collector. It
