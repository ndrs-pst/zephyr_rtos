/*
 * Copyright (c) 2018 Nordic Semiconductor ASA
 *
 * SPDX-License-Identifier: Apache-2.0
 */

#ifndef SHELL_UART_H__
#define SHELL_UART_H__

#include <zephyr/mgmt/mcumgr/transport/smp_shell.h>
#include <zephyr/shell/shell.h>

#ifdef __cplusplus
extern "C" {
#endif

<<<<<<< HEAD
=======
extern const struct shell_transport_api shell_uart_transport_api;

/** @brief Shell UART transport instance control block (RW data). */
struct shell_uart_ctrl_blk {
    const struct device* dev;
    shell_transport_handler_t handler;
    void* context;
    atomic_t tx_busy;
    bool blocking_tx;
    #ifdef CONFIG_MCUMGR_TRANSPORT_SHELL
    struct smp_shell_data smp;
    #endif /* CONFIG_MCUMGR_TRANSPORT_SHELL */
};

#ifdef CONFIG_SHELL_BACKEND_SERIAL_INTERRUPT_DRIVEN
#define Z_UART_SHELL_TX_RINGBUF_DECLARE(_name, _size)   \
        RING_BUF_DECLARE(_name##_tx_ringbuf, _size)

#define Z_UART_SHELL_RX_TIMER_DECLARE(_name) /* Empty */
#define Z_UART_SHELL_TX_RINGBUF_PTR(_name)          (&_name##_tx_ringbuf)

#define Z_UART_SHELL_RX_TIMER_PTR(_name)            NULL

#define Z_UART_SHELL_DTR_TIMER_DECLARE(_name)       static struct k_timer _name##_dtr_timer
#define Z_UART_SHELL_DTR_TIMER_PTR(_name)           (&_name##_dtr_timer)

#else /* CONFIG_SHELL_BACKEND_SERIAL_INTERRUPT_DRIVEN */
#define Z_UART_SHELL_TX_RINGBUF_DECLARE(_name, _size)   /* Empty */
#define Z_UART_SHELL_RX_TIMER_DECLARE(_name)        static struct k_timer _name##_timer
#define Z_UART_SHELL_TX_RINGBUF_PTR(_name)          NULL
#define Z_UART_SHELL_RX_TIMER_PTR(_name)            (&_name##_timer)
#define Z_UART_SHELL_DTR_TIMER_DECLARE(_name)       /* Empty */
#define Z_UART_SHELL_DTR_TIMER_PTR(_name)           NULL
#endif /* CONFIG_SHELL_BACKEND_SERIAL_INTERRUPT_DRIVEN */

/** @brief Shell UART transport instance structure. */
struct shell_uart {
    struct shell_uart_ctrl_blk* ctrl_blk;
    struct k_timer*  timer;
    struct k_timer*  dtr_timer;
    struct ring_buf* tx_ringbuf;
    struct ring_buf* rx_ringbuf;
};

/** @brief Macro for creating shell UART transport instance. */
#define SHELL_UART_DEFINE(_name, _tx_ringbuf_size, _rx_ringbuf_size)    \
    static struct shell_uart_ctrl_blk _name##_ctrl_blk;         \
    Z_UART_SHELL_RX_TIMER_DECLARE(_name);                       \
    Z_UART_SHELL_DTR_TIMER_DECLARE(_name);                      \
    Z_UART_SHELL_TX_RINGBUF_DECLARE(_name, _tx_ringbuf_size);   \
    RING_BUF_DECLARE(_name##_rx_ringbuf, _rx_ringbuf_size);     \
    static const struct shell_uart _name##_shell_uart = {       \
        .ctrl_blk   = &_name##_ctrl_blk,                        \
        .timer      = Z_UART_SHELL_RX_TIMER_PTR(_name),         \
        .dtr_timer  = Z_UART_SHELL_DTR_TIMER_PTR(_name),        \
        .tx_ringbuf = Z_UART_SHELL_TX_RINGBUF_PTR(_name),       \
        .rx_ringbuf = &_name##_rx_ringbuf,                      \
    };                                                          \
    struct shell_transport _name = {                            \
        .api = &shell_uart_transport_api,                       \
        .ctx = (struct shell_uart *)&_name##_shell_uart         \
    }

>>>>>>> 8ec60166
/**
 * @brief This function provides pointer to the shell UART backend instance.
 *
 * Function returns pointer to the shell UART instance. This instance can be
 * next used with shell_execute_cmd function in order to test commands behavior.
 *
 * @returns Pointer to the shell instance.
 */
const struct shell* shell_backend_uart_get_ptr(void);

/**
 * @brief This function provides pointer to the smp shell data of the UART shell transport.
 *
 * @returns Pointer to the smp shell data.
 */
struct smp_shell_data *shell_uart_smp_shell_data_get_ptr(void);

#ifdef __cplusplus
}
#endif

#endif /* SHELL_UART_H__ */<|MERGE_RESOLUTION|>--- conflicted
+++ resolved
@@ -14,72 +14,6 @@
 extern "C" {
 #endif
 
-<<<<<<< HEAD
-=======
-extern const struct shell_transport_api shell_uart_transport_api;
-
-/** @brief Shell UART transport instance control block (RW data). */
-struct shell_uart_ctrl_blk {
-    const struct device* dev;
-    shell_transport_handler_t handler;
-    void* context;
-    atomic_t tx_busy;
-    bool blocking_tx;
-    #ifdef CONFIG_MCUMGR_TRANSPORT_SHELL
-    struct smp_shell_data smp;
-    #endif /* CONFIG_MCUMGR_TRANSPORT_SHELL */
-};
-
-#ifdef CONFIG_SHELL_BACKEND_SERIAL_INTERRUPT_DRIVEN
-#define Z_UART_SHELL_TX_RINGBUF_DECLARE(_name, _size)   \
-        RING_BUF_DECLARE(_name##_tx_ringbuf, _size)
-
-#define Z_UART_SHELL_RX_TIMER_DECLARE(_name) /* Empty */
-#define Z_UART_SHELL_TX_RINGBUF_PTR(_name)          (&_name##_tx_ringbuf)
-
-#define Z_UART_SHELL_RX_TIMER_PTR(_name)            NULL
-
-#define Z_UART_SHELL_DTR_TIMER_DECLARE(_name)       static struct k_timer _name##_dtr_timer
-#define Z_UART_SHELL_DTR_TIMER_PTR(_name)           (&_name##_dtr_timer)
-
-#else /* CONFIG_SHELL_BACKEND_SERIAL_INTERRUPT_DRIVEN */
-#define Z_UART_SHELL_TX_RINGBUF_DECLARE(_name, _size)   /* Empty */
-#define Z_UART_SHELL_RX_TIMER_DECLARE(_name)        static struct k_timer _name##_timer
-#define Z_UART_SHELL_TX_RINGBUF_PTR(_name)          NULL
-#define Z_UART_SHELL_RX_TIMER_PTR(_name)            (&_name##_timer)
-#define Z_UART_SHELL_DTR_TIMER_DECLARE(_name)       /* Empty */
-#define Z_UART_SHELL_DTR_TIMER_PTR(_name)           NULL
-#endif /* CONFIG_SHELL_BACKEND_SERIAL_INTERRUPT_DRIVEN */
-
-/** @brief Shell UART transport instance structure. */
-struct shell_uart {
-    struct shell_uart_ctrl_blk* ctrl_blk;
-    struct k_timer*  timer;
-    struct k_timer*  dtr_timer;
-    struct ring_buf* tx_ringbuf;
-    struct ring_buf* rx_ringbuf;
-};
-
-/** @brief Macro for creating shell UART transport instance. */
-#define SHELL_UART_DEFINE(_name, _tx_ringbuf_size, _rx_ringbuf_size)    \
-    static struct shell_uart_ctrl_blk _name##_ctrl_blk;         \
-    Z_UART_SHELL_RX_TIMER_DECLARE(_name);                       \
-    Z_UART_SHELL_DTR_TIMER_DECLARE(_name);                      \
-    Z_UART_SHELL_TX_RINGBUF_DECLARE(_name, _tx_ringbuf_size);   \
-    RING_BUF_DECLARE(_name##_rx_ringbuf, _rx_ringbuf_size);     \
-    static const struct shell_uart _name##_shell_uart = {       \
-        .ctrl_blk   = &_name##_ctrl_blk,                        \
-        .timer      = Z_UART_SHELL_RX_TIMER_PTR(_name),         \
-        .dtr_timer  = Z_UART_SHELL_DTR_TIMER_PTR(_name),        \
-        .tx_ringbuf = Z_UART_SHELL_TX_RINGBUF_PTR(_name),       \
-        .rx_ringbuf = &_name##_rx_ringbuf,                      \
-    };                                                          \
-    struct shell_transport _name = {                            \
-        .api = &shell_uart_transport_api,                       \
-        .ctx = (struct shell_uart *)&_name##_shell_uart         \
-    }
-
->>>>>>> 8ec60166
 /**
  * @brief This function provides pointer to the shell UART backend instance.
  *
@@ -95,7 +29,7 @@
  *
  * @returns Pointer to the smp shell data.
  */
-struct smp_shell_data *shell_uart_smp_shell_data_get_ptr(void);
+struct smp_shell_data* shell_uart_smp_shell_data_get_ptr(void);
 
 #ifdef __cplusplus
 }
