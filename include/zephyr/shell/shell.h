--- conflicted
+++ resolved
@@ -910,9 +910,47 @@
     k_thread_stack_t* stack;
 };
 
-<<<<<<< HEAD
 extern void z_shell_print_stream(void const* user_ctx, char const* data,
                                  size_t data_len);
+
+/** @brief Internal macro for defining a shell instance.
+ *
+ * As it does not create the default shell logging backend it allows to use
+ * custom approach for integrating logging with shell.
+ *
+ * @param[in] _name   Instance name.
+ * @param[in] _prompt Shell default prompt string.
+ * @param[in] _transport_iface Pointer to the transport interface.
+ * @param[in] _out_buf Output buffer.
+ * @param[in] _log_backend Pointer to the log backend instance.
+ * @param[in] _shell_flag    Shell output newline sequence.
+ */
+#define Z_SHELL_DEFINE(_name, _prompt, _transport_iface,                \
+    _out_buf, _log_backend, _shell_flag)                                \
+    static const struct shell _name;                                    \
+    static struct shell_ctx UTIL_CAT(_name, _ctx);                      \
+    Z_SHELL_HISTORY_DEFINE(_name##_history, CONFIG_SHELL_HISTORY_BUFFER); \
+    Z_SHELL_FPRINTF_DEFINE(_name##_fprintf, &_name, _out_buf,           \
+                           CONFIG_SHELL_PRINTF_BUFF_SIZE,               \
+                   true, z_shell_print_stream);                         \
+    LOG_INSTANCE_REGISTER(shell, _name, CONFIG_SHELL_LOG_LEVEL);        \
+    Z_SHELL_STATS_DEFINE(_name);                                        \
+    static K_KERNEL_STACK_DEFINE(_name##_stack, CONFIG_SHELL_STACK_SIZE); \
+    static struct k_thread _name##_thread;                              \
+    static const STRUCT_SECTION_ITERABLE(shell, _name) = {              \
+        .default_prompt = _prompt,                                      \
+        .iface = _transport_iface,                                      \
+        .ctx = &UTIL_CAT(_name, _ctx),                                  \
+        .history = IS_ENABLED(CONFIG_SHELL_HISTORY) ?                   \
+                        &_name##_history : NULL,                        \
+        .shell_flag = _shell_flag,                                      \
+        .fprintf_ctx = &_name##_fprintf,                                \
+        .stats = Z_SHELL_STATS_PTR(_name),                              \
+        .log_backend = _log_backend,                                    \
+        LOG_INSTANCE_PTR_INIT(log, shell, _name).name =                 \
+            STRINGIFY(_name), .thread = &_name##_thread, .stack = _name##_stack \
+    }
+
 /**
  * @brief Macro for defining a shell instance.
  *
@@ -926,95 +964,12 @@
  *                message is dropped.
  * @param[in] _shell_flag    Shell output newline sequence.
  */
-#define SHELL_DEFINE(_name, _prompt, _transport_iface,                  \
-                     _log_queue_size, _log_timeout, _shell_flag)        \
-    static const struct shell _name;                                    \
-    static struct shell_ctx UTIL_CAT(_name, _ctx);                      \
-    static uint8_t _name##_out_buffer[CONFIG_SHELL_PRINTF_BUFF_SIZE];   \
-    Z_SHELL_LOG_BACKEND_DEFINE(_name, _name##_out_buffer,               \
-                               CONFIG_SHELL_PRINTF_BUFF_SIZE,           \
-                               _log_queue_size, _log_timeout);          \
-    Z_SHELL_HISTORY_DEFINE(_name##_history, CONFIG_SHELL_HISTORY_BUFFER); \
-    Z_SHELL_FPRINTF_DEFINE(_name##_fprintf, &_name, _name##_out_buffer, \
-                           CONFIG_SHELL_PRINTF_BUFF_SIZE,               \
-                           true, z_shell_print_stream);                 \
-    LOG_INSTANCE_REGISTER(shell, _name, CONFIG_SHELL_LOG_LEVEL);        \
-    Z_SHELL_STATS_DEFINE(_name);                                        \
-    static K_KERNEL_STACK_DEFINE(_name##_stack, CONFIG_SHELL_STACK_SIZE); \
-    static struct k_thread _name##_thread;                              \
-    static const STRUCT_SECTION_ITERABLE(shell, _name) = {              \
-        .default_prompt = _prompt,                                      \
-        .iface   = _transport_iface,                                    \
-        .ctx     = &UTIL_CAT(_name, _ctx),                              \
-        .history = IS_ENABLED(CONFIG_SHELL_HISTORY) ?                   \
-                        &_name##_history : NULL,                        \
-        .shell_flag  = _shell_flag,                                     \
-        .fprintf_ctx = &_name##_fprintf,                                \
-        .stats       = Z_SHELL_STATS_PTR(_name),                        \
-        .log_backend = Z_SHELL_LOG_BACKEND_PTR(_name),                  \
-        LOG_INSTANCE_PTR_INIT(log, shell, _name)                        \
-        .name = STRINGIFY(_name),                                       \
-        .thread = &_name##_thread,                                      \
-        .stack  = _name##_stack                                         \
-    }
-=======
-extern void z_shell_print_stream(const void *user_ctx, const char *data,
-				 size_t data_len);
-
-/** @brief Internal macro for defining a shell instance.
- *
- * As it does not create the default shell logging backend it allows to use
- * custom approach for integrating logging with shell.
- *
- * @param[in] _name		Instance name.
- * @param[in] _prompt		Shell default prompt string.
- * @param[in] _transport_iface	Pointer to the transport interface.
- * @param[in] _out_buf		Output buffer.
- * @param[in] _log_backend	Pointer to the log backend instance.
- * @param[in] _shell_flag	Shell output newline sequence.
- */
-#define Z_SHELL_DEFINE(_name, _prompt, _transport_iface, _out_buf, _log_backend, _shell_flag)      \
-	static const struct shell _name;                                                           \
-	static struct shell_ctx UTIL_CAT(_name, _ctx);                                             \
-	Z_SHELL_HISTORY_DEFINE(_name##_history, CONFIG_SHELL_HISTORY_BUFFER);                      \
-	Z_SHELL_FPRINTF_DEFINE(_name##_fprintf, &_name, _out_buf, CONFIG_SHELL_PRINTF_BUFF_SIZE,   \
-			       true, z_shell_print_stream);                                        \
-	LOG_INSTANCE_REGISTER(shell, _name, CONFIG_SHELL_LOG_LEVEL);                               \
-	Z_SHELL_STATS_DEFINE(_name);                                                               \
-	static K_KERNEL_STACK_DEFINE(_name##_stack, CONFIG_SHELL_STACK_SIZE);                      \
-	static struct k_thread _name##_thread;                                                     \
-	static const STRUCT_SECTION_ITERABLE(shell, _name) = {                                     \
-		.default_prompt = _prompt,                                                         \
-		.iface = _transport_iface,                                                         \
-		.ctx = &UTIL_CAT(_name, _ctx),                                                     \
-		.history = IS_ENABLED(CONFIG_SHELL_HISTORY) ? &_name##_history : NULL,             \
-		.shell_flag = _shell_flag,                                                         \
-		.fprintf_ctx = &_name##_fprintf,                                                   \
-		.stats = Z_SHELL_STATS_PTR(_name),                                                 \
-		.log_backend = _log_backend,                                                       \
-		LOG_INSTANCE_PTR_INIT(log, shell, _name).name =                                    \
-			STRINGIFY(_name), .thread = &_name##_thread, .stack = _name##_stack}
-
-/**
- * @brief Macro for defining a shell instance.
- *
- * @param[in] _name		Instance name.
- * @param[in] _prompt		Shell default prompt string.
- * @param[in] _transport_iface	Pointer to the transport interface.
- * @param[in] _log_queue_size	Logger processing queue size.
- * @param[in] _log_timeout	Logger thread timeout in milliseconds on full
- *				log queue. If queue is full logger thread is
- *				blocked for given amount of time before log
- *				message is dropped.
- * @param[in] _shell_flag	Shell output newline sequence.
- */
 #define SHELL_DEFINE(_name, _prompt, _transport_iface, _log_queue_size, _log_timeout, _shell_flag) \
-	static uint8_t _name##_out_buffer[CONFIG_SHELL_PRINTF_BUFF_SIZE];                          \
-	Z_SHELL_LOG_BACKEND_DEFINE(_name, _name##_out_buffer, CONFIG_SHELL_PRINTF_BUFF_SIZE,       \
-				   _log_queue_size, _log_timeout);                                 \
-	Z_SHELL_DEFINE(_name, _prompt, _transport_iface, _name##_out_buffer,                       \
-		       Z_SHELL_LOG_BACKEND_PTR(_name), _shell_flag)
->>>>>>> 2bfc2a3c
+    static uint8_t _name##_out_buffer[CONFIG_SHELL_PRINTF_BUFF_SIZE];                          \
+    Z_SHELL_LOG_BACKEND_DEFINE(_name, _name##_out_buffer, CONFIG_SHELL_PRINTF_BUFF_SIZE,       \
+                               _log_queue_size, _log_timeout);                                 \
+    Z_SHELL_DEFINE(_name, _prompt, _transport_iface, _name##_out_buffer,                       \
+                   Z_SHELL_LOG_BACKEND_PTR(_name), _shell_flag)
 
 /**
  * @brief Function for initializing a transport layer and internal shell state.
