--- conflicted
+++ resolved
@@ -156,8 +156,8 @@
  * @param filter a pointer to a shell_device_filter_t function that returns
  * true if the device matches the filter.
  */
-const struct device *shell_device_filter(size_t idx,
-					 shell_device_filter_t filter);
+const struct device* shell_device_filter(size_t idx,
+                                         shell_device_filter_t filter);
 
 /**
  * @brief Shell command handler prototype.
@@ -652,7 +652,7 @@
      * @param[in] config      Pointer to instance configuration.
      * @param[in] evt_handler Event handler.
      * @param[in] context     Pointer to the context passed to event
-     *              handler.
+     *                        handler.
      *
      * @return Standard error code.
      */
@@ -1093,13 +1093,8 @@
  * @param[in] ... List of parameters to print.
  */
 #define shell_info(_sh, _ft, ...) \
-<<<<<<< HEAD
-	shell_fprintf_info(_sh, _ft "\n", ##__VA_ARGS__)
-void __printf_like(2, 3) shell_fprintf_info(const struct shell *sh, const char *fmt, ...);
-=======
     shell_fprintf_info(_sh, _ft "\n", ##__VA_ARGS__)
 void __printf_like(2, 3) shell_fprintf_info(struct shell const* sh, char const* fmt, ...);
->>>>>>> 1913fc8a
 
 /**
  * @brief Print normal message to the shell.
@@ -1111,13 +1106,8 @@
  * @param[in] ... List of parameters to print.
  */
 #define shell_print(_sh, _ft, ...) \
-<<<<<<< HEAD
-	shell_fprintf_normal(_sh, _ft "\n", ##__VA_ARGS__)
-void __printf_like(2, 3) shell_fprintf_normal(const struct shell *sh, const char *fmt, ...);
-=======
     shell_fprintf_normal(_sh, _ft "\n", ##__VA_ARGS__)
 void __printf_like(2, 3) shell_fprintf_normal(struct shell const* sh, char const* fmt, ...);
->>>>>>> 1913fc8a
 
 /**
  * @brief Print warning message to the shell.
@@ -1129,13 +1119,8 @@
  * @param[in] ... List of parameters to print.
  */
 #define shell_warn(_sh, _ft, ...) \
-<<<<<<< HEAD
-	shell_fprintf_warn(_sh, _ft "\n", ##__VA_ARGS__)
-void __printf_like(2, 3) shell_fprintf_warn(const struct shell *sh, const char *fmt, ...);
-=======
     shell_fprintf_warn(_sh, _ft "\n", ##__VA_ARGS__)
 void __printf_like(2, 3) shell_fprintf_warn(struct shell const* sh, char const* fmt, ...);
->>>>>>> 1913fc8a
 
 /**
  * @brief Print error message to the shell.
@@ -1147,13 +1132,8 @@
  * @param[in] ... List of parameters to print.
  */
 #define shell_error(_sh, _ft, ...) \
-<<<<<<< HEAD
-	shell_fprintf_error(_sh, _ft "\n", ##__VA_ARGS__)
-void __printf_like(2, 3) shell_fprintf_error(const struct shell *sh, const char *fmt, ...);
-=======
     shell_fprintf_error(_sh, _ft "\n", ##__VA_ARGS__)
 void __printf_like(2, 3) shell_fprintf_error(struct shell const* sh, char const* fmt, ...);
->>>>>>> 1913fc8a
 
 /**
  * @brief Process function, which should be executed when data is ready in the
