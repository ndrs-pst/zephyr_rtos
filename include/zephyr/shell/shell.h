/*
 * Copyright (c) 2018 Nordic Semiconductor ASA
 *
 * SPDX-License-Identifier: Apache-2.0
 */

#ifndef SHELL_H__
#define SHELL_H__

#include <zephyr/kernel.h>
#include <zephyr/shell/shell_types.h>
#include <zephyr/shell/shell_history.h>
#include <zephyr/shell/shell_fprintf.h>
#include <zephyr/shell/shell_log_backend.h>
#include <zephyr/shell/shell_string_conv.h>
#include <zephyr/logging/log_instance.h>
#include <zephyr/logging/log.h>
#include <zephyr/sys/iterable_sections.h>
#include <zephyr/sys/util.h>
#include <zephyr/toolchain.h>

#if defined(CONFIG_SHELL_GETOPT) || defined(_MSC_VER)
#include <getopt.h>
#endif

#ifdef __cplusplus
extern "C" {
#endif

#if defined(_MSC_VER) /* #CUSTOM@NDRS */
#define SHELL_DEFAULT_BUFF_SIZE             4
#else
#define SHELL_DEFAULT_BUFF_SIZE             0
#endif

#ifndef CONFIG_SHELL_PROMPT_BUFF_SIZE
#define CONFIG_SHELL_PROMPT_BUFF_SIZE       SHELL_DEFAULT_BUFF_SIZE
#endif

#ifndef CONFIG_SHELL_CMD_BUFF_SIZE
#define CONFIG_SHELL_CMD_BUFF_SIZE          SHELL_DEFAULT_BUFF_SIZE
#endif

#ifndef CONFIG_SHELL_PRINTF_BUFF_SIZE
#define CONFIG_SHELL_PRINTF_BUFF_SIZE       SHELL_DEFAULT_BUFF_SIZE
#endif

#ifndef CONFIG_SHELL_HISTORY_BUFFER
#define CONFIG_SHELL_HISTORY_BUFFER         SHELL_DEFAULT_BUFF_SIZE
#endif

#define Z_SHELL_CMD_ROOT_LVL                (0U)

#define SHELL_HEXDUMP_BYTES_IN_LINE 16

/**
 * @brief Flag indicates that optional arguments will be treated as one,
 *  unformatted argument.
 *
 * By default, shell is parsing all arguments, treats all spaces as argument
 * separators unless they are within quotation marks which are removed in that
 * case. If command rely on unformatted argument then this flag shall be used
 * in place of number of optional arguments in command definition to indicate
 * that only mandatory arguments shall be parsed and remaining command string is
 * passed as a raw string.
 */
#define SHELL_OPT_ARG_RAW           (0xFE)

/**
 * @brief Flag indicating that number of optional arguments is not limited.
 */
#define SHELL_OPT_ARG_CHECK_SKIP (0xFF)

/**
 * @brief Flag indicating maximum number of optional arguments that can be
 *  validated.
 */
#define SHELL_OPT_ARG_MAX           (0xFD)

/**
 * @brief Shell API
 * @defgroup shell_api Shell API
 * @since 1.14
 * @version 1.0.0
 * @ingroup os_services
 * @{
 */

struct shell_static_entry;

/**
 * @brief Shell dynamic command descriptor.
 *
 * @details Function shall fill the received shell_static_entry structure
 * with requested (idx) dynamic subcommand data. If there is more than
 * one dynamic subcommand available, the function shall ensure that the
 * returned commands: entry->syntax are sorted in alphabetical order.
 * If idx exceeds the available dynamic subcommands, the function must
 * write to entry->syntax NULL value. This will indicate to the shell
 * module that there are no more dynamic commands to read.
 */
typedef void (*shell_dynamic_get)(size_t idx,
                                  struct shell_static_entry* entry);

/**
 * @brief Shell command descriptor.
 */
union shell_cmd_entry {
    /** Pointer to function returning dynamic commands.*/
    shell_dynamic_get dynamic_get;

    /** Pointer to array of static commands. */
    const struct shell_static_entry* entry;
};

struct shell;

struct shell_static_args {
    uint8_t mandatory;                      /*!< Number of mandatory arguments. */
    uint8_t optional;                       /*!< Number of optional arguments. */
};

/**
 * @brief Get by index a device that matches .
 *
 * This can be used, for example, to identify I2C_1 as the second I2C
 * device.
 *
 * Devices that failed to initialize or do not have a non-empty name
 * are excluded from the candidates for a match.
 *
 * @param idx the device number starting from zero.
 *
 * @param prefix optional name prefix used to restrict candidate
 * devices.  Indexing is done relative to devices with names that
 * start with this text.  Pass null if no prefix match is required.
 */
const struct device* shell_device_lookup(size_t idx,
                                         char const* prefix);

/**
 * @brief Filter callback type, for use with shell_device_lookup_filter
 *
 * This is used as an argument of shell_device_lookup_filter to only return
 * devices that match a specific condition, implemented by the filter.
 *
 * @param dev pointer to a struct device.
 *
 * @return bool, true if the filter matches the device type.
 */
typedef bool (*shell_device_filter_t)(const struct device *dev);

/**
 * @brief Get a device by index and filter.
 *
 * This can be used to return devices matching a specific type.
 *
 * Devices that the filter returns false for, failed to initialize or do not
 * have a non-empty name are excluded from the candidates for a match.
 *
 * @param idx the device number starting from zero.
 *
 * @param filter a pointer to a shell_device_filter_t function that returns
 * true if the device matches the filter.
 */
const struct device* shell_device_filter(size_t idx,
                                         shell_device_filter_t filter);

/**
 * @brief Get a @ref device reference from its @ref device.name field or label.
 *
 * This function iterates through the devices on the system. If a device with
 * the given @p name field is found, and that device initialized successfully at
 * boot time, this function returns a pointer to the device.
 *
 * If no device has the given @p name, this function returns `NULL`.
 *
 * This function also returns NULL when a device is found, but it failed to
 * initialize successfully at boot time. (To troubleshoot this case, set a
 * breakpoint on your device driver's initialization function.)
 *
 * @param name device name to search for. A null pointer, or a pointer to an
 * empty string, will cause NULL to be returned.
 *
 * @return pointer to device structure with the given name; `NULL` if the device
 * is not found or if the device with that name's initialization function
 * failed.
 */
const struct device *shell_device_get_binding(const char *name);

/**
 * @brief Shell command handler prototype.
 *
 * @param sh Shell instance.
 * @param argc  Arguments count.
 * @param argv  Arguments.
 *
 * @retval 0 Successful command execution.
 * @retval 1 Help printed and command not executed.
 * @retval -EINVAL Argument validation failed.
 * @retval -ENOEXEC Command not executed.
 */
typedef int (*shell_cmd_handler)(struct shell const* sh,
                                 size_t argc, char** argv);

/**
 * @brief Shell dictionary command handler prototype.
 *
 * @param sh Shell instance.
 * @param argc  Arguments count.
 * @param argv  Arguments.
 * @param data  Pointer to the user data.
 *
 * @retval 0 Successful command execution.
 * @retval 1 Help printed and command not executed.
 * @retval -EINVAL Argument validation failed.
 * @retval -ENOEXEC Command not executed.
 */
typedef int (*shell_dict_cmd_handler)(struct shell const* sh, size_t argc,
                                      char** argv, void* data);

/* When entries are added to the memory section a padding is applied for
 * the posix architecture with 64bits builds and x86_64 targets. Adding padding to allow handle data
 * in the memory section as array.
 */
#if (defined(CONFIG_ARCH_POSIX) && defined(CONFIG_64BIT)) || defined(CONFIG_X86_64) || defined(_MSC_VER) /* #CUSTOM@NDRS */
#define Z_SHELL_STATIC_ENTRY_PADDING 24
#else
#define Z_SHELL_STATIC_ENTRY_PADDING 0
#endif

/*
 * @brief Shell static command descriptor.
 */
struct shell_static_entry {
    char const* syntax;                     /*!< Command syntax strings. */
    char const* help;                       /*!< Command help string. */
    const union shell_cmd_entry* subcmd;    /*!< Pointer to subcommand. */
    shell_cmd_handler handler;              /*!< Command handler. */
    struct shell_static_args args;          /*!< Command arguments. */
    uint8_t padding[Z_SHELL_STATIC_ENTRY_PADDING];
};

/**
 * @brief Shell structured help descriptor.
 *
 * @details This structure provides an organized way to specify command help
 * as opposed to a free-form string. This helps make help messages more
 * consistent and easier to read.
 */
struct shell_cmd_help {
    /* @cond INTERNAL_HIDDEN */
    uint32_t magic;
    /* @endcond */

    const char* description;                /*!< Command description */
    const char* usage;                      /*!< Command usage string */
};

/**
 * @cond INTERNAL_HIDDEN
 */

/**
 * @brief Magic number used to identify the beginning of a structured help
 * message when cast to a char pointer.
 */
#define SHELL_STRUCTURED_HELP_MAGIC 0x86D20BC4

/**
 * @endcond
 */

/**
 * @brief Check if help string is structured help.
 *
 * @param help Pointer to help string or structured help.
 * @return true if help is structured, false otherwise.
 */
static inline bool shell_help_is_structured(const char* help) {
    const struct shell_cmd_help *structured = (const struct shell_cmd_help *)help;

    return ((structured != NULL) && IS_PTR_ALIGNED(structured, struct shell_cmd_help) &&
            (structured->magic == SHELL_STRUCTURED_HELP_MAGIC));
}

#if defined(CONFIG_SHELL_HELP) || defined(__DOXYGEN__)
/**
 * @brief Helper macro to create structured help inline.
 *
 * This macro allows you to pass structured help directly to existing shell macros.
 *
 * Example:
 *
 * @code{.c}
 * #define MY_CMD_HELP SHELL_HELP("Do stuff", "<device> <arg1> [<arg2>]")
 * SHELL_CMD_REGISTER(my_cmd, NULL, MY_CMD_HELP, &my_cmd_handler, 1, 1);
 * @endcode
 *
 * @param[in] _description    Command description.
 *                This can be a multi-line string. First line should be one sentence
 *                describing the command. Additional lines might be used to provide
 *                additional details.
 *
 * @param[in] _usage        Command usage string.
 *                This can be a multi-line string. First line should always be
 *                indicating the command syntax (_without_ the command name).
 *                Additional lines may be used to provide additional details, e.g.
 *                explain the meaning of each argument, allowed values, etc.
 */
#define SHELL_HELP(_description, _usage)            \
    ((const char *)&(const struct shell_cmd_help) { \
        .magic = SHELL_STRUCTURED_HELP_MAGIC,       \
        .description = (_description),              \
        .usage = (_usage),                          \
    })
#else
#define SHELL_HELP(_description, _usage) NULL
#endif /* CONFIG_SHELL_HELP */

/**
 * @brief Macro for defining and adding a root command (level 0) with required
 * number of arguments.
 *
 * @note Each root command shall have unique syntax. If a command will be called
 * with wrong number of arguments shell will print an error message and command
 * handler will not be called.
 *
 * @param[in] syntax    Command syntax (for example: history).
 * @param[in] subcmd    Pointer to a subcommands array.
 * @param[in] help      Pointer to a command help string (use @ref SHELL_HELP for structured help)
 * @param[in] handler   Pointer to a function handler.
 * @param[in] mandatory Number of mandatory arguments including command name.
 * @param[in] optional  Number of optional arguments.
 */
#define SHELL_CMD_ARG_REGISTER(syntax, subcmd, help, handler,               \
                               mandatory, optional)                         \
    static const struct shell_static_entry UTIL_CAT(_shell_, syntax) =      \
    SHELL_CMD_ARG(syntax, subcmd, help, handler, mandatory, optional);      \
    static const TYPE_SECTION_ITERABLE(union shell_cmd_entry,               \
            UTIL_CAT(shell_cmd_, syntax), shell_root_cmds,                  \
            UTIL_CAT(shell_cmd_, syntax)                                    \
    ) = {                                                                   \
        .entry = &UTIL_CAT(_shell_, syntax)                                 \
    }

/**
 * @brief Macro for defining and adding a conditional root command (level 0)
 * with required number of arguments.
 *
 * @see SHELL_CMD_ARG_REGISTER for details.
 *
 * Macro can be used to create a command which can be conditionally present.
 * It is and alternative to \#ifdefs around command registration and command
 * handler. If command is disabled handler and subcommands are removed from
 * the application.
 *
 * @param[in] flag      Compile time flag. Command is present only if flag
 *                      exists and equals 1.
 * @param[in] syntax    Command syntax (for example: history).
 * @param[in] subcmd    Pointer to a subcommands array.
 * @param[in] help      Pointer to a command help string (use @ref SHELL_HELP for structured help).
 * @param[in] handler   Pointer to a function handler.
 * @param[in] mandatory Number of mandatory arguments including command name.
 * @param[in] optional  Number of optional arguments.
 */
#define SHELL_COND_CMD_ARG_REGISTER(flag, syntax, subcmd, help, handler, \
                                    mandatory, optional) \
    COND_CODE_1(\
            flag, \
            (\
            SHELL_CMD_ARG_REGISTER(syntax, subcmd, help, handler, \
                                   mandatory, optional) \
            ), \
            (\
            static shell_cmd_handler dummy_##syntax##_handler __unused = \
                                                            handler;\
            static const union shell_cmd_entry* dummy_subcmd_##syntax \
                    __unused = subcmd\
            ) \
    )
/**
 * @brief Macro for defining and adding a root command (level 0) with
 * arguments.
 *
 * @note All root commands must have different name.
 *
 * @param[in] syntax  Command syntax (for example: history).
 * @param[in] subcmd  Pointer to a subcommands array.
 * @param[in] help    Pointer to a command help string. Use @ref SHELL_HELP for structured help.
 * @param[in] handler Pointer to a function handler.
 */
#define SHELL_CMD_REGISTER(syntax, subcmd, help, handler) \
    SHELL_CMD_ARG_REGISTER(syntax, subcmd, help, handler, 0, 0)

/**
 * @brief Macro for defining and adding a conditional root command (level 0)
 * with arguments.
 *
 * @see SHELL_COND_CMD_ARG_REGISTER.
 *
 * @param[in] flag    Compile time flag. Command is present only if flag
 *                    exists and equals 1.
 * @param[in] syntax  Command syntax (for example: history).
 * @param[in] subcmd  Pointer to a subcommands array.
 * @param[in] help    Pointer to a command help string. Use @ref SHELL_HELP for structured help.
 * @param[in] handler Pointer to a function handler.
 */
#define SHELL_COND_CMD_REGISTER(flag, syntax, subcmd, help, handler) \
    SHELL_COND_CMD_ARG_REGISTER(flag, syntax, subcmd, help, handler, 0, 0)

/**
 * @brief Macro for creating a subcommand set. It must be used outside of any
 * function body.
 *
 * Example usage:
 * @code{.c}
 *    SHELL_STATIC_SUBCMD_SET_CREATE(
 *        foo,
 *        SHELL_CMD(abc, ...),
 *        SHELL_CMD(def, ...),
 *        SHELL_SUBCMD_SET_END
 *    )
 * @endcode
 *
 * @param[in] name Name of the subcommand set.
 * @param[in] ...  List of commands created with @ref SHELL_CMD_ARG or
 *                 or @ref SHELL_CMD
 */
#define SHELL_STATIC_SUBCMD_SET_CREATE(name, ...)               \
    static const struct shell_static_entry shell_##name[] = {   \
        __VA_ARGS__                                             \
    };                                                          \
    static const union shell_cmd_entry name = {                 \
        .entry = shell_##name                                   \
    }

#define Z_SHELL_UNDERSCORE(x) _##x
#define Z_SHELL_SUBCMD_NAME(...) \
    UTIL_CAT(shell_subcmds, MACRO_MAP_CAT(Z_SHELL_UNDERSCORE, __VA_ARGS__))
#define Z_SHELL_SUBCMD_SECTION_TAG(...) MACRO_MAP_CAT(Z_SHELL_UNDERSCORE, __VA_ARGS__)
#define Z_SHELL_SUBCMD_SET_SECTION_TAG(x) \
    Z_SHELL_SUBCMD_SECTION_TAG(NUM_VA_ARGS_LESS_1 x, __DEBRACKET x)
#define Z_SHELL_SUBCMD_ADD_SECTION_TAG(x, y) \
    Z_SHELL_SUBCMD_SECTION_TAG(NUM_VA_ARGS_LESS_1 x, __DEBRACKET x, y)

/** @brief Create set of subcommands.
 *
 * Commands to this set are added using @ref SHELL_SUBCMD_ADD and @ref SHELL_SUBCMD_COND_ADD.
 * Commands can be added from multiple files.
 *
 * @param[in] _name   Name of the set. @p _name is used to refer the set in the parent
 * command.
 *
 * @param[in] _parent Set of comma separated parent commands in parenthesis, e.g.
 * (foo_cmd) if subcommands are for the root command "foo_cmd".
 */

#define SHELL_SUBCMD_SET_CREATE(_name, _parent) \
    static const TYPE_SECTION_ITERABLE(struct shell_static_entry, _name, shell_subcmds, \
                                       Z_SHELL_SUBCMD_SET_SECTION_TAG(_parent))

/** @brief Conditionally add command to the set of subcommands.
 *
 * Add command to the set created with @ref SHELL_SUBCMD_SET_CREATE.
 *
 * @note The name of the section is formed as concatenation of number of parent
 * commands, names of all parent commands and own syntax. Number of parent commands
 * is added to ensure that section prefix is unique. Without it subcommands of
 * (foo) and (foo, cmd1) would mix.
 *
 * @param[in] _flag     Compile time flag. Command is present only if flag
 *                      exists and equals 1.
 * @param[in] _parent   Parent command sequence. Comma separated in parenthesis.
 * @param[in] _syntax   Command syntax (for example: history).
 * @param[in] _subcmd   Pointer to a subcommands array.
 * @param[in] _help     Pointer to a command help string.
 * @param[in] _handler  Pointer to a function handler.
 * @param[in] _mand     Number of mandatory arguments including command name.
 * @param[in] _opt      Number of optional arguments.
 */
#define SHELL_SUBCMD_COND_ADD(_flag, _parent, _syntax, _subcmd, _help, _handler, \
                              _mand, _opt) \
    COND_CODE_1(_flag, \
        (static const TYPE_SECTION_ITERABLE(struct shell_static_entry, \
                    Z_SHELL_SUBCMD_NAME(__DEBRACKET _parent, _syntax), \
                    shell_subcmds, \
                    Z_SHELL_SUBCMD_ADD_SECTION_TAG(_parent, _syntax)) = \
                SHELL_EXPR_CMD_ARG(1, _syntax, _subcmd, _help, \
                                   _handler, _mand, _opt)\
        ), \
        (static shell_cmd_handler dummy_handler_##_syntax __unused = _handler;\
        static const union shell_cmd_entry dummy_subcmd_##_syntax __unused = { \
            .entry = (const struct shell_static_entry*)_subcmd\
         } \
        ) \
    )

/** @brief Add command to the set of subcommands.
 *
 * Add command to the set created with @ref SHELL_SUBCMD_SET_CREATE.
 *
 * @param[in] _parent   Parent command sequence. Comma separated in parenthesis.
 * @param[in] _syntax   Command syntax (for example: history).
 * @param[in] _subcmd   Pointer to a subcommands array.
 * @param[in] _help     Pointer to a command help string.
 * @param[in] _handler  Pointer to a function handler.
 * @param[in] _mand     Number of mandatory arguments including command name.
 * @param[in] _opt      Number of optional arguments.
 */
#define SHELL_SUBCMD_ADD(_parent, _syntax, _subcmd, _help, _handler, _mand, _opt) \
    SHELL_SUBCMD_COND_ADD(1, _parent, _syntax, _subcmd, _help, _handler, _mand, _opt)

/**
 * @brief Define ending subcommands set.
 *
 */
#define SHELL_SUBCMD_SET_END {0}

/**
 * @brief Macro for creating a dynamic entry.
 *
 * @param[in] name Name of the dynamic entry.
 * @param[in] get  Pointer to the function returning dynamic commands array
 */
#define SHELL_DYNAMIC_CMD_CREATE(name, get)                             \
    static const TYPE_SECTION_ITERABLE(union shell_cmd_entry, name,     \
        shell_dynamic_subcmds, name) =                                  \
    {                                                                   \
        .dynamic_get = get                                              \
    }

/**
 * @brief Initializes a shell command with arguments.
 *
 * @note If a command will be called with wrong number of arguments shell will
 * print an error message and command handler will not be called.
 *
 * @param[in] syntax  Command syntax (for example: history).
 * @param[in] subcmd  Pointer to a subcommands array.
 * @param[in] help    Pointer to a command help string. Use @ref SHELL_HELP for structured help.
 * @param[in] handler Pointer to a function handler.
 * @param[in] mand    Number of mandatory arguments including command name.
 * @param[in] opt     Number of optional arguments.
 */
#define SHELL_CMD_ARG(syntax, subcmd, help, handler, mand, opt)         \
    SHELL_EXPR_CMD_ARG(1, syntax, subcmd, help, handler, mand, opt)

/**
 * @brief Initializes a conditional shell command with arguments.
 *
 * @see SHELL_CMD_ARG. Based on the flag, creates a valid entry or an empty
 * command which is ignored by the shell. It is an alternative to \#ifdefs
 * around command registration and command handler. However, empty structure is
 * present in the flash even if command is disabled (subcommands and handler are
 * removed). Macro internally handles case if flag is not defined so flag must
 * be provided without any wrapper, e.g.: SHELL_COND_CMD_ARG(CONFIG_FOO, ...)
 *
 * @param[in] flag    Compile time flag. Command is present only if flag
 *                    exists and equals 1.
 * @param[in] syntax  Command syntax (for example: history).
 * @param[in] subcmd  Pointer to a subcommands array.
 * @param[in] help    Pointer to a command help string. Use @ref SHELL_HELP for structured help.
 * @param[in] handler Pointer to a function handler.
 * @param[in] mand    Number of mandatory arguments including command name.
 * @param[in] opt     Number of optional arguments.
 */
#define SHELL_COND_CMD_ARG(flag, syntax, subcmd, help, handler, mand, opt) \
    SHELL_EXPR_CMD_ARG(IS_ENABLED(flag), syntax, subcmd, help, \
                       handler, mand, opt)

/**
 * @brief Initializes a conditional shell command with arguments if expression
 *      gives non-zero result at compile time.
 *
 * @see SHELL_CMD_ARG. Based on the expression, creates a valid entry or an
 * empty command which is ignored by the shell. It should be used instead of
 * @ref SHELL_COND_CMD_ARG if condition is not a single configuration flag,
 * e.g.:
 * SHELL_EXPR_CMD_ARG(IS_ENABLED(CONFIG_FOO) &&
 *                    IS_ENABLED(CONFIG_FOO_SETTING_1), ...)
 *
 * @param[in] _expr    Expression.
 * @param[in] _syntax  Command syntax (for example: history).
 * @param[in] _subcmd  Pointer to a subcommands array.
 * @param[in] _help    Pointer to a command help string.
 * @param[in] _handler Pointer to a function handler.
 * @param[in] _mand    Number of mandatory arguments including command name.
 * @param[in] _opt     Number of optional arguments.
 */
#define SHELL_EXPR_CMD_ARG(_expr, _syntax, _subcmd, _help, _handler, \
                           _mand, _opt) \
    { \
        .syntax = (_expr) ? (const char*)STRINGIFY(_syntax) : "",   \
        .help   = (_expr) ? (const char*)_help : NULL,              \
        .subcmd = (const union shell_cmd_entry*)((_expr) ?          \
                  _subcmd : NULL),                                  \
        .handler = (shell_cmd_handler)((_expr) ? _handler : NULL),  \
        .args = {                                                   \
            .mandatory = _mand,                                     \
            .optional  = _opt                                       \
        }                                                           \
    }

/**
 * @brief Initializes a shell command.
 *
 * @param[in] _syntax  Command syntax (for example: history).
 * @param[in] _subcmd  Pointer to a subcommands array.
 * @param[in] _help    Pointer to a command help string.
 * @param[in] _handler Pointer to a function handler.
 */
#define SHELL_CMD(_syntax, _subcmd, _help, _handler) \
    SHELL_CMD_ARG(_syntax, _subcmd, _help, _handler, 0, 0)

/**
 * @brief Initializes a conditional shell command.
 *
 * @see SHELL_COND_CMD_ARG.
 *
 * @param[in] _flag    Compile time flag. Command is present only if flag
 *                     exists and equals 1.
 * @param[in] _syntax  Command syntax (for example: history).
 * @param[in] _subcmd  Pointer to a subcommands array.
 * @param[in] _help    Pointer to a command help string.
 * @param[in] _handler Pointer to a function handler.
 */
#define SHELL_COND_CMD(_flag, _syntax, _subcmd, _help, _handler)    \
    SHELL_COND_CMD_ARG(_flag, _syntax, _subcmd, _help, _handler, 0, 0)

/**
 * @brief Initializes shell command if expression gives non-zero result at
 *      compile time.
 *
 * @see SHELL_EXPR_CMD_ARG.
 *
 * @param[in] _expr    Compile time expression. Command is present only if
 *                     expression is non-zero.
 * @param[in] _syntax  Command syntax (for example: history).
 * @param[in] _subcmd  Pointer to a subcommands array.
 * @param[in] _help    Pointer to a command help string.
 * @param[in] _handler Pointer to a function handler.
 */
#define SHELL_EXPR_CMD(_expr, _syntax, _subcmd, _help, _handler) \
    SHELL_EXPR_CMD_ARG(_expr, _syntax, _subcmd, _help, _handler, 0, 0)

/* Internal macro used for creating handlers for dictionary commands. */
#define Z_SHELL_CMD_DICT_HANDLER_CREATE(_data, _handler)            \
    static int UTIL_CAT(UTIL_CAT(cmd_dict_, UTIL_CAT(_handler, _)), \
                        GET_ARG_N(1, __DEBRACKET _data))(           \
    struct shell const* sh, size_t argc, char** argv)               \
    {                                                               \
        return _handler(sh, argc, argv,                             \
                        (void*)GET_ARG_N(2, __DEBRACKET _data));    \
    }

/* Internal macro used for creating dictionary commands. */
#define SHELL_CMD_DICT_CREATE(_data, _handler)                  \
    SHELL_CMD_ARG(GET_ARG_N(1, __DEBRACKET _data), NULL, GET_ARG_N(3, __DEBRACKET _data),   \
                  UTIL_CAT(UTIL_CAT(cmd_dict_, UTIL_CAT(_handler, _)),  \
                           GET_ARG_N(1, __DEBRACKET _data)), 1, 0)

/**
 * @brief Initializes shell dictionary commands.
 *
 * This is a special kind of static commands. Dictionary commands can be used
 * every time you want to use a pair: (string <-> corresponding data) in
 * a command handler. The string is usually a verbal description of a given
 * data. The idea is to use the string as a command syntax that can be prompted
 * by the shell and corresponding data can be used to process the command.
 *
 * @param[in] _name    Name of the dictionary subcommand set
 * @param[in] _handler Command handler common for all dictionary commands.
 *            @see shell_dict_cmd_handler
 * @param[in] ...    Dictionary triplets: (command_syntax, value, helper). Value will be
 *            passed to the _handler as user data.
 *
 * Example usage:
 * @code{.c}
 *    static int my_handler(const struct shell *sh,
 *                          size_t argc, char **argv, void *data)
 *    {
 *        int val = (int)data;
 *
 *        shell_print(sh, "(syntax, value) : (%s, %d)", argv[0], val);
 *        return 0;
 *    }
 *
 *    SHELL_SUBCMD_DICT_SET_CREATE(sub_dict_cmds, my_handler,
 *        (value_0, 0, "value 0"), (value_1, 1, "value 1"),
 *        (value_2, 2, "value 2"), (value_3, 3, "value 3")
 *    );
 *    SHELL_CMD_REGISTER(dictionary, &sub_dict_cmds, NULL, NULL);
 * @endcode
 */
#define SHELL_SUBCMD_DICT_SET_CREATE(_name, _handler, ...)      \
    FOR_EACH_FIXED_ARG(Z_SHELL_CMD_DICT_HANDLER_CREATE, (),     \
                       _handler, __VA_ARGS__)                   \
    SHELL_STATIC_SUBCMD_SET_CREATE(_name,                       \
        FOR_EACH_FIXED_ARG(SHELL_CMD_DICT_CREATE, (, ), _handler, __VA_ARGS__), \
        SHELL_SUBCMD_SET_END                                    \
    )

/**
 * @internal @brief Internal shell state in response to data received from the
 * terminal.
 */
enum shell_receive_state {
    SHELL_RECEIVE_DEFAULT,
    SHELL_RECEIVE_ESC,
    SHELL_RECEIVE_ESC_SEQ,
    SHELL_RECEIVE_TILDE_EXP
};

/**
 * @internal @brief Internal shell state.
 */
enum shell_state {
    SHELL_STATE_UNINITIALIZED,
    SHELL_STATE_INITIALIZED,
    SHELL_STATE_ACTIVE,
    SHELL_STATE_PANIC_MODE_ACTIVE,          /*!< Panic activated.*/
    SHELL_STATE_PANIC_MODE_INACTIVE         /*!< Panic requested, not supported.*/
};

/** @brief Shell transport event. */
enum shell_transport_evt {
    SHELL_TRANSPORT_EVT_RX_RDY,
    SHELL_TRANSPORT_EVT_TX_RDY
};

typedef void (*shell_transport_handler_t)(enum shell_transport_evt evt,
                                          void* context);

typedef void (*shell_uninit_cb_t)(struct shell const* sh, int res);

/** @brief Bypass callback.
 *
 * @param sh Shell instance.
 * @param data  Raw data from transport.
 * @param len   Data length.
 */
typedef void (*shell_bypass_cb_t)(struct shell const* sh,
                                  uint8_t* data,
                                  size_t len);

struct shell_transport;

/**
 * @struct shell_transport_api
 * @brief Unified shell transport interface.
 */
struct shell_transport_api {
    /**
     * @brief Function for initializing the shell transport interface.
     *
     * @param[in] transport   Pointer to the transfer instance.
     * @param[in] config      Pointer to instance configuration.
     * @param[in] evt_handler Event handler.
     * @param[in] context     Pointer to the context passed to event
     *                        handler.
     *
     * @return Standard error code.
     */
    int (*init)(const struct shell_transport* transport,
                void const* config,
                shell_transport_handler_t evt_handler,
                void* context);

    /**
     * @brief Function for uninitializing the shell transport interface.
     *
     * @param[in] transport  Pointer to the transfer instance.
     *
     * @return Standard error code.
     */
    int (*uninit)(const struct shell_transport* transport);

    /**
     * @brief Function for enabling transport in given TX mode.
     *
     * Function can be used to reconfigure TX to work in blocking mode.
     *
     * @param transport   Pointer to the transfer instance.
     * @param blocking_tx If true, the transport TX is enabled in blocking
     *              mode.
     *
     * @return NRF_SUCCESS on successful enabling, error otherwise (also if
     * not supported).
     */
    int (*enable)(const struct shell_transport* transport,
                  bool blocking_tx);

    /**
     * @brief Function for writing data to the transport interface.
     *
     * @param[in]  transport  Pointer to the transfer instance.
     * @param[in]  data       Pointer to the source buffer.
     * @param[in]  length     Source buffer length.
     * @param[out] cnt        Pointer to the sent bytes counter.
     *
     * @return Standard error code.
     */
    int (*write)(const struct shell_transport* transport,
                 void const* data, size_t length, size_t* cnt);

    /**
     * @brief Function for reading data from the transport interface.
     *
     * @param[in]  transport    Pointer to the transfer instance.
     * @param[in]  data         Pointer to the destination buffer.
     * @param[in]  length       Destination buffer length.
     * @param[out] cnt          Pointer to the received bytes counter.
     *
     * @return Standard error code.
     */
    int (*read)(const struct shell_transport* transport,
                void* data, size_t length, size_t* cnt);

    /**
     * @brief Function called in shell thread loop.
     *
     * Can be used for backend operations that require longer execution time
     *
     * @param[in] transport Pointer to the transfer instance.
     */
    void (*update)(const struct shell_transport* transport);
};

struct shell_transport {
    const struct shell_transport_api* api;
    void* ctx;
};

/**
 * @brief Shell statistics structure.
 */
struct shell_stats {
    atomic_t log_lost_cnt; /*!< Lost log counter.*/
};

#ifdef CONFIG_SHELL_STATS
#define Z_SHELL_STATS_DEFINE(_name) static struct shell_stats _name##_stats
#define Z_SHELL_STATS_PTR(_name)    (&(_name##_stats))
#else
#define Z_SHELL_STATS_DEFINE(_name)
#define Z_SHELL_STATS_PTR(_name) NULL
#endif /* CONFIG_SHELL_STATS */

/**
 * @internal @brief Flags for shell backend configuration.
 */
struct shell_backend_config_flags {
    uint32_t insert_mode : 1; /*!< Controls insert mode for text introduction */
    uint32_t echo        : 1; /*!< Controls shell echo */
    uint32_t obscure     : 1; /*!< If echo on, print asterisk instead */
    uint32_t mode_delete : 1; /*!< Operation mode of backspace key */
    uint32_t use_colors  : 1; /*!< Controls colored syntax */
    uint32_t use_vt100   : 1; /*!< Controls VT100 commands usage in shell */
};

BUILD_ASSERT((sizeof(struct shell_backend_config_flags) == sizeof(uint32_t)),
             "Structure must fit in 4 bytes");

/**
 * @internal @brief Default backend configuration.
 */
#define SHELL_DEFAULT_BACKEND_CONFIG_FLAGS              \
    {                                                   \
        .insert_mode = 0,                               \
        .echo        = 1,                               \
        .obscure     = IS_ENABLED(CONFIG_SHELL_START_OBSCURED), \
        .mode_delete = 1,                               \
        .use_colors  = 1,                               \
        .use_vt100   = 1,                               \
    };

struct shell_backend_ctx_flags {
    uint32_t processing   : 1; /*!< Shell is executing process function */
    uint32_t tx_rdy       : 1;
    uint32_t history_exit : 1; /*!< Request to exit history mode */
    uint32_t last_nl      : 8; /*!< Last received new line character */
    uint32_t cmd_ctx      : 1; /*!< Shell is executing command */
    uint32_t print_noinit : 1; /*!< Print request from not initialized shell */
    uint32_t sync_mode    : 1; /*!< Shell in synchronous mode */
    uint32_t handle_log   : 1; /*!< Shell is handling logger backend */
};

BUILD_ASSERT((sizeof(struct shell_backend_ctx_flags) == sizeof(uint32_t)),
             "Structure must fit in 4 bytes");

/**
 * @internal @brief Union for internal shell usage.
 */
union shell_backend_cfg {
    atomic_t value;
    struct shell_backend_config_flags flags;
};

/**
 * @internal @brief Union for internal shell usage.
 */
union shell_backend_ctx {
    uint32_t value;
    struct shell_backend_ctx_flags flags;
};

enum shell_signal {
    SHELL_SIGNAL_RXRDY   = BIT(0),
    SHELL_SIGNAL_LOG_MSG = BIT(1),
    SHELL_SIGNAL_KILL    = BIT(2),
    SHELL_SIGNAL_TXDONE  = BIT(3),
};

/**
 * @brief Shell instance context.
 */
struct shell_ctx {
    #if defined(CONFIG_SHELL_PROMPT_CHANGE) && CONFIG_SHELL_PROMPT_CHANGE
    char prompt[CONFIG_SHELL_PROMPT_BUFF_SIZE]; /*!< shell current prompt. */
    #else
    const char* prompt;
    #endif

    enum shell_state state;                 /*!< Internal module state.*/
    enum shell_receive_state receive_state; /*!< Escape sequence indicator.*/

    /** Currently executed command.*/
    struct shell_static_entry active_cmd;

    /** New root command. If NULL shell uses default root commands. */
    const struct shell_static_entry* selected_cmd;

    /** VT100 color and cursor position, terminal width.*/
    struct shell_vt100_ctx vt100_ctx;

    /** Callback called from shell thread context when unitialization is
     * completed just before aborting shell thread.
     */
    shell_uninit_cb_t uninit_cb;

    /** When bypass is set, all incoming data is passed to the callback. */
    shell_bypass_cb_t bypass;

    /*!< Logging level for a backend. */
    uint32_t log_level;

    #if defined(CONFIG_SHELL_GETOPT)
    /*!< getopt context for a shell backend. */
    struct z_getopt_state getopt;
    #endif

    uint16_t cmd_buff_len; /*!< Command length.*/
    uint16_t cmd_buff_pos; /*!< Command buffer cursor position.*/

    uint16_t cmd_tmp_buff_len; /*!< Command length in tmp buffer.*/

    /** Command input buffer.*/
    char cmd_buff[CONFIG_SHELL_CMD_BUFF_SIZE];

    /** Command temporary buffer.*/
    char temp_buff[CONFIG_SHELL_CMD_BUFF_SIZE];

    /** Printf buffer size.*/
    char printf_buff[CONFIG_SHELL_PRINTF_BUFF_SIZE];

    volatile union shell_backend_cfg cfg;
    volatile union shell_backend_ctx ctx;

    struct k_event signal_event;

<<<<<<< HEAD
    struct k_mutex wr_mtx;
    k_tid_t tid;
    int ret_val;
=======
	struct k_sem lock_sem;
	k_tid_t tid;
	int ret_val;
>>>>>>> 64131856
};

extern const struct log_backend_api log_backend_shell_api;

/**
 * @brief Flags for setting shell output newline sequence.
 */
enum shell_flag {
    SHELL_FLAG_CRLF_DEFAULT = (1 << 0), /*!< Do not map CR or LF */
    SHELL_FLAG_OLF_CRLF     = (1 << 1)  /*!< Map LF to CRLF on output */
};

/**
 * @brief Shell instance internals.
 */
struct shell {
    char const* default_prompt;             /*!< shell default prompt. */

    const struct shell_transport* iface;    /*!< Transport interface.*/
    struct shell_ctx* ctx;                  /*!< Internal context.*/

    struct shell_history* history;

    const enum shell_flag shell_flag;

    const struct shell_fprintf* fprintf_ctx;

    struct shell_stats* stats;

    const struct shell_log_backend* log_backend;

    LOG_INSTANCE_PTR_DECLARE(log);

    char const* name;
    struct k_thread*  thread;
    k_thread_stack_t* stack;
};

extern void z_shell_print_stream(void const* user_ctx, char const* data,
                                 size_t data_len);

/** @brief Internal macro for defining a shell instance.
 *
 * As it does not create the default shell logging backend it allows to use
 * custom approach for integrating logging with shell.
 *
 * @param[in] _name   Instance name.
 * @param[in] _prompt Shell default prompt string.
 * @param[in] _transport_iface Pointer to the transport interface.
 * @param[in] _out_buf Output buffer.
 * @param[in] _log_backend Pointer to the log backend instance.
 * @param[in] _shell_flag    Shell output newline sequence.
 */
#define Z_SHELL_DEFINE(_name, _prompt, _transport_iface, _out_buf, _log_backend, _shell_flag) \
    static const struct shell _name;                                    \
    static struct shell_ctx UTIL_CAT(_name, _ctx);                      \
    Z_SHELL_HISTORY_DEFINE(_name##_history, CONFIG_SHELL_HISTORY_BUFFER); \
    Z_SHELL_FPRINTF_DEFINE(_name##_fprintf, &_name, _out_buf, CONFIG_SHELL_PRINTF_BUFF_SIZE, \
                           IS_ENABLED(CONFIG_SHELL_PRINTF_AUTOFLUSH), z_shell_print_stream); \
    LOG_INSTANCE_REGISTER(shell, _name, CONFIG_SHELL_LOG_LEVEL);        \
    Z_SHELL_STATS_DEFINE(_name);                                        \
    static K_KERNEL_STACK_DEFINE(_name##_stack, CONFIG_SHELL_STACK_SIZE); \
    static struct k_thread _name##_thread;                              \
    static const STRUCT_SECTION_ITERABLE(shell, _name) = {              \
        .default_prompt = _prompt,                                      \
        .iface = _transport_iface,                                      \
        .ctx = &UTIL_CAT(_name, _ctx),                                  \
        .history = IS_ENABLED(CONFIG_SHELL_HISTORY) ? &_name##_history : NULL, \
        .shell_flag = _shell_flag,                                      \
        .fprintf_ctx = &_name##_fprintf,                                \
        .stats = Z_SHELL_STATS_PTR(_name),                              \
        .log_backend = _log_backend,                                    \
        LOG_INSTANCE_PTR_INIT(log, shell, _name).name =                 \
            STRINGIFY(_name), .thread = &_name##_thread, .stack = _name##_stack \
    }

/**
 * @brief Macro for defining a shell instance.
 *
 * @param[in] _name        Instance name.
 * @param[in] _prompt        Shell default prompt string.
 * @param[in] _transport_iface    Pointer to the transport interface.
 * @param[in] _log_queue_size    Logger processing queue size.
 * @param[in] _log_timeout    Logger thread timeout in milliseconds on full
 *                log queue. If queue is full logger thread is
 *                blocked for given amount of time before log
 *                message is dropped.
 * @param[in] _shell_flag    Shell output newline sequence.
 */
#define SHELL_DEFINE(_name, _prompt, _transport_iface, _log_queue_size, _log_timeout, _shell_flag) \
    static uint8_t _name##_out_buffer[CONFIG_SHELL_PRINTF_BUFF_SIZE];                          \
    Z_SHELL_LOG_BACKEND_DEFINE(_name, _name##_out_buffer, CONFIG_SHELL_PRINTF_BUFF_SIZE,       \
                               _log_queue_size, _log_timeout);                                 \
    Z_SHELL_DEFINE(_name, _prompt, _transport_iface, _name##_out_buffer,                       \
                   Z_SHELL_LOG_BACKEND_PTR(_name), _shell_flag)

/**
 * @brief Function for initializing a transport layer and internal shell state.
 *
 * @param[in] sh        Pointer to shell instance.
 * @param[in] transport_config    Transport configuration during initialization.
 * @param[in] cfg_flags        Initial backend configuration flags.
 *                Shell will copy this data.
 * @param[in] log_backend    If true, the console will be used as logger
 *                backend.
 * @param[in] init_log_level    Default severity level for the logger.
 *
 * @return Standard error code.
 */
int shell_init(struct shell const* sh, void const* transport_config,
               struct shell_backend_config_flags cfg_flags,
               bool log_backend, uint32_t init_log_level);

/**
 * @brief Uninitializes the transport layer and the internal shell state.
 *
 * @param sh Pointer to shell instance.
 * @param cb Callback called when uninitialization is completed.
 */
void shell_uninit(struct shell const* sh, shell_uninit_cb_t cb);

/**
 * @brief Function for starting shell processing.
 *
 * @param sh Pointer to the shell instance.
 *
 * @return Standard error code.
 */
int shell_start(struct shell const* sh);

/**
 * @brief Function for stopping shell processing.
 *
 * @param sh Pointer to shell instance.
 *
 * @return Standard error code.
 */
int shell_stop(struct shell const* sh);

/**
 * @brief Terminal default text color for shell_fprintf function.
 */
#define SHELL_NORMAL SHELL_VT100_COLOR_DEFAULT

/**
 * @brief Green text color for shell_fprintf function.
 */
#define SHELL_INFO SHELL_VT100_COLOR_GREEN

/**
 * @brief Cyan text color for shell_fprintf function.
 */
#define SHELL_OPTION SHELL_VT100_COLOR_CYAN

/**
 * @brief Yellow text color for shell_fprintf function.
 */
#define SHELL_WARNING SHELL_VT100_COLOR_YELLOW

/**
 * @brief Red text color for shell_fprintf function.
 */
#define SHELL_ERROR SHELL_VT100_COLOR_RED

/**
 * @brief printf-like function which sends formatted data stream to the shell.
 *
 * This function can be used from the command handler or from threads, but not
 * from an interrupt context.
 *
 * @param[in] sh    Pointer to the shell instance.
 * @param[in] color Printed text color.
 * @param[in] fmt   Format string.
 * @param[in] ...   List of parameters to print.
 */
void __printf_like(3, 4) shell_fprintf_impl(struct shell const* sh, enum shell_vt100_color color,
                                            char const* fmt, ...);

#define shell_fprintf(sh, color, fmt, ...) shell_fprintf_impl(sh, color, fmt, ##__VA_ARGS__)

/**
 * @brief vprintf-like function which sends formatted data stream to the shell.
 *
 * This function can be used from the command handler or from threads, but not
 * from an interrupt context. It is similar to shell_fprintf() but takes a
 * va_list instead of variable arguments.
 *
 * @param[in] sh    Pointer to the shell instance.
 * @param[in] color Printed text color.
 * @param[in] fmt   Format string.
 * @param[in] args  List of parameters to print.
 */
void shell_vfprintf(struct shell const* sh, enum shell_vt100_color color,
                    char const* fmt, va_list args);

/**
 * @brief Print a line of data in hexadecimal format.
 *
 * Each line shows the offset, bytes and then ASCII representation.
 *
 * For example:
 *
 * 00008010: 20 25 00 20 2f 48 00 08  80 05 00 20 af 46 00
 *    | %. /H.. ... .F. |
 *
 * @param[in] sh     Pointer to the shell instance.
 * @param[in] offset Offset to show for this line.
 * @param[in] data   Pointer to data.
 * @param[in] len    Length of data.
 */
void shell_hexdump_line(struct shell const* sh, unsigned int offset,
                        uint8_t const* data, size_t len);

/**
 * @brief Print data in hexadecimal format.
 *
 * @param[in] sh   Pointer to the shell instance.
 * @param[in] data Pointer to data.
 * @param[in] len  Length of data.
 */
void shell_hexdump(struct shell const* sh, uint8_t const* data, size_t len);

/**
 * @brief Print info message to the shell.
 *
 * See @ref shell_fprintf.
 *
 * @param[in] _sh Pointer to the shell instance.
 * @param[in] _ft Format string.
 * @param[in] ... List of parameters to print.
 */
#define shell_info(_sh, _ft, ...) \
    shell_fprintf_info(_sh, _ft "\n", ##__VA_ARGS__)
void __printf_like(2, 3) shell_fprintf_info(struct shell const* sh, char const* fmt, ...);

/**
 * @brief Print normal message to the shell.
 *
 * See @ref shell_fprintf.
 *
 * @param[in] _sh Pointer to the shell instance.
 * @param[in] _ft Format string.
 * @param[in] ... List of parameters to print.
 */
#define shell_print(_sh, _ft, ...) \
    shell_fprintf_normal(_sh, _ft "\n", ##__VA_ARGS__)
void __printf_like(2, 3) shell_fprintf_normal(struct shell const* sh, char const* fmt, ...);

/**
 * @brief Print warning message to the shell.
 *
 * See @ref shell_fprintf.
 *
 * @param[in] _sh Pointer to the shell instance.
 * @param[in] _ft Format string.
 * @param[in] ... List of parameters to print.
 */
#define shell_warn(_sh, _ft, ...) \
    shell_fprintf_warn(_sh, _ft "\n", ##__VA_ARGS__)
void __printf_like(2, 3) shell_fprintf_warn(struct shell const* sh, char const* fmt, ...);

/**
 * @brief Print error message to the shell.
 *
 * See @ref shell_fprintf.
 *
 * @param[in] _sh Pointer to the shell instance.
 * @param[in] _ft Format string.
 * @param[in] ... List of parameters to print.
 */
#define shell_error(_sh, _ft, ...) \
    shell_fprintf_error(_sh, _ft "\n", ##__VA_ARGS__)
void __printf_like(2, 3) shell_fprintf_error(struct shell const* sh, char const* fmt, ...);

/**
 * @brief Process function, which should be executed when data is ready in the
 *      transport interface. To be used if shell thread is disabled.
 *
 * @param[in] sh Pointer to the shell instance.
 */
void shell_process(struct shell const* sh);

/**
 * @brief Change displayed shell prompt.
 *
 * @param[in] sh     Pointer to the shell instance.
 * @param[in] prompt New shell prompt.
 *
 * @return 0       Success.
 * @return -EINVAL Pointer to new prompt is not correct.
 */
int shell_prompt_change(struct shell const* sh, char const* prompt);

/**
 * @brief Prints the current command help.
 *
 * Function will print a help string with: the currently entered command
 * and subcommands (if they exist).
 *
 * @param[in] sh      Pointer to the shell instance.
 */
void shell_help(struct shell const* sh);

/** @brief Command's help has been printed */
#define SHELL_CMD_HELP_PRINTED (1)

/** @brief Execute command.
 *
 * Pass command line to shell to execute.
 *
 * Note: This by no means makes any of the commands a stable interface, so
 *     this function should only be used for debugging/diagnostic.
 *
 *     This function must not be called from shell command context!

 *
 * @param[in] sh    Pointer to the shell instance.
 *            It can be NULL when the
 *            @kconfig{CONFIG_SHELL_BACKEND_DUMMY} option is enabled.
 * @param[in] cmd    Command to be executed.
 *
 * @return Result of the execution
 */
int shell_execute_cmd(struct shell const* sh, char const* cmd);

/** @brief Set root command for all shell instances.
 *
 * It allows setting from the code the root command. It is an equivalent of
 * calling select command with one of the root commands as the argument
 * (e.g "select log") except it sets command for all shell instances.
 *
 * @param cmd String with one of the root commands or null pointer to reset.
 *
 * @retval 0 if root command is set.
 * @retval -EINVAL if invalid root command is provided.
 */
int shell_set_root_cmd(char const* cmd);

/** @brief Set bypass callback.
 *
 * Bypass callback is called whenever data is received. Shell is bypassed and
 * data is passed directly to the callback. Use null to disable bypass functionality.
 *
 * @param[in] sh     Pointer to the shell instance.
 * @param[in] bypass Bypass callback or null to disable.
 */
void shell_set_bypass(struct shell const* sh, shell_bypass_cb_t bypass);

/** @brief Get shell readiness to execute commands.
 *
 * @param[in] sh Pointer to the shell instance.
 *
 * @retval true  Shell backend is ready to execute commands.
 * @retval false Shell backend is not initialized or not started.
 */
bool shell_ready(struct shell const* sh);

/**
 * @brief Allow application to control text insert mode.
 * Value is modified atomically and the previous value is returned.
 *
 * @param[in] sh  Pointer to the shell instance.
 * @param[in] val Insert mode.
 *
 * @retval 0 or 1: previous value
 * @retval -EINVAL if shell is NULL.
 */
int shell_insert_mode_set(struct shell const* sh, bool val);

/**
 * @brief Allow application to control whether terminal output uses colored
 * syntax.
 * Value is modified atomically and the previous value is returned.
 *
 * @param[in] sh  Pointer to the shell instance.
 * @param[in] val Color mode.
 *
 * @retval 0 or 1: previous value
 * @retval -EINVAL if shell is NULL.
 */
int shell_use_colors_set(struct shell const* sh, bool val);

/**
 * @brief Allow application to control whether terminal is using vt100 commands.
 * Value is modified atomically and the previous value is returned.
 *
 * @param[in] sh  Pointer to the shell instance.
 * @param[in] val vt100 mode.
 *
 * @retval 0 or 1: previous value
 * @retval -EINVAL if shell is NULL.
 */
int shell_use_vt100_set(struct shell const* sh, bool val);

/**
 * @brief Allow application to control whether user input is echoed back.
 * Value is modified atomically and the previous value is returned.
 *
 * @param[in] sh  Pointer to the shell instance.
 * @param[in] val Echo mode.
 *
 * @retval 0 or 1: previous value
 * @retval -EINVAL if shell is NULL.
 */
int shell_echo_set(struct shell const* sh, bool val);

/**
 * @brief Allow application to control whether user input is obscured with
 * asterisks -- useful for implementing passwords.
 * Value is modified atomically and the previous value is returned.
 *
 * @param[in] sh Pointer to the shell instance.
 * @param[in] val Obscure mode.
 *
 * @retval 0 or 1: previous value.
 * @retval -EINVAL if shell is NULL.
 */
int shell_obscure_set(struct shell const* sh, bool val);

/**
 * @brief Allow application to control whether the delete key backspaces or
 * deletes.
 * Value is modified atomically and the previous value is returned.
 *
 * @param[in] sh  Pointer to the shell instance.
 * @param[in] val Delete mode.
 *
 * @retval 0 or 1: previous value
 * @retval -EINVAL if shell is NULL.
 */
int shell_mode_delete_set(struct shell const* sh, bool val);

/**
 * @brief Retrieve return value of most recently executed shell command.
 *
 * @param[in] sh Pointer to the shell instance
 *
 * @retval return value of previous command
 */
int shell_get_return_value(struct shell const* sh);

/**
 * @}
 */

#ifdef __cplusplus
}
#endif

#ifdef CONFIG_SHELL_CUSTOM_HEADER
/* This include must always be at the end of shell.h */
#include <zephyr_custom_shell.h>
#endif

#endif /* SHELL_H__ */<|MERGE_RESOLUTION|>--- conflicted
+++ resolved
@@ -969,15 +969,9 @@
 
     struct k_event signal_event;
 
-<<<<<<< HEAD
-    struct k_mutex wr_mtx;
+    struct k_sem lock_sem;
     k_tid_t tid;
     int ret_val;
-=======
-	struct k_sem lock_sem;
-	k_tid_t tid;
-	int ret_val;
->>>>>>> 64131856
 };
 
 extern const struct log_backend_api log_backend_shell_api;
