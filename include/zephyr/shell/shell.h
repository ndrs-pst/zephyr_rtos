/*
 * Copyright (c) 2018 Nordic Semiconductor ASA
 *
 * SPDX-License-Identifier: Apache-2.0
 */

#ifndef SHELL_H__
#define SHELL_H__

#include <zephyr/kernel.h>
#include <zephyr/shell/shell_types.h>
#include <zephyr/shell/shell_history.h>
#include <zephyr/shell/shell_fprintf.h>
#include <zephyr/shell/shell_log_backend.h>
#include <zephyr/shell/shell_string_conv.h>
#include <zephyr/logging/log_instance.h>
#include <zephyr/logging/log.h>
#include <zephyr/sys/iterable_sections.h>
#include <zephyr/sys/util.h>
#include <zephyr/toolchain.h>

#if defined(CONFIG_SHELL_GETOPT) || defined(_MSC_VER)
#include <getopt.h>
#endif

#ifdef __cplusplus
extern "C" {
#endif

#if defined(_MSC_VER) /* #CUSTOM@NDRS */
#define SHELL_DEFAULT_BUFF_SIZE             4
#else
#define SHELL_DEFAULT_BUFF_SIZE             0
#endif

#ifndef CONFIG_SHELL_PROMPT_BUFF_SIZE
#define CONFIG_SHELL_PROMPT_BUFF_SIZE       SHELL_DEFAULT_BUFF_SIZE
#endif

#ifndef CONFIG_SHELL_CMD_BUFF_SIZE
#define CONFIG_SHELL_CMD_BUFF_SIZE          SHELL_DEFAULT_BUFF_SIZE
#endif

#ifndef CONFIG_SHELL_PRINTF_BUFF_SIZE
#define CONFIG_SHELL_PRINTF_BUFF_SIZE       SHELL_DEFAULT_BUFF_SIZE
#endif

#ifndef CONFIG_SHELL_HISTORY_BUFFER
#define CONFIG_SHELL_HISTORY_BUFFER         SHELL_DEFAULT_BUFF_SIZE
#endif

#define Z_SHELL_CMD_ROOT_LVL                (0U)

#define SHELL_HEXDUMP_BYTES_IN_LINE 16

/**
 * @brief Flag indicates that optional arguments will be treated as one,
 *  unformatted argument.
 *
 * By default, shell is parsing all arguments, treats all spaces as argument
 * separators unless they are within quotation marks which are removed in that
 * case. If command rely on unformatted argument then this flag shall be used
 * in place of number of optional arguments in command definition to indicate
 * that only mandatory arguments shall be parsed and remaining command string is
 * passed as a raw string.
 */
#define SHELL_OPT_ARG_RAW           (0xFE)

/**
 * @brief Flag indicating that number of optional arguments is not limited.
 */
#define SHELL_OPT_ARG_CHECK_SKIP (0xFF)

/**
 * @brief Flag indicating maximum number of optional arguments that can be
 *  validated.
 */
#define SHELL_OPT_ARG_MAX           (0xFD)

/**
 * @brief Shell API
 * @defgroup shell_api Shell API
 * @since 1.14
 * @version 1.0.0
 * @ingroup os_services
 * @{
 */

struct shell_static_entry;

/**
 * @brief Shell dynamic command descriptor.
 *
 * @details Function shall fill the received shell_static_entry structure
 * with requested (idx) dynamic subcommand data. If there is more than
 * one dynamic subcommand available, the function shall ensure that the
 * returned commands: entry->syntax are sorted in alphabetical order.
 * If idx exceeds the available dynamic subcommands, the function must
 * write to entry->syntax NULL value. This will indicate to the shell
 * module that there are no more dynamic commands to read.
 */
typedef void (*shell_dynamic_get)(size_t idx,
                                  struct shell_static_entry* entry);

/**
 * @brief Shell command descriptor.
 */
union shell_cmd_entry {
    /** Pointer to function returning dynamic commands.*/
    shell_dynamic_get dynamic_get;

    /** Pointer to array of static commands. */
    const struct shell_static_entry* entry;
};

struct shell;

struct shell_static_args {
    uint8_t mandatory;                      /*!< Number of mandatory arguments. */
    uint8_t optional;                       /*!< Number of optional arguments. */
};

/**
 * @brief Get by index a device that matches .
 *
 * This can be used, for example, to identify I2C_1 as the second I2C
 * device.
 *
 * Devices that failed to initialize or do not have a non-empty name
 * are excluded from the candidates for a match.
 *
 * @param idx the device number starting from zero.
 *
 * @param prefix optional name prefix used to restrict candidate
 * devices.  Indexing is done relative to devices with names that
 * start with this text.  Pass null if no prefix match is required.
 */
const struct device* shell_device_lookup(size_t idx,
                                         char const* prefix);

/**
 * @brief Get by index a device that matches .
 *
 * This can be used, for example, to identify I2C_1 as the second I2C
 * device.
 *
 * Devices that failed to initialize - or deferred to be - are included
 * from the candidates for a match, minus the ones who do not have
 * a non-empty name.
 *
 * @param idx the device number starting from zero.
 *
 * @param prefix optional name prefix used to restrict candidate
 * devices.  Indexing is done relative to devices with names that
 * start with this text.  Pass null if no prefix match is required.
 */
const struct device* shell_device_lookup_all(size_t idx,
                                             const char* prefix);

/**
 * @brief Get by index a non-initialized device that matches .
 *
 * This can be used, for example, to identify I2C_1 as the second I2C
 * device.
 *
 * Devices that initialized successfully or do not have a non-empty name
 * are excluded.
 *
 * @param idx the device number starting from zero.
 *
 * @param prefix optional name prefix used to restrict candidate
 * devices.  Indexing is done relative to devices with names that
 * start with this text.  Pass null if no prefix match is required.
 */
const struct device* shell_device_lookup_non_ready(size_t idx,
                                                   const char* prefix);

/**
 * @brief Filter callback type, for use with shell_device_lookup_filter
 *
 * This is used as an argument of shell_device_lookup_filter to only return
 * devices that match a specific condition, implemented by the filter.
 *
 * @param dev pointer to a struct device.
 *
 * @return bool, true if the filter matches the device type.
 */
typedef bool (*shell_device_filter_t)(const struct device* dev);

/**
 * @brief Get a device by index and filter.
 *
 * This can be used to return devices matching a specific type.
 *
 * Devices that the filter returns false for, failed to initialize or do not
 * have a non-empty name are excluded from the candidates for a match.
 *
 * @param idx the device number starting from zero.
 *
 * @param filter a pointer to a shell_device_filter_t function that returns
 * true if the device matches the filter.
 */
const struct device* shell_device_filter(size_t idx,
                                         shell_device_filter_t filter);

/**
 * @brief Get a @ref device reference from its @ref device.name field or label.
 *
 * This function iterates through the devices on the system. If a device with
 * the given @p name field is found, and that device initialized successfully at
 * boot time, this function returns a pointer to the device.
 *
 * If no device has the given @p name, this function returns `NULL`.
 *
 * This function also returns NULL when a device is found, but it failed to
 * initialize successfully at boot time. (To troubleshoot this case, set a
 * breakpoint on your device driver's initialization function.)
 *
 * @param name device name to search for. A null pointer, or a pointer to an
 * empty string, will cause NULL to be returned.
 *
 * @return pointer to device structure with the given name; `NULL` if the device
 * is not found or if the device with that name's initialization function
 * failed.
 */
const struct device* shell_device_get_binding(const char* name);

/**
 * @brief Get a @ref device reference from its @ref device.name field or label.
 *
 * This function iterates through the devices on the system. If a device with
 * the given @p name field is found, this function returns a pointer to the
 * device.
 *
 * If no device has the given @p name, this function returns `NULL`.
 *
 * @param name device name to search for. A null pointer, or a pointer to an
 * empty string, will cause NULL to be returned.
 *
 * @return pointer to device structure with the given name; `NULL` if the device
 * is not found.
 */
const struct device* shell_device_get_binding_all(const char* name);

/**
 * @brief Shell command handler prototype.
 *
 * @param sh Shell instance.
 * @param argc  Arguments count.
 * @param argv  Arguments.
 *
 * @retval 0 Successful command execution.
 * @retval 1 Help printed and command not executed.
 * @retval -EINVAL Argument validation failed.
 * @retval -ENOEXEC Command not executed.
 */
typedef int (*shell_cmd_handler)(struct shell const* sh,
                                 size_t argc, char** argv);

/**
 * @brief Shell dictionary command handler prototype.
 *
 * @param sh Shell instance.
 * @param argc  Arguments count.
 * @param argv  Arguments.
 * @param data  Pointer to the user data.
 *
 * @retval 0 Successful command execution.
 * @retval 1 Help printed and command not executed.
 * @retval -EINVAL Argument validation failed.
 * @retval -ENOEXEC Command not executed.
 */
typedef int (*shell_dict_cmd_handler)(struct shell const* sh, size_t argc,
                                      char** argv, void* data);

/* When entries are added to the memory section a padding is applied for
 * the posix architecture with 64bits builds and x86_64 targets. Adding padding to allow handle data
 * in the memory section as array.
 */
#if (defined(CONFIG_ARCH_POSIX) && defined(CONFIG_64BIT)) || defined(CONFIG_X86_64) || defined(_MSC_VER) /* #CUSTOM@NDRS */
#define Z_SHELL_STATIC_ENTRY_PADDING 24
#else
#define Z_SHELL_STATIC_ENTRY_PADDING 0
#endif

/*
 * @brief Shell static command descriptor.
 */
struct shell_static_entry {
    char const* syntax;                     /*!< Command syntax strings. */
    char const* help;                       /*!< Command help string. */
    const union shell_cmd_entry* subcmd;    /*!< Pointer to subcommand. */
    shell_cmd_handler handler;              /*!< Command handler. */
    struct shell_static_args args;          /*!< Command arguments. */
    uint8_t padding[Z_SHELL_STATIC_ENTRY_PADDING];
};

/**
 * @brief Shell structured help descriptor.
 *
 * @details This structure provides an organized way to specify command help
 * as opposed to a free-form string. This helps make help messages more
 * consistent and easier to read.
 */
struct shell_cmd_help {
    /* @cond INTERNAL_HIDDEN */
    uint32_t magic;
    /* @endcond */

    const char* description;                /*!< Command description */
    const char* usage;                      /*!< Command usage string */
};

/**
 * @cond INTERNAL_HIDDEN
 */

/**
 * @brief Magic number used to identify the beginning of a structured help
 * message when cast to a char pointer.
 */
#define SHELL_STRUCTURED_HELP_MAGIC 0x86D20BC4

/**
 * @endcond
 */

/**
 * @brief Check if help string is structured help.
 *
 * @param help Pointer to help string or structured help.
 * @return true if help is structured, false otherwise.
 */
static inline bool shell_help_is_structured(const char* help) {
    const struct shell_cmd_help *structured = (const struct shell_cmd_help *)help;

    return ((structured != NULL) && IS_PTR_ALIGNED(structured, struct shell_cmd_help) &&
            (structured->magic == SHELL_STRUCTURED_HELP_MAGIC));
}

#if defined(CONFIG_SHELL_HELP) || defined(__DOXYGEN__)
/**
 * @brief Helper macro to create structured help inline.
 *
 * This macro allows you to pass structured help directly to existing shell macros.
 *
 * Example:
 *
 * @code{.c}
 * #define MY_CMD_HELP SHELL_HELP("Do stuff", "<device> <arg1> [<arg2>]")
 * SHELL_CMD_REGISTER(my_cmd, NULL, MY_CMD_HELP, &my_cmd_handler, 1, 1);
 * @endcode
 *
 * @param[in] _description    Command description.
 *                This can be a multi-line string. First line should be one sentence
 *                describing the command. Additional lines might be used to provide
 *                additional details.
 *
 * @param[in] _usage        Command usage string.
 *                This can be a multi-line string. First line should always be
 *                indicating the command syntax (_without_ the command name).
 *                Additional lines may be used to provide additional details, e.g.
 *                explain the meaning of each argument, allowed values, etc.
 */
#define SHELL_HELP(_description, _usage)            \
    ((const char *)&(const struct shell_cmd_help) { \
        .magic = SHELL_STRUCTURED_HELP_MAGIC,       \
        .description = (_description),              \
        .usage = (_usage),                          \
    })
#else
#define SHELL_HELP(_description, _usage) NULL
#endif /* CONFIG_SHELL_HELP */

/**
 * @brief Macro for defining and adding a root command (level 0) with required
 * number of arguments.
 *
 * @note Each root command shall have unique syntax. If a command will be called
 * with wrong number of arguments shell will print an error message and command
 * handler will not be called.
 *
 * @param[in] syntax    Command syntax (for example: history).
 * @param[in] subcmd    Pointer to a subcommands array.
 * @param[in] help      Pointer to a command help string (use @ref SHELL_HELP for structured help)
 * @param[in] handler   Pointer to a function handler.
 * @param[in] mandatory Number of mandatory arguments including command name.
 * @param[in] optional  Number of optional arguments.
 */
#define SHELL_CMD_ARG_REGISTER(syntax, subcmd, help, handler,               \
                               mandatory, optional)                         \
    static const struct shell_static_entry UTIL_CAT(_shell_, syntax) =      \
    SHELL_CMD_ARG(syntax, subcmd, help, handler, mandatory, optional);      \
    MSC_DECLARE_SECTION("._shell_root_cmds.static")                         \
    static const TYPE_SECTION_ITERABLE(union shell_cmd_entry,               \
            UTIL_CAT(shell_cmd_, syntax), shell_root_cmds,                  \
            UTIL_CAT(shell_cmd_, syntax)                                    \
    ) = {                                                                   \
        .entry = &UTIL_CAT(_shell_, syntax)                                 \
    }

/**
 * @brief Macro for defining and adding a conditional root command (level 0)
 * with required number of arguments.
 *
 * @see SHELL_CMD_ARG_REGISTER for details.
 *
 * Macro can be used to create a command which can be conditionally present.
 * It is and alternative to \#ifdefs around command registration and command
 * handler. If command is disabled handler and subcommands are removed from
 * the application.
 *
 * @param[in] flag      Compile time flag. Command is present only if flag
 *                      exists and equals 1.
 * @param[in] syntax    Command syntax (for example: history).
 * @param[in] subcmd    Pointer to a subcommands array.
 * @param[in] help      Pointer to a command help string (use @ref SHELL_HELP for structured help).
 * @param[in] handler   Pointer to a function handler.
 * @param[in] mandatory Number of mandatory arguments including command name.
 * @param[in] optional  Number of optional arguments.
 */
#define SHELL_COND_CMD_ARG_REGISTER(flag, syntax, subcmd, help, handler, \
                                    mandatory, optional) \
    COND_CODE_1(\
            flag, \
            (\
            SHELL_CMD_ARG_REGISTER(syntax, subcmd, help, handler, \
                                   mandatory, optional) \
            ), \
            (\
            static shell_cmd_handler dummy_##syntax##_handler __unused = \
                                                            handler;\
            static const union shell_cmd_entry* dummy_subcmd_##syntax \
                    __unused = subcmd\
            ) \
    )
/**
 * @brief Macro for defining and adding a root command (level 0) with
 * arguments.
 *
 * @note All root commands must have different name.
 *
 * @param[in] syntax  Command syntax (for example: history).
 * @param[in] subcmd  Pointer to a subcommands array.
 * @param[in] help    Pointer to a command help string. Use @ref SHELL_HELP for structured help.
 * @param[in] handler Pointer to a function handler.
 */
#define SHELL_CMD_REGISTER(syntax, subcmd, help, handler) \
    SHELL_CMD_ARG_REGISTER(syntax, subcmd, help, handler, 0, 0)

/**
 * @brief Macro for defining and adding a conditional root command (level 0)
 * with arguments.
 *
 * @see SHELL_COND_CMD_ARG_REGISTER.
 *
 * @param[in] flag    Compile time flag. Command is present only if flag
 *                    exists and equals 1.
 * @param[in] syntax  Command syntax (for example: history).
 * @param[in] subcmd  Pointer to a subcommands array.
 * @param[in] help    Pointer to a command help string. Use @ref SHELL_HELP for structured help.
 * @param[in] handler Pointer to a function handler.
 */
#define SHELL_COND_CMD_REGISTER(flag, syntax, subcmd, help, handler) \
    SHELL_COND_CMD_ARG_REGISTER(flag, syntax, subcmd, help, handler, 0, 0)

/**
 * @brief Macro for creating a subcommand set. It must be used outside of any
 * function body.
 *
 * Example usage:
 * @code{.c}
 *    SHELL_STATIC_SUBCMD_SET_CREATE(
 *        foo,
 *        SHELL_CMD(abc, ...),
 *        SHELL_CMD(def, ...),
 *        SHELL_SUBCMD_SET_END
 *    )
 * @endcode
 *
 * @param[in] name Name of the subcommand set.
 * @param[in] ...  List of commands created with @ref SHELL_CMD_ARG or
 *                 or @ref SHELL_CMD
 */
#define SHELL_STATIC_SUBCMD_SET_CREATE(name, ...)               \
    static const struct shell_static_entry shell_##name[] = {   \
        __VA_ARGS__                                             \
    };                                                          \
    static const union shell_cmd_entry name = {                 \
        .entry = shell_##name                                   \
    }

#define Z_SHELL_UNDERSCORE(x) _##x
#define Z_SHELL_SUBCMD_NAME(...) \
    UTIL_CAT(shell_subcmds, MACRO_MAP_CAT(Z_SHELL_UNDERSCORE, __VA_ARGS__))
#define Z_SHELL_SUBCMD_SECTION_TAG(...) MACRO_MAP_CAT(Z_SHELL_UNDERSCORE, __VA_ARGS__)
#define Z_SHELL_SUBCMD_SET_SECTION_TAG(x) \
    Z_SHELL_SUBCMD_SECTION_TAG(NUM_VA_ARGS_LESS_1 x, __DEBRACKET x)
#define Z_SHELL_SUBCMD_ADD_SECTION_TAG(x, y) \
    Z_SHELL_SUBCMD_SECTION_TAG(NUM_VA_ARGS_LESS_1 x, __DEBRACKET x, y)

/** @brief Create set of subcommands.
 *
 * Commands to this set are added using @ref SHELL_SUBCMD_ADD and @ref SHELL_SUBCMD_COND_ADD.
 * Commands can be added from multiple files.
 *
 * @param[in] _name   Name of the set. @p _name is used to refer the set in the parent
 * command.
 *
 * @param[in] _parent Set of comma separated parent commands in parenthesis, e.g.
 * (foo_cmd) if subcommands are for the root command "foo_cmd".
 */

#define SHELL_SUBCMD_SET_CREATE(_name, _parent) \
    MSC_DECLARE_SECTION("._shell_subcmds.static") \
    static const TYPE_SECTION_ITERABLE(struct shell_static_entry, _name, shell_subcmds, \
                                       Z_SHELL_SUBCMD_SET_SECTION_TAG(_parent))

/** @brief Conditionally add command to the set of subcommands.
 *
 * Add command to the set created with @ref SHELL_SUBCMD_SET_CREATE.
 *
 * @note The name of the section is formed as concatenation of number of parent
 * commands, names of all parent commands and own syntax. Number of parent commands
 * is added to ensure that section prefix is unique. Without it subcommands of
 * (foo) and (foo, cmd1) would mix.
 *
 * @param[in] _flag     Compile time flag. Command is present only if flag
 *                      exists and equals 1.
 * @param[in] _parent   Parent command sequence. Comma separated in parenthesis.
 * @param[in] _syntax   Command syntax (for example: history).
 * @param[in] _subcmd   Pointer to a subcommands array.
 * @param[in] _help     Pointer to a command help string.
 * @param[in] _handler  Pointer to a function handler.
 * @param[in] _mand     Number of mandatory arguments including command name.
 * @param[in] _opt      Number of optional arguments.
 */
#define SHELL_SUBCMD_COND_ADD(_flag, _parent, _syntax, _subcmd, _help, _handler, \
                              _mand, _opt) \
    MSC_DECLARE_SECTION("._shell_subcmds.static") \
    COND_CODE_1(_flag, \
        (static const TYPE_SECTION_ITERABLE(struct shell_static_entry, \
                    Z_SHELL_SUBCMD_NAME(__DEBRACKET _parent, _syntax), \
                    shell_subcmds, \
                    Z_SHELL_SUBCMD_ADD_SECTION_TAG(_parent, _syntax)) = \
                SHELL_EXPR_CMD_ARG(1, _syntax, _subcmd, _help, \
                                   _handler, _mand, _opt)\
        ), \
        (static shell_cmd_handler dummy_handler_##_syntax __unused = _handler;\
        static const union shell_cmd_entry dummy_subcmd_##_syntax __unused = { \
            .entry = (const struct shell_static_entry*)_subcmd\
         } \
        ) \
    )

/** @brief Add command to the set of subcommands.
 *
 * Add command to the set created with @ref SHELL_SUBCMD_SET_CREATE.
 *
 * @param[in] _parent   Parent command sequence. Comma separated in parenthesis.
 * @param[in] _syntax   Command syntax (for example: history).
 * @param[in] _subcmd   Pointer to a subcommands array.
 * @param[in] _help     Pointer to a command help string.
 * @param[in] _handler  Pointer to a function handler.
 * @param[in] _mand     Number of mandatory arguments including command name.
 * @param[in] _opt      Number of optional arguments.
 */
#define SHELL_SUBCMD_ADD(_parent, _syntax, _subcmd, _help, _handler, _mand, _opt) \
    SHELL_SUBCMD_COND_ADD(1, _parent, _syntax, _subcmd, _help, _handler, _mand, _opt)

/**
 * @brief Define ending subcommands set.
 *
 */
#define SHELL_SUBCMD_SET_END {0}

/**
 * @brief Macro for creating a dynamic entry.
 *
 * @param[in] name Name of the dynamic entry.
 * @param[in] get  Pointer to the function returning dynamic commands array
 */
#define SHELL_DYNAMIC_CMD_CREATE(name, get)                             \
    MSC_DECLARE_SECTION("._shell_dynamic_subcmds.static")               \
    static const TYPE_SECTION_ITERABLE(union shell_cmd_entry, name,     \
        shell_dynamic_subcmds, name) =                                  \
    {                                                                   \
        .dynamic_get = get                                              \
    }

/**
 * @brief Initializes a shell command with arguments.
 *
 * @note If a command will be called with wrong number of arguments shell will
 * print an error message and command handler will not be called.
 *
 * @param[in] syntax  Command syntax (for example: history).
 * @param[in] subcmd  Pointer to a subcommands array.
 * @param[in] help    Pointer to a command help string. Use @ref SHELL_HELP for structured help.
 * @param[in] handler Pointer to a function handler.
 * @param[in] mand    Number of mandatory arguments including command name.
 * @param[in] opt     Number of optional arguments.
 */
#define SHELL_CMD_ARG(syntax, subcmd, help, handler, mand, opt)         \
    SHELL_EXPR_CMD_ARG(1, syntax, subcmd, help, handler, mand, opt)

/**
 * @brief Initializes a conditional shell command with arguments.
 *
 * @see SHELL_CMD_ARG. Based on the flag, creates a valid entry or an empty
 * command which is ignored by the shell. It is an alternative to \#ifdefs
 * around command registration and command handler. However, empty structure is
 * present in the flash even if command is disabled (subcommands and handler are
 * removed). Macro internally handles case if flag is not defined so flag must
 * be provided without any wrapper, e.g.: SHELL_COND_CMD_ARG(CONFIG_FOO, ...)
 *
 * @param[in] flag    Compile time flag. Command is present only if flag
 *                    exists and equals 1.
 * @param[in] syntax  Command syntax (for example: history).
 * @param[in] subcmd  Pointer to a subcommands array.
 * @param[in] help    Pointer to a command help string. Use @ref SHELL_HELP for structured help.
 * @param[in] handler Pointer to a function handler.
 * @param[in] mand    Number of mandatory arguments including command name.
 * @param[in] opt     Number of optional arguments.
 */
#define SHELL_COND_CMD_ARG(flag, syntax, subcmd, help, handler, mand, opt) \
    SHELL_EXPR_CMD_ARG(IS_ENABLED(flag), syntax, subcmd, help, \
                       handler, mand, opt)

/**
 * @brief Initializes a conditional shell command with arguments if expression
 *      gives non-zero result at compile time.
 *
 * @see SHELL_CMD_ARG. Based on the expression, creates a valid entry or an
 * empty command which is ignored by the shell. It should be used instead of
 * @ref SHELL_COND_CMD_ARG if condition is not a single configuration flag,
 * e.g.:
 * SHELL_EXPR_CMD_ARG(IS_ENABLED(CONFIG_FOO) &&
 *                    IS_ENABLED(CONFIG_FOO_SETTING_1), ...)
 *
 * @param[in] _expr    Expression.
 * @param[in] _syntax  Command syntax (for example: history).
 * @param[in] _subcmd  Pointer to a subcommands array.
 * @param[in] _help    Pointer to a command help string.
 * @param[in] _handler Pointer to a function handler.
 * @param[in] _mand    Number of mandatory arguments including command name.
 * @param[in] _opt     Number of optional arguments.
 */
#define SHELL_EXPR_CMD_ARG(_expr, _syntax, _subcmd, _help, _handler, \
                           _mand, _opt) \
    { \
        .syntax = (_expr) ? (const char*)STRINGIFY(_syntax) : "",   \
        .help   = (_expr) ? (const char*)_help : NULL,              \
        .subcmd = (const union shell_cmd_entry*)((_expr) ?          \
                  _subcmd : NULL),                                  \
        .handler = (shell_cmd_handler)((_expr) ? _handler : NULL),  \
        .args = {                                                   \
            .mandatory = _mand,                                     \
            .optional  = _opt                                       \
        }                                                           \
    }

/**
 * @brief Initializes a shell command.
 *
 * @param[in] _syntax  Command syntax (for example: history).
 * @param[in] _subcmd  Pointer to a subcommands array.
 * @param[in] _help    Pointer to a command help string.
 * @param[in] _handler Pointer to a function handler.
 */
#define SHELL_CMD(_syntax, _subcmd, _help, _handler) \
    SHELL_CMD_ARG(_syntax, _subcmd, _help, _handler, 0, 0)

/**
 * @brief Initializes a conditional shell command.
 *
 * @see SHELL_COND_CMD_ARG.
 *
 * @param[in] _flag    Compile time flag. Command is present only if flag
 *                     exists and equals 1.
 * @param[in] _syntax  Command syntax (for example: history).
 * @param[in] _subcmd  Pointer to a subcommands array.
 * @param[in] _help    Pointer to a command help string.
 * @param[in] _handler Pointer to a function handler.
 */
#define SHELL_COND_CMD(_flag, _syntax, _subcmd, _help, _handler)    \
    SHELL_COND_CMD_ARG(_flag, _syntax, _subcmd, _help, _handler, 0, 0)

/**
 * @brief Initializes shell command if expression gives non-zero result at
 *      compile time.
 *
 * @see SHELL_EXPR_CMD_ARG.
 *
 * @param[in] _expr    Compile time expression. Command is present only if
 *                     expression is non-zero.
 * @param[in] _syntax  Command syntax (for example: history).
 * @param[in] _subcmd  Pointer to a subcommands array.
 * @param[in] _help    Pointer to a command help string.
 * @param[in] _handler Pointer to a function handler.
 */
#define SHELL_EXPR_CMD(_expr, _syntax, _subcmd, _help, _handler) \
    SHELL_EXPR_CMD_ARG(_expr, _syntax, _subcmd, _help, _handler, 0, 0)

/* Internal macro used for creating handlers for dictionary commands. */
#define Z_SHELL_CMD_DICT_HANDLER_CREATE(_data, _handler)            \
    static int UTIL_CAT(UTIL_CAT(cmd_dict_, UTIL_CAT(_handler, _)), \
                        GET_ARG_N(1, __DEBRACKET _data))(           \
    struct shell const* sh, size_t argc, char** argv)               \
    {                                                               \
        return _handler(sh, argc, argv,                             \
                        (void*)GET_ARG_N(2, __DEBRACKET _data));    \
    }

/* Internal macro used for creating dictionary commands. */
#define SHELL_CMD_DICT_CREATE(_data, _handler)                  \
    SHELL_CMD_ARG(GET_ARG_N(1, __DEBRACKET _data), NULL, GET_ARG_N(3, __DEBRACKET _data),   \
                  UTIL_CAT(UTIL_CAT(cmd_dict_, UTIL_CAT(_handler, _)),  \
                           GET_ARG_N(1, __DEBRACKET _data)), 1, 0)

/**
 * @brief Initializes shell dictionary commands.
 *
 * This is a special kind of static commands. Dictionary commands can be used
 * every time you want to use a pair: (string <-> corresponding data) in
 * a command handler. The string is usually a verbal description of a given
 * data. The idea is to use the string as a command syntax that can be prompted
 * by the shell and corresponding data can be used to process the command.
 *
 * @param[in] _name    Name of the dictionary subcommand set
 * @param[in] _handler Command handler common for all dictionary commands.
 *            @see shell_dict_cmd_handler
 * @param[in] ...    Dictionary triplets: (command_syntax, value, helper). Value will be
 *            passed to the _handler as user data.
 *
 * Example usage:
 * @code{.c}
 *    static int my_handler(const struct shell *sh,
 *                          size_t argc, char **argv, void *data)
 *    {
 *        int val = (int)data;
 *
 *        shell_print(sh, "(syntax, value) : (%s, %d)", argv[0], val);
 *        return 0;
 *    }
 *
 *    SHELL_SUBCMD_DICT_SET_CREATE(sub_dict_cmds, my_handler,
 *        (value_0, 0, "value 0"), (value_1, 1, "value 1"),
 *        (value_2, 2, "value 2"), (value_3, 3, "value 3")
 *    );
 *    SHELL_CMD_REGISTER(dictionary, &sub_dict_cmds, NULL, NULL);
 * @endcode
 */
#define SHELL_SUBCMD_DICT_SET_CREATE(_name, _handler, ...)      \
    FOR_EACH_FIXED_ARG(Z_SHELL_CMD_DICT_HANDLER_CREATE, (),     \
                       _handler, __VA_ARGS__)                   \
    SHELL_STATIC_SUBCMD_SET_CREATE(_name,                       \
        FOR_EACH_FIXED_ARG(SHELL_CMD_DICT_CREATE, (, ), _handler, __VA_ARGS__), \
        SHELL_SUBCMD_SET_END                                    \
    )

/**
 * @internal @brief Internal shell state in response to data received from the
 * terminal.
 */
enum shell_receive_state {
    SHELL_RECEIVE_DEFAULT,
    SHELL_RECEIVE_ESC,
    SHELL_RECEIVE_ESC_SEQ,
    SHELL_RECEIVE_TILDE_EXP
};

/**
 * @internal @brief Internal shell state.
 */
enum shell_state {
    SHELL_STATE_UNINITIALIZED,
    SHELL_STATE_INITIALIZED,
    SHELL_STATE_ACTIVE,
    SHELL_STATE_PANIC_MODE_ACTIVE,          /*!< Panic activated.*/
    SHELL_STATE_PANIC_MODE_INACTIVE         /*!< Panic requested, not supported.*/
};

/** @brief Shell transport event. */
enum shell_transport_evt {
    SHELL_TRANSPORT_EVT_RX_RDY,
    SHELL_TRANSPORT_EVT_TX_RDY
};

typedef void (*shell_transport_handler_t)(enum shell_transport_evt evt,
                                          void* context);

typedef void (*shell_uninit_cb_t)(struct shell const* sh, int res);

/** @brief Bypass callback.
 *
 * @param sh Shell instance.
 * @param data  Raw data from transport.
 * @param len   Data length.
 */
<<<<<<< HEAD
typedef void (*shell_bypass_cb_t)(struct shell const* sh,
                                  uint8_t* data,
                                  size_t len);
=======
typedef void (*shell_bypass_cb_t)(const struct shell *sh,
				  uint8_t *data,
				  size_t len,
				  void *user_data);
>>>>>>> b69b0642

struct shell_transport;

/**
 * @struct shell_transport_api
 * @brief Unified shell transport interface.
 */
struct shell_transport_api {
    /**
     * @brief Function for initializing the shell transport interface.
     *
     * @param[in] transport   Pointer to the transfer instance.
     * @param[in] config      Pointer to instance configuration.
     * @param[in] evt_handler Event handler.
     * @param[in] context     Pointer to the context passed to event
     *                        handler.
     *
     * @return Standard error code.
     */
    int (*init)(const struct shell_transport* transport,
                void const* config,
                shell_transport_handler_t evt_handler,
                void* context);

    /**
     * @brief Function for uninitializing the shell transport interface.
     *
     * @param[in] transport  Pointer to the transfer instance.
     *
     * @return Standard error code.
     */
    int (*uninit)(const struct shell_transport* transport);

    /**
     * @brief Function for enabling transport in given TX mode.
     *
     * Function can be used to reconfigure TX to work in blocking mode.
     *
     * @param transport   Pointer to the transfer instance.
     * @param blocking_tx If true, the transport TX is enabled in blocking
     *              mode.
     *
     * @return NRF_SUCCESS on successful enabling, error otherwise (also if
     * not supported).
     */
    int (*enable)(const struct shell_transport* transport,
                  bool blocking_tx);

    /**
     * @brief Function for writing data to the transport interface.
     *
     * @param[in]  transport  Pointer to the transfer instance.
     * @param[in]  data       Pointer to the source buffer.
     * @param[in]  length     Source buffer length.
     * @param[out] cnt        Pointer to the sent bytes counter.
     *
     * @return Standard error code.
     */
    int (*write)(const struct shell_transport* transport,
                 void const* data, size_t length, size_t* cnt);

    /**
     * @brief Function for reading data from the transport interface.
     *
     * @param[in]  transport    Pointer to the transfer instance.
     * @param[in]  data         Pointer to the destination buffer.
     * @param[in]  length       Destination buffer length.
     * @param[out] cnt          Pointer to the received bytes counter.
     *
     * @return Standard error code.
     */
    int (*read)(const struct shell_transport* transport,
                void* data, size_t length, size_t* cnt);

    /**
     * @brief Function called in shell thread loop.
     *
     * Can be used for backend operations that require longer execution time
     *
     * @param[in] transport Pointer to the transfer instance.
     */
    void (*update)(const struct shell_transport* transport);
};

struct shell_transport {
    const struct shell_transport_api* api;
    void* ctx;
};

/**
 * @brief Shell statistics structure.
 */
struct shell_stats {
    atomic_t log_lost_cnt; /*!< Lost log counter.*/
};

#ifdef CONFIG_SHELL_STATS
#define Z_SHELL_STATS_DEFINE(_name) static struct shell_stats _name##_stats
#define Z_SHELL_STATS_PTR(_name)    (&(_name##_stats))
#else
#define Z_SHELL_STATS_DEFINE(_name)
#define Z_SHELL_STATS_PTR(_name) NULL
#endif /* CONFIG_SHELL_STATS */

/**
 * @internal @brief Flags for shell backend configuration.
 */
struct shell_backend_config_flags {
    uint32_t insert_mode : 1; /*!< Controls insert mode for text introduction */
    uint32_t echo        : 1; /*!< Controls shell echo */
    uint32_t obscure     : 1; /*!< If echo on, print asterisk instead */
    uint32_t mode_delete : 1; /*!< Operation mode of backspace key */
    uint32_t use_colors  : 1; /*!< Controls colored syntax */
    uint32_t use_vt100   : 1; /*!< Controls VT100 commands usage in shell */
};

BUILD_ASSERT((sizeof(struct shell_backend_config_flags) == sizeof(uint32_t)),
             "Structure must fit in 4 bytes");

/**
 * @internal @brief Default backend configuration.
 */
#define SHELL_DEFAULT_BACKEND_CONFIG_FLAGS              \
    {                                                   \
        .insert_mode = 0,                               \
        .echo        = 1,                               \
        .obscure     = IS_ENABLED(CONFIG_SHELL_START_OBSCURED), \
        .mode_delete = 1,                               \
        .use_colors  = 1,                               \
        .use_vt100   = 1,                               \
    };

struct shell_backend_ctx_flags {
    uint32_t processing   : 1; /*!< Shell is executing process function */
    uint32_t tx_rdy       : 1;
    uint32_t history_exit : 1; /*!< Request to exit history mode */
    uint32_t last_nl      : 8; /*!< Last received new line character */
    uint32_t cmd_ctx      : 1; /*!< Shell is executing command */
    uint32_t print_noinit : 1; /*!< Print request from not initialized shell */
    uint32_t sync_mode    : 1; /*!< Shell in synchronous mode */
    uint32_t handle_log   : 1; /*!< Shell is handling logger backend */
};

BUILD_ASSERT((sizeof(struct shell_backend_ctx_flags) == sizeof(uint32_t)),
             "Structure must fit in 4 bytes");

/**
 * @internal @brief Union for internal shell usage.
 */
union shell_backend_cfg {
    atomic_t value;
    struct shell_backend_config_flags flags;
};

/**
 * @internal @brief Union for internal shell usage.
 */
union shell_backend_ctx {
    uint32_t value;
    struct shell_backend_ctx_flags flags;
};

enum shell_signal {
    SHELL_SIGNAL_RXRDY   = BIT(0),
    SHELL_SIGNAL_LOG_MSG = BIT(1),
    SHELL_SIGNAL_KILL    = BIT(2),
    SHELL_SIGNAL_TXDONE  = BIT(3),
};

/**
 * @brief Shell instance context.
 */
struct shell_ctx {
    #if defined(CONFIG_SHELL_PROMPT_CHANGE) && CONFIG_SHELL_PROMPT_CHANGE
    char prompt[CONFIG_SHELL_PROMPT_BUFF_SIZE]; /*!< shell current prompt. */
    #else
    const char* prompt;
    #endif

    enum shell_state state;                 /*!< Internal module state.*/
    enum shell_receive_state receive_state; /*!< Escape sequence indicator.*/

    /** Currently executed command.*/
    struct shell_static_entry active_cmd;

    /** New root command. If NULL shell uses default root commands. */
    const struct shell_static_entry* selected_cmd;

    /** VT100 color and cursor position, terminal width.*/
    struct shell_vt100_ctx vt100_ctx;

    /** Callback called from shell thread context when unitialization is
     * completed just before aborting shell thread.
     */
    shell_uninit_cb_t uninit_cb;

    /** When bypass is set, all incoming data is passed to the callback. */
    shell_bypass_cb_t bypass;

<<<<<<< HEAD
    /*!< Logging level for a backend. */
    uint32_t log_level;
=======
	/** When bypass is set, this user data pointer is passed to the callback. */
	void *bypass_user_data;

	/*!< Logging level for a backend. */
	uint32_t log_level;
>>>>>>> b69b0642

    #if defined(CONFIG_SHELL_GETOPT)
    /*!< getopt context for a shell backend. */
    struct z_getopt_state getopt;
    #endif

    uint16_t cmd_buff_len; /*!< Command length.*/
    uint16_t cmd_buff_pos; /*!< Command buffer cursor position.*/

    uint16_t cmd_tmp_buff_len; /*!< Command length in tmp buffer.*/

    /** Command input buffer.*/
    char cmd_buff[CONFIG_SHELL_CMD_BUFF_SIZE];

    /** Command temporary buffer.*/
    char temp_buff[CONFIG_SHELL_CMD_BUFF_SIZE];

    /** Printf buffer size.*/
    char printf_buff[CONFIG_SHELL_PRINTF_BUFF_SIZE];

    volatile union shell_backend_cfg cfg;
    volatile union shell_backend_ctx ctx;

    struct k_event signal_event;

    struct k_sem lock_sem;
    k_tid_t tid;
    int ret_val;
};

extern const struct log_backend_api log_backend_shell_api;

/**
 * @brief Flags for setting shell output newline sequence.
 */
enum shell_flag {
    SHELL_FLAG_CRLF_DEFAULT = (1 << 0), /*!< Do not map CR or LF */
    SHELL_FLAG_OLF_CRLF     = (1 << 1)  /*!< Map LF to CRLF on output */
};

/**
 * @brief Shell instance internals.
 */
struct shell {
    char const* default_prompt;             /*!< shell default prompt. */

    const struct shell_transport* iface;    /*!< Transport interface.*/
    struct shell_ctx* ctx;                  /*!< Internal context.*/

    struct shell_history* history;

    const enum shell_flag shell_flag;

    const struct shell_fprintf* fprintf_ctx;

    struct shell_stats* stats;

    const struct shell_log_backend* log_backend;

    LOG_INSTANCE_PTR_DECLARE(log);

    char const* name;
    struct k_thread*  thread;
    k_thread_stack_t* stack;
};

extern void z_shell_print_stream(void const* user_ctx, char const* data,
                                 size_t data_len);

/** @brief Internal macro for defining a shell instance.
 *
 * As it does not create the default shell logging backend it allows to use
 * custom approach for integrating logging with shell.
 *
 * @param[in] _name   Instance name.
 * @param[in] _prompt Shell default prompt string.
 * @param[in] _transport_iface Pointer to the transport interface.
 * @param[in] _out_buf Output buffer.
 * @param[in] _log_backend Pointer to the log backend instance.
 * @param[in] _shell_flag    Shell output newline sequence.
 */
#define Z_SHELL_DEFINE(_name, _prompt, _transport_iface, _out_buf, _log_backend, _shell_flag) \
    static const struct shell _name;                                    \
    static struct shell_ctx UTIL_CAT(_name, _ctx);                      \
    Z_SHELL_HISTORY_DEFINE(_name##_history, CONFIG_SHELL_HISTORY_BUFFER); \
    Z_SHELL_FPRINTF_DEFINE(_name##_fprintf, &_name, _out_buf, CONFIG_SHELL_PRINTF_BUFF_SIZE, \
                           IS_ENABLED(CONFIG_SHELL_PRINTF_AUTOFLUSH), z_shell_print_stream); \
    LOG_INSTANCE_REGISTER(shell, _name, CONFIG_SHELL_LOG_LEVEL);        \
    Z_SHELL_STATS_DEFINE(_name);                                        \
    static K_KERNEL_STACK_DEFINE(_name##_stack, CONFIG_SHELL_STACK_SIZE); \
    static struct k_thread _name##_thread;                              \
    static const STRUCT_SECTION_ITERABLE(shell, _name) = {              \
        .default_prompt = _prompt,                                      \
        .iface = _transport_iface,                                      \
        .ctx = &UTIL_CAT(_name, _ctx),                                  \
        .history = IS_ENABLED(CONFIG_SHELL_HISTORY) ? &_name##_history : NULL, \
        .shell_flag = _shell_flag,                                      \
        .fprintf_ctx = &_name##_fprintf,                                \
        .stats = Z_SHELL_STATS_PTR(_name),                              \
        .log_backend = _log_backend,                                    \
        LOG_INSTANCE_PTR_INIT(log, shell, _name).name =                 \
            STRINGIFY(_name), .thread = &_name##_thread, .stack = _name##_stack \
    }

/**
 * @brief Macro for defining a shell instance.
 *
 * @param[in] _name        Instance name.
 * @param[in] _prompt        Shell default prompt string.
 * @param[in] _transport_iface    Pointer to the transport interface.
 * @param[in] _log_queue_size    Logger processing queue size.
 * @param[in] _log_timeout    Logger thread timeout in milliseconds on full
 *                log queue. If queue is full logger thread is
 *                blocked for given amount of time before log
 *                message is dropped.
 * @param[in] _shell_flag    Shell output newline sequence.
 */
#define SHELL_DEFINE(_name, _prompt, _transport_iface, _log_queue_size, _log_timeout, _shell_flag) \
    static uint8_t _name##_out_buffer[CONFIG_SHELL_PRINTF_BUFF_SIZE];                          \
    Z_SHELL_LOG_BACKEND_DEFINE(_name, _name##_out_buffer, CONFIG_SHELL_PRINTF_BUFF_SIZE,       \
                               _log_queue_size, _log_timeout);                                 \
    Z_SHELL_DEFINE(_name, _prompt, _transport_iface, _name##_out_buffer,                       \
                   Z_SHELL_LOG_BACKEND_PTR(_name), _shell_flag)

/**
 * @brief Function for initializing a transport layer and internal shell state.
 *
 * @param[in] sh        Pointer to shell instance.
 * @param[in] transport_config    Transport configuration during initialization.
 * @param[in] cfg_flags        Initial backend configuration flags.
 *                Shell will copy this data.
 * @param[in] log_backend    If true, the console will be used as logger
 *                backend.
 * @param[in] init_log_level    Default severity level for the logger.
 *
 * @return Standard error code.
 */
int shell_init(struct shell const* sh, void const* transport_config,
               struct shell_backend_config_flags cfg_flags,
               bool log_backend, uint32_t init_log_level);

/**
 * @brief Uninitializes the transport layer and the internal shell state.
 *
 * @param sh Pointer to shell instance.
 * @param cb Callback called when uninitialization is completed.
 */
void shell_uninit(struct shell const* sh, shell_uninit_cb_t cb);

/**
 * @brief Function for starting shell processing.
 *
 * @param sh Pointer to the shell instance.
 *
 * @return Standard error code.
 */
int shell_start(struct shell const* sh);

/**
 * @brief Function for stopping shell processing.
 *
 * @param sh Pointer to shell instance.
 *
 * @return Standard error code.
 */
int shell_stop(struct shell const* sh);

/**
 * @brief Terminal default text color for shell_fprintf function.
 */
#define SHELL_NORMAL SHELL_VT100_COLOR_DEFAULT

/**
 * @brief Green text color for shell_fprintf function.
 */
#define SHELL_INFO SHELL_VT100_COLOR_GREEN

/**
 * @brief Cyan text color for shell_fprintf function.
 */
#define SHELL_OPTION SHELL_VT100_COLOR_CYAN

/**
 * @brief Yellow text color for shell_fprintf function.
 */
#define SHELL_WARNING SHELL_VT100_COLOR_YELLOW

/**
 * @brief Red text color for shell_fprintf function.
 */
#define SHELL_ERROR SHELL_VT100_COLOR_RED

/**
 * @brief printf-like function which sends formatted data stream to the shell.
 *
 * This function can be used from the command handler or from threads, but not
 * from an interrupt context.
 *
 * @param[in] sh    Pointer to the shell instance.
 * @param[in] color Printed text color.
 * @param[in] fmt   Format string.
 * @param[in] ...   List of parameters to print.
 */
void __printf_like(3, 4) shell_fprintf_impl(struct shell const* sh, enum shell_vt100_color color,
                                            char const* fmt, ...);

#define shell_fprintf(sh, color, fmt, ...) shell_fprintf_impl(sh, color, fmt, ##__VA_ARGS__)

/**
 * @brief vprintf-like function which sends formatted data stream to the shell.
 *
 * This function can be used from the command handler or from threads, but not
 * from an interrupt context. It is similar to shell_fprintf() but takes a
 * va_list instead of variable arguments.
 *
 * @param[in] sh    Pointer to the shell instance.
 * @param[in] color Printed text color.
 * @param[in] fmt   Format string.
 * @param[in] args  List of parameters to print.
 */
void shell_vfprintf(struct shell const* sh, enum shell_vt100_color color,
                    char const* fmt, va_list args);

/**
 * @brief Print a line of data in hexadecimal format.
 *
 * Each line shows the offset, bytes and then ASCII representation.
 *
 * For example:
 *
 * 00008010: 20 25 00 20 2f 48 00 08  80 05 00 20 af 46 00
 *    | %. /H.. ... .F. |
 *
 * @param[in] sh     Pointer to the shell instance.
 * @param[in] offset Offset to show for this line.
 * @param[in] data   Pointer to data.
 * @param[in] len    Length of data.
 */
void shell_hexdump_line(struct shell const* sh, unsigned int offset,
                        uint8_t const* data, size_t len);

/**
 * @brief Print data in hexadecimal format.
 *
 * @param[in] sh   Pointer to the shell instance.
 * @param[in] data Pointer to data.
 * @param[in] len  Length of data.
 */
void shell_hexdump(struct shell const* sh, uint8_t const* data, size_t len);

/**
 * @brief Print info message to the shell.
 *
 * See @ref shell_fprintf.
 *
 * @param[in] _sh Pointer to the shell instance.
 * @param[in] _ft Format string.
 * @param[in] ... List of parameters to print.
 */
#define shell_info(_sh, _ft, ...) \
    shell_fprintf_info(_sh, _ft "\n", ##__VA_ARGS__)
void __printf_like(2, 3) shell_fprintf_info(struct shell const* sh, char const* fmt, ...);

/**
 * @brief Print normal message to the shell.
 *
 * See @ref shell_fprintf.
 *
 * @param[in] _sh Pointer to the shell instance.
 * @param[in] _ft Format string.
 * @param[in] ... List of parameters to print.
 */
#define shell_print(_sh, _ft, ...) \
    shell_fprintf_normal(_sh, _ft "\n", ##__VA_ARGS__)
void __printf_like(2, 3) shell_fprintf_normal(struct shell const* sh, char const* fmt, ...);

/**
 * @brief Print warning message to the shell.
 *
 * See @ref shell_fprintf.
 *
 * @param[in] _sh Pointer to the shell instance.
 * @param[in] _ft Format string.
 * @param[in] ... List of parameters to print.
 */
#define shell_warn(_sh, _ft, ...) \
    shell_fprintf_warn(_sh, _ft "\n", ##__VA_ARGS__)
void __printf_like(2, 3) shell_fprintf_warn(struct shell const* sh, char const* fmt, ...);

/**
 * @brief Print error message to the shell.
 *
 * See @ref shell_fprintf.
 *
 * @param[in] _sh Pointer to the shell instance.
 * @param[in] _ft Format string.
 * @param[in] ... List of parameters to print.
 */
#define shell_error(_sh, _ft, ...) \
    shell_fprintf_error(_sh, _ft "\n", ##__VA_ARGS__)
void __printf_like(2, 3) shell_fprintf_error(struct shell const* sh, char const* fmt, ...);

/**
 * @brief Process function, which should be executed when data is ready in the
 *      transport interface. To be used if shell thread is disabled.
 *
 * @param[in] sh Pointer to the shell instance.
 */
void shell_process(struct shell const* sh);

/**
 * @brief Change displayed shell prompt.
 *
 * @param[in] sh     Pointer to the shell instance.
 * @param[in] prompt New shell prompt.
 *
 * @return 0       Success.
 * @return -EINVAL Pointer to new prompt is not correct.
 */
int shell_prompt_change(struct shell const* sh, char const* prompt);

/**
 * @brief Prints the current command help.
 *
 * Function will print a help string with: the currently entered command
 * and subcommands (if they exist).
 *
 * @param[in] sh      Pointer to the shell instance.
 */
void shell_help(struct shell const* sh);

/** @brief Command's help has been printed */
#define SHELL_CMD_HELP_PRINTED (1)

/** @brief Execute command.
 *
 * Pass command line to shell to execute.
 *
 * Note: This by no means makes any of the commands a stable interface, so
 *     this function should only be used for debugging/diagnostic.
 *
 *     This function must not be called from shell command context!

 *
 * @param[in] sh    Pointer to the shell instance.
 *            It can be NULL when the
 *            @kconfig{CONFIG_SHELL_BACKEND_DUMMY} option is enabled.
 * @param[in] cmd    Command to be executed.
 *
 * @return Result of the execution
 */
int shell_execute_cmd(struct shell const* sh, char const* cmd);

/** @brief Set root command for all shell instances.
 *
 * It allows setting from the code the root command. It is an equivalent of
 * calling select command with one of the root commands as the argument
 * (e.g "select log") except it sets command for all shell instances.
 *
 * @param cmd String with one of the root commands or null pointer to reset.
 *
 * @retval 0 if root command is set.
 * @retval -EINVAL if invalid root command is provided.
 */
int shell_set_root_cmd(char const* cmd);

/** @brief Set bypass callback.
 *
 * Bypass callback is called whenever data is received. Shell is bypassed and
 * data is passed directly to the callback. Use null to disable bypass functionality.
 *
<<<<<<< HEAD
 * @param[in] sh     Pointer to the shell instance.
 * @param[in] bypass Bypass callback or null to disable.
 */
void shell_set_bypass(struct shell const* sh, shell_bypass_cb_t bypass);
=======
 * @param[in] sh	Pointer to the shell instance.
 * @param[in] bypass	Bypass callback or null to disable.
 * @param[in] user_data	Bypass callback user data.
 */
void shell_set_bypass(const struct shell *sh, shell_bypass_cb_t bypass, void *user_data);
>>>>>>> b69b0642

/** @brief Get shell readiness to execute commands.
 *
 * @param[in] sh Pointer to the shell instance.
 *
 * @retval true  Shell backend is ready to execute commands.
 * @retval false Shell backend is not initialized or not started.
 */
bool shell_ready(struct shell const* sh);

/**
 * @brief Allow application to control text insert mode.
 * Value is modified atomically and the previous value is returned.
 *
 * @param[in] sh  Pointer to the shell instance.
 * @param[in] val Insert mode.
 *
 * @retval 0 or 1: previous value
 * @retval -EINVAL if shell is NULL.
 */
int shell_insert_mode_set(struct shell const* sh, bool val);

/**
 * @brief Allow application to control whether terminal output uses colored
 * syntax.
 * Value is modified atomically and the previous value is returned.
 *
 * @param[in] sh  Pointer to the shell instance.
 * @param[in] val Color mode.
 *
 * @retval 0 or 1: previous value
 * @retval -EINVAL if shell is NULL.
 */
int shell_use_colors_set(struct shell const* sh, bool val);

/**
 * @brief Allow application to control whether terminal is using vt100 commands.
 * Value is modified atomically and the previous value is returned.
 *
 * @param[in] sh  Pointer to the shell instance.
 * @param[in] val vt100 mode.
 *
 * @retval 0 or 1: previous value
 * @retval -EINVAL if shell is NULL.
 */
int shell_use_vt100_set(struct shell const* sh, bool val);

/**
 * @brief Allow application to control whether user input is echoed back.
 * Value is modified atomically and the previous value is returned.
 *
 * @param[in] sh  Pointer to the shell instance.
 * @param[in] val Echo mode.
 *
 * @retval 0 or 1: previous value
 * @retval -EINVAL if shell is NULL.
 */
int shell_echo_set(struct shell const* sh, bool val);

/**
 * @brief Allow application to control whether user input is obscured with
 * asterisks -- useful for implementing passwords.
 * Value is modified atomically and the previous value is returned.
 *
 * @param[in] sh Pointer to the shell instance.
 * @param[in] val Obscure mode.
 *
 * @retval 0 or 1: previous value.
 * @retval -EINVAL if shell is NULL.
 */
int shell_obscure_set(struct shell const* sh, bool val);

/**
 * @brief Allow application to control whether the delete key backspaces or
 * deletes.
 * Value is modified atomically and the previous value is returned.
 *
 * @param[in] sh  Pointer to the shell instance.
 * @param[in] val Delete mode.
 *
 * @retval 0 or 1: previous value
 * @retval -EINVAL if shell is NULL.
 */
int shell_mode_delete_set(struct shell const* sh, bool val);

/**
 * @brief Retrieve return value of most recently executed shell command.
 *
 * @param[in] sh Pointer to the shell instance
 *
 * @retval return value of previous command
 */
int shell_get_return_value(struct shell const* sh);

/**
 * @}
 */

#ifdef __cplusplus
}
#endif

#ifdef CONFIG_SHELL_CUSTOM_HEADER
/* This include must always be at the end of shell.h */
#include <zephyr_custom_shell.h>
#endif

#endif /* SHELL_H__ */<|MERGE_RESOLUTION|>--- conflicted
+++ resolved
@@ -798,16 +798,10 @@
  * @param data  Raw data from transport.
  * @param len   Data length.
  */
-<<<<<<< HEAD
 typedef void (*shell_bypass_cb_t)(struct shell const* sh,
                                   uint8_t* data,
-                                  size_t len);
-=======
-typedef void (*shell_bypass_cb_t)(const struct shell *sh,
-				  uint8_t *data,
-				  size_t len,
-				  void *user_data);
->>>>>>> b69b0642
+                                  size_t len,
+                                  void* user_data);
 
 struct shell_transport;
 
@@ -1007,16 +1001,11 @@
     /** When bypass is set, all incoming data is passed to the callback. */
     shell_bypass_cb_t bypass;
 
-<<<<<<< HEAD
+    /** When bypass is set, this user data pointer is passed to the callback. */
+    void* bypass_user_data;
+
     /*!< Logging level for a backend. */
     uint32_t log_level;
-=======
-	/** When bypass is set, this user data pointer is passed to the callback. */
-	void *bypass_user_data;
-
-	/*!< Logging level for a backend. */
-	uint32_t log_level;
->>>>>>> b69b0642
 
     #if defined(CONFIG_SHELL_GETOPT)
     /*!< getopt context for a shell backend. */
@@ -1388,18 +1377,11 @@
  * Bypass callback is called whenever data is received. Shell is bypassed and
  * data is passed directly to the callback. Use null to disable bypass functionality.
  *
-<<<<<<< HEAD
  * @param[in] sh     Pointer to the shell instance.
  * @param[in] bypass Bypass callback or null to disable.
- */
-void shell_set_bypass(struct shell const* sh, shell_bypass_cb_t bypass);
-=======
- * @param[in] sh	Pointer to the shell instance.
- * @param[in] bypass	Bypass callback or null to disable.
  * @param[in] user_data	Bypass callback user data.
  */
-void shell_set_bypass(const struct shell *sh, shell_bypass_cb_t bypass, void *user_data);
->>>>>>> b69b0642
+void shell_set_bypass(struct shell const* sh, shell_bypass_cb_t bypass, void* user_data);
 
 /** @brief Get shell readiness to execute commands.
  *
