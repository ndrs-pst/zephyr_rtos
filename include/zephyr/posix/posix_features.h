/*
 * Copyright (c) 2024 BayLibre SAS
 * Copyright (c) 2024 Tenstorrent AI ULC
 *
 * SPDX-License-Identifier: Apache-2.0
 */

#ifndef INCLUDE_ZEPHYR_POSIX_POSIX_FEATURES_H_
#define INCLUDE_ZEPHYR_POSIX_POSIX_FEATURES_H_

<<<<<<< HEAD
#include <zephyr/autoconf.h>       /* CONFIG_* */
#include <zephyr/sys/util_macro.h> /* COND_CODE_1() */
=======
#include <zephyr/autoconf.h>        /* CONFIG_* */
#include <zephyr/sys/util_macro.h>  /* COND_CODE_1() */
>>>>>>> 4992a0cf

/*
 * POSIX Application Environment Profiles (AEP - IEEE Std 1003.13-2003)
 */

#ifdef CONFIG_POSIX_AEP_REALTIME_MINIMAL
#define _POSIX_AEP_REALTIME_MINIMAL 200312L
#endif

#ifdef CONFIG_POSIX_AEP_REALTIME_CONTROLLER
#define _POSIX_AEP_REALTIME_CONTROLLER 200312L
#endif

#ifdef CONFIG_POSIX_AEP_REALTIME_DEDICATED
#define _POSIX_AEP_REALTIME_DEDICATED 200312L
#endif

/*
 * POSIX System Interfaces
 */

#define _POSIX_VERSION 200809L

#define _POSIX_CHOWN_RESTRICTED (0)
#define _POSIX_NO_TRUNC         (0)
#define _POSIX_VDISABLE         ('\0')

/* #define _POSIX_ADVISORY_INFO (-1L) */

#ifdef CONFIG_POSIX_ASYNCHRONOUS_IO
#define _POSIX_ASYNCHRONOUS_IO _POSIX_VERSION
#endif

#ifdef CONFIG_POSIX_BARRIERS
#define _POSIX_BARRIERS _POSIX_VERSION
#endif

#ifdef CONFIG_POSIX_CLOCK_SELECTION
#define _POSIX_CLOCK_SELECTION _POSIX_VERSION
#endif

#ifdef CONFIG_POSIX_CPUTIME
#define _POSIX_CPUTIME _POSIX_VERSION
#endif

#ifdef CONFIG_POSIX_FSYNC
#define _POSIX_FSYNC _POSIX_VERSION
#endif

#ifdef CONFIG_NET_IPV6
#define _POSIX_IPV6 _POSIX_VERSION
#endif

/* #define _POSIX_JOB_CONTROL (-1L) */
/* #define _POSIX_MAPPED_FILES (-1L) */
/* #define _POSIX_MEMLOCK (-1L) */
/* #define _POSIX_MEMLOCK_RANGE (-1L) */
/* #define _POSIX_MEMORY_PROTECTION (-1L) */

#ifdef CONFIG_POSIX_MESSAGE_PASSING
#define _POSIX_MESSAGE_PASSING _POSIX_VERSION
#endif

#ifdef CONFIG_POSIX_MONOTONIC_CLOCK
#define _POSIX_MONOTONIC_CLOCK _POSIX_VERSION
#endif

/* #define _POSIX_PRIORITIZED_IO (-1L) */

#ifdef CONFIG_POSIX_PRIORITY_SCHEDULING
#define _POSIX_PRIORITY_SCHEDULING _POSIX_VERSION
#endif

#ifdef CONFIG_NET_SOCKETS_PACKET
#define _POSIX_RAW_SOCKETS _POSIX_VERSION
#endif

#ifdef CONFIG_POSIX_READER_WRITER_LOCKS
#define _POSIX_READER_WRITER_LOCKS _POSIX_VERSION
#endif

/* #define _POSIX_REALTIME_SIGNALS (-1L) */
/* #define _POSIX_REGEXP (-1L) */
/* #define _POSIX_SAVED_IDS (-1L) */

#ifdef CONFIG_POSIX_SEMAPHORES
#define _POSIX_SEMAPHORES _POSIX_VERSION
#endif

/* #define _POSIX_SHARED_MEMORY_OBJECTS (-1L) */
/* #define _POSIX_SHELL (-1L) */
/* #define _POSIX_SPAWN (-1L) */

#ifdef CONFIG_POSIX_SPIN_LOCKS
#define _POSIX_SPIN_LOCKS _POSIX_VERSION
#endif

/* #define _POSIX_SPORADIC_SERVER (-1L) */
/* #define _POSIX_SYNCHRONIZED_IO (-1L) */

#ifdef CONFIG_POSIX_THREAD_ATTR_STACKADDR
#define _POSIX_THREAD_ATTR_STACKADDR _POSIX_VERSION
#endif

#ifdef CONFIG_POSIX_THREAD_ATTR_STACKSIZE
#define _POSIX_THREAD_ATTR_STACKSIZE _POSIX_VERSION
#endif

#ifdef CONFIG_POSIX_THREAD_CPUTIME
#define _POSIX_THREAD_CPUTIME _POSIX_VERSION
#endif

#ifdef CONFIG_POSIX_THREAD_PRIO_INHERIT
#define _POSIX_THREAD_PRIO_INHERIT _POSIX_VERSION
#endif

#ifdef CONFIG_POSIX_THREAD_PRIO_PROTECT
#define _POSIX_THREAD_PRIO_PROTECT _POSIX_VERSION
#endif

#ifdef CONFIG_POSIX_THREAD_PRIORITY_SCHEDULING
#define _POSIX_THREAD_PRIORITY_SCHEDULING _POSIX_VERSION
#endif

/* #define _POSIX_THREAD_PROCESS_SHARED (-1L) */
/* #define _POSIX_THREAD_ROBUST_PRIO_INHERIT (-1L) */
/* #define _POSIX_THREAD_ROBUST_PRIO_PROTECT (-1L) */

#ifdef CONFIG_POSIX_THREAD_SAFE_FUNCTIONS
#define _POSIX_THREAD_SAFE_FUNCTIONS _POSIX_VERSION
#endif

/* #define _POSIX_THREAD_SPORADIC_SERVER (-1L) */

#ifdef CONFIG_POSIX_THREADS
#ifndef _POSIX_THREADS
#define _POSIX_THREADS _POSIX_VERSION
#endif
#endif

#ifdef CONFIG_POSIX_TIMEOUTS
#define _POSIX_TIMEOUTS _POSIX_VERSION
#endif

#ifdef CONFIG_POSIX_TIMERS
#define _POSIX_TIMERS _POSIX_VERSION
#endif

/* #define _POSIX_TRACE (-1L) */
/* #define _POSIX_TRACE_EVENT_FILTER (-1L) */
/* #define _POSIX_TRACE_INHERIT (-1L) */
/* #define _POSIX_TRACE_LOG (-1L) */
/* #define _POSIX_TYPED_MEMORY_OBJECTS (-1L) */

/*
 * POSIX v6 Options
 */
/* #define _POSIX_V6_ILP32_OFF32 (-1L) */
/* #define _POSIX_V6_ILP32_OFFBIG (-1L) */
/* #define _POSIX_V6_LP64_OFF64 (-1L) */
/* #define _POSIX_V6_LPBIG_OFFBIG (-1L) */

/*
 * POSIX v7 Options
 */
/* #define _POSIX_V7_ILP32_OFF32 (-1L) */
/* #define _POSIX_V7_ILP32_OFFBIG (-1L) */
/* #define _POSIX_V7_LP64_OFF64 (-1L) */
/* #define _POSIX_V7_LPBIG_OFFBIG (-1L) */

/*
 * POSIX2 Options
 */
#define _POSIX2_VERSION _POSIX_VERSION
#define _POSIX2_C_BIND  _POSIX2_VERSION
#define _POSIX2_C_DEV   _POSIX2_VERSION
/* #define _POSIX2_CHAR_TERM (-1L) */
/* #define _POSIX2_FORT_DEV (-1L) */
/* #define _POSIX2_FORT_RUN (-1L) */
/* #define _POSIX2_LOCALEDEF (-1L) */
/* #define _POSIX2_PBS (-1L) */
/* #define _POSIX2_PBS_ACCOUNTING (-1L) */
/* #define _POSIX2_PBS_CHECKPOINT (-1L) */
/* #define _POSIX2_PBS_LOCATE (-1L) */
/* #define _POSIX2_PBS_MESSAGE (-1L) */
/* #define _POSIX2_PBS_TRACK (-1L) */
/* #define _POSIX2_SW_DEV (-1L) */
/* #define _POSIX2_UPE (-1L) */

/*
 * X/Open System Interfaces
 */
#define _XOPEN_VERSION 700
/* #define _XOPEN_CRYPT (-1L) */
/* #define _XOPEN_ENH_I18N (-1L) */
/* #define _XOPEN_REALTIME (-1L) */
/* #define _XOPEN_REALTIME_THREADS (-1L) */
/* #define _XOPEN_SHM (-1L) */
#define _XOPEN_STREAMS COND_CODE_1(CONFIG_XOPEN_STREAMS, (_XOPEN_VERSION), (-1))
/* #define _XOPEN_UNIX (-1L) */
/* #define _XOPEN_UUCP (-1L) */

/* Maximum values */
#define _POSIX_CLOCKRES_MIN (20000000L)

/* Minimum values */
#define _POSIX_AIO_LISTIO_MAX               (2)
#define _POSIX_AIO_MAX                      (1)
#define _POSIX_ARG_MAX                      (4096)
#define _POSIX_CHILD_MAX                    (25)
#define _POSIX_DELAYTIMER_MAX \
	COND_CODE_1(CONFIG_POSIX_TIMERS, (CONFIG_POSIX_DELAYTIMER_MAX), (0))
#define _POSIX_HOST_NAME_MAX \
	COND_CODE_1(CONFIG_POSIX_NETWORKING, (CONFIG_POSIX_HOST_NAME_MAX), (0))
#define _POSIX_LINK_MAX                     (8)
#define _POSIX_LOGIN_NAME_MAX               (9)
#define _POSIX_MAX_CANON                    (255)
#define _POSIX_MAX_INPUT                    (255)
#define _POSIX_MQ_OPEN_MAX \
	COND_CODE_1(CONFIG_POSIX_MESSAGE_PASSING, (CONFIG_POSIX_MQ_OPEN_MAX), (0))
#define _POSIX_MQ_PRIO_MAX                  (32)
#define _POSIX_NAME_MAX                     (14)
#define _POSIX_NGROUPS_MAX                  (8)
#define _POSIX_OPEN_MAX                     CONFIG_POSIX_OPEN_MAX
#define _POSIX_PATH_MAX                     (256)
#define _POSIX_PIPE_BUF                     (512)
#define _POSIX_RE_DUP_MAX                   (255)
#define _POSIX_RTSIG_MAX \
	COND_CODE_1(CONFIG_POSIX_REALTIME_SIGNALS, (CONFIG_POSIX_RTSIG_MAX), (0))
#define _POSIX_SEM_NSEMS_MAX \
	COND_CODE_1(CONFIG_POSIX_SEMAPHORES, (CONFIG_POSIX_SEM_NSEMS_MAX), (0))
#define _POSIX_SEM_VALUE_MAX \
	COND_CODE_1(CONFIG_POSIX_SEMAPHORES, (CONFIG_POSIX_SEM_VALUE_MAX), (0))
#define _POSIX_SIGQUEUE_MAX                 (32)
#define _POSIX_SSIZE_MAX                    (32767)
#define _POSIX_SS_REPL_MAX                  (4)
#define _POSIX_STREAM_MAX                   (8)
#define _POSIX_SYMLINK_MAX                  (255)
#define _POSIX_SYMLOOP_MAX                  (8)
#define _POSIX_THREAD_DESTRUCTOR_ITERATIONS (4)
#define _POSIX_THREAD_KEYS_MAX \
	COND_CODE_1(CONFIG_POSIX_THREADS, (CONFIG_POSIX_THREAD_KEYS_MAX), (0))
#define _POSIX_THREAD_THREADS_MAX \
	COND_CODE_1(CONFIG_POSIX_THREADS, (CONFIG_POSIX_THREAD_THREADS_MAX), (0))
#define _POSIX_TIMER_MAX \
	COND_CODE_1(CONFIG_POSIX_TIMERS, (CONFIG_POSIX_TIMER_MAX), (0))
#define _POSIX_TRACE_EVENT_NAME_MAX         (30)
#define _POSIX_TRACE_NAME_MAX               (8)
#define _POSIX_TRACE_SYS_MAX                (8)
#define _POSIX_TRACE_USER_EVENT_MAX         (32)
#define _POSIX_TTY_NAME_MAX                 (9)
#define _POSIX_TZNAME_MAX                   (6)
#define _POSIX2_BC_BASE_MAX                 (99)
#define _POSIX2_BC_DIM_MAX                  (2048)
#define _POSIX2_BC_SCALE_MAX                (99)
#define _POSIX2_BC_STRING_MAX               (1000)
#define _POSIX2_CHARCLASS_NAME_MAX          (14)
#define _POSIX2_COLL_WEIGHTS_MAX            (2)
#define _POSIX2_EXPR_NEST_MAX               (32)
#define _POSIX2_LINE_MAX                    (2048)
#define _XOPEN_IOV_MAX                      (16)
#define _XOPEN_NAME_MAX                     (255)
#define _XOPEN_PATH_MAX                     (1024)

/* Other invariant values */
#define NL_LANGMAX (14)
#define NL_MSGMAX  (32767)
#define NL_SETMAX  (255)
#define NL_TEXTMAX (_POSIX2_LINE_MAX)
#define NZERO      (20)

/* Runtime invariant values */
#define AIO_LISTIO_MAX     _POSIX_AIO_LISTIO_MAX
#define AIO_MAX            _POSIX_AIO_MAX
#define AIO_PRIO_DELTA_MAX (0)
#define DELAYTIMER_MAX     _POSIX_DELAYTIMER_MAX
#define HOST_NAME_MAX      _POSIX_HOST_NAME_MAX
#define LOGIN_NAME_MAX     _POSIX_LOGIN_NAME_MAX
#define MQ_OPEN_MAX        _POSIX_MQ_OPEN_MAX
#define MQ_PRIO_MAX        _POSIX_MQ_PRIO_MAX

#ifndef ATEXIT_MAX
#define ATEXIT_MAX 8
#endif

#ifndef PAGE_SIZE
#define PAGE_SIZE BIT(CONFIG_POSIX_PAGE_SIZE_BITS)
#endif

#ifndef PAGESIZE
#define PAGESIZE PAGE_SIZE
#endif

#define PTHREAD_DESTRUCTOR_ITERATIONS _POSIX_THREAD_DESTRUCTOR_ITERATIONS
#define PTHREAD_KEYS_MAX              _POSIX_THREAD_KEYS_MAX
#define PTHREAD_THREADS_MAX           _POSIX_THREAD_THREADS_MAX
#define RTSIG_MAX                     _POSIX_RTSIG_MAX
#define SEM_NSEMS_MAX       _POSIX_SEM_NSEMS_MAX
#define SEM_VALUE_MAX       _POSIX_SEM_VALUE_MAX
#define SIGQUEUE_MAX        _POSIX_SIGQUEUE_MAX
#define STREAM_MAX          _POSIX_STREAM_MAX
#define SYMLOOP_MAX         _POSIX_SYMLOOP_MAX
#define TIMER_MAX           _POSIX_TIMER_MAX
#define TTY_NAME_MAX        _POSIX_TTY_NAME_MAX
#define TZNAME_MAX          _POSIX_TZNAME_MAX

/* Pathname variable values */
#define FILESIZEBITS             (32)
#define POSIX_ALLOC_SIZE_MIN     (256)
#define POSIX_REC_INCR_XFER_SIZE (1024)
#define POSIX_REC_MAX_XFER_SIZE  (32767)
#define POSIX_REC_MIN_XFER_SIZE  (1)
#define POSIX_REC_XFER_ALIGN     (4)
#define SYMLINK_MAX              _POSIX_SYMLINK_MAX

#endif /* INCLUDE_ZEPHYR_POSIX_POSIX_FEATURES_H_ */<|MERGE_RESOLUTION|>--- conflicted
+++ resolved
@@ -8,13 +8,8 @@
 #ifndef INCLUDE_ZEPHYR_POSIX_POSIX_FEATURES_H_
 #define INCLUDE_ZEPHYR_POSIX_POSIX_FEATURES_H_
 
-<<<<<<< HEAD
-#include <zephyr/autoconf.h>       /* CONFIG_* */
-#include <zephyr/sys/util_macro.h> /* COND_CODE_1() */
-=======
 #include <zephyr/autoconf.h>        /* CONFIG_* */
 #include <zephyr/sys/util_macro.h>  /* COND_CODE_1() */
->>>>>>> 4992a0cf
 
 /*
  * POSIX Application Environment Profiles (AEP - IEEE Std 1003.13-2003)
