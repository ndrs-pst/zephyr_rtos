--- conflicted
+++ resolved
@@ -27,133 +27,23 @@
 	int  l_linger;
 };
 
-<<<<<<< HEAD
-int accept(int sock, struct sockaddr *addr, socklen_t *addrlen);
-int bind(int sock, const struct sockaddr *addr, socklen_t addrlen);
-int connect(int sock, const struct sockaddr *addr, socklen_t addrlen);
-int getpeername(int sock, struct sockaddr *addr, socklen_t *addrlen);
-int getsockname(int sock, struct sockaddr *addr, socklen_t *addrlen);
+int accept(int sock, struct net_sockaddr *addr, socklen_t *addrlen);
+int bind(int sock, const struct net_sockaddr *addr, socklen_t addrlen);
+int connect(int sock, const struct net_sockaddr *addr, socklen_t addrlen);
+int getpeername(int sock, struct net_sockaddr *addr, socklen_t *addrlen);
+int getsockname(int sock, struct net_sockaddr *addr, socklen_t *addrlen);
 int getsockopt(int sock, int level, int optname, void *optval, socklen_t *optlen);
 int listen(int sock, int backlog);
 ssize_t recv(int sock, void *buf, size_t max_len, int flags);
-ssize_t recvfrom(int sock, void *buf, size_t max_len, int flags, struct sockaddr *src_addr,
-		 socklen_t *addrlen);
+ssize_t recvfrom(int sock, void *buf, size_t max_len, int flags, struct net_sockaddr *src_addr,
+                 socklen_t *addrlen);
 ssize_t recvmsg(int sock, struct msghdr *msg, int flags);
 ssize_t send(int sock, const void *buf, size_t len, int flags);
 ssize_t sendmsg(int sock, const struct msghdr *message, int flags);
-ssize_t sendto(int sock, const void *buf, size_t len, int flags, const struct sockaddr *dest_addr,
-	       socklen_t addrlen);
+ssize_t sendto(int sock, const void *buf, size_t len, int flags, const struct net_sockaddr *dest_addr,
+               socklen_t addrlen);
 int setsockopt(int sock, int level, int optname, const void *optval, socklen_t optlen);
 int shutdown(int sock, int how);
-=======
-#ifndef CONFIG_NET_SOCKETS_POSIX_NAMES
-
-static inline int socket(int family, int type, int proto)
-{
-	return zsock_socket(family, type, proto);
-}
-
-static inline int socketpair(int family, int type, int proto, int sv[2])
-{
-	return zsock_socketpair(family, type, proto, sv);
-}
-
-#define SHUT_RD ZSOCK_SHUT_RD
-#define SHUT_WR ZSOCK_SHUT_WR
-#define SHUT_RDWR ZSOCK_SHUT_RDWR
-
-#define MSG_PEEK ZSOCK_MSG_PEEK
-#define MSG_TRUNC ZSOCK_MSG_TRUNC
-#define MSG_DONTWAIT ZSOCK_MSG_DONTWAIT
-#define MSG_WAITALL ZSOCK_MSG_WAITALL
-
-static inline int shutdown(int sock, int how)
-{
-	return zsock_shutdown(sock, how);
-}
-
-static inline int bind(int sock, const struct net_sockaddr *addr, socklen_t addrlen)
-{
-	return zsock_bind(sock, addr, addrlen);
-}
-
-static inline int connect(int sock, const struct net_sockaddr *addr,
-			  socklen_t addrlen)
-{
-	return zsock_connect(sock, addr, addrlen);
-}
-
-static inline int listen(int sock, int backlog)
-{
-	return zsock_listen(sock, backlog);
-}
-
-static inline int accept(int sock, struct net_sockaddr *addr, socklen_t *addrlen)
-{
-	return zsock_accept(sock, addr, addrlen);
-}
-
-static inline ssize_t send(int sock, const void *buf, size_t len, int flags)
-{
-	return zsock_send(sock, buf, len, flags);
-}
-
-static inline ssize_t recv(int sock, void *buf, size_t max_len, int flags)
-{
-	return zsock_recv(sock, buf, max_len, flags);
-}
-
-static inline ssize_t sendto(int sock, const void *buf, size_t len, int flags,
-			     const struct net_sockaddr *dest_addr,
-			     socklen_t addrlen)
-{
-	return zsock_sendto(sock, buf, len, flags, dest_addr, addrlen);
-}
-
-static inline ssize_t sendmsg(int sock, const struct msghdr *message,
-			      int flags)
-{
-	return zsock_sendmsg(sock, message, flags);
-}
-
-static inline ssize_t recvmsg(int sock, struct msghdr *msg, int flags)
-{
-	return zsock_recvmsg(sock, msg, flags);
-}
-
-static inline ssize_t recvfrom(int sock, void *buf, size_t max_len, int flags,
-			       struct net_sockaddr *src_addr, socklen_t *addrlen)
-{
-	return zsock_recvfrom(sock, buf, max_len, flags, src_addr, addrlen);
-}
-
-static inline int getsockopt(int sock, int level, int optname,
-			     void *optval, socklen_t *optlen)
-{
-	return zsock_getsockopt(sock, level, optname, optval, optlen);
-}
-
-static inline int setsockopt(int sock, int level, int optname,
-			     const void *optval, socklen_t optlen)
-{
-	return zsock_setsockopt(sock, level, optname, optval, optlen);
-}
-
-static inline int getpeername(int sock, struct net_sockaddr *addr,
-			      socklen_t *addrlen)
-{
-	return zsock_getpeername(sock, addr, addrlen);
-}
-
-static inline int getsockname(int sock, struct net_sockaddr *addr,
-			      socklen_t *addrlen)
-{
-	return zsock_getsockname(sock, addr, addrlen);
-}
-
-#endif /* CONFIG_NET_SOCKETS_POSIX_NAMES */
-
->>>>>>> 4d824714
 int sockatmark(int s);
 int socket(int family, int type, int proto);
 int socketpair(int family, int type, int proto, int sv[2]);
