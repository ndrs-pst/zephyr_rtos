/** @file
 *  @brief Buffer management.
 */

/*
 * Copyright (c) 2015 Intel Corporation
 *
 * SPDX-License-Identifier: Apache-2.0
 */
#ifndef ZEPHYR_INCLUDE_NET_BUF_H_
#define ZEPHYR_INCLUDE_NET_BUF_H_

#include <stddef.h>
#include <zephyr/types.h>
#include <zephyr/sys/util.h>
#include <zephyr/kernel.h>
#include <zephyr/sys/iterable_sections.h>

#ifdef __cplusplus
extern "C" {
#endif

/**
 * @brief Network buffer library
 * @defgroup net_buf Network Buffer Library
 * @since 1.0
 * @version 1.0.0
 * @ingroup os_services
 * @{
 */

/* Alignment needed for various parts of the buffer definition */
#if CONFIG_NET_BUF_ALIGNMENT == 0
#define __net_buf_align __aligned(sizeof(void*))
#else
#define __net_buf_align __aligned(CONFIG_NET_BUF_ALIGNMENT)
#endif

/**
 *  @brief Define a net_buf_simple stack variable.
 *
 *  This is a helper macro which is used to define a net_buf_simple object
 *  on the stack.
 *
 *  @param _name Name of the net_buf_simple object.
 *  @param _size Maximum data storage for the buffer.
 */
#define NET_BUF_SIMPLE_DEFINE(_name, _size)                     \
    uint8_t net_buf_data_##_name[_size];                        \
    struct net_buf_simple _name = {                             \
        .data  = net_buf_data_##_name,                          \
        .len   = 0,                                             \
        .size  = _size,                                         \
        .__buf = net_buf_data_##_name,                          \
    }

/**
 *
 * @brief Define a static net_buf_simple variable.
 *
 * This is a helper macro which is used to define a static net_buf_simple
 * object.
 *
 * @param _name Name of the net_buf_simple object.
 * @param _size Maximum data storage for the buffer.
 */
#define NET_BUF_SIMPLE_DEFINE_STATIC(_name, _size)              \
    static __noinit uint8_t net_buf_data_##_name[_size];        \
    static struct net_buf_simple _name = {                      \
        .data  = net_buf_data_##_name,                          \
        .len   = 0,                                             \
        .size  = _size,                                         \
        .__buf = net_buf_data_##_name,                          \
    }

/**
 * @brief Simple network buffer representation.
 *
 * This is a simpler variant of the net_buf object (in fact net_buf uses
 * net_buf_simple internally). It doesn't provide any kind of reference
 * counting, user data, dynamic allocation, or in general the ability to
 * pass through kernel objects such as FIFOs.
 *
 * The main use of this is for scenarios where the meta-data of the normal
 * net_buf isn't needed and causes too much overhead. This could be e.g.
 * when the buffer only needs to be allocated on the stack or when the
 * access to and lifetime of the buffer is well controlled and constrained.
 */
struct net_buf_simple {
    /** Pointer to the start of data in the buffer. */
    uint8_t* data;

    /**
     * Length of the data behind the data pointer.
     *
     * To determine the max length, use net_buf_simple_max_len(), not #size!
     */
    uint16_t len;

    /** Amount of data that net_buf_simple#__buf can store. */
    uint16_t size;

    /** Start of the data storage. Not to be accessed directly
     *  (the data pointer should be used instead).
     */
    uint8_t* __buf;
};

/**
 *
 * @brief Define a net_buf_simple stack variable and get a pointer to it.
 *
 * This is a helper macro which is used to define a net_buf_simple object on
 * the stack and the get a pointer to it as follows:
 *
 * struct net_buf_simple *my_buf = NET_BUF_SIMPLE(10);
 *
 * After creating the object it needs to be initialized by calling
 * net_buf_simple_init().
 *
 * @param _size Maximum data storage for the buffer.
 *
 * @return Pointer to stack-allocated net_buf_simple object.
 */
#define NET_BUF_SIMPLE(_size)                                   \
    ((struct net_buf_simple*)(&(struct {                        \
        struct net_buf_simple buf;                              \
        uint8_t data[_size];                                    \
    }) {                                                        \
        .buf.size = _size,                                      \
    }))

/**
 * @brief Initialize a net_buf_simple object.
 *
 * This needs to be called after creating a net_buf_simple object using
 * the NET_BUF_SIMPLE macro.
 *
 * @param buf Buffer to initialize.
 * @param reserve_head Headroom to reserve.
 */
static inline void net_buf_simple_init(struct net_buf_simple* buf,
                                       size_t reserve_head) {
    if (!buf->__buf) {
        buf->__buf = (uint8_t*)buf + sizeof(*buf);
    }

    buf->data = buf->__buf + reserve_head;
    buf->len  = 0U;
}

/**
 * @brief Initialize a net_buf_simple object with data.
 *
 * Initialized buffer object with external data.
 *
 * @param buf Buffer to initialize.
 * @param data External data pointer
 * @param size Amount of data the pointed data buffer if able to fit.
 */
void net_buf_simple_init_with_data(struct net_buf_simple* buf,
                                   void* data, size_t size);

/**
 * @brief Reset buffer
 *
 * Reset buffer data so it can be reused for other purposes.
 *
 * @param buf Buffer to reset.
 */
static inline void net_buf_simple_reset(struct net_buf_simple* buf) {
    buf->len  = 0U;
    buf->data = buf->__buf;
}

/**
 * Clone buffer state, using the same data buffer.
 *
 * Initializes a buffer to point to the same data as an existing buffer.
 * Allows operations on the same data without altering the length and
 * offset of the original.
 *
 * @param original Buffer to clone.
 * @param clone The new clone.
 */
void net_buf_simple_clone(const struct net_buf_simple* original,
                          struct net_buf_simple* clone);

/**
 * @brief Prepare data to be added at the end of the buffer
 *
 * Increments the data length of a buffer to account for more data
 * at the end.
 *
 * @param buf Buffer to update.
 * @param len Number of bytes to increment the length with.
 *
 * @return The original tail of the buffer.
 */
void* net_buf_simple_add(struct net_buf_simple* buf, size_t len);

/**
 * @brief Copy given number of bytes from memory to the end of the buffer
 *
 * Increments the data length of the  buffer to account for more data at the
 * end.
 *
 * @param buf Buffer to update.
 * @param mem Location of data to be added.
 * @param len Length of data to be added
 *
 * @return The original tail of the buffer.
 */
void* net_buf_simple_add_mem(struct net_buf_simple* buf, void const* mem,
                             size_t len);

/**
 * @brief Add (8-bit) byte at the end of the buffer
 *
 * Increments the data length of the  buffer to account for more data at the
 * end.
 *
 * @param buf Buffer to update.
 * @param val byte value to be added.
 *
 * @return Pointer to the value added
 */
uint8_t* net_buf_simple_add_u8(struct net_buf_simple* buf, uint8_t val);

/**
 * @brief Add 16-bit value at the end of the buffer
 *
 * Adds 16-bit value in little endian format at the end of buffer.
 * Increments the data length of a buffer to account for more data
 * at the end.
 *
 * @param buf Buffer to update.
 * @param val 16-bit value to be added.
 */
void net_buf_simple_add_le16(struct net_buf_simple* buf, uint16_t val);

/**
 * @brief Add 16-bit value at the end of the buffer
 *
 * Adds 16-bit value in big endian format at the end of buffer.
 * Increments the data length of a buffer to account for more data
 * at the end.
 *
 * @param buf Buffer to update.
 * @param val 16-bit value to be added.
 */
void net_buf_simple_add_be16(struct net_buf_simple* buf, uint16_t val);

/**
 * @brief Add 24-bit value at the end of the buffer
 *
 * Adds 24-bit value in little endian format at the end of buffer.
 * Increments the data length of a buffer to account for more data
 * at the end.
 *
 * @param buf Buffer to update.
 * @param val 24-bit value to be added.
 */
void net_buf_simple_add_le24(struct net_buf_simple* buf, uint32_t val);

/**
 * @brief Add 24-bit value at the end of the buffer
 *
 * Adds 24-bit value in big endian format at the end of buffer.
 * Increments the data length of a buffer to account for more data
 * at the end.
 *
 * @param buf Buffer to update.
 * @param val 24-bit value to be added.
 */
void net_buf_simple_add_be24(struct net_buf_simple* buf, uint32_t val);

/**
 * @brief Add 32-bit value at the end of the buffer
 *
 * Adds 32-bit value in little endian format at the end of buffer.
 * Increments the data length of a buffer to account for more data
 * at the end.
 *
 * @param buf Buffer to update.
 * @param val 32-bit value to be added.
 */
void net_buf_simple_add_le32(struct net_buf_simple* buf, uint32_t val);

/**
 * @brief Add 32-bit value at the end of the buffer
 *
 * Adds 32-bit value in big endian format at the end of buffer.
 * Increments the data length of a buffer to account for more data
 * at the end.
 *
 * @param buf Buffer to update.
 * @param val 32-bit value to be added.
 */
void net_buf_simple_add_be32(struct net_buf_simple* buf, uint32_t val);

/**
 * @brief Add 40-bit value at the end of the buffer
 *
 * Adds 40-bit value in little endian format at the end of buffer.
 * Increments the data length of a buffer to account for more data
 * at the end.
 *
 * @param buf Buffer to update.
 * @param val 40-bit value to be added.
 */
void net_buf_simple_add_le40(struct net_buf_simple* buf, uint64_t val);

/**
 * @brief Add 40-bit value at the end of the buffer
 *
 * Adds 40-bit value in big endian format at the end of buffer.
 * Increments the data length of a buffer to account for more data
 * at the end.
 *
 * @param buf Buffer to update.
 * @param val 40-bit value to be added.
 */
void net_buf_simple_add_be40(struct net_buf_simple* buf, uint64_t val);

/**
 * @brief Add 48-bit value at the end of the buffer
 *
 * Adds 48-bit value in little endian format at the end of buffer.
 * Increments the data length of a buffer to account for more data
 * at the end.
 *
 * @param buf Buffer to update.
 * @param val 48-bit value to be added.
 */
void net_buf_simple_add_le48(struct net_buf_simple* buf, uint64_t val);

/**
 * @brief Add 48-bit value at the end of the buffer
 *
 * Adds 48-bit value in big endian format at the end of buffer.
 * Increments the data length of a buffer to account for more data
 * at the end.
 *
 * @param buf Buffer to update.
 * @param val 48-bit value to be added.
 */
void net_buf_simple_add_be48(struct net_buf_simple* buf, uint64_t val);

/**
 * @brief Add 64-bit value at the end of the buffer
 *
 * Adds 64-bit value in little endian format at the end of buffer.
 * Increments the data length of a buffer to account for more data
 * at the end.
 *
 * @param buf Buffer to update.
 * @param val 64-bit value to be added.
 */
void net_buf_simple_add_le64(struct net_buf_simple* buf, uint64_t val);

/**
 * @brief Add 64-bit value at the end of the buffer
 *
 * Adds 64-bit value in big endian format at the end of buffer.
 * Increments the data length of a buffer to account for more data
 * at the end.
 *
 * @param buf Buffer to update.
 * @param val 64-bit value to be added.
 */
void net_buf_simple_add_be64(struct net_buf_simple* buf, uint64_t val);

/**
 * @brief Remove data from the end of the buffer.
 *
 * Removes data from the end of the buffer by modifying the buffer length.
 *
 * @param buf Buffer to update.
 * @param len Number of bytes to remove.
 *
 * @return New end of the buffer data.
 */
void* net_buf_simple_remove_mem(struct net_buf_simple* buf, size_t len);

/**
 * @brief Remove a 8-bit value from the end of the buffer
 *
 * Same idea as with net_buf_simple_remove_mem(), but a helper for operating
 * on 8-bit values.
 *
 * @param buf A valid pointer on a buffer.
 *
 * @return The 8-bit removed value
 */
uint8_t net_buf_simple_remove_u8(struct net_buf_simple* buf);

/**
 * @brief Remove and convert 16 bits from the end of the buffer.
 *
 * Same idea as with net_buf_simple_remove_mem(), but a helper for operating
 * on 16-bit little endian data.
 *
 * @param buf A valid pointer on a buffer.
 *
 * @return 16-bit value converted from little endian to host endian.
 */
uint16_t net_buf_simple_remove_le16(struct net_buf_simple* buf);

/**
 * @brief Remove and convert 16 bits from the end of the buffer.
 *
 * Same idea as with net_buf_simple_remove_mem(), but a helper for operating
 * on 16-bit big endian data.
 *
 * @param buf A valid pointer on a buffer.
 *
 * @return 16-bit value converted from big endian to host endian.
 */
uint16_t net_buf_simple_remove_be16(struct net_buf_simple* buf);

/**
 * @brief Remove and convert 24 bits from the end of the buffer.
 *
 * Same idea as with net_buf_simple_remove_mem(), but a helper for operating
 * on 24-bit little endian data.
 *
 * @param buf A valid pointer on a buffer.
 *
 * @return 24-bit value converted from little endian to host endian.
 */
uint32_t net_buf_simple_remove_le24(struct net_buf_simple* buf);

/**
 * @brief Remove and convert 24 bits from the end of the buffer.
 *
 * Same idea as with net_buf_simple_remove_mem(), but a helper for operating
 * on 24-bit big endian data.
 *
 * @param buf A valid pointer on a buffer.
 *
 * @return 24-bit value converted from big endian to host endian.
 */
uint32_t net_buf_simple_remove_be24(struct net_buf_simple* buf);

/**
 * @brief Remove and convert 32 bits from the end of the buffer.
 *
 * Same idea as with net_buf_simple_remove_mem(), but a helper for operating
 * on 32-bit little endian data.
 *
 * @param buf A valid pointer on a buffer.
 *
 * @return 32-bit value converted from little endian to host endian.
 */
uint32_t net_buf_simple_remove_le32(struct net_buf_simple* buf);

/**
 * @brief Remove and convert 32 bits from the end of the buffer.
 *
 * Same idea as with net_buf_simple_remove_mem(), but a helper for operating
 * on 32-bit big endian data.
 *
 * @param buf A valid pointer on a buffer.
 *
 * @return 32-bit value converted from big endian to host endian.
 */
uint32_t net_buf_simple_remove_be32(struct net_buf_simple* buf);

/**
 * @brief Remove and convert 40 bits from the end of the buffer.
 *
 * Same idea as with net_buf_simple_remove_mem(), but a helper for operating
 * on 40-bit little endian data.
 *
 * @param buf A valid pointer on a buffer.
 *
 * @return 40-bit value converted from little endian to host endian.
 */
uint64_t net_buf_simple_remove_le40(struct net_buf_simple* buf);

/**
 * @brief Remove and convert 40 bits from the end of the buffer.
 *
 * Same idea as with net_buf_simple_remove_mem(), but a helper for operating
 * on 40-bit big endian data.
 *
 * @param buf A valid pointer on a buffer.
 *
 * @return 40-bit value converted from big endian to host endian.
 */
uint64_t net_buf_simple_remove_be40(struct net_buf_simple* buf);

/**
 * @brief Remove and convert 48 bits from the end of the buffer.
 *
 * Same idea as with net_buf_simple_remove_mem(), but a helper for operating
 * on 48-bit little endian data.
 *
 * @param buf A valid pointer on a buffer.
 *
 * @return 48-bit value converted from little endian to host endian.
 */
uint64_t net_buf_simple_remove_le48(struct net_buf_simple* buf);

/**
 * @brief Remove and convert 48 bits from the end of the buffer.
 *
 * Same idea as with net_buf_simple_remove_mem(), but a helper for operating
 * on 48-bit big endian data.
 *
 * @param buf A valid pointer on a buffer.
 *
 * @return 48-bit value converted from big endian to host endian.
 */
uint64_t net_buf_simple_remove_be48(struct net_buf_simple* buf);

/**
 * @brief Remove and convert 64 bits from the end of the buffer.
 *
 * Same idea as with net_buf_simple_remove_mem(), but a helper for operating
 * on 64-bit little endian data.
 *
 * @param buf A valid pointer on a buffer.
 *
 * @return 64-bit value converted from little endian to host endian.
 */
uint64_t net_buf_simple_remove_le64(struct net_buf_simple* buf);

/**
 * @brief Remove and convert 64 bits from the end of the buffer.
 *
 * Same idea as with net_buf_simple_remove_mem(), but a helper for operating
 * on 64-bit big endian data.
 *
 * @param buf A valid pointer on a buffer.
 *
 * @return 64-bit value converted from big endian to host endian.
 */
uint64_t net_buf_simple_remove_be64(struct net_buf_simple* buf);

/**
 * @brief Prepare data to be added to the start of the buffer
 *
 * Modifies the data pointer and buffer length to account for more data
 * in the beginning of the buffer.
 *
 * @param buf Buffer to update.
 * @param len Number of bytes to add to the beginning.
 *
 * @return The new beginning of the buffer data.
 */
void* net_buf_simple_push(struct net_buf_simple* buf, size_t len);

/**
 * @brief Copy given number of bytes from memory to the start of the buffer.
 *
 * Modifies the data pointer and buffer length to account for more data
 * in the beginning of the buffer.
 *
 * @param buf Buffer to update.
 * @param mem Location of data to be added.
 * @param len Length of data to be added.
 *
 * @return The new beginning of the buffer data.
 */
void* net_buf_simple_push_mem(struct net_buf_simple* buf, void const* mem,
                              size_t len);

/**
 * @brief Push 16-bit value to the beginning of the buffer
 *
 * Adds 16-bit value in little endian format to the beginning of the
 * buffer.
 *
 * @param buf Buffer to update.
 * @param val 16-bit value to be pushed to the buffer.
 */
void net_buf_simple_push_le16(struct net_buf_simple* buf, uint16_t val);

/**
 * @brief Push 16-bit value to the beginning of the buffer
 *
 * Adds 16-bit value in big endian format to the beginning of the
 * buffer.
 *
 * @param buf Buffer to update.
 * @param val 16-bit value to be pushed to the buffer.
 */
void net_buf_simple_push_be16(struct net_buf_simple* buf, uint16_t val);

/**
 * @brief Push 8-bit value to the beginning of the buffer
 *
 * Adds 8-bit value the beginning of the buffer.
 *
 * @param buf Buffer to update.
 * @param val 8-bit value to be pushed to the buffer.
 */
void net_buf_simple_push_u8(struct net_buf_simple* buf, uint8_t val);

/**
 * @brief Push 24-bit value to the beginning of the buffer
 *
 * Adds 24-bit value in little endian format to the beginning of the
 * buffer.
 *
 * @param buf Buffer to update.
 * @param val 24-bit value to be pushed to the buffer.
 */
void net_buf_simple_push_le24(struct net_buf_simple* buf, uint32_t val);

/**
 * @brief Push 24-bit value to the beginning of the buffer
 *
 * Adds 24-bit value in big endian format to the beginning of the
 * buffer.
 *
 * @param buf Buffer to update.
 * @param val 24-bit value to be pushed to the buffer.
 */
void net_buf_simple_push_be24(struct net_buf_simple* buf, uint32_t val);

/**
 * @brief Push 32-bit value to the beginning of the buffer
 *
 * Adds 32-bit value in little endian format to the beginning of the
 * buffer.
 *
 * @param buf Buffer to update.
 * @param val 32-bit value to be pushed to the buffer.
 */
void net_buf_simple_push_le32(struct net_buf_simple* buf, uint32_t val);

/**
 * @brief Push 32-bit value to the beginning of the buffer
 *
 * Adds 32-bit value in big endian format to the beginning of the
 * buffer.
 *
 * @param buf Buffer to update.
 * @param val 32-bit value to be pushed to the buffer.
 */
void net_buf_simple_push_be32(struct net_buf_simple* buf, uint32_t val);

/**
 * @brief Push 40-bit value to the beginning of the buffer
 *
 * Adds 40-bit value in little endian format to the beginning of the
 * buffer.
 *
 * @param buf Buffer to update.
 * @param val 40-bit value to be pushed to the buffer.
 */
void net_buf_simple_push_le40(struct net_buf_simple* buf, uint64_t val);

/**
 * @brief Push 40-bit value to the beginning of the buffer
 *
 * Adds 40-bit value in big endian format to the beginning of the
 * buffer.
 *
 * @param buf Buffer to update.
 * @param val 40-bit value to be pushed to the buffer.
 */
void net_buf_simple_push_be40(struct net_buf_simple* buf, uint64_t val);

/**
 * @brief Push 48-bit value to the beginning of the buffer
 *
 * Adds 48-bit value in little endian format to the beginning of the
 * buffer.
 *
 * @param buf Buffer to update.
 * @param val 48-bit value to be pushed to the buffer.
 */
void net_buf_simple_push_le48(struct net_buf_simple* buf, uint64_t val);

/**
 * @brief Push 48-bit value to the beginning of the buffer
 *
 * Adds 48-bit value in big endian format to the beginning of the
 * buffer.
 *
 * @param buf Buffer to update.
 * @param val 48-bit value to be pushed to the buffer.
 */
void net_buf_simple_push_be48(struct net_buf_simple* buf, uint64_t val);

/**
 * @brief Push 64-bit value to the beginning of the buffer
 *
 * Adds 64-bit value in little endian format to the beginning of the
 * buffer.
 *
 * @param buf Buffer to update.
 * @param val 64-bit value to be pushed to the buffer.
 */
void net_buf_simple_push_le64(struct net_buf_simple* buf, uint64_t val);

/**
 * @brief Push 64-bit value to the beginning of the buffer
 *
 * Adds 64-bit value in big endian format to the beginning of the
 * buffer.
 *
 * @param buf Buffer to update.
 * @param val 64-bit value to be pushed to the buffer.
 */
void net_buf_simple_push_be64(struct net_buf_simple* buf, uint64_t val);

/**
 * @brief Remove data from the beginning of the buffer.
 *
 * Removes data from the beginning of the buffer by modifying the data
 * pointer and buffer length.
 *
 * @param buf Buffer to update.
 * @param len Number of bytes to remove.
 *
 * @return New beginning of the buffer data.
 */
void* net_buf_simple_pull(struct net_buf_simple* buf, size_t len);

/**
 * @brief Remove data from the beginning of the buffer.
 *
 * Removes data from the beginning of the buffer by modifying the data
 * pointer and buffer length.
 *
 * @param buf Buffer to update.
 * @param len Number of bytes to remove.
 *
 * @return Pointer to the old location of the buffer data.
 */
void* net_buf_simple_pull_mem(struct net_buf_simple* buf, size_t len);

/**
 * @brief Remove a 8-bit value from the beginning of the buffer
 *
 * Same idea as with net_buf_simple_pull(), but a helper for operating
 * on 8-bit values.
 *
 * @param buf A valid pointer on a buffer.
 *
 * @return The 8-bit removed value
 */
uint8_t net_buf_simple_pull_u8(struct net_buf_simple* buf);

/**
 * @brief Remove and convert 16 bits from the beginning of the buffer.
 *
 * Same idea as with net_buf_simple_pull(), but a helper for operating
 * on 16-bit little endian data.
 *
 * @param buf A valid pointer on a buffer.
 *
 * @return 16-bit value converted from little endian to host endian.
 */
uint16_t net_buf_simple_pull_le16(struct net_buf_simple* buf);

/**
 * @brief Remove and convert 16 bits from the beginning of the buffer.
 *
 * Same idea as with net_buf_simple_pull(), but a helper for operating
 * on 16-bit big endian data.
 *
 * @param buf A valid pointer on a buffer.
 *
 * @return 16-bit value converted from big endian to host endian.
 */
uint16_t net_buf_simple_pull_be16(struct net_buf_simple* buf);

/**
 * @brief Remove and convert 24 bits from the beginning of the buffer.
 *
 * Same idea as with net_buf_simple_pull(), but a helper for operating
 * on 24-bit little endian data.
 *
 * @param buf A valid pointer on a buffer.
 *
 * @return 24-bit value converted from little endian to host endian.
 */
uint32_t net_buf_simple_pull_le24(struct net_buf_simple* buf);

/**
 * @brief Remove and convert 24 bits from the beginning of the buffer.
 *
 * Same idea as with net_buf_simple_pull(), but a helper for operating
 * on 24-bit big endian data.
 *
 * @param buf A valid pointer on a buffer.
 *
 * @return 24-bit value converted from big endian to host endian.
 */
uint32_t net_buf_simple_pull_be24(struct net_buf_simple* buf);

/**
 * @brief Remove and convert 32 bits from the beginning of the buffer.
 *
 * Same idea as with net_buf_simple_pull(), but a helper for operating
 * on 32-bit little endian data.
 *
 * @param buf A valid pointer on a buffer.
 *
 * @return 32-bit value converted from little endian to host endian.
 */
uint32_t net_buf_simple_pull_le32(struct net_buf_simple* buf);

/**
 * @brief Remove and convert 32 bits from the beginning of the buffer.
 *
 * Same idea as with net_buf_simple_pull(), but a helper for operating
 * on 32-bit big endian data.
 *
 * @param buf A valid pointer on a buffer.
 *
 * @return 32-bit value converted from big endian to host endian.
 */
uint32_t net_buf_simple_pull_be32(struct net_buf_simple* buf);

/**
 * @brief Remove and convert 40 bits from the beginning of the buffer.
 *
 * Same idea as with net_buf_simple_pull(), but a helper for operating
 * on 40-bit little endian data.
 *
 * @param buf A valid pointer on a buffer.
 *
 * @return 40-bit value converted from little endian to host endian.
 */
uint64_t net_buf_simple_pull_le40(struct net_buf_simple* buf);

/**
 * @brief Remove and convert 40 bits from the beginning of the buffer.
 *
 * Same idea as with net_buf_simple_pull(), but a helper for operating
 * on 40-bit big endian data.
 *
 * @param buf A valid pointer on a buffer.
 *
 * @return 40-bit value converted from big endian to host endian.
 */
uint64_t net_buf_simple_pull_be40(struct net_buf_simple* buf);

/**
 * @brief Remove and convert 48 bits from the beginning of the buffer.
 *
 * Same idea as with net_buf_simple_pull(), but a helper for operating
 * on 48-bit little endian data.
 *
 * @param buf A valid pointer on a buffer.
 *
 * @return 48-bit value converted from little endian to host endian.
 */
uint64_t net_buf_simple_pull_le48(struct net_buf_simple* buf);

/**
 * @brief Remove and convert 48 bits from the beginning of the buffer.
 *
 * Same idea as with net_buf_simple_pull(), but a helper for operating
 * on 48-bit big endian data.
 *
 * @param buf A valid pointer on a buffer.
 *
 * @return 48-bit value converted from big endian to host endian.
 */
uint64_t net_buf_simple_pull_be48(struct net_buf_simple* buf);

/**
 * @brief Remove and convert 64 bits from the beginning of the buffer.
 *
 * Same idea as with net_buf_simple_pull(), but a helper for operating
 * on 64-bit little endian data.
 *
 * @param buf A valid pointer on a buffer.
 *
 * @return 64-bit value converted from little endian to host endian.
 */
uint64_t net_buf_simple_pull_le64(struct net_buf_simple* buf);

/**
 * @brief Remove and convert 64 bits from the beginning of the buffer.
 *
 * Same idea as with net_buf_simple_pull(), but a helper for operating
 * on 64-bit big endian data.
 *
 * @param buf A valid pointer on a buffer.
 *
 * @return 64-bit value converted from big endian to host endian.
 */
uint64_t net_buf_simple_pull_be64(struct net_buf_simple* buf);

/**
 * @brief Get the tail pointer for a buffer.
 *
 * Get a pointer to the end of the data in a buffer.
 *
 * @param buf Buffer.
 *
 * @return Tail pointer for the buffer.
 */
static inline uint8_t* net_buf_simple_tail(const struct net_buf_simple* buf) {
    return (buf->data + buf->len);
}

/**
 * @brief Check buffer headroom.
 *
 * Check how much free space there is in the beginning of the buffer.
 *
 * buf A valid pointer on a buffer
 *
 * @return Number of bytes available in the beginning of the buffer.
 */
size_t net_buf_simple_headroom(const struct net_buf_simple* buf);

/**
 * @brief Check buffer tailroom.
 *
 * Check how much free space there is at the end of the buffer.
 *
 * @param buf A valid pointer on a buffer
 *
 * @return Number of bytes available at the end of the buffer.
 */
size_t net_buf_simple_tailroom(const struct net_buf_simple* buf);

/**
 * @brief Check maximum net_buf_simple::len value.
 *
 * This value is depending on the number of bytes being reserved as headroom.
 *
 * @param buf A valid pointer on a buffer
 *
 * @return Number of bytes usable behind the net_buf_simple::data pointer.
 */
uint16_t net_buf_simple_max_len(const struct net_buf_simple* buf);

/**
 * @brief Parsing state of a buffer.
 *
 * This is used for temporarily storing the parsing state of a buffer
 * while giving control of the parsing to a routine which we don't
 * control.
 */
struct net_buf_simple_state {
    /** Offset of the data pointer from the beginning of the storage */
    uint16_t offset;
    /** Length of data */
    uint16_t len;
};

/**
 * @brief Save the parsing state of a buffer.
 *
 * Saves the parsing state of a buffer so it can be restored later.
 *
 * @param buf Buffer from which the state should be saved.
 * @param state Storage for the state.
 */
static inline void net_buf_simple_save(const struct net_buf_simple* buf,
                                       struct net_buf_simple_state* state) {
    state->offset = (uint16_t)net_buf_simple_headroom(buf);
    state->len    = buf->len;
}

/**
 * @brief Restore the parsing state of a buffer.
 *
 * Restores the parsing state of a buffer from a state previously stored
 * by net_buf_simple_save().
 *
 * @param buf Buffer to which the state should be restored.
 * @param state Stored state.
 */
static inline void net_buf_simple_restore(struct net_buf_simple* buf,
                                          struct net_buf_simple_state* state) {
    buf->data = buf->__buf + state->offset;
    buf->len  = state->len;
}

/**
 * Flag indicating that the buffer's associated data pointer, points to
 * externally allocated memory. Therefore once ref goes down to zero, the
 * pointed data will not need to be deallocated. This never needs to be
 * explicitly set or unset by the net_buf API user. Such net_buf is
 * exclusively instantiated via net_buf_alloc_with_data() function.
 * Reference count mechanism however will behave the same way, and ref
 * count going to 0 will free the net_buf but no the data pointer in it.
 */
#define NET_BUF_EXTERNAL_DATA BIT(0)

/**
 * @brief Network buffer representation.
 *
 * This struct is used to represent network buffers. Such buffers are
 * normally defined through the NET_BUF_POOL_*_DEFINE() APIs and allocated
 * using the net_buf_alloc() API.
 */
struct net_buf {
    /** Allow placing the buffer into sys_slist_t */
    sys_snode_t node;

    /** Fragments associated with this buffer. */
    struct net_buf* frags;

    /** Reference count. */
    uint8_t ref;

    /** Bit-field of buffer flags. */
    uint8_t flags;

    /** Where the buffer should go when freed up. */
    uint8_t pool_id;

    /** Size of user data on this buffer */
    uint8_t user_data_size;

    /** Union for convenience access to the net_buf_simple members, also
     * preserving the old API.
     */
    union {
        /* The ABI of this struct must match net_buf_simple */
        struct {
            /** Pointer to the start of data in the buffer. */
            uint8_t* data;

            /** Length of the data behind the data pointer. */
            uint16_t len;

            /** Amount of data that this buffer can store. */
            uint16_t size;

            /** Start of the data storage. Not to be accessed
             *  directly (the data pointer should be used
             *  instead).
             */
            uint8_t* __buf;
        };

        /** @cond INTERNAL_HIDDEN */
        struct net_buf_simple b;
        /** @endcond */
    };

    /** System metadata for this buffer. Cleared on allocation. */
    #if defined(_MSC_VER) /* #CUSTOM@NDRS */
    /* This is a workaround for MSVC which does not allow zero-sized
     * arrays. The size of the array is 1.
     * This change will effect production code in C when using sizeof()
     * so it will be used only in MSVC.
     */
    uint8_t user_data[1] __net_buf_align;
    #else
    uint8_t user_data[] __net_buf_align;
    #endif
};

/** @cond INTERNAL_HIDDEN */

struct net_buf_data_cb {
    uint8_t* __must_check (*alloc)(struct net_buf* buf, size_t* size,
                                   k_timeout_t timeout);
    uint8_t* __must_check (*ref)(struct net_buf* buf, uint8_t* data);
    void (*unref)(struct net_buf* buf, uint8_t* data);
};

struct net_buf_data_alloc {
    const struct net_buf_data_cb* cb;
    void*  alloc_data;
    size_t max_alloc_size;
};

/** @endcond */

/**
 * @brief Network buffer pool representation.
 *
 * This struct is used to represent a pool of network buffers.
 */
struct net_buf_pool {
    /** LIFO to place the buffer into when free */
    struct k_lifo free;

    /** To prevent concurrent access/modifications */
    struct k_spinlock lock;

    /** Number of buffers in pool */
    const uint16_t buf_count;

    /** Number of uninitialized buffers */
    uint16_t uninit_count;

    /** Size of user data allocated to this pool */
    uint8_t user_data_size;

    #if defined(CONFIG_NET_BUF_POOL_USAGE)
    /** Amount of available buffers in the pool. */
    atomic_t avail_count;

    /** Total size of the pool. */
    const uint16_t pool_size;

    /** Maximum count of used buffers. */
    uint16_t max_used;

    /** Name of the pool. Used when printing pool information. */
    char const* name;
    #endif /* CONFIG_NET_BUF_POOL_USAGE */

    /** Optional destroy callback when buffer is freed. */
    void (*const destroy)(struct net_buf* buf);

    /** Data allocation handlers. */
    const struct net_buf_data_alloc* alloc;

    /** Start of buffer storage array */
    struct net_buf* const __bufs;
};

/** @cond INTERNAL_HIDDEN */
#define NET_BUF_POOL_USAGE_INIT(_pool, _count) \
    IF_ENABLED(CONFIG_NET_BUF_POOL_USAGE, (.avail_count = ATOMIC_INIT(_count),)) \
    IF_ENABLED(CONFIG_NET_BUF_POOL_USAGE, (.max_used = 0,)) \
    IF_ENABLED(CONFIG_NET_BUF_POOL_USAGE, (.name = STRINGIFY(_pool),))

#if (__GTEST == 0U)
#define NET_BUF_POOL_INITIALIZER(_pool, _alloc, _bufs, _count, _ud_size, _destroy) \
    {                                                           \
        .free = Z_LIFO_INITIALIZER(_pool.free),                 \
        .lock = {},                                             \
        .buf_count = _count,                                    \
        .uninit_count = _count,                                 \
        .user_data_size = _ud_size,                             \
        NET_BUF_POOL_USAGE_INIT(_pool, _count)                  \
        .destroy = _destroy,                                    \
        .alloc = _alloc,                                        \
        .__bufs = (struct net_buf*)_bufs,                       \
    }
#else /* #CUSTOM@NDRS .lock = {} -> {0} */
#define NET_BUF_POOL_INITIALIZER(_pool, _alloc, _bufs, _count, _ud_size, _destroy) \
    {                                                           \
        .free = Z_LIFO_INITIALIZER(_pool.free),                 \
        .lock = {0},                                            \
        .buf_count = _count,                                    \
        .uninit_count = _count,                                 \
        .user_data_size = _ud_size,                             \
        NET_BUF_POOL_USAGE_INIT(_pool, _count)                  \
        .destroy = _destroy,                                    \
        .alloc = _alloc,                                        \
        .__bufs = (struct net_buf*)_bufs,                       \
    }
#endif

#if defined(_MSC_VER) /* #CUSTOM@NDRS omit BUILD_ASSERT */
#define _NET_BUF_ARRAY_DEFINE(_name, _count, _ud_size)          \
    struct _net_buf_##_name {                                   \
        uint8_t b[sizeof(struct net_buf)];                      \
        uint8_t ud[_ud_size];                                   \
    } __net_buf_align;                                          \
    static struct _net_buf_##_name _net_buf_##_name[_count] __noinit
#else
#define _NET_BUF_ARRAY_DEFINE(_name, _count, _ud_size)          \
    struct _net_buf_##_name {                                   \
        uint8_t b[sizeof(struct net_buf)];                      \
        uint8_t ud[_ud_size];                                   \
    } __net_buf_align;                                          \
    BUILD_ASSERT(_ud_size <= UINT8_MAX);                        \
    BUILD_ASSERT(offsetof(struct net_buf, user_data) ==         \
                 offsetof(struct _net_buf_##_name, ud), "Invalid offset");  \
    BUILD_ASSERT(__alignof__(struct net_buf) ==                 \
                 __alignof__(struct _net_buf_##_name), "Invalid alignment");\
    BUILD_ASSERT(sizeof(struct _net_buf_##_name) ==             \
                 ROUND_UP(sizeof(struct net_buf) + _ud_size, __alignof__(struct net_buf)), \
                 "Size cannot be determined");                  \
    static struct _net_buf_##_name _net_buf_##_name[_count] __noinit
#endif

extern const struct net_buf_data_alloc net_buf_heap_alloc;
/** @endcond */

/**
 *
 * @brief Define a new pool for buffers using the heap for the data.
 *
 * Defines a net_buf_pool struct and the necessary memory storage (array of
 * structs) for the needed amount of buffers. After this, the buffers can be
 * accessed from the pool through net_buf_alloc. The pool is defined as a
 * static variable, so if it needs to be exported outside the current module
 * this needs to happen with the help of a separate pointer rather than an
 * extern declaration.
 *
 * The data payload of the buffers will be allocated from the heap using
 * k_malloc, so CONFIG_HEAP_MEM_POOL_SIZE must be set to a positive value.
 * This kind of pool does not support blocking on the data allocation, so
 * the timeout passed to net_buf_alloc will be always treated as K_NO_WAIT
 * when trying to allocate the data. This means that allocation failures,
 * i.e. NULL returns, must always be handled cleanly.
 *
 * If provided with a custom destroy callback, this callback is
 * responsible for eventually calling net_buf_destroy() to complete the
 * process of returning the buffer to the pool.
 *
 * @param _name      Name of the pool variable.
 * @param _count     Number of buffers in the pool.
 * @param _ud_size   User data space to reserve per buffer.
 * @param _destroy   Optional destroy callback when buffer is freed.
 */
#define NET_BUF_POOL_HEAP_DEFINE(_name, _count, _ud_size, _destroy)     \
    _NET_BUF_ARRAY_DEFINE(_name, _count, _ud_size);                     \
    static STRUCT_SECTION_ITERABLE(net_buf_pool, _name) =               \
        NET_BUF_POOL_INITIALIZER(_name, &net_buf_heap_alloc,            \
                                 _net_buf_##_name, _count, _ud_size,    \
                                 _destroy)

/** @cond INTERNAL_HIDDEN */

struct net_buf_pool_fixed {
    uint8_t* data_pool;
};

extern const struct net_buf_data_cb net_buf_fixed_cb;

/** @endcond */

/**
 *
 * @brief Define a new pool for buffers based on fixed-size data
 *
 * Defines a net_buf_pool struct and the necessary memory storage (array of
 * structs) for the needed amount of buffers. After this, the buffers can be
 * accessed from the pool through net_buf_alloc. The pool is defined as a
 * static variable, so if it needs to be exported outside the current module
 * this needs to happen with the help of a separate pointer rather than an
 * extern declaration.
 *
 * The data payload of the buffers will be allocated from a byte array
 * of fixed sized chunks. This kind of pool does not support blocking on
 * the data allocation, so the timeout passed to net_buf_alloc will be
 * always treated as K_NO_WAIT when trying to allocate the data. This means
 * that allocation failures, i.e. NULL returns, must always be handled
 * cleanly.
 *
 * If provided with a custom destroy callback, this callback is
 * responsible for eventually calling net_buf_destroy() to complete the
 * process of returning the buffer to the pool.
 *
 * @param _name      Name of the pool variable.
 * @param _count     Number of buffers in the pool.
 * @param _data_size Maximum data payload per buffer.
 * @param _ud_size   User data space to reserve per buffer.
 * @param _destroy   Optional destroy callback when buffer is freed.
 */
#define NET_BUF_POOL_FIXED_DEFINE(_name, _count, _data_size, _ud_size, _destroy)    \
    _NET_BUF_ARRAY_DEFINE(_name, _count, _ud_size);                         \
    static uint8_t __noinit net_buf_data_##_name[_count][_data_size] __net_buf_align; \
    static const struct net_buf_pool_fixed net_buf_fixed_##_name = {        \
        .data_pool = (uint8_t*)net_buf_data_##_name,                        \
    };                                                                      \
    static const struct net_buf_data_alloc net_buf_fixed_alloc_##_name = {  \
        .cb = &net_buf_fixed_cb,                                            \
        .alloc_data = (void*)&net_buf_fixed_##_name,                        \
        .max_alloc_size = _data_size,                                       \
    };                                                                      \
    static STRUCT_SECTION_ITERABLE(net_buf_pool, _name) =                   \
        NET_BUF_POOL_INITIALIZER(_name, &net_buf_fixed_alloc_##_name,       \
                                 _net_buf_##_name, _count, _ud_size,        \
                                 _destroy)

/** @cond INTERNAL_HIDDEN */
extern const struct net_buf_data_cb net_buf_var_cb;
/** @endcond */

/**
 *
 * @brief Define a new pool for buffers with variable size payloads
 *
 * Defines a net_buf_pool struct and the necessary memory storage (array of
 * structs) for the needed amount of buffers. After this, the buffers can be
 * accessed from the pool through net_buf_alloc. The pool is defined as a
 * static variable, so if it needs to be exported outside the current module
 * this needs to happen with the help of a separate pointer rather than an
 * extern declaration.
 *
 * The data payload of the buffers will be based on a memory pool from which
 * variable size payloads may be allocated.
 *
 * If provided with a custom destroy callback, this callback is
 * responsible for eventually calling net_buf_destroy() to complete the
 * process of returning the buffer to the pool.
 *
 * @param _name      Name of the pool variable.
 * @param _count     Number of buffers in the pool.
 * @param _data_size Total amount of memory available for data payloads.
 * @param _ud_size   User data space to reserve per buffer.
 * @param _destroy   Optional destroy callback when buffer is freed.
 */
#define NET_BUF_POOL_VAR_DEFINE(_name, _count, _data_size, _ud_size, _destroy)  \
    _NET_BUF_ARRAY_DEFINE(_name, _count, _ud_size);                             \
    K_HEAP_DEFINE(net_buf_mem_pool_##_name, _data_size);                        \
    static const struct net_buf_data_alloc net_buf_data_alloc_##_name = {       \
        .cb = &net_buf_var_cb,                                                  \
        .alloc_data = &net_buf_mem_pool_##_name,                                \
        .max_alloc_size = 0,                                                    \
    };                                                                          \
    static STRUCT_SECTION_ITERABLE(net_buf_pool, _name) =                       \
        NET_BUF_POOL_INITIALIZER(_name, &net_buf_data_alloc_##_name,            \
                                 _net_buf_##_name, _count, _ud_size,            \
                                 _destroy)

/**
 *
 * @brief Define a new pool for buffers
 *
 * Defines a net_buf_pool struct and the necessary memory storage (array of
 * structs) for the needed amount of buffers. After this,the buffers can be
 * accessed from the pool through net_buf_alloc. The pool is defined as a
 * static variable, so if it needs to be exported outside the current module
 * this needs to happen with the help of a separate pointer rather than an
 * extern declaration.
 *
 * If provided with a custom destroy callback this callback is
 * responsible for eventually calling net_buf_destroy() to complete the
 * process of returning the buffer to the pool.
 *
 * @param _name     Name of the pool variable.
 * @param _count    Number of buffers in the pool.
 * @param _size     Maximum data size for each buffer.
 * @param _ud_size  Amount of user data space to reserve.
 * @param _destroy  Optional destroy callback when buffer is freed.
 */
#define NET_BUF_POOL_DEFINE(_name, _count, _size, _ud_size, _destroy)                                                  \
    NET_BUF_POOL_FIXED_DEFINE(_name, _count, _size, _ud_size, _destroy)

/**
 * @brief Looks up a pool based on its ID.
 *
 * @param id Pool ID (e.g. from buf->pool_id).
 *
 * @return Pointer to pool.
 */
struct net_buf_pool* net_buf_pool_get(int id);

/**
 * @brief Get a zero-based index for a buffer.
 *
 * This function will translate a buffer into a zero-based index,
 * based on its placement in its buffer pool. This can be useful if you
 * want to associate an external array of meta-data contexts with the
 * buffers of a pool.
 *
 * @param buf  Network buffer.
 *
 * @return Zero-based index for the buffer.
 */
int net_buf_id(const struct net_buf* buf);

/**
 * @brief Allocate a new fixed buffer from a pool.
 *
 * @param pool Which pool to allocate the buffer from.
 * @param timeout Affects the action taken should the pool be empty.
 *        If K_NO_WAIT, then return immediately. If K_FOREVER, then
 *        wait as long as necessary. Otherwise, wait until the specified
 *        timeout. Note that some types of data allocators do not support
 *        blocking (such as the HEAP type). In this case it's still possible
 *        for net_buf_alloc() to fail (return NULL) even if it was given
 *        K_FOREVER.
 *
 * @return New buffer or NULL if out of buffers.
 */
#if defined(CONFIG_NET_BUF_LOG)
struct net_buf* __must_check net_buf_alloc_fixed_debug(struct net_buf_pool* pool,
                                                       k_timeout_t timeout,
                                                       char const* func,
                                                       int line);
#define net_buf_alloc_fixed(_pool, _timeout) \
    net_buf_alloc_fixed_debug(_pool, _timeout, __func__, __LINE__)
#else
struct net_buf* __must_check net_buf_alloc_fixed(struct net_buf_pool* pool,
                                                 k_timeout_t timeout);
#endif

/**
 * @copydetails net_buf_alloc_fixed
 */
static inline struct net_buf* __must_check net_buf_alloc(struct net_buf_pool* pool,
                                                         k_timeout_t timeout) {
    return net_buf_alloc_fixed(pool, timeout);
}

/**
 * @brief Allocate a new variable length buffer from a pool.
 *
 * @param pool Which pool to allocate the buffer from.
 * @param size Amount of data the buffer must be able to fit.
 * @param timeout Affects the action taken should the pool be empty.
 *        If K_NO_WAIT, then return immediately. If K_FOREVER, then
 *        wait as long as necessary. Otherwise, wait until the specified
 *        timeout. Note that some types of data allocators do not support
 *        blocking (such as the HEAP type). In this case it's still possible
 *        for net_buf_alloc() to fail (return NULL) even if it was given
 *        K_FOREVER.
 *
 * @return New buffer or NULL if out of buffers.
 */
#if defined(CONFIG_NET_BUF_LOG)
struct net_buf* __must_check net_buf_alloc_len_debug(struct net_buf_pool* pool,
                                                     size_t size,
                                                     k_timeout_t timeout,
                                                     char const* func,
                                                     int line);
#define net_buf_alloc_len(_pool, _size, _timeout) \
    net_buf_alloc_len_debug(_pool, _size, _timeout, __func__, __LINE__)
#else
struct net_buf* __must_check net_buf_alloc_len(struct net_buf_pool* pool,
                                               size_t size,
                                               k_timeout_t timeout);
#endif

/**
 * @brief Allocate a new buffer from a pool but with external data pointer.
 *
 * Allocate a new buffer from a pool, where the data pointer comes from the
 * user and not from the pool.
 *
 * @param pool Which pool to allocate the buffer from.
 * @param data External data pointer
 * @param size Amount of data the pointed data buffer if able to fit.
 * @param timeout Affects the action taken should the pool be empty.
 *        If K_NO_WAIT, then return immediately. If K_FOREVER, then
 *        wait as long as necessary. Otherwise, wait until the specified
 *        timeout. Note that some types of data allocators do not support
 *        blocking (such as the HEAP type). In this case it's still possible
 *        for net_buf_alloc() to fail (return NULL) even if it was given
 *        K_FOREVER.
 *
 * @return New buffer or NULL if out of buffers.
 */
#if defined(CONFIG_NET_BUF_LOG)
struct net_buf* __must_check net_buf_alloc_with_data_debug(struct net_buf_pool* pool,
                                                           void* data, size_t size,
                                                           k_timeout_t timeout,
                                                           char const* func, int line);
#define net_buf_alloc_with_data(_pool, _data_, _size, _timeout)     \
    net_buf_alloc_with_data_debug(_pool, _data_, _size, _timeout,   \
                                  __func__, __LINE__)
#else
struct net_buf* __must_check net_buf_alloc_with_data(struct net_buf_pool* pool,
                                                     void* data, size_t size,
                                                     k_timeout_t timeout);
#endif

/**
<<<<<<< HEAD
 * @brief Get a buffer from a FIFO.
 *
 * @deprecated Use @a k_fifo_get() instead.
 *
 * @param fifo Which FIFO to take the buffer from.
 * @param timeout Affects the action taken should the FIFO be empty.
 *        If K_NO_WAIT, then return immediately. If K_FOREVER, then wait as
 *        long as necessary. Otherwise, wait until the specified timeout.
 *
 * @return New buffer or NULL if the FIFO is empty.
 */
#if defined(CONFIG_NET_BUF_LOG)
__deprecated struct net_buf* __must_check net_buf_get_debug(struct k_fifo* fifo,
                                                            k_timeout_t timeout,
                                                            char const* func, int line);
#define net_buf_get(_fifo, _timeout) \
    net_buf_get_debug(_fifo, _timeout, __func__, __LINE__)
#else
__deprecated struct net_buf* __must_check net_buf_get(struct k_fifo* fifo,
                                                      k_timeout_t timeout);
#endif

/**
=======
>>>>>>> 25f3de75
 * @brief Destroy buffer from custom destroy callback
 *
 * This helper is only intended to be used from custom destroy callbacks.
 * If no custom destroy callback is given to NET_BUF_POOL_*_DEFINE() then
 * there is no need to use this API.
 *
 * @param buf Buffer to destroy.
 */
static inline void net_buf_destroy(struct net_buf* buf) {
    struct net_buf_pool* pool = net_buf_pool_get(buf->pool_id);

    if (buf->__buf) {
        if (!(buf->flags & NET_BUF_EXTERNAL_DATA)) {
            pool->alloc->cb->unref(buf, buf->__buf);
        }
        buf->__buf = NULL;
    }

    k_lifo_put(&pool->free, buf);
}

/**
 * @brief Reset buffer
 *
 * Reset buffer data and flags so it can be reused for other purposes.
 *
 * @param buf Buffer to reset.
 */
void net_buf_reset(struct net_buf* buf);

/**
 * @brief Initialize buffer with the given headroom.
 *
 * The buffer is not expected to contain any data when this API is called.
 *
 * @param buf Buffer to initialize.
 * @param reserve How much headroom to reserve.
 */
void net_buf_simple_reserve(struct net_buf_simple* buf, size_t reserve);

/**
 * @brief Put a buffer into a list
 *
 * @param list Which list to append the buffer to.
 * @param buf Buffer.
 */
void net_buf_slist_put(sys_slist_t* list, struct net_buf* buf);

/**
 * @brief Get a buffer from a list.
 *
 * @param list Which list to take the buffer from.
 *
 * @return New buffer or NULL if the FIFO is empty.
 */
struct net_buf* __must_check net_buf_slist_get(sys_slist_t* list);

/**
<<<<<<< HEAD
 * @brief Put a buffer to the end of a FIFO.
 *
 * @deprecated Use @a k_fifo_put() instead.
 *
 * @param fifo Which FIFO to put the buffer to.
 * @param buf Buffer.
 */
__deprecated void net_buf_put(struct k_fifo* fifo, struct net_buf* buf);

/**
=======
>>>>>>> 25f3de75
 * @brief Decrements the reference count of a buffer.
 *
 * The buffer is put back into the pool if the reference count reaches zero.
 *
 * @param buf A valid pointer on a buffer
 */
#if defined(CONFIG_NET_BUF_LOG)
void net_buf_unref_debug(struct net_buf* buf, char const* func, int line);
#define net_buf_unref(_buf) \
    net_buf_unref_debug(_buf, __func__, __LINE__)
#else
void net_buf_unref(struct net_buf* buf);
#endif

/**
 * @brief Increment the reference count of a buffer.
 *
 * @param buf A valid pointer on a buffer
 *
 * @return the buffer newly referenced
 */
struct net_buf* __must_check net_buf_ref(struct net_buf* buf);

/**
 * @brief Clone buffer
 *
 * Duplicate given buffer including any (user) data and headers currently stored.
 *
 * @param buf A valid pointer on a buffer
 * @param timeout Affects the action taken should the pool be empty.
 *        If K_NO_WAIT, then return immediately. If K_FOREVER, then
 *        wait as long as necessary. Otherwise, wait until the specified
 *        timeout.
 *
 * @return Cloned buffer or NULL if out of buffers.
 */
struct net_buf* __must_check net_buf_clone(struct net_buf* buf,
                                           k_timeout_t timeout);

/**
 * @brief Get a pointer to the user data of a buffer.
 *
 * @param buf A valid pointer on a buffer
 *
 * @return Pointer to the user data of the buffer.
 */
static inline void* __must_check net_buf_user_data(const struct net_buf* buf) {
    return (void*)buf->user_data;
}

/**
 * @brief Copy user data from one to another buffer.
 *
 * @param dst A valid pointer to a buffer gettings its user data overwritten.
 * @param src A valid pointer to a buffer gettings its user data copied. User data size must be
 *            equal to or exceed @a dst.
 *
 * @return 0 on success or negative error number on failure.
 */
int net_buf_user_data_copy(struct net_buf* dst, const struct net_buf* src);

/**
 * @brief Initialize buffer with the given headroom.
 *
 * The buffer is not expected to contain any data when this API is called.
 *
 * @param buf Buffer to initialize.
 * @param reserve How much headroom to reserve.
 */
static inline void net_buf_reserve(struct net_buf* buf, size_t reserve) {
    net_buf_simple_reserve(&buf->b, reserve);
}

/**
 * @brief Prepare data to be added at the end of the buffer
 *
 * Increments the data length of a buffer to account for more data
 * at the end.
 *
 * @param buf Buffer to update.
 * @param len Number of bytes to increment the length with.
 *
 * @return The original tail of the buffer.
 */
static inline void* net_buf_add(struct net_buf* buf, size_t len) {
    return net_buf_simple_add(&buf->b, len);
}

/**
 * @brief Copies the given number of bytes to the end of the buffer
 *
 * Increments the data length of the  buffer to account for more data at
 * the end.
 *
 * @param buf Buffer to update.
 * @param mem Location of data to be added.
 * @param len Length of data to be added
 *
 * @return The original tail of the buffer.
 */
static inline void* net_buf_add_mem(struct net_buf* buf, void const* mem,
                                    size_t len) {
    return net_buf_simple_add_mem(&buf->b, mem, len);
}

/**
 * @brief Add (8-bit) byte at the end of the buffer
 *
 * Increments the data length of the  buffer to account for more data at
 * the end.
 *
 * @param buf Buffer to update.
 * @param val byte value to be added.
 *
 * @return Pointer to the value added
 */
static inline uint8_t* net_buf_add_u8(struct net_buf* buf, uint8_t val) {
    return net_buf_simple_add_u8(&buf->b, val);
}

/**
 * @brief Add 16-bit value at the end of the buffer
 *
 * Adds 16-bit value in little endian format at the end of buffer.
 * Increments the data length of a buffer to account for more data
 * at the end.
 *
 * @param buf Buffer to update.
 * @param val 16-bit value to be added.
 */
static inline void net_buf_add_le16(struct net_buf* buf, uint16_t val) {
    net_buf_simple_add_le16(&buf->b, val);
}

/**
 * @brief Add 16-bit value at the end of the buffer
 *
 * Adds 16-bit value in big endian format at the end of buffer.
 * Increments the data length of a buffer to account for more data
 * at the end.
 *
 * @param buf Buffer to update.
 * @param val 16-bit value to be added.
 */
static inline void net_buf_add_be16(struct net_buf* buf, uint16_t val) {
    net_buf_simple_add_be16(&buf->b, val);
}

/**
 * @brief Add 24-bit value at the end of the buffer
 *
 * Adds 24-bit value in little endian format at the end of buffer.
 * Increments the data length of a buffer to account for more data
 * at the end.
 *
 * @param buf Buffer to update.
 * @param val 24-bit value to be added.
 */
static inline void net_buf_add_le24(struct net_buf* buf, uint32_t val) {
    net_buf_simple_add_le24(&buf->b, val);
}

/**
 * @brief Add 24-bit value at the end of the buffer
 *
 * Adds 24-bit value in big endian format at the end of buffer.
 * Increments the data length of a buffer to account for more data
 * at the end.
 *
 * @param buf Buffer to update.
 * @param val 24-bit value to be added.
 */
static inline void net_buf_add_be24(struct net_buf* buf, uint32_t val) {
    net_buf_simple_add_be24(&buf->b, val);
}

/**
 * @brief Add 32-bit value at the end of the buffer
 *
 * Adds 32-bit value in little endian format at the end of buffer.
 * Increments the data length of a buffer to account for more data
 * at the end.
 *
 * @param buf Buffer to update.
 * @param val 32-bit value to be added.
 */
static inline void net_buf_add_le32(struct net_buf* buf, uint32_t val) {
    net_buf_simple_add_le32(&buf->b, val);
}

/**
 * @brief Add 32-bit value at the end of the buffer
 *
 * Adds 32-bit value in big endian format at the end of buffer.
 * Increments the data length of a buffer to account for more data
 * at the end.
 *
 * @param buf Buffer to update.
 * @param val 32-bit value to be added.
 */
static inline void net_buf_add_be32(struct net_buf* buf, uint32_t val) {
    net_buf_simple_add_be32(&buf->b, val);
}

/**
 * @brief Add 40-bit value at the end of the buffer
 *
 * Adds 40-bit value in little endian format at the end of buffer.
 * Increments the data length of a buffer to account for more data
 * at the end.
 *
 * @param buf Buffer to update.
 * @param val 40-bit value to be added.
 */
static inline void net_buf_add_le40(struct net_buf* buf, uint64_t val) {
    net_buf_simple_add_le40(&buf->b, val);
}

/**
 * @brief Add 40-bit value at the end of the buffer
 *
 * Adds 40-bit value in big endian format at the end of buffer.
 * Increments the data length of a buffer to account for more data
 * at the end.
 *
 * @param buf Buffer to update.
 * @param val 40-bit value to be added.
 */
static inline void net_buf_add_be40(struct net_buf* buf, uint64_t val) {
    net_buf_simple_add_be40(&buf->b, val);
}

/**
 * @brief Add 48-bit value at the end of the buffer
 *
 * Adds 48-bit value in little endian format at the end of buffer.
 * Increments the data length of a buffer to account for more data
 * at the end.
 *
 * @param buf Buffer to update.
 * @param val 48-bit value to be added.
 */
static inline void net_buf_add_le48(struct net_buf* buf, uint64_t val) {
    net_buf_simple_add_le48(&buf->b, val);
}

/**
 * @brief Add 48-bit value at the end of the buffer
 *
 * Adds 48-bit value in big endian format at the end of buffer.
 * Increments the data length of a buffer to account for more data
 * at the end.
 *
 * @param buf Buffer to update.
 * @param val 48-bit value to be added.
 */
static inline void net_buf_add_be48(struct net_buf* buf, uint64_t val) {
    net_buf_simple_add_be48(&buf->b, val);
}

/**
 * @brief Add 64-bit value at the end of the buffer
 *
 * Adds 64-bit value in little endian format at the end of buffer.
 * Increments the data length of a buffer to account for more data
 * at the end.
 *
 * @param buf Buffer to update.
 * @param val 64-bit value to be added.
 */
static inline void net_buf_add_le64(struct net_buf* buf, uint64_t val) {
    net_buf_simple_add_le64(&buf->b, val);
}

/**
 * @brief Add 64-bit value at the end of the buffer
 *
 * Adds 64-bit value in big endian format at the end of buffer.
 * Increments the data length of a buffer to account for more data
 * at the end.
 *
 * @param buf Buffer to update.
 * @param val 64-bit value to be added.
 */
static inline void net_buf_add_be64(struct net_buf* buf, uint64_t val) {
    net_buf_simple_add_be64(&buf->b, val);
}

/**
 * @brief Remove data from the end of the buffer.
 *
 * Removes data from the end of the buffer by modifying the buffer length.
 *
 * @param buf Buffer to update.
 * @param len Number of bytes to remove.
 *
 * @return New end of the buffer data.
 */
static inline void* net_buf_remove_mem(struct net_buf* buf, size_t len) {
    return net_buf_simple_remove_mem(&buf->b, len);
}

/**
 * @brief Remove a 8-bit value from the end of the buffer
 *
 * Same idea as with net_buf_remove_mem(), but a helper for operating on
 * 8-bit values.
 *
 * @param buf A valid pointer on a buffer.
 *
 * @return The 8-bit removed value
 */
static inline uint8_t net_buf_remove_u8(struct net_buf* buf) {
    return net_buf_simple_remove_u8(&buf->b);
}

/**
 * @brief Remove and convert 16 bits from the end of the buffer.
 *
 * Same idea as with net_buf_remove_mem(), but a helper for operating on
 * 16-bit little endian data.
 *
 * @param buf A valid pointer on a buffer.
 *
 * @return 16-bit value converted from little endian to host endian.
 */
static inline uint16_t net_buf_remove_le16(struct net_buf* buf) {
    return net_buf_simple_remove_le16(&buf->b);
}

/**
 * @brief Remove and convert 16 bits from the end of the buffer.
 *
 * Same idea as with net_buf_remove_mem(), but a helper for operating on
 * 16-bit big endian data.
 *
 * @param buf A valid pointer on a buffer.
 *
 * @return 16-bit value converted from big endian to host endian.
 */
static inline uint16_t net_buf_remove_be16(struct net_buf* buf) {
    return net_buf_simple_remove_be16(&buf->b);
}

/**
 * @brief Remove and convert 24 bits from the end of the buffer.
 *
 * Same idea as with net_buf_remove_mem(), but a helper for operating on
 * 24-bit big endian data.
 *
 * @param buf A valid pointer on a buffer.
 *
 * @return 24-bit value converted from big endian to host endian.
 */
static inline uint32_t net_buf_remove_be24(struct net_buf* buf) {
    return net_buf_simple_remove_be24(&buf->b);
}

/**
 * @brief Remove and convert 24 bits from the end of the buffer.
 *
 * Same idea as with net_buf_remove_mem(), but a helper for operating on
 * 24-bit little endian data.
 *
 * @param buf A valid pointer on a buffer.
 *
 * @return 24-bit value converted from little endian to host endian.
 */
static inline uint32_t net_buf_remove_le24(struct net_buf* buf) {
    return net_buf_simple_remove_le24(&buf->b);
}

/**
 * @brief Remove and convert 32 bits from the end of the buffer.
 *
 * Same idea as with net_buf_remove_mem(), but a helper for operating on
 * 32-bit little endian data.
 *
 * @param buf A valid pointer on a buffer.
 *
 * @return 32-bit value converted from little endian to host endian.
 */
static inline uint32_t net_buf_remove_le32(struct net_buf* buf) {
    return net_buf_simple_remove_le32(&buf->b);
}

/**
 * @brief Remove and convert 32 bits from the end of the buffer.
 *
 * Same idea as with net_buf_remove_mem(), but a helper for operating on
 * 32-bit big endian data.
 *
 * @param buf A valid pointer on a buffer
 *
 * @return 32-bit value converted from big endian to host endian.
 */
static inline uint32_t net_buf_remove_be32(struct net_buf* buf) {
    return net_buf_simple_remove_be32(&buf->b);
}

/**
 * @brief Remove and convert 40 bits from the end of the buffer.
 *
 * Same idea as with net_buf_remove_mem(), but a helper for operating on
 * 40-bit little endian data.
 *
 * @param buf A valid pointer on a buffer.
 *
 * @return 40-bit value converted from little endian to host endian.
 */
static inline uint64_t net_buf_remove_le40(struct net_buf* buf) {
    return net_buf_simple_remove_le40(&buf->b);
}

/**
 * @brief Remove and convert 40 bits from the end of the buffer.
 *
 * Same idea as with net_buf_remove_mem(), but a helper for operating on
 * 40-bit big endian data.
 *
 * @param buf A valid pointer on a buffer
 *
 * @return 40-bit value converted from big endian to host endian.
 */
static inline uint64_t net_buf_remove_be40(struct net_buf* buf) {
    return net_buf_simple_remove_be40(&buf->b);
}

/**
 * @brief Remove and convert 48 bits from the end of the buffer.
 *
 * Same idea as with net_buf_remove_mem(), but a helper for operating on
 * 48-bit little endian data.
 *
 * @param buf A valid pointer on a buffer.
 *
 * @return 48-bit value converted from little endian to host endian.
 */
static inline uint64_t net_buf_remove_le48(struct net_buf* buf) {
    return net_buf_simple_remove_le48(&buf->b);
}

/**
 * @brief Remove and convert 48 bits from the end of the buffer.
 *
 * Same idea as with net_buf_remove_mem(), but a helper for operating on
 * 48-bit big endian data.
 *
 * @param buf A valid pointer on a buffer
 *
 * @return 48-bit value converted from big endian to host endian.
 */
static inline uint64_t net_buf_remove_be48(struct net_buf* buf) {
    return net_buf_simple_remove_be48(&buf->b);
}

/**
 * @brief Remove and convert 64 bits from the end of the buffer.
 *
 * Same idea as with net_buf_remove_mem(), but a helper for operating on
 * 64-bit little endian data.
 *
 * @param buf A valid pointer on a buffer.
 *
 * @return 64-bit value converted from little endian to host endian.
 */
static inline uint64_t net_buf_remove_le64(struct net_buf* buf) {
    return net_buf_simple_remove_le64(&buf->b);
}

/**
 * @brief Remove and convert 64 bits from the end of the buffer.
 *
 * Same idea as with net_buf_remove_mem(), but a helper for operating on
 * 64-bit big endian data.
 *
 * @param buf A valid pointer on a buffer
 *
 * @return 64-bit value converted from big endian to host endian.
 */
static inline uint64_t net_buf_remove_be64(struct net_buf* buf) {
    return net_buf_simple_remove_be64(&buf->b);
}

/**
 * @brief Prepare data to be added at the start of the buffer
 *
 * Modifies the data pointer and buffer length to account for more data
 * in the beginning of the buffer.
 *
 * @param buf Buffer to update.
 * @param len Number of bytes to add to the beginning.
 *
 * @return The new beginning of the buffer data.
 */
static inline void* net_buf_push(struct net_buf* buf, size_t len) {
    return net_buf_simple_push(&buf->b, len);
}

/**
 * @brief Copies the given number of bytes to the start of the buffer
 *
 * Modifies the data pointer and buffer length to account for more data
 * in the beginning of the buffer.
 *
 * @param buf Buffer to update.
 * @param mem Location of data to be added.
 * @param len Length of data to be added.
 *
 * @return The new beginning of the buffer data.
 */
static inline void* net_buf_push_mem(struct net_buf* buf, void const* mem, size_t len) {
    return net_buf_simple_push_mem(&buf->b, mem, len);
}

/**
 * @brief Push 8-bit value to the beginning of the buffer
 *
 * Adds 8-bit value the beginning of the buffer.
 *
 * @param buf Buffer to update.
 * @param val 8-bit value to be pushed to the buffer.
 */
static inline void net_buf_push_u8(struct net_buf* buf, uint8_t val) {
    net_buf_simple_push_u8(&buf->b, val);
}

/**
 * @brief Push 16-bit value to the beginning of the buffer
 *
 * Adds 16-bit value in little endian format to the beginning of the
 * buffer.
 *
 * @param buf Buffer to update.
 * @param val 16-bit value to be pushed to the buffer.
 */
static inline void net_buf_push_le16(struct net_buf* buf, uint16_t val) {
    net_buf_simple_push_le16(&buf->b, val);
}

/**
 * @brief Push 16-bit value to the beginning of the buffer
 *
 * Adds 16-bit value in big endian format to the beginning of the
 * buffer.
 *
 * @param buf Buffer to update.
 * @param val 16-bit value to be pushed to the buffer.
 */
static inline void net_buf_push_be16(struct net_buf* buf, uint16_t val) {
    net_buf_simple_push_be16(&buf->b, val);
}

/**
 * @brief Push 24-bit value to the beginning of the buffer
 *
 * Adds 24-bit value in little endian format to the beginning of the
 * buffer.
 *
 * @param buf Buffer to update.
 * @param val 24-bit value to be pushed to the buffer.
 */
static inline void net_buf_push_le24(struct net_buf* buf, uint32_t val) {
    net_buf_simple_push_le24(&buf->b, val);
}

/**
 * @brief Push 24-bit value to the beginning of the buffer
 *
 * Adds 24-bit value in big endian format to the beginning of the
 * buffer.
 *
 * @param buf Buffer to update.
 * @param val 24-bit value to be pushed to the buffer.
 */
static inline void net_buf_push_be24(struct net_buf* buf, uint32_t val) {
    net_buf_simple_push_be24(&buf->b, val);
}

/**
 * @brief Push 32-bit value to the beginning of the buffer
 *
 * Adds 32-bit value in little endian format to the beginning of the
 * buffer.
 *
 * @param buf Buffer to update.
 * @param val 32-bit value to be pushed to the buffer.
 */
static inline void net_buf_push_le32(struct net_buf* buf, uint32_t val) {
    net_buf_simple_push_le32(&buf->b, val);
}

/**
 * @brief Push 32-bit value to the beginning of the buffer
 *
 * Adds 32-bit value in big endian format to the beginning of the
 * buffer.
 *
 * @param buf Buffer to update.
 * @param val 32-bit value to be pushed to the buffer.
 */
static inline void net_buf_push_be32(struct net_buf* buf, uint32_t val) {
    net_buf_simple_push_be32(&buf->b, val);
}

/**
 * @brief Push 40-bit value to the beginning of the buffer
 *
 * Adds 40-bit value in little endian format to the beginning of the
 * buffer.
 *
 * @param buf Buffer to update.
 * @param val 40-bit value to be pushed to the buffer.
 */
static inline void net_buf_push_le40(struct net_buf* buf, uint64_t val) {
    net_buf_simple_push_le40(&buf->b, val);
}

/**
 * @brief Push 40-bit value to the beginning of the buffer
 *
 * Adds 40-bit value in big endian format to the beginning of the
 * buffer.
 *
 * @param buf Buffer to update.
 * @param val 40-bit value to be pushed to the buffer.
 */
static inline void net_buf_push_be40(struct net_buf* buf, uint64_t val) {
    net_buf_simple_push_be40(&buf->b, val);
}

/**
 * @brief Push 48-bit value to the beginning of the buffer
 *
 * Adds 48-bit value in little endian format to the beginning of the
 * buffer.
 *
 * @param buf Buffer to update.
 * @param val 48-bit value to be pushed to the buffer.
 */
static inline void net_buf_push_le48(struct net_buf* buf, uint64_t val) {
    net_buf_simple_push_le48(&buf->b, val);
}

/**
 * @brief Push 48-bit value to the beginning of the buffer
 *
 * Adds 48-bit value in big endian format to the beginning of the
 * buffer.
 *
 * @param buf Buffer to update.
 * @param val 48-bit value to be pushed to the buffer.
 */
static inline void net_buf_push_be48(struct net_buf* buf, uint64_t val) {
    net_buf_simple_push_be48(&buf->b, val);
}

/**
 * @brief Push 64-bit value to the beginning of the buffer
 *
 * Adds 64-bit value in little endian format to the beginning of the
 * buffer.
 *
 * @param buf Buffer to update.
 * @param val 64-bit value to be pushed to the buffer.
 */
static inline void net_buf_push_le64(struct net_buf* buf, uint64_t val) {
    net_buf_simple_push_le64(&buf->b, val);
}

/**
 * @brief Push 64-bit value to the beginning of the buffer
 *
 * Adds 64-bit value in big endian format to the beginning of the
 * buffer.
 *
 * @param buf Buffer to update.
 * @param val 64-bit value to be pushed to the buffer.
 */
static inline void net_buf_push_be64(struct net_buf* buf, uint64_t val) {
    net_buf_simple_push_be64(&buf->b, val);
}

/**
 * @brief Remove data from the beginning of the buffer.
 *
 * Removes data from the beginning of the buffer by modifying the data
 * pointer and buffer length.
 *
 * @param buf Buffer to update.
 * @param len Number of bytes to remove.
 *
 * @return New beginning of the buffer data.
 */
static inline void* net_buf_pull(struct net_buf* buf, size_t len) {
    return net_buf_simple_pull(&buf->b, len);
}

/**
 * @brief Remove data from the beginning of the buffer.
 *
 * Removes data from the beginning of the buffer by modifying the data
 * pointer and buffer length.
 *
 * @param buf Buffer to update.
 * @param len Number of bytes to remove.
 *
 * @return Pointer to the old beginning of the buffer data.
 */
static inline void* net_buf_pull_mem(struct net_buf* buf, size_t len) {
    return net_buf_simple_pull_mem(&buf->b, len);
}

/**
 * @brief Remove a 8-bit value from the beginning of the buffer
 *
 * Same idea as with net_buf_pull(), but a helper for operating on
 * 8-bit values.
 *
 * @param buf A valid pointer on a buffer.
 *
 * @return The 8-bit removed value
 */
static inline uint8_t net_buf_pull_u8(struct net_buf* buf) {
    return net_buf_simple_pull_u8(&buf->b);
}

/**
 * @brief Remove and convert 16 bits from the beginning of the buffer.
 *
 * Same idea as with net_buf_pull(), but a helper for operating on
 * 16-bit little endian data.
 *
 * @param buf A valid pointer on a buffer.
 *
 * @return 16-bit value converted from little endian to host endian.
 */
static inline uint16_t net_buf_pull_le16(struct net_buf* buf) {
    return net_buf_simple_pull_le16(&buf->b);
}

/**
 * @brief Remove and convert 16 bits from the beginning of the buffer.
 *
 * Same idea as with net_buf_pull(), but a helper for operating on
 * 16-bit big endian data.
 *
 * @param buf A valid pointer on a buffer.
 *
 * @return 16-bit value converted from big endian to host endian.
 */
static inline uint16_t net_buf_pull_be16(struct net_buf* buf) {
    return net_buf_simple_pull_be16(&buf->b);
}

/**
 * @brief Remove and convert 24 bits from the beginning of the buffer.
 *
 * Same idea as with net_buf_pull(), but a helper for operating on
 * 24-bit little endian data.
 *
 * @param buf A valid pointer on a buffer.
 *
 * @return 24-bit value converted from little endian to host endian.
 */
static inline uint32_t net_buf_pull_le24(struct net_buf* buf) {
    return net_buf_simple_pull_le24(&buf->b);
}

/**
 * @brief Remove and convert 24 bits from the beginning of the buffer.
 *
 * Same idea as with net_buf_pull(), but a helper for operating on
 * 24-bit big endian data.
 *
 * @param buf A valid pointer on a buffer.
 *
 * @return 24-bit value converted from big endian to host endian.
 */
static inline uint32_t net_buf_pull_be24(struct net_buf* buf) {
    return net_buf_simple_pull_be24(&buf->b);
}

/**
 * @brief Remove and convert 32 bits from the beginning of the buffer.
 *
 * Same idea as with net_buf_pull(), but a helper for operating on
 * 32-bit little endian data.
 *
 * @param buf A valid pointer on a buffer.
 *
 * @return 32-bit value converted from little endian to host endian.
 */
static inline uint32_t net_buf_pull_le32(struct net_buf* buf) {
    return net_buf_simple_pull_le32(&buf->b);
}

/**
 * @brief Remove and convert 32 bits from the beginning of the buffer.
 *
 * Same idea as with net_buf_pull(), but a helper for operating on
 * 32-bit big endian data.
 *
 * @param buf A valid pointer on a buffer
 *
 * @return 32-bit value converted from big endian to host endian.
 */
static inline uint32_t net_buf_pull_be32(struct net_buf* buf) {
    return net_buf_simple_pull_be32(&buf->b);
}

/**
 * @brief Remove and convert 40 bits from the beginning of the buffer.
 *
 * Same idea as with net_buf_pull(), but a helper for operating on
 * 40-bit little endian data.
 *
 * @param buf A valid pointer on a buffer.
 *
 * @return 40-bit value converted from little endian to host endian.
 */
static inline uint64_t net_buf_pull_le40(struct net_buf* buf) {
    return net_buf_simple_pull_le40(&buf->b);
}

/**
 * @brief Remove and convert 40 bits from the beginning of the buffer.
 *
 * Same idea as with net_buf_pull(), but a helper for operating on
 * 40-bit big endian data.
 *
 * @param buf A valid pointer on a buffer
 *
 * @return 40-bit value converted from big endian to host endian.
 */
static inline uint64_t net_buf_pull_be40(struct net_buf* buf) {
    return net_buf_simple_pull_be40(&buf->b);
}

/**
 * @brief Remove and convert 48 bits from the beginning of the buffer.
 *
 * Same idea as with net_buf_pull(), but a helper for operating on
 * 48-bit little endian data.
 *
 * @param buf A valid pointer on a buffer.
 *
 * @return 48-bit value converted from little endian to host endian.
 */
static inline uint64_t net_buf_pull_le48(struct net_buf* buf) {
    return net_buf_simple_pull_le48(&buf->b);
}

/**
 * @brief Remove and convert 48 bits from the beginning of the buffer.
 *
 * Same idea as with net_buf_pull(), but a helper for operating on
 * 48-bit big endian data.
 *
 * @param buf A valid pointer on a buffer
 *
 * @return 48-bit value converted from big endian to host endian.
 */
static inline uint64_t net_buf_pull_be48(struct net_buf* buf) {
    return net_buf_simple_pull_be48(&buf->b);
}

/**
 * @brief Remove and convert 64 bits from the beginning of the buffer.
 *
 * Same idea as with net_buf_pull(), but a helper for operating on
 * 64-bit little endian data.
 *
 * @param buf A valid pointer on a buffer.
 *
 * @return 64-bit value converted from little endian to host endian.
 */
static inline uint64_t net_buf_pull_le64(struct net_buf* buf) {
    return net_buf_simple_pull_le64(&buf->b);
}

/**
 * @brief Remove and convert 64 bits from the beginning of the buffer.
 *
 * Same idea as with net_buf_pull(), but a helper for operating on
 * 64-bit big endian data.
 *
 * @param buf A valid pointer on a buffer
 *
 * @return 64-bit value converted from big endian to host endian.
 */
static inline uint64_t net_buf_pull_be64(struct net_buf* buf) {
    return net_buf_simple_pull_be64(&buf->b);
}

/**
 * @brief Check buffer tailroom.
 *
 * Check how much free space there is at the end of the buffer.
 *
 * @param buf A valid pointer on a buffer
 *
 * @return Number of bytes available at the end of the buffer.
 */
static inline size_t net_buf_tailroom(const struct net_buf* buf) {
    return net_buf_simple_tailroom(&buf->b);
}

/**
 * @brief Check buffer headroom.
 *
 * Check how much free space there is in the beginning of the buffer.
 *
 * buf A valid pointer on a buffer
 *
 * @return Number of bytes available in the beginning of the buffer.
 */
static inline size_t net_buf_headroom(const struct net_buf* buf) {
    return net_buf_simple_headroom(&buf->b);
}

/**
 * @brief Check maximum net_buf::len value.
 *
 * This value is depending on the number of bytes being reserved as headroom.
 *
 * @param buf A valid pointer on a buffer
 *
 * @return Number of bytes usable behind the net_buf::data pointer.
 */
static inline uint16_t net_buf_max_len(const struct net_buf* buf) {
    return net_buf_simple_max_len(&buf->b);
}

/**
 * @brief Get the tail pointer for a buffer.
 *
 * Get a pointer to the end of the data in a buffer.
 *
 * @param buf Buffer.
 *
 * @return Tail pointer for the buffer.
 */
static inline uint8_t* net_buf_tail(const struct net_buf* buf) {
    return net_buf_simple_tail(&buf->b);
}

/**
 * @brief Find the last fragment in the fragment list.
 *
 * @return Pointer to last fragment in the list.
 */
struct net_buf* net_buf_frag_last(struct net_buf* frags);

/**
 * @brief Insert a new fragment to a chain of bufs.
 *
 * Insert a new fragment into the buffer fragments list after the parent.
 *
 * Note: This function takes ownership of the fragment reference so the
 * caller is not required to unref.
 *
 * @param parent Parent buffer/fragment.
 * @param frag Fragment to insert.
 */
void net_buf_frag_insert(struct net_buf* parent, struct net_buf* frag);

/**
 * @brief Add a new fragment to the end of a chain of bufs.
 *
 * Append a new fragment into the buffer fragments list.
 *
 * Note: This function takes ownership of the fragment reference so the
 * caller is not required to unref.
 *
 * @param head Head of the fragment chain.
 * @param frag Fragment to add.
 *
 * @return New head of the fragment chain. Either head (if head
 *         was non-NULL) or frag (if head was NULL).
 */
struct net_buf* net_buf_frag_add(struct net_buf* head, struct net_buf* frag);

/**
 * @brief Delete existing fragment from a chain of bufs.
 *
 * @param parent Parent buffer/fragment, or NULL if there is no parent.
 * @param frag Fragment to delete.
 *
 * @return Pointer to the buffer following the fragment, or NULL if it
 *         had no further fragments.
 */
#if defined(CONFIG_NET_BUF_LOG)
struct net_buf* net_buf_frag_del_debug(struct net_buf* parent,
                                       struct net_buf* frag,
                                       char const* func, int line);
#define net_buf_frag_del(_parent, _frag) \
    net_buf_frag_del_debug(_parent, _frag, __func__, __LINE__)
#else
struct net_buf* net_buf_frag_del(struct net_buf* parent, struct net_buf* frag);
#endif

/**
 * @brief Copy bytes from net_buf chain starting at offset to linear buffer
 *
 * Copy (extract) @a len bytes from @a src net_buf chain, starting from @a
 * offset in it, to a linear buffer @a dst. Return number of bytes actually
 * copied, which may be less than requested, if net_buf chain doesn't have
 * enough data, or destination buffer is too small.
 *
 * @param dst Destination buffer
 * @param dst_len Destination buffer length
 * @param src Source net_buf chain
 * @param offset Starting offset to copy from
 * @param len Number of bytes to copy
 * @return number of bytes actually copied
 */
size_t net_buf_linearize(void* dst, size_t dst_len,
                         const struct net_buf* src, size_t offset, size_t len);

/**
 * @typedef net_buf_allocator_cb
 * @brief Network buffer allocator callback.
 *
 * @details The allocator callback is called when net_buf_append_bytes
 * needs to allocate a new net_buf.
 *
 * @param timeout Affects the action taken should the net buf pool be empty.
 *        If K_NO_WAIT, then return immediately. If K_FOREVER, then
 *        wait as long as necessary. Otherwise, wait until the specified
 *        timeout.
 * @param user_data The user data given in net_buf_append_bytes call.
 * @return pointer to allocated net_buf or NULL on error.
 */
typedef struct net_buf* __must_check (*net_buf_allocator_cb)(k_timeout_t timeout,
                                                             void* user_data);

/**
 * @brief Append data to a list of net_buf
 *
 * @details Append data to a net_buf. If there is not enough space in the
 * net_buf then more net_buf will be added, unless there are no free net_buf
 * and timeout occurs. If not allocator is provided it attempts to allocate from
 * the same pool as the original buffer.
 *
 * @param buf Network buffer.
 * @param len Total length of input data
 * @param value Data to be added
 * @param timeout Timeout is passed to the net_buf allocator callback.
 * @param allocate_cb When a new net_buf is required, use this callback.
 * @param user_data A user data pointer to be supplied to the allocate_cb.
 *        This pointer is can be anything from a mem_pool or a net_pkt, the
 *        logic is left up to the allocate_cb function.
 *
 * @return Length of data actually added. This may be less than input
 *         length if other timeout than K_FOREVER was used, and there
 *         were no free fragments in a pool to accommodate all data.
 */
size_t net_buf_append_bytes(struct net_buf* buf, size_t len,
                            void const* value, k_timeout_t timeout,
                            net_buf_allocator_cb allocate_cb, void* user_data);

/**
 * @brief Match data with a net_buf's content
 *
 * @details Compare data with a content of a net_buf. Provide information about
 * the number of bytes matching between both. If needed, traverse
 * through multiple buffer fragments.
 *
 * @param buf Network buffer
 * @param offset Starting offset to compare from
 * @param data Data buffer for comparison
 * @param len Number of bytes to compare
 *
 * @return The number of bytes compared before the first difference.
 */
size_t net_buf_data_match(const struct net_buf* buf, size_t offset, void const* data, size_t len);

/**
 * @brief Skip N number of bytes in a net_buf
 *
 * @details Skip N number of bytes starting from fragment's offset. If the total
 * length of data is placed in multiple fragments, this function will skip from
 * all fragments until it reaches N number of bytes.  Any fully skipped buffers
 * are removed from the net_buf list.
 *
 * @param buf Network buffer.
 * @param len Total length of data to be skipped.
 *
 * @return Pointer to the fragment or
 *         NULL and pos is 0 after successful skip,
 *         NULL and pos is 0xffff otherwise.
 */
static inline struct net_buf* net_buf_skip(struct net_buf* buf, size_t len) {
    while (buf && len--) {
        net_buf_pull_u8(buf);
        if (!buf->len) {
            buf = net_buf_frag_del(NULL, buf);
        }
    }

    return (buf);
}

/**
 * @brief Calculate amount of bytes stored in fragments.
 *
 * Calculates the total amount of data stored in the given buffer and the
 * fragments linked to it.
 *
 * @param buf Buffer to start off with.
 *
 * @return Number of bytes in the buffer and its fragments.
 */
static inline size_t net_buf_frags_len(const struct net_buf* buf) {
    size_t bytes = 0;

    while (buf) {
        bytes += buf->len;
        buf = buf->frags;
    }

    return (bytes);
}

/**
 * @}
 */

#ifdef __cplusplus
}
#endif

#endif /* ZEPHYR_INCLUDE_NET_BUF_H_ */<|MERGE_RESOLUTION|>--- conflicted
+++ resolved
@@ -1453,32 +1453,6 @@
 #endif
 
 /**
-<<<<<<< HEAD
- * @brief Get a buffer from a FIFO.
- *
- * @deprecated Use @a k_fifo_get() instead.
- *
- * @param fifo Which FIFO to take the buffer from.
- * @param timeout Affects the action taken should the FIFO be empty.
- *        If K_NO_WAIT, then return immediately. If K_FOREVER, then wait as
- *        long as necessary. Otherwise, wait until the specified timeout.
- *
- * @return New buffer or NULL if the FIFO is empty.
- */
-#if defined(CONFIG_NET_BUF_LOG)
-__deprecated struct net_buf* __must_check net_buf_get_debug(struct k_fifo* fifo,
-                                                            k_timeout_t timeout,
-                                                            char const* func, int line);
-#define net_buf_get(_fifo, _timeout) \
-    net_buf_get_debug(_fifo, _timeout, __func__, __LINE__)
-#else
-__deprecated struct net_buf* __must_check net_buf_get(struct k_fifo* fifo,
-                                                      k_timeout_t timeout);
-#endif
-
-/**
-=======
->>>>>>> 25f3de75
  * @brief Destroy buffer from custom destroy callback
  *
  * This helper is only intended to be used from custom destroy callbacks.
@@ -1537,19 +1511,6 @@
 struct net_buf* __must_check net_buf_slist_get(sys_slist_t* list);
 
 /**
-<<<<<<< HEAD
- * @brief Put a buffer to the end of a FIFO.
- *
- * @deprecated Use @a k_fifo_put() instead.
- *
- * @param fifo Which FIFO to put the buffer to.
- * @param buf Buffer.
- */
-__deprecated void net_buf_put(struct k_fifo* fifo, struct net_buf* buf);
-
-/**
-=======
->>>>>>> 25f3de75
  * @brief Decrements the reference count of a buffer.
  *
  * The buffer is put back into the pool if the reference count reaches zero.
