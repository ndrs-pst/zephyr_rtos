/** @file
 *  @brief Buffer management.
 */

/*
 * Copyright (c) 2015 Intel Corporation
 *
 * SPDX-License-Identifier: Apache-2.0
 */
#ifndef ZEPHYR_INCLUDE_NET_BUF_H_
#define ZEPHYR_INCLUDE_NET_BUF_H_

#include <stddef.h>
#include <zephyr/types.h>
#include <zephyr/sys/util.h>
#include <zephyr/kernel.h>
#include <zephyr/sys/iterable_sections.h>

#ifdef __cplusplus
extern "C" {
#endif

/**
 * @brief Network buffer library
 * @defgroup net_buf Network Buffer Library
 * @since 1.0
 * @version 1.0.0
 * @ingroup os_services
 * @{
 */

/* Alignment needed for various parts of the buffer definition */
#if CONFIG_NET_BUF_ALIGNMENT == 0
#define __net_buf_align __aligned(sizeof(void*))
#else
#define __net_buf_align __aligned(CONFIG_NET_BUF_ALIGNMENT)
#endif

/**
 *  @brief Define a net_buf_simple stack variable.
 *
 *  This is a helper macro which is used to define a net_buf_simple object
 *  on the stack.
 *
 *  @param _name Name of the net_buf_simple object.
 *  @param _size Maximum data storage for the buffer.
 */
#define NET_BUF_SIMPLE_DEFINE(_name, _size)                     \
    uint8_t net_buf_data_##_name[_size];                        \
    struct net_buf_simple _name = {                             \
        .data  = net_buf_data_##_name,                          \
        .len   = 0,                                             \
        .size  = _size,                                         \
        .__buf = net_buf_data_##_name,                          \
    }

/**
 *
 * @brief Define a static net_buf_simple variable.
 *
 * This is a helper macro which is used to define a static net_buf_simple
 * object.
 *
 * @param _name Name of the net_buf_simple object.
 * @param _size Maximum data storage for the buffer.
 */
#define NET_BUF_SIMPLE_DEFINE_STATIC(_name, _size)              \
    static __noinit uint8_t net_buf_data_##_name[_size];        \
    static struct net_buf_simple _name = {                      \
        .data  = net_buf_data_##_name,                          \
        .len   = 0,                                             \
        .size  = _size,                                         \
        .__buf = net_buf_data_##_name,                          \
    }

/**
 * @brief Simple network buffer representation.
 *
 * This is a simpler variant of the net_buf object (in fact net_buf uses
 * net_buf_simple internally). It doesn't provide any kind of reference
 * counting, user data, dynamic allocation, or in general the ability to
 * pass through kernel objects such as FIFOs.
 *
 * The main use of this is for scenarios where the meta-data of the normal
 * net_buf isn't needed and causes too much overhead. This could be e.g.
 * when the buffer only needs to be allocated on the stack or when the
 * access to and lifetime of the buffer is well controlled and constrained.
 */
struct net_buf_simple {
    /** Pointer to the start of data in the buffer. */
    uint8_t* data;

    /**
     * Length of the data behind the data pointer.
     *
     * To determine the max length, use net_buf_simple_max_len(), not #size!
     */
    uint16_t len;

    /** Amount of data that net_buf_simple#__buf can store. */
    uint16_t size;

    /** Start of the data storage. Not to be accessed directly
     *  (the data pointer should be used instead).
     */
    uint8_t* __buf;
};

/**
 *
 * @brief Define a net_buf_simple stack variable and get a pointer to it.
 *
 * This is a helper macro which is used to define a net_buf_simple object on
 * the stack and the get a pointer to it as follows:
 *
 * struct net_buf_simple *my_buf = NET_BUF_SIMPLE(10);
 *
 * After creating the object it needs to be initialized by calling
 * net_buf_simple_init().
 *
 * @param _size Maximum data storage for the buffer.
 *
 * @return Pointer to stack-allocated net_buf_simple object.
 */
#define NET_BUF_SIMPLE(_size)                                   \
    ((struct net_buf_simple*)(&(struct {                        \
        struct net_buf_simple buf;                              \
        uint8_t data[_size];                                    \
    }) {                                                        \
        .buf.size = _size,                                      \
    }))

/**
 * @brief Initialize a net_buf_simple object.
 *
 * This needs to be called after creating a net_buf_simple object using
 * the NET_BUF_SIMPLE macro.
 *
 * @param buf Buffer to initialize.
 * @param reserve_head Headroom to reserve.
 */
static inline void net_buf_simple_init(struct net_buf_simple* buf,
                                       size_t reserve_head) {
    if (!buf->__buf) {
        buf->__buf = (uint8_t*)buf + sizeof(*buf);
    }

    buf->data = buf->__buf + reserve_head;
    buf->len  = 0U;
}

/**
 * @brief Initialize a net_buf_simple object with data.
 *
 * Initialized buffer object with external data.
 *
 * @param buf Buffer to initialize.
 * @param data External data pointer
 * @param size Amount of data the pointed data buffer if able to fit.
 */
void net_buf_simple_init_with_data(struct net_buf_simple* buf,
                                   void* data, size_t size);

/**
 * @brief Reset buffer
 *
 * Reset buffer data so it can be reused for other purposes.
 *
 * @param buf Buffer to reset.
 */
static inline void net_buf_simple_reset(struct net_buf_simple* buf) {
    buf->len  = 0U;
    buf->data = buf->__buf;
}

/**
 * Clone buffer state, using the same data buffer.
 *
 * Initializes a buffer to point to the same data as an existing buffer.
 * Allows operations on the same data without altering the length and
 * offset of the original.
 *
 * @param original Buffer to clone.
 * @param clone The new clone.
 */
void net_buf_simple_clone(const struct net_buf_simple* original,
                          struct net_buf_simple* clone);

/**
 * @brief Prepare data to be added at the end of the buffer
 *
 * Increments the data length of a buffer to account for more data
 * at the end.
 *
 * @param buf Buffer to update.
 * @param len Number of bytes to increment the length with.
 *
 * @return The original tail of the buffer.
 */
void* net_buf_simple_add(struct net_buf_simple* buf, size_t len);

/**
 * @brief Copy given number of bytes from memory to the end of the buffer
 *
 * Increments the data length of the  buffer to account for more data at the
 * end.
 *
 * @param buf Buffer to update.
 * @param mem Location of data to be added.
 * @param len Length of data to be added
 *
 * @return The original tail of the buffer.
 */
void* net_buf_simple_add_mem(struct net_buf_simple* buf, void const* mem,
                             size_t len);

/**
 * @brief Add (8-bit) byte at the end of the buffer
 *
 * Increments the data length of the  buffer to account for more data at the
 * end.
 *
 * @param buf Buffer to update.
 * @param val byte value to be added.
 *
 * @return Pointer to the value added
 */
uint8_t* net_buf_simple_add_u8(struct net_buf_simple* buf, uint8_t val);

/**
 * @brief Add 16-bit value at the end of the buffer
 *
 * Adds 16-bit value in little endian format at the end of buffer.
 * Increments the data length of a buffer to account for more data
 * at the end.
 *
 * @param buf Buffer to update.
 * @param val 16-bit value to be added.
 */
void net_buf_simple_add_le16(struct net_buf_simple* buf, uint16_t val);

/**
 * @brief Add 16-bit value at the end of the buffer
 *
 * Adds 16-bit value in big endian format at the end of buffer.
 * Increments the data length of a buffer to account for more data
 * at the end.
 *
 * @param buf Buffer to update.
 * @param val 16-bit value to be added.
 */
void net_buf_simple_add_be16(struct net_buf_simple* buf, uint16_t val);

/**
 * @brief Add 24-bit value at the end of the buffer
 *
 * Adds 24-bit value in little endian format at the end of buffer.
 * Increments the data length of a buffer to account for more data
 * at the end.
 *
 * @param buf Buffer to update.
 * @param val 24-bit value to be added.
 */
void net_buf_simple_add_le24(struct net_buf_simple* buf, uint32_t val);

/**
 * @brief Add 24-bit value at the end of the buffer
 *
 * Adds 24-bit value in big endian format at the end of buffer.
 * Increments the data length of a buffer to account for more data
 * at the end.
 *
 * @param buf Buffer to update.
 * @param val 24-bit value to be added.
 */
void net_buf_simple_add_be24(struct net_buf_simple* buf, uint32_t val);

/**
 * @brief Add 32-bit value at the end of the buffer
 *
 * Adds 32-bit value in little endian format at the end of buffer.
 * Increments the data length of a buffer to account for more data
 * at the end.
 *
 * @param buf Buffer to update.
 * @param val 32-bit value to be added.
 */
void net_buf_simple_add_le32(struct net_buf_simple* buf, uint32_t val);

/**
 * @brief Add 32-bit value at the end of the buffer
 *
 * Adds 32-bit value in big endian format at the end of buffer.
 * Increments the data length of a buffer to account for more data
 * at the end.
 *
 * @param buf Buffer to update.
 * @param val 32-bit value to be added.
 */
void net_buf_simple_add_be32(struct net_buf_simple* buf, uint32_t val);

/**
 * @brief Add 40-bit value at the end of the buffer
 *
 * Adds 40-bit value in little endian format at the end of buffer.
 * Increments the data length of a buffer to account for more data
 * at the end.
 *
 * @param buf Buffer to update.
 * @param val 40-bit value to be added.
 */
void net_buf_simple_add_le40(struct net_buf_simple* buf, uint64_t val);

/**
 * @brief Add 40-bit value at the end of the buffer
 *
 * Adds 40-bit value in big endian format at the end of buffer.
 * Increments the data length of a buffer to account for more data
 * at the end.
 *
 * @param buf Buffer to update.
 * @param val 40-bit value to be added.
 */
void net_buf_simple_add_be40(struct net_buf_simple* buf, uint64_t val);

/**
 * @brief Add 48-bit value at the end of the buffer
 *
 * Adds 48-bit value in little endian format at the end of buffer.
 * Increments the data length of a buffer to account for more data
 * at the end.
 *
 * @param buf Buffer to update.
 * @param val 48-bit value to be added.
 */
void net_buf_simple_add_le48(struct net_buf_simple* buf, uint64_t val);

/**
 * @brief Add 48-bit value at the end of the buffer
 *
 * Adds 48-bit value in big endian format at the end of buffer.
 * Increments the data length of a buffer to account for more data
 * at the end.
 *
 * @param buf Buffer to update.
 * @param val 48-bit value to be added.
 */
void net_buf_simple_add_be48(struct net_buf_simple* buf, uint64_t val);

/**
 * @brief Add 64-bit value at the end of the buffer
 *
 * Adds 64-bit value in little endian format at the end of buffer.
 * Increments the data length of a buffer to account for more data
 * at the end.
 *
 * @param buf Buffer to update.
 * @param val 64-bit value to be added.
 */
void net_buf_simple_add_le64(struct net_buf_simple* buf, uint64_t val);

/**
 * @brief Add 64-bit value at the end of the buffer
 *
 * Adds 64-bit value in big endian format at the end of buffer.
 * Increments the data length of a buffer to account for more data
 * at the end.
 *
 * @param buf Buffer to update.
 * @param val 64-bit value to be added.
 */
void net_buf_simple_add_be64(struct net_buf_simple* buf, uint64_t val);

/**
 * @brief Remove data from the end of the buffer.
 *
 * Removes data from the end of the buffer by modifying the buffer length.
 *
 * @param buf Buffer to update.
 * @param len Number of bytes to remove.
 *
 * @return New end of the buffer data.
 */
void* net_buf_simple_remove_mem(struct net_buf_simple* buf, size_t len);

/**
 * @brief Remove a 8-bit value from the end of the buffer
 *
 * Same idea as with net_buf_simple_remove_mem(), but a helper for operating
 * on 8-bit values.
 *
 * @param buf A valid pointer on a buffer.
 *
 * @return The 8-bit removed value
 */
uint8_t net_buf_simple_remove_u8(struct net_buf_simple* buf);

/**
 * @brief Remove and convert 16 bits from the end of the buffer.
 *
 * Same idea as with net_buf_simple_remove_mem(), but a helper for operating
 * on 16-bit little endian data.
 *
 * @param buf A valid pointer on a buffer.
 *
 * @return 16-bit value converted from little endian to host endian.
 */
uint16_t net_buf_simple_remove_le16(struct net_buf_simple* buf);

/**
 * @brief Remove and convert 16 bits from the end of the buffer.
 *
 * Same idea as with net_buf_simple_remove_mem(), but a helper for operating
 * on 16-bit big endian data.
 *
 * @param buf A valid pointer on a buffer.
 *
 * @return 16-bit value converted from big endian to host endian.
 */
uint16_t net_buf_simple_remove_be16(struct net_buf_simple* buf);

/**
 * @brief Remove and convert 24 bits from the end of the buffer.
 *
 * Same idea as with net_buf_simple_remove_mem(), but a helper for operating
 * on 24-bit little endian data.
 *
 * @param buf A valid pointer on a buffer.
 *
 * @return 24-bit value converted from little endian to host endian.
 */
uint32_t net_buf_simple_remove_le24(struct net_buf_simple* buf);

/**
 * @brief Remove and convert 24 bits from the end of the buffer.
 *
 * Same idea as with net_buf_simple_remove_mem(), but a helper for operating
 * on 24-bit big endian data.
 *
 * @param buf A valid pointer on a buffer.
 *
 * @return 24-bit value converted from big endian to host endian.
 */
uint32_t net_buf_simple_remove_be24(struct net_buf_simple* buf);

/**
 * @brief Remove and convert 32 bits from the end of the buffer.
 *
 * Same idea as with net_buf_simple_remove_mem(), but a helper for operating
 * on 32-bit little endian data.
 *
 * @param buf A valid pointer on a buffer.
 *
 * @return 32-bit value converted from little endian to host endian.
 */
uint32_t net_buf_simple_remove_le32(struct net_buf_simple* buf);

/**
 * @brief Remove and convert 32 bits from the end of the buffer.
 *
 * Same idea as with net_buf_simple_remove_mem(), but a helper for operating
 * on 32-bit big endian data.
 *
 * @param buf A valid pointer on a buffer.
 *
 * @return 32-bit value converted from big endian to host endian.
 */
uint32_t net_buf_simple_remove_be32(struct net_buf_simple* buf);

/**
 * @brief Remove and convert 40 bits from the end of the buffer.
 *
 * Same idea as with net_buf_simple_remove_mem(), but a helper for operating
 * on 40-bit little endian data.
 *
 * @param buf A valid pointer on a buffer.
 *
 * @return 40-bit value converted from little endian to host endian.
 */
uint64_t net_buf_simple_remove_le40(struct net_buf_simple* buf);

/**
 * @brief Remove and convert 40 bits from the end of the buffer.
 *
 * Same idea as with net_buf_simple_remove_mem(), but a helper for operating
 * on 40-bit big endian data.
 *
 * @param buf A valid pointer on a buffer.
 *
 * @return 40-bit value converted from big endian to host endian.
 */
uint64_t net_buf_simple_remove_be40(struct net_buf_simple* buf);

/**
 * @brief Remove and convert 48 bits from the end of the buffer.
 *
 * Same idea as with net_buf_simple_remove_mem(), but a helper for operating
 * on 48-bit little endian data.
 *
 * @param buf A valid pointer on a buffer.
 *
 * @return 48-bit value converted from little endian to host endian.
 */
uint64_t net_buf_simple_remove_le48(struct net_buf_simple* buf);

/**
 * @brief Remove and convert 48 bits from the end of the buffer.
 *
 * Same idea as with net_buf_simple_remove_mem(), but a helper for operating
 * on 48-bit big endian data.
 *
 * @param buf A valid pointer on a buffer.
 *
 * @return 48-bit value converted from big endian to host endian.
 */
uint64_t net_buf_simple_remove_be48(struct net_buf_simple* buf);

/**
 * @brief Remove and convert 64 bits from the end of the buffer.
 *
 * Same idea as with net_buf_simple_remove_mem(), but a helper for operating
 * on 64-bit little endian data.
 *
 * @param buf A valid pointer on a buffer.
 *
 * @return 64-bit value converted from little endian to host endian.
 */
uint64_t net_buf_simple_remove_le64(struct net_buf_simple* buf);

/**
 * @brief Remove and convert 64 bits from the end of the buffer.
 *
 * Same idea as with net_buf_simple_remove_mem(), but a helper for operating
 * on 64-bit big endian data.
 *
 * @param buf A valid pointer on a buffer.
 *
 * @return 64-bit value converted from big endian to host endian.
 */
uint64_t net_buf_simple_remove_be64(struct net_buf_simple* buf);

/**
 * @brief Prepare data to be added to the start of the buffer
 *
 * Modifies the data pointer and buffer length to account for more data
 * in the beginning of the buffer.
 *
 * @param buf Buffer to update.
 * @param len Number of bytes to add to the beginning.
 *
 * @return The new beginning of the buffer data.
 */
void* net_buf_simple_push(struct net_buf_simple* buf, size_t len);

/**
 * @brief Copy given number of bytes from memory to the start of the buffer.
 *
 * Modifies the data pointer and buffer length to account for more data
 * in the beginning of the buffer.
 *
 * @param buf Buffer to update.
 * @param mem Location of data to be added.
 * @param len Length of data to be added.
 *
 * @return The new beginning of the buffer data.
 */
void* net_buf_simple_push_mem(struct net_buf_simple* buf, void const* mem,
                              size_t len);

/**
 * @brief Push 16-bit value to the beginning of the buffer
 *
 * Adds 16-bit value in little endian format to the beginning of the
 * buffer.
 *
 * @param buf Buffer to update.
 * @param val 16-bit value to be pushed to the buffer.
 */
void net_buf_simple_push_le16(struct net_buf_simple* buf, uint16_t val);

/**
 * @brief Push 16-bit value to the beginning of the buffer
 *
 * Adds 16-bit value in big endian format to the beginning of the
 * buffer.
 *
 * @param buf Buffer to update.
 * @param val 16-bit value to be pushed to the buffer.
 */
void net_buf_simple_push_be16(struct net_buf_simple* buf, uint16_t val);

/**
 * @brief Push 8-bit value to the beginning of the buffer
 *
 * Adds 8-bit value the beginning of the buffer.
 *
 * @param buf Buffer to update.
 * @param val 8-bit value to be pushed to the buffer.
 */
void net_buf_simple_push_u8(struct net_buf_simple* buf, uint8_t val);

/**
 * @brief Push 24-bit value to the beginning of the buffer
 *
 * Adds 24-bit value in little endian format to the beginning of the
 * buffer.
 *
 * @param buf Buffer to update.
 * @param val 24-bit value to be pushed to the buffer.
 */
void net_buf_simple_push_le24(struct net_buf_simple* buf, uint32_t val);

/**
 * @brief Push 24-bit value to the beginning of the buffer
 *
 * Adds 24-bit value in big endian format to the beginning of the
 * buffer.
 *
 * @param buf Buffer to update.
 * @param val 24-bit value to be pushed to the buffer.
 */
void net_buf_simple_push_be24(struct net_buf_simple* buf, uint32_t val);

/**
 * @brief Push 32-bit value to the beginning of the buffer
 *
 * Adds 32-bit value in little endian format to the beginning of the
 * buffer.
 *
 * @param buf Buffer to update.
 * @param val 32-bit value to be pushed to the buffer.
 */
void net_buf_simple_push_le32(struct net_buf_simple* buf, uint32_t val);

/**
 * @brief Push 32-bit value to the beginning of the buffer
 *
 * Adds 32-bit value in big endian format to the beginning of the
 * buffer.
 *
 * @param buf Buffer to update.
 * @param val 32-bit value to be pushed to the buffer.
 */
void net_buf_simple_push_be32(struct net_buf_simple* buf, uint32_t val);

/**
 * @brief Push 40-bit value to the beginning of the buffer
 *
 * Adds 40-bit value in little endian format to the beginning of the
 * buffer.
 *
 * @param buf Buffer to update.
 * @param val 40-bit value to be pushed to the buffer.
 */
void net_buf_simple_push_le40(struct net_buf_simple* buf, uint64_t val);

/**
 * @brief Push 40-bit value to the beginning of the buffer
 *
 * Adds 40-bit value in big endian format to the beginning of the
 * buffer.
 *
 * @param buf Buffer to update.
 * @param val 40-bit value to be pushed to the buffer.
 */
void net_buf_simple_push_be40(struct net_buf_simple* buf, uint64_t val);

/**
 * @brief Push 48-bit value to the beginning of the buffer
 *
 * Adds 48-bit value in little endian format to the beginning of the
 * buffer.
 *
 * @param buf Buffer to update.
 * @param val 48-bit value to be pushed to the buffer.
 */
void net_buf_simple_push_le48(struct net_buf_simple* buf, uint64_t val);

/**
 * @brief Push 48-bit value to the beginning of the buffer
 *
 * Adds 48-bit value in big endian format to the beginning of the
 * buffer.
 *
 * @param buf Buffer to update.
 * @param val 48-bit value to be pushed to the buffer.
 */
void net_buf_simple_push_be48(struct net_buf_simple* buf, uint64_t val);

/**
 * @brief Push 64-bit value to the beginning of the buffer
 *
 * Adds 64-bit value in little endian format to the beginning of the
 * buffer.
 *
 * @param buf Buffer to update.
 * @param val 64-bit value to be pushed to the buffer.
 */
void net_buf_simple_push_le64(struct net_buf_simple* buf, uint64_t val);

/**
 * @brief Push 64-bit value to the beginning of the buffer
 *
 * Adds 64-bit value in big endian format to the beginning of the
 * buffer.
 *
 * @param buf Buffer to update.
 * @param val 64-bit value to be pushed to the buffer.
 */
void net_buf_simple_push_be64(struct net_buf_simple* buf, uint64_t val);

/**
 * @brief Remove data from the beginning of the buffer.
 *
 * Removes data from the beginning of the buffer by modifying the data
 * pointer and buffer length.
 *
 * @param buf Buffer to update.
 * @param len Number of bytes to remove.
 *
 * @return New beginning of the buffer data.
 */
void* net_buf_simple_pull(struct net_buf_simple* buf, size_t len);

/**
 * @brief Remove data from the beginning of the buffer.
 *
 * Removes data from the beginning of the buffer by modifying the data
 * pointer and buffer length.
 *
 * @param buf Buffer to update.
 * @param len Number of bytes to remove.
 *
 * @return Pointer to the old location of the buffer data.
 */
void* net_buf_simple_pull_mem(struct net_buf_simple* buf, size_t len);

/**
 * @brief Remove a 8-bit value from the beginning of the buffer
 *
 * Same idea as with net_buf_simple_pull(), but a helper for operating
 * on 8-bit values.
 *
 * @param buf A valid pointer on a buffer.
 *
 * @return The 8-bit removed value
 */
uint8_t net_buf_simple_pull_u8(struct net_buf_simple* buf);

/**
 * @brief Remove and convert 16 bits from the beginning of the buffer.
 *
 * Same idea as with net_buf_simple_pull(), but a helper for operating
 * on 16-bit little endian data.
 *
 * @param buf A valid pointer on a buffer.
 *
 * @return 16-bit value converted from little endian to host endian.
 */
uint16_t net_buf_simple_pull_le16(struct net_buf_simple* buf);

/**
 * @brief Remove and convert 16 bits from the beginning of the buffer.
 *
 * Same idea as with net_buf_simple_pull(), but a helper for operating
 * on 16-bit big endian data.
 *
 * @param buf A valid pointer on a buffer.
 *
 * @return 16-bit value converted from big endian to host endian.
 */
uint16_t net_buf_simple_pull_be16(struct net_buf_simple* buf);

/**
 * @brief Remove and convert 24 bits from the beginning of the buffer.
 *
 * Same idea as with net_buf_simple_pull(), but a helper for operating
 * on 24-bit little endian data.
 *
 * @param buf A valid pointer on a buffer.
 *
 * @return 24-bit value converted from little endian to host endian.
 */
uint32_t net_buf_simple_pull_le24(struct net_buf_simple* buf);

/**
 * @brief Remove and convert 24 bits from the beginning of the buffer.
 *
 * Same idea as with net_buf_simple_pull(), but a helper for operating
 * on 24-bit big endian data.
 *
 * @param buf A valid pointer on a buffer.
 *
 * @return 24-bit value converted from big endian to host endian.
 */
uint32_t net_buf_simple_pull_be24(struct net_buf_simple* buf);

/**
 * @brief Remove and convert 32 bits from the beginning of the buffer.
 *
 * Same idea as with net_buf_simple_pull(), but a helper for operating
 * on 32-bit little endian data.
 *
 * @param buf A valid pointer on a buffer.
 *
 * @return 32-bit value converted from little endian to host endian.
 */
uint32_t net_buf_simple_pull_le32(struct net_buf_simple* buf);

/**
 * @brief Remove and convert 32 bits from the beginning of the buffer.
 *
 * Same idea as with net_buf_simple_pull(), but a helper for operating
 * on 32-bit big endian data.
 *
 * @param buf A valid pointer on a buffer.
 *
 * @return 32-bit value converted from big endian to host endian.
 */
uint32_t net_buf_simple_pull_be32(struct net_buf_simple* buf);

/**
 * @brief Remove and convert 40 bits from the beginning of the buffer.
 *
 * Same idea as with net_buf_simple_pull(), but a helper for operating
 * on 40-bit little endian data.
 *
 * @param buf A valid pointer on a buffer.
 *
 * @return 40-bit value converted from little endian to host endian.
 */
uint64_t net_buf_simple_pull_le40(struct net_buf_simple* buf);

/**
 * @brief Remove and convert 40 bits from the beginning of the buffer.
 *
 * Same idea as with net_buf_simple_pull(), but a helper for operating
 * on 40-bit big endian data.
 *
 * @param buf A valid pointer on a buffer.
 *
 * @return 40-bit value converted from big endian to host endian.
 */
uint64_t net_buf_simple_pull_be40(struct net_buf_simple* buf);

/**
 * @brief Remove and convert 48 bits from the beginning of the buffer.
 *
 * Same idea as with net_buf_simple_pull(), but a helper for operating
 * on 48-bit little endian data.
 *
 * @param buf A valid pointer on a buffer.
 *
 * @return 48-bit value converted from little endian to host endian.
 */
uint64_t net_buf_simple_pull_le48(struct net_buf_simple* buf);

/**
 * @brief Remove and convert 48 bits from the beginning of the buffer.
 *
 * Same idea as with net_buf_simple_pull(), but a helper for operating
 * on 48-bit big endian data.
 *
 * @param buf A valid pointer on a buffer.
 *
 * @return 48-bit value converted from big endian to host endian.
 */
uint64_t net_buf_simple_pull_be48(struct net_buf_simple* buf);

/**
 * @brief Remove and convert 64 bits from the beginning of the buffer.
 *
 * Same idea as with net_buf_simple_pull(), but a helper for operating
 * on 64-bit little endian data.
 *
 * @param buf A valid pointer on a buffer.
 *
 * @return 64-bit value converted from little endian to host endian.
 */
uint64_t net_buf_simple_pull_le64(struct net_buf_simple* buf);

/**
 * @brief Remove and convert 64 bits from the beginning of the buffer.
 *
 * Same idea as with net_buf_simple_pull(), but a helper for operating
 * on 64-bit big endian data.
 *
 * @param buf A valid pointer on a buffer.
 *
 * @return 64-bit value converted from big endian to host endian.
 */
uint64_t net_buf_simple_pull_be64(struct net_buf_simple* buf);

/**
 * @brief Get the tail pointer for a buffer.
 *
 * Get a pointer to the end of the data in a buffer.
 *
 * @param buf Buffer.
 *
 * @return Tail pointer for the buffer.
 */
static inline uint8_t* net_buf_simple_tail(const struct net_buf_simple* buf) {
    return (buf->data + buf->len);
}

/**
 * @brief Check buffer headroom.
 *
 * Check how much free space there is in the beginning of the buffer.
 *
 * buf A valid pointer on a buffer
 *
 * @return Number of bytes available in the beginning of the buffer.
 */
size_t net_buf_simple_headroom(const struct net_buf_simple* buf);

/**
 * @brief Check buffer tailroom.
 *
 * Check how much free space there is at the end of the buffer.
 *
 * @param buf A valid pointer on a buffer
 *
 * @return Number of bytes available at the end of the buffer.
 */
size_t net_buf_simple_tailroom(const struct net_buf_simple* buf);

/**
 * @brief Check maximum net_buf_simple::len value.
 *
 * This value is depending on the number of bytes being reserved as headroom.
 *
 * @param buf A valid pointer on a buffer
 *
 * @return Number of bytes usable behind the net_buf_simple::data pointer.
 */
uint16_t net_buf_simple_max_len(const struct net_buf_simple* buf);

/**
 * @brief Parsing state of a buffer.
 *
 * This is used for temporarily storing the parsing state of a buffer
 * while giving control of the parsing to a routine which we don't
 * control.
 */
struct net_buf_simple_state {
    /** Offset of the data pointer from the beginning of the storage */
    uint16_t offset;
    /** Length of data */
    uint16_t len;
};

/**
 * @brief Save the parsing state of a buffer.
 *
 * Saves the parsing state of a buffer so it can be restored later.
 *
 * @param buf Buffer from which the state should be saved.
 * @param state Storage for the state.
 */
static inline void net_buf_simple_save(const struct net_buf_simple* buf,
                                       struct net_buf_simple_state* state) {
    state->offset = (uint16_t)net_buf_simple_headroom(buf);
    state->len    = buf->len;
}

/**
 * @brief Restore the parsing state of a buffer.
 *
 * Restores the parsing state of a buffer from a state previously stored
 * by net_buf_simple_save().
 *
 * @param buf Buffer to which the state should be restored.
 * @param state Stored state.
 */
static inline void net_buf_simple_restore(struct net_buf_simple* buf,
                                          struct net_buf_simple_state* state) {
    buf->data = buf->__buf + state->offset;
    buf->len  = state->len;
}

/**
 * Flag indicating that the buffer's associated data pointer, points to
 * externally allocated memory. Therefore once ref goes down to zero, the
 * pointed data will not need to be deallocated. This never needs to be
 * explicitly set or unset by the net_buf API user. Such net_buf is
 * exclusively instantiated via net_buf_alloc_with_data() function.
 * Reference count mechanism however will behave the same way, and ref
 * count going to 0 will free the net_buf but no the data pointer in it.
 */
#define NET_BUF_EXTERNAL_DATA BIT(0)

/**
 * @brief Network buffer representation.
 *
 * This struct is used to represent network buffers. Such buffers are
 * normally defined through the NET_BUF_POOL_*_DEFINE() APIs and allocated
 * using the net_buf_alloc() API.
 */
struct net_buf {
    /** Allow placing the buffer into sys_slist_t */
    sys_snode_t node;

    /** Fragments associated with this buffer. */
    struct net_buf* frags;

    /** Reference count. */
    uint8_t ref;

    /** Bit-field of buffer flags. */
    uint8_t flags;

    /** Where the buffer should go when freed up. */
    uint8_t pool_id;

    /** Size of user data on this buffer */
    uint8_t user_data_size;

    /** Union for convenience access to the net_buf_simple members, also
     * preserving the old API.
     */
    union {
        /* The ABI of this struct must match net_buf_simple */
        struct {
            /** Pointer to the start of data in the buffer. */
            uint8_t* data;

            /** Length of the data behind the data pointer. */
            uint16_t len;

            /** Amount of data that this buffer can store. */
            uint16_t size;

            /** Start of the data storage. Not to be accessed
             *  directly (the data pointer should be used
             *  instead).
             */
            uint8_t* __buf;
        };

        /** @cond INTERNAL_HIDDEN */
        struct net_buf_simple b;
        /** @endcond */
    };

    /** System metadata for this buffer. Cleared on allocation. */
    #if defined(_MSC_VER) /* #CUSTOM@NDRS */
    /* This is a workaround for MSVC which does not allow zero-sized
     * arrays. The size of the array is 1.
     * This change will effect production code in C when using sizeof()
     * so it will be used only in MSVC.
     */
    uint8_t user_data[1] __net_buf_align;
    #else
    uint8_t user_data[] __net_buf_align;
    #endif
};

/** @cond INTERNAL_HIDDEN */

struct net_buf_data_cb {
    uint8_t* __must_check (*alloc)(struct net_buf* buf, size_t* size,
                                   k_timeout_t timeout);
    uint8_t* __must_check (*ref)(struct net_buf* buf, uint8_t* data);
    void (*unref)(struct net_buf* buf, uint8_t* data);
};

struct net_buf_data_alloc {
<<<<<<< HEAD
    const struct net_buf_data_cb* cb;
    void*  alloc_data;
    size_t max_alloc_size;
=======
	const struct net_buf_data_cb *cb;
	void *alloc_data;
	size_t max_alloc_size;
	size_t alignment;
>>>>>>> f66460be
};

/** @endcond */

/**
 * @brief Network buffer pool representation.
 *
 * This struct is used to represent a pool of network buffers.
 */
struct net_buf_pool {
    /** LIFO to place the buffer into when free */
    struct k_lifo free;

    /** To prevent concurrent access/modifications */
    struct k_spinlock lock;

    /** Number of buffers in pool */
    const uint16_t buf_count;

    /** Number of uninitialized buffers */
    uint16_t uninit_count;

    /** Size of user data allocated to this pool */
    uint8_t user_data_size;

    #if defined(CONFIG_NET_BUF_POOL_USAGE)
    /** Amount of available buffers in the pool. */
    atomic_t avail_count;

    /** Total size of the pool. */
    const uint16_t pool_size;

    /** Maximum count of used buffers. */
    uint16_t max_used;

    /** Name of the pool. Used when printing pool information. */
    char const* name;
    #endif /* CONFIG_NET_BUF_POOL_USAGE */

    /** Optional destroy callback when buffer is freed. */
    void (*const destroy)(struct net_buf* buf);

    /** Data allocation handlers. */
    const struct net_buf_data_alloc* alloc;

    /** Start of buffer storage array */
    struct net_buf* const __bufs;
};

/** @cond INTERNAL_HIDDEN */
#define NET_BUF_POOL_USAGE_INIT(_pool, _count) \
    IF_ENABLED(CONFIG_NET_BUF_POOL_USAGE, (.avail_count = ATOMIC_INIT(_count),)) \
    IF_ENABLED(CONFIG_NET_BUF_POOL_USAGE, (.max_used = 0,)) \
    IF_ENABLED(CONFIG_NET_BUF_POOL_USAGE, (.name = STRINGIFY(_pool),))

#if (__GTEST == 0U)
#define NET_BUF_POOL_INITIALIZER(_pool, _alloc, _bufs, _count, _ud_size, _destroy) \
    {                                                           \
        .free = Z_LIFO_INITIALIZER(_pool.free),                 \
        .lock = {},                                             \
        .buf_count = _count,                                    \
        .uninit_count = _count,                                 \
        .user_data_size = _ud_size,                             \
        NET_BUF_POOL_USAGE_INIT(_pool, _count)                  \
        .destroy = _destroy,                                    \
        .alloc = _alloc,                                        \
        .__bufs = (struct net_buf*)_bufs,                       \
    }
#else /* #CUSTOM@NDRS .lock = {} -> {0} */
#define NET_BUF_POOL_INITIALIZER(_pool, _alloc, _bufs, _count, _ud_size, _destroy) \
    {                                                           \
        .free = Z_LIFO_INITIALIZER(_pool.free),                 \
        .lock = {0},                                            \
        .buf_count = _count,                                    \
        .uninit_count = _count,                                 \
        .user_data_size = _ud_size,                             \
        NET_BUF_POOL_USAGE_INIT(_pool, _count)                  \
        .destroy = _destroy,                                    \
        .alloc = _alloc,                                        \
        .__bufs = (struct net_buf*)_bufs,                       \
    }
#endif

#if defined(_MSC_VER) /* #CUSTOM@NDRS omit BUILD_ASSERT */
#define _NET_BUF_ARRAY_DEFINE(_name, _count, _ud_size)          \
    struct _net_buf_##_name {                                   \
        uint8_t b[sizeof(struct net_buf)];                      \
        uint8_t ud[_ud_size];                                   \
    } __net_buf_align;                                          \
    static struct _net_buf_##_name _net_buf_##_name[_count] __noinit
#else
#define _NET_BUF_ARRAY_DEFINE(_name, _count, _ud_size)          \
    struct _net_buf_##_name {                                   \
        uint8_t b[sizeof(struct net_buf)];                      \
        uint8_t ud[_ud_size];                                   \
    } __net_buf_align;                                          \
    BUILD_ASSERT(_ud_size <= UINT8_MAX);                        \
    BUILD_ASSERT(offsetof(struct net_buf, user_data) ==         \
                 offsetof(struct _net_buf_##_name, ud), "Invalid offset");  \
    BUILD_ASSERT(__alignof__(struct net_buf) ==                 \
                 __alignof__(struct _net_buf_##_name), "Invalid alignment");\
    BUILD_ASSERT(sizeof(struct _net_buf_##_name) ==             \
                 ROUND_UP(sizeof(struct net_buf) + _ud_size, __alignof__(struct net_buf)), \
                 "Size cannot be determined");                  \
    static struct _net_buf_##_name _net_buf_##_name[_count] __noinit
#endif

extern const struct net_buf_data_alloc net_buf_heap_alloc;
/** @endcond */

/**
 *
 * @brief Define a new pool for buffers using the heap for the data.
 *
 * Defines a net_buf_pool struct and the necessary memory storage (array of
 * structs) for the needed amount of buffers. After this, the buffers can be
 * accessed from the pool through net_buf_alloc. The pool is defined as a
 * static variable, so if it needs to be exported outside the current module
 * this needs to happen with the help of a separate pointer rather than an
 * extern declaration.
 *
 * The data payload of the buffers will be allocated from the heap using
 * k_malloc, so CONFIG_HEAP_MEM_POOL_SIZE must be set to a positive value.
 * This kind of pool does not support blocking on the data allocation, so
 * the timeout passed to net_buf_alloc will be always treated as K_NO_WAIT
 * when trying to allocate the data. This means that allocation failures,
 * i.e. NULL returns, must always be handled cleanly.
 *
 * If provided with a custom destroy callback, this callback is
 * responsible for eventually calling net_buf_destroy() to complete the
 * process of returning the buffer to the pool.
 *
 * @param _name      Name of the pool variable.
 * @param _count     Number of buffers in the pool.
 * @param _ud_size   User data space to reserve per buffer.
 * @param _destroy   Optional destroy callback when buffer is freed.
 */
#define NET_BUF_POOL_HEAP_DEFINE(_name, _count, _ud_size, _destroy)     \
    _NET_BUF_ARRAY_DEFINE(_name, _count, _ud_size);                     \
    static STRUCT_SECTION_ITERABLE(net_buf_pool, _name) =               \
        NET_BUF_POOL_INITIALIZER(_name, &net_buf_heap_alloc,            \
                                 _net_buf_##_name, _count, _ud_size,    \
                                 _destroy)

/** @cond INTERNAL_HIDDEN */

struct net_buf_pool_fixed {
    uint8_t* data_pool;
};

extern const struct net_buf_data_cb net_buf_fixed_cb;

/** @endcond */

/**
 *
 * @brief Define a new pool for buffers based on fixed-size data
 *
 * Defines a net_buf_pool struct and the necessary memory storage (array of
 * structs) for the needed amount of buffers. After this, the buffers can be
 * accessed from the pool through net_buf_alloc. The pool is defined as a
 * static variable, so if it needs to be exported outside the current module
 * this needs to happen with the help of a separate pointer rather than an
 * extern declaration.
 *
 * The data payload of the buffers will be allocated from a byte array
 * of fixed sized chunks. This kind of pool does not support blocking on
 * the data allocation, so the timeout passed to net_buf_alloc will be
 * always treated as K_NO_WAIT when trying to allocate the data. This means
 * that allocation failures, i.e. NULL returns, must always be handled
 * cleanly.
 *
 * If provided with a custom destroy callback, this callback is
 * responsible for eventually calling net_buf_destroy() to complete the
 * process of returning the buffer to the pool.
 *
 * @param _name      Name of the pool variable.
 * @param _count     Number of buffers in the pool.
 * @param _data_size Maximum data payload per buffer.
 * @param _ud_size   User data space to reserve per buffer.
 * @param _destroy   Optional destroy callback when buffer is freed.
 */
#define NET_BUF_POOL_FIXED_DEFINE(_name, _count, _data_size, _ud_size, _destroy)    \
    _NET_BUF_ARRAY_DEFINE(_name, _count, _ud_size);                         \
    static uint8_t __noinit net_buf_data_##_name[_count][_data_size] __net_buf_align; \
    static const struct net_buf_pool_fixed net_buf_fixed_##_name = {        \
        .data_pool = (uint8_t*)net_buf_data_##_name,                        \
    };                                                                      \
    static const struct net_buf_data_alloc net_buf_fixed_alloc_##_name = {  \
        .cb = &net_buf_fixed_cb,                                            \
        .alloc_data = (void*)&net_buf_fixed_##_name,                        \
        .max_alloc_size = _data_size,                                       \
    };                                                                      \
    static STRUCT_SECTION_ITERABLE(net_buf_pool, _name) =                   \
        NET_BUF_POOL_INITIALIZER(_name, &net_buf_fixed_alloc_##_name,       \
                                 _net_buf_##_name, _count, _ud_size,        \
                                 _destroy)

/** @cond INTERNAL_HIDDEN */
extern const struct net_buf_data_cb net_buf_var_cb;
/** @endcond */

/**
 *
 * @brief Define a new pool for buffers with variable size payloads
 *
 * Defines a net_buf_pool struct and the necessary memory storage (array of
 * structs) for the needed amount of buffers. After this, the buffers can be
 * accessed from the pool through net_buf_alloc. The pool is defined as a
 * static variable, so if it needs to be exported outside the current module
 * this needs to happen with the help of a separate pointer rather than an
 * extern declaration.
 *
 * The data payload of the buffers will be based on a memory pool from which
 * variable size payloads may be allocated.
 *
 * If provided with a custom destroy callback, this callback is
 * responsible for eventually calling net_buf_destroy() to complete the
 * process of returning the buffer to the pool.
 *
 * @param _name      Name of the pool variable.
 * @param _count     Number of buffers in the pool.
 * @param _data_size Total amount of memory available for data payloads.
 * @param _ud_size   User data space to reserve per buffer.
 * @param _destroy   Optional destroy callback when buffer is freed.
 */
#define NET_BUF_POOL_VAR_DEFINE(_name, _count, _data_size, _ud_size, _destroy)  \
    _NET_BUF_ARRAY_DEFINE(_name, _count, _ud_size);                             \
    K_HEAP_DEFINE(net_buf_mem_pool_##_name, _data_size);                        \
    static const struct net_buf_data_alloc net_buf_data_alloc_##_name = {       \
        .cb = &net_buf_var_cb,                                                  \
        .alloc_data = &net_buf_mem_pool_##_name,                                \
        .max_alloc_size = 0,                                                    \
    };                                                                          \
    static STRUCT_SECTION_ITERABLE(net_buf_pool, _name) =                       \
        NET_BUF_POOL_INITIALIZER(_name, &net_buf_data_alloc_##_name,            \
                                 _net_buf_##_name, _count, _ud_size,            \
                                 _destroy)

/**
 *
 * @brief Define a new pool for buffers with variable size payloads. Align the
 *        length and start of the buffer to the specified alignment.
 *
 * Defines a net_buf_pool struct and the necessary memory storage (array of
 * structs) for the needed amount of buffers. After this, the buffers can be
 * accessed from the pool through net_buf_alloc. The pool is defined as a
 * static variable, so if it needs to be exported outside the current module
 * this needs to happen with the help of a separate pointer rather than an
 * extern declaration.
 *
 * The data payload of the buffers will be based on a memory pool from which
 * variable size payloads may be allocated.
 *
 * If provided with a custom destroy callback, this callback is
 * responsible for eventually calling net_buf_destroy() to complete the
 * process of returning the buffer to the pool.
 *
 * Both the length and start of the buffer will be aligned to the specified
 * alignment. The alignment must be a power of 2 and the size of the
 * alignment must be less than or equal to the size of the data payload.
 *
 * @param _name      Name of the pool variable.
 * @param _count     Number of buffers in the pool.
 * @param _data_size Total amount of memory available for data payloads.
 * @param _ud_size   User data space to reserve per buffer.
 * @param _destroy   Optional destroy callback when buffer is freed.
 * @param _align     Alignment of the length and start of the buffer.
 */
#define NET_BUF_POOL_VAR_ALIGN_DEFINE(_name, _count, _data_size, _ud_size,     \
				      _destroy, _align)			       \
	_NET_BUF_ARRAY_DEFINE(_name, _count, _ud_size);                        \
	K_HEAP_DEFINE(net_buf_mem_pool_##_name, _data_size);                   \
	static const struct net_buf_data_alloc net_buf_data_alloc_##_name = {  \
		.cb = &net_buf_var_cb,					       \
		.alloc_data = &net_buf_mem_pool_##_name,                       \
		.max_alloc_size = 0,                                           \
		.alignment = _align,					       \
	};                                                                     \
	static STRUCT_SECTION_ITERABLE(net_buf_pool, _name) =                  \
		NET_BUF_POOL_INITIALIZER(_name, &net_buf_data_alloc_##_name,   \
					 _net_buf_##_name, _count, _ud_size,   \
					 _destroy)

/**
 *
 * @brief Define a new pool for buffers
 *
 * Defines a net_buf_pool struct and the necessary memory storage (array of
 * structs) for the needed amount of buffers. After this,the buffers can be
 * accessed from the pool through net_buf_alloc. The pool is defined as a
 * static variable, so if it needs to be exported outside the current module
 * this needs to happen with the help of a separate pointer rather than an
 * extern declaration.
 *
 * If provided with a custom destroy callback this callback is
 * responsible for eventually calling net_buf_destroy() to complete the
 * process of returning the buffer to the pool.
 *
 * @param _name     Name of the pool variable.
 * @param _count    Number of buffers in the pool.
 * @param _size     Maximum data size for each buffer.
 * @param _ud_size  Amount of user data space to reserve.
 * @param _destroy  Optional destroy callback when buffer is freed.
 */
#define NET_BUF_POOL_DEFINE(_name, _count, _size, _ud_size, _destroy)                                                  \
    NET_BUF_POOL_FIXED_DEFINE(_name, _count, _size, _ud_size, _destroy)

/**
 * @brief Looks up a pool based on its ID.
 *
 * @param id Pool ID (e.g. from buf->pool_id).
 *
 * @return Pointer to pool.
 */
struct net_buf_pool* net_buf_pool_get(int id);

/**
 * @brief Get a zero-based index for a buffer.
 *
 * This function will translate a buffer into a zero-based index,
 * based on its placement in its buffer pool. This can be useful if you
 * want to associate an external array of meta-data contexts with the
 * buffers of a pool.
 *
 * @param buf  Network buffer.
 *
 * @return Zero-based index for the buffer.
 */
int net_buf_id(const struct net_buf* buf);

/**
 * @brief Allocate a new fixed buffer from a pool.
 *
 * @param pool Which pool to allocate the buffer from.
 * @param timeout Affects the action taken should the pool be empty.
 *        If K_NO_WAIT, then return immediately. If K_FOREVER, then
 *        wait as long as necessary. Otherwise, wait until the specified
 *        timeout. Note that some types of data allocators do not support
 *        blocking (such as the HEAP type). In this case it's still possible
 *        for net_buf_alloc() to fail (return NULL) even if it was given
 *        K_FOREVER.
 *
 * @return New buffer or NULL if out of buffers.
 */
#if defined(CONFIG_NET_BUF_LOG)
struct net_buf* __must_check net_buf_alloc_fixed_debug(struct net_buf_pool* pool,
                                                       k_timeout_t timeout,
                                                       char const* func,
                                                       int line);
#define net_buf_alloc_fixed(_pool, _timeout) \
    net_buf_alloc_fixed_debug(_pool, _timeout, __func__, __LINE__)
#else
struct net_buf* __must_check net_buf_alloc_fixed(struct net_buf_pool* pool,
                                                 k_timeout_t timeout);
#endif

/**
 * @copydetails net_buf_alloc_fixed
 */
static inline struct net_buf* __must_check net_buf_alloc(struct net_buf_pool* pool,
                                                         k_timeout_t timeout) {
    return net_buf_alloc_fixed(pool, timeout);
}

/**
 * @brief Allocate a new variable length buffer from a pool.
 *
 * @param pool Which pool to allocate the buffer from.
 * @param size Amount of data the buffer must be able to fit.
 * @param timeout Affects the action taken should the pool be empty.
 *        If K_NO_WAIT, then return immediately. If K_FOREVER, then
 *        wait as long as necessary. Otherwise, wait until the specified
 *        timeout. Note that some types of data allocators do not support
 *        blocking (such as the HEAP type). In this case it's still possible
 *        for net_buf_alloc() to fail (return NULL) even if it was given
 *        K_FOREVER.
 *
 * @return New buffer or NULL if out of buffers.
 */
#if defined(CONFIG_NET_BUF_LOG)
struct net_buf* __must_check net_buf_alloc_len_debug(struct net_buf_pool* pool,
                                                     size_t size,
                                                     k_timeout_t timeout,
                                                     char const* func,
                                                     int line);
#define net_buf_alloc_len(_pool, _size, _timeout) \
    net_buf_alloc_len_debug(_pool, _size, _timeout, __func__, __LINE__)
#else
struct net_buf* __must_check net_buf_alloc_len(struct net_buf_pool* pool,
                                               size_t size,
                                               k_timeout_t timeout);
#endif

/**
 * @brief Allocate a new buffer from a pool but with external data pointer.
 *
 * Allocate a new buffer from a pool, where the data pointer comes from the
 * user and not from the pool.
 *
 * @param pool Which pool to allocate the buffer from.
 * @param data External data pointer
 * @param size Amount of data the pointed data buffer if able to fit.
 * @param timeout Affects the action taken should the pool be empty.
 *        If K_NO_WAIT, then return immediately. If K_FOREVER, then
 *        wait as long as necessary. Otherwise, wait until the specified
 *        timeout. Note that some types of data allocators do not support
 *        blocking (such as the HEAP type). In this case it's still possible
 *        for net_buf_alloc() to fail (return NULL) even if it was given
 *        K_FOREVER.
 *
 * @return New buffer or NULL if out of buffers.
 */
#if defined(CONFIG_NET_BUF_LOG)
struct net_buf* __must_check net_buf_alloc_with_data_debug(struct net_buf_pool* pool,
                                                           void* data, size_t size,
                                                           k_timeout_t timeout,
                                                           char const* func, int line);
#define net_buf_alloc_with_data(_pool, _data_, _size, _timeout)     \
    net_buf_alloc_with_data_debug(_pool, _data_, _size, _timeout,   \
                                  __func__, __LINE__)
#else
struct net_buf* __must_check net_buf_alloc_with_data(struct net_buf_pool* pool,
                                                     void* data, size_t size,
                                                     k_timeout_t timeout);
#endif

/**
 * @brief Destroy buffer from custom destroy callback
 *
 * This helper is only intended to be used from custom destroy callbacks.
 * If no custom destroy callback is given to NET_BUF_POOL_*_DEFINE() then
 * there is no need to use this API.
 *
 * @param buf Buffer to destroy.
 */
static inline void net_buf_destroy(struct net_buf* buf) {
    struct net_buf_pool* pool = net_buf_pool_get(buf->pool_id);

    if (buf->__buf) {
        if (!(buf->flags & NET_BUF_EXTERNAL_DATA)) {
            pool->alloc->cb->unref(buf, buf->__buf);
        }
        buf->__buf = NULL;
    }

    k_lifo_put(&pool->free, buf);
}

/**
 * @brief Reset buffer
 *
 * Reset buffer data and flags so it can be reused for other purposes.
 *
 * @param buf Buffer to reset.
 */
void net_buf_reset(struct net_buf* buf);

/**
 * @brief Initialize buffer with the given headroom.
 *
 * The buffer is not expected to contain any data when this API is called.
 *
 * @param buf Buffer to initialize.
 * @param reserve How much headroom to reserve.
 */
void net_buf_simple_reserve(struct net_buf_simple* buf, size_t reserve);

/**
 * @brief Put a buffer into a list
 *
 * @param list Which list to append the buffer to.
 * @param buf Buffer.
 */
void net_buf_slist_put(sys_slist_t* list, struct net_buf* buf);

/**
 * @brief Get a buffer from a list.
 *
 * @param list Which list to take the buffer from.
 *
 * @return New buffer or NULL if the FIFO is empty.
 */
struct net_buf* __must_check net_buf_slist_get(sys_slist_t* list);

/**
 * @brief Decrements the reference count of a buffer.
 *
 * The buffer is put back into the pool if the reference count reaches zero.
 *
 * @param buf A valid pointer on a buffer
 */
#if defined(CONFIG_NET_BUF_LOG)
void net_buf_unref_debug(struct net_buf* buf, char const* func, int line);
#define net_buf_unref(_buf) \
    net_buf_unref_debug(_buf, __func__, __LINE__)
#else
void net_buf_unref(struct net_buf* buf);
#endif

/**
 * @brief Increment the reference count of a buffer.
 *
 * @param buf A valid pointer on a buffer
 *
 * @return the buffer newly referenced
 */
struct net_buf* __must_check net_buf_ref(struct net_buf* buf);

/**
 * @brief Clone buffer
 *
 * Duplicate given buffer including any (user) data and headers currently stored.
 *
 * @param buf A valid pointer on a buffer
 * @param timeout Affects the action taken should the pool be empty.
 *        If K_NO_WAIT, then return immediately. If K_FOREVER, then
 *        wait as long as necessary. Otherwise, wait until the specified
 *        timeout.
 *
 * @return Cloned buffer or NULL if out of buffers.
 */
struct net_buf* __must_check net_buf_clone(struct net_buf* buf,
                                           k_timeout_t timeout);

/**
 * @brief Get a pointer to the user data of a buffer.
 *
 * @param buf A valid pointer on a buffer
 *
 * @return Pointer to the user data of the buffer.
 */
static inline void* __must_check net_buf_user_data(const struct net_buf* buf) {
    return (void*)buf->user_data;
}

/**
 * @brief Copy user data from one to another buffer.
 *
 * @param dst A valid pointer to a buffer gettings its user data overwritten.
 * @param src A valid pointer to a buffer gettings its user data copied. User data size must be
 *            equal to or exceed @a dst.
 *
 * @return 0 on success or negative error number on failure.
 */
int net_buf_user_data_copy(struct net_buf* dst, const struct net_buf* src);

/**
 * @brief Initialize buffer with the given headroom.
 *
 * The buffer is not expected to contain any data when this API is called.
 *
 * @param buf Buffer to initialize.
 * @param reserve How much headroom to reserve.
 */
static inline void net_buf_reserve(struct net_buf* buf, size_t reserve) {
    net_buf_simple_reserve(&buf->b, reserve);
}

/**
 * @brief Prepare data to be added at the end of the buffer
 *
 * Increments the data length of a buffer to account for more data
 * at the end.
 *
 * @param buf Buffer to update.
 * @param len Number of bytes to increment the length with.
 *
 * @return The original tail of the buffer.
 */
static inline void* net_buf_add(struct net_buf* buf, size_t len) {
    return net_buf_simple_add(&buf->b, len);
}

/**
 * @brief Copies the given number of bytes to the end of the buffer
 *
 * Increments the data length of the  buffer to account for more data at
 * the end.
 *
 * @param buf Buffer to update.
 * @param mem Location of data to be added.
 * @param len Length of data to be added
 *
 * @return The original tail of the buffer.
 */
static inline void* net_buf_add_mem(struct net_buf* buf, void const* mem,
                                    size_t len) {
    return net_buf_simple_add_mem(&buf->b, mem, len);
}

/**
 * @brief Add (8-bit) byte at the end of the buffer
 *
 * Increments the data length of the  buffer to account for more data at
 * the end.
 *
 * @param buf Buffer to update.
 * @param val byte value to be added.
 *
 * @return Pointer to the value added
 */
static inline uint8_t* net_buf_add_u8(struct net_buf* buf, uint8_t val) {
    return net_buf_simple_add_u8(&buf->b, val);
}

/**
 * @brief Add 16-bit value at the end of the buffer
 *
 * Adds 16-bit value in little endian format at the end of buffer.
 * Increments the data length of a buffer to account for more data
 * at the end.
 *
 * @param buf Buffer to update.
 * @param val 16-bit value to be added.
 */
static inline void net_buf_add_le16(struct net_buf* buf, uint16_t val) {
    net_buf_simple_add_le16(&buf->b, val);
}

/**
 * @brief Add 16-bit value at the end of the buffer
 *
 * Adds 16-bit value in big endian format at the end of buffer.
 * Increments the data length of a buffer to account for more data
 * at the end.
 *
 * @param buf Buffer to update.
 * @param val 16-bit value to be added.
 */
static inline void net_buf_add_be16(struct net_buf* buf, uint16_t val) {
    net_buf_simple_add_be16(&buf->b, val);
}

/**
 * @brief Add 24-bit value at the end of the buffer
 *
 * Adds 24-bit value in little endian format at the end of buffer.
 * Increments the data length of a buffer to account for more data
 * at the end.
 *
 * @param buf Buffer to update.
 * @param val 24-bit value to be added.
 */
static inline void net_buf_add_le24(struct net_buf* buf, uint32_t val) {
    net_buf_simple_add_le24(&buf->b, val);
}

/**
 * @brief Add 24-bit value at the end of the buffer
 *
 * Adds 24-bit value in big endian format at the end of buffer.
 * Increments the data length of a buffer to account for more data
 * at the end.
 *
 * @param buf Buffer to update.
 * @param val 24-bit value to be added.
 */
static inline void net_buf_add_be24(struct net_buf* buf, uint32_t val) {
    net_buf_simple_add_be24(&buf->b, val);
}

/**
 * @brief Add 32-bit value at the end of the buffer
 *
 * Adds 32-bit value in little endian format at the end of buffer.
 * Increments the data length of a buffer to account for more data
 * at the end.
 *
 * @param buf Buffer to update.
 * @param val 32-bit value to be added.
 */
static inline void net_buf_add_le32(struct net_buf* buf, uint32_t val) {
    net_buf_simple_add_le32(&buf->b, val);
}

/**
 * @brief Add 32-bit value at the end of the buffer
 *
 * Adds 32-bit value in big endian format at the end of buffer.
 * Increments the data length of a buffer to account for more data
 * at the end.
 *
 * @param buf Buffer to update.
 * @param val 32-bit value to be added.
 */
static inline void net_buf_add_be32(struct net_buf* buf, uint32_t val) {
    net_buf_simple_add_be32(&buf->b, val);
}

/**
 * @brief Add 40-bit value at the end of the buffer
 *
 * Adds 40-bit value in little endian format at the end of buffer.
 * Increments the data length of a buffer to account for more data
 * at the end.
 *
 * @param buf Buffer to update.
 * @param val 40-bit value to be added.
 */
static inline void net_buf_add_le40(struct net_buf* buf, uint64_t val) {
    net_buf_simple_add_le40(&buf->b, val);
}

/**
 * @brief Add 40-bit value at the end of the buffer
 *
 * Adds 40-bit value in big endian format at the end of buffer.
 * Increments the data length of a buffer to account for more data
 * at the end.
 *
 * @param buf Buffer to update.
 * @param val 40-bit value to be added.
 */
static inline void net_buf_add_be40(struct net_buf* buf, uint64_t val) {
    net_buf_simple_add_be40(&buf->b, val);
}

/**
 * @brief Add 48-bit value at the end of the buffer
 *
 * Adds 48-bit value in little endian format at the end of buffer.
 * Increments the data length of a buffer to account for more data
 * at the end.
 *
 * @param buf Buffer to update.
 * @param val 48-bit value to be added.
 */
static inline void net_buf_add_le48(struct net_buf* buf, uint64_t val) {
    net_buf_simple_add_le48(&buf->b, val);
}

/**
 * @brief Add 48-bit value at the end of the buffer
 *
 * Adds 48-bit value in big endian format at the end of buffer.
 * Increments the data length of a buffer to account for more data
 * at the end.
 *
 * @param buf Buffer to update.
 * @param val 48-bit value to be added.
 */
static inline void net_buf_add_be48(struct net_buf* buf, uint64_t val) {
    net_buf_simple_add_be48(&buf->b, val);
}

/**
 * @brief Add 64-bit value at the end of the buffer
 *
 * Adds 64-bit value in little endian format at the end of buffer.
 * Increments the data length of a buffer to account for more data
 * at the end.
 *
 * @param buf Buffer to update.
 * @param val 64-bit value to be added.
 */
static inline void net_buf_add_le64(struct net_buf* buf, uint64_t val) {
    net_buf_simple_add_le64(&buf->b, val);
}

/**
 * @brief Add 64-bit value at the end of the buffer
 *
 * Adds 64-bit value in big endian format at the end of buffer.
 * Increments the data length of a buffer to account for more data
 * at the end.
 *
 * @param buf Buffer to update.
 * @param val 64-bit value to be added.
 */
static inline void net_buf_add_be64(struct net_buf* buf, uint64_t val) {
    net_buf_simple_add_be64(&buf->b, val);
}

/**
 * @brief Remove data from the end of the buffer.
 *
 * Removes data from the end of the buffer by modifying the buffer length.
 *
 * @param buf Buffer to update.
 * @param len Number of bytes to remove.
 *
 * @return New end of the buffer data.
 */
static inline void* net_buf_remove_mem(struct net_buf* buf, size_t len) {
    return net_buf_simple_remove_mem(&buf->b, len);
}

/**
 * @brief Remove a 8-bit value from the end of the buffer
 *
 * Same idea as with net_buf_remove_mem(), but a helper for operating on
 * 8-bit values.
 *
 * @param buf A valid pointer on a buffer.
 *
 * @return The 8-bit removed value
 */
static inline uint8_t net_buf_remove_u8(struct net_buf* buf) {
    return net_buf_simple_remove_u8(&buf->b);
}

/**
 * @brief Remove and convert 16 bits from the end of the buffer.
 *
 * Same idea as with net_buf_remove_mem(), but a helper for operating on
 * 16-bit little endian data.
 *
 * @param buf A valid pointer on a buffer.
 *
 * @return 16-bit value converted from little endian to host endian.
 */
static inline uint16_t net_buf_remove_le16(struct net_buf* buf) {
    return net_buf_simple_remove_le16(&buf->b);
}

/**
 * @brief Remove and convert 16 bits from the end of the buffer.
 *
 * Same idea as with net_buf_remove_mem(), but a helper for operating on
 * 16-bit big endian data.
 *
 * @param buf A valid pointer on a buffer.
 *
 * @return 16-bit value converted from big endian to host endian.
 */
static inline uint16_t net_buf_remove_be16(struct net_buf* buf) {
    return net_buf_simple_remove_be16(&buf->b);
}

/**
 * @brief Remove and convert 24 bits from the end of the buffer.
 *
 * Same idea as with net_buf_remove_mem(), but a helper for operating on
 * 24-bit big endian data.
 *
 * @param buf A valid pointer on a buffer.
 *
 * @return 24-bit value converted from big endian to host endian.
 */
static inline uint32_t net_buf_remove_be24(struct net_buf* buf) {
    return net_buf_simple_remove_be24(&buf->b);
}

/**
 * @brief Remove and convert 24 bits from the end of the buffer.
 *
 * Same idea as with net_buf_remove_mem(), but a helper for operating on
 * 24-bit little endian data.
 *
 * @param buf A valid pointer on a buffer.
 *
 * @return 24-bit value converted from little endian to host endian.
 */
static inline uint32_t net_buf_remove_le24(struct net_buf* buf) {
    return net_buf_simple_remove_le24(&buf->b);
}

/**
 * @brief Remove and convert 32 bits from the end of the buffer.
 *
 * Same idea as with net_buf_remove_mem(), but a helper for operating on
 * 32-bit little endian data.
 *
 * @param buf A valid pointer on a buffer.
 *
 * @return 32-bit value converted from little endian to host endian.
 */
static inline uint32_t net_buf_remove_le32(struct net_buf* buf) {
    return net_buf_simple_remove_le32(&buf->b);
}

/**
 * @brief Remove and convert 32 bits from the end of the buffer.
 *
 * Same idea as with net_buf_remove_mem(), but a helper for operating on
 * 32-bit big endian data.
 *
 * @param buf A valid pointer on a buffer
 *
 * @return 32-bit value converted from big endian to host endian.
 */
static inline uint32_t net_buf_remove_be32(struct net_buf* buf) {
    return net_buf_simple_remove_be32(&buf->b);
}

/**
 * @brief Remove and convert 40 bits from the end of the buffer.
 *
 * Same idea as with net_buf_remove_mem(), but a helper for operating on
 * 40-bit little endian data.
 *
 * @param buf A valid pointer on a buffer.
 *
 * @return 40-bit value converted from little endian to host endian.
 */
static inline uint64_t net_buf_remove_le40(struct net_buf* buf) {
    return net_buf_simple_remove_le40(&buf->b);
}

/**
 * @brief Remove and convert 40 bits from the end of the buffer.
 *
 * Same idea as with net_buf_remove_mem(), but a helper for operating on
 * 40-bit big endian data.
 *
 * @param buf A valid pointer on a buffer
 *
 * @return 40-bit value converted from big endian to host endian.
 */
static inline uint64_t net_buf_remove_be40(struct net_buf* buf) {
    return net_buf_simple_remove_be40(&buf->b);
}

/**
 * @brief Remove and convert 48 bits from the end of the buffer.
 *
 * Same idea as with net_buf_remove_mem(), but a helper for operating on
 * 48-bit little endian data.
 *
 * @param buf A valid pointer on a buffer.
 *
 * @return 48-bit value converted from little endian to host endian.
 */
static inline uint64_t net_buf_remove_le48(struct net_buf* buf) {
    return net_buf_simple_remove_le48(&buf->b);
}

/**
 * @brief Remove and convert 48 bits from the end of the buffer.
 *
 * Same idea as with net_buf_remove_mem(), but a helper for operating on
 * 48-bit big endian data.
 *
 * @param buf A valid pointer on a buffer
 *
 * @return 48-bit value converted from big endian to host endian.
 */
static inline uint64_t net_buf_remove_be48(struct net_buf* buf) {
    return net_buf_simple_remove_be48(&buf->b);
}

/**
 * @brief Remove and convert 64 bits from the end of the buffer.
 *
 * Same idea as with net_buf_remove_mem(), but a helper for operating on
 * 64-bit little endian data.
 *
 * @param buf A valid pointer on a buffer.
 *
 * @return 64-bit value converted from little endian to host endian.
 */
static inline uint64_t net_buf_remove_le64(struct net_buf* buf) {
    return net_buf_simple_remove_le64(&buf->b);
}

/**
 * @brief Remove and convert 64 bits from the end of the buffer.
 *
 * Same idea as with net_buf_remove_mem(), but a helper for operating on
 * 64-bit big endian data.
 *
 * @param buf A valid pointer on a buffer
 *
 * @return 64-bit value converted from big endian to host endian.
 */
static inline uint64_t net_buf_remove_be64(struct net_buf* buf) {
    return net_buf_simple_remove_be64(&buf->b);
}

/**
 * @brief Prepare data to be added at the start of the buffer
 *
 * Modifies the data pointer and buffer length to account for more data
 * in the beginning of the buffer.
 *
 * @param buf Buffer to update.
 * @param len Number of bytes to add to the beginning.
 *
 * @return The new beginning of the buffer data.
 */
static inline void* net_buf_push(struct net_buf* buf, size_t len) {
    return net_buf_simple_push(&buf->b, len);
}

/**
 * @brief Copies the given number of bytes to the start of the buffer
 *
 * Modifies the data pointer and buffer length to account for more data
 * in the beginning of the buffer.
 *
 * @param buf Buffer to update.
 * @param mem Location of data to be added.
 * @param len Length of data to be added.
 *
 * @return The new beginning of the buffer data.
 */
static inline void* net_buf_push_mem(struct net_buf* buf, void const* mem, size_t len) {
    return net_buf_simple_push_mem(&buf->b, mem, len);
}

/**
 * @brief Push 8-bit value to the beginning of the buffer
 *
 * Adds 8-bit value the beginning of the buffer.
 *
 * @param buf Buffer to update.
 * @param val 8-bit value to be pushed to the buffer.
 */
static inline void net_buf_push_u8(struct net_buf* buf, uint8_t val) {
    net_buf_simple_push_u8(&buf->b, val);
}

/**
 * @brief Push 16-bit value to the beginning of the buffer
 *
 * Adds 16-bit value in little endian format to the beginning of the
 * buffer.
 *
 * @param buf Buffer to update.
 * @param val 16-bit value to be pushed to the buffer.
 */
static inline void net_buf_push_le16(struct net_buf* buf, uint16_t val) {
    net_buf_simple_push_le16(&buf->b, val);
}

/**
 * @brief Push 16-bit value to the beginning of the buffer
 *
 * Adds 16-bit value in big endian format to the beginning of the
 * buffer.
 *
 * @param buf Buffer to update.
 * @param val 16-bit value to be pushed to the buffer.
 */
static inline void net_buf_push_be16(struct net_buf* buf, uint16_t val) {
    net_buf_simple_push_be16(&buf->b, val);
}

/**
 * @brief Push 24-bit value to the beginning of the buffer
 *
 * Adds 24-bit value in little endian format to the beginning of the
 * buffer.
 *
 * @param buf Buffer to update.
 * @param val 24-bit value to be pushed to the buffer.
 */
static inline void net_buf_push_le24(struct net_buf* buf, uint32_t val) {
    net_buf_simple_push_le24(&buf->b, val);
}

/**
 * @brief Push 24-bit value to the beginning of the buffer
 *
 * Adds 24-bit value in big endian format to the beginning of the
 * buffer.
 *
 * @param buf Buffer to update.
 * @param val 24-bit value to be pushed to the buffer.
 */
static inline void net_buf_push_be24(struct net_buf* buf, uint32_t val) {
    net_buf_simple_push_be24(&buf->b, val);
}

/**
 * @brief Push 32-bit value to the beginning of the buffer
 *
 * Adds 32-bit value in little endian format to the beginning of the
 * buffer.
 *
 * @param buf Buffer to update.
 * @param val 32-bit value to be pushed to the buffer.
 */
static inline void net_buf_push_le32(struct net_buf* buf, uint32_t val) {
    net_buf_simple_push_le32(&buf->b, val);
}

/**
 * @brief Push 32-bit value to the beginning of the buffer
 *
 * Adds 32-bit value in big endian format to the beginning of the
 * buffer.
 *
 * @param buf Buffer to update.
 * @param val 32-bit value to be pushed to the buffer.
 */
static inline void net_buf_push_be32(struct net_buf* buf, uint32_t val) {
    net_buf_simple_push_be32(&buf->b, val);
}

/**
 * @brief Push 40-bit value to the beginning of the buffer
 *
 * Adds 40-bit value in little endian format to the beginning of the
 * buffer.
 *
 * @param buf Buffer to update.
 * @param val 40-bit value to be pushed to the buffer.
 */
static inline void net_buf_push_le40(struct net_buf* buf, uint64_t val) {
    net_buf_simple_push_le40(&buf->b, val);
}

/**
 * @brief Push 40-bit value to the beginning of the buffer
 *
 * Adds 40-bit value in big endian format to the beginning of the
 * buffer.
 *
 * @param buf Buffer to update.
 * @param val 40-bit value to be pushed to the buffer.
 */
static inline void net_buf_push_be40(struct net_buf* buf, uint64_t val) {
    net_buf_simple_push_be40(&buf->b, val);
}

/**
 * @brief Push 48-bit value to the beginning of the buffer
 *
 * Adds 48-bit value in little endian format to the beginning of the
 * buffer.
 *
 * @param buf Buffer to update.
 * @param val 48-bit value to be pushed to the buffer.
 */
static inline void net_buf_push_le48(struct net_buf* buf, uint64_t val) {
    net_buf_simple_push_le48(&buf->b, val);
}

/**
 * @brief Push 48-bit value to the beginning of the buffer
 *
 * Adds 48-bit value in big endian format to the beginning of the
 * buffer.
 *
 * @param buf Buffer to update.
 * @param val 48-bit value to be pushed to the buffer.
 */
static inline void net_buf_push_be48(struct net_buf* buf, uint64_t val) {
    net_buf_simple_push_be48(&buf->b, val);
}

/**
 * @brief Push 64-bit value to the beginning of the buffer
 *
 * Adds 64-bit value in little endian format to the beginning of the
 * buffer.
 *
 * @param buf Buffer to update.
 * @param val 64-bit value to be pushed to the buffer.
 */
static inline void net_buf_push_le64(struct net_buf* buf, uint64_t val) {
    net_buf_simple_push_le64(&buf->b, val);
}

/**
 * @brief Push 64-bit value to the beginning of the buffer
 *
 * Adds 64-bit value in big endian format to the beginning of the
 * buffer.
 *
 * @param buf Buffer to update.
 * @param val 64-bit value to be pushed to the buffer.
 */
static inline void net_buf_push_be64(struct net_buf* buf, uint64_t val) {
    net_buf_simple_push_be64(&buf->b, val);
}

/**
 * @brief Remove data from the beginning of the buffer.
 *
 * Removes data from the beginning of the buffer by modifying the data
 * pointer and buffer length.
 *
 * @param buf Buffer to update.
 * @param len Number of bytes to remove.
 *
 * @return New beginning of the buffer data.
 */
static inline void* net_buf_pull(struct net_buf* buf, size_t len) {
    return net_buf_simple_pull(&buf->b, len);
}

/**
 * @brief Remove data from the beginning of the buffer.
 *
 * Removes data from the beginning of the buffer by modifying the data
 * pointer and buffer length.
 *
 * @param buf Buffer to update.
 * @param len Number of bytes to remove.
 *
 * @return Pointer to the old beginning of the buffer data.
 */
static inline void* net_buf_pull_mem(struct net_buf* buf, size_t len) {
    return net_buf_simple_pull_mem(&buf->b, len);
}

/**
 * @brief Remove a 8-bit value from the beginning of the buffer
 *
 * Same idea as with net_buf_pull(), but a helper for operating on
 * 8-bit values.
 *
 * @param buf A valid pointer on a buffer.
 *
 * @return The 8-bit removed value
 */
static inline uint8_t net_buf_pull_u8(struct net_buf* buf) {
    return net_buf_simple_pull_u8(&buf->b);
}

/**
 * @brief Remove and convert 16 bits from the beginning of the buffer.
 *
 * Same idea as with net_buf_pull(), but a helper for operating on
 * 16-bit little endian data.
 *
 * @param buf A valid pointer on a buffer.
 *
 * @return 16-bit value converted from little endian to host endian.
 */
static inline uint16_t net_buf_pull_le16(struct net_buf* buf) {
    return net_buf_simple_pull_le16(&buf->b);
}

/**
 * @brief Remove and convert 16 bits from the beginning of the buffer.
 *
 * Same idea as with net_buf_pull(), but a helper for operating on
 * 16-bit big endian data.
 *
 * @param buf A valid pointer on a buffer.
 *
 * @return 16-bit value converted from big endian to host endian.
 */
static inline uint16_t net_buf_pull_be16(struct net_buf* buf) {
    return net_buf_simple_pull_be16(&buf->b);
}

/**
 * @brief Remove and convert 24 bits from the beginning of the buffer.
 *
 * Same idea as with net_buf_pull(), but a helper for operating on
 * 24-bit little endian data.
 *
 * @param buf A valid pointer on a buffer.
 *
 * @return 24-bit value converted from little endian to host endian.
 */
static inline uint32_t net_buf_pull_le24(struct net_buf* buf) {
    return net_buf_simple_pull_le24(&buf->b);
}

/**
 * @brief Remove and convert 24 bits from the beginning of the buffer.
 *
 * Same idea as with net_buf_pull(), but a helper for operating on
 * 24-bit big endian data.
 *
 * @param buf A valid pointer on a buffer.
 *
 * @return 24-bit value converted from big endian to host endian.
 */
static inline uint32_t net_buf_pull_be24(struct net_buf* buf) {
    return net_buf_simple_pull_be24(&buf->b);
}

/**
 * @brief Remove and convert 32 bits from the beginning of the buffer.
 *
 * Same idea as with net_buf_pull(), but a helper for operating on
 * 32-bit little endian data.
 *
 * @param buf A valid pointer on a buffer.
 *
 * @return 32-bit value converted from little endian to host endian.
 */
static inline uint32_t net_buf_pull_le32(struct net_buf* buf) {
    return net_buf_simple_pull_le32(&buf->b);
}

/**
 * @brief Remove and convert 32 bits from the beginning of the buffer.
 *
 * Same idea as with net_buf_pull(), but a helper for operating on
 * 32-bit big endian data.
 *
 * @param buf A valid pointer on a buffer
 *
 * @return 32-bit value converted from big endian to host endian.
 */
static inline uint32_t net_buf_pull_be32(struct net_buf* buf) {
    return net_buf_simple_pull_be32(&buf->b);
}

/**
 * @brief Remove and convert 40 bits from the beginning of the buffer.
 *
 * Same idea as with net_buf_pull(), but a helper for operating on
 * 40-bit little endian data.
 *
 * @param buf A valid pointer on a buffer.
 *
 * @return 40-bit value converted from little endian to host endian.
 */
static inline uint64_t net_buf_pull_le40(struct net_buf* buf) {
    return net_buf_simple_pull_le40(&buf->b);
}

/**
 * @brief Remove and convert 40 bits from the beginning of the buffer.
 *
 * Same idea as with net_buf_pull(), but a helper for operating on
 * 40-bit big endian data.
 *
 * @param buf A valid pointer on a buffer
 *
 * @return 40-bit value converted from big endian to host endian.
 */
static inline uint64_t net_buf_pull_be40(struct net_buf* buf) {
    return net_buf_simple_pull_be40(&buf->b);
}

/**
 * @brief Remove and convert 48 bits from the beginning of the buffer.
 *
 * Same idea as with net_buf_pull(), but a helper for operating on
 * 48-bit little endian data.
 *
 * @param buf A valid pointer on a buffer.
 *
 * @return 48-bit value converted from little endian to host endian.
 */
static inline uint64_t net_buf_pull_le48(struct net_buf* buf) {
    return net_buf_simple_pull_le48(&buf->b);
}

/**
 * @brief Remove and convert 48 bits from the beginning of the buffer.
 *
 * Same idea as with net_buf_pull(), but a helper for operating on
 * 48-bit big endian data.
 *
 * @param buf A valid pointer on a buffer
 *
 * @return 48-bit value converted from big endian to host endian.
 */
static inline uint64_t net_buf_pull_be48(struct net_buf* buf) {
    return net_buf_simple_pull_be48(&buf->b);
}

/**
 * @brief Remove and convert 64 bits from the beginning of the buffer.
 *
 * Same idea as with net_buf_pull(), but a helper for operating on
 * 64-bit little endian data.
 *
 * @param buf A valid pointer on a buffer.
 *
 * @return 64-bit value converted from little endian to host endian.
 */
static inline uint64_t net_buf_pull_le64(struct net_buf* buf) {
    return net_buf_simple_pull_le64(&buf->b);
}

/**
 * @brief Remove and convert 64 bits from the beginning of the buffer.
 *
 * Same idea as with net_buf_pull(), but a helper for operating on
 * 64-bit big endian data.
 *
 * @param buf A valid pointer on a buffer
 *
 * @return 64-bit value converted from big endian to host endian.
 */
static inline uint64_t net_buf_pull_be64(struct net_buf* buf) {
    return net_buf_simple_pull_be64(&buf->b);
}

/**
 * @brief Check buffer tailroom.
 *
 * Check how much free space there is at the end of the buffer.
 *
 * @param buf A valid pointer on a buffer
 *
 * @return Number of bytes available at the end of the buffer.
 */
static inline size_t net_buf_tailroom(const struct net_buf* buf) {
    return net_buf_simple_tailroom(&buf->b);
}

/**
 * @brief Check buffer headroom.
 *
 * Check how much free space there is in the beginning of the buffer.
 *
 * buf A valid pointer on a buffer
 *
 * @return Number of bytes available in the beginning of the buffer.
 */
static inline size_t net_buf_headroom(const struct net_buf* buf) {
    return net_buf_simple_headroom(&buf->b);
}

/**
 * @brief Check maximum net_buf::len value.
 *
 * This value is depending on the number of bytes being reserved as headroom.
 *
 * @param buf A valid pointer on a buffer
 *
 * @return Number of bytes usable behind the net_buf::data pointer.
 */
static inline uint16_t net_buf_max_len(const struct net_buf* buf) {
    return net_buf_simple_max_len(&buf->b);
}

/**
 * @brief Get the tail pointer for a buffer.
 *
 * Get a pointer to the end of the data in a buffer.
 *
 * @param buf Buffer.
 *
 * @return Tail pointer for the buffer.
 */
static inline uint8_t* net_buf_tail(const struct net_buf* buf) {
    return net_buf_simple_tail(&buf->b);
}

/**
 * @brief Find the last fragment in the fragment list.
 *
 * @return Pointer to last fragment in the list.
 */
struct net_buf* net_buf_frag_last(struct net_buf* frags);

/**
 * @brief Insert a new fragment to a chain of bufs.
 *
 * Insert a new fragment into the buffer fragments list after the parent.
 *
 * Note: This function takes ownership of the fragment reference so the
 * caller is not required to unref.
 *
 * @param parent Parent buffer/fragment.
 * @param frag Fragment to insert.
 */
void net_buf_frag_insert(struct net_buf* parent, struct net_buf* frag);

/**
 * @brief Add a new fragment to the end of a chain of bufs.
 *
 * Append a new fragment into the buffer fragments list.
 *
 * Note: This function takes ownership of the fragment reference so the
 * caller is not required to unref.
 *
 * @param head Head of the fragment chain.
 * @param frag Fragment to add.
 *
 * @return New head of the fragment chain. Either head (if head
 *         was non-NULL) or frag (if head was NULL).
 */
struct net_buf* net_buf_frag_add(struct net_buf* head, struct net_buf* frag);

/**
 * @brief Delete existing fragment from a chain of bufs.
 *
 * @param parent Parent buffer/fragment, or NULL if there is no parent.
 * @param frag Fragment to delete.
 *
 * @return Pointer to the buffer following the fragment, or NULL if it
 *         had no further fragments.
 */
#if defined(CONFIG_NET_BUF_LOG)
struct net_buf* net_buf_frag_del_debug(struct net_buf* parent,
                                       struct net_buf* frag,
                                       char const* func, int line);
#define net_buf_frag_del(_parent, _frag) \
    net_buf_frag_del_debug(_parent, _frag, __func__, __LINE__)
#else
struct net_buf* net_buf_frag_del(struct net_buf* parent, struct net_buf* frag);
#endif

/**
 * @brief Copy bytes from net_buf chain starting at offset to linear buffer
 *
 * Copy (extract) @a len bytes from @a src net_buf chain, starting from @a
 * offset in it, to a linear buffer @a dst. Return number of bytes actually
 * copied, which may be less than requested, if net_buf chain doesn't have
 * enough data, or destination buffer is too small.
 *
 * @param dst Destination buffer
 * @param dst_len Destination buffer length
 * @param src Source net_buf chain
 * @param offset Starting offset to copy from
 * @param len Number of bytes to copy
 * @return number of bytes actually copied
 */
size_t net_buf_linearize(void* dst, size_t dst_len,
                         const struct net_buf* src, size_t offset, size_t len);

/**
 * @typedef net_buf_allocator_cb
 * @brief Network buffer allocator callback.
 *
 * @details The allocator callback is called when net_buf_append_bytes
 * needs to allocate a new net_buf.
 *
 * @param timeout Affects the action taken should the net buf pool be empty.
 *        If K_NO_WAIT, then return immediately. If K_FOREVER, then
 *        wait as long as necessary. Otherwise, wait until the specified
 *        timeout.
 * @param user_data The user data given in net_buf_append_bytes call.
 * @return pointer to allocated net_buf or NULL on error.
 */
typedef struct net_buf* __must_check (*net_buf_allocator_cb)(k_timeout_t timeout,
                                                             void* user_data);

/**
 * @brief Append data to a list of net_buf
 *
 * @details Append data to a net_buf. If there is not enough space in the
 * net_buf then more net_buf will be added, unless there are no free net_buf
 * and timeout occurs. If not allocator is provided it attempts to allocate from
 * the same pool as the original buffer.
 *
 * @param buf Network buffer.
 * @param len Total length of input data
 * @param value Data to be added
 * @param timeout Timeout is passed to the net_buf allocator callback.
 * @param allocate_cb When a new net_buf is required, use this callback.
 * @param user_data A user data pointer to be supplied to the allocate_cb.
 *        This pointer is can be anything from a mem_pool or a net_pkt, the
 *        logic is left up to the allocate_cb function.
 *
 * @return Length of data actually added. This may be less than input
 *         length if other timeout than K_FOREVER was used, and there
 *         were no free fragments in a pool to accommodate all data.
 */
size_t net_buf_append_bytes(struct net_buf* buf, size_t len,
                            void const* value, k_timeout_t timeout,
                            net_buf_allocator_cb allocate_cb, void* user_data);

/**
 * @brief Match data with a net_buf's content
 *
 * @details Compare data with a content of a net_buf. Provide information about
 * the number of bytes matching between both. If needed, traverse
 * through multiple buffer fragments.
 *
 * @param buf Network buffer
 * @param offset Starting offset to compare from
 * @param data Data buffer for comparison
 * @param len Number of bytes to compare
 *
 * @return The number of bytes compared before the first difference.
 */
size_t net_buf_data_match(const struct net_buf* buf, size_t offset, void const* data, size_t len);

/**
 * @brief Skip N number of bytes in a net_buf
 *
 * @details Skip N number of bytes starting from fragment's offset. If the total
 * length of data is placed in multiple fragments, this function will skip from
 * all fragments until it reaches N number of bytes.  Any fully skipped buffers
 * are removed from the net_buf list.
 *
 * @param buf Network buffer.
 * @param len Total length of data to be skipped.
 *
 * @return Pointer to the fragment or
 *         NULL and pos is 0 after successful skip,
 *         NULL and pos is 0xffff otherwise.
 */
static inline struct net_buf* net_buf_skip(struct net_buf* buf, size_t len) {
    while (buf && len--) {
        net_buf_pull_u8(buf);
        if (!buf->len) {
            buf = net_buf_frag_del(NULL, buf);
        }
    }

    return (buf);
}

/**
 * @brief Calculate amount of bytes stored in fragments.
 *
 * Calculates the total amount of data stored in the given buffer and the
 * fragments linked to it.
 *
 * @param buf Buffer to start off with.
 *
 * @return Number of bytes in the buffer and its fragments.
 */
static inline size_t net_buf_frags_len(const struct net_buf* buf) {
    size_t bytes = 0;

    while (buf) {
        bytes += buf->len;
        buf = buf->frags;
    }

    return (bytes);
}

/**
 * @}
 */

#ifdef __cplusplus
}
#endif

#endif /* ZEPHYR_INCLUDE_NET_BUF_H_ */<|MERGE_RESOLUTION|>--- conflicted
+++ resolved
@@ -1067,16 +1067,10 @@
 };
 
 struct net_buf_data_alloc {
-<<<<<<< HEAD
     const struct net_buf_data_cb* cb;
     void*  alloc_data;
     size_t max_alloc_size;
-=======
-	const struct net_buf_data_cb *cb;
-	void *alloc_data;
-	size_t max_alloc_size;
-	size_t alignment;
->>>>>>> f66460be
+    size_t alignment;
 };
 
 /** @endcond */
@@ -1319,7 +1313,7 @@
 /**
  *
  * @brief Define a new pool for buffers with variable size payloads. Align the
- *        length and start of the buffer to the specified alignment.
+ * length and start of the buffer to the specified alignment.
  *
  * Defines a net_buf_pool struct and the necessary memory storage (array of
  * structs) for the needed amount of buffers. After this, the buffers can be
@@ -1346,20 +1340,20 @@
  * @param _destroy   Optional destroy callback when buffer is freed.
  * @param _align     Alignment of the length and start of the buffer.
  */
-#define NET_BUF_POOL_VAR_ALIGN_DEFINE(_name, _count, _data_size, _ud_size,     \
-				      _destroy, _align)			       \
-	_NET_BUF_ARRAY_DEFINE(_name, _count, _ud_size);                        \
-	K_HEAP_DEFINE(net_buf_mem_pool_##_name, _data_size);                   \
-	static const struct net_buf_data_alloc net_buf_data_alloc_##_name = {  \
-		.cb = &net_buf_var_cb,					       \
-		.alloc_data = &net_buf_mem_pool_##_name,                       \
-		.max_alloc_size = 0,                                           \
-		.alignment = _align,					       \
-	};                                                                     \
-	static STRUCT_SECTION_ITERABLE(net_buf_pool, _name) =                  \
-		NET_BUF_POOL_INITIALIZER(_name, &net_buf_data_alloc_##_name,   \
-					 _net_buf_##_name, _count, _ud_size,   \
-					 _destroy)
+#define NET_BUF_POOL_VAR_ALIGN_DEFINE(_name, _count, _data_size, _ud_size,      \
+                                      _destroy, _align)                         \
+    _NET_BUF_ARRAY_DEFINE(_name, _count, _ud_size);                             \
+    K_HEAP_DEFINE(net_buf_mem_pool_##_name, _data_size);                        \
+    static const struct net_buf_data_alloc net_buf_data_alloc_##_name = {       \
+        .cb = &net_buf_var_cb,                                                  \
+        .alloc_data = &net_buf_mem_pool_##_name,                                \
+        .max_alloc_size = 0,                                                    \
+        .alignment = _align,                                                    \
+    };                                                                          \
+    static STRUCT_SECTION_ITERABLE(net_buf_pool, _name) =                       \
+        NET_BUF_POOL_INITIALIZER(_name, &net_buf_data_alloc_##_name,            \
+                                 _net_buf_##_name, _count, _ud_size,            \
+                                 _destroy)
 
 /**
  *
