--- conflicted
+++ resolved
@@ -14,19 +14,6 @@
 extern "C" {
 #endif
 
-<<<<<<< HEAD
-/** @cond INTERNAL_HIDDEN */
-/* The limit is used by algorithm for distinguishing between empty and full
- * state.
- */
-#define RING_BUFFER_MAX_SIZE 0x80000000U
-
-#define RING_BUFFER_SIZE_ASSERT_MSG     "Size too big"
-
-/** @endcond */
-
-=======
->>>>>>> 6894fce4
 /**
  * @file
  * @defgroup ring_buffer_apis Ring Buffer APIs
@@ -42,11 +29,14 @@
 /* The limit is used by algorithm for distinguishing between empty and full
  * state.
  */
-#define RING_BUFFER_MAX_SIZE 0x80000000U
-#define RING_BUFFER_SIZE_ASSERT_MSG \
-	"Size too big"
-
-struct ring_buf_index { int32_t head, tail, base; };
+#define RING_BUFFER_MAX_SIZE        0x80000000U
+#define RING_BUFFER_SIZE_ASSERT_MSG "Size too big"
+
+struct ring_buf_index {
+    int32_t head;
+    int32_t tail;
+    int32_t base;
+};
 
 /** @endcond */
 
@@ -54,63 +44,37 @@
  * @brief A structure to represent a ring buffer
  */
 struct ring_buf {
-<<<<<<< HEAD
     /** @cond INTERNAL_HIDDEN */
     uint8_t* buffer;
-    int32_t  put_head;
-    int32_t  put_tail;
-    int32_t  put_base;
-    int32_t  get_head;
-    int32_t  get_tail;
-    int32_t  get_base;
+    struct ring_buf_index put;
+    struct ring_buf_index get;
     uint32_t size;
     /** @endcond */
-=======
-	/** @cond INTERNAL_HIDDEN */
-	uint8_t *buffer;
-	struct ring_buf_index put;
-	struct ring_buf_index get;
-	uint32_t size;
-	/** @endcond */
->>>>>>> 6894fce4
 };
 
 /** @cond INTERNAL_HIDDEN */
 
-uint32_t ring_buf_area_claim(struct ring_buf *buf, struct ring_buf_index *ring,
-			     uint8_t **data, uint32_t size);
-int ring_buf_area_finish(struct ring_buf *buf, struct ring_buf_index *ring,
-			 uint32_t size);
+uint32_t ring_buf_area_claim(struct ring_buf* buf, struct ring_buf_index* ring,
+                             uint8_t** data, uint32_t size);
+int ring_buf_area_finish(struct ring_buf* buf, struct ring_buf_index* ring,
+                         uint32_t size);
 
 /**
  * @brief Function to force ring_buf internal states to given value
  *
  * Any value other than 0 makes sense only in validation testing context.
  */
-<<<<<<< HEAD
 static inline void ring_buf_internal_reset(struct ring_buf* buf, int32_t value) {
-    buf->put_head = buf->put_tail = buf->put_base = value;
-    buf->get_head = buf->get_tail = buf->get_base = value;
-}
+    buf->put.head = buf->put.tail = buf->put.base = value;
+    buf->get.head = buf->get.tail = buf->get.base = value;
+}
+
+/** @endcond */
 
 #define RING_BUF_INIT(buf, size8) { \
-    .buffer = buf,                  \
-    .size = size8,                  \
-=======
-static inline void ring_buf_internal_reset(struct ring_buf *buf, int32_t value)
-{
-	buf->put.head = buf->put.tail = buf->put.base = value;
-	buf->get.head = buf->get.tail = buf->get.base = value;
-}
-
-/** @endcond */
-
-#define RING_BUF_INIT(buf, size8)	\
-{					\
-	.buffer = buf,			\
-	.size = size8,			\
->>>>>>> 6894fce4
-}
+        .buffer = buf,              \
+        .size   = size8,            \
+    }
 
 /**
  * @brief Define and initialize a ring buffer for byte data.
@@ -148,7 +112,8 @@
  * @param size32 Size of ring buffer (in 32-bit words).
  */
 #define RING_BUF_ITEM_DECLARE(name, size32) \
-    BUILD_ASSERT((size32) < RING_BUFFER_MAX_SIZE / 4, RING_BUFFER_SIZE_ASSERT_MSG); \
+    BUILD_ASSERT((size32) < RING_BUFFER_MAX_SIZE / 4, \
+        RING_BUFFER_SIZE_ASSERT_MSG); \
     static uint32_t __noinit _ring_buffer_data_##name[size32]; \
     struct ring_buf name = { \
         .buffer = (uint8_t*)_ring_buffer_data_##name, \
@@ -237,14 +202,8 @@
  *
  * @return true if the ring buffer is empty, or false if not.
  */
-<<<<<<< HEAD
 static inline bool ring_buf_is_empty(struct ring_buf* buf) {
-    return (buf->get_head == buf->put_tail);
-=======
-static inline bool ring_buf_is_empty(struct ring_buf *buf)
-{
-	return buf->get.head == buf->put.tail;
->>>>>>> 6894fce4
+    return (buf->get.head == buf->put.tail);
 }
 
 /**
@@ -263,14 +222,8 @@
  *
  * @return Ring buffer free space (in bytes).
  */
-<<<<<<< HEAD
 static inline uint32_t ring_buf_space_get(struct ring_buf* buf) {
-    return (buf->size - (uint32_t)(buf->put_head - buf->get_tail));
-=======
-static inline uint32_t ring_buf_space_get(struct ring_buf *buf)
-{
-	return buf->size - (buf->put.head - buf->get.tail);
->>>>>>> 6894fce4
+    return (buf->size - (uint32_t)(buf->put.head - buf->get.tail));
 }
 
 /**
@@ -302,14 +255,8 @@
  *
  * @return Ring buffer space used (in bytes).
  */
-<<<<<<< HEAD
 static inline uint32_t ring_buf_size_get(struct ring_buf* buf) {
-    return ((uint32_t)(buf->put_tail - buf->get_head));
-=======
-static inline uint32_t ring_buf_size_get(struct ring_buf *buf)
-{
-	return buf->put.tail - buf->get.head;
->>>>>>> 6894fce4
+    return (uint32_t)(buf->put.tail - buf->get.head);
 }
 
 /**
@@ -330,25 +277,18 @@
  *
  * @param[in]  buf  Address of ring buffer.
  * @param[out] data Pointer to the address. It is set to a location within
- *		    ring buffer.
+ *             ring buffer.
  * @param[in]  size Requested allocation size (in bytes).
  *
  * @return Size of allocated buffer which can be smaller than requested if
- *	   there is not enough free space or buffer wraps.
- */
-<<<<<<< HEAD
-uint32_t ring_buf_put_claim(struct ring_buf* buf,
-                            uint8_t** data,
-                            uint32_t size);
-=======
-static inline uint32_t ring_buf_put_claim(struct ring_buf *buf,
-					  uint8_t **data,
-					  uint32_t size)
-{
-	return ring_buf_area_claim(buf, &buf->put, data,
-				   MIN(size, ring_buf_space_get(buf)));
-}
->>>>>>> 6894fce4
+ * there is not enough free space or buffer wraps.
+ */
+static inline uint32_t ring_buf_put_claim(struct ring_buf* buf,
+                                          uint8_t** data,
+                                          uint32_t size) {
+    return ring_buf_area_claim(buf, &buf->put, data,
+                               MIN(size, ring_buf_space_get(buf)));
+}
 
 /**
  * @brief Indicate number of bytes written to allocated buffers.
@@ -372,14 +312,9 @@
  * @retval 0 Successful operation.
  * @retval -EINVAL Provided @a size exceeds free space in the ring buffer.
  */
-<<<<<<< HEAD
-int ring_buf_put_finish(struct ring_buf* buf, uint32_t size);
-=======
-static inline int ring_buf_put_finish(struct ring_buf *buf, uint32_t size)
-{
-	return ring_buf_area_finish(buf, &buf->put, size);
-}
->>>>>>> 6894fce4
+static inline int ring_buf_put_finish(struct ring_buf* buf, uint32_t size) {
+    return ring_buf_area_finish(buf, &buf->put, size);
+}
 
 /**
  * @brief Write (copy) data to a ring buffer.
@@ -421,25 +356,18 @@
  *
  * @param[in]  buf  Address of ring buffer.
  * @param[out] data Pointer to the address. It is set to a location within
- *		    ring buffer.
+ *             ring buffer.
  * @param[in]  size Requested size (in bytes).
  *
  * @return Number of valid bytes in the provided buffer which can be smaller
- *	   than requested if there is not enough free space or buffer wraps.
- */
-<<<<<<< HEAD
-uint32_t ring_buf_get_claim(struct ring_buf* buf,
-                            uint8_t** data,
-                            uint32_t size);
-=======
-static inline uint32_t ring_buf_get_claim(struct ring_buf *buf,
-					  uint8_t **data,
-					  uint32_t size)
-{
-	return ring_buf_area_claim(buf, &buf->get, data,
-				   MIN(size, ring_buf_size_get(buf)));
-}
->>>>>>> 6894fce4
+ * than requested if there is not enough free space or buffer wraps.
+ */
+static inline uint32_t ring_buf_get_claim(struct ring_buf* buf,
+                                          uint8_t** data,
+                                          uint32_t size) {
+    return ring_buf_area_claim(buf, &buf->get, data,
+                               MIN(size, ring_buf_size_get(buf)));
+}
 
 /**
  * @brief Indicate number of bytes read from claimed buffer.
@@ -463,14 +391,9 @@
  * @retval 0 Successful operation.
  * @retval -EINVAL Provided @a size exceeds valid bytes in the ring buffer.
  */
-<<<<<<< HEAD
-int ring_buf_get_finish(struct ring_buf* buf, uint32_t size);
-=======
-static inline int ring_buf_get_finish(struct ring_buf *buf, uint32_t size)
-{
-	return ring_buf_area_finish(buf, &buf->get, size);
-}
->>>>>>> 6894fce4
+static inline int ring_buf_get_finish(struct ring_buf* buf, uint32_t size) {
+    return ring_buf_area_finish(buf, &buf->get, size);
+}
 
 /**
  * @brief Read data from a ring buffer.
