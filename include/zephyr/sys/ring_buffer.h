/*
 * Copyright (c) 2015 Intel Corporation
 *
 * SPDX-License-Identifier: Apache-2.0
 */

#ifndef ZEPHYR_INCLUDE_SYS_RING_BUFFER_H_
#define ZEPHYR_INCLUDE_SYS_RING_BUFFER_H_

#include <zephyr/sys/util.h>
#include <errno.h>

#ifdef __cplusplus
extern "C" {
#endif

/** @cond INTERNAL_HIDDEN */
/* The limit is used by algorithm for distinguishing between empty and full
 * state.
 */
#define RING_BUFFER_MAX_SIZE 0x80000000U

#define RING_BUFFER_SIZE_ASSERT_MSG     "Size too big"

/** @endcond */

/**
 * @file
 * @defgroup ring_buffer_apis Ring Buffer APIs
 * @ingroup datastructure_apis
 *
 * @brief Simple ring buffer implementation.
 *
 * @{
 */

/**
 * @brief A structure to represent a ring buffer
 */
struct ring_buf {
    /** @cond INTERNAL_HIDDEN */
    uint8_t* buffer;
    int32_t  put_head;
    int32_t  put_tail;
    int32_t  put_base;
    int32_t  get_head;
    int32_t  get_tail;
    int32_t  get_base;
    uint32_t size;
    /** @endcond */
};

/**
 * @brief Function to force ring_buf internal states to given value
 *
 * Any value other than 0 makes sense only in validation testing context.
 */
static inline void ring_buf_internal_reset(struct ring_buf* buf, int32_t value) {
    buf->put_head = buf->put_tail = buf->put_base = value;
    buf->get_head = buf->get_tail = buf->get_base = value;
}

#define RING_BUF_INIT(buf, size8)	\
{					\
	.buffer = buf,			\
	.size = size8,			\
}
/**
 * @brief Define and initialize a ring buffer for byte data.
 *
 * This macro establishes a ring buffer of an arbitrary size.
 * The basic storage unit is a byte.
 *
 * The ring buffer can be accessed outside the module where it is defined
 * using:
 *
 * @code extern struct ring_buf <name>; @endcode
 *
 * @param name  Name of the ring buffer.
 * @param size8 Size of ring buffer (in bytes).
 */
#define RING_BUF_DECLARE(name, size8) \
<<<<<<< HEAD
    BUILD_ASSERT(size8 < RING_BUFFER_MAX_SIZE, \
        RING_BUFFER_SIZE_ASSERT_MSG); \
    static uint8_t __noinit _ring_buffer_data_##name[size8]; \
    struct ring_buf name = { \
        .buffer = _ring_buffer_data_##name, \
        .size = size8 \
    }
=======
	BUILD_ASSERT(size8 < RING_BUFFER_MAX_SIZE,\
		RING_BUFFER_SIZE_ASSERT_MSG); \
	static uint8_t __noinit _ring_buffer_data_##name[size8]; \
	struct ring_buf name = RING_BUF_INIT(_ring_buffer_data_##name, size8)
>>>>>>> 713375a5

/**
 * @brief Define and initialize an "item based" ring buffer.
 *
 * This macro establishes an "item based" ring buffer. Each data item is
 * an array of 32-bit words (from zero to 1020 bytes in length), coupled
 * with a 16-bit type identifier and an 8-bit integer value.
 *
 * The ring buffer can be accessed outside the module where it is defined
 * using:
 *
 * @code extern struct ring_buf <name>; @endcode
 *
 * @param name Name of the ring buffer.
 * @param size32 Size of ring buffer (in 32-bit words).
 */
#define RING_BUF_ITEM_DECLARE(name, size32) \
    BUILD_ASSERT((size32) < RING_BUFFER_MAX_SIZE / 4, RING_BUFFER_SIZE_ASSERT_MSG); \
    static uint32_t __noinit _ring_buffer_data_##name[size32]; \
    struct ring_buf name = { \
        .buffer = (uint8_t*)_ring_buffer_data_##name, \
        .size   = (4UL * (size32)) \
    }

/**
 * @brief Define and initialize an "item based" ring buffer.
 *
 * This exists for backward compatibility reasons. @ref RING_BUF_ITEM_DECLARE
 * should be used instead.
 *
 * @param name Name of the ring buffer.
 * @param size32 Size of ring buffer (in 32-bit words).
 */
#define RING_BUF_ITEM_DECLARE_SIZE(name, size32) \
    RING_BUF_ITEM_DECLARE(name, size32)

/**
 * @brief Define and initialize a power-of-2 sized "item based" ring buffer.
 *
 * This macro establishes an "item based" ring buffer by specifying its
 * size using a power of 2. This exists mainly for backward compatibility
 * reasons. @ref RING_BUF_ITEM_DECLARE should be used instead.
 *
 * @param name Name of the ring buffer.
 * @param pow Ring buffer size exponent.
 */
#define RING_BUF_ITEM_DECLARE_POW2(name, pow) \
    RING_BUF_ITEM_DECLARE(name, BIT(pow))

/**
 * @brief Compute the ring buffer size in 32-bit needed to store an element
 *
 * The argument can be a type or an expression.
 * Note: rounds up if the size is not a multiple of 32 bits.
 *
 * @param expr Expression or type to compute the size of
 */
#define RING_BUF_ITEM_SIZEOF(expr) DIV_ROUND_UP(sizeof(expr), sizeof(uint32_t))

/**
 * @brief Initialize a ring buffer for byte data.
 *
 * This routine initializes a ring buffer, prior to its first use. It is only
 * used for ring buffers not defined using RING_BUF_DECLARE.
 *
 * @param buf Address of ring buffer.
 * @param size Ring buffer size (in bytes).
 * @param data Ring buffer data area (uint8_t data[size]).
 */
static inline void ring_buf_init(struct ring_buf* buf,
                                 uint32_t size,
                                 uint8_t* data) {
    __ASSERT(size < RING_BUFFER_MAX_SIZE, RING_BUFFER_SIZE_ASSERT_MSG);

    buf->size   = size;
    buf->buffer = data;
    ring_buf_internal_reset(buf, 0);
}

/**
 * @brief Initialize an "item based" ring buffer.
 *
 * This routine initializes a ring buffer, prior to its first use. It is only
 * used for ring buffers not defined using RING_BUF_ITEM_DECLARE.
 *
 * Each data item is an array of 32-bit words (from zero to 1020 bytes in
 * length), coupled with a 16-bit type identifier and an 8-bit integer value.
 *
 * @param buf Address of ring buffer.
 * @param size Ring buffer size (in 32-bit words)
 * @param data Ring buffer data area (uint32_t data[size]).
 */
static inline void ring_buf_item_init(struct ring_buf* buf,
                                      uint32_t size,
                                      uint32_t* data) {
    __ASSERT(size < RING_BUFFER_MAX_SIZE / 4, RING_BUFFER_SIZE_ASSERT_MSG);
    ring_buf_init(buf, (4UL * size), (uint8_t*)data);
}

/**
 * @brief Determine if a ring buffer is empty.
 *
 * @param buf Address of ring buffer.
 *
 * @return true if the ring buffer is empty, or false if not.
 */
static inline bool ring_buf_is_empty(struct ring_buf* buf) {
    return (buf->get_head == buf->put_tail);
}

/**
 * @brief Reset ring buffer state.
 *
 * @param buf Address of ring buffer.
 */
static inline void ring_buf_reset(struct ring_buf* buf) {
    ring_buf_internal_reset(buf, 0);
}

/**
 * @brief Determine free space in a ring buffer.
 *
 * @param buf Address of ring buffer.
 *
 * @return Ring buffer free space (in bytes).
 */
static inline uint32_t ring_buf_space_get(struct ring_buf* buf) {
    return (buf->size - (uint32_t)(buf->put_head - buf->get_tail));
}

/**
 * @brief Determine free space in an "item based" ring buffer.
 *
 * @param buf Address of ring buffer.
 *
 * @return Ring buffer free space (in 32-bit words).
 */
static inline uint32_t ring_buf_item_space_get(struct ring_buf* buf) {
    return (ring_buf_space_get(buf) / 4UL);
}

/**
 * @brief Return ring buffer capacity.
 *
 * @param buf Address of ring buffer.
 *
 * @return Ring buffer capacity (in bytes).
 */
static inline uint32_t ring_buf_capacity_get(struct ring_buf* buf) {
    return (buf->size);
}

/**
 * @brief Determine used space in a ring buffer.
 *
 * @param buf Address of ring buffer.
 *
 * @return Ring buffer space used (in bytes).
 */
static inline uint32_t ring_buf_size_get(struct ring_buf* buf) {
    return ((uint32_t)(buf->put_tail - buf->get_head));
}

/**
 * @brief Allocate buffer for writing data to a ring buffer.
 *
 * With this routine, memory copying can be reduced since internal ring buffer
 * can be used directly by the user. Once data is written to allocated area
 * number of bytes written must be confirmed (see @ref ring_buf_put_finish).
 *
 * @warning
 * Use cases involving multiple writers to the ring buffer must prevent
 * concurrent write operations, either by preventing all writers from
 * being preempted or by using a mutex to govern writes to the ring buffer.
 *
 * @warning
 * Ring buffer instance should not mix byte access and item access
 * (calls prefixed with ring_buf_item_).
 *
 * @param[in]  buf  Address of ring buffer.
 * @param[out] data Pointer to the address. It is set to a location within
 *		    ring buffer.
 * @param[in]  size Requested allocation size (in bytes).
 *
 * @return Size of allocated buffer which can be smaller than requested if
 *	   there is not enough free space or buffer wraps.
 */
uint32_t ring_buf_put_claim(struct ring_buf* buf,
                            uint8_t** data,
                            uint32_t size);

/**
 * @brief Indicate number of bytes written to allocated buffers.
 *
 * The number of bytes must be equal to or lower than the sum corresponding
 * to all preceding @ref ring_buf_put_claim invocations (or even 0). Surplus
 * bytes will be returned to the available free buffer space.
 *
 * @warning
 * Use cases involving multiple writers to the ring buffer must prevent
 * concurrent write operations, either by preventing all writers from
 * being preempted or by using a mutex to govern writes to the ring buffer.
 *
 * @warning
 * Ring buffer instance should not mix byte access and item access
 * (calls prefixed with ring_buf_item_).
 *
 * @param  buf  Address of ring buffer.
 * @param  size Number of valid bytes in the allocated buffers.
 *
 * @retval 0 Successful operation.
 * @retval -EINVAL Provided @a size exceeds free space in the ring buffer.
 */
int ring_buf_put_finish(struct ring_buf* buf, uint32_t size);

/**
 * @brief Write (copy) data to a ring buffer.
 *
 * This routine writes data to a ring buffer @a buf.
 *
 * @warning
 * Use cases involving multiple writers to the ring buffer must prevent
 * concurrent write operations, either by preventing all writers from
 * being preempted or by using a mutex to govern writes to the ring buffer.
 *
 * @warning
 * Ring buffer instance should not mix byte access and item access
 * (calls prefixed with ring_buf_item_).
 *
 * @param buf Address of ring buffer.
 * @param data Address of data.
 * @param size Data size (in bytes).
 *
 * @retval Number of bytes written.
 */
uint32_t ring_buf_put(struct ring_buf* buf, uint8_t const* data, uint32_t size);

/**
 * @brief Get address of a valid data in a ring buffer.
 *
 * With this routine, memory copying can be reduced since internal ring buffer
 * can be used directly by the user. Once data is processed it must be freed
 * using @ref ring_buf_get_finish.
 *
 * @warning
 * Use cases involving multiple reads of the ring buffer must prevent
 * concurrent read operations, either by preventing all readers from
 * being preempted or by using a mutex to govern reads to the ring buffer.
 *
 * @warning
 * Ring buffer instance should not mix byte access and item access
 * (calls prefixed with ring_buf_item_).
 *
 * @param[in]  buf  Address of ring buffer.
 * @param[out] data Pointer to the address. It is set to a location within
 *		    ring buffer.
 * @param[in]  size Requested size (in bytes).
 *
 * @return Number of valid bytes in the provided buffer which can be smaller
 *	   than requested if there is not enough free space or buffer wraps.
 */
uint32_t ring_buf_get_claim(struct ring_buf* buf,
                            uint8_t** data,
                            uint32_t size);

/**
 * @brief Indicate number of bytes read from claimed buffer.
 *
 * The number of bytes must be equal or lower than the sum corresponding to
 * all preceding @ref ring_buf_get_claim invocations (or even 0). Surplus
 * bytes will remain available in the buffer.
 *
 * @warning
 * Use cases involving multiple reads of the ring buffer must prevent
 * concurrent read operations, either by preventing all readers from
 * being preempted or by using a mutex to govern reads to the ring buffer.
 *
 * @warning
 * Ring buffer instance should not mix byte access and  item mode
 * (calls prefixed with ring_buf_item_).
 *
 * @param  buf  Address of ring buffer.
 * @param  size Number of bytes that can be freed.
 *
 * @retval 0 Successful operation.
 * @retval -EINVAL Provided @a size exceeds valid bytes in the ring buffer.
 */
int ring_buf_get_finish(struct ring_buf* buf, uint32_t size);

/**
 * @brief Read data from a ring buffer.
 *
 * This routine reads data from a ring buffer @a buf.
 *
 * @warning
 * Use cases involving multiple reads of the ring buffer must prevent
 * concurrent read operations, either by preventing all readers from
 * being preempted or by using a mutex to govern reads to the ring buffer.
 *
 * @warning
 * Ring buffer instance should not mix byte access and item mode
 * (calls prefixed with ring_buf_item_).
 *
 * @param buf  Address of ring buffer.
 * @param data Address of the output buffer. Can be NULL to discard data.
 * @param size Data size (in bytes).
 *
 * @retval Number of bytes written to the output buffer.
 */
uint32_t ring_buf_get(struct ring_buf* buf, uint8_t* data, uint32_t size);

/**
 * @brief Peek at data from a ring buffer.
 *
 * This routine reads data from a ring buffer @a buf without removal.
 *
 * @warning
 * Use cases involving multiple reads of the ring buffer must prevent
 * concurrent read operations, either by preventing all readers from
 * being preempted or by using a mutex to govern reads to the ring buffer.
 *
 * @warning
 * Ring buffer instance should not mix byte access and  item mode
 * (calls prefixed with ring_buf_item_).
 *
 * @warning
 * Multiple calls to peek will result in the same data being 'peeked'
 * multiple times. To remove data, use either @ref ring_buf_get or
 * @ref ring_buf_get_claim followed by @ref ring_buf_get_finish with a
 * non-zero `size`.
 *
 * @param buf  Address of ring buffer.
 * @param data Address of the output buffer. Cannot be NULL.
 * @param size Data size (in bytes).
 *
 * @retval Number of bytes written to the output buffer.
 */
uint32_t ring_buf_peek(struct ring_buf* buf, uint8_t* data, uint32_t size);

/**
 * @brief Write a data item to a ring buffer.
 *
 * This routine writes a data item to ring buffer @a buf. The data item
 * is an array of 32-bit words (from zero to 1020 bytes in length),
 * coupled with a 16-bit type identifier and an 8-bit integer value.
 *
 * @warning
 * Use cases involving multiple writers to the ring buffer must prevent
 * concurrent write operations, either by preventing all writers from
 * being preempted or by using a mutex to govern writes to the ring buffer.
 *
 * @param buf Address of ring buffer.
 * @param type Data item's type identifier (application specific).
 * @param value Data item's integer value (application specific).
 * @param data Address of data item.
 * @param size32 Data item size (number of 32-bit words).
 *
 * @retval 0 Data item was written.
 * @retval -EMSGSIZE Ring buffer has insufficient free space.
 */
int ring_buf_item_put(struct ring_buf* buf, uint16_t type, uint8_t value,
                      uint32_t* data, uint8_t size32);

/**
 * @brief Read a data item from a ring buffer.
 *
 * This routine reads a data item from ring buffer @a buf. The data item
 * is an array of 32-bit words (up to 1020 bytes in length),
 * coupled with a 16-bit type identifier and an 8-bit integer value.
 *
 * @warning
 * Use cases involving multiple reads of the ring buffer must prevent
 * concurrent read operations, either by preventing all readers from
 * being preempted or by using a mutex to govern reads to the ring buffer.
 *
 * @param buf Address of ring buffer.
 * @param type Area to store the data item's type identifier.
 * @param value Area to store the data item's integer value.
 * @param data Area to store the data item. Can be NULL to discard data.
 * @param size32 Size of the data item storage area (number of 32-bit chunks).
 *
 * @retval 0 Data item was fetched; @a size32 now contains the number of
 *         32-bit words read into data area @a data.
 * @retval -EAGAIN Ring buffer is empty.
 * @retval -EMSGSIZE Data area @a data is too small; @a size32 now contains
 *         the number of 32-bit words needed.
 */
int ring_buf_item_get(struct ring_buf* buf, uint16_t* type, uint8_t* value,
                      uint32_t* data, uint8_t* size32);

/**
 * @}
 */

#ifdef __cplusplus
}
#endif

#endif /* ZEPHYR_INCLUDE_SYS_RING_BUFFER_H_ */<|MERGE_RESOLUTION|>--- conflicted
+++ resolved
@@ -60,10 +60,9 @@
     buf->get_head = buf->get_tail = buf->get_base = value;
 }
 
-#define RING_BUF_INIT(buf, size8)	\
-{					\
-	.buffer = buf,			\
-	.size = size8,			\
+#define RING_BUF_INIT(buf, size8) { \
+    .buffer = buf,                  \
+    .size = size8,                  \
 }
 /**
  * @brief Define and initialize a ring buffer for byte data.
@@ -80,20 +79,10 @@
  * @param size8 Size of ring buffer (in bytes).
  */
 #define RING_BUF_DECLARE(name, size8) \
-<<<<<<< HEAD
     BUILD_ASSERT(size8 < RING_BUFFER_MAX_SIZE, \
         RING_BUFFER_SIZE_ASSERT_MSG); \
     static uint8_t __noinit _ring_buffer_data_##name[size8]; \
-    struct ring_buf name = { \
-        .buffer = _ring_buffer_data_##name, \
-        .size = size8 \
-    }
-=======
-	BUILD_ASSERT(size8 < RING_BUFFER_MAX_SIZE,\
-		RING_BUFFER_SIZE_ASSERT_MSG); \
-	static uint8_t __noinit _ring_buffer_data_##name[size8]; \
-	struct ring_buf name = RING_BUF_INIT(_ring_buffer_data_##name, size8)
->>>>>>> 713375a5
+    struct ring_buf name = RING_BUF_INIT(_ring_buffer_data_##name, size8)
 
 /**
  * @brief Define and initialize an "item based" ring buffer.
