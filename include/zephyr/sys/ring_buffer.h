/* ring_buffer.h: Simple ring buffer API */

/*
 * Copyright (c) 2015 Intel Corporation
 *
 * SPDX-License-Identifier: Apache-2.0
 */
/** @file */

#ifndef ZEPHYR_INCLUDE_SYS_RING_BUFFER_H_
#define ZEPHYR_INCLUDE_SYS_RING_BUFFER_H_

#include <zephyr/kernel.h>
#include <zephyr/sys/util.h>
#include <errno.h>

#ifdef __cplusplus
extern "C" {
#endif

/* The limit is used by algorithm for distinguishing between empty and full
 * state.
 */
#define RING_BUFFER_MAX_SIZE 0x80000000U

#define RING_BUFFER_SIZE_ASSERT_MSG \
	"Size too big"

/**
 * @brief A structure to represent a ring buffer
 */
struct ring_buf {
    uint8_t* buffer;
    int32_t put_head;
    int32_t put_tail;
    int32_t put_base;
    int32_t get_head;
    int32_t get_tail;
    int32_t get_base;
    uint32_t size;
};

/**
 * @brief Function to force ring_buf internal states to given value
 *
 * Any value other than 0 makes sense only in validation testing context.
 */
static inline void ring_buf_internal_reset(struct ring_buf* buf, int32_t value) {
    buf->put_head = buf->put_tail = buf->put_base = value;
    buf->get_head = buf->get_tail = buf->get_base = value;
}

/**
 * @brief Data Structure APIs
 * @defgroup datastructure_apis Data Structure APIs
 */
/**
 * @defgroup ring_buffer_apis Ring Buffer APIs
 * @ingroup datastructure_apis
 * @{
 */

/**
 * @brief Define and initialize a ring buffer for byte data.
 *
 * This macro establishes a ring buffer of an arbitrary size.
 * The basic storage unit is a byte.
 *
 * The ring buffer can be accessed outside the module where it is defined
 * using:
 *
 * @code extern struct ring_buf <name>; @endcode
 *
 * @param name  Name of the ring buffer.
 * @param size8 Size of ring buffer (in bytes).
 */
#define RING_BUF_DECLARE(name, size8) \
	BUILD_ASSERT(size8 < RING_BUFFER_MAX_SIZE,\
		RING_BUFFER_SIZE_ASSERT_MSG); \
	static uint8_t __noinit _ring_buffer_data_##name[size8]; \
	struct ring_buf name = { \
		.buffer = _ring_buffer_data_##name, \
		.size = size8 \
	}

/**
 * @brief Define and initialize an "item based" ring buffer.
 *
 * This macro establishes an "item based" ring buffer. Each data item is
 * an array of 32-bit words (from zero to 1020 bytes in length), coupled
 * with a 16-bit type identifier and an 8-bit integer value.
 *
 * The ring buffer can be accessed outside the module where it is defined
 * using:
 *
 * @code extern struct ring_buf <name>; @endcode
 *
 * @param name Name of the ring buffer.
 * @param size32 Size of ring buffer (in 32-bit words).
 */
#define RING_BUF_ITEM_DECLARE(name, size32) \
	BUILD_ASSERT((size32) < RING_BUFFER_MAX_SIZE / 4,\
		RING_BUFFER_SIZE_ASSERT_MSG); \
	static uint32_t __noinit _ring_buffer_data_##name[size32]; \
	struct ring_buf name = { \
		.buffer = (uint8_t*)_ring_buffer_data_##name, \
		.size   = (4UL * (size32)) \
	}

/**
 * @brief Define and initialize an "item based" ring buffer.
 *
 * This exists for backward compatibility reasons. @ref RING_BUF_ITEM_DECLARE
 * should be used instead.
 *
 * @param name Name of the ring buffer.
 * @param size32 Size of ring buffer (in 32-bit words).
 */
#define RING_BUF_ITEM_DECLARE_SIZE(name, size32) \
	RING_BUF_ITEM_DECLARE(name, size32)

/**
 * @brief Define and initialize a power-of-2 sized "item based" ring buffer.
 *
 * This macro establishes an "item based" ring buffer by specifying its
 * size using a power of 2. This exists mainly for backward compatibility
 * reasons. @ref RING_BUF_ITEM_DECLARE should be used instead.
 *
 * @param name Name of the ring buffer.
 * @param pow Ring buffer size exponent.
 */
#define RING_BUF_ITEM_DECLARE_POW2(name, pow) \
	RING_BUF_ITEM_DECLARE(name, BIT(pow))

/**
 * @brief Compute the ring buffer size in 32-bit needed to store an element
 *
 * The argument can be a type or an expression.
 * Note: rounds up if the size is not a multiple of 32 bits.
 *
 * @param expr Expression or type to compute the size of
 */
<<<<<<< HEAD
#define RING_BUF_ITEM_SIZEOF(expr) DIV_ROUND_UP(sizeof(expr), sizeof(uint32_t))
=======
#define RING_BUF_ITEM_SIZEOF(expr) \
    ((sizeof(expr) + sizeof(uint32_t) - 1U) / sizeof(uint32_t))
>>>>>>> 4c649d33

/**
 * @brief Initialize a ring buffer for byte data.
 *
 * This routine initializes a ring buffer, prior to its first use. It is only
 * used for ring buffers not defined using RING_BUF_DECLARE.
 *
 * @param buf Address of ring buffer.
 * @param size Ring buffer size (in bytes).
 * @param data Ring buffer data area (uint8_t data[size]).
 */
static inline void ring_buf_init(struct ring_buf* buf,
                                 uint32_t size,
                                 uint8_t* data) {
	__ASSERT(size < RING_BUFFER_MAX_SIZE, RING_BUFFER_SIZE_ASSERT_MSG);

    buf->size   = size;
    buf->buffer = data;
	ring_buf_internal_reset(buf, 0);
}

/**
 * @brief Initialize an "item based" ring buffer.
 *
 * This routine initializes a ring buffer, prior to its first use. It is only
 * used for ring buffers not defined using RING_BUF_ITEM_DECLARE.
 *
 * Each data item is an array of 32-bit words (from zero to 1020 bytes in
 * length), coupled with a 16-bit type identifier and an 8-bit integer value.
 *
 * Each data item is an array of 32-bit words (from zero to 1020 bytes in
 * length), coupled with a 16-bit type identifier and an 8-bit integer value.
 *
 * @param buf Address of ring buffer.
 * @param size Ring buffer size (in 32-bit words)
 * @param data Ring buffer data area (uint32_t data[size]).
 */
static inline void ring_buf_item_init(struct ring_buf* buf,
                                      uint32_t size,
                                      uint32_t* data) {
    __ASSERT(size < RING_BUFFER_MAX_SIZE / 4, RING_BUFFER_SIZE_ASSERT_MSG);
    ring_buf_init(buf, (4UL * size), (uint8_t*)data);
}

/**
 * @brief Determine if a ring buffer is empty.
 *
 * @param buf Address of ring buffer.
 *
 * @return true if the ring buffer is empty, or false if not.
 */
static inline bool ring_buf_is_empty(struct ring_buf* buf) {
    return (buf->get_head == buf->put_tail);
}

/**
 * @brief Reset ring buffer state.
 *
 * @param buf Address of ring buffer.
 */
static inline void ring_buf_reset(struct ring_buf* buf) {
    ring_buf_internal_reset(buf, 0);
}

/**
 * @brief Determine free space in a ring buffer.
 *
 * @param buf Address of ring buffer.
 *
 * @return Ring buffer free space (in bytes).
 */
static inline uint32_t ring_buf_space_get(struct ring_buf* buf) {
    return (buf->size - (buf->put_head - buf->get_tail));
}

/**
 * @brief Determine free space in an "item based" ring buffer.
 *
 * @param buf Address of ring buffer.
 *
 * @return Ring buffer free space (in 32-bit words).
 */
static inline uint32_t ring_buf_item_space_get(struct ring_buf* buf) {
    return (ring_buf_space_get(buf) / 4UL);
}

/**
 * @brief Return ring buffer capacity.
 *
 * @param buf Address of ring buffer.
 *
 * @return Ring buffer capacity (in bytes).
 */
static inline uint32_t ring_buf_capacity_get(struct ring_buf* buf) {
    return (buf->size);
}

/**
 * @brief Determine used space in a ring buffer.
 *
 * @param buf Address of ring buffer.
 *
 * @return Ring buffer space used (in bytes).
 */
static inline uint32_t ring_buf_size_get(struct ring_buf* buf) {
    return (buf->put_tail - buf->get_head);
}

/**
 * @brief Allocate buffer for writing data to a ring buffer.
 *
 * With this routine, memory copying can be reduced since internal ring buffer
 * can be used directly by the user. Once data is written to allocated area
 * number of bytes written must be confirmed (see @ref ring_buf_put_finish).
 *
 * @warning
 * Use cases involving multiple writers to the ring buffer must prevent
 * concurrent write operations, either by preventing all writers from
 * being preempted or by using a mutex to govern writes to the ring buffer.
 *
 * @warning
 * Ring buffer instance should not mix byte access and item access
 * (calls prefixed with ring_buf_item_).
 *
 * @param[in]  buf  Address of ring buffer.
 * @param[out] data Pointer to the address. It is set to a location within
 *		    ring buffer.
 * @param[in]  size Requested allocation size (in bytes).
 *
 * @return Size of allocated buffer which can be smaller than requested if
 *	   there is not enough free space or buffer wraps.
 */
uint32_t ring_buf_put_claim(struct ring_buf* buf,
                            uint8_t** data,
                            uint32_t size);

/**
 * @brief Indicate number of bytes written to allocated buffers.
 *
 * The number of bytes must be equal to or lower than the sum corresponding
 * to all preceding @ref ring_buf_put_claim invocations (or even 0). Surplus
 * bytes will be returned to the available free buffer space.
 *
 * @warning
 * Use cases involving multiple writers to the ring buffer must prevent
 * concurrent write operations, either by preventing all writers from
 * being preempted or by using a mutex to govern writes to the ring buffer.
 *
 * @warning
 * Ring buffer instance should not mix byte access and item access
 * (calls prefixed with ring_buf_item_).
 *
 * @param  buf  Address of ring buffer.
 * @param  size Number of valid bytes in the allocated buffers.
 *
 * @retval 0 Successful operation.
 * @retval -EINVAL Provided @a size exceeds free space in the ring buffer.
 */
int ring_buf_put_finish(struct ring_buf* buf, uint32_t size);

/**
 * @brief Write (copy) data to a ring buffer.
 *
 * This routine writes data to a ring buffer @a buf.
 *
 * @warning
 * Use cases involving multiple writers to the ring buffer must prevent
 * concurrent write operations, either by preventing all writers from
 * being preempted or by using a mutex to govern writes to the ring buffer.
 *
 * @warning
 * Ring buffer instance should not mix byte access and item access
 * (calls prefixed with ring_buf_item_).
 *
 * @param buf Address of ring buffer.
 * @param data Address of data.
 * @param size Data size (in bytes).
 *
 * @retval Number of bytes written.
 */
uint32_t ring_buf_put(struct ring_buf* buf, const uint8_t* data, uint32_t size);

/**
 * @brief Get address of a valid data in a ring buffer.
 *
 * With this routine, memory copying can be reduced since internal ring buffer
 * can be used directly by the user. Once data is processed it must be freed
 * using @ref ring_buf_get_finish.
 *
 * @warning
 * Use cases involving multiple reads of the ring buffer must prevent
 * concurrent read operations, either by preventing all readers from
 * being preempted or by using a mutex to govern reads to the ring buffer.
 *
 * @warning
 * Ring buffer instance should not mix byte access and item access
 * (calls prefixed with ring_buf_item_).
 *
 * @param[in]  buf  Address of ring buffer.
 * @param[out] data Pointer to the address. It is set to a location within
 *		    ring buffer.
 * @param[in]  size Requested size (in bytes).
 *
 * @return Number of valid bytes in the provided buffer which can be smaller
 *	   than requested if there is not enough free space or buffer wraps.
 */
uint32_t ring_buf_get_claim(struct ring_buf* buf,
                            uint8_t** data,
                            uint32_t size);

/**
 * @brief Indicate number of bytes read from claimed buffer.
 *
 * The number of bytes must be equal or lower than the sum corresponding to
 * all preceding @ref ring_buf_get_claim invocations (or even 0). Surplus
 * bytes will remain available in the buffer.
 *
 * @warning
 * Use cases involving multiple reads of the ring buffer must prevent
 * concurrent read operations, either by preventing all readers from
 * being preempted or by using a mutex to govern reads to the ring buffer.
 *
 * @warning
 * Ring buffer instance should not mix byte access and  item mode
 * (calls prefixed with ring_buf_item_).
 *
 * @param  buf  Address of ring buffer.
 * @param  size Number of bytes that can be freed.
 *
 * @retval 0 Successful operation.
 * @retval -EINVAL Provided @a size exceeds valid bytes in the ring buffer.
 */
int ring_buf_get_finish(struct ring_buf* buf, uint32_t size);

/**
 * @brief Read data from a ring buffer.
 *
 * This routine reads data from a ring buffer @a buf.
 *
 * @warning
 * Use cases involving multiple reads of the ring buffer must prevent
 * concurrent read operations, either by preventing all readers from
 * being preempted or by using a mutex to govern reads to the ring buffer.
 *
 * @warning
 * Ring buffer instance should not mix byte access and  item mode
 * (calls prefixed with ring_buf_item_).
 *
 * @param buf  Address of ring buffer.
 * @param data Address of the output buffer. Can be NULL to discard data.
 * @param size Data size (in bytes).
 *
 * @retval Number of bytes written to the output buffer.
 */
uint32_t ring_buf_get(struct ring_buf* buf, uint8_t* data, uint32_t size);

/**
 * @brief Peek at data from a ring buffer.
 *
 * This routine reads data from a ring buffer @a buf without removal.
 *
 * @warning
 * Use cases involving multiple reads of the ring buffer must prevent
 * concurrent read operations, either by preventing all readers from
 * being preempted or by using a mutex to govern reads to the ring buffer.
 *
 * @warning
 * Ring buffer instance should not mix byte access and  item mode
 * (calls prefixed with ring_buf_item_).
 *
 * @warning
 * Multiple calls to peek will result in the same data being 'peeked'
 * multiple times. To remove data, use either @ref ring_buf_get or
 * @ref ring_buf_get_claim followed by @ref ring_buf_get_finish with a
 * non-zero `size`.
 *
 * @param buf  Address of ring buffer.
 * @param data Address of the output buffer. Cannot be NULL.
 * @param size Data size (in bytes).
 *
 * @retval Number of bytes written to the output buffer.
 */
uint32_t ring_buf_peek(struct ring_buf* buf, uint8_t* data, uint32_t size);

/**
 * @brief Write a data item to a ring buffer.
 *
 * This routine writes a data item to ring buffer @a buf. The data item
 * is an array of 32-bit words (from zero to 1020 bytes in length),
 * coupled with a 16-bit type identifier and an 8-bit integer value.
 *
 * @warning
 * Use cases involving multiple writers to the ring buffer must prevent
 * concurrent write operations, either by preventing all writers from
 * being preempted or by using a mutex to govern writes to the ring buffer.
 *
 * @param buf Address of ring buffer.
 * @param type Data item's type identifier (application specific).
 * @param value Data item's integer value (application specific).
 * @param data Address of data item.
 * @param size32 Data item size (number of 32-bit words).
 *
 * @retval 0 Data item was written.
 * @retval -EMSGSIZE Ring buffer has insufficient free space.
 */
int ring_buf_item_put(struct ring_buf* buf, uint16_t type, uint8_t value,
                      uint32_t* data, uint8_t size32);

/**
 * @brief Read a data item from a ring buffer.
 *
 * This routine reads a data item from ring buffer @a buf. The data item
 * is an array of 32-bit words (up to 1020 bytes in length),
 * coupled with a 16-bit type identifier and an 8-bit integer value.
 *
 * @warning
 * Use cases involving multiple reads of the ring buffer must prevent
 * concurrent read operations, either by preventing all readers from
 * being preempted or by using a mutex to govern reads to the ring buffer.
 *
 * @param buf Address of ring buffer.
 * @param type Area to store the data item's type identifier.
 * @param value Area to store the data item's integer value.
 * @param data Area to store the data item. Can be NULL to discard data.
 * @param size32 Size of the data item storage area (number of 32-bit chunks).
 *
 * @retval 0 Data item was fetched; @a size32 now contains the number of
 *         32-bit words read into data area @a data.
 * @retval -EAGAIN Ring buffer is empty.
 * @retval -EMSGSIZE Data area @a data is too small; @a size32 now contains
 *         the number of 32-bit words needed.
 */
int ring_buf_item_get(struct ring_buf* buf, uint16_t* type, uint8_t* value,
                      uint32_t* data, uint8_t* size32);

/**
 * @}
 */

#ifdef __cplusplus
}
#endif

#endif /* ZEPHYR_INCLUDE_SYS_RING_BUFFER_H_ */<|MERGE_RESOLUTION|>--- conflicted
+++ resolved
@@ -140,12 +140,7 @@
  *
  * @param expr Expression or type to compute the size of
  */
-<<<<<<< HEAD
 #define RING_BUF_ITEM_SIZEOF(expr) DIV_ROUND_UP(sizeof(expr), sizeof(uint32_t))
-=======
-#define RING_BUF_ITEM_SIZEOF(expr) \
-    ((sizeof(expr) + sizeof(uint32_t) - 1U) / sizeof(uint32_t))
->>>>>>> 4c649d33
 
 /**
  * @brief Initialize a ring buffer for byte data.
