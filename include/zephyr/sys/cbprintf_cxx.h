--- conflicted
+++ resolved
@@ -81,28 +81,19 @@
 template < typename T >
 static inline int z_cbprintf_cxx_is_pchar(T arg, bool const_as_fixed)
 {
-<<<<<<< HEAD
-    ARG_UNUSED(arg);
-    ARG_UNUSED(const_as_fixed);
-    return 0;
+	ARG_UNUSED(arg);
+	ARG_UNUSED(const_as_fixed);
+	return 0;
 }
 #else
 template < typename T >
 static inline int z_cbprintf_cxx_is_pchar(T arg, bool const_as_fixed)
 {
-    ARG_UNUSED(arg);
-    _Pragma("GCC diagnostic push")
-    _Pragma("GCC diagnostic ignored \"-Wpointer-arith\"")
-    ARG_UNUSED(const_as_fixed);
-    return 0;
-    _Pragma("GCC diagnostic pop")
-=======
 	ARG_UNUSED(arg);
 	TOOLCHAIN_DISABLE_GCC_WARNING(TOOLCHAIN_WARNING_POINTER_ARITH);
 	ARG_UNUSED(const_as_fixed);
 	return 0;
 	TOOLCHAIN_ENABLE_GCC_WARNING(TOOLCHAIN_WARNING_POINTER_ARITH);
->>>>>>> b4b5d8b2
 }
 #endif
 
@@ -394,7 +385,7 @@
 template < typename T >
 static inline size_t z_cbprintf_cxx_alignment(T arg)
 {
-    return MAX(alignof(T), VA_STACK_MIN_ALIGN);
+	return MAX(alignof(T), VA_STACK_MIN_ALIGN);
 }
 #else
 template < typename T >
