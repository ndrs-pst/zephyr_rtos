--- conflicted
+++ resolved
@@ -94,11 +94,7 @@
     (((~0ULL) - (1ULL << (l)) + 1ULL) & (~0ULL >> (BITS_PER_LONG_LONG - 1ULL - (h))))
 
 /** @brief 0 if @p cond is true-ish; causes a compile error otherwise. */
-<<<<<<< HEAD
-#define ZERO_OR_COMPILE_ERROR(cond) ((int)sizeof(char[1 - 2 * !(cond)]) - 1)
-=======
-#define ZERO_OR_COMPILE_ERROR(cond) ((int) sizeof(char[1 - (2 * !(cond))]) - 1)
->>>>>>> 6639d783
+#define ZERO_OR_COMPILE_ERROR(cond) ((int)sizeof(char[1 - (2 * !(cond))]) - 1)
 
 #if (defined(__cplusplus) || defined(_MSC_VER))                 /* #CUSTOM@NDRS */
 
