--- conflicted
+++ resolved
@@ -42,13 +42,13 @@
  */
 
 /** @brief Cast @p x, a pointer, to an unsigned integer. */
-#define POINTER_TO_UINT(x) ((uintptr_t) (x))
+#define POINTER_TO_UINT(x) ((uintptr_t)(x))
 /** @brief Cast @p x, an unsigned integer, to a <tt>void*</tt>. */
-#define UINT_TO_POINTER(x) ((void *) (uintptr_t) (x))
+#define UINT_TO_POINTER(x) ((void*)(uintptr_t)(x))
 /** @brief Cast @p x, a pointer, to a signed integer. */
-#define POINTER_TO_INT(x)  ((intptr_t) (x))
+#define POINTER_TO_INT(x)   ((intptr_t)(x))
 /** @brief Cast @p x, a signed integer, to a <tt>void*</tt>. */
-#define INT_TO_POINTER(x)  ((void *) (intptr_t) (x))
+#define INT_TO_POINTER(x)   ((void*)(intptr_t)(x))
 
 #if defined(_MSC_VER)                       /* #CUSTOM@NDRS */
 #define __CHAR_BIT__            8UL
@@ -81,7 +81,7 @@
     (((~0ULL) - (1ULL << (l)) + 1ULL) & (~0ULL >> (BITS_PER_LONG_LONG - 1ULL - (h))))
 
 /** @brief Extract the Least Significant Bit from @p value. */
-#define LSB_GET(value) ((value) & ~(value - 1UL))
+#define LSB_GET(value) ((value) & ~(value - 1UL))               /* #CUSTOM@NDRS */
 
 /**
  * @brief Extract a bitfield element from @p value corresponding to
@@ -97,7 +97,7 @@
 #define FIELD_PREP(mask, value) (((value) * LSB_GET(mask)) & (mask))
 
 /** @brief 0 if @p cond is true-ish; causes a compile error otherwise. */
-#define ZERO_OR_COMPILE_ERROR(cond) ((int) sizeof(char[1 - 2 * !(cond)]) - 1)
+#define ZERO_OR_COMPILE_ERROR(cond) ((int)sizeof(char[1 - 2 * !(cond)]) - 1)
 
 #if (defined(__cplusplus) || defined(_MSC_VER))                 /* #CUSTOM@NDRS */
 
@@ -116,7 +116,7 @@
 #define IS_ARRAY(array) \
     ZERO_OR_COMPILE_ERROR( \
         !__builtin_types_compatible_p(__typeof__(array), \
-                          __typeof__(&(array)[0])))
+                                      __typeof__(&(array)[0])))
 
 /**
  * @brief Number of elements in the given @p array
@@ -128,7 +128,7 @@
  * In C, passing a pointer as @p array causes a compile error.
  */
 #define ARRAY_SIZE(array) \
-    ((size_t) (IS_ARRAY(array) + (sizeof(array) / sizeof((array)[0]))))
+    ((size_t)(IS_ARRAY(array) + (sizeof(array) / sizeof((array)[0]))))
 
 #endif /* __cplusplus */
 
@@ -168,7 +168,7 @@
 #define ARRAY_INDEX(array, ptr)                                 \
     ({                                                          \
         __ASSERT_NO_MSG(IS_ARRAY_ELEMENT(array, ptr));          \
-        (__typeof__((array)[0]) *)(ptr) - (array);              \
+        (__typeof__((array)[0])*)(ptr) - (array);               \
     })
 
 /**
@@ -221,10 +221,10 @@
  * @brief Validate CONTAINER_OF parameters, only applies to C mode.
  */
 #ifndef __cplusplus
-#define CONTAINER_OF_VALIDATE(ptr, type, field)               \
-	BUILD_ASSERT(SAME_TYPE(*(ptr), ((type *)0)->field) || \
-		     SAME_TYPE(*(ptr), void),                 \
-		     "pointer type mismatch in CONTAINER_OF");
+#define CONTAINER_OF_VALIDATE(ptr, type, field)                 \
+    BUILD_ASSERT(SAME_TYPE(*(ptr), ((type*)0)->field) ||        \
+                 SAME_TYPE(*(ptr), void),                       \
+                 "pointer type mismatch in CONTAINER_OF");
 #else
 #define CONTAINER_OF_VALIDATE(ptr, type, field)
 #endif
@@ -250,23 +250,22 @@
  * @param field the name of the field within the struct @p ptr points to
  * @return a pointer to the structure that contains @p ptr
  */
-<<<<<<< HEAD
-#define CONTAINER_OF(ptr, type, field)                               \
-	({                                                           \
-		CONTAINER_OF_VALIDATE(ptr, type, field)              \
-		((type *)(((char *)(ptr)) - offsetof(type, field))); \
-	})
-=======
+#if defined(_MSC_VER)                       /* #CUSTOM@NDRS */
 #define CONTAINER_OF(ptr, type, field) \
     ((type *)(((char *)(ptr)) - offsetof(type, field)))
->>>>>>> 0e3994c7
+#else
+#define CONTAINER_OF(ptr, type, field) \
+    ({  \
+        CONTAINER_OF_VALIDATE(ptr, type, field) \
+        ((type*)(((char*)(ptr)) - offsetof(type, field)));  \
+    })
+#endif
 
 /**
  * @brief Value of @p x rounded up to the next multiple of @p align.
  */
 #define ROUND_UP(x, align)                                      \
-    ((((unsigned long)(x) + ((unsigned long)(align) - 1)) /     \
-      (unsigned long)(align)) * (unsigned long)(align))
+    ((((unsigned long)(x) + ((unsigned long)(align)-1)) / (unsigned long)(align)) * (unsigned long)(align))
 
 /**
  * @brief Value of @p x rounded down to the previous multiple of @p align.
@@ -275,10 +274,10 @@
     (((unsigned long)(x) / (unsigned long)(align)) * (unsigned long)(align))
 
 /** @brief Value of @p x rounded up to the next word boundary. */
-#define WB_UP(x) ROUND_UP(x, sizeof(void *))
+#define WB_UP(x)    ROUND_UP(x, sizeof(void*))
 
 /** @brief Value of @p x rounded down to the previous word boundary. */
-#define WB_DN(x) ROUND_DOWN(x, sizeof(void *))
+#define WB_DN(x)    ROUND_DOWN(x, sizeof(void*))
 
 /**
  * @brief Divide and round up.
@@ -294,7 +293,7 @@
  *
  * @return The result of @p n / @p d, rounded up.
  */
-#define DIV_ROUND_UP(n, d) (((n) + (d) - 1) / (d))
+#define DIV_ROUND_UP(n, d)      (((n) + (d)-1) / (d))
 
 /**
  * @brief Divide and round to the nearest integer.
@@ -424,11 +423,11 @@
  * @param src Pointer to the source of the data.
  * @param size The number of bytes to copy.
  */
-static inline void bytecpy(void* dst, const void* src, size_t size) {
+static inline void bytecpy(void* dst, void const* src, size_t size) {
     size_t i;
 
     for (i = 0; i < size; ++i) {
-        ((volatile uint8_t*)dst)[i] = ((volatile const uint8_t*)src)[i];
+        ((volatile uint8_t*)dst)[i] = ((volatile uint8_t const*)src)[i];
     }
 }
 
@@ -443,12 +442,12 @@
  * @param size The number of bytes to swap.
  */
 static inline void byteswp(void* a, void* b, size_t size) {
-    uint8_t t;
+    uint8_t  t;
     uint8_t* aa = (uint8_t*)a;
     uint8_t* bb = (uint8_t*)b;
 
     for (; size > 0; --size) {
-        t = *aa;
+        t     = *aa;
         *aa++ = *bb;
         *bb++ = t;
     }
@@ -484,7 +483,7 @@
  *
  * @return     The length of the converted string, or 0 if an error occurred.
  */
-size_t bin2hex(const uint8_t* buf, size_t buflen, char* hex, size_t hexlen);
+size_t bin2hex(uint8_t const* buf, size_t buflen, char* hex, size_t hexlen);
 
 /**
  * @brief Convert a hexadecimal string into a binary array.
@@ -496,7 +495,7 @@
  *
  * @return The length of the binary array, or 0 if an error occurred.
  */
-size_t hex2bin(const char* hex, size_t hexlen, uint8_t* buf, size_t buflen);
+size_t hex2bin(char const* hex, size_t hexlen, uint8_t* buf, size_t buflen);
 
 /**
  * @brief Convert a binary coded decimal (BCD 8421) value to binary.
@@ -533,7 +532,7 @@
  * @return The length of the converted string (excluding terminator if
  *         any), or 0 if an error occurred.
  */
-uint8_t u8_to_dec(char *buf, uint8_t buflen, uint8_t value);
+uint8_t u8_to_dec(char* buf, uint8_t buflen, uint8_t value);
 
 /**
  * @brief Properly truncate a NULL-terminated UTF-8 string
@@ -575,11 +574,11 @@
  *
  * @return Pointer to the @p dst
  */
-char* utf8_lcpy(char* dst, const char* src, size_t n);
+char* utf8_lcpy(char* dst, char const* src, size_t n);
 
 #define __z_log2d(x) (32 - __builtin_clz(x) - 1)
 #define __z_log2q(x) (64 - __builtin_clzll(x) - 1)
-#define __z_log2(x) (sizeof(__typeof__(x)) > 4 ? __z_log2q(x) : __z_log2d(x))
+#define __z_log2(x)  (sizeof(__typeof__(x)) > 4 ? __z_log2q(x) : __z_log2d(x))
 
 /**
  * @brief Compute log2(x)
@@ -603,7 +602,7 @@
  *
  * @return ceil(log2(x)) when 1 <= x <= max(type(x)), 0 when x < 1
  */
-#define LOG2CEIL(x) ((x) < 1 ?  0 : __z_log2((x)-1) + 1)
+#define LOG2CEIL(x) ((x) < 1 ? 0 : __z_log2((x)-1) + 1)
 
 /**
  * @brief Compute next highest power of two
@@ -617,7 +616,7 @@
  *
  * @return 2^ceil(log2(x)) or 0 if 2^ceil(log2(x)) would saturate 64-bits
  */
-#define NHPOT(x) ((x) < 1 ? 1 : ((x) > (1ULL<<63) ? 0 : 1ULL << LOG2CEIL(x)))
+#define NHPOT(x) ((x) < 1 ? 1 : ((x) > (1ULL << 63) ? 0 : 1ULL << LOG2CEIL(x)))
 
 /**
  * @brief Determine if a buffer exceeds highest address
@@ -631,9 +630,9 @@
  *
  * @return true if pointer overflow detected, false otherwise
  */
-#define Z_DETECT_POINTER_OVERFLOW(addr, buflen)  \
-	(((buflen) != 0) &&                        \
-	((UINTPTR_MAX - (uintptr_t)(addr)) <= ((uintptr_t)((buflen) - 1))))
+#define Z_DETECT_POINTER_OVERFLOW(addr, buflen) \
+    (((buflen) != 0) &&                         \
+    ((UINTPTR_MAX - (uintptr_t)(addr)) <= ((uintptr_t)((buflen)-1))))
 
 #ifdef __cplusplus
 }
@@ -696,29 +695,16 @@
  *
  * @retval expr As a boolean return, if false then it has timed out.
  */
-<<<<<<< HEAD
-#define WAIT_FOR(expr, timeout, delay_stmt)                                                        \
-	({                                                                                         \
-		uint32_t _wf_cycle_count = k_us_to_cyc_ceil32(timeout);                            \
-		uint32_t _wf_start = k_cycle_get_32();                                             \
-		while (!(expr) && (_wf_cycle_count > (k_cycle_get_32() - _wf_start))) {            \
-			delay_stmt;                                                                \
-			Z_SPIN_DELAY(10);                                                          \
-		}                                                                                  \
-		(expr);                                                                            \
-	})
-=======
 #define WAIT_FOR(expr, timeout, delay_stmt)                     \
     ({                                                          \
-        uint32_t cycle_count = k_us_to_cyc_ceil32(timeout);     \
-        uint32_t start = k_cycle_get_32();                      \
-        while (!(expr) && (cycle_count > (k_cycle_get_32() - start))) { \
+        uint32_t _wf_cycle_count = k_us_to_cyc_ceil32(timeout); \
+        uint32_t _wf_start       = k_cycle_get_32();            \
+        while (!(expr) && (_wf_cycle_count > (k_cycle_get_32() - _wf_start))) { \
             delay_stmt;                                         \
             Z_SPIN_DELAY(10);                                   \
         }                                                       \
         (expr);                                                 \
     })
->>>>>>> 0e3994c7
 
 /**
  * @}
