/*
 * Copyright (c) 2011-2014, Wind River Systems, Inc.
 *
 * SPDX-License-Identifier: Apache-2.0
 */

/**
 * @file
 * @brief Misc utilities
 *
 * Misc utilities usable by the kernel and application code.
 */

#ifndef ZEPHYR_INCLUDE_SYS_UTIL_H_
#define ZEPHYR_INCLUDE_SYS_UTIL_H_

#include <zephyr/sys/util_macro.h>

/* needs to be outside _ASMLANGUAGE so 'true' and 'false' can turn
 * into '1' and '0' for asm or linker scripts
 */
#include <stdbool.h>

#ifndef _ASMLANGUAGE

#include <zephyr/types.h>
#include <stddef.h>

/** @brief Number of bits that make up a type */
#define NUM_BITS(t) (sizeof(t) * 8)

#ifdef __cplusplus
extern "C" {
#endif

/**
 * @defgroup sys-util Utility Functions
 * @ingroup utilities
 * @{
 */

/** @brief Cast @p x, a pointer, to an unsigned integer. */
#define POINTER_TO_UINT(x) ((uintptr_t) (x))
/** @brief Cast @p x, an unsigned integer, to a <tt>void*</tt>. */
#define UINT_TO_POINTER(x) ((void *) (uintptr_t) (x))
/** @brief Cast @p x, a pointer, to a signed integer. */
#define POINTER_TO_INT(x)  ((intptr_t) (x))
/** @brief Cast @p x, a signed integer, to a <tt>void*</tt>. */
#define INT_TO_POINTER(x)  ((void *) (intptr_t) (x))

#if defined(_MSC_VER)                       /* #CUSTOM@NDRS */
#define __CHAR_BIT__            8UL
#define __SIZEOF_LONG__         4UL
#define __SIZEOF_LONG_LONG__    8UL
#endif

#if !(defined(__CHAR_BIT__) && defined(__SIZEOF_LONG__) && defined(__SIZEOF_LONG_LONG__))
#error Missing required predefined macros for BITS_PER_LONG calculation
#endif

/** Number of bits in a long int. */
#define BITS_PER_LONG       (__CHAR_BIT__ * __SIZEOF_LONG__)

/** Number of bits in a long long int. */
#define BITS_PER_LONG_LONG  (__CHAR_BIT__ * __SIZEOF_LONG_LONG__)

/**
 * @brief Create a contiguous bitmask starting at bit position @p l
 *        and ending at position @p h.
 */
#define GENMASK(h, l) \
    (((~0UL) - (1UL << (l)) + 1UL) & (~0UL >> (BITS_PER_LONG - 1UL - (h))))

/**
 * @brief Create a contiguous 64-bit bitmask starting at bit position @p l
 *        and ending at position @p h.
 */
#define GENMASK64(h, l) \
    (((~0ULL) - (1ULL << (l)) + 1ULL) & (~0ULL >> (BITS_PER_LONG_LONG - 1ULL - (h))))

/** @brief Extract the Least Significant Bit from @p value. */
#define LSB_GET(value) ((value) & ~(value - 1UL))

/**
 * @brief Extract a bitfield element from @p value corresponding to
 *    the field mask @p mask.
 */
#define FIELD_GET(mask, value)  (((value) & (mask)) / LSB_GET(mask))

/**
 * @brief Prepare a bitfield element using @p value with @p mask representing
 *    its field position and width. The result should be combined
 *    with other fields using a logical OR.
 */
#define FIELD_PREP(mask, value) (((value) * LSB_GET(mask)) & (mask))

/** @brief 0 if @p cond is true-ish; causes a compile error otherwise. */
#define ZERO_OR_COMPILE_ERROR(cond) ((int) sizeof(char[1 - 2 * !(cond)]) - 1)

#if (defined(__cplusplus) || defined(_MSC_VER))                 /* #CUSTOM@NDRS */

/* The built-in function used below for type checking in C is not
 * supported by GNU C++.
 */
#define ARRAY_SIZE(array) (sizeof(array) / sizeof((array)[0]))

#else /* __cplusplus */

/**
 * @brief Zero if @p array has an array type, a compile error otherwise
 *
 * This macro is available only from C, not C++.
 */
#define IS_ARRAY(array) \
    ZERO_OR_COMPILE_ERROR( \
        !__builtin_types_compatible_p(__typeof__(array), \
                          __typeof__(&(array)[0])))

/**
 * @brief Number of elements in the given @p array
 *
 * In C++, due to language limitations, this will accept as @p array
 * any type that implements <tt>operator[]</tt>. The results may not be
 * particularly meaningful in this case.
 *
 * In C, passing a pointer as @p array causes a compile error.
 */
#define ARRAY_SIZE(array) \
    ((size_t) (IS_ARRAY(array) + (sizeof(array) / sizeof((array)[0]))))

#endif /* __cplusplus */

/**
 * @brief Whether @p ptr is an element of @p array
 *
 * This macro can be seen as a slightly stricter version of @ref PART_OF_ARRAY
 * in that it also ensures that @p ptr is aligned to an array-element boundary
 * of @p array.
 *
 * In C, passing a pointer as @p array causes a compile error.
 *
 * @param array the array in question
 * @param ptr the pointer to check
 *
 * @return 1 if @p ptr is part of @p array, 0 otherwise
 */
#define IS_ARRAY_ELEMENT(array, ptr)					\
    ((ptr) && POINTER_TO_UINT(array) <= POINTER_TO_UINT(ptr) &&         \
     POINTER_TO_UINT(ptr) < POINTER_TO_UINT(&(array)[ARRAY_SIZE(array)]) && \
     (POINTER_TO_UINT(ptr) - POINTER_TO_UINT(array)) % sizeof((array)[0]) == 0)

/**
 * @brief Index of @p ptr within @p array
 *
 * With `CONFIG_ASSERT=y`, this macro will trigger a runtime assertion
 * when @p ptr does not fall into the range of @p array or when @p ptr
 * is not aligned to an array-element boundary of @p array.
 *
 * In C, passing a pointer as @p array causes a compile error.
 *
 * @param array the array in question
 * @param ptr pointer to an element of @p array
 *
 * @return the array index of @p ptr within @p array, on success
 */
#define ARRAY_INDEX(array, ptr)                                 \
    ({                                                          \
        __ASSERT_NO_MSG(IS_ARRAY_ELEMENT(array, ptr));          \
        (__typeof__((array)[0]) *)(ptr) - (array);              \
    })

/**
 * @brief Check if a pointer @p ptr lies within @p array.
 *
 * In C but not C++, this causes a compile error if @p array is not an array
 * (e.g. if @p ptr and @p array are mixed up).
 *
 * @param array an array
 * @param ptr a pointer
 * @return 1 if @p ptr is part of @p array, 0 otherwise
 */
#define PART_OF_ARRAY(array, ptr)                               \
    ((ptr) && POINTER_TO_UINT(array) <= POINTER_TO_UINT(ptr) && \
     POINTER_TO_UINT(ptr) < POINTER_TO_UINT(&(array)[ARRAY_SIZE(array)]))

/**
 * @brief Array-index of @p ptr within @p array, rounded down
 *
 * This macro behaves much like @ref ARRAY_INDEX with the notable
 * difference that it accepts any @p ptr in the range of @p array rather than
 * exclusively a @p ptr aligned to an array-element boundary of @p array.
 *
 * With `CONFIG_ASSERT=y`, this macro will trigger a runtime assertion
 * when @p ptr does not fall into the range of @p array.
 *
 * In C, passing a pointer as @p array causes a compile error.
 *
 * @param array the array in question
 * @param ptr pointer to an element of @p array
 *
 * @return the array index of @p ptr within @p array, on success
 */
#define ARRAY_INDEX_FLOOR(array, ptr)                           \
    ({                                                          \
        __ASSERT_NO_MSG(PART_OF_ARRAY(array, ptr));             \
        (POINTER_TO_UINT(ptr) - POINTER_TO_UINT(array)) / sizeof((array)[0]); \
    })

/**
 * @brief Get a pointer to a structure containing the element
 *
 * Example:
 *
 *  struct foo {
 *      int bar;
 *  };
 *
 *  struct foo my_foo;
 *  int *ptr = &my_foo.bar;
 *
 *  struct foo *container = CONTAINER_OF(ptr, struct foo, bar);
 *
 * Above, @p container points at @p my_foo.
 *
 * @param ptr pointer to a structure element
 * @param type name of the type that @p ptr is an element of
 * @param field the name of the field within the struct @p ptr points to
 * @return a pointer to the structure that contains @p ptr
 */
#define CONTAINER_OF(ptr, type, field) \
    ((type *)(((char *)(ptr)) - offsetof(type, field)))

/**
 * @brief Value of @p x rounded up to the next multiple of @p align.
 */
<<<<<<< HEAD
#define ROUND_UP(x, align)                                   \
	((((unsigned long)(x) + ((unsigned long)(align) - 1)) / \
	  (unsigned long)(align)) * (unsigned long)(align))
=======
#define ROUND_UP(x, align)                                      \
    (((unsigned long)(x) + ((unsigned long)(align) - 1)) &      \
     ~((unsigned long)(align) - 1))
>>>>>>> c3f5e46d

/**
 * @brief Value of @p x rounded down to the previous multiple of @p align.
 */
<<<<<<< HEAD
#define ROUND_DOWN(x, align)                                 \
	(((unsigned long)(x) / (unsigned long)(align)) * (unsigned long)(align))
=======
#define ROUND_DOWN(x, align)                                    \
    ((unsigned long)(x) & ~((unsigned long)(align) - 1))
>>>>>>> c3f5e46d

/** @brief Value of @p x rounded up to the next word boundary. */
#define WB_UP(x) ROUND_UP(x, sizeof(void *))

/** @brief Value of @p x rounded down to the previous word boundary. */
#define WB_DN(x) ROUND_DOWN(x, sizeof(void *))

/**
 * @brief Divide and round up.
 *
 * Example:
 * @code{.c}
 * DIV_ROUND_UP(1, 2); // 1
 * DIV_ROUND_UP(3, 2); // 2
 * @endcode
 *
 * @param n Numerator.
 * @param d Denominator.
 *
 * @return The result of @p n / @p d, rounded up.
 */
#define DIV_ROUND_UP(n, d) (((n) + (d) - 1) / (d))

/**
 * @brief Divide and round to the nearest integer.
 *
 * Example:
 * @code{.c}
 * DIV_ROUND_CLOSEST(5, 2); // 3
 * DIV_ROUND_CLOSEST(5, -2); // -3
 * DIV_ROUND_CLOSEST(5, 3); // 2
 * @endcode
 *
 * @param n Numerator.
 * @param d Denominator.
 *
 * @return The result of @p n / @p d, rounded to the nearest integer.
 */
#define DIV_ROUND_CLOSEST(n, d)	\
	((((n) < 0) ^ ((d) < 0)) ? ((n) - ((d) / 2)) / (d) : \
	((n) + ((d) / 2)) / (d))

/**
 * @brief Ceiling function applied to @p numerator / @p divider as a fraction.
 * @deprecated Use DIV_ROUND_UP() instead.
 */
#define ceiling_fraction(numerator, divider) __DEPRECATED_MACRO \
    DIV_ROUND_UP(numerator, divider)

#ifndef MAX
/**
 * @brief Obtain the maximum of two values.
 *
 * @note Arguments are evaluated twice. Use Z_MAX for a GCC-only, single
 * evaluation version
 *
 * @param a First value.
 * @param b Second value.
 *
 * @returns Maximum value of @p a and @p b.
 */
#define MAX(a, b) (((a) > (b)) ? (a) : (b))
#endif

#ifndef MIN
/**
 * @brief Obtain the minimum of two values.
 *
 * @note Arguments are evaluated twice. Use Z_MIN for a GCC-only, single
 * evaluation version
 *
 * @param a First value.
 * @param b Second value.
 *
 * @returns Minimum value of @p a and @p b.
 */
#define MIN(a, b) (((a) < (b)) ? (a) : (b))
#endif

#ifndef CLAMP
/**
 * @brief Clamp a value to a given range.
 *
 * @note Arguments are evaluated multiple times. Use Z_CLAMP for a GCC-only,
 * single evaluation version.
 *
 * @param val Value to be clamped.
 * @param low Lowest allowed value (inclusive).
 * @param high Highest allowed value (inclusive).
 *
 * @returns Clamped value.
 */
#define CLAMP(val, low, high) (((val) <= (low)) ? (low) : MIN(val, high))
#endif

/**
 * @brief Checks if a value is within range.
 *
 * @note @p val is evaluated twice.
 *
 * @param val Value to be checked.
 * @param min Lower bound (inclusive).
 * @param max Upper bound (inclusive).
 *
 * @retval true If value is within range
 * @retval false If the value is not within range
 */
#define IN_RANGE(val, min, max) ((val) >= (min) && (val) <= (max))

/**
 * @brief Is @p x a power of two?
 * @param x value to check
 * @return true if @p x is a power of two, false otherwise
 */
static inline bool is_power_of_two(unsigned int x) {
    return IS_POWER_OF_TWO(x);
}

/**
 * @brief Arithmetic shift right
 * @param value value to shift
 * @param shift number of bits to shift
 * @return @p value shifted right by @p shift; opened bit positions are
 *         filled with the sign bit
 */
static inline int64_t arithmetic_shift_right(int64_t value, uint8_t shift) {
    int64_t sign_ext;

    if (shift == 0U) {
        return value;
    }

    /* extract sign bit */
    sign_ext = (value >> 63) & 1;

    /* make all bits of sign_ext be the same as the value's sign bit */
    sign_ext = -sign_ext;

    /* shift value and fill opened bit positions with sign bit */
    return (value >> shift) | (sign_ext << (64 - shift));
}

/**
 * @brief byte by byte memcpy.
 *
 * Copy `size` bytes of `src` into `dest`. This is guaranteed to be done byte by byte.
 *
 * @param dst Pointer to the destination memory.
 * @param src Pointer to the source of the data.
 * @param size The number of bytes to copy.
 */
static inline void bytecpy(void* dst, const void* src, size_t size) {
    size_t i;

    for (i = 0; i < size; ++i) {
        ((volatile uint8_t*)dst)[i] = ((volatile const uint8_t*)src)[i];
    }
}

/**
 * @brief byte by byte swap.
 *
 * Swap @a size bytes between memory regions @a a and @a b. This is
 * guaranteed to be done byte by byte.
 *
 * @param a Pointer to the the first memory region.
 * @param b Pointer to the the second memory region.
 * @param size The number of bytes to swap.
 */
static inline void byteswp(void* a, void* b, size_t size) {
    uint8_t t;
    uint8_t* aa = (uint8_t*)a;
    uint8_t* bb = (uint8_t*)b;

    for (; size > 0; --size) {
        t = *aa;
        *aa++ = *bb;
        *bb++ = t;
    }
}

/**
 * @brief Convert a single character into a hexadecimal nibble.
 *
 * @param c The character to convert
 * @param x The address of storage for the converted number.
 *
 *  @return Zero on success or (negative) error code otherwise.
 */
int char2hex(char c, uint8_t* x);

/**
 * @brief Convert a single hexadecimal nibble into a character.
 *
 * @param c The number to convert
 * @param x The address of storage for the converted character.
 *
 *  @return Zero on success or (negative) error code otherwise.
 */
int hex2char(uint8_t x, char* c);

/**
 * @brief Convert a binary array into string representation.
 *
 * @param buf     The binary array to convert
 * @param buflen  The length of the binary array to convert
 * @param hex     Address of where to store the string representation.
 * @param hexlen  Size of the storage area for string representation.
 *
 * @return     The length of the converted string, or 0 if an error occurred.
 */
size_t bin2hex(const uint8_t* buf, size_t buflen, char* hex, size_t hexlen);

/**
 * @brief Convert a hexadecimal string into a binary array.
 *
 * @param hex     The hexadecimal string to convert
 * @param hexlen  The length of the hexadecimal string to convert.
 * @param buf     Address of where to store the binary data
 * @param buflen  Size of the storage area for binary data
 *
 * @return The length of the binary array, or 0 if an error occurred.
 */
size_t hex2bin(const char* hex, size_t hexlen, uint8_t* buf, size_t buflen);

/**
 * @brief Convert a binary coded decimal (BCD 8421) value to binary.
 *
 * @param bcd BCD 8421 value to convert.
 *
 * @return Binary representation of input value.
 */
static inline uint8_t bcd2bin(uint8_t bcd) {
    return ((10 * (bcd >> 4)) + (bcd & 0x0F));
}

/**
 * @brief Convert a binary value to binary coded decimal (BCD 8421).
 *
 * @param bin Binary value to convert.
 *
 * @return BCD 8421 representation of input value.
 */
static inline uint8_t bin2bcd(uint8_t bin) {
    return (((bin / 10) << 4) | (bin % 10));
}

/**
 * @brief Convert a uint8_t into a decimal string representation.
 *
 * Convert a uint8_t value into its ASCII decimal string representation.
 * The string is terminated if there is enough space in buf.
 *
 * @param buf     Address of where to store the string representation.
 * @param buflen  Size of the storage area for string representation.
 * @param value   The value to convert to decimal string
 *
 * @return The length of the converted string (excluding terminator if
 *         any), or 0 if an error occurred.
 */
uint8_t u8_to_dec(char *buf, uint8_t buflen, uint8_t value);

/**
 * @brief Properly truncate a NULL-terminated UTF-8 string
 *
 * Take a NULL-terminated UTF-8 string and ensure that if the string has been
 * truncated (by setting the NULL terminator) earlier by other means, that
 * the string ends with a properly formatted UTF-8 character (1-4 bytes).
 *
 * @htmlonly
 * Example:
 *      char test_str[] = "€€€";
 *      char trunc_utf8[8];
 *
 *      printf("Original : %s\n", test_str); // €€€
 *      strncpy(trunc_utf8, test_str, sizeof(trunc_utf8));
 *      trunc_utf8[sizeof(trunc_utf8) - 1] = '\0';
 *      printf("Bad      : %s\n", trunc_utf8); // €€�
 *      utf8_trunc(trunc_utf8);
 *      printf("Truncated: %s\n", trunc_utf8); // €€
 * @endhtmlonly
 *
 * @param utf8_str NULL-terminated string
 *
 * @return Pointer to the @p utf8_str
 */
char* utf8_trunc(char* utf8_str);

/**
 * @brief Copies a UTF-8 encoded string from @p src to @p dst
 *
 * The resulting @p dst will always be NULL terminated if @p n is larger than 0,
 * and the @p dst string will always be properly UTF-8 truncated.
 *
 * @param dst The destination of the UTF-8 string.
 * @param src The source string
 * @param n   The size of the @p dst buffer. Maximum number of characters copied
 *            is @p n - 1. If 0 nothing will be done, and the @p dst will not be
 *            NULL terminated.
 *
 * @return Pointer to the @p dst
 */
char* utf8_lcpy(char* dst, const char* src, size_t n);

#define __z_log2d(x) (32 - __builtin_clz(x) - 1)
#define __z_log2q(x) (64 - __builtin_clzll(x) - 1)
#define __z_log2(x) (sizeof(__typeof__(x)) > 4 ? __z_log2q(x) : __z_log2d(x))

/**
 * @brief Compute log2(x)
 *
 * @note This macro expands its argument multiple times (to permit use
 *       in constant expressions), which must not have side effects.
 *
 * @param x An unsigned integral value to compute logarithm of (positive only)
 *
 * @return log2(x) when 1 <= x <= max(x), -1 when x < 1
 */
#define LOG2(x) ((x) < 1 ? -1 : __z_log2(x))

/**
 * @brief Compute ceil(log2(x))
 *
 * @note This macro expands its argument multiple times (to permit use
 *       in constant expressions), which must not have side effects.
 *
 * @param x An unsigned integral value
 *
 * @return ceil(log2(x)) when 1 <= x <= max(type(x)), 0 when x < 1
 */
#define LOG2CEIL(x) ((x) < 1 ?  0 : __z_log2((x)-1) + 1)

/**
 * @brief Compute next highest power of two
 *
 * Equivalent to 2^ceil(log2(x))
 *
 * @note This macro expands its argument multiple times (to permit use
 *       in constant expressions), which must not have side effects.
 *
 * @param x An unsigned integral value
 *
 * @return 2^ceil(log2(x)) or 0 if 2^ceil(log2(x)) would saturate 64-bits
 */
#define NHPOT(x) ((x) < 1 ? 1 : ((x) > (1ULL<<63) ? 0 : 1ULL << LOG2CEIL(x)))

#ifdef __cplusplus
}
#endif

/* This file must be included at the end of the !_ASMLANGUAGE guard.
 * It depends on macros defined in this file above which cannot be forward declared.
 */
#include <zephyr/sys/time_units.h>

#endif /* !_ASMLANGUAGE */

/** @brief Number of bytes in @p x kibibytes */
#ifdef _LINKER
/* This is used in linker scripts so need to avoid type casting there */
#define KB(x) ((x) << 10)
#else
#define KB(x) (((size_t)x) << 10)
#endif
/** @brief Number of bytes in @p x mebibytes */
#define MB(x) (KB(x) << 10)
/** @brief Number of bytes in @p x gibibytes */
#define GB(x) (MB(x) << 10)

/** @brief Number of Hz in @p x kHz */
#define KHZ(x) ((x) * 1000)
/** @brief Number of Hz in @p x MHz */
#define MHZ(x) (KHZ(x) * 1000)

/**
 * @brief For the POSIX architecture add a minimal delay in a busy wait loop.
 * For other architectures this is a no-op.
 *
 * In the POSIX ARCH, code takes zero simulated time to execute,
 * so busy wait loops become infinite loops, unless we
 * force the loop to take a bit of time.
 * Include this macro in all busy wait/spin loops
 * so they will also work when building for the POSIX architecture.
 *
 * @param t Time in microseconds we will busy wait
 */
#if defined(CONFIG_ARCH_POSIX)
#define Z_SPIN_DELAY(t) k_busy_wait(t)
#else
#define Z_SPIN_DELAY(t)
#endif

/**
 * @brief Wait for an expression to return true with a timeout
 *
 * Spin on an expression with a timeout and optional delay between iterations
 *
 * Commonly needed when waiting on hardware to complete an asynchronous
 * request to read/write/initialize/reset, but useful for any expression.
 *
 * @param expr Truth expression upon which to poll, e.g.: XYZREG & XYZREG_EN
 * @param timeout Timeout to wait for in microseconds, e.g.: 1000 (1ms)
 * @param delay_stmt Delay statement to perform each poll iteration
 *                   e.g.: NULL, k_yield(), k_msleep(1) or k_busy_wait(1)
 *
 * @retval expr As a boolean return, if false then it has timed out.
 */
#define WAIT_FOR(expr, timeout, delay_stmt)                     \
    ({                                                          \
        uint32_t cycle_count = k_us_to_cyc_ceil32(timeout);     \
        uint32_t start = k_cycle_get_32();                      \
        while (!(expr) && (cycle_count > (k_cycle_get_32() - start))) { \
            delay_stmt;                                         \
            Z_SPIN_DELAY(10);                                   \
        }                                                       \
        (expr);                                                 \
    })

/**
 * @}
 */

#endif /* ZEPHYR_INCLUDE_SYS_UTIL_H_ */<|MERGE_RESOLUTION|>--- conflicted
+++ resolved
@@ -144,8 +144,8 @@
  *
  * @return 1 if @p ptr is part of @p array, 0 otherwise
  */
-#define IS_ARRAY_ELEMENT(array, ptr)					\
-    ((ptr) && POINTER_TO_UINT(array) <= POINTER_TO_UINT(ptr) &&         \
+#define IS_ARRAY_ELEMENT(array, ptr)                            \
+    ((ptr) && POINTER_TO_UINT(array) <= POINTER_TO_UINT(ptr) && \
      POINTER_TO_UINT(ptr) < POINTER_TO_UINT(&(array)[ARRAY_SIZE(array)]) && \
      (POINTER_TO_UINT(ptr) - POINTER_TO_UINT(array)) % sizeof((array)[0]) == 0)
 
@@ -233,26 +233,15 @@
 /**
  * @brief Value of @p x rounded up to the next multiple of @p align.
  */
-<<<<<<< HEAD
-#define ROUND_UP(x, align)                                   \
-	((((unsigned long)(x) + ((unsigned long)(align) - 1)) / \
-	  (unsigned long)(align)) * (unsigned long)(align))
-=======
 #define ROUND_UP(x, align)                                      \
-    (((unsigned long)(x) + ((unsigned long)(align) - 1)) &      \
-     ~((unsigned long)(align) - 1))
->>>>>>> c3f5e46d
+    ((((unsigned long)(x) + ((unsigned long)(align) - 1)) /     \
+      (unsigned long)(align)) * (unsigned long)(align))
 
 /**
  * @brief Value of @p x rounded down to the previous multiple of @p align.
  */
-<<<<<<< HEAD
-#define ROUND_DOWN(x, align)                                 \
-	(((unsigned long)(x) / (unsigned long)(align)) * (unsigned long)(align))
-=======
 #define ROUND_DOWN(x, align)                                    \
-    ((unsigned long)(x) & ~((unsigned long)(align) - 1))
->>>>>>> c3f5e46d
+    (((unsigned long)(x) / (unsigned long)(align)) * (unsigned long)(align))
 
 /** @brief Value of @p x rounded up to the next word boundary. */
 #define WB_UP(x) ROUND_UP(x, sizeof(void *))
@@ -291,9 +280,9 @@
  *
  * @return The result of @p n / @p d, rounded to the nearest integer.
  */
-#define DIV_ROUND_CLOSEST(n, d)	\
-	((((n) < 0) ^ ((d) < 0)) ? ((n) - ((d) / 2)) / (d) : \
-	((n) + ((d) / 2)) / (d))
+#define DIV_ROUND_CLOSEST(n, d) \
+    ((((n) < 0) ^ ((d) < 0)) ? ((n) - ((d) / 2)) / (d) : \
+    ((n) + ((d) / 2)) / (d))
 
 /**
  * @brief Ceiling function applied to @p numerator / @p divider as a fraction.
