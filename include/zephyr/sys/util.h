--- conflicted
+++ resolved
@@ -380,16 +380,10 @@
  *
  * @return The result of @p n / @p d, rounded to the nearest integer.
  */
-<<<<<<< HEAD
-#define DIV_ROUND_CLOSEST(n, d) \
-    ((((n) < 0) ^ ((d) < 0)) ? ((n) - ((d) / 2)) / (d) : \
-    ((n) + ((d) / 2)) / (d))
-=======
-#define DIV_ROUND_CLOSEST(n, d)                                                                    \
-	(((((__typeof__(n))-1) < 0) && (((__typeof__(d))-1) < 0) && ((n) < 0) ^ ((d) < 0))         \
-		 ? ((n) - ((d) / 2)) / (d)                                                         \
-		 : ((n) + ((d) / 2)) / (d))
->>>>>>> 9cebb3ff
+#define DIV_ROUND_CLOSEST(n, d)             \
+    (((((__typeof__(n))-1) < 0) && (((__typeof__(d))-1) < 0) && ((n) < 0) ^ ((d) < 0)) \
+             ? ((n) - ((d) / 2)) / (d)      \
+             : ((n) + ((d) / 2)) / (d))
 
 #ifndef MAX
 /**
