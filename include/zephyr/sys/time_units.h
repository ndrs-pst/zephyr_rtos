--- conflicted
+++ resolved
@@ -69,21 +69,11 @@
  * @brief Get the system timer frequency.
  * @return system timer frequency in Hz
  */
-<<<<<<< HEAD
 #if defined(CONFIG_TIMER_READS_ITS_FREQUENCY_AT_RUNTIME)
-#define sys_clock_hw_cycles_per_sec() sys_clock_hw_cycles_per_sec_runtime_get()
+#define sys_clock_hw_cycles_per_sec() ((uint32_t)sys_clock_hw_cycles_per_sec_runtime_get())
 #else
-#define sys_clock_hw_cycles_per_sec() CONFIG_SYS_CLOCK_HW_CYCLES_PER_SEC
+#define sys_clock_hw_cycles_per_sec() ((uint32_t)CONFIG_SYS_CLOCK_HW_CYCLES_PER_SEC)
 #endif
-=======
-static TIME_CONSTEXPR inline int sys_clock_hw_cycles_per_sec(void) {
-    #if defined(CONFIG_TIMER_READS_ITS_FREQUENCY_AT_RUNTIME)
-    return sys_clock_hw_cycles_per_sec_runtime_get();
-    #else
-    return CONFIG_SYS_CLOCK_HW_CYCLES_PER_SEC;
-    #endif
-}
->>>>>>> e29c7d4c
 
 /** @internal
  * Macro determines if fast conversion algorithm can be used. It checks if
@@ -97,7 +87,8 @@
  * @retval false Use algorithm preventing overflow of intermediate value.
  */
 #define z_tmcvt_use_fast_algo(from_hz, to_hz) \
-    ((DIV_ROUND_UP(CONFIG_SYS_CLOCK_MAX_TIMEOUT_DAYS * 24ULL * 3600ULL * from_hz, UINT32_MAX) * to_hz) <= UINT32_MAX)
+    ((DIV_ROUND_UP(CONFIG_SYS_CLOCK_MAX_TIMEOUT_DAYS * 24ULL * 3600ULL * from_hz, \
+                   UINT32_MAX) * to_hz) <= UINT32_MAX)
 
 /* Time converter generator gadget.  Selects from one of three
  * conversion algorithms: ones that take advantage when the
@@ -127,11 +118,11 @@
     ((__to_hz) == (__from_hz))
 
 /* true if the conversion requires a simple integer multiply */
-#define z_tmcvt_is_int_mul(__from_hz, __to_hz) \
+#define z_tmcvt_is_int_mul(__from_hz, __to_hz)  \
     ((__to_hz) > (__from_hz) && (__to_hz) % (__from_hz) == 0U)
 
 /* true if the conversion requires a simple integer division */
-#define z_tmcvt_is_int_div(__from_hz, __to_hz) \
+#define z_tmcvt_is_int_div(__from_hz, __to_hz)  \
     ((__from_hz) > (__to_hz) && (__from_hz) % (__to_hz) == 0U)
 
 /*
@@ -164,45 +155,33 @@
 
 /* Integer division 32-bit conversion */
 #define z_tmcvt_int_div_32(__t, __from_hz, __to_hz, __round_up, __round_off) \
-<<<<<<< HEAD
-	((uint64_t) (__t) <= 0xffffffffU -				\
-	 z_tmcvt_off_div(__from_hz, __to_hz, __round_up, __round_off) ?	\
-	 ((uint32_t)((__t) +						\
-		     z_tmcvt_off_div(__from_hz, __to_hz,		\
-				     __round_up, __round_off)) /	\
-	  z_tmcvt_divisor(__from_hz, __to_hz))				\
-	 :								\
-	 (uint32_t) (((uint64_t) (__t) +				\
-		      z_tmcvt_off_div(__from_hz, __to_hz,		\
-				      __round_up, __round_off)) /	\
-		     z_tmcvt_divisor(__from_hz, __to_hz))		\
-		)
-=======
-    ((uint64_t)(__t) <= 0xFFFFFFFFU - z_tmcvt_off_div(__from_hz, __to_hz, __round_up, __round_off)              \
-         ? ((uint32_t)((__t) + z_tmcvt_off_div(__from_hz, __to_hz, __round_up, __round_off)) /                  \
-            ((__from_hz) / (__to_hz)))                                                                          \
-         : (uint32_t)(((uint64_t)(__t) + z_tmcvt_off_div(__from_hz, __to_hz, __round_up, __round_off)) /        \
-                      ((__from_hz) / (__to_hz))))
->>>>>>> e29c7d4c
+    ((uint64_t)(__t) <= 0xFFFFFFFFU -                                   \
+     z_tmcvt_off_div(__from_hz, __to_hz, __round_up, __round_off) ?     \
+    ((uint32_t)((__t) +                                                 \
+                z_tmcvt_off_div(__from_hz, __to_hz,                     \
+                __round_up, __round_off)) /                             \
+            z_tmcvt_divisor(__from_hz, __to_hz))                        \
+     :                                                                  \
+     (uint32_t)(((uint64_t)(__t) +                                      \
+                z_tmcvt_off_div(__from_hz, __to_hz,                     \
+                __round_up, __round_off)) /                             \
+                z_tmcvt_divisor(__from_hz, __to_hz))                    \
+    )
 
 /* Integer multiplication 32-bit conversion */
 #define z_tmcvt_int_mul_32(__t, __from_hz, __to_hz) \
     (uint32_t)(__t) * ((__to_hz) / (__from_hz))
 
 /* General 32-bit conversion */
-#define z_tmcvt_gen_32(__t, __from_hz, __to_hz, __round_up, __round_off)    \
-    ((uint32_t)(((uint64_t)(__t) * (__to_hz) + z_tmcvt_off_gen(__from_hz, __to_hz, __round_up, __round_off)) /  \
-                (__from_hz)))
+#define z_tmcvt_gen_32(__t, __from_hz, __to_hz, __round_up, __round_off)\
+    ((uint32_t)(((uint64_t)(__t) * (__to_hz) +                          \
+                z_tmcvt_off_gen(__from_hz, __to_hz, __round_up, __round_off)) / (__from_hz)))
 
 /* Integer division 64-bit conversion */
 #define z_tmcvt_int_div_64(__t, __from_hz, __to_hz, __round_up, __round_off) \
-<<<<<<< HEAD
-	(((uint64_t) (__t) + z_tmcvt_off_div(__from_hz, __to_hz,	\
-					     __round_up, __round_off)) / \
-	z_tmcvt_divisor(__from_hz, __to_hz))
-=======
-    ((uint64_t)(__t) + z_tmcvt_off_div(__from_hz, __to_hz, __round_up, __round_off)) / ((__from_hz) / (__to_hz))
->>>>>>> e29c7d4c
+    (((uint64_t)(__t) + z_tmcvt_off_div(__from_hz, __to_hz,             \
+                                        __round_up, __round_off)) /     \
+                                        z_tmcvt_divisor(__from_hz, __to_hz))
 
 /* Integer multiplcation 64-bit conversion */
 #define z_tmcvt_int_mul_64(__t, __from_hz, __to_hz) \
@@ -210,42 +189,63 @@
 
 /* Fast 64-bit conversion. This relies on the multiply not overflowing */
 #define z_tmcvt_gen_64_fast(__t, __from_hz, __to_hz, __round_up, __round_off) \
-    (((uint64_t)(__t) * (__to_hz) + z_tmcvt_off_gen(__from_hz, __to_hz, __round_up, __round_off)) / (__from_hz))
+    (((uint64_t)(__t) * (__to_hz) + \
+     z_tmcvt_off_gen(__from_hz, __to_hz, __round_up, __round_off)) / (__from_hz))
 
 /* Slow 64-bit conversion. This avoids overflowing the multiply */
 #define z_tmcvt_gen_64_slow(__t, __from_hz, __to_hz, __round_up, __round_off) \
-    (((uint64_t)(__t) / (__from_hz)) * (__to_hz) +              \
-     (((uint64_t)(__t) % (__from_hz)) * (__to_hz) + z_tmcvt_off_gen(__from_hz, __to_hz, __round_up, __round_off)) / (__from_hz))
+    (((uint64_t)(__t) / (__from_hz)) * (__to_hz) +  \
+     (((uint64_t)(__t) % (__from_hz)) * (__to_hz) + \
+      z_tmcvt_off_gen(__from_hz, __to_hz, __round_up, __round_off)) / (__from_hz))
 
 /* General 64-bit conversion. Uses one of the two above macros */
-#define z_tmcvt_gen_64(__t, __from_hz, __to_hz, __round_up, __round_off) \
-    (z_tmcvt_use_fast_algo(__from_hz, __to_hz)                  \
-         ? z_tmcvt_gen_64_fast(__t, __from_hz, __to_hz, __round_up, __round_off)    \
-         : z_tmcvt_gen_64_slow(__t, __from_hz, __to_hz, __round_up, __round_off))
+#define z_tmcvt_gen_64(__t, __from_hz, __to_hz, __round_up, __round_off)        \
+    (z_tmcvt_use_fast_algo(__from_hz, __to_hz) ?                                \
+     z_tmcvt_gen_64_fast(__t, __from_hz, __to_hz, __round_up, __round_off) :    \
+     z_tmcvt_gen_64_slow(__t, __from_hz, __to_hz, __round_up, __round_off))
 
 /* Convert, generating a 32-bit result */
 #define z_tmcvt_32(__t, __from_hz, __to_hz, __const_hz, __round_up, __round_off)    \
-    ((__const_hz) ? (z_tmcvt_is_identity(__from_hz, __to_hz) ? (uint32_t)(__t)      \
-                     : z_tmcvt_is_int_div(__from_hz, __to_hz)                       \
-                         ? z_tmcvt_int_div_32(__t, __from_hz, __to_hz, __round_up, __round_off) \
-                     : z_tmcvt_is_int_mul(__from_hz, __to_hz)                       \
-                         ? z_tmcvt_int_mul_32(__t, __from_hz, __to_hz)              \
-                         : z_tmcvt_gen_32(__t, __from_hz, __to_hz, __round_up, __round_off))    \
-                  : z_tmcvt_gen_32(__t, __from_hz, __to_hz, __round_up, __round_off))
+    ((__const_hz) ?                                             \
+     (                                                          \
+        z_tmcvt_is_identity(__from_hz, __to_hz) ?               \
+        (uint32_t)(__t)                                         \
+        :                                                       \
+        z_tmcvt_is_int_div(__from_hz, __to_hz) ?                \
+        z_tmcvt_int_div_32(__t, __from_hz, __to_hz, __round_up, __round_off) \
+        :                                                       \
+        z_tmcvt_is_int_mul(__from_hz, __to_hz) ?                \
+        z_tmcvt_int_mul_32(__t, __from_hz, __to_hz)             \
+        :                                                       \
+        z_tmcvt_gen_32(__t, __from_hz, __to_hz, __round_up, __round_off) \
+        )                                                       \
+    :                                                           \
+    z_tmcvt_gen_32(__t, __from_hz, __to_hz, __round_up, __round_off) \
+    )
 
 /* Convert, generating a 64-bit result */
 #define z_tmcvt_64(__t, __from_hz, __to_hz, __const_hz, __round_up, __round_off)    \
-    ((__const_hz) ? (z_tmcvt_is_identity(__from_hz, __to_hz) ? (uint64_t)(__t)      \
-                     : z_tmcvt_is_int_div(__from_hz, __to_hz)   \
-                         ? z_tmcvt_int_div_64(__t, __from_hz, __to_hz, __round_up, __round_off) \
-                     : z_tmcvt_is_int_mul(__from_hz, __to_hz)   \
-                         ? z_tmcvt_int_mul_64(__t, __from_hz, __to_hz)                          \
-                         : z_tmcvt_gen_64(__t, __from_hz, __to_hz, __round_up, __round_off))    \
-                  : z_tmcvt_gen_64_slow(__t, __from_hz, __to_hz, __round_up, __round_off))
-
-#define z_tmcvt(__t, __from_hz, __to_hz, __const_hz, __result32, __round_up, __round_off)       \
-    ((__result32) ? z_tmcvt_32(__t, __from_hz, __to_hz, __const_hz, __round_up, __round_off)    \
-                  : z_tmcvt_64(__t, __from_hz, __to_hz, __const_hz, __round_up, __round_off))
+    ((__const_hz) ?                                             \
+     (                                                          \
+        z_tmcvt_is_identity(__from_hz, __to_hz) ?               \
+        (uint64_t)(__t)                                         \
+        :                                                       \
+        z_tmcvt_is_int_div(__from_hz, __to_hz) ?                \
+        z_tmcvt_int_div_64(__t, __from_hz, __to_hz, __round_up, __round_off) \
+        :                                                       \
+        z_tmcvt_is_int_mul(__from_hz, __to_hz) ?                \
+        z_tmcvt_int_mul_64(__t, __from_hz, __to_hz)             \
+        :                                                       \
+        z_tmcvt_gen_64(__t, __from_hz, __to_hz, __round_up, __round_off) \
+    )                                                           \
+    :                                                           \
+    z_tmcvt_gen_64_slow(__t, __from_hz, __to_hz, __round_up, __round_off) \
+    )
+
+#define z_tmcvt(__t, __from_hz, __to_hz, __const_hz, __result32, __round_up, __round_off) \
+    ((__result32) ?                                             \
+     z_tmcvt_32(__t, __from_hz, __to_hz, __const_hz, __round_up, __round_off) : \
+     z_tmcvt_64(__t, __from_hz, __to_hz, __const_hz, __round_up, __round_off))
 
 /* The following code is programmatically generated using this perl
  * code, which enumerates all possible combinations of units, rounding
