/** @file
 *  @brief Byte order helpers.
 */

/*
 * Copyright (c) 2015-2016, Intel Corporation.
 *
 * SPDX-License-Identifier: Apache-2.0
 */

#ifndef ZEPHYR_INCLUDE_SYS_BYTEORDER_H_
#define ZEPHYR_INCLUDE_SYS_BYTEORDER_H_

#include <zephyr/types.h>
#include <stddef.h>
#include <zephyr/sys/__assert.h>
#include <zephyr/toolchain.h>

#if defined(CONFIG_CPU_CORTEX_M)    /* #CUSTOM@NDRS */
#include "cmsis_compiler.h"
#endif

/* Internal helpers only used by the sys_* APIs further below */
#if (defined(CONFIG_CPU_CORTEX_M) && !defined(_MSC_VER))        /* #CUSTOM@NDRS */
#define BSWAP_16(x) ((uint16_t)__REV16((uint32_t)(x)))
#define BSWAP_24(x) ((uint32_t)(__REV(x) >> 8))
#define BSWAP_32(x) ((uint32_t)__REV(x))
#define BSWAP_48(x) ((uint64_t)(BSWAP_64(x) >> 16U))
#define BSWAP_64(x) (((uint64_t)BSWAP_32((x) & 0xFFFFFFFFULL) << 32U) | (uint64_t)BSWAP_32((x) >> 32U))
#else
#define BSWAP_16(x) ((uint16_t) ((((x) >> 8) & 0xff) | (((x) & 0xff) << 8)))

#define BSWAP_24(x) ((uint32_t) ((((x) >> 16) & 0xff) | \
                                    (((x)) & 0xff00)  | \
                                    (((x) & 0xff) << 16)))

#define BSWAP_32(x) ((uint32_t) ((((x) >> 24) & 0xff) | \
<<<<<<< HEAD
				   (((x) >> 8) & 0xff00) | \
				   (((x) & 0xff00) << 8) | \
				   (((x) & 0xff) << 24)))
#define BSWAP_40(x) ((uint64_t) ((((x) >> 32) & 0xff) | \
				   (((x) >> 16) & 0xff00) | \
				   (((x)) & 0xff0000) | \
				   (((x) & 0xff00) << 16) | \
				   (((x) & 0xff) << 32)))
=======
                                    (((x) >> 8) & 0xff00) | \
                                    (((x) & 0xff00) << 8) | \
                                    (((x) & 0xff) << 24)))

>>>>>>> 632b0148
#define BSWAP_48(x) ((uint64_t) ((((x) >> 40) & 0xff) | \
                                    (((x) >> 24) & 0xff00)  | \
                                    (((x) >> 8) & 0xff0000) | \
                                    (((x) & 0xff0000) << 8) | \
                                    (((x) & 0xff00) << 24)  | \
                                    (((x) & 0xff) << 40)))

#define BSWAP_64(x) ((uint64_t) ((((x) >> 56) & 0xff) | \
                                    (((x) >> 40) & 0xff00)    | \
                                    (((x) >> 24) & 0xff0000)  | \
                                    (((x) >> 8) & 0xff000000) | \
                                    (((x) & 0xff000000) << 8) | \
                                    (((x) & 0xff0000) << 24)  | \
                                    (((x) & 0xff00) << 40)    | \
                                    (((x) & 0xff) << 56)))
#endif


/** @def sys_le16_to_cpu
 *  @brief Convert 16-bit integer from little-endian to host endianness.
 *
 *  @param val 16-bit integer in little-endian format.
 *
 *  @return 16-bit integer in host endianness.
 */

/** @def sys_cpu_to_le16
 *  @brief Convert 16-bit integer from host endianness to little-endian.
 *
 *  @param val 16-bit integer in host endianness.
 *
 *  @return 16-bit integer in little-endian format.
 */

/** @def sys_le24_to_cpu
 *  @brief Convert 24-bit integer from little-endian to host endianness.
 *
 *  @param val 24-bit integer in little-endian format.
 *
 *  @return 24-bit integer in host endianness.
 */

/** @def sys_cpu_to_le24
 *  @brief Convert 24-bit integer from host endianness to little-endian.
 *
 *  @param val 24-bit integer in host endianness.
 *
 *  @return 24-bit integer in little-endian format.
 */

/** @def sys_le32_to_cpu
 *  @brief Convert 32-bit integer from little-endian to host endianness.
 *
 *  @param val 32-bit integer in little-endian format.
 *
 *  @return 32-bit integer in host endianness.
 */

/** @def sys_cpu_to_le32
 *  @brief Convert 32-bit integer from host endianness to little-endian.
 *
 *  @param val 32-bit integer in host endianness.
 *
 *  @return 32-bit integer in little-endian format.
 */

/** @def sys_le48_to_cpu
 *  @brief Convert 48-bit integer from little-endian to host endianness.
 *
 *  @param val 48-bit integer in little-endian format.
 *
 *  @return 48-bit integer in host endianness.
 */

/** @def sys_cpu_to_le48
 *  @brief Convert 48-bit integer from host endianness to little-endian.
 *
 *  @param val 48-bit integer in host endianness.
 *
 *  @return 48-bit integer in little-endian format.
 */

/** @def sys_be16_to_cpu
 *  @brief Convert 16-bit integer from big-endian to host endianness.
 *
 *  @param val 16-bit integer in big-endian format.
 *
 *  @return 16-bit integer in host endianness.
 */

/** @def sys_cpu_to_be16
 *  @brief Convert 16-bit integer from host endianness to big-endian.
 *
 *  @param val 16-bit integer in host endianness.
 *
 *  @return 16-bit integer in big-endian format.
 */

/** @def sys_be24_to_cpu
 *  @brief Convert 24-bit integer from big-endian to host endianness.
 *
 *  @param val 24-bit integer in big-endian format.
 *
 *  @return 24-bit integer in host endianness.
 */

/** @def sys_cpu_to_be24
 *  @brief Convert 24-bit integer from host endianness to big-endian.
 *
 *  @param val 24-bit integer in host endianness.
 *
 *  @return 24-bit integer in big-endian format.
 */

/** @def sys_be32_to_cpu
 *  @brief Convert 32-bit integer from big-endian to host endianness.
 *
 *  @param val 32-bit integer in big-endian format.
 *
 *  @return 32-bit integer in host endianness.
 */

/** @def sys_cpu_to_be32
 *  @brief Convert 32-bit integer from host endianness to big-endian.
 *
 *  @param val 32-bit integer in host endianness.
 *
 *  @return 32-bit integer in big-endian format.
 */

/** @def sys_be48_to_cpu
 *  @brief Convert 48-bit integer from big-endian to host endianness.
 *
 *  @param val 48-bit integer in big-endian format.
 *
 *  @return 48-bit integer in host endianness.
 */

/** @def sys_cpu_to_be48
 *  @brief Convert 48-bit integer from host endianness to big-endian.
 *
 *  @param val 48-bit integer in host endianness.
 *
 *  @return 48-bit integer in big-endian format.
 */

/** @def sys_uint16_to_array
 *  @brief Convert 16-bit unsigned integer to byte array.
 *
 *  @details Byte order aware macro to treat an unsigned integer
 *           as an array, rather than an integer literal. For example,
 *           `0x0123` would be converted to `{0x01, 0x23}` for big endian
 *           machines, and `{0x23, 0x01}` for little endian machines.
 *
 *  @param val 16-bit unsigned integer.
 *
 *  @return 16-bit unsigned integer as byte array.
 */

/** @def sys_uint32_to_array
 *  @brief Convert 32-bit unsigned integer to byte array.
 *
 *  @details Byte order aware macro to treat an unsigned integer
 *           as an array, rather than an integer literal. For example,
 *           `0x01234567` would be converted to `{0x01, 0x23, 0x45, 0x67}`
 *           for big endian machines, and `{0x67, 0x45, 0x23, 0x01}` for
 *           little endian machines.
 *
 *  @param val 32-bit unsigned integer.
 *
 *  @return 32-bit unsigned integer as byte array.
 */

/** @def sys_uint64_to_array
 *  @brief Convert 64-bit unsigned integer to byte array.
 *
 *  @details Byte order aware macro to treat an unsigned integer
 *           as an array, rather than an integer literal. For example,
 *           `0x0123456789abcdef` would be converted to
 *           `{0x01, 0x23, 0x45, 0x67, 0x89, 0xab, 0xcd, 0xef}`
 *           for big endian machines, and
 *           `{0xef, 0xcd, 0xab, 0x89, 0x67, 0x45, 0x23, 0x01}` for
 *           little endian machines.
 *
 *  @param val 64-bit unsigned integer.
 *
 *  @return 64-bit unsigned integer as byte array.
 */

#ifdef CONFIG_LITTLE_ENDIAN
#define sys_le16_to_cpu(val) (val)
#define sys_cpu_to_le16(val) (val)
#define sys_le24_to_cpu(val) (val)
#define sys_cpu_to_le24(val) (val)
#define sys_le32_to_cpu(val) (val)
#define sys_cpu_to_le32(val) (val)
#define sys_le40_to_cpu(val) (val)
#define sys_cpu_to_le40(val) (val)
#define sys_le48_to_cpu(val) (val)
#define sys_cpu_to_le48(val) (val)
#define sys_le64_to_cpu(val) (val)
#define sys_cpu_to_le64(val) (val)
#define sys_be16_to_cpu(val) BSWAP_16(val)
#define sys_cpu_to_be16(val) BSWAP_16(val)
#define sys_be24_to_cpu(val) BSWAP_24(val)
#define sys_cpu_to_be24(val) BSWAP_24(val)
#define sys_be32_to_cpu(val) BSWAP_32(val)
#define sys_cpu_to_be32(val) BSWAP_32(val)
#define sys_be40_to_cpu(val) BSWAP_40(val)
#define sys_cpu_to_be40(val) BSWAP_40(val)
#define sys_be48_to_cpu(val) BSWAP_48(val)
#define sys_cpu_to_be48(val) BSWAP_48(val)
#define sys_be64_to_cpu(val) BSWAP_64(val)
#define sys_cpu_to_be64(val) BSWAP_64(val)

#define sys_uint16_to_array(val) {		\
	((val) & 0xff),				\
	(((val) >> 8) & 0xff)}

#define sys_uint32_to_array(val) {		\
	((val) & 0xff),				\
	(((val) >> 8) & 0xff),			\
	(((val) >> 16) & 0xff),			\
	(((val) >> 24) & 0xff)}

#define sys_uint64_to_array(val) {		\
	((val) & 0xff),				\
	(((val) >> 8) & 0xff),			\
	(((val) >> 16) & 0xff),			\
	(((val) >> 24) & 0xff),			\
	(((val) >> 32) & 0xff),			\
	(((val) >> 40) & 0xff),			\
	(((val) >> 48) & 0xff),			\
	(((val) >> 56) & 0xff)}

#else
#define sys_le16_to_cpu(val) BSWAP_16(val)
#define sys_cpu_to_le16(val) BSWAP_16(val)
#define sys_le24_to_cpu(val) BSWAP_24(val)
#define sys_cpu_to_le24(val) BSWAP_24(val)
#define sys_le32_to_cpu(val) BSWAP_32(val)
#define sys_cpu_to_le32(val) BSWAP_32(val)
#define sys_le40_to_cpu(val) BSWAP_40(val)
#define sys_cpu_to_le40(val) BSWAP_40(val)
#define sys_le48_to_cpu(val) BSWAP_48(val)
#define sys_cpu_to_le48(val) BSWAP_48(val)
#define sys_le64_to_cpu(val) BSWAP_64(val)
#define sys_cpu_to_le64(val) BSWAP_64(val)
#define sys_be16_to_cpu(val) (val)
#define sys_cpu_to_be16(val) (val)
#define sys_be24_to_cpu(val) (val)
#define sys_cpu_to_be24(val) (val)
#define sys_be32_to_cpu(val) (val)
#define sys_cpu_to_be32(val) (val)
#define sys_be40_to_cpu(val) (val)
#define sys_cpu_to_be40(val) (val)
#define sys_be48_to_cpu(val) (val)
#define sys_cpu_to_be48(val) (val)
#define sys_be64_to_cpu(val) (val)
#define sys_cpu_to_be64(val) (val)

#define sys_uint16_to_array(val) {		\
	(((val) >> 8) & 0xff),			\
	((val) & 0xff)}

#define sys_uint32_to_array(val) {		\
	(((val) >> 24) & 0xff),			\
	(((val) >> 16) & 0xff),			\
	(((val) >> 8) & 0xff),			\
	((val) & 0xff)}

#define sys_uint64_to_array(val) {		\
	(((val) >> 56) & 0xff),			\
	(((val) >> 48) & 0xff),			\
	(((val) >> 40) & 0xff),			\
	(((val) >> 32) & 0xff),			\
	(((val) >> 24) & 0xff),			\
	(((val) >> 16) & 0xff),			\
	(((val) >> 8) & 0xff),			\
	((val) & 0xff)}

#endif

/**
 *  @brief Put a 16-bit integer as big-endian to arbitrary location.
 *
 *  Put a 16-bit integer, originally in host endianness, to a
 *  potentially unaligned memory location in big-endian format.
 *
 *  @param val 16-bit integer in host endianness.
 *  @param dst Destination memory address to store the result.
 */
static inline void sys_put_be16(uint16_t val, uint8_t dst[2])
{
    dst[0] = (uint8_t)(val >> 8);
    dst[1] = (uint8_t)val;
}

/**
 *  @brief Put a 24-bit integer as big-endian to arbitrary location.
 *
 *  Put a 24-bit integer, originally in host endianness, to a
 *  potentially unaligned memory location in big-endian format.
 *
 *  @param val 24-bit integer in host endianness.
 *  @param dst Destination memory address to store the result.
 */
static inline void sys_put_be24(uint32_t val, uint8_t dst[3])
{
    dst[0] = (uint8_t)(val >> 16);
    sys_put_be16((uint16_t)val, &dst[1]);
}

/**
 *  @brief Put a 32-bit integer as big-endian to arbitrary location.
 *
 *  Put a 32-bit integer, originally in host endianness, to a
 *  potentially unaligned memory location in big-endian format.
 *
 *  @param val 32-bit integer in host endianness.
 *  @param dst Destination memory address to store the result.
 */
static inline void sys_put_be32(uint32_t val, uint8_t dst[4])
{
    sys_put_be16((uint16_t)(val >> 16), dst);
    sys_put_be16((uint16_t)val, &dst[2]);
}
/**
 *  @brief Put a 40-bit integer as big-endian to arbitrary location.
 *
 *  Put a 40-bit integer, originally in host endianness, to a
 *  potentially unaligned memory location in big-endian format.
 *
 *  @param val 40-bit integer in host endianness.
 *  @param dst Destination memory address to store the result.
 */
static inline void sys_put_be40(uint64_t val, uint8_t dst[5])
{
	dst[0] = val >> 32;
	sys_put_be32(val, &dst[1]);
}

/**
 *  @brief Put a 48-bit integer as big-endian to arbitrary location.
 *
 *  Put a 48-bit integer, originally in host endianness, to a
 *  potentially unaligned memory location in big-endian format.
 *
 *  @param val 48-bit integer in host endianness.
 *  @param dst Destination memory address to store the result.
 */
static inline void sys_put_be48(uint64_t val, uint8_t dst[6])
{
    sys_put_be16((uint16_t)(val >> 32), dst);
    sys_put_be32((uint32_t)val, &dst[2]);
}

/**
 *  @brief Put a 64-bit integer as big-endian to arbitrary location.
 *
 *  Put a 64-bit integer, originally in host endianness, to a
 *  potentially unaligned memory location in big-endian format.
 *
 *  @param val 64-bit integer in host endianness.
 *  @param dst Destination memory address to store the result.
 */
static inline void sys_put_be64(uint64_t val, uint8_t dst[8])
{
    sys_put_be32(val >> 32, dst);
    sys_put_be32((uint32_t)val, &dst[4]);
}

/**
 *  @brief Put a 16-bit integer as little-endian to arbitrary location.
 *
 *  Put a 16-bit integer, originally in host endianness, to a
 *  potentially unaligned memory location in little-endian format.
 *
 *  @param val 16-bit integer in host endianness.
 *  @param dst Destination memory address to store the result.
 */
static inline void sys_put_le16(uint16_t val, uint8_t dst[2])
{
    dst[0] = (uint8_t)val;
    dst[1] = (uint8_t)(val >> 8);
}

/**
 *  @brief Put a 24-bit integer as little-endian to arbitrary location.
 *
 *  Put a 24-bit integer, originally in host endianness, to a
 *  potentially unaligned memory location in little-endian format.
 *
 *  @param val 24-bit integer in host endianness.
 *  @param dst Destination memory address to store the result.
 */
static inline void sys_put_le24(uint32_t val, uint8_t dst[3])
{
    sys_put_le16((uint16_t)val, dst);
    dst[2] = (uint8_t)(val >> 16);
}

/**
 *  @brief Put a 32-bit integer as little-endian to arbitrary location.
 *
 *  Put a 32-bit integer, originally in host endianness, to a
 *  potentially unaligned memory location in little-endian format.
 *
 *  @param val 32-bit integer in host endianness.
 *  @param dst Destination memory address to store the result.
 */
static inline void sys_put_le32(uint32_t val, uint8_t dst[4])
{
    sys_put_le16((uint16_t)val, dst);
    sys_put_le16((uint16_t)(val >> 16), &dst[2]);
}

/**
 *  @brief Put a 40-bit integer as little-endian to arbitrary location.
 *
 *  Put a 40-bit integer, originally in host endianness, to a
 *  potentially unaligned memory location in little-endian format.
 *
 *  @param val 40-bit integer in host endianness.
 *  @param dst Destination memory address to store the result.
 */
static inline void sys_put_le40(uint64_t val, uint8_t dst[5])
{
	sys_put_le32(val, dst);
	dst[4] = val >> 32;
}

/**
 *  @brief Put a 48-bit integer as little-endian to arbitrary location.
 *
 *  Put a 48-bit integer, originally in host endianness, to a
 *  potentially unaligned memory location in little-endian format.
 *
 *  @param val 48-bit integer in host endianness.
 *  @param dst Destination memory address to store the result.
 */
static inline void sys_put_le48(uint64_t val, uint8_t dst[6])
{
    sys_put_le32((uint32_t)val, dst);
    sys_put_le16((uint16_t)(val >> 32), &dst[4]);
}

/**
 *  @brief Put a 64-bit integer as little-endian to arbitrary location.
 *
 *  Put a 64-bit integer, originally in host endianness, to a
 *  potentially unaligned memory location in little-endian format.
 *
 *  @param val 64-bit integer in host endianness.
 *  @param dst Destination memory address to store the result.
 */
static inline void sys_put_le64(uint64_t val, uint8_t dst[8])
{
    sys_put_le32((uint32_t)val, dst);
    sys_put_le32((uint32_t)(val >> 32), &dst[4]);
}

/**
 *  @brief Get a 16-bit integer stored in big-endian format.
 *
 *  Get a 16-bit integer, stored in big-endian format in a potentially
 *  unaligned memory location, and convert it to the host endianness.
 *
 *  @param src Location of the big-endian 16-bit integer to get.
 *
 *  @return 16-bit integer in host endianness.
 */
static inline uint16_t sys_get_be16(const uint8_t src[2])
{
    return ((uint16_t)src[0] << 8) | src[1];
}

/**
 *  @brief Get a 24-bit integer stored in big-endian format.
 *
 *  Get a 24-bit integer, stored in big-endian format in a potentially
 *  unaligned memory location, and convert it to the host endianness.
 *
 *  @param src Location of the big-endian 24-bit integer to get.
 *
 *  @return 24-bit integer in host endianness.
 */
static inline uint32_t sys_get_be24(const uint8_t src[3])
{
    return ((uint32_t)src[0] << 16) | sys_get_be16(&src[1]);
}

/**
 *  @brief Get a 32-bit integer stored in big-endian format.
 *
 *  Get a 32-bit integer, stored in big-endian format in a potentially
 *  unaligned memory location, and convert it to the host endianness.
 *
 *  @param src Location of the big-endian 32-bit integer to get.
 *
 *  @return 32-bit integer in host endianness.
 */
static inline uint32_t sys_get_be32(const uint8_t src[4])
{
    return ((uint32_t)sys_get_be16(&src[0]) << 16) | sys_get_be16(&src[2]);
}

/**
 *  @brief Get a 40-bit integer stored in big-endian format.
 *
 *  Get a 40-bit integer, stored in big-endian format in a potentially
 *  unaligned memory location, and convert it to the host endianness.
 *
 *  @param src Location of the big-endian 40-bit integer to get.
 *
 *  @return 40-bit integer in host endianness.
 */
static inline uint64_t sys_get_be40(const uint8_t src[5])
{
	return ((uint64_t)sys_get_be32(&src[0]) << 8) | src[4];
}

/**
 *  @brief Get a 48-bit integer stored in big-endian format.
 *
 *  Get a 48-bit integer, stored in big-endian format in a potentially
 *  unaligned memory location, and convert it to the host endianness.
 *
 *  @param src Location of the big-endian 48-bit integer to get.
 *
 *  @return 48-bit integer in host endianness.
 */
static inline uint64_t sys_get_be48(const uint8_t src[6])
{
    return ((uint64_t)sys_get_be32(&src[0]) << 16) | sys_get_be16(&src[4]);
}

/**
 *  @brief Get a 64-bit integer stored in big-endian format.
 *
 *  Get a 64-bit integer, stored in big-endian format in a potentially
 *  unaligned memory location, and convert it to the host endianness.
 *
 *  @param src Location of the big-endian 64-bit integer to get.
 *
 *  @return 64-bit integer in host endianness.
 */
static inline uint64_t sys_get_be64(const uint8_t src[8])
{
    return ((uint64_t)sys_get_be32(&src[0]) << 32) | sys_get_be32(&src[4]);
}

/**
 *  @brief Get a 16-bit integer stored in little-endian format.
 *
 *  Get a 16-bit integer, stored in little-endian format in a potentially
 *  unaligned memory location, and convert it to the host endianness.
 *
 *  @param src Location of the little-endian 16-bit integer to get.
 *
 *  @return 16-bit integer in host endianness.
 */
static inline uint16_t sys_get_le16(const uint8_t src[2])
{
    return ((uint16_t)src[1] << 8) | src[0];
}

/**
 *  @brief Get a 24-bit integer stored in little-endian format.
 *
 *  Get a 24-bit integer, stored in little-endian format in a potentially
 *  unaligned memory location, and convert it to the host endianness.
 *
 *  @param src Location of the little-endian 24-bit integer to get.
 *
 *  @return 24-bit integer in host endianness.
 */
static inline uint32_t sys_get_le24(const uint8_t src[3])
{
    return ((uint32_t)src[2] << 16) | sys_get_le16(&src[0]);
}

/**
 *  @brief Get a 32-bit integer stored in little-endian format.
 *
 *  Get a 32-bit integer, stored in little-endian format in a potentially
 *  unaligned memory location, and convert it to the host endianness.
 *
 *  @param src Location of the little-endian 32-bit integer to get.
 *
 *  @return 32-bit integer in host endianness.
 */
static inline uint32_t sys_get_le32(const uint8_t src[4])
{
    return ((uint32_t)sys_get_le16(&src[2]) << 16) | sys_get_le16(&src[0]);
}

/**
 *  @brief Get a 40-bit integer stored in little-endian format.
 *
 *  Get a 40-bit integer, stored in little-endian format in a potentially
 *  unaligned memory location, and convert it to the host endianness.
 *
 *  @param src Location of the little-endian 40-bit integer to get.
 *
 *  @return 40-bit integer in host endianness.
 */
static inline uint64_t sys_get_le40(const uint8_t src[5])
{
	return ((uint64_t)sys_get_le32(&src[1]) << 8) | src[0];
}

/**
 *  @brief Get a 48-bit integer stored in little-endian format.
 *
 *  Get a 48-bit integer, stored in little-endian format in a potentially
 *  unaligned memory location, and convert it to the host endianness.
 *
 *  @param src Location of the little-endian 48-bit integer to get.
 *
 *  @return 48-bit integer in host endianness.
 */
static inline uint64_t sys_get_le48(const uint8_t src[6])
{
    return ((uint64_t)sys_get_le32(&src[2]) << 16) | sys_get_le16(&src[0]);
}

/**
 *  @brief Get a 64-bit integer stored in little-endian format.
 *
 *  Get a 64-bit integer, stored in little-endian format in a potentially
 *  unaligned memory location, and convert it to the host endianness.
 *
 *  @param src Location of the little-endian 64-bit integer to get.
 *
 *  @return 64-bit integer in host endianness.
 */
static inline uint64_t sys_get_le64(const uint8_t src[8])
{
    return ((uint64_t)sys_get_le32(&src[4]) << 32) | sys_get_le32(&src[0]);
}

/**
 * @brief Swap one buffer content into another
 *
 * Copy the content of src buffer into dst buffer in reversed order,
 * i.e.: src[n] will be put in dst[end-n]
 * Where n is an index and 'end' the last index in both arrays.
 * The 2 memory pointers must be pointing to different areas, and have
 * a minimum size of given length.
 *
 * @param dst A valid pointer on a memory area where to copy the data in
 * @param src A valid pointer on a memory area where to copy the data from
 * @param length Size of both dst and src memory areas
 */
static inline void sys_memcpy_swap(void *dst, const void *src, size_t length)
{
    uint8_t *pdst = (uint8_t *)dst;
    const uint8_t *psrc = (const uint8_t *)src;

    __ASSERT(((psrc < pdst && (psrc + length) <= pdst) ||
             (psrc > pdst && (pdst + length) <= psrc)),
             "Source and destination buffers must not overlap");

    psrc += length - 1;

    for (; length > 0; length--) {
        *pdst++ = *psrc--;
    }
}

/**
 * @brief Swap buffer content
 *
 * In-place memory swap, where final content will be reversed.
 * I.e.: buf[n] will be put in buf[end-n]
 * Where n is an index and 'end' the last index of buf.
 *
 * @param buf A valid pointer on a memory area to swap
 * @param length Size of buf memory area
 */
static inline void sys_mem_swap(void *buf, size_t length)
{
    size_t i;

    for (i = 0; i < (length/2); i++) {
        uint8_t tmp = ((uint8_t *)buf)[i];

        ((uint8_t *)buf)[i] = ((uint8_t *)buf)[length - 1 - i];
        ((uint8_t *)buf)[length - 1 - i] = tmp;
    }
}

#endif /* ZEPHYR_INCLUDE_SYS_BYTEORDER_H_ */<|MERGE_RESOLUTION|>--- conflicted
+++ resolved
@@ -25,6 +25,7 @@
 #define BSWAP_16(x) ((uint16_t)__REV16((uint32_t)(x)))
 #define BSWAP_24(x) ((uint32_t)(__REV(x) >> 8))
 #define BSWAP_32(x) ((uint32_t)__REV(x))
+#define BSWAP_40(x) ((uint64_t)(BSWAP_64(x) >> 24U))
 #define BSWAP_48(x) ((uint64_t)(BSWAP_64(x) >> 16U))
 #define BSWAP_64(x) (((uint64_t)BSWAP_32((x) & 0xFFFFFFFFULL) << 32U) | (uint64_t)BSWAP_32((x) >> 32U))
 #else
@@ -35,21 +36,16 @@
                                     (((x) & 0xff) << 16)))
 
 #define BSWAP_32(x) ((uint32_t) ((((x) >> 24) & 0xff) | \
-<<<<<<< HEAD
-				   (((x) >> 8) & 0xff00) | \
-				   (((x) & 0xff00) << 8) | \
-				   (((x) & 0xff) << 24)))
-#define BSWAP_40(x) ((uint64_t) ((((x) >> 32) & 0xff) | \
-				   (((x) >> 16) & 0xff00) | \
-				   (((x)) & 0xff0000) | \
-				   (((x) & 0xff00) << 16) | \
-				   (((x) & 0xff) << 32)))
-=======
                                     (((x) >> 8) & 0xff00) | \
                                     (((x) & 0xff00) << 8) | \
                                     (((x) & 0xff) << 24)))
 
->>>>>>> 632b0148
+#define BSWAP_40(x) ((uint64_t) ((((x) >> 32) & 0xff) | \
+                                    (((x) >> 16) & 0xff00) | \
+                                    (((x)) & 0xff0000)     | \
+                                    (((x) & 0xff00) << 16) | \
+                                    (((x) & 0xff) << 32)))
+
 #define BSWAP_48(x) ((uint64_t) ((((x) >> 40) & 0xff) | \
                                     (((x) >> 24) & 0xff00)  | \
                                     (((x) >> 8) & 0xff0000) | \
@@ -66,7 +62,6 @@
                                     (((x) & 0xff00) << 40)    | \
                                     (((x) & 0xff) << 56)))
 #endif
-
 
 /** @def sys_le16_to_cpu
  *  @brief Convert 16-bit integer from little-endian to host endianness.
@@ -388,8 +383,8 @@
  */
 static inline void sys_put_be40(uint64_t val, uint8_t dst[5])
 {
-	dst[0] = val >> 32;
-	sys_put_be32(val, &dst[1]);
+	dst[0] = (uint8_t)(val >> 32);
+	sys_put_be32((uint32_t)val, &dst[1]);
 }
 
 /**
@@ -478,8 +473,8 @@
  */
 static inline void sys_put_le40(uint64_t val, uint8_t dst[5])
 {
-	sys_put_le32(val, dst);
-	dst[4] = val >> 32;
+	sys_put_le32((uint32_t)val, dst);
+	dst[4] = (uint8_t)(val >> 32);
 }
 
 /**
