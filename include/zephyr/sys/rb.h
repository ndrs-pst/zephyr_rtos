/*
 * Copyright (c) 2018 Intel Corporation
 *
 * SPDX-License-Identifier: Apache-2.0
 */

<<<<<<< HEAD
=======
/* Our SDK/toolchains integration seems to be inconsistent about
 * whether they expose alloca.h or not.  On gcc it's a moot point as
 * it's always builtin.
 */
#ifdef __GNUC__
#ifndef alloca
#define alloca __builtin_alloca
#endif
#else
#if defined(_MSC_VER)                       /* #CUSTOM@NDRS */
/* pass */
#else
#include <alloca.h>
#endif
#endif

>>>>>>> 0e3994c7
/**
 * @file
 * @defgroup rbtree_apis Balanced Red/Black Tree
 * @ingroup datastructure_apis
 *
 * @brief Balanced Red/Black Tree implementation
 *
 * This implements an intrusive balanced tree that guarantees
 * O(log2(N)) runtime for all operations and amortized O(1) behavior
 * for creation and destruction of whole trees. The algorithms and
 * naming are conventional per existing academic and didactic
 * implementations, c.f.:
 *
 * https://en.wikipedia.org/wiki/Red%E2%80%93black_tree
 *
 * The implementation is size-optimized to prioritize runtime memory
 * usage. The data structure is intrusive, which is to say the @ref
 * rbnode handle is intended to be placed in a separate struct, in the
 * same way as with other such structures (e.g. Zephyr's @ref
 * doubly-linked-list_apis), and requires no data pointer to be stored
 * in the node. The color bit is unioned with a pointer (fairly common
 * for such libraries). Most notably, there is no "parent" pointer
 * stored in the node, the upper structure of the tree being generated
 * dynamically via a stack as the tree is recursed. So the overall
 * memory overhead of a node is just two pointers, identical with a
 * doubly-linked list.
 *
 * @{
 */

#ifndef ZEPHYR_INCLUDE_SYS_RB_H_
#define ZEPHYR_INCLUDE_SYS_RB_H_

#include <stdbool.h>
#include <stdint.h>

/* Our SDK/toolchains integration seems to be inconsistent about
 * whether they expose alloca.h or not.  On gcc it's a moot point as
 * it's always builtin.
 */
#ifdef __GNUC__
#ifndef alloca
#define alloca __builtin_alloca
#endif
#else
#include <alloca.h>
#endif

/**
 * @brief Balanced red/black tree node structure
 */
struct rbnode {
	/** @cond INTERNAL_HIDDEN */
	struct rbnode *children[2];
	/** @endcond */
};

/* Theoretical maximum depth of tree based on pointer size. If memory
 * is filled with 2-pointer nodes, and the tree can be twice as a
 * packed binary tree, plus root...  Works out to 59 entries for 32
 * bit pointers and 121 at 64 bits.
 */
#define Z_TBITS(t) ((sizeof(t)) < 8 ? 2 : 3)
#define Z_PBITS(t) (8 * sizeof(t))
#define Z_MAX_RBTREE_DEPTH (2 * (Z_PBITS(int *) - Z_TBITS(int *) - 1) + 1)

/**
 * @typedef rb_lessthan_t
 * @brief Red/black tree comparison predicate
 *
 * Compares the two nodes and returns true if node A is strictly less
 * than B according to the tree's sorting criteria, false otherwise.
 *
 * Note that during insert, the new node being inserted will always be
 * "A", where "B" is the existing node within the tree against which
 * it is being compared.  This trait can be used (with care!) to
 * implement "most/least recently added" semantics between nodes which
 * would otherwise compare as equal.
 */
typedef bool (*rb_lessthan_t)(struct rbnode *a, struct rbnode *b);

/**
 * @brief Balanced red/black tree structure
 */
struct rbtree {
	/** Root node of the tree */
	struct rbnode *root;
	/** Comparison function for nodes in the tree */
	rb_lessthan_t lessthan_fn;
	/** @cond INTERNAL_HIDDEN */
	int max_depth;
#ifdef CONFIG_MISRA_SANE
	struct rbnode *iter_stack[Z_MAX_RBTREE_DEPTH];
	unsigned char iter_left[Z_MAX_RBTREE_DEPTH];
#endif
	/** @endcond */
};

/**
 * @brief Prototype for node visitor callback.
 * @param node Node being visited
 * @param cookie User-specified data
 */
typedef void (*rb_visit_t)(struct rbnode *node, void *cookie);

struct rbnode *z_rb_child(struct rbnode *node, uint8_t side);
int z_rb_is_black(struct rbnode *node);
#ifndef CONFIG_MISRA_SANE
void z_rb_walk(struct rbnode *node, rb_visit_t visit_fn, void *cookie);
#endif
struct rbnode *z_rb_get_minmax(struct rbtree *tree, uint8_t side);

/**
 * @brief Insert node into tree
 */
void rb_insert(struct rbtree *tree, struct rbnode *node);

/**
 * @brief Remove node from tree
 */
void rb_remove(struct rbtree *tree, struct rbnode *node);

/**
 * @brief Returns the lowest-sorted member of the tree
 */
static inline struct rbnode *rb_get_min(struct rbtree *tree)
{
	return z_rb_get_minmax(tree, 0U);
}

/**
 * @brief Returns the highest-sorted member of the tree
 */
static inline struct rbnode *rb_get_max(struct rbtree *tree)
{
	return z_rb_get_minmax(tree, 1U);
}

/**
 * @brief Returns true if the given node is part of the tree
 *
 * Note that this does not internally dereference the node pointer
 * (though the tree's lessthan callback might!), it just tests it for
 * equality with items in the tree.  So it's feasible to use this to
 * implement a "set" construct by simply testing the pointer value
 * itself.
 */
bool rb_contains(struct rbtree *tree, struct rbnode *node);

#ifndef CONFIG_MISRA_SANE
/**
 * @brief Walk/enumerate a rbtree
 *
 * Very simple recursive enumeration.  Low code size, but requiring a
 * separate function can be clumsy for the user and there is no way to
 * break out of the loop early.  See RB_FOR_EACH for an iterative
 * implementation.
 */
static inline void rb_walk(struct rbtree *tree, rb_visit_t visit_fn,
			   void *cookie)
{
	z_rb_walk(tree->root, visit_fn, cookie);
}
#endif

struct _rb_foreach {
	struct rbnode **stack;
	uint8_t *is_left;
	int32_t top;
};

#ifdef CONFIG_MISRA_SANE
#define _RB_FOREACH_INIT(tree, node) {					\
	.stack   = &(tree)->iter_stack[0],				\
	.is_left = &(tree)->iter_left[0],				\
	.top     = -1							\
}
#else
#define _RB_FOREACH_INIT(tree, node) {					\
	.stack   = (struct rbnode **)					\
			alloca((tree)->max_depth * sizeof(struct rbnode *)), \
	.is_left = (uint8_t *)alloca((tree)->max_depth * sizeof(uint8_t)),\
	.top     = -1							\
}
#endif

struct rbnode *z_rb_foreach_next(struct rbtree *tree, struct _rb_foreach *f);

/**
 * @brief Walk a tree in-order without recursing
 *
 * While @ref rb_walk() is very simple, recursing on the C stack can
 * be clumsy for some purposes and on some architectures wastes
 * significant memory in stack frames.  This macro implements a
 * non-recursive "foreach" loop that can iterate directly on the tree,
 * at a moderate cost in code size.
 *
 * Note that the resulting loop is not safe against modifications to
 * the tree.  Changes to the tree structure during the loop will
 * produce incorrect results, as nodes may be skipped or duplicated.
 * Unlike linked lists, no _SAFE variant exists.
 *
 * Note also that the macro expands its arguments multiple times, so
 * they should not be expressions with side effects.
 *
 * @param tree A pointer to a struct rbtree to walk
 * @param node The symbol name of a local struct rbnode* variable to
 *             use as the iterator
 */
#define RB_FOR_EACH(tree, node) \
	for (struct _rb_foreach __f = _RB_FOREACH_INIT(tree, node);	\
	     (node = z_rb_foreach_next(tree, &__f));			\
	     /**/)

/**
 * @brief Loop over rbtree with implicit container field logic
 *
 * As for RB_FOR_EACH(), but "node" can have an arbitrary type
 * containing a struct rbnode.
 *
 * @param tree A pointer to a struct rbtree to walk
 * @param node The symbol name of a local iterator
 * @param field The field name of a struct rbnode inside node
 */
#define RB_FOR_EACH_CONTAINER(tree, node, field)		           \
	for (struct _rb_foreach __f = _RB_FOREACH_INIT(tree, node);	   \
			({struct rbnode *n = z_rb_foreach_next(tree, &__f); \
			 node = n ? CONTAINER_OF(n, __typeof__(*(node)),   \
					 field) : NULL; }) != NULL;        \
			 /**/)

/** @} */

#endif /* ZEPHYR_INCLUDE_SYS_RB_H_ */<|MERGE_RESOLUTION|>--- conflicted
+++ resolved
@@ -4,25 +4,6 @@
  * SPDX-License-Identifier: Apache-2.0
  */
 
-<<<<<<< HEAD
-=======
-/* Our SDK/toolchains integration seems to be inconsistent about
- * whether they expose alloca.h or not.  On gcc it's a moot point as
- * it's always builtin.
- */
-#ifdef __GNUC__
-#ifndef alloca
-#define alloca __builtin_alloca
-#endif
-#else
-#if defined(_MSC_VER)                       /* #CUSTOM@NDRS */
-/* pass */
-#else
-#include <alloca.h>
-#endif
-#endif
-
->>>>>>> 0e3994c7
 /**
  * @file
  * @defgroup rbtree_apis Balanced Red/Black Tree
@@ -68,7 +49,11 @@
 #define alloca __builtin_alloca
 #endif
 #else
+#if defined(_MSC_VER)                       /* #CUSTOM@NDRS */
+/* pass */
+#else
 #include <alloca.h>
+#endif
 #endif
 
 /**
