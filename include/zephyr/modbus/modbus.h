--- conflicted
+++ resolved
@@ -478,7 +478,6 @@
  * @brief Modbus serial line parameter
  */
 struct modbus_serial_param {
-<<<<<<< HEAD
     /** Baudrate of the serial line */
     uint32_t baud;
 
@@ -489,30 +488,13 @@
      */
     enum uart_config_parity parity;
 
-    /** stop_bits_client UART's stop bits setting if in client mode:
+    /** stop_bits UART's stop bits setting in non-compliant mode:
      *    UART_CFG_STOP_BITS_0_5,
      *    UART_CFG_STOP_BITS_1,
      *    UART_CFG_STOP_BITS_1_5,
      *    UART_CFG_STOP_BITS_2,
      */
-    enum uart_config_stop_bits stop_bits_client;
-=======
-	/** Baudrate of the serial line */
-	uint32_t baud;
-	/** parity UART's parity setting:
-	 *    UART_CFG_PARITY_NONE,
-	 *    UART_CFG_PARITY_EVEN,
-	 *    UART_CFG_PARITY_ODD
-	 */
-	enum uart_config_parity parity;
-	/** stop_bits UART's stop bits setting in non-compliant mode:
-	 *    UART_CFG_STOP_BITS_0_5,
-	 *    UART_CFG_STOP_BITS_1,
-	 *    UART_CFG_STOP_BITS_1_5,
-	 *    UART_CFG_STOP_BITS_2,
-	 */
-	enum uart_config_stop_bits stop_bits;
->>>>>>> e82cabb8
+    enum uart_config_stop_bits stop_bits;
 };
 
 /**
