--- conflicted
+++ resolved
@@ -940,23 +940,23 @@
         Z_DEVICE_INIT(name, pm, data, config, api, state, deps)
 
 /* deprecated device initialization levels */
-#define Z_DEVICE_LEVEL_DEPRECATED_EARLY                                        \
-	__WARN("EARLY device driver level is deprecated")
+#define Z_DEVICE_LEVEL_DEPRECATED_EARLY                         \
+    __WARN("EARLY device driver level is deprecated")
 #define Z_DEVICE_LEVEL_DEPRECATED_PRE_KERNEL_1
 #define Z_DEVICE_LEVEL_DEPRECATED_PRE_KERNEL_2
 #define Z_DEVICE_LEVEL_DEPRECATED_POST_KERNEL
-#define Z_DEVICE_LEVEL_DEPRECATED_APPLICATION                                  \
-	__WARN("APPLICATION device driver level is deprecated")
-#define Z_DEVICE_LEVEL_DEPRECATED_SMP                                          \
-	__WARN("SMP device driver level is deprecated")
+#define Z_DEVICE_LEVEL_DEPRECATED_APPLICATION                   \
+    __WARN("APPLICATION device driver level is deprecated")
+#define Z_DEVICE_LEVEL_DEPRECATED_SMP                           \
+    __WARN("SMP device driver level is deprecated")
 
 /**
  * @brief Issue a warning if the given init level is deprecated.
  *
  * @param level Init level
  */
-#define Z_DEVICE_LEVEL_CHECK_DEPRECATED_LEVEL(level)                           \
-	Z_DEVICE_LEVEL_DEPRECATED_##level
+#define Z_DEVICE_LEVEL_CHECK_DEPRECATED_LEVEL(level)            \
+    Z_DEVICE_LEVEL_DEPRECATED_##level
 
 /**
  * @brief Define the init entry for a device.
@@ -967,19 +967,9 @@
  * @param level Initialization level.
  * @param prio Initialization priority.
  */
-<<<<<<< HEAD
-#define Z_DEVICE_INIT_ENTRY_DEFINE(node_id, dev_id, init_fn_, level, prio)     \
-	Z_DEVICE_LEVEL_CHECK_DEPRECATED_LEVEL(level)                           \
-                                                                               \
-	static const Z_DECL_ALIGN(struct init_entry) __used __noasan           \
-		Z_INIT_ENTRY_SECTION(level, prio,                              \
-				     Z_DEVICE_INIT_SUB_PRIO(node_id))          \
-		Z_INIT_ENTRY_NAME(DEVICE_NAME_GET(dev_id)) = {                 \
-			.init_fn = {.dev = (init_fn_)},                        \
-			.dev = &DEVICE_NAME_GET(dev_id),                       \
-	}
-=======
 #define Z_DEVICE_INIT_ENTRY_DEFINE(node_id, dev_id, init_fn_, level, prio)  \
+    Z_DEVICE_LEVEL_CHECK_DEPRECATED_LEVEL(level)                        \
+                                                                        \
     static const Z_DECL_ALIGN(struct init_entry) __used __noasan        \
         Z_INIT_ENTRY_SECTION(level, prio,                               \
                              Z_DEVICE_INIT_SUB_PRIO(node_id))           \
@@ -987,7 +977,6 @@
             .init_fn = {.dev = (init_fn_)},                             \
             .dev = &DEVICE_NAME_GET(dev_id),                            \
     }
->>>>>>> 0e3994c7
 
 /**
  * @brief Define a @ref device and all other required objects.
