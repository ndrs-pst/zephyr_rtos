/*
 * Copyright (c) 2015 Intel Corporation.
 *
 * SPDX-License-Identifier: Apache-2.0
 */

#ifndef ZEPHYR_INCLUDE_DEVICE_H_
#define ZEPHYR_INCLUDE_DEVICE_H_

/**
 * @brief Device Driver APIs
 * @defgroup io_interfaces Device Driver APIs
 * @{
 * @}
 */
/**
 * @brief Miscellaneous Drivers APIs
 * @defgroup misc_interfaces Miscellaneous Drivers APIs
 * @ingroup io_interfaces
 * @{
 * @}
 */
/**
 * @brief Device Model APIs
 * @defgroup device_model Device Model APIs
 * @{
 */

#include <zephyr/init.h>
#include <zephyr/linker/sections.h>
#include <zephyr/sys/device_mmio.h>
#include <zephyr/sys/util.h>

#if defined(_MSC_VER)                       /* #CUSTOM@NDRS */
#define DT_CONST
#else
#define DT_CONST    const
#endif

#ifdef __cplusplus
extern "C" {
#endif

/**
 * @brief Type used to represent a "handle" for a device.
 *
 * Every struct device has an associated handle. You can get a pointer
 * to a device structure from its handle and vice versa, but the
 * handle uses less space than a pointer. The device.h API mainly uses
 * handles to store lists of multiple devices in a compact way.
 *
 * The extreme values and zero have special significance. Negative
 * values identify functionality that does not correspond to a Zephyr
 * device, such as the system clock or a SYS_INIT() function.
 *
 * @see device_handle_get()
 * @see device_from_handle()
 */
typedef int16_t device_handle_t;

/** @brief Flag value used in lists of device handles to separate
 * distinct groups.
 *
 * This is the minimum value for the device_handle_t type.
 */
#define DEVICE_HANDLE_SEP INT16_MIN

/** @brief Flag value used in lists of device handles to indicate the
 * end of the list.
 *
 * This is the maximum value for the device_handle_t type.
 */
#define DEVICE_HANDLE_ENDS INT16_MAX

/** @brief Flag value used to identify an unknown device. */
#define DEVICE_HANDLE_NULL 0

#define Z_DEVICE_MAX_NAME_LEN   48

/**
 * @def DEVICE_NAME_GET
 *
 * @brief Expands to the name of a global device object.
 *
 * @details Return the full name of a device object symbol created by
 * DEVICE_DEFINE(), using the dev_name provided to DEVICE_DEFINE().
 * This is the name of the global variable storing the device
 * structure, not a pointer to the string in the device's @p name
 * field.
 *
 * It is meant to be used for declaring extern symbols pointing to device
 * objects before using the DEVICE_GET macro to get the device object.
 *
 * This macro is normally only useful within device driver source
 * code. In other situations, you are probably looking for
 * device_get_binding().
 *
 * @param name The same @p dev_name token given to DEVICE_DEFINE()
 *
 * @return The full name of the device object defined by DEVICE_DEFINE()
 */
#define DEVICE_NAME_GET(name) Z_CONCAT(__device_, name)

/**
 * @def SYS_DEVICE_DEFINE
 *
 * @brief Run an initialization function at boot at specified priority.
 *
 * @deprecated Use SYS_INIT() instead.
 *
 * @param drv_name A string name for the pseudo-device (unused).
 * @param init_fn Pointer to the function which should run at boot time.
 * @param level Initialization level to run the function in.
 * @param prio Function's priority within its initialization level.
 */
#define SYS_DEVICE_DEFINE(drv_name, init_fn, level, prio)       \
    __DEPRECATED_MACRO SYS_INIT(init_fn, level, prio)

/* Node paths can exceed the maximum size supported by device_get_binding() in user mode,
 * so synthesize a unique dev_name from the devicetree node.
 *
 * The ordinal used in this name can be mapped to the path by
 * examining zephyr/include/generated/device_extern.h header. If the
 * format of this conversion changes, gen_defines should be updated to
 * match it.
 */
#define Z_DEVICE_DT_DEV_NAME(node_id) Z_CONCAT(dts_ord_, DT_DEP_ORD(node_id))

/* Synthesize a unique name for the device state associated with
 * dev_name.
 */
#define Z_DEVICE_STATE_NAME(dev_name) Z_CONCAT(__devstate_, dev_name)

/**
 * @brief Utility macro to define and initialize the device state.
 *
 * @param node_id Devicetree node id of the device.
 * @param dev_name Device name.
 */
#define Z_DEVICE_STATE_DEFINE(node_id, dev_name)            \
    static struct device_state Z_DEVICE_STATE_NAME(dev_name)    \
    __attribute__((__section__(".z_devstate")));

/**
 * @def DEVICE_DEFINE
 *
 * @brief Create a device object and set it up for boot time initialization.
 *
 * @details This macro defines a <tt>struct device</tt> that is
 * automatically configured by the kernel during system
 * initialization. This macro should only be used when the device is
 * not being allocated from a devicetree node. If you are allocating a
 * device from a devicetree node, use DEVICE_DT_DEFINE() or
 * DEVICE_DT_INST_DEFINE() instead.
 *
 * @param dev_name A unique token which is used in the name of the
 * global device structure as a C identifier.
 *
 * @param drv_name A string name for the device, which will be stored
 * in the device structure's @p name field. This name can be used to
 * look up the device with device_get_binding(). This must be less
 * than Z_DEVICE_MAX_NAME_LEN characters (including terminating NUL)
 * in order to be looked up from user mode.
 *
 * @param init_fn Pointer to the device's initialization function,
 * which will be run by the kernel during system initialization.
 *
 * @param pm_device Pointer to the device's power management
 * resources, a <tt>struct pm_device</tt>, which will be stored in the
 * device structure's @p pm field. Use NULL if the device does not use
 * PM.
 *
 * @param data_ptr Pointer to the device's private mutable data, which
 * will be stored in the device structure's @p data field.
 *
 * @param cfg_ptr Pointer to the device's private constant data, which
 * will be stored in the device structure's @p config field.
 *
 * @param level The device's initialization level. See SYS_INIT() for
 * details.
 *
 * @param prio The device's priority within its initialization level.
 * See SYS_INIT() for details.
 *
 * @param api_ptr Pointer to the device's API structure. Can be NULL.
 */
#define DEVICE_DEFINE(dev_name, drv_name, init_fn, pm_device,       \
              data_ptr, cfg_ptr, level, prio, api_ptr)      \
    Z_DEVICE_STATE_DEFINE(DT_INVALID_NODE, dev_name) \
    Z_DEVICE_DEFINE(DT_INVALID_NODE, dev_name, drv_name, init_fn,   \
            pm_device,                  \
            data_ptr, cfg_ptr, level, prio, api_ptr,    \
            &Z_DEVICE_STATE_NAME(dev_name))

/**
 * @def DEVICE_DT_NAME
 *
 * @brief Return a string name for a devicetree node.
 *
 * @details This macro returns a string literal usable as a device's
 * @p name field from a devicetree node identifier.
 *
 * @param node_id The devicetree node identifier.
 *
 * @return The value of the node's "label" property, if it has one.
 * Otherwise, the node's full name in "node-name@@unit-address" form.
 */
#define DEVICE_DT_NAME(node_id) \
    DT_PROP_OR(node_id, label, DT_NODE_FULL_NAME(node_id))

/**
 * @def DEVICE_DT_DEFINE
 *
 * @brief Create a device object from a devicetree node identifier and
 * set it up for boot time initialization.
 *
 * @details This macro defines a <tt>struct device</tt> that is
 * automatically configured by the kernel during system
 * initialization. The global device object's name as a C identifier
 * is derived from the node's dependency ordinal. The device
 * structure's @p name field is set to
 * <tt>DEVICE_DT_NAME(node_id)</tt>.
 *
 * The device is declared with extern visibility, so a pointer to a
 * global device object can be obtained with
 * <tt>DEVICE_DT_GET(node_id)</tt> from any source file that includes
 * device.h. Before using the pointer, the referenced object should be
 * checked using device_is_ready().
 *
 * @param node_id The devicetree node identifier.
 *
 * @param init_fn Pointer to the device's initialization function,
 * which will be run by the kernel during system initialization.
 *
 * @param pm_device Pointer to the device's power management
 * resources, a <tt>struct pm_device</tt>, which will be stored in the
 * device structure's @p pm field. Use NULL if the device does not use
 * PM.
 *
 * @param data_ptr Pointer to the device's private mutable data, which
 * will be stored in the device structure's @p data field.
 *
 * @param cfg_ptr Pointer to the device's private constant data, which
 * will be stored in the device structure's @p config field.
 *
 * @param level The device's initialization level. See SYS_INIT() for
 * details.
 *
 * @param prio The device's priority within its initialization level.
 * See SYS_INIT() for details.
 *
 * @param api_ptr Pointer to the device's API structure. Can be NULL.
 */
#define DEVICE_DT_DEFINE(node_id, init_fn, pm_device,           \
             data_ptr, cfg_ptr, level, prio,        \
             api_ptr, ...)                  \
    Z_DEVICE_STATE_DEFINE(node_id, Z_DEVICE_DT_DEV_NAME(node_id)) \
    Z_DEVICE_DEFINE(node_id, Z_DEVICE_DT_DEV_NAME(node_id),     \
            DEVICE_DT_NAME(node_id), init_fn,       \
            pm_device,                  \
            data_ptr, cfg_ptr, level, prio,         \
            api_ptr,                    \
            &Z_DEVICE_STATE_NAME(Z_DEVICE_DT_DEV_NAME(node_id)),    \
            __VA_ARGS__)

/**
 * @def DEVICE_DT_INST_DEFINE
 *
 * @brief Like DEVICE_DT_DEFINE(), but uses an instance of a
 * DT_DRV_COMPAT compatible instead of a node identifier.
 *
 * @param inst instance number. The @p node_id argument to
 * DEVICE_DT_DEFINE is set to <tt>DT_DRV_INST(inst)</tt>.
 *
 * @param ... other parameters as expected by DEVICE_DT_DEFINE.
 */
#define DEVICE_DT_INST_DEFINE(inst, ...) \
    DEVICE_DT_DEFINE(DT_DRV_INST(inst), __VA_ARGS__)

/**
 * @def DEVICE_DT_NAME_GET
 *
 * @brief The name of the global device object for @p node_id
 *
 * @details Returns the name of the global device structure as a C
 * identifier. The device must be allocated using DEVICE_DT_DEFINE()
 * or DEVICE_DT_INST_DEFINE() for this to work.
 *
 * This macro is normally only useful within device driver source
 * code. In other situations, you are probably looking for
 * DEVICE_DT_GET().
 *
 * @param node_id Devicetree node identifier
 *
 * @return The name of the device object as a C identifier
 */
#define DEVICE_DT_NAME_GET(node_id) DEVICE_NAME_GET(Z_DEVICE_DT_DEV_NAME(node_id))

/**
 * @def DEVICE_DT_GET
 *
 * @brief Get a <tt>const struct device*</tt> from a devicetree node
 * identifier
 *
 * @details Returns a pointer to a device object created from a
 * devicetree node, if any device was allocated by a driver.
 *
 * If no such device was allocated, this will fail at linker time. If
 * you get an error that looks like <tt>undefined reference to
 * __device_dts_ord_<N></tt>, that is what happened. Check to make
 * sure your device driver is being compiled, usually by enabling the
 * Kconfig options it requires.
 *
 * @param node_id A devicetree node identifier
 * @return A pointer to the device object created for that node
 */
#define DEVICE_DT_GET(node_id) (&DEVICE_DT_NAME_GET(node_id))

/** @def DEVICE_DT_INST_GET
 *
 * @brief Get a <tt>const struct device*</tt> for an instance of a
 *        DT_DRV_COMPAT compatible
 *
 * @details This is equivalent to <tt>DEVICE_DT_GET(DT_DRV_INST(inst))</tt>.
 *
 * @param inst DT_DRV_COMPAT instance number
 * @return A pointer to the device object created for that instance
 */
#define DEVICE_DT_INST_GET(inst) DEVICE_DT_GET(DT_DRV_INST(inst))

/**
 * @def DEVICE_DT_GET_ANY
 *
 * @brief Get a <tt>const struct device*</tt> from a devicetree compatible
 *
 * If an enabled devicetree node has the given compatible and a device
 * object was created from it, this returns a pointer to that device.
 *
 * If there no such devices, this returns NULL.
 *
 * If there are multiple, this returns an arbitrary one.
 *
 * If this returns non-NULL, the device must be checked for readiness
 * before use, e.g. with device_is_ready().
 *
 * @param compat lowercase-and-underscores devicetree compatible
 * @return a pointer to a device, or NULL
 */
#define DEVICE_DT_GET_ANY(compat)                       \
    COND_CODE_1(DT_HAS_COMPAT_STATUS_OKAY(compat),              \
            (DEVICE_DT_GET(DT_COMPAT_GET_ANY_STATUS_OKAY(compat))), \
            (NULL))

/**
 * @def DEVICE_DT_GET_ONE
 *
 * @brief Get a <tt>const struct device*</tt> from a devicetree compatible
 *
 * @details If an enabled devicetree node has the given compatible and
 * a device object was created from it, this returns a pointer to that
 * device.
 *
 * If there no such devices, this will fail at compile time.
 *
 * If there are multiple, this returns an arbitrary one.
 *
 * If this returns non-NULL, the device must be checked for readiness
 * before use, e.g. with device_is_ready().
 *
 * @param compat lowercase-and-underscores devicetree compatible
 * @return a pointer to a device
 */
#define DEVICE_DT_GET_ONE(compat)                       \
    COND_CODE_1(DT_HAS_COMPAT_STATUS_OKAY(compat),              \
            (DEVICE_DT_GET(DT_COMPAT_GET_ANY_STATUS_OKAY(compat))), \
            (ZERO_OR_COMPILE_ERROR(0)))

/**
 * @def DEVICE_DT_GET_OR_NULL
 *
 * @brief Utility macro to obtain an optional reference to a device.
 *
 * @details If the node identifier refers to a node with status
 * "okay", this returns <tt>DEVICE_DT_GET(node_id)</tt>. Otherwise, it
 * returns NULL.
 *
 * @param node_id devicetree node identifier
 *
 * @return a <tt>const struct device*</tt> for the node identifier,
 * which may be NULL.
 */
#define DEVICE_DT_GET_OR_NULL(node_id)                  \
    COND_CODE_1(DT_NODE_HAS_STATUS(node_id, okay),          \
            (DEVICE_DT_GET(node_id)), (NULL))

/**
 * @def DEVICE_GET
 *
 * @brief Obtain a pointer to a device object by name
 *
 * @details Return the address of a device object created by
 * DEVICE_DEFINE(), using the dev_name provided to DEVICE_DEFINE().
 *
 * @param name The same as dev_name provided to DEVICE_DEFINE()
 *
 * @return A pointer to the device object created by DEVICE_DEFINE()
 */
#define DEVICE_GET(name) (&DEVICE_NAME_GET(name))

/** @def DEVICE_DECLARE
 *
 * @brief Declare a static device object
 *
 * This macro can be used at the top-level to declare a device, such
 * that DEVICE_GET() may be used before the full declaration in
 * DEVICE_DEFINE().
 *
 * This is often useful when configuring interrupts statically in a
 * device's init or per-instance config function, as the init function
 * itself is required by DEVICE_DEFINE() and use of DEVICE_GET()
 * inside it creates a circular dependency.
 *
 * @param name Device name
 */
#define DEVICE_DECLARE(name) static const struct device DEVICE_NAME_GET(name)

/**
 * @brief Runtime device dynamic structure (in RAM) per driver instance
 *
 * Fields in this are expected to be default-initialized to zero. The
 * kernel driver infrastructure and driver access functions are
 * responsible for ensuring that any non-zero initialization is done
 * before they are accessed.
 */
struct device_state {
    /** Non-negative result of initializing the device.
     *
     * The absolute value returned when the device initialization
     * function was invoked, or `UINT8_MAX` if the value exceeds
     * an 8-bit integer. If initialized is also set, a zero value
     * indicates initialization succeeded.
     */
    unsigned int init_res : 8;

    /** Indicates the device initialization function has been
     * invoked.
     */
    bool initialized : 1;
};

struct pm_device;

#ifdef CONFIG_HAS_DYNAMIC_DEVICE_HANDLES
#define Z_DEVICE_HANDLES_CONST
#else
#define Z_DEVICE_HANDLES_CONST const
#endif

/**
 * @brief Runtime device structure (in ROM) per driver instance
 */
struct device {
<<<<<<< HEAD
	/** Name of the device instance */
	const char *name;
	/** Address of device instance config information */
	const void *config;
	/** Address of the API structure exposed by the device instance */
	const void *api;
	/** Address of the common device state */
	struct device_state *state;
	/** Address of the device instance private data */
	void *data;
	/** optional pointer to handles associated with the device.
	 *
	 * This encodes a sequence of sets of device handles that have
	 * some relationship to this node. The individual sets are
	 * extracted with dedicated API, such as
	 * device_required_handles_get().
	 */
	Z_DEVICE_HANDLES_CONST device_handle_t *handles;

#ifdef CONFIG_PM_DEVICE
	/** Reference to the device PM resources. */
	struct pm_device *pm;
=======
    /** Name of the device instance */
    const char* name;
    /** Address of device instance config information */
    const void* config;
    /** Address of the API structure exposed by the device instance */
    const void* api;
    /** Address of the common device state */
    struct device_state* const state;
    /** Address of the device instance private data */
    void* const data;
    /** optional pointer to handles associated with the device.
     *
     * This encodes a sequence of sets of device handles that have
     * some relationship to this node. The individual sets are
     * extracted with dedicated API, such as
     * device_required_handles_get().
     */
    Z_DEVICE_HANDLES_CONST device_handle_t* const handles;

#ifdef CONFIG_PM_DEVICE
    /** Reference to the device PM resources. */
    struct pm_device* const pm;
>>>>>>> f4bbea33
#endif
};

/**
 * @brief Get the handle for a given device
 *
 * @param dev the device for which a handle is desired.
 *
 * @return the handle for the device, or DEVICE_HANDLE_NULL if the
 * device does not have an associated handle.
 */
static inline device_handle_t device_handle_get(const struct device* dev) {
    device_handle_t ret = DEVICE_HANDLE_NULL;
    extern const struct device __device_start[];

    /* TODO: If/when devices can be constructed that are not part of the
     * fixed sequence we'll need another solution.
     */
    if (dev != NULL) {
        ret = 1 + (device_handle_t)(dev - __device_start);
    }

    return (ret);
}

/**
 * @brief Run device initialization in user space
 *
 * @param[in] dev the device that want to re-initialize
 *
 * @return 0 on success, negative errno code otherwise
 * @note The init_entry entry of the device shall be in POST_KERNEL !!!
 */
int device_user_init(const struct device* dev);                 /* #CUSTOM@PST1981 */

/**
 * @brief Get the device corresponding to a handle.
 *
 * @param dev_handle the device handle
 *
 * @return the device that has that handle, or a null pointer if @p
 * dev_handle does not identify a device.
 */
static inline const struct device*
device_from_handle(device_handle_t dev_handle) {
    extern const struct device __device_start[];
    extern const struct device __device_end[];
    const struct device* dev = NULL;
    size_t numdev = (__device_end - __device_start);

    if ((dev_handle > 0) && ((size_t)dev_handle <= numdev)) {
        dev = &__device_start[dev_handle - 1];
    }

    return (dev);
}

/**
 * @brief Prototype for functions used when iterating over a set of devices.
 *
 * Such a function may be used in API that identifies a set of devices and
 * provides a visitor API supporting caller-specific interaction with each
 * device in the set.
 *
 * The visit is said to succeed if the visitor returns a non-negative value.
 *
 * @param dev a device in the set being iterated
 *
 * @param context state used to support the visitor function
 *
 * @return A non-negative number to allow walking to continue, and a negative
 * error code to case the iteration to stop.
 *
 * @see device_required_foreach()
 * @see device_supported_foreach()
 */
typedef int (*device_visitor_callback_t)(const struct device *dev, void *context);

/**
 * @brief Get the device handles for devicetree dependencies of this device.
 *
 * This function returns a pointer to an array of device handles. The
 * length of the array is stored in the @p count parameter.
 *
 * The array contains a handle for each device that @p dev requires
 * directly, as determined from the devicetree. This does not include
 * transitive dependencies; you must recursively determine those.
 *
 * @param dev the device for which dependencies are desired.
 *
 * @param count pointer to where this function should store the length
 * of the returned array. No value is stored if the call returns a
 * null pointer. The value may be set to zero if the device has no
 * devicetree dependencies.
 *
 * @return a pointer to a sequence of @p *count device handles, or a null
 * pointer if @p dev does not have any dependency data.
 */
static inline const device_handle_t*
device_required_handles_get(const struct device* dev, size_t* count) {
    const device_handle_t* rv = dev->handles;

    if (rv != NULL) {
        size_t i = 0;

        while ((rv[i] != DEVICE_HANDLE_ENDS) &&
               (rv[i] != DEVICE_HANDLE_SEP)) {
            ++i;
        }
        *count = i;
    }

    return (rv);
}

/**
 * @brief Get the device handles for injected dependencies of this device.
 *
 * This function returns a pointer to an array of device handles. The
 * length of the array is stored in the @p count parameter.
 *
 * The array contains a handle for each device that @p dev manually injected
 * as a dependency, via providing extra arguments to Z_DEVICE_DEFINE. This does
 * not include transitive dependencies; you must recursively determine those.
 *
 * @param dev the device for which injected dependencies are desired.
 *
 * @param count pointer to where this function should store the length
 * of the returned array. No value is stored if the call returns a
 * null pointer. The value may be set to zero if the device has no
 * devicetree dependencies.
 *
 * @return a pointer to a sequence of @p *count device handles, or a null
 * pointer if @p dev does not have any dependency data.
 */
static inline const device_handle_t *
device_injected_handles_get(const struct device *dev,
			    size_t *count)
{
	const device_handle_t *rv = dev->handles;
	size_t region = 0;
	size_t i = 0;

	if (rv != NULL) {
		/* Fast forward to injected devices */
		while (region != 1) {
			if (*rv == DEVICE_HANDLE_SEP) {
				region++;
			}
			rv++;
		}
		while ((rv[i] != DEVICE_HANDLE_ENDS)
		       && (rv[i] != DEVICE_HANDLE_SEP)) {
			++i;
		}
		*count = i;
	}

	return rv;
}

/**
 * @brief Get the set of handles that this device supports.
 *
 * This function returns a pointer to an array of device handles. The
 * length of the array is stored in the @p count parameter.
 *
 * The array contains a handle for each device that @p dev "supports"
 * -- that is, devices that require @p dev directly -- as determined
 * from the devicetree. This does not include transitive dependencies;
 * you must recursively determine those.
 *
 * @param dev the device for which supports are desired.
 *
 * @param count pointer to where this function should store the length
 * of the returned array. No value is stored if the call returns a
 * null pointer. The value may be set to zero if nothing in the
 * devicetree depends on @p dev.
 *
 * @return a pointer to a sequence of @p *count device handles, or a null
 * pointer if @p dev does not have any dependency data.
 */
static inline const device_handle_t*
device_supported_handles_get(const struct device* dev, size_t* count) {
    const device_handle_t* rv = dev->handles;
    size_t region = 0;
    size_t i = 0;

    if (rv != NULL) {
        /* Fast forward to supporting devices */
        while (region != 2) {
            if (*rv == DEVICE_HANDLE_SEP) {
                region++;
            }
            rv++;
        }
        /* Count supporting devices */
        while (rv[i] != DEVICE_HANDLE_ENDS) {
            ++i;
        }
        *count = i;
    }

    return (rv);
}

/**
 * @brief Visit every device that @p dev directly requires.
 *
 * Zephyr maintains information about which devices are directly required by
 * another device; for example an I2C-based sensor driver will require an I2C
 * controller for communication. Required devices can derive from
 * statically-defined devicetree relationships or dependencies registered
 * at runtime.
 *
 * This API supports operating on the set of required devices. Example uses
 * include making sure required devices are ready before the requiring device
 * is used, and releasing them when the requiring device is no longer needed.
 *
 * There is no guarantee on the order in which required devices are visited.
 *
 * If the @p visitor function returns a negative value iteration is halted,
 * and the returned value from the visitor is returned from this function.
 *
 * @note This API is not available to unprivileged threads.
 *
 * @param dev a device of interest. The devices that this device depends on
 * will be used as the set of devices to visit. This parameter must not be
 * null.
 *
 * @param visitor_cb the function that should be invoked on each device in the
 * dependency set. This parameter must not be null.
 *
 * @param context state that is passed through to the visitor function. This
 * parameter may be null if @p visitor tolerates a null @p context.
 *
 * @return The number of devices that were visited if all visits succeed, or
 * the negative value returned from the first visit that did not succeed.
 */
int device_required_foreach(const struct device* dev,
                            device_visitor_callback_t visitor_cb,
                            void* context);

/**
 * @brief Visit every device that @p dev directly supports.
 *
 * Zephyr maintains information about which devices are directly supported by
 * another device; for example an I2C controller will support an I2C-based
 * sensor driver. Supported devices can derive from statically-defined
 * devicetree relationships.
 *
 * This API supports operating on the set of supported devices. Example uses
 * include iterating over the devices connected to a regulator when it is
 * powered on.
 *
 * There is no guarantee on the order in which required devices are visited.
 *
 * If the @p visitor function returns a negative value iteration is halted,
 * and the returned value from the visitor is returned from this function.
 *
 * @note This API is not available to unprivileged threads.
 *
 * @param dev a device of interest. The devices that this device supports
 * will be used as the set of devices to visit. This parameter must not be
 * null.
 *
 * @param visitor_cb the function that should be invoked on each device in the
 * support set. This parameter must not be null.
 *
 * @param context state that is passed through to the visitor function. This
 * parameter may be null if @p visitor tolerates a null @p context.
 *
 * @return The number of devices that were visited if all visits succeed, or
 * the negative value returned from the first visit that did not succeed.
 */
int device_supported_foreach(const struct device* dev,
                             device_visitor_callback_t visitor_cb,
                             void* context);

/**
 * @brief Get a <tt>const struct device*</tt> from its @p name field
 *
 * @details This function iterates through the devices on the system.
 * If a device with the given @p name field is found, and that device
 * initialized successfully at boot time, this function returns a
 * pointer to the device.
 *
 * If no device has the given name, this function returns NULL.
 *
 * This function also returns NULL when a device is found, but it
 * failed to initialize successfully at boot time. (To troubleshoot
 * this case, set a breakpoint on your device driver's initialization
 * function.)
 *
 * @param name device name to search for. A null pointer, or a pointer
 * to an empty string, will cause NULL to be returned.
 *
 * @return pointer to device structure with the given name; NULL if
 * the device is not found or if the device with that name's
 * initialization function failed.
 */
__syscall const struct device* device_get_binding(const char* name);

/** @brief Get access to the static array of static devices.
 *
 * @param devices where to store the pointer to the array of
 * statically allocated devices. The array must not be mutated
 * through this pointer.
 *
 * @return the number of statically allocated devices.
 */
size_t z_device_get_all_static(const struct device** devices);

/**
 * @brief Verify that a device is ready for use.
 *
 * This is the implementation underlying device_is_ready(), without the overhead
 * of a syscall wrapper.
 *
 * @param dev pointer to the device in question.
 *
 * @retval true If the device is ready for use.
 * @retval false If the device is not ready for use or if a NULL device pointer
 * is passed as argument.
 *
 * @see device_is_ready()
 */
bool z_device_is_ready(const struct device* dev);

/** @brief Verify that a device is ready for use.
 *
 * Indicates whether the provided device pointer is for a device known to be
 * in a state where it can be used with its standard API.
 *
 * This can be used with device pointers captured from DEVICE_DT_GET(), which
 * does not include the readiness checks of device_get_binding(). At minimum
 * this means that the device has been successfully initialized.
 *
 * @param dev pointer to the device in question.
 *
 * @retval true If the device is ready for use.
 * @retval false If the device is not ready for use or if a NULL device pointer
 * is passed as argument.
 */
__syscall bool device_is_ready(const struct device* dev);

static inline bool z_impl_device_is_ready(const struct device* dev) {
    return z_device_is_ready(dev);
}

/**
 * @brief Determine whether a device is ready for use
 *
 * This is equivalent to device_usable_check(), without the overhead of a
 * syscall wrapper.
 *
 * @deprecated Use z_device_is_ready() instead.
 *
 * @param dev Device instance.
 *
 * @retval 0 If device is usable.
 * @retval -ENODEV If device is not usable.
 */
__deprecated static inline int z_device_usable_check(const struct device* dev) {
    return z_device_is_ready(dev) ? 0 : -ENODEV;
}

/**
 * @brief Determine whether a device is ready for use
 *
 * @deprecated Use device_is_ready() instead.
 *
 * @param dev Device instance.
 *
 * @retval 0 If device is usable.
 * @retval -ENODEV If device is not usable.
 */
__deprecated static inline int device_usable_check(const struct device* dev) {
    return device_is_ready(dev) ? 0 : -ENODEV;
}

/**
 * @}
 */

/* Synthesize the name of the object that holds device ordinal and
 * dependency data. If the object doesn't come from a devicetree
 * node, use dev_name.
 */
#define Z_DEVICE_HANDLE_NAME(node_id, dev_name)         \
    Z_CONCAT(__devicehdl_,                              \
        COND_CODE_1(DT_NODE_EXISTS(node_id),            \
                (node_id),                              \
                (dev_name)))

#define Z_DEVICE_EXTRA_HANDLES(...)             \
    FOR_EACH_NONEMPTY_TERM(IDENTITY, (,), __VA_ARGS__)

/*
 * Utility macro to define and initialize the device state.
 *
 * @param node_id Devicetree node id of the device.
 * @param dev_name Device name.
 */
#define Z_DEVICE_STATE_DEFINE(node_id, dev_name)            \
    static struct device_state Z_DEVICE_STATE_NAME(dev_name)    \
    __attribute__((__section__(".z_devstate")));

/* Construct objects that are referenced from struct device. These
 * include power management and dependency handles.
 */
#define Z_DEVICE_DEFINE_PRE(node_id, dev_name, ...)         \
    Z_DEVICE_DEFINE_HANDLES(node_id, dev_name, __VA_ARGS__)

/* Initial build provides a record that associates the device object
 * with its devicetree ordinal, and provides the dependency ordinals.
 * These are provided as weak definitions (to prevent the reference
 * from being captured when the original object file is compiled), and
 * in a distinct pass1 section (which will be replaced by
 * postprocessing).
 *
 * Before processing in gen_handles.py, the array format is:
 * {
 *     DEVICE_ORDINAL (or DEVICE_HANDLE_NULL if not a devicetree node),
 *     List of devicetree dependency ordinals (if any),
 *     DEVICE_HANDLE_SEP,
 *     List of injected dependency ordinals (if any),
 *     DEVICE_HANDLE_SEP,
 *     List of devicetree supporting ordinals (if any),
 * }
 *
 * After processing in gen_handles.py, the format is updated to:
 * {
 *     List of existing devicetree dependency handles (if any),
 *     DEVICE_HANDLE_SEP,
 *     List of injected devicetree dependency handles (if any),
 *     DEVICE_HANDLE_SEP,
 *     List of existing devicetree support handles (if any),
 *     DEVICE_HANDLE_NULL
 * }
 *
 * It is also (experimentally) necessary to provide explicit alignment
 * on each object. Otherwise x86-64 builds will introduce padding
 * between objects in the same input section in individual object
 * files, which will be retained in subsequent links both wasting
 * space and resulting in aggregate size changes relative to pass2
 * when all objects will be in the same input section.
 *
 * The build assert will fail if device_handle_t changes size, which
 * means the alignment directives in the linker scripts and in
 * `gen_handles.py` must be updated.
 */
BUILD_ASSERT(sizeof(device_handle_t) == 2, "fix the linker scripts");
#define Z_DEVICE_DEFINE_HANDLES(node_id, dev_name, ...)     \
    extern Z_DEVICE_HANDLES_CONST device_handle_t           \
        Z_DEVICE_HANDLE_NAME(node_id, dev_name)[];          \
    Z_DEVICE_HANDLES_CONST device_handle_t                  \
    __aligned(sizeof(device_handle_t))                      \
    __attribute__((__weak__,                                \
               __section__(".__device_handles_pass1")))     \
    Z_DEVICE_HANDLE_NAME(node_id, dev_name)[] = {           \
    COND_CODE_1(DT_NODE_EXISTS(node_id), (                  \
            DT_DEP_ORD(node_id),                            \
            DT_REQUIRES_DEP_ORDS(node_id)                   \
        ), (                                                \
            DEVICE_HANDLE_NULL,                             \
        ))                                                  \
            DEVICE_HANDLE_SEP,                              \
            Z_DEVICE_EXTRA_HANDLES(__VA_ARGS__)             \
            DEVICE_HANDLE_SEP,                              \
    COND_CODE_1(DT_NODE_EXISTS(node_id),                    \
            (DT_SUPPORTS_DEP_ORDS(node_id)), ())            \
        };

#define Z_DEVICE_DEFINE_INIT(node_id, dev_name)             \
    .handles = Z_DEVICE_HANDLE_NAME(node_id, dev_name),

/* Like DEVICE_DEFINE but takes a node_id AND a dev_name, and trailing
 * dependency handles that come from outside devicetree.
 */
#define Z_DEVICE_DEFINE(node_id, dev_name, drv_name, init_fn, pm_device,\
            data_ptr, cfg_ptr, level, prio, api_ptr, state_ptr, ...)    \
    Z_DEVICE_DEFINE_PRE(node_id, dev_name, __VA_ARGS__)     \
    COND_CODE_1(DT_NODE_EXISTS(node_id), (), (static))      \
        const Z_DECL_ALIGN(struct device)           \
        DEVICE_NAME_GET(dev_name) __used            \
    __attribute__((__section__(".z_device_" #level STRINGIFY(prio)"_"))) = { \
        .name = drv_name,                   \
        .config = (cfg_ptr),                \
        .api = (api_ptr),                   \
        .state = (state_ptr),               \
        .data = (data_ptr),                 \
        COND_CODE_1(CONFIG_PM_DEVICE, (.pm = pm_device,), ())   \
        Z_DEVICE_DEFINE_INIT(node_id, dev_name)         \
    };                              \
    BUILD_ASSERT(sizeof(Z_STRINGIFY(drv_name)) <= Z_DEVICE_MAX_NAME_LEN, \
             Z_STRINGIFY(DEVICE_NAME_GET(drv_name)) " too long"); \
    Z_INIT_ENTRY_DEFINE(DEVICE_NAME_GET(dev_name), init_fn,     \
        (&DEVICE_NAME_GET(dev_name)), level, prio)

#ifdef __cplusplus
}
#endif

/* device_extern is generated based on devicetree nodes */
#include <device_extern.h>

#include <syscalls/device.h>

#endif /* ZEPHYR_INCLUDE_DEVICE_H_ */<|MERGE_RESOLUTION|>--- conflicted
+++ resolved
@@ -75,7 +75,7 @@
 /** @brief Flag value used to identify an unknown device. */
 #define DEVICE_HANDLE_NULL 0
 
-#define Z_DEVICE_MAX_NAME_LEN   48
+#define Z_DEVICE_MAX_NAME_LEN	48
 
 /**
  * @def DEVICE_NAME_GET
@@ -113,8 +113,8 @@
  * @param level Initialization level to run the function in.
  * @param prio Function's priority within its initialization level.
  */
-#define SYS_DEVICE_DEFINE(drv_name, init_fn, level, prio)       \
-    __DEPRECATED_MACRO SYS_INIT(init_fn, level, prio)
+#define SYS_DEVICE_DEFINE(drv_name, init_fn, level, prio)		\
+	__DEPRECATED_MACRO SYS_INIT(init_fn, level, prio)
 
 /* Node paths can exceed the maximum size supported by device_get_binding() in user mode,
  * so synthesize a unique dev_name from the devicetree node.
@@ -137,9 +137,9 @@
  * @param node_id Devicetree node id of the device.
  * @param dev_name Device name.
  */
-#define Z_DEVICE_STATE_DEFINE(node_id, dev_name)            \
-    static struct device_state Z_DEVICE_STATE_NAME(dev_name)    \
-    __attribute__((__section__(".z_devstate")));
+#define Z_DEVICE_STATE_DEFINE(node_id, dev_name)			\
+	static struct device_state Z_DEVICE_STATE_NAME(dev_name)	\
+	__attribute__((__section__(".z_devstate")));
 
 /**
  * @def DEVICE_DEFINE
@@ -184,13 +184,13 @@
  *
  * @param api_ptr Pointer to the device's API structure. Can be NULL.
  */
-#define DEVICE_DEFINE(dev_name, drv_name, init_fn, pm_device,       \
-              data_ptr, cfg_ptr, level, prio, api_ptr)      \
-    Z_DEVICE_STATE_DEFINE(DT_INVALID_NODE, dev_name) \
-    Z_DEVICE_DEFINE(DT_INVALID_NODE, dev_name, drv_name, init_fn,   \
-            pm_device,                  \
-            data_ptr, cfg_ptr, level, prio, api_ptr,    \
-            &Z_DEVICE_STATE_NAME(dev_name))
+#define DEVICE_DEFINE(dev_name, drv_name, init_fn, pm_device,		\
+		      data_ptr, cfg_ptr, level, prio, api_ptr)		\
+	Z_DEVICE_STATE_DEFINE(DT_INVALID_NODE, dev_name) \
+	Z_DEVICE_DEFINE(DT_INVALID_NODE, dev_name, drv_name, init_fn,	\
+			pm_device,					\
+			data_ptr, cfg_ptr, level, prio, api_ptr,	\
+			&Z_DEVICE_STATE_NAME(dev_name))
 
 /**
  * @def DEVICE_DT_NAME
@@ -206,7 +206,7 @@
  * Otherwise, the node's full name in "node-name@@unit-address" form.
  */
 #define DEVICE_DT_NAME(node_id) \
-    DT_PROP_OR(node_id, label, DT_NODE_FULL_NAME(node_id))
+	DT_PROP_OR(node_id, label, DT_NODE_FULL_NAME(node_id))
 
 /**
  * @def DEVICE_DT_DEFINE
@@ -251,17 +251,17 @@
  *
  * @param api_ptr Pointer to the device's API structure. Can be NULL.
  */
-#define DEVICE_DT_DEFINE(node_id, init_fn, pm_device,           \
-             data_ptr, cfg_ptr, level, prio,        \
-             api_ptr, ...)                  \
-    Z_DEVICE_STATE_DEFINE(node_id, Z_DEVICE_DT_DEV_NAME(node_id)) \
-    Z_DEVICE_DEFINE(node_id, Z_DEVICE_DT_DEV_NAME(node_id),     \
-            DEVICE_DT_NAME(node_id), init_fn,       \
-            pm_device,                  \
-            data_ptr, cfg_ptr, level, prio,         \
-            api_ptr,                    \
-            &Z_DEVICE_STATE_NAME(Z_DEVICE_DT_DEV_NAME(node_id)),    \
-            __VA_ARGS__)
+#define DEVICE_DT_DEFINE(node_id, init_fn, pm_device,			\
+			 data_ptr, cfg_ptr, level, prio,		\
+			 api_ptr, ...)					\
+	Z_DEVICE_STATE_DEFINE(node_id, Z_DEVICE_DT_DEV_NAME(node_id)) \
+	Z_DEVICE_DEFINE(node_id, Z_DEVICE_DT_DEV_NAME(node_id),		\
+			DEVICE_DT_NAME(node_id), init_fn,		\
+			pm_device,					\
+			data_ptr, cfg_ptr, level, prio,			\
+			api_ptr,					\
+			&Z_DEVICE_STATE_NAME(Z_DEVICE_DT_DEV_NAME(node_id)),	\
+			__VA_ARGS__)
 
 /**
  * @def DEVICE_DT_INST_DEFINE
@@ -275,7 +275,7 @@
  * @param ... other parameters as expected by DEVICE_DT_DEFINE.
  */
 #define DEVICE_DT_INST_DEFINE(inst, ...) \
-    DEVICE_DT_DEFINE(DT_DRV_INST(inst), __VA_ARGS__)
+	DEVICE_DT_DEFINE(DT_DRV_INST(inst), __VA_ARGS__)
 
 /**
  * @def DEVICE_DT_NAME_GET
@@ -346,10 +346,10 @@
  * @param compat lowercase-and-underscores devicetree compatible
  * @return a pointer to a device, or NULL
  */
-#define DEVICE_DT_GET_ANY(compat)                       \
-    COND_CODE_1(DT_HAS_COMPAT_STATUS_OKAY(compat),              \
-            (DEVICE_DT_GET(DT_COMPAT_GET_ANY_STATUS_OKAY(compat))), \
-            (NULL))
+#define DEVICE_DT_GET_ANY(compat)					    \
+	COND_CODE_1(DT_HAS_COMPAT_STATUS_OKAY(compat),			    \
+		    (DEVICE_DT_GET(DT_COMPAT_GET_ANY_STATUS_OKAY(compat))), \
+		    (NULL))
 
 /**
  * @def DEVICE_DT_GET_ONE
@@ -370,10 +370,10 @@
  * @param compat lowercase-and-underscores devicetree compatible
  * @return a pointer to a device
  */
-#define DEVICE_DT_GET_ONE(compat)                       \
-    COND_CODE_1(DT_HAS_COMPAT_STATUS_OKAY(compat),              \
-            (DEVICE_DT_GET(DT_COMPAT_GET_ANY_STATUS_OKAY(compat))), \
-            (ZERO_OR_COMPILE_ERROR(0)))
+#define DEVICE_DT_GET_ONE(compat)					    \
+	COND_CODE_1(DT_HAS_COMPAT_STATUS_OKAY(compat),			    \
+		    (DEVICE_DT_GET(DT_COMPAT_GET_ANY_STATUS_OKAY(compat))), \
+		    (ZERO_OR_COMPILE_ERROR(0)))
 
 /**
  * @def DEVICE_DT_GET_OR_NULL
@@ -389,9 +389,9 @@
  * @return a <tt>const struct device*</tt> for the node identifier,
  * which may be NULL.
  */
-#define DEVICE_DT_GET_OR_NULL(node_id)                  \
-    COND_CODE_1(DT_NODE_HAS_STATUS(node_id, okay),          \
-            (DEVICE_DT_GET(node_id)), (NULL))
+#define DEVICE_DT_GET_OR_NULL(node_id)					\
+	COND_CODE_1(DT_NODE_HAS_STATUS(node_id, okay),			\
+		    (DEVICE_DT_GET(node_id)), (NULL))
 
 /**
  * @def DEVICE_GET
@@ -433,19 +433,19 @@
  * before they are accessed.
  */
 struct device_state {
-    /** Non-negative result of initializing the device.
-     *
-     * The absolute value returned when the device initialization
-     * function was invoked, or `UINT8_MAX` if the value exceeds
-     * an 8-bit integer. If initialized is also set, a zero value
-     * indicates initialization succeeded.
-     */
-    unsigned int init_res : 8;
-
-    /** Indicates the device initialization function has been
-     * invoked.
-     */
-    bool initialized : 1;
+	/** Non-negative result of initializing the device.
+	 *
+	 * The absolute value returned when the device initialization
+	 * function was invoked, or `UINT8_MAX` if the value exceeds
+	 * an 8-bit integer. If initialized is also set, a zero value
+	 * indicates initialization succeeded.
+	 */
+	unsigned int init_res : 8;
+
+	/** Indicates the device initialization function has been
+	 * invoked.
+	 */
+	bool initialized : 1;
 };
 
 struct pm_device;
@@ -460,7 +460,6 @@
  * @brief Runtime device structure (in ROM) per driver instance
  */
 struct device {
-<<<<<<< HEAD
 	/** Name of the device instance */
 	const char *name;
 	/** Address of device instance config information */
@@ -483,30 +482,6 @@
 #ifdef CONFIG_PM_DEVICE
 	/** Reference to the device PM resources. */
 	struct pm_device *pm;
-=======
-    /** Name of the device instance */
-    const char* name;
-    /** Address of device instance config information */
-    const void* config;
-    /** Address of the API structure exposed by the device instance */
-    const void* api;
-    /** Address of the common device state */
-    struct device_state* const state;
-    /** Address of the device instance private data */
-    void* const data;
-    /** optional pointer to handles associated with the device.
-     *
-     * This encodes a sequence of sets of device handles that have
-     * some relationship to this node. The individual sets are
-     * extracted with dedicated API, such as
-     * device_required_handles_get().
-     */
-    Z_DEVICE_HANDLES_CONST device_handle_t* const handles;
-
-#ifdef CONFIG_PM_DEVICE
-    /** Reference to the device PM resources. */
-    struct pm_device* const pm;
->>>>>>> f4bbea33
 #endif
 };
 
@@ -519,15 +494,15 @@
  * device does not have an associated handle.
  */
 static inline device_handle_t device_handle_get(const struct device* dev) {
-    device_handle_t ret = DEVICE_HANDLE_NULL;
-    extern const struct device __device_start[];
-
-    /* TODO: If/when devices can be constructed that are not part of the
-     * fixed sequence we'll need another solution.
-     */
-    if (dev != NULL) {
-        ret = 1 + (device_handle_t)(dev - __device_start);
-    }
+	device_handle_t ret = DEVICE_HANDLE_NULL;
+	extern const struct device __device_start[];
+
+	/* TODO: If/when devices can be constructed that are not part of the
+	 * fixed sequence we'll need another solution.
+	 */
+	if (dev != NULL) {
+		ret = 1 + (device_handle_t)(dev - __device_start);
+	}
 
     return (ret);
 }
@@ -550,16 +525,16 @@
  * @return the device that has that handle, or a null pointer if @p
  * dev_handle does not identify a device.
  */
-static inline const struct device*
+static inline const struct device *
 device_from_handle(device_handle_t dev_handle) {
-    extern const struct device __device_start[];
-    extern const struct device __device_end[];
-    const struct device* dev = NULL;
+	extern const struct device __device_start[];
+	extern const struct device __device_end[];
+	const struct device *dev = NULL;
     size_t numdev = (__device_end - __device_start);
 
-    if ((dev_handle > 0) && ((size_t)dev_handle <= numdev)) {
-        dev = &__device_start[dev_handle - 1];
-    }
+	if ((dev_handle > 0) && ((size_t)dev_handle <= numdev)) {
+		dev = &__device_start[dev_handle - 1];
+	}
 
     return (dev);
 }
@@ -605,19 +580,19 @@
  * @return a pointer to a sequence of @p *count device handles, or a null
  * pointer if @p dev does not have any dependency data.
  */
-static inline const device_handle_t*
+static inline const device_handle_t *
 device_required_handles_get(const struct device* dev, size_t* count) {
-    const device_handle_t* rv = dev->handles;
-
-    if (rv != NULL) {
-        size_t i = 0;
+	const device_handle_t *rv = dev->handles;
+
+	if (rv != NULL) {
+		size_t i = 0;
 
         while ((rv[i] != DEVICE_HANDLE_ENDS) &&
                (rv[i] != DEVICE_HANDLE_SEP)) {
-            ++i;
-        }
-        *count = i;
-    }
+			++i;
+		}
+		*count = i;
+	}
 
     return (rv);
 }
@@ -689,26 +664,26 @@
  * @return a pointer to a sequence of @p *count device handles, or a null
  * pointer if @p dev does not have any dependency data.
  */
-static inline const device_handle_t*
+static inline const device_handle_t *
 device_supported_handles_get(const struct device* dev, size_t* count) {
-    const device_handle_t* rv = dev->handles;
-    size_t region = 0;
-    size_t i = 0;
-
-    if (rv != NULL) {
-        /* Fast forward to supporting devices */
-        while (region != 2) {
-            if (*rv == DEVICE_HANDLE_SEP) {
-                region++;
-            }
-            rv++;
-        }
-        /* Count supporting devices */
-        while (rv[i] != DEVICE_HANDLE_ENDS) {
-            ++i;
-        }
-        *count = i;
-    }
+	const device_handle_t *rv = dev->handles;
+	size_t region = 0;
+	size_t i = 0;
+
+	if (rv != NULL) {
+		/* Fast forward to supporting devices */
+		while (region != 2) {
+			if (*rv == DEVICE_HANDLE_SEP) {
+				region++;
+			}
+			rv++;
+		}
+		/* Count supporting devices */
+		while (rv[i] != DEVICE_HANDLE_ENDS) {
+			++i;
+		}
+		*count = i;
+	}
 
     return (rv);
 }
@@ -746,9 +721,9 @@
  * @return The number of devices that were visited if all visits succeed, or
  * the negative value returned from the first visit that did not succeed.
  */
-int device_required_foreach(const struct device* dev,
-                            device_visitor_callback_t visitor_cb,
-                            void* context);
+int device_required_foreach(const struct device *dev,
+			  device_visitor_callback_t visitor_cb,
+			  void *context);
 
 /**
  * @brief Visit every device that @p dev directly supports.
@@ -782,9 +757,9 @@
  * @return The number of devices that were visited if all visits succeed, or
  * the negative value returned from the first visit that did not succeed.
  */
-int device_supported_foreach(const struct device* dev,
-                             device_visitor_callback_t visitor_cb,
-                             void* context);
+int device_supported_foreach(const struct device *dev,
+			     device_visitor_callback_t visitor_cb,
+			     void *context);
 
 /**
  * @brief Get a <tt>const struct device*</tt> from its @p name field
@@ -808,7 +783,7 @@
  * the device is not found or if the device with that name's
  * initialization function failed.
  */
-__syscall const struct device* device_get_binding(const char* name);
+__syscall const struct device *device_get_binding(const char *name);
 
 /** @brief Get access to the static array of static devices.
  *
@@ -818,7 +793,7 @@
  *
  * @return the number of statically allocated devices.
  */
-size_t z_device_get_all_static(const struct device** devices);
+size_t z_device_get_all_static(const struct device * *devices);
 
 /**
  * @brief Verify that a device is ready for use.
@@ -834,7 +809,7 @@
  *
  * @see device_is_ready()
  */
-bool z_device_is_ready(const struct device* dev);
+bool z_device_is_ready(const struct device *dev);
 
 /** @brief Verify that a device is ready for use.
  *
@@ -851,10 +826,10 @@
  * @retval false If the device is not ready for use or if a NULL device pointer
  * is passed as argument.
  */
-__syscall bool device_is_ready(const struct device* dev);
+__syscall bool device_is_ready(const struct device *dev);
 
 static inline bool z_impl_device_is_ready(const struct device* dev) {
-    return z_device_is_ready(dev);
+	return z_device_is_ready(dev);
 }
 
 /**
@@ -871,7 +846,7 @@
  * @retval -ENODEV If device is not usable.
  */
 __deprecated static inline int z_device_usable_check(const struct device* dev) {
-    return z_device_is_ready(dev) ? 0 : -ENODEV;
+	return z_device_is_ready(dev) ? 0 : -ENODEV;
 }
 
 /**
@@ -885,7 +860,7 @@
  * @retval -ENODEV If device is not usable.
  */
 __deprecated static inline int device_usable_check(const struct device* dev) {
-    return device_is_ready(dev) ? 0 : -ENODEV;
+	return device_is_ready(dev) ? 0 : -ENODEV;
 }
 
 /**
@@ -896,14 +871,14 @@
  * dependency data. If the object doesn't come from a devicetree
  * node, use dev_name.
  */
-#define Z_DEVICE_HANDLE_NAME(node_id, dev_name)         \
+#define Z_DEVICE_HANDLE_NAME(node_id, dev_name)				\
     Z_CONCAT(__devicehdl_,                              \
-        COND_CODE_1(DT_NODE_EXISTS(node_id),            \
-                (node_id),                              \
-                (dev_name)))
-
-#define Z_DEVICE_EXTRA_HANDLES(...)             \
-    FOR_EACH_NONEMPTY_TERM(IDENTITY, (,), __VA_ARGS__)
+		COND_CODE_1(DT_NODE_EXISTS(node_id),			\
+			    (node_id),					\
+			    (dev_name)))
+
+#define Z_DEVICE_EXTRA_HANDLES(...)				\
+	FOR_EACH_NONEMPTY_TERM(IDENTITY, (,), __VA_ARGS__)
 
 /*
  * Utility macro to define and initialize the device state.
@@ -911,15 +886,15 @@
  * @param node_id Devicetree node id of the device.
  * @param dev_name Device name.
  */
-#define Z_DEVICE_STATE_DEFINE(node_id, dev_name)            \
-    static struct device_state Z_DEVICE_STATE_NAME(dev_name)    \
-    __attribute__((__section__(".z_devstate")));
+#define Z_DEVICE_STATE_DEFINE(node_id, dev_name)			\
+	static struct device_state Z_DEVICE_STATE_NAME(dev_name)	\
+	__attribute__((__section__(".z_devstate")));
 
 /* Construct objects that are referenced from struct device. These
  * include power management and dependency handles.
  */
-#define Z_DEVICE_DEFINE_PRE(node_id, dev_name, ...)         \
-    Z_DEVICE_DEFINE_HANDLES(node_id, dev_name, __VA_ARGS__)
+#define Z_DEVICE_DEFINE_PRE(node_id, dev_name, ...)			\
+	Z_DEVICE_DEFINE_HANDLES(node_id, dev_name, __VA_ARGS__)
 
 /* Initial build provides a record that associates the device object
  * with its devicetree ordinal, and provides the dependency ordinals.
@@ -960,52 +935,52 @@
  * `gen_handles.py` must be updated.
  */
 BUILD_ASSERT(sizeof(device_handle_t) == 2, "fix the linker scripts");
-#define Z_DEVICE_DEFINE_HANDLES(node_id, dev_name, ...)     \
-    extern Z_DEVICE_HANDLES_CONST device_handle_t           \
-        Z_DEVICE_HANDLE_NAME(node_id, dev_name)[];          \
-    Z_DEVICE_HANDLES_CONST device_handle_t                  \
-    __aligned(sizeof(device_handle_t))                      \
-    __attribute__((__weak__,                                \
-               __section__(".__device_handles_pass1")))     \
-    Z_DEVICE_HANDLE_NAME(node_id, dev_name)[] = {           \
-    COND_CODE_1(DT_NODE_EXISTS(node_id), (                  \
-            DT_DEP_ORD(node_id),                            \
-            DT_REQUIRES_DEP_ORDS(node_id)                   \
-        ), (                                                \
-            DEVICE_HANDLE_NULL,                             \
-        ))                                                  \
-            DEVICE_HANDLE_SEP,                              \
-            Z_DEVICE_EXTRA_HANDLES(__VA_ARGS__)             \
-            DEVICE_HANDLE_SEP,                              \
-    COND_CODE_1(DT_NODE_EXISTS(node_id),                    \
-            (DT_SUPPORTS_DEP_ORDS(node_id)), ())            \
-        };
-
-#define Z_DEVICE_DEFINE_INIT(node_id, dev_name)             \
-    .handles = Z_DEVICE_HANDLE_NAME(node_id, dev_name),
+#define Z_DEVICE_DEFINE_HANDLES(node_id, dev_name, ...)			\
+	extern Z_DEVICE_HANDLES_CONST device_handle_t			\
+		Z_DEVICE_HANDLE_NAME(node_id, dev_name)[];		\
+	Z_DEVICE_HANDLES_CONST device_handle_t				\
+	__aligned(sizeof(device_handle_t))				\
+	__attribute__((__weak__,					\
+		       __section__(".__device_handles_pass1")))		\
+	Z_DEVICE_HANDLE_NAME(node_id, dev_name)[] = {			\
+	COND_CODE_1(DT_NODE_EXISTS(node_id), (				\
+			DT_DEP_ORD(node_id),				\
+			DT_REQUIRES_DEP_ORDS(node_id)			\
+		), (							\
+			DEVICE_HANDLE_NULL,				\
+		))							\
+			DEVICE_HANDLE_SEP,				\
+			Z_DEVICE_EXTRA_HANDLES(__VA_ARGS__)		\
+			DEVICE_HANDLE_SEP,				\
+	COND_CODE_1(DT_NODE_EXISTS(node_id),				\
+			(DT_SUPPORTS_DEP_ORDS(node_id)), ())		\
+		};
+
+#define Z_DEVICE_DEFINE_INIT(node_id, dev_name)				\
+	.handles = Z_DEVICE_HANDLE_NAME(node_id, dev_name),
 
 /* Like DEVICE_DEFINE but takes a node_id AND a dev_name, and trailing
  * dependency handles that come from outside devicetree.
  */
 #define Z_DEVICE_DEFINE(node_id, dev_name, drv_name, init_fn, pm_device,\
-            data_ptr, cfg_ptr, level, prio, api_ptr, state_ptr, ...)    \
-    Z_DEVICE_DEFINE_PRE(node_id, dev_name, __VA_ARGS__)     \
-    COND_CODE_1(DT_NODE_EXISTS(node_id), (), (static))      \
-        const Z_DECL_ALIGN(struct device)           \
-        DEVICE_NAME_GET(dev_name) __used            \
-    __attribute__((__section__(".z_device_" #level STRINGIFY(prio)"_"))) = { \
-        .name = drv_name,                   \
-        .config = (cfg_ptr),                \
-        .api = (api_ptr),                   \
-        .state = (state_ptr),               \
-        .data = (data_ptr),                 \
-        COND_CODE_1(CONFIG_PM_DEVICE, (.pm = pm_device,), ())   \
-        Z_DEVICE_DEFINE_INIT(node_id, dev_name)         \
-    };                              \
-    BUILD_ASSERT(sizeof(Z_STRINGIFY(drv_name)) <= Z_DEVICE_MAX_NAME_LEN, \
-             Z_STRINGIFY(DEVICE_NAME_GET(drv_name)) " too long"); \
-    Z_INIT_ENTRY_DEFINE(DEVICE_NAME_GET(dev_name), init_fn,     \
-        (&DEVICE_NAME_GET(dev_name)), level, prio)
+			data_ptr, cfg_ptr, level, prio, api_ptr, state_ptr, ...)	\
+	Z_DEVICE_DEFINE_PRE(node_id, dev_name, __VA_ARGS__)		\
+	COND_CODE_1(DT_NODE_EXISTS(node_id), (), (static))		\
+		const Z_DECL_ALIGN(struct device)			\
+		DEVICE_NAME_GET(dev_name) __used			\
+	__attribute__((__section__(".z_device_" #level STRINGIFY(prio)"_"))) = { \
+		.name = drv_name,					\
+		.config = (cfg_ptr),					\
+		.api = (api_ptr),					\
+		.state = (state_ptr),					\
+		.data = (data_ptr),					\
+		COND_CODE_1(CONFIG_PM_DEVICE, (.pm = pm_device,), ())	\
+		Z_DEVICE_DEFINE_INIT(node_id, dev_name)			\
+	};								\
+	BUILD_ASSERT(sizeof(Z_STRINGIFY(drv_name)) <= Z_DEVICE_MAX_NAME_LEN, \
+		     Z_STRINGIFY(DEVICE_NAME_GET(drv_name)) " too long"); \
+	Z_INIT_ENTRY_DEFINE(DEVICE_NAME_GET(dev_name), init_fn,		\
+		(&DEVICE_NAME_GET(dev_name)), level, prio)
 
 #ifdef __cplusplus
 }
