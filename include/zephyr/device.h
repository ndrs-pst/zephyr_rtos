/*
 * Copyright (c) 2015 Intel Corporation.
 *
 * SPDX-License-Identifier: Apache-2.0
 */

#ifndef ZEPHYR_INCLUDE_DEVICE_H_
#define ZEPHYR_INCLUDE_DEVICE_H_

#include <stdint.h>

#include <zephyr/devicetree.h>
#include <zephyr/init.h>
#include <zephyr/linker/sections.h>
#include <zephyr/sys/device_mmio.h>
#include <zephyr/sys/iterable_sections.h>
#include <zephyr/sys/util.h>
#include <zephyr/toolchain.h>

#if defined(_MSC_VER)                       /* #CUSTOM@NDRS */
#define DT_CONST
#else
#define DT_CONST    const
#endif

#ifdef __cplusplus
extern "C" {
#endif

/**
 * @brief Device Model
 * @defgroup device_model Device Model
 * @{
 */

/** @cond INTERNAL_HIDDEN */

/**
 * @brief Flag value used in lists of device dependencies to separate distinct
 * groups.
 */
#define Z_DEVICE_DEPS_SEP INT16_MIN

/**
 * @brief Flag value used in lists of device dependencies to indicate the end of
 * the list.
 */
#define Z_DEVICE_DEPS_ENDS INT16_MAX

/** @brief Determine if a DT node is mutable */
#define Z_DEVICE_IS_MUTABLE(node_id)                                                               \
	COND_CODE_1(IS_ENABLED(CONFIG_DEVICE_MUTABLE), (DT_PROP(node_id, zephyr_mutable)), (0))

/** @endcond */

/**
 * @brief Type used to represent a "handle" for a device.
 *
 * Every @ref device has an associated handle. You can get a pointer to a
 * @ref device from its handle and vice versa, but the handle uses less space
 * than a pointer. The device.h API mainly uses handles to store lists of
 * multiple devices in a compact way.
 *
 * The extreme values and zero have special significance. Negative values
 * identify functionality that does not correspond to a Zephyr device, such as
 * the system clock or a SYS_INIT() function.
 *
 * @see device_handle_get()
 * @see device_from_handle()
 */
typedef int16_t device_handle_t;

/** @brief Flag value used to identify an unknown device. */
#define DEVICE_HANDLE_NULL 0

/**
 * @brief Expands to the name of a global device object.
 *
 * Return the full name of a device object symbol created by DEVICE_DEFINE(),
 * using the `dev_id` provided to DEVICE_DEFINE(). This is the name of the
 * global variable storing the device structure, not a pointer to the string in
 * the @ref device.name field.
 *
 * It is meant to be used for declaring extern symbols pointing to device
 * objects before using the DEVICE_GET macro to get the device object.
 *
 * This macro is normally only useful within device driver source code. In other
 * situations, you are probably looking for device_get_binding().
 *
 * @param dev_id Device identifier.
 *
 * @return The full name of the device object defined by device definition
 * macros.
 */
#define DEVICE_NAME_GET(dev_id) Z_CONCAT(__device_, dev_id)

/* Node paths can exceed the maximum size supported by
 * device_get_binding() in user mode; this macro synthesizes a unique
 * dev_id from a devicetree node while staying within this maximum
 * size.
 *
 * The ordinal used in this name can be mapped to the path by
 * examining zephyr/include/generated/devicetree_generated.h.
 */
#define Z_DEVICE_DT_DEV_ID(node_id) Z_CONCAT(dts_ord_, DT_DEP_ORD(node_id))

/**
 * @brief Create a device object and set it up for boot time initialization.
 *
 * This macro defines a @ref device that is automatically configured by the
 * kernel during system initialization. This macro should only be used when the
 * device is not being allocated from a devicetree node. If you are allocating a
 * device from a devicetree node, use DEVICE_DT_DEFINE() or
 * DEVICE_DT_INST_DEFINE() instead.
 *
 * @param dev_id A unique token which is used in the name of the global device
 * structure as a C identifier.
 * @param name A string name for the device, which will be stored in
 * @ref device.name. This name can be used to look up the device with
 * device_get_binding(). This must be less than Z_DEVICE_MAX_NAME_LEN characters
 * (including terminating `NULL`) in order to be looked up from user mode.
 * @param init_fn Pointer to the device's initialization function, which will be
 * run by the kernel during system initialization. Can be `NULL`.
 * @param pm Pointer to the device's power management resources, a
 * @ref pm_device, which will be stored in @ref device.pm field. Use `NULL` if
 * the device does not use PM.
 * @param data Pointer to the device's private mutable data, which will be
 * stored in @ref device.data.
 * @param config Pointer to the device's private constant data, which will be
 * stored in @ref device.config.
 * @param level The device's initialization level (PRE_KERNEL_1, PRE_KERNEL_2 or
 * POST_KERNEL).
 * @param prio The device's priority within its initialization level. See
 * SYS_INIT() for details.
 * @param api Pointer to the device's API structure. Can be `NULL`.
 */
#define DEVICE_DEFINE(dev_id, name, init_fn, pm, data, config, level, prio, \
                      api)                                                  \
    Z_DEVICE_STATE_DEFINE(dev_id);                                          \
    Z_DEVICE_DEFINE(DT_INVALID_NODE, dev_id, name, init_fn, pm, data,       \
                    config, level, prio, api,                               \
                    &Z_DEVICE_STATE_NAME(dev_id))

/**
 * @brief Return a string name for a devicetree node.
 *
 * This macro returns a string literal usable as a device's name from a
 * devicetree node identifier.
 *
 * @param node_id The devicetree node identifier.
 *
 * @return The value of the node's `label` property, if it has one.
 * Otherwise, the node's full name in `node-name@unit-address` form.
 */
#define DEVICE_DT_NAME(node_id)             \
    DT_PROP_OR(node_id, label, DT_NODE_FULL_NAME(node_id))

/**
 * @brief Create a device object from a devicetree node identifier and set it up
 * for boot time initialization.
 *
 * This macro defines a @ref device that is automatically configured by the
 * kernel during system initialization. The global device object's name as a C
 * identifier is derived from the node's dependency ordinal. @ref device.name is
 * set to `DEVICE_DT_NAME(node_id)`.
 *
 * The device is declared with extern visibility, so a pointer to a global
 * device object can be obtained with `DEVICE_DT_GET(node_id)` from any source
 * file that includes `<zephyr/device.h>`. Before using the pointer, the
 * referenced object should be checked using device_is_ready().
 *
 * @param node_id The devicetree node identifier.
 * @param init_fn Pointer to the device's initialization function, which will be
 * run by the kernel during system initialization. Can be `NULL`.
 * @param pm Pointer to the device's power management resources, a
 * @ref pm_device, which will be stored in @ref device.pm. Use `NULL` if the
 * device does not use PM.
 * @param data Pointer to the device's private mutable data, which will be
 * stored in @ref device.data.
 * @param config Pointer to the device's private constant data, which will be
 * stored in @ref device.config field.
 * @param level The device's initialization level (PRE_KERNEL_1, PRE_KERNEL_2 or
 * POST_KERNEL).
 * @param prio The device's priority within its initialization level. See
 * SYS_INIT() for details.
 * @param api Pointer to the device's API structure. Can be `NULL`.
 */
#define DEVICE_DT_DEFINE(node_id, init_fn, pm, data, config, level, prio, api, \
             ...)                                               \
    Z_DEVICE_STATE_DEFINE(Z_DEVICE_DT_DEV_ID(node_id));         \
    Z_DEVICE_DEFINE(node_id, Z_DEVICE_DT_DEV_ID(node_id),       \
                    DEVICE_DT_NAME(node_id), init_fn, pm, data, config, \
                    level, prio, api,                           \
                    &Z_DEVICE_STATE_NAME(Z_DEVICE_DT_DEV_ID(node_id)),  \
                    __VA_ARGS__)

/**
 * @brief Like DEVICE_DT_DEFINE(), but uses an instance of a `DT_DRV_COMPAT`
 * compatible instead of a node identifier.
 *
 * @param inst Instance number. The `node_id` argument to DEVICE_DT_DEFINE() is
 * set to `DT_DRV_INST(inst)`.
 * @param ... Other parameters as expected by DEVICE_DT_DEFINE().
 */
#define DEVICE_DT_INST_DEFINE(inst, ...)    \
    DEVICE_DT_DEFINE(DT_DRV_INST(inst), __VA_ARGS__)

/**
 * @brief The name of the global device object for @p node_id
 *
 * Returns the name of the global device structure as a C identifier. The device
 * must be allocated using DEVICE_DT_DEFINE() or DEVICE_DT_INST_DEFINE() for
 * this to work.
 *
 * This macro is normally only useful within device driver source code. In other
 * situations, you are probably looking for DEVICE_DT_GET().
 *
 * @param node_id Devicetree node identifier
 *
 * @return The name of the device object as a C identifier
 */
#define DEVICE_DT_NAME_GET(node_id) DEVICE_NAME_GET(Z_DEVICE_DT_DEV_ID(node_id))

/**
 * @brief Get a @ref device reference from a devicetree node identifier.
 *
 * Returns a pointer to a device object created from a devicetree node, if any
 * device was allocated by a driver.
 *
 * If no such device was allocated, this will fail at linker time. If you get an
 * error that looks like `undefined reference to __device_dts_ord_<N>`, that is
 * what happened. Check to make sure your device driver is being compiled,
 * usually by enabling the Kconfig options it requires.
 *
 * @param node_id A devicetree node identifier
 *
 * @return A pointer to the device object created for that node
 */
#define DEVICE_DT_GET(node_id) (&DEVICE_DT_NAME_GET(node_id))

/**
 * @brief Get a @ref device reference for an instance of a `DT_DRV_COMPAT`
 * compatible.
 *
 * This is equivalent to `DEVICE_DT_GET(DT_DRV_INST(inst))`.
 *
 * @param inst `DT_DRV_COMPAT` instance number
 * @return A pointer to the device object created for that instance
 */
#define DEVICE_DT_INST_GET(inst) DEVICE_DT_GET(DT_DRV_INST(inst))

/**
 * @brief Get a @ref device reference from a devicetree compatible.
 *
 * If an enabled devicetree node has the given compatible and a device
 * object was created from it, this returns a pointer to that device.
 *
 * If there no such devices, this returns NULL.
 *
 * If there are multiple, this returns an arbitrary one.
 *
 * If this returns non-NULL, the device must be checked for readiness
 * before use, e.g. with device_is_ready().
 *
 * @param compat lowercase-and-underscores devicetree compatible
 * @return a pointer to a device, or NULL
 */
#define DEVICE_DT_GET_ANY(compat)                   \
    COND_CODE_1(DT_HAS_COMPAT_STATUS_OKAY(compat),  \
                (DEVICE_DT_GET(DT_COMPAT_GET_ANY_STATUS_OKAY(compat))), \
                (NULL))

/**
 * @brief Get a @ref device reference from a devicetree compatible.
 *
 * If an enabled devicetree node has the given compatible and a device object
 * was created from it, this returns a pointer to that device.
 *
 * If there are no such devices, this will fail at compile time.
 *
 * If there are multiple, this returns an arbitrary one.
 *
 * If this returns non-NULL, the device must be checked for readiness before
 * use, e.g. with device_is_ready().
 *
 * @param compat lowercase-and-underscores devicetree compatible
 * @return a pointer to a device
 */
#define DEVICE_DT_GET_ONE(compat)                   \
    COND_CODE_1(DT_HAS_COMPAT_STATUS_OKAY(compat),  \
                (DEVICE_DT_GET(DT_COMPAT_GET_ANY_STATUS_OKAY(compat))), \
                (ZERO_OR_COMPILE_ERROR(0)))

/**
 * @brief Utility macro to obtain an optional reference to a device.
 *
 * If the node identifier refers to a node with status `okay`, this returns
 * `DEVICE_DT_GET(node_id)`. Otherwise, it returns `NULL`.
 *
 * @param node_id devicetree node identifier
 *
 * @return a @ref device reference for the node identifier, which may be `NULL`.
 */
#define DEVICE_DT_GET_OR_NULL(node_id)              \
    COND_CODE_1(DT_NODE_HAS_STATUS(node_id, okay),  \
                (DEVICE_DT_GET(node_id)), (NULL))

/**
 * @brief Obtain a pointer to a device object by name
 *
 * @details Return the address of a device object created by
 * DEVICE_DEFINE(), using the dev_id provided to DEVICE_DEFINE().
 *
 * @param dev_id Device identifier.
 *
 * @return A pointer to the device object created by DEVICE_DEFINE()
 */
#define DEVICE_GET(dev_id) (&DEVICE_NAME_GET(dev_id))

/**
 * @brief Declare a static device object
 *
 * This macro can be used at the top-level to declare a device, such
 * that DEVICE_GET() may be used before the full declaration in
 * DEVICE_DEFINE().
 *
 * This is often useful when configuring interrupts statically in a
 * device's init or per-instance config function, as the init function
 * itself is required by DEVICE_DEFINE() and use of DEVICE_GET()
 * inside it creates a circular dependency.
 *
 * @param dev_id Device identifier.
 */
#define DEVICE_DECLARE(dev_id)                      \
    static const struct device DEVICE_NAME_GET(dev_id)

/**
 * @brief Get a @ref init_entry reference from a devicetree node.
 *
 * @param node_id A devicetree node identifier
 *
 * @return A pointer to the @ref init_entry object created for that node
 */
#define DEVICE_INIT_DT_GET(node_id)                 \
    (&Z_INIT_ENTRY_NAME(DEVICE_DT_NAME_GET(node_id)))

/**
 * @brief Get a @ref init_entry reference from a device identifier.
 *
 * @param dev_id Device identifier.
 *
 * @return A pointer to the init_entry object created for that device
 */
#define DEVICE_INIT_GET(dev_id) (&Z_INIT_ENTRY_NAME(DEVICE_NAME_GET(dev_id)))

/**
 * @brief Runtime device dynamic structure (in RAM) per driver instance
 *
 * Fields in this are expected to be default-initialized to zero. The
 * kernel driver infrastructure and driver access functions are
 * responsible for ensuring that any non-zero initialization is done
 * before they are accessed.
 */
struct device_state {
    /**
     * Device initialization return code (positive errno value).
     *
     * Device initialization functions return a negative errno code if they
     * fail. In Zephyr, errno values do not exceed 255, so we can store the
     * positive result value in a uint8_t type.
     */
    uint8_t init_res;

    /** Indicates the device initialization function has been
     * invoked.
     */
    bool initialized : 1;
};

struct pm_device_base;
struct pm_device;
struct pm_device_isr;

#ifdef CONFIG_DEVICE_DEPS_DYNAMIC
#define Z_DEVICE_DEPS_CONST
#else
#define Z_DEVICE_DEPS_CONST const
#endif

/**
 * @brief Runtime device structure (in ROM) per driver instance
 */
struct device {
<<<<<<< HEAD
	/** Name of the device instance */
	const char *name;
	/** Address of device instance config information */
	const void *config;
	/** Address of the API structure exposed by the device instance */
	const void *api;
	/** Address of the common device state */
	struct device_state *state;
	/** Address of the device instance private data */
	void *data;
#if defined(CONFIG_DEVICE_DEPS) || defined(__DOXYGEN__)
	/**
	 * Optional pointer to dependencies associated with the device.
	 *
	 * This encodes a sequence of sets of device handles that have some
	 * relationship to this node. The individual sets are extracted with
	 * dedicated API, such as device_required_handles_get(). Only available
	 * if @kconfig{CONFIG_DEVICE_DEPS} is enabled.
	 */
	Z_DEVICE_DEPS_CONST device_handle_t *deps;
#endif /* CONFIG_DEVICE_DEPS */
#if defined(CONFIG_PM_DEVICE) || defined(__DOXYGEN__)
	/**
	 * Reference to the device PM resources (only available if
	 * @kconfig{CONFIG_PM_DEVICE} is enabled).
	 */
	union {
		struct pm_device_base *pm_base;
		struct pm_device *pm;
		struct pm_device_isr *pm_isr;
	};
#endif
=======
    /** Name of the device instance */
    char const* name;
    /** Address of device instance config information */
    void const* config;
    /** Address of the API structure exposed by the device instance */
    void const* api;
    /** Address of the common device state */
    struct device_state* state;
    /** Address of the device instance private data */
    void* data;
    #if defined(CONFIG_DEVICE_DEPS) || defined(__DOXYGEN__)
    /**
     * Optional pointer to dependencies associated with the device.
     *
     * This encodes a sequence of sets of device handles that have some
     * relationship to this node. The individual sets are extracted with
     * dedicated API, such as device_required_handles_get(). Only available
     * if @kconfig{CONFIG_DEVICE_DEPS} is enabled.
     */
    Z_DEVICE_DEPS_CONST device_handle_t* deps;
    #endif /* CONFIG_DEVICE_DEPS */
    #if defined(CONFIG_PM_DEVICE) || defined(__DOXYGEN__)
    /**
     * Reference to the device PM resources (only available if
     * @kconfig{CONFIG_PM_DEVICE} is enabled).
     */
    struct pm_device* pm;
    #endif
>>>>>>> 2c53e02f
};

/**
 * @brief Get the handle for a given device
 *
 * @param dev the device for which a handle is desired.
 *
 * @return the handle for the device, or DEVICE_HANDLE_NULL if the device does
 * not have an associated handle.
 */
static inline device_handle_t device_handle_get(const struct device* dev) {
    device_handle_t ret = DEVICE_HANDLE_NULL;
    STRUCT_SECTION_START_EXTERN(device);

    /* TODO: If/when devices can be constructed that are not part of the
     * fixed sequence we'll need another solution.
     */
    if (dev != NULL) {
        ret = 1 + (device_handle_t)(dev - STRUCT_SECTION_START(device));
    }

    return (ret);
}

/**
 * @brief Run device initialization in user space
 *
 * @param[in] dev the device that want to re-initialize
 *
 * @return 0 on success, negative errno code otherwise
 * @note The init_entry entry of the device shall be in POST_KERNEL !!!
 */
int device_user_init(const struct device* dev);                 /* #CUSTOM@NDRS */

/**
 * @brief Get the device corresponding to a handle.
 *
 * @param dev_handle the device handle
 *
 * @return the device that has that handle, or a null pointer if @p dev_handle
 * does not identify a device.
 */
static inline const struct device*
device_from_handle(device_handle_t dev_handle) {
    STRUCT_SECTION_START_EXTERN(device);
    const struct device* dev = NULL;
    size_t numdev;

    STRUCT_SECTION_COUNT(device, &numdev);

    if ((dev_handle > 0) && ((size_t)dev_handle <= numdev)) {
        dev = &STRUCT_SECTION_START(device)[dev_handle - 1];
    }

    return (dev);
}

#if defined(CONFIG_DEVICE_DEPS) || defined(__DOXYGEN__)

/**
 * @brief Prototype for functions used when iterating over a set of devices.
 *
 * Such a function may be used in API that identifies a set of devices and
 * provides a visitor API supporting caller-specific interaction with each
 * device in the set.
 *
 * The visit is said to succeed if the visitor returns a non-negative value.
 *
 * @param dev a device in the set being iterated
 * @param context state used to support the visitor function
 *
 * @return A non-negative number to allow walking to continue, and a negative
 * error code to case the iteration to stop.
 *
 * @see device_required_foreach()
 * @see device_supported_foreach()
 */
typedef int (*device_visitor_callback_t)(const struct device* dev,
                                         void* context);

/**
 * @brief Get the device handles for devicetree dependencies of this device.
 *
 * This function returns a pointer to an array of device handles. The length of
 * the array is stored in the @p count parameter.
 *
 * The array contains a handle for each device that @p dev requires directly, as
 * determined from the devicetree. This does not include transitive
 * dependencies; you must recursively determine those.
 *
 * @param dev the device for which dependencies are desired.
 * @param count pointer to where this function should store the length of the
 * returned array. No value is stored if the call returns a null pointer. The
 * value may be set to zero if the device has no devicetree dependencies.
 *
 * @return a pointer to a sequence of @p count device handles, or a null pointer
 * if @p dev does not have any dependency data.
 */
static inline device_handle_t const*
device_required_handles_get(const struct device* dev, size_t* count) {
    device_handle_t const* rv = dev->deps;

    if (rv != NULL) {
        size_t i = 0;

        while ((rv[i] != Z_DEVICE_DEPS_ENDS) &&
               (rv[i] != Z_DEVICE_DEPS_SEP)) {
            ++i;
        }
        *count = i;
    }

    return (rv);
}

/**
 * @brief Get the device handles for injected dependencies of this device.
 *
 * This function returns a pointer to an array of device handles. The length of
 * the array is stored in the @p count parameter.
 *
 * The array contains a handle for each device that @p dev manually injected as
 * a dependency, via providing extra arguments to Z_DEVICE_DEFINE. This does not
 * include transitive dependencies; you must recursively determine those.
 *
 * @param dev the device for which injected dependencies are desired.
 * @param count pointer to where this function should store the length of the
 * returned array. No value is stored if the call returns a null pointer. The
 * value may be set to zero if the device has no devicetree dependencies.
 *
 * @return a pointer to a sequence of @p *count device handles, or a null
 * pointer if @p dev does not have any dependency data.
 */
static inline device_handle_t const*
device_injected_handles_get(const struct device* dev, size_t* count) {
    device_handle_t const* rv = dev->deps;
    size_t region = 0;
    size_t i = 0;

    if (rv != NULL) {
        /* Fast forward to injected devices */
        while (region != 1) {
            if (*rv == Z_DEVICE_DEPS_SEP) {
                region++;
            }
            rv++;
        }
        while ((rv[i] != Z_DEVICE_DEPS_ENDS) &&
               (rv[i] != Z_DEVICE_DEPS_SEP)) {
            ++i;
        }
        *count = i;
    }

    return (rv);
}

/**
 * @brief Get the set of handles that this device supports.
 *
 * This function returns a pointer to an array of device handles. The length of
 * the array is stored in the @p count parameter.
 *
 * The array contains a handle for each device that @p dev "supports" -- that
 * is, devices that require @p dev directly -- as determined from the
 * devicetree. This does not include transitive dependencies; you must
 * recursively determine those.
 *
 * @param dev the device for which supports are desired.
 * @param count pointer to where this function should store the length of the
 * returned array. No value is stored if the call returns a null pointer. The
 * value may be set to zero if nothing in the devicetree depends on @p dev.
 *
 * @return a pointer to a sequence of @p *count device handles, or a null
 * pointer if @p dev does not have any dependency data.
 */
static inline device_handle_t const*
device_supported_handles_get(const struct device* dev, size_t* count) {
    device_handle_t const* rv = dev->deps;
    size_t region = 0;
    size_t i = 0;

    if (rv != NULL) {
        /* Fast forward to supporting devices */
        while (region != 2) {
            if (*rv == Z_DEVICE_DEPS_SEP) {
                region++;
            }
            rv++;
        }
        /* Count supporting devices.
         * Trailing NULL's can be injected by gen_device_deps.py due to
         * CONFIG_PM_DEVICE_POWER_DOMAIN_DYNAMIC_NUM
         */
        while ((rv[i] != Z_DEVICE_DEPS_ENDS) &&
               (rv[i] != DEVICE_HANDLE_NULL)) {
            ++i;
        }
        *count = i;
    }

    return (rv);
}

/**
 * @brief Visit every device that @p dev directly requires.
 *
 * Zephyr maintains information about which devices are directly required by
 * another device; for example an I2C-based sensor driver will require an I2C
 * controller for communication. Required devices can derive from
 * statically-defined devicetree relationships or dependencies registered at
 * runtime.
 *
 * This API supports operating on the set of required devices. Example uses
 * include making sure required devices are ready before the requiring device is
 * used, and releasing them when the requiring device is no longer needed.
 *
 * There is no guarantee on the order in which required devices are visited.
 *
 * If the @p visitor_cb function returns a negative value iteration is halted,
 * and the returned value from the visitor is returned from this function.
 *
 * @note This API is not available to unprivileged threads.
 *
 * @param dev a device of interest. The devices that this device depends on will
 * be used as the set of devices to visit. This parameter must not be null.
 * @param visitor_cb the function that should be invoked on each device in the
 * dependency set. This parameter must not be null.
 * @param context state that is passed through to the visitor function. This
 * parameter may be null if @p visitor_cb tolerates a null @p context.
 *
 * @return The number of devices that were visited if all visits succeed, or
 * the negative value returned from the first visit that did not succeed.
 */
int device_required_foreach(const struct device* dev,
                            device_visitor_callback_t visitor_cb,
                            void* context);

/**
 * @brief Visit every device that @p dev directly supports.
 *
 * Zephyr maintains information about which devices are directly supported by
 * another device; for example an I2C controller will support an I2C-based
 * sensor driver. Supported devices can derive from statically-defined
 * devicetree relationships.
 *
 * This API supports operating on the set of supported devices. Example uses
 * include iterating over the devices connected to a regulator when it is
 * powered on.
 *
 * There is no guarantee on the order in which required devices are visited.
 *
 * If the @p visitor_cb function returns a negative value iteration is halted,
 * and the returned value from the visitor is returned from this function.
 *
 * @note This API is not available to unprivileged threads.
 *
 * @param dev a device of interest. The devices that this device supports
 * will be used as the set of devices to visit. This parameter must not be null.
 * @param visitor_cb the function that should be invoked on each device in the
 * support set. This parameter must not be null.
 * @param context state that is passed through to the visitor function. This
 * parameter may be null if @p visitor_cb tolerates a null @p context.
 *
 * @return The number of devices that were visited if all visits succeed, or the
 * negative value returned from the first visit that did not succeed.
 */
int device_supported_foreach(const struct device* dev,
                             device_visitor_callback_t visitor_cb,
                             void* context);

#endif /* CONFIG_DEVICE_DEPS */

/**
 * @brief Get a @ref device reference from its @ref device.name field.
 *
 * This function iterates through the devices on the system. If a device with
 * the given @p name field is found, and that device initialized successfully at
 * boot time, this function returns a pointer to the device.
 *
 * If no device has the given @p name, this function returns `NULL`.
 *
 * This function also returns NULL when a device is found, but it failed to
 * initialize successfully at boot time. (To troubleshoot this case, set a
 * breakpoint on your device driver's initialization function.)
 *
 * @param name device name to search for. A null pointer, or a pointer to an
 * empty string, will cause NULL to be returned.
 *
 * @return pointer to device structure with the given name; `NULL` if the device
 * is not found or if the device with that name's initialization function
 * failed.
 */
__syscall const struct device* device_get_binding(char const* name);

/**
 * @brief Get access to the static array of static devices.
 *
 * @param devices where to store the pointer to the array of statically
 * allocated devices. The array must not be mutated through this pointer.
 *
 * @return the number of statically allocated devices.
 */
size_t z_device_get_all_static(const struct device** devices);

/**
 * @brief Verify that a device is ready for use.
 *
 * This is the implementation underlying device_is_ready(), without the overhead
 * of a syscall wrapper.
 *
 * @param dev pointer to the device in question.
 *
 * @retval true If the device is ready for use.
 * @retval false If the device is not ready for use or if a NULL device pointer
 * is passed as argument.
 *
 * @see device_is_ready()
 */
bool z_device_is_ready(const struct device* dev);

/**
 * @brief Verify that a device is ready for use.
 *
 * Indicates whether the provided device pointer is for a device known to be
 * in a state where it can be used with its standard API.
 *
 * This can be used with device pointers captured from DEVICE_DT_GET(), which
 * does not include the readiness checks of device_get_binding(). At minimum
 * this means that the device has been successfully initialized.
 *
 * @param dev pointer to the device in question.
 *
 * @retval true If the device is ready for use.
 * @retval false If the device is not ready for use or if a NULL device pointer
 * is passed as argument.
 */
__syscall bool device_is_ready(const struct device* dev);

static inline bool z_impl_device_is_ready(const struct device* dev) {
    return z_device_is_ready(dev);
}

/**
 * @}
 */

/** @cond INTERNAL_HIDDEN */

/**
 * @brief Synthesize a unique name for the device state associated with
 * @p dev_id.
 */
#define Z_DEVICE_STATE_NAME(dev_id) Z_CONCAT(__devstate_, dev_id)

/**
 * @brief Utility macro to define and initialize the device state.
 *
 * @param dev_id Device identifier.
 */
#define Z_DEVICE_STATE_DEFINE(dev_id)                           \
    static Z_DECL_ALIGN(struct device_state) Z_DEVICE_STATE_NAME(dev_id)    \
    __attribute__((__section__(".z_devstate")))

#if defined(CONFIG_DEVICE_DEPS) || defined(__DOXYGEN__)

/**
 * @brief Synthesize the name of the object that holds device ordinal and
 * dependency data.
 *
 * @param dev_id Device identifier.
 */
#define Z_DEVICE_DEPS_NAME(dev_id) Z_CONCAT(__devicedeps_, dev_id)

/**
 * @brief Expand extra dependencies with a comma in between.
 *
 * @param ... Extra dependencies.
 */
#define Z_DEVICE_EXTRA_DEPS(...)                                \
    FOR_EACH_NONEMPTY_TERM(IDENTITY, (, ), __VA_ARGS__)

/** @brief Linker section were device dependencies are placed. */
#define Z_DEVICE_DEPS_SECTION                                   \
    __attribute__((__section__(".__device_deps_pass1")))

#ifdef __cplusplus
#define Z_DEVICE_DEPS_EXTERN extern
#else
#define Z_DEVICE_DEPS_EXTERN
#endif

/**
 * @brief Define device dependencies.
 *
 * Initial build provides a record that associates the device object with its
 * devicetree ordinal, and provides the dependency ordinals. These are provided
 * as weak definitions (to prevent the reference from being captured when the
 * original object file is compiled), and in a distinct pass1 section (which
 * will be replaced by postprocessing).
 *
 * Before processing in gen_device_deps.py, the array format is:
 * {
 *     DEVICE_ORDINAL (or DEVICE_HANDLE_NULL if not a devicetree node),
 *     List of devicetree dependency ordinals (if any),
 *     Z_DEVICE_DEPS_SEP,
 *     List of injected dependency ordinals (if any),
 *     Z_DEVICE_DEPS_SEP,
 *     List of devicetree supporting ordinals (if any),
 * }
 *
 * After processing in gen_device_deps.py, the format is updated to:
 * {
 *     List of existing devicetree dependency handles (if any),
 *     Z_DEVICE_DEPS_SEP,
 *     List of injected devicetree dependency handles (if any),
 *     Z_DEVICE_DEPS_SEP,
 *     List of existing devicetree support handles (if any),
 *     DEVICE_HANDLE_NULL
 * }
 *
 * It is also (experimentally) necessary to provide explicit alignment on each
 * object. Otherwise x86-64 builds will introduce padding between objects in the
 * same input section in individual object files, which will be retained in
 * subsequent links both wasting space and resulting in aggregate size changes
 * relative to pass2 when all objects will be in the same input section.
 */
#define Z_DEVICE_DEPS_DEFINE(node_id, dev_id, ...)              \
    extern Z_DEVICE_DEPS_CONST device_handle_t Z_DEVICE_DEPS_NAME(dev_id)[];  \
    Z_DEVICE_DEPS_CONST Z_DECL_ALIGN(device_handle_t)           \
    Z_DEVICE_DEPS_SECTION Z_DEVICE_DEPS_EXTERN __weak           \
        Z_DEVICE_DEPS_NAME(dev_id)[] = {                        \
            COND_CODE_1(                                        \
                DT_NODE_EXISTS(node_id),                        \
                (DT_DEP_ORD(node_id), DT_REQUIRES_DEP_ORDS(node_id)),  \
                (DEVICE_HANDLE_NULL, )) /**/                    \
        Z_DEVICE_DEPS_SEP,                                      \
        Z_DEVICE_EXTRA_DEPS(__VA_ARGS__) /**/                   \
        Z_DEVICE_DEPS_SEP,                                      \
        COND_CODE_1(DT_NODE_EXISTS(node_id),                    \
                (DT_SUPPORTS_DEP_ORDS(node_id)), ()) /**/       \
    }

#endif /* CONFIG_DEVICE_DEPS */

/**
 * @brief Init sub-priority of the device
 *
 * The sub-priority is defined by the devicetree ordinal, which ensures that
 * multiple drivers running at the same priority level run in an order that
 * respects the devicetree dependencies.
 */
#define Z_DEVICE_INIT_SUB_PRIO(node_id)                         \
    COND_CODE_1(DT_NODE_EXISTS(node_id),                        \
                (DT_DEP_ORD_STR_SORTABLE(node_id)), (0))

/**
 * @brief Maximum device name length.
 *
 * The maximum length is set so that device_get_binding() can be used from
 * userspace.
 */
#define Z_DEVICE_MAX_NAME_LEN   48U

/**
 * @brief Compile time check for device name length
 *
 * @param name Device name.
 */
#define Z_DEVICE_NAME_CHECK(name)                               \
    BUILD_ASSERT(sizeof(Z_STRINGIFY(name)) <= Z_DEVICE_MAX_NAME_LEN,    \
                 Z_STRINGIFY(DEVICE_NAME_GET(name)) " too long")

/**
 * @brief Initializer for @ref device.
 *
 * @param name_ Name of the device.
 * @param pm_ Reference to @ref pm_device_base (optional).
 * @param data_ Reference to device data.
 * @param config_ Reference to device config.
 * @param api_ Reference to device API ops.
 * @param state_ Reference to device state.
 * @param deps_ Reference to device dependencies.
 */
<<<<<<< HEAD
#define Z_DEVICE_INIT(name_, pm_, data_, config_, api_, state_, deps_)         \
	{                                                                      \
		.name = name_,                                                 \
		.config = (config_),                                           \
		.api = (api_),                                                 \
		.state = (state_),                                             \
		.data = (data_),                                               \
		IF_ENABLED(CONFIG_DEVICE_DEPS, (.deps = (deps_),)) /**/        \
		IF_ENABLED(CONFIG_PM_DEVICE, (.pm_base = (pm_),)) /**/         \
	}
=======
#define Z_DEVICE_INIT(name_, pm_, data_, config_, api_, state_, deps_)  \
    {                                                           \
        .name = name_,                                          \
        .config = (config_),                                    \
        .api = (api_),                                          \
        .state = (state_),                                      \
        .data = (data_),                                        \
        IF_ENABLED(CONFIG_DEVICE_DEPS, (.deps = (deps_), )) /**/\
        IF_ENABLED(CONFIG_PM_DEVICE, (.pm = (pm_), ))   /**/    \
    }
>>>>>>> 2c53e02f

/**
 * @brief Device section name (used for sorting purposes).
 *
 * @param level Initialization level
 * @param prio Initialization priority
 */
#define Z_DEVICE_SECTION_NAME(level, prio)                      \
    Z_CONCAT(INIT_LEVEL_ORD(level), _##prio)

/**
 * @brief Define a @ref device
 *
 * @param node_id Devicetree node id for the device (DT_INVALID_NODE if a
 * software device).
 * @param dev_id Device identifier (used to name the defined @ref device).
 * @param name Name of the device.
 * @param pm Reference to @ref pm_device_base associated with the device.
 * (optional).
 * @param data Reference to device data.
 * @param config Reference to device config.
 * @param level Initialization level.
 * @param prio Initialization priority.
 * @param api Reference to device API.
 * @param ... Optional dependencies, manually specified.
 */
#define Z_DEVICE_BASE_DEFINE(node_id, dev_id, name, pm, data, config, level, prio, api, state,  \
                             deps)                                                              \
    COND_CODE_1(DT_NODE_EXISTS(node_id), (), (static))                                          \
    COND_CODE_1(Z_DEVICE_IS_MUTABLE(node_id), (), (const))                                      \
    STRUCT_SECTION_ITERABLE_NAMED_ALTERNATE(                                                    \
        device, COND_CODE_1(Z_DEVICE_IS_MUTABLE(node_id), (device_mutable), (device)),          \
        Z_DEVICE_SECTION_NAME(level, prio), DEVICE_NAME_GET(dev_id)) =                          \
        Z_DEVICE_INIT(name, pm, data, config, api, state, deps)

/* deprecated device initialization levels */
#define Z_DEVICE_LEVEL_DEPRECATED_EARLY                         \
    __WARN("EARLY device driver level is deprecated")
#define Z_DEVICE_LEVEL_DEPRECATED_PRE_KERNEL_1
#define Z_DEVICE_LEVEL_DEPRECATED_PRE_KERNEL_2
#define Z_DEVICE_LEVEL_DEPRECATED_POST_KERNEL
#define Z_DEVICE_LEVEL_DEPRECATED_APPLICATION                   \
    __WARN("APPLICATION device driver level is deprecated")
#define Z_DEVICE_LEVEL_DEPRECATED_SMP                           \
    __WARN("SMP device driver level is deprecated")

/**
 * @brief Issue a warning if the given init level is deprecated.
 *
 * @param level Init level
 */
#define Z_DEVICE_LEVEL_CHECK_DEPRECATED_LEVEL(level)            \
    Z_DEVICE_LEVEL_DEPRECATED_##level

/**
 * @brief Define the init entry for a device.
 *
 * @param node_id Devicetree node id for the device (DT_INVALID_NODE if a
 * software device).
 * @param dev_id Device identifier.
 * @param init_fn_ Device init function.
 * @param level Initialization level.
 * @param prio Initialization priority.
 */
#define Z_DEVICE_INIT_ENTRY_DEFINE(node_id, dev_id, init_fn_, level, prio)                      \
    Z_DEVICE_LEVEL_CHECK_DEPRECATED_LEVEL(level)                                                \
                                                                                                \
    static const Z_DECL_ALIGN(struct init_entry) __used __noasan Z_INIT_ENTRY_SECTION(          \
        level, prio, Z_DEVICE_INIT_SUB_PRIO(node_id))                                           \
        Z_INIT_ENTRY_NAME(DEVICE_NAME_GET(dev_id)) = {                                          \
            .init_fn = {COND_CODE_1(Z_DEVICE_IS_MUTABLE(node_id), (.dev_rw), (.dev)) =          \
                        (init_fn_)},                                                            \
            {                                                                                   \
                COND_CODE_1(Z_DEVICE_IS_MUTABLE(node_id), (.dev_rw), (.dev)) =                  \
                    &DEVICE_NAME_GET(dev_id),                                                   \
            },                                                                                  \
    }

/**
 * @brief Define a @ref device and all other required objects.
 *
 * This is the common macro used to define @ref device objects. It can be used
 * to define both Devicetree and software devices.
 *
 * @param node_id Devicetree node id for the device (DT_INVALID_NODE if a
 * software device).
 * @param dev_id Device identifier (used to name the defined @ref device).
 * @param name Name of the device.
 * @param init_fn Device init function.
 * @param pm Reference to @ref pm_device_base associated with the device.
 * (optional).
 * @param data Reference to device data.
 * @param config Reference to device config.
 * @param level Initialization level.
 * @param prio Initialization priority.
 * @param api Reference to device API.
 * @param state Reference to device state.
 * @param ... Optional dependencies, manually specified.
 */
#define Z_DEVICE_DEFINE(node_id, dev_id, name, init_fn, pm, data, config,   \
                        level, prio, api, state, ...)           \
    Z_DEVICE_NAME_CHECK(name);                                  \
                                                                \
    IF_ENABLED(CONFIG_DEVICE_DEPS,                              \
               (Z_DEVICE_DEPS_DEFINE(node_id, dev_id, __VA_ARGS__);))   \
                                                                \
    Z_DEVICE_BASE_DEFINE(node_id, dev_id, name, pm, data, config, level,    \
                         prio, api, state, Z_DEVICE_DEPS_NAME(dev_id));     \
                                                                \
    Z_DEVICE_INIT_ENTRY_DEFINE(node_id, dev_id, init_fn, level, prio)

/**
 * @brief Declare a device for each status "okay" devicetree node.
 *
 * @note Disabled nodes should not result in devices, so not predeclaring these
 * keeps drivers honest.
 *
 * This is only "maybe" a device because some nodes have status "okay", but
 * don't have a corresponding @ref device allocated. There's no way to figure
 * that out until after we've built the zephyr image, though.
 */
#define Z_MAYBE_DEVICE_DECLARE_INTERNAL(node_id)                        \
    extern COND_CODE_1(Z_DEVICE_IS_MUTABLE(node_id), (),                \
                       (const)) struct device DEVICE_DT_NAME_GET(node_id);

DT_FOREACH_STATUS_OKAY_NODE(Z_MAYBE_DEVICE_DECLARE_INTERNAL)

/** @endcond */

#ifdef __cplusplus
}
#endif

#include <syscalls/device.h>

#endif /* ZEPHYR_INCLUDE_DEVICE_H_ */<|MERGE_RESOLUTION|>--- conflicted
+++ resolved
@@ -391,40 +391,6 @@
  * @brief Runtime device structure (in ROM) per driver instance
  */
 struct device {
-<<<<<<< HEAD
-	/** Name of the device instance */
-	const char *name;
-	/** Address of device instance config information */
-	const void *config;
-	/** Address of the API structure exposed by the device instance */
-	const void *api;
-	/** Address of the common device state */
-	struct device_state *state;
-	/** Address of the device instance private data */
-	void *data;
-#if defined(CONFIG_DEVICE_DEPS) || defined(__DOXYGEN__)
-	/**
-	 * Optional pointer to dependencies associated with the device.
-	 *
-	 * This encodes a sequence of sets of device handles that have some
-	 * relationship to this node. The individual sets are extracted with
-	 * dedicated API, such as device_required_handles_get(). Only available
-	 * if @kconfig{CONFIG_DEVICE_DEPS} is enabled.
-	 */
-	Z_DEVICE_DEPS_CONST device_handle_t *deps;
-#endif /* CONFIG_DEVICE_DEPS */
-#if defined(CONFIG_PM_DEVICE) || defined(__DOXYGEN__)
-	/**
-	 * Reference to the device PM resources (only available if
-	 * @kconfig{CONFIG_PM_DEVICE} is enabled).
-	 */
-	union {
-		struct pm_device_base *pm_base;
-		struct pm_device *pm;
-		struct pm_device_isr *pm_isr;
-	};
-#endif
-=======
     /** Name of the device instance */
     char const* name;
     /** Address of device instance config information */
@@ -451,9 +417,12 @@
      * Reference to the device PM resources (only available if
      * @kconfig{CONFIG_PM_DEVICE} is enabled).
      */
-    struct pm_device* pm;
+    union {
+        struct pm_device_base* pm_base;
+        struct pm_device* pm;
+        struct pm_device_isr* pm_isr;
+    };
     #endif
->>>>>>> 2c53e02f
 };
 
 /**
@@ -938,18 +907,6 @@
  * @param state_ Reference to device state.
  * @param deps_ Reference to device dependencies.
  */
-<<<<<<< HEAD
-#define Z_DEVICE_INIT(name_, pm_, data_, config_, api_, state_, deps_)         \
-	{                                                                      \
-		.name = name_,                                                 \
-		.config = (config_),                                           \
-		.api = (api_),                                                 \
-		.state = (state_),                                             \
-		.data = (data_),                                               \
-		IF_ENABLED(CONFIG_DEVICE_DEPS, (.deps = (deps_),)) /**/        \
-		IF_ENABLED(CONFIG_PM_DEVICE, (.pm_base = (pm_),)) /**/         \
-	}
-=======
 #define Z_DEVICE_INIT(name_, pm_, data_, config_, api_, state_, deps_)  \
     {                                                           \
         .name = name_,                                          \
@@ -958,9 +915,8 @@
         .state = (state_),                                      \
         .data = (data_),                                        \
         IF_ENABLED(CONFIG_DEVICE_DEPS, (.deps = (deps_), )) /**/\
-        IF_ENABLED(CONFIG_PM_DEVICE, (.pm = (pm_), ))   /**/    \
+        IF_ENABLED(CONFIG_PM_DEVICE, (.pm_base = (pm_), ))   /**/    \
     }
->>>>>>> 2c53e02f
 
 /**
  * @brief Device section name (used for sorting purposes).
