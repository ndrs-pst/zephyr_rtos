--- conflicted
+++ resolved
@@ -129,12 +129,11 @@
  * SYS_INIT() for details.
  * @param api Pointer to the device's API structure. Can be `NULL`.
  */
-#define DEVICE_DEFINE(dev_id, name, init_fn, pm, data, config, level, prio,    \
-		      api)                                                     \
-	Z_DEVICE_STATE_DEFINE(dev_id);                                         \
-	Z_DEVICE_DEFINE(DT_INVALID_NODE, dev_id, name, init_fn, pm, data,      \
-			config, level, prio, api,                              \
-			&Z_DEVICE_STATE_NAME(dev_id))
+#define DEVICE_DEFINE(dev_id, name, init_fn, pm, data, config, level, prio, api) \
+    Z_DEVICE_STATE_DEFINE(dev_id);          \
+    Z_DEVICE_DEFINE(DT_INVALID_NODE, dev_id, name, init_fn, pm, data,   \
+                    config, level, prio, api,       \
+                    &Z_DEVICE_STATE_NAME(dev_id))
 
 /**
  * @brief Return a string name for a devicetree node.
@@ -147,8 +146,8 @@
  * @return The value of the node's `label` property, if it has one.
  * Otherwise, the node's full name in `node-name@unit-address` form.
  */
-#define DEVICE_DT_NAME(node_id)                                                \
-	DT_PROP_OR(node_id, label, DT_NODE_FULL_NAME(node_id))
+#define DEVICE_DT_NAME(node_id)             \
+    DT_PROP_OR(node_id, label, DT_NODE_FULL_NAME(node_id))
 
 /**
  * @brief Create a device object from a devicetree node identifier and set it up
@@ -180,13 +179,13 @@
  * @param api Pointer to the device's API structure. Can be `NULL`.
  */
 #define DEVICE_DT_DEFINE(node_id, init_fn, pm, data, config, level, prio, api, \
-			 ...)                                                  \
-	Z_DEVICE_STATE_DEFINE(Z_DEVICE_DT_DEV_ID(node_id));                    \
-	Z_DEVICE_DEFINE(node_id, Z_DEVICE_DT_DEV_ID(node_id),                  \
-			DEVICE_DT_NAME(node_id), init_fn, pm, data, config,    \
-			level, prio, api,                                      \
-			&Z_DEVICE_STATE_NAME(Z_DEVICE_DT_DEV_ID(node_id)),     \
-			__VA_ARGS__)
+             ...)                                               \
+    Z_DEVICE_STATE_DEFINE(Z_DEVICE_DT_DEV_ID(node_id));         \
+    Z_DEVICE_DEFINE(node_id, Z_DEVICE_DT_DEV_ID(node_id),       \
+                    DEVICE_DT_NAME(node_id), init_fn, pm, data, config, \
+                    level, prio, api,                           \
+                    &Z_DEVICE_STATE_NAME(Z_DEVICE_DT_DEV_ID(node_id)),  \
+                    __VA_ARGS__)
 
 /**
  * @brief Like DEVICE_DT_DEFINE(), but uses an instance of a `DT_DRV_COMPAT`
@@ -196,8 +195,8 @@
  * set to `DT_DRV_INST(inst)`.
  * @param ... Other parameters as expected by DEVICE_DT_DEFINE().
  */
-#define DEVICE_DT_INST_DEFINE(inst, ...)                                       \
-	DEVICE_DT_DEFINE(DT_DRV_INST(inst), __VA_ARGS__)
+#define DEVICE_DT_INST_DEFINE(inst, ...)    \
+    DEVICE_DT_DEFINE(DT_DRV_INST(inst), __VA_ARGS__)
 
 /**
  * @brief The name of the global device object for @p node_id
@@ -259,10 +258,10 @@
  * @param compat lowercase-and-underscores devicetree compatible
  * @return a pointer to a device, or NULL
  */
-#define DEVICE_DT_GET_ANY(compat)                                              \
-	COND_CODE_1(DT_HAS_COMPAT_STATUS_OKAY(compat),                         \
-		    (DEVICE_DT_GET(DT_COMPAT_GET_ANY_STATUS_OKAY(compat))),    \
-		    (NULL))
+#define DEVICE_DT_GET_ANY(compat)                   \
+    COND_CODE_1(DT_HAS_COMPAT_STATUS_OKAY(compat),  \
+                (DEVICE_DT_GET(DT_COMPAT_GET_ANY_STATUS_OKAY(compat))), \
+                (NULL))
 
 /**
  * @brief Get a @ref device reference from a devicetree compatible.
@@ -280,10 +279,10 @@
  * @param compat lowercase-and-underscores devicetree compatible
  * @return a pointer to a device
  */
-#define DEVICE_DT_GET_ONE(compat)                                              \
-	COND_CODE_1(DT_HAS_COMPAT_STATUS_OKAY(compat),                         \
-		    (DEVICE_DT_GET(DT_COMPAT_GET_ANY_STATUS_OKAY(compat))),    \
-		    (ZERO_OR_COMPILE_ERROR(0)))
+#define DEVICE_DT_GET_ONE(compat)                   \
+    COND_CODE_1(DT_HAS_COMPAT_STATUS_OKAY(compat),  \
+                (DEVICE_DT_GET(DT_COMPAT_GET_ANY_STATUS_OKAY(compat))), \
+                (ZERO_OR_COMPILE_ERROR(0)))
 
 /**
  * @brief Utility macro to obtain an optional reference to a device.
@@ -295,9 +294,9 @@
  *
  * @return a @ref device reference for the node identifier, which may be `NULL`.
  */
-#define DEVICE_DT_GET_OR_NULL(node_id)                                         \
-	COND_CODE_1(DT_NODE_HAS_STATUS(node_id, okay),                         \
-		    (DEVICE_DT_GET(node_id)), (NULL))
+#define DEVICE_DT_GET_OR_NULL(node_id)              \
+    COND_CODE_1(DT_NODE_HAS_STATUS(node_id, okay),  \
+                (DEVICE_DT_GET(node_id)), (NULL))
 
 /**
  * @brief Obtain a pointer to a device object by name
@@ -325,8 +324,8 @@
  *
  * @param dev_id Device identifier.
  */
-#define DEVICE_DECLARE(dev_id)                                                 \
-	static const struct device DEVICE_NAME_GET(dev_id)
+#define DEVICE_DECLARE(dev_id)                      \
+    static const struct device DEVICE_NAME_GET(dev_id)
 
 /**
  * @brief Get a @ref init_entry reference from a devicetree node.
@@ -335,8 +334,8 @@
  *
  * @return A pointer to the @ref init_entry object created for that node
  */
-#define DEVICE_INIT_DT_GET(node_id)                                            \
-	(&Z_INIT_ENTRY_NAME(DEVICE_DT_NAME_GET(node_id)))
+#define DEVICE_INIT_DT_GET(node_id)                 \
+    (&Z_INIT_ENTRY_NAME(DEVICE_DT_NAME_GET(node_id)))
 
 /**
  * @brief Get a @ref init_entry reference from a device identifier.
@@ -356,19 +355,19 @@
  * before they are accessed.
  */
 struct device_state {
-	/**
-	 * Device initialization return code (positive errno value).
-	 *
-	 * Device initialization functions return a negative errno code if they
-	 * fail. In Zephyr, errno values do not exceed 255, so we can store the
-	 * positive result value in a uint8_t type.
-	 */
-	uint8_t init_res;
-
-	/** Indicates the device initialization function has been
-	 * invoked.
-	 */
-	bool initialized : 1;
+    /**
+     * Device initialization return code (positive errno value).
+     *
+     * Device initialization functions return a negative errno code if they
+     * fail. In Zephyr, errno values do not exceed 255, so we can store the
+     * positive result value in a uint8_t type.
+     */
+    uint8_t init_res;
+
+    /** Indicates the device initialization function has been
+     * invoked.
+     */
+    bool initialized : 1;
 };
 
 struct pm_device;
@@ -383,31 +382,31 @@
  * @brief Runtime device structure (in ROM) per driver instance
  */
 struct device {
-	/** Name of the device instance */
-	const char* name;
-	/** Address of device instance config information */
-	const void* config;
-	/** Address of the API structure exposed by the device instance */
-	const void* api;
-	/** Address of the common device state */
-	struct device_state* state;
-	/** Address of the device instance private data */
+    /** Name of the device instance */
+    const char* name;
+    /** Address of device instance config information */
+    const void* config;
+    /** Address of the API structure exposed by the device instance */
+    const void* api;
+    /** Address of the common device state */
+    struct device_state* state;
+    /** Address of the device instance private data */
     void* data;
-	/**
-	 * Optional pointer to handles associated with the device.
-	 *
-	 * This encodes a sequence of sets of device handles that have some
-	 * relationship to this node. The individual sets are extracted with
-	 * dedicated API, such as device_required_handles_get().
-	 */
-	Z_DEVICE_HANDLES_CONST device_handle_t *handles;
+    /**
+     * Optional pointer to handles associated with the device.
+     *
+     * This encodes a sequence of sets of device handles that have some
+     * relationship to this node. The individual sets are extracted with
+     * dedicated API, such as device_required_handles_get().
+     */
+    Z_DEVICE_HANDLES_CONST device_handle_t* handles;
 
     #if defined(CONFIG_PM_DEVICE) || defined(__DOXYGEN__)
-	/**
-	 * Reference to the device PM resources (only available if
-	 * @kconfig{CONFIG_PM_DEVICE} is enabled).
-	 */
-	struct pm_device *pm;
+    /**
+     * Reference to the device PM resources (only available if
+     * @kconfig{CONFIG_PM_DEVICE} is enabled).
+     */
+    struct pm_device *pm;
     #endif
 };
 
@@ -420,15 +419,15 @@
  * not have an associated handle.
  */
 static inline device_handle_t device_handle_get(const struct device* dev) {
-	device_handle_t ret = DEVICE_HANDLE_NULL;
-	STRUCT_SECTION_START_EXTERN(device);
-
-	/* TODO: If/when devices can be constructed that are not part of the
-	 * fixed sequence we'll need another solution.
-	 */
-	if (dev != NULL) {
-		ret = 1 + (device_handle_t)(dev - STRUCT_SECTION_START(device));
-	}
+    device_handle_t ret = DEVICE_HANDLE_NULL;
+    STRUCT_SECTION_START_EXTERN(device);
+
+    /* TODO: If/when devices can be constructed that are not part of the
+     * fixed sequence we'll need another solution.
+     */
+    if (dev != NULL) {
+        ret = 1 + (device_handle_t)(dev - STRUCT_SECTION_START(device));
+    }
 
     return (ret);
 }
@@ -451,26 +450,17 @@
  * @return the device that has that handle, or a null pointer if @p dev_handle
  * does not identify a device.
  */
-static inline const struct device *
-<<<<<<< HEAD
-device_from_handle(device_handle_t dev_handle)
-{
-	STRUCT_SECTION_START_EXTERN(device);
-	const struct device *dev = NULL;
-	size_t numdev;
-
-	STRUCT_SECTION_COUNT(device, &numdev);
-=======
+static inline const struct device*
 device_from_handle(device_handle_t dev_handle) {
-	extern const struct device __device_start[];
-	extern const struct device __device_end[];
-	const struct device *dev = NULL;
-    size_t numdev = (__device_end - __device_start);
->>>>>>> e62201c3
-
-	if ((dev_handle > 0) && ((size_t)dev_handle <= numdev)) {
-		dev = &STRUCT_SECTION_START(device)[dev_handle - 1];
-	}
+    STRUCT_SECTION_START_EXTERN(device);
+    const struct device* dev = NULL;
+    size_t numdev;
+
+    STRUCT_SECTION_COUNT(device, &numdev);
+
+    if ((dev_handle > 0) && ((size_t)dev_handle <= numdev)) {
+        dev = &STRUCT_SECTION_START(device)[dev_handle - 1];
+    }
 
     return (dev);
 }
@@ -493,8 +483,8 @@
  * @see device_required_foreach()
  * @see device_supported_foreach()
  */
-typedef int (*device_visitor_callback_t)(const struct device *dev,
-					 void *context);
+typedef int (*device_visitor_callback_t)(const struct device* dev,
+                                         void* context);
 
 /**
  * @brief Get the device handles for devicetree dependencies of this device.
@@ -514,19 +504,19 @@
  * @return a pointer to a sequence of @p count device handles, or a null pointer
  * if @p dev does not have any dependency data.
  */
-static inline const device_handle_t *
+static inline const device_handle_t*
 device_required_handles_get(const struct device* dev, size_t* count) {
-	const device_handle_t *rv = dev->handles;
-
-	if (rv != NULL) {
-		size_t i = 0;
+    const device_handle_t* rv = dev->handles;
+
+    if (rv != NULL) {
+        size_t i = 0;
 
         while ((rv[i] != DEVICE_HANDLE_ENDS) &&
                (rv[i] != DEVICE_HANDLE_SEP)) {
-			++i;
-		}
-		*count = i;
-	}
+            ++i;
+        }
+        *count = i;
+    }
 
     return (rv);
 }
@@ -549,29 +539,28 @@
  * @return a pointer to a sequence of @p *count device handles, or a null
  * pointer if @p dev does not have any dependency data.
  */
-static inline const device_handle_t *
-device_injected_handles_get(const struct device *dev, size_t *count)
-{
-	const device_handle_t *rv = dev->handles;
-	size_t region = 0;
-	size_t i = 0;
-
-	if (rv != NULL) {
-		/* Fast forward to injected devices */
-		while (region != 1) {
-			if (*rv == DEVICE_HANDLE_SEP) {
-				region++;
-			}
-			rv++;
-		}
-		while ((rv[i] != DEVICE_HANDLE_ENDS) &&
-		       (rv[i] != DEVICE_HANDLE_SEP)) {
-			++i;
-		}
-		*count = i;
-	}
-
-	return rv;
+static inline const device_handle_t*
+device_injected_handles_get(const struct device* dev, size_t* count) {
+    const device_handle_t* rv = dev->handles;
+    size_t region = 0;
+    size_t i = 0;
+
+    if (rv != NULL) {
+        /* Fast forward to injected devices */
+        while (region != 1) {
+            if (*rv == DEVICE_HANDLE_SEP) {
+                region++;
+            }
+            rv++;
+        }
+        while ((rv[i] != DEVICE_HANDLE_ENDS) &&
+               (rv[i] != DEVICE_HANDLE_SEP)) {
+            ++i;
+        }
+        *count = i;
+    }
+
+    return (rv);
 }
 
 /**
@@ -593,30 +582,30 @@
  * @return a pointer to a sequence of @p *count device handles, or a null
  * pointer if @p dev does not have any dependency data.
  */
-static inline const device_handle_t *
+static inline const device_handle_t*
 device_supported_handles_get(const struct device* dev, size_t* count) {
-	const device_handle_t *rv = dev->handles;
-	size_t region = 0;
-	size_t i = 0;
-
-	if (rv != NULL) {
-		/* Fast forward to supporting devices */
-		while (region != 2) {
-			if (*rv == DEVICE_HANDLE_SEP) {
-				region++;
-			}
-			rv++;
-		}
-		/* Count supporting devices.
-		 * Trailing NULL's can be injected by gen_handles.py due to
-		 * CONFIG_PM_DEVICE_POWER_DOMAIN_DYNAMIC_NUM
-		 */
-		while ((rv[i] != DEVICE_HANDLE_ENDS) &&
-		       (rv[i] != DEVICE_HANDLE_NULL)) {
-			++i;
-		}
-		*count = i;
-	}
+    const device_handle_t* rv = dev->handles;
+    size_t region = 0;
+    size_t i = 0;
+
+    if (rv != NULL) {
+        /* Fast forward to supporting devices */
+        while (region != 2) {
+            if (*rv == DEVICE_HANDLE_SEP) {
+                region++;
+            }
+            rv++;
+        }
+        /* Count supporting devices.
+         * Trailing NULL's can be injected by gen_handles.py due to
+         * CONFIG_PM_DEVICE_POWER_DOMAIN_DYNAMIC_NUM
+         */
+        while ((rv[i] != DEVICE_HANDLE_ENDS) &&
+               (rv[i] != DEVICE_HANDLE_NULL)) {
+            ++i;
+        }
+        *count = i;
+    }
 
     return (rv);
 }
@@ -651,9 +640,9 @@
  * @return The number of devices that were visited if all visits succeed, or
  * the negative value returned from the first visit that did not succeed.
  */
-int device_required_foreach(const struct device *dev,
-			    device_visitor_callback_t visitor_cb,
-			    void *context);
+int device_required_foreach(const struct device* dev,
+                            device_visitor_callback_t visitor_cb,
+                            void* context);
 
 /**
  * @brief Visit every device that @p dev directly supports.
@@ -684,9 +673,9 @@
  * @return The number of devices that were visited if all visits succeed, or the
  * negative value returned from the first visit that did not succeed.
  */
-int device_supported_foreach(const struct device *dev,
-			     device_visitor_callback_t visitor_cb,
-			     void *context);
+int device_supported_foreach(const struct device* dev,
+                             device_visitor_callback_t visitor_cb,
+                             void* context);
 
 /**
  * @brief Get a @ref device reference from its @ref device.name field.
@@ -734,7 +723,7 @@
  *
  * @see device_is_ready()
  */
-bool z_device_is_ready(const struct device *dev);
+bool z_device_is_ready(const struct device* dev);
 
 /**
  * @brief Verify that a device is ready for use.
@@ -752,10 +741,10 @@
  * @retval false If the device is not ready for use or if a NULL device pointer
  * is passed as argument.
  */
-__syscall bool device_is_ready(const struct device *dev);
+__syscall bool device_is_ready(const struct device* dev);
 
 static inline bool z_impl_device_is_ready(const struct device* dev) {
-	return z_device_is_ready(dev);
+    return z_device_is_ready(dev);
 }
 
 /**
@@ -775,9 +764,9 @@
  *
  * @param dev_id Device identifier.
  */
-#define Z_DEVICE_STATE_DEFINE(dev_id)                                          \
-	static Z_DECL_ALIGN(struct device_state) Z_DEVICE_STATE_NAME(dev_id)   \
-		__attribute__((__section__(".z_devstate")))
+#define Z_DEVICE_STATE_DEFINE(dev_id)                           \
+    static Z_DECL_ALIGN(struct device_state) Z_DEVICE_STATE_NAME(dev_id)    \
+    __attribute__((__section__(".z_devstate")))
 
 /**
  * @brief Synthesize the name of the object that holds device ordinal and
@@ -792,12 +781,12 @@
  *
  * @param ... Extra handles
  */
-#define Z_DEVICE_EXTRA_HANDLES(...)                                            \
-	FOR_EACH_NONEMPTY_TERM(IDENTITY, (,), __VA_ARGS__)
+#define Z_DEVICE_EXTRA_HANDLES(...)                             \
+    FOR_EACH_NONEMPTY_TERM(IDENTITY, (,), __VA_ARGS__)
 
 /** @brief Linker section were device handles are placed. */
-#define Z_DEVICE_HANDLES_SECTION                                               \
-	__attribute__((__section__(".__device_handles_pass1")))
+#define Z_DEVICE_HANDLES_SECTION                                \
+    __attribute__((__section__(".__device_handles_pass1")))
 
 #ifdef __cplusplus
 #define Z_DEVICE_HANDLES_EXTERN extern
@@ -840,22 +829,21 @@
  * subsequent links both wasting space and resulting in aggregate size changes
  * relative to pass2 when all objects will be in the same input section.
  */
-#define Z_DEVICE_HANDLES_DEFINE(node_id, dev_id, ...)                          \
-	extern Z_DEVICE_HANDLES_CONST device_handle_t Z_DEVICE_HANDLES_NAME(   \
-		dev_id)[];                                                     \
-	Z_DEVICE_HANDLES_CONST Z_DECL_ALIGN(device_handle_t)                   \
-	Z_DEVICE_HANDLES_SECTION Z_DEVICE_HANDLES_EXTERN __weak                \
-		Z_DEVICE_HANDLES_NAME(dev_id)[] = {                            \
-		COND_CODE_1(                                                   \
-			DT_NODE_EXISTS(node_id),                               \
-			(DT_DEP_ORD(node_id), DT_REQUIRES_DEP_ORDS(node_id)),  \
-			(DEVICE_HANDLE_NULL,)) /**/                            \
-		DEVICE_HANDLE_SEP,                                             \
-		Z_DEVICE_EXTRA_HANDLES(__VA_ARGS__) /**/                       \
-		DEVICE_HANDLE_SEP,                                             \
-		COND_CODE_1(DT_NODE_EXISTS(node_id),                           \
-			    (DT_SUPPORTS_DEP_ORDS(node_id)), ()) /**/          \
-	}
+#define Z_DEVICE_HANDLES_DEFINE(node_id, dev_id, ...)           \
+    extern Z_DEVICE_HANDLES_CONST device_handle_t Z_DEVICE_HANDLES_NAME(dev_id)[];  \
+    Z_DEVICE_HANDLES_CONST Z_DECL_ALIGN(device_handle_t)        \
+    Z_DEVICE_HANDLES_SECTION Z_DEVICE_HANDLES_EXTERN __weak     \
+        Z_DEVICE_HANDLES_NAME(dev_id)[] = {                     \
+        COND_CODE_1(                                            \
+            DT_NODE_EXISTS(node_id),                            \
+            (DT_DEP_ORD(node_id), DT_REQUIRES_DEP_ORDS(node_id)),  \
+            (DEVICE_HANDLE_NULL,)) /**/                         \
+        DEVICE_HANDLE_SEP,                                      \
+        Z_DEVICE_EXTRA_HANDLES(__VA_ARGS__) /**/                \
+        DEVICE_HANDLE_SEP,                                      \
+        COND_CODE_1(DT_NODE_EXISTS(node_id),                    \
+                (DT_SUPPORTS_DEP_ORDS(node_id)), ()) /**/       \
+    }
 
 /**
  * @brief Maximum device name length.
@@ -870,9 +858,9 @@
  *
  * @param name Device name.
  */
-#define Z_DEVICE_NAME_CHECK(name)                                              \
-	BUILD_ASSERT(sizeof(Z_STRINGIFY(name)) <= Z_DEVICE_MAX_NAME_LEN,       \
-			    Z_STRINGIFY(DEVICE_NAME_GET(name)) " too long")
+#define Z_DEVICE_NAME_CHECK(name)                               \
+    BUILD_ASSERT(sizeof(Z_STRINGIFY(name)) <= Z_DEVICE_MAX_NAME_LEN, \
+                Z_STRINGIFY(DEVICE_NAME_GET(name)) " too long")
 
 /**
  * @brief Initializer for @ref device.
@@ -885,16 +873,16 @@
  * @param state_ Reference to device state.
  * @param handles_ Reference to device handles.
  */
-#define Z_DEVICE_INIT(name_, pm_, data_, config_, api_, state_, handles_)      \
-	{                                                                      \
-		.name = name_,                                                 \
-		.config = (config_),                                           \
-		.api = (api_),                                                 \
-		.state = (state_),                                             \
-		.data = (data_),                                               \
-		.handles = (handles_),                                         \
-		IF_ENABLED(CONFIG_PM_DEVICE, (.pm = (pm_),)) /**/              \
-	}
+#define Z_DEVICE_INIT(name_, pm_, data_, config_, api_, state_, handles_) \
+    {                                                           \
+        .name = name_,                                          \
+        .config = (config_),                                    \
+        .api = (api_),                                          \
+        .state = (state_),                                      \
+        .data = (data_),                                        \
+        .handles = (handles_),                                  \
+        IF_ENABLED(CONFIG_PM_DEVICE, (.pm = (pm_),)) /**/       \
+    }
 
 /**
  * @brief Device section name (used for sorting purposes).
@@ -902,8 +890,8 @@
  * @param level Initialization level
  * @param prio Initialization priority
  */
-#define Z_DEVICE_SECTION_NAME(level, prio)                                     \
-	_CONCAT(INIT_LEVEL_ORD(level), _##prio)
+#define Z_DEVICE_SECTION_NAME(level, prio)                      \
+    Z_CONCAT(INIT_LEVEL_ORD(level), _##prio)
 
 /**
  * @brief Define a @ref device
@@ -922,12 +910,12 @@
  * @param ... Optional dependencies, manually specified.
  */
 #define Z_DEVICE_BASE_DEFINE(node_id, dev_id, name, pm, data, config, level,   \
-			     prio, api, state, handles)                        \
-	COND_CODE_1(DT_NODE_EXISTS(node_id), (), (static))                     \
-	const STRUCT_SECTION_ITERABLE_NAMED(device,                            \
-		Z_DEVICE_SECTION_NAME(level, prio),                            \
-		DEVICE_NAME_GET(dev_id)) =                                     \
-		Z_DEVICE_INIT(name, pm, data, config, api, state, handles)
+                 prio, api, state, handles)                     \
+    COND_CODE_1(DT_NODE_EXISTS(node_id), (), (static))          \
+    const STRUCT_SECTION_ITERABLE_NAMED(device,                 \
+        Z_DEVICE_SECTION_NAME(level, prio),                     \
+        DEVICE_NAME_GET(dev_id)) =                              \
+        Z_DEVICE_INIT(name, pm, data, config, api, state, handles)
 
 /**
  * @brief Define the init entry for a device.
@@ -937,13 +925,13 @@
  * @param level Initialization level.
  * @param prio Initialization priority.
  */
-#define Z_DEVICE_INIT_ENTRY_DEFINE(dev_id, init_fn_, level, prio)              \
-	static const Z_DECL_ALIGN(struct init_entry)                           \
-		Z_INIT_ENTRY_SECTION(level, prio) __used __noasan              \
-		Z_INIT_ENTRY_NAME(DEVICE_NAME_GET(dev_id)) = {                 \
-			.init_fn = {.dev = (init_fn_)},                        \
-			.dev = &DEVICE_NAME_GET(dev_id),                       \
-	}
+#define Z_DEVICE_INIT_ENTRY_DEFINE(dev_id, init_fn_, level, prio)   \
+    static const Z_DECL_ALIGN(struct init_entry)                \
+        Z_INIT_ENTRY_SECTION(level, prio) __used __noasan       \
+        Z_INIT_ENTRY_NAME(DEVICE_NAME_GET(dev_id)) = {          \
+            .init_fn = {.dev = (init_fn_)},                     \
+            .dev = &DEVICE_NAME_GET(dev_id),                    \
+    }
 
 /**
  * @brief Define a @ref device and all other required objects.
@@ -966,16 +954,16 @@
  * @param state Reference to device state.
  * @param ... Optional dependencies, manually specified.
  */
-#define Z_DEVICE_DEFINE(node_id, dev_id, name, init_fn, pm, data, config,      \
-			level, prio, api, state, ...)                          \
-	Z_DEVICE_NAME_CHECK(name);                                             \
-                                                                               \
-	Z_DEVICE_HANDLES_DEFINE(node_id, dev_id, __VA_ARGS__);                 \
-                                                                               \
-	Z_DEVICE_BASE_DEFINE(node_id, dev_id, name, pm, data, config, level,   \
-			     prio, api, state, Z_DEVICE_HANDLES_NAME(dev_id)); \
-                                                                               \
-	Z_DEVICE_INIT_ENTRY_DEFINE(dev_id, init_fn, level, prio)
+#define Z_DEVICE_DEFINE(node_id, dev_id, name, init_fn, pm, data, config,   \
+            level, prio, api, state, ...)                       \
+    Z_DEVICE_NAME_CHECK(name);                                  \
+                                                                \
+    Z_DEVICE_HANDLES_DEFINE(node_id, dev_id, __VA_ARGS__);      \
+                                                                \
+    Z_DEVICE_BASE_DEFINE(node_id, dev_id, name, pm, data, config, level,    \
+                 prio, api, state, Z_DEVICE_HANDLES_NAME(dev_id)); \
+                                                                \
+    Z_DEVICE_INIT_ENTRY_DEFINE(dev_id, init_fn, level, prio)
 
 #if defined(CONFIG_HAS_DTS) || defined(__DOXYGEN__)
 /**
@@ -988,8 +976,8 @@
  * don't have a corresponding @ref device allocated. There's no way to figure
  * that out until after we've built the zephyr image, though.
  */
-#define Z_MAYBE_DEVICE_DECLARE_INTERNAL(node_id)                               \
-	extern const struct device DEVICE_DT_NAME_GET(node_id);
+#define Z_MAYBE_DEVICE_DECLARE_INTERNAL(node_id)                \
+    extern const struct device DEVICE_DT_NAME_GET(node_id);
 
 DT_FOREACH_STATUS_OKAY_NODE(Z_MAYBE_DEVICE_DECLARE_INTERNAL)
 #endif /* CONFIG_HAS_DTS */
