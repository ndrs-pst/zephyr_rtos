/*
 * Copyright (c) 2015 Intel Corporation.
 *
 * SPDX-License-Identifier: Apache-2.0
 */

#ifndef ZEPHYR_INCLUDE_DEVICE_H_
#define ZEPHYR_INCLUDE_DEVICE_H_

#include <stdint.h>

#include <zephyr/devicetree.h>
#include <zephyr/init.h>
#include <zephyr/linker/sections.h>
#include <zephyr/sys/device_mmio.h>
#include <zephyr/sys/iterable_sections.h>
#include <zephyr/sys/util.h>
#include <zephyr/toolchain.h>

#if defined(_MSC_VER)                       /* #CUSTOM@NDRS */
#define DT_CONST
#else
#define DT_CONST    const
#endif

#ifdef __cplusplus
extern "C" {
#endif

/**
 * @brief Device Model
 * @defgroup device_model Device Model
 * @since 1.0
 * @version 1.0.0
 * @{
 */

/** @cond INTERNAL_HIDDEN */

/**
 * @brief Flag value used in lists of device dependencies to separate distinct
 * groups.
 */
#define Z_DEVICE_DEPS_SEP INT16_MIN

/**
 * @brief Flag value used in lists of device dependencies to indicate the end of
 * the list.
 */
#define Z_DEVICE_DEPS_ENDS INT16_MAX

/** @brief Determine if a DT node is mutable */
#define Z_DEVICE_IS_MUTABLE(node_id)                                                               \
	COND_CODE_1(IS_ENABLED(CONFIG_DEVICE_MUTABLE), (DT_PROP(node_id, zephyr_mutable)), (0))

/** @endcond */

/**
 * @brief Type used to represent a "handle" for a device.
 *
 * Every @ref device has an associated handle. You can get a pointer to a
 * @ref device from its handle and vice versa, but the handle uses less space
 * than a pointer. The device.h API mainly uses handles to store lists of
 * multiple devices in a compact way.
 *
 * The extreme values and zero have special significance. Negative values
 * identify functionality that does not correspond to a Zephyr device, such as
 * the system clock or a SYS_INIT() function.
 *
 * @see device_handle_get()
 * @see device_from_handle()
 */
typedef int16_t device_handle_t;

/** @brief Flag value used to identify an unknown device. */
#define DEVICE_HANDLE_NULL 0

/**
 * @brief Expands to the name of a global device object.
 *
 * Return the full name of a device object symbol created by DEVICE_DEFINE(),
 * using the `dev_id` provided to DEVICE_DEFINE(). This is the name of the
 * global variable storing the device structure, not a pointer to the string in
 * the @ref device.name field.
 *
 * It is meant to be used for declaring extern symbols pointing to device
 * objects before using the DEVICE_GET macro to get the device object.
 *
 * This macro is normally only useful within device driver source code. In other
 * situations, you are probably looking for device_get_binding().
 *
 * @param dev_id Device identifier.
 *
 * @return The full name of the device object defined by device definition
 * macros.
 */
#define DEVICE_NAME_GET(dev_id) Z_CONCAT(__device_, dev_id)

/* Node paths can exceed the maximum size supported by
 * device_get_binding() in user mode; this macro synthesizes a unique
 * dev_id from a devicetree node while staying within this maximum
 * size.
 *
 * The ordinal used in this name can be mapped to the path by
 * examining zephyr/include/generated/devicetree_generated.h.
 */
#define Z_DEVICE_DT_DEV_ID(node_id) Z_CONCAT(dts_ord_, DT_DEP_ORD(node_id))

/**
 * @brief Create a device object and set it up for boot time initialization.
 *
 * This macro defines a @ref device that is automatically configured by the
 * kernel during system initialization. This macro should only be used when the
 * device is not being allocated from a devicetree node. If you are allocating a
 * device from a devicetree node, use DEVICE_DT_DEFINE() or
 * DEVICE_DT_INST_DEFINE() instead.
 *
 * @param dev_id A unique token which is used in the name of the global device
 * structure as a C identifier.
 * @param name A string name for the device, which will be stored in
 * @ref device.name. This name can be used to look up the device with
 * device_get_binding(). This must be less than Z_DEVICE_MAX_NAME_LEN characters
 * (including terminating `NULL`) in order to be looked up from user mode.
 * @param init_fn Pointer to the device's initialization function, which will be
 * run by the kernel during system initialization. Can be `NULL`.
 * @param pm Pointer to the device's power management resources, a
 * @ref pm_device, which will be stored in @ref device.pm field. Use `NULL` if
 * the device does not use PM.
 * @param data Pointer to the device's private mutable data, which will be
 * stored in @ref device.data.
 * @param config Pointer to the device's private constant data, which will be
 * stored in @ref device.config.
 * @param level The device's initialization level (PRE_KERNEL_1, PRE_KERNEL_2 or
 * POST_KERNEL).
 * @param prio The device's priority within its initialization level. See
 * SYS_INIT() for details.
 * @param api Pointer to the device's API structure. Can be `NULL`.
 */
#define DEVICE_DEFINE(dev_id, name, init_fn, pm, data, config, level, prio, \
                      api)                                                  \
    Z_DEVICE_STATE_DEFINE(dev_id);                                          \
    Z_DEVICE_DEFINE(DT_INVALID_NODE, dev_id, name, init_fn, pm, data,       \
                    config, level, prio, api,                               \
                    &Z_DEVICE_STATE_NAME(dev_id))

/**
 * @brief Return a string name for a devicetree node.
 *
 * This macro returns a string literal usable as a device's name from a
 * devicetree node identifier.
 *
 * @param node_id The devicetree node identifier.
 *
 * @return The value of the node's `label` property, if it has one.
 * Otherwise, the node's full name in `node-name@unit-address` form.
 */
#define DEVICE_DT_NAME(node_id)             \
    DT_PROP_OR(node_id, label, DT_NODE_FULL_NAME(node_id))

/**
 * @brief Determine if a devicetree node initialization should be deferred.
 *
 * @param node_id The devicetree node identifier.
 *
 * @return Boolean stating if node initialization should be deferred.
 */
#define DEVICE_DT_DEFER(node_id)                                               \
	DT_PROP(node_id, zephyr_deferred_init)

/**
 * @brief Create a device object from a devicetree node identifier and set it up
 * for boot time initialization.
 *
 * This macro defines a @ref device that is automatically configured by the
 * kernel during system initialization. The global device object's name as a C
 * identifier is derived from the node's dependency ordinal. @ref device.name is
 * set to `DEVICE_DT_NAME(node_id)`.
 *
 * The device is declared with extern visibility, so a pointer to a global
 * device object can be obtained with `DEVICE_DT_GET(node_id)` from any source
 * file that includes `<zephyr/device.h>`. Before using the pointer, the
 * referenced object should be checked using device_is_ready().
 *
 * @param node_id The devicetree node identifier.
 * @param init_fn Pointer to the device's initialization function, which will be
 * run by the kernel during system initialization. Can be `NULL`.
 * @param pm Pointer to the device's power management resources, a
 * @ref pm_device, which will be stored in @ref device.pm. Use `NULL` if the
 * device does not use PM.
 * @param data Pointer to the device's private mutable data, which will be
 * stored in @ref device.data.
 * @param config Pointer to the device's private constant data, which will be
 * stored in @ref device.config field.
 * @param level The device's initialization level (PRE_KERNEL_1, PRE_KERNEL_2 or
 * POST_KERNEL).
 * @param prio The device's priority within its initialization level. See
 * SYS_INIT() for details.
 * @param api Pointer to the device's API structure. Can be `NULL`.
 */
#define DEVICE_DT_DEFINE(node_id, init_fn, pm, data, config, level, prio, api, \
             ...)                                               \
    Z_DEVICE_STATE_DEFINE(Z_DEVICE_DT_DEV_ID(node_id));         \
    Z_DEVICE_DEFINE(node_id, Z_DEVICE_DT_DEV_ID(node_id),       \
                    DEVICE_DT_NAME(node_id), init_fn, pm, data, config, \
                    level, prio, api,                           \
                    &Z_DEVICE_STATE_NAME(Z_DEVICE_DT_DEV_ID(node_id)),  \
                    __VA_ARGS__)

/**
 * @brief Like DEVICE_DT_DEFINE(), but uses an instance of a `DT_DRV_COMPAT`
 * compatible instead of a node identifier.
 *
 * @param inst Instance number. The `node_id` argument to DEVICE_DT_DEFINE() is
 * set to `DT_DRV_INST(inst)`.
 * @param ... Other parameters as expected by DEVICE_DT_DEFINE().
 */
#define DEVICE_DT_INST_DEFINE(inst, ...)    \
    DEVICE_DT_DEFINE(DT_DRV_INST(inst), __VA_ARGS__)

/**
 * @brief The name of the global device object for @p node_id
 *
 * Returns the name of the global device structure as a C identifier. The device
 * must be allocated using DEVICE_DT_DEFINE() or DEVICE_DT_INST_DEFINE() for
 * this to work.
 *
 * This macro is normally only useful within device driver source code. In other
 * situations, you are probably looking for DEVICE_DT_GET().
 *
 * @param node_id Devicetree node identifier
 *
 * @return The name of the device object as a C identifier
 */
#define DEVICE_DT_NAME_GET(node_id) DEVICE_NAME_GET(Z_DEVICE_DT_DEV_ID(node_id))

/**
 * @brief Get a @ref device reference from a devicetree node identifier.
 *
 * Returns a pointer to a device object created from a devicetree node, if any
 * device was allocated by a driver.
 *
 * If no such device was allocated, this will fail at linker time. If you get an
 * error that looks like `undefined reference to __device_dts_ord_<N>`, that is
 * what happened. Check to make sure your device driver is being compiled,
 * usually by enabling the Kconfig options it requires.
 *
 * @param node_id A devicetree node identifier
 *
 * @return A pointer to the device object created for that node
 */
#define DEVICE_DT_GET(node_id) (&DEVICE_DT_NAME_GET(node_id))

/**
 * @brief Get a @ref device reference for an instance of a `DT_DRV_COMPAT`
 * compatible.
 *
 * This is equivalent to `DEVICE_DT_GET(DT_DRV_INST(inst))`.
 *
 * @param inst `DT_DRV_COMPAT` instance number
 * @return A pointer to the device object created for that instance
 */
#define DEVICE_DT_INST_GET(inst) DEVICE_DT_GET(DT_DRV_INST(inst))

/**
 * @brief Get a @ref device reference from a devicetree compatible.
 *
 * If an enabled devicetree node has the given compatible and a device
 * object was created from it, this returns a pointer to that device.
 *
 * If there no such devices, this returns NULL.
 *
 * If there are multiple, this returns an arbitrary one.
 *
 * If this returns non-NULL, the device must be checked for readiness
 * before use, e.g. with device_is_ready().
 *
 * @param compat lowercase-and-underscores devicetree compatible
 * @return a pointer to a device, or NULL
 */
#define DEVICE_DT_GET_ANY(compat)                   \
    COND_CODE_1(DT_HAS_COMPAT_STATUS_OKAY(compat),  \
                (DEVICE_DT_GET(DT_COMPAT_GET_ANY_STATUS_OKAY(compat))), \
                (NULL))

/**
 * @brief Get a @ref device reference from a devicetree compatible.
 *
 * If an enabled devicetree node has the given compatible and a device object
 * was created from it, this returns a pointer to that device.
 *
 * If there are no such devices, this will fail at compile time.
 *
 * If there are multiple, this returns an arbitrary one.
 *
 * If this returns non-NULL, the device must be checked for readiness before
 * use, e.g. with device_is_ready().
 *
 * @param compat lowercase-and-underscores devicetree compatible
 * @return a pointer to a device
 */
#define DEVICE_DT_GET_ONE(compat)                   \
    COND_CODE_1(DT_HAS_COMPAT_STATUS_OKAY(compat),  \
                (DEVICE_DT_GET(DT_COMPAT_GET_ANY_STATUS_OKAY(compat))), \
                (ZERO_OR_COMPILE_ERROR(0)))

/**
 * @brief Utility macro to obtain an optional reference to a device.
 *
 * If the node identifier refers to a node with status `okay`, this returns
 * `DEVICE_DT_GET(node_id)`. Otherwise, it returns `NULL`.
 *
 * @param node_id devicetree node identifier
 *
 * @return a @ref device reference for the node identifier, which may be `NULL`.
 */
#define DEVICE_DT_GET_OR_NULL(node_id)              \
    COND_CODE_1(DT_NODE_HAS_STATUS(node_id, okay),  \
                (DEVICE_DT_GET(node_id)), (NULL))

/**
 * @brief Obtain a pointer to a device object by name
 *
 * @details Return the address of a device object created by
 * DEVICE_DEFINE(), using the dev_id provided to DEVICE_DEFINE().
 *
 * @param dev_id Device identifier.
 *
 * @return A pointer to the device object created by DEVICE_DEFINE()
 */
#define DEVICE_GET(dev_id) (&DEVICE_NAME_GET(dev_id))

/**
 * @brief Declare a static device object
 *
 * This macro can be used at the top-level to declare a device, such
 * that DEVICE_GET() may be used before the full declaration in
 * DEVICE_DEFINE().
 *
 * This is often useful when configuring interrupts statically in a
 * device's init or per-instance config function, as the init function
 * itself is required by DEVICE_DEFINE() and use of DEVICE_GET()
 * inside it creates a circular dependency.
 *
 * @param dev_id Device identifier.
 */
#define DEVICE_DECLARE(dev_id)                      \
    static const struct device DEVICE_NAME_GET(dev_id)

/**
 * @brief Get a @ref init_entry reference from a devicetree node.
 *
 * @param node_id A devicetree node identifier
 *
 * @return A pointer to the @ref init_entry object created for that node
 */
#define DEVICE_INIT_DT_GET(node_id)                 \
    (&Z_INIT_ENTRY_NAME(DEVICE_DT_NAME_GET(node_id)))

/**
 * @brief Get a @ref init_entry reference from a device identifier.
 *
 * @param dev_id Device identifier.
 *
 * @return A pointer to the init_entry object created for that device
 */
#define DEVICE_INIT_GET(dev_id) (&Z_INIT_ENTRY_NAME(DEVICE_NAME_GET(dev_id)))

/**
 * @brief Runtime device dynamic structure (in RAM) per driver instance
 *
 * Fields in this are expected to be default-initialized to zero. The
 * kernel driver infrastructure and driver access functions are
 * responsible for ensuring that any non-zero initialization is done
 * before they are accessed.
 */
struct device_state {
    /**
     * Device initialization return code (positive errno value).
     *
     * Device initialization functions return a negative errno code if they
     * fail. In Zephyr, errno values do not exceed 255, so we can store the
     * positive result value in a uint8_t type.
     */
    uint8_t init_res;

    /** Indicates the device initialization function has been
     * invoked.
     */
    bool initialized : 1;
};

struct pm_device_base;
struct pm_device;
struct pm_device_isr;

#ifdef CONFIG_DEVICE_DEPS_DYNAMIC
#define Z_DEVICE_DEPS_CONST
#else
#define Z_DEVICE_DEPS_CONST const
#endif

/**
 * @brief Runtime device structure (in ROM) per driver instance
 */
struct device {
    /** Name of the device instance */
    char const* name;
    /** Address of device instance config information */
    void const* config;
    /** Address of the API structure exposed by the device instance */
    void const* api;
    /** Address of the common device state */
    struct device_state* state;
    /** Address of the device instance private data */
    void* data;
    #if defined(CONFIG_DEVICE_DEPS) || defined(__DOXYGEN__)
    /**
     * Optional pointer to dependencies associated with the device.
     *
     * This encodes a sequence of sets of device handles that have some
     * relationship to this node. The individual sets are extracted with
     * dedicated API, such as device_required_handles_get(). Only available
     * if @kconfig{CONFIG_DEVICE_DEPS} is enabled.
     */
    Z_DEVICE_DEPS_CONST device_handle_t* deps;
    #endif /* CONFIG_DEVICE_DEPS */
    #if defined(CONFIG_PM_DEVICE) || defined(__DOXYGEN__)
    /**
     * Reference to the device PM resources (only available if
     * @kconfig{CONFIG_PM_DEVICE} is enabled).
     */
    union {
        struct pm_device_base* pm_base;
        struct pm_device* pm;
        struct pm_device_isr* pm_isr;
    };
    #endif
};

/**
 * @brief Get the handle for a given device
 *
 * @param dev the device for which a handle is desired.
 *
 * @return the handle for the device, or DEVICE_HANDLE_NULL if the device does
 * not have an associated handle.
 */
static inline device_handle_t device_handle_get(const struct device* dev) {
    device_handle_t ret = DEVICE_HANDLE_NULL;
    STRUCT_SECTION_START_EXTERN(device);

    /* TODO: If/when devices can be constructed that are not part of the
     * fixed sequence we'll need another solution.
     */
    if (dev != NULL) {
        ret = 1 + (device_handle_t)(dev - STRUCT_SECTION_START(device));
    }

    return (ret);
}

/**
 * @brief Run device initialization in user space
 *
 * @param[in] dev the device that want to re-initialize
 *
 * @return 0 on success, negative errno code otherwise
 * @note The init_entry entry of the device shall be in POST_KERNEL !!!
 */
int device_user_init(const struct device* dev);                 /* #CUSTOM@NDRS */

/**
 * @brief Get the device corresponding to a handle.
 *
 * @param dev_handle the device handle
 *
 * @return the device that has that handle, or a null pointer if @p dev_handle
 * does not identify a device.
 */
static inline const struct device*
device_from_handle(device_handle_t dev_handle) {
    STRUCT_SECTION_START_EXTERN(device);
    const struct device* dev = NULL;
    size_t numdev;

    STRUCT_SECTION_COUNT(device, &numdev);

    if ((dev_handle > 0) && ((size_t)dev_handle <= numdev)) {
        dev = &STRUCT_SECTION_START(device)[dev_handle - 1];
    }

    return (dev);
}

#if defined(CONFIG_DEVICE_DEPS) || defined(__DOXYGEN__)

/**
 * @brief Prototype for functions used when iterating over a set of devices.
 *
 * Such a function may be used in API that identifies a set of devices and
 * provides a visitor API supporting caller-specific interaction with each
 * device in the set.
 *
 * The visit is said to succeed if the visitor returns a non-negative value.
 *
 * @param dev a device in the set being iterated
 * @param context state used to support the visitor function
 *
 * @return A non-negative number to allow walking to continue, and a negative
 * error code to case the iteration to stop.
 *
 * @see device_required_foreach()
 * @see device_supported_foreach()
 */
typedef int (*device_visitor_callback_t)(const struct device* dev,
                                         void* context);

/**
 * @brief Get the device handles for devicetree dependencies of this device.
 *
 * This function returns a pointer to an array of device handles. The length of
 * the array is stored in the @p count parameter.
 *
 * The array contains a handle for each device that @p dev requires directly, as
 * determined from the devicetree. This does not include transitive
 * dependencies; you must recursively determine those.
 *
 * @param dev the device for which dependencies are desired.
 * @param count pointer to where this function should store the length of the
 * returned array. No value is stored if the call returns a null pointer. The
 * value may be set to zero if the device has no devicetree dependencies.
 *
 * @return a pointer to a sequence of @p count device handles, or a null pointer
 * if @p dev does not have any dependency data.
 */
static inline device_handle_t const*
device_required_handles_get(const struct device* dev, size_t* count) {
    device_handle_t const* rv = dev->deps;

    if (rv != NULL) {
        size_t i = 0;

        while ((rv[i] != Z_DEVICE_DEPS_ENDS) &&
               (rv[i] != Z_DEVICE_DEPS_SEP)) {
            ++i;
        }
        *count = i;
    }

    return (rv);
}

/**
 * @brief Get the device handles for injected dependencies of this device.
 *
 * This function returns a pointer to an array of device handles. The length of
 * the array is stored in the @p count parameter.
 *
 * The array contains a handle for each device that @p dev manually injected as
 * a dependency, via providing extra arguments to Z_DEVICE_DEFINE. This does not
 * include transitive dependencies; you must recursively determine those.
 *
 * @param dev the device for which injected dependencies are desired.
 * @param count pointer to where this function should store the length of the
 * returned array. No value is stored if the call returns a null pointer. The
 * value may be set to zero if the device has no devicetree dependencies.
 *
 * @return a pointer to a sequence of @p *count device handles, or a null
 * pointer if @p dev does not have any dependency data.
 */
static inline device_handle_t const*
device_injected_handles_get(const struct device* dev, size_t* count) {
    device_handle_t const* rv = dev->deps;
    size_t region = 0;
    size_t i = 0;

    if (rv != NULL) {
        /* Fast forward to injected devices */
        while (region != 1) {
            if (*rv == Z_DEVICE_DEPS_SEP) {
                region++;
            }
            rv++;
        }
        while ((rv[i] != Z_DEVICE_DEPS_ENDS) &&
               (rv[i] != Z_DEVICE_DEPS_SEP)) {
            ++i;
        }
        *count = i;
    }

    return (rv);
}

/**
 * @brief Get the set of handles that this device supports.
 *
 * This function returns a pointer to an array of device handles. The length of
 * the array is stored in the @p count parameter.
 *
 * The array contains a handle for each device that @p dev "supports" -- that
 * is, devices that require @p dev directly -- as determined from the
 * devicetree. This does not include transitive dependencies; you must
 * recursively determine those.
 *
 * @param dev the device for which supports are desired.
 * @param count pointer to where this function should store the length of the
 * returned array. No value is stored if the call returns a null pointer. The
 * value may be set to zero if nothing in the devicetree depends on @p dev.
 *
 * @return a pointer to a sequence of @p *count device handles, or a null
 * pointer if @p dev does not have any dependency data.
 */
static inline device_handle_t const*
device_supported_handles_get(const struct device* dev, size_t* count) {
    device_handle_t const* rv = dev->deps;
    size_t region = 0;
    size_t i = 0;

    if (rv != NULL) {
        /* Fast forward to supporting devices */
        while (region != 2) {
            if (*rv == Z_DEVICE_DEPS_SEP) {
                region++;
            }
            rv++;
        }
        /* Count supporting devices.
         * Trailing NULL's can be injected by gen_device_deps.py due to
         * CONFIG_PM_DEVICE_POWER_DOMAIN_DYNAMIC_NUM
         */
        while ((rv[i] != Z_DEVICE_DEPS_ENDS) &&
               (rv[i] != DEVICE_HANDLE_NULL)) {
            ++i;
        }
        *count = i;
    }

    return (rv);
}

/**
 * @brief Visit every device that @p dev directly requires.
 *
 * Zephyr maintains information about which devices are directly required by
 * another device; for example an I2C-based sensor driver will require an I2C
 * controller for communication. Required devices can derive from
 * statically-defined devicetree relationships or dependencies registered at
 * runtime.
 *
 * This API supports operating on the set of required devices. Example uses
 * include making sure required devices are ready before the requiring device is
 * used, and releasing them when the requiring device is no longer needed.
 *
 * There is no guarantee on the order in which required devices are visited.
 *
 * If the @p visitor_cb function returns a negative value iteration is halted,
 * and the returned value from the visitor is returned from this function.
 *
 * @note This API is not available to unprivileged threads.
 *
 * @param dev a device of interest. The devices that this device depends on will
 * be used as the set of devices to visit. This parameter must not be null.
 * @param visitor_cb the function that should be invoked on each device in the
 * dependency set. This parameter must not be null.
 * @param context state that is passed through to the visitor function. This
 * parameter may be null if @p visitor_cb tolerates a null @p context.
 *
 * @return The number of devices that were visited if all visits succeed, or
 * the negative value returned from the first visit that did not succeed.
 */
int device_required_foreach(const struct device* dev,
                            device_visitor_callback_t visitor_cb,
                            void* context);

/**
 * @brief Visit every device that @p dev directly supports.
 *
 * Zephyr maintains information about which devices are directly supported by
 * another device; for example an I2C controller will support an I2C-based
 * sensor driver. Supported devices can derive from statically-defined
 * devicetree relationships.
 *
 * This API supports operating on the set of supported devices. Example uses
 * include iterating over the devices connected to a regulator when it is
 * powered on.
 *
 * There is no guarantee on the order in which required devices are visited.
 *
 * If the @p visitor_cb function returns a negative value iteration is halted,
 * and the returned value from the visitor is returned from this function.
 *
 * @note This API is not available to unprivileged threads.
 *
 * @param dev a device of interest. The devices that this device supports
 * will be used as the set of devices to visit. This parameter must not be null.
 * @param visitor_cb the function that should be invoked on each device in the
 * support set. This parameter must not be null.
 * @param context state that is passed through to the visitor function. This
 * parameter may be null if @p visitor_cb tolerates a null @p context.
 *
 * @return The number of devices that were visited if all visits succeed, or the
 * negative value returned from the first visit that did not succeed.
 */
int device_supported_foreach(const struct device* dev,
                             device_visitor_callback_t visitor_cb,
                             void* context);

#endif /* CONFIG_DEVICE_DEPS */

/**
 * @brief Get a @ref device reference from its @ref device.name field.
 *
 * This function iterates through the devices on the system. If a device with
 * the given @p name field is found, and that device initialized successfully at
 * boot time, this function returns a pointer to the device.
 *
 * If no device has the given @p name, this function returns `NULL`.
 *
 * This function also returns NULL when a device is found, but it failed to
 * initialize successfully at boot time. (To troubleshoot this case, set a
 * breakpoint on your device driver's initialization function.)
 *
 * @param name device name to search for. A null pointer, or a pointer to an
 * empty string, will cause NULL to be returned.
 *
 * @return pointer to device structure with the given name; `NULL` if the device
 * is not found or if the device with that name's initialization function
 * failed.
 */
__syscall const struct device* device_get_binding(char const* name);

/**
 * @brief Get access to the static array of static devices.
 *
 * @param devices where to store the pointer to the array of statically
 * allocated devices. The array must not be mutated through this pointer.
 *
 * @return the number of statically allocated devices.
 */
size_t z_device_get_all_static(const struct device** devices);

/**
 * @brief Verify that a device is ready for use.
 *
 * This is the implementation underlying device_is_ready(), without the overhead
 * of a syscall wrapper.
 *
 * @param dev pointer to the device in question.
 *
 * @retval true If the device is ready for use.
 * @retval false If the device is not ready for use or if a NULL device pointer
 * is passed as argument.
 *
 * @see device_is_ready()
 */
bool z_device_is_ready(const struct device* dev);

/**
 * @brief Verify that a device is ready for use.
 *
 * Indicates whether the provided device pointer is for a device known to be
 * in a state where it can be used with its standard API.
 *
 * This can be used with device pointers captured from DEVICE_DT_GET(), which
 * does not include the readiness checks of device_get_binding(). At minimum
 * this means that the device has been successfully initialized.
 *
 * @param dev pointer to the device in question.
 *
 * @retval true If the device is ready for use.
 * @retval false If the device is not ready for use or if a NULL device pointer
 * is passed as argument.
 */
__syscall bool device_is_ready(const struct device* dev);

static inline bool z_impl_device_is_ready(const struct device* dev) {
    return z_device_is_ready(dev);
}

/**
 * @brief Initialize a device.
 *
 * A device whose initialization was deferred (by marking it as
 * ``zephyr,deferred-init`` on devicetree) needs to be initialized manually via
 * this call. Note that only devices whose initialization was deferred can be
 * initialized via this call - one can not try to initialize a non
 * initialization deferred device that failed initialization with this call.
 *
 * @param dev device to be initialized.
 *
 * @retval -ENOENT If device was not found - or isn't a deferred one.
 * @retval -errno For other errors.
 */
__syscall int device_init(const struct device *dev);

/**
 * @}
 */

/** @cond INTERNAL_HIDDEN */

/**
 * @brief Synthesize a unique name for the device state associated with
 * @p dev_id.
 */
#define Z_DEVICE_STATE_NAME(dev_id) Z_CONCAT(__devstate_, dev_id)

/**
 * @brief Utility macro to define and initialize the device state.
 *
 * @param dev_id Device identifier.
 */
#define Z_DEVICE_STATE_DEFINE(dev_id)                           \
    static Z_DECL_ALIGN(struct device_state) Z_DEVICE_STATE_NAME(dev_id)    \
    __attribute__((__section__(".z_devstate")))

#if defined(CONFIG_DEVICE_DEPS) || defined(__DOXYGEN__)

/**
 * @brief Synthesize the name of the object that holds device ordinal and
 * dependency data.
 *
 * @param dev_id Device identifier.
 */
#define Z_DEVICE_DEPS_NAME(dev_id) Z_CONCAT(__devicedeps_, dev_id)

/**
 * @brief Expand extra dependencies with a comma in between.
 *
 * @param ... Extra dependencies.
 */
#define Z_DEVICE_EXTRA_DEPS(...)                                \
    FOR_EACH_NONEMPTY_TERM(IDENTITY, (, ), __VA_ARGS__)

/** @brief Linker section were device dependencies are placed. */
#define Z_DEVICE_DEPS_SECTION                                   \
    __attribute__((__section__(".__device_deps_pass1")))

#ifdef __cplusplus
#define Z_DEVICE_DEPS_EXTERN extern
#else
#define Z_DEVICE_DEPS_EXTERN
#endif

/**
 * @brief Define device dependencies.
 *
 * Initial build provides a record that associates the device object with its
 * devicetree ordinal, and provides the dependency ordinals. These are provided
 * as weak definitions (to prevent the reference from being captured when the
 * original object file is compiled), and in a distinct pass1 section (which
 * will be replaced by postprocessing).
 *
 * Before processing in gen_device_deps.py, the array format is:
 * {
 *     DEVICE_ORDINAL (or DEVICE_HANDLE_NULL if not a devicetree node),
 *     List of devicetree dependency ordinals (if any),
 *     Z_DEVICE_DEPS_SEP,
 *     List of injected dependency ordinals (if any),
 *     Z_DEVICE_DEPS_SEP,
 *     List of devicetree supporting ordinals (if any),
 * }
 *
 * After processing in gen_device_deps.py, the format is updated to:
 * {
 *     List of existing devicetree dependency handles (if any),
 *     Z_DEVICE_DEPS_SEP,
 *     List of injected devicetree dependency handles (if any),
 *     Z_DEVICE_DEPS_SEP,
 *     List of existing devicetree support handles (if any),
 *     DEVICE_HANDLE_NULL
 * }
 *
 * It is also (experimentally) necessary to provide explicit alignment on each
 * object. Otherwise x86-64 builds will introduce padding between objects in the
 * same input section in individual object files, which will be retained in
 * subsequent links both wasting space and resulting in aggregate size changes
 * relative to pass2 when all objects will be in the same input section.
 */
#define Z_DEVICE_DEPS_DEFINE(node_id, dev_id, ...)              \
    extern Z_DEVICE_DEPS_CONST device_handle_t Z_DEVICE_DEPS_NAME(dev_id)[];  \
    Z_DEVICE_DEPS_CONST Z_DECL_ALIGN(device_handle_t)           \
    Z_DEVICE_DEPS_SECTION Z_DEVICE_DEPS_EXTERN __weak           \
        Z_DEVICE_DEPS_NAME(dev_id)[] = {                        \
            COND_CODE_1(                                        \
                DT_NODE_EXISTS(node_id),                        \
                (DT_DEP_ORD(node_id), DT_REQUIRES_DEP_ORDS(node_id)),  \
                (DEVICE_HANDLE_NULL, )) /**/                    \
        Z_DEVICE_DEPS_SEP,                                      \
        Z_DEVICE_EXTRA_DEPS(__VA_ARGS__) /**/                   \
        Z_DEVICE_DEPS_SEP,                                      \
        COND_CODE_1(DT_NODE_EXISTS(node_id),                    \
                (DT_SUPPORTS_DEP_ORDS(node_id)), ()) /**/       \
    }

#endif /* CONFIG_DEVICE_DEPS */

/**
 * @brief Init sub-priority of the device
 *
 * The sub-priority is defined by the devicetree ordinal, which ensures that
 * multiple drivers running at the same priority level run in an order that
 * respects the devicetree dependencies.
 */
#define Z_DEVICE_INIT_SUB_PRIO(node_id)                         \
    COND_CODE_1(DT_NODE_EXISTS(node_id),                        \
                (DT_DEP_ORD_STR_SORTABLE(node_id)), (0))

/**
 * @brief Maximum device name length.
 *
 * The maximum length is set so that device_get_binding() can be used from
 * userspace.
 */
#define Z_DEVICE_MAX_NAME_LEN   48U

/**
 * @brief Compile time check for device name length
 *
 * @param name Device name.
 */
#define Z_DEVICE_NAME_CHECK(name)                               \
    BUILD_ASSERT(sizeof(Z_STRINGIFY(name)) <= Z_DEVICE_MAX_NAME_LEN,    \
                 Z_STRINGIFY(DEVICE_NAME_GET(name)) " too long")

/**
 * @brief Initializer for @ref device.
 *
 * @param name_ Name of the device.
 * @param pm_ Reference to @ref pm_device_base (optional).
 * @param data_ Reference to device data.
 * @param config_ Reference to device config.
 * @param api_ Reference to device API ops.
 * @param state_ Reference to device state.
 * @param deps_ Reference to device dependencies.
 */
<<<<<<< HEAD
#define Z_DEVICE_INIT(name_, pm_, data_, config_, api_, state_, deps_)         \
	{                                                                      \
		.name = name_,                                                 \
		.config = (config_),                                           \
		.api = (api_),                                                 \
		.state = (state_),                                             \
		.data = (data_),                                               \
		IF_ENABLED(CONFIG_DEVICE_DEPS, (.deps = (deps_),)) /**/        \
		IF_ENABLED(CONFIG_PM_DEVICE, ({ .pm_base = (pm_),})) /**/         \
	}
=======
#define Z_DEVICE_INIT(name_, pm_, data_, config_, api_, state_, deps_)  \
    {                                                           \
        .name = name_,                                          \
        .config = (config_),                                    \
        .api = (api_),                                          \
        .state = (state_),                                      \
        .data = (data_),                                        \
        IF_ENABLED(CONFIG_DEVICE_DEPS, (.deps = (deps_),)) /**/ \
        IF_ENABLED(CONFIG_PM_DEVICE, ({ .pm_base = (pm_),)}) /**/   \
    }
>>>>>>> e5f33646

/**
 * @brief Device section name (used for sorting purposes).
 *
 * @param level Initialization level
 * @param prio Initialization priority
 */
#define Z_DEVICE_SECTION_NAME(level, prio)                      \
    Z_CONCAT(INIT_LEVEL_ORD(level), _##prio)

/**
 * @brief Define a @ref device
 *
 * @param node_id Devicetree node id for the device (DT_INVALID_NODE if a
 * software device).
 * @param dev_id Device identifier (used to name the defined @ref device).
 * @param name Name of the device.
 * @param pm Reference to @ref pm_device_base associated with the device.
 * (optional).
 * @param data Reference to device data.
 * @param config Reference to device config.
 * @param level Initialization level.
 * @param prio Initialization priority.
 * @param api Reference to device API.
 * @param ... Optional dependencies, manually specified.
 */
#define Z_DEVICE_BASE_DEFINE(node_id, dev_id, name, pm, data, config, level, prio, api, state,  \
                             deps)                                                              \
    COND_CODE_1(DT_NODE_EXISTS(node_id), (), (static))                                          \
    COND_CODE_1(Z_DEVICE_IS_MUTABLE(node_id), (), (const))                                      \
    STRUCT_SECTION_ITERABLE_NAMED_ALTERNATE(                                                    \
        device, COND_CODE_1(Z_DEVICE_IS_MUTABLE(node_id), (device_mutable), (device)),          \
        Z_DEVICE_SECTION_NAME(level, prio), DEVICE_NAME_GET(dev_id)) =                          \
        Z_DEVICE_INIT(name, pm, data, config, api, state, deps)

/* deprecated device initialization levels */
#define Z_DEVICE_LEVEL_DEPRECATED_EARLY                         \
    __WARN("EARLY device driver level is deprecated")
#define Z_DEVICE_LEVEL_DEPRECATED_PRE_KERNEL_1
#define Z_DEVICE_LEVEL_DEPRECATED_PRE_KERNEL_2
#define Z_DEVICE_LEVEL_DEPRECATED_POST_KERNEL
#define Z_DEVICE_LEVEL_DEPRECATED_APPLICATION                   \
    __WARN("APPLICATION device driver level is deprecated")
#define Z_DEVICE_LEVEL_DEPRECATED_SMP                           \
    __WARN("SMP device driver level is deprecated")

/**
 * @brief Issue a warning if the given init level is deprecated.
 *
 * @param level Init level
 */
#define Z_DEVICE_LEVEL_CHECK_DEPRECATED_LEVEL(level)            \
    Z_DEVICE_LEVEL_DEPRECATED_##level

/**
 * @brief Define the init entry for a device.
 *
 * @param node_id Devicetree node id for the device (DT_INVALID_NODE if a
 * software device).
 * @param dev_id Device identifier.
 * @param init_fn_ Device init function.
 * @param level Initialization level.
 * @param prio Initialization priority.
 */
#define Z_DEVICE_INIT_ENTRY_DEFINE(node_id, dev_id, init_fn_, level, prio)                      \
    Z_DEVICE_LEVEL_CHECK_DEPRECATED_LEVEL(level)                                                \
                                                                                                \
    static const Z_DECL_ALIGN(struct init_entry) __used __noasan Z_INIT_ENTRY_SECTION(          \
        level, prio, Z_DEVICE_INIT_SUB_PRIO(node_id))                                           \
        Z_INIT_ENTRY_NAME(DEVICE_NAME_GET(dev_id)) = {                                          \
            .init_fn = {COND_CODE_1(Z_DEVICE_IS_MUTABLE(node_id), (.dev_rw), (.dev)) =          \
                        (init_fn_)},                                                            \
            {                                                                                   \
                COND_CODE_1(Z_DEVICE_IS_MUTABLE(node_id), (.dev_rw), (.dev)) =                  \
                    &DEVICE_NAME_GET(dev_id),                                                   \
            },                                                                                  \
    }

#define Z_DEFER_DEVICE_INIT_ENTRY_DEFINE(node_id, dev_id, init_fn_)                             \
    static const Z_DECL_ALIGN(struct init_entry) __used __noasan                                \
        __attribute__((__section__(".z_deferred_init")))                                        \
        Z_INIT_ENTRY_NAME(DEVICE_NAME_GET(dev_id)) = {                                          \
            .init_fn = {COND_CODE_1(Z_DEVICE_IS_MUTABLE(node_id), (.dev_rw), (.dev)) =          \
                        (init_fn_)},                                                            \
            {                                                                                   \
                COND_CODE_1(Z_DEVICE_IS_MUTABLE(node_id), (.dev_rw), (.dev)) =                  \
                    &DEVICE_NAME_GET(dev_id),                                                   \
            },                                                                                  \
    }

/**
 * @brief Define a @ref device and all other required objects.
 *
 * This is the common macro used to define @ref device objects. It can be used
 * to define both Devicetree and software devices.
 *
 * @param node_id Devicetree node id for the device (DT_INVALID_NODE if a
 * software device).
 * @param dev_id Device identifier (used to name the defined @ref device).
 * @param name Name of the device.
 * @param init_fn Device init function.
 * @param pm Reference to @ref pm_device_base associated with the device.
 * (optional).
 * @param data Reference to device data.
 * @param config Reference to device config.
 * @param level Initialization level.
 * @param prio Initialization priority.
 * @param api Reference to device API.
 * @param state Reference to device state.
 * @param ... Optional dependencies, manually specified.
 */
#define Z_DEVICE_DEFINE(node_id, dev_id, name, init_fn, pm, data, config,   \
                        level, prio, api, state, ...)                       \
    Z_DEVICE_NAME_CHECK(name);                                              \
                                                                            \
    IF_ENABLED(CONFIG_DEVICE_DEPS,                                          \
               (Z_DEVICE_DEPS_DEFINE(node_id, dev_id, __VA_ARGS__);))       \
                                                                            \
    Z_DEVICE_BASE_DEFINE(node_id, dev_id, name, pm, data, config, level,    \
                         prio, api, state, Z_DEVICE_DEPS_NAME(dev_id));     \
                                                                            \
    COND_CODE_1(DEVICE_DT_DEFER(node_id),                                   \
                (Z_DEFER_DEVICE_INIT_ENTRY_DEFINE(node_id, dev_id,          \
                                                  init_fn)),                \
                (Z_DEVICE_INIT_ENTRY_DEFINE(node_id, dev_id, init_fn,       \
                                            level, prio)));

/**
 * @brief Declare a device for each status "okay" devicetree node.
 *
 * @note Disabled nodes should not result in devices, so not predeclaring these
 * keeps drivers honest.
 *
 * This is only "maybe" a device because some nodes have status "okay", but
 * don't have a corresponding @ref device allocated. There's no way to figure
 * that out until after we've built the zephyr image, though.
 */
#define Z_MAYBE_DEVICE_DECLARE_INTERNAL(node_id)                        \
    extern COND_CODE_1(Z_DEVICE_IS_MUTABLE(node_id), (),                \
                       (const)) struct device DEVICE_DT_NAME_GET(node_id);

DT_FOREACH_STATUS_OKAY_NODE(Z_MAYBE_DEVICE_DECLARE_INTERNAL)

/** @endcond */

#ifdef __cplusplus
}
#endif

#include <syscalls/device.h>

#endif /* ZEPHYR_INCLUDE_DEVICE_H_ */<|MERGE_RESOLUTION|>--- conflicted
+++ resolved
@@ -50,8 +50,8 @@
 #define Z_DEVICE_DEPS_ENDS INT16_MAX
 
 /** @brief Determine if a DT node is mutable */
-#define Z_DEVICE_IS_MUTABLE(node_id)                                                               \
-	COND_CODE_1(IS_ENABLED(CONFIG_DEVICE_MUTABLE), (DT_PROP(node_id, zephyr_mutable)), (0))
+#define Z_DEVICE_IS_MUTABLE(node_id)                            \
+    COND_CODE_1(IS_ENABLED(CONFIG_DEVICE_MUTABLE), (DT_PROP(node_id, zephyr_mutable)), (0))
 
 /** @endcond */
 
@@ -164,8 +164,8 @@
  *
  * @return Boolean stating if node initialization should be deferred.
  */
-#define DEVICE_DT_DEFER(node_id)                                               \
-	DT_PROP(node_id, zephyr_deferred_init)
+#define DEVICE_DT_DEFER(node_id)                                \
+    DT_PROP(node_id, zephyr_deferred_init)
 
 /**
  * @brief Create a device object from a devicetree node identifier and set it up
@@ -197,8 +197,8 @@
  * SYS_INIT() for details.
  * @param api Pointer to the device's API structure. Can be `NULL`.
  */
-#define DEVICE_DT_DEFINE(node_id, init_fn, pm, data, config, level, prio, api, \
-             ...)                                               \
+#define DEVICE_DT_DEFINE(node_id, init_fn, pm, data, config, level, prio, api,  \
+                         ...)                                   \
     Z_DEVICE_STATE_DEFINE(Z_DEVICE_DT_DEV_ID(node_id));         \
     Z_DEVICE_DEFINE(node_id, Z_DEVICE_DT_DEV_ID(node_id),       \
                     DEVICE_DT_NAME(node_id), init_fn, pm, data, config, \
@@ -582,6 +582,7 @@
             }
             rv++;
         }
+
         while ((rv[i] != Z_DEVICE_DEPS_ENDS) &&
                (rv[i] != Z_DEVICE_DEPS_SEP)) {
             ++i;
@@ -792,7 +793,7 @@
  * @retval -ENOENT If device was not found - or isn't a deferred one.
  * @retval -errno For other errors.
  */
-__syscall int device_init(const struct device *dev);
+__syscall int device_init(const struct device* dev);
 
 /**
  * @}
@@ -935,18 +936,6 @@
  * @param state_ Reference to device state.
  * @param deps_ Reference to device dependencies.
  */
-<<<<<<< HEAD
-#define Z_DEVICE_INIT(name_, pm_, data_, config_, api_, state_, deps_)         \
-	{                                                                      \
-		.name = name_,                                                 \
-		.config = (config_),                                           \
-		.api = (api_),                                                 \
-		.state = (state_),                                             \
-		.data = (data_),                                               \
-		IF_ENABLED(CONFIG_DEVICE_DEPS, (.deps = (deps_),)) /**/        \
-		IF_ENABLED(CONFIG_PM_DEVICE, ({ .pm_base = (pm_),})) /**/         \
-	}
-=======
 #define Z_DEVICE_INIT(name_, pm_, data_, config_, api_, state_, deps_)  \
     {                                                           \
         .name = name_,                                          \
@@ -955,9 +944,8 @@
         .state = (state_),                                      \
         .data = (data_),                                        \
         IF_ENABLED(CONFIG_DEVICE_DEPS, (.deps = (deps_),)) /**/ \
-        IF_ENABLED(CONFIG_PM_DEVICE, ({ .pm_base = (pm_),)}) /**/   \
+        IF_ENABLED(CONFIG_PM_DEVICE, ({ .pm_base = (pm_),})) /**/   \
     }
->>>>>>> e5f33646
 
 /**
  * @brief Device section name (used for sorting purposes).
