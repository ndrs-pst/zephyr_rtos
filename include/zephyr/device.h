--- conflicted
+++ resolved
@@ -502,20 +502,13 @@
 
 /** Device operations */
 struct device_ops {
-<<<<<<< HEAD
     /** Initialization function */
     int (*init)(struct device const* dev);
 
+    #ifdef CONFIG_DEVICE_DEINIT_SUPPORT
     /** De-initialization function */
     int (*deinit)(struct device const* dev);
-=======
-	/** Initialization function */
-	int (*init)(const struct device *dev);
-#ifdef CONFIG_DEVICE_DEINIT_SUPPORT
-	/** De-initialization function */
-	int (*deinit)(const struct device *dev);
-#endif /* CONFIG_DEVICE_DEINIT_SUPPORT */
->>>>>>> 2d4e05af
+    #endif /* CONFIG_DEVICE_DEINIT_SUPPORT */
 };
 
 /**
@@ -1187,12 +1180,12 @@
  * @param init_fn_ Initialization function
  * @param deinit_fn_ De-initialization function
  */
-#define Z_DEVICE_OPS(init_fn_, deinit_fn_)                                     \
-	{                                                                      \
-		.init = (init_fn_),                                            \
-		IF_ENABLED(CONFIG_DEVICE_DEINIT_SUPPORT,                       \
-			   (.deinit = (deinit_fn_),))                          \
-	}
+#define Z_DEVICE_OPS(init_fn_, deinit_fn_)                      \
+    {                                                           \
+        .init = (init_fn_),                                     \
+        IF_ENABLED(CONFIG_DEVICE_DEINIT_SUPPORT,                \
+                   (.deinit = (deinit_fn_),))                   \
+    }
 
 /**
  * @brief Initializer for @ref device.
@@ -1210,7 +1203,6 @@
  * @param node_id_ Devicetree node identifier
  * @param dev_id_ Device identifier token, as passed to Z_DEVICE_BASE_DEFINE
  */
-<<<<<<< HEAD
 #define Z_DEVICE_INIT(name_, init_fn_, deinit_fn_, flags_, pm_, data_, config_, api_, \
                       state_, deps_, node_id_, dev_id_)                         \
     {                                                                           \
@@ -1219,7 +1211,7 @@
         .api    = (api_),                                                       \
         .state  = (state_),                                                     \
         .data   = (data_),                                                      \
-        .ops    = { .init = (init_fn_), .deinit = (deinit_fn_) },               \
+        .ops    = Z_DEVICE_OPS(init_fn_, deinit_fn_),                           \
         .flags  = (flags_),                                                     \
         IF_ENABLED(CONFIG_DEVICE_DEPS, (.deps = (deps_),)) /**/                 \
         IF_ENABLED(CONFIG_PM_DEVICE, Z_DEVICE_INIT_PM_BASE(pm_)) /**/           \
@@ -1228,25 +1220,6 @@
                                (.dt_meta = &Z_DEVICE_DT_METADATA_NAME_GET(      \
                                 dev_id_),))))                                   \
     }
-=======
-#define Z_DEVICE_INIT(name_, init_fn_, deinit_fn_, flags_, pm_, data_, config_, api_,   \
-		      state_, deps_, node_id_, dev_id_)					\
-	{										\
-		.name = name_,								\
-		.config = (config_),							\
-		.api = (api_),								\
-		.state = (state_),							\
-		.data = (data_),							\
-		.ops = Z_DEVICE_OPS(init_fn_, deinit_fn_),				\
-		.flags = (flags_),							\
-		IF_ENABLED(CONFIG_DEVICE_DEPS, (.deps = (deps_),)) /**/			\
-		IF_ENABLED(CONFIG_PM_DEVICE, Z_DEVICE_INIT_PM_BASE(pm_)) /**/		\
-		IF_ENABLED(CONFIG_DEVICE_DT_METADATA,					\
-			   (IF_ENABLED(DT_NODE_EXISTS(node_id_),			\
-				       (.dt_meta = &Z_DEVICE_DT_METADATA_NAME_GET(	\
-						dev_id_),))))				\
-	}
->>>>>>> 2d4e05af
 
 /*
  * Anonymous unions require C11. Some pre-C11 gcc versions have early support for anonymous
