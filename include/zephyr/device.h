--- conflicted
+++ resolved
@@ -107,11 +107,7 @@
  * The ordinal used in this name can be mapped to the path by
  * examining zephyr/include/generated/zephyr/devicetree_generated.h.
  */
-<<<<<<< HEAD
-#define Z_DEVICE_DT_DEV_ID(node_id) Z_CONCAT(dts_ord_, DT_DEP_ORD(node_id))
-=======
-#define Z_DEVICE_DT_DEP_ORD(node_id) _CONCAT(dts_ord_, DT_DEP_ORD(node_id))
->>>>>>> d9612587
+#define Z_DEVICE_DT_DEP_ORD(node_id) Z_CONCAT(dts_ord_, DT_DEP_ORD(node_id))
 
 /* Same as above, but uses the hash of the node path instead of the ordinal.
  *
