/**
 * @file
 * @brief Bluetooth subsystem core APIs.
 */

/*
 * Copyright (c) 2017 Nordic Semiconductor ASA
 * Copyright (c) 2015-2016 Intel Corporation
 *
 * SPDX-License-Identifier: Apache-2.0
 */
#ifndef ZEPHYR_INCLUDE_BLUETOOTH_BLUETOOTH_H_
#define ZEPHYR_INCLUDE_BLUETOOTH_BLUETOOTH_H_

/**
 * @brief Bluetooth APIs
 *
 * @details The Bluetooth Subsystem Core APIs provide essential functionalities
 *          to use and manage Bluetooth based communication. These APIs include
 *          APIs for Bluetooth stack initialization, device discovery,
 *          connection management, data transmission, profiles and services.
 *          These APIs support both classic Bluetooth and Bluetooth Low Energy
 *          (LE) operations.
 *
 * @defgroup bluetooth Bluetooth APIs
 * @ingroup connectivity
 * @{
 */

#include <stdbool.h>
#include <stdint.h>
#include <string.h>

#include <zephyr/bluetooth/gap.h>
#include <zephyr/bluetooth/addr.h>
#include <zephyr/bluetooth/crypto.h>
#include <zephyr/bluetooth/classic/classic.h>
#include <zephyr/net_buf.h>
#include <zephyr/sys/slist.h>
#include <zephyr/sys/util.h>
#include <zephyr/sys/util_macro.h>
#include <zephyr/toolchain.h>

#ifdef __cplusplus
extern "C" {
#endif

/**
 * @brief Generic Access Profile (GAP)
 *
 * @details The Generic Access Profile (GAP) defines fundamental Bluetooth
 *          operations, including device discovery, pairing, and connection
 *          management. Zephyr's GAP implementation supports both classic
 *          Bluetooth and Bluetooth Low Energy (LE) functionalities, enabling
 *          roles such as Broadcaster, Observer, Peripheral, and Central. These
 *          roles define the device's behavior in advertising, scanning, and
 *          establishing connections within Bluetooth networks.
 *
 * @defgroup bt_gap Generic Access Profile (GAP)
 * @since 1.0
 * @version 1.0.0
 * @ingroup bluetooth
 * @{
 */

/**
 * Identity handle referring to the first identity address. This is a convenience macro for
 * specifying the default identity address. This helps make the code more readable, especially when
 * only one identity address is supported.
 */
#define BT_ID_DEFAULT 0

/**
 * @brief Number of octets for local supported
 *
 * The value of 8 correspond to page 0 in the LE Controller supported features
 */
#define BT_LE_LOCAL_SUPPORTED_FEATURES_SIZE 8

/** Opaque type representing an advertiser. */
struct bt_le_ext_adv;

/** Opaque type representing an periodic advertising sync. */
struct bt_le_per_adv_sync;

/* Don't require everyone to include conn.h */
struct bt_conn;

/* Don't require everyone to include iso.h */
struct bt_iso_biginfo;

/* Don't require everyone to include direction.h */
struct bt_df_per_adv_sync_iq_samples_report;

/**
 * @brief Info of the advertising sent event.
 *
 * @note Used in @ref bt_le_ext_adv_cb.
 */
struct bt_le_ext_adv_sent_info {
	/**
	 * If the advertising set was started with a non-zero
	 * @ref bt_le_ext_adv_start_param.num_events, this field
	 * contains the number of times this advertising set has
	 * been sent since it was enabled.
	 */
	uint8_t num_sent;
};

/**
 * @brief Info of the advertising connected event.
 *
 * @note Used in @ref bt_le_ext_adv_cb.
 */
struct bt_le_ext_adv_connected_info {
	/** Connection object of the new connection */
	struct bt_conn *conn;
};

/**
 * @brief Info of the advertising scanned event.
 *
 * @note Used in @ref bt_le_ext_adv_cb.
 */
struct bt_le_ext_adv_scanned_info {
	/** Active scanner LE address and type */
	bt_addr_le_t *addr;
};

/**
 * @brief Info of the PAwR subevents.
 *
 * @details When the Controller indicates it is ready to transmit one or more PAwR subevents,
 * @ref bt_le_per_adv_data_request holds the information about the first subevent data and the
 * number of subevents data can be set for.
 *
 * @note Used in @ref bt_le_ext_adv_cb.
 */
struct bt_le_per_adv_data_request {
	/** The first subevent data can be set for */
	uint8_t start;

	/** The number of subevents data can be set for */
	uint8_t count;
};

/**
 * @brief Info about the PAwR responses received.
 *
 * @details When the Controller indicates that one or more synced devices have responded to a
 * periodic advertising subevent indication, @ref bt_le_per_adv_response_info holds the information
 * about the subevent in question, its status, TX power, RSSI of the response, the Constant Tone
 * Extension of the advertisement, and the slot the response was received in.
 *
 * @note Used in @ref bt_le_ext_adv_cb.
 */
struct bt_le_per_adv_response_info {
	/** The subevent the response was received in */
	uint8_t subevent;

	/** @brief Status of the subevent indication.
	 *
	 * 0 if subevent indication was transmitted.
	 * 1 if subevent indication was not transmitted.
	 * All other values RFU.
	 */
	uint8_t tx_status;

	/** The TX power of the response in dBm */
	int8_t tx_power;

	/** The RSSI of the response in dBm */
	int8_t rssi;

	/** The Constant Tone Extension (CTE) of the advertisement (@ref bt_df_cte_type) */
	uint8_t cte_type;

	/** The slot the response was received in */
	uint8_t response_slot;
};

/**
 * @brief Callback struct to notify about advertiser activity.
 *
 * @details The @ref bt_le_ext_adv_cb struct contains callback functions that are invoked in
 * response to various events related to the advertising set. These events include:
 *     - Completion of advertising data transmission
 *     - Acceptance of a new connection
 *     - Transmission of scan response data
 *     - If privacy is enabled:
 *         - Expiration of the advertising set's validity
 *     - If PAwR (Periodic Advertising with Response) is enabled:
 *         - Readiness to send one or more PAwR subevents, namely the LE Periodic Advertising
 *           Subevent Data Request event
 *         - Response of synced devices to a periodic advertising subevent indication has been
 *           received, namely the LE Periodic Advertising Response Report event
 *
 * @note Must point to valid memory during the lifetime of the advertising set.
 *
 * @note Used in @ref bt_le_ext_adv_create.
 */
struct bt_le_ext_adv_cb {
	/**
	 * @brief The advertising set was disabled after reaching limit
	 *
	 * This callback is invoked when the limit set in
	 * @ref bt_le_ext_adv_start_param.timeout or
	 * @ref bt_le_ext_adv_start_param.num_events is reached.
	 *
	 * @param adv  The advertising set object.
	 * @param info Information about the sent event.
	 */
	void (*sent)(struct bt_le_ext_adv *adv,
		     struct bt_le_ext_adv_sent_info *info);

	/**
	 * @brief The advertising set has accepted a new connection.
	 *
	 * This callback notifies the application that the advertising set has
	 * accepted a new connection.
	 *
	 * @param adv  The advertising set object.
	 * @param info Information about the connected event.
	 */
	void (*connected)(struct bt_le_ext_adv *adv,
			  struct bt_le_ext_adv_connected_info *info);

	/**
	 * @brief The advertising set has sent scan response data.
	 *
	 * This callback notifies the application that the advertising set has
	 * has received a Scan Request packet, and has sent a Scan Response
	 * packet.
	 *
	 * @param adv  The advertising set object.
	 * @param info Information about the scanned event, namely the address.
	 */
	void (*scanned)(struct bt_le_ext_adv *adv,
			struct bt_le_ext_adv_scanned_info *info);

#if defined(CONFIG_BT_PRIVACY)
	/**
	 * @brief The RPA validity of the advertising set has expired.
	 *
	 * This callback notifies the application that the RPA validity of the advertising set has
	 * expired. The user can use this callback to synchronize the advertising payload update
	 * with the RPA rotation by for example invoking @ref bt_le_ext_adv_set_data upon callback.
	 *
	 * If RPA sharing is enabled (see @kconfig{CONFIG_BT_RPA_SHARING}) and this RPA expired
	 * callback of any adv-sets belonging to same adv id returns false, then adv-sets will
	 * continue with the old RPA throughout the RPA rotations.
	 *
	 * @param adv  The advertising set object.
	 *
	 * @return true to rotate the current RPA, or false to use it for the
	 *         next rotation period.
	 */
	bool (*rpa_expired)(struct bt_le_ext_adv *adv);
#endif /* defined(CONFIG_BT_PRIVACY) */

#if defined(CONFIG_BT_PER_ADV_RSP)
	/**
	 * @brief The Controller indicates it is ready to transmit one or more PAwR subevents.
	 *
	 * This callback notifies the application that the controller has requested
	 * data for upcoming subevents.
	 *
	 * @param adv     The advertising set object.
	 * @param request Information about the upcoming subevents.
	 */
	void (*pawr_data_request)(struct bt_le_ext_adv *adv,
				  const struct bt_le_per_adv_data_request *request);
	/**
	 * @brief The Controller indicates that one or more synced devices have
	 * responded to a periodic advertising subevent indication.
	 *
	 * @param adv  The advertising set object.
	 * @param info Information about the responses received.
	 * @param buf  The received data. NULL if the controller reported
	 *             that it did not receive any response.
	 */
	void (*pawr_response)(struct bt_le_ext_adv *adv, struct bt_le_per_adv_response_info *info,
			      struct net_buf_simple *buf);

#endif /* defined(CONFIG_BT_PER_ADV_RSP) */
};

/**
 * @typedef bt_ready_cb_t
 * @brief Callback for notifying that Bluetooth has been enabled.
 *
 * @param err zero on success or (negative) error code otherwise.
 */
typedef void (*bt_ready_cb_t)(int err);

/**
 * @brief Enable Bluetooth
 *
 * Enable Bluetooth. Must be the called before any calls that
 * require communication with the local Bluetooth hardware.
 *
 * When @kconfig{CONFIG_BT_SETTINGS} is enabled, the application must load the
 * Bluetooth settings after this API call successfully completes before
 * Bluetooth APIs can be used. Loading the settings before calling this function
 * is insufficient. Bluetooth settings can be loaded with @ref settings_load or
 * @ref settings_load_subtree with argument "bt". The latter selectively loads only
 * Bluetooth settings and is recommended if @ref settings_load has been called
 * earlier.
 *
 * @param cb Callback to notify completion or NULL to perform the
 * enabling synchronously. The callback is called from the system workqueue.
 *
 * @return Zero on success or (negative) error code otherwise.
 */
int bt_enable(bt_ready_cb_t cb);

/**
 * @brief Disable Bluetooth
 *
 * Disable Bluetooth. Can't be called before bt_enable has completed.
 *
 * This API will clear all configured identity addresses and keys that are not persistently
 * stored with @kconfig{CONFIG_BT_SETTINGS}. These can be restored
 * with @ref settings_load before reenabling the stack.
 *
 * This API does _not_ clear previously registered callbacks
 * like @ref bt_le_scan_cb_register, @ref bt_conn_cb_register
 * AND @ref bt_br_discovery_cb_register.
 * That is, the application shall not re-register them when
 * the Bluetooth subsystem is re-enabled later.
 *
 * Close and release HCI resources. Result is architecture dependent.
 *
 * @return Zero on success or (negative) error code otherwise.
 */
int bt_disable(void);

/**
 * @brief Check if Bluetooth is ready
 *
 * @return true when Bluetooth is ready, false otherwise
 */
bool bt_is_ready(void);

/**
 * @brief Set Bluetooth Device Name
 *
 * Set Bluetooth GAP Device Name.
 *
 * @note The advertising data is not automatically updated. When advertising with device name in the
 * advertising data, the name should be updated by calling @ref bt_le_adv_update_data or
 * @ref bt_le_ext_adv_set_data after the call to this function.
 *
 * @kconfig_dep{CONFIG_BT_DEVICE_NAME_DYNAMIC}
 *
 * @sa @kconfig{CONFIG_BT_DEVICE_NAME_MAX}.
 *
 * @param name New name, must be null terminated
 *
 * @return Zero on success or (negative) error code otherwise.
 */
int bt_set_name(const char *name);

/**
 * @brief Get Bluetooth Device Name
 *
 * Get Bluetooth GAP Device Name.
 *
 * @return Bluetooth Device Name
 */
const char *bt_get_name(void);

/**
 * @brief Get local Bluetooth appearance
 *
 * Bluetooth Appearance is a description of the external appearance of a device
 * in terms of an Appearance Value.
 *
 * @see Section 2.6 of the Bluetooth SIG Assigned Numbers document.
 *
 * @returns Appearance Value of local Bluetooth host.
 */
uint16_t bt_get_appearance(void);

/**
 * @brief Set local Bluetooth appearance
 *
 * Automatically preserves the new appearance across reboots if
 * @kconfig{CONFIG_BT_SETTINGS} is enabled.
 *
 * @kconfig_dep{CONFIG_BT_DEVICE_APPEARANCE_DYNAMIC}
 *
 * @param new_appearance Appearance Value
 *
 * @retval 0 Success.
 * @retval other Persistent storage failed. Appearance was not updated.
 */
int bt_set_appearance(uint16_t new_appearance);

/**
 * @brief Get the currently configured identity addresses.
 *
 * Returns an array of the currently configured identity addresses. To
 * make sure all available identity addresses can be retrieved, the number of
 * elements in the @a addrs array should be @kconfig{CONFIG_BT_ID_MAX}. The identity
 * handle that some APIs expect (such as @ref bt_le_adv_param) is
 * simply the index of the identity address in the @a addrs array.
 *
 * If @a addrs is passed as NULL, then the returned @a count contains the
 * count of all available identity addresses that can be retrieved with a
 * subsequent call to this function with non-NULL @a addrs parameter.
 *
 * @note Deleted identity addresses may show up as @ref BT_ADDR_LE_ANY in the returned array.
 *
 * @param addrs Array where to store the configured identity addresses.
 * @param count Should be initialized to the array size. Once the function returns
 *              it will contain the number of returned identity addresses.
 */
void bt_id_get(bt_addr_le_t *addrs, size_t *count);

/**
 * @brief Create a new identity address.
 *
 * Create a new identity address using the given address and IRK. This function can be
 * called before calling @ref bt_enable. However, the new identity address will only be
 * stored persistently in flash when this API is used after @ref bt_enable. The
 * reason is that the persistent settings are loaded after @ref bt_enable and would
 * therefore cause potential conflicts with the stack blindly overwriting what's
 * stored in flash. The identity address will also not be written to flash in case a
 * pre-defined address is provided, since in such a situation the app clearly
 * has some place it got the address from and will be able to repeat the
 * procedure on every power cycle, i.e. it would be redundant to also store the
 * information in flash.
 *
 * Generating random static address or random IRK is not supported when calling
 * this function before @ref bt_enable.
 *
 * If the application wants to have the stack randomly generate identity addresses
 * and store them in flash for later recovery, the way to do it would be
 * to first initialize the stack (using bt_enable), then call @ref settings_load,
 * and after that check with @ref bt_id_get how many identity addresses were recovered.
 * If an insufficient amount of identity addresses were recovered the app may then
 * call this function to create new ones.
 *
 * @note If @kconfig{CONFIG_BT_HCI_SET_PUBLIC_ADDR} is enabled, the first call can set a
 * public address as the controller's identity, but only before @ref bt_enable and if
 * no other identities exist.
 *
 * @param addr Address to use for the new identity address. If NULL or initialized
 *             to BT_ADDR_LE_ANY the stack will generate a new random static address
 *             for the identity address and copy it to the given parameter upon return
 *             from this function (in case the parameter was non-NULL).
 * @param irk  Identity Resolving Key (16 octets) to be used with this
 *             identity address. If set to all zeroes or NULL, the stack will
 *             generate a random IRK for the identity address and copy it back
 *             to the parameter upon return from this function (in case
 *             the parameter was non-NULL). If privacy
 *             @kconfig{CONFIG_BT_PRIVACY} is not enabled this parameter must
 *             be NULL.
 *
 * @return Identity handle (>= 0) in case of success, or a negative error code on failure.
 */
int bt_id_create(bt_addr_le_t *addr, uint8_t *irk);

/**
 * @brief Reset/reclaim an identity address for reuse.
 *
 * When given an existing identity handle, this function will disconnect any connections (to the
 * corresponding identity address) created using it, remove any pairing keys or other data
 * associated with it, and then create a new identity address in the same slot, based on the @a addr
 * and @a irk parameters.
 *
 * @note The default identity address (corresponding to @ref BT_ID_DEFAULT) cannot be reset, and
 * this API will return an error if asked to do that.
 *
 * @param id   Existing identity handle.
 * @param addr Address to use for the new identity address. If NULL or initialized
 *             to BT_ADDR_LE_ANY the stack will generate a new static random
 *             address for the identity address and copy it to the given
 *             parameter upon return from this function.
 * @param irk  Identity Resolving Key (16 octets) to be used with this
 *             identity address. If set to all zeroes or NULL, the stack will
 *             generate a random IRK for the identity address and copy it back
 *             to the parameter upon return from this function (in case
 *             the parameter was non-NULL). If privacy
 *             @kconfig{CONFIG_BT_PRIVACY} is not enabled this parameter must
 *             be NULL.
 *
 * @return Identity handle (>= 0) in case of success, or a negative error code on failure.
 */
int bt_id_reset(uint8_t id, bt_addr_le_t *addr, uint8_t *irk);

/**
 * @brief Delete an identity address.
 *
 * When given a valid identity handle this function will disconnect any connections
 * (to the corresponding identity address) created using it, remove any pairing keys
 * or other data associated with it, and then flag is as deleted, so that it can not
 * be used for any operations. To take back into use the slot the identity address was
 * occupying, the @ref bt_id_reset API needs to be used.
 *
 * @note The default identity address (corresponding to @ref BT_ID_DEFAULT) cannot be deleted, and
 * this API will return an error if asked to do that.
 *
 * @param id   Existing identity handle.
 *
 * @return 0 in case of success, or a negative error code on failure.
 */
int bt_id_delete(uint8_t id);

/**
 * @brief Bluetooth data serialized size.
 *
 * Get the size of a serialized @ref bt_data given its data length.
 *
 * Size of 'AD Structure'->'Length' field, equal to 1.
 * Size of 'AD Structure'->'Data'->'AD Type' field, equal to 1.
 * Size of 'AD Structure'->'Data'->'AD Data' field, equal to data_len.
 *
 * See Core Specification Version 5.4 Vol. 3 Part C, 11, Figure 11.1.
 */
#define BT_DATA_SERIALIZED_SIZE(data_len) ((data_len) + 2)

/**
 * @brief Bluetooth data.
 *
 * @details Description of different AD Types that can be encoded into advertising data. Used to
 * form arrays that are passed to the @ref bt_le_adv_start function. The @ref BT_DATA define can
 * be used as a helpter to declare the elements of an @ref bt_data array.
 */
struct bt_data {
	/** Type of scan response data or advertisement data. */
	uint8_t type;
	/** Length of scan response data or advertisement data. */
	uint8_t data_len;
	/** Pointer to Scan response or advertisement data. */
	const uint8_t *data;
};

/**
 * @brief Helper to declare elements of bt_data arrays
 *
 * This macro is mainly for creating an array of struct bt_data
 * elements which is then passed to e.g. @ref bt_le_adv_start function.
 *
 * @param _type Type of advertising data field
 * @param _data Pointer to the data field payload
 * @param _data_len Number of octets behind the _data pointer
 */
#define BT_DATA(_type, _data, _data_len) \
	{ \
		.type = (_type), \
		.data_len = (_data_len), \
		.data = (const uint8_t *)(_data), \
	}

/**
 * @brief Helper to declare elements of bt_data arrays
 *
 * This macro is mainly for creating an array of struct bt_data
 * elements which is then passed to e.g. @ref bt_le_adv_start function.
 *
 * @param _type Type of advertising data field
 * @param _bytes Variable number of single-byte parameters
 */
#if !defined(_MSC_VER)  /* #CUSTOM@NDRS */
#define BT_DATA_BYTES(_type, _bytes...) \
	BT_DATA(_type, ((uint8_t []) { _bytes }), \
		sizeof((uint8_t []) { _bytes }))
#endif

/**
 * @brief Get the total size (in octets) of a given set of @ref bt_data
 * structures.
 *
 * The total size includes the length (1 octet) and type (1 octet) fields for each element, plus
 * their respective data lengths.
 *
 * @param[in] data Array of @ref bt_data structures.
 * @param[in] data_count Number of @ref bt_data structures in @p data.
 *
 * @return Size of the concatenated data, built from the @ref bt_data structure set.
 */
size_t bt_data_get_len(const struct bt_data data[], size_t data_count);

/**
 * @brief Serialize a @ref bt_data struct into an advertising structure (a flat array).
 *
 * The data are formatted according to the Bluetooth Core Specification v. 5.4,
 * vol. 3, part C, 11.
 *
 * @param[in]  input Single @ref bt_data structure to read from.
 * @param[out] output Buffer large enough to store the advertising structure in
 *             @p input. The size of it must be at least the size of the
 *             `input->data_len + 2` (for the type and the length).
 *
 * @return Number of octets written in @p output.
 */
size_t bt_data_serialize(const struct bt_data *input, uint8_t *output);

/**
 * @brief Local Bluetooth LE controller features and capabilities.
 *
 * @details This struct provides details about the Bluetooth LE controller's supported features,
 * states, and various other capabilities. It includes information on ACL and ISO data packet
 * lengths, the controller's resolving list size, and the maximum advertising data length. This
 * information can be obtained after enabling the Bluetooth stack with @ref bt_enable function.
 *
 * Refer to the Bluetooth Core Specification, Volume 6, Part B and Volume 4, Part E for detailed
 * sections about each field's significance and values.
 */
struct bt_le_local_features {
	/**
	 * @brief Local LE controller supported features.
	 *
	 * Refer to BT_LE_FEAT_BIT_* for values.
	 * Refer to the BT_FEAT_LE_* macros for value comparionson.
	 * See Bluetooth Core Specification, Vol 6, Part B, Section 4.6.
	 */
	uint8_t features[BT_LE_LOCAL_SUPPORTED_FEATURES_SIZE];

	/**
	 * @brief Local LE controller supported states
	 *
	 * Refer to BT_LE_STATES_* for values.
	 * See Bluetooth Core Specification 6.0, Vol 4, Part E, Section 7.8.27
	 */
	uint64_t states;

	/**
	 * @brief ACL data packet length
	 *
	 * This represents the maximum ACL HCI Data packet which can be sent from the Host to the
	 * Controller.
	 * The Host may support L2CAP and ATT MTUs larger than this value.
	 * See Bluetooth Core Specification, Vol 6, Part E, Section 7.8.2.
	 */
	uint16_t acl_mtu;
	/** Total number of ACL data packets */
	uint8_t acl_pkts;

	/**
	 * @brief ISO data packet length
	 *
	 * This represents the maximum ISO HCI Data packet which can be sent from the Host to the
	 * Controller.
	 * ISO SDUs above this size can be fragmented assuming that the number of
	 * @ref bt_le_local_features.iso_pkts support the maximum size.
	 */
	uint16_t iso_mtu;
	/** Total number of ISO data packets */
	uint8_t iso_pkts;

	/**
	 * @brief Maximum size of the controller resolving list.
	 *
	 * See Bluetooth Core Specification, Vol 6, Part E, Section 7.8.41.
	 */
	uint8_t rl_size;

	/**
	 * @brief Maximum advertising data length
	 *
	 * @note The maximum advertising data length also depends on advertising type.
	 *
	 * See Bluetooth Core Specification, Vol 6, Part E, Section 7.8.57.
	 */
	uint16_t max_adv_data_len;
};

/**
 * @brief Get local Bluetooth LE controller features
 *
 * Can only be called after @ref bt_enable.
 *
 * @param local_features Local features struct to be populated with information.
 *
 * @retval 0 Success
 * @retval -EAGAIN The information is not yet available.
 * @retval -EINVAL @p local_features is NULL.
 */
int bt_le_get_local_features(struct bt_le_local_features *local_features);

/** Advertising options */
enum bt_le_adv_opt {
	/** Convenience value when no options are specified. */
	BT_LE_ADV_OPT_NONE = 0,

	/**
	 * @internal
	 *
	 * Internal access to the deprecated value to maintain the
	 * implementation of the deprecated feature.
	 *
	 * At the end of the deprecation period, ABI will change so
	 * `BT_LE_ADV_OPT_CONN` is just `BIT(0)`, removing the need for this
	 * symbol.
	 */
	_BT_LE_ADV_OPT_CONNECTABLE = BIT(0),

	/**
<<<<<<< HEAD
=======
	 * @brief Advertise one time.
	 *
	 * @deprecated Use @ref BT_LE_ADV_OPT_CONN instead.
	 *
	 * Don't try to resume connectable advertising after a connection.
	 * This option is only meaningful when used together with
	 * BT_LE_ADV_OPT_CONNECTABLE. If set the advertising will be stopped
	 * when @ref bt_le_adv_stop is called or when an incoming (peripheral)
	 * connection happens. If this option is not set the stack will
	 * take care of keeping advertising enabled even as connections
	 * occur.
	 * If Advertising directed or the advertiser was started with
	 * @ref bt_le_ext_adv_start then this behavior is the default behavior
	 * and this flag has no effect.
	 */
	BT_LE_ADV_OPT_ONE_TIME __deprecated = BIT(1),

	/**
>>>>>>> 4d848ebd
	 * @internal
	 *
	 * Internal access to the deprecated value to maintain
	 * the implementation of the deprecated feature.
	 */
	_BT_LE_ADV_OPT_ONE_TIME = BIT(1),

	/**
	 * @brief Connectable advertising
	 *
	 * Starting connectable advertising preallocates a connection
	 * object. If this fails, the API returns @c -ENOMEM.
	 *
	 * The advertising set stops immediately after it creates a
	 * connection. This happens automatically in the controller.
	 *
	 * @note To continue advertising after a connection is created,
	 * the application should listen for the @ref bt_conn_cb.connected
	 * event and start the advertising set again. Note that the
	 * advertiser cannot be started when all connection objects are
	 * in use. In that case, defer starting the advertiser until
	 * @ref bt_conn_cb.recycled. To continue after a disconnection,
	 * listen for @ref bt_conn_cb.recycled.

	 */
	BT_LE_ADV_OPT_CONN = BIT(0) | BIT(1),

	/**
	 * @brief Advertise using identity address.
	 *
	 * Advertise using the identity address as the advertiser address.
	 * @warning This will compromise the privacy of the device, so care
	 *          must be taken when using this option.
	 * @note The address used for advertising will not be the same as
	 *        returned by @ref bt_le_oob_get_local, instead @ref bt_id_get
	 *        should be used to get the LE address.
	 */
	BT_LE_ADV_OPT_USE_IDENTITY = BIT(2),

	/**
	 * @deprecated This option will be removed in the near future, see
	 * https://github.com/zephyrproject-rtos/zephyr/issues/71686
	 *
	 * @brief Advertise using GAP device name.
	 *
	 * Include the GAP device name automatically when advertising.
	 * By default the GAP device name is put at the end of the scan
	 * response data.
	 * When advertising using @ref BT_LE_ADV_OPT_EXT_ADV and not
	 * @ref BT_LE_ADV_OPT_SCANNABLE then it will be put at the end of the
	 * advertising data.
	 * If the GAP device name does not fit into advertising data it will be
	 * converted to a shortened name if possible.
	 * @ref BT_LE_ADV_OPT_FORCE_NAME_IN_AD can be used to force the device
	 * name to appear in the advertising data of an advert with scan
	 * response data.
	 *
	 * The application can set the device name itself by including the
	 * following in the advertising data.
	 * @code
	 * BT_DATA(BT_DATA_NAME_COMPLETE, name, sizeof(name) - 1)
	 * @endcode
	 */
	BT_LE_ADV_OPT_USE_NAME = BIT(3),

	/**
	 * @brief Low duty cycle directed advertising.
	 *
	 * Use low duty directed advertising mode, otherwise high duty mode
	 * will be used.
	 */
	BT_LE_ADV_OPT_DIR_MODE_LOW_DUTY = BIT(4),

	/**
	 * @brief Directed advertising to privacy-enabled peer.
	 *
	 * Enable use of Resolvable Private Address (RPA) as the target address
	 * in directed advertisements.
	 * This is required if the remote device is privacy-enabled and
	 * supports address resolution of the target address in directed
	 * advertisement.
	 * It is the responsibility of the application to check that the remote
	 * device supports address resolution of directed advertisements by
	 * reading its Central Address Resolution characteristic.
	 */
	BT_LE_ADV_OPT_DIR_ADDR_RPA = BIT(5),

	/** Use filter accept list to filter devices that can request scan
	 *  response data.
	 */
	BT_LE_ADV_OPT_FILTER_SCAN_REQ = BIT(6),

	/** Use filter accept list to filter devices that can connect. */
	BT_LE_ADV_OPT_FILTER_CONN = BIT(7),

	/** Notify the application when a scan response data has been sent to an
	 *  active scanner.
	 */
	BT_LE_ADV_OPT_NOTIFY_SCAN_REQ = BIT(8),

	/**
	 * @brief Support scan response data.
	 *
	 * When used together with @ref BT_LE_ADV_OPT_EXT_ADV then this option
	 * cannot be used together with the @ref BT_LE_ADV_OPT_CONN option.
	 * When used together with @ref BT_LE_ADV_OPT_EXT_ADV then scan
	 * response data must be set.
	 */
	BT_LE_ADV_OPT_SCANNABLE = BIT(9),

	/**
	 * @brief Advertise with extended advertising.
	 *
	 * This options enables extended advertising in the advertising set.
	 * In extended advertising the advertising set will send a small header
	 * packet on the three primary advertising channels. This small header
	 * points to the advertising data packet that will be sent on one of
	 * the 37 secondary advertising channels.
	 * The advertiser will send primary advertising on LE 1M PHY, and
	 * secondary advertising on LE 2M PHY.
	 * Connections will be established on LE 2M PHY.
	 *
	 * Without this option the advertiser will send advertising data on the
	 * three primary advertising channels.
	 *
	 * @note Enabling this option requires extended advertising support in
	 *       the peer devices scanning for advertisement packets.
	 *
	 * @note This cannot be used with @ref bt_le_adv_start.
	 */
	BT_LE_ADV_OPT_EXT_ADV = BIT(10),

	/**
	 * @brief Disable use of LE 2M PHY on the secondary advertising
	 * channel.
	 *
	 * Disabling the use of LE 2M PHY could be necessary if scanners don't
	 * support the LE 2M PHY.
	 * The advertiser will send primary advertising on LE 1M PHY, and
	 * secondary advertising on LE 1M PHY.
	 * Connections will be established on LE 1M PHY.
	 *
	 * @note Cannot be set if BT_LE_ADV_OPT_CODED is set.
	 *
	 * @note Requires @ref BT_LE_ADV_OPT_EXT_ADV bit (see @ref bt_le_adv_opt field)  to be
	 * set as @ref bt_le_adv_param.options.
	 */
	BT_LE_ADV_OPT_NO_2M = BIT(11),

	/**
	 * @brief Advertise on the LE Coded PHY (Long Range).
	 *
	 * The advertiser will send both primary and secondary advertising
	 * on the LE Coded PHY. This gives the advertiser increased range with
	 * the trade-off of lower data rate and higher power consumption.
	 * Connections will be established on LE Coded PHY.
	 *
	 * @note Requires @ref BT_LE_ADV_OPT_EXT_ADV bit (see @ref bt_le_adv_opt field)  to be
	 * set as @ref bt_le_adv_param.options.
	 */
	BT_LE_ADV_OPT_CODED = BIT(12),

	/**
	 * @brief Advertise without a device address (identity address or RPA).
	 *
	 * @note Requires @ref BT_LE_ADV_OPT_EXT_ADV bit (see @ref bt_le_adv_opt field)  to be
	 * set as @ref bt_le_adv_param.options.
	 */
	BT_LE_ADV_OPT_ANONYMOUS = BIT(13),

	/**
	 * @brief Advertise with transmit power.
	 *
	 * @note Requires @ref BT_LE_ADV_OPT_EXT_ADV bit (see @ref bt_le_adv_opt field)  to be
	 * set as @ref bt_le_adv_param.options.
	 */
	BT_LE_ADV_OPT_USE_TX_POWER = BIT(14),

	/** Disable advertising on channel index 37. */
	BT_LE_ADV_OPT_DISABLE_CHAN_37 = BIT(15),

	/** Disable advertising on channel index 38. */
	BT_LE_ADV_OPT_DISABLE_CHAN_38 = BIT(16),

	/** Disable advertising on channel index 39. */
	BT_LE_ADV_OPT_DISABLE_CHAN_39 = BIT(17),

	/**
	 * @deprecated This option will be removed in the near future, see
	 * https://github.com/zephyrproject-rtos/zephyr/issues/71686
	 *
	 * @brief Put GAP device name into advert data
	 *
	 * Will place the GAP device name into the advertising data rather than
	 * the scan response data.
	 *
	 * @note Requires @ref BT_LE_ADV_OPT_USE_NAME
	 */
	BT_LE_ADV_OPT_FORCE_NAME_IN_AD = BIT(18),

	/**
	 * @brief Advertise using a Non-Resolvable Private Address.
	 *
	 * A new NRPA is set when updating the advertising parameters.
	 *
	 * This is an advanced feature; most users will want to enable
	 * @kconfig{CONFIG_BT_EXT_ADV} instead.
	 *
	 * @note Not implemented when @kconfig{CONFIG_BT_PRIVACY}.
	 *
	 * @note Mutually exclusive with BT_LE_ADV_OPT_USE_IDENTITY.
	 */
	BT_LE_ADV_OPT_USE_NRPA = BIT(19),

	/**
	 * @brief Configures the advertiser to use the S=2 coding scheme for
	 * LE Coded PHY.
	 *
	 * Sets the advertiser's required coding scheme to S=2, which is one
	 * of the coding options available for LE Coded PHY. The S=2 coding
	 * scheme offers higher data rates compared to S=8, with a trade-off
	 * of reduced range. The coding scheme will only be set if both the
	 * primary and secondary advertising channels indicate LE Coded Phy.
	 * Additionally, the Controller must support the LE Feature Advertising
	 * Coding Selection. If these conditions are not met, it will default to
	 * no required coding scheme.
	 *
	 * @kconfig_dep{BT_EXT_ADV_CODING_SELECTION}
	 */
	BT_LE_ADV_OPT_REQUIRE_S2_CODING = BIT(20),

	/**
	 * @brief Configures the advertiser to use the S=8 coding scheme for
	 * LE Coded PHY.
	 *
	 * Sets the advertiser's required coding scheme to S=8, which is one
	 * of the coding options available for LE Coded PHY. The S=8 coding
	 * scheme offers increased range compared to S=2, with a trade-off
	 * of lower data rates. The coding scheme will only be set if both the
	 * primary and secondary advertising channels indicate LE Coded Phy.
	 * Additionally, the Controller must support the LE Feature Advertising
	 * Coding Selection. If these conditions are not met, it will default to
	 * no required coding scheme.
	 *
	 * @kconfig_dep{BT_EXT_ADV_CODING_SELECTION}
	 */
	BT_LE_ADV_OPT_REQUIRE_S8_CODING = BIT(21),
};

/** LE Advertising Parameters. */
struct bt_le_adv_param {
	/**
	 * @brief Local identity handle.
	 *
	 * The index of the identity address in the local Bluetooth controller.
	 *
	 * @note When extended advertising @kconfig{CONFIG_BT_EXT_ADV} is not
	 *       enabled or not supported by the controller it is not possible
	 *       to scan and advertise simultaneously using two different
	 *       random addresses.
	 */
	uint8_t  id;

	/**
	 * @brief Advertising Set Identifier, valid range is @ref BT_GAP_SID_MIN to
	 * @ref BT_GAP_SID_MAX.
	 *
	 * @note Requires @ref BT_LE_ADV_OPT_EXT_ADV bit (see @ref bt_le_adv_opt field)  to be
	 *set as @ref bt_le_adv_param.options.
	 **/
	uint8_t  sid;

	/**
	 * @brief Secondary channel maximum skip count.
	 *
	 * Maximum advertising events the advertiser can skip before it must
	 * send advertising data on the secondary advertising channel.
	 *
	 * @note Requires @ref BT_LE_ADV_OPT_EXT_ADV bit (see @ref bt_le_adv_opt field)  to be
	 * set as @ref bt_le_adv_param.options.
	 */
	uint8_t  secondary_max_skip;

	/** @brief Bit-field of advertising options, see the @ref bt_le_adv_opt field. */
	uint32_t options;

	/**
	 * @brief Minimum Advertising Interval (N * 0.625 milliseconds)
	 *
	 * @details The Minimum Advertising Interval shall be less than or equal to the Maximum
	 * Advertising Interval. The Minimum Advertising Interval and Maximum Advertising Interval
	 * aren't recommended to be the same value to enable the Controller to determine the best
	 * advertising interval given other activities.
	 * (See Bluetooth Core Spec 6.0, Vol 4, Part E, section 7.8.5)
	 * Range: 0x0020 to 0x4000
	 */
	uint32_t interval_min;

	/**
	 * @brief Maximum Advertising Interval (N * 0.625 milliseconds)
	 *
	 * @details The Maximum Advertising Interval shall be more than or equal to the Minimum
	 * Advertising Interval. The Minimum Advertising Interval and Maximum Advertising Interval
	 * aren't recommended to be the same value to enable the Controller to determine the best
	 * advertising interval given other activities.
	 * (See Bluetooth Core Spec 6.0, Vol 4, Part E, section 7.8.5)
	 * Range: 0x0020 to 0x4000
	 */
	uint32_t interval_max;

	/**
	 * @brief Directed advertising to peer
	 *
	 * When this parameter is set the advertiser will send directed
	 * advertising to the remote device.
	 *
	 * The advertising type will either be high duty cycle, or low duty
	 * cycle if the @ref BT_LE_ADV_OPT_DIR_MODE_LOW_DUTY option is enabled.
	 * When using @ref BT_LE_ADV_OPT_EXT_ADV then only low duty cycle is
	 * allowed.
	 *
	 * In case of connectable high duty cycle if the connection could not
	 * be established within the timeout the connected callback will be
	 * called with the status set to @ref BT_HCI_ERR_ADV_TIMEOUT.
	 */
	const bt_addr_le_t *peer;
};


/** Periodic Advertising options */
enum bt_le_per_adv_opt {
	/** Convenience value when no options are specified. */
	BT_LE_PER_ADV_OPT_NONE = 0,

	/**
	 * @brief Advertise with transmit power.
	 *
	 * @note Requires @ref BT_LE_ADV_OPT_EXT_ADV bit (see @ref bt_le_adv_opt field)  to be
	 * set as @ref bt_le_adv_param.options.
	 */
	BT_LE_PER_ADV_OPT_USE_TX_POWER = BIT(1),

	/**
	 * @brief Advertise with included AdvDataInfo (ADI).
	 *
	 * @note Requires @ref BT_LE_ADV_OPT_EXT_ADV bit (see @ref bt_le_adv_opt field)  to be
	 * set as @ref bt_le_adv_param.options.
	 */
	BT_LE_PER_ADV_OPT_INCLUDE_ADI = BIT(2),
};

/**
 * @brief Parameters for configuring periodic advertising.
 *
 * @details This struct is used to configure the parameters for periodic advertising, including the
 * minimum and maximum advertising intervals, options, and settings for subevents if periodic
 * advertising responses are supported. The intervals are specified in units of 1.25 ms, and the
 * options field can be used to modify other advertising behaviors. For extended advertisers, the
 * periodic advertising parameters can be set or updated using this structure. Some parameters are
 * conditional based on whether the device supports periodic advertising responses (configured via
 * @kconfig{CONFIG_BT_PER_ADV_RSP}).
 *
 * @note Used in @ref bt_le_per_adv_set_param function.
 */
struct bt_le_per_adv_param {
	/**
	 * @brief Minimum Periodic Advertising Interval (N * 1.25 ms)
	 *
	 * Shall be greater or equal to BT_GAP_PER_ADV_MIN_INTERVAL and
	 * less or equal to interval_max.
	 */
	uint16_t interval_min;

	/**
	 * @brief Maximum Periodic Advertising Interval (N * 1.25 ms)
	 *
	 * Shall be less or equal to BT_GAP_PER_ADV_MAX_INTERVAL and
	 * greater or equal to interval_min.
	 */
	uint16_t interval_max;

	/** Bit-field of periodic advertising options, see the @ref bt_le_adv_opt field. */
	uint32_t options;

#if defined(CONFIG_BT_PER_ADV_RSP)
	/**
	 * @brief Number of subevents
	 *
	 * If zero, the periodic advertiser will be a broadcaster, without responses.
	 */
	uint8_t num_subevents;

	/**
	 * @brief Interval between subevents (N * 1.25 ms)
	 *
	 * Shall be between 7.5ms and 318.75 ms.
	 */
	uint8_t subevent_interval;

	/**
	 * @brief Time between the advertising packet in a subevent and the
	 * first response slot (N * 1.25 ms)
	 *
	 */
	uint8_t response_slot_delay;

	/**
	 * @brief Time between response slots (N * 0.125 ms)
	 *
	 * Shall be between 0.25 and 31.875 ms.
	 */
	uint8_t response_slot_spacing;

	/**
	 * @brief Number of subevent response slots
	 *
	 * If zero, response_slot_delay and response_slot_spacing are ignored.
	 */
	uint8_t num_response_slots;
#endif /* CONFIG_BT_PER_ADV_RSP */
};

/**
 * @brief Initialize advertising parameters
 *
 * @param _options   Advertising Options
 * @param _int_min   Minimum advertising interval
 * @param _int_max   Maximum advertising interval
 * @param _peer      Peer address, set to NULL for undirected advertising or
 *                   address of peer for directed advertising.
 */
#define BT_LE_ADV_PARAM_INIT(_options, _int_min, _int_max, _peer) \
{ \
	.id = BT_ID_DEFAULT, \
	.sid = 0, \
	.secondary_max_skip = 0, \
	.options = (_options), \
	.interval_min = (_int_min), \
	.interval_max = (_int_max), \
	.peer = (_peer), \
}

/**
 * @brief Helper to declare advertising parameters inline
 *
 * @param _options   Advertising Options
 * @param _int_min   Minimum advertising interval
 * @param _int_max   Maximum advertising interval
 * @param _peer      Peer address, set to NULL for undirected advertising or
 *                   address of peer for directed advertising.
 */
#define BT_LE_ADV_PARAM(_options, _int_min, _int_max, _peer) \
	((const struct bt_le_adv_param[]) { \
		BT_LE_ADV_PARAM_INIT(_options, _int_min, _int_max, _peer) \
	 })

#define BT_LE_ADV_CONN_DIR(_peer) BT_LE_ADV_PARAM(BT_LE_ADV_OPT_CONN, 0, 0, _peer)

/**
 * @deprecated This is a convenience macro for @ref
 * BT_LE_ADV_OPT_CONNECTABLE, which is deprecated. Please use
 * @ref BT_LE_ADV_CONN_FAST_1 or @ref BT_LE_ADV_CONN_FAST_2
 * instead.
 */
#define BT_LE_ADV_CONN                                                                             \
	BT_LE_ADV_PARAM(BT_LE_ADV_OPT_CONNECTABLE, BT_GAP_ADV_FAST_INT_MIN_2,                      \
			BT_GAP_ADV_FAST_INT_MAX_2, NULL)                                           \
	__DEPRECATED_MACRO

/**
 * @brief GAP recommended connectable advertising parameters user-initiated
 *
 * @details This define sets the recommended default for when an application is likely waiting for
 * the device to be connected or discovered.
 *
 * GAP recommends advertisers use the advertising parameters set by @ref BT_LE_ADV_CONN_FAST_1 for
 * user-initiated advertisements. This might mean any time a user interacts with a device, a press
 * on a dedicated Bluetooth wakeup button, or anything in-between. Interpretation is left to the
 * application developer.
 *
 * Following modes are considered in these parameter settings:
 * - Undirected Connectable Mode
 * - Limited Discoverable Mode and sending connectable undirected advertising events
 * - General Discoverable Mode and sending connectable undirected advertising events
 * - Directed Connectable Mode and sending low duty cycle directed advertising events
 *
 * @note These parameters are merely a recommendation. For example the application might use a
 * longer interval to conserve battery, which would be at the cost of responsiveness and it should
 * be considered to enter a lower power state with longer intervals only after a timeout.
 *
 * @note This is the recommended setting for limited discoverable mode.
 *
 * See Bluetooth Core Specification:
 * - 6.0 Vol 3, Part C, Appendix A "Timers and Constants", T_GAP(adv_fast_interval1)
 * - 6.0 Vol 3, Part C, Section 9.3.11 "Connection Establishment Timing parameters"
 */

#define BT_LE_ADV_CONN_FAST_1                                                                      \
	BT_LE_ADV_PARAM(BT_LE_ADV_OPT_CONN, BT_GAP_ADV_FAST_INT_MIN_1, BT_GAP_ADV_FAST_INT_MAX_1,  \
			NULL)

/**
 * @brief GAP recommended connectable advertising parameters non-connectable advertising events
 *
 * @details This define sets the recommended default for user-initiated advertisements or sending
 * non-connectable advertising events.
 *
 * Following modes are considered in these parameter settings:
 * - Non-Discoverable Mode
 * - Non-Connectable Mode
 * - Limited Discoverable Mode
 * - General Discoverable Mode
 *
 * The advertising interval corresponds to what was offered as @ref BT_LE_ADV_CONN in Zephyr 3.6 and
 * earlier, but unlike @ref BT_LE_ADV_CONN, the host does not automatically resume the advertiser
 * after it results in a connection.
 *
 * See Bluetooth Core Specification:
 * - 6.0 Vol 3, Part C, Appendix A "Timers and Constants", T_GAP(adv_fast_interval2)
 * - 6.0 Vol 3, Part C, Section 9.3.11 "Connection Establishment Timing parameters"
 */
#define BT_LE_ADV_CONN_FAST_2                                                                      \
	BT_LE_ADV_PARAM(BT_LE_ADV_OPT_CONN, BT_GAP_ADV_FAST_INT_MIN_2, BT_GAP_ADV_FAST_INT_MAX_2,  \
			NULL)

#define BT_LE_ADV_CONN_ONE_TIME BT_LE_ADV_CONN_FAST_2 __DEPRECATED_MACRO

/**
 * @deprecated This macro will be removed in the near future, see
 * https://github.com/zephyrproject-rtos/zephyr/issues/71686
 */
#define BT_LE_ADV_CONN_NAME BT_LE_ADV_PARAM(BT_LE_ADV_OPT_CONNECTABLE | \
					    BT_LE_ADV_OPT_USE_NAME, \
					    BT_GAP_ADV_FAST_INT_MIN_2, \
					    BT_GAP_ADV_FAST_INT_MAX_2, NULL) \
					    __DEPRECATED_MACRO

/**
 * @deprecated This macro will be removed in the near future, see
 * https://github.com/zephyrproject-rtos/zephyr/issues/71686
 */
#define BT_LE_ADV_CONN_NAME_AD BT_LE_ADV_PARAM(BT_LE_ADV_OPT_CONNECTABLE | \
					    BT_LE_ADV_OPT_USE_NAME | \
					    BT_LE_ADV_OPT_FORCE_NAME_IN_AD, \
					    BT_GAP_ADV_FAST_INT_MIN_2, \
					    BT_GAP_ADV_FAST_INT_MAX_2, NULL) \
					    __DEPRECATED_MACRO

#define BT_LE_ADV_CONN_DIR_LOW_DUTY(_peer)                                                         \
	BT_LE_ADV_PARAM(BT_LE_ADV_OPT_CONN | BT_LE_ADV_OPT_DIR_MODE_LOW_DUTY,                      \
			BT_GAP_ADV_FAST_INT_MIN_2, BT_GAP_ADV_FAST_INT_MAX_2, _peer)

/** Non-connectable advertising with private address */
#define BT_LE_ADV_NCONN BT_LE_ADV_PARAM(0, BT_GAP_ADV_FAST_INT_MIN_2, \
					BT_GAP_ADV_FAST_INT_MAX_2, NULL)

/**
 * @deprecated This macro will be removed in the near future, see
 * https://github.com/zephyrproject-rtos/zephyr/issues/71686
 *
 * Non-connectable advertising with @ref BT_LE_ADV_OPT_USE_NAME
 */
#define BT_LE_ADV_NCONN_NAME BT_LE_ADV_PARAM(BT_LE_ADV_OPT_USE_NAME, \
					     BT_GAP_ADV_FAST_INT_MIN_2, \
					     BT_GAP_ADV_FAST_INT_MAX_2, NULL) \
					     __DEPRECATED_MACRO

/** Non-connectable advertising with @ref BT_LE_ADV_OPT_USE_IDENTITY */
#define BT_LE_ADV_NCONN_IDENTITY BT_LE_ADV_PARAM(BT_LE_ADV_OPT_USE_IDENTITY, \
						 BT_GAP_ADV_FAST_INT_MIN_2, \
						 BT_GAP_ADV_FAST_INT_MAX_2, \
						 NULL)

/** Connectable extended advertising */
#define BT_LE_EXT_ADV_CONN                                                                         \
	BT_LE_ADV_PARAM(BT_LE_ADV_OPT_EXT_ADV | BT_LE_ADV_OPT_CONN, BT_GAP_ADV_FAST_INT_MIN_2,     \
			BT_GAP_ADV_FAST_INT_MAX_2, NULL)

/**
 * @deprecated This macro will be removed in the near future, see
 * https://github.com/zephyrproject-rtos/zephyr/issues/71686
 *
 * Connectable extended advertising with @ref BT_LE_ADV_OPT_USE_NAME
 */
#define BT_LE_EXT_ADV_CONN_NAME BT_LE_ADV_PARAM(BT_LE_ADV_OPT_EXT_ADV | \
						BT_LE_ADV_OPT_CONNECTABLE | \
						BT_LE_ADV_OPT_USE_NAME, \
						BT_GAP_ADV_FAST_INT_MIN_2, \
						BT_GAP_ADV_FAST_INT_MAX_2, \
						NULL) \
						__DEPRECATED_MACRO

/** Scannable extended advertising */
#define BT_LE_EXT_ADV_SCAN BT_LE_ADV_PARAM(BT_LE_ADV_OPT_EXT_ADV | \
					   BT_LE_ADV_OPT_SCANNABLE, \
					   BT_GAP_ADV_FAST_INT_MIN_2, \
					   BT_GAP_ADV_FAST_INT_MAX_2, \
					   NULL)

/**
 * @deprecated This macro will be removed in the near future, see
 * https://github.com/zephyrproject-rtos/zephyr/issues/71686
 *
 * Scannable extended advertising with @ref BT_LE_ADV_OPT_USE_NAME
 */
#define BT_LE_EXT_ADV_SCAN_NAME BT_LE_ADV_PARAM(BT_LE_ADV_OPT_EXT_ADV | \
						BT_LE_ADV_OPT_SCANNABLE | \
						BT_LE_ADV_OPT_USE_NAME, \
						BT_GAP_ADV_FAST_INT_MIN_2, \
						BT_GAP_ADV_FAST_INT_MAX_2, \
						NULL) \
						__DEPRECATED_MACRO

/** Non-connectable extended advertising with private address */
#define BT_LE_EXT_ADV_NCONN BT_LE_ADV_PARAM(BT_LE_ADV_OPT_EXT_ADV, \
					    BT_GAP_ADV_FAST_INT_MIN_2, \
					    BT_GAP_ADV_FAST_INT_MAX_2, NULL)

/**
 * @deprecated This macro will be removed in the near future, see
 * https://github.com/zephyrproject-rtos/zephyr/issues/71686
 *
 * Non-connectable extended advertising with @ref BT_LE_ADV_OPT_USE_NAME
 */
#define BT_LE_EXT_ADV_NCONN_NAME BT_LE_ADV_PARAM(BT_LE_ADV_OPT_EXT_ADV | \
						 BT_LE_ADV_OPT_USE_NAME, \
						 BT_GAP_ADV_FAST_INT_MIN_2, \
						 BT_GAP_ADV_FAST_INT_MAX_2, \
						 NULL) \
						 __DEPRECATED_MACRO

/** Non-connectable extended advertising with @ref BT_LE_ADV_OPT_USE_IDENTITY */
#define BT_LE_EXT_ADV_NCONN_IDENTITY \
		BT_LE_ADV_PARAM(BT_LE_ADV_OPT_EXT_ADV | \
				BT_LE_ADV_OPT_USE_IDENTITY, \
				BT_GAP_ADV_FAST_INT_MIN_2, \
				BT_GAP_ADV_FAST_INT_MAX_2, NULL)

/** Non-connectable extended advertising on coded PHY with private address */
#define BT_LE_EXT_ADV_CODED_NCONN BT_LE_ADV_PARAM(BT_LE_ADV_OPT_EXT_ADV | \
						  BT_LE_ADV_OPT_CODED, \
						  BT_GAP_ADV_FAST_INT_MIN_2, \
						  BT_GAP_ADV_FAST_INT_MAX_2, \
						  NULL)

/**
 * @deprecated This macro will be removed in the near future, see
 * https://github.com/zephyrproject-rtos/zephyr/issues/71686
 *
 * Non-connectable extended advertising on coded PHY with
 * @ref BT_LE_ADV_OPT_USE_NAME
 */
#define BT_LE_EXT_ADV_CODED_NCONN_NAME \
		BT_LE_ADV_PARAM(BT_LE_ADV_OPT_EXT_ADV | BT_LE_ADV_OPT_CODED | \
				BT_LE_ADV_OPT_USE_NAME, \
				BT_GAP_ADV_FAST_INT_MIN_2, \
				BT_GAP_ADV_FAST_INT_MAX_2, NULL) \
				__DEPRECATED_MACRO

/** Non-connectable extended advertising on coded PHY with
 *  @ref BT_LE_ADV_OPT_USE_IDENTITY
 */
#define BT_LE_EXT_ADV_CODED_NCONN_IDENTITY \
		BT_LE_ADV_PARAM(BT_LE_ADV_OPT_EXT_ADV | BT_LE_ADV_OPT_CODED | \
				BT_LE_ADV_OPT_USE_IDENTITY, \
				BT_GAP_ADV_FAST_INT_MIN_2, \
				BT_GAP_ADV_FAST_INT_MAX_2, NULL)

/**
 * Helper to initialize extended advertising start parameters inline
 *
 * @param _timeout Advertiser timeout
 * @param _n_evts  Number of advertising events
 */
#define BT_LE_EXT_ADV_START_PARAM_INIT(_timeout, _n_evts) \
{ \
	.timeout = (_timeout), \
	.num_events = (_n_evts), \
}

/**
 * Helper to declare extended advertising start parameters inline
 *
 * @param _timeout Advertiser timeout
 * @param _n_evts  Number of advertising events
 */
#define BT_LE_EXT_ADV_START_PARAM(_timeout, _n_evts) \
	((const struct bt_le_ext_adv_start_param[]) { \
		BT_LE_EXT_ADV_START_PARAM_INIT((_timeout), (_n_evts)) \
	})

#define BT_LE_EXT_ADV_START_DEFAULT BT_LE_EXT_ADV_START_PARAM(0, 0)

/**
 * Helper to declare periodic advertising parameters inline
 *
 * @param _int_min     Minimum periodic advertising interval, N * 0.625 milliseconds
 * @param _int_max     Maximum periodic advertising interval, N * 0.625 milliseconds
 * @param _options     Periodic advertising properties bitfield, see @ref bt_le_adv_opt
 *                     field.
 */
#define BT_LE_PER_ADV_PARAM_INIT(_int_min, _int_max, _options) \
{ \
	.interval_min = (_int_min), \
	.interval_max = (_int_max), \
	.options = (_options), \
}

/**
 * Helper to declare periodic advertising parameters inline
 *
 * @param _int_min     Minimum periodic advertising interval, N * 0.625 milliseconds
 * @param _int_max     Maximum periodic advertising interval, N * 0.625 milliseconds
 * @param _options     Periodic advertising properties bitfield, see @ref bt_le_adv_opt
 *                     field.
 */
#define BT_LE_PER_ADV_PARAM(_int_min, _int_max, _options) \
	((struct bt_le_per_adv_param[]) { \
		BT_LE_PER_ADV_PARAM_INIT(_int_min, _int_max, _options) \
	})

#define BT_LE_PER_ADV_DEFAULT BT_LE_PER_ADV_PARAM(BT_GAP_PER_ADV_SLOW_INT_MIN, \
						  BT_GAP_PER_ADV_SLOW_INT_MAX, \
						  BT_LE_PER_ADV_OPT_NONE)

/**
 * @brief Start advertising
 *
 * Set advertisement data, scan response data, advertisement parameters
 * and start advertising.
 *
 * When @p param.peer is set, the advertising will be directed to that peer device. In this case,
 * the other function parameters are ignored.
 *
 * This function cannot be used with @ref BT_LE_ADV_OPT_EXT_ADV in the @p param.options.
 * For extended advertising, the bt_le_ext_adv_* functions must be used.
 *
 * @param param Advertising parameters.
 * @param ad Data to be used in advertisement packets.
 * @param ad_len Number of elements in ad
 * @param sd Data to be used in scan response packets.
 * @param sd_len Number of elements in sd
 *
 * @return Zero on success or (negative) error code otherwise.
 * @return -ENOMEM No free connection objects available for connectable
 *                 advertiser.
 * @return -ECONNREFUSED When connectable advertising is requested and there
 *                       is already maximum number of connections established
 *                       in the controller.
 *                       This error code is only guaranteed when using Zephyr
 *                       controller, for other controllers code returned in
 *                       this case may be -EIO.
 */
int bt_le_adv_start(const struct bt_le_adv_param *param,
		    const struct bt_data *ad, size_t ad_len,
		    const struct bt_data *sd, size_t sd_len);

/**
 * @brief Update advertising
 *
 * Update advertisement and scan response data.
 *
 * @param ad Data to be used in advertisement packets.
 * @param ad_len Number of elements in ad
 * @param sd Data to be used in scan response packets.
 * @param sd_len Number of elements in sd
 *
 * @return Zero on success or (negative) error code otherwise.
 */
int bt_le_adv_update_data(const struct bt_data *ad, size_t ad_len,
			  const struct bt_data *sd, size_t sd_len);

/**
 * @brief Stop advertising
 *
 * Stops ongoing advertising.
 *
 * @return Zero on success or (negative) error code otherwise.
 */
int bt_le_adv_stop(void);

/**
 * @brief Create advertising set.
 *
 * Create an instance of an independent advertising set with its own parameters and data.
 * The advertising set remains valid until deleted with @ref bt_le_ext_adv_delete.
 * Advertising parameters can be updated with @ref bt_le_ext_adv_update_param, and advertising
 * can be started with @ref bt_le_ext_adv_start.
 *
 * @note The number of supported extended advertising sets can be controlled by
 * @kconfig{CONFIG_BT_EXT_ADV_MAX_ADV_SET}.
 *
 * @param[in] param Advertising parameters.
 * @param[in] cb    Callback struct to notify about advertiser activity. Can be
 *                  NULL. Must point to valid memory during the lifetime of the
 *                  advertising set.
 * @param[out] adv  Valid advertising set object on success.
 *
 * @return Zero on success or (negative) error code otherwise.
 */
int bt_le_ext_adv_create(const struct bt_le_adv_param *param,
			 const struct bt_le_ext_adv_cb *cb,
			 struct bt_le_ext_adv **adv);

/**
 * @brief Parameters for starting an extended advertising session.
 *
 * @details This struct provides the parameters to control the behavior of an extended advertising
 * session, including the timeout and the number of advertising events to send. The timeout is
 * specified in units of 10 ms, and the number of events determines how many times the advertising
 * will be sent before stopping. If either the timeout or number of events is reached, the
 * advertising session will be stopped, and the application will be notified via the advertiser sent
 * callback. If both parameters are provided, the advertising session will stop when either limit is
 * reached.
 *
 * @note Used in @ref bt_le_ext_adv_start function.
 */
struct bt_le_ext_adv_start_param {
	/**
	 * @brief Maximum advertising set duration (N * 10 ms)
	 *
	 * The advertising set can be automatically disabled after a
	 * certain amount of time has passed since it first appeared on
	 * air.
	 *
	 * Set to zero for no limit. Set in units of 10 ms.
	 *
	 * When the advertising set is automatically disabled because of
	 * this limit, @ref bt_le_ext_adv_cb.sent will be called.
	 *
	 * When using high duty cycle directed connectable advertising
	 * then this parameters must be set to a non-zero value less
	 * than or equal to the maximum of
	 * @ref BT_GAP_ADV_HIGH_DUTY_CYCLE_MAX_TIMEOUT.
	 *
	 * If privacy @kconfig{CONFIG_BT_PRIVACY} is enabled then the
	 * timeout must be less than @kconfig{CONFIG_BT_RPA_TIMEOUT}.
	 *
	 * For background information, see parameter "Duration" in
	 * Bluetooth Core Specification Version 6.0 Vol. 4 Part E,
	 * Section 7.8.56.
	 */
	uint16_t timeout;

	/**
	 * @brief Maximum number of extended advertising events to be
	 * sent
	 *
	 * The advertiser can be automatically disabled once the whole
	 * advertisement (i.e. extended advertising event) has been sent
	 * a certain number of times. The number of advertising PDUs
	 * sent may be higher and is not relevant.
	 *
	 * Set to zero for no limit.
	 *
	 * When the advertising set is automatically disabled because of
	 * this limit, @ref bt_le_ext_adv_cb.sent will be called.
	 *
	 * For background information, see parameter
	 * "Max_Extended_Advertising_Events" in Bluetooth Core
	 * Specification Version 6.0 Vol. 4 Part E, Section 7.8.56.
	 */
	uint8_t  num_events;
};

/**
 * @brief Start advertising with the given advertising set
 *
 * If the advertiser is limited by either the @p param.timeout or @p param.num_events,
 * the application will be notified by the @ref bt_le_ext_adv_cb.sent callback once
 * the limit is reached.
 * If the advertiser is limited by both the timeout and the number of
 * advertising events, then the limit that is reached first will stop the
 * advertiser.
 *
 * @note The advertising set @p adv can be created with @ref bt_le_ext_adv_create.
 *
 * @param adv    Advertising set object.
 * @param param  Advertise start parameters.
 */
int bt_le_ext_adv_start(struct bt_le_ext_adv *adv,
			const struct bt_le_ext_adv_start_param *param);

/**
 * @brief Stop advertising with the given advertising set
 *
 * Stop advertising with a specific advertising set. When using this function
 * the advertising sent callback will not be called.
 *
 * @param adv Advertising set object.
 *
 * @return Zero on success or (negative) error code otherwise.
 */
int bt_le_ext_adv_stop(struct bt_le_ext_adv *adv);

/**
 * @brief Set an advertising set's advertising or scan response data.
 *
 * Set advertisement data or scan response data. If the advertising set is
 * currently advertising then the advertising data will be updated in
 * subsequent advertising events.
 *
 * When both @ref BT_LE_ADV_OPT_EXT_ADV and @ref BT_LE_ADV_OPT_SCANNABLE are
 * enabled then advertising data is ignored and only scan response data is used.
 * When @ref BT_LE_ADV_OPT_SCANNABLE is not enabled then scan response data is
 * ignored and only advertising data is used.
 *
 * If the advertising set has been configured to send advertising data on the
 * primary advertising channels then the maximum data length is
 * @ref BT_GAP_ADV_MAX_ADV_DATA_LEN octets.
 * If the advertising set has been configured for extended advertising,
 * then the maximum data length is defined by the controller with the maximum
 * possible of @ref BT_GAP_ADV_MAX_EXT_ADV_DATA_LEN bytes.
 *
 * @note Extended advertising was introduced in Bluetooth 5.0, and legacy scanners will not support
 * reception of any extended advertising packets.
 *
 * @note When updating the advertising data while advertising the advertising
 *       data and scan response data length must be smaller or equal to what
 *       can be fit in a single advertising packet. Otherwise the
 *       advertiser must be stopped.
 *
 * @param adv     Advertising set object.
 * @param ad      Data to be used in advertisement packets.
 * @param ad_len  Number of elements in ad
 * @param sd      Data to be used in scan response packets.
 * @param sd_len  Number of elements in sd
 *
 * @return Zero on success or (negative) error code otherwise.
 */
int bt_le_ext_adv_set_data(struct bt_le_ext_adv *adv,
			   const struct bt_data *ad, size_t ad_len,
			   const struct bt_data *sd, size_t sd_len);

/**
 * @brief Update advertising parameters.
 *
 * Update the advertising parameters. The function will return an error if the
 * advertiser set is currently advertising. Stop the advertising set before
 * calling this function.
 *
 * @note When changing the option @ref BT_LE_ADV_OPT_USE_NAME then
 *       @ref bt_le_ext_adv_set_data needs to be called in order to update the
 *       advertising data and scan response data.
 *
 * @param adv   Advertising set object.
 * @param param Advertising parameters.
 *
 * @return Zero on success or (negative) error code otherwise.
 */
int bt_le_ext_adv_update_param(struct bt_le_ext_adv *adv,
			       const struct bt_le_adv_param *param);

/**
 * @brief Delete advertising set.
 *
 * Delete advertising set. This will free up the advertising set and make it
 * possible to create a new advertising set if the limit @kconfig{CONFIG_BT_EXT_ADV_MAX_ADV_SET}
 * was reached.
 *
 * @return Zero on success or (negative) error code otherwise.
 */
int bt_le_ext_adv_delete(struct bt_le_ext_adv *adv);

/**
 * @brief Get array index of an advertising set.
 *
 * This function is used to map bt_adv to index of an array of
 * advertising sets. The array has @kconfig{CONFIG_BT_EXT_ADV_MAX_ADV_SET} elements.
 *
 * @param adv Advertising set.
 *
 * @return Index of the advertising set object.
 * The range of the returned value is 0..@kconfig{CONFIG_BT_EXT_ADV_MAX_ADV_SET}-1
 */
uint8_t bt_le_ext_adv_get_index(struct bt_le_ext_adv *adv);

/** @brief Advertising set info structure. */
struct bt_le_ext_adv_info {
	/** Local identity handle. */
	uint8_t                    id;

	/** Currently selected Transmit Power (dBM). */
	int8_t                     tx_power;

	/** Current local advertising address used. */
	const bt_addr_le_t         *addr;
};

/**
 * @brief Get advertising set info
 *
 * @param adv Advertising set object
 * @param info Advertising set info object
 *
 * @return Zero on success or (negative) error code on failure.
 */
int bt_le_ext_adv_get_info(const struct bt_le_ext_adv *adv,
			   struct bt_le_ext_adv_info *info);

/**
 * @typedef bt_le_scan_cb_t
 * @brief Callback type for reporting LE scan results.
 *
 * A function of this type is given to the @ref bt_le_scan_start function
 * and will be called for any discovered LE device.
 *
 * @param addr Advertiser LE address and type.
 * @param rssi Strength of advertiser signal.
 * @param adv_type Type of advertising response from advertiser.
 *                 Uses the @ref bt_gap_adv_type values.
 * @param buf Buffer containing advertiser data.
 */
typedef void bt_le_scan_cb_t(const bt_addr_le_t *addr, int8_t rssi,
			     uint8_t adv_type, struct net_buf_simple *buf);

/**
 * @brief Set or update the periodic advertising parameters.
 *
 * The periodic advertising parameters can only be set or updated on an
 * extended advertisement set which is neither scannable, connectable nor
 * anonymous (meaning, the advertising options @ref BT_LE_ADV_OPT_SCANNABLE,
 * @ref BT_LE_ADV_OPT_CONNECTABLE and @ref BT_LE_ADV_OPT_ANONYMOUS cannot be set for @p adv).
 *
 * @param adv   Advertising set object.
 * @param param Advertising parameters.
 *
 * @return Zero on success or (negative) error code otherwise.
 */
int bt_le_per_adv_set_param(struct bt_le_ext_adv *adv,
			    const struct bt_le_per_adv_param *param);

/**
 * @brief Set or update the periodic advertising data.
 *
 * The periodic advertisement data can only be set or updated on an
 * extended advertisement set which is neither scannable, connectable nor
 * anonymous (meaning, the advertising options @ref BT_LE_ADV_OPT_SCANNABLE,
 * @ref BT_LE_ADV_OPT_CONNECTABLE and @ref BT_LE_ADV_OPT_ANONYMOUS cannot be set for @p adv).
 *
 * @param adv       Advertising set object.
 * @param ad        Advertising data.
 * @param ad_len    Advertising data length.
 *
 * @return          Zero on success or (negative) error code otherwise.
 */
int bt_le_per_adv_set_data(const struct bt_le_ext_adv *adv,
			   const struct bt_data *ad, size_t ad_len);

/**
 * @brief Parameters for setting data for a specific periodic advertising with response subevent.
 *
 * @details This struct provides the necessary information to set the data for a specific subevent
 * in a Periodic Advertising with Response (PAwR) scenario. It specifies the subevent number, the
 * range of response slots to listen to, and the actual data to send. This is used to respond to
 * data request from an advertiser by sending back the data in the specified subevent.
 *
 * @note Used in @ref bt_le_per_adv_set_subevent_data function.
 */
struct bt_le_per_adv_subevent_data_params {
	/** The subevent to set data for */
	uint8_t subevent;

	/** The first response slot to listen to */
	uint8_t response_slot_start;

	/** The number of response slots to listen to */
	uint8_t response_slot_count;

	/** The data to send */
	const struct net_buf_simple *data;
};

/**
 * @brief Set the periodic advertising with response subevent data.
 *
 * Set the data for one or more subevents of a Periodic Advertising with
 * Responses Advertiser in reply data request.
 *
 * @pre There are @p num_subevents elements in @p params.
 * @pre The controller has requested data for the subevents in @p params.
 *
 * @param adv           The extended advertiser the PAwR train belongs to.
 * @param num_subevents The number of subevents to set data for.
 * @param params        Subevent parameters.
 *
 * @return Zero on success or (negative) error code otherwise.
 */
int bt_le_per_adv_set_subevent_data(const struct bt_le_ext_adv *adv, uint8_t num_subevents,
				    const struct bt_le_per_adv_subevent_data_params *params);

/**
 * @brief Starts periodic advertising.
 *
 * Enabling the periodic advertising can be done independently of extended
 * advertising, but both periodic advertising and extended advertising
 * shall be enabled before any periodic advertising data is sent. The
 * periodic advertising and extended advertising can be enabled in any order.
 *
 * Once periodic advertising has been enabled, it will continue advertising
 * until @ref bt_le_per_adv_stop function has been called, or if the advertising set
 * is deleted by @ref bt_le_ext_adv_delete function. Calling @ref bt_le_ext_adv_stop function
 * will not stop the periodic advertising.
 *
 * @param adv      Advertising set object.
 *
 * @return         Zero on success or (negative) error code otherwise.
 */
int bt_le_per_adv_start(struct bt_le_ext_adv *adv);

/**
 * @brief Stops periodic advertising.
 *
 * Disabling the periodic advertising can be done independently of extended
 * advertising. Disabling periodic advertising will not disable extended
 * advertising.
 *
 * @param adv      Advertising set object.
 *
 * @return         Zero on success or (negative) error code otherwise.
 */
int bt_le_per_adv_stop(struct bt_le_ext_adv *adv);

/**
 * @brief Information about the successful synchronization with periodic advertising.
 *
 * @details This struct provides information about the periodic advertising sync once it has been
 * successfully established. It includes the advertiser's address, SID, the advertising interval,
 * PHY, and the synchronization state. It also contains details about the sync, such as service data
 * and the peer device that transferred the sync.
 * When using periodic advertising response (configured via @kconfig{CONFIG_BT_PER_ADV_SYNC_RSP}),
 * additional details such as subevent information and response timings are provided.
 *
 * @note Used in @ref bt_le_per_adv_sync_cb structure.
 */
struct bt_le_per_adv_sync_synced_info {
	/** Advertiser LE address and type. */
	const bt_addr_le_t *addr;

	/** Advertising Set Identifier, valid range @ref BT_GAP_SID_MIN to @ref BT_GAP_SID_MAX. */
	uint8_t sid;

	/** Periodic advertising interval (N * 1.25 ms) */
	uint16_t interval;

	/** Advertiser PHY (see @ref bt_gap_le_phy). */
	uint8_t phy;

	/** True if receiving periodic advertisements, false otherwise. */
	bool recv_enabled;

	/**
	 * @brief Service Data provided by the peer when sync is transferred
	 *
	 * Will always be 0 when the sync is locally created.
	 */
	uint16_t service_data;

	/**
	 * @brief Peer that transferred the periodic advertising sync
	 *
	 * Will always be NULL when the sync is locally created.
	 *
	 */
	struct bt_conn *conn;
#if defined(CONFIG_BT_PER_ADV_SYNC_RSP)
	/** Number of subevents */
	uint8_t num_subevents;

	/** Subevent interval (N * 1.25 ms) */
	uint8_t subevent_interval;

	/** Response slot delay (N * 1.25 ms) */
	uint8_t response_slot_delay;

	/** Response slot spacing (N * 1.25 ms) */
	uint8_t response_slot_spacing;

#endif /* CONFIG_BT_PER_ADV_SYNC_RSP */
};

/**
 * @brief Information about the termination of a periodic advertising sync.
 *
 * @details This struct provides information about the termination of a periodic advertising sync.
 * It includes the advertiser’s address and SID, along with the reason for the sync termination.
 * This information is provided in the callback when the sync is terminated, either due to a
 * local or remote request, or due to missing data (e.g., out of range or lost sync).
 *
 * @note Used in @ref bt_le_per_adv_sync_cb structure.
 */
struct bt_le_per_adv_sync_term_info {
	/** Advertiser LE address and type. */
	const bt_addr_le_t *addr;

	/** Advertising Set Identifier, valid range @ref BT_GAP_SID_MIN to @ref BT_GAP_SID_MAX. */
	uint8_t sid;

	/** Cause of periodic advertising termination (see the BT_HCI_ERR_* values). */
	uint8_t reason;
};

/**
 * @brief Information about a received periodic advertising report.
 *
 * @details This struct holds information about a periodic advertising event that has been received.
 * It contains details such as the advertiser’s address, SID, transmit power, RSSI, CTE type, and
 * additional information depending on the configuration (e.g., event counter and subevent in case
 * of a subevent indication). This information is provided in the callback when periodic advertising
 * data is received.
 *
 * @note Used in @ref bt_le_per_adv_sync_cb structure.
 */
struct bt_le_per_adv_sync_recv_info {
	/** Advertiser LE address and type. */
	const bt_addr_le_t *addr;

	/** Advertising Set Identifier, valid range @ref BT_GAP_SID_MIN to @ref BT_GAP_SID_MAX. */
	uint8_t sid;

	/** The TX power of the advertisement. */
	int8_t tx_power;

	/** The RSSI of the advertisement excluding any CTE. */
	int8_t rssi;

	/** The Constant Tone Extension (CTE) of the advertisement (@ref bt_df_cte_type) */
	uint8_t cte_type;
#if defined(CONFIG_BT_PER_ADV_SYNC_RSP)
	/** The value of the event counter where the subevent indication was received. */
	uint16_t periodic_event_counter;

	/** The subevent where the subevent indication was received. */
	uint8_t subevent;
#endif /* CONFIG_BT_PER_ADV_SYNC_RSP */
};

/**
 * @brief Information about the state of periodic advertising sync.
 *
 * @details This struct provides information about the current state of a periodic advertising sync.
 * It indicates whether periodic advertising reception is enabled or not. It is typically used to
 * report the state change via callbacks in the @ref bt_le_per_adv_sync_cb structure.
 */
struct bt_le_per_adv_sync_state_info {
	/** True if receiving periodic advertisements, false otherwise. */
	bool recv_enabled;
};

/**
 * @brief Callback struct for periodic advertising sync events.
 *
 * @details This struct defines the callback functions that are invoked for various periodic
 * advertising sync events. These include when the sync is successfully established, terminated,
 * when data is received, state changes, BIG info reports, and IQ samples from the periodic
 * advertising.
 *
 * @note Used in @ref bt_le_per_adv_sync_cb_register function.
 */

struct bt_le_per_adv_sync_cb {
	/**
	 * @brief The periodic advertising has been successfully synced.
	 *
	 * This callback notifies the application that the periodic advertising
	 * set has been successfully synced, and will now start to
	 * receive periodic advertising reports.
	 *
	 * @param sync The periodic advertising sync object.
	 * @param info Information about the sync event.
	 */
	void (*synced)(struct bt_le_per_adv_sync *sync,
		       struct bt_le_per_adv_sync_synced_info *info);

	/**
	 * @brief The periodic advertising sync has been terminated.
	 *
	 * This callback notifies the application that the periodic advertising
	 * sync has been terminated, either by local request, remote request or
	 * because due to missing data, e.g. by being out of range or sync.
	 *
	 * @param sync  The periodic advertising sync object.
	 * @param info  Information about the termination event.
	 */
	void (*term)(struct bt_le_per_adv_sync *sync,
		     const struct bt_le_per_adv_sync_term_info *info);

	/**
	 * @brief Periodic advertising data received.
	 *
	 * This callback notifies the application of an periodic advertising
	 * report.
	 *
	 * @param sync  The advertising set object.
	 * @param info  Information about the periodic advertising event.
	 * @param buf   Buffer containing the periodic advertising data.
	 *              NULL if the controller failed to receive a subevent
	 *              indication. Only happens if
	 *              @kconfig{CONFIG_BT_PER_ADV_SYNC_RSP} is enabled.
	 */
	void (*recv)(struct bt_le_per_adv_sync *sync,
		     const struct bt_le_per_adv_sync_recv_info *info,
		     struct net_buf_simple *buf);

	/**
	 * @brief The periodic advertising sync state has changed.
	 *
	 * This callback notifies the application about changes to the sync
	 * state. Initialize sync and termination is handled by their individual
	 * callbacks, and won't be notified here.
	 *
	 * @param sync  The periodic advertising sync object.
	 * @param info  Information about the state change.
	 */
	void (*state_changed)(struct bt_le_per_adv_sync *sync,
			      const struct bt_le_per_adv_sync_state_info *info);

	/**
	 * @brief BIGInfo advertising report received.
	 *
	 * This callback notifies the application of a BIGInfo advertising report.
	 * This is received if the advertiser is broadcasting isochronous streams in a BIG.
	 * See iso.h for more information.
	 *
	 * @param sync     The advertising set object.
	 * @param biginfo  The BIGInfo report.
	 */
	void (*biginfo)(struct bt_le_per_adv_sync *sync, const struct bt_iso_biginfo *biginfo);

	/**
	 * @brief Callback for IQ samples report collected when sampling
	 *        CTE received with periodic advertising PDU.
	 *
	 * @param sync The periodic advertising sync object.
	 * @param info Information about the sync event.
	 */
	void (*cte_report_cb)(struct bt_le_per_adv_sync *sync,
			      struct bt_df_per_adv_sync_iq_samples_report const *info);

	sys_snode_t node;
};

/** Periodic advertising sync options */
enum bt_le_per_adv_sync_opt {
	/** Convenience value when no options are specified. */
	BT_LE_PER_ADV_SYNC_OPT_NONE = 0,

	/**
	 * @brief Use the periodic advertising list to sync with advertiser
	 *
	 * When this option is set, the address and SID of the parameters
	 * are ignored.
	 */
	BT_LE_PER_ADV_SYNC_OPT_USE_PER_ADV_LIST = BIT(0),

	/**
	 * @brief Disables periodic advertising reports
	 *
	 * No advertisement reports will be handled until enabled.
	 */
	BT_LE_PER_ADV_SYNC_OPT_REPORTING_INITIALLY_DISABLED = BIT(1),

	/** Filter duplicate Periodic Advertising reports */
	BT_LE_PER_ADV_SYNC_OPT_FILTER_DUPLICATE = BIT(2),

	/** Sync with Angle of Arrival (AoA) constant tone extension */
	BT_LE_PER_ADV_SYNC_OPT_DONT_SYNC_AOA = BIT(3),

	/** Sync with Angle of Departure (AoD) 1 us constant tone extension */
	BT_LE_PER_ADV_SYNC_OPT_DONT_SYNC_AOD_1US = BIT(4),

	/** Sync with Angle of Departure (AoD) 2 us constant tone extension */
	BT_LE_PER_ADV_SYNC_OPT_DONT_SYNC_AOD_2US = BIT(5),

	/** Do not sync to packets without a constant tone extension */
	BT_LE_PER_ADV_SYNC_OPT_SYNC_ONLY_CONST_TONE_EXT = BIT(6),
};

/**
 * @brief Parameters for creating a periodic advertising sync object.
 *
 * @details This struct contains the parameters required to create a periodic advertising sync
 * object, which allows the system to synchronize with periodic advertising reports from an
 * advertiser. It includes the advertiser's address, SID, sync options, event skip, and
 * synchronization timeout.
 *
 * @note bt_le_per_adv_sync_param is used as a parameter in the @ref bt_le_per_adv_sync_create
 * function to configure synchronization behavior.
 */
struct bt_le_per_adv_sync_param {
	/**
	 * @brief Periodic Advertiser Address
	 *
	 * Only valid if not using the periodic advertising list
	 * (@ref BT_LE_PER_ADV_SYNC_OPT_USE_PER_ADV_LIST)
	 */
	bt_addr_le_t addr;

	/**
	 * @brief Advertising Set Identifier. Valid range @ref BT_GAP_SID_MIN to
	 * @ref BT_GAP_SID_MAX.
	 *
	 * Only valid if not using the periodic advertising list
	 * (@ref BT_LE_PER_ADV_SYNC_OPT_USE_PER_ADV_LIST)
	 */
	uint8_t sid;

	/** Bit-field of periodic advertising sync options, see the @ref bt_le_adv_opt field. */
	uint32_t options;

	/**
	 * @brief Maximum event skip
	 *
	 * Maximum number of periodic advertising events that can be
	 * skipped after a successful receive.
	 * Range: 0x0000 to 0x01F3
	 */
	uint16_t skip;

	/**
	 * @brief Synchronization timeout (N * 10 ms)
	 *
	 * Synchronization timeout for the periodic advertising sync.
	 * Range 0x000A to 0x4000 (100 ms to 163840 ms)
	 */
	uint16_t timeout;
};

/**
 * @brief Get array index of an periodic advertising sync object.
 *
 * This function is to get the index of an array of periodic advertising sync
 * objects. The array has @kconfig{CONFIG_BT_PER_ADV_SYNC_MAX} elements.
 *
 * @param per_adv_sync The periodic advertising sync object.
 *
 * @return Index of the periodic advertising sync object.
 * The range of the returned value is 0..@kconfig{CONFIG_BT_PER_ADV_SYNC_MAX}-1
 */
uint8_t bt_le_per_adv_sync_get_index(struct bt_le_per_adv_sync *per_adv_sync);

/**
 * @brief Get a periodic advertising sync object from the array index.
 *
 * This function is to get the periodic advertising sync object from
 * the array index.
 * The array has @kconfig{CONFIG_BT_PER_ADV_SYNC_MAX} elements.
 *
 * @param index The index of the periodic advertising sync object.
 *              The range of the index value is 0..@kconfig{CONFIG_BT_PER_ADV_SYNC_MAX}-1
 *
 * @return The periodic advertising sync object of the array index or NULL if invalid index.
 */
struct bt_le_per_adv_sync *bt_le_per_adv_sync_lookup_index(uint8_t index);

/** @brief Periodic advertising set info structure. */
struct bt_le_per_adv_sync_info {
	/** Periodic Advertiser Address */
	bt_addr_le_t addr;

	/** Advertising Set Identifier, valid range @ref BT_GAP_SID_MIN to @ref BT_GAP_SID_MAX. */
	uint8_t sid;

	/** Periodic advertising interval (N * 1.25 ms) */
	uint16_t interval;

	/** Advertiser PHY (see @ref bt_gap_le_phy). */
	uint8_t phy;
};

/**
 * @brief Get periodic adv sync information.
 *
 * @param per_adv_sync Periodic advertising sync object.
 * @param info          Periodic advertising sync info object
 *
 * @return Zero on success or (negative) error code on failure.
 */
int bt_le_per_adv_sync_get_info(struct bt_le_per_adv_sync *per_adv_sync,
				struct bt_le_per_adv_sync_info *info);

/**
 * @brief Look up an existing periodic advertising sync object by advertiser address.
 *
 * @param adv_addr Advertiser address.
 * @param sid      The periodic advertising set ID.
 *
 * @return Periodic advertising sync object or NULL if not found.
 */
struct bt_le_per_adv_sync *bt_le_per_adv_sync_lookup_addr(const bt_addr_le_t *adv_addr,
							  uint8_t sid);

/**
 * @brief Create a periodic advertising sync object.
 *
 * Create a periodic advertising sync object that can try to synchronize
 * to periodic advertising reports from an advertiser. Scan shall either be
 * disabled or extended scan shall be enabled.
 *
 * This function does not timeout, and will continue to look for an advertiser until it either
 * finds it or @ref bt_le_per_adv_sync_delete is called. It is thus suggested to implement a timeout
 * when using this, if it is expected to find the advertiser within a reasonable timeframe.
 *
 * @param[in]  param     Periodic advertising sync parameters.
 * @param[out] out_sync  Periodic advertising sync object on.
 *
 * @return Zero on success or (negative) error code otherwise.
 */
int bt_le_per_adv_sync_create(const struct bt_le_per_adv_sync_param *param,
			      struct bt_le_per_adv_sync **out_sync);

/**
 * @brief Delete periodic advertising sync.
 *
 * Delete the periodic advertising sync object. Can be called regardless of the
 * state of the sync. If the syncing is currently syncing, the syncing is
 * cancelled. If the sync has been established, it is terminated. The
 * periodic advertising sync object will be invalidated afterwards.
 *
 * If the state of the sync object is syncing, then a new periodic advertising
 * sync object cannot be created until the controller has finished canceling
 * this object.
 *
 * @param per_adv_sync The periodic advertising sync object.
 *
 * @return Zero on success or (negative) error code otherwise.
 */
int bt_le_per_adv_sync_delete(struct bt_le_per_adv_sync *per_adv_sync);

/**
 * @brief Register periodic advertising sync callbacks.
 *
 * Adds the callback structure to the list of callback structures for periodic
 * advertising syncs.
 *
 * This callback will be called for all periodic advertising sync activity,
 * such as synced, terminated and when data is received.
 *
 * @param cb Callback struct. Must point to memory that remains valid.
 *
 * @retval 0 Success.
 * @retval -EEXIST if @p cb was already registered.
 */
int bt_le_per_adv_sync_cb_register(struct bt_le_per_adv_sync_cb *cb);

/**
 * @brief Enables receiving periodic advertising reports for a sync.
 *
 * If the sync is already receiving the reports, -EALREADY is returned.
 *
 * @param per_adv_sync The periodic advertising sync object.
 *
 * @return Zero on success or (negative) error code otherwise.
 */
int bt_le_per_adv_sync_recv_enable(struct bt_le_per_adv_sync *per_adv_sync);

/**
 * @brief Disables receiving periodic advertising reports for a sync.
 *
 * If the sync report receiving is already disabled, -EALREADY is returned.
 *
 * @param per_adv_sync The periodic advertising sync object.
 *
 * @return Zero on success or (negative) error code otherwise.
 */
int bt_le_per_adv_sync_recv_disable(struct bt_le_per_adv_sync *per_adv_sync);

/** Periodic Advertising Sync Transfer options */
enum bt_le_per_adv_sync_transfer_opt {
	/** Convenience value when no options are specified. */
	BT_LE_PER_ADV_SYNC_TRANSFER_OPT_NONE = 0,

	/**
	 * @brief No Angle of Arrival (AoA)
	 *
	 * Do not sync with Angle of Arrival (AoA) constant tone extension
	 **/
	BT_LE_PER_ADV_SYNC_TRANSFER_OPT_SYNC_NO_AOA = BIT(0),

	/**
	 * @brief No Angle of Departure (AoD) 1 us
	 *
	 * Do not sync with Angle of Departure (AoD) 1 us
	 * constant tone extension
	 */
	BT_LE_PER_ADV_SYNC_TRANSFER_OPT_SYNC_NO_AOD_1US = BIT(1),

	/**
	 * @brief No Angle of Departure (AoD) 2
	 *
	 * Do not sync with Angle of Departure (AoD) 2 us
	 * constant tone extension
	 */
	BT_LE_PER_ADV_SYNC_TRANSFER_OPT_SYNC_NO_AOD_2US = BIT(2),

	/** Only sync to packets with constant tone extension */
	BT_LE_PER_ADV_SYNC_TRANSFER_OPT_SYNC_ONLY_CTE = BIT(3),

	/**
	 * @brief Sync to received PAST packets but don't generate sync reports
	 *
	 * This option must not be set at the same time as
	 * @ref BT_LE_PER_ADV_SYNC_TRANSFER_OPT_FILTER_DUPLICATES.
	 */
	BT_LE_PER_ADV_SYNC_TRANSFER_OPT_REPORTING_INITIALLY_DISABLED = BIT(4),

	/**
	 * @brief Sync to received PAST packets and generate sync reports with duplicate filtering
	 *
	 * This option must not be set at the same time as
	 * @ref BT_LE_PER_ADV_SYNC_TRANSFER_OPT_REPORTING_INITIALLY_DISABLED.
	 */
	BT_LE_PER_ADV_SYNC_TRANSFER_OPT_FILTER_DUPLICATES = BIT(5),
};

/**
 * @brief Parameters for periodic advertising sync transfer.
 *
 * @details This struct defines the parameters for configuring periodic advertising sync transfers
 * (PASTs). It includes settings for the maximum event skip, synchronization timeout, and options
 * for sync transfer.
 *
 * @note Used in the @ref bt_le_per_adv_sync_transfer_subscribe function to configure sync transfer
 * settings.
 */
struct bt_le_per_adv_sync_transfer_param {
	/**
	 * @brief Maximum event skip
	 *
	 * The number of periodic advertising packets that can be skipped
	 * after a successful receive.
	 */
	uint16_t skip;

	/**
	 * @brief Synchronization timeout (N * 10 ms)
	 *
	 * Synchronization timeout for the periodic advertising sync.
	 * Range 0x000A to 0x4000 (100 ms to 163840 ms)
	 */
	uint16_t timeout;

	/** Periodic Advertising Sync Transfer options, see @ref bt_le_per_adv_sync_transfer_opt. */
	uint32_t options;
};

/**
 * @brief Transfer the periodic advertising sync information to a peer device.
 *
 * This will allow another device to quickly synchronize to the same periodic
 * advertising train that this device is currently synced to.
 *
 * @param per_adv_sync  The periodic advertising sync to transfer.
 * @param conn          The peer device that will receive the sync information.
 * @param service_data  Application service data provided to the remote host.
 *
 * @return Zero on success or (negative) error code otherwise.
 */
int bt_le_per_adv_sync_transfer(const struct bt_le_per_adv_sync *per_adv_sync,
				const struct bt_conn *conn,
				uint16_t service_data);


/**
 * @brief Transfer the information about a periodic advertising set.
 *
 * This will allow another device to quickly synchronize to periodic
 * advertising set from this device.
 *
 * @param adv           The periodic advertising set to transfer info of.
 * @param conn          The peer device that will receive the information.
 * @param service_data  Application service data provided to the remote host.
 *
 * @return Zero on success or (negative) error code otherwise.
 */
int bt_le_per_adv_set_info_transfer(const struct bt_le_ext_adv *adv,
				    const struct bt_conn *conn,
				    uint16_t service_data);

/**
 * @brief Subscribe to periodic advertising sync transfers (PASTs).
 *
 * Sets the parameters and allow other devices to transfer periodic advertising
 * syncs.
 *
 * @param conn    The connection to set the parameters for. If NULL default
 *                parameters for all connections will be set. Parameters set
 *                for specific connection will always have precedence.
 * @param param   The periodic advertising sync transfer parameters.
 *
 * @return Zero on success or (negative) error code otherwise.
 */
int bt_le_per_adv_sync_transfer_subscribe(
	const struct bt_conn *conn,
	const struct bt_le_per_adv_sync_transfer_param *param);

/**
 * @brief Unsubscribe from periodic advertising sync transfers (PASTs).
 *
 * Remove the parameters that allow other devices to transfer periodic
 * advertising syncs.
 *
 * @param conn    The connection to remove the parameters for. If NULL default
 *                parameters for all connections will be removed. Unsubscribing
 *                for a specific device, will still allow other devices to
 *                transfer periodic advertising syncs.
 *
 * @return Zero on success or (negative) error code otherwise.
 */
int bt_le_per_adv_sync_transfer_unsubscribe(const struct bt_conn *conn);

/**
 * @brief Add a device to the periodic advertising list.
 *
 * Add peer device LE address to the periodic advertising list. This will make
 * it possibly to automatically create a periodic advertising sync to this
 * device.
 *
 * @param addr Bluetooth LE identity address.
 * @param sid  The advertising set ID. This value is obtained from the
 *             @ref bt_le_scan_recv_info in the scan callback.
 *
 * @return Zero on success or (negative) error code otherwise.
 */
int bt_le_per_adv_list_add(const bt_addr_le_t *addr, uint8_t sid);

/**
 * @brief Remove a device from the periodic advertising list.
 *
 * Removes peer device LE address from the periodic advertising list.
 *
 * @param addr Bluetooth LE identity address.
 * @param sid  The advertising set ID. This value is obtained from the
 *             @ref bt_le_scan_recv_info in the scan callback.
 *
 * @return Zero on success or (negative) error code otherwise.
 */
int bt_le_per_adv_list_remove(const bt_addr_le_t *addr, uint8_t sid);

/**
 * @brief Clear the periodic advertising list.
 *
 * Clears the entire periodic advertising list.
 *
 * @return Zero on success or (negative) error code otherwise.
 */
int bt_le_per_adv_list_clear(void);


enum bt_le_scan_opt {
	/** Convenience value when no options are specified. */
	BT_LE_SCAN_OPT_NONE = 0,

	/** Filter duplicates. */
	BT_LE_SCAN_OPT_FILTER_DUPLICATE = BIT(0),

	/** Filter using filter accept list. */
	BT_LE_SCAN_OPT_FILTER_ACCEPT_LIST = BIT(1),

	/** Enable scan on coded PHY (Long Range).*/
	BT_LE_SCAN_OPT_CODED = BIT(2),

	/**
	 * @brief Disable scan on 1M phy.
	 *
	 * @note Requires @ref BT_LE_SCAN_OPT_CODED.
	 */
	BT_LE_SCAN_OPT_NO_1M = BIT(3),
};

enum bt_le_scan_type {
	/** Scan without requesting additional information from advertisers. */
	BT_LE_SCAN_TYPE_PASSIVE = 0x00,

	/**
	 * @brief Scan and request additional information from advertisers.
	 *
	 * Using this scan type will automatically send scan requests to all
	 * devices. Scan responses are received in the same manner and using the
	 * same callbacks as advertising reports.
	 */
	BT_LE_SCAN_TYPE_ACTIVE = 0x01,
};

/** LE scan parameters */
struct bt_le_scan_param {
	/** Scan type. @ref BT_LE_SCAN_TYPE_ACTIVE or @ref BT_LE_SCAN_TYPE_PASSIVE. */
	uint8_t  type;

	/** Bit-field of scanning options. */
	uint8_t options;

	/** Scan interval (N * 0.625 ms).
	 *
	 * @note When @kconfig{CONFIG_BT_SCAN_AND_INITIATE_IN_PARALLEL} is enabled
	 *       and the application wants to scan and connect in parallel,
	 *       the Bluetooth Controller may require the scan interval used
	 *       for scanning and connection establishment to be equal to
	 *       obtain the best performance.
	 */
	uint16_t interval;

	/** Scan window (N * 0.625 ms)
	 *
	 * @note When @kconfig{CONFIG_BT_SCAN_AND_INITIATE_IN_PARALLEL} is enabled
	 *       and the application wants to scan and connect in parallel,
	 *       the Bluetooth Controller may require the scan window used
	 *       for scanning and connection establishment to be equal to
	 *       obtain the best performance.
	 */
	uint16_t window;

	/**
	 * @brief Scan timeout (N * 10 ms)
	 *
	 * Application will be notified by the scan timeout callback.
	 * Set zero to disable timeout.
	 */
	uint16_t timeout;

	/**
	 * @brief Scan interval LE Coded PHY (N * 0.625 MS)
	 *
	 * Set zero to use same as LE 1M PHY scan interval.
	 */
	uint16_t interval_coded;

	/**
	 * @brief Scan window LE Coded PHY (N * 0.625 MS)
	 *
	 * Set zero to use same as LE 1M PHY scan window.
	 */
	uint16_t window_coded;
};

/** LE advertisement and scan response packet information */
struct bt_le_scan_recv_info {
	/**
	 * @brief Advertiser LE address and type.
	 *
	 * If advertiser is anonymous then this address will be
	 * @ref BT_ADDR_LE_ANY.
	 */
	const bt_addr_le_t *addr;

	/** Advertising Set Identifier, valid range @ref BT_GAP_SID_MIN to @ref BT_GAP_SID_MAX. */
	uint8_t sid;

	/** Strength of advertiser signal. */
	int8_t rssi;

	/** Transmit power of the advertiser. */
	int8_t tx_power;

	/**
	 * @brief Advertising packet type.
	 *
	 * Uses the @ref bt_gap_adv_type value.
	 *
	 * May indicate that this is a scan response if the type is
	 * @ref BT_GAP_ADV_TYPE_SCAN_RSP.
	 */
	uint8_t adv_type;

	/**
	 * @brief Advertising packet properties bitfield.
	 *
	 * Uses the @ref bt_gap_adv_prop values.
	 * May indicate that this is a scan response if the value contains the
	 * @ref BT_GAP_ADV_PROP_SCAN_RESPONSE bit.
	 *
	 */
	uint16_t adv_props;

	/**
	 * @brief Periodic advertising interval (N * 1.25 ms).
	 *
	 * If 0 there is no periodic advertising.
	 */
	uint16_t interval;

	/** Primary advertising channel PHY. */
	uint8_t primary_phy;

	/** Secondary advertising channel PHY. */
	uint8_t secondary_phy;
};

/** Listener context for (LE) scanning. */
struct bt_le_scan_cb {

	/**
	 * @brief Advertisement packet and scan response received callback.
	 *
	 * @param info Advertiser packet and scan response information.
	 * @param buf  Buffer containing advertiser data.
	 */
	void (*recv)(const struct bt_le_scan_recv_info *info,
		     struct net_buf_simple *buf);

	/** @brief The scanner has stopped scanning after scan timeout. */
	void (*timeout)(void);

	sys_snode_t node;
};

/**
 * @brief Initialize scan parameters
 *
 * @param _type     Scan Type, @ref BT_LE_SCAN_TYPE_ACTIVE or @ref BT_LE_SCAN_TYPE_PASSIVE.
 * @param _options  Scan options
 * @param _interval Scan Interval (N * 0.625 ms)
 * @param _window   Scan Window (N * 0.625 ms)
 */
#define BT_LE_SCAN_PARAM_INIT(_type, _options, _interval, _window) \
{ \
	.type = (_type), \
	.options = (_options), \
	.interval = (_interval), \
	.window = (_window), \
	.timeout = 0, \
	.interval_coded = 0, \
	.window_coded = 0, \
}

/**
 * @brief Helper to declare scan parameters inline
 *
 * @param _type     Scan Type, @ref BT_LE_SCAN_TYPE_ACTIVE or @ref BT_LE_SCAN_TYPE_PASSIVE.
 * @param _options  Scan options
 * @param _interval Scan Interval (N * 0.625 ms)
 * @param _window   Scan Window (N * 0.625 ms)
 */
#define BT_LE_SCAN_PARAM(_type, _options, _interval, _window) \
	((struct bt_le_scan_param[]) { \
		BT_LE_SCAN_PARAM_INIT(_type, _options, _interval, _window) \
	 })

/**
 * @brief Helper macro to enable active scanning to discover new devices.
 */
#define BT_LE_SCAN_ACTIVE BT_LE_SCAN_PARAM(BT_LE_SCAN_TYPE_ACTIVE, \
					   BT_LE_SCAN_OPT_FILTER_DUPLICATE, \
					   BT_GAP_SCAN_FAST_INTERVAL, \
					   BT_GAP_SCAN_FAST_WINDOW)

/**
 * @brief Helper macro to enable active scanning to discover new devices with window == interval.
 *
 * Continuous scanning should be used to maximize the chances of receiving advertising packets.
 */
#define BT_LE_SCAN_ACTIVE_CONTINUOUS BT_LE_SCAN_PARAM(BT_LE_SCAN_TYPE_ACTIVE, \
						      BT_LE_SCAN_OPT_FILTER_DUPLICATE, \
						      BT_GAP_SCAN_FAST_INTERVAL_MIN, \
						      BT_GAP_SCAN_FAST_WINDOW)
BUILD_ASSERT(BT_GAP_SCAN_FAST_WINDOW == BT_GAP_SCAN_FAST_INTERVAL_MIN,
	     "Continuous scanning is requested by setting window and interval equal.");

/**
 * @brief Helper macro to enable passive scanning to discover new devices.
 *
 * This macro should be used if information required for device identification
 * (e.g., UUID) are known to be placed in Advertising Data.
 */
#define BT_LE_SCAN_PASSIVE BT_LE_SCAN_PARAM(BT_LE_SCAN_TYPE_PASSIVE, \
					    BT_LE_SCAN_OPT_FILTER_DUPLICATE, \
					    BT_GAP_SCAN_FAST_INTERVAL, \
					    BT_GAP_SCAN_FAST_WINDOW)

/**
 * @brief Helper macro to enable passive scanning to discover new devices with window==interval.
 *
 * This macro should be used if information required for device identification
 * (e.g., UUID) are known to be placed in Advertising Data.
 */
#define BT_LE_SCAN_PASSIVE_CONTINUOUS BT_LE_SCAN_PARAM(BT_LE_SCAN_TYPE_PASSIVE, \
						       BT_LE_SCAN_OPT_FILTER_DUPLICATE, \
						       BT_GAP_SCAN_FAST_INTERVAL_MIN, \
						       BT_GAP_SCAN_FAST_WINDOW)
BUILD_ASSERT(BT_GAP_SCAN_FAST_WINDOW == BT_GAP_SCAN_FAST_INTERVAL_MIN,
	     "Continuous scanning is requested by setting window and interval equal.");

/**
 * @brief Helper macro to enable active scanning to discover new devices.
 * Include scanning on Coded PHY in addition to 1M PHY.
 */
#define BT_LE_SCAN_CODED_ACTIVE \
		BT_LE_SCAN_PARAM(BT_LE_SCAN_TYPE_ACTIVE, \
				 BT_LE_SCAN_OPT_CODED | \
				 BT_LE_SCAN_OPT_FILTER_DUPLICATE, \
				 BT_GAP_SCAN_FAST_INTERVAL, \
				 BT_GAP_SCAN_FAST_WINDOW)

/**
 * @brief Helper macro to enable passive scanning to discover new devices.
 * Include scanning on Coded PHY in addition to 1M PHY.
 *
 * This macro should be used if information required for device identification
 * (e.g., UUID) are known to be placed in Advertising Data.
 */
#define BT_LE_SCAN_CODED_PASSIVE \
		BT_LE_SCAN_PARAM(BT_LE_SCAN_TYPE_PASSIVE, \
				 BT_LE_SCAN_OPT_CODED | \
				 BT_LE_SCAN_OPT_FILTER_DUPLICATE, \
				 BT_GAP_SCAN_FAST_INTERVAL, \
				 BT_GAP_SCAN_FAST_WINDOW)

/**
 * @brief Start (LE) scanning
 *
 * Start LE scanning with given parameters and provide results through
 * the specified callback.
 *
 * @note The LE scanner by default does not use the Identity Address of the
 *       local device when @kconfig{CONFIG_BT_PRIVACY} is disabled. This is to
 *       prevent the active scanner from disclosing the identity address information
 *       when requesting additional information from advertisers.
 *       In order to enable directed advertiser reports then
 *       @kconfig{CONFIG_BT_SCAN_WITH_IDENTITY} must be enabled.
 *
 * @note Setting the `param.timeout` parameter is not supported when
 *       @kconfig{CONFIG_BT_PRIVACY} is enabled, when the param.type is @ref
 *       BT_LE_SCAN_TYPE_ACTIVE. Supplying a non-zero timeout will result in an
 *       -EINVAL error code.
 *
 * @note The scanner will automatically scan for extended advertising packets if their support is
 *       enabled through @kconfig{CONFIG_BT_EXT_ADV}.
 *
 * @param param Scan parameters.
 * @param cb Callback to notify scan results. May be NULL if callback
 *           registration through @ref bt_le_scan_cb_register is preferred.
 *
 * @return Zero on success or error code otherwise, positive in case of
 *         protocol error or negative (POSIX) in case of stack internal error.
 * @retval -EBUSY if the scanner is already being started in a different thread.
 */
int bt_le_scan_start(const struct bt_le_scan_param *param, bt_le_scan_cb_t cb);

/**
 * @brief Stop (LE) scanning.
 *
 * Stops ongoing LE scanning.
 *
 * @return Zero on success or error code otherwise, positive in case of
 *         protocol error or negative (POSIX) in case of stack internal error.
 */
int bt_le_scan_stop(void);

/**
 * @brief Register scanner packet callbacks.
 *
 * Adds the callback structure to the list of callback structures that monitors
 * scanner activity.
 *
 * This callback will be called for all scanner activity.
 *
 * @param cb Callback struct. Must point to memory that remains valid.
 *
 * @retval 0 Success.
 * @retval -EEXIST if @p cb was already registered.
 */
int bt_le_scan_cb_register(struct bt_le_scan_cb *cb);

/**
 * @brief Unregister scanner packet callbacks.
 *
 * Remove the callback structure from the list of scanner callbacks.
 *
 * @param cb Callback struct. Must point to memory that remains valid.
 */
void bt_le_scan_cb_unregister(struct bt_le_scan_cb *cb);

/**
 * @brief Add device (LE) to filter accept list.
 *
 * Add peer device LE address to the filter accept list.
 *
 * @note The filter accept list cannot be modified when an LE role is using
 * the filter accept list, i.e advertiser or scanner using a filter accept list
 * or automatic connecting to devices using filter accept list.
 *
 * @param addr Bluetooth LE identity address.
 *
 * @return Zero on success or error code otherwise, positive in case of
 *         protocol error or negative (POSIX) in case of stack internal error.
 */
int bt_le_filter_accept_list_add(const bt_addr_le_t *addr);

/**
 * @brief Remove device (LE) from filter accept list.
 *
 * Remove peer device LE address from the filter accept list.
 *
 * @note The filter accept list cannot be modified when an LE role is using
 * the filter accept list, i.e advertiser or scanner using a filter accept list
 * or automatic connecting to devices using filter accept list.
 *
 * @param addr Bluetooth LE identity address.
 *
 * @return Zero on success or error code otherwise, positive in case of
 *         protocol error or negative (POSIX) in case of stack internal error.
 */
int bt_le_filter_accept_list_remove(const bt_addr_le_t *addr);

/**
 * @brief Clear filter accept list.
 *
 * Clear all devices from the filter accept list.
 *
 * @note The filter accept list cannot be modified when an LE role is using
 * the filter accept list, i.e advertiser or scanner using a filter accept
 * list or automatic connecting to devices using filter accept list.
 *
 * @return Zero on success or error code otherwise, positive in case of
 *         protocol error or negative (POSIX) in case of stack internal error.
 */
int bt_le_filter_accept_list_clear(void);

/**
 * @brief Set (LE) channel map.
 *
 * Used to inform the Controller of known channel classifications. The Host can specify which
 * channels are bad or unknown by setting the corresponding bit in the channel map to respectively
 * 0 or 1.
 *
 * @note The interval between two succesive calls to this function must be at least one second.
 *
 * @param chan_map Channel map. 5 octets where each bit represents a channel. Only the lower 37 bits
 *        are valid.
 *
 * @return Zero on success or error code otherwise, positive in case of
 *         protocol error or negative (POSIX) in case of stack internal error.
 */
int bt_le_set_chan_map(uint8_t chan_map[5]);

/**
 * @brief Set the Resolvable Private Address timeout in runtime
 *
 * The new RPA timeout value will be used for the next RPA rotation
 * and all subsequent rotations until another override is scheduled
 * with this API.
 *
 * Initially, @kconfig{CONFIG_BT_RPA_TIMEOUT} is used as the RPA timeout.
 *
 * @kconfig_dep{CONFIG_BT_RPA_TIMEOUT_DYNAMIC}.
 *
 * @param new_rpa_timeout Resolvable Private Address timeout in seconds.
 *
 * @retval 0 Success.
 * @retval -EINVAL RPA timeout value is invalid. Valid range is 1s - 3600s.
 */
int bt_le_set_rpa_timeout(uint16_t new_rpa_timeout);

/**
 * @brief Helper for parsing advertising (or EIR or OOB) data.
 *
 * A helper for parsing the basic AD Types used for Extended Inquiry
 * Response (EIR), Advertising Data (AD), and OOB data blocks. The most
 * common scenario is to call this helper on the advertising data
 * received in the callback that was given to @ref bt_le_scan_start.
 *
 * @warning This helper function will consume @p ad when parsing. The user should make a copy if the
 *          original data is to be used afterwards. This can be done by using
 *          @ref net_buf_simple_save to store the state prior to the function call, and then using
 *          @ref net_buf_simple_restore to restore the state afterwards.
 *
 * @param ad        Advertising data as given to the @ref bt_le_scan_cb_t callback.
 * @param func      Callback function which will be called for each element
 *                  that's found in the data. The callback should return
 *                  true to continue parsing, or false to stop parsing.
 * @param user_data User data to be passed to the callback.
 */
void bt_data_parse(struct net_buf_simple *ad,
		   bool (*func)(struct bt_data *data, void *user_data),
		   void *user_data);

/** LE Secure Connections pairing Out of Band data. */
struct bt_le_oob_sc_data {
	/** Random Number. */
	uint8_t r[16];

	/** Confirm Value. */
	uint8_t c[16];
};

/** LE Out of Band information. */
struct bt_le_oob {
	/** LE address. If privacy is enabled this is a Resolvable Private
	 *  Address.
	 */
	bt_addr_le_t addr;

	/** LE Secure Connections pairing Out of Band data. */
	struct bt_le_oob_sc_data le_sc_data;
};

/**
 * @brief Get local LE Out of Band (OOB) information.
 *
 * This function allows to get local information that are useful for
 * Out of Band pairing or connection creation.
 *
 * If privacy @kconfig{CONFIG_BT_PRIVACY} is enabled this will result in
 * generating new Resolvable Private Address (RPA) that is valid for
 * @kconfig{CONFIG_BT_RPA_TIMEOUT} seconds. This address will be used for
 * advertising started by @ref bt_le_adv_start, active scanning and
 * connection creation.
 *
 * @note If privacy is enabled the RPA cannot be refreshed in the following
 *       cases:
 *       - Creating a connection in progress, wait for the connected callback.
 *      In addition when extended advertising @kconfig{CONFIG_BT_EXT_ADV} is
 *      not enabled or not supported by the controller:
 *       - Advertiser is enabled using a Random Static Identity Address as a
 *         different local identity address.
 *       - The local identity address conflicts with the local identity address used by other
 *         roles.
 *
 * @param[in]  id  Local identity handle (typically @ref BT_ID_DEFAULT). Corresponds to the identity
 *                 address this function will be called for.
 * @param[out] oob LE OOB information
 *
 * @return Zero on success or error code otherwise, positive in case of
 *         protocol error or negative (POSIX) in case of stack internal error.
 */
int bt_le_oob_get_local(uint8_t id, struct bt_le_oob *oob);

/**
 * @brief Get local LE Out of Band (OOB) information.
 *
 * This function allows to get local information that are useful for
 * Out of Band pairing or connection creation.
 *
 * If privacy @kconfig{CONFIG_BT_PRIVACY} is enabled this will result in
 * generating new Resolvable Private Address (RPA) that is valid for
 * @kconfig{CONFIG_BT_RPA_TIMEOUT} seconds. This address will be used by the
 * advertising set.
 *
 * @note When generating OOB information for multiple advertising set all
 *       OOB information needs to be generated at the same time.
 *
 * @note If privacy is enabled the RPA cannot be refreshed in the following
 *       cases:
 *       - Creating a connection in progress, wait for the connected callback.
 *
 * @param[in]  adv The advertising set object
 * @param[out] oob LE OOB information
 *
 * @return Zero on success or error code otherwise, positive in case
 * of protocol error or negative (POSIX) in case of stack internal error.
 */
int bt_le_ext_adv_oob_get_local(struct bt_le_ext_adv *adv,
				struct bt_le_oob *oob);

/**
 * @brief Clear pairing information.
 *
 * @param id    Local identity handle (typically @ref BT_ID_DEFAULT). Corresponds to the identity
 *              address this function will be called for.
 * @param addr  Remote address, NULL or BT_ADDR_LE_ANY to clear all remote
 *              devices.
 *
 * @return 0 on success or negative error value on failure.
 */
int bt_unpair(uint8_t id, const bt_addr_le_t *addr);

/** Information about a bond with a remote device. */
struct bt_bond_info {
	/** Address of the remote device. */
	bt_addr_le_t addr;
};

/**
 * @brief Iterate through all existing bonds.
 *
 * @param id         Local identity handle (typically @ref BT_ID_DEFAULT). Corresponds to the
 *                   identity address used in iteration.
 * @param func       Function to call for each bond.
 * @param user_data  Data to pass to the callback function.
 */
void bt_foreach_bond(uint8_t id, void (*func)(const struct bt_bond_info *info,
					   void *user_data),
		     void *user_data);

/**
 * @brief Configure vendor data path
 *
 * @details Request the Controller to configure the data transport path in a given direction between
 * the Controller and the Host.
 *
 * @param dir            Direction to be configured, BT_HCI_DATAPATH_DIR_HOST_TO_CTLR or
 *                        BT_HCI_DATAPATH_DIR_CTLR_TO_HOST
 * @param id             Vendor specific logical transport channel ID, range
 *                        [BT_HCI_DATAPATH_ID_VS..BT_HCI_DATAPATH_ID_VS_END]
 * @param vs_config_len  Length of additional vendor specific configuration data
 * @param vs_config      Pointer to additional vendor specific configuration data
 *
 * @return 0 in case of success or negative value in case of error.
 */
int bt_configure_data_path(uint8_t dir, uint8_t id, uint8_t vs_config_len,
			   const uint8_t *vs_config);

/**
 * @brief Parameters for synchronizing with specific periodic advertising subevents.
 *
 * @details This struct contains the parameters used to synchronize with a subset of subevents in
 * periodic advertising. It includes the periodic advertising properties, the number of subevents
 * to sync to, and the list of subevents that the controller should synchronize with.
 *
 * @note Used in @ref bt_le_per_adv_sync_subevent function to control synchronization.
 */
struct bt_le_per_adv_sync_subevent_params {
	/** @brief Periodic Advertising Properties.
	 *
	 * Bit 6 is include TxPower, all others RFU.
	 *
	 */
	uint16_t properties;

	/** Number of subevents to sync to */
	uint8_t num_subevents;

	/** @brief The subevent(s) to synchronize with
	 *
	 * The array must have @ref num_subevents elements.
	 *
	 */
	uint8_t *subevents;
};

/** @brief Synchronize with a subset of subevents
 *
 *  Until this command is issued, the subevent(s) the controller is synchronized
 *  to is unspecified.
 *
 *  @param per_adv_sync   The periodic advertising sync object.
 *  @param params         Subevent sync parameters.
 *
 *  @return 0 in case of success or negative value in case of error.
 */
int bt_le_per_adv_sync_subevent(struct bt_le_per_adv_sync *per_adv_sync,
				struct bt_le_per_adv_sync_subevent_params *params);

/**
 * @brief Parameters for sending a periodic advertising response.
 *
 * @details This struct contains the parameters used when sending a response to a periodic
 * advertising request (see @ref bt_le_per_adv_set_response_data function). The response is sent
 * in the specified subevent and response slot, and includes event and subevent counters
 * to track the request the response corresponds to.
 */
struct bt_le_per_adv_response_params {
	/**
	 * @brief The periodic event counter of the request the response is sent to.
	 *
	 * @ref bt_le_per_adv_sync_recv_info
	 *
	 * @note The response can be sent up to one periodic interval after
	 * the request was received.
	 *
	 */
	uint16_t request_event;

	/**
	 * @brief The subevent counter of the request the response is sent to.
	 *
	 * @ref bt_le_per_adv_sync_recv_info
	 *
	 */
	uint8_t request_subevent;

	/** The subevent the response shall be sent in */
	uint8_t response_subevent;

	/** The response slot the response shall be sent in */
	uint8_t response_slot;
};

/**
 * @brief Set the data for a response slot in a specific subevent of the PAwR.
 *
 * This function is called by the application to set the response data.
 * The data for a response slot shall be transmitted only once.
 *
 * @param per_adv_sync The periodic advertising sync object.
 * @param params       Parameters.
 * @param data         The response data to send.
 *
 * @return Zero on success or (negative) error code otherwise.
 */
int bt_le_per_adv_set_response_data(struct bt_le_per_adv_sync *per_adv_sync,
				    const struct bt_le_per_adv_response_params *params,
				    const struct net_buf_simple *data);

/**
 * @brief Check if a device identified by a Bluetooth LE address is bonded.
 *
 * @details Valid Bluetooth LE identity addresses are either public address or random static
 * address.
 *
 * @param id   Local identity handle (typically @ref BT_ID_DEFAULT). Corresponds to the identity
 *             address this function will be called for.
 * @param addr Bluetooth LE device address.
 *
 * @return true if @p addr is bonded with local @p id
 */
bool bt_le_bond_exists(uint8_t id, const bt_addr_le_t *addr);

/**
 * @}
 */

#ifdef __cplusplus
}
#endif
/**
 * @}
 */

#endif /* ZEPHYR_INCLUDE_BLUETOOTH_BLUETOOTH_H_ */<|MERGE_RESOLUTION|>--- conflicted
+++ resolved
@@ -699,27 +699,6 @@
 	_BT_LE_ADV_OPT_CONNECTABLE = BIT(0),
 
 	/**
-<<<<<<< HEAD
-=======
-	 * @brief Advertise one time.
-	 *
-	 * @deprecated Use @ref BT_LE_ADV_OPT_CONN instead.
-	 *
-	 * Don't try to resume connectable advertising after a connection.
-	 * This option is only meaningful when used together with
-	 * BT_LE_ADV_OPT_CONNECTABLE. If set the advertising will be stopped
-	 * when @ref bt_le_adv_stop is called or when an incoming (peripheral)
-	 * connection happens. If this option is not set the stack will
-	 * take care of keeping advertising enabled even as connections
-	 * occur.
-	 * If Advertising directed or the advertiser was started with
-	 * @ref bt_le_ext_adv_start then this behavior is the default behavior
-	 * and this flag has no effect.
-	 */
-	BT_LE_ADV_OPT_ONE_TIME __deprecated = BIT(1),
-
-	/**
->>>>>>> 4d848ebd
 	 * @internal
 	 *
 	 * Internal access to the deprecated value to maintain
