--- conflicted
+++ resolved
@@ -37,11 +37,7 @@
  * @{
  */
 
-<<<<<<< HEAD
-#define FCB_MAX_LEN	(0x3fffu) /**< Max length of element (16,383) */
-=======
-#define FCB_MAX_LEN         (0x3FFFU)       /**< Max length of element (16,388) */
->>>>>>> f37515b4
+#define FCB_MAX_LEN         (0x3FFFU)       /**< Max length of element (16,383) */
 
 /**
  * @brief FCB entry info structure. This data structure describes the element
