/*
 * Copyright (c) 2016 Intel Corporation.
 *
 * SPDX-License-Identifier: Apache-2.0
 */

#ifndef ZEPHYR_INCLUDE_FS_FS_INTERFACE_H_
#define ZEPHYR_INCLUDE_FS_FS_INTERFACE_H_

#include <stdint.h>

#ifdef __cplusplus
extern "C" {
#endif

<<<<<<< HEAD
#if defined(CONFIG_FILE_SYSTEM_MAX_FILE_NAME) && (CONFIG_FILE_SYSTEM_MAX_FILE_NAME - 0) > 0

/* No in-tree file system supports name longer than 255 characters */
#if (CONFIG_FILE_SYSTEM_LITTLEFS || CONFIG_FAT_FILESYSTEM_ELM ||	\
	CONFIG_FILE_SYSTEM_EXT2) && (CONFIG_FILE_SYSTEM_MAX_FILE_NAME > 255)
#error "Max allowed CONFIG_FILE_SYSTEM_MAX_FILE_NAME is 255 characters, when any in-tree FS enabled"
#endif

/* Enabled FAT driver, without LFN, restricts name length to 12 characters */
#if defined(CONFIG_FAT_FILESYSTEM_ELM) && !(CONFIG_FS_FATFS_LFN) && \
	(CONFIG_FILE_SYSTEM_MAX_FILE_NAME > 12)
#error "CONFIG_FILE_SYSTEM_MAX_FILE_NAME can not be > 12 if FAT is enabled without LFN"
#endif

=======
#if defined(CONFIG_FILE_SYSTEM_MAX_FILE_NAME) && ((CONFIG_FILE_SYSTEM_MAX_FILE_NAME - 0) > 0)
>>>>>>> 752ebfdc
#define MAX_FILE_NAME CONFIG_FILE_SYSTEM_MAX_FILE_NAME

#else
/* Select from enabled file systems */

#if defined(CONFIG_FAT_FILESYSTEM_ELM)

#if defined(CONFIG_FS_FATFS_LFN)
#define MAX_FILE_NAME CONFIG_FS_FATFS_MAX_LFN
#else /* CONFIG_FS_FATFS_LFN */
#define MAX_FILE_NAME 12 /* Uses 8.3 SFN */
#endif /* CONFIG_FS_FATFS_LFN */

#endif

#if !defined(MAX_FILE_NAME) && defined(CONFIG_FILE_SYSTEM_EXT2)
#define MAX_FILE_NAME 255
#endif

#if !defined(MAX_FILE_NAME) && defined(CONFIG_FILE_SYSTEM_LITTLEFS)
#define MAX_FILE_NAME 255
#endif

#if !defined(MAX_FILE_NAME) /* filesystem selection */
/* Use standard 8.3 when no filesystem is explicitly selected */
#define MAX_FILE_NAME 12
#endif /* filesystem selection */

#endif /* CONFIG_FILE_SYSTEM_MAX_FILE_NAME */

/* Type for fs_open flags */
typedef uint8_t fs_mode_t;

struct fs_mount_t;

/**
 * @addtogroup file_system_api
 * @{
 */

/**
 * @brief File object representing an open file
 *
 * The object needs to be initialized with fs_file_t_init().
 */
struct fs_file_t {
    /** Pointer to file object structure */
    void* filep;
    /** Pointer to mount point structure */
    const struct fs_mount_t* mp;
    /** Open/create flags */
    fs_mode_t flags;
};

/**
 * @brief Directory object representing an open directory
 *
 * The object needs to be initialized with fs_dir_t_init().
 */
struct fs_dir_t {
    /** Pointer to directory object structure */
    void* dirp;
    /** Pointer to mount point structure */
    const struct fs_mount_t* mp;
};

/**
 * @}
 */

#ifdef __cplusplus
}
#endif

#endif /* ZEPHYR_INCLUDE_FS_FS_INTERFACE_H_ */<|MERGE_RESOLUTION|>--- conflicted
+++ resolved
@@ -13,24 +13,20 @@
 extern "C" {
 #endif
 
-<<<<<<< HEAD
-#if defined(CONFIG_FILE_SYSTEM_MAX_FILE_NAME) && (CONFIG_FILE_SYSTEM_MAX_FILE_NAME - 0) > 0
+#if defined(CONFIG_FILE_SYSTEM_MAX_FILE_NAME) && ((CONFIG_FILE_SYSTEM_MAX_FILE_NAME - 0) > 0)
 
 /* No in-tree file system supports name longer than 255 characters */
-#if (CONFIG_FILE_SYSTEM_LITTLEFS || CONFIG_FAT_FILESYSTEM_ELM ||	\
-	CONFIG_FILE_SYSTEM_EXT2) && (CONFIG_FILE_SYSTEM_MAX_FILE_NAME > 255)
+#if (CONFIG_FILE_SYSTEM_LITTLEFS || CONFIG_FAT_FILESYSTEM_ELM ||    \
+     CONFIG_FILE_SYSTEM_EXT2) && (CONFIG_FILE_SYSTEM_MAX_FILE_NAME > 255)
 #error "Max allowed CONFIG_FILE_SYSTEM_MAX_FILE_NAME is 255 characters, when any in-tree FS enabled"
 #endif
 
 /* Enabled FAT driver, without LFN, restricts name length to 12 characters */
 #if defined(CONFIG_FAT_FILESYSTEM_ELM) && !(CONFIG_FS_FATFS_LFN) && \
-	(CONFIG_FILE_SYSTEM_MAX_FILE_NAME > 12)
+    (CONFIG_FILE_SYSTEM_MAX_FILE_NAME > 12)
 #error "CONFIG_FILE_SYSTEM_MAX_FILE_NAME can not be > 12 if FAT is enabled without LFN"
 #endif
 
-=======
-#if defined(CONFIG_FILE_SYSTEM_MAX_FILE_NAME) && ((CONFIG_FILE_SYSTEM_MAX_FILE_NAME - 0) > 0)
->>>>>>> 752ebfdc
 #define MAX_FILE_NAME CONFIG_FILE_SYSTEM_MAX_FILE_NAME
 
 #else
@@ -77,12 +73,12 @@
  * The object needs to be initialized with fs_file_t_init().
  */
 struct fs_file_t {
-    /** Pointer to file object structure */
-    void* filep;
-    /** Pointer to mount point structure */
-    const struct fs_mount_t* mp;
-    /** Open/create flags */
-    fs_mode_t flags;
+	/** Pointer to file object structure */
+	void *filep;
+	/** Pointer to mount point structure */
+	const struct fs_mount_t *mp;
+	/** Open/create flags */
+	fs_mode_t flags;
 };
 
 /**
@@ -91,10 +87,10 @@
  * The object needs to be initialized with fs_dir_t_init().
  */
 struct fs_dir_t {
-    /** Pointer to directory object structure */
-    void* dirp;
-    /** Pointer to mount point structure */
-    const struct fs_mount_t* mp;
+	/** Pointer to directory object structure */
+	void *dirp;
+	/** Pointer to mount point structure */
+	const struct fs_mount_t *mp;
 };
 
 /**
