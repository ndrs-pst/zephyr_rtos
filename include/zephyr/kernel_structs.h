/*
 * Copyright (c) 2016 Wind River Systems, Inc.
 *
 * SPDX-License-Identifier: Apache-2.0
 */

/*
 * The purpose of this file is to provide essential/minimal kernel structure
 * definitions, so that they can be used without including kernel.h.
 *
 * The following rules must be observed:
 *  1. kernel_structs.h shall not depend on kernel.h both directly and
 *    indirectly (i.e. it shall not include any header files that include
 *    kernel.h in their dependency chain).
 *  2. kernel.h shall imply kernel_structs.h, such that it shall not be
 *    necessary to include kernel_structs.h explicitly when kernel.h is
 *    included.
 */

#ifndef ZEPHYR_KERNEL_INCLUDE_KERNEL_STRUCTS_H_
#define ZEPHYR_KERNEL_INCLUDE_KERNEL_STRUCTS_H_

#if !defined(_ASMLANGUAGE)
#include <zephyr/sys/atomic.h>
#include <zephyr/types.h>
#include <zephyr/sys/dlist.h>
#include <zephyr/sys/util.h>
#include <zephyr/sys/sys_heap.h>
#include <zephyr/arch/structs.h>
#include <zephyr/kernel/stats.h>
#include <zephyr/kernel/obj_core.h>
#include <zephyr/sys/rb.h>
#endif

#define K_NUM_THREAD_PRIO (CONFIG_NUM_PREEMPT_PRIORITIES + CONFIG_NUM_COOP_PRIORITIES + 1)
<<<<<<< HEAD
#define PRIQ_BITMAP_SIZE  (DIV_ROUND_UP(K_NUM_THREAD_PRIO, BITS_PER_LONG))
=======

#if defined(CONFIG_64BIT)
#define PRIQ_BITMAP_SIZE (DIV_ROUND_UP(K_NUM_THREAD_PRIO, 8 * sizeof(uint64_t)))
#else
#define PRIQ_BITMAP_SIZE (DIV_ROUND_UP(K_NUM_THREAD_PRIO, 8 * sizeof(uint32_t)))
#endif
>>>>>>> 3c1b4db2

#ifdef __cplusplus
extern "C" {
#endif

/*
 * Bitmask definitions for the struct k_thread.thread_state field.
 *
 * Must be before kernel_arch_data.h because it might need them to be already
 * defined.
 */

/* states: common uses low bits, arch-specific use high bits */

/* Not a real thread */
#define _THREAD_DUMMY (BIT(0))

/* Thread is waiting on an object */
#define _THREAD_PENDING (BIT(1))

/* Thread has not yet started */
#define _THREAD_PRESTART (BIT(2))

/* Thread has terminated */
#define _THREAD_DEAD (BIT(3))

/* Thread is suspended */
#define _THREAD_SUSPENDED (BIT(4))

/* Thread is in the process of aborting */
#define _THREAD_ABORTING (BIT(5))

/* Thread is in the process of suspending */
#define _THREAD_SUSPENDING (BIT(6))

/* Thread is present in the ready queue */
#define _THREAD_QUEUED (BIT(7))

/* end - states */

#ifdef CONFIG_STACK_SENTINEL
/* Magic value in lowest bytes of the stack */
#define STACK_SENTINEL 0xF0F0F0F0
#endif

/* lowest value of _thread_base.preempt at which a thread is non-preemptible */
#define _NON_PREEMPT_THRESHOLD 0x0080U

/* highest value of _thread_base.preempt at which a thread is preemptible */
#define _PREEMPT_THRESHOLD (_NON_PREEMPT_THRESHOLD - 1U)

#if !defined(_ASMLANGUAGE)

/* Two abstractions are defined here for "thread priority queues".
 *
 * One is a "dumb" list implementation appropriate for systems with
 * small numbers of threads and sensitive to code size.  It is stored
 * in sorted order, taking an O(N) cost every time a thread is added
 * to the list.  This corresponds to the way the original _wait_q_t
 * abstraction worked and is very fast as long as the number of
 * threads is small.
 *
 * The other is a balanced tree "fast" implementation with rather
 * larger code size (due to the data structure itself, the code here
 * is just stubs) and higher constant-factor performance overhead, but
 * much better O(logN) scaling in the presence of large number of
 * threads.
 *
 * Each can be used for either the wait_q or system ready queue,
 * configurable at build time.
 */

struct _priq_rb {
    struct rbtree tree;
    int next_order_key;
};

/* Traditional/textbook "multi-queue" structure.  Separate lists for a
 * small number (max 32 here) of fixed priorities.  This corresponds
 * to the original Zephyr scheduler.  RAM requirements are
 * comparatively high, but performance is very fast.  Won't work with
 * features like deadline scheduling which need large priority spaces
 * to represent their requirements.
 */
struct _priq_mq {
<<<<<<< HEAD
	sys_dlist_t queues[K_NUM_THREAD_PRIO];
	unsigned long bitmask[PRIQ_BITMAP_SIZE];
=======
    sys_dlist_t queues[K_NUM_THREAD_PRIO];

    #ifdef CONFIG_64BIT
    uint64_t bitmask[PRIQ_BITMAP_SIZE];
    #else
    uint32_t bitmask[PRIQ_BITMAP_SIZE];
    #endif
>>>>>>> 3c1b4db2
};

struct _ready_q {
    #ifndef CONFIG_SMP
    /* always contains next thread to run: cannot be NULL */
    struct k_thread* cache;
    #endif

    #if defined(CONFIG_SCHED_DUMB)
    sys_dlist_t runq;
    #elif defined(CONFIG_SCHED_SCALABLE)
    struct _priq_rb runq;
    #elif defined(CONFIG_SCHED_MULTIQ)
    struct _priq_mq runq;
    #endif
};

typedef struct _ready_q _ready_q_t;

struct _cpu {
    /* nested interrupt count */
    uint32_t nested;

    /* interrupt stack pointer base */
    char* irq_stack;

    /* currently scheduled thread */
    struct k_thread* current;

    /* one assigned idle thread per CPU */
    struct k_thread* idle_thread;

    #ifdef CONFIG_SCHED_CPU_MASK_PIN_ONLY
    struct _ready_q ready_q;
    #endif

    #if (CONFIG_NUM_METAIRQ_PRIORITIES > 0) &&                  \
        (CONFIG_NUM_COOP_PRIORITIES > CONFIG_NUM_METAIRQ_PRIORITIES)
    /* Coop thread preempted by current metairq, or NULL */
    struct k_thread* metairq_preempted;
    #endif

    uint8_t id;

    #if defined(CONFIG_FPU_SHARING)
    void* fp_ctx;
    #endif

    #ifdef CONFIG_SMP
    /* True when _current is allowed to context switch */
    uint8_t swap_ok;
    #endif

    #ifdef CONFIG_SCHED_THREAD_USAGE
    /*
     * [usage0] is used as a timestamp to mark the beginning of an
     * execution window. [0] is a special value indicating that it
     * has been stopped (but not disabled).
     */
    uint32_t usage0;

    #ifdef CONFIG_SCHED_THREAD_USAGE_ALL
    struct k_cycle_stats* usage;
    #endif
    #endif

    #ifdef CONFIG_OBJ_CORE_SYSTEM
    struct k_obj_core obj_core;
    #endif

    /* Per CPU architecture specifics */
    struct _cpu_arch arch;
};

typedef struct _cpu _cpu_t;

struct z_kernel {
    struct _cpu cpus[CONFIG_MP_MAX_NUM_CPUS];

    #ifdef CONFIG_PM
    int32_t idle; /* Number of ticks for kernel idling */
    #endif

    /*
     * ready queue: can be big, keep after small fields, since some
     * assembly (e.g. ARC) are limited in the encoding of the offset
     */
    #ifndef CONFIG_SCHED_CPU_MASK_PIN_ONLY
    struct _ready_q ready_q;
    #endif

    #ifdef CONFIG_FPU_SHARING
    /*
     * A 'current_sse' field does not exist in addition to the 'current_fp'
     * field since it's not possible to divide the IA-32 non-integer
     * registers into 2 distinct blocks owned by differing threads.  In
     * other words, given that the 'fxnsave/fxrstor' instructions
     * save/restore both the X87 FPU and XMM registers, it's not possible
     * for a thread to only "own" the XMM registers.
     */
    /* thread that owns the FP regs */
    struct k_thread* current_fp;
    #endif

    #if defined(CONFIG_THREAD_MONITOR)
    struct k_thread* threads; /* singly linked list of ALL threads */
    #endif

    #ifdef CONFIG_SCHED_THREAD_USAGE_ALL
    struct k_cycle_stats usage[CONFIG_MP_MAX_NUM_CPUS];
    #endif

    #ifdef CONFIG_OBJ_CORE_SYSTEM
    struct k_obj_core obj_core;
    #endif

    #if defined(CONFIG_SMP) && defined(CONFIG_SCHED_IPI_SUPPORTED)
    /* Need to signal an IPI at the next scheduling point */
    bool pending_ipi;
    #endif
};

typedef struct z_kernel _kernel_t;

extern struct z_kernel _kernel;

extern atomic_t _cpus_active;

#ifdef CONFIG_SMP

/* True if the current context can be preempted and migrated to
 * another SMP CPU.
 */
bool z_smp_cpu_mobile(void);

#define _current_cpu ({ __ASSERT_NO_MSG(!z_smp_cpu_mobile()); \
                        arch_curr_cpu(); })
#define _current k_sched_current_thread_query()

#else
#define _current_cpu (&_kernel.cpus[0])
#define _current _kernel.cpus[0].current
#endif

/* kernel wait queue record */
#ifdef CONFIG_WAITQ_SCALABLE

typedef struct {
    struct _priq_rb waitq;
} _wait_q_t;

/* defined in kernel/priority_queues.c */
bool z_priq_rb_lessthan(struct rbnode* a, struct rbnode* b);

#define Z_WAIT_Q_INIT(wait_q) { { { .lessthan_fn = z_priq_rb_lessthan } } }

#else

typedef struct {
    sys_dlist_t waitq;
} _wait_q_t;

#define Z_WAIT_Q_INIT(wait_q) { SYS_DLIST_STATIC_INIT(&(wait_q)->waitq) }

#endif /* CONFIG_WAITQ_SCALABLE */

/* kernel timeout record */
struct _timeout;
typedef void (*_timeout_func_t)(struct _timeout const* timeout);

struct _timeout {
    sys_dnode_t node;
    _timeout_func_t fn;
    #ifdef CONFIG_TIMEOUT_64BIT
    /* Can't use k_ticks_t for header dependency reasons */
    int64_t dticks;
    #else
    int32_t dticks;
    #endif
};

typedef void (*k_thread_timeslice_fn_t)(struct k_thread* thread, void* data);

#ifdef __cplusplus
}
#endif

#endif /* _ASMLANGUAGE */

#endif /* ZEPHYR_KERNEL_INCLUDE_KERNEL_STRUCTS_H_ */<|MERGE_RESOLUTION|>--- conflicted
+++ resolved
@@ -33,16 +33,7 @@
 #endif
 
 #define K_NUM_THREAD_PRIO (CONFIG_NUM_PREEMPT_PRIORITIES + CONFIG_NUM_COOP_PRIORITIES + 1)
-<<<<<<< HEAD
 #define PRIQ_BITMAP_SIZE  (DIV_ROUND_UP(K_NUM_THREAD_PRIO, BITS_PER_LONG))
-=======
-
-#if defined(CONFIG_64BIT)
-#define PRIQ_BITMAP_SIZE (DIV_ROUND_UP(K_NUM_THREAD_PRIO, 8 * sizeof(uint64_t)))
-#else
-#define PRIQ_BITMAP_SIZE (DIV_ROUND_UP(K_NUM_THREAD_PRIO, 8 * sizeof(uint32_t)))
-#endif
->>>>>>> 3c1b4db2
 
 #ifdef __cplusplus
 extern "C" {
@@ -128,18 +119,8 @@
  * to represent their requirements.
  */
 struct _priq_mq {
-<<<<<<< HEAD
-	sys_dlist_t queues[K_NUM_THREAD_PRIO];
-	unsigned long bitmask[PRIQ_BITMAP_SIZE];
-=======
     sys_dlist_t queues[K_NUM_THREAD_PRIO];
-
-    #ifdef CONFIG_64BIT
-    uint64_t bitmask[PRIQ_BITMAP_SIZE];
-    #else
-    uint32_t bitmask[PRIQ_BITMAP_SIZE];
-    #endif
->>>>>>> 3c1b4db2
+    unsigned long bitmask[PRIQ_BITMAP_SIZE];
 };
 
 struct _ready_q {
