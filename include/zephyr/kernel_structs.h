--- conflicted
+++ resolved
@@ -201,7 +201,6 @@
 typedef struct _cpu _cpu_t;
 
 struct z_kernel {
-<<<<<<< HEAD
     struct _cpu cpus[CONFIG_MP_MAX_NUM_CPUS];
 
     #ifdef CONFIG_PM
@@ -216,19 +215,6 @@
     struct _ready_q ready_q;
     #endif
 
-    #ifdef CONFIG_FPU_SHARING
-    /*
-     * A 'current_sse' field does not exist in addition to the 'current_fp'
-     * field since it's not possible to divide the IA-32 non-integer
-     * registers into 2 distinct blocks owned by differing threads.  In
-     * other words, given that the 'fxnsave/fxrstor' instructions
-     * save/restore both the X87 FPU and XMM registers, it's not possible
-     * for a thread to only "own" the XMM registers.
-     */
-    /* thread that owns the FP regs */
-    struct k_thread* current_fp;
-    #endif
-
     #if defined(CONFIG_THREAD_MONITOR)
     struct k_thread* threads; /* singly linked list of ALL threads */
     #endif
@@ -240,32 +226,6 @@
     #ifdef CONFIG_OBJ_CORE_SYSTEM
     struct k_obj_core obj_core;
     #endif
-=======
-	struct _cpu cpus[CONFIG_MP_MAX_NUM_CPUS];
-
-#ifdef CONFIG_PM
-	int32_t idle; /* Number of ticks for kernel idling */
-#endif
-
-	/*
-	 * ready queue: can be big, keep after small fields, since some
-	 * assembly (e.g. ARC) are limited in the encoding of the offset
-	 */
-#ifndef CONFIG_SCHED_CPU_MASK_PIN_ONLY
-	struct _ready_q ready_q;
-#endif
-
-#if defined(CONFIG_THREAD_MONITOR)
-	struct k_thread *threads; /* singly linked list of ALL threads */
-#endif
-#ifdef CONFIG_SCHED_THREAD_USAGE_ALL
-	struct k_cycle_stats usage[CONFIG_MP_MAX_NUM_CPUS];
-#endif
-
-#ifdef CONFIG_OBJ_CORE_SYSTEM
-	struct k_obj_core  obj_core;
-#endif
->>>>>>> 218de8dc
 
 #if defined(CONFIG_SMP) && defined(CONFIG_SCHED_IPI_SUPPORTED)
     /* Identify CPUs to send IPIs to at the next scheduling point */
