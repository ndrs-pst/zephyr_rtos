/*
 * Copyright (c) 2018-2021 mcumgr authors
 * Copyright (c) 2022-2023 Nordic Semiconductor ASA
 *
 * SPDX-License-Identifier: Apache-2.0
 */

#ifndef H_MGMT_MGMT_DEFINES_
#define H_MGMT_MGMT_DEFINES_

#include <inttypes.h>

#ifdef __cplusplus
extern "C" {
#endif

/**
 * @brief MCUmgr mgmt API
 * @defgroup mcumgr_mgmt_api MCUmgr mgmt API
 * @ingroup mcumgr
 * @{
 */

/**
 * Used at end of MCUmgr handlers to return an error if the message size limit was reached,
 * or OK if it was not
 */
#define MGMT_RETURN_CHECK(ok) ok ? MGMT_ERR_EOK : MGMT_ERR_EMSGSIZE

/** Opcodes; encoded in first byte of header. */
enum mcumgr_op_t {
    /** Read op-code */
    MGMT_OP_READ = 0,

    /** Read response op-code */
    MGMT_OP_READ_RSP,

    /** Write op-code */
    MGMT_OP_WRITE,

    /** Write response op-code */
    MGMT_OP_WRITE_RSP
};

/**
 * MCUmgr groups. The first 64 groups are reserved for system level mcumgr
 * commands. Per-user commands are then defined after group 64.
 */
enum mcumgr_group_t {
    /** OS (operating system) group */
    MGMT_GROUP_ID_OS = 0,

    /** Image management group, used for uploading firmware images */
    MGMT_GROUP_ID_IMAGE,

    /** Statistic management group, used for retrieving statistics */
    MGMT_GROUP_ID_STAT,

    /** Settings management (config) group, used for reading/writing settings */
    MGMT_GROUP_ID_SETTINGS,

    /** Log management group (unused) */
    MGMT_GROUP_ID_LOG,

    /** Crash group (unused) */
    MGMT_GROUP_ID_CRASH,

    /** Split image management group (unused) */
    MGMT_GROUP_ID_SPLIT,

    /** Run group (unused) */
    MGMT_GROUP_ID_RUN,

    /** FS (file system) group, used for performing file IO operations */
    MGMT_GROUP_ID_FS,

    /** Shell management group, used for executing shell commands */
    MGMT_GROUP_ID_SHELL,

<<<<<<< HEAD
	/** Enumeration management group, used for listing supported command groups */
	MGMT_GROUP_ID_ENUM,

	/** User groups defined from 64 onwards */
	MGMT_GROUP_ID_PERUSER	= 64,
=======
    /** User groups defined from 64 onwards */
    MGMT_GROUP_ID_PERUSER = 64,
>>>>>>> 9acbd8c8

    /** Zephyr-specific groups decrease from PERUSER to avoid collision with upstream and
     *  user-defined groups.
     *  Zephyr-specific: Basic group
     */
    ZEPHYR_MGMT_GRP_BASIC = (MGMT_GROUP_ID_PERUSER - 1)
};

/**
 * MCUmgr error codes.
 */
enum mcumgr_err_t {
    /** No error (success). */
    MGMT_ERR_EOK = 0,

    /** Unknown error. */
    MGMT_ERR_EUNKNOWN,

    /** Insufficient memory (likely not enough space for CBOR object). */
    MGMT_ERR_ENOMEM,

    /** Error in input value. */
    MGMT_ERR_EINVAL,

    /** Operation timed out. */
    MGMT_ERR_ETIMEOUT,

    /** No such file/entry. */
    MGMT_ERR_ENOENT,

    /** Current state disallows command. */
    MGMT_ERR_EBADSTATE,

    /** Response too large. */
    MGMT_ERR_EMSGSIZE,

    /** Command not supported. */
    MGMT_ERR_ENOTSUP,

    /** Corrupt */
    MGMT_ERR_ECORRUPT,

    /** Command blocked by processing of other command */
    MGMT_ERR_EBUSY,

    /** Access to specific function, command or resource denied */
    MGMT_ERR_EACCESSDENIED,

    /** Requested SMP MCUmgr protocol version is not supported (too old) */
    MGMT_ERR_UNSUPPORTED_TOO_OLD,

    /** Requested SMP MCUmgr protocol version is not supported (too new) */
    MGMT_ERR_UNSUPPORTED_TOO_NEW,

    /** User errors defined from 256 onwards */
    MGMT_ERR_EPERUSER = 256
};

#define MGMT_HDR_SIZE       8

/**
 * @}
 */

#ifdef __cplusplus
}
#endif

#endif /* MGMT_MGMT_DEFINES_H_ */<|MERGE_RESOLUTION|>--- conflicted
+++ resolved
@@ -77,16 +77,11 @@
     /** Shell management group, used for executing shell commands */
     MGMT_GROUP_ID_SHELL,
 
-<<<<<<< HEAD
-	/** Enumeration management group, used for listing supported command groups */
-	MGMT_GROUP_ID_ENUM,
+    /** Enumeration management group, used for listing supported command groups */
+    MGMT_GROUP_ID_ENUM,
 
-	/** User groups defined from 64 onwards */
-	MGMT_GROUP_ID_PERUSER	= 64,
-=======
     /** User groups defined from 64 onwards */
     MGMT_GROUP_ID_PERUSER = 64,
->>>>>>> 9acbd8c8
 
     /** Zephyr-specific groups decrease from PERUSER to avoid collision with upstream and
      *  user-defined groups.
