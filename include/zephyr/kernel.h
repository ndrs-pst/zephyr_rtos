/*
 * Copyright (c) 2016, Wind River Systems, Inc.
 *
 * SPDX-License-Identifier: Apache-2.0
 */

/**
 * @file
 *
 * @brief Public kernel APIs.
 */

#ifndef ZEPHYR_INCLUDE_KERNEL_H_
#define ZEPHYR_INCLUDE_KERNEL_H_

#if !defined(_ASMLANGUAGE)
#include <zephyr/kernel_includes.h>
#include <errno.h>
#include <limits.h>
#include <stdbool.h>
#include <zephyr/toolchain.h>
#include <zephyr/tracing/tracing_macros.h>
#include <zephyr/sys/mem_stats.h>
#include <zephyr/sys/iterable_sections.h>
#include <zephyr/sys/ring_buffer.h>

#if defined(CONFIG_CURRENT_THREAD_USE_TLS) && defined(_MSC_VER) /* #CUSTOM@NDRS */
/* workaround to define __thread for MSVC */
#define __thread __declspec(thread)
#endif

#ifdef __cplusplus
extern "C" {
#endif

/*
 * Zephyr currently assumes the size of a couple standard types to simplify
 * print string formats. Let's make sure this doesn't change without notice.
 */
BUILD_ASSERT(sizeof(int32_t)  == sizeof(int)      , "sizeof error");
BUILD_ASSERT(sizeof(int64_t)  == sizeof(long long), "sizeof error");
BUILD_ASSERT(sizeof(intptr_t) == sizeof(long)     , "sizeof error");

/**
 * @brief Kernel APIs
 * @defgroup kernel_apis Kernel APIs
 * @since 1.0
 * @version 1.0.0
 * @{
 * @}
 */

#define K_ANY NULL

#if (CONFIG_NUM_COOP_PRIORITIES + CONFIG_NUM_PREEMPT_PRIORITIES) == 0
#error Zero available thread priorities defined!
#endif

#define K_PRIO_COOP(x)    (-(CONFIG_NUM_COOP_PRIORITIES - (x)))
#define K_PRIO_PREEMPT(x) (x)

#define K_HIGHEST_THREAD_PRIO             (-CONFIG_NUM_COOP_PRIORITIES)
#define K_LOWEST_THREAD_PRIO              CONFIG_NUM_PREEMPT_PRIORITIES
#define K_IDLE_PRIO                       K_LOWEST_THREAD_PRIO
#define K_HIGHEST_APPLICATION_THREAD_PRIO (K_HIGHEST_THREAD_PRIO)
#define K_LOWEST_APPLICATION_THREAD_PRIO  (K_LOWEST_THREAD_PRIO - 1)

#ifdef CONFIG_POLL
#define Z_POLL_EVENT_OBJ_INIT(obj) \
    .poll_events = SYS_DLIST_STATIC_INIT(&obj.poll_events),
#define Z_DECL_POLL_EVENT sys_dlist_t poll_events;
#else
#define Z_POLL_EVENT_OBJ_INIT(obj)
#define Z_DECL_POLL_EVENT
#endif

struct k_thread;
struct k_mutex;
struct k_sem;
struct k_msgq;
struct k_mbox;
struct k_pipe;
struct k_queue;
struct k_fifo;
struct k_lifo;
struct k_stack;
struct k_mem_slab;
struct k_timer;
struct k_poll_event;
struct k_poll_signal;
struct k_mem_domain;
struct k_mem_partition;
struct k_futex;
struct k_event;

enum execution_context_types {
    K_ISR = 0,
    K_COOP_THREAD,
    K_PREEMPT_THREAD
};

/* private, used by k_poll and k_work_poll */
struct k_work_poll;
typedef int (*_poller_cb_t)(struct k_poll_event* event, uint32_t state);

/**
 * @addtogroup thread_apis
 * @{
 */

/**
 * @brief Resets thread longest frame usage data for specified thread
 *
 * This routine resets the longest frame value statistic
 * after printing to zero, enabling observation of the
 * longest frame from the most recent interval rather than
 * the longest frame since startup.
 *
 * @param thread Pointer to the thread to reset counter.
 *
 * @note @kconfig{CONFIG_THREAD_ANALYZER_LONG_FRAME_PER_INTERVAL} must
 * be set for this function to be effective.
 */
static inline void
k_thread_runtime_stats_longest_frame_reset(__maybe_unused struct k_thread* thread) {
    #ifdef CONFIG_SCHED_THREAD_USAGE_ANALYSIS
    thread->base.usage.longest = 0ULL;
    #endif
}

typedef void (*k_thread_user_cb_t)(const struct k_thread* thread,
                                   void* user_data);

/**
 * @brief Iterate over all the threads in the system.
 *
 * This routine iterates over all the threads in the system and
 * calls the user_cb function for each thread.
 *
 * @param user_cb Pointer to the user callback function.
 * @param user_data Pointer to user data.
 *
 * @note @kconfig{CONFIG_THREAD_MONITOR} must be set for this function
 * to be effective.
 * @note This API uses @ref k_spin_lock to protect the _kernel.threads
 * list which means creation of new threads and terminations of existing
 * threads are blocked until this API returns.
 */
void k_thread_foreach(k_thread_user_cb_t user_cb, void* user_data);

/**
 * @brief Iterate over all the threads in running on specified cpu.
 *
 * This function is does otherwise the same thing as k_thread_foreach(),
 * but it only loops through the threads running on specified cpu only.
 * If CONFIG_SMP is not defined the implementation this is the same as
 * k_thread_foreach(), with an assert cpu == 0.
 *
 * @param cpu The filtered cpu number
 * @param user_cb Pointer to the user callback function.
 * @param user_data Pointer to user data.
 *
 * @note @kconfig{CONFIG_THREAD_MONITOR} must be set for this function
 * to be effective.
 * @note This API uses @ref k_spin_lock to protect the _kernel.threads
 * list which means creation of new threads and terminations of existing
 * threads are blocked until this API returns.
 */
#ifdef CONFIG_SMP
void k_thread_foreach_filter_by_cpu(unsigned int cpu,
                                    k_thread_user_cb_t user_cb, void* user_data);
#else
static inline
void k_thread_foreach_filter_by_cpu(unsigned int cpu,
                                    k_thread_user_cb_t user_cb, void* user_data) {
    __ASSERT(cpu == 0, "cpu filter out of bounds");
    ARG_UNUSED(cpu);
    k_thread_foreach(user_cb, user_data);
}
#endif

/**
 * @brief Iterate over all the threads in the system without locking.
 *
 * This routine works exactly the same like @ref k_thread_foreach
 * but unlocks interrupts when user_cb is executed.
 *
 * @param user_cb Pointer to the user callback function.
 * @param user_data Pointer to user data.
 *
 * @note @kconfig{CONFIG_THREAD_MONITOR} must be set for this function
 * to be effective.
 * @note This API uses @ref k_spin_lock only when accessing the _kernel.threads
 * queue elements. It unlocks it during user callback function processing.
 * If a new task is created when this @c foreach function is in progress,
 * the added new task would not be included in the enumeration.
 * If a task is aborted during this enumeration, there would be a race here
 * and there is a possibility that this aborted task would be included in the
 * enumeration.
 * @note If the task is aborted and the memory occupied by its @c k_thread
 * structure is reused when this @c k_thread_foreach_unlocked is in progress
 * it might even lead to the system behave unstable.
 * This function may never return, as it would follow some @c next task
 * pointers treating given pointer as a pointer to the k_thread structure
 * while it is something different right now.
 * Do not reuse the memory that was occupied by k_thread structure of aborted
 * task if it was aborted after this function was called in any context.
 */
void k_thread_foreach_unlocked(
    k_thread_user_cb_t user_cb, void* user_data);

/**
 * @brief Iterate over the threads in running on current cpu without locking.
 *
 * This function does otherwise the same thing as
 * k_thread_foreach_unlocked(), but it only loops through the threads
 * running on specified cpu. If CONFIG_SMP is not defined the
 * implementation this is the same as k_thread_foreach_unlocked(), with an
 * assert requiring cpu == 0.
 *
 * @param cpu The filtered cpu number
 * @param user_cb Pointer to the user callback function.
 * @param user_data Pointer to user data.
 *
 * @note @kconfig{CONFIG_THREAD_MONITOR} must be set for this function
 * to be effective.
 * @note This API uses @ref k_spin_lock only when accessing the _kernel.threads
 * queue elements. It unlocks it during user callback function processing.
 * If a new task is created when this @c foreach function is in progress,
 * the added new task would not be included in the enumeration.
 * If a task is aborted during this enumeration, there would be a race here
 * and there is a possibility that this aborted task would be included in the
 * enumeration.
 * @note If the task is aborted and the memory occupied by its @c k_thread
 * structure is reused when this @c k_thread_foreach_unlocked is in progress
 * it might even lead to the system behave unstable.
 * This function may never return, as it would follow some @c next task
 * pointers treating given pointer as a pointer to the k_thread structure
 * while it is something different right now.
 * Do not reuse the memory that was occupied by k_thread structure of aborted
 * task if it was aborted after this function was called in any context.
 */
#ifdef CONFIG_SMP
void k_thread_foreach_unlocked_filter_by_cpu(unsigned int cpu,
                                             k_thread_user_cb_t user_cb, void* user_data);
#else
static inline
void k_thread_foreach_unlocked_filter_by_cpu(unsigned int cpu,
                                             k_thread_user_cb_t user_cb, void* user_data) {
    __ASSERT(cpu == 0, "cpu filter out of bounds");
    ARG_UNUSED(cpu);
    k_thread_foreach_unlocked(user_cb, user_data);
}
#endif

/** @} */

/**
 * @defgroup thread_apis Thread APIs
 * @ingroup kernel_apis
 * @{
 */

#endif /* !_ASMLANGUAGE */

/*
 * Thread user options. May be needed by assembly code. Common part uses low
 * bits, arch-specific use high bits.
 */

/**
 * @brief system thread that must not abort
 * */
#define K_ESSENTIAL (BIT(0))

#define K_FP_IDX 1
/**
 * @brief FPU registers are managed by context switch
 *
 * @details
 * This option indicates that the thread uses the CPU's floating point
 * registers. This instructs the kernel to take additional steps to save
 * and restore the contents of these registers when scheduling the thread.
 * No effect if @kconfig{CONFIG_FPU_SHARING} is not enabled.
 */
#define K_FP_REGS (BIT(K_FP_IDX))

/**
 * @brief user mode thread
 *
 * This thread has dropped from supervisor mode to user mode and consequently
 * has additional restrictions
 */
#define K_USER (BIT(2))

/**
 * @brief Inherit Permissions
 *
 * @details
 * Indicates that the thread being created should inherit all kernel object
 * permissions from the thread that created it. No effect if
 * @kconfig{CONFIG_USERSPACE} is not enabled.
 */
#define K_INHERIT_PERMS (BIT(3))

/**
 * @brief Callback item state
 *
 * @details
 * This is a single bit of state reserved for "callback manager"
 * utilities (p4wq initially) who need to track operations invoked
 * from within a user-provided callback they have been invoked.
 * Effectively it serves as a tiny bit of zero-overhead TLS data.
 */
#define K_CALLBACK_STATE (BIT(4))

/**
 * @brief DSP registers are managed by context switch
 *
 * @details
 * This option indicates that the thread uses the CPU's DSP registers.
 * This instructs the kernel to take additional steps to save and
 * restore the contents of these registers when scheduling the thread.
 * No effect if @kconfig{CONFIG_DSP_SHARING} is not enabled.
 */
#define K_DSP_IDX   6
#define K_DSP_REGS  (BIT(K_DSP_IDX))

/**
 * @brief AGU registers are managed by context switch
 *
 * @details
 * This option indicates that the thread uses the ARC processor's XY
 * memory and DSP feature. Often used with @kconfig{CONFIG_ARC_AGU_SHARING}.
 * No effect if @kconfig{CONFIG_ARC_AGU_SHARING} is not enabled.
 */
#define K_AGU_IDX  7
#define K_AGU_REGS (BIT(K_AGU_IDX))

/**
 * @brief FP and SSE registers are managed by context switch on x86
 *
 * @details
 * This option indicates that the thread uses the x86 CPU's floating point
 * and SSE registers. This instructs the kernel to take additional steps to
 * save and restore the contents of these registers when scheduling
 * the thread. No effect if @kconfig{CONFIG_X86_SSE} is not enabled.
 */
#define K_SSE_REGS (BIT(7))

/* end - thread options */

#if !defined(_ASMLANGUAGE)
/**
 * @brief Dynamically allocate a thread stack.
 *
 * Dynamically allocate a thread stack either from a pool of thread stacks of
 * size @kconfig{CONFIG_DYNAMIC_THREAD_POOL_SIZE}, or from the system heap.
 * Order is determined by the @kconfig{CONFIG_DYNAMIC_THREAD_PREFER_ALLOC} and
 * @kconfig{CONFIG_DYNAMIC_THREAD_PREFER_POOL} options. Thread stacks from the
 * pool are of maximum size @kconfig{CONFIG_DYNAMIC_THREAD_STACK_SIZE}.
 *
 * @note When no longer required, thread stacks allocated with
 * `k_thread_stack_alloc()` must be freed with @ref k_thread_stack_free to
 * avoid leaking memory.
 *
 * @param size Stack size in bytes.
 * @param flags Stack creation flags, or 0.
 *
 * @retval the allocated thread stack on success.
 * @retval NULL on failure.
 *
 * Relevant stack creation flags include:
 * - @ref K_USER allocate a userspace thread (requires @kconfig{CONFIG_USERSPACE})
 *
 * @see @kconfig{CONFIG_DYNAMIC_THREAD}
 */
__syscall k_thread_stack_t* k_thread_stack_alloc(size_t size, int flags);

/**
 * @brief Free a dynamically allocated thread stack.
 *
 * @param stack Pointer to the thread stack.
 *
 * @retval 0 on success.
 * @retval -EBUSY if the thread stack is in use.
 * @retval -EINVAL if @p stack is invalid.
 * @retval -ENOSYS if dynamic thread stack allocation is disabled
 *
 * @see @kconfig{CONFIG_DYNAMIC_THREAD}
 */
__syscall int k_thread_stack_free(k_thread_stack_t* stack);

/**
 * @brief Create a thread.
 *
 * This routine initializes a thread, then schedules it for execution.
 *
 * The new thread may be scheduled for immediate execution or a delayed start.
 * If the newly spawned thread does not have a delayed start the kernel
 * scheduler may preempt the current thread to allow the new thread to
 * execute.
 *
 * Thread options are architecture-specific, and can include K_ESSENTIAL,
 * K_FP_REGS, and K_SSE_REGS. Multiple options may be specified by separating
 * them using "|" (the logical OR operator).
 *
 * Stack objects passed to this function may be statically allocated with
 * either of these macros in order to be portable:
 *
 * - K_THREAD_STACK_DEFINE() - For stacks that may support either user or
 *   supervisor threads.
 * - K_KERNEL_STACK_DEFINE() - For stacks that may support supervisor
 *   threads only. These stacks use less memory if CONFIG_USERSPACE is
 *   enabled.
 *
 * Alternatively, the stack may be dynamically allocated using
 * @ref k_thread_stack_alloc.
 *
 * The stack_size parameter has constraints. It must either be:
 *
 * - The original size value passed to K_THREAD_STACK_DEFINE() or
 *   K_KERNEL_STACK_DEFINE()
 * - The return value of K_THREAD_STACK_SIZEOF(stack) if the stack was
 *   defined with K_THREAD_STACK_DEFINE()
 * - The return value of K_KERNEL_STACK_SIZEOF(stack) if the stack was
 *   defined with K_KERNEL_STACK_DEFINE().
 *
 * Using other values, or sizeof(stack) may produce undefined behavior.
 *
 * @param new_thread Pointer to uninitialized struct k_thread
 * @param stack Pointer to the stack space.
 * @param stack_size Stack size in bytes.
 * @param entry Thread entry function.
 * @param p1 1st entry point parameter.
 * @param p2 2nd entry point parameter.
 * @param p3 3rd entry point parameter.
 * @param prio Thread priority.
 * @param options Thread options.
 * @param delay Scheduling delay, or K_NO_WAIT (for no delay).
 *
 * @return ID of new thread.
 *
 */
__syscall k_tid_t k_thread_create(struct k_thread* new_thread,
                                  k_thread_stack_t* stack,
                                  size_t stack_size,
                                  k_thread_entry_t entry,
                                  void* p1, void* p2, void* p3,
                                  int prio, uint32_t options, k_timeout_t delay);

/**
 * @brief Drop a thread's privileges permanently to user mode
 *
 * This allows a supervisor thread to be re-used as a user thread.
 * This function does not return, but control will transfer to the provided
 * entry point as if this was a new user thread.
 *
 * The implementation ensures that the stack buffer contents are erased.
 * Any thread-local storage will be reverted to a pristine state.
 *
 * Memory domain membership, resource pool assignment, kernel object
 * permissions, priority, and thread options are preserved.
 *
 * A common use of this function is to re-use the main thread as a user thread
 * once all supervisor mode-only tasks have been completed.
 *
 * @param entry Function to start executing from
 * @param p1 1st entry point parameter
 * @param p2 2nd entry point parameter
 * @param p3 3rd entry point parameter
 */
FUNC_NORETURN void k_thread_user_mode_enter(k_thread_entry_t entry,
                                            void* p1, void* p2,
                                            void* p3);

/**
 * @brief Grant a thread access to a set of kernel objects
 *
 * This is a convenience function. For the provided thread, grant access to
 * the remaining arguments, which must be pointers to kernel objects.
 *
 * The thread object must be initialized (i.e. running). The objects don't
 * need to be.
 * Note that NULL shouldn't be passed as an argument.
 *
 * @param thread Thread to grant access to objects
 * @param ... list of kernel object pointers
 */
#define k_thread_access_grant(thread, ...) \
    FOR_EACH_FIXED_ARG(k_object_access_grant, (;), (thread), __VA_ARGS__)

/**
 * @brief Assign a resource memory pool to a thread
 *
 * By default, threads have no resource pool assigned unless their parent
 * thread has a resource pool, in which case it is inherited. Multiple
 * threads may be assigned to the same memory pool.
 *
 * Changing a thread's resource pool will not migrate allocations from the
 * previous pool.
 *
 * @param thread Target thread to assign a memory pool for resource requests.
 * @param heap Heap object to use for resources,
 *             or NULL if the thread should no longer have a memory pool.
 */
static inline void k_thread_heap_assign(struct k_thread* thread,
                                        struct k_heap* heap) {
    thread->resource_pool = heap;
}

#if defined(CONFIG_INIT_STACKS) && defined(CONFIG_THREAD_STACK_INFO)
/**
 * @brief Obtain stack usage information for the specified thread
 *
 * User threads will need to have permission on the target thread object.
 *
 * Some hardware may prevent inspection of a stack buffer currently in use.
 * If this API is called from supervisor mode, on the currently running thread,
 * on a platform which selects @kconfig{CONFIG_NO_UNUSED_STACK_INSPECTION}, an
 * error will be generated.
 *
 * @param thread Thread to inspect stack information
 * @param unused_ptr Output parameter, filled in with the unused stack space
 *                   of the target thread in bytes.
 * @return 0 on success
 * @return -EBADF Bad thread object (user mode only)
 * @return -EPERM No permissions on thread object (user mode only)
 * #return -ENOTSUP Forbidden by hardware policy
 * @return -EINVAL Thread is uninitialized or exited (user mode only)
 * @return -EFAULT Bad memory address for unused_ptr (user mode only)
 */
__syscall int k_thread_stack_space_get(const struct k_thread* thread,
                                       size_t* unused_ptr);
#endif

#if (K_HEAP_MEM_POOL_SIZE > 0)
/**
 * @brief Assign the system heap as a thread's resource pool
 *
 * Similar to k_thread_heap_assign(), but the thread will use
 * the kernel heap to draw memory.
 *
 * Use with caution, as a malicious thread could perform DoS attacks on the
 * kernel heap.
 *
 * @param thread Target thread to assign the system heap for resource requests
 *
 */
void k_thread_system_pool_assign(struct k_thread* thread);
#endif /* (K_HEAP_MEM_POOL_SIZE > 0) */

/**
 * @brief Sleep until a thread exits
 *
 * The caller will be put to sleep until the target thread exits, either due
 * to being aborted, self-exiting, or taking a fatal error. This API returns
 * immediately if the thread isn't running.
 *
 * This API may only be called from ISRs with a K_NO_WAIT timeout,
 * where it can be useful as a predicate to detect when a thread has
 * aborted.
 *
 * @param thread Thread to wait to exit
 * @param timeout upper bound time to wait for the thread to exit.
 * @retval 0 success, target thread has exited or wasn't running
 * @retval -EBUSY returned without waiting
 * @retval -EAGAIN waiting period timed out
 * @retval -EDEADLK target thread is joining on the caller, or target thread
 *                  is the caller
 */
__syscall int k_thread_join(struct k_thread* thread, k_timeout_t timeout);

/**
 * @brief Put the current thread to sleep.
 *
 * This routine puts the current thread to sleep for @a duration,
 * specified as a k_timeout_t object.
 *
 * @param timeout Desired duration of sleep.
 *
 * @return Zero if the requested time has elapsed or the time left to
 * sleep rounded up to the nearest millisecond (e.g. if the thread was
 * awoken by the \ref k_wakeup call).  Will be clamped to INT_MAX in
 * the case where the remaining time is unrepresentable in an int32_t.
 */
__syscall int32_t k_sleep(k_timeout_t timeout);

/**
 * @brief Put the current thread to sleep.
 *
 * This routine puts the current thread to sleep for @a duration milliseconds.
 *
 * @param ms Number of milliseconds to sleep.
 *
 * @return Zero if the requested time has elapsed or if the thread was woken up
 * by the \ref k_wakeup call, the time left to sleep rounded up to the nearest
 * millisecond.
 */
#if defined(_MSC_VER) /* #CUSTOM@NDRS */
static inline int32_t k_msleep(int32_t ms) {
    return (0);
}
#else
static inline int32_t k_msleep(int32_t ms) {
    return k_sleep(Z_TIMEOUT_MS(ms));
}
#endif

/**
 * @brief Put the current thread to sleep with microsecond resolution.
 *
 * This function is unlikely to work as expected without kernel tuning.
 * In particular, because the lower bound on the duration of a sleep is
 * the duration of a tick, @kconfig{CONFIG_SYS_CLOCK_TICKS_PER_SEC} must be
 * adjusted to achieve the resolution desired. The implications of doing
 * this must be understood before attempting to use k_usleep(). Use with
 * caution.
 *
 * @param us Number of microseconds to sleep.
 *
 * @return Zero if the requested time has elapsed or if the thread was woken up
 * by the \ref k_wakeup call, the time left to sleep rounded up to the nearest
 * microsecond.
 */
__syscall int32_t k_usleep(int32_t us);

/**
 * @brief Cause the current thread to busy wait.
 *
 * This routine causes the current thread to execute a "do nothing" loop for
 * @a usec_to_wait microseconds.
 *
 * @note The clock used for the microsecond-resolution delay here may
 * be skewed relative to the clock used for system timeouts like
 * k_sleep().  For example k_busy_wait(1000) may take slightly more or
 * less time than k_sleep(K_MSEC(1)), with the offset dependent on
 * clock tolerances.
 *
 * @note In case when @kconfig{CONFIG_SYSTEM_CLOCK_SLOPPY_IDLE} and
 * @kconfig{CONFIG_PM} options are enabled, this function may not work.
 * The timer/clock used for delay processing may be disabled/inactive.
 */
__syscall void k_busy_wait(uint32_t usec_to_wait);

/**
 * @brief Check whether it is possible to yield in the current context.
 *
 * This routine checks whether the kernel is in a state where it is possible to
 * yield or call blocking API's. It should be used by code that needs to yield
 * to perform correctly, but can feasibly be called from contexts where that
 * is not possible. For example in the PRE_KERNEL initialization step, or when
 * being run from the idle thread.
 *
 * @return True if it is possible to yield in the current context, false otherwise.
 */
bool k_can_yield(void);

/**
 * @brief Yield the current thread.
 *
 * This routine causes the current thread to yield execution to another
 * thread of the same or higher priority. If there are no other ready threads
 * of the same or higher priority, the routine returns immediately.
 */
__syscall void k_yield(void);

/**
 * @brief Wake up a sleeping thread.
 *
 * This routine prematurely wakes up @a thread from sleeping.
 *
 * If @a thread is not currently sleeping, the routine has no effect.
 *
 * @param thread ID of thread to wake.
 */
__syscall void k_wakeup(k_tid_t thread);

/**
 * @brief Query thread ID of the current thread.
 *
 * This unconditionally queries the kernel via a system call.
 *
 * @note Use k_current_get() unless absolutely sure this is necessary.
 *       This should only be used directly where the thread local
 *       variable cannot be used or may contain invalid values
 *       if thread local storage (TLS) is enabled. If TLS is not
 *       enabled, this is the same as k_current_get().
 *
 * @return ID of current thread.
 */
__attribute_const__
__syscall k_tid_t k_sched_current_thread_query(void);

/**
 * @brief Test whether startup is in the before-main-task phase.
 *
 * This routine allows the caller to customize its actions, depending on
 * whether it being invoked before the kernel is fully active.
 *
 * @funcprops \isr_ok
 *
 * @return true if invoked before post-kernel initialization
 * @return false if invoked during/after post-kernel initialization
 */
static inline bool k_is_pre_kernel(void) {
    extern bool z_sys_post_kernel; /* in init.c */

    /*
     * If called from userspace, it must be post kernel.
     * This guard is necessary because z_sys_post_kernel memory
     * is not accessible to user threads.
     */
    if (k_is_user_context()) {
        return (false);
    }

<<<<<<< HEAD
    return (!z_sys_post_kernel);
=======
	/*
	 * Some compilers might optimize by pre-reading
	 * z_sys_post_kernel. This is absolutely not desirable.
	 * We are trying to avoid reading it if we are in user
	 * context as reading z_sys_post_kernel in user context
	 * will result in access fault. So add a compiler barrier
	 * here to stop that kind of optimizations.
	 */
	compiler_barrier();

	return !z_sys_post_kernel;
>>>>>>> 5679689f
}

/**
 * @brief Get thread ID of the current thread.
 *
 * @return ID of current thread.
 *
 */
__attribute_const__
static inline k_tid_t k_current_get(void) {
    __ASSERT(!k_is_pre_kernel(), "k_current_get called pre-kernel");

    #ifdef CONFIG_CURRENT_THREAD_USE_TLS
    /* Thread-local cache of current thread ID, set in z_thread_entry() */
    extern Z_THREAD_LOCAL k_tid_t z_tls_current;

    return (z_tls_current);
    #else
    return k_sched_current_thread_query();
    #endif
}

/**
 * @brief Abort a thread.
 *
 * This routine permanently stops execution of @a thread. The thread is taken
 * off all kernel queues it is part of (i.e. the ready queue, the timeout
 * queue, or a kernel object wait queue). However, any kernel resources the
 * thread might currently own (such as mutexes or memory blocks) are not
 * released. It is the responsibility of the caller of this routine to ensure
 * all necessary cleanup is performed.
 *
 * After k_thread_abort() returns, the thread is guaranteed not to be
 * running or to become runnable anywhere on the system.  Normally
 * this is done via blocking the caller (in the same manner as
 * k_thread_join()), but in interrupt context on SMP systems the
 * implementation is required to spin for threads that are running on
 * other CPUs.
 *
 * @param thread ID of thread to abort.
 */
__syscall void k_thread_abort(k_tid_t thread);

k_ticks_t z_timeout_expires(const struct _timeout* timeout);
k_ticks_t z_timeout_remaining(const struct _timeout* timeout);

#ifdef CONFIG_SYS_CLOCK_EXISTS

/**
 * @brief Get time when a thread wakes up, in system ticks
 *
 * This routine computes the system uptime when a waiting thread next
 * executes, in units of system ticks.  If the thread is not waiting,
 * it returns current system time.
 */
__syscall k_ticks_t k_thread_timeout_expires_ticks(const struct k_thread* thread);

static inline k_ticks_t z_impl_k_thread_timeout_expires_ticks(const struct k_thread* thread) {
    return z_timeout_expires(&thread->base.timeout);
}

/**
 * @brief Get time remaining before a thread wakes up, in system ticks
 *
 * This routine computes the time remaining before a waiting thread
 * next executes, in units of system ticks.  If the thread is not
 * waiting, it returns zero.
 */
__syscall k_ticks_t k_thread_timeout_remaining_ticks(const struct k_thread* thread);

static inline k_ticks_t z_impl_k_thread_timeout_remaining_ticks(const struct k_thread* thread) {
    return z_timeout_remaining(&thread->base.timeout);
}

#endif /* CONFIG_SYS_CLOCK_EXISTS */

/**
 * @cond INTERNAL_HIDDEN
 */

struct _static_thread_data {
    struct k_thread*  init_thread;
    k_thread_stack_t* init_stack;
    unsigned int      init_stack_size;
    k_thread_entry_t  init_entry;
    void* init_p1;
    void* init_p2;
    void* init_p3;
    int   init_prio;
    uint32_t init_options;
    char const* init_name;
    #ifdef CONFIG_TIMER_READS_ITS_FREQUENCY_AT_RUNTIME
    int32_t init_delay_ms;
    #else
    k_timeout_t init_delay;
    #endif
};

#ifdef CONFIG_TIMER_READS_ITS_FREQUENCY_AT_RUNTIME
#define Z_THREAD_INIT_DELAY_INITIALIZER(ms) .init_delay_ms = (ms)
#define Z_THREAD_INIT_DELAY(thread)         SYS_TIMEOUT_MS((thread)->init_delay_ms)
#else
#define Z_THREAD_INIT_DELAY_INITIALIZER(ms) .init_delay = SYS_TIMEOUT_MS_INIT(ms)
#define Z_THREAD_INIT_DELAY(thread)         (thread)->init_delay
#endif

#define Z_THREAD_INITIALIZER(thread, stack, stack_size,     \
                             entry, p1, p2, p3,             \
                             prio, options, delay, tname) { \
    .init_thread = (thread),                                \
    .init_stack  = (stack),                                 \
    .init_stack_size = (stack_size),                        \
    .init_entry  = (k_thread_entry_t)entry,                 \
    .init_p1     = (void*)p1,                               \
    .init_p2     = (void*)p2,                               \
    .init_p3     = (void*)p3,                               \
    .init_prio   = (prio),                                  \
    .init_options = (options),                              \
    .init_name   = STRINGIFY(tname),                        \
    Z_THREAD_INIT_DELAY_INITIALIZER(delay)                  \
}

/*
 * Refer to K_THREAD_DEFINE() and K_KERNEL_THREAD_DEFINE() for
 * information on arguments.
 */
#define Z_THREAD_COMMON_DEFINE(name, stack_size,            \
                               entry, p1, p2, p3,           \
                               prio, options, delay)        \
    struct k_thread _k_thread_obj_##name;                   \
    STRUCT_SECTION_ITERABLE(_static_thread_data,            \
                            _k_thread_data_##name) =        \
        Z_THREAD_INITIALIZER(&_k_thread_obj_##name,         \
                             _k_thread_stack_##name, stack_size,\
                             entry, p1, p2, p3, prio, options,  \
                             delay, name);                  \
    __maybe_unused const k_tid_t name = (k_tid_t)&_k_thread_obj_##name

/**
 * INTERNAL_HIDDEN @endcond
 */

/**
 * @brief Statically define and initialize a thread.
 *
 * The thread may be scheduled for immediate execution or a delayed start.
 *
 * Thread options are architecture-specific, and can include K_ESSENTIAL,
 * K_FP_REGS, and K_SSE_REGS. Multiple options may be specified by separating
 * them using "|" (the logical OR operator).
 *
 * The ID of the thread can be accessed using:
 *
 * @code extern const k_tid_t <name>; @endcode
 *
 * @param name Name of the thread.
 * @param stack_size Stack size in bytes.
 * @param entry Thread entry function.
 * @param p1 1st entry point parameter.
 * @param p2 2nd entry point parameter.
 * @param p3 3rd entry point parameter.
 * @param prio Thread priority.
 * @param options Thread options.
 * @param delay Scheduling delay (in milliseconds), zero for no delay.
 *
 * @note Static threads with zero delay should not normally have
 * MetaIRQ priority levels.  This can preempt the system
 * initialization handling (depending on the priority of the main
 * thread) and cause surprising ordering side effects.  It will not
 * affect anything in the OS per se, but consider it bad practice.
 * Use a SYS_INIT() callback if you need to run code before entrance
 * to the application main().
 */
#define K_THREAD_DEFINE(name, stack_size,                       \
                        entry, p1, p2, p3,                      \
                        prio, options, delay)                   \
    K_THREAD_STACK_DEFINE(_k_thread_stack_##name, stack_size);  \
    Z_THREAD_COMMON_DEFINE(name, stack_size, entry, p1, p2, p3, \
                           prio, options, delay)

/**
 * @brief Statically define and initialize a thread intended to run only in kernel mode.
 *
 * The thread may be scheduled for immediate execution or a delayed start.
 *
 * Thread options are architecture-specific, and can include K_ESSENTIAL,
 * K_FP_REGS, and K_SSE_REGS. Multiple options may be specified by separating
 * them using "|" (the logical OR operator).
 *
 * The ID of the thread can be accessed using:
 *
 * @code extern const k_tid_t <name>; @endcode
 *
 * @note Threads defined by this can only run in kernel mode, and cannot be
 *       transformed into user thread via k_thread_user_mode_enter().
 *
 * @warning Depending on the architecture, the stack size (@p stack_size)
 *          may need to be multiples of CONFIG_MMU_PAGE_SIZE (if MMU)
 *          or in power-of-two size (if MPU).
 *
 * @param name Name of the thread.
 * @param stack_size Stack size in bytes.
 * @param entry Thread entry function.
 * @param p1 1st entry point parameter.
 * @param p2 2nd entry point parameter.
 * @param p3 3rd entry point parameter.
 * @param prio Thread priority.
 * @param options Thread options.
 * @param delay Scheduling delay (in milliseconds), zero for no delay.
 */
#define K_KERNEL_THREAD_DEFINE(name, stack_size,                \
                               entry, p1, p2, p3,               \
                               prio, options, delay)            \
    K_KERNEL_STACK_DEFINE(_k_thread_stack_##name, stack_size);  \
    Z_THREAD_COMMON_DEFINE(name, stack_size, entry, p1, p2, p3, \
                           prio, options, delay)

/**
 * @brief Get a thread's priority.
 *
 * This routine gets the priority of @a thread.
 *
 * @param thread ID of thread whose priority is needed.
 *
 * @return Priority of @a thread.
 */
__syscall int k_thread_priority_get(k_tid_t thread);

/**
 * @brief Set a thread's priority.
 *
 * This routine immediately changes the priority of @a thread.
 *
 * Rescheduling can occur immediately depending on the priority @a thread is
 * set to:
 *
 * - If its priority is raised above the priority of a currently scheduled
 * preemptible thread, @a thread will be scheduled in.
 *
 * - If the caller lowers the priority of a currently scheduled preemptible
 * thread below that of other threads in the system, the thread of the highest
 * priority will be scheduled in.
 *
 * Priority can be assigned in the range of -CONFIG_NUM_COOP_PRIORITIES to
 * CONFIG_NUM_PREEMPT_PRIORITIES-1, where -CONFIG_NUM_COOP_PRIORITIES is the
 * highest priority.
 *
 * @param thread ID of thread whose priority is to be set.
 * @param prio New priority.
 *
 * @warning Changing the priority of a thread currently involved in mutex
 * priority inheritance may result in undefined behavior.
 */
__syscall void k_thread_priority_set(k_tid_t thread, int prio);

#ifdef CONFIG_SCHED_DEADLINE
/**
 * @brief Set relative deadline expiration time for scheduler
 *
 * This sets the "deadline" expiration as a time delta from the
 * current time, in the same units used by k_cycle_get_32().  The
 * scheduler (when deadline scheduling is enabled) will choose the
 * next expiring thread when selecting between threads at the same
 * static priority.  Threads at different priorities will be scheduled
 * according to their static priority.
 *
 * @note Deadlines are stored internally using 32 bit unsigned
 * integers.  The number of cycles between the "first" deadline in the
 * scheduler queue and the "last" deadline must be less than 2^31 (i.e
 * a signed non-negative quantity).  Failure to adhere to this rule
 * may result in scheduled threads running in an incorrect deadline
 * order.
 *
 * @note Despite the API naming, the scheduler makes no guarantees
 * the thread WILL be scheduled within that deadline, nor does it take
 * extra metadata (like e.g. the "runtime" and "period" parameters in
 * Linux sched_setattr()) that allows the kernel to validate the
 * scheduling for achievability.  Such features could be implemented
 * above this call, which is simply input to the priority selection
 * logic.
 *
 * @kconfig_dep{CONFIG_SCHED_DEADLINE}
 *
 * @param thread A thread on which to set the deadline
 * @param deadline A time delta, in cycle units
 *
 */
__syscall void k_thread_deadline_set(k_tid_t thread, int deadline);

/**
 * @brief Set absolute deadline expiration time for scheduler
 *
 * This sets the "deadline" expiration as a timestamp in the same
 * units used by k_cycle_get_32(). The scheduler (when deadline scheduling
 * is enabled) will choose the next expiring thread when selecting between
 * threads at the same static priority.  Threads at different priorities
 * will be scheduled according to their static priority.
 *
 * Unlike @ref k_thread_deadline_set which sets a relative timestamp to a
 * "now" implicitly determined during its call, this routine sets an
 * absolute timestamp that is computed from a timestamp relative to
 * an explicit "now" that was determined before this routine is called.
 * This allows the caller to specify deadlines for multiple threads
 * using a common "now".
 *
 * @note Deadlines are stored internally using 32 bit unsigned
 * integers.  The number of cycles between the "first" deadline in the
 * scheduler queue and the "last" deadline must be less than 2^31 (i.e
 * a signed non-negative quantity).  Failure to adhere to this rule
 * may result in scheduled threads running in an incorrect deadline
 * order.
 *
 * @note Even if a provided timestamp is in the past, the kernel will
 * still schedule threads with deadlines in order from the earliest to
 * the latest.
 *
 * @note Despite the API naming, the scheduler makes no guarantees
 * the thread WILL be scheduled within that deadline, nor does it take
 * extra metadata (like e.g. the "runtime" and "period" parameters in
 * Linux sched_setattr()) that allows the kernel to validate the
 * scheduling for achievability.  Such features could be implemented
 * above this call, which is simply input to the priority selection
 * logic.
 *
 * @kconfig_dep{CONFIG_SCHED_DEADLINE}
 *
 * @param thread A thread on which to set the deadline
 * @param deadline A timestamp, in cycle units
 */
__syscall void k_thread_absolute_deadline_set(k_tid_t thread, int deadline);
#endif

/**
 * @brief Invoke the scheduler
 *
 * This routine invokes the scheduler to force a schedule point on the current
 * CPU. If invoked from within a thread, the scheduler will be invoked
 * immediately (provided interrupts were not locked when invoked). If invoked
 * from within an ISR, the scheduler will be invoked upon exiting the ISR.
 *
 * Invoking the scheduler allows the kernel to make an immediate determination
 * as to what the next thread to execute should be. Unlike yielding, this
 * routine is not guaranteed to switch to a thread of equal or higher priority
 * if any are available. For example, if the current thread is cooperative and
 * there is a still higher priority cooperative thread that is ready, then
 * yielding will switch to that higher priority thread whereas this routine
 * will not.
 *
 * Most applications will never use this routine.
 */
__syscall void k_reschedule(void);

#ifdef CONFIG_SCHED_CPU_MASK
/**
 * @brief Sets all CPU enable masks to zero
 *
 * After this returns, the thread will no longer be schedulable on any
 * CPUs.  The thread must not be currently runnable.
 *
 * @note You should enable @kconfig{CONFIG_SCHED_CPU_MASK} in your project
 * configuration.
 *
 * @param thread Thread to operate upon
 * @return Zero on success, otherwise error code
 */
int k_thread_cpu_mask_clear(k_tid_t thread);

/**
 * @brief Sets all CPU enable masks to one
 *
 * After this returns, the thread will be schedulable on any CPU.  The
 * thread must not be currently runnable.
 *
 * @note You should enable @kconfig{CONFIG_SCHED_CPU_MASK} in your project
 * configuration.
 *
 * @param thread Thread to operate upon
 * @return Zero on success, otherwise error code
 */
int k_thread_cpu_mask_enable_all(k_tid_t thread);

/**
 * @brief Enable thread to run on specified CPU
 *
 * The thread must not be currently runnable.
 *
 * @note You should enable @kconfig{CONFIG_SCHED_CPU_MASK} in your project
 * configuration.
 *
 * @param thread Thread to operate upon
 * @param cpu CPU index
 * @return Zero on success, otherwise error code
 */
int k_thread_cpu_mask_enable(k_tid_t thread, int cpu);

/**
 * @brief Prevent thread to run on specified CPU
 *
 * The thread must not be currently runnable.
 *
 * @note You should enable @kconfig{CONFIG_SCHED_CPU_MASK} in your project
 * configuration.
 *
 * @param thread Thread to operate upon
 * @param cpu CPU index
 * @return Zero on success, otherwise error code
 */
int k_thread_cpu_mask_disable(k_tid_t thread, int cpu);

/**
 * @brief Pin a thread to a CPU
 *
 * Pin a thread to a CPU by first clearing the cpu mask and then enabling the
 * thread on the selected CPU.
 *
 * @param thread Thread to operate upon
 * @param cpu CPU index
 * @return Zero on success, otherwise error code
 */
int k_thread_cpu_pin(k_tid_t thread, int cpu);
#endif

/**
 * @brief Suspend a thread.
 *
 * This routine prevents the kernel scheduler from making @a thread
 * the current thread. All other internal operations on @a thread are
 * still performed; for example, kernel objects it is waiting on are
 * still handed to it. Thread suspension does not impact any timeout
 * upon which the thread may be waiting (such as a timeout from a call
 * to k_sem_take() or k_sleep()). Thus if the timeout expires while the
 * thread is suspended, it is still suspended until k_thread_resume()
 * is called.
 *
 * When the target thread is active on another CPU, the caller will block until
 * the target thread is halted (suspended or aborted).  But if the caller is in
 * an interrupt context, it will spin waiting for that target thread active on
 * another CPU to halt.
 *
 * If @a thread is already suspended, the routine has no effect.
 *
 * @param thread ID of thread to suspend.
 */
__syscall void k_thread_suspend(k_tid_t thread);

/**
 * @brief Resume a suspended thread.
 *
 * This routine reverses the thread suspension from k_thread_suspend()
 * and allows the kernel scheduler to make @a thread the current thread
 * when it is next eligible for that role.
 *
 * If @a thread is not currently suspended, the routine has no effect.
 *
 * @param thread ID of thread to resume.
 */
__syscall void k_thread_resume(k_tid_t thread);

/**
 * @brief Start an inactive thread
 *
 * If a thread was created with K_FOREVER in the delay parameter, it will
 * not be added to the scheduling queue until this function is called
 * on it.
 *
 * @note This is a legacy API for compatibility.  Modern Zephyr
 * threads are initialized in the "sleeping" state and do not need
 * special handling for "start".
 *
 * @param thread thread to start
 */
static inline void k_thread_start(k_tid_t thread) {
    k_wakeup(thread);
}

/**
 * @brief Set time-slicing period and scope.
 *
 * This routine specifies how the scheduler will perform time slicing of
 * preemptible threads.
 *
 * To enable time slicing, @a slice must be non-zero. The scheduler
 * ensures that no thread runs for more than the specified time limit
 * before other threads of that priority are given a chance to execute.
 * Any thread whose priority is higher than @a prio is exempted, and may
 * execute as long as desired without being preempted due to time slicing.
 *
 * Time slicing only limits the maximum amount of time a thread may continuously
 * execute. Once the scheduler selects a thread for execution, there is no
 * minimum guaranteed time the thread will execute before threads of greater or
 * equal priority are scheduled.
 *
 * When the current thread is the only one of that priority eligible
 * for execution, this routine has no effect; the thread is immediately
 * rescheduled after the slice period expires.
 *
 * To disable timeslicing, set both @a slice and @a prio to zero.
 *
 * @param slice Maximum time slice length (in milliseconds).
 * @param prio Highest thread priority level eligible for time slicing.
 */
void k_sched_time_slice_set(int32_t slice, int prio);

/**
 * @brief Set thread time slice
 *
 * As for k_sched_time_slice_set, but (when
 * CONFIG_TIMESLICE_PER_THREAD=y) sets the timeslice for a specific
 * thread.  When non-zero, this timeslice will take precedence over
 * the global value.
 *
 * When such a thread's timeslice expires, the configured callback
 * will be called before the thread is removed/re-added to the run
 * queue.  This callback will occur in interrupt context, and the
 * specified thread is guaranteed to have been preempted by the
 * currently-executing ISR.  Such a callback is free to, for example,
 * modify the thread priority or slice time for future execution,
 * suspend the thread, etc...
 *
 * @note Unlike the older API, the time slice parameter here is
 * specified in ticks, not milliseconds.  Ticks have always been the
 * internal unit, and not all platforms have integer conversions
 * between the two.
 *
 * @note Threads with a non-zero slice time set will be timesliced
 * always, even if they are higher priority than the maximum timeslice
 * priority set via k_sched_time_slice_set().
 *
 * @note The callback notification for slice expiration happens, as it
 * must, while the thread is still "current", and thus it happens
 * before any registered timeouts at this tick.  This has the somewhat
 * confusing side effect that the tick time (c.f. k_uptime_get()) does
 * not yet reflect the expired ticks.  Applications wishing to make
 * fine-grained timing decisions within this callback should use the
 * cycle API, or derived facilities like k_thread_runtime_stats_get().
 *
 * @param th A valid, initialized thread
 * @param slice_ticks Maximum timeslice, in ticks
 * @param expired Callback function called on slice expiration
 * @param data Parameter for the expiration handler
 */
void k_thread_time_slice_set(struct k_thread* th, int32_t slice_ticks,
                             k_thread_timeslice_fn_t expired, void* data);

/** @} */

/**
 * @addtogroup isr_apis
 * @{
 */

/**
 * @brief Determine if code is running at interrupt level.
 *
 * This routine allows the caller to customize its actions, depending on
 * whether it is a thread or an ISR.
 *
 * @funcprops \isr_ok
 *
 * @return false if invoked by a thread.
 * @return true if invoked by an ISR.
 */
bool k_is_in_isr(void);

/**
 * @brief Determine if code is running in a preemptible thread.
 *
 * This routine allows the caller to customize its actions, depending on
 * whether it can be preempted by another thread. The routine returns a 'true'
 * value if all of the following conditions are met:
 *
 * - The code is running in a thread, not at ISR.
 * - The thread's priority is in the preemptible range.
 * - The thread has not locked the scheduler.
 *
 * @funcprops \isr_ok
 *
 * @return 0 if invoked by an ISR or by a cooperative thread.
 * @return Non-zero if invoked by a preemptible thread.
 */
__syscall int k_is_preempt_thread(void);

/**
 * @}
 */

/**
 * @addtogroup thread_apis
 * @{
 */

/**
 * @brief Lock the scheduler.
 *
 * This routine prevents the current thread from being preempted by another
 * thread by instructing the scheduler to treat it as a cooperative thread.
 * If the thread subsequently performs an operation that makes it unready,
 * it will be context switched out in the normal manner. When the thread
 * again becomes the current thread, its non-preemptible status is maintained.
 *
 * This routine can be called recursively.
 *
 * Owing to clever implementation details, scheduler locks are
 * extremely fast for non-userspace threads (just one byte
 * inc/decrement in the thread struct).
 *
 * @note This works by elevating the thread priority temporarily to a
 * cooperative priority, allowing cheap synchronization vs. other
 * preemptible or cooperative threads running on the current CPU.  It
 * does not prevent preemption or asynchrony of other types.  It does
 * not prevent threads from running on other CPUs when CONFIG_SMP=y.
 * It does not prevent interrupts from happening, nor does it prevent
 * threads with MetaIRQ priorities from preempting the current thread.
 * In general this is a historical API not well-suited to modern
 * applications, use with care.
 */
void k_sched_lock(void);

/**
 * @brief Unlock the scheduler.
 *
 * This routine reverses the effect of a previous call to k_sched_lock().
 * A thread must call the routine once for each time it called k_sched_lock()
 * before the thread becomes preemptible.
 */
void k_sched_unlock(void);

/**
 * @brief Set current thread's custom data.
 *
 * This routine sets the custom data for the current thread to @ value.
 *
 * Custom data is not used by the kernel itself, and is freely available
 * for a thread to use as it sees fit. It can be used as a framework
 * upon which to build thread-local storage.
 *
 * @param value New custom data value.
 *
 */
__syscall void k_thread_custom_data_set(void* value);

/**
 * @brief Get current thread's custom data.
 *
 * This routine returns the custom data for the current thread.
 *
 * @return Current custom data value.
 */
__syscall void* k_thread_custom_data_get(void);

/**
 * @brief Set current thread name
 *
 * Set the name of the thread to be used when @kconfig{CONFIG_THREAD_MONITOR}
 * is enabled for tracing and debugging.
 *
 * @param thread Thread to set name, or NULL to set the current thread
 * @param str Name string
 * @retval 0 on success
 * @retval -EFAULT Memory access error with supplied string
 * @retval -ENOSYS Thread name configuration option not enabled
 * @retval -EINVAL Thread name too long
 */
__syscall int k_thread_name_set(k_tid_t thread, char const* str);

/**
 * @brief Get thread name
 *
 * Get the name of a thread
 *
 * @param thread Thread ID
 * @retval Thread name, or NULL if configuration not enabled
 */
char const* k_thread_name_get(k_tid_t thread);

/**
 * @brief Copy the thread name into a supplied buffer
 *
 * @param thread Thread to obtain name information
 * @param buf Destination buffer
 * @param size Destination buffer size
 * @retval -ENOSPC Destination buffer too small
 * @retval -EFAULT Memory access error
 * @retval -ENOSYS Thread name feature not enabled
 * @retval 0 Success
 */
__syscall int k_thread_name_copy(k_tid_t thread, char* buf,
                                 size_t size);

/**
 * @brief Get thread state string
 *
 * This routine generates a human friendly string containing the thread's
 * state, and copies as much of it as possible into @a buf.
 *
 * @param thread_id Thread ID
 * @param buf Buffer into which to copy state strings
 * @param buf_size Size of the buffer
 *
 * @retval Pointer to @a buf if data was copied, else a pointer to "".
 */
char const* k_thread_state_str(k_tid_t const thread_id, char* buf, size_t buf_size);

/**
 * @}
 */

/**
 * @addtogroup clock_apis
 * @{
 */

/**
 * @brief Generate null timeout delay.
 *
 * This macro generates a timeout delay that instructs a kernel API
 * not to wait if the requested operation cannot be performed immediately.
 *
 * @return Timeout delay value.
 */
#define K_NO_WAIT Z_TIMEOUT_NO_WAIT

/**
 * @brief Generate timeout delay from nanoseconds.
 *
 * This macro generates a timeout delay that instructs a kernel API to
 * wait up to @a t nanoseconds to perform the requested operation.
 * Note that timer precision is limited to the tick rate, not the
 * requested value.
 *
 * @param t Duration in nanoseconds.
 *
 * @return Timeout delay value.
 */
#define K_NSEC(t)     Z_TIMEOUT_NS(t)

/**
 * @brief Generate timeout delay from microseconds.
 *
 * This macro generates a timeout delay that instructs a kernel API
 * to wait up to @a t microseconds to perform the requested operation.
 * Note that timer precision is limited to the tick rate, not the
 * requested value.
 *
 * @param t Duration in microseconds.
 *
 * @return Timeout delay value.
 */
#define K_USEC(t)     Z_TIMEOUT_US(t)

/**
 * @brief Generate timeout delay from cycles.
 *
 * This macro generates a timeout delay that instructs a kernel API
 * to wait up to @a t cycles to perform the requested operation.
 *
 * @param t Duration in cycles.
 *
 * @return Timeout delay value.
 */
#define K_CYC(t)     Z_TIMEOUT_CYC(t)

/**
 * @brief Generate timeout delay from system ticks.
 *
 * This macro generates a timeout delay that instructs a kernel API
 * to wait up to @a t ticks to perform the requested operation.
 *
 * @param t Duration in system ticks.
 *
 * @return Timeout delay value.
 */
#define K_TICKS(t)     Z_TIMEOUT_TICKS(t)

/**
 * @brief Generate timeout delay from milliseconds.
 *
 * This macro generates a timeout delay that instructs a kernel API
 * to wait up to @a ms milliseconds to perform the requested operation.
 *
 * @param ms Duration in milliseconds.
 *
 * @return Timeout delay value.
 */
#define K_MSEC(ms)     Z_TIMEOUT_MS(ms)

/**
 * @brief Generate timeout delay from seconds.
 *
 * This macro generates a timeout delay that instructs a kernel API
 * to wait up to @a s seconds to perform the requested operation.
 *
 * @param s Duration in seconds.
 *
 * @return Timeout delay value.
 */
#define K_SECONDS(s)   K_MSEC((s) * MSEC_PER_SEC)

/**
 * @brief Generate timeout delay from minutes.

 * This macro generates a timeout delay that instructs a kernel API
 * to wait up to @a m minutes to perform the requested operation.
 *
 * @param m Duration in minutes.
 *
 * @return Timeout delay value.
 */
#define K_MINUTES(m)   K_SECONDS((m) * 60)

/**
 * @brief Generate timeout delay from hours.
 *
 * This macro generates a timeout delay that instructs a kernel API
 * to wait up to @a h hours to perform the requested operation.
 *
 * @param h Duration in hours.
 *
 * @return Timeout delay value.
 */
#define K_HOURS(h)     K_MINUTES((h) * 60)

/**
 * @brief Generate infinite timeout delay.
 *
 * This macro generates a timeout delay that instructs a kernel API
 * to wait as long as necessary to perform the requested operation.
 *
 * @return Timeout delay value.
 */
#define K_FOREVER      Z_FOREVER

#ifdef CONFIG_TIMEOUT_64BIT

/**
 * @brief Generates an absolute/uptime timeout value from system ticks
 *
 * This macro generates a timeout delay that represents an expiration
 * at the absolute uptime value specified, in system ticks.  That is, the
 * timeout will expire immediately after the system uptime reaches the
 * specified tick count. Value is clamped to the range 0 to (INT64_MAX - 1).
 *
 * @param t Tick uptime value
 * @return Timeout delay value
 */
#define K_TIMEOUT_ABS_TICKS(t) \
    Z_TIMEOUT_TICKS(Z_TICK_ABS((k_ticks_t)CLAMP(t, 0, (INT64_MAX - 1))))

/**
 * @brief Generates an absolute/uptime timeout value from seconds
 *
 * This macro generates a timeout delay that represents an expiration
 * at the absolute uptime value specified, in seconds.  That is, the
 * timeout will expire immediately after the system uptime reaches the
 * specified tick count.
 *
 * @param t Second uptime value
 * @return Timeout delay value
 */
#define K_TIMEOUT_ABS_SEC(t) K_TIMEOUT_ABS_TICKS(k_sec_to_ticks_ceil64(t))

/**
 * @brief Generates an absolute/uptime timeout value from milliseconds
 *
 * This macro generates a timeout delay that represents an expiration
 * at the absolute uptime value specified, in milliseconds.  That is,
 * the timeout will expire immediately after the system uptime reaches
 * the specified tick count.
 *
 * @param t Millisecond uptime value
 * @return Timeout delay value
 */
#define K_TIMEOUT_ABS_MS(t) K_TIMEOUT_ABS_TICKS(k_ms_to_ticks_ceil64(t))

/**
 * @brief Generates an absolute/uptime timeout value from microseconds
 *
 * This macro generates a timeout delay that represents an expiration
 * at the absolute uptime value specified, in microseconds.  That is,
 * the timeout will expire immediately after the system uptime reaches
 * the specified time.  Note that timer precision is limited by the
 * system tick rate and not the requested timeout value.
 *
 * @param t Microsecond uptime value
 * @return Timeout delay value
 */
#define K_TIMEOUT_ABS_US(t) K_TIMEOUT_ABS_TICKS(k_us_to_ticks_ceil64(t))

/**
 * @brief Generates an absolute/uptime timeout value from nanoseconds
 *
 * This macro generates a timeout delay that represents an expiration
 * at the absolute uptime value specified, in nanoseconds.  That is,
 * the timeout will expire immediately after the system uptime reaches
 * the specified time.  Note that timer precision is limited by the
 * system tick rate and not the requested timeout value.
 *
 * @param t Nanosecond uptime value
 * @return Timeout delay value
 */
#define K_TIMEOUT_ABS_NS(t) K_TIMEOUT_ABS_TICKS(k_ns_to_ticks_ceil64(t))

/**
 * @brief Generates an absolute/uptime timeout value from system cycles
 *
 * This macro generates a timeout delay that represents an expiration
 * at the absolute uptime value specified, in cycles.  That is, the
 * timeout will expire immediately after the system uptime reaches the
 * specified time.  Note that timer precision is limited by the system
 * tick rate and not the requested timeout value.
 *
 * @param t Cycle uptime value
 * @return Timeout delay value
 */
#define K_TIMEOUT_ABS_CYC(t) K_TIMEOUT_ABS_TICKS(k_cyc_to_ticks_ceil64(t))

#endif

/**
 * @}
 */

/**
 * @brief Kernel timer structure
 *
 * This structure is used to represent a kernel timer.
 * All the members are internal and should not be accessed directly.
 */
struct k_timer {
    /**
     * @cond INTERNAL_HIDDEN
     */

    /*
     * _timeout structure must be first here if we want to use
     * dynamic timer allocation. timeout.node is used in the double-linked
     * list of free timers
     */
    struct _timeout timeout;

    /* wait queue for the (single) thread waiting on this timer */
    _wait_q_t wait_q;

    /* runs in ISR context */
    void (*expiry_fn)(struct k_timer* timer);

    /* runs in the context of the thread that calls k_timer_stop() */
    void (*stop_fn)(struct k_timer* timer);

    /* timer period */
    k_timeout_t period;

    /* timer status */
    uint32_t status;

    /* user-specific data, also used to support legacy features */
    void* user_data;

    SYS_PORT_TRACING_TRACKING_FIELD(k_timer)

    #ifdef CONFIG_OBJ_CORE_TIMER
    struct k_obj_core obj_core;
    #endif
    /**
     * INTERNAL_HIDDEN @endcond
     */
};

/**
 * @cond INTERNAL_HIDDEN
 */
#if defined(_MSC_VER)           /* #CUSTOM@NDRS, MSVC seem not support .node = {}
                                 * which is {} (Uniform Initialization)
                                 */
#define Z_TIMER_INITIALIZER(obj, expiry, stop)  \
    {                                           \
        .timeout = {                            \
            .node = {0},                        \
            .fn   = z_timer_expiration_handler, \
            .dticks = 0,                        \
        },                                      \
        .wait_q = Z_WAIT_Q_INIT(&obj.wait_q),   \
        .expiry_fn = expiry,                    \
        .stop_fn   = stop,                      \
        .period    = {0},                       \
        .status    = 0,                         \
        .user_data = 0,                         \
    }
#else
#define Z_TIMER_INITIALIZER(obj, expiry, stop)  \
    {                                           \
        .timeout = {                            \
            .node = {},                         \
            .fn   = z_timer_expiration_handler, \
            .dticks = 0,                        \
        },                                      \
        .wait_q = Z_WAIT_Q_INIT(&obj.wait_q),   \
        .expiry_fn = expiry,                    \
        .stop_fn   = stop,                      \
        .period    = {},                        \
        .status    = 0,                         \
        .user_data = 0,                         \
    }
#endif

/**
 * INTERNAL_HIDDEN @endcond
 */

/**
 * @defgroup timer_apis Timer APIs
 * @ingroup kernel_apis
 * @{
 */

/**
 * @typedef k_timer_expiry_t
 * @brief Timer expiry function type.
 *
 * A timer's expiry function is executed by the system clock interrupt handler
 * each time the timer expires. The expiry function is optional, and is only
 * invoked if the timer has been initialized with one.
 *
 * @param timer     Address of timer.
 */
typedef void (*k_timer_expiry_t)(struct k_timer* timer);

/**
 * @typedef k_timer_stop_t
 * @brief Timer stop function type.
 *
 * A timer's stop function is executed if the timer is stopped prematurely.
 * The function runs in the context of call that stops the timer.  As
 * k_timer_stop() can be invoked from an ISR, the stop function must be
 * callable from interrupt context (isr-ok).
 *
 * The stop function is optional, and is only invoked if the timer has been
 * initialized with one.
 *
 * @param timer     Address of timer.
 */
typedef void (*k_timer_stop_t)(struct k_timer* timer);

/**
 * @brief Statically define and initialize a timer.
 *
 * The timer can be accessed outside the module where it is defined using:
 *
 * @code extern struct k_timer <name>; @endcode
 *
 * @param name Name of the timer variable.
 * @param expiry_fn Function to invoke each time the timer expires.
 * @param stop_fn   Function to invoke if the timer is stopped while running.
 */
#define K_TIMER_DEFINE(name, expiry_fn, stop_fn) \
    STRUCT_SECTION_ITERABLE(k_timer, name) = \
        Z_TIMER_INITIALIZER(name, expiry_fn, stop_fn)

/**
 * @brief Initialize a timer.
 *
 * This routine initializes a timer, prior to its first use.
 *
 * @param timer     Address of timer.
 * @param expiry_fn Function to invoke each time the timer expires.
 * @param stop_fn   Function to invoke if the timer is stopped while running.
 */
void k_timer_init(struct k_timer* timer,
                  k_timer_expiry_t expiry_fn,
                  k_timer_stop_t stop_fn);

/**
 * @brief Start a timer.
 *
 * This routine starts a timer, and resets its status to zero. The timer
 * begins counting down using the specified duration and period values.
 *
 * Attempting to start a timer that is already running is permitted.
 * The timer's status is reset to zero and the timer begins counting down
 * using the new duration and period values.
 *
 * This routine neither updates nor has any other effect on the specified
 * timer if @a duration is K_FOREVER.
 *
 * @param timer     Address of timer.
 * @param duration  Initial timer duration.
 * @param period    Timer period.
 */
__syscall void k_timer_start(struct k_timer* timer,
                             k_timeout_t duration, k_timeout_t period);

/**
 * @brief Stop a timer.
 *
 * This routine stops a running timer prematurely. The timer's stop function,
 * if one exists, is invoked by the caller.
 *
 * Attempting to stop a timer that is not running is permitted, but has no
 * effect on the timer.
 *
 * @note The stop handler has to be callable from ISRs if @a k_timer_stop is to
 * be called from ISRs.
 *
 * @funcprops \isr_ok
 *
 * @param timer     Address of timer.
 */
__syscall void k_timer_stop(struct k_timer* timer);

/**
 * @brief Read timer status.
 *
 * This routine reads the timer's status, which indicates the number of times
 * it has expired since its status was last read.
 *
 * Calling this routine resets the timer's status to zero.
 *
 * @param timer     Address of timer.
 *
 * @return Timer status.
 */
__syscall uint32_t k_timer_status_get(struct k_timer* timer);

/**
 * @brief Synchronize thread to timer expiration.
 *
 * This routine blocks the calling thread until the timer's status is non-zero
 * (indicating that it has expired at least once since it was last examined)
 * or the timer is stopped. If the timer status is already non-zero,
 * or the timer is already stopped, the caller continues without waiting.
 *
 * Calling this routine resets the timer's status to zero.
 *
 * This routine must not be used by interrupt handlers, since they are not
 * allowed to block.
 *
 * @param timer     Address of timer.
 *
 * @return Timer status.
 */
__syscall uint32_t k_timer_status_sync(struct k_timer* timer);

#ifdef CONFIG_SYS_CLOCK_EXISTS

/**
 * @brief Get next expiration time of a timer, in system ticks
 *
 * This routine returns the future system uptime reached at the next
 * time of expiration of the timer, in units of system ticks.  If the
 * timer is not running, current system time is returned.
 *
 * @param timer The timer object
 * @return Uptime of expiration, in ticks
 */
__syscall k_ticks_t k_timer_expires_ticks(const struct k_timer* timer);

static inline k_ticks_t z_impl_k_timer_expires_ticks(const struct k_timer* timer) {
    return z_timeout_expires(&timer->timeout);
}

/**
 * @brief Get time remaining before a timer next expires, in system ticks
 *
 * This routine computes the time remaining before a running timer
 * next expires, in units of system ticks.  If the timer is not
 * running, it returns zero.
 *
 * @param timer The timer object
 * @return Remaining time until expiration, in ticks
 */
__syscall k_ticks_t k_timer_remaining_ticks(const struct k_timer* timer);

static inline k_ticks_t z_impl_k_timer_remaining_ticks(const struct k_timer* timer) {
    return z_timeout_remaining(&timer->timeout);
}

/**
 * @brief Get time remaining before a timer next expires.
 *
 * This routine computes the (approximate) time remaining before a running
 * timer next expires. If the timer is not running, it returns zero.
 *
 * @param timer     Address of timer.
 *
 * @return Remaining time (in milliseconds).
 */
static inline uint32_t k_timer_remaining_get(struct k_timer* timer) {
    return k_ticks_to_ms_floor32((uint32_t)k_timer_remaining_ticks(timer));
}

#endif /* CONFIG_SYS_CLOCK_EXISTS */

/**
 * @brief Associate user-specific data with a timer.
 *
 * This routine records the @a user_data with the @a timer, to be retrieved
 * later.
 *
 * It can be used e.g. in a timer handler shared across multiple subsystems to
 * retrieve data specific to the subsystem this timer is associated with.
 *
 * @param timer     Address of timer.
 * @param user_data User data to associate with the timer.
 */
__syscall void k_timer_user_data_set(struct k_timer* timer, void* user_data);

/**
 * @internal
 */
static inline void z_impl_k_timer_user_data_set(struct k_timer* timer,
                                                void* user_data) {
    timer->user_data = user_data;
}

/**
 * @brief Retrieve the user-specific data from a timer.
 *
 * @param timer     Address of timer.
 *
 * @return The user data.
 */
__syscall void* k_timer_user_data_get(const struct k_timer* timer);

static inline void* z_impl_k_timer_user_data_get(const struct k_timer* timer) {
    return timer->user_data;
}

/** @} */

/**
 * @addtogroup clock_apis
 * @ingroup kernel_apis
 * @{
 */

/**
 * @brief Get system uptime, in system ticks.
 *
 * This routine returns the elapsed time since the system booted, in
 * ticks (c.f. @kconfig{CONFIG_SYS_CLOCK_TICKS_PER_SEC}), which is the
 * fundamental unit of resolution of kernel timekeeping.
 *
 * @return Current uptime in ticks.
 */
__syscall int64_t k_uptime_ticks(void);

/**
 * @brief Get system uptime.
 *
 * This routine returns the elapsed time since the system booted,
 * in milliseconds.
 *
 * @note
 *    While this function returns time in milliseconds, it does
 *    not mean it has millisecond resolution. The actual resolution depends on
 *    @kconfig{CONFIG_SYS_CLOCK_TICKS_PER_SEC} config option.
 *
 * @return Current uptime in milliseconds.
 */
static inline int64_t k_uptime_get(void) {
    return k_ticks_to_ms_floor64(k_uptime_ticks());
}

/**
 * @brief Get system uptime (32-bit version).
 *
 * This routine returns the lower 32 bits of the system uptime in
 * milliseconds.
 *
 * Because correct conversion requires full precision of the system
 * clock there is no benefit to using this over k_uptime_get() unless
 * you know the application will never run long enough for the system
 * clock to approach 2^32 ticks.  Calls to this function may involve
 * interrupt blocking and 64-bit math.
 *
 * @note
 *    While this function returns time in milliseconds, it does
 *    not mean it has millisecond resolution. The actual resolution depends on
 *    @kconfig{CONFIG_SYS_CLOCK_TICKS_PER_SEC} config option
 *
 * @return The low 32 bits of the current uptime, in milliseconds.
 */
static inline uint32_t k_uptime_get_32(void) {
    return (uint32_t)k_uptime_get();
}

/**
 * @brief Get system uptime in seconds.
 *
 * This routine returns the elapsed time since the system booted,
 * in seconds.
 *
 * @return Current uptime in seconds.
 */
static inline uint32_t k_uptime_seconds(void) {
    return k_ticks_to_sec_floor32(k_uptime_ticks());
}

/**
 * @brief Get elapsed time.
 *
 * This routine computes the elapsed time between the current system uptime
 * and an earlier reference time, in milliseconds.
 *
 * @param reftime Pointer to a reference time, which is updated to the current
 *                uptime upon return.
 *
 * @return Elapsed time.
 */
static inline int64_t k_uptime_delta(int64_t* reftime) {
    int64_t uptime;
    int64_t delta;

    uptime   = k_uptime_get();
    delta    = uptime - *reftime;
    *reftime = uptime;

    return (delta);
}

/**
 * @brief Read the hardware clock.
 *
 * This routine returns the current time, as measured by the system's hardware
 * clock.
 *
 * @return Current hardware clock up-counter (in cycles).
 */
static inline uint32_t k_cycle_get_32(void) {
    return arch_k_cycle_get_32();
}

/**
 * @brief Read the 64-bit hardware clock.
 *
 * This routine returns the current time in 64-bits, as measured by the
 * system's hardware clock, if available.
 *
 * @see CONFIG_TIMER_HAS_64BIT_CYCLE_COUNTER
 *
 * @return Current hardware clock up-counter (in cycles).
 */
static inline uint64_t k_cycle_get_64(void) {
    if (!IS_ENABLED(CONFIG_TIMER_HAS_64BIT_CYCLE_COUNTER)) {
        __ASSERT(0, "64-bit cycle counter not enabled on this platform. "
                    "See CONFIG_TIMER_HAS_64BIT_CYCLE_COUNTER");
        return (0);
    }

    return arch_k_cycle_get_64();
}

/**
 * @}
 */

struct k_queue {
    sys_sflist_t data_q;
    struct k_spinlock lock;
    _wait_q_t wait_q;

    Z_DECL_POLL_EVENT

    SYS_PORT_TRACING_TRACKING_FIELD(k_queue)
};

/**
 * @cond INTERNAL_HIDDEN
 */
#if (__GTEST == 0U)
#define Z_QUEUE_INITIALIZER(obj)    \
    {                               \
        .data_q = SYS_SFLIST_STATIC_INIT(&obj.data_q), \
        .lock = {},                 \
        .wait_q = Z_WAIT_Q_INIT(&obj.wait_q),   \
        Z_POLL_EVENT_OBJ_INIT(obj)  \
    }
#else /* #CUSTOM@NDRS .lock = {} -> {0} */
#define Z_QUEUE_INITIALIZER(obj)    \
    {                               \
        .data_q = SYS_SFLIST_STATIC_INIT(&obj.data_q), \
        .lock = {0},                \
        .wait_q = Z_WAIT_Q_INIT(&obj.wait_q),   \
        Z_POLL_EVENT_OBJ_INIT(obj)  \
    }
#endif

/**
 * INTERNAL_HIDDEN @endcond
 */

/**
 * @defgroup queue_apis Queue APIs
 * @ingroup kernel_apis
 * @{
 */

/**
 * @brief Initialize a queue.
 *
 * This routine initializes a queue object, prior to its first use.
 *
 * @param queue Address of the queue.
 */
__syscall void k_queue_init(struct k_queue* queue);

/**
 * @brief Cancel waiting on a queue.
 *
 * This routine causes first thread pending on @a queue, if any, to
 * return from k_queue_get() call with NULL value (as if timeout expired).
 * If the queue is being waited on by k_poll(), it will return with
 * -EINTR and K_POLL_STATE_CANCELLED state (and per above, subsequent
 * k_queue_get() will return NULL).
 *
 * @funcprops \isr_ok
 *
 * @param queue Address of the queue.
 */
__syscall void k_queue_cancel_wait(struct k_queue* queue);

/**
 * @brief Append an element to the end of a queue.
 *
 * This routine appends a data item to @a queue. A queue data item must be
 * aligned on a word boundary, and the first word of the item is reserved
 * for the kernel's use.
 *
 * @funcprops \isr_ok
 *
 * @param queue Address of the queue.
 * @param data Address of the data item.
 */
void k_queue_append(struct k_queue* queue, void* data);

/**
 * @brief Append an element to a queue.
 *
 * This routine appends a data item to @a queue. There is an implicit memory
 * allocation to create an additional temporary bookkeeping data structure from
 * the calling thread's resource pool, which is automatically freed when the
 * item is removed. The data itself is not copied.
 *
 * @funcprops \isr_ok
 *
 * @param queue Address of the queue.
 * @param data Address of the data item.
 *
 * @retval 0 on success
 * @retval -ENOMEM if there isn't sufficient RAM in the caller's resource pool
 */
__syscall int32_t k_queue_alloc_append(struct k_queue* queue, void* data);

/**
 * @brief Prepend an element to a queue.
 *
 * This routine prepends a data item to @a queue. A queue data item must be
 * aligned on a word boundary, and the first word of the item is reserved
 * for the kernel's use.
 *
 * @funcprops \isr_ok
 *
 * @param queue Address of the queue.
 * @param data Address of the data item.
 */
void k_queue_prepend(struct k_queue* queue, void* data);

/**
 * @brief Prepend an element to a queue.
 *
 * This routine prepends a data item to @a queue. There is an implicit memory
 * allocation to create an additional temporary bookkeeping data structure from
 * the calling thread's resource pool, which is automatically freed when the
 * item is removed. The data itself is not copied.
 *
 * @funcprops \isr_ok
 *
 * @param queue Address of the queue.
 * @param data Address of the data item.
 *
 * @retval 0 on success
 * @retval -ENOMEM if there isn't sufficient RAM in the caller's resource pool
 */
__syscall int32_t k_queue_alloc_prepend(struct k_queue* queue, void* data);

/**
 * @brief Inserts an element to a queue.
 *
 * This routine inserts a data item to @a queue after previous item. A queue
 * data item must be aligned on a word boundary, and the first word of
 * the item is reserved for the kernel's use.
 *
 * @funcprops \isr_ok
 *
 * @param queue Address of the queue.
 * @param prev Address of the previous data item.
 * @param data Address of the data item.
 */
void k_queue_insert(struct k_queue* queue, void* prev, void* data);

/**
 * @brief Atomically append a list of elements to a queue.
 *
 * This routine adds a list of data items to @a queue in one operation.
 * The data items must be in a singly-linked list, with the first word
 * in each data item pointing to the next data item; the list must be
 * NULL-terminated.
 *
 * @funcprops \isr_ok
 *
 * @param queue Address of the queue.
 * @param head Pointer to first node in singly-linked list.
 * @param tail Pointer to last node in singly-linked list.
 *
 * @retval 0 on success
 * @retval -EINVAL on invalid supplied data
 *
 */
int k_queue_append_list(struct k_queue* queue, void* head, void* tail);

/**
 * @brief Atomically add a list of elements to a queue.
 *
 * This routine adds a list of data items to @a queue in one operation.
 * The data items must be in a singly-linked list implemented using a
 * sys_slist_t object. Upon completion, the original list is empty.
 *
 * @funcprops \isr_ok
 *
 * @param queue Address of the queue.
 * @param list Pointer to sys_slist_t object.
 *
 * @retval 0 on success
 * @retval -EINVAL on invalid data
 */
int k_queue_merge_slist(struct k_queue* queue, sys_slist_t* list);

/**
 * @brief Get an element from a queue.
 *
 * This routine removes first data item from @a queue. The first word of the
 * data item is reserved for the kernel's use.
 *
 * @note @a timeout must be set to K_NO_WAIT if called from ISR.
 *
 * @funcprops \isr_ok
 *
 * @param queue Address of the queue.
 * @param timeout Waiting period to obtain a data item, or one of the special
 *                values K_NO_WAIT and K_FOREVER.
 *
 * @return Address of the data item if successful; NULL if returned
 * without waiting, or waiting period timed out.
 */
__syscall void* k_queue_get(struct k_queue* queue, k_timeout_t timeout);

/**
 * @brief Remove an element from a queue.
 *
 * This routine removes data item from @a queue. The first word of the
 * data item is reserved for the kernel's use. Removing elements from k_queue
 * rely on sys_slist_find_and_remove which is not a constant time operation.
 *
 * @note @a timeout must be set to K_NO_WAIT if called from ISR.
 *
 * @funcprops \isr_ok
 *
 * @param queue Address of the queue.
 * @param data Address of the data item.
 *
 * @return true if data item was removed
 */
bool k_queue_remove(struct k_queue* queue, void* data);

/**
 * @brief Append an element to a queue only if it's not present already.
 *
 * This routine appends data item to @a queue. The first word of the data
 * item is reserved for the kernel's use. Appending elements to k_queue
 * relies on sys_slist_is_node_in_list which is not a constant time operation.
 *
 * @funcprops \isr_ok
 *
 * @param queue Address of the queue.
 * @param data Address of the data item.
 *
 * @return true if data item was added, false if not
 */
bool k_queue_unique_append(struct k_queue* queue, void* data);

/**
 * @brief Query a queue to see if it has data available.
 *
 * Note that the data might be already gone by the time this function returns
 * if other threads are also trying to read from the queue.
 *
 * @funcprops \isr_ok
 *
 * @param queue Address of the queue.
 *
 * @return Non-zero if the queue is empty.
 * @return 0 if data is available.
 */
__syscall int k_queue_is_empty(struct k_queue* queue);

static inline int z_impl_k_queue_is_empty(struct k_queue* queue) {
    return sys_sflist_is_empty(&queue->data_q) ? 1 : 0;
}

/**
 * @brief Peek element at the head of queue.
 *
 * Return element from the head of queue without removing it.
 *
 * @param queue Address of the queue.
 *
 * @return Head element, or NULL if queue is empty.
 */
__syscall void* k_queue_peek_head(struct k_queue* queue);

/**
 * @brief Peek element at the tail of queue.
 *
 * Return element from the tail of queue without removing it.
 *
 * @param queue Address of the queue.
 *
 * @return Tail element, or NULL if queue is empty.
 */
__syscall void* k_queue_peek_tail(struct k_queue* queue);

/**
 * @brief Statically define and initialize a queue.
 *
 * The queue can be accessed outside the module where it is defined using:
 *
 * @code extern struct k_queue <name>; @endcode
 *
 * @param name Name of the queue.
 */
#define K_QUEUE_DEFINE(name) \
    STRUCT_SECTION_ITERABLE(k_queue, name) = \
        Z_QUEUE_INITIALIZER(name)

/** @} */

#ifdef CONFIG_USERSPACE
/**
 * @brief futex structure
 *
 * A k_futex is a lightweight mutual exclusion primitive designed
 * to minimize kernel involvement. Uncontended operation relies
 * only on atomic access to shared memory. k_futex are tracked as
 * kernel objects and can live in user memory so that any access
 * bypasses the kernel object permission management mechanism.
 */
struct k_futex {
    atomic_t val;
};

/**
 * @brief futex kernel data structure
 *
 * z_futex_data are the helper data structure for k_futex to complete
 * futex contended operation on kernel side, structure z_futex_data
 * of every futex object is invisible in user mode.
 */
struct z_futex_data {
    _wait_q_t wait_q;
    struct k_spinlock lock;
};

#define Z_FUTEX_DATA_INITIALIZER(obj) \
    { \
    .wait_q = Z_WAIT_Q_INIT(&obj.wait_q) \
    }

/**
 * @defgroup futex_apis FUTEX APIs
 * @ingroup kernel_apis
 * @{
 */

/**
 * @brief Pend the current thread on a futex
 *
 * Tests that the supplied futex contains the expected value, and if so,
 * goes to sleep until some other thread calls k_futex_wake() on it.
 *
 * @param futex Address of the futex.
 * @param expected Expected value of the futex, if it is different the caller
 *                 will not wait on it.
 * @param timeout Waiting period on the futex, or one of the special values
 *                K_NO_WAIT or K_FOREVER.
 * @retval -EACCES Caller does not have read access to futex address.
 * @retval -EAGAIN If the futex value did not match the expected parameter.
 * @retval -EINVAL Futex parameter address not recognized by the kernel.
 * @retval -ETIMEDOUT Thread woke up due to timeout and not a futex wakeup.
 * @retval 0 if the caller went to sleep and was woken up. The caller
 *           should check the futex's value on wakeup to determine if it needs
 *           to block again.
 */
__syscall int k_futex_wait(struct k_futex* futex, int expected,
                           k_timeout_t timeout);

/**
 * @brief Wake one/all threads pending on a futex
 *
 * Wake up the highest priority thread pending on the supplied futex, or
 * wakeup all the threads pending on the supplied futex, and the behavior
 * depends on wake_all.
 *
 * @param futex Futex to wake up pending threads.
 * @param wake_all If true, wake up all pending threads; If false,
 *                 wakeup the highest priority thread.
 * @retval -EACCES Caller does not have access to the futex address.
 * @retval -EINVAL Futex parameter address not recognized by the kernel.
 * @retval Number of threads that were woken up.
 */
__syscall int k_futex_wake(struct k_futex* futex, bool wake_all);

/** @} */
#endif

/**
 * @defgroup event_apis Event APIs
 * @ingroup kernel_apis
 * @{
 */

/**
 * Event Structure
 * @ingroup event_apis
 */

/**
 * @brief Kernel Event structure
 *
 * This structure is used to represent kernel events. All the members
 * are internal and should not be accessed directly.
 */

struct k_event {
/**
 * @cond INTERNAL_HIDDEN
 */
    _wait_q_t wait_q;
    uint32_t  events;
    struct k_spinlock lock;

    SYS_PORT_TRACING_TRACKING_FIELD(k_event)

    #ifdef CONFIG_OBJ_CORE_EVENT
    struct k_obj_core obj_core;
    #endif
/**
 * INTERNAL_HIDDEN @endcond
 */

};

/**
 * @cond INTERNAL_HIDDEN
 */

#define Z_EVENT_INITIALIZER(obj) \
    { \
    .wait_q = Z_WAIT_Q_INIT(&obj.wait_q), \
    .events = 0, \
    .lock = {}, \
    }
/**
 * INTERNAL_HIDDEN @endcond
 */

/**
 * @brief Initialize an event object
 *
 * This routine initializes an event object, prior to its first use.
 *
 * @param event Address of the event object.
 */
__syscall void k_event_init(struct k_event* event);

/**
 * @brief Post one or more events to an event object
 *
 * This routine posts one or more events to an event object. All tasks waiting
 * on the event object @a event whose waiting conditions become met by this
 * posting immediately unpend.
 *
 * Posting differs from setting in that posted events are merged together with
 * the current set of events tracked by the event object.
 *
 * @funcprops \isr_ok
 *
 * @param event Address of the event object
 * @param events Set of events to post to @a event
 *
 * @retval Previous value of the events in @a event
 */
__syscall uint32_t k_event_post(struct k_event* event, uint32_t events);

/**
 * @brief Set the events in an event object
 *
 * This routine sets the events stored in event object to the specified value.
 * All tasks waiting on the event object @a event whose waiting conditions
 * become met by this immediately unpend.
 *
 * Setting differs from posting in that set events replace the current set of
 * events tracked by the event object.
 *
 * @funcprops \isr_ok
 *
 * @param event Address of the event object
 * @param events Set of events to set in @a event
 *
 * @retval Previous value of the events in @a event
 */
__syscall uint32_t k_event_set(struct k_event* event, uint32_t events);

/**
 * @brief Set or clear the events in an event object
 *
 * This routine sets the events stored in event object to the specified value.
 * All tasks waiting on the event object @a event whose waiting conditions
 * become met by this immediately unpend. Unlike @ref k_event_set, this routine
 * allows specific event bits to be set and cleared as determined by the mask.
 *
 * @funcprops \isr_ok
 *
 * @param event Address of the event object
 * @param events Set of events to set/clear in @a event
 * @param events_mask Mask to be applied to @a events
 *
 * @retval Previous value of the events in @a events_mask
 */
__syscall uint32_t k_event_set_masked(struct k_event* event, uint32_t events,
                                      uint32_t events_mask);

/**
 * @brief Clear the events in an event object
 *
 * This routine clears (resets) the specified events stored in an event object.
 *
 * @funcprops \isr_ok
 *
 * @param event Address of the event object
 * @param events Set of events to clear in @a event
 *
 * @retval Previous value of the events in @a event
 */
__syscall uint32_t k_event_clear(struct k_event* event, uint32_t events);

/**
 * @brief Wait for any of the specified events
 *
 * This routine waits on event object @a event until any of the specified
 * events have been delivered to the event object, or the maximum wait time
 * @a timeout has expired. A thread may wait on up to 32 distinctly numbered
 * events that are expressed as bits in a single 32-bit word.
 *
 * @note The caller must be careful when resetting if there are multiple threads
 * waiting for the event object @a event.
 *
 * @note This function may be called from ISR context only when @a timeout is
 * set to K_NO_WAIT.
 *
 * @param event Address of the event object
 * @param events Set of desired events on which to wait
 * @param reset If true, clear the set of events tracked by the event object
 *              before waiting. If false, do not clear the events.
 * @param timeout Waiting period for the desired set of events or one of the
 *                special values K_NO_WAIT and K_FOREVER.
 *
 * @retval set of matching events upon success
 * @retval 0 if matching events were not received within the specified time
 */
__syscall uint32_t k_event_wait(struct k_event* event, uint32_t events,
                                bool reset, k_timeout_t timeout);

/**
 * @brief Wait for all of the specified events
 *
 * This routine waits on event object @a event until all of the specified
 * events have been delivered to the event object, or the maximum wait time
 * @a timeout has expired. A thread may wait on up to 32 distinctly numbered
 * events that are expressed as bits in a single 32-bit word.
 *
 * @note The caller must be careful when resetting if there are multiple threads
 * waiting for the event object @a event.
 *
 * @note This function may be called from ISR context only when @a timeout is
 * set to K_NO_WAIT.
 *
 * @param event Address of the event object
 * @param events Set of desired events on which to wait
 * @param reset If true, clear the set of events tracked by the event object
 *              before waiting. If false, do not clear the events.
 * @param timeout Waiting period for the desired set of events or one of the
 *                special values K_NO_WAIT and K_FOREVER.
 *
 * @retval set of matching events upon success
 * @retval 0 if matching events were not received within the specified time
 */
__syscall uint32_t k_event_wait_all(struct k_event* event, uint32_t events,
                                    bool reset, k_timeout_t timeout);

/**
 * @brief Wait for any of the specified events (safe version)
 *
 * This call is nearly identical to @ref k_event_wait with the main difference
 * being that the safe version atomically clears received events from the
 * event object. This mitigates the need for calling @ref k_event_clear, or
 * passing a "reset" argument, since doing so may result in lost event
 * information.
 *
 * @param event Address of the event object
 * @param events Set of desired events on which to wait
 * @param reset If true, clear the set of events tracked by the event object
 *              before waiting. If false, do not clear the events.
 * @param timeout Waiting period for the desired set of events or one of the
 *                special values K_NO_WAIT and K_FOREVER.
 *
 * @retval set of matching events upon success
 * @retval 0 if no matching event was received within the specified time
 */
__syscall uint32_t k_event_wait_safe(struct k_event *event, uint32_t events,
                                     bool reset, k_timeout_t timeout);

/**
 * @brief Wait for all of the specified events (safe version)
 *
 * This call is nearly identical to @ref k_event_wait_all with the main
 * difference being that the safe version atomically clears received events
 * from the event object. This mitigates the need for calling
 * @ref k_event_clear, or passing a "reset" argument, since doing so may
 * result in lost event information.
 *
 * @param event Address of the event object
 * @param events Set of desired events on which to wait
 * @param reset If true, clear the set of events tracked by the event object
 *              before waiting. If false, do not clear the events.
 * @param timeout Waiting period for the desired set of events or one of the
 *                special values K_NO_WAIT and K_FOREVER.
 *
 * @retval set of matching events upon success
 * @retval 0 if all matching events were not received within the specified time
 */
__syscall uint32_t k_event_wait_all_safe(struct k_event *event, uint32_t events,
                                         bool reset, k_timeout_t timeout);



/**
 * @brief Test the events currently tracked in the event object
 *
 * @funcprops \isr_ok
 *
 * @param event Address of the event object
 * @param events_mask Set of desired events to test
 *
 * @retval Current value of events in @a events_mask
 */
static inline uint32_t k_event_test(struct k_event* event, uint32_t events_mask) {
    return k_event_wait(event, events_mask, false, K_NO_WAIT);
}

/**
 * @brief Statically define and initialize an event object
 *
 * The event can be accessed outside the module where it is defined using:
 *
 * @code extern struct k_event <name>; @endcode
 *
 * @param name Name of the event object.
 */
#define K_EVENT_DEFINE(name)                                    \
    STRUCT_SECTION_ITERABLE(k_event, name) =                    \
        Z_EVENT_INITIALIZER(name);

/** @} */

struct k_fifo {
    struct k_queue _queue;

    #ifdef CONFIG_OBJ_CORE_FIFO
    struct k_obj_core obj_core;
    #endif
};

/**
 * @cond INTERNAL_HIDDEN
 */
#define Z_FIFO_INITIALIZER(obj) \
    { \
    ._queue = Z_QUEUE_INITIALIZER(obj._queue) \
    }

/**
 * INTERNAL_HIDDEN @endcond
 */

/**
 * @defgroup fifo_apis FIFO APIs
 * @ingroup kernel_apis
 * @{
 */

/**
 * @brief Initialize a FIFO queue.
 *
 * This routine initializes a FIFO queue, prior to its first use.
 *
 * @param fifo Address of the FIFO queue.
 */
#if defined(_MSC_VER) /* #CUSTOM@NDRS */
static inline void k_fifo_init(struct k_fifo* fifo) {
    k_queue_init(&fifo->_queue);
    K_OBJ_CORE_INIT(K_OBJ_CORE(fifo), _obj_type_fifo);
    K_OBJ_CORE_LINK(K_OBJ_CORE(fifo));
}
#else
#define k_fifo_init(fifo)                                       \
    ({                                                          \
        SYS_PORT_TRACING_OBJ_FUNC_ENTER(k_fifo, init, fifo);    \
        k_queue_init(&(fifo)->_queue);                          \
        K_OBJ_CORE_INIT(K_OBJ_CORE(fifo), _obj_type_fifo);      \
        K_OBJ_CORE_LINK(K_OBJ_CORE(fifo));                      \
        SYS_PORT_TRACING_OBJ_FUNC_EXIT(k_fifo, init, fifo);     \
    })
#endif

/**
 * @brief Cancel waiting on a FIFO queue.
 *
 * This routine causes first thread pending on @a fifo, if any, to
 * return from k_fifo_get() call with NULL value (as if timeout
 * expired).
 *
 * @funcprops \isr_ok
 *
 * @param fifo Address of the FIFO queue.
 */
#if defined(_MSC_VER) /* #CUSTOM@NDRS */
static inline void k_fifo_cancel_wait(struct k_fifo* fifo) {
    k_queue_cancel_wait(&fifo->_queue);
}
#else
#define k_fifo_cancel_wait(fifo)                                \
    ({                                                          \
        SYS_PORT_TRACING_OBJ_FUNC_ENTER(k_fifo, cancel_wait, fifo); \
        k_queue_cancel_wait(&(fifo)->_queue);                   \
        SYS_PORT_TRACING_OBJ_FUNC_EXIT(k_fifo, cancel_wait, fifo);  \
    })
#endif

/**
 * @brief Add an element to a FIFO queue.
 *
 * This routine adds a data item to @a fifo. A FIFO data item must be
 * aligned on a word boundary, and the first word of the item is reserved
 * for the kernel's use.
 *
 * @funcprops \isr_ok
 *
 * @param fifo Address of the FIFO.
 * @param data Address of the data item.
 */
#if defined(_MSC_VER) /* #CUSTOM@NDRS */
static inline void k_fifo_put(struct k_fifo* fifo, void* data) {
    k_queue_append(&fifo->_queue, data);
}
#else
#define k_fifo_put(fifo, data)                                  \
    ({                                                          \
        void *_data = data;                                     \
        SYS_PORT_TRACING_OBJ_FUNC_ENTER(k_fifo, put, fifo, _data); \
        k_queue_append(&(fifo)->_queue, _data);                 \
        SYS_PORT_TRACING_OBJ_FUNC_EXIT(k_fifo, put, fifo, _data); \
    })
#endif

/**
 * @brief Add an element to a FIFO queue.
 *
 * This routine adds a data item to @a fifo. There is an implicit memory
 * allocation to create an additional temporary bookkeeping data structure from
 * the calling thread's resource pool, which is automatically freed when the
 * item is removed. The data itself is not copied.
 *
 * @funcprops \isr_ok
 *
 * @param fifo Address of the FIFO.
 * @param data Address of the data item.
 *
 * @retval 0 on success
 * @retval -ENOMEM if there isn't sufficient RAM in the caller's resource pool
 */
#define k_fifo_alloc_put(fifo, data)                            \
    ({                                                          \
        void *_data = data;                                     \
        SYS_PORT_TRACING_OBJ_FUNC_ENTER(k_fifo, alloc_put, fifo, _data); \
        int fap_ret = k_queue_alloc_append(&(fifo)->_queue, _data); \
        SYS_PORT_TRACING_OBJ_FUNC_EXIT(k_fifo, alloc_put, fifo, _data, fap_ret); \
        fap_ret; \
    })

/**
 * @brief Atomically add a list of elements to a FIFO.
 *
 * This routine adds a list of data items to @a fifo in one operation.
 * The data items must be in a singly-linked list, with the first word of
 * each data item pointing to the next data item; the list must be
 * NULL-terminated.
 *
 * @funcprops \isr_ok
 *
 * @param fifo Address of the FIFO queue.
 * @param head Pointer to first node in singly-linked list.
 * @param tail Pointer to last node in singly-linked list.
 */
#define k_fifo_put_list(fifo, head, tail)                       \
    ({                                                          \
        SYS_PORT_TRACING_OBJ_FUNC_ENTER(k_fifo, put_list, fifo, head, tail);    \
        k_queue_append_list(&(fifo)->_queue, head, tail);       \
        SYS_PORT_TRACING_OBJ_FUNC_EXIT(k_fifo, put_list, fifo, head, tail);     \
    })

/**
 * @brief Atomically add a list of elements to a FIFO queue.
 *
 * This routine adds a list of data items to @a fifo in one operation.
 * The data items must be in a singly-linked list implemented using a
 * sys_slist_t object. Upon completion, the sys_slist_t object is invalid
 * and must be re-initialized via sys_slist_init().
 *
 * @funcprops \isr_ok
 *
 * @param fifo Address of the FIFO queue.
 * @param list Pointer to sys_slist_t object.
 */
#define k_fifo_put_slist(fifo, list)                            \
    ({                                                          \
        SYS_PORT_TRACING_OBJ_FUNC_ENTER(k_fifo, put_slist, fifo, list); \
        k_queue_merge_slist(&(fifo)->_queue, list);             \
        SYS_PORT_TRACING_OBJ_FUNC_EXIT(k_fifo, put_slist, fifo, list);  \
    })

/**
 * @brief Get an element from a FIFO queue.
 *
 * This routine removes a data item from @a fifo in a "first in, first out"
 * manner. The first word of the data item is reserved for the kernel's use.
 *
 * @note @a timeout must be set to K_NO_WAIT if called from ISR.
 *
 * @funcprops \isr_ok
 *
 * @param fifo Address of the FIFO queue.
 * @param timeout Waiting period to obtain a data item,
 *                or one of the special values K_NO_WAIT and K_FOREVER.
 *
 * @return Address of the data item if successful; NULL if returned
 * without waiting, or waiting period timed out.
 */
#if defined(_MSC_VER) /* #CUSTOM@NDRS */
static inline void* k_fifo_get(struct k_fifo* fifo, k_timeout_t timeout) {
    void* fg_ret = k_queue_get(&fifo->_queue, timeout);

    return (fg_ret);
}
#else
#define k_fifo_get(fifo, timeout)                               \
    ({                                                          \
        SYS_PORT_TRACING_OBJ_FUNC_ENTER(k_fifo, get, fifo, timeout);    \
        void* fg_ret = k_queue_get(&(fifo)->_queue, timeout);   \
        SYS_PORT_TRACING_OBJ_FUNC_EXIT(k_fifo, get, fifo, timeout, fg_ret); \
        fg_ret;                                                 \
    })
#endif

/**
 * @brief Query a FIFO queue to see if it has data available.
 *
 * Note that the data might be already gone by the time this function returns
 * if other threads is also trying to read from the FIFO.
 *
 * @funcprops \isr_ok
 *
 * @param fifo Address of the FIFO queue.
 *
 * @return Non-zero if the FIFO queue is empty.
 * @return 0 if data is available.
 */
#define k_fifo_is_empty(fifo) \
    k_queue_is_empty(&(fifo)->_queue)

/**
 * @brief Peek element at the head of a FIFO queue.
 *
 * Return element from the head of FIFO queue without removing it. A usecase
 * for this is if elements of the FIFO object are themselves containers. Then
 * on each iteration of processing, a head container will be peeked,
 * and some data processed out of it, and only if the container is empty,
 * it will be completely remove from the FIFO queue.
 *
 * @param fifo Address of the FIFO queue.
 *
 * @return Head element, or NULL if the FIFO queue is empty.
 */
#if defined(_MSC_VER) /* #CUSTOM@NDRS */
static inline void* k_fifo_peek_head(struct k_fifo* fifo) {
    void* fph_ret = k_queue_peek_head(&fifo->_queue); 

    return (fph_ret);
}
#else
#define k_fifo_peek_head(fifo)                                  \
    ({                                                          \
        SYS_PORT_TRACING_OBJ_FUNC_ENTER(k_fifo, peek_head, fifo);   \
        void* fph_ret = k_queue_peek_head(&(fifo)->_queue);     \
        SYS_PORT_TRACING_OBJ_FUNC_EXIT(k_fifo, peek_head, fifo, fph_ret);   \
        fph_ret;                                                \
    })
#endif

/**
 * @brief Peek element at the tail of FIFO queue.
 *
 * Return element from the tail of FIFO queue (without removing it). A usecase
 * for this is if elements of the FIFO queue are themselves containers. Then
 * it may be useful to add more data to the last container in a FIFO queue.
 *
 * @param fifo Address of the FIFO queue.
 *
 * @return Tail element, or NULL if a FIFO queue is empty.
 */
#if defined(_MSC_VER) /* #CUSTOM@NDRS */
static inline void* k_fifo_peek_tail(struct k_fifo* fifo) {
    void* fpt_ret = k_queue_peek_tail(&fifo->_queue);

    return (fpt_ret);
}
#else
#define k_fifo_peek_tail(fifo)                                  \
    ({                                                          \
        SYS_PORT_TRACING_OBJ_FUNC_ENTER(k_fifo, peek_tail, fifo);   \
        void* fpt_ret = k_queue_peek_tail(&(fifo)->_queue);     \
        SYS_PORT_TRACING_OBJ_FUNC_EXIT(k_fifo, peek_tail, fifo, fpt_ret);   \
        fpt_ret;                                                \
    })
#endif

/**
 * @brief Statically define and initialize a FIFO queue.
 *
 * The FIFO queue can be accessed outside the module where it is defined using:
 *
 * @code extern struct k_fifo <name>; @endcode
 *
 * @param name Name of the FIFO queue.
 */
#define K_FIFO_DEFINE(name) \
    MSC_DECLARE_SECTION("._k_fifo.static") \
    STRUCT_SECTION_ITERABLE(k_fifo, name) = \
        Z_FIFO_INITIALIZER(name)

/** @} */

struct k_lifo {
    struct k_queue _queue;

    #ifdef CONFIG_OBJ_CORE_LIFO
    struct k_obj_core obj_core;
    #endif
};

/**
 * @cond INTERNAL_HIDDEN
 */

#define Z_LIFO_INITIALIZER(obj) \
    { \
    ._queue = Z_QUEUE_INITIALIZER(obj._queue) \
    }

/**
 * INTERNAL_HIDDEN @endcond
 */

/**
 * @defgroup lifo_apis LIFO APIs
 * @ingroup kernel_apis
 * @{
 */

/**
 * @brief Initialize a LIFO queue.
 *
 * This routine initializes a LIFO queue object, prior to its first use.
 *
 * @param lifo Address of the LIFO queue.
 */
#define k_lifo_init(lifo)                                       \
    ({                                                          \
        SYS_PORT_TRACING_OBJ_FUNC_ENTER(k_lifo, init, lifo);    \
        k_queue_init(&(lifo)->_queue);                          \
        K_OBJ_CORE_INIT(K_OBJ_CORE(lifo), _obj_type_lifo);      \
        K_OBJ_CORE_LINK(K_OBJ_CORE(lifo));                      \
        SYS_PORT_TRACING_OBJ_FUNC_EXIT(k_lifo, init, lifo);     \
    })

/**
 * @brief Add an element to a LIFO queue.
 *
 * This routine adds a data item to @a lifo. A LIFO queue data item must be
 * aligned on a word boundary, and the first word of the item is
 * reserved for the kernel's use.
 *
 * @funcprops \isr_ok
 *
 * @param lifo Address of the LIFO queue.
 * @param data Address of the data item.
 */
#if defined(_MSC_VER) /* #CUSTOM@NDRS */
static inline void k_lifo_put(struct k_lifo* lifo, struct net_buf* data) {
    SYS_PORT_TRACING_OBJ_FUNC_ENTER(k_lifo, put, lifo, data);
    k_queue_prepend(&lifo->_queue, data);
    SYS_PORT_TRACING_OBJ_FUNC_EXIT(k_lifo, put, lifo, data);
}
#else
#define k_lifo_put(lifo, data)                                  \
    ({                                                          \
        void *_data = data;                                     \
        SYS_PORT_TRACING_OBJ_FUNC_ENTER(k_lifo, put, lifo, _data); \
        k_queue_prepend(&(lifo)->_queue, _data);                \
        SYS_PORT_TRACING_OBJ_FUNC_EXIT(k_lifo, put, lifo, _data); \
    })
#endif

/**
 * @brief Add an element to a LIFO queue.
 *
 * This routine adds a data item to @a lifo. There is an implicit memory
 * allocation to create an additional temporary bookkeeping data structure from
 * the calling thread's resource pool, which is automatically freed when the
 * item is removed. The data itself is not copied.
 *
 * @funcprops \isr_ok
 *
 * @param lifo Address of the LIFO.
 * @param data Address of the data item.
 *
 * @retval 0 on success
 * @retval -ENOMEM if there isn't sufficient RAM in the caller's resource pool
 */
#define k_lifo_alloc_put(lifo, data)                            \
    ({                                                          \
        void *_data = data;                                     \
        SYS_PORT_TRACING_OBJ_FUNC_ENTER(k_lifo, alloc_put, lifo, _data); \
        int lap_ret = k_queue_alloc_prepend(&(lifo)->_queue, _data); \
        SYS_PORT_TRACING_OBJ_FUNC_EXIT(k_lifo, alloc_put, lifo, _data, lap_ret); \
        lap_ret;                                                \
    })

/**
 * @brief Get an element from a LIFO queue.
 *
 * This routine removes a data item from @a LIFO in a "last in, first out"
 * manner. The first word of the data item is reserved for the kernel's use.
 *
 * @note @a timeout must be set to K_NO_WAIT if called from ISR.
 *
 * @funcprops \isr_ok
 *
 * @param lifo Address of the LIFO queue.
 * @param timeout Waiting period to obtain a data item,
 *                or one of the special values K_NO_WAIT and K_FOREVER.
 *
 * @return Address of the data item if successful; NULL if returned
 * without waiting, or waiting period timed out.
 */
#if defined(_MSC_VER) /* #CUSTOM@NDRS */
static inline void* k_lifo_get(struct k_lifo* lifo, k_timeout_t timeout) {
    SYS_PORT_TRACING_OBJ_FUNC_ENTER(k_lifo, get, lifo, timeout);
    void* lg_ret = k_queue_get(&lifo->_queue, timeout);
    SYS_PORT_TRACING_OBJ_FUNC_EXIT(k_lifo, get, lifo, timeout, lg_ret);

    return (lg_ret);
}
#else
#define k_lifo_get(lifo, timeout)                               \
    ({                                                          \
        SYS_PORT_TRACING_OBJ_FUNC_ENTER(k_lifo, get, lifo, timeout);    \
        void* lg_ret = k_queue_get(&(lifo)->_queue, timeout);   \
        SYS_PORT_TRACING_OBJ_FUNC_EXIT(k_lifo, get, lifo, timeout, lg_ret); \
        lg_ret;                                                 \
    })
#endif

/**
 * @brief Statically define and initialize a LIFO queue.
 *
 * The LIFO queue can be accessed outside the module where it is defined using:
 *
 * @code extern struct k_lifo <name>; @endcode
 *
 * @param name Name of the fifo.
 */
#define K_LIFO_DEFINE(name) \
    STRUCT_SECTION_ITERABLE(k_lifo, name) = \
            Z_LIFO_INITIALIZER(name)

/** @} */

/**
 * @cond INTERNAL_HIDDEN
 */
#define K_STACK_FLAG_ALLOC      ((uint8_t)1)                    /* Buffer was allocated */

typedef uintptr_t stack_data_t;

struct k_stack {
    _wait_q_t wait_q;
    struct k_spinlock lock;
    stack_data_t* base;
    stack_data_t* next;
    stack_data_t* top;
    uint8_t flags;

    SYS_PORT_TRACING_TRACKING_FIELD(k_stack)

    #ifdef CONFIG_OBJ_CORE_STACK
    struct k_obj_core obj_core;
    #endif
};

#define Z_STACK_INITIALIZER(obj, stack_buffer, stack_num_entries) \
    { \
    .wait_q = Z_WAIT_Q_INIT(&(obj).wait_q),   \
    .base = (stack_buffer), \
    .next = (stack_buffer), \
    .top  = (stack_buffer) + (stack_num_entries), \
    }

/**
 * INTERNAL_HIDDEN @endcond
 */

/**
 * @defgroup stack_apis Stack APIs
 * @ingroup kernel_apis
 * @{
 */

/**
 * @brief Initialize a stack.
 *
 * This routine initializes a stack object, prior to its first use.
 *
 * @param stack Address of the stack.
 * @param buffer Address of array used to hold stacked values.
 * @param num_entries Maximum number of values that can be stacked.
 */
void k_stack_init(struct k_stack* stack,
                  stack_data_t* buffer, uint32_t num_entries);

/**
 * @brief Initialize a stack.
 *
 * This routine initializes a stack object, prior to its first use. Internal
 * buffers will be allocated from the calling thread's resource pool.
 * This memory will be released if k_stack_cleanup() is called, or
 * userspace is enabled and the stack object loses all references to it.
 *
 * @param stack Address of the stack.
 * @param num_entries Maximum number of values that can be stacked.
 *
 * @return -ENOMEM if memory couldn't be allocated
 */

__syscall int32_t k_stack_alloc_init(struct k_stack* stack,
                                     uint32_t num_entries);

/**
 * @brief Release a stack's allocated buffer
 *
 * If a stack object was given a dynamically allocated buffer via
 * k_stack_alloc_init(), this will free it. This function does nothing
 * if the buffer wasn't dynamically allocated.
 *
 * @param stack Address of the stack.
 * @retval 0 on success
 * @retval -EAGAIN when object is still in use
 */
int k_stack_cleanup(struct k_stack* stack);

/**
 * @brief Push an element onto a stack.
 *
 * This routine adds a stack_data_t value @a data to @a stack.
 *
 * @funcprops \isr_ok
 *
 * @param stack Address of the stack.
 * @param data Value to push onto the stack.
 *
 * @retval 0 on success
 * @retval -ENOMEM if stack is full
 */
__syscall int k_stack_push(struct k_stack* stack, stack_data_t data);

/**
 * @brief Pop an element from a stack.
 *
 * This routine removes a stack_data_t value from @a stack in a "last in,
 * first out" manner and stores the value in @a data.
 *
 * @note @a timeout must be set to K_NO_WAIT if called from ISR.
 *
 * @funcprops \isr_ok
 *
 * @param stack Address of the stack.
 * @param data Address of area to hold the value popped from the stack.
 * @param timeout Waiting period to obtain a value,
 *                or one of the special values K_NO_WAIT and
 *                K_FOREVER.
 *
 * @retval 0 Element popped from stack.
 * @retval -EBUSY Returned without waiting.
 * @retval -EAGAIN Waiting period timed out.
 */
__syscall int k_stack_pop(struct k_stack* stack, stack_data_t* data,
                          k_timeout_t timeout);

/**
 * @brief Statically define and initialize a stack
 *
 * The stack can be accessed outside the module where it is defined using:
 *
 * @code extern struct k_stack <name>; @endcode
 *
 * @param name Name of the stack.
 * @param stack_num_entries Maximum number of values that can be stacked.
 */
#define K_STACK_DEFINE(name, stack_num_entries)                 \
    stack_data_t __noinit                                       \
        _k_stack_buf_##name[stack_num_entries];                 \
    STRUCT_SECTION_ITERABLE(k_stack, name) =                    \
        Z_STACK_INITIALIZER(name, _k_stack_buf_##name,          \
                            stack_num_entries)

/** @} */

/**
 * @cond INTERNAL_HIDDEN
 */

struct k_work;
struct k_work_q;
struct k_work_queue_config;
extern struct k_work_q k_sys_work_q;

/**
 * INTERNAL_HIDDEN @endcond
 */

/**
 * @defgroup mutex_apis Mutex APIs
 * @ingroup kernel_apis
 * @{
 */

/**
 * Mutex Structure
 * @ingroup mutex_apis
 */
struct k_mutex {
    /** Mutex wait queue */
    _wait_q_t wait_q;

    /** Mutex owner */
    struct k_thread* owner;

    /** Current lock count */
    uint32_t lock_count;

    /** Original thread priority */
    int owner_orig_prio;

    SYS_PORT_TRACING_TRACKING_FIELD(k_mutex)

    #ifdef CONFIG_OBJ_CORE_MUTEX
    struct k_obj_core obj_core;
    #endif
};

/**
 * @cond INTERNAL_HIDDEN
 */
#define Z_MUTEX_INITIALIZER(obj) \
    { \
    .wait_q = Z_WAIT_Q_INIT(&(obj).wait_q), \
    .owner = NULL, \
    .lock_count = 0, \
    .owner_orig_prio = K_LOWEST_APPLICATION_THREAD_PRIO, \
    }

/**
 * INTERNAL_HIDDEN @endcond
 */

/**
 * @brief Statically define and initialize a mutex.
 *
 * The mutex can be accessed outside the module where it is defined using:
 *
 * @code extern struct k_mutex <name>; @endcode
 *
 * @param name Name of the mutex.
 */
#define K_MUTEX_DEFINE(name) \
    MSC_DECLARE_SECTION("._k_mutex.static") \
    STRUCT_SECTION_ITERABLE(k_mutex, name) = \
        Z_MUTEX_INITIALIZER(name)

/**
 * @brief Initialize a mutex.
 *
 * This routine initializes a mutex object, prior to its first use.
 *
 * Upon completion, the mutex is available and does not have an owner.
 *
 * @param mutex Address of the mutex.
 *
 * @retval 0 Mutex object created
 *
 */
__syscall int k_mutex_init(struct k_mutex* mutex);

/**
 * @brief Lock a mutex.
 *
 * This routine locks @a mutex. If the mutex is locked by another thread,
 * the calling thread waits until the mutex becomes available or until
 * a timeout occurs.
 *
 * A thread is permitted to lock a mutex it has already locked. The operation
 * completes immediately and the lock count is increased by 1.
 *
 * Mutexes may not be locked in ISRs.
 *
 * @param mutex Address of the mutex.
 * @param timeout Waiting period to lock the mutex,
 *                or one of the special values K_NO_WAIT and
 *                K_FOREVER.
 *
 * @retval 0 Mutex locked.
 * @retval -EBUSY Returned without waiting.
 * @retval -EAGAIN Waiting period timed out.
 */
__syscall int k_mutex_lock(struct k_mutex* mutex, k_timeout_t timeout);

/**
 * @brief Unlock a mutex.
 *
 * This routine unlocks @a mutex. The mutex must already be locked by the
 * calling thread.
 *
 * The mutex cannot be claimed by another thread until it has been unlocked by
 * the calling thread as many times as it was previously locked by that
 * thread.
 *
 * Mutexes may not be unlocked in ISRs, as mutexes must only be manipulated
 * in thread context due to ownership and priority inheritance semantics.
 *
 * @param mutex Address of the mutex.
 *
 * @retval 0 Mutex unlocked.
 * @retval -EPERM The current thread does not own the mutex
 * @retval -EINVAL The mutex is not locked
 *
 */
__syscall int k_mutex_unlock(struct k_mutex* mutex);

/**
 * @}
 */

struct k_condvar {
    _wait_q_t wait_q;

    #ifdef CONFIG_OBJ_CORE_CONDVAR
    struct k_obj_core obj_core;
    #endif
};

#define Z_CONDVAR_INITIALIZER(obj)                              \
    {                                                           \
        .wait_q = Z_WAIT_Q_INIT(&obj.wait_q),                   \
    }

/**
 * @defgroup condvar_apis Condition Variables APIs
 * @ingroup kernel_apis
 * @{
 */

/**
 * @brief Initialize a condition variable
 *
 * @param condvar pointer to a @p k_condvar structure
 * @retval 0 Condition variable created successfully
 */
__syscall int k_condvar_init(struct k_condvar* condvar);

/**
 * @brief Signals one thread that is pending on the condition variable
 *
 * @param condvar pointer to a @p k_condvar structure
 * @retval 0 On success
 */
__syscall int k_condvar_signal(struct k_condvar* condvar);

/**
 * @brief Unblock all threads that are pending on the condition
 * variable
 *
 * @param condvar pointer to a @p k_condvar structure
 * @return An integer with number of woken threads on success
 */
__syscall int k_condvar_broadcast(struct k_condvar* condvar);

/**
 * @brief Waits on the condition variable releasing the mutex lock
 *
 * Atomically releases the currently owned mutex, blocks the current thread
 * waiting on the condition variable specified by @a condvar,
 * and finally acquires the mutex again.
 *
 * The waiting thread unblocks only after another thread calls
 * k_condvar_signal, or k_condvar_broadcast with the same condition variable.
 *
 * @param condvar pointer to a @p k_condvar structure
 * @param mutex Address of the mutex.
 * @param timeout Waiting period for the condition variable
 *                or one of the special values K_NO_WAIT and K_FOREVER.
 * @retval 0 On success
 * @retval -EAGAIN Waiting period timed out.
 */
__syscall int k_condvar_wait(struct k_condvar* condvar, struct k_mutex* mutex,
                             k_timeout_t timeout);

/**
 * @brief Statically define and initialize a condition variable.
 *
 * The condition variable can be accessed outside the module where it is
 * defined using:
 *
 * @code extern struct k_condvar <name>; @endcode
 *
 * @param name Name of the condition variable.
 */
#define K_CONDVAR_DEFINE(name)                                  \
    MSC_DECLARE_SECTION("._k_condvar.static")                   \
    STRUCT_SECTION_ITERABLE(k_condvar, name) =                  \
        Z_CONDVAR_INITIALIZER(name)
/**
 * @}
 */

/**
 * @defgroup semaphore_apis Semaphore APIs
 * @ingroup kernel_apis
 * @{
 */

/**
 * @brief Semaphore structure
 *
 * This structure is used to represent a semaphore.
 * All the members are internal and should not be accessed directly.
 */
struct k_sem {
    /**
     * @cond INTERNAL_HIDDEN
     */
    _wait_q_t wait_q;
    unsigned int count;
    unsigned int limit;

    Z_DECL_POLL_EVENT

    SYS_PORT_TRACING_TRACKING_FIELD(k_sem)

    #ifdef CONFIG_OBJ_CORE_SEM
    struct k_obj_core obj_core;
    #endif
    /** @endcond */
};

/**
 * @cond INTERNAL_HIDDEN
 */

#define Z_SEM_INITIALIZER(obj, initial_count, count_limit) \
    { \
    .wait_q = Z_WAIT_Q_INIT(&(obj).wait_q), \
    .count = (initial_count), \
    .limit = (count_limit), \
    Z_POLL_EVENT_OBJ_INIT(obj)  \
    }

/**
 * @endcond
 */

/**
 * @brief Maximum limit value allowed for a semaphore.
 *
 * This is intended for use when a semaphore does not have
 * an explicit maximum limit, and instead is just used for
 * counting purposes.
 *
 */
#define K_SEM_MAX_LIMIT UINT_MAX

/**
 * @brief Initialize a semaphore.
 *
 * This routine initializes a semaphore object, prior to its first use.
 *
 * @param sem Address of the semaphore.
 * @param initial_count Initial semaphore count.
 * @param limit Maximum permitted semaphore count.
 *
 * @see K_SEM_MAX_LIMIT
 *
 * @retval 0 Semaphore created successfully
 * @retval -EINVAL Invalid values
 *
 */
__syscall int k_sem_init(struct k_sem* sem, unsigned int initial_count,
                         unsigned int limit);

/**
 * @brief Take a semaphore.
 *
 * This routine takes @a sem.
 *
 * @note @a timeout must be set to K_NO_WAIT if called from ISR.
 *
 * @funcprops \isr_ok
 *
 * @param sem Address of the semaphore.
 * @param timeout Waiting period to take the semaphore,
 *                or one of the special values K_NO_WAIT and K_FOREVER.
 *
 * @retval 0 Semaphore taken.
 * @retval -EBUSY Returned without waiting.
 * @retval -EAGAIN Waiting period timed out,
 *                 or the semaphore was reset during the waiting period.
 */
__syscall int k_sem_take(struct k_sem* sem, k_timeout_t timeout);

/**
 * @brief Give a semaphore.
 *
 * This routine gives @a sem, unless the semaphore is already at its maximum
 * permitted count.
 *
 * @funcprops \isr_ok
 *
 * @param sem Address of the semaphore.
 */
__syscall void k_sem_give(struct k_sem* sem);

/**
 * @brief Resets a semaphore's count to zero.
 *
 * This routine sets the count of @a sem to zero.
 * Any outstanding semaphore takes will be aborted
 * with -EAGAIN.
 *
 * @param sem Address of the semaphore.
 */
__syscall void k_sem_reset(struct k_sem* sem);

/**
 * @brief Get a semaphore's count.
 *
 * This routine returns the current count of @a sem.
 *
 * @param sem Address of the semaphore.
 *
 * @return Current semaphore count.
 */
__syscall unsigned int k_sem_count_get(struct k_sem* sem);

/**
 * @internal
 */
static inline unsigned int z_impl_k_sem_count_get(struct k_sem* sem) {
    return sem->count;
}

/**
 * @brief Statically define and initialize a semaphore.
 *
 * The semaphore can be accessed outside the module where it is defined using:
 *
 * @code extern struct k_sem <name>; @endcode
 *
 * @param name Name of the semaphore.
 * @param initial_count Initial semaphore count.
 * @param count_limit Maximum permitted semaphore count.
 */
#define K_SEM_DEFINE(name, initial_count, count_limit)          \
    MSC_DECLARE_SECTION("._k_sem.static")                       \
    STRUCT_SECTION_ITERABLE(k_sem, name) =                      \
        Z_SEM_INITIALIZER(name, initial_count, count_limit);    \
    BUILD_ASSERT(((count_limit) != 0) &&                        \
                 (((initial_count) < (count_limit)) || ((initial_count) == (count_limit))) && \
                 ((count_limit) <= K_SEM_MAX_LIMIT), "K_SEM_DEFINE error !!!");

/** @} */

#if defined(CONFIG_SCHED_IPI_SUPPORTED) || defined(__DOXYGEN__)
struct k_ipi_work;


typedef void (*k_ipi_func_t)(struct k_ipi_work *work);

/**
 * @brief IPI work item structure
 *
 * This structure is used to represent an IPI work item.
 * All the members are internal and should not be accessed directly.
 */
struct k_ipi_work {
/**
 * @cond INTERNAL_HIDDEN
 */
    sys_dnode_t    node[CONFIG_MP_MAX_NUM_CPUS];   /* Node in IPI work queue */
    k_ipi_func_t   func;     /* Function to execute on target CPU */
    struct k_event event;    /* Event to signal when processed */
    uint32_t       bitmask;  /* Bitmask of targeted CPUs */
/** INTERNAL_HIDDEN @endcond */
};


/**
 * @brief Initialize the specified IPI work item
 *
 * @kconfig_dep{CONFIG_SCHED_IPI_SUPPORTED}
 *
 * @param work Pointer to the IPI work item to be initialized
 */
static inline void k_ipi_work_init(struct k_ipi_work* work) {
    k_event_init(&work->event);
    for (unsigned int i = 0; i < CONFIG_MP_MAX_NUM_CPUS; i++) {
        sys_dnode_init(&work->node[i]);
    }
    work->bitmask = 0;
}

/**
 * @brief Add an IPI work item to the IPI work queue
 *
 * Adds the specified IPI work item to the IPI work queues of each CPU
 * identified by @a cpu_bitmask. The specified IPI work item will subsequently
 * execute at ISR level as those CPUs process their received IPIs. Do not
 * re-use the specified IPI work item until it has been processed by all of
 * the identified CPUs.
 *
 * @kconfig_dep{CONFIG_SCHED_IPI_SUPPORTED}
 *
 * @param work Pointer to the IPI work item
 * @param cpu_bitmask Set of CPUs to which the IPI work item will be sent
 * @param func Function to execute on the targeted CPU(s)
 *
 * @retval 0 on success
 * @retval -EBUSY if the specified IPI work item is still being processed
 */
int k_ipi_work_add(struct k_ipi_work *work, uint32_t cpu_bitmask,
                   k_ipi_func_t func);

/**
 * @brief Wait until the IPI work item has been processed by all targeted CPUs
 *
 * This routine waits until the IPI work item has been processed by all CPUs
 * to which it was sent. If called from an ISR, then @a timeout must be set to
 * K_NO_WAIT. To prevent deadlocks the caller must not have IRQs locked when
 * calling this function.
 *
 * @note It is not in general possible to poll safely for completion of this
 * function in ISR or locked contexts where the calling CPU cannot service IPIs
 * (because the targeted CPUs may themselves be waiting on the calling CPU).
 * Application code must be prepared for failure or to poll from a thread
 * context.
 *
 * @kconfig_dep{CONFIG_SCHED_IPI_SUPPORTED}
 *
 * @param work Pointer to the IPI work item
 * @param timeout Maximum time to wait for IPI work to be processed
 *
 * @retval -EAGAIN Waiting period timed out.
 * @retval 0 if processed by all targeted CPUs
 */
int k_ipi_work_wait(struct k_ipi_work *work, k_timeout_t timeout);

/**
 * @brief Signal that there is one or more IPI work items to process
 *
 * This routine sends an IPI to the set of CPUs identified by calls to
 * k_ipi_work_add() since this CPU sent its last set of IPIs.
 *
 * @kconfig_dep{CONFIG_SCHED_IPI_SUPPORTED}
 */
void k_ipi_work_signal(void);

#endif /* CONFIG_SCHED_IPI_SUPPORTED */

/**
 * @cond INTERNAL_HIDDEN
 */

struct k_work_delayable;
struct k_work_sync;

/**
 * INTERNAL_HIDDEN @endcond
 */

/**
 * @defgroup workqueue_apis Work Queue APIs
 * @ingroup kernel_apis
 * @{
 */

/** @brief The signature for a work item handler function.
 *
 * The function will be invoked by the thread animating a work queue.
 *
 * @param work the work item that provided the handler.
 */
typedef void (*k_work_handler_t)(struct k_work* work);

/** @brief Initialize a (non-delayable) work structure.
 *
 * This must be invoked before submitting a work structure for the first time.
 * It need not be invoked again on the same work structure.  It can be
 * re-invoked to change the associated handler, but this must be done when the
 * work item is idle.
 *
 * @funcprops \isr_ok
 *
 * @param work the work structure to be initialized.
 *
 * @param handler the handler to be invoked by the work item.
 */
void k_work_init(struct k_work* work,
                 k_work_handler_t handler);

/** @brief Busy state flags from the work item.
 *
 * A zero return value indicates the work item appears to be idle.
 *
 * @note This is a live snapshot of state, which may change before the result
 * is checked.  Use locks where appropriate.
 *
 * @funcprops \isr_ok
 *
 * @param work pointer to the work item.
 *
 * @return a mask of flags K_WORK_DELAYED, K_WORK_QUEUED,
 * K_WORK_RUNNING, K_WORK_CANCELING, and K_WORK_FLUSHING.
 */
int k_work_busy_get(const struct k_work* work);

/** @brief Test whether a work item is currently pending.
 *
 * Wrapper to determine whether a work item is in a non-idle state.
 *
 * @note This is a live snapshot of state, which may change before the result
 * is checked.  Use locks where appropriate.
 *
 * @funcprops \isr_ok
 *
 * @param work pointer to the work item.
 *
 * @return true if and only if k_work_busy_get() returns a non-zero value.
 */
static inline bool k_work_is_pending(const struct k_work* work);

/** @brief Submit a work item to a queue.
 *
 * @param queue pointer to the work queue on which the item should run.  If
 * NULL the queue from the most recent submission will be used.
 *
 * @funcprops \isr_ok
 *
 * @param work pointer to the work item.
 *
 * @retval 0 if work was already submitted to a queue
 * @retval 1 if work was not submitted and has been queued to @p queue
 * @retval 2 if work was running and has been queued to the queue that was
 * running it
 * @retval -EBUSY
 * * if work submission was rejected because the work item is cancelling; or
 * * @p queue is draining; or
 * * @p queue is plugged.
 * @retval -EINVAL if @p queue is null and the work item has never been run.
 * @retval -ENODEV if @p queue has not been started.
 */
int k_work_submit_to_queue(struct k_work_q* queue,
                           struct k_work* work);

/** @brief Submit a work item to the system queue.
 *
 * @funcprops \isr_ok
 *
 * @param work pointer to the work item.
 *
 * @return as with k_work_submit_to_queue().
 */
int k_work_submit(struct k_work* work);

/** @brief Wait for last-submitted instance to complete.
 *
 * Resubmissions may occur while waiting, including chained submissions (from
 * within the handler).
 *
 * @note Be careful of caller and work queue thread relative priority.  If
 * this function sleeps it will not return until the work queue thread
 * completes the tasks that allow this thread to resume.
 *
 * @note Behavior is undefined if this function is invoked on @p work from a
 * work queue running @p work.
 *
 * @param work pointer to the work item.
 *
 * @param sync pointer to an opaque item containing state related to the
 * pending cancellation.  The object must persist until the call returns, and
 * be accessible from both the caller thread and the work queue thread.  The
 * object must not be used for any other flush or cancel operation until this
 * one completes.  On architectures with CONFIG_KERNEL_COHERENCE the object
 * must be allocated in coherent memory.
 *
 * @retval true if call had to wait for completion
 * @retval false if work was already idle
 */
bool k_work_flush(struct k_work* work,
                  struct k_work_sync* sync);

/** @brief Cancel a work item.
 *
 * This attempts to prevent a pending (non-delayable) work item from being
 * processed by removing it from the work queue.  If the item is being
 * processed, the work item will continue to be processed, but resubmissions
 * are rejected until cancellation completes.
 *
 * If this returns zero cancellation is complete, otherwise something
 * (probably a work queue thread) is still referencing the item.
 *
 * See also k_work_cancel_sync().
 *
 * @funcprops \isr_ok
 *
 * @param work pointer to the work item.
 *
 * @return the k_work_busy_get() status indicating the state of the item after all
 * cancellation steps performed by this call are completed.
 */
int k_work_cancel(struct k_work* work);

/** @brief Cancel a work item and wait for it to complete.
 *
 * Same as k_work_cancel() but does not return until cancellation is complete.
 * This can be invoked by a thread after k_work_cancel() to synchronize with a
 * previous cancellation.
 *
 * On return the work structure will be idle unless something submits it after
 * the cancellation was complete.
 *
 * @note Be careful of caller and work queue thread relative priority.  If
 * this function sleeps it will not return until the work queue thread
 * completes the tasks that allow this thread to resume.
 *
 * @note Behavior is undefined if this function is invoked on @p work from a
 * work queue running @p work.
 *
 * @param work pointer to the work item.
 *
 * @param sync pointer to an opaque item containing state related to the
 * pending cancellation.  The object must persist until the call returns, and
 * be accessible from both the caller thread and the work queue thread.  The
 * object must not be used for any other flush or cancel operation until this
 * one completes.  On architectures with CONFIG_KERNEL_COHERENCE the object
 * must be allocated in coherent memory.
 *
 * @retval true if work was pending (call had to wait for cancellation of a
 * running handler to complete, or scheduled or submitted operations were
 * cancelled);
 * @retval false otherwise
 */
bool k_work_cancel_sync(struct k_work* work, struct k_work_sync* sync);

/** @brief Initialize a work queue structure.
 *
 * This must be invoked before starting a work queue structure for the first time.
 * It need not be invoked again on the same work queue structure.
 *
 * @funcprops \isr_ok
 *
 * @param queue the queue structure to be initialized.
 */
void k_work_queue_init(struct k_work_q* queue);

/** @brief Initialize a work queue.
 *
 * This configures the work queue thread and starts it running.  The function
 * should not be re-invoked on a queue.
 *
 * @param queue pointer to the queue structure. It must be initialized
 *        in zeroed/bss memory or with @ref k_work_queue_init before
 *        use.
 *
 * @param stack pointer to the work thread stack area.
 *
 * @param stack_size size of the work thread stack area, in bytes.
 *
 * @param prio initial thread priority
 *
 * @param cfg optional additional configuration parameters.  Pass @c
 * NULL if not required, to use the defaults documented in
 * k_work_queue_config.
 */
void k_work_queue_start(struct k_work_q* queue,
                        k_thread_stack_t* stack, size_t stack_size,
                        int prio, const struct k_work_queue_config* cfg);

/** @brief Run work queue using calling thread
 *
 * This will run the work queue forever unless stopped by @ref k_work_queue_stop.
 *
 * @param queue the queue to run
 *
 * @param cfg optional additional configuration parameters.  Pass @c
 * NULL if not required, to use the defaults documented in
 * k_work_queue_config.
 */
void k_work_queue_run(struct k_work_q* queue, const struct k_work_queue_config* cfg);

/** @brief Access the thread that animates a work queue.
 *
 * This is necessary to grant a work queue thread access to things the work
 * items it will process are expected to use.
 *
 * @param queue pointer to the queue structure.
 *
 * @return the thread associated with the work queue.
 */
static inline k_tid_t k_work_queue_thread_get(struct k_work_q* queue);

/** @brief Wait until the work queue has drained, optionally plugging it.
 *
 * This blocks submission to the work queue except when coming from queue
 * thread, and blocks the caller until no more work items are available in the
 * queue.
 *
 * If @p plug is true then submission will continue to be blocked after the
 * drain operation completes until k_work_queue_unplug() is invoked.
 *
 * Note that work items that are delayed are not yet associated with their
 * work queue.  They must be cancelled externally if a goal is to ensure the
 * work queue remains empty.  The @p plug feature can be used to prevent
 * delayed items from being submitted after the drain completes.
 *
 * @param queue pointer to the queue structure.
 *
 * @param plug if true the work queue will continue to block new submissions
 * after all items have drained.
 *
 * @retval 1 if call had to wait for the drain to complete
 * @retval 0 if call did not have to wait
 * @retval negative if wait was interrupted or failed
 */
int k_work_queue_drain(struct k_work_q* queue, bool plug);

/** @brief Release a work queue to accept new submissions.
 *
 * This releases the block on new submissions placed when k_work_queue_drain()
 * is invoked with the @p plug option enabled.  If this is invoked before the
 * drain completes new items may be submitted as soon as the drain completes.
 *
 * @funcprops \isr_ok
 *
 * @param queue pointer to the queue structure.
 *
 * @retval 0 if successfully unplugged
 * @retval -EALREADY if the work queue was not plugged.
 */
int k_work_queue_unplug(struct k_work_q* queue);

/** @brief Stop a work queue.
 *
 * Stops the work queue thread and ensures that no further work will be processed.
 * This call is blocking and guarantees that the work queue thread has terminated
 * cleanly if successful, no work will be processed past this point.
 *
 * @param queue Pointer to the queue structure.
 * @param timeout Maximum time to wait for the work queue to stop.
 *
 * @retval 0 if the work queue was stopped
 * @retval -EALREADY if the work queue was not started (or already stopped)
 * @retval -EBUSY if the work queue is actively processing work items
 * @retval -ETIMEDOUT if the work queue did not stop within the stipulated timeout
 * @retval -ENOSUP if the work queue is essential
 */
int k_work_queue_stop(struct k_work_q* queue, k_timeout_t timeout);

/** @brief Initialize a delayable work structure.
 *
 * This must be invoked before scheduling a delayable work structure for the
 * first time.  It need not be invoked again on the same work structure.  It
 * can be re-invoked to change the associated handler, but this must be done
 * when the work item is idle.
 *
 * @funcprops \isr_ok
 *
 * @param dwork the delayable work structure to be initialized.
 *
 * @param handler the handler to be invoked by the work item.
 */
void k_work_init_delayable(struct k_work_delayable* dwork,
                           k_work_handler_t handler);

/**
 * @brief Get the parent delayable work structure from a work pointer.
 *
 * This function is necessary when a @c k_work_handler_t function is passed to
 * k_work_schedule_for_queue() and the handler needs to access data from the
 * container of the containing `k_work_delayable`.
 *
 * @param work Address passed to the work handler
 *
 * @return Address of the containing @c k_work_delayable structure.
 */
static inline struct k_work_delayable*
k_work_delayable_from_work(struct k_work* work);

/** @brief Busy state flags from the delayable work item.
 *
 * @funcprops \isr_ok
 *
 * @note This is a live snapshot of state, which may change before the result
 * can be inspected.  Use locks where appropriate.
 *
 * @param dwork pointer to the delayable work item.
 *
 * @return a mask of flags K_WORK_DELAYED, K_WORK_QUEUED, K_WORK_RUNNING,
 * K_WORK_CANCELING, and K_WORK_FLUSHING.  A zero return value indicates the
 * work item appears to be idle.
 */
int k_work_delayable_busy_get(const struct k_work_delayable* dwork);

/** @brief Test whether a delayed work item is currently pending.
 *
 * Wrapper to determine whether a delayed work item is in a non-idle state.
 *
 * @note This is a live snapshot of state, which may change before the result
 * can be inspected.  Use locks where appropriate.
 *
 * @funcprops \isr_ok
 *
 * @param dwork pointer to the delayable work item.
 *
 * @return true if and only if k_work_delayable_busy_get() returns a non-zero
 * value.
 */
static inline bool k_work_delayable_is_pending(
    const struct k_work_delayable* dwork);

/** @brief Get the absolute tick count at which a scheduled delayable work
 * will be submitted.
 *
 * @note This is a live snapshot of state, which may change before the result
 * can be inspected.  Use locks where appropriate.
 *
 * @funcprops \isr_ok
 *
 * @param dwork pointer to the delayable work item.
 *
 * @return the tick count when the timer that will schedule the work item will
 * expire, or the current tick count if the work is not scheduled.
 */
static inline k_ticks_t k_work_delayable_expires_get(
    const struct k_work_delayable* dwork);

/** @brief Get the number of ticks until a scheduled delayable work will be
 * submitted.
 *
 * @note This is a live snapshot of state, which may change before the result
 * can be inspected.  Use locks where appropriate.
 *
 * @funcprops \isr_ok
 *
 * @param dwork pointer to the delayable work item.
 *
 * @return the number of ticks until the timer that will schedule the work
 * item will expire, or zero if the item is not scheduled.
 */
static inline k_ticks_t k_work_delayable_remaining_get(
    const struct k_work_delayable* dwork);

/** @brief Submit an idle work item to a queue after a delay.
 *
 * Unlike k_work_reschedule_for_queue() this is a no-op if the work item is
 * already scheduled or submitted, even if @p delay is @c K_NO_WAIT.
 *
 * @funcprops \isr_ok
 *
 * @param queue the queue on which the work item should be submitted after the
 * delay.
 *
 * @param dwork pointer to the delayable work item.
 *
 * @param delay the time to wait before submitting the work item.  If @c
 * K_NO_WAIT and the work is not pending this is equivalent to
 * k_work_submit_to_queue().
 *
 * @retval 0 if work was already scheduled or submitted.
 * @retval 1 if work has been scheduled.
 * @retval 2 if @p delay is @c K_NO_WAIT and work
 *         was running and has been queued to the queue that was running it.
 * @retval -EBUSY if @p delay is @c K_NO_WAIT and
 *         k_work_submit_to_queue() fails with this code.
 * @retval -EINVAL if @p delay is @c K_NO_WAIT and
 *         k_work_submit_to_queue() fails with this code.
 * @retval -ENODEV if @p delay is @c K_NO_WAIT and
 *         k_work_submit_to_queue() fails with this code.
 */
int k_work_schedule_for_queue(struct k_work_q* queue,
                              struct k_work_delayable* dwork,
                              k_timeout_t delay);

/** @brief Submit an idle work item to the system work queue after a
 * delay.
 *
 * This is a thin wrapper around k_work_schedule_for_queue(), with all the API
 * characteristics of that function.
 *
 * @param dwork pointer to the delayable work item.
 *
 * @param delay the time to wait before submitting the work item.  If @c
 * K_NO_WAIT this is equivalent to k_work_submit_to_queue().
 *
 * @return as with k_work_schedule_for_queue().
 */
int k_work_schedule(struct k_work_delayable* dwork,
                    k_timeout_t delay);

/** @brief Reschedule a work item to a queue after a delay.
 *
 * Unlike k_work_schedule_for_queue() this function can change the deadline of
 * a scheduled work item, and will schedule a work item that is in any state
 * (e.g. is idle, submitted, or running).  This function does not affect
 * ("unsubmit") a work item that has been submitted to a queue.
 *
 * @funcprops \isr_ok
 *
 * @param queue the queue on which the work item should be submitted after the
 * delay.
 *
 * @param dwork pointer to the delayable work item.
 *
 * @param delay the time to wait before submitting the work item.  If @c
 * K_NO_WAIT this is equivalent to k_work_submit_to_queue() after canceling
 * any previous scheduled submission.
 *
 * @note If delay is @c K_NO_WAIT ("no delay") the return values are as with
 * k_work_submit_to_queue().
 *
 * @retval 0 if delay is @c K_NO_WAIT and work was already on a queue
 * @retval 1 if
 * * delay is @c K_NO_WAIT and work was not submitted but has now been queued
 *   to @p queue; or
 * * delay not @c K_NO_WAIT and work has been scheduled
 * @retval 2 if delay is @c K_NO_WAIT and work was running and has been queued
 * to the queue that was running it
 * @retval -EBUSY if @p delay is @c K_NO_WAIT and
 *         k_work_submit_to_queue() fails with this code.
 * @retval -EINVAL if @p delay is @c K_NO_WAIT and
 *         k_work_submit_to_queue() fails with this code.
 * @retval -ENODEV if @p delay is @c K_NO_WAIT and
 *         k_work_submit_to_queue() fails with this code.
 */
int k_work_reschedule_for_queue(struct k_work_q* queue,
                                struct k_work_delayable* dwork,
                                k_timeout_t delay);

/** @brief Reschedule a work item to the system work queue after a
 * delay.
 *
 * This is a thin wrapper around k_work_reschedule_for_queue(), with all the
 * API characteristics of that function.
 *
 * @param dwork pointer to the delayable work item.
 *
 * @param delay the time to wait before submitting the work item.
 *
 * @return as with k_work_reschedule_for_queue().
 */
int k_work_reschedule(struct k_work_delayable* dwork,
                      k_timeout_t delay);

/** @brief Flush delayable work.
 *
 * If the work is scheduled, it is immediately submitted.  Then the caller
 * blocks until the work completes, as with k_work_flush().
 *
 * @note Be careful of caller and work queue thread relative priority.  If
 * this function sleeps it will not return until the work queue thread
 * completes the tasks that allow this thread to resume.
 *
 * @note Behavior is undefined if this function is invoked on @p dwork from a
 * work queue running @p dwork.
 *
 * @param dwork pointer to the delayable work item.
 *
 * @param sync pointer to an opaque item containing state related to the
 * pending cancellation.  The object must persist until the call returns, and
 * be accessible from both the caller thread and the work queue thread.  The
 * object must not be used for any other flush or cancel operation until this
 * one completes.  On architectures with CONFIG_KERNEL_COHERENCE the object
 * must be allocated in coherent memory.
 *
 * @retval true if call had to wait for completion
 * @retval false if work was already idle
 */
bool k_work_flush_delayable(struct k_work_delayable* dwork,
                            struct k_work_sync* sync);

/** @brief Cancel delayable work.
 *
 * Similar to k_work_cancel() but for delayable work.  If the work is
 * scheduled or submitted it is canceled.  This function does not wait for the
 * cancellation to complete.
 *
 * @note The work may still be running when this returns.  Use
 * k_work_flush_delayable() or k_work_cancel_delayable_sync() to ensure it is
 * not running.
 *
 * @note Canceling delayable work does not prevent rescheduling it.  It does
 * prevent submitting it until the cancellation completes.
 *
 * @funcprops \isr_ok
 *
 * @param dwork pointer to the delayable work item.
 *
 * @return the k_work_delayable_busy_get() status indicating the state of the
 * item after all cancellation steps performed by this call are completed.
 */
int k_work_cancel_delayable(struct k_work_delayable* dwork);

/** @brief Cancel delayable work and wait.
 *
 * Like k_work_cancel_delayable() but waits until the work becomes idle.
 *
 * @note Canceling delayable work does not prevent rescheduling it.  It does
 * prevent submitting it until the cancellation completes.
 *
 * @note Be careful of caller and work queue thread relative priority.  If
 * this function sleeps it will not return until the work queue thread
 * completes the tasks that allow this thread to resume.
 *
 * @note Behavior is undefined if this function is invoked on @p dwork from a
 * work queue running @p dwork.
 *
 * @param dwork pointer to the delayable work item.
 *
 * @param sync pointer to an opaque item containing state related to the
 * pending cancellation.  The object must persist until the call returns, and
 * be accessible from both the caller thread and the work queue thread.  The
 * object must not be used for any other flush or cancel operation until this
 * one completes.  On architectures with CONFIG_KERNEL_COHERENCE the object
 * must be allocated in coherent memory.
 *
 * @retval true if work was not idle (call had to wait for cancellation of a
 * running handler to complete, or scheduled or submitted operations were
 * cancelled);
 * @retval false otherwise
 */
bool k_work_cancel_delayable_sync(struct k_work_delayable* dwork,
                                  struct k_work_sync* sync);

enum {
    /**
     * @cond INTERNAL_HIDDEN
     */

    /* The atomic API is used for all work and queue flags fields to
     * enforce sequential consistency in SMP environments.
     */

    /* Bits that represent the work item states.  At least nine of the
     * combinations are distinct valid stable states.
     */
    K_WORK_RUNNING_BIT   = 0,
    K_WORK_CANCELING_BIT = 1,
    K_WORK_QUEUED_BIT    = 2,
    K_WORK_DELAYED_BIT   = 3,
    K_WORK_FLUSHING_BIT  = 4,

    K_WORK_MASK = BIT(K_WORK_DELAYED_BIT) | BIT(K_WORK_QUEUED_BIT) |
                  BIT(K_WORK_RUNNING_BIT) | BIT(K_WORK_CANCELING_BIT) | BIT(K_WORK_FLUSHING_BIT),

    /* Static work flags */
    K_WORK_DELAYABLE_BIT = 8,
    K_WORK_DELAYABLE     = BIT(K_WORK_DELAYABLE_BIT),

    /* Dynamic work queue flags */
    K_WORK_QUEUE_STARTED_BIT = 0,
    K_WORK_QUEUE_STARTED     = BIT(K_WORK_QUEUE_STARTED_BIT),
    K_WORK_QUEUE_BUSY_BIT    = 1,
    K_WORK_QUEUE_BUSY        = BIT(K_WORK_QUEUE_BUSY_BIT),
    K_WORK_QUEUE_DRAIN_BIT   = 2,
    K_WORK_QUEUE_DRAIN       = BIT(K_WORK_QUEUE_DRAIN_BIT),
    K_WORK_QUEUE_PLUGGED_BIT = 3,
    K_WORK_QUEUE_PLUGGED     = BIT(K_WORK_QUEUE_PLUGGED_BIT),
    K_WORK_QUEUE_STOP_BIT    = 4,
    K_WORK_QUEUE_STOP        = BIT(K_WORK_QUEUE_STOP_BIT),

    /* Static work queue flags */
    K_WORK_QUEUE_NO_YIELD_BIT = 8,
    K_WORK_QUEUE_NO_YIELD     = BIT(K_WORK_QUEUE_NO_YIELD_BIT),

    /**
     * INTERNAL_HIDDEN @endcond
     */
    /* Transient work flags */

    /** @brief Flag indicating a work item that is running under a work
     * queue thread.
     *
     * Accessed via k_work_busy_get().  May co-occur with other flags.
     */
    K_WORK_RUNNING = BIT(K_WORK_RUNNING_BIT),

    /** @brief Flag indicating a work item that is being canceled.
     *
     * Accessed via k_work_busy_get().  May co-occur with other flags.
     */
    K_WORK_CANCELING = BIT(K_WORK_CANCELING_BIT),

    /** @brief Flag indicating a work item that has been submitted to a
     * queue but has not started running.
     *
     * Accessed via k_work_busy_get().  May co-occur with other flags.
     */
    K_WORK_QUEUED = BIT(K_WORK_QUEUED_BIT),

    /** @brief Flag indicating a delayed work item that is scheduled for
     * submission to a queue.
     *
     * Accessed via k_work_busy_get().  May co-occur with other flags.
     */
    K_WORK_DELAYED = BIT(K_WORK_DELAYED_BIT),

    /** @brief Flag indicating a synced work item that is being flushed.
     *
     * Accessed via k_work_busy_get().  May co-occur with other flags.
     */
    K_WORK_FLUSHING = BIT(K_WORK_FLUSHING_BIT)
};

/** @brief A structure used to submit work. */
struct /**/k_work {
    /* All fields are protected by the work module spinlock.  No fields
     * are to be accessed except through kernel API.
     */

    /* Node to link into k_work_q pending list. */
    sys_snode_t node;

    /* The function to be invoked by the work queue thread. */
    k_work_handler_t handler;

    /* The queue on which the work item was last submitted. */
    struct k_work_q* queue;

    /* State of the work item.
     *
     * The item can be DELAYED, QUEUED, and RUNNING simultaneously.
     *
     * It can be RUNNING and CANCELING simultaneously.
     */
    uint32_t flags;
};

#define Z_WORK_INITIALIZER(work_handler) { \
    .handler = (work_handler), \
}

/** @brief A structure used to submit work after a delay. */
struct /**/k_work_delayable {
    /* The work item. */
    struct k_work work;

    /* Timeout used to submit work after a delay. */
    struct _timeout timeout;

    /* The queue to which the work should be submitted. */
    struct k_work_q* queue;
};

#define Z_WORK_DELAYABLE_INITIALIZER(work_handler) { \
    .work = { \
        .handler = (work_handler), \
        .flags = K_WORK_DELAYABLE, \
    }, \
}

/**
 * @brief Initialize a statically-defined delayable work item.
 *
 * This macro can be used to initialize a statically-defined delayable
 * work item, prior to its first use. For example,
 *
 * @code static K_WORK_DELAYABLE_DEFINE(<dwork>, <work_handler>); @endcode
 *
 * Note that if the runtime dependencies support initialization with
 * k_work_init_delayable() using that will eliminate the initialized
 * object in ROM that is produced by this macro and copied in at
 * system startup.
 *
 * @param work Symbol name for delayable work item object
 * @param work_handler Function to invoke each time work item is processed.
 */
#define K_WORK_DELAYABLE_DEFINE(work, work_handler) \
    struct k_work_delayable work \
      = Z_WORK_DELAYABLE_INITIALIZER(work_handler)

/**
 * @cond INTERNAL_HIDDEN
 */

/* Record used to wait for work to flush.
 *
 * The work item is inserted into the queue that will process (or is
 * processing) the item, and will be processed as soon as the item
 * completes.  When the flusher is processed the semaphore will be
 * signaled, releasing the thread waiting for the flush.
 */
struct z_work_flusher {
    struct k_work work;
    struct k_sem  sem;
};

/* Record used to wait for work to complete a cancellation.
 *
 * The work item is inserted into a global queue of pending cancels.
 * When a cancelling work item goes idle any matching waiters are
 * removed from pending_cancels and are woken.
 */
struct z_work_canceller {
    sys_snode_t    node;
    struct k_work* work;
    struct k_sem   sem;
};

/**
 * INTERNAL_HIDDEN @endcond
 */

/** @brief A structure holding internal state for a pending synchronous
 * operation on a work item or queue.
 *
 * Instances of this type are provided by the caller for invocation of
 * k_work_flush(), k_work_cancel_sync() and sibling flush and cancel APIs.  A
 * referenced object must persist until the call returns, and be accessible
 * from both the caller thread and the work queue thread.
 *
 * @note If CONFIG_KERNEL_COHERENCE is enabled the object must be allocated in
 * coherent memory; see arch_mem_coherent().  The stack on these architectures
 * is generally not coherent.  be stack-allocated.  Violations are detected by
 * runtime assertion.
 */
struct k_work_sync {
    union {
        struct z_work_flusher   flusher;
        struct z_work_canceller canceller;
    };
};

/** @brief A structure holding optional configuration items for a work
 * queue.
 *
 * This structure, and values it references, are not retained by
 * k_work_queue_start().
 */
struct k_work_queue_config {
    /** The name to be given to the work queue thread.
     *
     * If left null the thread will not have a name.
     */
    char const* name;

    /** Control whether the work queue thread should yield between
     * items.
     *
     * Yielding between items helps guarantee the work queue
     * thread does not starve other threads, including cooperative
     * ones released by a work item.  This is the default behavior.
     *
     * Set this to @c true to prevent the work queue thread from
     * yielding between items.  This may be appropriate when a
     * sequence of items should complete without yielding
     * control.
     */
    bool no_yield;

    /** Control whether the work queue thread should be marked as
     * essential thread.
     */
    bool essential;

    /** Controls whether work queue monitors work timeouts.
     *
     * If non-zero, and CONFIG_WORKQUEUE_WORK_TIMEOUT is enabled,
     * the work queue will monitor the duration of each work item.
     * If the work item handler takes longer than the specified
     * time to execute, the work queue thread will be aborted, and
     * an error will be logged if CONFIG_LOG is enabled.
     */
    uint32_t work_timeout_ms;
};

/** @brief A structure used to hold work until it can be processed. */
struct k_work_q {
    /* The thread that animates the work. */
    struct k_thread thread;

    /* The thread ID that animates the work. This may be an external thread
     * if k_work_queue_run() is used.
     */
    k_tid_t thread_id;

    /* All the following fields must be accessed only while the
     * work module spinlock is held.
     */

    /* List of k_work items to be worked. */
    sys_slist_t pending;

    /* Wait queue for idle work thread. */
    _wait_q_t notifyq;

    /* Wait queue for threads waiting for the queue to drain. */
    _wait_q_t drainq;

    /* Flags describing queue state. */
    uint32_t flags;

    #if defined(CONFIG_WORKQUEUE_WORK_TIMEOUT)
    struct _timeout work_timeout_record;
    struct k_work* work;
    k_timeout_t work_timeout;
    #endif /* defined(CONFIG_WORKQUEUE_WORK_TIMEOUT) */
};

/* Provide the implementation for inline functions declared above */

static inline bool k_work_is_pending(const struct k_work* work) {
    return (k_work_busy_get(work) != 0);
}

static inline struct k_work_delayable*
k_work_delayable_from_work(struct k_work* work) {
    return CONTAINER_OF(work, struct k_work_delayable, work);
}

static inline bool k_work_delayable_is_pending(
    const struct k_work_delayable* dwork) {
    return (k_work_delayable_busy_get(dwork) != 0);
}

static inline k_ticks_t k_work_delayable_expires_get(
    const struct k_work_delayable* dwork) {
    return z_timeout_expires(&dwork->timeout);
}

static inline k_ticks_t k_work_delayable_remaining_get(
    const struct k_work_delayable* dwork) {
    return z_timeout_remaining(&dwork->timeout);
}

static inline k_tid_t k_work_queue_thread_get(struct k_work_q* queue) {
    return queue->thread_id;
}

/** @} */

struct k_work_user;

/**
 * @addtogroup workqueue_apis
 * @{
 */

/**
 * @typedef k_work_user_handler_t
 * @brief Work item handler function type for user work queues.
 *
 * A work item's handler function is executed by a user workqueue's thread
 * when the work item is processed by the workqueue.
 *
 * @param work Address of the work item.
 */
typedef void (*k_work_user_handler_t)(struct k_work_user* work);

/**
 * @cond INTERNAL_HIDDEN
 */

struct k_work_user_q {
    struct k_queue  queue;
    struct k_thread thread;
};

enum {
    K_WORK_USER_STATE_PENDING,              /* Work item pending state */
};

struct k_work_user {
    void* _reserved;                        /* Used by k_queue implementation. */
    k_work_user_handler_t handler;
    atomic_t flags;
};

/**
 * INTERNAL_HIDDEN @endcond
 */

#if defined(__cplusplus) && ((__cplusplus - 0) < 202002L)
#define Z_WORK_USER_INITIALIZER(work_handler) { NULL, work_handler, 0 }
#else
#define Z_WORK_USER_INITIALIZER(work_handler) \
    { \
    ._reserved = NULL, \
    .handler = (work_handler), \
    .flags = 0 \
    }
#endif

/**
 * @brief Initialize a statically-defined user work item.
 *
 * This macro can be used to initialize a statically-defined user work
 * item, prior to its first use. For example,
 *
 * @code static K_WORK_USER_DEFINE(<work>, <work_handler>); @endcode
 *
 * @param work Symbol name for work item object
 * @param work_handler Function to invoke each time work item is processed.
 */
#define K_WORK_USER_DEFINE(work, work_handler) \
    struct k_work_user work = Z_WORK_USER_INITIALIZER(work_handler)

/**
 * @brief Initialize a userspace work item.
 *
 * This routine initializes a user workqueue work item, prior to its
 * first use.
 *
 * @param work Address of work item.
 * @param handler Function to invoke each time work item is processed.
 */
#if defined(_MSC_VER)                       /* #CUSTOM@NDRS */
static inline void k_work_user_init(struct k_work_user* work,
                                    k_work_user_handler_t handler) {
    work->_reserved = NULL;
    work->handler   = handler;
    work->flags     = 0;
}
#else
static inline void k_work_user_init(struct k_work_user* work,
                                    k_work_user_handler_t handler) {
    *work = (struct k_work_user)Z_WORK_USER_INITIALIZER(handler);
}
#endif

/**
 * @brief Check if a userspace work item is pending.
 *
 * This routine indicates if user work item @a work is pending in a workqueue's
 * queue.
 *
 * @note Checking if the work is pending gives no guarantee that the
 *       work will still be pending when this information is used. It is up to
 *       the caller to make sure that this information is used in a safe manner.
 *
 * @funcprops \isr_ok
 *
 * @param work Address of work item.
 *
 * @return true if work item is pending, or false if it is not pending.
 */
/* #CUSTOM@NDRS : provide function prototype for atomic_test_bit() */
static inline bool atomic_test_bit(atomic_t const* target, int bit);

static inline bool k_work_user_is_pending(struct k_work_user* work) {
    return atomic_test_bit(&work->flags, K_WORK_USER_STATE_PENDING);
}

/**
 * @brief Submit a work item to a user mode workqueue
 *
 * Submits a work item to a workqueue that runs in user mode. A temporary
 * memory allocation is made from the caller's resource pool which is freed
 * once the worker thread consumes the k_work item. The workqueue
 * thread must have memory access to the k_work item being submitted. The caller
 * must have permission granted on the work_q parameter's queue object.
 *
 * @funcprops \isr_ok
 *
 * @param work_q Address of workqueue.
 * @param work Address of work item.
 *
 * @retval -EBUSY if the work item was already in some workqueue
 * @retval -ENOMEM if no memory for thread resource pool allocation
 * @retval 0 Success
 */
/* #CUSTOM@NDRS : provide function prototype for atomic_test_and_set_bit(), atomic_clear_bit() */
static inline bool atomic_test_and_set_bit(atomic_t* target, int bit);
static inline void atomic_clear_bit(atomic_t* target, int bit);

static inline int k_work_user_submit_to_queue(struct k_work_user_q* work_q,
                                              struct k_work_user* work) {
    int ret = -EBUSY;

    if (!atomic_test_and_set_bit(&work->flags,
                                 K_WORK_USER_STATE_PENDING)) {
        ret = k_queue_alloc_append(&work_q->queue, work);

        /* Couldn't insert into the queue. Clear the pending bit
         * so the work item can be submitted again
         */
        if (ret != 0) {
            atomic_clear_bit(&work->flags,
                             K_WORK_USER_STATE_PENDING);
        }
    }

    return (ret);
}

/**
 * @brief Start a workqueue in user mode
 *
 * This works identically to k_work_queue_start() except it is callable from
 * user mode, and the worker thread created will run in user mode.  The caller
 * must have permissions granted on both the work_q parameter's thread and
 * queue objects, and the same restrictions on priority apply as
 * k_thread_create().
 *
 * @param work_q Address of workqueue.
 * @param stack Pointer to work queue thread's stack space, as defined by
 *              K_THREAD_STACK_DEFINE()
 * @param stack_size Size of the work queue thread's stack (in bytes), which
 *                   should either be the same constant passed to
 *                   K_THREAD_STACK_DEFINE() or the value of K_THREAD_STACK_SIZEOF().
 * @param prio Priority of the work queue's thread.
 * @param name optional thread name.  If not null a copy is made into the
 *             thread's name buffer.
 */
void k_work_user_queue_start(struct k_work_user_q* work_q,
                             k_thread_stack_t* stack,
                             size_t stack_size, int prio,
                             const char *name);

/**
 * @brief Access the user mode thread that animates a work queue.
 *
 * This is necessary to grant a user mode work queue thread access to things
 * the work items it will process are expected to use.
 *
 * @param work_q pointer to the user mode queue structure.
 *
 * @return the user mode thread associated with the work queue.
 */
static inline k_tid_t k_work_user_queue_thread_get(struct k_work_user_q* work_q) {
    return &work_q->thread;
}

/** @} */

/**
 * @cond INTERNAL_HIDDEN
 */

struct k_work_poll {
    struct k_work    work;
    struct k_work_q* workq;
    struct z_poller  poller;
    struct k_poll_event* events;
    int num_events;
    k_work_handler_t real_handler;
    struct _timeout timeout;
    int poll_result;
};

/**
 * INTERNAL_HIDDEN @endcond
 */

/**
 * @addtogroup workqueue_apis
 * @{
 */

/**
 * @brief Initialize a statically-defined work item.
 *
 * This macro can be used to initialize a statically-defined workqueue work
 * item, prior to its first use. For example,
 *
 * @code static K_WORK_DEFINE(<work>, <work_handler>); @endcode
 *
 * @param work Symbol name for work item object
 * @param work_handler Function to invoke each time work item is processed.
 */
#define K_WORK_DEFINE(work, work_handler) \
    struct k_work work = Z_WORK_INITIALIZER(work_handler)

/**
 * @brief Initialize a triggered work item.
 *
 * This routine initializes a workqueue triggered work item, prior to
 * its first use.
 *
 * @param work Address of triggered work item.
 * @param handler Function to invoke each time work item is processed.
 */
void k_work_poll_init(struct k_work_poll* work,
                      k_work_handler_t handler);

/**
 * @brief Submit a triggered work item.
 *
 * This routine schedules work item @a work to be processed by workqueue
 * @a work_q when one of the given @a events is signaled. The routine
 * initiates internal poller for the work item and then returns to the caller.
 * Only when one of the watched events happen the work item is actually
 * submitted to the workqueue and becomes pending.
 *
 * Submitting a previously submitted triggered work item that is still
 * waiting for the event cancels the existing submission and reschedules it
 * the using the new event list. Note that this behavior is inherently subject
 * to race conditions with the pre-existing triggered work item and work queue,
 * so care must be taken to synchronize such resubmissions externally.
 *
 * @funcprops \isr_ok
 *
 * @warning
 * Provided array of events as well as a triggered work item must be placed
 * in persistent memory (valid until work handler execution or work
 * cancellation) and cannot be modified after submission.
 *
 * @param work_q Address of workqueue.
 * @param work Address of delayed work item.
 * @param events An array of events which trigger the work.
 * @param num_events The number of events in the array.
 * @param timeout Timeout after which the work will be scheduled
 *                for execution even if not triggered.
 *
 *
 * @retval 0 Work item started watching for events.
 * @retval -EINVAL Work item is being processed or has completed its work.
 * @retval -EADDRINUSE Work item is pending on a different workqueue.
 */
int k_work_poll_submit_to_queue(struct k_work_q* work_q,
                                struct k_work_poll* work,
                                struct k_poll_event* events,
                                int num_events,
                                k_timeout_t timeout);

/**
 * @brief Submit a triggered work item to the system workqueue.
 *
 * This routine schedules work item @a work to be processed by system
 * workqueue when one of the given @a events is signaled. The routine
 * initiates internal poller for the work item and then returns to the caller.
 * Only when one of the watched events happen the work item is actually
 * submitted to the workqueue and becomes pending.
 *
 * Submitting a previously submitted triggered work item that is still
 * waiting for the event cancels the existing submission and reschedules it
 * the using the new event list. Note that this behavior is inherently subject
 * to race conditions with the pre-existing triggered work item and work queue,
 * so care must be taken to synchronize such resubmissions externally.
 *
 * @funcprops \isr_ok
 *
 * @warning
 * Provided array of events as well as a triggered work item must not be
 * modified until the item has been processed by the workqueue.
 *
 * @param work Address of delayed work item.
 * @param events An array of events which trigger the work.
 * @param num_events The number of events in the array.
 * @param timeout Timeout after which the work will be scheduled
 *                for execution even if not triggered.
 *
 * @retval 0 Work item started watching for events.
 * @retval -EINVAL Work item is being processed or has completed its work.
 * @retval -EADDRINUSE Work item is pending on a different workqueue.
 */
int k_work_poll_submit(struct k_work_poll* work,
                       struct k_poll_event* events,
                       int num_events,
                       k_timeout_t timeout);

/**
 * @brief Cancel a triggered work item.
 *
 * This routine cancels the submission of triggered work item @a work.
 * A triggered work item can only be canceled if no event triggered work
 * submission.
 *
 * @funcprops \isr_ok
 *
 * @param work Address of delayed work item.
 *
 * @retval 0 Work item canceled.
 * @retval -EINVAL Work item is being processed or has completed its work.
 */
int k_work_poll_cancel(struct k_work_poll* work);

/** @} */

/**
 * @defgroup msgq_apis Message Queue APIs
 * @ingroup kernel_apis
 * @{
 */

/**
 * @brief Message Queue Structure
 */
struct /**/k_msgq {
    /** Message queue wait queue */
    _wait_q_t wait_q;

    /** Lock */
    struct k_spinlock lock;

    /** Message size */
    size_t msg_size;

    /** Maximal number of messages */
    uint32_t max_msgs;

    /** Start of message buffer */
    char* buffer_start;

    /** End of message buffer */
    char* buffer_end;

    /** Read pointer */
    char* read_ptr;

    /** Write pointer */
    char* write_ptr;

    /** Number of used messages */
    uint32_t used_msgs;

    Z_DECL_POLL_EVENT

    /** Message queue */
    uint8_t flags;

    SYS_PORT_TRACING_TRACKING_FIELD(k_msgq)

    #ifdef CONFIG_OBJ_CORE_MSGQ
    struct k_obj_core obj_core;
    #endif
};

/**
 * @cond INTERNAL_HIDDEN
 */

#define Z_MSGQ_INITIALIZER(obj, q_buffer, q_msg_size, q_max_msgs) \
    { \
    .wait_q = Z_WAIT_Q_INIT(&obj.wait_q), \
    .lock = {}, \
    .msg_size = q_msg_size, \
    .max_msgs = q_max_msgs, \
    .buffer_start = q_buffer, \
    .buffer_end = q_buffer + (q_max_msgs * q_msg_size), \
    .read_ptr = q_buffer, \
    .write_ptr = q_buffer, \
    .used_msgs = 0, \
    .flags = 0, \
    Z_POLL_EVENT_OBJ_INIT(obj) \
    }

/**
 * INTERNAL_HIDDEN @endcond
 */

#define K_MSGQ_FLAG_ALLOC   BIT(0)

/**
 * @brief Message Queue Attributes
 */
struct k_msgq_attrs {
    /** Message Size */
    size_t msg_size;

    /** Maximal number of messages */
    uint32_t max_msgs;

    /** Used messages */
    uint32_t used_msgs;
};

/**
 * @brief Statically define and initialize a message queue.
 *
 * The message queue's ring buffer contains space for @a q_max_msgs messages,
 * each of which is @a q_msg_size bytes long. Alignment of the message queue's
 * ring buffer is not necessary, setting @a q_align to 1 is sufficient.
 *
 * The message queue can be accessed outside the module where it is defined
 * using:
 *
 * @code extern struct k_msgq <name>; @endcode
 *
 * @param q_name Name of the message queue.
 * @param q_msg_size Message size (in bytes).
 * @param q_max_msgs Maximum number of messages that can be queued.
 * @param q_align Alignment of the message queue's ring buffer (power of 2).
 *
 */
#define K_MSGQ_DEFINE(q_name, q_msg_size, q_max_msgs, q_align)      \
    static char __noinit __aligned(q_align)             \
        _k_fifo_buf_##q_name[(q_max_msgs) * (q_msg_size)];  \
    MSC_DECLARE_SECTION("._k_msgq.static")              \
    STRUCT_SECTION_ITERABLE(k_msgq, q_name) =           \
        Z_MSGQ_INITIALIZER(q_name, _k_fifo_buf_##q_name,\
                           (q_msg_size), (q_max_msgs))

/**
 * @brief Initialize a message queue.
 *
 * This routine initializes a message queue object, prior to its first use.
 *
 * The message queue's ring buffer must contain space for @a max_msgs messages,
 * each of which is @a msg_size bytes long. Alignment of the message queue's
 * ring buffer is not necessary.
 *
 * @param msgq Address of the message queue.
 * @param buffer Pointer to ring buffer that holds queued messages.
 * @param msg_size Message size (in bytes).
 * @param max_msgs Maximum number of messages that can be queued.
 */
void k_msgq_init(struct k_msgq* msgq, char* buffer, size_t msg_size,
                 uint32_t max_msgs);

/**
 * @brief Initialize a message queue.
 *
 * This routine initializes a message queue object, prior to its first use,
 * allocating its internal ring buffer from the calling thread's resource
 * pool.
 *
 * Memory allocated for the ring buffer can be released by calling
 * k_msgq_cleanup(), or if userspace is enabled and the msgq object loses
 * all of its references.
 *
 * @param msgq Address of the message queue.
 * @param msg_size Message size (in bytes).
 * @param max_msgs Maximum number of messages that can be queued.
 *
 * @return 0 on success, -ENOMEM if there was insufficient memory in the
 *  thread's resource pool, or -EINVAL if the size parameters cause
 *  an integer overflow.
 */
__syscall int k_msgq_alloc_init(struct k_msgq* msgq, size_t msg_size,
                                uint32_t max_msgs);

/**
 * @brief Release allocated buffer for a queue
 *
 * Releases memory allocated for the ring buffer.
 *
 * @param msgq message queue to cleanup
 *
 * @retval 0 on success
 * @retval -EBUSY Queue not empty
 */
int k_msgq_cleanup(struct k_msgq* msgq);

/**
 * @brief Send a message to the end of a message queue.
 *
 * This routine sends a message to message queue @a q.
 *
 * @note The message content is copied from @a data into @a msgq and the @a data
 * pointer is not retained, so the message content will not be modified
 * by this function.
 *
 * @funcprops \isr_ok
 *
 * @param msgq Address of the message queue.
 * @param data Pointer to the message.
 * @param timeout Waiting period to add the message, or one of the special
 *                values K_NO_WAIT and K_FOREVER.
 *
 * @retval 0 Message sent.
 * @retval -ENOMSG Returned without waiting or queue purged.
 * @retval -EAGAIN Waiting period timed out.
 */
__syscall int k_msgq_put(struct k_msgq* msgq, void const* data, k_timeout_t timeout);

/**
 * @brief Send a message to the front of a message queue.
 *
 * This routine sends a message to the beginning (head) of message queue @a q.
 * Messages sent with this method will be retrieved before any pre-existing
 * messages in the queue.
 *
 * @note if there is no space in the message queue, this function will
 * behave the same as k_msgq_put.
 *
 * @note The message content is copied from @a data into @a msgq and the @a data
 * pointer is not retained, so the message content will not be modified
 * by this function.
 *
 * @note k_msgq_put_front() does not block.
 *
 * @funcprops \isr_ok
 *
 * @param msgq Address of the message queue.
 * @param data Pointer to the message.
 *
 * @retval 0 Message sent.
 * @retval -ENOMSG Returned without waiting or queue purged.
 */
__syscall int k_msgq_put_front(struct k_msgq* msgq, void const* data);

/**
 * @brief Receive a message from a message queue.
 *
 * This routine receives a message from message queue @a q in a "first in,
 * first out" manner.
 *
 * @note @a timeout must be set to K_NO_WAIT if called from ISR.
 *
 * @funcprops \isr_ok
 *
 * @param msgq Address of the message queue.
 * @param data Address of area to hold the received message.
 * @param timeout Waiting period to receive the message,
 *                or one of the special values K_NO_WAIT and
 *                K_FOREVER.
 *
 * @retval 0 Message received.
 * @retval -ENOMSG Returned without waiting or queue purged.
 * @retval -EAGAIN Waiting period timed out.
 */
__syscall int k_msgq_get(struct k_msgq* msgq, void* data, k_timeout_t timeout);

/**
 * @brief Peek/read a message from a message queue.
 *
 * This routine reads a message from message queue @a q in a "first in,
 * first out" manner and leaves the message in the queue.
 *
 * @funcprops \isr_ok
 *
 * @param msgq Address of the message queue.
 * @param data Address of area to hold the message read from the queue.
 *
 * @retval 0 Message read.
 * @retval -ENOMSG Returned when the queue has no message.
 */
__syscall int k_msgq_peek(struct k_msgq* msgq, void* data);

/**
 * @brief Peek/read a message from a message queue at the specified index
 *
 * This routine reads a message from message queue at the specified index
 * and leaves the message in the queue.
 * k_msgq_peek_at(msgq, data, 0) is equivalent to k_msgq_peek(msgq, data)
 *
 * @funcprops \isr_ok
 *
 * @param msgq Address of the message queue.
 * @param data Address of area to hold the message read from the queue.
 * @param idx Message queue index at which to peek
 *
 * @retval 0 Message read.
 * @retval -ENOMSG Returned when the queue has no message at index.
 */
__syscall int k_msgq_peek_at(struct k_msgq* msgq, void* data, uint32_t idx);

/**
 * @brief Purge a message queue.
 *
 * This routine discards all unreceived messages in a message queue's ring
 * buffer. Any threads that are blocked waiting to send a message to the
 * message queue are unblocked and see an -ENOMSG error code.
 *
 * @param msgq Address of the message queue.
 */
__syscall void k_msgq_purge(struct k_msgq* msgq);

/**
 * @brief Get the amount of free space in a message queue.
 *
 * This routine returns the number of unused entries in a message queue's
 * ring buffer.
 *
 * @param msgq Address of the message queue.
 *
 * @return Number of unused ring buffer entries.
 */
__syscall uint32_t k_msgq_num_free_get(struct k_msgq const* msgq);

/**
 * @brief Get basic attributes of a message queue.
 *
 * This routine fetches basic attributes of message queue into attr argument.
 *
 * @param msgq Address of the message queue.
 * @param attrs pointer to message queue attribute structure.
 */
__syscall void k_msgq_get_attrs(struct k_msgq* msgq,
                                struct k_msgq_attrs* attrs);

static inline uint32_t z_impl_k_msgq_num_free_get(struct k_msgq const* msgq) {
    return (msgq->max_msgs - msgq->used_msgs);
}

/**
 * @brief Get the number of messages in a message queue.
 *
 * This routine returns the number of messages in a message queue's ring buffer.
 *
 * @param msgq Address of the message queue.
 *
 * @return Number of messages.
 */
__syscall uint32_t k_msgq_num_used_get(struct k_msgq const* msgq);

static inline uint32_t z_impl_k_msgq_num_used_get(struct k_msgq const* msgq) {
    return (msgq->used_msgs);
}

/** @} */

/**
 * @defgroup mailbox_apis Mailbox APIs
 * @ingroup kernel_apis
 * @{
 */

/**
 * @brief Mailbox Message Structure
 *
 */
struct k_mbox_msg {
    /** size of message (in bytes) */
    size_t size;

    /** application-defined information value */
    uint32_t info;

    /** sender's message data buffer */
    void* tx_data;

    /** source thread id */
    k_tid_t rx_source_thread;

    /** target thread id */
    k_tid_t tx_target_thread;

    /** internal use only - thread waiting on send (may be a dummy) */
    k_tid_t _syncing_thread;

    #if (CONFIG_NUM_MBOX_ASYNC_MSGS > 0)
    /** internal use only - semaphore used during asynchronous send */
    struct k_sem* _async_sem;
    #endif
};

/**
 * @brief Mailbox Structure
 *
 */
struct /**/k_mbox {
    /** Transmit messages queue */
    _wait_q_t tx_msg_queue;
    /** Receive message queue */
    _wait_q_t rx_msg_queue;
    struct k_spinlock lock;

    SYS_PORT_TRACING_TRACKING_FIELD(k_mbox)

    #ifdef CONFIG_OBJ_CORE_MAILBOX
    struct k_obj_core obj_core;
    #endif
};

/**
 * @cond INTERNAL_HIDDEN
 */

#define Z_MBOX_INITIALIZER(obj) \
    { \
    .tx_msg_queue = Z_WAIT_Q_INIT(&obj.tx_msg_queue), \
    .rx_msg_queue = Z_WAIT_Q_INIT(&obj.rx_msg_queue), \
    }

/**
 * INTERNAL_HIDDEN @endcond
 */

/**
 * @brief Statically define and initialize a mailbox.
 *
 * The mailbox is to be accessed outside the module where it is defined using:
 *
 * @code extern struct k_mbox <name>; @endcode
 *
 * @param name Name of the mailbox.
 */
#define K_MBOX_DEFINE(name) \
    STRUCT_SECTION_ITERABLE(k_mbox, name) = \
        Z_MBOX_INITIALIZER(name) \

/**
 * @brief Initialize a mailbox.
 *
 * This routine initializes a mailbox object, prior to its first use.
 *
 * @param mbox Address of the mailbox.
 */
void k_mbox_init(struct k_mbox* mbox);

/**
 * @brief Send a mailbox message in a synchronous manner.
 *
 * This routine sends a message to @a mbox and waits for a receiver to both
 * receive and process it. The message data may be in a buffer or non-existent
 * (i.e. an empty message).
 *
 * @param mbox Address of the mailbox.
 * @param tx_msg Address of the transmit message descriptor.
 * @param timeout Waiting period for the message to be received,
 *                or one of the special values K_NO_WAIT
 *                and K_FOREVER. Once the message has been received,
 *                this routine waits as long as necessary for the message
 *                to be completely processed.
 *
 * @retval 0 Message sent.
 * @retval -ENOMSG Returned without waiting.
 * @retval -EAGAIN Waiting period timed out.
 */
int k_mbox_put(struct k_mbox* mbox, struct k_mbox_msg* tx_msg,
               k_timeout_t timeout);

/**
 * @brief Send a mailbox message in an asynchronous manner.
 *
 * This routine sends a message to @a mbox without waiting for a receiver
 * to process it. The message data may be in a buffer or non-existent
 * (i.e. an empty message). Optionally, the semaphore @a sem will be given
 * when the message has been both received and completely processed by
 * the receiver.
 *
 * @param mbox Address of the mailbox.
 * @param tx_msg Address of the transmit message descriptor.
 * @param sem Address of a semaphore, or NULL if none is needed.
 */
void k_mbox_async_put(struct k_mbox* mbox, struct k_mbox_msg* tx_msg,
                      struct k_sem* sem);

/**
 * @brief Receive a mailbox message.
 *
 * This routine receives a message from @a mbox, then optionally retrieves
 * its data and disposes of the message.
 *
 * @param mbox Address of the mailbox.
 * @param rx_msg Address of the receive message descriptor.
 * @param buffer Address of the buffer to receive data, or NULL to defer data
 *               retrieval and message disposal until later.
 * @param timeout Waiting period for a message to be received,
 *                or one of the special values K_NO_WAIT and K_FOREVER.
 *
 * @retval 0 Message received.
 * @retval -ENOMSG Returned without waiting.
 * @retval -EAGAIN Waiting period timed out.
 */
int k_mbox_get(struct k_mbox* mbox, struct k_mbox_msg* rx_msg,
               void* buffer, k_timeout_t timeout);

/**
 * @brief Retrieve mailbox message data into a buffer.
 *
 * This routine completes the processing of a received message by retrieving
 * its data into a buffer, then disposing of the message.
 *
 * Alternatively, this routine can be used to dispose of a received message
 * without retrieving its data.
 *
 * @param rx_msg Address of the receive message descriptor.
 * @param buffer Address of the buffer to receive data, or NULL to discard
 *               the data.
 */
void k_mbox_data_get(struct k_mbox_msg* rx_msg, void* buffer);

/** @} */

/**
 * @defgroup pipe_apis Pipe APIs
 * @ingroup kernel_apis
 * @{
 */

/**
 * @brief initialize a pipe
 *
 * This routine initializes a pipe object, prior to its first use.
 *
 * @param pipe Address of the pipe.
 * @param buffer Address of the pipe's buffer, or NULL if no ring buffer is used.
 * @param buffer_size Size of the pipe's buffer, or zero if no ring buffer is used.
 */
__syscall void k_pipe_init(struct k_pipe* pipe, uint8_t* buffer, size_t buffer_size);

enum pipe_flags {
    PIPE_FLAG_OPEN  = BIT(0),
    PIPE_FLAG_RESET = BIT(1),
};

struct k_pipe {
    size_t waiting;
    struct ring_buf buf;
    struct k_spinlock lock;
    _wait_q_t data;
    _wait_q_t space;
    uint8_t flags;

    Z_DECL_POLL_EVENT

    #ifdef CONFIG_OBJ_CORE_PIPE
    struct k_obj_core  obj_core;
    #endif

    SYS_PORT_TRACING_TRACKING_FIELD(k_pipe)
};

/**
 * @cond INTERNAL_HIDDEN
 */
#define Z_PIPE_INITIALIZER(obj, pipe_buffer, pipe_buffer_size) {        \
    .waiting = 0,                                                       \
    .buf   = RING_BUF_INIT(pipe_buffer, pipe_buffer_size),              \
    .data  = Z_WAIT_Q_INIT(&obj.data),                                  \
    .space = Z_WAIT_Q_INIT(&obj.space),                                 \
    .flags = PIPE_FLAG_OPEN,                                            \
    Z_POLL_EVENT_OBJ_INIT(obj)                                          \
}
/**
 * INTERNAL_HIDDEN @endcond
 */

/**
 * @brief Statically define and initialize a pipe.
 *
 * The pipe can be accessed outside the module where it is defined using:
 *
 * @code extern struct k_pipe <name>; @endcode
 *
 * @param name Name of the pipe.
 * @param pipe_buffer_size Size of the pipe's ring buffer (in bytes)
 *                         or zero if no ring buffer is used.
 * @param pipe_align Alignment of the pipe's ring buffer (power of 2).
 *
 */
#define K_PIPE_DEFINE(name, pipe_buffer_size, pipe_align)       \
    static unsigned char __noinit __aligned(pipe_align)         \
        _k_pipe_buf_##name[pipe_buffer_size];                   \
    STRUCT_SECTION_ITERABLE(k_pipe, name) =                     \
        Z_PIPE_INITIALIZER(name, _k_pipe_buf_##name, pipe_buffer_size)

/**
 * @brief Write data to a pipe
 *
 * This routine writes up to @a len bytes of data to @a pipe.
 * If the pipe is full, the routine will block until the data can be written or the timeout expires.
 *
 * @param pipe Address of the pipe.
 * @param data Address of data to write.
 * @param len Size of data (in bytes).
 * @param timeout Waiting period to wait for the data to be written.
 *
 * @retval number of bytes written on success
 * @retval -EAGAIN if no data could be written before the timeout expired
 * @retval -ECANCELED if the write was interrupted by k_pipe_reset(..)
 * @retval -EPIPE if the pipe was closed
 */
__syscall int k_pipe_write(struct k_pipe* pipe, const uint8_t* data, size_t len,
                           k_timeout_t timeout);

/**
 * @brief Read data from a pipe
 * This routine reads up to @a len bytes of data from @a pipe.
 * If the pipe is empty, the routine will block until the data can be read or the timeout expires.
 *
 * @param pipe Address of the pipe.
 * @param data Address to place the data read from pipe.
 * @param len Requested number of bytes to read.
 * @param timeout Waiting period to wait for the data to be read.
 *
 * @retval number of bytes read on success
 * @retval -EAGAIN if no data could be read before the timeout expired
 * @retval -ECANCELED if the read was interrupted by k_pipe_reset(..)
 * @retval -EPIPE if the pipe was closed
 */
__syscall int k_pipe_read(struct k_pipe* pipe, uint8_t* data, size_t len,
                          k_timeout_t timeout);

/**
 * @brief Reset a pipe
 * This routine resets the pipe, discarding any unread data and unblocking any threads waiting to
 * write or read, causing the waiting threads to return with -ECANCELED. Calling k_pipe_read(..) or
 * k_pipe_write(..) when the pipe is resetting but not yet reset will return -ECANCELED.
 * The pipe is left open after a reset and can be used as normal.
 *
 * @param pipe Address of the pipe.
 */
__syscall void k_pipe_reset(struct k_pipe* pipe);

/**
 * @brief Close a pipe
 *
 * This routine closes a pipe. Any threads that were blocked on the pipe
 * will be unblocked and receive an error code.
 *
 * @param pipe Address of the pipe.
 */
__syscall void k_pipe_close(struct k_pipe* pipe);
/** @} */

/**
 * @cond INTERNAL_HIDDEN
 */
struct k_mem_slab_info {
    uint32_t num_blocks;
    size_t   block_size;
    uint32_t num_used;
    #ifdef CONFIG_MEM_SLAB_TRACE_MAX_UTILIZATION
    uint32_t max_used;
    #endif
};

struct k_mem_slab {
    _wait_q_t wait_q;
    struct k_spinlock lock;
    char* buffer;
    char* free_list;
    struct k_mem_slab_info info;

    SYS_PORT_TRACING_TRACKING_FIELD(k_mem_slab)

    #ifdef CONFIG_OBJ_CORE_MEM_SLAB
    struct k_obj_core obj_core;
    #endif
};

#if (__GTEST == 0U)
#define Z_MEM_SLAB_INITIALIZER(_slab, _slab_buffer, _slab_block_size, \
                               _slab_num_blocks)                \
    {                                                           \
        .wait_q = Z_WAIT_Q_INIT(&(_slab).wait_q),               \
        .lock = {},                                             \
        .buffer = _slab_buffer,                                 \
        .free_list = NULL,                                      \
        .info = {_slab_num_blocks, _slab_block_size, 0}         \
    }
#else /* #CUSTOM@NDRS .lock = {} -> {0} */
#define Z_MEM_SLAB_INITIALIZER(_slab, _slab_buffer, _slab_block_size, \
                               _slab_num_blocks)                \
    {                                                           \
        .wait_q = Z_WAIT_Q_INIT(&(_slab).wait_q),               \
        .lock = {0},                                            \
        .buffer = _slab_buffer,                                 \
        .free_list = NULL,                                      \
        .info = {_slab_num_blocks, _slab_block_size, 0}         \
    }
#endif

/**
 * INTERNAL_HIDDEN @endcond
 */

/**
 * @defgroup mem_slab_apis Memory Slab APIs
 * @ingroup kernel_apis
 * @{
 */

/**
 * @brief Statically define and initialize a memory slab in a user-provided memory section with
 * public (non-static) scope.
 *
 * The memory slab's buffer contains @a slab_num_blocks memory blocks
 * that are @a slab_block_size bytes long. The buffer is aligned to a
 * @a slab_align -byte boundary. To ensure that each memory block is similarly
 * aligned to this boundary, @a slab_block_size must also be a multiple of
 * @a slab_align.
 *
 * The memory slab can be accessed outside the module where it is defined
 * using:
 *
 * @code extern struct k_mem_slab <name>; @endcode
 *
 * @note This macro cannot be used together with a static keyword.
 *       If such a use-case is desired, use @ref K_MEM_SLAB_DEFINE_IN_SECT_STATIC
 *       instead.
 *
 * @param name Name of the memory slab.
 * @param in_section Section attribute specifier such as Z_GENERIC_SECTION.
 * @param slab_block_size Size of each memory block (in bytes).
 * @param slab_num_blocks Number memory blocks.
 * @param slab_align Alignment of the memory slab's buffer (power of 2).
 */
#define K_MEM_SLAB_DEFINE_IN_SECT(name, in_section, slab_block_size, slab_num_blocks, slab_align) \
    BUILD_ASSERT(((slab_block_size) % (slab_align)) == 0,       \
                 "slab_block_size must be a multiple of slab_align"); \
    BUILD_ASSERT((((slab_align) & ((slab_align) - 1)) == 0),    \
                 "slab_align must be a power of 2");            \
    char in_section __aligned(WB_UP(                            \
        slab_align)) _k_mem_slab_buf_##name[(slab_num_blocks) * WB_UP(slab_block_size)]; \
    MSC_DECLARE_SECTION("._k_mem_slab.static")                  \
    STRUCT_SECTION_ITERABLE(k_mem_slab, name) = Z_MEM_SLAB_INITIALIZER( \
        name, _k_mem_slab_buf_##name, WB_UP(slab_block_size), slab_num_blocks)

/**
 * @brief Statically define and initialize a memory slab in a public (non-static) scope.
 *
 * The memory slab's buffer contains @a slab_num_blocks memory blocks
 * that are @a slab_block_size bytes long. The buffer is aligned to a
 * @a slab_align -byte boundary. To ensure that each memory block is similarly
 * aligned to this boundary, @a slab_block_size must also be a multiple of
 * @a slab_align.
 *
 * The memory slab can be accessed outside the module where it is defined
 * using:
 *
 * @code extern struct k_mem_slab <name>; @endcode
 *
 * @note This macro cannot be used together with a static keyword.
 *       If such a use-case is desired, use @ref K_MEM_SLAB_DEFINE_STATIC
 *       instead.
 *
 * @param name Name of the memory slab.
 * @param slab_block_size Size of each memory block (in bytes).
 * @param slab_num_blocks Number memory blocks.
 * @param slab_align Alignment of the memory slab's buffer (power of 2).
 */
#define K_MEM_SLAB_DEFINE(name, slab_block_size, slab_num_blocks, slab_align) \
    K_MEM_SLAB_DEFINE_IN_SECT(name, __noinit_named(k_mem_slab_buf_##name), slab_block_size, \
                              slab_num_blocks, slab_align)

/**
 * @brief Statically define and initialize a memory slab in a user-provided memory section with
 * private (static) scope.
 *
 * The memory slab's buffer contains @a slab_num_blocks memory blocks
 * that are @a slab_block_size bytes long. The buffer is aligned to a
 * @a slab_align -byte boundary. To ensure that each memory block is similarly
 * aligned to this boundary, @a slab_block_size must also be a multiple of
 * @a slab_align.
 *
 * @param name Name of the memory slab.
 * @param in_section Section attribute specifier such as Z_GENERIC_SECTION.
 * @param slab_block_size Size of each memory block (in bytes).
 * @param slab_num_blocks Number memory blocks.
 * @param slab_align Alignment of the memory slab's buffer (power of 2).
 */
#define K_MEM_SLAB_DEFINE_IN_SECT_STATIC(name, in_section, slab_block_size, slab_num_blocks, \
                                         slab_align)            \
    BUILD_ASSERT(((slab_block_size) % (slab_align)) == 0,       \
                 "slab_block_size must be a multiple of slab_align"); \
    BUILD_ASSERT((((slab_align) & ((slab_align) - 1)) == 0),    \
                 "slab_align must be a power of 2");            \
    static char in_section __aligned(WB_UP(                     \
        slab_align)) _k_mem_slab_buf_##name[(slab_num_blocks) * WB_UP(slab_block_size)]; \
    MSC_DECLARE_SECTION("._k_mem_slab.static")                  \
    static STRUCT_SECTION_ITERABLE(k_mem_slab, name) = Z_MEM_SLAB_INITIALIZER( \
        name, _k_mem_slab_buf_##name, WB_UP(slab_block_size), slab_num_blocks)

/**
 * @brief Statically define and initialize a memory slab in a private (static) scope.
 *
 * The memory slab's buffer contains @a slab_num_blocks memory blocks
 * that are @a slab_block_size bytes long. The buffer is aligned to a
 * @a slab_align -byte boundary. To ensure that each memory block is similarly
 * aligned to this boundary, @a slab_block_size must also be a multiple of
 * @a slab_align.
 *
 * @param name Name of the memory slab.
 * @param slab_block_size Size of each memory block (in bytes).
 * @param slab_num_blocks Number memory blocks.
 * @param slab_align Alignment of the memory slab's buffer (power of 2).
 */
#define K_MEM_SLAB_DEFINE_STATIC(name, slab_block_size, slab_num_blocks, slab_align) \
    K_MEM_SLAB_DEFINE_IN_SECT_STATIC(name, __noinit_named(k_mem_slab_buf_##name), \
                                     slab_block_size, slab_num_blocks, slab_align)

/**
 * @brief Initialize a memory slab.
 *
 * Initializes a memory slab, prior to its first use.
 *
 * The memory slab's buffer contains @a slab_num_blocks memory blocks
 * that are @a slab_block_size bytes long. The buffer must be aligned to an
 * N-byte boundary matching a word boundary, where N is a power of 2
 * (i.e. 4 on 32-bit systems, 8, 16, ...).
 * To ensure that each memory block is similarly aligned to this boundary,
 * @a slab_block_size must also be a multiple of N.
 *
 * @param slab Address of the memory slab.
 * @param buffer Pointer to buffer used for the memory blocks.
 * @param block_size Size of each memory block (in bytes).
 * @param num_blocks Number of memory blocks.
 *
 * @retval 0 on success
 * @retval -EINVAL invalid data supplied
 *
 */
int k_mem_slab_init(struct k_mem_slab* slab, void* buffer,
                    size_t block_size, uint32_t num_blocks);

/**
 * @brief Allocate memory from a memory slab.
 *
 * This routine allocates a memory block from a memory slab.
 *
 * @note @a timeout must be set to K_NO_WAIT if called from ISR.
 * @note When CONFIG_MULTITHREADING=n any @a timeout is treated as K_NO_WAIT.
 *
 * @funcprops \isr_ok
 *
 * @param slab Address of the memory slab.
 * @param mem Pointer to block address area.
 * @param timeout Waiting period to wait for operation to complete.
 *        Use K_NO_WAIT to return without waiting,
 *        or K_FOREVER to wait as long as necessary.
 *
 * @retval 0 Memory allocated. The block address area pointed at by @a mem
 *         is set to the starting address of the memory block.
 * @retval -ENOMEM Returned without waiting.
 * @retval -EAGAIN Waiting period timed out.
 * @retval -EINVAL Invalid data supplied
 */
int k_mem_slab_alloc(struct k_mem_slab* slab, void** mem,
                     k_timeout_t timeout);

/**
 * @brief Free memory allocated from a memory slab.
 *
 * This routine releases a previously allocated memory block back to its
 * associated memory slab.
 *
 * @funcprops \isr_ok
 *
 * @param slab Address of the memory slab.
 * @param mem Pointer to the memory block (as returned by k_mem_slab_alloc()).
 */
void k_mem_slab_free(struct k_mem_slab* slab, void* mem);

/**
 * @brief Get the number of used blocks in a memory slab.
 *
 * This routine gets the number of memory blocks that are currently
 * allocated in @a slab.
 *
 * @funcprops \isr_ok
 *
 * @param slab Address of the memory slab.
 *
 * @return Number of allocated memory blocks.
 */
static inline uint32_t k_mem_slab_num_used_get(struct k_mem_slab* slab) {
    return (slab->info.num_used);
}

/**
 * @brief Get the number of maximum used blocks so far in a memory slab.
 *
 * This routine gets the maximum number of memory blocks that were
 * allocated in @a slab.
 *
 * @funcprops \isr_ok
 *
 * @param slab Address of the memory slab.
 *
 * @return Maximum number of allocated memory blocks.
 */
static inline uint32_t k_mem_slab_max_used_get(struct k_mem_slab* slab) {
    #ifdef CONFIG_MEM_SLAB_TRACE_MAX_UTILIZATION
    return (slab->info.max_used);
    #else
    ARG_UNUSED(slab);
    return (0);
    #endif
}

/**
 * @brief Get the number of unused blocks in a memory slab.
 *
 * This routine gets the number of memory blocks that are currently
 * unallocated in @a slab.
 *
 * @funcprops \isr_ok
 *
 * @param slab Address of the memory slab.
 *
 * @return Number of unallocated memory blocks.
 */
static inline uint32_t k_mem_slab_num_free_get(struct k_mem_slab* slab) {
    return (slab->info.num_blocks - slab->info.num_used);
}

/**
 * @brief Get the memory stats for a memory slab
 *
 * This routine gets the runtime memory usage stats for the slab @a slab.
 *
 * @funcprops \isr_ok
 *
 * @param slab Address of the memory slab
 * @param stats Pointer to memory into which to copy memory usage statistics
 *
 * @retval 0 Success
 * @retval -EINVAL Any parameter points to NULL
 */

int k_mem_slab_runtime_stats_get(struct k_mem_slab* slab, struct sys_memory_stats* stats);

/**
 * @brief Reset the maximum memory usage for a slab
 *
 * This routine resets the maximum memory usage for the slab @a slab to its
 * current usage.
 *
 * @funcprops \isr_ok
 *
 * @param slab Address of the memory slab
 *
 * @retval 0 Success
 * @retval -EINVAL Memory slab is NULL
 */
int k_mem_slab_runtime_stats_reset_max(struct k_mem_slab* slab);

/** @} */

/**
 * @addtogroup heap_apis
 * @{
 */

/* kernel synchronized heap struct */

struct /**/k_heap {
    struct sys_heap heap;
    _wait_q_t wait_q;
    struct k_spinlock lock;
};

/**
 * @brief Initialize a k_heap
 *
 * This constructs a synchronized k_heap object over a memory region
 * specified by the user.  Note that while any alignment and size can
 * be passed as valid parameters, internal alignment restrictions
 * inside the inner sys_heap mean that not all bytes may be usable as
 * allocated memory.
 *
 * @param h Heap struct to initialize
 * @param mem Pointer to memory.
 * @param bytes Size of memory region, in bytes
 */
void k_heap_init(struct k_heap* h, void* mem,
                 size_t bytes) __attribute_nonnull(1);

/**
 * @brief Allocate aligned memory from a k_heap
 *
 * Behaves in all ways like k_heap_alloc(), except that the returned
 * memory (if available) will have a starting address in memory which
 * is a multiple of the specified power-of-two alignment value in
 * bytes.  The resulting memory can be returned to the heap using
 * k_heap_free().
 *
 * @note @a timeout must be set to K_NO_WAIT if called from ISR.
 * @note When CONFIG_MULTITHREADING=n any @a timeout is treated as K_NO_WAIT.
 *
 * @funcprops \isr_ok
 *
 * @param h Heap from which to allocate
 * @param align Alignment in bytes, must be a power of two
 * @param bytes Number of bytes requested
 * @param timeout How long to wait, or K_NO_WAIT
 * @return Pointer to memory the caller can now use
 */
void* k_heap_aligned_alloc(struct k_heap* h, size_t align, size_t bytes,
                           k_timeout_t timeout) __attribute_nonnull(1);

/**
 * @brief Allocate memory from a k_heap
 *
 * Allocates and returns a memory buffer from the memory region owned
 * by the heap.  If no memory is available immediately, the call will
 * block for the specified timeout (constructed via the standard
 * timeout API, or K_NO_WAIT or K_FOREVER) waiting for memory to be
 * freed.  If the allocation cannot be performed by the expiration of
 * the timeout, NULL will be returned.
 * Allocated memory is aligned on a multiple of pointer sizes.
 *
 * @note @a timeout must be set to K_NO_WAIT if called from ISR.
 * @note When CONFIG_MULTITHREADING=n any @a timeout is treated as K_NO_WAIT.
 *
 * @funcprops \isr_ok
 *
 * @param h Heap from which to allocate
 * @param bytes Desired size of block to allocate
 * @param timeout How long to wait, or K_NO_WAIT
 * @return A pointer to valid heap memory, or NULL
 */
void* k_heap_alloc(struct k_heap* h, size_t bytes,
                   k_timeout_t timeout) __attribute_nonnull(1);

/**
 * @brief Allocate and initialize memory for an array of objects from a k_heap
 *
 * Allocates memory for an array of num objects of size and initializes all
 * bytes in the allocated storage to zero.  If no memory is available
 * immediately, the call will block for the specified timeout (constructed
 * via the standard timeout API, or K_NO_WAIT or K_FOREVER) waiting for memory
 * to be freed.  If the allocation cannot be performed by the expiration of
 * the timeout, NULL will be returned.
 * Allocated memory is aligned on a multiple of pointer sizes.
 *
 * @note @a timeout must be set to K_NO_WAIT if called from ISR.
 * @note When CONFIG_MULTITHREADING=n any @a timeout is treated as K_NO_WAIT.
 *
 * @funcprops \isr_ok
 *
 * @param h Heap from which to allocate
 * @param num Number of objects to allocate
 * @param size Desired size of each object to allocate
 * @param timeout How long to wait, or K_NO_WAIT
 * @return A pointer to valid heap memory, or NULL
 */
void *k_heap_calloc(struct k_heap *h, size_t num, size_t size, k_timeout_t timeout)
    __attribute_nonnull(1);

/**
 * @brief Reallocate memory from a k_heap
 *
 * Reallocates and returns a memory buffer from the memory region owned
 * by the heap.  If no memory is available immediately, the call will
 * block for the specified timeout (constructed via the standard
 * timeout API, or K_NO_WAIT or K_FOREVER) waiting for memory to be
 * freed.  If the allocation cannot be performed by the expiration of
 * the timeout, NULL will be returned.
 * Reallocated memory is aligned on a multiple of pointer sizes.
 *
 * @note @a timeout must be set to K_NO_WAIT if called from ISR.
 * @note When CONFIG_MULTITHREADING=n any @a timeout is treated as K_NO_WAIT.
 *
 * @funcprops \isr_ok
 *
 * @param h Heap from which to allocate
 * @param ptr Original pointer returned from a previous allocation
 * @param bytes Desired size of block to allocate
 * @param timeout How long to wait, or K_NO_WAIT
 *
 * @return Pointer to memory the caller can now use, or NULL
 */
void *k_heap_realloc(struct k_heap *h, void *ptr, size_t bytes, k_timeout_t timeout)
__attribute_nonnull(1);

/**
 * @brief Free memory allocated by k_heap_alloc()
 *
 * Returns the specified memory block, which must have been returned
 * from k_heap_alloc(), to the heap for use by other callers.  Passing
 * a NULL block is legal, and has no effect.
 *
 * @param h Heap to which to return the memory
 * @param mem A valid memory block, or NULL
 */
void k_heap_free(struct k_heap* h, void* mem) __attribute_nonnull(1);

/* Minimum heap sizes needed to return a successful 1-byte allocation.
 * Assumes a chunk aligned (8 byte) memory buffer.
 */
#ifdef CONFIG_SYS_HEAP_RUNTIME_STATS
#define Z_HEAP_MIN_SIZE ((sizeof(void*) > 4) ? 80 : 52)
#else
#define Z_HEAP_MIN_SIZE ((sizeof(void*) > 4) ? 56 : 44)
#endif /* CONFIG_SYS_HEAP_RUNTIME_STATS */

/**
 * @brief Define a static k_heap in the specified linker section
 *
 * This macro defines and initializes a static memory region and
 * k_heap of the requested size in the specified linker section.
 * After kernel start, &name can be used as if k_heap_init() had
 * been called.
 *
 * Note that this macro enforces a minimum size on the memory region
 * to accommodate metadata requirements.  Very small heaps will be
 * padded to fit.
 *
 * @param name Symbol name for the struct k_heap object
 * @param bytes Size of memory region, in bytes
 * @param in_section Section attribute specifier such as Z_GENERIC_SECTION.
 */
#define Z_HEAP_DEFINE_IN_SECT(name, bytes, in_section)          \
    MSC_DECLARE_SECTION("._k_heap.static")                      \
    char in_section __aligned(8) /* CHUNK_UNIT */               \
        kheap_##name[MAX(bytes, Z_HEAP_MIN_SIZE)];              \
    STRUCT_SECTION_ITERABLE(k_heap, name) = {                   \
        .heap = {                                               \
            .init_mem   = kheap_##name,                         \
            .init_bytes = MAX(bytes, Z_HEAP_MIN_SIZE),          \
        },                                                      \
    }

/**
 * @brief Define a static k_heap
 *
 * This macro defines and initializes a static memory region and
 * k_heap of the requested size.  After kernel start, &name can be
 * used as if k_heap_init() had been called.
 *
 * Note that this macro enforces a minimum size on the memory region
 * to accommodate metadata requirements.  Very small heaps will be
 * padded to fit.
 *
 * @param name Symbol name for the struct k_heap object
 * @param bytes Size of memory region, in bytes
 */
#define K_HEAP_DEFINE(name, bytes)                              \
    Z_HEAP_DEFINE_IN_SECT(name, bytes,                          \
                          __noinit_named(kheap_buf_##name))

/**
 * @brief Define a static k_heap in uncached memory
 *
 * This macro defines and initializes a static memory region and
 * k_heap of the requested size in uncached memory.  After kernel
 * start, &name can be used as if k_heap_init() had been called.
 *
 * Note that this macro enforces a minimum size on the memory region
 * to accommodate metadata requirements.  Very small heaps will be
 * padded to fit.
 *
 * @param name Symbol name for the struct k_heap object
 * @param bytes Size of memory region, in bytes
 */
#define K_HEAP_DEFINE_NOCACHE(name, bytes)                      \
    Z_HEAP_DEFINE_IN_SECT(name, bytes, __nocache)

/** @brief Get the array of statically defined heaps
 *
 * Returns the pointer to the start of the static heap array.
 * Static heaps are those declared through one of the `K_HEAP_DEFINE`
 * macros.
 *
 * @param heap Pointer to location where heap array address is written
 * @return Number of static heaps
 */
int k_heap_array_get(struct k_heap **heap);

/**
 * @}
 */

/**
 * @defgroup heap_apis Heap APIs
 * @brief Memory allocation from the Heap
 * @ingroup kernel_apis
 * @{
 */

/**
 * @brief Allocate memory from the heap with a specified alignment.
 *
 * This routine provides semantics similar to aligned_alloc(); memory is
 * allocated from the heap with a specified alignment. However, one minor
 * difference is that k_aligned_alloc() accepts any non-zero @p size,
 * whereas aligned_alloc() only accepts a @p size that is an integral
 * multiple of @p align.
 *
 * Above, aligned_alloc() refers to:
 * C11 standard (ISO/IEC 9899:2011): 7.22.3.1
 * The aligned_alloc function (p: 347-348)
 *
 * @param align Alignment of memory requested (in bytes).
 * @param size Amount of memory requested (in bytes).
 *
 * @return Address of the allocated memory if successful; otherwise NULL.
 */
void* k_aligned_alloc(size_t align, size_t size);

/**
 * @brief Allocate memory from the heap.
 *
 * This routine provides traditional malloc() semantics. Memory is
 * allocated from the heap memory pool.
 * Allocated memory is aligned on a multiple of pointer sizes.
 *
 * @param size Amount of memory requested (in bytes).
 *
 * @return Address of the allocated memory if successful; otherwise NULL.
 */
void* k_malloc(size_t size);

/**
 * @brief Free memory allocated from heap.
 *
 * This routine provides traditional free() semantics. The memory being
 * returned must have been allocated from the heap memory pool.
 *
 * If @a ptr is NULL, no operation is performed.
 *
 * @param ptr Pointer to previously allocated memory.
 */
void k_free(void* ptr);

/**
 * @brief Allocate memory from heap, array style
 *
 * This routine provides traditional calloc() semantics. Memory is
 * allocated from the heap memory pool and zeroed.
 *
 * @param nmemb Number of elements in the requested array
 * @param size Size of each array element (in bytes).
 *
 * @return Address of the allocated memory if successful; otherwise NULL.
 */
void* k_calloc(size_t nmemb, size_t size);

/** @brief Expand the size of an existing allocation
 *
 * Returns a pointer to a new memory region with the same contents,
 * but a different allocated size.  If the new allocation can be
 * expanded in place, the pointer returned will be identical.
 * Otherwise the data will be copies to a new block and the old one
 * will be freed as per sys_heap_free().  If the specified size is
 * smaller than the original, the block will be truncated in place and
 * the remaining memory returned to the heap.  If the allocation of a
 * new block fails, then NULL will be returned and the old block will
 * not be freed or modified.
 *
 * @param ptr Original pointer returned from a previous allocation
 * @param size Amount of memory requested (in bytes).
 *
 * @return Pointer to memory the caller can now use, or NULL.
 */
void *k_realloc(void *ptr, size_t size);

/** @} */

/* polling API - PRIVATE */

#ifdef CONFIG_POLL
#define _INIT_OBJ_POLL_EVENT(obj)   \
    do {                            \
        (obj)->poll_event = NULL;   \
    } while (false)
#else
#define _INIT_OBJ_POLL_EVENT(obj)   \
    do {                            \
        /* pass */                  \
    } while (false)
#endif

/* private - types bit positions */
enum _poll_types_bits {
    /* can be used to ignore an event */
    _POLL_TYPE_IGNORE,

    /* to be signaled by k_poll_signal_raise() */
    _POLL_TYPE_SIGNAL,

    /* semaphore availability */
    _POLL_TYPE_SEM_AVAILABLE,

    /* queue/FIFO/LIFO data availability */
    _POLL_TYPE_DATA_AVAILABLE,

    /* msgq data availability */
    _POLL_TYPE_MSGQ_DATA_AVAILABLE,

    /* pipe data availability */
    _POLL_TYPE_PIPE_DATA_AVAILABLE,

    _POLL_NUM_TYPES
};

#define Z_POLL_TYPE_BIT(type) (1U << ((type) - 1U))

/* private - states bit positions */
enum _poll_states_bits {
    /* default state when creating event */
    _POLL_STATE_NOT_READY,

    /* signaled by k_poll_signal_raise() */
    _POLL_STATE_SIGNALED,

    /* semaphore is available */
    _POLL_STATE_SEM_AVAILABLE,

    /* data is available to read on queue/FIFO/LIFO */
    _POLL_STATE_DATA_AVAILABLE,

    /* queue/FIFO/LIFO wait was cancelled */
    _POLL_STATE_CANCELLED,

    /* data is available to read on a message queue */
    _POLL_STATE_MSGQ_DATA_AVAILABLE,

    /* data is available to read from a pipe */
    _POLL_STATE_PIPE_DATA_AVAILABLE,

    _POLL_NUM_STATES
};

#define Z_POLL_STATE_BIT(state) (1U << ((state) - 1U))

#define _POLL_EVENT_NUM_UNUSED_BITS \
    (32 - (0 \
           + 8 /* tag */ \
           + _POLL_NUM_TYPES \
           + _POLL_NUM_STATES \
           + 1 /* modes */ \
          ))

/* end of polling API - PRIVATE */

/**
 * @defgroup poll_apis Async polling APIs
 * @brief An API to wait concurrently for any one of multiple conditions to be
 *        fulfilled
 * @ingroup kernel_apis
 * @{
 */

/* Public polling API */

/* public - values for k_poll_event.type bitfield */
#define K_POLL_TYPE_IGNORE              0
#define K_POLL_TYPE_SIGNAL              Z_POLL_TYPE_BIT(_POLL_TYPE_SIGNAL)
#define K_POLL_TYPE_SEM_AVAILABLE       Z_POLL_TYPE_BIT(_POLL_TYPE_SEM_AVAILABLE)
#define K_POLL_TYPE_DATA_AVAILABLE      Z_POLL_TYPE_BIT(_POLL_TYPE_DATA_AVAILABLE)
#define K_POLL_TYPE_FIFO_DATA_AVAILABLE K_POLL_TYPE_DATA_AVAILABLE
#define K_POLL_TYPE_MSGQ_DATA_AVAILABLE Z_POLL_TYPE_BIT(_POLL_TYPE_MSGQ_DATA_AVAILABLE)
#define K_POLL_TYPE_PIPE_DATA_AVAILABLE Z_POLL_TYPE_BIT(_POLL_TYPE_PIPE_DATA_AVAILABLE)

/* public - polling modes */
enum k_poll_modes {
    /* polling thread does not take ownership of objects when available */
    K_POLL_MODE_NOTIFY_ONLY = 0,

    K_POLL_NUM_MODES
};

/* public - values for k_poll_event.state bitfield */
#define K_POLL_STATE_NOT_READY           0
#define K_POLL_STATE_SIGNALED            Z_POLL_STATE_BIT(_POLL_STATE_SIGNALED)
#define K_POLL_STATE_SEM_AVAILABLE       Z_POLL_STATE_BIT(_POLL_STATE_SEM_AVAILABLE)
#define K_POLL_STATE_DATA_AVAILABLE      Z_POLL_STATE_BIT(_POLL_STATE_DATA_AVAILABLE)
#define K_POLL_STATE_FIFO_DATA_AVAILABLE K_POLL_STATE_DATA_AVAILABLE
#define K_POLL_STATE_MSGQ_DATA_AVAILABLE Z_POLL_STATE_BIT(_POLL_STATE_MSGQ_DATA_AVAILABLE)
#define K_POLL_STATE_PIPE_DATA_AVAILABLE Z_POLL_STATE_BIT(_POLL_STATE_PIPE_DATA_AVAILABLE)
#define K_POLL_STATE_CANCELLED           Z_POLL_STATE_BIT(_POLL_STATE_CANCELLED)

/* public - poll signal object */
struct k_poll_signal {
    /** PRIVATE - DO NOT TOUCH */
    sys_dlist_t poll_events;

    /**
     * 1 if the event has been signaled, 0 otherwise. Stays set to 1 until
     * user resets it to 0.
     */
    unsigned int signaled;

    /** custom result value passed to k_poll_signal_raise() if needed */
    int result;
};

#define K_POLL_SIGNAL_INITIALIZER(obj) \
    { \
    .poll_events = SYS_DLIST_STATIC_INIT(&obj.poll_events), \
    .signaled = 0, \
    .result = 0, \
    }

/**
 * @brief Poll Event
 *
 */
struct k_poll_event {
    /** PRIVATE - DO NOT TOUCH */
    sys_dnode_t _node;

    /** PRIVATE - DO NOT TOUCH */
    struct z_poller* poller;

    /** optional user-specified tag, opaque, untouched by the API */
    uint32_t tag : 8;

    /** bitfield of event types (bitwise-ORed K_POLL_TYPE_xxx values) */
    uint32_t type : _POLL_NUM_TYPES;

    /** bitfield of event states (bitwise-ORed K_POLL_STATE_xxx values) */
    uint32_t state : _POLL_NUM_STATES;

    /** mode of operation, from enum k_poll_modes */
    uint32_t mode : 1;

    /** unused bits in 32-bit word */
    uint32_t unused : _POLL_EVENT_NUM_UNUSED_BITS;

    /** per-type data */
    union {
        /* The typed_* fields below are used by K_POLL_EVENT_*INITIALIZER() macros to ensure
         * type safety of polled objects.
         */
        void *obj, *typed_K_POLL_TYPE_IGNORE;
        struct k_poll_signal *signal, *typed_K_POLL_TYPE_SIGNAL;
        struct k_sem *sem, *typed_K_POLL_TYPE_SEM_AVAILABLE;
        struct k_fifo *fifo, *typed_K_POLL_TYPE_FIFO_DATA_AVAILABLE;
        struct k_queue *queue, *typed_K_POLL_TYPE_DATA_AVAILABLE;
        struct k_msgq *msgq, *typed_K_POLL_TYPE_MSGQ_DATA_AVAILABLE;
        struct k_pipe *pipe, *typed_K_POLL_TYPE_PIPE_DATA_AVAILABLE;
    };
};

#define K_POLL_EVENT_INITIALIZER(_event_type, _event_mode, _event_obj) \
    {                                                           \
    .poller = NULL,                                             \
    .type = _event_type,                                        \
    .state = K_POLL_STATE_NOT_READY,                            \
    .mode = _event_mode,                                        \
    .unused = 0,                                                \
    {                                                           \
        .typed_##_event_type = _event_obj,                      \
    },                                                          \
    }

#define K_POLL_EVENT_STATIC_INITIALIZER(_event_type, _event_mode, _event_obj, \
                                        event_tag)              \
    {                                                           \
    .tag    = event_tag,                                        \
    .type   = _event_type,                                      \
    .state  = K_POLL_STATE_NOT_READY,                           \
    .mode   = _event_mode,                                      \
    .unused = 0,                                                \
    {                                                           \
        .typed_##_event_type = _event_obj,                      \
    },                                                          \
    }

/**
 * @brief Initialize one struct k_poll_event instance
 *
 * After this routine is called on a poll event, the event it ready to be
 * placed in an event array to be passed to k_poll().
 *
 * @param event The event to initialize.
 * @param type A bitfield of the types of event, from the K_POLL_TYPE_xxx
 *             values. Only values that apply to the same object being polled
 *             can be used together. Choosing K_POLL_TYPE_IGNORE disables the
 *             event.
 * @param mode Future. Use K_POLL_MODE_NOTIFY_ONLY.
 * @param obj Kernel object or poll signal.
 */

void k_poll_event_init(struct k_poll_event* event, uint32_t type,
                       int mode, void* obj);

/**
 * @brief Wait for one or many of multiple poll events to occur
 *
 * This routine allows a thread to wait concurrently for one or many of
 * multiple poll events to have occurred. Such events can be a kernel object
 * being available, like a semaphore, or a poll signal event.
 *
 * When an event notifies that a kernel object is available, the kernel object
 * is not "given" to the thread calling k_poll(): it merely signals the fact
 * that the object was available when the k_poll() call was in effect. Also,
 * all threads trying to acquire an object the regular way, i.e. by pending on
 * the object, have precedence over the thread polling on the object. This
 * means that the polling thread will never get the poll event on an object
 * until the object becomes available and its pend queue is empty. For this
 * reason, the k_poll() call is more effective when the objects being polled
 * only have one thread, the polling thread, trying to acquire them.
 *
 * When k_poll() returns 0, the caller should loop on all the events that were
 * passed to k_poll() and check the state field for the values that were
 * expected and take the associated actions.
 *
 * Before being reused for another call to k_poll(), the user has to reset the
 * state field to K_POLL_STATE_NOT_READY.
 *
 * When called from user mode, a temporary memory allocation is required from
 * the caller's resource pool.
 *
 * @param events An array of events to be polled for.
 * @param num_events The number of events in the array.
 * @param timeout Waiting period for an event to be ready,
 *                or one of the special values K_NO_WAIT and K_FOREVER.
 *
 * @retval 0 One or more events are ready.
 * @retval -EAGAIN Waiting period timed out.
 * @retval -EINTR Polling has been interrupted, e.g. with
 *         k_queue_cancel_wait(). All output events are still set and valid,
 *         cancelled event(s) will be set to K_POLL_STATE_CANCELLED. In other
 *         words, -EINTR status means that at least one of output events is
 *         K_POLL_STATE_CANCELLED.
 * @retval -ENOMEM Thread resource pool insufficient memory (user mode only)
 * @retval -EINVAL Bad parameters (user mode only)
 */

__syscall int k_poll(struct k_poll_event* events, int num_events,
                     k_timeout_t timeout);

/**
 * @brief Initialize a poll signal object.
 *
 * Ready a poll signal object to be signaled via k_poll_signal_raise().
 *
 * @param sig A poll signal.
 */

__syscall void k_poll_signal_init(struct k_poll_signal* sig);

/**
 * @brief Reset a poll signal object's state to unsignaled.
 *
 * @param sig A poll signal object
 */
__syscall void k_poll_signal_reset(struct k_poll_signal* sig);

/**
 * @brief Fetch the signaled state and result value of a poll signal
 *
 * @param sig A poll signal object
 * @param signaled An integer buffer which will be written nonzero if the
 *                 object was signaled
 * @param result An integer destination buffer which will be written with the
 *               result value if the object was signaled, or an undefined
 *               value if it was not.
 */
__syscall void k_poll_signal_check(struct k_poll_signal* sig,
                                   unsigned int* signaled, int* result);

/**
 * @brief Signal a poll signal object.
 *
 * This routine makes ready a poll signal, which is basically a poll event of
 * type K_POLL_TYPE_SIGNAL. If a thread was polling on that event, it will be
 * made ready to run. A @a result value can be specified.
 *
 * The poll signal contains a 'signaled' field that, when set by
 * k_poll_signal_raise(), stays set until the user sets it back to 0 with
 * k_poll_signal_reset(). It thus has to be reset by the user before being
 * passed again to k_poll() or k_poll() will consider it being signaled, and
 * will return immediately.
 *
 * @note The result is stored and the 'signaled' field is set even if
 * this function returns an error indicating that an expiring poll was
 * not notified.  The next k_poll() will detect the missed raise.
 *
 * @param sig A poll signal.
 * @param result The value to store in the result field of the signal.
 *
 * @retval 0 The signal was delivered successfully.
 * @retval -EAGAIN The polling thread's timeout is in the process of expiring.
 */

__syscall int k_poll_signal_raise(struct k_poll_signal* sig, int result);

/** @} */

/**
 * @defgroup cpu_idle_apis CPU Idling APIs
 * @ingroup kernel_apis
 * @{
 */
/**
 * @brief Make the CPU idle.
 *
 * This function makes the CPU idle until an event wakes it up.
 *
 * In a regular system, the idle thread should be the only thread responsible
 * for making the CPU idle and triggering any type of power management.
 * However, in some more constrained systems, such as a single-threaded system,
 * the only thread would be responsible for this if needed.
 *
 * @note In some architectures, before returning, the function unmasks interrupts
 * unconditionally.
 */
static inline void k_cpu_idle(void) {
    arch_cpu_idle();
}

/**
 * @brief Make the CPU idle in an atomic fashion.
 *
 * Similar to k_cpu_idle(), but must be called with interrupts locked.
 *
 * Enabling interrupts and entering a low-power mode will be atomic,
 * i.e. there will be no period of time where interrupts are enabled before
 * the processor enters a low-power mode.
 *
 * After waking up from the low-power mode, the interrupt lockout state will
 * be restored as if by irq_unlock(key).
 *
 * @param key Interrupt locking key obtained from irq_lock().
 */
static inline void k_cpu_atomic_idle(unsigned int key) {
    arch_cpu_atomic_idle(key);
}

/**
 * @}
 */

/**
 * @cond INTERNAL_HIDDEN
 * @internal
 */
#ifdef ARCH_EXCEPT
/* This architecture has direct support for triggering a CPU exception */
#if defined(_MSC_VER)   /* #CUSTOM@NDRS */
#define z_except_reason(reason)
#else
#define z_except_reason(reason) ARCH_EXCEPT(reason)
#endif
#else

#if !defined(CONFIG_ASSERT_NO_FILE_INFO)
#define __EXCEPT_LOC() __ASSERT_PRINT("@ %s:%d\n", __FILE__, __LINE__)
#else
#define __EXCEPT_LOC()
#endif

/* NOTE: This is the implementation for arches that do not implement
 * ARCH_EXCEPT() to generate a real CPU exception.
 *
 * We won't have a real exception frame to determine the PC value when
 * the oops occurred, so print file and line number before we jump into
 * the fatal error handler.
 */
#define z_except_reason(reason) \
    do {                        \
        __EXCEPT_LOC();         \
        z_fatal_error(reason, NULL);    \
    } while (false)

#endif /* _ARCH__EXCEPT */
/**
 * INTERNAL_HIDDEN @endcond
 */

/**
 * @brief Fatally terminate a thread
 *
 * This should be called when a thread has encountered an unrecoverable
 * runtime condition and needs to terminate. What this ultimately
 * means is determined by the _fatal_error_handler() implementation, which
 * will be called with reason code K_ERR_KERNEL_OOPS.
 *
 * If this is called from ISR context, the default system fatal error handler
 * will treat it as an unrecoverable system error, just like k_panic().
 */
#define k_oops()    z_except_reason(K_ERR_KERNEL_OOPS)

/**
 * @brief Fatally terminate the system
 *
 * This should be called when the Zephyr kernel has encountered an
 * unrecoverable runtime condition and needs to terminate. What this ultimately
 * means is determined by the _fatal_error_handler() implementation, which
 * will be called with reason code K_ERR_KERNEL_PANIC.
 */
#define k_panic()   z_except_reason(K_ERR_KERNEL_PANIC)

/**
 * @cond INTERNAL_HIDDEN
 */

/*
 * private APIs that are utilized by one or more public APIs
 */

/**
 * @internal
 */
void z_timer_expiration_handler(struct _timeout const* timeout);
/**
 * INTERNAL_HIDDEN @endcond
 */

#ifdef CONFIG_PRINTK
/**
 * @brief Emit a character buffer to the console device
 *
 * @param c String of characters to print
 * @param n The length of the string
 *
 */
__syscall void k_str_out(char* c, size_t n);
#endif

/**
 * @defgroup float_apis Floating Point APIs
 * @ingroup kernel_apis
 * @{
 */

/**
 * @brief Disable preservation of floating point context information.
 *
 * This routine informs the kernel that the specified thread
 * will no longer be using the floating point registers.
 *
 * @warning
 * Some architectures apply restrictions on how the disabling of floating
 * point preservation may be requested, see arch_float_disable.
 *
 * @warning
 * This routine should only be used to disable floating point support for
 * a thread that currently has such support enabled.
 *
 * @param thread ID of thread.
 *
 * @retval 0        On success.
 * @retval -ENOTSUP If the floating point disabling is not implemented.
 *         -EINVAL  If the floating point disabling could not be performed.
 */
__syscall int k_float_disable(struct k_thread* thread);

/**
 * @brief Enable preservation of floating point context information.
 *
 * This routine informs the kernel that the specified thread
 * will use the floating point registers.

 * Invoking this routine initializes the thread's floating point context info
 * to that of an FPU that has been reset. The next time the thread is scheduled
 * by z_swap() it will either inherit an FPU that is guaranteed to be in a
 * "sane" state (if the most recent user of the FPU was cooperatively swapped
 * out) or the thread's own floating point context will be loaded (if the most
 * recent user of the FPU was preempted, or if this thread is the first user
 * of the FPU). Thereafter, the kernel will protect the thread's FP context
 * so that it is not altered during a preemptive context switch.
 *
 * The @a options parameter indicates which floating point register sets will
 * be used by the specified thread.
 *
 * For x86 options:
 *
 * - K_FP_REGS  indicates x87 FPU and MMX registers only
 * - K_SSE_REGS indicates SSE registers (and also x87 FPU and MMX registers)
 *
 * @warning
 * Some architectures apply restrictions on how the enabling of floating
 * point preservation may be requested, see arch_float_enable.
 *
 * @warning
 * This routine should only be used to enable floating point support for
 * a thread that currently has such support enabled.
 *
 * @param thread  ID of thread.
 * @param options architecture dependent options
 *
 * @retval 0        On success.
 * @retval -ENOTSUP If the floating point enabling is not implemented.
 *         -EINVAL  If the floating point enabling could not be performed.
 */
__syscall int k_float_enable(struct k_thread* thread, unsigned int options);

/**
 * @}
 */

/**
 * @brief Get the runtime statistics of a thread
 *
 * @param thread ID of thread.
 * @param stats Pointer to struct to copy statistics into.
 * @return -EINVAL if null pointers, otherwise 0
 */
int k_thread_runtime_stats_get(k_tid_t thread,
                               k_thread_runtime_stats_t* stats);

/**
 * @brief Get the runtime statistics of all threads
 *
 * @param stats Pointer to struct to copy statistics into.
 * @return -EINVAL if null pointers, otherwise 0
 */
int k_thread_runtime_stats_all_get(k_thread_runtime_stats_t* stats);

/**
 * @brief Get the runtime statistics of all threads on specified cpu
 *
 * @param cpu The cpu number
 * @param stats Pointer to struct to copy statistics into.
 * @return -EINVAL if null pointers, otherwise 0
 */
int k_thread_runtime_stats_cpu_get(int cpu, k_thread_runtime_stats_t *stats);

/**
 * @brief Enable gathering of runtime statistics for specified thread
 *
 * This routine enables the gathering of runtime statistics for the specified
 * thread.
 *
 * @param thread ID of thread
 * @return -EINVAL if invalid thread ID, otherwise 0
 */
int k_thread_runtime_stats_enable(k_tid_t thread);

/**
 * @brief Disable gathering of runtime statistics for specified thread
 *
 * This routine disables the gathering of runtime statistics for the specified
 * thread.
 *
 * @param thread ID of thread
 * @return -EINVAL if invalid thread ID, otherwise 0
 */
int k_thread_runtime_stats_disable(k_tid_t thread);

/**
 * @brief Enable gathering of system runtime statistics
 *
 * This routine enables the gathering of system runtime statistics. Note that
 * it does not affect the gathering of similar statistics for individual
 * threads.
 */
void k_sys_runtime_stats_enable(void);

/**
 * @brief Disable gathering of system runtime statistics
 *
 * This routine disables the gathering of system runtime statistics. Note that
 * it does not affect the gathering of similar statistics for individual
 * threads.
 */
void k_sys_runtime_stats_disable(void);

#ifdef __cplusplus
}
#endif

#include <zephyr/tracing/tracing.h>
#include <zephyr/syscalls/kernel.h>

#endif /* !_ASMLANGUAGE */

#endif /* ZEPHYR_INCLUDE_KERNEL_H_ */<|MERGE_RESOLUTION|>--- conflicted
+++ resolved
@@ -715,21 +715,17 @@
         return (false);
     }
 
-<<<<<<< HEAD
+    /*
+     * Some compilers might optimize by pre-reading
+     * z_sys_post_kernel. This is absolutely not desirable.
+     * We are trying to avoid reading it if we are in user
+     * context as reading z_sys_post_kernel in user context
+     * will result in access fault. So add a compiler barrier
+     * here to stop that kind of optimizations.
+     */
+    compiler_barrier();
+
     return (!z_sys_post_kernel);
-=======
-	/*
-	 * Some compilers might optimize by pre-reading
-	 * z_sys_post_kernel. This is absolutely not desirable.
-	 * We are trying to avoid reading it if we are in user
-	 * context as reading z_sys_post_kernel in user context
-	 * will result in access fault. So add a compiler barrier
-	 * here to stop that kind of optimizations.
-	 */
-	compiler_barrier();
-
-	return !z_sys_post_kernel;
->>>>>>> 5679689f
 }
 
 /**
