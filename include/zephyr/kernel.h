--- conflicted
+++ resolved
@@ -633,19 +633,10 @@
  * executes, in units of system ticks.  If the thread is not waiting,
  * it returns current system time.
  */
-<<<<<<< HEAD
-__syscall k_ticks_t k_thread_timeout_expires_ticks(const struct k_thread *thread);
-
-static inline k_ticks_t z_impl_k_thread_timeout_expires_ticks(
-						const struct k_thread *thread)
-{
-	return z_timeout_expires(&thread->base.timeout);
-=======
-__syscall k_ticks_t k_thread_timeout_expires_ticks(const struct k_thread* t);
-
-static inline k_ticks_t z_impl_k_thread_timeout_expires_ticks(const struct k_thread* t) {
-    return z_timeout_expires(&t->base.timeout);
->>>>>>> 5808e8bf
+__syscall k_ticks_t k_thread_timeout_expires_ticks(const struct k_thread* thread);
+
+static inline k_ticks_t z_impl_k_thread_timeout_expires_ticks(const struct k_thread* thread) {
+    return z_timeout_expires(&thread->base.timeout);
 }
 
 /**
@@ -655,19 +646,10 @@
  * next executes, in units of system ticks.  If the thread is not
  * waiting, it returns zero.
  */
-<<<<<<< HEAD
-__syscall k_ticks_t k_thread_timeout_remaining_ticks(const struct k_thread *thread);
-
-static inline k_ticks_t z_impl_k_thread_timeout_remaining_ticks(
-						const struct k_thread *thread)
-{
-	return z_timeout_remaining(&thread->base.timeout);
-=======
-__syscall k_ticks_t k_thread_timeout_remaining_ticks(const struct k_thread* t);
-
-static inline k_ticks_t z_impl_k_thread_timeout_remaining_ticks(const struct k_thread* t) {
-    return z_timeout_remaining(&t->base.timeout);
->>>>>>> 5808e8bf
+__syscall k_ticks_t k_thread_timeout_remaining_ticks(const struct k_thread* thread);
+
+static inline k_ticks_t z_impl_k_thread_timeout_remaining_ticks(const struct k_thread* thread) {
+    return z_timeout_remaining(&thread->base.timeout);
 }
 
 #endif /* CONFIG_SYS_CLOCK_EXISTS */
@@ -3927,11 +3909,11 @@
      */
     K_WORK_DELAYED = BIT(K_WORK_DELAYED_BIT),
 
-	/** @brief Flag indicating a synced work item that is being flushed.
-	 *
-	 * Accessed via k_work_busy_get().  May co-occur with other flags.
-	 */
-	K_WORK_FLUSHING = BIT(K_WORK_FLUSHING_BIT),
+    /** @brief Flag indicating a synced work item that is being flushed.
+     *
+     * Accessed via k_work_busy_get().  May co-occur with other flags.
+     */
+    K_WORK_FLUSHING = BIT(K_WORK_FLUSHING_BIT)
 };
 
 /** @brief A structure used to submit work. */
@@ -5403,7 +5385,8 @@
  * @param mem Pointer to memory.
  * @param bytes Size of memory region, in bytes
  */
-void k_heap_init(struct k_heap* h, void* mem, size_t bytes) __attribute_nonnull(1);
+void k_heap_init(struct k_heap* h, void* mem,
+                 size_t bytes) __attribute_nonnull(1);
 
 /** @brief Allocate aligned memory from a k_heap
  *
@@ -5448,7 +5431,8 @@
  * @param timeout How long to wait, or K_NO_WAIT
  * @return A pointer to valid heap memory, or NULL
  */
-void* k_heap_alloc(struct k_heap* h, size_t bytes, k_timeout_t timeout) __attribute_nonnull(1);
+void* k_heap_alloc(struct k_heap* h, size_t bytes,
+                   k_timeout_t timeout) __attribute_nonnull(1);
 
 /**
  * @brief Free memory allocated by k_heap_alloc()
@@ -5508,7 +5492,8 @@
  * @param bytes Size of memory region, in bytes
  */
 #define K_HEAP_DEFINE(name, bytes)                              \
-    Z_HEAP_DEFINE_IN_SECT(name, bytes, __noinit_named(kheap_buf_##name))
+    Z_HEAP_DEFINE_IN_SECT(name, bytes,                          \
+                          __noinit_named(kheap_buf_##name))
 
 /**
  * @brief Define a static k_heap in uncached memory
@@ -6033,26 +6018,7 @@
 /**
  * @internal
  */
-<<<<<<< HEAD
 void z_timer_expiration_handler(struct _timeout *timeout);
-=======
-#ifdef CONFIG_MULTITHREADING
-/**
- * @internal
- */
-void z_init_static_threads(void);
-#else
-/**
- * @internal
- */
-#define z_init_static_threads() do { } while (false)
-#endif
-
-/**
- * @internal
- */
-void z_timer_expiration_handler(struct _timeout const* t);
->>>>>>> 5808e8bf
 /**
  * INTERNAL_HIDDEN @endcond
  */
