--- conflicted
+++ resolved
@@ -666,29 +666,15 @@
  *
  */
 __attribute_const__
-<<<<<<< HEAD
 static inline k_tid_t k_current_get(void) {
     #ifdef CONFIG_CURRENT_THREAD_USE_TLS
     /* Thread-local cache of current thread ID, set in z_thread_entry() */
-    extern __thread k_tid_t z_tls_current;
+    extern Z_THREAD_LOCAL k_tid_t z_tls_current;
 
     return (z_tls_current);
     #else
     return k_sched_current_thread_query();
     #endif
-=======
-static inline k_tid_t k_current_get(void)
-{
-#ifdef CONFIG_CURRENT_THREAD_USE_TLS
-
-	/* Thread-local cache of current thread ID, set in z_thread_entry() */
-	extern Z_THREAD_LOCAL k_tid_t z_tls_current;
-
-	return z_tls_current;
-#else
-	return k_sched_current_thread_query();
-#endif
->>>>>>> d022d315
 }
 
 /**
