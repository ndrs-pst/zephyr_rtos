/*
 * Copyright (c) 2016, Wind River Systems, Inc.
 *
 * SPDX-License-Identifier: Apache-2.0
 */

/**
 * @file
 *
 * @brief Public kernel APIs.
 */

#ifndef ZEPHYR_INCLUDE_KERNEL_H_
#define ZEPHYR_INCLUDE_KERNEL_H_

#if !defined(_ASMLANGUAGE)
#include <zephyr/kernel_includes.h>
#include <errno.h>
#include <limits.h>
#include <stdbool.h>
#include <zephyr/toolchain.h>
#include <zephyr/tracing/tracing_macros.h>
#include <zephyr/sys/mem_stats.h>
#include <zephyr/sys/iterable_sections.h>
#include <zephyr/sys/ring_buffer.h>

#if defined(CONFIG_CURRENT_THREAD_USE_TLS) && defined(_MSC_VER) /* #CUSTOM@NDRS */
/* workaround to define __thread for MSVC */
#define __thread __declspec(thread)
#endif

#ifdef __cplusplus
extern "C" {
#endif

/*
 * Zephyr currently assumes the size of a couple standard types to simplify
 * print string formats. Let's make sure this doesn't change without notice.
 */
BUILD_ASSERT(sizeof(int32_t)  == sizeof(int)      , "sizeof error");
BUILD_ASSERT(sizeof(int64_t)  == sizeof(long long), "sizeof error");
BUILD_ASSERT(sizeof(intptr_t) == sizeof(long)     , "sizeof error");

/**
 * @brief Kernel APIs
 * @defgroup kernel_apis Kernel APIs
 * @since 1.0
 * @version 1.0.0
 * @{
 * @}
 */

#define K_ANY NULL

#if (CONFIG_NUM_COOP_PRIORITIES + CONFIG_NUM_PREEMPT_PRIORITIES) == 0
#error Zero available thread priorities defined!
#endif

#define K_PRIO_COOP(x)    (-(CONFIG_NUM_COOP_PRIORITIES - (x)))
#define K_PRIO_PREEMPT(x) (x)

#define K_HIGHEST_THREAD_PRIO             (-CONFIG_NUM_COOP_PRIORITIES)
#define K_LOWEST_THREAD_PRIO              CONFIG_NUM_PREEMPT_PRIORITIES
#define K_IDLE_PRIO                       K_LOWEST_THREAD_PRIO
#define K_HIGHEST_APPLICATION_THREAD_PRIO (K_HIGHEST_THREAD_PRIO)
#define K_LOWEST_APPLICATION_THREAD_PRIO  (K_LOWEST_THREAD_PRIO - 1)

#ifdef CONFIG_POLL
#define Z_POLL_EVENT_OBJ_INIT(obj) \
    .poll_events = SYS_DLIST_STATIC_INIT(&obj.poll_events),
#define Z_DECL_POLL_EVENT sys_dlist_t poll_events;
#else
#define Z_POLL_EVENT_OBJ_INIT(obj)
#define Z_DECL_POLL_EVENT
#endif

struct k_thread;
struct k_mutex;
struct k_sem;
struct k_msgq;
struct k_mbox;
struct k_pipe;
struct k_queue;
struct k_fifo;
struct k_lifo;
struct k_stack;
struct k_mem_slab;
struct k_timer;
struct k_poll_event;
struct k_poll_signal;
struct k_mem_domain;
struct k_mem_partition;
struct k_futex;
struct k_event;

enum execution_context_types {
    K_ISR = 0,
    K_COOP_THREAD,
    K_PREEMPT_THREAD
};

/* private, used by k_poll and k_work_poll */
struct k_work_poll;
typedef int (*_poller_cb_t)(struct k_poll_event* event, uint32_t state);

/**
 * @addtogroup thread_apis
 * @{
 */

<<<<<<< HEAD
typedef void (*k_thread_user_cb_t)(const struct k_thread* thread,
                                   void* user_data);
=======
/**
 * @brief Resets thread longest frame usage data for specified thread
 *
 * This routine resets the longest frame value statistic
 * after printing to zero, enabling observation of the
 * longest frame from the most recent interval rather than
 * the longest frame since startup.
 *
 * @param thread Pointer to the thread to reset counter.
 *
 * @note @kconfig{CONFIG_THREAD_ANALYZER_LONG_FRAME_PER_INTERVAL} must
 * be set for this function to be effective.
 */
static inline void
	k_thread_runtime_stats_longest_frame_reset(__maybe_unused struct k_thread *thread)
{
#ifdef CONFIG_SCHED_THREAD_USAGE_ANALYSIS
	thread->base.usage.longest = 0ULL;
#endif
}

typedef void (*k_thread_user_cb_t)(const struct k_thread *thread,
				   void *user_data);
>>>>>>> 2cfd9241

/**
 * @brief Iterate over all the threads in the system.
 *
 * This routine iterates over all the threads in the system and
 * calls the user_cb function for each thread.
 *
 * @param user_cb Pointer to the user callback function.
 * @param user_data Pointer to user data.
 *
 * @note @kconfig{CONFIG_THREAD_MONITOR} must be set for this function
 * to be effective.
 * @note This API uses @ref k_spin_lock to protect the _kernel.threads
 * list which means creation of new threads and terminations of existing
 * threads are blocked until this API returns.
 */
void k_thread_foreach(k_thread_user_cb_t user_cb, void* user_data);

/**
 * @brief Iterate over all the threads in running on specified cpu.
 *
 * This function is does otherwise the same thing as k_thread_foreach(),
 * but it only loops through the threads running on specified cpu only.
 * If CONFIG_SMP is not defined the implementation this is the same as
 * k_thread_foreach(), with an assert cpu == 0.
 *
 * @param cpu The filtered cpu number
 * @param user_cb Pointer to the user callback function.
 * @param user_data Pointer to user data.
 *
 * @note @kconfig{CONFIG_THREAD_MONITOR} must be set for this function
 * to be effective.
 * @note This API uses @ref k_spin_lock to protect the _kernel.threads
 * list which means creation of new threads and terminations of existing
 * threads are blocked until this API returns.
 */
#ifdef CONFIG_SMP
void k_thread_foreach_filter_by_cpu(unsigned int cpu,
                                    k_thread_user_cb_t user_cb, void* user_data);
#else
static inline
void k_thread_foreach_filter_by_cpu(unsigned int cpu,
                                    k_thread_user_cb_t user_cb, void* user_data) {
    __ASSERT(cpu == 0, "cpu filter out of bounds");
    ARG_UNUSED(cpu);
    k_thread_foreach(user_cb, user_data);
}
#endif

/**
 * @brief Iterate over all the threads in the system without locking.
 *
 * This routine works exactly the same like @ref k_thread_foreach
 * but unlocks interrupts when user_cb is executed.
 *
 * @param user_cb Pointer to the user callback function.
 * @param user_data Pointer to user data.
 *
 * @note @kconfig{CONFIG_THREAD_MONITOR} must be set for this function
 * to be effective.
 * @note This API uses @ref k_spin_lock only when accessing the _kernel.threads
 * queue elements. It unlocks it during user callback function processing.
 * If a new task is created when this @c foreach function is in progress,
 * the added new task would not be included in the enumeration.
 * If a task is aborted during this enumeration, there would be a race here
 * and there is a possibility that this aborted task would be included in the
 * enumeration.
 * @note If the task is aborted and the memory occupied by its @c k_thread
 * structure is reused when this @c k_thread_foreach_unlocked is in progress
 * it might even lead to the system behave unstable.
 * This function may never return, as it would follow some @c next task
 * pointers treating given pointer as a pointer to the k_thread structure
 * while it is something different right now.
 * Do not reuse the memory that was occupied by k_thread structure of aborted
 * task if it was aborted after this function was called in any context.
 */
void k_thread_foreach_unlocked(
    k_thread_user_cb_t user_cb, void* user_data);

/**
 * @brief Iterate over the threads in running on current cpu without locking.
 *
 * This function does otherwise the same thing as
 * k_thread_foreach_unlocked(), but it only loops through the threads
 * running on specified cpu. If CONFIG_SMP is not defined the
 * implementation this is the same as k_thread_foreach_unlocked(), with an
 * assert requiring cpu == 0.
 *
 * @param cpu The filtered cpu number
 * @param user_cb Pointer to the user callback function.
 * @param user_data Pointer to user data.
 *
 * @note @kconfig{CONFIG_THREAD_MONITOR} must be set for this function
 * to be effective.
 * @note This API uses @ref k_spin_lock only when accessing the _kernel.threads
 * queue elements. It unlocks it during user callback function processing.
 * If a new task is created when this @c foreach function is in progress,
 * the added new task would not be included in the enumeration.
 * If a task is aborted during this enumeration, there would be a race here
 * and there is a possibility that this aborted task would be included in the
 * enumeration.
 * @note If the task is aborted and the memory occupied by its @c k_thread
 * structure is reused when this @c k_thread_foreach_unlocked is in progress
 * it might even lead to the system behave unstable.
 * This function may never return, as it would follow some @c next task
 * pointers treating given pointer as a pointer to the k_thread structure
 * while it is something different right now.
 * Do not reuse the memory that was occupied by k_thread structure of aborted
 * task if it was aborted after this function was called in any context.
 */
#ifdef CONFIG_SMP
void k_thread_foreach_unlocked_filter_by_cpu(unsigned int cpu,
                                             k_thread_user_cb_t user_cb, void* user_data);
#else
static inline
void k_thread_foreach_unlocked_filter_by_cpu(unsigned int cpu,
                                             k_thread_user_cb_t user_cb, void* user_data) {
    __ASSERT(cpu == 0, "cpu filter out of bounds");
    ARG_UNUSED(cpu);
    k_thread_foreach_unlocked(user_cb, user_data);
}
#endif

/** @} */

/**
 * @defgroup thread_apis Thread APIs
 * @ingroup kernel_apis
 * @{
 */

#endif /* !_ASMLANGUAGE */

/*
 * Thread user options. May be needed by assembly code. Common part uses low
 * bits, arch-specific use high bits.
 */

/**
 * @brief system thread that must not abort
 * */
#define K_ESSENTIAL (BIT(0))

#define K_FP_IDX 1
/**
 * @brief FPU registers are managed by context switch
 *
 * @details
 * This option indicates that the thread uses the CPU's floating point
 * registers. This instructs the kernel to take additional steps to save
 * and restore the contents of these registers when scheduling the thread.
 * No effect if @kconfig{CONFIG_FPU_SHARING} is not enabled.
 */
#define K_FP_REGS (BIT(K_FP_IDX))

/**
 * @brief user mode thread
 *
 * This thread has dropped from supervisor mode to user mode and consequently
 * has additional restrictions
 */
#define K_USER (BIT(2))

/**
 * @brief Inherit Permissions
 *
 * @details
 * Indicates that the thread being created should inherit all kernel object
 * permissions from the thread that created it. No effect if
 * @kconfig{CONFIG_USERSPACE} is not enabled.
 */
#define K_INHERIT_PERMS (BIT(3))

/**
 * @brief Callback item state
 *
 * @details
 * This is a single bit of state reserved for "callback manager"
 * utilities (p4wq initially) who need to track operations invoked
 * from within a user-provided callback they have been invoked.
 * Effectively it serves as a tiny bit of zero-overhead TLS data.
 */
#define K_CALLBACK_STATE (BIT(4))

/**
 * @brief DSP registers are managed by context switch
 *
 * @details
 * This option indicates that the thread uses the CPU's DSP registers.
 * This instructs the kernel to take additional steps to save and
 * restore the contents of these registers when scheduling the thread.
 * No effect if @kconfig{CONFIG_DSP_SHARING} is not enabled.
 */
#define K_DSP_IDX   6
#define K_DSP_REGS  (BIT(K_DSP_IDX))

/**
 * @brief AGU registers are managed by context switch
 *
 * @details
 * This option indicates that the thread uses the ARC processor's XY
 * memory and DSP feature. Often used with @kconfig{CONFIG_ARC_AGU_SHARING}.
 * No effect if @kconfig{CONFIG_ARC_AGU_SHARING} is not enabled.
 */
#define K_AGU_IDX  7
#define K_AGU_REGS (BIT(K_AGU_IDX))

/**
 * @brief FP and SSE registers are managed by context switch on x86
 *
 * @details
 * This option indicates that the thread uses the x86 CPU's floating point
 * and SSE registers. This instructs the kernel to take additional steps to
 * save and restore the contents of these registers when scheduling
 * the thread. No effect if @kconfig{CONFIG_X86_SSE} is not enabled.
 */
#define K_SSE_REGS (BIT(7))

/* end - thread options */

#if !defined(_ASMLANGUAGE)
/**
 * @brief Dynamically allocate a thread stack.
 *
 * Dynamically allocate a thread stack either from a pool of thread stacks of
 * size @kconfig{CONFIG_DYNAMIC_THREAD_POOL_SIZE}, or from the system heap.
 * Order is determined by the @kconfig{CONFIG_DYNAMIC_THREAD_PREFER_ALLOC} and
 * @kconfig{CONFIG_DYNAMIC_THREAD_PREFER_POOL} options. Thread stacks from the
 * pool are of maximum size @kconfig{CONFIG_DYNAMIC_THREAD_STACK_SIZE}.
 *
 * @note When no longer required, thread stacks allocated with
 * `k_thread_stack_alloc()` must be freed with @ref k_thread_stack_free to
 * avoid leaking memory.
 *
 * @param size Stack size in bytes.
 * @param flags Stack creation flags, or 0.
 *
 * @retval the allocated thread stack on success.
 * @retval NULL on failure.
 *
 * Relevant stack creation flags include:
 * - @ref K_USER allocate a userspace thread (requires @kconfig{CONFIG_USERSPACE})
 *
 * @see @kconfig{CONFIG_DYNAMIC_THREAD}
 */
__syscall k_thread_stack_t* k_thread_stack_alloc(size_t size, int flags);

/**
 * @brief Free a dynamically allocated thread stack.
 *
 * @param stack Pointer to the thread stack.
 *
 * @retval 0 on success.
 * @retval -EBUSY if the thread stack is in use.
 * @retval -EINVAL if @p stack is invalid.
 * @retval -ENOSYS if dynamic thread stack allocation is disabled
 *
 * @see @kconfig{CONFIG_DYNAMIC_THREAD}
 */
__syscall int k_thread_stack_free(k_thread_stack_t* stack);

/**
 * @brief Create a thread.
 *
 * This routine initializes a thread, then schedules it for execution.
 *
 * The new thread may be scheduled for immediate execution or a delayed start.
 * If the newly spawned thread does not have a delayed start the kernel
 * scheduler may preempt the current thread to allow the new thread to
 * execute.
 *
 * Thread options are architecture-specific, and can include K_ESSENTIAL,
 * K_FP_REGS, and K_SSE_REGS. Multiple options may be specified by separating
 * them using "|" (the logical OR operator).
 *
 * Stack objects passed to this function may be statically allocated with
 * either of these macros in order to be portable:
 *
 * - K_THREAD_STACK_DEFINE() - For stacks that may support either user or
 *   supervisor threads.
 * - K_KERNEL_STACK_DEFINE() - For stacks that may support supervisor
 *   threads only. These stacks use less memory if CONFIG_USERSPACE is
 *   enabled.
 *
 * Alternatively, the stack may be dynamically allocated using
 * @ref k_thread_stack_alloc.
 *
 * The stack_size parameter has constraints. It must either be:
 *
 * - The original size value passed to K_THREAD_STACK_DEFINE() or
 *   K_KERNEL_STACK_DEFINE()
 * - The return value of K_THREAD_STACK_SIZEOF(stack) if the stack was
 *   defined with K_THREAD_STACK_DEFINE()
 * - The return value of K_KERNEL_STACK_SIZEOF(stack) if the stack was
 *   defined with K_KERNEL_STACK_DEFINE().
 *
 * Using other values, or sizeof(stack) may produce undefined behavior.
 *
 * @param new_thread Pointer to uninitialized struct k_thread
 * @param stack Pointer to the stack space.
 * @param stack_size Stack size in bytes.
 * @param entry Thread entry function.
 * @param p1 1st entry point parameter.
 * @param p2 2nd entry point parameter.
 * @param p3 3rd entry point parameter.
 * @param prio Thread priority.
 * @param options Thread options.
 * @param delay Scheduling delay, or K_NO_WAIT (for no delay).
 *
 * @return ID of new thread.
 *
 */
__syscall k_tid_t k_thread_create(struct k_thread* new_thread,
                                  k_thread_stack_t* stack,
                                  size_t stack_size,
                                  k_thread_entry_t entry,
                                  void* p1, void* p2, void* p3,
                                  int prio, uint32_t options, k_timeout_t delay);

/**
 * @brief Drop a thread's privileges permanently to user mode
 *
 * This allows a supervisor thread to be re-used as a user thread.
 * This function does not return, but control will transfer to the provided
 * entry point as if this was a new user thread.
 *
 * The implementation ensures that the stack buffer contents are erased.
 * Any thread-local storage will be reverted to a pristine state.
 *
 * Memory domain membership, resource pool assignment, kernel object
 * permissions, priority, and thread options are preserved.
 *
 * A common use of this function is to re-use the main thread as a user thread
 * once all supervisor mode-only tasks have been completed.
 *
 * @param entry Function to start executing from
 * @param p1 1st entry point parameter
 * @param p2 2nd entry point parameter
 * @param p3 3rd entry point parameter
 */
FUNC_NORETURN void k_thread_user_mode_enter(k_thread_entry_t entry,
                                            void* p1, void* p2,
                                            void* p3);

/**
 * @brief Grant a thread access to a set of kernel objects
 *
 * This is a convenience function. For the provided thread, grant access to
 * the remaining arguments, which must be pointers to kernel objects.
 *
 * The thread object must be initialized (i.e. running). The objects don't
 * need to be.
 * Note that NULL shouldn't be passed as an argument.
 *
 * @param thread Thread to grant access to objects
 * @param ... list of kernel object pointers
 */
#define k_thread_access_grant(thread, ...) \
    FOR_EACH_FIXED_ARG(k_object_access_grant, (;), (thread), __VA_ARGS__)

/**
 * @brief Assign a resource memory pool to a thread
 *
 * By default, threads have no resource pool assigned unless their parent
 * thread has a resource pool, in which case it is inherited. Multiple
 * threads may be assigned to the same memory pool.
 *
 * Changing a thread's resource pool will not migrate allocations from the
 * previous pool.
 *
 * @param thread Target thread to assign a memory pool for resource requests.
 * @param heap Heap object to use for resources,
 *             or NULL if the thread should no longer have a memory pool.
 */
static inline void k_thread_heap_assign(struct k_thread* thread,
                                        struct k_heap* heap) {
    thread->resource_pool = heap;
}

#if defined(CONFIG_INIT_STACKS) && defined(CONFIG_THREAD_STACK_INFO)
/**
 * @brief Obtain stack usage information for the specified thread
 *
 * User threads will need to have permission on the target thread object.
 *
 * Some hardware may prevent inspection of a stack buffer currently in use.
 * If this API is called from supervisor mode, on the currently running thread,
 * on a platform which selects @kconfig{CONFIG_NO_UNUSED_STACK_INSPECTION}, an
 * error will be generated.
 *
 * @param thread Thread to inspect stack information
 * @param unused_ptr Output parameter, filled in with the unused stack space
 *                   of the target thread in bytes.
 * @return 0 on success
 * @return -EBADF Bad thread object (user mode only)
 * @return -EPERM No permissions on thread object (user mode only)
 * #return -ENOTSUP Forbidden by hardware policy
 * @return -EINVAL Thread is uninitialized or exited (user mode only)
 * @return -EFAULT Bad memory address for unused_ptr (user mode only)
 */
__syscall int k_thread_stack_space_get(const struct k_thread* thread,
                                       size_t* unused_ptr);
#endif

#if (K_HEAP_MEM_POOL_SIZE > 0)
/**
 * @brief Assign the system heap as a thread's resource pool
 *
 * Similar to k_thread_heap_assign(), but the thread will use
 * the kernel heap to draw memory.
 *
 * Use with caution, as a malicious thread could perform DoS attacks on the
 * kernel heap.
 *
 * @param thread Target thread to assign the system heap for resource requests
 *
 */
void k_thread_system_pool_assign(struct k_thread* thread);
#endif /* (K_HEAP_MEM_POOL_SIZE > 0) */

/**
 * @brief Sleep until a thread exits
 *
 * The caller will be put to sleep until the target thread exits, either due
 * to being aborted, self-exiting, or taking a fatal error. This API returns
 * immediately if the thread isn't running.
 *
 * This API may only be called from ISRs with a K_NO_WAIT timeout,
 * where it can be useful as a predicate to detect when a thread has
 * aborted.
 *
 * @param thread Thread to wait to exit
 * @param timeout upper bound time to wait for the thread to exit.
 * @retval 0 success, target thread has exited or wasn't running
 * @retval -EBUSY returned without waiting
 * @retval -EAGAIN waiting period timed out
 * @retval -EDEADLK target thread is joining on the caller, or target thread
 *                  is the caller
 */
__syscall int k_thread_join(struct k_thread* thread, k_timeout_t timeout);

/**
 * @brief Put the current thread to sleep.
 *
 * This routine puts the current thread to sleep for @a duration,
 * specified as a k_timeout_t object.
 *
 * @param timeout Desired duration of sleep.
 *
 * @return Zero if the requested time has elapsed or the time left to
 * sleep rounded up to the nearest millisecond (e.g. if the thread was
 * awoken by the \ref k_wakeup call).  Will be clamped to INT_MAX in
 * the case where the remaining time is unrepresentable in an int32_t.
 */
__syscall int32_t k_sleep(k_timeout_t timeout);

/**
 * @brief Put the current thread to sleep.
 *
 * This routine puts the current thread to sleep for @a duration milliseconds.
 *
 * @param ms Number of milliseconds to sleep.
 *
 * @return Zero if the requested time has elapsed or if the thread was woken up
 * by the \ref k_wakeup call, the time left to sleep rounded up to the nearest
 * millisecond.
 */
#if defined(_MSC_VER) /* #CUSTOM@NDRS */
static inline int32_t k_msleep(int32_t ms) {
    return (0);
}
#else
static inline int32_t k_msleep(int32_t ms) {
    return k_sleep(Z_TIMEOUT_MS(ms));
}
#endif

/**
 * @brief Put the current thread to sleep with microsecond resolution.
 *
 * This function is unlikely to work as expected without kernel tuning.
 * In particular, because the lower bound on the duration of a sleep is
 * the duration of a tick, @kconfig{CONFIG_SYS_CLOCK_TICKS_PER_SEC} must be
 * adjusted to achieve the resolution desired. The implications of doing
 * this must be understood before attempting to use k_usleep(). Use with
 * caution.
 *
 * @param us Number of microseconds to sleep.
 *
 * @return Zero if the requested time has elapsed or if the thread was woken up
 * by the \ref k_wakeup call, the time left to sleep rounded up to the nearest
 * microsecond.
 */
__syscall int32_t k_usleep(int32_t us);

/**
 * @brief Cause the current thread to busy wait.
 *
 * This routine causes the current thread to execute a "do nothing" loop for
 * @a usec_to_wait microseconds.
 *
 * @note The clock used for the microsecond-resolution delay here may
 * be skewed relative to the clock used for system timeouts like
 * k_sleep().  For example k_busy_wait(1000) may take slightly more or
 * less time than k_sleep(K_MSEC(1)), with the offset dependent on
 * clock tolerances.
 *
 * @note In case when @kconfig{CONFIG_SYSTEM_CLOCK_SLOPPY_IDLE} and
 * @kconfig{CONFIG_PM} options are enabled, this function may not work.
 * The timer/clock used for delay processing may be disabled/inactive.
 */
__syscall void k_busy_wait(uint32_t usec_to_wait);

/**
 * @brief Check whether it is possible to yield in the current context.
 *
 * This routine checks whether the kernel is in a state where it is possible to
 * yield or call blocking API's. It should be used by code that needs to yield
 * to perform correctly, but can feasibly be called from contexts where that
 * is not possible. For example in the PRE_KERNEL initialization step, or when
 * being run from the idle thread.
 *
 * @return True if it is possible to yield in the current context, false otherwise.
 */
bool k_can_yield(void);

/**
 * @brief Yield the current thread.
 *
 * This routine causes the current thread to yield execution to another
 * thread of the same or higher priority. If there are no other ready threads
 * of the same or higher priority, the routine returns immediately.
 */
__syscall void k_yield(void);

/**
 * @brief Wake up a sleeping thread.
 *
 * This routine prematurely wakes up @a thread from sleeping.
 *
 * If @a thread is not currently sleeping, the routine has no effect.
 *
 * @param thread ID of thread to wake.
 */
__syscall void k_wakeup(k_tid_t thread);

/**
 * @brief Query thread ID of the current thread.
 *
 * This unconditionally queries the kernel via a system call.
 *
 * @note Use k_current_get() unless absolutely sure this is necessary.
 *       This should only be used directly where the thread local
 *       variable cannot be used or may contain invalid values
 *       if thread local storage (TLS) is enabled. If TLS is not
 *       enabled, this is the same as k_current_get().
 *
 * @return ID of current thread.
 */
__attribute_const__
__syscall k_tid_t k_sched_current_thread_query(void);

/**
 * @brief Get thread ID of the current thread.
 *
 * @return ID of current thread.
 *
 */
__attribute_const__
static inline k_tid_t k_current_get(void) {
    #ifdef CONFIG_CURRENT_THREAD_USE_TLS
    /* Thread-local cache of current thread ID, set in z_thread_entry() */
    extern Z_THREAD_LOCAL k_tid_t z_tls_current;

    return (z_tls_current);
    #else
    return k_sched_current_thread_query();
    #endif
}

/**
 * @brief Abort a thread.
 *
 * This routine permanently stops execution of @a thread. The thread is taken
 * off all kernel queues it is part of (i.e. the ready queue, the timeout
 * queue, or a kernel object wait queue). However, any kernel resources the
 * thread might currently own (such as mutexes or memory blocks) are not
 * released. It is the responsibility of the caller of this routine to ensure
 * all necessary cleanup is performed.
 *
 * After k_thread_abort() returns, the thread is guaranteed not to be
 * running or to become runnable anywhere on the system.  Normally
 * this is done via blocking the caller (in the same manner as
 * k_thread_join()), but in interrupt context on SMP systems the
 * implementation is required to spin for threads that are running on
 * other CPUs.
 *
 * @param thread ID of thread to abort.
 */
__syscall void k_thread_abort(k_tid_t thread);

k_ticks_t z_timeout_expires(const struct _timeout* timeout);
k_ticks_t z_timeout_remaining(const struct _timeout* timeout);

#ifdef CONFIG_SYS_CLOCK_EXISTS

/**
 * @brief Get time when a thread wakes up, in system ticks
 *
 * This routine computes the system uptime when a waiting thread next
 * executes, in units of system ticks.  If the thread is not waiting,
 * it returns current system time.
 */
__syscall k_ticks_t k_thread_timeout_expires_ticks(const struct k_thread* thread);

static inline k_ticks_t z_impl_k_thread_timeout_expires_ticks(const struct k_thread* thread) {
    return z_timeout_expires(&thread->base.timeout);
}

/**
 * @brief Get time remaining before a thread wakes up, in system ticks
 *
 * This routine computes the time remaining before a waiting thread
 * next executes, in units of system ticks.  If the thread is not
 * waiting, it returns zero.
 */
__syscall k_ticks_t k_thread_timeout_remaining_ticks(const struct k_thread* thread);

static inline k_ticks_t z_impl_k_thread_timeout_remaining_ticks(const struct k_thread* thread) {
    return z_timeout_remaining(&thread->base.timeout);
}

#endif /* CONFIG_SYS_CLOCK_EXISTS */

/**
 * @cond INTERNAL_HIDDEN
 */

struct _static_thread_data {
    struct k_thread*  init_thread;
    k_thread_stack_t* init_stack;
    unsigned int      init_stack_size;
    k_thread_entry_t  init_entry;
    void*             init_p1;
    void*             init_p2;
    void*             init_p3;
    int               init_prio;
    uint32_t          init_options;
    char const*       init_name;
    #ifdef CONFIG_TIMER_READS_ITS_FREQUENCY_AT_RUNTIME
    int32_t init_delay_ms;
    #else
    k_timeout_t init_delay;
    #endif
};

#ifdef CONFIG_TIMER_READS_ITS_FREQUENCY_AT_RUNTIME
#define Z_THREAD_INIT_DELAY_INITIALIZER(ms) .init_delay_ms = (ms)
#define Z_THREAD_INIT_DELAY(thread)         SYS_TIMEOUT_MS((thread)->init_delay_ms)
#else
#define Z_THREAD_INIT_DELAY_INITIALIZER(ms) .init_delay = SYS_TIMEOUT_MS_INIT(ms)
#define Z_THREAD_INIT_DELAY(thread)         (thread)->init_delay
#endif

#define Z_THREAD_INITIALIZER(thread, stack, stack_size,     \
                             entry, p1, p2, p3,             \
                             prio, options, delay, tname) { \
    .init_thread = (thread),                                \
    .init_stack  = (stack),                                 \
    .init_stack_size = (stack_size),                        \
    .init_entry  = (k_thread_entry_t)entry,                 \
    .init_p1     = (void*)p1,                               \
    .init_p2     = (void*)p2,                               \
    .init_p3     = (void*)p3,                               \
    .init_prio   = (prio),                                  \
    .init_options = (options),                              \
    .init_name   = STRINGIFY(tname),                        \
    Z_THREAD_INIT_DELAY_INITIALIZER(delay)                  \
}

/*
 * Refer to K_THREAD_DEFINE() and K_KERNEL_THREAD_DEFINE() for
 * information on arguments.
 */
#define Z_THREAD_COMMON_DEFINE(name, stack_size,            \
                               entry, p1, p2, p3,           \
                               prio, options, delay)        \
    struct k_thread _k_thread_obj_##name;                   \
    STRUCT_SECTION_ITERABLE(_static_thread_data,            \
                            _k_thread_data_##name) =        \
        Z_THREAD_INITIALIZER(&_k_thread_obj_##name,         \
                             _k_thread_stack_##name, stack_size,\
                             entry, p1, p2, p3, prio, options,  \
                             delay, name);                  \
    __maybe_unused const k_tid_t name = (k_tid_t)&_k_thread_obj_##name

/**
 * INTERNAL_HIDDEN @endcond
 */

/**
 * @brief Statically define and initialize a thread.
 *
 * The thread may be scheduled for immediate execution or a delayed start.
 *
 * Thread options are architecture-specific, and can include K_ESSENTIAL,
 * K_FP_REGS, and K_SSE_REGS. Multiple options may be specified by separating
 * them using "|" (the logical OR operator).
 *
 * The ID of the thread can be accessed using:
 *
 * @code extern const k_tid_t <name>; @endcode
 *
 * @param name Name of the thread.
 * @param stack_size Stack size in bytes.
 * @param entry Thread entry function.
 * @param p1 1st entry point parameter.
 * @param p2 2nd entry point parameter.
 * @param p3 3rd entry point parameter.
 * @param prio Thread priority.
 * @param options Thread options.
 * @param delay Scheduling delay (in milliseconds), zero for no delay.
 *
 * @note Static threads with zero delay should not normally have
 * MetaIRQ priority levels.  This can preempt the system
 * initialization handling (depending on the priority of the main
 * thread) and cause surprising ordering side effects.  It will not
 * affect anything in the OS per se, but consider it bad practice.
 * Use a SYS_INIT() callback if you need to run code before entrance
 * to the application main().
 */
#define K_THREAD_DEFINE(name, stack_size,                       \
                        entry, p1, p2, p3,                      \
                        prio, options, delay)                   \
    K_THREAD_STACK_DEFINE(_k_thread_stack_##name, stack_size);  \
    Z_THREAD_COMMON_DEFINE(name, stack_size, entry, p1, p2, p3, \
                           prio, options, delay)

/**
 * @brief Statically define and initialize a thread intended to run only in kernel mode.
 *
 * The thread may be scheduled for immediate execution or a delayed start.
 *
 * Thread options are architecture-specific, and can include K_ESSENTIAL,
 * K_FP_REGS, and K_SSE_REGS. Multiple options may be specified by separating
 * them using "|" (the logical OR operator).
 *
 * The ID of the thread can be accessed using:
 *
 * @code extern const k_tid_t <name>; @endcode
 *
 * @note Threads defined by this can only run in kernel mode, and cannot be
 *       transformed into user thread via k_thread_user_mode_enter().
 *
 * @warning Depending on the architecture, the stack size (@p stack_size)
 *          may need to be multiples of CONFIG_MMU_PAGE_SIZE (if MMU)
 *          or in power-of-two size (if MPU).
 *
 * @param name Name of the thread.
 * @param stack_size Stack size in bytes.
 * @param entry Thread entry function.
 * @param p1 1st entry point parameter.
 * @param p2 2nd entry point parameter.
 * @param p3 3rd entry point parameter.
 * @param prio Thread priority.
 * @param options Thread options.
 * @param delay Scheduling delay (in milliseconds), zero for no delay.
 */
#define K_KERNEL_THREAD_DEFINE(name, stack_size,                \
                               entry, p1, p2, p3,               \
                               prio, options, delay)            \
    K_KERNEL_STACK_DEFINE(_k_thread_stack_##name, stack_size);  \
    Z_THREAD_COMMON_DEFINE(name, stack_size, entry, p1, p2, p3, \
                           prio, options, delay)

/**
 * @brief Get a thread's priority.
 *
 * This routine gets the priority of @a thread.
 *
 * @param thread ID of thread whose priority is needed.
 *
 * @return Priority of @a thread.
 */
__syscall int k_thread_priority_get(k_tid_t thread);

/**
 * @brief Set a thread's priority.
 *
 * This routine immediately changes the priority of @a thread.
 *
 * Rescheduling can occur immediately depending on the priority @a thread is
 * set to:
 *
 * - If its priority is raised above the priority of a currently scheduled
 * preemptible thread, @a thread will be scheduled in.
 *
 * - If the caller lowers the priority of a currently scheduled preemptible
 * thread below that of other threads in the system, the thread of the highest
 * priority will be scheduled in.
 *
 * Priority can be assigned in the range of -CONFIG_NUM_COOP_PRIORITIES to
 * CONFIG_NUM_PREEMPT_PRIORITIES-1, where -CONFIG_NUM_COOP_PRIORITIES is the
 * highest priority.
 *
 * @param thread ID of thread whose priority is to be set.
 * @param prio New priority.
 *
 * @warning Changing the priority of a thread currently involved in mutex
 * priority inheritance may result in undefined behavior.
 */
__syscall void k_thread_priority_set(k_tid_t thread, int prio);

#ifdef CONFIG_SCHED_DEADLINE
/**
 * @brief Set relative deadline expiration time for scheduler
 *
 * This sets the "deadline" expiration as a time delta from the
 * current time, in the same units used by k_cycle_get_32().  The
 * scheduler (when deadline scheduling is enabled) will choose the
 * next expiring thread when selecting between threads at the same
 * static priority.  Threads at different priorities will be scheduled
 * according to their static priority.
 *
 * @note Deadlines are stored internally using 32 bit unsigned
 * integers.  The number of cycles between the "first" deadline in the
 * scheduler queue and the "last" deadline must be less than 2^31 (i.e
 * a signed non-negative quantity).  Failure to adhere to this rule
 * may result in scheduled threads running in an incorrect deadline
 * order.
 *
 * @note Despite the API naming, the scheduler makes no guarantees
 * the thread WILL be scheduled within that deadline, nor does it take
 * extra metadata (like e.g. the "runtime" and "period" parameters in
 * Linux sched_setattr()) that allows the kernel to validate the
 * scheduling for achievability.  Such features could be implemented
 * above this call, which is simply input to the priority selection
 * logic.
 *
 * @kconfig_dep{CONFIG_SCHED_DEADLINE}
 *
 * @param thread A thread on which to set the deadline
 * @param deadline A time delta, in cycle units
 *
 */
__syscall void k_thread_deadline_set(k_tid_t thread, int deadline);

/**
 * @brief Set absolute deadline expiration time for scheduler
 *
 * This sets the "deadline" expiration as a timestamp in the same
 * units used by k_cycle_get_32(). The scheduler (when deadline scheduling
 * is enabled) will choose the next expiring thread when selecting between
 * threads at the same static priority.  Threads at different priorities
 * will be scheduled according to their static priority.
 *
 * Unlike @ref k_thread_deadline_set which sets a relative timestamp to a
 * "now" implicitly determined during its call, this routine sets an
 * absolute timestamp that is computed from a timestamp relative to
 * an explicit "now" that was determined before this routine is called.
 * This allows the caller to specify deadlines for multiple threads
 * using a common "now".
 *
 * @note Deadlines are stored internally using 32 bit unsigned
 * integers.  The number of cycles between the "first" deadline in the
 * scheduler queue and the "last" deadline must be less than 2^31 (i.e
 * a signed non-negative quantity).  Failure to adhere to this rule
 * may result in scheduled threads running in an incorrect deadline
 * order.
 *
 * @note Even if a provided timestamp is in the past, the kernel will
 * still schedule threads with deadlines in order from the earliest to
 * the latest.
 *
 * @note Despite the API naming, the scheduler makes no guarantees
 * the thread WILL be scheduled within that deadline, nor does it take
 * extra metadata (like e.g. the "runtime" and "period" parameters in
 * Linux sched_setattr()) that allows the kernel to validate the
 * scheduling for achievability.  Such features could be implemented
 * above this call, which is simply input to the priority selection
 * logic.
 *
 * @kconfig_dep{CONFIG_SCHED_DEADLINE}
 *
 * @param thread A thread on which to set the deadline
 * @param deadline A timestamp, in cycle units
 */
__syscall void k_thread_absolute_deadline_set(k_tid_t thread, int deadline);
#endif

/**
 * @brief Invoke the scheduler
 *
 * This routine invokes the scheduler to force a schedule point on the current
 * CPU. If invoked from within a thread, the scheduler will be invoked
 * immediately (provided interrupts were not locked when invoked). If invoked
 * from within an ISR, the scheduler will be invoked upon exiting the ISR.
 *
 * Invoking the scheduler allows the kernel to make an immediate determination
 * as to what the next thread to execute should be. Unlike yielding, this
 * routine is not guaranteed to switch to a thread of equal or higher priority
 * if any are available. For example, if the current thread is cooperative and
 * there is a still higher priority cooperative thread that is ready, then
 * yielding will switch to that higher priority thread whereas this routine
 * will not.
 *
 * Most applications will never use this routine.
 */
__syscall void k_reschedule(void);

#ifdef CONFIG_SCHED_CPU_MASK
/**
 * @brief Sets all CPU enable masks to zero
 *
 * After this returns, the thread will no longer be schedulable on any
 * CPUs.  The thread must not be currently runnable.
 *
 * @note You should enable @kconfig{CONFIG_SCHED_CPU_MASK} in your project
 * configuration.
 *
 * @param thread Thread to operate upon
 * @return Zero on success, otherwise error code
 */
int k_thread_cpu_mask_clear(k_tid_t thread);

/**
 * @brief Sets all CPU enable masks to one
 *
 * After this returns, the thread will be schedulable on any CPU.  The
 * thread must not be currently runnable.
 *
 * @note You should enable @kconfig{CONFIG_SCHED_CPU_MASK} in your project
 * configuration.
 *
 * @param thread Thread to operate upon
 * @return Zero on success, otherwise error code
 */
int k_thread_cpu_mask_enable_all(k_tid_t thread);

/**
 * @brief Enable thread to run on specified CPU
 *
 * The thread must not be currently runnable.
 *
 * @note You should enable @kconfig{CONFIG_SCHED_CPU_MASK} in your project
 * configuration.
 *
 * @param thread Thread to operate upon
 * @param cpu CPU index
 * @return Zero on success, otherwise error code
 */
int k_thread_cpu_mask_enable(k_tid_t thread, int cpu);

/**
 * @brief Prevent thread to run on specified CPU
 *
 * The thread must not be currently runnable.
 *
 * @note You should enable @kconfig{CONFIG_SCHED_CPU_MASK} in your project
 * configuration.
 *
 * @param thread Thread to operate upon
 * @param cpu CPU index
 * @return Zero on success, otherwise error code
 */
int k_thread_cpu_mask_disable(k_tid_t thread, int cpu);

/**
 * @brief Pin a thread to a CPU
 *
 * Pin a thread to a CPU by first clearing the cpu mask and then enabling the
 * thread on the selected CPU.
 *
 * @param thread Thread to operate upon
 * @param cpu CPU index
 * @return Zero on success, otherwise error code
 */
int k_thread_cpu_pin(k_tid_t thread, int cpu);
#endif

/**
 * @brief Suspend a thread.
 *
 * This routine prevents the kernel scheduler from making @a thread
 * the current thread. All other internal operations on @a thread are
 * still performed; for example, kernel objects it is waiting on are
 * still handed to it. Thread suspension does not impact any timeout
 * upon which the thread may be waiting (such as a timeout from a call
 * to k_sem_take() or k_sleep()). Thus if the timeout expires while the
 * thread is suspended, it is still suspended until k_thread_resume()
 * is called.
 *
 * When the target thread is active on another CPU, the caller will block until
 * the target thread is halted (suspended or aborted).  But if the caller is in
 * an interrupt context, it will spin waiting for that target thread active on
 * another CPU to halt.
 *
 * If @a thread is already suspended, the routine has no effect.
 *
 * @param thread ID of thread to suspend.
 */
__syscall void k_thread_suspend(k_tid_t thread);

/**
 * @brief Resume a suspended thread.
 *
 * This routine reverses the thread suspension from k_thread_suspend()
 * and allows the kernel scheduler to make @a thread the current thread
 * when it is next eligible for that role.
 *
 * If @a thread is not currently suspended, the routine has no effect.
 *
 * @param thread ID of thread to resume.
 */
__syscall void k_thread_resume(k_tid_t thread);

/**
 * @brief Start an inactive thread
 *
 * If a thread was created with K_FOREVER in the delay parameter, it will
 * not be added to the scheduling queue until this function is called
 * on it.
 *
 * @note This is a legacy API for compatibility.  Modern Zephyr
 * threads are initialized in the "sleeping" state and do not need
 * special handling for "start".
 *
 * @param thread thread to start
 */
static inline void k_thread_start(k_tid_t thread) {
    k_wakeup(thread);
}

/**
 * @brief Set time-slicing period and scope.
 *
 * This routine specifies how the scheduler will perform time slicing of
 * preemptible threads.
 *
 * To enable time slicing, @a slice must be non-zero. The scheduler
 * ensures that no thread runs for more than the specified time limit
 * before other threads of that priority are given a chance to execute.
 * Any thread whose priority is higher than @a prio is exempted, and may
 * execute as long as desired without being preempted due to time slicing.
 *
 * Time slicing only limits the maximum amount of time a thread may continuously
 * execute. Once the scheduler selects a thread for execution, there is no
 * minimum guaranteed time the thread will execute before threads of greater or
 * equal priority are scheduled.
 *
 * When the current thread is the only one of that priority eligible
 * for execution, this routine has no effect; the thread is immediately
 * rescheduled after the slice period expires.
 *
 * To disable timeslicing, set both @a slice and @a prio to zero.
 *
 * @param slice Maximum time slice length (in milliseconds).
 * @param prio Highest thread priority level eligible for time slicing.
 */
void k_sched_time_slice_set(int32_t slice, int prio);

/**
 * @brief Set thread time slice
 *
 * As for k_sched_time_slice_set, but (when
 * CONFIG_TIMESLICE_PER_THREAD=y) sets the timeslice for a specific
 * thread.  When non-zero, this timeslice will take precedence over
 * the global value.
 *
 * When such a thread's timeslice expires, the configured callback
 * will be called before the thread is removed/re-added to the run
 * queue.  This callback will occur in interrupt context, and the
 * specified thread is guaranteed to have been preempted by the
 * currently-executing ISR.  Such a callback is free to, for example,
 * modify the thread priority or slice time for future execution,
 * suspend the thread, etc...
 *
 * @note Unlike the older API, the time slice parameter here is
 * specified in ticks, not milliseconds.  Ticks have always been the
 * internal unit, and not all platforms have integer conversions
 * between the two.
 *
 * @note Threads with a non-zero slice time set will be timesliced
 * always, even if they are higher priority than the maximum timeslice
 * priority set via k_sched_time_slice_set().
 *
 * @note The callback notification for slice expiration happens, as it
 * must, while the thread is still "current", and thus it happens
 * before any registered timeouts at this tick.  This has the somewhat
 * confusing side effect that the tick time (c.f. k_uptime_get()) does
 * not yet reflect the expired ticks.  Applications wishing to make
 * fine-grained timing decisions within this callback should use the
 * cycle API, or derived facilities like k_thread_runtime_stats_get().
 *
 * @param th A valid, initialized thread
 * @param slice_ticks Maximum timeslice, in ticks
 * @param expired Callback function called on slice expiration
 * @param data Parameter for the expiration handler
 */
void k_thread_time_slice_set(struct k_thread* th, int32_t slice_ticks,
                             k_thread_timeslice_fn_t expired, void* data);

/** @} */

/**
 * @addtogroup isr_apis
 * @{
 */

/**
 * @brief Determine if code is running at interrupt level.
 *
 * This routine allows the caller to customize its actions, depending on
 * whether it is a thread or an ISR.
 *
 * @funcprops \isr_ok
 *
 * @return false if invoked by a thread.
 * @return true if invoked by an ISR.
 */
bool k_is_in_isr(void);

/**
 * @brief Determine if code is running in a preemptible thread.
 *
 * This routine allows the caller to customize its actions, depending on
 * whether it can be preempted by another thread. The routine returns a 'true'
 * value if all of the following conditions are met:
 *
 * - The code is running in a thread, not at ISR.
 * - The thread's priority is in the preemptible range.
 * - The thread has not locked the scheduler.
 *
 * @funcprops \isr_ok
 *
 * @return 0 if invoked by an ISR or by a cooperative thread.
 * @return Non-zero if invoked by a preemptible thread.
 */
__syscall int k_is_preempt_thread(void);

/**
 * @brief Test whether startup is in the before-main-task phase.
 *
 * This routine allows the caller to customize its actions, depending on
 * whether it being invoked before the kernel is fully active.
 *
 * @funcprops \isr_ok
 *
 * @return true if invoked before post-kernel initialization
 * @return false if invoked during/after post-kernel initialization
 */
static inline bool k_is_pre_kernel(void) {
    extern bool z_sys_post_kernel; /* in init.c */

    return (!z_sys_post_kernel);
}

/**
 * @}
 */

/**
 * @addtogroup thread_apis
 * @{
 */

/**
 * @brief Lock the scheduler.
 *
 * This routine prevents the current thread from being preempted by another
 * thread by instructing the scheduler to treat it as a cooperative thread.
 * If the thread subsequently performs an operation that makes it unready,
 * it will be context switched out in the normal manner. When the thread
 * again becomes the current thread, its non-preemptible status is maintained.
 *
 * This routine can be called recursively.
 *
 * Owing to clever implementation details, scheduler locks are
 * extremely fast for non-userspace threads (just one byte
 * inc/decrement in the thread struct).
 *
 * @note This works by elevating the thread priority temporarily to a
 * cooperative priority, allowing cheap synchronization vs. other
 * preemptible or cooperative threads running on the current CPU.  It
 * does not prevent preemption or asynchrony of other types.  It does
 * not prevent threads from running on other CPUs when CONFIG_SMP=y.
 * It does not prevent interrupts from happening, nor does it prevent
 * threads with MetaIRQ priorities from preempting the current thread.
 * In general this is a historical API not well-suited to modern
 * applications, use with care.
 */
void k_sched_lock(void);

/**
 * @brief Unlock the scheduler.
 *
 * This routine reverses the effect of a previous call to k_sched_lock().
 * A thread must call the routine once for each time it called k_sched_lock()
 * before the thread becomes preemptible.
 */
void k_sched_unlock(void);

/**
 * @brief Set current thread's custom data.
 *
 * This routine sets the custom data for the current thread to @ value.
 *
 * Custom data is not used by the kernel itself, and is freely available
 * for a thread to use as it sees fit. It can be used as a framework
 * upon which to build thread-local storage.
 *
 * @param value New custom data value.
 *
 */
__syscall void k_thread_custom_data_set(void* value);

/**
 * @brief Get current thread's custom data.
 *
 * This routine returns the custom data for the current thread.
 *
 * @return Current custom data value.
 */
__syscall void* k_thread_custom_data_get(void);

/**
 * @brief Set current thread name
 *
 * Set the name of the thread to be used when @kconfig{CONFIG_THREAD_MONITOR}
 * is enabled for tracing and debugging.
 *
 * @param thread Thread to set name, or NULL to set the current thread
 * @param str Name string
 * @retval 0 on success
 * @retval -EFAULT Memory access error with supplied string
 * @retval -ENOSYS Thread name configuration option not enabled
 * @retval -EINVAL Thread name too long
 */
__syscall int k_thread_name_set(k_tid_t thread, char const* str);

/**
 * @brief Get thread name
 *
 * Get the name of a thread
 *
 * @param thread Thread ID
 * @retval Thread name, or NULL if configuration not enabled
 */
char const* k_thread_name_get(k_tid_t thread);

/**
 * @brief Copy the thread name into a supplied buffer
 *
 * @param thread Thread to obtain name information
 * @param buf Destination buffer
 * @param size Destination buffer size
 * @retval -ENOSPC Destination buffer too small
 * @retval -EFAULT Memory access error
 * @retval -ENOSYS Thread name feature not enabled
 * @retval 0 Success
 */
__syscall int k_thread_name_copy(k_tid_t thread, char* buf,
                                 size_t size);

/**
 * @brief Get thread state string
 *
 * This routine generates a human friendly string containing the thread's
 * state, and copies as much of it as possible into @a buf.
 *
 * @param thread_id Thread ID
 * @param buf Buffer into which to copy state strings
 * @param buf_size Size of the buffer
 *
 * @retval Pointer to @a buf if data was copied, else a pointer to "".
 */
char const* k_thread_state_str(k_tid_t const thread_id, char* buf, size_t buf_size);

/**
 * @}
 */

/**
 * @addtogroup clock_apis
 * @{
 */

/**
 * @brief Generate null timeout delay.
 *
 * This macro generates a timeout delay that instructs a kernel API
 * not to wait if the requested operation cannot be performed immediately.
 *
 * @return Timeout delay value.
 */
#define K_NO_WAIT Z_TIMEOUT_NO_WAIT

/**
 * @brief Generate timeout delay from nanoseconds.
 *
 * This macro generates a timeout delay that instructs a kernel API to
 * wait up to @a t nanoseconds to perform the requested operation.
 * Note that timer precision is limited to the tick rate, not the
 * requested value.
 *
 * @param t Duration in nanoseconds.
 *
 * @return Timeout delay value.
 */
#define K_NSEC(t)     Z_TIMEOUT_NS(t)

/**
 * @brief Generate timeout delay from microseconds.
 *
 * This macro generates a timeout delay that instructs a kernel API
 * to wait up to @a t microseconds to perform the requested operation.
 * Note that timer precision is limited to the tick rate, not the
 * requested value.
 *
 * @param t Duration in microseconds.
 *
 * @return Timeout delay value.
 */
#define K_USEC(t)     Z_TIMEOUT_US(t)

/**
 * @brief Generate timeout delay from cycles.
 *
 * This macro generates a timeout delay that instructs a kernel API
 * to wait up to @a t cycles to perform the requested operation.
 *
 * @param t Duration in cycles.
 *
 * @return Timeout delay value.
 */
#define K_CYC(t)     Z_TIMEOUT_CYC(t)

/**
 * @brief Generate timeout delay from system ticks.
 *
 * This macro generates a timeout delay that instructs a kernel API
 * to wait up to @a t ticks to perform the requested operation.
 *
 * @param t Duration in system ticks.
 *
 * @return Timeout delay value.
 */
#define K_TICKS(t)     Z_TIMEOUT_TICKS(t)

/**
 * @brief Generate timeout delay from milliseconds.
 *
 * This macro generates a timeout delay that instructs a kernel API
 * to wait up to @a ms milliseconds to perform the requested operation.
 *
 * @param ms Duration in milliseconds.
 *
 * @return Timeout delay value.
 */
#define K_MSEC(ms)     Z_TIMEOUT_MS(ms)

/**
 * @brief Generate timeout delay from seconds.
 *
 * This macro generates a timeout delay that instructs a kernel API
 * to wait up to @a s seconds to perform the requested operation.
 *
 * @param s Duration in seconds.
 *
 * @return Timeout delay value.
 */
#define K_SECONDS(s)   K_MSEC((s) * MSEC_PER_SEC)

/**
 * @brief Generate timeout delay from minutes.

 * This macro generates a timeout delay that instructs a kernel API
 * to wait up to @a m minutes to perform the requested operation.
 *
 * @param m Duration in minutes.
 *
 * @return Timeout delay value.
 */
#define K_MINUTES(m)   K_SECONDS((m) * 60)

/**
 * @brief Generate timeout delay from hours.
 *
 * This macro generates a timeout delay that instructs a kernel API
 * to wait up to @a h hours to perform the requested operation.
 *
 * @param h Duration in hours.
 *
 * @return Timeout delay value.
 */
#define K_HOURS(h)     K_MINUTES((h) * 60)

/**
 * @brief Generate infinite timeout delay.
 *
 * This macro generates a timeout delay that instructs a kernel API
 * to wait as long as necessary to perform the requested operation.
 *
 * @return Timeout delay value.
 */
#define K_FOREVER      Z_FOREVER

#ifdef CONFIG_TIMEOUT_64BIT

/**
 * @brief Generates an absolute/uptime timeout value from system ticks
 *
 * This macro generates a timeout delay that represents an expiration
 * at the absolute uptime value specified, in system ticks.  That is, the
 * timeout will expire immediately after the system uptime reaches the
 * specified tick count. Value is clamped to the range 0 to (INT64_MAX - 1).
 *
 * @param t Tick uptime value
 * @return Timeout delay value
 */
#define K_TIMEOUT_ABS_TICKS(t) \
    Z_TIMEOUT_TICKS(Z_TICK_ABS((k_ticks_t)CLAMP(t, 0, (INT64_MAX - 1))))

/**
 * @brief Generates an absolute/uptime timeout value from seconds
 *
 * This macro generates a timeout delay that represents an expiration
 * at the absolute uptime value specified, in seconds.  That is, the
 * timeout will expire immediately after the system uptime reaches the
 * specified tick count.
 *
 * @param t Second uptime value
 * @return Timeout delay value
 */
#define K_TIMEOUT_ABS_SEC(t) K_TIMEOUT_ABS_TICKS(k_sec_to_ticks_ceil64(t))

/**
 * @brief Generates an absolute/uptime timeout value from milliseconds
 *
 * This macro generates a timeout delay that represents an expiration
 * at the absolute uptime value specified, in milliseconds.  That is,
 * the timeout will expire immediately after the system uptime reaches
 * the specified tick count.
 *
 * @param t Millisecond uptime value
 * @return Timeout delay value
 */
#define K_TIMEOUT_ABS_MS(t) K_TIMEOUT_ABS_TICKS(k_ms_to_ticks_ceil64(t))

/**
 * @brief Generates an absolute/uptime timeout value from microseconds
 *
 * This macro generates a timeout delay that represents an expiration
 * at the absolute uptime value specified, in microseconds.  That is,
 * the timeout will expire immediately after the system uptime reaches
 * the specified time.  Note that timer precision is limited by the
 * system tick rate and not the requested timeout value.
 *
 * @param t Microsecond uptime value
 * @return Timeout delay value
 */
#define K_TIMEOUT_ABS_US(t) K_TIMEOUT_ABS_TICKS(k_us_to_ticks_ceil64(t))

/**
 * @brief Generates an absolute/uptime timeout value from nanoseconds
 *
 * This macro generates a timeout delay that represents an expiration
 * at the absolute uptime value specified, in nanoseconds.  That is,
 * the timeout will expire immediately after the system uptime reaches
 * the specified time.  Note that timer precision is limited by the
 * system tick rate and not the requested timeout value.
 *
 * @param t Nanosecond uptime value
 * @return Timeout delay value
 */
#define K_TIMEOUT_ABS_NS(t) K_TIMEOUT_ABS_TICKS(k_ns_to_ticks_ceil64(t))

/**
 * @brief Generates an absolute/uptime timeout value from system cycles
 *
 * This macro generates a timeout delay that represents an expiration
 * at the absolute uptime value specified, in cycles.  That is, the
 * timeout will expire immediately after the system uptime reaches the
 * specified time.  Note that timer precision is limited by the system
 * tick rate and not the requested timeout value.
 *
 * @param t Cycle uptime value
 * @return Timeout delay value
 */
#define K_TIMEOUT_ABS_CYC(t) K_TIMEOUT_ABS_TICKS(k_cyc_to_ticks_ceil64(t))

#endif

/**
 * @}
 */

/**
 * @brief Kernel timer structure
 *
 * This structure is used to represent a kernel timer.
 * All the members are internal and should not be accessed directly.
 */
struct k_timer {
    /**
     * @cond INTERNAL_HIDDEN
     */

    /*
     * _timeout structure must be first here if we want to use
     * dynamic timer allocation. timeout.node is used in the double-linked
     * list of free timers
     */
    struct _timeout timeout;

    /* wait queue for the (single) thread waiting on this timer */
    _wait_q_t wait_q;

    /* runs in ISR context */
    void (*expiry_fn)(struct k_timer* timer);

    /* runs in the context of the thread that calls k_timer_stop() */
    void (*stop_fn)(struct k_timer* timer);

    /* timer period */
    k_timeout_t period;

    /* timer status */
    uint32_t status;

    /* user-specific data, also used to support legacy features */
    void* user_data;

    SYS_PORT_TRACING_TRACKING_FIELD(k_timer)

    #ifdef CONFIG_OBJ_CORE_TIMER
    struct k_obj_core obj_core;
    #endif
    /**
     * INTERNAL_HIDDEN @endcond
     */
};

/**
 * @cond INTERNAL_HIDDEN
 */
#if defined(_MSC_VER)           /* #CUSTOM@NDRS, MSVC seem not support .node = {}
                                 * which is {} (Uniform Initialization)
                                 */
#define Z_TIMER_INITIALIZER(obj, expiry, stop)  \
    {                                           \
        .timeout = {                            \
            .node = {0},                        \
            .fn   = z_timer_expiration_handler, \
            .dticks = 0,                        \
        },                                      \
        .wait_q = Z_WAIT_Q_INIT(&obj.wait_q),   \
        .expiry_fn = expiry,                    \
        .stop_fn   = stop,                      \
        .period    = {0},                       \
        .status    = 0,                         \
        .user_data = 0,                         \
    }
#else
#define Z_TIMER_INITIALIZER(obj, expiry, stop)  \
    {                                           \
        .timeout = {                            \
            .node = {},                         \
            .fn   = z_timer_expiration_handler, \
            .dticks = 0,                        \
        },                                      \
        .wait_q = Z_WAIT_Q_INIT(&obj.wait_q),   \
        .expiry_fn = expiry,                    \
        .stop_fn   = stop,                      \
        .period    = {},                        \
        .status    = 0,                         \
        .user_data = 0,                         \
    }
#endif

/**
 * INTERNAL_HIDDEN @endcond
 */

/**
 * @defgroup timer_apis Timer APIs
 * @ingroup kernel_apis
 * @{
 */

/**
 * @typedef k_timer_expiry_t
 * @brief Timer expiry function type.
 *
 * A timer's expiry function is executed by the system clock interrupt handler
 * each time the timer expires. The expiry function is optional, and is only
 * invoked if the timer has been initialized with one.
 *
 * @param timer     Address of timer.
 */
typedef void (*k_timer_expiry_t)(struct k_timer* timer);

/**
 * @typedef k_timer_stop_t
 * @brief Timer stop function type.
 *
 * A timer's stop function is executed if the timer is stopped prematurely.
 * The function runs in the context of call that stops the timer.  As
 * k_timer_stop() can be invoked from an ISR, the stop function must be
 * callable from interrupt context (isr-ok).
 *
 * The stop function is optional, and is only invoked if the timer has been
 * initialized with one.
 *
 * @param timer     Address of timer.
 */
typedef void (*k_timer_stop_t)(struct k_timer* timer);

/**
 * @brief Statically define and initialize a timer.
 *
 * The timer can be accessed outside the module where it is defined using:
 *
 * @code extern struct k_timer <name>; @endcode
 *
 * @param name Name of the timer variable.
 * @param expiry_fn Function to invoke each time the timer expires.
 * @param stop_fn   Function to invoke if the timer is stopped while running.
 */
#define K_TIMER_DEFINE(name, expiry_fn, stop_fn) \
    STRUCT_SECTION_ITERABLE(k_timer, name) = \
        Z_TIMER_INITIALIZER(name, expiry_fn, stop_fn)

/**
 * @brief Initialize a timer.
 *
 * This routine initializes a timer, prior to its first use.
 *
 * @param timer     Address of timer.
 * @param expiry_fn Function to invoke each time the timer expires.
 * @param stop_fn   Function to invoke if the timer is stopped while running.
 */
void k_timer_init(struct k_timer* timer,
                  k_timer_expiry_t expiry_fn,
                  k_timer_stop_t stop_fn);

/**
 * @brief Start a timer.
 *
 * This routine starts a timer, and resets its status to zero. The timer
 * begins counting down using the specified duration and period values.
 *
 * Attempting to start a timer that is already running is permitted.
 * The timer's status is reset to zero and the timer begins counting down
 * using the new duration and period values.
 *
 * This routine neither updates nor has any other effect on the specified
 * timer if @a duration is K_FOREVER.
 *
 * @param timer     Address of timer.
 * @param duration  Initial timer duration.
 * @param period    Timer period.
 */
__syscall void k_timer_start(struct k_timer* timer,
                             k_timeout_t duration, k_timeout_t period);

/**
 * @brief Stop a timer.
 *
 * This routine stops a running timer prematurely. The timer's stop function,
 * if one exists, is invoked by the caller.
 *
 * Attempting to stop a timer that is not running is permitted, but has no
 * effect on the timer.
 *
 * @note The stop handler has to be callable from ISRs if @a k_timer_stop is to
 * be called from ISRs.
 *
 * @funcprops \isr_ok
 *
 * @param timer     Address of timer.
 */
__syscall void k_timer_stop(struct k_timer* timer);

/**
 * @brief Read timer status.
 *
 * This routine reads the timer's status, which indicates the number of times
 * it has expired since its status was last read.
 *
 * Calling this routine resets the timer's status to zero.
 *
 * @param timer     Address of timer.
 *
 * @return Timer status.
 */
__syscall uint32_t k_timer_status_get(struct k_timer* timer);

/**
 * @brief Synchronize thread to timer expiration.
 *
 * This routine blocks the calling thread until the timer's status is non-zero
 * (indicating that it has expired at least once since it was last examined)
 * or the timer is stopped. If the timer status is already non-zero,
 * or the timer is already stopped, the caller continues without waiting.
 *
 * Calling this routine resets the timer's status to zero.
 *
 * This routine must not be used by interrupt handlers, since they are not
 * allowed to block.
 *
 * @param timer     Address of timer.
 *
 * @return Timer status.
 */
__syscall uint32_t k_timer_status_sync(struct k_timer* timer);

#ifdef CONFIG_SYS_CLOCK_EXISTS

/**
 * @brief Get next expiration time of a timer, in system ticks
 *
 * This routine returns the future system uptime reached at the next
 * time of expiration of the timer, in units of system ticks.  If the
 * timer is not running, current system time is returned.
 *
 * @param timer The timer object
 * @return Uptime of expiration, in ticks
 */
__syscall k_ticks_t k_timer_expires_ticks(const struct k_timer* timer);

static inline k_ticks_t z_impl_k_timer_expires_ticks(const struct k_timer* timer) {
    return z_timeout_expires(&timer->timeout);
}

/**
 * @brief Get time remaining before a timer next expires, in system ticks
 *
 * This routine computes the time remaining before a running timer
 * next expires, in units of system ticks.  If the timer is not
 * running, it returns zero.
 *
 * @param timer The timer object
 * @return Remaining time until expiration, in ticks
 */
__syscall k_ticks_t k_timer_remaining_ticks(const struct k_timer* timer);

static inline k_ticks_t z_impl_k_timer_remaining_ticks(const struct k_timer* timer) {
    return z_timeout_remaining(&timer->timeout);
}

/**
 * @brief Get time remaining before a timer next expires.
 *
 * This routine computes the (approximate) time remaining before a running
 * timer next expires. If the timer is not running, it returns zero.
 *
 * @param timer     Address of timer.
 *
 * @return Remaining time (in milliseconds).
 */
static inline uint32_t k_timer_remaining_get(struct k_timer* timer) {
    return k_ticks_to_ms_floor32((uint32_t)k_timer_remaining_ticks(timer));
}

#endif /* CONFIG_SYS_CLOCK_EXISTS */

/**
 * @brief Associate user-specific data with a timer.
 *
 * This routine records the @a user_data with the @a timer, to be retrieved
 * later.
 *
 * It can be used e.g. in a timer handler shared across multiple subsystems to
 * retrieve data specific to the subsystem this timer is associated with.
 *
 * @param timer     Address of timer.
 * @param user_data User data to associate with the timer.
 */
__syscall void k_timer_user_data_set(struct k_timer* timer, void* user_data);

/**
 * @internal
 */
static inline void z_impl_k_timer_user_data_set(struct k_timer* timer,
                                                void* user_data) {
    timer->user_data = user_data;
}

/**
 * @brief Retrieve the user-specific data from a timer.
 *
 * @param timer     Address of timer.
 *
 * @return The user data.
 */
__syscall void* k_timer_user_data_get(const struct k_timer* timer);

static inline void* z_impl_k_timer_user_data_get(const struct k_timer* timer) {
    return timer->user_data;
}

/** @} */

/**
 * @addtogroup clock_apis
 * @ingroup kernel_apis
 * @{
 */

/**
 * @brief Get system uptime, in system ticks.
 *
 * This routine returns the elapsed time since the system booted, in
 * ticks (c.f. @kconfig{CONFIG_SYS_CLOCK_TICKS_PER_SEC}), which is the
 * fundamental unit of resolution of kernel timekeeping.
 *
 * @return Current uptime in ticks.
 */
__syscall int64_t k_uptime_ticks(void);

/**
 * @brief Get system uptime.
 *
 * This routine returns the elapsed time since the system booted,
 * in milliseconds.
 *
 * @note
 *    While this function returns time in milliseconds, it does
 *    not mean it has millisecond resolution. The actual resolution depends on
 *    @kconfig{CONFIG_SYS_CLOCK_TICKS_PER_SEC} config option.
 *
 * @return Current uptime in milliseconds.
 */
static inline int64_t k_uptime_get(void) {
    return k_ticks_to_ms_floor64(k_uptime_ticks());
}

/**
 * @brief Get system uptime (32-bit version).
 *
 * This routine returns the lower 32 bits of the system uptime in
 * milliseconds.
 *
 * Because correct conversion requires full precision of the system
 * clock there is no benefit to using this over k_uptime_get() unless
 * you know the application will never run long enough for the system
 * clock to approach 2^32 ticks.  Calls to this function may involve
 * interrupt blocking and 64-bit math.
 *
 * @note
 *    While this function returns time in milliseconds, it does
 *    not mean it has millisecond resolution. The actual resolution depends on
 *    @kconfig{CONFIG_SYS_CLOCK_TICKS_PER_SEC} config option
 *
 * @return The low 32 bits of the current uptime, in milliseconds.
 */
static inline uint32_t k_uptime_get_32(void) {
    return (uint32_t)k_uptime_get();
}

/**
 * @brief Get system uptime in seconds.
 *
 * This routine returns the elapsed time since the system booted,
 * in seconds.
 *
 * @return Current uptime in seconds.
 */
static inline uint32_t k_uptime_seconds(void) {
    return k_ticks_to_sec_floor32(k_uptime_ticks());
}

/**
 * @brief Get elapsed time.
 *
 * This routine computes the elapsed time between the current system uptime
 * and an earlier reference time, in milliseconds.
 *
 * @param reftime Pointer to a reference time, which is updated to the current
 *                uptime upon return.
 *
 * @return Elapsed time.
 */
static inline int64_t k_uptime_delta(int64_t* reftime) {
    int64_t uptime;
    int64_t delta;

    uptime   = k_uptime_get();
    delta    = uptime - *reftime;
    *reftime = uptime;

    return (delta);
}

/**
 * @brief Read the hardware clock.
 *
 * This routine returns the current time, as measured by the system's hardware
 * clock.
 *
 * @return Current hardware clock up-counter (in cycles).
 */
static inline uint32_t k_cycle_get_32(void) {
    return arch_k_cycle_get_32();
}

/**
 * @brief Read the 64-bit hardware clock.
 *
 * This routine returns the current time in 64-bits, as measured by the
 * system's hardware clock, if available.
 *
 * @see CONFIG_TIMER_HAS_64BIT_CYCLE_COUNTER
 *
 * @return Current hardware clock up-counter (in cycles).
 */
static inline uint64_t k_cycle_get_64(void) {
    if (!IS_ENABLED(CONFIG_TIMER_HAS_64BIT_CYCLE_COUNTER)) {
        __ASSERT(0, "64-bit cycle counter not enabled on this platform. "
                    "See CONFIG_TIMER_HAS_64BIT_CYCLE_COUNTER");
        return (0);
    }

    return arch_k_cycle_get_64();
}

/**
 * @}
 */

struct k_queue {
    sys_sflist_t data_q;
    struct k_spinlock lock;
    _wait_q_t wait_q;

    Z_DECL_POLL_EVENT

    SYS_PORT_TRACING_TRACKING_FIELD(k_queue)
};

/**
 * @cond INTERNAL_HIDDEN
 */
#if (__GTEST == 0U)
#define Z_QUEUE_INITIALIZER(obj)    \
    {                               \
        .data_q = SYS_SFLIST_STATIC_INIT(&obj.data_q), \
        .lock = {},                 \
        .wait_q = Z_WAIT_Q_INIT(&obj.wait_q),   \
        Z_POLL_EVENT_OBJ_INIT(obj)  \
    }
#else /* #CUSTOM@NDRS .lock = {} -> {0} */
#define Z_QUEUE_INITIALIZER(obj)    \
    {                               \
        .data_q = SYS_SFLIST_STATIC_INIT(&obj.data_q), \
        .lock = {0},                \
        .wait_q = Z_WAIT_Q_INIT(&obj.wait_q),   \
        Z_POLL_EVENT_OBJ_INIT(obj)  \
    }
#endif

/**
 * INTERNAL_HIDDEN @endcond
 */

/**
 * @defgroup queue_apis Queue APIs
 * @ingroup kernel_apis
 * @{
 */

/**
 * @brief Initialize a queue.
 *
 * This routine initializes a queue object, prior to its first use.
 *
 * @param queue Address of the queue.
 */
__syscall void k_queue_init(struct k_queue* queue);

/**
 * @brief Cancel waiting on a queue.
 *
 * This routine causes first thread pending on @a queue, if any, to
 * return from k_queue_get() call with NULL value (as if timeout expired).
 * If the queue is being waited on by k_poll(), it will return with
 * -EINTR and K_POLL_STATE_CANCELLED state (and per above, subsequent
 * k_queue_get() will return NULL).
 *
 * @funcprops \isr_ok
 *
 * @param queue Address of the queue.
 */
__syscall void k_queue_cancel_wait(struct k_queue* queue);

/**
 * @brief Append an element to the end of a queue.
 *
 * This routine appends a data item to @a queue. A queue data item must be
 * aligned on a word boundary, and the first word of the item is reserved
 * for the kernel's use.
 *
 * @funcprops \isr_ok
 *
 * @param queue Address of the queue.
 * @param data Address of the data item.
 */
void k_queue_append(struct k_queue* queue, void* data);

/**
 * @brief Append an element to a queue.
 *
 * This routine appends a data item to @a queue. There is an implicit memory
 * allocation to create an additional temporary bookkeeping data structure from
 * the calling thread's resource pool, which is automatically freed when the
 * item is removed. The data itself is not copied.
 *
 * @funcprops \isr_ok
 *
 * @param queue Address of the queue.
 * @param data Address of the data item.
 *
 * @retval 0 on success
 * @retval -ENOMEM if there isn't sufficient RAM in the caller's resource pool
 */
__syscall int32_t k_queue_alloc_append(struct k_queue* queue, void* data);

/**
 * @brief Prepend an element to a queue.
 *
 * This routine prepends a data item to @a queue. A queue data item must be
 * aligned on a word boundary, and the first word of the item is reserved
 * for the kernel's use.
 *
 * @funcprops \isr_ok
 *
 * @param queue Address of the queue.
 * @param data Address of the data item.
 */
void k_queue_prepend(struct k_queue* queue, void* data);

/**
 * @brief Prepend an element to a queue.
 *
 * This routine prepends a data item to @a queue. There is an implicit memory
 * allocation to create an additional temporary bookkeeping data structure from
 * the calling thread's resource pool, which is automatically freed when the
 * item is removed. The data itself is not copied.
 *
 * @funcprops \isr_ok
 *
 * @param queue Address of the queue.
 * @param data Address of the data item.
 *
 * @retval 0 on success
 * @retval -ENOMEM if there isn't sufficient RAM in the caller's resource pool
 */
__syscall int32_t k_queue_alloc_prepend(struct k_queue* queue, void* data);

/**
 * @brief Inserts an element to a queue.
 *
 * This routine inserts a data item to @a queue after previous item. A queue
 * data item must be aligned on a word boundary, and the first word of
 * the item is reserved for the kernel's use.
 *
 * @funcprops \isr_ok
 *
 * @param queue Address of the queue.
 * @param prev Address of the previous data item.
 * @param data Address of the data item.
 */
void k_queue_insert(struct k_queue* queue, void* prev, void* data);

/**
 * @brief Atomically append a list of elements to a queue.
 *
 * This routine adds a list of data items to @a queue in one operation.
 * The data items must be in a singly-linked list, with the first word
 * in each data item pointing to the next data item; the list must be
 * NULL-terminated.
 *
 * @funcprops \isr_ok
 *
 * @param queue Address of the queue.
 * @param head Pointer to first node in singly-linked list.
 * @param tail Pointer to last node in singly-linked list.
 *
 * @retval 0 on success
 * @retval -EINVAL on invalid supplied data
 *
 */
int k_queue_append_list(struct k_queue* queue, void* head, void* tail);

/**
 * @brief Atomically add a list of elements to a queue.
 *
 * This routine adds a list of data items to @a queue in one operation.
 * The data items must be in a singly-linked list implemented using a
 * sys_slist_t object. Upon completion, the original list is empty.
 *
 * @funcprops \isr_ok
 *
 * @param queue Address of the queue.
 * @param list Pointer to sys_slist_t object.
 *
 * @retval 0 on success
 * @retval -EINVAL on invalid data
 */
int k_queue_merge_slist(struct k_queue* queue, sys_slist_t* list);

/**
 * @brief Get an element from a queue.
 *
 * This routine removes first data item from @a queue. The first word of the
 * data item is reserved for the kernel's use.
 *
 * @note @a timeout must be set to K_NO_WAIT if called from ISR.
 *
 * @funcprops \isr_ok
 *
 * @param queue Address of the queue.
 * @param timeout Waiting period to obtain a data item, or one of the special
 *                values K_NO_WAIT and K_FOREVER.
 *
 * @return Address of the data item if successful; NULL if returned
 * without waiting, or waiting period timed out.
 */
__syscall void* k_queue_get(struct k_queue* queue, k_timeout_t timeout);

/**
 * @brief Remove an element from a queue.
 *
 * This routine removes data item from @a queue. The first word of the
 * data item is reserved for the kernel's use. Removing elements from k_queue
 * rely on sys_slist_find_and_remove which is not a constant time operation.
 *
 * @note @a timeout must be set to K_NO_WAIT if called from ISR.
 *
 * @funcprops \isr_ok
 *
 * @param queue Address of the queue.
 * @param data Address of the data item.
 *
 * @return true if data item was removed
 */
bool k_queue_remove(struct k_queue* queue, void* data);

/**
 * @brief Append an element to a queue only if it's not present already.
 *
 * This routine appends data item to @a queue. The first word of the data
 * item is reserved for the kernel's use. Appending elements to k_queue
 * relies on sys_slist_is_node_in_list which is not a constant time operation.
 *
 * @funcprops \isr_ok
 *
 * @param queue Address of the queue.
 * @param data Address of the data item.
 *
 * @return true if data item was added, false if not
 */
bool k_queue_unique_append(struct k_queue* queue, void* data);

/**
 * @brief Query a queue to see if it has data available.
 *
 * Note that the data might be already gone by the time this function returns
 * if other threads are also trying to read from the queue.
 *
 * @funcprops \isr_ok
 *
 * @param queue Address of the queue.
 *
 * @return Non-zero if the queue is empty.
 * @return 0 if data is available.
 */
__syscall int k_queue_is_empty(struct k_queue* queue);

static inline int z_impl_k_queue_is_empty(struct k_queue* queue) {
    return sys_sflist_is_empty(&queue->data_q) ? 1 : 0;
}

/**
 * @brief Peek element at the head of queue.
 *
 * Return element from the head of queue without removing it.
 *
 * @param queue Address of the queue.
 *
 * @return Head element, or NULL if queue is empty.
 */
__syscall void* k_queue_peek_head(struct k_queue* queue);

/**
 * @brief Peek element at the tail of queue.
 *
 * Return element from the tail of queue without removing it.
 *
 * @param queue Address of the queue.
 *
 * @return Tail element, or NULL if queue is empty.
 */
__syscall void* k_queue_peek_tail(struct k_queue* queue);

/**
 * @brief Statically define and initialize a queue.
 *
 * The queue can be accessed outside the module where it is defined using:
 *
 * @code extern struct k_queue <name>; @endcode
 *
 * @param name Name of the queue.
 */
#define K_QUEUE_DEFINE(name) \
    STRUCT_SECTION_ITERABLE(k_queue, name) = \
        Z_QUEUE_INITIALIZER(name)

/** @} */

#ifdef CONFIG_USERSPACE
/**
 * @brief futex structure
 *
 * A k_futex is a lightweight mutual exclusion primitive designed
 * to minimize kernel involvement. Uncontended operation relies
 * only on atomic access to shared memory. k_futex are tracked as
 * kernel objects and can live in user memory so that any access
 * bypasses the kernel object permission management mechanism.
 */
struct k_futex {
    atomic_t val;
};

/**
 * @brief futex kernel data structure
 *
 * z_futex_data are the helper data structure for k_futex to complete
 * futex contended operation on kernel side, structure z_futex_data
 * of every futex object is invisible in user mode.
 */
struct z_futex_data {
    _wait_q_t wait_q;
    struct k_spinlock lock;
};

#define Z_FUTEX_DATA_INITIALIZER(obj) \
    { \
    .wait_q = Z_WAIT_Q_INIT(&obj.wait_q) \
    }

/**
 * @defgroup futex_apis FUTEX APIs
 * @ingroup kernel_apis
 * @{
 */

/**
 * @brief Pend the current thread on a futex
 *
 * Tests that the supplied futex contains the expected value, and if so,
 * goes to sleep until some other thread calls k_futex_wake() on it.
 *
 * @param futex Address of the futex.
 * @param expected Expected value of the futex, if it is different the caller
 *                 will not wait on it.
 * @param timeout Waiting period on the futex, or one of the special values
 *                K_NO_WAIT or K_FOREVER.
 * @retval -EACCES Caller does not have read access to futex address.
 * @retval -EAGAIN If the futex value did not match the expected parameter.
 * @retval -EINVAL Futex parameter address not recognized by the kernel.
 * @retval -ETIMEDOUT Thread woke up due to timeout and not a futex wakeup.
 * @retval 0 if the caller went to sleep and was woken up. The caller
 *           should check the futex's value on wakeup to determine if it needs
 *           to block again.
 */
__syscall int k_futex_wait(struct k_futex* futex, int expected,
                           k_timeout_t timeout);

/**
 * @brief Wake one/all threads pending on a futex
 *
 * Wake up the highest priority thread pending on the supplied futex, or
 * wakeup all the threads pending on the supplied futex, and the behavior
 * depends on wake_all.
 *
 * @param futex Futex to wake up pending threads.
 * @param wake_all If true, wake up all pending threads; If false,
 *                 wakeup the highest priority thread.
 * @retval -EACCES Caller does not have access to the futex address.
 * @retval -EINVAL Futex parameter address not recognized by the kernel.
 * @retval Number of threads that were woken up.
 */
__syscall int k_futex_wake(struct k_futex* futex, bool wake_all);

/** @} */
#endif

/**
 * @defgroup event_apis Event APIs
 * @ingroup kernel_apis
 * @{
 */

/**
 * Event Structure
 * @ingroup event_apis
 */

/**
 * @brief Kernel Event structure
 *
 * This structure is used to represent kernel events. All the members
 * are internal and should not be accessed directly.
 */

struct k_event {
/**
 * @cond INTERNAL_HIDDEN
 */
    _wait_q_t wait_q;
    uint32_t  events;
    struct k_spinlock lock;

    SYS_PORT_TRACING_TRACKING_FIELD(k_event)

    #ifdef CONFIG_OBJ_CORE_EVENT
    struct k_obj_core obj_core;
    #endif
/**
 * INTERNAL_HIDDEN @endcond
 */

};

/**
 * @cond INTERNAL_HIDDEN
 */

#define Z_EVENT_INITIALIZER(obj) \
    { \
    .wait_q = Z_WAIT_Q_INIT(&obj.wait_q), \
    .events = 0, \
    .lock = {}, \
    }
/**
 * INTERNAL_HIDDEN @endcond
 */

/**
 * @brief Initialize an event object
 *
 * This routine initializes an event object, prior to its first use.
 *
 * @param event Address of the event object.
 */
__syscall void k_event_init(struct k_event* event);

/**
 * @brief Post one or more events to an event object
 *
 * This routine posts one or more events to an event object. All tasks waiting
 * on the event object @a event whose waiting conditions become met by this
 * posting immediately unpend.
 *
 * Posting differs from setting in that posted events are merged together with
 * the current set of events tracked by the event object.
 *
 * @funcprops \isr_ok
 *
 * @param event Address of the event object
 * @param events Set of events to post to @a event
 *
 * @retval Previous value of the events in @a event
 */
__syscall uint32_t k_event_post(struct k_event* event, uint32_t events);

/**
 * @brief Set the events in an event object
 *
 * This routine sets the events stored in event object to the specified value.
 * All tasks waiting on the event object @a event whose waiting conditions
 * become met by this immediately unpend.
 *
 * Setting differs from posting in that set events replace the current set of
 * events tracked by the event object.
 *
 * @funcprops \isr_ok
 *
 * @param event Address of the event object
 * @param events Set of events to set in @a event
 *
 * @retval Previous value of the events in @a event
 */
__syscall uint32_t k_event_set(struct k_event* event, uint32_t events);

/**
 * @brief Set or clear the events in an event object
 *
 * This routine sets the events stored in event object to the specified value.
 * All tasks waiting on the event object @a event whose waiting conditions
 * become met by this immediately unpend. Unlike @ref k_event_set, this routine
 * allows specific event bits to be set and cleared as determined by the mask.
 *
 * @funcprops \isr_ok
 *
 * @param event Address of the event object
 * @param events Set of events to set/clear in @a event
 * @param events_mask Mask to be applied to @a events
 *
 * @retval Previous value of the events in @a events_mask
 */
__syscall uint32_t k_event_set_masked(struct k_event* event, uint32_t events,
                                      uint32_t events_mask);

/**
 * @brief Clear the events in an event object
 *
 * This routine clears (resets) the specified events stored in an event object.
 *
 * @funcprops \isr_ok
 *
 * @param event Address of the event object
 * @param events Set of events to clear in @a event
 *
 * @retval Previous value of the events in @a event
 */
__syscall uint32_t k_event_clear(struct k_event* event, uint32_t events);

/**
 * @brief Wait for any of the specified events
 *
 * This routine waits on event object @a event until any of the specified
 * events have been delivered to the event object, or the maximum wait time
 * @a timeout has expired. A thread may wait on up to 32 distinctly numbered
 * events that are expressed as bits in a single 32-bit word.
 *
 * @note The caller must be careful when resetting if there are multiple threads
 * waiting for the event object @a event.
 *
 * @note This function may be called from ISR context only when @a timeout is
 * set to K_NO_WAIT.
 *
 * @param event Address of the event object
 * @param events Set of desired events on which to wait
 * @param reset If true, clear the set of events tracked by the event object
 *              before waiting. If false, do not clear the events.
 * @param timeout Waiting period for the desired set of events or one of the
 *                special values K_NO_WAIT and K_FOREVER.
 *
 * @retval set of matching events upon success
 * @retval 0 if matching events were not received within the specified time
 */
__syscall uint32_t k_event_wait(struct k_event* event, uint32_t events,
                                bool reset, k_timeout_t timeout);

/**
 * @brief Wait for all of the specified events
 *
 * This routine waits on event object @a event until all of the specified
 * events have been delivered to the event object, or the maximum wait time
 * @a timeout has expired. A thread may wait on up to 32 distinctly numbered
 * events that are expressed as bits in a single 32-bit word.
 *
 * @note The caller must be careful when resetting if there are multiple threads
 * waiting for the event object @a event.
 *
 * @note This function may be called from ISR context only when @a timeout is
 * set to K_NO_WAIT.
 *
 * @param event Address of the event object
 * @param events Set of desired events on which to wait
 * @param reset If true, clear the set of events tracked by the event object
 *              before waiting. If false, do not clear the events.
 * @param timeout Waiting period for the desired set of events or one of the
 *                special values K_NO_WAIT and K_FOREVER.
 *
 * @retval set of matching events upon success
 * @retval 0 if matching events were not received within the specified time
 */
__syscall uint32_t k_event_wait_all(struct k_event* event, uint32_t events,
                                    bool reset, k_timeout_t timeout);

/**
 * @brief Wait for any of the specified events (safe version)
 *
 * This call is nearly identical to @ref k_event_wait with the main difference
 * being that the safe version atomically clears received events from the
 * event object. This mitigates the need for calling @ref k_event_clear, or
 * passing a "reset" argument, since doing so may result in lost event
 * information.
 *
 * @param event Address of the event object
 * @param events Set of desired events on which to wait
 * @param reset If true, clear the set of events tracked by the event object
 *              before waiting. If false, do not clear the events.
 * @param timeout Waiting period for the desired set of events or one of the
 *                special values K_NO_WAIT and K_FOREVER.
 *
 * @retval set of matching events upon success
 * @retval 0 if no matching event was received within the specified time
 */
__syscall uint32_t k_event_wait_safe(struct k_event *event, uint32_t events,
                                     bool reset, k_timeout_t timeout);

/**
 * @brief Wait for all of the specified events (safe version)
 *
 * This call is nearly identical to @ref k_event_wait_all with the main
 * difference being that the safe version atomically clears received events
 * from the event object. This mitigates the need for calling
 * @ref k_event_clear, or passing a "reset" argument, since doing so may
 * result in lost event information.
 *
 * @param event Address of the event object
 * @param events Set of desired events on which to wait
 * @param reset If true, clear the set of events tracked by the event object
 *              before waiting. If false, do not clear the events.
 * @param timeout Waiting period for the desired set of events or one of the
 *                special values K_NO_WAIT and K_FOREVER.
 *
 * @retval set of matching events upon success
 * @retval 0 if all matching events were not received within the specified time
 */
__syscall uint32_t k_event_wait_all_safe(struct k_event *event, uint32_t events,
                                         bool reset, k_timeout_t timeout);



/**
 * @brief Test the events currently tracked in the event object
 *
 * @funcprops \isr_ok
 *
 * @param event Address of the event object
 * @param events_mask Set of desired events to test
 *
 * @retval Current value of events in @a events_mask
 */
static inline uint32_t k_event_test(struct k_event* event, uint32_t events_mask) {
    return k_event_wait(event, events_mask, false, K_NO_WAIT);
}

/**
 * @brief Statically define and initialize an event object
 *
 * The event can be accessed outside the module where it is defined using:
 *
 * @code extern struct k_event <name>; @endcode
 *
 * @param name Name of the event object.
 */
#define K_EVENT_DEFINE(name)                                    \
    STRUCT_SECTION_ITERABLE(k_event, name) =                    \
        Z_EVENT_INITIALIZER(name);

/** @} */

struct k_fifo {
    struct k_queue _queue;

    #ifdef CONFIG_OBJ_CORE_FIFO
    struct k_obj_core obj_core;
    #endif
};

/**
 * @cond INTERNAL_HIDDEN
 */
#define Z_FIFO_INITIALIZER(obj) \
    { \
    ._queue = Z_QUEUE_INITIALIZER(obj._queue) \
    }

/**
 * INTERNAL_HIDDEN @endcond
 */

/**
 * @defgroup fifo_apis FIFO APIs
 * @ingroup kernel_apis
 * @{
 */

/**
 * @brief Initialize a FIFO queue.
 *
 * This routine initializes a FIFO queue, prior to its first use.
 *
 * @param fifo Address of the FIFO queue.
 */
#if defined(_MSC_VER) /* #CUSTOM@NDRS */
static inline void k_fifo_init(struct k_fifo* fifo) {
    k_queue_init(&fifo->_queue);
    K_OBJ_CORE_INIT(K_OBJ_CORE(fifo), _obj_type_fifo);
    K_OBJ_CORE_LINK(K_OBJ_CORE(fifo));
}
#else
#define k_fifo_init(fifo)                                       \
    ({                                                          \
        SYS_PORT_TRACING_OBJ_FUNC_ENTER(k_fifo, init, fifo);    \
        k_queue_init(&(fifo)->_queue);                          \
        K_OBJ_CORE_INIT(K_OBJ_CORE(fifo), _obj_type_fifo);      \
        K_OBJ_CORE_LINK(K_OBJ_CORE(fifo));                      \
        SYS_PORT_TRACING_OBJ_FUNC_EXIT(k_fifo, init, fifo);     \
    })
#endif

/**
 * @brief Cancel waiting on a FIFO queue.
 *
 * This routine causes first thread pending on @a fifo, if any, to
 * return from k_fifo_get() call with NULL value (as if timeout
 * expired).
 *
 * @funcprops \isr_ok
 *
 * @param fifo Address of the FIFO queue.
 */
#if defined(_MSC_VER) /* #CUSTOM@NDRS */
static inline void k_fifo_cancel_wait(struct k_fifo* fifo) {
    k_queue_cancel_wait(&fifo->_queue);
}
#else
#define k_fifo_cancel_wait(fifo)                                \
    ({                                                          \
        SYS_PORT_TRACING_OBJ_FUNC_ENTER(k_fifo, cancel_wait, fifo); \
        k_queue_cancel_wait(&(fifo)->_queue);                   \
        SYS_PORT_TRACING_OBJ_FUNC_EXIT(k_fifo, cancel_wait, fifo);  \
    })
#endif

/**
 * @brief Add an element to a FIFO queue.
 *
 * This routine adds a data item to @a fifo. A FIFO data item must be
 * aligned on a word boundary, and the first word of the item is reserved
 * for the kernel's use.
 *
 * @funcprops \isr_ok
 *
 * @param fifo Address of the FIFO.
 * @param data Address of the data item.
 */
#if defined(_MSC_VER) /* #CUSTOM@NDRS */
static inline void k_fifo_put(struct k_fifo* fifo, void* data) {
    k_queue_append(&fifo->_queue, data);
}
#else
#define k_fifo_put(fifo, data)                                  \
    ({                                                          \
        void *_data = data;                                     \
        SYS_PORT_TRACING_OBJ_FUNC_ENTER(k_fifo, put, fifo, _data); \
        k_queue_append(&(fifo)->_queue, _data);                 \
        SYS_PORT_TRACING_OBJ_FUNC_EXIT(k_fifo, put, fifo, _data); \
    })
#endif

/**
 * @brief Add an element to a FIFO queue.
 *
 * This routine adds a data item to @a fifo. There is an implicit memory
 * allocation to create an additional temporary bookkeeping data structure from
 * the calling thread's resource pool, which is automatically freed when the
 * item is removed. The data itself is not copied.
 *
 * @funcprops \isr_ok
 *
 * @param fifo Address of the FIFO.
 * @param data Address of the data item.
 *
 * @retval 0 on success
 * @retval -ENOMEM if there isn't sufficient RAM in the caller's resource pool
 */
#define k_fifo_alloc_put(fifo, data)                            \
    ({                                                          \
        void *_data = data;                                     \
        SYS_PORT_TRACING_OBJ_FUNC_ENTER(k_fifo, alloc_put, fifo, _data); \
        int fap_ret = k_queue_alloc_append(&(fifo)->_queue, _data); \
        SYS_PORT_TRACING_OBJ_FUNC_EXIT(k_fifo, alloc_put, fifo, _data, fap_ret); \
        fap_ret; \
    })

/**
 * @brief Atomically add a list of elements to a FIFO.
 *
 * This routine adds a list of data items to @a fifo in one operation.
 * The data items must be in a singly-linked list, with the first word of
 * each data item pointing to the next data item; the list must be
 * NULL-terminated.
 *
 * @funcprops \isr_ok
 *
 * @param fifo Address of the FIFO queue.
 * @param head Pointer to first node in singly-linked list.
 * @param tail Pointer to last node in singly-linked list.
 */
#define k_fifo_put_list(fifo, head, tail)                       \
    ({                                                          \
        SYS_PORT_TRACING_OBJ_FUNC_ENTER(k_fifo, put_list, fifo, head, tail);    \
        k_queue_append_list(&(fifo)->_queue, head, tail);       \
        SYS_PORT_TRACING_OBJ_FUNC_EXIT(k_fifo, put_list, fifo, head, tail);     \
    })

/**
 * @brief Atomically add a list of elements to a FIFO queue.
 *
 * This routine adds a list of data items to @a fifo in one operation.
 * The data items must be in a singly-linked list implemented using a
 * sys_slist_t object. Upon completion, the sys_slist_t object is invalid
 * and must be re-initialized via sys_slist_init().
 *
 * @funcprops \isr_ok
 *
 * @param fifo Address of the FIFO queue.
 * @param list Pointer to sys_slist_t object.
 */
#define k_fifo_put_slist(fifo, list)                            \
    ({                                                          \
        SYS_PORT_TRACING_OBJ_FUNC_ENTER(k_fifo, put_slist, fifo, list); \
        k_queue_merge_slist(&(fifo)->_queue, list);             \
        SYS_PORT_TRACING_OBJ_FUNC_EXIT(k_fifo, put_slist, fifo, list);  \
    })

/**
 * @brief Get an element from a FIFO queue.
 *
 * This routine removes a data item from @a fifo in a "first in, first out"
 * manner. The first word of the data item is reserved for the kernel's use.
 *
 * @note @a timeout must be set to K_NO_WAIT if called from ISR.
 *
 * @funcprops \isr_ok
 *
 * @param fifo Address of the FIFO queue.
 * @param timeout Waiting period to obtain a data item,
 *                or one of the special values K_NO_WAIT and K_FOREVER.
 *
 * @return Address of the data item if successful; NULL if returned
 * without waiting, or waiting period timed out.
 */
#if defined(_MSC_VER) /* #CUSTOM@NDRS */
static inline void* k_fifo_get(struct k_fifo* fifo, k_timeout_t timeout) {
    void* fg_ret = k_queue_get(&fifo->_queue, timeout);

    return (fg_ret);
}
#else
#define k_fifo_get(fifo, timeout)                               \
    ({                                                          \
        SYS_PORT_TRACING_OBJ_FUNC_ENTER(k_fifo, get, fifo, timeout);    \
        void* fg_ret = k_queue_get(&(fifo)->_queue, timeout);   \
        SYS_PORT_TRACING_OBJ_FUNC_EXIT(k_fifo, get, fifo, timeout, fg_ret); \
        fg_ret;                                                 \
    })
#endif

/**
 * @brief Query a FIFO queue to see if it has data available.
 *
 * Note that the data might be already gone by the time this function returns
 * if other threads is also trying to read from the FIFO.
 *
 * @funcprops \isr_ok
 *
 * @param fifo Address of the FIFO queue.
 *
 * @return Non-zero if the FIFO queue is empty.
 * @return 0 if data is available.
 */
#define k_fifo_is_empty(fifo) \
    k_queue_is_empty(&(fifo)->_queue)

/**
 * @brief Peek element at the head of a FIFO queue.
 *
 * Return element from the head of FIFO queue without removing it. A usecase
 * for this is if elements of the FIFO object are themselves containers. Then
 * on each iteration of processing, a head container will be peeked,
 * and some data processed out of it, and only if the container is empty,
 * it will be completely remove from the FIFO queue.
 *
 * @param fifo Address of the FIFO queue.
 *
 * @return Head element, or NULL if the FIFO queue is empty.
 */
#if defined(_MSC_VER) /* #CUSTOM@NDRS */
static inline void* k_fifo_peek_head(struct k_fifo* fifo) {
    void* fph_ret = k_queue_peek_head(&fifo->_queue); 

    return (fph_ret);
}
#else
#define k_fifo_peek_head(fifo)                                  \
    ({                                                          \
        SYS_PORT_TRACING_OBJ_FUNC_ENTER(k_fifo, peek_head, fifo);   \
        void* fph_ret = k_queue_peek_head(&(fifo)->_queue);     \
        SYS_PORT_TRACING_OBJ_FUNC_EXIT(k_fifo, peek_head, fifo, fph_ret);   \
        fph_ret;                                                \
    })
#endif

/**
 * @brief Peek element at the tail of FIFO queue.
 *
 * Return element from the tail of FIFO queue (without removing it). A usecase
 * for this is if elements of the FIFO queue are themselves containers. Then
 * it may be useful to add more data to the last container in a FIFO queue.
 *
 * @param fifo Address of the FIFO queue.
 *
 * @return Tail element, or NULL if a FIFO queue is empty.
 */
#if defined(_MSC_VER) /* #CUSTOM@NDRS */
static inline void* k_fifo_peek_tail(struct k_fifo* fifo) {
    void* fpt_ret = k_queue_peek_tail(&fifo->_queue);

    return (fpt_ret);
}
#else
#define k_fifo_peek_tail(fifo)                                  \
    ({                                                          \
        SYS_PORT_TRACING_OBJ_FUNC_ENTER(k_fifo, peek_tail, fifo);   \
        void* fpt_ret = k_queue_peek_tail(&(fifo)->_queue);     \
        SYS_PORT_TRACING_OBJ_FUNC_EXIT(k_fifo, peek_tail, fifo, fpt_ret);   \
        fpt_ret;                                                \
    })
#endif

/**
 * @brief Statically define and initialize a FIFO queue.
 *
 * The FIFO queue can be accessed outside the module where it is defined using:
 *
 * @code extern struct k_fifo <name>; @endcode
 *
 * @param name Name of the FIFO queue.
 */
#define K_FIFO_DEFINE(name) \
    MSC_DECLARE_SECTION("._k_fifo.static") \
    STRUCT_SECTION_ITERABLE(k_fifo, name) = \
        Z_FIFO_INITIALIZER(name)

/** @} */

struct k_lifo {
    struct k_queue _queue;

    #ifdef CONFIG_OBJ_CORE_LIFO
    struct k_obj_core obj_core;
    #endif
};

/**
 * @cond INTERNAL_HIDDEN
 */

#define Z_LIFO_INITIALIZER(obj) \
    { \
    ._queue = Z_QUEUE_INITIALIZER(obj._queue) \
    }

/**
 * INTERNAL_HIDDEN @endcond
 */

/**
 * @defgroup lifo_apis LIFO APIs
 * @ingroup kernel_apis
 * @{
 */

/**
 * @brief Initialize a LIFO queue.
 *
 * This routine initializes a LIFO queue object, prior to its first use.
 *
 * @param lifo Address of the LIFO queue.
 */
#define k_lifo_init(lifo)                                       \
    ({                                                          \
        SYS_PORT_TRACING_OBJ_FUNC_ENTER(k_lifo, init, lifo);    \
        k_queue_init(&(lifo)->_queue);                          \
        K_OBJ_CORE_INIT(K_OBJ_CORE(lifo), _obj_type_lifo);      \
        K_OBJ_CORE_LINK(K_OBJ_CORE(lifo));                      \
        SYS_PORT_TRACING_OBJ_FUNC_EXIT(k_lifo, init, lifo);     \
    })

/**
 * @brief Add an element to a LIFO queue.
 *
 * This routine adds a data item to @a lifo. A LIFO queue data item must be
 * aligned on a word boundary, and the first word of the item is
 * reserved for the kernel's use.
 *
 * @funcprops \isr_ok
 *
 * @param lifo Address of the LIFO queue.
 * @param data Address of the data item.
 */
#if defined(_MSC_VER) /* #CUSTOM@NDRS */
static inline void k_lifo_put(struct k_lifo* lifo, struct net_buf* data) {
    SYS_PORT_TRACING_OBJ_FUNC_ENTER(k_lifo, put, lifo, data);
    k_queue_prepend(&lifo->_queue, data);
    SYS_PORT_TRACING_OBJ_FUNC_EXIT(k_lifo, put, lifo, data);
}
#else
#define k_lifo_put(lifo, data)                                  \
    ({                                                          \
        void *_data = data;                                     \
        SYS_PORT_TRACING_OBJ_FUNC_ENTER(k_lifo, put, lifo, _data); \
        k_queue_prepend(&(lifo)->_queue, _data);                \
        SYS_PORT_TRACING_OBJ_FUNC_EXIT(k_lifo, put, lifo, _data); \
    })
#endif

/**
 * @brief Add an element to a LIFO queue.
 *
 * This routine adds a data item to @a lifo. There is an implicit memory
 * allocation to create an additional temporary bookkeeping data structure from
 * the calling thread's resource pool, which is automatically freed when the
 * item is removed. The data itself is not copied.
 *
 * @funcprops \isr_ok
 *
 * @param lifo Address of the LIFO.
 * @param data Address of the data item.
 *
 * @retval 0 on success
 * @retval -ENOMEM if there isn't sufficient RAM in the caller's resource pool
 */
#define k_lifo_alloc_put(lifo, data)                            \
    ({                                                          \
        void *_data = data;                                     \
        SYS_PORT_TRACING_OBJ_FUNC_ENTER(k_lifo, alloc_put, lifo, _data); \
        int lap_ret = k_queue_alloc_prepend(&(lifo)->_queue, _data); \
        SYS_PORT_TRACING_OBJ_FUNC_EXIT(k_lifo, alloc_put, lifo, _data, lap_ret); \
        lap_ret;                                                \
    })

/**
 * @brief Get an element from a LIFO queue.
 *
 * This routine removes a data item from @a LIFO in a "last in, first out"
 * manner. The first word of the data item is reserved for the kernel's use.
 *
 * @note @a timeout must be set to K_NO_WAIT if called from ISR.
 *
 * @funcprops \isr_ok
 *
 * @param lifo Address of the LIFO queue.
 * @param timeout Waiting period to obtain a data item,
 *                or one of the special values K_NO_WAIT and K_FOREVER.
 *
 * @return Address of the data item if successful; NULL if returned
 * without waiting, or waiting period timed out.
 */
#if defined(_MSC_VER) /* #CUSTOM@NDRS */
static inline void* k_lifo_get(struct k_lifo* lifo, k_timeout_t timeout) {
    SYS_PORT_TRACING_OBJ_FUNC_ENTER(k_lifo, get, lifo, timeout);
    void* lg_ret = k_queue_get(&lifo->_queue, timeout);
    SYS_PORT_TRACING_OBJ_FUNC_EXIT(k_lifo, get, lifo, timeout, lg_ret);

    return (lg_ret);
}
#else
#define k_lifo_get(lifo, timeout)                               \
    ({                                                          \
        SYS_PORT_TRACING_OBJ_FUNC_ENTER(k_lifo, get, lifo, timeout);    \
        void* lg_ret = k_queue_get(&(lifo)->_queue, timeout);   \
        SYS_PORT_TRACING_OBJ_FUNC_EXIT(k_lifo, get, lifo, timeout, lg_ret); \
        lg_ret;                                                 \
    })
#endif

/**
 * @brief Statically define and initialize a LIFO queue.
 *
 * The LIFO queue can be accessed outside the module where it is defined using:
 *
 * @code extern struct k_lifo <name>; @endcode
 *
 * @param name Name of the fifo.
 */
#define K_LIFO_DEFINE(name) \
    STRUCT_SECTION_ITERABLE(k_lifo, name) = \
            Z_LIFO_INITIALIZER(name)

/** @} */

/**
 * @cond INTERNAL_HIDDEN
 */
#define K_STACK_FLAG_ALLOC      ((uint8_t)1)                    /* Buffer was allocated */

typedef uintptr_t stack_data_t;

struct k_stack {
    _wait_q_t wait_q;
    struct k_spinlock lock;
    stack_data_t* base;
    stack_data_t* next;
    stack_data_t* top;
    uint8_t flags;

    SYS_PORT_TRACING_TRACKING_FIELD(k_stack)

    #ifdef CONFIG_OBJ_CORE_STACK
    struct k_obj_core obj_core;
    #endif
};

#define Z_STACK_INITIALIZER(obj, stack_buffer, stack_num_entries) \
    { \
    .wait_q = Z_WAIT_Q_INIT(&(obj).wait_q),   \
    .base = (stack_buffer), \
    .next = (stack_buffer), \
    .top  = (stack_buffer) + (stack_num_entries), \
    }

/**
 * INTERNAL_HIDDEN @endcond
 */

/**
 * @defgroup stack_apis Stack APIs
 * @ingroup kernel_apis
 * @{
 */

/**
 * @brief Initialize a stack.
 *
 * This routine initializes a stack object, prior to its first use.
 *
 * @param stack Address of the stack.
 * @param buffer Address of array used to hold stacked values.
 * @param num_entries Maximum number of values that can be stacked.
 */
void k_stack_init(struct k_stack* stack,
                  stack_data_t* buffer, uint32_t num_entries);

/**
 * @brief Initialize a stack.
 *
 * This routine initializes a stack object, prior to its first use. Internal
 * buffers will be allocated from the calling thread's resource pool.
 * This memory will be released if k_stack_cleanup() is called, or
 * userspace is enabled and the stack object loses all references to it.
 *
 * @param stack Address of the stack.
 * @param num_entries Maximum number of values that can be stacked.
 *
 * @return -ENOMEM if memory couldn't be allocated
 */

__syscall int32_t k_stack_alloc_init(struct k_stack* stack,
                                     uint32_t num_entries);

/**
 * @brief Release a stack's allocated buffer
 *
 * If a stack object was given a dynamically allocated buffer via
 * k_stack_alloc_init(), this will free it. This function does nothing
 * if the buffer wasn't dynamically allocated.
 *
 * @param stack Address of the stack.
 * @retval 0 on success
 * @retval -EAGAIN when object is still in use
 */
int k_stack_cleanup(struct k_stack* stack);

/**
 * @brief Push an element onto a stack.
 *
 * This routine adds a stack_data_t value @a data to @a stack.
 *
 * @funcprops \isr_ok
 *
 * @param stack Address of the stack.
 * @param data Value to push onto the stack.
 *
 * @retval 0 on success
 * @retval -ENOMEM if stack is full
 */
__syscall int k_stack_push(struct k_stack* stack, stack_data_t data);

/**
 * @brief Pop an element from a stack.
 *
 * This routine removes a stack_data_t value from @a stack in a "last in,
 * first out" manner and stores the value in @a data.
 *
 * @note @a timeout must be set to K_NO_WAIT if called from ISR.
 *
 * @funcprops \isr_ok
 *
 * @param stack Address of the stack.
 * @param data Address of area to hold the value popped from the stack.
 * @param timeout Waiting period to obtain a value,
 *                or one of the special values K_NO_WAIT and
 *                K_FOREVER.
 *
 * @retval 0 Element popped from stack.
 * @retval -EBUSY Returned without waiting.
 * @retval -EAGAIN Waiting period timed out.
 */
__syscall int k_stack_pop(struct k_stack* stack, stack_data_t* data,
                          k_timeout_t timeout);

/**
 * @brief Statically define and initialize a stack
 *
 * The stack can be accessed outside the module where it is defined using:
 *
 * @code extern struct k_stack <name>; @endcode
 *
 * @param name Name of the stack.
 * @param stack_num_entries Maximum number of values that can be stacked.
 */
#define K_STACK_DEFINE(name, stack_num_entries)                 \
    stack_data_t __noinit                                       \
        _k_stack_buf_##name[stack_num_entries];                 \
    STRUCT_SECTION_ITERABLE(k_stack, name) =                    \
        Z_STACK_INITIALIZER(name, _k_stack_buf_##name,          \
                            stack_num_entries)

/** @} */

/**
 * @cond INTERNAL_HIDDEN
 */

struct k_work;
struct k_work_q;
struct k_work_queue_config;
extern struct k_work_q k_sys_work_q;

/**
 * INTERNAL_HIDDEN @endcond
 */

/**
 * @defgroup mutex_apis Mutex APIs
 * @ingroup kernel_apis
 * @{
 */

/**
 * Mutex Structure
 * @ingroup mutex_apis
 */
struct k_mutex {
    /** Mutex wait queue */
    _wait_q_t wait_q;

    /** Mutex owner */
    struct k_thread* owner;

    /** Current lock count */
    uint32_t lock_count;

    /** Original thread priority */
    int owner_orig_prio;

    SYS_PORT_TRACING_TRACKING_FIELD(k_mutex)

    #ifdef CONFIG_OBJ_CORE_MUTEX
    struct k_obj_core obj_core;
    #endif
};

/**
 * @cond INTERNAL_HIDDEN
 */
#define Z_MUTEX_INITIALIZER(obj) \
    { \
    .wait_q = Z_WAIT_Q_INIT(&(obj).wait_q), \
    .owner = NULL, \
    .lock_count = 0, \
    .owner_orig_prio = K_LOWEST_APPLICATION_THREAD_PRIO, \
    }

/**
 * INTERNAL_HIDDEN @endcond
 */

/**
 * @brief Statically define and initialize a mutex.
 *
 * The mutex can be accessed outside the module where it is defined using:
 *
 * @code extern struct k_mutex <name>; @endcode
 *
 * @param name Name of the mutex.
 */
#define K_MUTEX_DEFINE(name) \
    MSC_DECLARE_SECTION("._k_mutex.static") \
    STRUCT_SECTION_ITERABLE(k_mutex, name) = \
        Z_MUTEX_INITIALIZER(name)

/**
 * @brief Initialize a mutex.
 *
 * This routine initializes a mutex object, prior to its first use.
 *
 * Upon completion, the mutex is available and does not have an owner.
 *
 * @param mutex Address of the mutex.
 *
 * @retval 0 Mutex object created
 *
 */
__syscall int k_mutex_init(struct k_mutex* mutex);

/**
 * @brief Lock a mutex.
 *
 * This routine locks @a mutex. If the mutex is locked by another thread,
 * the calling thread waits until the mutex becomes available or until
 * a timeout occurs.
 *
 * A thread is permitted to lock a mutex it has already locked. The operation
 * completes immediately and the lock count is increased by 1.
 *
 * Mutexes may not be locked in ISRs.
 *
 * @param mutex Address of the mutex.
 * @param timeout Waiting period to lock the mutex,
 *                or one of the special values K_NO_WAIT and
 *                K_FOREVER.
 *
 * @retval 0 Mutex locked.
 * @retval -EBUSY Returned without waiting.
 * @retval -EAGAIN Waiting period timed out.
 */
__syscall int k_mutex_lock(struct k_mutex* mutex, k_timeout_t timeout);

/**
 * @brief Unlock a mutex.
 *
 * This routine unlocks @a mutex. The mutex must already be locked by the
 * calling thread.
 *
 * The mutex cannot be claimed by another thread until it has been unlocked by
 * the calling thread as many times as it was previously locked by that
 * thread.
 *
 * Mutexes may not be unlocked in ISRs, as mutexes must only be manipulated
 * in thread context due to ownership and priority inheritance semantics.
 *
 * @param mutex Address of the mutex.
 *
 * @retval 0 Mutex unlocked.
 * @retval -EPERM The current thread does not own the mutex
 * @retval -EINVAL The mutex is not locked
 *
 */
__syscall int k_mutex_unlock(struct k_mutex* mutex);

/**
 * @}
 */

struct k_condvar {
    _wait_q_t wait_q;

    #ifdef CONFIG_OBJ_CORE_CONDVAR
    struct k_obj_core obj_core;
    #endif
};

#define Z_CONDVAR_INITIALIZER(obj)                              \
    {                                                           \
        .wait_q = Z_WAIT_Q_INIT(&obj.wait_q),                   \
    }

/**
 * @defgroup condvar_apis Condition Variables APIs
 * @ingroup kernel_apis
 * @{
 */

/**
 * @brief Initialize a condition variable
 *
 * @param condvar pointer to a @p k_condvar structure
 * @retval 0 Condition variable created successfully
 */
__syscall int k_condvar_init(struct k_condvar* condvar);

/**
 * @brief Signals one thread that is pending on the condition variable
 *
 * @param condvar pointer to a @p k_condvar structure
 * @retval 0 On success
 */
__syscall int k_condvar_signal(struct k_condvar* condvar);

/**
 * @brief Unblock all threads that are pending on the condition
 * variable
 *
 * @param condvar pointer to a @p k_condvar structure
 * @return An integer with number of woken threads on success
 */
__syscall int k_condvar_broadcast(struct k_condvar* condvar);

/**
 * @brief Waits on the condition variable releasing the mutex lock
 *
 * Atomically releases the currently owned mutex, blocks the current thread
 * waiting on the condition variable specified by @a condvar,
 * and finally acquires the mutex again.
 *
 * The waiting thread unblocks only after another thread calls
 * k_condvar_signal, or k_condvar_broadcast with the same condition variable.
 *
 * @param condvar pointer to a @p k_condvar structure
 * @param mutex Address of the mutex.
 * @param timeout Waiting period for the condition variable
 *                or one of the special values K_NO_WAIT and K_FOREVER.
 * @retval 0 On success
 * @retval -EAGAIN Waiting period timed out.
 */
__syscall int k_condvar_wait(struct k_condvar* condvar, struct k_mutex* mutex,
                             k_timeout_t timeout);

/**
 * @brief Statically define and initialize a condition variable.
 *
 * The condition variable can be accessed outside the module where it is
 * defined using:
 *
 * @code extern struct k_condvar <name>; @endcode
 *
 * @param name Name of the condition variable.
 */
#define K_CONDVAR_DEFINE(name)                                  \
    MSC_DECLARE_SECTION("._k_condvar.static")                   \
    STRUCT_SECTION_ITERABLE(k_condvar, name) =                  \
        Z_CONDVAR_INITIALIZER(name)
/**
 * @}
 */

/**
 * @defgroup semaphore_apis Semaphore APIs
 * @ingroup kernel_apis
 * @{
 */

/**
 * @brief Semaphore structure
 *
 * This structure is used to represent a semaphore.
 * All the members are internal and should not be accessed directly.
 */
struct k_sem {
    /**
     * @cond INTERNAL_HIDDEN
     */
    _wait_q_t wait_q;
    unsigned int count;
    unsigned int limit;

    Z_DECL_POLL_EVENT

    SYS_PORT_TRACING_TRACKING_FIELD(k_sem)

    #ifdef CONFIG_OBJ_CORE_SEM
    struct k_obj_core obj_core;
    #endif
    /** @endcond */
};

/**
 * @cond INTERNAL_HIDDEN
 */

#define Z_SEM_INITIALIZER(obj, initial_count, count_limit) \
    { \
    .wait_q = Z_WAIT_Q_INIT(&(obj).wait_q), \
    .count = (initial_count), \
    .limit = (count_limit), \
    Z_POLL_EVENT_OBJ_INIT(obj)  \
    }

/**
 * @endcond
 */

/**
 * @brief Maximum limit value allowed for a semaphore.
 *
 * This is intended for use when a semaphore does not have
 * an explicit maximum limit, and instead is just used for
 * counting purposes.
 *
 */
#define K_SEM_MAX_LIMIT UINT_MAX

/**
 * @brief Initialize a semaphore.
 *
 * This routine initializes a semaphore object, prior to its first use.
 *
 * @param sem Address of the semaphore.
 * @param initial_count Initial semaphore count.
 * @param limit Maximum permitted semaphore count.
 *
 * @see K_SEM_MAX_LIMIT
 *
 * @retval 0 Semaphore created successfully
 * @retval -EINVAL Invalid values
 *
 */
__syscall int k_sem_init(struct k_sem* sem, unsigned int initial_count,
                         unsigned int limit);

/**
 * @brief Take a semaphore.
 *
 * This routine takes @a sem.
 *
 * @note @a timeout must be set to K_NO_WAIT if called from ISR.
 *
 * @funcprops \isr_ok
 *
 * @param sem Address of the semaphore.
 * @param timeout Waiting period to take the semaphore,
 *                or one of the special values K_NO_WAIT and K_FOREVER.
 *
 * @retval 0 Semaphore taken.
 * @retval -EBUSY Returned without waiting.
 * @retval -EAGAIN Waiting period timed out,
 *                 or the semaphore was reset during the waiting period.
 */
__syscall int k_sem_take(struct k_sem* sem, k_timeout_t timeout);

/**
 * @brief Give a semaphore.
 *
 * This routine gives @a sem, unless the semaphore is already at its maximum
 * permitted count.
 *
 * @funcprops \isr_ok
 *
 * @param sem Address of the semaphore.
 */
__syscall void k_sem_give(struct k_sem* sem);

/**
 * @brief Resets a semaphore's count to zero.
 *
 * This routine sets the count of @a sem to zero.
 * Any outstanding semaphore takes will be aborted
 * with -EAGAIN.
 *
 * @param sem Address of the semaphore.
 */
__syscall void k_sem_reset(struct k_sem* sem);

/**
 * @brief Get a semaphore's count.
 *
 * This routine returns the current count of @a sem.
 *
 * @param sem Address of the semaphore.
 *
 * @return Current semaphore count.
 */
__syscall unsigned int k_sem_count_get(struct k_sem* sem);

/**
 * @internal
 */
static inline unsigned int z_impl_k_sem_count_get(struct k_sem* sem) {
    return sem->count;
}

/**
 * @brief Statically define and initialize a semaphore.
 *
 * The semaphore can be accessed outside the module where it is defined using:
 *
 * @code extern struct k_sem <name>; @endcode
 *
 * @param name Name of the semaphore.
 * @param initial_count Initial semaphore count.
 * @param count_limit Maximum permitted semaphore count.
 */
#define K_SEM_DEFINE(name, initial_count, count_limit)          \
    MSC_DECLARE_SECTION("._k_sem.static")                       \
    STRUCT_SECTION_ITERABLE(k_sem, name) =                      \
        Z_SEM_INITIALIZER(name, initial_count, count_limit);    \
    BUILD_ASSERT(((count_limit) != 0) &&                        \
                 (((initial_count) < (count_limit)) || ((initial_count) == (count_limit))) && \
                 ((count_limit) <= K_SEM_MAX_LIMIT), "K_SEM_DEFINE error !!!");

/** @} */

#if defined(CONFIG_SCHED_IPI_SUPPORTED) || defined(__DOXYGEN__)
struct k_ipi_work;


typedef void (*k_ipi_func_t)(struct k_ipi_work *work);

/**
 * @brief IPI work item structure
 *
 * This structure is used to represent an IPI work item.
 * All the members are internal and should not be accessed directly.
 */
struct k_ipi_work {
/**
 * @cond INTERNAL_HIDDEN
 */
    sys_dnode_t    node[CONFIG_MP_MAX_NUM_CPUS];   /* Node in IPI work queue */
    k_ipi_func_t   func;     /* Function to execute on target CPU */
    struct k_event event;    /* Event to signal when processed */
    uint32_t       bitmask;  /* Bitmask of targeted CPUs */
/** INTERNAL_HIDDEN @endcond */
};


/**
 * @brief Initialize the specified IPI work item
 *
 * @kconfig_dep{CONFIG_SCHED_IPI_SUPPORTED}
 *
 * @param work Pointer to the IPI work item to be initialized
 */
static inline void k_ipi_work_init(struct k_ipi_work* work) {
    k_event_init(&work->event);
    for (unsigned int i = 0; i < CONFIG_MP_MAX_NUM_CPUS; i++) {
        sys_dnode_init(&work->node[i]);
    }
    work->bitmask = 0;
}

/**
 * @brief Add an IPI work item to the IPI work queue
 *
 * Adds the specified IPI work item to the IPI work queues of each CPU
 * identified by @a cpu_bitmask. The specified IPI work item will subsequently
 * execute at ISR level as those CPUs process their received IPIs. Do not
 * re-use the specified IPI work item until it has been processed by all of
 * the identified CPUs.
 *
 * @kconfig_dep{CONFIG_SCHED_IPI_SUPPORTED}
 *
 * @param work Pointer to the IPI work item
 * @param cpu_bitmask Set of CPUs to which the IPI work item will be sent
 * @param func Function to execute on the targeted CPU(s)
 *
 * @retval 0 on success
 * @retval -EBUSY if the specified IPI work item is still being processed
 */
int k_ipi_work_add(struct k_ipi_work *work, uint32_t cpu_bitmask,
                   k_ipi_func_t func);

/**
 * @brief Wait until the IPI work item has been processed by all targeted CPUs
 *
 * This routine waits until the IPI work item has been processed by all CPUs
 * to which it was sent. If called from an ISR, then @a timeout must be set to
 * K_NO_WAIT. To prevent deadlocks the caller must not have IRQs locked when
 * calling this function.
 *
 * @note It is not in general possible to poll safely for completion of this
 * function in ISR or locked contexts where the calling CPU cannot service IPIs
 * (because the targeted CPUs may themselves be waiting on the calling CPU).
 * Application code must be prepared for failure or to poll from a thread
 * context.
 *
 * @kconfig_dep{CONFIG_SCHED_IPI_SUPPORTED}
 *
 * @param work Pointer to the IPI work item
 * @param timeout Maximum time to wait for IPI work to be processed
 *
 * @retval -EAGAIN Waiting period timed out.
 * @retval 0 if processed by all targeted CPUs
 */
int k_ipi_work_wait(struct k_ipi_work *work, k_timeout_t timeout);

/**
 * @brief Signal that there is one or more IPI work items to process
 *
 * This routine sends an IPI to the set of CPUs identified by calls to
 * k_ipi_work_add() since this CPU sent its last set of IPIs.
 *
 * @kconfig_dep{CONFIG_SCHED_IPI_SUPPORTED}
 */
void k_ipi_work_signal(void);

#endif /* CONFIG_SCHED_IPI_SUPPORTED */

/**
 * @cond INTERNAL_HIDDEN
 */

struct k_work_delayable;
struct k_work_sync;

/**
 * INTERNAL_HIDDEN @endcond
 */

/**
 * @defgroup workqueue_apis Work Queue APIs
 * @ingroup kernel_apis
 * @{
 */

/** @brief The signature for a work item handler function.
 *
 * The function will be invoked by the thread animating a work queue.
 *
 * @param work the work item that provided the handler.
 */
typedef void (*k_work_handler_t)(struct k_work* work);

/** @brief Initialize a (non-delayable) work structure.
 *
 * This must be invoked before submitting a work structure for the first time.
 * It need not be invoked again on the same work structure.  It can be
 * re-invoked to change the associated handler, but this must be done when the
 * work item is idle.
 *
 * @funcprops \isr_ok
 *
 * @param work the work structure to be initialized.
 *
 * @param handler the handler to be invoked by the work item.
 */
void k_work_init(struct k_work* work,
                 k_work_handler_t handler);

/** @brief Busy state flags from the work item.
 *
 * A zero return value indicates the work item appears to be idle.
 *
 * @note This is a live snapshot of state, which may change before the result
 * is checked.  Use locks where appropriate.
 *
 * @funcprops \isr_ok
 *
 * @param work pointer to the work item.
 *
 * @return a mask of flags K_WORK_DELAYED, K_WORK_QUEUED,
 * K_WORK_RUNNING, K_WORK_CANCELING, and K_WORK_FLUSHING.
 */
int k_work_busy_get(const struct k_work* work);

/** @brief Test whether a work item is currently pending.
 *
 * Wrapper to determine whether a work item is in a non-idle state.
 *
 * @note This is a live snapshot of state, which may change before the result
 * is checked.  Use locks where appropriate.
 *
 * @funcprops \isr_ok
 *
 * @param work pointer to the work item.
 *
 * @return true if and only if k_work_busy_get() returns a non-zero value.
 */
static inline bool k_work_is_pending(const struct k_work* work);

/** @brief Submit a work item to a queue.
 *
 * @param queue pointer to the work queue on which the item should run.  If
 * NULL the queue from the most recent submission will be used.
 *
 * @funcprops \isr_ok
 *
 * @param work pointer to the work item.
 *
 * @retval 0 if work was already submitted to a queue
 * @retval 1 if work was not submitted and has been queued to @p queue
 * @retval 2 if work was running and has been queued to the queue that was
 * running it
 * @retval -EBUSY
 * * if work submission was rejected because the work item is cancelling; or
 * * @p queue is draining; or
 * * @p queue is plugged.
 * @retval -EINVAL if @p queue is null and the work item has never been run.
 * @retval -ENODEV if @p queue has not been started.
 */
int k_work_submit_to_queue(struct k_work_q* queue,
                           struct k_work* work);

/** @brief Submit a work item to the system queue.
 *
 * @funcprops \isr_ok
 *
 * @param work pointer to the work item.
 *
 * @return as with k_work_submit_to_queue().
 */
int k_work_submit(struct k_work* work);

/** @brief Wait for last-submitted instance to complete.
 *
 * Resubmissions may occur while waiting, including chained submissions (from
 * within the handler).
 *
 * @note Be careful of caller and work queue thread relative priority.  If
 * this function sleeps it will not return until the work queue thread
 * completes the tasks that allow this thread to resume.
 *
 * @note Behavior is undefined if this function is invoked on @p work from a
 * work queue running @p work.
 *
 * @param work pointer to the work item.
 *
 * @param sync pointer to an opaque item containing state related to the
 * pending cancellation.  The object must persist until the call returns, and
 * be accessible from both the caller thread and the work queue thread.  The
 * object must not be used for any other flush or cancel operation until this
 * one completes.  On architectures with CONFIG_KERNEL_COHERENCE the object
 * must be allocated in coherent memory.
 *
 * @retval true if call had to wait for completion
 * @retval false if work was already idle
 */
bool k_work_flush(struct k_work* work,
                  struct k_work_sync* sync);

/** @brief Cancel a work item.
 *
 * This attempts to prevent a pending (non-delayable) work item from being
 * processed by removing it from the work queue.  If the item is being
 * processed, the work item will continue to be processed, but resubmissions
 * are rejected until cancellation completes.
 *
 * If this returns zero cancellation is complete, otherwise something
 * (probably a work queue thread) is still referencing the item.
 *
 * See also k_work_cancel_sync().
 *
 * @funcprops \isr_ok
 *
 * @param work pointer to the work item.
 *
 * @return the k_work_busy_get() status indicating the state of the item after all
 * cancellation steps performed by this call are completed.
 */
int k_work_cancel(struct k_work* work);

/** @brief Cancel a work item and wait for it to complete.
 *
 * Same as k_work_cancel() but does not return until cancellation is complete.
 * This can be invoked by a thread after k_work_cancel() to synchronize with a
 * previous cancellation.
 *
 * On return the work structure will be idle unless something submits it after
 * the cancellation was complete.
 *
 * @note Be careful of caller and work queue thread relative priority.  If
 * this function sleeps it will not return until the work queue thread
 * completes the tasks that allow this thread to resume.
 *
 * @note Behavior is undefined if this function is invoked on @p work from a
 * work queue running @p work.
 *
 * @param work pointer to the work item.
 *
 * @param sync pointer to an opaque item containing state related to the
 * pending cancellation.  The object must persist until the call returns, and
 * be accessible from both the caller thread and the work queue thread.  The
 * object must not be used for any other flush or cancel operation until this
 * one completes.  On architectures with CONFIG_KERNEL_COHERENCE the object
 * must be allocated in coherent memory.
 *
 * @retval true if work was pending (call had to wait for cancellation of a
 * running handler to complete, or scheduled or submitted operations were
 * cancelled);
 * @retval false otherwise
 */
bool k_work_cancel_sync(struct k_work* work, struct k_work_sync* sync);

/** @brief Initialize a work queue structure.
 *
 * This must be invoked before starting a work queue structure for the first time.
 * It need not be invoked again on the same work queue structure.
 *
 * @funcprops \isr_ok
 *
 * @param queue the queue structure to be initialized.
 */
void k_work_queue_init(struct k_work_q* queue);

/** @brief Initialize a work queue.
 *
 * This configures the work queue thread and starts it running.  The function
 * should not be re-invoked on a queue.
 *
 * @param queue pointer to the queue structure. It must be initialized
 *        in zeroed/bss memory or with @ref k_work_queue_init before
 *        use.
 *
 * @param stack pointer to the work thread stack area.
 *
 * @param stack_size size of the work thread stack area, in bytes.
 *
 * @param prio initial thread priority
 *
 * @param cfg optional additional configuration parameters.  Pass @c
 * NULL if not required, to use the defaults documented in
 * k_work_queue_config.
 */
void k_work_queue_start(struct k_work_q* queue,
                        k_thread_stack_t* stack, size_t stack_size,
                        int prio, const struct k_work_queue_config* cfg);

/** @brief Run work queue using calling thread
 *
 * This will run the work queue forever unless stopped by @ref k_work_queue_stop.
 *
 * @param queue the queue to run
 *
 * @param cfg optional additional configuration parameters.  Pass @c
 * NULL if not required, to use the defaults documented in
 * k_work_queue_config.
 */
void k_work_queue_run(struct k_work_q* queue, const struct k_work_queue_config* cfg);

/** @brief Access the thread that animates a work queue.
 *
 * This is necessary to grant a work queue thread access to things the work
 * items it will process are expected to use.
 *
 * @param queue pointer to the queue structure.
 *
 * @return the thread associated with the work queue.
 */
static inline k_tid_t k_work_queue_thread_get(struct k_work_q* queue);

/** @brief Wait until the work queue has drained, optionally plugging it.
 *
 * This blocks submission to the work queue except when coming from queue
 * thread, and blocks the caller until no more work items are available in the
 * queue.
 *
 * If @p plug is true then submission will continue to be blocked after the
 * drain operation completes until k_work_queue_unplug() is invoked.
 *
 * Note that work items that are delayed are not yet associated with their
 * work queue.  They must be cancelled externally if a goal is to ensure the
 * work queue remains empty.  The @p plug feature can be used to prevent
 * delayed items from being submitted after the drain completes.
 *
 * @param queue pointer to the queue structure.
 *
 * @param plug if true the work queue will continue to block new submissions
 * after all items have drained.
 *
 * @retval 1 if call had to wait for the drain to complete
 * @retval 0 if call did not have to wait
 * @retval negative if wait was interrupted or failed
 */
int k_work_queue_drain(struct k_work_q* queue, bool plug);

/** @brief Release a work queue to accept new submissions.
 *
 * This releases the block on new submissions placed when k_work_queue_drain()
 * is invoked with the @p plug option enabled.  If this is invoked before the
 * drain completes new items may be submitted as soon as the drain completes.
 *
 * @funcprops \isr_ok
 *
 * @param queue pointer to the queue structure.
 *
 * @retval 0 if successfully unplugged
 * @retval -EALREADY if the work queue was not plugged.
 */
int k_work_queue_unplug(struct k_work_q* queue);

/** @brief Stop a work queue.
 *
 * Stops the work queue thread and ensures that no further work will be processed.
 * This call is blocking and guarantees that the work queue thread has terminated
 * cleanly if successful, no work will be processed past this point.
 *
 * @param queue Pointer to the queue structure.
 * @param timeout Maximum time to wait for the work queue to stop.
 *
 * @retval 0 if the work queue was stopped
 * @retval -EALREADY if the work queue was not started (or already stopped)
 * @retval -EBUSY if the work queue is actively processing work items
 * @retval -ETIMEDOUT if the work queue did not stop within the stipulated timeout
 * @retval -ENOSUP if the work queue is essential
 */
int k_work_queue_stop(struct k_work_q* queue, k_timeout_t timeout);

/** @brief Initialize a delayable work structure.
 *
 * This must be invoked before scheduling a delayable work structure for the
 * first time.  It need not be invoked again on the same work structure.  It
 * can be re-invoked to change the associated handler, but this must be done
 * when the work item is idle.
 *
 * @funcprops \isr_ok
 *
 * @param dwork the delayable work structure to be initialized.
 *
 * @param handler the handler to be invoked by the work item.
 */
void k_work_init_delayable(struct k_work_delayable* dwork,
                           k_work_handler_t handler);

/**
 * @brief Get the parent delayable work structure from a work pointer.
 *
 * This function is necessary when a @c k_work_handler_t function is passed to
 * k_work_schedule_for_queue() and the handler needs to access data from the
 * container of the containing `k_work_delayable`.
 *
 * @param work Address passed to the work handler
 *
 * @return Address of the containing @c k_work_delayable structure.
 */
static inline struct k_work_delayable*
k_work_delayable_from_work(struct k_work* work);

/** @brief Busy state flags from the delayable work item.
 *
 * @funcprops \isr_ok
 *
 * @note This is a live snapshot of state, which may change before the result
 * can be inspected.  Use locks where appropriate.
 *
 * @param dwork pointer to the delayable work item.
 *
 * @return a mask of flags K_WORK_DELAYED, K_WORK_QUEUED, K_WORK_RUNNING,
 * K_WORK_CANCELING, and K_WORK_FLUSHING.  A zero return value indicates the
 * work item appears to be idle.
 */
int k_work_delayable_busy_get(const struct k_work_delayable* dwork);

/** @brief Test whether a delayed work item is currently pending.
 *
 * Wrapper to determine whether a delayed work item is in a non-idle state.
 *
 * @note This is a live snapshot of state, which may change before the result
 * can be inspected.  Use locks where appropriate.
 *
 * @funcprops \isr_ok
 *
 * @param dwork pointer to the delayable work item.
 *
 * @return true if and only if k_work_delayable_busy_get() returns a non-zero
 * value.
 */
static inline bool k_work_delayable_is_pending(
    const struct k_work_delayable* dwork);

/** @brief Get the absolute tick count at which a scheduled delayable work
 * will be submitted.
 *
 * @note This is a live snapshot of state, which may change before the result
 * can be inspected.  Use locks where appropriate.
 *
 * @funcprops \isr_ok
 *
 * @param dwork pointer to the delayable work item.
 *
 * @return the tick count when the timer that will schedule the work item will
 * expire, or the current tick count if the work is not scheduled.
 */
static inline k_ticks_t k_work_delayable_expires_get(
    const struct k_work_delayable* dwork);

/** @brief Get the number of ticks until a scheduled delayable work will be
 * submitted.
 *
 * @note This is a live snapshot of state, which may change before the result
 * can be inspected.  Use locks where appropriate.
 *
 * @funcprops \isr_ok
 *
 * @param dwork pointer to the delayable work item.
 *
 * @return the number of ticks until the timer that will schedule the work
 * item will expire, or zero if the item is not scheduled.
 */
static inline k_ticks_t k_work_delayable_remaining_get(
    const struct k_work_delayable* dwork);

/** @brief Submit an idle work item to a queue after a delay.
 *
 * Unlike k_work_reschedule_for_queue() this is a no-op if the work item is
 * already scheduled or submitted, even if @p delay is @c K_NO_WAIT.
 *
 * @funcprops \isr_ok
 *
 * @param queue the queue on which the work item should be submitted after the
 * delay.
 *
 * @param dwork pointer to the delayable work item.
 *
 * @param delay the time to wait before submitting the work item.  If @c
 * K_NO_WAIT and the work is not pending this is equivalent to
 * k_work_submit_to_queue().
 *
 * @retval 0 if work was already scheduled or submitted.
 * @retval 1 if work has been scheduled.
 * @retval 2 if @p delay is @c K_NO_WAIT and work
 *         was running and has been queued to the queue that was running it.
 * @retval -EBUSY if @p delay is @c K_NO_WAIT and
 *         k_work_submit_to_queue() fails with this code.
 * @retval -EINVAL if @p delay is @c K_NO_WAIT and
 *         k_work_submit_to_queue() fails with this code.
 * @retval -ENODEV if @p delay is @c K_NO_WAIT and
 *         k_work_submit_to_queue() fails with this code.
 */
int k_work_schedule_for_queue(struct k_work_q* queue,
                              struct k_work_delayable* dwork,
                              k_timeout_t delay);

/** @brief Submit an idle work item to the system work queue after a
 * delay.
 *
 * This is a thin wrapper around k_work_schedule_for_queue(), with all the API
 * characteristics of that function.
 *
 * @param dwork pointer to the delayable work item.
 *
 * @param delay the time to wait before submitting the work item.  If @c
 * K_NO_WAIT this is equivalent to k_work_submit_to_queue().
 *
 * @return as with k_work_schedule_for_queue().
 */
int k_work_schedule(struct k_work_delayable* dwork,
                    k_timeout_t delay);

/** @brief Reschedule a work item to a queue after a delay.
 *
 * Unlike k_work_schedule_for_queue() this function can change the deadline of
 * a scheduled work item, and will schedule a work item that is in any state
 * (e.g. is idle, submitted, or running).  This function does not affect
 * ("unsubmit") a work item that has been submitted to a queue.
 *
 * @funcprops \isr_ok
 *
 * @param queue the queue on which the work item should be submitted after the
 * delay.
 *
 * @param dwork pointer to the delayable work item.
 *
 * @param delay the time to wait before submitting the work item.  If @c
 * K_NO_WAIT this is equivalent to k_work_submit_to_queue() after canceling
 * any previous scheduled submission.
 *
 * @note If delay is @c K_NO_WAIT ("no delay") the return values are as with
 * k_work_submit_to_queue().
 *
 * @retval 0 if delay is @c K_NO_WAIT and work was already on a queue
 * @retval 1 if
 * * delay is @c K_NO_WAIT and work was not submitted but has now been queued
 *   to @p queue; or
 * * delay not @c K_NO_WAIT and work has been scheduled
 * @retval 2 if delay is @c K_NO_WAIT and work was running and has been queued
 * to the queue that was running it
 * @retval -EBUSY if @p delay is @c K_NO_WAIT and
 *         k_work_submit_to_queue() fails with this code.
 * @retval -EINVAL if @p delay is @c K_NO_WAIT and
 *         k_work_submit_to_queue() fails with this code.
 * @retval -ENODEV if @p delay is @c K_NO_WAIT and
 *         k_work_submit_to_queue() fails with this code.
 */
int k_work_reschedule_for_queue(struct k_work_q* queue,
                                struct k_work_delayable* dwork,
                                k_timeout_t delay);

/** @brief Reschedule a work item to the system work queue after a
 * delay.
 *
 * This is a thin wrapper around k_work_reschedule_for_queue(), with all the
 * API characteristics of that function.
 *
 * @param dwork pointer to the delayable work item.
 *
 * @param delay the time to wait before submitting the work item.
 *
 * @return as with k_work_reschedule_for_queue().
 */
int k_work_reschedule(struct k_work_delayable* dwork,
                      k_timeout_t delay);

/** @brief Flush delayable work.
 *
 * If the work is scheduled, it is immediately submitted.  Then the caller
 * blocks until the work completes, as with k_work_flush().
 *
 * @note Be careful of caller and work queue thread relative priority.  If
 * this function sleeps it will not return until the work queue thread
 * completes the tasks that allow this thread to resume.
 *
 * @note Behavior is undefined if this function is invoked on @p dwork from a
 * work queue running @p dwork.
 *
 * @param dwork pointer to the delayable work item.
 *
 * @param sync pointer to an opaque item containing state related to the
 * pending cancellation.  The object must persist until the call returns, and
 * be accessible from both the caller thread and the work queue thread.  The
 * object must not be used for any other flush or cancel operation until this
 * one completes.  On architectures with CONFIG_KERNEL_COHERENCE the object
 * must be allocated in coherent memory.
 *
 * @retval true if call had to wait for completion
 * @retval false if work was already idle
 */
bool k_work_flush_delayable(struct k_work_delayable* dwork,
                            struct k_work_sync* sync);

/** @brief Cancel delayable work.
 *
 * Similar to k_work_cancel() but for delayable work.  If the work is
 * scheduled or submitted it is canceled.  This function does not wait for the
 * cancellation to complete.
 *
 * @note The work may still be running when this returns.  Use
 * k_work_flush_delayable() or k_work_cancel_delayable_sync() to ensure it is
 * not running.
 *
 * @note Canceling delayable work does not prevent rescheduling it.  It does
 * prevent submitting it until the cancellation completes.
 *
 * @funcprops \isr_ok
 *
 * @param dwork pointer to the delayable work item.
 *
 * @return the k_work_delayable_busy_get() status indicating the state of the
 * item after all cancellation steps performed by this call are completed.
 */
int k_work_cancel_delayable(struct k_work_delayable* dwork);

/** @brief Cancel delayable work and wait.
 *
 * Like k_work_cancel_delayable() but waits until the work becomes idle.
 *
 * @note Canceling delayable work does not prevent rescheduling it.  It does
 * prevent submitting it until the cancellation completes.
 *
 * @note Be careful of caller and work queue thread relative priority.  If
 * this function sleeps it will not return until the work queue thread
 * completes the tasks that allow this thread to resume.
 *
 * @note Behavior is undefined if this function is invoked on @p dwork from a
 * work queue running @p dwork.
 *
 * @param dwork pointer to the delayable work item.
 *
 * @param sync pointer to an opaque item containing state related to the
 * pending cancellation.  The object must persist until the call returns, and
 * be accessible from both the caller thread and the work queue thread.  The
 * object must not be used for any other flush or cancel operation until this
 * one completes.  On architectures with CONFIG_KERNEL_COHERENCE the object
 * must be allocated in coherent memory.
 *
 * @retval true if work was not idle (call had to wait for cancellation of a
 * running handler to complete, or scheduled or submitted operations were
 * cancelled);
 * @retval false otherwise
 */
bool k_work_cancel_delayable_sync(struct k_work_delayable* dwork,
                                  struct k_work_sync* sync);

enum {
    /**
     * @cond INTERNAL_HIDDEN
     */

    /* The atomic API is used for all work and queue flags fields to
     * enforce sequential consistency in SMP environments.
     */

    /* Bits that represent the work item states.  At least nine of the
     * combinations are distinct valid stable states.
     */
    K_WORK_RUNNING_BIT   = 0,
    K_WORK_CANCELING_BIT = 1,
    K_WORK_QUEUED_BIT    = 2,
    K_WORK_DELAYED_BIT   = 3,
    K_WORK_FLUSHING_BIT  = 4,

    K_WORK_MASK = BIT(K_WORK_DELAYED_BIT) | BIT(K_WORK_QUEUED_BIT) |
                  BIT(K_WORK_RUNNING_BIT) | BIT(K_WORK_CANCELING_BIT) | BIT(K_WORK_FLUSHING_BIT),

    /* Static work flags */
    K_WORK_DELAYABLE_BIT = 8,
    K_WORK_DELAYABLE     = BIT(K_WORK_DELAYABLE_BIT),

    /* Dynamic work queue flags */
    K_WORK_QUEUE_STARTED_BIT = 0,
    K_WORK_QUEUE_STARTED     = BIT(K_WORK_QUEUE_STARTED_BIT),
    K_WORK_QUEUE_BUSY_BIT    = 1,
    K_WORK_QUEUE_BUSY        = BIT(K_WORK_QUEUE_BUSY_BIT),
    K_WORK_QUEUE_DRAIN_BIT   = 2,
    K_WORK_QUEUE_DRAIN       = BIT(K_WORK_QUEUE_DRAIN_BIT),
    K_WORK_QUEUE_PLUGGED_BIT = 3,
    K_WORK_QUEUE_PLUGGED     = BIT(K_WORK_QUEUE_PLUGGED_BIT),
    K_WORK_QUEUE_STOP_BIT    = 4,
    K_WORK_QUEUE_STOP        = BIT(K_WORK_QUEUE_STOP_BIT),

    /* Static work queue flags */
    K_WORK_QUEUE_NO_YIELD_BIT = 8,
    K_WORK_QUEUE_NO_YIELD     = BIT(K_WORK_QUEUE_NO_YIELD_BIT),

    /**
     * INTERNAL_HIDDEN @endcond
     */
    /* Transient work flags */

    /** @brief Flag indicating a work item that is running under a work
     * queue thread.
     *
     * Accessed via k_work_busy_get().  May co-occur with other flags.
     */
    K_WORK_RUNNING = BIT(K_WORK_RUNNING_BIT),

    /** @brief Flag indicating a work item that is being canceled.
     *
     * Accessed via k_work_busy_get().  May co-occur with other flags.
     */
    K_WORK_CANCELING = BIT(K_WORK_CANCELING_BIT),

    /** @brief Flag indicating a work item that has been submitted to a
     * queue but has not started running.
     *
     * Accessed via k_work_busy_get().  May co-occur with other flags.
     */
    K_WORK_QUEUED = BIT(K_WORK_QUEUED_BIT),

    /** @brief Flag indicating a delayed work item that is scheduled for
     * submission to a queue.
     *
     * Accessed via k_work_busy_get().  May co-occur with other flags.
     */
    K_WORK_DELAYED = BIT(K_WORK_DELAYED_BIT),

    /** @brief Flag indicating a synced work item that is being flushed.
     *
     * Accessed via k_work_busy_get().  May co-occur with other flags.
     */
    K_WORK_FLUSHING = BIT(K_WORK_FLUSHING_BIT)
};

/** @brief A structure used to submit work. */
struct /**/k_work {
    /* All fields are protected by the work module spinlock.  No fields
     * are to be accessed except through kernel API.
     */

    /* Node to link into k_work_q pending list. */
    sys_snode_t node;

    /* The function to be invoked by the work queue thread. */
    k_work_handler_t handler;

    /* The queue on which the work item was last submitted. */
    struct k_work_q* queue;

    /* State of the work item.
     *
     * The item can be DELAYED, QUEUED, and RUNNING simultaneously.
     *
     * It can be RUNNING and CANCELING simultaneously.
     */
    uint32_t flags;
};

#define Z_WORK_INITIALIZER(work_handler) { \
    .handler = (work_handler), \
}

/** @brief A structure used to submit work after a delay. */
struct /**/k_work_delayable {
    /* The work item. */
    struct k_work work;

    /* Timeout used to submit work after a delay. */
    struct _timeout timeout;

    /* The queue to which the work should be submitted. */
    struct k_work_q* queue;
};

#define Z_WORK_DELAYABLE_INITIALIZER(work_handler) { \
    .work = { \
        .handler = (work_handler), \
        .flags = K_WORK_DELAYABLE, \
    }, \
}

/**
 * @brief Initialize a statically-defined delayable work item.
 *
 * This macro can be used to initialize a statically-defined delayable
 * work item, prior to its first use. For example,
 *
 * @code static K_WORK_DELAYABLE_DEFINE(<dwork>, <work_handler>); @endcode
 *
 * Note that if the runtime dependencies support initialization with
 * k_work_init_delayable() using that will eliminate the initialized
 * object in ROM that is produced by this macro and copied in at
 * system startup.
 *
 * @param work Symbol name for delayable work item object
 * @param work_handler Function to invoke each time work item is processed.
 */
#define K_WORK_DELAYABLE_DEFINE(work, work_handler) \
    struct k_work_delayable work \
      = Z_WORK_DELAYABLE_INITIALIZER(work_handler)

/**
 * @cond INTERNAL_HIDDEN
 */

/* Record used to wait for work to flush.
 *
 * The work item is inserted into the queue that will process (or is
 * processing) the item, and will be processed as soon as the item
 * completes.  When the flusher is processed the semaphore will be
 * signaled, releasing the thread waiting for the flush.
 */
struct z_work_flusher {
    struct k_work work;
    struct k_sem  sem;
};

/* Record used to wait for work to complete a cancellation.
 *
 * The work item is inserted into a global queue of pending cancels.
 * When a cancelling work item goes idle any matching waiters are
 * removed from pending_cancels and are woken.
 */
struct z_work_canceller {
    sys_snode_t    node;
    struct k_work* work;
    struct k_sem   sem;
};

/**
 * INTERNAL_HIDDEN @endcond
 */

/** @brief A structure holding internal state for a pending synchronous
 * operation on a work item or queue.
 *
 * Instances of this type are provided by the caller for invocation of
 * k_work_flush(), k_work_cancel_sync() and sibling flush and cancel APIs.  A
 * referenced object must persist until the call returns, and be accessible
 * from both the caller thread and the work queue thread.
 *
 * @note If CONFIG_KERNEL_COHERENCE is enabled the object must be allocated in
 * coherent memory; see arch_mem_coherent().  The stack on these architectures
 * is generally not coherent.  be stack-allocated.  Violations are detected by
 * runtime assertion.
 */
struct k_work_sync {
    union {
        struct z_work_flusher   flusher;
        struct z_work_canceller canceller;
    };
};

/** @brief A structure holding optional configuration items for a work
 * queue.
 *
 * This structure, and values it references, are not retained by
 * k_work_queue_start().
 */
struct k_work_queue_config {
    /** The name to be given to the work queue thread.
     *
     * If left null the thread will not have a name.
     */
    char const* name;

    /** Control whether the work queue thread should yield between
     * items.
     *
     * Yielding between items helps guarantee the work queue
     * thread does not starve other threads, including cooperative
     * ones released by a work item.  This is the default behavior.
     *
     * Set this to @c true to prevent the work queue thread from
     * yielding between items.  This may be appropriate when a
     * sequence of items should complete without yielding
     * control.
     */
    bool no_yield;

    /** Control whether the work queue thread should be marked as
     * essential thread.
     */
    bool essential;

    /** Controls whether work queue monitors work timeouts.
     *
     * If non-zero, and CONFIG_WORKQUEUE_WORK_TIMEOUT is enabled,
     * the work queue will monitor the duration of each work item.
     * If the work item handler takes longer than the specified
     * time to execute, the work queue thread will be aborted, and
     * an error will be logged if CONFIG_LOG is enabled.
     */
    uint32_t work_timeout_ms;
};

/** @brief A structure used to hold work until it can be processed. */
struct k_work_q {
    /* The thread that animates the work. */
    struct k_thread thread;

    /* The thread ID that animates the work. This may be an external thread
     * if k_work_queue_run() is used.
     */
    k_tid_t thread_id;

    /* All the following fields must be accessed only while the
     * work module spinlock is held.
     */

    /* List of k_work items to be worked. */
    sys_slist_t pending;

    /* Wait queue for idle work thread. */
    _wait_q_t notifyq;

    /* Wait queue for threads waiting for the queue to drain. */
    _wait_q_t drainq;

    /* Flags describing queue state. */
    uint32_t flags;

    #if defined(CONFIG_WORKQUEUE_WORK_TIMEOUT)
    struct _timeout work_timeout_record;
    struct k_work* work;
    k_timeout_t work_timeout;
    #endif /* defined(CONFIG_WORKQUEUE_WORK_TIMEOUT) */
};

/* Provide the implementation for inline functions declared above */

static inline bool k_work_is_pending(const struct k_work* work) {
    return (k_work_busy_get(work) != 0);
}

static inline struct k_work_delayable*
k_work_delayable_from_work(struct k_work* work) {
    return CONTAINER_OF(work, struct k_work_delayable, work);
}

static inline bool k_work_delayable_is_pending(
    const struct k_work_delayable* dwork) {
    return (k_work_delayable_busy_get(dwork) != 0);
}

static inline k_ticks_t k_work_delayable_expires_get(
    const struct k_work_delayable* dwork) {
    return z_timeout_expires(&dwork->timeout);
}

static inline k_ticks_t k_work_delayable_remaining_get(
    const struct k_work_delayable* dwork) {
    return z_timeout_remaining(&dwork->timeout);
}

static inline k_tid_t k_work_queue_thread_get(struct k_work_q* queue) {
    return queue->thread_id;
}

/** @} */

struct k_work_user;

/**
 * @addtogroup workqueue_apis
 * @{
 */

/**
 * @typedef k_work_user_handler_t
 * @brief Work item handler function type for user work queues.
 *
 * A work item's handler function is executed by a user workqueue's thread
 * when the work item is processed by the workqueue.
 *
 * @param work Address of the work item.
 */
typedef void (*k_work_user_handler_t)(struct k_work_user* work);

/**
 * @cond INTERNAL_HIDDEN
 */

struct k_work_user_q {
    struct k_queue  queue;
    struct k_thread thread;
};

enum {
    K_WORK_USER_STATE_PENDING,              /* Work item pending state */
};

struct k_work_user {
    void* _reserved;                        /* Used by k_queue implementation. */
    k_work_user_handler_t handler;
    atomic_t flags;
};

/**
 * INTERNAL_HIDDEN @endcond
 */

#if defined(__cplusplus) && ((__cplusplus - 0) < 202002L)
#define Z_WORK_USER_INITIALIZER(work_handler) { NULL, work_handler, 0 }
#else
#define Z_WORK_USER_INITIALIZER(work_handler) \
    { \
    ._reserved = NULL, \
    .handler = (work_handler), \
    .flags = 0 \
    }
#endif

/**
 * @brief Initialize a statically-defined user work item.
 *
 * This macro can be used to initialize a statically-defined user work
 * item, prior to its first use. For example,
 *
 * @code static K_WORK_USER_DEFINE(<work>, <work_handler>); @endcode
 *
 * @param work Symbol name for work item object
 * @param work_handler Function to invoke each time work item is processed.
 */
#define K_WORK_USER_DEFINE(work, work_handler) \
    struct k_work_user work = Z_WORK_USER_INITIALIZER(work_handler)

/**
 * @brief Initialize a userspace work item.
 *
 * This routine initializes a user workqueue work item, prior to its
 * first use.
 *
 * @param work Address of work item.
 * @param handler Function to invoke each time work item is processed.
 */
#if defined(_MSC_VER)                       /* #CUSTOM@NDRS */
static inline void k_work_user_init(struct k_work_user* work,
                                    k_work_user_handler_t handler) {
    work->_reserved = NULL;
    work->handler   = handler;
    work->flags     = 0;
}
#else
static inline void k_work_user_init(struct k_work_user* work,
                                    k_work_user_handler_t handler) {
    *work = (struct k_work_user)Z_WORK_USER_INITIALIZER(handler);
}
#endif

/**
 * @brief Check if a userspace work item is pending.
 *
 * This routine indicates if user work item @a work is pending in a workqueue's
 * queue.
 *
 * @note Checking if the work is pending gives no guarantee that the
 *       work will still be pending when this information is used. It is up to
 *       the caller to make sure that this information is used in a safe manner.
 *
 * @funcprops \isr_ok
 *
 * @param work Address of work item.
 *
 * @return true if work item is pending, or false if it is not pending.
 */
/* #CUSTOM@NDRS : provide function prototype for atomic_test_bit() */
static inline bool atomic_test_bit(atomic_t const* target, int bit);

static inline bool k_work_user_is_pending(struct k_work_user* work) {
    return atomic_test_bit(&work->flags, K_WORK_USER_STATE_PENDING);
}

/**
 * @brief Submit a work item to a user mode workqueue
 *
 * Submits a work item to a workqueue that runs in user mode. A temporary
 * memory allocation is made from the caller's resource pool which is freed
 * once the worker thread consumes the k_work item. The workqueue
 * thread must have memory access to the k_work item being submitted. The caller
 * must have permission granted on the work_q parameter's queue object.
 *
 * @funcprops \isr_ok
 *
 * @param work_q Address of workqueue.
 * @param work Address of work item.
 *
 * @retval -EBUSY if the work item was already in some workqueue
 * @retval -ENOMEM if no memory for thread resource pool allocation
 * @retval 0 Success
 */
/* #CUSTOM@NDRS : provide function prototype for atomic_test_and_set_bit(), atomic_clear_bit() */
static inline bool atomic_test_and_set_bit(atomic_t* target, int bit);
static inline void atomic_clear_bit(atomic_t* target, int bit);

static inline int k_work_user_submit_to_queue(struct k_work_user_q* work_q,
                                              struct k_work_user* work) {
    int ret = -EBUSY;

    if (!atomic_test_and_set_bit(&work->flags,
                                 K_WORK_USER_STATE_PENDING)) {
        ret = k_queue_alloc_append(&work_q->queue, work);

        /* Couldn't insert into the queue. Clear the pending bit
         * so the work item can be submitted again
         */
        if (ret != 0) {
            atomic_clear_bit(&work->flags,
                             K_WORK_USER_STATE_PENDING);
        }
    }

    return (ret);
}

/**
 * @brief Start a workqueue in user mode
 *
 * This works identically to k_work_queue_start() except it is callable from
 * user mode, and the worker thread created will run in user mode.  The caller
 * must have permissions granted on both the work_q parameter's thread and
 * queue objects, and the same restrictions on priority apply as
 * k_thread_create().
 *
 * @param work_q Address of workqueue.
 * @param stack Pointer to work queue thread's stack space, as defined by
 *              K_THREAD_STACK_DEFINE()
 * @param stack_size Size of the work queue thread's stack (in bytes), which
 *                   should either be the same constant passed to
 *                   K_THREAD_STACK_DEFINE() or the value of K_THREAD_STACK_SIZEOF().
 * @param prio Priority of the work queue's thread.
 * @param name optional thread name.  If not null a copy is made into the
 *             thread's name buffer.
 */
void k_work_user_queue_start(struct k_work_user_q* work_q,
                             k_thread_stack_t* stack,
                             size_t stack_size, int prio,
                             const char *name);

/**
 * @brief Access the user mode thread that animates a work queue.
 *
 * This is necessary to grant a user mode work queue thread access to things
 * the work items it will process are expected to use.
 *
 * @param work_q pointer to the user mode queue structure.
 *
 * @return the user mode thread associated with the work queue.
 */
static inline k_tid_t k_work_user_queue_thread_get(struct k_work_user_q* work_q) {
    return &work_q->thread;
}

/** @} */

/**
 * @cond INTERNAL_HIDDEN
 */

struct k_work_poll {
    struct k_work    work;
    struct k_work_q* workq;
    struct z_poller  poller;
    struct k_poll_event* events;
    int num_events;
    k_work_handler_t real_handler;
    struct _timeout timeout;
    int poll_result;
};

/**
 * INTERNAL_HIDDEN @endcond
 */

/**
 * @addtogroup workqueue_apis
 * @{
 */

/**
 * @brief Initialize a statically-defined work item.
 *
 * This macro can be used to initialize a statically-defined workqueue work
 * item, prior to its first use. For example,
 *
 * @code static K_WORK_DEFINE(<work>, <work_handler>); @endcode
 *
 * @param work Symbol name for work item object
 * @param work_handler Function to invoke each time work item is processed.
 */
#define K_WORK_DEFINE(work, work_handler) \
    struct k_work work = Z_WORK_INITIALIZER(work_handler)

/**
 * @brief Initialize a triggered work item.
 *
 * This routine initializes a workqueue triggered work item, prior to
 * its first use.
 *
 * @param work Address of triggered work item.
 * @param handler Function to invoke each time work item is processed.
 */
void k_work_poll_init(struct k_work_poll* work,
                      k_work_handler_t handler);

/**
 * @brief Submit a triggered work item.
 *
 * This routine schedules work item @a work to be processed by workqueue
 * @a work_q when one of the given @a events is signaled. The routine
 * initiates internal poller for the work item and then returns to the caller.
 * Only when one of the watched events happen the work item is actually
 * submitted to the workqueue and becomes pending.
 *
 * Submitting a previously submitted triggered work item that is still
 * waiting for the event cancels the existing submission and reschedules it
 * the using the new event list. Note that this behavior is inherently subject
 * to race conditions with the pre-existing triggered work item and work queue,
 * so care must be taken to synchronize such resubmissions externally.
 *
 * @funcprops \isr_ok
 *
 * @warning
 * Provided array of events as well as a triggered work item must be placed
 * in persistent memory (valid until work handler execution or work
 * cancellation) and cannot be modified after submission.
 *
 * @param work_q Address of workqueue.
 * @param work Address of delayed work item.
 * @param events An array of events which trigger the work.
 * @param num_events The number of events in the array.
 * @param timeout Timeout after which the work will be scheduled
 *                for execution even if not triggered.
 *
 *
 * @retval 0 Work item started watching for events.
 * @retval -EINVAL Work item is being processed or has completed its work.
 * @retval -EADDRINUSE Work item is pending on a different workqueue.
 */
int k_work_poll_submit_to_queue(struct k_work_q* work_q,
                                struct k_work_poll* work,
                                struct k_poll_event* events,
                                int num_events,
                                k_timeout_t timeout);

/**
 * @brief Submit a triggered work item to the system workqueue.
 *
 * This routine schedules work item @a work to be processed by system
 * workqueue when one of the given @a events is signaled. The routine
 * initiates internal poller for the work item and then returns to the caller.
 * Only when one of the watched events happen the work item is actually
 * submitted to the workqueue and becomes pending.
 *
 * Submitting a previously submitted triggered work item that is still
 * waiting for the event cancels the existing submission and reschedules it
 * the using the new event list. Note that this behavior is inherently subject
 * to race conditions with the pre-existing triggered work item and work queue,
 * so care must be taken to synchronize such resubmissions externally.
 *
 * @funcprops \isr_ok
 *
 * @warning
 * Provided array of events as well as a triggered work item must not be
 * modified until the item has been processed by the workqueue.
 *
 * @param work Address of delayed work item.
 * @param events An array of events which trigger the work.
 * @param num_events The number of events in the array.
 * @param timeout Timeout after which the work will be scheduled
 *                for execution even if not triggered.
 *
 * @retval 0 Work item started watching for events.
 * @retval -EINVAL Work item is being processed or has completed its work.
 * @retval -EADDRINUSE Work item is pending on a different workqueue.
 */
int k_work_poll_submit(struct k_work_poll* work,
                       struct k_poll_event* events,
                       int num_events,
                       k_timeout_t timeout);

/**
 * @brief Cancel a triggered work item.
 *
 * This routine cancels the submission of triggered work item @a work.
 * A triggered work item can only be canceled if no event triggered work
 * submission.
 *
 * @funcprops \isr_ok
 *
 * @param work Address of delayed work item.
 *
 * @retval 0 Work item canceled.
 * @retval -EINVAL Work item is being processed or has completed its work.
 */
int k_work_poll_cancel(struct k_work_poll* work);

/** @} */

/**
 * @defgroup msgq_apis Message Queue APIs
 * @ingroup kernel_apis
 * @{
 */

/**
 * @brief Message Queue Structure
 */
struct /**/k_msgq {
    /** Message queue wait queue */
    _wait_q_t wait_q;

    /** Lock */
    struct k_spinlock lock;

    /** Message size */
    size_t msg_size;

    /** Maximal number of messages */
    uint32_t max_msgs;

    /** Start of message buffer */
    char* buffer_start;

    /** End of message buffer */
    char* buffer_end;

    /** Read pointer */
    char* read_ptr;

    /** Write pointer */
    char* write_ptr;

    /** Number of used messages */
    uint32_t used_msgs;

    Z_DECL_POLL_EVENT

    /** Message queue */
    uint8_t flags;

    SYS_PORT_TRACING_TRACKING_FIELD(k_msgq)

    #ifdef CONFIG_OBJ_CORE_MSGQ
    struct k_obj_core obj_core;
    #endif
};

/**
 * @cond INTERNAL_HIDDEN
 */

#define Z_MSGQ_INITIALIZER(obj, q_buffer, q_msg_size, q_max_msgs) \
    { \
    .wait_q = Z_WAIT_Q_INIT(&obj.wait_q), \
    .lock = {}, \
    .msg_size = q_msg_size, \
    .max_msgs = q_max_msgs, \
    .buffer_start = q_buffer, \
    .buffer_end = q_buffer + (q_max_msgs * q_msg_size), \
    .read_ptr = q_buffer, \
    .write_ptr = q_buffer, \
    .used_msgs = 0, \
    .flags = 0, \
    Z_POLL_EVENT_OBJ_INIT(obj) \
    }

/**
 * INTERNAL_HIDDEN @endcond
 */

#define K_MSGQ_FLAG_ALLOC   BIT(0)

/**
 * @brief Message Queue Attributes
 */
struct k_msgq_attrs {
    /** Message Size */
    size_t msg_size;

    /** Maximal number of messages */
    uint32_t max_msgs;

    /** Used messages */
    uint32_t used_msgs;
};

/**
 * @brief Statically define and initialize a message queue.
 *
 * The message queue's ring buffer contains space for @a q_max_msgs messages,
 * each of which is @a q_msg_size bytes long. Alignment of the message queue's
 * ring buffer is not necessary, setting @a q_align to 1 is sufficient.
 *
 * The message queue can be accessed outside the module where it is defined
 * using:
 *
 * @code extern struct k_msgq <name>; @endcode
 *
 * @param q_name Name of the message queue.
 * @param q_msg_size Message size (in bytes).
 * @param q_max_msgs Maximum number of messages that can be queued.
 * @param q_align Alignment of the message queue's ring buffer (power of 2).
 *
 */
#define K_MSGQ_DEFINE(q_name, q_msg_size, q_max_msgs, q_align)      \
    static char __noinit __aligned(q_align)             \
        _k_fifo_buf_##q_name[(q_max_msgs) * (q_msg_size)];  \
    MSC_DECLARE_SECTION("._k_msgq.static")              \
    STRUCT_SECTION_ITERABLE(k_msgq, q_name) =           \
        Z_MSGQ_INITIALIZER(q_name, _k_fifo_buf_##q_name,\
                           (q_msg_size), (q_max_msgs))

/**
 * @brief Initialize a message queue.
 *
 * This routine initializes a message queue object, prior to its first use.
 *
 * The message queue's ring buffer must contain space for @a max_msgs messages,
 * each of which is @a msg_size bytes long. Alignment of the message queue's
 * ring buffer is not necessary.
 *
 * @param msgq Address of the message queue.
 * @param buffer Pointer to ring buffer that holds queued messages.
 * @param msg_size Message size (in bytes).
 * @param max_msgs Maximum number of messages that can be queued.
 */
void k_msgq_init(struct k_msgq* msgq, char* buffer, size_t msg_size,
                 uint32_t max_msgs);

/**
 * @brief Initialize a message queue.
 *
 * This routine initializes a message queue object, prior to its first use,
 * allocating its internal ring buffer from the calling thread's resource
 * pool.
 *
 * Memory allocated for the ring buffer can be released by calling
 * k_msgq_cleanup(), or if userspace is enabled and the msgq object loses
 * all of its references.
 *
 * @param msgq Address of the message queue.
 * @param msg_size Message size (in bytes).
 * @param max_msgs Maximum number of messages that can be queued.
 *
 * @return 0 on success, -ENOMEM if there was insufficient memory in the
 *  thread's resource pool, or -EINVAL if the size parameters cause
 *  an integer overflow.
 */
__syscall int k_msgq_alloc_init(struct k_msgq* msgq, size_t msg_size,
                                uint32_t max_msgs);

/**
 * @brief Release allocated buffer for a queue
 *
 * Releases memory allocated for the ring buffer.
 *
 * @param msgq message queue to cleanup
 *
 * @retval 0 on success
 * @retval -EBUSY Queue not empty
 */
int k_msgq_cleanup(struct k_msgq* msgq);

/**
 * @brief Send a message to the end of a message queue.
 *
 * This routine sends a message to message queue @a q.
 *
 * @note The message content is copied from @a data into @a msgq and the @a data
 * pointer is not retained, so the message content will not be modified
 * by this function.
 *
 * @funcprops \isr_ok
 *
 * @param msgq Address of the message queue.
 * @param data Pointer to the message.
 * @param timeout Waiting period to add the message, or one of the special
 *                values K_NO_WAIT and K_FOREVER.
 *
 * @retval 0 Message sent.
 * @retval -ENOMSG Returned without waiting or queue purged.
 * @retval -EAGAIN Waiting period timed out.
 */
__syscall int k_msgq_put(struct k_msgq* msgq, void const* data, k_timeout_t timeout);

/**
 * @brief Send a message to the front of a message queue.
 *
 * This routine sends a message to the beginning (head) of message queue @a q.
 * Messages sent with this method will be retrieved before any pre-existing
 * messages in the queue.
 *
 * @note if there is no space in the message queue, this function will
 * behave the same as k_msgq_put.
 *
 * @note The message content is copied from @a data into @a msgq and the @a data
 * pointer is not retained, so the message content will not be modified
 * by this function.
 *
 * @note k_msgq_put_front() does not block.
 *
 * @funcprops \isr_ok
 *
 * @param msgq Address of the message queue.
 * @param data Pointer to the message.
 *
 * @retval 0 Message sent.
 * @retval -ENOMSG Returned without waiting or queue purged.
 */
__syscall int k_msgq_put_front(struct k_msgq* msgq, void const* data);

/**
 * @brief Receive a message from a message queue.
 *
 * This routine receives a message from message queue @a q in a "first in,
 * first out" manner.
 *
 * @note @a timeout must be set to K_NO_WAIT if called from ISR.
 *
 * @funcprops \isr_ok
 *
 * @param msgq Address of the message queue.
 * @param data Address of area to hold the received message.
 * @param timeout Waiting period to receive the message,
 *                or one of the special values K_NO_WAIT and
 *                K_FOREVER.
 *
 * @retval 0 Message received.
 * @retval -ENOMSG Returned without waiting or queue purged.
 * @retval -EAGAIN Waiting period timed out.
 */
__syscall int k_msgq_get(struct k_msgq* msgq, void* data, k_timeout_t timeout);

/**
 * @brief Peek/read a message from a message queue.
 *
 * This routine reads a message from message queue @a q in a "first in,
 * first out" manner and leaves the message in the queue.
 *
 * @funcprops \isr_ok
 *
 * @param msgq Address of the message queue.
 * @param data Address of area to hold the message read from the queue.
 *
 * @retval 0 Message read.
 * @retval -ENOMSG Returned when the queue has no message.
 */
__syscall int k_msgq_peek(struct k_msgq* msgq, void* data);

/**
 * @brief Peek/read a message from a message queue at the specified index
 *
 * This routine reads a message from message queue at the specified index
 * and leaves the message in the queue.
 * k_msgq_peek_at(msgq, data, 0) is equivalent to k_msgq_peek(msgq, data)
 *
 * @funcprops \isr_ok
 *
 * @param msgq Address of the message queue.
 * @param data Address of area to hold the message read from the queue.
 * @param idx Message queue index at which to peek
 *
 * @retval 0 Message read.
 * @retval -ENOMSG Returned when the queue has no message at index.
 */
__syscall int k_msgq_peek_at(struct k_msgq* msgq, void* data, uint32_t idx);

/**
 * @brief Purge a message queue.
 *
 * This routine discards all unreceived messages in a message queue's ring
 * buffer. Any threads that are blocked waiting to send a message to the
 * message queue are unblocked and see an -ENOMSG error code.
 *
 * @param msgq Address of the message queue.
 */
__syscall void k_msgq_purge(struct k_msgq* msgq);

/**
 * @brief Get the amount of free space in a message queue.
 *
 * This routine returns the number of unused entries in a message queue's
 * ring buffer.
 *
 * @param msgq Address of the message queue.
 *
 * @return Number of unused ring buffer entries.
 */
__syscall uint32_t k_msgq_num_free_get(struct k_msgq const* msgq);

/**
 * @brief Get basic attributes of a message queue.
 *
 * This routine fetches basic attributes of message queue into attr argument.
 *
 * @param msgq Address of the message queue.
 * @param attrs pointer to message queue attribute structure.
 */
__syscall void k_msgq_get_attrs(struct k_msgq* msgq,
                                struct k_msgq_attrs* attrs);

static inline uint32_t z_impl_k_msgq_num_free_get(struct k_msgq const* msgq) {
    return (msgq->max_msgs - msgq->used_msgs);
}

/**
 * @brief Get the number of messages in a message queue.
 *
 * This routine returns the number of messages in a message queue's ring buffer.
 *
 * @param msgq Address of the message queue.
 *
 * @return Number of messages.
 */
__syscall uint32_t k_msgq_num_used_get(struct k_msgq const* msgq);

static inline uint32_t z_impl_k_msgq_num_used_get(struct k_msgq const* msgq) {
    return (msgq->used_msgs);
}

/** @} */

/**
 * @defgroup mailbox_apis Mailbox APIs
 * @ingroup kernel_apis
 * @{
 */

/**
 * @brief Mailbox Message Structure
 *
 */
struct k_mbox_msg {
    /** size of message (in bytes) */
    size_t size;

    /** application-defined information value */
    uint32_t info;

    /** sender's message data buffer */
    void* tx_data;

    /** source thread id */
    k_tid_t rx_source_thread;

    /** target thread id */
    k_tid_t tx_target_thread;

    /** internal use only - thread waiting on send (may be a dummy) */
    k_tid_t _syncing_thread;

    #if (CONFIG_NUM_MBOX_ASYNC_MSGS > 0)
    /** internal use only - semaphore used during asynchronous send */
    struct k_sem* _async_sem;
    #endif
};

/**
 * @brief Mailbox Structure
 *
 */
struct /**/k_mbox {
    /** Transmit messages queue */
    _wait_q_t tx_msg_queue;
    /** Receive message queue */
    _wait_q_t rx_msg_queue;
    struct k_spinlock lock;

    SYS_PORT_TRACING_TRACKING_FIELD(k_mbox)

    #ifdef CONFIG_OBJ_CORE_MAILBOX
    struct k_obj_core obj_core;
    #endif
};

/**
 * @cond INTERNAL_HIDDEN
 */

#define Z_MBOX_INITIALIZER(obj) \
    { \
    .tx_msg_queue = Z_WAIT_Q_INIT(&obj.tx_msg_queue), \
    .rx_msg_queue = Z_WAIT_Q_INIT(&obj.rx_msg_queue), \
    }

/**
 * INTERNAL_HIDDEN @endcond
 */

/**
 * @brief Statically define and initialize a mailbox.
 *
 * The mailbox is to be accessed outside the module where it is defined using:
 *
 * @code extern struct k_mbox <name>; @endcode
 *
 * @param name Name of the mailbox.
 */
#define K_MBOX_DEFINE(name) \
    STRUCT_SECTION_ITERABLE(k_mbox, name) = \
        Z_MBOX_INITIALIZER(name) \

/**
 * @brief Initialize a mailbox.
 *
 * This routine initializes a mailbox object, prior to its first use.
 *
 * @param mbox Address of the mailbox.
 */
void k_mbox_init(struct k_mbox* mbox);

/**
 * @brief Send a mailbox message in a synchronous manner.
 *
 * This routine sends a message to @a mbox and waits for a receiver to both
 * receive and process it. The message data may be in a buffer or non-existent
 * (i.e. an empty message).
 *
 * @param mbox Address of the mailbox.
 * @param tx_msg Address of the transmit message descriptor.
 * @param timeout Waiting period for the message to be received,
 *                or one of the special values K_NO_WAIT
 *                and K_FOREVER. Once the message has been received,
 *                this routine waits as long as necessary for the message
 *                to be completely processed.
 *
 * @retval 0 Message sent.
 * @retval -ENOMSG Returned without waiting.
 * @retval -EAGAIN Waiting period timed out.
 */
int k_mbox_put(struct k_mbox* mbox, struct k_mbox_msg* tx_msg,
               k_timeout_t timeout);

/**
 * @brief Send a mailbox message in an asynchronous manner.
 *
 * This routine sends a message to @a mbox without waiting for a receiver
 * to process it. The message data may be in a buffer or non-existent
 * (i.e. an empty message). Optionally, the semaphore @a sem will be given
 * when the message has been both received and completely processed by
 * the receiver.
 *
 * @param mbox Address of the mailbox.
 * @param tx_msg Address of the transmit message descriptor.
 * @param sem Address of a semaphore, or NULL if none is needed.
 */
void k_mbox_async_put(struct k_mbox* mbox, struct k_mbox_msg* tx_msg,
                      struct k_sem* sem);

/**
 * @brief Receive a mailbox message.
 *
 * This routine receives a message from @a mbox, then optionally retrieves
 * its data and disposes of the message.
 *
 * @param mbox Address of the mailbox.
 * @param rx_msg Address of the receive message descriptor.
 * @param buffer Address of the buffer to receive data, or NULL to defer data
 *               retrieval and message disposal until later.
 * @param timeout Waiting period for a message to be received,
 *                or one of the special values K_NO_WAIT and K_FOREVER.
 *
 * @retval 0 Message received.
 * @retval -ENOMSG Returned without waiting.
 * @retval -EAGAIN Waiting period timed out.
 */
int k_mbox_get(struct k_mbox* mbox, struct k_mbox_msg* rx_msg,
               void* buffer, k_timeout_t timeout);

/**
 * @brief Retrieve mailbox message data into a buffer.
 *
 * This routine completes the processing of a received message by retrieving
 * its data into a buffer, then disposing of the message.
 *
 * Alternatively, this routine can be used to dispose of a received message
 * without retrieving its data.
 *
 * @param rx_msg Address of the receive message descriptor.
 * @param buffer Address of the buffer to receive data, or NULL to discard
 *               the data.
 */
void k_mbox_data_get(struct k_mbox_msg* rx_msg, void* buffer);

/** @} */

/**
 * @defgroup pipe_apis Pipe APIs
 * @ingroup kernel_apis
 * @{
 */

/**
 * @brief initialize a pipe
 *
 * This routine initializes a pipe object, prior to its first use.
 *
 * @param pipe Address of the pipe.
 * @param buffer Address of the pipe's buffer, or NULL if no ring buffer is used.
 * @param buffer_size Size of the pipe's buffer, or zero if no ring buffer is used.
 */
__syscall void k_pipe_init(struct k_pipe* pipe, uint8_t* buffer, size_t buffer_size);

enum pipe_flags {
    PIPE_FLAG_OPEN  = BIT(0),
    PIPE_FLAG_RESET = BIT(1),
};

struct k_pipe {
    size_t waiting;
    struct ring_buf buf;
    struct k_spinlock lock;
    _wait_q_t data;
    _wait_q_t space;
    uint8_t flags;

    Z_DECL_POLL_EVENT

    #ifdef CONFIG_OBJ_CORE_PIPE
    struct k_obj_core  obj_core;
    #endif

    SYS_PORT_TRACING_TRACKING_FIELD(k_pipe)
};

/**
 * @cond INTERNAL_HIDDEN
 */
#define Z_PIPE_INITIALIZER(obj, pipe_buffer, pipe_buffer_size) {        \
    .waiting = 0,                                                       \
    .buf   = RING_BUF_INIT(pipe_buffer, pipe_buffer_size),              \
    .data  = Z_WAIT_Q_INIT(&obj.data),                                  \
    .space = Z_WAIT_Q_INIT(&obj.space),                                 \
    .flags = PIPE_FLAG_OPEN,                                            \
    Z_POLL_EVENT_OBJ_INIT(obj)                                          \
}
/**
 * INTERNAL_HIDDEN @endcond
 */

/**
 * @brief Statically define and initialize a pipe.
 *
 * The pipe can be accessed outside the module where it is defined using:
 *
 * @code extern struct k_pipe <name>; @endcode
 *
 * @param name Name of the pipe.
 * @param pipe_buffer_size Size of the pipe's ring buffer (in bytes)
 *                         or zero if no ring buffer is used.
 * @param pipe_align Alignment of the pipe's ring buffer (power of 2).
 *
 */
#define K_PIPE_DEFINE(name, pipe_buffer_size, pipe_align)       \
    static unsigned char __noinit __aligned(pipe_align)         \
        _k_pipe_buf_##name[pipe_buffer_size];                   \
    STRUCT_SECTION_ITERABLE(k_pipe, name) =                     \
        Z_PIPE_INITIALIZER(name, _k_pipe_buf_##name, pipe_buffer_size)

/**
 * @brief Write data to a pipe
 *
 * This routine writes up to @a len bytes of data to @a pipe.
 * If the pipe is full, the routine will block until the data can be written or the timeout expires.
 *
 * @param pipe Address of the pipe.
 * @param data Address of data to write.
 * @param len Size of data (in bytes).
 * @param timeout Waiting period to wait for the data to be written.
 *
 * @retval number of bytes written on success
 * @retval -EAGAIN if no data could be written before the timeout expired
 * @retval -ECANCELED if the write was interrupted by k_pipe_reset(..)
 * @retval -EPIPE if the pipe was closed
 */
__syscall int k_pipe_write(struct k_pipe* pipe, const uint8_t* data, size_t len,
                           k_timeout_t timeout);

/**
 * @brief Read data from a pipe
 * This routine reads up to @a len bytes of data from @a pipe.
 * If the pipe is empty, the routine will block until the data can be read or the timeout expires.
 *
 * @param pipe Address of the pipe.
 * @param data Address to place the data read from pipe.
 * @param len Requested number of bytes to read.
 * @param timeout Waiting period to wait for the data to be read.
 *
 * @retval number of bytes read on success
 * @retval -EAGAIN if no data could be read before the timeout expired
 * @retval -ECANCELED if the read was interrupted by k_pipe_reset(..)
 * @retval -EPIPE if the pipe was closed
 */
__syscall int k_pipe_read(struct k_pipe* pipe, uint8_t* data, size_t len,
                          k_timeout_t timeout);

/**
 * @brief Reset a pipe
 * This routine resets the pipe, discarding any unread data and unblocking any threads waiting to
 * write or read, causing the waiting threads to return with -ECANCELED. Calling k_pipe_read(..) or
 * k_pipe_write(..) when the pipe is resetting but not yet reset will return -ECANCELED.
 * The pipe is left open after a reset and can be used as normal.
 *
 * @param pipe Address of the pipe.
 */
__syscall void k_pipe_reset(struct k_pipe* pipe);

/**
 * @brief Close a pipe
 *
 * This routine closes a pipe. Any threads that were blocked on the pipe
 * will be unblocked and receive an error code.
 *
 * @param pipe Address of the pipe.
 */
__syscall void k_pipe_close(struct k_pipe* pipe);
/** @} */

/**
 * @cond INTERNAL_HIDDEN
 */
struct k_mem_slab_info {
    uint32_t num_blocks;
    size_t   block_size;
    uint32_t num_used;
    #ifdef CONFIG_MEM_SLAB_TRACE_MAX_UTILIZATION
    uint32_t max_used;
    #endif
};

struct k_mem_slab {
    _wait_q_t wait_q;
    struct k_spinlock lock;
    char* buffer;
    char* free_list;
    struct k_mem_slab_info info;

    SYS_PORT_TRACING_TRACKING_FIELD(k_mem_slab)

    #ifdef CONFIG_OBJ_CORE_MEM_SLAB
    struct k_obj_core obj_core;
    #endif
};

#if (__GTEST == 0U)
#define Z_MEM_SLAB_INITIALIZER(_slab, _slab_buffer, _slab_block_size, \
                               _slab_num_blocks)                \
    {                                                           \
        .wait_q = Z_WAIT_Q_INIT(&(_slab).wait_q),               \
        .lock = {},                                             \
        .buffer = _slab_buffer,                                 \
        .free_list = NULL,                                      \
        .info = {_slab_num_blocks, _slab_block_size, 0}         \
    }
#else /* #CUSTOM@NDRS .lock = {} -> {0} */
#define Z_MEM_SLAB_INITIALIZER(_slab, _slab_buffer, _slab_block_size, \
                               _slab_num_blocks)                \
    {                                                           \
        .wait_q = Z_WAIT_Q_INIT(&(_slab).wait_q),               \
        .lock = {0},                                            \
        .buffer = _slab_buffer,                                 \
        .free_list = NULL,                                      \
        .info = {_slab_num_blocks, _slab_block_size, 0}         \
    }
#endif

/**
 * INTERNAL_HIDDEN @endcond
 */

/**
 * @defgroup mem_slab_apis Memory Slab APIs
 * @ingroup kernel_apis
 * @{
 */

/**
 * @brief Statically define and initialize a memory slab in a user-provided memory section with
 * public (non-static) scope.
 *
 * The memory slab's buffer contains @a slab_num_blocks memory blocks
 * that are @a slab_block_size bytes long. The buffer is aligned to a
 * @a slab_align -byte boundary. To ensure that each memory block is similarly
 * aligned to this boundary, @a slab_block_size must also be a multiple of
 * @a slab_align.
 *
 * The memory slab can be accessed outside the module where it is defined
 * using:
 *
 * @code extern struct k_mem_slab <name>; @endcode
 *
 * @note This macro cannot be used together with a static keyword.
 *       If such a use-case is desired, use @ref K_MEM_SLAB_DEFINE_IN_SECT_STATIC
 *       instead.
 *
 * @param name Name of the memory slab.
 * @param in_section Section attribute specifier such as Z_GENERIC_SECTION.
 * @param slab_block_size Size of each memory block (in bytes).
 * @param slab_num_blocks Number memory blocks.
 * @param slab_align Alignment of the memory slab's buffer (power of 2).
 */
#define K_MEM_SLAB_DEFINE_IN_SECT(name, in_section, slab_block_size, slab_num_blocks, slab_align) \
    BUILD_ASSERT(((slab_block_size) % (slab_align)) == 0,       \
                 "slab_block_size must be a multiple of slab_align"); \
    BUILD_ASSERT((((slab_align) & ((slab_align) - 1)) == 0),    \
                 "slab_align must be a power of 2");            \
    char in_section __aligned(WB_UP(                            \
        slab_align)) _k_mem_slab_buf_##name[(slab_num_blocks) * WB_UP(slab_block_size)]; \
    MSC_DECLARE_SECTION("._k_mem_slab.static")                  \
    STRUCT_SECTION_ITERABLE(k_mem_slab, name) = Z_MEM_SLAB_INITIALIZER( \
        name, _k_mem_slab_buf_##name, WB_UP(slab_block_size), slab_num_blocks)

/**
 * @brief Statically define and initialize a memory slab in a public (non-static) scope.
 *
 * The memory slab's buffer contains @a slab_num_blocks memory blocks
 * that are @a slab_block_size bytes long. The buffer is aligned to a
 * @a slab_align -byte boundary. To ensure that each memory block is similarly
 * aligned to this boundary, @a slab_block_size must also be a multiple of
 * @a slab_align.
 *
 * The memory slab can be accessed outside the module where it is defined
 * using:
 *
 * @code extern struct k_mem_slab <name>; @endcode
 *
 * @note This macro cannot be used together with a static keyword.
 *       If such a use-case is desired, use @ref K_MEM_SLAB_DEFINE_STATIC
 *       instead.
 *
 * @param name Name of the memory slab.
 * @param slab_block_size Size of each memory block (in bytes).
 * @param slab_num_blocks Number memory blocks.
 * @param slab_align Alignment of the memory slab's buffer (power of 2).
 */
#define K_MEM_SLAB_DEFINE(name, slab_block_size, slab_num_blocks, slab_align) \
    K_MEM_SLAB_DEFINE_IN_SECT(name, __noinit_named(k_mem_slab_buf_##name), slab_block_size, \
                              slab_num_blocks, slab_align)

/**
 * @brief Statically define and initialize a memory slab in a user-provided memory section with
 * private (static) scope.
 *
 * The memory slab's buffer contains @a slab_num_blocks memory blocks
 * that are @a slab_block_size bytes long. The buffer is aligned to a
 * @a slab_align -byte boundary. To ensure that each memory block is similarly
 * aligned to this boundary, @a slab_block_size must also be a multiple of
 * @a slab_align.
 *
 * @param name Name of the memory slab.
 * @param in_section Section attribute specifier such as Z_GENERIC_SECTION.
 * @param slab_block_size Size of each memory block (in bytes).
 * @param slab_num_blocks Number memory blocks.
 * @param slab_align Alignment of the memory slab's buffer (power of 2).
 */
#define K_MEM_SLAB_DEFINE_IN_SECT_STATIC(name, in_section, slab_block_size, slab_num_blocks, \
                                         slab_align)            \
    BUILD_ASSERT(((slab_block_size) % (slab_align)) == 0,       \
                 "slab_block_size must be a multiple of slab_align"); \
    BUILD_ASSERT((((slab_align) & ((slab_align) - 1)) == 0),    \
                 "slab_align must be a power of 2");            \
    static char in_section __aligned(WB_UP(                     \
        slab_align)) _k_mem_slab_buf_##name[(slab_num_blocks) * WB_UP(slab_block_size)]; \
    MSC_DECLARE_SECTION("._k_mem_slab.static")                  \
    static STRUCT_SECTION_ITERABLE(k_mem_slab, name) = Z_MEM_SLAB_INITIALIZER( \
        name, _k_mem_slab_buf_##name, WB_UP(slab_block_size), slab_num_blocks)

/**
 * @brief Statically define and initialize a memory slab in a private (static) scope.
 *
 * The memory slab's buffer contains @a slab_num_blocks memory blocks
 * that are @a slab_block_size bytes long. The buffer is aligned to a
 * @a slab_align -byte boundary. To ensure that each memory block is similarly
 * aligned to this boundary, @a slab_block_size must also be a multiple of
 * @a slab_align.
 *
 * @param name Name of the memory slab.
 * @param slab_block_size Size of each memory block (in bytes).
 * @param slab_num_blocks Number memory blocks.
 * @param slab_align Alignment of the memory slab's buffer (power of 2).
 */
#define K_MEM_SLAB_DEFINE_STATIC(name, slab_block_size, slab_num_blocks, slab_align) \
    K_MEM_SLAB_DEFINE_IN_SECT_STATIC(name, __noinit_named(k_mem_slab_buf_##name), \
                                     slab_block_size, slab_num_blocks, slab_align)

/**
 * @brief Initialize a memory slab.
 *
 * Initializes a memory slab, prior to its first use.
 *
 * The memory slab's buffer contains @a slab_num_blocks memory blocks
 * that are @a slab_block_size bytes long. The buffer must be aligned to an
 * N-byte boundary matching a word boundary, where N is a power of 2
 * (i.e. 4 on 32-bit systems, 8, 16, ...).
 * To ensure that each memory block is similarly aligned to this boundary,
 * @a slab_block_size must also be a multiple of N.
 *
 * @param slab Address of the memory slab.
 * @param buffer Pointer to buffer used for the memory blocks.
 * @param block_size Size of each memory block (in bytes).
 * @param num_blocks Number of memory blocks.
 *
 * @retval 0 on success
 * @retval -EINVAL invalid data supplied
 *
 */
int k_mem_slab_init(struct k_mem_slab* slab, void* buffer,
                    size_t block_size, uint32_t num_blocks);

/**
 * @brief Allocate memory from a memory slab.
 *
 * This routine allocates a memory block from a memory slab.
 *
 * @note @a timeout must be set to K_NO_WAIT if called from ISR.
 * @note When CONFIG_MULTITHREADING=n any @a timeout is treated as K_NO_WAIT.
 *
 * @funcprops \isr_ok
 *
 * @param slab Address of the memory slab.
 * @param mem Pointer to block address area.
 * @param timeout Waiting period to wait for operation to complete.
 *        Use K_NO_WAIT to return without waiting,
 *        or K_FOREVER to wait as long as necessary.
 *
 * @retval 0 Memory allocated. The block address area pointed at by @a mem
 *         is set to the starting address of the memory block.
 * @retval -ENOMEM Returned without waiting.
 * @retval -EAGAIN Waiting period timed out.
 * @retval -EINVAL Invalid data supplied
 */
int k_mem_slab_alloc(struct k_mem_slab* slab, void** mem,
                     k_timeout_t timeout);

/**
 * @brief Free memory allocated from a memory slab.
 *
 * This routine releases a previously allocated memory block back to its
 * associated memory slab.
 *
 * @funcprops \isr_ok
 *
 * @param slab Address of the memory slab.
 * @param mem Pointer to the memory block (as returned by k_mem_slab_alloc()).
 */
void k_mem_slab_free(struct k_mem_slab* slab, void* mem);

/**
 * @brief Get the number of used blocks in a memory slab.
 *
 * This routine gets the number of memory blocks that are currently
 * allocated in @a slab.
 *
 * @funcprops \isr_ok
 *
 * @param slab Address of the memory slab.
 *
 * @return Number of allocated memory blocks.
 */
static inline uint32_t k_mem_slab_num_used_get(struct k_mem_slab* slab) {
    return (slab->info.num_used);
}

/**
 * @brief Get the number of maximum used blocks so far in a memory slab.
 *
 * This routine gets the maximum number of memory blocks that were
 * allocated in @a slab.
 *
 * @funcprops \isr_ok
 *
 * @param slab Address of the memory slab.
 *
 * @return Maximum number of allocated memory blocks.
 */
static inline uint32_t k_mem_slab_max_used_get(struct k_mem_slab* slab) {
    #ifdef CONFIG_MEM_SLAB_TRACE_MAX_UTILIZATION
    return (slab->info.max_used);
    #else
    ARG_UNUSED(slab);
    return (0);
    #endif
}

/**
 * @brief Get the number of unused blocks in a memory slab.
 *
 * This routine gets the number of memory blocks that are currently
 * unallocated in @a slab.
 *
 * @funcprops \isr_ok
 *
 * @param slab Address of the memory slab.
 *
 * @return Number of unallocated memory blocks.
 */
static inline uint32_t k_mem_slab_num_free_get(struct k_mem_slab* slab) {
    return (slab->info.num_blocks - slab->info.num_used);
}

/**
 * @brief Get the memory stats for a memory slab
 *
 * This routine gets the runtime memory usage stats for the slab @a slab.
 *
 * @funcprops \isr_ok
 *
 * @param slab Address of the memory slab
 * @param stats Pointer to memory into which to copy memory usage statistics
 *
 * @retval 0 Success
 * @retval -EINVAL Any parameter points to NULL
 */

int k_mem_slab_runtime_stats_get(struct k_mem_slab* slab, struct sys_memory_stats* stats);

/**
 * @brief Reset the maximum memory usage for a slab
 *
 * This routine resets the maximum memory usage for the slab @a slab to its
 * current usage.
 *
 * @funcprops \isr_ok
 *
 * @param slab Address of the memory slab
 *
 * @retval 0 Success
 * @retval -EINVAL Memory slab is NULL
 */
int k_mem_slab_runtime_stats_reset_max(struct k_mem_slab* slab);

/** @} */

/**
 * @addtogroup heap_apis
 * @{
 */

/* kernel synchronized heap struct */

struct /**/k_heap {
    struct sys_heap heap;
    _wait_q_t wait_q;
    struct k_spinlock lock;
};

/**
 * @brief Initialize a k_heap
 *
 * This constructs a synchronized k_heap object over a memory region
 * specified by the user.  Note that while any alignment and size can
 * be passed as valid parameters, internal alignment restrictions
 * inside the inner sys_heap mean that not all bytes may be usable as
 * allocated memory.
 *
 * @param h Heap struct to initialize
 * @param mem Pointer to memory.
 * @param bytes Size of memory region, in bytes
 */
void k_heap_init(struct k_heap* h, void* mem,
                 size_t bytes) __attribute_nonnull(1);

/**
 * @brief Allocate aligned memory from a k_heap
 *
 * Behaves in all ways like k_heap_alloc(), except that the returned
 * memory (if available) will have a starting address in memory which
 * is a multiple of the specified power-of-two alignment value in
 * bytes.  The resulting memory can be returned to the heap using
 * k_heap_free().
 *
 * @note @a timeout must be set to K_NO_WAIT if called from ISR.
 * @note When CONFIG_MULTITHREADING=n any @a timeout is treated as K_NO_WAIT.
 *
 * @funcprops \isr_ok
 *
 * @param h Heap from which to allocate
 * @param align Alignment in bytes, must be a power of two
 * @param bytes Number of bytes requested
 * @param timeout How long to wait, or K_NO_WAIT
 * @return Pointer to memory the caller can now use
 */
void* k_heap_aligned_alloc(struct k_heap* h, size_t align, size_t bytes,
                           k_timeout_t timeout) __attribute_nonnull(1);

/**
 * @brief Allocate memory from a k_heap
 *
 * Allocates and returns a memory buffer from the memory region owned
 * by the heap.  If no memory is available immediately, the call will
 * block for the specified timeout (constructed via the standard
 * timeout API, or K_NO_WAIT or K_FOREVER) waiting for memory to be
 * freed.  If the allocation cannot be performed by the expiration of
 * the timeout, NULL will be returned.
 * Allocated memory is aligned on a multiple of pointer sizes.
 *
 * @note @a timeout must be set to K_NO_WAIT if called from ISR.
 * @note When CONFIG_MULTITHREADING=n any @a timeout is treated as K_NO_WAIT.
 *
 * @funcprops \isr_ok
 *
 * @param h Heap from which to allocate
 * @param bytes Desired size of block to allocate
 * @param timeout How long to wait, or K_NO_WAIT
 * @return A pointer to valid heap memory, or NULL
 */
void* k_heap_alloc(struct k_heap* h, size_t bytes,
                   k_timeout_t timeout) __attribute_nonnull(1);

/**
 * @brief Allocate and initialize memory for an array of objects from a k_heap
 *
 * Allocates memory for an array of num objects of size and initializes all
 * bytes in the allocated storage to zero.  If no memory is available
 * immediately, the call will block for the specified timeout (constructed
 * via the standard timeout API, or K_NO_WAIT or K_FOREVER) waiting for memory
 * to be freed.  If the allocation cannot be performed by the expiration of
 * the timeout, NULL will be returned.
 * Allocated memory is aligned on a multiple of pointer sizes.
 *
 * @note @a timeout must be set to K_NO_WAIT if called from ISR.
 * @note When CONFIG_MULTITHREADING=n any @a timeout is treated as K_NO_WAIT.
 *
 * @funcprops \isr_ok
 *
 * @param h Heap from which to allocate
 * @param num Number of objects to allocate
 * @param size Desired size of each object to allocate
 * @param timeout How long to wait, or K_NO_WAIT
 * @return A pointer to valid heap memory, or NULL
 */
void *k_heap_calloc(struct k_heap *h, size_t num, size_t size, k_timeout_t timeout)
    __attribute_nonnull(1);

/**
 * @brief Reallocate memory from a k_heap
 *
 * Reallocates and returns a memory buffer from the memory region owned
 * by the heap.  If no memory is available immediately, the call will
 * block for the specified timeout (constructed via the standard
 * timeout API, or K_NO_WAIT or K_FOREVER) waiting for memory to be
 * freed.  If the allocation cannot be performed by the expiration of
 * the timeout, NULL will be returned.
 * Reallocated memory is aligned on a multiple of pointer sizes.
 *
 * @note @a timeout must be set to K_NO_WAIT if called from ISR.
 * @note When CONFIG_MULTITHREADING=n any @a timeout is treated as K_NO_WAIT.
 *
 * @funcprops \isr_ok
 *
 * @param h Heap from which to allocate
 * @param ptr Original pointer returned from a previous allocation
 * @param bytes Desired size of block to allocate
 * @param timeout How long to wait, or K_NO_WAIT
 *
 * @return Pointer to memory the caller can now use, or NULL
 */
void *k_heap_realloc(struct k_heap *h, void *ptr, size_t bytes, k_timeout_t timeout)
__attribute_nonnull(1);

/**
 * @brief Free memory allocated by k_heap_alloc()
 *
 * Returns the specified memory block, which must have been returned
 * from k_heap_alloc(), to the heap for use by other callers.  Passing
 * a NULL block is legal, and has no effect.
 *
 * @param h Heap to which to return the memory
 * @param mem A valid memory block, or NULL
 */
void k_heap_free(struct k_heap* h, void* mem) __attribute_nonnull(1);

/* Hand-calculated minimum heap sizes needed to return a successful
 * 1-byte allocation.  See details in lib/os/heap.[ch]
 */
#define Z_HEAP_MIN_SIZE ((sizeof(void*) > 4) ? 56 : 44)

/**
 * @brief Define a static k_heap in the specified linker section
 *
 * This macro defines and initializes a static memory region and
 * k_heap of the requested size in the specified linker section.
 * After kernel start, &name can be used as if k_heap_init() had
 * been called.
 *
 * Note that this macro enforces a minimum size on the memory region
 * to accommodate metadata requirements.  Very small heaps will be
 * padded to fit.
 *
 * @param name Symbol name for the struct k_heap object
 * @param bytes Size of memory region, in bytes
 * @param in_section Section attribute specifier such as Z_GENERIC_SECTION.
 */
#define Z_HEAP_DEFINE_IN_SECT(name, bytes, in_section)          \
    MSC_DECLARE_SECTION("._k_heap.static")                      \
    char in_section __aligned(8) /* CHUNK_UNIT */               \
        kheap_##name[MAX(bytes, Z_HEAP_MIN_SIZE)];              \
    STRUCT_SECTION_ITERABLE(k_heap, name) = {                   \
        .heap = {                                               \
            .init_mem   = kheap_##name,                         \
            .init_bytes = MAX(bytes, Z_HEAP_MIN_SIZE),          \
        },                                                      \
    }

/**
 * @brief Define a static k_heap
 *
 * This macro defines and initializes a static memory region and
 * k_heap of the requested size.  After kernel start, &name can be
 * used as if k_heap_init() had been called.
 *
 * Note that this macro enforces a minimum size on the memory region
 * to accommodate metadata requirements.  Very small heaps will be
 * padded to fit.
 *
 * @param name Symbol name for the struct k_heap object
 * @param bytes Size of memory region, in bytes
 */
#define K_HEAP_DEFINE(name, bytes)                              \
    Z_HEAP_DEFINE_IN_SECT(name, bytes,                          \
                          __noinit_named(kheap_buf_##name))

/**
 * @brief Define a static k_heap in uncached memory
 *
 * This macro defines and initializes a static memory region and
 * k_heap of the requested size in uncached memory.  After kernel
 * start, &name can be used as if k_heap_init() had been called.
 *
 * Note that this macro enforces a minimum size on the memory region
 * to accommodate metadata requirements.  Very small heaps will be
 * padded to fit.
 *
 * @param name Symbol name for the struct k_heap object
 * @param bytes Size of memory region, in bytes
 */
#define K_HEAP_DEFINE_NOCACHE(name, bytes)                      \
    Z_HEAP_DEFINE_IN_SECT(name, bytes, __nocache)

/** @brief Get the array of statically defined heaps
 *
 * Returns the pointer to the start of the static heap array.
 * Static heaps are those declared through one of the `K_HEAP_DEFINE`
 * macros.
 *
 * @param heap Pointer to location where heap array address is written
 * @return Number of static heaps
 */
int k_heap_array_get(struct k_heap **heap);

/**
 * @}
 */

/**
 * @defgroup heap_apis Heap APIs
 * @brief Memory allocation from the Heap
 * @ingroup kernel_apis
 * @{
 */

/**
 * @brief Allocate memory from the heap with a specified alignment.
 *
 * This routine provides semantics similar to aligned_alloc(); memory is
 * allocated from the heap with a specified alignment. However, one minor
 * difference is that k_aligned_alloc() accepts any non-zero @p size,
 * whereas aligned_alloc() only accepts a @p size that is an integral
 * multiple of @p align.
 *
 * Above, aligned_alloc() refers to:
 * C11 standard (ISO/IEC 9899:2011): 7.22.3.1
 * The aligned_alloc function (p: 347-348)
 *
 * @param align Alignment of memory requested (in bytes).
 * @param size Amount of memory requested (in bytes).
 *
 * @return Address of the allocated memory if successful; otherwise NULL.
 */
void* k_aligned_alloc(size_t align, size_t size);

/**
 * @brief Allocate memory from the heap.
 *
 * This routine provides traditional malloc() semantics. Memory is
 * allocated from the heap memory pool.
 * Allocated memory is aligned on a multiple of pointer sizes.
 *
 * @param size Amount of memory requested (in bytes).
 *
 * @return Address of the allocated memory if successful; otherwise NULL.
 */
void* k_malloc(size_t size);

/**
 * @brief Free memory allocated from heap.
 *
 * This routine provides traditional free() semantics. The memory being
 * returned must have been allocated from the heap memory pool.
 *
 * If @a ptr is NULL, no operation is performed.
 *
 * @param ptr Pointer to previously allocated memory.
 */
void k_free(void* ptr);

/**
 * @brief Allocate memory from heap, array style
 *
 * This routine provides traditional calloc() semantics. Memory is
 * allocated from the heap memory pool and zeroed.
 *
 * @param nmemb Number of elements in the requested array
 * @param size Size of each array element (in bytes).
 *
 * @return Address of the allocated memory if successful; otherwise NULL.
 */
void* k_calloc(size_t nmemb, size_t size);

/** @brief Expand the size of an existing allocation
 *
 * Returns a pointer to a new memory region with the same contents,
 * but a different allocated size.  If the new allocation can be
 * expanded in place, the pointer returned will be identical.
 * Otherwise the data will be copies to a new block and the old one
 * will be freed as per sys_heap_free().  If the specified size is
 * smaller than the original, the block will be truncated in place and
 * the remaining memory returned to the heap.  If the allocation of a
 * new block fails, then NULL will be returned and the old block will
 * not be freed or modified.
 *
 * @param ptr Original pointer returned from a previous allocation
 * @param size Amount of memory requested (in bytes).
 *
 * @return Pointer to memory the caller can now use, or NULL.
 */
void *k_realloc(void *ptr, size_t size);

/** @} */

/* polling API - PRIVATE */

#ifdef CONFIG_POLL
#define _INIT_OBJ_POLL_EVENT(obj)   \
    do {                            \
        (obj)->poll_event = NULL;   \
    } while (false)
#else
#define _INIT_OBJ_POLL_EVENT(obj)   \
    do {                            \
        /* pass */                  \
    } while (false)
#endif

/* private - types bit positions */
enum _poll_types_bits {
    /* can be used to ignore an event */
    _POLL_TYPE_IGNORE,

    /* to be signaled by k_poll_signal_raise() */
    _POLL_TYPE_SIGNAL,

    /* semaphore availability */
    _POLL_TYPE_SEM_AVAILABLE,

    /* queue/FIFO/LIFO data availability */
    _POLL_TYPE_DATA_AVAILABLE,

    /* msgq data availability */
    _POLL_TYPE_MSGQ_DATA_AVAILABLE,

    /* pipe data availability */
    _POLL_TYPE_PIPE_DATA_AVAILABLE,

    _POLL_NUM_TYPES
};

#define Z_POLL_TYPE_BIT(type) (1U << ((type) - 1U))

/* private - states bit positions */
enum _poll_states_bits {
    /* default state when creating event */
    _POLL_STATE_NOT_READY,

    /* signaled by k_poll_signal_raise() */
    _POLL_STATE_SIGNALED,

    /* semaphore is available */
    _POLL_STATE_SEM_AVAILABLE,

    /* data is available to read on queue/FIFO/LIFO */
    _POLL_STATE_DATA_AVAILABLE,

    /* queue/FIFO/LIFO wait was cancelled */
    _POLL_STATE_CANCELLED,

    /* data is available to read on a message queue */
    _POLL_STATE_MSGQ_DATA_AVAILABLE,

    /* data is available to read from a pipe */
    _POLL_STATE_PIPE_DATA_AVAILABLE,

    _POLL_NUM_STATES
};

#define Z_POLL_STATE_BIT(state) (1U << ((state) - 1U))

#define _POLL_EVENT_NUM_UNUSED_BITS \
    (32 - (0 \
           + 8 /* tag */ \
           + _POLL_NUM_TYPES \
           + _POLL_NUM_STATES \
           + 1 /* modes */ \
          ))

/* end of polling API - PRIVATE */

/**
 * @defgroup poll_apis Async polling APIs
 * @brief An API to wait concurrently for any one of multiple conditions to be
 *        fulfilled
 * @ingroup kernel_apis
 * @{
 */

/* Public polling API */

/* public - values for k_poll_event.type bitfield */
#define K_POLL_TYPE_IGNORE              0
#define K_POLL_TYPE_SIGNAL              Z_POLL_TYPE_BIT(_POLL_TYPE_SIGNAL)
#define K_POLL_TYPE_SEM_AVAILABLE       Z_POLL_TYPE_BIT(_POLL_TYPE_SEM_AVAILABLE)
#define K_POLL_TYPE_DATA_AVAILABLE      Z_POLL_TYPE_BIT(_POLL_TYPE_DATA_AVAILABLE)
#define K_POLL_TYPE_FIFO_DATA_AVAILABLE K_POLL_TYPE_DATA_AVAILABLE
#define K_POLL_TYPE_MSGQ_DATA_AVAILABLE Z_POLL_TYPE_BIT(_POLL_TYPE_MSGQ_DATA_AVAILABLE)
#define K_POLL_TYPE_PIPE_DATA_AVAILABLE Z_POLL_TYPE_BIT(_POLL_TYPE_PIPE_DATA_AVAILABLE)

/* public - polling modes */
enum k_poll_modes {
    /* polling thread does not take ownership of objects when available */
    K_POLL_MODE_NOTIFY_ONLY = 0,

    K_POLL_NUM_MODES
};

/* public - values for k_poll_event.state bitfield */
#define K_POLL_STATE_NOT_READY           0
#define K_POLL_STATE_SIGNALED            Z_POLL_STATE_BIT(_POLL_STATE_SIGNALED)
#define K_POLL_STATE_SEM_AVAILABLE       Z_POLL_STATE_BIT(_POLL_STATE_SEM_AVAILABLE)
#define K_POLL_STATE_DATA_AVAILABLE      Z_POLL_STATE_BIT(_POLL_STATE_DATA_AVAILABLE)
#define K_POLL_STATE_FIFO_DATA_AVAILABLE K_POLL_STATE_DATA_AVAILABLE
#define K_POLL_STATE_MSGQ_DATA_AVAILABLE Z_POLL_STATE_BIT(_POLL_STATE_MSGQ_DATA_AVAILABLE)
#define K_POLL_STATE_PIPE_DATA_AVAILABLE Z_POLL_STATE_BIT(_POLL_STATE_PIPE_DATA_AVAILABLE)
#define K_POLL_STATE_CANCELLED           Z_POLL_STATE_BIT(_POLL_STATE_CANCELLED)

/* public - poll signal object */
struct k_poll_signal {
    /** PRIVATE - DO NOT TOUCH */
    sys_dlist_t poll_events;

    /**
     * 1 if the event has been signaled, 0 otherwise. Stays set to 1 until
     * user resets it to 0.
     */
    unsigned int signaled;

    /** custom result value passed to k_poll_signal_raise() if needed */
    int result;
};

#define K_POLL_SIGNAL_INITIALIZER(obj) \
    { \
    .poll_events = SYS_DLIST_STATIC_INIT(&obj.poll_events), \
    .signaled = 0, \
    .result = 0, \
    }

/**
 * @brief Poll Event
 *
 */
struct k_poll_event {
    /** PRIVATE - DO NOT TOUCH */
    sys_dnode_t _node;

    /** PRIVATE - DO NOT TOUCH */
    struct z_poller* poller;

    /** optional user-specified tag, opaque, untouched by the API */
    uint32_t tag : 8;

    /** bitfield of event types (bitwise-ORed K_POLL_TYPE_xxx values) */
    uint32_t type : _POLL_NUM_TYPES;

    /** bitfield of event states (bitwise-ORed K_POLL_STATE_xxx values) */
    uint32_t state : _POLL_NUM_STATES;

    /** mode of operation, from enum k_poll_modes */
    uint32_t mode : 1;

    /** unused bits in 32-bit word */
    uint32_t unused : _POLL_EVENT_NUM_UNUSED_BITS;

    /** per-type data */
    union {
        /* The typed_* fields below are used by K_POLL_EVENT_*INITIALIZER() macros to ensure
         * type safety of polled objects.
         */
        void *obj, *typed_K_POLL_TYPE_IGNORE;
        struct k_poll_signal *signal, *typed_K_POLL_TYPE_SIGNAL;
        struct k_sem *sem, *typed_K_POLL_TYPE_SEM_AVAILABLE;
        struct k_fifo *fifo, *typed_K_POLL_TYPE_FIFO_DATA_AVAILABLE;
        struct k_queue *queue, *typed_K_POLL_TYPE_DATA_AVAILABLE;
        struct k_msgq *msgq, *typed_K_POLL_TYPE_MSGQ_DATA_AVAILABLE;
        struct k_pipe *pipe, *typed_K_POLL_TYPE_PIPE_DATA_AVAILABLE;
    };
};

#define K_POLL_EVENT_INITIALIZER(_event_type, _event_mode, _event_obj) \
    {                                                           \
    .poller = NULL,                                             \
    .type = _event_type,                                        \
    .state = K_POLL_STATE_NOT_READY,                            \
    .mode = _event_mode,                                        \
    .unused = 0,                                                \
    {                                                           \
        .typed_##_event_type = _event_obj,                      \
    },                                                          \
    }

#define K_POLL_EVENT_STATIC_INITIALIZER(_event_type, _event_mode, _event_obj, \
                                        event_tag)              \
    {                                                           \
    .tag    = event_tag,                                        \
    .type   = _event_type,                                      \
    .state  = K_POLL_STATE_NOT_READY,                           \
    .mode   = _event_mode,                                      \
    .unused = 0,                                                \
    {                                                           \
        .typed_##_event_type = _event_obj,                      \
    },                                                          \
    }

/**
 * @brief Initialize one struct k_poll_event instance
 *
 * After this routine is called on a poll event, the event it ready to be
 * placed in an event array to be passed to k_poll().
 *
 * @param event The event to initialize.
 * @param type A bitfield of the types of event, from the K_POLL_TYPE_xxx
 *             values. Only values that apply to the same object being polled
 *             can be used together. Choosing K_POLL_TYPE_IGNORE disables the
 *             event.
 * @param mode Future. Use K_POLL_MODE_NOTIFY_ONLY.
 * @param obj Kernel object or poll signal.
 */

void k_poll_event_init(struct k_poll_event* event, uint32_t type,
                       int mode, void* obj);

/**
 * @brief Wait for one or many of multiple poll events to occur
 *
 * This routine allows a thread to wait concurrently for one or many of
 * multiple poll events to have occurred. Such events can be a kernel object
 * being available, like a semaphore, or a poll signal event.
 *
 * When an event notifies that a kernel object is available, the kernel object
 * is not "given" to the thread calling k_poll(): it merely signals the fact
 * that the object was available when the k_poll() call was in effect. Also,
 * all threads trying to acquire an object the regular way, i.e. by pending on
 * the object, have precedence over the thread polling on the object. This
 * means that the polling thread will never get the poll event on an object
 * until the object becomes available and its pend queue is empty. For this
 * reason, the k_poll() call is more effective when the objects being polled
 * only have one thread, the polling thread, trying to acquire them.
 *
 * When k_poll() returns 0, the caller should loop on all the events that were
 * passed to k_poll() and check the state field for the values that were
 * expected and take the associated actions.
 *
 * Before being reused for another call to k_poll(), the user has to reset the
 * state field to K_POLL_STATE_NOT_READY.
 *
 * When called from user mode, a temporary memory allocation is required from
 * the caller's resource pool.
 *
 * @param events An array of events to be polled for.
 * @param num_events The number of events in the array.
 * @param timeout Waiting period for an event to be ready,
 *                or one of the special values K_NO_WAIT and K_FOREVER.
 *
 * @retval 0 One or more events are ready.
 * @retval -EAGAIN Waiting period timed out.
 * @retval -EINTR Polling has been interrupted, e.g. with
 *         k_queue_cancel_wait(). All output events are still set and valid,
 *         cancelled event(s) will be set to K_POLL_STATE_CANCELLED. In other
 *         words, -EINTR status means that at least one of output events is
 *         K_POLL_STATE_CANCELLED.
 * @retval -ENOMEM Thread resource pool insufficient memory (user mode only)
 * @retval -EINVAL Bad parameters (user mode only)
 */

__syscall int k_poll(struct k_poll_event* events, int num_events,
                     k_timeout_t timeout);

/**
 * @brief Initialize a poll signal object.
 *
 * Ready a poll signal object to be signaled via k_poll_signal_raise().
 *
 * @param sig A poll signal.
 */

__syscall void k_poll_signal_init(struct k_poll_signal* sig);

/**
 * @brief Reset a poll signal object's state to unsignaled.
 *
 * @param sig A poll signal object
 */
__syscall void k_poll_signal_reset(struct k_poll_signal* sig);

/**
 * @brief Fetch the signaled state and result value of a poll signal
 *
 * @param sig A poll signal object
 * @param signaled An integer buffer which will be written nonzero if the
 *                 object was signaled
 * @param result An integer destination buffer which will be written with the
 *               result value if the object was signaled, or an undefined
 *               value if it was not.
 */
__syscall void k_poll_signal_check(struct k_poll_signal* sig,
                                   unsigned int* signaled, int* result);

/**
 * @brief Signal a poll signal object.
 *
 * This routine makes ready a poll signal, which is basically a poll event of
 * type K_POLL_TYPE_SIGNAL. If a thread was polling on that event, it will be
 * made ready to run. A @a result value can be specified.
 *
 * The poll signal contains a 'signaled' field that, when set by
 * k_poll_signal_raise(), stays set until the user sets it back to 0 with
 * k_poll_signal_reset(). It thus has to be reset by the user before being
 * passed again to k_poll() or k_poll() will consider it being signaled, and
 * will return immediately.
 *
 * @note The result is stored and the 'signaled' field is set even if
 * this function returns an error indicating that an expiring poll was
 * not notified.  The next k_poll() will detect the missed raise.
 *
 * @param sig A poll signal.
 * @param result The value to store in the result field of the signal.
 *
 * @retval 0 The signal was delivered successfully.
 * @retval -EAGAIN The polling thread's timeout is in the process of expiring.
 */

__syscall int k_poll_signal_raise(struct k_poll_signal* sig, int result);

/** @} */

/**
 * @defgroup cpu_idle_apis CPU Idling APIs
 * @ingroup kernel_apis
 * @{
 */
/**
 * @brief Make the CPU idle.
 *
 * This function makes the CPU idle until an event wakes it up.
 *
 * In a regular system, the idle thread should be the only thread responsible
 * for making the CPU idle and triggering any type of power management.
 * However, in some more constrained systems, such as a single-threaded system,
 * the only thread would be responsible for this if needed.
 *
 * @note In some architectures, before returning, the function unmasks interrupts
 * unconditionally.
 */
static inline void k_cpu_idle(void) {
    arch_cpu_idle();
}

/**
 * @brief Make the CPU idle in an atomic fashion.
 *
 * Similar to k_cpu_idle(), but must be called with interrupts locked.
 *
 * Enabling interrupts and entering a low-power mode will be atomic,
 * i.e. there will be no period of time where interrupts are enabled before
 * the processor enters a low-power mode.
 *
 * After waking up from the low-power mode, the interrupt lockout state will
 * be restored as if by irq_unlock(key).
 *
 * @param key Interrupt locking key obtained from irq_lock().
 */
static inline void k_cpu_atomic_idle(unsigned int key) {
    arch_cpu_atomic_idle(key);
}

/**
 * @}
 */

/**
 * @cond INTERNAL_HIDDEN
 * @internal
 */
#ifdef ARCH_EXCEPT
/* This architecture has direct support for triggering a CPU exception */
#if defined(_MSC_VER)   /* #CUSTOM@NDRS */
#define z_except_reason(reason)
#else
#define z_except_reason(reason) ARCH_EXCEPT(reason)
#endif
#else

#if !defined(CONFIG_ASSERT_NO_FILE_INFO)
#define __EXCEPT_LOC() __ASSERT_PRINT("@ %s:%d\n", __FILE__, __LINE__)
#else
#define __EXCEPT_LOC()
#endif

/* NOTE: This is the implementation for arches that do not implement
 * ARCH_EXCEPT() to generate a real CPU exception.
 *
 * We won't have a real exception frame to determine the PC value when
 * the oops occurred, so print file and line number before we jump into
 * the fatal error handler.
 */
#define z_except_reason(reason) \
    do {                        \
        __EXCEPT_LOC();         \
        z_fatal_error(reason, NULL);    \
    } while (false)

#endif /* _ARCH__EXCEPT */
/**
 * INTERNAL_HIDDEN @endcond
 */

/**
 * @brief Fatally terminate a thread
 *
 * This should be called when a thread has encountered an unrecoverable
 * runtime condition and needs to terminate. What this ultimately
 * means is determined by the _fatal_error_handler() implementation, which
 * will be called with reason code K_ERR_KERNEL_OOPS.
 *
 * If this is called from ISR context, the default system fatal error handler
 * will treat it as an unrecoverable system error, just like k_panic().
 */
#define k_oops()    z_except_reason(K_ERR_KERNEL_OOPS)

/**
 * @brief Fatally terminate the system
 *
 * This should be called when the Zephyr kernel has encountered an
 * unrecoverable runtime condition and needs to terminate. What this ultimately
 * means is determined by the _fatal_error_handler() implementation, which
 * will be called with reason code K_ERR_KERNEL_PANIC.
 */
#define k_panic()   z_except_reason(K_ERR_KERNEL_PANIC)

/**
 * @cond INTERNAL_HIDDEN
 */

/*
 * private APIs that are utilized by one or more public APIs
 */

/**
 * @internal
 */
void z_timer_expiration_handler(struct _timeout const* timeout);
/**
 * INTERNAL_HIDDEN @endcond
 */

#ifdef CONFIG_PRINTK
/**
 * @brief Emit a character buffer to the console device
 *
 * @param c String of characters to print
 * @param n The length of the string
 *
 */
__syscall void k_str_out(char* c, size_t n);
#endif

/**
 * @defgroup float_apis Floating Point APIs
 * @ingroup kernel_apis
 * @{
 */

/**
 * @brief Disable preservation of floating point context information.
 *
 * This routine informs the kernel that the specified thread
 * will no longer be using the floating point registers.
 *
 * @warning
 * Some architectures apply restrictions on how the disabling of floating
 * point preservation may be requested, see arch_float_disable.
 *
 * @warning
 * This routine should only be used to disable floating point support for
 * a thread that currently has such support enabled.
 *
 * @param thread ID of thread.
 *
 * @retval 0        On success.
 * @retval -ENOTSUP If the floating point disabling is not implemented.
 *         -EINVAL  If the floating point disabling could not be performed.
 */
__syscall int k_float_disable(struct k_thread* thread);

/**
 * @brief Enable preservation of floating point context information.
 *
 * This routine informs the kernel that the specified thread
 * will use the floating point registers.

 * Invoking this routine initializes the thread's floating point context info
 * to that of an FPU that has been reset. The next time the thread is scheduled
 * by z_swap() it will either inherit an FPU that is guaranteed to be in a
 * "sane" state (if the most recent user of the FPU was cooperatively swapped
 * out) or the thread's own floating point context will be loaded (if the most
 * recent user of the FPU was preempted, or if this thread is the first user
 * of the FPU). Thereafter, the kernel will protect the thread's FP context
 * so that it is not altered during a preemptive context switch.
 *
 * The @a options parameter indicates which floating point register sets will
 * be used by the specified thread.
 *
 * For x86 options:
 *
 * - K_FP_REGS  indicates x87 FPU and MMX registers only
 * - K_SSE_REGS indicates SSE registers (and also x87 FPU and MMX registers)
 *
 * @warning
 * Some architectures apply restrictions on how the enabling of floating
 * point preservation may be requested, see arch_float_enable.
 *
 * @warning
 * This routine should only be used to enable floating point support for
 * a thread that currently has such support enabled.
 *
 * @param thread  ID of thread.
 * @param options architecture dependent options
 *
 * @retval 0        On success.
 * @retval -ENOTSUP If the floating point enabling is not implemented.
 *         -EINVAL  If the floating point enabling could not be performed.
 */
__syscall int k_float_enable(struct k_thread* thread, unsigned int options);

/**
 * @}
 */

/**
 * @brief Get the runtime statistics of a thread
 *
 * @param thread ID of thread.
 * @param stats Pointer to struct to copy statistics into.
 * @return -EINVAL if null pointers, otherwise 0
 */
int k_thread_runtime_stats_get(k_tid_t thread,
                               k_thread_runtime_stats_t* stats);

/**
 * @brief Get the runtime statistics of all threads
 *
 * @param stats Pointer to struct to copy statistics into.
 * @return -EINVAL if null pointers, otherwise 0
 */
int k_thread_runtime_stats_all_get(k_thread_runtime_stats_t* stats);

/**
 * @brief Get the runtime statistics of all threads on specified cpu
 *
 * @param cpu The cpu number
 * @param stats Pointer to struct to copy statistics into.
 * @return -EINVAL if null pointers, otherwise 0
 */
int k_thread_runtime_stats_cpu_get(int cpu, k_thread_runtime_stats_t *stats);

/**
 * @brief Enable gathering of runtime statistics for specified thread
 *
 * This routine enables the gathering of runtime statistics for the specified
 * thread.
 *
 * @param thread ID of thread
 * @return -EINVAL if invalid thread ID, otherwise 0
 */
int k_thread_runtime_stats_enable(k_tid_t thread);

/**
 * @brief Disable gathering of runtime statistics for specified thread
 *
 * This routine disables the gathering of runtime statistics for the specified
 * thread.
 *
 * @param thread ID of thread
 * @return -EINVAL if invalid thread ID, otherwise 0
 */
int k_thread_runtime_stats_disable(k_tid_t thread);

/**
 * @brief Enable gathering of system runtime statistics
 *
 * This routine enables the gathering of system runtime statistics. Note that
 * it does not affect the gathering of similar statistics for individual
 * threads.
 */
void k_sys_runtime_stats_enable(void);

/**
 * @brief Disable gathering of system runtime statistics
 *
 * This routine disables the gathering of system runtime statistics. Note that
 * it does not affect the gathering of similar statistics for individual
 * threads.
 */
void k_sys_runtime_stats_disable(void);

#ifdef __cplusplus
}
#endif

#include <zephyr/tracing/tracing.h>
#include <zephyr/syscalls/kernel.h>

#endif /* !_ASMLANGUAGE */

#endif /* ZEPHYR_INCLUDE_KERNEL_H_ */<|MERGE_RESOLUTION|>--- conflicted
+++ resolved
@@ -108,10 +108,6 @@
  * @{
  */
 
-<<<<<<< HEAD
-typedef void (*k_thread_user_cb_t)(const struct k_thread* thread,
-                                   void* user_data);
-=======
 /**
  * @brief Resets thread longest frame usage data for specified thread
  *
@@ -125,17 +121,14 @@
  * @note @kconfig{CONFIG_THREAD_ANALYZER_LONG_FRAME_PER_INTERVAL} must
  * be set for this function to be effective.
  */
-static inline void
-	k_thread_runtime_stats_longest_frame_reset(__maybe_unused struct k_thread *thread)
-{
-#ifdef CONFIG_SCHED_THREAD_USAGE_ANALYSIS
-	thread->base.usage.longest = 0ULL;
-#endif
+static inline void k_thread_runtime_stats_longest_frame_reset(__maybe_unused struct k_thread* thread) {
+    #ifdef CONFIG_SCHED_THREAD_USAGE_ANALYSIS
+    thread->base.usage.longest = 0ULL;
+    #endif
 }
 
-typedef void (*k_thread_user_cb_t)(const struct k_thread *thread,
-				   void *user_data);
->>>>>>> 2cfd9241
+typedef void (*k_thread_user_cb_t)(const struct k_thread* thread,
+                                   void* user_data);
 
 /**
  * @brief Iterate over all the threads in the system.
