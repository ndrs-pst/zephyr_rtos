/*
 * Copyright (c) 2016, Wind River Systems, Inc.
 *
 * SPDX-License-Identifier: Apache-2.0
 */

/**
 * @file
 *
 * @brief Public kernel APIs.
 */

#ifndef ZEPHYR_INCLUDE_KERNEL_H_
#define ZEPHYR_INCLUDE_KERNEL_H_

#if !defined(_ASMLANGUAGE)
#include <zephyr/kernel_includes.h>
#include <errno.h>
#include <limits.h>
#include <stdbool.h>
#include <zephyr/toolchain.h>
#include <zephyr/tracing/tracing_macros.h>
#include <zephyr/sys/mem_stats.h>
#include <zephyr/sys/iterable_sections.h>

#ifdef __cplusplus
extern "C" {
#endif

/*
 * Zephyr currently assumes the size of a couple standard types to simplify
 * print string formats. Let's make sure this doesn't change without notice.
 */
BUILD_ASSERT(sizeof(int32_t)  == sizeof(int)      , "sizeof error");
BUILD_ASSERT(sizeof(int64_t)  == sizeof(long long), "sizeof error");
BUILD_ASSERT(sizeof(intptr_t) == sizeof(long)     , "sizeof error");

/**
 * @brief Kernel APIs
 * @defgroup kernel_apis Kernel APIs
 * @since 1.0
 * @version 1.0.0
 * @{
 * @}
 */

#define K_ANY NULL

#if (CONFIG_NUM_COOP_PRIORITIES + CONFIG_NUM_PREEMPT_PRIORITIES) == 0
#error Zero available thread priorities defined!
#endif

#define K_PRIO_COOP(x)    (-(CONFIG_NUM_COOP_PRIORITIES - (x)))
#define K_PRIO_PREEMPT(x) (x)

#define K_HIGHEST_THREAD_PRIO             (-CONFIG_NUM_COOP_PRIORITIES)
#define K_LOWEST_THREAD_PRIO              CONFIG_NUM_PREEMPT_PRIORITIES
#define K_IDLE_PRIO                       K_LOWEST_THREAD_PRIO
#define K_HIGHEST_APPLICATION_THREAD_PRIO (K_HIGHEST_THREAD_PRIO)
#define K_LOWEST_APPLICATION_THREAD_PRIO  (K_LOWEST_THREAD_PRIO - 1)

#ifdef CONFIG_POLL
#define Z_POLL_EVENT_OBJ_INIT(obj) \
    .poll_events = SYS_DLIST_STATIC_INIT(&obj.poll_events),
#define Z_DECL_POLL_EVENT sys_dlist_t poll_events;
#else
#define Z_POLL_EVENT_OBJ_INIT(obj)
#define Z_DECL_POLL_EVENT
#endif

struct k_thread;
struct k_mutex;
struct k_sem;
struct k_msgq;
struct k_mbox;
struct k_pipe;
struct k_queue;
struct k_fifo;
struct k_lifo;
struct k_stack;
struct k_mem_slab;
struct k_timer;
struct k_poll_event;
struct k_poll_signal;
struct k_mem_domain;
struct k_mem_partition;
struct k_futex;
struct k_event;

enum execution_context_types {
    K_ISR = 0,
    K_COOP_THREAD,
    K_PREEMPT_THREAD
};

/* private, used by k_poll and k_work_poll */
struct k_work_poll;
typedef int (*_poller_cb_t)(struct k_poll_event* event, uint32_t state);

/**
 * @addtogroup thread_apis
 * @{
 */

typedef void (*k_thread_user_cb_t)(const struct k_thread* thread,
                                   void* user_data);

/**
 * @brief Iterate over all the threads in the system.
 *
 * This routine iterates over all the threads in the system and
 * calls the user_cb function for each thread.
 *
 * @param user_cb Pointer to the user callback function.
 * @param user_data Pointer to user data.
 *
 * @note @kconfig{CONFIG_THREAD_MONITOR} must be set for this function
 * to be effective.
 * @note This API uses @ref k_spin_lock to protect the _kernel.threads
 * list which means creation of new threads and terminations of existing
 * threads are blocked until this API returns.
 */
void k_thread_foreach(k_thread_user_cb_t user_cb, void* user_data);

/**
 * @brief Iterate over all the threads in the system without locking.
 *
 * This routine works exactly the same like @ref k_thread_foreach
 * but unlocks interrupts when user_cb is executed.
 *
 * @param user_cb Pointer to the user callback function.
 * @param user_data Pointer to user data.
 *
 * @note @kconfig{CONFIG_THREAD_MONITOR} must be set for this function
 * to be effective.
 * @note This API uses @ref k_spin_lock only when accessing the _kernel.threads
 * queue elements. It unlocks it during user callback function processing.
 * If a new task is created when this @c foreach function is in progress,
 * the added new task would not be included in the enumeration.
 * If a task is aborted during this enumeration, there would be a race here
 * and there is a possibility that this aborted task would be included in the
 * enumeration.
 * @note If the task is aborted and the memory occupied by its @c k_thread
 * structure is reused when this @c k_thread_foreach_unlocked is in progress
 * it might even lead to the system behave unstable.
 * This function may never return, as it would follow some @c next task
 * pointers treating given pointer as a pointer to the k_thread structure
 * while it is something different right now.
 * Do not reuse the memory that was occupied by k_thread structure of aborted
 * task if it was aborted after this function was called in any context.
 */
void k_thread_foreach_unlocked(
    k_thread_user_cb_t user_cb, void* user_data);

/** @} */

/**
 * @defgroup thread_apis Thread APIs
 * @ingroup kernel_apis
 * @{
 */

#endif /* !_ASMLANGUAGE */

/*
 * Thread user options. May be needed by assembly code. Common part uses low
 * bits, arch-specific use high bits.
 */

/**
 * @brief system thread that must not abort
 * */
#define K_ESSENTIAL (BIT(0))

/**
 * @brief FPU registers are managed by context switch
 *
 * @details
 * This option indicates that the thread uses the CPU's floating point
 * registers. This instructs the kernel to take additional steps to save
 * and restore the contents of these registers when scheduling the thread.
 * No effect if @kconfig{CONFIG_FPU_SHARING} is not enabled.
 */
#define K_FP_IDX  1
#define K_FP_REGS (BIT(K_FP_IDX))

/**
 * @brief user mode thread
 *
 * This thread has dropped from supervisor mode to user mode and consequently
 * has additional restrictions
 */
#define K_USER (BIT(2))

/**
 * @brief Inherit Permissions
 *
 * @details
 * Indicates that the thread being created should inherit all kernel object
 * permissions from the thread that created it. No effect if
 * @kconfig{CONFIG_USERSPACE} is not enabled.
 */
#define K_INHERIT_PERMS (BIT(3))

/**
 * @brief Callback item state
 *
 * @details
 * This is a single bit of state reserved for "callback manager"
 * utilities (p4wq initially) who need to track operations invoked
 * from within a user-provided callback they have been invoked.
 * Effectively it serves as a tiny bit of zero-overhead TLS data.
 */
#define K_CALLBACK_STATE (BIT(4))

/**
 * @brief DSP registers are managed by context switch
 *
 * @details
 * This option indicates that the thread uses the CPU's DSP registers.
 * This instructs the kernel to take additional steps to save and
 * restore the contents of these registers when scheduling the thread.
 * No effect if @kconfig{CONFIG_DSP_SHARING} is not enabled.
 */
#define K_DSP_IDX   6
#define K_DSP_REGS  (BIT(K_DSP_IDX))

/**
 * @brief AGU registers are managed by context switch
 *
 * @details
 * This option indicates that the thread uses the ARC processor's XY
 * memory and DSP feature. Often used with @kconfig{CONFIG_ARC_AGU_SHARING}.
 * No effect if @kconfig{CONFIG_ARC_AGU_SHARING} is not enabled.
 */
#define K_AGU_IDX  7
#define K_AGU_REGS (BIT(K_AGU_IDX))

/**
 * @brief FP and SSE registers are managed by context switch on x86
 *
 * @details
 * This option indicates that the thread uses the x86 CPU's floating point
 * and SSE registers. This instructs the kernel to take additional steps to
 * save and restore the contents of these registers when scheduling
 * the thread. No effect if @kconfig{CONFIG_X86_SSE} is not enabled.
 */
#define K_SSE_REGS (BIT(7))

/* end - thread options */

#if !defined(_ASMLANGUAGE)
/**
 * @brief Dynamically allocate a thread stack.
 *
 * Relevant stack creation flags include:
 * - @ref K_USER allocate a userspace thread (requires `CONFIG_USERSPACE=y`)
 *
 * @param size Stack size in bytes.
 * @param flags Stack creation flags, or 0.
 *
 * @retval the allocated thread stack on success.
 * @retval NULL on failure.
 *
 * @see CONFIG_DYNAMIC_THREAD
 */
__syscall k_thread_stack_t* k_thread_stack_alloc(size_t size, int flags);

/**
 * @brief Free a dynamically allocated thread stack.
 *
 * @param stack Pointer to the thread stack.
 *
 * @retval 0 on success.
 * @retval -EBUSY if the thread stack is in use.
 * @retval -EINVAL if @p stack is invalid.
 * @retval -ENOSYS if dynamic thread stack allocation is disabled
 *
 * @see CONFIG_DYNAMIC_THREAD
 */
__syscall int k_thread_stack_free(k_thread_stack_t* stack);

/**
 * @brief Create a thread.
 *
 * This routine initializes a thread, then schedules it for execution.
 *
 * The new thread may be scheduled for immediate execution or a delayed start.
 * If the newly spawned thread does not have a delayed start the kernel
 * scheduler may preempt the current thread to allow the new thread to
 * execute.
 *
 * Thread options are architecture-specific, and can include K_ESSENTIAL,
 * K_FP_REGS, and K_SSE_REGS. Multiple options may be specified by separating
 * them using "|" (the logical OR operator).
 *
 * Stack objects passed to this function must be originally defined with
 * either of these macros in order to be portable:
 *
 * - K_THREAD_STACK_DEFINE() - For stacks that may support either user or
 *   supervisor threads.
 * - K_KERNEL_STACK_DEFINE() - For stacks that may support supervisor
 *   threads only. These stacks use less memory if CONFIG_USERSPACE is
 *   enabled.
 *
 * The stack_size parameter has constraints. It must either be:
 *
 * - The original size value passed to K_THREAD_STACK_DEFINE() or
 *   K_KERNEL_STACK_DEFINE()
 * - The return value of K_THREAD_STACK_SIZEOF(stack) if the stack was
 *   defined with K_THREAD_STACK_DEFINE()
 * - The return value of K_KERNEL_STACK_SIZEOF(stack) if the stack was
 *   defined with K_KERNEL_STACK_DEFINE().
 *
 * Using other values, or sizeof(stack) may produce undefined behavior.
 *
 * @param new_thread Pointer to uninitialized struct k_thread
 * @param stack Pointer to the stack space.
 * @param stack_size Stack size in bytes.
 * @param entry Thread entry function.
 * @param p1 1st entry point parameter.
 * @param p2 2nd entry point parameter.
 * @param p3 3rd entry point parameter.
 * @param prio Thread priority.
 * @param options Thread options.
 * @param delay Scheduling delay, or K_NO_WAIT (for no delay).
 *
 * @return ID of new thread.
 *
 */
__syscall k_tid_t k_thread_create(struct k_thread* new_thread,
                                  k_thread_stack_t* stack,
                                  size_t stack_size,
                                  k_thread_entry_t entry,
                                  void* p1, void* p2, void* p3,
                                  int prio, uint32_t options, k_timeout_t delay);

/**
 * @brief Drop a thread's privileges permanently to user mode
 *
 * This allows a supervisor thread to be re-used as a user thread.
 * This function does not return, but control will transfer to the provided
 * entry point as if this was a new user thread.
 *
 * The implementation ensures that the stack buffer contents are erased.
 * Any thread-local storage will be reverted to a pristine state.
 *
 * Memory domain membership, resource pool assignment, kernel object
 * permissions, priority, and thread options are preserved.
 *
 * A common use of this function is to re-use the main thread as a user thread
 * once all supervisor mode-only tasks have been completed.
 *
 * @param entry Function to start executing from
 * @param p1 1st entry point parameter
 * @param p2 2nd entry point parameter
 * @param p3 3rd entry point parameter
 */
FUNC_NORETURN void k_thread_user_mode_enter(k_thread_entry_t entry,
                                            void* p1, void* p2,
                                            void* p3);

/**
 * @brief Grant a thread access to a set of kernel objects
 *
 * This is a convenience function. For the provided thread, grant access to
 * the remaining arguments, which must be pointers to kernel objects.
 *
 * The thread object must be initialized (i.e. running). The objects don't
 * need to be.
 * Note that NULL shouldn't be passed as an argument.
 *
 * @param thread Thread to grant access to objects
 * @param ... list of kernel object pointers
 */
#define k_thread_access_grant(thread, ...) \
    FOR_EACH_FIXED_ARG(k_object_access_grant, (;), thread, __VA_ARGS__)

/**
 * @brief Assign a resource memory pool to a thread
 *
 * By default, threads have no resource pool assigned unless their parent
 * thread has a resource pool, in which case it is inherited. Multiple
 * threads may be assigned to the same memory pool.
 *
 * Changing a thread's resource pool will not migrate allocations from the
 * previous pool.
 *
 * @param thread Target thread to assign a memory pool for resource requests.
 * @param heap Heap object to use for resources,
 *             or NULL if the thread should no longer have a memory pool.
 */
static inline void k_thread_heap_assign(struct k_thread* thread,
                                        struct k_heap* heap) {
    thread->resource_pool = heap;
}

#if defined(CONFIG_INIT_STACKS) && defined(CONFIG_THREAD_STACK_INFO)
/**
 * @brief Obtain stack usage information for the specified thread
 *
 * User threads will need to have permission on the target thread object.
 *
 * Some hardware may prevent inspection of a stack buffer currently in use.
 * If this API is called from supervisor mode, on the currently running thread,
 * on a platform which selects @kconfig{CONFIG_NO_UNUSED_STACK_INSPECTION}, an
 * error will be generated.
 *
 * @param thread Thread to inspect stack information
 * @param unused_ptr Output parameter, filled in with the unused stack space
 *                   of the target thread in bytes.
 * @return 0 on success
 * @return -EBADF Bad thread object (user mode only)
 * @return -EPERM No permissions on thread object (user mode only)
 * #return -ENOTSUP Forbidden by hardware policy
 * @return -EINVAL Thread is uninitialized or exited (user mode only)
 * @return -EFAULT Bad memory address for unused_ptr (user mode only)
 */
__syscall int k_thread_stack_space_get(const struct k_thread* thread,
                                       size_t* unused_ptr);
#endif

#if (K_HEAP_MEM_POOL_SIZE > 0)
/**
 * @brief Assign the system heap as a thread's resource pool
 *
 * Similar to k_thread_heap_assign(), but the thread will use
 * the kernel heap to draw memory.
 *
 * Use with caution, as a malicious thread could perform DoS attacks on the
 * kernel heap.
 *
 * @param thread Target thread to assign the system heap for resource requests
 *
 */
void k_thread_system_pool_assign(struct k_thread* thread);
#endif /* (K_HEAP_MEM_POOL_SIZE > 0) */

/**
 * @brief Sleep until a thread exits
 *
 * The caller will be put to sleep until the target thread exits, either due
 * to being aborted, self-exiting, or taking a fatal error. This API returns
 * immediately if the thread isn't running.
 *
 * This API may only be called from ISRs with a K_NO_WAIT timeout,
 * where it can be useful as a predicate to detect when a thread has
 * aborted.
 *
 * @param thread Thread to wait to exit
 * @param timeout upper bound time to wait for the thread to exit.
 * @retval 0 success, target thread has exited or wasn't running
 * @retval -EBUSY returned without waiting
 * @retval -EAGAIN waiting period timed out
 * @retval -EDEADLK target thread is joining on the caller, or target thread
 *                  is the caller
 */
__syscall int k_thread_join(struct k_thread* thread, k_timeout_t timeout);

/**
 * @brief Put the current thread to sleep.
 *
 * This routine puts the current thread to sleep for @a duration,
 * specified as a k_timeout_t object.
 *
 * @note if @a timeout is set to K_FOREVER then the thread is suspended.
 *
 * @param timeout Desired duration of sleep.
 *
 * @return Zero if the requested time has elapsed or if the thread was woken up
 * by the \ref k_wakeup call, the time left to sleep rounded up to the nearest
 * millisecond.
 */
__syscall int32_t k_sleep(k_timeout_t timeout);

/**
 * @brief Put the current thread to sleep.
 *
 * This routine puts the current thread to sleep for @a duration milliseconds.
 *
 * @param ms Number of milliseconds to sleep.
 *
 * @return Zero if the requested time has elapsed or if the thread was woken up
 * by the \ref k_wakeup call, the time left to sleep rounded up to the nearest
 * millisecond.
 */
#if defined(_MSC_VER) /* #CUSTOM@NDRS */
static inline int32_t k_msleep(int32_t ms) {
    return (0);
}
#else
static inline int32_t k_msleep(int32_t ms) {
    return k_sleep(Z_TIMEOUT_MS(ms));
}
#endif

/**
 * @brief Put the current thread to sleep with microsecond resolution.
 *
 * This function is unlikely to work as expected without kernel tuning.
 * In particular, because the lower bound on the duration of a sleep is
 * the duration of a tick, @kconfig{CONFIG_SYS_CLOCK_TICKS_PER_SEC} must be
 * adjusted to achieve the resolution desired. The implications of doing
 * this must be understood before attempting to use k_usleep(). Use with
 * caution.
 *
 * @param us Number of microseconds to sleep.
 *
 * @return Zero if the requested time has elapsed or if the thread was woken up
 * by the \ref k_wakeup call, the time left to sleep rounded up to the nearest
 * microsecond.
 */
__syscall int32_t k_usleep(int32_t us);

/**
 * @brief Cause the current thread to busy wait.
 *
 * This routine causes the current thread to execute a "do nothing" loop for
 * @a usec_to_wait microseconds.
 *
 * @note The clock used for the microsecond-resolution delay here may
 * be skewed relative to the clock used for system timeouts like
 * k_sleep().  For example k_busy_wait(1000) may take slightly more or
 * less time than k_sleep(K_MSEC(1)), with the offset dependent on
 * clock tolerances.
 *
 * @note In case when @kconfig{CONFIG_SYSTEM_CLOCK_SLOPPY_IDLE} and
 * @kconfig{CONFIG_PM} options are enabled, this function may not work.
 * The timer/clock used for delay processing may be disabled/inactive.
 */
__syscall void k_busy_wait(uint32_t usec_to_wait);

/**
 * @brief Check whether it is possible to yield in the current context.
 *
 * This routine checks whether the kernel is in a state where it is possible to
 * yield or call blocking API's. It should be used by code that needs to yield
 * to perform correctly, but can feasibly be called from contexts where that
 * is not possible. For example in the PRE_KERNEL initialization step, or when
 * being run from the idle thread.
 *
 * @return True if it is possible to yield in the current context, false otherwise.
 */
bool k_can_yield(void);

/**
 * @brief Yield the current thread.
 *
 * This routine causes the current thread to yield execution to another
 * thread of the same or higher priority. If there are no other ready threads
 * of the same or higher priority, the routine returns immediately.
 */
__syscall void k_yield(void);

/**
 * @brief Wake up a sleeping thread.
 *
 * This routine prematurely wakes up @a thread from sleeping.
 *
 * If @a thread is not currently sleeping, the routine has no effect.
 *
 * @param thread ID of thread to wake.
 */
__syscall void k_wakeup(k_tid_t thread);

/**
 * @brief Query thread ID of the current thread.
 *
 * This unconditionally queries the kernel via a system call.
 *
 * @note Use k_current_get() unless absolutely sure this is necessary.
 *       This should only be used directly where the thread local
 *       variable cannot be used or may contain invalid values
 *       if thread local storage (TLS) is enabled. If TLS is not
 *       enabled, this is the same as k_current_get().
 *
 * @return ID of current thread.
 */
__attribute_const__
__syscall k_tid_t k_sched_current_thread_query(void);

/**
 * @brief Get thread ID of the current thread.
 *
 * @return ID of current thread.
 *
 */
__attribute_const__
static inline k_tid_t k_current_get(void) {
    #ifdef CONFIG_CURRENT_THREAD_USE_TLS
    /* Thread-local cache of current thread ID, set in z_thread_entry() */
    extern __thread k_tid_t z_tls_current;

    return (z_tls_current);
    #else
    return k_sched_current_thread_query();
    #endif
}

/**
 * @brief Abort a thread.
 *
 * This routine permanently stops execution of @a thread. The thread is taken
 * off all kernel queues it is part of (i.e. the ready queue, the timeout
 * queue, or a kernel object wait queue). However, any kernel resources the
 * thread might currently own (such as mutexes or memory blocks) are not
 * released. It is the responsibility of the caller of this routine to ensure
 * all necessary cleanup is performed.
 *
 * After k_thread_abort() returns, the thread is guaranteed not to be
 * running or to become runnable anywhere on the system.  Normally
 * this is done via blocking the caller (in the same manner as
 * k_thread_join()), but in interrupt context on SMP systems the
 * implementation is required to spin for threads that are running on
 * other CPUs.
 *
 * @param thread ID of thread to abort.
 */
__syscall void k_thread_abort(k_tid_t thread);

/**
 * @brief Start an inactive thread
 *
 * If a thread was created with K_FOREVER in the delay parameter, it will
 * not be added to the scheduling queue until this function is called
 * on it.
 *
 * @param thread thread to start
 */
__syscall void k_thread_start(k_tid_t thread);

k_ticks_t z_timeout_expires(const struct _timeout* timeout);
k_ticks_t z_timeout_remaining(const struct _timeout* timeout);

#ifdef CONFIG_SYS_CLOCK_EXISTS

/**
 * @brief Get time when a thread wakes up, in system ticks
 *
 * This routine computes the system uptime when a waiting thread next
 * executes, in units of system ticks.  If the thread is not waiting,
 * it returns current system time.
 */
__syscall k_ticks_t k_thread_timeout_expires_ticks(const struct k_thread* thread);

static inline k_ticks_t z_impl_k_thread_timeout_expires_ticks(const struct k_thread* thread) {
    return z_timeout_expires(&thread->base.timeout);
}

/**
 * @brief Get time remaining before a thread wakes up, in system ticks
 *
 * This routine computes the time remaining before a waiting thread
 * next executes, in units of system ticks.  If the thread is not
 * waiting, it returns zero.
 */
__syscall k_ticks_t k_thread_timeout_remaining_ticks(const struct k_thread* thread);

static inline k_ticks_t z_impl_k_thread_timeout_remaining_ticks(const struct k_thread* thread) {
    return z_timeout_remaining(&thread->base.timeout);
}

#endif /* CONFIG_SYS_CLOCK_EXISTS */

/**
 * @cond INTERNAL_HIDDEN
 */

struct _static_thread_data {
    struct k_thread*  init_thread;
    k_thread_stack_t* init_stack;
    unsigned int      init_stack_size;
    k_thread_entry_t  init_entry;
    void*             init_p1;
    void*             init_p2;
    void*             init_p3;
    int               init_prio;
    uint32_t          init_options;
    char const*       init_name;
    #ifdef CONFIG_TIMER_READS_ITS_FREQUENCY_AT_RUNTIME
    int32_t init_delay_ms;
    #else
    k_timeout_t init_delay;
    #endif
};

#ifdef CONFIG_TIMER_READS_ITS_FREQUENCY_AT_RUNTIME
#define Z_THREAD_INIT_DELAY_INITIALIZER(ms) .init_delay_ms = (ms)
#define Z_THREAD_INIT_DELAY(thread)         SYS_TIMEOUT_MS((thread)->init_delay_ms)
#else
#define Z_THREAD_INIT_DELAY_INITIALIZER(ms) .init_delay = SYS_TIMEOUT_MS(ms)
#define Z_THREAD_INIT_DELAY(thread)         (thread)->init_delay
#endif

#define Z_THREAD_INITIALIZER(thread, stack, stack_size,     \
                             entry, p1, p2, p3,             \
                             prio, options, delay, tname) { \
    .init_thread = (thread),                                \
    .init_stack  = (stack),                                 \
    .init_stack_size = (stack_size),                        \
    .init_entry  = (k_thread_entry_t)entry,                 \
    .init_p1     = (void*)p1,                               \
    .init_p2     = (void*)p2,                               \
    .init_p3     = (void*)p3,                               \
    .init_prio   = (prio),                                  \
    .init_options = (options),                              \
    .init_name   = STRINGIFY(tname),                        \
    Z_THREAD_INIT_DELAY_INITIALIZER(delay)                  \
}

/*
 * Refer to K_THREAD_DEFINE() and K_KERNEL_THREAD_DEFINE() for
 * information on arguments.
 */
#define Z_THREAD_COMMON_DEFINE(name, stack_size,            \
                               entry, p1, p2, p3,           \
                               prio, options, delay)        \
    struct k_thread _k_thread_obj_##name;                   \
    STRUCT_SECTION_ITERABLE(_static_thread_data,            \
                            _k_thread_data_##name) =        \
        Z_THREAD_INITIALIZER(&_k_thread_obj_##name,         \
                             _k_thread_stack_##name, stack_size,\
                             entry, p1, p2, p3, prio, options,  \
                             delay, name);                  \
    const k_tid_t name = (k_tid_t)&_k_thread_obj_##name

/**
 * INTERNAL_HIDDEN @endcond
 */

/**
 * @brief Statically define and initialize a thread.
 *
 * The thread may be scheduled for immediate execution or a delayed start.
 *
 * Thread options are architecture-specific, and can include K_ESSENTIAL,
 * K_FP_REGS, and K_SSE_REGS. Multiple options may be specified by separating
 * them using "|" (the logical OR operator).
 *
 * The ID of the thread can be accessed using:
 *
 * @code extern const k_tid_t <name>; @endcode
 *
 * @param name Name of the thread.
 * @param stack_size Stack size in bytes.
 * @param entry Thread entry function.
 * @param p1 1st entry point parameter.
 * @param p2 2nd entry point parameter.
 * @param p3 3rd entry point parameter.
 * @param prio Thread priority.
 * @param options Thread options.
 * @param delay Scheduling delay (in milliseconds), zero for no delay.
 *
 * @note Static threads with zero delay should not normally have
 * MetaIRQ priority levels.  This can preempt the system
 * initialization handling (depending on the priority of the main
 * thread) and cause surprising ordering side effects.  It will not
 * affect anything in the OS per se, but consider it bad practice.
 * Use a SYS_INIT() callback if you need to run code before entrance
 * to the application main().
 */
#define K_THREAD_DEFINE(name, stack_size,                       \
                        entry, p1, p2, p3,                      \
                        prio, options, delay)                   \
    K_THREAD_STACK_DEFINE(_k_thread_stack_##name, stack_size);  \
    Z_THREAD_COMMON_DEFINE(name, stack_size, entry, p1, p2, p3, \
                           prio, options, delay)

/**
 * @brief Statically define and initialize a thread intended to run only in kernel mode.
 *
 * The thread may be scheduled for immediate execution or a delayed start.
 *
 * Thread options are architecture-specific, and can include K_ESSENTIAL,
 * K_FP_REGS, and K_SSE_REGS. Multiple options may be specified by separating
 * them using "|" (the logical OR operator).
 *
 * The ID of the thread can be accessed using:
 *
 * @code extern const k_tid_t <name>; @endcode
 *
 * @note Threads defined by this can only run in kernel mode, and cannot be
 *       transformed into user thread via k_thread_user_mode_enter().
 *
 * @warning Depending on the architecture, the stack size (@p stack_size)
 *          may need to be multiples of CONFIG_MMU_PAGE_SIZE (if MMU)
 *          or in power-of-two size (if MPU).
 *
 * @param name Name of the thread.
 * @param stack_size Stack size in bytes.
 * @param entry Thread entry function.
 * @param p1 1st entry point parameter.
 * @param p2 2nd entry point parameter.
 * @param p3 3rd entry point parameter.
 * @param prio Thread priority.
 * @param options Thread options.
 * @param delay Scheduling delay (in milliseconds), zero for no delay.
 */
#define K_KERNEL_THREAD_DEFINE(name, stack_size,                \
                               entry, p1, p2, p3,               \
                               prio, options, delay)            \
    K_KERNEL_STACK_DEFINE(_k_thread_stack_##name, stack_size);  \
    Z_THREAD_COMMON_DEFINE(name, stack_size, entry, p1, p2, p3, \
                           prio, options, delay)

/**
 * @brief Get a thread's priority.
 *
 * This routine gets the priority of @a thread.
 *
 * @param thread ID of thread whose priority is needed.
 *
 * @return Priority of @a thread.
 */
__syscall int k_thread_priority_get(k_tid_t thread);

/**
 * @brief Set a thread's priority.
 *
 * This routine immediately changes the priority of @a thread.
 *
 * Rescheduling can occur immediately depending on the priority @a thread is
 * set to:
 *
 * - If its priority is raised above the priority of the caller of this
 * function, and the caller is preemptible, @a thread will be scheduled in.
 *
 * - If the caller operates on itself, it lowers its priority below that of
 * other threads in the system, and the caller is preemptible, the thread of
 * highest priority will be scheduled in.
 *
 * Priority can be assigned in the range of -CONFIG_NUM_COOP_PRIORITIES to
 * CONFIG_NUM_PREEMPT_PRIORITIES-1, where -CONFIG_NUM_COOP_PRIORITIES is the
 * highest priority.
 *
 * @param thread ID of thread whose priority is to be set.
 * @param prio New priority.
 *
 * @warning Changing the priority of a thread currently involved in mutex
 * priority inheritance may result in undefined behavior.
 */
__syscall void k_thread_priority_set(k_tid_t thread, int prio);

#ifdef CONFIG_SCHED_DEADLINE
/**
 * @brief Set deadline expiration time for scheduler
 *
 * This sets the "deadline" expiration as a time delta from the
 * current time, in the same units used by k_cycle_get_32().  The
 * scheduler (when deadline scheduling is enabled) will choose the
 * next expiring thread when selecting between threads at the same
 * static priority.  Threads at different priorities will be scheduled
 * according to their static priority.
 *
 * @note Deadlines are stored internally using 32 bit unsigned
 * integers.  The number of cycles between the "first" deadline in the
 * scheduler queue and the "last" deadline must be less than 2^31 (i.e
 * a signed non-negative quantity).  Failure to adhere to this rule
 * may result in scheduled threads running in an incorrect deadline
 * order.
 *
 * @note Despite the API naming, the scheduler makes no guarantees
 * the thread WILL be scheduled within that deadline, nor does it take
 * extra metadata (like e.g. the "runtime" and "period" parameters in
 * Linux sched_setattr()) that allows the kernel to validate the
 * scheduling for achievability.  Such features could be implemented
 * above this call, which is simply input to the priority selection
 * logic.
 *
 * @note You should enable @kconfig{CONFIG_SCHED_DEADLINE} in your project
 * configuration.
 *
 * @param thread A thread on which to set the deadline
 * @param deadline A time delta, in cycle units
 *
 */
__syscall void k_thread_deadline_set(k_tid_t thread, int deadline);
#endif

#ifdef CONFIG_SCHED_CPU_MASK
/**
 * @brief Sets all CPU enable masks to zero
 *
 * After this returns, the thread will no longer be schedulable on any
 * CPUs.  The thread must not be currently runnable.
 *
 * @note You should enable @kconfig{CONFIG_SCHED_CPU_MASK} in your project
 * configuration.
 *
 * @param thread Thread to operate upon
 * @return Zero on success, otherwise error code
 */
int k_thread_cpu_mask_clear(k_tid_t thread);

/**
 * @brief Sets all CPU enable masks to one
 *
 * After this returns, the thread will be schedulable on any CPU.  The
 * thread must not be currently runnable.
 *
 * @note You should enable @kconfig{CONFIG_SCHED_CPU_MASK} in your project
 * configuration.
 *
 * @param thread Thread to operate upon
 * @return Zero on success, otherwise error code
 */
int k_thread_cpu_mask_enable_all(k_tid_t thread);

/**
 * @brief Enable thread to run on specified CPU
 *
 * The thread must not be currently runnable.
 *
 * @note You should enable @kconfig{CONFIG_SCHED_CPU_MASK} in your project
 * configuration.
 *
 * @param thread Thread to operate upon
 * @param cpu CPU index
 * @return Zero on success, otherwise error code
 */
int k_thread_cpu_mask_enable(k_tid_t thread, int cpu);

/**
 * @brief Prevent thread to run on specified CPU
 *
 * The thread must not be currently runnable.
 *
 * @note You should enable @kconfig{CONFIG_SCHED_CPU_MASK} in your project
 * configuration.
 *
 * @param thread Thread to operate upon
 * @param cpu CPU index
 * @return Zero on success, otherwise error code
 */
int k_thread_cpu_mask_disable(k_tid_t thread, int cpu);

/**
 * @brief Pin a thread to a CPU
 *
 * Pin a thread to a CPU by first clearing the cpu mask and then enabling the
 * thread on the selected CPU.
 *
 * @param thread Thread to operate upon
 * @param cpu CPU index
 * @return Zero on success, otherwise error code
 */
int k_thread_cpu_pin(k_tid_t thread, int cpu);
#endif

/**
 * @brief Suspend a thread.
 *
 * This routine prevents the kernel scheduler from making @a thread
 * the current thread. All other internal operations on @a thread are
 * still performed; for example, kernel objects it is waiting on are
 * still handed to it.  Note that any existing timeouts
 * (e.g. k_sleep(), or a timeout argument to k_sem_take() et. al.)
 * will be canceled.  On resume, the thread will begin running
 * immediately and return from the blocked call.
 *
 * When the target thread is active on another CPU, the caller will block until
 * the target thread is halted (suspended or aborted).  But if the caller is in
 * an interrupt context, it will spin waiting for that target thread active on
 * another CPU to halt.
 *
 * If @a thread is already suspended, the routine has no effect.
 *
 * @param thread ID of thread to suspend.
 */
__syscall void k_thread_suspend(k_tid_t thread);

/**
 * @brief Resume a suspended thread.
 *
 * This routine allows the kernel scheduler to make @a thread the current
 * thread, when it is next eligible for that role.
 *
 * If @a thread is not currently suspended, the routine has no effect.
 *
 * @param thread ID of thread to resume.
 */
__syscall void k_thread_resume(k_tid_t thread);

/**
 * @brief Set time-slicing period and scope.
 *
 * This routine specifies how the scheduler will perform time slicing of
 * preemptible threads.
 *
 * To enable time slicing, @a slice must be non-zero. The scheduler
 * ensures that no thread runs for more than the specified time limit
 * before other threads of that priority are given a chance to execute.
 * Any thread whose priority is higher than @a prio is exempted, and may
 * execute as long as desired without being preempted due to time slicing.
 *
 * Time slicing only limits the maximum amount of time a thread may continuously
 * execute. Once the scheduler selects a thread for execution, there is no
 * minimum guaranteed time the thread will execute before threads of greater or
 * equal priority are scheduled.
 *
 * When the current thread is the only one of that priority eligible
 * for execution, this routine has no effect; the thread is immediately
 * rescheduled after the slice period expires.
 *
 * To disable timeslicing, set both @a slice and @a prio to zero.
 *
 * @param slice Maximum time slice length (in milliseconds).
 * @param prio Highest thread priority level eligible for time slicing.
 */
void k_sched_time_slice_set(int32_t slice, int prio);

/**
 * @brief Set thread time slice
 *
 * As for k_sched_time_slice_set, but (when
 * CONFIG_TIMESLICE_PER_THREAD=y) sets the timeslice for a specific
 * thread.  When non-zero, this timeslice will take precedence over
 * the global value.
 *
 * When such a thread's timeslice expires, the configured callback
 * will be called before the thread is removed/re-added to the run
 * queue.  This callback will occur in interrupt context, and the
 * specified thread is guaranteed to have been preempted by the
 * currently-executing ISR.  Such a callback is free to, for example,
 * modify the thread priority or slice time for future execution,
 * suspend the thread, etc...
 *
 * @note Unlike the older API, the time slice parameter here is
 * specified in ticks, not milliseconds.  Ticks have always been the
 * internal unit, and not all platforms have integer conversions
 * between the two.
 *
 * @note Threads with a non-zero slice time set will be timesliced
 * always, even if they are higher priority than the maximum timeslice
 * priority set via k_sched_time_slice_set().
 *
 * @note The callback notification for slice expiration happens, as it
 * must, while the thread is still "current", and thus it happens
 * before any registered timeouts at this tick.  This has the somewhat
 * confusing side effect that the tick time (c.f. k_uptime_get()) does
 * not yet reflect the expired ticks.  Applications wishing to make
 * fine-grained timing decisions within this callback should use the
 * cycle API, or derived facilities like k_thread_runtime_stats_get().
 *
 * @param th A valid, initialized thread
 * @param slice_ticks Maximum timeslice, in ticks
 * @param expired Callback function called on slice expiration
 * @param data Parameter for the expiration handler
 */
void k_thread_time_slice_set(struct k_thread* th, int32_t slice_ticks,
                             k_thread_timeslice_fn_t expired, void* data);

/** @} */

/**
 * @addtogroup isr_apis
 * @{
 */

/**
 * @brief Determine if code is running at interrupt level.
 *
 * This routine allows the caller to customize its actions, depending on
 * whether it is a thread or an ISR.
 *
 * @funcprops \isr_ok
 *
 * @return false if invoked by a thread.
 * @return true if invoked by an ISR.
 */
bool k_is_in_isr(void);

/**
 * @brief Determine if code is running in a preemptible thread.
 *
 * This routine allows the caller to customize its actions, depending on
 * whether it can be preempted by another thread. The routine returns a 'true'
 * value if all of the following conditions are met:
 *
 * - The code is running in a thread, not at ISR.
 * - The thread's priority is in the preemptible range.
 * - The thread has not locked the scheduler.
 *
 * @funcprops \isr_ok
 *
 * @return 0 if invoked by an ISR or by a cooperative thread.
 * @return Non-zero if invoked by a preemptible thread.
 */
__syscall int k_is_preempt_thread(void);

/**
 * @brief Test whether startup is in the before-main-task phase.
 *
 * This routine allows the caller to customize its actions, depending on
 * whether it being invoked before the kernel is fully active.
 *
 * @funcprops \isr_ok
 *
 * @return true if invoked before post-kernel initialization
 * @return false if invoked during/after post-kernel initialization
 */
static inline bool k_is_pre_kernel(void) {
    extern bool z_sys_post_kernel; /* in init.c */

    return (!z_sys_post_kernel);
}

/**
 * @}
 */

/**
 * @addtogroup thread_apis
 * @{
 */

/**
 * @brief Lock the scheduler.
 *
 * This routine prevents the current thread from being preempted by another
 * thread by instructing the scheduler to treat it as a cooperative thread.
 * If the thread subsequently performs an operation that makes it unready,
 * it will be context switched out in the normal manner. When the thread
 * again becomes the current thread, its non-preemptible status is maintained.
 *
 * This routine can be called recursively.
 *
 * Owing to clever implementation details, scheduler locks are
 * extremely fast for non-userspace threads (just one byte
 * inc/decrement in the thread struct).
 *
 * @note This works by elevating the thread priority temporarily to a
 * cooperative priority, allowing cheap synchronization vs. other
 * preemptible or cooperative threads running on the current CPU.  It
 * does not prevent preemption or asynchrony of other types.  It does
 * not prevent threads from running on other CPUs when CONFIG_SMP=y.
 * It does not prevent interrupts from happening, nor does it prevent
 * threads with MetaIRQ priorities from preempting the current thread.
 * In general this is a historical API not well-suited to modern
 * applications, use with care.
 */
void k_sched_lock(void);

/**
 * @brief Unlock the scheduler.
 *
 * This routine reverses the effect of a previous call to k_sched_lock().
 * A thread must call the routine once for each time it called k_sched_lock()
 * before the thread becomes preemptible.
 */
void k_sched_unlock(void);

/**
 * @brief Set current thread's custom data.
 *
 * This routine sets the custom data for the current thread to @ value.
 *
 * Custom data is not used by the kernel itself, and is freely available
 * for a thread to use as it sees fit. It can be used as a framework
 * upon which to build thread-local storage.
 *
 * @param value New custom data value.
 *
 */
__syscall void k_thread_custom_data_set(void* value);

/**
 * @brief Get current thread's custom data.
 *
 * This routine returns the custom data for the current thread.
 *
 * @return Current custom data value.
 */
__syscall void* k_thread_custom_data_get(void);

/**
 * @brief Set current thread name
 *
 * Set the name of the thread to be used when @kconfig{CONFIG_THREAD_MONITOR}
 * is enabled for tracing and debugging.
 *
 * @param thread Thread to set name, or NULL to set the current thread
 * @param str Name string
 * @retval 0 on success
 * @retval -EFAULT Memory access error with supplied string
 * @retval -ENOSYS Thread name configuration option not enabled
 * @retval -EINVAL Thread name too long
 */
__syscall int k_thread_name_set(k_tid_t thread, char const* str);

/**
 * @brief Get thread name
 *
 * Get the name of a thread
 *
 * @param thread Thread ID
 * @retval Thread name, or NULL if configuration not enabled
 */
char const* k_thread_name_get(k_tid_t thread);

/**
 * @brief Copy the thread name into a supplied buffer
 *
 * @param thread Thread to obtain name information
 * @param buf Destination buffer
 * @param size Destination buffer size
 * @retval -ENOSPC Destination buffer too small
 * @retval -EFAULT Memory access error
 * @retval -ENOSYS Thread name feature not enabled
 * @retval 0 Success
 */
__syscall int k_thread_name_copy(k_tid_t thread, char* buf,
                                 size_t size);

/**
 * @brief Get thread state string
 *
 * This routine generates a human friendly string containing the thread's
 * state, and copies as much of it as possible into @a buf.
 *
 * @param thread_id Thread ID
 * @param buf Buffer into which to copy state strings
 * @param buf_size Size of the buffer
 *
 * @retval Pointer to @a buf if data was copied, else a pointer to "".
 */
char const* k_thread_state_str(k_tid_t thread_id, char* buf, size_t buf_size);

/**
 * @}
 */

/**
 * @addtogroup clock_apis
 * @{
 */

/**
 * @brief Generate null timeout delay.
 *
 * This macro generates a timeout delay that instructs a kernel API
 * not to wait if the requested operation cannot be performed immediately.
 *
 * @return Timeout delay value.
 */
#define K_NO_WAIT Z_TIMEOUT_NO_WAIT

/**
 * @brief Generate timeout delay from nanoseconds.
 *
 * This macro generates a timeout delay that instructs a kernel API to
 * wait up to @a t nanoseconds to perform the requested operation.
 * Note that timer precision is limited to the tick rate, not the
 * requested value.
 *
 * @param t Duration in nanoseconds.
 *
 * @return Timeout delay value.
 */
#define K_NSEC(t)     Z_TIMEOUT_NS(t)

/**
 * @brief Generate timeout delay from microseconds.
 *
 * This macro generates a timeout delay that instructs a kernel API
 * to wait up to @a t microseconds to perform the requested operation.
 * Note that timer precision is limited to the tick rate, not the
 * requested value.
 *
 * @param t Duration in microseconds.
 *
 * @return Timeout delay value.
 */
#define K_USEC(t)     Z_TIMEOUT_US(t)

/**
 * @brief Generate timeout delay from cycles.
 *
 * This macro generates a timeout delay that instructs a kernel API
 * to wait up to @a t cycles to perform the requested operation.
 *
 * @param t Duration in cycles.
 *
 * @return Timeout delay value.
 */
#define K_CYC(t)     Z_TIMEOUT_CYC(t)

/**
 * @brief Generate timeout delay from system ticks.
 *
 * This macro generates a timeout delay that instructs a kernel API
 * to wait up to @a t ticks to perform the requested operation.
 *
 * @param t Duration in system ticks.
 *
 * @return Timeout delay value.
 */
#define K_TICKS(t)     Z_TIMEOUT_TICKS(t)

/**
 * @brief Generate timeout delay from milliseconds.
 *
 * This macro generates a timeout delay that instructs a kernel API
 * to wait up to @a ms milliseconds to perform the requested operation.
 *
 * @param ms Duration in milliseconds.
 *
 * @return Timeout delay value.
 */
#define K_MSEC(ms)     Z_TIMEOUT_MS(ms)

/**
 * @brief Generate timeout delay from seconds.
 *
 * This macro generates a timeout delay that instructs a kernel API
 * to wait up to @a s seconds to perform the requested operation.
 *
 * @param s Duration in seconds.
 *
 * @return Timeout delay value.
 */
#define K_SECONDS(s)   K_MSEC((s) * MSEC_PER_SEC)

/**
 * @brief Generate timeout delay from minutes.

 * This macro generates a timeout delay that instructs a kernel API
 * to wait up to @a m minutes to perform the requested operation.
 *
 * @param m Duration in minutes.
 *
 * @return Timeout delay value.
 */
#define K_MINUTES(m)   K_SECONDS((m) * 60)

/**
 * @brief Generate timeout delay from hours.
 *
 * This macro generates a timeout delay that instructs a kernel API
 * to wait up to @a h hours to perform the requested operation.
 *
 * @param h Duration in hours.
 *
 * @return Timeout delay value.
 */
#define K_HOURS(h)     K_MINUTES((h) * 60)

/**
 * @brief Generate infinite timeout delay.
 *
 * This macro generates a timeout delay that instructs a kernel API
 * to wait as long as necessary to perform the requested operation.
 *
 * @return Timeout delay value.
 */
#define K_FOREVER      Z_FOREVER

#ifdef CONFIG_TIMEOUT_64BIT

/**
 * @brief Generates an absolute/uptime timeout value from system ticks
 *
 * This macro generates a timeout delay that represents an expiration
 * at the absolute uptime value specified, in system ticks.  That is, the
 * timeout will expire immediately after the system uptime reaches the
 * specified tick count.
 *
 * @param t Tick uptime value
 * @return Timeout delay value
 */
#define K_TIMEOUT_ABS_TICKS(t) \
    Z_TIMEOUT_TICKS(Z_TICK_ABS((k_ticks_t)MAX(t, 0)))

/**
 * @brief Generates an absolute/uptime timeout value from milliseconds
 *
 * This macro generates a timeout delay that represents an expiration
 * at the absolute uptime value specified, in milliseconds.  That is,
 * the timeout will expire immediately after the system uptime reaches
 * the specified tick count.
 *
 * @param t Millisecond uptime value
 * @return Timeout delay value
 */
#define K_TIMEOUT_ABS_MS(t) K_TIMEOUT_ABS_TICKS(k_ms_to_ticks_ceil64(t))

/**
 * @brief Generates an absolute/uptime timeout value from microseconds
 *
 * This macro generates a timeout delay that represents an expiration
 * at the absolute uptime value specified, in microseconds.  That is,
 * the timeout will expire immediately after the system uptime reaches
 * the specified time.  Note that timer precision is limited by the
 * system tick rate and not the requested timeout value.
 *
 * @param t Microsecond uptime value
 * @return Timeout delay value
 */
#define K_TIMEOUT_ABS_US(t) K_TIMEOUT_ABS_TICKS(k_us_to_ticks_ceil64(t))

/**
 * @brief Generates an absolute/uptime timeout value from nanoseconds
 *
 * This macro generates a timeout delay that represents an expiration
 * at the absolute uptime value specified, in nanoseconds.  That is,
 * the timeout will expire immediately after the system uptime reaches
 * the specified time.  Note that timer precision is limited by the
 * system tick rate and not the requested timeout value.
 *
 * @param t Nanosecond uptime value
 * @return Timeout delay value
 */
#define K_TIMEOUT_ABS_NS(t) K_TIMEOUT_ABS_TICKS(k_ns_to_ticks_ceil64(t))

/**
 * @brief Generates an absolute/uptime timeout value from system cycles
 *
 * This macro generates a timeout delay that represents an expiration
 * at the absolute uptime value specified, in cycles.  That is, the
 * timeout will expire immediately after the system uptime reaches the
 * specified time.  Note that timer precision is limited by the system
 * tick rate and not the requested timeout value.
 *
 * @param t Cycle uptime value
 * @return Timeout delay value
 */
#define K_TIMEOUT_ABS_CYC(t) K_TIMEOUT_ABS_TICKS(k_cyc_to_ticks_ceil64(t))

#endif

/**
 * @}
 */

/**
 * @cond INTERNAL_HIDDEN
 */

struct k_timer {
    /*
     * _timeout structure must be first here if we want to use
     * dynamic timer allocation. timeout.node is used in the double-linked
     * list of free timers
     */
    struct _timeout timeout;

    /* wait queue for the (single) thread waiting on this timer */
    _wait_q_t wait_q;

    /* runs in ISR context */
    void (*expiry_fn)(struct k_timer* timer);

    /* runs in the context of the thread that calls k_timer_stop() */
    void (*stop_fn)(struct k_timer* timer);

    /* timer period */
    k_timeout_t period;

    /* timer status */
    uint32_t status;

    /* user-specific data, also used to support legacy features */
    void* user_data;

    SYS_PORT_TRACING_TRACKING_FIELD(k_timer)

    #ifdef CONFIG_OBJ_CORE_TIMER
    struct k_obj_core obj_core;
    #endif
};

#if defined(_MSC_VER)           /* #CUSTOM@NDRS, MSVC seem not support .node = {}
                                 * which is {} (Uniform Initialization)
                                 */
#define Z_TIMER_INITIALIZER(obj, expiry, stop)  \
    {                                           \
        .timeout = {                            \
            .node = {0},                        \
            .fn   = z_timer_expiration_handler, \
            .dticks = 0,                        \
        },                                      \
        .wait_q = Z_WAIT_Q_INIT(&obj.wait_q),   \
        .expiry_fn = expiry,                    \
        .stop_fn   = stop,                      \
        .status    = 0,                         \
        .user_data = 0,                         \
    }
#else
#define Z_TIMER_INITIALIZER(obj, expiry, stop)  \
    {                                           \
        .timeout = {                            \
            .node = {},                        \
            .fn   = z_timer_expiration_handler, \
            .dticks = 0,                        \
        },                                      \
        .wait_q = Z_WAIT_Q_INIT(&obj.wait_q),   \
        .expiry_fn = expiry,                    \
        .stop_fn   = stop,                      \
        .status    = 0,                         \
        .user_data = 0,                         \
    }
#endif

/**
 * INTERNAL_HIDDEN @endcond
 */

/**
 * @defgroup timer_apis Timer APIs
 * @ingroup kernel_apis
 * @{
 */

/**
 * @typedef k_timer_expiry_t
 * @brief Timer expiry function type.
 *
 * A timer's expiry function is executed by the system clock interrupt handler
 * each time the timer expires. The expiry function is optional, and is only
 * invoked if the timer has been initialized with one.
 *
 * @param timer     Address of timer.
 */
typedef void (*k_timer_expiry_t)(struct k_timer* timer);

/**
 * @typedef k_timer_stop_t
 * @brief Timer stop function type.
 *
 * A timer's stop function is executed if the timer is stopped prematurely.
 * The function runs in the context of call that stops the timer.  As
 * k_timer_stop() can be invoked from an ISR, the stop function must be
 * callable from interrupt context (isr-ok).
 *
 * The stop function is optional, and is only invoked if the timer has been
 * initialized with one.
 *
 * @param timer     Address of timer.
 */
typedef void (*k_timer_stop_t)(struct k_timer* timer);

/**
 * @brief Statically define and initialize a timer.
 *
 * The timer can be accessed outside the module where it is defined using:
 *
 * @code extern struct k_timer <name>; @endcode
 *
 * @param name Name of the timer variable.
 * @param expiry_fn Function to invoke each time the timer expires.
 * @param stop_fn   Function to invoke if the timer is stopped while running.
 */
#define K_TIMER_DEFINE(name, expiry_fn, stop_fn) \
    STRUCT_SECTION_ITERABLE(k_timer, name) = \
        Z_TIMER_INITIALIZER(name, expiry_fn, stop_fn)

/**
 * @brief Initialize a timer.
 *
 * This routine initializes a timer, prior to its first use.
 *
 * @param timer     Address of timer.
 * @param expiry_fn Function to invoke each time the timer expires.
 * @param stop_fn   Function to invoke if the timer is stopped while running.
 */
void k_timer_init(struct k_timer* timer,
                  k_timer_expiry_t expiry_fn,
                  k_timer_stop_t stop_fn);

/**
 * @brief Start a timer.
 *
 * This routine starts a timer, and resets its status to zero. The timer
 * begins counting down using the specified duration and period values.
 *
 * Attempting to start a timer that is already running is permitted.
 * The timer's status is reset to zero and the timer begins counting down
 * using the new duration and period values.
 *
 * @param timer     Address of timer.
 * @param duration  Initial timer duration.
 * @param period    Timer period.
 */
__syscall void k_timer_start(struct k_timer* timer,
                             k_timeout_t duration, k_timeout_t period);

/**
 * @brief Stop a timer.
 *
 * This routine stops a running timer prematurely. The timer's stop function,
 * if one exists, is invoked by the caller.
 *
 * Attempting to stop a timer that is not running is permitted, but has no
 * effect on the timer.
 *
 * @note The stop handler has to be callable from ISRs if @a k_timer_stop is to
 * be called from ISRs.
 *
 * @funcprops \isr_ok
 *
 * @param timer     Address of timer.
 */
__syscall void k_timer_stop(struct k_timer* timer);

/**
 * @brief Read timer status.
 *
 * This routine reads the timer's status, which indicates the number of times
 * it has expired since its status was last read.
 *
 * Calling this routine resets the timer's status to zero.
 *
 * @param timer     Address of timer.
 *
 * @return Timer status.
 */
__syscall uint32_t k_timer_status_get(struct k_timer* timer);

/**
 * @brief Synchronize thread to timer expiration.
 *
 * This routine blocks the calling thread until the timer's status is non-zero
 * (indicating that it has expired at least once since it was last examined)
 * or the timer is stopped. If the timer status is already non-zero,
 * or the timer is already stopped, the caller continues without waiting.
 *
 * Calling this routine resets the timer's status to zero.
 *
 * This routine must not be used by interrupt handlers, since they are not
 * allowed to block.
 *
 * @param timer     Address of timer.
 *
 * @return Timer status.
 */
__syscall uint32_t k_timer_status_sync(struct k_timer* timer);

#ifdef CONFIG_SYS_CLOCK_EXISTS

/**
 * @brief Get next expiration time of a timer, in system ticks
 *
 * This routine returns the future system uptime reached at the next
 * time of expiration of the timer, in units of system ticks.  If the
 * timer is not running, current system time is returned.
 *
 * @param timer The timer object
 * @return Uptime of expiration, in ticks
 */
__syscall k_ticks_t k_timer_expires_ticks(const struct k_timer* timer);

static inline k_ticks_t z_impl_k_timer_expires_ticks(const struct k_timer* timer) {
    return z_timeout_expires(&timer->timeout);
}

/**
 * @brief Get time remaining before a timer next expires, in system ticks
 *
 * This routine computes the time remaining before a running timer
 * next expires, in units of system ticks.  If the timer is not
 * running, it returns zero.
 */
__syscall k_ticks_t k_timer_remaining_ticks(const struct k_timer* timer);

static inline k_ticks_t z_impl_k_timer_remaining_ticks(const struct k_timer* timer) {
    return z_timeout_remaining(&timer->timeout);
}

/**
 * @brief Get time remaining before a timer next expires.
 *
 * This routine computes the (approximate) time remaining before a running
 * timer next expires. If the timer is not running, it returns zero.
 *
 * @param timer     Address of timer.
 *
 * @return Remaining time (in milliseconds).
 */
static inline uint32_t k_timer_remaining_get(struct k_timer* timer) {
    return k_ticks_to_ms_floor32((uint32_t)k_timer_remaining_ticks(timer));
}

#endif /* CONFIG_SYS_CLOCK_EXISTS */

/**
 * @brief Associate user-specific data with a timer.
 *
 * This routine records the @a user_data with the @a timer, to be retrieved
 * later.
 *
 * It can be used e.g. in a timer handler shared across multiple subsystems to
 * retrieve data specific to the subsystem this timer is associated with.
 *
 * @param timer     Address of timer.
 * @param user_data User data to associate with the timer.
 */
__syscall void k_timer_user_data_set(struct k_timer* timer, void* user_data);

/**
 * @internal
 */
static inline void z_impl_k_timer_user_data_set(struct k_timer* timer,
                                                void* user_data) {
    timer->user_data = user_data;
}

/**
 * @brief Retrieve the user-specific data from a timer.
 *
 * @param timer     Address of timer.
 *
 * @return The user data.
 */
__syscall void* k_timer_user_data_get(const struct k_timer* timer);

static inline void* z_impl_k_timer_user_data_get(const struct k_timer* timer) {
    return timer->user_data;
}

/** @} */

/**
 * @addtogroup clock_apis
 * @ingroup kernel_apis
 * @{
 */

/**
 * @brief Get system uptime, in system ticks.
 *
 * This routine returns the elapsed time since the system booted, in
 * ticks (c.f. @kconfig{CONFIG_SYS_CLOCK_TICKS_PER_SEC}), which is the
 * fundamental unit of resolution of kernel timekeeping.
 *
 * @return Current uptime in ticks.
 */
__syscall int64_t k_uptime_ticks(void);

/**
 * @brief Get system uptime.
 *
 * This routine returns the elapsed time since the system booted,
 * in milliseconds.
 *
 * @note
 *    While this function returns time in milliseconds, it does
 *    not mean it has millisecond resolution. The actual resolution depends on
 *    @kconfig{CONFIG_SYS_CLOCK_TICKS_PER_SEC} config option.
 *
 * @return Current uptime in milliseconds.
 */
static inline int64_t k_uptime_get(void) {
    return k_ticks_to_ms_floor64(k_uptime_ticks());
}

/**
 * @brief Get system uptime (32-bit version).
 *
 * This routine returns the lower 32 bits of the system uptime in
 * milliseconds.
 *
 * Because correct conversion requires full precision of the system
 * clock there is no benefit to using this over k_uptime_get() unless
 * you know the application will never run long enough for the system
 * clock to approach 2^32 ticks.  Calls to this function may involve
 * interrupt blocking and 64-bit math.
 *
 * @note
 *    While this function returns time in milliseconds, it does
 *    not mean it has millisecond resolution. The actual resolution depends on
 *    @kconfig{CONFIG_SYS_CLOCK_TICKS_PER_SEC} config option
 *
 * @return The low 32 bits of the current uptime, in milliseconds.
 */
static inline uint32_t k_uptime_get_32(void) {
    return (uint32_t)k_uptime_get();
}

/**
 * @brief Get system uptime in seconds.
 *
 * This routine returns the elapsed time since the system booted,
 * in seconds.
 *
 * @return Current uptime in seconds.
 */
static inline uint32_t k_uptime_seconds(void)
{
	return k_ticks_to_sec_floor32(k_uptime_ticks());
}

/**
 * @brief Get elapsed time.
 *
 * This routine computes the elapsed time between the current system uptime
 * and an earlier reference time, in milliseconds.
 *
 * @param reftime Pointer to a reference time, which is updated to the current
 *                uptime upon return.
 *
 * @return Elapsed time.
 */
static inline int64_t k_uptime_delta(int64_t* reftime) {
    int64_t uptime;
    int64_t delta;

    uptime   = k_uptime_get();
    delta    = uptime - *reftime;
    *reftime = uptime;

    return (delta);
}

/**
 * @brief Read the hardware clock.
 *
 * This routine returns the current time, as measured by the system's hardware
 * clock.
 *
 * @return Current hardware clock up-counter (in cycles).
 */
static inline uint32_t k_cycle_get_32(void) {
    return arch_k_cycle_get_32();
}

/**
 * @brief Read the 64-bit hardware clock.
 *
 * This routine returns the current time in 64-bits, as measured by the
 * system's hardware clock, if available.
 *
 * @see CONFIG_TIMER_HAS_64BIT_CYCLE_COUNTER
 *
 * @return Current hardware clock up-counter (in cycles).
 */
static inline uint64_t k_cycle_get_64(void) {
    if (!IS_ENABLED(CONFIG_TIMER_HAS_64BIT_CYCLE_COUNTER)) {
        __ASSERT(0, "64-bit cycle counter not enabled on this platform. "
                    "See CONFIG_TIMER_HAS_64BIT_CYCLE_COUNTER");
        return (0);
    }

    return arch_k_cycle_get_64();
}

/**
 * @}
 */

struct k_queue {
    sys_sflist_t data_q;
    struct k_spinlock lock;
    _wait_q_t wait_q;

    Z_DECL_POLL_EVENT

    SYS_PORT_TRACING_TRACKING_FIELD(k_queue)
};

/**
 * @cond INTERNAL_HIDDEN
 */
#if (__GTEST == 0U)
#define Z_QUEUE_INITIALIZER(obj)    \
    {                               \
        .data_q = SYS_SFLIST_STATIC_INIT(&obj.data_q), \
        .lock = {},                 \
        .wait_q = Z_WAIT_Q_INIT(&obj.wait_q),   \
        Z_POLL_EVENT_OBJ_INIT(obj)  \
    }
#else /* #CUSTOM@NDRS .lock = {} -> {0} */
#define Z_QUEUE_INITIALIZER(obj)    \
    {                               \
        .data_q = SYS_SFLIST_STATIC_INIT(&obj.data_q), \
        .lock = {0},                \
        .wait_q = Z_WAIT_Q_INIT(&obj.wait_q),   \
        Z_POLL_EVENT_OBJ_INIT(obj)  \
    }
#endif

/**
 * INTERNAL_HIDDEN @endcond
 */

/**
 * @defgroup queue_apis Queue APIs
 * @ingroup kernel_apis
 * @{
 */

/**
 * @brief Initialize a queue.
 *
 * This routine initializes a queue object, prior to its first use.
 *
 * @param queue Address of the queue.
 */
__syscall void k_queue_init(struct k_queue* queue);

/**
 * @brief Cancel waiting on a queue.
 *
 * This routine causes first thread pending on @a queue, if any, to
 * return from k_queue_get() call with NULL value (as if timeout expired).
 * If the queue is being waited on by k_poll(), it will return with
 * -EINTR and K_POLL_STATE_CANCELLED state (and per above, subsequent
 * k_queue_get() will return NULL).
 *
 * @funcprops \isr_ok
 *
 * @param queue Address of the queue.
 */
__syscall void k_queue_cancel_wait(struct k_queue* queue);

/**
 * @brief Append an element to the end of a queue.
 *
 * This routine appends a data item to @a queue. A queue data item must be
 * aligned on a word boundary, and the first word of the item is reserved
 * for the kernel's use.
 *
 * @funcprops \isr_ok
 *
 * @param queue Address of the queue.
 * @param data Address of the data item.
 */
void k_queue_append(struct k_queue* queue, void* data);

/**
 * @brief Append an element to a queue.
 *
 * This routine appends a data item to @a queue. There is an implicit memory
 * allocation to create an additional temporary bookkeeping data structure from
 * the calling thread's resource pool, which is automatically freed when the
 * item is removed. The data itself is not copied.
 *
 * @funcprops \isr_ok
 *
 * @param queue Address of the queue.
 * @param data Address of the data item.
 *
 * @retval 0 on success
 * @retval -ENOMEM if there isn't sufficient RAM in the caller's resource pool
 */
__syscall int32_t k_queue_alloc_append(struct k_queue* queue, void* data);

/**
 * @brief Prepend an element to a queue.
 *
 * This routine prepends a data item to @a queue. A queue data item must be
 * aligned on a word boundary, and the first word of the item is reserved
 * for the kernel's use.
 *
 * @funcprops \isr_ok
 *
 * @param queue Address of the queue.
 * @param data Address of the data item.
 */
void k_queue_prepend(struct k_queue* queue, void* data);

/**
 * @brief Prepend an element to a queue.
 *
 * This routine prepends a data item to @a queue. There is an implicit memory
 * allocation to create an additional temporary bookkeeping data structure from
 * the calling thread's resource pool, which is automatically freed when the
 * item is removed. The data itself is not copied.
 *
 * @funcprops \isr_ok
 *
 * @param queue Address of the queue.
 * @param data Address of the data item.
 *
 * @retval 0 on success
 * @retval -ENOMEM if there isn't sufficient RAM in the caller's resource pool
 */
__syscall int32_t k_queue_alloc_prepend(struct k_queue* queue, void* data);

/**
 * @brief Inserts an element to a queue.
 *
 * This routine inserts a data item to @a queue after previous item. A queue
 * data item must be aligned on a word boundary, and the first word of
 * the item is reserved for the kernel's use.
 *
 * @funcprops \isr_ok
 *
 * @param queue Address of the queue.
 * @param prev Address of the previous data item.
 * @param data Address of the data item.
 */
void k_queue_insert(struct k_queue* queue, void* prev, void* data);

/**
 * @brief Atomically append a list of elements to a queue.
 *
 * This routine adds a list of data items to @a queue in one operation.
 * The data items must be in a singly-linked list, with the first word
 * in each data item pointing to the next data item; the list must be
 * NULL-terminated.
 *
 * @funcprops \isr_ok
 *
 * @param queue Address of the queue.
 * @param head Pointer to first node in singly-linked list.
 * @param tail Pointer to last node in singly-linked list.
 *
 * @retval 0 on success
 * @retval -EINVAL on invalid supplied data
 *
 */
int k_queue_append_list(struct k_queue* queue, void* head, void* tail);

/**
 * @brief Atomically add a list of elements to a queue.
 *
 * This routine adds a list of data items to @a queue in one operation.
 * The data items must be in a singly-linked list implemented using a
 * sys_slist_t object. Upon completion, the original list is empty.
 *
 * @funcprops \isr_ok
 *
 * @param queue Address of the queue.
 * @param list Pointer to sys_slist_t object.
 *
 * @retval 0 on success
 * @retval -EINVAL on invalid data
 */
int k_queue_merge_slist(struct k_queue* queue, sys_slist_t* list);

/**
 * @brief Get an element from a queue.
 *
 * This routine removes first data item from @a queue. The first word of the
 * data item is reserved for the kernel's use.
 *
 * @note @a timeout must be set to K_NO_WAIT if called from ISR.
 *
 * @funcprops \isr_ok
 *
 * @param queue Address of the queue.
 * @param timeout Waiting period to obtain a data item, or one of the special
 *                values K_NO_WAIT and K_FOREVER.
 *
 * @return Address of the data item if successful; NULL if returned
 * without waiting, or waiting period timed out.
 */
__syscall void* k_queue_get(struct k_queue* queue, k_timeout_t timeout);

/**
 * @brief Remove an element from a queue.
 *
 * This routine removes data item from @a queue. The first word of the
 * data item is reserved for the kernel's use. Removing elements from k_queue
 * rely on sys_slist_find_and_remove which is not a constant time operation.
 *
 * @note @a timeout must be set to K_NO_WAIT if called from ISR.
 *
 * @funcprops \isr_ok
 *
 * @param queue Address of the queue.
 * @param data Address of the data item.
 *
 * @return true if data item was removed
 */
bool k_queue_remove(struct k_queue* queue, void* data);

/**
 * @brief Append an element to a queue only if it's not present already.
 *
 * This routine appends data item to @a queue. The first word of the data
 * item is reserved for the kernel's use. Appending elements to k_queue
 * relies on sys_slist_is_node_in_list which is not a constant time operation.
 *
 * @funcprops \isr_ok
 *
 * @param queue Address of the queue.
 * @param data Address of the data item.
 *
 * @return true if data item was added, false if not
 */
bool k_queue_unique_append(struct k_queue* queue, void* data);

/**
 * @brief Query a queue to see if it has data available.
 *
 * Note that the data might be already gone by the time this function returns
 * if other threads are also trying to read from the queue.
 *
 * @funcprops \isr_ok
 *
 * @param queue Address of the queue.
 *
 * @return Non-zero if the queue is empty.
 * @return 0 if data is available.
 */
__syscall int k_queue_is_empty(struct k_queue* queue);

static inline int z_impl_k_queue_is_empty(struct k_queue* queue) {
    return (int)sys_sflist_is_empty(&queue->data_q);
}

/**
 * @brief Peek element at the head of queue.
 *
 * Return element from the head of queue without removing it.
 *
 * @param queue Address of the queue.
 *
 * @return Head element, or NULL if queue is empty.
 */
__syscall void* k_queue_peek_head(struct k_queue* queue);

/**
 * @brief Peek element at the tail of queue.
 *
 * Return element from the tail of queue without removing it.
 *
 * @param queue Address of the queue.
 *
 * @return Tail element, or NULL if queue is empty.
 */
__syscall void* k_queue_peek_tail(struct k_queue* queue);

/**
 * @brief Statically define and initialize a queue.
 *
 * The queue can be accessed outside the module where it is defined using:
 *
 * @code extern struct k_queue <name>; @endcode
 *
 * @param name Name of the queue.
 */
#define K_QUEUE_DEFINE(name) \
    STRUCT_SECTION_ITERABLE(k_queue, name) = \
        Z_QUEUE_INITIALIZER(name)

/** @} */

#ifdef CONFIG_USERSPACE
/**
 * @brief futex structure
 *
 * A k_futex is a lightweight mutual exclusion primitive designed
 * to minimize kernel involvement. Uncontended operation relies
 * only on atomic access to shared memory. k_futex are tracked as
 * kernel objects and can live in user memory so that any access
 * bypasses the kernel object permission management mechanism.
 */
struct k_futex {
    atomic_t val;
};

/**
 * @brief futex kernel data structure
 *
 * z_futex_data are the helper data structure for k_futex to complete
 * futex contended operation on kernel side, structure z_futex_data
 * of every futex object is invisible in user mode.
 */
struct z_futex_data {
    _wait_q_t wait_q;
    struct k_spinlock lock;
};

#define Z_FUTEX_DATA_INITIALIZER(obj) \
    { \
    .wait_q = Z_WAIT_Q_INIT(&obj.wait_q) \
    }

/**
 * @defgroup futex_apis FUTEX APIs
 * @ingroup kernel_apis
 * @{
 */

/**
 * @brief Pend the current thread on a futex
 *
 * Tests that the supplied futex contains the expected value, and if so,
 * goes to sleep until some other thread calls k_futex_wake() on it.
 *
 * @param futex Address of the futex.
 * @param expected Expected value of the futex, if it is different the caller
 *                 will not wait on it.
 * @param timeout Waiting period on the futex, or one of the special values
 *                K_NO_WAIT or K_FOREVER.
 * @retval -EACCES Caller does not have read access to futex address.
 * @retval -EAGAIN If the futex value did not match the expected parameter.
 * @retval -EINVAL Futex parameter address not recognized by the kernel.
 * @retval -ETIMEDOUT Thread woke up due to timeout and not a futex wakeup.
 * @retval 0 if the caller went to sleep and was woken up. The caller
 *           should check the futex's value on wakeup to determine if it needs
 *           to block again.
 */
__syscall int k_futex_wait(struct k_futex* futex, int expected,
                           k_timeout_t timeout);

/**
 * @brief Wake one/all threads pending on a futex
 *
 * Wake up the highest priority thread pending on the supplied futex, or
 * wakeup all the threads pending on the supplied futex, and the behavior
 * depends on wake_all.
 *
 * @param futex Futex to wake up pending threads.
 * @param wake_all If true, wake up all pending threads; If false,
 *                 wakeup the highest priority thread.
 * @retval -EACCES Caller does not have access to the futex address.
 * @retval -EINVAL Futex parameter address not recognized by the kernel.
 * @retval Number of threads that were woken up.
 */
__syscall int k_futex_wake(struct k_futex* futex, bool wake_all);

/** @} */
#endif

/**
 * @defgroup event_apis Event APIs
 * @ingroup kernel_apis
 * @{
 */

/**
 * Event Structure
 * @ingroup event_apis
 */

struct k_event {
    _wait_q_t wait_q;
    uint32_t  events;
    struct k_spinlock lock;

    SYS_PORT_TRACING_TRACKING_FIELD(k_event)

    #ifdef CONFIG_OBJ_CORE_EVENT
    struct k_obj_core obj_core;
    #endif
};

#define Z_EVENT_INITIALIZER(obj) \
    { \
    .wait_q = Z_WAIT_Q_INIT(&obj.wait_q), \
    .events = 0 \
    }

/**
 * @brief Initialize an event object
 *
 * This routine initializes an event object, prior to its first use.
 *
 * @param event Address of the event object.
 */
__syscall void k_event_init(struct k_event* event);

/**
 * @brief Post one or more events to an event object
 *
 * This routine posts one or more events to an event object. All tasks waiting
 * on the event object @a event whose waiting conditions become met by this
 * posting immediately unpend.
 *
 * Posting differs from setting in that posted events are merged together with
 * the current set of events tracked by the event object.
 *
 * @param event Address of the event object
 * @param events Set of events to post to @a event
 *
 * @retval Previous value of the events in @a event
 */
__syscall uint32_t k_event_post(struct k_event* event, uint32_t events);

/**
 * @brief Set the events in an event object
 *
 * This routine sets the events stored in event object to the specified value.
 * All tasks waiting on the event object @a event whose waiting conditions
 * become met by this immediately unpend.
 *
 * Setting differs from posting in that set events replace the current set of
 * events tracked by the event object.
 *
 * @param event Address of the event object
 * @param events Set of events to set in @a event
 *
 * @retval Previous value of the events in @a event
 */
__syscall uint32_t k_event_set(struct k_event* event, uint32_t events);

/**
 * @brief Set or clear the events in an event object
 *
 * This routine sets the events stored in event object to the specified value.
 * All tasks waiting on the event object @a event whose waiting conditions
 * become met by this immediately unpend. Unlike @ref k_event_set, this routine
 * allows specific event bits to be set and cleared as determined by the mask.
 *
 * @param event Address of the event object
 * @param events Set of events to set/clear in @a event
 * @param events_mask Mask to be applied to @a events
 *
 * @retval Previous value of the events in @a events_mask
 */
__syscall uint32_t k_event_set_masked(struct k_event* event, uint32_t events,
                                      uint32_t events_mask);

/**
 * @brief Clear the events in an event object
 *
 * This routine clears (resets) the specified events stored in an event object.
 *
 * @param event Address of the event object
 * @param events Set of events to clear in @a event
 *
 * @retval Previous value of the events in @a event
 */
__syscall uint32_t k_event_clear(struct k_event* event, uint32_t events);

/**
 * @brief Wait for any of the specified events
 *
 * This routine waits on event object @a event until any of the specified
 * events have been delivered to the event object, or the maximum wait time
 * @a timeout has expired. A thread may wait on up to 32 distinctly numbered
 * events that are expressed as bits in a single 32-bit word.
 *
 * @note The caller must be careful when resetting if there are multiple threads
 * waiting for the event object @a event.
 *
 * @param event Address of the event object
 * @param events Set of desired events on which to wait
 * @param reset If true, clear the set of events tracked by the event object
 *              before waiting. If false, do not clear the events.
 * @param timeout Waiting period for the desired set of events or one of the
 *                special values K_NO_WAIT and K_FOREVER.
 *
 * @retval set of matching events upon success
 * @retval 0 if matching events were not received within the specified time
 */
__syscall uint32_t k_event_wait(struct k_event* event, uint32_t events,
                                bool reset, k_timeout_t timeout);

/**
 * @brief Wait for all of the specified events
 *
 * This routine waits on event object @a event until all of the specified
 * events have been delivered to the event object, or the maximum wait time
 * @a timeout has expired. A thread may wait on up to 32 distinctly numbered
 * events that are expressed as bits in a single 32-bit word.
 *
 * @note The caller must be careful when resetting if there are multiple threads
 * waiting for the event object @a event.
 *
 * @param event Address of the event object
 * @param events Set of desired events on which to wait
 * @param reset If true, clear the set of events tracked by the event object
 *              before waiting. If false, do not clear the events.
 * @param timeout Waiting period for the desired set of events or one of the
 *                special values K_NO_WAIT and K_FOREVER.
 *
 * @retval set of matching events upon success
 * @retval 0 if matching events were not received within the specified time
 */
__syscall uint32_t k_event_wait_all(struct k_event* event, uint32_t events,
                                    bool reset, k_timeout_t timeout);

/**
 * @brief Test the events currently tracked in the event object
 *
 * @param event Address of the event object
 * @param events_mask Set of desired events to test
 *
 * @retval Current value of events in @a events_mask
 */
static inline uint32_t k_event_test(struct k_event* event, uint32_t events_mask) {
    return k_event_wait(event, events_mask, false, K_NO_WAIT);
}

/**
 * @brief Statically define and initialize an event object
 *
 * The event can be accessed outside the module where it is defined using:
 *
 * @code extern struct k_event <name>; @endcode
 *
 * @param name Name of the event object.
 */
#define K_EVENT_DEFINE(name)                                    \
    STRUCT_SECTION_ITERABLE(k_event, name) =                    \
        Z_EVENT_INITIALIZER(name);

/** @} */

struct k_fifo {
    struct k_queue _queue;

    #ifdef CONFIG_OBJ_CORE_FIFO
    struct k_obj_core obj_core;
    #endif
};

/**
 * @cond INTERNAL_HIDDEN
 */
#define Z_FIFO_INITIALIZER(obj) \
    { \
    ._queue = Z_QUEUE_INITIALIZER(obj._queue) \
    }

/**
 * INTERNAL_HIDDEN @endcond
 */

/**
 * @defgroup fifo_apis FIFO APIs
 * @ingroup kernel_apis
 * @{
 */

/**
 * @brief Initialize a FIFO queue.
 *
 * This routine initializes a FIFO queue, prior to its first use.
 *
 * @param fifo Address of the FIFO queue.
 */
#if defined(_MSC_VER) /* #CUSTOM@NDRS */
static inline void k_fifo_init(struct k_fifo* fifo) {
    k_queue_init(&fifo->_queue);
    K_OBJ_CORE_INIT(K_OBJ_CORE(fifo), _obj_type_fifo);
    K_OBJ_CORE_LINK(K_OBJ_CORE(fifo));
}
#else
#define k_fifo_init(fifo)                                       \
    ({                                                          \
        SYS_PORT_TRACING_OBJ_FUNC_ENTER(k_fifo, init, fifo);    \
        k_queue_init(&(fifo)->_queue);                          \
        K_OBJ_CORE_INIT(K_OBJ_CORE(fifo), _obj_type_fifo);      \
        K_OBJ_CORE_LINK(K_OBJ_CORE(fifo));                      \
        SYS_PORT_TRACING_OBJ_FUNC_EXIT(k_fifo, init, fifo);     \
    })
#endif

/**
 * @brief Cancel waiting on a FIFO queue.
 *
 * This routine causes first thread pending on @a fifo, if any, to
 * return from k_fifo_get() call with NULL value (as if timeout
 * expired).
 *
 * @funcprops \isr_ok
 *
 * @param fifo Address of the FIFO queue.
 */
#if defined(_MSC_VER) /* #CUSTOM@NDRS */
static inline void k_fifo_cancel_wait(struct k_fifo* fifo) {
    k_queue_cancel_wait(&fifo->_queue);
}
#else
#define k_fifo_cancel_wait(fifo)                                \
    ({                                                          \
        SYS_PORT_TRACING_OBJ_FUNC_ENTER(k_fifo, cancel_wait, fifo); \
        k_queue_cancel_wait(&(fifo)->_queue);                   \
        SYS_PORT_TRACING_OBJ_FUNC_EXIT(k_fifo, cancel_wait, fifo);  \
    })
#endif

/**
 * @brief Add an element to a FIFO queue.
 *
 * This routine adds a data item to @a fifo. A FIFO data item must be
 * aligned on a word boundary, and the first word of the item is reserved
 * for the kernel's use.
 *
 * @funcprops \isr_ok
 *
 * @param fifo Address of the FIFO.
 * @param data Address of the data item.
 */
#if defined(_MSC_VER) /* #CUSTOM@NDRS */
static inline void k_fifo_put(struct k_fifo* fifo, void* data) {
    k_queue_append(&fifo->_queue, data);
}
#else
#define k_fifo_put(fifo, data)                                  \
    ({                                                          \
        SYS_PORT_TRACING_OBJ_FUNC_ENTER(k_fifo, put, fifo, data);   \
        k_queue_append(&(fifo)->_queue, data);                  \
        SYS_PORT_TRACING_OBJ_FUNC_EXIT(k_fifo, put, fifo, data);    \
    })
#endif

/**
 * @brief Add an element to a FIFO queue.
 *
 * This routine adds a data item to @a fifo. There is an implicit memory
 * allocation to create an additional temporary bookkeeping data structure from
 * the calling thread's resource pool, which is automatically freed when the
 * item is removed. The data itself is not copied.
 *
 * @funcprops \isr_ok
 *
 * @param fifo Address of the FIFO.
 * @param data Address of the data item.
 *
 * @retval 0 on success
 * @retval -ENOMEM if there isn't sufficient RAM in the caller's resource pool
 */
#define k_fifo_alloc_put(fifo, data)                            \
    ({                                                          \
        SYS_PORT_TRACING_OBJ_FUNC_ENTER(k_fifo, alloc_put, fifo, data); \
        int fap_ret = k_queue_alloc_append(&(fifo)->_queue, data);      \
        SYS_PORT_TRACING_OBJ_FUNC_EXIT(k_fifo, alloc_put, fifo, data, fap_ret); \
        fap_ret;                                                \
    })

/**
 * @brief Atomically add a list of elements to a FIFO.
 *
 * This routine adds a list of data items to @a fifo in one operation.
 * The data items must be in a singly-linked list, with the first word of
 * each data item pointing to the next data item; the list must be
 * NULL-terminated.
 *
 * @funcprops \isr_ok
 *
 * @param fifo Address of the FIFO queue.
 * @param head Pointer to first node in singly-linked list.
 * @param tail Pointer to last node in singly-linked list.
 */
#define k_fifo_put_list(fifo, head, tail)                       \
    ({                                                          \
        SYS_PORT_TRACING_OBJ_FUNC_ENTER(k_fifo, put_list, fifo, head, tail);    \
        k_queue_append_list(&(fifo)->_queue, head, tail);       \
        SYS_PORT_TRACING_OBJ_FUNC_EXIT(k_fifo, put_list, fifo, head, tail);     \
    })

/**
 * @brief Atomically add a list of elements to a FIFO queue.
 *
 * This routine adds a list of data items to @a fifo in one operation.
 * The data items must be in a singly-linked list implemented using a
 * sys_slist_t object. Upon completion, the sys_slist_t object is invalid
 * and must be re-initialized via sys_slist_init().
 *
 * @funcprops \isr_ok
 *
 * @param fifo Address of the FIFO queue.
 * @param list Pointer to sys_slist_t object.
 */
#define k_fifo_put_slist(fifo, list)                            \
    ({                                                          \
        SYS_PORT_TRACING_OBJ_FUNC_ENTER(k_fifo, put_slist, fifo, list); \
        k_queue_merge_slist(&(fifo)->_queue, list);             \
        SYS_PORT_TRACING_OBJ_FUNC_EXIT(k_fifo, put_slist, fifo, list);  \
    })

/**
 * @brief Get an element from a FIFO queue.
 *
 * This routine removes a data item from @a fifo in a "first in, first out"
 * manner. The first word of the data item is reserved for the kernel's use.
 *
 * @note @a timeout must be set to K_NO_WAIT if called from ISR.
 *
 * @funcprops \isr_ok
 *
 * @param fifo Address of the FIFO queue.
 * @param timeout Waiting period to obtain a data item,
 *                or one of the special values K_NO_WAIT and K_FOREVER.
 *
 * @return Address of the data item if successful; NULL if returned
 * without waiting, or waiting period timed out.
 */
#if defined(_MSC_VER) /* #CUSTOM@NDRS */
static inline void* k_fifo_get(struct k_fifo* fifo, k_timeout_t timeout) {
    void* fg_ret = k_queue_get(&fifo->_queue, timeout);

    return (fg_ret);
}
#else
#define k_fifo_get(fifo, timeout)                               \
    ({                                                          \
        SYS_PORT_TRACING_OBJ_FUNC_ENTER(k_fifo, get, fifo, timeout);    \
        void* fg_ret = k_queue_get(&(fifo)->_queue, timeout);   \
        SYS_PORT_TRACING_OBJ_FUNC_EXIT(k_fifo, get, fifo, timeout, fg_ret); \
        fg_ret;                                                 \
    })
#endif

/**
 * @brief Query a FIFO queue to see if it has data available.
 *
 * Note that the data might be already gone by the time this function returns
 * if other threads is also trying to read from the FIFO.
 *
 * @funcprops \isr_ok
 *
 * @param fifo Address of the FIFO queue.
 *
 * @return Non-zero if the FIFO queue is empty.
 * @return 0 if data is available.
 */
#define k_fifo_is_empty(fifo) \
    k_queue_is_empty(&(fifo)->_queue)

/**
 * @brief Peek element at the head of a FIFO queue.
 *
 * Return element from the head of FIFO queue without removing it. A usecase
 * for this is if elements of the FIFO object are themselves containers. Then
 * on each iteration of processing, a head container will be peeked,
 * and some data processed out of it, and only if the container is empty,
 * it will be completely remove from the FIFO queue.
 *
 * @param fifo Address of the FIFO queue.
 *
 * @return Head element, or NULL if the FIFO queue is empty.
 */
#if defined(_MSC_VER) /* #CUSTOM@NDRS */
static inline void* k_fifo_peek_head(struct k_fifo* fifo) {
    void* fph_ret = k_queue_peek_head(&fifo->_queue); 

    return (fph_ret);
}
#else
#define k_fifo_peek_head(fifo)                                  \
    ({                                                          \
        SYS_PORT_TRACING_OBJ_FUNC_ENTER(k_fifo, peek_head, fifo);   \
        void* fph_ret = k_queue_peek_head(&(fifo)->_queue);     \
        SYS_PORT_TRACING_OBJ_FUNC_EXIT(k_fifo, peek_head, fifo, fph_ret);   \
        fph_ret;                                                \
    })
#endif

/**
 * @brief Peek element at the tail of FIFO queue.
 *
 * Return element from the tail of FIFO queue (without removing it). A usecase
 * for this is if elements of the FIFO queue are themselves containers. Then
 * it may be useful to add more data to the last container in a FIFO queue.
 *
 * @param fifo Address of the FIFO queue.
 *
 * @return Tail element, or NULL if a FIFO queue is empty.
 */
#if defined(_MSC_VER) /* #CUSTOM@NDRS */
static inline void* k_fifo_peek_tail(struct k_fifo* fifo) {
    void* fpt_ret = k_queue_peek_tail(&fifo->_queue);

    return (fpt_ret);
}
#else
#define k_fifo_peek_tail(fifo)                                  \
    ({                                                          \
        SYS_PORT_TRACING_OBJ_FUNC_ENTER(k_fifo, peek_tail, fifo);   \
        void* fpt_ret = k_queue_peek_tail(&(fifo)->_queue);     \
        SYS_PORT_TRACING_OBJ_FUNC_EXIT(k_fifo, peek_tail, fifo, fpt_ret);   \
        fpt_ret;                                                \
    })
#endif

/**
 * @brief Statically define and initialize a FIFO queue.
 *
 * The FIFO queue can be accessed outside the module where it is defined using:
 *
 * @code extern struct k_fifo <name>; @endcode
 *
 * @param name Name of the FIFO queue.
 */
#define K_FIFO_DEFINE(name) \
    STRUCT_SECTION_ITERABLE(k_fifo, name) = \
        Z_FIFO_INITIALIZER(name)

/** @} */

struct k_lifo {
    struct k_queue _queue;

    #ifdef CONFIG_OBJ_CORE_LIFO
    struct k_obj_core obj_core;
    #endif
};

/**
 * @cond INTERNAL_HIDDEN
 */

#define Z_LIFO_INITIALIZER(obj) \
    { \
    ._queue = Z_QUEUE_INITIALIZER(obj._queue) \
    }

/**
 * INTERNAL_HIDDEN @endcond
 */

/**
 * @defgroup lifo_apis LIFO APIs
 * @ingroup kernel_apis
 * @{
 */

/**
 * @brief Initialize a LIFO queue.
 *
 * This routine initializes a LIFO queue object, prior to its first use.
 *
 * @param lifo Address of the LIFO queue.
 */
#define k_lifo_init(lifo)                                       \
    ({                                                          \
        SYS_PORT_TRACING_OBJ_FUNC_ENTER(k_lifo, init, lifo);    \
        k_queue_init(&(lifo)->_queue);                          \
        K_OBJ_CORE_INIT(K_OBJ_CORE(lifo), _obj_type_lifo);      \
        K_OBJ_CORE_LINK(K_OBJ_CORE(lifo));                      \
        SYS_PORT_TRACING_OBJ_FUNC_EXIT(k_lifo, init, lifo);     \
    })

/**
 * @brief Add an element to a LIFO queue.
 *
 * This routine adds a data item to @a lifo. A LIFO queue data item must be
 * aligned on a word boundary, and the first word of the item is
 * reserved for the kernel's use.
 *
 * @funcprops \isr_ok
 *
 * @param lifo Address of the LIFO queue.
 * @param data Address of the data item.
 */
#if defined(_MSC_VER) /* #CUSTOM@NDRS */
static inline void k_lifo_put(struct k_lifo* lifo, struct net_buf* data) {
    SYS_PORT_TRACING_OBJ_FUNC_ENTER(k_lifo, put, lifo, data);
    k_queue_prepend(&lifo->_queue, data);
    SYS_PORT_TRACING_OBJ_FUNC_EXIT(k_lifo, put, lifo, data);
}
#else
#define k_lifo_put(lifo, data)                                  \
    ({                                                          \
        SYS_PORT_TRACING_OBJ_FUNC_ENTER(k_lifo, put, lifo, data);   \
        k_queue_prepend(&(lifo)->_queue, data);                 \
        SYS_PORT_TRACING_OBJ_FUNC_EXIT(k_lifo, put, lifo, data);\
    })
#endif

/**
 * @brief Add an element to a LIFO queue.
 *
 * This routine adds a data item to @a lifo. There is an implicit memory
 * allocation to create an additional temporary bookkeeping data structure from
 * the calling thread's resource pool, which is automatically freed when the
 * item is removed. The data itself is not copied.
 *
 * @funcprops \isr_ok
 *
 * @param lifo Address of the LIFO.
 * @param data Address of the data item.
 *
 * @retval 0 on success
 * @retval -ENOMEM if there isn't sufficient RAM in the caller's resource pool
 */
#define k_lifo_alloc_put(lifo, data)                            \
    ({                                                          \
        SYS_PORT_TRACING_OBJ_FUNC_ENTER(k_lifo, alloc_put, lifo, data); \
        int lap_ret = k_queue_alloc_prepend(&(lifo)->_queue, data);     \
        SYS_PORT_TRACING_OBJ_FUNC_EXIT(k_lifo, alloc_put, lifo, data, lap_ret); \
        lap_ret;                                                \
    })

/**
 * @brief Get an element from a LIFO queue.
 *
 * This routine removes a data item from @a LIFO in a "last in, first out"
 * manner. The first word of the data item is reserved for the kernel's use.
 *
 * @note @a timeout must be set to K_NO_WAIT if called from ISR.
 *
 * @funcprops \isr_ok
 *
 * @param lifo Address of the LIFO queue.
 * @param timeout Waiting period to obtain a data item,
 *                or one of the special values K_NO_WAIT and K_FOREVER.
 *
 * @return Address of the data item if successful; NULL if returned
 * without waiting, or waiting period timed out.
 */
#if defined(_MSC_VER) /* #CUSTOM@NDRS */
static inline void* k_lifo_get(struct k_lifo* lifo, k_timeout_t timeout) {
    SYS_PORT_TRACING_OBJ_FUNC_ENTER(k_lifo, get, lifo, timeout);
    void* lg_ret = k_queue_get(&lifo->_queue, timeout);
    SYS_PORT_TRACING_OBJ_FUNC_EXIT(k_lifo, get, lifo, timeout, lg_ret);

    return (lg_ret);
}
#else
#define k_lifo_get(lifo, timeout)                               \
    ({                                                          \
        SYS_PORT_TRACING_OBJ_FUNC_ENTER(k_lifo, get, lifo, timeout);    \
        void* lg_ret = k_queue_get(&(lifo)->_queue, timeout);   \
        SYS_PORT_TRACING_OBJ_FUNC_EXIT(k_lifo, get, lifo, timeout, lg_ret); \
        lg_ret;                                                 \
    })
#endif

/**
 * @brief Statically define and initialize a LIFO queue.
 *
 * The LIFO queue can be accessed outside the module where it is defined using:
 *
 * @code extern struct k_lifo <name>; @endcode
 *
 * @param name Name of the fifo.
 */
#define K_LIFO_DEFINE(name) \
    STRUCT_SECTION_ITERABLE(k_lifo, name) = \
            Z_LIFO_INITIALIZER(name)

/** @} */

/**
 * @cond INTERNAL_HIDDEN
 */
#define K_STACK_FLAG_ALLOC      ((uint8_t)1)                    /* Buffer was allocated */

typedef uintptr_t stack_data_t;

struct k_stack {
    _wait_q_t wait_q;
    struct k_spinlock lock;
    stack_data_t* base;
    stack_data_t* next;
    stack_data_t* top;
    uint8_t flags;

    SYS_PORT_TRACING_TRACKING_FIELD(k_stack)

    #ifdef CONFIG_OBJ_CORE_STACK
    struct k_obj_core obj_core;
    #endif
};

#define Z_STACK_INITIALIZER(obj, stack_buffer, stack_num_entries) \
    { \
    .wait_q = Z_WAIT_Q_INIT(&obj.wait_q),   \
    .base = stack_buffer, \
    .next = stack_buffer, \
    .top  = stack_buffer + stack_num_entries, \
    }

/**
 * INTERNAL_HIDDEN @endcond
 */

/**
 * @defgroup stack_apis Stack APIs
 * @ingroup kernel_apis
 * @{
 */

/**
 * @brief Initialize a stack.
 *
 * This routine initializes a stack object, prior to its first use.
 *
 * @param stack Address of the stack.
 * @param buffer Address of array used to hold stacked values.
 * @param num_entries Maximum number of values that can be stacked.
 */
void k_stack_init(struct k_stack* stack,
                  stack_data_t* buffer, uint32_t num_entries);

/**
 * @brief Initialize a stack.
 *
 * This routine initializes a stack object, prior to its first use. Internal
 * buffers will be allocated from the calling thread's resource pool.
 * This memory will be released if k_stack_cleanup() is called, or
 * userspace is enabled and the stack object loses all references to it.
 *
 * @param stack Address of the stack.
 * @param num_entries Maximum number of values that can be stacked.
 *
 * @return -ENOMEM if memory couldn't be allocated
 */

__syscall int32_t k_stack_alloc_init(struct k_stack* stack,
                                     uint32_t num_entries);

/**
 * @brief Release a stack's allocated buffer
 *
 * If a stack object was given a dynamically allocated buffer via
 * k_stack_alloc_init(), this will free it. This function does nothing
 * if the buffer wasn't dynamically allocated.
 *
 * @param stack Address of the stack.
 * @retval 0 on success
 * @retval -EAGAIN when object is still in use
 */
int k_stack_cleanup(struct k_stack* stack);

/**
 * @brief Push an element onto a stack.
 *
 * This routine adds a stack_data_t value @a data to @a stack.
 *
 * @funcprops \isr_ok
 *
 * @param stack Address of the stack.
 * @param data Value to push onto the stack.
 *
 * @retval 0 on success
 * @retval -ENOMEM if stack is full
 */
__syscall int k_stack_push(struct k_stack* stack, stack_data_t data);

/**
 * @brief Pop an element from a stack.
 *
 * This routine removes a stack_data_t value from @a stack in a "last in,
 * first out" manner and stores the value in @a data.
 *
 * @note @a timeout must be set to K_NO_WAIT if called from ISR.
 *
 * @funcprops \isr_ok
 *
 * @param stack Address of the stack.
 * @param data Address of area to hold the value popped from the stack.
 * @param timeout Waiting period to obtain a value,
 *                or one of the special values K_NO_WAIT and
 *                K_FOREVER.
 *
 * @retval 0 Element popped from stack.
 * @retval -EBUSY Returned without waiting.
 * @retval -EAGAIN Waiting period timed out.
 */
__syscall int k_stack_pop(struct k_stack* stack, stack_data_t* data,
                          k_timeout_t timeout);

/**
 * @brief Statically define and initialize a stack
 *
 * The stack can be accessed outside the module where it is defined using:
 *
 * @code extern struct k_stack <name>; @endcode
 *
 * @param name Name of the stack.
 * @param stack_num_entries Maximum number of values that can be stacked.
 */
#define K_STACK_DEFINE(name, stack_num_entries)                 \
    stack_data_t __noinit                                       \
        _k_stack_buf_##name[stack_num_entries];                 \
    STRUCT_SECTION_ITERABLE(k_stack, name) =                    \
        Z_STACK_INITIALIZER(name, _k_stack_buf_##name,          \
                            stack_num_entries)

/** @} */

/**
 * @cond INTERNAL_HIDDEN
 */

struct k_work;
struct k_work_q;
struct k_work_queue_config;
extern struct k_work_q k_sys_work_q;

/**
 * INTERNAL_HIDDEN @endcond
 */

/**
 * @defgroup mutex_apis Mutex APIs
 * @ingroup kernel_apis
 * @{
 */

/**
 * Mutex Structure
 * @ingroup mutex_apis
 */
struct k_mutex {
    /** Mutex wait queue */
    _wait_q_t wait_q;

    /** Mutex owner */
    struct k_thread* owner;

    /** Current lock count */
    uint32_t lock_count;

    /** Original thread priority */
    int owner_orig_prio;

    SYS_PORT_TRACING_TRACKING_FIELD(k_mutex)

    #ifdef CONFIG_OBJ_CORE_MUTEX
    struct k_obj_core obj_core;
    #endif
};

/**
 * @cond INTERNAL_HIDDEN
 */
#define Z_MUTEX_INITIALIZER(obj) \
    { \
    .wait_q = Z_WAIT_Q_INIT(&obj.wait_q), \
    .owner = NULL, \
    .lock_count = 0, \
    .owner_orig_prio = K_LOWEST_APPLICATION_THREAD_PRIO, \
    }

/**
 * INTERNAL_HIDDEN @endcond
 */

/**
 * @brief Statically define and initialize a mutex.
 *
 * The mutex can be accessed outside the module where it is defined using:
 *
 * @code extern struct k_mutex <name>; @endcode
 *
 * @param name Name of the mutex.
 */
#define K_MUTEX_DEFINE(name) \
    STRUCT_SECTION_ITERABLE(k_mutex, name) = \
        Z_MUTEX_INITIALIZER(name)

/**
 * @brief Initialize a mutex.
 *
 * This routine initializes a mutex object, prior to its first use.
 *
 * Upon completion, the mutex is available and does not have an owner.
 *
 * @param mutex Address of the mutex.
 *
 * @retval 0 Mutex object created
 *
 */
__syscall int k_mutex_init(struct k_mutex* mutex);

/**
 * @brief Lock a mutex.
 *
 * This routine locks @a mutex. If the mutex is locked by another thread,
 * the calling thread waits until the mutex becomes available or until
 * a timeout occurs.
 *
 * A thread is permitted to lock a mutex it has already locked. The operation
 * completes immediately and the lock count is increased by 1.
 *
 * Mutexes may not be locked in ISRs.
 *
 * @param mutex Address of the mutex.
 * @param timeout Waiting period to lock the mutex,
 *                or one of the special values K_NO_WAIT and
 *                K_FOREVER.
 *
 * @retval 0 Mutex locked.
 * @retval -EBUSY Returned without waiting.
 * @retval -EAGAIN Waiting period timed out.
 */
__syscall int k_mutex_lock(struct k_mutex* mutex, k_timeout_t timeout);

/**
 * @brief Unlock a mutex.
 *
 * This routine unlocks @a mutex. The mutex must already be locked by the
 * calling thread.
 *
 * The mutex cannot be claimed by another thread until it has been unlocked by
 * the calling thread as many times as it was previously locked by that
 * thread.
 *
 * Mutexes may not be unlocked in ISRs, as mutexes must only be manipulated
 * in thread context due to ownership and priority inheritance semantics.
 *
 * @param mutex Address of the mutex.
 *
 * @retval 0 Mutex unlocked.
 * @retval -EPERM The current thread does not own the mutex
 * @retval -EINVAL The mutex is not locked
 *
 */
__syscall int k_mutex_unlock(struct k_mutex* mutex);

/**
 * @}
 */

struct k_condvar {
    _wait_q_t wait_q;

    #ifdef CONFIG_OBJ_CORE_CONDVAR
    struct k_obj_core obj_core;
    #endif
};

#define Z_CONDVAR_INITIALIZER(obj)                              \
    {                                                           \
        .wait_q = Z_WAIT_Q_INIT(&obj.wait_q),                   \
    }

/**
 * @defgroup condvar_apis Condition Variables APIs
 * @ingroup kernel_apis
 * @{
 */

/**
 * @brief Initialize a condition variable
 *
 * @param condvar pointer to a @p k_condvar structure
 * @retval 0 Condition variable created successfully
 */
__syscall int k_condvar_init(struct k_condvar* condvar);

/**
 * @brief Signals one thread that is pending on the condition variable
 *
 * @param condvar pointer to a @p k_condvar structure
 * @retval 0 On success
 */
__syscall int k_condvar_signal(struct k_condvar* condvar);

/**
 * @brief Unblock all threads that are pending on the condition
 * variable
 *
 * @param condvar pointer to a @p k_condvar structure
 * @return An integer with number of woken threads on success
 */
__syscall int k_condvar_broadcast(struct k_condvar* condvar);

/**
 * @brief Waits on the condition variable releasing the mutex lock
 *
 * Atomically releases the currently owned mutex, blocks the current thread
 * waiting on the condition variable specified by @a condvar,
 * and finally acquires the mutex again.
 *
 * The waiting thread unblocks only after another thread calls
 * k_condvar_signal, or k_condvar_broadcast with the same condition variable.
 *
 * @param condvar pointer to a @p k_condvar structure
 * @param mutex Address of the mutex.
 * @param timeout Waiting period for the condition variable
 *                or one of the special values K_NO_WAIT and K_FOREVER.
 * @retval 0 On success
 * @retval -EAGAIN Waiting period timed out.
 */
__syscall int k_condvar_wait(struct k_condvar* condvar, struct k_mutex* mutex,
                             k_timeout_t timeout);

/**
 * @brief Statically define and initialize a condition variable.
 *
 * The condition variable can be accessed outside the module where it is
 * defined using:
 *
 * @code extern struct k_condvar <name>; @endcode
 *
 * @param name Name of the condition variable.
 */
#define K_CONDVAR_DEFINE(name)                                  \
    STRUCT_SECTION_ITERABLE(k_condvar, name) =                  \
        Z_CONDVAR_INITIALIZER(name)
/**
 * @}
 */

/**
 * @cond INTERNAL_HIDDEN
 */

struct k_sem {
    _wait_q_t    wait_q;
    unsigned int count;
    unsigned int limit;

    Z_DECL_POLL_EVENT

    SYS_PORT_TRACING_TRACKING_FIELD(k_sem)

    #ifdef CONFIG_OBJ_CORE_SEM
    struct k_obj_core obj_core;
    #endif
};

#define Z_SEM_INITIALIZER(obj, initial_count, count_limit) \
    { \
    .wait_q = Z_WAIT_Q_INIT(&obj.wait_q), \
    .count  = initial_count,    \
    .limit  = count_limit,      \
    Z_POLL_EVENT_OBJ_INIT(obj)  \
    }

/**
 * INTERNAL_HIDDEN @endcond
 */

/**
 * @defgroup semaphore_apis Semaphore APIs
 * @ingroup kernel_apis
 * @{
 */

/**
 * @brief Maximum limit value allowed for a semaphore.
 *
 * This is intended for use when a semaphore does not have
 * an explicit maximum limit, and instead is just used for
 * counting purposes.
 *
 */
#define K_SEM_MAX_LIMIT UINT_MAX

/**
 * @brief Initialize a semaphore.
 *
 * This routine initializes a semaphore object, prior to its first use.
 *
 * @param sem Address of the semaphore.
 * @param initial_count Initial semaphore count.
 * @param limit Maximum permitted semaphore count.
 *
 * @see K_SEM_MAX_LIMIT
 *
 * @retval 0 Semaphore created successfully
 * @retval -EINVAL Invalid values
 *
 */
__syscall int k_sem_init(struct k_sem* sem, unsigned int initial_count,
                         unsigned int limit);

/**
 * @brief Take a semaphore.
 *
 * This routine takes @a sem.
 *
 * @note @a timeout must be set to K_NO_WAIT if called from ISR.
 *
 * @funcprops \isr_ok
 *
 * @param sem Address of the semaphore.
 * @param timeout Waiting period to take the semaphore,
 *                or one of the special values K_NO_WAIT and K_FOREVER.
 *
 * @retval 0 Semaphore taken.
 * @retval -EBUSY Returned without waiting.
 * @retval -EAGAIN Waiting period timed out,
 *                 or the semaphore was reset during the waiting period.
 */
__syscall int k_sem_take(struct k_sem* sem, k_timeout_t timeout);

/**
 * @brief Give a semaphore.
 *
 * This routine gives @a sem, unless the semaphore is already at its maximum
 * permitted count.
 *
 * @funcprops \isr_ok
 *
 * @param sem Address of the semaphore.
 */
__syscall void k_sem_give(struct k_sem* sem);

/**
 * @brief Resets a semaphore's count to zero.
 *
 * This routine sets the count of @a sem to zero.
 * Any outstanding semaphore takes will be aborted
 * with -EAGAIN.
 *
 * @param sem Address of the semaphore.
 */
__syscall void k_sem_reset(struct k_sem* sem);

/**
 * @brief Get a semaphore's count.
 *
 * This routine returns the current count of @a sem.
 *
 * @param sem Address of the semaphore.
 *
 * @return Current semaphore count.
 */
__syscall unsigned int k_sem_count_get(struct k_sem* sem);

/**
 * @internal
 */
static inline unsigned int z_impl_k_sem_count_get(struct k_sem* sem) {
    return sem->count;
}

/**
 * @brief Statically define and initialize a semaphore.
 *
 * The semaphore can be accessed outside the module where it is defined using:
 *
 * @code extern struct k_sem <name>; @endcode
 *
 * @param name Name of the semaphore.
 * @param initial_count Initial semaphore count.
 * @param count_limit Maximum permitted semaphore count.
 */
#define K_SEM_DEFINE(name, initial_count, count_limit) \
    STRUCT_SECTION_ITERABLE(k_sem, name) = \
        Z_SEM_INITIALIZER(name, initial_count, count_limit); \
    BUILD_ASSERT(((count_limit) != 0) && \
                 ((initial_count) <= (count_limit)) && \
                 ((count_limit) <= K_SEM_MAX_LIMIT));

/** @} */

/**
 * @cond INTERNAL_HIDDEN
 */

struct k_work_delayable;
struct k_work_sync;

/**
 * INTERNAL_HIDDEN @endcond
 */

/**
 * @defgroup workqueue_apis Work Queue APIs
 * @ingroup kernel_apis
 * @{
 */

/** @brief The signature for a work item handler function.
 *
 * The function will be invoked by the thread animating a work queue.
 *
 * @param work the work item that provided the handler.
 */
typedef void (*k_work_handler_t)(struct k_work* work);

/** @brief Initialize a (non-delayable) work structure.
 *
 * This must be invoked before submitting a work structure for the first time.
 * It need not be invoked again on the same work structure.  It can be
 * re-invoked to change the associated handler, but this must be done when the
 * work item is idle.
 *
 * @funcprops \isr_ok
 *
 * @param work the work structure to be initialized.
 *
 * @param handler the handler to be invoked by the work item.
 */
void k_work_init(struct k_work* work,
                 k_work_handler_t handler);

/** @brief Busy state flags from the work item.
 *
 * A zero return value indicates the work item appears to be idle.
 *
 * @note This is a live snapshot of state, which may change before the result
 * is checked.  Use locks where appropriate.
 *
 * @funcprops \isr_ok
 *
 * @param work pointer to the work item.
 *
 * @return a mask of flags K_WORK_DELAYED, K_WORK_QUEUED,
 * K_WORK_RUNNING, K_WORK_CANCELING, and K_WORK_FLUSHING.
 */
int k_work_busy_get(const struct k_work* work);

/** @brief Test whether a work item is currently pending.
 *
 * Wrapper to determine whether a work item is in a non-idle dstate.
 *
 * @note This is a live snapshot of state, which may change before the result
 * is checked.  Use locks where appropriate.
 *
 * @funcprops \isr_ok
 *
 * @param work pointer to the work item.
 *
 * @return true if and only if k_work_busy_get() returns a non-zero value.
 */
static inline bool k_work_is_pending(const struct k_work* work);

/** @brief Submit a work item to a queue.
 *
 * @param queue pointer to the work queue on which the item should run.  If
 * NULL the queue from the most recent submission will be used.
 *
 * @funcprops \isr_ok
 *
 * @param work pointer to the work item.
 *
 * @retval 0 if work was already submitted to a queue
 * @retval 1 if work was not submitted and has been queued to @p queue
 * @retval 2 if work was running and has been queued to the queue that was
 * running it
 * @retval -EBUSY
 * * if work submission was rejected because the work item is cancelling; or
 * * @p queue is draining; or
 * * @p queue is plugged.
 * @retval -EINVAL if @p queue is null and the work item has never been run.
 * @retval -ENODEV if @p queue has not been started.
 */
int k_work_submit_to_queue(struct k_work_q* queue,
                           struct k_work* work);

/** @brief Submit a work item to the system queue.
 *
 * @funcprops \isr_ok
 *
 * @param work pointer to the work item.
 *
 * @return as with k_work_submit_to_queue().
 */
int k_work_submit(struct k_work* work);

/** @brief Wait for last-submitted instance to complete.
 *
 * Resubmissions may occur while waiting, including chained submissions (from
 * within the handler).
 *
 * @note Be careful of caller and work queue thread relative priority.  If
 * this function sleeps it will not return until the work queue thread
 * completes the tasks that allow this thread to resume.
 *
 * @note Behavior is undefined if this function is invoked on @p work from a
 * work queue running @p work.
 *
 * @param work pointer to the work item.
 *
 * @param sync pointer to an opaque item containing state related to the
 * pending cancellation.  The object must persist until the call returns, and
 * be accessible from both the caller thread and the work queue thread.  The
 * object must not be used for any other flush or cancel operation until this
 * one completes.  On architectures with CONFIG_KERNEL_COHERENCE the object
 * must be allocated in coherent memory.
 *
 * @retval true if call had to wait for completion
 * @retval false if work was already idle
 */
bool k_work_flush(struct k_work* work,
                  struct k_work_sync* sync);

/** @brief Cancel a work item.
 *
 * This attempts to prevent a pending (non-delayable) work item from being
 * processed by removing it from the work queue.  If the item is being
 * processed, the work item will continue to be processed, but resubmissions
 * are rejected until cancellation completes.
 *
 * If this returns zero cancellation is complete, otherwise something
 * (probably a work queue thread) is still referencing the item.
 *
 * See also k_work_cancel_sync().
 *
 * @funcprops \isr_ok
 *
 * @param work pointer to the work item.
 *
 * @return the k_work_busy_get() status indicating the state of the item after all
 * cancellation steps performed by this call are completed.
 */
int k_work_cancel(struct k_work* work);

/** @brief Cancel a work item and wait for it to complete.
 *
 * Same as k_work_cancel() but does not return until cancellation is complete.
 * This can be invoked by a thread after k_work_cancel() to synchronize with a
 * previous cancellation.
 *
 * On return the work structure will be idle unless something submits it after
 * the cancellation was complete.
 *
 * @note Be careful of caller and work queue thread relative priority.  If
 * this function sleeps it will not return until the work queue thread
 * completes the tasks that allow this thread to resume.
 *
 * @note Behavior is undefined if this function is invoked on @p work from a
 * work queue running @p work.
 *
 * @param work pointer to the work item.
 *
 * @param sync pointer to an opaque item containing state related to the
 * pending cancellation.  The object must persist until the call returns, and
 * be accessible from both the caller thread and the work queue thread.  The
 * object must not be used for any other flush or cancel operation until this
 * one completes.  On architectures with CONFIG_KERNEL_COHERENCE the object
 * must be allocated in coherent memory.
 *
 * @retval true if work was pending (call had to wait for cancellation of a
 * running handler to complete, or scheduled or submitted operations were
 * cancelled);
 * @retval false otherwise
 */
bool k_work_cancel_sync(struct k_work* work, struct k_work_sync* sync);

/** @brief Initialize a work queue structure.
 *
 * This must be invoked before starting a work queue structure for the first time.
 * It need not be invoked again on the same work queue structure.
 *
 * @funcprops \isr_ok
 *
 * @param queue the queue structure to be initialized.
 */
void k_work_queue_init(struct k_work_q* queue);

/** @brief Initialize a work queue.
 *
 * This configures the work queue thread and starts it running.  The function
 * should not be re-invoked on a queue.
 *
 * @param queue pointer to the queue structure. It must be initialized
 *        in zeroed/bss memory or with @ref k_work_queue_init before
 *        use.
 *
 * @param stack pointer to the work thread stack area.
 *
 * @param stack_size size of the the work thread stack area, in bytes.
 *
 * @param prio initial thread priority
 *
 * @param cfg optional additional configuration parameters.  Pass @c
 * NULL if not required, to use the defaults documented in
 * k_work_queue_config.
 */
void k_work_queue_start(struct k_work_q* queue,
                        k_thread_stack_t* stack, size_t stack_size,
                        int prio, const struct k_work_queue_config* cfg);

/** @brief Access the thread that animates a work queue.
 *
 * This is necessary to grant a work queue thread access to things the work
 * items it will process are expected to use.
 *
 * @param queue pointer to the queue structure.
 *
 * @return the thread associated with the work queue.
 */
static inline k_tid_t k_work_queue_thread_get(struct k_work_q* queue);

/** @brief Wait until the work queue has drained, optionally plugging it.
 *
 * This blocks submission to the work queue except when coming from queue
 * thread, and blocks the caller until no more work items are available in the
 * queue.
 *
 * If @p plug is true then submission will continue to be blocked after the
 * drain operation completes until k_work_queue_unplug() is invoked.
 *
 * Note that work items that are delayed are not yet associated with their
 * work queue.  They must be cancelled externally if a goal is to ensure the
 * work queue remains empty.  The @p plug feature can be used to prevent
 * delayed items from being submitted after the drain completes.
 *
 * @param queue pointer to the queue structure.
 *
 * @param plug if true the work queue will continue to block new submissions
 * after all items have drained.
 *
 * @retval 1 if call had to wait for the drain to complete
 * @retval 0 if call did not have to wait
 * @retval negative if wait was interrupted or failed
 */
int k_work_queue_drain(struct k_work_q* queue, bool plug);

/** @brief Release a work queue to accept new submissions.
 *
 * This releases the block on new submissions placed when k_work_queue_drain()
 * is invoked with the @p plug option enabled.  If this is invoked before the
 * drain completes new items may be submitted as soon as the drain completes.
 *
 * @funcprops \isr_ok
 *
 * @param queue pointer to the queue structure.
 *
 * @retval 0 if successfully unplugged
 * @retval -EALREADY if the work queue was not plugged.
 */
int k_work_queue_unplug(struct k_work_q* queue);

/** @brief Initialize a delayable work structure.
 *
 * This must be invoked before scheduling a delayable work structure for the
 * first time.  It need not be invoked again on the same work structure.  It
 * can be re-invoked to change the associated handler, but this must be done
 * when the work item is idle.
 *
 * @funcprops \isr_ok
 *
 * @param dwork the delayable work structure to be initialized.
 *
 * @param handler the handler to be invoked by the work item.
 */
void k_work_init_delayable(struct k_work_delayable* dwork,
                           k_work_handler_t handler);

/**
 * @brief Get the parent delayable work structure from a work pointer.
 *
 * This function is necessary when a @c k_work_handler_t function is passed to
 * k_work_schedule_for_queue() and the handler needs to access data from the
 * container of the containing `k_work_delayable`.
 *
 * @param work Address passed to the work handler
 *
 * @return Address of the containing @c k_work_delayable structure.
 */
static inline struct k_work_delayable*
k_work_delayable_from_work(struct k_work* work);

/** @brief Busy state flags from the delayable work item.
 *
 * @funcprops \isr_ok
 *
 * @note This is a live snapshot of state, which may change before the result
 * can be inspected.  Use locks where appropriate.
 *
 * @param dwork pointer to the delayable work item.
 *
 * @return a mask of flags K_WORK_DELAYED, K_WORK_QUEUED, K_WORK_RUNNING,
 * K_WORK_CANCELING, and K_WORK_FLUSHING.  A zero return value indicates the
 * work item appears to be idle.
 */
int k_work_delayable_busy_get(const struct k_work_delayable* dwork);

/** @brief Test whether a delayed work item is currently pending.
 *
 * Wrapper to determine whether a delayed work item is in a non-idle state.
 *
 * @note This is a live snapshot of state, which may change before the result
 * can be inspected.  Use locks where appropriate.
 *
 * @funcprops \isr_ok
 *
 * @param dwork pointer to the delayable work item.
 *
 * @return true if and only if k_work_delayable_busy_get() returns a non-zero
 * value.
 */
static inline bool k_work_delayable_is_pending(
    const struct k_work_delayable* dwork);

/** @brief Get the absolute tick count at which a scheduled delayable work
 * will be submitted.
 *
 * @note This is a live snapshot of state, which may change before the result
 * can be inspected.  Use locks where appropriate.
 *
 * @funcprops \isr_ok
 *
 * @param dwork pointer to the delayable work item.
 *
 * @return the tick count when the timer that will schedule the work item will
 * expire, or the current tick count if the work is not scheduled.
 */
static inline k_ticks_t k_work_delayable_expires_get(
    const struct k_work_delayable* dwork);

/** @brief Get the number of ticks until a scheduled delayable work will be
 * submitted.
 *
 * @note This is a live snapshot of state, which may change before the result
 * can be inspected.  Use locks where appropriate.
 *
 * @funcprops \isr_ok
 *
 * @param dwork pointer to the delayable work item.
 *
 * @return the number of ticks until the timer that will schedule the work
 * item will expire, or zero if the item is not scheduled.
 */
static inline k_ticks_t k_work_delayable_remaining_get(
    const struct k_work_delayable* dwork);

/** @brief Submit an idle work item to a queue after a delay.
 *
 * Unlike k_work_reschedule_for_queue() this is a no-op if the work item is
 * already scheduled or submitted, even if @p delay is @c K_NO_WAIT.
 *
 * @funcprops \isr_ok
 *
 * @param queue the queue on which the work item should be submitted after the
 * delay.
 *
 * @param dwork pointer to the delayable work item.
 *
 * @param delay the time to wait before submitting the work item.  If @c
 * K_NO_WAIT and the work is not pending this is equivalent to
 * k_work_submit_to_queue().
 *
 * @retval 0 if work was already scheduled or submitted.
 * @retval 1 if work has been scheduled.
 * @retval -EBUSY if @p delay is @c K_NO_WAIT and
 *         k_work_submit_to_queue() fails with this code.
 * @retval -EINVAL if @p delay is @c K_NO_WAIT and
 *         k_work_submit_to_queue() fails with this code.
 * @retval -ENODEV if @p delay is @c K_NO_WAIT and
 *         k_work_submit_to_queue() fails with this code.
 */
int k_work_schedule_for_queue(struct k_work_q* queue,
                              struct k_work_delayable* dwork,
                              k_timeout_t delay);

/** @brief Submit an idle work item to the system work queue after a
 * delay.
 *
 * This is a thin wrapper around k_work_schedule_for_queue(), with all the API
 * characteristics of that function.
 *
 * @param dwork pointer to the delayable work item.
 *
 * @param delay the time to wait before submitting the work item.  If @c
 * K_NO_WAIT this is equivalent to k_work_submit_to_queue().
 *
 * @return as with k_work_schedule_for_queue().
 */
int k_work_schedule(struct k_work_delayable* dwork,
                    k_timeout_t delay);

/** @brief Reschedule a work item to a queue after a delay.
 *
 * Unlike k_work_schedule_for_queue() this function can change the deadline of
 * a scheduled work item, and will schedule a work item that is in any state
 * (e.g. is idle, submitted, or running).  This function does not affect
 * ("unsubmit") a work item that has been submitted to a queue.
 *
 * @funcprops \isr_ok
 *
 * @param queue the queue on which the work item should be submitted after the
 * delay.
 *
 * @param dwork pointer to the delayable work item.
 *
 * @param delay the time to wait before submitting the work item.  If @c
 * K_NO_WAIT this is equivalent to k_work_submit_to_queue() after canceling
 * any previous scheduled submission.
 *
 * @note If delay is @c K_NO_WAIT ("no delay") the return values are as with
 * k_work_submit_to_queue().
 *
 * @retval 0 if delay is @c K_NO_WAIT and work was already on a queue
 * @retval 1 if
 * * delay is @c K_NO_WAIT and work was not submitted but has now been queued
 *   to @p queue; or
 * * delay not @c K_NO_WAIT and work has been scheduled
 * @retval 2 if delay is @c K_NO_WAIT and work was running and has been queued
 * to the queue that was running it
 * @retval -EBUSY if @p delay is @c K_NO_WAIT and
 *         k_work_submit_to_queue() fails with this code.
 * @retval -EINVAL if @p delay is @c K_NO_WAIT and
 *         k_work_submit_to_queue() fails with this code.
 * @retval -ENODEV if @p delay is @c K_NO_WAIT and
 *         k_work_submit_to_queue() fails with this code.
 */
int k_work_reschedule_for_queue(struct k_work_q* queue,
                                struct k_work_delayable* dwork,
                                k_timeout_t delay);

/** @brief Reschedule a work item to the system work queue after a
 * delay.
 *
 * This is a thin wrapper around k_work_reschedule_for_queue(), with all the
 * API characteristics of that function.
 *
 * @param dwork pointer to the delayable work item.
 *
 * @param delay the time to wait before submitting the work item.
 *
 * @return as with k_work_reschedule_for_queue().
 */
int k_work_reschedule(struct k_work_delayable* dwork,
                      k_timeout_t delay);

/** @brief Flush delayable work.
 *
 * If the work is scheduled, it is immediately submitted.  Then the caller
 * blocks until the work completes, as with k_work_flush().
 *
 * @note Be careful of caller and work queue thread relative priority.  If
 * this function sleeps it will not return until the work queue thread
 * completes the tasks that allow this thread to resume.
 *
 * @note Behavior is undefined if this function is invoked on @p dwork from a
 * work queue running @p dwork.
 *
 * @param dwork pointer to the delayable work item.
 *
 * @param sync pointer to an opaque item containing state related to the
 * pending cancellation.  The object must persist until the call returns, and
 * be accessible from both the caller thread and the work queue thread.  The
 * object must not be used for any other flush or cancel operation until this
 * one completes.  On architectures with CONFIG_KERNEL_COHERENCE the object
 * must be allocated in coherent memory.
 *
 * @retval true if call had to wait for completion
 * @retval false if work was already idle
 */
bool k_work_flush_delayable(struct k_work_delayable* dwork,
                            struct k_work_sync* sync);

/** @brief Cancel delayable work.
 *
 * Similar to k_work_cancel() but for delayable work.  If the work is
 * scheduled or submitted it is canceled.  This function does not wait for the
 * cancellation to complete.
 *
 * @note The work may still be running when this returns.  Use
 * k_work_flush_delayable() or k_work_cancel_delayable_sync() to ensure it is
 * not running.
 *
 * @note Canceling delayable work does not prevent rescheduling it.  It does
 * prevent submitting it until the cancellation completes.
 *
 * @funcprops \isr_ok
 *
 * @param dwork pointer to the delayable work item.
 *
 * @return the k_work_delayable_busy_get() status indicating the state of the
 * item after all cancellation steps performed by this call are completed.
 */
int k_work_cancel_delayable(struct k_work_delayable* dwork);

/** @brief Cancel delayable work and wait.
 *
 * Like k_work_cancel_delayable() but waits until the work becomes idle.
 *
 * @note Canceling delayable work does not prevent rescheduling it.  It does
 * prevent submitting it until the cancellation completes.
 *
 * @note Be careful of caller and work queue thread relative priority.  If
 * this function sleeps it will not return until the work queue thread
 * completes the tasks that allow this thread to resume.
 *
 * @note Behavior is undefined if this function is invoked on @p dwork from a
 * work queue running @p dwork.
 *
 * @param dwork pointer to the delayable work item.
 *
 * @param sync pointer to an opaque item containing state related to the
 * pending cancellation.  The object must persist until the call returns, and
 * be accessible from both the caller thread and the work queue thread.  The
 * object must not be used for any other flush or cancel operation until this
 * one completes.  On architectures with CONFIG_KERNEL_COHERENCE the object
 * must be allocated in coherent memory.
 *
 * @retval true if work was not idle (call had to wait for cancellation of a
 * running handler to complete, or scheduled or submitted operations were
 * cancelled);
 * @retval false otherwise
 */
bool k_work_cancel_delayable_sync(struct k_work_delayable* dwork,
                                  struct k_work_sync* sync);

enum {
    /**
     * @cond INTERNAL_HIDDEN
     */

    /* The atomic API is used for all work and queue flags fields to
     * enforce sequential consistency in SMP environments.
     */

    /* Bits that represent the work item states.  At least nine of the
     * combinations are distinct valid stable states.
     */
    K_WORK_RUNNING_BIT   = 0,
    K_WORK_CANCELING_BIT = 1,
    K_WORK_QUEUED_BIT    = 2,
    K_WORK_DELAYED_BIT   = 3,
    K_WORK_FLUSHING_BIT  = 4,

    K_WORK_MASK = BIT(K_WORK_DELAYED_BIT) | BIT(K_WORK_QUEUED_BIT) |
                  BIT(K_WORK_RUNNING_BIT) | BIT(K_WORK_CANCELING_BIT) | BIT(K_WORK_FLUSHING_BIT),

    /* Static work flags */
    K_WORK_DELAYABLE_BIT = 8,
    K_WORK_DELAYABLE     = BIT(K_WORK_DELAYABLE_BIT),

    /* Dynamic work queue flags */
    K_WORK_QUEUE_STARTED_BIT = 0,
    K_WORK_QUEUE_STARTED     = BIT(K_WORK_QUEUE_STARTED_BIT),
    K_WORK_QUEUE_BUSY_BIT    = 1,
    K_WORK_QUEUE_BUSY        = BIT(K_WORK_QUEUE_BUSY_BIT),
    K_WORK_QUEUE_DRAIN_BIT   = 2,
    K_WORK_QUEUE_DRAIN       = BIT(K_WORK_QUEUE_DRAIN_BIT),
    K_WORK_QUEUE_PLUGGED_BIT = 3,
    K_WORK_QUEUE_PLUGGED     = BIT(K_WORK_QUEUE_PLUGGED_BIT),

    /* Static work queue flags */
    K_WORK_QUEUE_NO_YIELD_BIT = 8,
    K_WORK_QUEUE_NO_YIELD     = BIT(K_WORK_QUEUE_NO_YIELD_BIT),

    /**
     * INTERNAL_HIDDEN @endcond
     */
    /* Transient work flags */

    /** @brief Flag indicating a work item that is running under a work
     * queue thread.
     *
     * Accessed via k_work_busy_get().  May co-occur with other flags.
     */
    K_WORK_RUNNING = BIT(K_WORK_RUNNING_BIT),

    /** @brief Flag indicating a work item that is being canceled.
     *
     * Accessed via k_work_busy_get().  May co-occur with other flags.
     */
    K_WORK_CANCELING = BIT(K_WORK_CANCELING_BIT),

    /** @brief Flag indicating a work item that has been submitted to a
     * queue but has not started running.
     *
     * Accessed via k_work_busy_get().  May co-occur with other flags.
     */
    K_WORK_QUEUED = BIT(K_WORK_QUEUED_BIT),

    /** @brief Flag indicating a delayed work item that is scheduled for
     * submission to a queue.
     *
     * Accessed via k_work_busy_get().  May co-occur with other flags.
     */
    K_WORK_DELAYED = BIT(K_WORK_DELAYED_BIT),

    /** @brief Flag indicating a synced work item that is being flushed.
     *
     * Accessed via k_work_busy_get().  May co-occur with other flags.
     */
    K_WORK_FLUSHING = BIT(K_WORK_FLUSHING_BIT)
};

/** @brief A structure used to submit work. */
struct /**/k_work {
    /* All fields are protected by the work module spinlock.  No fields
     * are to be accessed except through kernel API.
     */

    /* Node to link into k_work_q pending list. */
    sys_snode_t node;

    /* The function to be invoked by the work queue thread. */
    k_work_handler_t handler;

    /* The queue on which the work item was last submitted. */
    struct k_work_q* queue;

    /* State of the work item.
     *
     * The item can be DELAYED, QUEUED, and RUNNING simultaneously.
     *
     * It can be RUNNING and CANCELING simultaneously.
     */
    uint32_t flags;
};

#define Z_WORK_INITIALIZER(work_handler) { \
    .handler = work_handler, \
}

/** @brief A structure used to submit work after a delay. */
struct /**/k_work_delayable {
    /* The work item. */
    struct k_work work;

    /* Timeout used to submit work after a delay. */
    struct _timeout timeout;

    /* The queue to which the work should be submitted. */
    struct k_work_q* queue;
};

#define Z_WORK_DELAYABLE_INITIALIZER(work_handler) { \
    .work = { \
        .handler = work_handler, \
        .flags = K_WORK_DELAYABLE, \
    }, \
}

/**
 * @brief Initialize a statically-defined delayable work item.
 *
 * This macro can be used to initialize a statically-defined delayable
 * work item, prior to its first use. For example,
 *
 * @code static K_WORK_DELAYABLE_DEFINE(<dwork>, <work_handler>); @endcode
 *
 * Note that if the runtime dependencies support initialization with
 * k_work_init_delayable() using that will eliminate the initialized
 * object in ROM that is produced by this macro and copied in at
 * system startup.
 *
 * @param work Symbol name for delayable work item object
 * @param work_handler Function to invoke each time work item is processed.
 */
#define K_WORK_DELAYABLE_DEFINE(work, work_handler) \
    struct k_work_delayable work \
      = Z_WORK_DELAYABLE_INITIALIZER(work_handler)

/**
 * @cond INTERNAL_HIDDEN
 */

/* Record used to wait for work to flush.
 *
 * The work item is inserted into the queue that will process (or is
 * processing) the item, and will be processed as soon as the item
 * completes.  When the flusher is processed the semaphore will be
 * signaled, releasing the thread waiting for the flush.
 */
struct z_work_flusher {
    struct k_work work;
    struct k_sem  sem;
};

/* Record used to wait for work to complete a cancellation.
 *
 * The work item is inserted into a global queue of pending cancels.
 * When a cancelling work item goes idle any matching waiters are
 * removed from pending_cancels and are woken.
 */
struct z_work_canceller {
    sys_snode_t    node;
    struct k_work* work;
    struct k_sem   sem;
};

/**
 * INTERNAL_HIDDEN @endcond
 */

/** @brief A structure holding internal state for a pending synchronous
 * operation on a work item or queue.
 *
 * Instances of this type are provided by the caller for invocation of
 * k_work_flush(), k_work_cancel_sync() and sibling flush and cancel APIs.  A
 * referenced object must persist until the call returns, and be accessible
 * from both the caller thread and the work queue thread.
 *
 * @note If CONFIG_KERNEL_COHERENCE is enabled the object must be allocated in
 * coherent memory; see arch_mem_coherent().  The stack on these architectures
 * is generally not coherent.  be stack-allocated.  Violations are detected by
 * runtime assertion.
 */
struct k_work_sync {
    union {
        struct z_work_flusher   flusher;
        struct z_work_canceller canceller;
    };
};

/** @brief A structure holding optional configuration items for a work
 * queue.
 *
 * This structure, and values it references, are not retained by
 * k_work_queue_start().
 */
struct k_work_queue_config {
    /** The name to be given to the work queue thread.
     *
     * If left null the thread will not have a name.
     */
    char const* name;

    /** Control whether the work queue thread should yield between
     * items.
     *
     * Yielding between items helps guarantee the work queue
     * thread does not starve other threads, including cooperative
     * ones released by a work item.  This is the default behavior.
     *
     * Set this to @c true to prevent the work queue thread from
     * yielding between items.  This may be appropriate when a
     * sequence of items should complete without yielding
     * control.
     */
    bool no_yield;

    /** Control whether the work queue thread should be marked as
     * essential thread.
     */
    bool essential;
};

/** @brief A structure used to hold work until it can be processed. */
struct k_work_q {
    /* The thread that animates the work. */
    struct k_thread thread;

    /* All the following fields must be accessed only while the
     * work module spinlock is held.
     */

    /* List of k_work items to be worked. */
    sys_slist_t pending;

    /* Wait queue for idle work thread. */
    _wait_q_t notifyq;

    /* Wait queue for threads waiting for the queue to drain. */
    _wait_q_t drainq;

    /* Flags describing queue state. */
    uint32_t flags;
};

/* Provide the implementation for inline functions declared above */

static inline bool k_work_is_pending(const struct k_work* work) {
    return (k_work_busy_get(work) != 0);
}

static inline struct k_work_delayable*
k_work_delayable_from_work(struct k_work* work) {
    return CONTAINER_OF(work, struct k_work_delayable, work);
}

static inline bool k_work_delayable_is_pending(
    const struct k_work_delayable* dwork) {
    return (k_work_delayable_busy_get(dwork) != 0);
}

static inline k_ticks_t k_work_delayable_expires_get(
    const struct k_work_delayable* dwork) {
    return z_timeout_expires(&dwork->timeout);
}

static inline k_ticks_t k_work_delayable_remaining_get(
    const struct k_work_delayable* dwork) {
    return z_timeout_remaining(&dwork->timeout);
}

static inline k_tid_t k_work_queue_thread_get(struct k_work_q* queue) {
    return &queue->thread;
}

/** @} */

struct k_work_user;

/**
 * @addtogroup workqueue_apis
 * @{
 */

/**
 * @typedef k_work_user_handler_t
 * @brief Work item handler function type for user work queues.
 *
 * A work item's handler function is executed by a user workqueue's thread
 * when the work item is processed by the workqueue.
 *
 * @param work Address of the work item.
 */
typedef void (*k_work_user_handler_t)(struct k_work_user* work);

/**
 * @cond INTERNAL_HIDDEN
 */

struct k_work_user_q {
    struct k_queue  queue;
    struct k_thread thread;
};

enum {
    K_WORK_USER_STATE_PENDING,              /* Work item pending state */
};

struct k_work_user {
    void* _reserved;                        /* Used by k_queue implementation. */
    k_work_user_handler_t handler;
    atomic_t flags;
};

/**
 * INTERNAL_HIDDEN @endcond
 */

#if defined(__cplusplus) && ((__cplusplus - 0) < 202002L)
#define Z_WORK_USER_INITIALIZER(work_handler) { NULL, work_handler, 0 }
#else
#define Z_WORK_USER_INITIALIZER(work_handler) \
    { \
    ._reserved = NULL, \
    .handler = work_handler, \
    .flags = 0 \
    }
#endif

/**
 * @brief Initialize a statically-defined user work item.
 *
 * This macro can be used to initialize a statically-defined user work
 * item, prior to its first use. For example,
 *
 * @code static K_WORK_USER_DEFINE(<work>, <work_handler>); @endcode
 *
 * @param work Symbol name for work item object
 * @param work_handler Function to invoke each time work item is processed.
 */
#define K_WORK_USER_DEFINE(work, work_handler) \
    struct k_work_user work = Z_WORK_USER_INITIALIZER(work_handler)

/**
 * @brief Initialize a userspace work item.
 *
 * This routine initializes a user workqueue work item, prior to its
 * first use.
 *
 * @param work Address of work item.
 * @param handler Function to invoke each time work item is processed.
 */
#if defined(_MSC_VER)                       /* #CUSTOM@NDRS */
static inline void k_work_user_init(struct k_work_user* work,
                                    k_work_user_handler_t handler) {
    work->_reserved = NULL;
    work->handler   = handler;
    work->flags     = 0;
}
#else
static inline void k_work_user_init(struct k_work_user* work,
                                    k_work_user_handler_t handler) {
    *work = (struct k_work_user)Z_WORK_USER_INITIALIZER(handler);
}
#endif

/**
 * @brief Check if a userspace work item is pending.
 *
 * This routine indicates if user work item @a work is pending in a workqueue's
 * queue.
 *
 * @note Checking if the work is pending gives no guarantee that the
 *       work will still be pending when this information is used. It is up to
 *       the caller to make sure that this information is used in a safe manner.
 *
 * @funcprops \isr_ok
 *
 * @param work Address of work item.
 *
 * @return true if work item is pending, or false if it is not pending.
 */
/* #CUSTOM@NDRS : provide function prototype for atomic_test_bit() */
static inline bool atomic_test_bit(atomic_t const* target, int bit);

static inline bool k_work_user_is_pending(struct k_work_user* work) {
    return atomic_test_bit(&work->flags, K_WORK_USER_STATE_PENDING);
}

/**
 * @brief Submit a work item to a user mode workqueue
 *
 * Submits a work item to a workqueue that runs in user mode. A temporary
 * memory allocation is made from the caller's resource pool which is freed
 * once the worker thread consumes the k_work item. The workqueue
 * thread must have memory access to the k_work item being submitted. The caller
 * must have permission granted on the work_q parameter's queue object.
 *
 * @funcprops \isr_ok
 *
 * @param work_q Address of workqueue.
 * @param work Address of work item.
 *
 * @retval -EBUSY if the work item was already in some workqueue
 * @retval -ENOMEM if no memory for thread resource pool allocation
 * @retval 0 Success
 */
/* #CUSTOM@NDRS : provide function prototype for atomic_test_and_set_bit(), atomic_clear_bit() */
static inline bool atomic_test_and_set_bit(atomic_t* target, int bit);
static inline void atomic_clear_bit(atomic_t* target, int bit);

static inline int k_work_user_submit_to_queue(struct k_work_user_q* work_q,
                                              struct k_work_user* work) {
    int ret = -EBUSY;

    if (!atomic_test_and_set_bit(&work->flags,
                                 K_WORK_USER_STATE_PENDING)) {
        ret = k_queue_alloc_append(&work_q->queue, work);

        /* Couldn't insert into the queue. Clear the pending bit
         * so the work item can be submitted again
         */
        if (ret != 0) {
            atomic_clear_bit(&work->flags,
                             K_WORK_USER_STATE_PENDING);
        }
    }

    return (ret);
}

/**
 * @brief Start a workqueue in user mode
 *
 * This works identically to k_work_queue_start() except it is callable from
 * user mode, and the worker thread created will run in user mode.  The caller
 * must have permissions granted on both the work_q parameter's thread and
 * queue objects, and the same restrictions on priority apply as
 * k_thread_create().
 *
 * @param work_q Address of workqueue.
 * @param stack Pointer to work queue thread's stack space, as defined by
 *              K_THREAD_STACK_DEFINE()
 * @param stack_size Size of the work queue thread's stack (in bytes), which
 *                   should either be the same constant passed to
 *                   K_THREAD_STACK_DEFINE() or the value of K_THREAD_STACK_SIZEOF().
 * @param prio Priority of the work queue's thread.
 * @param name optional thread name.  If not null a copy is made into the
 *             thread's name buffer.
 */
void k_work_user_queue_start(struct k_work_user_q* work_q,
                             k_thread_stack_t* stack,
                             size_t stack_size, int prio,
                             const char *name);

/**
 * @brief Access the user mode thread that animates a work queue.
 *
 * This is necessary to grant a user mode work queue thread access to things
 * the work items it will process are expected to use.
 *
 * @param work_q pointer to the user mode queue structure.
 *
 * @return the user mode thread associated with the work queue.
 */
static inline k_tid_t k_work_user_queue_thread_get(struct k_work_user_q* work_q) {
    return &work_q->thread;
}

/** @} */

/**
 * @cond INTERNAL_HIDDEN
 */

struct k_work_poll {
    struct k_work    work;
    struct k_work_q* workq;
    struct z_poller  poller;
    struct k_poll_event* events;
    int num_events;
    k_work_handler_t real_handler;
    struct _timeout timeout;
    int poll_result;
};

/**
 * INTERNAL_HIDDEN @endcond
 */

/**
 * @addtogroup workqueue_apis
 * @{
 */

/**
 * @brief Initialize a statically-defined work item.
 *
 * This macro can be used to initialize a statically-defined workqueue work
 * item, prior to its first use. For example,
 *
 * @code static K_WORK_DEFINE(<work>, <work_handler>); @endcode
 *
 * @param work Symbol name for work item object
 * @param work_handler Function to invoke each time work item is processed.
 */
#define K_WORK_DEFINE(work, work_handler) \
    struct k_work work = Z_WORK_INITIALIZER(work_handler)

/**
 * @brief Initialize a triggered work item.
 *
 * This routine initializes a workqueue triggered work item, prior to
 * its first use.
 *
 * @param work Address of triggered work item.
 * @param handler Function to invoke each time work item is processed.
 */
void k_work_poll_init(struct k_work_poll* work,
                      k_work_handler_t handler);

/**
 * @brief Submit a triggered work item.
 *
 * This routine schedules work item @a work to be processed by workqueue
 * @a work_q when one of the given @a events is signaled. The routine
 * initiates internal poller for the work item and then returns to the caller.
 * Only when one of the watched events happen the work item is actually
 * submitted to the workqueue and becomes pending.
 *
 * Submitting a previously submitted triggered work item that is still
 * waiting for the event cancels the existing submission and reschedules it
 * the using the new event list. Note that this behavior is inherently subject
 * to race conditions with the pre-existing triggered work item and work queue,
 * so care must be taken to synchronize such resubmissions externally.
 *
 * @funcprops \isr_ok
 *
 * @warning
 * Provided array of events as well as a triggered work item must be placed
 * in persistent memory (valid until work handler execution or work
 * cancellation) and cannot be modified after submission.
 *
 * @param work_q Address of workqueue.
 * @param work Address of delayed work item.
 * @param events An array of events which trigger the work.
 * @param num_events The number of events in the array.
 * @param timeout Timeout after which the work will be scheduled
 *                for execution even if not triggered.
 *
 *
 * @retval 0 Work item started watching for events.
 * @retval -EINVAL Work item is being processed or has completed its work.
 * @retval -EADDRINUSE Work item is pending on a different workqueue.
 */
int k_work_poll_submit_to_queue(struct k_work_q* work_q,
                                struct k_work_poll* work,
                                struct k_poll_event* events,
                                int num_events,
                                k_timeout_t timeout);

/**
 * @brief Submit a triggered work item to the system workqueue.
 *
 * This routine schedules work item @a work to be processed by system
 * workqueue when one of the given @a events is signaled. The routine
 * initiates internal poller for the work item and then returns to the caller.
 * Only when one of the watched events happen the work item is actually
 * submitted to the workqueue and becomes pending.
 *
 * Submitting a previously submitted triggered work item that is still
 * waiting for the event cancels the existing submission and reschedules it
 * the using the new event list. Note that this behavior is inherently subject
 * to race conditions with the pre-existing triggered work item and work queue,
 * so care must be taken to synchronize such resubmissions externally.
 *
 * @funcprops \isr_ok
 *
 * @warning
 * Provided array of events as well as a triggered work item must not be
 * modified until the item has been processed by the workqueue.
 *
 * @param work Address of delayed work item.
 * @param events An array of events which trigger the work.
 * @param num_events The number of events in the array.
 * @param timeout Timeout after which the work will be scheduled
 *                for execution even if not triggered.
 *
 * @retval 0 Work item started watching for events.
 * @retval -EINVAL Work item is being processed or has completed its work.
 * @retval -EADDRINUSE Work item is pending on a different workqueue.
 */
int k_work_poll_submit(struct k_work_poll* work,
                       struct k_poll_event* events,
                       int num_events,
                       k_timeout_t timeout);

/**
 * @brief Cancel a triggered work item.
 *
 * This routine cancels the submission of triggered work item @a work.
 * A triggered work item can only be canceled if no event triggered work
 * submission.
 *
 * @funcprops \isr_ok
 *
 * @param work Address of delayed work item.
 *
 * @retval 0 Work item canceled.
 * @retval -EINVAL Work item is being processed or has completed its work.
 */
int k_work_poll_cancel(struct k_work_poll* work);

/** @} */

/**
 * @defgroup msgq_apis Message Queue APIs
 * @ingroup kernel_apis
 * @{
 */

/**
 * @brief Message Queue Structure
 */
struct /**/k_msgq {
    /** Message queue wait queue */
    _wait_q_t wait_q;
    /** Lock */
    struct k_spinlock lock;
    /** Message size */
    size_t msg_size;
    /** Maximal number of messages */
    uint32_t max_msgs;
    /** Start of message buffer */
    char* buffer_start;
    /** End of message buffer */
    char* buffer_end;
    /** Read pointer */
    char* read_ptr;
    /** Write pointer */
    char* write_ptr;
    /** Number of used messages */
    uint32_t used_msgs;

    Z_DECL_POLL_EVENT

    /** Message queue */
    uint8_t flags;

    SYS_PORT_TRACING_TRACKING_FIELD(k_msgq)

    #ifdef CONFIG_OBJ_CORE_MSGQ
    struct k_obj_core obj_core;
    #endif
};

/**
 * @cond INTERNAL_HIDDEN
 */

#define Z_MSGQ_INITIALIZER(obj, q_buffer, q_msg_size, q_max_msgs) \
    { \
    .wait_q = Z_WAIT_Q_INIT(&obj.wait_q), \
    .msg_size = q_msg_size, \
    .max_msgs = q_max_msgs, \
    .buffer_start = q_buffer, \
    .buffer_end = q_buffer + (q_max_msgs * q_msg_size), \
    .read_ptr = q_buffer, \
    .write_ptr = q_buffer, \
    .used_msgs = 0, \
    Z_POLL_EVENT_OBJ_INIT(obj) \
    }

/**
 * INTERNAL_HIDDEN @endcond
 */

#define K_MSGQ_FLAG_ALLOC   BIT(0)

/**
 * @brief Message Queue Attributes
 */
struct k_msgq_attrs {
    /** Message Size */
    size_t msg_size;
    /** Maximal number of messages */
    uint32_t max_msgs;
    /** Used messages */
    uint32_t used_msgs;
};

/**
 * @brief Statically define and initialize a message queue.
 *
 * The message queue's ring buffer contains space for @a q_max_msgs messages,
 * each of which is @a q_msg_size bytes long. Alignment of the message queue's
 * ring buffer is not necessary, setting @a q_align to 1 is sufficient.
 *
 * The message queue can be accessed outside the module where it is defined
 * using:
 *
 * @code extern struct k_msgq <name>; @endcode
 *
 * @param q_name Name of the message queue.
 * @param q_msg_size Message size (in bytes).
 * @param q_max_msgs Maximum number of messages that can be queued.
 * @param q_align Alignment of the message queue's ring buffer (power of 2).
 *
 */
#define K_MSGQ_DEFINE(q_name, q_msg_size, q_max_msgs, q_align)      \
    static char __noinit __aligned(q_align)             \
        _k_fifo_buf_##q_name[(q_max_msgs) * (q_msg_size)];  \
    STRUCT_SECTION_ITERABLE(k_msgq, q_name) =           \
        Z_MSGQ_INITIALIZER(q_name, _k_fifo_buf_##q_name,\
                           (q_msg_size), (q_max_msgs))

/**
 * @brief Initialize a message queue.
 *
 * This routine initializes a message queue object, prior to its first use.
 *
 * The message queue's ring buffer must contain space for @a max_msgs messages,
 * each of which is @a msg_size bytes long. Alignment of the message queue's
 * ring buffer is not necessary.
 *
 * @param msgq Address of the message queue.
 * @param buffer Pointer to ring buffer that holds queued messages.
 * @param msg_size Message size (in bytes).
 * @param max_msgs Maximum number of messages that can be queued.
 */
void k_msgq_init(struct k_msgq* msgq, char* buffer, size_t msg_size,
                 uint32_t max_msgs);

/**
 * @brief Initialize a message queue.
 *
 * This routine initializes a message queue object, prior to its first use,
 * allocating its internal ring buffer from the calling thread's resource
 * pool.
 *
 * Memory allocated for the ring buffer can be released by calling
 * k_msgq_cleanup(), or if userspace is enabled and the msgq object loses
 * all of its references.
 *
 * @param msgq Address of the message queue.
 * @param msg_size Message size (in bytes).
 * @param max_msgs Maximum number of messages that can be queued.
 *
 * @return 0 on success, -ENOMEM if there was insufficient memory in the
 *  thread's resource pool, or -EINVAL if the size parameters cause
 *  an integer overflow.
 */
__syscall int k_msgq_alloc_init(struct k_msgq* msgq, size_t msg_size,
                                uint32_t max_msgs);

/**
 * @brief Release allocated buffer for a queue
 *
 * Releases memory allocated for the ring buffer.
 *
 * @param msgq message queue to cleanup
 *
 * @retval 0 on success
 * @retval -EBUSY Queue not empty
 */
int k_msgq_cleanup(struct k_msgq* msgq);

/**
 * @brief Send a message to a message queue.
 *
 * This routine sends a message to message queue @a q.
 *
 * @note The message content is copied from @a data into @a msgq and the @a data
 * pointer is not retained, so the message content will not be modified
 * by this function.
 *
 * @funcprops \isr_ok
 *
 * @param msgq Address of the message queue.
 * @param data Pointer to the message.
 * @param timeout Waiting period to add the message, or one of the special
 *                values K_NO_WAIT and K_FOREVER.
 *
 * @retval 0 Message sent.
 * @retval -ENOMSG Returned without waiting or queue purged.
 * @retval -EAGAIN Waiting period timed out.
 */
__syscall int k_msgq_put(struct k_msgq* msgq, void const* data, k_timeout_t timeout);

/**
 * @brief Receive a message from a message queue.
 *
 * This routine receives a message from message queue @a q in a "first in,
 * first out" manner.
 *
 * @note @a timeout must be set to K_NO_WAIT if called from ISR.
 *
 * @funcprops \isr_ok
 *
 * @param msgq Address of the message queue.
 * @param data Address of area to hold the received message.
 * @param timeout Waiting period to receive the message,
 *                or one of the special values K_NO_WAIT and
 *                K_FOREVER.
 *
 * @retval 0 Message received.
 * @retval -ENOMSG Returned without waiting.
 * @retval -EAGAIN Waiting period timed out.
 */
__syscall int k_msgq_get(struct k_msgq* msgq, void* data, k_timeout_t timeout);

/**
 * @brief Peek/read a message from a message queue.
 *
 * This routine reads a message from message queue @a q in a "first in,
 * first out" manner and leaves the message in the queue.
 *
 * @funcprops \isr_ok
 *
 * @param msgq Address of the message queue.
 * @param data Address of area to hold the message read from the queue.
 *
 * @retval 0 Message read.
 * @retval -ENOMSG Returned when the queue has no message.
 */
__syscall int k_msgq_peek(struct k_msgq* msgq, void* data);

/**
 * @brief Peek/read a message from a message queue at the specified index
 *
 * This routine reads a message from message queue at the specified index
 * and leaves the message in the queue.
 * k_msgq_peek_at(msgq, data, 0) is equivalent to k_msgq_peek(msgq, data)
 *
 * @funcprops \isr_ok
 *
 * @param msgq Address of the message queue.
 * @param data Address of area to hold the message read from the queue.
 * @param idx Message queue index at which to peek
 *
 * @retval 0 Message read.
 * @retval -ENOMSG Returned when the queue has no message at index.
 */
__syscall int k_msgq_peek_at(struct k_msgq* msgq, void* data, uint32_t idx);

/**
 * @brief Purge a message queue.
 *
 * This routine discards all unreceived messages in a message queue's ring
 * buffer. Any threads that are blocked waiting to send a message to the
 * message queue are unblocked and see an -ENOMSG error code.
 *
 * @param msgq Address of the message queue.
 */
__syscall void k_msgq_purge(struct k_msgq* msgq);

/**
 * @brief Get the amount of free space in a message queue.
 *
 * This routine returns the number of unused entries in a message queue's
 * ring buffer.
 *
 * @param msgq Address of the message queue.
 *
 * @return Number of unused ring buffer entries.
 */
__syscall uint32_t k_msgq_num_free_get(struct k_msgq* msgq);

/**
 * @brief Get basic attributes of a message queue.
 *
 * This routine fetches basic attributes of message queue into attr argument.
 *
 * @param msgq Address of the message queue.
 * @param attrs pointer to message queue attribute structure.
 */
__syscall void k_msgq_get_attrs(struct k_msgq* msgq,
                                struct k_msgq_attrs* attrs);

static inline uint32_t z_impl_k_msgq_num_free_get(struct k_msgq* msgq) {
    return (msgq->max_msgs - msgq->used_msgs);
}

/**
 * @brief Get the number of messages in a message queue.
 *
 * This routine returns the number of messages in a message queue's ring buffer.
 *
 * @param msgq Address of the message queue.
 *
 * @return Number of messages.
 */
__syscall uint32_t k_msgq_num_used_get(struct k_msgq* msgq);

static inline uint32_t z_impl_k_msgq_num_used_get(struct k_msgq* msgq) {
    return (msgq->used_msgs);
}

/** @} */

/**
 * @defgroup mailbox_apis Mailbox APIs
 * @ingroup kernel_apis
 * @{
 */

/**
 * @brief Mailbox Message Structure
 *
 */
struct k_mbox_msg {
    /** size of message (in bytes) */
    size_t size;

    /** application-defined information value */
    uint32_t info;

    /** sender's message data buffer */
    void* tx_data;

    /** source thread id */
    k_tid_t rx_source_thread;

    /** target thread id */
    k_tid_t tx_target_thread;

    /** internal use only - thread waiting on send (may be a dummy) */
    k_tid_t _syncing_thread;

    #if (CONFIG_NUM_MBOX_ASYNC_MSGS > 0)
    /** internal use only - semaphore used during asynchronous send */
    struct k_sem* _async_sem;
    #endif
};

/**
 * @brief Mailbox Structure
 *
 */
struct /**/k_mbox {
    /** Transmit messages queue */
    _wait_q_t tx_msg_queue;
    /** Receive message queue */
    _wait_q_t rx_msg_queue;
    struct k_spinlock lock;

    SYS_PORT_TRACING_TRACKING_FIELD(k_mbox)

    #ifdef CONFIG_OBJ_CORE_MAILBOX
    struct k_obj_core obj_core;
    #endif
};

/**
 * @cond INTERNAL_HIDDEN
 */

#define Z_MBOX_INITIALIZER(obj) \
    { \
    .tx_msg_queue = Z_WAIT_Q_INIT(&obj.tx_msg_queue), \
    .rx_msg_queue = Z_WAIT_Q_INIT(&obj.rx_msg_queue), \
    }

/**
 * INTERNAL_HIDDEN @endcond
 */

/**
 * @brief Statically define and initialize a mailbox.
 *
 * The mailbox is to be accessed outside the module where it is defined using:
 *
 * @code extern struct k_mbox <name>; @endcode
 *
 * @param name Name of the mailbox.
 */
#define K_MBOX_DEFINE(name) \
    STRUCT_SECTION_ITERABLE(k_mbox, name) = \
        Z_MBOX_INITIALIZER(name) \

/**
 * @brief Initialize a mailbox.
 *
 * This routine initializes a mailbox object, prior to its first use.
 *
 * @param mbox Address of the mailbox.
 */
void k_mbox_init(struct k_mbox* mbox);

/**
 * @brief Send a mailbox message in a synchronous manner.
 *
 * This routine sends a message to @a mbox and waits for a receiver to both
 * receive and process it. The message data may be in a buffer or non-existent
 * (i.e. an empty message).
 *
 * @param mbox Address of the mailbox.
 * @param tx_msg Address of the transmit message descriptor.
 * @param timeout Waiting period for the message to be received,
 *                or one of the special values K_NO_WAIT
 *                and K_FOREVER. Once the message has been received,
 *                this routine waits as long as necessary for the message
 *                to be completely processed.
 *
 * @retval 0 Message sent.
 * @retval -ENOMSG Returned without waiting.
 * @retval -EAGAIN Waiting period timed out.
 */
int k_mbox_put(struct k_mbox* mbox, struct k_mbox_msg* tx_msg,
               k_timeout_t timeout);

/**
 * @brief Send a mailbox message in an asynchronous manner.
 *
 * This routine sends a message to @a mbox without waiting for a receiver
 * to process it. The message data may be in a buffer or non-existent
 * (i.e. an empty message). Optionally, the semaphore @a sem will be given
 * when the message has been both received and completely processed by
 * the receiver.
 *
 * @param mbox Address of the mailbox.
 * @param tx_msg Address of the transmit message descriptor.
 * @param sem Address of a semaphore, or NULL if none is needed.
 */
void k_mbox_async_put(struct k_mbox* mbox, struct k_mbox_msg* tx_msg,
                      struct k_sem* sem);

/**
 * @brief Receive a mailbox message.
 *
 * This routine receives a message from @a mbox, then optionally retrieves
 * its data and disposes of the message.
 *
 * @param mbox Address of the mailbox.
 * @param rx_msg Address of the receive message descriptor.
 * @param buffer Address of the buffer to receive data, or NULL to defer data
 *               retrieval and message disposal until later.
 * @param timeout Waiting period for a message to be received,
 *                or one of the special values K_NO_WAIT and K_FOREVER.
 *
 * @retval 0 Message received.
 * @retval -ENOMSG Returned without waiting.
 * @retval -EAGAIN Waiting period timed out.
 */
int k_mbox_get(struct k_mbox* mbox, struct k_mbox_msg* rx_msg,
               void* buffer, k_timeout_t timeout);

/**
 * @brief Retrieve mailbox message data into a buffer.
 *
 * This routine completes the processing of a received message by retrieving
 * its data into a buffer, then disposing of the message.
 *
 * Alternatively, this routine can be used to dispose of a received message
 * without retrieving its data.
 *
 * @param rx_msg Address of the receive message descriptor.
 * @param buffer Address of the buffer to receive data, or NULL to discard
 *               the data.
 */
void k_mbox_data_get(struct k_mbox_msg* rx_msg, void* buffer);

/** @} */

/**
 * @defgroup pipe_apis Pipe APIs
 * @ingroup kernel_apis
 * @{
 */

/** Pipe Structure */
struct k_pipe {
    unsigned char* buffer;      /**< Pipe buffer: may be NULL */
    size_t size;                /**< Buffer size */
    size_t bytes_used;          /**< # bytes used in buffer */
    size_t read_index;          /**< Where in buffer to read from */
    size_t write_index;         /**< Where in buffer to write */
    struct k_spinlock lock;     /**< Synchronization lock */

    struct {
        _wait_q_t readers;      /**< Reader wait queue */
        _wait_q_t writers;      /**< Writer wait queue */
    } wait_q;                   /** Wait queue */

    Z_DECL_POLL_EVENT

    uint8_t flags;              /**< Flags */

    SYS_PORT_TRACING_TRACKING_FIELD(k_pipe)

    #ifdef CONFIG_OBJ_CORE_PIPE
    struct k_obj_core obj_core;
    #endif
};

/**
 * @cond INTERNAL_HIDDEN
 */
#define K_PIPE_FLAG_ALLOC       BIT(0)  /** Buffer was allocated */

#define Z_PIPE_INITIALIZER(obj, pipe_buffer, pipe_buffer_size) {\
    .buffer = pipe_buffer,                                      \
    .size = pipe_buffer_size,                                   \
    .bytes_used = 0,                                            \
    .read_index = 0,                                            \
    .write_index = 0,                                           \
    .lock = {},                                                 \
    .wait_q = {                                                 \
        .readers = Z_WAIT_Q_INIT(&obj.wait_q.readers),          \
        .writers = Z_WAIT_Q_INIT(&obj.wait_q.writers)           \
    },                                                          \
    Z_POLL_EVENT_OBJ_INIT(obj)                                  \
    .flags = 0,                                                 \
}

/**
 * INTERNAL_HIDDEN @endcond
 */

/**
 * @brief Statically define and initialize a pipe.
 *
 * The pipe can be accessed outside the module where it is defined using:
 *
 * @code extern struct k_pipe <name>; @endcode
 *
 * @param name Name of the pipe.
 * @param pipe_buffer_size Size of the pipe's ring buffer (in bytes),
 *                         or zero if no ring buffer is used.
 * @param pipe_align Alignment of the pipe's ring buffer (power of 2).
 *
 */
#define K_PIPE_DEFINE(name, pipe_buffer_size, pipe_align)   \
    static unsigned char __noinit __aligned(pipe_align)     \
        _k_pipe_buf_##name[pipe_buffer_size];               \
    STRUCT_SECTION_ITERABLE(k_pipe, name) =                 \
        Z_PIPE_INITIALIZER(name, _k_pipe_buf_##name, pipe_buffer_size)

/**
 * @brief Initialize a pipe.
 *
 * This routine initializes a pipe object, prior to its first use.
 *
 * @param pipe Address of the pipe.
 * @param buffer Address of the pipe's ring buffer, or NULL if no ring buffer
 *               is used.
 * @param size Size of the pipe's ring buffer (in bytes), or zero if no ring
 *             buffer is used.
 */
void k_pipe_init(struct k_pipe* pipe, unsigned char* buffer, size_t size);

/**
 * @brief Release a pipe's allocated buffer
 *
 * If a pipe object was given a dynamically allocated buffer via
 * k_pipe_alloc_init(), this will free it. This function does nothing
 * if the buffer wasn't dynamically allocated.
 *
 * @param pipe Address of the pipe.
 * @retval 0 on success
 * @retval -EAGAIN nothing to cleanup
 */
int k_pipe_cleanup(struct k_pipe* pipe);

/**
 * @brief Initialize a pipe and allocate a buffer for it
 *
 * Storage for the buffer region will be allocated from the calling thread's
 * resource pool. This memory will be released if k_pipe_cleanup() is called,
 * or userspace is enabled and the pipe object loses all references to it.
 *
 * This function should only be called on uninitialized pipe objects.
 *
 * @param pipe Address of the pipe.
 * @param size Size of the pipe's ring buffer (in bytes), or zero if no ring
 *             buffer is used.
 * @retval 0 on success
 * @retval -ENOMEM if memory couldn't be allocated
 */
__syscall int k_pipe_alloc_init(struct k_pipe* pipe, size_t size);

/**
 * @brief Write data to a pipe.
 *
 * This routine writes up to @a bytes_to_write bytes of data to @a pipe.
 *
 * @param pipe Address of the pipe.
 * @param data Address of data to write.
 * @param bytes_to_write Size of data (in bytes).
 * @param bytes_written Address of area to hold the number of bytes written.
 * @param min_xfer Minimum number of bytes to write.
 * @param timeout Waiting period to wait for the data to be written,
 *                or one of the special values K_NO_WAIT and K_FOREVER.
 *
 * @retval 0 At least @a min_xfer bytes of data were written.
 * @retval -EIO Returned without waiting; zero data bytes were written.
 * @retval -EAGAIN Waiting period timed out; between zero and @a min_xfer
 *                 minus one data bytes were written.
 */
__syscall int k_pipe_put(struct k_pipe *pipe, const void *data,
                         size_t bytes_to_write, size_t *bytes_written,
                         size_t min_xfer, k_timeout_t timeout);

/**
 * @brief Read data from a pipe.
 *
 * This routine reads up to @a bytes_to_read bytes of data from @a pipe.
 *
 * @param pipe Address of the pipe.
 * @param data Address to place the data read from pipe.
 * @param bytes_to_read Maximum number of data bytes to read.
 * @param bytes_read Address of area to hold the number of bytes read.
 * @param min_xfer Minimum number of data bytes to read.
 * @param timeout Waiting period to wait for the data to be read,
 *                or one of the special values K_NO_WAIT and K_FOREVER.
 *
 * @retval 0 At least @a min_xfer bytes of data were read.
 * @retval -EINVAL invalid parameters supplied
 * @retval -EIO Returned without waiting; zero data bytes were read.
 * @retval -EAGAIN Waiting period timed out; between zero and @a min_xfer
 *                 minus one data bytes were read.
 */
__syscall int k_pipe_get(struct k_pipe* pipe, void* data,
                         size_t bytes_to_read, size_t* bytes_read,
                         size_t min_xfer, k_timeout_t timeout);

/**
 * @brief Query the number of bytes that may be read from @a pipe.
 *
 * @param pipe Address of the pipe.
 *
 * @retval a number n such that 0 <= n <= @ref k_pipe.size; the
 *         result is zero for unbuffered pipes.
 */
__syscall size_t k_pipe_read_avail(struct k_pipe* pipe);

/**
 * @brief Query the number of bytes that may be written to @a pipe
 *
 * @param pipe Address of the pipe.
 *
 * @retval a number n such that 0 <= n <= @ref k_pipe.size; the
 *         result is zero for unbuffered pipes.
 */
__syscall size_t k_pipe_write_avail(struct k_pipe* pipe);

/**
 * @brief Flush the pipe of write data
 *
 * This routine flushes the pipe. Flushing the pipe is equivalent to reading
 * both all the data in the pipe's buffer and all the data waiting to go into
 * that pipe into a large temporary buffer and discarding the buffer. Any
 * writers that were previously pended become unpended.
 *
 * @param pipe Address of the pipe.
 */
__syscall void k_pipe_flush(struct k_pipe* pipe);

/**
 * @brief Flush the pipe's internal buffer
 *
 * This routine flushes the pipe's internal buffer. This is equivalent to
 * reading up to N bytes from the pipe (where N is the size of the pipe's
 * buffer) into a temporary buffer and then discarding that buffer. If there
 * were writers previously pending, then some may unpend as they try to fill
 * up the pipe's emptied buffer.
 *
 * @param pipe Address of the pipe.
 */
__syscall void k_pipe_buffer_flush(struct k_pipe* pipe);

/** @} */

/**
 * @cond INTERNAL_HIDDEN
 */

struct k_mem_slab_info {
    uint32_t num_blocks;
    size_t   block_size;
    uint32_t num_used;
    #ifdef CONFIG_MEM_SLAB_TRACE_MAX_UTILIZATION
    uint32_t max_used;
    #endif
};

struct k_mem_slab {
    _wait_q_t wait_q;
    struct k_spinlock lock;
    char* buffer;
    char* free_list;
    struct k_mem_slab_info info;

    SYS_PORT_TRACING_TRACKING_FIELD(k_mem_slab)

    #ifdef CONFIG_OBJ_CORE_MEM_SLAB
    struct k_obj_core obj_core;
    #endif
};

#if (__GTEST == 0U)
#define Z_MEM_SLAB_INITIALIZER(_slab, _slab_buffer, _slab_block_size, \
                               _slab_num_blocks)                \
    {                                                           \
        .wait_q = Z_WAIT_Q_INIT(&(_slab).wait_q),               \
        .lock = {},                                             \
        .buffer = _slab_buffer,                                 \
        .free_list = NULL,                                      \
        .info = {_slab_num_blocks, _slab_block_size, 0}         \
    }
#else /* #CUSTOM@NDRS .lock = {} -> {0} */
#define Z_MEM_SLAB_INITIALIZER(_slab, _slab_buffer, _slab_block_size, \
                               _slab_num_blocks)                \
    {                                                           \
        .wait_q = Z_WAIT_Q_INIT(&(_slab).wait_q),               \
        .lock = {0},                                            \
        .buffer = _slab_buffer,                                 \
        .free_list = NULL,                                      \
        .info = {_slab_num_blocks, _slab_block_size, 0}         \
    }
#endif

/**
 * INTERNAL_HIDDEN @endcond
 */

/**
 * @defgroup mem_slab_apis Memory Slab APIs
 * @ingroup kernel_apis
 * @{
 */

/**
 * @brief Statically define and initialize a memory slab in a public (non-static) scope.
 *
 * The memory slab's buffer contains @a slab_num_blocks memory blocks
 * that are @a slab_block_size bytes long. The buffer is aligned to a
 * @a slab_align -byte boundary. To ensure that each memory block is similarly
 * aligned to this boundary, @a slab_block_size must also be a multiple of
 * @a slab_align.
 *
 * The memory slab can be accessed outside the module where it is defined
 * using:
 *
 * @code extern struct k_mem_slab <name>; @endcode
 *
 * @note This macro cannot be used together with a static keyword.
 *       If such a use-case is desired, use @ref K_MEM_SLAB_DEFINE_STATIC
 *       instead.
 *
 * @param name Name of the memory slab.
 * @param slab_block_size Size of each memory block (in bytes).
 * @param slab_num_blocks Number memory blocks.
 * @param slab_align Alignment of the memory slab's buffer (power of 2).
 */
#define K_MEM_SLAB_DEFINE(name, slab_block_size, slab_num_blocks, slab_align) \
    char __noinit_named(k_mem_slab_buf_##name)  \
        __aligned(WB_UP(slab_align))            \
        _k_mem_slab_buf_##name[(slab_num_blocks) * WB_UP(slab_block_size)]; \
    STRUCT_SECTION_ITERABLE(k_mem_slab, name) = \
        Z_MEM_SLAB_INITIALIZER(name, _k_mem_slab_buf_##name, \
                               WB_UP(slab_block_size), slab_num_blocks)

/**
 * @brief Statically define and initialize a memory slab in a private (static) scope.
 *
 * The memory slab's buffer contains @a slab_num_blocks memory blocks
 * that are @a slab_block_size bytes long. The buffer is aligned to a
 * @a slab_align -byte boundary. To ensure that each memory block is similarly
 * aligned to this boundary, @a slab_block_size must also be a multiple of
 * @a slab_align.
 *
 * @param name Name of the memory slab.
 * @param slab_block_size Size of each memory block (in bytes).
 * @param slab_num_blocks Number memory blocks.
 * @param slab_align Alignment of the memory slab's buffer (power of 2).
 */
#define K_MEM_SLAB_DEFINE_STATIC(name, slab_block_size, slab_num_blocks, slab_align) \
    static char __noinit_named(k_mem_slab_buf_##name) \
        __aligned(WB_UP(slab_align))                  \
        _k_mem_slab_buf_##name[(slab_num_blocks) * WB_UP(slab_block_size)]; \
    static STRUCT_SECTION_ITERABLE(k_mem_slab, name) = \
        Z_MEM_SLAB_INITIALIZER(name, _k_mem_slab_buf_##name, \
                               WB_UP(slab_block_size), slab_num_blocks)

/**
 * @brief Initialize a memory slab.
 *
 * Initializes a memory slab, prior to its first use.
 *
 * The memory slab's buffer contains @a slab_num_blocks memory blocks
 * that are @a slab_block_size bytes long. The buffer must be aligned to an
 * N-byte boundary matching a word boundary, where N is a power of 2
 * (i.e. 4 on 32-bit systems, 8, 16, ...).
 * To ensure that each memory block is similarly aligned to this boundary,
 * @a slab_block_size must also be a multiple of N.
 *
 * @param slab Address of the memory slab.
 * @param buffer Pointer to buffer used for the memory blocks.
 * @param block_size Size of each memory block (in bytes).
 * @param num_blocks Number of memory blocks.
 *
 * @retval 0 on success
 * @retval -EINVAL invalid data supplied
 *
 */
int k_mem_slab_init(struct k_mem_slab* slab, void* buffer,
                    size_t block_size, uint32_t num_blocks);

/**
 * @brief Allocate memory from a memory slab.
 *
 * This routine allocates a memory block from a memory slab.
 *
 * @note @a timeout must be set to K_NO_WAIT if called from ISR.
 * @note When CONFIG_MULTITHREADING=n any @a timeout is treated as K_NO_WAIT.
 *
 * @funcprops \isr_ok
 *
 * @param slab Address of the memory slab.
 * @param mem Pointer to block address area.
 * @param timeout Waiting period to wait for operation to complete.
 *        Use K_NO_WAIT to return without waiting,
 *        or K_FOREVER to wait as long as necessary.
 *
 * @retval 0 Memory allocated. The block address area pointed at by @a mem
 *         is set to the starting address of the memory block.
 * @retval -ENOMEM Returned without waiting.
 * @retval -EAGAIN Waiting period timed out.
 * @retval -EINVAL Invalid data supplied
 */
int k_mem_slab_alloc(struct k_mem_slab* slab, void** mem,
                     k_timeout_t timeout);

/**
 * @brief Free memory allocated from a memory slab.
 *
 * This routine releases a previously allocated memory block back to its
 * associated memory slab.
 *
 * @param slab Address of the memory slab.
 * @param mem Pointer to the memory block (as returned by k_mem_slab_alloc()).
 */
void k_mem_slab_free(struct k_mem_slab* slab, void* mem);

/**
 * @brief Get the number of used blocks in a memory slab.
 *
 * This routine gets the number of memory blocks that are currently
 * allocated in @a slab.
 *
 * @param slab Address of the memory slab.
 *
 * @return Number of allocated memory blocks.
 */
static inline uint32_t k_mem_slab_num_used_get(struct k_mem_slab* slab) {
    return (slab->info.num_used);
}

/**
 * @brief Get the number of maximum used blocks so far in a memory slab.
 *
 * This routine gets the maximum number of memory blocks that were
 * allocated in @a slab.
 *
 * @param slab Address of the memory slab.
 *
 * @return Maximum number of allocated memory blocks.
 */
static inline uint32_t k_mem_slab_max_used_get(struct k_mem_slab* slab) {
    #ifdef CONFIG_MEM_SLAB_TRACE_MAX_UTILIZATION
    return (slab->info.max_used);
    #else
    ARG_UNUSED(slab);
    return (0);
    #endif
}

/**
 * @brief Get the number of unused blocks in a memory slab.
 *
 * This routine gets the number of memory blocks that are currently
 * unallocated in @a slab.
 *
 * @param slab Address of the memory slab.
 *
 * @return Number of unallocated memory blocks.
 */
static inline uint32_t k_mem_slab_num_free_get(struct k_mem_slab* slab) {
    return (slab->info.num_blocks - slab->info.num_used);
}

/**
 * @brief Get the memory stats for a memory slab
 *
 * This routine gets the runtime memory usage stats for the slab @a slab.
 *
 * @param slab Address of the memory slab
 * @param stats Pointer to memory into which to copy memory usage statistics
 *
 * @retval 0 Success
 * @retval -EINVAL Any parameter points to NULL
 */

int k_mem_slab_runtime_stats_get(struct k_mem_slab* slab, struct sys_memory_stats* stats);

/**
 * @brief Reset the maximum memory usage for a slab
 *
 * This routine resets the maximum memory usage for the slab @a slab to its
 * current usage.
 *
 * @param slab Address of the memory slab
 *
 * @retval 0 Success
 * @retval -EINVAL Memory slab is NULL
 */
int k_mem_slab_runtime_stats_reset_max(struct k_mem_slab* slab);

/** @} */

/**
 * @addtogroup heap_apis
 * @{
 */

/* kernel synchronized heap struct */

struct /**/k_heap {
    struct sys_heap heap;
    _wait_q_t wait_q;
    struct k_spinlock lock;
};

/**
 * @brief Initialize a k_heap
 *
 * This constructs a synchronized k_heap object over a memory region
 * specified by the user.  Note that while any alignment and size can
 * be passed as valid parameters, internal alignment restrictions
 * inside the inner sys_heap mean that not all bytes may be usable as
 * allocated memory.
 *
 * @param h Heap struct to initialize
 * @param mem Pointer to memory.
 * @param bytes Size of memory region, in bytes
 */
void k_heap_init(struct k_heap* h, void* mem,
                 size_t bytes) __attribute_nonnull(1);

/**
 * @brief Allocate aligned memory from a k_heap
 *
 * Behaves in all ways like k_heap_alloc(), except that the returned
 * memory (if available) will have a starting address in memory which
 * is a multiple of the specified power-of-two alignment value in
 * bytes.  The resulting memory can be returned to the heap using
 * k_heap_free().
 *
 * @note @a timeout must be set to K_NO_WAIT if called from ISR.
 * @note When CONFIG_MULTITHREADING=n any @a timeout is treated as K_NO_WAIT.
 *
 * @funcprops \isr_ok
 *
 * @param h Heap from which to allocate
 * @param align Alignment in bytes, must be a power of two
 * @param bytes Number of bytes requested
 * @param timeout How long to wait, or K_NO_WAIT
 * @return Pointer to memory the caller can now use
 */
void* k_heap_aligned_alloc(struct k_heap* h, size_t align, size_t bytes,
                           k_timeout_t timeout) __attribute_nonnull(1);

/**
 * @brief Allocate memory from a k_heap
 *
 * Allocates and returns a memory buffer from the memory region owned
 * by the heap.  If no memory is available immediately, the call will
 * block for the specified timeout (constructed via the standard
 * timeout API, or K_NO_WAIT or K_FOREVER) waiting for memory to be
 * freed.  If the allocation cannot be performed by the expiration of
 * the timeout, NULL will be returned.
 * Allocated memory is aligned on a multiple of pointer sizes.
 *
 * @note @a timeout must be set to K_NO_WAIT if called from ISR.
 * @note When CONFIG_MULTITHREADING=n any @a timeout is treated as K_NO_WAIT.
 *
 * @funcprops \isr_ok
 *
 * @param h Heap from which to allocate
 * @param bytes Desired size of block to allocate
 * @param timeout How long to wait, or K_NO_WAIT
 * @return A pointer to valid heap memory, or NULL
 */
void* k_heap_alloc(struct k_heap* h, size_t bytes,
                   k_timeout_t timeout) __attribute_nonnull(1);

/**
 * @brief Free memory allocated by k_heap_alloc()
 *
 * Returns the specified memory block, which must have been returned
 * from k_heap_alloc(), to the heap for use by other callers.  Passing
 * a NULL block is legal, and has no effect.
 *
 * @param h Heap to which to return the memory
 * @param mem A valid memory block, or NULL
 */
void k_heap_free(struct k_heap* h, void* mem) __attribute_nonnull(1);

/* Hand-calculated minimum heap sizes needed to return a successful
 * 1-byte allocation.  See details in lib/os/heap.[ch]
 */
<<<<<<< HEAD
#define Z_HEAP_MIN_SIZE ((sizeof(void *) > 4) ? 56 : 44)
=======
#define Z_HEAP_MIN_SIZE (sizeof(void*) > 4 ? 56 : 44)
>>>>>>> aae25861

/**
 * @brief Define a static k_heap in the specified linker section
 *
 * This macro defines and initializes a static memory region and
 * k_heap of the requested size in the specified linker section.
 * After kernel start, &name can be used as if k_heap_init() had
 * been called.
 *
 * Note that this macro enforces a minimum size on the memory region
 * to accommodate metadata requirements.  Very small heaps will be
 * padded to fit.
 *
 * @param name Symbol name for the struct k_heap object
 * @param bytes Size of memory region, in bytes
 * @param in_section __attribute__((section(name))
 */
#define Z_HEAP_DEFINE_IN_SECT(name, bytes, in_section)          \
    char in_section __aligned(8) /* CHUNK_UNIT */               \
        kheap_##name[MAX(bytes, Z_HEAP_MIN_SIZE)];              \
    STRUCT_SECTION_ITERABLE(k_heap, name) = {                   \
        .heap = {                                               \
            .init_mem   = kheap_##name,                         \
            .init_bytes = MAX(bytes, Z_HEAP_MIN_SIZE),          \
        },                                                      \
    }

/**
 * @brief Define a static k_heap
 *
 * This macro defines and initializes a static memory region and
 * k_heap of the requested size.  After kernel start, &name can be
 * used as if k_heap_init() had been called.
 *
 * Note that this macro enforces a minimum size on the memory region
 * to accommodate metadata requirements.  Very small heaps will be
 * padded to fit.
 *
 * @param name Symbol name for the struct k_heap object
 * @param bytes Size of memory region, in bytes
 */
#define K_HEAP_DEFINE(name, bytes)                              \
    Z_HEAP_DEFINE_IN_SECT(name, bytes,                          \
                          __noinit_named(kheap_buf_##name))

/**
 * @brief Define a static k_heap in uncached memory
 *
 * This macro defines and initializes a static memory region and
 * k_heap of the requested size in uncached memory.  After kernel
 * start, &name can be used as if k_heap_init() had been called.
 *
 * Note that this macro enforces a minimum size on the memory region
 * to accommodate metadata requirements.  Very small heaps will be
 * padded to fit.
 *
 * @param name Symbol name for the struct k_heap object
 * @param bytes Size of memory region, in bytes
 */
#define K_HEAP_DEFINE_NOCACHE(name, bytes)                      \
    Z_HEAP_DEFINE_IN_SECT(name, bytes, __nocache)

/**
 * @}
 */

/**
 * @defgroup heap_apis Heap APIs
 * @ingroup kernel_apis
 * @{
 */

/**
 * @brief Allocate memory from the heap with a specified alignment.
 *
 * This routine provides semantics similar to aligned_alloc(); memory is
 * allocated from the heap with a specified alignment. However, one minor
 * difference is that k_aligned_alloc() accepts any non-zero @p size,
 * whereas aligned_alloc() only accepts a @p size that is an integral
 * multiple of @p align.
 *
 * Above, aligned_alloc() refers to:
 * C11 standard (ISO/IEC 9899:2011): 7.22.3.1
 * The aligned_alloc function (p: 347-348)
 *
 * @param align Alignment of memory requested (in bytes).
 * @param size Amount of memory requested (in bytes).
 *
 * @return Address of the allocated memory if successful; otherwise NULL.
 */
void* k_aligned_alloc(size_t align, size_t size);

/**
 * @brief Allocate memory from the heap.
 *
 * This routine provides traditional malloc() semantics. Memory is
 * allocated from the heap memory pool.
 * Allocated memory is aligned on a multiple of pointer sizes.
 *
 * @param size Amount of memory requested (in bytes).
 *
 * @return Address of the allocated memory if successful; otherwise NULL.
 */
void* k_malloc(size_t size);

/**
 * @brief Free memory allocated from heap.
 *
 * This routine provides traditional free() semantics. The memory being
 * returned must have been allocated from the heap memory pool.
 *
 * If @a ptr is NULL, no operation is performed.
 *
 * @param ptr Pointer to previously allocated memory.
 */
void k_free(void* ptr);

/**
 * @brief Allocate memory from heap, array style
 *
 * This routine provides traditional calloc() semantics. Memory is
 * allocated from the heap memory pool and zeroed.
 *
 * @param nmemb Number of elements in the requested array
 * @param size Size of each array element (in bytes).
 *
 * @return Address of the allocated memory if successful; otherwise NULL.
 */
void* k_calloc(size_t nmemb, size_t size);

/** @} */

/* polling API - PRIVATE */

#ifdef CONFIG_POLL
#define _INIT_OBJ_POLL_EVENT(obj)   \
    do {                            \
        (obj)->poll_event = NULL;   \
    } while (false)
#else
#define _INIT_OBJ_POLL_EVENT(obj)   \
    do {                            \
        /* pass */                  \
    } while (false)
#endif

/* private - types bit positions */
enum _poll_types_bits {
    /* can be used to ignore an event */
    _POLL_TYPE_IGNORE,

    /* to be signaled by k_poll_signal_raise() */
    _POLL_TYPE_SIGNAL,

    /* semaphore availability */
    _POLL_TYPE_SEM_AVAILABLE,

    /* queue/FIFO/LIFO data availability */
    _POLL_TYPE_DATA_AVAILABLE,

    /* msgq data availability */
    _POLL_TYPE_MSGQ_DATA_AVAILABLE,

    /* pipe data availability */
    _POLL_TYPE_PIPE_DATA_AVAILABLE,

    _POLL_NUM_TYPES
};

#define Z_POLL_TYPE_BIT(type) (1U << ((type) - 1U))

/* private - states bit positions */
enum _poll_states_bits {
    /* default state when creating event */
    _POLL_STATE_NOT_READY,

    /* signaled by k_poll_signal_raise() */
    _POLL_STATE_SIGNALED,

    /* semaphore is available */
    _POLL_STATE_SEM_AVAILABLE,

    /* data is available to read on queue/FIFO/LIFO */
    _POLL_STATE_DATA_AVAILABLE,

    /* queue/FIFO/LIFO wait was cancelled */
    _POLL_STATE_CANCELLED,

    /* data is available to read on a message queue */
    _POLL_STATE_MSGQ_DATA_AVAILABLE,

    /* data is available to read from a pipe */
    _POLL_STATE_PIPE_DATA_AVAILABLE,

    _POLL_NUM_STATES
};

#define Z_POLL_STATE_BIT(state) (1U << ((state) - 1U))

#define _POLL_EVENT_NUM_UNUSED_BITS \
    (32 - (0 \
           + 8 /* tag */ \
           + _POLL_NUM_TYPES \
           + _POLL_NUM_STATES \
           + 1 /* modes */ \
          ))

/* end of polling API - PRIVATE */

/**
 * @defgroup poll_apis Async polling APIs
 * @ingroup kernel_apis
 * @{
 */

/* Public polling API */

/* public - values for k_poll_event.type bitfield */
#define K_POLL_TYPE_IGNORE              0
#define K_POLL_TYPE_SIGNAL              Z_POLL_TYPE_BIT(_POLL_TYPE_SIGNAL)
#define K_POLL_TYPE_SEM_AVAILABLE       Z_POLL_TYPE_BIT(_POLL_TYPE_SEM_AVAILABLE)
#define K_POLL_TYPE_DATA_AVAILABLE      Z_POLL_TYPE_BIT(_POLL_TYPE_DATA_AVAILABLE)
#define K_POLL_TYPE_FIFO_DATA_AVAILABLE K_POLL_TYPE_DATA_AVAILABLE
#define K_POLL_TYPE_MSGQ_DATA_AVAILABLE Z_POLL_TYPE_BIT(_POLL_TYPE_MSGQ_DATA_AVAILABLE)
#define K_POLL_TYPE_PIPE_DATA_AVAILABLE Z_POLL_TYPE_BIT(_POLL_TYPE_PIPE_DATA_AVAILABLE)

/* public - polling modes */
enum k_poll_modes {
    /* polling thread does not take ownership of objects when available */
    K_POLL_MODE_NOTIFY_ONLY = 0,

    K_POLL_NUM_MODES
};

/* public - values for k_poll_event.state bitfield */
#define K_POLL_STATE_NOT_READY           0
#define K_POLL_STATE_SIGNALED            Z_POLL_STATE_BIT(_POLL_STATE_SIGNALED)
#define K_POLL_STATE_SEM_AVAILABLE       Z_POLL_STATE_BIT(_POLL_STATE_SEM_AVAILABLE)
#define K_POLL_STATE_DATA_AVAILABLE      Z_POLL_STATE_BIT(_POLL_STATE_DATA_AVAILABLE)
#define K_POLL_STATE_FIFO_DATA_AVAILABLE K_POLL_STATE_DATA_AVAILABLE
#define K_POLL_STATE_MSGQ_DATA_AVAILABLE Z_POLL_STATE_BIT(_POLL_STATE_MSGQ_DATA_AVAILABLE)
#define K_POLL_STATE_PIPE_DATA_AVAILABLE Z_POLL_STATE_BIT(_POLL_STATE_PIPE_DATA_AVAILABLE)
#define K_POLL_STATE_CANCELLED           Z_POLL_STATE_BIT(_POLL_STATE_CANCELLED)

/* public - poll signal object */
struct k_poll_signal {
    /** PRIVATE - DO NOT TOUCH */
    sys_dlist_t poll_events;

    /**
     * 1 if the event has been signaled, 0 otherwise. Stays set to 1 until
     * user resets it to 0.
     */
    unsigned int signaled;

    /** custom result value passed to k_poll_signal_raise() if needed */
    int result;
};

#define K_POLL_SIGNAL_INITIALIZER(obj) \
    { \
    .poll_events = SYS_DLIST_STATIC_INIT(&obj.poll_events), \
    .signaled = 0, \
    .result = 0, \
    }

/**
 * @brief Poll Event
 *
 */
struct k_poll_event {
    /** PRIVATE - DO NOT TOUCH */
    sys_dnode_t _node;

    /** PRIVATE - DO NOT TOUCH */
    struct z_poller* poller;

    /** optional user-specified tag, opaque, untouched by the API */
    uint32_t tag : 8;

    /** bitfield of event types (bitwise-ORed K_POLL_TYPE_xxx values) */
    uint32_t type : _POLL_NUM_TYPES;

    /** bitfield of event states (bitwise-ORed K_POLL_STATE_xxx values) */
    uint32_t state : _POLL_NUM_STATES;

    /** mode of operation, from enum k_poll_modes */
    uint32_t mode : 1;

    /** unused bits in 32-bit word */
    uint32_t unused : _POLL_EVENT_NUM_UNUSED_BITS;

    /** per-type data */
    union {
        void* obj;
        struct k_poll_signal* signal;
        struct k_sem*   sem;
        struct k_fifo*  fifo;
        struct k_queue* queue;
        struct k_msgq*  msgq;
        #ifdef CONFIG_PIPES
        struct k_pipe* pipe;
        #endif
    };
};

#define K_POLL_EVENT_INITIALIZER(_event_type, _event_mode, _event_obj) \
    {                                                           \
    .poller = NULL,                                             \
    .type = _event_type,                                        \
    .state = K_POLL_STATE_NOT_READY,                            \
    .mode = _event_mode,                                        \
    .unused = 0,                                                \
    {                                                           \
        .obj = _event_obj,                                      \
    },                                                          \
    }

#define K_POLL_EVENT_STATIC_INITIALIZER(_event_type, _event_mode, _event_obj, \
                                        event_tag)              \
    {                                                           \
    .tag    = event_tag,                                        \
    .type   = _event_type,                                      \
    .state  = K_POLL_STATE_NOT_READY,                           \
    .mode   = _event_mode,                                      \
    .unused = 0,                                                \
    {                                                           \
        .obj = _event_obj,                                      \
    },                                                          \
    }

/**
 * @brief Initialize one struct k_poll_event instance
 *
 * After this routine is called on a poll event, the event it ready to be
 * placed in an event array to be passed to k_poll().
 *
 * @param event The event to initialize.
 * @param type A bitfield of the types of event, from the K_POLL_TYPE_xxx
 *             values. Only values that apply to the same object being polled
 *             can be used together. Choosing K_POLL_TYPE_IGNORE disables the
 *             event.
 * @param mode Future. Use K_POLL_MODE_NOTIFY_ONLY.
 * @param obj Kernel object or poll signal.
 */

void k_poll_event_init(struct k_poll_event* event, uint32_t type,
                       int mode, void* obj);

/**
 * @brief Wait for one or many of multiple poll events to occur
 *
 * This routine allows a thread to wait concurrently for one or many of
 * multiple poll events to have occurred. Such events can be a kernel object
 * being available, like a semaphore, or a poll signal event.
 *
 * When an event notifies that a kernel object is available, the kernel object
 * is not "given" to the thread calling k_poll(): it merely signals the fact
 * that the object was available when the k_poll() call was in effect. Also,
 * all threads trying to acquire an object the regular way, i.e. by pending on
 * the object, have precedence over the thread polling on the object. This
 * means that the polling thread will never get the poll event on an object
 * until the object becomes available and its pend queue is empty. For this
 * reason, the k_poll() call is more effective when the objects being polled
 * only have one thread, the polling thread, trying to acquire them.
 *
 * When k_poll() returns 0, the caller should loop on all the events that were
 * passed to k_poll() and check the state field for the values that were
 * expected and take the associated actions.
 *
 * Before being reused for another call to k_poll(), the user has to reset the
 * state field to K_POLL_STATE_NOT_READY.
 *
 * When called from user mode, a temporary memory allocation is required from
 * the caller's resource pool.
 *
 * @param events An array of events to be polled for.
 * @param num_events The number of events in the array.
 * @param timeout Waiting period for an event to be ready,
 *                or one of the special values K_NO_WAIT and K_FOREVER.
 *
 * @retval 0 One or more events are ready.
 * @retval -EAGAIN Waiting period timed out.
 * @retval -EINTR Polling has been interrupted, e.g. with
 *         k_queue_cancel_wait(). All output events are still set and valid,
 *         cancelled event(s) will be set to K_POLL_STATE_CANCELLED. In other
 *         words, -EINTR status means that at least one of output events is
 *         K_POLL_STATE_CANCELLED.
 * @retval -ENOMEM Thread resource pool insufficient memory (user mode only)
 * @retval -EINVAL Bad parameters (user mode only)
 */

__syscall int k_poll(struct k_poll_event* events, int num_events,
                     k_timeout_t timeout);

/**
 * @brief Initialize a poll signal object.
 *
 * Ready a poll signal object to be signaled via k_poll_signal_raise().
 *
 * @param sig A poll signal.
 */

__syscall void k_poll_signal_init(struct k_poll_signal* sig);

/**
 * @brief Reset a poll signal object's state to unsignaled.
 *
 * @param sig A poll signal object
 */
__syscall void k_poll_signal_reset(struct k_poll_signal* sig);

/**
 * @brief Fetch the signaled state and result value of a poll signal
 *
 * @param sig A poll signal object
 * @param signaled An integer buffer which will be written nonzero if the
 *                 object was signaled
 * @param result An integer destination buffer which will be written with the
 *               result value if the object was signaled, or an undefined
 *               value if it was not.
 */
__syscall void k_poll_signal_check(struct k_poll_signal* sig,
                                   unsigned int* signaled, int* result);

/**
 * @brief Signal a poll signal object.
 *
 * This routine makes ready a poll signal, which is basically a poll event of
 * type K_POLL_TYPE_SIGNAL. If a thread was polling on that event, it will be
 * made ready to run. A @a result value can be specified.
 *
 * The poll signal contains a 'signaled' field that, when set by
 * k_poll_signal_raise(), stays set until the user sets it back to 0 with
 * k_poll_signal_reset(). It thus has to be reset by the user before being
 * passed again to k_poll() or k_poll() will consider it being signaled, and
 * will return immediately.
 *
 * @note The result is stored and the 'signaled' field is set even if
 * this function returns an error indicating that an expiring poll was
 * not notified.  The next k_poll() will detect the missed raise.
 *
 * @param sig A poll signal.
 * @param result The value to store in the result field of the signal.
 *
 * @retval 0 The signal was delivered successfully.
 * @retval -EAGAIN The polling thread's timeout is in the process of expiring.
 */

__syscall int k_poll_signal_raise(struct k_poll_signal* sig, int result);

/** @} */

/**
 * @defgroup cpu_idle_apis CPU Idling APIs
 * @ingroup kernel_apis
 * @{
 */
/**
 * @brief Make the CPU idle.
 *
 * This function makes the CPU idle until an event wakes it up.
 *
 * In a regular system, the idle thread should be the only thread responsible
 * for making the CPU idle and triggering any type of power management.
 * However, in some more constrained systems, such as a single-threaded system,
 * the only thread would be responsible for this if needed.
 *
 * @note In some architectures, before returning, the function unmasks interrupts
 * unconditionally.
 */
static inline void k_cpu_idle(void) {
    arch_cpu_idle();
}

/**
 * @brief Make the CPU idle in an atomic fashion.
 *
 * Similar to k_cpu_idle(), but must be called with interrupts locked.
 *
 * Enabling interrupts and entering a low-power mode will be atomic,
 * i.e. there will be no period of time where interrupts are enabled before
 * the processor enters a low-power mode.
 *
 * After waking up from the low-power mode, the interrupt lockout state will
 * be restored as if by irq_unlock(key).
 *
 * @param key Interrupt locking key obtained from irq_lock().
 */
static inline void k_cpu_atomic_idle(unsigned int key) {
    arch_cpu_atomic_idle(key);
}

/**
 * @}
 */

/**
 * @cond INTERNAL_HIDDEN
 * @internal
 */
#ifdef ARCH_EXCEPT
/* This architecture has direct support for triggering a CPU exception */
#if defined(_MSC_VER)   /* #CUSTOM@NDRS */
#define z_except_reason(reason)
#else
#define z_except_reason(reason) ARCH_EXCEPT(reason)
#endif
#else

#if !defined(CONFIG_ASSERT_NO_FILE_INFO)
#define __EXCEPT_LOC() __ASSERT_PRINT("@ %s:%d\n", __FILE__, __LINE__)
#else
#define __EXCEPT_LOC()
#endif

/* NOTE: This is the implementation for arches that do not implement
 * ARCH_EXCEPT() to generate a real CPU exception.
 *
 * We won't have a real exception frame to determine the PC value when
 * the oops occurred, so print file and line number before we jump into
 * the fatal error handler.
 */
#define z_except_reason(reason) \
    do {                        \
        __EXCEPT_LOC();         \
        z_fatal_error(reason, NULL);    \
    } while (false)

#endif /* _ARCH__EXCEPT */
/**
 * INTERNAL_HIDDEN @endcond
 */

/**
 * @brief Fatally terminate a thread
 *
 * This should be called when a thread has encountered an unrecoverable
 * runtime condition and needs to terminate. What this ultimately
 * means is determined by the _fatal_error_handler() implementation, which
 * will be called will reason code K_ERR_KERNEL_OOPS.
 *
 * If this is called from ISR context, the default system fatal error handler
 * will treat it as an unrecoverable system error, just like k_panic().
 */
#define k_oops()    z_except_reason(K_ERR_KERNEL_OOPS)

/**
 * @brief Fatally terminate the system
 *
 * This should be called when the Zephyr kernel has encountered an
 * unrecoverable runtime condition and needs to terminate. What this ultimately
 * means is determined by the _fatal_error_handler() implementation, which
 * will be called will reason code K_ERR_KERNEL_PANIC.
 */
#define k_panic()   z_except_reason(K_ERR_KERNEL_PANIC)

/**
 * @cond INTERNAL_HIDDEN
 */

/*
 * private APIs that are utilized by one or more public APIs
 */

/**
 * @internal
 */
void z_timer_expiration_handler(struct _timeout const* timeout);
/**
 * INTERNAL_HIDDEN @endcond
 */

#ifdef CONFIG_PRINTK
/**
 * @brief Emit a character buffer to the console device
 *
 * @param c String of characters to print
 * @param n The length of the string
 *
 */
__syscall void k_str_out(char* c, size_t n);
#endif

/**
 * @defgroup float_apis Floating Point APIs
 * @ingroup kernel_apis
 * @{
 */

/**
 * @brief Disable preservation of floating point context information.
 *
 * This routine informs the kernel that the specified thread
 * will no longer be using the floating point registers.
 *
 * @warning
 * Some architectures apply restrictions on how the disabling of floating
 * point preservation may be requested, see arch_float_disable.
 *
 * @warning
 * This routine should only be used to disable floating point support for
 * a thread that currently has such support enabled.
 *
 * @param thread ID of thread.
 *
 * @retval 0        On success.
 * @retval -ENOTSUP If the floating point disabling is not implemented.
 *         -EINVAL  If the floating point disabling could not be performed.
 */
__syscall int k_float_disable(struct k_thread* thread);

/**
 * @brief Enable preservation of floating point context information.
 *
 * This routine informs the kernel that the specified thread
 * will use the floating point registers.

 * Invoking this routine initializes the thread's floating point context info
 * to that of an FPU that has been reset. The next time the thread is scheduled
 * by z_swap() it will either inherit an FPU that is guaranteed to be in a
 * "sane" state (if the most recent user of the FPU was cooperatively swapped
 * out) or the thread's own floating point context will be loaded (if the most
 * recent user of the FPU was preempted, or if this thread is the first user
 * of the FPU). Thereafter, the kernel will protect the thread's FP context
 * so that it is not altered during a preemptive context switch.
 *
 * The @a options parameter indicates which floating point register sets will
 * be used by the specified thread.
 *
 * For x86 options:
 *
 * - K_FP_REGS  indicates x87 FPU and MMX registers only
 * - K_SSE_REGS indicates SSE registers (and also x87 FPU and MMX registers)
 *
 * @warning
 * Some architectures apply restrictions on how the enabling of floating
 * point preservation may be requested, see arch_float_enable.
 *
 * @warning
 * This routine should only be used to enable floating point support for
 * a thread that currently has such support enabled.
 *
 * @param thread  ID of thread.
 * @param options architecture dependent options
 *
 * @retval 0        On success.
 * @retval -ENOTSUP If the floating point enabling is not implemented.
 *         -EINVAL  If the floating point enabling could not be performed.
 */
__syscall int k_float_enable(struct k_thread* thread, unsigned int options);

/**
 * @}
 */

/**
 * @brief Get the runtime statistics of a thread
 *
 * @param thread ID of thread.
 * @param stats Pointer to struct to copy statistics into.
 * @return -EINVAL if null pointers, otherwise 0
 */
int k_thread_runtime_stats_get(k_tid_t thread,
                               k_thread_runtime_stats_t* stats);

/**
 * @brief Get the runtime statistics of all threads
 *
 * @param stats Pointer to struct to copy statistics into.
 * @return -EINVAL if null pointers, otherwise 0
 */
int k_thread_runtime_stats_all_get(k_thread_runtime_stats_t* stats);

/**
 * @brief Enable gathering of runtime statistics for specified thread
 *
 * This routine enables the gathering of runtime statistics for the specified
 * thread.
 *
 * @param thread ID of thread
 * @return -EINVAL if invalid thread ID, otherwise 0
 */
int k_thread_runtime_stats_enable(k_tid_t thread);

/**
 * @brief Disable gathering of runtime statistics for specified thread
 *
 * This routine disables the gathering of runtime statistics for the specified
 * thread.
 *
 * @param thread ID of thread
 * @return -EINVAL if invalid thread ID, otherwise 0
 */
int k_thread_runtime_stats_disable(k_tid_t thread);

/**
 * @brief Enable gathering of system runtime statistics
 *
 * This routine enables the gathering of system runtime statistics. Note that
 * it does not affect the gathering of similar statistics for individual
 * threads.
 */
void k_sys_runtime_stats_enable(void);

/**
 * @brief Disable gathering of system runtime statistics
 *
 * This routine disables the gathering of system runtime statistics. Note that
 * it does not affect the gathering of similar statistics for individual
 * threads.
 */
void k_sys_runtime_stats_disable(void);

#ifdef __cplusplus
}
#endif

#include <zephyr/tracing/tracing.h>
#include <syscalls/kernel.h>

#endif /* !_ASMLANGUAGE */

#endif /* ZEPHYR_INCLUDE_KERNEL_H_ */<|MERGE_RESOLUTION|>--- conflicted
+++ resolved
@@ -5480,11 +5480,7 @@
 /* Hand-calculated minimum heap sizes needed to return a successful
  * 1-byte allocation.  See details in lib/os/heap.[ch]
  */
-<<<<<<< HEAD
-#define Z_HEAP_MIN_SIZE ((sizeof(void *) > 4) ? 56 : 44)
-=======
-#define Z_HEAP_MIN_SIZE (sizeof(void*) > 4 ? 56 : 44)
->>>>>>> aae25861
+#define Z_HEAP_MIN_SIZE ((sizeof(void*) > 4) ? 56 : 44)
 
 /**
  * @brief Define a static k_heap in the specified linker section
