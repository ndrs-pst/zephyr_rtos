/*
 * Copyright (c) 2016, Wind River Systems, Inc.
 *
 * SPDX-License-Identifier: Apache-2.0
 */

/**
 * @file
 *
 * @brief Public kernel APIs.
 */

#ifndef ZEPHYR_INCLUDE_KERNEL_H_
#define ZEPHYR_INCLUDE_KERNEL_H_

#if !defined(_ASMLANGUAGE)
#include <zephyr/kernel_includes.h>
#include <errno.h>
#include <limits.h>
#include <stdbool.h>
#include <zephyr/toolchain.h>
#include <zephyr/tracing/tracing_macros.h>
#include <zephyr/sys/mem_stats.h>
#include <zephyr/sys/iterable_sections.h>
#include <zephyr/sys/ring_buffer.h>

#if defined(CONFIG_CURRENT_THREAD_USE_TLS) && defined(_MSC_VER) /* #CUSTOM@NDRS */
/* workaround to define __thread for MSVC */
#define __thread __declspec(thread)
#endif

#ifdef __cplusplus
extern "C" {
#endif

/*
 * Zephyr currently assumes the size of a couple standard types to simplify
 * print string formats. Let's make sure this doesn't change without notice.
 */
BUILD_ASSERT(sizeof(int32_t)  == sizeof(int)      , "sizeof error");
BUILD_ASSERT(sizeof(int64_t)  == sizeof(long long), "sizeof error");
BUILD_ASSERT(sizeof(intptr_t) == sizeof(long)     , "sizeof error");

/**
 * @brief Kernel APIs
 * @defgroup kernel_apis Kernel APIs
 * @since 1.0
 * @version 1.0.0
 * @{
 * @}
 */

#define K_ANY NULL

#if (CONFIG_NUM_COOP_PRIORITIES + CONFIG_NUM_PREEMPT_PRIORITIES) == 0
#error Zero available thread priorities defined!
#endif

#define K_PRIO_COOP(x)    (-(CONFIG_NUM_COOP_PRIORITIES - (x)))
#define K_PRIO_PREEMPT(x) (x)

#define K_HIGHEST_THREAD_PRIO             (-CONFIG_NUM_COOP_PRIORITIES)
#define K_LOWEST_THREAD_PRIO              CONFIG_NUM_PREEMPT_PRIORITIES
#define K_IDLE_PRIO                       K_LOWEST_THREAD_PRIO
#define K_HIGHEST_APPLICATION_THREAD_PRIO (K_HIGHEST_THREAD_PRIO)
#define K_LOWEST_APPLICATION_THREAD_PRIO  (K_LOWEST_THREAD_PRIO - 1)

#ifdef CONFIG_POLL
#define Z_POLL_EVENT_OBJ_INIT(obj) \
    .poll_events = SYS_DLIST_STATIC_INIT(&obj.poll_events),
#define Z_DECL_POLL_EVENT sys_dlist_t poll_events;
#else
#define Z_POLL_EVENT_OBJ_INIT(obj)
#define Z_DECL_POLL_EVENT
#endif

struct k_thread;
struct k_mutex;
struct k_sem;
struct k_msgq;
struct k_mbox;
struct k_pipe;
struct k_queue;
struct k_fifo;
struct k_lifo;
struct k_stack;
struct k_mem_slab;
struct k_timer;
struct k_poll_event;
struct k_poll_signal;
struct k_mem_domain;
struct k_mem_partition;
struct k_futex;
struct k_event;

enum execution_context_types {
    K_ISR = 0,
    K_COOP_THREAD,
    K_PREEMPT_THREAD
};

/* private, used by k_poll and k_work_poll */
struct k_work_poll;
typedef int (*_poller_cb_t)(struct k_poll_event* event, uint32_t state);

/**
 * @addtogroup thread_apis
 * @{
 */

typedef void (*k_thread_user_cb_t)(const struct k_thread* thread,
                                   void* user_data);

/**
 * @brief Iterate over all the threads in the system.
 *
 * This routine iterates over all the threads in the system and
 * calls the user_cb function for each thread.
 *
 * @param user_cb Pointer to the user callback function.
 * @param user_data Pointer to user data.
 *
 * @note @kconfig{CONFIG_THREAD_MONITOR} must be set for this function
 * to be effective.
 * @note This API uses @ref k_spin_lock to protect the _kernel.threads
 * list which means creation of new threads and terminations of existing
 * threads are blocked until this API returns.
 */
void k_thread_foreach(k_thread_user_cb_t user_cb, void* user_data);

/**
 * @brief Iterate over all the threads in running on specified cpu.
 *
 * This function is does otherwise the same thing as k_thread_foreach(),
 * but it only loops through the threads running on specified cpu only.
 * If CONFIG_SMP is not defined the implementation this is the same as
 * k_thread_foreach(), with an assert cpu == 0.
 *
 * @param cpu The filtered cpu number
 * @param user_cb Pointer to the user callback function.
 * @param user_data Pointer to user data.
 *
 * @note @kconfig{CONFIG_THREAD_MONITOR} must be set for this function
 * to be effective.
 * @note This API uses @ref k_spin_lock to protect the _kernel.threads
 * list which means creation of new threads and terminations of existing
 * threads are blocked until this API returns.
 */
#ifdef CONFIG_SMP
void k_thread_foreach_filter_by_cpu(unsigned int cpu,
                                    k_thread_user_cb_t user_cb, void* user_data);
#else
static inline
void k_thread_foreach_filter_by_cpu(unsigned int cpu,
                                    k_thread_user_cb_t user_cb, void* user_data) {
    __ASSERT(cpu == 0, "cpu filter out of bounds");
    ARG_UNUSED(cpu);
    k_thread_foreach(user_cb, user_data);
}
#endif

/**
 * @brief Iterate over all the threads in the system without locking.
 *
 * This routine works exactly the same like @ref k_thread_foreach
 * but unlocks interrupts when user_cb is executed.
 *
 * @param user_cb Pointer to the user callback function.
 * @param user_data Pointer to user data.
 *
 * @note @kconfig{CONFIG_THREAD_MONITOR} must be set for this function
 * to be effective.
 * @note This API uses @ref k_spin_lock only when accessing the _kernel.threads
 * queue elements. It unlocks it during user callback function processing.
 * If a new task is created when this @c foreach function is in progress,
 * the added new task would not be included in the enumeration.
 * If a task is aborted during this enumeration, there would be a race here
 * and there is a possibility that this aborted task would be included in the
 * enumeration.
 * @note If the task is aborted and the memory occupied by its @c k_thread
 * structure is reused when this @c k_thread_foreach_unlocked is in progress
 * it might even lead to the system behave unstable.
 * This function may never return, as it would follow some @c next task
 * pointers treating given pointer as a pointer to the k_thread structure
 * while it is something different right now.
 * Do not reuse the memory that was occupied by k_thread structure of aborted
 * task if it was aborted after this function was called in any context.
 */
void k_thread_foreach_unlocked(
    k_thread_user_cb_t user_cb, void* user_data);

/**
 * @brief Iterate over the threads in running on current cpu without locking.
 *
 * This function does otherwise the same thing as
 * k_thread_foreach_unlocked(), but it only loops through the threads
 * running on specified cpu. If CONFIG_SMP is not defined the
 * implementation this is the same as k_thread_foreach_unlocked(), with an
 * assert requiring cpu == 0.
 *
 * @param cpu The filtered cpu number
 * @param user_cb Pointer to the user callback function.
 * @param user_data Pointer to user data.
 *
 * @note @kconfig{CONFIG_THREAD_MONITOR} must be set for this function
 * to be effective.
 * @note This API uses @ref k_spin_lock only when accessing the _kernel.threads
 * queue elements. It unlocks it during user callback function processing.
 * If a new task is created when this @c foreach function is in progress,
 * the added new task would not be included in the enumeration.
 * If a task is aborted during this enumeration, there would be a race here
 * and there is a possibility that this aborted task would be included in the
 * enumeration.
 * @note If the task is aborted and the memory occupied by its @c k_thread
 * structure is reused when this @c k_thread_foreach_unlocked is in progress
 * it might even lead to the system behave unstable.
 * This function may never return, as it would follow some @c next task
 * pointers treating given pointer as a pointer to the k_thread structure
 * while it is something different right now.
 * Do not reuse the memory that was occupied by k_thread structure of aborted
 * task if it was aborted after this function was called in any context.
 */
#ifdef CONFIG_SMP
void k_thread_foreach_unlocked_filter_by_cpu(unsigned int cpu,
                                             k_thread_user_cb_t user_cb, void* user_data);
#else
static inline
void k_thread_foreach_unlocked_filter_by_cpu(unsigned int cpu,
                                             k_thread_user_cb_t user_cb, void* user_data) {
    __ASSERT(cpu == 0, "cpu filter out of bounds");
    ARG_UNUSED(cpu);
    k_thread_foreach_unlocked(user_cb, user_data);
}
#endif

/** @} */

/**
 * @defgroup thread_apis Thread APIs
 * @ingroup kernel_apis
 * @{
 */

#endif /* !_ASMLANGUAGE */

/*
 * Thread user options. May be needed by assembly code. Common part uses low
 * bits, arch-specific use high bits.
 */

/**
 * @brief system thread that must not abort
 * */
#define K_ESSENTIAL (BIT(0))

#define K_FP_IDX 1
/**
 * @brief FPU registers are managed by context switch
 *
 * @details
 * This option indicates that the thread uses the CPU's floating point
 * registers. This instructs the kernel to take additional steps to save
 * and restore the contents of these registers when scheduling the thread.
 * No effect if @kconfig{CONFIG_FPU_SHARING} is not enabled.
 */
#define K_FP_REGS (BIT(K_FP_IDX))

/**
 * @brief user mode thread
 *
 * This thread has dropped from supervisor mode to user mode and consequently
 * has additional restrictions
 */
#define K_USER (BIT(2))

/**
 * @brief Inherit Permissions
 *
 * @details
 * Indicates that the thread being created should inherit all kernel object
 * permissions from the thread that created it. No effect if
 * @kconfig{CONFIG_USERSPACE} is not enabled.
 */
#define K_INHERIT_PERMS (BIT(3))

/**
 * @brief Callback item state
 *
 * @details
 * This is a single bit of state reserved for "callback manager"
 * utilities (p4wq initially) who need to track operations invoked
 * from within a user-provided callback they have been invoked.
 * Effectively it serves as a tiny bit of zero-overhead TLS data.
 */
#define K_CALLBACK_STATE (BIT(4))

/**
 * @brief DSP registers are managed by context switch
 *
 * @details
 * This option indicates that the thread uses the CPU's DSP registers.
 * This instructs the kernel to take additional steps to save and
 * restore the contents of these registers when scheduling the thread.
 * No effect if @kconfig{CONFIG_DSP_SHARING} is not enabled.
 */
#define K_DSP_IDX   6
#define K_DSP_REGS  (BIT(K_DSP_IDX))

/**
 * @brief AGU registers are managed by context switch
 *
 * @details
 * This option indicates that the thread uses the ARC processor's XY
 * memory and DSP feature. Often used with @kconfig{CONFIG_ARC_AGU_SHARING}.
 * No effect if @kconfig{CONFIG_ARC_AGU_SHARING} is not enabled.
 */
#define K_AGU_IDX  7
#define K_AGU_REGS (BIT(K_AGU_IDX))

/**
 * @brief FP and SSE registers are managed by context switch on x86
 *
 * @details
 * This option indicates that the thread uses the x86 CPU's floating point
 * and SSE registers. This instructs the kernel to take additional steps to
 * save and restore the contents of these registers when scheduling
 * the thread. No effect if @kconfig{CONFIG_X86_SSE} is not enabled.
 */
#define K_SSE_REGS (BIT(7))

/* end - thread options */

#if !defined(_ASMLANGUAGE)
/**
 * @brief Dynamically allocate a thread stack.
 *
 * Relevant stack creation flags include:
 * - @ref K_USER allocate a userspace thread (requires `CONFIG_USERSPACE=y`)
 *
 * @param size Stack size in bytes.
 * @param flags Stack creation flags, or 0.
 *
 * @retval the allocated thread stack on success.
 * @retval NULL on failure.
 *
 * @see CONFIG_DYNAMIC_THREAD
 */
__syscall k_thread_stack_t* k_thread_stack_alloc(size_t size, int flags);

/**
 * @brief Free a dynamically allocated thread stack.
 *
 * @param stack Pointer to the thread stack.
 *
 * @retval 0 on success.
 * @retval -EBUSY if the thread stack is in use.
 * @retval -EINVAL if @p stack is invalid.
 * @retval -ENOSYS if dynamic thread stack allocation is disabled
 *
 * @see CONFIG_DYNAMIC_THREAD
 */
__syscall int k_thread_stack_free(k_thread_stack_t* stack);

/**
 * @brief Create a thread.
 *
 * This routine initializes a thread, then schedules it for execution.
 *
 * The new thread may be scheduled for immediate execution or a delayed start.
 * If the newly spawned thread does not have a delayed start the kernel
 * scheduler may preempt the current thread to allow the new thread to
 * execute.
 *
 * Thread options are architecture-specific, and can include K_ESSENTIAL,
 * K_FP_REGS, and K_SSE_REGS. Multiple options may be specified by separating
 * them using "|" (the logical OR operator).
 *
 * Stack objects passed to this function must be originally defined with
 * either of these macros in order to be portable:
 *
 * - K_THREAD_STACK_DEFINE() - For stacks that may support either user or
 *   supervisor threads.
 * - K_KERNEL_STACK_DEFINE() - For stacks that may support supervisor
 *   threads only. These stacks use less memory if CONFIG_USERSPACE is
 *   enabled.
 *
 * The stack_size parameter has constraints. It must either be:
 *
 * - The original size value passed to K_THREAD_STACK_DEFINE() or
 *   K_KERNEL_STACK_DEFINE()
 * - The return value of K_THREAD_STACK_SIZEOF(stack) if the stack was
 *   defined with K_THREAD_STACK_DEFINE()
 * - The return value of K_KERNEL_STACK_SIZEOF(stack) if the stack was
 *   defined with K_KERNEL_STACK_DEFINE().
 *
 * Using other values, or sizeof(stack) may produce undefined behavior.
 *
 * @param new_thread Pointer to uninitialized struct k_thread
 * @param stack Pointer to the stack space.
 * @param stack_size Stack size in bytes.
 * @param entry Thread entry function.
 * @param p1 1st entry point parameter.
 * @param p2 2nd entry point parameter.
 * @param p3 3rd entry point parameter.
 * @param prio Thread priority.
 * @param options Thread options.
 * @param delay Scheduling delay, or K_NO_WAIT (for no delay).
 *
 * @return ID of new thread.
 *
 */
__syscall k_tid_t k_thread_create(struct k_thread* new_thread,
                                  k_thread_stack_t* stack,
                                  size_t stack_size,
                                  k_thread_entry_t entry,
                                  void* p1, void* p2, void* p3,
                                  int prio, uint32_t options, k_timeout_t delay);

/**
 * @brief Drop a thread's privileges permanently to user mode
 *
 * This allows a supervisor thread to be re-used as a user thread.
 * This function does not return, but control will transfer to the provided
 * entry point as if this was a new user thread.
 *
 * The implementation ensures that the stack buffer contents are erased.
 * Any thread-local storage will be reverted to a pristine state.
 *
 * Memory domain membership, resource pool assignment, kernel object
 * permissions, priority, and thread options are preserved.
 *
 * A common use of this function is to re-use the main thread as a user thread
 * once all supervisor mode-only tasks have been completed.
 *
 * @param entry Function to start executing from
 * @param p1 1st entry point parameter
 * @param p2 2nd entry point parameter
 * @param p3 3rd entry point parameter
 */
FUNC_NORETURN void k_thread_user_mode_enter(k_thread_entry_t entry,
                                            void* p1, void* p2,
                                            void* p3);

/**
 * @brief Grant a thread access to a set of kernel objects
 *
 * This is a convenience function. For the provided thread, grant access to
 * the remaining arguments, which must be pointers to kernel objects.
 *
 * The thread object must be initialized (i.e. running). The objects don't
 * need to be.
 * Note that NULL shouldn't be passed as an argument.
 *
 * @param thread Thread to grant access to objects
 * @param ... list of kernel object pointers
 */
#define k_thread_access_grant(thread, ...) \
    FOR_EACH_FIXED_ARG(k_object_access_grant, (;), (thread), __VA_ARGS__)

/**
 * @brief Assign a resource memory pool to a thread
 *
 * By default, threads have no resource pool assigned unless their parent
 * thread has a resource pool, in which case it is inherited. Multiple
 * threads may be assigned to the same memory pool.
 *
 * Changing a thread's resource pool will not migrate allocations from the
 * previous pool.
 *
 * @param thread Target thread to assign a memory pool for resource requests.
 * @param heap Heap object to use for resources,
 *             or NULL if the thread should no longer have a memory pool.
 */
static inline void k_thread_heap_assign(struct k_thread* thread,
                                        struct k_heap* heap) {
    thread->resource_pool = heap;
}

#if defined(CONFIG_INIT_STACKS) && defined(CONFIG_THREAD_STACK_INFO)
/**
 * @brief Obtain stack usage information for the specified thread
 *
 * User threads will need to have permission on the target thread object.
 *
 * Some hardware may prevent inspection of a stack buffer currently in use.
 * If this API is called from supervisor mode, on the currently running thread,
 * on a platform which selects @kconfig{CONFIG_NO_UNUSED_STACK_INSPECTION}, an
 * error will be generated.
 *
 * @param thread Thread to inspect stack information
 * @param unused_ptr Output parameter, filled in with the unused stack space
 *                   of the target thread in bytes.
 * @return 0 on success
 * @return -EBADF Bad thread object (user mode only)
 * @return -EPERM No permissions on thread object (user mode only)
 * #return -ENOTSUP Forbidden by hardware policy
 * @return -EINVAL Thread is uninitialized or exited (user mode only)
 * @return -EFAULT Bad memory address for unused_ptr (user mode only)
 */
__syscall int k_thread_stack_space_get(const struct k_thread* thread,
                                       size_t* unused_ptr);
#endif

#if (K_HEAP_MEM_POOL_SIZE > 0)
/**
 * @brief Assign the system heap as a thread's resource pool
 *
 * Similar to k_thread_heap_assign(), but the thread will use
 * the kernel heap to draw memory.
 *
 * Use with caution, as a malicious thread could perform DoS attacks on the
 * kernel heap.
 *
 * @param thread Target thread to assign the system heap for resource requests
 *
 */
void k_thread_system_pool_assign(struct k_thread* thread);
#endif /* (K_HEAP_MEM_POOL_SIZE > 0) */

/**
 * @brief Sleep until a thread exits
 *
 * The caller will be put to sleep until the target thread exits, either due
 * to being aborted, self-exiting, or taking a fatal error. This API returns
 * immediately if the thread isn't running.
 *
 * This API may only be called from ISRs with a K_NO_WAIT timeout,
 * where it can be useful as a predicate to detect when a thread has
 * aborted.
 *
 * @param thread Thread to wait to exit
 * @param timeout upper bound time to wait for the thread to exit.
 * @retval 0 success, target thread has exited or wasn't running
 * @retval -EBUSY returned without waiting
 * @retval -EAGAIN waiting period timed out
 * @retval -EDEADLK target thread is joining on the caller, or target thread
 *                  is the caller
 */
__syscall int k_thread_join(struct k_thread* thread, k_timeout_t timeout);

/**
 * @brief Put the current thread to sleep.
 *
 * This routine puts the current thread to sleep for @a duration,
 * specified as a k_timeout_t object.
 *
 * @param timeout Desired duration of sleep.
 *
 * @return Zero if the requested time has elapsed or if the thread was woken up
 * by the \ref k_wakeup call, the time left to sleep rounded up to the nearest
 * millisecond.
 */
__syscall int32_t k_sleep(k_timeout_t timeout);

/**
 * @brief Put the current thread to sleep.
 *
 * This routine puts the current thread to sleep for @a duration milliseconds.
 *
 * @param ms Number of milliseconds to sleep.
 *
 * @return Zero if the requested time has elapsed or if the thread was woken up
 * by the \ref k_wakeup call, the time left to sleep rounded up to the nearest
 * millisecond.
 */
#if defined(_MSC_VER) /* #CUSTOM@NDRS */
static inline int32_t k_msleep(int32_t ms) {
    return (0);
}
#else
static inline int32_t k_msleep(int32_t ms) {
    return k_sleep(Z_TIMEOUT_MS(ms));
}
#endif

/**
 * @brief Put the current thread to sleep with microsecond resolution.
 *
 * This function is unlikely to work as expected without kernel tuning.
 * In particular, because the lower bound on the duration of a sleep is
 * the duration of a tick, @kconfig{CONFIG_SYS_CLOCK_TICKS_PER_SEC} must be
 * adjusted to achieve the resolution desired. The implications of doing
 * this must be understood before attempting to use k_usleep(). Use with
 * caution.
 *
 * @param us Number of microseconds to sleep.
 *
 * @return Zero if the requested time has elapsed or if the thread was woken up
 * by the \ref k_wakeup call, the time left to sleep rounded up to the nearest
 * microsecond.
 */
__syscall int32_t k_usleep(int32_t us);

/**
 * @brief Cause the current thread to busy wait.
 *
 * This routine causes the current thread to execute a "do nothing" loop for
 * @a usec_to_wait microseconds.
 *
 * @note The clock used for the microsecond-resolution delay here may
 * be skewed relative to the clock used for system timeouts like
 * k_sleep().  For example k_busy_wait(1000) may take slightly more or
 * less time than k_sleep(K_MSEC(1)), with the offset dependent on
 * clock tolerances.
 *
 * @note In case when @kconfig{CONFIG_SYSTEM_CLOCK_SLOPPY_IDLE} and
 * @kconfig{CONFIG_PM} options are enabled, this function may not work.
 * The timer/clock used for delay processing may be disabled/inactive.
 */
__syscall void k_busy_wait(uint32_t usec_to_wait);

/**
 * @brief Check whether it is possible to yield in the current context.
 *
 * This routine checks whether the kernel is in a state where it is possible to
 * yield or call blocking API's. It should be used by code that needs to yield
 * to perform correctly, but can feasibly be called from contexts where that
 * is not possible. For example in the PRE_KERNEL initialization step, or when
 * being run from the idle thread.
 *
 * @return True if it is possible to yield in the current context, false otherwise.
 */
bool k_can_yield(void);

/**
 * @brief Yield the current thread.
 *
 * This routine causes the current thread to yield execution to another
 * thread of the same or higher priority. If there are no other ready threads
 * of the same or higher priority, the routine returns immediately.
 */
__syscall void k_yield(void);

/**
 * @brief Wake up a sleeping thread.
 *
 * This routine prematurely wakes up @a thread from sleeping.
 *
 * If @a thread is not currently sleeping, the routine has no effect.
 *
 * @param thread ID of thread to wake.
 */
__syscall void k_wakeup(k_tid_t thread);

/**
 * @brief Query thread ID of the current thread.
 *
 * This unconditionally queries the kernel via a system call.
 *
 * @note Use k_current_get() unless absolutely sure this is necessary.
 *       This should only be used directly where the thread local
 *       variable cannot be used or may contain invalid values
 *       if thread local storage (TLS) is enabled. If TLS is not
 *       enabled, this is the same as k_current_get().
 *
 * @return ID of current thread.
 */
__attribute_const__
__syscall k_tid_t k_sched_current_thread_query(void);

/**
 * @brief Get thread ID of the current thread.
 *
 * @return ID of current thread.
 *
 */
__attribute_const__
static inline k_tid_t k_current_get(void) {
    #ifdef CONFIG_CURRENT_THREAD_USE_TLS
    /* Thread-local cache of current thread ID, set in z_thread_entry() */
    extern Z_THREAD_LOCAL k_tid_t z_tls_current;

    return (z_tls_current);
    #else
    return k_sched_current_thread_query();
    #endif
}

/**
 * @brief Abort a thread.
 *
 * This routine permanently stops execution of @a thread. The thread is taken
 * off all kernel queues it is part of (i.e. the ready queue, the timeout
 * queue, or a kernel object wait queue). However, any kernel resources the
 * thread might currently own (such as mutexes or memory blocks) are not
 * released. It is the responsibility of the caller of this routine to ensure
 * all necessary cleanup is performed.
 *
 * After k_thread_abort() returns, the thread is guaranteed not to be
 * running or to become runnable anywhere on the system.  Normally
 * this is done via blocking the caller (in the same manner as
 * k_thread_join()), but in interrupt context on SMP systems the
 * implementation is required to spin for threads that are running on
 * other CPUs.
 *
 * @param thread ID of thread to abort.
 */
__syscall void k_thread_abort(k_tid_t thread);

k_ticks_t z_timeout_expires(const struct _timeout* timeout);
k_ticks_t z_timeout_remaining(const struct _timeout* timeout);

#ifdef CONFIG_SYS_CLOCK_EXISTS

/**
 * @brief Get time when a thread wakes up, in system ticks
 *
 * This routine computes the system uptime when a waiting thread next
 * executes, in units of system ticks.  If the thread is not waiting,
 * it returns current system time.
 */
__syscall k_ticks_t k_thread_timeout_expires_ticks(const struct k_thread* thread);

static inline k_ticks_t z_impl_k_thread_timeout_expires_ticks(const struct k_thread* thread) {
    return z_timeout_expires(&thread->base.timeout);
}

/**
 * @brief Get time remaining before a thread wakes up, in system ticks
 *
 * This routine computes the time remaining before a waiting thread
 * next executes, in units of system ticks.  If the thread is not
 * waiting, it returns zero.
 */
__syscall k_ticks_t k_thread_timeout_remaining_ticks(const struct k_thread* thread);

static inline k_ticks_t z_impl_k_thread_timeout_remaining_ticks(const struct k_thread* thread) {
    return z_timeout_remaining(&thread->base.timeout);
}

#endif /* CONFIG_SYS_CLOCK_EXISTS */

/**
 * @cond INTERNAL_HIDDEN
 */

struct _static_thread_data {
    struct k_thread*  init_thread;
    k_thread_stack_t* init_stack;
    unsigned int      init_stack_size;
    k_thread_entry_t  init_entry;
    void*             init_p1;
    void*             init_p2;
    void*             init_p3;
    int               init_prio;
    uint32_t          init_options;
    char const*       init_name;
    #ifdef CONFIG_TIMER_READS_ITS_FREQUENCY_AT_RUNTIME
    int32_t init_delay_ms;
    #else
    k_timeout_t init_delay;
    #endif
};

#ifdef CONFIG_TIMER_READS_ITS_FREQUENCY_AT_RUNTIME
#define Z_THREAD_INIT_DELAY_INITIALIZER(ms) .init_delay_ms = (ms)
#define Z_THREAD_INIT_DELAY(thread)         SYS_TIMEOUT_MS((thread)->init_delay_ms)
#else
#define Z_THREAD_INIT_DELAY_INITIALIZER(ms) .init_delay = SYS_TIMEOUT_MS(ms)
#define Z_THREAD_INIT_DELAY(thread)         (thread)->init_delay
#endif

#define Z_THREAD_INITIALIZER(thread, stack, stack_size,     \
                             entry, p1, p2, p3,             \
                             prio, options, delay, tname) { \
    .init_thread = (thread),                                \
    .init_stack  = (stack),                                 \
    .init_stack_size = (stack_size),                        \
    .init_entry  = (k_thread_entry_t)entry,                 \
    .init_p1     = (void*)p1,                               \
    .init_p2     = (void*)p2,                               \
    .init_p3     = (void*)p3,                               \
    .init_prio   = (prio),                                  \
    .init_options = (options),                              \
    .init_name   = STRINGIFY(tname),                        \
    Z_THREAD_INIT_DELAY_INITIALIZER(delay)                  \
}

/*
 * Refer to K_THREAD_DEFINE() and K_KERNEL_THREAD_DEFINE() for
 * information on arguments.
 */
#define Z_THREAD_COMMON_DEFINE(name, stack_size,            \
                               entry, p1, p2, p3,           \
                               prio, options, delay)        \
    struct k_thread _k_thread_obj_##name;                   \
    STRUCT_SECTION_ITERABLE(_static_thread_data,            \
                            _k_thread_data_##name) =        \
        Z_THREAD_INITIALIZER(&_k_thread_obj_##name,         \
                             _k_thread_stack_##name, stack_size,\
                             entry, p1, p2, p3, prio, options,  \
                             delay, name);                  \
    const k_tid_t name = (k_tid_t)&_k_thread_obj_##name

/**
 * INTERNAL_HIDDEN @endcond
 */

/**
 * @brief Statically define and initialize a thread.
 *
 * The thread may be scheduled for immediate execution or a delayed start.
 *
 * Thread options are architecture-specific, and can include K_ESSENTIAL,
 * K_FP_REGS, and K_SSE_REGS. Multiple options may be specified by separating
 * them using "|" (the logical OR operator).
 *
 * The ID of the thread can be accessed using:
 *
 * @code extern const k_tid_t <name>; @endcode
 *
 * @param name Name of the thread.
 * @param stack_size Stack size in bytes.
 * @param entry Thread entry function.
 * @param p1 1st entry point parameter.
 * @param p2 2nd entry point parameter.
 * @param p3 3rd entry point parameter.
 * @param prio Thread priority.
 * @param options Thread options.
 * @param delay Scheduling delay (in milliseconds), zero for no delay.
 *
 * @note Static threads with zero delay should not normally have
 * MetaIRQ priority levels.  This can preempt the system
 * initialization handling (depending on the priority of the main
 * thread) and cause surprising ordering side effects.  It will not
 * affect anything in the OS per se, but consider it bad practice.
 * Use a SYS_INIT() callback if you need to run code before entrance
 * to the application main().
 */
#define K_THREAD_DEFINE(name, stack_size,                       \
                        entry, p1, p2, p3,                      \
                        prio, options, delay)                   \
    K_THREAD_STACK_DEFINE(_k_thread_stack_##name, stack_size);  \
    Z_THREAD_COMMON_DEFINE(name, stack_size, entry, p1, p2, p3, \
                           prio, options, delay)

/**
 * @brief Statically define and initialize a thread intended to run only in kernel mode.
 *
 * The thread may be scheduled for immediate execution or a delayed start.
 *
 * Thread options are architecture-specific, and can include K_ESSENTIAL,
 * K_FP_REGS, and K_SSE_REGS. Multiple options may be specified by separating
 * them using "|" (the logical OR operator).
 *
 * The ID of the thread can be accessed using:
 *
 * @code extern const k_tid_t <name>; @endcode
 *
 * @note Threads defined by this can only run in kernel mode, and cannot be
 *       transformed into user thread via k_thread_user_mode_enter().
 *
 * @warning Depending on the architecture, the stack size (@p stack_size)
 *          may need to be multiples of CONFIG_MMU_PAGE_SIZE (if MMU)
 *          or in power-of-two size (if MPU).
 *
 * @param name Name of the thread.
 * @param stack_size Stack size in bytes.
 * @param entry Thread entry function.
 * @param p1 1st entry point parameter.
 * @param p2 2nd entry point parameter.
 * @param p3 3rd entry point parameter.
 * @param prio Thread priority.
 * @param options Thread options.
 * @param delay Scheduling delay (in milliseconds), zero for no delay.
 */
#define K_KERNEL_THREAD_DEFINE(name, stack_size,                \
                               entry, p1, p2, p3,               \
                               prio, options, delay)            \
    K_KERNEL_STACK_DEFINE(_k_thread_stack_##name, stack_size);  \
    Z_THREAD_COMMON_DEFINE(name, stack_size, entry, p1, p2, p3, \
                           prio, options, delay)

/**
 * @brief Get a thread's priority.
 *
 * This routine gets the priority of @a thread.
 *
 * @param thread ID of thread whose priority is needed.
 *
 * @return Priority of @a thread.
 */
__syscall int k_thread_priority_get(k_tid_t thread);

/**
 * @brief Set a thread's priority.
 *
 * This routine immediately changes the priority of @a thread.
 *
 * Rescheduling can occur immediately depending on the priority @a thread is
 * set to:
 *
 * - If its priority is raised above the priority of a currently scheduled
 * preemptible thread, @a thread will be scheduled in.
 *
 * - If the caller lowers the priority of a currently scheduled preemptible
 * thread below that of other threads in the system, the thread of the highest
 * priority will be scheduled in.
 *
 * Priority can be assigned in the range of -CONFIG_NUM_COOP_PRIORITIES to
 * CONFIG_NUM_PREEMPT_PRIORITIES-1, where -CONFIG_NUM_COOP_PRIORITIES is the
 * highest priority.
 *
 * @param thread ID of thread whose priority is to be set.
 * @param prio New priority.
 *
 * @warning Changing the priority of a thread currently involved in mutex
 * priority inheritance may result in undefined behavior.
 */
__syscall void k_thread_priority_set(k_tid_t thread, int prio);

#ifdef CONFIG_SCHED_DEADLINE
/**
 * @brief Set deadline expiration time for scheduler
 *
 * This sets the "deadline" expiration as a time delta from the
 * current time, in the same units used by k_cycle_get_32().  The
 * scheduler (when deadline scheduling is enabled) will choose the
 * next expiring thread when selecting between threads at the same
 * static priority.  Threads at different priorities will be scheduled
 * according to their static priority.
 *
 * @note Deadlines are stored internally using 32 bit unsigned
 * integers.  The number of cycles between the "first" deadline in the
 * scheduler queue and the "last" deadline must be less than 2^31 (i.e
 * a signed non-negative quantity).  Failure to adhere to this rule
 * may result in scheduled threads running in an incorrect deadline
 * order.
 *
 * @note Despite the API naming, the scheduler makes no guarantees
 * the thread WILL be scheduled within that deadline, nor does it take
 * extra metadata (like e.g. the "runtime" and "period" parameters in
 * Linux sched_setattr()) that allows the kernel to validate the
 * scheduling for achievability.  Such features could be implemented
 * above this call, which is simply input to the priority selection
 * logic.
 *
 * @note You should enable @kconfig{CONFIG_SCHED_DEADLINE} in your project
 * configuration.
 *
 * @param thread A thread on which to set the deadline
 * @param deadline A time delta, in cycle units
 *
 */
__syscall void k_thread_deadline_set(k_tid_t thread, int deadline);
#endif

/**
 * @brief Invoke the scheduler
 *
 * This routine invokes the scheduler to force a schedule point on the current
 * CPU. If invoked from within a thread, the scheduler will be invoked
 * immediately (provided interrupts were not locked when invoked). If invoked
 * from within an ISR, the scheduler will be invoked upon exiting the ISR.
 *
 * Invoking the scheduler allows the kernel to make an immediate determination
 * as to what the next thread to execute should be. Unlike yielding, this
 * routine is not guaranteed to switch to a thread of equal or higher priority
 * if any are available. For example, if the current thread is cooperative and
 * there is a still higher priority cooperative thread that is ready, then
 * yielding will switch to that higher priority thread whereas this routine
 * will not.
 *
 * Most applications will never use this routine.
 */
__syscall void k_reschedule(void);

#ifdef CONFIG_SCHED_CPU_MASK
/**
 * @brief Sets all CPU enable masks to zero
 *
 * After this returns, the thread will no longer be schedulable on any
 * CPUs.  The thread must not be currently runnable.
 *
 * @note You should enable @kconfig{CONFIG_SCHED_CPU_MASK} in your project
 * configuration.
 *
 * @param thread Thread to operate upon
 * @return Zero on success, otherwise error code
 */
int k_thread_cpu_mask_clear(k_tid_t thread);

/**
 * @brief Sets all CPU enable masks to one
 *
 * After this returns, the thread will be schedulable on any CPU.  The
 * thread must not be currently runnable.
 *
 * @note You should enable @kconfig{CONFIG_SCHED_CPU_MASK} in your project
 * configuration.
 *
 * @param thread Thread to operate upon
 * @return Zero on success, otherwise error code
 */
int k_thread_cpu_mask_enable_all(k_tid_t thread);

/**
 * @brief Enable thread to run on specified CPU
 *
 * The thread must not be currently runnable.
 *
 * @note You should enable @kconfig{CONFIG_SCHED_CPU_MASK} in your project
 * configuration.
 *
 * @param thread Thread to operate upon
 * @param cpu CPU index
 * @return Zero on success, otherwise error code
 */
int k_thread_cpu_mask_enable(k_tid_t thread, int cpu);

/**
 * @brief Prevent thread to run on specified CPU
 *
 * The thread must not be currently runnable.
 *
 * @note You should enable @kconfig{CONFIG_SCHED_CPU_MASK} in your project
 * configuration.
 *
 * @param thread Thread to operate upon
 * @param cpu CPU index
 * @return Zero on success, otherwise error code
 */
int k_thread_cpu_mask_disable(k_tid_t thread, int cpu);

/**
 * @brief Pin a thread to a CPU
 *
 * Pin a thread to a CPU by first clearing the cpu mask and then enabling the
 * thread on the selected CPU.
 *
 * @param thread Thread to operate upon
 * @param cpu CPU index
 * @return Zero on success, otherwise error code
 */
int k_thread_cpu_pin(k_tid_t thread, int cpu);
#endif

/**
 * @brief Suspend a thread.
 *
 * This routine prevents the kernel scheduler from making @a thread
 * the current thread. All other internal operations on @a thread are
 * still performed; for example, kernel objects it is waiting on are
 * still handed to it. Thread suspension does not impact any timeout
 * upon which the thread may be waiting (such as a timeout from a call
 * to k_sem_take() or k_sleep()). Thus if the timeout expires while the
 * thread is suspended, it is still suspended until k_thread_resume()
 * is called.
 *
 * When the target thread is active on another CPU, the caller will block until
 * the target thread is halted (suspended or aborted).  But if the caller is in
 * an interrupt context, it will spin waiting for that target thread active on
 * another CPU to halt.
 *
 * If @a thread is already suspended, the routine has no effect.
 *
 * @param thread ID of thread to suspend.
 */
__syscall void k_thread_suspend(k_tid_t thread);

/**
 * @brief Resume a suspended thread.
 *
 * This routine reverses the thread suspension from k_thread_suspend()
 * and allows the kernel scheduler to make @a thread the current thread
 * when it is next eligible for that role.
 *
 * If @a thread is not currently suspended, the routine has no effect.
 *
 * @param thread ID of thread to resume.
 */
__syscall void k_thread_resume(k_tid_t thread);

/**
 * @brief Start an inactive thread
 *
 * If a thread was created with K_FOREVER in the delay parameter, it will
 * not be added to the scheduling queue until this function is called
 * on it.
 *
 * @note This is a legacy API for compatibility.  Modern Zephyr
 * threads are initialized in the "sleeping" state and do not need
 * special handling for "start".
 *
 * @param thread thread to start
 */
static inline void k_thread_start(k_tid_t thread) {
    k_wakeup(thread);
}

/**
 * @brief Set time-slicing period and scope.
 *
 * This routine specifies how the scheduler will perform time slicing of
 * preemptible threads.
 *
 * To enable time slicing, @a slice must be non-zero. The scheduler
 * ensures that no thread runs for more than the specified time limit
 * before other threads of that priority are given a chance to execute.
 * Any thread whose priority is higher than @a prio is exempted, and may
 * execute as long as desired without being preempted due to time slicing.
 *
 * Time slicing only limits the maximum amount of time a thread may continuously
 * execute. Once the scheduler selects a thread for execution, there is no
 * minimum guaranteed time the thread will execute before threads of greater or
 * equal priority are scheduled.
 *
 * When the current thread is the only one of that priority eligible
 * for execution, this routine has no effect; the thread is immediately
 * rescheduled after the slice period expires.
 *
 * To disable timeslicing, set both @a slice and @a prio to zero.
 *
 * @param slice Maximum time slice length (in milliseconds).
 * @param prio Highest thread priority level eligible for time slicing.
 */
void k_sched_time_slice_set(int32_t slice, int prio);

/**
 * @brief Set thread time slice
 *
 * As for k_sched_time_slice_set, but (when
 * CONFIG_TIMESLICE_PER_THREAD=y) sets the timeslice for a specific
 * thread.  When non-zero, this timeslice will take precedence over
 * the global value.
 *
 * When such a thread's timeslice expires, the configured callback
 * will be called before the thread is removed/re-added to the run
 * queue.  This callback will occur in interrupt context, and the
 * specified thread is guaranteed to have been preempted by the
 * currently-executing ISR.  Such a callback is free to, for example,
 * modify the thread priority or slice time for future execution,
 * suspend the thread, etc...
 *
 * @note Unlike the older API, the time slice parameter here is
 * specified in ticks, not milliseconds.  Ticks have always been the
 * internal unit, and not all platforms have integer conversions
 * between the two.
 *
 * @note Threads with a non-zero slice time set will be timesliced
 * always, even if they are higher priority than the maximum timeslice
 * priority set via k_sched_time_slice_set().
 *
 * @note The callback notification for slice expiration happens, as it
 * must, while the thread is still "current", and thus it happens
 * before any registered timeouts at this tick.  This has the somewhat
 * confusing side effect that the tick time (c.f. k_uptime_get()) does
 * not yet reflect the expired ticks.  Applications wishing to make
 * fine-grained timing decisions within this callback should use the
 * cycle API, or derived facilities like k_thread_runtime_stats_get().
 *
 * @param th A valid, initialized thread
 * @param slice_ticks Maximum timeslice, in ticks
 * @param expired Callback function called on slice expiration
 * @param data Parameter for the expiration handler
 */
void k_thread_time_slice_set(struct k_thread* th, int32_t slice_ticks,
                             k_thread_timeslice_fn_t expired, void* data);

/** @} */

/**
 * @addtogroup isr_apis
 * @{
 */

/**
 * @brief Determine if code is running at interrupt level.
 *
 * This routine allows the caller to customize its actions, depending on
 * whether it is a thread or an ISR.
 *
 * @funcprops \isr_ok
 *
 * @return false if invoked by a thread.
 * @return true if invoked by an ISR.
 */
bool k_is_in_isr(void);

/**
 * @brief Determine if code is running in a preemptible thread.
 *
 * This routine allows the caller to customize its actions, depending on
 * whether it can be preempted by another thread. The routine returns a 'true'
 * value if all of the following conditions are met:
 *
 * - The code is running in a thread, not at ISR.
 * - The thread's priority is in the preemptible range.
 * - The thread has not locked the scheduler.
 *
 * @funcprops \isr_ok
 *
 * @return 0 if invoked by an ISR or by a cooperative thread.
 * @return Non-zero if invoked by a preemptible thread.
 */
__syscall int k_is_preempt_thread(void);

/**
 * @brief Test whether startup is in the before-main-task phase.
 *
 * This routine allows the caller to customize its actions, depending on
 * whether it being invoked before the kernel is fully active.
 *
 * @funcprops \isr_ok
 *
 * @return true if invoked before post-kernel initialization
 * @return false if invoked during/after post-kernel initialization
 */
static inline bool k_is_pre_kernel(void) {
    extern bool z_sys_post_kernel; /* in init.c */

    return (!z_sys_post_kernel);
}

/**
 * @}
 */

/**
 * @addtogroup thread_apis
 * @{
 */

/**
 * @brief Lock the scheduler.
 *
 * This routine prevents the current thread from being preempted by another
 * thread by instructing the scheduler to treat it as a cooperative thread.
 * If the thread subsequently performs an operation that makes it unready,
 * it will be context switched out in the normal manner. When the thread
 * again becomes the current thread, its non-preemptible status is maintained.
 *
 * This routine can be called recursively.
 *
 * Owing to clever implementation details, scheduler locks are
 * extremely fast for non-userspace threads (just one byte
 * inc/decrement in the thread struct).
 *
 * @note This works by elevating the thread priority temporarily to a
 * cooperative priority, allowing cheap synchronization vs. other
 * preemptible or cooperative threads running on the current CPU.  It
 * does not prevent preemption or asynchrony of other types.  It does
 * not prevent threads from running on other CPUs when CONFIG_SMP=y.
 * It does not prevent interrupts from happening, nor does it prevent
 * threads with MetaIRQ priorities from preempting the current thread.
 * In general this is a historical API not well-suited to modern
 * applications, use with care.
 */
void k_sched_lock(void);

/**
 * @brief Unlock the scheduler.
 *
 * This routine reverses the effect of a previous call to k_sched_lock().
 * A thread must call the routine once for each time it called k_sched_lock()
 * before the thread becomes preemptible.
 */
void k_sched_unlock(void);

/**
 * @brief Set current thread's custom data.
 *
 * This routine sets the custom data for the current thread to @ value.
 *
 * Custom data is not used by the kernel itself, and is freely available
 * for a thread to use as it sees fit. It can be used as a framework
 * upon which to build thread-local storage.
 *
 * @param value New custom data value.
 *
 */
__syscall void k_thread_custom_data_set(void* value);

/**
 * @brief Get current thread's custom data.
 *
 * This routine returns the custom data for the current thread.
 *
 * @return Current custom data value.
 */
__syscall void* k_thread_custom_data_get(void);

/**
 * @brief Set current thread name
 *
 * Set the name of the thread to be used when @kconfig{CONFIG_THREAD_MONITOR}
 * is enabled for tracing and debugging.
 *
 * @param thread Thread to set name, or NULL to set the current thread
 * @param str Name string
 * @retval 0 on success
 * @retval -EFAULT Memory access error with supplied string
 * @retval -ENOSYS Thread name configuration option not enabled
 * @retval -EINVAL Thread name too long
 */
__syscall int k_thread_name_set(k_tid_t thread, char const* str);

/**
 * @brief Get thread name
 *
 * Get the name of a thread
 *
 * @param thread Thread ID
 * @retval Thread name, or NULL if configuration not enabled
 */
char const* k_thread_name_get(k_tid_t thread);

/**
 * @brief Copy the thread name into a supplied buffer
 *
 * @param thread Thread to obtain name information
 * @param buf Destination buffer
 * @param size Destination buffer size
 * @retval -ENOSPC Destination buffer too small
 * @retval -EFAULT Memory access error
 * @retval -ENOSYS Thread name feature not enabled
 * @retval 0 Success
 */
__syscall int k_thread_name_copy(k_tid_t thread, char* buf,
                                 size_t size);

/**
 * @brief Get thread state string
 *
 * This routine generates a human friendly string containing the thread's
 * state, and copies as much of it as possible into @a buf.
 *
 * @param thread_id Thread ID
 * @param buf Buffer into which to copy state strings
 * @param buf_size Size of the buffer
 *
 * @retval Pointer to @a buf if data was copied, else a pointer to "".
 */
char const* k_thread_state_str(k_tid_t const thread_id, char* buf, size_t buf_size);

/**
 * @}
 */

/**
 * @addtogroup clock_apis
 * @{
 */

/**
 * @brief Generate null timeout delay.
 *
 * This macro generates a timeout delay that instructs a kernel API
 * not to wait if the requested operation cannot be performed immediately.
 *
 * @return Timeout delay value.
 */
#define K_NO_WAIT Z_TIMEOUT_NO_WAIT

/**
 * @brief Generate timeout delay from nanoseconds.
 *
 * This macro generates a timeout delay that instructs a kernel API to
 * wait up to @a t nanoseconds to perform the requested operation.
 * Note that timer precision is limited to the tick rate, not the
 * requested value.
 *
 * @param t Duration in nanoseconds.
 *
 * @return Timeout delay value.
 */
#define K_NSEC(t)     Z_TIMEOUT_NS(t)

/**
 * @brief Generate timeout delay from microseconds.
 *
 * This macro generates a timeout delay that instructs a kernel API
 * to wait up to @a t microseconds to perform the requested operation.
 * Note that timer precision is limited to the tick rate, not the
 * requested value.
 *
 * @param t Duration in microseconds.
 *
 * @return Timeout delay value.
 */
#define K_USEC(t)     Z_TIMEOUT_US(t)

/**
 * @brief Generate timeout delay from cycles.
 *
 * This macro generates a timeout delay that instructs a kernel API
 * to wait up to @a t cycles to perform the requested operation.
 *
 * @param t Duration in cycles.
 *
 * @return Timeout delay value.
 */
#define K_CYC(t)     Z_TIMEOUT_CYC(t)

/**
 * @brief Generate timeout delay from system ticks.
 *
 * This macro generates a timeout delay that instructs a kernel API
 * to wait up to @a t ticks to perform the requested operation.
 *
 * @param t Duration in system ticks.
 *
 * @return Timeout delay value.
 */
#define K_TICKS(t)     Z_TIMEOUT_TICKS(t)

/**
 * @brief Generate timeout delay from milliseconds.
 *
 * This macro generates a timeout delay that instructs a kernel API
 * to wait up to @a ms milliseconds to perform the requested operation.
 *
 * @param ms Duration in milliseconds.
 *
 * @return Timeout delay value.
 */
#define K_MSEC(ms)     Z_TIMEOUT_MS(ms)

/**
 * @brief Generate timeout delay from seconds.
 *
 * This macro generates a timeout delay that instructs a kernel API
 * to wait up to @a s seconds to perform the requested operation.
 *
 * @param s Duration in seconds.
 *
 * @return Timeout delay value.
 */
#define K_SECONDS(s)   K_MSEC((s) * MSEC_PER_SEC)

/**
 * @brief Generate timeout delay from minutes.

 * This macro generates a timeout delay that instructs a kernel API
 * to wait up to @a m minutes to perform the requested operation.
 *
 * @param m Duration in minutes.
 *
 * @return Timeout delay value.
 */
#define K_MINUTES(m)   K_SECONDS((m) * 60)

/**
 * @brief Generate timeout delay from hours.
 *
 * This macro generates a timeout delay that instructs a kernel API
 * to wait up to @a h hours to perform the requested operation.
 *
 * @param h Duration in hours.
 *
 * @return Timeout delay value.
 */
#define K_HOURS(h)     K_MINUTES((h) * 60)

/**
 * @brief Generate infinite timeout delay.
 *
 * This macro generates a timeout delay that instructs a kernel API
 * to wait as long as necessary to perform the requested operation.
 *
 * @return Timeout delay value.
 */
#define K_FOREVER      Z_FOREVER

#ifdef CONFIG_TIMEOUT_64BIT

/**
 * @brief Generates an absolute/uptime timeout value from system ticks
 *
 * This macro generates a timeout delay that represents an expiration
 * at the absolute uptime value specified, in system ticks.  That is, the
 * timeout will expire immediately after the system uptime reaches the
 * specified tick count.
 *
 * @param t Tick uptime value
 * @return Timeout delay value
 */
#define K_TIMEOUT_ABS_TICKS(t) \
    Z_TIMEOUT_TICKS(Z_TICK_ABS((k_ticks_t)MAX(t, 0)))

/**
 * @brief Generates an absolute/uptime timeout value from milliseconds
 *
 * This macro generates a timeout delay that represents an expiration
 * at the absolute uptime value specified, in milliseconds.  That is,
 * the timeout will expire immediately after the system uptime reaches
 * the specified tick count.
 *
 * @param t Millisecond uptime value
 * @return Timeout delay value
 */
#define K_TIMEOUT_ABS_MS(t) K_TIMEOUT_ABS_TICKS(k_ms_to_ticks_ceil64(t))

/**
 * @brief Generates an absolute/uptime timeout value from microseconds
 *
 * This macro generates a timeout delay that represents an expiration
 * at the absolute uptime value specified, in microseconds.  That is,
 * the timeout will expire immediately after the system uptime reaches
 * the specified time.  Note that timer precision is limited by the
 * system tick rate and not the requested timeout value.
 *
 * @param t Microsecond uptime value
 * @return Timeout delay value
 */
#define K_TIMEOUT_ABS_US(t) K_TIMEOUT_ABS_TICKS(k_us_to_ticks_ceil64(t))

/**
 * @brief Generates an absolute/uptime timeout value from nanoseconds
 *
 * This macro generates a timeout delay that represents an expiration
 * at the absolute uptime value specified, in nanoseconds.  That is,
 * the timeout will expire immediately after the system uptime reaches
 * the specified time.  Note that timer precision is limited by the
 * system tick rate and not the requested timeout value.
 *
 * @param t Nanosecond uptime value
 * @return Timeout delay value
 */
#define K_TIMEOUT_ABS_NS(t) K_TIMEOUT_ABS_TICKS(k_ns_to_ticks_ceil64(t))

/**
 * @brief Generates an absolute/uptime timeout value from system cycles
 *
 * This macro generates a timeout delay that represents an expiration
 * at the absolute uptime value specified, in cycles.  That is, the
 * timeout will expire immediately after the system uptime reaches the
 * specified time.  Note that timer precision is limited by the system
 * tick rate and not the requested timeout value.
 *
 * @param t Cycle uptime value
 * @return Timeout delay value
 */
#define K_TIMEOUT_ABS_CYC(t) K_TIMEOUT_ABS_TICKS(k_cyc_to_ticks_ceil64(t))

#endif

/**
 * @}
 */

/**
 * @cond INTERNAL_HIDDEN
 */

struct k_timer {
    /*
     * _timeout structure must be first here if we want to use
     * dynamic timer allocation. timeout.node is used in the double-linked
     * list of free timers
     */
    struct _timeout timeout;

    /* wait queue for the (single) thread waiting on this timer */
    _wait_q_t wait_q;

    /* runs in ISR context */
    void (*expiry_fn)(struct k_timer* timer);

    /* runs in the context of the thread that calls k_timer_stop() */
    void (*stop_fn)(struct k_timer* timer);

    /* timer period */
    k_timeout_t period;

    /* timer status */
    uint32_t status;

    /* user-specific data, also used to support legacy features */
    void* user_data;

    SYS_PORT_TRACING_TRACKING_FIELD(k_timer)

    #ifdef CONFIG_OBJ_CORE_TIMER
    struct k_obj_core obj_core;
    #endif
};

#if defined(_MSC_VER)           /* #CUSTOM@NDRS, MSVC seem not support .node = {}
                                 * which is {} (Uniform Initialization)
                                 */
#define Z_TIMER_INITIALIZER(obj, expiry, stop)  \
    {                                           \
        .timeout = {                            \
            .node = {0},                        \
            .fn   = z_timer_expiration_handler, \
            .dticks = 0,                        \
        },                                      \
        .wait_q = Z_WAIT_Q_INIT(&obj.wait_q),   \
        .expiry_fn = expiry,                    \
        .stop_fn   = stop,                      \
        .status    = 0,                         \
        .user_data = 0,                         \
    }
#else
#define Z_TIMER_INITIALIZER(obj, expiry, stop)  \
    {                                           \
        .timeout = {                            \
            .node = {},                        \
            .fn   = z_timer_expiration_handler, \
            .dticks = 0,                        \
        },                                      \
        .wait_q = Z_WAIT_Q_INIT(&obj.wait_q),   \
        .expiry_fn = expiry,                    \
        .stop_fn   = stop,                      \
        .status    = 0,                         \
        .user_data = 0,                         \
    }
#endif

/**
 * INTERNAL_HIDDEN @endcond
 */

/**
 * @defgroup timer_apis Timer APIs
 * @ingroup kernel_apis
 * @{
 */

/**
 * @typedef k_timer_expiry_t
 * @brief Timer expiry function type.
 *
 * A timer's expiry function is executed by the system clock interrupt handler
 * each time the timer expires. The expiry function is optional, and is only
 * invoked if the timer has been initialized with one.
 *
 * @param timer     Address of timer.
 */
typedef void (*k_timer_expiry_t)(struct k_timer* timer);

/**
 * @typedef k_timer_stop_t
 * @brief Timer stop function type.
 *
 * A timer's stop function is executed if the timer is stopped prematurely.
 * The function runs in the context of call that stops the timer.  As
 * k_timer_stop() can be invoked from an ISR, the stop function must be
 * callable from interrupt context (isr-ok).
 *
 * The stop function is optional, and is only invoked if the timer has been
 * initialized with one.
 *
 * @param timer     Address of timer.
 */
typedef void (*k_timer_stop_t)(struct k_timer* timer);

/**
 * @brief Statically define and initialize a timer.
 *
 * The timer can be accessed outside the module where it is defined using:
 *
 * @code extern struct k_timer <name>; @endcode
 *
 * @param name Name of the timer variable.
 * @param expiry_fn Function to invoke each time the timer expires.
 * @param stop_fn   Function to invoke if the timer is stopped while running.
 */
#define K_TIMER_DEFINE(name, expiry_fn, stop_fn) \
    STRUCT_SECTION_ITERABLE(k_timer, name) = \
        Z_TIMER_INITIALIZER(name, expiry_fn, stop_fn)

/**
 * @brief Initialize a timer.
 *
 * This routine initializes a timer, prior to its first use.
 *
 * @param timer     Address of timer.
 * @param expiry_fn Function to invoke each time the timer expires.
 * @param stop_fn   Function to invoke if the timer is stopped while running.
 */
void k_timer_init(struct k_timer* timer,
                  k_timer_expiry_t expiry_fn,
                  k_timer_stop_t stop_fn);

/**
 * @brief Start a timer.
 *
 * This routine starts a timer, and resets its status to zero. The timer
 * begins counting down using the specified duration and period values.
 *
 * Attempting to start a timer that is already running is permitted.
 * The timer's status is reset to zero and the timer begins counting down
 * using the new duration and period values.
 *
 * @param timer     Address of timer.
 * @param duration  Initial timer duration.
 * @param period    Timer period.
 */
__syscall void k_timer_start(struct k_timer* timer,
                             k_timeout_t duration, k_timeout_t period);

/**
 * @brief Stop a timer.
 *
 * This routine stops a running timer prematurely. The timer's stop function,
 * if one exists, is invoked by the caller.
 *
 * Attempting to stop a timer that is not running is permitted, but has no
 * effect on the timer.
 *
 * @note The stop handler has to be callable from ISRs if @a k_timer_stop is to
 * be called from ISRs.
 *
 * @funcprops \isr_ok
 *
 * @param timer     Address of timer.
 */
__syscall void k_timer_stop(struct k_timer* timer);

/**
 * @brief Read timer status.
 *
 * This routine reads the timer's status, which indicates the number of times
 * it has expired since its status was last read.
 *
 * Calling this routine resets the timer's status to zero.
 *
 * @param timer     Address of timer.
 *
 * @return Timer status.
 */
__syscall uint32_t k_timer_status_get(struct k_timer* timer);

/**
 * @brief Synchronize thread to timer expiration.
 *
 * This routine blocks the calling thread until the timer's status is non-zero
 * (indicating that it has expired at least once since it was last examined)
 * or the timer is stopped. If the timer status is already non-zero,
 * or the timer is already stopped, the caller continues without waiting.
 *
 * Calling this routine resets the timer's status to zero.
 *
 * This routine must not be used by interrupt handlers, since they are not
 * allowed to block.
 *
 * @param timer     Address of timer.
 *
 * @return Timer status.
 */
__syscall uint32_t k_timer_status_sync(struct k_timer* timer);

#ifdef CONFIG_SYS_CLOCK_EXISTS

/**
 * @brief Get next expiration time of a timer, in system ticks
 *
 * This routine returns the future system uptime reached at the next
 * time of expiration of the timer, in units of system ticks.  If the
 * timer is not running, current system time is returned.
 *
 * @param timer The timer object
 * @return Uptime of expiration, in ticks
 */
__syscall k_ticks_t k_timer_expires_ticks(const struct k_timer* timer);

static inline k_ticks_t z_impl_k_timer_expires_ticks(const struct k_timer* timer) {
    return z_timeout_expires(&timer->timeout);
}

/**
 * @brief Get time remaining before a timer next expires, in system ticks
 *
 * This routine computes the time remaining before a running timer
 * next expires, in units of system ticks.  If the timer is not
 * running, it returns zero.
 *
 * @param timer The timer object
 * @return Remaining time until expiration, in ticks
 */
__syscall k_ticks_t k_timer_remaining_ticks(const struct k_timer* timer);

static inline k_ticks_t z_impl_k_timer_remaining_ticks(const struct k_timer* timer) {
    return z_timeout_remaining(&timer->timeout);
}

/**
 * @brief Get time remaining before a timer next expires.
 *
 * This routine computes the (approximate) time remaining before a running
 * timer next expires. If the timer is not running, it returns zero.
 *
 * @param timer     Address of timer.
 *
 * @return Remaining time (in milliseconds).
 */
static inline uint32_t k_timer_remaining_get(struct k_timer* timer) {
    return k_ticks_to_ms_floor32((uint32_t)k_timer_remaining_ticks(timer));
}

#endif /* CONFIG_SYS_CLOCK_EXISTS */

/**
 * @brief Associate user-specific data with a timer.
 *
 * This routine records the @a user_data with the @a timer, to be retrieved
 * later.
 *
 * It can be used e.g. in a timer handler shared across multiple subsystems to
 * retrieve data specific to the subsystem this timer is associated with.
 *
 * @param timer     Address of timer.
 * @param user_data User data to associate with the timer.
 */
__syscall void k_timer_user_data_set(struct k_timer* timer, void* user_data);

/**
 * @internal
 */
static inline void z_impl_k_timer_user_data_set(struct k_timer* timer,
                                                void* user_data) {
    timer->user_data = user_data;
}

/**
 * @brief Retrieve the user-specific data from a timer.
 *
 * @param timer     Address of timer.
 *
 * @return The user data.
 */
__syscall void* k_timer_user_data_get(const struct k_timer* timer);

static inline void* z_impl_k_timer_user_data_get(const struct k_timer* timer) {
    return timer->user_data;
}

/** @} */

/**
 * @addtogroup clock_apis
 * @ingroup kernel_apis
 * @{
 */

/**
 * @brief Get system uptime, in system ticks.
 *
 * This routine returns the elapsed time since the system booted, in
 * ticks (c.f. @kconfig{CONFIG_SYS_CLOCK_TICKS_PER_SEC}), which is the
 * fundamental unit of resolution of kernel timekeeping.
 *
 * @return Current uptime in ticks.
 */
__syscall int64_t k_uptime_ticks(void);

/**
 * @brief Get system uptime.
 *
 * This routine returns the elapsed time since the system booted,
 * in milliseconds.
 *
 * @note
 *    While this function returns time in milliseconds, it does
 *    not mean it has millisecond resolution. The actual resolution depends on
 *    @kconfig{CONFIG_SYS_CLOCK_TICKS_PER_SEC} config option.
 *
 * @return Current uptime in milliseconds.
 */
static inline int64_t k_uptime_get(void) {
    return k_ticks_to_ms_floor64(k_uptime_ticks());
}

/**
 * @brief Get system uptime (32-bit version).
 *
 * This routine returns the lower 32 bits of the system uptime in
 * milliseconds.
 *
 * Because correct conversion requires full precision of the system
 * clock there is no benefit to using this over k_uptime_get() unless
 * you know the application will never run long enough for the system
 * clock to approach 2^32 ticks.  Calls to this function may involve
 * interrupt blocking and 64-bit math.
 *
 * @note
 *    While this function returns time in milliseconds, it does
 *    not mean it has millisecond resolution. The actual resolution depends on
 *    @kconfig{CONFIG_SYS_CLOCK_TICKS_PER_SEC} config option
 *
 * @return The low 32 bits of the current uptime, in milliseconds.
 */
static inline uint32_t k_uptime_get_32(void) {
    return (uint32_t)k_uptime_get();
}

/**
 * @brief Get system uptime in seconds.
 *
 * This routine returns the elapsed time since the system booted,
 * in seconds.
 *
 * @return Current uptime in seconds.
 */
static inline uint32_t k_uptime_seconds(void) {
    return k_ticks_to_sec_floor32(k_uptime_ticks());
}

/**
 * @brief Get elapsed time.
 *
 * This routine computes the elapsed time between the current system uptime
 * and an earlier reference time, in milliseconds.
 *
 * @param reftime Pointer to a reference time, which is updated to the current
 *                uptime upon return.
 *
 * @return Elapsed time.
 */
static inline int64_t k_uptime_delta(int64_t* reftime) {
    int64_t uptime;
    int64_t delta;

    uptime   = k_uptime_get();
    delta    = uptime - *reftime;
    *reftime = uptime;

    return (delta);
}

/**
 * @brief Read the hardware clock.
 *
 * This routine returns the current time, as measured by the system's hardware
 * clock.
 *
 * @return Current hardware clock up-counter (in cycles).
 */
static inline uint32_t k_cycle_get_32(void) {
    return arch_k_cycle_get_32();
}

/**
 * @brief Read the 64-bit hardware clock.
 *
 * This routine returns the current time in 64-bits, as measured by the
 * system's hardware clock, if available.
 *
 * @see CONFIG_TIMER_HAS_64BIT_CYCLE_COUNTER
 *
 * @return Current hardware clock up-counter (in cycles).
 */
static inline uint64_t k_cycle_get_64(void) {
    if (!IS_ENABLED(CONFIG_TIMER_HAS_64BIT_CYCLE_COUNTER)) {
        __ASSERT(0, "64-bit cycle counter not enabled on this platform. "
                    "See CONFIG_TIMER_HAS_64BIT_CYCLE_COUNTER");
        return (0);
    }

    return arch_k_cycle_get_64();
}

/**
 * @}
 */

struct k_queue {
    sys_sflist_t data_q;
    struct k_spinlock lock;
    _wait_q_t wait_q;

    Z_DECL_POLL_EVENT

    SYS_PORT_TRACING_TRACKING_FIELD(k_queue)
};

/**
 * @cond INTERNAL_HIDDEN
 */
#if (__GTEST == 0U)
#define Z_QUEUE_INITIALIZER(obj)    \
    {                               \
        .data_q = SYS_SFLIST_STATIC_INIT(&obj.data_q), \
        .lock = {},                 \
        .wait_q = Z_WAIT_Q_INIT(&obj.wait_q),   \
        Z_POLL_EVENT_OBJ_INIT(obj)  \
    }
#else /* #CUSTOM@NDRS .lock = {} -> {0} */
#define Z_QUEUE_INITIALIZER(obj)    \
    {                               \
        .data_q = SYS_SFLIST_STATIC_INIT(&obj.data_q), \
        .lock = {0},                \
        .wait_q = Z_WAIT_Q_INIT(&obj.wait_q),   \
        Z_POLL_EVENT_OBJ_INIT(obj)  \
    }
#endif

/**
 * INTERNAL_HIDDEN @endcond
 */

/**
 * @defgroup queue_apis Queue APIs
 * @ingroup kernel_apis
 * @{
 */

/**
 * @brief Initialize a queue.
 *
 * This routine initializes a queue object, prior to its first use.
 *
 * @param queue Address of the queue.
 */
__syscall void k_queue_init(struct k_queue* queue);

/**
 * @brief Cancel waiting on a queue.
 *
 * This routine causes first thread pending on @a queue, if any, to
 * return from k_queue_get() call with NULL value (as if timeout expired).
 * If the queue is being waited on by k_poll(), it will return with
 * -EINTR and K_POLL_STATE_CANCELLED state (and per above, subsequent
 * k_queue_get() will return NULL).
 *
 * @funcprops \isr_ok
 *
 * @param queue Address of the queue.
 */
__syscall void k_queue_cancel_wait(struct k_queue* queue);

/**
 * @brief Append an element to the end of a queue.
 *
 * This routine appends a data item to @a queue. A queue data item must be
 * aligned on a word boundary, and the first word of the item is reserved
 * for the kernel's use.
 *
 * @funcprops \isr_ok
 *
 * @param queue Address of the queue.
 * @param data Address of the data item.
 */
void k_queue_append(struct k_queue* queue, void* data);

/**
 * @brief Append an element to a queue.
 *
 * This routine appends a data item to @a queue. There is an implicit memory
 * allocation to create an additional temporary bookkeeping data structure from
 * the calling thread's resource pool, which is automatically freed when the
 * item is removed. The data itself is not copied.
 *
 * @funcprops \isr_ok
 *
 * @param queue Address of the queue.
 * @param data Address of the data item.
 *
 * @retval 0 on success
 * @retval -ENOMEM if there isn't sufficient RAM in the caller's resource pool
 */
__syscall int32_t k_queue_alloc_append(struct k_queue* queue, void* data);

/**
 * @brief Prepend an element to a queue.
 *
 * This routine prepends a data item to @a queue. A queue data item must be
 * aligned on a word boundary, and the first word of the item is reserved
 * for the kernel's use.
 *
 * @funcprops \isr_ok
 *
 * @param queue Address of the queue.
 * @param data Address of the data item.
 */
void k_queue_prepend(struct k_queue* queue, void* data);

/**
 * @brief Prepend an element to a queue.
 *
 * This routine prepends a data item to @a queue. There is an implicit memory
 * allocation to create an additional temporary bookkeeping data structure from
 * the calling thread's resource pool, which is automatically freed when the
 * item is removed. The data itself is not copied.
 *
 * @funcprops \isr_ok
 *
 * @param queue Address of the queue.
 * @param data Address of the data item.
 *
 * @retval 0 on success
 * @retval -ENOMEM if there isn't sufficient RAM in the caller's resource pool
 */
__syscall int32_t k_queue_alloc_prepend(struct k_queue* queue, void* data);

/**
 * @brief Inserts an element to a queue.
 *
 * This routine inserts a data item to @a queue after previous item. A queue
 * data item must be aligned on a word boundary, and the first word of
 * the item is reserved for the kernel's use.
 *
 * @funcprops \isr_ok
 *
 * @param queue Address of the queue.
 * @param prev Address of the previous data item.
 * @param data Address of the data item.
 */
void k_queue_insert(struct k_queue* queue, void* prev, void* data);

/**
 * @brief Atomically append a list of elements to a queue.
 *
 * This routine adds a list of data items to @a queue in one operation.
 * The data items must be in a singly-linked list, with the first word
 * in each data item pointing to the next data item; the list must be
 * NULL-terminated.
 *
 * @funcprops \isr_ok
 *
 * @param queue Address of the queue.
 * @param head Pointer to first node in singly-linked list.
 * @param tail Pointer to last node in singly-linked list.
 *
 * @retval 0 on success
 * @retval -EINVAL on invalid supplied data
 *
 */
int k_queue_append_list(struct k_queue* queue, void* head, void* tail);

/**
 * @brief Atomically add a list of elements to a queue.
 *
 * This routine adds a list of data items to @a queue in one operation.
 * The data items must be in a singly-linked list implemented using a
 * sys_slist_t object. Upon completion, the original list is empty.
 *
 * @funcprops \isr_ok
 *
 * @param queue Address of the queue.
 * @param list Pointer to sys_slist_t object.
 *
 * @retval 0 on success
 * @retval -EINVAL on invalid data
 */
int k_queue_merge_slist(struct k_queue* queue, sys_slist_t* list);

/**
 * @brief Get an element from a queue.
 *
 * This routine removes first data item from @a queue. The first word of the
 * data item is reserved for the kernel's use.
 *
 * @note @a timeout must be set to K_NO_WAIT if called from ISR.
 *
 * @funcprops \isr_ok
 *
 * @param queue Address of the queue.
 * @param timeout Waiting period to obtain a data item, or one of the special
 *                values K_NO_WAIT and K_FOREVER.
 *
 * @return Address of the data item if successful; NULL if returned
 * without waiting, or waiting period timed out.
 */
__syscall void* k_queue_get(struct k_queue* queue, k_timeout_t timeout);

/**
 * @brief Remove an element from a queue.
 *
 * This routine removes data item from @a queue. The first word of the
 * data item is reserved for the kernel's use. Removing elements from k_queue
 * rely on sys_slist_find_and_remove which is not a constant time operation.
 *
 * @note @a timeout must be set to K_NO_WAIT if called from ISR.
 *
 * @funcprops \isr_ok
 *
 * @param queue Address of the queue.
 * @param data Address of the data item.
 *
 * @return true if data item was removed
 */
bool k_queue_remove(struct k_queue* queue, void* data);

/**
 * @brief Append an element to a queue only if it's not present already.
 *
 * This routine appends data item to @a queue. The first word of the data
 * item is reserved for the kernel's use. Appending elements to k_queue
 * relies on sys_slist_is_node_in_list which is not a constant time operation.
 *
 * @funcprops \isr_ok
 *
 * @param queue Address of the queue.
 * @param data Address of the data item.
 *
 * @return true if data item was added, false if not
 */
bool k_queue_unique_append(struct k_queue* queue, void* data);

/**
 * @brief Query a queue to see if it has data available.
 *
 * Note that the data might be already gone by the time this function returns
 * if other threads are also trying to read from the queue.
 *
 * @funcprops \isr_ok
 *
 * @param queue Address of the queue.
 *
 * @return Non-zero if the queue is empty.
 * @return 0 if data is available.
 */
__syscall int k_queue_is_empty(struct k_queue* queue);

static inline int z_impl_k_queue_is_empty(struct k_queue* queue) {
    return sys_sflist_is_empty(&queue->data_q) ? 1 : 0;
}

/**
 * @brief Peek element at the head of queue.
 *
 * Return element from the head of queue without removing it.
 *
 * @param queue Address of the queue.
 *
 * @return Head element, or NULL if queue is empty.
 */
__syscall void* k_queue_peek_head(struct k_queue* queue);

/**
 * @brief Peek element at the tail of queue.
 *
 * Return element from the tail of queue without removing it.
 *
 * @param queue Address of the queue.
 *
 * @return Tail element, or NULL if queue is empty.
 */
__syscall void* k_queue_peek_tail(struct k_queue* queue);

/**
 * @brief Statically define and initialize a queue.
 *
 * The queue can be accessed outside the module where it is defined using:
 *
 * @code extern struct k_queue <name>; @endcode
 *
 * @param name Name of the queue.
 */
#define K_QUEUE_DEFINE(name) \
    STRUCT_SECTION_ITERABLE(k_queue, name) = \
        Z_QUEUE_INITIALIZER(name)

/** @} */

#ifdef CONFIG_USERSPACE
/**
 * @brief futex structure
 *
 * A k_futex is a lightweight mutual exclusion primitive designed
 * to minimize kernel involvement. Uncontended operation relies
 * only on atomic access to shared memory. k_futex are tracked as
 * kernel objects and can live in user memory so that any access
 * bypasses the kernel object permission management mechanism.
 */
struct k_futex {
    atomic_t val;
};

/**
 * @brief futex kernel data structure
 *
 * z_futex_data are the helper data structure for k_futex to complete
 * futex contended operation on kernel side, structure z_futex_data
 * of every futex object is invisible in user mode.
 */
struct z_futex_data {
    _wait_q_t wait_q;
    struct k_spinlock lock;
};

#define Z_FUTEX_DATA_INITIALIZER(obj) \
    { \
    .wait_q = Z_WAIT_Q_INIT(&obj.wait_q) \
    }

/**
 * @defgroup futex_apis FUTEX APIs
 * @ingroup kernel_apis
 * @{
 */

/**
 * @brief Pend the current thread on a futex
 *
 * Tests that the supplied futex contains the expected value, and if so,
 * goes to sleep until some other thread calls k_futex_wake() on it.
 *
 * @param futex Address of the futex.
 * @param expected Expected value of the futex, if it is different the caller
 *                 will not wait on it.
 * @param timeout Waiting period on the futex, or one of the special values
 *                K_NO_WAIT or K_FOREVER.
 * @retval -EACCES Caller does not have read access to futex address.
 * @retval -EAGAIN If the futex value did not match the expected parameter.
 * @retval -EINVAL Futex parameter address not recognized by the kernel.
 * @retval -ETIMEDOUT Thread woke up due to timeout and not a futex wakeup.
 * @retval 0 if the caller went to sleep and was woken up. The caller
 *           should check the futex's value on wakeup to determine if it needs
 *           to block again.
 */
__syscall int k_futex_wait(struct k_futex* futex, int expected,
                           k_timeout_t timeout);

/**
 * @brief Wake one/all threads pending on a futex
 *
 * Wake up the highest priority thread pending on the supplied futex, or
 * wakeup all the threads pending on the supplied futex, and the behavior
 * depends on wake_all.
 *
 * @param futex Futex to wake up pending threads.
 * @param wake_all If true, wake up all pending threads; If false,
 *                 wakeup the highest priority thread.
 * @retval -EACCES Caller does not have access to the futex address.
 * @retval -EINVAL Futex parameter address not recognized by the kernel.
 * @retval Number of threads that were woken up.
 */
__syscall int k_futex_wake(struct k_futex* futex, bool wake_all);

/** @} */
#endif

/**
 * @defgroup event_apis Event APIs
 * @ingroup kernel_apis
 * @{
 */

/**
 * Event Structure
 * @ingroup event_apis
 */

struct k_event {
    _wait_q_t wait_q;
    uint32_t  events;
    struct k_spinlock lock;

    SYS_PORT_TRACING_TRACKING_FIELD(k_event)

    #ifdef CONFIG_OBJ_CORE_EVENT
    struct k_obj_core obj_core;
    #endif
};

#define Z_EVENT_INITIALIZER(obj) \
    { \
    .wait_q = Z_WAIT_Q_INIT(&obj.wait_q), \
    .events = 0 \
    }

/**
 * @brief Initialize an event object
 *
 * This routine initializes an event object, prior to its first use.
 *
 * @param event Address of the event object.
 */
__syscall void k_event_init(struct k_event* event);

/**
 * @brief Post one or more events to an event object
 *
 * This routine posts one or more events to an event object. All tasks waiting
 * on the event object @a event whose waiting conditions become met by this
 * posting immediately unpend.
 *
 * Posting differs from setting in that posted events are merged together with
 * the current set of events tracked by the event object.
 *
 * @param event Address of the event object
 * @param events Set of events to post to @a event
 *
 * @retval Previous value of the events in @a event
 */
__syscall uint32_t k_event_post(struct k_event* event, uint32_t events);

/**
 * @brief Set the events in an event object
 *
 * This routine sets the events stored in event object to the specified value.
 * All tasks waiting on the event object @a event whose waiting conditions
 * become met by this immediately unpend.
 *
 * Setting differs from posting in that set events replace the current set of
 * events tracked by the event object.
 *
 * @param event Address of the event object
 * @param events Set of events to set in @a event
 *
 * @retval Previous value of the events in @a event
 */
__syscall uint32_t k_event_set(struct k_event* event, uint32_t events);

/**
 * @brief Set or clear the events in an event object
 *
 * This routine sets the events stored in event object to the specified value.
 * All tasks waiting on the event object @a event whose waiting conditions
 * become met by this immediately unpend. Unlike @ref k_event_set, this routine
 * allows specific event bits to be set and cleared as determined by the mask.
 *
 * @param event Address of the event object
 * @param events Set of events to set/clear in @a event
 * @param events_mask Mask to be applied to @a events
 *
 * @retval Previous value of the events in @a events_mask
 */
__syscall uint32_t k_event_set_masked(struct k_event* event, uint32_t events,
                                      uint32_t events_mask);

/**
 * @brief Clear the events in an event object
 *
 * This routine clears (resets) the specified events stored in an event object.
 *
 * @param event Address of the event object
 * @param events Set of events to clear in @a event
 *
 * @retval Previous value of the events in @a event
 */
__syscall uint32_t k_event_clear(struct k_event* event, uint32_t events);

/**
 * @brief Wait for any of the specified events
 *
 * This routine waits on event object @a event until any of the specified
 * events have been delivered to the event object, or the maximum wait time
 * @a timeout has expired. A thread may wait on up to 32 distinctly numbered
 * events that are expressed as bits in a single 32-bit word.
 *
 * @note The caller must be careful when resetting if there are multiple threads
 * waiting for the event object @a event.
 *
 * @param event Address of the event object
 * @param events Set of desired events on which to wait
 * @param reset If true, clear the set of events tracked by the event object
 *              before waiting. If false, do not clear the events.
 * @param timeout Waiting period for the desired set of events or one of the
 *                special values K_NO_WAIT and K_FOREVER.
 *
 * @retval set of matching events upon success
 * @retval 0 if matching events were not received within the specified time
 */
__syscall uint32_t k_event_wait(struct k_event* event, uint32_t events,
                                bool reset, k_timeout_t timeout);

/**
 * @brief Wait for all of the specified events
 *
 * This routine waits on event object @a event until all of the specified
 * events have been delivered to the event object, or the maximum wait time
 * @a timeout has expired. A thread may wait on up to 32 distinctly numbered
 * events that are expressed as bits in a single 32-bit word.
 *
 * @note The caller must be careful when resetting if there are multiple threads
 * waiting for the event object @a event.
 *
 * @param event Address of the event object
 * @param events Set of desired events on which to wait
 * @param reset If true, clear the set of events tracked by the event object
 *              before waiting. If false, do not clear the events.
 * @param timeout Waiting period for the desired set of events or one of the
 *                special values K_NO_WAIT and K_FOREVER.
 *
 * @retval set of matching events upon success
 * @retval 0 if matching events were not received within the specified time
 */
__syscall uint32_t k_event_wait_all(struct k_event* event, uint32_t events,
                                    bool reset, k_timeout_t timeout);

/**
 * @brief Test the events currently tracked in the event object
 *
 * @param event Address of the event object
 * @param events_mask Set of desired events to test
 *
 * @retval Current value of events in @a events_mask
 */
static inline uint32_t k_event_test(struct k_event* event, uint32_t events_mask) {
    return k_event_wait(event, events_mask, false, K_NO_WAIT);
}

/**
 * @brief Statically define and initialize an event object
 *
 * The event can be accessed outside the module where it is defined using:
 *
 * @code extern struct k_event <name>; @endcode
 *
 * @param name Name of the event object.
 */
#define K_EVENT_DEFINE(name)                                    \
    STRUCT_SECTION_ITERABLE(k_event, name) =                    \
        Z_EVENT_INITIALIZER(name);

/** @} */

struct k_fifo {
    struct k_queue _queue;

    #ifdef CONFIG_OBJ_CORE_FIFO
    struct k_obj_core obj_core;
    #endif
};

/**
 * @cond INTERNAL_HIDDEN
 */
#define Z_FIFO_INITIALIZER(obj) \
    { \
    ._queue = Z_QUEUE_INITIALIZER(obj._queue) \
    }

/**
 * INTERNAL_HIDDEN @endcond
 */

/**
 * @defgroup fifo_apis FIFO APIs
 * @ingroup kernel_apis
 * @{
 */

/**
 * @brief Initialize a FIFO queue.
 *
 * This routine initializes a FIFO queue, prior to its first use.
 *
 * @param fifo Address of the FIFO queue.
 */
#if defined(_MSC_VER) /* #CUSTOM@NDRS */
static inline void k_fifo_init(struct k_fifo* fifo) {
    k_queue_init(&fifo->_queue);
    K_OBJ_CORE_INIT(K_OBJ_CORE(fifo), _obj_type_fifo);
    K_OBJ_CORE_LINK(K_OBJ_CORE(fifo));
}
#else
#define k_fifo_init(fifo)                                       \
    ({                                                          \
        SYS_PORT_TRACING_OBJ_FUNC_ENTER(k_fifo, init, fifo);    \
        k_queue_init(&(fifo)->_queue);                          \
        K_OBJ_CORE_INIT(K_OBJ_CORE(fifo), _obj_type_fifo);      \
        K_OBJ_CORE_LINK(K_OBJ_CORE(fifo));                      \
        SYS_PORT_TRACING_OBJ_FUNC_EXIT(k_fifo, init, fifo);     \
    })
#endif

/**
 * @brief Cancel waiting on a FIFO queue.
 *
 * This routine causes first thread pending on @a fifo, if any, to
 * return from k_fifo_get() call with NULL value (as if timeout
 * expired).
 *
 * @funcprops \isr_ok
 *
 * @param fifo Address of the FIFO queue.
 */
#if defined(_MSC_VER) /* #CUSTOM@NDRS */
static inline void k_fifo_cancel_wait(struct k_fifo* fifo) {
    k_queue_cancel_wait(&fifo->_queue);
}
#else
#define k_fifo_cancel_wait(fifo)                                \
    ({                                                          \
        SYS_PORT_TRACING_OBJ_FUNC_ENTER(k_fifo, cancel_wait, fifo); \
        k_queue_cancel_wait(&(fifo)->_queue);                   \
        SYS_PORT_TRACING_OBJ_FUNC_EXIT(k_fifo, cancel_wait, fifo);  \
    })
#endif

/**
 * @brief Add an element to a FIFO queue.
 *
 * This routine adds a data item to @a fifo. A FIFO data item must be
 * aligned on a word boundary, and the first word of the item is reserved
 * for the kernel's use.
 *
 * @funcprops \isr_ok
 *
 * @param fifo Address of the FIFO.
 * @param data Address of the data item.
 */
#if defined(_MSC_VER) /* #CUSTOM@NDRS */
static inline void k_fifo_put(struct k_fifo* fifo, void* data) {
    k_queue_append(&fifo->_queue, data);
}
#else
#define k_fifo_put(fifo, data)                                  \
    ({                                                          \
        void *_data = data;                                     \
        SYS_PORT_TRACING_OBJ_FUNC_ENTER(k_fifo, put, fifo, _data); \
        k_queue_append(&(fifo)->_queue, _data);                 \
        SYS_PORT_TRACING_OBJ_FUNC_EXIT(k_fifo, put, fifo, _data); \
    })
#endif

/**
 * @brief Add an element to a FIFO queue.
 *
 * This routine adds a data item to @a fifo. There is an implicit memory
 * allocation to create an additional temporary bookkeeping data structure from
 * the calling thread's resource pool, which is automatically freed when the
 * item is removed. The data itself is not copied.
 *
 * @funcprops \isr_ok
 *
 * @param fifo Address of the FIFO.
 * @param data Address of the data item.
 *
 * @retval 0 on success
 * @retval -ENOMEM if there isn't sufficient RAM in the caller's resource pool
 */
#define k_fifo_alloc_put(fifo, data)                            \
    ({                                                          \
        void *_data = data;                                     \
        SYS_PORT_TRACING_OBJ_FUNC_ENTER(k_fifo, alloc_put, fifo, _data); \
        int fap_ret = k_queue_alloc_append(&(fifo)->_queue, _data); \
        SYS_PORT_TRACING_OBJ_FUNC_EXIT(k_fifo, alloc_put, fifo, _data, fap_ret); \
    })

/**
 * @brief Atomically add a list of elements to a FIFO.
 *
 * This routine adds a list of data items to @a fifo in one operation.
 * The data items must be in a singly-linked list, with the first word of
 * each data item pointing to the next data item; the list must be
 * NULL-terminated.
 *
 * @funcprops \isr_ok
 *
 * @param fifo Address of the FIFO queue.
 * @param head Pointer to first node in singly-linked list.
 * @param tail Pointer to last node in singly-linked list.
 */
#define k_fifo_put_list(fifo, head, tail)                       \
    ({                                                          \
        SYS_PORT_TRACING_OBJ_FUNC_ENTER(k_fifo, put_list, fifo, head, tail);    \
        k_queue_append_list(&(fifo)->_queue, head, tail);       \
        SYS_PORT_TRACING_OBJ_FUNC_EXIT(k_fifo, put_list, fifo, head, tail);     \
    })

/**
 * @brief Atomically add a list of elements to a FIFO queue.
 *
 * This routine adds a list of data items to @a fifo in one operation.
 * The data items must be in a singly-linked list implemented using a
 * sys_slist_t object. Upon completion, the sys_slist_t object is invalid
 * and must be re-initialized via sys_slist_init().
 *
 * @funcprops \isr_ok
 *
 * @param fifo Address of the FIFO queue.
 * @param list Pointer to sys_slist_t object.
 */
#define k_fifo_put_slist(fifo, list)                            \
    ({                                                          \
        SYS_PORT_TRACING_OBJ_FUNC_ENTER(k_fifo, put_slist, fifo, list); \
        k_queue_merge_slist(&(fifo)->_queue, list);             \
        SYS_PORT_TRACING_OBJ_FUNC_EXIT(k_fifo, put_slist, fifo, list);  \
    })

/**
 * @brief Get an element from a FIFO queue.
 *
 * This routine removes a data item from @a fifo in a "first in, first out"
 * manner. The first word of the data item is reserved for the kernel's use.
 *
 * @note @a timeout must be set to K_NO_WAIT if called from ISR.
 *
 * @funcprops \isr_ok
 *
 * @param fifo Address of the FIFO queue.
 * @param timeout Waiting period to obtain a data item,
 *                or one of the special values K_NO_WAIT and K_FOREVER.
 *
 * @return Address of the data item if successful; NULL if returned
 * without waiting, or waiting period timed out.
 */
#if defined(_MSC_VER) /* #CUSTOM@NDRS */
static inline void* k_fifo_get(struct k_fifo* fifo, k_timeout_t timeout) {
    void* fg_ret = k_queue_get(&fifo->_queue, timeout);

    return (fg_ret);
}
#else
#define k_fifo_get(fifo, timeout)                               \
    ({                                                          \
        SYS_PORT_TRACING_OBJ_FUNC_ENTER(k_fifo, get, fifo, timeout);    \
        void* fg_ret = k_queue_get(&(fifo)->_queue, timeout);   \
        SYS_PORT_TRACING_OBJ_FUNC_EXIT(k_fifo, get, fifo, timeout, fg_ret); \
        fg_ret;                                                 \
    })
#endif

/**
 * @brief Query a FIFO queue to see if it has data available.
 *
 * Note that the data might be already gone by the time this function returns
 * if other threads is also trying to read from the FIFO.
 *
 * @funcprops \isr_ok
 *
 * @param fifo Address of the FIFO queue.
 *
 * @return Non-zero if the FIFO queue is empty.
 * @return 0 if data is available.
 */
#define k_fifo_is_empty(fifo) \
    k_queue_is_empty(&(fifo)->_queue)

/**
 * @brief Peek element at the head of a FIFO queue.
 *
 * Return element from the head of FIFO queue without removing it. A usecase
 * for this is if elements of the FIFO object are themselves containers. Then
 * on each iteration of processing, a head container will be peeked,
 * and some data processed out of it, and only if the container is empty,
 * it will be completely remove from the FIFO queue.
 *
 * @param fifo Address of the FIFO queue.
 *
 * @return Head element, or NULL if the FIFO queue is empty.
 */
#if defined(_MSC_VER) /* #CUSTOM@NDRS */
static inline void* k_fifo_peek_head(struct k_fifo* fifo) {
    void* fph_ret = k_queue_peek_head(&fifo->_queue); 

    return (fph_ret);
}
#else
#define k_fifo_peek_head(fifo)                                  \
    ({                                                          \
        SYS_PORT_TRACING_OBJ_FUNC_ENTER(k_fifo, peek_head, fifo);   \
        void* fph_ret = k_queue_peek_head(&(fifo)->_queue);     \
        SYS_PORT_TRACING_OBJ_FUNC_EXIT(k_fifo, peek_head, fifo, fph_ret);   \
        fph_ret;                                                \
    })
#endif

/**
 * @brief Peek element at the tail of FIFO queue.
 *
 * Return element from the tail of FIFO queue (without removing it). A usecase
 * for this is if elements of the FIFO queue are themselves containers. Then
 * it may be useful to add more data to the last container in a FIFO queue.
 *
 * @param fifo Address of the FIFO queue.
 *
 * @return Tail element, or NULL if a FIFO queue is empty.
 */
#if defined(_MSC_VER) /* #CUSTOM@NDRS */
static inline void* k_fifo_peek_tail(struct k_fifo* fifo) {
    void* fpt_ret = k_queue_peek_tail(&fifo->_queue);

    return (fpt_ret);
}
#else
#define k_fifo_peek_tail(fifo)                                  \
    ({                                                          \
        SYS_PORT_TRACING_OBJ_FUNC_ENTER(k_fifo, peek_tail, fifo);   \
        void* fpt_ret = k_queue_peek_tail(&(fifo)->_queue);     \
        SYS_PORT_TRACING_OBJ_FUNC_EXIT(k_fifo, peek_tail, fifo, fpt_ret);   \
        fpt_ret;                                                \
    })
#endif

/**
 * @brief Statically define and initialize a FIFO queue.
 *
 * The FIFO queue can be accessed outside the module where it is defined using:
 *
 * @code extern struct k_fifo <name>; @endcode
 *
 * @param name Name of the FIFO queue.
 */
#define K_FIFO_DEFINE(name) \
    STRUCT_SECTION_ITERABLE(k_fifo, name) = \
        Z_FIFO_INITIALIZER(name)

/** @} */

struct k_lifo {
    struct k_queue _queue;

    #ifdef CONFIG_OBJ_CORE_LIFO
    struct k_obj_core obj_core;
    #endif
};

/**
 * @cond INTERNAL_HIDDEN
 */

#define Z_LIFO_INITIALIZER(obj) \
    { \
    ._queue = Z_QUEUE_INITIALIZER(obj._queue) \
    }

/**
 * INTERNAL_HIDDEN @endcond
 */

/**
 * @defgroup lifo_apis LIFO APIs
 * @ingroup kernel_apis
 * @{
 */

/**
 * @brief Initialize a LIFO queue.
 *
 * This routine initializes a LIFO queue object, prior to its first use.
 *
 * @param lifo Address of the LIFO queue.
 */
#define k_lifo_init(lifo)                                       \
    ({                                                          \
        SYS_PORT_TRACING_OBJ_FUNC_ENTER(k_lifo, init, lifo);    \
        k_queue_init(&(lifo)->_queue);                          \
        K_OBJ_CORE_INIT(K_OBJ_CORE(lifo), _obj_type_lifo);      \
        K_OBJ_CORE_LINK(K_OBJ_CORE(lifo));                      \
        SYS_PORT_TRACING_OBJ_FUNC_EXIT(k_lifo, init, lifo);     \
    })

/**
 * @brief Add an element to a LIFO queue.
 *
 * This routine adds a data item to @a lifo. A LIFO queue data item must be
 * aligned on a word boundary, and the first word of the item is
 * reserved for the kernel's use.
 *
 * @funcprops \isr_ok
 *
 * @param lifo Address of the LIFO queue.
 * @param data Address of the data item.
 */
#if defined(_MSC_VER) /* #CUSTOM@NDRS */
static inline void k_lifo_put(struct k_lifo* lifo, struct net_buf* data) {
    SYS_PORT_TRACING_OBJ_FUNC_ENTER(k_lifo, put, lifo, data);
    k_queue_prepend(&lifo->_queue, data);
    SYS_PORT_TRACING_OBJ_FUNC_EXIT(k_lifo, put, lifo, data);
}
#else
#define k_lifo_put(lifo, data)                                  \
    ({                                                          \
        void *_data = data;                                     \
        SYS_PORT_TRACING_OBJ_FUNC_ENTER(k_lifo, put, lifo, _data); \
        k_queue_prepend(&(lifo)->_queue, _data);                \
        SYS_PORT_TRACING_OBJ_FUNC_EXIT(k_lifo, put, lifo, _data); \
    })
#endif

/**
 * @brief Add an element to a LIFO queue.
 *
 * This routine adds a data item to @a lifo. There is an implicit memory
 * allocation to create an additional temporary bookkeeping data structure from
 * the calling thread's resource pool, which is automatically freed when the
 * item is removed. The data itself is not copied.
 *
 * @funcprops \isr_ok
 *
 * @param lifo Address of the LIFO.
 * @param data Address of the data item.
 *
 * @retval 0 on success
 * @retval -ENOMEM if there isn't sufficient RAM in the caller's resource pool
 */
#define k_lifo_alloc_put(lifo, data)                            \
    ({                                                          \
        void *_data = data;                                     \
        SYS_PORT_TRACING_OBJ_FUNC_ENTER(k_lifo, alloc_put, lifo, _data); \
        int lap_ret = k_queue_alloc_prepend(&(lifo)->_queue, _data); \
        SYS_PORT_TRACING_OBJ_FUNC_EXIT(k_lifo, alloc_put, lifo, _data, lap_ret); \
        lap_ret;                                                \
    })

/**
 * @brief Get an element from a LIFO queue.
 *
 * This routine removes a data item from @a LIFO in a "last in, first out"
 * manner. The first word of the data item is reserved for the kernel's use.
 *
 * @note @a timeout must be set to K_NO_WAIT if called from ISR.
 *
 * @funcprops \isr_ok
 *
 * @param lifo Address of the LIFO queue.
 * @param timeout Waiting period to obtain a data item,
 *                or one of the special values K_NO_WAIT and K_FOREVER.
 *
 * @return Address of the data item if successful; NULL if returned
 * without waiting, or waiting period timed out.
 */
#if defined(_MSC_VER) /* #CUSTOM@NDRS */
static inline void* k_lifo_get(struct k_lifo* lifo, k_timeout_t timeout) {
    SYS_PORT_TRACING_OBJ_FUNC_ENTER(k_lifo, get, lifo, timeout);
    void* lg_ret = k_queue_get(&lifo->_queue, timeout);
    SYS_PORT_TRACING_OBJ_FUNC_EXIT(k_lifo, get, lifo, timeout, lg_ret);

    return (lg_ret);
}
#else
#define k_lifo_get(lifo, timeout)                               \
    ({                                                          \
        SYS_PORT_TRACING_OBJ_FUNC_ENTER(k_lifo, get, lifo, timeout);    \
        void* lg_ret = k_queue_get(&(lifo)->_queue, timeout);   \
        SYS_PORT_TRACING_OBJ_FUNC_EXIT(k_lifo, get, lifo, timeout, lg_ret); \
        lg_ret;                                                 \
    })
#endif

/**
 * @brief Statically define and initialize a LIFO queue.
 *
 * The LIFO queue can be accessed outside the module where it is defined using:
 *
 * @code extern struct k_lifo <name>; @endcode
 *
 * @param name Name of the fifo.
 */
#define K_LIFO_DEFINE(name) \
    STRUCT_SECTION_ITERABLE(k_lifo, name) = \
            Z_LIFO_INITIALIZER(name)

/** @} */

/**
 * @cond INTERNAL_HIDDEN
 */
#define K_STACK_FLAG_ALLOC      ((uint8_t)1)                    /* Buffer was allocated */

typedef uintptr_t stack_data_t;

struct k_stack {
    _wait_q_t wait_q;
    struct k_spinlock lock;
    stack_data_t* base;
    stack_data_t* next;
    stack_data_t* top;
    uint8_t flags;

    SYS_PORT_TRACING_TRACKING_FIELD(k_stack)

    #ifdef CONFIG_OBJ_CORE_STACK
    struct k_obj_core obj_core;
    #endif
};

#define Z_STACK_INITIALIZER(obj, stack_buffer, stack_num_entries) \
    { \
    .wait_q = Z_WAIT_Q_INIT(&(obj).wait_q),   \
    .base = (stack_buffer), \
    .next = (stack_buffer), \
    .top  = (stack_buffer) + (stack_num_entries), \
    }

/**
 * INTERNAL_HIDDEN @endcond
 */

/**
 * @defgroup stack_apis Stack APIs
 * @ingroup kernel_apis
 * @{
 */

/**
 * @brief Initialize a stack.
 *
 * This routine initializes a stack object, prior to its first use.
 *
 * @param stack Address of the stack.
 * @param buffer Address of array used to hold stacked values.
 * @param num_entries Maximum number of values that can be stacked.
 */
void k_stack_init(struct k_stack* stack,
                  stack_data_t* buffer, uint32_t num_entries);

/**
 * @brief Initialize a stack.
 *
 * This routine initializes a stack object, prior to its first use. Internal
 * buffers will be allocated from the calling thread's resource pool.
 * This memory will be released if k_stack_cleanup() is called, or
 * userspace is enabled and the stack object loses all references to it.
 *
 * @param stack Address of the stack.
 * @param num_entries Maximum number of values that can be stacked.
 *
 * @return -ENOMEM if memory couldn't be allocated
 */

__syscall int32_t k_stack_alloc_init(struct k_stack* stack,
                                     uint32_t num_entries);

/**
 * @brief Release a stack's allocated buffer
 *
 * If a stack object was given a dynamically allocated buffer via
 * k_stack_alloc_init(), this will free it. This function does nothing
 * if the buffer wasn't dynamically allocated.
 *
 * @param stack Address of the stack.
 * @retval 0 on success
 * @retval -EAGAIN when object is still in use
 */
int k_stack_cleanup(struct k_stack* stack);

/**
 * @brief Push an element onto a stack.
 *
 * This routine adds a stack_data_t value @a data to @a stack.
 *
 * @funcprops \isr_ok
 *
 * @param stack Address of the stack.
 * @param data Value to push onto the stack.
 *
 * @retval 0 on success
 * @retval -ENOMEM if stack is full
 */
__syscall int k_stack_push(struct k_stack* stack, stack_data_t data);

/**
 * @brief Pop an element from a stack.
 *
 * This routine removes a stack_data_t value from @a stack in a "last in,
 * first out" manner and stores the value in @a data.
 *
 * @note @a timeout must be set to K_NO_WAIT if called from ISR.
 *
 * @funcprops \isr_ok
 *
 * @param stack Address of the stack.
 * @param data Address of area to hold the value popped from the stack.
 * @param timeout Waiting period to obtain a value,
 *                or one of the special values K_NO_WAIT and
 *                K_FOREVER.
 *
 * @retval 0 Element popped from stack.
 * @retval -EBUSY Returned without waiting.
 * @retval -EAGAIN Waiting period timed out.
 */
__syscall int k_stack_pop(struct k_stack* stack, stack_data_t* data,
                          k_timeout_t timeout);

/**
 * @brief Statically define and initialize a stack
 *
 * The stack can be accessed outside the module where it is defined using:
 *
 * @code extern struct k_stack <name>; @endcode
 *
 * @param name Name of the stack.
 * @param stack_num_entries Maximum number of values that can be stacked.
 */
#define K_STACK_DEFINE(name, stack_num_entries)                 \
    stack_data_t __noinit                                       \
        _k_stack_buf_##name[stack_num_entries];                 \
    STRUCT_SECTION_ITERABLE(k_stack, name) =                    \
        Z_STACK_INITIALIZER(name, _k_stack_buf_##name,          \
                            stack_num_entries)

/** @} */

/**
 * @cond INTERNAL_HIDDEN
 */

struct k_work;
struct k_work_q;
struct k_work_queue_config;
extern struct k_work_q k_sys_work_q;

/**
 * INTERNAL_HIDDEN @endcond
 */

/**
 * @defgroup mutex_apis Mutex APIs
 * @ingroup kernel_apis
 * @{
 */

/**
 * Mutex Structure
 * @ingroup mutex_apis
 */
struct k_mutex {
    /** Mutex wait queue */
    _wait_q_t wait_q;

    /** Mutex owner */
    struct k_thread* owner;

    /** Current lock count */
    uint32_t lock_count;

    /** Original thread priority */
    int owner_orig_prio;

    SYS_PORT_TRACING_TRACKING_FIELD(k_mutex)

    #ifdef CONFIG_OBJ_CORE_MUTEX
    struct k_obj_core obj_core;
    #endif
};

/**
 * @cond INTERNAL_HIDDEN
 */
#define Z_MUTEX_INITIALIZER(obj) \
    { \
    .wait_q = Z_WAIT_Q_INIT(&(obj).wait_q), \
    .owner = NULL, \
    .lock_count = 0, \
    .owner_orig_prio = K_LOWEST_APPLICATION_THREAD_PRIO, \
    }

/**
 * INTERNAL_HIDDEN @endcond
 */

/**
 * @brief Statically define and initialize a mutex.
 *
 * The mutex can be accessed outside the module where it is defined using:
 *
 * @code extern struct k_mutex <name>; @endcode
 *
 * @param name Name of the mutex.
 */
#define K_MUTEX_DEFINE(name) \
    STRUCT_SECTION_ITERABLE(k_mutex, name) = \
        Z_MUTEX_INITIALIZER(name)

/**
 * @brief Initialize a mutex.
 *
 * This routine initializes a mutex object, prior to its first use.
 *
 * Upon completion, the mutex is available and does not have an owner.
 *
 * @param mutex Address of the mutex.
 *
 * @retval 0 Mutex object created
 *
 */
__syscall int k_mutex_init(struct k_mutex* mutex);

/**
 * @brief Lock a mutex.
 *
 * This routine locks @a mutex. If the mutex is locked by another thread,
 * the calling thread waits until the mutex becomes available or until
 * a timeout occurs.
 *
 * A thread is permitted to lock a mutex it has already locked. The operation
 * completes immediately and the lock count is increased by 1.
 *
 * Mutexes may not be locked in ISRs.
 *
 * @param mutex Address of the mutex.
 * @param timeout Waiting period to lock the mutex,
 *                or one of the special values K_NO_WAIT and
 *                K_FOREVER.
 *
 * @retval 0 Mutex locked.
 * @retval -EBUSY Returned without waiting.
 * @retval -EAGAIN Waiting period timed out.
 */
__syscall int k_mutex_lock(struct k_mutex* mutex, k_timeout_t timeout);

/**
 * @brief Unlock a mutex.
 *
 * This routine unlocks @a mutex. The mutex must already be locked by the
 * calling thread.
 *
 * The mutex cannot be claimed by another thread until it has been unlocked by
 * the calling thread as many times as it was previously locked by that
 * thread.
 *
 * Mutexes may not be unlocked in ISRs, as mutexes must only be manipulated
 * in thread context due to ownership and priority inheritance semantics.
 *
 * @param mutex Address of the mutex.
 *
 * @retval 0 Mutex unlocked.
 * @retval -EPERM The current thread does not own the mutex
 * @retval -EINVAL The mutex is not locked
 *
 */
__syscall int k_mutex_unlock(struct k_mutex* mutex);

/**
 * @}
 */

struct k_condvar {
    _wait_q_t wait_q;

    #ifdef CONFIG_OBJ_CORE_CONDVAR
    struct k_obj_core obj_core;
    #endif
};

#define Z_CONDVAR_INITIALIZER(obj)                              \
    {                                                           \
        .wait_q = Z_WAIT_Q_INIT(&obj.wait_q),                   \
    }

/**
 * @defgroup condvar_apis Condition Variables APIs
 * @ingroup kernel_apis
 * @{
 */

/**
 * @brief Initialize a condition variable
 *
 * @param condvar pointer to a @p k_condvar structure
 * @retval 0 Condition variable created successfully
 */
__syscall int k_condvar_init(struct k_condvar* condvar);

/**
 * @brief Signals one thread that is pending on the condition variable
 *
 * @param condvar pointer to a @p k_condvar structure
 * @retval 0 On success
 */
__syscall int k_condvar_signal(struct k_condvar* condvar);

/**
 * @brief Unblock all threads that are pending on the condition
 * variable
 *
 * @param condvar pointer to a @p k_condvar structure
 * @return An integer with number of woken threads on success
 */
__syscall int k_condvar_broadcast(struct k_condvar* condvar);

/**
 * @brief Waits on the condition variable releasing the mutex lock
 *
 * Atomically releases the currently owned mutex, blocks the current thread
 * waiting on the condition variable specified by @a condvar,
 * and finally acquires the mutex again.
 *
 * The waiting thread unblocks only after another thread calls
 * k_condvar_signal, or k_condvar_broadcast with the same condition variable.
 *
 * @param condvar pointer to a @p k_condvar structure
 * @param mutex Address of the mutex.
 * @param timeout Waiting period for the condition variable
 *                or one of the special values K_NO_WAIT and K_FOREVER.
 * @retval 0 On success
 * @retval -EAGAIN Waiting period timed out.
 */
__syscall int k_condvar_wait(struct k_condvar* condvar, struct k_mutex* mutex,
                             k_timeout_t timeout);

/**
 * @brief Statically define and initialize a condition variable.
 *
 * The condition variable can be accessed outside the module where it is
 * defined using:
 *
 * @code extern struct k_condvar <name>; @endcode
 *
 * @param name Name of the condition variable.
 */
#define K_CONDVAR_DEFINE(name)                                  \
    STRUCT_SECTION_ITERABLE(k_condvar, name) =                  \
        Z_CONDVAR_INITIALIZER(name)
/**
 * @}
 */

/**
 * @cond INTERNAL_HIDDEN
 */

struct k_sem {
    _wait_q_t    wait_q;
    unsigned int count;
    unsigned int limit;

    Z_DECL_POLL_EVENT

    SYS_PORT_TRACING_TRACKING_FIELD(k_sem)

    #ifdef CONFIG_OBJ_CORE_SEM
    struct k_obj_core obj_core;
    #endif
};

#define Z_SEM_INITIALIZER(obj, initial_count, count_limit) \
    { \
    .wait_q = Z_WAIT_Q_INIT(&(obj).wait_q), \
    .count = (initial_count), \
    .limit = (count_limit), \
    Z_POLL_EVENT_OBJ_INIT(obj)  \
    }

/**
 * INTERNAL_HIDDEN @endcond
 */

/**
 * @defgroup semaphore_apis Semaphore APIs
 * @ingroup kernel_apis
 * @{
 */

/**
 * @brief Maximum limit value allowed for a semaphore.
 *
 * This is intended for use when a semaphore does not have
 * an explicit maximum limit, and instead is just used for
 * counting purposes.
 *
 */
#define K_SEM_MAX_LIMIT UINT_MAX

/**
 * @brief Initialize a semaphore.
 *
 * This routine initializes a semaphore object, prior to its first use.
 *
 * @param sem Address of the semaphore.
 * @param initial_count Initial semaphore count.
 * @param limit Maximum permitted semaphore count.
 *
 * @see K_SEM_MAX_LIMIT
 *
 * @retval 0 Semaphore created successfully
 * @retval -EINVAL Invalid values
 *
 */
__syscall int k_sem_init(struct k_sem* sem, unsigned int initial_count,
                         unsigned int limit);

/**
 * @brief Take a semaphore.
 *
 * This routine takes @a sem.
 *
 * @note @a timeout must be set to K_NO_WAIT if called from ISR.
 *
 * @funcprops \isr_ok
 *
 * @param sem Address of the semaphore.
 * @param timeout Waiting period to take the semaphore,
 *                or one of the special values K_NO_WAIT and K_FOREVER.
 *
 * @retval 0 Semaphore taken.
 * @retval -EBUSY Returned without waiting.
 * @retval -EAGAIN Waiting period timed out,
 *                 or the semaphore was reset during the waiting period.
 */
__syscall int k_sem_take(struct k_sem* sem, k_timeout_t timeout);

/**
 * @brief Give a semaphore.
 *
 * This routine gives @a sem, unless the semaphore is already at its maximum
 * permitted count.
 *
 * @funcprops \isr_ok
 *
 * @param sem Address of the semaphore.
 */
__syscall void k_sem_give(struct k_sem* sem);

/**
 * @brief Resets a semaphore's count to zero.
 *
 * This routine sets the count of @a sem to zero.
 * Any outstanding semaphore takes will be aborted
 * with -EAGAIN.
 *
 * @param sem Address of the semaphore.
 */
__syscall void k_sem_reset(struct k_sem* sem);

/**
 * @brief Get a semaphore's count.
 *
 * This routine returns the current count of @a sem.
 *
 * @param sem Address of the semaphore.
 *
 * @return Current semaphore count.
 */
__syscall unsigned int k_sem_count_get(struct k_sem* sem);

/**
 * @internal
 */
static inline unsigned int z_impl_k_sem_count_get(struct k_sem* sem) {
    return sem->count;
}

/**
 * @brief Statically define and initialize a semaphore.
 *
 * The semaphore can be accessed outside the module where it is defined using:
 *
 * @code extern struct k_sem <name>; @endcode
 *
 * @param name Name of the semaphore.
 * @param initial_count Initial semaphore count.
 * @param count_limit Maximum permitted semaphore count.
 */
#define K_SEM_DEFINE(name, initial_count, count_limit)          \
    STRUCT_SECTION_ITERABLE(k_sem, name) =                      \
        Z_SEM_INITIALIZER(name, initial_count, count_limit);    \
    BUILD_ASSERT(((count_limit) != 0) &&                        \
                 (((initial_count) < (count_limit)) || ((initial_count) == (count_limit))) && \
                 ((count_limit) <= K_SEM_MAX_LIMIT), "K_SEM_DEFINE error !!!");

/** @} */

/**
 * @cond INTERNAL_HIDDEN
 */

struct k_work_delayable;
struct k_work_sync;

/**
 * INTERNAL_HIDDEN @endcond
 */

/**
 * @defgroup workqueue_apis Work Queue APIs
 * @ingroup kernel_apis
 * @{
 */

/** @brief The signature for a work item handler function.
 *
 * The function will be invoked by the thread animating a work queue.
 *
 * @param work the work item that provided the handler.
 */
typedef void (*k_work_handler_t)(struct k_work* work);

/** @brief Initialize a (non-delayable) work structure.
 *
 * This must be invoked before submitting a work structure for the first time.
 * It need not be invoked again on the same work structure.  It can be
 * re-invoked to change the associated handler, but this must be done when the
 * work item is idle.
 *
 * @funcprops \isr_ok
 *
 * @param work the work structure to be initialized.
 *
 * @param handler the handler to be invoked by the work item.
 */
void k_work_init(struct k_work* work,
                 k_work_handler_t handler);

/** @brief Busy state flags from the work item.
 *
 * A zero return value indicates the work item appears to be idle.
 *
 * @note This is a live snapshot of state, which may change before the result
 * is checked.  Use locks where appropriate.
 *
 * @funcprops \isr_ok
 *
 * @param work pointer to the work item.
 *
 * @return a mask of flags K_WORK_DELAYED, K_WORK_QUEUED,
 * K_WORK_RUNNING, K_WORK_CANCELING, and K_WORK_FLUSHING.
 */
int k_work_busy_get(const struct k_work* work);

/** @brief Test whether a work item is currently pending.
 *
 * Wrapper to determine whether a work item is in a non-idle dstate.
 *
 * @note This is a live snapshot of state, which may change before the result
 * is checked.  Use locks where appropriate.
 *
 * @funcprops \isr_ok
 *
 * @param work pointer to the work item.
 *
 * @return true if and only if k_work_busy_get() returns a non-zero value.
 */
static inline bool k_work_is_pending(const struct k_work* work);

/** @brief Submit a work item to a queue.
 *
 * @param queue pointer to the work queue on which the item should run.  If
 * NULL the queue from the most recent submission will be used.
 *
 * @funcprops \isr_ok
 *
 * @param work pointer to the work item.
 *
 * @retval 0 if work was already submitted to a queue
 * @retval 1 if work was not submitted and has been queued to @p queue
 * @retval 2 if work was running and has been queued to the queue that was
 * running it
 * @retval -EBUSY
 * * if work submission was rejected because the work item is cancelling; or
 * * @p queue is draining; or
 * * @p queue is plugged.
 * @retval -EINVAL if @p queue is null and the work item has never been run.
 * @retval -ENODEV if @p queue has not been started.
 */
int k_work_submit_to_queue(struct k_work_q* queue,
                           struct k_work* work);

/** @brief Submit a work item to the system queue.
 *
 * @funcprops \isr_ok
 *
 * @param work pointer to the work item.
 *
 * @return as with k_work_submit_to_queue().
 */
int k_work_submit(struct k_work* work);

/** @brief Wait for last-submitted instance to complete.
 *
 * Resubmissions may occur while waiting, including chained submissions (from
 * within the handler).
 *
 * @note Be careful of caller and work queue thread relative priority.  If
 * this function sleeps it will not return until the work queue thread
 * completes the tasks that allow this thread to resume.
 *
 * @note Behavior is undefined if this function is invoked on @p work from a
 * work queue running @p work.
 *
 * @param work pointer to the work item.
 *
 * @param sync pointer to an opaque item containing state related to the
 * pending cancellation.  The object must persist until the call returns, and
 * be accessible from both the caller thread and the work queue thread.  The
 * object must not be used for any other flush or cancel operation until this
 * one completes.  On architectures with CONFIG_KERNEL_COHERENCE the object
 * must be allocated in coherent memory.
 *
 * @retval true if call had to wait for completion
 * @retval false if work was already idle
 */
bool k_work_flush(struct k_work* work,
                  struct k_work_sync* sync);

/** @brief Cancel a work item.
 *
 * This attempts to prevent a pending (non-delayable) work item from being
 * processed by removing it from the work queue.  If the item is being
 * processed, the work item will continue to be processed, but resubmissions
 * are rejected until cancellation completes.
 *
 * If this returns zero cancellation is complete, otherwise something
 * (probably a work queue thread) is still referencing the item.
 *
 * See also k_work_cancel_sync().
 *
 * @funcprops \isr_ok
 *
 * @param work pointer to the work item.
 *
 * @return the k_work_busy_get() status indicating the state of the item after all
 * cancellation steps performed by this call are completed.
 */
int k_work_cancel(struct k_work* work);

/** @brief Cancel a work item and wait for it to complete.
 *
 * Same as k_work_cancel() but does not return until cancellation is complete.
 * This can be invoked by a thread after k_work_cancel() to synchronize with a
 * previous cancellation.
 *
 * On return the work structure will be idle unless something submits it after
 * the cancellation was complete.
 *
 * @note Be careful of caller and work queue thread relative priority.  If
 * this function sleeps it will not return until the work queue thread
 * completes the tasks that allow this thread to resume.
 *
 * @note Behavior is undefined if this function is invoked on @p work from a
 * work queue running @p work.
 *
 * @param work pointer to the work item.
 *
 * @param sync pointer to an opaque item containing state related to the
 * pending cancellation.  The object must persist until the call returns, and
 * be accessible from both the caller thread and the work queue thread.  The
 * object must not be used for any other flush or cancel operation until this
 * one completes.  On architectures with CONFIG_KERNEL_COHERENCE the object
 * must be allocated in coherent memory.
 *
 * @retval true if work was pending (call had to wait for cancellation of a
 * running handler to complete, or scheduled or submitted operations were
 * cancelled);
 * @retval false otherwise
 */
bool k_work_cancel_sync(struct k_work* work, struct k_work_sync* sync);

/** @brief Initialize a work queue structure.
 *
 * This must be invoked before starting a work queue structure for the first time.
 * It need not be invoked again on the same work queue structure.
 *
 * @funcprops \isr_ok
 *
 * @param queue the queue structure to be initialized.
 */
void k_work_queue_init(struct k_work_q* queue);

/** @brief Initialize a work queue.
 *
 * This configures the work queue thread and starts it running.  The function
 * should not be re-invoked on a queue.
 *
 * @param queue pointer to the queue structure. It must be initialized
 *        in zeroed/bss memory or with @ref k_work_queue_init before
 *        use.
 *
 * @param stack pointer to the work thread stack area.
 *
 * @param stack_size size of the work thread stack area, in bytes.
 *
 * @param prio initial thread priority
 *
 * @param cfg optional additional configuration parameters.  Pass @c
 * NULL if not required, to use the defaults documented in
 * k_work_queue_config.
 */
void k_work_queue_start(struct k_work_q* queue,
                        k_thread_stack_t* stack, size_t stack_size,
                        int prio, const struct k_work_queue_config* cfg);

/** @brief Access the thread that animates a work queue.
 *
 * This is necessary to grant a work queue thread access to things the work
 * items it will process are expected to use.
 *
 * @param queue pointer to the queue structure.
 *
 * @return the thread associated with the work queue.
 */
static inline k_tid_t k_work_queue_thread_get(struct k_work_q* queue);

/** @brief Wait until the work queue has drained, optionally plugging it.
 *
 * This blocks submission to the work queue except when coming from queue
 * thread, and blocks the caller until no more work items are available in the
 * queue.
 *
 * If @p plug is true then submission will continue to be blocked after the
 * drain operation completes until k_work_queue_unplug() is invoked.
 *
 * Note that work items that are delayed are not yet associated with their
 * work queue.  They must be cancelled externally if a goal is to ensure the
 * work queue remains empty.  The @p plug feature can be used to prevent
 * delayed items from being submitted after the drain completes.
 *
 * @param queue pointer to the queue structure.
 *
 * @param plug if true the work queue will continue to block new submissions
 * after all items have drained.
 *
 * @retval 1 if call had to wait for the drain to complete
 * @retval 0 if call did not have to wait
 * @retval negative if wait was interrupted or failed
 */
int k_work_queue_drain(struct k_work_q* queue, bool plug);

/** @brief Release a work queue to accept new submissions.
 *
 * This releases the block on new submissions placed when k_work_queue_drain()
 * is invoked with the @p plug option enabled.  If this is invoked before the
 * drain completes new items may be submitted as soon as the drain completes.
 *
 * @funcprops \isr_ok
 *
 * @param queue pointer to the queue structure.
 *
 * @retval 0 if successfully unplugged
 * @retval -EALREADY if the work queue was not plugged.
 */
int k_work_queue_unplug(struct k_work_q* queue);

/** @brief Stop a work queue.
 *
 * Stops the work queue thread and ensures that no further work will be processed.
 * This call is blocking and guarantees that the work queue thread has terminated
 * cleanly if successful, no work will be processed past this point.
 *
 * @param queue Pointer to the queue structure.
 * @param timeout Maximum time to wait for the work queue to stop.
 *
 * @retval 0 if the work queue was stopped
 * @retval -EALREADY if the work queue was not started (or already stopped)
 * @retval -EBUSY if the work queue is actively processing work items
 * @retval -ETIMEDOUT if the work queue did not stop within the stipulated timeout
 */
int k_work_queue_stop(struct k_work_q* queue, k_timeout_t timeout);

/** @brief Initialize a delayable work structure.
 *
 * This must be invoked before scheduling a delayable work structure for the
 * first time.  It need not be invoked again on the same work structure.  It
 * can be re-invoked to change the associated handler, but this must be done
 * when the work item is idle.
 *
 * @funcprops \isr_ok
 *
 * @param dwork the delayable work structure to be initialized.
 *
 * @param handler the handler to be invoked by the work item.
 */
void k_work_init_delayable(struct k_work_delayable* dwork,
                           k_work_handler_t handler);

/**
 * @brief Get the parent delayable work structure from a work pointer.
 *
 * This function is necessary when a @c k_work_handler_t function is passed to
 * k_work_schedule_for_queue() and the handler needs to access data from the
 * container of the containing `k_work_delayable`.
 *
 * @param work Address passed to the work handler
 *
 * @return Address of the containing @c k_work_delayable structure.
 */
static inline struct k_work_delayable*
k_work_delayable_from_work(struct k_work* work);

/** @brief Busy state flags from the delayable work item.
 *
 * @funcprops \isr_ok
 *
 * @note This is a live snapshot of state, which may change before the result
 * can be inspected.  Use locks where appropriate.
 *
 * @param dwork pointer to the delayable work item.
 *
 * @return a mask of flags K_WORK_DELAYED, K_WORK_QUEUED, K_WORK_RUNNING,
 * K_WORK_CANCELING, and K_WORK_FLUSHING.  A zero return value indicates the
 * work item appears to be idle.
 */
int k_work_delayable_busy_get(const struct k_work_delayable* dwork);

/** @brief Test whether a delayed work item is currently pending.
 *
 * Wrapper to determine whether a delayed work item is in a non-idle state.
 *
 * @note This is a live snapshot of state, which may change before the result
 * can be inspected.  Use locks where appropriate.
 *
 * @funcprops \isr_ok
 *
 * @param dwork pointer to the delayable work item.
 *
 * @return true if and only if k_work_delayable_busy_get() returns a non-zero
 * value.
 */
static inline bool k_work_delayable_is_pending(
    const struct k_work_delayable* dwork);

/** @brief Get the absolute tick count at which a scheduled delayable work
 * will be submitted.
 *
 * @note This is a live snapshot of state, which may change before the result
 * can be inspected.  Use locks where appropriate.
 *
 * @funcprops \isr_ok
 *
 * @param dwork pointer to the delayable work item.
 *
 * @return the tick count when the timer that will schedule the work item will
 * expire, or the current tick count if the work is not scheduled.
 */
static inline k_ticks_t k_work_delayable_expires_get(
    const struct k_work_delayable* dwork);

/** @brief Get the number of ticks until a scheduled delayable work will be
 * submitted.
 *
 * @note This is a live snapshot of state, which may change before the result
 * can be inspected.  Use locks where appropriate.
 *
 * @funcprops \isr_ok
 *
 * @param dwork pointer to the delayable work item.
 *
 * @return the number of ticks until the timer that will schedule the work
 * item will expire, or zero if the item is not scheduled.
 */
static inline k_ticks_t k_work_delayable_remaining_get(
    const struct k_work_delayable* dwork);

/** @brief Submit an idle work item to a queue after a delay.
 *
 * Unlike k_work_reschedule_for_queue() this is a no-op if the work item is
 * already scheduled or submitted, even if @p delay is @c K_NO_WAIT.
 *
 * @funcprops \isr_ok
 *
 * @param queue the queue on which the work item should be submitted after the
 * delay.
 *
 * @param dwork pointer to the delayable work item.
 *
 * @param delay the time to wait before submitting the work item.  If @c
 * K_NO_WAIT and the work is not pending this is equivalent to
 * k_work_submit_to_queue().
 *
 * @retval 0 if work was already scheduled or submitted.
 * @retval 1 if work has been scheduled.
 * @retval 2 if @p delay is @c K_NO_WAIT and work
 *         was running and has been queued to the queue that was running it.
 * @retval -EBUSY if @p delay is @c K_NO_WAIT and
 *         k_work_submit_to_queue() fails with this code.
 * @retval -EINVAL if @p delay is @c K_NO_WAIT and
 *         k_work_submit_to_queue() fails with this code.
 * @retval -ENODEV if @p delay is @c K_NO_WAIT and
 *         k_work_submit_to_queue() fails with this code.
 */
int k_work_schedule_for_queue(struct k_work_q* queue,
                              struct k_work_delayable* dwork,
                              k_timeout_t delay);

/** @brief Submit an idle work item to the system work queue after a
 * delay.
 *
 * This is a thin wrapper around k_work_schedule_for_queue(), with all the API
 * characteristics of that function.
 *
 * @param dwork pointer to the delayable work item.
 *
 * @param delay the time to wait before submitting the work item.  If @c
 * K_NO_WAIT this is equivalent to k_work_submit_to_queue().
 *
 * @return as with k_work_schedule_for_queue().
 */
int k_work_schedule(struct k_work_delayable* dwork,
                    k_timeout_t delay);

/** @brief Reschedule a work item to a queue after a delay.
 *
 * Unlike k_work_schedule_for_queue() this function can change the deadline of
 * a scheduled work item, and will schedule a work item that is in any state
 * (e.g. is idle, submitted, or running).  This function does not affect
 * ("unsubmit") a work item that has been submitted to a queue.
 *
 * @funcprops \isr_ok
 *
 * @param queue the queue on which the work item should be submitted after the
 * delay.
 *
 * @param dwork pointer to the delayable work item.
 *
 * @param delay the time to wait before submitting the work item.  If @c
 * K_NO_WAIT this is equivalent to k_work_submit_to_queue() after canceling
 * any previous scheduled submission.
 *
 * @note If delay is @c K_NO_WAIT ("no delay") the return values are as with
 * k_work_submit_to_queue().
 *
 * @retval 0 if delay is @c K_NO_WAIT and work was already on a queue
 * @retval 1 if
 * * delay is @c K_NO_WAIT and work was not submitted but has now been queued
 *   to @p queue; or
 * * delay not @c K_NO_WAIT and work has been scheduled
 * @retval 2 if delay is @c K_NO_WAIT and work was running and has been queued
 * to the queue that was running it
 * @retval -EBUSY if @p delay is @c K_NO_WAIT and
 *         k_work_submit_to_queue() fails with this code.
 * @retval -EINVAL if @p delay is @c K_NO_WAIT and
 *         k_work_submit_to_queue() fails with this code.
 * @retval -ENODEV if @p delay is @c K_NO_WAIT and
 *         k_work_submit_to_queue() fails with this code.
 */
int k_work_reschedule_for_queue(struct k_work_q* queue,
                                struct k_work_delayable* dwork,
                                k_timeout_t delay);

/** @brief Reschedule a work item to the system work queue after a
 * delay.
 *
 * This is a thin wrapper around k_work_reschedule_for_queue(), with all the
 * API characteristics of that function.
 *
 * @param dwork pointer to the delayable work item.
 *
 * @param delay the time to wait before submitting the work item.
 *
 * @return as with k_work_reschedule_for_queue().
 */
int k_work_reschedule(struct k_work_delayable* dwork,
                      k_timeout_t delay);

/** @brief Flush delayable work.
 *
 * If the work is scheduled, it is immediately submitted.  Then the caller
 * blocks until the work completes, as with k_work_flush().
 *
 * @note Be careful of caller and work queue thread relative priority.  If
 * this function sleeps it will not return until the work queue thread
 * completes the tasks that allow this thread to resume.
 *
 * @note Behavior is undefined if this function is invoked on @p dwork from a
 * work queue running @p dwork.
 *
 * @param dwork pointer to the delayable work item.
 *
 * @param sync pointer to an opaque item containing state related to the
 * pending cancellation.  The object must persist until the call returns, and
 * be accessible from both the caller thread and the work queue thread.  The
 * object must not be used for any other flush or cancel operation until this
 * one completes.  On architectures with CONFIG_KERNEL_COHERENCE the object
 * must be allocated in coherent memory.
 *
 * @retval true if call had to wait for completion
 * @retval false if work was already idle
 */
bool k_work_flush_delayable(struct k_work_delayable* dwork,
                            struct k_work_sync* sync);

/** @brief Cancel delayable work.
 *
 * Similar to k_work_cancel() but for delayable work.  If the work is
 * scheduled or submitted it is canceled.  This function does not wait for the
 * cancellation to complete.
 *
 * @note The work may still be running when this returns.  Use
 * k_work_flush_delayable() or k_work_cancel_delayable_sync() to ensure it is
 * not running.
 *
 * @note Canceling delayable work does not prevent rescheduling it.  It does
 * prevent submitting it until the cancellation completes.
 *
 * @funcprops \isr_ok
 *
 * @param dwork pointer to the delayable work item.
 *
 * @return the k_work_delayable_busy_get() status indicating the state of the
 * item after all cancellation steps performed by this call are completed.
 */
int k_work_cancel_delayable(struct k_work_delayable* dwork);

/** @brief Cancel delayable work and wait.
 *
 * Like k_work_cancel_delayable() but waits until the work becomes idle.
 *
 * @note Canceling delayable work does not prevent rescheduling it.  It does
 * prevent submitting it until the cancellation completes.
 *
 * @note Be careful of caller and work queue thread relative priority.  If
 * this function sleeps it will not return until the work queue thread
 * completes the tasks that allow this thread to resume.
 *
 * @note Behavior is undefined if this function is invoked on @p dwork from a
 * work queue running @p dwork.
 *
 * @param dwork pointer to the delayable work item.
 *
 * @param sync pointer to an opaque item containing state related to the
 * pending cancellation.  The object must persist until the call returns, and
 * be accessible from both the caller thread and the work queue thread.  The
 * object must not be used for any other flush or cancel operation until this
 * one completes.  On architectures with CONFIG_KERNEL_COHERENCE the object
 * must be allocated in coherent memory.
 *
 * @retval true if work was not idle (call had to wait for cancellation of a
 * running handler to complete, or scheduled or submitted operations were
 * cancelled);
 * @retval false otherwise
 */
bool k_work_cancel_delayable_sync(struct k_work_delayable* dwork,
                                  struct k_work_sync* sync);

enum {
    /**
     * @cond INTERNAL_HIDDEN
     */

    /* The atomic API is used for all work and queue flags fields to
     * enforce sequential consistency in SMP environments.
     */

    /* Bits that represent the work item states.  At least nine of the
     * combinations are distinct valid stable states.
     */
    K_WORK_RUNNING_BIT   = 0,
    K_WORK_CANCELING_BIT = 1,
    K_WORK_QUEUED_BIT    = 2,
    K_WORK_DELAYED_BIT   = 3,
    K_WORK_FLUSHING_BIT  = 4,

    K_WORK_MASK = BIT(K_WORK_DELAYED_BIT) | BIT(K_WORK_QUEUED_BIT) |
                  BIT(K_WORK_RUNNING_BIT) | BIT(K_WORK_CANCELING_BIT) | BIT(K_WORK_FLUSHING_BIT),

    /* Static work flags */
    K_WORK_DELAYABLE_BIT = 8,
    K_WORK_DELAYABLE     = BIT(K_WORK_DELAYABLE_BIT),

    /* Dynamic work queue flags */
    K_WORK_QUEUE_STARTED_BIT = 0,
    K_WORK_QUEUE_STARTED     = BIT(K_WORK_QUEUE_STARTED_BIT),
    K_WORK_QUEUE_BUSY_BIT    = 1,
    K_WORK_QUEUE_BUSY        = BIT(K_WORK_QUEUE_BUSY_BIT),
    K_WORK_QUEUE_DRAIN_BIT   = 2,
    K_WORK_QUEUE_DRAIN       = BIT(K_WORK_QUEUE_DRAIN_BIT),
    K_WORK_QUEUE_PLUGGED_BIT = 3,
    K_WORK_QUEUE_PLUGGED     = BIT(K_WORK_QUEUE_PLUGGED_BIT),
	K_WORK_QUEUE_STOP_BIT = 4,
	K_WORK_QUEUE_STOP = BIT(K_WORK_QUEUE_STOP_BIT),

    /* Static work queue flags */
    K_WORK_QUEUE_NO_YIELD_BIT = 8,
    K_WORK_QUEUE_NO_YIELD     = BIT(K_WORK_QUEUE_NO_YIELD_BIT),

    /**
     * INTERNAL_HIDDEN @endcond
     */
    /* Transient work flags */

    /** @brief Flag indicating a work item that is running under a work
     * queue thread.
     *
     * Accessed via k_work_busy_get().  May co-occur with other flags.
     */
    K_WORK_RUNNING = BIT(K_WORK_RUNNING_BIT),

    /** @brief Flag indicating a work item that is being canceled.
     *
     * Accessed via k_work_busy_get().  May co-occur with other flags.
     */
    K_WORK_CANCELING = BIT(K_WORK_CANCELING_BIT),

    /** @brief Flag indicating a work item that has been submitted to a
     * queue but has not started running.
     *
     * Accessed via k_work_busy_get().  May co-occur with other flags.
     */
    K_WORK_QUEUED = BIT(K_WORK_QUEUED_BIT),

    /** @brief Flag indicating a delayed work item that is scheduled for
     * submission to a queue.
     *
     * Accessed via k_work_busy_get().  May co-occur with other flags.
     */
    K_WORK_DELAYED = BIT(K_WORK_DELAYED_BIT),

    /** @brief Flag indicating a synced work item that is being flushed.
     *
     * Accessed via k_work_busy_get().  May co-occur with other flags.
     */
    K_WORK_FLUSHING = BIT(K_WORK_FLUSHING_BIT)
};

/** @brief A structure used to submit work. */
struct /**/k_work {
    /* All fields are protected by the work module spinlock.  No fields
     * are to be accessed except through kernel API.
     */

    /* Node to link into k_work_q pending list. */
    sys_snode_t node;

    /* The function to be invoked by the work queue thread. */
    k_work_handler_t handler;

    /* The queue on which the work item was last submitted. */
    struct k_work_q* queue;

    /* State of the work item.
     *
     * The item can be DELAYED, QUEUED, and RUNNING simultaneously.
     *
     * It can be RUNNING and CANCELING simultaneously.
     */
    uint32_t flags;
};

#define Z_WORK_INITIALIZER(work_handler) { \
    .handler = (work_handler), \
}

/** @brief A structure used to submit work after a delay. */
struct /**/k_work_delayable {
    /* The work item. */
    struct k_work work;

    /* Timeout used to submit work after a delay. */
    struct _timeout timeout;

    /* The queue to which the work should be submitted. */
    struct k_work_q* queue;
};

#define Z_WORK_DELAYABLE_INITIALIZER(work_handler) { \
    .work = { \
        .handler = (work_handler), \
        .flags = K_WORK_DELAYABLE, \
    }, \
}

/**
 * @brief Initialize a statically-defined delayable work item.
 *
 * This macro can be used to initialize a statically-defined delayable
 * work item, prior to its first use. For example,
 *
 * @code static K_WORK_DELAYABLE_DEFINE(<dwork>, <work_handler>); @endcode
 *
 * Note that if the runtime dependencies support initialization with
 * k_work_init_delayable() using that will eliminate the initialized
 * object in ROM that is produced by this macro and copied in at
 * system startup.
 *
 * @param work Symbol name for delayable work item object
 * @param work_handler Function to invoke each time work item is processed.
 */
#define K_WORK_DELAYABLE_DEFINE(work, work_handler) \
    struct k_work_delayable work \
      = Z_WORK_DELAYABLE_INITIALIZER(work_handler)

/**
 * @cond INTERNAL_HIDDEN
 */

/* Record used to wait for work to flush.
 *
 * The work item is inserted into the queue that will process (or is
 * processing) the item, and will be processed as soon as the item
 * completes.  When the flusher is processed the semaphore will be
 * signaled, releasing the thread waiting for the flush.
 */
struct z_work_flusher {
    struct k_work work;
    struct k_sem  sem;
};

/* Record used to wait for work to complete a cancellation.
 *
 * The work item is inserted into a global queue of pending cancels.
 * When a cancelling work item goes idle any matching waiters are
 * removed from pending_cancels and are woken.
 */
struct z_work_canceller {
    sys_snode_t    node;
    struct k_work* work;
    struct k_sem   sem;
};

/**
 * INTERNAL_HIDDEN @endcond
 */

/** @brief A structure holding internal state for a pending synchronous
 * operation on a work item or queue.
 *
 * Instances of this type are provided by the caller for invocation of
 * k_work_flush(), k_work_cancel_sync() and sibling flush and cancel APIs.  A
 * referenced object must persist until the call returns, and be accessible
 * from both the caller thread and the work queue thread.
 *
 * @note If CONFIG_KERNEL_COHERENCE is enabled the object must be allocated in
 * coherent memory; see arch_mem_coherent().  The stack on these architectures
 * is generally not coherent.  be stack-allocated.  Violations are detected by
 * runtime assertion.
 */
struct k_work_sync {
    union {
        struct z_work_flusher   flusher;
        struct z_work_canceller canceller;
    };
};

/** @brief A structure holding optional configuration items for a work
 * queue.
 *
 * This structure, and values it references, are not retained by
 * k_work_queue_start().
 */
struct k_work_queue_config {
    /** The name to be given to the work queue thread.
     *
     * If left null the thread will not have a name.
     */
    char const* name;

    /** Control whether the work queue thread should yield between
     * items.
     *
     * Yielding between items helps guarantee the work queue
     * thread does not starve other threads, including cooperative
     * ones released by a work item.  This is the default behavior.
     *
     * Set this to @c true to prevent the work queue thread from
     * yielding between items.  This may be appropriate when a
     * sequence of items should complete without yielding
     * control.
     */
    bool no_yield;

    /** Control whether the work queue thread should be marked as
     * essential thread.
     */
    bool essential;
};

/** @brief A structure used to hold work until it can be processed. */
struct k_work_q {
    /* The thread that animates the work. */
    struct k_thread thread;

    /* All the following fields must be accessed only while the
     * work module spinlock is held.
     */

    /* List of k_work items to be worked. */
    sys_slist_t pending;

    /* Wait queue for idle work thread. */
    _wait_q_t notifyq;

    /* Wait queue for threads waiting for the queue to drain. */
    _wait_q_t drainq;

    /* Flags describing queue state. */
    uint32_t flags;
};

/* Provide the implementation for inline functions declared above */

static inline bool k_work_is_pending(const struct k_work* work) {
    return (k_work_busy_get(work) != 0);
}

static inline struct k_work_delayable*
k_work_delayable_from_work(struct k_work* work) {
    return CONTAINER_OF(work, struct k_work_delayable, work);
}

static inline bool k_work_delayable_is_pending(
    const struct k_work_delayable* dwork) {
    return (k_work_delayable_busy_get(dwork) != 0);
}

static inline k_ticks_t k_work_delayable_expires_get(
    const struct k_work_delayable* dwork) {
    return z_timeout_expires(&dwork->timeout);
}

static inline k_ticks_t k_work_delayable_remaining_get(
    const struct k_work_delayable* dwork) {
    return z_timeout_remaining(&dwork->timeout);
}

static inline k_tid_t k_work_queue_thread_get(struct k_work_q* queue) {
    return &queue->thread;
}

/** @} */

struct k_work_user;

/**
 * @addtogroup workqueue_apis
 * @{
 */

/**
 * @typedef k_work_user_handler_t
 * @brief Work item handler function type for user work queues.
 *
 * A work item's handler function is executed by a user workqueue's thread
 * when the work item is processed by the workqueue.
 *
 * @param work Address of the work item.
 */
typedef void (*k_work_user_handler_t)(struct k_work_user* work);

/**
 * @cond INTERNAL_HIDDEN
 */

struct k_work_user_q {
    struct k_queue  queue;
    struct k_thread thread;
};

enum {
    K_WORK_USER_STATE_PENDING,              /* Work item pending state */
};

struct k_work_user {
    void* _reserved;                        /* Used by k_queue implementation. */
    k_work_user_handler_t handler;
    atomic_t flags;
};

/**
 * INTERNAL_HIDDEN @endcond
 */

#if defined(__cplusplus) && ((__cplusplus - 0) < 202002L)
#define Z_WORK_USER_INITIALIZER(work_handler) { NULL, work_handler, 0 }
#else
#define Z_WORK_USER_INITIALIZER(work_handler) \
    { \
    ._reserved = NULL, \
    .handler = (work_handler), \
    .flags = 0 \
    }
#endif

/**
 * @brief Initialize a statically-defined user work item.
 *
 * This macro can be used to initialize a statically-defined user work
 * item, prior to its first use. For example,
 *
 * @code static K_WORK_USER_DEFINE(<work>, <work_handler>); @endcode
 *
 * @param work Symbol name for work item object
 * @param work_handler Function to invoke each time work item is processed.
 */
#define K_WORK_USER_DEFINE(work, work_handler) \
    struct k_work_user work = Z_WORK_USER_INITIALIZER(work_handler)

/**
 * @brief Initialize a userspace work item.
 *
 * This routine initializes a user workqueue work item, prior to its
 * first use.
 *
 * @param work Address of work item.
 * @param handler Function to invoke each time work item is processed.
 */
#if defined(_MSC_VER)                       /* #CUSTOM@NDRS */
static inline void k_work_user_init(struct k_work_user* work,
                                    k_work_user_handler_t handler) {
    work->_reserved = NULL;
    work->handler   = handler;
    work->flags     = 0;
}
#else
static inline void k_work_user_init(struct k_work_user* work,
                                    k_work_user_handler_t handler) {
    *work = (struct k_work_user)Z_WORK_USER_INITIALIZER(handler);
}
#endif

/**
 * @brief Check if a userspace work item is pending.
 *
 * This routine indicates if user work item @a work is pending in a workqueue's
 * queue.
 *
 * @note Checking if the work is pending gives no guarantee that the
 *       work will still be pending when this information is used. It is up to
 *       the caller to make sure that this information is used in a safe manner.
 *
 * @funcprops \isr_ok
 *
 * @param work Address of work item.
 *
 * @return true if work item is pending, or false if it is not pending.
 */
/* #CUSTOM@NDRS : provide function prototype for atomic_test_bit() */
static inline bool atomic_test_bit(atomic_t const* target, int bit);

static inline bool k_work_user_is_pending(struct k_work_user* work) {
    return atomic_test_bit(&work->flags, K_WORK_USER_STATE_PENDING);
}

/**
 * @brief Submit a work item to a user mode workqueue
 *
 * Submits a work item to a workqueue that runs in user mode. A temporary
 * memory allocation is made from the caller's resource pool which is freed
 * once the worker thread consumes the k_work item. The workqueue
 * thread must have memory access to the k_work item being submitted. The caller
 * must have permission granted on the work_q parameter's queue object.
 *
 * @funcprops \isr_ok
 *
 * @param work_q Address of workqueue.
 * @param work Address of work item.
 *
 * @retval -EBUSY if the work item was already in some workqueue
 * @retval -ENOMEM if no memory for thread resource pool allocation
 * @retval 0 Success
 */
/* #CUSTOM@NDRS : provide function prototype for atomic_test_and_set_bit(), atomic_clear_bit() */
static inline bool atomic_test_and_set_bit(atomic_t* target, int bit);
static inline void atomic_clear_bit(atomic_t* target, int bit);

static inline int k_work_user_submit_to_queue(struct k_work_user_q* work_q,
                                              struct k_work_user* work) {
    int ret = -EBUSY;

    if (!atomic_test_and_set_bit(&work->flags,
                                 K_WORK_USER_STATE_PENDING)) {
        ret = k_queue_alloc_append(&work_q->queue, work);

        /* Couldn't insert into the queue. Clear the pending bit
         * so the work item can be submitted again
         */
        if (ret != 0) {
            atomic_clear_bit(&work->flags,
                             K_WORK_USER_STATE_PENDING);
        }
    }

    return (ret);
}

/**
 * @brief Start a workqueue in user mode
 *
 * This works identically to k_work_queue_start() except it is callable from
 * user mode, and the worker thread created will run in user mode.  The caller
 * must have permissions granted on both the work_q parameter's thread and
 * queue objects, and the same restrictions on priority apply as
 * k_thread_create().
 *
 * @param work_q Address of workqueue.
 * @param stack Pointer to work queue thread's stack space, as defined by
 *              K_THREAD_STACK_DEFINE()
 * @param stack_size Size of the work queue thread's stack (in bytes), which
 *                   should either be the same constant passed to
 *                   K_THREAD_STACK_DEFINE() or the value of K_THREAD_STACK_SIZEOF().
 * @param prio Priority of the work queue's thread.
 * @param name optional thread name.  If not null a copy is made into the
 *             thread's name buffer.
 */
void k_work_user_queue_start(struct k_work_user_q* work_q,
                             k_thread_stack_t* stack,
                             size_t stack_size, int prio,
                             const char *name);

/**
 * @brief Access the user mode thread that animates a work queue.
 *
 * This is necessary to grant a user mode work queue thread access to things
 * the work items it will process are expected to use.
 *
 * @param work_q pointer to the user mode queue structure.
 *
 * @return the user mode thread associated with the work queue.
 */
static inline k_tid_t k_work_user_queue_thread_get(struct k_work_user_q* work_q) {
    return &work_q->thread;
}

/** @} */

/**
 * @cond INTERNAL_HIDDEN
 */

struct k_work_poll {
    struct k_work    work;
    struct k_work_q* workq;
    struct z_poller  poller;
    struct k_poll_event* events;
    int num_events;
    k_work_handler_t real_handler;
    struct _timeout timeout;
    int poll_result;
};

/**
 * INTERNAL_HIDDEN @endcond
 */

/**
 * @addtogroup workqueue_apis
 * @{
 */

/**
 * @brief Initialize a statically-defined work item.
 *
 * This macro can be used to initialize a statically-defined workqueue work
 * item, prior to its first use. For example,
 *
 * @code static K_WORK_DEFINE(<work>, <work_handler>); @endcode
 *
 * @param work Symbol name for work item object
 * @param work_handler Function to invoke each time work item is processed.
 */
#define K_WORK_DEFINE(work, work_handler) \
    struct k_work work = Z_WORK_INITIALIZER(work_handler)

/**
 * @brief Initialize a triggered work item.
 *
 * This routine initializes a workqueue triggered work item, prior to
 * its first use.
 *
 * @param work Address of triggered work item.
 * @param handler Function to invoke each time work item is processed.
 */
void k_work_poll_init(struct k_work_poll* work,
                      k_work_handler_t handler);

/**
 * @brief Submit a triggered work item.
 *
 * This routine schedules work item @a work to be processed by workqueue
 * @a work_q when one of the given @a events is signaled. The routine
 * initiates internal poller for the work item and then returns to the caller.
 * Only when one of the watched events happen the work item is actually
 * submitted to the workqueue and becomes pending.
 *
 * Submitting a previously submitted triggered work item that is still
 * waiting for the event cancels the existing submission and reschedules it
 * the using the new event list. Note that this behavior is inherently subject
 * to race conditions with the pre-existing triggered work item and work queue,
 * so care must be taken to synchronize such resubmissions externally.
 *
 * @funcprops \isr_ok
 *
 * @warning
 * Provided array of events as well as a triggered work item must be placed
 * in persistent memory (valid until work handler execution or work
 * cancellation) and cannot be modified after submission.
 *
 * @param work_q Address of workqueue.
 * @param work Address of delayed work item.
 * @param events An array of events which trigger the work.
 * @param num_events The number of events in the array.
 * @param timeout Timeout after which the work will be scheduled
 *                for execution even if not triggered.
 *
 *
 * @retval 0 Work item started watching for events.
 * @retval -EINVAL Work item is being processed or has completed its work.
 * @retval -EADDRINUSE Work item is pending on a different workqueue.
 */
int k_work_poll_submit_to_queue(struct k_work_q* work_q,
                                struct k_work_poll* work,
                                struct k_poll_event* events,
                                int num_events,
                                k_timeout_t timeout);

/**
 * @brief Submit a triggered work item to the system workqueue.
 *
 * This routine schedules work item @a work to be processed by system
 * workqueue when one of the given @a events is signaled. The routine
 * initiates internal poller for the work item and then returns to the caller.
 * Only when one of the watched events happen the work item is actually
 * submitted to the workqueue and becomes pending.
 *
 * Submitting a previously submitted triggered work item that is still
 * waiting for the event cancels the existing submission and reschedules it
 * the using the new event list. Note that this behavior is inherently subject
 * to race conditions with the pre-existing triggered work item and work queue,
 * so care must be taken to synchronize such resubmissions externally.
 *
 * @funcprops \isr_ok
 *
 * @warning
 * Provided array of events as well as a triggered work item must not be
 * modified until the item has been processed by the workqueue.
 *
 * @param work Address of delayed work item.
 * @param events An array of events which trigger the work.
 * @param num_events The number of events in the array.
 * @param timeout Timeout after which the work will be scheduled
 *                for execution even if not triggered.
 *
 * @retval 0 Work item started watching for events.
 * @retval -EINVAL Work item is being processed or has completed its work.
 * @retval -EADDRINUSE Work item is pending on a different workqueue.
 */
int k_work_poll_submit(struct k_work_poll* work,
                       struct k_poll_event* events,
                       int num_events,
                       k_timeout_t timeout);

/**
 * @brief Cancel a triggered work item.
 *
 * This routine cancels the submission of triggered work item @a work.
 * A triggered work item can only be canceled if no event triggered work
 * submission.
 *
 * @funcprops \isr_ok
 *
 * @param work Address of delayed work item.
 *
 * @retval 0 Work item canceled.
 * @retval -EINVAL Work item is being processed or has completed its work.
 */
int k_work_poll_cancel(struct k_work_poll* work);

/** @} */

/**
 * @defgroup msgq_apis Message Queue APIs
 * @ingroup kernel_apis
 * @{
 */

/**
 * @brief Message Queue Structure
 */
struct /**/k_msgq {
    /** Message queue wait queue */
    _wait_q_t wait_q;
    /** Lock */
    struct k_spinlock lock;
    /** Message size */
    size_t msg_size;
    /** Maximal number of messages */
    uint32_t max_msgs;
    /** Start of message buffer */
    char* buffer_start;
    /** End of message buffer */
    char* buffer_end;
    /** Read pointer */
    char* read_ptr;
    /** Write pointer */
    char* write_ptr;
    /** Number of used messages */
    uint32_t used_msgs;

    Z_DECL_POLL_EVENT

    /** Message queue */
    uint8_t flags;

    SYS_PORT_TRACING_TRACKING_FIELD(k_msgq)

    #ifdef CONFIG_OBJ_CORE_MSGQ
    struct k_obj_core obj_core;
    #endif
};

/**
 * @cond INTERNAL_HIDDEN
 */

#define Z_MSGQ_INITIALIZER(obj, q_buffer, q_msg_size, q_max_msgs) \
    { \
    .wait_q = Z_WAIT_Q_INIT(&obj.wait_q), \
    .msg_size = q_msg_size, \
    .max_msgs = q_max_msgs, \
    .buffer_start = q_buffer, \
    .buffer_end = q_buffer + (q_max_msgs * q_msg_size), \
    .read_ptr = q_buffer, \
    .write_ptr = q_buffer, \
    .used_msgs = 0, \
    Z_POLL_EVENT_OBJ_INIT(obj) \
    }

/**
 * INTERNAL_HIDDEN @endcond
 */

#define K_MSGQ_FLAG_ALLOC   BIT(0)

/**
 * @brief Message Queue Attributes
 */
struct k_msgq_attrs {
    /** Message Size */
    size_t msg_size;
    /** Maximal number of messages */
    uint32_t max_msgs;
    /** Used messages */
    uint32_t used_msgs;
};

/**
 * @brief Statically define and initialize a message queue.
 *
 * The message queue's ring buffer contains space for @a q_max_msgs messages,
 * each of which is @a q_msg_size bytes long. Alignment of the message queue's
 * ring buffer is not necessary, setting @a q_align to 1 is sufficient.
 *
 * The message queue can be accessed outside the module where it is defined
 * using:
 *
 * @code extern struct k_msgq <name>; @endcode
 *
 * @param q_name Name of the message queue.
 * @param q_msg_size Message size (in bytes).
 * @param q_max_msgs Maximum number of messages that can be queued.
 * @param q_align Alignment of the message queue's ring buffer (power of 2).
 *
 */
#define K_MSGQ_DEFINE(q_name, q_msg_size, q_max_msgs, q_align)      \
    static char __noinit __aligned(q_align)             \
        _k_fifo_buf_##q_name[(q_max_msgs) * (q_msg_size)];  \
    STRUCT_SECTION_ITERABLE(k_msgq, q_name) =           \
        Z_MSGQ_INITIALIZER(q_name, _k_fifo_buf_##q_name,\
                           (q_msg_size), (q_max_msgs))

/**
 * @brief Initialize a message queue.
 *
 * This routine initializes a message queue object, prior to its first use.
 *
 * The message queue's ring buffer must contain space for @a max_msgs messages,
 * each of which is @a msg_size bytes long. Alignment of the message queue's
 * ring buffer is not necessary.
 *
 * @param msgq Address of the message queue.
 * @param buffer Pointer to ring buffer that holds queued messages.
 * @param msg_size Message size (in bytes).
 * @param max_msgs Maximum number of messages that can be queued.
 */
void k_msgq_init(struct k_msgq* msgq, char* buffer, size_t msg_size,
                 uint32_t max_msgs);

/**
 * @brief Initialize a message queue.
 *
 * This routine initializes a message queue object, prior to its first use,
 * allocating its internal ring buffer from the calling thread's resource
 * pool.
 *
 * Memory allocated for the ring buffer can be released by calling
 * k_msgq_cleanup(), or if userspace is enabled and the msgq object loses
 * all of its references.
 *
 * @param msgq Address of the message queue.
 * @param msg_size Message size (in bytes).
 * @param max_msgs Maximum number of messages that can be queued.
 *
 * @return 0 on success, -ENOMEM if there was insufficient memory in the
 *  thread's resource pool, or -EINVAL if the size parameters cause
 *  an integer overflow.
 */
__syscall int k_msgq_alloc_init(struct k_msgq* msgq, size_t msg_size,
                                uint32_t max_msgs);

/**
 * @brief Release allocated buffer for a queue
 *
 * Releases memory allocated for the ring buffer.
 *
 * @param msgq message queue to cleanup
 *
 * @retval 0 on success
 * @retval -EBUSY Queue not empty
 */
int k_msgq_cleanup(struct k_msgq* msgq);

/**
 * @brief Send a message to a message queue.
 *
 * This routine sends a message to message queue @a q.
 *
 * @note The message content is copied from @a data into @a msgq and the @a data
 * pointer is not retained, so the message content will not be modified
 * by this function.
 *
 * @funcprops \isr_ok
 *
 * @param msgq Address of the message queue.
 * @param data Pointer to the message.
 * @param timeout Waiting period to add the message, or one of the special
 *                values K_NO_WAIT and K_FOREVER.
 *
 * @retval 0 Message sent.
 * @retval -ENOMSG Returned without waiting or queue purged.
 * @retval -EAGAIN Waiting period timed out.
 */
__syscall int k_msgq_put(struct k_msgq* msgq, void const* data, k_timeout_t timeout);

/**
 * @brief Receive a message from a message queue.
 *
 * This routine receives a message from message queue @a q in a "first in,
 * first out" manner.
 *
 * @note @a timeout must be set to K_NO_WAIT if called from ISR.
 *
 * @funcprops \isr_ok
 *
 * @param msgq Address of the message queue.
 * @param data Address of area to hold the received message.
 * @param timeout Waiting period to receive the message,
 *                or one of the special values K_NO_WAIT and
 *                K_FOREVER.
 *
 * @retval 0 Message received.
 * @retval -ENOMSG Returned without waiting or queue purged.
 * @retval -EAGAIN Waiting period timed out.
 */
__syscall int k_msgq_get(struct k_msgq* msgq, void* data, k_timeout_t timeout);

/**
 * @brief Peek/read a message from a message queue.
 *
 * This routine reads a message from message queue @a q in a "first in,
 * first out" manner and leaves the message in the queue.
 *
 * @funcprops \isr_ok
 *
 * @param msgq Address of the message queue.
 * @param data Address of area to hold the message read from the queue.
 *
 * @retval 0 Message read.
 * @retval -ENOMSG Returned when the queue has no message.
 */
__syscall int k_msgq_peek(struct k_msgq* msgq, void* data);

/**
 * @brief Peek/read a message from a message queue at the specified index
 *
 * This routine reads a message from message queue at the specified index
 * and leaves the message in the queue.
 * k_msgq_peek_at(msgq, data, 0) is equivalent to k_msgq_peek(msgq, data)
 *
 * @funcprops \isr_ok
 *
 * @param msgq Address of the message queue.
 * @param data Address of area to hold the message read from the queue.
 * @param idx Message queue index at which to peek
 *
 * @retval 0 Message read.
 * @retval -ENOMSG Returned when the queue has no message at index.
 */
__syscall int k_msgq_peek_at(struct k_msgq* msgq, void* data, uint32_t idx);

/**
 * @brief Purge a message queue.
 *
 * This routine discards all unreceived messages in a message queue's ring
 * buffer. Any threads that are blocked waiting to send a message to the
 * message queue are unblocked and see an -ENOMSG error code.
 *
 * @param msgq Address of the message queue.
 */
__syscall void k_msgq_purge(struct k_msgq* msgq);

/**
 * @brief Get the amount of free space in a message queue.
 *
 * This routine returns the number of unused entries in a message queue's
 * ring buffer.
 *
 * @param msgq Address of the message queue.
 *
 * @return Number of unused ring buffer entries.
 */
__syscall uint32_t k_msgq_num_free_get(struct k_msgq const* msgq);

/**
 * @brief Get basic attributes of a message queue.
 *
 * This routine fetches basic attributes of message queue into attr argument.
 *
 * @param msgq Address of the message queue.
 * @param attrs pointer to message queue attribute structure.
 */
__syscall void k_msgq_get_attrs(struct k_msgq* msgq,
                                struct k_msgq_attrs* attrs);

static inline uint32_t z_impl_k_msgq_num_free_get(struct k_msgq const* msgq) {
    return (msgq->max_msgs - msgq->used_msgs);
}

/**
 * @brief Get the number of messages in a message queue.
 *
 * This routine returns the number of messages in a message queue's ring buffer.
 *
 * @param msgq Address of the message queue.
 *
 * @return Number of messages.
 */
__syscall uint32_t k_msgq_num_used_get(struct k_msgq const* msgq);

static inline uint32_t z_impl_k_msgq_num_used_get(struct k_msgq const* msgq) {
    return (msgq->used_msgs);
}

/** @} */

/**
 * @defgroup mailbox_apis Mailbox APIs
 * @ingroup kernel_apis
 * @{
 */

/**
 * @brief Mailbox Message Structure
 *
 */
struct k_mbox_msg {
    /** size of message (in bytes) */
    size_t size;

    /** application-defined information value */
    uint32_t info;

    /** sender's message data buffer */
    void* tx_data;

    /** source thread id */
    k_tid_t rx_source_thread;

    /** target thread id */
    k_tid_t tx_target_thread;

    /** internal use only - thread waiting on send (may be a dummy) */
    k_tid_t _syncing_thread;

    #if (CONFIG_NUM_MBOX_ASYNC_MSGS > 0)
    /** internal use only - semaphore used during asynchronous send */
    struct k_sem* _async_sem;
    #endif
};

/**
 * @brief Mailbox Structure
 *
 */
struct /**/k_mbox {
    /** Transmit messages queue */
    _wait_q_t tx_msg_queue;
    /** Receive message queue */
    _wait_q_t rx_msg_queue;
    struct k_spinlock lock;

    SYS_PORT_TRACING_TRACKING_FIELD(k_mbox)

    #ifdef CONFIG_OBJ_CORE_MAILBOX
    struct k_obj_core obj_core;
    #endif
};

/**
 * @cond INTERNAL_HIDDEN
 */

#define Z_MBOX_INITIALIZER(obj) \
    { \
    .tx_msg_queue = Z_WAIT_Q_INIT(&obj.tx_msg_queue), \
    .rx_msg_queue = Z_WAIT_Q_INIT(&obj.rx_msg_queue), \
    }

/**
 * INTERNAL_HIDDEN @endcond
 */

/**
 * @brief Statically define and initialize a mailbox.
 *
 * The mailbox is to be accessed outside the module where it is defined using:
 *
 * @code extern struct k_mbox <name>; @endcode
 *
 * @param name Name of the mailbox.
 */
#define K_MBOX_DEFINE(name) \
    STRUCT_SECTION_ITERABLE(k_mbox, name) = \
        Z_MBOX_INITIALIZER(name) \

/**
 * @brief Initialize a mailbox.
 *
 * This routine initializes a mailbox object, prior to its first use.
 *
 * @param mbox Address of the mailbox.
 */
void k_mbox_init(struct k_mbox* mbox);

/**
 * @brief Send a mailbox message in a synchronous manner.
 *
 * This routine sends a message to @a mbox and waits for a receiver to both
 * receive and process it. The message data may be in a buffer or non-existent
 * (i.e. an empty message).
 *
 * @param mbox Address of the mailbox.
 * @param tx_msg Address of the transmit message descriptor.
 * @param timeout Waiting period for the message to be received,
 *                or one of the special values K_NO_WAIT
 *                and K_FOREVER. Once the message has been received,
 *                this routine waits as long as necessary for the message
 *                to be completely processed.
 *
 * @retval 0 Message sent.
 * @retval -ENOMSG Returned without waiting.
 * @retval -EAGAIN Waiting period timed out.
 */
int k_mbox_put(struct k_mbox* mbox, struct k_mbox_msg* tx_msg,
               k_timeout_t timeout);

/**
 * @brief Send a mailbox message in an asynchronous manner.
 *
 * This routine sends a message to @a mbox without waiting for a receiver
 * to process it. The message data may be in a buffer or non-existent
 * (i.e. an empty message). Optionally, the semaphore @a sem will be given
 * when the message has been both received and completely processed by
 * the receiver.
 *
 * @param mbox Address of the mailbox.
 * @param tx_msg Address of the transmit message descriptor.
 * @param sem Address of a semaphore, or NULL if none is needed.
 */
void k_mbox_async_put(struct k_mbox* mbox, struct k_mbox_msg* tx_msg,
                      struct k_sem* sem);

/**
 * @brief Receive a mailbox message.
 *
 * This routine receives a message from @a mbox, then optionally retrieves
 * its data and disposes of the message.
 *
 * @param mbox Address of the mailbox.
 * @param rx_msg Address of the receive message descriptor.
 * @param buffer Address of the buffer to receive data, or NULL to defer data
 *               retrieval and message disposal until later.
 * @param timeout Waiting period for a message to be received,
 *                or one of the special values K_NO_WAIT and K_FOREVER.
 *
 * @retval 0 Message received.
 * @retval -ENOMSG Returned without waiting.
 * @retval -EAGAIN Waiting period timed out.
 */
int k_mbox_get(struct k_mbox* mbox, struct k_mbox_msg* rx_msg,
               void* buffer, k_timeout_t timeout);

/**
 * @brief Retrieve mailbox message data into a buffer.
 *
 * This routine completes the processing of a received message by retrieving
 * its data into a buffer, then disposing of the message.
 *
 * Alternatively, this routine can be used to dispose of a received message
 * without retrieving its data.
 *
 * @param rx_msg Address of the receive message descriptor.
 * @param buffer Address of the buffer to receive data, or NULL to discard
 *               the data.
 */
void k_mbox_data_get(struct k_mbox_msg* rx_msg, void* buffer);

/** @} */

/**
 * @defgroup pipe_apis Pipe APIs
 * @ingroup kernel_apis
 * @{
 */

/**
 * @brief initialize a pipe
 *
 * This routine initializes a pipe object, prior to its first use.
 *
 * @param pipe Address of the pipe.
 * @param buffer Address of the pipe's buffer.
 * @param buffer_size Size of the pipe's buffer.
 */
__syscall void k_pipe_init(struct k_pipe *pipe, uint8_t *buffer, size_t buffer_size);

#ifdef CONFIG_PIPES
/** Pipe Structure */
struct k_pipe {
    unsigned char* buffer;      /**< Pipe buffer: may be NULL */
    size_t size;                /**< Buffer size */
    size_t bytes_used;          /**< Number of bytes used in buffer */
    size_t read_index;          /**< Where in buffer to read from */
    size_t write_index;         /**< Where in buffer to write */
    struct k_spinlock lock;     /**< Synchronization lock */

    struct {
        _wait_q_t readers;      /**< Reader wait queue */
        _wait_q_t writers;      /**< Writer wait queue */
    } wait_q;                   /** Wait queue */

    Z_DECL_POLL_EVENT

    uint8_t flags;              /**< Flags */

    SYS_PORT_TRACING_TRACKING_FIELD(k_pipe)

    #ifdef CONFIG_OBJ_CORE_PIPE
    struct k_obj_core obj_core;
    #endif
};

/**
 * @cond INTERNAL_HIDDEN
 */
#define K_PIPE_FLAG_ALLOC       BIT(0)  /** Buffer was allocated */

#define Z_PIPE_INITIALIZER(obj, pipe_buffer, pipe_buffer_size) {\
    .buffer = pipe_buffer,                                      \
    .size = pipe_buffer_size,                                   \
    .bytes_used = 0,                                            \
    .read_index = 0,                                            \
    .write_index = 0,                                           \
    .lock = {},                                                 \
    .wait_q = {                                                 \
        .readers = Z_WAIT_Q_INIT(&obj.wait_q.readers),          \
        .writers = Z_WAIT_Q_INIT(&obj.wait_q.writers)           \
    },                                                          \
    Z_POLL_EVENT_OBJ_INIT(obj)                                  \
    .flags = 0,                                                 \
}

/**
 * INTERNAL_HIDDEN @endcond
 */

/**
 * @brief Statically define and initialize a pipe.
 *
 * The pipe can be accessed outside the module where it is defined using:
 *
 * @code extern struct k_pipe <name>; @endcode
 *
 * @param name Name of the pipe.
 * @param pipe_buffer_size Size of the pipe's ring buffer (in bytes),
 *                         or zero if no ring buffer is used.
 * @param pipe_align Alignment of the pipe's ring buffer (power of 2).
 *
 */
#define K_PIPE_DEFINE(name, pipe_buffer_size, pipe_align)   \
    static unsigned char __noinit __aligned(pipe_align)     \
        _k_pipe_buf_##name[pipe_buffer_size];               \
    STRUCT_SECTION_ITERABLE(k_pipe, name) =                 \
        Z_PIPE_INITIALIZER(name, _k_pipe_buf_##name, pipe_buffer_size)

/**
<<<<<<< HEAD
 * @brief Initialize a pipe.
 *
 * This routine initializes a pipe object, prior to its first use.
 *
 * @param pipe Address of the pipe.
 * @param buffer Address of the pipe's ring buffer, or NULL if no ring buffer
 *               is used.
 * @param size Size of the pipe's ring buffer (in bytes), or zero if no ring
 *             buffer is used.
 */
void k_pipe_init(struct k_pipe* pipe, unsigned char* buffer, size_t size);

/**
=======
 * @deprecated Dynamic allocation of pipe buffers will be removed in the new k_pipe API.
>>>>>>> 713375a5
 * @brief Release a pipe's allocated buffer
 *
 * If a pipe object was given a dynamically allocated buffer via
 * k_pipe_alloc_init(), this will free it. This function does nothing
 * if the buffer wasn't dynamically allocated.
 *
 * @param pipe Address of the pipe.
 * @retval 0 on success
 * @retval -EAGAIN nothing to cleanup
 */
<<<<<<< HEAD
int k_pipe_cleanup(struct k_pipe* pipe);
=======
__deprecated int k_pipe_cleanup(struct k_pipe *pipe);
>>>>>>> 713375a5

/**
 * @deprecated Dynamic allocation of pipe buffers will be removed in the new k_pipe API.
 * @brief Initialize a pipe and allocate a buffer for it
 *
 * Storage for the buffer region will be allocated from the calling thread's
 * resource pool. This memory will be released if k_pipe_cleanup() is called,
 * or userspace is enabled and the pipe object loses all references to it.
 *
 * This function should only be called on uninitialized pipe objects.
 *
 * @param pipe Address of the pipe.
 * @param size Size of the pipe's ring buffer (in bytes), or zero if no ring
 *             buffer is used.
 * @retval 0 on success
 * @retval -ENOMEM if memory couldn't be allocated
 */
<<<<<<< HEAD
__syscall int k_pipe_alloc_init(struct k_pipe* pipe, size_t size);
=======
__deprecated __syscall int k_pipe_alloc_init(struct k_pipe *pipe, size_t size);
>>>>>>> 713375a5

/**
 * @deprecated k_pipe_put() is replaced by k_pipe_write(...) in the new k_pipe API.
 * @brief Write data to a pipe.
 *
 * This routine writes up to @a bytes_to_write bytes of data to @a pipe.
 *
 * @param pipe Address of the pipe.
 * @param data Address of data to write.
 * @param bytes_to_write Size of data (in bytes).
 * @param bytes_written Address of area to hold the number of bytes written.
 * @param min_xfer Minimum number of bytes to write.
 * @param timeout Waiting period to wait for the data to be written,
 *                or one of the special values K_NO_WAIT and K_FOREVER.
 *
 * @retval 0 At least @a min_xfer bytes of data were written.
 * @retval -EIO Returned without waiting; zero data bytes were written.
 * @retval -EAGAIN Waiting period timed out; between zero and @a min_xfer
 *                 minus one data bytes were written.
 */
<<<<<<< HEAD
__syscall int k_pipe_put(struct k_pipe *pipe, const void *data,
                         size_t bytes_to_write, size_t *bytes_written,
                         size_t min_xfer, k_timeout_t timeout);
=======
__deprecated __syscall int k_pipe_put(struct k_pipe *pipe, const void *data,
			 size_t bytes_to_write, size_t *bytes_written,
			 size_t min_xfer, k_timeout_t timeout);
>>>>>>> 713375a5

/**
 * @deprecated k_pipe_get() is replaced by k_pipe_read(...) in the new k_pipe API.
 * @brief Read data from a pipe.
 *
 * This routine reads up to @a bytes_to_read bytes of data from @a pipe.
 *
 * @param pipe Address of the pipe.
 * @param data Address to place the data read from pipe.
 * @param bytes_to_read Maximum number of data bytes to read.
 * @param bytes_read Address of area to hold the number of bytes read.
 * @param min_xfer Minimum number of data bytes to read.
 * @param timeout Waiting period to wait for the data to be read,
 *                or one of the special values K_NO_WAIT and K_FOREVER.
 *
 * @retval 0 At least @a min_xfer bytes of data were read.
 * @retval -EINVAL invalid parameters supplied
 * @retval -EIO Returned without waiting; zero data bytes were read.
 * @retval -EAGAIN Waiting period timed out; between zero and @a min_xfer
 *                 minus one data bytes were read.
 */
<<<<<<< HEAD
__syscall int k_pipe_get(struct k_pipe* pipe, void* data,
                         size_t bytes_to_read, size_t* bytes_read,
                         size_t min_xfer, k_timeout_t timeout);
=======
__deprecated  __syscall int k_pipe_get(struct k_pipe *pipe, void *data,
			 size_t bytes_to_read, size_t *bytes_read,
			 size_t min_xfer, k_timeout_t timeout);
>>>>>>> 713375a5

/**
 * @deprecated k_pipe_read_avail() will be removed in the new k_pipe API.
 * @brief Query the number of bytes that may be read from @a pipe.
 *
 * @param pipe Address of the pipe.
 *
 * @retval a number n such that 0 <= n <= @ref k_pipe.size; the
 *         result is zero for unbuffered pipes.
 */
<<<<<<< HEAD
__syscall size_t k_pipe_read_avail(struct k_pipe* pipe);
=======
__deprecated  __syscall size_t k_pipe_read_avail(struct k_pipe *pipe);
>>>>>>> 713375a5

/**
 * @deprecated k_pipe_write_avail() will be removed in the new k_pipe API.
 * @brief Query the number of bytes that may be written to @a pipe
 *
 * @param pipe Address of the pipe.
 *
 * @retval a number n such that 0 <= n <= @ref k_pipe.size; the
 *         result is zero for unbuffered pipes.
 */
<<<<<<< HEAD
__syscall size_t k_pipe_write_avail(struct k_pipe* pipe);
=======
__deprecated __syscall size_t k_pipe_write_avail(struct k_pipe *pipe);
>>>>>>> 713375a5

/**
 * @deprecated k_pipe_flush() will be removed in the new k_pipe API.
 * @brief Flush the pipe of write data
 *
 * This routine flushes the pipe. Flushing the pipe is equivalent to reading
 * both all the data in the pipe's buffer and all the data waiting to go into
 * that pipe into a large temporary buffer and discarding the buffer. Any
 * writers that were previously pended become unpended.
 *
 * @param pipe Address of the pipe.
 */
<<<<<<< HEAD
__syscall void k_pipe_flush(struct k_pipe* pipe);
=======
__deprecated __syscall void k_pipe_flush(struct k_pipe *pipe);
>>>>>>> 713375a5

/**
 * @deprecated k_pipe_buffer_flush will be removed in the new k_pipe API.
 * @brief Flush the pipe's internal buffer
 *
 * This routine flushes the pipe's internal buffer. This is equivalent to
 * reading up to N bytes from the pipe (where N is the size of the pipe's
 * buffer) into a temporary buffer and then discarding that buffer. If there
 * were writers previously pending, then some may unpend as they try to fill
 * up the pipe's emptied buffer.
 *
 * @param pipe Address of the pipe.
 */
<<<<<<< HEAD
__syscall void k_pipe_buffer_flush(struct k_pipe* pipe);
=======
__deprecated __syscall void k_pipe_buffer_flush(struct k_pipe *pipe);
>>>>>>> 713375a5

#else /* CONFIG_PIPES */

enum pipe_flags {
	PIPE_FLAG_OPEN = BIT(0),
	PIPE_FLAG_RESET = BIT(1),
};

struct k_pipe {
	size_t waiting;
	struct ring_buf buf;
	struct k_spinlock lock;
	_wait_q_t data;
	_wait_q_t space;
	uint8_t flags;

	Z_DECL_POLL_EVENT
#ifdef CONFIG_OBJ_CORE_PIPE
	struct k_obj_core  obj_core;
#endif
	SYS_PORT_TRACING_TRACKING_FIELD(k_pipe)
};

/**
 * @cond INTERNAL_HIDDEN
 */
#define Z_PIPE_INITIALIZER(obj, pipe_buffer, pipe_buffer_size)	\
{								\
	.buf = RING_BUF_INIT(pipe_buffer, pipe_buffer_size),	\
	.data = Z_WAIT_Q_INIT(&obj.data),			\
	.space = Z_WAIT_Q_INIT(&obj.space),			\
	.flags = PIPE_FLAG_OPEN,				\
	.waiting = 0,						\
	Z_POLL_EVENT_OBJ_INIT(obj)				\
}
/**
 * INTERNAL_HIDDEN @endcond
 */

/**
 * @brief Statically define and initialize a pipe.
 *
 * The pipe can be accessed outside the module where it is defined using:
 *
 * @code extern struct k_pipe <name>; @endcode
 *
 * @param name Name of the pipe.
 * @param pipe_buffer_size Size of the pipe's ring buffer (in bytes).
 * @param pipe_align Alignment of the pipe's ring buffer (power of 2).
 *
 */
#define K_PIPE_DEFINE(name, pipe_buffer_size, pipe_align)		\
	static unsigned char __noinit __aligned(pipe_align)		\
		_k_pipe_buf_##name[pipe_buffer_size];			\
	STRUCT_SECTION_ITERABLE(k_pipe, name) =				\
		Z_PIPE_INITIALIZER(name, _k_pipe_buf_##name, pipe_buffer_size)


/**
 * @brief Write data to a pipe
 *
 * This routine writes up to @a len bytes of data to @a pipe.
 * If the pipe is full, the routine will block until the data can be written or the timeout expires.
 *
 * @param pipe Address of the pipe.
 * @param data Address of data to write.
 * @param len Size of data (in bytes).
 * @param timeout Waiting period to wait for the data to be written.
 *
 * @retval number of bytes written on success
 * @retval -EAGAIN if no data could be written before the timeout expired
 * @retval -ECANCELED if the write was interrupted by k_pipe_reset(..)
 * @retval -EPIPE if the pipe was closed
 */
__syscall int k_pipe_write(struct k_pipe *pipe, const uint8_t *data, size_t len,
			   k_timeout_t timeout);

/**
 * @brief Read data from a pipe
 * This routine reads up to @a len bytes of data from @a pipe.
 * If the pipe is empty, the routine will block until the data can be read or the timeout expires.
 *
 * @param pipe Address of the pipe.
 * @param data Address to place the data read from pipe.
 * @param len Requested number of bytes to read.
 * @param timeout Waiting period to wait for the data to be read.
 *
 * @retval number of bytes read on success
 * @retval -EAGAIN if no data could be read before the timeout expired
 * @retval -ECANCELED if the read was interrupted by k_pipe_reset(..)
 * @retval -EPIPE if the pipe was closed
 */
__syscall int k_pipe_read(struct k_pipe *pipe, uint8_t *data, size_t len,
			  k_timeout_t timeout);

/**
 * @brief Reset a pipe
 * This routine resets the pipe, discarding any unread data and unblocking any threads waiting to
 * write or read, causing the waiting threads to return with -ECANCELED. Calling k_pipe_read(..) or
 * k_pipe_write(..) when the pipe is resetting but not yet reset will return -ECANCELED.
 * The pipe is left open after a reset and can be used as normal.
 *
 * @param pipe Address of the pipe.
 */
__syscall void k_pipe_reset(struct k_pipe *pipe);

/**
 * @brief Close a pipe
 *
 * This routine closes a pipe. Any threads that were blocked on the pipe
 * will be unblocked and receive an error code.
 *
 * @param pipe Address of the pipe.
 */
__syscall void k_pipe_close(struct k_pipe *pipe);
#endif /* CONFIG_PIPES */
/** @} */

/**
 * @cond INTERNAL_HIDDEN
 */
struct k_mem_slab_info {
    uint32_t num_blocks;
    size_t   block_size;
    uint32_t num_used;
    #ifdef CONFIG_MEM_SLAB_TRACE_MAX_UTILIZATION
    uint32_t max_used;
    #endif
};

struct k_mem_slab {
    _wait_q_t wait_q;
    struct k_spinlock lock;
    char* buffer;
    char* free_list;
    struct k_mem_slab_info info;

    SYS_PORT_TRACING_TRACKING_FIELD(k_mem_slab)

    #ifdef CONFIG_OBJ_CORE_MEM_SLAB
    struct k_obj_core obj_core;
    #endif
};

#if (__GTEST == 0U)
#define Z_MEM_SLAB_INITIALIZER(_slab, _slab_buffer, _slab_block_size, \
                               _slab_num_blocks)                \
    {                                                           \
        .wait_q = Z_WAIT_Q_INIT(&(_slab).wait_q),               \
        .lock = {},                                             \
        .buffer = _slab_buffer,                                 \
        .free_list = NULL,                                      \
        .info = {_slab_num_blocks, _slab_block_size, 0}         \
    }
#else /* #CUSTOM@NDRS .lock = {} -> {0} */
#define Z_MEM_SLAB_INITIALIZER(_slab, _slab_buffer, _slab_block_size, \
                               _slab_num_blocks)                \
    {                                                           \
        .wait_q = Z_WAIT_Q_INIT(&(_slab).wait_q),               \
        .lock = {0},                                            \
        .buffer = _slab_buffer,                                 \
        .free_list = NULL,                                      \
        .info = {_slab_num_blocks, _slab_block_size, 0}         \
    }
#endif

/**
 * INTERNAL_HIDDEN @endcond
 */

/**
 * @defgroup mem_slab_apis Memory Slab APIs
 * @ingroup kernel_apis
 * @{
 */

/**
 * @brief Statically define and initialize a memory slab in a public (non-static) scope.
 *
 * The memory slab's buffer contains @a slab_num_blocks memory blocks
 * that are @a slab_block_size bytes long. The buffer is aligned to a
 * @a slab_align -byte boundary. To ensure that each memory block is similarly
 * aligned to this boundary, @a slab_block_size must also be a multiple of
 * @a slab_align.
 *
 * The memory slab can be accessed outside the module where it is defined
 * using:
 *
 * @code extern struct k_mem_slab <name>; @endcode
 *
 * @note This macro cannot be used together with a static keyword.
 *       If such a use-case is desired, use @ref K_MEM_SLAB_DEFINE_STATIC
 *       instead.
 *
 * @param name Name of the memory slab.
 * @param slab_block_size Size of each memory block (in bytes).
 * @param slab_num_blocks Number memory blocks.
 * @param slab_align Alignment of the memory slab's buffer (power of 2).
 */
#define K_MEM_SLAB_DEFINE(name, slab_block_size, slab_num_blocks, slab_align) \
    char __noinit_named(k_mem_slab_buf_##name)  \
        __aligned(WB_UP(slab_align))            \
        _k_mem_slab_buf_##name[(slab_num_blocks) * WB_UP(slab_block_size)]; \
    STRUCT_SECTION_ITERABLE(k_mem_slab, name) = \
        Z_MEM_SLAB_INITIALIZER(name, _k_mem_slab_buf_##name, \
                               WB_UP(slab_block_size), slab_num_blocks)

/**
 * @brief Statically define and initialize a memory slab in a private (static) scope.
 *
 * The memory slab's buffer contains @a slab_num_blocks memory blocks
 * that are @a slab_block_size bytes long. The buffer is aligned to a
 * @a slab_align -byte boundary. To ensure that each memory block is similarly
 * aligned to this boundary, @a slab_block_size must also be a multiple of
 * @a slab_align.
 *
 * @param name Name of the memory slab.
 * @param slab_block_size Size of each memory block (in bytes).
 * @param slab_num_blocks Number memory blocks.
 * @param slab_align Alignment of the memory slab's buffer (power of 2).
 */
#define K_MEM_SLAB_DEFINE_STATIC(name, slab_block_size, slab_num_blocks, slab_align) \
    static char __noinit_named(k_mem_slab_buf_##name) \
        __aligned(WB_UP(slab_align))                  \
        _k_mem_slab_buf_##name[(slab_num_blocks) * WB_UP(slab_block_size)]; \
    static STRUCT_SECTION_ITERABLE(k_mem_slab, name) = \
        Z_MEM_SLAB_INITIALIZER(name, _k_mem_slab_buf_##name, \
                               WB_UP(slab_block_size), slab_num_blocks)

/**
 * @brief Initialize a memory slab.
 *
 * Initializes a memory slab, prior to its first use.
 *
 * The memory slab's buffer contains @a slab_num_blocks memory blocks
 * that are @a slab_block_size bytes long. The buffer must be aligned to an
 * N-byte boundary matching a word boundary, where N is a power of 2
 * (i.e. 4 on 32-bit systems, 8, 16, ...).
 * To ensure that each memory block is similarly aligned to this boundary,
 * @a slab_block_size must also be a multiple of N.
 *
 * @param slab Address of the memory slab.
 * @param buffer Pointer to buffer used for the memory blocks.
 * @param block_size Size of each memory block (in bytes).
 * @param num_blocks Number of memory blocks.
 *
 * @retval 0 on success
 * @retval -EINVAL invalid data supplied
 *
 */
int k_mem_slab_init(struct k_mem_slab* slab, void* buffer,
                    size_t block_size, uint32_t num_blocks);

/**
 * @brief Allocate memory from a memory slab.
 *
 * This routine allocates a memory block from a memory slab.
 *
 * @note @a timeout must be set to K_NO_WAIT if called from ISR.
 * @note When CONFIG_MULTITHREADING=n any @a timeout is treated as K_NO_WAIT.
 *
 * @funcprops \isr_ok
 *
 * @param slab Address of the memory slab.
 * @param mem Pointer to block address area.
 * @param timeout Waiting period to wait for operation to complete.
 *        Use K_NO_WAIT to return without waiting,
 *        or K_FOREVER to wait as long as necessary.
 *
 * @retval 0 Memory allocated. The block address area pointed at by @a mem
 *         is set to the starting address of the memory block.
 * @retval -ENOMEM Returned without waiting.
 * @retval -EAGAIN Waiting period timed out.
 * @retval -EINVAL Invalid data supplied
 */
int k_mem_slab_alloc(struct k_mem_slab* slab, void** mem,
                     k_timeout_t timeout);

/**
 * @brief Free memory allocated from a memory slab.
 *
 * This routine releases a previously allocated memory block back to its
 * associated memory slab.
 *
 * @param slab Address of the memory slab.
 * @param mem Pointer to the memory block (as returned by k_mem_slab_alloc()).
 */
void k_mem_slab_free(struct k_mem_slab* slab, void* mem);

/**
 * @brief Get the number of used blocks in a memory slab.
 *
 * This routine gets the number of memory blocks that are currently
 * allocated in @a slab.
 *
 * @param slab Address of the memory slab.
 *
 * @return Number of allocated memory blocks.
 */
static inline uint32_t k_mem_slab_num_used_get(struct k_mem_slab* slab) {
    return (slab->info.num_used);
}

/**
 * @brief Get the number of maximum used blocks so far in a memory slab.
 *
 * This routine gets the maximum number of memory blocks that were
 * allocated in @a slab.
 *
 * @param slab Address of the memory slab.
 *
 * @return Maximum number of allocated memory blocks.
 */
static inline uint32_t k_mem_slab_max_used_get(struct k_mem_slab* slab) {
    #ifdef CONFIG_MEM_SLAB_TRACE_MAX_UTILIZATION
    return (slab->info.max_used);
    #else
    ARG_UNUSED(slab);
    return (0);
    #endif
}

/**
 * @brief Get the number of unused blocks in a memory slab.
 *
 * This routine gets the number of memory blocks that are currently
 * unallocated in @a slab.
 *
 * @param slab Address of the memory slab.
 *
 * @return Number of unallocated memory blocks.
 */
static inline uint32_t k_mem_slab_num_free_get(struct k_mem_slab* slab) {
    return (slab->info.num_blocks - slab->info.num_used);
}

/**
 * @brief Get the memory stats for a memory slab
 *
 * This routine gets the runtime memory usage stats for the slab @a slab.
 *
 * @param slab Address of the memory slab
 * @param stats Pointer to memory into which to copy memory usage statistics
 *
 * @retval 0 Success
 * @retval -EINVAL Any parameter points to NULL
 */

int k_mem_slab_runtime_stats_get(struct k_mem_slab* slab, struct sys_memory_stats* stats);

/**
 * @brief Reset the maximum memory usage for a slab
 *
 * This routine resets the maximum memory usage for the slab @a slab to its
 * current usage.
 *
 * @param slab Address of the memory slab
 *
 * @retval 0 Success
 * @retval -EINVAL Memory slab is NULL
 */
int k_mem_slab_runtime_stats_reset_max(struct k_mem_slab* slab);

/** @} */

/**
 * @addtogroup heap_apis
 * @{
 */

/* kernel synchronized heap struct */

struct /**/k_heap {
    struct sys_heap heap;
    _wait_q_t wait_q;
    struct k_spinlock lock;
};

/**
 * @brief Initialize a k_heap
 *
 * This constructs a synchronized k_heap object over a memory region
 * specified by the user.  Note that while any alignment and size can
 * be passed as valid parameters, internal alignment restrictions
 * inside the inner sys_heap mean that not all bytes may be usable as
 * allocated memory.
 *
 * @param h Heap struct to initialize
 * @param mem Pointer to memory.
 * @param bytes Size of memory region, in bytes
 */
void k_heap_init(struct k_heap* h, void* mem,
                 size_t bytes) __attribute_nonnull(1);

/**
 * @brief Allocate aligned memory from a k_heap
 *
 * Behaves in all ways like k_heap_alloc(), except that the returned
 * memory (if available) will have a starting address in memory which
 * is a multiple of the specified power-of-two alignment value in
 * bytes.  The resulting memory can be returned to the heap using
 * k_heap_free().
 *
 * @note @a timeout must be set to K_NO_WAIT if called from ISR.
 * @note When CONFIG_MULTITHREADING=n any @a timeout is treated as K_NO_WAIT.
 *
 * @funcprops \isr_ok
 *
 * @param h Heap from which to allocate
 * @param align Alignment in bytes, must be a power of two
 * @param bytes Number of bytes requested
 * @param timeout How long to wait, or K_NO_WAIT
 * @return Pointer to memory the caller can now use
 */
void* k_heap_aligned_alloc(struct k_heap* h, size_t align, size_t bytes,
                           k_timeout_t timeout) __attribute_nonnull(1);

/**
 * @brief Allocate memory from a k_heap
 *
 * Allocates and returns a memory buffer from the memory region owned
 * by the heap.  If no memory is available immediately, the call will
 * block for the specified timeout (constructed via the standard
 * timeout API, or K_NO_WAIT or K_FOREVER) waiting for memory to be
 * freed.  If the allocation cannot be performed by the expiration of
 * the timeout, NULL will be returned.
 * Allocated memory is aligned on a multiple of pointer sizes.
 *
 * @note @a timeout must be set to K_NO_WAIT if called from ISR.
 * @note When CONFIG_MULTITHREADING=n any @a timeout is treated as K_NO_WAIT.
 *
 * @funcprops \isr_ok
 *
 * @param h Heap from which to allocate
 * @param bytes Desired size of block to allocate
 * @param timeout How long to wait, or K_NO_WAIT
 * @return A pointer to valid heap memory, or NULL
 */
void* k_heap_alloc(struct k_heap* h, size_t bytes,
                   k_timeout_t timeout) __attribute_nonnull(1);

/**
 * @brief Allocate and initialize memory for an array of objects from a k_heap
 *
 * Allocates memory for an array of num objects of size and initializes all
 * bytes in the allocated storage to zero.  If no memory is available
 * immediately, the call will block for the specified timeout (constructed
 * via the standard timeout API, or K_NO_WAIT or K_FOREVER) waiting for memory
 * to be freed.  If the allocation cannot be performed by the expiration of
 * the timeout, NULL will be returned.
 * Allocated memory is aligned on a multiple of pointer sizes.
 *
 * @note @a timeout must be set to K_NO_WAIT if called from ISR.
 * @note When CONFIG_MULTITHREADING=n any @a timeout is treated as K_NO_WAIT.
 *
 * @funcprops \isr_ok
 *
 * @param h Heap from which to allocate
 * @param num Number of objects to allocate
 * @param size Desired size of each object to allocate
 * @param timeout How long to wait, or K_NO_WAIT
 * @return A pointer to valid heap memory, or NULL
 */
void *k_heap_calloc(struct k_heap *h, size_t num, size_t size, k_timeout_t timeout)
	__attribute_nonnull(1);

/**
 * @brief Reallocate memory from a k_heap
 *
 * Reallocates and returns a memory buffer from the memory region owned
 * by the heap.  If no memory is available immediately, the call will
 * block for the specified timeout (constructed via the standard
 * timeout API, or K_NO_WAIT or K_FOREVER) waiting for memory to be
 * freed.  If the allocation cannot be performed by the expiration of
 * the timeout, NULL will be returned.
 * Reallocated memory is aligned on a multiple of pointer sizes.
 *
 * @note @a timeout must be set to K_NO_WAIT if called from ISR.
 * @note When CONFIG_MULTITHREADING=n any @a timeout is treated as K_NO_WAIT.
 *
 * @funcprops \isr_ok
 *
 * @param h Heap from which to allocate
 * @param ptr Original pointer returned from a previous allocation
 * @param bytes Desired size of block to allocate
 * @param timeout How long to wait, or K_NO_WAIT
 *
 * @return Pointer to memory the caller can now use, or NULL
 */
void *k_heap_realloc(struct k_heap *h, void *ptr, size_t bytes, k_timeout_t timeout)
__attribute_nonnull(1);

/**
 * @brief Free memory allocated by k_heap_alloc()
 *
 * Returns the specified memory block, which must have been returned
 * from k_heap_alloc(), to the heap for use by other callers.  Passing
 * a NULL block is legal, and has no effect.
 *
 * @param h Heap to which to return the memory
 * @param mem A valid memory block, or NULL
 */
void k_heap_free(struct k_heap* h, void* mem) __attribute_nonnull(1);

/* Hand-calculated minimum heap sizes needed to return a successful
 * 1-byte allocation.  See details in lib/os/heap.[ch]
 */
#define Z_HEAP_MIN_SIZE ((sizeof(void*) > 4) ? 56 : 44)

/**
 * @brief Define a static k_heap in the specified linker section
 *
 * This macro defines and initializes a static memory region and
 * k_heap of the requested size in the specified linker section.
 * After kernel start, &name can be used as if k_heap_init() had
 * been called.
 *
 * Note that this macro enforces a minimum size on the memory region
 * to accommodate metadata requirements.  Very small heaps will be
 * padded to fit.
 *
 * @param name Symbol name for the struct k_heap object
 * @param bytes Size of memory region, in bytes
 * @param in_section __attribute__((section(name))
 */
#define Z_HEAP_DEFINE_IN_SECT(name, bytes, in_section)          \
    char in_section __aligned(8) /* CHUNK_UNIT */               \
        kheap_##name[MAX(bytes, Z_HEAP_MIN_SIZE)];              \
    STRUCT_SECTION_ITERABLE(k_heap, name) = {                   \
        .heap = {                                               \
            .init_mem   = kheap_##name,                         \
            .init_bytes = MAX(bytes, Z_HEAP_MIN_SIZE),          \
        },                                                      \
    }

/**
 * @brief Define a static k_heap
 *
 * This macro defines and initializes a static memory region and
 * k_heap of the requested size.  After kernel start, &name can be
 * used as if k_heap_init() had been called.
 *
 * Note that this macro enforces a minimum size on the memory region
 * to accommodate metadata requirements.  Very small heaps will be
 * padded to fit.
 *
 * @param name Symbol name for the struct k_heap object
 * @param bytes Size of memory region, in bytes
 */
#define K_HEAP_DEFINE(name, bytes)                              \
    Z_HEAP_DEFINE_IN_SECT(name, bytes,                          \
                          __noinit_named(kheap_buf_##name))

/**
 * @brief Define a static k_heap in uncached memory
 *
 * This macro defines and initializes a static memory region and
 * k_heap of the requested size in uncached memory.  After kernel
 * start, &name can be used as if k_heap_init() had been called.
 *
 * Note that this macro enforces a minimum size on the memory region
 * to accommodate metadata requirements.  Very small heaps will be
 * padded to fit.
 *
 * @param name Symbol name for the struct k_heap object
 * @param bytes Size of memory region, in bytes
 */
#define K_HEAP_DEFINE_NOCACHE(name, bytes)                      \
    Z_HEAP_DEFINE_IN_SECT(name, bytes, __nocache)

/**
 * @}
 */

/**
 * @defgroup heap_apis Heap APIs
 * @ingroup kernel_apis
 * @{
 */

/**
 * @brief Allocate memory from the heap with a specified alignment.
 *
 * This routine provides semantics similar to aligned_alloc(); memory is
 * allocated from the heap with a specified alignment. However, one minor
 * difference is that k_aligned_alloc() accepts any non-zero @p size,
 * whereas aligned_alloc() only accepts a @p size that is an integral
 * multiple of @p align.
 *
 * Above, aligned_alloc() refers to:
 * C11 standard (ISO/IEC 9899:2011): 7.22.3.1
 * The aligned_alloc function (p: 347-348)
 *
 * @param align Alignment of memory requested (in bytes).
 * @param size Amount of memory requested (in bytes).
 *
 * @return Address of the allocated memory if successful; otherwise NULL.
 */
void* k_aligned_alloc(size_t align, size_t size);

/**
 * @brief Allocate memory from the heap.
 *
 * This routine provides traditional malloc() semantics. Memory is
 * allocated from the heap memory pool.
 * Allocated memory is aligned on a multiple of pointer sizes.
 *
 * @param size Amount of memory requested (in bytes).
 *
 * @return Address of the allocated memory if successful; otherwise NULL.
 */
void* k_malloc(size_t size);

/**
 * @brief Free memory allocated from heap.
 *
 * This routine provides traditional free() semantics. The memory being
 * returned must have been allocated from the heap memory pool.
 *
 * If @a ptr is NULL, no operation is performed.
 *
 * @param ptr Pointer to previously allocated memory.
 */
void k_free(void* ptr);

/**
 * @brief Allocate memory from heap, array style
 *
 * This routine provides traditional calloc() semantics. Memory is
 * allocated from the heap memory pool and zeroed.
 *
 * @param nmemb Number of elements in the requested array
 * @param size Size of each array element (in bytes).
 *
 * @return Address of the allocated memory if successful; otherwise NULL.
 */
void* k_calloc(size_t nmemb, size_t size);

/** @brief Expand the size of an existing allocation
 *
 * Returns a pointer to a new memory region with the same contents,
 * but a different allocated size.  If the new allocation can be
 * expanded in place, the pointer returned will be identical.
 * Otherwise the data will be copies to a new block and the old one
 * will be freed as per sys_heap_free().  If the specified size is
 * smaller than the original, the block will be truncated in place and
 * the remaining memory returned to the heap.  If the allocation of a
 * new block fails, then NULL will be returned and the old block will
 * not be freed or modified.
 *
 * @param ptr Original pointer returned from a previous allocation
 * @param size Amount of memory requested (in bytes).
 *
 * @return Pointer to memory the caller can now use, or NULL.
 */
void *k_realloc(void *ptr, size_t size);

/** @} */

/* polling API - PRIVATE */

#ifdef CONFIG_POLL
#define _INIT_OBJ_POLL_EVENT(obj)   \
    do {                            \
        (obj)->poll_event = NULL;   \
    } while (false)
#else
#define _INIT_OBJ_POLL_EVENT(obj)   \
    do {                            \
        /* pass */                  \
    } while (false)
#endif

/* private - types bit positions */
enum _poll_types_bits {
    /* can be used to ignore an event */
    _POLL_TYPE_IGNORE,

    /* to be signaled by k_poll_signal_raise() */
    _POLL_TYPE_SIGNAL,

    /* semaphore availability */
    _POLL_TYPE_SEM_AVAILABLE,

    /* queue/FIFO/LIFO data availability */
    _POLL_TYPE_DATA_AVAILABLE,

    /* msgq data availability */
    _POLL_TYPE_MSGQ_DATA_AVAILABLE,

    /* pipe data availability */
    _POLL_TYPE_PIPE_DATA_AVAILABLE,

    _POLL_NUM_TYPES
};

#define Z_POLL_TYPE_BIT(type) (1U << ((type) - 1U))

/* private - states bit positions */
enum _poll_states_bits {
    /* default state when creating event */
    _POLL_STATE_NOT_READY,

    /* signaled by k_poll_signal_raise() */
    _POLL_STATE_SIGNALED,

    /* semaphore is available */
    _POLL_STATE_SEM_AVAILABLE,

    /* data is available to read on queue/FIFO/LIFO */
    _POLL_STATE_DATA_AVAILABLE,

    /* queue/FIFO/LIFO wait was cancelled */
    _POLL_STATE_CANCELLED,

    /* data is available to read on a message queue */
    _POLL_STATE_MSGQ_DATA_AVAILABLE,

    /* data is available to read from a pipe */
    _POLL_STATE_PIPE_DATA_AVAILABLE,

    _POLL_NUM_STATES
};

#define Z_POLL_STATE_BIT(state) (1U << ((state) - 1U))

#define _POLL_EVENT_NUM_UNUSED_BITS \
    (32 - (0 \
           + 8 /* tag */ \
           + _POLL_NUM_TYPES \
           + _POLL_NUM_STATES \
           + 1 /* modes */ \
          ))

/* end of polling API - PRIVATE */

/**
 * @defgroup poll_apis Async polling APIs
 * @ingroup kernel_apis
 * @{
 */

/* Public polling API */

/* public - values for k_poll_event.type bitfield */
#define K_POLL_TYPE_IGNORE              0
#define K_POLL_TYPE_SIGNAL              Z_POLL_TYPE_BIT(_POLL_TYPE_SIGNAL)
#define K_POLL_TYPE_SEM_AVAILABLE       Z_POLL_TYPE_BIT(_POLL_TYPE_SEM_AVAILABLE)
#define K_POLL_TYPE_DATA_AVAILABLE      Z_POLL_TYPE_BIT(_POLL_TYPE_DATA_AVAILABLE)
#define K_POLL_TYPE_FIFO_DATA_AVAILABLE K_POLL_TYPE_DATA_AVAILABLE
#define K_POLL_TYPE_MSGQ_DATA_AVAILABLE Z_POLL_TYPE_BIT(_POLL_TYPE_MSGQ_DATA_AVAILABLE)
#define K_POLL_TYPE_PIPE_DATA_AVAILABLE Z_POLL_TYPE_BIT(_POLL_TYPE_PIPE_DATA_AVAILABLE)

/* public - polling modes */
enum k_poll_modes {
    /* polling thread does not take ownership of objects when available */
    K_POLL_MODE_NOTIFY_ONLY = 0,

    K_POLL_NUM_MODES
};

/* public - values for k_poll_event.state bitfield */
#define K_POLL_STATE_NOT_READY           0
#define K_POLL_STATE_SIGNALED            Z_POLL_STATE_BIT(_POLL_STATE_SIGNALED)
#define K_POLL_STATE_SEM_AVAILABLE       Z_POLL_STATE_BIT(_POLL_STATE_SEM_AVAILABLE)
#define K_POLL_STATE_DATA_AVAILABLE      Z_POLL_STATE_BIT(_POLL_STATE_DATA_AVAILABLE)
#define K_POLL_STATE_FIFO_DATA_AVAILABLE K_POLL_STATE_DATA_AVAILABLE
#define K_POLL_STATE_MSGQ_DATA_AVAILABLE Z_POLL_STATE_BIT(_POLL_STATE_MSGQ_DATA_AVAILABLE)
#define K_POLL_STATE_PIPE_DATA_AVAILABLE Z_POLL_STATE_BIT(_POLL_STATE_PIPE_DATA_AVAILABLE)
#define K_POLL_STATE_CANCELLED           Z_POLL_STATE_BIT(_POLL_STATE_CANCELLED)

/* public - poll signal object */
struct k_poll_signal {
    /** PRIVATE - DO NOT TOUCH */
    sys_dlist_t poll_events;

    /**
     * 1 if the event has been signaled, 0 otherwise. Stays set to 1 until
     * user resets it to 0.
     */
    unsigned int signaled;

    /** custom result value passed to k_poll_signal_raise() if needed */
    int result;
};

#define K_POLL_SIGNAL_INITIALIZER(obj) \
    { \
    .poll_events = SYS_DLIST_STATIC_INIT(&obj.poll_events), \
    .signaled = 0, \
    .result = 0, \
    }

/**
 * @brief Poll Event
 *
 */
struct k_poll_event {
<<<<<<< HEAD
    /** PRIVATE - DO NOT TOUCH */
    sys_dnode_t _node;

    /** PRIVATE - DO NOT TOUCH */
    struct z_poller* poller;

    /** optional user-specified tag, opaque, untouched by the API */
    uint32_t tag : 8;

    /** bitfield of event types (bitwise-ORed K_POLL_TYPE_xxx values) */
    uint32_t type : _POLL_NUM_TYPES;

    /** bitfield of event states (bitwise-ORed K_POLL_STATE_xxx values) */
    uint32_t state : _POLL_NUM_STATES;

    /** mode of operation, from enum k_poll_modes */
    uint32_t mode : 1;

    /** unused bits in 32-bit word */
    uint32_t unused : _POLL_EVENT_NUM_UNUSED_BITS;

    /** per-type data */
    union {
        /* The typed_* fields below are used by K_POLL_EVENT_*INITIALIZER() macros to ensure
         * type safety of polled objects.
         */
        void *obj, *typed_K_POLL_TYPE_IGNORE;
        struct k_poll_signal *signal, *typed_K_POLL_TYPE_SIGNAL;
        struct k_sem *sem, *typed_K_POLL_TYPE_SEM_AVAILABLE;
        struct k_fifo *fifo, *typed_K_POLL_TYPE_FIFO_DATA_AVAILABLE;
        struct k_queue *queue, *typed_K_POLL_TYPE_DATA_AVAILABLE;
        struct k_msgq *msgq, *typed_K_POLL_TYPE_MSGQ_DATA_AVAILABLE;
        #ifdef CONFIG_PIPES
        struct k_pipe *pipe, *typed_K_POLL_TYPE_PIPE_DATA_AVAILABLE;
        #endif
    };
=======
	/** PRIVATE - DO NOT TOUCH */
	sys_dnode_t _node;

	/** PRIVATE - DO NOT TOUCH */
	struct z_poller *poller;

	/** optional user-specified tag, opaque, untouched by the API */
	uint32_t tag:8;

	/** bitfield of event types (bitwise-ORed K_POLL_TYPE_xxx values) */
	uint32_t type:_POLL_NUM_TYPES;

	/** bitfield of event states (bitwise-ORed K_POLL_STATE_xxx values) */
	uint32_t state:_POLL_NUM_STATES;

	/** mode of operation, from enum k_poll_modes */
	uint32_t mode:1;

	/** unused bits in 32-bit word */
	uint32_t unused:_POLL_EVENT_NUM_UNUSED_BITS;

	/** per-type data */
	union {
		/* The typed_* fields below are used by K_POLL_EVENT_*INITIALIZER() macros to ensure
		 * type safety of polled objects.
		 */
		void *obj, *typed_K_POLL_TYPE_IGNORE;
		struct k_poll_signal *signal, *typed_K_POLL_TYPE_SIGNAL;
		struct k_sem *sem, *typed_K_POLL_TYPE_SEM_AVAILABLE;
		struct k_fifo *fifo, *typed_K_POLL_TYPE_FIFO_DATA_AVAILABLE;
		struct k_queue *queue, *typed_K_POLL_TYPE_DATA_AVAILABLE;
		struct k_msgq *msgq, *typed_K_POLL_TYPE_MSGQ_DATA_AVAILABLE;
		struct k_pipe *pipe, *typed_K_POLL_TYPE_PIPE_DATA_AVAILABLE;
	};
>>>>>>> 713375a5
};

#define K_POLL_EVENT_INITIALIZER(_event_type, _event_mode, _event_obj) \
    {                                                           \
    .poller = NULL,                                             \
    .type = _event_type,                                        \
    .state = K_POLL_STATE_NOT_READY,                            \
    .mode = _event_mode,                                        \
    .unused = 0,                                                \
    {                                                           \
        .typed_##_event_type = _event_obj,                      \
    },                                                          \
    }

#define K_POLL_EVENT_STATIC_INITIALIZER(_event_type, _event_mode, _event_obj, \
                                        event_tag)              \
    {                                                           \
    .tag    = event_tag,                                        \
    .type   = _event_type,                                      \
    .state  = K_POLL_STATE_NOT_READY,                           \
    .mode   = _event_mode,                                      \
    .unused = 0,                                                \
    {                                                           \
        .typed_##_event_type = _event_obj,                      \
    },                                                          \
    }

/**
 * @brief Initialize one struct k_poll_event instance
 *
 * After this routine is called on a poll event, the event it ready to be
 * placed in an event array to be passed to k_poll().
 *
 * @param event The event to initialize.
 * @param type A bitfield of the types of event, from the K_POLL_TYPE_xxx
 *             values. Only values that apply to the same object being polled
 *             can be used together. Choosing K_POLL_TYPE_IGNORE disables the
 *             event.
 * @param mode Future. Use K_POLL_MODE_NOTIFY_ONLY.
 * @param obj Kernel object or poll signal.
 */

void k_poll_event_init(struct k_poll_event* event, uint32_t type,
                       int mode, void* obj);

/**
 * @brief Wait for one or many of multiple poll events to occur
 *
 * This routine allows a thread to wait concurrently for one or many of
 * multiple poll events to have occurred. Such events can be a kernel object
 * being available, like a semaphore, or a poll signal event.
 *
 * When an event notifies that a kernel object is available, the kernel object
 * is not "given" to the thread calling k_poll(): it merely signals the fact
 * that the object was available when the k_poll() call was in effect. Also,
 * all threads trying to acquire an object the regular way, i.e. by pending on
 * the object, have precedence over the thread polling on the object. This
 * means that the polling thread will never get the poll event on an object
 * until the object becomes available and its pend queue is empty. For this
 * reason, the k_poll() call is more effective when the objects being polled
 * only have one thread, the polling thread, trying to acquire them.
 *
 * When k_poll() returns 0, the caller should loop on all the events that were
 * passed to k_poll() and check the state field for the values that were
 * expected and take the associated actions.
 *
 * Before being reused for another call to k_poll(), the user has to reset the
 * state field to K_POLL_STATE_NOT_READY.
 *
 * When called from user mode, a temporary memory allocation is required from
 * the caller's resource pool.
 *
 * @param events An array of events to be polled for.
 * @param num_events The number of events in the array.
 * @param timeout Waiting period for an event to be ready,
 *                or one of the special values K_NO_WAIT and K_FOREVER.
 *
 * @retval 0 One or more events are ready.
 * @retval -EAGAIN Waiting period timed out.
 * @retval -EINTR Polling has been interrupted, e.g. with
 *         k_queue_cancel_wait(). All output events are still set and valid,
 *         cancelled event(s) will be set to K_POLL_STATE_CANCELLED. In other
 *         words, -EINTR status means that at least one of output events is
 *         K_POLL_STATE_CANCELLED.
 * @retval -ENOMEM Thread resource pool insufficient memory (user mode only)
 * @retval -EINVAL Bad parameters (user mode only)
 */

__syscall int k_poll(struct k_poll_event* events, int num_events,
                     k_timeout_t timeout);

/**
 * @brief Initialize a poll signal object.
 *
 * Ready a poll signal object to be signaled via k_poll_signal_raise().
 *
 * @param sig A poll signal.
 */

__syscall void k_poll_signal_init(struct k_poll_signal* sig);

/**
 * @brief Reset a poll signal object's state to unsignaled.
 *
 * @param sig A poll signal object
 */
__syscall void k_poll_signal_reset(struct k_poll_signal* sig);

/**
 * @brief Fetch the signaled state and result value of a poll signal
 *
 * @param sig A poll signal object
 * @param signaled An integer buffer which will be written nonzero if the
 *                 object was signaled
 * @param result An integer destination buffer which will be written with the
 *               result value if the object was signaled, or an undefined
 *               value if it was not.
 */
__syscall void k_poll_signal_check(struct k_poll_signal* sig,
                                   unsigned int* signaled, int* result);

/**
 * @brief Signal a poll signal object.
 *
 * This routine makes ready a poll signal, which is basically a poll event of
 * type K_POLL_TYPE_SIGNAL. If a thread was polling on that event, it will be
 * made ready to run. A @a result value can be specified.
 *
 * The poll signal contains a 'signaled' field that, when set by
 * k_poll_signal_raise(), stays set until the user sets it back to 0 with
 * k_poll_signal_reset(). It thus has to be reset by the user before being
 * passed again to k_poll() or k_poll() will consider it being signaled, and
 * will return immediately.
 *
 * @note The result is stored and the 'signaled' field is set even if
 * this function returns an error indicating that an expiring poll was
 * not notified.  The next k_poll() will detect the missed raise.
 *
 * @param sig A poll signal.
 * @param result The value to store in the result field of the signal.
 *
 * @retval 0 The signal was delivered successfully.
 * @retval -EAGAIN The polling thread's timeout is in the process of expiring.
 */

__syscall int k_poll_signal_raise(struct k_poll_signal* sig, int result);

/** @} */

/**
 * @defgroup cpu_idle_apis CPU Idling APIs
 * @ingroup kernel_apis
 * @{
 */
/**
 * @brief Make the CPU idle.
 *
 * This function makes the CPU idle until an event wakes it up.
 *
 * In a regular system, the idle thread should be the only thread responsible
 * for making the CPU idle and triggering any type of power management.
 * However, in some more constrained systems, such as a single-threaded system,
 * the only thread would be responsible for this if needed.
 *
 * @note In some architectures, before returning, the function unmasks interrupts
 * unconditionally.
 */
static inline void k_cpu_idle(void) {
    arch_cpu_idle();
}

/**
 * @brief Make the CPU idle in an atomic fashion.
 *
 * Similar to k_cpu_idle(), but must be called with interrupts locked.
 *
 * Enabling interrupts and entering a low-power mode will be atomic,
 * i.e. there will be no period of time where interrupts are enabled before
 * the processor enters a low-power mode.
 *
 * After waking up from the low-power mode, the interrupt lockout state will
 * be restored as if by irq_unlock(key).
 *
 * @param key Interrupt locking key obtained from irq_lock().
 */
static inline void k_cpu_atomic_idle(unsigned int key) {
    arch_cpu_atomic_idle(key);
}

/**
 * @}
 */

/**
 * @cond INTERNAL_HIDDEN
 * @internal
 */
#ifdef ARCH_EXCEPT
/* This architecture has direct support for triggering a CPU exception */
#if defined(_MSC_VER)   /* #CUSTOM@NDRS */
#define z_except_reason(reason)
#else
#define z_except_reason(reason) ARCH_EXCEPT(reason)
#endif
#else

#if !defined(CONFIG_ASSERT_NO_FILE_INFO)
#define __EXCEPT_LOC() __ASSERT_PRINT("@ %s:%d\n", __FILE__, __LINE__)
#else
#define __EXCEPT_LOC()
#endif

/* NOTE: This is the implementation for arches that do not implement
 * ARCH_EXCEPT() to generate a real CPU exception.
 *
 * We won't have a real exception frame to determine the PC value when
 * the oops occurred, so print file and line number before we jump into
 * the fatal error handler.
 */
#define z_except_reason(reason) \
    do {                        \
        __EXCEPT_LOC();         \
        z_fatal_error(reason, NULL);    \
    } while (false)

#endif /* _ARCH__EXCEPT */
/**
 * INTERNAL_HIDDEN @endcond
 */

/**
 * @brief Fatally terminate a thread
 *
 * This should be called when a thread has encountered an unrecoverable
 * runtime condition and needs to terminate. What this ultimately
 * means is determined by the _fatal_error_handler() implementation, which
 * will be called will reason code K_ERR_KERNEL_OOPS.
 *
 * If this is called from ISR context, the default system fatal error handler
 * will treat it as an unrecoverable system error, just like k_panic().
 */
#define k_oops()    z_except_reason(K_ERR_KERNEL_OOPS)

/**
 * @brief Fatally terminate the system
 *
 * This should be called when the Zephyr kernel has encountered an
 * unrecoverable runtime condition and needs to terminate. What this ultimately
 * means is determined by the _fatal_error_handler() implementation, which
 * will be called will reason code K_ERR_KERNEL_PANIC.
 */
#define k_panic()   z_except_reason(K_ERR_KERNEL_PANIC)

/**
 * @cond INTERNAL_HIDDEN
 */

/*
 * private APIs that are utilized by one or more public APIs
 */

/**
 * @internal
 */
void z_timer_expiration_handler(struct _timeout const* timeout);
/**
 * INTERNAL_HIDDEN @endcond
 */

#ifdef CONFIG_PRINTK
/**
 * @brief Emit a character buffer to the console device
 *
 * @param c String of characters to print
 * @param n The length of the string
 *
 */
__syscall void k_str_out(char* c, size_t n);
#endif

/**
 * @defgroup float_apis Floating Point APIs
 * @ingroup kernel_apis
 * @{
 */

/**
 * @brief Disable preservation of floating point context information.
 *
 * This routine informs the kernel that the specified thread
 * will no longer be using the floating point registers.
 *
 * @warning
 * Some architectures apply restrictions on how the disabling of floating
 * point preservation may be requested, see arch_float_disable.
 *
 * @warning
 * This routine should only be used to disable floating point support for
 * a thread that currently has such support enabled.
 *
 * @param thread ID of thread.
 *
 * @retval 0        On success.
 * @retval -ENOTSUP If the floating point disabling is not implemented.
 *         -EINVAL  If the floating point disabling could not be performed.
 */
__syscall int k_float_disable(struct k_thread* thread);

/**
 * @brief Enable preservation of floating point context information.
 *
 * This routine informs the kernel that the specified thread
 * will use the floating point registers.

 * Invoking this routine initializes the thread's floating point context info
 * to that of an FPU that has been reset. The next time the thread is scheduled
 * by z_swap() it will either inherit an FPU that is guaranteed to be in a
 * "sane" state (if the most recent user of the FPU was cooperatively swapped
 * out) or the thread's own floating point context will be loaded (if the most
 * recent user of the FPU was preempted, or if this thread is the first user
 * of the FPU). Thereafter, the kernel will protect the thread's FP context
 * so that it is not altered during a preemptive context switch.
 *
 * The @a options parameter indicates which floating point register sets will
 * be used by the specified thread.
 *
 * For x86 options:
 *
 * - K_FP_REGS  indicates x87 FPU and MMX registers only
 * - K_SSE_REGS indicates SSE registers (and also x87 FPU and MMX registers)
 *
 * @warning
 * Some architectures apply restrictions on how the enabling of floating
 * point preservation may be requested, see arch_float_enable.
 *
 * @warning
 * This routine should only be used to enable floating point support for
 * a thread that currently has such support enabled.
 *
 * @param thread  ID of thread.
 * @param options architecture dependent options
 *
 * @retval 0        On success.
 * @retval -ENOTSUP If the floating point enabling is not implemented.
 *         -EINVAL  If the floating point enabling could not be performed.
 */
__syscall int k_float_enable(struct k_thread* thread, unsigned int options);

/**
 * @}
 */

/**
 * @brief Get the runtime statistics of a thread
 *
 * @param thread ID of thread.
 * @param stats Pointer to struct to copy statistics into.
 * @return -EINVAL if null pointers, otherwise 0
 */
int k_thread_runtime_stats_get(k_tid_t thread,
                               k_thread_runtime_stats_t* stats);

/**
 * @brief Get the runtime statistics of all threads
 *
 * @param stats Pointer to struct to copy statistics into.
 * @return -EINVAL if null pointers, otherwise 0
 */
int k_thread_runtime_stats_all_get(k_thread_runtime_stats_t* stats);

/**
 * @brief Get the runtime statistics of all threads on specified cpu
 *
 * @param cpu The cpu number
 * @param stats Pointer to struct to copy statistics into.
 * @return -EINVAL if null pointers, otherwise 0
 */
int k_thread_runtime_stats_cpu_get(int cpu, k_thread_runtime_stats_t *stats);

/**
 * @brief Enable gathering of runtime statistics for specified thread
 *
 * This routine enables the gathering of runtime statistics for the specified
 * thread.
 *
 * @param thread ID of thread
 * @return -EINVAL if invalid thread ID, otherwise 0
 */
int k_thread_runtime_stats_enable(k_tid_t thread);

/**
 * @brief Disable gathering of runtime statistics for specified thread
 *
 * This routine disables the gathering of runtime statistics for the specified
 * thread.
 *
 * @param thread ID of thread
 * @return -EINVAL if invalid thread ID, otherwise 0
 */
int k_thread_runtime_stats_disable(k_tid_t thread);

/**
 * @brief Enable gathering of system runtime statistics
 *
 * This routine enables the gathering of system runtime statistics. Note that
 * it does not affect the gathering of similar statistics for individual
 * threads.
 */
void k_sys_runtime_stats_enable(void);

/**
 * @brief Disable gathering of system runtime statistics
 *
 * This routine disables the gathering of system runtime statistics. Note that
 * it does not affect the gathering of similar statistics for individual
 * threads.
 */
void k_sys_runtime_stats_disable(void);

#ifdef __cplusplus
}
#endif

#include <zephyr/tracing/tracing.h>
#include <zephyr/syscalls/kernel.h>

#endif /* !_ASMLANGUAGE */

#endif /* ZEPHYR_INCLUDE_KERNEL_H_ */<|MERGE_RESOLUTION|>--- conflicted
+++ resolved
@@ -5079,7 +5079,7 @@
  * @param buffer Address of the pipe's buffer.
  * @param buffer_size Size of the pipe's buffer.
  */
-__syscall void k_pipe_init(struct k_pipe *pipe, uint8_t *buffer, size_t buffer_size);
+__syscall void k_pipe_init(struct k_pipe* pipe, uint8_t* buffer, size_t buffer_size);
 
 #ifdef CONFIG_PIPES
 /** Pipe Structure */
@@ -5151,23 +5151,7 @@
         Z_PIPE_INITIALIZER(name, _k_pipe_buf_##name, pipe_buffer_size)
 
 /**
-<<<<<<< HEAD
- * @brief Initialize a pipe.
- *
- * This routine initializes a pipe object, prior to its first use.
- *
- * @param pipe Address of the pipe.
- * @param buffer Address of the pipe's ring buffer, or NULL if no ring buffer
- *               is used.
- * @param size Size of the pipe's ring buffer (in bytes), or zero if no ring
- *             buffer is used.
- */
-void k_pipe_init(struct k_pipe* pipe, unsigned char* buffer, size_t size);
-
-/**
-=======
  * @deprecated Dynamic allocation of pipe buffers will be removed in the new k_pipe API.
->>>>>>> 713375a5
  * @brief Release a pipe's allocated buffer
  *
  * If a pipe object was given a dynamically allocated buffer via
@@ -5178,11 +5162,7 @@
  * @retval 0 on success
  * @retval -EAGAIN nothing to cleanup
  */
-<<<<<<< HEAD
-int k_pipe_cleanup(struct k_pipe* pipe);
-=======
-__deprecated int k_pipe_cleanup(struct k_pipe *pipe);
->>>>>>> 713375a5
+__deprecated int k_pipe_cleanup(struct k_pipe* pipe);
 
 /**
  * @deprecated Dynamic allocation of pipe buffers will be removed in the new k_pipe API.
@@ -5200,11 +5180,7 @@
  * @retval 0 on success
  * @retval -ENOMEM if memory couldn't be allocated
  */
-<<<<<<< HEAD
-__syscall int k_pipe_alloc_init(struct k_pipe* pipe, size_t size);
-=======
-__deprecated __syscall int k_pipe_alloc_init(struct k_pipe *pipe, size_t size);
->>>>>>> 713375a5
+__deprecated __syscall int k_pipe_alloc_init(struct k_pipe* pipe, size_t size);
 
 /**
  * @deprecated k_pipe_put() is replaced by k_pipe_write(...) in the new k_pipe API.
@@ -5225,15 +5201,9 @@
  * @retval -EAGAIN Waiting period timed out; between zero and @a min_xfer
  *                 minus one data bytes were written.
  */
-<<<<<<< HEAD
-__syscall int k_pipe_put(struct k_pipe *pipe, const void *data,
+__deprecated __syscall int k_pipe_put(struct k_pipe *pipe, const void *data,
                          size_t bytes_to_write, size_t *bytes_written,
                          size_t min_xfer, k_timeout_t timeout);
-=======
-__deprecated __syscall int k_pipe_put(struct k_pipe *pipe, const void *data,
-			 size_t bytes_to_write, size_t *bytes_written,
-			 size_t min_xfer, k_timeout_t timeout);
->>>>>>> 713375a5
 
 /**
  * @deprecated k_pipe_get() is replaced by k_pipe_read(...) in the new k_pipe API.
@@ -5255,15 +5225,9 @@
  * @retval -EAGAIN Waiting period timed out; between zero and @a min_xfer
  *                 minus one data bytes were read.
  */
-<<<<<<< HEAD
-__syscall int k_pipe_get(struct k_pipe* pipe, void* data,
-                         size_t bytes_to_read, size_t* bytes_read,
-                         size_t min_xfer, k_timeout_t timeout);
-=======
-__deprecated  __syscall int k_pipe_get(struct k_pipe *pipe, void *data,
-			 size_t bytes_to_read, size_t *bytes_read,
-			 size_t min_xfer, k_timeout_t timeout);
->>>>>>> 713375a5
+__deprecated  __syscall int k_pipe_get(struct k_pipe* pipe, void* data,
+                                       size_t bytes_to_read, size_t* bytes_read,
+                                       size_t min_xfer, k_timeout_t timeout);
 
 /**
  * @deprecated k_pipe_read_avail() will be removed in the new k_pipe API.
@@ -5274,11 +5238,7 @@
  * @retval a number n such that 0 <= n <= @ref k_pipe.size; the
  *         result is zero for unbuffered pipes.
  */
-<<<<<<< HEAD
-__syscall size_t k_pipe_read_avail(struct k_pipe* pipe);
-=======
-__deprecated  __syscall size_t k_pipe_read_avail(struct k_pipe *pipe);
->>>>>>> 713375a5
+__deprecated  __syscall size_t k_pipe_read_avail(struct k_pipe* pipe);
 
 /**
  * @deprecated k_pipe_write_avail() will be removed in the new k_pipe API.
@@ -5289,11 +5249,7 @@
  * @retval a number n such that 0 <= n <= @ref k_pipe.size; the
  *         result is zero for unbuffered pipes.
  */
-<<<<<<< HEAD
-__syscall size_t k_pipe_write_avail(struct k_pipe* pipe);
-=======
-__deprecated __syscall size_t k_pipe_write_avail(struct k_pipe *pipe);
->>>>>>> 713375a5
+__deprecated __syscall size_t k_pipe_write_avail(struct k_pipe* pipe);
 
 /**
  * @deprecated k_pipe_flush() will be removed in the new k_pipe API.
@@ -5306,11 +5262,7 @@
  *
  * @param pipe Address of the pipe.
  */
-<<<<<<< HEAD
-__syscall void k_pipe_flush(struct k_pipe* pipe);
-=======
-__deprecated __syscall void k_pipe_flush(struct k_pipe *pipe);
->>>>>>> 713375a5
+__deprecated __syscall void k_pipe_flush(struct k_pipe* pipe);
 
 /**
  * @deprecated k_pipe_buffer_flush will be removed in the new k_pipe API.
@@ -5324,45 +5276,42 @@
  *
  * @param pipe Address of the pipe.
  */
-<<<<<<< HEAD
-__syscall void k_pipe_buffer_flush(struct k_pipe* pipe);
-=======
-__deprecated __syscall void k_pipe_buffer_flush(struct k_pipe *pipe);
->>>>>>> 713375a5
+__deprecated __syscall void k_pipe_buffer_flush(struct k_pipe* pipe);
 
 #else /* CONFIG_PIPES */
 
 enum pipe_flags {
-	PIPE_FLAG_OPEN = BIT(0),
-	PIPE_FLAG_RESET = BIT(1),
+    PIPE_FLAG_OPEN  = BIT(0),
+    PIPE_FLAG_RESET = BIT(1),
 };
 
 struct k_pipe {
-	size_t waiting;
-	struct ring_buf buf;
-	struct k_spinlock lock;
-	_wait_q_t data;
-	_wait_q_t space;
-	uint8_t flags;
-
-	Z_DECL_POLL_EVENT
-#ifdef CONFIG_OBJ_CORE_PIPE
-	struct k_obj_core  obj_core;
-#endif
-	SYS_PORT_TRACING_TRACKING_FIELD(k_pipe)
+    size_t waiting;
+    struct ring_buf buf;
+    struct k_spinlock lock;
+    _wait_q_t data;
+    _wait_q_t space;
+    uint8_t flags;
+
+    Z_DECL_POLL_EVENT
+
+    #ifdef CONFIG_OBJ_CORE_PIPE
+    struct k_obj_core  obj_core;
+    #endif
+
+    SYS_PORT_TRACING_TRACKING_FIELD(k_pipe)
 };
 
 /**
  * @cond INTERNAL_HIDDEN
  */
-#define Z_PIPE_INITIALIZER(obj, pipe_buffer, pipe_buffer_size)	\
-{								\
-	.buf = RING_BUF_INIT(pipe_buffer, pipe_buffer_size),	\
-	.data = Z_WAIT_Q_INIT(&obj.data),			\
-	.space = Z_WAIT_Q_INIT(&obj.space),			\
-	.flags = PIPE_FLAG_OPEN,				\
-	.waiting = 0,						\
-	Z_POLL_EVENT_OBJ_INIT(obj)				\
+#define Z_PIPE_INITIALIZER(obj, pipe_buffer, pipe_buffer_size) {        \
+    .buf   = RING_BUF_INIT(pipe_buffer, pipe_buffer_size),              \
+    .data  = Z_WAIT_Q_INIT(&obj.data),                                  \
+    .space = Z_WAIT_Q_INIT(&obj.space),                                 \
+    .flags = PIPE_FLAG_OPEN,                                            \
+    .waiting = 0,                                                       \
+    Z_POLL_EVENT_OBJ_INIT(obj)                                          \
 }
 /**
  * INTERNAL_HIDDEN @endcond
@@ -5380,12 +5329,11 @@
  * @param pipe_align Alignment of the pipe's ring buffer (power of 2).
  *
  */
-#define K_PIPE_DEFINE(name, pipe_buffer_size, pipe_align)		\
-	static unsigned char __noinit __aligned(pipe_align)		\
-		_k_pipe_buf_##name[pipe_buffer_size];			\
-	STRUCT_SECTION_ITERABLE(k_pipe, name) =				\
-		Z_PIPE_INITIALIZER(name, _k_pipe_buf_##name, pipe_buffer_size)
-
+#define K_PIPE_DEFINE(name, pipe_buffer_size, pipe_align)       \
+    static unsigned char __noinit __aligned(pipe_align)         \
+        _k_pipe_buf_##name[pipe_buffer_size];                   \
+    STRUCT_SECTION_ITERABLE(k_pipe, name) =                     \
+        Z_PIPE_INITIALIZER(name, _k_pipe_buf_##name, pipe_buffer_size)
 
 /**
  * @brief Write data to a pipe
@@ -5403,8 +5351,8 @@
  * @retval -ECANCELED if the write was interrupted by k_pipe_reset(..)
  * @retval -EPIPE if the pipe was closed
  */
-__syscall int k_pipe_write(struct k_pipe *pipe, const uint8_t *data, size_t len,
-			   k_timeout_t timeout);
+__syscall int k_pipe_write(struct k_pipe* pipe, const uint8_t* data, size_t len,
+                           k_timeout_t timeout);
 
 /**
  * @brief Read data from a pipe
@@ -5421,8 +5369,8 @@
  * @retval -ECANCELED if the read was interrupted by k_pipe_reset(..)
  * @retval -EPIPE if the pipe was closed
  */
-__syscall int k_pipe_read(struct k_pipe *pipe, uint8_t *data, size_t len,
-			  k_timeout_t timeout);
+__syscall int k_pipe_read(struct k_pipe* pipe, uint8_t* data, size_t len,
+                          k_timeout_t timeout);
 
 /**
  * @brief Reset a pipe
@@ -5433,7 +5381,7 @@
  *
  * @param pipe Address of the pipe.
  */
-__syscall void k_pipe_reset(struct k_pipe *pipe);
+__syscall void k_pipe_reset(struct k_pipe* pipe);
 
 /**
  * @brief Close a pipe
@@ -5443,7 +5391,7 @@
  *
  * @param pipe Address of the pipe.
  */
-__syscall void k_pipe_close(struct k_pipe *pipe);
+__syscall void k_pipe_close(struct k_pipe* pipe);
 #endif /* CONFIG_PIPES */
 /** @} */
 
@@ -6127,7 +6075,6 @@
  *
  */
 struct k_poll_event {
-<<<<<<< HEAD
     /** PRIVATE - DO NOT TOUCH */
     sys_dnode_t _node;
 
@@ -6160,46 +6107,8 @@
         struct k_fifo *fifo, *typed_K_POLL_TYPE_FIFO_DATA_AVAILABLE;
         struct k_queue *queue, *typed_K_POLL_TYPE_DATA_AVAILABLE;
         struct k_msgq *msgq, *typed_K_POLL_TYPE_MSGQ_DATA_AVAILABLE;
-        #ifdef CONFIG_PIPES
         struct k_pipe *pipe, *typed_K_POLL_TYPE_PIPE_DATA_AVAILABLE;
-        #endif
     };
-=======
-	/** PRIVATE - DO NOT TOUCH */
-	sys_dnode_t _node;
-
-	/** PRIVATE - DO NOT TOUCH */
-	struct z_poller *poller;
-
-	/** optional user-specified tag, opaque, untouched by the API */
-	uint32_t tag:8;
-
-	/** bitfield of event types (bitwise-ORed K_POLL_TYPE_xxx values) */
-	uint32_t type:_POLL_NUM_TYPES;
-
-	/** bitfield of event states (bitwise-ORed K_POLL_STATE_xxx values) */
-	uint32_t state:_POLL_NUM_STATES;
-
-	/** mode of operation, from enum k_poll_modes */
-	uint32_t mode:1;
-
-	/** unused bits in 32-bit word */
-	uint32_t unused:_POLL_EVENT_NUM_UNUSED_BITS;
-
-	/** per-type data */
-	union {
-		/* The typed_* fields below are used by K_POLL_EVENT_*INITIALIZER() macros to ensure
-		 * type safety of polled objects.
-		 */
-		void *obj, *typed_K_POLL_TYPE_IGNORE;
-		struct k_poll_signal *signal, *typed_K_POLL_TYPE_SIGNAL;
-		struct k_sem *sem, *typed_K_POLL_TYPE_SEM_AVAILABLE;
-		struct k_fifo *fifo, *typed_K_POLL_TYPE_FIFO_DATA_AVAILABLE;
-		struct k_queue *queue, *typed_K_POLL_TYPE_DATA_AVAILABLE;
-		struct k_msgq *msgq, *typed_K_POLL_TYPE_MSGQ_DATA_AVAILABLE;
-		struct k_pipe *pipe, *typed_K_POLL_TYPE_PIPE_DATA_AVAILABLE;
-	};
->>>>>>> 713375a5
 };
 
 #define K_POLL_EVENT_INITIALIZER(_event_type, _event_mode, _event_obj) \
