--- conflicted
+++ resolved
@@ -589,21 +589,8 @@
  *
  */
 __attribute_const__
-<<<<<<< HEAD
-static inline k_tid_t k_current_get(void)
-{
-#ifdef CONFIG_CURRENT_THREAD_USE_TLS
-
-	/* Thread-local cache of current thread ID, set in z_thread_entry() */
-	extern __thread k_tid_t z_tls_current;
-
-	return z_tls_current;
-#else
-	return k_sched_current_thread_query();
-#endif
-=======
 static inline k_tid_t k_current_get(void) {
-    #ifdef CONFIG_THREAD_LOCAL_STORAGE
+    #ifdef CONFIG_CURRENT_THREAD_USE_TLS
     /* Thread-local cache of current thread ID, set in z_thread_entry() */
     extern __thread k_tid_t z_tls_current;
 
@@ -611,7 +598,6 @@
     #else
     return k_sched_current_thread_query();
     #endif
->>>>>>> 8ec60166
 }
 
 /**
