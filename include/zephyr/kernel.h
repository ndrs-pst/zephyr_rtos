/*
 * Copyright (c) 2016, Wind River Systems, Inc.
 *
 * SPDX-License-Identifier: Apache-2.0
 */

/**
 * @file
 *
 * @brief Public kernel APIs.
 */

#ifndef ZEPHYR_INCLUDE_KERNEL_H_
#define ZEPHYR_INCLUDE_KERNEL_H_

#if !defined(_ASMLANGUAGE)
#include <zephyr/kernel_includes.h>
#include <errno.h>
#include <limits.h>
#include <stdbool.h>
#include <zephyr/toolchain.h>
#include <zephyr/tracing/tracing_macros.h>
#include <zephyr/sys/mem_stats.h>
#include <zephyr/sys/iterable_sections.h>

#if defined(CONFIG_CURRENT_THREAD_USE_TLS) && defined(_MSC_VER) /* #CUSTOM@NDRS */
/* workaround to define __thread for MSVC */
#define __thread __declspec(thread)
#endif

#ifdef __cplusplus
extern "C" {
#endif

/*
 * Zephyr currently assumes the size of a couple standard types to simplify
 * print string formats. Let's make sure this doesn't change without notice.
 */
BUILD_ASSERT(sizeof(int32_t)  == sizeof(int)      , "sizeof error");
BUILD_ASSERT(sizeof(int64_t)  == sizeof(long long), "sizeof error");
BUILD_ASSERT(sizeof(intptr_t) == sizeof(long)     , "sizeof error");

/**
 * @brief Kernel APIs
 * @defgroup kernel_apis Kernel APIs
 * @since 1.0
 * @version 1.0.0
 * @{
 * @}
 */

#define K_ANY NULL

#if (CONFIG_NUM_COOP_PRIORITIES + CONFIG_NUM_PREEMPT_PRIORITIES) == 0
#error Zero available thread priorities defined!
#endif

#define K_PRIO_COOP(x)    (-(CONFIG_NUM_COOP_PRIORITIES - (x)))
#define K_PRIO_PREEMPT(x) (x)

#define K_HIGHEST_THREAD_PRIO             (-CONFIG_NUM_COOP_PRIORITIES)
#define K_LOWEST_THREAD_PRIO              CONFIG_NUM_PREEMPT_PRIORITIES
#define K_IDLE_PRIO                       K_LOWEST_THREAD_PRIO
#define K_HIGHEST_APPLICATION_THREAD_PRIO (K_HIGHEST_THREAD_PRIO)
#define K_LOWEST_APPLICATION_THREAD_PRIO  (K_LOWEST_THREAD_PRIO - 1)

#ifdef CONFIG_POLL
#define Z_POLL_EVENT_OBJ_INIT(obj) \
    .poll_events = SYS_DLIST_STATIC_INIT(&obj.poll_events),
#define Z_DECL_POLL_EVENT sys_dlist_t poll_events;
#else
#define Z_POLL_EVENT_OBJ_INIT(obj)
#define Z_DECL_POLL_EVENT
#endif

struct k_thread;
struct k_mutex;
struct k_sem;
struct k_msgq;
struct k_mbox;
struct k_pipe;
struct k_queue;
struct k_fifo;
struct k_lifo;
struct k_stack;
struct k_mem_slab;
struct k_timer;
struct k_poll_event;
struct k_poll_signal;
struct k_mem_domain;
struct k_mem_partition;
struct k_futex;
struct k_event;

enum execution_context_types {
    K_ISR = 0,
    K_COOP_THREAD,
    K_PREEMPT_THREAD
};

/* private, used by k_poll and k_work_poll */
struct k_work_poll;
typedef int (*_poller_cb_t)(struct k_poll_event* event, uint32_t state);

/**
 * @addtogroup thread_apis
 * @{
 */

typedef void (*k_thread_user_cb_t)(const struct k_thread* thread,
                                   void* user_data);

/**
 * @brief Iterate over all the threads in the system.
 *
 * This routine iterates over all the threads in the system and
 * calls the user_cb function for each thread.
 *
 * @param user_cb Pointer to the user callback function.
 * @param user_data Pointer to user data.
 *
 * @note @kconfig{CONFIG_THREAD_MONITOR} must be set for this function
 * to be effective.
 * @note This API uses @ref k_spin_lock to protect the _kernel.threads
 * list which means creation of new threads and terminations of existing
 * threads are blocked until this API returns.
 */
void k_thread_foreach(k_thread_user_cb_t user_cb, void* user_data);

/**
 * @brief Iterate over all the threads in running on specified cpu.
 *
 * This function is does otherwise the same thing as k_thread_foreach(),
 * but it only loops through the threads running on specified cpu only.
 * If CONFIG_SMP is not defined the implementation this is the same as
 * k_thread_foreach(), with an assert cpu == 0.
 *
 * @param cpu The filtered cpu number
 * @param user_cb Pointer to the user callback function.
 * @param user_data Pointer to user data.
 *
 * @note @kconfig{CONFIG_THREAD_MONITOR} must be set for this function
 * to be effective.
 * @note This API uses @ref k_spin_lock to protect the _kernel.threads
 * list which means creation of new threads and terminations of existing
 * threads are blocked until this API returns.
 */
#ifdef CONFIG_SMP
void k_thread_foreach_filter_by_cpu(unsigned int cpu,
                                    k_thread_user_cb_t user_cb, void* user_data);
#else
static inline
void k_thread_foreach_filter_by_cpu(unsigned int cpu,
                                    k_thread_user_cb_t user_cb, void* user_data) {
    __ASSERT(cpu == 0, "cpu filter out of bounds");
    ARG_UNUSED(cpu);
    k_thread_foreach(user_cb, user_data);
}
#endif

/**
 * @brief Iterate over all the threads in the system without locking.
 *
 * This routine works exactly the same like @ref k_thread_foreach
 * but unlocks interrupts when user_cb is executed.
 *
 * @param user_cb Pointer to the user callback function.
 * @param user_data Pointer to user data.
 *
 * @note @kconfig{CONFIG_THREAD_MONITOR} must be set for this function
 * to be effective.
 * @note This API uses @ref k_spin_lock only when accessing the _kernel.threads
 * queue elements. It unlocks it during user callback function processing.
 * If a new task is created when this @c foreach function is in progress,
 * the added new task would not be included in the enumeration.
 * If a task is aborted during this enumeration, there would be a race here
 * and there is a possibility that this aborted task would be included in the
 * enumeration.
 * @note If the task is aborted and the memory occupied by its @c k_thread
 * structure is reused when this @c k_thread_foreach_unlocked is in progress
 * it might even lead to the system behave unstable.
 * This function may never return, as it would follow some @c next task
 * pointers treating given pointer as a pointer to the k_thread structure
 * while it is something different right now.
 * Do not reuse the memory that was occupied by k_thread structure of aborted
 * task if it was aborted after this function was called in any context.
 */
void k_thread_foreach_unlocked(
    k_thread_user_cb_t user_cb, void* user_data);

/**
 * @brief Iterate over the threads in running on current cpu without locking.
 *
 * This function does otherwise the same thing as
 * k_thread_foreach_unlocked(), but it only loops through the threads
 * running on specified cpu. If CONFIG_SMP is not defined the
 * implementation this is the same as k_thread_foreach_unlocked(), with an
 * assert requiring cpu == 0.
 *
 * @param cpu The filtered cpu number
 * @param user_cb Pointer to the user callback function.
 * @param user_data Pointer to user data.
 *
 * @note @kconfig{CONFIG_THREAD_MONITOR} must be set for this function
 * to be effective.
 * @note This API uses @ref k_spin_lock only when accessing the _kernel.threads
 * queue elements. It unlocks it during user callback function processing.
 * If a new task is created when this @c foreach function is in progress,
 * the added new task would not be included in the enumeration.
 * If a task is aborted during this enumeration, there would be a race here
 * and there is a possibility that this aborted task would be included in the
 * enumeration.
 * @note If the task is aborted and the memory occupied by its @c k_thread
 * structure is reused when this @c k_thread_foreach_unlocked is in progress
 * it might even lead to the system behave unstable.
 * This function may never return, as it would follow some @c next task
 * pointers treating given pointer as a pointer to the k_thread structure
 * while it is something different right now.
 * Do not reuse the memory that was occupied by k_thread structure of aborted
 * task if it was aborted after this function was called in any context.
 */
#ifdef CONFIG_SMP
void k_thread_foreach_unlocked_filter_by_cpu(unsigned int cpu,
                                             k_thread_user_cb_t user_cb, void* user_data);
#else
static inline
void k_thread_foreach_unlocked_filter_by_cpu(unsigned int cpu,
                                             k_thread_user_cb_t user_cb, void* user_data) {
    __ASSERT(cpu == 0, "cpu filter out of bounds");
    ARG_UNUSED(cpu);
    k_thread_foreach_unlocked(user_cb, user_data);
}
#endif

/** @} */

/**
 * @defgroup thread_apis Thread APIs
 * @ingroup kernel_apis
 * @{
 */

#endif /* !_ASMLANGUAGE */

/*
 * Thread user options. May be needed by assembly code. Common part uses low
 * bits, arch-specific use high bits.
 */

/**
 * @brief system thread that must not abort
 * */
#define K_ESSENTIAL (BIT(0))

#define K_FP_IDX 1
/**
 * @brief FPU registers are managed by context switch
 *
 * @details
 * This option indicates that the thread uses the CPU's floating point
 * registers. This instructs the kernel to take additional steps to save
 * and restore the contents of these registers when scheduling the thread.
 * No effect if @kconfig{CONFIG_FPU_SHARING} is not enabled.
 */
#define K_FP_REGS (BIT(K_FP_IDX))

/**
 * @brief user mode thread
 *
 * This thread has dropped from supervisor mode to user mode and consequently
 * has additional restrictions
 */
#define K_USER (BIT(2))

/**
 * @brief Inherit Permissions
 *
 * @details
 * Indicates that the thread being created should inherit all kernel object
 * permissions from the thread that created it. No effect if
 * @kconfig{CONFIG_USERSPACE} is not enabled.
 */
#define K_INHERIT_PERMS (BIT(3))

/**
 * @brief Callback item state
 *
 * @details
 * This is a single bit of state reserved for "callback manager"
 * utilities (p4wq initially) who need to track operations invoked
 * from within a user-provided callback they have been invoked.
 * Effectively it serves as a tiny bit of zero-overhead TLS data.
 */
#define K_CALLBACK_STATE (BIT(4))

/**
 * @brief DSP registers are managed by context switch
 *
 * @details
 * This option indicates that the thread uses the CPU's DSP registers.
 * This instructs the kernel to take additional steps to save and
 * restore the contents of these registers when scheduling the thread.
 * No effect if @kconfig{CONFIG_DSP_SHARING} is not enabled.
 */
#define K_DSP_IDX   6
#define K_DSP_REGS  (BIT(K_DSP_IDX))

/**
 * @brief AGU registers are managed by context switch
 *
 * @details
 * This option indicates that the thread uses the ARC processor's XY
 * memory and DSP feature. Often used with @kconfig{CONFIG_ARC_AGU_SHARING}.
 * No effect if @kconfig{CONFIG_ARC_AGU_SHARING} is not enabled.
 */
#define K_AGU_IDX  7
#define K_AGU_REGS (BIT(K_AGU_IDX))

/**
 * @brief FP and SSE registers are managed by context switch on x86
 *
 * @details
 * This option indicates that the thread uses the x86 CPU's floating point
 * and SSE registers. This instructs the kernel to take additional steps to
 * save and restore the contents of these registers when scheduling
 * the thread. No effect if @kconfig{CONFIG_X86_SSE} is not enabled.
 */
#define K_SSE_REGS (BIT(7))

/* end - thread options */

#if !defined(_ASMLANGUAGE)
/**
 * @brief Dynamically allocate a thread stack.
 *
 * Relevant stack creation flags include:
 * - @ref K_USER allocate a userspace thread (requires `CONFIG_USERSPACE=y`)
 *
 * @param size Stack size in bytes.
 * @param flags Stack creation flags, or 0.
 *
 * @retval the allocated thread stack on success.
 * @retval NULL on failure.
 *
 * @see CONFIG_DYNAMIC_THREAD
 */
__syscall k_thread_stack_t* k_thread_stack_alloc(size_t size, int flags);

/**
 * @brief Free a dynamically allocated thread stack.
 *
 * @param stack Pointer to the thread stack.
 *
 * @retval 0 on success.
 * @retval -EBUSY if the thread stack is in use.
 * @retval -EINVAL if @p stack is invalid.
 * @retval -ENOSYS if dynamic thread stack allocation is disabled
 *
 * @see CONFIG_DYNAMIC_THREAD
 */
__syscall int k_thread_stack_free(k_thread_stack_t* stack);

/**
 * @brief Create a thread.
 *
 * This routine initializes a thread, then schedules it for execution.
 *
 * The new thread may be scheduled for immediate execution or a delayed start.
 * If the newly spawned thread does not have a delayed start the kernel
 * scheduler may preempt the current thread to allow the new thread to
 * execute.
 *
 * Thread options are architecture-specific, and can include K_ESSENTIAL,
 * K_FP_REGS, and K_SSE_REGS. Multiple options may be specified by separating
 * them using "|" (the logical OR operator).
 *
 * Stack objects passed to this function must be originally defined with
 * either of these macros in order to be portable:
 *
 * - K_THREAD_STACK_DEFINE() - For stacks that may support either user or
 *   supervisor threads.
 * - K_KERNEL_STACK_DEFINE() - For stacks that may support supervisor
 *   threads only. These stacks use less memory if CONFIG_USERSPACE is
 *   enabled.
 *
 * The stack_size parameter has constraints. It must either be:
 *
 * - The original size value passed to K_THREAD_STACK_DEFINE() or
 *   K_KERNEL_STACK_DEFINE()
 * - The return value of K_THREAD_STACK_SIZEOF(stack) if the stack was
 *   defined with K_THREAD_STACK_DEFINE()
 * - The return value of K_KERNEL_STACK_SIZEOF(stack) if the stack was
 *   defined with K_KERNEL_STACK_DEFINE().
 *
 * Using other values, or sizeof(stack) may produce undefined behavior.
 *
 * @param new_thread Pointer to uninitialized struct k_thread
 * @param stack Pointer to the stack space.
 * @param stack_size Stack size in bytes.
 * @param entry Thread entry function.
 * @param p1 1st entry point parameter.
 * @param p2 2nd entry point parameter.
 * @param p3 3rd entry point parameter.
 * @param prio Thread priority.
 * @param options Thread options.
 * @param delay Scheduling delay, or K_NO_WAIT (for no delay).
 *
 * @return ID of new thread.
 *
 */
__syscall k_tid_t k_thread_create(struct k_thread* new_thread,
                                  k_thread_stack_t* stack,
                                  size_t stack_size,
                                  k_thread_entry_t entry,
                                  void* p1, void* p2, void* p3,
                                  int prio, uint32_t options, k_timeout_t delay);

/**
 * @brief Drop a thread's privileges permanently to user mode
 *
 * This allows a supervisor thread to be re-used as a user thread.
 * This function does not return, but control will transfer to the provided
 * entry point as if this was a new user thread.
 *
 * The implementation ensures that the stack buffer contents are erased.
 * Any thread-local storage will be reverted to a pristine state.
 *
 * Memory domain membership, resource pool assignment, kernel object
 * permissions, priority, and thread options are preserved.
 *
 * A common use of this function is to re-use the main thread as a user thread
 * once all supervisor mode-only tasks have been completed.
 *
 * @param entry Function to start executing from
 * @param p1 1st entry point parameter
 * @param p2 2nd entry point parameter
 * @param p3 3rd entry point parameter
 */
FUNC_NORETURN void k_thread_user_mode_enter(k_thread_entry_t entry,
                                            void* p1, void* p2,
                                            void* p3);

/**
 * @brief Grant a thread access to a set of kernel objects
 *
 * This is a convenience function. For the provided thread, grant access to
 * the remaining arguments, which must be pointers to kernel objects.
 *
 * The thread object must be initialized (i.e. running). The objects don't
 * need to be.
 * Note that NULL shouldn't be passed as an argument.
 *
 * @param thread Thread to grant access to objects
 * @param ... list of kernel object pointers
 */
#define k_thread_access_grant(thread, ...) \
    FOR_EACH_FIXED_ARG(k_object_access_grant, (;), (thread), __VA_ARGS__)

/**
 * @brief Assign a resource memory pool to a thread
 *
 * By default, threads have no resource pool assigned unless their parent
 * thread has a resource pool, in which case it is inherited. Multiple
 * threads may be assigned to the same memory pool.
 *
 * Changing a thread's resource pool will not migrate allocations from the
 * previous pool.
 *
 * @param thread Target thread to assign a memory pool for resource requests.
 * @param heap Heap object to use for resources,
 *             or NULL if the thread should no longer have a memory pool.
 */
static inline void k_thread_heap_assign(struct k_thread* thread,
                                        struct k_heap* heap) {
    thread->resource_pool = heap;
}

#if defined(CONFIG_INIT_STACKS) && defined(CONFIG_THREAD_STACK_INFO)
/**
 * @brief Obtain stack usage information for the specified thread
 *
 * User threads will need to have permission on the target thread object.
 *
 * Some hardware may prevent inspection of a stack buffer currently in use.
 * If this API is called from supervisor mode, on the currently running thread,
 * on a platform which selects @kconfig{CONFIG_NO_UNUSED_STACK_INSPECTION}, an
 * error will be generated.
 *
 * @param thread Thread to inspect stack information
 * @param unused_ptr Output parameter, filled in with the unused stack space
 *                   of the target thread in bytes.
 * @return 0 on success
 * @return -EBADF Bad thread object (user mode only)
 * @return -EPERM No permissions on thread object (user mode only)
 * #return -ENOTSUP Forbidden by hardware policy
 * @return -EINVAL Thread is uninitialized or exited (user mode only)
 * @return -EFAULT Bad memory address for unused_ptr (user mode only)
 */
__syscall int k_thread_stack_space_get(const struct k_thread* thread,
                                       size_t* unused_ptr);
#endif

#if (K_HEAP_MEM_POOL_SIZE > 0)
/**
 * @brief Assign the system heap as a thread's resource pool
 *
 * Similar to k_thread_heap_assign(), but the thread will use
 * the kernel heap to draw memory.
 *
 * Use with caution, as a malicious thread could perform DoS attacks on the
 * kernel heap.
 *
 * @param thread Target thread to assign the system heap for resource requests
 *
 */
void k_thread_system_pool_assign(struct k_thread* thread);
#endif /* (K_HEAP_MEM_POOL_SIZE > 0) */

/**
 * @brief Sleep until a thread exits
 *
 * The caller will be put to sleep until the target thread exits, either due
 * to being aborted, self-exiting, or taking a fatal error. This API returns
 * immediately if the thread isn't running.
 *
 * This API may only be called from ISRs with a K_NO_WAIT timeout,
 * where it can be useful as a predicate to detect when a thread has
 * aborted.
 *
 * @param thread Thread to wait to exit
 * @param timeout upper bound time to wait for the thread to exit.
 * @retval 0 success, target thread has exited or wasn't running
 * @retval -EBUSY returned without waiting
 * @retval -EAGAIN waiting period timed out
 * @retval -EDEADLK target thread is joining on the caller, or target thread
 *                  is the caller
 */
__syscall int k_thread_join(struct k_thread* thread, k_timeout_t timeout);

/**
 * @brief Put the current thread to sleep.
 *
 * This routine puts the current thread to sleep for @a duration,
 * specified as a k_timeout_t object.
 *
 * @note if @a timeout is set to K_FOREVER then the thread is suspended.
 *
 * @param timeout Desired duration of sleep.
 *
 * @return Zero if the requested time has elapsed or if the thread was woken up
 * by the \ref k_wakeup call, the time left to sleep rounded up to the nearest
 * millisecond.
 */
__syscall int32_t k_sleep(k_timeout_t timeout);

/**
 * @brief Put the current thread to sleep.
 *
 * This routine puts the current thread to sleep for @a duration milliseconds.
 *
 * @param ms Number of milliseconds to sleep.
 *
 * @return Zero if the requested time has elapsed or if the thread was woken up
 * by the \ref k_wakeup call, the time left to sleep rounded up to the nearest
 * millisecond.
 */
#if defined(_MSC_VER) /* #CUSTOM@NDRS */
static inline int32_t k_msleep(int32_t ms) {
    return (0);
}
#else
static inline int32_t k_msleep(int32_t ms) {
    return k_sleep(Z_TIMEOUT_MS(ms));
}
#endif

/**
 * @brief Put the current thread to sleep with microsecond resolution.
 *
 * This function is unlikely to work as expected without kernel tuning.
 * In particular, because the lower bound on the duration of a sleep is
 * the duration of a tick, @kconfig{CONFIG_SYS_CLOCK_TICKS_PER_SEC} must be
 * adjusted to achieve the resolution desired. The implications of doing
 * this must be understood before attempting to use k_usleep(). Use with
 * caution.
 *
 * @param us Number of microseconds to sleep.
 *
 * @return Zero if the requested time has elapsed or if the thread was woken up
 * by the \ref k_wakeup call, the time left to sleep rounded up to the nearest
 * microsecond.
 */
__syscall int32_t k_usleep(int32_t us);

/**
 * @brief Cause the current thread to busy wait.
 *
 * This routine causes the current thread to execute a "do nothing" loop for
 * @a usec_to_wait microseconds.
 *
 * @note The clock used for the microsecond-resolution delay here may
 * be skewed relative to the clock used for system timeouts like
 * k_sleep().  For example k_busy_wait(1000) may take slightly more or
 * less time than k_sleep(K_MSEC(1)), with the offset dependent on
 * clock tolerances.
 *
 * @note In case when @kconfig{CONFIG_SYSTEM_CLOCK_SLOPPY_IDLE} and
 * @kconfig{CONFIG_PM} options are enabled, this function may not work.
 * The timer/clock used for delay processing may be disabled/inactive.
 */
__syscall void k_busy_wait(uint32_t usec_to_wait);

/**
 * @brief Check whether it is possible to yield in the current context.
 *
 * This routine checks whether the kernel is in a state where it is possible to
 * yield or call blocking API's. It should be used by code that needs to yield
 * to perform correctly, but can feasibly be called from contexts where that
 * is not possible. For example in the PRE_KERNEL initialization step, or when
 * being run from the idle thread.
 *
 * @return True if it is possible to yield in the current context, false otherwise.
 */
bool k_can_yield(void);

/**
 * @brief Yield the current thread.
 *
 * This routine causes the current thread to yield execution to another
 * thread of the same or higher priority. If there are no other ready threads
 * of the same or higher priority, the routine returns immediately.
 */
__syscall void k_yield(void);

/**
 * @brief Wake up a sleeping thread.
 *
 * This routine prematurely wakes up @a thread from sleeping.
 *
 * If @a thread is not currently sleeping, the routine has no effect.
 *
 * @param thread ID of thread to wake.
 */
__syscall void k_wakeup(k_tid_t thread);

/**
 * @brief Query thread ID of the current thread.
 *
 * This unconditionally queries the kernel via a system call.
 *
 * @note Use k_current_get() unless absolutely sure this is necessary.
 *       This should only be used directly where the thread local
 *       variable cannot be used or may contain invalid values
 *       if thread local storage (TLS) is enabled. If TLS is not
 *       enabled, this is the same as k_current_get().
 *
 * @return ID of current thread.
 */
__attribute_const__
__syscall k_tid_t k_sched_current_thread_query(void);

/**
 * @brief Get thread ID of the current thread.
 *
 * @return ID of current thread.
 *
 */
__attribute_const__
static inline k_tid_t k_current_get(void) {
    #ifdef CONFIG_CURRENT_THREAD_USE_TLS
    /* Thread-local cache of current thread ID, set in z_thread_entry() */
    extern Z_THREAD_LOCAL k_tid_t z_tls_current;

    return (z_tls_current);
    #else
    return k_sched_current_thread_query();
    #endif
}

/**
 * @brief Abort a thread.
 *
 * This routine permanently stops execution of @a thread. The thread is taken
 * off all kernel queues it is part of (i.e. the ready queue, the timeout
 * queue, or a kernel object wait queue). However, any kernel resources the
 * thread might currently own (such as mutexes or memory blocks) are not
 * released. It is the responsibility of the caller of this routine to ensure
 * all necessary cleanup is performed.
 *
 * After k_thread_abort() returns, the thread is guaranteed not to be
 * running or to become runnable anywhere on the system.  Normally
 * this is done via blocking the caller (in the same manner as
 * k_thread_join()), but in interrupt context on SMP systems the
 * implementation is required to spin for threads that are running on
 * other CPUs.
 *
 * @param thread ID of thread to abort.
 */
__syscall void k_thread_abort(k_tid_t thread);

k_ticks_t z_timeout_expires(const struct _timeout* timeout);
k_ticks_t z_timeout_remaining(const struct _timeout* timeout);

#ifdef CONFIG_SYS_CLOCK_EXISTS

/**
 * @brief Get time when a thread wakes up, in system ticks
 *
 * This routine computes the system uptime when a waiting thread next
 * executes, in units of system ticks.  If the thread is not waiting,
 * it returns current system time.
 */
__syscall k_ticks_t k_thread_timeout_expires_ticks(const struct k_thread* thread);

static inline k_ticks_t z_impl_k_thread_timeout_expires_ticks(const struct k_thread* thread) {
    return z_timeout_expires(&thread->base.timeout);
}

/**
 * @brief Get time remaining before a thread wakes up, in system ticks
 *
 * This routine computes the time remaining before a waiting thread
 * next executes, in units of system ticks.  If the thread is not
 * waiting, it returns zero.
 */
__syscall k_ticks_t k_thread_timeout_remaining_ticks(const struct k_thread* thread);

static inline k_ticks_t z_impl_k_thread_timeout_remaining_ticks(const struct k_thread* thread) {
    return z_timeout_remaining(&thread->base.timeout);
}

#endif /* CONFIG_SYS_CLOCK_EXISTS */

/**
 * @cond INTERNAL_HIDDEN
 */

struct _static_thread_data {
    struct k_thread*  init_thread;
    k_thread_stack_t* init_stack;
    unsigned int      init_stack_size;
    k_thread_entry_t  init_entry;
    void*             init_p1;
    void*             init_p2;
    void*             init_p3;
    int               init_prio;
    uint32_t          init_options;
    char const*       init_name;
    #ifdef CONFIG_TIMER_READS_ITS_FREQUENCY_AT_RUNTIME
    int32_t init_delay_ms;
    #else
    k_timeout_t init_delay;
    #endif
};

#ifdef CONFIG_TIMER_READS_ITS_FREQUENCY_AT_RUNTIME
#define Z_THREAD_INIT_DELAY_INITIALIZER(ms) .init_delay_ms = (ms)
#define Z_THREAD_INIT_DELAY(thread)         SYS_TIMEOUT_MS((thread)->init_delay_ms)
#else
#define Z_THREAD_INIT_DELAY_INITIALIZER(ms) .init_delay = SYS_TIMEOUT_MS(ms)
#define Z_THREAD_INIT_DELAY(thread)         (thread)->init_delay
#endif

#define Z_THREAD_INITIALIZER(thread, stack, stack_size,     \
                             entry, p1, p2, p3,             \
                             prio, options, delay, tname) { \
    .init_thread = (thread),                                \
    .init_stack  = (stack),                                 \
    .init_stack_size = (stack_size),                        \
    .init_entry  = (k_thread_entry_t)entry,                 \
    .init_p1     = (void*)p1,                               \
    .init_p2     = (void*)p2,                               \
    .init_p3     = (void*)p3,                               \
    .init_prio   = (prio),                                  \
    .init_options = (options),                              \
    .init_name   = STRINGIFY(tname),                        \
    Z_THREAD_INIT_DELAY_INITIALIZER(delay)                  \
}

/*
 * Refer to K_THREAD_DEFINE() and K_KERNEL_THREAD_DEFINE() for
 * information on arguments.
 */
#define Z_THREAD_COMMON_DEFINE(name, stack_size,            \
                               entry, p1, p2, p3,           \
                               prio, options, delay)        \
    struct k_thread _k_thread_obj_##name;                   \
    STRUCT_SECTION_ITERABLE(_static_thread_data,            \
                            _k_thread_data_##name) =        \
        Z_THREAD_INITIALIZER(&_k_thread_obj_##name,         \
                             _k_thread_stack_##name, stack_size,\
                             entry, p1, p2, p3, prio, options,  \
                             delay, name);                  \
    const k_tid_t name = (k_tid_t)&_k_thread_obj_##name

/**
 * INTERNAL_HIDDEN @endcond
 */

/**
 * @brief Statically define and initialize a thread.
 *
 * The thread may be scheduled for immediate execution or a delayed start.
 *
 * Thread options are architecture-specific, and can include K_ESSENTIAL,
 * K_FP_REGS, and K_SSE_REGS. Multiple options may be specified by separating
 * them using "|" (the logical OR operator).
 *
 * The ID of the thread can be accessed using:
 *
 * @code extern const k_tid_t <name>; @endcode
 *
 * @param name Name of the thread.
 * @param stack_size Stack size in bytes.
 * @param entry Thread entry function.
 * @param p1 1st entry point parameter.
 * @param p2 2nd entry point parameter.
 * @param p3 3rd entry point parameter.
 * @param prio Thread priority.
 * @param options Thread options.
 * @param delay Scheduling delay (in milliseconds), zero for no delay.
 *
 * @note Static threads with zero delay should not normally have
 * MetaIRQ priority levels.  This can preempt the system
 * initialization handling (depending on the priority of the main
 * thread) and cause surprising ordering side effects.  It will not
 * affect anything in the OS per se, but consider it bad practice.
 * Use a SYS_INIT() callback if you need to run code before entrance
 * to the application main().
 */
#define K_THREAD_DEFINE(name, stack_size,                       \
                        entry, p1, p2, p3,                      \
                        prio, options, delay)                   \
    K_THREAD_STACK_DEFINE(_k_thread_stack_##name, stack_size);  \
    Z_THREAD_COMMON_DEFINE(name, stack_size, entry, p1, p2, p3, \
                           prio, options, delay)

/**
 * @brief Statically define and initialize a thread intended to run only in kernel mode.
 *
 * The thread may be scheduled for immediate execution or a delayed start.
 *
 * Thread options are architecture-specific, and can include K_ESSENTIAL,
 * K_FP_REGS, and K_SSE_REGS. Multiple options may be specified by separating
 * them using "|" (the logical OR operator).
 *
 * The ID of the thread can be accessed using:
 *
 * @code extern const k_tid_t <name>; @endcode
 *
 * @note Threads defined by this can only run in kernel mode, and cannot be
 *       transformed into user thread via k_thread_user_mode_enter().
 *
 * @warning Depending on the architecture, the stack size (@p stack_size)
 *          may need to be multiples of CONFIG_MMU_PAGE_SIZE (if MMU)
 *          or in power-of-two size (if MPU).
 *
 * @param name Name of the thread.
 * @param stack_size Stack size in bytes.
 * @param entry Thread entry function.
 * @param p1 1st entry point parameter.
 * @param p2 2nd entry point parameter.
 * @param p3 3rd entry point parameter.
 * @param prio Thread priority.
 * @param options Thread options.
 * @param delay Scheduling delay (in milliseconds), zero for no delay.
 */
#define K_KERNEL_THREAD_DEFINE(name, stack_size,                \
                               entry, p1, p2, p3,               \
                               prio, options, delay)            \
    K_KERNEL_STACK_DEFINE(_k_thread_stack_##name, stack_size);  \
    Z_THREAD_COMMON_DEFINE(name, stack_size, entry, p1, p2, p3, \
                           prio, options, delay)

/**
 * @brief Get a thread's priority.
 *
 * This routine gets the priority of @a thread.
 *
 * @param thread ID of thread whose priority is needed.
 *
 * @return Priority of @a thread.
 */
__syscall int k_thread_priority_get(k_tid_t thread);

/**
 * @brief Set a thread's priority.
 *
 * This routine immediately changes the priority of @a thread.
 *
 * Rescheduling can occur immediately depending on the priority @a thread is
 * set to:
 *
 * - If its priority is raised above the priority of a currently scheduled
 * preemptible thread, @a thread will be scheduled in.
 *
 * - If the caller lowers the priority of a currently scheduled preemptible
 * thread below that of other threads in the system, the thread of the highest
 * priority will be scheduled in.
 *
 * Priority can be assigned in the range of -CONFIG_NUM_COOP_PRIORITIES to
 * CONFIG_NUM_PREEMPT_PRIORITIES-1, where -CONFIG_NUM_COOP_PRIORITIES is the
 * highest priority.
 *
 * @param thread ID of thread whose priority is to be set.
 * @param prio New priority.
 *
 * @warning Changing the priority of a thread currently involved in mutex
 * priority inheritance may result in undefined behavior.
 */
__syscall void k_thread_priority_set(k_tid_t thread, int prio);

#ifdef CONFIG_SCHED_DEADLINE
/**
 * @brief Set deadline expiration time for scheduler
 *
 * This sets the "deadline" expiration as a time delta from the
 * current time, in the same units used by k_cycle_get_32().  The
 * scheduler (when deadline scheduling is enabled) will choose the
 * next expiring thread when selecting between threads at the same
 * static priority.  Threads at different priorities will be scheduled
 * according to their static priority.
 *
 * @note Deadlines are stored internally using 32 bit unsigned
 * integers.  The number of cycles between the "first" deadline in the
 * scheduler queue and the "last" deadline must be less than 2^31 (i.e
 * a signed non-negative quantity).  Failure to adhere to this rule
 * may result in scheduled threads running in an incorrect deadline
 * order.
 *
 * @note Despite the API naming, the scheduler makes no guarantees
 * the thread WILL be scheduled within that deadline, nor does it take
 * extra metadata (like e.g. the "runtime" and "period" parameters in
 * Linux sched_setattr()) that allows the kernel to validate the
 * scheduling for achievability.  Such features could be implemented
 * above this call, which is simply input to the priority selection
 * logic.
 *
 * @note You should enable @kconfig{CONFIG_SCHED_DEADLINE} in your project
 * configuration.
 *
 * @param thread A thread on which to set the deadline
 * @param deadline A time delta, in cycle units
 *
 */
__syscall void k_thread_deadline_set(k_tid_t thread, int deadline);
#endif

#ifdef CONFIG_SCHED_CPU_MASK
/**
 * @brief Sets all CPU enable masks to zero
 *
 * After this returns, the thread will no longer be schedulable on any
 * CPUs.  The thread must not be currently runnable.
 *
 * @note You should enable @kconfig{CONFIG_SCHED_CPU_MASK} in your project
 * configuration.
 *
 * @param thread Thread to operate upon
 * @return Zero on success, otherwise error code
 */
int k_thread_cpu_mask_clear(k_tid_t thread);

/**
 * @brief Sets all CPU enable masks to one
 *
 * After this returns, the thread will be schedulable on any CPU.  The
 * thread must not be currently runnable.
 *
 * @note You should enable @kconfig{CONFIG_SCHED_CPU_MASK} in your project
 * configuration.
 *
 * @param thread Thread to operate upon
 * @return Zero on success, otherwise error code
 */
int k_thread_cpu_mask_enable_all(k_tid_t thread);

/**
 * @brief Enable thread to run on specified CPU
 *
 * The thread must not be currently runnable.
 *
 * @note You should enable @kconfig{CONFIG_SCHED_CPU_MASK} in your project
 * configuration.
 *
 * @param thread Thread to operate upon
 * @param cpu CPU index
 * @return Zero on success, otherwise error code
 */
int k_thread_cpu_mask_enable(k_tid_t thread, int cpu);

/**
 * @brief Prevent thread to run on specified CPU
 *
 * The thread must not be currently runnable.
 *
 * @note You should enable @kconfig{CONFIG_SCHED_CPU_MASK} in your project
 * configuration.
 *
 * @param thread Thread to operate upon
 * @param cpu CPU index
 * @return Zero on success, otherwise error code
 */
int k_thread_cpu_mask_disable(k_tid_t thread, int cpu);

/**
 * @brief Pin a thread to a CPU
 *
 * Pin a thread to a CPU by first clearing the cpu mask and then enabling the
 * thread on the selected CPU.
 *
 * @param thread Thread to operate upon
 * @param cpu CPU index
 * @return Zero on success, otherwise error code
 */
int k_thread_cpu_pin(k_tid_t thread, int cpu);
#endif

/**
 * @brief Suspend a thread.
 *
 * This routine prevents the kernel scheduler from making @a thread
 * the current thread. All other internal operations on @a thread are
 * still performed; for example, kernel objects it is waiting on are
 * still handed to it.  Note that any existing timeouts
 * (e.g. k_sleep(), or a timeout argument to k_sem_take() et. al.)
 * will be canceled.  On resume, the thread will begin running
 * immediately and return from the blocked call.
 *
 * When the target thread is active on another CPU, the caller will block until
 * the target thread is halted (suspended or aborted).  But if the caller is in
 * an interrupt context, it will spin waiting for that target thread active on
 * another CPU to halt.
 *
 * If @a thread is already suspended, the routine has no effect.
 *
 * @param thread ID of thread to suspend.
 */
__syscall void k_thread_suspend(k_tid_t thread);

/**
 * @brief Resume a suspended thread.
 *
 * This routine allows the kernel scheduler to make @a thread the current
 * thread, when it is next eligible for that role.
 *
 * If @a thread is not currently suspended, the routine has no effect.
 *
 * @param thread ID of thread to resume.
 */
__syscall void k_thread_resume(k_tid_t thread);

/**
 * @brief Start an inactive thread
 *
 * If a thread was created with K_FOREVER in the delay parameter, it will
 * not be added to the scheduling queue until this function is called
 * on it.
 *
 * @note This is a legacy API for compatibility.  Modern Zephyr
 * threads are initialized in the "suspended" state and no not need
 * special handling for "start".
 *
 * @param thread thread to start
 */
static inline void k_thread_start(k_tid_t thread) {
    k_thread_resume(thread);
}

/**
 * @brief Set time-slicing period and scope.
 *
 * This routine specifies how the scheduler will perform time slicing of
 * preemptible threads.
 *
 * To enable time slicing, @a slice must be non-zero. The scheduler
 * ensures that no thread runs for more than the specified time limit
 * before other threads of that priority are given a chance to execute.
 * Any thread whose priority is higher than @a prio is exempted, and may
 * execute as long as desired without being preempted due to time slicing.
 *
 * Time slicing only limits the maximum amount of time a thread may continuously
 * execute. Once the scheduler selects a thread for execution, there is no
 * minimum guaranteed time the thread will execute before threads of greater or
 * equal priority are scheduled.
 *
 * When the current thread is the only one of that priority eligible
 * for execution, this routine has no effect; the thread is immediately
 * rescheduled after the slice period expires.
 *
 * To disable timeslicing, set both @a slice and @a prio to zero.
 *
 * @param slice Maximum time slice length (in milliseconds).
 * @param prio Highest thread priority level eligible for time slicing.
 */
void k_sched_time_slice_set(int32_t slice, int prio);

/**
 * @brief Set thread time slice
 *
 * As for k_sched_time_slice_set, but (when
 * CONFIG_TIMESLICE_PER_THREAD=y) sets the timeslice for a specific
 * thread.  When non-zero, this timeslice will take precedence over
 * the global value.
 *
 * When such a thread's timeslice expires, the configured callback
 * will be called before the thread is removed/re-added to the run
 * queue.  This callback will occur in interrupt context, and the
 * specified thread is guaranteed to have been preempted by the
 * currently-executing ISR.  Such a callback is free to, for example,
 * modify the thread priority or slice time for future execution,
 * suspend the thread, etc...
 *
 * @note Unlike the older API, the time slice parameter here is
 * specified in ticks, not milliseconds.  Ticks have always been the
 * internal unit, and not all platforms have integer conversions
 * between the two.
 *
 * @note Threads with a non-zero slice time set will be timesliced
 * always, even if they are higher priority than the maximum timeslice
 * priority set via k_sched_time_slice_set().
 *
 * @note The callback notification for slice expiration happens, as it
 * must, while the thread is still "current", and thus it happens
 * before any registered timeouts at this tick.  This has the somewhat
 * confusing side effect that the tick time (c.f. k_uptime_get()) does
 * not yet reflect the expired ticks.  Applications wishing to make
 * fine-grained timing decisions within this callback should use the
 * cycle API, or derived facilities like k_thread_runtime_stats_get().
 *
 * @param th A valid, initialized thread
 * @param slice_ticks Maximum timeslice, in ticks
 * @param expired Callback function called on slice expiration
 * @param data Parameter for the expiration handler
 */
void k_thread_time_slice_set(struct k_thread* th, int32_t slice_ticks,
                             k_thread_timeslice_fn_t expired, void* data);

/** @} */

/**
 * @addtogroup isr_apis
 * @{
 */

/**
 * @brief Determine if code is running at interrupt level.
 *
 * This routine allows the caller to customize its actions, depending on
 * whether it is a thread or an ISR.
 *
 * @funcprops \isr_ok
 *
 * @return false if invoked by a thread.
 * @return true if invoked by an ISR.
 */
bool k_is_in_isr(void);

/**
 * @brief Determine if code is running in a preemptible thread.
 *
 * This routine allows the caller to customize its actions, depending on
 * whether it can be preempted by another thread. The routine returns a 'true'
 * value if all of the following conditions are met:
 *
 * - The code is running in a thread, not at ISR.
 * - The thread's priority is in the preemptible range.
 * - The thread has not locked the scheduler.
 *
 * @funcprops \isr_ok
 *
 * @return 0 if invoked by an ISR or by a cooperative thread.
 * @return Non-zero if invoked by a preemptible thread.
 */
__syscall int k_is_preempt_thread(void);

/**
 * @brief Test whether startup is in the before-main-task phase.
 *
 * This routine allows the caller to customize its actions, depending on
 * whether it being invoked before the kernel is fully active.
 *
 * @funcprops \isr_ok
 *
 * @return true if invoked before post-kernel initialization
 * @return false if invoked during/after post-kernel initialization
 */
static inline bool k_is_pre_kernel(void) {
    extern bool z_sys_post_kernel; /* in init.c */

    return (!z_sys_post_kernel);
}

/**
 * @}
 */

/**
 * @addtogroup thread_apis
 * @{
 */

/**
 * @brief Lock the scheduler.
 *
 * This routine prevents the current thread from being preempted by another
 * thread by instructing the scheduler to treat it as a cooperative thread.
 * If the thread subsequently performs an operation that makes it unready,
 * it will be context switched out in the normal manner. When the thread
 * again becomes the current thread, its non-preemptible status is maintained.
 *
 * This routine can be called recursively.
 *
 * Owing to clever implementation details, scheduler locks are
 * extremely fast for non-userspace threads (just one byte
 * inc/decrement in the thread struct).
 *
 * @note This works by elevating the thread priority temporarily to a
 * cooperative priority, allowing cheap synchronization vs. other
 * preemptible or cooperative threads running on the current CPU.  It
 * does not prevent preemption or asynchrony of other types.  It does
 * not prevent threads from running on other CPUs when CONFIG_SMP=y.
 * It does not prevent interrupts from happening, nor does it prevent
 * threads with MetaIRQ priorities from preempting the current thread.
 * In general this is a historical API not well-suited to modern
 * applications, use with care.
 */
void k_sched_lock(void);

/**
 * @brief Unlock the scheduler.
 *
 * This routine reverses the effect of a previous call to k_sched_lock().
 * A thread must call the routine once for each time it called k_sched_lock()
 * before the thread becomes preemptible.
 */
void k_sched_unlock(void);

/**
 * @brief Set current thread's custom data.
 *
 * This routine sets the custom data for the current thread to @ value.
 *
 * Custom data is not used by the kernel itself, and is freely available
 * for a thread to use as it sees fit. It can be used as a framework
 * upon which to build thread-local storage.
 *
 * @param value New custom data value.
 *
 */
__syscall void k_thread_custom_data_set(void* value);

/**
 * @brief Get current thread's custom data.
 *
 * This routine returns the custom data for the current thread.
 *
 * @return Current custom data value.
 */
__syscall void* k_thread_custom_data_get(void);

/**
 * @brief Set current thread name
 *
 * Set the name of the thread to be used when @kconfig{CONFIG_THREAD_MONITOR}
 * is enabled for tracing and debugging.
 *
 * @param thread Thread to set name, or NULL to set the current thread
 * @param str Name string
 * @retval 0 on success
 * @retval -EFAULT Memory access error with supplied string
 * @retval -ENOSYS Thread name configuration option not enabled
 * @retval -EINVAL Thread name too long
 */
__syscall int k_thread_name_set(k_tid_t thread, char const* str);

/**
 * @brief Get thread name
 *
 * Get the name of a thread
 *
 * @param thread Thread ID
 * @retval Thread name, or NULL if configuration not enabled
 */
char const* k_thread_name_get(k_tid_t thread);

/**
 * @brief Copy the thread name into a supplied buffer
 *
 * @param thread Thread to obtain name information
 * @param buf Destination buffer
 * @param size Destination buffer size
 * @retval -ENOSPC Destination buffer too small
 * @retval -EFAULT Memory access error
 * @retval -ENOSYS Thread name feature not enabled
 * @retval 0 Success
 */
__syscall int k_thread_name_copy(k_tid_t thread, char* buf,
                                 size_t size);

/**
 * @brief Get thread state string
 *
 * This routine generates a human friendly string containing the thread's
 * state, and copies as much of it as possible into @a buf.
 *
 * @param thread_id Thread ID
 * @param buf Buffer into which to copy state strings
 * @param buf_size Size of the buffer
 *
 * @retval Pointer to @a buf if data was copied, else a pointer to "".
 */
char const* k_thread_state_str(k_tid_t const thread_id, char* buf, size_t buf_size);

/**
 * @}
 */

/**
 * @addtogroup clock_apis
 * @{
 */

/**
 * @brief Generate null timeout delay.
 *
 * This macro generates a timeout delay that instructs a kernel API
 * not to wait if the requested operation cannot be performed immediately.
 *
 * @return Timeout delay value.
 */
#define K_NO_WAIT Z_TIMEOUT_NO_WAIT

/**
 * @brief Generate timeout delay from nanoseconds.
 *
 * This macro generates a timeout delay that instructs a kernel API to
 * wait up to @a t nanoseconds to perform the requested operation.
 * Note that timer precision is limited to the tick rate, not the
 * requested value.
 *
 * @param t Duration in nanoseconds.
 *
 * @return Timeout delay value.
 */
#define K_NSEC(t)     Z_TIMEOUT_NS(t)

/**
 * @brief Generate timeout delay from microseconds.
 *
 * This macro generates a timeout delay that instructs a kernel API
 * to wait up to @a t microseconds to perform the requested operation.
 * Note that timer precision is limited to the tick rate, not the
 * requested value.
 *
 * @param t Duration in microseconds.
 *
 * @return Timeout delay value.
 */
#define K_USEC(t)     Z_TIMEOUT_US(t)

/**
 * @brief Generate timeout delay from cycles.
 *
 * This macro generates a timeout delay that instructs a kernel API
 * to wait up to @a t cycles to perform the requested operation.
 *
 * @param t Duration in cycles.
 *
 * @return Timeout delay value.
 */
#define K_CYC(t)     Z_TIMEOUT_CYC(t)

/**
 * @brief Generate timeout delay from system ticks.
 *
 * This macro generates a timeout delay that instructs a kernel API
 * to wait up to @a t ticks to perform the requested operation.
 *
 * @param t Duration in system ticks.
 *
 * @return Timeout delay value.
 */
#define K_TICKS(t)     Z_TIMEOUT_TICKS(t)

/**
 * @brief Generate timeout delay from milliseconds.
 *
 * This macro generates a timeout delay that instructs a kernel API
 * to wait up to @a ms milliseconds to perform the requested operation.
 *
 * @param ms Duration in milliseconds.
 *
 * @return Timeout delay value.
 */
#define K_MSEC(ms)     Z_TIMEOUT_MS(ms)

/**
 * @brief Generate timeout delay from seconds.
 *
 * This macro generates a timeout delay that instructs a kernel API
 * to wait up to @a s seconds to perform the requested operation.
 *
 * @param s Duration in seconds.
 *
 * @return Timeout delay value.
 */
#define K_SECONDS(s)   K_MSEC((s) * MSEC_PER_SEC)

/**
 * @brief Generate timeout delay from minutes.

 * This macro generates a timeout delay that instructs a kernel API
 * to wait up to @a m minutes to perform the requested operation.
 *
 * @param m Duration in minutes.
 *
 * @return Timeout delay value.
 */
#define K_MINUTES(m)   K_SECONDS((m) * 60)

/**
 * @brief Generate timeout delay from hours.
 *
 * This macro generates a timeout delay that instructs a kernel API
 * to wait up to @a h hours to perform the requested operation.
 *
 * @param h Duration in hours.
 *
 * @return Timeout delay value.
 */
#define K_HOURS(h)     K_MINUTES((h) * 60)

/**
 * @brief Generate infinite timeout delay.
 *
 * This macro generates a timeout delay that instructs a kernel API
 * to wait as long as necessary to perform the requested operation.
 *
 * @return Timeout delay value.
 */
#define K_FOREVER      Z_FOREVER

#ifdef CONFIG_TIMEOUT_64BIT

/**
 * @brief Generates an absolute/uptime timeout value from system ticks
 *
 * This macro generates a timeout delay that represents an expiration
 * at the absolute uptime value specified, in system ticks.  That is, the
 * timeout will expire immediately after the system uptime reaches the
 * specified tick count.
 *
 * @param t Tick uptime value
 * @return Timeout delay value
 */
#define K_TIMEOUT_ABS_TICKS(t) \
    Z_TIMEOUT_TICKS(Z_TICK_ABS((k_ticks_t)MAX(t, 0)))

/**
 * @brief Generates an absolute/uptime timeout value from milliseconds
 *
 * This macro generates a timeout delay that represents an expiration
 * at the absolute uptime value specified, in milliseconds.  That is,
 * the timeout will expire immediately after the system uptime reaches
 * the specified tick count.
 *
 * @param t Millisecond uptime value
 * @return Timeout delay value
 */
#define K_TIMEOUT_ABS_MS(t) K_TIMEOUT_ABS_TICKS(k_ms_to_ticks_ceil64(t))

/**
 * @brief Generates an absolute/uptime timeout value from microseconds
 *
 * This macro generates a timeout delay that represents an expiration
 * at the absolute uptime value specified, in microseconds.  That is,
 * the timeout will expire immediately after the system uptime reaches
 * the specified time.  Note that timer precision is limited by the
 * system tick rate and not the requested timeout value.
 *
 * @param t Microsecond uptime value
 * @return Timeout delay value
 */
#define K_TIMEOUT_ABS_US(t) K_TIMEOUT_ABS_TICKS(k_us_to_ticks_ceil64(t))

/**
 * @brief Generates an absolute/uptime timeout value from nanoseconds
 *
 * This macro generates a timeout delay that represents an expiration
 * at the absolute uptime value specified, in nanoseconds.  That is,
 * the timeout will expire immediately after the system uptime reaches
 * the specified time.  Note that timer precision is limited by the
 * system tick rate and not the requested timeout value.
 *
 * @param t Nanosecond uptime value
 * @return Timeout delay value
 */
#define K_TIMEOUT_ABS_NS(t) K_TIMEOUT_ABS_TICKS(k_ns_to_ticks_ceil64(t))

/**
 * @brief Generates an absolute/uptime timeout value from system cycles
 *
 * This macro generates a timeout delay that represents an expiration
 * at the absolute uptime value specified, in cycles.  That is, the
 * timeout will expire immediately after the system uptime reaches the
 * specified time.  Note that timer precision is limited by the system
 * tick rate and not the requested timeout value.
 *
 * @param t Cycle uptime value
 * @return Timeout delay value
 */
#define K_TIMEOUT_ABS_CYC(t) K_TIMEOUT_ABS_TICKS(k_cyc_to_ticks_ceil64(t))

#endif

/**
 * @}
 */

/**
 * @cond INTERNAL_HIDDEN
 */

struct k_timer {
    /*
     * _timeout structure must be first here if we want to use
     * dynamic timer allocation. timeout.node is used in the double-linked
     * list of free timers
     */
    struct _timeout timeout;

    /* wait queue for the (single) thread waiting on this timer */
    _wait_q_t wait_q;

    /* runs in ISR context */
    void (*expiry_fn)(struct k_timer* timer);

    /* runs in the context of the thread that calls k_timer_stop() */
    void (*stop_fn)(struct k_timer* timer);

    /* timer period */
    k_timeout_t period;

    /* timer status */
    uint32_t status;

    /* user-specific data, also used to support legacy features */
    void* user_data;

    SYS_PORT_TRACING_TRACKING_FIELD(k_timer)

    #ifdef CONFIG_OBJ_CORE_TIMER
    struct k_obj_core obj_core;
    #endif
};

#if defined(_MSC_VER)           /* #CUSTOM@NDRS, MSVC seem not support .node = {}
                                 * which is {} (Uniform Initialization)
                                 */
#define Z_TIMER_INITIALIZER(obj, expiry, stop)  \
    {                                           \
        .timeout = {                            \
            .node = {0},                        \
            .fn   = z_timer_expiration_handler, \
            .dticks = 0,                        \
        },                                      \
        .wait_q = Z_WAIT_Q_INIT(&obj.wait_q),   \
        .expiry_fn = expiry,                    \
        .stop_fn   = stop,                      \
        .status    = 0,                         \
        .user_data = 0,                         \
    }
#else
#define Z_TIMER_INITIALIZER(obj, expiry, stop)  \
    {                                           \
        .timeout = {                            \
            .node = {},                        \
            .fn   = z_timer_expiration_handler, \
            .dticks = 0,                        \
        },                                      \
        .wait_q = Z_WAIT_Q_INIT(&obj.wait_q),   \
        .expiry_fn = expiry,                    \
        .stop_fn   = stop,                      \
        .status    = 0,                         \
        .user_data = 0,                         \
    }
#endif

/**
 * INTERNAL_HIDDEN @endcond
 */

/**
 * @defgroup timer_apis Timer APIs
 * @ingroup kernel_apis
 * @{
 */

/**
 * @typedef k_timer_expiry_t
 * @brief Timer expiry function type.
 *
 * A timer's expiry function is executed by the system clock interrupt handler
 * each time the timer expires. The expiry function is optional, and is only
 * invoked if the timer has been initialized with one.
 *
 * @param timer     Address of timer.
 */
typedef void (*k_timer_expiry_t)(struct k_timer* timer);

/**
 * @typedef k_timer_stop_t
 * @brief Timer stop function type.
 *
 * A timer's stop function is executed if the timer is stopped prematurely.
 * The function runs in the context of call that stops the timer.  As
 * k_timer_stop() can be invoked from an ISR, the stop function must be
 * callable from interrupt context (isr-ok).
 *
 * The stop function is optional, and is only invoked if the timer has been
 * initialized with one.
 *
 * @param timer     Address of timer.
 */
typedef void (*k_timer_stop_t)(struct k_timer* timer);

/**
 * @brief Statically define and initialize a timer.
 *
 * The timer can be accessed outside the module where it is defined using:
 *
 * @code extern struct k_timer <name>; @endcode
 *
 * @param name Name of the timer variable.
 * @param expiry_fn Function to invoke each time the timer expires.
 * @param stop_fn   Function to invoke if the timer is stopped while running.
 */
#define K_TIMER_DEFINE(name, expiry_fn, stop_fn) \
    STRUCT_SECTION_ITERABLE(k_timer, name) = \
        Z_TIMER_INITIALIZER(name, expiry_fn, stop_fn)

/**
 * @brief Initialize a timer.
 *
 * This routine initializes a timer, prior to its first use.
 *
 * @param timer     Address of timer.
 * @param expiry_fn Function to invoke each time the timer expires.
 * @param stop_fn   Function to invoke if the timer is stopped while running.
 */
void k_timer_init(struct k_timer* timer,
                  k_timer_expiry_t expiry_fn,
                  k_timer_stop_t stop_fn);

/**
 * @brief Start a timer.
 *
 * This routine starts a timer, and resets its status to zero. The timer
 * begins counting down using the specified duration and period values.
 *
 * Attempting to start a timer that is already running is permitted.
 * The timer's status is reset to zero and the timer begins counting down
 * using the new duration and period values.
 *
 * @param timer     Address of timer.
 * @param duration  Initial timer duration.
 * @param period    Timer period.
 */
__syscall void k_timer_start(struct k_timer* timer,
                             k_timeout_t duration, k_timeout_t period);

/**
 * @brief Stop a timer.
 *
 * This routine stops a running timer prematurely. The timer's stop function,
 * if one exists, is invoked by the caller.
 *
 * Attempting to stop a timer that is not running is permitted, but has no
 * effect on the timer.
 *
 * @note The stop handler has to be callable from ISRs if @a k_timer_stop is to
 * be called from ISRs.
 *
 * @funcprops \isr_ok
 *
 * @param timer     Address of timer.
 */
__syscall void k_timer_stop(struct k_timer* timer);

/**
 * @brief Read timer status.
 *
 * This routine reads the timer's status, which indicates the number of times
 * it has expired since its status was last read.
 *
 * Calling this routine resets the timer's status to zero.
 *
 * @param timer     Address of timer.
 *
 * @return Timer status.
 */
__syscall uint32_t k_timer_status_get(struct k_timer* timer);

/**
 * @brief Synchronize thread to timer expiration.
 *
 * This routine blocks the calling thread until the timer's status is non-zero
 * (indicating that it has expired at least once since it was last examined)
 * or the timer is stopped. If the timer status is already non-zero,
 * or the timer is already stopped, the caller continues without waiting.
 *
 * Calling this routine resets the timer's status to zero.
 *
 * This routine must not be used by interrupt handlers, since they are not
 * allowed to block.
 *
 * @param timer     Address of timer.
 *
 * @return Timer status.
 */
__syscall uint32_t k_timer_status_sync(struct k_timer* timer);

#ifdef CONFIG_SYS_CLOCK_EXISTS

/**
 * @brief Get next expiration time of a timer, in system ticks
 *
 * This routine returns the future system uptime reached at the next
 * time of expiration of the timer, in units of system ticks.  If the
 * timer is not running, current system time is returned.
 *
 * @param timer The timer object
 * @return Uptime of expiration, in ticks
 */
__syscall k_ticks_t k_timer_expires_ticks(const struct k_timer* timer);

static inline k_ticks_t z_impl_k_timer_expires_ticks(const struct k_timer* timer) {
    return z_timeout_expires(&timer->timeout);
}

/**
 * @brief Get time remaining before a timer next expires, in system ticks
 *
 * This routine computes the time remaining before a running timer
 * next expires, in units of system ticks.  If the timer is not
 * running, it returns zero.
 *
 * @param timer The timer object
 * @return Remaining time until expiration, in ticks
 */
__syscall k_ticks_t k_timer_remaining_ticks(const struct k_timer* timer);

static inline k_ticks_t z_impl_k_timer_remaining_ticks(const struct k_timer* timer) {
    return z_timeout_remaining(&timer->timeout);
}

/**
 * @brief Get time remaining before a timer next expires.
 *
 * This routine computes the (approximate) time remaining before a running
 * timer next expires. If the timer is not running, it returns zero.
 *
 * @param timer     Address of timer.
 *
 * @return Remaining time (in milliseconds).
 */
static inline uint32_t k_timer_remaining_get(struct k_timer* timer) {
    return k_ticks_to_ms_floor32((uint32_t)k_timer_remaining_ticks(timer));
}

#endif /* CONFIG_SYS_CLOCK_EXISTS */

/**
 * @brief Associate user-specific data with a timer.
 *
 * This routine records the @a user_data with the @a timer, to be retrieved
 * later.
 *
 * It can be used e.g. in a timer handler shared across multiple subsystems to
 * retrieve data specific to the subsystem this timer is associated with.
 *
 * @param timer     Address of timer.
 * @param user_data User data to associate with the timer.
 */
__syscall void k_timer_user_data_set(struct k_timer* timer, void* user_data);

/**
 * @internal
 */
static inline void z_impl_k_timer_user_data_set(struct k_timer* timer,
                                                void* user_data) {
    timer->user_data = user_data;
}

/**
 * @brief Retrieve the user-specific data from a timer.
 *
 * @param timer     Address of timer.
 *
 * @return The user data.
 */
__syscall void* k_timer_user_data_get(const struct k_timer* timer);

static inline void* z_impl_k_timer_user_data_get(const struct k_timer* timer) {
    return timer->user_data;
}

/** @} */

/**
 * @addtogroup clock_apis
 * @ingroup kernel_apis
 * @{
 */

/**
 * @brief Get system uptime, in system ticks.
 *
 * This routine returns the elapsed time since the system booted, in
 * ticks (c.f. @kconfig{CONFIG_SYS_CLOCK_TICKS_PER_SEC}), which is the
 * fundamental unit of resolution of kernel timekeeping.
 *
 * @return Current uptime in ticks.
 */
__syscall int64_t k_uptime_ticks(void);

/**
 * @brief Get system uptime.
 *
 * This routine returns the elapsed time since the system booted,
 * in milliseconds.
 *
 * @note
 *    While this function returns time in milliseconds, it does
 *    not mean it has millisecond resolution. The actual resolution depends on
 *    @kconfig{CONFIG_SYS_CLOCK_TICKS_PER_SEC} config option.
 *
 * @return Current uptime in milliseconds.
 */
static inline int64_t k_uptime_get(void) {
    return k_ticks_to_ms_floor64(k_uptime_ticks());
}

/**
 * @brief Get system uptime (32-bit version).
 *
 * This routine returns the lower 32 bits of the system uptime in
 * milliseconds.
 *
 * Because correct conversion requires full precision of the system
 * clock there is no benefit to using this over k_uptime_get() unless
 * you know the application will never run long enough for the system
 * clock to approach 2^32 ticks.  Calls to this function may involve
 * interrupt blocking and 64-bit math.
 *
 * @note
 *    While this function returns time in milliseconds, it does
 *    not mean it has millisecond resolution. The actual resolution depends on
 *    @kconfig{CONFIG_SYS_CLOCK_TICKS_PER_SEC} config option
 *
 * @return The low 32 bits of the current uptime, in milliseconds.
 */
static inline uint32_t k_uptime_get_32(void) {
    return (uint32_t)k_uptime_get();
}

/**
 * @brief Get system uptime in seconds.
 *
 * This routine returns the elapsed time since the system booted,
 * in seconds.
 *
 * @return Current uptime in seconds.
 */
static inline uint32_t k_uptime_seconds(void) {
    return k_ticks_to_sec_floor32(k_uptime_ticks());
}

/**
 * @brief Get elapsed time.
 *
 * This routine computes the elapsed time between the current system uptime
 * and an earlier reference time, in milliseconds.
 *
 * @param reftime Pointer to a reference time, which is updated to the current
 *                uptime upon return.
 *
 * @return Elapsed time.
 */
static inline int64_t k_uptime_delta(int64_t* reftime) {
    int64_t uptime;
    int64_t delta;

    uptime   = k_uptime_get();
    delta    = uptime - *reftime;
    *reftime = uptime;

    return (delta);
}

/**
 * @brief Read the hardware clock.
 *
 * This routine returns the current time, as measured by the system's hardware
 * clock.
 *
 * @return Current hardware clock up-counter (in cycles).
 */
static inline uint32_t k_cycle_get_32(void) {
    return arch_k_cycle_get_32();
}

/**
 * @brief Read the 64-bit hardware clock.
 *
 * This routine returns the current time in 64-bits, as measured by the
 * system's hardware clock, if available.
 *
 * @see CONFIG_TIMER_HAS_64BIT_CYCLE_COUNTER
 *
 * @return Current hardware clock up-counter (in cycles).
 */
static inline uint64_t k_cycle_get_64(void) {
    if (!IS_ENABLED(CONFIG_TIMER_HAS_64BIT_CYCLE_COUNTER)) {
        __ASSERT(0, "64-bit cycle counter not enabled on this platform. "
                    "See CONFIG_TIMER_HAS_64BIT_CYCLE_COUNTER");
        return (0);
    }

    return arch_k_cycle_get_64();
}

/**
 * @}
 */

struct k_queue {
    sys_sflist_t data_q;
    struct k_spinlock lock;
    _wait_q_t wait_q;

    Z_DECL_POLL_EVENT

    SYS_PORT_TRACING_TRACKING_FIELD(k_queue)
};

/**
 * @cond INTERNAL_HIDDEN
 */
#if (__GTEST == 0U)
#define Z_QUEUE_INITIALIZER(obj)    \
    {                               \
        .data_q = SYS_SFLIST_STATIC_INIT(&obj.data_q), \
        .lock = {},                 \
        .wait_q = Z_WAIT_Q_INIT(&obj.wait_q),   \
        Z_POLL_EVENT_OBJ_INIT(obj)  \
    }
#else /* #CUSTOM@NDRS .lock = {} -> {0} */
#define Z_QUEUE_INITIALIZER(obj)    \
    {                               \
        .data_q = SYS_SFLIST_STATIC_INIT(&obj.data_q), \
        .lock = {0},                \
        .wait_q = Z_WAIT_Q_INIT(&obj.wait_q),   \
        Z_POLL_EVENT_OBJ_INIT(obj)  \
    }
#endif

/**
 * INTERNAL_HIDDEN @endcond
 */

/**
 * @defgroup queue_apis Queue APIs
 * @ingroup kernel_apis
 * @{
 */

/**
 * @brief Initialize a queue.
 *
 * This routine initializes a queue object, prior to its first use.
 *
 * @param queue Address of the queue.
 */
__syscall void k_queue_init(struct k_queue* queue);

/**
 * @brief Cancel waiting on a queue.
 *
 * This routine causes first thread pending on @a queue, if any, to
 * return from k_queue_get() call with NULL value (as if timeout expired).
 * If the queue is being waited on by k_poll(), it will return with
 * -EINTR and K_POLL_STATE_CANCELLED state (and per above, subsequent
 * k_queue_get() will return NULL).
 *
 * @funcprops \isr_ok
 *
 * @param queue Address of the queue.
 */
__syscall void k_queue_cancel_wait(struct k_queue* queue);

/**
 * @brief Append an element to the end of a queue.
 *
 * This routine appends a data item to @a queue. A queue data item must be
 * aligned on a word boundary, and the first word of the item is reserved
 * for the kernel's use.
 *
 * @funcprops \isr_ok
 *
 * @param queue Address of the queue.
 * @param data Address of the data item.
 */
void k_queue_append(struct k_queue* queue, void* data);

/**
 * @brief Append an element to a queue.
 *
 * This routine appends a data item to @a queue. There is an implicit memory
 * allocation to create an additional temporary bookkeeping data structure from
 * the calling thread's resource pool, which is automatically freed when the
 * item is removed. The data itself is not copied.
 *
 * @funcprops \isr_ok
 *
 * @param queue Address of the queue.
 * @param data Address of the data item.
 *
 * @retval 0 on success
 * @retval -ENOMEM if there isn't sufficient RAM in the caller's resource pool
 */
__syscall int32_t k_queue_alloc_append(struct k_queue* queue, void* data);

/**
 * @brief Prepend an element to a queue.
 *
 * This routine prepends a data item to @a queue. A queue data item must be
 * aligned on a word boundary, and the first word of the item is reserved
 * for the kernel's use.
 *
 * @funcprops \isr_ok
 *
 * @param queue Address of the queue.
 * @param data Address of the data item.
 */
void k_queue_prepend(struct k_queue* queue, void* data);

/**
 * @brief Prepend an element to a queue.
 *
 * This routine prepends a data item to @a queue. There is an implicit memory
 * allocation to create an additional temporary bookkeeping data structure from
 * the calling thread's resource pool, which is automatically freed when the
 * item is removed. The data itself is not copied.
 *
 * @funcprops \isr_ok
 *
 * @param queue Address of the queue.
 * @param data Address of the data item.
 *
 * @retval 0 on success
 * @retval -ENOMEM if there isn't sufficient RAM in the caller's resource pool
 */
__syscall int32_t k_queue_alloc_prepend(struct k_queue* queue, void* data);

/**
 * @brief Inserts an element to a queue.
 *
 * This routine inserts a data item to @a queue after previous item. A queue
 * data item must be aligned on a word boundary, and the first word of
 * the item is reserved for the kernel's use.
 *
 * @funcprops \isr_ok
 *
 * @param queue Address of the queue.
 * @param prev Address of the previous data item.
 * @param data Address of the data item.
 */
void k_queue_insert(struct k_queue* queue, void* prev, void* data);

/**
 * @brief Atomically append a list of elements to a queue.
 *
 * This routine adds a list of data items to @a queue in one operation.
 * The data items must be in a singly-linked list, with the first word
 * in each data item pointing to the next data item; the list must be
 * NULL-terminated.
 *
 * @funcprops \isr_ok
 *
 * @param queue Address of the queue.
 * @param head Pointer to first node in singly-linked list.
 * @param tail Pointer to last node in singly-linked list.
 *
 * @retval 0 on success
 * @retval -EINVAL on invalid supplied data
 *
 */
int k_queue_append_list(struct k_queue* queue, void* head, void* tail);

/**
 * @brief Atomically add a list of elements to a queue.
 *
 * This routine adds a list of data items to @a queue in one operation.
 * The data items must be in a singly-linked list implemented using a
 * sys_slist_t object. Upon completion, the original list is empty.
 *
 * @funcprops \isr_ok
 *
 * @param queue Address of the queue.
 * @param list Pointer to sys_slist_t object.
 *
 * @retval 0 on success
 * @retval -EINVAL on invalid data
 */
int k_queue_merge_slist(struct k_queue* queue, sys_slist_t* list);

/**
 * @brief Get an element from a queue.
 *
 * This routine removes first data item from @a queue. The first word of the
 * data item is reserved for the kernel's use.
 *
 * @note @a timeout must be set to K_NO_WAIT if called from ISR.
 *
 * @funcprops \isr_ok
 *
 * @param queue Address of the queue.
 * @param timeout Waiting period to obtain a data item, or one of the special
 *                values K_NO_WAIT and K_FOREVER.
 *
 * @return Address of the data item if successful; NULL if returned
 * without waiting, or waiting period timed out.
 */
__syscall void* k_queue_get(struct k_queue* queue, k_timeout_t timeout);

/**
 * @brief Remove an element from a queue.
 *
 * This routine removes data item from @a queue. The first word of the
 * data item is reserved for the kernel's use. Removing elements from k_queue
 * rely on sys_slist_find_and_remove which is not a constant time operation.
 *
 * @note @a timeout must be set to K_NO_WAIT if called from ISR.
 *
 * @funcprops \isr_ok
 *
 * @param queue Address of the queue.
 * @param data Address of the data item.
 *
 * @return true if data item was removed
 */
bool k_queue_remove(struct k_queue* queue, void* data);

/**
 * @brief Append an element to a queue only if it's not present already.
 *
 * This routine appends data item to @a queue. The first word of the data
 * item is reserved for the kernel's use. Appending elements to k_queue
 * relies on sys_slist_is_node_in_list which is not a constant time operation.
 *
 * @funcprops \isr_ok
 *
 * @param queue Address of the queue.
 * @param data Address of the data item.
 *
 * @return true if data item was added, false if not
 */
bool k_queue_unique_append(struct k_queue* queue, void* data);

/**
 * @brief Query a queue to see if it has data available.
 *
 * Note that the data might be already gone by the time this function returns
 * if other threads are also trying to read from the queue.
 *
 * @funcprops \isr_ok
 *
 * @param queue Address of the queue.
 *
 * @return Non-zero if the queue is empty.
 * @return 0 if data is available.
 */
__syscall int k_queue_is_empty(struct k_queue* queue);

static inline int z_impl_k_queue_is_empty(struct k_queue* queue) {
    return sys_sflist_is_empty(&queue->data_q) ? 1 : 0;
}

/**
 * @brief Peek element at the head of queue.
 *
 * Return element from the head of queue without removing it.
 *
 * @param queue Address of the queue.
 *
 * @return Head element, or NULL if queue is empty.
 */
__syscall void* k_queue_peek_head(struct k_queue* queue);

/**
 * @brief Peek element at the tail of queue.
 *
 * Return element from the tail of queue without removing it.
 *
 * @param queue Address of the queue.
 *
 * @return Tail element, or NULL if queue is empty.
 */
__syscall void* k_queue_peek_tail(struct k_queue* queue);

/**
 * @brief Statically define and initialize a queue.
 *
 * The queue can be accessed outside the module where it is defined using:
 *
 * @code extern struct k_queue <name>; @endcode
 *
 * @param name Name of the queue.
 */
#define K_QUEUE_DEFINE(name) \
    STRUCT_SECTION_ITERABLE(k_queue, name) = \
        Z_QUEUE_INITIALIZER(name)

/** @} */

#ifdef CONFIG_USERSPACE
/**
 * @brief futex structure
 *
 * A k_futex is a lightweight mutual exclusion primitive designed
 * to minimize kernel involvement. Uncontended operation relies
 * only on atomic access to shared memory. k_futex are tracked as
 * kernel objects and can live in user memory so that any access
 * bypasses the kernel object permission management mechanism.
 */
struct k_futex {
    atomic_t val;
};

/**
 * @brief futex kernel data structure
 *
 * z_futex_data are the helper data structure for k_futex to complete
 * futex contended operation on kernel side, structure z_futex_data
 * of every futex object is invisible in user mode.
 */
struct z_futex_data {
    _wait_q_t wait_q;
    struct k_spinlock lock;
};

#define Z_FUTEX_DATA_INITIALIZER(obj) \
    { \
    .wait_q = Z_WAIT_Q_INIT(&obj.wait_q) \
    }

/**
 * @defgroup futex_apis FUTEX APIs
 * @ingroup kernel_apis
 * @{
 */

/**
 * @brief Pend the current thread on a futex
 *
 * Tests that the supplied futex contains the expected value, and if so,
 * goes to sleep until some other thread calls k_futex_wake() on it.
 *
 * @param futex Address of the futex.
 * @param expected Expected value of the futex, if it is different the caller
 *                 will not wait on it.
 * @param timeout Waiting period on the futex, or one of the special values
 *                K_NO_WAIT or K_FOREVER.
 * @retval -EACCES Caller does not have read access to futex address.
 * @retval -EAGAIN If the futex value did not match the expected parameter.
 * @retval -EINVAL Futex parameter address not recognized by the kernel.
 * @retval -ETIMEDOUT Thread woke up due to timeout and not a futex wakeup.
 * @retval 0 if the caller went to sleep and was woken up. The caller
 *           should check the futex's value on wakeup to determine if it needs
 *           to block again.
 */
__syscall int k_futex_wait(struct k_futex* futex, int expected,
                           k_timeout_t timeout);

/**
 * @brief Wake one/all threads pending on a futex
 *
 * Wake up the highest priority thread pending on the supplied futex, or
 * wakeup all the threads pending on the supplied futex, and the behavior
 * depends on wake_all.
 *
 * @param futex Futex to wake up pending threads.
 * @param wake_all If true, wake up all pending threads; If false,
 *                 wakeup the highest priority thread.
 * @retval -EACCES Caller does not have access to the futex address.
 * @retval -EINVAL Futex parameter address not recognized by the kernel.
 * @retval Number of threads that were woken up.
 */
__syscall int k_futex_wake(struct k_futex* futex, bool wake_all);

/** @} */
#endif

/**
 * @defgroup event_apis Event APIs
 * @ingroup kernel_apis
 * @{
 */

/**
 * Event Structure
 * @ingroup event_apis
 */

struct k_event {
    _wait_q_t wait_q;
    uint32_t  events;
    struct k_spinlock lock;

    SYS_PORT_TRACING_TRACKING_FIELD(k_event)

    #ifdef CONFIG_OBJ_CORE_EVENT
    struct k_obj_core obj_core;
    #endif
};

#define Z_EVENT_INITIALIZER(obj) \
    { \
    .wait_q = Z_WAIT_Q_INIT(&obj.wait_q), \
    .events = 0 \
    }

/**
 * @brief Initialize an event object
 *
 * This routine initializes an event object, prior to its first use.
 *
 * @param event Address of the event object.
 */
__syscall void k_event_init(struct k_event* event);

/**
 * @brief Post one or more events to an event object
 *
 * This routine posts one or more events to an event object. All tasks waiting
 * on the event object @a event whose waiting conditions become met by this
 * posting immediately unpend.
 *
 * Posting differs from setting in that posted events are merged together with
 * the current set of events tracked by the event object.
 *
 * @param event Address of the event object
 * @param events Set of events to post to @a event
 *
 * @retval Previous value of the events in @a event
 */
__syscall uint32_t k_event_post(struct k_event* event, uint32_t events);

/**
 * @brief Set the events in an event object
 *
 * This routine sets the events stored in event object to the specified value.
 * All tasks waiting on the event object @a event whose waiting conditions
 * become met by this immediately unpend.
 *
 * Setting differs from posting in that set events replace the current set of
 * events tracked by the event object.
 *
 * @param event Address of the event object
 * @param events Set of events to set in @a event
 *
 * @retval Previous value of the events in @a event
 */
__syscall uint32_t k_event_set(struct k_event* event, uint32_t events);

/**
 * @brief Set or clear the events in an event object
 *
 * This routine sets the events stored in event object to the specified value.
 * All tasks waiting on the event object @a event whose waiting conditions
 * become met by this immediately unpend. Unlike @ref k_event_set, this routine
 * allows specific event bits to be set and cleared as determined by the mask.
 *
 * @param event Address of the event object
 * @param events Set of events to set/clear in @a event
 * @param events_mask Mask to be applied to @a events
 *
 * @retval Previous value of the events in @a events_mask
 */
__syscall uint32_t k_event_set_masked(struct k_event* event, uint32_t events,
                                      uint32_t events_mask);

/**
 * @brief Clear the events in an event object
 *
 * This routine clears (resets) the specified events stored in an event object.
 *
 * @param event Address of the event object
 * @param events Set of events to clear in @a event
 *
 * @retval Previous value of the events in @a event
 */
__syscall uint32_t k_event_clear(struct k_event* event, uint32_t events);

/**
 * @brief Wait for any of the specified events
 *
 * This routine waits on event object @a event until any of the specified
 * events have been delivered to the event object, or the maximum wait time
 * @a timeout has expired. A thread may wait on up to 32 distinctly numbered
 * events that are expressed as bits in a single 32-bit word.
 *
 * @note The caller must be careful when resetting if there are multiple threads
 * waiting for the event object @a event.
 *
 * @param event Address of the event object
 * @param events Set of desired events on which to wait
 * @param reset If true, clear the set of events tracked by the event object
 *              before waiting. If false, do not clear the events.
 * @param timeout Waiting period for the desired set of events or one of the
 *                special values K_NO_WAIT and K_FOREVER.
 *
 * @retval set of matching events upon success
 * @retval 0 if matching events were not received within the specified time
 */
__syscall uint32_t k_event_wait(struct k_event* event, uint32_t events,
                                bool reset, k_timeout_t timeout);

/**
 * @brief Wait for all of the specified events
 *
 * This routine waits on event object @a event until all of the specified
 * events have been delivered to the event object, or the maximum wait time
 * @a timeout has expired. A thread may wait on up to 32 distinctly numbered
 * events that are expressed as bits in a single 32-bit word.
 *
 * @note The caller must be careful when resetting if there are multiple threads
 * waiting for the event object @a event.
 *
 * @param event Address of the event object
 * @param events Set of desired events on which to wait
 * @param reset If true, clear the set of events tracked by the event object
 *              before waiting. If false, do not clear the events.
 * @param timeout Waiting period for the desired set of events or one of the
 *                special values K_NO_WAIT and K_FOREVER.
 *
 * @retval set of matching events upon success
 * @retval 0 if matching events were not received within the specified time
 */
__syscall uint32_t k_event_wait_all(struct k_event* event, uint32_t events,
                                    bool reset, k_timeout_t timeout);

/**
 * @brief Test the events currently tracked in the event object
 *
 * @param event Address of the event object
 * @param events_mask Set of desired events to test
 *
 * @retval Current value of events in @a events_mask
 */
static inline uint32_t k_event_test(struct k_event* event, uint32_t events_mask) {
    return k_event_wait(event, events_mask, false, K_NO_WAIT);
}

/**
 * @brief Statically define and initialize an event object
 *
 * The event can be accessed outside the module where it is defined using:
 *
 * @code extern struct k_event <name>; @endcode
 *
 * @param name Name of the event object.
 */
#define K_EVENT_DEFINE(name)                                    \
    STRUCT_SECTION_ITERABLE(k_event, name) =                    \
        Z_EVENT_INITIALIZER(name);

/** @} */

struct k_fifo {
    struct k_queue _queue;

    #ifdef CONFIG_OBJ_CORE_FIFO
    struct k_obj_core obj_core;
    #endif
};

/**
 * @cond INTERNAL_HIDDEN
 */
#define Z_FIFO_INITIALIZER(obj) \
    { \
    ._queue = Z_QUEUE_INITIALIZER(obj._queue) \
    }

/**
 * INTERNAL_HIDDEN @endcond
 */

/**
 * @defgroup fifo_apis FIFO APIs
 * @ingroup kernel_apis
 * @{
 */

/**
 * @brief Initialize a FIFO queue.
 *
 * This routine initializes a FIFO queue, prior to its first use.
 *
 * @param fifo Address of the FIFO queue.
 */
#if defined(_MSC_VER) /* #CUSTOM@NDRS */
static inline void k_fifo_init(struct k_fifo* fifo) {
    k_queue_init(&fifo->_queue);
    K_OBJ_CORE_INIT(K_OBJ_CORE(fifo), _obj_type_fifo);
    K_OBJ_CORE_LINK(K_OBJ_CORE(fifo));
}
#else
#define k_fifo_init(fifo)                                       \
    ({                                                          \
        SYS_PORT_TRACING_OBJ_FUNC_ENTER(k_fifo, init, fifo);    \
        k_queue_init(&(fifo)->_queue);                          \
        K_OBJ_CORE_INIT(K_OBJ_CORE(fifo), _obj_type_fifo);      \
        K_OBJ_CORE_LINK(K_OBJ_CORE(fifo));                      \
        SYS_PORT_TRACING_OBJ_FUNC_EXIT(k_fifo, init, fifo);     \
    })
#endif

/**
 * @brief Cancel waiting on a FIFO queue.
 *
 * This routine causes first thread pending on @a fifo, if any, to
 * return from k_fifo_get() call with NULL value (as if timeout
 * expired).
 *
 * @funcprops \isr_ok
 *
 * @param fifo Address of the FIFO queue.
 */
#if defined(_MSC_VER) /* #CUSTOM@NDRS */
static inline void k_fifo_cancel_wait(struct k_fifo* fifo) {
    k_queue_cancel_wait(&fifo->_queue);
}
#else
#define k_fifo_cancel_wait(fifo)                                \
    ({                                                          \
        SYS_PORT_TRACING_OBJ_FUNC_ENTER(k_fifo, cancel_wait, fifo); \
        k_queue_cancel_wait(&(fifo)->_queue);                   \
        SYS_PORT_TRACING_OBJ_FUNC_EXIT(k_fifo, cancel_wait, fifo);  \
    })
#endif

/**
 * @brief Add an element to a FIFO queue.
 *
 * This routine adds a data item to @a fifo. A FIFO data item must be
 * aligned on a word boundary, and the first word of the item is reserved
 * for the kernel's use.
 *
 * @funcprops \isr_ok
 *
 * @param fifo Address of the FIFO.
 * @param data Address of the data item.
 */
<<<<<<< HEAD
#if defined(_MSC_VER) /* #CUSTOM@NDRS */
static inline void k_fifo_put(struct k_fifo* fifo, void* data) {
    k_queue_append(&fifo->_queue, data);
}
#else
#define k_fifo_put(fifo, data)                                  \
    ({                                                          \
        SYS_PORT_TRACING_OBJ_FUNC_ENTER(k_fifo, put, fifo, data);   \
        k_queue_append(&(fifo)->_queue, data);                  \
        SYS_PORT_TRACING_OBJ_FUNC_EXIT(k_fifo, put, fifo, data);    \
    })
#endif
=======
#define k_fifo_put(fifo, data) \
	({ \
	void *_data = data; \
	SYS_PORT_TRACING_OBJ_FUNC_ENTER(k_fifo, put, fifo, _data); \
	k_queue_append(&(fifo)->_queue, _data); \
	SYS_PORT_TRACING_OBJ_FUNC_EXIT(k_fifo, put, fifo, _data); \
	})
>>>>>>> 4272353e

/**
 * @brief Add an element to a FIFO queue.
 *
 * This routine adds a data item to @a fifo. There is an implicit memory
 * allocation to create an additional temporary bookkeeping data structure from
 * the calling thread's resource pool, which is automatically freed when the
 * item is removed. The data itself is not copied.
 *
 * @funcprops \isr_ok
 *
 * @param fifo Address of the FIFO.
 * @param data Address of the data item.
 *
 * @retval 0 on success
 * @retval -ENOMEM if there isn't sufficient RAM in the caller's resource pool
 */
<<<<<<< HEAD
#define k_fifo_alloc_put(fifo, data)                            \
    ({                                                          \
        SYS_PORT_TRACING_OBJ_FUNC_ENTER(k_fifo, alloc_put, fifo, data); \
        int fap_ret = k_queue_alloc_append(&(fifo)->_queue, data);      \
        SYS_PORT_TRACING_OBJ_FUNC_EXIT(k_fifo, alloc_put, fifo, data, fap_ret); \
        fap_ret;                                                \
    })
=======
#define k_fifo_alloc_put(fifo, data) \
	({ \
	void *_data = data; \
	SYS_PORT_TRACING_OBJ_FUNC_ENTER(k_fifo, alloc_put, fifo, _data); \
	int fap_ret = k_queue_alloc_append(&(fifo)->_queue, _data); \
	SYS_PORT_TRACING_OBJ_FUNC_EXIT(k_fifo, alloc_put, fifo, _data, fap_ret); \
	fap_ret; \
	})
>>>>>>> 4272353e

/**
 * @brief Atomically add a list of elements to a FIFO.
 *
 * This routine adds a list of data items to @a fifo in one operation.
 * The data items must be in a singly-linked list, with the first word of
 * each data item pointing to the next data item; the list must be
 * NULL-terminated.
 *
 * @funcprops \isr_ok
 *
 * @param fifo Address of the FIFO queue.
 * @param head Pointer to first node in singly-linked list.
 * @param tail Pointer to last node in singly-linked list.
 */
#define k_fifo_put_list(fifo, head, tail)                       \
    ({                                                          \
        SYS_PORT_TRACING_OBJ_FUNC_ENTER(k_fifo, put_list, fifo, head, tail);    \
        k_queue_append_list(&(fifo)->_queue, head, tail);       \
        SYS_PORT_TRACING_OBJ_FUNC_EXIT(k_fifo, put_list, fifo, head, tail);     \
    })

/**
 * @brief Atomically add a list of elements to a FIFO queue.
 *
 * This routine adds a list of data items to @a fifo in one operation.
 * The data items must be in a singly-linked list implemented using a
 * sys_slist_t object. Upon completion, the sys_slist_t object is invalid
 * and must be re-initialized via sys_slist_init().
 *
 * @funcprops \isr_ok
 *
 * @param fifo Address of the FIFO queue.
 * @param list Pointer to sys_slist_t object.
 */
#define k_fifo_put_slist(fifo, list)                            \
    ({                                                          \
        SYS_PORT_TRACING_OBJ_FUNC_ENTER(k_fifo, put_slist, fifo, list); \
        k_queue_merge_slist(&(fifo)->_queue, list);             \
        SYS_PORT_TRACING_OBJ_FUNC_EXIT(k_fifo, put_slist, fifo, list);  \
    })

/**
 * @brief Get an element from a FIFO queue.
 *
 * This routine removes a data item from @a fifo in a "first in, first out"
 * manner. The first word of the data item is reserved for the kernel's use.
 *
 * @note @a timeout must be set to K_NO_WAIT if called from ISR.
 *
 * @funcprops \isr_ok
 *
 * @param fifo Address of the FIFO queue.
 * @param timeout Waiting period to obtain a data item,
 *                or one of the special values K_NO_WAIT and K_FOREVER.
 *
 * @return Address of the data item if successful; NULL if returned
 * without waiting, or waiting period timed out.
 */
#if defined(_MSC_VER) /* #CUSTOM@NDRS */
static inline void* k_fifo_get(struct k_fifo* fifo, k_timeout_t timeout) {
    void* fg_ret = k_queue_get(&fifo->_queue, timeout);

    return (fg_ret);
}
#else
#define k_fifo_get(fifo, timeout)                               \
    ({                                                          \
        SYS_PORT_TRACING_OBJ_FUNC_ENTER(k_fifo, get, fifo, timeout);    \
        void* fg_ret = k_queue_get(&(fifo)->_queue, timeout);   \
        SYS_PORT_TRACING_OBJ_FUNC_EXIT(k_fifo, get, fifo, timeout, fg_ret); \
        fg_ret;                                                 \
    })
#endif

/**
 * @brief Query a FIFO queue to see if it has data available.
 *
 * Note that the data might be already gone by the time this function returns
 * if other threads is also trying to read from the FIFO.
 *
 * @funcprops \isr_ok
 *
 * @param fifo Address of the FIFO queue.
 *
 * @return Non-zero if the FIFO queue is empty.
 * @return 0 if data is available.
 */
#define k_fifo_is_empty(fifo) \
    k_queue_is_empty(&(fifo)->_queue)

/**
 * @brief Peek element at the head of a FIFO queue.
 *
 * Return element from the head of FIFO queue without removing it. A usecase
 * for this is if elements of the FIFO object are themselves containers. Then
 * on each iteration of processing, a head container will be peeked,
 * and some data processed out of it, and only if the container is empty,
 * it will be completely remove from the FIFO queue.
 *
 * @param fifo Address of the FIFO queue.
 *
 * @return Head element, or NULL if the FIFO queue is empty.
 */
#if defined(_MSC_VER) /* #CUSTOM@NDRS */
static inline void* k_fifo_peek_head(struct k_fifo* fifo) {
    void* fph_ret = k_queue_peek_head(&fifo->_queue); 

    return (fph_ret);
}
#else
#define k_fifo_peek_head(fifo)                                  \
    ({                                                          \
        SYS_PORT_TRACING_OBJ_FUNC_ENTER(k_fifo, peek_head, fifo);   \
        void* fph_ret = k_queue_peek_head(&(fifo)->_queue);     \
        SYS_PORT_TRACING_OBJ_FUNC_EXIT(k_fifo, peek_head, fifo, fph_ret);   \
        fph_ret;                                                \
    })
#endif

/**
 * @brief Peek element at the tail of FIFO queue.
 *
 * Return element from the tail of FIFO queue (without removing it). A usecase
 * for this is if elements of the FIFO queue are themselves containers. Then
 * it may be useful to add more data to the last container in a FIFO queue.
 *
 * @param fifo Address of the FIFO queue.
 *
 * @return Tail element, or NULL if a FIFO queue is empty.
 */
#if defined(_MSC_VER) /* #CUSTOM@NDRS */
static inline void* k_fifo_peek_tail(struct k_fifo* fifo) {
    void* fpt_ret = k_queue_peek_tail(&fifo->_queue);

    return (fpt_ret);
}
#else
#define k_fifo_peek_tail(fifo)                                  \
    ({                                                          \
        SYS_PORT_TRACING_OBJ_FUNC_ENTER(k_fifo, peek_tail, fifo);   \
        void* fpt_ret = k_queue_peek_tail(&(fifo)->_queue);     \
        SYS_PORT_TRACING_OBJ_FUNC_EXIT(k_fifo, peek_tail, fifo, fpt_ret);   \
        fpt_ret;                                                \
    })
#endif

/**
 * @brief Statically define and initialize a FIFO queue.
 *
 * The FIFO queue can be accessed outside the module where it is defined using:
 *
 * @code extern struct k_fifo <name>; @endcode
 *
 * @param name Name of the FIFO queue.
 */
#define K_FIFO_DEFINE(name) \
    STRUCT_SECTION_ITERABLE(k_fifo, name) = \
        Z_FIFO_INITIALIZER(name)

/** @} */

struct k_lifo {
    struct k_queue _queue;

    #ifdef CONFIG_OBJ_CORE_LIFO
    struct k_obj_core obj_core;
    #endif
};

/**
 * @cond INTERNAL_HIDDEN
 */

#define Z_LIFO_INITIALIZER(obj) \
    { \
    ._queue = Z_QUEUE_INITIALIZER(obj._queue) \
    }

/**
 * INTERNAL_HIDDEN @endcond
 */

/**
 * @defgroup lifo_apis LIFO APIs
 * @ingroup kernel_apis
 * @{
 */

/**
 * @brief Initialize a LIFO queue.
 *
 * This routine initializes a LIFO queue object, prior to its first use.
 *
 * @param lifo Address of the LIFO queue.
 */
#define k_lifo_init(lifo)                                       \
    ({                                                          \
        SYS_PORT_TRACING_OBJ_FUNC_ENTER(k_lifo, init, lifo);    \
        k_queue_init(&(lifo)->_queue);                          \
        K_OBJ_CORE_INIT(K_OBJ_CORE(lifo), _obj_type_lifo);      \
        K_OBJ_CORE_LINK(K_OBJ_CORE(lifo));                      \
        SYS_PORT_TRACING_OBJ_FUNC_EXIT(k_lifo, init, lifo);     \
    })

/**
 * @brief Add an element to a LIFO queue.
 *
 * This routine adds a data item to @a lifo. A LIFO queue data item must be
 * aligned on a word boundary, and the first word of the item is
 * reserved for the kernel's use.
 *
 * @funcprops \isr_ok
 *
 * @param lifo Address of the LIFO queue.
 * @param data Address of the data item.
 */
<<<<<<< HEAD
#if defined(_MSC_VER) /* #CUSTOM@NDRS */
static inline void k_lifo_put(struct k_lifo* lifo, struct net_buf* data) {
    SYS_PORT_TRACING_OBJ_FUNC_ENTER(k_lifo, put, lifo, data);
    k_queue_prepend(&lifo->_queue, data);
    SYS_PORT_TRACING_OBJ_FUNC_EXIT(k_lifo, put, lifo, data);
}
#else
#define k_lifo_put(lifo, data)                                  \
    ({                                                          \
        SYS_PORT_TRACING_OBJ_FUNC_ENTER(k_lifo, put, lifo, data);   \
        k_queue_prepend(&(lifo)->_queue, data);                 \
        SYS_PORT_TRACING_OBJ_FUNC_EXIT(k_lifo, put, lifo, data);\
    })
#endif
=======
#define k_lifo_put(lifo, data) \
	({ \
	void *_data = data; \
	SYS_PORT_TRACING_OBJ_FUNC_ENTER(k_lifo, put, lifo, _data); \
	k_queue_prepend(&(lifo)->_queue, _data); \
	SYS_PORT_TRACING_OBJ_FUNC_EXIT(k_lifo, put, lifo, _data); \
	})
>>>>>>> 4272353e

/**
 * @brief Add an element to a LIFO queue.
 *
 * This routine adds a data item to @a lifo. There is an implicit memory
 * allocation to create an additional temporary bookkeeping data structure from
 * the calling thread's resource pool, which is automatically freed when the
 * item is removed. The data itself is not copied.
 *
 * @funcprops \isr_ok
 *
 * @param lifo Address of the LIFO.
 * @param data Address of the data item.
 *
 * @retval 0 on success
 * @retval -ENOMEM if there isn't sufficient RAM in the caller's resource pool
 */
<<<<<<< HEAD
#define k_lifo_alloc_put(lifo, data)                            \
    ({                                                          \
        SYS_PORT_TRACING_OBJ_FUNC_ENTER(k_lifo, alloc_put, lifo, data); \
        int lap_ret = k_queue_alloc_prepend(&(lifo)->_queue, data);     \
        SYS_PORT_TRACING_OBJ_FUNC_EXIT(k_lifo, alloc_put, lifo, data, lap_ret); \
        lap_ret;                                                \
    })
=======
#define k_lifo_alloc_put(lifo, data) \
	({ \
	void *_data = data; \
	SYS_PORT_TRACING_OBJ_FUNC_ENTER(k_lifo, alloc_put, lifo, _data); \
	int lap_ret = k_queue_alloc_prepend(&(lifo)->_queue, _data); \
	SYS_PORT_TRACING_OBJ_FUNC_EXIT(k_lifo, alloc_put, lifo, _data, lap_ret); \
	lap_ret; \
	})
>>>>>>> 4272353e

/**
 * @brief Get an element from a LIFO queue.
 *
 * This routine removes a data item from @a LIFO in a "last in, first out"
 * manner. The first word of the data item is reserved for the kernel's use.
 *
 * @note @a timeout must be set to K_NO_WAIT if called from ISR.
 *
 * @funcprops \isr_ok
 *
 * @param lifo Address of the LIFO queue.
 * @param timeout Waiting period to obtain a data item,
 *                or one of the special values K_NO_WAIT and K_FOREVER.
 *
 * @return Address of the data item if successful; NULL if returned
 * without waiting, or waiting period timed out.
 */
#if defined(_MSC_VER) /* #CUSTOM@NDRS */
static inline void* k_lifo_get(struct k_lifo* lifo, k_timeout_t timeout) {
    SYS_PORT_TRACING_OBJ_FUNC_ENTER(k_lifo, get, lifo, timeout);
    void* lg_ret = k_queue_get(&lifo->_queue, timeout);
    SYS_PORT_TRACING_OBJ_FUNC_EXIT(k_lifo, get, lifo, timeout, lg_ret);

    return (lg_ret);
}
#else
#define k_lifo_get(lifo, timeout)                               \
    ({                                                          \
        SYS_PORT_TRACING_OBJ_FUNC_ENTER(k_lifo, get, lifo, timeout);    \
        void* lg_ret = k_queue_get(&(lifo)->_queue, timeout);   \
        SYS_PORT_TRACING_OBJ_FUNC_EXIT(k_lifo, get, lifo, timeout, lg_ret); \
        lg_ret;                                                 \
    })
#endif

/**
 * @brief Statically define and initialize a LIFO queue.
 *
 * The LIFO queue can be accessed outside the module where it is defined using:
 *
 * @code extern struct k_lifo <name>; @endcode
 *
 * @param name Name of the fifo.
 */
#define K_LIFO_DEFINE(name) \
    STRUCT_SECTION_ITERABLE(k_lifo, name) = \
            Z_LIFO_INITIALIZER(name)

/** @} */

/**
 * @cond INTERNAL_HIDDEN
 */
#define K_STACK_FLAG_ALLOC      ((uint8_t)1)                    /* Buffer was allocated */

typedef uintptr_t stack_data_t;

struct k_stack {
    _wait_q_t wait_q;
    struct k_spinlock lock;
    stack_data_t* base;
    stack_data_t* next;
    stack_data_t* top;
    uint8_t flags;

    SYS_PORT_TRACING_TRACKING_FIELD(k_stack)

    #ifdef CONFIG_OBJ_CORE_STACK
    struct k_obj_core obj_core;
    #endif
};

#define Z_STACK_INITIALIZER(obj, stack_buffer, stack_num_entries) \
    { \
    .wait_q = Z_WAIT_Q_INIT(&(obj).wait_q),   \
    .base = (stack_buffer), \
    .next = (stack_buffer), \
    .top  = (stack_buffer) + (stack_num_entries), \
    }

/**
 * INTERNAL_HIDDEN @endcond
 */

/**
 * @defgroup stack_apis Stack APIs
 * @ingroup kernel_apis
 * @{
 */

/**
 * @brief Initialize a stack.
 *
 * This routine initializes a stack object, prior to its first use.
 *
 * @param stack Address of the stack.
 * @param buffer Address of array used to hold stacked values.
 * @param num_entries Maximum number of values that can be stacked.
 */
void k_stack_init(struct k_stack* stack,
                  stack_data_t* buffer, uint32_t num_entries);

/**
 * @brief Initialize a stack.
 *
 * This routine initializes a stack object, prior to its first use. Internal
 * buffers will be allocated from the calling thread's resource pool.
 * This memory will be released if k_stack_cleanup() is called, or
 * userspace is enabled and the stack object loses all references to it.
 *
 * @param stack Address of the stack.
 * @param num_entries Maximum number of values that can be stacked.
 *
 * @return -ENOMEM if memory couldn't be allocated
 */

__syscall int32_t k_stack_alloc_init(struct k_stack* stack,
                                     uint32_t num_entries);

/**
 * @brief Release a stack's allocated buffer
 *
 * If a stack object was given a dynamically allocated buffer via
 * k_stack_alloc_init(), this will free it. This function does nothing
 * if the buffer wasn't dynamically allocated.
 *
 * @param stack Address of the stack.
 * @retval 0 on success
 * @retval -EAGAIN when object is still in use
 */
int k_stack_cleanup(struct k_stack* stack);

/**
 * @brief Push an element onto a stack.
 *
 * This routine adds a stack_data_t value @a data to @a stack.
 *
 * @funcprops \isr_ok
 *
 * @param stack Address of the stack.
 * @param data Value to push onto the stack.
 *
 * @retval 0 on success
 * @retval -ENOMEM if stack is full
 */
__syscall int k_stack_push(struct k_stack* stack, stack_data_t data);

/**
 * @brief Pop an element from a stack.
 *
 * This routine removes a stack_data_t value from @a stack in a "last in,
 * first out" manner and stores the value in @a data.
 *
 * @note @a timeout must be set to K_NO_WAIT if called from ISR.
 *
 * @funcprops \isr_ok
 *
 * @param stack Address of the stack.
 * @param data Address of area to hold the value popped from the stack.
 * @param timeout Waiting period to obtain a value,
 *                or one of the special values K_NO_WAIT and
 *                K_FOREVER.
 *
 * @retval 0 Element popped from stack.
 * @retval -EBUSY Returned without waiting.
 * @retval -EAGAIN Waiting period timed out.
 */
__syscall int k_stack_pop(struct k_stack* stack, stack_data_t* data,
                          k_timeout_t timeout);

/**
 * @brief Statically define and initialize a stack
 *
 * The stack can be accessed outside the module where it is defined using:
 *
 * @code extern struct k_stack <name>; @endcode
 *
 * @param name Name of the stack.
 * @param stack_num_entries Maximum number of values that can be stacked.
 */
#define K_STACK_DEFINE(name, stack_num_entries)                 \
    stack_data_t __noinit                                       \
        _k_stack_buf_##name[stack_num_entries];                 \
    STRUCT_SECTION_ITERABLE(k_stack, name) =                    \
        Z_STACK_INITIALIZER(name, _k_stack_buf_##name,          \
                            stack_num_entries)

/** @} */

/**
 * @cond INTERNAL_HIDDEN
 */

struct k_work;
struct k_work_q;
struct k_work_queue_config;
extern struct k_work_q k_sys_work_q;

/**
 * INTERNAL_HIDDEN @endcond
 */

/**
 * @defgroup mutex_apis Mutex APIs
 * @ingroup kernel_apis
 * @{
 */

/**
 * Mutex Structure
 * @ingroup mutex_apis
 */
struct k_mutex {
    /** Mutex wait queue */
    _wait_q_t wait_q;

    /** Mutex owner */
    struct k_thread* owner;

    /** Current lock count */
    uint32_t lock_count;

    /** Original thread priority */
    int owner_orig_prio;

    SYS_PORT_TRACING_TRACKING_FIELD(k_mutex)

    #ifdef CONFIG_OBJ_CORE_MUTEX
    struct k_obj_core obj_core;
    #endif
};

/**
 * @cond INTERNAL_HIDDEN
 */
#define Z_MUTEX_INITIALIZER(obj) \
    { \
    .wait_q = Z_WAIT_Q_INIT(&(obj).wait_q), \
    .owner = NULL, \
    .lock_count = 0, \
    .owner_orig_prio = K_LOWEST_APPLICATION_THREAD_PRIO, \
    }

/**
 * INTERNAL_HIDDEN @endcond
 */

/**
 * @brief Statically define and initialize a mutex.
 *
 * The mutex can be accessed outside the module where it is defined using:
 *
 * @code extern struct k_mutex <name>; @endcode
 *
 * @param name Name of the mutex.
 */
#define K_MUTEX_DEFINE(name) \
    STRUCT_SECTION_ITERABLE(k_mutex, name) = \
        Z_MUTEX_INITIALIZER(name)

/**
 * @brief Initialize a mutex.
 *
 * This routine initializes a mutex object, prior to its first use.
 *
 * Upon completion, the mutex is available and does not have an owner.
 *
 * @param mutex Address of the mutex.
 *
 * @retval 0 Mutex object created
 *
 */
__syscall int k_mutex_init(struct k_mutex* mutex);

/**
 * @brief Lock a mutex.
 *
 * This routine locks @a mutex. If the mutex is locked by another thread,
 * the calling thread waits until the mutex becomes available or until
 * a timeout occurs.
 *
 * A thread is permitted to lock a mutex it has already locked. The operation
 * completes immediately and the lock count is increased by 1.
 *
 * Mutexes may not be locked in ISRs.
 *
 * @param mutex Address of the mutex.
 * @param timeout Waiting period to lock the mutex,
 *                or one of the special values K_NO_WAIT and
 *                K_FOREVER.
 *
 * @retval 0 Mutex locked.
 * @retval -EBUSY Returned without waiting.
 * @retval -EAGAIN Waiting period timed out.
 */
__syscall int k_mutex_lock(struct k_mutex* mutex, k_timeout_t timeout);

/**
 * @brief Unlock a mutex.
 *
 * This routine unlocks @a mutex. The mutex must already be locked by the
 * calling thread.
 *
 * The mutex cannot be claimed by another thread until it has been unlocked by
 * the calling thread as many times as it was previously locked by that
 * thread.
 *
 * Mutexes may not be unlocked in ISRs, as mutexes must only be manipulated
 * in thread context due to ownership and priority inheritance semantics.
 *
 * @param mutex Address of the mutex.
 *
 * @retval 0 Mutex unlocked.
 * @retval -EPERM The current thread does not own the mutex
 * @retval -EINVAL The mutex is not locked
 *
 */
__syscall int k_mutex_unlock(struct k_mutex* mutex);

/**
 * @}
 */

struct k_condvar {
    _wait_q_t wait_q;

    #ifdef CONFIG_OBJ_CORE_CONDVAR
    struct k_obj_core obj_core;
    #endif
};

#define Z_CONDVAR_INITIALIZER(obj)                              \
    {                                                           \
        .wait_q = Z_WAIT_Q_INIT(&obj.wait_q),                   \
    }

/**
 * @defgroup condvar_apis Condition Variables APIs
 * @ingroup kernel_apis
 * @{
 */

/**
 * @brief Initialize a condition variable
 *
 * @param condvar pointer to a @p k_condvar structure
 * @retval 0 Condition variable created successfully
 */
__syscall int k_condvar_init(struct k_condvar* condvar);

/**
 * @brief Signals one thread that is pending on the condition variable
 *
 * @param condvar pointer to a @p k_condvar structure
 * @retval 0 On success
 */
__syscall int k_condvar_signal(struct k_condvar* condvar);

/**
 * @brief Unblock all threads that are pending on the condition
 * variable
 *
 * @param condvar pointer to a @p k_condvar structure
 * @return An integer with number of woken threads on success
 */
__syscall int k_condvar_broadcast(struct k_condvar* condvar);

/**
 * @brief Waits on the condition variable releasing the mutex lock
 *
 * Atomically releases the currently owned mutex, blocks the current thread
 * waiting on the condition variable specified by @a condvar,
 * and finally acquires the mutex again.
 *
 * The waiting thread unblocks only after another thread calls
 * k_condvar_signal, or k_condvar_broadcast with the same condition variable.
 *
 * @param condvar pointer to a @p k_condvar structure
 * @param mutex Address of the mutex.
 * @param timeout Waiting period for the condition variable
 *                or one of the special values K_NO_WAIT and K_FOREVER.
 * @retval 0 On success
 * @retval -EAGAIN Waiting period timed out.
 */
__syscall int k_condvar_wait(struct k_condvar* condvar, struct k_mutex* mutex,
                             k_timeout_t timeout);

/**
 * @brief Statically define and initialize a condition variable.
 *
 * The condition variable can be accessed outside the module where it is
 * defined using:
 *
 * @code extern struct k_condvar <name>; @endcode
 *
 * @param name Name of the condition variable.
 */
#define K_CONDVAR_DEFINE(name)                                  \
    STRUCT_SECTION_ITERABLE(k_condvar, name) =                  \
        Z_CONDVAR_INITIALIZER(name)
/**
 * @}
 */

/**
 * @cond INTERNAL_HIDDEN
 */

struct k_sem {
    _wait_q_t    wait_q;
    unsigned int count;
    unsigned int limit;

    Z_DECL_POLL_EVENT

    SYS_PORT_TRACING_TRACKING_FIELD(k_sem)

    #ifdef CONFIG_OBJ_CORE_SEM
    struct k_obj_core obj_core;
    #endif
};

#define Z_SEM_INITIALIZER(obj, initial_count, count_limit) \
    { \
    .wait_q = Z_WAIT_Q_INIT(&(obj).wait_q), \
    .count = (initial_count), \
    .limit = (count_limit), \
    Z_POLL_EVENT_OBJ_INIT(obj)  \
    }

/**
 * INTERNAL_HIDDEN @endcond
 */

/**
 * @defgroup semaphore_apis Semaphore APIs
 * @ingroup kernel_apis
 * @{
 */

/**
 * @brief Maximum limit value allowed for a semaphore.
 *
 * This is intended for use when a semaphore does not have
 * an explicit maximum limit, and instead is just used for
 * counting purposes.
 *
 */
#define K_SEM_MAX_LIMIT UINT_MAX

/**
 * @brief Initialize a semaphore.
 *
 * This routine initializes a semaphore object, prior to its first use.
 *
 * @param sem Address of the semaphore.
 * @param initial_count Initial semaphore count.
 * @param limit Maximum permitted semaphore count.
 *
 * @see K_SEM_MAX_LIMIT
 *
 * @retval 0 Semaphore created successfully
 * @retval -EINVAL Invalid values
 *
 */
__syscall int k_sem_init(struct k_sem* sem, unsigned int initial_count,
                         unsigned int limit);

/**
 * @brief Take a semaphore.
 *
 * This routine takes @a sem.
 *
 * @note @a timeout must be set to K_NO_WAIT if called from ISR.
 *
 * @funcprops \isr_ok
 *
 * @param sem Address of the semaphore.
 * @param timeout Waiting period to take the semaphore,
 *                or one of the special values K_NO_WAIT and K_FOREVER.
 *
 * @retval 0 Semaphore taken.
 * @retval -EBUSY Returned without waiting.
 * @retval -EAGAIN Waiting period timed out,
 *                 or the semaphore was reset during the waiting period.
 */
__syscall int k_sem_take(struct k_sem* sem, k_timeout_t timeout);

/**
 * @brief Give a semaphore.
 *
 * This routine gives @a sem, unless the semaphore is already at its maximum
 * permitted count.
 *
 * @funcprops \isr_ok
 *
 * @param sem Address of the semaphore.
 */
__syscall void k_sem_give(struct k_sem* sem);

/**
 * @brief Resets a semaphore's count to zero.
 *
 * This routine sets the count of @a sem to zero.
 * Any outstanding semaphore takes will be aborted
 * with -EAGAIN.
 *
 * @param sem Address of the semaphore.
 */
__syscall void k_sem_reset(struct k_sem* sem);

/**
 * @brief Get a semaphore's count.
 *
 * This routine returns the current count of @a sem.
 *
 * @param sem Address of the semaphore.
 *
 * @return Current semaphore count.
 */
__syscall unsigned int k_sem_count_get(struct k_sem* sem);

/**
 * @internal
 */
static inline unsigned int z_impl_k_sem_count_get(struct k_sem* sem) {
    return sem->count;
}

/**
 * @brief Statically define and initialize a semaphore.
 *
 * The semaphore can be accessed outside the module where it is defined using:
 *
 * @code extern struct k_sem <name>; @endcode
 *
 * @param name Name of the semaphore.
 * @param initial_count Initial semaphore count.
 * @param count_limit Maximum permitted semaphore count.
 */
#define K_SEM_DEFINE(name, initial_count, count_limit)          \
    STRUCT_SECTION_ITERABLE(k_sem, name) =                      \
        Z_SEM_INITIALIZER(name, initial_count, count_limit);    \
    BUILD_ASSERT(((count_limit) != 0) &&                        \
                 (((initial_count) < (count_limit)) || ((initial_count) == (count_limit))) && \
                 ((count_limit) <= K_SEM_MAX_LIMIT), "K_SEM_DEFINE error !!!");

/** @} */

/**
 * @cond INTERNAL_HIDDEN
 */

struct k_work_delayable;
struct k_work_sync;

/**
 * INTERNAL_HIDDEN @endcond
 */

/**
 * @defgroup workqueue_apis Work Queue APIs
 * @ingroup kernel_apis
 * @{
 */

/** @brief The signature for a work item handler function.
 *
 * The function will be invoked by the thread animating a work queue.
 *
 * @param work the work item that provided the handler.
 */
typedef void (*k_work_handler_t)(struct k_work* work);

/** @brief Initialize a (non-delayable) work structure.
 *
 * This must be invoked before submitting a work structure for the first time.
 * It need not be invoked again on the same work structure.  It can be
 * re-invoked to change the associated handler, but this must be done when the
 * work item is idle.
 *
 * @funcprops \isr_ok
 *
 * @param work the work structure to be initialized.
 *
 * @param handler the handler to be invoked by the work item.
 */
void k_work_init(struct k_work* work,
                 k_work_handler_t handler);

/** @brief Busy state flags from the work item.
 *
 * A zero return value indicates the work item appears to be idle.
 *
 * @note This is a live snapshot of state, which may change before the result
 * is checked.  Use locks where appropriate.
 *
 * @funcprops \isr_ok
 *
 * @param work pointer to the work item.
 *
 * @return a mask of flags K_WORK_DELAYED, K_WORK_QUEUED,
 * K_WORK_RUNNING, K_WORK_CANCELING, and K_WORK_FLUSHING.
 */
int k_work_busy_get(const struct k_work* work);

/** @brief Test whether a work item is currently pending.
 *
 * Wrapper to determine whether a work item is in a non-idle dstate.
 *
 * @note This is a live snapshot of state, which may change before the result
 * is checked.  Use locks where appropriate.
 *
 * @funcprops \isr_ok
 *
 * @param work pointer to the work item.
 *
 * @return true if and only if k_work_busy_get() returns a non-zero value.
 */
static inline bool k_work_is_pending(const struct k_work* work);

/** @brief Submit a work item to a queue.
 *
 * @param queue pointer to the work queue on which the item should run.  If
 * NULL the queue from the most recent submission will be used.
 *
 * @funcprops \isr_ok
 *
 * @param work pointer to the work item.
 *
 * @retval 0 if work was already submitted to a queue
 * @retval 1 if work was not submitted and has been queued to @p queue
 * @retval 2 if work was running and has been queued to the queue that was
 * running it
 * @retval -EBUSY
 * * if work submission was rejected because the work item is cancelling; or
 * * @p queue is draining; or
 * * @p queue is plugged.
 * @retval -EINVAL if @p queue is null and the work item has never been run.
 * @retval -ENODEV if @p queue has not been started.
 */
int k_work_submit_to_queue(struct k_work_q* queue,
                           struct k_work* work);

/** @brief Submit a work item to the system queue.
 *
 * @funcprops \isr_ok
 *
 * @param work pointer to the work item.
 *
 * @return as with k_work_submit_to_queue().
 */
int k_work_submit(struct k_work* work);

/** @brief Wait for last-submitted instance to complete.
 *
 * Resubmissions may occur while waiting, including chained submissions (from
 * within the handler).
 *
 * @note Be careful of caller and work queue thread relative priority.  If
 * this function sleeps it will not return until the work queue thread
 * completes the tasks that allow this thread to resume.
 *
 * @note Behavior is undefined if this function is invoked on @p work from a
 * work queue running @p work.
 *
 * @param work pointer to the work item.
 *
 * @param sync pointer to an opaque item containing state related to the
 * pending cancellation.  The object must persist until the call returns, and
 * be accessible from both the caller thread and the work queue thread.  The
 * object must not be used for any other flush or cancel operation until this
 * one completes.  On architectures with CONFIG_KERNEL_COHERENCE the object
 * must be allocated in coherent memory.
 *
 * @retval true if call had to wait for completion
 * @retval false if work was already idle
 */
bool k_work_flush(struct k_work* work,
                  struct k_work_sync* sync);

/** @brief Cancel a work item.
 *
 * This attempts to prevent a pending (non-delayable) work item from being
 * processed by removing it from the work queue.  If the item is being
 * processed, the work item will continue to be processed, but resubmissions
 * are rejected until cancellation completes.
 *
 * If this returns zero cancellation is complete, otherwise something
 * (probably a work queue thread) is still referencing the item.
 *
 * See also k_work_cancel_sync().
 *
 * @funcprops \isr_ok
 *
 * @param work pointer to the work item.
 *
 * @return the k_work_busy_get() status indicating the state of the item after all
 * cancellation steps performed by this call are completed.
 */
int k_work_cancel(struct k_work* work);

/** @brief Cancel a work item and wait for it to complete.
 *
 * Same as k_work_cancel() but does not return until cancellation is complete.
 * This can be invoked by a thread after k_work_cancel() to synchronize with a
 * previous cancellation.
 *
 * On return the work structure will be idle unless something submits it after
 * the cancellation was complete.
 *
 * @note Be careful of caller and work queue thread relative priority.  If
 * this function sleeps it will not return until the work queue thread
 * completes the tasks that allow this thread to resume.
 *
 * @note Behavior is undefined if this function is invoked on @p work from a
 * work queue running @p work.
 *
 * @param work pointer to the work item.
 *
 * @param sync pointer to an opaque item containing state related to the
 * pending cancellation.  The object must persist until the call returns, and
 * be accessible from both the caller thread and the work queue thread.  The
 * object must not be used for any other flush or cancel operation until this
 * one completes.  On architectures with CONFIG_KERNEL_COHERENCE the object
 * must be allocated in coherent memory.
 *
 * @retval true if work was pending (call had to wait for cancellation of a
 * running handler to complete, or scheduled or submitted operations were
 * cancelled);
 * @retval false otherwise
 */
bool k_work_cancel_sync(struct k_work* work, struct k_work_sync* sync);

/** @brief Initialize a work queue structure.
 *
 * This must be invoked before starting a work queue structure for the first time.
 * It need not be invoked again on the same work queue structure.
 *
 * @funcprops \isr_ok
 *
 * @param queue the queue structure to be initialized.
 */
void k_work_queue_init(struct k_work_q* queue);

/** @brief Initialize a work queue.
 *
 * This configures the work queue thread and starts it running.  The function
 * should not be re-invoked on a queue.
 *
 * @param queue pointer to the queue structure. It must be initialized
 *        in zeroed/bss memory or with @ref k_work_queue_init before
 *        use.
 *
 * @param stack pointer to the work thread stack area.
 *
 * @param stack_size size of the work thread stack area, in bytes.
 *
 * @param prio initial thread priority
 *
 * @param cfg optional additional configuration parameters.  Pass @c
 * NULL if not required, to use the defaults documented in
 * k_work_queue_config.
 */
void k_work_queue_start(struct k_work_q* queue,
                        k_thread_stack_t* stack, size_t stack_size,
                        int prio, const struct k_work_queue_config* cfg);

/** @brief Access the thread that animates a work queue.
 *
 * This is necessary to grant a work queue thread access to things the work
 * items it will process are expected to use.
 *
 * @param queue pointer to the queue structure.
 *
 * @return the thread associated with the work queue.
 */
static inline k_tid_t k_work_queue_thread_get(struct k_work_q* queue);

/** @brief Wait until the work queue has drained, optionally plugging it.
 *
 * This blocks submission to the work queue except when coming from queue
 * thread, and blocks the caller until no more work items are available in the
 * queue.
 *
 * If @p plug is true then submission will continue to be blocked after the
 * drain operation completes until k_work_queue_unplug() is invoked.
 *
 * Note that work items that are delayed are not yet associated with their
 * work queue.  They must be cancelled externally if a goal is to ensure the
 * work queue remains empty.  The @p plug feature can be used to prevent
 * delayed items from being submitted after the drain completes.
 *
 * @param queue pointer to the queue structure.
 *
 * @param plug if true the work queue will continue to block new submissions
 * after all items have drained.
 *
 * @retval 1 if call had to wait for the drain to complete
 * @retval 0 if call did not have to wait
 * @retval negative if wait was interrupted or failed
 */
int k_work_queue_drain(struct k_work_q* queue, bool plug);

/** @brief Release a work queue to accept new submissions.
 *
 * This releases the block on new submissions placed when k_work_queue_drain()
 * is invoked with the @p plug option enabled.  If this is invoked before the
 * drain completes new items may be submitted as soon as the drain completes.
 *
 * @funcprops \isr_ok
 *
 * @param queue pointer to the queue structure.
 *
 * @retval 0 if successfully unplugged
 * @retval -EALREADY if the work queue was not plugged.
 */
int k_work_queue_unplug(struct k_work_q* queue);

/** @brief Stop a work queue.
 *
 * Stops the work queue thread and ensures that no further work will be processed.
 * This call is blocking and guarantees that the work queue thread has terminated
 * cleanly if successful, no work will be processed past this point.
 *
 * @param queue Pointer to the queue structure.
 * @param timeout Maximum time to wait for the work queue to stop.
 *
 * @retval 0 if the work queue was stopped
 * @retval -EALREADY if the work queue was not started (or already stopped)
 * @retval -EBUSY if the work queue is actively processing work items
 * @retval -ETIMEDOUT if the work queue did not stop within the stipulated timeout
 */
int k_work_queue_stop(struct k_work_q* queue, k_timeout_t timeout);

/** @brief Initialize a delayable work structure.
 *
 * This must be invoked before scheduling a delayable work structure for the
 * first time.  It need not be invoked again on the same work structure.  It
 * can be re-invoked to change the associated handler, but this must be done
 * when the work item is idle.
 *
 * @funcprops \isr_ok
 *
 * @param dwork the delayable work structure to be initialized.
 *
 * @param handler the handler to be invoked by the work item.
 */
void k_work_init_delayable(struct k_work_delayable* dwork,
                           k_work_handler_t handler);

/**
 * @brief Get the parent delayable work structure from a work pointer.
 *
 * This function is necessary when a @c k_work_handler_t function is passed to
 * k_work_schedule_for_queue() and the handler needs to access data from the
 * container of the containing `k_work_delayable`.
 *
 * @param work Address passed to the work handler
 *
 * @return Address of the containing @c k_work_delayable structure.
 */
static inline struct k_work_delayable*
k_work_delayable_from_work(struct k_work* work);

/** @brief Busy state flags from the delayable work item.
 *
 * @funcprops \isr_ok
 *
 * @note This is a live snapshot of state, which may change before the result
 * can be inspected.  Use locks where appropriate.
 *
 * @param dwork pointer to the delayable work item.
 *
 * @return a mask of flags K_WORK_DELAYED, K_WORK_QUEUED, K_WORK_RUNNING,
 * K_WORK_CANCELING, and K_WORK_FLUSHING.  A zero return value indicates the
 * work item appears to be idle.
 */
int k_work_delayable_busy_get(const struct k_work_delayable* dwork);

/** @brief Test whether a delayed work item is currently pending.
 *
 * Wrapper to determine whether a delayed work item is in a non-idle state.
 *
 * @note This is a live snapshot of state, which may change before the result
 * can be inspected.  Use locks where appropriate.
 *
 * @funcprops \isr_ok
 *
 * @param dwork pointer to the delayable work item.
 *
 * @return true if and only if k_work_delayable_busy_get() returns a non-zero
 * value.
 */
static inline bool k_work_delayable_is_pending(
    const struct k_work_delayable* dwork);

/** @brief Get the absolute tick count at which a scheduled delayable work
 * will be submitted.
 *
 * @note This is a live snapshot of state, which may change before the result
 * can be inspected.  Use locks where appropriate.
 *
 * @funcprops \isr_ok
 *
 * @param dwork pointer to the delayable work item.
 *
 * @return the tick count when the timer that will schedule the work item will
 * expire, or the current tick count if the work is not scheduled.
 */
static inline k_ticks_t k_work_delayable_expires_get(
    const struct k_work_delayable* dwork);

/** @brief Get the number of ticks until a scheduled delayable work will be
 * submitted.
 *
 * @note This is a live snapshot of state, which may change before the result
 * can be inspected.  Use locks where appropriate.
 *
 * @funcprops \isr_ok
 *
 * @param dwork pointer to the delayable work item.
 *
 * @return the number of ticks until the timer that will schedule the work
 * item will expire, or zero if the item is not scheduled.
 */
static inline k_ticks_t k_work_delayable_remaining_get(
    const struct k_work_delayable* dwork);

/** @brief Submit an idle work item to a queue after a delay.
 *
 * Unlike k_work_reschedule_for_queue() this is a no-op if the work item is
 * already scheduled or submitted, even if @p delay is @c K_NO_WAIT.
 *
 * @funcprops \isr_ok
 *
 * @param queue the queue on which the work item should be submitted after the
 * delay.
 *
 * @param dwork pointer to the delayable work item.
 *
 * @param delay the time to wait before submitting the work item.  If @c
 * K_NO_WAIT and the work is not pending this is equivalent to
 * k_work_submit_to_queue().
 *
 * @retval 0 if work was already scheduled or submitted.
 * @retval 1 if work has been scheduled.
 * @retval 2 if @p delay is @c K_NO_WAIT and work
 *         was running and has been queued to the queue that was running it.
 * @retval -EBUSY if @p delay is @c K_NO_WAIT and
 *         k_work_submit_to_queue() fails with this code.
 * @retval -EINVAL if @p delay is @c K_NO_WAIT and
 *         k_work_submit_to_queue() fails with this code.
 * @retval -ENODEV if @p delay is @c K_NO_WAIT and
 *         k_work_submit_to_queue() fails with this code.
 */
int k_work_schedule_for_queue(struct k_work_q* queue,
                              struct k_work_delayable* dwork,
                              k_timeout_t delay);

/** @brief Submit an idle work item to the system work queue after a
 * delay.
 *
 * This is a thin wrapper around k_work_schedule_for_queue(), with all the API
 * characteristics of that function.
 *
 * @param dwork pointer to the delayable work item.
 *
 * @param delay the time to wait before submitting the work item.  If @c
 * K_NO_WAIT this is equivalent to k_work_submit_to_queue().
 *
 * @return as with k_work_schedule_for_queue().
 */
int k_work_schedule(struct k_work_delayable* dwork,
                    k_timeout_t delay);

/** @brief Reschedule a work item to a queue after a delay.
 *
 * Unlike k_work_schedule_for_queue() this function can change the deadline of
 * a scheduled work item, and will schedule a work item that is in any state
 * (e.g. is idle, submitted, or running).  This function does not affect
 * ("unsubmit") a work item that has been submitted to a queue.
 *
 * @funcprops \isr_ok
 *
 * @param queue the queue on which the work item should be submitted after the
 * delay.
 *
 * @param dwork pointer to the delayable work item.
 *
 * @param delay the time to wait before submitting the work item.  If @c
 * K_NO_WAIT this is equivalent to k_work_submit_to_queue() after canceling
 * any previous scheduled submission.
 *
 * @note If delay is @c K_NO_WAIT ("no delay") the return values are as with
 * k_work_submit_to_queue().
 *
 * @retval 0 if delay is @c K_NO_WAIT and work was already on a queue
 * @retval 1 if
 * * delay is @c K_NO_WAIT and work was not submitted but has now been queued
 *   to @p queue; or
 * * delay not @c K_NO_WAIT and work has been scheduled
 * @retval 2 if delay is @c K_NO_WAIT and work was running and has been queued
 * to the queue that was running it
 * @retval -EBUSY if @p delay is @c K_NO_WAIT and
 *         k_work_submit_to_queue() fails with this code.
 * @retval -EINVAL if @p delay is @c K_NO_WAIT and
 *         k_work_submit_to_queue() fails with this code.
 * @retval -ENODEV if @p delay is @c K_NO_WAIT and
 *         k_work_submit_to_queue() fails with this code.
 */
int k_work_reschedule_for_queue(struct k_work_q* queue,
                                struct k_work_delayable* dwork,
                                k_timeout_t delay);

/** @brief Reschedule a work item to the system work queue after a
 * delay.
 *
 * This is a thin wrapper around k_work_reschedule_for_queue(), with all the
 * API characteristics of that function.
 *
 * @param dwork pointer to the delayable work item.
 *
 * @param delay the time to wait before submitting the work item.
 *
 * @return as with k_work_reschedule_for_queue().
 */
int k_work_reschedule(struct k_work_delayable* dwork,
                      k_timeout_t delay);

/** @brief Flush delayable work.
 *
 * If the work is scheduled, it is immediately submitted.  Then the caller
 * blocks until the work completes, as with k_work_flush().
 *
 * @note Be careful of caller and work queue thread relative priority.  If
 * this function sleeps it will not return until the work queue thread
 * completes the tasks that allow this thread to resume.
 *
 * @note Behavior is undefined if this function is invoked on @p dwork from a
 * work queue running @p dwork.
 *
 * @param dwork pointer to the delayable work item.
 *
 * @param sync pointer to an opaque item containing state related to the
 * pending cancellation.  The object must persist until the call returns, and
 * be accessible from both the caller thread and the work queue thread.  The
 * object must not be used for any other flush or cancel operation until this
 * one completes.  On architectures with CONFIG_KERNEL_COHERENCE the object
 * must be allocated in coherent memory.
 *
 * @retval true if call had to wait for completion
 * @retval false if work was already idle
 */
bool k_work_flush_delayable(struct k_work_delayable* dwork,
                            struct k_work_sync* sync);

/** @brief Cancel delayable work.
 *
 * Similar to k_work_cancel() but for delayable work.  If the work is
 * scheduled or submitted it is canceled.  This function does not wait for the
 * cancellation to complete.
 *
 * @note The work may still be running when this returns.  Use
 * k_work_flush_delayable() or k_work_cancel_delayable_sync() to ensure it is
 * not running.
 *
 * @note Canceling delayable work does not prevent rescheduling it.  It does
 * prevent submitting it until the cancellation completes.
 *
 * @funcprops \isr_ok
 *
 * @param dwork pointer to the delayable work item.
 *
 * @return the k_work_delayable_busy_get() status indicating the state of the
 * item after all cancellation steps performed by this call are completed.
 */
int k_work_cancel_delayable(struct k_work_delayable* dwork);

/** @brief Cancel delayable work and wait.
 *
 * Like k_work_cancel_delayable() but waits until the work becomes idle.
 *
 * @note Canceling delayable work does not prevent rescheduling it.  It does
 * prevent submitting it until the cancellation completes.
 *
 * @note Be careful of caller and work queue thread relative priority.  If
 * this function sleeps it will not return until the work queue thread
 * completes the tasks that allow this thread to resume.
 *
 * @note Behavior is undefined if this function is invoked on @p dwork from a
 * work queue running @p dwork.
 *
 * @param dwork pointer to the delayable work item.
 *
 * @param sync pointer to an opaque item containing state related to the
 * pending cancellation.  The object must persist until the call returns, and
 * be accessible from both the caller thread and the work queue thread.  The
 * object must not be used for any other flush or cancel operation until this
 * one completes.  On architectures with CONFIG_KERNEL_COHERENCE the object
 * must be allocated in coherent memory.
 *
 * @retval true if work was not idle (call had to wait for cancellation of a
 * running handler to complete, or scheduled or submitted operations were
 * cancelled);
 * @retval false otherwise
 */
bool k_work_cancel_delayable_sync(struct k_work_delayable* dwork,
                                  struct k_work_sync* sync);

enum {
    /**
     * @cond INTERNAL_HIDDEN
     */

    /* The atomic API is used for all work and queue flags fields to
     * enforce sequential consistency in SMP environments.
     */

    /* Bits that represent the work item states.  At least nine of the
     * combinations are distinct valid stable states.
     */
    K_WORK_RUNNING_BIT   = 0,
    K_WORK_CANCELING_BIT = 1,
    K_WORK_QUEUED_BIT    = 2,
    K_WORK_DELAYED_BIT   = 3,
    K_WORK_FLUSHING_BIT  = 4,

    K_WORK_MASK = BIT(K_WORK_DELAYED_BIT) | BIT(K_WORK_QUEUED_BIT) |
                  BIT(K_WORK_RUNNING_BIT) | BIT(K_WORK_CANCELING_BIT) | BIT(K_WORK_FLUSHING_BIT),

    /* Static work flags */
    K_WORK_DELAYABLE_BIT = 8,
    K_WORK_DELAYABLE     = BIT(K_WORK_DELAYABLE_BIT),

    /* Dynamic work queue flags */
    K_WORK_QUEUE_STARTED_BIT = 0,
    K_WORK_QUEUE_STARTED     = BIT(K_WORK_QUEUE_STARTED_BIT),
    K_WORK_QUEUE_BUSY_BIT    = 1,
    K_WORK_QUEUE_BUSY        = BIT(K_WORK_QUEUE_BUSY_BIT),
    K_WORK_QUEUE_DRAIN_BIT   = 2,
    K_WORK_QUEUE_DRAIN       = BIT(K_WORK_QUEUE_DRAIN_BIT),
    K_WORK_QUEUE_PLUGGED_BIT = 3,
    K_WORK_QUEUE_PLUGGED     = BIT(K_WORK_QUEUE_PLUGGED_BIT),
	K_WORK_QUEUE_STOP_BIT = 4,
	K_WORK_QUEUE_STOP = BIT(K_WORK_QUEUE_STOP_BIT),

    /* Static work queue flags */
    K_WORK_QUEUE_NO_YIELD_BIT = 8,
    K_WORK_QUEUE_NO_YIELD     = BIT(K_WORK_QUEUE_NO_YIELD_BIT),

    /**
     * INTERNAL_HIDDEN @endcond
     */
    /* Transient work flags */

    /** @brief Flag indicating a work item that is running under a work
     * queue thread.
     *
     * Accessed via k_work_busy_get().  May co-occur with other flags.
     */
    K_WORK_RUNNING = BIT(K_WORK_RUNNING_BIT),

    /** @brief Flag indicating a work item that is being canceled.
     *
     * Accessed via k_work_busy_get().  May co-occur with other flags.
     */
    K_WORK_CANCELING = BIT(K_WORK_CANCELING_BIT),

    /** @brief Flag indicating a work item that has been submitted to a
     * queue but has not started running.
     *
     * Accessed via k_work_busy_get().  May co-occur with other flags.
     */
    K_WORK_QUEUED = BIT(K_WORK_QUEUED_BIT),

    /** @brief Flag indicating a delayed work item that is scheduled for
     * submission to a queue.
     *
     * Accessed via k_work_busy_get().  May co-occur with other flags.
     */
    K_WORK_DELAYED = BIT(K_WORK_DELAYED_BIT),

    /** @brief Flag indicating a synced work item that is being flushed.
     *
     * Accessed via k_work_busy_get().  May co-occur with other flags.
     */
    K_WORK_FLUSHING = BIT(K_WORK_FLUSHING_BIT)
};

/** @brief A structure used to submit work. */
struct /**/k_work {
    /* All fields are protected by the work module spinlock.  No fields
     * are to be accessed except through kernel API.
     */

    /* Node to link into k_work_q pending list. */
    sys_snode_t node;

    /* The function to be invoked by the work queue thread. */
    k_work_handler_t handler;

    /* The queue on which the work item was last submitted. */
    struct k_work_q* queue;

    /* State of the work item.
     *
     * The item can be DELAYED, QUEUED, and RUNNING simultaneously.
     *
     * It can be RUNNING and CANCELING simultaneously.
     */
    uint32_t flags;
};

#define Z_WORK_INITIALIZER(work_handler) { \
    .handler = (work_handler), \
}

/** @brief A structure used to submit work after a delay. */
struct /**/k_work_delayable {
    /* The work item. */
    struct k_work work;

    /* Timeout used to submit work after a delay. */
    struct _timeout timeout;

    /* The queue to which the work should be submitted. */
    struct k_work_q* queue;
};

#define Z_WORK_DELAYABLE_INITIALIZER(work_handler) { \
    .work = { \
        .handler = (work_handler), \
        .flags = K_WORK_DELAYABLE, \
    }, \
}

/**
 * @brief Initialize a statically-defined delayable work item.
 *
 * This macro can be used to initialize a statically-defined delayable
 * work item, prior to its first use. For example,
 *
 * @code static K_WORK_DELAYABLE_DEFINE(<dwork>, <work_handler>); @endcode
 *
 * Note that if the runtime dependencies support initialization with
 * k_work_init_delayable() using that will eliminate the initialized
 * object in ROM that is produced by this macro and copied in at
 * system startup.
 *
 * @param work Symbol name for delayable work item object
 * @param work_handler Function to invoke each time work item is processed.
 */
#define K_WORK_DELAYABLE_DEFINE(work, work_handler) \
    struct k_work_delayable work \
      = Z_WORK_DELAYABLE_INITIALIZER(work_handler)

/**
 * @cond INTERNAL_HIDDEN
 */

/* Record used to wait for work to flush.
 *
 * The work item is inserted into the queue that will process (or is
 * processing) the item, and will be processed as soon as the item
 * completes.  When the flusher is processed the semaphore will be
 * signaled, releasing the thread waiting for the flush.
 */
struct z_work_flusher {
    struct k_work work;
    struct k_sem  sem;
};

/* Record used to wait for work to complete a cancellation.
 *
 * The work item is inserted into a global queue of pending cancels.
 * When a cancelling work item goes idle any matching waiters are
 * removed from pending_cancels and are woken.
 */
struct z_work_canceller {
    sys_snode_t    node;
    struct k_work* work;
    struct k_sem   sem;
};

/**
 * INTERNAL_HIDDEN @endcond
 */

/** @brief A structure holding internal state for a pending synchronous
 * operation on a work item or queue.
 *
 * Instances of this type are provided by the caller for invocation of
 * k_work_flush(), k_work_cancel_sync() and sibling flush and cancel APIs.  A
 * referenced object must persist until the call returns, and be accessible
 * from both the caller thread and the work queue thread.
 *
 * @note If CONFIG_KERNEL_COHERENCE is enabled the object must be allocated in
 * coherent memory; see arch_mem_coherent().  The stack on these architectures
 * is generally not coherent.  be stack-allocated.  Violations are detected by
 * runtime assertion.
 */
struct k_work_sync {
    union {
        struct z_work_flusher   flusher;
        struct z_work_canceller canceller;
    };
};

/** @brief A structure holding optional configuration items for a work
 * queue.
 *
 * This structure, and values it references, are not retained by
 * k_work_queue_start().
 */
struct k_work_queue_config {
    /** The name to be given to the work queue thread.
     *
     * If left null the thread will not have a name.
     */
    char const* name;

    /** Control whether the work queue thread should yield between
     * items.
     *
     * Yielding between items helps guarantee the work queue
     * thread does not starve other threads, including cooperative
     * ones released by a work item.  This is the default behavior.
     *
     * Set this to @c true to prevent the work queue thread from
     * yielding between items.  This may be appropriate when a
     * sequence of items should complete without yielding
     * control.
     */
    bool no_yield;

    /** Control whether the work queue thread should be marked as
     * essential thread.
     */
    bool essential;
};

/** @brief A structure used to hold work until it can be processed. */
struct k_work_q {
    /* The thread that animates the work. */
    struct k_thread thread;

    /* All the following fields must be accessed only while the
     * work module spinlock is held.
     */

    /* List of k_work items to be worked. */
    sys_slist_t pending;

    /* Wait queue for idle work thread. */
    _wait_q_t notifyq;

    /* Wait queue for threads waiting for the queue to drain. */
    _wait_q_t drainq;

    /* Flags describing queue state. */
    uint32_t flags;
};

/* Provide the implementation for inline functions declared above */

static inline bool k_work_is_pending(const struct k_work* work) {
    return (k_work_busy_get(work) != 0);
}

static inline struct k_work_delayable*
k_work_delayable_from_work(struct k_work* work) {
    return CONTAINER_OF(work, struct k_work_delayable, work);
}

static inline bool k_work_delayable_is_pending(
    const struct k_work_delayable* dwork) {
    return (k_work_delayable_busy_get(dwork) != 0);
}

static inline k_ticks_t k_work_delayable_expires_get(
    const struct k_work_delayable* dwork) {
    return z_timeout_expires(&dwork->timeout);
}

static inline k_ticks_t k_work_delayable_remaining_get(
    const struct k_work_delayable* dwork) {
    return z_timeout_remaining(&dwork->timeout);
}

static inline k_tid_t k_work_queue_thread_get(struct k_work_q* queue) {
    return &queue->thread;
}

/** @} */

struct k_work_user;

/**
 * @addtogroup workqueue_apis
 * @{
 */

/**
 * @typedef k_work_user_handler_t
 * @brief Work item handler function type for user work queues.
 *
 * A work item's handler function is executed by a user workqueue's thread
 * when the work item is processed by the workqueue.
 *
 * @param work Address of the work item.
 */
typedef void (*k_work_user_handler_t)(struct k_work_user* work);

/**
 * @cond INTERNAL_HIDDEN
 */

struct k_work_user_q {
    struct k_queue  queue;
    struct k_thread thread;
};

enum {
    K_WORK_USER_STATE_PENDING,              /* Work item pending state */
};

struct k_work_user {
    void* _reserved;                        /* Used by k_queue implementation. */
    k_work_user_handler_t handler;
    atomic_t flags;
};

/**
 * INTERNAL_HIDDEN @endcond
 */

#if defined(__cplusplus) && ((__cplusplus - 0) < 202002L)
#define Z_WORK_USER_INITIALIZER(work_handler) { NULL, work_handler, 0 }
#else
#define Z_WORK_USER_INITIALIZER(work_handler) \
    { \
    ._reserved = NULL, \
    .handler = (work_handler), \
    .flags = 0 \
    }
#endif

/**
 * @brief Initialize a statically-defined user work item.
 *
 * This macro can be used to initialize a statically-defined user work
 * item, prior to its first use. For example,
 *
 * @code static K_WORK_USER_DEFINE(<work>, <work_handler>); @endcode
 *
 * @param work Symbol name for work item object
 * @param work_handler Function to invoke each time work item is processed.
 */
#define K_WORK_USER_DEFINE(work, work_handler) \
    struct k_work_user work = Z_WORK_USER_INITIALIZER(work_handler)

/**
 * @brief Initialize a userspace work item.
 *
 * This routine initializes a user workqueue work item, prior to its
 * first use.
 *
 * @param work Address of work item.
 * @param handler Function to invoke each time work item is processed.
 */
#if defined(_MSC_VER)                       /* #CUSTOM@NDRS */
static inline void k_work_user_init(struct k_work_user* work,
                                    k_work_user_handler_t handler) {
    work->_reserved = NULL;
    work->handler   = handler;
    work->flags     = 0;
}
#else
static inline void k_work_user_init(struct k_work_user* work,
                                    k_work_user_handler_t handler) {
    *work = (struct k_work_user)Z_WORK_USER_INITIALIZER(handler);
}
#endif

/**
 * @brief Check if a userspace work item is pending.
 *
 * This routine indicates if user work item @a work is pending in a workqueue's
 * queue.
 *
 * @note Checking if the work is pending gives no guarantee that the
 *       work will still be pending when this information is used. It is up to
 *       the caller to make sure that this information is used in a safe manner.
 *
 * @funcprops \isr_ok
 *
 * @param work Address of work item.
 *
 * @return true if work item is pending, or false if it is not pending.
 */
/* #CUSTOM@NDRS : provide function prototype for atomic_test_bit() */
static inline bool atomic_test_bit(atomic_t const* target, int bit);

static inline bool k_work_user_is_pending(struct k_work_user* work) {
    return atomic_test_bit(&work->flags, K_WORK_USER_STATE_PENDING);
}

/**
 * @brief Submit a work item to a user mode workqueue
 *
 * Submits a work item to a workqueue that runs in user mode. A temporary
 * memory allocation is made from the caller's resource pool which is freed
 * once the worker thread consumes the k_work item. The workqueue
 * thread must have memory access to the k_work item being submitted. The caller
 * must have permission granted on the work_q parameter's queue object.
 *
 * @funcprops \isr_ok
 *
 * @param work_q Address of workqueue.
 * @param work Address of work item.
 *
 * @retval -EBUSY if the work item was already in some workqueue
 * @retval -ENOMEM if no memory for thread resource pool allocation
 * @retval 0 Success
 */
/* #CUSTOM@NDRS : provide function prototype for atomic_test_and_set_bit(), atomic_clear_bit() */
static inline bool atomic_test_and_set_bit(atomic_t* target, int bit);
static inline void atomic_clear_bit(atomic_t* target, int bit);

static inline int k_work_user_submit_to_queue(struct k_work_user_q* work_q,
                                              struct k_work_user* work) {
    int ret = -EBUSY;

    if (!atomic_test_and_set_bit(&work->flags,
                                 K_WORK_USER_STATE_PENDING)) {
        ret = k_queue_alloc_append(&work_q->queue, work);

        /* Couldn't insert into the queue. Clear the pending bit
         * so the work item can be submitted again
         */
        if (ret != 0) {
            atomic_clear_bit(&work->flags,
                             K_WORK_USER_STATE_PENDING);
        }
    }

    return (ret);
}

/**
 * @brief Start a workqueue in user mode
 *
 * This works identically to k_work_queue_start() except it is callable from
 * user mode, and the worker thread created will run in user mode.  The caller
 * must have permissions granted on both the work_q parameter's thread and
 * queue objects, and the same restrictions on priority apply as
 * k_thread_create().
 *
 * @param work_q Address of workqueue.
 * @param stack Pointer to work queue thread's stack space, as defined by
 *              K_THREAD_STACK_DEFINE()
 * @param stack_size Size of the work queue thread's stack (in bytes), which
 *                   should either be the same constant passed to
 *                   K_THREAD_STACK_DEFINE() or the value of K_THREAD_STACK_SIZEOF().
 * @param prio Priority of the work queue's thread.
 * @param name optional thread name.  If not null a copy is made into the
 *             thread's name buffer.
 */
void k_work_user_queue_start(struct k_work_user_q* work_q,
                             k_thread_stack_t* stack,
                             size_t stack_size, int prio,
                             const char *name);

/**
 * @brief Access the user mode thread that animates a work queue.
 *
 * This is necessary to grant a user mode work queue thread access to things
 * the work items it will process are expected to use.
 *
 * @param work_q pointer to the user mode queue structure.
 *
 * @return the user mode thread associated with the work queue.
 */
static inline k_tid_t k_work_user_queue_thread_get(struct k_work_user_q* work_q) {
    return &work_q->thread;
}

/** @} */

/**
 * @cond INTERNAL_HIDDEN
 */

struct k_work_poll {
    struct k_work    work;
    struct k_work_q* workq;
    struct z_poller  poller;
    struct k_poll_event* events;
    int num_events;
    k_work_handler_t real_handler;
    struct _timeout timeout;
    int poll_result;
};

/**
 * INTERNAL_HIDDEN @endcond
 */

/**
 * @addtogroup workqueue_apis
 * @{
 */

/**
 * @brief Initialize a statically-defined work item.
 *
 * This macro can be used to initialize a statically-defined workqueue work
 * item, prior to its first use. For example,
 *
 * @code static K_WORK_DEFINE(<work>, <work_handler>); @endcode
 *
 * @param work Symbol name for work item object
 * @param work_handler Function to invoke each time work item is processed.
 */
#define K_WORK_DEFINE(work, work_handler) \
    struct k_work work = Z_WORK_INITIALIZER(work_handler)

/**
 * @brief Initialize a triggered work item.
 *
 * This routine initializes a workqueue triggered work item, prior to
 * its first use.
 *
 * @param work Address of triggered work item.
 * @param handler Function to invoke each time work item is processed.
 */
void k_work_poll_init(struct k_work_poll* work,
                      k_work_handler_t handler);

/**
 * @brief Submit a triggered work item.
 *
 * This routine schedules work item @a work to be processed by workqueue
 * @a work_q when one of the given @a events is signaled. The routine
 * initiates internal poller for the work item and then returns to the caller.
 * Only when one of the watched events happen the work item is actually
 * submitted to the workqueue and becomes pending.
 *
 * Submitting a previously submitted triggered work item that is still
 * waiting for the event cancels the existing submission and reschedules it
 * the using the new event list. Note that this behavior is inherently subject
 * to race conditions with the pre-existing triggered work item and work queue,
 * so care must be taken to synchronize such resubmissions externally.
 *
 * @funcprops \isr_ok
 *
 * @warning
 * Provided array of events as well as a triggered work item must be placed
 * in persistent memory (valid until work handler execution or work
 * cancellation) and cannot be modified after submission.
 *
 * @param work_q Address of workqueue.
 * @param work Address of delayed work item.
 * @param events An array of events which trigger the work.
 * @param num_events The number of events in the array.
 * @param timeout Timeout after which the work will be scheduled
 *                for execution even if not triggered.
 *
 *
 * @retval 0 Work item started watching for events.
 * @retval -EINVAL Work item is being processed or has completed its work.
 * @retval -EADDRINUSE Work item is pending on a different workqueue.
 */
int k_work_poll_submit_to_queue(struct k_work_q* work_q,
                                struct k_work_poll* work,
                                struct k_poll_event* events,
                                int num_events,
                                k_timeout_t timeout);

/**
 * @brief Submit a triggered work item to the system workqueue.
 *
 * This routine schedules work item @a work to be processed by system
 * workqueue when one of the given @a events is signaled. The routine
 * initiates internal poller for the work item and then returns to the caller.
 * Only when one of the watched events happen the work item is actually
 * submitted to the workqueue and becomes pending.
 *
 * Submitting a previously submitted triggered work item that is still
 * waiting for the event cancels the existing submission and reschedules it
 * the using the new event list. Note that this behavior is inherently subject
 * to race conditions with the pre-existing triggered work item and work queue,
 * so care must be taken to synchronize such resubmissions externally.
 *
 * @funcprops \isr_ok
 *
 * @warning
 * Provided array of events as well as a triggered work item must not be
 * modified until the item has been processed by the workqueue.
 *
 * @param work Address of delayed work item.
 * @param events An array of events which trigger the work.
 * @param num_events The number of events in the array.
 * @param timeout Timeout after which the work will be scheduled
 *                for execution even if not triggered.
 *
 * @retval 0 Work item started watching for events.
 * @retval -EINVAL Work item is being processed or has completed its work.
 * @retval -EADDRINUSE Work item is pending on a different workqueue.
 */
int k_work_poll_submit(struct k_work_poll* work,
                       struct k_poll_event* events,
                       int num_events,
                       k_timeout_t timeout);

/**
 * @brief Cancel a triggered work item.
 *
 * This routine cancels the submission of triggered work item @a work.
 * A triggered work item can only be canceled if no event triggered work
 * submission.
 *
 * @funcprops \isr_ok
 *
 * @param work Address of delayed work item.
 *
 * @retval 0 Work item canceled.
 * @retval -EINVAL Work item is being processed or has completed its work.
 */
int k_work_poll_cancel(struct k_work_poll* work);

/** @} */

/**
 * @defgroup msgq_apis Message Queue APIs
 * @ingroup kernel_apis
 * @{
 */

/**
 * @brief Message Queue Structure
 */
struct /**/k_msgq {
    /** Message queue wait queue */
    _wait_q_t wait_q;
    /** Lock */
    struct k_spinlock lock;
    /** Message size */
    size_t msg_size;
    /** Maximal number of messages */
    uint32_t max_msgs;
    /** Start of message buffer */
    char* buffer_start;
    /** End of message buffer */
    char* buffer_end;
    /** Read pointer */
    char* read_ptr;
    /** Write pointer */
    char* write_ptr;
    /** Number of used messages */
    uint32_t used_msgs;

    Z_DECL_POLL_EVENT

    /** Message queue */
    uint8_t flags;

    SYS_PORT_TRACING_TRACKING_FIELD(k_msgq)

    #ifdef CONFIG_OBJ_CORE_MSGQ
    struct k_obj_core obj_core;
    #endif
};

/**
 * @cond INTERNAL_HIDDEN
 */

#define Z_MSGQ_INITIALIZER(obj, q_buffer, q_msg_size, q_max_msgs) \
    { \
    .wait_q = Z_WAIT_Q_INIT(&obj.wait_q), \
    .msg_size = q_msg_size, \
    .max_msgs = q_max_msgs, \
    .buffer_start = q_buffer, \
    .buffer_end = q_buffer + (q_max_msgs * q_msg_size), \
    .read_ptr = q_buffer, \
    .write_ptr = q_buffer, \
    .used_msgs = 0, \
    Z_POLL_EVENT_OBJ_INIT(obj) \
    }

/**
 * INTERNAL_HIDDEN @endcond
 */

#define K_MSGQ_FLAG_ALLOC   BIT(0)

/**
 * @brief Message Queue Attributes
 */
struct k_msgq_attrs {
    /** Message Size */
    size_t msg_size;
    /** Maximal number of messages */
    uint32_t max_msgs;
    /** Used messages */
    uint32_t used_msgs;
};

/**
 * @brief Statically define and initialize a message queue.
 *
 * The message queue's ring buffer contains space for @a q_max_msgs messages,
 * each of which is @a q_msg_size bytes long. Alignment of the message queue's
 * ring buffer is not necessary, setting @a q_align to 1 is sufficient.
 *
 * The message queue can be accessed outside the module where it is defined
 * using:
 *
 * @code extern struct k_msgq <name>; @endcode
 *
 * @param q_name Name of the message queue.
 * @param q_msg_size Message size (in bytes).
 * @param q_max_msgs Maximum number of messages that can be queued.
 * @param q_align Alignment of the message queue's ring buffer (power of 2).
 *
 */
#define K_MSGQ_DEFINE(q_name, q_msg_size, q_max_msgs, q_align)      \
    static char __noinit __aligned(q_align)             \
        _k_fifo_buf_##q_name[(q_max_msgs) * (q_msg_size)];  \
    STRUCT_SECTION_ITERABLE(k_msgq, q_name) =           \
        Z_MSGQ_INITIALIZER(q_name, _k_fifo_buf_##q_name,\
                           (q_msg_size), (q_max_msgs))

/**
 * @brief Initialize a message queue.
 *
 * This routine initializes a message queue object, prior to its first use.
 *
 * The message queue's ring buffer must contain space for @a max_msgs messages,
 * each of which is @a msg_size bytes long. Alignment of the message queue's
 * ring buffer is not necessary.
 *
 * @param msgq Address of the message queue.
 * @param buffer Pointer to ring buffer that holds queued messages.
 * @param msg_size Message size (in bytes).
 * @param max_msgs Maximum number of messages that can be queued.
 */
void k_msgq_init(struct k_msgq* msgq, char* buffer, size_t msg_size,
                 uint32_t max_msgs);

/**
 * @brief Initialize a message queue.
 *
 * This routine initializes a message queue object, prior to its first use,
 * allocating its internal ring buffer from the calling thread's resource
 * pool.
 *
 * Memory allocated for the ring buffer can be released by calling
 * k_msgq_cleanup(), or if userspace is enabled and the msgq object loses
 * all of its references.
 *
 * @param msgq Address of the message queue.
 * @param msg_size Message size (in bytes).
 * @param max_msgs Maximum number of messages that can be queued.
 *
 * @return 0 on success, -ENOMEM if there was insufficient memory in the
 *  thread's resource pool, or -EINVAL if the size parameters cause
 *  an integer overflow.
 */
__syscall int k_msgq_alloc_init(struct k_msgq* msgq, size_t msg_size,
                                uint32_t max_msgs);

/**
 * @brief Release allocated buffer for a queue
 *
 * Releases memory allocated for the ring buffer.
 *
 * @param msgq message queue to cleanup
 *
 * @retval 0 on success
 * @retval -EBUSY Queue not empty
 */
int k_msgq_cleanup(struct k_msgq* msgq);

/**
 * @brief Send a message to a message queue.
 *
 * This routine sends a message to message queue @a q.
 *
 * @note The message content is copied from @a data into @a msgq and the @a data
 * pointer is not retained, so the message content will not be modified
 * by this function.
 *
 * @funcprops \isr_ok
 *
 * @param msgq Address of the message queue.
 * @param data Pointer to the message.
 * @param timeout Waiting period to add the message, or one of the special
 *                values K_NO_WAIT and K_FOREVER.
 *
 * @retval 0 Message sent.
 * @retval -ENOMSG Returned without waiting or queue purged.
 * @retval -EAGAIN Waiting period timed out.
 */
__syscall int k_msgq_put(struct k_msgq* msgq, void const* data, k_timeout_t timeout);

/**
 * @brief Receive a message from a message queue.
 *
 * This routine receives a message from message queue @a q in a "first in,
 * first out" manner.
 *
 * @note @a timeout must be set to K_NO_WAIT if called from ISR.
 *
 * @funcprops \isr_ok
 *
 * @param msgq Address of the message queue.
 * @param data Address of area to hold the received message.
 * @param timeout Waiting period to receive the message,
 *                or one of the special values K_NO_WAIT and
 *                K_FOREVER.
 *
 * @retval 0 Message received.
 * @retval -ENOMSG Returned without waiting or queue purged.
 * @retval -EAGAIN Waiting period timed out.
 */
__syscall int k_msgq_get(struct k_msgq* msgq, void* data, k_timeout_t timeout);

/**
 * @brief Peek/read a message from a message queue.
 *
 * This routine reads a message from message queue @a q in a "first in,
 * first out" manner and leaves the message in the queue.
 *
 * @funcprops \isr_ok
 *
 * @param msgq Address of the message queue.
 * @param data Address of area to hold the message read from the queue.
 *
 * @retval 0 Message read.
 * @retval -ENOMSG Returned when the queue has no message.
 */
__syscall int k_msgq_peek(struct k_msgq* msgq, void* data);

/**
 * @brief Peek/read a message from a message queue at the specified index
 *
 * This routine reads a message from message queue at the specified index
 * and leaves the message in the queue.
 * k_msgq_peek_at(msgq, data, 0) is equivalent to k_msgq_peek(msgq, data)
 *
 * @funcprops \isr_ok
 *
 * @param msgq Address of the message queue.
 * @param data Address of area to hold the message read from the queue.
 * @param idx Message queue index at which to peek
 *
 * @retval 0 Message read.
 * @retval -ENOMSG Returned when the queue has no message at index.
 */
__syscall int k_msgq_peek_at(struct k_msgq* msgq, void* data, uint32_t idx);

/**
 * @brief Purge a message queue.
 *
 * This routine discards all unreceived messages in a message queue's ring
 * buffer. Any threads that are blocked waiting to send a message to the
 * message queue are unblocked and see an -ENOMSG error code.
 *
 * @param msgq Address of the message queue.
 */
__syscall void k_msgq_purge(struct k_msgq* msgq);

/**
 * @brief Get the amount of free space in a message queue.
 *
 * This routine returns the number of unused entries in a message queue's
 * ring buffer.
 *
 * @param msgq Address of the message queue.
 *
 * @return Number of unused ring buffer entries.
 */
__syscall uint32_t k_msgq_num_free_get(struct k_msgq const* msgq);

/**
 * @brief Get basic attributes of a message queue.
 *
 * This routine fetches basic attributes of message queue into attr argument.
 *
 * @param msgq Address of the message queue.
 * @param attrs pointer to message queue attribute structure.
 */
__syscall void k_msgq_get_attrs(struct k_msgq* msgq,
                                struct k_msgq_attrs* attrs);

static inline uint32_t z_impl_k_msgq_num_free_get(struct k_msgq const* msgq) {
    return (msgq->max_msgs - msgq->used_msgs);
}

/**
 * @brief Get the number of messages in a message queue.
 *
 * This routine returns the number of messages in a message queue's ring buffer.
 *
 * @param msgq Address of the message queue.
 *
 * @return Number of messages.
 */
__syscall uint32_t k_msgq_num_used_get(struct k_msgq const* msgq);

static inline uint32_t z_impl_k_msgq_num_used_get(struct k_msgq const* msgq) {
    return (msgq->used_msgs);
}

/** @} */

/**
 * @defgroup mailbox_apis Mailbox APIs
 * @ingroup kernel_apis
 * @{
 */

/**
 * @brief Mailbox Message Structure
 *
 */
struct k_mbox_msg {
    /** size of message (in bytes) */
    size_t size;

    /** application-defined information value */
    uint32_t info;

    /** sender's message data buffer */
    void* tx_data;

    /** source thread id */
    k_tid_t rx_source_thread;

    /** target thread id */
    k_tid_t tx_target_thread;

    /** internal use only - thread waiting on send (may be a dummy) */
    k_tid_t _syncing_thread;

    #if (CONFIG_NUM_MBOX_ASYNC_MSGS > 0)
    /** internal use only - semaphore used during asynchronous send */
    struct k_sem* _async_sem;
    #endif
};

/**
 * @brief Mailbox Structure
 *
 */
struct /**/k_mbox {
    /** Transmit messages queue */
    _wait_q_t tx_msg_queue;
    /** Receive message queue */
    _wait_q_t rx_msg_queue;
    struct k_spinlock lock;

    SYS_PORT_TRACING_TRACKING_FIELD(k_mbox)

    #ifdef CONFIG_OBJ_CORE_MAILBOX
    struct k_obj_core obj_core;
    #endif
};

/**
 * @cond INTERNAL_HIDDEN
 */

#define Z_MBOX_INITIALIZER(obj) \
    { \
    .tx_msg_queue = Z_WAIT_Q_INIT(&obj.tx_msg_queue), \
    .rx_msg_queue = Z_WAIT_Q_INIT(&obj.rx_msg_queue), \
    }

/**
 * INTERNAL_HIDDEN @endcond
 */

/**
 * @brief Statically define and initialize a mailbox.
 *
 * The mailbox is to be accessed outside the module where it is defined using:
 *
 * @code extern struct k_mbox <name>; @endcode
 *
 * @param name Name of the mailbox.
 */
#define K_MBOX_DEFINE(name) \
    STRUCT_SECTION_ITERABLE(k_mbox, name) = \
        Z_MBOX_INITIALIZER(name) \

/**
 * @brief Initialize a mailbox.
 *
 * This routine initializes a mailbox object, prior to its first use.
 *
 * @param mbox Address of the mailbox.
 */
void k_mbox_init(struct k_mbox* mbox);

/**
 * @brief Send a mailbox message in a synchronous manner.
 *
 * This routine sends a message to @a mbox and waits for a receiver to both
 * receive and process it. The message data may be in a buffer or non-existent
 * (i.e. an empty message).
 *
 * @param mbox Address of the mailbox.
 * @param tx_msg Address of the transmit message descriptor.
 * @param timeout Waiting period for the message to be received,
 *                or one of the special values K_NO_WAIT
 *                and K_FOREVER. Once the message has been received,
 *                this routine waits as long as necessary for the message
 *                to be completely processed.
 *
 * @retval 0 Message sent.
 * @retval -ENOMSG Returned without waiting.
 * @retval -EAGAIN Waiting period timed out.
 */
int k_mbox_put(struct k_mbox* mbox, struct k_mbox_msg* tx_msg,
               k_timeout_t timeout);

/**
 * @brief Send a mailbox message in an asynchronous manner.
 *
 * This routine sends a message to @a mbox without waiting for a receiver
 * to process it. The message data may be in a buffer or non-existent
 * (i.e. an empty message). Optionally, the semaphore @a sem will be given
 * when the message has been both received and completely processed by
 * the receiver.
 *
 * @param mbox Address of the mailbox.
 * @param tx_msg Address of the transmit message descriptor.
 * @param sem Address of a semaphore, or NULL if none is needed.
 */
void k_mbox_async_put(struct k_mbox* mbox, struct k_mbox_msg* tx_msg,
                      struct k_sem* sem);

/**
 * @brief Receive a mailbox message.
 *
 * This routine receives a message from @a mbox, then optionally retrieves
 * its data and disposes of the message.
 *
 * @param mbox Address of the mailbox.
 * @param rx_msg Address of the receive message descriptor.
 * @param buffer Address of the buffer to receive data, or NULL to defer data
 *               retrieval and message disposal until later.
 * @param timeout Waiting period for a message to be received,
 *                or one of the special values K_NO_WAIT and K_FOREVER.
 *
 * @retval 0 Message received.
 * @retval -ENOMSG Returned without waiting.
 * @retval -EAGAIN Waiting period timed out.
 */
int k_mbox_get(struct k_mbox* mbox, struct k_mbox_msg* rx_msg,
               void* buffer, k_timeout_t timeout);

/**
 * @brief Retrieve mailbox message data into a buffer.
 *
 * This routine completes the processing of a received message by retrieving
 * its data into a buffer, then disposing of the message.
 *
 * Alternatively, this routine can be used to dispose of a received message
 * without retrieving its data.
 *
 * @param rx_msg Address of the receive message descriptor.
 * @param buffer Address of the buffer to receive data, or NULL to discard
 *               the data.
 */
void k_mbox_data_get(struct k_mbox_msg* rx_msg, void* buffer);

/** @} */

/**
 * @defgroup pipe_apis Pipe APIs
 * @ingroup kernel_apis
 * @{
 */

/** Pipe Structure */
struct k_pipe {
    unsigned char* buffer;      /**< Pipe buffer: may be NULL */
    size_t size;                /**< Buffer size */
    size_t bytes_used;          /**< Number of bytes used in buffer */
    size_t read_index;          /**< Where in buffer to read from */
    size_t write_index;         /**< Where in buffer to write */
    struct k_spinlock lock;     /**< Synchronization lock */

    struct {
        _wait_q_t readers;      /**< Reader wait queue */
        _wait_q_t writers;      /**< Writer wait queue */
    } wait_q;                   /** Wait queue */

    Z_DECL_POLL_EVENT

    uint8_t flags;              /**< Flags */

    SYS_PORT_TRACING_TRACKING_FIELD(k_pipe)

    #ifdef CONFIG_OBJ_CORE_PIPE
    struct k_obj_core obj_core;
    #endif
};

/**
 * @cond INTERNAL_HIDDEN
 */
#define K_PIPE_FLAG_ALLOC       BIT(0)  /** Buffer was allocated */

#define Z_PIPE_INITIALIZER(obj, pipe_buffer, pipe_buffer_size) {\
    .buffer = pipe_buffer,                                      \
    .size = pipe_buffer_size,                                   \
    .bytes_used = 0,                                            \
    .read_index = 0,                                            \
    .write_index = 0,                                           \
    .lock = {},                                                 \
    .wait_q = {                                                 \
        .readers = Z_WAIT_Q_INIT(&obj.wait_q.readers),          \
        .writers = Z_WAIT_Q_INIT(&obj.wait_q.writers)           \
    },                                                          \
    Z_POLL_EVENT_OBJ_INIT(obj)                                  \
    .flags = 0,                                                 \
}

/**
 * INTERNAL_HIDDEN @endcond
 */

/**
 * @brief Statically define and initialize a pipe.
 *
 * The pipe can be accessed outside the module where it is defined using:
 *
 * @code extern struct k_pipe <name>; @endcode
 *
 * @param name Name of the pipe.
 * @param pipe_buffer_size Size of the pipe's ring buffer (in bytes),
 *                         or zero if no ring buffer is used.
 * @param pipe_align Alignment of the pipe's ring buffer (power of 2).
 *
 */
#define K_PIPE_DEFINE(name, pipe_buffer_size, pipe_align)   \
    static unsigned char __noinit __aligned(pipe_align)     \
        _k_pipe_buf_##name[pipe_buffer_size];               \
    STRUCT_SECTION_ITERABLE(k_pipe, name) =                 \
        Z_PIPE_INITIALIZER(name, _k_pipe_buf_##name, pipe_buffer_size)

/**
 * @brief Initialize a pipe.
 *
 * This routine initializes a pipe object, prior to its first use.
 *
 * @param pipe Address of the pipe.
 * @param buffer Address of the pipe's ring buffer, or NULL if no ring buffer
 *               is used.
 * @param size Size of the pipe's ring buffer (in bytes), or zero if no ring
 *             buffer is used.
 */
void k_pipe_init(struct k_pipe* pipe, unsigned char* buffer, size_t size);

/**
 * @brief Release a pipe's allocated buffer
 *
 * If a pipe object was given a dynamically allocated buffer via
 * k_pipe_alloc_init(), this will free it. This function does nothing
 * if the buffer wasn't dynamically allocated.
 *
 * @param pipe Address of the pipe.
 * @retval 0 on success
 * @retval -EAGAIN nothing to cleanup
 */
int k_pipe_cleanup(struct k_pipe* pipe);

/**
 * @brief Initialize a pipe and allocate a buffer for it
 *
 * Storage for the buffer region will be allocated from the calling thread's
 * resource pool. This memory will be released if k_pipe_cleanup() is called,
 * or userspace is enabled and the pipe object loses all references to it.
 *
 * This function should only be called on uninitialized pipe objects.
 *
 * @param pipe Address of the pipe.
 * @param size Size of the pipe's ring buffer (in bytes), or zero if no ring
 *             buffer is used.
 * @retval 0 on success
 * @retval -ENOMEM if memory couldn't be allocated
 */
__syscall int k_pipe_alloc_init(struct k_pipe* pipe, size_t size);

/**
 * @brief Write data to a pipe.
 *
 * This routine writes up to @a bytes_to_write bytes of data to @a pipe.
 *
 * @param pipe Address of the pipe.
 * @param data Address of data to write.
 * @param bytes_to_write Size of data (in bytes).
 * @param bytes_written Address of area to hold the number of bytes written.
 * @param min_xfer Minimum number of bytes to write.
 * @param timeout Waiting period to wait for the data to be written,
 *                or one of the special values K_NO_WAIT and K_FOREVER.
 *
 * @retval 0 At least @a min_xfer bytes of data were written.
 * @retval -EIO Returned without waiting; zero data bytes were written.
 * @retval -EAGAIN Waiting period timed out; between zero and @a min_xfer
 *                 minus one data bytes were written.
 */
__syscall int k_pipe_put(struct k_pipe *pipe, const void *data,
                         size_t bytes_to_write, size_t *bytes_written,
                         size_t min_xfer, k_timeout_t timeout);

/**
 * @brief Read data from a pipe.
 *
 * This routine reads up to @a bytes_to_read bytes of data from @a pipe.
 *
 * @param pipe Address of the pipe.
 * @param data Address to place the data read from pipe.
 * @param bytes_to_read Maximum number of data bytes to read.
 * @param bytes_read Address of area to hold the number of bytes read.
 * @param min_xfer Minimum number of data bytes to read.
 * @param timeout Waiting period to wait for the data to be read,
 *                or one of the special values K_NO_WAIT and K_FOREVER.
 *
 * @retval 0 At least @a min_xfer bytes of data were read.
 * @retval -EINVAL invalid parameters supplied
 * @retval -EIO Returned without waiting; zero data bytes were read.
 * @retval -EAGAIN Waiting period timed out; between zero and @a min_xfer
 *                 minus one data bytes were read.
 */
__syscall int k_pipe_get(struct k_pipe* pipe, void* data,
                         size_t bytes_to_read, size_t* bytes_read,
                         size_t min_xfer, k_timeout_t timeout);

/**
 * @brief Query the number of bytes that may be read from @a pipe.
 *
 * @param pipe Address of the pipe.
 *
 * @retval a number n such that 0 <= n <= @ref k_pipe.size; the
 *         result is zero for unbuffered pipes.
 */
__syscall size_t k_pipe_read_avail(struct k_pipe* pipe);

/**
 * @brief Query the number of bytes that may be written to @a pipe
 *
 * @param pipe Address of the pipe.
 *
 * @retval a number n such that 0 <= n <= @ref k_pipe.size; the
 *         result is zero for unbuffered pipes.
 */
__syscall size_t k_pipe_write_avail(struct k_pipe* pipe);

/**
 * @brief Flush the pipe of write data
 *
 * This routine flushes the pipe. Flushing the pipe is equivalent to reading
 * both all the data in the pipe's buffer and all the data waiting to go into
 * that pipe into a large temporary buffer and discarding the buffer. Any
 * writers that were previously pended become unpended.
 *
 * @param pipe Address of the pipe.
 */
__syscall void k_pipe_flush(struct k_pipe* pipe);

/**
 * @brief Flush the pipe's internal buffer
 *
 * This routine flushes the pipe's internal buffer. This is equivalent to
 * reading up to N bytes from the pipe (where N is the size of the pipe's
 * buffer) into a temporary buffer and then discarding that buffer. If there
 * were writers previously pending, then some may unpend as they try to fill
 * up the pipe's emptied buffer.
 *
 * @param pipe Address of the pipe.
 */
__syscall void k_pipe_buffer_flush(struct k_pipe* pipe);

/** @} */

/**
 * @cond INTERNAL_HIDDEN
 */

struct k_mem_slab_info {
    uint32_t num_blocks;
    size_t   block_size;
    uint32_t num_used;
    #ifdef CONFIG_MEM_SLAB_TRACE_MAX_UTILIZATION
    uint32_t max_used;
    #endif
};

struct k_mem_slab {
    _wait_q_t wait_q;
    struct k_spinlock lock;
    char* buffer;
    char* free_list;
    struct k_mem_slab_info info;

    SYS_PORT_TRACING_TRACKING_FIELD(k_mem_slab)

    #ifdef CONFIG_OBJ_CORE_MEM_SLAB
    struct k_obj_core obj_core;
    #endif
};

#if (__GTEST == 0U)
#define Z_MEM_SLAB_INITIALIZER(_slab, _slab_buffer, _slab_block_size, \
                               _slab_num_blocks)                \
    {                                                           \
        .wait_q = Z_WAIT_Q_INIT(&(_slab).wait_q),               \
        .lock = {},                                             \
        .buffer = _slab_buffer,                                 \
        .free_list = NULL,                                      \
        .info = {_slab_num_blocks, _slab_block_size, 0}         \
    }
#else /* #CUSTOM@NDRS .lock = {} -> {0} */
#define Z_MEM_SLAB_INITIALIZER(_slab, _slab_buffer, _slab_block_size, \
                               _slab_num_blocks)                \
    {                                                           \
        .wait_q = Z_WAIT_Q_INIT(&(_slab).wait_q),               \
        .lock = {0},                                            \
        .buffer = _slab_buffer,                                 \
        .free_list = NULL,                                      \
        .info = {_slab_num_blocks, _slab_block_size, 0}         \
    }
#endif

/**
 * INTERNAL_HIDDEN @endcond
 */

/**
 * @defgroup mem_slab_apis Memory Slab APIs
 * @ingroup kernel_apis
 * @{
 */

/**
 * @brief Statically define and initialize a memory slab in a public (non-static) scope.
 *
 * The memory slab's buffer contains @a slab_num_blocks memory blocks
 * that are @a slab_block_size bytes long. The buffer is aligned to a
 * @a slab_align -byte boundary. To ensure that each memory block is similarly
 * aligned to this boundary, @a slab_block_size must also be a multiple of
 * @a slab_align.
 *
 * The memory slab can be accessed outside the module where it is defined
 * using:
 *
 * @code extern struct k_mem_slab <name>; @endcode
 *
 * @note This macro cannot be used together with a static keyword.
 *       If such a use-case is desired, use @ref K_MEM_SLAB_DEFINE_STATIC
 *       instead.
 *
 * @param name Name of the memory slab.
 * @param slab_block_size Size of each memory block (in bytes).
 * @param slab_num_blocks Number memory blocks.
 * @param slab_align Alignment of the memory slab's buffer (power of 2).
 */
#define K_MEM_SLAB_DEFINE(name, slab_block_size, slab_num_blocks, slab_align) \
    char __noinit_named(k_mem_slab_buf_##name)  \
        __aligned(WB_UP(slab_align))            \
        _k_mem_slab_buf_##name[(slab_num_blocks) * WB_UP(slab_block_size)]; \
    STRUCT_SECTION_ITERABLE(k_mem_slab, name) = \
        Z_MEM_SLAB_INITIALIZER(name, _k_mem_slab_buf_##name, \
                               WB_UP(slab_block_size), slab_num_blocks)

/**
 * @brief Statically define and initialize a memory slab in a private (static) scope.
 *
 * The memory slab's buffer contains @a slab_num_blocks memory blocks
 * that are @a slab_block_size bytes long. The buffer is aligned to a
 * @a slab_align -byte boundary. To ensure that each memory block is similarly
 * aligned to this boundary, @a slab_block_size must also be a multiple of
 * @a slab_align.
 *
 * @param name Name of the memory slab.
 * @param slab_block_size Size of each memory block (in bytes).
 * @param slab_num_blocks Number memory blocks.
 * @param slab_align Alignment of the memory slab's buffer (power of 2).
 */
#define K_MEM_SLAB_DEFINE_STATIC(name, slab_block_size, slab_num_blocks, slab_align) \
    static char __noinit_named(k_mem_slab_buf_##name) \
        __aligned(WB_UP(slab_align))                  \
        _k_mem_slab_buf_##name[(slab_num_blocks) * WB_UP(slab_block_size)]; \
    static STRUCT_SECTION_ITERABLE(k_mem_slab, name) = \
        Z_MEM_SLAB_INITIALIZER(name, _k_mem_slab_buf_##name, \
                               WB_UP(slab_block_size), slab_num_blocks)

/**
 * @brief Initialize a memory slab.
 *
 * Initializes a memory slab, prior to its first use.
 *
 * The memory slab's buffer contains @a slab_num_blocks memory blocks
 * that are @a slab_block_size bytes long. The buffer must be aligned to an
 * N-byte boundary matching a word boundary, where N is a power of 2
 * (i.e. 4 on 32-bit systems, 8, 16, ...).
 * To ensure that each memory block is similarly aligned to this boundary,
 * @a slab_block_size must also be a multiple of N.
 *
 * @param slab Address of the memory slab.
 * @param buffer Pointer to buffer used for the memory blocks.
 * @param block_size Size of each memory block (in bytes).
 * @param num_blocks Number of memory blocks.
 *
 * @retval 0 on success
 * @retval -EINVAL invalid data supplied
 *
 */
int k_mem_slab_init(struct k_mem_slab* slab, void* buffer,
                    size_t block_size, uint32_t num_blocks);

/**
 * @brief Allocate memory from a memory slab.
 *
 * This routine allocates a memory block from a memory slab.
 *
 * @note @a timeout must be set to K_NO_WAIT if called from ISR.
 * @note When CONFIG_MULTITHREADING=n any @a timeout is treated as K_NO_WAIT.
 *
 * @funcprops \isr_ok
 *
 * @param slab Address of the memory slab.
 * @param mem Pointer to block address area.
 * @param timeout Waiting period to wait for operation to complete.
 *        Use K_NO_WAIT to return without waiting,
 *        or K_FOREVER to wait as long as necessary.
 *
 * @retval 0 Memory allocated. The block address area pointed at by @a mem
 *         is set to the starting address of the memory block.
 * @retval -ENOMEM Returned without waiting.
 * @retval -EAGAIN Waiting period timed out.
 * @retval -EINVAL Invalid data supplied
 */
int k_mem_slab_alloc(struct k_mem_slab* slab, void** mem,
                     k_timeout_t timeout);

/**
 * @brief Free memory allocated from a memory slab.
 *
 * This routine releases a previously allocated memory block back to its
 * associated memory slab.
 *
 * @param slab Address of the memory slab.
 * @param mem Pointer to the memory block (as returned by k_mem_slab_alloc()).
 */
void k_mem_slab_free(struct k_mem_slab* slab, void* mem);

/**
 * @brief Get the number of used blocks in a memory slab.
 *
 * This routine gets the number of memory blocks that are currently
 * allocated in @a slab.
 *
 * @param slab Address of the memory slab.
 *
 * @return Number of allocated memory blocks.
 */
static inline uint32_t k_mem_slab_num_used_get(struct k_mem_slab* slab) {
    return (slab->info.num_used);
}

/**
 * @brief Get the number of maximum used blocks so far in a memory slab.
 *
 * This routine gets the maximum number of memory blocks that were
 * allocated in @a slab.
 *
 * @param slab Address of the memory slab.
 *
 * @return Maximum number of allocated memory blocks.
 */
static inline uint32_t k_mem_slab_max_used_get(struct k_mem_slab* slab) {
    #ifdef CONFIG_MEM_SLAB_TRACE_MAX_UTILIZATION
    return (slab->info.max_used);
    #else
    ARG_UNUSED(slab);
    return (0);
    #endif
}

/**
 * @brief Get the number of unused blocks in a memory slab.
 *
 * This routine gets the number of memory blocks that are currently
 * unallocated in @a slab.
 *
 * @param slab Address of the memory slab.
 *
 * @return Number of unallocated memory blocks.
 */
static inline uint32_t k_mem_slab_num_free_get(struct k_mem_slab* slab) {
    return (slab->info.num_blocks - slab->info.num_used);
}

/**
 * @brief Get the memory stats for a memory slab
 *
 * This routine gets the runtime memory usage stats for the slab @a slab.
 *
 * @param slab Address of the memory slab
 * @param stats Pointer to memory into which to copy memory usage statistics
 *
 * @retval 0 Success
 * @retval -EINVAL Any parameter points to NULL
 */

int k_mem_slab_runtime_stats_get(struct k_mem_slab* slab, struct sys_memory_stats* stats);

/**
 * @brief Reset the maximum memory usage for a slab
 *
 * This routine resets the maximum memory usage for the slab @a slab to its
 * current usage.
 *
 * @param slab Address of the memory slab
 *
 * @retval 0 Success
 * @retval -EINVAL Memory slab is NULL
 */
int k_mem_slab_runtime_stats_reset_max(struct k_mem_slab* slab);

/** @} */

/**
 * @addtogroup heap_apis
 * @{
 */

/* kernel synchronized heap struct */

struct /**/k_heap {
    struct sys_heap heap;
    _wait_q_t wait_q;
    struct k_spinlock lock;
};

/**
 * @brief Initialize a k_heap
 *
 * This constructs a synchronized k_heap object over a memory region
 * specified by the user.  Note that while any alignment and size can
 * be passed as valid parameters, internal alignment restrictions
 * inside the inner sys_heap mean that not all bytes may be usable as
 * allocated memory.
 *
 * @param h Heap struct to initialize
 * @param mem Pointer to memory.
 * @param bytes Size of memory region, in bytes
 */
void k_heap_init(struct k_heap* h, void* mem,
                 size_t bytes) __attribute_nonnull(1);

/**
 * @brief Allocate aligned memory from a k_heap
 *
 * Behaves in all ways like k_heap_alloc(), except that the returned
 * memory (if available) will have a starting address in memory which
 * is a multiple of the specified power-of-two alignment value in
 * bytes.  The resulting memory can be returned to the heap using
 * k_heap_free().
 *
 * @note @a timeout must be set to K_NO_WAIT if called from ISR.
 * @note When CONFIG_MULTITHREADING=n any @a timeout is treated as K_NO_WAIT.
 *
 * @funcprops \isr_ok
 *
 * @param h Heap from which to allocate
 * @param align Alignment in bytes, must be a power of two
 * @param bytes Number of bytes requested
 * @param timeout How long to wait, or K_NO_WAIT
 * @return Pointer to memory the caller can now use
 */
void* k_heap_aligned_alloc(struct k_heap* h, size_t align, size_t bytes,
                           k_timeout_t timeout) __attribute_nonnull(1);

/**
 * @brief Allocate memory from a k_heap
 *
 * Allocates and returns a memory buffer from the memory region owned
 * by the heap.  If no memory is available immediately, the call will
 * block for the specified timeout (constructed via the standard
 * timeout API, or K_NO_WAIT or K_FOREVER) waiting for memory to be
 * freed.  If the allocation cannot be performed by the expiration of
 * the timeout, NULL will be returned.
 * Allocated memory is aligned on a multiple of pointer sizes.
 *
 * @note @a timeout must be set to K_NO_WAIT if called from ISR.
 * @note When CONFIG_MULTITHREADING=n any @a timeout is treated as K_NO_WAIT.
 *
 * @funcprops \isr_ok
 *
 * @param h Heap from which to allocate
 * @param bytes Desired size of block to allocate
 * @param timeout How long to wait, or K_NO_WAIT
 * @return A pointer to valid heap memory, or NULL
 */
void* k_heap_alloc(struct k_heap* h, size_t bytes,
                   k_timeout_t timeout) __attribute_nonnull(1);

/**
 * @brief Reallocate memory from a k_heap
 *
 * Reallocates and returns a memory buffer from the memory region owned
 * by the heap.  If no memory is available immediately, the call will
 * block for the specified timeout (constructed via the standard
 * timeout API, or K_NO_WAIT or K_FOREVER) waiting for memory to be
 * freed.  If the allocation cannot be performed by the expiration of
 * the timeout, NULL will be returned.
 * Reallocated memory is aligned on a multiple of pointer sizes.
 *
 * @note @a timeout must be set to K_NO_WAIT if called from ISR.
 * @note When CONFIG_MULTITHREADING=n any @a timeout is treated as K_NO_WAIT.
 *
 * @funcprops \isr_ok
 *
 * @param h Heap from which to allocate
 * @param ptr Original pointer returned from a previous allocation
 * @param bytes Desired size of block to allocate
 * @param timeout How long to wait, or K_NO_WAIT
 *
 * @return Pointer to memory the caller can now use, or NULL
 */
void *k_heap_realloc(struct k_heap *h, void *ptr, size_t bytes, k_timeout_t timeout)
__attribute_nonnull(1);

/**
 * @brief Free memory allocated by k_heap_alloc()
 *
 * Returns the specified memory block, which must have been returned
 * from k_heap_alloc(), to the heap for use by other callers.  Passing
 * a NULL block is legal, and has no effect.
 *
 * @param h Heap to which to return the memory
 * @param mem A valid memory block, or NULL
 */
void k_heap_free(struct k_heap* h, void* mem) __attribute_nonnull(1);

/* Hand-calculated minimum heap sizes needed to return a successful
 * 1-byte allocation.  See details in lib/os/heap.[ch]
 */
#define Z_HEAP_MIN_SIZE ((sizeof(void*) > 4) ? 56 : 44)

/**
 * @brief Define a static k_heap in the specified linker section
 *
 * This macro defines and initializes a static memory region and
 * k_heap of the requested size in the specified linker section.
 * After kernel start, &name can be used as if k_heap_init() had
 * been called.
 *
 * Note that this macro enforces a minimum size on the memory region
 * to accommodate metadata requirements.  Very small heaps will be
 * padded to fit.
 *
 * @param name Symbol name for the struct k_heap object
 * @param bytes Size of memory region, in bytes
 * @param in_section __attribute__((section(name))
 */
#define Z_HEAP_DEFINE_IN_SECT(name, bytes, in_section)          \
    char in_section __aligned(8) /* CHUNK_UNIT */               \
        kheap_##name[MAX(bytes, Z_HEAP_MIN_SIZE)];              \
    STRUCT_SECTION_ITERABLE(k_heap, name) = {                   \
        .heap = {                                               \
            .init_mem   = kheap_##name,                         \
            .init_bytes = MAX(bytes, Z_HEAP_MIN_SIZE),          \
        },                                                      \
    }

/**
 * @brief Define a static k_heap
 *
 * This macro defines and initializes a static memory region and
 * k_heap of the requested size.  After kernel start, &name can be
 * used as if k_heap_init() had been called.
 *
 * Note that this macro enforces a minimum size on the memory region
 * to accommodate metadata requirements.  Very small heaps will be
 * padded to fit.
 *
 * @param name Symbol name for the struct k_heap object
 * @param bytes Size of memory region, in bytes
 */
#define K_HEAP_DEFINE(name, bytes)                              \
    Z_HEAP_DEFINE_IN_SECT(name, bytes,                          \
                          __noinit_named(kheap_buf_##name))

/**
 * @brief Define a static k_heap in uncached memory
 *
 * This macro defines and initializes a static memory region and
 * k_heap of the requested size in uncached memory.  After kernel
 * start, &name can be used as if k_heap_init() had been called.
 *
 * Note that this macro enforces a minimum size on the memory region
 * to accommodate metadata requirements.  Very small heaps will be
 * padded to fit.
 *
 * @param name Symbol name for the struct k_heap object
 * @param bytes Size of memory region, in bytes
 */
#define K_HEAP_DEFINE_NOCACHE(name, bytes)                      \
    Z_HEAP_DEFINE_IN_SECT(name, bytes, __nocache)

/**
 * @}
 */

/**
 * @defgroup heap_apis Heap APIs
 * @ingroup kernel_apis
 * @{
 */

/**
 * @brief Allocate memory from the heap with a specified alignment.
 *
 * This routine provides semantics similar to aligned_alloc(); memory is
 * allocated from the heap with a specified alignment. However, one minor
 * difference is that k_aligned_alloc() accepts any non-zero @p size,
 * whereas aligned_alloc() only accepts a @p size that is an integral
 * multiple of @p align.
 *
 * Above, aligned_alloc() refers to:
 * C11 standard (ISO/IEC 9899:2011): 7.22.3.1
 * The aligned_alloc function (p: 347-348)
 *
 * @param align Alignment of memory requested (in bytes).
 * @param size Amount of memory requested (in bytes).
 *
 * @return Address of the allocated memory if successful; otherwise NULL.
 */
void* k_aligned_alloc(size_t align, size_t size);

/**
 * @brief Allocate memory from the heap.
 *
 * This routine provides traditional malloc() semantics. Memory is
 * allocated from the heap memory pool.
 * Allocated memory is aligned on a multiple of pointer sizes.
 *
 * @param size Amount of memory requested (in bytes).
 *
 * @return Address of the allocated memory if successful; otherwise NULL.
 */
void* k_malloc(size_t size);

/**
 * @brief Free memory allocated from heap.
 *
 * This routine provides traditional free() semantics. The memory being
 * returned must have been allocated from the heap memory pool.
 *
 * If @a ptr is NULL, no operation is performed.
 *
 * @param ptr Pointer to previously allocated memory.
 */
void k_free(void* ptr);

/**
 * @brief Allocate memory from heap, array style
 *
 * This routine provides traditional calloc() semantics. Memory is
 * allocated from the heap memory pool and zeroed.
 *
 * @param nmemb Number of elements in the requested array
 * @param size Size of each array element (in bytes).
 *
 * @return Address of the allocated memory if successful; otherwise NULL.
 */
void* k_calloc(size_t nmemb, size_t size);

/** @brief Expand the size of an existing allocation
 *
 * Returns a pointer to a new memory region with the same contents,
 * but a different allocated size.  If the new allocation can be
 * expanded in place, the pointer returned will be identical.
 * Otherwise the data will be copies to a new block and the old one
 * will be freed as per sys_heap_free().  If the specified size is
 * smaller than the original, the block will be truncated in place and
 * the remaining memory returned to the heap.  If the allocation of a
 * new block fails, then NULL will be returned and the old block will
 * not be freed or modified.
 *
 * @param ptr Original pointer returned from a previous allocation
 * @param size Amount of memory requested (in bytes).
 *
 * @return Pointer to memory the caller can now use, or NULL.
 */
void *k_realloc(void *ptr, size_t size);

/** @} */

/* polling API - PRIVATE */

#ifdef CONFIG_POLL
#define _INIT_OBJ_POLL_EVENT(obj)   \
    do {                            \
        (obj)->poll_event = NULL;   \
    } while (false)
#else
#define _INIT_OBJ_POLL_EVENT(obj)   \
    do {                            \
        /* pass */                  \
    } while (false)
#endif

/* private - types bit positions */
enum _poll_types_bits {
    /* can be used to ignore an event */
    _POLL_TYPE_IGNORE,

    /* to be signaled by k_poll_signal_raise() */
    _POLL_TYPE_SIGNAL,

    /* semaphore availability */
    _POLL_TYPE_SEM_AVAILABLE,

    /* queue/FIFO/LIFO data availability */
    _POLL_TYPE_DATA_AVAILABLE,

    /* msgq data availability */
    _POLL_TYPE_MSGQ_DATA_AVAILABLE,

    /* pipe data availability */
    _POLL_TYPE_PIPE_DATA_AVAILABLE,

    _POLL_NUM_TYPES
};

#define Z_POLL_TYPE_BIT(type) (1U << ((type) - 1U))

/* private - states bit positions */
enum _poll_states_bits {
    /* default state when creating event */
    _POLL_STATE_NOT_READY,

    /* signaled by k_poll_signal_raise() */
    _POLL_STATE_SIGNALED,

    /* semaphore is available */
    _POLL_STATE_SEM_AVAILABLE,

    /* data is available to read on queue/FIFO/LIFO */
    _POLL_STATE_DATA_AVAILABLE,

    /* queue/FIFO/LIFO wait was cancelled */
    _POLL_STATE_CANCELLED,

    /* data is available to read on a message queue */
    _POLL_STATE_MSGQ_DATA_AVAILABLE,

    /* data is available to read from a pipe */
    _POLL_STATE_PIPE_DATA_AVAILABLE,

    _POLL_NUM_STATES
};

#define Z_POLL_STATE_BIT(state) (1U << ((state) - 1U))

#define _POLL_EVENT_NUM_UNUSED_BITS \
    (32 - (0 \
           + 8 /* tag */ \
           + _POLL_NUM_TYPES \
           + _POLL_NUM_STATES \
           + 1 /* modes */ \
          ))

/* end of polling API - PRIVATE */

/**
 * @defgroup poll_apis Async polling APIs
 * @ingroup kernel_apis
 * @{
 */

/* Public polling API */

/* public - values for k_poll_event.type bitfield */
#define K_POLL_TYPE_IGNORE              0
#define K_POLL_TYPE_SIGNAL              Z_POLL_TYPE_BIT(_POLL_TYPE_SIGNAL)
#define K_POLL_TYPE_SEM_AVAILABLE       Z_POLL_TYPE_BIT(_POLL_TYPE_SEM_AVAILABLE)
#define K_POLL_TYPE_DATA_AVAILABLE      Z_POLL_TYPE_BIT(_POLL_TYPE_DATA_AVAILABLE)
#define K_POLL_TYPE_FIFO_DATA_AVAILABLE K_POLL_TYPE_DATA_AVAILABLE
#define K_POLL_TYPE_MSGQ_DATA_AVAILABLE Z_POLL_TYPE_BIT(_POLL_TYPE_MSGQ_DATA_AVAILABLE)
#define K_POLL_TYPE_PIPE_DATA_AVAILABLE Z_POLL_TYPE_BIT(_POLL_TYPE_PIPE_DATA_AVAILABLE)

/* public - polling modes */
enum k_poll_modes {
    /* polling thread does not take ownership of objects when available */
    K_POLL_MODE_NOTIFY_ONLY = 0,

    K_POLL_NUM_MODES
};

/* public - values for k_poll_event.state bitfield */
#define K_POLL_STATE_NOT_READY           0
#define K_POLL_STATE_SIGNALED            Z_POLL_STATE_BIT(_POLL_STATE_SIGNALED)
#define K_POLL_STATE_SEM_AVAILABLE       Z_POLL_STATE_BIT(_POLL_STATE_SEM_AVAILABLE)
#define K_POLL_STATE_DATA_AVAILABLE      Z_POLL_STATE_BIT(_POLL_STATE_DATA_AVAILABLE)
#define K_POLL_STATE_FIFO_DATA_AVAILABLE K_POLL_STATE_DATA_AVAILABLE
#define K_POLL_STATE_MSGQ_DATA_AVAILABLE Z_POLL_STATE_BIT(_POLL_STATE_MSGQ_DATA_AVAILABLE)
#define K_POLL_STATE_PIPE_DATA_AVAILABLE Z_POLL_STATE_BIT(_POLL_STATE_PIPE_DATA_AVAILABLE)
#define K_POLL_STATE_CANCELLED           Z_POLL_STATE_BIT(_POLL_STATE_CANCELLED)

/* public - poll signal object */
struct k_poll_signal {
    /** PRIVATE - DO NOT TOUCH */
    sys_dlist_t poll_events;

    /**
     * 1 if the event has been signaled, 0 otherwise. Stays set to 1 until
     * user resets it to 0.
     */
    unsigned int signaled;

    /** custom result value passed to k_poll_signal_raise() if needed */
    int result;
};

#define K_POLL_SIGNAL_INITIALIZER(obj) \
    { \
    .poll_events = SYS_DLIST_STATIC_INIT(&obj.poll_events), \
    .signaled = 0, \
    .result = 0, \
    }

/**
 * @brief Poll Event
 *
 */
struct k_poll_event {
    /** PRIVATE - DO NOT TOUCH */
    sys_dnode_t _node;

    /** PRIVATE - DO NOT TOUCH */
    struct z_poller* poller;

    /** optional user-specified tag, opaque, untouched by the API */
    uint32_t tag : 8;

    /** bitfield of event types (bitwise-ORed K_POLL_TYPE_xxx values) */
    uint32_t type : _POLL_NUM_TYPES;

    /** bitfield of event states (bitwise-ORed K_POLL_STATE_xxx values) */
    uint32_t state : _POLL_NUM_STATES;

    /** mode of operation, from enum k_poll_modes */
    uint32_t mode : 1;

    /** unused bits in 32-bit word */
    uint32_t unused : _POLL_EVENT_NUM_UNUSED_BITS;

    /** per-type data */
    union {
        /* The typed_* fields below are used by K_POLL_EVENT_*INITIALIZER() macros to ensure
         * type safety of polled objects.
         */
        void *obj, *typed_K_POLL_TYPE_IGNORE;
        struct k_poll_signal *signal, *typed_K_POLL_TYPE_SIGNAL;
        struct k_sem *sem, *typed_K_POLL_TYPE_SEM_AVAILABLE;
        struct k_fifo *fifo, *typed_K_POLL_TYPE_FIFO_DATA_AVAILABLE;
        struct k_queue *queue, *typed_K_POLL_TYPE_DATA_AVAILABLE;
        struct k_msgq *msgq, *typed_K_POLL_TYPE_MSGQ_DATA_AVAILABLE;
        #ifdef CONFIG_PIPES
        struct k_pipe *pipe, *typed_K_POLL_TYPE_PIPE_DATA_AVAILABLE;
        #endif
    };
};

#define K_POLL_EVENT_INITIALIZER(_event_type, _event_mode, _event_obj) \
    {                                                           \
    .poller = NULL,                                             \
    .type = _event_type,                                        \
    .state = K_POLL_STATE_NOT_READY,                            \
    .mode = _event_mode,                                        \
    .unused = 0,                                                \
    {                                                           \
        .typed_##_event_type = _event_obj,                      \
    },                                                          \
    }

#define K_POLL_EVENT_STATIC_INITIALIZER(_event_type, _event_mode, _event_obj, \
                                        event_tag)              \
    {                                                           \
    .tag    = event_tag,                                        \
    .type   = _event_type,                                      \
    .state  = K_POLL_STATE_NOT_READY,                           \
    .mode   = _event_mode,                                      \
    .unused = 0,                                                \
    {                                                           \
        .typed_##_event_type = _event_obj,                      \
    },                                                          \
    }

/**
 * @brief Initialize one struct k_poll_event instance
 *
 * After this routine is called on a poll event, the event it ready to be
 * placed in an event array to be passed to k_poll().
 *
 * @param event The event to initialize.
 * @param type A bitfield of the types of event, from the K_POLL_TYPE_xxx
 *             values. Only values that apply to the same object being polled
 *             can be used together. Choosing K_POLL_TYPE_IGNORE disables the
 *             event.
 * @param mode Future. Use K_POLL_MODE_NOTIFY_ONLY.
 * @param obj Kernel object or poll signal.
 */

void k_poll_event_init(struct k_poll_event* event, uint32_t type,
                       int mode, void* obj);

/**
 * @brief Wait for one or many of multiple poll events to occur
 *
 * This routine allows a thread to wait concurrently for one or many of
 * multiple poll events to have occurred. Such events can be a kernel object
 * being available, like a semaphore, or a poll signal event.
 *
 * When an event notifies that a kernel object is available, the kernel object
 * is not "given" to the thread calling k_poll(): it merely signals the fact
 * that the object was available when the k_poll() call was in effect. Also,
 * all threads trying to acquire an object the regular way, i.e. by pending on
 * the object, have precedence over the thread polling on the object. This
 * means that the polling thread will never get the poll event on an object
 * until the object becomes available and its pend queue is empty. For this
 * reason, the k_poll() call is more effective when the objects being polled
 * only have one thread, the polling thread, trying to acquire them.
 *
 * When k_poll() returns 0, the caller should loop on all the events that were
 * passed to k_poll() and check the state field for the values that were
 * expected and take the associated actions.
 *
 * Before being reused for another call to k_poll(), the user has to reset the
 * state field to K_POLL_STATE_NOT_READY.
 *
 * When called from user mode, a temporary memory allocation is required from
 * the caller's resource pool.
 *
 * @param events An array of events to be polled for.
 * @param num_events The number of events in the array.
 * @param timeout Waiting period for an event to be ready,
 *                or one of the special values K_NO_WAIT and K_FOREVER.
 *
 * @retval 0 One or more events are ready.
 * @retval -EAGAIN Waiting period timed out.
 * @retval -EINTR Polling has been interrupted, e.g. with
 *         k_queue_cancel_wait(). All output events are still set and valid,
 *         cancelled event(s) will be set to K_POLL_STATE_CANCELLED. In other
 *         words, -EINTR status means that at least one of output events is
 *         K_POLL_STATE_CANCELLED.
 * @retval -ENOMEM Thread resource pool insufficient memory (user mode only)
 * @retval -EINVAL Bad parameters (user mode only)
 */

__syscall int k_poll(struct k_poll_event* events, int num_events,
                     k_timeout_t timeout);

/**
 * @brief Initialize a poll signal object.
 *
 * Ready a poll signal object to be signaled via k_poll_signal_raise().
 *
 * @param sig A poll signal.
 */

__syscall void k_poll_signal_init(struct k_poll_signal* sig);

/**
 * @brief Reset a poll signal object's state to unsignaled.
 *
 * @param sig A poll signal object
 */
__syscall void k_poll_signal_reset(struct k_poll_signal* sig);

/**
 * @brief Fetch the signaled state and result value of a poll signal
 *
 * @param sig A poll signal object
 * @param signaled An integer buffer which will be written nonzero if the
 *                 object was signaled
 * @param result An integer destination buffer which will be written with the
 *               result value if the object was signaled, or an undefined
 *               value if it was not.
 */
__syscall void k_poll_signal_check(struct k_poll_signal* sig,
                                   unsigned int* signaled, int* result);

/**
 * @brief Signal a poll signal object.
 *
 * This routine makes ready a poll signal, which is basically a poll event of
 * type K_POLL_TYPE_SIGNAL. If a thread was polling on that event, it will be
 * made ready to run. A @a result value can be specified.
 *
 * The poll signal contains a 'signaled' field that, when set by
 * k_poll_signal_raise(), stays set until the user sets it back to 0 with
 * k_poll_signal_reset(). It thus has to be reset by the user before being
 * passed again to k_poll() or k_poll() will consider it being signaled, and
 * will return immediately.
 *
 * @note The result is stored and the 'signaled' field is set even if
 * this function returns an error indicating that an expiring poll was
 * not notified.  The next k_poll() will detect the missed raise.
 *
 * @param sig A poll signal.
 * @param result The value to store in the result field of the signal.
 *
 * @retval 0 The signal was delivered successfully.
 * @retval -EAGAIN The polling thread's timeout is in the process of expiring.
 */

__syscall int k_poll_signal_raise(struct k_poll_signal* sig, int result);

/** @} */

/**
 * @defgroup cpu_idle_apis CPU Idling APIs
 * @ingroup kernel_apis
 * @{
 */
/**
 * @brief Make the CPU idle.
 *
 * This function makes the CPU idle until an event wakes it up.
 *
 * In a regular system, the idle thread should be the only thread responsible
 * for making the CPU idle and triggering any type of power management.
 * However, in some more constrained systems, such as a single-threaded system,
 * the only thread would be responsible for this if needed.
 *
 * @note In some architectures, before returning, the function unmasks interrupts
 * unconditionally.
 */
static inline void k_cpu_idle(void) {
    arch_cpu_idle();
}

/**
 * @brief Make the CPU idle in an atomic fashion.
 *
 * Similar to k_cpu_idle(), but must be called with interrupts locked.
 *
 * Enabling interrupts and entering a low-power mode will be atomic,
 * i.e. there will be no period of time where interrupts are enabled before
 * the processor enters a low-power mode.
 *
 * After waking up from the low-power mode, the interrupt lockout state will
 * be restored as if by irq_unlock(key).
 *
 * @param key Interrupt locking key obtained from irq_lock().
 */
static inline void k_cpu_atomic_idle(unsigned int key) {
    arch_cpu_atomic_idle(key);
}

/**
 * @}
 */

/**
 * @cond INTERNAL_HIDDEN
 * @internal
 */
#ifdef ARCH_EXCEPT
/* This architecture has direct support for triggering a CPU exception */
#if defined(_MSC_VER)   /* #CUSTOM@NDRS */
#define z_except_reason(reason)
#else
#define z_except_reason(reason) ARCH_EXCEPT(reason)
#endif
#else

#if !defined(CONFIG_ASSERT_NO_FILE_INFO)
#define __EXCEPT_LOC() __ASSERT_PRINT("@ %s:%d\n", __FILE__, __LINE__)
#else
#define __EXCEPT_LOC()
#endif

/* NOTE: This is the implementation for arches that do not implement
 * ARCH_EXCEPT() to generate a real CPU exception.
 *
 * We won't have a real exception frame to determine the PC value when
 * the oops occurred, so print file and line number before we jump into
 * the fatal error handler.
 */
#define z_except_reason(reason) \
    do {                        \
        __EXCEPT_LOC();         \
        z_fatal_error(reason, NULL);    \
    } while (false)

#endif /* _ARCH__EXCEPT */
/**
 * INTERNAL_HIDDEN @endcond
 */

/**
 * @brief Fatally terminate a thread
 *
 * This should be called when a thread has encountered an unrecoverable
 * runtime condition and needs to terminate. What this ultimately
 * means is determined by the _fatal_error_handler() implementation, which
 * will be called will reason code K_ERR_KERNEL_OOPS.
 *
 * If this is called from ISR context, the default system fatal error handler
 * will treat it as an unrecoverable system error, just like k_panic().
 */
#define k_oops()    z_except_reason(K_ERR_KERNEL_OOPS)

/**
 * @brief Fatally terminate the system
 *
 * This should be called when the Zephyr kernel has encountered an
 * unrecoverable runtime condition and needs to terminate. What this ultimately
 * means is determined by the _fatal_error_handler() implementation, which
 * will be called will reason code K_ERR_KERNEL_PANIC.
 */
#define k_panic()   z_except_reason(K_ERR_KERNEL_PANIC)

/**
 * @cond INTERNAL_HIDDEN
 */

/*
 * private APIs that are utilized by one or more public APIs
 */

/**
 * @internal
 */
void z_timer_expiration_handler(struct _timeout const* timeout);
/**
 * INTERNAL_HIDDEN @endcond
 */

#ifdef CONFIG_PRINTK
/**
 * @brief Emit a character buffer to the console device
 *
 * @param c String of characters to print
 * @param n The length of the string
 *
 */
__syscall void k_str_out(char* c, size_t n);
#endif

/**
 * @defgroup float_apis Floating Point APIs
 * @ingroup kernel_apis
 * @{
 */

/**
 * @brief Disable preservation of floating point context information.
 *
 * This routine informs the kernel that the specified thread
 * will no longer be using the floating point registers.
 *
 * @warning
 * Some architectures apply restrictions on how the disabling of floating
 * point preservation may be requested, see arch_float_disable.
 *
 * @warning
 * This routine should only be used to disable floating point support for
 * a thread that currently has such support enabled.
 *
 * @param thread ID of thread.
 *
 * @retval 0        On success.
 * @retval -ENOTSUP If the floating point disabling is not implemented.
 *         -EINVAL  If the floating point disabling could not be performed.
 */
__syscall int k_float_disable(struct k_thread* thread);

/**
 * @brief Enable preservation of floating point context information.
 *
 * This routine informs the kernel that the specified thread
 * will use the floating point registers.

 * Invoking this routine initializes the thread's floating point context info
 * to that of an FPU that has been reset. The next time the thread is scheduled
 * by z_swap() it will either inherit an FPU that is guaranteed to be in a
 * "sane" state (if the most recent user of the FPU was cooperatively swapped
 * out) or the thread's own floating point context will be loaded (if the most
 * recent user of the FPU was preempted, or if this thread is the first user
 * of the FPU). Thereafter, the kernel will protect the thread's FP context
 * so that it is not altered during a preemptive context switch.
 *
 * The @a options parameter indicates which floating point register sets will
 * be used by the specified thread.
 *
 * For x86 options:
 *
 * - K_FP_REGS  indicates x87 FPU and MMX registers only
 * - K_SSE_REGS indicates SSE registers (and also x87 FPU and MMX registers)
 *
 * @warning
 * Some architectures apply restrictions on how the enabling of floating
 * point preservation may be requested, see arch_float_enable.
 *
 * @warning
 * This routine should only be used to enable floating point support for
 * a thread that currently has such support enabled.
 *
 * @param thread  ID of thread.
 * @param options architecture dependent options
 *
 * @retval 0        On success.
 * @retval -ENOTSUP If the floating point enabling is not implemented.
 *         -EINVAL  If the floating point enabling could not be performed.
 */
__syscall int k_float_enable(struct k_thread* thread, unsigned int options);

/**
 * @}
 */

/**
 * @brief Get the runtime statistics of a thread
 *
 * @param thread ID of thread.
 * @param stats Pointer to struct to copy statistics into.
 * @return -EINVAL if null pointers, otherwise 0
 */
int k_thread_runtime_stats_get(k_tid_t thread,
                               k_thread_runtime_stats_t* stats);

/**
 * @brief Get the runtime statistics of all threads
 *
 * @param stats Pointer to struct to copy statistics into.
 * @return -EINVAL if null pointers, otherwise 0
 */
int k_thread_runtime_stats_all_get(k_thread_runtime_stats_t* stats);

/**
 * @brief Get the runtime statistics of all threads on specified cpu
 *
 * @param cpu The cpu number
 * @param stats Pointer to struct to copy statistics into.
 * @return -EINVAL if null pointers, otherwise 0
 */
int k_thread_runtime_stats_cpu_get(int cpu, k_thread_runtime_stats_t *stats);

/**
 * @brief Enable gathering of runtime statistics for specified thread
 *
 * This routine enables the gathering of runtime statistics for the specified
 * thread.
 *
 * @param thread ID of thread
 * @return -EINVAL if invalid thread ID, otherwise 0
 */
int k_thread_runtime_stats_enable(k_tid_t thread);

/**
 * @brief Disable gathering of runtime statistics for specified thread
 *
 * This routine disables the gathering of runtime statistics for the specified
 * thread.
 *
 * @param thread ID of thread
 * @return -EINVAL if invalid thread ID, otherwise 0
 */
int k_thread_runtime_stats_disable(k_tid_t thread);

/**
 * @brief Enable gathering of system runtime statistics
 *
 * This routine enables the gathering of system runtime statistics. Note that
 * it does not affect the gathering of similar statistics for individual
 * threads.
 */
void k_sys_runtime_stats_enable(void);

/**
 * @brief Disable gathering of system runtime statistics
 *
 * This routine disables the gathering of system runtime statistics. Note that
 * it does not affect the gathering of similar statistics for individual
 * threads.
 */
void k_sys_runtime_stats_disable(void);

#ifdef __cplusplus
}
#endif

#include <zephyr/tracing/tracing.h>
#include <zephyr/syscalls/kernel.h>

#endif /* !_ASMLANGUAGE */

#endif /* ZEPHYR_INCLUDE_KERNEL_H_ */<|MERGE_RESOLUTION|>--- conflicted
+++ resolved
@@ -2565,7 +2565,6 @@
  * @param fifo Address of the FIFO.
  * @param data Address of the data item.
  */
-<<<<<<< HEAD
 #if defined(_MSC_VER) /* #CUSTOM@NDRS */
 static inline void k_fifo_put(struct k_fifo* fifo, void* data) {
     k_queue_append(&fifo->_queue, data);
@@ -2573,20 +2572,12 @@
 #else
 #define k_fifo_put(fifo, data)                                  \
     ({                                                          \
-        SYS_PORT_TRACING_OBJ_FUNC_ENTER(k_fifo, put, fifo, data);   \
-        k_queue_append(&(fifo)->_queue, data);                  \
-        SYS_PORT_TRACING_OBJ_FUNC_EXIT(k_fifo, put, fifo, data);    \
+        void *_data = data;                                     \
+        SYS_PORT_TRACING_OBJ_FUNC_ENTER(k_fifo, put, fifo, _data); \
+        k_queue_append(&(fifo)->_queue, _data);                 \
+        SYS_PORT_TRACING_OBJ_FUNC_EXIT(k_fifo, put, fifo, _data); \
     })
 #endif
-=======
-#define k_fifo_put(fifo, data) \
-	({ \
-	void *_data = data; \
-	SYS_PORT_TRACING_OBJ_FUNC_ENTER(k_fifo, put, fifo, _data); \
-	k_queue_append(&(fifo)->_queue, _data); \
-	SYS_PORT_TRACING_OBJ_FUNC_EXIT(k_fifo, put, fifo, _data); \
-	})
->>>>>>> 4272353e
 
 /**
  * @brief Add an element to a FIFO queue.
@@ -2604,24 +2595,13 @@
  * @retval 0 on success
  * @retval -ENOMEM if there isn't sufficient RAM in the caller's resource pool
  */
-<<<<<<< HEAD
 #define k_fifo_alloc_put(fifo, data)                            \
     ({                                                          \
-        SYS_PORT_TRACING_OBJ_FUNC_ENTER(k_fifo, alloc_put, fifo, data); \
-        int fap_ret = k_queue_alloc_append(&(fifo)->_queue, data);      \
-        SYS_PORT_TRACING_OBJ_FUNC_EXIT(k_fifo, alloc_put, fifo, data, fap_ret); \
-        fap_ret;                                                \
+        void *_data = data;                                     \
+        SYS_PORT_TRACING_OBJ_FUNC_ENTER(k_fifo, alloc_put, fifo, _data); \
+        int fap_ret = k_queue_alloc_append(&(fifo)->_queue, _data); \
+        SYS_PORT_TRACING_OBJ_FUNC_EXIT(k_fifo, alloc_put, fifo, _data, fap_ret); \
     })
-=======
-#define k_fifo_alloc_put(fifo, data) \
-	({ \
-	void *_data = data; \
-	SYS_PORT_TRACING_OBJ_FUNC_ENTER(k_fifo, alloc_put, fifo, _data); \
-	int fap_ret = k_queue_alloc_append(&(fifo)->_queue, _data); \
-	SYS_PORT_TRACING_OBJ_FUNC_EXIT(k_fifo, alloc_put, fifo, _data, fap_ret); \
-	fap_ret; \
-	})
->>>>>>> 4272353e
 
 /**
  * @brief Atomically add a list of elements to a FIFO.
@@ -2839,7 +2819,6 @@
  * @param lifo Address of the LIFO queue.
  * @param data Address of the data item.
  */
-<<<<<<< HEAD
 #if defined(_MSC_VER) /* #CUSTOM@NDRS */
 static inline void k_lifo_put(struct k_lifo* lifo, struct net_buf* data) {
     SYS_PORT_TRACING_OBJ_FUNC_ENTER(k_lifo, put, lifo, data);
@@ -2849,20 +2828,12 @@
 #else
 #define k_lifo_put(lifo, data)                                  \
     ({                                                          \
-        SYS_PORT_TRACING_OBJ_FUNC_ENTER(k_lifo, put, lifo, data);   \
-        k_queue_prepend(&(lifo)->_queue, data);                 \
-        SYS_PORT_TRACING_OBJ_FUNC_EXIT(k_lifo, put, lifo, data);\
+        void *_data = data;                                     \
+        SYS_PORT_TRACING_OBJ_FUNC_ENTER(k_lifo, put, lifo, _data); \
+        k_queue_prepend(&(lifo)->_queue, _data);                \
+        SYS_PORT_TRACING_OBJ_FUNC_EXIT(k_lifo, put, lifo, _data); \
     })
 #endif
-=======
-#define k_lifo_put(lifo, data) \
-	({ \
-	void *_data = data; \
-	SYS_PORT_TRACING_OBJ_FUNC_ENTER(k_lifo, put, lifo, _data); \
-	k_queue_prepend(&(lifo)->_queue, _data); \
-	SYS_PORT_TRACING_OBJ_FUNC_EXIT(k_lifo, put, lifo, _data); \
-	})
->>>>>>> 4272353e
 
 /**
  * @brief Add an element to a LIFO queue.
@@ -2880,24 +2851,14 @@
  * @retval 0 on success
  * @retval -ENOMEM if there isn't sufficient RAM in the caller's resource pool
  */
-<<<<<<< HEAD
 #define k_lifo_alloc_put(lifo, data)                            \
     ({                                                          \
-        SYS_PORT_TRACING_OBJ_FUNC_ENTER(k_lifo, alloc_put, lifo, data); \
-        int lap_ret = k_queue_alloc_prepend(&(lifo)->_queue, data);     \
-        SYS_PORT_TRACING_OBJ_FUNC_EXIT(k_lifo, alloc_put, lifo, data, lap_ret); \
+        void *_data = data;                                     \
+        SYS_PORT_TRACING_OBJ_FUNC_ENTER(k_lifo, alloc_put, lifo, _data); \
+        int lap_ret = k_queue_alloc_prepend(&(lifo)->_queue, _data); \
+        SYS_PORT_TRACING_OBJ_FUNC_EXIT(k_lifo, alloc_put, lifo, _data, lap_ret); \
         lap_ret;                                                \
     })
-=======
-#define k_lifo_alloc_put(lifo, data) \
-	({ \
-	void *_data = data; \
-	SYS_PORT_TRACING_OBJ_FUNC_ENTER(k_lifo, alloc_put, lifo, _data); \
-	int lap_ret = k_queue_alloc_prepend(&(lifo)->_queue, _data); \
-	SYS_PORT_TRACING_OBJ_FUNC_EXIT(k_lifo, alloc_put, lifo, _data, lap_ret); \
-	lap_ret; \
-	})
->>>>>>> 4272353e
 
 /**
  * @brief Get an element from a LIFO queue.
