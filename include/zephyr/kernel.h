--- conflicted
+++ resolved
@@ -954,31 +954,17 @@
  * Refer to K_THREAD_DEFINE() and K_KERNEL_THREAD_DEFINE() for
  * information on arguments.
  */
-<<<<<<< HEAD
 #define Z_THREAD_COMMON_DEFINE(name, stack_size,            \
                                entry, p1, p2, p3,           \
                                prio, options, delay)        \
     struct k_thread _k_thread_obj_##name;                   \
-    STRUCT_SECTION_ITERABLE(_static_thread_data,            \
+    const STRUCT_SECTION_ITERABLE(_static_thread_data,      \
                             _k_thread_data_##name) =        \
         Z_THREAD_INITIALIZER(&_k_thread_obj_##name,         \
                              _k_thread_stack_##name, stack_size,\
                              entry, p1, p2, p3, prio, options,  \
                              delay, name);                  \
     __maybe_unused const k_tid_t name = (k_tid_t)&_k_thread_obj_##name
-=======
-#define Z_THREAD_COMMON_DEFINE(name, stack_size,			\
-			       entry, p1, p2, p3,			\
-			       prio, options, delay)			\
-	struct k_thread _k_thread_obj_##name;				\
-	const STRUCT_SECTION_ITERABLE(_static_thread_data,		\
-				_k_thread_data_##name) =		\
-		Z_THREAD_INITIALIZER(&_k_thread_obj_##name,		\
-				     _k_thread_stack_##name, stack_size,\
-				     entry, p1, p2, p3, prio, options,	\
-				     delay, name);			\
-	__maybe_unused const k_tid_t name = (k_tid_t)&_k_thread_obj_##name
->>>>>>> 7c39469e
 
 /**
  * INTERNAL_HIDDEN @endcond
