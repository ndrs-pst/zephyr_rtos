--- conflicted
+++ resolved
@@ -1624,7 +1624,7 @@
 #define Z_TIMER_INITIALIZER(obj, expiry, stop)  \
     {                                           \
         .timeout = {                            \
-            .node = {},                        \
+            .node = {},                         \
             .fn   = z_timer_expiration_handler, \
             .dticks = 0,                        \
         },                                      \
@@ -3345,33 +3345,21 @@
  * All the members are internal and should not be accessed directly.
  */
 struct k_sem {
-<<<<<<< HEAD
+    /**
+     * @cond INTERNAL_HIDDEN
+     */
     _wait_q_t    wait_q;
     unsigned int count;
     unsigned int limit;
-=======
-	/**
-	 * @cond INTERNAL_HIDDEN
-	 */
-	_wait_q_t wait_q;
-	unsigned int count;
-	unsigned int limit;
->>>>>>> af46f628
 
     Z_DECL_POLL_EVENT
 
     SYS_PORT_TRACING_TRACKING_FIELD(k_sem)
 
-<<<<<<< HEAD
     #ifdef CONFIG_OBJ_CORE_SEM
     struct k_obj_core obj_core;
     #endif
-=======
-#ifdef CONFIG_OBJ_CORE_SEM
-	struct k_obj_core  obj_core;
-#endif
-	/** @endcond */
->>>>>>> af46f628
+    /** @endcond */
 };
 
 /**
